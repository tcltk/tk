--- conflicted
+++ resolved
@@ -6,15 +6,8 @@
  *
  * Copyright (c) 1996 by Sun Microsystems, Inc.
  *
-<<<<<<< HEAD
  * See the file "license.terms" for information on usage and redistribution of
  * this file, and for a DISCLAIMER OF ALL WARRANTIES.
- *
- * RCS: @(#) $Id: tkUnixColor.c,v 1.6.2.1 2009/10/25 17:04:26 dkf Exp $
-=======
- * See the file "license.terms" for information on usage and redistribution
- * of this file, and for a DISCLAIMER OF ALL WARRANTIES.
->>>>>>> 42bca745
  */
 
 #include "tkInt.h"
