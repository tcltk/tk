/*
 * tkUnixColor.c --
 *
 *	This file contains the platform specific color routines needed for X
 *	support.
 *
 * Copyright (c) 1996 by Sun Microsystems, Inc.
 *
 * See the file "license.terms" for information on usage and redistribution of
 * this file, and for a DISCLAIMER OF ALL WARRANTIES.
 */

#include "tkInt.h"
#include "tkColor.h"

/*
 * If a colormap fills up, attempts to allocate new colors from that colormap
 * will fail. When that happens, we'll just choose the closest color from
 * those that are available in the colormap. One of the following structures
 * will be created for each "stressed" colormap to keep track of the colors
 * that are available in the colormap (otherwise we would have to re-query
 * from the server on each allocation, which would be very slow). These
 * entries are flushed after a few seconds, since other clients may release or
 * reallocate colors over time.
 */

struct TkStressedCmap {
    Colormap colormap;		/* X's token for the colormap. */
    int numColors;		/* Number of entries currently active at
				 * *colorPtr. */
    XColor *colorPtr;		/* Pointer to malloc'ed array of all colors
				 * that seem to be available in the colormap.
				 * Some may not actually be available, e.g.
				 * because they are read-write for another
				 * client; when we find this out, we remove
				 * them from the array. */
    struct TkStressedCmap *nextPtr;
				/* Next in list of all stressed colormaps for
				 * the display. */
};

/*
 * Forward declarations for functions defined in this file:
 */

static void		DeleteStressedCmap(Display *display,
			    Colormap colormap);
static void		FindClosestColor(Tk_Window tkwin,
			    XColor *desiredColorPtr, XColor *actualColorPtr);

/*
 *----------------------------------------------------------------------
 *
 * TkpFreeColor --
 *
 *	Release the specified color back to the system.
 *
 * Results:
 *	None
 *
 * Side effects:
 *	Invalidates the colormap cache for the colormap associated with the
 *	given color.
 *
 *----------------------------------------------------------------------
 */

void
TkpFreeColor(
    TkColor *tkColPtr)		/* Color to be released. Must have been
				 * allocated by TkpGetColor or
				 * TkpGetColorByValue. */
{
    Visual *visual;
    Screen *screen = tkColPtr->screen;

    /*
     * Careful! Don't free black or white, since this will make some servers
     * very unhappy. Also, there is a bug in some servers (such Sun's X11/NeWS
     * server) where reference counting is performed incorrectly, so that if a
     * color is allocated twice in different places and then freed twice, the
     * second free generates an error (this bug existed as of 10/1/92). To get
     * around this problem, ignore errors that occur during the free
     * operation.
     */

    visual = tkColPtr->visual;
    if ((visual->class != StaticGray) && (visual->class != StaticColor)
	    && (tkColPtr->color.pixel != BlackPixelOfScreen(screen))
	    && (tkColPtr->color.pixel != WhitePixelOfScreen(screen))) {
	Tk_ErrorHandler handler;

	handler = Tk_CreateErrorHandler(DisplayOfScreen(screen),
		-1, -1, -1, NULL, NULL);
	XFreeColors(DisplayOfScreen(screen), tkColPtr->colormap,
		&tkColPtr->color.pixel, 1, 0L);
	Tk_DeleteErrorHandler(handler);
    }
    DeleteStressedCmap(DisplayOfScreen(screen), tkColPtr->colormap);
}

/*
 *----------------------------------------------------------------------
 *
 * TkpGetColor --
 *
 *	Allocate a new TkColor for the color with the given name.
 *
 * Results:
 *	Returns a newly allocated TkColor, or NULL on failure.
 *
 * Side effects:
 *	May invalidate the colormap cache associated with tkwin upon
 *	allocating a new colormap entry. Allocates a new TkColor structure.
 *
 *----------------------------------------------------------------------
 */

TkColor *
TkpGetColor(
    Tk_Window tkwin,		/* Window in which color will be used. */
    Tk_Uid name)		/* Name of color to allocated (in form
				 * suitable for passing to XParseColor). */
{
    Display *display = Tk_Display(tkwin);
    Colormap colormap = Tk_Colormap(tkwin);
    XColor color;
    TkColor *tkColPtr;
    char buf[100];
    unsigned len = strlen(name);

    /*
     * Make sure that we never exceed a reasonable length of color name. A
     * good maximum length is 99, arbitrary, but larger than any known color
     * name. [Bug 2809525]
     */

    if (len > 99) {
	len = 99;
    }
    memcpy(buf, name, len);
    buf[len] = '\0';

    /*
     * Map from the name to a pixel value. Call XAllocNamedColor rather than
     * XParseColor for non-# names: this saves a server round-trip for those
     * names.
     */

    if (*name != '#') {
	XColor screen;

	if (XAllocNamedColor(display, colormap, buf, &screen, &color) != 0) {
	    DeleteStressedCmap(display, colormap);
	} else {
	    /*
	     * Couldn't allocate the color. Try translating the name to a
	     * color value, to see whether the problem is a bad color name or
	     * a full colormap. If the colormap is full, then pick an
	     * approximation to the desired color.
	     */

	    if (XLookupColor(display, colormap, buf, &color, &screen) == 0) {
		return NULL;
	    }
	    FindClosestColor(tkwin, &screen, &color);
	}
    } else {
<<<<<<< HEAD
	if (XParseColor(display, colormap, buf, &color) == 0) {
	    return NULL;
=======
	if (TkParseColor(display, colormap, buf, &color) == 0) {
	    return (TkColor *) NULL;
>>>>>>> ba596685
	}
	if (XAllocColor(display, colormap, &color) != 0) {
	    DeleteStressedCmap(display, colormap);
	} else {
	    FindClosestColor(tkwin, &color, &color);
	}
    }

    tkColPtr = (TkColor *) ckalloc(sizeof(TkColor));
    tkColPtr->color = color;

    return tkColPtr;
}

/*
 *----------------------------------------------------------------------
 *
 * TkpGetColorByValue --
 *
 *	Given a desired set of red-green-blue intensities for a color, locate
 *	a pixel value to use to draw that color in a given window.
 *
 * Results:
 *	The return value is a pointer to an TkColor structure that indicates
 *	the closest red, blue, and green intensities available to those
 *	specified in colorPtr, and also specifies a pixel value to use to draw
 *	in that color.
 *
 * Side effects:
 *	May invalidate the colormap cache for the specified window. Allocates
 *	a new TkColor structure.
 *
 *----------------------------------------------------------------------
 */

TkColor *
TkpGetColorByValue(
    Tk_Window tkwin,		/* Window in which color will be used. */
    XColor *colorPtr)		/* Red, green, and blue fields indicate
				 * desired color. */
{
    Display *display = Tk_Display(tkwin);
    Colormap colormap = Tk_Colormap(tkwin);
    TkColor *tkColPtr = (TkColor *) ckalloc(sizeof(TkColor));

    tkColPtr->color.red = colorPtr->red;
    tkColPtr->color.green = colorPtr->green;
    tkColPtr->color.blue = colorPtr->blue;
    if (XAllocColor(display, colormap, &tkColPtr->color) != 0) {
	DeleteStressedCmap(display, colormap);
    } else {
	FindClosestColor(tkwin, &tkColPtr->color, &tkColPtr->color);
    }

    return tkColPtr;
}

/*
 *----------------------------------------------------------------------
 *
 * FindClosestColor --
 *
 *	When Tk can't allocate a color because a colormap has filled up, this
 *	function is called to find and allocate the closest available color in
 *	the colormap.
 *
 * Results:
 *	There is no return value, but *actualColorPtr is filled in with
 *	information about the closest available color in tkwin's colormap.
 *	This color has been allocated via X, so it must be released by the
 *	caller when the caller is done with it.
 *
 * Side effects:
 *	A color is allocated.
 *
 *----------------------------------------------------------------------
 */

static void
FindClosestColor(
    Tk_Window tkwin,		/* Window where color will be used. */
    XColor *desiredColorPtr,	/* RGB values of color that was wanted (but
				 * unavailable). */
    XColor *actualColorPtr)	/* Structure to fill in with RGB and pixel for
				 * closest available color. */
{
    TkStressedCmap *stressPtr;
    double tmp, distance, closestDistance;
    int i, closest, numFound;
    XColor *colorPtr;
    TkDisplay *dispPtr = ((TkWindow *) tkwin)->dispPtr;
    Colormap colormap = Tk_Colormap(tkwin);
    XVisualInfo template, *visInfoPtr;

    /*
     * Find the TkStressedCmap structure for this colormap, or create a new
     * one if needed.
     */

    for (stressPtr = dispPtr->stressPtr; ; stressPtr = stressPtr->nextPtr) {
	if (stressPtr == NULL) {
	    stressPtr = (TkStressedCmap *) ckalloc(sizeof(TkStressedCmap));
	    stressPtr->colormap = colormap;
	    template.visualid = XVisualIDFromVisual(Tk_Visual(tkwin));

	    visInfoPtr = XGetVisualInfo(Tk_Display(tkwin),
		    VisualIDMask, &template, &numFound);
	    if (numFound < 1) {
		Tcl_Panic("FindClosestColor couldn't lookup visual");
	    }

	    stressPtr->numColors = visInfoPtr->colormap_size;
	    XFree((char *) visInfoPtr);
	    stressPtr->colorPtr = (XColor *) ckalloc((unsigned)
		    (stressPtr->numColors * sizeof(XColor)));
	    for (i = 0; i < stressPtr->numColors; i++) {
		stressPtr->colorPtr[i].pixel = (unsigned long) i;
	    }

	    XQueryColors(dispPtr->display, colormap, stressPtr->colorPtr,
		    stressPtr->numColors);

	    stressPtr->nextPtr = dispPtr->stressPtr;
	    dispPtr->stressPtr = stressPtr;
	    break;
	}
	if (stressPtr->colormap == colormap) {
	    break;
	}
    }

    /*
     * Find the color that best approximates the desired one, then try to
     * allocate that color. If that fails, it must mean that the color was
     * read-write (so we can't use it, since it's owner might change it) or
     * else it was already freed. Try again, over and over again, until
     * something succeeds.
     */

    while (1) {
	if (stressPtr->numColors == 0) {
	    Tcl_Panic("FindClosestColor ran out of colors");
	}
	closestDistance = 1e30;
	closest = 0;
	for (colorPtr = stressPtr->colorPtr, i = 0; i < stressPtr->numColors;
		colorPtr++, i++) {
	    /*
	     * Use Euclidean distance in RGB space, weighted by Y (of YIQ) as
	     * the objective function; this accounts for differences in the
	     * color sensitivity of the eye.
	     */

	    tmp = .30*(((int) desiredColorPtr->red) - (int) colorPtr->red);
	    distance = tmp*tmp;
	    tmp = .61*(((int) desiredColorPtr->green) - (int) colorPtr->green);
	    distance += tmp*tmp;
	    tmp = .11*(((int) desiredColorPtr->blue) - (int) colorPtr->blue);
	    distance += tmp*tmp;
	    if (distance < closestDistance) {
		closest = i;
		closestDistance = distance;
	    }
	}
	if (XAllocColor(dispPtr->display, colormap,
		&stressPtr->colorPtr[closest]) != 0) {
	    *actualColorPtr = stressPtr->colorPtr[closest];
	    return;
	}

	/*
	 * Couldn't allocate the color. Remove it from the table and go back
	 * to look for the next best color.
	 */

	stressPtr->colorPtr[closest] =
		stressPtr->colorPtr[stressPtr->numColors-1];
	stressPtr->numColors -= 1;
    }
}

/*
 *----------------------------------------------------------------------
 *
 * DeleteStressedCmap --
 *
 *	This function releases the information cached for "colormap" so that
 *	it will be refetched from the X server the next time it is needed.
 *
 * Results:
 *	None.
 *
 * Side effects:
 *	The TkStressedCmap structure for colormap is deleted; the colormap is
 *	no longer considered to be "stressed".
 *
 * Note:
 *	This function is invoked whenever a color in a colormap is freed, and
 *	whenever a color allocation in a colormap succeeds. This guarantees
 *	that TkStressedCmap structures are always deleted before the
 *	corresponding Colormap is freed.
 *
 *----------------------------------------------------------------------
 */

static void
DeleteStressedCmap(
    Display *display,		/* Xlib's handle for the display containing
				 * the colormap. */
    Colormap colormap)		/* Colormap to flush. */
{
    TkStressedCmap *prevPtr, *stressPtr;
    TkDisplay *dispPtr = TkGetDisplay(display);

    for (prevPtr = NULL, stressPtr = dispPtr->stressPtr; stressPtr != NULL;
	    prevPtr = stressPtr, stressPtr = stressPtr->nextPtr) {
	if (stressPtr->colormap == colormap) {
	    if (prevPtr == NULL) {
		dispPtr->stressPtr = stressPtr->nextPtr;
	    } else {
		prevPtr->nextPtr = stressPtr->nextPtr;
	    }
	    ckfree((char *) stressPtr->colorPtr);
	    ckfree((char *) stressPtr);
	    return;
	}
    }
}

/*
 *----------------------------------------------------------------------
 *
 * TkpCmapStressed --
 *
 *	Check to see whether a given colormap is known to be out of entries.
 *
 * Results:
 *	1 is returned if "colormap" is stressed (i.e. it has run out of
 *	entries recently), 0 otherwise.
 *
 * Side effects:
 *	None.
 *
 *----------------------------------------------------------------------
 */

int
TkpCmapStressed(
    Tk_Window tkwin,		/* Window that identifies the display
				 * containing the colormap. */
    Colormap colormap)		/* Colormap to check for stress. */
{
    TkStressedCmap *stressPtr;

    for (stressPtr = ((TkWindow *) tkwin)->dispPtr->stressPtr;
	    stressPtr != NULL; stressPtr = stressPtr->nextPtr) {
	if (stressPtr->colormap == colormap) {
	    return 1;
	}
    }
    return 0;
}

/*
 * Local Variables:
 * mode: c
 * c-basic-offset: 4
 * fill-column: 78
 * End:
 */<|MERGE_RESOLUTION|>--- conflicted
+++ resolved
@@ -168,13 +168,8 @@
 	    FindClosestColor(tkwin, &screen, &color);
 	}
     } else {
-<<<<<<< HEAD
-	if (XParseColor(display, colormap, buf, &color) == 0) {
+	if (TkParseColor(display, colormap, buf, &color) == 0) {
 	    return NULL;
-=======
-	if (TkParseColor(display, colormap, buf, &color) == 0) {
-	    return (TkColor *) NULL;
->>>>>>> ba596685
 	}
 	if (XAllocColor(display, colormap, &color) != 0) {
 	    DeleteStressedCmap(display, colormap);
