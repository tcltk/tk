/*
 * tkUnixColor.c --
 *
 *	This file contains the platform specific color routines needed for X
 *	support.
 *
 * Copyright (c) 1996 by Sun Microsystems, Inc.
 *
 * See the file "license.terms" for information on usage and redistribution of
 * this file, and for a DISCLAIMER OF ALL WARRANTIES.
 */

#include "tkInt.h"
#include "tkColor.h"

/*
 * If a colormap fills up, attempts to allocate new colors from that colormap
 * will fail. When that happens, we'll just choose the closest color from
 * those that are available in the colormap. One of the following structures
 * will be created for each "stressed" colormap to keep track of the colors
 * that are available in the colormap (otherwise we would have to re-query
 * from the server on each allocation, which would be very slow). These
 * entries are flushed after a few seconds, since other clients may release or
 * reallocate colors over time.
 */

struct TkStressedCmap {
    Colormap colormap;		/* X's token for the colormap. */
    int numColors;		/* Number of entries currently active at
				 * *colorPtr. */
    XColor *colorPtr;		/* Pointer to malloc'ed array of all colors
				 * that seem to be available in the colormap.
				 * Some may not actually be available, e.g.
				 * because they are read-write for another
				 * client; when we find this out, we remove
				 * them from the array. */
    struct TkStressedCmap *nextPtr;
				/* Next in list of all stressed colormaps for
				 * the display. */
};

/*
 * Forward declarations for functions defined in this file:
 */

static void		DeleteStressedCmap(Display *display,
			    Colormap colormap);
static void		FindClosestColor(Tk_Window tkwin,
			    XColor *desiredColorPtr, XColor *actualColorPtr);

/*
 *----------------------------------------------------------------------
 *
 * TkpFreeColor --
 *
 *	Release the specified color back to the system.
 *
 * Results:
 *	None
 *
 * Side effects:
 *	Invalidates the colormap cache for the colormap associated with the
 *	given color.
 *
 *----------------------------------------------------------------------
 */

void
TkpFreeColor(
    TkColor *tkColPtr)		/* Color to be released. Must have been
				 * allocated by TkpGetColor or
				 * TkpGetColorByValue. */
{
    Visual *visual;
    Screen *screen = tkColPtr->screen;

    /*
     * Careful! Don't free black or white, since this will make some servers
     * very unhappy. Also, there is a bug in some servers (such Sun's X11/NeWS
     * server) where reference counting is performed incorrectly, so that if a
     * color is allocated twice in different places and then freed twice, the
     * second free generates an error (this bug existed as of 10/1/92). To get
     * around this problem, ignore errors that occur during the free
     * operation.
     */

    visual = tkColPtr->visual;
    if ((visual->class != StaticGray) && (visual->class != StaticColor)
	    && (tkColPtr->color.pixel != BlackPixelOfScreen(screen))
	    && (tkColPtr->color.pixel != WhitePixelOfScreen(screen))) {
	Tk_ErrorHandler handler;

	handler = Tk_CreateErrorHandler(DisplayOfScreen(screen),
		-1, -1, -1, NULL, NULL);
	XFreeColors(DisplayOfScreen(screen), tkColPtr->colormap,
		&tkColPtr->color.pixel, 1, 0L);
	Tk_DeleteErrorHandler(handler);
    }
    DeleteStressedCmap(DisplayOfScreen(screen), tkColPtr->colormap);
}

/*
 *----------------------------------------------------------------------
 *
 * TkpGetColor --
 *
 *	Allocate a new TkColor for the color with the given name.
 *
 * Results:
 *	Returns a newly allocated TkColor, or NULL on failure.
 *
 * Side effects:
 *	May invalidate the colormap cache associated with tkwin upon
 *	allocating a new colormap entry. Allocates a new TkColor structure.
 *
 *----------------------------------------------------------------------
 */

TkColor *
TkpGetColor(
    Tk_Window tkwin,		/* Window in which color will be used. */
    Tk_Uid name)		/* Name of color to allocated (in form
				 * suitable for passing to XParseColor). */
{
    Display *display = Tk_Display(tkwin);
    Colormap colormap = Tk_Colormap(tkwin);
    XColor color;
    TkColor *tkColPtr;

    /*
     * Map from the name to a pixel value. Call XAllocNamedColor rather than
     * XParseColor for non-# names: this saves a server round-trip for those
     * names.
     */

    if (*name != '#') {
	XColor screen;

	if (strlen(name) > 99) {
	/* Don't bother to parse this. [Bug 2809525]*/
	return (TkColor *) NULL;
    } else if (XAllocNamedColor(display, colormap, name, &screen, &color) != 0) {
	    DeleteStressedCmap(display, colormap);
	} else {
	    /*
	     * Couldn't allocate the color. Try translating the name to a
	     * color value, to see whether the problem is a bad color name or
	     * a full colormap. If the colormap is full, then pick an
	     * approximation to the desired color.
	     */

<<<<<<< HEAD
	    if (XLookupColor(display, colormap, buf, &color, &screen) == 0) {
		return NULL;
=======
	    if (XLookupColor(display, colormap, name, &color, &screen) == 0) {
		return (TkColor *) NULL;
>>>>>>> a76478a2
	    }
	    FindClosestColor(tkwin, &screen, &color);
	}
    } else {
<<<<<<< HEAD
	if (TkParseColor(display, colormap, buf, &color) == 0) {
	    return NULL;
=======
	if (TkParseColor(display, colormap, name, &color) == 0) {
	    return (TkColor *) NULL;
>>>>>>> a76478a2
	}
	if (XAllocColor(display, colormap, &color) != 0) {
	    DeleteStressedCmap(display, colormap);
	} else {
	    FindClosestColor(tkwin, &color, &color);
	}
    }

    tkColPtr = (TkColor *) ckalloc(sizeof(TkColor));
    tkColPtr->color = color;

    return tkColPtr;
}

/*
 *----------------------------------------------------------------------
 *
 * TkpGetColorByValue --
 *
 *	Given a desired set of red-green-blue intensities for a color, locate
 *	a pixel value to use to draw that color in a given window.
 *
 * Results:
 *	The return value is a pointer to an TkColor structure that indicates
 *	the closest red, blue, and green intensities available to those
 *	specified in colorPtr, and also specifies a pixel value to use to draw
 *	in that color.
 *
 * Side effects:
 *	May invalidate the colormap cache for the specified window. Allocates
 *	a new TkColor structure.
 *
 *----------------------------------------------------------------------
 */

TkColor *
TkpGetColorByValue(
    Tk_Window tkwin,		/* Window in which color will be used. */
    XColor *colorPtr)		/* Red, green, and blue fields indicate
				 * desired color. */
{
    Display *display = Tk_Display(tkwin);
    Colormap colormap = Tk_Colormap(tkwin);
    TkColor *tkColPtr = (TkColor *) ckalloc(sizeof(TkColor));

    tkColPtr->color.red = colorPtr->red;
    tkColPtr->color.green = colorPtr->green;
    tkColPtr->color.blue = colorPtr->blue;
    if (XAllocColor(display, colormap, &tkColPtr->color) != 0) {
	DeleteStressedCmap(display, colormap);
    } else {
	FindClosestColor(tkwin, &tkColPtr->color, &tkColPtr->color);
    }

    return tkColPtr;
}

/*
 *----------------------------------------------------------------------
 *
 * FindClosestColor --
 *
 *	When Tk can't allocate a color because a colormap has filled up, this
 *	function is called to find and allocate the closest available color in
 *	the colormap.
 *
 * Results:
 *	There is no return value, but *actualColorPtr is filled in with
 *	information about the closest available color in tkwin's colormap.
 *	This color has been allocated via X, so it must be released by the
 *	caller when the caller is done with it.
 *
 * Side effects:
 *	A color is allocated.
 *
 *----------------------------------------------------------------------
 */

static void
FindClosestColor(
    Tk_Window tkwin,		/* Window where color will be used. */
    XColor *desiredColorPtr,	/* RGB values of color that was wanted (but
				 * unavailable). */
    XColor *actualColorPtr)	/* Structure to fill in with RGB and pixel for
				 * closest available color. */
{
    TkStressedCmap *stressPtr;
    double tmp, distance, closestDistance;
    int i, closest, numFound;
    XColor *colorPtr;
    TkDisplay *dispPtr = ((TkWindow *) tkwin)->dispPtr;
    Colormap colormap = Tk_Colormap(tkwin);
    XVisualInfo template, *visInfoPtr;

    /*
     * Find the TkStressedCmap structure for this colormap, or create a new
     * one if needed.
     */

    for (stressPtr = dispPtr->stressPtr; ; stressPtr = stressPtr->nextPtr) {
	if (stressPtr == NULL) {
	    stressPtr = (TkStressedCmap *) ckalloc(sizeof(TkStressedCmap));
	    stressPtr->colormap = colormap;
	    template.visualid = XVisualIDFromVisual(Tk_Visual(tkwin));

	    visInfoPtr = XGetVisualInfo(Tk_Display(tkwin),
		    VisualIDMask, &template, &numFound);
	    if (numFound < 1) {
		Tcl_Panic("FindClosestColor couldn't lookup visual");
	    }

	    stressPtr->numColors = visInfoPtr->colormap_size;
	    XFree((char *) visInfoPtr);
	    stressPtr->colorPtr = (XColor *) ckalloc((unsigned)
		    (stressPtr->numColors * sizeof(XColor)));
	    for (i = 0; i < stressPtr->numColors; i++) {
		stressPtr->colorPtr[i].pixel = (unsigned long) i;
	    }

	    XQueryColors(dispPtr->display, colormap, stressPtr->colorPtr,
		    stressPtr->numColors);

	    stressPtr->nextPtr = dispPtr->stressPtr;
	    dispPtr->stressPtr = stressPtr;
	    break;
	}
	if (stressPtr->colormap == colormap) {
	    break;
	}
    }

    /*
     * Find the color that best approximates the desired one, then try to
     * allocate that color. If that fails, it must mean that the color was
     * read-write (so we can't use it, since it's owner might change it) or
     * else it was already freed. Try again, over and over again, until
     * something succeeds.
     */

    while (1) {
	if (stressPtr->numColors == 0) {
	    Tcl_Panic("FindClosestColor ran out of colors");
	}
	closestDistance = 1e30;
	closest = 0;
	for (colorPtr = stressPtr->colorPtr, i = 0; i < stressPtr->numColors;
		colorPtr++, i++) {
	    /*
	     * Use Euclidean distance in RGB space, weighted by Y (of YIQ) as
	     * the objective function; this accounts for differences in the
	     * color sensitivity of the eye.
	     */

	    tmp = .30*(((int) desiredColorPtr->red) - (int) colorPtr->red);
	    distance = tmp*tmp;
	    tmp = .61*(((int) desiredColorPtr->green) - (int) colorPtr->green);
	    distance += tmp*tmp;
	    tmp = .11*(((int) desiredColorPtr->blue) - (int) colorPtr->blue);
	    distance += tmp*tmp;
	    if (distance < closestDistance) {
		closest = i;
		closestDistance = distance;
	    }
	}
	if (XAllocColor(dispPtr->display, colormap,
		&stressPtr->colorPtr[closest]) != 0) {
	    *actualColorPtr = stressPtr->colorPtr[closest];
	    return;
	}

	/*
	 * Couldn't allocate the color. Remove it from the table and go back
	 * to look for the next best color.
	 */

	stressPtr->colorPtr[closest] =
		stressPtr->colorPtr[stressPtr->numColors-1];
	stressPtr->numColors -= 1;
    }
}

/*
 *----------------------------------------------------------------------
 *
 * DeleteStressedCmap --
 *
 *	This function releases the information cached for "colormap" so that
 *	it will be refetched from the X server the next time it is needed.
 *
 * Results:
 *	None.
 *
 * Side effects:
 *	The TkStressedCmap structure for colormap is deleted; the colormap is
 *	no longer considered to be "stressed".
 *
 * Note:
 *	This function is invoked whenever a color in a colormap is freed, and
 *	whenever a color allocation in a colormap succeeds. This guarantees
 *	that TkStressedCmap structures are always deleted before the
 *	corresponding Colormap is freed.
 *
 *----------------------------------------------------------------------
 */

static void
DeleteStressedCmap(
    Display *display,		/* Xlib's handle for the display containing
				 * the colormap. */
    Colormap colormap)		/* Colormap to flush. */
{
    TkStressedCmap *prevPtr, *stressPtr;
    TkDisplay *dispPtr = TkGetDisplay(display);

    for (prevPtr = NULL, stressPtr = dispPtr->stressPtr; stressPtr != NULL;
	    prevPtr = stressPtr, stressPtr = stressPtr->nextPtr) {
	if (stressPtr->colormap == colormap) {
	    if (prevPtr == NULL) {
		dispPtr->stressPtr = stressPtr->nextPtr;
	    } else {
		prevPtr->nextPtr = stressPtr->nextPtr;
	    }
	    ckfree((char *) stressPtr->colorPtr);
	    ckfree((char *) stressPtr);
	    return;
	}
    }
}

/*
 *----------------------------------------------------------------------
 *
 * TkpCmapStressed --
 *
 *	Check to see whether a given colormap is known to be out of entries.
 *
 * Results:
 *	1 is returned if "colormap" is stressed (i.e. it has run out of
 *	entries recently), 0 otherwise.
 *
 * Side effects:
 *	None.
 *
 *----------------------------------------------------------------------
 */

int
TkpCmapStressed(
    Tk_Window tkwin,		/* Window that identifies the display
				 * containing the colormap. */
    Colormap colormap)		/* Colormap to check for stress. */
{
    TkStressedCmap *stressPtr;

    for (stressPtr = ((TkWindow *) tkwin)->dispPtr->stressPtr;
	    stressPtr != NULL; stressPtr = stressPtr->nextPtr) {
	if (stressPtr->colormap == colormap) {
	    return 1;
	}
    }
    return 0;
}

/*
 * Local Variables:
 * mode: c
 * c-basic-offset: 4
 * fill-column: 78
 * End:
 */<|MERGE_RESOLUTION|>--- conflicted
+++ resolved
@@ -151,24 +151,14 @@
 	     * approximation to the desired color.
 	     */
 
-<<<<<<< HEAD
-	    if (XLookupColor(display, colormap, buf, &color, &screen) == 0) {
+	    if (XLookupColor(display, colormap, name, &color, &screen) == 0) {
 		return NULL;
-=======
-	    if (XLookupColor(display, colormap, name, &color, &screen) == 0) {
-		return (TkColor *) NULL;
->>>>>>> a76478a2
 	    }
 	    FindClosestColor(tkwin, &screen, &color);
 	}
     } else {
-<<<<<<< HEAD
-	if (TkParseColor(display, colormap, buf, &color) == 0) {
+	if (TkParseColor(display, colormap, name, &color) == 0) {
 	    return NULL;
-=======
-	if (TkParseColor(display, colormap, name, &color) == 0) {
-	    return (TkColor *) NULL;
->>>>>>> a76478a2
 	}
 	if (XAllocColor(display, colormap, &color) != 0) {
 	    DeleteStressedCmap(display, colormap);
