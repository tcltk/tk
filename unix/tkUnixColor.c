/*
 * tkUnixColor.c --
 *
 *	This file contains the platform specific color routines needed for X
 *	support.
 *
 * Copyright (c) 1996 by Sun Microsystems, Inc.
 *
 * See the file "license.terms" for information on usage and redistribution of
 * this file, and for a DISCLAIMER OF ALL WARRANTIES.
 */

#include "tkInt.h"
#include "tkColor.h"

/*
 * If a colormap fills up, attempts to allocate new colors from that colormap
 * will fail. When that happens, we'll just choose the closest color from
 * those that are available in the colormap. One of the following structures
 * will be created for each "stressed" colormap to keep track of the colors
 * that are available in the colormap (otherwise we would have to re-query
 * from the server on each allocation, which would be very slow). These
 * entries are flushed after a few seconds, since other clients may release or
 * reallocate colors over time.
 */

struct TkStressedCmap {
    Colormap colormap;		/* X's token for the colormap. */
    int numColors;		/* Number of entries currently active at
				 * *colorPtr. */
    XColor *colorPtr;		/* Pointer to malloc'ed array of all colors
				 * that seem to be available in the colormap.
				 * Some may not actually be available, e.g.
				 * because they are read-write for another
				 * client; when we find this out, we remove
				 * them from the array. */
    struct TkStressedCmap *nextPtr;
				/* Next in list of all stressed colormaps for
				 * the display. */
};

/*
 * Forward declarations for functions defined in this file:
 */

static void		DeleteStressedCmap(Display *display,
			    Colormap colormap);
static void		FindClosestColor(Tk_Window tkwin,
			    XColor *desiredColorPtr, XColor *actualColorPtr);

/*
 *----------------------------------------------------------------------
 *
 * TkpFreeColor --
 *
 *	Release the specified color back to the system.
 *
 * Results:
 *	None
 *
 * Side effects:
 *	Invalidates the colormap cache for the colormap associated with the
 *	given color.
 *
 *----------------------------------------------------------------------
 */

void
TkpFreeColor(
    TkColor *tkColPtr)		/* Color to be released. Must have been
				 * allocated by TkpGetColor or
				 * TkpGetColorByValue. */
{
    Visual *visual;
    Screen *screen = tkColPtr->screen;

    /*
     * Careful! Don't free black or white, since this will make some servers
     * very unhappy. Also, there is a bug in some servers (such Sun's X11/NeWS
     * server) where reference counting is performed incorrectly, so that if a
     * color is allocated twice in different places and then freed twice, the
     * second free generates an error (this bug existed as of 10/1/92). To get
     * around this problem, ignore errors that occur during the free
     * operation.
     */

    visual = tkColPtr->visual;
    if ((visual->class != StaticGray) && (visual->class != StaticColor)
	    && (tkColPtr->color.pixel != BlackPixelOfScreen(screen))
	    && (tkColPtr->color.pixel != WhitePixelOfScreen(screen))) {
	Tk_ErrorHandler handler;

	handler = Tk_CreateErrorHandler(DisplayOfScreen(screen),
		-1, -1, -1, NULL, NULL);
	XFreeColors(DisplayOfScreen(screen), tkColPtr->colormap,
		&tkColPtr->color.pixel, 1, 0L);
	Tk_DeleteErrorHandler(handler);
    }
    DeleteStressedCmap(DisplayOfScreen(screen), tkColPtr->colormap);
}

/*
 *----------------------------------------------------------------------
 *
 * TkpGetColor --
 *
 *	Allocate a new TkColor for the color with the given name.
 *
 * Results:
 *	Returns a newly allocated TkColor, or NULL on failure.
 *
 * Side effects:
 *	May invalidate the colormap cache associated with tkwin upon
 *	allocating a new colormap entry. Allocates a new TkColor structure.
 *
 *----------------------------------------------------------------------
 */

TkColor *
TkpGetColor(
    Tk_Window tkwin,		/* Window in which color will be used. */
    Tk_Uid name)		/* Name of color to allocated (in form
				 * suitable for passing to XParseColor). */
{
    Display *display = Tk_Display(tkwin);
    Colormap colormap = Tk_Colormap(tkwin);
    XColor color;
    TkColor *tkColPtr;

    /*
     * Map from the name to a pixel value. Call XAllocNamedColor rather than
     * XParseColor for non-# names: this saves a server round-trip for those
     * names.
     */

    if (*name != '#') {
	XColor screen;

	if (((*name - 'A') & 0xdf) < sizeof(tkWebColors)/sizeof(tkWebColors[0])) {
	    const char *p = tkWebColors[((*name - 'A') & 0x1f)];
	    if (p) {
		const char *q = name;
		while (!((*p - *(++q)) & 0xdf)) {
		    if (!*p++) {
			name = p;
			goto gotWebColor;
		    }
		}
	    }
	}
	if (strlen(name) > 99) {
	/* Don't bother to parse this. [Bug 2809525]*/
	return (TkColor *) NULL;
    } else if (XAllocNamedColor(display, colormap, name, &screen, &color) != 0) {
	    DeleteStressedCmap(display, colormap);
	} else {
	    /*
	     * Couldn't allocate the color. Try translating the name to a
	     * color value, to see whether the problem is a bad color name or
	     * a full colormap. If the colormap is full, then pick an
	     * approximation to the desired color.
	     */

	    if (XLookupColor(display, colormap, name, &color, &screen) == 0) {
		return NULL;
	    }
	    FindClosestColor(tkwin, &screen, &color);
	}
    } else {
    gotWebColor:
	if (TkParseColor(display, colormap, name, &color) == 0) {
	    return NULL;
	}
	if (XAllocColor(display, colormap, &color) != 0) {
	    DeleteStressedCmap(display, colormap);
	} else {
	    FindClosestColor(tkwin, &color, &color);
	}
    }

    tkColPtr = (TkColor *) ckalloc(sizeof(TkColor));
    tkColPtr->color = color;

    return tkColPtr;
}

/*
 *----------------------------------------------------------------------
 *
 * TkpGetColorByValue --
 *
 *	Given a desired set of red-green-blue intensities for a color, locate
 *	a pixel value to use to draw that color in a given window.
 *
 * Results:
 *	The return value is a pointer to an TkColor structure that indicates
 *	the closest red, blue, and green intensities available to those
 *	specified in colorPtr, and also specifies a pixel value to use to draw
 *	in that color.
 *
 * Side effects:
 *	May invalidate the colormap cache for the specified window. Allocates
 *	a new TkColor structure.
 *
 *----------------------------------------------------------------------
 */

TkColor *
TkpGetColorByValue(
    Tk_Window tkwin,		/* Window in which color will be used. */
    XColor *colorPtr)		/* Red, green, and blue fields indicate
				 * desired color. */
{
    Display *display = Tk_Display(tkwin);
    Colormap colormap = Tk_Colormap(tkwin);
    TkColor *tkColPtr = (TkColor *) ckalloc(sizeof(TkColor));

    tkColPtr->color.red = colorPtr->red;
    tkColPtr->color.green = colorPtr->green;
    tkColPtr->color.blue = colorPtr->blue;
    if (XAllocColor(display, colormap, &tkColPtr->color) != 0) {
	DeleteStressedCmap(display, colormap);
    } else {
	FindClosestColor(tkwin, &tkColPtr->color, &tkColPtr->color);
    }

    return tkColPtr;
}

/*
 *----------------------------------------------------------------------
 *
 * FindClosestColor --
 *
 *	When Tk can't allocate a color because a colormap has filled up, this
 *	function is called to find and allocate the closest available color in
 *	the colormap.
 *
 * Results:
 *	There is no return value, but *actualColorPtr is filled in with
 *	information about the closest available color in tkwin's colormap.
 *	This color has been allocated via X, so it must be released by the
 *	caller when the caller is done with it.
 *
 * Side effects:
 *	A color is allocated.
 *
 *----------------------------------------------------------------------
 */

static void
FindClosestColor(
    Tk_Window tkwin,		/* Window where color will be used. */
    XColor *desiredColorPtr,	/* RGB values of color that was wanted (but
				 * unavailable). */
    XColor *actualColorPtr)	/* Structure to fill in with RGB and pixel for
				 * closest available color. */
{
    TkStressedCmap *stressPtr;
    double tmp, distance, closestDistance;
    int i, closest, numFound;
    XColor *colorPtr;
    TkDisplay *dispPtr = ((TkWindow *) tkwin)->dispPtr;
    Colormap colormap = Tk_Colormap(tkwin);
    XVisualInfo template, *visInfoPtr;

    /*
     * Find the TkStressedCmap structure for this colormap, or create a new
     * one if needed.
     */

    for (stressPtr = dispPtr->stressPtr; ; stressPtr = stressPtr->nextPtr) {
	if (stressPtr == NULL) {
	    stressPtr = (TkStressedCmap *) ckalloc(sizeof(TkStressedCmap));
	    stressPtr->colormap = colormap;
	    template.visualid = XVisualIDFromVisual(Tk_Visual(tkwin));

	    visInfoPtr = XGetVisualInfo(Tk_Display(tkwin),
		    VisualIDMask, &template, &numFound);
	    if (numFound < 1) {
		Tcl_Panic("FindClosestColor couldn't lookup visual");
	    }

	    stressPtr->numColors = visInfoPtr->colormap_size;
	    XFree((char *) visInfoPtr);
	    stressPtr->colorPtr = (XColor *) ckalloc((unsigned)
		    (stressPtr->numColors * sizeof(XColor)));
	    for (i = 0; i < stressPtr->numColors; i++) {
		stressPtr->colorPtr[i].pixel = (unsigned long) i;
	    }

	    XQueryColors(dispPtr->display, colormap, stressPtr->colorPtr,
		    stressPtr->numColors);

	    stressPtr->nextPtr = dispPtr->stressPtr;
	    dispPtr->stressPtr = stressPtr;
	    break;
	}
	if (stressPtr->colormap == colormap) {
	    break;
	}
    }

    /*
     * Find the color that best approximates the desired one, then try to
     * allocate that color. If that fails, it must mean that the color was
     * read-write (so we can't use it, since it's owner might change it) or
     * else it was already freed. Try again, over and over again, until
     * something succeeds.
     */

    while (1) {
	if (stressPtr->numColors == 0) {
	    Tcl_Panic("FindClosestColor ran out of colors");
	}
	closestDistance = 1e30;
	closest = 0;
	for (colorPtr = stressPtr->colorPtr, i = 0; i < stressPtr->numColors;
		colorPtr++, i++) {
	    /*
	     * Use Euclidean distance in RGB space, weighted by Y (of YIQ) as
	     * the objective function; this accounts for differences in the
	     * color sensitivity of the eye.
	     */

	    tmp = .30*(((int) desiredColorPtr->red) - (int) colorPtr->red);
	    distance = tmp*tmp;
	    tmp = .61*(((int) desiredColorPtr->green) - (int) colorPtr->green);
	    distance += tmp*tmp;
	    tmp = .11*(((int) desiredColorPtr->blue) - (int) colorPtr->blue);
	    distance += tmp*tmp;
	    if (distance < closestDistance) {
		closest = i;
		closestDistance = distance;
	    }
	}
	if (XAllocColor(dispPtr->display, colormap,
		&stressPtr->colorPtr[closest]) != 0) {
	    *actualColorPtr = stressPtr->colorPtr[closest];
	    return;
	}

	/*
	 * Couldn't allocate the color. Remove it from the table and go back
	 * to look for the next best color.
	 */

	stressPtr->colorPtr[closest] =
		stressPtr->colorPtr[stressPtr->numColors-1];
	stressPtr->numColors -= 1;
    }
}

/*
 *----------------------------------------------------------------------
 *
 * DeleteStressedCmap --
 *
 *	This function releases the information cached for "colormap" so that
 *	it will be refetched from the X server the next time it is needed.
 *
 * Results:
 *	None.
 *
 * Side effects:
 *	The TkStressedCmap structure for colormap is deleted; the colormap is
 *	no longer considered to be "stressed".
 *
 * Note:
 *	This function is invoked whenever a color in a colormap is freed, and
 *	whenever a color allocation in a colormap succeeds. This guarantees
 *	that TkStressedCmap structures are always deleted before the
 *	corresponding Colormap is freed.
 *
 *----------------------------------------------------------------------
 */

static void
<<<<<<< HEAD
DeleteStressedCmap(
    Display *display,		/* Xlib's handle for the display containing
				 * the colormap. */
    Colormap colormap)		/* Colormap to flush. */
=======
DeleteStressedCmap(display, colormap)
    Display *display;		/* Xlib's handle for the display containing
				 * the colormap. */
    Colormap colormap;		/* Colormap to flush. */
>>>>>>> 35c5d43f
{
    TkStressedCmap *prevPtr, *stressPtr;
    TkDisplay *dispPtr = TkGetDisplay(display);

    for (prevPtr = NULL, stressPtr = dispPtr->stressPtr; stressPtr != NULL;
	    prevPtr = stressPtr, stressPtr = stressPtr->nextPtr) {
	if (stressPtr->colormap == colormap) {
	    if (prevPtr == NULL) {
		dispPtr->stressPtr = stressPtr->nextPtr;
	    } else {
		prevPtr->nextPtr = stressPtr->nextPtr;
	    }
	    ckfree((char *) stressPtr->colorPtr);
	    ckfree((char *) stressPtr);
	    return;
	}
    }
}

/*
 *----------------------------------------------------------------------
 *
 * TkpCmapStressed --
 *
 *	Check to see whether a given colormap is known to be out of entries.
 *
 * Results:
 *	1 is returned if "colormap" is stressed (i.e. it has run out of
 *	entries recently), 0 otherwise.
 *
 * Side effects:
 *	None.
 *
 *----------------------------------------------------------------------
 */

int
TkpCmapStressed(
    Tk_Window tkwin,		/* Window that identifies the display
				 * containing the colormap. */
    Colormap colormap)		/* Colormap to check for stress. */
{
    TkStressedCmap *stressPtr;

    for (stressPtr = ((TkWindow *) tkwin)->dispPtr->stressPtr;
	    stressPtr != NULL; stressPtr = stressPtr->nextPtr) {
	if (stressPtr->colormap == colormap) {
	    return 1;
	}
    }
    return 0;
}

/*
 * Local Variables:
 * mode: c
 * c-basic-offset: 4
 * fill-column: 78
 * End:
 */<|MERGE_RESOLUTION|>--- conflicted
+++ resolved
@@ -381,17 +381,10 @@
  */
 
 static void
-<<<<<<< HEAD
 DeleteStressedCmap(
     Display *display,		/* Xlib's handle for the display containing
 				 * the colormap. */
     Colormap colormap)		/* Colormap to flush. */
-=======
-DeleteStressedCmap(display, colormap)
-    Display *display;		/* Xlib's handle for the display containing
-				 * the colormap. */
-    Colormap colormap;		/* Colormap to flush. */
->>>>>>> 35c5d43f
 {
     TkStressedCmap *prevPtr, *stressPtr;
     TkDisplay *dispPtr = TkGetDisplay(display);
