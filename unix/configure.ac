! /bin/bash -norc
dnl	This file is an input file used by the GNU "autoconf" program to
dnl	generate the file "configure", which is run during Tk installation
dnl	to configure the system for the local environment.

AC_INIT([tk],[9.1])
<<<<<<< HEAD
AC_PREREQ([2.69])
=======
AC_PREREQ([2.71])
>>>>>>> 0a4615f3

dnl This is only used when included from macosx/configure.ac
m4_ifdef([SC_USE_CONFIG_HEADERS], [
    AC_CONFIG_HEADERS([tkConfig.h:../unix/tkConfig.h.in])
    AC_CONFIG_COMMANDS_PRE([DEFS="-DHAVE_TK_CONFIG_H  -imacros tkConfig.h"])
    AH_TOP([
    #ifndef _TKCONFIG
    #define _TKCONFIG])
    AH_BOTTOM([
    /* Undef unused package specific autoheader defines so that we can
     * include both tclConfig.h and tkConfig.h at the same time: */
    /* override */ #undef PACKAGE_NAME
    /* override */ #undef PACKAGE_TARNAME
    /* override */ #undef PACKAGE_VERSION
    /* override */ #undef PACKAGE_STRING
    #endif /* _TKCONFIG */])
])

TK_VERSION=9.1
TK_MAJOR_VERSION=9
TK_MINOR_VERSION=1
TK_PATCH_LEVEL="a0"
VERSION=${TK_VERSION}
LOCALES="cs da de el en en_gb eo es fr hu it nl pl pt ru sv"

#--------------------------------------------------------------------
# Find and load the tclConfig.sh file
#--------------------------------------------------------------------

SC_PATH_TCLCONFIG
SC_LOAD_TCLCONFIG

if test "${TCL_MAJOR_VERSION}" -lt 9 ; then
    AC_MSG_ERROR([${PACKAGE_NAME} ${PACKAGE_VERSION} requires Tcl 9.0+
Found config for Tcl ${TCL_VERSION}])
fi

SC_PROG_TCLSH
SC_BUILD_TCLSH

#------------------------------------------------------------------------
# Handle the --prefix=... option
#------------------------------------------------------------------------

if test "${prefix}" = "NONE"; then
    prefix="$TCL_PREFIX"
fi
if test "${exec_prefix}" = "NONE"; then
    exec_prefix=$prefix
fi
# Make sure srcdir is fully qualified!
srcdir="`cd "$srcdir" ; pwd`"
TK_SRC_DIR="`cd "$srcdir"/..; pwd`"

#------------------------------------------------------------------------
# Compress and/or soft link the manpages?
#------------------------------------------------------------------------

SC_CONFIG_MANPAGES

#------------------------------------------------------------------------
# Standard compiler checks
#------------------------------------------------------------------------

# If the user did not set CFLAGS, set it now to keep
# the AC_PROG_CC macro from adding "-g -O2".
if test "${CFLAGS+set}" != "set" ; then
    CFLAGS=""
fi

AC_PROG_CC
AC_C_INLINE

#------------------------------------------------------------------------
# If we're using GCC, see if the compiler understands -pipe.  If so, use it.
# It makes compiling go faster.  (This is only a performance feature.)
#------------------------------------------------------------------------

if test -z "$no_pipe" && test -n "$GCC"; then
    AC_CACHE_CHECK([if the compiler understands -pipe],
	tcl_cv_cc_pipe, [
	hold_cflags=$CFLAGS; CFLAGS="$CFLAGS -pipe"
	AC_COMPILE_IFELSE([AC_LANG_PROGRAM([[]], [[]])],[tcl_cv_cc_pipe=yes],[tcl_cv_cc_pipe=no])
	CFLAGS=$hold_cflags])
    if test $tcl_cv_cc_pipe = yes; then
	CFLAGS="$CFLAGS -pipe"
    fi
fi

#------------------------------------------------------------------------
# Embedded configuration information, encoding to use for the values, TIP #59
#------------------------------------------------------------------------

SC_TCL_CFG_ENCODING

SC_ENABLE_SHARED

#--------------------------------------------------------------------
# The statements below define a collection of compile flags.  This
# macro depends on the value of SHARED_BUILD, and should be called
# after SC_ENABLE_SHARED checks the configure switches.
#--------------------------------------------------------------------

SC_CONFIG_CFLAGS

SC_ENABLE_SYMBOLS

#--------------------------------------------------------------------
#	Detect what compiler flags to set for 64-bit support.
#--------------------------------------------------------------------

SC_TCL_EARLY_FLAGS

SC_TCL_64BIT_FLAGS

#--------------------------------------------------------------------
#	Check endianness because we can optimize some operations
#--------------------------------------------------------------------

AC_C_BIGENDIAN(,,,[#])

#------------------------------------------------------------------------
# If Tcl and Tk are installed in different places, adjust the library
# search path to reflect this.
#------------------------------------------------------------------------

LIB_RUNTIME_DIR='$(libdir)'

if test "$TCL_EXEC_PREFIX" != "$exec_prefix"; then
    LIB_RUNTIME_DIR="${LIB_RUNTIME_DIR}:${TCL_EXEC_PREFIX}/lib"
fi

if test "$TCL_PREFIX" != "$prefix"; then
    AC_MSG_WARN([
	Different --prefix selected for Tk and Tcl!
	[[package require tk]] may not work correctly in tclsh.])
fi

#--------------------------------------------------------------------
#	Include sys/select.h if it exists and if it supplies things
#	that appear to be useful and aren't already in sys/types.h.
#	This appears to be true only on the RS/6000 under AIX.  Some
#	systems like OSF/1 have a sys/select.h that's of no use, and
#	other systems like SCO UNIX have a sys/select.h that's
#	pernicious.  If "fd_set" isn't defined anywhere then set a
#	special flag.
#--------------------------------------------------------------------

AC_CACHE_CHECK([for fd_set in sys/types], tcl_cv_type_fd_set, [
    AC_COMPILE_IFELSE([AC_LANG_PROGRAM([[#include <sys/types.h>]], [[fd_set readMask, writeMask;]])],[tcl_cv_type_fd_set=yes],[tcl_cv_type_fd_set=no])])
tk_ok=$tcl_cv_type_fd_set
if test $tk_ok = no; then
    AC_CACHE_CHECK([for fd_mask in sys/select], tcl_cv_grep_fd_mask, [
	AC_EGREP_HEADER(fd_mask, sys/select.h,
	     tcl_cv_grep_fd_mask=present, tcl_cv_grep_fd_mask=missing)])
    if test $tcl_cv_grep_fd_mask = present; then
	AC_DEFINE(HAVE_SYS_SELECT_H, 1, [Should we include <sys/select.h>?])
	tk_ok=yes
    fi
fi
if test $tk_ok = no; then
    AC_DEFINE(NO_FD_SET, 1, [Do we have fd_set?])
fi

#------------------------------------------------------------------------------
#       Find out all about time handling differences.
#------------------------------------------------------------------------------

AC_CHECK_HEADERS_ONCE([sys/time.h])

#--------------------------------------------------------------------
#	Check for various typedefs and provide substitutes if
#	they don't exist.
#--------------------------------------------------------------------

AC_TYPE_MODE_T
AC_TYPE_PID_T
AC_TYPE_SIZE_T

AC_CHECK_TYPES([intptr_t, uintptr_t],,,[[
#include <stdint.h>
]])

#-------------------------------------------
#     In OS/390 struct pwd has no pw_gecos field
#-------------------------------------------

AC_CACHE_CHECK([pw_gecos in struct pwd], tcl_cv_pwd_pw_gecos, [
    AC_COMPILE_IFELSE([AC_LANG_PROGRAM([[#include <pwd.h>]], [[struct passwd pwd; (void)pwd.pw_gecos;]])],[tcl_cv_pwd_pw_gecos=yes],[tcl_cv_pwd_pw_gecos=no])])
if test $tcl_cv_pwd_pw_gecos = yes; then
    AC_DEFINE(HAVE_PW_GECOS, 1, [Does struct password have a pw_gecos field?])
fi

#--------------------------------------------------------------------
#	On Mac OS X, we can build either with X11 or with Aqua
#--------------------------------------------------------------------

if test "`uname -s`" = "Darwin" ; then
    AC_MSG_CHECKING([whether to use Aqua])
    AC_ARG_ENABLE(aqua,
	AS_HELP_STRING([--enable-aqua=yes|no],
	    [use Aqua windowingsystem on Mac OS X (default: no)]),
	[tk_aqua=$enableval], [tk_aqua=no])
    if test $tk_aqua = yes -o $tk_aqua = cocoa; then
	tk_aqua=yes
	if test $tcl_corefoundation = no; then
	    AC_MSG_WARN([Aqua can only be used when CoreFoundation is available])
	    tk_aqua=no
	fi
	if test ! -d /System/Library/Frameworks/Cocoa.framework; then
	    AC_MSG_WARN([Aqua can only be used when Cocoa is available])
	    tk_aqua=no
	fi
	if test "`uname -r | awk -F. '{print [$]1}'`" -lt 9; then
	    AC_MSG_WARN([Aqua requires Mac OS X 10.5 or later])
	    tk_aqua=no
	fi
    fi
    AC_MSG_RESULT([$tk_aqua])
    if test $tk_aqua = no; then
	# check if weak linking whole libraries is possible.
	AC_CACHE_CHECK([if ld accepts -weak-l flag], tcl_cv_ld_weak_l, [
	    hold_ldflags=$LDFLAGS
	    LDFLAGS="$LDFLAGS -Wl,-weak-lm"
	    AC_LINK_IFELSE([AC_LANG_PROGRAM([[#include <math.h>]], [[double f = sin(1.0);]])],
	    [tcl_cv_ld_weak_l=yes],[tcl_cv_ld_weak_l=no])
	    LDFLAGS=$hold_ldflags])
    fi
    AC_CHECK_HEADERS(AvailabilityMacros.h)
else
    tk_aqua=no
fi

if test $tk_aqua = yes; then
    AC_DEFINE(MAC_OSX_TK, 1, [Are we building TkAqua?])
    LIBS="$LIBS -framework Cocoa -framework Carbon -framework IOKit -framework QuartzCore -framework Security -framework CoreGraphics"
    if test -d /System/Library/Frameworks/UserNotifications.framework; then
	LIBS="$LIBS -framework UserNotifications"
    fi
    if test -d "/System/Library/Frameworks/UniformTypeIdentifiers.framework"; then
	LIBS="$LIBS -weak_framework UniformTypeIdentifiers"
    fi
    EXTRA_CC_SWITCHES='-x objective-c'
    TK_WINDOWINGSYSTEM=AQUA
    if test -n "${enable_symbols}" -a "${enable_symbols}" != no; then
	AC_DEFINE(TK_MAC_DEBUG, 1, [Are TkAqua debug messages enabled?])
    fi
else
    #--------------------------------------------------------------------
    #	Locate the X11 header files and the X11 library archive.  Try
    #	the ac_path_x macro first, but if it doesn't find the X stuff
    #	(e.g. because there's no xmkmf program) then check through
    #	a list of possible directories.  Under some conditions the
    #	autoconf macro will return an include directory that contains
    #	no include files, so double-check its result just to be safe.
    #--------------------------------------------------------------------

    SC_PATH_X
    TK_WINDOWINGSYSTEM=X11
fi

#--------------------------------------------------------------------
#	Various manipulations on the search path used at runtime to
#	find shared libraries:
#	1. If the X library binaries are in a non-standard directory,
#	   add the X library location into that search path.
#	2. On systems such as AIX and Ultrix that use "-L" as the
#	   search path option, colons cannot be used to separate
#	   directories from each other. Change colons to " -L".
#	3. Create two sets of search flags, one for use in cc lines
#	   and the other for when the linker is invoked directly.  In
#	   the second case, '-Wl,' must be stripped off and commas must
#	   be replaced by spaces.
#--------------------------------------------------------------------

if test "x${x_libraries}" != "x"; then
  if test "x${x_libraries}" != "xNONE"; then
    LIB_RUNTIME_DIR="${LIB_RUNTIME_DIR}:${x_libraries}"
  fi
fi
if test "${TCL_LD_SEARCH_FLAGS}" = '-L${LIB_RUNTIME_DIR}'; then
    LIB_RUNTIME_DIR=`echo ${LIB_RUNTIME_DIR} |sed -e 's/:/ -L/g'`
fi

#--------------------------------------------------------------------
#	Check for the existence of various libraries.  The order here
#	is important, so that then end up in the right order in the
#	command line generated by make.  The -lsocket and -lnsl libraries
#	require a couple of special tricks:
#	1. Use "connect" and "accept" to check for -lsocket, and
#	   "gethostbyname" to check for -lnsl.
#	2. Use each function name only once:  can't redo a check because
#	   autoconf caches the results of the last check and won't redo it.
#	3. Use -lnsl and -lsocket only if they supply procedures that
#	   aren't already present in the normal libraries.  This is because
#	   IRIX 5.2 has libraries, but they aren't needed and they're
#	   bogus:  they goof up name resolution if used.
#	4. On some SVR4 systems, can't use -lsocket without -lnsl too.
#	   To get around this problem, check for both libraries together
#	   if -lsocket doesn't work by itself.
#--------------------------------------------------------------------

if test $tk_aqua = no; then
    AC_CHECK_LIB(Xbsd, main, [LIBS="$LIBS -lXbsd"])
fi

#--------------------------------------------------------------------
# One more check related to the X libraries.  The standard releases
# of Ultrix don't support the "xauth" mechanism, so send won't work
# unless TK_NO_SECURITY is defined.  However, there are usually copies
# of the MIT X server available as well, which do support xauth.
# Check for the MIT stuff and use it if it exists.
#
# Note: can't use ac_check_lib macro (at least, not in Autoconf 2.1)
# because it can't deal with the "-" in the library name.
#--------------------------------------------------------------------

if test -d /usr/include/mit -a $tk_aqua = no; then
    AC_MSG_CHECKING([MIT X libraries])
    tk_oldCFlags=$CFLAGS
    CFLAGS="$CFLAGS -I/usr/include/mit"
    tk_oldLibs=$LIBS
    LIBS="$LIBS -lX11-mit"
    AC_LINK_IFELSE([AC_LANG_PROGRAM([[
	#include <X11/Xlib.h>
    ]], [[
	XOpenDisplay(0);
    ]])],[
	AC_MSG_RESULT([yes])
	XLIBSW="-lX11-mit"
	XINCLUDES="-I/usr/include/mit"
    ],[AC_MSG_RESULT(no)])
    CFLAGS=$tk_oldCFlags
    LIBS=$tk_oldLibs
fi

#--------------------------------------------------------------------
#	Check for freetype / fontconfig / Xft support.
#--------------------------------------------------------------------

if test $tk_aqua = no; then
    AC_MSG_CHECKING([whether to use xft])
    AC_ARG_ENABLE(xft,
	AS_HELP_STRING([--enable-xft],
	    [use freetype/fontconfig/xft (default: on)]),
	[enable_xft=$enableval], [enable_xft="default"])
    XFT_CFLAGS=""
    XFT_LIBS=""
    if test "$enable_xft" = "no" ; then
	AC_MSG_RESULT([$enable_xft])
    else
	found_xft="yes"
	dnl make sure package configurator (xft-config or pkg-config
	dnl says that xft is present.
	XFT_CFLAGS=`xft-config --cflags 2>/dev/null` || found_xft="no"
	XFT_LIBS=`xft-config --libs 2>/dev/null` || found_xft="no"
	if test "$found_xft" = "no" ; then
	    found_xft=yes
	    XFT_CFLAGS=`pkg-config --cflags xft fontconfig 2>/dev/null` || found_xft="no"
	    XFT_LIBS=`pkg-config --libs xft fontconfig 2>/dev/null` || found_xft="no"
	fi
	AC_MSG_RESULT([$found_xft])
	dnl make sure that compiling against Xft header file doesn't bomb
	if test "$found_xft" = "yes" ; then
	    tk_oldCFlags=$CFLAGS
	    CFLAGS="$CFLAGS $XINCLUDES $XFT_CFLAGS"
	    tk_oldLibs=$LIBS
	    LIBS="$tk_oldLIBS $XFT_LIBS $XLIBSW"
	    AC_CHECK_HEADER(X11/Xft/Xft.h, [], [
		found_xft=no
	    ],[#include <X11/Xlib.h>])
	    CFLAGS=$tk_oldCFlags
	    LIBS=$tk_oldLibs
	fi
	dnl make sure that linking against Xft libraries finds freetype
	if test "$found_xft" = "yes" ; then
	    tk_oldCFlags=$CFLAGS
	    CFLAGS="$CFLAGS $XINCLUDES $XFT_CFLAGS"
	    tk_oldLibs=$LIBS
	    LIBS="$tk_oldLIBS $XFT_LIBS $XLIBSW"
	    AC_CHECK_LIB(Xft, XftFontOpen, [], [
		found_xft=no
	    ])
	    CFLAGS=$tk_oldCFlags
	    LIBS=$tk_oldLibs
	fi
	dnl make sure that linking against fontconfig libraries finds Fc* symbols
	if test "$found_xft" = "yes" ; then
	    tk_oldCFlags=$CFLAGS
	    CFLAGS="$CFLAGS $XINCLUDES $XFT_CFLAGS"
	    tk_oldLibs=$LIBS
	    LIBS="$tk_oldLIBS $XFT_LIBS $XLIBSW -lfontconfig"
	    AC_CHECK_LIB(fontconfig, FcFontSort, [
		XFT_LIBS="$XFT_LIBS -lfontconfig"
	    ], [])
	    CFLAGS=$tk_oldCFlags
	    LIBS=$tk_oldLibs
	fi
	dnl print a warning if xft is unusable and was specifically requested
	if test "$found_xft" = "no" ; then
	    if test "$enable_xft" = "yes" ; then
		AC_MSG_WARN([Can't find xft configuration, or xft is unusable])
	    fi
	    enable_xft=no
	    XFT_CFLAGS=""
	    XFT_LIBS=""
	else
	    enable_xft=yes
	fi
    fi
    if test $enable_xft = "yes" ; then
	UNIX_FONT_OBJS=tkUnixRFont.o
	AC_DEFINE(HAVE_XFT, 1, [Have we turned on XFT (antialiased fonts)?])
    else
	UNIX_FONT_OBJS=tkUnixFont.o
    fi
    AC_SUBST(XFT_CFLAGS)
    AC_SUBST(XFT_LIBS)
    AC_SUBST(UNIX_FONT_OBJS)
fi

#--------------------------------------------------------------------
#	Check for libcups support
#--------------------------------------------------------------------

if test $tk_aqua = no; then
    AC_MSG_CHECKING([whether to use libcups])
    AC_ARG_ENABLE(libcups,
	AS_HELP_STRING([--enable-libcups],
	    [use libcups (default: on)]),
	[enable_libcups=$enableval], [enable_libcups="default"])
    CUPS_CFLAGS=""
    CUPS_LIBS=""
    if test "$enable_libcups" = "no" ; then
	AC_MSG_RESULT([$enable_libcups])
    else
	found_cups=`cups-config 2>/dev/null`
	dnl make sure package configurator (cups-config)
	dnl says that libcups is present.
	if test "$found_cups" = ""; then
	    found_cups=no
	else
	    found_cups=yes
	    CUPS_CFLAGS="-DHAVE_CUPS"
	    CUPS_LIBS=`cups-config --libs`
	fi
	AC_MSG_RESULT([$found_cups])
	dnl make sure that compiling against CUPS header file doesn't bomb
	if test "$found_cups" = "yes" ; then
	    tk_oldCFlags=$CFLAGS
	    CFLAGS="$CFLAGS $XINCLUDES $CUPS_CFLAGS"
	    tk_oldLibs=$LIBS
	    LIBS="$tk_oldLIBS $CUPS_LIBS $XLIBSW"
	    AC_CHECK_HEADER(cups/cups.h, [], [
		found_cups=no
		CUPS_CFLAGS=""
		CUPS_LIBS=""
	    ],[#include <cups/cups.h>])
	    CFLAGS=$tk_oldCFlags
	    LIBS=$tk_oldLibs
	fi
    fi
    AC_SUBST(CUPS_CFLAGS)
    AC_SUBST(CUPS_LIBS)
fi


#--------------------------------------------------------------------
# XXX Do this last.
# It might modify XLIBSW which could affect other tests.
#
# Check whether the header and library for the XScreenSaver
# extension are available, and set HAVE_XSS if so.
# XScreenSaver is needed for Tk_GetUserInactiveTime().
#--------------------------------------------------------------------

if test $tk_aqua = no; then
    tk_oldCFlags=$CFLAGS
    CFLAGS="$CFLAGS $XINCLUDES"
    tk_oldLibs=$LIBS
    LIBS="$tk_oldLibs $XLIBSW"
    xss_header_found=no
    xss_lib_found=no
    AC_MSG_CHECKING([whether to try to use XScreenSaver])
    AC_ARG_ENABLE(xss,
	AS_HELP_STRING([--enable-xss],
	    [use XScreenSaver for activity timer (default: on)]),
	[enable_xss=$enableval], [enable_xss=yes])
    if test "$enable_xss" = "no" ; then
	AC_MSG_RESULT([$enable_xss])
    else
	AC_MSG_RESULT([$enable_xss])
	AC_CHECK_HEADER(X11/extensions/scrnsaver.h, [
	    xss_header_found=yes
	],,[#include <X11/Xlib.h>])
	AC_CHECK_FUNC(XScreenSaverQueryInfo,,[
	    AC_CHECK_LIB(Xext, XScreenSaverQueryInfo, [
		XLIBSW="$XLIBSW -lXext"
		xss_lib_found=yes
	    ], [
		AC_CHECK_LIB(Xss, XScreenSaverQueryInfo, [
		    if test "$tcl_cv_ld_weak_l" = yes; then
			# On Darwin, weak link libXss if possible,
			# as it is only available on Tiger or later.
			XLIBSW="$XLIBSW -Wl,-weak-lXss -lXext"
		    else
			XLIBSW="$XLIBSW -lXss -lXext"
		    fi
		    xss_lib_found=yes
		],, -lXext)
	    ])
	])
    fi
    if test $enable_xss = yes -a $xss_lib_found = yes -a $xss_header_found = yes; then
	AC_DEFINE(HAVE_XSS, 1, [Is XScreenSaver available?])
    fi
    CFLAGS=$tk_oldCFlags
    LIBS=$tk_oldLibs
fi

#--------------------------------------------------------------------
#	Figure out whether "char" is unsigned.  If so, set a
#	#define for __CHAR_UNSIGNED__.
#--------------------------------------------------------------------

AC_C_CHAR_UNSIGNED

#--------------------------------------------------------------------
#	The statements below define a collection of symbols related to
#	building libtk as a shared library instead of a static library.
#--------------------------------------------------------------------

eval eval "TK_UNSHARED_LIB_SUFFIX=${UNSHARED_LIB_SUFFIX}"
eval eval "TK_SHARED_LIB_SUFFIX=${SHARED_LIB_SUFFIX}"
<<<<<<< HEAD
eval "TK_LIB_FILE=libtcl9tk${LIB_SUFFIX}"
=======
if test "$ac_cv_cygwin" = "yes" -a "$SHARED_BUILD" != "0"; then
eval "TK_LIB_FILE=cygtcl9tk${LIB_SUFFIX}"
EXTRA_INSTALL_BINARIES='$(INSTALL_LIBRARY) $(patsubst cyg%.dll,lib%.dll.a,${LIB_FILE}) "$(LIB_INSTALL_DIR)"'
else
eval "TK_LIB_FILE=libtcl9tk${LIB_SUFFIX}"
fi
>>>>>>> 0a4615f3

# tkConfig.sh needs a version of the _LIB_SUFFIX that has been eval'ed
# since on some platforms TK_LIB_FILE contains shell escapes.

eval "TK_LIB_FILE=${TK_LIB_FILE}"

if test "${SHARED_BUILD}" = "1" -a "${SHLIB_SUFFIX}" != ""; then
    SHLIB_LD_LIBS="${SHLIB_LD_LIBS} \${TCL_STUB_LIB_SPEC}"
    TCL_STUB_FLAGS="-DUSE_TCL_STUBS"
fi

test -z "$TK_LIBRARY" && TK_LIBRARY='$(prefix)/lib/tk$(VERSION)'
PRIVATE_INCLUDE_DIR='$(includedir)'
HTML_DIR='$(DISTDIR)/html'
TK_PKG_DIR='tk$(VERSION)'
TK_RSRC_FILE='tk$(VERSION).rsrc'
WISH_RSRC_FILE='wish$(VERSION).rsrc'

# Note:  in the following variable, it's important to use the absolute
# path name of the Tcl directory rather than "..":  this is because
# AIX remembers this path and will attempt to use it at run-time to look
# up the Tcl library.

if test "`uname -s`" = "Darwin" ; then
    SC_ENABLE_FRAMEWORK
    TK_SHLIB_LD_EXTRAS="-compatibility_version ${TK_VERSION} -current_version ${TK_VERSION}`echo ${TK_PATCH_LEVEL} | awk ['{match($0, "\\\.[0-9]+"); print substr($0,RSTART,RLENGTH)}']`"
    TK_SHLIB_LD_EXTRAS="${TK_SHLIB_LD_EXTRAS}"' -install_name "${DYLIB_INSTALL_DIR}/${TK_LIB_FILE}" -unexported_symbols_list $$(f=$(TK_LIB_FILE).E && nm -gp tkMacOSX*.o 2>/dev/null | awk "/^[[0-9a-f]]+ . \.objc/ {print \$$3}" > $$f && nm -gjp "$(TCL_BIN_DIR)"/$(TCL_STUB_LIB_FILE) | grep ^_[[^_]] >> $$f && echo $$f)'
    echo "$LDFLAGS " | grep -q -- '-prebind ' && TK_SHLIB_LD_EXTRAS="${TK_SHLIB_LD_EXTRAS}"' -seg1addr 0xb000000'
    TK_SHLIB_LD_EXTRAS="${TK_SHLIB_LD_EXTRAS}"' -sectcreate __TEXT __info_plist Tk-Info.plist'
    EXTRA_WISH_LIBS='-sectcreate __TEXT __info_plist Wish-Info.plist'
    EXTRA_WISH_LIBS=${EXTRA_WISH_LIBS}' -sectcreate __TEXT __credits_html Credits.html'
    if test "${SHARED_BUILD}" = "0"; then
	EXTRA_WISH_LIBS=${EXTRA_WISH_LIBS}' -ObjC'
    fi
    AC_CONFIG_FILES([Tk-Info.plist:../macosx/Tk-Info.plist.in Wish-Info.plist:../macosx/Wish-Info.plist.in Credits.html:../macosx/Credits.html.in])
    for l in ${LOCALES}; do CFBUNDLELOCALIZATIONS="${CFBUNDLELOCALIZATIONS}<string>$l</string>"; done
    TK_YEAR="`date +%Y`"
fi

if test "$FRAMEWORK_BUILD" = "1" ; then
    AC_DEFINE(TK_FRAMEWORK, 1, [Is Tk built as a framework?])
    # Construct a fake local framework structure to make linking with
    # '-framework Tk' and running of tktest work
    AC_CONFIG_COMMANDS([Tk.framework], [n=Tk &&
	f=$n.framework && v=Versions/$VERSION &&
	rm -rf $f && mkdir -p $f/$v/Resources &&
	ln -s $v/$n $v/Resources $f && ln -s ../../../$n $f/$v &&
	ln -s ../../../../$n-Info.plist $f/$v/Resources/Info.plist &&
	if test $tk_aqua = yes; then ln -s ../../../../$n.rsrc $f/$v/Resources; fi &&
	unset n f v
    ], VERSION=${TK_VERSION} && tk_aqua=${tk_aqua})
    LD_LIBRARY_PATH_VAR="DYLD_FRAMEWORK_PATH"
    if test "${libdir}" = '${exec_prefix}/lib'; then
	# override libdir default
	libdir="/Library/Frameworks"
    fi
    TK_LIB_FILE="Tk"
    TK_LIB_FLAG="-framework Tk"
    TK_BUILD_LIB_SPEC="-F`pwd | sed -e 's/ /\\\\ /g'` -framework Tk"
    TK_LIB_SPEC="-F${libdir} -framework Tk"
    libdir="${libdir}/Tk.framework/Versions/\${VERSION}"
    TK_LIBRARY="${libdir}/Resources/Scripts"
    TK_PKG_DIR="Resources/Scripts"
    TK_RSRC_FILE="Tk.rsrc"
    WISH_RSRC_FILE="Wish.rsrc"
    includedir="${libdir}/Headers"
    PRIVATE_INCLUDE_DIR="${libdir}/PrivateHeaders"
    HTML_DIR="${libdir}/Resources/Documentation/Reference/Tk"
    EXTRA_INSTALL="install-private-headers html-tk"
    EXTRA_BUILD_HTML='@ln -fs contents.htm "$(HTML_INSTALL_DIR)"/TkTOC.html'
    EXTRA_INSTALL_BINARIES='@echo "Installing Info.plist to $(LIB_INSTALL_DIR)/Resources/" && $(INSTALL_DATA_DIR) "$(LIB_INSTALL_DIR)/Resources" && $(INSTALL_DATA) Tk-Info.plist "$(LIB_INSTALL_DIR)/Resources/Info.plist"'
    EXTRA_INSTALL_BINARIES="$EXTRA_INSTALL_BINARIES"' && echo "Installing Credits.html to $(LIB_INSTALL_DIR)/Resources/" && $(INSTALL_DATA_DIR) "$(LIB_INSTALL_DIR)/Resources" && $(INSTALL_DATA) Credits.html "$(LIB_INSTALL_DIR)/Resources"'
    EXTRA_INSTALL_BINARIES="$EXTRA_INSTALL_BINARIES"' && echo "Installing license.terms to $(LIB_INSTALL_DIR)/Resources/" && $(INSTALL_DATA) "$(TOP_DIR)/license.terms" "$(LIB_INSTALL_DIR)/Resources"'
    if test $tk_aqua = yes; then
	EXTRA_INSTALL_BINARIES="$EXTRA_INSTALL_BINARIES"' && echo "Installing Images to $(LIB_INSTALL_DIR)/Resources/" && $(INSTALL_DATA_DIR) "$(LIB_INSTALL_DIR)/Resources" && for i in Tk.tiff Tk.icns; do $(INSTALL_DATA) "$(MAC_OSX_DIR)/$$i" "$(LIB_INSTALL_DIR)/Resources"; done'
	EXTRA_INSTALL_BINARIES="$EXTRA_INSTALL_BINARIES"' && echo "Installing wish$(VERSION) script to $(INSTALL_ROOT)/'"${bindir}"'/" && $(INSTALL_DATA_DIR) "$(INSTALL_ROOT)/'"${bindir}"'" && printf > "$(INSTALL_ROOT)/'"${bindir}"'/wish$(VERSION)" "#!/bin/sh\n\"\$$(dirname \$$0)'"`eval d="${bindir}"; echo "$d" | sed -e 's#/[^/][^/]*#/..#g'`"'$(bindir)/Wish\" \"\$$@\"" && chmod +x "$(INSTALL_ROOT)/'"${bindir}"'/wish$(VERSION)"'
	bindir="${libdir}/Resources/Wish.app/Contents/MacOS"
	EXTRA_INSTALL_BINARIES="$EXTRA_INSTALL_BINARIES"' && echo "Installing Info.plist to $(BIN_INSTALL_DIR)/.." && $(INSTALL_DATA) Wish-Info.plist "$(BIN_INSTALL_DIR)/../Info.plist" && mv -f "$(BIN_INSTALL_DIR)/wish$(VERSION)" "$(BIN_INSTALL_DIR)/Wish"'
	EXTRA_INSTALL_BINARIES="$EXTRA_INSTALL_BINARIES"' && echo "Installing Wish.icns to $(BIN_INSTALL_DIR)/../Resources" && $(INSTALL_DATA_DIR) "$(BIN_INSTALL_DIR)/../Resources"'
	EXTRA_INSTALL_BINARIES="$EXTRA_INSTALL_BINARIES"' && $(INSTALL_DATA) "$(MAC_OSX_DIR)/Tk.icns" "$(BIN_INSTALL_DIR)/../Resources/Wish.icns"'
	EXTRA_INSTALL_BINARIES="$EXTRA_INSTALL_BINARIES"' && echo "Installing Wish.sdef to $(BIN_INSTALL_DIR)/../Resources" && $(INSTALL_DATA) "$(MAC_OSX_DIR)/Wish.sdef" "$(BIN_INSTALL_DIR)/../Resources"'
	EXTRA_INSTALL_BINARIES="$EXTRA_INSTALL_BINARIES"' && echo "Installing Credits.html to $(BIN_INSTALL_DIR)/../Resources" && $(INSTALL_DATA) Credits.html "$(BIN_INSTALL_DIR)/../Resources"'
    fi
    EXTRA_INSTALL_BINARIES="$EXTRA_INSTALL_BINARIES"' && echo "Finalizing Tk.framework" && rm -f "$(LIB_INSTALL_DIR)/../Current" && ln -s "$(VERSION)" "$(LIB_INSTALL_DIR)/../Current" && for f in "$(LIB_FILE)" tkConfig.sh Resources Headers PrivateHeaders; do rm -f "$(LIB_INSTALL_DIR)/../../$$f" && ln -s "Versions/Current/$$f" "$(LIB_INSTALL_DIR)/../.."; done && f="$(STUB_LIB_FILE)" && rm -f "$(LIB_INSTALL_DIR)/../../$$f" && ln -s "Versions/$(VERSION)/$$f" "$(LIB_INSTALL_DIR)/../.."'
    # Don't use AC_DEFINE for the following as the framework version define
    # needs to go into the Makefile even when using autoheader, so that we
    # can pick up a potential make override of VERSION. Also, don't put this
    # into CFLAGS as it should not go into tkConfig.sh
    EXTRA_CC_SWITCHES="$EXTRA_CC_SWITCHES"' -DTK_FRAMEWORK_VERSION=\"$(VERSION)\"'
else
    if test $tk_aqua = yes; then
	EXTRA_INSTALL_BINARIES='@echo "Installing Images to $(LIB_INSTALL_DIR)/" && $(INSTALL_DATA_DIR) "$(LIB_INSTALL_DIR)" && for i in Tk.tiff Tk.icns; do $(INSTALL_DATA) "$(MAC_OSX_DIR)/$$i" "$(LIB_INSTALL_DIR)"; done'
    fi
    # libdir must be a fully qualified path and not ${exec_prefix}/lib
    eval libdir="$libdir"
    TK_LIB_FLAG="-ltcl9"
    if test "${ac_cv_cygwin}" = "yes" -a "$SHARED_BUILD" = "1"; then
	TK_LIB_FLAG="${TK_LIB_FLAG}tk`echo ${TK_VERSION} | tr -d .`"
	TK_BUILD_LIB_SPEC="-L\$(TOP_DIR)/win ${TK_LIB_FLAG}"
    else
	if test "${TCL_LIB_VERSIONS_OK}" = "ok"; then
	    TK_LIB_FLAG="${TK_LIB_FLAG}tk${TK_VERSION}"
	else
	    TK_LIB_FLAG="${TK_LIB_FLAG}tk`echo ${TK_VERSION} | tr -d .`"
	fi
	TK_BUILD_LIB_SPEC="-L`pwd | sed -e 's/ /\\\\ /g'` ${TK_LIB_FLAG}"
    fi
    TK_LIB_SPEC="-L${libdir} ${TK_LIB_FLAG}"
fi

#--------------------------------------------------------------------
#	Zipfs support - Tip 430
#--------------------------------------------------------------------
AC_ARG_ENABLE(zipfs,
    AS_HELP_STRING([--enable-zipfs],[build with Zipfs support (default: on)]),
    [tcl_ok=$enableval], [tcl_ok=yes])
if test "$tcl_ok" = "yes" -a "x$enable_framework" != "xyes"; then
    #
    # Find a native compiler
    #
    AX_CC_FOR_BUILD
    #
    # Find a native zip implementation
    #
    SC_ZIPFS_SUPPORT
	ZIPFS_BUILD=1
	TK_ZIP_FILE=libtk${TK_MAJOR_VERSION}.${TK_MINOR_VERSION}${TK_PATCH_LEVEL}.zip
else
	ZIPFS_BUILD=0
	TK_ZIP_FILE=
fi
# Do checking message here to not mess up interleaved configure output
AC_MSG_CHECKING([for building with zipfs])
if test "${ZIPFS_BUILD}" = 1; then
    if test "${SHARED_BUILD}" = 0; then
       ZIPFS_BUILD=2;
       AC_DEFINE(ZIPFS_BUILD, 2, [Are we building with zipfs enabled?])
       INSTALL_LIBRARIES=install-demos
       AC_MSG_RESULT([yes])
     else
       AC_DEFINE(ZIPFS_BUILD, 1, [Are we building with zipfs enabled?])\
       INSTALL_LIBRARIES=install-demos
       AC_MSG_RESULT([yes])
    fi
else
AC_MSG_RESULT([no])
INSTALL_LIBRARIES=install-libraries
INSTALL_MSGS=install-msgs
fi
AC_SUBST(ZIPFS_BUILD)
AC_SUBST(TK_ZIP_FILE)
AC_SUBST(INSTALL_LIBRARIES)
AC_SUBST(INSTALL_MSGS)


#--------------------------------------------------------------------
#       The statements below define various symbols relating to Tk
#       stub support.
#--------------------------------------------------------------------

# Replace ${VERSION} with contents of ${TK_VERSION}
    TK_STUB_LIB_FILE="libtkstub.a"
    TK_STUB_LIB_FLAG="-ltkstub"
eval "TK_STUB_LIB_DIR=\"${libdir}\""

TK_BUILD_STUB_LIB_SPEC="-L`pwd | sed -e 's/ /\\\\ /g'` ${TK_STUB_LIB_FLAG}"
TK_STUB_LIB_SPEC="-L${TK_STUB_LIB_DIR} ${TK_STUB_LIB_FLAG}"
TK_BUILD_STUB_LIB_PATH="`pwd`/${TK_STUB_LIB_FILE}"
TK_STUB_LIB_PATH="${TK_STUB_LIB_DIR}/${TK_STUB_LIB_FILE}"

# Install time header dir can be set via --includedir
eval "TK_INCLUDE_SPEC=\"-I${includedir}\""

#------------------------------------------------------------------------
# Demo dir
#------------------------------------------------------------------------

AS_IF([test x"${DEMO_DIR}" = x], [DEMO_DIR='$(TK_LIBRARY)/demos'])
eval "TK_DEMO_DIR=\"`echo ${DEMO_DIR} | tr '()' '{}'`\""
eval "TK_DEMO_DIR=\"`echo ${TK_DEMO_DIR} | tr '()' '{}'`\""
AC_SUBST(DEMO_DIR)
AC_SUBST(TK_DEMO_DIR)

#------------------------------------------------------------------------
# tkConfig.sh refers to this by a different name
#------------------------------------------------------------------------

TK_SHARED_BUILD=${SHARED_BUILD}

AC_SUBST(TK_VERSION)
AC_SUBST(TK_MAJOR_VERSION)
AC_SUBST(TK_MINOR_VERSION)
AC_SUBST(TK_PATCH_LEVEL)
AC_SUBST(TK_YEAR)

AC_SUBST(TK_LIB_FILE)
AC_SUBST(TK_LIB_FLAG)
AC_SUBST(TK_LIB_SPEC)
AC_SUBST(TK_STUB_LIB_FILE)
AC_SUBST(TK_STUB_LIB_FLAG)
AC_SUBST(TK_STUB_LIB_SPEC)
AC_SUBST(TK_STUB_LIB_PATH)
AC_SUBST(TK_INCLUDE_SPEC)
AC_SUBST(TK_BUILD_STUB_LIB_SPEC)
AC_SUBST(TK_BUILD_STUB_LIB_PATH)

AC_SUBST(TK_SRC_DIR)

AC_SUBST(TK_SHARED_BUILD)
AC_SUBST(LD_LIBRARY_PATH_VAR)

AC_SUBST(TK_BUILD_LIB_SPEC)

AC_SUBST(TCL_STUB_FLAGS)
AC_SUBST(XINCLUDES)
AC_SUBST(XLIBSW)
AC_SUBST(LOCALES)

AC_SUBST(TK_WINDOWINGSYSTEM)
AC_SUBST(TK_PKG_DIR)
AC_SUBST(TK_LIBRARY)
AC_SUBST(LIB_RUNTIME_DIR)
AC_SUBST(PRIVATE_INCLUDE_DIR)
AC_SUBST(HTML_DIR)

AC_SUBST(EXTRA_CC_SWITCHES)
AC_SUBST(EXTRA_APP_CC_SWITCHES)
AC_SUBST(EXTRA_INSTALL)
AC_SUBST(EXTRA_INSTALL_BINARIES)
AC_SUBST(EXTRA_BUILD_HTML)
AC_SUBST(EXTRA_WISH_LIBS)
AC_SUBST(CFBUNDLELOCALIZATIONS)

AC_SUBST(TK_RSRC_FILE)
AC_SUBST(WISH_RSRC_FILE)
AC_SUBST(LIB_RSRC_FILE)
AC_SUBST(APP_RSRC_FILE)
AC_SUBST(REZ)
AC_SUBST(REZ_FLAGS)

AC_CONFIG_FILES([
    Makefile:../unix/Makefile.in
    tkConfig.sh:../unix/tkConfig.sh.in
    tk.pc:../unix/tk.pc.in
])
AC_OUTPUT

dnl Local Variables:
dnl mode: autoconf
dnl End:<|MERGE_RESOLUTION|>--- conflicted
+++ resolved
@@ -4,11 +4,7 @@
 dnl	to configure the system for the local environment.
 
 AC_INIT([tk],[9.1])
-<<<<<<< HEAD
-AC_PREREQ([2.69])
-=======
 AC_PREREQ([2.71])
->>>>>>> 0a4615f3
 
 dnl This is only used when included from macosx/configure.ac
 m4_ifdef([SC_USE_CONFIG_HEADERS], [
@@ -543,16 +539,12 @@
 
 eval eval "TK_UNSHARED_LIB_SUFFIX=${UNSHARED_LIB_SUFFIX}"
 eval eval "TK_SHARED_LIB_SUFFIX=${SHARED_LIB_SUFFIX}"
-<<<<<<< HEAD
-eval "TK_LIB_FILE=libtcl9tk${LIB_SUFFIX}"
-=======
 if test "$ac_cv_cygwin" = "yes" -a "$SHARED_BUILD" != "0"; then
 eval "TK_LIB_FILE=cygtcl9tk${LIB_SUFFIX}"
 EXTRA_INSTALL_BINARIES='$(INSTALL_LIBRARY) $(patsubst cyg%.dll,lib%.dll.a,${LIB_FILE}) "$(LIB_INSTALL_DIR)"'
 else
 eval "TK_LIB_FILE=libtcl9tk${LIB_SUFFIX}"
 fi
->>>>>>> 0a4615f3
 
 # tkConfig.sh needs a version of the _LIB_SUFFIX that has been eval'ed
 # since on some platforms TK_LIB_FILE contains shell escapes.
