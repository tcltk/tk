--- conflicted
+++ resolved
@@ -482,11 +482,7 @@
 	AC_MSG_RESULT([$enable_libcups])
     else
 	found_cups=`cups-config 2>/dev/null`
-<<<<<<< HEAD
-	dnl make sure package configurator (cups-config) 
-=======
 	dnl make sure package configurator (cups-config)
->>>>>>> 58767282
 	dnl says that libcups is present.
         if test "$found_cups" = ""; then
 	    found_cups=no
@@ -512,11 +508,7 @@
 	fi
     fi
     AC_SUBST(CUPS_CFLAGS)
-<<<<<<< HEAD
-    AC_SUBST(CUPS_LIBS)   
-=======
     AC_SUBST(CUPS_LIBS)
->>>>>>> 58767282
 fi
 
 
