--- conflicted
+++ resolved
@@ -667,21 +667,12 @@
     EXTRA_INSTALL_BINARIES='@echo "Installing Info.plist to $(LIB_INSTALL_DIR)/Resources/" && $(INSTALL_DATA_DIR) "$(LIB_INSTALL_DIR)/Resources" && $(INSTALL_DATA) Tk-Info.plist "$(LIB_INSTALL_DIR)/Resources/Info.plist"'
     EXTRA_INSTALL_BINARIES="$EXTRA_INSTALL_BINARIES"' && echo "Installing license.terms to $(LIB_INSTALL_DIR)/Resources/" && $(INSTALL_DATA) "$(TOP_DIR)/license.terms" "$(LIB_INSTALL_DIR)/Resources"'
     if test $tk_aqua = yes; then
-<<<<<<< HEAD
-        EXTRA_INSTALL_BINARIES="$EXTRA_INSTALL_BINARIES"' && echo "Installing Images to $(LIB_INSTALL_DIR)/Resources" && mkdir -p "$(LIB_INSTALL_DIR)/Resources" && for i in Tk.tiff Tk.icns; do $(INSTALL_DATA) "$(MAC_OSX_DIR)/$$i" "$(LIB_INSTALL_DIR)/Resources"; done'
-        EXTRA_INSTALL_BINARIES="$EXTRA_INSTALL_BINARIES"' && echo "Installing wish$(VERSION) script to $(INSTALL_ROOT)/'"${bindir}"'" && mkdir -p "$(INSTALL_ROOT)/'"${bindir}"'" && printf > "$(INSTALL_ROOT)/'"${bindir}"'/wish$(VERSION)" "#!/bin/sh\n\"\$$(dirname \$$0)'"`eval d="${bindir}"; echo "$d" | sed -e 's#/[^/][^/]*#/..#g'`"'$(bindir)/Wish\" \"\$$@\"" && chmod +x "$(INSTALL_ROOT)/'"${bindir}"'/wish$(VERSION)"'
+        EXTRA_INSTALL_BINARIES="$EXTRA_INSTALL_BINARIES"' && echo "Installing ${TK_RSRC_FILE} to $(LIB_INSTALL_DIR)/Resources/" && $(INSTALL_DATA_DIR) "$(LIB_INSTALL_DIR)/Resources" && for i in Tk.tiff Tk.icns; do $(INSTALL_DATA) "$(MAC_OSX_DIR)/$$i" "$(LIB_INSTALL_DIR)/Resources"; done'
+        EXTRA_INSTALL_BINARIES="$EXTRA_INSTALL_BINARIES"' && echo "Installing wish$(VERSION) script to $(INSTALL_ROOT)/'"${bindir}"'/" && $(INSTALL_DATA_DIR) "$(INSTALL_ROOT)/'"${bindir}"'" && printf > "$(INSTALL_ROOT)/'"${bindir}"'/wish$(VERSION)" "#!/bin/sh\n\"\$$(dirname \$$0)'"`eval d="${bindir}"; echo "$d" | sed -e 's#/[^/][^/]*#/..#g'`"'$(bindir)/Wish\" \"\$$@\"" && chmod +x "$(INSTALL_ROOT)/'"${bindir}"'/wish$(VERSION)"'
         bindir="${libdir}/Resources/Wish.app/Contents/MacOS"
         EXTRA_INSTALL_BINARIES="$EXTRA_INSTALL_BINARIES"' && echo "Installing Info.plist to $(BIN_INSTALL_DIR)/.." && $(INSTALL_DATA) Wish-Info.plist "$(BIN_INSTALL_DIR)/../Info.plist" && mv -f "$(BIN_INSTALL_DIR)/wish$(VERSION)" "$(BIN_INSTALL_DIR)/Wish"'
-        EXTRA_INSTALL_BINARIES="$EXTRA_INSTALL_BINARIES"' && echo "Installing Wish.icns to $(BIN_INSTALL_DIR)/../Resources" && mkdir -p "$(BIN_INSTALL_DIR)/../Resources" && $(INSTALL_DATA) "$(MAC_OSX_DIR)/Tk.icns" "$(BIN_INSTALL_DIR)/../Resources/Wish.icns"'
+        EXTRA_INSTALL_BINARIES="$EXTRA_INSTALL_BINARIES"' && echo "Installing Wish.icns to $(BIN_INSTALL_DIR)/../Resources" && $(INSTALL_DATA_DIR) "$(BIN_INSTALL_DIR)/../Resources" && $(INSTALL_DATA) "$(MAC_OSX_DIR)/Tk.icns" "$(BIN_INSTALL_DIR)/../Resources/Wish.icns"'
         EXTRA_INSTALL_BINARIES="$EXTRA_INSTALL_BINARIES"' && echo "Installing Wish.sdef to $(BIN_INSTALL_DIR)/../Resources" && $(INSTALL_DATA) "$(MAC_OSX_DIR)/Wish.sdef" "$(BIN_INSTALL_DIR)/../Resources"'
-=======
-        EXTRA_INSTALL_BINARIES="$EXTRA_INSTALL_BINARIES"' && echo "Installing ${TK_RSRC_FILE} to $(LIB_INSTALL_DIR)/Resources/" && $(INSTALL_DATA_DIR) "$(LIB_INSTALL_DIR)/Resources" && $(INSTALL_DATA) "${TK_RSRC_FILE}" "$(LIB_INSTALL_DIR)/Resources"'
-        EXTRA_INSTALL_BINARIES="$EXTRA_INSTALL_BINARIES"' && echo "Installing wish$(VERSION) script to $(INSTALL_ROOT)/'"${bindir}"'/" && $(INSTALL_DATA_DIR) "$(INSTALL_ROOT)/'"${bindir}"'" && printf > "$(INSTALL_ROOT)/'"${bindir}"'/wish$(VERSION)" "#!/bin/sh\n\"\$$(dirname \$$0)'"`eval d="${bindir}"; echo "$d" | sed -e 's#/[^/][^/]*#/..#g'`"'$(bindir)/Wish\" \"\$$@\"" && chmod +x "$(INSTALL_ROOT)/'"${bindir}"'/wish$(VERSION)"'
-        bindir="${libdir}/Resources/Wish.app/Contents/MacOS"
-        EXTRA_INSTALL_BINARIES="$EXTRA_INSTALL_BINARIES"' && echo "Installing Info.plist to $(BIN_INSTALL_DIR)/../" && $(INSTALL_DATA) Wish-Info.plist "$(BIN_INSTALL_DIR)/../Info.plist" && mv -f "$(BIN_INSTALL_DIR)/wish$(VERSION)" "$(BIN_INSTALL_DIR)/Wish"'
-        EXTRA_INSTALL_BINARIES="$EXTRA_INSTALL_BINARIES"' && echo "Installing Wish.icns to $(BIN_INSTALL_DIR)/../Resources/" && $(INSTALL_DATA_DIR) "$(BIN_INSTALL_DIR)/../Resources" && $(INSTALL_DATA) "$(MAC_OSX_DIR)/Wish.icns" "$(BIN_INSTALL_DIR)/../Resources"'
-        EXTRA_INSTALL_BINARIES="$EXTRA_INSTALL_BINARIES"' && echo "Installing ${WISH_RSRC_FILE} to $(BIN_INSTALL_DIR)/../Resources/" && $(INSTALL_DATA) "${WISH_RSRC_FILE}" "$(BIN_INSTALL_DIR)/../Resources"'
->>>>>>> d2f61ae1
     fi
     EXTRA_INSTALL_BINARIES="$EXTRA_INSTALL_BINARIES"' && echo "Finalizing Tk.framework" && rm -f "$(LIB_INSTALL_DIR)/../Current" && ln -s "$(VERSION)" "$(LIB_INSTALL_DIR)/../Current" && for f in "$(LIB_FILE)" tkConfig.sh Resources Headers PrivateHeaders; do rm -f "$(LIB_INSTALL_DIR)/../../$$f" && ln -s "Versions/Current/$$f" "$(LIB_INSTALL_DIR)/../.."; done && f="$(STUB_LIB_FILE)" && rm -f "$(LIB_INSTALL_DIR)/../../$$f" && ln -s "Versions/$(VERSION)/$$f" "$(LIB_INSTALL_DIR)/../.."'
     # Don't use AC_DEFINE for the following as the framework version define 
@@ -709,25 +700,6 @@
     TK_LIB_SPEC="-L${libdir} ${TK_LIB_FLAG}"
 fi
 
-<<<<<<< HEAD
-=======
-# Support for building the Aqua resource files
-if test $tk_aqua = yes; then
-    LIB_RSRC_FILE='${TK_RSRC_FILE}'
-    APP_RSRC_FILE='${WISH_RSRC_FILE}'
-    REZ=/Developer/Tools/Rez
-    REZ_FLAGS='-d "SystemSevenOrLater=1" -useDF -ro'
-    if test "$SHARED_BUILD" = 0; then
-	EXTRA_INSTALL_BINARIES='@echo "Installing $(TK_RSRC_FILE) to $(LIB_INSTALL_DIR)/" && $(INSTALL_DATA) $(TK_RSRC_FILE) "$(LIB_INSTALL_DIR)"'
-	TK_BUILD_LIB_SPEC="$TK_BUILD_LIB_SPEC -sectcreate __TEXT __tk_rsrc `pwd | sed -e 's/ /\\\\ /g'`/\${TK_RSRC_FILE}"
-	WISH_BUILD_LIB_SPEC="$WISH_BUILD_LIB_SPEC -sectcreate __TEXT __tk_rsrc `pwd | sed -e 's/ /\\\\ /g'`/\${TK_RSRC_FILE}"
-	TK_LIB_SPEC="$TK_LIB_SPEC -sectcreate __TEXT __tk_rsrc ${libdir}/\${TK_RSRC_FILE}"
-    else
-        TK_SHLIB_LD_EXTRAS="$TK_SHLIB_LD_EXTRAS -sectcreate __TEXT __tk_rsrc \${TK_RSRC_FILE}"
-    fi
-fi
-
->>>>>>> d2f61ae1
 #--------------------------------------------------------------------
 #       The statements below define various symbols relating to Tk
 #       stub support.
