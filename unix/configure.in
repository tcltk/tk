#! /bin/bash -norc
dnl	This file is an input file used by the GNU "autoconf" program to
dnl	generate the file "configure", which is run during Tk installation
dnl	to configure the system for the local environment.
<<<<<<< HEAD
#
# RCS: @(#) $Id: configure.in,v 1.173 2010/08/12 00:34:56 hobbs Exp $
=======
>>>>>>> 661db781

AC_INIT([tk],[8.6])
AC_PREREQ(2.59)

dnl This is only used when included from macosx/configure.ac
m4_ifdef([SC_USE_CONFIG_HEADERS], [
    AC_CONFIG_HEADERS([tkConfig.h:../unix/tkConfig.h.in])
    AC_CONFIG_COMMANDS_PRE([DEFS="-DHAVE_TK_CONFIG_H  -imacros tkConfig.h"])
    AH_TOP([
    #ifndef _TKCONFIG
    #define _TKCONFIG])
    AH_BOTTOM([
    /* Undef unused package specific autoheader defines so that we can
     * include both tclConfig.h and tkConfig.h at the same time: */
    /* override */ #undef PACKAGE_NAME
    /* override */ #undef PACKAGE_STRING
    /* override */ #undef PACKAGE_TARNAME
    #endif /* _TKCONFIG */])
])

TK_VERSION=8.6
TK_MAJOR_VERSION=8
TK_MINOR_VERSION=6
TK_PATCH_LEVEL="b1.2"
VERSION=${TK_VERSION}
LOCALES="cs da de el en en_gb eo es fr hu it nl pl pt ru sv"

#--------------------------------------------------------------------
# Find and load the tclConfig.sh file
#--------------------------------------------------------------------

SC_PATH_TCLCONFIG
SC_LOAD_TCLCONFIG

SC_PROG_TCLSH
SC_BUILD_TCLSH

#------------------------------------------------------------------------
# Handle the --prefix=... option
#------------------------------------------------------------------------

if test "${prefix}" = "NONE"; then
    prefix="$TCL_PREFIX"
fi
if test "${exec_prefix}" = "NONE"; then
    exec_prefix=$prefix
fi
# Make sure srcdir is fully qualified!
srcdir="`cd "$srcdir" ; pwd`"
TK_SRC_DIR="`cd "$srcdir"/..; pwd`"

#------------------------------------------------------------------------
# Compress and/or soft link the manpages?
#------------------------------------------------------------------------

SC_CONFIG_MANPAGES

#------------------------------------------------------------------------
# Standard compiler checks
#------------------------------------------------------------------------

# If the user did not set CFLAGS, set it now to keep
# the AC_PROG_CC macro from adding "-g -O2".
if test "${CFLAGS+set}" != "set" ; then
    CFLAGS=""
fi

AC_PROG_CC
AC_C_INLINE

# limits header checks must come early to prevent
# an autoconf bug that throws errors on configure
AC_CHECK_HEADER(limits.h,
    [AC_DEFINE(HAVE_LIMITS_H, 1, [Do we have <limits.h>?])],
    [AC_DEFINE(NO_LIMITS_H, 1, [Do we have <limits.h>?])])

#--------------------------------------------------------------------
# Supply a substitute for stdlib.h if it doesn't define strtol,
# strtoul, or strtod (which it doesn't in some versions of SunOS).
#--------------------------------------------------------------------

AC_CHECK_HEADER(stdlib.h, tk_ok=1, tk_ok=0)
AC_EGREP_HEADER(strtol, stdlib.h, , tk_ok=0)
AC_EGREP_HEADER(strtoul, stdlib.h, , tk_ok=0)
AC_EGREP_HEADER(strtod, stdlib.h, , tk_ok=0)
if test $tk_ok = 0; then
    AC_DEFINE(NO_STDLIB_H, 1, [Do we have <stdlib.h>?])
fi

#------------------------------------------------------------------------
# If we're using GCC, see if the compiler understands -pipe.  If so, use it.
# It makes compiling go faster.  (This is only a performance feature.)
#------------------------------------------------------------------------

if test -z "$no_pipe" && test -n "$GCC"; then
    AC_CACHE_CHECK([if the compiler understands -pipe],
	tcl_cv_cc_pipe, [
	hold_cflags=$CFLAGS; CFLAGS="$CFLAGS -pipe"
	AC_TRY_COMPILE(,, tcl_cv_cc_pipe=yes, tcl_cv_cc_pipe=no)
	CFLAGS=$hold_cflags])
    if test $tcl_cv_cc_pipe = yes; then
	CFLAGS="$CFLAGS -pipe"
    fi
fi

#------------------------------------------------------------------------
# Threads support - this auto-enables if Tcl was compiled threaded
#------------------------------------------------------------------------

SC_ENABLE_THREADS

# Add the threads support libraries
LIBS="$LIBS$THREADS_LIBS"

SC_ENABLE_SHARED

#--------------------------------------------------------------------
# The statements below define a collection of compile flags.  This
# macro depends on the value of SHARED_BUILD, and should be called
# after SC_ENABLE_SHARED checks the configure switches.
#--------------------------------------------------------------------

SC_CONFIG_CFLAGS

SC_ENABLE_SYMBOLS

#--------------------------------------------------------------------
#	Detect what compiler flags to set for 64-bit support.
#--------------------------------------------------------------------

SC_TCL_EARLY_FLAGS

SC_TCL_64BIT_FLAGS

#--------------------------------------------------------------------
#	Check endianness because we can optimize some operations
#--------------------------------------------------------------------

AC_C_BIGENDIAN

#------------------------------------------------------------------------
# If Tcl and Tk are installed in different places, adjust the library
# search path to reflect this.
#------------------------------------------------------------------------

LIB_RUNTIME_DIR='$(libdir)'

if test "$TCL_EXEC_PREFIX" != "$exec_prefix"; then
    LIB_RUNTIME_DIR="${LIB_RUNTIME_DIR}:${TCL_EXEC_PREFIX}/lib"
fi

if test "$TCL_PREFIX" != "$prefix"; then
    AC_MSG_WARN([
        Different --prefix selected for Tk and Tcl!
        [[package require Tk]] may not work correctly in tclsh.])
fi

#--------------------------------------------------------------------
#	Include sys/select.h if it exists and if it supplies things
#	that appear to be useful and aren't already in sys/types.h.
#	This appears to be true only on the RS/6000 under AIX.  Some
#	systems like OSF/1 have a sys/select.h that's of no use, and
#	other systems like SCO UNIX have a sys/select.h that's
#	pernicious.  If "fd_set" isn't defined anywhere then set a
#	special flag.
#--------------------------------------------------------------------

AC_CACHE_CHECK([for fd_set in sys/types], tcl_cv_type_fd_set, [
    AC_TRY_COMPILE([#include <sys/types.h>],[fd_set readMask, writeMask;],
	tcl_cv_type_fd_set=yes, tcl_cv_type_fd_set=no)])
tk_ok=$tcl_cv_type_fd_set
if test $tk_ok = no; then
    AC_CACHE_CHECK([for fd_mask in sys/select], tcl_cv_grep_fd_mask, [
	AC_EGREP_HEADER(fd_mask, sys/select.h,
	     tcl_cv_grep_fd_mask=present, tcl_cv_grep_fd_mask=missing)])
    if test $tcl_cv_grep_fd_mask = present; then
	AC_DEFINE(HAVE_SYS_SELECT_H, 1, [Should we include <sys/select.h>?])
	tk_ok=yes
    fi
fi
if test $tk_ok = no; then
    AC_DEFINE(NO_FD_SET, 1, [Do we have fd_set?])
fi

#------------------------------------------------------------------------------
#       Find out all about time handling differences.
#------------------------------------------------------------------------------

AC_CHECK_HEADERS(sys/time.h)
AC_HEADER_TIME

#--------------------------------------------------------------------
#	Under Solaris 2.4, strtod returns the wrong value for the
#	terminating character under some conditions.  Check for this
#	and if the problem exists use a substitute procedure
#	"fixstrtod" (provided by Tcl) that corrects the error.
#--------------------------------------------------------------------

SC_BUGGY_STRTOD

#--------------------------------------------------------------------
#	Check for various typedefs and provide substitutes if
#	they don't exist.
#--------------------------------------------------------------------

AC_TYPE_MODE_T
AC_TYPE_PID_T
AC_TYPE_SIZE_T
AC_TYPE_UID_T

AC_CHECK_TYPE([intptr_t], [
    AC_DEFINE([HAVE_INTPTR_T], 1, [Do we have the intptr_t type?])], [
    AC_CACHE_CHECK([for pointer-size signed integer type], tcl_cv_intptr_t, [
    for tcl_cv_intptr_t in "int" "long" "long long" none; do
	if test "$tcl_cv_intptr_t" != none; then
	    AC_COMPILE_IFELSE([AC_LANG_BOOL_COMPILE_TRY([AC_INCLUDES_DEFAULT],
		    [[sizeof (void *) <= sizeof ($tcl_cv_intptr_t)]])], 
		[tcl_ok=yes], [tcl_ok=no])
	    test "$tcl_ok" = yes && break; fi
    done])
    if test "$tcl_cv_intptr_t" != none; then
	AC_DEFINE_UNQUOTED([intptr_t], [$tcl_cv_intptr_t], [Signed integer
	   type wide enough to hold a pointer.])
    fi
])
AC_CHECK_TYPE([uintptr_t], [
    AC_DEFINE([HAVE_UINTPTR_T], 1, [Do we have the uintptr_t type?])], [
    AC_CACHE_CHECK([for pointer-size unsigned integer type], tcl_cv_uintptr_t, [
    for tcl_cv_uintptr_t in "unsigned int" "unsigned long" "unsigned long long" \
	    none; do
	if test "$tcl_cv_uintptr_t" != none; then
	    AC_COMPILE_IFELSE([AC_LANG_BOOL_COMPILE_TRY([AC_INCLUDES_DEFAULT],
		    [[sizeof (void *) <= sizeof ($tcl_cv_uintptr_t)]])], 
		[tcl_ok=yes], [tcl_ok=no])
	    test "$tcl_ok" = yes && break; fi
    done])
    if test "$tcl_cv_uintptr_t" != none; then
	AC_DEFINE_UNQUOTED([uintptr_t], [$tcl_cv_uintptr_t], [Unsigned integer
	   type wide enough to hold a pointer.])
    fi
])

#-------------------------------------------
#     In OS/390 struct pwd has no pw_gecos field
#-------------------------------------------

AC_CACHE_CHECK([pw_gecos in struct pwd], tcl_cv_pwd_pw_gecos, [
    AC_TRY_COMPILE([#include <pwd.h>],
	    [struct passwd pwd; pwd.pw_gecos;],
	    tcl_cv_pwd_pw_gecos=yes, tcl_cv_pwd_pw_gecos=no)])
if test $tcl_cv_pwd_pw_gecos = yes; then
    AC_DEFINE(HAVE_PW_GECOS, 1, [Does struct password have a pw_gecos field?])
fi

#--------------------------------------------------------------------
#	On Mac OS X, we can build either with X11 or with Aqua
#--------------------------------------------------------------------

MACOSX_SRC_DIR=macosx
if test "`uname -s`" = "Darwin" ; then
    AC_MSG_CHECKING([whether to use Aqua])
    AC_ARG_ENABLE(aqua,
	AC_HELP_STRING([--enable-aqua=yes|carbon|no],
	    [use Aqua windowingsystem on Mac OS X (default: no)]),
	[tk_aqua=$enableval], [tk_aqua=no])
    if test $tk_aqua = yes -o $tk_aqua = cocoa; then
	tk_aqua=yes
	if test ! -d /System/Library/Frameworks/Cocoa.framework; then
	    AC_MSG_WARN([Aqua can only be used when Cocoa is available])
	    tk_aqua=no
	fi
	if test "`uname -r | awk -F. '{print [$]1}'`" -lt 9; then
	    AC_MSG_WARN([Aqua requires Mac OS X 10.5 or later])
	    tk_aqua=no
	fi
    elif test $tk_aqua = carbon; then
	if test ! -d /System/Library/Frameworks/Carbon.framework; then
	    AC_MSG_WARN([Aqua can only be used when Carbon is available])
	    tk_aqua=no
	fi
	if test "`uname -r | awk -F. '{print [$]1}'`" -lt 6; then
	    AC_MSG_WARN([Aqua requires Mac OS X 10.2 or later])
	    tk_aqua=no
	fi
    else
	tk_aqua=no
    fi
    if test $tk_aqua != no -a $tcl_corefoundation = no; then
	AC_MSG_WARN([Aqua can only be used when CoreFoundation is available])
	tk_aqua=no
    fi
    if test $tk_aqua = carbon; then
	MACOSX_SRC_DIR=carbon
	AC_MSG_RESULT([yes (deprecated legacy Carbon implementation)])
    else
	AC_MSG_RESULT([$tk_aqua])
    fi
    if test "$fat_32_64" = yes; then
	if test $tk_aqua = no; then
	    AC_CACHE_CHECK([for 64-bit X11], tcl_cv_lib_x11_64, [
		for v in CFLAGS CPPFLAGS LDFLAGS; do
		    eval 'hold_'$v'="$'$v'";'$v'="`echo "$'$v' "|sed -e "s/-arch ppc / /g" -e "s/-arch i386 / /g"`"'
		done
		CPPFLAGS="$CPPFLAGS -I/usr/X11R6/include"
		LDFLAGS="$LDFLAGS -L/usr/X11R6/lib -lX11"
		AC_TRY_LINK([#include <X11/Xlib.h>], [XrmInitialize();], 
		    tcl_cv_lib_x11_64=yes, tcl_cv_lib_x11_64=no)
		for v in CFLAGS CPPFLAGS LDFLAGS; do
		    eval $v'="$hold_'$v'"'
		done])
	fi
	# remove 64-bit arch flags from CFLAGS et al. for combined 32 & 64 bit
	# fat builds if configuration does not support 64-bit.
	if test $tk_aqua = carbon -o "$tcl_cv_lib_x11_64" = no; then
	    AC_MSG_NOTICE([Removing 64-bit architectures from compiler & linker flags])
	    for v in CFLAGS CPPFLAGS LDFLAGS; do
		eval $v'="`echo "$'$v' "|sed -e "s/-arch ppc64 / /g" -e "s/-arch x86_64 / /g"`"'
	    done
	fi
    fi
    if test $tk_aqua = no; then
	# check if weak linking whole libraries is possible.
	AC_CACHE_CHECK([if ld accepts -weak-l flag], tcl_cv_ld_weak_l, [
	    hold_ldflags=$LDFLAGS
	    LDFLAGS="$LDFLAGS -Wl,-weak-lm"
	    AC_TRY_LINK([#include <math.h>], [double f = sin(1.0);],
		tcl_cv_ld_weak_l=yes, tcl_cv_ld_weak_l=no)
	    LDFLAGS=$hold_ldflags])
    fi
    AC_CHECK_HEADERS(AvailabilityMacros.h)
    if test "$ac_cv_header_AvailabilityMacros_h" = yes; then
	AC_CACHE_CHECK([if weak import is available], tcl_cv_cc_weak_import, [
	    hold_cflags=$CFLAGS; CFLAGS="$CFLAGS -Werror"
	    AC_TRY_LINK([
		    #ifdef __ENVIRONMENT_MAC_OS_X_VERSION_MIN_REQUIRED__
		    #if __ENVIRONMENT_MAC_OS_X_VERSION_MIN_REQUIRED__ < 1020
		    #error __ENVIRONMENT_MAC_OS_X_VERSION_MIN_REQUIRED__ < 1020
		    #endif
		    #elif MAC_OS_X_VERSION_MIN_REQUIRED < 1020
		    #error MAC_OS_X_VERSION_MIN_REQUIRED < 1020
		    #endif
		    int rand(void) __attribute__((weak_import));
		], [rand();],
		tcl_cv_cc_weak_import=yes, tcl_cv_cc_weak_import=no)
	    CFLAGS=$hold_cflags])
	if test $tcl_cv_cc_weak_import = yes; then
	    AC_DEFINE(HAVE_WEAK_IMPORT, 1, [Is weak import available?])
	fi
	AC_CACHE_CHECK([if Darwin SUSv3 extensions are available],
	    tcl_cv_cc_darwin_c_source, [
	    hold_cflags=$CFLAGS; CFLAGS="$CFLAGS -Werror"
	    AC_TRY_COMPILE([
		    #ifdef __ENVIRONMENT_MAC_OS_X_VERSION_MIN_REQUIRED__
		    #if __ENVIRONMENT_MAC_OS_X_VERSION_MIN_REQUIRED__ < 1050
		    #error __ENVIRONMENT_MAC_OS_X_VERSION_MIN_REQUIRED__ < 1050
		    #endif
		    #elif MAC_OS_X_VERSION_MIN_REQUIRED < 1050
		    #error MAC_OS_X_VERSION_MIN_REQUIRED < 1050
		    #endif
		    #define _DARWIN_C_SOURCE 1
		    #include <sys/cdefs.h>
		],,tcl_cv_cc_darwin_c_source=yes, tcl_cv_cc_darwin_c_source=no)
	    CFLAGS=$hold_cflags])
	if test $tcl_cv_cc_darwin_c_source = yes; then
	    AC_DEFINE(_DARWIN_C_SOURCE, 1,
		    [Are Darwin SUSv3 extensions available?])
	fi
    fi
else
    tk_aqua=no
fi

if test $tk_aqua != no; then
    if test $tk_aqua = yes; then
	LIBS="$LIBS -framework Cocoa -framework Carbon -framework IOKit"
	EXTRA_CC_SWITCHES='-std=gnu99 -x objective-c -fobjc-gc'
    else
	LIBS="$LIBS -framework Carbon -framework IOKit"
	CFLAGS="$CFLAGS -fpascal-strings"
    fi
    AC_DEFINE(MAC_OSX_TK, 1, [Are we building TkAqua?])
    TK_WINDOWINGSYSTEM=AQUA
    if test -n "${enable_symbols}" -a "${enable_symbols}" != no; then
        AC_DEFINE(TK_MAC_DEBUG, 1, [Are TkAqua debug messages enabled?])
    fi
else
    #--------------------------------------------------------------------
    #	Locate the X11 header files and the X11 library archive.  Try
    #	the ac_path_x macro first, but if it doesn't find the X stuff
    #	(e.g. because there's no xmkmf program) then check through
    #	a list of possible directories.  Under some conditions the
    #	autoconf macro will return an include directory that contains
    #	no include files, so double-check its result just to be safe.
    #--------------------------------------------------------------------
    
    SC_PATH_X
    TK_WINDOWINGSYSTEM=X11
fi

#--------------------------------------------------------------------
#	Various manipulations on the search path used at runtime to
#	find shared libraries:
#	1. If the X library binaries are in a non-standard directory,
#	   add the X library location into that search path.
#	2. On systems such as AIX and Ultrix that use "-L" as the
#	   search path option, colons cannot be used to separate
#	   directories from each other. Change colons to " -L".
#	3. Create two sets of search flags, one for use in cc lines
#	   and the other for when the linker is invoked directly.  In
#	   the second case, '-Wl,' must be stripped off and commas must
#	   be replaced by spaces.
#--------------------------------------------------------------------

if test "x${x_libraries}" != "x"; then
  if test "x${x_libraries}" != "xNONE"; then
    LIB_RUNTIME_DIR="${LIB_RUNTIME_DIR}:${x_libraries}"
  fi
fi
if test "${TCL_LD_SEARCH_FLAGS}" = '-L${LIB_RUNTIME_DIR}'; then
    LIB_RUNTIME_DIR=`echo ${LIB_RUNTIME_DIR} |sed -e 's/:/ -L/g'`
fi

#--------------------------------------------------------------------
#	Check for the existence of various libraries.  The order here
#	is important, so that then end up in the right order in the
#	command line generated by make.  The -lsocket and -lnsl libraries
#	require a couple of special tricks:
#	1. Use "connect" and "accept" to check for -lsocket, and
#	   "gethostbyname" to check for -lnsl.
#	2. Use each function name only once:  can't redo a check because
#	   autoconf caches the results of the last check and won't redo it.
#	3. Use -lnsl and -lsocket only if they supply procedures that
#	   aren't already present in the normal libraries.  This is because
#	   IRIX 5.2 has libraries, but they aren't needed and they're
#	   bogus:  they goof up name resolution if used.
#	4. On some SVR4 systems, can't use -lsocket without -lnsl too.
#	   To get around this problem, check for both libraries together
#	   if -lsocket doesn't work by itself.
#--------------------------------------------------------------------

if test $tk_aqua = no; then
    AC_CHECK_LIB(Xbsd, main, [LIBS="$LIBS -lXbsd"])
fi

#--------------------------------------------------------------------
# One more check related to the X libraries.  The standard releases
# of Ultrix don't support the "xauth" mechanism, so send won't work
# unless TK_NO_SECURITY is defined.  However, there are usually copies
# of the MIT X server available as well, which do support xauth.
# Check for the MIT stuff and use it if it exists.
#
# Note: can't use ac_check_lib macro (at least, not in Autoconf 2.1)
# because it can't deal with the "-" in the library name.
#--------------------------------------------------------------------

if test -d /usr/include/mit -a $tk_aqua = no; then
    AC_MSG_CHECKING([MIT X libraries])
    tk_oldCFlags=$CFLAGS
    CFLAGS="$CFLAGS -I/usr/include/mit"
    tk_oldLibs=$LIBS
    LIBS="$LIBS -lX11-mit"
    AC_TRY_LINK([
	#include <X11/Xlib.h>
    ], [
	XOpenDisplay(0);
    ], [
	AC_MSG_RESULT([yes])
	XLIBSW="-lX11-mit"
	XINCLUDES="-I/usr/include/mit"
    ], AC_MSG_RESULT([no]))
    CFLAGS=$tk_oldCFlags
    LIBS=$tk_oldLibs
fi

#--------------------------------------------------------------------
# Check whether the header and library for the XScreenSaver
# extension are available, and set HAVE_XSS if so.
# XScreenSaver is needed for Tk_GetUserInactiveTime().
#--------------------------------------------------------------------

if test $tk_aqua = no; then
    tk_oldCFlags=$CFLAGS
    CFLAGS="$CFLAGS $XINCLUDES"
    tk_oldLibs=$LIBS
    LIBS="$tk_oldLibs $XLIBSW"
    xss_header_found=no
    xss_lib_found=no
    AC_MSG_CHECKING([whether to try to use XScreenSaver])
    AC_ARG_ENABLE(xss,
	AC_HELP_STRING([--enable-xss],
	    [use XScreenSaver for activity timer (default: on)]),
	[enable_xss=$enableval], [enable_xss=yes])
    if test "$enable_xss" = "no" ; then
	AC_MSG_RESULT([$enable_xss])
    else
	AC_MSG_RESULT([$enable_xss])
	AC_CHECK_HEADER(X11/extensions/scrnsaver.h, [
	    xss_header_found=yes
	],,[#include <X11/Xlib.h>])
	AC_CHECK_FUNC(XScreenSaverQueryInfo,,[
	    AC_CHECK_LIB(Xext, XScreenSaverQueryInfo, [
		XLIBSW="$XLIBSW -lXext"
		xss_lib_found=yes
	    ], [
		AC_CHECK_LIB(Xss, XScreenSaverQueryInfo, [
		    if test "$tcl_cv_ld_weak_l" = yes; then
			# On Darwin, weak link libXss if possible,
			# as it is only available on Tiger or later.
			XLIBSW="$XLIBSW -Wl,-weak-lXss -lXext"
		    else
			XLIBSW="$XLIBSW -lXss -lXext"
		    fi
		    xss_lib_found=yes
		],, -lXext)
	    ])
	])
    fi
    if test $enable_xss = yes -a $xss_lib_found = yes -a $xss_header_found = yes; then
	AC_DEFINE(HAVE_XSS, 1, [Is XScreenSaver available?])
    fi
    CFLAGS=$tk_oldCFlags
    LIBS=$tk_oldLibs
fi

#--------------------------------------------------------------------
#	Check for freetype / fontconfig / Xft support.
#--------------------------------------------------------------------

if test $tk_aqua = no; then
    AC_MSG_CHECKING([whether to use xft])
    AC_ARG_ENABLE(xft,
	AC_HELP_STRING([--enable-xft],
	    [use freetype/fontconfig/xft (default: on)]),
	[enable_xft=$enableval], [enable_xft="default"])
    XFT_CFLAGS=""
    XFT_LIBS=""
    if test "$enable_xft" = "no" ; then
	AC_MSG_RESULT([$enable_xft])
    else
	found_xft="yes"
	dnl make sure package configurator (xft-config or pkg-config
	dnl says that xft is present.
	XFT_CFLAGS=`xft-config --cflags 2>/dev/null` || found_xft="no"
	XFT_LIBS=`xft-config --libs 2>/dev/null` || found_xft="no"
	if test "$found_xft" = "no" ; then
	    found_xft=yes
	    XFT_CFLAGS=`pkg-config --cflags xft 2>/dev/null` || found_xft="no"
	    XFT_LIBS=`pkg-config --libs xft 2>/dev/null` || found_xft="no"
	fi
	AC_MSG_RESULT([$found_xft])
	dnl make sure that compiling against Xft header file doesn't bomb
	if test "$found_xft" = "yes" ; then
	    tk_oldCFlags=$CFLAGS
	    CFLAGS="$CFLAGS $XINCLUDES $XFT_CFLAGS"
	    tk_oldLibs=$LIBS
	    LIBS="$tk_oldLIBS $XFT_LIBS $XLIBSW"
	    AC_CHECK_HEADER(X11/Xft/Xft.h, [], [
		found_xft=no
	    ],[#include <X11/Xlib.h>])
	    CFLAGS=$tk_oldCFlags
	    LIBS=$tk_oldLibs
	fi
	dnl make sure that linking against Xft libraries finds freetype
	if test "$found_xft" = "yes" ; then
	    tk_oldCFlags=$CFLAGS
	    CFLAGS="$CFLAGS $XINCLUDES $XFT_CFLAGS"
	    tk_oldLibs=$LIBS
	    LIBS="$tk_oldLIBS $XFT_LIBS $XLIBSW"
	    AC_CHECK_LIB(Xft, XftFontOpen, [], [
		found_xft=no
	    ])
	    CFLAGS=$tk_oldCFlags
	    LIBS=$tk_oldLibs
	fi
	dnl print a warning if xft is unusable and was specifically requested
	if test "$found_xft" = "no" ; then
	    if test "$enable_xft" = "yes" ; then
		AC_MSG_WARN([Can't find xft configuration, or xft is unusable])
	    fi
	    enable_xft=no
	    XFT_CFLAGS=""
	    XFT_LIBS=""
	else
            enable_xft=yes
	fi
    fi
    if test $enable_xft = "yes" ; then
	UNIX_FONT_OBJS=tkUnixRFont.o
	AC_DEFINE(HAVE_XFT, 1, [Have we turned on XFT (antialiased fonts)?])
    else
	UNIX_FONT_OBJS=tkUnixFont.o
    fi
    AC_SUBST(XFT_CFLAGS)
    AC_SUBST(XFT_LIBS)
    AC_SUBST(UNIX_FONT_OBJS)
fi

#--------------------------------------------------------------------
#	Figure out whether "char" is unsigned.  If so, set a
#	#define for __CHAR_UNSIGNED__.
#--------------------------------------------------------------------

AC_C_CHAR_UNSIGNED

#--------------------------------------------------------------------
#	The statements below define a collection of symbols related to
#	building libtk as a shared library instead of a static library.
#--------------------------------------------------------------------

eval eval "TK_UNSHARED_LIB_SUFFIX=${UNSHARED_LIB_SUFFIX}"
eval eval "TK_SHARED_LIB_SUFFIX=${SHARED_LIB_SUFFIX}"
eval "TK_LIB_FILE=libtk${LIB_SUFFIX}"

# tkConfig.sh needs a version of the _LIB_SUFFIX that has been eval'ed
# since on some platforms TK_LIB_FILE contains shell escapes. 

eval "TK_LIB_FILE=${TK_LIB_FILE}"

if test "${SHARED_BUILD}" = "1" -a "${SHLIB_SUFFIX}" != ""; then
    SHLIB_LD_LIBS="${SHLIB_LD_LIBS} \${TCL_STUB_LIB_SPEC}"
    TCL_STUB_FLAGS="-DUSE_TCL_STUBS"
fi

TK_LIBRARY='$(prefix)/lib/tk$(VERSION)'
PRIVATE_INCLUDE_DIR='$(includedir)'
HTML_DIR='$(DISTDIR)/html'
TK_PKG_DIR='tk$(VERSION)'
TK_RSRC_FILE='tk$(VERSION).rsrc'
WISH_RSRC_FILE='wish$(VERSION).rsrc'

# Note:  in the following variable, it's important to use the absolute
# path name of the Tcl directory rather than "..":  this is because
# AIX remembers this path and will attempt to use it at run-time to look
# up the Tcl library.

if test "`uname -s`" = "Darwin" ; then
    SC_ENABLE_FRAMEWORK
    TK_SHLIB_LD_EXTRAS="-compatibility_version ${TK_VERSION} -current_version ${TK_VERSION}`echo ${TK_PATCH_LEVEL} | awk ['{match($0, "\\\.[0-9]+"); print substr($0,RSTART,RLENGTH)}']`"
    TK_SHLIB_LD_EXTRAS="${TK_SHLIB_LD_EXTRAS}"' -install_name "${DYLIB_INSTALL_DIR}"/${TK_LIB_FILE}'
    if test $tk_aqua = yes; then
	TK_SHLIB_LD_EXTRAS="${TK_SHLIB_LD_EXTRAS}"' -unexported_symbols_list $$(f=$(TK_LIB_FILE).E && nm -gp tkMacOSX*.o 2>/dev/null | awk "/^[[0-9a-f]]+ . \.objc/ {print \$$3}" > $$f && echo $$f)'
    fi
    echo "$LDFLAGS " | grep -q -- '-prebind ' && TK_SHLIB_LD_EXTRAS="${TK_SHLIB_LD_EXTRAS}"' -seg1addr 0xb000000'
    TK_SHLIB_LD_EXTRAS="${TK_SHLIB_LD_EXTRAS}"' -sectcreate __TEXT __info_plist Tk-Info.plist'
    EXTRA_WISH_LIBS='-sectcreate __TEXT __info_plist Wish-Info.plist'
    EXTRA_APP_CC_SWITCHES="${EXTRA_APP_CC_SWITCHES}"' -mdynamic-no-pic'
    AC_CONFIG_FILES([Tk-Info.plist:../${MACOSX_SRC_DIR}/Tk-Info.plist.in Wish-Info.plist:../${MACOSX_SRC_DIR}/Wish-Info.plist.in])
    for l in ${LOCALES}; do CFBUNDLELOCALIZATIONS="${CFBUNDLELOCALIZATIONS}<string>$l</string>"; done
    TK_YEAR="`date +%Y`"
fi

if test "$FRAMEWORK_BUILD" = "1" ; then
    AC_DEFINE(TK_FRAMEWORK, 1, [Is Tk built as a framework?])
    # Construct a fake local framework structure to make linking with
    # '-framework Tk' and running of tktest work
    AC_CONFIG_COMMANDS([Tk.framework], [n=Tk &&
        f=$n.framework && v=Versions/$VERSION &&
        rm -rf $f && mkdir -p $f/$v/Resources &&
        ln -s $v/$n $v/Resources $f && ln -s ../../../$n $f/$v &&
        ln -s ../../../../$n-Info.plist $f/$v/Resources/Info.plist &&
        if test $tk_aqua != no; then ln -s ../../../../$n.rsrc $f/$v/Resources; fi &&
        unset n f v
    ], VERSION=${TK_VERSION} && tk_aqua=${tk_aqua})
    LD_LIBRARY_PATH_VAR="DYLD_FRAMEWORK_PATH"
    if test "${libdir}" = '${exec_prefix}/lib'; then
        # override libdir default
        libdir="/Library/Frameworks"
    fi
    TK_LIB_FILE="Tk"
    TK_LIB_FLAG="-framework Tk"
    TK_BUILD_LIB_SPEC="-F`pwd | sed -e 's/ /\\\\ /g'` -framework Tk"
    TK_LIB_SPEC="-F${libdir} -framework Tk"
    libdir="${libdir}/Tk.framework/Versions/\${VERSION}"
    TK_LIBRARY="${libdir}/Resources/Scripts"
    TK_PKG_DIR="Resources/Scripts"
    TK_RSRC_FILE="Tk.rsrc"
    WISH_RSRC_FILE="Wish.rsrc"
    includedir="${libdir}/Headers"
    PRIVATE_INCLUDE_DIR="${libdir}/PrivateHeaders"
    HTML_DIR="${libdir}/Resources/Documentation/Reference/Tk"
    EXTRA_INSTALL="install-private-headers html-tk"
    EXTRA_BUILD_HTML='@ln -fs contents.htm "$(HTML_INSTALL_DIR)"/TkTOC.html' 
    EXTRA_INSTALL_BINARIES='@echo "Installing Info.plist to $(LIB_INSTALL_DIR)/Resources" && mkdir -p "$(LIB_INSTALL_DIR)/Resources" && $(INSTALL_DATA) Tk-Info.plist "$(LIB_INSTALL_DIR)/Resources/Info.plist"'
    EXTRA_INSTALL_BINARIES="$EXTRA_INSTALL_BINARIES"' && echo "Installing license.terms to $(LIB_INSTALL_DIR)/Resources" && $(INSTALL_DATA) "$(TOP_DIR)/license.terms" "$(LIB_INSTALL_DIR)/Resources"'
    if test $tk_aqua != no; then
	if test $tk_aqua = yes; then
	    EXTRA_INSTALL_BINARIES="$EXTRA_INSTALL_BINARIES"' && echo "Installing Images to $(LIB_INSTALL_DIR)/Resources" && mkdir -p "$(LIB_INSTALL_DIR)/Resources" && for i in Tk.tiff Tk.icns; do $(INSTALL_DATA) "$(MAC_OSX_DIR)/$$i" "$(LIB_INSTALL_DIR)/Resources"; done'
	else
	    EXTRA_INSTALL_BINARIES="$EXTRA_INSTALL_BINARIES"' && echo "Installing ${TK_RSRC_FILE} to $(LIB_INSTALL_DIR)/Resources" && mkdir -p "$(LIB_INSTALL_DIR)/Resources" && $(INSTALL_DATA) "${TK_RSRC_FILE}" "$(LIB_INSTALL_DIR)/Resources"'
        fi
        EXTRA_INSTALL_BINARIES="$EXTRA_INSTALL_BINARIES"' && echo "Installing wish$(VERSION) script to $(INSTALL_ROOT)/'"${bindir}"'" && mkdir -p "$(INSTALL_ROOT)/'"${bindir}"'" && printf > "$(INSTALL_ROOT)/'"${bindir}"'/wish$(VERSION)" "#!/bin/sh\n\"\$$(dirname \$$0)'"`eval d="${bindir}"; echo "$d" | sed -e 's#/[^/][^/]*#/..#g'`"'$(bindir)/Wish\" \"\$$@\"" && chmod +x "$(INSTALL_ROOT)/'"${bindir}"'/wish$(VERSION)"'
        bindir="${libdir}/Resources/Wish.app/Contents/MacOS"
        EXTRA_INSTALL_BINARIES="$EXTRA_INSTALL_BINARIES"' && echo "Installing Info.plist to $(BIN_INSTALL_DIR)/.." && $(INSTALL_DATA) Wish-Info.plist "$(BIN_INSTALL_DIR)/../Info.plist" && mv -f "$(BIN_INSTALL_DIR)/wish$(VERSION)" "$(BIN_INSTALL_DIR)/Wish"'
        EXTRA_INSTALL_BINARIES="$EXTRA_INSTALL_BINARIES"' && echo "Installing Wish.icns to $(BIN_INSTALL_DIR)/../Resources" && mkdir -p "$(BIN_INSTALL_DIR)/../Resources"'
	if test $tk_aqua = yes; then
	    EXTRA_INSTALL_BINARIES="$EXTRA_INSTALL_BINARIES"' && $(INSTALL_DATA) "$(MAC_OSX_DIR)/Tk.icns" "$(BIN_INSTALL_DIR)/../Resources/Wish.icns"'
	    EXTRA_INSTALL_BINARIES="$EXTRA_INSTALL_BINARIES"' && echo "Installing Wish.sdef to $(BIN_INSTALL_DIR)/../Resources" && $(INSTALL_DATA) "$(MAC_OSX_DIR)/Wish.sdef" "$(BIN_INSTALL_DIR)/../Resources"'
	else
	    EXTRA_INSTALL_BINARIES="$EXTRA_INSTALL_BINARIES"' && $(INSTALL_DATA) "$(MAC_OSX_DIR)/Wish.icns" "$(BIN_INSTALL_DIR)/../Resources" && echo "Installing ${WISH_RSRC_FILE} to $(BIN_INSTALL_DIR)/../Resources" && $(INSTALL_DATA) "${WISH_RSRC_FILE}" "$(BIN_INSTALL_DIR)/../Resources"'
        fi
    fi
    EXTRA_INSTALL_BINARIES="$EXTRA_INSTALL_BINARIES"' && echo "Finalizing Tk.framework" && rm -f "$(LIB_INSTALL_DIR)/../Current" && ln -s "$(VERSION)" "$(LIB_INSTALL_DIR)/../Current" && for f in "$(LIB_FILE)" tkConfig.sh Resources Headers PrivateHeaders; do rm -f "$(LIB_INSTALL_DIR)/../../$$f" && ln -s "Versions/Current/$$f" "$(LIB_INSTALL_DIR)/../.."; done && f="$(STUB_LIB_FILE)" && rm -f "$(LIB_INSTALL_DIR)/../../$$f" && ln -s "Versions/$(VERSION)/$$f" "$(LIB_INSTALL_DIR)/../.."'
    # Don't use AC_DEFINE for the following as the framework version define 
    # needs to go into the Makefile even when using autoheader, so that we  
    # can pick up a potential make override of VERSION. Also, don't put this
    # into CFLAGS as it should not go into tkConfig.sh
    EXTRA_CC_SWITCHES="$EXTRA_CC_SWITCHES"' -DTK_FRAMEWORK_VERSION=\"$(VERSION)\"'
else
    if test $tk_aqua = yes; then
        EXTRA_INSTALL_BINARIES='@echo "Installing Images to $(LIB_INSTALL_DIR)" && mkdir -p "$(LIB_INSTALL_DIR)" && for i in Tk.tiff Tk.icns; do $(INSTALL_DATA) "$(MAC_OSX_DIR)/$$i" "$(LIB_INSTALL_DIR)"; done'
    fi
    # libdir must be a fully qualified path and not ${exec_prefix}/lib
    eval libdir="$libdir"
    if test "${TCL_LIB_VERSIONS_OK}" = "ok"; then
        TK_LIB_FLAG="-ltk${TK_VERSION}"
    else
        TK_LIB_FLAG="-ltk`echo ${TK_VERSION} | tr -d .`"
    fi
    TK_BUILD_LIB_SPEC="-L`pwd | sed -e 's/ /\\\\ /g'` ${TK_LIB_FLAG}"
    TK_LIB_SPEC="-L${libdir} ${TK_LIB_FLAG}"
fi

# Extra bits for legacy Aqua Carbon build (carbon sources and resource files)
if test $tk_aqua = carbon; then
    EXTRA_AQUA_OBJS='tkMacOSXCarbonEvents.o'
    EXTRA_AQUA_SRCS='$(TOP_DIR)/carbon/tkMacOSXCarbonEvents.c'
    LIB_RSRC_FILE='${TK_RSRC_FILE}'
    APP_RSRC_FILE='${WISH_RSRC_FILE}'
    REZ=/Developer/Tools/Rez
    REZ_FLAGS='-d "SystemSevenOrLater=1" -useDF -ro'
    if test "$SHARED_BUILD" = 0; then
	EXTRA_INSTALL_BINARIES='@echo "Installing $(TK_RSRC_FILE) to $(LIB_INSTALL_DIR)" && $(INSTALL_DATA) $(TK_RSRC_FILE) "$(LIB_INSTALL_DIR)"'
	TK_BUILD_LIB_SPEC="$TK_BUILD_LIB_SPEC -sectcreate __TEXT __tk_rsrc `pwd | sed -e 's/ /\\\\ /g'`/\${TK_RSRC_FILE}"
	TK_LIB_SPEC="$TK_LIB_SPEC -sectcreate __TEXT __tk_rsrc ${libdir}/\${TK_RSRC_FILE}"
    else
        TK_SHLIB_LD_EXTRAS="$TK_SHLIB_LD_EXTRAS -sectcreate __TEXT __tk_rsrc \${TK_RSRC_FILE}"
    fi
fi

#--------------------------------------------------------------------
#       The statements below define various symbols relating to Tk
#       stub support.
#--------------------------------------------------------------------

# Replace ${VERSION} with contents of ${TK_VERSION}
eval "TK_STUB_LIB_FILE=libtkstub${TK_UNSHARED_LIB_SUFFIX}"
eval "TK_STUB_LIB_DIR=${libdir}"

if test "${TCL_LIB_VERSIONS_OK}" = "ok"; then
    TK_STUB_LIB_FLAG="-ltkstub${TK_VERSION}"
else
    TK_STUB_LIB_FLAG="-ltkstub`echo ${TK_VERSION} | tr -d .`"
fi

TK_BUILD_STUB_LIB_SPEC="-L`pwd | sed -e 's/ /\\\\ /g'` ${TK_STUB_LIB_FLAG}"
TK_STUB_LIB_SPEC="-L${TK_STUB_LIB_DIR} ${TK_STUB_LIB_FLAG}"
TK_BUILD_STUB_LIB_PATH="`pwd`/${TK_STUB_LIB_FILE}"
TK_STUB_LIB_PATH="${TK_STUB_LIB_DIR}/${TK_STUB_LIB_FILE}"

# Install time header dir can be set via --includedir
eval "TK_INCLUDE_SPEC=\"-I${includedir}\""

#------------------------------------------------------------------------
# tkConfig.sh refers to this by a different name
#------------------------------------------------------------------------

TK_SHARED_BUILD=${SHARED_BUILD}

AC_SUBST(TK_VERSION)
AC_SUBST(TK_MAJOR_VERSION)
AC_SUBST(TK_MINOR_VERSION)
AC_SUBST(TK_PATCH_LEVEL)
AC_SUBST(TK_YEAR)

AC_SUBST(TK_LIB_FILE)
AC_SUBST(TK_LIB_FLAG)
AC_SUBST(TK_LIB_SPEC)
AC_SUBST(TK_STUB_LIB_FILE)
AC_SUBST(TK_STUB_LIB_FLAG)
AC_SUBST(TK_STUB_LIB_SPEC)
AC_SUBST(TK_STUB_LIB_PATH)
AC_SUBST(TK_INCLUDE_SPEC)
AC_SUBST(TK_BUILD_STUB_LIB_SPEC)
AC_SUBST(TK_BUILD_STUB_LIB_PATH)

AC_SUBST(TK_SRC_DIR)

AC_SUBST(TK_SHARED_BUILD)
AC_SUBST(LD_LIBRARY_PATH_VAR)

AC_SUBST(TK_BUILD_LIB_SPEC)

AC_SUBST(TCL_STUB_FLAGS)
AC_SUBST(XINCLUDES)
AC_SUBST(XLIBSW)
AC_SUBST(LOCALES)

AC_SUBST(TK_WINDOWINGSYSTEM)
AC_SUBST(TK_PKG_DIR)
AC_SUBST(TK_LIBRARY)
AC_SUBST(LIB_RUNTIME_DIR)
AC_SUBST(PRIVATE_INCLUDE_DIR)
AC_SUBST(HTML_DIR)

AC_SUBST(EXTRA_CC_SWITCHES)
AC_SUBST(EXTRA_APP_CC_SWITCHES)
AC_SUBST(EXTRA_INSTALL)
AC_SUBST(EXTRA_INSTALL_BINARIES)
AC_SUBST(EXTRA_BUILD_HTML)
AC_SUBST(EXTRA_WISH_LIBS)
AC_SUBST(EXTRA_AQUA_OBJS)
AC_SUBST(EXTRA_AQUA_SRCS)
AC_SUBST(CFBUNDLELOCALIZATIONS)

AC_SUBST(MACOSX_SRC_DIR)
AC_SUBST(TK_RSRC_FILE)
AC_SUBST(WISH_RSRC_FILE)
AC_SUBST(LIB_RSRC_FILE)
AC_SUBST(APP_RSRC_FILE)
AC_SUBST(REZ)
AC_SUBST(REZ_FLAGS)

AC_CONFIG_FILES([
    Makefile:../unix/Makefile.in
    tkConfig.sh:../unix/tkConfig.sh.in
    tk.pc:../unix/tk.pc.in
])
AC_OUTPUT

dnl Local Variables:
dnl mode: autoconf
dnl End:<|MERGE_RESOLUTION|>--- conflicted
+++ resolved
@@ -2,11 +2,6 @@
 dnl	This file is an input file used by the GNU "autoconf" program to
 dnl	generate the file "configure", which is run during Tk installation
 dnl	to configure the system for the local environment.
-<<<<<<< HEAD
-#
-# RCS: @(#) $Id: configure.in,v 1.173 2010/08/12 00:34:56 hobbs Exp $
-=======
->>>>>>> 661db781
 
 AC_INIT([tk],[8.6])
 AC_PREREQ(2.59)
