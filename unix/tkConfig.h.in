--- conflicted
+++ resolved
@@ -186,15 +186,9 @@
 /* Are we building with zipfs enabled? */
 #undef ZIPFS_BUILD
 
-<<<<<<< HEAD
-/* Are Darwin SUSv3 extensions available? */
-#undef _DARWIN_C_SOURCE
-
 /* Add the _FILE_OFFSET_BITS flag when building */
 #undef _FILE_OFFSET_BITS
 
-=======
->>>>>>> 02265b30
 /* Add the _ISOC99_SOURCE flag when building */
 #undef _ISOC99_SOURCE
 
