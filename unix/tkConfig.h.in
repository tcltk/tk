--- conflicted
+++ resolved
@@ -165,27 +165,10 @@
 
 /* Are TkAqua debug messages enabled? */
 #undef TK_MAC_DEBUG
-
-<<<<<<< HEAD
-/* Define WORDS_BIGENDIAN to 1 if your processor stores words with the most
-   significant byte first (like Motorola and SPARC, unlike Intel). */
-#if defined AC_APPLE_UNIVERSAL_BUILD
-# if defined __BIG_ENDIAN__
-#  define WORDS_BIGENDIAN 1
-# endif
-#else
-# ifndef WORDS_BIGENDIAN
-#  undef WORDS_BIGENDIAN
-# endif
-#endif
-=======
-/* Do we want to use the threaded memory allocator? */
-#undef USE_THREAD_ALLOC
 
 /* Define to 1 if your processor stores words with the most significant byte
    first (like Motorola and SPARC, unlike Intel and VAX). */
 #undef WORDS_BIGENDIAN
->>>>>>> a7d73c91
 
 /* Are Darwin SUSv3 extensions available? */
 #undef _DARWIN_C_SOURCE
