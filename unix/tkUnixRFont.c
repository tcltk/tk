/*
 * tkUnixRFont.c --
 *
 *	Alternate implementation of tkUnixFont.c using Xft.
 *
 * Copyright (c) 2002-2003 Keith Packard
 *
 * See the file "license.terms" for information on usage and redistribution of
 * this file, and for a DISCLAIMER OF ALL WARRANTIES.
 */

#include "tkUnixInt.h"
#include "tkFont.h"
#include <X11/Xft/Xft.h>
#include <ctype.h>

typedef struct {
    XftFont *ftFont;
    XftFont *ft0Font;
    FcPattern *source;
    FcCharSet *charset;
    double angle;
} UnixFtFace;

typedef struct {
    TkFont font;	    	/* Stuff used by generic font package. Must be
				 * first in structure. */
    UnixFtFace *faces;
    int nfaces;
    FcFontSet *fontset;
    FcPattern *pattern;

    Display *display;
    int screen;
    XftDraw *ftDraw;
    XftColor color;
} UnixFtFont;

/*
 * Used to describe the current clipping box. Can't be passed normally because
 * the information isn't retrievable from the GC.
 */

typedef struct ThreadSpecificData {
    Region clipRegion;		/* The clipping region, or None. */
} ThreadSpecificData;
static Tcl_ThreadDataKey dataKey;

/*
 * Package initialization:
 * 	Nothing to do here except register the fact that we're using Xft in
 * 	the TIP 59 configuration database.
 */

#ifndef TCL_CFGVAL_ENCODING
#define TCL_CFGVAL_ENCODING "ascii"
#endif

void
TkpFontPkgInit(
    TkMainInfo *mainPtr)	/* The application being created. */
{
    static Tcl_Config cfg[] = {
	{ "fontsystem", "xft" },
	{ 0,0 }
    };

    Tcl_RegisterConfig(mainPtr->interp, "tk", cfg, TCL_CFGVAL_ENCODING);
}

static XftFont *
GetFont(
    UnixFtFont *fontPtr,
    FcChar32 ucs4,
    double angle)
{
    int i;

    if (ucs4) {
	for (i = 0; i < fontPtr->nfaces; i++) {
	    FcCharSet *charset = fontPtr->faces[i].charset;

	    if (charset && FcCharSetHasChar(charset, ucs4)) {
		break;
	    }
	}
	if (i == fontPtr->nfaces) {
	    i = 0;
	}
    } else {
	i = 0;
    }
    if ((angle == 0.0 && !fontPtr->faces[i].ft0Font) || (angle != 0.0 &&
	    (!fontPtr->faces[i].ftFont || fontPtr->faces[i].angle != angle))){
	FcPattern *pat = FcFontRenderPrepare(0, fontPtr->pattern,
		fontPtr->faces[i].source);
	double s = sin(angle*PI/180.0), c = cos(angle*PI/180.0);
	FcMatrix mat;
	XftFont *ftFont;

	/*
	 * Initialize the matrix manually so this can compile with HP-UX cc
	 * (which does not allow non-constant structure initializers). [Bug
	 * 2978410]
	 */

	mat.xx = mat.yy = c;
	mat.xy = -(mat.yx = s);

	if (angle != 0.0) {
	    FcPatternAddMatrix(pat, FC_MATRIX, &mat);
	}
	ftFont = XftFontOpenPattern(fontPtr->display, pat);
	if (!ftFont) {
	    /*
	     * The previous call to XftFontOpenPattern() should not fail, but
	     * sometimes does anyway. Usual cause appears to be a
	     * misconfigured fontconfig installation; see [Bug 1090382]. Try a
	     * fallback:
	     */

	    ftFont = XftFontOpen(fontPtr->display, fontPtr->screen,
		    FC_FAMILY, FcTypeString, "sans",
		    FC_SIZE, FcTypeDouble, 12.0,
		    FC_MATRIX, FcTypeMatrix, &mat,
		    (void *) NULL);
	}
	if (!ftFont) {
	    /*
	     * The previous call should definitely not fail. Impossible to
	     * proceed at this point.
	     */

	    Tcl_Panic("Cannot find a usable font");
	}

	if (angle == 0.0) {
	    fontPtr->faces[i].ft0Font = ftFont;
	} else {
	    if (fontPtr->faces[i].ftFont) {
		XftFontClose(fontPtr->display, fontPtr->faces[i].ftFont);
	    }
	    fontPtr->faces[i].ftFont = ftFont;
	    fontPtr->faces[i].angle = angle;
	}
    }
    return (angle==0.0? fontPtr->faces[i].ft0Font : fontPtr->faces[i].ftFont);
}

/*
 *---------------------------------------------------------------------------
 *
 * GetTkFontAttributes --
 * 	Fill in TkFontAttributes from an XftFont.
 */

static void
GetTkFontAttributes(
    XftFont *ftFont,
    TkFontAttributes *faPtr)
{
    const char *family = "Unknown";
    const char *const *familyPtr = &family;
    int weight, slant, size, pxsize;
    double ptsize;

    (void) XftPatternGetString(ftFont->pattern, XFT_FAMILY, 0, familyPtr);
    if (XftPatternGetDouble(ftFont->pattern, XFT_SIZE, 0,
	    &ptsize) == XftResultMatch) {
	size = (int) ptsize;
    } else if (XftPatternGetInteger(ftFont->pattern, XFT_PIXEL_SIZE, 0,
	    &pxsize) == XftResultMatch) {
	size = -pxsize;
    } else {
	size = 12;
    }
    if (XftPatternGetInteger(ftFont->pattern, XFT_WEIGHT, 0,
	    &weight) != XftResultMatch) {
	weight = XFT_WEIGHT_MEDIUM;
    }
    if (XftPatternGetInteger(ftFont->pattern, XFT_SLANT, 0,
	    &slant) != XftResultMatch) {
	slant = XFT_SLANT_ROMAN;
    }

#if DEBUG_FONTSEL
    printf("family %s size %d weight %d slant %d\n",
	    family, size, weight, slant);
#endif /* DEBUG_FONTSEL */

    faPtr->family = Tk_GetUid(family);
    faPtr->size = size;
    faPtr->weight = (weight > XFT_WEIGHT_MEDIUM) ? TK_FW_BOLD : TK_FW_NORMAL;
    faPtr->slant = (slant > XFT_SLANT_ROMAN) ? TK_FS_ITALIC : TK_FS_ROMAN;
    faPtr->underline = 0;
    faPtr->overstrike = 0;
}

/*
 *---------------------------------------------------------------------------
 *
 * GetTkFontMetrics --
 * 	Fill in TkFontMetrics from an XftFont.
 */

static void
GetTkFontMetrics(
    XftFont *ftFont,
    TkFontMetrics *fmPtr)
{
    int spacing;

    if (XftPatternGetInteger(ftFont->pattern, XFT_SPACING, 0,
	    &spacing) != XftResultMatch) {
	spacing = XFT_PROPORTIONAL;
    }

    fmPtr->ascent = ftFont->ascent;
    fmPtr->descent = ftFont->descent;
    fmPtr->maxWidth = ftFont->max_advance_width;
    fmPtr->fixed = spacing != XFT_PROPORTIONAL;
}

/*
 *---------------------------------------------------------------------------
 *
 * InitFont --
 *
 *	Initializes the fields of a UnixFtFont structure. If fontPtr is NULL,
 *	also allocates a new UnixFtFont.
 *
 * Results:
 * 	On error, frees fontPtr and returns NULL, otherwise returns fontPtr.
 *
 *---------------------------------------------------------------------------
 */

static UnixFtFont *
InitFont(
    Tk_Window tkwin,
    FcPattern *pattern,
    UnixFtFont *fontPtr)
{
    FcFontSet *set;
    FcCharSet *charset;
    FcResult result;
    XftFont *ftFont;
    int i, iWidth;

    if (!fontPtr) {
	fontPtr = ckalloc(sizeof(UnixFtFont));
    }

    FcConfigSubstitute(0, pattern, FcMatchPattern);
    XftDefaultSubstitute(Tk_Display(tkwin), Tk_ScreenNumber(tkwin), pattern);

    /*
     * Generate the list of fonts
     */

    set = FcFontSort(0, pattern, FcTrue, NULL, &result);
    if (!set) {
	ckfree(fontPtr);
	return NULL;
    }

    fontPtr->fontset = set;
    fontPtr->pattern = pattern;
    fontPtr->faces = ckalloc(set->nfont * sizeof(UnixFtFace));
    fontPtr->nfaces = set->nfont;

    /*
     * Fill in information about each returned font
     */

    for (i = 0; i < set->nfont; i++) {
	fontPtr->faces[i].ftFont = 0;
	fontPtr->faces[i].ft0Font = 0;
	fontPtr->faces[i].source = set->fonts[i];
	if (FcPatternGetCharSet(set->fonts[i], FC_CHARSET, 0,
		&charset) == FcResultMatch) {
	    fontPtr->faces[i].charset = FcCharSetCopy(charset);
	} else {
	    fontPtr->faces[i].charset = 0;
	}
	fontPtr->faces[i].angle = 0.0;
    }

    fontPtr->display = Tk_Display(tkwin);
    fontPtr->screen = Tk_ScreenNumber(tkwin);
    fontPtr->ftDraw = 0;
    fontPtr->color.color.red = 0;
    fontPtr->color.color.green = 0;
    fontPtr->color.color.blue = 0;
    fontPtr->color.color.alpha = 0xffff;
    fontPtr->color.pixel = 0xffffffff;

    /*
     * Fill in platform-specific fields of TkFont.
     */

    ftFont = GetFont(fontPtr, 0, 0.0);
    fontPtr->font.fid = XLoadFont(Tk_Display(tkwin), "fixed");
    GetTkFontAttributes(ftFont, &fontPtr->font.fa);
    GetTkFontMetrics(ftFont, &fontPtr->font.fm);

    /*
     * Fontconfig can't report any information about the position or thickness
     * of underlines or overstrikes. Thus, we use some defaults that are
     * hacked around from backup defaults in tkUnixFont.c, which are in turn
     * based on recommendations in the X manual. The comments from that file
     * leading to these computations were:
     *
     *	    If the XA_UNDERLINE_POSITION property does not exist, the X manual
     *	    recommends using half the descent.
     *
     *	    If the XA_UNDERLINE_THICKNESS property does not exist, the X
     *	    manual recommends using the width of the stem on a capital letter.
     *	    I don't know of a way to get the stem width of a letter, so guess
     *	    and use 1/3 the width of a capital I.
     *
     * Note that nothing corresponding to *either* property is reported by
     * Fontconfig at all. [Bug 1961455]
     */

    {
	TkFont *fPtr = &fontPtr->font;

	fPtr->underlinePos = fPtr->fm.descent / 2;
	Tk_MeasureChars((Tk_Font) fPtr, "I", 1, -1, 0, &iWidth);
	fPtr->underlineHeight = iWidth / 3;
	if (fPtr->underlineHeight == 0) {
	    fPtr->underlineHeight = 1;
	}
	if (fPtr->underlineHeight + fPtr->underlinePos > fPtr->fm.descent) {
	    fPtr->underlineHeight = fPtr->fm.descent - fPtr->underlinePos;
	    if (fPtr->underlineHeight == 0) {
		fPtr->underlinePos--;
		fPtr->underlineHeight = 1;
	    }
	}
    }

    return fontPtr;
}

static void
FinishedWithFont(
    UnixFtFont *fontPtr)
{
    Display *display = fontPtr->display;
    int i;
    Tk_ErrorHandler handler =
	    Tk_CreateErrorHandler(display, -1, -1, -1, NULL, NULL);

    for (i = 0; i < fontPtr->nfaces; i++) {
	if (fontPtr->faces[i].ftFont) {
	    XftFontClose(fontPtr->display, fontPtr->faces[i].ftFont);
	}
	if (fontPtr->faces[i].ft0Font) {
	    XftFontClose(fontPtr->display, fontPtr->faces[i].ft0Font);
	}
	if (fontPtr->faces[i].charset) {
	    FcCharSetDestroy(fontPtr->faces[i].charset);
	}
    }
    if (fontPtr->faces) {
	ckfree(fontPtr->faces);
    }
    if (fontPtr->pattern) {
	FcPatternDestroy(fontPtr->pattern);
    }
    if (fontPtr->ftDraw) {
	XftDrawDestroy(fontPtr->ftDraw);
    }
    if (fontPtr->font.fid) {
	XUnloadFont(fontPtr->display, fontPtr->font.fid);
    }
    if (fontPtr->fontset) {
	FcFontSetDestroy(fontPtr->fontset);
    }
    Tk_DeleteErrorHandler(handler);
}

TkFont *
TkpGetNativeFont(
    Tk_Window tkwin,		/* For display where font will be used. */
    const char *name)		/* Platform-specific font name. */
{
    UnixFtFont *fontPtr;
    FcPattern *pattern;
#if DEBUG_FONTSEL
    printf("TkpGetNativeFont %s\n", name);
#endif /* DEBUG_FONTSEL */

    pattern = XftXlfdParse(name, FcFalse, FcFalse);
    if (!pattern) {
	return NULL;
    }

    /*
     * Should also try: pattern = FcNameParse(name); but generic/tkFont.c
     * expects TkpGetNativeFont() to only work on XLFD names under Unix.
     */

    fontPtr = InitFont(tkwin, pattern, NULL);
    if (!fontPtr) {
	FcPatternDestroy(pattern);
	return NULL;
    }
    return &fontPtr->font;
}

TkFont *
TkpGetFontFromAttributes(
    TkFont *tkFontPtr,		/* If non-NULL, store the information in this
				 * existing TkFont structure, rather than
				 * allocating a new structure to hold the
				 * font; the existing contents of the font
				 * will be released. If NULL, a new TkFont
				 * structure is allocated. */
    Tk_Window tkwin,		/* For display where font will be used. */
    const TkFontAttributes *faPtr)
				/* Set of attributes to match. */
{
    XftPattern *pattern;
    int weight, slant;
    UnixFtFont *fontPtr;

#if DEBUG_FONTSEL
    printf("TkpGetFontFromAttributes %s-%d %d %d\n", faPtr->family,
	    faPtr->size, faPtr->weight, faPtr->slant);
#endif /* DEBUG_FONTSEL */
    pattern = XftPatternCreate();
    if (faPtr->family) {
	XftPatternAddString(pattern, XFT_FAMILY, faPtr->family);
    }
    if (faPtr->size > 0) {
	XftPatternAddDouble(pattern, XFT_SIZE, (double)faPtr->size);
    } else if (faPtr->size < 0) {
	XftPatternAddInteger(pattern, XFT_PIXEL_SIZE, -faPtr->size);
    } else {
	XftPatternAddDouble(pattern, XFT_SIZE, 12.0);
    }
    switch (faPtr->weight) {
    case TK_FW_NORMAL:
    default:
	weight = XFT_WEIGHT_MEDIUM;
	break;
    case TK_FW_BOLD:
	weight = XFT_WEIGHT_BOLD;
	break;
    }
    XftPatternAddInteger(pattern, XFT_WEIGHT, weight);
    switch (faPtr->slant) {
    case TK_FS_ROMAN:
    default:
	slant = XFT_SLANT_ROMAN;
	break;
    case TK_FS_ITALIC:
	slant = XFT_SLANT_ITALIC;
	break;
    case TK_FS_OBLIQUE:
	slant = XFT_SLANT_OBLIQUE;
	break;
    }
    XftPatternAddInteger(pattern, XFT_SLANT, slant);

    fontPtr = (UnixFtFont *) tkFontPtr;
    if (fontPtr != NULL) {
	FinishedWithFont(fontPtr);
    }
    fontPtr = InitFont(tkwin, pattern, fontPtr);

    /*
     * Hack to work around issues with weird issues with Xft/Xrender
     * connection. For details, see comp.lang.tcl thread starting from
     * <adcc99ed-c73e-4efc-bb5d-e57a57a051e8@l35g2000pra.googlegroups.com>
     */

    if (!fontPtr) {
	XftPatternAddBool(pattern, XFT_RENDER, FcFalse);
	fontPtr = InitFont(tkwin, pattern, fontPtr);
    }

    if (!fontPtr) {
	FcPatternDestroy(pattern);
	return NULL;
    }

    fontPtr->font.fa.underline = faPtr->underline;
    fontPtr->font.fa.overstrike = faPtr->overstrike;
    return &fontPtr->font;
}

void
TkpDeleteFont(
    TkFont *tkFontPtr)		/* Token of font to be deleted. */
{
    UnixFtFont *fontPtr = (UnixFtFont *) tkFontPtr;

    FinishedWithFont(fontPtr);
    /* XXX tkUnixFont.c doesn't free tkFontPtr... */
}

/*
 *---------------------------------------------------------------------------
 *
 * TkpGetFontFamilies --
 *
 *	Return information about the font families that are available on the
 *	display of the given window.
 *
 * Results:
 *	Modifies interp's result object to hold a list of all the available
 *	font families.
 *
 *---------------------------------------------------------------------------
 */

void
TkpGetFontFamilies(
    Tcl_Interp *interp,		/* Interp to hold result. */
    Tk_Window tkwin)		/* For display to query. */
{
    Tcl_Obj *resultPtr;
    XftFontSet *list;
    int i;

    resultPtr = Tcl_NewListObj(0, NULL);

    list = XftListFonts(Tk_Display(tkwin), Tk_ScreenNumber(tkwin),
		(char *) 0,		/* pattern elements */
		XFT_FAMILY, (char*) 0);	/* fields */
    for (i = 0; i < list->nfont; i++) {
	char *family, **familyPtr = &family;

	if (XftPatternGetString(list->fonts[i], XFT_FAMILY, 0, familyPtr)
		== XftResultMatch) {
	    Tcl_Obj *strPtr = Tcl_NewStringObj(family, -1);

	    Tcl_ListObjAppendElement(NULL, resultPtr, strPtr);
	}
    }
    XftFontSetDestroy(list);

    Tcl_SetObjResult(interp, resultPtr);
}

/*
 *-------------------------------------------------------------------------
 *
 * TkpGetSubFonts --
 *
 *	Called by [testfont subfonts] in the Tk testing package.
 *
 * Results:
 *	Sets interp's result to a list of the faces used by tkfont
 *
 *-------------------------------------------------------------------------
 */

void
TkpGetSubFonts(
    Tcl_Interp *interp,
    Tk_Font tkfont)
{
    Tcl_Obj *objv[3], *listPtr, *resultPtr;
    UnixFtFont *fontPtr = (UnixFtFont *) tkfont;
    FcPattern *pattern;
    const char *family = "Unknown";
    const char *const *familyPtr = &family;
    const char *foundry = "Unknown";
    const char *const *foundryPtr = &foundry;
    const char *encoding = "Unknown";
    const char *const *encodingPtr = &encoding;
    int i;

    resultPtr = Tcl_NewListObj(0, NULL);

    for (i = 0; i < fontPtr->nfaces ; ++i) {
 	pattern = FcFontRenderPrepare(0, fontPtr->pattern,
		fontPtr->faces[i].source);

	XftPatternGetString(pattern, XFT_FAMILY, 0, familyPtr);
	XftPatternGetString(pattern, XFT_FOUNDRY, 0, foundryPtr);
	XftPatternGetString(pattern, XFT_ENCODING, 0, encodingPtr);
	objv[0] = Tcl_NewStringObj(family, -1);
	objv[1] = Tcl_NewStringObj(foundry, -1);
	objv[2] = Tcl_NewStringObj(encoding, -1);
	listPtr = Tcl_NewListObj(3, objv);
	Tcl_ListObjAppendElement(NULL, resultPtr, listPtr);
    }
    Tcl_SetObjResult(interp, resultPtr);
}

/*
 *----------------------------------------------------------------------
 *
 * TkpGetFontAttrsForChar --
 *
 *	Retrieve the font attributes of the actual font used to render a given
 *	character.
 *
 *----------------------------------------------------------------------
 */

void
TkpGetFontAttrsForChar(
    Tk_Window tkwin,		/* Window on the font's display */
    Tk_Font tkfont,		/* Font to query */
    Tcl_UniChar c,		/* Character of interest */
    TkFontAttributes *faPtr)	/* Output: Font attributes */
{
    UnixFtFont *fontPtr = (UnixFtFont *) tkfont;
				/* Structure describing the logical font */
    FcChar32 ucs4 = (FcChar32) c;
				/* UCS-4 character to map */
    XftFont *ftFont = GetFont(fontPtr, ucs4, 0.0);
				/* Actual font used to render the character */

    GetTkFontAttributes(ftFont, faPtr);
    faPtr->underline = fontPtr->font.fa.underline;
    faPtr->overstrike = fontPtr->font.fa.overstrike;
}

int
Tk_MeasureChars(
    Tk_Font tkfont,		/* Font in which characters will be drawn. */
    const char *source,		/* UTF-8 string to be displayed. Need not be
				 * '\0' terminated. */
    int numBytes,		/* Maximum number of bytes to consider from
				 * source string. */
    int maxLength,		/* If >= 0, maxLength specifies the longest
				 * permissible line length in pixels; don't
				 * consider any character that would cross
				 * this x-position. If < 0, then line length
				 * is unbounded and the flags argument is
				 * ignored. */
    int flags,			/* Various flag bits OR-ed together:
				 * TK_PARTIAL_OK means include the last char
				 * which only partially fit on this line.
				 * TK_WHOLE_WORDS means stop on a word
				 * boundary, if possible. TK_AT_LEAST_ONE
				 * means return at least one character even if
				 * no characters fit. */
    int *lengthPtr)		/* Filled with x-location just after the
				 * terminating character. */
{
    UnixFtFont *fontPtr = (UnixFtFont *) tkfont;
    XftFont *ftFont;
    FcChar32 c;
    XGlyphInfo extents;
    int clen, curX, newX, curByte, newByte, sawNonSpace;
    int termByte = 0, termX = 0;
#if DEBUG_FONTSEL
    char string[256];
    int len = 0;
#endif /* DEBUG_FONTSEL */

    curX = 0;
    curByte = 0;
    sawNonSpace = 0;
    while (numBytes > 0) {
	Tcl_UniChar unichar;

	clen = Tcl_UtfToUniChar(source, &unichar);
	c = (FcChar32) unichar;

	if (clen <= 0) {
	    /*
	     * This can't happen (but see #1185640)
	     */

	    *lengthPtr = curX;
	    return curByte;
	}

	source += clen;
	numBytes -= clen;
	if (c < 256 && isspace(c)) {		/* I18N: ??? */
	    if (sawNonSpace) {
		termByte = curByte;
		termX = curX;
		sawNonSpace = 0;
	    }
	} else {
	    sawNonSpace = 1;
	}

#if DEBUG_FONTSEL
	string[len++] = (char) c;
#endif /* DEBUG_FONTSEL */
	ftFont = GetFont(fontPtr, c, 0.0);

	XftTextExtents32(fontPtr->display, ftFont, &c, 1, &extents);

	newX = curX + extents.xOff;
	newByte = curByte + clen;
	if (maxLength >= 0 && newX > maxLength) {
	    if (flags & TK_PARTIAL_OK ||
		    (flags & TK_AT_LEAST_ONE && curByte == 0)) {
		curX = newX;
		curByte = newByte;
	    } else if (flags & TK_WHOLE_WORDS && termX != 0) {
		curX = termX;
		curByte = termByte;
	    }
	    break;
	}

	curX = newX;
	curByte = newByte;
    }
#if DEBUG_FONTSEL
    string[len] = '\0';
    printf("MeasureChars %s length %d bytes %d\n", string, curX, curByte);
#endif /* DEBUG_FONTSEL */
    *lengthPtr = curX;
    return curByte;
}

int
TkpMeasureCharsInContext(
    Tk_Font tkfont,
    const char *source,
    int numBytes,
    int rangeStart,
    int rangeLength,
    int maxLength,
    int flags,
    int *lengthPtr)
{
    (void) numBytes; /*unused*/

    return Tk_MeasureChars(tkfont, source + rangeStart, rangeLength,
	    maxLength, flags, lengthPtr);
}

#define NUM_SPEC    1024

void
Tk_DrawChars(
    Display *display,		/* Display on which to draw. */
    Drawable drawable,		/* Window or pixmap in which to draw. */
    GC gc,			/* Graphics context for drawing characters. */
    Tk_Font tkfont,		/* Font in which characters will be drawn;
				 * must be the same as font used in GC. */
    const char *source,		/* UTF-8 string to be displayed. Need not be
				 * '\0' terminated. All Tk meta-characters
				 * (tabs, control characters, and newlines)
				 * should be stripped out of the string that
				 * is passed to this function. If they are not
				 * stripped out, they will be displayed as
				 * regular printing characters. */
    int numBytes,		/* Number of bytes in string. */
    int x, int y)		/* Coordinates at which to place origin of
				 * string when drawing. */
{
    const int maxCoord = 0x7FFF;/* Xft coordinates are 16 bit values */
    UnixFtFont *fontPtr = (UnixFtFont *) tkfont;
    XGCValues values;
    XColor xcolor;
    int clen, nspec, xStart = x;
    XftGlyphFontSpec specs[NUM_SPEC];
    XGlyphInfo metrics;
    ThreadSpecificData *tsdPtr = (ThreadSpecificData *)
            Tcl_GetThreadData(&dataKey, sizeof(ThreadSpecificData));

    if (fontPtr->ftDraw == 0) {
#if DEBUG_FONTSEL
	printf("Switch to drawable 0x%x\n", drawable);
#endif /* DEBUG_FONTSEL */
	fontPtr->ftDraw = XftDrawCreate(display, drawable,
		DefaultVisual(display, fontPtr->screen),
		DefaultColormap(display, fontPtr->screen));
    } else {
	Tk_ErrorHandler handler =
		Tk_CreateErrorHandler(display, -1, -1, -1, NULL, NULL);

	XftDrawChange(fontPtr->ftDraw, drawable);
	Tk_DeleteErrorHandler(handler);
    }
    XGetGCValues(display, gc, GCForeground, &values);
    if (values.foreground != fontPtr->color.pixel) {
	xcolor.pixel = values.foreground;
	XQueryColor(display, DefaultColormap(display, fontPtr->screen),
		&xcolor);
	fontPtr->color.color.red = xcolor.red;
	fontPtr->color.color.green = xcolor.green;
	fontPtr->color.color.blue = xcolor.blue;
	fontPtr->color.color.alpha = 0xffff;
	fontPtr->color.pixel = values.foreground;
    }
    if (tsdPtr->clipRegion != None) {
	XftDrawSetClip(fontPtr->ftDraw, tsdPtr->clipRegion);
    }
    nspec = 0;
    while (numBytes > 0 && x <= maxCoord && y <= maxCoord) {
	XftFont *ftFont;
	FcChar32 c;

	clen = FcUtf8ToUcs4((FcChar8 *) source, &c, numBytes);
	if (clen <= 0) {
	    /*
	     * This should not happen, but it can.
	     */

	    goto doUnderlineStrikeout;
	}
	source += clen;
	numBytes -= clen;

	ftFont = GetFont(fontPtr, c, 0.0);
	if (ftFont) {
	    specs[nspec].font = ftFont;
	    specs[nspec].glyph = XftCharIndex(fontPtr->display, ftFont, c);
	    specs[nspec].x = x;
	    specs[nspec].y = y;
	    XftGlyphExtents(fontPtr->display, ftFont, &specs[nspec].glyph, 1,
		    &metrics);
	    x += metrics.xOff;
	    y += metrics.yOff;
	    nspec++;
	    if (nspec == NUM_SPEC) {
		XftDrawGlyphFontSpec(fontPtr->ftDraw, &fontPtr->color,
			specs, nspec);
		nspec = 0;
	    }
	}
    }
    if (nspec) {
	XftDrawGlyphFontSpec(fontPtr->ftDraw, &fontPtr->color, specs, nspec);
    }

  doUnderlineStrikeout:
    if (tsdPtr->clipRegion != None) {
	XftDrawSetClip(fontPtr->ftDraw, None);
    }
    if (fontPtr->font.fa.underline != 0) {
	XFillRectangle(display, drawable, gc, xStart,
		y + fontPtr->font.underlinePos, (unsigned) (x - xStart),
		(unsigned) fontPtr->font.underlineHeight);
    }
    if (fontPtr->font.fa.overstrike != 0) {
	y -= fontPtr->font.fm.descent + (fontPtr->font.fm.ascent) / 10;
	XFillRectangle(display, drawable, gc, xStart, y,
		(unsigned) (x - xStart),
		(unsigned) fontPtr->font.underlineHeight);
    }
}

/*
 *---------------------------------------------------------------------------
 *
 * TkDrawAngledChars --
 *
 *	Draw some characters at an angle. This would be simple code, except
 *	Xft has bugs with cumulative errors in character positioning which are
 *	caused by trying to perform all calculations internally with integers.
 *	So we have to do the work ourselves with floating-point math.
 *
 * Results:
 *	None.
 *
 * Side effects:
 *	Target drawable is updated.
 *
 *---------------------------------------------------------------------------
 */

void
TkDrawAngledChars(
    Display *display,		/* Display on which to draw. */
    Drawable drawable,		/* Window or pixmap in which to draw. */
    GC gc,			/* Graphics context for drawing characters. */
    Tk_Font tkfont,		/* Font in which characters will be drawn;
				 * must be the same as font used in GC. */
    const char *source,		/* UTF-8 string to be displayed. Need not be
				 * '\0' terminated. All Tk meta-characters
				 * (tabs, control characters, and newlines)
				 * should be stripped out of the string that
				 * is passed to this function. If they are not
				 * stripped out, they will be displayed as
				 * regular printing characters. */
    int numBytes,		/* Number of bytes in string. */
    double x, double y,		/* Coordinates at which to place origin of
				 * string when drawing. */
    double angle)		/* What angle to put text at, in degrees. */
{
    const int maxCoord = 0x7FFF;/* Xft coordinates are 16 bit values */
    const int minCoord = -1000;	/* Should be good enough... */
    UnixFtFont *fontPtr = (UnixFtFont *) tkfont;
    XGCValues values;
    XColor xcolor;
    int xStart = x, yStart = y;
    ThreadSpecificData *tsdPtr = (ThreadSpecificData *)
            Tcl_GetThreadData(&dataKey, sizeof(ThreadSpecificData));
#ifdef XFT_HAS_FIXED_ROTATED_PLACEMENT
    int clen, nglyph;
    FT_UInt glyphs[NUM_SPEC];
    XGlyphInfo metrics;
    XftFont *currentFtFont;
    int originX, originY;

    if (fontPtr->ftDraw == 0) {
#if DEBUG_FONTSEL
	printf("Switch to drawable 0x%x\n", drawable);
#endif /* DEBUG_FONTSEL */
	fontPtr->ftDraw = XftDrawCreate(display, drawable,
		DefaultVisual(display, fontPtr->screen),
		DefaultColormap(display, fontPtr->screen));
    } else {
	Tk_ErrorHandler handler =
		Tk_CreateErrorHandler(display, -1, -1, -1, NULL, NULL);

	XftDrawChange(fontPtr->ftDraw, drawable);
	Tk_DeleteErrorHandler(handler);
    }

    XGetGCValues(display, gc, GCForeground, &values);
    if (values.foreground != fontPtr->color.pixel) {
	xcolor.pixel = values.foreground;
	XQueryColor(display, DefaultColormap(display, fontPtr->screen),
		&xcolor);
	fontPtr->color.color.red = xcolor.red;
	fontPtr->color.color.green = xcolor.green;
	fontPtr->color.color.blue = xcolor.blue;
	fontPtr->color.color.alpha = 0xffff;
	fontPtr->color.pixel = values.foreground;
    }
    if (tsdPtr->clipRegion != None) {
	XftDrawSetClip(fontPtr->ftDraw, tsdPtr->clipRegion);
    }

    nglyph = 0;
    currentFtFont = NULL;
    originX = originY = 0;		/* lint */
    
    while (numBytes > 0 && x <= maxCoord && x >= minCoord && y <= maxCoord
	    && y >= minCoord) {
	XftFont *ftFont;
	FcChar32 c;

	clen = FcUtf8ToUcs4((FcChar8 *) source, &c, numBytes);
	if (clen <= 0) {
	    /*
	     * This should not happen, but it can.
	     */

	    goto doUnderlineStrikeout;
	}
	source += clen;
	numBytes -= clen;

	ftFont = GetFont(fontPtr, c, angle);
	if (!ftFont) {
	    continue;
	}

	if (ftFont != currentFtFont || nglyph == NUM_SPEC) {
	    if (nglyph) {
		/*
		 * We pass multiple glyphs at once to enable the code to
		 * perform better rendering of sub-pixel inter-glyph spacing.
		 * If only the current Xft implementation could make use of
		 * this information... but we'll be ready when it does!
		 */

		XftDrawGlyphs(fontPtr->ftDraw, &fontPtr->color, currentFtFont,
			originX, originY, glyphs, nglyph);
	    }
	    originX = ROUND16(x);
	    originY = ROUND16(y);
	    if (nglyph) {
		XftGlyphExtents(fontPtr->display, currentFtFont, glyphs,
			nglyph, &metrics);
		nglyph = 0;
		x += metrics.xOff;
		y += metrics.yOff;
	    }
	    currentFtFont = ftFont;
	}
	glyphs[nglyph++] = XftCharIndex(fontPtr->display, ftFont, c);
    }
    if (nglyph) {
	XftDrawGlyphs(fontPtr->ftDraw, &fontPtr->color, currentFtFont,
		originX, originY, glyphs, nglyph);
    }
#else /* !XFT_HAS_FIXED_ROTATED_PLACEMENT */
    int clen, nspec;
    XftGlyphFontSpec specs[NUM_SPEC];
    XGlyphInfo metrics;
    double sinA = sin(angle * PI/180.0), cosA = cos(angle * PI/180.0);

    if (fontPtr->ftDraw == 0) {
#if DEBUG_FONTSEL
	printf("Switch to drawable 0x%x\n", drawable);
#endif /* DEBUG_FONTSEL */
	fontPtr->ftDraw = XftDrawCreate(display, drawable,
		DefaultVisual(display, fontPtr->screen),
		DefaultColormap(display, fontPtr->screen));
    } else {
	Tk_ErrorHandler handler =
		Tk_CreateErrorHandler(display, -1, -1, -1, NULL, NULL);

	XftDrawChange(fontPtr->ftDraw, drawable);
	Tk_DeleteErrorHandler(handler);
    }
    XGetGCValues(display, gc, GCForeground, &values);
    if (values.foreground != fontPtr->color.pixel) {
	xcolor.pixel = values.foreground;
	XQueryColor(display, DefaultColormap(display, fontPtr->screen),
		&xcolor);
	fontPtr->color.color.red = xcolor.red;
	fontPtr->color.color.green = xcolor.green;
	fontPtr->color.color.blue = xcolor.blue;
	fontPtr->color.color.alpha = 0xffff;
	fontPtr->color.pixel = values.foreground;
    }
    if (tsdPtr->clipRegion != None) {
	XftDrawSetClip(fontPtr->ftDraw, tsdPtr->clipRegion);
    }
    nspec = 0;
    while (numBytes > 0 && x <= maxCoord && x >= minCoord
	    && y <= maxCoord && y >= minCoord) {
	XftFont *ftFont, *ft0Font;
	FcChar32 c;

	clen = FcUtf8ToUcs4((FcChar8 *) source, &c, numBytes);
	if (clen <= 0) {
	    /*
	     * This should not happen, but it can.
	     */

	    goto doUnderlineStrikeout;
	}
	source += clen;
	numBytes -= clen;

	ftFont = GetFont(fontPtr, c, angle);
	ft0Font = GetFont(fontPtr, c, 0.0);
	if (ftFont && ft0Font) {
	    specs[nspec].font = ftFont;
	    specs[nspec].glyph = XftCharIndex(fontPtr->display, ftFont, c);
	    specs[nspec].x = ROUND16(x);
	    specs[nspec].y = ROUND16(y);
	    XftGlyphExtents(fontPtr->display, ft0Font, &specs[nspec].glyph, 1,
		    &metrics);
	    x += metrics.xOff*cosA + metrics.yOff*sinA;
	    y += metrics.yOff*cosA - metrics.xOff*sinA;
	    nspec++;
	    if (nspec == NUM_SPEC) {
		XftDrawGlyphFontSpec(fontPtr->ftDraw, &fontPtr->color,
			specs, nspec);
		nspec = 0;
	    }
	}
    }
    if (nspec) {
	XftDrawGlyphFontSpec(fontPtr->ftDraw, &fontPtr->color, specs, nspec);
    }
#endif /* XFT_HAS_FIXED_ROTATED_PLACEMENT */

  doUnderlineStrikeout:
    if (tsdPtr->clipRegion != None) {
	XftDrawSetClip(fontPtr->ftDraw, None);
    }
    if (fontPtr->font.fa.underline || fontPtr->font.fa.overstrike) {
	XPoint points[5];
	double width = (x - xStart) * cosA + (yStart - y) * sinA;
	double barHeight = fontPtr->font.underlineHeight;
	double dy = fontPtr->font.underlinePos;

	if (fontPtr->font.fa.underline != 0) {
	    if (fontPtr->font.underlineHeight == 1) {
		dy++;
	    }
	    points[0].x = xStart + ROUND16(dy*sinA);
	    points[0].y = yStart + ROUND16(dy*cosA);
	    points[1].x = xStart + ROUND16(dy*sinA + width*cosA);
	    points[1].y = yStart + ROUND16(dy*cosA - width*sinA);
	    if (fontPtr->font.underlineHeight == 1) {
		XDrawLines(display, drawable, gc, points, 2, CoordModeOrigin);
	    } else {
		points[2].x = xStart + ROUND16(dy*sinA + width*cosA
			+ barHeight*sinA);
		points[2].y = yStart + ROUND16(dy*cosA - width*sinA
			+ barHeight*cosA);
		points[3].x = xStart + ROUND16(dy*sinA + barHeight*sinA);
		points[3].y = yStart + ROUND16(dy*cosA + barHeight*cosA);
		points[4].x = points[0].x;
		points[4].y = points[0].y;
		XFillPolygon(display, drawable, gc, points, 5, Complex,
			CoordModeOrigin);
		XDrawLines(display, drawable, gc, points, 5, CoordModeOrigin);
	    }
	}
	if (fontPtr->font.fa.overstrike != 0) {
	    dy = -fontPtr->font.fm.descent
		   - (fontPtr->font.fm.ascent) / 10;
	    points[0].x = xStart + ROUND16(dy*sinA);
	    points[0].y = yStart + ROUND16(dy*cosA);
	    points[1].x = xStart + ROUND16(dy*sinA + width*cosA);
	    points[1].y = yStart + ROUND16(dy*cosA - width*sinA);
	    if (fontPtr->font.underlineHeight == 1) {
		XDrawLines(display, drawable, gc, points, 2, CoordModeOrigin);
	    } else {
		points[2].x = xStart + ROUND16(dy*sinA + width*cosA
			+ barHeight*sinA);
		points[2].y = yStart + ROUND16(dy*cosA - width*sinA
			+ barHeight*cosA);
		points[3].x = xStart + ROUND16(dy*sinA + barHeight*sinA);
		points[3].y = yStart + ROUND16(dy*cosA + barHeight*cosA);
		points[4].x = points[0].x;
		points[4].y = points[0].y;
		XFillPolygon(display, drawable, gc, points, 5, Complex,
			CoordModeOrigin);
		XDrawLines(display, drawable, gc, points, 5, CoordModeOrigin);
	    }
	}
    }
}

void
TkUnixSetXftClipRegion(
    TkRegion clipRegion)	/* The clipping region to install. */
{
    ThreadSpecificData *tsdPtr = (ThreadSpecificData *)
            Tcl_GetThreadData(&dataKey, sizeof(ThreadSpecificData));

<<<<<<< HEAD
    tsdPtr->clipRegion = clipRegion;
}

/*
 * Local Variables:
 * c-basic-offset: 4
 * fill-column: 78
 * End:
 */
=======
    tsdPtr->clipRegion = (Region) clipRegion;
}
>>>>>>> 02e336a3
<|MERGE_RESOLUTION|>--- conflicted
+++ resolved
@@ -1146,8 +1146,7 @@
     ThreadSpecificData *tsdPtr = (ThreadSpecificData *)
             Tcl_GetThreadData(&dataKey, sizeof(ThreadSpecificData));
 
-<<<<<<< HEAD
-    tsdPtr->clipRegion = clipRegion;
+    tsdPtr->clipRegion = (Region) clipRegion;
 }
  
@@ -1156,8 +1155,4 @@
  * c-basic-offset: 4
  * fill-column: 78
  * End:
- */
-=======
-    tsdPtr->clipRegion = (Region) clipRegion;
-}
->>>>>>> 02e336a3
+ */