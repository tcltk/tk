/*
 * tkUnixRFont.c --
 *
 *	Alternate implementation of tkUnixFont.c using Xft.
 *
 * Copyright (c) 2002-2003 Keith Packard
 *
 * See the file "license.terms" for information on usage and redistribution of
 * this file, and for a DISCLAIMER OF ALL WARRANTIES.
 */

#include "tkUnixInt.h"
#include "tkFont.h"
#include <X11/Xft/Xft.h>
#include <ctype.h>

/* needed for backport to 8.5 */
#ifndef ROUND16
# define ROUND16(x) ((short) floor((x) + 0.5))
#endif
#ifndef PI
# define PI 3.14159265358979323846
#endif

#define MAX_CACHED_COLORS 16

typedef struct {
    XftFont *ftFont;
    XftFont *ft0Font;
    FcPattern *source;
    FcCharSet *charset;
    double angle;
} UnixFtFace;

typedef struct {
    XftColor color;
    int next;
} UnixFtColorList;

typedef struct {
    TkFont font;	    	/* Stuff used by generic font package. Must be
				 * first in structure. */
    UnixFtFace *faces;
    int nfaces;
    FcFontSet *fontset;
    FcPattern *pattern;

    Display *display;
    int screen;
    XftDraw *ftDraw;
    int ncolors;
    int firstColor;
    UnixFtColorList colors[MAX_CACHED_COLORS];
} UnixFtFont;

/*
 * Used to describe the current clipping box. Can't be passed normally because
 * the information isn't retrievable from the GC.
 */

typedef struct ThreadSpecificData {
    Region clipRegion;		/* The clipping region, or None. */
} ThreadSpecificData;
static Tcl_ThreadDataKey dataKey;

/*
 * Package initialization:
 * 	Nothing to do here except register the fact that we're using Xft in
 * 	the TIP 59 configuration database.
 */

#ifndef TCL_CFGVAL_ENCODING
#define TCL_CFGVAL_ENCODING "ascii"
#endif

void
TkpFontPkgInit(
    TkMainInfo *mainPtr)	/* The application being created. */
{
    static const Tcl_Config cfg[] = {
	{ "fontsystem", "xft" },
	{ 0,0 }
    };

    Tcl_RegisterConfig(mainPtr->interp, "tk", cfg, TCL_CFGVAL_ENCODING);
}

static XftFont *
GetFont(
    UnixFtFont *fontPtr,
    FcChar32 ucs4,
    double angle)
{
    int i;

    if (ucs4) {
	for (i = 0; i < fontPtr->nfaces; i++) {
	    FcCharSet *charset = fontPtr->faces[i].charset;

	    if (charset && FcCharSetHasChar(charset, ucs4)) {
		break;
	    }
	}
	if (i == fontPtr->nfaces) {
	    i = 0;
	}
    } else {
	i = 0;
    }
    if ((angle == 0.0 && !fontPtr->faces[i].ft0Font) || (angle != 0.0 &&
	    (!fontPtr->faces[i].ftFont || fontPtr->faces[i].angle != angle))){
	FcPattern *pat = FcFontRenderPrepare(0, fontPtr->pattern,
		fontPtr->faces[i].source);
	double s = sin(angle*PI/180.0), c = cos(angle*PI/180.0);
	FcMatrix mat;
	XftFont *ftFont;

	/*
	 * Initialize the matrix manually so this can compile with HP-UX cc
	 * (which does not allow non-constant structure initializers). [Bug
	 * 2978410]
	 */

	mat.xx = mat.yy = c;
	mat.xy = -(mat.yx = s);

	if (angle != 0.0) {
	    FcPatternAddMatrix(pat, FC_MATRIX, &mat);
	}
	ftFont = XftFontOpenPattern(fontPtr->display, pat);
	if (!ftFont) {
	    /*
	     * The previous call to XftFontOpenPattern() should not fail, but
	     * sometimes does anyway. Usual cause appears to be a
	     * misconfigured fontconfig installation; see [Bug 1090382]. Try a
	     * fallback:
	     */

	    ftFont = XftFontOpen(fontPtr->display, fontPtr->screen,
		    FC_FAMILY, FcTypeString, "sans",
		    FC_SIZE, FcTypeDouble, 12.0,
		    FC_MATRIX, FcTypeMatrix, &mat,
		    NULL);
	}
	if (!ftFont) {
	    /*
	     * The previous call should definitely not fail. Impossible to
	     * proceed at this point.
	     */

	    Tcl_Panic("Cannot find a usable font");
	}

	if (angle == 0.0) {
	    fontPtr->faces[i].ft0Font = ftFont;
	} else {
	    if (fontPtr->faces[i].ftFont) {
		XftFontClose(fontPtr->display, fontPtr->faces[i].ftFont);
	    }
	    fontPtr->faces[i].ftFont = ftFont;
	    fontPtr->faces[i].angle = angle;
	}
    }
    return (angle==0.0? fontPtr->faces[i].ft0Font : fontPtr->faces[i].ftFont);
}

/*
 *---------------------------------------------------------------------------
 *
 * GetTkFontAttributes --
 * 	Fill in TkFontAttributes from an XftFont.
 */

static void
GetTkFontAttributes(
    XftFont *ftFont,
    TkFontAttributes *faPtr)
{
    const char *family = "Unknown";
    const char *const *familyPtr = &family;
    int weight, slant, pxsize;
    double size, ptsize;

    (void) XftPatternGetString(ftFont->pattern, XFT_FAMILY, 0, familyPtr);
    if (XftPatternGetDouble(ftFont->pattern, XFT_SIZE, 0,
	    &ptsize) == XftResultMatch) {
	size = ptsize;
    } else if (XftPatternGetDouble(ftFont->pattern, XFT_PIXEL_SIZE, 0,
	    &ptsize) == XftResultMatch) {
	size = -ptsize;
    } else if (XftPatternGetInteger(ftFont->pattern, XFT_PIXEL_SIZE, 0,
	    &pxsize) == XftResultMatch) {
	size = (double)-pxsize;
    } else {
	size = 12.0;
    }
    if (XftPatternGetInteger(ftFont->pattern, XFT_WEIGHT, 0,
	    &weight) != XftResultMatch) {
	weight = XFT_WEIGHT_MEDIUM;
    }
    if (XftPatternGetInteger(ftFont->pattern, XFT_SLANT, 0,
	    &slant) != XftResultMatch) {
	slant = XFT_SLANT_ROMAN;
    }

#if DEBUG_FONTSEL
    printf("family %s size %d weight %d slant %d\n",
	    family, (int)size, weight, slant);
#endif /* DEBUG_FONTSEL */

    faPtr->family = Tk_GetUid(family);
    faPtr->size = size;
    faPtr->weight = (weight > XFT_WEIGHT_MEDIUM) ? TK_FW_BOLD : TK_FW_NORMAL;
    faPtr->slant = (slant > XFT_SLANT_ROMAN) ? TK_FS_ITALIC : TK_FS_ROMAN;
    faPtr->underline = 0;
    faPtr->overstrike = 0;
}

/*
 *---------------------------------------------------------------------------
 *
 * GetTkFontMetrics --
 * 	Fill in TkFontMetrics from an XftFont.
 */

static void
GetTkFontMetrics(
    XftFont *ftFont,
    TkFontMetrics *fmPtr)
{
    int spacing;

    if (XftPatternGetInteger(ftFont->pattern, XFT_SPACING, 0,
	    &spacing) != XftResultMatch) {
	spacing = XFT_PROPORTIONAL;
    }

    fmPtr->ascent = ftFont->ascent;
    fmPtr->descent = ftFont->descent;
    fmPtr->maxWidth = ftFont->max_advance_width;
    fmPtr->fixed = spacing != XFT_PROPORTIONAL;
}

/*
 *---------------------------------------------------------------------------
 *
 * InitFont --
 *
 *	Initializes the fields of a UnixFtFont structure. If fontPtr is NULL,
 *	also allocates a new UnixFtFont.
 *
 * Results:
 * 	On error, frees fontPtr and returns NULL, otherwise returns fontPtr.
 *
 *---------------------------------------------------------------------------
 */

static UnixFtFont *
InitFont(
    Tk_Window tkwin,
    FcPattern *pattern,
    UnixFtFont *fontPtr)
{
    FcFontSet *set;
    FcCharSet *charset;
    FcResult result;
    XftFont *ftFont;
    int i, iWidth;

    if (!fontPtr) {
	fontPtr = ckalloc(sizeof(UnixFtFont));
    }

    FcConfigSubstitute(0, pattern, FcMatchPattern);
    XftDefaultSubstitute(Tk_Display(tkwin), Tk_ScreenNumber(tkwin), pattern);

    /*
     * Generate the list of fonts
     */

    set = FcFontSort(0, pattern, FcTrue, NULL, &result);
    if (!set) {
	ckfree(fontPtr);
	return NULL;
    }

    fontPtr->fontset = set;
    fontPtr->pattern = pattern;
    fontPtr->faces = ckalloc(set->nfont * sizeof(UnixFtFace));
    fontPtr->nfaces = set->nfont;

    /*
     * Fill in information about each returned font
     */

    for (i = 0; i < set->nfont; i++) {
	fontPtr->faces[i].ftFont = 0;
	fontPtr->faces[i].ft0Font = 0;
	fontPtr->faces[i].source = set->fonts[i];
	if (FcPatternGetCharSet(set->fonts[i], FC_CHARSET, 0,
		&charset) == FcResultMatch) {
	    fontPtr->faces[i].charset = FcCharSetCopy(charset);
	} else {
	    fontPtr->faces[i].charset = 0;
	}
	fontPtr->faces[i].angle = 0.0;
    }

    fontPtr->display = Tk_Display(tkwin);
    fontPtr->screen = Tk_ScreenNumber(tkwin);
    fontPtr->ftDraw = 0;
    fontPtr->ncolors = 0;
    fontPtr->firstColor = -1;

    /*
     * Fill in platform-specific fields of TkFont.
     */

    ftFont = GetFont(fontPtr, 0, 0.0);
    fontPtr->font.fid = XLoadFont(Tk_Display(tkwin), "fixed");
    GetTkFontAttributes(ftFont, &fontPtr->font.fa);
    GetTkFontMetrics(ftFont, &fontPtr->font.fm);

    /*
     * Fontconfig can't report any information about the position or thickness
     * of underlines or overstrikes. Thus, we use some defaults that are
     * hacked around from backup defaults in tkUnixFont.c, which are in turn
     * based on recommendations in the X manual. The comments from that file
     * leading to these computations were:
     *
     *	    If the XA_UNDERLINE_POSITION property does not exist, the X manual
     *	    recommends using half the descent.
     *
     *	    If the XA_UNDERLINE_THICKNESS property does not exist, the X
     *	    manual recommends using the width of the stem on a capital letter.
     *	    I don't know of a way to get the stem width of a letter, so guess
     *	    and use 1/3 the width of a capital I.
     *
     * Note that nothing corresponding to *either* property is reported by
     * Fontconfig at all. [Bug 1961455]
     */

    {
	TkFont *fPtr = &fontPtr->font;

	fPtr->underlinePos = fPtr->fm.descent / 2;
	Tk_MeasureChars((Tk_Font) fPtr, "I", 1, -1, 0, &iWidth);
	fPtr->underlineHeight = iWidth / 3;
	if (fPtr->underlineHeight == 0) {
	    fPtr->underlineHeight = 1;
	}
	if (fPtr->underlineHeight + fPtr->underlinePos > fPtr->fm.descent) {
	    fPtr->underlineHeight = fPtr->fm.descent - fPtr->underlinePos;
	    if (fPtr->underlineHeight == 0) {
		fPtr->underlinePos--;
		fPtr->underlineHeight = 1;
	    }
	}
    }

    return fontPtr;
}

static void
FinishedWithFont(
    UnixFtFont *fontPtr)
{
    Display *display = fontPtr->display;
    int i;
    Tk_ErrorHandler handler =
	    Tk_CreateErrorHandler(display, -1, -1, -1, NULL, NULL);

    for (i = 0; i < fontPtr->nfaces; i++) {
	if (fontPtr->faces[i].ftFont) {
	    XftFontClose(fontPtr->display, fontPtr->faces[i].ftFont);
	}
	if (fontPtr->faces[i].ft0Font) {
	    XftFontClose(fontPtr->display, fontPtr->faces[i].ft0Font);
	}
	if (fontPtr->faces[i].charset) {
	    FcCharSetDestroy(fontPtr->faces[i].charset);
	}
    }
    if (fontPtr->faces) {
	ckfree(fontPtr->faces);
    }
    if (fontPtr->pattern) {
	FcPatternDestroy(fontPtr->pattern);
    }
    if (fontPtr->ftDraw) {
	XftDrawDestroy(fontPtr->ftDraw);
    }
    if (fontPtr->font.fid) {
	XUnloadFont(fontPtr->display, fontPtr->font.fid);
    }
    if (fontPtr->fontset) {
	FcFontSetDestroy(fontPtr->fontset);
    }
    Tk_DeleteErrorHandler(handler);
}

TkFont *
TkpGetNativeFont(
    Tk_Window tkwin,		/* For display where font will be used. */
    const char *name)		/* Platform-specific font name. */
{
    UnixFtFont *fontPtr;
    FcPattern *pattern;
#if DEBUG_FONTSEL
    printf("TkpGetNativeFont %s\n", name);
#endif /* DEBUG_FONTSEL */

    pattern = XftXlfdParse(name, FcFalse, FcFalse);
    if (!pattern) {
	return NULL;
    }

    /*
     * Should also try: pattern = FcNameParse(name); but generic/tkFont.c
     * expects TkpGetNativeFont() to only work on XLFD names under Unix.
     */

    fontPtr = InitFont(tkwin, pattern, NULL);
    if (!fontPtr) {
	FcPatternDestroy(pattern);
	return NULL;
    }
    return &fontPtr->font;
}

TkFont *
TkpGetFontFromAttributes(
    TkFont *tkFontPtr,		/* If non-NULL, store the information in this
				 * existing TkFont structure, rather than
				 * allocating a new structure to hold the
				 * font; the existing contents of the font
				 * will be released. If NULL, a new TkFont
				 * structure is allocated. */
    Tk_Window tkwin,		/* For display where font will be used. */
    const TkFontAttributes *faPtr)
				/* Set of attributes to match. */
{
    XftPattern *pattern;
    int weight, slant;
    UnixFtFont *fontPtr;

#if DEBUG_FONTSEL
    printf("TkpGetFontFromAttributes %s-%d %d %d\n", faPtr->family,
	    faPtr->size, faPtr->weight, faPtr->slant);
#endif /* DEBUG_FONTSEL */
    pattern = XftPatternCreate();
    if (faPtr->family) {
	XftPatternAddString(pattern, XFT_FAMILY, faPtr->family);
    }
    if (faPtr->size > 0.0) {
	XftPatternAddDouble(pattern, XFT_SIZE, faPtr->size);
    } else if (faPtr->size < 0.0) {
	XftPatternAddDouble(pattern, XFT_SIZE, TkFontGetPoints(tkwin, faPtr->size));
    } else {
	XftPatternAddDouble(pattern, XFT_SIZE, 12.0);
    }
    switch (faPtr->weight) {
    case TK_FW_NORMAL:
    default:
	weight = XFT_WEIGHT_MEDIUM;
	break;
    case TK_FW_BOLD:
	weight = XFT_WEIGHT_BOLD;
	break;
    }
    XftPatternAddInteger(pattern, XFT_WEIGHT, weight);
    switch (faPtr->slant) {
    case TK_FS_ROMAN:
    default:
	slant = XFT_SLANT_ROMAN;
	break;
    case TK_FS_ITALIC:
	slant = XFT_SLANT_ITALIC;
	break;
    case TK_FS_OBLIQUE:
	slant = XFT_SLANT_OBLIQUE;
	break;
    }
    XftPatternAddInteger(pattern, XFT_SLANT, slant);

    fontPtr = (UnixFtFont *) tkFontPtr;
    if (fontPtr != NULL) {
	FinishedWithFont(fontPtr);
    }
    fontPtr = InitFont(tkwin, pattern, fontPtr);

    /*
     * Hack to work around issues with weird issues with Xft/Xrender
     * connection. For details, see comp.lang.tcl thread starting from
     * <adcc99ed-c73e-4efc-bb5d-e57a57a051e8@l35g2000pra.googlegroups.com>
     */

    if (!fontPtr) {
	XftPatternAddBool(pattern, XFT_RENDER, FcFalse);
	fontPtr = InitFont(tkwin, pattern, fontPtr);
    }

    if (!fontPtr) {
	FcPatternDestroy(pattern);
	return NULL;
    }

    fontPtr->font.fa.underline = faPtr->underline;
    fontPtr->font.fa.overstrike = faPtr->overstrike;
    return &fontPtr->font;
}

void
TkpDeleteFont(
    TkFont *tkFontPtr)		/* Token of font to be deleted. */
{
    UnixFtFont *fontPtr = (UnixFtFont *) tkFontPtr;

    FinishedWithFont(fontPtr);
    /* XXX tkUnixFont.c doesn't free tkFontPtr... */
}

/*
 *---------------------------------------------------------------------------
 *
 * TkpGetFontFamilies --
 *
 *	Return information about the font families that are available on the
 *	display of the given window.
 *
 * Results:
 *	Modifies interp's result object to hold a list of all the available
 *	font families.
 *
 *---------------------------------------------------------------------------
 */

void
TkpGetFontFamilies(
    Tcl_Interp *interp,		/* Interp to hold result. */
    Tk_Window tkwin)		/* For display to query. */
{
    Tcl_Obj *resultPtr;
    XftFontSet *list;
    int i;

    resultPtr = Tcl_NewListObj(0, NULL);

    list = XftListFonts(Tk_Display(tkwin), Tk_ScreenNumber(tkwin),
		(char *) 0,		/* pattern elements */
		XFT_FAMILY, (char*) 0);	/* fields */
    for (i = 0; i < list->nfont; i++) {
	char *family, **familyPtr = &family;

	if (XftPatternGetString(list->fonts[i], XFT_FAMILY, 0, familyPtr)
		== XftResultMatch) {
	    Tcl_Obj *strPtr = Tcl_NewStringObj(family, -1);

	    Tcl_ListObjAppendElement(NULL, resultPtr, strPtr);
	}
    }
    XftFontSetDestroy(list);

    Tcl_SetObjResult(interp, resultPtr);
}

/*
 *-------------------------------------------------------------------------
 *
 * TkpGetSubFonts --
 *
 *	Called by [testfont subfonts] in the Tk testing package.
 *
 * Results:
 *	Sets interp's result to a list of the faces used by tkfont
 *
 *-------------------------------------------------------------------------
 */

void
TkpGetSubFonts(
    Tcl_Interp *interp,
    Tk_Font tkfont)
{
    Tcl_Obj *objv[3], *listPtr, *resultPtr;
    UnixFtFont *fontPtr = (UnixFtFont *) tkfont;
    FcPattern *pattern;
    const char *family = "Unknown";
    const char *const *familyPtr = &family;
    const char *foundry = "Unknown";
    const char *const *foundryPtr = &foundry;
    const char *encoding = "Unknown";
    const char *const *encodingPtr = &encoding;
    int i;

    resultPtr = Tcl_NewListObj(0, NULL);

    for (i = 0; i < fontPtr->nfaces ; ++i) {
 	pattern = FcFontRenderPrepare(0, fontPtr->pattern,
		fontPtr->faces[i].source);

	XftPatternGetString(pattern, XFT_FAMILY, 0, familyPtr);
	XftPatternGetString(pattern, XFT_FOUNDRY, 0, foundryPtr);
	XftPatternGetString(pattern, XFT_ENCODING, 0, encodingPtr);
	objv[0] = Tcl_NewStringObj(family, -1);
	objv[1] = Tcl_NewStringObj(foundry, -1);
	objv[2] = Tcl_NewStringObj(encoding, -1);
	listPtr = Tcl_NewListObj(3, objv);
	Tcl_ListObjAppendElement(NULL, resultPtr, listPtr);
    }
    Tcl_SetObjResult(interp, resultPtr);
}

/*
 *----------------------------------------------------------------------
 *
 * TkpGetFontAttrsForChar --
 *
 *	Retrieve the font attributes of the actual font used to render a given
 *	character.
 *
 *----------------------------------------------------------------------
 */

/* we need backward compatibility */
#if TK_MAJOR_VERSION == 8 && TK_MINOR_VERSION < 7
# define UNICHAR Tcl_UniChar
# define TkUtfToUniChar Tcl_UtfToUniChar
#else /* if !(TK_MAJOR_VERSION == 8 && TK_MINOR_VERSION < 7) */
# define UNICHAR int
# if TCL_UTF_MAX > 4
#  define TkUtfToUniChar Tcl_UtfToUniChar
# else /* if TCL_UTF_MAX <= 4 */
extern int TkUtfToUniChar(const char *src, int *chPtr);
# endif /* TCL_UTF_MAX > 4 */
#endif /* TK_MAJOR_VERSION == 8 && TK_MINOR_VERSION < 7 */

void
TkpGetFontAttrsForChar(
    Tk_Window tkwin,		/* Window on the font's display */
    Tk_Font tkfont,		/* Font to query */
    UNICHAR c,			/* Character of interest */
    TkFontAttributes *faPtr)	/* Output: Font attributes */
{
    UnixFtFont *fontPtr = (UnixFtFont *) tkfont;
				/* Structure describing the logical font */
    FcChar32 ucs4 = (FcChar32) c;
				/* UCS-4 character to map */
    XftFont *ftFont = GetFont(fontPtr, ucs4, 0.0);
				/* Actual font used to render the character */

    GetTkFontAttributes(ftFont, faPtr);
    faPtr->underline = fontPtr->font.fa.underline;
    faPtr->overstrike = fontPtr->font.fa.overstrike;
}

int
Tk_MeasureChars(
    Tk_Font tkfont,		/* Font in which characters will be drawn. */
    const char *source,		/* UTF-8 string to be displayed. Need not be
				 * '\0' terminated. */
    int numBytes,		/* Maximum number of bytes to consider from
				 * source string. */
    int maxLength,		/* If >= 0, maxLength specifies the longest
				 * permissible line length in pixels; don't
				 * consider any character that would cross
				 * this x-position. If < 0, then line length
				 * is unbounded and the flags argument is
				 * ignored. */
    int flags,			/* Various flag bits OR-ed together:
				 * TK_PARTIAL_OK means include the last char
				 * which only partially fit on this line.
				 * TK_WHOLE_WORDS means stop on a word
				 * boundary, if possible. TK_AT_LEAST_ONE
				 * means return at least one character even if
				 * no characters fit. */
    int *lengthPtr)		/* Filled with x-location just after the
				 * terminating character. */
{
    UnixFtFont *fontPtr = (UnixFtFont *) tkfont;
    XftFont *ftFont;
    FcChar32 c;
    XGlyphInfo extents;
    int clen, curX, newX, curByte, newByte, sawNonSpace;
    int termByte = 0, termX = 0;
#if DEBUG_FONTSEL
    char string[256];
    int len = 0;
#endif /* DEBUG_FONTSEL */

    curX = 0;
    curByte = 0;
    sawNonSpace = 0;
    while (numBytes > 0) {
	UNICHAR unichar;

	clen = TkUtfToUniChar(source, &unichar);
	c = (FcChar32) unichar;

	if (clen <= 0) {
	    /*
	     * This can't happen (but see #1185640)
	     */

	    *lengthPtr = curX;
	    return curByte;
	}

	source += clen;
	numBytes -= clen;
	if (c < 256 && isspace(c)) {		/* I18N: ??? */
	    if (sawNonSpace) {
		termByte = curByte;
		termX = curX;
		sawNonSpace = 0;
	    }
	} else {
	    sawNonSpace = 1;
	}

#if DEBUG_FONTSEL
	string[len++] = (char) c;
#endif /* DEBUG_FONTSEL */
	ftFont = GetFont(fontPtr, c, 0.0);

	XftTextExtents32(fontPtr->display, ftFont, &c, 1, &extents);

	newX = curX + extents.xOff;
	newByte = curByte + clen;
	if (maxLength >= 0 && newX > maxLength) {
	    if (flags & TK_PARTIAL_OK ||
		    (flags & TK_AT_LEAST_ONE && curByte == 0)) {
		curX = newX;
		curByte = newByte;
	    } else if (flags & TK_WHOLE_WORDS && termX != 0) {
		curX = termX;
		curByte = termByte;
	    }
	    break;
	}

	curX = newX;
	curByte = newByte;
    }
#if DEBUG_FONTSEL
    string[len] = '\0';
    printf("MeasureChars %s length %d bytes %d\n", string, curX, curByte);
#endif /* DEBUG_FONTSEL */
    *lengthPtr = curX;
    return curByte;
}

int
TkpMeasureCharsInContext(
    Tk_Font tkfont,
    const char *source,
    int numBytes,
    int rangeStart,
    int rangeLength,
    int maxLength,
    int flags,
    int *lengthPtr)
{
    (void) numBytes; /*unused*/

    return Tk_MeasureChars(tkfont, source + rangeStart, rangeLength,
	    maxLength, flags, lengthPtr);
}

/*
 *----------------------------------------------------------------------
 *
 * LookUpColor --
 *
 *	Convert a pixel value to an XftColor.  This can be slow due to the
 * need to call XQueryColor, which involves a server round-trip.  To
 * avoid that, a least-recently-used cache of up to MAX_CACHED_COLORS
 * is kept, in the form of a linked list.  The returned color is moved
 * to the front of the list, so repeatedly asking for the same one
 * should be fast.
 *
 * Results:
 *      A pointer to the XftColor structure for the requested color is
 * returned.
 *
 * Side effects:
 *      The converted color is stored in a cache in the UnixFtFont structure.  The cache
 * can hold at most MAX_CACHED_COLORS colors.  If no more slots are available, the least
 * recently used color is replaced with the new one.
 *----------------------------------------------------------------------
 */

static XftColor *
LookUpColor(Display *display,      /* Display to lookup colors on */
	    UnixFtFont *fontPtr,   /* Font to search for cached colors */
	    unsigned long pixel)   /* Pixel value to translate to XftColor */
{
    int i, last = -1, last2 = -1;
    XColor xcolor;

    for (i = fontPtr->firstColor;
	 i >= 0; last2 = last, last = i, i = fontPtr->colors[i].next) {

	if (pixel == fontPtr->colors[i].color.pixel) {
	    /*
	     * Color found in cache.  Move it to the front of the list and return it.
	     */
	    if (last >= 0) {
		fontPtr->colors[last].next = fontPtr->colors[i].next;
		fontPtr->colors[i].next = fontPtr->firstColor;
		fontPtr->firstColor = i;
	    }

	    return &fontPtr->colors[i].color;
	}
    }

    /*
     * Color wasn't found, so it needs to be added to the cache.
     * If a spare slot is available, it can be put there.  If not, last
     * will now point to the least recently used color, so replace that one.
     */

    if (fontPtr->ncolors < MAX_CACHED_COLORS) {
	last2 = -1;
	last = fontPtr->ncolors++;
    }

    /*
     * Translate the pixel value to a color.  Needs a server round-trip.
     */
    xcolor.pixel = pixel;
    XQueryColor(display, DefaultColormap(display, fontPtr->screen), &xcolor);

    fontPtr->colors[last].color.color.red = xcolor.red;
    fontPtr->colors[last].color.color.green = xcolor.green;
    fontPtr->colors[last].color.color.blue = xcolor.blue;
    fontPtr->colors[last].color.color.alpha = 0xffff;
    fontPtr->colors[last].color.pixel = pixel;

    /*
     * Put at the front of the list.
     */
    if (last2 >= 0) {
	fontPtr->colors[last2].next = fontPtr->colors[last].next;
    }
    fontPtr->colors[last].next = fontPtr->firstColor;
    fontPtr->firstColor = last;

    return &fontPtr->colors[last].color;
}

#define NUM_SPEC    1024

void
Tk_DrawChars(
    Display *display,		/* Display on which to draw. */
    Drawable drawable,		/* Window or pixmap in which to draw. */
    GC gc,			/* Graphics context for drawing characters. */
    Tk_Font tkfont,		/* Font in which characters will be drawn;
				 * must be the same as font used in GC. */
    const char *source,		/* UTF-8 string to be displayed. Need not be
				 * '\0' terminated. All Tk meta-characters
				 * (tabs, control characters, and newlines)
				 * should be stripped out of the string that
				 * is passed to this function. If they are not
				 * stripped out, they will be displayed as
				 * regular printing characters. */
    int numBytes,		/* Number of bytes in string. */
    int x, int y)		/* Coordinates at which to place origin of
				 * string when drawing. */
{
    const int maxCoord = 0x7FFF;/* Xft coordinates are 16 bit values */
    const int minCoord = -maxCoord-1;
    UnixFtFont *fontPtr = (UnixFtFont *) tkfont;
    XGCValues values;
    XftColor *xftcolor;
    int clen, nspec, xStart = x;
    XftGlyphFontSpec specs[NUM_SPEC];
    XGlyphInfo metrics;
    ThreadSpecificData *tsdPtr = (ThreadSpecificData *)
            Tcl_GetThreadData(&dataKey, sizeof(ThreadSpecificData));

    if (fontPtr->ftDraw == 0) {
#if DEBUG_FONTSEL
	printf("Switch to drawable 0x%x\n", drawable);
#endif /* DEBUG_FONTSEL */
	fontPtr->ftDraw = XftDrawCreate(display, drawable,
		DefaultVisual(display, fontPtr->screen),
		DefaultColormap(display, fontPtr->screen));
    } else {
	Tk_ErrorHandler handler =
		Tk_CreateErrorHandler(display, -1, -1, -1, NULL, NULL);

	XftDrawChange(fontPtr->ftDraw, drawable);
	Tk_DeleteErrorHandler(handler);
    }
    XGetGCValues(display, gc, GCForeground, &values);
    xftcolor = LookUpColor(display, fontPtr, values.foreground);
    if (tsdPtr->clipRegion != None) {
	XftDrawSetClip(fontPtr->ftDraw, tsdPtr->clipRegion);
    }
    nspec = 0;
    while (numBytes > 0) {
	XftFont *ftFont;
	FcChar32 c;

	clen = FcUtf8ToUcs4((FcChar8 *) source, &c, numBytes);
	if (clen <= 0) {
	    /*
	     * This should not happen, but it can.
	     */

	    goto doUnderlineStrikeout;
	}
	source += clen;
	numBytes -= clen;

	ftFont = GetFont(fontPtr, c, 0.0);
	if (ftFont) {
<<<<<<< HEAD
	    int cx = x;
	    int cy = y;

	    specs[nspec].glyph = XftCharIndex(fontPtr->display, ftFont, c);
	    XftGlyphExtents(fontPtr->display, ftFont, &specs[nspec].glyph, 1,
		    &metrics);
	    if ((x += metrics.xOff) >= maxCoord
		  || (y += metrics.yOff) >= maxCoord) {
	       break;
	    }
	    if (metrics.xOff > 0 && cx >= 0 && cy >= 0) {
	       specs[nspec].font = ftFont;
	       specs[nspec].x = cx;
	       specs[nspec].y = cy;
	       if (++nspec == NUM_SPEC) {
		   XftDrawGlyphFontSpec(fontPtr->ftDraw, xftcolor,
			   specs, nspec);
		   nspec = 0;
	       }
=======
	    specs[nspec].glyph = XftCharIndex(fontPtr->display, ftFont, c);
	    XftGlyphExtents(fontPtr->display, ftFont, &specs[nspec].glyph, 1,
		    &metrics);

	    /*
	     * Draw glyph only when it fits entirely into 16 bit coords.
	     */

	    if (x >= minCoord && y >= minCoord &&
		x <= maxCoord - metrics.width &&
		y <= maxCoord - metrics.height) {
		specs[nspec].font = ftFont;
		specs[nspec].x = x;
		specs[nspec].y = y;
		if (++nspec == NUM_SPEC) {
		    XftDrawGlyphFontSpec(fontPtr->ftDraw, xftcolor,
			    specs, nspec);
		    nspec = 0;
		}
>>>>>>> a7687359
	    }
	    x += metrics.xOff;
	    y += metrics.yOff;
	}
    }
    if (nspec) {
	XftDrawGlyphFontSpec(fontPtr->ftDraw, xftcolor, specs, nspec);
    }

  doUnderlineStrikeout:
    if (tsdPtr->clipRegion != None) {
	XftDrawSetClip(fontPtr->ftDraw, None);
    }
    if (fontPtr->font.fa.underline != 0) {
	XFillRectangle(display, drawable, gc, xStart,
		y + fontPtr->font.underlinePos, (unsigned) (x - xStart),
		(unsigned) fontPtr->font.underlineHeight);
    }
    if (fontPtr->font.fa.overstrike != 0) {
	y -= fontPtr->font.fm.descent + (fontPtr->font.fm.ascent) / 10;
	XFillRectangle(display, drawable, gc, xStart, y,
		(unsigned) (x - xStart),
		(unsigned) fontPtr->font.underlineHeight);
    }
}

/*
 *---------------------------------------------------------------------------
 *
 * TkDrawAngledChars --
 *
 *	Draw some characters at an angle. This would be simple code, except
 *	Xft has bugs with cumulative errors in character positioning which are
 *	caused by trying to perform all calculations internally with integers.
 *	So we have to do the work ourselves with floating-point math.
 *
 * Results:
 *	None.
 *
 * Side effects:
 *	Target drawable is updated.
 *
 *---------------------------------------------------------------------------
 */

void
TkDrawAngledChars(
    Display *display,		/* Display on which to draw. */
    Drawable drawable,		/* Window or pixmap in which to draw. */
    GC gc,			/* Graphics context for drawing characters. */
    Tk_Font tkfont,		/* Font in which characters will be drawn;
				 * must be the same as font used in GC. */
    const char *source,		/* UTF-8 string to be displayed. Need not be
				 * '\0' terminated. All Tk meta-characters
				 * (tabs, control characters, and newlines)
				 * should be stripped out of the string that
				 * is passed to this function. If they are not
				 * stripped out, they will be displayed as
				 * regular printing characters. */
    int numBytes,		/* Number of bytes in string. */
    double x, double y,		/* Coordinates at which to place origin of
				 * string when drawing. */
    double angle)		/* What angle to put text at, in degrees. */
{
    const int maxCoord = 0x7FFF;/* Xft coordinates are 16 bit values */
    const int minCoord = -maxCoord-1;
    UnixFtFont *fontPtr = (UnixFtFont *) tkfont;
    XGCValues values;
    XftColor *xftcolor;
    int xStart = x, yStart = y;
    ThreadSpecificData *tsdPtr = (ThreadSpecificData *)
            Tcl_GetThreadData(&dataKey, sizeof(ThreadSpecificData));
#ifdef XFT_HAS_FIXED_ROTATED_PLACEMENT
    int clen, nglyph;
    FT_UInt glyphs[NUM_SPEC];
    XGlyphInfo metrics;
    XftFont *currentFtFont;
    int originX, originY;

    if (fontPtr->ftDraw == 0) {
#if DEBUG_FONTSEL
	printf("Switch to drawable 0x%x\n", drawable);
#endif /* DEBUG_FONTSEL */
	fontPtr->ftDraw = XftDrawCreate(display, drawable,
		DefaultVisual(display, fontPtr->screen),
		DefaultColormap(display, fontPtr->screen));
    } else {
	Tk_ErrorHandler handler =
		Tk_CreateErrorHandler(display, -1, -1, -1, NULL, NULL);

	XftDrawChange(fontPtr->ftDraw, drawable);
	Tk_DeleteErrorHandler(handler);
    }

    XGetGCValues(display, gc, GCForeground, &values);
    xftcolor = LookUpColor(display, fontPtr, values.foreground);
    if (tsdPtr->clipRegion != None) {
	XftDrawSetClip(fontPtr->ftDraw, tsdPtr->clipRegion);
    }

    nglyph = 0;
    currentFtFont = NULL;
    originX = originY = 0;		/* lint */

    while (numBytes > 0) {
	XftFont *ftFont;
	FcChar32 c;

	clen = FcUtf8ToUcs4((FcChar8 *) source, &c, numBytes);
	if (clen <= 0) {
	    /*
	     * This should not happen, but it can.
	     */

	    goto doUnderlineStrikeout;
	}
	source += clen;
	numBytes -= clen;

	ftFont = GetFont(fontPtr, c, angle);
	if (!ftFont) {
	    continue;
	}

	if (ftFont != currentFtFont || nglyph == NUM_SPEC) {
	    if (nglyph) {
		/*
		 * We pass multiple glyphs at once to enable the code to
		 * perform better rendering of sub-pixel inter-glyph spacing.
		 * If only the current Xft implementation could make use of
		 * this information... but we'll be ready when it does!
		 */

		XftGlyphExtents(fontPtr->display, currentFtFont, glyphs,
			nglyph, &metrics);
<<<<<<< HEAD
		nglyph = 0;
		/*
		 * Breaking at this place is sub-optimal, but the whole algorithm
		 * has a design problem, the choice of NUM_SPEC is arbitrary, and so
		 * the inter-glyph spacing will look arbitrary. This algorithm
		 * has to draw the whole string at once (or whole blocks with same
		 * font), this requires a dynamic 'glyphs' array. In case of overflow
		 * the array has to be divided until the maximal string will fit. (GC)
		 */
		if ((x += metrics.xOff) >= maxCoord || (y += metrics.yOff) >= maxCoord) {
		   break;
=======
		/*
		 * Draw glyph only when it fits entirely into 16 bit coords.
		 */

		if (x >= minCoord && y >= minCoord &&
		    x <= maxCoord - metrics.width &&
		    y <= maxCoord - metrics.height) {

		    /*
		     * NOTE:
		     * The whole algorithm has a design problem, the choice of
		     * NUM_SPEC is arbitrary, and so the inter-glyph spacing could
		     * look arbitrary. This algorithm has to draw the whole string
		     * at once (or whole blocks with same font), this requires a
		     * dynamic 'glyphs' array. In case of overflow the array has to
		     * be divided until the maximal string will fit. (GC)
                     * Given the resolution of current displays though, this should
                     * not be a huge issue since NUM_SPEC is 1024 and thus able to
                     * cover about 6000 pixels for a 6 pixel wide font (which is
                     * a very small barely readable font)
		     */

		    XftDrawGlyphs(fontPtr->ftDraw, xftcolor, currentFtFont,
			    originX, originY, glyphs, nglyph);
>>>>>>> a7687359
		}
	    }
	    originX = ROUND16(x);
	    originY = ROUND16(y);
	    currentFtFont = ftFont;
	}
	glyphs[nglyph++] = XftCharIndex(fontPtr->display, ftFont, c);
    }
    if (nglyph) {
	XftGlyphExtents(fontPtr->display, currentFtFont, glyphs,
		nglyph, &metrics);

	/*
	 * Draw glyph only when it fits entirely into 16 bit coords.
	 */

	if (x >= minCoord && y >= minCoord &&
	    x <= maxCoord - metrics.width &&
	    y <= maxCoord - metrics.height) {
	    XftDrawGlyphs(fontPtr->ftDraw, xftcolor, currentFtFont,
		    originX, originY, glyphs, nglyph);
	}
    }
#else /* !XFT_HAS_FIXED_ROTATED_PLACEMENT */
    int clen, nspec;
    XftGlyphFontSpec specs[NUM_SPEC];
    XGlyphInfo metrics;
    double sinA = sin(angle * PI/180.0), cosA = cos(angle * PI/180.0);

    if (fontPtr->ftDraw == 0) {
#if DEBUG_FONTSEL
	printf("Switch to drawable 0x%x\n", drawable);
#endif /* DEBUG_FONTSEL */
	fontPtr->ftDraw = XftDrawCreate(display, drawable,
		DefaultVisual(display, fontPtr->screen),
		DefaultColormap(display, fontPtr->screen));
    } else {
	Tk_ErrorHandler handler =
		Tk_CreateErrorHandler(display, -1, -1, -1, NULL, NULL);

	XftDrawChange(fontPtr->ftDraw, drawable);
	Tk_DeleteErrorHandler(handler);
    }
    XGetGCValues(display, gc, GCForeground, &values);
    xftcolor = LookUpColor(display, fontPtr, values.foreground);
    if (tsdPtr->clipRegion != None) {
	XftDrawSetClip(fontPtr->ftDraw, tsdPtr->clipRegion);
    }
    nspec = 0;
    while (numBytes > 0) {
	XftFont *ftFont, *ft0Font;
	FcChar32 c;

	clen = FcUtf8ToUcs4((FcChar8 *) source, &c, numBytes);
	if (clen <= 0) {
	    /*
	     * This should not happen, but it can.
	     */

	    goto doUnderlineStrikeout;
	}
	source += clen;
	numBytes -= clen;

	ftFont = GetFont(fontPtr, c, angle);
	ft0Font = GetFont(fontPtr, c, 0.0);
	if (ftFont && ft0Font) {
	    specs[nspec].glyph = XftCharIndex(fontPtr->display, ftFont, c);
	    XftGlyphExtents(fontPtr->display, ft0Font, &specs[nspec].glyph, 1,
		    &metrics);
<<<<<<< HEAD
	    if ((x += metrics.xOff*cosA + metrics.yOff*sinA) > maxCoord
				 || (y += metrics.yOff*cosA - metrics.xOff*sinA) > maxCoord) {
	       break;
	    }
	    if (++nspec == NUM_SPEC) {
		XftDrawGlyphFontSpec(fontPtr->ftDraw, xftcolor,
			specs, nspec);
		nspec = 0;
=======

	    /*
	     * Draw glyph only when it fits entirely into 16 bit coords.
	     */

	    if (x >= minCoord && y >= minCoord &&
		x <= maxCoord - metrics.width &&
		y <= maxCoord - metrics.height) {
		specs[nspec].font = ftFont;
		specs[nspec].x = ROUND16(x);
		specs[nspec].y = ROUND16(y);
		if (++nspec == NUM_SPEC) {
		    XftDrawGlyphFontSpec(fontPtr->ftDraw, xftcolor,
			    specs, nspec);
		    nspec = 0;
		}
>>>>>>> a7687359
	    }
	    x += metrics.xOff*cosA + metrics.yOff*sinA;
	    y += metrics.yOff*cosA - metrics.xOff*sinA;
	}
    }
    if (nspec) {
	XftDrawGlyphFontSpec(fontPtr->ftDraw, xftcolor, specs, nspec);
    }
#endif /* XFT_HAS_FIXED_ROTATED_PLACEMENT */

  doUnderlineStrikeout:
    if (tsdPtr->clipRegion != None) {
	XftDrawSetClip(fontPtr->ftDraw, None);
    }
    if (fontPtr->font.fa.underline || fontPtr->font.fa.overstrike) {
	XPoint points[5];
	double width = (x - xStart) * cosA + (yStart - y) * sinA;
	double barHeight = fontPtr->font.underlineHeight;
	double dy = fontPtr->font.underlinePos;

	if (fontPtr->font.fa.underline != 0) {
	    if (fontPtr->font.underlineHeight == 1) {
		dy++;
	    }
	    points[0].x = xStart + ROUND16(dy*sinA);
	    points[0].y = yStart + ROUND16(dy*cosA);
	    points[1].x = xStart + ROUND16(dy*sinA + width*cosA);
	    points[1].y = yStart + ROUND16(dy*cosA - width*sinA);
	    if (fontPtr->font.underlineHeight == 1) {
		XDrawLines(display, drawable, gc, points, 2, CoordModeOrigin);
	    } else {
		points[2].x = xStart + ROUND16(dy*sinA + width*cosA
			+ barHeight*sinA);
		points[2].y = yStart + ROUND16(dy*cosA - width*sinA
			+ barHeight*cosA);
		points[3].x = xStart + ROUND16(dy*sinA + barHeight*sinA);
		points[3].y = yStart + ROUND16(dy*cosA + barHeight*cosA);
		points[4].x = points[0].x;
		points[4].y = points[0].y;
		XFillPolygon(display, drawable, gc, points, 5, Complex,
			CoordModeOrigin);
		XDrawLines(display, drawable, gc, points, 5, CoordModeOrigin);
	    }
	}
	if (fontPtr->font.fa.overstrike != 0) {
	    dy = -fontPtr->font.fm.descent
		   - (fontPtr->font.fm.ascent) / 10;
	    points[0].x = xStart + ROUND16(dy*sinA);
	    points[0].y = yStart + ROUND16(dy*cosA);
	    points[1].x = xStart + ROUND16(dy*sinA + width*cosA);
	    points[1].y = yStart + ROUND16(dy*cosA - width*sinA);
	    if (fontPtr->font.underlineHeight == 1) {
		XDrawLines(display, drawable, gc, points, 2, CoordModeOrigin);
	    } else {
		points[2].x = xStart + ROUND16(dy*sinA + width*cosA
			+ barHeight*sinA);
		points[2].y = yStart + ROUND16(dy*cosA - width*sinA
			+ barHeight*cosA);
		points[3].x = xStart + ROUND16(dy*sinA + barHeight*sinA);
		points[3].y = yStart + ROUND16(dy*cosA + barHeight*cosA);
		points[4].x = points[0].x;
		points[4].y = points[0].y;
		XFillPolygon(display, drawable, gc, points, 5, Complex,
			CoordModeOrigin);
		XDrawLines(display, drawable, gc, points, 5, CoordModeOrigin);
	    }
	}
    }
}

void
TkUnixSetXftClipRegion(
    TkRegion clipRegion)	/* The clipping region to install. */
{
    ThreadSpecificData *tsdPtr = (ThreadSpecificData *)
            Tcl_GetThreadData(&dataKey, sizeof(ThreadSpecificData));

    tsdPtr->clipRegion = (Region) clipRegion;
}

/*
 * Local Variables:
 * c-basic-offset: 4
 * fill-column: 78
 * End:
 */<|MERGE_RESOLUTION|>--- conflicted
+++ resolved
@@ -934,27 +934,6 @@
 
 	ftFont = GetFont(fontPtr, c, 0.0);
 	if (ftFont) {
-<<<<<<< HEAD
-	    int cx = x;
-	    int cy = y;
-
-	    specs[nspec].glyph = XftCharIndex(fontPtr->display, ftFont, c);
-	    XftGlyphExtents(fontPtr->display, ftFont, &specs[nspec].glyph, 1,
-		    &metrics);
-	    if ((x += metrics.xOff) >= maxCoord
-		  || (y += metrics.yOff) >= maxCoord) {
-	       break;
-	    }
-	    if (metrics.xOff > 0 && cx >= 0 && cy >= 0) {
-	       specs[nspec].font = ftFont;
-	       specs[nspec].x = cx;
-	       specs[nspec].y = cy;
-	       if (++nspec == NUM_SPEC) {
-		   XftDrawGlyphFontSpec(fontPtr->ftDraw, xftcolor,
-			   specs, nspec);
-		   nspec = 0;
-	       }
-=======
 	    specs[nspec].glyph = XftCharIndex(fontPtr->display, ftFont, c);
 	    XftGlyphExtents(fontPtr->display, ftFont, &specs[nspec].glyph, 1,
 		    &metrics);
@@ -974,7 +953,6 @@
 			    specs, nspec);
 		    nspec = 0;
 		}
->>>>>>> a7687359
 	    }
 	    x += metrics.xOff;
 	    y += metrics.yOff;
@@ -1111,19 +1089,6 @@
 
 		XftGlyphExtents(fontPtr->display, currentFtFont, glyphs,
 			nglyph, &metrics);
-<<<<<<< HEAD
-		nglyph = 0;
-		/*
-		 * Breaking at this place is sub-optimal, but the whole algorithm
-		 * has a design problem, the choice of NUM_SPEC is arbitrary, and so
-		 * the inter-glyph spacing will look arbitrary. This algorithm
-		 * has to draw the whole string at once (or whole blocks with same
-		 * font), this requires a dynamic 'glyphs' array. In case of overflow
-		 * the array has to be divided until the maximal string will fit. (GC)
-		 */
-		if ((x += metrics.xOff) >= maxCoord || (y += metrics.yOff) >= maxCoord) {
-		   break;
-=======
 		/*
 		 * Draw glyph only when it fits entirely into 16 bit coords.
 		 */
@@ -1148,7 +1113,6 @@
 
 		    XftDrawGlyphs(fontPtr->ftDraw, xftcolor, currentFtFont,
 			    originX, originY, glyphs, nglyph);
->>>>>>> a7687359
 		}
 	    }
 	    originX = ROUND16(x);
@@ -1219,16 +1183,6 @@
 	    specs[nspec].glyph = XftCharIndex(fontPtr->display, ftFont, c);
 	    XftGlyphExtents(fontPtr->display, ft0Font, &specs[nspec].glyph, 1,
 		    &metrics);
-<<<<<<< HEAD
-	    if ((x += metrics.xOff*cosA + metrics.yOff*sinA) > maxCoord
-				 || (y += metrics.yOff*cosA - metrics.xOff*sinA) > maxCoord) {
-	       break;
-	    }
-	    if (++nspec == NUM_SPEC) {
-		XftDrawGlyphFontSpec(fontPtr->ftDraw, xftcolor,
-			specs, nspec);
-		nspec = 0;
-=======
 
 	    /*
 	     * Draw glyph only when it fits entirely into 16 bit coords.
@@ -1245,7 +1199,6 @@
 			    specs, nspec);
 		    nspec = 0;
 		}
->>>>>>> a7687359
 	    }
 	    x += metrics.xOff*cosA + metrics.yOff*sinA;
 	    y += metrics.yOff*cosA - metrics.xOff*sinA;
