--- conflicted
+++ resolved
@@ -847,11 +847,11 @@
     if (nspec) {
 	XftDrawGlyphFontSpec(fontPtr->ftDraw, &fontPtr->color, specs, nspec);
     }
+
+  doUnderlineStrikeout:
     if (tsdPtr->clipRegion != None) {
 	XftDrawSetClip(fontPtr->ftDraw, None);
     }
-
-  doUnderlineStrikeout:
     if (fontPtr->font.fa.underline != 0) {
 	XFillRectangle(display, drawable, gc, xStart,
 		y + fontPtr->font.underlinePos, (unsigned) (x - xStart),
@@ -864,7 +864,6 @@
 		(unsigned) fontPtr->font.underlineHeight);
     }
 }
-<<<<<<< HEAD
  
 /*
@@ -911,6 +910,8 @@
     XGCValues values;
     XColor xcolor;
     int xStart = x, yStart = y;
+    ThreadSpecificData *tsdPtr = (ThreadSpecificData *)
+            Tcl_GetThreadData(&dataKey, sizeof(ThreadSpecificData));
 #ifdef XFT_HAS_FIXED_ROTATED_PLACEMENT
     int clen, nglyph;
     FT_UInt glyphs[NUM_SPEC];
@@ -943,6 +944,9 @@
 	fontPtr->color.color.blue = xcolor.blue;
 	fontPtr->color.color.alpha = 0xffff;
 	fontPtr->color.pixel = values.foreground;
+    }
+    if (tsdPtr->clipRegion != None) {
+	XftDrawSetClip(fontPtr->ftDraw, tsdPtr->clipRegion);
     }
 
     nglyph = 0;
@@ -1029,6 +1033,9 @@
 	fontPtr->color.color.blue = xcolor.blue;
 	fontPtr->color.color.alpha = 0xffff;
 	fontPtr->color.pixel = values.foreground;
+    }
+    if (tsdPtr->clipRegion != None) {
+	XftDrawSetClip(fontPtr->ftDraw, tsdPtr->clipRegion);
     }
     nspec = 0;
     while (numBytes > 0 && x <= maxCoord && x >= minCoord
@@ -1072,6 +1079,9 @@
 #endif /* XFT_HAS_FIXED_ROTATED_PLACEMENT */
 
   doUnderlineStrikeout:
+    if (tsdPtr->clipRegion != None) {
+	XftDrawSetClip(fontPtr->ftDraw, None);
+    }
     if (fontPtr->font.fa.underline || fontPtr->font.fa.overstrike) {
 	XPoint points[5];
 	double width = (x - xStart) * cosA + (yStart - y) * sinA;
@@ -1129,21 +1139,20 @@
 }
  
+void
+TkUnixSetXftClipRegion(
+    Region clipRegion)		/* The clipping region to install. */
+{
+    ThreadSpecificData *tsdPtr = (ThreadSpecificData *)
+            Tcl_GetThreadData(&dataKey, sizeof(ThreadSpecificData));
+
+    tsdPtr->clipRegion = clipRegion;
+}
++
 /*
  * Local Variables:
  * c-basic-offset: 4
  * fill-column: 78
  * End:
- */
-=======
-
-void
-TkUnixSetXftClipRegion(
-    Region clipRegion)		/* The clipping region to install. */
-{
-    ThreadSpecificData *tsdPtr = (ThreadSpecificData *)
-            Tcl_GetThreadData(&dataKey, sizeof(ThreadSpecificData));
-
-    tsdPtr->clipRegion = clipRegion;
-}
->>>>>>> c4a42a29
+ */