--- conflicted
+++ resolved
@@ -82,7 +82,7 @@
 static XftFont *
 GetFont(
     UnixFtFont *fontPtr,
-    int ucs4,
+    FcChar32 ucs4,
     double angle)
 {
     int i;
@@ -91,7 +91,7 @@
 	for (i = 0; i < fontPtr->nfaces; i++) {
 	    FcCharSet *charset = fontPtr->faces[i].charset;
 
-	    if (charset && FcCharSetHasChar(charset, (FcChar32)ucs4)) {
+	    if (charset && FcCharSetHasChar(charset, ucs4)) {
 		break;
 	    }
 	}
@@ -630,12 +630,14 @@
 TkpGetFontAttrsForChar(
     Tk_Window tkwin,		/* Window on the font's display */
     Tk_Font tkfont,		/* Font to query */
-    int c,         		/* Character of interest */
+    int c,			/* Character of interest */
     TkFontAttributes *faPtr)	/* Output: Font attributes */
 {
     UnixFtFont *fontPtr = (UnixFtFont *) tkfont;
 				/* Structure describing the logical font */
-    XftFont *ftFont = GetFont(fontPtr, c, 0.0);
+    FcChar32 ucs4 = (FcChar32) c;
+				/* UCS-4 character to map */
+    XftFont *ftFont = GetFont(fontPtr, ucs4, 0.0);
 				/* Actual font used to render the character */
 
     GetTkFontAttributes(ftFont, faPtr);
@@ -681,11 +683,21 @@
     curX = 0;
     curByte = 0;
     sawNonSpace = 0;
-    while (numBytes > 0 && TkUtfCharComplete(source, numBytes)) {
+    while (numBytes > 0) {
 	Tcl_UniChar unichar;
 
 	clen = Tcl_UtfToUniChar(source, &unichar);
 	c = (FcChar32) unichar;
+
+	if (clen <= 0) {
+	    /*
+	     * This can't happen (but see #1185640)
+	     */
+
+	    *lengthPtr = curX;
+	    return curByte;
+	}
+
 	source += clen;
 	numBytes -= clen;
 	if (c < 256 && isspace(c)) {		/* I18N: ??? */
@@ -887,16 +899,18 @@
 	XftDrawSetClip(fontPtr->ftDraw, tsdPtr->clipRegion);
     }
     nspec = 0;
-<<<<<<< HEAD
-    while (numBytes > 0 && TkUtfCharComplete(source, numBytes)
-	    && x <= maxCoord && y <= maxCoord) {
-=======
     while (numBytes > 0) {
->>>>>>> ec1a48e9
 	XftFont *ftFont;
-	int c;
-
-	clen = TkUtfToUniChar(source, &c);
+	FcChar32 c;
+
+	clen = FcUtf8ToUcs4((FcChar8 *) source, &c, numBytes);
+	if (clen <= 0) {
+	    /*
+	     * This should not happen, but it can.
+	     */
+
+	    goto doUnderlineStrikeout;
+	}
 	source += clen;
 	numBytes -= clen;
 
@@ -928,6 +942,7 @@
 	XftDrawGlyphFontSpec(fontPtr->ftDraw, xftcolor, specs, nspec);
     }
 
+  doUnderlineStrikeout:
     if (tsdPtr->clipRegion != None) {
 	XftDrawSetClip(fontPtr->ftDraw, None);
     }
@@ -1023,16 +1038,18 @@
     currentFtFont = NULL;
     originX = originY = 0;		/* lint */
 
-<<<<<<< HEAD
-    while (numBytes > 0 && TkUtfCharComplete(source, numBytes)
-	    && x <= maxCoord && x >= minCoord && y <= maxCoord && y >= minCoord) {
-=======
     while (numBytes > 0 && x >= minCoord && y >= minCoord) {
->>>>>>> ec1a48e9
 	XftFont *ftFont;
-	int c;
-
-	clen = TkUtfToUniChar(source, &c);
+	FcChar32 c;
+
+	clen = FcUtf8ToUcs4((FcChar8 *) source, &c, numBytes);
+	if (clen <= 0) {
+	    /*
+	     * This should not happen, but it can.
+	     */
+
+	    goto doUnderlineStrikeout;
+	}
 	source += clen;
 	numBytes -= clen;
 
@@ -1105,16 +1122,18 @@
 	XftDrawSetClip(fontPtr->ftDraw, tsdPtr->clipRegion);
     }
     nspec = 0;
-<<<<<<< HEAD
-    while (numBytes > 0 && TkUtfCharComplete(source, numBytes)
-	    && x <= maxCoord && x >= minCoord && y <= maxCoord && y >= minCoord) {
-=======
     while (numBytes > 0 && x >= minCoord && y >= minCoord) {
->>>>>>> ec1a48e9
 	XftFont *ftFont, *ft0Font;
-	int c;
-
-	clen = TkUtfToUniChar(source, &c);
+	FcChar32 c;
+
+	clen = FcUtf8ToUcs4((FcChar8 *) source, &c, numBytes);
+	if (clen <= 0) {
+	    /*
+	     * This should not happen, but it can.
+	     */
+
+	    goto doUnderlineStrikeout;
+	}
 	source += clen;
 	numBytes -= clen;
 
@@ -1143,6 +1162,7 @@
     }
 #endif /* XFT_HAS_FIXED_ROTATED_PLACEMENT */
 
+  doUnderlineStrikeout:
     if (tsdPtr->clipRegion != None) {
 	XftDrawSetClip(fontPtr->ftDraw, None);
     }
