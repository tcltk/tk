/*
 * tkUnixRFont.c --
 *
 *	Alternate implementation of tkUnixFont.c using Xft.
 *
 * Copyright (c) 2002-2003 Keith Packard
 *
 * See the file "license.terms" for information on usage and redistribution of
 * this file, and for a DISCLAIMER OF ALL WARRANTIES.
 */

#include "tkUnixInt.h"
#include "tkFont.h"
#include <X11/Xft/Xft.h>
#include <ctype.h>

#define MAX_CACHED_COLORS 16

typedef struct {
    XftFont *ftFont;
    XftFont *ft0Font;
    FcPattern *source;
    FcCharSet *charset;
    double angle;
} UnixFtFace;

typedef struct {
    XftColor color;
    int next;
} UnixFtColorList;

typedef struct {
    TkFont font;	    	/* Stuff used by generic font package. Must be
				 * first in structure. */
    UnixFtFace *faces;
    int nfaces;
    FcFontSet *fontset;
    FcPattern *pattern;

    Display *display;
    int screen;
    XftDraw *ftDraw;
    int ncolors;
    int firstColor;
    UnixFtColorList colors[MAX_CACHED_COLORS];
} UnixFtFont;

/*
 * Used to describe the current clipping box. Can't be passed normally because
 * the information isn't retrievable from the GC.
 */

typedef struct {
    Region clipRegion;		/* The clipping region, or None. */
} ThreadSpecificData;
static Tcl_ThreadDataKey dataKey;

/*
 *-------------------------------------------------------------------------
 *
 * TkpFontPkgInit --
 *
 *	This procedure is called when an application is created. It
 *	initializes all the structures that are used by the
 *	platform-dependant code on a per application basis.
 *	Note that this is called before TkpInit() !
 *
 * Results:
 *	None.
 *
 * Side effects:
 *	None.
 *
 *-------------------------------------------------------------------------
 */

<<<<<<< HEAD
=======
#ifndef TCL_CFGVAL_ENCODING
#define TCL_CFGVAL_ENCODING "ascii"
#endif

static int utf8ToUcs4(const char *source, FcChar32 *c, int numBytes)
{
    if (numBytes >= 6) {
    	return TkUtfToUniChar(source, (int *)c);
    }
    return FcUtf8ToUcs4((const FcChar8 *)source, c, numBytes);
}

>>>>>>> 2e563e66
void
TkpFontPkgInit(
    TkMainInfo *mainPtr)	/* The application being created. */
{
}

static XftFont *
GetFont(
    UnixFtFont *fontPtr,
    FcChar32 ucs4,
    double angle)
{
    int i;

    if (ucs4) {
	for (i = 0; i < fontPtr->nfaces; i++) {
	    FcCharSet *charset = fontPtr->faces[i].charset;

	    if (charset && FcCharSetHasChar(charset, ucs4)) {
		break;
	    }
	}
	if (i == fontPtr->nfaces) {
	    i = 0;
	}
    } else {
	i = 0;
    }
    if ((angle == 0.0 && !fontPtr->faces[i].ft0Font) || (angle != 0.0 &&
	    (!fontPtr->faces[i].ftFont || fontPtr->faces[i].angle != angle))){
	FcPattern *pat = FcFontRenderPrepare(0, fontPtr->pattern,
		fontPtr->faces[i].source);
	double s = sin(angle*PI/180.0), c = cos(angle*PI/180.0);
	FcMatrix mat;
	XftFont *ftFont;

	/*
	 * Initialize the matrix manually so this can compile with HP-UX cc
	 * (which does not allow non-constant structure initializers). [Bug
	 * 2978410]
	 */

	mat.xx = mat.yy = c;
	mat.xy = -(mat.yx = s);

	if (angle != 0.0) {
	    FcPatternAddMatrix(pat, FC_MATRIX, &mat);
	}
	ftFont = XftFontOpenPattern(fontPtr->display, pat);
	if (!ftFont) {
	    /*
	     * The previous call to XftFontOpenPattern() should not fail, but
	     * sometimes does anyway. Usual cause appears to be a
	     * misconfigured fontconfig installation; see [Bug 1090382]. Try a
	     * fallback:
	     */

	    ftFont = XftFontOpen(fontPtr->display, fontPtr->screen,
		    FC_FAMILY, FcTypeString, "sans",
		    FC_SIZE, FcTypeDouble, 12.0,
		    FC_MATRIX, FcTypeMatrix, &mat,
		    NULL);
	}
	if (!ftFont) {
	    /*
	     * The previous call should definitely not fail. Impossible to
	     * proceed at this point.
	     */

	    Tcl_Panic("Cannot find a usable font");
	}

	if (angle == 0.0) {
	    fontPtr->faces[i].ft0Font = ftFont;
	} else {
	    if (fontPtr->faces[i].ftFont) {
		XftFontClose(fontPtr->display, fontPtr->faces[i].ftFont);
	    }
	    fontPtr->faces[i].ftFont = ftFont;
	    fontPtr->faces[i].angle = angle;
	}
    }
    return (angle==0.0? fontPtr->faces[i].ft0Font : fontPtr->faces[i].ftFont);
}

/*
 *---------------------------------------------------------------------------
 *
 * GetTkFontAttributes --
 * 	Fill in TkFontAttributes from an XftFont.
 */

static void
GetTkFontAttributes(
    XftFont *ftFont,
    TkFontAttributes *faPtr)
{
    const char *family = "Unknown";
    const char *const *familyPtr = &family;
    int weight, slant, pxsize;
    double size, ptsize;

    (void) XftPatternGetString(ftFont->pattern, XFT_FAMILY, 0, familyPtr);
    if (XftPatternGetDouble(ftFont->pattern, XFT_SIZE, 0,
	    &ptsize) == XftResultMatch) {
	size = ptsize;
    } else if (XftPatternGetDouble(ftFont->pattern, XFT_PIXEL_SIZE, 0,
	    &ptsize) == XftResultMatch) {
	size = -ptsize;
    } else if (XftPatternGetInteger(ftFont->pattern, XFT_PIXEL_SIZE, 0,
	    &pxsize) == XftResultMatch) {
	size = (double)-pxsize;
    } else {
	size = 12.0;
    }
    if (XftPatternGetInteger(ftFont->pattern, XFT_WEIGHT, 0,
	    &weight) != XftResultMatch) {
	weight = XFT_WEIGHT_MEDIUM;
    }
    if (XftPatternGetInteger(ftFont->pattern, XFT_SLANT, 0,
	    &slant) != XftResultMatch) {
	slant = XFT_SLANT_ROMAN;
    }

#if DEBUG_FONTSEL
    printf("family %s size %d weight %d slant %d\n",
	    family, (int)size, weight, slant);
#endif /* DEBUG_FONTSEL */

    faPtr->family = Tk_GetUid(family);
    faPtr->size = size;
    faPtr->weight = (weight > XFT_WEIGHT_MEDIUM) ? TK_FW_BOLD : TK_FW_NORMAL;
    faPtr->slant = (slant > XFT_SLANT_ROMAN) ? TK_FS_ITALIC : TK_FS_ROMAN;
    faPtr->underline = 0;
    faPtr->overstrike = 0;
}

/*
 *---------------------------------------------------------------------------
 *
 * GetTkFontMetrics --
 * 	Fill in TkFontMetrics from an XftFont.
 */

static void
GetTkFontMetrics(
    XftFont *ftFont,
    TkFontMetrics *fmPtr)
{
    int spacing;

    if (XftPatternGetInteger(ftFont->pattern, XFT_SPACING, 0,
	    &spacing) != XftResultMatch) {
	spacing = XFT_PROPORTIONAL;
    }

    fmPtr->ascent = ftFont->ascent;
    fmPtr->descent = ftFont->descent;
    fmPtr->maxWidth = ftFont->max_advance_width;
    fmPtr->fixed = spacing != XFT_PROPORTIONAL;
}

/*
 *---------------------------------------------------------------------------
 *
 * InitFont --
 *
 *	Initializes the fields of a UnixFtFont structure. If fontPtr is NULL,
 *	also allocates a new UnixFtFont.
 *
 * Results:
 * 	On error, frees fontPtr and returns NULL, otherwise returns fontPtr.
 *
 *---------------------------------------------------------------------------
 */

static UnixFtFont *
InitFont(
    Tk_Window tkwin,
    FcPattern *pattern,
    UnixFtFont *fontPtr)
{
    FcFontSet *set;
    FcCharSet *charset;
    FcResult result;
    XftFont *ftFont;
    int i, iWidth;

    if (!fontPtr) {
	fontPtr = ckalloc(sizeof(UnixFtFont));
    }

    FcConfigSubstitute(0, pattern, FcMatchPattern);
    XftDefaultSubstitute(Tk_Display(tkwin), Tk_ScreenNumber(tkwin), pattern);

    /*
     * Generate the list of fonts
     */

    set = FcFontSort(0, pattern, FcTrue, NULL, &result);
    if (!set) {
	ckfree(fontPtr);
	return NULL;
    }

    fontPtr->fontset = set;
    fontPtr->pattern = pattern;
    fontPtr->faces = ckalloc(set->nfont * sizeof(UnixFtFace));
    fontPtr->nfaces = set->nfont;

    /*
     * Fill in information about each returned font
     */

    for (i = 0; i < set->nfont; i++) {
	fontPtr->faces[i].ftFont = 0;
	fontPtr->faces[i].ft0Font = 0;
	fontPtr->faces[i].source = set->fonts[i];
	if (FcPatternGetCharSet(set->fonts[i], FC_CHARSET, 0,
		&charset) == FcResultMatch) {
	    fontPtr->faces[i].charset = FcCharSetCopy(charset);
	} else {
	    fontPtr->faces[i].charset = 0;
	}
	fontPtr->faces[i].angle = 0.0;
    }

    fontPtr->display = Tk_Display(tkwin);
    fontPtr->screen = Tk_ScreenNumber(tkwin);
    fontPtr->ftDraw = 0;
    fontPtr->ncolors = 0;
    fontPtr->firstColor = -1;

    /*
     * Fill in platform-specific fields of TkFont.
     */

    ftFont = GetFont(fontPtr, 0, 0.0);
    fontPtr->font.fid = XLoadFont(Tk_Display(tkwin), "fixed");
    GetTkFontAttributes(ftFont, &fontPtr->font.fa);
    GetTkFontMetrics(ftFont, &fontPtr->font.fm);

    /*
     * Fontconfig can't report any information about the position or thickness
     * of underlines or overstrikes. Thus, we use some defaults that are
     * hacked around from backup defaults in tkUnixFont.c, which are in turn
     * based on recommendations in the X manual. The comments from that file
     * leading to these computations were:
     *
     *	    If the XA_UNDERLINE_POSITION property does not exist, the X manual
     *	    recommends using half the descent.
     *
     *	    If the XA_UNDERLINE_THICKNESS property does not exist, the X
     *	    manual recommends using the width of the stem on a capital letter.
     *	    I don't know of a way to get the stem width of a letter, so guess
     *	    and use 1/3 the width of a capital I.
     *
     * Note that nothing corresponding to *either* property is reported by
     * Fontconfig at all. [Bug 1961455]
     */

    {
	TkFont *fPtr = &fontPtr->font;

	fPtr->underlinePos = fPtr->fm.descent / 2;
	Tk_MeasureChars((Tk_Font) fPtr, "I", 1, -1, 0, &iWidth);
	fPtr->underlineHeight = iWidth / 3;
	if (fPtr->underlineHeight == 0) {
	    fPtr->underlineHeight = 1;
	}
	if (fPtr->underlineHeight + fPtr->underlinePos > fPtr->fm.descent) {
	    fPtr->underlineHeight = fPtr->fm.descent - fPtr->underlinePos;
	    if (fPtr->underlineHeight == 0) {
		fPtr->underlinePos--;
		fPtr->underlineHeight = 1;
	    }
	}
    }

    return fontPtr;
}

static void
FinishedWithFont(
    UnixFtFont *fontPtr)
{
    Display *display = fontPtr->display;
    int i;
    Tk_ErrorHandler handler =
	    Tk_CreateErrorHandler(display, -1, -1, -1, NULL, NULL);

    for (i = 0; i < fontPtr->nfaces; i++) {
	if (fontPtr->faces[i].ftFont) {
	    XftFontClose(fontPtr->display, fontPtr->faces[i].ftFont);
	}
	if (fontPtr->faces[i].ft0Font) {
	    XftFontClose(fontPtr->display, fontPtr->faces[i].ft0Font);
	}
	if (fontPtr->faces[i].charset) {
	    FcCharSetDestroy(fontPtr->faces[i].charset);
	}
    }
    if (fontPtr->faces) {
	ckfree(fontPtr->faces);
    }
    if (fontPtr->pattern) {
	FcPatternDestroy(fontPtr->pattern);
    }
    if (fontPtr->ftDraw) {
	XftDrawDestroy(fontPtr->ftDraw);
    }
    if (fontPtr->font.fid) {
	XUnloadFont(fontPtr->display, fontPtr->font.fid);
    }
    if (fontPtr->fontset) {
	FcFontSetDestroy(fontPtr->fontset);
    }
    Tk_DeleteErrorHandler(handler);
}

TkFont *
TkpGetNativeFont(
    Tk_Window tkwin,		/* For display where font will be used. */
    const char *name)		/* Platform-specific font name. */
{
    UnixFtFont *fontPtr;
    FcPattern *pattern;
#if DEBUG_FONTSEL
    printf("TkpGetNativeFont %s\n", name);
#endif /* DEBUG_FONTSEL */

    pattern = XftXlfdParse(name, FcFalse, FcFalse);
    if (!pattern) {
	return NULL;
    }

    /*
     * Should also try: pattern = FcNameParse(name); but generic/tkFont.c
     * expects TkpGetNativeFont() to only work on XLFD names under Unix.
     */

    fontPtr = InitFont(tkwin, pattern, NULL);
    if (!fontPtr) {
	FcPatternDestroy(pattern);
	return NULL;
    }
    return &fontPtr->font;
}

TkFont *
TkpGetFontFromAttributes(
    TkFont *tkFontPtr,		/* If non-NULL, store the information in this
				 * existing TkFont structure, rather than
				 * allocating a new structure to hold the
				 * font; the existing contents of the font
				 * will be released. If NULL, a new TkFont
				 * structure is allocated. */
    Tk_Window tkwin,		/* For display where font will be used. */
    const TkFontAttributes *faPtr)
				/* Set of attributes to match. */
{
    XftPattern *pattern;
    int weight, slant;
    UnixFtFont *fontPtr;

#if DEBUG_FONTSEL
    printf("TkpGetFontFromAttributes %s-%d %d %d\n", faPtr->family,
	    faPtr->size, faPtr->weight, faPtr->slant);
#endif /* DEBUG_FONTSEL */
    pattern = XftPatternCreate();
    if (faPtr->family) {
	XftPatternAddString(pattern, XFT_FAMILY, faPtr->family);
    }
    if (faPtr->size > 0.0) {
	XftPatternAddDouble(pattern, XFT_SIZE, faPtr->size);
    } else if (faPtr->size < 0.0) {
	XftPatternAddDouble(pattern, XFT_SIZE, TkFontGetPoints(tkwin, faPtr->size));
    } else {
	XftPatternAddDouble(pattern, XFT_SIZE, 12.0);
    }
    switch (faPtr->weight) {
    case TK_FW_NORMAL:
    default:
	weight = XFT_WEIGHT_MEDIUM;
	break;
    case TK_FW_BOLD:
	weight = XFT_WEIGHT_BOLD;
	break;
    }
    XftPatternAddInteger(pattern, XFT_WEIGHT, weight);
    switch (faPtr->slant) {
    case TK_FS_ROMAN:
    default:
	slant = XFT_SLANT_ROMAN;
	break;
    case TK_FS_ITALIC:
	slant = XFT_SLANT_ITALIC;
	break;
    case TK_FS_OBLIQUE:
	slant = XFT_SLANT_OBLIQUE;
	break;
    }
    XftPatternAddInteger(pattern, XFT_SLANT, slant);

    fontPtr = (UnixFtFont *) tkFontPtr;
    if (fontPtr != NULL) {
	FinishedWithFont(fontPtr);
    }
    fontPtr = InitFont(tkwin, pattern, fontPtr);

    /*
     * Hack to work around issues with weird issues with Xft/Xrender
     * connection. For details, see comp.lang.tcl thread starting from
     * <adcc99ed-c73e-4efc-bb5d-e57a57a051e8@l35g2000pra.googlegroups.com>
     */

    if (!fontPtr) {
	XftPatternAddBool(pattern, XFT_RENDER, FcFalse);
	fontPtr = InitFont(tkwin, pattern, fontPtr);
    }

    if (!fontPtr) {
	FcPatternDestroy(pattern);
	return NULL;
    }

    fontPtr->font.fa.underline = faPtr->underline;
    fontPtr->font.fa.overstrike = faPtr->overstrike;
    return &fontPtr->font;
}

void
TkpDeleteFont(
    TkFont *tkFontPtr)		/* Token of font to be deleted. */
{
    UnixFtFont *fontPtr = (UnixFtFont *) tkFontPtr;

    FinishedWithFont(fontPtr);
    /* XXX tkUnixFont.c doesn't free tkFontPtr... */
}

/*
 *---------------------------------------------------------------------------
 *
 * TkpGetFontFamilies --
 *
 *	Return information about the font families that are available on the
 *	display of the given window.
 *
 * Results:
 *	Modifies interp's result object to hold a list of all the available
 *	font families.
 *
 *---------------------------------------------------------------------------
 */

void
TkpGetFontFamilies(
    Tcl_Interp *interp,		/* Interp to hold result. */
    Tk_Window tkwin)		/* For display to query. */
{
    Tcl_Obj *resultPtr;
    XftFontSet *list;
    int i;

    resultPtr = Tcl_NewListObj(0, NULL);

    list = XftListFonts(Tk_Display(tkwin), Tk_ScreenNumber(tkwin),
		(char *) 0,		/* pattern elements */
		XFT_FAMILY, (char*) 0);	/* fields */
    for (i = 0; i < list->nfont; i++) {
	char *family, **familyPtr = &family;

	if (XftPatternGetString(list->fonts[i], XFT_FAMILY, 0, familyPtr)
		== XftResultMatch) {
	    Tcl_Obj *strPtr = Tcl_NewStringObj(family, -1);

	    Tcl_ListObjAppendElement(NULL, resultPtr, strPtr);
	}
    }
    XftFontSetDestroy(list);

    Tcl_SetObjResult(interp, resultPtr);
}

/*
 *-------------------------------------------------------------------------
 *
 * TkpGetSubFonts --
 *
 *	Called by [testfont subfonts] in the Tk testing package.
 *
 * Results:
 *	Sets interp's result to a list of the faces used by tkfont
 *
 *-------------------------------------------------------------------------
 */

void
TkpGetSubFonts(
    Tcl_Interp *interp,
    Tk_Font tkfont)
{
    Tcl_Obj *objv[3], *listPtr, *resultPtr;
    UnixFtFont *fontPtr = (UnixFtFont *) tkfont;
    FcPattern *pattern;
    const char *family = "Unknown";
    const char *const *familyPtr = &family;
    const char *foundry = "Unknown";
    const char *const *foundryPtr = &foundry;
    const char *encoding = "Unknown";
    const char *const *encodingPtr = &encoding;
    int i;

    resultPtr = Tcl_NewListObj(0, NULL);

    for (i = 0; i < fontPtr->nfaces ; ++i) {
 	pattern = FcFontRenderPrepare(0, fontPtr->pattern,
		fontPtr->faces[i].source);

	XftPatternGetString(pattern, XFT_FAMILY, 0, familyPtr);
	XftPatternGetString(pattern, XFT_FOUNDRY, 0, foundryPtr);
	XftPatternGetString(pattern, XFT_ENCODING, 0, encodingPtr);
	objv[0] = Tcl_NewStringObj(family, -1);
	objv[1] = Tcl_NewStringObj(foundry, -1);
	objv[2] = Tcl_NewStringObj(encoding, -1);
	listPtr = Tcl_NewListObj(3, objv);
	Tcl_ListObjAppendElement(NULL, resultPtr, listPtr);
    }
    Tcl_SetObjResult(interp, resultPtr);
}

/*
 *----------------------------------------------------------------------
 *
 * TkpGetFontAttrsForChar --
 *
 *	Retrieve the font attributes of the actual font used to render a given
 *	character.
 *
 *----------------------------------------------------------------------
 */

void
TkpGetFontAttrsForChar(
    Tk_Window tkwin,		/* Window on the font's display */
    Tk_Font tkfont,		/* Font to query */
    int c,         		/* Character of interest */
    TkFontAttributes *faPtr)	/* Output: Font attributes */
{
    UnixFtFont *fontPtr = (UnixFtFont *) tkfont;
				/* Structure describing the logical font */
    FcChar32 ucs4 = (FcChar32) c;
				/* UCS-4 character to map */
    XftFont *ftFont = GetFont(fontPtr, ucs4, 0.0);
				/* Actual font used to render the character */

    GetTkFontAttributes(ftFont, faPtr);
    faPtr->underline = fontPtr->font.fa.underline;
    faPtr->overstrike = fontPtr->font.fa.overstrike;
}

int
Tk_MeasureChars(
    Tk_Font tkfont,		/* Font in which characters will be drawn. */
    const char *source,		/* UTF-8 string to be displayed. Need not be
				 * '\0' terminated. */
    int numBytes,		/* Maximum number of bytes to consider from
				 * source string. */
    int maxLength,		/* If >= 0, maxLength specifies the longest
				 * permissible line length in pixels; don't
				 * consider any character that would cross
				 * this x-position. If < 0, then line length
				 * is unbounded and the flags argument is
				 * ignored. */
    int flags,			/* Various flag bits OR-ed together:
				 * TK_PARTIAL_OK means include the last char
				 * which only partially fit on this line.
				 * TK_WHOLE_WORDS means stop on a word
				 * boundary, if possible. TK_AT_LEAST_ONE
				 * means return at least one character even if
				 * no characters fit. */
    int *lengthPtr)		/* Filled with x-location just after the
				 * terminating character. */
{
    UnixFtFont *fontPtr = (UnixFtFont *) tkfont;
    XftFont *ftFont;
    FcChar32 c;
    XGlyphInfo extents;
    int clen, curX, newX, curByte, newByte, sawNonSpace;
    int termByte = 0, termX = 0;
#if DEBUG_FONTSEL
    char string[256];
    int len = 0;
#endif /* DEBUG_FONTSEL */

    curX = 0;
    curByte = 0;
    sawNonSpace = 0;
    while (numBytes > 0) {
	int unichar;

	clen = TkUtfToUniChar(source, &unichar);
	c = (FcChar32) unichar;

	if (clen <= 0) {
	    /*
	     * This can't happen (but see #1185640)
	     */

	    *lengthPtr = curX;
	    return curByte;
	}

	source += clen;
	numBytes -= clen;
	if (c < 256 && isspace(c)) {		/* I18N: ??? */
	    if (sawNonSpace) {
		termByte = curByte;
		termX = curX;
		sawNonSpace = 0;
	    }
	} else {
	    sawNonSpace = 1;
	}

#if DEBUG_FONTSEL
	string[len++] = (char) c;
#endif /* DEBUG_FONTSEL */
	ftFont = GetFont(fontPtr, c, 0.0);

	XftTextExtents32(fontPtr->display, ftFont, &c, 1, &extents);

	newX = curX + extents.xOff;
	newByte = curByte + clen;
	if (maxLength >= 0 && newX > maxLength) {
	    if (flags & TK_PARTIAL_OK ||
		    (flags & TK_AT_LEAST_ONE && curByte == 0)) {
		curX = newX;
		curByte = newByte;
	    } else if (flags & TK_WHOLE_WORDS) {
		if ((flags & TK_AT_LEAST_ONE) && (termX == 0)) {
		    /*
		     * No space was seen before reaching the right
		     * of the allotted maxLength space, i.e. no word
		     * boundary. Return the string that fills the
		     * allotted space, without overfill.
		     * curX and curByte are already the right ones:
		     */
		} else {
		    curX = termX;
		    curByte = termByte;
		}
	    }
	    break;
	}

	curX = newX;
	curByte = newByte;
    }
#if DEBUG_FONTSEL
    string[len] = '\0';
    printf("MeasureChars %s length %d bytes %d\n", string, curX, curByte);
#endif /* DEBUG_FONTSEL */
    *lengthPtr = curX;
    return curByte;
}

int
TkpMeasureCharsInContext(
    Tk_Font tkfont,
    const char *source,
    int numBytes,
    int rangeStart,
    int rangeLength,
    int maxLength,
    int flags,
    int *lengthPtr)
{
    (void) numBytes; /*unused*/

    return Tk_MeasureChars(tkfont, source + rangeStart, rangeLength,
	    maxLength, flags, lengthPtr);
}

/*
 *----------------------------------------------------------------------
 *
 * LookUpColor --
 *
 *	Convert a pixel value to an XftColor.  This can be slow due to the
 * need to call XQueryColor, which involves a server round-trip.  To
 * avoid that, a least-recently-used cache of up to MAX_CACHED_COLORS
 * is kept, in the form of a linked list.  The returned color is moved
 * to the front of the list, so repeatedly asking for the same one
 * should be fast.
 *
 * Results:
 *      A pointer to the XftColor structure for the requested color is
 * returned.
 *
 * Side effects:
 *      The converted color is stored in a cache in the UnixFtFont structure.  The cache
 * can hold at most MAX_CACHED_COLORS colors.  If no more slots are available, the least
 * recently used color is replaced with the new one.
 *----------------------------------------------------------------------
 */

static XftColor *
LookUpColor(Display *display,      /* Display to lookup colors on */
	    UnixFtFont *fontPtr,   /* Font to search for cached colors */
	    unsigned long pixel)   /* Pixel value to translate to XftColor */
{
    int i, last = -1, last2 = -1;
    XColor xcolor;

    for (i = fontPtr->firstColor;
	 i >= 0; last2 = last, last = i, i = fontPtr->colors[i].next) {

	if (pixel == fontPtr->colors[i].color.pixel) {
	    /*
	     * Color found in cache.  Move it to the front of the list and return it.
	     */
	    if (last >= 0) {
		fontPtr->colors[last].next = fontPtr->colors[i].next;
		fontPtr->colors[i].next = fontPtr->firstColor;
		fontPtr->firstColor = i;
	    }

	    return &fontPtr->colors[i].color;
	}
    }

    /*
     * Color wasn't found, so it needs to be added to the cache.
     * If a spare slot is available, it can be put there.  If not, last
     * will now point to the least recently used color, so replace that one.
     */

    if (fontPtr->ncolors < MAX_CACHED_COLORS) {
	last2 = -1;
	last = fontPtr->ncolors++;
    }

    /*
     * Translate the pixel value to a color.  Needs a server round-trip.
     */
    xcolor.pixel = pixel;
    XQueryColor(display, DefaultColormap(display, fontPtr->screen), &xcolor);

    fontPtr->colors[last].color.color.red = xcolor.red;
    fontPtr->colors[last].color.color.green = xcolor.green;
    fontPtr->colors[last].color.color.blue = xcolor.blue;
    fontPtr->colors[last].color.color.alpha = 0xffff;
    fontPtr->colors[last].color.pixel = pixel;

    /*
     * Put at the front of the list.
     */
    if (last2 >= 0) {
	fontPtr->colors[last2].next = fontPtr->colors[last].next;
    }
    fontPtr->colors[last].next = fontPtr->firstColor;
    fontPtr->firstColor = last;

    return &fontPtr->colors[last].color;
}

#define NUM_SPEC    1024

void
Tk_DrawChars(
    Display *display,		/* Display on which to draw. */
    Drawable drawable,		/* Window or pixmap in which to draw. */
    GC gc,			/* Graphics context for drawing characters. */
    Tk_Font tkfont,		/* Font in which characters will be drawn;
				 * must be the same as font used in GC. */
    const char *source,		/* UTF-8 string to be displayed. Need not be
				 * '\0' terminated. All Tk meta-characters
				 * (tabs, control characters, and newlines)
				 * should be stripped out of the string that
				 * is passed to this function. If they are not
				 * stripped out, they will be displayed as
				 * regular printing characters. */
    int numBytes,		/* Number of bytes in string. */
    int x, int y)		/* Coordinates at which to place origin of
				 * string when drawing. */
{
    const int maxCoord = 0x7FFF;/* Xft coordinates are 16 bit values */
    const int minCoord = -maxCoord-1;
    UnixFtFont *fontPtr = (UnixFtFont *) tkfont;
    XGCValues values;
    XftColor *xftcolor;
    int clen, nspec, xStart = x;
    XftGlyphFontSpec specs[NUM_SPEC];
    XGlyphInfo metrics;
    ThreadSpecificData *tsdPtr = (ThreadSpecificData *)
            Tcl_GetThreadData(&dataKey, sizeof(ThreadSpecificData));

    if (fontPtr->ftDraw == 0) {
#if DEBUG_FONTSEL
	printf("Switch to drawable 0x%x\n", drawable);
#endif /* DEBUG_FONTSEL */
	fontPtr->ftDraw = XftDrawCreate(display, drawable,
		DefaultVisual(display, fontPtr->screen),
		DefaultColormap(display, fontPtr->screen));
    } else {
	Tk_ErrorHandler handler =
		Tk_CreateErrorHandler(display, -1, -1, -1, NULL, NULL);

	XftDrawChange(fontPtr->ftDraw, drawable);
	Tk_DeleteErrorHandler(handler);
    }
    XGetGCValues(display, gc, GCForeground, &values);
    xftcolor = LookUpColor(display, fontPtr, values.foreground);
    if (tsdPtr->clipRegion != None) {
	XftDrawSetClip(fontPtr->ftDraw, tsdPtr->clipRegion);
    }
    nspec = 0;
    while (numBytes > 0) {
	XftFont *ftFont;
	FcChar32 c;

	clen = utf8ToUcs4(source, &c, numBytes);
	if (clen <= 0) {
	    /*
	     * This should not happen, but it can.
	     */

	    goto doUnderlineStrikeout;
	}
	source += clen;
	numBytes -= clen;

	ftFont = GetFont(fontPtr, c, 0.0);
	if (ftFont) {
	    specs[nspec].glyph = XftCharIndex(fontPtr->display, ftFont, c);
	    XftGlyphExtents(fontPtr->display, ftFont, &specs[nspec].glyph, 1,
		    &metrics);

	    /*
	     * Draw glyph only when it fits entirely into 16 bit coords.
	     */

	    if (x >= minCoord && y >= minCoord &&
		x <= maxCoord - metrics.width &&
		y <= maxCoord - metrics.height) {
		specs[nspec].font = ftFont;
		specs[nspec].x = x;
		specs[nspec].y = y;
		if (++nspec == NUM_SPEC) {
		    XftDrawGlyphFontSpec(fontPtr->ftDraw, xftcolor,
			    specs, nspec);
		    nspec = 0;
		}
	    }
	    x += metrics.xOff;
	    y += metrics.yOff;
	}
    }
    if (nspec) {
	XftDrawGlyphFontSpec(fontPtr->ftDraw, xftcolor, specs, nspec);
    }

  doUnderlineStrikeout:
    if (tsdPtr->clipRegion != None) {
	XftDrawSetClip(fontPtr->ftDraw, NULL);
    }
    if (fontPtr->font.fa.underline != 0) {
	XFillRectangle(display, drawable, gc, xStart,
		y + fontPtr->font.underlinePos, (unsigned) (x - xStart),
		(unsigned) fontPtr->font.underlineHeight);
    }
    if (fontPtr->font.fa.overstrike != 0) {
	y -= fontPtr->font.fm.descent + (fontPtr->font.fm.ascent) / 10;
	XFillRectangle(display, drawable, gc, xStart, y,
		(unsigned) (x - xStart),
		(unsigned) fontPtr->font.underlineHeight);
    }
}

/*
 *---------------------------------------------------------------------------
 *
 * TkDrawAngledChars --
 *
 *	Draw some characters at an angle. This would be simple code, except
 *	Xft has bugs with cumulative errors in character positioning which are
 *	caused by trying to perform all calculations internally with integers.
 *	So we have to do the work ourselves with floating-point math.
 *
 * Results:
 *	None.
 *
 * Side effects:
 *	Target drawable is updated.
 *
 *---------------------------------------------------------------------------
 */

void
TkDrawAngledChars(
    Display *display,		/* Display on which to draw. */
    Drawable drawable,		/* Window or pixmap in which to draw. */
    GC gc,			/* Graphics context for drawing characters. */
    Tk_Font tkfont,		/* Font in which characters will be drawn;
				 * must be the same as font used in GC. */
    const char *source,		/* UTF-8 string to be displayed. Need not be
				 * '\0' terminated. All Tk meta-characters
				 * (tabs, control characters, and newlines)
				 * should be stripped out of the string that
				 * is passed to this function. If they are not
				 * stripped out, they will be displayed as
				 * regular printing characters. */
    int numBytes,		/* Number of bytes in string. */
    double x, double y,		/* Coordinates at which to place origin of
				 * string when drawing. */
    double angle)		/* What angle to put text at, in degrees. */
{
    const int maxCoord = 0x7FFF;/* Xft coordinates are 16 bit values */
    const int minCoord = -maxCoord-1;
    UnixFtFont *fontPtr = (UnixFtFont *) tkfont;
    XGCValues values;
    XftColor *xftcolor;
    int xStart = x, yStart = y;
    ThreadSpecificData *tsdPtr = (ThreadSpecificData *)
            Tcl_GetThreadData(&dataKey, sizeof(ThreadSpecificData));
#ifdef XFT_HAS_FIXED_ROTATED_PLACEMENT
    int clen, nglyph;
    FT_UInt glyphs[NUM_SPEC];
    XGlyphInfo metrics;
    XftFont *currentFtFont;
    int originX, originY;

    if (fontPtr->ftDraw == 0) {
#if DEBUG_FONTSEL
	printf("Switch to drawable 0x%x\n", drawable);
#endif /* DEBUG_FONTSEL */
	fontPtr->ftDraw = XftDrawCreate(display, drawable,
		DefaultVisual(display, fontPtr->screen),
		DefaultColormap(display, fontPtr->screen));
    } else {
	Tk_ErrorHandler handler =
		Tk_CreateErrorHandler(display, -1, -1, -1, NULL, NULL);

	XftDrawChange(fontPtr->ftDraw, drawable);
	Tk_DeleteErrorHandler(handler);
    }

    XGetGCValues(display, gc, GCForeground, &values);
    xftcolor = LookUpColor(display, fontPtr, values.foreground);
    if (tsdPtr->clipRegion != None) {
	XftDrawSetClip(fontPtr->ftDraw, tsdPtr->clipRegion);
    }

    nglyph = 0;
    currentFtFont = NULL;
    originX = originY = 0;		/* lint */

    while (numBytes > 0) {
	XftFont *ftFont;
	FcChar32 c;

	clen = utf8ToUcs4(source, &c, numBytes);
	if (clen <= 0) {
	    /*
	     * This should not happen, but it can.
	     */

	    goto doUnderlineStrikeout;
	}
	source += clen;
	numBytes -= clen;

	ftFont = GetFont(fontPtr, c, angle);
	if (!ftFont) {
	    continue;
	}

	if (ftFont != currentFtFont || nglyph == NUM_SPEC) {
	    if (nglyph) {
		/*
		 * We pass multiple glyphs at once to enable the code to
		 * perform better rendering of sub-pixel inter-glyph spacing.
		 * If only the current Xft implementation could make use of
		 * this information... but we'll be ready when it does!
		 */

		XftGlyphExtents(fontPtr->display, currentFtFont, glyphs,
			nglyph, &metrics);
		/*
		 * Draw glyph only when it fits entirely into 16 bit coords.
		 */

		if (x >= minCoord && y >= minCoord &&
		    x <= maxCoord - metrics.width &&
		    y <= maxCoord - metrics.height) {

		    /*
		     * NOTE:
		     * The whole algorithm has a design problem, the choice of
		     * NUM_SPEC is arbitrary, and so the inter-glyph spacing could
		     * look arbitrary. This algorithm has to draw the whole string
		     * at once (or whole blocks with same font), this requires a
		     * dynamic 'glyphs' array. In case of overflow the array has to
		     * be divided until the maximal string will fit. (GC)
                     * Given the resolution of current displays though, this should
                     * not be a huge issue since NUM_SPEC is 1024 and thus able to
                     * cover about 6000 pixels for a 6 pixel wide font (which is
                     * a very small barely readable font)
		     */

		    XftDrawGlyphs(fontPtr->ftDraw, xftcolor, currentFtFont,
			    originX, originY, glyphs, nglyph);
		}
	    }
	    originX = ROUND16(x);
	    originY = ROUND16(y);
	    currentFtFont = ftFont;
	}
	glyphs[nglyph++] = XftCharIndex(fontPtr->display, ftFont, c);
    }
    if (nglyph) {
	XftGlyphExtents(fontPtr->display, currentFtFont, glyphs,
		nglyph, &metrics);

	/*
	 * Draw glyph only when it fits entirely into 16 bit coords.
	 */

	if (x >= minCoord && y >= minCoord &&
	    x <= maxCoord - metrics.width &&
	    y <= maxCoord - metrics.height) {
	    XftDrawGlyphs(fontPtr->ftDraw, xftcolor, currentFtFont,
		    originX, originY, glyphs, nglyph);
	}
    }
#else /* !XFT_HAS_FIXED_ROTATED_PLACEMENT */
    int clen, nspec;
    XftGlyphFontSpec specs[NUM_SPEC];
    XGlyphInfo metrics;
    double sinA = sin(angle * PI/180.0), cosA = cos(angle * PI/180.0);

    if (fontPtr->ftDraw == 0) {
#if DEBUG_FONTSEL
	printf("Switch to drawable 0x%x\n", drawable);
#endif /* DEBUG_FONTSEL */
	fontPtr->ftDraw = XftDrawCreate(display, drawable,
		DefaultVisual(display, fontPtr->screen),
		DefaultColormap(display, fontPtr->screen));
    } else {
	Tk_ErrorHandler handler =
		Tk_CreateErrorHandler(display, -1, -1, -1, NULL, NULL);

	XftDrawChange(fontPtr->ftDraw, drawable);
	Tk_DeleteErrorHandler(handler);
    }
    XGetGCValues(display, gc, GCForeground, &values);
    xftcolor = LookUpColor(display, fontPtr, values.foreground);
    if (tsdPtr->clipRegion != None) {
	XftDrawSetClip(fontPtr->ftDraw, tsdPtr->clipRegion);
    }
    nspec = 0;
    while (numBytes > 0) {
	XftFont *ftFont, *ft0Font;
	FcChar32 c;

	clen = utf8ToUcs4(source, &c, numBytes);
	if (clen <= 0) {
	    /*
	     * This should not happen, but it can.
	     */

	    goto doUnderlineStrikeout;
	}
	source += clen;
	numBytes -= clen;

	ftFont = GetFont(fontPtr, c, angle);
	ft0Font = GetFont(fontPtr, c, 0.0);
	if (ftFont && ft0Font) {
	    specs[nspec].glyph = XftCharIndex(fontPtr->display, ftFont, c);
	    XftGlyphExtents(fontPtr->display, ft0Font, &specs[nspec].glyph, 1,
		    &metrics);

	    /*
	     * Draw glyph only when it fits entirely into 16 bit coords.
	     */

	    if (x >= minCoord && y >= minCoord &&
		x <= maxCoord - metrics.width &&
		y <= maxCoord - metrics.height) {
		specs[nspec].font = ftFont;
		specs[nspec].x = ROUND16(x);
		specs[nspec].y = ROUND16(y);
		if (++nspec == NUM_SPEC) {
		    XftDrawGlyphFontSpec(fontPtr->ftDraw, xftcolor,
			    specs, nspec);
		    nspec = 0;
		}
	    }
	    x += metrics.xOff*cosA + metrics.yOff*sinA;
	    y += metrics.yOff*cosA - metrics.xOff*sinA;
	}
    }
    if (nspec) {
	XftDrawGlyphFontSpec(fontPtr->ftDraw, xftcolor, specs, nspec);
    }
#endif /* XFT_HAS_FIXED_ROTATED_PLACEMENT */

  doUnderlineStrikeout:
    if (tsdPtr->clipRegion != None) {
	XftDrawSetClip(fontPtr->ftDraw, NULL);
    }
    if (fontPtr->font.fa.underline || fontPtr->font.fa.overstrike) {
	XPoint points[5];
	double width = (x - xStart) * cosA + (yStart - y) * sinA;
	double barHeight = fontPtr->font.underlineHeight;
	double dy = fontPtr->font.underlinePos;

	if (fontPtr->font.fa.underline != 0) {
	    if (fontPtr->font.underlineHeight == 1) {
		dy++;
	    }
	    points[0].x = xStart + ROUND16(dy*sinA);
	    points[0].y = yStart + ROUND16(dy*cosA);
	    points[1].x = xStart + ROUND16(dy*sinA + width*cosA);
	    points[1].y = yStart + ROUND16(dy*cosA - width*sinA);
	    if (fontPtr->font.underlineHeight == 1) {
		XDrawLines(display, drawable, gc, points, 2, CoordModeOrigin);
	    } else {
		points[2].x = xStart + ROUND16(dy*sinA + width*cosA
			+ barHeight*sinA);
		points[2].y = yStart + ROUND16(dy*cosA - width*sinA
			+ barHeight*cosA);
		points[3].x = xStart + ROUND16(dy*sinA + barHeight*sinA);
		points[3].y = yStart + ROUND16(dy*cosA + barHeight*cosA);
		points[4].x = points[0].x;
		points[4].y = points[0].y;
		XFillPolygon(display, drawable, gc, points, 5, Complex,
			CoordModeOrigin);
		XDrawLines(display, drawable, gc, points, 5, CoordModeOrigin);
	    }
	}
	if (fontPtr->font.fa.overstrike != 0) {
	    dy = -fontPtr->font.fm.descent
		   - (fontPtr->font.fm.ascent) / 10;
	    points[0].x = xStart + ROUND16(dy*sinA);
	    points[0].y = yStart + ROUND16(dy*cosA);
	    points[1].x = xStart + ROUND16(dy*sinA + width*cosA);
	    points[1].y = yStart + ROUND16(dy*cosA - width*sinA);
	    if (fontPtr->font.underlineHeight == 1) {
		XDrawLines(display, drawable, gc, points, 2, CoordModeOrigin);
	    } else {
		points[2].x = xStart + ROUND16(dy*sinA + width*cosA
			+ barHeight*sinA);
		points[2].y = yStart + ROUND16(dy*cosA - width*sinA
			+ barHeight*cosA);
		points[3].x = xStart + ROUND16(dy*sinA + barHeight*sinA);
		points[3].y = yStart + ROUND16(dy*cosA + barHeight*cosA);
		points[4].x = points[0].x;
		points[4].y = points[0].y;
		XFillPolygon(display, drawable, gc, points, 5, Complex,
			CoordModeOrigin);
		XDrawLines(display, drawable, gc, points, 5, CoordModeOrigin);
	    }
	}
    }
}

void
TkUnixSetXftClipRegion(
    Region clipRegion)	/* The clipping region to install. */
{
    ThreadSpecificData *tsdPtr = (ThreadSpecificData *)
            Tcl_GetThreadData(&dataKey, sizeof(ThreadSpecificData));

    tsdPtr->clipRegion = clipRegion;
}

/*
 * Local Variables:
 * c-basic-offset: 4
 * fill-column: 78
 * End:
 */<|MERGE_RESOLUTION|>--- conflicted
+++ resolved
@@ -75,11 +75,6 @@
  *-------------------------------------------------------------------------
  */
 
-<<<<<<< HEAD
-=======
-#ifndef TCL_CFGVAL_ENCODING
-#define TCL_CFGVAL_ENCODING "ascii"
-#endif
 
 static int utf8ToUcs4(const char *source, FcChar32 *c, int numBytes)
 {
@@ -89,7 +84,6 @@
     return FcUtf8ToUcs4((const FcChar8 *)source, c, numBytes);
 }
 
->>>>>>> 2e563e66
 void
 TkpFontPkgInit(
     TkMainInfo *mainPtr)	/* The application being created. */
