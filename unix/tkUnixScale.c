--- conflicted
+++ resolved
@@ -129,13 +129,8 @@
     if (!(scalePtr->flags & REDRAW_OTHER)) {
 	drawnAreaPtr->x = scalePtr->vertTickRightX;
 	drawnAreaPtr->y = scalePtr->inset;
-<<<<<<< HEAD
 	drawnAreaPtr->width = scalePtr->vertTroughX + scaleWidth
 		+ 2 * borderWidth - scalePtr->vertTickRightX;
-=======
-	drawnAreaPtr->width = scalePtr->vertTroughX + scalePtr->width
-		+ 2 * scalePtr->borderWidth - scalePtr->vertTickRightX;
->>>>>>> 282f2b47
 	drawnAreaPtr->height -= 2 * scalePtr->inset;
     }
     Tk_Fill3DRectangle(tkwin, drawable, scalePtr->bgBorder,
@@ -199,7 +194,6 @@
 
     Tk_Draw3DRectangle(tkwin, drawable,
 	    scalePtr->bgBorder, scalePtr->vertTroughX, scalePtr->inset,
-<<<<<<< HEAD
 	    scaleWidth + 2 * borderWidth,
 	    Tk_Height(tkwin) - 2 * scalePtr->inset, borderWidth,
 	    TK_RELIEF_SUNKEN);
@@ -209,35 +203,16 @@
 	    (unsigned) scaleWidth,
 	    (unsigned) (Tk_Height(tkwin) - 2 * scalePtr->inset
 		- 2 * borderWidth));
-=======
-	    scalePtr->width + 2 * scalePtr->borderWidth,
-	    Tk_Height(tkwin) - 2 * scalePtr->inset, scalePtr->borderWidth,
-	    TK_RELIEF_SUNKEN);
-    XFillRectangle(scalePtr->display, drawable, scalePtr->troughGC,
-	    scalePtr->vertTroughX + scalePtr->borderWidth,
-	    scalePtr->inset + scalePtr->borderWidth,
-	    (unsigned) scalePtr->width,
-	    (unsigned) (Tk_Height(tkwin) - 2 * scalePtr->inset
-		- 2 * scalePtr->borderWidth));
->>>>>>> 282f2b47
     if (scalePtr->state == STATE_ACTIVE) {
 	sliderBorder = scalePtr->activeBorder;
     } else {
 	sliderBorder = scalePtr->bgBorder;
     }
-<<<<<<< HEAD
     width = scaleWidth;
     height = sliderLength / 2;
     x = scalePtr->vertTroughX + borderWidth;
     y = TkScaleValueToPixel(scalePtr, scalePtr->value) - height;
     shadowWidth = borderWidth / 2;
-=======
-    width = scalePtr->width;
-    height = scalePtr->sliderLength / 2;
-    x = scalePtr->vertTroughX + scalePtr->borderWidth;
-    y = TkScaleValueToPixel(scalePtr, scalePtr->value) - height;
-    shadowWidth = scalePtr->borderWidth / 2;
->>>>>>> 282f2b47
     if (shadowWidth == 0) {
 	shadowWidth = 1;
     }
@@ -263,8 +238,7 @@
 
 	Tk_GetFontMetrics(scalePtr->tkfont, &fm);
 	Tk_DrawChars(scalePtr->display, drawable, scalePtr->textGC,
-		scalePtr->tkfont, label,
-		labelLength, scalePtr->vertLabelX,
+		scalePtr->tkfont, label, labelLength, scalePtr->vertLabelX,
 		scalePtr->inset + (3 * fm.ascent) / 2);
     }
 }
@@ -378,13 +352,8 @@
 	drawnAreaPtr->x = scalePtr->inset;
 	drawnAreaPtr->y = scalePtr->horizValueY;
 	drawnAreaPtr->width -= 2*scalePtr->inset;
-<<<<<<< HEAD
 	drawnAreaPtr->height = scalePtr->horizTroughY + scaleWidth
 		+ 2 * borderWidth - scalePtr->horizValueY;
-=======
-	drawnAreaPtr->height = scalePtr->horizTroughY + scalePtr->width
-		+ 2 * scalePtr->borderWidth - scalePtr->horizValueY;
->>>>>>> 282f2b47
     }
     Tk_Fill3DRectangle(tkwin, drawable, scalePtr->bgBorder,
 	    drawnAreaPtr->x, drawnAreaPtr->y, drawnAreaPtr->width,
@@ -456,7 +425,6 @@
     Tk_Draw3DRectangle(tkwin, drawable,
 	    scalePtr->bgBorder, scalePtr->inset, y,
 	    Tk_Width(tkwin) - 2 * scalePtr->inset,
-<<<<<<< HEAD
 	    scaleWidth + 2 * borderWidth,
 	    borderWidth, TK_RELIEF_SUNKEN);
     XFillRectangle(scalePtr->display, drawable, scalePtr->troughGC,
@@ -465,34 +433,16 @@
 	    (unsigned) (Tk_Width(tkwin) - 2 * scalePtr->inset
 		- 2 * borderWidth),
 	    (unsigned) scaleWidth);
-=======
-	    scalePtr->width + 2 * scalePtr->borderWidth,
-	    scalePtr->borderWidth, TK_RELIEF_SUNKEN);
-    XFillRectangle(scalePtr->display, drawable, scalePtr->troughGC,
-	    scalePtr->inset + scalePtr->borderWidth,
-	    y + scalePtr->borderWidth,
-	    (unsigned) (Tk_Width(tkwin) - 2 * scalePtr->inset
-		- 2 * scalePtr->borderWidth),
-	    (unsigned) scalePtr->width);
->>>>>>> 282f2b47
     if (scalePtr->state == STATE_ACTIVE) {
 	sliderBorder = scalePtr->activeBorder;
     } else {
 	sliderBorder = scalePtr->bgBorder;
     }
-<<<<<<< HEAD
-    width = sliderLength/2;
+    width = sliderLength / 2;
     height = scaleWidth;
     x = TkScaleValueToPixel(scalePtr, scalePtr->value) - width;
     y += borderWidth;
     shadowWidth = borderWidth / 2;
-=======
-    width = scalePtr->sliderLength / 2;
-    height = scalePtr->width;
-    x = TkScaleValueToPixel(scalePtr, scalePtr->value) - width;
-    y += scalePtr->borderWidth;
-    shadowWidth = scalePtr->borderWidth / 2;
->>>>>>> 282f2b47
     if (shadowWidth == 0) {
 	shadowWidth = 1;
     }
@@ -697,17 +647,10 @@
     if (scalePtr->flags & REDRAW_OTHER) {
 	if (scalePtr->relief != TK_RELIEF_FLAT) {
 	    Tk_Draw3DRectangle(tkwin, pixmap, scalePtr->bgBorder,
-<<<<<<< HEAD
 		    highlightWidth, highlightWidth,
 		    Tk_Width(tkwin) - 2 * highlightWidth,
 		    Tk_Height(tkwin) - 2 * highlightWidth,
 		    borderWidth, scalePtr->relief);
-=======
-		    scalePtr->highlightWidth, scalePtr->highlightWidth,
-		    Tk_Width(tkwin) - 2 * scalePtr->highlightWidth,
-		    Tk_Height(tkwin) - 2 * scalePtr->highlightWidth,
-		    scalePtr->borderWidth, scalePtr->relief);
->>>>>>> 282f2b47
 	}
 	if (highlightWidth > 0) {
 	    GC gc;
@@ -769,13 +712,8 @@
     Tk_GetPixelsFromObj(NULL, scalePtr->tkwin, scalePtr->sliderLengthObj, &sliderLength);
     if (scalePtr->orient == ORIENT_VERTICAL) {
 	if ((x < scalePtr->vertTroughX)
-<<<<<<< HEAD
 		|| (x >= (scalePtr->vertTroughX + 2 * borderWidth +
 		width))) {
-=======
-		|| (x >= (scalePtr->vertTroughX + 2 * scalePtr->borderWidth +
-		scalePtr->width))) {
->>>>>>> 282f2b47
 	    return OTHER;
 	}
 	if ((y < scalePtr->inset)
@@ -794,13 +732,8 @@
     }
 
     if ((y < scalePtr->horizTroughY)
-<<<<<<< HEAD
 	    || (y >= (scalePtr->horizTroughY + 2 * borderWidth +
 	    width))) {
-=======
-	    || (y >= (scalePtr->horizTroughY + 2 * scalePtr->borderWidth +
-	    scalePtr->width))) {
->>>>>>> 282f2b47
 	return OTHER;
     }
     if ((x < scalePtr->inset)
