--- conflicted
+++ resolved
@@ -8,11 +8,6 @@
  *
  * See the file "license.terms" for information on usage and redistribution of
  * this file, and for a DISCLAIMER OF ALL WARRANTIES.
-<<<<<<< HEAD
- *
- * RCS: @(#) $Id: tkUnixFont.c,v 1.43 2010/12/02 11:38:29 dkf Exp $
-=======
->>>>>>> fca5c4a6
  */
 
 #include "tkUnixInt.h"
