/*
 * tkUnixFocus.c --
 *
 *	This file contains platform specific functions that manage focus for
 *	Tk.
 *
 * Copyright (c) 1997 Sun Microsystems, Inc.
 *
 * See the file "license.terms" for information on usage and redistribution
 * of this file, and for a DISCLAIMER OF ALL WARRANTIES.
<<<<<<< HEAD
 *
 * RCS: @(#) $Id: tkUnixFocus.c,v 1.7 2007/12/13 15:28:50 dgp Exp $
=======
>>>>>>> 42bca745
 */

#include "tkUnixInt.h"


/*
 *----------------------------------------------------------------------
 *
 * TkpChangeFocus --
 *
 *	This function is invoked to move the official X focus from one window
 *	to another.
 *
 * Results:
 *	The return value is the serial number of the command that changed the
 *	focus. It may be needed by the caller to filter out focus change
 *	events that were queued before the command. If the function doesn't
 *	actually change the focus then it returns 0.
 *
 * Side effects:
 *	The official X focus window changes; the application's focus window
 *	isn't changed by this function.
 *
 *----------------------------------------------------------------------
 */

int
TkpChangeFocus(
    TkWindow *winPtr,		/* Window that is to receive the X focus. */
    int force)			/* Non-zero means claim the focus even if it
				 * didn't originally belong to topLevelPtr's
				 * application. */
{
    TkDisplay *dispPtr = winPtr->dispPtr;
    Tk_ErrorHandler errHandler;
    Window window, root, parent, *children;
    unsigned int numChildren, serial;
    TkWindow *winPtr2;
    int dummy;

    /*
     * Don't set the X focus to a window that's marked override-redirect.
     * This is a hack to avoid problems with menus under olvwm: if we move
     * the focus then the focus can get lost during keyboard traversal.
     * Fortunately, we don't really need to move the focus for menus: events
     * will still find their way to the focus window, and menus aren't
     * decorated anyway so the window manager doesn't need to hear about the
     * focus change in order to redecorate the menu.
     */

    serial = 0;
    if (winPtr->atts.override_redirect) {
	return serial;
    }

    /*
     * Check to make sure that the focus is still in one of the windows of
     * this application or one of their descendants. Furthermore, grab the
     * server to make sure that the focus doesn't change in the middle of this
     * operation.
     */

    XGrabServer(dispPtr->display);
    if (!force) {
	/*
	 * Find the focus window, then see if it or one of its ancestors is a
	 * window in our application (it's possible that the focus window is
	 * in an embedded application, which may or may not be in the same
	 * process.
	 */

	XGetInputFocus(dispPtr->display, &window, &dummy);
	while (1) {
	    winPtr2 = (TkWindow *) Tk_IdToWindow(dispPtr->display, window);
	    if ((winPtr2 != NULL) && (winPtr2->mainPtr == winPtr->mainPtr)) {
		break;
	    }
	    if ((window == PointerRoot) || (window == None)) {
		goto done;
	    }
	    XQueryTree(dispPtr->display, window, &root, &parent, &children,
		    &numChildren);
	    if (children != NULL) {
		XFree((void *) children);
	    }
	    if (parent == root) {
		goto done;
	    }
	    window = parent;
	}
    }

    /*
     * Tell X to change the focus. Ignore errors that occur when changing the
     * focus: it is still possible that the window we're focussing to could
     * have gotten unmapped, which will generate an error.
     */

    errHandler = Tk_CreateErrorHandler(dispPtr->display, -1,-1,-1, NULL,NULL);
    if (winPtr->window == None) {
	Tcl_Panic("ChangeXFocus got null X window");
    }
    XSetInputFocus(dispPtr->display, winPtr->window, RevertToParent,
	    CurrentTime);
    Tk_DeleteErrorHandler(errHandler);

    /*
     * Remember the current serial number for the X server and issue a dummy
     * server request. This marks the position at which we changed the focus,
     * so we can distinguish FocusIn and FocusOut events on either side of the
     * mark.
     */

    serial = NextRequest(winPtr->display);
    XNoOp(winPtr->display);

  done:
    XUngrabServer(dispPtr->display);

    /*
     * After ungrabbing the server, it's important to flush the output
     * immediately so that the server sees the ungrab command. Otherwise we
     * might do something else that needs to communicate with the server (such
     * as invoking a subprocess that needs to do I/O to the screen); if the
     * ungrab command is still sitting in our output buffer, we could
     * deadlock.
     */

    XFlush(dispPtr->display);
    return serial;
}

/*
 * Local Variables:
 * mode: c
 * c-basic-offset: 4
 * fill-column: 78
 * End:
 */<|MERGE_RESOLUTION|>--- conflicted
+++ resolved
@@ -8,11 +8,6 @@
  *
  * See the file "license.terms" for information on usage and redistribution
  * of this file, and for a DISCLAIMER OF ALL WARRANTIES.
-<<<<<<< HEAD
- *
- * RCS: @(#) $Id: tkUnixFocus.c,v 1.7 2007/12/13 15:28:50 dgp Exp $
-=======
->>>>>>> 42bca745
  */
 
 #include "tkUnixInt.h"
