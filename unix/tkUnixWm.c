/*
 * tkUnixWm.c --
 *
 *	This module takes care of the interactions between a Tk-based
 *	application and the window manager. Among other things, it implements
 *	the "wm" command and passes geometry information to the window
 *	manager.
 *
 * Copyright (c) 1991-1994 The Regents of the University of California.
 * Copyright (c) 1994-1997 Sun Microsystems, Inc.
 *
 * See the file "license.terms" for information on usage and redistribution of
 * this file, and for a DISCLAIMER OF ALL WARRANTIES.
 */

#include "tkUnixInt.h"

/*
 * A data structure of the following type holds information for each window
 * manager protocol (such as WM_DELETE_WINDOW) for which a handler (i.e. a Tcl
 * command) has been defined for a particular top-level window.
 */

typedef struct ProtocolHandler {
    Atom protocol;		/* Identifies the protocol. */
    struct ProtocolHandler *nextPtr;
				/* Next in list of protocol handlers for the
				 * same top-level window, or NULL for end of
				 * list. */
    Tcl_Interp *interp;		/* Interpreter in which to invoke command. */
    char command[1];		/* Tcl command to invoke when a client message
				 * for this protocol arrives. The actual size
				 * of the structure varies to accommodate the
				 * needs of the actual command. THIS MUST BE
				 * THE LAST FIELD OF THE STRUCTURE. */
} ProtocolHandler;

#define HANDLER_SIZE(cmdLength) \
    (offsetof(ProtocolHandler, command) + 1 + cmdLength)

/*
 * Data for [wm attributes] command:
 */

typedef struct {
    double alpha;		/* Transparency; 0.0=transparent, 1.0=opaque */
    int topmost;		/* Flag: true=>stay-on-top */
    int zoomed;			/* Flag: true=>maximized */
    int fullscreen;		/* Flag: true=>fullscreen */
} WmAttributes;

typedef enum {
    WMATT_ALPHA, WMATT_TOPMOST, WMATT_ZOOMED, WMATT_FULLSCREEN,
    WMATT_TYPE, _WMATT_LAST_ATTRIBUTE
} WmAttribute;

static const char *const WmAttributeNames[] = {
    "-alpha", "-topmost", "-zoomed", "-fullscreen",
    "-type", NULL
};

/*
 * A data structure of the following type holds window-manager-related
 * information for each top-level window in an application.
 */

typedef struct TkWmInfo {
    TkWindow *winPtr;		/* Pointer to main Tk information for this
				 * window. */
    Window reparent;		/* If the window has been reparented, this
				 * gives the ID of the ancestor of the window
				 * that is a child of the root window (may not
				 * be window's immediate parent). If the
				 * window isn't reparented, this has the value
				 * None. */
    char *title;		/* Title to display in window caption. If
				 * NULL, use name of widget. Malloced. */
    char *iconName;		/* Name to display in icon. Malloced. */
    XWMHints hints;		/* Various pieces of information for window
				 * manager. */
    char *leaderName;		/* Path name of leader of window group
				 * (corresponds to hints.window_group).
				 * Malloc-ed. Note: this field doesn't get
				 * updated if leader is destroyed. */
    TkWindow *containerPtr;	/* Container window for TRANSIENT_FOR property,
				 * or NULL. */
    Tk_Window icon;		/* Window to use as icon for this window, or
				 * NULL. */
    Tk_Window iconFor;		/* Window for which this window is icon, or
				 * NULL if this isn't an icon for anyone. */
    int withdrawn;		/* Non-zero means window has been withdrawn. */

    /*
     * In order to support menubars transparently under X, each toplevel
     * window is encased in an additional window, called the wrapper, that
     * holds the toplevel and the menubar, if any. The information below is
     * used to keep track of the wrapper and the menubar.
     */

    TkWindow *wrapperPtr;	/* Pointer to information about the wrapper.
				 * This is the "real" toplevel window as seen
				 * by the window manager. Although this is an
				 * official Tk window, it doesn't appear in
				 * the application's window hierarchy. NULL
				 * means that the wrapper hasn't been created
				 * yet. */
    Tk_Window menubar;		/* Pointer to information about the menubar,
				 * or NULL if there is no menubar for this
				 * toplevel. */
    int menuHeight;		/* Amount of vertical space needed for
				 * menubar, measured in pixels. If menubar is
				 * non-NULL, this is >= 1 (X servers don't
				 * like dimensions of 0). */

    /*
     * Information used to construct an XSizeHints structure for the window
     * manager:
     */

    int sizeHintsFlags;		/* Flags word for XSizeHints structure. If the
				 * PBaseSize flag is set then the window is
				 * gridded; otherwise it isn't gridded. */
    int minWidth, minHeight;	/* Minimum dimensions of window, in pixels or
				 * grid units. */
    int maxWidth, maxHeight;	/* Maximum dimensions of window, in pixels or
				 * grid units. 0 to default.*/
    Tk_Window gridWin;		/* Identifies the window that controls
				 * gridding for this top-level, or NULL if the
				 * top-level isn't currently gridded. */
    int widthInc, heightInc;	/* Increments for size changes (# pixels per
				 * step). */
    struct {
	int x;			/* numerator */
	int y;			/* denominator */
    } minAspect, maxAspect;	/* Min/max aspect ratios for window. */
    int reqGridWidth, reqGridHeight;
				/* The dimensions of the window (in grid
				 * units) requested through the geometry
				 * manager. */
    int gravity;		/* Desired window gravity. */

    /*
     * Information used to manage the size and location of a window.
     */

    int width, height;		/* Desired dimensions of window, specified in
				 * pixels or grid units. These values are set
				 * by the "wm geometry" command and by
				 * ConfigureNotify events (for when wm resizes
				 * window). -1 means user hasn't requested
				 * dimensions. */
    int x, y;			/* Desired X and Y coordinates for window.
				 * These values are set by "wm geometry", plus
				 * by ConfigureNotify events (when wm moves
				 * window). These numbers are different than
				 * the numbers stored in winPtr->changes
				 * because (a) they could be measured from the
				 * right or bottom edge of the screen (see
				 * WM_NEGATIVE_X and WM_NEGATIVE_Y flags) and
				 * (b) if the window has been reparented then
				 * they refer to the parent rather than the
				 * window itself. */
    int parentWidth, parentHeight;
				/* Width and height of reparent, in pixels
				 * *including border*. If window hasn't been
				 * reparented then these will be the outer
				 * dimensions of the window, including
				 * border. */
    int xInParent, yInParent;	/* Offset of wrapperPtr within reparent,
				 * measured in pixels from upper-left outer
				 * corner of reparent's border to upper-left
				 * outer corner of wrapperPtr's border. If not
				 * reparented then these are zero. */
    int configWidth, configHeight;
				/* Dimensions passed to last request that we
				 * issued to change geometry of the wrapper.
				 * Used to eliminate redundant resize
				 * operations. */

    /*
     * Information about the virtual root window for this top-level, if there
     * is one.
     */

    Window vRoot;		/* Virtual root window for this top-level, or
				 * None if there is no virtual root window
				 * (i.e. just use the screen's root). */
    int vRootX, vRootY;		/* Position of the virtual root inside the
				 * root window. If the WM_VROOT_OFFSET_STALE
				 * flag is set then this information may be
				 * incorrect and needs to be refreshed from
				 * the X server. If vRoot is None then these
				 * values are both 0. */
    int vRootWidth, vRootHeight;/* Dimensions of the virtual root window. If
				 * vRoot is None, gives the dimensions of the
				 * containing screen. This information is
				 * never stale, even though vRootX and vRootY
				 * can be. */

    /*
     * Miscellaneous information.
     */

    WmAttributes attributes;	/* Current state of [wm attributes] */
    WmAttributes reqState;	/* Requested state of [wm attributes] */
    ProtocolHandler *protPtr;	/* First in list of protocol handlers for this
				 * window (NULL means none). */
    int cmdArgc;		/* Number of elements in cmdArgv below. */
    const char **cmdArgv;	/* Array of strings to store in the WM_COMMAND
				 * property. NULL means nothing available. */
    char *clientMachine;	/* String to store in WM_CLIENT_MACHINE
				 * property, or NULL. */
    int flags;			/* Miscellaneous flags, defined below. */
    int numTransients;		/* number of transients on this window */
    int iconDataSize;		/* size of iconphoto image data */
    unsigned char *iconDataPtr;	/* iconphoto image data, if set */
    struct TkWmInfo *nextPtr;	/* Next in list of all top-level windows. */
} WmInfo;

/*
 * Flag values for WmInfo structures:
 *
 * WM_NEVER_MAPPED -		non-zero means window has never been mapped;
 *				need to update all info when window is first
 *				mapped.
 * WM_UPDATE_PENDING -		non-zero means a call to UpdateGeometryInfo
 *				has already been scheduled for this window;
 *				no need to schedule another one.
 * WM_NEGATIVE_X -		non-zero means x-coordinate is measured in
 *				pixels from right edge of screen, rather than
 *				from left edge.
 * WM_NEGATIVE_Y -		non-zero means y-coordinate is measured in
 *				pixels up from bottom of screen, rather than
 *				down from top.
 * WM_UPDATE_SIZE_HINTS -	non-zero means that new size hints need to be
 *				propagated to window manager.
 * WM_SYNC_PENDING -		set to non-zero while waiting for the window
 *				manager to respond to some state change.
 * WM_VROOT_OFFSET_STALE -	non-zero means that (x,y) offset information
 *				about the virtual root window is stale and
 *				needs to be fetched fresh from the X server.
 * WM_ABOUT_TO_MAP -		non-zero means that the window is about to be
 *				mapped by TkWmMapWindow. This is used by
 *				UpdateGeometryInfo to modify its behavior.
 * WM_MOVE_PENDING -		non-zero means the application has requested a
 *				new position for the window, but it hasn't
 *				been reflected through the window manager yet.
 * WM_COLORMAPS_EXPLICIT -	non-zero means the colormap windows were set
 *				explicitly via "wm colormapwindows".
 * WM_ADDED_TOPLEVEL_COLORMAP - non-zero means that when "wm colormapwindows"
 *				was called the top-level itself wasn't
 *				specified, so we added it implicitly at the
 *				end of the list.
 * WM_WIDTH_NOT_RESIZABLE -	non-zero means that we're not supposed to
 *				allow the user to change the width of the
 *				window (controlled by "wm resizable" command).
 * WM_HEIGHT_NOT_RESIZABLE -	non-zero means that we're not supposed to
 *				allow the user to change the height of the
 *				window (controlled by "wm resizable" command).
 * WM_WITHDRAWN -		non-zero means that this window has explicitly
 *				been withdrawn. If it's a transient, it should
 *				not mirror state changes in the container.
 */

#define WM_NEVER_MAPPED			1
#define WM_UPDATE_PENDING		2
#define WM_NEGATIVE_X			4
#define WM_NEGATIVE_Y			8
#define WM_UPDATE_SIZE_HINTS		0x10
#define WM_SYNC_PENDING			0x20
#define WM_VROOT_OFFSET_STALE		0x40
#define WM_ABOUT_TO_MAP			0x100
#define WM_MOVE_PENDING			0x200
#define WM_COLORMAPS_EXPLICIT		0x400
#define WM_ADDED_TOPLEVEL_COLORMAP	0x800
#define WM_WIDTH_NOT_RESIZABLE		0x1000
#define WM_HEIGHT_NOT_RESIZABLE		0x2000
#define WM_WITHDRAWN			0x4000

/*
 * Wrapper for XGetWindowProperty and XChangeProperty to make them a *bit*
 * less verbose.
 */

#define GetWindowProperty(wrapperPtr, atom, length, type, typePtr, formatPtr, numItemsPtr, bytesAfterPtr, itemsPtr) \
    (XGetWindowProperty((wrapperPtr)->display, (wrapperPtr)->window,	\
	    (atom), 0, (long) (length), False, (type),			\
	    (typePtr), (formatPtr), (numItemsPtr), (bytesAfterPtr),	\
	    (unsigned char **) (itemsPtr)) == Success)
#define SetWindowProperty(wrapperPtr, atomName, type, width, data, length) \
    XChangeProperty((wrapperPtr)->display, (wrapperPtr)->window,	\
	    Tk_InternAtom((Tk_Window) wrapperPtr, (atomName)),		\
	    (type), (width), PropModeReplace, (unsigned char *) (data), \
	    (int) (length))

/*
 * This module keeps a list of all top-level windows, primarily to simplify
 * the job of Tk_CoordsToWindow. The list is called firstWmPtr and is stored
 * in the TkDisplay structure.
 */

/*
 * The following structures are the official type records for geometry
 * management of top-level and menubar windows.
 */

static void		TopLevelReqProc(ClientData dummy, Tk_Window tkwin);
static void		RemapWindows(TkWindow *winPtr, TkWindow *parentPtr);
static void		MenubarReqProc(ClientData clientData,
			    Tk_Window tkwin);

static const Tk_GeomMgr wmMgrType = {
    "wm",			/* name */
    TopLevelReqProc,		/* requestProc */
    NULL,			/* lostContentProc */
};
static const Tk_GeomMgr menubarMgrType = {
    "menubar",			/* name */
    MenubarReqProc,		/* requestProc */
    NULL,			/* lostContentProc */
};

/*
 * Structures of the following type are used for communication between
 * WaitForEvent, WaitRestrictProc, and WaitTimeoutProc.
 */

typedef struct WaitRestrictInfo {
    Display *display;		/* Window belongs to this display. */
    WmInfo *wmInfoPtr;
    int type;			/* We only care about this type of event. */
    XEvent *eventPtr;		/* Where to store the event when it's found. */
    int foundEvent;		/* Non-zero means that an event of the desired
				 * type has been found. */
} WaitRestrictInfo;

/*
 * Forward declarations for functions defined in this file:
 */

static int		ComputeReparentGeometry(WmInfo *wmPtr);
static void		ConfigureEvent(WmInfo *wmPtr,
			    XConfigureEvent *eventPtr);
static void		CreateWrapper(WmInfo *wmPtr);
static void		GetMaxSize(WmInfo *wmPtr, int *maxWidthPtr,
			    int *maxHeightPtr);
static void		MenubarDestroyProc(ClientData clientData,
			    XEvent *eventPtr);
static int		ParseGeometry(Tcl_Interp *interp, const char *string,
			    TkWindow *winPtr);
static void		ReparentEvent(WmInfo *wmPtr, XReparentEvent *eventPtr);
static void		PropertyEvent(WmInfo *wmPtr, XPropertyEvent *eventPtr);
static void		TkWmStackorderToplevelWrapperMap(TkWindow *winPtr,
			    Display *display, Tcl_HashTable *reparentTable);
static void		TopLevelReqProc(ClientData dummy, Tk_Window tkwin);
static void		RemapWindows(TkWindow *winPtr, TkWindow *parentPtr);
static void		UpdateCommand(TkWindow *winPtr);
static void		UpdateGeometryInfo(ClientData clientData);
static void		UpdateHints(TkWindow *winPtr);
static void		UpdateSizeHints(TkWindow *winPtr,
			    int newWidth, int newHeight);
static void		UpdateTitle(TkWindow *winPtr);
static void		UpdatePhotoIcon(TkWindow *winPtr);
static void		UpdateVRootGeometry(WmInfo *wmPtr);
static void		UpdateWmProtocols(WmInfo *wmPtr);
static int		SetNetWmType(TkWindow *winPtr, Tcl_Obj *typePtr);
static Tcl_Obj *	GetNetWmType(TkWindow *winPtr);
static void 		SetNetWmState(TkWindow*, const char *atomName, int on);
static void 		CheckNetWmState(WmInfo *, Atom *atoms, int numAtoms);
static void 		UpdateNetWmState(WmInfo *);
static void		WaitForConfigureNotify(TkWindow *winPtr,
			    unsigned long serial);
static int		WaitForEvent(Display *display,
			    WmInfo *wmInfoPtr, int type, XEvent *eventPtr);
static void		WaitForMapNotify(TkWindow *winPtr, int mapped);
static Tk_RestrictProc WaitRestrictProc;
static void		WrapperEventProc(ClientData clientData,
			    XEvent *eventPtr);
static void		WmWaitMapProc(ClientData clientData,
			    XEvent *eventPtr);
static int		WmAspectCmd(Tk_Window tkwin, TkWindow *winPtr,
			    Tcl_Interp *interp, int objc,
			    Tcl_Obj *const objv[]);
static int		WmAttributesCmd(Tk_Window tkwin, TkWindow *winPtr,
			    Tcl_Interp *interp, int objc,
			    Tcl_Obj *const objv[]);
static int		WmClientCmd(Tk_Window tkwin, TkWindow *winPtr,
			    Tcl_Interp *interp, int objc,
			    Tcl_Obj *const objv[]);
static int		WmColormapwindowsCmd(Tk_Window tkwin,
			    TkWindow *winPtr, Tcl_Interp *interp, int objc,
			    Tcl_Obj *const objv[]);
static int		WmCommandCmd(Tk_Window tkwin, TkWindow *winPtr,
			    Tcl_Interp *interp, int objc,
			    Tcl_Obj *const objv[]);
static int		WmDeiconifyCmd(Tk_Window tkwin, TkWindow *winPtr,
			    Tcl_Interp *interp, int objc,
			    Tcl_Obj *const objv[]);
static int		WmFocusmodelCmd(Tk_Window tkwin, TkWindow *winPtr,
			    Tcl_Interp *interp, int objc,
			    Tcl_Obj *const objv[]);
static int		WmForgetCmd(Tk_Window tkwin, TkWindow *winPtr,
			    Tcl_Interp *interp, int objc,
			    Tcl_Obj *const objv[]);
static int		WmFrameCmd(Tk_Window tkwin, TkWindow *winPtr,
			    Tcl_Interp *interp, int objc,
			    Tcl_Obj *const objv[]);
static int		WmGeometryCmd(Tk_Window tkwin, TkWindow *winPtr,
			    Tcl_Interp *interp, int objc,
			    Tcl_Obj *const objv[]);
static int		WmGridCmd(Tk_Window tkwin, TkWindow *winPtr,
			    Tcl_Interp *interp, int objc,
			    Tcl_Obj *const objv[]);
static int		WmGroupCmd(Tk_Window tkwin, TkWindow *winPtr,
			    Tcl_Interp *interp, int objc,
			    Tcl_Obj *const objv[]);
static int		WmIconbitmapCmd(Tk_Window tkwin, TkWindow *winPtr,
			    Tcl_Interp *interp, int objc,
			    Tcl_Obj *const objv[]);
static int		WmIconifyCmd(Tk_Window tkwin, TkWindow *winPtr,
			    Tcl_Interp *interp, int objc,
			    Tcl_Obj *const objv[]);
static int		WmIconmaskCmd(Tk_Window tkwin, TkWindow *winPtr,
			    Tcl_Interp *interp, int objc,
			    Tcl_Obj *const objv[]);
static int		WmIconnameCmd(Tk_Window tkwin, TkWindow *winPtr,
			    Tcl_Interp *interp, int objc,
			    Tcl_Obj *const objv[]);
static int		WmIconphotoCmd(Tk_Window tkwin, TkWindow *winPtr,
			    Tcl_Interp *interp, int objc,
			    Tcl_Obj *const objv[]);
static int		WmIconpositionCmd(Tk_Window tkwin, TkWindow *winPtr,
			    Tcl_Interp *interp, int objc,
			    Tcl_Obj *const objv[]);
static int		WmIconwindowCmd(Tk_Window tkwin, TkWindow *winPtr,
			    Tcl_Interp *interp, int objc,
			    Tcl_Obj *const objv[]);
static int		WmManageCmd(Tk_Window tkwin, TkWindow *winPtr,
			    Tcl_Interp *interp, int objc,
			    Tcl_Obj *const objv[]);
static int		WmMaxsizeCmd(Tk_Window tkwin, TkWindow *winPtr,
			    Tcl_Interp *interp, int objc,
			    Tcl_Obj *const objv[]);
static int		WmMinsizeCmd(Tk_Window tkwin, TkWindow *winPtr,
			    Tcl_Interp *interp, int objc,
			    Tcl_Obj *const objv[]);
static int		WmOverrideredirectCmd(Tk_Window tkwin,
			    TkWindow *winPtr, Tcl_Interp *interp, int objc,
			    Tcl_Obj *const objv[]);
static int		WmPositionfromCmd(Tk_Window tkwin, TkWindow *winPtr,
			    Tcl_Interp *interp, int objc,
			    Tcl_Obj *const objv[]);
static int		WmProtocolCmd(Tk_Window tkwin, TkWindow *winPtr,
			    Tcl_Interp *interp, int objc,
			    Tcl_Obj *const objv[]);
static int		WmResizableCmd(Tk_Window tkwin, TkWindow *winPtr,
			    Tcl_Interp *interp, int objc,
			    Tcl_Obj *const objv[]);
static int		WmSizefromCmd(Tk_Window tkwin, TkWindow *winPtr,
			    Tcl_Interp *interp, int objc,
			    Tcl_Obj *const objv[]);
static int		WmStackorderCmd(Tk_Window tkwin, TkWindow *winPtr,
			    Tcl_Interp *interp, int objc,
			    Tcl_Obj *const objv[]);
static int		WmStateCmd(Tk_Window tkwin, TkWindow *winPtr,
			    Tcl_Interp *interp, int objc,
			    Tcl_Obj *const objv[]);
static int		WmTitleCmd(Tk_Window tkwin, TkWindow *winPtr,
			    Tcl_Interp *interp, int objc,
			    Tcl_Obj *const objv[]);
static int		WmTransientCmd(Tk_Window tkwin, TkWindow *winPtr,
			    Tcl_Interp *interp, int objc,
			    Tcl_Obj *const objv[]);
static int		WmWithdrawCmd(Tk_Window tkwin, TkWindow *winPtr,
			    Tcl_Interp *interp, int objc,
			    Tcl_Obj *const objv[]);
static void		WmUpdateGeom(WmInfo *wmPtr, TkWindow *winPtr);

/*
 *--------------------------------------------------------------
 *
 * TkWmCleanup --
 *
 *	This function is invoked to cleanup remaining wm resources associated
 *	with a display.
 *
 * Results:
 *	None.
 *
 * Side effects:
 *	All WmInfo structure resources are freed and invalidated.
 *
 *--------------------------------------------------------------
 */

void TkWmCleanup(
    TkDisplay *dispPtr)
{
    WmInfo *wmPtr, *nextPtr;

    for (wmPtr = dispPtr->firstWmPtr; wmPtr != NULL; wmPtr = nextPtr) {
	/*
	 * We can't assume we have access to winPtr's anymore, so some cleanup
	 * requiring winPtr data is avoided.
	 */

	nextPtr = wmPtr->nextPtr;
	if (wmPtr->title != NULL) {
	    ckfree(wmPtr->title);
	}
	if (wmPtr->iconName != NULL) {
	    ckfree(wmPtr->iconName);
	}
	if (wmPtr->iconDataPtr != NULL) {
	    ckfree(wmPtr->iconDataPtr);
	}
	if (wmPtr->leaderName != NULL) {
	    ckfree(wmPtr->leaderName);
	}
	if (wmPtr->menubar != NULL) {
	    Tk_DestroyWindow(wmPtr->menubar);
	}
	if (wmPtr->wrapperPtr != NULL) {
	    Tk_DestroyWindow((Tk_Window) wmPtr->wrapperPtr);
	}
	while (wmPtr->protPtr != NULL) {
	    ProtocolHandler *protPtr = wmPtr->protPtr;

	    wmPtr->protPtr = protPtr->nextPtr;
	    Tcl_EventuallyFree(protPtr, TCL_DYNAMIC);
	}
	if (wmPtr->cmdArgv != NULL) {
	    ckfree(wmPtr->cmdArgv);
	}
	if (wmPtr->clientMachine != NULL) {
	    ckfree(wmPtr->clientMachine);
	}
	ckfree(wmPtr);
    }
    if (dispPtr->iconDataPtr != NULL) {
	ckfree(dispPtr->iconDataPtr);
	dispPtr->iconDataPtr = NULL;
    }
}

/*
 *--------------------------------------------------------------
 *
 * TkWmNewWindow --
 *
 *	This function is invoked whenever a new top-level window is created.
 *	Its job is to initialize the WmInfo structure for the window.
 *
 * Results:
 *	None.
 *
 * Side effects:
 *	A WmInfo structure gets allocated and initialized.
 *
 *--------------------------------------------------------------
 */

void
TkWmNewWindow(
    TkWindow *winPtr)		/* Newly-created top-level window. */
{
    WmInfo *wmPtr;
    TkDisplay *dispPtr = winPtr->dispPtr;

    wmPtr = (WmInfo *)ckalloc(sizeof(WmInfo));
    memset(wmPtr, 0, sizeof(WmInfo));
    wmPtr->winPtr = winPtr;
    wmPtr->reparent = None;
    wmPtr->containerPtr = NULL;
    wmPtr->numTransients = 0;
    wmPtr->hints.flags = InputHint | StateHint;
    wmPtr->hints.input = True;
    wmPtr->hints.initial_state = NormalState;
    wmPtr->hints.icon_pixmap = None;
    wmPtr->hints.icon_window = None;
    wmPtr->hints.icon_x = wmPtr->hints.icon_y = 0;
    wmPtr->hints.icon_mask = None;
    wmPtr->hints.window_group = None;

    /*
     * Initialize attributes.
     */

    wmPtr->attributes.alpha = 1.0;
    wmPtr->attributes.topmost = 0;
    wmPtr->attributes.zoomed = 0;
    wmPtr->attributes.fullscreen = 0;
    wmPtr->reqState = wmPtr->attributes;

    /*
     * Default the maximum dimensions to the size of the display, minus a
     * guess about how space is needed for window manager decorations.
     */

    wmPtr->gridWin = NULL;
    wmPtr->minWidth = wmPtr->minHeight = 1;
    wmPtr->maxWidth = wmPtr->maxHeight = 0;
    wmPtr->widthInc = wmPtr->heightInc = 1;
    wmPtr->minAspect.x = wmPtr->minAspect.y = 1;
    wmPtr->maxAspect.x = wmPtr->maxAspect.y = 1;
    wmPtr->reqGridWidth = wmPtr->reqGridHeight = -1;
    wmPtr->gravity = NorthWestGravity;
    wmPtr->width = -1;
    wmPtr->height = -1;
    wmPtr->x = winPtr->changes.x;
    wmPtr->y = winPtr->changes.y;
    wmPtr->parentWidth = winPtr->changes.width
	    + 2*winPtr->changes.border_width;
    wmPtr->parentHeight = winPtr->changes.height
	    + 2*winPtr->changes.border_width;
    wmPtr->configWidth = -1;
    wmPtr->configHeight = -1;
    wmPtr->vRoot = None;
    wmPtr->flags = WM_NEVER_MAPPED;
    wmPtr->nextPtr = (WmInfo *) dispPtr->firstWmPtr;
    dispPtr->firstWmPtr = wmPtr;
    winPtr->wmInfoPtr = wmPtr;

    UpdateVRootGeometry(wmPtr);

    /*
     * Arrange for geometry requests to be reflected from the window to the
     * window manager.
     */

    Tk_ManageGeometry((Tk_Window) winPtr, &wmMgrType, NULL);
}

/*
 *--------------------------------------------------------------
 *
 * TkWmMapWindow --
 *
 *	This function is invoked to map a top-level window. This module gets a
 *	chance to update all window-manager-related information in properties
 *	before the window manager sees the map event and checks the
 *	properties. It also gets to decide whether or not to even map the
 *	window after all.
 *
 * Results:
 *	None.
 *
 * Side effects:
 *	Properties of winPtr may get updated to provide up-to-date information
 *	to the window manager. The window may also get mapped, but it may not
 *	be if this function decides that isn't appropriate (e.g. because the
 *	window is withdrawn).
 *
 *--------------------------------------------------------------
 */

void
TkWmMapWindow(
    TkWindow *winPtr)		/* Top-level window that's about to be
				 * mapped. */
{
    WmInfo *wmPtr = winPtr->wmInfoPtr;
    XTextProperty textProp;

    if (wmPtr->flags & WM_NEVER_MAPPED) {
	Tcl_DString ds;

	wmPtr->flags &= ~WM_NEVER_MAPPED;

	/*
	 * This is the first time this window has ever been mapped. First
	 * create the wrapper window that provides space for a menubar.
	 */

	if (wmPtr->wrapperPtr == NULL) {
	    CreateWrapper(wmPtr);
	}

	/*
	 * Store all the window-manager-related information for the window.
	 */

	TkWmSetClass(winPtr);
	UpdateTitle(winPtr);
	UpdatePhotoIcon(winPtr);

	if (wmPtr->containerPtr != NULL) {
	    /*
	     * Don't map a transient if the container is not mapped.
	     */

	    if (!Tk_IsMapped(wmPtr->containerPtr)) {
		wmPtr->withdrawn = 1;
		wmPtr->hints.initial_state = WithdrawnState;
	    }

	    /*
	     * Make sure that we actually set the transient-for property, even
	     * if we are withdrawn. [Bug 1163496]
	     */

	    XSetTransientForHint(winPtr->display, wmPtr->wrapperPtr->window,
		    wmPtr->containerPtr->wmInfoPtr->wrapperPtr->window);
	}

	wmPtr->flags |= WM_UPDATE_SIZE_HINTS;
	UpdateHints(winPtr);
	UpdateWmProtocols(wmPtr);
	if (wmPtr->cmdArgv != NULL) {
	    UpdateCommand(winPtr);
	}
	if (wmPtr->clientMachine != NULL) {
	    Tcl_UtfToExternalDString(NULL, wmPtr->clientMachine, -1, &ds);
	    if (XStringListToTextProperty(&(Tcl_DStringValue(&ds)), 1,
		    &textProp) != 0) {
		unsigned long pid = (unsigned long) getpid();

		XSetWMClientMachine(winPtr->display,
			wmPtr->wrapperPtr->window, &textProp);
		XFree((char *) textProp.value);

		/*
		 * Inform the server (and more particularly any session
		 * manager) what our process ID is. We only do this when the
		 * CLIENT_MACHINE property is set since the spec for
		 * _NET_WM_PID requires that to be set too.
		 */

		SetWindowProperty(wmPtr->wrapperPtr, "_NET_WM_PID",
			XA_CARDINAL, 32, &pid, 1);
	    }
	    Tcl_DStringFree(&ds);
	}
    }
    if (wmPtr->hints.initial_state == WithdrawnState) {
	return;
    }
    if (wmPtr->iconFor != NULL) {
	/*
	 * This window is an icon for somebody else. Make sure that the
	 * geometry is up-to-date, then return without mapping the window.
	 */

	if (wmPtr->flags & WM_UPDATE_PENDING) {
	    Tcl_CancelIdleCall(UpdateGeometryInfo, winPtr);
	}
	UpdateGeometryInfo(winPtr);
	return;
    }
    wmPtr->flags |= WM_ABOUT_TO_MAP;
    if (wmPtr->flags & WM_UPDATE_PENDING) {
	Tcl_CancelIdleCall(UpdateGeometryInfo, winPtr);
    }
    UpdateGeometryInfo(winPtr);
    wmPtr->flags &= ~WM_ABOUT_TO_MAP;

    /*
     * Update _NET_WM_STATE hints:
     */
    UpdateNetWmState(wmPtr);

    /*
     * Map the window, then wait to be sure that the window manager has
     * processed the map operation.
     */

    XMapWindow(winPtr->display, wmPtr->wrapperPtr->window);
    if (wmPtr->hints.initial_state == NormalState) {
	WaitForMapNotify(winPtr, 1);
    }
}

/*
 *--------------------------------------------------------------
 *
 * TkWmUnmapWindow --
 *
 *	This function is invoked to unmap a top-level window. The only thing
 *	it does special is to wait for the window actually to be unmapped.
 *
 * Results:
 *	None.
 *
 * Side effects:
 *	Unmaps the window.
 *
 *--------------------------------------------------------------
 */

void
TkWmUnmapWindow(
    TkWindow *winPtr)		/* Top-level window that's about to be
				 * mapped. */
{
    /*
     * It seems to be important to wait after unmapping a top-level window
     * until the window really gets unmapped. I don't completely understand
     * all the interactions with the window manager, but if we go on without
     * waiting, and if the window is then mapped again quickly, events seem to
     * get lost so that we think the window isn't mapped when in fact it is
     * mapped. I suspect that this has something to do with the window manager
     * filtering Map events (and possily not filtering Unmap events?).
     */

    XUnmapWindow(winPtr->display, winPtr->wmInfoPtr->wrapperPtr->window);
    WaitForMapNotify(winPtr, 0);
}

/*
 *--------------------------------------------------------------
 *
 * TkWmDeadWindow --
 *
 *	This function is invoked when a top-level window is about to be
 *	deleted. It cleans up the wm-related data structures for the window.
 *
 * Results:
 *	None.
 *
 * Side effects:
 *	The WmInfo structure for winPtr gets freed up.
 *
 *--------------------------------------------------------------
 */

void
TkWmDeadWindow(
    TkWindow *winPtr)		/* Top-level window that's being deleted. */
{
    WmInfo *wmPtr = winPtr->wmInfoPtr;
    WmInfo *wmPtr2;

    if (wmPtr == NULL) {
	return;
    }
    if ((WmInfo *) winPtr->dispPtr->firstWmPtr == wmPtr) {
	winPtr->dispPtr->firstWmPtr = wmPtr->nextPtr;
    } else {
	WmInfo *prevPtr;

	for (prevPtr = (WmInfo *) winPtr->dispPtr->firstWmPtr; ;
		prevPtr = prevPtr->nextPtr) {
	    /* ASSERT: prevPtr != NULL [Bug 1789819] */
	    if (prevPtr->nextPtr == wmPtr) {
		prevPtr->nextPtr = wmPtr->nextPtr;
		break;
	    }
	}
    }
    if (wmPtr->title != NULL) {
	ckfree(wmPtr->title);
    }
    if (wmPtr->iconName != NULL) {
	ckfree(wmPtr->iconName);
    }
    if (wmPtr->iconDataPtr != NULL) {
	ckfree(wmPtr->iconDataPtr);
    }
    if (wmPtr->hints.flags & IconPixmapHint) {
	Tk_FreeBitmap(winPtr->display, wmPtr->hints.icon_pixmap);
    }
    if (wmPtr->hints.flags & IconMaskHint) {
	Tk_FreeBitmap(winPtr->display, wmPtr->hints.icon_mask);
    }
    if (wmPtr->leaderName != NULL) {
	ckfree(wmPtr->leaderName);
    }
    if (wmPtr->icon != NULL) {
	wmPtr2 = ((TkWindow *) wmPtr->icon)->wmInfoPtr;
	wmPtr2->iconFor = NULL;
	wmPtr2->withdrawn = 1;
    }
    if (wmPtr->iconFor != NULL) {
	wmPtr2 = ((TkWindow *) wmPtr->iconFor)->wmInfoPtr;
	wmPtr2->icon = NULL;
	wmPtr2->hints.flags &= ~IconWindowHint;
	UpdateHints((TkWindow *) wmPtr->iconFor);
    }
    if (wmPtr->menubar != NULL) {
	Tk_DestroyWindow(wmPtr->menubar);
    }
    if (wmPtr->wrapperPtr != NULL) {
	/*
	 * The rest of Tk doesn't know that we reparent the toplevel inside
	 * the wrapper, so reparent it back out again before deleting the
	 * wrapper; otherwise the toplevel will get deleted twice (once
	 * implicitly by the deletion of the wrapper).
	 */

	XUnmapWindow(winPtr->display, winPtr->window);
	XReparentWindow(winPtr->display, winPtr->window,
		XRootWindow(winPtr->display, winPtr->screenNum), 0, 0);
	Tk_DestroyWindow((Tk_Window) wmPtr->wrapperPtr);
    }
    while (wmPtr->protPtr != NULL) {
	ProtocolHandler *protPtr = wmPtr->protPtr;

	wmPtr->protPtr = protPtr->nextPtr;
	Tcl_EventuallyFree(protPtr, TCL_DYNAMIC);
    }
    if (wmPtr->cmdArgv != NULL) {
	ckfree(wmPtr->cmdArgv);
    }
    if (wmPtr->clientMachine != NULL) {
	ckfree(wmPtr->clientMachine);
    }
    if (wmPtr->flags & WM_UPDATE_PENDING) {
	Tcl_CancelIdleCall(UpdateGeometryInfo, winPtr);
    }

    /*
     * Reset all transient windows whose container is the dead window.
     */

    for (wmPtr2 = winPtr->dispPtr->firstWmPtr; wmPtr2 != NULL;
	    wmPtr2 = wmPtr2->nextPtr) {
	if (wmPtr2->containerPtr == winPtr) {
	    wmPtr->numTransients--;
	    Tk_DeleteEventHandler((Tk_Window) wmPtr2->containerPtr,
		    StructureNotifyMask, WmWaitMapProc, wmPtr2->winPtr);
	    wmPtr2->containerPtr = NULL;
	    if (!(wmPtr2->flags & WM_NEVER_MAPPED)) {
		XDeleteProperty(winPtr->display, wmPtr2->wrapperPtr->window,
			Tk_InternAtom((Tk_Window) winPtr, "WM_TRANSIENT_FOR"));

		/*
		 * FIXME: Need a call like Win32's UpdateWrapper() so we can
		 * recreate the wrapper and get rid of the transient window
		 * decorations.
		 */
	    }
	}
    }
    /* ASSERT: numTransients == 0 [Bug 1789819] */

    if (wmPtr->containerPtr != NULL) {
	wmPtr2 = wmPtr->containerPtr->wmInfoPtr;

	/*
	 * If we had a container, tell them that we aren't tied to them anymore
	 */

	if (wmPtr2 != NULL) {
	    wmPtr2->numTransients--;
	}
	Tk_DeleteEventHandler((Tk_Window) wmPtr->containerPtr,
		StructureNotifyMask, WmWaitMapProc, winPtr);
	wmPtr->containerPtr = NULL;
    }
    ckfree(wmPtr);
    winPtr->wmInfoPtr = NULL;
}

/*
 *--------------------------------------------------------------
 *
 * TkWmSetClass --
 *
 *	This function is invoked whenever a top-level window's class is
 *	changed. If the window has been mapped then this function updates the
 *	window manager property for the class. If the window hasn't been
 *	mapped, the update is deferred until just before the first mapping.
 *
 * Results:
 *	None.
 *
 * Side effects:
 *	A window property may get updated.
 *
 *--------------------------------------------------------------
 */

void
TkWmSetClass(
    TkWindow *winPtr)		/* Newly-created top-level window. */
{
    if (winPtr->wmInfoPtr->flags & WM_NEVER_MAPPED) {
	return;
    }

    if (winPtr->classUid != NULL) {
	XClassHint *classPtr;
	Tcl_DString name, ds;

	Tcl_UtfToExternalDString(NULL, winPtr->nameUid, -1, &name);
	Tcl_UtfToExternalDString(NULL, winPtr->classUid, -1, &ds);
	classPtr = XAllocClassHint();
	classPtr->res_name = Tcl_DStringValue(&name);
	classPtr->res_class = Tcl_DStringValue(&ds);
	XSetClassHint(winPtr->display, winPtr->wmInfoPtr->wrapperPtr->window,
		classPtr);
	XFree((char *) classPtr);
	Tcl_DStringFree(&name);
	Tcl_DStringFree(&ds);
    }
}

/*
 *----------------------------------------------------------------------
 *
 * Tk_WmObjCmd --
 *
 *	This function is invoked to process the "wm" Tcl command.
 *
 *----------------------------------------------------------------------
 */

int
Tk_WmObjCmd(
    ClientData clientData,	/* Main window associated with interpreter. */
    Tcl_Interp *interp,		/* Current interpreter. */
    int objc,			/* Number of arguments. */
    Tcl_Obj *const objv[])	/* Argument objects. */
{
    Tk_Window tkwin = (Tk_Window)clientData;
    static const char *const optionStrings[] = {
	"aspect", "attributes", "client", "colormapwindows",
	"command", "deiconify", "focusmodel", "forget",
	"frame", "geometry", "grid", "group", "iconbitmap",
	"iconify", "iconmask", "iconname", "iconphoto",
	"iconposition", "iconwindow", "manage", "maxsize",
	"minsize", "overrideredirect", "positionfrom",
	"protocol", "resizable", "sizefrom", "stackorder",
	"state", "title", "transient", "withdraw", NULL };
    enum options {
	WMOPT_ASPECT, WMOPT_ATTRIBUTES, WMOPT_CLIENT, WMOPT_COLORMAPWINDOWS,
	WMOPT_COMMAND, WMOPT_DEICONIFY, WMOPT_FOCUSMODEL, WMOPT_FORGET,
	WMOPT_FRAME, WMOPT_GEOMETRY, WMOPT_GRID, WMOPT_GROUP,
	WMOPT_ICONBITMAP,
	WMOPT_ICONIFY, WMOPT_ICONMASK, WMOPT_ICONNAME, WMOPT_ICONPHOTO,
	WMOPT_ICONPOSITION, WMOPT_ICONWINDOW, WMOPT_MANAGE, WMOPT_MAXSIZE,
	WMOPT_MINSIZE, WMOPT_OVERRIDEREDIRECT, WMOPT_POSITIONFROM,
	WMOPT_PROTOCOL, WMOPT_RESIZABLE, WMOPT_SIZEFROM, WMOPT_STACKORDER,
	WMOPT_STATE, WMOPT_TITLE, WMOPT_TRANSIENT, WMOPT_WITHDRAW };
    int index;
    const char *argv1;
    TkWindow *winPtr;
    Tk_Window targetWin;
    TkDisplay *dispPtr = ((TkWindow *) tkwin)->dispPtr;

    if (objc < 2) {
    wrongNumArgs:
	Tcl_WrongNumArgs(interp, 1, objv, "option window ?arg ...?");
	return TCL_ERROR;
    }

    argv1 = Tcl_GetString(objv[1]);
    if ((argv1[0] == 't') && (strncmp(argv1, "tracing", objv[1]->length) == 0)
	    && (objv[1]->length >= 3)) {
	int wmTracing;

	if ((objc != 2) && (objc != 3)) {
	    Tcl_WrongNumArgs(interp, 2, objv, "?boolean?");
	    return TCL_ERROR;
	}
	if (objc == 2) {
	    Tcl_SetObjResult(interp, Tcl_NewWideIntObj(
		    (dispPtr->flags & TK_DISPLAY_WM_TRACING) != 0));
	    return TCL_OK;
	}
	if (Tcl_GetBooleanFromObj(interp, objv[2], &wmTracing) != TCL_OK) {
	    return TCL_ERROR;
	}
	if (wmTracing) {
	    dispPtr->flags |= TK_DISPLAY_WM_TRACING;
	} else {
	    dispPtr->flags &= ~TK_DISPLAY_WM_TRACING;
	}
	return TCL_OK;
    }

    if (Tcl_GetIndexFromObjStruct(interp, objv[1], optionStrings,
	    sizeof(char *), "option", 0, &index) != TCL_OK) {
	return TCL_ERROR;
    }

    if (objc < 3) {
	goto wrongNumArgs;
    }

    if (TkGetWindowFromObj(interp, tkwin, objv[2], &targetWin) != TCL_OK) {
	return TCL_ERROR;
    }
    winPtr = (TkWindow *) targetWin;
    if (!Tk_IsTopLevel(winPtr) &&
	    (index != WMOPT_MANAGE) && (index != WMOPT_FORGET)) {
	Tcl_SetObjResult(interp, Tcl_ObjPrintf(
		"window \"%s\" isn't a top-level window", winPtr->pathName));
	Tcl_SetErrorCode(interp, "TK", "LOOKUP", "TOPLEVEL", winPtr->pathName,
		NULL);
	return TCL_ERROR;
    }

    switch ((enum options) index) {
    case WMOPT_ASPECT:
	return WmAspectCmd(tkwin, winPtr, interp, objc, objv);
    case WMOPT_ATTRIBUTES:
	return WmAttributesCmd(tkwin, winPtr, interp, objc, objv);
    case WMOPT_CLIENT:
	return WmClientCmd(tkwin, winPtr, interp, objc, objv);
    case WMOPT_COLORMAPWINDOWS:
	return WmColormapwindowsCmd(tkwin, winPtr, interp, objc, objv);
    case WMOPT_COMMAND:
	return WmCommandCmd(tkwin, winPtr, interp, objc, objv);
    case WMOPT_DEICONIFY:
	return WmDeiconifyCmd(tkwin, winPtr, interp, objc, objv);
    case WMOPT_FOCUSMODEL:
	return WmFocusmodelCmd(tkwin, winPtr, interp, objc, objv);
    case WMOPT_FORGET:
	return WmForgetCmd(tkwin, winPtr, interp, objc, objv);
    case WMOPT_FRAME:
	return WmFrameCmd(tkwin, winPtr, interp, objc, objv);
    case WMOPT_GEOMETRY:
	return WmGeometryCmd(tkwin, winPtr, interp, objc, objv);
    case WMOPT_GRID:
	return WmGridCmd(tkwin, winPtr, interp, objc, objv);
    case WMOPT_GROUP:
	return WmGroupCmd(tkwin, winPtr, interp, objc, objv);
    case WMOPT_ICONBITMAP:
	return WmIconbitmapCmd(tkwin, winPtr, interp, objc, objv);
    case WMOPT_ICONIFY:
	return WmIconifyCmd(tkwin, winPtr, interp, objc, objv);
    case WMOPT_ICONMASK:
	return WmIconmaskCmd(tkwin, winPtr, interp, objc, objv);
    case WMOPT_ICONNAME:
	return WmIconnameCmd(tkwin, winPtr, interp, objc, objv);
    case WMOPT_ICONPHOTO:
	return WmIconphotoCmd(tkwin, winPtr, interp, objc, objv);
    case WMOPT_ICONPOSITION:
	return WmIconpositionCmd(tkwin, winPtr, interp, objc, objv);
    case WMOPT_ICONWINDOW:
	return WmIconwindowCmd(tkwin, winPtr, interp, objc, objv);
    case WMOPT_MANAGE:
	return WmManageCmd(tkwin, winPtr, interp, objc, objv);
    case WMOPT_MAXSIZE:
	return WmMaxsizeCmd(tkwin, winPtr, interp, objc, objv);
    case WMOPT_MINSIZE:
	return WmMinsizeCmd(tkwin, winPtr, interp, objc, objv);
    case WMOPT_OVERRIDEREDIRECT:
	return WmOverrideredirectCmd(tkwin, winPtr, interp, objc, objv);
    case WMOPT_POSITIONFROM:
	return WmPositionfromCmd(tkwin, winPtr, interp, objc, objv);
    case WMOPT_PROTOCOL:
	return WmProtocolCmd(tkwin, winPtr, interp, objc, objv);
    case WMOPT_RESIZABLE:
	return WmResizableCmd(tkwin, winPtr, interp, objc, objv);
    case WMOPT_SIZEFROM:
	return WmSizefromCmd(tkwin, winPtr, interp, objc, objv);
    case WMOPT_STACKORDER:
	return WmStackorderCmd(tkwin, winPtr, interp, objc, objv);
    case WMOPT_STATE:
	return WmStateCmd(tkwin, winPtr, interp, objc, objv);
    case WMOPT_TITLE:
	return WmTitleCmd(tkwin, winPtr, interp, objc, objv);
    case WMOPT_TRANSIENT:
	return WmTransientCmd(tkwin, winPtr, interp, objc, objv);
    case WMOPT_WITHDRAW:
	return WmWithdrawCmd(tkwin, winPtr, interp, objc, objv);
    }

    /* This should not happen */
    return TCL_ERROR;
}

/*
 *----------------------------------------------------------------------
 *
 * WmAspectCmd --
 *
 *	This function is invoked to process the "wm aspect" Tcl command. See
 *	the user documentation for details on what it does.
 *
 * Results:
 *	A standard Tcl result.
 *
 * Side effects:
 *	See the user documentation.
 *
 *----------------------------------------------------------------------
 */

static int
WmAspectCmd(
    Tk_Window tkwin,		/* Main window of the application. */
    TkWindow *winPtr,		/* Toplevel to work with */
    Tcl_Interp *interp,		/* Current interpreter. */
    int objc,			/* Number of arguments. */
    Tcl_Obj *const objv[])	/* Argument objects. */
{
    WmInfo *wmPtr = winPtr->wmInfoPtr;
    int numer1, denom1, numer2, denom2;
    (void)tkwin;

    if ((objc != 3) && (objc != 7)) {
	Tcl_WrongNumArgs(interp, 2, objv,
		"window ?minNumer minDenom maxNumer maxDenom?");
	return TCL_ERROR;
    }
    if (objc == 3) {
	if (wmPtr->sizeHintsFlags & PAspect) {
	    Tcl_Obj *results[4];

	    results[0] = Tcl_NewWideIntObj(wmPtr->minAspect.x);
	    results[1] = Tcl_NewWideIntObj(wmPtr->minAspect.y);
	    results[2] = Tcl_NewWideIntObj(wmPtr->maxAspect.x);
	    results[3] = Tcl_NewWideIntObj(wmPtr->maxAspect.y);
	    Tcl_SetObjResult(interp, Tcl_NewListObj(4, results));
	}
	return TCL_OK;
    }
    if (*Tcl_GetString(objv[3]) == '\0') {
	wmPtr->sizeHintsFlags &= ~PAspect;
    } else {
	if ((Tcl_GetIntFromObj(interp, objv[3], &numer1) != TCL_OK)
		|| (Tcl_GetIntFromObj(interp, objv[4], &denom1) != TCL_OK)
		|| (Tcl_GetIntFromObj(interp, objv[5], &numer2) != TCL_OK)
		|| (Tcl_GetIntFromObj(interp, objv[6], &denom2) != TCL_OK)) {
	    return TCL_ERROR;
	}
	if ((numer1 <= 0) || (denom1 <= 0) || (numer2 <= 0) ||
		(denom2 <= 0)) {
	    Tcl_SetObjResult(interp, Tcl_NewStringObj(
		    "aspect number can't be <= 0", -1));
	    Tcl_SetErrorCode(interp, "TK", "VALUE", "ASPECT", NULL);
	    return TCL_ERROR;
	}
	wmPtr->minAspect.x = numer1;
	wmPtr->minAspect.y = denom1;
	wmPtr->maxAspect.x = numer2;
	wmPtr->maxAspect.y = denom2;
	wmPtr->sizeHintsFlags |= PAspect;
    }
    wmPtr->flags |= WM_UPDATE_SIZE_HINTS;
    WmUpdateGeom(wmPtr, winPtr);
    return TCL_OK;
}

/*
 *----------------------------------------------------------------------
 *
 * WmSetAttribute --
 *
 * 	Helper routine for WmAttributesCmd. Sets the value of the specified
 * 	attribute.
 *
 * Returns:
 *
 * 	TCL_OK if successful, TCL_ERROR otherwise. In case of an error, leaves
 * 	a message in the interpreter's result.
 *
 *----------------------------------------------------------------------
 */

static int
WmSetAttribute(
    TkWindow *winPtr,		/* Toplevel to work with */
    Tcl_Interp *interp,		/* Current interpreter */
    WmAttribute attribute,	/* Code of attribute to set */
    Tcl_Obj *value)		/* New value */
{
    WmInfo *wmPtr = winPtr->wmInfoPtr;

    switch (attribute) {
    case WMATT_ALPHA: {
	unsigned long opacity;	/* 0=transparent, 0xFFFFFFFF=opaque */

	if (TCL_OK != Tcl_GetDoubleFromObj(interp, value,
		&wmPtr->reqState.alpha)) {
	    return TCL_ERROR;
	}
	if (wmPtr->reqState.alpha < 0.0) {
	    wmPtr->reqState.alpha = 0.0;
	}
	if (wmPtr->reqState.alpha > 1.0) {
	    wmPtr->reqState.alpha = 1.0;
	}

	if (!wmPtr->wrapperPtr) {
	    break;
	}

	opacity = 0xFFFFFFFFul * wmPtr->reqState.alpha;
	SetWindowProperty(wmPtr->wrapperPtr, "_NET_WM_WINDOW_OPACITY",
		XA_CARDINAL, 32, &opacity, 1L);
	wmPtr->attributes.alpha = wmPtr->reqState.alpha;

	break;
    }
    case WMATT_TOPMOST:
	if (Tcl_GetBooleanFromObj(interp, value,
		&wmPtr->reqState.topmost) != TCL_OK) {
	    return TCL_ERROR;
	}
	SetNetWmState(winPtr, "_NET_WM_STATE_ABOVE", wmPtr->reqState.topmost);
	break;
    case WMATT_TYPE:
	if (TCL_OK != SetNetWmType(winPtr, value))
	    return TCL_ERROR;
	break;
    case WMATT_ZOOMED:
	if (Tcl_GetBooleanFromObj(interp, value,
		&wmPtr->reqState.zoomed) != TCL_OK) {
	    return TCL_ERROR;
	}
	SetNetWmState(winPtr, "_NET_WM_STATE_MAXIMIZED_VERT",
		wmPtr->reqState.zoomed);
	SetNetWmState(winPtr, "_NET_WM_STATE_MAXIMIZED_HORZ",
		wmPtr->reqState.zoomed);
	break;
    case WMATT_FULLSCREEN:
	if (Tcl_GetBooleanFromObj(interp, value,
		&wmPtr->reqState.fullscreen) != TCL_OK) {
	    return TCL_ERROR;
	}
	SetNetWmState(winPtr, "_NET_WM_STATE_FULLSCREEN",
		wmPtr->reqState.fullscreen);
	break;
    case _WMATT_LAST_ATTRIBUTE:
	return TCL_ERROR;
    }
    return TCL_OK;
}

/*
 *----------------------------------------------------------------------
 *
 * WmGetAttribute --
 *
 * 	Helper routine for WmAttributesCmd. Returns the current value of the
 * 	specified attribute.
 *
 * See also: CheckNetWmState().
 *
 *----------------------------------------------------------------------
 */

static Tcl_Obj *
WmGetAttribute(
    TkWindow *winPtr,		/* Toplevel to work with */
    WmAttribute attribute)	/* Code of attribute to get */
{
    WmInfo *wmPtr = winPtr->wmInfoPtr;

    switch (attribute) {
    case WMATT_ALPHA:
	return Tcl_NewDoubleObj(wmPtr->attributes.alpha);
    case WMATT_TOPMOST:
	return Tcl_NewWideIntObj(wmPtr->attributes.topmost != 0);
    case WMATT_ZOOMED:
	return Tcl_NewWideIntObj(wmPtr->attributes.zoomed != 0);
    case WMATT_FULLSCREEN:
	return Tcl_NewWideIntObj(wmPtr->attributes.fullscreen != 0);
    case WMATT_TYPE:
	return GetNetWmType(winPtr);
    case _WMATT_LAST_ATTRIBUTE:
	break;
    }
    return NULL;
}

/*
 *----------------------------------------------------------------------
 *
 * WmAttributesCmd --
 *
 *	This function is invoked to process the "wm attributes" Tcl command.
 *
 * Syntax:
 *
 * 	wm attributes $win ?-attribute ?value attribute value...??
 *
 * Notes:
 *
 *	Attributes of mapped windows are set by sending a _NET_WM_STATE
 *	ClientMessage to the root window (see SetNetWmState). For withdrawn
 *	windows, we keep track of the requested attribute state, and set the
 *	_NET_WM_STATE property ourselves immediately prior to mapping the
 *	window.
 *
 * See also: TIP#231, EWMH.
 *
 *----------------------------------------------------------------------
 */

static int
WmAttributesCmd(
    Tk_Window tkwin,		/* Main window of the application. */
    TkWindow *winPtr,		/* Toplevel to work with */
    Tcl_Interp *interp,		/* Current interpreter. */
    int objc,			/* Number of arguments. */
    Tcl_Obj *const objv[])	/* Argument objects. */
{
    int attribute = 0;
    (void)tkwin;

    if (objc == 3) {		/* wm attributes $win */
	Tcl_Obj *result = Tcl_NewListObj(0,0);

	for (attribute = 0; attribute < _WMATT_LAST_ATTRIBUTE; ++attribute) {
	    Tcl_ListObjAppendElement(interp, result,
		    Tcl_NewStringObj(WmAttributeNames[attribute], -1));
	    Tcl_ListObjAppendElement(interp, result,
		    WmGetAttribute(winPtr, (WmAttribute)attribute));
	}
	Tcl_SetObjResult(interp, result);
	return TCL_OK;
    } else if (objc == 4) {	/* wm attributes $win -attribute */
	if (Tcl_GetIndexFromObjStruct(interp, objv[3], WmAttributeNames,
		sizeof(char *), "attribute", 0, &attribute) != TCL_OK) {
	    return TCL_ERROR;
	}
	Tcl_SetObjResult(interp, WmGetAttribute(winPtr, (WmAttribute)attribute));
	return TCL_OK;
    } else if ((objc - 3) % 2 == 0) {	/* wm attributes $win -att value... */
	int i;

	for (i = 3; i < objc; i += 2) {
	    if (Tcl_GetIndexFromObjStruct(interp, objv[i], WmAttributeNames,
		    sizeof(char *), "attribute", 0, &attribute) != TCL_OK) {
		return TCL_ERROR;
	    }
	    if (WmSetAttribute(winPtr,interp,(WmAttribute)attribute,objv[i+1]) != TCL_OK) {
		return TCL_ERROR;
	    }
	}
	return TCL_OK;
    }

    Tcl_WrongNumArgs(interp, 2, objv, "window ?-attribute ?value ...??");
    return TCL_ERROR;
}

/*
 *----------------------------------------------------------------------
 *
 * WmClientCmd --
 *
 *	This function is invoked to process the "wm client" Tcl command. See
 *	the user documentation for details on what it does.
 *
 * Results:
 *	A standard Tcl result.
 *
 * Side effects:
 *	See the user documentation.
 *
 *----------------------------------------------------------------------
 */

static int
WmClientCmd(
    Tk_Window tkwin,		/* Main window of the application. */
    TkWindow *winPtr,		/* Toplevel to work with */
    Tcl_Interp *interp,		/* Current interpreter. */
    int objc,			/* Number of arguments. */
    Tcl_Obj *const objv[])	/* Argument objects. */
{
    WmInfo *wmPtr = winPtr->wmInfoPtr;
    const char *argv3;
    (void)tkwin;

    if ((objc != 3) && (objc != 4)) {
	Tcl_WrongNumArgs(interp, 2, objv, "window ?name?");
	return TCL_ERROR;
    }
    if (objc == 3) {
	if (wmPtr->clientMachine != NULL) {
	    Tcl_SetObjResult(interp,
		    Tcl_NewStringObj(wmPtr->clientMachine, -1));
	}
	return TCL_OK;
    }
    argv3 = Tcl_GetString(objv[3]);
    if (argv3[0] == 0) {
	if (wmPtr->clientMachine != NULL) {
	    ckfree(wmPtr->clientMachine);
	    wmPtr->clientMachine = NULL;
	    if (!(wmPtr->flags & WM_NEVER_MAPPED)) {
		XDeleteProperty(winPtr->display, wmPtr->wrapperPtr->window,
			Tk_InternAtom((Tk_Window) winPtr,
				"WM_CLIENT_MACHINE"));
	    }
	}
	return TCL_OK;
    }
    if (wmPtr->clientMachine != NULL) {
	ckfree(wmPtr->clientMachine);
    }
    wmPtr->clientMachine = (char *)ckalloc(objv[3]->length + 1);
    strcpy(wmPtr->clientMachine, argv3);
    if (!(wmPtr->flags & WM_NEVER_MAPPED)) {
	XTextProperty textProp;
	Tcl_DString ds;

	Tcl_UtfToExternalDString(NULL, wmPtr->clientMachine, -1, &ds);
	if (XStringListToTextProperty(&(Tcl_DStringValue(&ds)), 1,
		&textProp) != 0) {
	    unsigned long pid = (unsigned long) getpid();

	    XSetWMClientMachine(winPtr->display, wmPtr->wrapperPtr->window,
		    &textProp);
	    XFree((char *) textProp.value);

	    /*
	     * Inform the server (and more particularly any session manager)
	     * what our process ID is. We only do this when the CLIENT_MACHINE
	     * property is set since the spec for _NET_WM_PID requires that to
	     * be set too.
	     */

	    SetWindowProperty(wmPtr->wrapperPtr, "_NET_WM_PID", XA_CARDINAL,
		    32, &pid, 1);
	}
	Tcl_DStringFree(&ds);
    }
    return TCL_OK;
}

/*
 *----------------------------------------------------------------------
 *
 * WmColormapwindowsCmd --
 *
 *	This function is invoked to process the "wm colormapwindows" Tcl
 *	command. See the user documentation for details on what it does.
 *
 * Results:
 *	A standard Tcl result.
 *
 * Side effects:
 *	See the user documentation.
 *
 *----------------------------------------------------------------------
 */

static int
WmColormapwindowsCmd(
    Tk_Window tkwin,		/* Main window of the application. */
    TkWindow *winPtr,		/* Toplevel to work with */
    Tcl_Interp *interp,		/* Current interpreter. */
    int objc,			/* Number of arguments. */
    Tcl_Obj *const objv[])	/* Argument objects. */
{
    WmInfo *wmPtr = winPtr->wmInfoPtr;
    Window *cmapList;
    TkWindow *winPtr2;
    int count, i, windowObjc, gotToplevel;
    Tcl_Obj **windowObjv, *resultObj;

    if ((objc != 3) && (objc != 4)) {
	Tcl_WrongNumArgs(interp, 2, objv, "window ?windowList?");
	return TCL_ERROR;
    }
    Tk_MakeWindowExist((Tk_Window) winPtr);
    if (wmPtr->wrapperPtr == NULL) {
	CreateWrapper(wmPtr);
    }
    if (objc == 3) {
	if (XGetWMColormapWindows(winPtr->display,
		wmPtr->wrapperPtr->window, &cmapList, &count) == 0) {
	    return TCL_OK;
	}
	resultObj = Tcl_NewObj();
	for (i = 0; i < count; i++) {
	    if ((i == (count-1))
		    && (wmPtr->flags & WM_ADDED_TOPLEVEL_COLORMAP)) {
		break;
	    }
	    winPtr2 = (TkWindow *)
		   Tk_IdToWindow(winPtr->display, cmapList[i]);
	    if (winPtr2 == NULL) {
		Tcl_ListObjAppendElement(NULL, resultObj,
			Tcl_ObjPrintf("0x%lx", cmapList[i]));
	    } else {
		Tcl_ListObjAppendElement(NULL, resultObj,
			Tcl_NewStringObj(winPtr2->pathName, -1));
	    }
	}
	XFree((char *) cmapList);
	Tcl_SetObjResult(interp, resultObj);
	return TCL_OK;
    }
    if (Tcl_ListObjGetElements(interp, objv[3], &windowObjc, &windowObjv)
	    != TCL_OK) {
	return TCL_ERROR;
    }
    cmapList = (Window *)ckalloc((windowObjc+1) * sizeof(Window));
    gotToplevel = 0;
    for (i = 0; i < windowObjc; i++) {
	Tk_Window mapWin;

	if (TkGetWindowFromObj(interp, tkwin, windowObjv[i],
		&mapWin) != TCL_OK) {
	    ckfree(cmapList);
	    return TCL_ERROR;
	}
	winPtr2 = (TkWindow *) mapWin;
	if (winPtr2 == winPtr) {
	    gotToplevel = 1;
	}
	if (winPtr2->window == None) {
	    Tk_MakeWindowExist((Tk_Window) winPtr2);
	}
	cmapList[i] = winPtr2->window;
    }
    if (!gotToplevel) {
	wmPtr->flags |= WM_ADDED_TOPLEVEL_COLORMAP;
	cmapList[windowObjc] = wmPtr->wrapperPtr->window;
	windowObjc++;
    } else {
	wmPtr->flags &= ~WM_ADDED_TOPLEVEL_COLORMAP;
    }
    wmPtr->flags |= WM_COLORMAPS_EXPLICIT;
    XSetWMColormapWindows(winPtr->display, wmPtr->wrapperPtr->window,
	    cmapList, windowObjc);
    ckfree(cmapList);
    return TCL_OK;
}

/*
 *----------------------------------------------------------------------
 *
 * WmCommandCmd --
 *
 *	This function is invoked to process the "wm command" Tcl command. See
 *	the user documentation for details on what it does.
 *
 * Results:
 *	A standard Tcl result.
 *
 * Side effects:
 *	See the user documentation.
 *
 *----------------------------------------------------------------------
 */

static int
WmCommandCmd(
    Tk_Window tkwin,		/* Main window of the application. */
    TkWindow *winPtr,		/* Toplevel to work with */
    Tcl_Interp *interp,		/* Current interpreter. */
    int objc,			/* Number of arguments. */
    Tcl_Obj *const objv[])	/* Argument objects. */
{
    WmInfo *wmPtr = winPtr->wmInfoPtr;
    const char *argv3;
    int cmdArgc;
    const char **cmdArgv;
    (void)tkwin;

    if ((objc != 3) && (objc != 4)) {
	Tcl_WrongNumArgs(interp, 2, objv, "window ?value?");
	return TCL_ERROR;
    }
    if (objc == 3) {
	if (wmPtr->cmdArgv != NULL) {
	    char *arg = Tcl_Merge(wmPtr->cmdArgc, wmPtr->cmdArgv);

	    Tcl_SetObjResult(interp, Tcl_NewStringObj(arg, -1));
	    ckfree(arg);
	}
	return TCL_OK;
    }
    argv3 = Tcl_GetString(objv[3]);
    if (argv3[0] == 0) {
	if (wmPtr->cmdArgv != NULL) {
	    ckfree(wmPtr->cmdArgv);
	    wmPtr->cmdArgv = NULL;
	    if (!(wmPtr->flags & WM_NEVER_MAPPED)) {
		XDeleteProperty(winPtr->display, wmPtr->wrapperPtr->window,
			Tk_InternAtom((Tk_Window) winPtr, "WM_COMMAND"));
	    }
	}
	return TCL_OK;
    }
    if (Tcl_SplitList(interp, argv3, &cmdArgc, &cmdArgv) != TCL_OK) {
	return TCL_ERROR;
    }
    if (wmPtr->cmdArgv != NULL) {
	ckfree(wmPtr->cmdArgv);
    }
    wmPtr->cmdArgc = cmdArgc;
    wmPtr->cmdArgv = cmdArgv;
    if (!(wmPtr->flags & WM_NEVER_MAPPED)) {
	UpdateCommand(winPtr);
    }
    return TCL_OK;
}

/*
 *----------------------------------------------------------------------
 *
 * WmDeiconifyCmd --
 *
 *	This function is invoked to process the "wm deiconify" Tcl command.
 *	See the user documentation for details on what it does.
 *
 * Results:
 *	A standard Tcl result.
 *
 * Side effects:
 *	See the user documentation.
 *
 *----------------------------------------------------------------------
 */

static int
WmDeiconifyCmd(
    Tk_Window tkwin,		/* Main window of the application. */
    TkWindow *winPtr,		/* Toplevel to work with */
    Tcl_Interp *interp,		/* Current interpreter. */
    int objc,			/* Number of arguments. */
    Tcl_Obj *const objv[])	/* Argument objects. */
{
    WmInfo *wmPtr = winPtr->wmInfoPtr;
    (void)tkwin;

    if (objc != 3) {
	Tcl_WrongNumArgs(interp, 2, objv, "window");
	return TCL_ERROR;
    }
    if (wmPtr->iconFor != NULL) {
	Tcl_SetObjResult(interp, Tcl_ObjPrintf(
		"can't deiconify %s: it is an icon for %s",
		Tcl_GetString(objv[2]), Tk_PathName(wmPtr->iconFor)));
	Tcl_SetErrorCode(interp, "TK", "WM", "DEICONIFY", "ICON", NULL);
	return TCL_ERROR;
    }
    if (winPtr->flags & TK_EMBEDDED) {
	Tcl_SetObjResult(interp, Tcl_ObjPrintf(
		"can't deiconify %s: it is an embedded window",
		winPtr->pathName));
	Tcl_SetErrorCode(interp, "TK", "WM", "DEICONIFY", "EMBEDDED", NULL);
	return TCL_ERROR;
    }
    wmPtr->flags &= ~WM_WITHDRAWN;
    TkpWmSetState(winPtr, NormalState);
    return TCL_OK;
}

/*
 *----------------------------------------------------------------------
 *
 * WmFocusmodelCmd --
 *
 *	This function is invoked to process the "wm focusmodel" Tcl command.
 *	See the user documentation for details on what it does.
 *
 * Results:
 *	A standard Tcl result.
 *
 * Side effects:
 *	See the user documentation.
 *
 *----------------------------------------------------------------------
 */

static int
WmFocusmodelCmd(
    Tk_Window tkwin,		/* Main window of the application. */
    TkWindow *winPtr,		/* Toplevel to work with */
    Tcl_Interp *interp,		/* Current interpreter. */
    int objc,			/* Number of arguments. */
    Tcl_Obj *const objv[])	/* Argument objects. */
{
    WmInfo *wmPtr = winPtr->wmInfoPtr;
    static const char *const optionStrings[] = {
	"active", "passive", NULL };
    enum options {
	OPT_ACTIVE, OPT_PASSIVE };
    int index;
    (void)tkwin;

    if ((objc != 3) && (objc != 4)) {
	Tcl_WrongNumArgs(interp, 2, objv, "window ?active|passive?");
	return TCL_ERROR;
    }
    if (objc == 3) {
	Tcl_SetObjResult(interp, Tcl_NewStringObj(
		wmPtr->hints.input ? "passive" : "active", -1));
	return TCL_OK;
    }

    if (Tcl_GetIndexFromObjStruct(interp, objv[3], optionStrings,
	    sizeof(char *), "argument", 0, &index) != TCL_OK) {
	return TCL_ERROR;
    }
    if (index == OPT_ACTIVE) {
	wmPtr->hints.input = False;
    } else { /* OPT_PASSIVE */
	wmPtr->hints.input = True;
    }
    UpdateHints(winPtr);
    return TCL_OK;
}

/*
 *----------------------------------------------------------------------
 *
 * WmForgetCmd --
 *
 *	This procedure is invoked to process the "wm forget" Tcl command. See
 *	the user documentation for details on what it does.
 *
 * Results:
 *	A standard Tcl result.
 *
 * Side effects:
 *	See the user documentation.
 *
 *----------------------------------------------------------------------
 */

static int
WmForgetCmd(
    Tk_Window tkwin,		/* Main window of the application. */
    TkWindow *winPtr,		/* Toplevel or Frame to work with */
    Tcl_Interp *interp,		/* Current interpreter. */
    int objc,			/* Number of arguments. */
    Tcl_Obj *const objv[])	/* Argument objects. */
{
    Tk_Window frameWin = (Tk_Window) winPtr;
    (void)tkwin;
    (void)interp;
    (void)objc;
    (void)objv;

    if (Tk_IsTopLevel(frameWin)) {
	TkFocusJoin(winPtr);
	Tk_UnmapWindow(frameWin);
	TkWmDeadWindow(winPtr);
	winPtr->flags &=
		~(TK_TOP_HIERARCHY|TK_TOP_LEVEL|TK_HAS_WRAPPER|TK_WIN_MANAGED);
	RemapWindows(winPtr, winPtr->parentPtr);

        /*
         * Make sure wm no longer manages this window
         */
        Tk_ManageGeometry(frameWin, NULL, NULL);

	/*
	 * Flags (above) must be cleared before calling TkMapTopFrame (below).
	 */

	TkMapTopFrame(frameWin);
    } else {
	/*
	 * Already not managed by wm - ignore it.
	 */
    }
    return TCL_OK;
}

/*
 *----------------------------------------------------------------------
 *
 * WmFrameCmd --
 *
 *	This function is invoked to process the "wm frame" Tcl command. See
 *	the user documentation for details on what it does.
 *
 * Results:
 *	A standard Tcl result.
 *
 * Side effects:
 *	See the user documentation.
 *
 *----------------------------------------------------------------------
 */

static int
WmFrameCmd(
    Tk_Window tkwin,		/* Main window of the application. */
    TkWindow *winPtr,		/* Toplevel to work with */
    Tcl_Interp *interp,		/* Current interpreter. */
    int objc,			/* Number of arguments. */
    Tcl_Obj *const objv[])	/* Argument objects. */
{
    WmInfo *wmPtr = winPtr->wmInfoPtr;
    Window window;
    char buf[TCL_INTEGER_SPACE];
    (void)tkwin;

    if (objc != 3) {
	Tcl_WrongNumArgs(interp, 2, objv, "window");
	return TCL_ERROR;
    }
    window = wmPtr->reparent;
    if (window == None) {
	window = Tk_WindowId((Tk_Window) winPtr);
    }
    sprintf(buf, "0x%" TCL_Z_MODIFIER "x", (size_t)window);
    Tcl_SetObjResult(interp, Tcl_NewStringObj(buf, -1));
    return TCL_OK;
}

/*
 *----------------------------------------------------------------------
 *
 * WmGeometryCmd --
 *
 *	This function is invoked to process the "wm geometry" Tcl command.
 *	See the user documentation for details on what it does.
 *
 * Results:
 *	A standard Tcl result.
 *
 * Side effects:
 *	See the user documentation.
 *
 *----------------------------------------------------------------------
 */

static int
WmGeometryCmd(
    Tk_Window tkwin,		/* Main window of the application. */
    TkWindow *winPtr,		/* Toplevel to work with */
    Tcl_Interp *interp,		/* Current interpreter. */
    int objc,			/* Number of arguments. */
    Tcl_Obj *const objv[])	/* Argument objects. */
{
    WmInfo *wmPtr = winPtr->wmInfoPtr;
    char xSign, ySign;
    int width, height;
    const char *argv3;
    (void)tkwin;

    if ((objc != 3) && (objc != 4)) {
	Tcl_WrongNumArgs(interp, 2, objv, "window ?newGeometry?");
	return TCL_ERROR;
    }
    if (objc == 3) {
	xSign = (wmPtr->flags & WM_NEGATIVE_X) ? '-' : '+';
	ySign = (wmPtr->flags & WM_NEGATIVE_Y) ? '-' : '+';
	if (wmPtr->gridWin != NULL) {
	    width = wmPtr->reqGridWidth + (winPtr->changes.width
		    - winPtr->reqWidth)/wmPtr->widthInc;
	    height = wmPtr->reqGridHeight + (winPtr->changes.height
		    - winPtr->reqHeight)/wmPtr->heightInc;
	} else {
	    width = winPtr->changes.width;
	    height = winPtr->changes.height;
	}
	Tcl_SetObjResult(interp, Tcl_ObjPrintf("%dx%d%c%d%c%d",
		width, height, xSign, wmPtr->x, ySign, wmPtr->y));
	return TCL_OK;
    }
    argv3 = Tcl_GetString(objv[3]);
    if (*argv3 == '\0') {
	wmPtr->width = -1;
	wmPtr->height = -1;
	WmUpdateGeom(wmPtr, winPtr);
	return TCL_OK;
    }
    return ParseGeometry(interp, argv3, winPtr);
}

/*
 *----------------------------------------------------------------------
 *
 * WmGridCmd --
 *
 *	This function is invoked to process the "wm grid" Tcl command. See the
 *	user documentation for details on what it does.
 *
 * Results:
 *	A standard Tcl result.
 *
 * Side effects:
 *	See the user documentation.
 *
 *----------------------------------------------------------------------
 */

static int
WmGridCmd(
    Tk_Window tkwin,		/* Main window of the application. */
    TkWindow *winPtr,		/* Toplevel to work with */
    Tcl_Interp *interp,		/* Current interpreter. */
    int objc,			/* Number of arguments. */
    Tcl_Obj *const objv[])	/* Argument objects. */
{
    WmInfo *wmPtr = winPtr->wmInfoPtr;
    int reqWidth, reqHeight, widthInc, heightInc;
    (void)tkwin;

    if ((objc != 3) && (objc != 7)) {
	Tcl_WrongNumArgs(interp, 2, objv,
		"window ?baseWidth baseHeight widthInc heightInc?");
	return TCL_ERROR;
    }
    if (objc == 3) {
	if (wmPtr->sizeHintsFlags & PBaseSize) {
	    Tcl_Obj *results[4];

	    results[0] = Tcl_NewWideIntObj(wmPtr->reqGridWidth);
	    results[1] = Tcl_NewWideIntObj(wmPtr->reqGridHeight);
	    results[2] = Tcl_NewWideIntObj(wmPtr->widthInc);
	    results[3] = Tcl_NewWideIntObj(wmPtr->heightInc);
	    Tcl_SetObjResult(interp, Tcl_NewListObj(4, results));
	}
	return TCL_OK;
    }
    if (*Tcl_GetString(objv[3]) == '\0') {
	/*
	 * Turn off gridding and reset the width and height to make sense as
	 * ungridded numbers.
	 */

	wmPtr->sizeHintsFlags &= ~(PBaseSize|PResizeInc);
	if (wmPtr->width != -1) {
	    wmPtr->width = winPtr->reqWidth + (wmPtr->width
		    - wmPtr->reqGridWidth)*wmPtr->widthInc;
	    wmPtr->height = winPtr->reqHeight + (wmPtr->height
		    - wmPtr->reqGridHeight)*wmPtr->heightInc;
	}
	wmPtr->widthInc = 1;
	wmPtr->heightInc = 1;
    } else {
	if ((Tcl_GetIntFromObj(interp, objv[3], &reqWidth) != TCL_OK)
		|| (Tcl_GetIntFromObj(interp, objv[4], &reqHeight) != TCL_OK)
		|| (Tcl_GetIntFromObj(interp, objv[5], &widthInc) != TCL_OK)
		|| (Tcl_GetIntFromObj(interp, objv[6], &heightInc) !=TCL_OK)) {
	    return TCL_ERROR;
	}
	if (reqWidth < 0) {
	    Tcl_SetObjResult(interp, Tcl_NewStringObj(
		    "baseWidth can't be < 0", -1));
	    Tcl_SetErrorCode(interp, "TK", "VALUE", "GRID", NULL);
	    return TCL_ERROR;
	}
	if (reqHeight < 0) {
	    Tcl_SetObjResult(interp, Tcl_NewStringObj(
		    "baseHeight can't be < 0", -1));
	    Tcl_SetErrorCode(interp, "TK", "VALUE", "GRID", NULL);
	    return TCL_ERROR;
	}
	if (widthInc <= 0) {
	    Tcl_SetObjResult(interp, Tcl_NewStringObj(
		    "widthInc can't be <= 0", -1));
	    Tcl_SetErrorCode(interp, "TK", "VALUE", "GRID", NULL);
	    return TCL_ERROR;
	}
	if (heightInc <= 0) {
	    Tcl_SetObjResult(interp, Tcl_NewStringObj(
		    "heightInc can't be <= 0", -1));
	    Tcl_SetErrorCode(interp, "TK", "VALUE", "GRID", NULL);
	    return TCL_ERROR;
	}
	Tk_SetGrid((Tk_Window) winPtr, reqWidth, reqHeight, widthInc,
		heightInc);
    }
    wmPtr->flags |= WM_UPDATE_SIZE_HINTS;
    WmUpdateGeom(wmPtr, winPtr);
    return TCL_OK;
}

/*
 *----------------------------------------------------------------------
 *
 * WmGroupCmd --
 *
 *	This function is invoked to process the "wm group" Tcl command. See
 *	the user documentation for details on what it does.
 *
 * Results:
 *	A standard Tcl result.
 *
 * Side effects:
 *	See the user documentation.
 *
 *----------------------------------------------------------------------
 */

static int
WmGroupCmd(
    Tk_Window tkwin,		/* Main window of the application. */
    TkWindow *winPtr,		/* Toplevel to work with */
    Tcl_Interp *interp,		/* Current interpreter. */
    int objc,			/* Number of arguments. */
    Tcl_Obj *const objv[])	/* Argument objects. */
{
    WmInfo *wmPtr = winPtr->wmInfoPtr;
    Tk_Window tkwin2;
    WmInfo *wmPtr2;
    const char *argv3;

    if ((objc != 3) && (objc != 4)) {
	Tcl_WrongNumArgs(interp, 2, objv, "window ?pathName?");
	return TCL_ERROR;
    }
    if (objc == 3) {
	if (wmPtr->hints.flags & WindowGroupHint) {
	    Tcl_SetObjResult(interp, Tcl_NewStringObj(wmPtr->leaderName, -1));
	}
	return TCL_OK;
    }
    argv3 = Tcl_GetString(objv[3]);
    if (*argv3 == '\0') {
	wmPtr->hints.flags &= ~WindowGroupHint;
	if (wmPtr->leaderName != NULL) {
	    ckfree(wmPtr->leaderName);
	}
	wmPtr->leaderName = NULL;
    } else {
	if (TkGetWindowFromObj(interp, tkwin, objv[3], &tkwin2) != TCL_OK) {
	    return TCL_ERROR;
	}
	while (!Tk_TopWinHierarchy(tkwin2)) {
	    /*
	     * Ensure that the group leader is actually a Tk toplevel.
	     */

	    tkwin2 = Tk_Parent(tkwin2);
	}
	Tk_MakeWindowExist(tkwin2);
	wmPtr2 = ((TkWindow *) tkwin2)->wmInfoPtr;
	if (wmPtr2->wrapperPtr == NULL) {
	    CreateWrapper(wmPtr2);
	}
	if (wmPtr->leaderName != NULL) {
	    ckfree(wmPtr->leaderName);
	}
	wmPtr->hints.window_group = Tk_WindowId(wmPtr2->wrapperPtr);
	wmPtr->hints.flags |= WindowGroupHint;
	wmPtr->leaderName = (char *)ckalloc(objv[3]->length + 1);
	strcpy(wmPtr->leaderName, argv3);
    }
    UpdateHints(winPtr);
    return TCL_OK;
}

/*
 *----------------------------------------------------------------------
 *
 * WmIconbitmapCmd --
 *
 *	This function is invoked to process the "wm iconbitmap" Tcl command.
 *	See the user documentation for details on what it does.
 *
 * Results:
 *	A standard Tcl result.
 *
 * Side effects:
 *	See the user documentation.
 *
 *----------------------------------------------------------------------
 */

static int
WmIconbitmapCmd(
    Tk_Window tkwin,		/* Main window of the application. */
    TkWindow *winPtr,		/* Toplevel to work with */
    Tcl_Interp *interp,		/* Current interpreter. */
    int objc,			/* Number of arguments. */
    Tcl_Obj *const objv[])	/* Argument objects. */
{
    WmInfo *wmPtr = winPtr->wmInfoPtr;
    Pixmap pixmap;
    const char *argv3;
    (void)tkwin;

    if ((objc < 3) || (objc > 4)) {
	Tcl_WrongNumArgs(interp, 2, objv, "window ?bitmap?");
	return TCL_ERROR;
    }
    if (objc == 3) {
	if (wmPtr->hints.flags & IconPixmapHint) {
	    Tcl_SetObjResult(interp, Tcl_NewStringObj(
		    Tk_NameOfBitmap(winPtr->display,
			    wmPtr->hints.icon_pixmap), -1));
	}
	return TCL_OK;
    }
    argv3 = Tcl_GetString(objv[3]);
    if (*argv3 == '\0') {
	if (wmPtr->hints.icon_pixmap != None) {
	    Tk_FreeBitmap(winPtr->display, wmPtr->hints.icon_pixmap);
	    wmPtr->hints.icon_pixmap = None;
	}
	wmPtr->hints.flags &= ~IconPixmapHint;
    } else {
	pixmap = Tk_GetBitmap(interp, (Tk_Window) winPtr, argv3);
	if (pixmap == None) {
	    return TCL_ERROR;
	}
	wmPtr->hints.icon_pixmap = pixmap;
	wmPtr->hints.flags |= IconPixmapHint;
    }
    UpdateHints(winPtr);
    return TCL_OK;
}

/*
 *----------------------------------------------------------------------
 *
 * WmIconifyCmd --
 *
 *	This function is invoked to process the "wm iconify" Tcl command. See
 *	the user documentation for details on what it does.
 *
 * Results:
 *	A standard Tcl result.
 *
 * Side effects:
 *	See the user documentation.
 *
 *----------------------------------------------------------------------
 */

static int
WmIconifyCmd(
    Tk_Window tkwin,		/* Main window of the application. */
    TkWindow *winPtr,		/* Toplevel to work with */
    Tcl_Interp *interp,		/* Current interpreter. */
    int objc,			/* Number of arguments. */
    Tcl_Obj *const objv[])	/* Argument objects. */
{
    WmInfo *wmPtr = winPtr->wmInfoPtr;
    (void)tkwin;

    if (objc != 3) {
	Tcl_WrongNumArgs(interp, 2, objv, "window");
	return TCL_ERROR;
    }
    if (Tk_Attributes((Tk_Window) winPtr)->override_redirect) {
	Tcl_SetObjResult(interp, Tcl_ObjPrintf(
		"can't iconify \"%s\": override-redirect flag is set",
		winPtr->pathName));
	Tcl_SetErrorCode(interp, "TK", "WM", "ICONIFY", "OVERRIDE_REDIRECT",
		NULL);
	return TCL_ERROR;
    }
    if (wmPtr->containerPtr != NULL) {
	Tcl_SetObjResult(interp, Tcl_ObjPrintf(
		"can't iconify \"%s\": it is a transient",
		winPtr->pathName));
	Tcl_SetErrorCode(interp, "TK", "WM", "ICONIFY", "TRANSIENT", NULL);
	return TCL_ERROR;
    }
    if (wmPtr->iconFor != NULL) {
	Tcl_SetObjResult(interp, Tcl_ObjPrintf(
		"can't iconify \"%s\": it is an icon for \"%s\"",
		winPtr->pathName, Tk_PathName(wmPtr->iconFor)));
	Tcl_SetErrorCode(interp, "TK", "WM", "ICONIFY", "ICON", NULL);
	return TCL_ERROR;
    }
    if (winPtr->flags & TK_EMBEDDED) {
	Tcl_SetObjResult(interp, Tcl_ObjPrintf(
		"can't iconify \"%s\": it is an embedded window",
		winPtr->pathName));
	Tcl_SetErrorCode(interp, "TK", "WM", "ICONIFY", "EMBEDDED", NULL);
	return TCL_ERROR;
    }
    if (TkpWmSetState(winPtr, IconicState) == 0) {
	Tcl_SetObjResult(interp, Tcl_NewStringObj(
		"couldn't send iconify message to window manager", -1));
	Tcl_SetErrorCode(interp, "TK", "WM", "COMMUNICATION", NULL);
	return TCL_ERROR;
    }
    return TCL_OK;
}

/*
 *----------------------------------------------------------------------
 *
 * WmIconmaskCmd --
 *
 *	This function is invoked to process the "wm iconmask" Tcl command.
 *	See the user documentation for details on what it does.
 *
 * Results:
 *	A standard Tcl result.
 *
 * Side effects:
 *	See the user documentation.
 *
 *----------------------------------------------------------------------
 */

static int
WmIconmaskCmd(
    Tk_Window tkwin,		/* Main window of the application. */
    TkWindow *winPtr,		/* Toplevel to work with */
    Tcl_Interp *interp,		/* Current interpreter. */
    int objc,			/* Number of arguments. */
    Tcl_Obj *const objv[])	/* Argument objects. */
{
    WmInfo *wmPtr = winPtr->wmInfoPtr;
    Pixmap pixmap;
    const char *argv3;

    if ((objc != 3) && (objc != 4)) {
	Tcl_WrongNumArgs(interp, 2, objv, "window ?bitmap?");
	return TCL_ERROR;
    }
    if (objc == 3) {
	if (wmPtr->hints.flags & IconMaskHint) {
	    Tcl_SetObjResult(interp, Tcl_NewStringObj(
		    Tk_NameOfBitmap(winPtr->display, wmPtr->hints.icon_mask),
		    -1));
	}
	return TCL_OK;
    }
    argv3 = Tcl_GetString(objv[3]);
    if (*argv3 == '\0') {
	if (wmPtr->hints.icon_mask != None) {
	    Tk_FreeBitmap(winPtr->display, wmPtr->hints.icon_mask);
	}
	wmPtr->hints.flags &= ~IconMaskHint;
    } else {
	pixmap = Tk_GetBitmap(interp, tkwin, argv3);
	if (pixmap == None) {
	    return TCL_ERROR;
	}
	wmPtr->hints.icon_mask = pixmap;
	wmPtr->hints.flags |= IconMaskHint;
    }
    UpdateHints(winPtr);
    return TCL_OK;
}

/*
 *----------------------------------------------------------------------
 *
 * WmIconnameCmd --
 *
 *	This function is invoked to process the "wm iconname" Tcl command.
 *	See the user documentation for details on what it does.
 *
 * Results:
 *	A standard Tcl result.
 *
 * Side effects:
 *	See the user documentation.
 *
 *----------------------------------------------------------------------
 */

static int
WmIconnameCmd(
    Tk_Window tkwin,		/* Main window of the application. */
    TkWindow *winPtr,		/* Toplevel to work with */
    Tcl_Interp *interp,		/* Current interpreter. */
    int objc,			/* Number of arguments. */
    Tcl_Obj *const objv[])	/* Argument objects. */
{
    WmInfo *wmPtr = winPtr->wmInfoPtr;
    const char *argv3;
    (void)tkwin;

    if (objc > 4) {
	Tcl_WrongNumArgs(interp, 2, objv, "window ?newName?");
	return TCL_ERROR;
    }
    if (objc == 3) {
	if (wmPtr->iconName != NULL) {
	    Tcl_SetObjResult(interp, Tcl_NewStringObj(wmPtr->iconName, -1));
	}
	return TCL_OK;
    } else {
	if (wmPtr->iconName != NULL) {
	    ckfree(wmPtr->iconName);
	}
	argv3 = Tcl_GetString(objv[3]);
	wmPtr->iconName = (char *)ckalloc(objv[3]->length + 1);
	strcpy(wmPtr->iconName, argv3);
	if (!(wmPtr->flags & WM_NEVER_MAPPED)) {
	    UpdateTitle(winPtr);
	}
    }
    return TCL_OK;
}

/*
 *----------------------------------------------------------------------
 *
 * WmIconphotoCmd --
 *
 *	This function is invoked to process the "wm iconphoto" Tcl command.
 *	See the user documentation for details on what it does.
 *
 * Results:
 *	A standard Tcl result.
 *
 * Side effects:
 *	See the user documentation.
 *
 *----------------------------------------------------------------------
 */

static int
WmIconphotoCmd(
    Tk_Window tkwin,		/* Main window of the application. */
    TkWindow *winPtr,		/* Toplevel to work with */
    Tcl_Interp *interp,		/* Current interpreter. */
    int objc,			/* Number of arguments. */
    Tcl_Obj *const objv[])	/* Argument objects. */
{
    WmInfo *wmPtr = winPtr->wmInfoPtr;
    Tk_PhotoHandle photo;
    Tk_PhotoImageBlock block;
    int i, size = 0, width, height, index = 0, x, y, isDefault = 0;
    unsigned long *iconPropertyData;
    (void)tkwin;

    if (objc < 4) {
	Tcl_WrongNumArgs(interp, 2, objv,
		"window ?-default? image1 ?image2 ...?");
	return TCL_ERROR;
    }
    if (strcmp(Tcl_GetString(objv[3]), "-default") == 0) {
	isDefault = 1;
	if (objc == 4) {
	    Tcl_WrongNumArgs(interp, 2, objv,
		    "window ?-default? image1 ?image2 ...?");
	    return TCL_ERROR;
	}
    }

    /*
     * Iterate over all images to retrieve their sizes, in order to allocate a
     * buffer large enough to hold all images.
     */

    for (i = 3 + isDefault; i < objc; i++) {
	photo = Tk_FindPhoto(interp, Tcl_GetString(objv[i]));
	if (photo == NULL) {
	    Tcl_SetObjResult(interp, Tcl_ObjPrintf(
		    "can't use \"%s\" as iconphoto: not a photo image",
		    Tcl_GetString(objv[i])));
	    Tcl_SetErrorCode(interp, "TK", "WM", "ICONPHOTO", "PHOTO", NULL);
	    return TCL_ERROR;
	}
	Tk_PhotoGetSize(photo, &width, &height);

	/*
	 * We need to cardinals for width & height and one cardinal for each
	 * image pixel.
	 */

	size += 2 + width * height;
    }

    /*
     * We have calculated the size of the data. Try to allocate the needed
     * memory space. This is an unsigned long array (despite this being twice
     * as much as is really needed on LP64 platforms) because that's what X
     * defines CARD32 arrays to use. [Bug 2902814]
     */

    iconPropertyData = (unsigned long *)attemptckalloc(sizeof(unsigned long) * size);
    if (iconPropertyData == NULL) {
	return TCL_ERROR;
    }
    memset(iconPropertyData, 0, sizeof(unsigned long) * size);

    for (i = 3 + isDefault; i < objc; i++) {
	photo = Tk_FindPhoto(interp, Tcl_GetString(objv[i]));
	if (photo == NULL) {
	    ckfree((char *) iconPropertyData);
	    Tcl_SetObjResult(interp, Tcl_ObjPrintf(
	        "failed to create an iconphoto with image \"%s\"",
		Tcl_GetString(objv[i])));
	    Tcl_SetErrorCode(interp, "TK", "WM", "ICONPHOTO", "IMAGE", NULL);
	    return TCL_ERROR;
	}
	Tk_PhotoGetSize(photo, &width, &height);
	Tk_PhotoGetImage(photo, &block);

	/*
	 * Each image data will be placed as an array of 32bit packed
	 * CARDINAL, in a window property named "_NET_WM_ICON": _NET_WM_ICON
	 *
	 * _NET_WM_ICON CARDINAL[][2+n]/32
	 *
	 * This is an array of possible icons for the client. This spec. does
	 * not stipulate what size these icons should be, but individual
	 * desktop environments or toolkits may do so. The Window Manager MAY
	 * scale any of these icons to an appropriate size.
	 *
	 * This is an array of 32bit packed CARDINAL ARGB with high byte being
	 * A, low byte being B. The first two cardinals are width, height.
	 * Data is in rows, left to right and top to bottom. The data will be
	 * endian-swapped going to the server if necessary. [Bug 2830420]
	 *
	 * The image data will be encoded in the iconPropertyData array.
	 */

	iconPropertyData[index++] = (unsigned long) width;
	iconPropertyData[index++] = (unsigned long) height;
	for (y = 0; y < height; y++) {
	    for (x = 0; x < width; x++) {
		unsigned char *pixelPtr =
			block.pixelPtr + x*block.pixelSize + y*block.pitch;
		unsigned long R, G, B, A;

		R = pixelPtr[block.offset[0]];
		G = pixelPtr[block.offset[1]];
		B = pixelPtr[block.offset[2]];
		A = pixelPtr[block.offset[3]];
		iconPropertyData[index++] = A<<24 | R<<16 | G<<8 | B<<0;
	    }
	}
    }
    if (wmPtr->iconDataPtr != NULL) {
	ckfree(wmPtr->iconDataPtr);
	wmPtr->iconDataPtr = NULL;
    }
    if (isDefault) {
	if (winPtr->dispPtr->iconDataPtr != NULL) {
	    ckfree(winPtr->dispPtr->iconDataPtr);
	}
	winPtr->dispPtr->iconDataPtr = (unsigned char *) iconPropertyData;
	winPtr->dispPtr->iconDataSize = size;
    } else {
	wmPtr->iconDataPtr = (unsigned char *) iconPropertyData;
	wmPtr->iconDataSize = size;
    }
    if (!(wmPtr->flags & WM_NEVER_MAPPED)) {
	UpdatePhotoIcon(winPtr);
    }
    return TCL_OK;
}

/*
 *----------------------------------------------------------------------
 *
 * WmIconpositionCmd --
 *
 *	This function is invoked to process the "wm iconposition" Tcl command.
 *	See the user documentation for details on what it does.
 *
 * Results:
 *	A standard Tcl result.
 *
 * Side effects:
 *	See the user documentation.
 *
 *----------------------------------------------------------------------
 */

static int
WmIconpositionCmd(
    Tk_Window tkwin,		/* Main window of the application. */
    TkWindow *winPtr,		/* Toplevel to work with */
    Tcl_Interp *interp,		/* Current interpreter. */
    int objc,			/* Number of arguments. */
    Tcl_Obj *const objv[])	/* Argument objects. */
{
    WmInfo *wmPtr = winPtr->wmInfoPtr;
    int x, y;
    (void)tkwin;

    if ((objc != 3) && (objc != 5)) {
	Tcl_WrongNumArgs(interp, 2, objv, "window ?x y?");
	return TCL_ERROR;
    }
    if (objc == 3) {
	if (wmPtr->hints.flags & IconPositionHint) {
	    Tcl_Obj *results[2];

	    results[0] = Tcl_NewWideIntObj(wmPtr->hints.icon_x);
	    results[1] = Tcl_NewWideIntObj(wmPtr->hints.icon_y);
	    Tcl_SetObjResult(interp, Tcl_NewListObj(2, results));
	}
	return TCL_OK;
    }
    if (Tcl_GetString(objv[3])[0] == '\0') {
	wmPtr->hints.flags &= ~IconPositionHint;
    } else {
	if ((Tcl_GetIntFromObj(interp, objv[3], &x) != TCL_OK)
		|| (Tcl_GetIntFromObj(interp, objv[4], &y) != TCL_OK)) {
	    return TCL_ERROR;
	}
	wmPtr->hints.icon_x = x;
	wmPtr->hints.icon_y = y;
	wmPtr->hints.flags |= IconPositionHint;
    }
    UpdateHints(winPtr);
    return TCL_OK;
}

/*
 *----------------------------------------------------------------------
 *
 * WmIconwindowCmd --
 *
 *	This function is invoked to process the "wm iconwindow" Tcl command.
 *	See the user documentation for details on what it does.
 *
 * Results:
 *	A standard Tcl result.
 *
 * Side effects:
 *	See the user documentation.
 *
 *----------------------------------------------------------------------
 */

static int
WmIconwindowCmd(
    Tk_Window tkwin,		/* Main window of the application. */
    TkWindow *winPtr,		/* Toplevel to work with */
    Tcl_Interp *interp,		/* Current interpreter. */
    int objc,			/* Number of arguments. */
    Tcl_Obj *const objv[])	/* Argument objects. */
{
    WmInfo *wmPtr = winPtr->wmInfoPtr;
    Tk_Window tkwin2;
    WmInfo *wmPtr2;
    XSetWindowAttributes atts;

    if ((objc != 3) && (objc != 4)) {
	Tcl_WrongNumArgs(interp, 2, objv, "window ?pathName?");
	return TCL_ERROR;
    }
    if (objc == 3) {
	if (wmPtr->icon != NULL) {
	    Tcl_SetObjResult(interp, Tk_NewWindowObj(wmPtr->icon));
	}
	return TCL_OK;
    }
    if (*Tcl_GetString(objv[3]) == '\0') {
	wmPtr->hints.flags &= ~IconWindowHint;
	if (wmPtr->icon != NULL) {
	    /*
	     * Remove the icon window relationship. In principle we should
	     * also re-enable button events for the window, but this doesn't
	     * work in general because the window manager is probably
	     * selecting on them (we'll get an error if we try to re-enable
	     * the events). So, just leave the icon window event-challenged;
	     * the user will have to recreate it if they want button events.
	     */

	    wmPtr2 = ((TkWindow *) wmPtr->icon)->wmInfoPtr;
	    wmPtr2->iconFor = NULL;
	    wmPtr2->withdrawn = 1;
	    wmPtr2->hints.initial_state = WithdrawnState;
	}
	wmPtr->icon = NULL;
    } else {
	if (TkGetWindowFromObj(interp, tkwin, objv[3], &tkwin2) != TCL_OK) {
	    return TCL_ERROR;
	}
	if (!Tk_IsTopLevel(tkwin2)) {
	    Tcl_SetObjResult(interp, Tcl_ObjPrintf(
		    "can't use %s as icon window: not at top level",
		    Tcl_GetString(objv[3])));
	    Tcl_SetErrorCode(interp, "TK", "WM", "ICONWINDOW", "INNER", NULL);
	    return TCL_ERROR;
	}
	wmPtr2 = ((TkWindow *) tkwin2)->wmInfoPtr;
	if (wmPtr2->iconFor != NULL) {
	    Tcl_SetObjResult(interp, Tcl_ObjPrintf(
		    "%s is already an icon for %s",
		    Tcl_GetString(objv[3]), Tk_PathName(wmPtr2->iconFor)));
	    Tcl_SetErrorCode(interp, "TK", "WM", "ICONWINDOW", "ICON", NULL);
	    return TCL_ERROR;
	}
	if (wmPtr->icon != NULL) {
	    WmInfo *wmPtr3 = ((TkWindow *) wmPtr->icon)->wmInfoPtr;

	    wmPtr3->iconFor = NULL;
	    wmPtr3->withdrawn = 1;
	    wmPtr3->hints.initial_state = WithdrawnState;
	}

	/*
	 * Disable button events in the icon window: some window managers
	 * (like olvwm) want to get the events themselves, but X only allows
	 * one application at a time to receive button events for a window.
	 */

	atts.event_mask = Tk_Attributes(tkwin2)->event_mask
		& ~ButtonPressMask;
	Tk_ChangeWindowAttributes(tkwin2, CWEventMask, &atts);
	Tk_MakeWindowExist(tkwin2);
	if (wmPtr2->wrapperPtr == NULL) {
	    CreateWrapper(wmPtr2);
	}
	wmPtr->hints.icon_window = Tk_WindowId(wmPtr2->wrapperPtr);
	wmPtr->hints.flags |= IconWindowHint;
	wmPtr->icon = tkwin2;
	wmPtr2->iconFor = (Tk_Window) winPtr;
	if (!wmPtr2->withdrawn && !(wmPtr2->flags & WM_NEVER_MAPPED)) {
	    wmPtr2->withdrawn = 0;
	    if (XWithdrawWindow(Tk_Display(tkwin2),
		    Tk_WindowId(wmPtr2->wrapperPtr),
		    Tk_ScreenNumber(tkwin2)) == 0) {
		Tcl_SetObjResult(interp, Tcl_NewStringObj(
			"couldn't send withdraw message to window manager",
			-1));
		Tcl_SetErrorCode(interp, "TK", "WM", "COMMUNICATION", NULL);
		return TCL_ERROR;
	    }
	    WaitForMapNotify((TkWindow *) tkwin2, 0);
	}
    }
    UpdateHints(winPtr);
    return TCL_OK;
}

/*
 *----------------------------------------------------------------------
 *
 * WmManageCmd --
 *
 *	This procedure is invoked to process the "wm manage" Tcl command. See
 *	the user documentation for details on what it does.
 *
 * Results:
 *	A standard Tcl result.
 *
 * Side effects:
 *	See the user documentation.
 *
 *----------------------------------------------------------------------
 */

static int
WmManageCmd(
    Tk_Window tkwin,		/* Main window of the application. */
    TkWindow *winPtr,		/* Toplevel or Frame to work with */
    Tcl_Interp *interp,		/* Current interpreter. */
    int objc,			/* Number of arguments. */
    Tcl_Obj *const objv[])	/* Argument objects. */
{
    Tk_Window frameWin = (Tk_Window) winPtr;
    WmInfo *wmPtr = winPtr->wmInfoPtr;
    (void)tkwin;
    (void)objc;
    (void)objv;

    if (!Tk_IsTopLevel(frameWin)) {
	if (!Tk_IsManageable(frameWin)) {
	    Tcl_SetObjResult(interp, Tcl_ObjPrintf(
		    "window \"%s\" is not manageable: must be a frame,"
		    " labelframe or toplevel", Tk_PathName(frameWin)));
	    Tcl_SetErrorCode(interp, "TK", "WM", "MANAGE", NULL);
	    return TCL_ERROR;
	}
	TkFocusSplit(winPtr);
	Tk_UnmapWindow(frameWin);
	winPtr->flags |=
		TK_TOP_HIERARCHY|TK_TOP_LEVEL|TK_HAS_WRAPPER|TK_WIN_MANAGED;
	if (wmPtr == NULL) {
	    TkWmNewWindow(winPtr);
	    TkWmMapWindow(winPtr);
	    Tk_UnmapWindow(frameWin);
	}
	wmPtr = winPtr->wmInfoPtr;
	winPtr->flags &= ~TK_MAPPED;
	RemapWindows(winPtr, wmPtr->wrapperPtr);

	/*
	 * Flags (above) must be set before calling TkMapTopFrame (below).
	 */

	TkMapTopFrame(frameWin);
    } else if (Tk_IsTopLevel(frameWin)) {
	/*
	 * Already managed by wm - ignore it.
	 */
    }
    return TCL_OK;
}

/*
 *----------------------------------------------------------------------
 *
 * WmMaxsizeCmd --
 *
 *	This function is invoked to process the "wm maxsize" Tcl command. See
 *	the user documentation for details on what it does.
 *
 * Results:
 *	A standard Tcl result.
 *
 * Side effects:
 *	See the user documentation.
 *
 *----------------------------------------------------------------------
 */

static int
WmMaxsizeCmd(
    Tk_Window tkwin,		/* Main window of the application. */
    TkWindow *winPtr,		/* Toplevel to work with */
    Tcl_Interp *interp,		/* Current interpreter. */
    int objc,			/* Number of arguments. */
    Tcl_Obj *const objv[])	/* Argument objects. */
{
    WmInfo *wmPtr = winPtr->wmInfoPtr;
    int width, height;
    (void)tkwin;

    if ((objc != 3) && (objc != 5)) {
	Tcl_WrongNumArgs(interp, 2, objv, "window ?width height?");
	return TCL_ERROR;
    }
    if (objc == 3) {
	Tcl_Obj *results[2];

	GetMaxSize(wmPtr, &width, &height);
	results[0] = Tcl_NewWideIntObj(width);
	results[1] = Tcl_NewWideIntObj(height);
	Tcl_SetObjResult(interp, Tcl_NewListObj(2, results));
	return TCL_OK;
    }
    if ((Tcl_GetIntFromObj(interp, objv[3], &width) != TCL_OK)
	    || (Tcl_GetIntFromObj(interp, objv[4], &height) != TCL_OK)) {
	return TCL_ERROR;
    }
    wmPtr->maxWidth = width;
    wmPtr->maxHeight = height;
    wmPtr->flags |= WM_UPDATE_SIZE_HINTS;

    if (width <= 0 && height <= 0) {
	wmPtr->sizeHintsFlags &= ~PMaxSize;
    } else {
	wmPtr->sizeHintsFlags |= PMaxSize;
    }

    WmUpdateGeom(wmPtr, winPtr);
    return TCL_OK;
}

/*
 *----------------------------------------------------------------------
 *
 * WmMinsizeCmd --
 *
 *	This function is invoked to process the "wm minsize" Tcl command. See
 *	the user documentation for details on what it does.
 *
 * Results:
 *	A standard Tcl result.
 *
 * Side effects:
 *	See the user documentation.
 *
 *----------------------------------------------------------------------
 */

static int
WmMinsizeCmd(
    Tk_Window tkwin,		/* Main window of the application. */
    TkWindow *winPtr,		/* Toplevel to work with */
    Tcl_Interp *interp,		/* Current interpreter. */
    int objc,			/* Number of arguments. */
    Tcl_Obj *const objv[])	/* Argument objects. */
{
    WmInfo *wmPtr = winPtr->wmInfoPtr;
    int width, height;
    (void)tkwin;

    if ((objc != 3) && (objc != 5)) {
	Tcl_WrongNumArgs(interp, 2, objv, "window ?width height?");
	return TCL_ERROR;
    }
    if (objc == 3) {
	Tcl_Obj *results[2];

	results[0] = Tcl_NewWideIntObj(wmPtr->minWidth);
	results[1] = Tcl_NewWideIntObj(wmPtr->minHeight);
	Tcl_SetObjResult(interp, Tcl_NewListObj(2, results));
	return TCL_OK;
    }
    if ((Tcl_GetIntFromObj(interp, objv[3], &width) != TCL_OK)
	    || (Tcl_GetIntFromObj(interp, objv[4], &height) != TCL_OK)) {
	return TCL_ERROR;
    }
    wmPtr->minWidth = width;
    wmPtr->minHeight = height;
    wmPtr->flags |= WM_UPDATE_SIZE_HINTS;
    WmUpdateGeom(wmPtr, winPtr);
    return TCL_OK;
}

/*
 *----------------------------------------------------------------------
 *
 * WmOverrideredirectCmd --
 *
 *	This function is invoked to process the "wm overrideredirect" Tcl
 *	command. See the user documentation for details on what it does.
 *
 * Results:
 *	A standard Tcl result.
 *
 * Side effects:
 *	See the user documentation.
 *
 *----------------------------------------------------------------------
 */

static int
WmOverrideredirectCmd(
    Tk_Window tkwin,		/* Main window of the application. */
    TkWindow *winPtr,		/* Toplevel to work with */
    Tcl_Interp *interp,		/* Current interpreter. */
    int objc,			/* Number of arguments. */
    Tcl_Obj *const objv[])	/* Argument objects. */
{
    int boolean, curValue;
    XSetWindowAttributes atts;
    (void)tkwin;

    if ((objc != 3) && (objc != 4)) {
	Tcl_WrongNumArgs(interp, 2, objv, "window ?boolean?");
	return TCL_ERROR;
    }
    curValue = Tk_Attributes((Tk_Window) winPtr)->override_redirect;
    if (objc == 3) {
	Tcl_SetObjResult(interp, Tcl_NewWideIntObj(curValue != 0));
	return TCL_OK;
    }
    if (Tcl_GetBooleanFromObj(interp, objv[3], &boolean) != TCL_OK) {
	return TCL_ERROR;
    }
    if (curValue != boolean) {
	/*
	 * Only do this if we are really changing value, because it causes
	 * some funky stuff to occur
	 */

	atts.override_redirect = (boolean) ? True : False;
	Tk_ChangeWindowAttributes((Tk_Window) winPtr, CWOverrideRedirect,
		&atts);
	if (winPtr->wmInfoPtr->wrapperPtr != NULL) {
	    Tk_ChangeWindowAttributes(
		    (Tk_Window) winPtr->wmInfoPtr->wrapperPtr,
		    CWOverrideRedirect, &atts);
	}
    }
    return TCL_OK;
}

/*
 *----------------------------------------------------------------------
 *
 * WmPositionfromCmd --
 *
 *	This function is invoked to process the "wm positionfrom" Tcl command.
 *	See the user documentation for details on what it does.
 *
 * Results:
 *	A standard Tcl result.
 *
 * Side effects:
 *	See the user documentation.
 *
 *----------------------------------------------------------------------
 */

static int
WmPositionfromCmd(
    Tk_Window tkwin,		/* Main window of the application. */
    TkWindow *winPtr,		/* Toplevel to work with */
    Tcl_Interp *interp,		/* Current interpreter. */
    int objc,			/* Number of arguments. */
    Tcl_Obj *const objv[])	/* Argument objects. */
{
    WmInfo *wmPtr = winPtr->wmInfoPtr;
    static const char *const optionStrings[] = {
	"program", "user", NULL };
    enum options {
	OPT_PROGRAM, OPT_USER };
    int index;
    (void)tkwin;

    if ((objc != 3) && (objc != 4)) {
	Tcl_WrongNumArgs(interp, 2, objv, "window ?user/program?");
	return TCL_ERROR;
    }
    if (objc == 3) {
	const char *sourceStr = "";

	if (wmPtr->sizeHintsFlags & USPosition) {
	    sourceStr = "user";
	} else if (wmPtr->sizeHintsFlags & PPosition) {
	    sourceStr = "program";
	}
	Tcl_SetObjResult(interp, Tcl_NewStringObj(sourceStr, -1));
	return TCL_OK;
    }
    if (*Tcl_GetString(objv[3]) == '\0') {
	wmPtr->sizeHintsFlags &= ~(USPosition|PPosition);
    } else {
	if (Tcl_GetIndexFromObjStruct(interp, objv[3], optionStrings,
		sizeof(char *), "argument", 0, &index) != TCL_OK) {
	    return TCL_ERROR;
	}
	if (index == OPT_USER) {
	    wmPtr->sizeHintsFlags &= ~PPosition;
	    wmPtr->sizeHintsFlags |= USPosition;
	} else {
	    wmPtr->sizeHintsFlags &= ~USPosition;
	    wmPtr->sizeHintsFlags |= PPosition;
	}
    }
    wmPtr->flags |= WM_UPDATE_SIZE_HINTS;
    WmUpdateGeom(wmPtr, winPtr);
    return TCL_OK;
}

/*
 *----------------------------------------------------------------------
 *
 * WmProtocolCmd --
 *
 *	This function is invoked to process the "wm protocol" Tcl command. See
 *	the user documentation for details on what it does.
 *
 * Results:
 *	A standard Tcl result.
 *
 * Side effects:
 *	See the user documentation.
 *
 *----------------------------------------------------------------------
 */

static int
WmProtocolCmd(
    Tk_Window tkwin,		/* Main window of the application. */
    TkWindow *winPtr,		/* Toplevel to work with */
    Tcl_Interp *interp,		/* Current interpreter. */
    int objc,			/* Number of arguments. */
    Tcl_Obj *const objv[])	/* Argument objects. */
{
    WmInfo *wmPtr = winPtr->wmInfoPtr;
    ProtocolHandler *protPtr, *prevPtr;
    Atom protocol;
    const char *cmd;
    TkSizeT cmdLength;
    (void)tkwin;

    if ((objc < 3) || (objc > 5)) {
	Tcl_WrongNumArgs(interp, 2, objv, "window ?name? ?command?");
	return TCL_ERROR;
    }
    if (objc == 3) {
	/*
	 * Return a list of all defined protocols for the window.
	 */

	Tcl_Obj *resultObj = Tcl_NewObj();

	for (protPtr = wmPtr->protPtr; protPtr != NULL;
		protPtr = protPtr->nextPtr) {
	    Tcl_ListObjAppendElement(NULL, resultObj, Tcl_NewStringObj(
		    Tk_GetAtomName((Tk_Window)winPtr, protPtr->protocol),-1));
	}
	Tcl_SetObjResult(interp, resultObj);
	return TCL_OK;
    }
    protocol = Tk_InternAtom((Tk_Window) winPtr, Tcl_GetString(objv[3]));
    if (objc == 4) {
	/*
	 * Return the command to handle a given protocol.
	 */

	for (protPtr = wmPtr->protPtr; protPtr != NULL;
		protPtr = protPtr->nextPtr) {
	    if (protPtr->protocol == protocol) {
		Tcl_SetObjResult(interp,
			Tcl_NewStringObj(protPtr->command, -1));
		return TCL_OK;
	    }
	}
	return TCL_OK;
    }

    /*
     * Special case for _NET_WM_PING: that's always handled directly.
     */

    if (strcmp(Tcl_GetString(objv[3]), "_NET_WM_PING") == 0) {
	Tcl_SetObjResult(interp, Tcl_NewStringObj(
		"may not alter handling of that protocol", -1));
	Tcl_SetErrorCode(interp, "TK", "WM", "PROTOCOL", "RESERVED", NULL);
	return TCL_ERROR;
    }

    /*
     * Delete any current protocol handler, then create a new one with the
     * specified command, unless the command is empty.
     */

    for (protPtr = wmPtr->protPtr, prevPtr = NULL; protPtr != NULL;
	    prevPtr = protPtr, protPtr = protPtr->nextPtr) {
	if (protPtr->protocol == protocol) {
	    if (prevPtr == NULL) {
		wmPtr->protPtr = protPtr->nextPtr;
	    } else {
		prevPtr->nextPtr = protPtr->nextPtr;
	    }
	    Tcl_EventuallyFree(protPtr, TCL_DYNAMIC);
	    break;
	}
    }
    cmd = TkGetStringFromObj(objv[4], &cmdLength);
    if (cmdLength > 0) {
	protPtr = (ProtocolHandler *)ckalloc(HANDLER_SIZE(cmdLength));
	protPtr->protocol = protocol;
	protPtr->nextPtr = wmPtr->protPtr;
	wmPtr->protPtr = protPtr;
	protPtr->interp = interp;
	memcpy(protPtr->command, cmd, cmdLength + 1);
    }
    if (!(wmPtr->flags & WM_NEVER_MAPPED)) {
	UpdateWmProtocols(wmPtr);
    }
    return TCL_OK;
}

/*
 *----------------------------------------------------------------------
 *
 * WmResizableCmd --
 *
 *	This function is invoked to process the "wm resizable" Tcl command.
 *	See the user documentation for details on what it does.
 *
 * Results:
 *	A standard Tcl result.
 *
 * Side effects:
 *	See the user documentation.
 *
 *----------------------------------------------------------------------
 */

static int
WmResizableCmd(
    Tk_Window tkwin,		/* Main window of the application. */
    TkWindow *winPtr,		/* Toplevel to work with */
    Tcl_Interp *interp,		/* Current interpreter. */
    int objc,			/* Number of arguments. */
    Tcl_Obj *const objv[])	/* Argument objects. */
{
    WmInfo *wmPtr = winPtr->wmInfoPtr;
    int width, height;
    (void)tkwin;

    if ((objc != 3) && (objc != 5)) {
	Tcl_WrongNumArgs(interp, 2, objv, "window ?width height?");
	return TCL_ERROR;
    }
    if (objc == 3) {
	Tcl_Obj *results[2];

	results[0] = Tcl_NewWideIntObj(!(wmPtr->flags&WM_WIDTH_NOT_RESIZABLE));
	results[1] = Tcl_NewWideIntObj(!(wmPtr->flags&WM_HEIGHT_NOT_RESIZABLE));
	Tcl_SetObjResult(interp, Tcl_NewListObj(2, results));
	return TCL_OK;
    }
    if ((Tcl_GetBooleanFromObj(interp, objv[3], &width) != TCL_OK)
	    || (Tcl_GetBooleanFromObj(interp, objv[4], &height) != TCL_OK)) {
	return TCL_ERROR;
    }
    if (width) {
	wmPtr->flags &= ~WM_WIDTH_NOT_RESIZABLE;
    } else {
	wmPtr->flags |= WM_WIDTH_NOT_RESIZABLE;
    }
    if (height) {
	wmPtr->flags &= ~WM_HEIGHT_NOT_RESIZABLE;
    } else {
	wmPtr->flags |= WM_HEIGHT_NOT_RESIZABLE;
    }
    wmPtr->flags |= WM_UPDATE_SIZE_HINTS;
    WmUpdateGeom(wmPtr, winPtr);
    return TCL_OK;
}

/*
 *----------------------------------------------------------------------
 *
 * WmSizefromCmd --
 *
 *	This function is invoked to process the "wm sizefrom" Tcl command. See
 *	the user documentation for details on what it does.
 *
 * Results:
 *	A standard Tcl result.
 *
 * Side effects:
 *	See the user documentation.
 *
 *----------------------------------------------------------------------
 */

static int
WmSizefromCmd(
    Tk_Window tkwin,		/* Main window of the application. */
    TkWindow *winPtr,		/* Toplevel to work with */
    Tcl_Interp *interp,		/* Current interpreter. */
    int objc,			/* Number of arguments. */
    Tcl_Obj *const objv[])	/* Argument objects. */
{
    WmInfo *wmPtr = winPtr->wmInfoPtr;
    static const char *const optionStrings[] = {
	"program", "user", NULL };
    enum options {
	OPT_PROGRAM, OPT_USER };
    int index;
    (void)tkwin;

    if ((objc != 3) && (objc != 4)) {
	Tcl_WrongNumArgs(interp, 2, objv, "window ?user|program?");
	return TCL_ERROR;
    }
    if (objc == 3) {
	const char *sourceStr = "";

	if (wmPtr->sizeHintsFlags & USSize) {
	    sourceStr = "user";
	} else if (wmPtr->sizeHintsFlags & PSize) {
	    sourceStr = "program";
	}
	Tcl_SetObjResult(interp, Tcl_NewStringObj(sourceStr, -1));
	return TCL_OK;
    }

    if (*Tcl_GetString(objv[3]) == '\0') {
	wmPtr->sizeHintsFlags &= ~(USSize|PSize);
    } else {
	if (Tcl_GetIndexFromObjStruct(interp, objv[3], optionStrings,
		sizeof(char *), "argument", 0, &index) != TCL_OK) {
	    return TCL_ERROR;
	}
	if (index == OPT_USER) {
	    wmPtr->sizeHintsFlags &= ~PSize;
	    wmPtr->sizeHintsFlags |= USSize;
	} else { /* OPT_PROGRAM */
	    wmPtr->sizeHintsFlags &= ~USSize;
	    wmPtr->sizeHintsFlags |= PSize;
	}
    }
    wmPtr->flags |= WM_UPDATE_SIZE_HINTS;
    WmUpdateGeom(wmPtr, winPtr);
    return TCL_OK;
}

/*
 *----------------------------------------------------------------------
 *
 * WmStackorderCmd --
 *
 *	This function is invoked to process the "wm stackorder" Tcl command.
 *	See the user documentation for details on what it does.
 *
 * Results:
 *	A standard Tcl result.
 *
 * Side effects:
 *	See the user documentation.
 *
 *----------------------------------------------------------------------
 */

static int
WmStackorderCmd(
    Tk_Window tkwin,		/* Main window of the application. */
    TkWindow *winPtr,		/* Toplevel to work with */
    Tcl_Interp *interp,		/* Current interpreter. */
    int objc,			/* Number of arguments. */
    Tcl_Obj *const objv[])	/* Argument objects. */
{
    TkWindow **windows, **window_ptr;
    static const char *const optionStrings[] = {
	"isabove", "isbelow", NULL };
    enum options {
	OPT_ISABOVE, OPT_ISBELOW };
    int index;

    if ((objc != 3) && (objc != 5)) {
	Tcl_WrongNumArgs(interp, 2, objv, "window ?isabove|isbelow window?");
	return TCL_ERROR;
    }

    if (objc == 3) {
	windows = TkWmStackorderToplevel(winPtr);
	if (windows != NULL) {
	    Tcl_Obj *resultObj = Tcl_NewObj();

	    /* ASSERT: true [Bug 1789819]*/
	    for (window_ptr = windows; *window_ptr ; window_ptr++) {
		Tcl_ListObjAppendElement(NULL, resultObj,
			Tcl_NewStringObj((*window_ptr)->pathName, -1));
	    }
	    ckfree(windows);
	    Tcl_SetObjResult(interp, resultObj);
	    return TCL_OK;
	} else {
	    return TCL_ERROR;
	}
    } else {
	Tk_Window relWin;
	TkWindow *winPtr2;
	int index1=-1, index2=-1, result;

	if (TkGetWindowFromObj(interp, tkwin, objv[4], &relWin) != TCL_OK) {
	    return TCL_ERROR;
	}
	winPtr2 = (TkWindow *) relWin;

	if (!Tk_IsTopLevel(winPtr2)) {
	    Tcl_SetObjResult(interp, Tcl_ObjPrintf(
		    "window \"%s\" isn't a top-level window",
		    winPtr2->pathName));
	    Tcl_SetErrorCode(interp, "TK", "WM", "STACK", "TOPLEVEL", NULL);
	    return TCL_ERROR;
	}

	if (!Tk_IsMapped(winPtr)) {
	    Tcl_SetObjResult(interp, Tcl_ObjPrintf(
		    "window \"%s\" isn't mapped", winPtr->pathName));
	    Tcl_SetErrorCode(interp, "TK", "WM", "STACK", "MAPPED", NULL);
	    return TCL_ERROR;
	}

	if (!Tk_IsMapped(winPtr2)) {
	    Tcl_SetObjResult(interp, Tcl_ObjPrintf(
		    "window \"%s\" isn't mapped", winPtr2->pathName));
	    Tcl_SetErrorCode(interp, "TK", "WM", "STACK", "MAPPED", NULL);
	    return TCL_ERROR;
	}

	/*
	 * Lookup stacking order of all toplevels that are children of "." and
	 * find the position of winPtr and winPtr2 in the stacking order.
	 */

	windows = TkWmStackorderToplevel(winPtr->mainPtr->winPtr);
	if (windows == NULL) {
	    Tcl_SetObjResult(interp, Tcl_NewStringObj(
		    "TkWmStackorderToplevel failed", -1));
	    Tcl_SetErrorCode(interp, "TK", "WM", "COMMUNICATION", NULL);
	    return TCL_ERROR;
	}

	for (window_ptr = windows; *window_ptr ; window_ptr++) {
	    if (*window_ptr == winPtr) {
		index1 = (window_ptr - windows);
	    }
	    if (*window_ptr == winPtr2) {
		index2 = (window_ptr - windows);
	    }
	}
	/* ASSERT: index1 != -1 && index2 != -2 [Bug 1789819] */
	ckfree(windows);

	if (Tcl_GetIndexFromObjStruct(interp, objv[3], optionStrings,
		sizeof(char *), "argument", 0, &index) != TCL_OK) {
	    return TCL_ERROR;
	}
	if (index == OPT_ISABOVE) {
	    result = index1 > index2;
	} else { /* OPT_ISBELOW */
	    result = index1 < index2;
	}
	Tcl_SetObjResult(interp, Tcl_NewWideIntObj(result));
	return TCL_OK;
    }
    return TCL_OK;
}

/*
 *----------------------------------------------------------------------
 *
 * WmStateCmd --
 *
 *	This function is invoked to process the "wm state" Tcl command. See
 *	the user documentation for details on what it does.
 *
 * Results:
 *	A standard Tcl result.
 *
 * Side effects:
 *	See the user documentation.
 *
 *----------------------------------------------------------------------
 */

static int
WmStateCmd(
    Tk_Window tkwin,		/* Main window of the application. */
    TkWindow *winPtr,		/* Toplevel to work with */
    Tcl_Interp *interp,		/* Current interpreter. */
    int objc,			/* Number of arguments. */
    Tcl_Obj *const objv[])	/* Argument objects. */
{
    WmInfo *wmPtr = winPtr->wmInfoPtr;
    static const char *const optionStrings[] = {
	"normal", "iconic", "withdrawn", NULL };
    enum options {
	OPT_NORMAL, OPT_ICONIC, OPT_WITHDRAWN };
    int index;
    (void)tkwin;

    if ((objc < 3) || (objc > 4)) {
	Tcl_WrongNumArgs(interp, 2, objv, "window ?state?");
	return TCL_ERROR;
    }
    if (objc == 4) {
	if (wmPtr->iconFor != NULL) {
	    Tcl_SetObjResult(interp, Tcl_ObjPrintf(
		    "can't change state of %s: it is an icon for %s",
		    Tcl_GetString(objv[2]), Tk_PathName(wmPtr->iconFor)));
	    Tcl_SetErrorCode(interp, "TK", "WM", "STATE", "ICON", NULL);
	    return TCL_ERROR;
	}

	if (Tcl_GetIndexFromObjStruct(interp, objv[3], optionStrings,
		sizeof(char *), "argument", 0, &index) != TCL_OK) {
	    return TCL_ERROR;
	}

	if (index == OPT_NORMAL) {
	    wmPtr->flags &= ~WM_WITHDRAWN;
	    (void) TkpWmSetState(winPtr, NormalState);
	} else if (index == OPT_ICONIC) {
	    if (Tk_Attributes((Tk_Window) winPtr)->override_redirect) {
		Tcl_SetObjResult(interp, Tcl_ObjPrintf(
			"can't iconify \"%s\": override-redirect flag is set",
			winPtr->pathName));
		Tcl_SetErrorCode(interp, "TK", "WM", "STATE",
			"OVERRIDE_REDIRECT", NULL);
		return TCL_ERROR;
	    }
	    if (wmPtr->containerPtr != NULL) {
		Tcl_SetObjResult(interp, Tcl_ObjPrintf(
			"can't iconify \"%s\": it is a transient",
			winPtr->pathName));
		Tcl_SetErrorCode(interp, "TK", "WM", "STATE", "TRANSIENT",
			NULL);
		return TCL_ERROR;
	    }
	    if (TkpWmSetState(winPtr, IconicState) == 0) {
		Tcl_SetObjResult(interp, Tcl_NewStringObj(
			"couldn't send iconify message to window manager",
			-1));
		Tcl_SetErrorCode(interp, "TK", "WM", "COMMUNICATION", NULL);
		return TCL_ERROR;
	    }
	} else { /* OPT_WITHDRAWN */
	    wmPtr->flags |= WM_WITHDRAWN;
	    if (TkpWmSetState(winPtr, WithdrawnState) == 0) {
		Tcl_SetObjResult(interp, Tcl_NewStringObj(
			"couldn't send withdraw message to window manager",
			-1));
		Tcl_SetErrorCode(interp, "TK", "WM", "COMMUNICATION", NULL);
		return TCL_ERROR;
	    }
	}
    } else {
	const char *state;

	if (wmPtr->iconFor != NULL) {
	    state = "icon";
	} else if (wmPtr->withdrawn) {
	    state = "withdrawn";
	} else if (Tk_IsMapped((Tk_Window) winPtr)
		|| ((wmPtr->flags & WM_NEVER_MAPPED)
			&& (wmPtr->hints.initial_state == NormalState))) {
	    state = "normal";
	} else {
	    state = "iconic";
	}
	Tcl_SetObjResult(interp, Tcl_NewStringObj(state, -1));
    }
    return TCL_OK;
}

/*
 *----------------------------------------------------------------------
 *
 * WmTitleCmd --
 *
 *	This function is invoked to process the "wm title" Tcl command. See
 *	the user documentation for details on what it does.
 *
 * Results:
 *	A standard Tcl result.
 *
 * Side effects:
 *	See the user documentation.
 *
 *----------------------------------------------------------------------
 */

static int
WmTitleCmd(
    Tk_Window tkwin,		/* Main window of the application. */
    TkWindow *winPtr,		/* Toplevel to work with */
    Tcl_Interp *interp,		/* Current interpreter. */
    int objc,			/* Number of arguments. */
    Tcl_Obj *const objv[])	/* Argument objects. */
{
    WmInfo *wmPtr = winPtr->wmInfoPtr;
    const char *argv3;
    (void)tkwin;

    if (objc > 4) {
	Tcl_WrongNumArgs(interp, 2, objv, "window ?newTitle?");
	return TCL_ERROR;
    }
    if (objc == 3) {
	if (wmPtr->title) {
	    Tcl_SetObjResult(interp, Tcl_NewStringObj(wmPtr->title, -1));
	} else {
	    Tcl_SetObjResult(interp, Tcl_NewStringObj(winPtr->nameUid, -1));
	}
    } else {
	if (wmPtr->title != NULL) {
	    ckfree(wmPtr->title);
	}
	argv3 = Tcl_GetString(objv[3]);
	wmPtr->title = (char *)ckalloc(objv[3]->length + 1);
	strcpy(wmPtr->title, argv3);

	if (!(wmPtr->flags & WM_NEVER_MAPPED)) {
	    UpdateTitle(winPtr);
	}
    }
    return TCL_OK;
}

/*
 *----------------------------------------------------------------------
 *
 * WmTransientCmd --
 *
 *	This function is invoked to process the "wm transient" Tcl command.
 *	See the user documentation for details on what it does.
 *
 * Results:
 *	A standard Tcl result.
 *
 * Side effects:
 *	See the user documentation.
 *
 *----------------------------------------------------------------------
 */

static int
WmTransientCmd(
    Tk_Window tkwin,		/* Main window of the application. */
    TkWindow *winPtr,		/* Toplevel to work with */
    Tcl_Interp *interp,		/* Current interpreter. */
    int objc,			/* Number of arguments. */
    Tcl_Obj *const objv[])	/* Argument objects. */
{
<<<<<<< HEAD
    WmInfo *wmPtr = winPtr->wmInfoPtr;
    TkWindow *masterPtr = wmPtr->masterPtr, *w;
=======
    register WmInfo *wmPtr = winPtr->wmInfoPtr;
    TkWindow *containerPtr = wmPtr->containerPtr, *w;
>>>>>>> 9c82b94f
    WmInfo *wmPtr2;

    if ((objc != 3) && (objc != 4)) {
	Tcl_WrongNumArgs(interp, 2, objv, "window ?window?");
	return TCL_ERROR;
    }
    if (objc == 3) {
<<<<<<< HEAD
	if (masterPtr != NULL) {
	    Tcl_SetObjResult(interp, Tk_NewWindowObj((Tk_Window) masterPtr));
=======
	if (containerPtr != NULL) {
	    Tcl_SetObjResult(interp, TkNewWindowObj((Tk_Window) containerPtr));
>>>>>>> 9c82b94f
	}
	return TCL_OK;
    }
    if (Tcl_GetString(objv[3])[0] == '\0') {
	if (containerPtr != NULL) {
	    /*
	     * If we had a container, tell them that we aren't tied to them
	     * anymore
	     */

	    containerPtr->wmInfoPtr->numTransients--;
	    Tk_DeleteEventHandler((Tk_Window) containerPtr, StructureNotifyMask,
		    WmWaitMapProc, winPtr);

	    /*
	     * FIXME: Need a call like Win32's UpdateWrapper() so we can
	     * recreate the wrapper and get rid of the transient window
	     * decorations.
	     */
	}

	wmPtr->containerPtr = NULL;
    } else {
	Tk_Window container;

	if (TkGetWindowFromObj(interp, tkwin, objv[3], &container)!=TCL_OK) {
	    return TCL_ERROR;
	}
	containerPtr = (TkWindow *) container;
	while (!Tk_TopWinHierarchy(containerPtr)) {
	    /*
	     * Ensure that the container window is actually a Tk toplevel.
	     */

	    containerPtr = containerPtr->parentPtr;
	}
	Tk_MakeWindowExist((Tk_Window) containerPtr);

	if (wmPtr->iconFor != NULL) {
	    Tcl_SetObjResult(interp, Tcl_ObjPrintf(
		    "can't make \"%s\" a transient: it is an icon for %s",
		    Tcl_GetString(objv[2]), Tk_PathName(wmPtr->iconFor)));
	    Tcl_SetErrorCode(interp, "TK", "WM", "TRANSIENT", "ICON", NULL);
	    return TCL_ERROR;
	}

	wmPtr2 = containerPtr->wmInfoPtr;
	if (wmPtr2->wrapperPtr == NULL) {
	    CreateWrapper(wmPtr2);
	}

	if (wmPtr2->iconFor != NULL) {
	    Tcl_SetObjResult(interp, Tcl_ObjPrintf(
		    "can't make \"%s\" a container: it is an icon for %s",
		    Tcl_GetString(objv[3]), Tk_PathName(wmPtr2->iconFor)));
	    Tcl_SetErrorCode(interp, "TK", "WM", "TRANSIENT", "ICON", NULL);
	    return TCL_ERROR;
	}

	for (w = containerPtr; w != NULL && w->wmInfoPtr != NULL;
	     w = (TkWindow *)w->wmInfoPtr->containerPtr) {
	    if (w == winPtr) {
		Tcl_SetObjResult(interp, Tcl_ObjPrintf(
<<<<<<< HEAD
		    "can't set \"%s\" as container: would cause management loop",
		    Tk_PathName(masterPtr)));
=======
		    "setting \"%s\" as master creates a transient/master cycle",
		    Tk_PathName(containerPtr)));
>>>>>>> 9c82b94f
		Tcl_SetErrorCode(interp, "TK", "WM", "TRANSIENT", "SELF", NULL);
		return TCL_ERROR;
	    }
	}

	if (containerPtr != wmPtr->containerPtr) {
	    /*
	     * Remove old container map/unmap binding before setting the new
	     * container. The event handler will ensure that transient states
	     * reflect the state of the container.
	     */

	    if (wmPtr->containerPtr != NULL) {
		wmPtr->containerPtr->wmInfoPtr->numTransients--;
		Tk_DeleteEventHandler((Tk_Window) wmPtr->containerPtr,
			StructureNotifyMask, WmWaitMapProc, winPtr);
	    }

	    containerPtr->wmInfoPtr->numTransients++;
	    Tk_CreateEventHandler((Tk_Window) containerPtr,
		    StructureNotifyMask, WmWaitMapProc, winPtr);

	    wmPtr->containerPtr = containerPtr;
	}
    }
    if (!(wmPtr->flags & WM_NEVER_MAPPED)) {
	if (wmPtr->containerPtr != NULL && !Tk_IsMapped(wmPtr->containerPtr)) {
	    if (TkpWmSetState(winPtr, WithdrawnState) == 0) {
		Tcl_SetObjResult(interp, Tcl_NewStringObj(
			"couldn't send withdraw message to window manager",
			-1));
		Tcl_SetErrorCode(interp, "TK", "WM", "COMMUNICATION", NULL);
		return TCL_ERROR;
	    }
	} else {
	    if (wmPtr->containerPtr != NULL) {
		XSetTransientForHint(winPtr->display,
			wmPtr->wrapperPtr->window,
			wmPtr->containerPtr->wmInfoPtr->wrapperPtr->window);
	    } else {
		XDeleteProperty(winPtr->display, wmPtr->wrapperPtr->window,
			Tk_InternAtom((Tk_Window) winPtr,"WM_TRANSIENT_FOR"));
	    }
	}
    }
    return TCL_OK;
}

/*
 *----------------------------------------------------------------------
 *
 * WmWithdrawCmd --
 *
 *	This function is invoked to process the "wm withdraw" Tcl command. See
 *	the user documentation for details on what it does.
 *
 * Results:
 *	A standard Tcl result.
 *
 * Side effects:
 *	See the user documentation.
 *
 *----------------------------------------------------------------------
 */

static int
WmWithdrawCmd(
    Tk_Window tkwin,		/* Main window of the application. */
    TkWindow *winPtr,		/* Toplevel to work with */
    Tcl_Interp *interp,		/* Current interpreter. */
    int objc,			/* Number of arguments. */
    Tcl_Obj *const objv[])	/* Argument objects. */
{
    WmInfo *wmPtr = winPtr->wmInfoPtr;
    (void)tkwin;

    if (objc != 3) {
	Tcl_WrongNumArgs(interp, 2, objv, "window");
	return TCL_ERROR;
    }
    if (wmPtr->iconFor != NULL) {
	Tcl_SetObjResult(interp, Tcl_ObjPrintf(
		"can't withdraw %s: it is an icon for %s",
		Tcl_GetString(objv[2]), Tk_PathName(wmPtr->iconFor)));
	Tcl_SetErrorCode(interp, "TK", "WM", "WITHDRAW", "ICON", NULL);
	return TCL_ERROR;
    }
    wmPtr->flags |= WM_WITHDRAWN;
    if (TkpWmSetState(winPtr, WithdrawnState) == 0) {
	Tcl_SetObjResult(interp, Tcl_NewStringObj(
		"couldn't send withdraw message to window manager", -1));
	Tcl_SetErrorCode(interp, "TK", "WM", "COMMUNICATION", NULL);
	return TCL_ERROR;
    }
    return TCL_OK;
}

/*
 * Invoked by those wm subcommands that affect geometry. Schedules a geometry
 * update.
 */

static void
WmUpdateGeom(
    WmInfo *wmPtr,
    TkWindow *winPtr)
{
    if (!(wmPtr->flags & (WM_UPDATE_PENDING|WM_NEVER_MAPPED))) {
	Tcl_DoWhenIdle(UpdateGeometryInfo, winPtr);
	wmPtr->flags |= WM_UPDATE_PENDING;
    }
}

/*
 * Invoked when a MapNotify or UnmapNotify event is delivered for a toplevel
 * that is the container of a transient toplevel.
 */

static void
WmWaitMapProc(
    ClientData clientData,	/* Pointer to window. */
    XEvent *eventPtr)		/* Information about event. */
{
<<<<<<< HEAD
    TkWindow *winPtr = (TkWindow *)clientData;
    TkWindow *masterPtr = winPtr->wmInfoPtr->masterPtr;
=======
    TkWindow *winPtr = clientData;
    TkWindow *containerPtr = winPtr->wmInfoPtr->containerPtr;
>>>>>>> 9c82b94f

    if (containerPtr == NULL) {
	return;
    }

    if (eventPtr->type == MapNotify) {
	if (!(winPtr->wmInfoPtr->flags & WM_WITHDRAWN)) {
	    (void) TkpWmSetState(winPtr, NormalState);
	}
    } else if (eventPtr->type == UnmapNotify) {
	(void) TkpWmSetState(winPtr, WithdrawnState);
    }
}

/*
 *----------------------------------------------------------------------
 *
 * Tk_SetGrid --
 *
 *	This function is invoked by a widget when it wishes to set a grid
 *	coordinate system that controls the size of a top-level window. It
 *	provides a C interface equivalent to the "wm grid" command and is
 *	usually associated with the -setgrid option.
 *
 * Results:
 *	None.
 *
 * Side effects:
 *	Grid-related information will be passed to the window manager, so that
 *	the top-level window associated with tkwin will resize on even grid
 *	units. If some other window already controls gridding for the
 *	top-level window then this function call has no effect.
 *
 *----------------------------------------------------------------------
 */

void
Tk_SetGrid(
    Tk_Window tkwin,		/* Token for window. New window mgr info will
				 * be posted for the top-level window
				 * associated with this window. */
    int reqWidth,		/* Width (in grid units) corresponding to the
				 * requested geometry for tkwin. */
    int reqHeight,		/* Height (in grid units) corresponding to the
				 * requested geometry for tkwin. */
    int widthInc, int heightInc)/* Pixel increments corresponding to a change
				 * of one grid unit. */
{
    TkWindow *winPtr = (TkWindow *) tkwin;
    WmInfo *wmPtr;

    /*
     * Ensure widthInc and heightInc are greater than 0
     */

    if (widthInc <= 0) {
	widthInc = 1;
    }
    if (heightInc <= 0) {
	heightInc = 1;
    }

    /*
     * Find the top-level window for tkwin, plus the window manager
     * information.
     */

    while (!(winPtr->flags & TK_TOP_HIERARCHY)) {
	winPtr = winPtr->parentPtr;
	if (winPtr == NULL) {
	    /*
	     * The window is being deleted... just skip this operation.
	     */

	    return;
	}
    }
    wmPtr = winPtr->wmInfoPtr;
    if (wmPtr == NULL) {
	return;
    }

    if ((wmPtr->gridWin != NULL) && (wmPtr->gridWin != tkwin)) {
	return;
    }

    if ((wmPtr->reqGridWidth == reqWidth)
	    && (wmPtr->reqGridHeight == reqHeight)
	    && (wmPtr->widthInc == widthInc)
	    && (wmPtr->heightInc == heightInc)
	    && ((wmPtr->sizeHintsFlags & (PBaseSize|PResizeInc))
		    == (PBaseSize|PResizeInc))) {
	return;
    }

    /*
     * If gridding was previously off, then forget about any window size
     * requests made by the user or via "wm geometry": these are in pixel
     * units and there's no easy way to translate them to grid units since the
     * new requested size of the top-level window in pixels may not yet have
     * been registered yet (it may filter up the hierarchy in DoWhenIdle
     * handlers). However, if the window has never been mapped yet then just
     * leave the window size alone: assume that it is intended to be in grid
     * units but just happened to have been specified before this function was
     * called.
     */

    if ((wmPtr->gridWin == NULL) && !(wmPtr->flags & WM_NEVER_MAPPED)) {
	wmPtr->width = -1;
	wmPtr->height = -1;
    }

    /*
     * Set the new gridding information, and start the process of passing all
     * of this information to the window manager.
     */

    wmPtr->gridWin = tkwin;
    wmPtr->reqGridWidth = reqWidth;
    wmPtr->reqGridHeight = reqHeight;
    wmPtr->widthInc = widthInc;
    wmPtr->heightInc = heightInc;
    wmPtr->sizeHintsFlags |= PBaseSize|PResizeInc;
    wmPtr->flags |= WM_UPDATE_SIZE_HINTS;
    if (!(wmPtr->flags & (WM_UPDATE_PENDING|WM_NEVER_MAPPED))) {
	Tcl_DoWhenIdle(UpdateGeometryInfo, winPtr);
	wmPtr->flags |= WM_UPDATE_PENDING;
    }
}

/*
 *----------------------------------------------------------------------
 *
 * Tk_UnsetGrid --
 *
 *	This function cancels the effect of a previous call to Tk_SetGrid.
 *
 * Results:
 *	None.
 *
 * Side effects:
 *	If tkwin currently controls gridding for its top-level window,
 *	gridding is cancelled for that top-level window; if some other window
 *	controls gridding then this function has no effect.
 *
 *----------------------------------------------------------------------
 */

void
Tk_UnsetGrid(
    Tk_Window tkwin)		/* Token for window that is currently
				 * controlling gridding. */
{
    TkWindow *winPtr = (TkWindow *) tkwin;
    WmInfo *wmPtr;

    /*
     * Find the top-level window for tkwin, plus the window manager
     * information.
     */

    while (!(winPtr->flags & TK_TOP_HIERARCHY)) {
	winPtr = winPtr->parentPtr;
	if (winPtr == NULL) {
	    /*
	     * The window is being deleted... just skip this operation.
	     */

	    return;
	}
    }
    wmPtr = winPtr->wmInfoPtr;
    if (wmPtr == NULL) {
	return;
    }

    if (tkwin != wmPtr->gridWin) {
	return;
    }

    wmPtr->gridWin = NULL;
    wmPtr->sizeHintsFlags &= ~(PBaseSize|PResizeInc);
    if (wmPtr->width != -1) {
	wmPtr->width = winPtr->reqWidth + (wmPtr->width
		- wmPtr->reqGridWidth)*wmPtr->widthInc;
	wmPtr->height = winPtr->reqHeight + (wmPtr->height
		- wmPtr->reqGridHeight)*wmPtr->heightInc;
    }
    wmPtr->widthInc = 1;
    wmPtr->heightInc = 1;

    wmPtr->flags |= WM_UPDATE_SIZE_HINTS;
    if (!(wmPtr->flags & (WM_UPDATE_PENDING|WM_NEVER_MAPPED))) {
	Tcl_DoWhenIdle(UpdateGeometryInfo, winPtr);
	wmPtr->flags |= WM_UPDATE_PENDING;
    }
}

/*
 *----------------------------------------------------------------------
 *
 * ConfigureEvent --
 *
 *	This function is called to handle ConfigureNotify events on wrapper
 *	windows.
 *
 * Results:
 *	None.
 *
 * Side effects:
 *	Information gets updated in the WmInfo structure for the window and
 *	the toplevel itself gets repositioned within the wrapper.
 *
 *----------------------------------------------------------------------
 */

static void
ConfigureEvent(
    WmInfo *wmPtr,		/* Information about toplevel window. */
    XConfigureEvent *configEventPtr)
				/* Event that just occurred for
				 * wmPtr->wrapperPtr. */
{
    TkWindow *wrapperPtr = wmPtr->wrapperPtr;
    TkWindow *winPtr = wmPtr->winPtr;
    TkDisplay *dispPtr = wmPtr->winPtr->dispPtr;
    Tk_ErrorHandler handler;

    /*
     * Update size information from the event. There are a couple of tricky
     * points here:
     *
     * 1. If the user changed the size externally then set wmPtr->width and
     *    wmPtr->height just as if a "wm geometry" command had been invoked
     *    with the same information.
     * 2. However, if the size is changing in response to a request coming
     *    from us (WM_SYNC_PENDING is set), then don't set wmPtr->width or
     *    wmPtr->height if they were previously -1 (otherwise the window will
     *    stop tracking geometry manager requests).
     */

    if (((wrapperPtr->changes.width != configEventPtr->width)
	    || (wrapperPtr->changes.height != configEventPtr->height))
	    && !(wmPtr->flags & WM_SYNC_PENDING)) {
	if (dispPtr->flags & TK_DISPLAY_WM_TRACING) {
	    printf("TopLevelEventProc: user changed %s size to %dx%d\n",
		    winPtr->pathName, configEventPtr->width,
		    configEventPtr->height);
	}
	if ((wmPtr->width == -1)
		&& (configEventPtr->width == winPtr->reqWidth)) {
	    /*
	     * Don't set external width, since the user didn't change it from
	     * what the widgets asked for.
	     */
	} else {
	    /*
	     * Note: if this window is embedded then don't set the external
	     * size, since it came from the containing application, not the
	     * user. In this case we want to keep sending our size requests to
	     * the containing application; if the user fixes the size of that
	     * application then it will still percolate down to us in the
	     * right way.
	     */

	    if (!(winPtr->flags & TK_EMBEDDED)) {
		if (wmPtr->gridWin != NULL) {
		    wmPtr->width = wmPtr->reqGridWidth
			    + (configEventPtr->width
			    - winPtr->reqWidth)/wmPtr->widthInc;
		    if (wmPtr->width < 0) {
			wmPtr->width = 0;
		    }
		} else {
		    wmPtr->width = configEventPtr->width;
		}
	    }
	}
	if ((wmPtr->height == -1)
		&& (configEventPtr->height ==
			(winPtr->reqHeight + wmPtr->menuHeight))) {
	    /*
	     * Don't set external height, since the user didn't change it from
	     * what the widgets asked for.
	     */
	} else {
	    /*
	     * See note for wmPtr->width about not setting external size for
	     * embedded windows.
	     */

	    if (!(winPtr->flags & TK_EMBEDDED)) {
		if (wmPtr->gridWin != NULL) {
		    wmPtr->height = wmPtr->reqGridHeight
			    + (configEventPtr->height - wmPtr->menuHeight
			    - winPtr->reqHeight)/wmPtr->heightInc;
		    if (wmPtr->height < 0) {
			wmPtr->height = 0;
		    }
		} else {
		    wmPtr->height = configEventPtr->height - wmPtr->menuHeight;
		}
	    }
	}
	wmPtr->configWidth = configEventPtr->width;
	wmPtr->configHeight = configEventPtr->height;
    }

    if (dispPtr->flags & TK_DISPLAY_WM_TRACING) {
	printf("ConfigureEvent: %s x = %d y = %d, width = %d, height = %d\n",
		winPtr->pathName, configEventPtr->x, configEventPtr->y,
		configEventPtr->width, configEventPtr->height);
	printf("    send_event = %d, serial = %ld (win %p, wrapper %p)\n",
		configEventPtr->send_event, configEventPtr->serial,
		winPtr, wrapperPtr);
    }
    wrapperPtr->changes.width = configEventPtr->width;
    wrapperPtr->changes.height = configEventPtr->height;
    wrapperPtr->changes.border_width = configEventPtr->border_width;
    wrapperPtr->changes.sibling = configEventPtr->above;
    wrapperPtr->changes.stack_mode = Above;

    /*
     * Reparenting window managers make life difficult. If the window manager
     * reparents a top-level window then the x and y information that comes in
     * events for the window is wrong: it gives the location of the window
     * inside its decorative parent, rather than the location of the window in
     * root coordinates, which is what we want. Window managers are supposed
     * to send synthetic events with the correct information, but ICCCM
     * doesn't require them to do this under all conditions, and the
     * information provided doesn't include everything we need here. So, the
     * code below maintains a bunch of information about the parent window.
     * If the window hasn't been reparented, we pretend that there is a parent
     * shrink-wrapped around the window.
     */

    if (dispPtr->flags & TK_DISPLAY_WM_TRACING) {
	printf("    %s parent == %p, above %p\n",
		winPtr->pathName, (void *) wmPtr->reparent,
		(void *) configEventPtr->above);
    }

    if ((wmPtr->reparent == None) || !ComputeReparentGeometry(wmPtr)) {
	wmPtr->parentWidth = configEventPtr->width
		+ 2*configEventPtr->border_width;
	wmPtr->parentHeight = configEventPtr->height
		+ 2*configEventPtr->border_width;
	wrapperPtr->changes.x = wmPtr->x = configEventPtr->x;
	wrapperPtr->changes.y = wmPtr->y = configEventPtr->y;
	if (wmPtr->flags & WM_NEGATIVE_X) {
	    wmPtr->x = wmPtr->vRootWidth - (wmPtr->x + wmPtr->parentWidth);
	}
	if (wmPtr->flags & WM_NEGATIVE_Y) {
	    wmPtr->y = wmPtr->vRootHeight - (wmPtr->y + wmPtr->parentHeight);
	}
    }

    /*
     * Make sure that the toplevel and menubar are properly positioned within
     * the wrapper. If the menuHeight happens to be zero, we'll get a BadValue
     * X error that we want to ignore [Bug: 3377]
     */

    handler = Tk_CreateErrorHandler(winPtr->display, -1, -1, -1, NULL, NULL);
    XMoveResizeWindow(winPtr->display, winPtr->window, 0,
	    wmPtr->menuHeight, (unsigned) wrapperPtr->changes.width,
	    (unsigned) (wrapperPtr->changes.height - wmPtr->menuHeight));
    Tk_DeleteErrorHandler(handler);
    if ((wmPtr->menubar != NULL)
	    && ((Tk_Width(wmPtr->menubar) != wrapperPtr->changes.width)
	    || (Tk_Height(wmPtr->menubar) != wmPtr->menuHeight))) {
	Tk_MoveResizeWindow(wmPtr->menubar, 0, 0, wrapperPtr->changes.width,
		wmPtr->menuHeight);
    }

    /*
     * Update the coordinates in the toplevel (they should refer to the
     * position in root window coordinates, not the coordinates of the wrapper
     * window). Then synthesize a ConfigureNotify event to tell the
     * application about the change.
     */

    winPtr->changes.x = wrapperPtr->changes.x;
    winPtr->changes.y = wrapperPtr->changes.y + wmPtr->menuHeight;
    winPtr->changes.width = wrapperPtr->changes.width;
    winPtr->changes.height = wrapperPtr->changes.height - wmPtr->menuHeight;
    TkDoConfigureNotify(winPtr);
}

/*
 *----------------------------------------------------------------------
 *
 * ReparentEvent --
 *
 *	This function is called to handle ReparentNotify events on wrapper
 *	windows.
 *
 * Results:
 *	None.
 *
 * Side effects:
 *	Information gets updated in the WmInfo structure for the window.
 *
 *----------------------------------------------------------------------
 */

static void
ReparentEvent(
    WmInfo *wmPtr,		/* Information about toplevel window. */
    XReparentEvent *reparentEventPtr)
				/* Event that just occurred for
				 * wmPtr->wrapperPtr. */
{
    TkWindow *wrapperPtr = wmPtr->wrapperPtr;
    Window vRoot, ancestor, *children, dummy2, *virtualRootPtr, **vrPtrPtr;
    Atom actualType;
    int actualFormat;
    unsigned long numItems, bytesAfter;
    unsigned dummy;
    Tk_ErrorHandler handler;
    TkDisplay *dispPtr = wmPtr->winPtr->dispPtr;
    Atom WM_ROOT = Tk_InternAtom((Tk_Window) wrapperPtr, "__WM_ROOT");
    Atom SWM_ROOT = Tk_InternAtom((Tk_Window) wrapperPtr, "__SWM_ROOT");

    /*
     * Identify the root window for wrapperPtr. This is tricky because of
     * virtual root window managers like tvtwm. If the window has a property
     * named __SWM_ROOT or __WM_ROOT then this property gives the id for a
     * virtual root window that should be used instead of the root window of
     * the screen.
     */

    vRoot = RootWindow(wrapperPtr->display, wrapperPtr->screenNum);
    wmPtr->vRoot = None;
    handler = Tk_CreateErrorHandler(wrapperPtr->display, -1,-1,-1, NULL,NULL);
    vrPtrPtr = &virtualRootPtr;		/* Silence GCC warning */
    if ((GetWindowProperty(wrapperPtr, WM_ROOT, 1, XA_WINDOW,
	    &actualType, &actualFormat, &numItems, &bytesAfter, vrPtrPtr)
	    && (actualType == XA_WINDOW))
	|| (GetWindowProperty(wrapperPtr, SWM_ROOT, 1, XA_WINDOW,
	    &actualType, &actualFormat, &numItems, &bytesAfter, vrPtrPtr)
	    && (actualType == XA_WINDOW))) {
	if ((actualFormat == 32) && (numItems == 1)) {
	    vRoot = wmPtr->vRoot = *virtualRootPtr;
	} else if (dispPtr->flags & TK_DISPLAY_WM_TRACING) {
	    printf("%s format %d numItems %ld\n",
		    "ReparentEvent got bogus VROOT property:", actualFormat,
		    numItems);
	}
	XFree((char *) virtualRootPtr);
    }
    Tk_DeleteErrorHandler(handler);

    if (dispPtr->flags & TK_DISPLAY_WM_TRACING) {
	printf("ReparentEvent: %s (%p) reparented to 0x%x, vRoot = 0x%x\n",
		wmPtr->winPtr->pathName, wmPtr->winPtr,
		(unsigned) reparentEventPtr->parent, (unsigned) vRoot);
    }

    /*
     * Fetch correct geometry information for the new virtual root.
     */

    UpdateVRootGeometry(wmPtr);

    /*
     * If the window's new parent is the root window, then mark it as no
     * longer reparented.
     */

    if (reparentEventPtr->parent == vRoot) {
    noReparent:
	wmPtr->reparent = None;
	wmPtr->parentWidth = wrapperPtr->changes.width;
	wmPtr->parentHeight = wrapperPtr->changes.height;
	wmPtr->xInParent = wmPtr->yInParent = 0;
	wrapperPtr->changes.x = reparentEventPtr->x;
	wrapperPtr->changes.y = reparentEventPtr->y;
	wmPtr->winPtr->changes.x = reparentEventPtr->x;
	wmPtr->winPtr->changes.y = reparentEventPtr->y + wmPtr->menuHeight;
	return;
    }

    /*
     * Search up the window hierarchy to find the ancestor of this window that
     * is just below the (virtual) root. This is tricky because it's possible
     * that things have changed since the event was generated so that the
     * ancestry indicated by the event no longer exists. If this happens then
     * an error will occur and we just discard the event (there will be a more
     * up-to-date ReparentNotify event coming later).
     */

    handler = Tk_CreateErrorHandler(wrapperPtr->display, -1,-1,-1, NULL,NULL);
    wmPtr->reparent = reparentEventPtr->parent;
    while (1) {
	if (XQueryTree(wrapperPtr->display, wmPtr->reparent, &dummy2,
		&ancestor, &children, &dummy) == 0) {
	    Tk_DeleteErrorHandler(handler);
	    goto noReparent;
	}
	XFree((char *) children);
	if ((ancestor == vRoot) ||
		(ancestor == RootWindow(wrapperPtr->display,
		wrapperPtr->screenNum))) {
	    break;
	}
	wmPtr->reparent = ancestor;
    }
    Tk_DeleteErrorHandler(handler);

    if (!ComputeReparentGeometry(wmPtr)) {
	goto noReparent;
    }
}

/*
 *----------------------------------------------------------------------
 *
 * ComputeReparentGeometry --
 *
 *	This function is invoked to recompute geometry information related to
 *	a reparented top-level window, such as the position and total size of
 *	the parent and the position within it of the top-level window.
 *
 * Results:
 *	The return value is 1 if everything completed successfully and 0 if an
 *	error occurred while querying information about winPtr's parents. In
 *	this case winPtr is marked as no longer being reparented.
 *
 * Side effects:
 *	Geometry information in wmPtr, wmPtr->winPtr, and wmPtr->wrapperPtr
 *	gets updated.
 *
 *----------------------------------------------------------------------
 */

static int
ComputeReparentGeometry(
    WmInfo *wmPtr)		/* Information about toplevel window whose
				 * reparent info is to be recomputed. */
{
    TkWindow *wrapperPtr = wmPtr->wrapperPtr;
    int width, height, bd;
    unsigned dummy;
    int xOffset, yOffset, x, y;
    Window dummy2;
    Status status;
    Tk_ErrorHandler handler;
    TkDisplay *dispPtr = wmPtr->winPtr->dispPtr;

    handler = Tk_CreateErrorHandler(wrapperPtr->display, -1,-1,-1, NULL,NULL);
    (void) XTranslateCoordinates(wrapperPtr->display, wrapperPtr->window,
	    wmPtr->reparent, 0, 0, &xOffset, &yOffset, &dummy2);
    status = XGetGeometry(wrapperPtr->display, wmPtr->reparent,
	    &dummy2, &x, &y, (unsigned *) &width, (unsigned *) &height,
	    (unsigned *) &bd, &dummy);
    Tk_DeleteErrorHandler(handler);
    if (status == 0) {
	/*
	 * It appears that the reparented parent went away and no-one told us.
	 * Reset the window to indicate that it's not reparented.
	 */

	wmPtr->reparent = None;
	wmPtr->xInParent = wmPtr->yInParent = 0;
	return 0;
    }
    wmPtr->xInParent = xOffset + bd;
    wmPtr->yInParent = yOffset + bd;
    wmPtr->parentWidth = width + 2*bd;
    wmPtr->parentHeight = height + 2*bd;

    /*
     * Some tricky issues in updating wmPtr->x and wmPtr->y:
     *
     * 1. Don't update them if the event occurred because of something we did
     * (i.e. WM_SYNC_PENDING and WM_MOVE_PENDING are both set). This is
     * because window managers treat coords differently than Tk, and no two
     * window managers are alike. If the window manager moved the window
     * because we told it to, remember the coordinates we told it, not the
     * ones it actually moved it to. This allows us to move the window back to
     * the same coordinates later and get the same result. Without this check,
     * windows can "walk" across the screen under some conditions.
     *
     * 2. Don't update wmPtr->x and wmPtr->y unless wrapperPtr->changes.x or
     * wrapperPtr->changes.y has changed (otherwise a size change can spoof us
     * into thinking that the position changed too and defeat the intent of
     * (1) above.
     *
     * (As of 9/96 the above 2 comments appear to be stale. They're being left
     * in place as a reminder of what was once true (and perhaps should still
     * be true?)).
     *
     * 3. Ignore size changes coming from the window system if we're about to
     * change the size ourselves but haven't seen the event for it yet: our
     * size change is supposed to take priority.
     */

    if (!(wmPtr->flags & WM_MOVE_PENDING)
	    && ((wrapperPtr->changes.x != (x + wmPtr->xInParent))
	    || (wrapperPtr->changes.y != (y + wmPtr->yInParent)))) {
	wmPtr->x = x;
	if (wmPtr->flags & WM_NEGATIVE_X) {
	    wmPtr->x = wmPtr->vRootWidth - (wmPtr->x + wmPtr->parentWidth);
	}
	wmPtr->y = y;
	if (wmPtr->flags & WM_NEGATIVE_Y) {
	    wmPtr->y = wmPtr->vRootHeight - (wmPtr->y + wmPtr->parentHeight);
	}
    }

    wrapperPtr->changes.x = x + wmPtr->xInParent;
    wrapperPtr->changes.y = y + wmPtr->yInParent;
    if (dispPtr->flags & TK_DISPLAY_WM_TRACING) {
	printf("wrapperPtr %p coords %d,%d\n",
		wrapperPtr, wrapperPtr->changes.x, wrapperPtr->changes.y);
	printf("     wmPtr %p coords %d,%d, offsets %d %d\n",
		wmPtr, wmPtr->x, wmPtr->y, wmPtr->xInParent, wmPtr->yInParent);
    }
    return 1;
}

/*
 *----------------------------------------------------------------------
 *
 * PropertyEvent --
 *
 *	Handle PropertyNotify events on wrapper windows. The following
 *	properties are of interest:
 *
 *	_NET_WM_STATE:
 *		Used to keep wmPtr->attributes up to date.
 *
 *----------------------------------------------------------------------
 */

static void
PropertyEvent(
    WmInfo *wmPtr,		/* Information about toplevel window. */
    XPropertyEvent *eventPtr)	/* PropertyNotify event structure */
{
    TkWindow *wrapperPtr = wmPtr->wrapperPtr;
    Atom _NET_WM_STATE =
	    Tk_InternAtom((Tk_Window) wmPtr->winPtr, "_NET_WM_STATE");

    if (eventPtr->atom == _NET_WM_STATE) {
	Atom actualType;
	int actualFormat;
	unsigned long numItems, bytesAfter;
	unsigned char *propertyValue = 0;
	long maxLength = 1024;

	if (GetWindowProperty(wrapperPtr, _NET_WM_STATE, maxLength, XA_ATOM,
		&actualType, &actualFormat, &numItems, &bytesAfter,
		&propertyValue)) {
	    CheckNetWmState(wmPtr, (Atom *) propertyValue, (int) numItems);
	    XFree(propertyValue);
	}
    }
}

/*
 *----------------------------------------------------------------------
 *
 * WrapperEventProc --
 *
 *	This function is invoked by the event loop when a wrapper window is
 *	restructured.
 *
 * Results:
 *	None.
 *
 * Side effects:
 *	Tk's internal data structures for the window get modified to reflect
 *	the structural change.
 *
 *----------------------------------------------------------------------
 */

static const unsigned WrapperEventMask =
	(StructureNotifyMask | PropertyChangeMask);

static void
WrapperEventProc(
    ClientData clientData,	/* Information about toplevel window. */
    XEvent *eventPtr)		/* Event that just happened. */
{
    WmInfo *wmPtr = (WmInfo *)clientData;
    XEvent mapEvent;
    TkDisplay *dispPtr = wmPtr->winPtr->dispPtr;

    wmPtr->flags |= WM_VROOT_OFFSET_STALE;
    if (eventPtr->type == DestroyNotify) {
	Tk_ErrorHandler handler;

	if (!(wmPtr->wrapperPtr->flags & TK_ALREADY_DEAD)) {
	    /*
	     * A top-level window was deleted externally (e.g., by the window
	     * manager). This is probably not a good thing, but cleanup as
	     * best we can. The error handler is needed because
	     * Tk_DestroyWindow will try to destroy the window, but of course
	     * it's already gone.
	     */

	    handler = Tk_CreateErrorHandler(wmPtr->winPtr->display, -1, -1, -1,
		    NULL, NULL);
	    Tk_DestroyWindow((Tk_Window) wmPtr->winPtr);
	    Tk_DeleteErrorHandler(handler);
	}
	if (dispPtr->flags & TK_DISPLAY_WM_TRACING) {
	    printf("TopLevelEventProc: %s deleted\n", wmPtr->winPtr->pathName);
	}
    } else if (eventPtr->type == ConfigureNotify) {
	/*
	 * Ignore the event if the window has never been mapped yet. Such an
	 * event occurs only in weird cases like changing the internal border
	 * width of a top-level window, which results in a synthetic Configure
	 * event. These events are not relevant to us, and if we process them
	 * confusion may result (e.g. we may conclude erroneously that the
	 * user repositioned or resized the window).
	 */

	if (!(wmPtr->flags & WM_NEVER_MAPPED)) {
	    ConfigureEvent(wmPtr, &eventPtr->xconfigure);
	}
    } else if (eventPtr->type == MapNotify) {
	wmPtr->wrapperPtr->flags |= TK_MAPPED;
	wmPtr->winPtr->flags |= TK_MAPPED;
	XMapWindow(wmPtr->winPtr->display, wmPtr->winPtr->window);
	goto doMapEvent;
    } else if (eventPtr->type == UnmapNotify) {
	wmPtr->wrapperPtr->flags &= ~TK_MAPPED;
	wmPtr->winPtr->flags &= ~TK_MAPPED;
	XUnmapWindow(wmPtr->winPtr->display, wmPtr->winPtr->window);
	goto doMapEvent;
    } else if (eventPtr->type == ReparentNotify) {
	ReparentEvent(wmPtr, &eventPtr->xreparent);
    } else if (eventPtr->type == PropertyNotify) {
	PropertyEvent(wmPtr, &eventPtr->xproperty);
    }
    return;

  doMapEvent:
    mapEvent = *eventPtr;
    mapEvent.xmap.event = wmPtr->winPtr->window;
    mapEvent.xmap.window = wmPtr->winPtr->window;
    Tk_HandleEvent(&mapEvent);
}

/*
 *----------------------------------------------------------------------
 *
 * TopLevelReqProc --
 *
 *	This function is invoked by the geometry manager whenever the
 *	requested size for a top-level window is changed.
 *
 * Results:
 *	None.
 *
 * Side effects:
 *	Arrange for the window to be resized to satisfy the request (this
 *	happens as a when-idle action).
 *
 *----------------------------------------------------------------------
 */

static void
TopLevelReqProc(
    ClientData dummy,		/* Not used. */
    Tk_Window tkwin)		/* Information about window. */
{
    TkWindow *winPtr = (TkWindow *) tkwin;
    WmInfo *wmPtr = winPtr->wmInfoPtr;
    (void)dummy;

    if (wmPtr == NULL) {
	return;
    }

    if ((wmPtr->width >= 0) && (wmPtr->height >= 0)) {
	/*
	 * Explicit dimensions have been set for this window, so we should
	 * ignore the geometry request. It's actually important to ignore the
	 * geometry request because, due to quirks in window managers,
	 * invoking UpdateGeometryInfo may cause the window to move. For
	 * example, if "wm geometry -10-20" was invoked, the window may be
	 * positioned incorrectly the first time it appears (because we didn't
	 * know the proper width of the window manager borders); if we invoke
	 * UpdateGeometryInfo again, the window will be positioned correctly,
	 * which may cause it to jump on the screen.
	 */

	return;
    }

    wmPtr->flags |= WM_UPDATE_SIZE_HINTS;
    if (!(wmPtr->flags & (WM_UPDATE_PENDING|WM_NEVER_MAPPED))) {
	Tcl_DoWhenIdle(UpdateGeometryInfo, winPtr);
	wmPtr->flags |= WM_UPDATE_PENDING;
    }

    /*
     * If the window isn't being positioned by its upper left corner then we
     * have to move it as well.
     */

    if (wmPtr->flags & (WM_NEGATIVE_X | WM_NEGATIVE_Y)) {
	wmPtr->flags |= WM_MOVE_PENDING;
    }
}

/*
 *----------------------------------------------------------------------
 *
 * UpdateGeometryInfo --
 *
 *	This function is invoked when a top-level window is first mapped, and
 *	also as a when-idle function, to bring the geometry and/or position of
 *	a top-level window back into line with what has been requested by the
 *	user and/or widgets. This function doesn't return until the window
 *	manager has responded to the geometry change.
 *
 * Results:
 *	None.
 *
 * Side effects:
 *	The size and location of both the toplevel window and its wrapper may
 *	change, unless the WM prevents that from happening.
 *
 *----------------------------------------------------------------------
 */

static void
UpdateGeometryInfo(
    ClientData clientData)	/* Pointer to the window's record. */
{
    TkWindow *winPtr = (TkWindow *)clientData;
    WmInfo *wmPtr = winPtr->wmInfoPtr;
    int x, y, width, height, min, max;
    unsigned long serial;

    wmPtr->flags &= ~WM_UPDATE_PENDING;

    /*
     * Compute the new size for the top-level window. See the user
     * documentation for details on this, but the size requested depends on
     * (a) the size requested internally by the window's widgets, (b) the size
     * requested by the user in a "wm geometry" command or via wm-based
     * interactive resizing (if any), (c) whether or not the window is
     * gridded, and (d) the current min or max size for the toplevel. Don't
     * permit sizes <= 0 because this upsets the X server.
     */

    if (wmPtr->width == -1) {
	width = winPtr->reqWidth;
    } else if (wmPtr->gridWin != NULL) {
	width = winPtr->reqWidth
		+ (wmPtr->width - wmPtr->reqGridWidth)*wmPtr->widthInc;
    } else {
	width = wmPtr->width;
    }
    if (width <= 0) {
	width = 1;
    }

    /*
     * Account for window max/min width
     */

    if (wmPtr->gridWin != NULL) {
	min = winPtr->reqWidth
		+ (wmPtr->minWidth - wmPtr->reqGridWidth)*wmPtr->widthInc;
	if (wmPtr->maxWidth > 0) {
	    max = winPtr->reqWidth
		+ (wmPtr->maxWidth - wmPtr->reqGridWidth)*wmPtr->widthInc;
	} else {
	    max = 0;
	}
    } else {
	min = wmPtr->minWidth;
	max = wmPtr->maxWidth;
    }
    if (width < min) {
	width = min;
    } else if ((max > 0) && (width > max)) {
	width = max;
    }

    if (wmPtr->height == -1) {
	height = winPtr->reqHeight;
    } else if (wmPtr->gridWin != NULL) {
	height = winPtr->reqHeight
		+ (wmPtr->height - wmPtr->reqGridHeight)*wmPtr->heightInc;
    } else {
	height = wmPtr->height;
    }
    if (height <= 0) {
	height = 1;
    }

    /*
     * Account for window max/min height
     */

    if (wmPtr->gridWin != NULL) {
	min = winPtr->reqHeight
		+ (wmPtr->minHeight - wmPtr->reqGridHeight)*wmPtr->heightInc;
	if (wmPtr->maxHeight > 0) {
	    max = winPtr->reqHeight
		+ (wmPtr->maxHeight - wmPtr->reqGridHeight)*wmPtr->heightInc;
	} else {
	    max = 0;
	}
    } else {
	min = wmPtr->minHeight;
	max = wmPtr->maxHeight;
    }
    if (height < min) {
	height = min;
    } else if ((max > 0) && (height > max)) {
	height = max;
    }

    /*
     * Compute the new position for the upper-left pixel of the window's
     * decorative frame. This is tricky, because we need to include the border
     * widths supplied by a reparented parent in this calculation, but can't
     * use the parent's current overall size since that may change as a result
     * of this code.
     */

    if (wmPtr->flags & WM_NEGATIVE_X) {
	x = wmPtr->vRootWidth - wmPtr->x
		- (width + (wmPtr->parentWidth - winPtr->changes.width));
    } else {
	x = wmPtr->x;
    }
    if (wmPtr->flags & WM_NEGATIVE_Y) {
	y = wmPtr->vRootHeight - wmPtr->y
		- (height + (wmPtr->parentHeight - winPtr->changes.height));
    } else {
	y = wmPtr->y;
    }

    /*
     * If the window's size is going to change and the window is supposed to
     * not be resizable by the user, then we have to update the size hints.
     * There may also be a size-hint-update request pending from somewhere
     * else, too.
     */

    if (((width != winPtr->changes.width)
	    || (height != winPtr->changes.height))
	    && (wmPtr->gridWin == NULL)
	    && !(wmPtr->sizeHintsFlags & (PMinSize|PMaxSize))) {
	wmPtr->flags |= WM_UPDATE_SIZE_HINTS;
    }
    if (wmPtr->flags & WM_UPDATE_SIZE_HINTS) {
	UpdateSizeHints(winPtr, width, height);
    }

    /*
     * Reconfigure the wrapper if it isn't already configured correctly. A few
     * tricky points:
     *
     * 1. If the window is embedded and the container is also in this process,
     *    don't actually reconfigure the window; just pass the desired size on
     *    to the container. Also, zero out any position information, since
     *    embedded windows are not allowed to move.
     * 2. Sometimes the window manager will give us a different size than we
     *    asked for (e.g. mwm has a minimum size for windows), so base the
     *    size check on what we *asked for* last time, not what we got.
     * 3. Can't just reconfigure always, because we may not get a
     *    ConfigureNotify event back if nothing changed, so
     *    WaitForConfigureNotify will hang a long time.
     * 4. Don't move window unless a new position has been requested for it.
     *	  This is because of "features" in some window managers (e.g. twm, as
     *	  of 4/24/91) where they don't interpret coordinates according to
     *	  ICCCM. Moving a window to its current location may cause it to shift
     *	  position on the screen.
     */

    if ((winPtr->flags & (TK_EMBEDDED|TK_BOTH_HALVES))
	    == (TK_EMBEDDED|TK_BOTH_HALVES)) {
	TkWindow *childPtr = TkpGetOtherWindow(winPtr);

	/*
	 * This window is embedded and the container is also in this process,
	 * so we don't need to do anything special about the geometry, except
	 * to make sure that the desired size is known by the container. Also,
	 * zero out any position information, since embedded windows are not
	 * allowed to move.
	 */

	wmPtr->x = wmPtr->y = 0;
	wmPtr->flags &= ~(WM_NEGATIVE_X|WM_NEGATIVE_Y);
	height += wmPtr->menuHeight;
	if (childPtr != NULL) {
	    Tk_GeometryRequest((Tk_Window) childPtr, width, height);
	}
	return;
    }
    serial = NextRequest(winPtr->display);
    height += wmPtr->menuHeight;
    if (wmPtr->flags & WM_MOVE_PENDING) {
	if ((x + wmPtr->xInParent == winPtr->changes.x) &&
		(y+wmPtr->yInParent+wmPtr->menuHeight == winPtr->changes.y)
		&& (width == wmPtr->wrapperPtr->changes.width)
		&& (height == wmPtr->wrapperPtr->changes.height)) {
	    /*
	     * The window already has the correct geometry, so don't bother to
	     * configure it; the X server appears to ignore these requests, so
	     * we won't get back a ConfigureNotify and the
	     * WaitForConfigureNotify call below will hang for a while.
	     */

	    wmPtr->flags &= ~WM_MOVE_PENDING;
	    return;
	}
	wmPtr->configWidth = width;
	wmPtr->configHeight = height;
	if (winPtr->dispPtr->flags & TK_DISPLAY_WM_TRACING) {
	    printf("UpdateGeometryInfo moving to %d %d, resizing to %dx%d,\n",
		    x, y, width, height);
	}
	XMoveResizeWindow(winPtr->display, wmPtr->wrapperPtr->window, x, y,
		(unsigned) width, (unsigned) height);
    } else if ((width != wmPtr->configWidth)
	    || (height != wmPtr->configHeight)) {
	if ((width == wmPtr->wrapperPtr->changes.width)
		&& (height == wmPtr->wrapperPtr->changes.height)) {
	    /*
	     * The window is already just the size we want, so don't bother to
	     * configure it; the X server appears to ignore these requests, so
	     * we won't get back a ConfigureNotify and the
	     * WaitForConfigureNotify call below will hang for a while.
	     */

	    return;
	}
	wmPtr->configWidth = width;
	wmPtr->configHeight = height;
	if (winPtr->dispPtr->flags & TK_DISPLAY_WM_TRACING) {
	    printf("UpdateGeometryInfo resizing %p to %d x %d\n",
		    (void *) wmPtr->wrapperPtr->window, width, height);
	}
	XResizeWindow(winPtr->display, wmPtr->wrapperPtr->window,
		(unsigned) width, (unsigned) height);
    } else if ((wmPtr->menubar != NULL)
	    && ((Tk_Width(wmPtr->menubar) != wmPtr->wrapperPtr->changes.width)
	    || (Tk_Height(wmPtr->menubar) != wmPtr->menuHeight))) {
	/*
	 * It is possible that the window's overall size has not changed but
	 * the menu size has.
	 */

	Tk_MoveResizeWindow(wmPtr->menubar, 0, 0,
		wmPtr->wrapperPtr->changes.width, wmPtr->menuHeight);
	XResizeWindow(winPtr->display, wmPtr->wrapperPtr->window,
		(unsigned) width, (unsigned) height);
    } else {
	return;
    }

    /*
     * Wait for the configure operation to complete. Don't need to do this,
     * however, if the window is about to be mapped: it will be taken care of
     * elsewhere.
     */

    if (!(wmPtr->flags & WM_ABOUT_TO_MAP)) {
	WaitForConfigureNotify(winPtr, serial);
    }
}

/*
 *--------------------------------------------------------------
 *
 * UpdateSizeHints --
 *
 *	This function is called to update the window manager's size hints
 *	information from the information in a WmInfo structure.
 *
 * Results:
 *	None.
 *
 * Side effects:
 *	Properties get changed for winPtr.
 *
 *--------------------------------------------------------------
 */

static void
UpdateSizeHints(
    TkWindow *winPtr,
    int newWidth,
    int newHeight)
{
    WmInfo *wmPtr = winPtr->wmInfoPtr;
    XSizeHints *hintsPtr;
    int maxWidth, maxHeight;

    wmPtr->flags &= ~WM_UPDATE_SIZE_HINTS;

    hintsPtr = XAllocSizeHints();
    if (hintsPtr == NULL) {
	return;
    }

    /*
     * Compute the pixel-based sizes for the various fields in the size hints
     * structure, based on the grid-based sizes in our structure.
     */

    GetMaxSize(wmPtr, &maxWidth, &maxHeight);
    if (wmPtr->gridWin != NULL) {
	hintsPtr->base_width = winPtr->reqWidth
		- (wmPtr->reqGridWidth * wmPtr->widthInc);
	if (hintsPtr->base_width < 0) {
	    hintsPtr->base_width = 0;
	}
	hintsPtr->base_height = winPtr->reqHeight + wmPtr->menuHeight
		- (wmPtr->reqGridHeight * wmPtr->heightInc);
	if (hintsPtr->base_height < 0) {
	    hintsPtr->base_height = 0;
	}
	hintsPtr->min_width = hintsPtr->base_width
		+ (wmPtr->minWidth * wmPtr->widthInc);
	hintsPtr->min_height = hintsPtr->base_height
		+ (wmPtr->minHeight * wmPtr->heightInc);
	hintsPtr->max_width = hintsPtr->base_width
		+ (maxWidth * wmPtr->widthInc);
	hintsPtr->max_height = hintsPtr->base_height
		+ (maxHeight * wmPtr->heightInc);
    } else {
	hintsPtr->min_width = wmPtr->minWidth;
	hintsPtr->min_height = wmPtr->minHeight;
	hintsPtr->max_width = maxWidth;
	hintsPtr->max_height = maxHeight;
	hintsPtr->base_width = 0;
	hintsPtr->base_height = 0;
    }
    hintsPtr->width_inc = wmPtr->widthInc;
    hintsPtr->height_inc = wmPtr->heightInc;
    hintsPtr->min_aspect.x = wmPtr->minAspect.x;
    hintsPtr->min_aspect.y = wmPtr->minAspect.y;
    hintsPtr->max_aspect.x = wmPtr->maxAspect.x;
    hintsPtr->max_aspect.y = wmPtr->maxAspect.y;
    hintsPtr->win_gravity = wmPtr->gravity;
    hintsPtr->flags = wmPtr->sizeHintsFlags | PMinSize;

    /*
     * If the window isn't supposed to be resizable, then set the minimum and
     * maximum dimensions to be the same.
     */

    if (wmPtr->flags & WM_WIDTH_NOT_RESIZABLE) {
	hintsPtr->max_width = hintsPtr->min_width = newWidth;
	hintsPtr->flags |= PMaxSize;
    }
    if (wmPtr->flags & WM_HEIGHT_NOT_RESIZABLE) {
	hintsPtr->max_height = hintsPtr->min_height =
		newHeight + wmPtr->menuHeight;
	hintsPtr->flags |= PMaxSize;
    }

    XSetWMNormalHints(winPtr->display, wmPtr->wrapperPtr->window, hintsPtr);

    XFree((char *) hintsPtr);
}

/*
 *--------------------------------------------------------------
 *
 * UpdateTitle --
 *
 *	This function is called to update the window title and icon name. It
 *	sets the ICCCM-defined properties WM_NAME and WM_ICON_NAME for older
 *	window managers, and the freedesktop.org-defined _NET_WM_NAME and
 *	_NET_WM_ICON_NAME properties for newer ones. The ICCCM properties are
 *	stored in the system encoding, the newer properties are stored in
 *	UTF-8.
 *
 *	NOTE: the ICCCM specifies that WM_NAME and WM_ICON_NAME are stored in
 *	ISO-Latin-1. Tk has historically used the default system encoding
 *	(since 8.1). It's not clear whether this is correct or not.
 *
 * Side effects:
 *	Properties get changed for winPtr.
 *
 *--------------------------------------------------------------
 */

static void
UpdateTitle(
    TkWindow *winPtr)
{
    WmInfo *wmPtr = winPtr->wmInfoPtr;
    Atom XA_UTF8_STRING = Tk_InternAtom((Tk_Window) winPtr, "UTF8_STRING");
    const char *string;
    Tcl_DString ds;

    /*
     * Set window title:
     */

    string = (wmPtr->title != NULL) ? wmPtr->title : winPtr->nameUid;
    Tcl_UtfToExternalDString(NULL, string, -1, &ds);
    XStoreName(winPtr->display, wmPtr->wrapperPtr->window,
	    Tcl_DStringValue(&ds));
    Tcl_DStringFree(&ds);

    SetWindowProperty(wmPtr->wrapperPtr, "_NET_WM_NAME", XA_UTF8_STRING, 8,
	    string, strlen(string));

    /*
     * Set icon name:
     */

    if (wmPtr->iconName != NULL) {
	Tcl_UtfToExternalDString(NULL, wmPtr->iconName, -1, &ds);
	XSetIconName(winPtr->display, wmPtr->wrapperPtr->window,
		Tcl_DStringValue(&ds));
	Tcl_DStringFree(&ds);

	SetWindowProperty(wmPtr->wrapperPtr, "_NET_WM_ICON_NAME",
		XA_UTF8_STRING, 8, wmPtr->iconName, strlen(wmPtr->iconName));
    }
}

/*
 *--------------------------------------------------------------
 *
 * UpdatePhotoIcon --
 *
 *	This function is called to update the window photo icon. It sets the
 *	EWMH-defined properties _NET_WM_ICON.
 *
 * Side effects:
 *	Properties get changed for winPtr.
 *
 *--------------------------------------------------------------
 */

static void
UpdatePhotoIcon(
    TkWindow *winPtr)
{
    WmInfo *wmPtr = winPtr->wmInfoPtr;
    unsigned char *data = wmPtr->iconDataPtr;
    int size = wmPtr->iconDataSize;

    if (data == NULL) {
	data = winPtr->dispPtr->iconDataPtr;
	size = winPtr->dispPtr->iconDataSize;
    }
    if (data != NULL) {
	SetWindowProperty(wmPtr->wrapperPtr, "_NET_WM_ICON", XA_CARDINAL, 32,
		data, size);
    }
}

/*
 *----------------------------------------------------------------------
 *
 * SetNetWmState --
 *
 * 	Sets the specified state property by sending a _NET_WM_STATE
 * 	ClientMessage to the root window.
 *
 * Preconditions:
 * 	Wrapper window must be created.
 *
 * See also:
 * 	UpdateNetWmState; EWMH spec, section _NET_WM_STATE.
 *
 *----------------------------------------------------------------------
 */

#define _NET_WM_STATE_REMOVE    0l
#define _NET_WM_STATE_ADD       1l
#define _NET_WM_STATE_TOGGLE    2l

static void
SetNetWmState(
    TkWindow *winPtr,
    const char *atomName,
    int on)
{
    Tk_Window tkwin = (Tk_Window) winPtr;
    Atom messageType = Tk_InternAtom(tkwin, "_NET_WM_STATE");
    Atom action = on ? _NET_WM_STATE_ADD : _NET_WM_STATE_REMOVE;
    Atom property = Tk_InternAtom(tkwin, atomName);
    XEvent e;

    if (!winPtr->wmInfoPtr->wrapperPtr) {
	return;
    }

    e.xany.type = ClientMessage;
    e.xany.window = winPtr->wmInfoPtr->wrapperPtr->window;
    e.xclient.message_type = messageType;
    e.xclient.format = 32;
    e.xclient.data.l[0] = action;
    e.xclient.data.l[1] = property;
    e.xclient.data.l[2] = e.xclient.data.l[3] = e.xclient.data.l[4] = 0l;

    XSendEvent(winPtr->display,
	RootWindow(winPtr->display, winPtr->screenNum), 0,
	SubstructureNotifyMask|SubstructureRedirectMask, &e);
}

/*
 *----------------------------------------------------------------------
 *
 * CheckNetWmState --
 *
 * 	Updates the window attributes whenever the _NET_WM_STATE property
 * 	changes.
 *
 * Notes:
 *
 * 	Tk uses a single -zoomed state, while the EWMH spec supports separate
 * 	vertical and horizontal maximization. We consider the window to be
 * 	"zoomed" if _NET_WM_STATE_MAXIMIZED_VERT and
 * 	_NET_WM_STATE_MAXIMIZED_HORZ are both set.
 *
 *----------------------------------------------------------------------
 */

static void
CheckNetWmState(
    WmInfo *wmPtr,
    Atom *atoms,
    int numAtoms)
{
    Tk_Window tkwin = (Tk_Window) wmPtr->wrapperPtr;
    int i;
    Atom _NET_WM_STATE_ABOVE
	    = Tk_InternAtom(tkwin, "_NET_WM_STATE_ABOVE"),
	_NET_WM_STATE_MAXIMIZED_VERT
	    = Tk_InternAtom(tkwin, "_NET_WM_STATE_MAXIMIZED_VERT"),
	_NET_WM_STATE_MAXIMIZED_HORZ
	    = Tk_InternAtom(tkwin, "_NET_WM_STATE_MAXIMIZED_HORZ"),
	_NET_WM_STATE_FULLSCREEN
	    = Tk_InternAtom(tkwin, "_NET_WM_STATE_FULLSCREEN");

    wmPtr->attributes.topmost = 0;
    wmPtr->attributes.zoomed = 0;
    wmPtr->attributes.fullscreen = 0;
    for (i = 0; i < numAtoms; ++i) {
	if (atoms[i] == _NET_WM_STATE_ABOVE) {
	    wmPtr->attributes.topmost = 1;
	} else if (atoms[i] == _NET_WM_STATE_MAXIMIZED_VERT) {
	    wmPtr->attributes.zoomed |= 1;
	} else if (atoms[i] == _NET_WM_STATE_MAXIMIZED_HORZ) {
	    wmPtr->attributes.zoomed |= 2;
	} else if (atoms[i] == _NET_WM_STATE_FULLSCREEN) {
	    wmPtr->attributes.fullscreen = 1;
	}
    }

    wmPtr->attributes.zoomed = (wmPtr->attributes.zoomed == 3);

    return;
}

/*
 *----------------------------------------------------------------------
 *
 * UpdateNetWmState --
 *
 * 	Sets the _NET_WM_STATE property to match the requested attribute state
 * 	just prior to mapping a withdrawn window.
 *
 *----------------------------------------------------------------------
 */

#define NET_WM_STATE_MAX_ATOMS 4

static void
UpdateNetWmState(
    WmInfo *wmPtr)
{
    Tk_Window tkwin = (Tk_Window) wmPtr->wrapperPtr;
    Atom atoms[NET_WM_STATE_MAX_ATOMS];
    long numAtoms = 0;

    if (wmPtr->reqState.topmost) {
	atoms[numAtoms++] = Tk_InternAtom(tkwin,"_NET_WM_STATE_ABOVE");
    }
    if (wmPtr->reqState.zoomed) {
	atoms[numAtoms++] = Tk_InternAtom(tkwin,"_NET_WM_STATE_MAXIMIZED_VERT");
	atoms[numAtoms++] = Tk_InternAtom(tkwin,"_NET_WM_STATE_MAXIMIZED_HORZ");
    }
    if (wmPtr->reqState.fullscreen) {
	atoms[numAtoms++] = Tk_InternAtom(tkwin, "_NET_WM_STATE_FULLSCREEN");
    }

    SetWindowProperty(wmPtr->wrapperPtr, "_NET_WM_STATE", XA_ATOM, 32, atoms,
	    numAtoms);
}

/*
 *----------------------------------------------------------------------
 *
 * WaitForConfigureNotify --
 *
 *	This function is invoked in order to synchronize with the window
 *	manager. It waits for a ConfigureNotify event to arrive, signalling
 *	that the window manager has seen an attempt on our part to move or
 *	resize a top-level window.
 *
 * Results:
 *	None.
 *
 * Side effects:
 *	Delays the execution of the process until a ConfigureNotify event
 *	arrives with serial number at least as great as serial. This is useful
 *	for two reasons:
 *
 *	1. It's important to distinguish ConfigureNotify events that are
 *	   coming in response to a request we've made from those generated
 *	   spontaneously by the user. The reason for this is that if the user
 *	   resizes the window we take that as an order to ignore geometry
 *	   requests coming from inside the window hierarchy. If we
 *	   accidentally interpret a response to our request as a user-
 *	   initiated action, the window will stop responding to new geometry
 *	   requests. To make this distinction, (a) this function sets a flag
 *	   for TopLevelEventProc to indicate that we're waiting to sync with
 *	   the wm, and (b) all changes to the size of a top-level window are
 *	   followed by calls to this function.
 *	2. Races and confusion can come about if there are multiple operations
 *	   outstanding at a time (e.g. two different resizes of the top-level
 *	   window: it's hard to tell which of the ConfigureNotify events
 *	   coming back is for which request).
 *	While waiting, some events covered by StructureNotifyMask are
 *	processed (ConfigureNotify, MapNotify, and UnmapNotify) and all others
 *	are deferred.
 *
 *----------------------------------------------------------------------
 */

static void
WaitForConfigureNotify(
    TkWindow *winPtr,		/* Top-level window for which we want to see a
				 * ConfigureNotify. */
    unsigned long serial)	/* Serial number of resize request. Want to be
				 * sure wm has seen this. */
{
    WmInfo *wmPtr = winPtr->wmInfoPtr;
    XEvent event;
    int diff, code;
    int gotConfig = 0;

    /*
     * One more tricky detail about this function. In some cases the window
     * manager will decide to ignore a configure request (e.g. because it
     * thinks the window is already in the right place). To avoid hanging in
     * this situation, only wait for a few seconds, then give up.
     */

    while (!gotConfig) {
	wmPtr->flags |= WM_SYNC_PENDING;
	code = WaitForEvent(winPtr->display, wmPtr, ConfigureNotify, &event);
	wmPtr->flags &= ~WM_SYNC_PENDING;
	if (code != TCL_OK) {
	    if (winPtr->dispPtr->flags & TK_DISPLAY_WM_TRACING) {
		printf("WaitForConfigureNotify giving up on %s\n",
			winPtr->pathName);
	    }
	    break;
	}
	diff = event.xconfigure.serial - serial;
	if (diff >= 0) {
	    gotConfig = 1;
	}
    }
    wmPtr->flags &= ~WM_MOVE_PENDING;
    if (winPtr->dispPtr->flags & TK_DISPLAY_WM_TRACING) {
	printf("WaitForConfigureNotify finished with %s, serial %ld\n",
		winPtr->pathName, serial);
    }
}

/*
 *----------------------------------------------------------------------
 *
 * WaitForEvent --
 *
 *	This function is used by WaitForConfigureNotify and WaitForMapNotify
 *	to wait for an event of a certain type to arrive.
 *
 * Results:
 *	Under normal conditions, TCL_OK is returned and an event for display
 *	and window that matches "mask" is stored in *eventPtr. This event has
 *	already been processed by Tk before this function returns. If a long
 *	time goes by with no event of the right type arriving, or if an error
 *	occurs while waiting for the event to arrive, then TCL_ERROR is
 *	returned.
 *
 * Side effects:
 *	While waiting for the desired event to occur, Configurenotify,
 *	MapNotify, and UnmapNotify events for window are processed, as are all
 *	ReparentNotify events.
 *
 *----------------------------------------------------------------------
 */

static int
WaitForEvent(
    Display *display,		/* Display event is coming from. */
    WmInfo *wmInfoPtr,		/* Window for which event is desired. */
    int type,			/* Type of event that is wanted. */
    XEvent *eventPtr)		/* Place to store event. */
{
    WaitRestrictInfo info;
    Tk_RestrictProc *prevProc;
    ClientData prevArg;
    Tcl_Time timeout;

    /*
     * Set up an event filter to select just the events we want, and a timer
     * handler, then wait for events until we get the event we want or a
     * timeout happens.
     */

    info.display = display;
    info.wmInfoPtr = wmInfoPtr;
    info.type = type;
    info.eventPtr = eventPtr;
    info.foundEvent = 0;
    prevProc = Tk_RestrictEvents(WaitRestrictProc, &info, &prevArg);

    Tcl_GetTime(&timeout);
    timeout.sec += 2;

    while (!info.foundEvent) {
	if (!TkUnixDoOneXEvent(&timeout)) {
	    break;
	}
    }
    Tk_RestrictEvents(prevProc, prevArg, &prevArg);
    if (info.foundEvent) {
	return TCL_OK;
    }
    return TCL_ERROR;
}

/*
 *----------------------------------------------------------------------
 *
 * WaitRestrictProc --
 *
 *	This function is a Tk_RestrictProc that is used to filter events while
 *	WaitForEvent is active.
 *
 * Results:
 *	Returns TK_PROCESS_EVENT if the right event is found. Also returns
 *	TK_PROCESS_EVENT if any ReparentNotify event is found or if the event
 *	is a ConfigureNotify, MapNotify, or UnmapNotify for window. Otherwise
 *	returns TK_DEFER_EVENT.
 *
 * Side effects:
 *	An event may get stored in the area indicated by the caller of
 *	WaitForEvent.
 *
 *----------------------------------------------------------------------
 */

static Tk_RestrictAction
WaitRestrictProc(
    ClientData clientData,	/* Pointer to WaitRestrictInfo structure. */
    XEvent *eventPtr)		/* Event that is about to be handled. */
{
    WaitRestrictInfo *infoPtr = (WaitRestrictInfo *)clientData;

    if (eventPtr->type == ReparentNotify) {
	return TK_PROCESS_EVENT;
    }
    if (((eventPtr->xany.window != infoPtr->wmInfoPtr->wrapperPtr->window)
	    && (eventPtr->xany.window != infoPtr->wmInfoPtr->reparent))
	    || (eventPtr->xany.display != infoPtr->display)) {
	return TK_DEFER_EVENT;
    }
    if (eventPtr->type == infoPtr->type) {
	*infoPtr->eventPtr = *eventPtr;
	infoPtr->foundEvent = 1;
	return TK_PROCESS_EVENT;
    }
    if (eventPtr->type == ConfigureNotify || eventPtr->type == MapNotify
	    || eventPtr->type == UnmapNotify) {
	return TK_PROCESS_EVENT;
    }
    return TK_DEFER_EVENT;
}

/*
 *----------------------------------------------------------------------
 *
 * WaitForMapNotify --
 *
 *	This function is invoked in order to synchronize with the window
 *	manager. It waits for the window's mapped state to reach the value
 *	given by mapped.
 *
 * Results:
 *	None.
 *
 * Side effects:
 *	Delays the execution of the process until winPtr becomes mapped or
 *	unmapped, depending on the "mapped" argument. This allows us to
 *	synchronize with the window manager, and allows us to identify changes
 *	in window size that come about when the window manager first starts
 *	managing the window (as opposed to those requested interactively by
 *	the user later). See the comments for WaitForConfigureNotify and
 *	WM_SYNC_PENDING. While waiting, some events covered by
 *	StructureNotifyMask are processed and all others are deferred.
 *
 *----------------------------------------------------------------------
 */

static void
WaitForMapNotify(
    TkWindow *winPtr,		/* Top-level window for which we want to see a
				 * particular mapping state. */
    int mapped)			/* If non-zero, wait for window to become
				 * mapped, otherwise wait for it to become
				 * unmapped. */
{
    WmInfo *wmPtr = winPtr->wmInfoPtr;
    XEvent event;
    int code;

    while (1) {
	if (mapped) {
	    if (winPtr->flags & TK_MAPPED) {
		break;
	    }
	} else if (!(winPtr->flags & TK_MAPPED)) {
	    break;
	}
	wmPtr->flags |= WM_SYNC_PENDING;
	code = WaitForEvent(winPtr->display, wmPtr,
		mapped ? MapNotify : UnmapNotify, &event);
	wmPtr->flags &= ~WM_SYNC_PENDING;
	if (code != TCL_OK) {
	    /*
	     * There are some bizarre situations in which the window manager
	     * can't respond or chooses not to (e.g. if we've got a grab set
	     * it can't respond). If this happens then just quit.
	     */

	    if (winPtr->dispPtr->flags & TK_DISPLAY_WM_TRACING) {
		printf("WaitForMapNotify giving up on %s\n", winPtr->pathName);
	    }
	    break;
	}
    }
    wmPtr->flags &= ~WM_MOVE_PENDING;
    if (winPtr->dispPtr->flags & TK_DISPLAY_WM_TRACING) {
	printf("WaitForMapNotify finished with %s (winPtr %p, wmPtr %p)\n",
		winPtr->pathName, winPtr, wmPtr);
    }
}

/*
 *--------------------------------------------------------------
 *
 * UpdateHints --
 *
 *	This function is called to update the window manager's hints
 *	information from the information in a WmInfo structure.
 *
 * Results:
 *	None.
 *
 * Side effects:
 *	Properties get changed for winPtr.
 *
 *--------------------------------------------------------------
 */

static void
UpdateHints(
    TkWindow *winPtr)
{
    WmInfo *wmPtr = winPtr->wmInfoPtr;

    if (wmPtr->flags & WM_NEVER_MAPPED) {
	return;
    }
    XSetWMHints(winPtr->display, wmPtr->wrapperPtr->window, &wmPtr->hints);
}

/*
 *----------------------------------------------------------------------
 *
 * SetNetWmType --
 *
 *	Set the extended window manager hints for a toplevel window to the
 *	types provided. The specification states that this may be a list of
 *	window types in preferred order. To permit for future type
 *	definitions, the set of names is unconstrained and names are converted
 *	to upper-case and appended to "_NET_WM_WINDOW_TYPE_" before being
 *	converted to an Atom.
 *
 *----------------------------------------------------------------------
 */

static int
SetNetWmType(
    TkWindow *winPtr,
    Tcl_Obj *typePtr)
{
    Atom *atoms = NULL;
    WmInfo *wmPtr;
    Tcl_Obj **objv;
    int objc, n;
    Tk_Window tkwin = (Tk_Window) winPtr;
    Tcl_Interp *interp = Tk_Interp(tkwin);

    if (TCL_OK != Tcl_ListObjGetElements(interp, typePtr, &objc, &objv)) {
	return TCL_ERROR;
    }

    if (!Tk_HasWrapper(tkwin)) {
	return TCL_OK; /* error?? */
    }

    if (objc > 0) {
	atoms = (Atom *)ckalloc(sizeof(Atom) * objc);
    }

    for (n = 0; n < objc; ++n) {
	Tcl_DString ds, dsName;
	TkSizeT len;
	char *name = TkGetStringFromObj(objv[n], &len);

	Tcl_UtfToUpper(name);
	Tcl_UtfToExternalDString(NULL, name, len, &dsName);
	Tcl_DStringInit(&ds);
	Tcl_DStringAppend(&ds, "_NET_WM_WINDOW_TYPE_", 20);
	Tcl_DStringAppend(&ds, Tcl_DStringValue(&dsName),
		Tcl_DStringLength(&dsName));
	Tcl_DStringFree(&dsName);
	atoms[n] = Tk_InternAtom(tkwin, Tcl_DStringValue(&ds));
	Tcl_DStringFree(&ds);
    }

    wmPtr = winPtr->wmInfoPtr;
    if (wmPtr->wrapperPtr == NULL) {
	CreateWrapper(wmPtr);
    }

    SetWindowProperty(wmPtr->wrapperPtr, "_NET_WM_WINDOW_TYPE", XA_ATOM, 32,
	    atoms, objc);

    ckfree(atoms);
    return TCL_OK;
}

/*
 *----------------------------------------------------------------------
 *
 * GetNetWmType --
 *
 *	Read the extended window manager type hint from a window and return as
 *	a list of names suitable for use with SetNetWmType.
 *
 *----------------------------------------------------------------------
 */

static Tcl_Obj *
GetNetWmType(
    TkWindow *winPtr)
{
    Atom typeAtom, actualType, *atoms;
    int actualFormat;
    unsigned long n, count, bytesAfter;
    unsigned char *propertyValue = NULL;
    long maxLength = 1024;
    Tk_Window tkwin = (Tk_Window) winPtr;
    TkWindow *wrapperPtr;
    Tcl_Obj *typePtr;
    Tcl_Interp *interp;
    Tcl_DString ds;

    interp = Tk_Interp(tkwin);
    typePtr = Tcl_NewListObj(0, NULL);

    if (winPtr->wmInfoPtr->wrapperPtr == NULL) {
	CreateWrapper(winPtr->wmInfoPtr);
    }
    wrapperPtr = winPtr->wmInfoPtr->wrapperPtr;

    typeAtom = Tk_InternAtom(tkwin, "_NET_WM_WINDOW_TYPE");
    if (GetWindowProperty(wrapperPtr, typeAtom, maxLength, XA_ATOM,
	    &actualType, &actualFormat, &count, &bytesAfter, &propertyValue)){
	atoms = (Atom *) propertyValue;
	for (n = 0; n < count; ++n) {
	    const char *name = Tk_GetAtomName(tkwin, atoms[n]);

	    if (strncmp("_NET_WM_WINDOW_TYPE_", name, 20) == 0) {
		Tcl_ExternalToUtfDString(NULL, name+20, -1, &ds);
		Tcl_UtfToLower(Tcl_DStringValue(&ds));
		Tcl_ListObjAppendElement(interp, typePtr,
			Tcl_NewStringObj(Tcl_DStringValue(&ds),
				Tcl_DStringLength(&ds)));
		Tcl_DStringFree(&ds);
	    }
	}
	XFree(propertyValue);
    }

    return typePtr;
}

/*
 *--------------------------------------------------------------
 *
 * ParseGeometry --
 *
 *	This function parses a geometry string and updates information used to
 *	control the geometry of a top-level window.
 *
 * Results:
 *	A standard Tcl return value, plus an error message in the interp's
 *	result if an error occurs.
 *
 * Side effects:
 *	The size and/or location of winPtr may change.
 *
 *--------------------------------------------------------------
 */

static int
ParseGeometry(
    Tcl_Interp *interp,		/* Used for error reporting. */
    const char *string,		/* String containing new geometry. Has the
				 * standard form "=wxh+x+y". */
    TkWindow *winPtr)		/* Pointer to top-level window whose geometry
				 * is to be changed. */
{
    WmInfo *wmPtr = winPtr->wmInfoPtr;
    int x, y, width, height, flags;
    char *end;
    const char *p = string;

    /*
     * The leading "=" is optional.
     */

    if (*p == '=') {
	p++;
    }

    /*
     * Parse the width and height, if they are present. Don't actually update
     * any of the fields of wmPtr until we've successfully parsed the entire
     * geometry string.
     */

    width = wmPtr->width;
    height = wmPtr->height;
    x = wmPtr->x;
    y = wmPtr->y;
    flags = wmPtr->flags;
    if (isdigit(UCHAR(*p))) {
	width = strtoul(p, &end, 10);
	p = end;
	if (*p != 'x') {
	    goto error;
	}
	p++;
	if (!isdigit(UCHAR(*p))) {
	    goto error;
	}
	height = strtoul(p, &end, 10);
	p = end;
    }

    /*
     * Parse the X and Y coordinates, if they are present.
     */

    if (*p != '\0') {
	flags &= ~(WM_NEGATIVE_X | WM_NEGATIVE_Y);
	if (*p == '-') {
	    flags |= WM_NEGATIVE_X;
	} else if (*p != '+') {
	    goto error;
	}
	p++;
	if (!isdigit(UCHAR(*p)) && (*p != '-')) {
	    goto error;
	}
	x = strtol(p, &end, 10);
	p = end;
	if (*p == '-') {
	    flags |= WM_NEGATIVE_Y;
	} else if (*p != '+') {
	    goto error;
	}
	p++;
	if (!isdigit(UCHAR(*p)) && (*p != '-')) {
	    goto error;
	}
	y = strtol(p, &end, 10);
	if (*end != '\0') {
	    goto error;
	}

	/*
	 * Assume that the geometry information came from the user, unless an
	 * explicit source has been specified. Otherwise most window managers
	 * assume that the size hints were program-specified and they ignore
	 * them.
	 */

	if (!(wmPtr->sizeHintsFlags & (USPosition|PPosition))) {
	    wmPtr->sizeHintsFlags |= USPosition;
	    flags |= WM_UPDATE_SIZE_HINTS;
	}
    }

    /*
     * Everything was parsed OK. Update the fields of *wmPtr and arrange for
     * the appropriate information to be percolated out to the window manager
     * at the next idle moment.
     */

    wmPtr->width = width;
    wmPtr->height = height;
    wmPtr->x = x;
    wmPtr->y = y;
    flags |= WM_MOVE_PENDING;
    wmPtr->flags = flags;

    if (!(wmPtr->flags & (WM_UPDATE_PENDING|WM_NEVER_MAPPED))) {
	Tcl_DoWhenIdle(UpdateGeometryInfo, winPtr);
	wmPtr->flags |= WM_UPDATE_PENDING;
    }
    return TCL_OK;

  error:
    Tcl_SetObjResult(interp, Tcl_ObjPrintf(
	    "bad geometry specifier \"%s\"", string));
    Tcl_SetErrorCode(interp, "TK", "VALUE", "GEOMETRY", NULL);
    return TCL_ERROR;
}

/*
 *----------------------------------------------------------------------
 *
 * Tk_GetRootCoords --
 *
 *	Given a token for a window, this function traces through the window's
 *	lineage to find the (virtual) root-window coordinates corresponding to
 *	point (0,0) in the window.
 *
 * Results:
 *	The locations pointed to by xPtr and yPtr are filled in with the root
 *	coordinates of the (0,0) point in tkwin. If a virtual root window is
 *	in effect for the window, then the coordinates in the virtual root are
 *	returned.
 *
 * Side effects:
 *	None.
 *
 *----------------------------------------------------------------------
 */

void
Tk_GetRootCoords(
    Tk_Window tkwin,		/* Token for window. */
    int *xPtr,			/* Where to store x-displacement of (0,0). */
    int *yPtr)			/* Where to store y-displacement of (0,0). */
{
    int x, y;
    TkWindow *winPtr = (TkWindow *) tkwin;

    /*
     * Search back through this window's parents all the way to a top-level
     * window, combining the offsets of each window within its parent.
     */

    x = y = 0;
    while (1) {
	x += winPtr->changes.x + winPtr->changes.border_width;
	y += winPtr->changes.y + winPtr->changes.border_width;
	if ((winPtr->wmInfoPtr != NULL)
		&& (winPtr->wmInfoPtr->menubar == (Tk_Window) winPtr)) {
	    /*
	     * This window is a special menubar; switch over to its associated
	     * toplevel, compensate for their differences in y coordinates,
	     * then continue with the toplevel (in case it's embedded).
	     */

	    y -= winPtr->wmInfoPtr->menuHeight;
	    winPtr = winPtr->wmInfoPtr->winPtr;
	    continue;
	}
	if (winPtr->flags & TK_TOP_LEVEL) {
	    TkWindow *otherPtr;

	    if (!(winPtr->flags & TK_EMBEDDED)) {
		break;
	    }
	    otherPtr = TkpGetOtherWindow(winPtr);
	    if (otherPtr == NULL) {
		/*
		 * The container window is not in the same application. Query
		 * the X server.
		 */

		Window root, dummyChild;
		int rootX, rootY;

		root = winPtr->wmInfoPtr->vRoot;
		if (root == None) {
		    root = RootWindowOfScreen(Tk_Screen((Tk_Window) winPtr));
		}
		XTranslateCoordinates(winPtr->display, winPtr->window,
			root, 0, 0, &rootX, &rootY, &dummyChild);
		x += rootX;
		y += rootY;
		break;
	    } else {
		/*
		 * The container window is in the same application. Let's
		 * query its coordinates.
		 */

		winPtr = otherPtr;
		continue;
	    }
	}
	winPtr = winPtr->parentPtr;
	if (winPtr == NULL) {
	    break;
	}
    }
    *xPtr = x;
    *yPtr = y;
}

/*
 *----------------------------------------------------------------------
 *
 * Tk_CoordsToWindow --
 *
 *	Given the (virtual) root coordinates of a point, this function returns
 *	the token for the top-most window covering that point, if there exists
 *	such a window in this application.
 *
 * Results:
 *	The return result is either a token for the window corresponding to
 *	rootX and rootY, or else NULL to indicate that there is no such
 *	window.
 *
 * Side effects:
 *	None.
 *
 *----------------------------------------------------------------------
 */

static int PointInWindow(
    int x,
    int y,
    WmInfo *wmPtr)
{
    XWindowChanges changes = wmPtr->winPtr->changes;
    return (x >= changes.x &&
            x < changes.x + changes.width &&
            y >= changes.y - wmPtr->menuHeight &&
            y < changes.y + changes.height);
}

Tk_Window
Tk_CoordsToWindow(
    int rootX, int rootY,	/* Coordinates of point in root window. If a
				 * virtual-root window manager is in use,
				 * these coordinates refer to the virtual
				 * root, not the real root. */
    Tk_Window tkwin)		/* Token for any window in application; used
				 * to identify the display. */
{
    Window window, parent, child;
    int x, y, childX, childY, tmpx, tmpy, bd;
    WmInfo *wmPtr;
    TkWindow *winPtr, *childPtr, *nextPtr;
    TkDisplay *dispPtr = ((TkWindow *) tkwin)->dispPtr;
    Tk_ErrorHandler handler = NULL;

    /*
     * Step 1: scan the list of toplevel windows to see if there is a virtual
     * root for the screen we're interested in. If so, we have to translate
     * the coordinates from virtual root to root coordinates.
     */

    parent = window = RootWindowOfScreen(Tk_Screen(tkwin));
    x = rootX;
    y = rootY;
    for (wmPtr = (WmInfo *) dispPtr->firstWmPtr; wmPtr != NULL;
	    wmPtr = wmPtr->nextPtr) {
	if (Tk_Screen(wmPtr->winPtr) != Tk_Screen(tkwin)) {
	    continue;
	}
	if (wmPtr->vRoot == None) {
	    continue;
	}
	UpdateVRootGeometry(wmPtr);
	parent = wmPtr->vRoot;
	break;
    }

    /*
     * Step 2: work down through the window hierarchy starting at the root.
     * For each window, find the child that contains the given point and then
     * see if this child is either a wrapper for one of our toplevel windows
     * or a window manager decoration window for one of our toplevels. This
     * approach handles several tricky cases:
     *
     * 1. There may be a virtual root window between the root and one of our
     *    toplevels.
     * 2. If a toplevel is embedded, we may have to search through the
     *    windows of the container application(s) before getting to the
     *    toplevel.
     */

    handler = Tk_CreateErrorHandler(Tk_Display(tkwin), -1, -1, -1, NULL, NULL);
    while (1) {
	if (XTranslateCoordinates(Tk_Display(tkwin), parent, window,
		x, y, &childX, &childY, &child) == False) {
	    /*
	     * We can end up here when the window is in the middle of being
	     * deleted
	     */

	    Tk_DeleteErrorHandler(handler);
	    return NULL;
	}
	if (child == None) {
	    Tk_DeleteErrorHandler(handler);
	    return NULL;
	}
	for (wmPtr = (WmInfo *) dispPtr->firstWmPtr; wmPtr != NULL;
		wmPtr = wmPtr->nextPtr) {
            if (wmPtr->winPtr->mainPtr == NULL) {
                continue;
            }
	    if (child == wmPtr->reparent) {
                if (PointInWindow(x, y, wmPtr)) {
                    goto gotToplevel;
                } else {

                    /*
                     * Return NULL if the point is in the title bar or border.
                     */

                    return NULL;
                }
	    }
	    if (wmPtr->wrapperPtr != NULL) {
		if (child == wmPtr->wrapperPtr->window) {
		    goto gotToplevel;
		} else if (wmPtr->winPtr->flags & TK_EMBEDDED &&
                           TkpGetOtherWindow(wmPtr->winPtr) == NULL) {

                    /*
                     * This toplevel is embedded in a window belonging to
                     * a different application.
                     */

                    int rx, ry;
                    Tk_GetRootCoords((Tk_Window) wmPtr->winPtr, &rx, &ry);
                    childX -= rx;
                    childY -= ry;
                    goto gotToplevel;
                }
	    } else if (child == wmPtr->winPtr->window) {
		goto gotToplevel;
	    }
	}
	x = childX;
	y = childY;
	parent = window;
	window = child;
    }

  gotToplevel:
    if (handler) {
	/*
	 * Check value of handler, because we can reach this label from above
	 * or below
	 */

	Tk_DeleteErrorHandler(handler);
	handler = NULL;
    }
    winPtr = wmPtr->winPtr;

    /*
     * Step 3: at this point winPtr and wmPtr refer to the toplevel that
     * contains the given coordinates, and childX and childY give the
     * translated coordinates in the *parent* of the toplevel. Now decide
     * whether the coordinates are in the menubar or the actual toplevel, and
     * translate the coordinates into the coordinate system of that window.
     */

    x = childX - winPtr->changes.x;
    y = childY - winPtr->changes.y;
    if ((x < 0) || (x >= winPtr->changes.width)
	    || (y >= winPtr->changes.height)) {
	return NULL;
    }
    if (y < 0) {
	winPtr = (TkWindow *) wmPtr->menubar;
	if (winPtr == NULL) {
	    return NULL;
	}
	y += wmPtr->menuHeight;
	if (y < 0) {
	    return NULL;
	}
    }

    /*
     * Step 4: work down through the hierarchy underneath the current window.
     * At each level, scan through all the children to find the highest one in
     * the stacking order that contains the point. Then repeat the whole
     * process on that child.
     */

    while (1) {
	nextPtr = NULL;
	for (childPtr = winPtr->childList; childPtr != NULL;
		childPtr = childPtr->nextPtr) {
	    if (!Tk_IsMapped(childPtr)
		    || (childPtr->flags & TK_TOP_HIERARCHY)) {
		continue;
	    }
	    if (childPtr->flags & TK_REPARENTED) {
		continue;
	    }
	    tmpx = x - childPtr->changes.x;
	    tmpy = y - childPtr->changes.y;
	    bd = childPtr->changes.border_width;
	    if ((tmpx >= -bd) && (tmpy >= -bd)
		    && (tmpx < (childPtr->changes.width + bd))
		    && (tmpy < (childPtr->changes.height + bd))) {
		nextPtr = childPtr;
	    }
	}
	if (nextPtr == NULL) {
	    break;
	}
	x -= nextPtr->changes.x;
	y -= nextPtr->changes.y;
	if ((nextPtr->flags & TK_CONTAINER)
		&& (nextPtr->flags & TK_BOTH_HALVES)) {
	    /*
	     * The window containing the point is a container, and the
	     * embedded application is in this same process. Switch over to
	     * the toplevel for the embedded application and start processing
	     * that toplevel from scratch.
	     */
	    winPtr = TkpGetOtherWindow(nextPtr);
	    if (winPtr == NULL) {
		return (Tk_Window) nextPtr;
	    }
	    wmPtr = winPtr->wmInfoPtr;
	    childX = x;
	    childY = y;
	    goto gotToplevel;
	} else {
            winPtr = nextPtr;
        }
    }
    if (winPtr->mainPtr != ((TkWindow *) tkwin)->mainPtr) {
        return NULL;
    }
    return (Tk_Window) winPtr;
}

/*
 *----------------------------------------------------------------------
 *
 * UpdateVRootGeometry --
 *
 *	This function is called to update all the virtual root geometry
 *	information in wmPtr.
 *
 * Results:
 *	None.
 *
 * Side effects:
 *	The vRootX, vRootY, vRootWidth, and vRootHeight fields in wmPtr are
 *	filled with the most up-to-date information.
 *
 *----------------------------------------------------------------------
 */

static void
UpdateVRootGeometry(
    WmInfo *wmPtr)		/* Window manager information to be updated.
				 * The wmPtr->vRoot field must be valid. */
{
    TkWindow *winPtr = wmPtr->winPtr;
    int bd;
    unsigned dummy;
    Window dummy2;
    Status status;
    Tk_ErrorHandler handler;

    /*
     * If this isn't a virtual-root window manager, just return information
     * about the screen.
     */

    wmPtr->flags &= ~WM_VROOT_OFFSET_STALE;
    if (wmPtr->vRoot == None) {
    noVRoot:
	wmPtr->vRootX = wmPtr->vRootY = 0;
	wmPtr->vRootWidth = DisplayWidth(winPtr->display, winPtr->screenNum);
	wmPtr->vRootHeight = DisplayHeight(winPtr->display, winPtr->screenNum);
	return;
    }

    /*
     * Refresh the virtual root information if it's out of date.
     */

    handler = Tk_CreateErrorHandler(winPtr->display, -1, -1, -1, NULL, NULL);
    status = XGetGeometry(winPtr->display, wmPtr->vRoot,
	    &dummy2, &wmPtr->vRootX, &wmPtr->vRootY,
	    (unsigned *) &wmPtr->vRootWidth,
	    (unsigned *) &wmPtr->vRootHeight, (unsigned *) &bd,
	    &dummy);
    if (winPtr->dispPtr->flags & TK_DISPLAY_WM_TRACING) {
	printf("UpdateVRootGeometry: x = %d, y = %d, width = %d, ",
		wmPtr->vRootX, wmPtr->vRootY, wmPtr->vRootWidth);
	printf("height = %d, status = %d\n", wmPtr->vRootHeight, status);
    }
    Tk_DeleteErrorHandler(handler);
    if (status == 0) {
	/*
	 * The virtual root is gone! Pretend that it never existed.
	 */

	wmPtr->vRoot = None;
	goto noVRoot;
    }
}

/*
 *----------------------------------------------------------------------
 *
 * Tk_GetVRootGeometry --
 *
 *	This function returns information about the virtual root window
 *	corresponding to a particular Tk window.
 *
 * Results:
 *	The values at xPtr, yPtr, widthPtr, and heightPtr are set with the
 *	offset and dimensions of the root window corresponding to tkwin. If
 *	tkwin is being managed by a virtual root window manager these values
 *	correspond to the virtual root window being used for tkwin; otherwise
 *	the offsets will be 0 and the dimensions will be those of the screen.
 *
 * Side effects:
 *	Vroot window information is refreshed if it is out of date.
 *
 *----------------------------------------------------------------------
 */

void
Tk_GetVRootGeometry(
    Tk_Window tkwin,		/* Window whose virtual root is to be
				 * queried. */
    int *xPtr, int *yPtr,	/* Store x and y offsets of virtual root
				 * here. */
    int *widthPtr, int *heightPtr)
				/* Store dimensions of virtual root here. */
{
    WmInfo *wmPtr;
    TkWindow *winPtr = (TkWindow *) tkwin;

    /*
     * Find the top-level window for tkwin, and locate the window manager
     * information for that window.
     */

    while (!(winPtr->flags & TK_TOP_HIERARCHY)
	    && (winPtr->parentPtr != NULL)) {
	winPtr = winPtr->parentPtr;
    }
    wmPtr = winPtr->wmInfoPtr;
    if (wmPtr == NULL) {
	/* Punt. */
	*xPtr = 0;
	*yPtr = 0;
	*widthPtr = 0;
	*heightPtr = 0;
    }

    /*
     * Make sure that the geometry information is up-to-date, then copy it out
     * to the caller.
     */

    if (wmPtr->flags & WM_VROOT_OFFSET_STALE) {
	UpdateVRootGeometry(wmPtr);
    }
    *xPtr = wmPtr->vRootX;
    *yPtr = wmPtr->vRootY;
    *widthPtr = wmPtr->vRootWidth;
    *heightPtr = wmPtr->vRootHeight;
}

/*
 *----------------------------------------------------------------------
 *
 * Tk_MoveToplevelWindow --
 *
 *	This function is called instead of Tk_MoveWindow to adjust the x-y
 *	location of a top-level window. It delays the actual move to a later
 *	time and keeps window-manager information up-to-date with the move
 *
 * Results:
 *	None.
 *
 * Side effects:
 *	The window is eventually moved so that its upper-left corner
 *	(actually, the upper-left corner of the window's decorative frame, if
 *	there is one) is at (x,y).
 *
 *----------------------------------------------------------------------
 */

void
Tk_MoveToplevelWindow(
    Tk_Window tkwin,		/* Window to move. */
    int x, int y)		/* New location for window (within parent). */
{
    TkWindow *winPtr = (TkWindow *) tkwin;
    WmInfo *wmPtr = winPtr->wmInfoPtr;

    if (!(winPtr->flags & TK_TOP_LEVEL)) {
	Tcl_Panic("Tk_MoveToplevelWindow called with non-toplevel window");
    }
    wmPtr->x = x;
    wmPtr->y = y;
    wmPtr->flags |= WM_MOVE_PENDING;
    wmPtr->flags &= ~(WM_NEGATIVE_X|WM_NEGATIVE_Y);
    if (!(wmPtr->sizeHintsFlags & (USPosition|PPosition))) {
	wmPtr->sizeHintsFlags |= USPosition;
	wmPtr->flags |= WM_UPDATE_SIZE_HINTS;
    }

    /*
     * If the window has already been mapped, must bring its geometry
     * up-to-date immediately, otherwise an event might arrive from the server
     * that would overwrite wmPtr->x and wmPtr->y and lose the new position.
     */

    if (!(wmPtr->flags & WM_NEVER_MAPPED)) {
	if (wmPtr->flags & WM_UPDATE_PENDING) {
	    Tcl_CancelIdleCall(UpdateGeometryInfo, winPtr);
	}
	UpdateGeometryInfo(winPtr);
    }
}

/*
 *----------------------------------------------------------------------
 *
 * UpdateWmProtocols --
 *
 *	This function transfers the most up-to-date information about window
 *	manager protocols from the WmInfo structure to the actual property on
 *	the top-level window.
 *
 * Results:
 *	None.
 *
 * Side effects:
 *	The WM_PROTOCOLS property gets changed for wmPtr's window.
 *
 *----------------------------------------------------------------------
 */

static void
UpdateWmProtocols(
    WmInfo *wmPtr)	/* Information about top-level window. */
{
    ProtocolHandler *protPtr;
    Atom deleteWindowAtom, pingAtom;
    int count;
    Atom *arrayPtr, *atomPtr;

    /*
     * There are only two tricky parts here. First, there could be any number
     * of atoms for the window, so count them and malloc an array to hold all
     * of their atoms. Second, we *always* want to respond to the
     * WM_DELETE_WINDOW and _NET_WM_PING protocols, even if no-one's
     * officially asked.
     */

    for (protPtr = wmPtr->protPtr, count = 2; protPtr != NULL;
	    protPtr = protPtr->nextPtr, count++) {
	/* Empty loop body; we're just counting the handlers. */
    }
    arrayPtr = (Atom *)ckalloc(count * sizeof(Atom));
    deleteWindowAtom = Tk_InternAtom((Tk_Window) wmPtr->winPtr,
	    "WM_DELETE_WINDOW");
    pingAtom = Tk_InternAtom((Tk_Window) wmPtr->winPtr, "_NET_WM_PING");
    arrayPtr[0] = deleteWindowAtom;
    arrayPtr[1] = pingAtom;
    for (protPtr = wmPtr->protPtr, atomPtr = &arrayPtr[1];
	    protPtr != NULL; protPtr = protPtr->nextPtr) {
	if (protPtr->protocol != deleteWindowAtom
		&& protPtr->protocol != pingAtom) {
	    *(atomPtr++) = protPtr->protocol;
	}
    }
    SetWindowProperty(wmPtr->wrapperPtr, "WM_PROTOCOLS", XA_ATOM, 32,
	    arrayPtr, atomPtr-arrayPtr);
    ckfree(arrayPtr);
}

/*
 *----------------------------------------------------------------------
 *
 * TkWmProtocolEventProc --
 *
 *	This function is called by the Tk_HandleEvent whenever a ClientMessage
 *	event arrives whose type is "WM_PROTOCOLS". This function handles the
 *	message from the window manager in an appropriate fashion.
 *
 * Results:
 *	None.
 *
 * Side effects:
 *	Depends on what sort of handler, if any, was set up for the protocol.
 *
 *----------------------------------------------------------------------
 */

void
TkWmProtocolEventProc(
    TkWindow *winPtr,		/* Window to which the event was sent. */
    XEvent *eventPtr)		/* X event. */
{
    WmInfo *wmPtr;
    ProtocolHandler *protPtr;
    Atom protocol;
    int result;
    const char *protocolName;
    Tcl_Interp *interp;

    protocol = (Atom) eventPtr->xclient.data.l[0];

    /*
     * If this is a _NET_WM_PING message, send it back to the root window
     * immediately. We do that here because scripts *cannot* respond correctly
     * to this protocol.
     */

    if (protocol == Tk_InternAtom((Tk_Window) winPtr, "_NET_WM_PING")) {
	Window root = XRootWindow(winPtr->display, winPtr->screenNum);

	eventPtr->xclient.window = root;
	(void) XSendEvent(winPtr->display, root, False,
		(SubstructureNotifyMask|SubstructureRedirectMask), eventPtr);
	return;
    }

    wmPtr = winPtr->wmInfoPtr;
    if (wmPtr == NULL) {
	return;
    }

    /*
     * Note: it's very important to retrieve the protocol name now, before
     * invoking the command, even though the name won't be used until after
     * the command returns. This is because the command could delete winPtr,
     * making it impossible for us to use it later in the call to
     * Tk_GetAtomName.
     */

    protocolName = Tk_GetAtomName((Tk_Window) winPtr, protocol);
    for (protPtr = wmPtr->protPtr; protPtr != NULL;
	    protPtr = protPtr->nextPtr) {
	if (protocol == protPtr->protocol) {
	    Tcl_Preserve(protPtr);
	    interp = protPtr->interp;
	    Tcl_Preserve(interp);
	    result = Tcl_EvalEx(interp, protPtr->command, -1, TCL_EVAL_GLOBAL);
	    if (result != TCL_OK) {
		Tcl_AppendObjToErrorInfo(interp, Tcl_ObjPrintf(
			"\n    (command for \"%s\" window manager protocol)",
			protocolName));
		Tcl_BackgroundException(interp, result);
	    }
	    Tcl_Release(interp);
	    Tcl_Release(protPtr);
	    return;
	}
    }

    /*
     * No handler was present for this protocol. If this is a WM_DELETE_WINDOW
     * message then just destroy the window.
     */

    if (protocol == Tk_InternAtom((Tk_Window) winPtr, "WM_DELETE_WINDOW")) {
	Tk_DestroyWindow((Tk_Window) wmPtr->winPtr);
    }
}

/*
 *----------------------------------------------------------------------
 *
 * TkWmStackorderToplevelWrapperMap --
 *
 *	This function will create a table that maps the reparent wrapper X id
 *	for a toplevel to the TkWindow structure that is wraps. Tk keeps track
 *	of a mapping from the window X id to the TkWindow structure but that
 *	does us no good here since we only get the X id of the wrapper window.
 *	Only those toplevel windows that are mapped have a position in the
 *	stacking order.
 *
 * Results:
 *	None.
 *
 * Side effects:
 *	Adds entries to the passed hashtable.
 *
 *----------------------------------------------------------------------
 */

static void
TkWmStackorderToplevelWrapperMap(
    TkWindow *winPtr,		/* TkWindow to recurse on */
    Display *display,		/* X display of parent window */
    Tcl_HashTable *table)	/* Maps X id to TkWindow */
{
    TkWindow *childPtr;

    if (Tk_IsMapped(winPtr) && Tk_IsTopLevel(winPtr) &&
	    !Tk_IsEmbedded(winPtr) && (winPtr->display == display)) {
	Window wrapper = (winPtr->wmInfoPtr->reparent != None)
		? winPtr->wmInfoPtr->reparent
		: winPtr->wmInfoPtr->wrapperPtr->window;
	Tcl_HashEntry *hPtr;
	int newEntry;

	hPtr = Tcl_CreateHashEntry(table, (char *) wrapper, &newEntry);
	Tcl_SetHashValue(hPtr, winPtr);
    }

    for (childPtr = winPtr->childList; childPtr != NULL;
	    childPtr = childPtr->nextPtr) {
	TkWmStackorderToplevelWrapperMap(childPtr, display, table);
    }
}

/*
 *----------------------------------------------------------------------
 *
 * TkWmStackorderToplevel --
 *
 *	This function returns the stack order of toplevel windows.
 *
 * Results:
 *	An array of pointers to tk window objects in stacking order or else
 *	NULL if there was an error.
 *
 * Side effects:
 *	None.
 *
 *----------------------------------------------------------------------
 */

TkWindow **
TkWmStackorderToplevel(
    TkWindow *parentPtr)	/* Parent toplevel window. */
{
    Window dummy1, dummy2, vRoot;
    Window *children;
    unsigned numChildren, i;
    TkWindow *childWinPtr, **windows, **window_ptr;
    Tcl_HashTable table;
    Tcl_HashEntry *hPtr;
    Tcl_HashSearch search;

    /*
     * Map X Window ids to a TkWindow of the wrapped toplevel.
     */

    Tcl_InitHashTable(&table, TCL_ONE_WORD_KEYS);
    TkWmStackorderToplevelWrapperMap(parentPtr, parentPtr->display, &table);

    window_ptr = windows = (TkWindow **)ckalloc((table.numEntries+1) * sizeof(TkWindow *));
    if (windows == NULL) {
	return NULL;
    }

    /*
     * Special cases: If zero or one toplevels were mapped there is no need to
     * call XQueryTree.
     */

    switch (table.numEntries) {
    case 0:
	windows[0] = NULL;
	goto done;
    case 1:
	hPtr = Tcl_FirstHashEntry(&table, &search);
	windows[0] = (TkWindow *)Tcl_GetHashValue(hPtr);
	windows[1] = NULL;
	goto done;
    }

    vRoot = parentPtr->wmInfoPtr->vRoot;
    if (vRoot == None) {
	vRoot = RootWindowOfScreen(Tk_Screen((Tk_Window) parentPtr));
    }

    if (XQueryTree(parentPtr->display, vRoot, &dummy1, &dummy2,
	    &children, &numChildren) == 0) {
	ckfree(windows);
	windows = NULL;
    } else {
	for (i = 0; i < numChildren; i++) {
	    hPtr = Tcl_FindHashEntry(&table, children[i]);
	    if (hPtr != NULL) {
		childWinPtr = (TkWindow *)Tcl_GetHashValue(hPtr);
		*window_ptr++ = childWinPtr;
	    }
	}

	/*
	 * ASSERT: window_ptr - windows == table.numEntries
	 * (#matched toplevel windows == #children) [Bug 1789819]
	 */

	*window_ptr = NULL;
	if (numChildren) {
	    XFree((char *) children);
	}
    }

  done:
    Tcl_DeleteHashTable(&table);
    return windows;
}

/*
 *----------------------------------------------------------------------
 *
 * TkWmRestackToplevel --
 *
 *	This function restacks a top-level window.
 *
 * Results:
 *	None.
 *
 * Side effects:
 *	WinPtr gets restacked as specified by aboveBelow and otherPtr.
 *
 *----------------------------------------------------------------------
 */

void
TkWmRestackToplevel(
    TkWindow *winPtr,		/* Window to restack. */
    int aboveBelow,		/* Gives relative position for restacking;
				 * must be Above or Below. */
    TkWindow *otherPtr)		/* Window relative to which to restack; if
				 * NULL, then winPtr gets restacked above or
				 * below *all* siblings. */
{
    XWindowChanges changes;
    unsigned mask;
    TkWindow *wrapperPtr;

    memset(&changes, 0, sizeof(XWindowChanges));
    changes.stack_mode = aboveBelow;
    mask = CWStackMode;

    /*
     * Make sure that winPtr and its wrapper window have been created.
     */

    if (winPtr->wmInfoPtr->flags & WM_NEVER_MAPPED) {
	TkWmMapWindow(winPtr);
    }
    wrapperPtr = winPtr->wmInfoPtr->wrapperPtr;

    if (otherPtr != NULL) {
	/*
	 * The window is to be restacked with respect to another toplevel.
	 * Make sure it has been created as well.
	 */

	if (otherPtr->wmInfoPtr->flags & WM_NEVER_MAPPED) {
	    TkWmMapWindow(otherPtr);
	}
	changes.sibling = otherPtr->wmInfoPtr->wrapperPtr->window;
	mask |= CWSibling;
    }

    /*
     * Reconfigure the window. Note that we use XReconfigureWMWindow instead
     * of XConfigureWindow, in order to handle the case where the window is to
     * be restacked with respect to another toplevel. See [ICCCM] 4.1.5
     * "Configuring the Window" and XReconfigureWMWindow(3) for details.
     */

    XReconfigureWMWindow(winPtr->display, wrapperPtr->window,
	    Tk_ScreenNumber((Tk_Window) winPtr), mask, &changes);
}


/*
 *----------------------------------------------------------------------
 *
 * TkWmAddToColormapWindows --
 *
 *	This function is called to add a given window to the
 *	WM_COLORMAP_WINDOWS property for its top-level, if it isn't already
 *	there. It is invoked by the Tk code that creates a new colormap, in
 *	order to make sure that colormap information is propagated to the
 *	window manager by default.
 *
 * Results:
 *	None.
 *
 * Side effects:
 *	WinPtr's window gets added to the WM_COLORMAP_WINDOWS property of its
 *	nearest top-level ancestor, unless the colormaps have been set
 *	explicitly with the "wm colormapwindows" command.
 *
 *----------------------------------------------------------------------
 */

void
TkWmAddToColormapWindows(
    TkWindow *winPtr)		/* Window with a non-default colormap. Should
				 * not be a top-level window. */
{
    TkWindow *wrapperPtr;
    TkWindow *topPtr;
    Window *oldPtr, *newPtr;
    int count, i;

    if (winPtr->window == None) {
	return;
    }

    for (topPtr = winPtr->parentPtr; ; topPtr = topPtr->parentPtr) {
	if (topPtr == NULL) {
	    /*
	     * Window is being deleted. Skip the whole operation.
	     */

	    return;
	}
	if (topPtr->flags & TK_TOP_HIERARCHY) {
	    break;
	}
    }
    if (topPtr->wmInfoPtr == NULL) {
	return;
    }

    if (topPtr->wmInfoPtr->flags & WM_COLORMAPS_EXPLICIT) {
	return;
    }
    if (topPtr->wmInfoPtr->wrapperPtr == NULL) {
	CreateWrapper(topPtr->wmInfoPtr);
    }
    wrapperPtr = topPtr->wmInfoPtr->wrapperPtr;

    /*
     * Fetch the old value of the property.
     */

    if (XGetWMColormapWindows(topPtr->display, wrapperPtr->window,
	    &oldPtr, &count) == 0) {
	oldPtr = NULL;
	count = 0;
    }

    /*
     * Make sure that the window isn't already in the list.
     */

    for (i = 0; i < count; i++) {
	if (oldPtr[i] == winPtr->window) {
	    return;
	}
    }

    /*
     * Make a new bigger array and use it to reset the property. Automatically
     * add the toplevel itself as the last element of the list.
     */

    newPtr = (Window *)ckalloc((count+2) * sizeof(Window));
    for (i = 0; i < count; i++) {
	newPtr[i] = oldPtr[i];
    }
    if (count == 0) {
	count++;
    }
    newPtr[count-1] = winPtr->window;
    newPtr[count] = topPtr->window;
    XSetWMColormapWindows(topPtr->display, wrapperPtr->window, newPtr,
	    count+1);
    ckfree(newPtr);
    if (oldPtr != NULL) {
	XFree((char *) oldPtr);
    }
}

/*
 *----------------------------------------------------------------------
 *
 * TkWmRemoveFromColormapWindows --
 *
 *	This function is called to remove a given window from the
 *	WM_COLORMAP_WINDOWS property for its top-level. It is invoked when
 *	windows are deleted.
 *
 * Results:
 *	None.
 *
 * Side effects:
 *	WinPtr's window gets removed from the WM_COLORMAP_WINDOWS property of
 *	its nearest top-level ancestor, unless the top-level itself is being
 *	deleted too.
 *
 *----------------------------------------------------------------------
 */

void
TkWmRemoveFromColormapWindows(
    TkWindow *winPtr)		/* Window that may be present in
				 * WM_COLORMAP_WINDOWS property for its
				 * top-level. Should not be a top-level
				 * window. */
{
    TkWindow *wrapperPtr;
    TkWindow *topPtr;
    Window *oldPtr;
    int count, i, j;

    if (winPtr->window == None) {
	return;
    }

    for (topPtr = winPtr->parentPtr; ; topPtr = topPtr->parentPtr) {
	if (topPtr == NULL) {
	    /*
	     * Ancestors have been deleted, so skip the whole operation.
	     * Seems like this can't ever happen?
	     */

	    return;
	}
	if (topPtr->flags & TK_TOP_HIERARCHY) {
	    break;
	}
    }
    if (topPtr->flags & TK_ALREADY_DEAD) {
	/*
	 * Top-level is being deleted, so there's no need to cleanup the
	 * WM_COLORMAP_WINDOWS property.
	 */

	return;
    }
    if (topPtr->wmInfoPtr == NULL) {
	return;
    }

    if (topPtr->wmInfoPtr->wrapperPtr == NULL) {
	CreateWrapper(topPtr->wmInfoPtr);
    }
    wrapperPtr = topPtr->wmInfoPtr->wrapperPtr;
    if (wrapperPtr == NULL) {
	return;
    }

    /*
     * Fetch the old value of the property.
     */

    if (XGetWMColormapWindows(topPtr->display, wrapperPtr->window,
	    &oldPtr, &count) == 0) {
	return;
    }

    /*
     * Find the window and slide the following ones down to cover it up.
     */

    for (i = 0; i < count; i++) {
	if (oldPtr[i] == winPtr->window) {
	    for (j = i ; j < count-1; j++) {
		oldPtr[j] = oldPtr[j+1];
	    }
	    XSetWMColormapWindows(topPtr->display, wrapperPtr->window,
		    oldPtr, count-1);
	    break;
	}
    }
    XFree((char *) oldPtr);
}

/*
 *----------------------------------------------------------------------
 *
 * TkGetPointerCoords --
 *
 *	Fetch the position of the mouse pointer.
 *
 * Results:
 *	*xPtr and *yPtr are filled in with the (virtual) root coordinates of
 *	the mouse pointer for tkwin's display. If the pointer isn't on tkwin's
 *	screen, then -1 values are returned for both coordinates. The argument
 *	tkwin must be a toplevel window.
 *
 * Side effects:
 *	None.
 *
 *----------------------------------------------------------------------
 */

void
TkGetPointerCoords(
    Tk_Window tkwin,		/* Toplevel window that identifies screen on
				 * which lookup is to be done. */
    int *xPtr, int *yPtr)	/* Store pointer coordinates here. */
{
    TkWindow *winPtr = (TkWindow *) tkwin;
    WmInfo *wmPtr;
    Window w, root, child;
    int rootX, rootY;
    unsigned mask;

    wmPtr = winPtr->wmInfoPtr;

    w = wmPtr->vRoot;
    if (w == None) {
	w = RootWindow(winPtr->display, winPtr->screenNum);
    }
    if (XQueryPointer(winPtr->display, w, &root, &child, &rootX, &rootY,
	    xPtr, yPtr, &mask) != True) {
	*xPtr = -1;
	*yPtr = -1;
    }
}

/*
 *----------------------------------------------------------------------
 *
 * GetMaxSize --
 *
 *	This function computes the current maxWidth and maxHeight values for a
 *	window, taking into account the possibility that they may be
 *	defaulted.
 *
 * Results:
 *	The values at *maxWidthPtr and *maxHeightPtr are filled in with the
 *	maximum allowable dimensions of wmPtr's window, in grid units. If no
 *	maximum has been specified for the window, then this function computes
 *	the largest sizes that will fit on the screen.
 *
 * Side effects:
 *	None.
 *
 *----------------------------------------------------------------------
 */

static void
GetMaxSize(
    WmInfo *wmPtr,		/* Window manager information for the
				 * window. */
    int *maxWidthPtr,		/* Where to store the current maximum width of
				 * the window. */
    int *maxHeightPtr)		/* Where to store the current maximum height
				 * of the window. */
{
    int tmp;

    if (wmPtr->maxWidth > 0) {
	*maxWidthPtr = wmPtr->maxWidth;
    } else {
	/*
	 * Must compute a default width. Fill up the display, leaving a bit of
	 * extra space for the window manager's borders.
	 */

	tmp = DisplayWidth(wmPtr->winPtr->display, wmPtr->winPtr->screenNum)
	    - 15;
	if (wmPtr->gridWin != NULL) {
	    /*
	     * Gridding is turned on; convert from pixels to grid units.
	     */

	    tmp = wmPtr->reqGridWidth
		    + (tmp - wmPtr->winPtr->reqWidth)/wmPtr->widthInc;
	}
	*maxWidthPtr = tmp;
    }
    if (wmPtr->maxHeight > 0) {
	*maxHeightPtr = wmPtr->maxHeight;
    } else {
	tmp = DisplayHeight(wmPtr->winPtr->display, wmPtr->winPtr->screenNum)
	    - 30;
	if (wmPtr->gridWin != NULL) {
	    tmp = wmPtr->reqGridHeight
		    + (tmp - wmPtr->winPtr->reqHeight)/wmPtr->heightInc;
	}
	*maxHeightPtr = tmp;
    }
}

/*
 *----------------------------------------------------------------------
 *
 * TkSetTransientFor --
 *
 *	Set a Tk window to be transient with reference to a specified
 *	parent or the toplevel ancestor if None is passed as parent.
 *
 *----------------------------------------------------------------------
 */

static void
TkSetTransientFor(Tk_Window tkwin, Tk_Window parent)
{
    if (parent == NULL) {
	parent = Tk_Parent(tkwin);
	while (!Tk_IsTopLevel(parent))
	    parent = Tk_Parent(parent);
    }
    /*
     * Prevent crash due to incomplete initialization, or other problems.
     * [Bugs 3554026, 3561016]
     */
    if (((TkWindow *)parent)->wmInfoPtr->wrapperPtr == NULL) {
	CreateWrapper(((TkWindow *)parent)->wmInfoPtr);
    }
    XSetTransientForHint(Tk_Display(tkwin),
	((TkWindow *)tkwin)->wmInfoPtr->wrapperPtr->window,
	((TkWindow *)parent)->wmInfoPtr->wrapperPtr->window);
}

/*
 *----------------------------------------------------------------------
 *
 * TkpMakeMenuWindow --
 *
 *	Configure the window to be either a pull-down menu, a pop-up menu, or
 *	as a toplevel (torn-off) menu or palette.
 *
 * Results:
 *	None.
 *
 * Side effects:
 *	Changes the style bit used to create a new Mac toplevel.
 *
 *----------------------------------------------------------------------
 */

void
TkpMakeMenuWindow(
    Tk_Window tkwin,		/* New window. */
    int typeFlag)		/* TK_MAKE_MENU_DROPDOWN means menu is only
				 * posted briefly as a pulldown or cascade,
				 * TK_MAKE_MENU_POPUP means it is a popup.
				 * TK_MAKE_MENU_TEAROFF means menu is always
				 * visible, e.g. as a torn-off menu.
				 * Determines whether save_under and
				 * override_redirect should be set, plus how
				 * to flag it for the window manager. */
{
    WmInfo *wmPtr;
    XSetWindowAttributes atts;
    TkWindow *wrapperPtr;
    Tcl_Obj *typeObj;

    if (!Tk_HasWrapper(tkwin)) {
	return;
    }
    wmPtr = ((TkWindow *) tkwin)->wmInfoPtr;
    if (wmPtr->wrapperPtr == NULL) {
	CreateWrapper(wmPtr);
    }
    wrapperPtr = wmPtr->wrapperPtr;
    if (typeFlag == TK_MAKE_MENU_TEAROFF) {
	atts.override_redirect = False;
	atts.save_under = False;
	typeObj = Tcl_NewStringObj("menu", -1);
	TkSetTransientFor(tkwin, NULL);
    } else {
	atts.override_redirect = True;
	atts.save_under = True;
	if (typeFlag == TK_MAKE_MENU_DROPDOWN) {
	    typeObj = Tcl_NewStringObj("dropdown_menu", -1);
	} else {
	    typeObj = Tcl_NewStringObj("popup_menu", -1);
	}
    }
    SetNetWmType((TkWindow *)tkwin, typeObj);

    /*
     * The override-redirect and save-under bits must be set on the wrapper
     * window in order to have the desired effect. However, also set the
     * override-redirect bit on the window itself, so that the "wm
     * overrideredirect" command will see it.
     */

    if ((atts.override_redirect!=Tk_Attributes(wrapperPtr)->override_redirect)
	    || (atts.save_under != Tk_Attributes(wrapperPtr)->save_under)) {
	Tk_ChangeWindowAttributes((Tk_Window) wrapperPtr,
		CWOverrideRedirect|CWSaveUnder, &atts);
    }
    if (atts.override_redirect != Tk_Attributes(tkwin)->override_redirect) {
	Tk_ChangeWindowAttributes(tkwin, CWOverrideRedirect, &atts);
    }
}

/*
 *----------------------------------------------------------------------
 *
 * CreateWrapper --
 *
 *	This function is invoked to create the wrapper window for a toplevel
 *	window. It is called just before a toplevel is mapped for the first
 *	time.
 *
 * Results:
 *	None.
 *
 * Side effects:
 *	The wrapper is created and the toplevel is reparented inside it.
 *
 *----------------------------------------------------------------------
 */

static void
CreateWrapper(
    WmInfo *wmPtr)		/* Window manager information for the
				 * window. */
{
    TkWindow *winPtr, *wrapperPtr;
    Window parent;
    Tcl_HashEntry *hPtr;
    int isNew;

    winPtr = wmPtr->winPtr;
    if (winPtr->window == None) {
	Tk_MakeWindowExist((Tk_Window) winPtr);
    }

    /*
     * The code below is copied from CreateTopLevelWindow, Tk_MakeWindowExist,
     * and TkpMakeWindow. The idea is to create an "official" Tk window (so
     * that we can get events on it), but to hide the window outside the
     * official Tk hierarchy so that it isn't visible to the application. See
     * the comments for the other functions if you have questions about this
     * code.
     */

    wmPtr->wrapperPtr = wrapperPtr = TkAllocWindow(winPtr->dispPtr,
	    Tk_ScreenNumber((Tk_Window) winPtr), winPtr);
    wrapperPtr->dirtyAtts |= CWBorderPixel;

    /*
     * Tk doesn't normally select for StructureNotifyMask events because the
     * events are synthesized internally. However, for wrapper windows we need
     * to know when the window manager modifies the window configuration. We
     * also need to select on focus change events; these are the only windows
     * for which we care about focus changes.
     */

    wrapperPtr->flags |= TK_WRAPPER;
    wrapperPtr->atts.event_mask |= StructureNotifyMask|FocusChangeMask;
    wrapperPtr->atts.override_redirect = winPtr->atts.override_redirect;
    if (winPtr->flags & TK_EMBEDDED) {
	parent = TkUnixContainerId(winPtr);
    } else {
	parent = XRootWindow(wrapperPtr->display, wrapperPtr->screenNum);
    }
    wrapperPtr->window = XCreateWindow(wrapperPtr->display,
	    parent, wrapperPtr->changes.x, wrapperPtr->changes.y,
	    (unsigned) wrapperPtr->changes.width,
	    (unsigned) wrapperPtr->changes.height,
	    (unsigned) wrapperPtr->changes.border_width, wrapperPtr->depth,
	    InputOutput, wrapperPtr->visual,
	    wrapperPtr->dirtyAtts|CWOverrideRedirect, &wrapperPtr->atts);
    hPtr = Tcl_CreateHashEntry(&wrapperPtr->dispPtr->winTable,
	    (char *) wrapperPtr->window, &isNew);
    Tcl_SetHashValue(hPtr, wrapperPtr);
    wrapperPtr->mainPtr = winPtr->mainPtr;
    wrapperPtr->mainPtr->refCount++;
    wrapperPtr->dirtyAtts = 0;
    wrapperPtr->dirtyChanges = 0;
    wrapperPtr->wmInfoPtr = wmPtr;

    /*
     * Reparent the toplevel window inside the wrapper.
     */

    XReparentWindow(wrapperPtr->display, winPtr->window, wrapperPtr->window,
	    0, 0);

    /*
     * Tk must monitor structure events for wrapper windows in order to detect
     * changes made by window managers such as resizing, mapping, unmapping,
     * etc..
     */

    Tk_CreateEventHandler((Tk_Window) wmPtr->wrapperPtr,
	    WrapperEventMask, WrapperEventProc, wmPtr);
}

/*
 *----------------------------------------------------------------------
 *
 * TkWmFocusToplevel --
 *
 *	This is a utility function invoked by focus-management code. The focus
 *	code responds to externally generated focus-related events on wrapper
 *	windows but ignores those events for any other windows. This function
 *	determines whether a given window is a wrapper window and, if so,
 *	returns the toplevel window corresponding to the wrapper.
 *
 * Results:
 *	If winPtr is a wrapper window, returns a pointer to the corresponding
 *	toplevel window; otherwise returns NULL.
 *
 * Side effects:
 *	None.
 *
 *----------------------------------------------------------------------
 */

TkWindow *
TkWmFocusToplevel(
    TkWindow *winPtr)		/* Window that received a focus-related
				 * event. */
{
    if (!(winPtr->flags & TK_WRAPPER)) {
	return NULL;
    }
    return winPtr->wmInfoPtr->winPtr;
}

/*
 *----------------------------------------------------------------------
 *
 * TkUnixSetMenubar --
 *
 *	This function is invoked by menu management code to specify the window
 *	to use as a menubar for a given toplevel window.
 *
 * Results:
 *	None.
 *
 * Side effects:
 *	The window given by menubar will be mapped and positioned inside the
 *	wrapper for tkwin and above tkwin. Menubar will automatically be
 *	resized to maintain the height specified by TkUnixSetMenuHeight the
 *	same width as tkwin. Any previous menubar specified for tkwin will be
 *	unmapped and ignored from now on.
 *
 *----------------------------------------------------------------------
 */

void
TkUnixSetMenubar(
    Tk_Window tkwin,		/* Token for toplevel window. */
    Tk_Window menubar)		/* Token for window that is to serve as
				 * menubar for tkwin. Must not be a toplevel
				 * window. If NULL, any existing menubar is
				 * canceled and the menu height is reset to
				 * 0. */
{
    WmInfo *wmPtr = ((TkWindow *) tkwin)->wmInfoPtr;
    Tk_Window parent;
    TkWindow *menubarPtr = (TkWindow *) menubar;

    /*
     * Could be a Frame (i.e. not a toplevel).
     */

    if (wmPtr == NULL) {
	return;
    }

    if (wmPtr->menubar != NULL) {
	/*
	 * There's already a menubar for this toplevel. If it isn't the same
	 * as the new menubar, unmap it so that it is out of the way, and
	 * reparent it back to its original parent.
	 */

	if (wmPtr->menubar == menubar) {
	    return;
	}
	((TkWindow *) wmPtr->menubar)->wmInfoPtr = NULL;
	((TkWindow *) wmPtr->menubar)->flags &= ~TK_REPARENTED;
	Tk_UnmapWindow(wmPtr->menubar);
	parent = Tk_Parent(wmPtr->menubar);
	if (parent != NULL) {
	    Tk_MakeWindowExist(parent);
	    XReparentWindow(Tk_Display(wmPtr->menubar),
		    Tk_WindowId(wmPtr->menubar), Tk_WindowId(parent), 0, 0);
	}
	Tk_DeleteEventHandler(wmPtr->menubar, StructureNotifyMask,
		MenubarDestroyProc, wmPtr->menubar);
	Tk_ManageGeometry(wmPtr->menubar, NULL, NULL);
    }

    wmPtr->menubar = menubar;
    if (menubar == NULL) {
	wmPtr->menuHeight = 0;
    } else {
	if ((menubarPtr->flags & TK_TOP_LEVEL)
		|| (Tk_Screen(menubar) != Tk_Screen(tkwin))) {
	    Tcl_Panic("TkUnixSetMenubar got bad menubar");
	}
	wmPtr->menuHeight = Tk_ReqHeight(menubar);
	if (wmPtr->menuHeight == 0) {
	    wmPtr->menuHeight = 1;
	}
	Tk_MakeWindowExist(tkwin);
	Tk_MakeWindowExist(menubar);
	if (wmPtr->wrapperPtr == NULL) {
	    CreateWrapper(wmPtr);
	}
	XReparentWindow(Tk_Display(menubar), Tk_WindowId(menubar),
		wmPtr->wrapperPtr->window, 0, 0);
	menubarPtr->wmInfoPtr = wmPtr;
	Tk_MoveResizeWindow(menubar, 0, 0, Tk_Width(tkwin), wmPtr->menuHeight);
	Tk_MapWindow(menubar);
	Tk_CreateEventHandler(menubar, StructureNotifyMask,
		MenubarDestroyProc, menubar);
	Tk_ManageGeometry(menubar, &menubarMgrType, wmPtr);
	menubarPtr->flags |= TK_REPARENTED;
    }
    wmPtr->flags |= WM_UPDATE_SIZE_HINTS;
    if (!(wmPtr->flags & (WM_UPDATE_PENDING|WM_NEVER_MAPPED))) {
	Tcl_DoWhenIdle(UpdateGeometryInfo, tkwin);
	wmPtr->flags |= WM_UPDATE_PENDING;
    }
}

/*
 *----------------------------------------------------------------------
 *
 * MenubarDestroyProc --
 *
 *	This function is invoked by the event dispatcher whenever a menubar
 *	window is destroyed (it's also invoked for a few other kinds of
 *	events, but we ignore those).
 *
 * Results:
 *	None.
 *
 * Side effects:
 *	The association between the window and its toplevel is broken, so that
 *	the window is no longer considered to be a menubar.
 *
 *----------------------------------------------------------------------
 */

static void
MenubarDestroyProc(
    ClientData clientData,	/* TkWindow pointer for menubar. */
    XEvent *eventPtr)		/* Describes what just happened. */
{
    WmInfo *wmPtr;

    if (eventPtr->type != DestroyNotify) {
	return;
    }
    wmPtr = ((TkWindow *) clientData)->wmInfoPtr;
    wmPtr->menubar = NULL;
    wmPtr->menuHeight = 0;
    wmPtr->flags |= WM_UPDATE_SIZE_HINTS;
    if (!(wmPtr->flags & (WM_UPDATE_PENDING|WM_NEVER_MAPPED))) {
	Tcl_DoWhenIdle(UpdateGeometryInfo, wmPtr->winPtr);
	wmPtr->flags |= WM_UPDATE_PENDING;
    }
}

/*
 *----------------------------------------------------------------------
 *
 * MenubarReqProc --
 *
 *	This function is invoked by the Tk geometry management code whenever a
 *	menubar calls Tk_GeometryRequest to request a new size.
 *
 * Results:
 *	None.
 *
 * Side effects:
 *	None.
 *
 *----------------------------------------------------------------------
 */

static void
MenubarReqProc(
    ClientData clientData,	/* Pointer to the window manager information
				 * for tkwin's toplevel. */
    Tk_Window tkwin)		/* Handle for menubar window. */
{
    WmInfo *wmPtr = (WmInfo *)clientData;

    wmPtr->menuHeight = Tk_ReqHeight(tkwin);
    if (wmPtr->menuHeight <= 0) {
	wmPtr->menuHeight = 1;
    }
    wmPtr->flags |= WM_UPDATE_SIZE_HINTS;
    if (!(wmPtr->flags & (WM_UPDATE_PENDING|WM_NEVER_MAPPED))) {
	Tcl_DoWhenIdle(UpdateGeometryInfo, wmPtr->winPtr);
	wmPtr->flags |= WM_UPDATE_PENDING;
    }
}

/*
 *----------------------------------------------------------------------
 *
 * TkpGetWrapperWindow --
 *
 *	Given a toplevel window return the hidden wrapper window for the
 *	toplevel window if available.
 *
 * Results:
 *	The wrapper window. NULL is we were not passed a toplevel window or
 *	the wrapper has yet to be created.
 *
 * Side effects:
 *	None.
 *
 *----------------------------------------------------------------------
 */

TkWindow *
TkpGetWrapperWindow(
    TkWindow *winPtr)		/* A toplevel window pointer. */
{
    WmInfo *wmPtr = winPtr->wmInfoPtr;

    if ((winPtr == NULL) || (wmPtr == NULL)) {
	return NULL;
    }

    return wmPtr->wrapperPtr;
}

/*
 *----------------------------------------------------------------------
 *
 * UpdateCommand --
 *
 *	Update the WM_COMMAND property, taking care to translate the command
 *	strings into the external encoding.
 *
 * Results:
 *	None.
 *
 * Side effects:
 *	None.
 *
 *----------------------------------------------------------------------
 */

static void
UpdateCommand(
    TkWindow *winPtr)
{
    WmInfo *wmPtr = winPtr->wmInfoPtr;
    Tcl_DString cmds, ds;
    int i, *offsets;
    char **cmdArgv;

    /*
     * Translate the argv strings into the external encoding. To avoid
     * allocating lots of memory, the strings are appended to a buffer with
     * nulls between each string.
     *
     * This code is tricky because we need to pass and array of pointers to
     * XSetCommand. However, we can't compute the pointers as we go because
     * the DString buffer space could get reallocated. So, store offsets for
     * each element as we go, then compute pointers from the offsets once the
     * entire DString is done.
     */

    cmdArgv = (char **)ckalloc(sizeof(char *) * wmPtr->cmdArgc);
    offsets = (int *)ckalloc(sizeof(int) * wmPtr->cmdArgc);
    Tcl_DStringInit(&cmds);
    for (i = 0; i < wmPtr->cmdArgc; i++) {
	Tcl_UtfToExternalDString(NULL, wmPtr->cmdArgv[i], -1, &ds);
	offsets[i] = Tcl_DStringLength(&cmds);
	Tcl_DStringAppend(&cmds, Tcl_DStringValue(&ds),
		Tcl_DStringLength(&ds)+1);
	Tcl_DStringFree(&ds);
    }
    cmdArgv[0] = Tcl_DStringValue(&cmds);
    for (i = 1; i < wmPtr->cmdArgc; i++) {
	cmdArgv[i] = cmdArgv[0] + offsets[i];
    }

    XSetCommand(winPtr->display, wmPtr->wrapperPtr->window,
	    cmdArgv, wmPtr->cmdArgc);
    Tcl_DStringFree(&cmds);
    ckfree(cmdArgv);
    ckfree(offsets);
}

/*
 *----------------------------------------------------------------------
 *
 * TkpWmSetState --
 *
 *	Sets the window manager state for the wrapper window of a given
 *	toplevel window.
 *
 * Results:
 *	0 on error, 1 otherwise
 *
 * Side effects:
 *	May minimize, restore, or withdraw a window.
 *
 *----------------------------------------------------------------------
 */

int
TkpWmSetState(
     TkWindow *winPtr,		/* Toplevel window to operate on. */
     int state)			/* One of IconicState, NormalState, or
				 * WithdrawnState. */
{
    WmInfo *wmPtr = winPtr->wmInfoPtr;

    if (state == WithdrawnState) {
	wmPtr->hints.initial_state = WithdrawnState;
	wmPtr->withdrawn = 1;
	if (wmPtr->flags & WM_NEVER_MAPPED) {
	    return 1;
	}
	if (XWithdrawWindow(winPtr->display, wmPtr->wrapperPtr->window,
		winPtr->screenNum) == 0) {
	    return 0;
	}
	WaitForMapNotify(winPtr, 0);
    } else if (state == NormalState) {
	wmPtr->hints.initial_state = NormalState;
	wmPtr->withdrawn = 0;
	if (wmPtr->flags & WM_NEVER_MAPPED) {
	    return 1;
	}
	UpdateHints(winPtr);
	Tk_MapWindow((Tk_Window) winPtr);
    } else if (state == IconicState) {
	wmPtr->hints.initial_state = IconicState;
	if (wmPtr->flags & WM_NEVER_MAPPED) {
	    return 1;
	}
	if (wmPtr->withdrawn) {
	    UpdateHints(winPtr);
	    Tk_MapWindow((Tk_Window) winPtr);
	    wmPtr->withdrawn = 0;
	} else {
	    if (XIconifyWindow(winPtr->display, wmPtr->wrapperPtr->window,
		    winPtr->screenNum) == 0) {
		return 0;
	    }
	    WaitForMapNotify(winPtr, 0);
	}
    }

    return 1;
}

/*
 *----------------------------------------------------------------------
 *
 * RemapWindows
 *
 *	Adjust parent/child relationships of the given window hierarchy.
 *
 * Results:
 *	None
 *
 * Side effects:
 *	Keeps windowing system (X11) happy
 *
 *----------------------------------------------------------------------
 */

static void
RemapWindows(
    TkWindow *winPtr,
    TkWindow *parentPtr)
{
    XWindowAttributes win_attr;

    if (winPtr->window) {
	XGetWindowAttributes(winPtr->display, winPtr->window, &win_attr);
	if (parentPtr == NULL) {
	    XReparentWindow(winPtr->display, winPtr->window,
		    XRootWindow(winPtr->display, winPtr->screenNum),
		    win_attr.x, win_attr.y);
	} else if (parentPtr->window) {
	    XReparentWindow(parentPtr->display, winPtr->window,
		    parentPtr->window,
		    win_attr.x, win_attr.y);
	}
    }
}

/*
 * Local Variables:
 * mode: c
 * c-basic-offset: 4
 * fill-column: 78
 * End:
 */<|MERGE_RESOLUTION|>--- conflicted
+++ resolved
@@ -3595,13 +3595,8 @@
     int objc,			/* Number of arguments. */
     Tcl_Obj *const objv[])	/* Argument objects. */
 {
-<<<<<<< HEAD
     WmInfo *wmPtr = winPtr->wmInfoPtr;
-    TkWindow *masterPtr = wmPtr->masterPtr, *w;
-=======
-    register WmInfo *wmPtr = winPtr->wmInfoPtr;
     TkWindow *containerPtr = wmPtr->containerPtr, *w;
->>>>>>> 9c82b94f
     WmInfo *wmPtr2;
 
     if ((objc != 3) && (objc != 4)) {
@@ -3609,13 +3604,8 @@
 	return TCL_ERROR;
     }
     if (objc == 3) {
-<<<<<<< HEAD
-	if (masterPtr != NULL) {
-	    Tcl_SetObjResult(interp, Tk_NewWindowObj((Tk_Window) masterPtr));
-=======
 	if (containerPtr != NULL) {
-	    Tcl_SetObjResult(interp, TkNewWindowObj((Tk_Window) containerPtr));
->>>>>>> 9c82b94f
+	    Tcl_SetObjResult(interp, Tk_NewWindowObj((Tk_Window) containerPtr));
 	}
 	return TCL_OK;
     }
@@ -3679,13 +3669,8 @@
 	     w = (TkWindow *)w->wmInfoPtr->containerPtr) {
 	    if (w == winPtr) {
 		Tcl_SetObjResult(interp, Tcl_ObjPrintf(
-<<<<<<< HEAD
 		    "can't set \"%s\" as container: would cause management loop",
-		    Tk_PathName(masterPtr)));
-=======
-		    "setting \"%s\" as master creates a transient/master cycle",
 		    Tk_PathName(containerPtr)));
->>>>>>> 9c82b94f
 		Tcl_SetErrorCode(interp, "TK", "WM", "TRANSIENT", "SELF", NULL);
 		return TCL_ERROR;
 	    }
@@ -3810,13 +3795,8 @@
     ClientData clientData,	/* Pointer to window. */
     XEvent *eventPtr)		/* Information about event. */
 {
-<<<<<<< HEAD
     TkWindow *winPtr = (TkWindow *)clientData;
-    TkWindow *masterPtr = winPtr->wmInfoPtr->masterPtr;
-=======
-    TkWindow *winPtr = clientData;
     TkWindow *containerPtr = winPtr->wmInfoPtr->containerPtr;
->>>>>>> 9c82b94f
 
     if (containerPtr == NULL) {
 	return;
