--- conflicted
+++ resolved
@@ -6481,7 +6481,7 @@
 	goto done;
     case 1:
 	hPtr = Tcl_FirstHashEntry(&table, &search);
-	windows[0] = (TkWindow *) Tcl_GetHashValue(hPtr);
+	windows[0] = Tcl_GetHashValue(hPtr);
 	windows[1] = NULL;
 	goto done;
     }
@@ -6499,16 +6499,13 @@
 	for (i = 0; i < numChildren; i++) {
 	    hPtr = Tcl_FindHashEntry(&table, (char *) children[i]);
 	    if (hPtr != NULL) {
-		childWinPtr = (TkWindow *) Tcl_GetHashValue(hPtr);
+		childWinPtr = Tcl_GetHashValue(hPtr);
 		*window_ptr++ = childWinPtr;
 	    }
 	}
-<<<<<<< HEAD
-
-	/* ASSERT: window_ptr - windows == table.numEntries 
-=======
-	/* ASSERT: window_ptr - windows == table.numEntries
->>>>>>> f531aed3
+
+	/*
+	 * ASSERT: window_ptr - windows == table.numEntries 
 	 * (#matched toplevel windows == #children) [Bug 1789819]
 	 */
 
