--- conflicted
+++ resolved
@@ -1211,13 +1211,8 @@
 		AC_MSG_ERROR([CYGWIN compile is only supported with --enable-threads])
 	    fi
 	    do64bit_ok=yes
-<<<<<<< HEAD
 	    if test "x${SHARED_BUILD}" = "xnever"; then
-		echo "running cd ../win; ${CONFIG_SHELL-/bin/sh} ./configure $ac_configure_args"
-=======
-	    if test "x${SHARED_BUILD}" = "x1"; then
 		echo "running cd ../win; ${CONFIG_SHELL-/bin/sh} ./configure $ac_configure_args --enable-64bit --host=x86_64-w64-mingw32"
->>>>>>> e3beedab
 		# The eval makes quoting arguments work.
 		if cd ../win; eval ${CONFIG_SHELL-/bin/sh} ./configure $ac_configure_args --enable-64bit --host=x86_64-w64-mingw32; cd ../unix
 		then :
