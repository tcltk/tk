--- conflicted
+++ resolved
@@ -1096,11 +1096,7 @@
     CFLAGS_DEBUG=-g
     AS_IF([test "$GCC" = yes], [
 	CFLAGS_OPTIMIZE=-O2
-<<<<<<< HEAD
-	CFLAGS_WARNING="-Wall -Wwrite-strings"
-=======
-	CFLAGS_WARNING="-Wall -Wsign-compare -Wdeclaration-after-statement"
->>>>>>> de3f6dd4
+	CFLAGS_WARNING="-Wall -Wwrite-strings -Wsign-compare -Wdeclaration-after-statement"
     ], [
 	CFLAGS_OPTIMIZE=-O
 	CFLAGS_WARNING=""
