--- conflicted
+++ resolved
@@ -1217,7 +1217,7 @@
 	    LD_SEARCH_FLAGS=""
 	    TCL_NEEDS_EXP_FILE=1
 	    TCL_EXPORT_FILE_SUFFIX='${VERSION}\$\{DBGX\}.dll.a'
-	    TCL_SHLIB_LD_EXTRAS='-Wl,--out-implib,$[@].a'
+	    SHLIB_LD_LIBS="${SHLIB_LD_LIBS} -Wl,--out-implib,$[@].a"
 	    TK_SHLIB_LD_EXTRAS='-Wl,--out-implib,$[@].a'
 	    AC_CACHE_CHECK(for Cygwin version of gcc,
 		ac_cv_cygwin,
@@ -1531,12 +1531,8 @@
 	    # This configuration from FreeBSD Ports.
 	    SHLIB_CFLAGS="-fPIC"
 	    SHLIB_LD="${CC} -shared"
-<<<<<<< HEAD
-	    TCL_SHLIB_LD_EXTRAS="-Wl,-soname=\$[@]"
-=======
-	    TCL_SHLIB_LD_EXTRAS="-Wl,-soname,\$[@]"
+	    SHLIB_LD_LIBS="${SHLIB_LD_LIBS} -Wl,-soname=\$[@]"
 	    TK_SHLIB_LD_EXTRAS="-Wl,-soname,\$[@]"
->>>>>>> 0dac4ffd
 	    SHLIB_SUFFIX=".so"
 	    DL_OBJS="tclLoadDl.o"
 	    DL_LIBS=""
