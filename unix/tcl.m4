#------------------------------------------------------------------------
# SC_PATH_TCLCONFIG --
#
#	Locate the tclConfig.sh file and perform a sanity check on
#	the Tcl compile flags
#
# Arguments:
#	none
#
# Results:
#
#	Adds the following arguments to configure:
#		--with-tcl=...
#
#	Defines the following vars:
#		TCL_BIN_DIR	Full path to the directory containing
#				the tclConfig.sh file
#------------------------------------------------------------------------

AC_DEFUN([SC_PATH_TCLCONFIG], [
    #
    # Ok, lets find the tcl configuration
    # First, look for one uninstalled.
    # the alternative search directory is invoked by --with-tcl
    #

    if test x"${no_tcl}" = x ; then
	# we reset no_tcl in case something fails here
	no_tcl=true
	AC_ARG_WITH(tcl,
	    AS_HELP_STRING([--with-tcl],
		[directory containing tcl configuration (tclConfig.sh)]),
	    [with_tclconfig="${withval}"])
	AC_MSG_CHECKING([for Tcl configuration])
	AC_CACHE_VAL(ac_cv_c_tclconfig,[

	    # First check to see if --with-tcl was specified.
	    if test x"${with_tclconfig}" != x ; then
		case "${with_tclconfig}" in
		    */tclConfig.sh )
			if test -f "${with_tclconfig}"; then
			    AC_MSG_WARN([--with-tcl argument should refer to directory containing tclConfig.sh, not to tclConfig.sh itself])
			    with_tclconfig="`echo "${with_tclconfig}" | sed 's!/tclConfig\.sh$!!'`"
			fi ;;
		esac
		if test -f "${with_tclconfig}/tclConfig.sh" ; then
		    ac_cv_c_tclconfig="`(cd "${with_tclconfig}"; pwd)`"
		else
		    AC_MSG_ERROR([${with_tclconfig} directory doesn't contain tclConfig.sh])
		fi
	    fi

	    # then check for a private Tcl installation
	    if test x"${ac_cv_c_tclconfig}" = x ; then
		for i in \
			../tcl \
			`ls -dr ../tcl[[8-9]].[[0-9]].[[0-9]]* 2>/dev/null` \
			`ls -dr ../tcl[[8-9]].[[0-9]] 2>/dev/null` \
			`ls -dr ../tcl[[8-9]].[[0-9]]* 2>/dev/null` \
			../../tcl \
			`ls -dr ../../tcl[[8-9]].[[0-9]].[[0-9]]* 2>/dev/null` \
			`ls -dr ../../tcl[[8-9]].[[0-9]] 2>/dev/null` \
			`ls -dr ../../tcl[[8-9]].[[0-9]]* 2>/dev/null` \
			../../../tcl \
			`ls -dr ../../../tcl[[8-9]].[[0-9]].[[0-9]]* 2>/dev/null` \
			`ls -dr ../../../tcl[[8-9]].[[0-9]] 2>/dev/null` \
			`ls -dr ../../../tcl[[8-9]].[[0-9]]* 2>/dev/null` ; do
		    if test -f "$i/unix/tclConfig.sh" ; then
			ac_cv_c_tclconfig="`(cd $i/unix; pwd)`"
			break
		    fi
		done
	    fi

	    # on Darwin, check in Framework installation locations
	    if test "`uname -s`" = "Darwin" -a x"${ac_cv_c_tclconfig}" = x ; then
		for i in `ls -d ~/Library/Frameworks 2>/dev/null` \
			`ls -d /Library/Frameworks 2>/dev/null` \
			`ls -d /Network/Library/Frameworks 2>/dev/null` \
			; do
		    if test -f "$i/Tcl.framework/tclConfig.sh" ; then
			ac_cv_c_tclconfig="`(cd $i/Tcl.framework; pwd)`"
			break
		    fi
		done
	    fi

	    # check in a few common install locations
	    if test x"${ac_cv_c_tclconfig}" = x ; then
		for i in `ls -d ${libdir} 2>/dev/null` \
			`ls -d ${exec_prefix}/lib 2>/dev/null` \
			`ls -d ${prefix}/lib 2>/dev/null` \
			`ls -d /usr/local/lib 2>/dev/null` \
			`ls -d /usr/contrib/lib 2>/dev/null` \
			`ls -d /usr/pkg/lib 2>/dev/null` \
			`ls -d /usr/lib/tcl9.0 2>/dev/null` \
			`ls -d /usr/lib 2>/dev/null` \
			`ls -d /usr/lib64 2>/dev/null` \
			`ls -d /usr/local/lib/tcl9.0 2>/dev/null` \
			`ls -d /usr/local/lib/tcl/tcl9.0 2>/dev/null` \
			; do
		    if test -f "$i/tclConfig.sh" ; then
			ac_cv_c_tclconfig="`(cd $i; pwd)`"
			break
		    fi
		done
	    fi

	    # check in a few other private locations
	    if test x"${ac_cv_c_tclconfig}" = x ; then
		for i in \
			${srcdir}/../tcl \
			`ls -dr ${srcdir}/../tcl[[8-9]].[[0-9]].[[0-9]]* 2>/dev/null` \
			`ls -dr ${srcdir}/../tcl[[8-9]].[[0-9]] 2>/dev/null` \
			`ls -dr ${srcdir}/../tcl[[8-9]].[[0-9]]* 2>/dev/null` ; do
		    if test -f "$i/unix/tclConfig.sh" ; then
			ac_cv_c_tclconfig="`(cd $i/unix; pwd)`"
			break
		    fi
		done
	    fi
	])

	if test x"${ac_cv_c_tclconfig}" = x ; then
	    TCL_BIN_DIR="# no Tcl configs found"
	    AC_MSG_ERROR([Can't find Tcl configuration definitions. Use --with-tcl to specify a directory containing tclConfig.sh])
	else
	    no_tcl=
	    TCL_BIN_DIR="${ac_cv_c_tclconfig}"
	    AC_MSG_RESULT([found ${TCL_BIN_DIR}/tclConfig.sh])
	fi
    fi
])

#------------------------------------------------------------------------
# SC_PATH_TKCONFIG --
#
#	Locate the tkConfig.sh file
#
# Arguments:
#	none
#
# Results:
#
#	Adds the following arguments to configure:
#		--with-tk=...
#
#	Defines the following vars:
#		TK_BIN_DIR	Full path to the directory containing
#				the tkConfig.sh file
#------------------------------------------------------------------------

AC_DEFUN([SC_PATH_TKCONFIG], [
    #
    # Ok, lets find the tk configuration
    # First, look for one uninstalled.
    # the alternative search directory is invoked by --with-tk
    #

    if test x"${no_tk}" = x ; then
	# we reset no_tk in case something fails here
	no_tk=true
	AC_ARG_WITH(tk,
	    AS_HELP_STRING([--with-tk],
		[directory containing tk configuration (tkConfig.sh)]),
	    [with_tkconfig="${withval}"])
	AC_MSG_CHECKING([for Tk configuration])
	AC_CACHE_VAL(ac_cv_c_tkconfig,[

	    # First check to see if --with-tkconfig was specified.
	    if test x"${with_tkconfig}" != x ; then
		case "${with_tkconfig}" in
		    */tkConfig.sh )
			if test -f "${with_tkconfig}"; then
			    AC_MSG_WARN([--with-tk argument should refer to directory containing tkConfig.sh, not to tkConfig.sh itself])
			    with_tkconfig="`echo "${with_tkconfig}" | sed 's!/tkConfig\.sh$!!'`"
			fi ;;
		esac
		if test -f "${with_tkconfig}/tkConfig.sh" ; then
		    ac_cv_c_tkconfig="`(cd "${with_tkconfig}"; pwd)`"
		else
		    AC_MSG_ERROR([${with_tkconfig} directory doesn't contain tkConfig.sh])
		fi
	    fi

	    # then check for a private Tk library
	    if test x"${ac_cv_c_tkconfig}" = x ; then
		for i in \
			../tk \
			`ls -dr ../tk[[8-9]].[[0-9]].[[0-9]]* 2>/dev/null` \
			`ls -dr ../tk[[8-9]].[[0-9]] 2>/dev/null` \
			`ls -dr ../tk[[8-9]].[[0-9]]* 2>/dev/null` \
			../../tk \
			`ls -dr ../../tk[[8-9]].[[0-9]].[[0-9]]* 2>/dev/null` \
			`ls -dr ../../tk[[8-9]].[[0-9]] 2>/dev/null` \
			`ls -dr ../../tk[[8-9]].[[0-9]]* 2>/dev/null` \
			../../../tk \
			`ls -dr ../../../tk[[8-9]].[[0-9]].[[0-9]]* 2>/dev/null` \
			`ls -dr ../../../tk[[8-9]].[[0-9]] 2>/dev/null` \
			`ls -dr ../../../tk[[8-9]].[[0-9]]* 2>/dev/null` ; do
		    if test -f "$i/unix/tkConfig.sh" ; then
			ac_cv_c_tkconfig="`(cd $i/unix; pwd)`"
			break
		    fi
		done
	    fi

	    # on Darwin, check in Framework installation locations
	    if test "`uname -s`" = "Darwin" -a x"${ac_cv_c_tkconfig}" = x ; then
		for i in `ls -d ~/Library/Frameworks 2>/dev/null` \
			`ls -d /Library/Frameworks 2>/dev/null` \
			`ls -d /Network/Library/Frameworks 2>/dev/null` \
			; do
		    if test -f "$i/Tk.framework/tkConfig.sh" ; then
			ac_cv_c_tkconfig="`(cd $i/Tk.framework; pwd)`"
			break
		    fi
		done
	    fi

	    # check in a few common install locations
	    if test x"${ac_cv_c_tkconfig}" = x ; then
		for i in `ls -d ${libdir} 2>/dev/null` \
			`ls -d ${exec_prefix}/lib 2>/dev/null` \
			`ls -d ${prefix}/lib 2>/dev/null` \
			`ls -d /usr/local/lib 2>/dev/null` \
			`ls -d /usr/contrib/lib 2>/dev/null` \
			`ls -d /usr/pkg/lib 2>/dev/null` \
			`ls -d /usr/lib/tk9.0 2>/dev/null` \
			`ls -d /usr/lib 2>/dev/null` \
			`ls -d /usr/lib64 2>/dev/null` \
			`ls -d /usr/local/lib/tk9.0 2>/dev/null` \
			`ls -d /usr/local/lib/tcl/tk9.0 2>/dev/null` \
			; do
		    if test -f "$i/tkConfig.sh" ; then
			ac_cv_c_tkconfig="`(cd $i; pwd)`"
			break
		    fi
		done
	    fi

	    # check in a few other private locations
	    if test x"${ac_cv_c_tkconfig}" = x ; then
		for i in \
			${srcdir}/../tk \
			`ls -dr ${srcdir}/../tk[[8-9]].[[0-9]].[[0-9]]* 2>/dev/null` \
			`ls -dr ${srcdir}/../tk[[8-9]].[[0-9]] 2>/dev/null` \
			`ls -dr ${srcdir}/../tk[[8-9]].[[0-9]]* 2>/dev/null` ; do
		    if test -f "$i/unix/tkConfig.sh" ; then
			ac_cv_c_tkconfig="`(cd $i/unix; pwd)`"
			break
		    fi
		done
	    fi
	])

	if test x"${ac_cv_c_tkconfig}" = x ; then
	    TK_BIN_DIR="# no Tk configs found"
	    AC_MSG_ERROR([Can't find Tk configuration definitions. Use --with-tk to specify a directory containing tkConfig.sh])
	else
	    no_tk=
	    TK_BIN_DIR="${ac_cv_c_tkconfig}"
	    AC_MSG_RESULT([found ${TK_BIN_DIR}/tkConfig.sh])
	fi
    fi
])

#------------------------------------------------------------------------
# SC_LOAD_TCLCONFIG --
#
#	Load the tclConfig.sh file
#
# Arguments:
#
#	Requires the following vars to be set:
#		TCL_BIN_DIR
#
# Results:
#
#	Substitutes the following vars:
#		TCL_BIN_DIR
#		TCL_SRC_DIR
#		TCL_LIB_FILE
#------------------------------------------------------------------------

AC_DEFUN([SC_LOAD_TCLCONFIG], [
    AC_MSG_CHECKING([for existence of ${TCL_BIN_DIR}/tclConfig.sh])

    if test -f "${TCL_BIN_DIR}/tclConfig.sh" ; then
        AC_MSG_RESULT([loading])
	. "${TCL_BIN_DIR}/tclConfig.sh"
    else
        AC_MSG_RESULT([could not find ${TCL_BIN_DIR}/tclConfig.sh])
    fi

    # If the TCL_BIN_DIR is the build directory (not the install directory),
    # then set the common variable name to the value of the build variables.
    # For example, the variable TCL_LIB_SPEC will be set to the value
    # of TCL_BUILD_LIB_SPEC. An extension should make use of TCL_LIB_SPEC
    # instead of TCL_BUILD_LIB_SPEC since it will work with both an
    # installed and uninstalled version of Tcl.
    if test -f "${TCL_BIN_DIR}/Makefile" ; then
        TCL_LIB_SPEC="${TCL_BUILD_LIB_SPEC}"
        TCL_STUB_LIB_SPEC="${TCL_BUILD_STUB_LIB_SPEC}"
        TCL_STUB_LIB_PATH="${TCL_BUILD_STUB_LIB_PATH}"
    elif test "`uname -s`" = "Darwin"; then
	# If Tcl was built as a framework, attempt to use the libraries
	# from the framework at the given location so that linking works
	# against Tcl.framework installed in an arbitrary location.
	case ${TCL_DEFS} in
	    *TCL_FRAMEWORK*)
		if test -f "${TCL_BIN_DIR}/${TCL_LIB_FILE}"; then
		    for i in "`cd "${TCL_BIN_DIR}"; pwd`" \
			     "`cd "${TCL_BIN_DIR}"/../..; pwd`"; do
			if test "`basename "$i"`" = "${TCL_LIB_FILE}.framework"; then
			    TCL_LIB_SPEC="-F`dirname "$i" | sed -e 's/ /\\\\ /g'` -framework ${TCL_LIB_FILE}"
			    break
			fi
		    done
		fi
		if test -f "${TCL_BIN_DIR}/${TCL_STUB_LIB_FILE}"; then
		    TCL_STUB_LIB_SPEC="-L`echo "${TCL_BIN_DIR}"  | sed -e 's/ /\\\\ /g'` ${TCL_STUB_LIB_FLAG}"
		    TCL_STUB_LIB_PATH="${TCL_BIN_DIR}/${TCL_STUB_LIB_FILE}"
		fi
		;;
	esac
    fi

    AC_SUBST(TCL_VERSION)
    AC_SUBST(TCL_PATCH_LEVEL)
    AC_SUBST(TCL_BIN_DIR)
    AC_SUBST(TCL_SRC_DIR)

    AC_SUBST(TCL_LIB_FILE)
    AC_SUBST(TCL_LIB_FLAG)
    AC_SUBST(TCL_LIB_SPEC)

    AC_SUBST(TCL_STUB_LIB_FILE)
    AC_SUBST(TCL_STUB_LIB_FLAG)
    AC_SUBST(TCL_STUB_LIB_SPEC)
])

#------------------------------------------------------------------------
# SC_LOAD_TKCONFIG --
#
#	Load the tkConfig.sh file
#
# Arguments:
#
#	Requires the following vars to be set:
#		TK_BIN_DIR
#
# Results:
#
#	Sets the following vars that should be in tkConfig.sh:
#		TK_BIN_DIR
#------------------------------------------------------------------------

AC_DEFUN([SC_LOAD_TKCONFIG], [
    AC_MSG_CHECKING([for existence of ${TK_BIN_DIR}/tkConfig.sh])

    if test -f "${TK_BIN_DIR}/tkConfig.sh" ; then
        AC_MSG_RESULT([loading])
	. "${TK_BIN_DIR}/tkConfig.sh"
    else
        AC_MSG_RESULT([could not find ${TK_BIN_DIR}/tkConfig.sh])
    fi

    # If the TK_BIN_DIR is the build directory (not the install directory),
    # then set the common variable name to the value of the build variables.
    # For example, the variable TK_LIB_SPEC will be set to the value
    # of TK_BUILD_LIB_SPEC. An extension should make use of TK_LIB_SPEC
    # instead of TK_BUILD_LIB_SPEC since it will work with both an
    # installed and uninstalled version of Tcl.
    if test -f "${TK_BIN_DIR}/Makefile" ; then
        TK_LIB_SPEC="${TK_BUILD_LIB_SPEC}"
        TK_STUB_LIB_SPEC="${TK_BUILD_STUB_LIB_SPEC}"
        TK_STUB_LIB_PATH="${TK_BUILD_STUB_LIB_PATH}"
    elif test "`uname -s`" = "Darwin"; then
	# If Tk was built as a framework, attempt to use the libraries
	# from the framework at the given location so that linking works
	# against Tk.framework installed in an arbitrary location.
	case ${TK_DEFS} in
	    *TK_FRAMEWORK*)
		if test -f "${TK_BIN_DIR}/${TK_LIB_FILE}"; then
		    for i in "`cd "${TK_BIN_DIR}"; pwd`" \
			     "`cd "${TK_BIN_DIR}"/../..; pwd`"; do
			if test "`basename "$i"`" = "${TK_LIB_FILE}.framework"; then
			    TK_LIB_SPEC="-F`dirname "$i" | sed -e 's/ /\\\\ /g'` -framework ${TK_LIB_FILE}"
			    break
			fi
		    done
		fi
		if test -f "${TK_BIN_DIR}/${TK_STUB_LIB_FILE}"; then
		    TK_STUB_LIB_SPEC="-L` echo "${TK_BIN_DIR}"  | sed -e 's/ /\\\\ /g'` ${TK_STUB_LIB_FLAG}"
		    TK_STUB_LIB_PATH="${TK_BIN_DIR}/${TK_STUB_LIB_FILE}"
		fi
		;;
	esac
    fi

    AC_SUBST(TK_VERSION)
    AC_SUBST(TK_BIN_DIR)
    AC_SUBST(TK_SRC_DIR)

    AC_SUBST(TK_LIB_FILE)
    AC_SUBST(TK_LIB_FLAG)
    AC_SUBST(TK_LIB_SPEC)

    AC_SUBST(TK_STUB_LIB_FILE)
    AC_SUBST(TK_STUB_LIB_FLAG)
    AC_SUBST(TK_STUB_LIB_SPEC)
])

#------------------------------------------------------------------------
# SC_PROG_TCLSH
#	Locate a tclsh shell installed on the system path. This macro
#	will only find a Tcl shell that already exists on the system.
#	It will not find a Tcl shell in the Tcl build directory or
#	a Tcl shell that has been installed from the Tcl build directory.
#	If a Tcl shell can't be located on the PATH, then TCLSH_PROG will
#	be set to "". Extensions should take care not to create Makefile
#	rules that are run by default and depend on TCLSH_PROG. An
#	extension can't assume that an executable Tcl shell exists at
#	build time.
#
# Arguments:
#	none
#
# Results:
#	Substitutes the following vars:
#		TCLSH_PROG
#------------------------------------------------------------------------

AC_DEFUN([SC_PROG_TCLSH], [
    AC_MSG_CHECKING([for tclsh])
    AC_CACHE_VAL(ac_cv_path_tclsh, [
	search_path=`echo ${PATH} | sed -e 's/:/ /g'`
	for dir in $search_path ; do
	    for j in `ls -r $dir/tclsh[[8-9]]* 2> /dev/null` \
		    `ls -r $dir/tclsh* 2> /dev/null` ; do
		if test x"$ac_cv_path_tclsh" = x ; then
		    if test -f "$j" ; then
			ac_cv_path_tclsh=$j
			break
		    fi
		fi
	    done
	done
    ])

    if test -f "$ac_cv_path_tclsh" ; then
	TCLSH_PROG="$ac_cv_path_tclsh"
	AC_MSG_RESULT([$TCLSH_PROG])
    else
	# It is not an error if an installed version of Tcl can't be located.
	TCLSH_PROG=""
	AC_MSG_RESULT([No tclsh found on PATH])
    fi
    AC_SUBST(TCLSH_PROG)
])

#------------------------------------------------------------------------
# SC_BUILD_TCLSH
#	Determine the fully qualified path name of the tclsh executable
#	in the Tcl build directory. This macro will correctly determine
#	the name of the tclsh executable even if tclsh has not yet
#	been built in the build directory. The build tclsh must be used
#	when running tests from an extension build directory. It is not
#	correct to use the TCLSH_PROG in cases like this.
#
# Arguments:
#	none
#
# Results:
#	Substitutes the following values:
#		BUILD_TCLSH
#------------------------------------------------------------------------

AC_DEFUN([SC_BUILD_TCLSH], [
    AC_MSG_CHECKING([for tclsh in Tcl build directory])
    BUILD_TCLSH="${TCL_BIN_DIR}"/tclsh
    AC_MSG_RESULT([$BUILD_TCLSH])
    AC_SUBST(BUILD_TCLSH)
])

#------------------------------------------------------------------------
# SC_ENABLE_SHARED --
#
#	Allows the building of shared libraries
#
# Arguments:
#	none
#
# Results:
#
#	Adds the following arguments to configure:
#		--enable-shared=yes|no
#
#	Defines the following vars:
#		STATIC_BUILD	Used for building import/export libraries
#				on Windows.
#
#	Sets the following vars:
#		SHARED_BUILD	Value of 1 or 0
#------------------------------------------------------------------------

AC_DEFUN([SC_ENABLE_SHARED], [
    AC_MSG_CHECKING([how to build libraries])
    AC_ARG_ENABLE(shared,
	AS_HELP_STRING([--enable-shared],
	    [build and link with shared libraries (default: on)]),
	[tcl_ok=$enableval], [tcl_ok=yes])
    if test "$tcl_ok" = "yes" ; then
	AC_MSG_RESULT([shared])
	SHARED_BUILD=1
    else
	AC_MSG_RESULT([static])
	SHARED_BUILD=0
	AC_DEFINE(STATIC_BUILD, 1, [Is this a static build?])
    fi
    AC_SUBST(SHARED_BUILD)
])

#------------------------------------------------------------------------
# SC_ENABLE_FRAMEWORK --
#
#	Allows the building of shared libraries into frameworks
#
# Arguments:
#	none
#
# Results:
#
#	Adds the following arguments to configure:
#		--enable-framework=yes|no
#
#	Sets the following vars:
#		FRAMEWORK_BUILD	Value of 1 or 0
#------------------------------------------------------------------------

AC_DEFUN([SC_ENABLE_FRAMEWORK], [
    if test "`uname -s`" = "Darwin" ; then
	AC_MSG_CHECKING([how to package libraries])
	AC_ARG_ENABLE(framework,
	    AS_HELP_STRING([--enable-framework],
		[package shared libraries in MacOSX frameworks (default: off)]),
	    [enable_framework=$enableval], [enable_framework=no])
	if test $enable_framework = yes; then
	    if test $SHARED_BUILD = 0; then
		AC_MSG_WARN([Frameworks can only be built if --enable-shared is yes])
		enable_framework=no
	    fi
	    if test $tcl_corefoundation = no; then
		AC_MSG_WARN([Frameworks can only be used when CoreFoundation is available])
		enable_framework=no
	    fi
	fi
	if test $enable_framework = yes; then
	    AC_MSG_RESULT([framework])
	    FRAMEWORK_BUILD=1
	else
	    if test $SHARED_BUILD = 1; then
		AC_MSG_RESULT([shared library])
	    else
		AC_MSG_RESULT([static library])
	    fi
	    FRAMEWORK_BUILD=0
	fi
    fi
])

#------------------------------------------------------------------------
# SC_ENABLE_SYMBOLS --
#
#	Specify if debugging symbols should be used.
#	Memory (TCL_MEM_DEBUG) and compile (TCL_COMPILE_DEBUG) debugging
#	can also be enabled.
#
# Arguments:
#	none
#
#	Requires the following vars to be set in the Makefile:
#		CFLAGS_DEBUG
#		CFLAGS_OPTIMIZE
#		LDFLAGS_DEBUG
#		LDFLAGS_OPTIMIZE
#
# Results:
#
#	Adds the following arguments to configure:
#		--enable-symbols
#
#	Defines the following vars:
#		CFLAGS_DEFAULT	Sets to $(CFLAGS_DEBUG) if true
#				Sets to $(CFLAGS_OPTIMIZE) if false
#		LDFLAGS_DEFAULT	Sets to $(LDFLAGS_DEBUG) if true
#				Sets to $(LDFLAGS_OPTIMIZE) if false
#------------------------------------------------------------------------

AC_DEFUN([SC_ENABLE_SYMBOLS], [
    AC_MSG_CHECKING([for build with symbols])
    AC_ARG_ENABLE(symbols,
	AS_HELP_STRING([--enable-symbols],
	    [build with debugging symbols (default: off)]),
	[tcl_ok=$enableval], [tcl_ok=no])
# FIXME: Currently, LDFLAGS_DEFAULT is not used, it should work like CFLAGS_DEFAULT.
    if test "$tcl_ok" = "no"; then
	CFLAGS_DEFAULT='$(CFLAGS_OPTIMIZE)'
	LDFLAGS_DEFAULT='$(LDFLAGS_OPTIMIZE)'
	AC_DEFINE(NDEBUG, 1, [Is no debugging enabled?])
	AC_MSG_RESULT([no])
	AC_DEFINE(TCL_CFG_OPTIMIZED, 1, [Is this an optimized build?])
    else
	CFLAGS_DEFAULT='$(CFLAGS_DEBUG)'
	LDFLAGS_DEFAULT='$(LDFLAGS_DEBUG)'
	if test "$tcl_ok" = "yes"; then
	    AC_MSG_RESULT([yes (standard debugging)])
	fi
    fi
    AC_SUBST(CFLAGS_DEFAULT)
    AC_SUBST(LDFLAGS_DEFAULT)

    if test "$tcl_ok" = "mem" -o "$tcl_ok" = "all"; then
	AC_DEFINE(TCL_MEM_DEBUG, 1, [Is memory debugging enabled?])
    fi

    ifelse($1,bccdebug,dnl Only enable 'compile' for the Tcl core itself
	if test "$tcl_ok" = "compile" -o "$tcl_ok" = "all"; then
	    AC_DEFINE(TCL_COMPILE_DEBUG, 1, [Is bytecode debugging enabled?])
	    AC_DEFINE(TCL_COMPILE_STATS, 1, [Are bytecode statistics enabled?])
	fi)

    if test "$tcl_ok" != "yes" -a "$tcl_ok" != "no"; then
	if test "$tcl_ok" = "all"; then
	    AC_MSG_RESULT([enabled symbols mem ]ifelse($1,bccdebug,[compile ])[debugging])
	else
	    AC_MSG_RESULT([enabled $tcl_ok debugging])
	fi
    fi
])

#------------------------------------------------------------------------
# SC_ENABLE_LANGINFO --
#
#	Allows use of modern nl_langinfo check for better l10n.
#	This is only relevant for Unix.
#
# Arguments:
#	none
#
# Results:
#
#	Adds the following arguments to configure:
#		--enable-langinfo=yes|no (default is yes)
#
#	Defines the following vars:
#		HAVE_LANGINFO	Triggers use of nl_langinfo if defined.
#------------------------------------------------------------------------

AC_DEFUN([SC_ENABLE_LANGINFO], [
    AC_ARG_ENABLE(langinfo,
	AS_HELP_STRING([--enable-langinfo],
	    [use nl_langinfo if possible to determine encoding at startup, otherwise use old heuristic (default: on)]),
	[langinfo_ok=$enableval], [langinfo_ok=yes])

    HAVE_LANGINFO=0
    if test "$langinfo_ok" = "yes"; then
	AC_CHECK_HEADER(langinfo.h,[langinfo_ok=yes],[langinfo_ok=no])
    fi
    AC_MSG_CHECKING([whether to use nl_langinfo])
    if test "$langinfo_ok" = "yes"; then
	AC_CACHE_VAL(tcl_cv_langinfo_h, [
	    AC_COMPILE_IFELSE([AC_LANG_PROGRAM([[#include <langinfo.h>]], [[nl_langinfo(CODESET);]])],
		    [tcl_cv_langinfo_h=yes], [tcl_cv_langinfo_h=no])])
	AC_MSG_RESULT([$tcl_cv_langinfo_h])
	if test $tcl_cv_langinfo_h = yes; then
	    AC_DEFINE(HAVE_LANGINFO, 1, [Do we have nl_langinfo()?])
	fi
    else
	AC_MSG_RESULT([$langinfo_ok])
    fi
])

#--------------------------------------------------------------------
# SC_CONFIG_MANPAGES
#
#	Decide whether to use symlinks for linking the manpages,
#	whether to compress the manpages after installation, and
#	whether to add a package name suffix to the installed
#	manpages to avoidfile name clashes.
#	If compression is enabled also find out what file name suffix
#	the given compression program is using.
#
# Arguments:
#	none
#
# Results:
#
#	Adds the following arguments to configure:
#		--enable-man-symlinks
#		--enable-man-compression=PROG
#		--enable-man-suffix[=STRING]
#
#	Defines the following variable:
#
#	MAN_FLAGS -	The apropriate flags for installManPage
#			according to the user's selection.
#
#--------------------------------------------------------------------

AC_DEFUN([SC_CONFIG_MANPAGES], [
    AC_MSG_CHECKING([whether to use symlinks for manpages])
    AC_ARG_ENABLE(man-symlinks,
	AS_HELP_STRING([--enable-man-symlinks],
	    [use symlinks for the manpages (default: off)]),
	[test "$enableval" != "no" && MAN_FLAGS="$MAN_FLAGS --symlinks"],
	[enableval="no"])
    AC_MSG_RESULT([$enableval])

    AC_MSG_CHECKING([whether to compress the manpages])
    AC_ARG_ENABLE(man-compression,
	AS_HELP_STRING([--enable-man-compression=PROG],
	    [compress the manpages with PROG (default: off)]),
	[case $enableval in
	    yes) AC_MSG_ERROR([missing argument to --enable-man-compression]);;
	    no)  ;;
	    *)   MAN_FLAGS="$MAN_FLAGS --compress $enableval";;
	esac],
	[enableval="no"])
    AC_MSG_RESULT([$enableval])
    if test "$enableval" != "no"; then
	AC_MSG_CHECKING([for compressed file suffix])
	touch TeST
	$enableval TeST
	Z=`ls TeST* | sed 's/^....//'`
	rm -f TeST*
	MAN_FLAGS="$MAN_FLAGS --extension $Z"
	AC_MSG_RESULT([$Z])
    fi

    AC_MSG_CHECKING([whether to add a package name suffix for the manpages])
    AC_ARG_ENABLE(man-suffix,
	AS_HELP_STRING([--enable-man-suffix=STRING],
	    [use STRING as a suffix to manpage file names (default: no, AC_PACKAGE_NAME if enabled without specifying STRING)]),
	[case $enableval in
	    yes) enableval="AC_PACKAGE_NAME" MAN_FLAGS="$MAN_FLAGS --suffix $enableval";;
	    no)  ;;
	    *)   MAN_FLAGS="$MAN_FLAGS --suffix $enableval";;
	esac],
	[enableval="no"])
    AC_MSG_RESULT([$enableval])

    AC_SUBST(MAN_FLAGS)
])

#--------------------------------------------------------------------
# SC_CONFIG_SYSTEM
#
#	Determine what the system is (some things cannot be easily checked
#	on a feature-driven basis, alas). This can usually be done via the
#	"uname" command.
#
# Arguments:
#	none
#
# Results:
#	Defines the following var:
#
#	system -	System/platform/version identification code.
#
#--------------------------------------------------------------------

AC_DEFUN([SC_CONFIG_SYSTEM], [
    AC_CACHE_CHECK([system version], tcl_cv_sys_version, [
	if test "${TEA_PLATFORM}" = "windows" ; then
	    tcl_cv_sys_version=windows
	else
	    tcl_cv_sys_version=`uname -s`-`uname -r`
	    if test "$?" -ne 0 ; then
		AC_MSG_WARN([can't find uname command])
		tcl_cv_sys_version=unknown
	    else
		if test "`uname -s`" = "AIX" ; then
		    tcl_cv_sys_version=AIX-`uname -v`.`uname -r`
		fi
		if test "`uname -s`" = "NetBSD" -a -f /etc/debian_version ; then
		    tcl_cv_sys_version=NetBSD-Debian
		fi
	    fi
	fi
    ])
    system=$tcl_cv_sys_version
])

#--------------------------------------------------------------------
# SC_CONFIG_CFLAGS
#
#	Try to determine the proper flags to pass to the compiler
#	for building shared libraries and other such nonsense.
#
# Arguments:
#	none
#
# Results:
#
#	Defines and substitutes the following vars:
#
#       DL_OBJS -       Name of the object file that implements dynamic
#                       loading for Tcl on this system.
#       DL_LIBS -       Library file(s) to include in tclsh and other base
#                       applications in order for the "load" command to work.
#       LDFLAGS -      Flags to pass to the compiler when linking object
#                       files into an executable application binary such
#                       as tclsh.
#       LD_SEARCH_FLAGS-Flags to pass to ld, such as "-R /usr/local/tcl/lib",
#                       that tell the run-time dynamic linker where to look
#                       for shared libraries such as libtcl.so.  Depends on
#                       the variable LIB_RUNTIME_DIR in the Makefile. Could
#                       be the same as CC_SEARCH_FLAGS if ${CC} is used to link.
#       CC_SEARCH_FLAGS-Flags to pass to ${CC}, such as "-Wl,-rpath,/usr/local/tcl/lib",
#                       that tell the run-time dynamic linker where to look
#                       for shared libraries such as libtcl.so.  Depends on
#                       the variable LIB_RUNTIME_DIR in the Makefile.
#       MAKE_LIB -      Command to execute to build the a library;
#                       differs when building shared or static.
#       MAKE_STUB_LIB -
#                       Command to execute to build a stub library.
#       INSTALL_LIB -   Command to execute to install a library;
#                       differs when building shared or static.
#       INSTALL_STUB_LIB -
#                       Command to execute to install a stub library.
#       STLIB_LD -      Base command to use for combining object files
#                       into a static library.
#       SHLIB_CFLAGS -  Flags to pass to cc when compiling the components
#                       of a shared library (may request position-independent
#                       code, among other things).
#       SHLIB_LD -      Base command to use for combining object files
#                       into a shared library.
#       SHLIB_LD_LIBS - Dependent libraries for the linker to scan when
#                       creating shared libraries.  This symbol typically
#                       goes at the end of the "ld" commands that build
#                       shared libraries. The value of the symbol defaults to
#                       "${LIBS}" if all of the dependent libraries should
#                       be specified when creating a shared library.  If
#                       dependent libraries should not be specified (as on some
#                       SunOS systems, where they cause the link to fail, or in
#                       general if Tcl and Tk aren't themselves shared
#                       libraries), then this symbol has an empty string
#                       as its value.
#       SHLIB_SUFFIX -  Suffix to use for the names of dynamically loadable
#                       extensions.  An empty string means we don't know how
#                       to use shared libraries on this platform.
# TCL_SHLIB_LD_EXTRAS - Additional element which are added to SHLIB_LD_LIBS
#  TK_SHLIB_LD_EXTRAS   for the build of Tcl and Tk, but not recorded in the
#                       tclConfig.sh, since they are only used for the build
#                       of Tcl and Tk.
#                       Examples: MacOS X records the library version and
#                       compatibility version in the shared library.  But
#                       of course the Tcl version of this is only used for Tcl.
#       LIB_SUFFIX -    Specifies everything that comes after the "libfoo"
#                       in a static or shared library name, using the $VERSION variable
#                       to put the version in the right place.  This is used
#                       by platforms that need non-standard library names.
#                       Examples:  ${VERSION}.so.1.1 on NetBSD, since it needs
#                       to have a version after the .so, and ${VERSION}.a
#                       on AIX, since a shared library needs to have
#                       a .a extension whereas shared objects for loadable
#                       extensions have a .so extension.  Defaults to
#                       ${VERSION}${SHLIB_SUFFIX}.
#       TCL_LIBS -
#                       Libs to use when linking Tcl shell or some other
#                       shell that includes Tcl libs.
#	CFLAGS_DEBUG -
#			Flags used when running the compiler in debug mode
#	CFLAGS_OPTIMIZE -
#			Flags used when running the compiler in optimize mode
#	CFLAGS -	Additional CFLAGS added as necessary (usually 64-bit)
#
#--------------------------------------------------------------------

AC_DEFUN([SC_CONFIG_CFLAGS], [

    # Step 0.a: Enable 64 bit support?

    AC_MSG_CHECKING([if 64bit support is requested])
    AC_ARG_ENABLE(64bit,
	AS_HELP_STRING([--enable-64bit],
	    [enable 64bit support (default: off)]),
	[do64bit=$enableval], [do64bit=no])
    AC_MSG_RESULT([$do64bit])

    # Step 0.b: Enable Solaris 64 bit VIS support?

    AC_MSG_CHECKING([if 64bit Sparc VIS support is requested])
    AC_ARG_ENABLE(64bit-vis,
	AS_HELP_STRING([--enable-64bit-vis],
	    [enable 64bit Sparc VIS support (default: off)]),
	[do64bitVIS=$enableval], [do64bitVIS=no])
    AC_MSG_RESULT([$do64bitVIS])
    # Force 64bit on with VIS
    AS_IF([test "$do64bitVIS" = "yes"], [do64bit=yes])

    # Step 0.c: Check if visibility support is available. Do this here so
    # that platform specific alternatives can be used below if this fails.

    AC_CACHE_CHECK([if compiler supports visibility "hidden"],
	tcl_cv_cc_visibility_hidden, [
	hold_cflags=$CFLAGS; CFLAGS="$CFLAGS -Werror"
	AC_LINK_IFELSE([AC_LANG_PROGRAM([[
	    extern __attribute__((__visibility__("hidden"))) void f(void);
	    void f(void) {}]], [[f();]])],
	    [tcl_cv_cc_visibility_hidden=yes],
	    [tcl_cv_cc_visibility_hidden=no])
	CFLAGS=$hold_cflags])
    AS_IF([test $tcl_cv_cc_visibility_hidden = yes], [
	AC_DEFINE(MODULE_SCOPE,
	    [extern __attribute__((__visibility__("hidden")))],
	    [Compiler support for module scope symbols])
	AC_DEFINE(HAVE_HIDDEN, [1], [Compiler support for module scope symbols])
    ])

    # Step 0.d: Disable -rpath support?

    AC_MSG_CHECKING([if rpath support is requested])
    AC_ARG_ENABLE(rpath,
	AS_HELP_STRING([--disable-rpath],
	    [disable rpath support (default: on)]),
	[doRpath=$enableval], [doRpath=yes])
    AC_MSG_RESULT([$doRpath])

    # Step 1: set the variable "system" to hold the name and version number
    # for the system.

    SC_CONFIG_SYSTEM

    # Step 2: check for existence of -ldl library.  This is needed because
    # Linux can use either -ldl or -ldld for dynamic loading.

    AC_CHECK_LIB(dl, dlopen, have_dl=yes, have_dl=no)

    # Require ranlib early so we can override it in special cases below.

    AC_REQUIRE([AC_PROG_RANLIB])

    # Step 3: set configuration options based on system name and version.

    do64bit_ok=no
    # default to '{$LIBS}' and set to "" on per-platform necessary basis
    SHLIB_LD_LIBS='${LIBS}'
    LDFLAGS_ORIG="$LDFLAGS"
    # When ld needs options to work in 64-bit mode, put them in
    # LDFLAGS_ARCH so they eventually end up in LDFLAGS even if [load]
    # is disabled by the user. [Bug 1016796]
    LDFLAGS_ARCH=""
    UNSHARED_LIB_SUFFIX=""
    TCL_TRIM_DOTS='`echo ${VERSION} | tr -d .`'
    ECHO_VERSION='`echo ${VERSION}`'
    TCL_LIB_VERSIONS_OK=ok
    CFLAGS_DEBUG=-g
    AS_IF([test "$GCC" = yes], [
	CFLAGS_OPTIMIZE=-O2
	CFLAGS_WARNING="-Wall -Wextra -Wshadow -Wundef -Wwrite-strings -Wpointer-arith"
	case "${CC}" in
	    *++|*++-*)
		;;
	    *)
		CFLAGS_WARNING="${CFLAGS_WARNING} -Wc++-compat -fextended-identifiers"
		;;
	esac

    ], [
	CFLAGS_OPTIMIZE=-O
	CFLAGS_WARNING=""
    ])
    AC_CHECK_TOOL(AR, ar)
    STLIB_LD='${AR} cr'
    LD_LIBRARY_PATH_VAR="LD_LIBRARY_PATH"
    PLAT_OBJS=""
    PLAT_SRCS=""
    LDAIX_SRC=""
    AS_IF([test "x${SHLIB_VERSION}" = x], [SHLIB_VERSION="1.0"])
    case $system in
	AIX-*)
	    AS_IF([test "$GCC" != "yes"], [
		# AIX requires the _r compiler when gcc isn't being used
		case "${CC}" in
		    *_r|*_r\ *)
			# ok ...
			;;
		    *)
			# Make sure only first arg gets _r
		    	CC=`echo "$CC" | sed -e 's/^\([[^ ]]*\)/\1_r/'`
			;;
		esac
		AC_MSG_RESULT([Using $CC for compiling with threads])
	    ])
	    LIBS="$LIBS -lc"
	    SHLIB_CFLAGS=""
	    SHLIB_SUFFIX=".so"

	    DL_OBJS="tclLoadDl.o"
	    LD_LIBRARY_PATH_VAR="LIBPATH"

	    # ldAix No longer needed with use of -bexpall/-brtl
	    # but some extensions may still reference it
	    LDAIX_SRC='$(UNIX_DIR)/ldAix'

	    # Check to enable 64-bit flags for compiler/linker
	    AS_IF([test "$do64bit" = yes], [
		AS_IF([test "$GCC" = yes], [
		    AC_MSG_WARN([64bit mode not supported with GCC on $system])
		], [
		    do64bit_ok=yes
		    CFLAGS="$CFLAGS -q64"
		    LDFLAGS_ARCH="-q64"
		    RANLIB="${RANLIB} -X64"
		    AR="${AR} -X64"
		    SHLIB_LD_FLAGS="-b64"
		])
	    ])

	    AS_IF([test "`uname -m`" = ia64], [
		# AIX-5 uses ELF style dynamic libraries on IA-64, but not PPC
		SHLIB_LD="/usr/ccs/bin/ld -G -z text"
		# AIX-5 has dl* in libc.so
		DL_LIBS=""
		AS_IF([test "$GCC" = yes], [
		    CC_SEARCH_FLAGS='-Wl,-R,${LIB_RUNTIME_DIR}'
		], [
		    CC_SEARCH_FLAGS='-R${LIB_RUNTIME_DIR}'
		])
		LD_SEARCH_FLAGS='-R ${LIB_RUNTIME_DIR}'
	    ], [
		AS_IF([test "$GCC" = yes], [
		    SHLIB_LD='${CC} -shared -Wl,-bexpall'
		], [
		    SHLIB_LD="/bin/ld -bhalt:4 -bM:SRE -bexpall -H512 -T512 -bnoentry"
		    LDFLAGS="$LDFLAGS -brtl"
		])
		SHLIB_LD="${SHLIB_LD} ${SHLIB_LD_FLAGS}"
		DL_LIBS="-ldl"
		CC_SEARCH_FLAGS='-L${LIB_RUNTIME_DIR}'
		LD_SEARCH_FLAGS=${CC_SEARCH_FLAGS}
	    ])
	    ;;
	BeOS*)
	    SHLIB_CFLAGS="-fPIC"
	    SHLIB_LD='${CC} -nostart'
	    SHLIB_SUFFIX=".so"
	    DL_OBJS="tclLoadDl.o"
	    DL_LIBS="-ldl"

	    #-----------------------------------------------------------
	    # Check for inet_ntoa in -lbind, for BeOS (which also needs
	    # -lsocket, even if the network functions are in -lnet which
	    # is always linked to, for compatibility.
	    #-----------------------------------------------------------
	    AC_CHECK_LIB(bind, inet_ntoa, [LIBS="$LIBS -lbind -lsocket"])
	    ;;
	BSD/OS-2.1*|BSD/OS-3*)
	    SHLIB_CFLAGS=""
	    SHLIB_LD="shlicc -r"
	    SHLIB_SUFFIX=".so"
	    DL_OBJS="tclLoadDl.o"
	    DL_LIBS="-ldl"
	    CC_SEARCH_FLAGS=""
	    LD_SEARCH_FLAGS=""
	    ;;
	BSD/OS-4.*)
	    SHLIB_CFLAGS="-export-dynamic -fPIC"
	    SHLIB_LD='${CC} -shared'
	    SHLIB_SUFFIX=".so"
	    DL_OBJS="tclLoadDl.o"
	    DL_LIBS="-ldl"
	    LDFLAGS="$LDFLAGS -export-dynamic"
	    CC_SEARCH_FLAGS=""
	    LD_SEARCH_FLAGS=""
	    ;;
	CYGWIN_*|MINGW32_*|MSYS_*)
	    SHLIB_CFLAGS="-fno-common"
	    SHLIB_LD='${CC} -shared'
	    SHLIB_SUFFIX=".dll"
	    DL_OBJS="tclLoadDl.o"
	    PLAT_OBJS='${CYGWIN_OBJS}'
	    PLAT_SRCS='${CYGWIN_SRCS}'
	    DL_LIBS="-ldl"
	    CC_SEARCH_FLAGS=""
	    LD_SEARCH_FLAGS=""
	    AC_CACHE_CHECK(for Cygwin version of gcc,
		ac_cv_cygwin,
		AC_COMPILE_IFELSE([AC_LANG_PROGRAM([[
		#ifdef __CYGWIN__
		    #error cygwin
		#endif
		]], [[]])],
		[ac_cv_cygwin=no],
		[ac_cv_cygwin=yes])
	    )
	    if test "$ac_cv_cygwin" = "no"; then
		AC_MSG_ERROR([${CC} is not a cygwin compiler.])
	    fi
	    do64bit_ok=yes
	    if test "x${SHARED_BUILD}" = "x1"; then
		echo "running cd ../win; ${CONFIG_SHELL-/bin/sh} ./configure $ac_configure_args --enable-64bit --host=x86_64-w64-mingw32"
		# The eval makes quoting arguments work.
		if cd ../win; eval ${CONFIG_SHELL-/bin/sh} ./configure $ac_configure_args --enable-64bit --host=x86_64-w64-mingw32; cd ../unix
		then :
		else
		    { echo "configure: error: configure failed for ../win" 1>&2; exit 1; }
		fi
	    fi
	    ;;
	dgux*)
	    SHLIB_CFLAGS="-K PIC"
	    SHLIB_LD='${CC} -G'
	    SHLIB_LD_LIBS=""
	    SHLIB_SUFFIX=".so"
	    DL_OBJS="tclLoadDl.o"
	    DL_LIBS="-ldl"
	    CC_SEARCH_FLAGS=""
	    LD_SEARCH_FLAGS=""
	    ;;
	Haiku*)
	    LDFLAGS="$LDFLAGS -Wl,--export-dynamic"
	    SHLIB_CFLAGS="-fPIC"
	    SHLIB_SUFFIX=".so"
	    SHLIB_LD='${CC} ${CFLAGS} ${LDFLAGS} -shared'
	    DL_OBJS="tclLoadDl.o"
	    DL_LIBS="-lroot"
	    AC_CHECK_LIB(network, inet_ntoa, [LIBS="$LIBS -lnetwork"])
	    ;;
	HP-UX-*.11.*)
	    # Use updated header definitions where possible
	    AC_DEFINE(_XOPEN_SOURCE_EXTENDED, 1, [Do we want to use the XOPEN network library?])
	    AC_DEFINE(_XOPEN_SOURCE, 1, [Do we want to use the XOPEN network library?])
	    LIBS="$LIBS -lxnet"               # Use the XOPEN network library

	    AS_IF([test "`uname -m`" = ia64], [
		SHLIB_SUFFIX=".so"
	    ], [
		SHLIB_SUFFIX=".sl"
	    ])
	    AC_CHECK_LIB(dld, shl_load, tcl_ok=yes, tcl_ok=no)
	    AS_IF([test "$tcl_ok" = yes], [
		SHLIB_CFLAGS="+z"
		SHLIB_LD="ld -b"
		DL_OBJS="tclLoadShl.o"
		DL_LIBS="-ldld"
		LDFLAGS="$LDFLAGS -Wl,-E"
		CC_SEARCH_FLAGS='-Wl,+s,+b,${LIB_RUNTIME_DIR}:.'
		LD_SEARCH_FLAGS='+s +b ${LIB_RUNTIME_DIR}:.'
		LD_LIBRARY_PATH_VAR="SHLIB_PATH"
	    ])
	    AS_IF([test "$GCC" = yes], [
		SHLIB_LD='${CC} -shared'
		LD_SEARCH_FLAGS=${CC_SEARCH_FLAGS}
	    ], [
		CFLAGS="$CFLAGS -z"
	    ])

	    # Users may want PA-RISC 1.1/2.0 portable code - needs HP cc
	    #CFLAGS="$CFLAGS +DAportable"

	    # Check to enable 64-bit flags for compiler/linker
	    AS_IF([test "$do64bit" = "yes"], [
		AS_IF([test "$GCC" = yes], [
		    case `${CC} -dumpmachine` in
			hppa64*)
			    # 64-bit gcc in use.  Fix flags for GNU ld.
			    do64bit_ok=yes
			    SHLIB_LD='${CC} -shared'
			    AS_IF([test $doRpath = yes], [
				CC_SEARCH_FLAGS='"-Wl,-rpath,${LIB_RUNTIME_DIR}"'])
			    LD_SEARCH_FLAGS=${CC_SEARCH_FLAGS}
			    ;;
			*)
			    AC_MSG_WARN([64bit mode not supported with GCC on $system])
			    ;;
		    esac
		], [
		    do64bit_ok=yes
		    CFLAGS="$CFLAGS +DD64"
		    LDFLAGS_ARCH="+DD64"
		])
	    ]) ;;
	HP-UX-*.08.*|HP-UX-*.09.*|HP-UX-*.10.*)
	    SHLIB_SUFFIX=".sl"
	    AC_CHECK_LIB(dld, shl_load, tcl_ok=yes, tcl_ok=no)
	    AS_IF([test "$tcl_ok" = yes], [
		SHLIB_CFLAGS="+z"
		SHLIB_LD="ld -b"
		SHLIB_LD_LIBS=""
		DL_OBJS="tclLoadShl.o"
		DL_LIBS="-ldld"
		LDFLAGS="$LDFLAGS -Wl,-E"
		CC_SEARCH_FLAGS='-Wl,+s,+b,${LIB_RUNTIME_DIR}:.'
		LD_SEARCH_FLAGS='+s +b ${LIB_RUNTIME_DIR}:.'
		LD_LIBRARY_PATH_VAR="SHLIB_PATH"
	    ]) ;;
	IRIX-5.*)
	    SHLIB_CFLAGS=""
	    SHLIB_LD="ld -shared -rdata_shared"
	    SHLIB_SUFFIX=".so"
	    DL_OBJS="tclLoadDl.o"
	    DL_LIBS=""
	    AC_LIBOBJ(mkstemp)
	    AS_IF([test $doRpath = yes], [
		CC_SEARCH_FLAGS='"-Wl,-rpath,${LIB_RUNTIME_DIR}"'
		LD_SEARCH_FLAGS='-rpath ${LIB_RUNTIME_DIR}'])
	    ;;
	IRIX-6.*)
	    SHLIB_CFLAGS=""
	    SHLIB_LD="ld -n32 -shared -rdata_shared"
	    SHLIB_SUFFIX=".so"
	    DL_OBJS="tclLoadDl.o"
	    DL_LIBS=""
	    AC_LIBOBJ(mkstemp)
	    AS_IF([test $doRpath = yes], [
		CC_SEARCH_FLAGS='"-Wl,-rpath,${LIB_RUNTIME_DIR}"'
		LD_SEARCH_FLAGS='-rpath ${LIB_RUNTIME_DIR}'])
	    AS_IF([test "$GCC" = yes], [
		CFLAGS="$CFLAGS -mabi=n32"
		LDFLAGS="$LDFLAGS -mabi=n32"
	    ], [
		case $system in
		    IRIX-6.3)
			# Use to build 6.2 compatible binaries on 6.3.
			CFLAGS="$CFLAGS -n32 -D_OLD_TERMIOS"
			;;
		    *)
			CFLAGS="$CFLAGS -n32"
			;;
		esac
		LDFLAGS="$LDFLAGS -n32"
	    ])
	    ;;
	IRIX64-6.*)
	    SHLIB_CFLAGS=""
	    SHLIB_LD="ld -n32 -shared -rdata_shared"
	    SHLIB_SUFFIX=".so"
	    DL_OBJS="tclLoadDl.o"
	    DL_LIBS=""
	    AC_LIBOBJ(mkstemp)
	    AS_IF([test $doRpath = yes], [
		CC_SEARCH_FLAGS='"-Wl,-rpath,${LIB_RUNTIME_DIR}"'
		LD_SEARCH_FLAGS='-rpath ${LIB_RUNTIME_DIR}'])

	    # Check to enable 64-bit flags for compiler/linker

	    AS_IF([test "$do64bit" = yes], [
	        AS_IF([test "$GCC" = yes], [
	            AC_MSG_WARN([64bit mode not supported by gcc])
	        ], [
	            do64bit_ok=yes
	            SHLIB_LD="ld -64 -shared -rdata_shared"
	            CFLAGS="$CFLAGS -64"
	            LDFLAGS_ARCH="-64"
	        ])
	    ])
	    ;;
	Linux*|GNU*|NetBSD-Debian|DragonFly-*|FreeBSD-*)
	    SHLIB_CFLAGS="-fPIC -fno-common"
	    SHLIB_SUFFIX=".so"

	    CFLAGS_OPTIMIZE="-O2"
	    # egcs-2.91.66 on Redhat Linux 6.0 generates lots of warnings
	    # when you inline the string and math operations.  Turn this off to
	    # get rid of the warnings.
	    #CFLAGS_OPTIMIZE="${CFLAGS_OPTIMIZE} -D__NO_STRING_INLINES -D__NO_MATH_INLINES"

	    SHLIB_LD='${CC} ${CFLAGS} ${LDFLAGS} -shared'
	    DL_OBJS="tclLoadDl.o"
	    DL_LIBS="-ldl"
	    LDFLAGS="$LDFLAGS -Wl,--export-dynamic"

	    case $system in
	    DragonFly-*|FreeBSD-*)
<<<<<<< HEAD
=======
		# The -pthread needs to go in the LDFLAGS, not LIBS
		LIBS=`echo $LIBS | sed s/-pthread//`
		CFLAGS="$CFLAGS $PTHREAD_CFLAGS"
		LDFLAGS="$LDFLAGS $PTHREAD_LIBS"
>>>>>>> bcbe9569
	    ;;
	    esac

	    AS_IF([test $doRpath = yes], [
		CC_SEARCH_FLAGS='"-Wl,-rpath,${LIB_RUNTIME_DIR}"'])
	    LD_SEARCH_FLAGS=${CC_SEARCH_FLAGS}
	    AS_IF([test "`uname -m`" = "alpha"], [CFLAGS="$CFLAGS -mieee"])
	    AS_IF([test $do64bit = yes], [
		AC_CACHE_CHECK([if compiler accepts -m64 flag], tcl_cv_cc_m64, [
		    hold_cflags=$CFLAGS
		    CFLAGS="$CFLAGS -m64"
		    AC_LINK_IFELSE([AC_LANG_PROGRAM([[]], [[]])],
			    [tcl_cv_cc_m64=yes],[tcl_cv_cc_m64=no])
		    CFLAGS=$hold_cflags])
		AS_IF([test $tcl_cv_cc_m64 = yes], [
		    CFLAGS="$CFLAGS -m64"
		    do64bit_ok=yes
		])
	   ])

	    # The combo of gcc + glibc has a bug related to inlining of
	    # functions like strtol()/strtoul(). The -fno-builtin flag should address
	    # this problem but it does not work. The -fno-inline flag is kind
	    # of overkill but it works. Disable inlining only when one of the
	    # files in compat/*.c is being linked in.

	    AS_IF([test x"${USE_COMPAT}" != x],[CFLAGS="$CFLAGS -fno-inline"])
	    ;;
	Lynx*)
	    SHLIB_CFLAGS="-fPIC"
	    SHLIB_SUFFIX=".so"
	    CFLAGS_OPTIMIZE=-02
	    SHLIB_LD='${CC} -shared'
	    DL_OBJS="tclLoadDl.o"
	    DL_LIBS="-mshared -ldl"
	    LD_FLAGS="-Wl,--export-dynamic"
	    AS_IF([test $doRpath = yes], [
		CC_SEARCH_FLAGS='"-Wl,-rpath,${LIB_RUNTIME_DIR}"'
		LD_SEARCH_FLAGS='"-Wl,-rpath,${LIB_RUNTIME_DIR}"'])
	    ;;
	OpenBSD-*)
	    arch=`arch -s`
	    case "$arch" in
	    alpha|sparc64)
		SHLIB_CFLAGS="-fPIC"
		;;
	    *)
		SHLIB_CFLAGS="-fpic"
		;;
	    esac
	    SHLIB_LD='${CC} ${SHLIB_CFLAGS} -shared'
	    SHLIB_SUFFIX=".so"
	    DL_OBJS="tclLoadDl.o"
	    DL_LIBS=""
	    AS_IF([test $doRpath = yes], [
		CC_SEARCH_FLAGS='"-Wl,-rpath,${LIB_RUNTIME_DIR}"'])
	    LD_SEARCH_FLAGS=${CC_SEARCH_FLAGS}
	    SHARED_LIB_SUFFIX='${TCL_TRIM_DOTS}.so.${SHLIB_VERSION}'
	    LDFLAGS="-Wl,-export-dynamic"
	    CFLAGS_OPTIMIZE="-O2"
	    # On OpenBSD:	Compile with -pthread
	    #		Don't link with -lpthread
	    LIBS=`echo $LIBS | sed s/-lpthread//`
	    CFLAGS="$CFLAGS -pthread"
	    # OpenBSD doesn't do version numbers with dots.
	    UNSHARED_LIB_SUFFIX='${TCL_TRIM_DOTS}.a'
	    TCL_LIB_VERSIONS_OK=nodots
	    ;;
	NetBSD-*)
	    # NetBSD has ELF and can use 'cc -shared' to build shared libs
	    SHLIB_CFLAGS="-fPIC"
	    SHLIB_LD='${CC} ${SHLIB_CFLAGS} -shared'
	    SHLIB_SUFFIX=".so"
	    DL_OBJS="tclLoadDl.o"
	    DL_LIBS=""
	    LDFLAGS="$LDFLAGS -export-dynamic"
	    AS_IF([test $doRpath = yes], [
		CC_SEARCH_FLAGS='"-Wl,-rpath,${LIB_RUNTIME_DIR}"'])
	    LD_SEARCH_FLAGS=${CC_SEARCH_FLAGS}
	    # The -pthread needs to go in the CFLAGS, not LIBS
	    LIBS=`echo $LIBS | sed s/-pthread//`
	    CFLAGS="$CFLAGS -pthread"
	    LDFLAGS="$LDFLAGS -pthread"
	    ;;
	Darwin-*)
	    CFLAGS_OPTIMIZE="-O2"
	    SHLIB_CFLAGS="-fno-common"
	    # To avoid discrepancies between what headers configure sees during
	    # preprocessing tests and compiling tests, move any -isysroot and
	    # -mmacosx-version-min flags from CFLAGS to CPPFLAGS:
	    CPPFLAGS="${CPPFLAGS} `echo " ${CFLAGS}" | \
		awk 'BEGIN {FS=" +-";ORS=" "}; {for (i=2;i<=NF;i++) \
		if ([$]i~/^(isysroot|mmacosx-version-min)/) print "-"[$]i}'`"
	    CFLAGS="`echo " ${CFLAGS}" | \
		awk 'BEGIN {FS=" +-";ORS=" "}; {for (i=2;i<=NF;i++) \
		if (!([$]i~/^(isysroot|mmacosx-version-min)/)) print "-"[$]i}'`"
	    AS_IF([test $do64bit = yes], [
		case `arch` in
		    ppc)
			AC_CACHE_CHECK([if compiler accepts -arch ppc64 flag],
				tcl_cv_cc_arch_ppc64, [
			    hold_cflags=$CFLAGS
			    CFLAGS="$CFLAGS -arch ppc64 -mpowerpc64 -mcpu=G5"
			    AC_LINK_IFELSE([AC_LANG_PROGRAM([[]], [[]])],
				    [tcl_cv_cc_arch_ppc64=yes],[tcl_cv_cc_arch_ppc64=no])
			    CFLAGS=$hold_cflags])
			AS_IF([test $tcl_cv_cc_arch_ppc64 = yes], [
			    CFLAGS="$CFLAGS -arch ppc64 -mpowerpc64 -mcpu=G5"
			    do64bit_ok=yes
			]);;
		    i386|x86_64)
			AC_CACHE_CHECK([if compiler accepts -arch x86_64 flag],
				tcl_cv_cc_arch_x86_64, [
			    hold_cflags=$CFLAGS
			    CFLAGS="$CFLAGS -arch x86_64"
			    AC_LINK_IFELSE([AC_LANG_PROGRAM([[]], [[]])],
				    [tcl_cv_cc_arch_x86_64=yes],[tcl_cv_cc_arch_x86_64=no])
			    CFLAGS=$hold_cflags])
			AS_IF([test $tcl_cv_cc_arch_x86_64 = yes], [
			    CFLAGS="$CFLAGS -arch x86_64"
			    do64bit_ok=yes
			]);;
		    arm64)
			AC_CACHE_CHECK([if compiler accepts -arch arm64 flag],
				tcl_cv_cc_arch_arm64, [
			    hold_cflags=$CFLAGS
			    CFLAGS="$CFLAGS -arch arm64"
			    AC_LINK_IFELSE([AC_LANG_PROGRAM([[]], [[]])],
				    [tcl_cv_cc_arch_arm64=yes],[tcl_cv_cc_arch_arm64=no])
			    CFLAGS=$hold_cflags])
			AS_IF([test $tcl_cv_cc_arch_arm64 = yes], [
			    CFLAGS="$CFLAGS -arch arm64"
			    do64bit_ok=yes
			]);;
		    *)
			AC_MSG_WARN([Don't know how enable 64-bit on architecture `arch`]);;
		esac
	    ], [
		# Check for combined 32-bit and 64-bit fat build
		AS_IF([echo "$CFLAGS " |grep -E -q -- '-arch (ppc64|x86_64|arm64) ' \
		    && echo "$CFLAGS " |grep -E -q -- '-arch (ppc|i386) '], [
		    fat_32_64=yes])
	    ])
	    SHLIB_LD='${CC} -dynamiclib ${CFLAGS} ${LDFLAGS}'
	    AC_CACHE_CHECK([if ld accepts -single_module flag], tcl_cv_ld_single_module, [
		hold_ldflags=$LDFLAGS
		LDFLAGS="$LDFLAGS -dynamiclib -Wl,-single_module"
		AC_LINK_IFELSE([AC_LANG_PROGRAM([[]], [[int i;]])],[tcl_cv_ld_single_module=yes],
		    [tcl_cv_ld_single_module=no])
		LDFLAGS=$hold_ldflags])
	    AS_IF([test $tcl_cv_ld_single_module = yes], [
		SHLIB_LD="${SHLIB_LD} -Wl,-single_module"
	    ])
	    SHLIB_SUFFIX=".dylib"
	    DL_OBJS="tclLoadDyld.o"
	    DL_LIBS=""
	    LDFLAGS="$LDFLAGS -headerpad_max_install_names"
	    AC_CACHE_CHECK([if ld accepts -search_paths_first flag],
		    tcl_cv_ld_search_paths_first, [
		hold_ldflags=$LDFLAGS
		LDFLAGS="$LDFLAGS -Wl,-search_paths_first"
		AC_LINK_IFELSE([AC_LANG_PROGRAM([[]], [[int i;]])],
			[tcl_cv_ld_search_paths_first=yes],
		    [tcl_cv_ld_search_paths_first=no])
		LDFLAGS=$hold_ldflags])
	    AS_IF([test $tcl_cv_ld_search_paths_first = yes], [
		LDFLAGS="$LDFLAGS -Wl,-search_paths_first"
	    ])
	    AS_IF([test "$tcl_cv_cc_visibility_hidden" != yes], [
		AC_DEFINE(MODULE_SCOPE, [__private_extern__],
		    [Compiler support for module scope symbols])
		tcl_cv_cc_visibility_hidden=yes
	    ])
	    CC_SEARCH_FLAGS=""
	    LD_SEARCH_FLAGS=""
	    LD_LIBRARY_PATH_VAR="DYLD_FALLBACK_LIBRARY_PATH"
	    AC_DEFINE(MAC_OSX_TCL, 1, [Is this a Mac I see before me?])
	    PLAT_OBJS='${MAC_OSX_OBJS}'
	    PLAT_SRCS='${MAC_OSX_SRCS}'
	    AC_MSG_CHECKING([whether to use CoreFoundation])
	    AC_ARG_ENABLE(corefoundation,
		AS_HELP_STRING([--enable-corefoundation],
		    [use CoreFoundation API on MacOSX (default: on)]),
		[tcl_corefoundation=$enableval], [tcl_corefoundation=yes])
	    AC_MSG_RESULT([$tcl_corefoundation])
	    AS_IF([test $tcl_corefoundation = yes], [
		AC_CACHE_CHECK([for CoreFoundation.framework],
			tcl_cv_lib_corefoundation, [
		    hold_libs=$LIBS
		    AS_IF([test "$fat_32_64" = yes], [
			for v in CFLAGS CPPFLAGS LDFLAGS; do
			    # On Tiger there is no 64-bit CF, so remove 64-bit
			    # archs from CFLAGS et al. while testing for
			    # presence of CF. 64-bit CF is disabled in
			    # tclUnixPort.h if necessary.
			    eval 'hold_'$v'="$'$v'";'$v'="`echo "$'$v' "|sed -e "s/-arch ppc64 / /g" -e "s/-arch x86_64 / /g"`"'
			done])
		    LIBS="$LIBS -framework CoreFoundation"
		    AC_LINK_IFELSE([AC_LANG_PROGRAM([[#include <CoreFoundation/CoreFoundation.h>]],
			[[CFBundleRef b = CFBundleGetMainBundle();]])],
			[tcl_cv_lib_corefoundation=yes],
			[tcl_cv_lib_corefoundation=no])
		    AS_IF([test "$fat_32_64" = yes], [
			for v in CFLAGS CPPFLAGS LDFLAGS; do
			    eval $v'="$hold_'$v'"'
		        done])
		    LIBS=$hold_libs])
		AS_IF([test $tcl_cv_lib_corefoundation = yes], [
		    LIBS="$LIBS -framework CoreFoundation"
		    AC_DEFINE(HAVE_COREFOUNDATION, 1,
			[Do we have access to Darwin CoreFoundation.framework?])
		], [tcl_corefoundation=no])
		AS_IF([test "$fat_32_64" = yes -a $tcl_corefoundation = yes],[
		    AC_CACHE_CHECK([for 64-bit CoreFoundation],
			    tcl_cv_lib_corefoundation_64, [
			for v in CFLAGS CPPFLAGS LDFLAGS; do
			    eval 'hold_'$v'="$'$v'";'$v'="`echo "$'$v' "|sed -e "s/-arch ppc / /g" -e "s/-arch i386 / /g"`"'
			done
			AC_LINK_IFELSE([AC_LANG_PROGRAM([[#include <CoreFoundation/CoreFoundation.h>]],
			    [[CFBundleRef b = CFBundleGetMainBundle();]])],
			    [tcl_cv_lib_corefoundation_64=yes],
			    [tcl_cv_lib_corefoundation_64=no])
			for v in CFLAGS CPPFLAGS LDFLAGS; do
			    eval $v'="$hold_'$v'"'
			done])
		    AS_IF([test $tcl_cv_lib_corefoundation_64 = no], [
			AC_DEFINE(NO_COREFOUNDATION_64, 1,
			    [Is Darwin CoreFoundation unavailable for 64-bit?])
                        LDFLAGS="$LDFLAGS -Wl,-no_arch_warnings"
		    ])
		])
	    ])
	    ;;
	OS/390-*)
	    SHLIB_LD_LIBS=""
	    CFLAGS_OPTIMIZE=""		# Optimizer is buggy
	    AC_DEFINE(_OE_SOCKETS, 1,	# needed in sys/socket.h
		[Should OS/390 do the right thing with sockets?])
	    ;;
	OSF1-V*)
	    # Digital OSF/1
	    SHLIB_CFLAGS=""
	    AS_IF([test "$SHARED_BUILD" = 1], [
	        SHLIB_LD='${CC} -shared'
	    ], [
	        SHLIB_LD='${CC} -non_shared'
	    ])
	    SHLIB_SUFFIX=".so"
	    DL_OBJS="tclLoadDl.o"
	    DL_LIBS=""
	    AS_IF([test $doRpath = yes], [
		CC_SEARCH_FLAGS='"-Wl,-rpath,${LIB_RUNTIME_DIR}"'
		LD_SEARCH_FLAGS='-rpath ${LIB_RUNTIME_DIR}'])
	    AS_IF([test "$GCC" = yes], [CFLAGS="$CFLAGS -mieee"], [
		CFLAGS="$CFLAGS -DHAVE_TZSET -std1 -ieee"])
	    # see pthread_intro(3) for pthread support on osf1, k.furukawa
	    CFLAGS="$CFLAGS -DHAVE_PTHREAD_ATTR_SETSTACKSIZE"
	    CFLAGS="$CFLAGS -DTCL_THREAD_STACK_MIN=PTHREAD_STACK_MIN*64"
	    LIBS=`echo $LIBS | sed s/-lpthreads//`
	    AS_IF([test "$GCC" = yes], [
		LIBS="$LIBS -lpthread -lmach -lexc"
	    ], [
		CFLAGS="$CFLAGS -pthread"
		LDFLAGS="$LDFLAGS -pthread"
	    ])
	    ;;
	QNX-6*)
	    # QNX RTP
	    # This may work for all QNX, but it was only reported for v6.
	    SHLIB_LD="ld -Bshareable -x"
	    SHLIB_LD_LIBS=""
	    SHLIB_SUFFIX=".so"
	    DL_OBJS="tclLoadDl.o"
	    # dlopen is in -lc on QNX
	    DL_LIBS=""
	    CC_SEARCH_FLAGS=""
	    LD_SEARCH_FLAGS=""
	    ;;
	SCO_SV-3.2*)
	    # Note, dlopen is available only on SCO 3.2.5 and greater. However,
	    # this test works, since "uname -s" was non-standard in 3.2.4 and
	    # below.
	    AS_IF([test "$GCC" = yes], [
		SHLIB_CFLAGS="-fPIC -melf"
		LDFLAGS="$LDFLAGS -melf -Wl,-Bexport"
	    ], [
		SHLIB_CFLAGS="-Kpic -belf"
		LDFLAGS="$LDFLAGS -belf -Wl,-Bexport"
	    ])
	    SHLIB_LD="ld -G"
	    SHLIB_LD_LIBS=""
	    SHLIB_SUFFIX=".so"
	    DL_OBJS="tclLoadDl.o"
	    DL_LIBS=""
	    CC_SEARCH_FLAGS=""
	    LD_SEARCH_FLAGS=""
	    ;;
	SunOS-5.[[0-6]])
	    # Careful to not let 5.10+ fall into this case

	    # Note: If _REENTRANT isn't defined, then Solaris
	    # won't define thread-safe library routines.

	    AC_DEFINE(_REENTRANT, 1, [Do we want the reentrant OS API?])
	    AC_DEFINE(_POSIX_PTHREAD_SEMANTICS, 1,
		[Do we really want to follow the standard? Yes we do!])

	    SHLIB_CFLAGS="-KPIC"
	    SHLIB_SUFFIX=".so"
	    DL_OBJS="tclLoadDl.o"
	    DL_LIBS="-ldl"
	    AS_IF([test "$GCC" = yes], [
		SHLIB_LD='${CC} -shared'
		CC_SEARCH_FLAGS='-Wl,-R,${LIB_RUNTIME_DIR}'
		LD_SEARCH_FLAGS=${CC_SEARCH_FLAGS}
	    ], [
		SHLIB_LD="/usr/ccs/bin/ld -G -z text"
		CC_SEARCH_FLAGS='-R ${LIB_RUNTIME_DIR}'
		LD_SEARCH_FLAGS=${CC_SEARCH_FLAGS}
	    ])
	    ;;
	SunOS-5*)
	    # Note: If _REENTRANT isn't defined, then Solaris
	    # won't define thread-safe library routines.

	    AC_DEFINE(_REENTRANT, 1, [Do we want the reentrant OS API?])
	    AC_DEFINE(_POSIX_PTHREAD_SEMANTICS, 1,
		[Do we really want to follow the standard? Yes we do!])

	    SHLIB_CFLAGS="-KPIC"

	    # Check to enable 64-bit flags for compiler/linker
	    AS_IF([test "$do64bit" = yes], [
		arch=`isainfo`
		AS_IF([test "$arch" = "sparcv9 sparc"], [
		    AS_IF([test "$GCC" = yes], [
			AS_IF([test "`${CC} -dumpversion | awk -F. '{print [$]1}'`" -lt 3], [
			    AC_MSG_WARN([64bit mode not supported with GCC < 3.2 on $system])
			], [
			    do64bit_ok=yes
			    CFLAGS="$CFLAGS -m64 -mcpu=v9"
			    LDFLAGS="$LDFLAGS -m64 -mcpu=v9"
			    SHLIB_CFLAGS="-fPIC"
			])
		    ], [
			do64bit_ok=yes
			AS_IF([test "$do64bitVIS" = yes], [
			    CFLAGS="$CFLAGS -xarch=v9a"
			    LDFLAGS_ARCH="-xarch=v9a"
			], [
			    CFLAGS="$CFLAGS -xarch=v9"
			    LDFLAGS_ARCH="-xarch=v9"
			])
			# Solaris 64 uses this as well
			#LD_LIBRARY_PATH_VAR="LD_LIBRARY_PATH_64"
		    ])
		], [AS_IF([test "$arch" = "amd64 i386"], [
		    AS_IF([test "$GCC" = yes], [
			case $system in
			    SunOS-5.1[[1-9]]*|SunOS-5.[[2-9]][[0-9]]*)
				do64bit_ok=yes
				CFLAGS="$CFLAGS -m64"
				LDFLAGS="$LDFLAGS -m64";;
			    *)
				AC_MSG_WARN([64bit mode not supported with GCC on $system]);;
			esac
		    ], [
			do64bit_ok=yes
			case $system in
			    SunOS-5.1[[1-9]]*|SunOS-5.[[2-9]][[0-9]]*)
				CFLAGS="$CFLAGS -m64"
				LDFLAGS="$LDFLAGS -m64";;
			    *)
				CFLAGS="$CFLAGS -xarch=amd64"
				LDFLAGS="$LDFLAGS -xarch=amd64";;
			esac
		    ])
		], [AC_MSG_WARN([64bit mode not supported for $arch])])])
	    ])

	    #--------------------------------------------------------------------
	    # On Solaris 5.x i386 with the sunpro compiler we need to link
	    # with sunmath to get floating point rounding control
	    #--------------------------------------------------------------------
	    AS_IF([test "$GCC" = yes],[use_sunmath=no],[
		arch=`isainfo`
		AC_MSG_CHECKING([whether to use -lsunmath for fp rounding control])
		AS_IF([test "$arch" = "amd64 i386" -o "$arch" = "i386"], [
			AC_MSG_RESULT([yes])
			MATH_LIBS="-lsunmath $MATH_LIBS"
			AC_CHECK_HEADER(sunmath.h)
			use_sunmath=yes
			], [
			AC_MSG_RESULT([no])
			use_sunmath=no
		])
	    ])
	    SHLIB_SUFFIX=".so"
	    DL_OBJS="tclLoadDl.o"
	    DL_LIBS="-ldl"
	    AS_IF([test "$GCC" = yes], [
		SHLIB_LD='${CC} -shared'
		CC_SEARCH_FLAGS='-Wl,-R,${LIB_RUNTIME_DIR}'
		LD_SEARCH_FLAGS=${CC_SEARCH_FLAGS}
		AS_IF([test "$do64bit_ok" = yes], [
		    AS_IF([test "$arch" = "sparcv9 sparc"], [
			# We need to specify -static-libgcc or we need to
			# add the path to the sparv9 libgcc.
			SHLIB_LD="$SHLIB_LD -m64 -mcpu=v9 -static-libgcc"
			# for finding sparcv9 libgcc, get the regular libgcc
			# path, remove so name and append 'sparcv9'
			#v9gcclibdir="`gcc -print-file-name=libgcc_s.so` | ..."
			#CC_SEARCH_FLAGS="${CC_SEARCH_FLAGS},-R,$v9gcclibdir"
		    ], [AS_IF([test "$arch" = "amd64 i386"], [
			SHLIB_LD="$SHLIB_LD -m64 -static-libgcc"
		    ])])
		])
	    ], [
		AS_IF([test "$use_sunmath" = yes], [textmode=textoff],[textmode=text])
		case $system in
		    SunOS-5.[[1-9]][[0-9]]*|SunOS-5.[[7-9]])
			SHLIB_LD="\${CC} -G -z $textmode \${LDFLAGS}";;
		    *)
			SHLIB_LD="/usr/ccs/bin/ld -G -z $textmode";;
		esac
		CC_SEARCH_FLAGS='-Wl,-R,${LIB_RUNTIME_DIR}'
		LD_SEARCH_FLAGS='-R ${LIB_RUNTIME_DIR}'
	    ])
	    ;;
	UNIX_SV* | UnixWare-5*)
	    SHLIB_CFLAGS="-KPIC"
	    SHLIB_LD='${CC} -G'
	    SHLIB_LD_LIBS=""
	    SHLIB_SUFFIX=".so"
	    DL_OBJS="tclLoadDl.o"
	    DL_LIBS="-ldl"
	    # Some UNIX_SV* systems (unixware 1.1.2 for example) have linkers
	    # that don't grok the -Bexport option.  Test that it does.
	    AC_CACHE_CHECK([for ld accepts -Bexport flag], tcl_cv_ld_Bexport, [
		hold_ldflags=$LDFLAGS
		LDFLAGS="$LDFLAGS -Wl,-Bexport"
		AC_LINK_IFELSE([AC_LANG_PROGRAM([[]], [[int i;]])],[tcl_cv_ld_Bexport=yes],[tcl_cv_ld_Bexport=no])
	        LDFLAGS=$hold_ldflags])
	    AS_IF([test $tcl_cv_ld_Bexport = yes], [
		LDFLAGS="$LDFLAGS -Wl,-Bexport"
	    ])
	    CC_SEARCH_FLAGS=""
	    LD_SEARCH_FLAGS=""
	    ;;
    esac

    AS_IF([test "$do64bit" = yes -a "$do64bit_ok" = no], [
	AC_MSG_WARN([64bit support being disabled -- don't know magic for this platform])
    ])

    AS_IF([test "$do64bit" = yes -a "$do64bit_ok" = yes], [
	AC_DEFINE(TCL_CFG_DO64BIT, 1, [Is this a 64-bit build?])
    ])

dnl # Add any CPPFLAGS set in the environment to our CFLAGS, but delay doing so
dnl # until the end of configure, as configure's compile and link tests use
dnl # both CPPFLAGS and CFLAGS (unlike our compile and link) but configure's
dnl # preprocessing tests use only CPPFLAGS.
    AC_CONFIG_COMMANDS_PRE([CFLAGS="${CFLAGS} ${CPPFLAGS}"; CPPFLAGS=""])

    # Step 4: disable dynamic loading if requested via a command-line switch.

    AC_ARG_ENABLE(load,
	AS_HELP_STRING([--enable-load],
	    [allow dynamic loading and "load" command (default: on)]),
	[tcl_ok=$enableval], [tcl_ok=yes])
    AS_IF([test "$tcl_ok" = no], [DL_OBJS=""])

    AS_IF([test "x$DL_OBJS" != x], [BUILD_DLTEST="\$(DLTEST_TARGETS)"], [
	AC_MSG_WARN([Can't figure out how to do dynamic loading or shared libraries on this system.])
	SHLIB_CFLAGS=""
	SHLIB_LD=""
	SHLIB_SUFFIX=""
	DL_OBJS="tclLoadNone.o"
	DL_LIBS=""
	LDFLAGS="$LDFLAGS_ORIG"
	CC_SEARCH_FLAGS=""
	LD_SEARCH_FLAGS=""
	BUILD_DLTEST=""
    ])
    LDFLAGS="$LDFLAGS $LDFLAGS_ARCH"

    # If we're running gcc, then change the C flags for compiling shared
    # libraries to the right flags for gcc, instead of those for the
    # standard manufacturer compiler.

    AS_IF([test "$DL_OBJS" != "tclLoadNone.o" -a "$GCC" = yes], [
	case $system in
	    AIX-*) ;;
	    BSD/OS*) ;;
	    CYGWIN_*|MINGW32_*|MSYS_*) ;;
	    HP-UX*) ;;
	    Darwin-*) ;;
	    IRIX*) ;;
	    Linux*|GNU*) ;;
	    NetBSD-*|OpenBSD-*) ;;
	    OSF1-*) ;;
	    SCO_SV-3.2*) ;;
	    *) SHLIB_CFLAGS="-fPIC" ;;
	esac])

    AS_IF([test "$tcl_cv_cc_visibility_hidden" != yes], [
	AC_DEFINE(MODULE_SCOPE, [extern],
	    [No Compiler support for module scope symbols])
    ])

    AS_IF([test "$SHARED_LIB_SUFFIX" = ""], [
	SHARED_LIB_SUFFIX='${VERSION}${SHLIB_SUFFIX}'])
    AS_IF([test "$UNSHARED_LIB_SUFFIX" = ""], [
	UNSHARED_LIB_SUFFIX='${VERSION}.a'])
    DLL_INSTALL_DIR="\$(LIB_INSTALL_DIR)"

    AS_IF([test "${SHARED_BUILD}" = 1 -a "${SHLIB_SUFFIX}" != ""], [
        LIB_SUFFIX=${SHARED_LIB_SUFFIX}
        MAKE_LIB='${SHLIB_LD} -o [$]@ ${OBJS} ${LDFLAGS} ${SHLIB_LD_LIBS} ${TCL_SHLIB_LD_EXTRAS} ${TK_SHLIB_LD_EXTRAS} ${LD_SEARCH_FLAGS}'
        AS_IF([test "${SHLIB_SUFFIX}" = ".dll"], [
            INSTALL_LIB='$(INSTALL_LIBRARY) $(LIB_FILE) "$(BIN_INSTALL_DIR)/$(LIB_FILE)"'
            DLL_INSTALL_DIR="\$(BIN_INSTALL_DIR)"
        ], [
            INSTALL_LIB='$(INSTALL_LIBRARY) $(LIB_FILE) "$(LIB_INSTALL_DIR)/$(LIB_FILE)"'
        ])
    ], [
        LIB_SUFFIX=${UNSHARED_LIB_SUFFIX}

        AS_IF([test "$RANLIB" = ""], [
            MAKE_LIB='$(STLIB_LD) [$]@ ${OBJS}'
        ], [
            MAKE_LIB='${STLIB_LD} [$]@ ${OBJS} ; ${RANLIB} [$]@'
        ])
        INSTALL_LIB='$(INSTALL_LIBRARY) $(LIB_FILE) "$(LIB_INSTALL_DIR)/$(LIB_FILE)"'
    ])

    # Stub lib does not depend on shared/static configuration
    AS_IF([test "$RANLIB" = ""], [
        MAKE_STUB_LIB='${STLIB_LD} [$]@ ${STUB_LIB_OBJS}'
    ], [
        MAKE_STUB_LIB='${STLIB_LD} [$]@ ${STUB_LIB_OBJS} ; ${RANLIB} [$]@'
    ])
    INSTALL_STUB_LIB='$(INSTALL_LIBRARY) $(STUB_LIB_FILE) "$(LIB_INSTALL_DIR)/$(STUB_LIB_FILE)"'

    # Define TCL_LIBS now that we know what DL_LIBS is.
    # The trick here is that we don't want to change the value of TCL_LIBS if
    # it is already set when tclConfig.sh had been loaded by Tk.
    AS_IF([test "x${TCL_LIBS}" = x], [
        TCL_LIBS="${DL_LIBS} ${LIBS} ${MATH_LIBS}"])
    AC_SUBST(TCL_LIBS)

    # See if the compiler supports casting to a union type.
    # This is used to stop gcc from printing a compiler
    # warning when initializing a union member.

    AC_CACHE_CHECK(for cast to union support,
	tcl_cv_cast_to_union,
	AC_COMPILE_IFELSE([AC_LANG_PROGRAM([[]], [[
		union foo { int i; double d; };
		union foo f = (union foo) (int) 0;
	]])],
	[tcl_cv_cast_to_union=yes],
	[tcl_cv_cast_to_union=no])
    )
    if test "$tcl_cv_cast_to_union" = "yes"; then
	AC_DEFINE(HAVE_CAST_TO_UNION, 1,
		[Defined when compiler supports casting to union type.])
    fi
    hold_cflags=$CFLAGS; CFLAGS="$CFLAGS -fno-lto"
    AC_CACHE_CHECK(for working -fno-lto,
	ac_cv_nolto,
    AC_COMPILE_IFELSE([AC_LANG_PROGRAM([])],
	[ac_cv_nolto=yes],
	[ac_cv_nolto=no])
    )
    CFLAGS=$hold_cflags
    if test "$ac_cv_nolto" = "yes" ; then
	CFLAGS_NOLTO="-fno-lto"
    else
	CFLAGS_NOLTO=""
    fi
    AC_CACHE_CHECK([if the compiler understands -finput-charset],
	tcl_cv_cc_input_charset, [
	hold_cflags=$CFLAGS; CFLAGS="$CFLAGS -finput-charset=UTF-8"
	AC_COMPILE_IFELSE([AC_LANG_PROGRAM([[]], [[]])],[tcl_cv_cc_input_charset=yes],[tcl_cv_cc_input_charset=no])
	CFLAGS=$hold_cflags])
    if test $tcl_cv_cc_input_charset = yes; then
	CFLAGS="$CFLAGS -finput-charset=UTF-8"
    fi

    AC_CHECK_HEADER(stdbool.h, [AC_DEFINE(HAVE_STDBOOL_H, 1, [Do we have <stdbool.h>?])],)

    # Check for vfork, posix_spawnp() and friends unconditionally
    AC_CHECK_FUNCS(vfork posix_spawnp posix_spawn_file_actions_adddup2 posix_spawnattr_setflags)

    # FIXME: This subst was left in only because the TCL_DL_LIBS
    # entry in tclConfig.sh uses it. It is not clear why someone
    # would use TCL_DL_LIBS instead of TCL_LIBS.
    AC_SUBST(DL_LIBS)

    AC_SUBST(DL_OBJS)
    AC_SUBST(PLAT_OBJS)
    AC_SUBST(PLAT_SRCS)
    AC_SUBST(LDAIX_SRC)
    AC_SUBST(CFLAGS)
    AC_SUBST(CFLAGS_DEBUG)
    AC_SUBST(CFLAGS_OPTIMIZE)
    AC_SUBST(CFLAGS_WARNING)
    AC_SUBST(CFLAGS_NOLTO)

    AC_SUBST(LDFLAGS)
    AC_SUBST(LDFLAGS_DEBUG)
    AC_SUBST(LDFLAGS_OPTIMIZE)
    AC_SUBST(CC_SEARCH_FLAGS)
    AC_SUBST(LD_SEARCH_FLAGS)

    AC_SUBST(STLIB_LD)
    AC_SUBST(SHLIB_LD)
    AC_SUBST(TCL_SHLIB_LD_EXTRAS)
    AC_SUBST(TK_SHLIB_LD_EXTRAS)
    AC_SUBST(SHLIB_LD_LIBS)
    AC_SUBST(SHLIB_CFLAGS)
    AC_SUBST(SHLIB_SUFFIX)
    AC_DEFINE_UNQUOTED(TCL_SHLIB_EXT,"${SHLIB_SUFFIX}",
	[What is the default extension for shared libraries?])

    AC_SUBST(MAKE_LIB)
    AC_SUBST(MAKE_STUB_LIB)
    AC_SUBST(INSTALL_LIB)
    AC_SUBST(DLL_INSTALL_DIR)
    AC_SUBST(INSTALL_STUB_LIB)
    AC_SUBST(RANLIB)
])

#--------------------------------------------------------------------
# SC_MISSING_POSIX_HEADERS
#
#	Supply substitutes for missing POSIX header files.  Special
#	notes:
#	    - stdlib.h doesn't define strtol or strtoul in some
#	      versions of SunOS
#	    - some versions of string.h don't declare procedures such
#	      as strstr
#
# Arguments:
#	none
#
# Results:
#
#	Defines some of the following vars:
#		NO_STRING_H
#		NO_SYS_WAIT_H
#		NO_DLFCN_H
#		HAVE_SYS_PARAM_H
#		HAVE_STRING_H ?
#
#--------------------------------------------------------------------

AC_DEFUN([SC_MISSING_POSIX_HEADERS], [
    AC_CHECK_HEADER(string.h, tcl_ok=1, tcl_ok=0)
    AC_EGREP_HEADER(strstr, string.h, , tcl_ok=0)
    AC_EGREP_HEADER(strerror, string.h, , tcl_ok=0)

    # See also memmove check below for a place where NO_STRING_H can be
    # set and why.

    if test $tcl_ok = 0; then
	AC_DEFINE(NO_STRING_H, 1, [Do we have <string.h>?])
    fi

    AC_CHECK_HEADER(sys/wait.h, , [AC_DEFINE(NO_SYS_WAIT_H, 1, [Do we have <sys/wait.h>?])])
    AC_CHECK_HEADER(dlfcn.h, , [AC_DEFINE(NO_DLFCN_H, 1, [Do we have <dlfcn.h>?])])

    # OS/390 lacks sys/param.h (and doesn't need it, by chance).
    AC_CHECK_HEADERS([sys/param.h])
])

#--------------------------------------------------------------------
# SC_PATH_X
#
#	Locate the X11 header files and the X11 library archive.  Try
#	the ac_path_x macro first, but if it doesn't find the X stuff
#	(e.g. because there's no xmkmf program) then check through
#	a list of possible directories.  Under some conditions the
#	autoconf macro will return an include directory that contains
#	no include files, so double-check its result just to be safe.
#
# Arguments:
#	none
#
# Results:
#
#	Sets the following vars:
#		XINCLUDES
#		XLIBSW
#
#--------------------------------------------------------------------

AC_DEFUN([SC_PATH_X], [
    AC_PATH_X
    not_really_there=""
    if test "$no_x" = ""; then
	if test "$x_includes" = ""; then
	    AC_PREPROC_IFELSE([AC_LANG_SOURCE([[#include <X11/Xlib.h>]])],[],[not_really_there="yes"])
	else
	    if test ! -r $x_includes/X11/Xlib.h; then
		not_really_there="yes"
	    fi
	fi
    fi
    if test "$no_x" = "yes" -o "$not_really_there" = "yes"; then
	AC_MSG_CHECKING([for X11 header files])
	found_xincludes="no"
	AC_PREPROC_IFELSE([AC_LANG_SOURCE([[#include <X11/Xlib.h>]])],[found_xincludes="yes"],[found_xincludes="no"])
	if test "$found_xincludes" = "no"; then
	    dirs="/usr/unsupported/include /usr/local/include /usr/X386/include /usr/X11R6/include /usr/X11R5/include /usr/include/X11R5 /usr/include/X11R4 /usr/openwin/include /usr/X11/include /usr/sww/include"
	    for i in $dirs ; do
		if test -r $i/X11/Xlib.h; then
		    AC_MSG_RESULT([$i])
		    XINCLUDES=" -I$i"
		    found_xincludes="yes"
		    break
		fi
	    done
	fi
    else
	if test "$x_includes" != ""; then
	    XINCLUDES="-I$x_includes"
	    found_xincludes="yes"
	fi
    fi
    if test "$found_xincludes" = "no"; then
	AC_MSG_RESULT([couldn't find any!])
    fi

    if test "$no_x" = yes; then
	AC_MSG_CHECKING([for X11 libraries])
	XLIBSW=nope
	dirs="/usr/unsupported/lib /usr/local/lib /usr/X386/lib /usr/X11R6/lib /usr/X11R5/lib /usr/lib/X11R5 /usr/lib/X11R4 /usr/openwin/lib /usr/X11/lib /usr/sww/X11/lib"
	for i in $dirs ; do
	    if test -r $i/libX11.a -o -r $i/libX11.so -o -r $i/libX11.sl -o -r $i/libX11.dylib; then
		AC_MSG_RESULT([$i])
		XLIBSW="-L$i -lX11"
		x_libraries="$i"
		break
	    fi
	done
    else
	if test "$x_libraries" = ""; then
	    XLIBSW=-lX11
	else
	    XLIBSW="-L$x_libraries -lX11"
	fi
    fi
    if test "$XLIBSW" = nope ; then
	AC_CHECK_LIB(Xwindow, XCreateWindow, XLIBSW=-lXwindow)
    fi
    if test "$XLIBSW" = nope ; then
	AC_MSG_RESULT([could not find any!  Using -lX11.])
	XLIBSW=-lX11
    fi
])

#--------------------------------------------------------------------
# SC_BLOCKING_STYLE
#
#	The statements below check for systems where POSIX-style
#	non-blocking I/O (O_NONBLOCK) doesn't work or is unimplemented.
#	On these systems (mostly older ones), use the old BSD-style
#	FIONBIO approach instead.
#
# Arguments:
#	none
#
# Results:
#
#	Defines some of the following vars:
#		HAVE_SYS_IOCTL_H
#		HAVE_SYS_FILIO_H
#		USE_FIONBIO
#		O_NONBLOCK
#
#--------------------------------------------------------------------

AC_DEFUN([SC_BLOCKING_STYLE], [
    AC_CHECK_HEADERS(sys/ioctl.h)
    AC_CHECK_HEADERS(sys/filio.h)
    SC_CONFIG_SYSTEM
    AC_MSG_CHECKING([FIONBIO vs. O_NONBLOCK for nonblocking I/O])
    case $system in
	OSF*)
	    AC_DEFINE(USE_FIONBIO, 1, [Should we use FIONBIO?])
	    AC_MSG_RESULT([FIONBIO])
	    ;;
	*)
	    AC_MSG_RESULT([O_NONBLOCK])
	    ;;
    esac
])

#--------------------------------------------------------------------
# SC_TIME_HANLDER
#
#	Checks how the system deals with time.h, what time structures
#	are used on the system, and what fields the structures have.
#
# Arguments:
#	none
#
# Results:
#
#	Defines some of the following vars:
#		USE_DELTA_FOR_TZ
#		HAVE_TM_GMTOFF
#		HAVE_TM_TZADJ
#		HAVE_TIMEZONE_VAR
#
#--------------------------------------------------------------------

AC_DEFUN([SC_TIME_HANDLER], [
    AC_CHECK_HEADERS(sys/time.h)
    AC_CHECK_HEADERS_ONCE([sys/time.h])

    AC_CHECK_FUNCS(gmtime_r localtime_r mktime)

    AC_CACHE_CHECK([tm_tzadj in struct tm], tcl_cv_member_tm_tzadj, [
	AC_COMPILE_IFELSE([AC_LANG_PROGRAM([[#include <time.h>]], [[struct tm tm; (void)tm.tm_tzadj;]])],
	    [tcl_cv_member_tm_tzadj=yes],
	    [tcl_cv_member_tm_tzadj=no])])
    if test $tcl_cv_member_tm_tzadj = yes ; then
	AC_DEFINE(HAVE_TM_TZADJ, 1, [Should we use the tm_tzadj field of struct tm?])
    fi

    AC_CACHE_CHECK([tm_gmtoff in struct tm], tcl_cv_member_tm_gmtoff, [
	AC_COMPILE_IFELSE([AC_LANG_PROGRAM([[#include <time.h>]], [[struct tm tm; (void)tm.tm_gmtoff;]])],
	    [tcl_cv_member_tm_gmtoff=yes],
	    [tcl_cv_member_tm_gmtoff=no])])
    if test $tcl_cv_member_tm_gmtoff = yes ; then
	AC_DEFINE(HAVE_TM_GMTOFF, 1, [Should we use the tm_gmtoff field of struct tm?])
    fi

    #
    # Its important to include time.h in this check, as some systems
    # (like convex) have timezone functions, etc.
    #
    AC_CACHE_CHECK([long timezone variable], tcl_cv_timezone_long, [
	AC_COMPILE_IFELSE([AC_LANG_PROGRAM([[#include <time.h>
#include <stdlib.h>]],
	[[extern long timezone;
	    timezone += 1;
	    exit (0);]])],
	    [tcl_cv_timezone_long=yes], [tcl_cv_timezone_long=no])])
    if test $tcl_cv_timezone_long = yes ; then
	AC_DEFINE(HAVE_TIMEZONE_VAR, 1, [Should we use the global timezone variable?])
    else
	#
	# On some systems (eg IRIX 6.2), timezone is a time_t and not a long.
	#
	AC_CACHE_CHECK([time_t timezone variable], tcl_cv_timezone_time, [
	    AC_COMPILE_IFELSE([AC_LANG_PROGRAM([[#include <time.h>
#include <stdlib.h>]],
	    [[extern time_t timezone;
		timezone += 1;
		exit (0);]])],
		[tcl_cv_timezone_time=yes], [tcl_cv_timezone_time=no])])
	if test $tcl_cv_timezone_time = yes ; then
	    AC_DEFINE(HAVE_TIMEZONE_VAR, 1, [Should we use the global timezone variable?])
	fi
    fi
])

#--------------------------------------------------------------------
# SC_TCL_LINK_LIBS
#
#	Search for the libraries needed to link the Tcl shell.
#	Things like the math library (-lm), socket stuff (-lsocket vs.
#	-lnsl), zlib (-lz) and libtommath (-ltommath) or thread library
#	(-lpthread) are dealt with here.
#
# Arguments:
#	None.
#
# Results:
#
#	Sets the following vars:
#		THREADS_LIBS	Thread library(s)
#
#	Defines the following vars:
#		_REENTRANT
#		_THREAD_SAFE
#
#	Might append to the following vars:
#		LIBS
#		MATH_LIBS
#
#	Might define the following vars:
#		HAVE_NET_ERRNO_H
#
#--------------------------------------------------------------------

AC_DEFUN([SC_TCL_LINK_LIBS], [
    #--------------------------------------------------------------------
    # On a few very rare systems, all of the libm.a stuff is
    # already in libc.a.  Set compiler flags accordingly.
    #--------------------------------------------------------------------

    AC_CHECK_FUNC(sin, MATH_LIBS="", MATH_LIBS="-lm")

    #--------------------------------------------------------------------
    # Interactive UNIX requires -linet instead of -lsocket, plus it
    # needs net/errno.h to define the socket-related error codes.
    #--------------------------------------------------------------------

    AC_CHECK_LIB(inet, main, [LIBS="$LIBS -linet"])
    AC_CHECK_HEADER(net/errno.h, [
	AC_DEFINE(HAVE_NET_ERRNO_H, 1, [Do we have <net/errno.h>?])])

    #--------------------------------------------------------------------
    #	Check for the existence of the -lsocket and -lnsl libraries.
    #	The order here is important, so that they end up in the right
    #	order in the command line generated by make.  Here are some
    #	special considerations:
    #	1. Use "connect" and "accept" to check for -lsocket, and
    #	   "gethostbyname" to check for -lnsl.
    #	2. Use each function name only once:  can't redo a check because
    #	   autoconf caches the results of the last check and won't redo it.
    #	3. Use -lnsl and -lsocket only if they supply procedures that
    #	   aren't already present in the normal libraries.  This is because
    #	   IRIX 5.2 has libraries, but they aren't needed and they're
    #	   bogus:  they goof up name resolution if used.
    #	4. On some SVR4 systems, can't use -lsocket without -lnsl too.
    #	   To get around this problem, check for both libraries together
    #	   if -lsocket doesn't work by itself.
    #--------------------------------------------------------------------

    tcl_checkBoth=0
    AC_CHECK_FUNC(connect, tcl_checkSocket=0, tcl_checkSocket=1)
    if test "$tcl_checkSocket" = 1; then
	AC_CHECK_FUNC(setsockopt, , [AC_CHECK_LIB(socket, setsockopt,
	    LIBS="$LIBS -lsocket", tcl_checkBoth=1)])
    fi
    if test "$tcl_checkBoth" = 1; then
	tk_oldLibs=$LIBS
	LIBS="$LIBS -lsocket -lnsl"
	AC_CHECK_FUNC(accept, tcl_checkNsl=0, [LIBS=$tk_oldLibs])
    fi
    AC_CHECK_FUNC(gethostbyname, , [AC_CHECK_LIB(nsl, gethostbyname,
	    [LIBS="$LIBS -lnsl"])])

    AC_DEFINE(_REENTRANT, 1, [Do we want the reentrant OS API?])
    AC_DEFINE(_THREAD_SAFE, 1, [Do we want the thread-safe OS API?])
    AC_CHECK_LIB(pthread,pthread_mutex_init,tcl_ok=yes,tcl_ok=no)
    if test "$tcl_ok" = "no"; then
	# Check a little harder for __pthread_mutex_init in the same
	# library, as some systems hide it there until pthread.h is
	# defined.  We could alternatively do an AC_TRY_COMPILE with
	# pthread.h, but that will work with libpthread really doesn't
	# exist, like AIX 4.2.  [Bug: 4359]
	AC_CHECK_LIB(pthread, __pthread_mutex_init,
		tcl_ok=yes, tcl_ok=no)
    fi

    if test "$tcl_ok" = "yes"; then
	# The space is needed
	THREADS_LIBS=" -lpthread"
    else
	AC_CHECK_LIB(pthreads, pthread_mutex_init,
	_ok=yes, tcl_ok=no)
	if test "$tcl_ok" = "yes"; then
	    # The space is needed
	    THREADS_LIBS=" -lpthreads"
	else
	    AC_CHECK_LIB(c, pthread_mutex_init,
		    tcl_ok=yes, tcl_ok=no)
	    if test "$tcl_ok" = "no"; then
		AC_CHECK_LIB(c_r, pthread_mutex_init,
			tcl_ok=yes, tcl_ok=no)
		if test "$tcl_ok" = "yes"; then
		    # The space is needed
		    THREADS_LIBS=" -pthread"
		else
		    AC_MSG_WARN([Don't know how to find pthread lib on your system - you must edit the LIBS in the Makefile...])
		fi
	    fi
	fi
    fi

    # Does the pthread-implementation provide
    # 'pthread_attr_setstacksize' ?

    ac_saved_libs=$LIBS
    LIBS="$LIBS $THREADS_LIBS"
    AC_CHECK_FUNCS(pthread_attr_setstacksize pthread_atfork)
    LIBS=$ac_saved_libs

    # TIP #509
    AC_CHECK_DECLS([PTHREAD_MUTEX_RECURSIVE],tcl_ok=yes,tcl_ok=no, [[#include <pthread.h>]])
])

#--------------------------------------------------------------------
# SC_TCL_EARLY_FLAGS
#
#	Check for what flags are needed to be passed so the correct OS
#	features are available.
#
# Arguments:
#	None
#
# Results:
#
#	Might define the following vars:
#		_ISOC99_SOURCE
#		_FILE_OFFSET_BITS
#		_LARGEFILE64_SOURCE
#
#--------------------------------------------------------------------

AC_DEFUN([SC_TCL_EARLY_FLAG],[
    AC_CACHE_VAL([tcl_cv_flag_]translit($1,[A-Z],[a-z]),
	AC_COMPILE_IFELSE([AC_LANG_PROGRAM([[$2]], [[$3]])],
	    [tcl_cv_flag_]translit($1,[A-Z],[a-z])=no,[AC_COMPILE_IFELSE([AC_LANG_PROGRAM([[[#define ]$1[ ]m4_default([$4],[1])[
]$2]], [[$3]])],
	[tcl_cv_flag_]translit($1,[A-Z],[a-z])=yes,
	[tcl_cv_flag_]translit($1,[A-Z],[a-z])=no)]))
    if test ["x${tcl_cv_flag_]translit($1,[A-Z],[a-z])[}" = "xyes"] ; then
	AC_DEFINE($1, m4_default([$4],[1]), [Add the ]$1[ flag when building])
	tcl_flags="$tcl_flags $1"
    fi
])

AC_DEFUN([SC_TCL_EARLY_FLAGS],[
    AC_MSG_CHECKING([for required early compiler flags])
    tcl_flags=""
    SC_TCL_EARLY_FLAG(_ISOC99_SOURCE,[#include <stdlib.h>],
	[char *p = (char *)strtoll; char *q = (char *)strtoull;])
    SC_TCL_EARLY_FLAG(_FILE_OFFSET_BITS,[#include <sys/stat.h>],
	[switch (0) { case 0: case (sizeof(off_t)==sizeof(long long)): ; }],64)
    SC_TCL_EARLY_FLAG(_LARGEFILE64_SOURCE,[#include <sys/stat.h>],
	[struct stat64 buf; int i = stat64("/", &buf);])
    if test "x${tcl_flags}" = "x" ; then
	AC_MSG_RESULT([none])
    else
	AC_MSG_RESULT([${tcl_flags}])
    fi
])

#--------------------------------------------------------------------
# SC_TCL_64BIT_FLAGS
#
#	Check for what is defined in the way of 64-bit features.
#
# Arguments:
#	None
#
# Results:
#
#	Might define the following vars:
#		TCL_WIDE_INT_IS_LONG
#		HAVE_STRUCT_DIRENT64, HAVE_DIR64
#		HAVE_TYPE_OFF64_T
#		_TIME_BITS
#
#--------------------------------------------------------------------

AC_DEFUN([SC_TCL_64BIT_FLAGS], [
    AC_MSG_CHECKING([if 'long' and 'long long' have the same size (64-bit)?])
    AC_CACHE_VAL(tcl_cv_type_64bit,[
	tcl_cv_type_64bit=none
	# See if we could use long anyway  Note that we substitute in the
	# type that is our current guess for a 64-bit type inside this check
	# program, so it should be modified only carefully...
        AC_COMPILE_IFELSE([AC_LANG_PROGRAM([[]], [[switch (0) {
            case 1: case (sizeof(long long)==sizeof(long)): ;
        }]])],[tcl_cv_type_64bit="long long"],[])])
    if test "${tcl_cv_type_64bit}" = none ; then
	AC_DEFINE(TCL_WIDE_INT_IS_LONG, 1, [Do 'long' and 'long long' have the same size (64-bit)?])
	AC_MSG_RESULT([yes])
    else
	AC_MSG_RESULT([no])
	# Now check for auxiliary declarations
	AC_CACHE_CHECK([for 64-bit time_t], tcl_cv_time_t_64,[
	    AC_COMPILE_IFELSE([AC_LANG_PROGRAM([[#include <sys/types.h>]],
		[[switch (0) {case 0: case (sizeof(time_t)==sizeof(long long)): ;}]])],
		[tcl_cv_time_t_64=yes],[tcl_cv_time_t_64=no])])
	if test "x${tcl_cv_time_t_64}" = "xno" ; then
	    # Note that _TIME_BITS=64 requires _FILE_OFFSET_BITS=64
	    # which SC_TCL_EARLY_FLAGS has defined if necessary.
	    AC_CACHE_CHECK([if _TIME_BITS=64 enables 64-bit time_t], tcl_cv__time_bits,[
		AC_COMPILE_IFELSE([AC_LANG_PROGRAM([[#define _TIME_BITS 64
#include <sys/types.h>]],
		    [[switch (0) {case 0: case (sizeof(time_t)==sizeof(long long)): ;}]])],
		    [tcl_cv__time_bits=yes],[tcl_cv__time_bits=no])])
	    if test "x${tcl_cv__time_bits}" = "xyes" ; then
		AC_DEFINE(_TIME_BITS, 64, [_TIME_BITS=64 enables 64-bit time_t.])
	    fi
	fi

	AC_CACHE_CHECK([for struct dirent64], tcl_cv_struct_dirent64,[
	    AC_COMPILE_IFELSE([AC_LANG_PROGRAM([[#include <sys/types.h>
#include <dirent.h>]], [[struct dirent64 p;]])],
		[tcl_cv_struct_dirent64=yes],[tcl_cv_struct_dirent64=no])])
	if test "x${tcl_cv_struct_dirent64}" = "xyes" ; then
	    AC_DEFINE(HAVE_STRUCT_DIRENT64, 1, [Is 'struct dirent64' in <sys/types.h>?])
	fi

	AC_CACHE_CHECK([for DIR64], tcl_cv_DIR64,[
	    AC_COMPILE_IFELSE([AC_LANG_PROGRAM([[#include <sys/types.h>
#include <dirent.h>]], [[struct dirent64 *p; DIR64 d = opendir64(".");
            p = readdir64(d); rewinddir64(d); closedir64(d);]])],
		[tcl_cv_DIR64=yes], [tcl_cv_DIR64=no])])
	if test "x${tcl_cv_DIR64}" = "xyes" ; then
	    AC_DEFINE(HAVE_DIR64, 1, [Is 'DIR64' in <sys/types.h>?])
	fi

	AC_CHECK_FUNCS(open64 lseek64)
	AC_MSG_CHECKING([for off64_t])
	AC_CACHE_VAL(tcl_cv_type_off64_t,[
	    AC_COMPILE_IFELSE([AC_LANG_PROGRAM([[#include <sys/types.h>]], [[off64_t offset;
]])],
		[tcl_cv_type_off64_t=yes], [tcl_cv_type_off64_t=no])])
	dnl Define HAVE_TYPE_OFF64_T only when the off64_t type and the
	dnl functions lseek64 and open64 are defined.
	if test "x${tcl_cv_type_off64_t}" = "xyes" && \
	        test "x${ac_cv_func_lseek64}" = "xyes" && \
	        test "x${ac_cv_func_open64}" = "xyes" ; then
	    AC_DEFINE(HAVE_TYPE_OFF64_T, 1, [Is off64_t in <sys/types.h>?])
	    AC_MSG_RESULT([yes])
	else
	    AC_MSG_RESULT([no])
	fi
    fi
])

#--------------------------------------------------------------------
# SC_TCL_CFG_ENCODING	TIP #59
#
#	Declare the encoding to use for embedded configuration information.
#
# Arguments:
#	None.
#
# Results:
#	Might append to the following vars:
#		DEFS	(implicit)
#
#	Will define the following vars:
#		TCL_CFGVAL_ENCODING
#
#--------------------------------------------------------------------

AC_DEFUN([SC_TCL_CFG_ENCODING], [
    AC_ARG_WITH(encoding,
	AS_HELP_STRING([--with-encoding],
	    [encoding for configuration values (default: utf-8)]),
	[with_tcencoding=${withval}])

    if test x"${with_tcencoding}" != x ; then
	AC_DEFINE_UNQUOTED(TCL_CFGVAL_ENCODING,"${with_tcencoding}",
	    [What encoding should be used for embedded configuration info?])
    else
	AC_DEFINE(TCL_CFGVAL_ENCODING,"utf-8",
	    [What encoding should be used for embedded configuration info?])
    fi
])

#--------------------------------------------------------------------
# SC_TCL_CHECK_BROKEN_FUNC
#
#	Check for broken function.
#
# Arguments:
#	funcName - function to test for
#	advancedTest - the advanced test to run if the function is present
#
# Results:
#	Might cause compatibility versions of the function to be used.
#	Might affect the following vars:
#		USE_COMPAT	(implicit)
#
#--------------------------------------------------------------------

AC_DEFUN([SC_TCL_CHECK_BROKEN_FUNC],[
    AC_CHECK_FUNC($1, tcl_ok=1, tcl_ok=0)
    if test ["$tcl_ok"] = 1; then
	AC_CACHE_CHECK([proper ]$1[ implementation], [tcl_cv_]$1[_unbroken],
	    AC_RUN_IFELSE([AC_LANG_SOURCE([[[
#include <stdlib.h>
#include <string.h>
int main() {]$2[}]]])],[tcl_cv_$1_unbroken=ok],
		[tcl_cv_$1_unbroken=broken],[tcl_cv_$1_unbroken=unknown]))
	if test ["$tcl_cv_]$1[_unbroken"] = "ok"; then
	    tcl_ok=1
	else
	    tcl_ok=0
	fi
    fi
    if test ["$tcl_ok"] = 0; then
	AC_LIBOBJ($1)
	USE_COMPAT=1
    fi
])

#--------------------------------------------------------------------
# SC_TCL_GETHOSTBYADDR_R
#
#	Check if we have MT-safe variant of gethostbyaddr().
#
# Arguments:
#	None
#
# Results:
#
#	Might define the following vars:
#		HAVE_GETHOSTBYADDR_R
#		HAVE_GETHOSTBYADDR_R_7
#		HAVE_GETHOSTBYADDR_R_8
#
#--------------------------------------------------------------------

AC_DEFUN([SC_TCL_GETHOSTBYADDR_R], [
    # Avoids picking hidden internal symbol from libc
    SC_TCL_GETHOSTBYADDR_R_DECL

    if test "$tcl_cv_api_gethostbyaddr_r" = yes; then
	SC_TCL_GETHOSTBYADDR_R_TYPE
    fi
])

AC_DEFUN([SC_TCL_GETHOSTBYADDR_R_DECL], [AC_CHECK_DECLS(gethostbyaddr_r, [
    tcl_cv_api_gethostbyaddr_r=yes],[tcl_cv_api_gethostbyaddr_r=no],[#include <netdb.h>])
])

AC_DEFUN([SC_TCL_GETHOSTBYADDR_R_TYPE], [AC_CHECK_FUNC(gethostbyaddr_r, [
    AC_CACHE_CHECK([for gethostbyaddr_r with 7 args], tcl_cv_api_gethostbyaddr_r_7, [
    AC_COMPILE_IFELSE([AC_LANG_PROGRAM([[
	#include <netdb.h>
    ]], [[
	char *addr;
	int length;
	int type;
	struct hostent *result;
	char buffer[2048];
	int buflen = 2048;
	int h_errnop;

	(void) gethostbyaddr_r(addr, length, type, result, buffer, buflen,
			       &h_errnop);
    ]])],[tcl_cv_api_gethostbyaddr_r_7=yes],[tcl_cv_api_gethostbyaddr_r_7=no])])
    tcl_ok=$tcl_cv_api_gethostbyaddr_r_7
    if test "$tcl_ok" = yes; then
	AC_DEFINE(HAVE_GETHOSTBYADDR_R_7, 1,
	    [Define to 1 if gethostbyaddr_r takes 7 args.])
    else
	AC_CACHE_CHECK([for gethostbyaddr_r with 8 args], tcl_cv_api_gethostbyaddr_r_8, [
	AC_COMPILE_IFELSE([AC_LANG_PROGRAM([[
	    #include <netdb.h>
	]], [[
	    char *addr;
	    int length;
	    int type;
	    struct hostent *result, *resultp;
	    char buffer[2048];
	    int buflen = 2048;
	    int h_errnop;

	    (void) gethostbyaddr_r(addr, length, type, result, buffer, buflen,
				   &resultp, &h_errnop);
	]])],[tcl_cv_api_gethostbyaddr_r_8=yes],[tcl_cv_api_gethostbyaddr_r_8=no])])
	tcl_ok=$tcl_cv_api_gethostbyaddr_r_8
	if test "$tcl_ok" = yes; then
	    AC_DEFINE(HAVE_GETHOSTBYADDR_R_8, 1,
		[Define to 1 if gethostbyaddr_r takes 8 args.])
	fi
    fi
    if test "$tcl_ok" = yes; then
	AC_DEFINE(HAVE_GETHOSTBYADDR_R, 1,
	    [Define to 1 if gethostbyaddr_r is available.])
    fi
])])

#--------------------------------------------------------------------
# SC_TCL_GETHOSTBYNAME_R
#
#	Check to see what variant of gethostbyname_r() we have.
#	Based on David Arnold's example from the comp.programming.threads
#	FAQ Q213
#
# Arguments:
#	None
#
# Results:
#
#	Might define the following vars:
#		HAVE_GETHOSTBYNAME_R
#		HAVE_GETHOSTBYNAME_R_3
#		HAVE_GETHOSTBYNAME_R_5
#		HAVE_GETHOSTBYNAME_R_6
#
#--------------------------------------------------------------------

AC_DEFUN([SC_TCL_GETHOSTBYNAME_R], [
    # Avoids picking hidden internal symbol from libc
    SC_TCL_GETHOSTBYNAME_R_DECL

    if test "$tcl_cv_api_gethostbyname_r" = yes; then
	SC_TCL_GETHOSTBYNAME_R_TYPE
    fi
])

AC_DEFUN([SC_TCL_GETHOSTBYNAME_R_DECL], [AC_CHECK_DECLS(gethostbyname_r, [
    tcl_cv_api_gethostbyname_r=yes],[tcl_cv_api_gethostbyname_r=no],[#include <netdb.h>])
])

AC_DEFUN([SC_TCL_GETHOSTBYNAME_R_TYPE], [AC_CHECK_FUNC(gethostbyname_r, [
    AC_CACHE_CHECK([for gethostbyname_r with 6 args], tcl_cv_api_gethostbyname_r_6, [
    AC_COMPILE_IFELSE([AC_LANG_PROGRAM([[
	#include <netdb.h>
    ]], [[
	char *name;
	struct hostent *he, *res;
	char buffer[2048];
	int buflen = 2048;
	int h_errnop;

	(void) gethostbyname_r(name, he, buffer, buflen, &res, &h_errnop);
    ]])],[tcl_cv_api_gethostbyname_r_6=yes],[tcl_cv_api_gethostbyname_r_6=no])])
    tcl_ok=$tcl_cv_api_gethostbyname_r_6
    if test "$tcl_ok" = yes; then
	AC_DEFINE(HAVE_GETHOSTBYNAME_R_6, 1,
	    [Define to 1 if gethostbyname_r takes 6 args.])
    else
	AC_CACHE_CHECK([for gethostbyname_r with 5 args], tcl_cv_api_gethostbyname_r_5, [
	AC_COMPILE_IFELSE([AC_LANG_PROGRAM([[
	    #include <netdb.h>
	]], [[
	    char *name;
	    struct hostent *he;
	    char buffer[2048];
	    int buflen = 2048;
	    int h_errnop;

	    (void) gethostbyname_r(name, he, buffer, buflen, &h_errnop);
	]])],[tcl_cv_api_gethostbyname_r_5=yes],[tcl_cv_api_gethostbyname_r_5=no])])
	tcl_ok=$tcl_cv_api_gethostbyname_r_5
	if test "$tcl_ok" = yes; then
	    AC_DEFINE(HAVE_GETHOSTBYNAME_R_5, 1,
		[Define to 1 if gethostbyname_r takes 5 args.])
	else
	    AC_CACHE_CHECK([for gethostbyname_r with 3 args], tcl_cv_api_gethostbyname_r_3, [
	    AC_COMPILE_IFELSE([AC_LANG_PROGRAM([[
		#include <netdb.h>
	    ]], [[
		char *name;
		struct hostent *he;
		struct hostent_data data;

		(void) gethostbyname_r(name, he, &data);
	    ]])],[tcl_cv_api_gethostbyname_r_3=yes],[tcl_cv_api_gethostbyname_r_3=no])])
	    tcl_ok=$tcl_cv_api_gethostbyname_r_3
	    if test "$tcl_ok" = yes; then
		AC_DEFINE(HAVE_GETHOSTBYNAME_R_3, 1,
		    [Define to 1 if gethostbyname_r takes 3 args.])
	    fi
	fi
    fi
    if test "$tcl_ok" = yes; then
	AC_DEFINE(HAVE_GETHOSTBYNAME_R, 1,
	    [Define to 1 if gethostbyname_r is available.])
    fi
])])

#--------------------------------------------------------------------
# SC_TCL_GETPWUID_R
#
#	Check if we have MT-safe variant of getpwuid() and if yes,
#	which one exactly.
#
# Arguments:
#	None
#
# Results:
#
#	Might define the following vars:
#		HAVE_GETPWUID_R
#		HAVE_GETPWUID_R_4
#		HAVE_GETPWUID_R_5
#
#--------------------------------------------------------------------

AC_DEFUN([SC_TCL_GETPWUID_R], [AC_CHECK_FUNC(getpwuid_r, [
    AC_CACHE_CHECK([for getpwuid_r with 5 args], tcl_cv_api_getpwuid_r_5, [
    AC_COMPILE_IFELSE([AC_LANG_PROGRAM([[
	#include <sys/types.h>
	#include <pwd.h>
    ]], [[
	uid_t uid;
	struct passwd pw, *pwp;
	char buf[512];
	int buflen = 512;

	(void) getpwuid_r(uid, &pw, buf, buflen, &pwp);
    ]])],[tcl_cv_api_getpwuid_r_5=yes],[tcl_cv_api_getpwuid_r_5=no])])
    tcl_ok=$tcl_cv_api_getpwuid_r_5
    if test "$tcl_ok" = yes; then
	AC_DEFINE(HAVE_GETPWUID_R_5, 1,
	    [Define to 1 if getpwuid_r takes 5 args.])
    else
	AC_CACHE_CHECK([for getpwuid_r with 4 args], tcl_cv_api_getpwuid_r_4, [
	AC_COMPILE_IFELSE([AC_LANG_PROGRAM([[
	    #include <sys/types.h>
	    #include <pwd.h>
	]], [[
	    uid_t uid;
	    struct passwd pw;
	    char buf[512];
	    int buflen = 512;

	    (void)getpwnam_r(uid, &pw, buf, buflen);
	]])],[tcl_cv_api_getpwuid_r_4=yes],[tcl_cv_api_getpwuid_r_4=no])])
	tcl_ok=$tcl_cv_api_getpwuid_r_4
	if test "$tcl_ok" = yes; then
	    AC_DEFINE(HAVE_GETPWUID_R_4, 1,
		[Define to 1 if getpwuid_r takes 4 args.])
	fi
    fi
    if test "$tcl_ok" = yes; then
	AC_DEFINE(HAVE_GETPWUID_R, 1,
	    [Define to 1 if getpwuid_r is available.])
    fi
])])

#--------------------------------------------------------------------
# SC_TCL_GETPWNAM_R
#
#	Check if we have MT-safe variant of getpwnam() and if yes,
#	which one exactly.
#
# Arguments:
#	None
#
# Results:
#
#	Might define the following vars:
#		HAVE_GETPWNAM_R
#		HAVE_GETPWNAM_R_4
#		HAVE_GETPWNAM_R_5
#
#--------------------------------------------------------------------

AC_DEFUN([SC_TCL_GETPWNAM_R], [AC_CHECK_FUNC(getpwnam_r, [
    AC_CACHE_CHECK([for getpwnam_r with 5 args], tcl_cv_api_getpwnam_r_5, [
    AC_COMPILE_IFELSE([AC_LANG_PROGRAM([[
	#include <sys/types.h>
	#include <pwd.h>
    ]], [[
	char *name;
	struct passwd pw, *pwp;
	char buf[512];
	int buflen = 512;

	(void) getpwnam_r(name, &pw, buf, buflen, &pwp);
    ]])],[tcl_cv_api_getpwnam_r_5=yes],[tcl_cv_api_getpwnam_r_5=no])])
    tcl_ok=$tcl_cv_api_getpwnam_r_5
    if test "$tcl_ok" = yes; then
	AC_DEFINE(HAVE_GETPWNAM_R_5, 1,
	    [Define to 1 if getpwnam_r takes 5 args.])
    else
	AC_CACHE_CHECK([for getpwnam_r with 4 args], tcl_cv_api_getpwnam_r_4, [
	AC_COMPILE_IFELSE([AC_LANG_PROGRAM([[
	    #include <sys/types.h>
	    #include <pwd.h>
	]], [[
	    char *name;
	    struct passwd pw;
	    char buf[512];
	    int buflen = 512;

	    (void)getpwnam_r(name, &pw, buf, buflen);
	]])],[tcl_cv_api_getpwnam_r_4=yes],[tcl_cv_api_getpwnam_r_4=no])])
	tcl_ok=$tcl_cv_api_getpwnam_r_4
	if test "$tcl_ok" = yes; then
	    AC_DEFINE(HAVE_GETPWNAM_R_4, 1,
		[Define to 1 if getpwnam_r takes 4 args.])
	fi
    fi
    if test "$tcl_ok" = yes; then
	AC_DEFINE(HAVE_GETPWNAM_R, 1,
	    [Define to 1 if getpwnam_r is available.])
    fi
])])

#--------------------------------------------------------------------
# SC_TCL_GETGRGID_R
#
#	Check if we have MT-safe variant of getgrgid() and if yes,
#	which one exactly.
#
# Arguments:
#	None
#
# Results:
#
#	Might define the following vars:
#		HAVE_GETGRGID_R
#		HAVE_GETGRGID_R_4
#		HAVE_GETGRGID_R_5
#
#--------------------------------------------------------------------

AC_DEFUN([SC_TCL_GETGRGID_R], [AC_CHECK_FUNC(getgrgid_r, [
    AC_CACHE_CHECK([for getgrgid_r with 5 args], tcl_cv_api_getgrgid_r_5, [
    AC_COMPILE_IFELSE([AC_LANG_PROGRAM([[
	#include <sys/types.h>
	#include <grp.h>
    ]], [[
	gid_t gid;
	struct group gr, *grp;
	char buf[512];
	int buflen = 512;

	(void) getgrgid_r(gid, &gr, buf, buflen, &grp);
    ]])],[tcl_cv_api_getgrgid_r_5=yes],[tcl_cv_api_getgrgid_r_5=no])])
    tcl_ok=$tcl_cv_api_getgrgid_r_5
    if test "$tcl_ok" = yes; then
	AC_DEFINE(HAVE_GETGRGID_R_5, 1,
	    [Define to 1 if getgrgid_r takes 5 args.])
    else
	AC_CACHE_CHECK([for getgrgid_r with 4 args], tcl_cv_api_getgrgid_r_4, [
	AC_COMPILE_IFELSE([AC_LANG_PROGRAM([[
	    #include <sys/types.h>
	    #include <grp.h>
	]], [[
	    gid_t gid;
	    struct group gr;
	    char buf[512];
	    int buflen = 512;

	    (void)getgrgid_r(gid, &gr, buf, buflen);
	]])],[tcl_cv_api_getgrgid_r_4=yes],[tcl_cv_api_getgrgid_r_4=no])])
	tcl_ok=$tcl_cv_api_getgrgid_r_4
	if test "$tcl_ok" = yes; then
	    AC_DEFINE(HAVE_GETGRGID_R_4, 1,
		[Define to 1 if getgrgid_r takes 4 args.])
	fi
    fi
    if test "$tcl_ok" = yes; then
	AC_DEFINE(HAVE_GETGRGID_R, 1,
	    [Define to 1 if getgrgid_r is available.])
    fi
])])

#--------------------------------------------------------------------
# SC_TCL_GETGRNAM_R
#
#	Check if we have MT-safe variant of getgrnam() and if yes,
#	which one exactly.
#
# Arguments:
#	None
#
# Results:
#
#	Might define the following vars:
#		HAVE_GETGRNAM_R
#		HAVE_GETGRNAM_R_4
#		HAVE_GETGRNAM_R_5
#
#--------------------------------------------------------------------

AC_DEFUN([SC_TCL_GETGRNAM_R], [AC_CHECK_FUNC(getgrnam_r, [
    AC_CACHE_CHECK([for getgrnam_r with 5 args], tcl_cv_api_getgrnam_r_5, [
    AC_COMPILE_IFELSE([AC_LANG_PROGRAM([[
	#include <sys/types.h>
	#include <grp.h>
    ]], [[
	char *name;
	struct group gr, *grp;
	char buf[512];
	int buflen = 512;

	(void) getgrnam_r(name, &gr, buf, buflen, &grp);
    ]])],[tcl_cv_api_getgrnam_r_5=yes],[tcl_cv_api_getgrnam_r_5=no])])
    tcl_ok=$tcl_cv_api_getgrnam_r_5
    if test "$tcl_ok" = yes; then
	AC_DEFINE(HAVE_GETGRNAM_R_5, 1,
	    [Define to 1 if getgrnam_r takes 5 args.])
    else
	AC_CACHE_CHECK([for getgrnam_r with 4 args], tcl_cv_api_getgrnam_r_4, [
	AC_COMPILE_IFELSE([AC_LANG_PROGRAM([[
	    #include <sys/types.h>
	    #include <grp.h>
	]], [[
	    char *name;
	    struct group gr;
	    char buf[512];
	    int buflen = 512;

	    (void)getgrnam_r(name, &gr, buf, buflen);
	]])],[tcl_cv_api_getgrnam_r_4=yes],[tcl_cv_api_getgrnam_r_4=no])])
	tcl_ok=$tcl_cv_api_getgrnam_r_4
	if test "$tcl_ok" = yes; then
	    AC_DEFINE(HAVE_GETGRNAM_R_4, 1,
		[Define to 1 if getgrnam_r takes 4 args.])
	fi
    fi
    if test "$tcl_ok" = yes; then
	AC_DEFINE(HAVE_GETGRNAM_R, 1,
	    [Define to 1 if getgrnam_r is available.])
    fi
])])

AC_DEFUN([SC_TCL_IPV6],[
	NEED_FAKE_RFC2553=0
	AC_CHECK_FUNCS(getnameinfo getaddrinfo freeaddrinfo gai_strerror,,[NEED_FAKE_RFC2553=1])
	AC_CHECK_TYPES([
		struct addrinfo,
		struct in6_addr,
		struct sockaddr_in6,
		struct sockaddr_storage],,[NEED_FAKE_RFC2553=1],[[
#include <sys/types.h>
#include <sys/socket.h>
#include <netinet/in.h>
#include <netdb.h>
]])
if test "x$NEED_FAKE_RFC2553" = "x1"; then
   AC_DEFINE([NEED_FAKE_RFC2553], 1,
        [Use compat implementation of getaddrinfo() and friends])
   AC_LIBOBJ([fake-rfc2553])
   AC_CHECK_FUNC(strlcpy)
fi
])

#------------------------------------------------------------------------
# SC_CC_FOR_BUILD
#	For cross compiles, locate a C compiler that can generate native binaries.
#
# Arguments:
#	none
#
# Results:
#	Substitutes the following vars:
#		CC_FOR_BUILD
#		EXEEXT_FOR_BUILD
#------------------------------------------------------------------------

dnl Get a default for CC_FOR_BUILD to put into Makefile.
AC_DEFUN([AX_CC_FOR_BUILD],[# Put a plausible default for CC_FOR_BUILD in Makefile.
    if test -z "$CC_FOR_BUILD"; then
      if test "x$cross_compiling" = "xno"; then
        CC_FOR_BUILD='$(CC)'
      else
        AC_MSG_CHECKING([for gcc])
        AC_CACHE_VAL(ac_cv_path_cc, [
            search_path=`echo ${PATH} | sed -e 's/:/ /g'`
            for dir in $search_path ; do
                for j in `ls -r $dir/gcc 2> /dev/null` \
                        `ls -r $dir/gcc 2> /dev/null` ; do
                    if test x"$ac_cv_path_cc" = x ; then
                        if test -f "$j" ; then
                            ac_cv_path_cc=$j
                            break
                        fi
                    fi
                done
            done
        ])
      fi
    fi
    AC_SUBST(CC_FOR_BUILD)
    # Also set EXEEXT_FOR_BUILD.
    if test "x$cross_compiling" = "xno"; then
      EXEEXT_FOR_BUILD='$(EXEEXT)'
      OBJEXT_FOR_BUILD='$(OBJEXT)'
    else
      OBJEXT_FOR_BUILD='.no'
      AC_CACHE_CHECK([for build system executable suffix], bfd_cv_build_exeext,
        [rm -f conftest*
         echo 'int main () { return 0; }' > conftest.c
         bfd_cv_build_exeext=
         ${CC_FOR_BUILD} -o conftest conftest.c 1>&5 2>&5
         for file in conftest.*; do
           case $file in
           *.c | *.o | *.obj | *.ilk | *.pdb) ;;
           *) bfd_cv_build_exeext=`echo $file | sed -e s/conftest//` ;;
           esac
         done
         rm -f conftest*
         test x"${bfd_cv_build_exeext}" = x && bfd_cv_build_exeext=no])
      EXEEXT_FOR_BUILD=""
      test x"${bfd_cv_build_exeext}" != xno && EXEEXT_FOR_BUILD=${bfd_cv_build_exeext}
    fi
    AC_SUBST(EXEEXT_FOR_BUILD)])dnl
    AC_SUBST(OBJEXT_FOR_BUILD)])dnl
])


#------------------------------------------------------------------------
# SC_ZIPFS_SUPPORT
#	Locate a zip encoder installed on the system path, or none.
#
# Arguments:
#	none
#
# Results:
#	Substitutes the following vars:
#       MACHER_PROG
#       ZIP_PROG
#       ZIP_PROG_OPTIONS
#       ZIP_PROG_VFSSEARCH
#       ZIP_INSTALL_OBJS
#------------------------------------------------------------------------

AC_DEFUN([SC_ZIPFS_SUPPORT], [
    MACHER_PROG=""
    ZIP_PROG=""
    ZIP_PROG_OPTIONS=""
    ZIP_PROG_VFSSEARCH=""
    ZIP_INSTALL_OBJS=""

    AC_MSG_CHECKING([for macher])
    AC_CACHE_VAL(ac_cv_path_macher, [
    search_path=`echo ${PATH} | sed -e 's/:/ /g'`
    for dir in $search_path ; do
        for j in `ls -r $dir/macher 2> /dev/null` \
            `ls -r $dir/macher 2> /dev/null` ; do
        if test x"$ac_cv_path_macher" = x ; then
            if test -f "$j" ; then
            ac_cv_path_macher=$j
            break
            fi
        fi
        done
    done
    ])
    if test -f "$ac_cv_path_macher" ; then
        MACHER_PROG="$ac_cv_path_macher"
        AC_MSG_RESULT([$MACHER_PROG])
        AC_MSG_RESULT([Found macher in environment])
    fi
    AC_MSG_CHECKING([for zip])
    AC_CACHE_VAL(ac_cv_path_zip, [
    search_path=`echo ${PATH} | sed -e 's/:/ /g'`
    for dir in $search_path ; do
        for j in `ls -r $dir/zip 2> /dev/null` \
            `ls -r $dir/zip 2> /dev/null` ; do
        if test x"$ac_cv_path_zip" = x ; then
            if test -f "$j" ; then
            ac_cv_path_zip=$j
            break
            fi
        fi
        done
    done
    ])
    if test -f "$ac_cv_path_zip" ; then
        ZIP_PROG="$ac_cv_path_zip"
        AC_MSG_RESULT([$ZIP_PROG])
        ZIP_PROG_OPTIONS="-rq"
        ZIP_PROG_VFSSEARCH="*"
        AC_MSG_RESULT([Found INFO Zip in environment])
        # Use standard arguments for zip
    else
        # It is not an error if an installed version of Zip can't be located.
        # We can use the locally distributed minizip instead
        ZIP_PROG="./minizip${EXEEXT_FOR_BUILD}"
        ZIP_PROG_OPTIONS="-o -r"
        ZIP_PROG_VFSSEARCH="*"
        ZIP_INSTALL_OBJS="minizip${EXEEXT_FOR_BUILD}"
        AC_MSG_RESULT([No zip found on PATH. Building minizip])
    fi
    AC_SUBST(MACHER_PROG)
    AC_SUBST(ZIP_PROG)
    AC_SUBST(ZIP_PROG_OPTIONS)
    AC_SUBST(ZIP_PROG_VFSSEARCH)
    AC_SUBST(ZIP_INSTALL_OBJS)
])

# Local Variables:
# mode: autoconf
# End:<|MERGE_RESOLUTION|>--- conflicted
+++ resolved
@@ -1276,13 +1276,10 @@
 
 	    case $system in
 	    DragonFly-*|FreeBSD-*)
-<<<<<<< HEAD
-=======
 		# The -pthread needs to go in the LDFLAGS, not LIBS
 		LIBS=`echo $LIBS | sed s/-pthread//`
 		CFLAGS="$CFLAGS $PTHREAD_CFLAGS"
 		LDFLAGS="$LDFLAGS $PTHREAD_LIBS"
->>>>>>> bcbe9569
 	    ;;
 	    esac
 
