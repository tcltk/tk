/*
 * tkUnixSysTray.c --
 *
 * 	tkUnixSysTray.c implements a "systray" Tcl command which permits to
 * 	change the system tray/taskbar icon of a Tk toplevel window and
 * 	to post system notifications.
 *
 * Copyright © 2005 Anton Kovalenko.
 * Copyright © 2020 Kevin Walzer/WordTech Communications LLC.
 *
 * See the file "license.terms" for information on usage and redistribution of
 * this file, and for a DISCLAIMER OF ALL WARRANTIES.
 */

#include "tkInt.h"
#include "tkUnixInt.h"

/*
 * Based extensively on the tktray extension package. Here we are removing
 * non-essential parts of tktray.
 */

#include <time.h>
#include <string.h>
#include <stdio.h>

#include <X11/X.h>
#include <X11/Xutil.h>
#include <X11/Xatom.h>

/* XEmbed definitions
 * See http://www.freedesktop.org/wiki/Standards_2fxembed_2dspec
 * */
#define XEMBED_MAPPED           (1<<0)
/* System tray opcodes
 * See http://www.freedesktop.org/wiki/Standards_2fsystemtray_2dspec
 * */
#define SYSTEM_TRAY_REQUEST_DOCK    0
#define SYSTEM_TRAY_BEGIN_MESSAGE   1
#define SYSTEM_TRAY_CANCEL_MESSAGE  2

/* Flags of widget configuration options */
#define ICON_CONF_IMAGE         (1<<0)  /* Image changed */
#define ICON_CONF_REDISPLAY     (1<<1)  /* Redisplay required */
#define ICON_CONF_XEMBED        (1<<2)  /* Remapping or unmapping required */
#define ICON_CONF_CLASS         (1<<3)   /* TODO WM_CLASS update required */
#define ICON_CONF_FIRST_TIME    (1<<4)  /* For IconConfigureMethod invoked by the constructor */

/* Widget states */
#define ICON_FLAG_REDRAW_PENDING    (1<<0)
#define ICON_FLAG_ARGB32            (1<<1)
#define ICON_FLAG_DIRTY_EDGES       (1<<2)

#define TKU_NO_BAD_WINDOW_BEGIN(display) \
    { Tk_ErrorHandler error__handler = \
	    Tk_CreateErrorHandler(display, BadWindow, -1, -1, NULL, NULL);
#define TKU_NO_BAD_WINDOW_END Tk_DeleteErrorHandler(error__handler); }

/*Declaration for utility functions.*/
static void TKU_WmWithdraw(Tk_Window winPtr, Tcl_Interp* interp);
static Tk_Window TKU_GetWrapper(Tk_Window winPtr);
void TKU_AddInput(Display* dpy, Window win, long add_to_mask);
static Tk_Window TKU_Wrapper(Tk_Window w, Tcl_Interp* interp);
static Window TKU_XID(Tk_Window w);

/* Customized window withdraw */
static void
TKU_WmWithdraw(
    Tk_Window winPtr,
    TCL_UNUSED(Tcl_Interp *))
{
    TkpWmSetState((TkWindow*)winPtr, WithdrawnState);
}

/* The wrapper should exist */
static Tk_Window
TKU_GetWrapper(
    Tk_Window winPtr)
{
    return (Tk_Window)
	    TkpGetWrapperWindow((TkWindow*)winPtr);
}

/* Subscribe for extra X11 events (needed for MANAGER selection) */
void
TKU_AddInput(
    Display* dpy,
    Window win,
    long add_to_mask)
{
    XWindowAttributes xswa;
    TKU_NO_BAD_WINDOW_BEGIN(dpy)
        XGetWindowAttributes(dpy,win,&xswa);
        XSelectInput(dpy,win,xswa.your_event_mask|add_to_mask);
    TKU_NO_BAD_WINDOW_END
}

/* Get Tk Window wrapper (make it exist if ny) */
static Tk_Window
TKU_Wrapper(
    Tk_Window w,
    Tcl_Interp* interp)
{
    Tk_Window wrapper = TKU_GetWrapper(w);
    if (!wrapper) {
	Tk_MakeWindowExist(w);
	TKU_WmWithdraw(w, interp);
	Tk_MapWindow(w);
	wrapper = (Tk_Window) TKU_GetWrapper(w);
    }
    return wrapper;
}

/* Return X window id for Tk window (make it exist if ny) */
static Window
TKU_XID(
    Tk_Window w)
{
    Window xid = Tk_WindowId(w);
    if (xid == None) {
	Tk_MakeWindowExist(w);
	xid = Tk_WindowId(w);
    }
    return xid;
}

/* Data structure representing dock widget */
typedef struct {
    /* standard for widget */
    Tk_Window tkwin, drawingWin;
    Window wrapper;
    Window myManager;
    Window trayManager;

    Tk_OptionTable options;
    Tcl_Interp *interp;
    Tcl_Command widgetCmd;

    Tk_Image image; /* image to be drawn */

    /* Only one of imageVisualInstance and photo is needed for argb32
     * operations. Unless imageString changes, imageVisualInstance is
     * always valid for the same drawingWin instance, but photo is
     * invalidated by any "whole image" type change. */

    Tk_Image imageVisualInstance; /* image instance for use with argb32 */
    Tk_PhotoHandle photo;	  /* !null if it's really a photo */

    /* Offscreen pixmap is created for a given imageWidth,
     * imageHeight, drawingWin, and invalidated (and freed) on image
     * resize or drawingWin destruction.

     * Contents of this pixmap is synced on demand; when image changes
     * but is not resized, pixmap is marked as out-of-sync. Next time
     * when redisplay is needed, pixmap is updated before drawing
     * operation.
     */

    Pixmap offscreenPixmap;
    /* There is no need to recreate GC ever; it remains valid once
     * created */

    GC offscreenGC;

    /* XImage for drawing ARGB32 photo on offscreenPixmap.  Should be
     * freed and nullified each time when a pixmap is freed.  Needed
     * (and created) when redrawing an image being a photo on ARGB32
     * offscreen pixmap. */
    XImage *offscreenImage;	/* for photo (argb32) drawing code */

    Visual *bestVisual;		/* Visual, when it's specified by tray
				 * manager AND is guessed to be
				 * ARGB32 */
    Colormap bestColormap;	/* Colormap for bestVisual */

    Atom aMANAGER;
    Atom a_NET_SYSTEM_TRAY_Sn;
    Atom a_XEMBED_INFO;
    Atom a_NET_SYSTEM_TRAY_MESSAGE_DATA;
    Atom a_NET_SYSTEM_TRAY_OPCODE;
    Atom a_NET_SYSTEM_TRAY_ORIENTATION;
    Atom a_NET_SYSTEM_TRAY_VISUAL;

    int flags; /* ICON_FLAG_ - see defines above */
    int msgid; /* Last balloon message ID */
    int useShapeExt;

    int x,y,width,height;
    int imageWidth, imageHeight;
    int requestedWidth, requestedHeight;
    int visible; /* whether XEMBED_MAPPED should be set */
    int docked;	 /* whether an icon should be docked */
    char *imageString, /* option: -image as string */
	 *classString; /* option: -class as string */
} DockIcon;

/*
 * Forward declarations for procedures defined in this file.
 */

<<<<<<< HEAD
static int TrayIconCreateCmd(ClientData cd, Tcl_Interp *interp,
			     Tcl_Size objc,  Tcl_Obj *const objv[]);
static int TrayIconObjectCmd(ClientData cd, Tcl_Interp *interp,
			     Tcl_Size objc,  Tcl_Obj *const objv[]);
=======
static Tcl_ObjCmdProc TrayIconCreateCmd;
static Tcl_ObjCmdProc TrayIconObjectCmd;
>>>>>>> 468872d3
static int TrayIconConfigureMethod(DockIcon *icon, Tcl_Interp* interp,
				   Tcl_Size objc,  Tcl_Obj *const objv[],
				   int addflags);
static int PostBalloon(DockIcon* icon, const char * utf8msg,
		       long timeout);
static void CancelBalloon(DockIcon* icon, int msgid);
static int QueryTrayOrientation(DockIcon* icon);

static Tcl_CmdDeleteProc TrayIconDeleteProc;
static Atom DockSelectionAtomFor(Tk_Window tkwin);
static void DockToManager(DockIcon *icon);
static void CreateTrayIconWindow(DockIcon *icon);

static void TrayIconRequestSize(DockIcon* icon, int w, int h);
static void TrayIconForceImageChange(DockIcon* icon);
static void TrayIconUpdate(DockIcon* icon, int mask);

static void EventuallyRedrawIcon(DockIcon* icon);
static void DisplayIcon(void *cd);

static void RetargetEvent(DockIcon *icon, XEvent *ev);

static void TrayIconEvent(void *cd, XEvent* ev);
static void UserIconEvent(void *cd, XEvent* ev);
static void TrayIconWrapperEvent(void *cd, XEvent* ev);
static int IconGenericHandler(void *cd, XEvent *ev);

int Tktray_Init (Tcl_Interp* interp );

/*
 *----------------------------------------------------------------------
 *
 * TrayIconObjectCmd --
 *
 * 	Manage attributes of tray icon.
 *
 * Results:
 *	Various values of the tray icon are set and retrieved.
 *
 * Side effects:
 *	None.
 *
 *----------------------------------------------------------------------
 */

static int
TrayIconObjectCmd(
    void *cd,
    Tcl_Interp *interp,
    Tcl_Size objc,
    Tcl_Obj *const objv[])
{
    DockIcon *icon = (DockIcon*)cd;
    int bbox[4] = {0,0,0,0};
    Tcl_Obj * bboxObj;
    int wcmd;
    int i;
    XWindowAttributes xwa;
    Window bogus;
    int msgid;

    enum {XWC_CONFIGURE = 0, XWC_CGET, XWC_BALLOON, XWC_CANCEL,
            XWC_BBOX, XWC_DOCKED, XWC_ORIENTATION};
    const char *st_wcmd[] = {"configure", "cget", "balloon", "cancel",
            "bbox", "docked", "orientation", NULL};

    long timeout = 0;
    Tcl_Obj* optionValue;

    if (objc<2) {
	Tcl_WrongNumArgs(interp, 1, objv, "subcommand ?args?");
	return TCL_ERROR;
    }
    if (Tcl_GetIndexFromObj(interp, objv[1], st_wcmd,
            "subcommand", TCL_EXACT, &wcmd) != TCL_OK) {
	return TCL_ERROR;
    }

    switch (wcmd) {
    case XWC_CONFIGURE:
	return TrayIconConfigureMethod(icon,interp,objc-2,objv+2,0);

    case XWC_CGET:
	if (objc != 3) {
	    Tcl_WrongNumArgs(interp,2,objv,"option");
	    return TCL_ERROR;
	}
	optionValue = Tk_GetOptionValue(interp,(char*)icon,
                icon->options,objv[2],icon->tkwin);
	if (optionValue) {
	    Tcl_SetObjResult(interp,optionValue);
	    return TCL_OK;
	} else {
	    return TCL_ERROR;
	}

    case XWC_BALLOON:
	if ((objc != 3) && (objc != 4)) {
	    Tcl_WrongNumArgs(interp, 2, objv, "message ?timeout?");
	    return TCL_ERROR;
	}
	if (objc == 4) {
	    if (Tcl_GetLongFromObj(interp,objv[3],&timeout) != TCL_OK)
		return TCL_ERROR;
	}
	msgid = PostBalloon(icon,Tcl_GetString(objv[2]), timeout);
	Tcl_SetObjResult(interp,Tcl_NewIntObj(msgid));
	return TCL_OK;

    case XWC_CANCEL:
	if (objc != 3) {
	    Tcl_WrongNumArgs(interp, 2, objv, "messageId");
	    return TCL_ERROR;
	}
	if (Tcl_GetIntFromObj(interp,objv[2],&msgid) != TCL_OK) {
	    return TCL_ERROR;
	}
	if (msgid)
	    CancelBalloon(icon,msgid);
	return TCL_OK;

    case XWC_BBOX:
	if (icon->drawingWin) {
	    XGetWindowAttributes(Tk_Display(icon->drawingWin),
                    TKU_XID(icon->drawingWin), &xwa);

	    XTranslateCoordinates(Tk_Display(icon->drawingWin),
                    TKU_XID(icon->drawingWin), xwa.root, 0,0,
                    &icon->x, &icon->y, &bogus);
	    bbox[0] = icon->x;
	    bbox[1] = icon->y;
	    bbox[2] = bbox[0] + icon->width - 1;
	    bbox[3] = bbox[1] + icon->height - 1;
	}
	bboxObj = Tcl_NewObj();
	for (i = 0; i < 4; ++i) {
	    Tcl_ListObjAppendElement(interp, bboxObj, Tcl_NewIntObj(bbox[i]));
	}
	Tcl_SetObjResult(interp, bboxObj);
	return TCL_OK;

    case XWC_DOCKED:
	Tcl_SetObjResult(interp, Tcl_NewBooleanObj(icon->myManager != None));
	return TCL_OK;

    case XWC_ORIENTATION:
	if (icon->myManager == None || icon->wrapper == None) {
	    Tcl_SetObjResult(interp, Tcl_NewStringObj("none", TCL_INDEX_NONE));
	} else {
	    switch(QueryTrayOrientation(icon)) {
	    case 0:
		Tcl_SetObjResult(interp, Tcl_NewStringObj("horizontal", TCL_INDEX_NONE));
		break;
	    case 1:
		Tcl_SetObjResult(interp, Tcl_NewStringObj("vertical", TCL_INDEX_NONE));
		break;
	    default:
		Tcl_SetObjResult(interp, Tcl_NewStringObj("unknown", TCL_INDEX_NONE));
		break;
	    }
	}
	return TCL_OK;
    }
    return TCL_OK;
}

/*
 *----------------------------------------------------------------------
 *
 * QueryTrayOrientation --
 *
 * 	Obtain the orientation of the tray icon.
 *
 * Results:
 *	Orientation is returned.
 *
 * Side effects:
 *	None.
 *
 *----------------------------------------------------------------------
 */

static int
QueryTrayOrientation(
    DockIcon* icon)
{
    Atom retType = None;
    int retFormat = 32;
    unsigned long retNitems, retBytesAfter;
    unsigned char *retProp = NULL;
    int result = -1;

    if (icon->wrapper != None && icon->myManager != None) {
	XGetWindowProperty(Tk_Display(icon->tkwin),
			   icon->myManager,
			   icon->a_NET_SYSTEM_TRAY_ORIENTATION,
			   /* offset */ 0,
			   /* length */ 1,
			   /* delete */ False,
			   /* type */ XA_CARDINAL,
			   &retType, &retFormat, &retNitems,
			   &retBytesAfter, &retProp);
	if (retType == XA_CARDINAL && retFormat == 32 && retNitems == 1) {
	    result = (int) *(long*)retProp;
	}
	if (retProp) {
	    XFree(retProp);
	}
    }
    return result;
}

/*
 *----------------------------------------------------------------------
 *
 * DockSelectionAtomFor --
 *
 * 	Obtain the dock selection atom.
 *
 * Results:
 *	Selection returned.
 *
 * Side effects:
 *	None.
 *
 *----------------------------------------------------------------------
 */

static Atom
DockSelectionAtomFor(
    Tk_Window tkwin)
{
    char buf[256];
    snprintf(buf,256,"_NET_SYSTEM_TRAY_S%d",Tk_ScreenNumber(tkwin));
    return Tk_InternAtom(tkwin,buf);
}

/*
 *----------------------------------------------------------------------
 *
 * XembedSetState --
 *
 * 	Set the xembed state.
 *
 * Results:
 *	Updates the xembed state.
 *
 * Side effects:
 *	None.
 *
 *----------------------------------------------------------------------
 */

static void
XembedSetState(
    DockIcon *icon,
    long xembedState)
{
    long info[] = { 0, 0 };
    info[1] = xembedState;
    if (icon->drawingWin) {
	XChangeProperty(Tk_Display(icon->drawingWin),
			icon->wrapper,
			icon->a_XEMBED_INFO,
			icon->a_XEMBED_INFO, 32,
			PropModeReplace, (unsigned char*)info, 2);
    }
}

/*
 *----------------------------------------------------------------------
 *
 * XembedRequestDock --
 *
 * 	Obtain the docking window.
 *
 * Results:
 *	The dock window is requested.
 *
 * Side effects:
 *	None.
 *
 *----------------------------------------------------------------------
 */

static void
XembedRequestDock(
    DockIcon *icon)
{
    Tk_Window tkwin = icon->drawingWin;
    XEvent ev;
    Display *dpy = Tk_Display(tkwin);

    memset(&ev, 0, sizeof(ev));
    ev.xclient.type = ClientMessage;
    ev.xclient.window = icon->myManager;
    ev.xclient.message_type = icon->a_NET_SYSTEM_TRAY_OPCODE;
    ev.xclient.format = 32;
    ev.xclient.data.l[0] = 0;
    ev.xclient.data.l[1] = SYSTEM_TRAY_REQUEST_DOCK;
    ev.xclient.data.l[2] = icon->wrapper;
    ev.xclient.data.l[3] = 0;
    ev.xclient.data.l[4] = 0;
    XSendEvent(dpy, icon->myManager, True, StructureNotifyMask|SubstructureNotifyMask, &ev);
 }

/*
 *----------------------------------------------------------------------
 *
 * CheckArgbVisual --
 *
 * 	Find out if a visual is recommended and if it looks like argb32.
 *
 * Results:
 *	Render the visual as needed.
 *
 * Side effects:
 *	None.
 *
 *----------------------------------------------------------------------
 */

static void
CheckArgbVisual(
    DockIcon *icon)
{
    /* Find out if a visual is recommended and if it looks like argb32.
     * For such visuals we should:
     * Recreate a window if it's created but the depth is wrong;
     * Don't use ParentRelative but blank background.
     * For photo images, draw into a window by XPutImage.
     */
    Atom retType = None;
    int retFormat = 32;
    unsigned long retNitems, retBytesAfter;
    unsigned char *retProp = NULL;
    Visual *match = NULL;
    int depth = 0;
    Colormap cmap = None;

    TKU_NO_BAD_WINDOW_BEGIN(Tk_Display(icon->tkwin))
        XGetWindowProperty(Tk_Display(icon->tkwin),
                icon->trayManager,
                icon->a_NET_SYSTEM_TRAY_VISUAL,
                /* offset */ 0,
                /* length */ 1,
                /* delete */ False,
                /* type */ XA_VISUALID,
                &retType, &retFormat, &retNitems,
                &retBytesAfter, &retProp);
    TKU_NO_BAD_WINDOW_END
    if (retType == XA_VISUALID &&
	    retNitems == 1 &&
	    retFormat == 32) {
	char numeric[256];
	snprintf(numeric,256,"%ld",*(long*)retProp);
	XFree(retProp);
	match = Tk_GetVisual(icon->interp, icon->tkwin,
                numeric, &depth, &cmap);
    }
    if (match&& depth == 32 &&
	    match->red_mask == 0xFF0000UL &&
	    match->green_mask == 0x00FF00UL &&
	    match->blue_mask == 0x0000FFUL) {
	icon->bestVisual = match;
	icon->bestColormap = cmap;
    } else {
	icon->bestVisual = NULL;
	icon->bestColormap = None;
    }
}

/*
 *----------------------------------------------------------------------
 *
 * CreateTrayIconWindow --
 *
 * 	Create and configure the window for the icon tray.
 *
 * Results:
 *	The window is created and displayed.
 *
 * Side effects:
 *	None.
 *
 *----------------------------------------------------------------------
 */

static void
CreateTrayIconWindow(
    DockIcon *icon)
{
    Tcl_InterpState saved;
    Tk_Window tkwin;
    Tk_Window wrapper;
    XSetWindowAttributes attr;

    saved = Tcl_SaveInterpState(icon->interp, TCL_OK);
    /* Use the same name (tail) as the widget name, to enable
     * name-based icon management for supporting trays, as promised by
     * the docs.
     */
    tkwin = icon->drawingWin = Tk_CreateWindow(icon->interp, icon->tkwin,
            Tk_Name(icon->tkwin), "");
    if (tkwin) {
	Tk_SetClass(icon->drawingWin,icon->classString);
	Tk_CreateEventHandler(icon->drawingWin,ExposureMask|StructureNotifyMask|
                ButtonPressMask|ButtonReleaseMask|
                EnterWindowMask|LeaveWindowMask|PointerMotionMask,
                TrayIconEvent, icon);
	if(icon->bestVisual) {
	    Tk_SetWindowVisual(icon->drawingWin,icon->bestVisual,
                    32,icon->bestColormap);
	    icon->flags |= ICON_FLAG_ARGB32;
	    Tk_SetWindowBackground(tkwin, 0);
	} else {
	    Tk_SetWindowBackgroundPixmap(tkwin, ParentRelative);
	    icon->flags &= ~ICON_FLAG_ARGB32;
	}
	Tk_MakeWindowExist(tkwin);
	TKU_WmWithdraw(tkwin,icon->interp);
	wrapper = TKU_Wrapper(tkwin,icon->interp);

	attr.override_redirect = True;
	Tk_ChangeWindowAttributes(wrapper,CWOverrideRedirect,&attr);
	Tk_CreateEventHandler(wrapper,StructureNotifyMask,TrayIconWrapperEvent, icon);
	if (!icon->bestVisual) {
	    Tk_SetWindowBackgroundPixmap(wrapper, ParentRelative);
	} else {
	    Tk_SetWindowBackground(tkwin, 0);
	}
	icon->wrapper = TKU_XID(wrapper);
	TrayIconForceImageChange(icon);
    } else {
	Tcl_BackgroundError(icon->interp);
    }
    Tcl_RestoreInterpState(icon->interp, saved);
}

/*
 *----------------------------------------------------------------------
 *
 * DockToManager --
 *
 * 	Helper function to manage icon in display.
 *
 * Results:
 *	Icon is created and displayed.
 *
 * Side effects:
 *	None.
 *
 *----------------------------------------------------------------------
 */

static void
DockToManager(
    DockIcon *icon)
{
    icon->myManager = icon->trayManager;
    Tk_SendVirtualEvent(icon->tkwin,Tk_GetUid("IconCreate"), NULL);
    XembedSetState(icon, icon->visible ? XEMBED_MAPPED : 0);
    XembedRequestDock(icon);
}

static const
Tk_OptionSpec IconOptionSpec[] = {
    {TK_OPTION_STRING,"-image","image","Image",
	NULL, TCL_INDEX_NONE, offsetof(DockIcon, imageString),
	TK_OPTION_NULL_OK, NULL,
	ICON_CONF_IMAGE | ICON_CONF_REDISPLAY},
    {TK_OPTION_STRING,"-class","class","Class",
	"TrayIcon", TCL_INDEX_NONE, offsetof(DockIcon, classString),
	0, NULL, ICON_CONF_CLASS},
    {TK_OPTION_BOOLEAN,"-docked","docked","Docked",
	"1", TCL_INDEX_NONE, offsetof(DockIcon, docked), 0, NULL,
	ICON_CONF_XEMBED | ICON_CONF_REDISPLAY},
    {TK_OPTION_BOOLEAN,"-shape","shape","Shape",
	"0", TCL_INDEX_NONE, offsetof(DockIcon, useShapeExt), 0, NULL,
	ICON_CONF_IMAGE | ICON_CONF_REDISPLAY},
    {TK_OPTION_BOOLEAN,"-visible","visible","Visible",
	"1", TCL_INDEX_NONE, offsetof(DockIcon, visible), 0, NULL,
	ICON_CONF_XEMBED | ICON_CONF_REDISPLAY},
    {TK_OPTION_END, NULL, NULL, NULL, NULL, 0, 0, 0, 0, 0}
};

/*
 *----------------------------------------------------------------------
 *
 * TrayIconRequestSize --
 *
 * 	Set icon size.
 *
 * Results:
 *	Icon size is obtained/set.
 *
 * Side effects:
 *	None.
 *
 *----------------------------------------------------------------------
 */

static void
TrayIconRequestSize(
    DockIcon* icon,
    int w,
    int h)
{
    if (icon->drawingWin) {
	if (icon->requestedWidth != w ||
	        icon->requestedHeight != h) {
	    Tk_SetMinimumRequestSize(icon->drawingWin,w,h);
	    Tk_GeometryRequest(icon->drawingWin,w,h);
	    Tk_SetGrid(icon->drawingWin,1,1,w,h);
	    icon->requestedWidth = w;
	    icon->requestedHeight = h;
	}
    } else {
	/* Sign that no size is requested yet */
	icon->requestedWidth = 0;
	icon->requestedHeight = 0;
    }
}

/*
 *----------------------------------------------------------------------
 *
 * TrayIconImageChanged --
 *
 * 	Fires when icon state changes.
 *
 * Results:
 *	Icon changes are rendered.
 *
 * Side effects:
 *	None.
 *
 *----------------------------------------------------------------------
 */

static void
TrayIconImageChanged(
    void *cd,
    int x,
    int y,
    int w,
    int h,
    int imgw,
    int imgh)
{
    DockIcon *icon = (DockIcon*) cd;
    if (imgw != icon->imageWidth || imgh != icon->imageHeight) {
	if (icon->offscreenImage) {
	    XDestroyImage(icon->offscreenImage);
	    icon->offscreenImage = NULL;
	}
	if (icon->offscreenPixmap) {
	    /* its size is bad */
	    Tk_FreePixmap(Tk_Display(icon->tkwin), icon->offscreenPixmap);
	    icon->offscreenPixmap = None;
	}
	/* if some image dimension decreases,
	 * empty areas around the image should be cleared */
	if (imgw < icon->imageWidth || imgh < icon->imageHeight) {
	    icon->flags |= ICON_FLAG_DIRTY_EDGES;
	}
    }
    icon->imageWidth = imgw;
    icon->imageHeight = imgh;
    if (imgw == w && imgh == h && x == 0 && y == 0) {
	icon->photo = NULL;	/* invalidate */
    }
    TrayIconRequestSize(icon,imgw,imgh);
    EventuallyRedrawIcon(icon);
}

/*
 *----------------------------------------------------------------------
 *
 * IgnoreImageChange --
 *
 * 	Currently no-op.
 *
 * Results:
 *	None.
 *
 * Side effects:
 *	None.
 *
 *----------------------------------------------------------------------
 */

static void
IgnoreImageChange(
    TCL_UNUSED(void *),
    TCL_UNUSED(int),
    TCL_UNUSED(int),
    TCL_UNUSED(int),
    TCL_UNUSED(int),
    TCL_UNUSED(int),
    TCL_UNUSED(int))
{
}

/*
 *----------------------------------------------------------------------
 *
 * ForceImageChange --
 *
 * 	Push icon changes through.
 *
 * Results:
 *	Icon image is updated.
 *
 * Side effects:
 *	None.
 *
 *----------------------------------------------------------------------
 */

static void
TrayIconForceImageChange(
    DockIcon* icon)
{
    if (icon->image) {
	int w,h;
	Tk_SizeOfImage(icon->image,&w,&h);
	TrayIconImageChanged(icon, 0, 0, w, h, w, h);
    }
}

/*
 *----------------------------------------------------------------------
 *
 *  EventuallyRedrawIcon --
 *
 * 	Update image icon.
 *
 * Results:
 *	Icon image is updated.
 *
 * Side effects:
 *	None.
 *
 *----------------------------------------------------------------------
 */

static void
EventuallyRedrawIcon(
    DockIcon* icon)
{
    if (icon->drawingWin && icon->myManager) {	/* don't redraw invisible icon */
	if (!(icon->flags & ICON_FLAG_REDRAW_PENDING)) { /* don't schedule multiple redraw ops */
	    icon->flags |= ICON_FLAG_REDRAW_PENDING;
	    Tcl_DoWhenIdle(DisplayIcon, icon);
	}
    }
}

/*
 *----------------------------------------------------------------------
 *
 *  DisplayIcon --
 *
 * 	Main function for displaying icon.
 *
 * Results:
 *	Icon image is displayed.
 *
 * Side effects:
 *	None.
 *
 *----------------------------------------------------------------------
 */

static void
DisplayIcon(
    void *cd)
{
    DockIcon *icon = (DockIcon*)cd;
    int w = icon->imageWidth, h = icon->imageHeight;
    int imgx, imgy, outx, outy, outw, outh;
    imgx = (icon->width >= w) ? 0 : -(icon->width - w)/2;
    imgy = (icon->height >= h) ? 0 : -(icon->height - h)/2;
    outx = (icon->width >= w) ? (icon->width - w)/2 : 0;
    outy = (icon->height >= h) ? (icon->height - h)/2 : 0;
    outw = (icon->width >= w) ? w : icon->width;
    outh = (icon->height >= h) ? h : icon->height;

    icon->flags &= (~ICON_FLAG_REDRAW_PENDING);

    if (icon->drawingWin && icon->docked) {
	if (icon->flags & ICON_FLAG_ARGB32) {
	    /* ARGB32 redraw: never use a ParentRelative method, and
	       no need to clear window except FIXME when its size changed.
	       Draw on the offscreen pixmap instead, then copy to the window.
	     */
	    if (icon->offscreenPixmap == None) {
		icon->offscreenPixmap = Tk_GetPixmap(Tk_Display(icon->drawingWin),
                        Tk_WindowId(icon->drawingWin), w, h, 32);
	    }
	    if (!icon->photo) {
		icon->photo = Tk_FindPhoto(icon->interp, icon->imageString);
	    }
	    if (!icon->photo && !icon->imageVisualInstance) {
		Tcl_InterpState saved
			= Tcl_SaveInterpState(icon->interp, TCL_OK);
		icon->imageVisualInstance = Tk_GetImage(icon->interp,icon->drawingWin,
                        icon->imageString, IgnoreImageChange, NULL);
		Tcl_RestoreInterpState(icon->interp,saved);
	    }
	    if (icon->photo && !icon->offscreenImage) {
		icon->offscreenImage = XGetImage(Tk_Display(icon->drawingWin),
                        icon->offscreenPixmap, 0, 0, w, h, AllPlanes, ZPixmap);
	    }
	    if (icon->offscreenGC == None) {
		XGCValues gcv;
		gcv.function = GXcopy;
		gcv.plane_mask = AllPlanes;
		gcv.foreground = 0;
		gcv.background = 0;
		icon->offscreenGC = Tk_GetGC(icon->drawingWin,
                        GCFunction|GCPlaneMask|GCForeground|GCBackground, &gcv);
	    }
	    if (icon->flags & ICON_FLAG_DIRTY_EDGES) {
		XClearWindow(Tk_Display(icon->drawingWin), TKU_XID(icon->drawingWin));
		icon->flags &= ~ICON_FLAG_DIRTY_EDGES;
	    }
	    if (icon->photo) {
		Tk_PhotoImageBlock pib;
		int cx,cy;
		XImage *xim = icon->offscreenImage;
		/* redraw photo using raw data */
		Tk_PhotoGetImage(icon->photo,&pib);
		for (cy = 0; cy < h; ++cy) {
		    for (cx = 0; cx < w; ++cx) {
			XPutPixel(xim,cx,cy,
				  (*(pib.pixelPtr +
				     pib.pixelSize*cx +
				     pib.pitch*cy +
				     pib.offset[0])<<16) |
				  (*(pib.pixelPtr +
				     pib.pixelSize*cx +
				     pib.pitch*cy +
				     pib.offset[1])<<8) |
				  (*(pib.pixelPtr +
				     pib.pixelSize*cx +
				     pib.pitch*cy +
				     pib.offset[2])) |
				  (pib.offset[3] ?
				   (*(pib.pixelPtr +
				      pib.pixelSize*cx +
				      pib.pitch*cy +
				      pib.offset[3])<<24) : 0));
		    }
		}
		XPutImage(Tk_Display(icon->drawingWin),
			icon->offscreenPixmap,
			icon->offscreenGC,
			icon->offscreenImage,
			0,0,0,0,w,h);
	    } else {
		XFillRectangle(Tk_Display(icon->drawingWin),
			icon->offscreenPixmap,
			icon->offscreenGC,
			0,0,w,h);
		if (icon->imageVisualInstance) {
		    Tk_RedrawImage(icon->imageVisualInstance,
                            0,0,w,h,
                            icon->offscreenPixmap,
                            0,0);
		}
	    }
	    XCopyArea(Tk_Display(icon->drawingWin),
                    icon->offscreenPixmap,
                    TKU_XID(icon->drawingWin),
                    icon->offscreenGC,
                    imgx,imgy,outw,outh,outx,outy);
	} else {
	    /* Non-argb redraw: clear window and draw an image over it.
	       For photos it gives a correct alpha blending with a parent
	       window background, even if it's a fancy pixmap (proved to
	       work with lxpanel fancy backgrounds).
	    */
	    XClearWindow(Tk_Display(icon->drawingWin),
                    TKU_XID(icon->drawingWin));
	    if (icon->image && icon->visible) {
		Tk_RedrawImage(icon->image,imgx,imgy,outw,outh,
                        TKU_XID(icon->drawingWin), outx, outy);
	    }
	}
    }
}

/*
 *----------------------------------------------------------------------
 *
 *  RetargetEvent --
 *
 * 	Redirect X events to widgets.
 *
 * Results:
 *	Icon image is displayed.
 *
 * Side effects:
 *	None.
 *
 *----------------------------------------------------------------------
 */

static void
RetargetEvent(
    DockIcon *icon,
    XEvent *ev)
{
    int send = 0;
    Window* saveWin1 = NULL, *saveWin2 = NULL;
    if (!icon->visible)
	return;
    switch (ev->type) {
    case MotionNotify:
	send = 1;
	saveWin1 = &ev->xmotion.subwindow;
	saveWin2 = &ev->xmotion.window;
	break;
    case LeaveNotify:
    case EnterNotify:
	send = 1;
	saveWin1 = &ev->xcrossing.subwindow;
	saveWin2 = &ev->xcrossing.window;
	break;
    case ButtonPress:
    case ButtonRelease:
	send = 1;
	saveWin1 = &ev->xbutton.subwindow;
	saveWin2 = &ev->xbutton.window;
	break;
    case MappingNotify:
	send = 1;
	saveWin1 = &ev->xmapping.window;
    }
    if (saveWin1) {
	Tk_MakeWindowExist(icon->tkwin);
	*saveWin1 = Tk_WindowId(icon->tkwin);
	if (saveWin2) *saveWin2 = *saveWin1;
    }
    if (send) {
	ev->xany.send_event = 0x147321ac;
	Tk_HandleEvent(ev);
    }
}

/*
 *----------------------------------------------------------------------
 *
 *  TrayIconWrapperEvent --
 *
 * 	Ensure automapping in root window is done in withdrawn state.
 *
 * Results:
 *	Icon image is displayed.
 *
 * Side effects:
 *	None.
 *
 *----------------------------------------------------------------------
 */

static void
TrayIconWrapperEvent(
    void *cd,
    XEvent* ev)
{
  /* Some embedders, like Docker, add icon windows to save set
   * (XAddToSaveSet), so when they crash the icon is reparented to root.
   * We have to make sure that automatic mapping in root is done in
   * withdrawn state (no way to prevent it entirely)
   */
    DockIcon *icon = (DockIcon*)cd;
    XWindowAttributes attr;
    if (icon->drawingWin) {
	switch(ev->type) {
	case ReparentNotify:
	    /* With virtual roots and screen roots etc, the only way
	       to check for reparent-to-root is to ask for this root
	       first */
	    XGetWindowAttributes(ev->xreparent.display,
                    ev->xreparent.window, &attr);
	    if (attr.root == ev->xreparent.parent) {
		/* upon reparent to root, */
		if (icon->drawingWin) {
		    /* we were sent away to root */
		    TKU_WmWithdraw(icon->drawingWin,icon->interp);
		    if (icon->myManager)
			Tk_SendVirtualEvent(icon->tkwin,Tk_GetUid("IconDestroy"), NULL);
		    icon->myManager = None;
		}
	    } /* Reparenting into some other embedder is theoretically possible,
	       * and everything would just work in this case.
               */
	    break;
	}
    }
}

/*
 *----------------------------------------------------------------------
 *
 * TrayIconEvent --
 *
 * 	Handle X events.
 *
 * Results:
 *	Events are handled and processed.
 *
 * Side effects:
 *	None.
 *
 *----------------------------------------------------------------------
 */

static void
TrayIconEvent(
    void *cd,
    XEvent* ev)
{
    DockIcon *icon = (DockIcon*)cd;

    switch (ev->type) {
    case Expose:
	if (!ev->xexpose.count)
	    EventuallyRedrawIcon(icon);
	break;

    case DestroyNotify:
	/* If anonymous window is destroyed first, then either
	 * something went wrong with a tray (if -visible) or we just
	 * reconfigured to invisibility: nothing to be done in both
	 * cases.
	 * If unreal window is destroyed first, freeing the data structures
	 * is the only thing to do.
	 */
	if (icon->myManager) {
	    Tk_SendVirtualEvent(icon->tkwin,Tk_GetUid("IconDestroy"), NULL);
	}
	Tcl_CancelIdleCall(DisplayIcon, icon);
	icon->flags &= ~ICON_FLAG_REDRAW_PENDING;
	icon->drawingWin = NULL;
	icon->requestedWidth = 0; /* trigger re-request on recreation */
	icon->requestedHeight = 0;
	icon->wrapper = None;
	icon->myManager = None;
	break;

    case ConfigureNotify:
	Tk_SendVirtualEvent(icon->tkwin,Tk_GetUid("IconConfigure"), NULL);
	if (icon->width != ev->xconfigure.width ||
	        icon->height != ev->xconfigure.height) {
	    icon->width = ev->xconfigure.width;
	    icon->height = ev->xconfigure.height;
	    icon->flags |= ICON_FLAG_DIRTY_EDGES;
	    EventuallyRedrawIcon(icon);
	}
	RetargetEvent(icon,ev);
	break;

    case MotionNotify:  /* fall through */
    case ButtonPress:   /* fall through */
    case ButtonRelease: /* fall through */
    case EnterNotify:   /* fall through */
    case LeaveNotify:
	RetargetEvent(icon,ev);
	break;
    }
}

/*
 *----------------------------------------------------------------------
 *
 * UserIconEvent --
 *
 * 	Handle user events.
 *
 * Results:
 *	Events are handled and processed.
 *
 * Side effects:
 *	None.
 *
 *----------------------------------------------------------------------
 */

static void
UserIconEvent(
    void *cd,
    XEvent* ev)
{
    DockIcon *icon = (DockIcon*)cd;

    switch (ev->type) {

    case DestroyNotify:
	Tk_DeleteGenericHandler(IconGenericHandler, icon);
	if(icon->drawingWin) {
	    icon->visible = 0;
	    Tcl_CancelIdleCall(DisplayIcon, icon);
	    icon->flags &= ~ICON_FLAG_REDRAW_PENDING;
	    Tk_DestroyWindow(icon->drawingWin);
	}
	if(icon->imageVisualInstance) {
	    Tk_FreeImage(icon->imageVisualInstance);
	    icon->image = NULL;
	}
	if(icon->offscreenImage) {
	    XDestroyImage(icon->offscreenImage);
	    icon->offscreenImage = NULL;
	}
	if(icon->offscreenGC) {
	    Tk_FreeGC(Tk_Display(icon->tkwin),icon->offscreenGC);
	    icon->offscreenGC = NULL;
	}
	if(icon->offscreenPixmap) {
	    Tk_FreePixmap(Tk_Display(icon->tkwin),icon->offscreenPixmap);
	}
	if(icon->image) {
	    Tk_FreeImage(icon->image);
	    icon->image = NULL;
	}
	if(icon->widgetCmd)
	    Tcl_DeleteCommandFromToken(icon->interp,icon->widgetCmd);
	Tk_FreeConfigOptions((char*)icon, icon->options, icon->tkwin);
	break;
    }
}

/*
 *----------------------------------------------------------------------
 *
 * PostBalloon --
 *
 * 	Display tooltip/balloon window over tray icon.
 *
 * Results:
 *	Window is displayed.
 *
 * Side effects:
 *	None.
 *
 *----------------------------------------------------------------------
 */

static int
PostBalloon(
    DockIcon *icon,
    const char *utf8msg,
    long timeout)
{
    Tk_Window tkwin = icon -> tkwin;
    Display* dpy = Tk_Display(tkwin);
    int length = strlen(utf8msg);
    XEvent ev;

    if (!(icon->drawingWin) || (icon->myManager == None))
	return 0;

    /* overflow protection */
    if (icon->msgid < 0)
	icon->msgid = 0;

    memset(&ev, 0, sizeof(ev));
    ev.xclient.type = ClientMessage;
    ev.xclient.window = icon->wrapper;
    ev.xclient.message_type = icon->a_NET_SYSTEM_TRAY_OPCODE;
    ev.xclient.format = 32;
    ev.xclient.data.l[0] = CurrentTime;
    ev.xclient.data.l[1] = SYSTEM_TRAY_BEGIN_MESSAGE;
    ev.xclient.data.l[2] = timeout;
    ev.xclient.data.l[3] = length;
    ev.xclient.data.l[4] = ++icon->msgid;
    TKU_NO_BAD_WINDOW_BEGIN(Tk_Display(icon->tkwin))
	XSendEvent(dpy, icon->myManager , True, StructureNotifyMask|SubstructureNotifyMask, &ev);
        XSync(dpy, False);

        /* Sending message elements */
        while (length>0) {
	    ev.type = ClientMessage;
	    ev.xclient.window = icon->wrapper;
	    ev.xclient.message_type = icon->a_NET_SYSTEM_TRAY_MESSAGE_DATA;
	    ev.xclient.format = 8;
	    memset(ev.xclient.data.b,0,20);
	    strncpy(ev.xclient.data.b,utf8msg,length<20?length:20);
	    XSendEvent(dpy, icon->myManager, True, StructureNotifyMask|SubstructureNotifyMask, &ev);
	    XSync(dpy,False);
	    utf8msg += 20;
	    length -= 20;
        }
    TKU_NO_BAD_WINDOW_END;
    return icon->msgid;
}

/*
 *----------------------------------------------------------------------
 *
 * CancelBalloon --
 *
 * 	Remove balloon from display over tray icon.
 *
 * Results:
 *	Window is destroyed.
 *
 * Side effects:
 *	None.
 *
 *----------------------------------------------------------------------
 */

static void
CancelBalloon(
    DockIcon *icon,
    int msgid)
{
    Tk_Window tkwin = icon -> tkwin;
    Display* dpy = Tk_Display(tkwin);
    XEvent ev;

    if (!(icon->drawingWin) || (icon->myManager == None))
	return;
    /* overflow protection */
    if (icon->msgid < 0)
	icon->msgid = 0;

    memset(&ev, 0, sizeof(ev));
    ev.type = ClientMessage;
    ev.xclient.window = icon->wrapper;
    ev.xclient.message_type = icon->a_NET_SYSTEM_TRAY_OPCODE;
    ev.xclient.format = 32;
    ev.xclient.data.l[0] = CurrentTime;
    ev.xclient.data.l[1] = SYSTEM_TRAY_CANCEL_MESSAGE;
    ev.xclient.data.l[2]  =msgid;
    TKU_NO_BAD_WINDOW_BEGIN(Tk_Display(icon->tkwin))
	XSendEvent(dpy, icon->myManager , True,
                StructureNotifyMask|SubstructureNotifyMask, &ev);
    TKU_NO_BAD_WINDOW_END
}

/*
 *----------------------------------------------------------------------
 *
 * IconGenericHandler --
 *
 * 	Process non-tk events.
 *
 * Results:
 *	Events are processed.
 *
 * Side effects:
 *	None.
 *
 *----------------------------------------------------------------------
 */

static int
IconGenericHandler(
    void *cd,
    XEvent *ev)
{
    DockIcon *icon = (DockIcon*)cd;

    if ((ev->type == ClientMessage) &&
	    (ev->xclient.message_type == icon->aMANAGER) &&
	    ((Atom)ev->xclient.data.l[1] == icon->a_NET_SYSTEM_TRAY_Sn)) {
	icon->trayManager = (Window)ev->xclient.data.l[2];
	XSelectInput(ev->xclient.display,icon->trayManager,StructureNotifyMask);
	if (icon->myManager == None)
	    TrayIconUpdate(icon, ICON_CONF_XEMBED);
	return 1;
    }
    if (ev->type == DestroyNotify) {
	if (ev->xdestroywindow.window == icon->trayManager) {
	    icon->trayManager = None;
	}
	if (ev->xdestroywindow.window == icon->myManager) {
	    icon->myManager = None;
	    icon->wrapper = None;
	    if (icon->drawingWin) {
		Tk_DestroyWindow(icon->drawingWin);
		icon->drawingWin = NULL;
	    }
	}
    }
    return 0;
}

/*
 *----------------------------------------------------------------------
 *
 * TrayIconUpdate --
 *
 * 	Get in touch with new options that are certainly valid.
 *
 * Results:
 *	Options updated.
 *
 * Side effects:
 *	None.
 *
 *----------------------------------------------------------------------
 */

static void
TrayIconUpdate(
    DockIcon *icon,
    int mask)
{
    /* why should someone need this option?
     * anyway, let's handle it if we provide it.
     */
    if (mask & ICON_CONF_CLASS) {
	if (icon->drawingWin)
	    Tk_SetClass(icon->drawingWin,Tk_GetUid(icon->classString));
    }
    /*
     * First, ensure right icon visibility.
     * If should be visible and not yet managed,
     * we have to get the tray or wait for it.
     * If should be invisible and managed,
     * real-window is simply destroyed.
     * If should be invisible and not managed,
     * generic handler should be abandoned.
     */
    if (mask & ICON_CONF_XEMBED) {
	if (icon->myManager == None &&
	        icon->trayManager != None &&
	        icon->docked) {
	    CheckArgbVisual(icon);
	    if (icon->drawingWin &&
		    ((icon->bestVisual && !(icon->flags & ICON_FLAG_ARGB32)) ||
		     (!icon->bestVisual && (icon->flags & ICON_FLAG_ARGB32)))) {
		icon->myManager = None;
		icon->wrapper = None;
		icon->requestedWidth = icon->requestedHeight = 0;
		Tk_DestroyWindow(icon->drawingWin);
		icon->drawingWin = NULL;
	    }
	    if (!icon->drawingWin) {
		CreateTrayIconWindow(icon);
	    }
	    if (icon->drawingWin) {
		DockToManager(icon);
	    }
	}
	if (icon->myManager != None &&
	        icon->drawingWin != NULL &&
	        !icon->docked) {
	    Tk_DestroyWindow(icon->drawingWin);
	    icon->drawingWin = NULL;
	    icon->myManager = None;
	    icon->wrapper = None;
	}
	if (icon->drawingWin) {
	    XembedSetState(icon, icon->visible ? XEMBED_MAPPED : 0);
	}
    }
    if (mask & ICON_CONF_IMAGE) {
	TrayIconForceImageChange(icon);
    }
    if (mask & ICON_CONF_REDISPLAY) {
	EventuallyRedrawIcon(icon);
    }
}

/*
 *----------------------------------------------------------------------
 *
 * TrayIconConfigureMethod --
 *
 *      Returns TCL_ERROR if some option is invalid,
 *      or else retrieve resource references and free old resources.
 *
 * Results:
 *	Widget configured.
 *
 * Side effects:
 *	None.
 *
 *----------------------------------------------------------------------
 */

static int
TrayIconConfigureMethod(
    DockIcon *icon,
    Tcl_Interp* interp,
    Tcl_Size objc,
    Tcl_Obj *const objv[],
    int addflags)
{
    Tk_SavedOptions saved;
    Tk_Image newImage = NULL;
    int mask = 0;

    if (objc <= 1 && !(addflags & ICON_CONF_FIRST_TIME)) {
	Tcl_Obj* info = Tk_GetOptionInfo(interp, (char*)icon, icon->options,
                objc? objv[0] : NULL, icon->tkwin);
	if (info) {
	    Tcl_SetObjResult(interp,info);
	    return TCL_OK;
	} else {
	    return TCL_ERROR; /* msg by Tk_GetOptionInfo */
	}
    }

    if (Tk_SetOptions(interp, icon,icon->options,objc,objv,
            icon->tkwin,&saved,&mask) != TCL_OK) {
	return TCL_ERROR; /* msg by Tk_SetOptions */
    }
    mask |= addflags;
    /* now check option validity */
    if (mask & ICON_CONF_IMAGE) {
	if (icon->imageString) {
	    newImage = Tk_GetImage(interp, icon->tkwin, icon->imageString,
                    TrayIconImageChanged, icon);
	    if (!newImage) {
		Tk_RestoreSavedOptions(&saved);
		return TCL_ERROR; /* msg by Tk_GetImage */
	    }
	}
	if (icon->image) {
	    Tk_FreeImage(icon->image);
	    icon->image = NULL;
	}
	if (icon->imageVisualInstance) {
	    Tk_FreeImage(icon->imageVisualInstance);
	    icon->imageVisualInstance = NULL;
	}
	icon->image = newImage; /* may be null, as intended */
	icon->photo = NULL; /* invalidate photo reference */
    }
    Tk_FreeSavedOptions(&saved);
    /* Now as we are reconfigured... */
    TrayIconUpdate(icon,mask);
    return TCL_OK;
}

/*
 *----------------------------------------------------------------------
 *
 * TrayIconDeleteProc --
 *
 *      Delete tray window and clean up.
 *
 * Results:
 *	Window destroyed.
 *
 * Side effects:
 *	None.
 *
 *----------------------------------------------------------------------
 */

static void
TrayIconDeleteProc(
    void *cd )
{
    DockIcon *icon = (DockIcon *)cd;
    Tk_DestroyWindow(icon->tkwin);
}

/*
 *----------------------------------------------------------------------
 *
 * TrayIconCreateCmd --
 *
 *      Create tray command and (unreal) window.
 *
 * Results:
 *	Icon tray and hidden window created.
 *
 * Side effects:
 *	None.
 *
 *----------------------------------------------------------------------
 */

static int
TrayIconCreateCmd(
    void *cd,
    Tcl_Interp *interp,
    Tcl_Size objc,
    Tcl_Obj *const objv[])
{
    Tk_Window mainWindow = (Tk_Window)cd;
    DockIcon *icon;

    icon = (DockIcon*)attemptckalloc(sizeof(DockIcon));
    if (!icon) {
	Tcl_SetObjResult(interp, Tcl_NewStringObj("running out of memory", TCL_INDEX_NONE));
	goto handleErrors;
    }
    memset(icon,0,sizeof(*icon));

    if (objc < 2||(objc%2)) {
	Tcl_WrongNumArgs(interp, 1, objv, "pathName ?option value ...?");
	goto handleErrors;
    }

    /* It's not a toplevel window by now. It really doesn't matter,
     * because it's not really shown.
     */
    icon->tkwin = Tk_CreateWindowFromPath(interp, mainWindow,
            Tcl_GetString(objv[1]),"");
    if (icon->tkwin == NULL) {
	goto handleErrors;
    }

    /* Subscribe to StructureNotify */
    TKU_AddInput(Tk_Display(icon->tkwin),
            RootWindowOfScreen(Tk_Screen(icon->tkwin)),StructureNotifyMask);
    TKU_AddInput(Tk_Display(icon->tkwin),
            RootWindow(Tk_Display(icon->tkwin),0),StructureNotifyMask);
    /* Spec says "screen 0" not "default", but... */
    TKU_AddInput(Tk_Display(icon->tkwin),
            DefaultRootWindow(Tk_Display(icon->tkwin)),StructureNotifyMask);

    /* Early tracking of DestroyNotify is essential */
    Tk_CreateEventHandler(icon->tkwin,StructureNotifyMask,
            UserIconEvent, icon);

    /* Now try setting options */
    icon->options = Tk_CreateOptionTable(interp,IconOptionSpec);
    /* Class name is used for retrieving defaults, so... */
    Tk_SetClass(icon->tkwin, Tk_GetUid("TrayIcon"));
    if (Tk_InitOptions(interp,(char*)icon,icon->options,icon->tkwin) != TCL_OK) {
	goto handleErrors;
    }

    icon->a_NET_SYSTEM_TRAY_Sn = DockSelectionAtomFor(icon->tkwin);
    icon->a_NET_SYSTEM_TRAY_OPCODE = Tk_InternAtom(icon->tkwin,"_NET_SYSTEM_TRAY_OPCODE");
    icon->a_NET_SYSTEM_TRAY_MESSAGE_DATA = Tk_InternAtom(icon->tkwin,"_NET_SYSTEM_TRAY_MESSAGE_DATA");
    icon->a_NET_SYSTEM_TRAY_ORIENTATION = Tk_InternAtom(icon->tkwin,"_NET_SYSTEM_TRAY_ORIENTATION");
    icon->a_NET_SYSTEM_TRAY_VISUAL = Tk_InternAtom(icon->tkwin,"_NET_SYSTEM_TRAY_VISUAL");
    icon->a_XEMBED_INFO = Tk_InternAtom(icon->tkwin,"_XEMBED_INFO");
    icon->aMANAGER = Tk_InternAtom(icon->tkwin,"MANAGER");

    icon->interp = interp;

    icon->trayManager = XGetSelectionOwner(Tk_Display(icon->tkwin), icon->a_NET_SYSTEM_TRAY_Sn);
    if (icon->trayManager) {
	XSelectInput(Tk_Display(icon->tkwin),icon->trayManager, StructureNotifyMask);
    }

    Tk_CreateGenericHandler(IconGenericHandler, icon);

    if (objc>3) {
	if (TrayIconConfigureMethod(icon, interp, objc-2, objv+2,
                ICON_CONF_XEMBED|ICON_CONF_IMAGE|ICON_CONF_FIRST_TIME) != TCL_OK) {
	    goto handleErrors;
	}
    }

<<<<<<< HEAD
    icon->widgetCmd = Tcl_CreateObjCommand2(interp, Tcl_GetString(objv[1]),
            TrayIconObjectCmd, (ClientData)icon, TrayIconDeleteProc);
=======
    icon->widgetCmd = Tcl_CreateObjCommand(interp, Tcl_GetString(objv[1]),
            TrayIconObjectCmd, icon, TrayIconDeleteProc);
>>>>>>> 468872d3

    /* Sometimes a command just can't be created... */
    if (!icon->widgetCmd) {
	goto handleErrors;
    }

    Tcl_SetObjResult(interp,objv[1]);
    return TCL_OK;

handleErrors:
    /* Rolling back */
    if (icon) {
	if (icon->options) {
	    Tk_DeleteOptionTable(icon->options);
	    icon->options = NULL;
	}
	if (icon->tkwin) {
	    /* Resources will be freed by DestroyNotify handler */
	    Tk_DestroyWindow(icon->tkwin);
	}
	ckfree((char*)icon);
    }
    return TCL_ERROR;
}

/*
 *----------------------------------------------------------------------
 *
 * Tktray_Init --
 *
 *      Initialize the command.
 *
 * Results:
 *	Command initialized.
 *
 * Side effects:
 *	None.
 *
 *----------------------------------------------------------------------
 */

int
Tktray_Init(
    Tcl_Interp *interp)
{
    Tcl_CreateObjCommand2(interp, "::tk::systray::_systray",
            TrayIconCreateCmd, Tk_MainWindow(interp), NULL);
    return TCL_OK;
}

/*
 * Local Variables:
 * mode: c
 * c-basic-offset: 4
 * fill-column: 79
 * coding: utf-8
 * End:
 */<|MERGE_RESOLUTION|>--- conflicted
+++ resolved
@@ -198,15 +198,8 @@
  * Forward declarations for procedures defined in this file.
  */
 
-<<<<<<< HEAD
-static int TrayIconCreateCmd(ClientData cd, Tcl_Interp *interp,
-			     Tcl_Size objc,  Tcl_Obj *const objv[]);
-static int TrayIconObjectCmd(ClientData cd, Tcl_Interp *interp,
-			     Tcl_Size objc,  Tcl_Obj *const objv[]);
-=======
-static Tcl_ObjCmdProc TrayIconCreateCmd;
-static Tcl_ObjCmdProc TrayIconObjectCmd;
->>>>>>> 468872d3
+static Tcl_ObjCmdProc2 TrayIconCreateCmd;
+static Tcl_ObjCmdProc2 TrayIconObjectCmd;
 static int TrayIconConfigureMethod(DockIcon *icon, Tcl_Interp* interp,
 				   Tcl_Size objc,  Tcl_Obj *const objv[],
 				   int addflags);
@@ -1692,13 +1685,8 @@
 	}
     }
 
-<<<<<<< HEAD
     icon->widgetCmd = Tcl_CreateObjCommand2(interp, Tcl_GetString(objv[1]),
-            TrayIconObjectCmd, (ClientData)icon, TrayIconDeleteProc);
-=======
-    icon->widgetCmd = Tcl_CreateObjCommand(interp, Tcl_GetString(objv[1]),
             TrayIconObjectCmd, icon, TrayIconDeleteProc);
->>>>>>> 468872d3
 
     /* Sometimes a command just can't be created... */
     if (!icon->widgetCmd) {
