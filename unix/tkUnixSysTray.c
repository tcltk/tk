--- conflicted
+++ resolved
@@ -198,22 +198,12 @@
  * Forward declarations for procedures defined in this file.
  */
 
-<<<<<<< HEAD
 static Tcl_ObjCmdProc2 TrayIconCreateCmd;
 static Tcl_ObjCmdProc2 TrayIconObjectCmd;
-static int TrayIconConfigureMethod(DockIcon *icon, Tcl_Interp* interp,
-				   Tcl_Size objc,  Tcl_Obj *const objv[],
-				   int addflags);
-static int PostBalloon(DockIcon* icon, const char * utf8msg,
-		       long timeout);
-=======
-static Tcl_ObjCmdProc TrayIconCreateCmd;
-static Tcl_ObjCmdProc TrayIconObjectCmd;
 static int TrayIconConfigureMethod(DockIcon *icon, Tcl_Interp *interp,
 	Tcl_Size objc, Tcl_Obj *const objv[], int addflags);
 static int PostBalloon(DockIcon* icon, const char *utf8msg,
 	long timeout);
->>>>>>> 8403bafe
 static void CancelBalloon(DockIcon* icon, int msgid);
 static int QueryTrayOrientation(DockIcon* icon);
 
