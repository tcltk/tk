/*
 * tkUnixSysTray.c --
 *
 * 	tkUnixSysTray.c implements a "systray" Tcl command which permits to
 * 	change the system tray/taskbar icon of a Tk toplevel window and
 * 	to post system notifications.
 *
 * Copyright © 2005 Anton Kovalenko.
 * Copyright © 2020 Kevin Walzer/WordTech Communications LLC.
 *
 * See the file "license.terms" for information on usage and redistribution of
 * this file, and for a DISCLAIMER OF ALL WARRANTIES.
 */

#include "tkInt.h"
#include "tkUnixInt.h"

/*
 * Based extensively on the tktray extension package. Here we are removing
 * non-essential parts of tktray.
 */

#include <time.h>
#include <string.h>
#include <stdio.h>

#include <X11/X.h>
#include <X11/Xutil.h>
#include <X11/Xatom.h>

/* XEmbed definitions
 * See http://www.freedesktop.org/wiki/Standards_2fxembed_2dspec
 * */
#define XEMBED_MAPPED           (1<<0)
/* System tray opcodes
 * See http://www.freedesktop.org/wiki/Standards_2fsystemtray_2dspec
 * */
#define SYSTEM_TRAY_REQUEST_DOCK    0
#define SYSTEM_TRAY_BEGIN_MESSAGE   1
#define SYSTEM_TRAY_CANCEL_MESSAGE  2

/* Flags of widget configuration options */
#define ICON_CONF_IMAGE         (1<<0)  /* Image changed */
#define ICON_CONF_REDISPLAY     (1<<1)  /* Redisplay required */
#define ICON_CONF_XEMBED        (1<<2)  /* Remapping or unmapping required */
#define ICON_CONF_CLASS         (1<<3)   /* TODO WM_CLASS update required */
#define ICON_CONF_FIRST_TIME    (1<<4)  /* For IconConfigureMethod invoked by the constructor */

/* Widget states */
#define ICON_FLAG_REDRAW_PENDING    (1<<0)
#define ICON_FLAG_ARGB32            (1<<1)
#define ICON_FLAG_DIRTY_EDGES       (1<<2)

#define TKU_NO_BAD_WINDOW_BEGIN(display) \
    { Tk_ErrorHandler error__handler = \
	    Tk_CreateErrorHandler(display, BadWindow, -1, -1, NULL, NULL);
#define TKU_NO_BAD_WINDOW_END Tk_DeleteErrorHandler(error__handler); }

/*Declaration for utility functions.*/
static void TKU_WmWithdraw(Tk_Window winPtr, Tcl_Interp* interp);
static Tk_Window TKU_GetWrapper(Tk_Window winPtr);
void TKU_AddInput(Display* dpy, Window win, long add_to_mask);
static Tk_Window TKU_Wrapper(Tk_Window w, Tcl_Interp* interp);
static Window TKU_XID(Tk_Window w);

/* Customized window withdraw */
static void
TKU_WmWithdraw(
    Tk_Window winPtr,
    TCL_UNUSED(Tcl_Interp *))
{
    TkpWmSetState((TkWindow*)winPtr, WithdrawnState);
}

/* The wrapper should exist */
static Tk_Window
TKU_GetWrapper(
    Tk_Window winPtr)
{
    return (Tk_Window)
	    TkpGetWrapperWindow((TkWindow*)winPtr);
}

/* Subscribe for extra X11 events (needed for MANAGER selection) */
void
TKU_AddInput(
    Display* dpy,
    Window win,
    long add_to_mask)
{
    XWindowAttributes xswa;
    TKU_NO_BAD_WINDOW_BEGIN(dpy)
	XGetWindowAttributes(dpy,win,&xswa);
	XSelectInput(dpy,win,xswa.your_event_mask|add_to_mask);
    TKU_NO_BAD_WINDOW_END
}

/* Get Tk Window wrapper (make it exist if ny) */
static Tk_Window
TKU_Wrapper(
    Tk_Window w,
    Tcl_Interp* interp)
{
    Tk_Window wrapper = TKU_GetWrapper(w);
    if (!wrapper) {
	Tk_MakeWindowExist(w);
	TKU_WmWithdraw(w, interp);
	Tk_MapWindow(w);
	wrapper = (Tk_Window) TKU_GetWrapper(w);
    }
    return wrapper;
}

/* Return X window id for Tk window (make it exist if ny) */
static Window
TKU_XID(
    Tk_Window w)
{
    Window xid = Tk_WindowId(w);
    if (xid == None) {
	Tk_MakeWindowExist(w);
	xid = Tk_WindowId(w);
    }
    return xid;
}

/* Data structure representing dock widget */
typedef struct {
    /* standard for widget */
    Tk_Window tkwin, drawingWin;
    Window wrapper;
    Window myManager;
    Window trayManager;

    Tk_OptionTable options;
    Tcl_Interp *interp;
    Tcl_Command widgetCmd;

    Tk_Image image; /* image to be drawn */

    /* Only one of imageVisualInstance and photo is needed for argb32
     * operations. Unless imageString changes, imageVisualInstance is
     * always valid for the same drawingWin instance, but photo is
     * invalidated by any "whole image" type change. */

    Tk_Image imageVisualInstance; /* image instance for use with argb32 */
    Tk_PhotoHandle photo;	  /* !null if it's really a photo */

    /* Offscreen pixmap is created for a given imageWidth,
     * imageHeight, drawingWin, and invalidated (and freed) on image
     * resize or drawingWin destruction.

     * Contents of this pixmap is synced on demand; when image changes
     * but is not resized, pixmap is marked as out-of-sync. Next time
     * when redisplay is needed, pixmap is updated before drawing
     * operation.
     */

    Pixmap offscreenPixmap;
    /* There is no need to recreate GC ever; it remains valid once
     * created */

    GC offscreenGC;

    /* XImage for drawing ARGB32 photo on offscreenPixmap.  Should be
     * freed and nullified each time when a pixmap is freed.  Needed
     * (and created) when redrawing an image being a photo on ARGB32
     * offscreen pixmap. */
    XImage *offscreenImage;	/* for photo (argb32) drawing code */

    Visual *bestVisual;		/* Visual, when it's specified by tray
				 * manager AND is guessed to be
				 * ARGB32 */
    Colormap bestColormap;	/* Colormap for bestVisual */

    Atom aMANAGER;
    Atom a_NET_SYSTEM_TRAY_Sn;
    Atom a_XEMBED_INFO;
    Atom a_NET_SYSTEM_TRAY_MESSAGE_DATA;
    Atom a_NET_SYSTEM_TRAY_OPCODE;
    Atom a_NET_SYSTEM_TRAY_ORIENTATION;
    Atom a_NET_SYSTEM_TRAY_VISUAL;

    int flags; /* ICON_FLAG_ - see defines above */
    int msgid; /* Last balloon message ID */
    int useShapeExt;

    int x,y,width,height;
    int imageWidth, imageHeight;
    int requestedWidth, requestedHeight;
    int visible; /* whether XEMBED_MAPPED should be set */
    int docked;	 /* whether an icon should be docked */
    Tcl_Obj *imageObj; /* option: -image */
    Tcl_Obj *classObj; /* option: -class */
} DockIcon;

/*
 * Forward declarations for procedures defined in this file.
 */

static Tcl_ObjCmdProc2 TrayIconCreateCmd;
static Tcl_ObjCmdProc2 TrayIconObjectCmd;
static int TrayIconConfigureMethod(DockIcon *icon, Tcl_Interp *interp,
	Tcl_Size objc, Tcl_Obj *const objv[], int addflags);
static int PostBalloon(DockIcon* icon, const char *utf8msg,
	long timeout);
static void CancelBalloon(DockIcon* icon, int msgid);
static int QueryTrayOrientation(DockIcon* icon);

static Tcl_CmdDeleteProc TrayIconDeleteProc;
static Atom DockSelectionAtomFor(Tk_Window tkwin);
static void DockToManager(DockIcon *icon);
static void CreateTrayIconWindow(DockIcon *icon);

static void TrayIconRequestSize(DockIcon* icon, int w, int h);
static void TrayIconForceImageChange(DockIcon* icon);
static void TrayIconUpdate(DockIcon* icon, int mask);

static void EventuallyRedrawIcon(DockIcon* icon);
static void DisplayIcon(void *cd);

static void RetargetEvent(DockIcon *icon, XEvent *ev);

static void TrayIconEvent(void *cd, XEvent* ev);
static void UserIconEvent(void *cd, XEvent* ev);
static void TrayIconWrapperEvent(void *cd, XEvent* ev);
static int IconGenericHandler(void *cd, XEvent *ev);

int Tktray_Init (Tcl_Interp* interp );

/*
 *----------------------------------------------------------------------
 *
 * TrayIconObjectCmd --
 *
 * 	Manage attributes of tray icon.
 *
 * Results:
 *	Various values of the tray icon are set and retrieved.
 *
 * Side effects:
 *	None.
 *
 *----------------------------------------------------------------------
 */

static int
TrayIconObjectCmd(
    void *cd,
    Tcl_Interp *interp,
    Tcl_Size objc,
    Tcl_Obj *const objv[])
{
    DockIcon *icon = (DockIcon*)cd;
    int bbox[4] = {0,0,0,0};
    Tcl_Obj * bboxObj;
    int wcmd;
    int i;
    XWindowAttributes xwa;
    Window bogus;
    int msgid;

    enum {XWC_CONFIGURE = 0, XWC_CGET, XWC_BALLOON, XWC_CANCEL,
	    XWC_BBOX, XWC_DOCKED, XWC_ORIENTATION};
    const char *st_wcmd[] = {"configure", "cget", "balloon", "cancel",
	    "bbox", "docked", "orientation", NULL};

    long timeout = 0;
    Tcl_Obj* optionValue;

    if (objc<2) {
	Tcl_WrongNumArgs(interp, 1, objv, "subcommand ?args?");
	return TCL_ERROR;
    }
    if (Tcl_GetIndexFromObj(interp, objv[1], st_wcmd,
	    "subcommand", TCL_EXACT, &wcmd) != TCL_OK) {
	return TCL_ERROR;
    }

    switch (wcmd) {
    case XWC_CONFIGURE:
	return TrayIconConfigureMethod(icon,interp,objc-2,objv+2,0);

    case XWC_CGET:
	if (objc != 3) {
	    Tcl_WrongNumArgs(interp,2,objv,"option");
	    return TCL_ERROR;
	}
	optionValue = Tk_GetOptionValue(interp,(char*)icon,
		icon->options,objv[2],icon->tkwin);
	if (optionValue) {
	    Tcl_SetObjResult(interp,optionValue);
	    return TCL_OK;
	} else {
	    return TCL_ERROR;
	}

    case XWC_BALLOON:
	if ((objc != 3) && (objc != 4)) {
	    Tcl_WrongNumArgs(interp, 2, objv, "message ?timeout?");
	    return TCL_ERROR;
	}
	if (objc == 4) {
	    if (Tcl_GetLongFromObj(interp,objv[3],&timeout) != TCL_OK)
		return TCL_ERROR;
	}
	msgid = PostBalloon(icon,Tcl_GetString(objv[2]), timeout);
	Tcl_SetObjResult(interp,Tcl_NewIntObj(msgid));
	return TCL_OK;

    case XWC_CANCEL:
	if (objc != 3) {
	    Tcl_WrongNumArgs(interp, 2, objv, "messageId");
	    return TCL_ERROR;
	}
	if (Tcl_GetIntFromObj(interp,objv[2],&msgid) != TCL_OK) {
	    return TCL_ERROR;
	}
	if (msgid)
	    CancelBalloon(icon,msgid);
	return TCL_OK;

    case XWC_BBOX:
	if (icon->drawingWin) {
	    XGetWindowAttributes(Tk_Display(icon->drawingWin),
		    TKU_XID(icon->drawingWin), &xwa);

	    XTranslateCoordinates(Tk_Display(icon->drawingWin),
		    TKU_XID(icon->drawingWin), xwa.root, 0,0,
		    &icon->x, &icon->y, &bogus);
	    bbox[0] = icon->x;
	    bbox[1] = icon->y;
	    bbox[2] = bbox[0] + icon->width - 1;
	    bbox[3] = bbox[1] + icon->height - 1;
	}
	bboxObj = Tcl_NewObj();
	for (i = 0; i < 4; ++i) {
	    Tcl_ListObjAppendElement(interp, bboxObj, Tcl_NewIntObj(bbox[i]));
	}
	Tcl_SetObjResult(interp, bboxObj);
	return TCL_OK;

    case XWC_DOCKED:
	Tcl_SetObjResult(interp, Tcl_NewBooleanObj(icon->myManager != None));
	return TCL_OK;

    case XWC_ORIENTATION:
	if (icon->myManager == None || icon->wrapper == None) {
	    Tcl_SetObjResult(interp, Tcl_NewStringObj("none", TCL_INDEX_NONE));
	} else {
	    switch(QueryTrayOrientation(icon)) {
	    case 0:
		Tcl_SetObjResult(interp, Tcl_NewStringObj("horizontal", TCL_INDEX_NONE));
		break;
	    case 1:
		Tcl_SetObjResult(interp, Tcl_NewStringObj("vertical", TCL_INDEX_NONE));
		break;
	    default:
		Tcl_SetObjResult(interp, Tcl_NewStringObj("unknown", TCL_INDEX_NONE));
		break;
	    }
	}
	return TCL_OK;
    }
    return TCL_OK;
}

/*
 *----------------------------------------------------------------------
 *
 * QueryTrayOrientation --
 *
 * 	Obtain the orientation of the tray icon.
 *
 * Results:
 *	Orientation is returned.
 *
 * Side effects:
 *	None.
 *
 *----------------------------------------------------------------------
 */

static int
QueryTrayOrientation(
    DockIcon* icon)
{
    Atom retType = None;
    int retFormat = 32;
    unsigned long retNitems, retBytesAfter;
    unsigned char *retProp = NULL;
    int result = -1;

    if (icon->wrapper != None && icon->myManager != None) {
	XGetWindowProperty(Tk_Display(icon->tkwin),
			   icon->myManager,
			   icon->a_NET_SYSTEM_TRAY_ORIENTATION,
			   /* offset */ 0,
			   /* length */ 1,
			   /* delete */ False,
			   /* type */ XA_CARDINAL,
			   &retType, &retFormat, &retNitems,
			   &retBytesAfter, &retProp);
	if (retType == XA_CARDINAL && retFormat == 32 && retNitems == 1) {
	    result = (int) *(long*)retProp;
	}
	if (retProp) {
	    XFree(retProp);
	}
    }
    return result;
}

/*
 *----------------------------------------------------------------------
 *
 * DockSelectionAtomFor --
 *
 * 	Obtain the dock selection atom.
 *
 * Results:
 *	Selection returned.
 *
 * Side effects:
 *	None.
 *
 *----------------------------------------------------------------------
 */

static Atom
DockSelectionAtomFor(
    Tk_Window tkwin)
{
    char buf[256];
    snprintf(buf,256,"_NET_SYSTEM_TRAY_S%d",Tk_ScreenNumber(tkwin));
    return Tk_InternAtom(tkwin,buf);
}

/*
 *----------------------------------------------------------------------
 *
 * XembedSetState --
 *
 * 	Set the xembed state.
 *
 * Results:
 *	Updates the xembed state.
 *
 * Side effects:
 *	None.
 *
 *----------------------------------------------------------------------
 */

static void
XembedSetState(
    DockIcon *icon,
    long xembedState)
{
    long info[] = { 0, 0 };
    info[1] = xembedState;
    if (icon->drawingWin) {
	XChangeProperty(Tk_Display(icon->drawingWin),
			icon->wrapper,
			icon->a_XEMBED_INFO,
			icon->a_XEMBED_INFO, 32,
			PropModeReplace, (unsigned char*)info, 2);
    }
}

/*
 *----------------------------------------------------------------------
 *
 * XembedRequestDock --
 *
 * 	Obtain the docking window.
 *
 * Results:
 *	The dock window is requested.
 *
 * Side effects:
 *	None.
 *
 *----------------------------------------------------------------------
 */

static void
XembedRequestDock(
    DockIcon *icon)
{
    Tk_Window tkwin = icon->drawingWin;
    XEvent ev;
    Display *dpy = Tk_Display(tkwin);

    memset(&ev, 0, sizeof(ev));
    ev.xclient.type = ClientMessage;
    ev.xclient.window = icon->myManager;
    ev.xclient.message_type = icon->a_NET_SYSTEM_TRAY_OPCODE;
    ev.xclient.format = 32;
    ev.xclient.data.l[0] = 0;
    ev.xclient.data.l[1] = SYSTEM_TRAY_REQUEST_DOCK;
    ev.xclient.data.l[2] = icon->wrapper;
    ev.xclient.data.l[3] = 0;
    ev.xclient.data.l[4] = 0;
    XSendEvent(dpy, icon->myManager, True, StructureNotifyMask|SubstructureNotifyMask, &ev);
 }

/*
 *----------------------------------------------------------------------
 *
 * CheckArgbVisual --
 *
 * 	Find out if a visual is recommended and if it looks like argb32.
 *
 * Results:
 *	Render the visual as needed.
 *
 * Side effects:
 *	None.
 *
 *----------------------------------------------------------------------
 */

static void
CheckArgbVisual(
    DockIcon *icon)
{
    /* Find out if a visual is recommended and if it looks like argb32.
     * For such visuals we should:
     * Recreate a window if it's created but the depth is wrong;
     * Don't use ParentRelative but blank background.
     * For photo images, draw into a window by XPutImage.
     */
    Atom retType = None;
    int retFormat = 32;
    unsigned long retNitems, retBytesAfter;
    unsigned char *retProp = NULL;
    Visual *match = NULL;
    int depth = 0;
    Colormap cmap = None;

    TKU_NO_BAD_WINDOW_BEGIN(Tk_Display(icon->tkwin))
	XGetWindowProperty(Tk_Display(icon->tkwin),
		icon->trayManager,
		icon->a_NET_SYSTEM_TRAY_VISUAL,
		/* offset */ 0,
		/* length */ 1,
		/* delete */ False,
		/* type */ XA_VISUALID,
		&retType, &retFormat, &retNitems,
		&retBytesAfter, &retProp);
    TKU_NO_BAD_WINDOW_END
    if (retType == XA_VISUALID &&
	    retNitems == 1 &&
	    retFormat == 32) {
	char numeric[256];
	snprintf(numeric,256,"%ld",*(long*)retProp);
	XFree(retProp);
	match = Tk_GetVisual(icon->interp, icon->tkwin,
		numeric, &depth, &cmap);
    }
    if (match&& depth == 32 &&
	    match->red_mask == 0xFF0000UL &&
	    match->green_mask == 0x00FF00UL &&
	    match->blue_mask == 0x0000FFUL) {
	icon->bestVisual = match;
	icon->bestColormap = cmap;
    } else {
	icon->bestVisual = NULL;
	icon->bestColormap = None;
    }
}

/*
 *----------------------------------------------------------------------
 *
 * CreateTrayIconWindow --
 *
 * 	Create and configure the window for the icon tray.
 *
 * Results:
 *	The window is created and displayed.
 *
 * Side effects:
 *	None.
 *
 *----------------------------------------------------------------------
 */

static void
CreateTrayIconWindow(
    DockIcon *icon)
{
    Tcl_InterpState saved;
    Tk_Window tkwin;
    Tk_Window wrapper;
    XSetWindowAttributes attr;

    saved = Tcl_SaveInterpState(icon->interp, TCL_OK);
    /* Use the same name (tail) as the widget name, to enable
     * name-based icon management for supporting trays, as promised by
     * the docs.
     */
    tkwin = icon->drawingWin = Tk_CreateWindow(icon->interp, icon->tkwin,
	    Tk_Name(icon->tkwin), "");
    if (tkwin) {
	Tk_SetClass(icon->drawingWin, Tcl_GetString(icon->classObj));
	Tk_CreateEventHandler(icon->drawingWin,ExposureMask|StructureNotifyMask|
		ButtonPressMask|ButtonReleaseMask|
		EnterWindowMask|LeaveWindowMask|PointerMotionMask,
		TrayIconEvent, icon);
	if(icon->bestVisual) {
	    Tk_SetWindowVisual(icon->drawingWin,icon->bestVisual,
		    32,icon->bestColormap);
	    icon->flags |= ICON_FLAG_ARGB32;
	    Tk_SetWindowBackground(tkwin, 0);
	} else {
	    Tk_SetWindowBackgroundPixmap(tkwin, ParentRelative);
	    icon->flags &= ~ICON_FLAG_ARGB32;
	}
	Tk_MakeWindowExist(tkwin);
	TKU_WmWithdraw(tkwin,icon->interp);
	wrapper = TKU_Wrapper(tkwin,icon->interp);

	attr.override_redirect = True;
	Tk_ChangeWindowAttributes(wrapper,CWOverrideRedirect,&attr);
	Tk_CreateEventHandler(wrapper,StructureNotifyMask,TrayIconWrapperEvent, icon);
	if (!icon->bestVisual) {
	    Tk_SetWindowBackgroundPixmap(wrapper, ParentRelative);
	} else {
	    Tk_SetWindowBackground(tkwin, 0);
	}
	icon->wrapper = TKU_XID(wrapper);
	TrayIconForceImageChange(icon);
    } else {
	Tcl_BackgroundError(icon->interp);
    }
    Tcl_RestoreInterpState(icon->interp, saved);
}

/*
 *----------------------------------------------------------------------
 *
 * DockToManager --
 *
 * 	Helper function to manage icon in display.
 *
 * Results:
 *	Icon is created and displayed.
 *
 * Side effects:
 *	None.
 *
 *----------------------------------------------------------------------
 */

static void
DockToManager(
    DockIcon *icon)
{
    icon->myManager = icon->trayManager;
    Tk_SendVirtualEvent(icon->tkwin,Tk_GetUid("IconCreate"), NULL);
    XembedSetState(icon, icon->visible ? XEMBED_MAPPED : 0);
    XembedRequestDock(icon);
}

static const
Tk_OptionSpec IconOptionSpec[] = {
    {TK_OPTION_STRING,"-image","image","Image",
	NULL, offsetof(DockIcon, imageObj), TCL_INDEX_NONE,
	TK_OPTION_NULL_OK, NULL,
	ICON_CONF_IMAGE | ICON_CONF_REDISPLAY},
    {TK_OPTION_STRING,"-class","class","Class",
	"TrayIcon", offsetof(DockIcon, classObj), TCL_INDEX_NONE,
	0, NULL, ICON_CONF_CLASS},
    {TK_OPTION_BOOLEAN,"-docked","docked","Docked",
	"1", TCL_INDEX_NONE, offsetof(DockIcon, docked), 0, NULL,
	ICON_CONF_XEMBED | ICON_CONF_REDISPLAY},
    {TK_OPTION_BOOLEAN,"-shape","shape","Shape",
	"0", TCL_INDEX_NONE, offsetof(DockIcon, useShapeExt), 0, NULL,
	ICON_CONF_IMAGE | ICON_CONF_REDISPLAY},
    {TK_OPTION_BOOLEAN,"-visible","visible","Visible",
	"1", TCL_INDEX_NONE, offsetof(DockIcon, visible), 0, NULL,
	ICON_CONF_XEMBED | ICON_CONF_REDISPLAY},
    {TK_OPTION_END, NULL, NULL, NULL, NULL, 0, 0, 0, 0, 0}
};

/*
 *----------------------------------------------------------------------
 *
 * TrayIconRequestSize --
 *
 * 	Set icon size.
 *
 * Results:
 *	Icon size is obtained/set.
 *
 * Side effects:
 *	None.
 *
 *----------------------------------------------------------------------
 */

static void
TrayIconRequestSize(
    DockIcon* icon,
    int w,
    int h)
{
    if (icon->drawingWin) {
	if (icon->requestedWidth != w ||
		icon->requestedHeight != h) {
	    Tk_SetMinimumRequestSize(icon->drawingWin,w,h);
	    Tk_GeometryRequest(icon->drawingWin,w,h);
	    Tk_SetGrid(icon->drawingWin,1,1,w,h);
	    icon->requestedWidth = w;
	    icon->requestedHeight = h;
	}
    } else {
	/* Sign that no size is requested yet */
	icon->requestedWidth = 0;
	icon->requestedHeight = 0;
    }
}

/*
 *----------------------------------------------------------------------
 *
 * TrayIconImageChanged --
 *
 * 	Fires when icon state changes.
 *
 * Results:
 *	Icon changes are rendered.
 *
 * Side effects:
 *	None.
 *
 *----------------------------------------------------------------------
 */

static void
TrayIconImageChanged(
    void *cd,
    int x,
    int y,
    int w,
    int h,
    int imgw,
    int imgh)
{
    DockIcon *icon = (DockIcon*) cd;
    if (imgw != icon->imageWidth || imgh != icon->imageHeight) {
	if (icon->offscreenImage) {
	    XDestroyImage(icon->offscreenImage);
	    icon->offscreenImage = NULL;
	}
	if (icon->offscreenPixmap) {
	    /* its size is bad */
	    Tk_FreePixmap(Tk_Display(icon->tkwin), icon->offscreenPixmap);
	    icon->offscreenPixmap = None;
	}
	/* if some image dimension decreases,
	 * empty areas around the image should be cleared */
	if (imgw < icon->imageWidth || imgh < icon->imageHeight) {
	    icon->flags |= ICON_FLAG_DIRTY_EDGES;
	}
    }
    icon->imageWidth = imgw;
    icon->imageHeight = imgh;
    if (imgw == w && imgh == h && x == 0 && y == 0) {
	icon->photo = NULL;	/* invalidate */
    }
    TrayIconRequestSize(icon,imgw,imgh);
    EventuallyRedrawIcon(icon);
}

/*
 *----------------------------------------------------------------------
 *
 * IgnoreImageChange --
 *
 * 	Currently no-op.
 *
 * Results:
 *	None.
 *
 * Side effects:
 *	None.
 *
 *----------------------------------------------------------------------
 */

static void
IgnoreImageChange(
    TCL_UNUSED(void *),
    TCL_UNUSED(int),
    TCL_UNUSED(int),
    TCL_UNUSED(int),
    TCL_UNUSED(int),
    TCL_UNUSED(int),
    TCL_UNUSED(int))
{
}

/*
 *----------------------------------------------------------------------
 *
 * ForceImageChange --
 *
 * 	Push icon changes through.
 *
 * Results:
 *	Icon image is updated.
 *
 * Side effects:
 *	None.
 *
 *----------------------------------------------------------------------
 */

static void
TrayIconForceImageChange(
    DockIcon* icon)
{
    if (icon->image) {
	int w,h;
	Tk_SizeOfImage(icon->image,&w,&h);
	TrayIconImageChanged(icon, 0, 0, w, h, w, h);
    }
}

/*
 *----------------------------------------------------------------------
 *
 *  EventuallyRedrawIcon --
 *
 * 	Update image icon.
 *
 * Results:
 *	Icon image is updated.
 *
 * Side effects:
 *	None.
 *
 *----------------------------------------------------------------------
 */

static void
EventuallyRedrawIcon(
    DockIcon* icon)
{
    if (icon->drawingWin && icon->myManager) {	/* don't redraw invisible icon */
	if (!(icon->flags & ICON_FLAG_REDRAW_PENDING)) { /* don't schedule multiple redraw ops */
	    icon->flags |= ICON_FLAG_REDRAW_PENDING;
	    Tcl_DoWhenIdle(DisplayIcon, icon);
	}
    }
}

/*
 *----------------------------------------------------------------------
 *
 *  DisplayIcon --
 *
 * 	Main function for displaying icon.
 *
 * Results:
 *	Icon image is displayed.
 *
 * Side effects:
 *	None.
 *
 *----------------------------------------------------------------------
 */

static void
DisplayIcon(
    void *cd)
{
    DockIcon *icon = (DockIcon*)cd;
    int w = icon->imageWidth, h = icon->imageHeight;
    int imgx, imgy, outx, outy, outw, outh;
    imgx = (icon->width >= w) ? 0 : -(icon->width - w)/2;
    imgy = (icon->height >= h) ? 0 : -(icon->height - h)/2;
    outx = (icon->width >= w) ? (icon->width - w)/2 : 0;
    outy = (icon->height >= h) ? (icon->height - h)/2 : 0;
    outw = (icon->width >= w) ? w : icon->width;
    outh = (icon->height >= h) ? h : icon->height;

    icon->flags &= (~ICON_FLAG_REDRAW_PENDING);

    if (icon->drawingWin && icon->docked) {
	if (icon->flags & ICON_FLAG_ARGB32) {
	    /* ARGB32 redraw: never use a ParentRelative method, and
	       no need to clear window except FIXME when its size changed.
	       Draw on the offscreen pixmap instead, then copy to the window.
	     */
	    if (icon->offscreenPixmap == None) {
		icon->offscreenPixmap = Tk_GetPixmap(Tk_Display(icon->drawingWin),
			Tk_WindowId(icon->drawingWin), w, h, 32);
	    }
	    if (!icon->photo) {
		icon->photo = Tk_FindPhoto(icon->interp, Tcl_GetString(icon->imageObj));
	    }
	    if (!icon->photo && !icon->imageVisualInstance) {
		Tcl_InterpState saved
			= Tcl_SaveInterpState(icon->interp, TCL_OK);
		icon->imageVisualInstance = Tk_GetImage(icon->interp,icon->drawingWin,
			Tcl_GetString(icon->imageObj), IgnoreImageChange, NULL);
		Tcl_RestoreInterpState(icon->interp,saved);
	    }
	    if (icon->photo && !icon->offscreenImage) {
		icon->offscreenImage = XGetImage(Tk_Display(icon->drawingWin),
			icon->offscreenPixmap, 0, 0, w, h, AllPlanes, ZPixmap);
	    }
	    if (icon->offscreenGC == None) {
		XGCValues gcv;
		gcv.function = GXcopy;
		gcv.plane_mask = AllPlanes;
		gcv.foreground = 0;
		gcv.background = 0;
		icon->offscreenGC = Tk_GetGC(icon->drawingWin,
			GCFunction|GCPlaneMask|GCForeground|GCBackground, &gcv);
	    }
	    if (icon->flags & ICON_FLAG_DIRTY_EDGES) {
		XClearWindow(Tk_Display(icon->drawingWin), TKU_XID(icon->drawingWin));
		icon->flags &= ~ICON_FLAG_DIRTY_EDGES;
	    }
	    if (icon->photo) {
		Tk_PhotoImageBlock pib;
		int cx,cy;
		XImage *xim = icon->offscreenImage;
		/* redraw photo using raw data */
		Tk_PhotoGetImage(icon->photo,&pib);
		for (cy = 0; cy < h; ++cy) {
		    for (cx = 0; cx < w; ++cx) {
			XPutPixel(xim,cx,cy,
				  (*(pib.pixelPtr +
				     pib.pixelSize*cx +
				     pib.pitch*cy +
				     pib.offset[0])<<16) |
				  (*(pib.pixelPtr +
				     pib.pixelSize*cx +
				     pib.pitch*cy +
				     pib.offset[1])<<8) |
				  (*(pib.pixelPtr +
				     pib.pixelSize*cx +
				     pib.pitch*cy +
				     pib.offset[2])) |
				  (pib.offset[3] ?
				   (*(pib.pixelPtr +
				      pib.pixelSize*cx +
				      pib.pitch*cy +
				      pib.offset[3])<<24) : 0));
		    }
		}
		XPutImage(Tk_Display(icon->drawingWin),
			icon->offscreenPixmap,
			icon->offscreenGC,
			icon->offscreenImage,
			0,0,0,0,w,h);
	    } else {
		XFillRectangle(Tk_Display(icon->drawingWin),
			icon->offscreenPixmap,
			icon->offscreenGC,
			0,0,w,h);
		if (icon->imageVisualInstance) {
		    Tk_RedrawImage(icon->imageVisualInstance,
			    0,0,w,h,
			    icon->offscreenPixmap,
			    0,0);
		}
	    }
	    XCopyArea(Tk_Display(icon->drawingWin),
		    icon->offscreenPixmap,
		    TKU_XID(icon->drawingWin),
		    icon->offscreenGC,
		    imgx,imgy,outw,outh,outx,outy);
	} else {
	    /* Non-argb redraw: clear window and draw an image over it.
	       For photos it gives a correct alpha blending with a parent
	       window background, even if it's a fancy pixmap (proved to
	       work with lxpanel fancy backgrounds).
	    */
	    XClearWindow(Tk_Display(icon->drawingWin),
		    TKU_XID(icon->drawingWin));
	    if (icon->image && icon->visible) {
		Tk_RedrawImage(icon->image,imgx,imgy,outw,outh,
			TKU_XID(icon->drawingWin), outx, outy);
	    }
	}
    }
}

/*
 *----------------------------------------------------------------------
 *
 *  RetargetEvent --
 *
 * 	Redirect X events to widgets.
 *
 * Results:
 *	Icon image is displayed.
 *
 * Side effects:
 *	None.
 *
 *----------------------------------------------------------------------
 */

static void
RetargetEvent(
    DockIcon *icon,
    XEvent *ev)
{
    int send = 0;
    Window* saveWin1 = NULL, *saveWin2 = NULL;
    if (!icon->visible)
	return;
    switch (ev->type) {
    case MotionNotify:
	send = 1;
	saveWin1 = &ev->xmotion.subwindow;
	saveWin2 = &ev->xmotion.window;
	break;
    case LeaveNotify:
    case EnterNotify:
	send = 1;
	saveWin1 = &ev->xcrossing.subwindow;
	saveWin2 = &ev->xcrossing.window;
	break;
    case ButtonPress:
    case ButtonRelease:
	send = 1;
	saveWin1 = &ev->xbutton.subwindow;
	saveWin2 = &ev->xbutton.window;
	break;
    case MappingNotify:
	send = 1;
	saveWin1 = &ev->xmapping.window;
    }
    if (saveWin1) {
	Tk_MakeWindowExist(icon->tkwin);
	*saveWin1 = Tk_WindowId(icon->tkwin);
	if (saveWin2) *saveWin2 = *saveWin1;
    }
    if (send) {
	ev->xany.send_event = 0x147321ac;
	Tk_HandleEvent(ev);
    }
}

/*
 *----------------------------------------------------------------------
 *
 *  TrayIconWrapperEvent --
 *
 * 	Ensure automapping in root window is done in withdrawn state.
 *
 * Results:
 *	Icon image is displayed.
 *
 * Side effects:
 *	None.
 *
 *----------------------------------------------------------------------
 */

static void
TrayIconWrapperEvent(
    void *cd,
    XEvent* ev)
{
  /* Some embedders, like Docker, add icon windows to save set
   * (XAddToSaveSet), so when they crash the icon is reparented to root.
   * We have to make sure that automatic mapping in root is done in
   * withdrawn state (no way to prevent it entirely)
   */
    DockIcon *icon = (DockIcon*)cd;
    XWindowAttributes attr;
    if (icon->drawingWin) {
	switch(ev->type) {
	case ReparentNotify:
	    /* With virtual roots and screen roots etc, the only way
	       to check for reparent-to-root is to ask for this root
	       first */
	    XGetWindowAttributes(ev->xreparent.display,
		    ev->xreparent.window, &attr);
	    if (attr.root == ev->xreparent.parent) {
		/* upon reparent to root, */
		if (icon->drawingWin) {
		    /* we were sent away to root */
		    TKU_WmWithdraw(icon->drawingWin,icon->interp);
		    if (icon->myManager)
			Tk_SendVirtualEvent(icon->tkwin,Tk_GetUid("IconDestroy"), NULL);
		    icon->myManager = None;
		}
	    } /* Reparenting into some other embedder is theoretically possible,
	       * and everything would just work in this case.
	       */
	    break;
	}
    }
}

/*
 *----------------------------------------------------------------------
 *
 * TrayIconEvent --
 *
 * 	Handle X events.
 *
 * Results:
 *	Events are handled and processed.
 *
 * Side effects:
 *	None.
 *
 *----------------------------------------------------------------------
 */

static void
TrayIconEvent(
    void *cd,
    XEvent* ev)
{
    DockIcon *icon = (DockIcon*)cd;

    switch (ev->type) {
    case Expose:
	if (!ev->xexpose.count)
	    EventuallyRedrawIcon(icon);
	break;

    case DestroyNotify:
	/* If anonymous window is destroyed first, then either
	 * something went wrong with a tray (if -visible) or we just
	 * reconfigured to invisibility: nothing to be done in both
	 * cases.
	 * If unreal window is destroyed first, freeing the data structures
	 * is the only thing to do.
	 */
	if (icon->myManager) {
	    Tk_SendVirtualEvent(icon->tkwin,Tk_GetUid("IconDestroy"), NULL);
	}
	Tcl_CancelIdleCall(DisplayIcon, icon);
	icon->flags &= ~ICON_FLAG_REDRAW_PENDING;
	icon->drawingWin = NULL;
	icon->requestedWidth = 0; /* trigger re-request on recreation */
	icon->requestedHeight = 0;
	icon->wrapper = None;
	icon->myManager = None;
	break;

    case ConfigureNotify:
	Tk_SendVirtualEvent(icon->tkwin,Tk_GetUid("IconConfigure"), NULL);
	if (icon->width != ev->xconfigure.width ||
		icon->height != ev->xconfigure.height) {
	    icon->width = ev->xconfigure.width;
	    icon->height = ev->xconfigure.height;
	    icon->flags |= ICON_FLAG_DIRTY_EDGES;
	    EventuallyRedrawIcon(icon);
	}
	RetargetEvent(icon,ev);
	break;

    case MotionNotify:  /* fall through */
    case ButtonPress:   /* fall through */
    case ButtonRelease: /* fall through */
    case EnterNotify:   /* fall through */
    case LeaveNotify:
	RetargetEvent(icon,ev);
	break;
    }
}

/*
 *----------------------------------------------------------------------
 *
 * UserIconEvent --
 *
 * 	Handle user events.
 *
 * Results:
 *	Events are handled and processed.
 *
 * Side effects:
 *	None.
 *
 *----------------------------------------------------------------------
 */

static void
UserIconEvent(
    void *cd,
    XEvent* ev)
{
    DockIcon *icon = (DockIcon*)cd;

    switch (ev->type) {

    case DestroyNotify:
	Tk_DeleteGenericHandler(IconGenericHandler, icon);
	if(icon->drawingWin) {
	    icon->visible = 0;
	    Tcl_CancelIdleCall(DisplayIcon, icon);
	    icon->flags &= ~ICON_FLAG_REDRAW_PENDING;
	    Tk_DestroyWindow(icon->drawingWin);
	}
	if(icon->imageVisualInstance) {
	    Tk_FreeImage(icon->imageVisualInstance);
	    icon->image = NULL;
	}
	if(icon->offscreenImage) {
	    XDestroyImage(icon->offscreenImage);
	    icon->offscreenImage = NULL;
	}
	if(icon->offscreenGC) {
	    Tk_FreeGC(Tk_Display(icon->tkwin),icon->offscreenGC);
	    icon->offscreenGC = NULL;
	}
	if(icon->offscreenPixmap) {
	    Tk_FreePixmap(Tk_Display(icon->tkwin),icon->offscreenPixmap);
	}
	if(icon->image) {
	    Tk_FreeImage(icon->image);
	    icon->image = NULL;
	}
	if(icon->widgetCmd)
	    Tcl_DeleteCommandFromToken(icon->interp,icon->widgetCmd);
	Tk_FreeConfigOptions((char*)icon, icon->options, icon->tkwin);
	break;
    }
}

/*
 *----------------------------------------------------------------------
 *
 * PostBalloon --
 *
 * 	Display tooltip/balloon window over tray icon.
 *
 * Results:
 *	Window is displayed.
 *
 * Side effects:
 *	None.
 *
 *----------------------------------------------------------------------
 */

static int
PostBalloon(
    DockIcon *icon,
    const char *utf8msg,
    long timeout)
{
    Tk_Window tkwin = icon -> tkwin;
    Display* dpy = Tk_Display(tkwin);
    int length = strlen(utf8msg);
    XEvent ev;

    if (!(icon->drawingWin) || (icon->myManager == None))
	return 0;

    /* overflow protection */
    if (icon->msgid < 0)
	icon->msgid = 0;

    memset(&ev, 0, sizeof(ev));
    ev.xclient.type = ClientMessage;
    ev.xclient.window = icon->wrapper;
    ev.xclient.message_type = icon->a_NET_SYSTEM_TRAY_OPCODE;
    ev.xclient.format = 32;
    ev.xclient.data.l[0] = CurrentTime;
    ev.xclient.data.l[1] = SYSTEM_TRAY_BEGIN_MESSAGE;
    ev.xclient.data.l[2] = timeout;
    ev.xclient.data.l[3] = length;
    ev.xclient.data.l[4] = ++icon->msgid;
    TKU_NO_BAD_WINDOW_BEGIN(Tk_Display(icon->tkwin))
	XSendEvent(dpy, icon->myManager , True, StructureNotifyMask|SubstructureNotifyMask, &ev);
	XSync(dpy, False);

	/* Sending message elements */
	while (length>0) {
	    ev.type = ClientMessage;
	    ev.xclient.window = icon->wrapper;
	    ev.xclient.message_type = icon->a_NET_SYSTEM_TRAY_MESSAGE_DATA;
	    ev.xclient.format = 8;
	    memset(ev.xclient.data.b,0,20);
	    strncpy(ev.xclient.data.b,utf8msg,length<20?length:20);
	    XSendEvent(dpy, icon->myManager, True, StructureNotifyMask|SubstructureNotifyMask, &ev);
	    XSync(dpy,False);
	    utf8msg += 20;
	    length -= 20;
	}
    TKU_NO_BAD_WINDOW_END;
    return icon->msgid;
}

/*
 *----------------------------------------------------------------------
 *
 * CancelBalloon --
 *
 * 	Remove balloon from display over tray icon.
 *
 * Results:
 *	Window is destroyed.
 *
 * Side effects:
 *	None.
 *
 *----------------------------------------------------------------------
 */

static void
CancelBalloon(
    DockIcon *icon,
    int msgid)
{
    Tk_Window tkwin = icon -> tkwin;
    Display* dpy = Tk_Display(tkwin);
    XEvent ev;

    if (!(icon->drawingWin) || (icon->myManager == None))
	return;
    /* overflow protection */
    if (icon->msgid < 0)
	icon->msgid = 0;

    memset(&ev, 0, sizeof(ev));
    ev.type = ClientMessage;
    ev.xclient.window = icon->wrapper;
    ev.xclient.message_type = icon->a_NET_SYSTEM_TRAY_OPCODE;
    ev.xclient.format = 32;
    ev.xclient.data.l[0] = CurrentTime;
    ev.xclient.data.l[1] = SYSTEM_TRAY_CANCEL_MESSAGE;
    ev.xclient.data.l[2]  =msgid;
    TKU_NO_BAD_WINDOW_BEGIN(Tk_Display(icon->tkwin))
	XSendEvent(dpy, icon->myManager , True,
		StructureNotifyMask|SubstructureNotifyMask, &ev);
    TKU_NO_BAD_WINDOW_END
}

/*
 *----------------------------------------------------------------------
 *
 * IconGenericHandler --
 *
 * 	Process non-tk events.
 *
 * Results:
 *	Events are processed.
 *
 * Side effects:
 *	None.
 *
 *----------------------------------------------------------------------
 */

static int
IconGenericHandler(
    void *cd,
    XEvent *ev)
{
    DockIcon *icon = (DockIcon*)cd;

    if ((ev->type == ClientMessage) &&
	    (ev->xclient.message_type == icon->aMANAGER) &&
	    ((Atom)ev->xclient.data.l[1] == icon->a_NET_SYSTEM_TRAY_Sn)) {
	icon->trayManager = (Window)ev->xclient.data.l[2];
	XSelectInput(ev->xclient.display,icon->trayManager,StructureNotifyMask);
	if (icon->myManager == None)
	    TrayIconUpdate(icon, ICON_CONF_XEMBED);
	return 1;
    }
    if (ev->type == DestroyNotify) {
	if (ev->xdestroywindow.window == icon->trayManager) {
	    icon->trayManager = None;
	}
	if (ev->xdestroywindow.window == icon->myManager) {
	    icon->myManager = None;
	    icon->wrapper = None;
	    if (icon->drawingWin) {
		Tk_DestroyWindow(icon->drawingWin);
		icon->drawingWin = NULL;
	    }
	}
    }
    return 0;
}

/*
 *----------------------------------------------------------------------
 *
 * TrayIconUpdate --
 *
 * 	Get in touch with new options that are certainly valid.
 *
 * Results:
 *	Options updated.
 *
 * Side effects:
 *	None.
 *
 *----------------------------------------------------------------------
 */

static void
TrayIconUpdate(
    DockIcon *icon,
    int mask)
{
    /* why should someone need this option?
     * anyway, let's handle it if we provide it.
     */
    if (mask & ICON_CONF_CLASS) {
	if (icon->drawingWin)
	    Tk_SetClass(icon->drawingWin,Tk_GetUid(Tcl_GetString(icon->classObj)));
    }
    /*
     * First, ensure right icon visibility.
     * If should be visible and not yet managed,
     * we have to get the tray or wait for it.
     * If should be invisible and managed,
     * real-window is simply destroyed.
     * If should be invisible and not managed,
     * generic handler should be abandoned.
     */
    if (mask & ICON_CONF_XEMBED) {
	if (icon->myManager == None &&
		icon->trayManager != None &&
		icon->docked) {
	    CheckArgbVisual(icon);
	    if (icon->drawingWin &&
		    ((icon->bestVisual && !(icon->flags & ICON_FLAG_ARGB32)) ||
		     (!icon->bestVisual && (icon->flags & ICON_FLAG_ARGB32)))) {
		icon->myManager = None;
		icon->wrapper = None;
		icon->requestedWidth = icon->requestedHeight = 0;
		Tk_DestroyWindow(icon->drawingWin);
		icon->drawingWin = NULL;
	    }
	    if (!icon->drawingWin) {
		CreateTrayIconWindow(icon);
	    }
	    if (icon->drawingWin) {
		DockToManager(icon);
	    }
	}
	if (icon->myManager != None &&
		icon->drawingWin != NULL &&
		!icon->docked) {
	    Tk_DestroyWindow(icon->drawingWin);
	    icon->drawingWin = NULL;
	    icon->myManager = None;
	    icon->wrapper = None;
	}
	if (icon->drawingWin) {
	    XembedSetState(icon, icon->visible ? XEMBED_MAPPED : 0);
	}
    }
    if (mask & ICON_CONF_IMAGE) {
	TrayIconForceImageChange(icon);
    }
    if (mask & ICON_CONF_REDISPLAY) {
	EventuallyRedrawIcon(icon);
    }
}

/*
 *----------------------------------------------------------------------
 *
 * TrayIconConfigureMethod --
 *
 *      Returns TCL_ERROR if some option is invalid,
 *      or else retrieve resource references and free old resources.
 *
 * Results:
 *	Widget configured.
 *
 * Side effects:
 *	None.
 *
 *----------------------------------------------------------------------
 */

static int
TrayIconConfigureMethod(
    DockIcon *icon,
    Tcl_Interp* interp,
    Tcl_Size objc,
    Tcl_Obj *const objv[],
    int addflags)
{
    Tk_SavedOptions saved;
    Tk_Image newImage = NULL;
    int mask = 0;

    if (objc <= 1 && !(addflags & ICON_CONF_FIRST_TIME)) {
	Tcl_Obj* info = Tk_GetOptionInfo(interp, (char*)icon, icon->options,
		objc? objv[0] : NULL, icon->tkwin);
	if (info) {
	    Tcl_SetObjResult(interp,info);
	    return TCL_OK;
	} else {
	    return TCL_ERROR; /* msg by Tk_GetOptionInfo */
	}
    }

    if (Tk_SetOptions(interp, icon,icon->options,objc,objv,
	    icon->tkwin,&saved,&mask) != TCL_OK) {
	return TCL_ERROR; /* msg by Tk_SetOptions */
    }
    mask |= addflags;
    /* now check option validity */
    if (mask & ICON_CONF_IMAGE) {
	if (icon->imageObj) {
	    newImage = Tk_GetImage(interp, icon->tkwin, Tcl_GetString(icon->imageObj),
		    TrayIconImageChanged, icon);
	    if (!newImage) {
		Tk_RestoreSavedOptions(&saved);
		return TCL_ERROR; /* msg by Tk_GetImage */
	    }
	}
	if (icon->image) {
	    Tk_FreeImage(icon->image);
	    icon->image = NULL;
	}
	if (icon->imageVisualInstance) {
	    Tk_FreeImage(icon->imageVisualInstance);
	    icon->imageVisualInstance = NULL;
	}
	icon->image = newImage; /* may be null, as intended */
	icon->photo = NULL; /* invalidate photo reference */
    }
    Tk_FreeSavedOptions(&saved);
    /* Now as we are reconfigured... */
    TrayIconUpdate(icon,mask);
    return TCL_OK;
}

/*
 *----------------------------------------------------------------------
 *
 * TrayIconDeleteProc --
 *
 *      Delete tray window and clean up.
 *
 * Results:
 *	Window destroyed.
 *
 * Side effects:
 *	None.
 *
 *----------------------------------------------------------------------
 */

static void
TrayIconDeleteProc(
    void *cd )
{
    DockIcon *icon = (DockIcon *)cd;
    Tk_DestroyWindow(icon->tkwin);
}

/*
 *----------------------------------------------------------------------
 *
 * TrayIconCreateCmd --
 *
 *      Create tray command and (unreal) window.
 *
 * Results:
 *	Icon tray and hidden window created.
 *
 * Side effects:
 *	None.
 *
 *----------------------------------------------------------------------
 */

static int
TrayIconCreateCmd(
    void *cd,
    Tcl_Interp *interp,
    Tcl_Size objc,
    Tcl_Obj *const objv[])
{
    Tk_Window mainWindow = (Tk_Window)cd;
    DockIcon *icon;

    icon = (DockIcon*)attemptckalloc(sizeof(DockIcon));
    if (!icon) {
	Tcl_SetObjResult(interp, Tcl_NewStringObj("running out of memory", TCL_INDEX_NONE));
	goto handleErrors;
    }
    memset(icon,0,sizeof(*icon));

    if (objc < 2||(objc%2)) {
	Tcl_WrongNumArgs(interp, 1, objv, "pathName ?option value ...?");
	goto handleErrors;
    }

    /* It's not a toplevel window by now. It really doesn't matter,
     * because it's not really shown.
     */
    icon->tkwin = Tk_CreateWindowFromPath(interp, mainWindow,
	    Tcl_GetString(objv[1]),"");
    if (icon->tkwin == NULL) {
	goto handleErrors;
    }

    /* Subscribe to StructureNotify */
    TKU_AddInput(Tk_Display(icon->tkwin),
	    RootWindowOfScreen(Tk_Screen(icon->tkwin)),StructureNotifyMask);
    TKU_AddInput(Tk_Display(icon->tkwin),
	    RootWindow(Tk_Display(icon->tkwin),0),StructureNotifyMask);
    /* Spec says "screen 0" not "default", but... */
    TKU_AddInput(Tk_Display(icon->tkwin),
	    DefaultRootWindow(Tk_Display(icon->tkwin)),StructureNotifyMask);

    /* Early tracking of DestroyNotify is essential */
    Tk_CreateEventHandler(icon->tkwin,StructureNotifyMask,
	    UserIconEvent, icon);

    /* Now try setting options */
    icon->options = Tk_CreateOptionTable(interp,IconOptionSpec);
    /* Class name is used for retrieving defaults, so... */
    Tk_SetClass(icon->tkwin, Tk_GetUid("TrayIcon"));
    if (Tk_InitOptions(interp,(char*)icon,icon->options,icon->tkwin) != TCL_OK) {
	goto handleErrors;
    }

    icon->a_NET_SYSTEM_TRAY_Sn = DockSelectionAtomFor(icon->tkwin);
    icon->a_NET_SYSTEM_TRAY_OPCODE = Tk_InternAtom(icon->tkwin,"_NET_SYSTEM_TRAY_OPCODE");
    icon->a_NET_SYSTEM_TRAY_MESSAGE_DATA = Tk_InternAtom(icon->tkwin,"_NET_SYSTEM_TRAY_MESSAGE_DATA");
    icon->a_NET_SYSTEM_TRAY_ORIENTATION = Tk_InternAtom(icon->tkwin,"_NET_SYSTEM_TRAY_ORIENTATION");
    icon->a_NET_SYSTEM_TRAY_VISUAL = Tk_InternAtom(icon->tkwin,"_NET_SYSTEM_TRAY_VISUAL");
    icon->a_XEMBED_INFO = Tk_InternAtom(icon->tkwin,"_XEMBED_INFO");
    icon->aMANAGER = Tk_InternAtom(icon->tkwin,"MANAGER");

    icon->interp = interp;

    icon->trayManager = XGetSelectionOwner(Tk_Display(icon->tkwin), icon->a_NET_SYSTEM_TRAY_Sn);
    if (icon->trayManager) {
	XSelectInput(Tk_Display(icon->tkwin),icon->trayManager, StructureNotifyMask);
    }

    Tk_CreateGenericHandler(IconGenericHandler, icon);

    if (objc>3) {
	if (TrayIconConfigureMethod(icon, interp, objc-2, objv+2,
		ICON_CONF_XEMBED|ICON_CONF_IMAGE|ICON_CONF_FIRST_TIME) != TCL_OK) {
	    goto handleErrors;
	}
    }

<<<<<<< HEAD
    icon->widgetCmd = Tcl_CreateObjCommand2(interp, Tcl_GetString(objv[1]),
            TrayIconObjectCmd, icon, TrayIconDeleteProc);
=======
    icon->widgetCmd = Tcl_CreateObjCommand(interp, Tcl_GetString(objv[1]),
	    TrayIconObjectCmd, icon, TrayIconDeleteProc);
>>>>>>> 4b4fb1fb

    /* Sometimes a command just can't be created... */
    if (!icon->widgetCmd) {
	goto handleErrors;
    }

    Tcl_SetObjResult(interp,objv[1]);
    return TCL_OK;

handleErrors:
    /* Rolling back */
    if (icon) {
	if (icon->options) {
	    Tk_DeleteOptionTable(icon->options);
	    icon->options = NULL;
	}
	if (icon->tkwin) {
	    /* Resources will be freed by DestroyNotify handler */
	    Tk_DestroyWindow(icon->tkwin);
	}
	ckfree(icon);
    }
    return TCL_ERROR;
}

/*
 *----------------------------------------------------------------------
 *
 * Tktray_Init --
 *
 *      Initialize the command.
 *
 * Results:
 *	Command initialized.
 *
 * Side effects:
 *	None.
 *
 *----------------------------------------------------------------------
 */

int
Tktray_Init(
    Tcl_Interp *interp)
{
<<<<<<< HEAD
    Tcl_CreateObjCommand2(interp, "::tk::systray::_systray",
            TrayIconCreateCmd, Tk_MainWindow(interp), NULL);
=======
    Tcl_CreateObjCommand(interp, "::tk::systray::_systray",
	    TrayIconCreateCmd, Tk_MainWindow(interp), NULL);
>>>>>>> 4b4fb1fb
    return TCL_OK;
}

/*
 * Local Variables:
 * mode: c
 * c-basic-offset: 4
 * fill-column: 79
 * coding: utf-8
 * End:
 */<|MERGE_RESOLUTION|>--- conflicted
+++ resolved
@@ -1684,13 +1684,8 @@
 	}
     }
 
-<<<<<<< HEAD
     icon->widgetCmd = Tcl_CreateObjCommand2(interp, Tcl_GetString(objv[1]),
-            TrayIconObjectCmd, icon, TrayIconDeleteProc);
-=======
-    icon->widgetCmd = Tcl_CreateObjCommand(interp, Tcl_GetString(objv[1]),
 	    TrayIconObjectCmd, icon, TrayIconDeleteProc);
->>>>>>> 4b4fb1fb
 
     /* Sometimes a command just can't be created... */
     if (!icon->widgetCmd) {
@@ -1737,13 +1732,8 @@
 Tktray_Init(
     Tcl_Interp *interp)
 {
-<<<<<<< HEAD
     Tcl_CreateObjCommand2(interp, "::tk::systray::_systray",
-            TrayIconCreateCmd, Tk_MainWindow(interp), NULL);
-=======
-    Tcl_CreateObjCommand(interp, "::tk::systray::_systray",
 	    TrayIconCreateCmd, Tk_MainWindow(interp), NULL);
->>>>>>> 4b4fb1fb
     return TCL_OK;
 }
 