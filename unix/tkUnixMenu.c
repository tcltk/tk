/*
 * tkUnixMenu.c --
 *
 *	This module implements the UNIX platform-specific features of menus.
 *
 * Copyright © 1996-1998 Sun Microsystems, Inc.
 *
 * See the file "license.terms" for information on usage and redistribution of
 * this file, and for a DISCLAIMER OF ALL WARRANTIES.
 */

#include "tkUnixInt.h"
#include "tkMenu.h"

/*
 * Constants used for menu drawing.
 */

#define MENU_MARGIN_WIDTH	2
#define MENU_DIVIDER_HEIGHT	2

/*
 * Platform specific flags for Unix.
 */

#define ENTRY_HELP_MENU		ENTRY_PLATFORM_FLAG1

/*
 * Shared with button widget.
 */

MODULE_SCOPE void	TkpDrawCheckIndicator(Tk_Window tkwin,
			    Display *display, Drawable d, int x, int y,
			    Tk_3DBorder bgBorder, XColor *indicatorColor,
			    XColor *selectColor, XColor *disColor, int on,
			    int disabled, int mode);
/*
 * Indicator Draw Modes
 */

#define CHECK_BUTTON 0
#define CHECK_MENU   1
#define RADIO_BUTTON 2
#define RADIO_MENU   3

/*
 * Procedures used internally.
 */

static void		SetHelpMenu(TkMenu *menuPtr);
static void		DrawMenuEntryAccelerator(TkMenu *menuPtr,
			    TkMenuEntry *mePtr, Drawable d, GC gc,
			    Tk_Font tkfont, const Tk_FontMetrics *fmPtr,
			    Tk_3DBorder activeBorder, Tk_3DBorder bgBorder,
			    int x, int y, int width, int height, int drawArrow);
static void		DrawMenuEntryBackground(TkMenu *menuPtr,
			    TkMenuEntry *mePtr, Drawable d,
			    Tk_3DBorder activeBorder, Tk_3DBorder bgBorder,
			    int x, int y, int width, int heigth);
static void		DrawMenuEntryIndicator(TkMenu *menuPtr,
			    TkMenuEntry *mePtr, Drawable d,
			    Tk_3DBorder border, XColor *indicatorColor,
			    XColor *disableColor, Tk_Font tkfont,
			    const Tk_FontMetrics *fmPtr, int x, int y,
			    int width, int height);
static void		DrawMenuEntryLabel(TkMenu * menuPtr,
			    TkMenuEntry *mePtr, Drawable d, GC gc,
			    Tk_Font tkfont, const Tk_FontMetrics *fmPtr,
			    int x, int y, int width, int height);
static void		DrawMenuSeparator(TkMenu *menuPtr,
			    TkMenuEntry *mePtr, Drawable d, GC gc,
			    Tk_Font tkfont, const Tk_FontMetrics *fmPtr,
			    int x, int y, int width, int height);
static void		DrawTearoffEntry(TkMenu *menuPtr,
			    TkMenuEntry *mePtr, Drawable d, GC gc,
			    Tk_Font tkfont, const Tk_FontMetrics *fmPtr,
			    int x, int y, int width, int height);
static void		DrawMenuUnderline(TkMenu *menuPtr,
			    TkMenuEntry *mePtr, Drawable d, GC gc,
			    Tk_Font tkfont, const Tk_FontMetrics *fmPtr,
			    int x, int y, int width, int height);
static void		GetMenuAccelGeometry(TkMenu *menuPtr,
			    TkMenuEntry *mePtr, Tk_Font tkfont,
			    const Tk_FontMetrics *fmPtr, int *widthPtr,
			    int *heightPtr);
static void		GetMenuLabelGeometry(TkMenuEntry *mePtr,
			    Tk_Font tkfont, const Tk_FontMetrics *fmPtr,
			    int *widthPtr, int *heightPtr);
static void		GetMenuIndicatorGeometry(TkMenu *menuPtr,
			    TkMenuEntry *mePtr, Tk_Font tkfont,
			    const Tk_FontMetrics *fmPtr,
			    int *widthPtr, int *heightPtr);
static void		GetMenuSeparatorGeometry(TkMenu *menuPtr,
			    TkMenuEntry *mePtr, Tk_Font tkfont,
			    const Tk_FontMetrics *fmPtr,
			    int *widthPtr, int *heightPtr);
static void		GetTearoffEntryGeometry(TkMenu *menuPtr,
			    TkMenuEntry *mePtr, Tk_Font tkfont,
			    const Tk_FontMetrics *fmPtr, int *widthPtr,
			    int *heightPtr);

/*
 *----------------------------------------------------------------------
 *
 * TkpNewMenu --
 *
 *	Gets the platform-specific piece of the menu. Invoked during idle
 *	after the generic part of the menu has been created.
 *
 * Results:
 *	Standard TCL error.
 *
 * Side effects:
 *	Allocates any platform specific allocations and places them in the
 *	platformData field of the menuPtr.
 *
 *----------------------------------------------------------------------
 */

int
TkpNewMenu(
    TkMenu *menuPtr)
{
    SetHelpMenu(menuPtr);
    return TCL_OK;
}

/*
 *----------------------------------------------------------------------
 *
 * TkpDestroyMenu --
 *
 *	Destroys platform-specific menu structures. Called when the generic
 *	menu structure is destroyed for the menu.
 *
 * Results:
 *	None.
 *
 * Side effects:
 *	All platform-specific allocations are freed up.
 *
 *----------------------------------------------------------------------
 */

void
TkpDestroyMenu(
    TCL_UNUSED(TkMenu *))
{
    /*
     * Nothing to do.
     */
}

/*
 *----------------------------------------------------------------------
 *
 * TkpDestroyMenuEntry --
 *
 *	Cleans up platform-specific menu entry items. Called when entry is
 *	destroyed in the generic code.
 *
 * Results:
 *	None.
 *
 * Side effects:
 *	All platform specific allocations are freed up.
 *
 *----------------------------------------------------------------------
 */

void
TkpDestroyMenuEntry(
    TCL_UNUSED(TkMenuEntry *))
{
    /*
     * Nothing to do.
     */
}

/*
 *----------------------------------------------------------------------
 *
 * TkpConfigureMenuEntry --
 *
 *	Processes configuration options for menu entries. Called when the
 *	generic options are processed for the menu.
 *
 * Results:
 *	Returns standard TCL result. If TCL_ERROR is returned, then the
 *	interp's result contains an error message.
 *
 * Side effects:
 *	Configuration information get set for mePtr; old resources get freed,
 *	if any need it.
 *
 *----------------------------------------------------------------------
 */

int
TkpConfigureMenuEntry(
    TkMenuEntry *mePtr)/* Information about menu entry; may or may
				 * not already have values for some fields. */
{
    /*
     * If this is a cascade menu, and the child menu exists, check to see if
     * the child menu is a help menu.
     */

    if ((mePtr->type == CASCADE_ENTRY) && (mePtr->namePtr != NULL)) {
	TkMenuReferences *menuRefPtr;

	menuRefPtr = TkFindMenuReferencesObj(mePtr->menuPtr->interp,
		mePtr->namePtr);
	if ((menuRefPtr != NULL) && (menuRefPtr->menuPtr != NULL)) {
	    SetHelpMenu(menuRefPtr->menuPtr);
	}
    }
    return TCL_OK;
}

/*
 *----------------------------------------------------------------------
 *
 * TkpMenuNewEntry --
 *
 *	Called when a new entry is created in a menu. Fills in platform
 *	specific data for the entry. The platformEntryData field is used to
 *	store the indicator diameter for radio button and check box entries.
 *
 * Results:
 * 	Standard TCL error.
 *
 * Side effects:
 *	None on Unix.
 *
 *----------------------------------------------------------------------
 */

int
TkpMenuNewEntry(
    TCL_UNUSED(TkMenuEntry *))
{
    return TCL_OK;
}

/*
 *----------------------------------------------------------------------
 *
 * TkpSetWindowMenuBar --
 *
 *	Sets up the menu as a menubar in the given window.
 *
 * Results:
 *	None.
 *
 * Side effects:
 *	Recomputes geometry of given window.
 *
 *----------------------------------------------------------------------
 */

void
TkpSetWindowMenuBar(
    Tk_Window tkwin,		/* The window we are setting */
    TkMenu *menuPtr)		/* The menu we are setting */
{
    if (menuPtr == NULL) {
	TkUnixSetMenubar(tkwin, NULL);
    } else {
	TkUnixSetMenubar(tkwin, menuPtr->tkwin);
    }
}

/*
 *----------------------------------------------------------------------
 *
 * TkpSetMainMenuBar --
 *
 *	Called when a toplevel widget is brought to front. On the Macintosh,
 *	sets up the menubar that goes accross the top of the main monitor. On
 *	other platforms, nothing is necessary.
 *
 * Results:
 *	None.
 *
 * Side effects:
 *	Recompute geometry of given window.
 *
 *----------------------------------------------------------------------
 */

void
TkpSetMainMenubar(
    TCL_UNUSED(Tcl_Interp *),
    TCL_UNUSED(Tk_Window),
    TCL_UNUSED(const char *))
{
    /*
     * Nothing to do.
     */
}

/*
 *----------------------------------------------------------------------
 *
 * GetMenuIndicatorGeometry --
 *
 *	Fills out the geometry of the indicator in a menu item. Note that the
 *	mePtr->height field must have already been filled in by
 *	GetMenuLabelGeometry since this height depends on the label height.
 *
 * Results:
 *	widthPtr and heightPtr point to the new geometry values.
 *
 * Side effects:
 *	None.
 *
 *----------------------------------------------------------------------
 */

static void
GetMenuIndicatorGeometry(
    TkMenu *menuPtr,		/* The menu we are drawing. */
    TkMenuEntry *mePtr,		/* The entry we are interested in. */
    TCL_UNUSED(Tk_Font),		/* The precalculated font */
    TCL_UNUSED(const Tk_FontMetrics *),/* The precalculated metrics */
    int *widthPtr,		/* The resulting width */
    int *heightPtr)		/* The resulting height */
{
    int borderWidth;

    if ((mePtr->type == CHECK_BUTTON_ENTRY)
	    || (mePtr->type == RADIO_BUTTON_ENTRY)) {
	if (!mePtr->hideMargin && mePtr->indicatorOn) {
	    if ((mePtr->image != NULL) || (mePtr->bitmapPtr != NULL)) {
		*widthPtr = (14 * mePtr->height) / 10;
		*heightPtr = mePtr->height;
		if (mePtr->type == CHECK_BUTTON_ENTRY) {
		    mePtr->platformEntryData = (TkMenuPlatformEntryData)
			    INT2PTR((65 * mePtr->height) / 100);
		} else {
		    mePtr->platformEntryData = (TkMenuPlatformEntryData)
			    INT2PTR((75 * mePtr->height) / 100);
		}
	    } else {
		*widthPtr = *heightPtr = mePtr->height;
		if (mePtr->type == CHECK_BUTTON_ENTRY) {
		    mePtr->platformEntryData = (TkMenuPlatformEntryData)
			    INT2PTR((80 * mePtr->height) / 100);
		} else {
		    mePtr->platformEntryData = (TkMenuPlatformEntryData)
			    INT2PTR(mePtr->height);
		}
	    }
	} else {
	    Tk_GetPixelsFromObj(NULL, menuPtr->tkwin, menuPtr->borderWidthPtr,
		    &borderWidth);
	    *heightPtr = 0;
	    *widthPtr = borderWidth;
	}
    } else {
	Tk_GetPixelsFromObj(NULL, menuPtr->tkwin, menuPtr->borderWidthPtr,
		&borderWidth);
	*heightPtr = 0;
	*widthPtr = borderWidth;
    }
}

/*
 *----------------------------------------------------------------------
 *
 * GetMenuAccelGeometry --
 *
 *	Get the geometry of the accelerator area of a menu item.
 *
 * Results:
 *	heightPtr and widthPtr are set.
 *
 * Side effects:
 *	None.
 *
 *----------------------------------------------------------------------
 */

static void
GetMenuAccelGeometry(
    TkMenu *menuPtr,		/* The menu was are drawing */
    TkMenuEntry *mePtr,		/* The entry we are getting the geometry for */
    Tk_Font tkfont,		/* The precalculated font */
    const Tk_FontMetrics *fmPtr,/* The precalculated font metrics */
    int *widthPtr,		/* The width of the acclerator area */
    int *heightPtr)		/* The height of the accelerator area */
{
    *heightPtr = fmPtr->linespace;
    if (mePtr->type == CASCADE_ENTRY) {
    	*widthPtr = 2 * CASCADE_ARROW_WIDTH;
    } else if ((menuPtr->menuType != MENUBAR) && (mePtr->accelPtr != NULL)) {
	const char *accel = Tcl_GetString(mePtr->accelPtr);

	*widthPtr = Tk_TextWidth(tkfont, accel, mePtr->accelLength);
    } else {
    	*widthPtr = 0;
    }
}

/*
 *----------------------------------------------------------------------
 *
 * DrawMenuEntryBackground --
 *
 *	This procedure draws the background part of a menu.
 *
 * Results:
 *	None.
 *
 * Side effects:
 *	Commands are output to X to display the menu in its current mode.
 *
 *----------------------------------------------------------------------
 */

static void
DrawMenuEntryBackground(
    TkMenu *menuPtr,		/* The menu we are drawing */
    TkMenuEntry *mePtr,		/* The entry we are drawing. */
    Drawable d,			/* The drawable we are drawing into */
    Tk_3DBorder activeBorder,	/* The border for an active item */
    Tk_3DBorder bgBorder,	/* The background border */
    int x,			/* Left coordinate of entry rect */
    int y,			/* Right coordinate of entry rect */
    int width,			/* Width of entry rect */
    int height)			/* Height of entry rect */
{
    if (mePtr->state == ENTRY_ACTIVE) {
	int relief;
	int activeBorderWidth;

    	bgBorder = activeBorder;

	if ((menuPtr->menuType == MENUBAR)
		&& ((menuPtr->postedCascade == NULL)
		|| (menuPtr->postedCascade != mePtr))) {
	    relief = TK_RELIEF_FLAT;
	} else {
	    Tk_GetReliefFromObj(NULL, menuPtr->activeReliefPtr, &relief);
	}
	Tk_GetPixelsFromObj(NULL, menuPtr->tkwin,
		menuPtr->activeBorderWidthPtr, &activeBorderWidth);
	Tk_Fill3DRectangle(menuPtr->tkwin, d, bgBorder, x, y, width, height,
		activeBorderWidth, relief);
    } else {
	Tk_Fill3DRectangle(menuPtr->tkwin, d, bgBorder, x, y, width, height,
		0, TK_RELIEF_FLAT);
    }
}

/*
 *----------------------------------------------------------------------
 *
 * DrawMenuEntryAccelerator --
 *
 *	This procedure draws the background part of a menu.
 *
 * Results:
 *	None.
 *
 * Side effects:
 *	Commands are output to X to display the menu in its current mode.
 *
 *----------------------------------------------------------------------
 */

static void
DrawMenuEntryAccelerator(
    TkMenu *menuPtr,		/* The menu we are drawing */
    TkMenuEntry *mePtr,		/* The entry we are drawing */
    Drawable d,			/* The drawable we are drawing into */
    GC gc,			/* The precalculated gc to draw with */
    Tk_Font tkfont,		/* The precalculated font */
    const Tk_FontMetrics *fmPtr,/* The precalculated metrics */
    Tk_3DBorder activeBorder,	/* The border for an active item */
    Tk_3DBorder bgBorder,	/* The background border */
    int x,			/* Left coordinate of entry rect */
    int y,			/* Top coordinate of entry rect */
    int width,			/* Width of entry */
    int height,			/* Height of entry */
    int drawArrow)		/* Whether or not to draw arrow. */
{
    XPoint points[3];
    int borderWidth, activeBorderWidth;

    /*
     * Draw accelerator or cascade arrow.
     */

    if (menuPtr->menuType == MENUBAR) {
	return;
    }

    Tk_GetPixelsFromObj(NULL, menuPtr->tkwin, menuPtr->borderWidthPtr,
	    &borderWidth);
    Tk_GetPixelsFromObj(NULL, menuPtr->tkwin, menuPtr->activeBorderWidthPtr,
	    &activeBorderWidth);
    if ((mePtr->type == CASCADE_ENTRY) && drawArrow) {
    	points[0].x = x + width - borderWidth - activeBorderWidth
		- CASCADE_ARROW_WIDTH;
    	points[0].y = y + (height - CASCADE_ARROW_HEIGHT)/2;
    	points[1].x = points[0].x;
    	points[1].y = points[0].y + CASCADE_ARROW_HEIGHT;
    	points[2].x = points[0].x + CASCADE_ARROW_WIDTH;
    	points[2].y = points[0].y + CASCADE_ARROW_HEIGHT/2;
    	Tk_Fill3DPolygon(menuPtr->tkwin, d,
		(mePtr->state == ENTRY_ACTIVE) ? activeBorder : bgBorder,
		points, 3, DECORATION_BORDER_WIDTH,
	    	(menuPtr->postedCascade == mePtr)
	    	? TK_RELIEF_SUNKEN : TK_RELIEF_RAISED);
    } else if (mePtr->accelPtr != NULL) {
	const char *accel = Tcl_GetString(mePtr->accelPtr);
	int left = x + mePtr->labelWidth + activeBorderWidth
		+ mePtr->indicatorSpace;

	if (menuPtr->menuType == MENUBAR) {
	    left += 5;
	}
	Tk_DrawChars(menuPtr->display, d, gc, tkfont, accel,
		mePtr->accelLength, left,
		(y + (height + fmPtr->ascent - fmPtr->descent) / 2));
    }
}

/*
 *----------------------------------------------------------------------
 *
 * DrawMenuEntryIndicator --
 *
 *	This procedure draws the background part of a menu.
 *
 * Results:
 *	None.
 *
 * Side effects:
 *	Commands are output to X to display the menu in its current mode.
 *
 *----------------------------------------------------------------------
 */

static void
DrawMenuEntryIndicator(
    TkMenu *menuPtr,		/* The menu we are drawing */
    TkMenuEntry *mePtr,		/* The entry we are drawing */
    Drawable d,			/* The drawable to draw into */
    Tk_3DBorder border,		/* The background color */
    XColor *indicatorColor,	/* The color to draw indicators with */
    XColor *disableColor,	/* The color use use when disabled */
    TCL_UNUSED(Tk_Font),		/* The font to draw with */
    TCL_UNUSED(const Tk_FontMetrics *),/* The font metrics of the font */
    int x,			/* The left of the entry rect */
    int y,			/* The top of the entry rect */
    TCL_UNUSED(int),			/* Width of menu entry */
    int height)			/* Height of menu entry */
{
    /*
     * Draw check-button indicator.
     */

    if ((mePtr->type == CHECK_BUTTON_ENTRY) && mePtr->indicatorOn) {
	int top, left, activeBorderWidth;
	int disabled = (mePtr->state == ENTRY_DISABLED);
	XColor *bg;

	Tk_GetPixelsFromObj(NULL, menuPtr->tkwin,
		menuPtr->activeBorderWidthPtr, &activeBorderWidth);
	bg = Tk_3DBorderColor(border);
	top = y + height/2;
	left = x + activeBorderWidth + DECORATION_BORDER_WIDTH
		+ mePtr->indicatorSpace/2;

	TkpDrawCheckIndicator(menuPtr->tkwin, menuPtr->display, d, left, top,
		border, indicatorColor, bg, disableColor,
		(mePtr->entryFlags & ENTRY_SELECTED), disabled, CHECK_MENU);
    }

    /*
     * Draw radio-button indicator.
     */

    if ((mePtr->type == RADIO_BUTTON_ENTRY) && mePtr->indicatorOn) {
	int top, left, activeBorderWidth;
	int disabled = (mePtr->state == ENTRY_DISABLED);
	XColor *bg;

	Tk_GetPixelsFromObj(NULL, menuPtr->tkwin,
		menuPtr->activeBorderWidthPtr, &activeBorderWidth);
	bg = Tk_3DBorderColor(border);
	top = y + height/2;
	left = x + activeBorderWidth + DECORATION_BORDER_WIDTH
		+ mePtr->indicatorSpace/2;

	TkpDrawCheckIndicator(menuPtr->tkwin, menuPtr->display, d, left, top,
		border, indicatorColor, bg, disableColor,
		(mePtr->entryFlags & ENTRY_SELECTED), disabled, RADIO_MENU);
    }
}

/*
 *----------------------------------------------------------------------
 *
 * DrawMenuSeparator --
 *
 *	This procedure draws a separator menu item.
 *
 * Results:
 *	None.
 *
 * Side effects:
 *	Commands are output to X to display the menu in its current mode.
 *
 *----------------------------------------------------------------------
 */

static void
DrawMenuSeparator(
    TkMenu *menuPtr,		/* The menu we are drawing */
    TCL_UNUSED(TkMenuEntry *),		/* The entry we are drawing */
    Drawable d,			/* The drawable we are using */
    TCL_UNUSED(GC),			/* The gc to draw into */
    TCL_UNUSED(Tk_Font),		/* The font to draw with */
    TCL_UNUSED(const Tk_FontMetrics *),/* The font metrics from the font */
    int x, int y,
    int width, int height)
{
    XPoint points[2];
    Tk_3DBorder border;
    if (menuPtr->menuType == MENUBAR) {
	return;
    }

    points[0].x = x;
    points[0].y = y + height/2;
    points[1].x = x + width - 1;
    points[1].y = points[0].y;
    border = Tk_Get3DBorderFromObj(menuPtr->tkwin, menuPtr->borderPtr);
    Tk_Draw3DPolygon(menuPtr->tkwin, d, border, points, 2, 1,
	    TK_RELIEF_RAISED);
}

/*
 *----------------------------------------------------------------------
 *
 * DrawMenuEntryLabel --
 *
 *	This procedure draws the label part of a menu.
 *
 * Results:
 *	None.
 *
 * Side effects:
 *	Commands are output to X to display the menu in its current mode.
 *
 *----------------------------------------------------------------------
 */

static void
DrawMenuEntryLabel(
    TkMenu *menuPtr,		/* The menu we are drawing. */
    TkMenuEntry *mePtr,		/* The entry we are drawing. */
    Drawable d,			/* What we are drawing into. */
    GC gc,			/* The gc we are drawing into.*/
    Tk_Font tkfont,		/* The precalculated font. */
    const Tk_FontMetrics *fmPtr,/* The precalculated font metrics. */
    int x,			/* Left edge. */
    int y,			/* Top edge. */
    int width,			/* width of entry. */
    int height)			/* height of entry. */
{
    int indicatorSpace = mePtr->indicatorSpace;
    int activeBorderWidth, leftEdge, imageHeight, imageWidth;
    int textHeight = 0, textWidth = 0;	/* stop GCC warning */
    int haveImage = 0, haveText = 0;
    int imageXOffset = 0, imageYOffset = 0;
    int textXOffset = 0, textYOffset = 0;

    Tk_GetPixelsFromObj(NULL, menuPtr->tkwin, menuPtr->activeBorderWidthPtr,
	    &activeBorderWidth);
    leftEdge = x + indicatorSpace + activeBorderWidth;
    if (menuPtr->menuType == MENUBAR) {
	leftEdge += 5;
    }

    /*
     * Work out what we will need to draw first.
     */

    if (mePtr->image != NULL) {
    	Tk_SizeOfImage(mePtr->image, &imageWidth, &imageHeight);
	haveImage = 1;
    } else if (mePtr->bitmapPtr != NULL) {
	Pixmap bitmap = Tk_GetBitmapFromObj(menuPtr->tkwin, mePtr->bitmapPtr);

	Tk_SizeOfBitmap(menuPtr->display, bitmap, &imageWidth, &imageHeight);
	haveImage = 1;
    }
    if (!haveImage || (mePtr->compound != COMPOUND_NONE)) {
	if (mePtr->labelLength > 0) {
	    const char *label = Tcl_GetString(mePtr->labelPtr);

	    textWidth = Tk_TextWidth(tkfont, label, mePtr->labelLength);
	    textHeight = fmPtr->linespace;
	    haveText = 1;
	}
    }

    /*
     * Now work out what the relative positions are.
     */

    if (haveImage && haveText) {
	int fullWidth = (imageWidth > textWidth ? imageWidth : textWidth);

	switch ((enum compound) mePtr->compound) {
	case COMPOUND_TOP:
	    textXOffset = (fullWidth - textWidth)/2;
	    textYOffset = imageHeight/2 + 2;
	    imageXOffset = (fullWidth - imageWidth)/2;
	    imageYOffset = -textHeight/2;
	    break;
	case COMPOUND_BOTTOM:
	    textXOffset = (fullWidth - textWidth)/2;
	    textYOffset = -imageHeight/2;
	    imageXOffset = (fullWidth - imageWidth)/2;
	    imageYOffset = textHeight/2 + 2;
	    break;
	case COMPOUND_LEFT:
	    /*
	     * Position image in the indicator space to the left of the
	     * entries, unless this entry is a radio|check button because then
	     * the indicator space will be used.
	     */

	    textXOffset = imageWidth + 2;
	    textYOffset = 0;
	    imageXOffset = 0;
	    imageYOffset = 0;
	    if ((mePtr->type != CHECK_BUTTON_ENTRY)
		    && (mePtr->type != RADIO_BUTTON_ENTRY)) {
		textXOffset -= indicatorSpace;
		if (textXOffset < 0) {
		    textXOffset = 0;
		}
		imageXOffset = -indicatorSpace;
	    }
	    break;
	case COMPOUND_RIGHT:
	    textXOffset = 0;
	    textYOffset = 0;
	    imageXOffset = textWidth + 2;
	    imageYOffset = 0;
	    break;
	case COMPOUND_CENTER:
	    textXOffset = (fullWidth - textWidth)/2;
	    textYOffset = 0;
	    imageXOffset = (fullWidth - imageWidth)/2;
	    imageYOffset = 0;
	    break;
	case COMPOUND_NONE:
	    break;
	}
    } else {
	textXOffset = 0;
	textYOffset = 0;
	imageXOffset = 0;
	imageYOffset = 0;
    }

    /*
     * Draw label and/or bitmap or image for entry.
     */

    if (mePtr->image != NULL) {
    	if ((mePtr->selectImage != NULL)
	    	&& (mePtr->entryFlags & ENTRY_SELECTED)) {
	    Tk_RedrawImage(mePtr->selectImage, 0, 0,
		    imageWidth, imageHeight, d, leftEdge + imageXOffset,
		    (int) (y + (mePtr->height-imageHeight)/2 + imageYOffset));
    	} else {
	    Tk_RedrawImage(mePtr->image, 0, 0, imageWidth,
		    imageHeight, d, leftEdge + imageXOffset,
		    (int) (y + (mePtr->height-imageHeight)/2 + imageYOffset));
    	}
    } else if (mePtr->bitmapPtr != NULL) {
	Pixmap bitmap = Tk_GetBitmapFromObj(menuPtr->tkwin, mePtr->bitmapPtr);

	XCopyPlane(menuPtr->display, bitmap, d,	gc, 0, 0,
		(unsigned) imageWidth, (unsigned) imageHeight,
		leftEdge + imageXOffset,
		(int) (y + (mePtr->height - imageHeight)/2 + imageYOffset), 1);
    }
    if ((mePtr->compound != COMPOUND_NONE) || !haveImage) {
	int baseline = y + (height + fmPtr->ascent - fmPtr->descent) / 2;

    	if (mePtr->labelLength > 0) {
	    const char *label = Tcl_GetString(mePtr->labelPtr);

	    Tk_DrawChars(menuPtr->display, d, gc, tkfont, label,
		    mePtr->labelLength, leftEdge + textXOffset,
		    baseline + textYOffset);
	    DrawMenuUnderline(menuPtr, mePtr, d, gc, tkfont, fmPtr,
		    x + textXOffset, y + textYOffset,
		    width, height);
    	}
    }

    if (mePtr->state == ENTRY_DISABLED) {
	if (menuPtr->disabledFgPtr == NULL) {
	    XFillRectangle(menuPtr->display, d, menuPtr->disabledGC, x, y,
		    (unsigned) width, (unsigned) height);
	} else if ((mePtr->image != NULL)
		&& (menuPtr->disabledImageGC != NULL)) {
	    XFillRectangle(menuPtr->display, d, menuPtr->disabledImageGC,
		    leftEdge + imageXOffset,
		    (int) (y + (mePtr->height - imageHeight)/2 + imageYOffset),
		    (unsigned) imageWidth, (unsigned) imageHeight);
	}
    }
}

/*
 *----------------------------------------------------------------------
 *
 * DrawMenuUnderline --
 *
 *	On appropriate platforms, draw the underline character for the menu.
 *
 * Results:
 *	None.
 *
 * Side effects:
 *	Commands are output to X to display the menu in its current mode.
 *
 *----------------------------------------------------------------------
 */

static void
DrawMenuUnderline(
    TkMenu *menuPtr,		/* The menu to draw into */
    TkMenuEntry *mePtr,		/* The entry we are drawing */
    Drawable d,			/* What we are drawing into */
    GC gc,			/* The gc to draw into */
    Tk_Font tkfont,		/* The precalculated font */
    const Tk_FontMetrics *fmPtr,/* The precalculated font metrics */
    int x, int y,
    TCL_UNUSED(int), int height)
{
    if (mePtr->labelPtr != NULL) {
	int len;

<<<<<<< HEAD
	len = TkNumUtfChars(Tcl_GetString(mePtr->labelPtr), -1);
	if (mePtr->underline < len) {
=======
	len = Tcl_GetCharLength(mePtr->labelPtr);
	if (mePtr->underline < len && mePtr->underline >= -len) {
>>>>>>> 287ae817
	    int activeBorderWidth, leftEdge, ch;
	    const char *label, *start, *end;

	    label = Tcl_GetString(mePtr->labelPtr);
<<<<<<< HEAD
	    start = TkUtfAtIndex(label, mePtr->underline);
=======
	    start = Tcl_UtfAtIndex(label, (mePtr->underline < 0) ? mePtr->underline + len : mePtr->underline);
>>>>>>> 287ae817
	    end = start + TkUtfToUniChar(start, &ch);

	    Tk_GetPixelsFromObj(NULL, menuPtr->tkwin,
		    menuPtr->activeBorderWidthPtr, &activeBorderWidth);
	    leftEdge = x + mePtr->indicatorSpace + activeBorderWidth;
	    if (menuPtr->menuType == MENUBAR) {
		leftEdge += 5;
	    }

	    Tk_UnderlineChars(menuPtr->display, d, gc, tkfont, label, leftEdge,
		    y + (height + fmPtr->ascent - fmPtr->descent) / 2,
		    start - label, end - label);
	}
    }
}

/*
 *----------------------------------------------------------------------
 *
 * TkpPostMenu --
 *
 *	Posts a menu on the screen so that the top left corner of the
 *      specified entry is located at the point (x, y) in screen coordinates.
 *      If the entry parameter is negative, the upper left corner of the
 *      menu itself is placed at the point.
 *
 * Results:
 *	None.
 *
 * Side effects:
 *	The menu is posted and handled.
 *
 *----------------------------------------------------------------------
 */

int
TkpPostMenu(
    Tcl_Interp *interp,
    TkMenu *menuPtr,
    int x, int y, int index)
{
    return TkpPostTearoffMenu(interp, menuPtr, x, y, index);
}

/*
 *----------------------------------------------------------------------
 *
 * TkpPostTearoffMenu --
 *
 *	Posts a tearoff menu on the screen so that the top left corner of the
 *      specified entry is located at the point (x, y) in screen coordinates.
 *      If the index parameter is negative, the upper left corner of the menu
 *      itself is placed at the point.  On unix this is called when posting
 *      any menu.  Adjusts the menu's position so that it fits on the screen,
 *      and maps and raises the menu.
 *
 * Results:
 *	Returns a standard Tcl Error.
 *
 * Side effects:
 *	The menu is posted.
 *
 *----------------------------------------------------------------------
 */

int
TkpPostTearoffMenu(
    TCL_UNUSED(Tcl_Interp *),		/* The interpreter of the menu */
    TkMenu *menuPtr,		/* The menu we are posting */
    int x, int y, int index)	/* The root X,Y coordinates where the
				 * specified entry will be posted */
{
    int vRootX, vRootY, vRootWidth, vRootHeight;
    int result;

    if (index >= (int)menuPtr->numEntries) {
	index = menuPtr->numEntries - 1;
    }
    if (index >= 0) {
	y -= menuPtr->entries[index]->y;
    }

    TkActivateMenuEntry(menuPtr, -1);
    TkRecomputeMenu(menuPtr);
    result = TkPostCommand(menuPtr);
    if (result != TCL_OK) {
    	return result;
    }

    /*
     * The post commands could have deleted the menu, which means we are dead
     * and should go away.
     */

    if (menuPtr->tkwin == NULL) {
    	return TCL_OK;
    }

    /*
     * Adjust the position of the menu if necessary to keep it visible on the
     * screen. There are two special tricks to make this work right:
     *
     * 1. If a virtual root window manager is being used then the coordinates
     *    are in the virtual root window of menuPtr's parent; since the menu
     *    uses override-redirect mode it will be in the *real* root window for
     *    the screen, so we have to map the coordinates from the virtual root
     *    (if any) to the real root. Can't get the virtual root from the menu
     *    itself (it will never be seen by the wm) so use its parent instead
     *    (it would be better to have an an option that names a window to use
     *    for this...).
     * 2. The menu may not have been mapped yet, so its current size might be
     *    the default 1x1. To compute how much space it needs, use its
     *    requested size, not its actual size.
     */

    Tk_GetVRootGeometry(Tk_Parent(menuPtr->tkwin), &vRootX, &vRootY,
	&vRootWidth, &vRootHeight);
    vRootWidth -= Tk_ReqWidth(menuPtr->tkwin);
    if (x > vRootX + vRootWidth) {
	x = vRootX + vRootWidth;
    }
    if (x < vRootX) {
	x = vRootX;
    }
    vRootHeight -= Tk_ReqHeight(menuPtr->tkwin);
    if (y > vRootY + vRootHeight) {
	y = vRootY + vRootHeight;
    }
    if (y < vRootY) {
	y = vRootY;
    }
    Tk_MoveToplevelWindow(menuPtr->tkwin, x, y);
    if (!Tk_IsMapped(menuPtr->tkwin)) {
	Tk_MapWindow(menuPtr->tkwin);
    }
    TkWmRestackToplevel((TkWindow *) menuPtr->tkwin, Above, NULL);
    return TCL_OK;
}

/*
 *----------------------------------------------------------------------
 *
 * GetMenuSeparatorGeometry --
 *
 *	Gets the width and height of the indicator area of a menu.
 *
 * Results:
 *	widthPtr and heightPtr are set.
 *
 * Side effects:
 *	None.
 *
 *----------------------------------------------------------------------
 */

static void
GetMenuSeparatorGeometry(
    TCL_UNUSED(TkMenu *),		/* The menu we are measuring */
    TCL_UNUSED(TkMenuEntry *),		/* The entry we are measuring */
    TCL_UNUSED(Tk_Font),		/* The precalculated font */
    const Tk_FontMetrics *fmPtr,/* The precalcualted font metrics */
    int *widthPtr,		/* The resulting width */
    int *heightPtr)		/* The resulting height */
{
    *widthPtr = 0;
    *heightPtr = fmPtr->linespace;
}

/*
 *----------------------------------------------------------------------
 *
 * GetTearoffEntryGeometry --
 *
 *	Gets the width and height of the indicator area of a menu.
 *
 * Results:
 *	widthPtr and heightPtr are set.
 *
 * Side effects:
 *	None.
 *
 *----------------------------------------------------------------------
 */

static void
GetTearoffEntryGeometry(
    TkMenu *menuPtr,		/* The menu we are drawing */
    TCL_UNUSED(TkMenuEntry *),		/* The entry we are measuring */
    Tk_Font tkfont,		/* The precalculated font */
    const Tk_FontMetrics *fmPtr,/* The precalculated font metrics */
    int *widthPtr,		/* The resulting width */
    int *heightPtr)		/* The resulting height */
{
    if (menuPtr->menuType != MAIN_MENU) {
	*heightPtr = 0;
	*widthPtr = 0;
    } else {
	*heightPtr = fmPtr->linespace;
	*widthPtr = Tk_TextWidth(tkfont, "W", 1);
    }
}

/*
 *--------------------------------------------------------------
 *
 * TkpComputeMenubarGeometry --
 *
 *	This procedure is invoked to recompute the size and layout of a menu
 *	that is a menubar clone.
 *
 * Results:
 *	None.
 *
 * Side effects:
 *	Fields of menu entries are changed to reflect their current positions,
 *	and the size of the menu window itself may be changed.
 *
 *--------------------------------------------------------------
 */

void
TkpComputeMenubarGeometry(
    TkMenu *menuPtr)		/* Structure describing menu. */
{
    Tk_Font tkfont, menuFont;
    Tk_FontMetrics menuMetrics, entryMetrics, *fmPtr;
    int width, height, i, j, x, y, currentRowHeight, maxWidth;
    int maxWindowWidth, lastRowBreak, lastEntry;
    int activeBorderWidth, helpMenuIndex = -1;
    TkMenuEntry *mePtr;

    if (menuPtr->tkwin == NULL) {
	return;
    }

    Tk_GetPixelsFromObj(NULL, menuPtr->tkwin, menuPtr->activeBorderWidthPtr,
	    &activeBorderWidth);
    maxWidth = 0;
    if (menuPtr->numEntries == 0) {
	height = 0;
    } else {
	int borderWidth;

	maxWindowWidth = Tk_Width(menuPtr->tkwin);
	if (maxWindowWidth == 1) {
	    maxWindowWidth = 0x7FFFFFF;
	}
	currentRowHeight = 0;
	Tk_GetPixelsFromObj(NULL, menuPtr->tkwin, menuPtr->borderWidthPtr,
		&borderWidth);
	x = y = borderWidth;
	lastRowBreak = 0;

	/*
	 * On the Mac especially, getting font metrics can be quite slow, so
	 * we want to do it intelligently. We are going to precalculate them
	 * and pass them down to all of the measuring and drawing routines.
	 * We will measure the font metrics of the menu once, and if an entry
	 * has a font set, we will measure it as we come to it, and then we
	 * decide which set to give the geometry routines.
	 */

	menuFont = Tk_GetFontFromObj(menuPtr->tkwin, menuPtr->fontPtr);
	Tk_GetFontMetrics(menuFont, &menuMetrics);

	for (i = 0; i < (int)menuPtr->numEntries; i++) {
	    mePtr = menuPtr->entries[i];
	    mePtr->entryFlags &= ~ENTRY_LAST_COLUMN;
	    if (mePtr->fontPtr != NULL) {
		tkfont = Tk_GetFontFromObj(menuPtr->tkwin, mePtr->fontPtr);
		Tk_GetFontMetrics(tkfont, &entryMetrics);
		fmPtr = &entryMetrics;
	    } else {
		tkfont = menuFont;
		fmPtr = &menuMetrics;
	    }

	    /*
	     * For every entry, we need to check to see whether or not we
	     * wrap. If we do wrap, then we have to adjust all of the previous
	     * entries' height and y position, because when we see them the
	     * first time, we don't know how big its neighbor might be.
	     */

	    if ((mePtr->type == SEPARATOR_ENTRY)
		    || (mePtr->type == TEAROFF_ENTRY)) {
		mePtr->height = mePtr->width = 0;
	    } else {
		GetMenuLabelGeometry(mePtr, tkfont, fmPtr, &width, &height);
		mePtr->height = height + 2 * activeBorderWidth + 10;
		mePtr->width = width;

		GetMenuIndicatorGeometry(menuPtr, mePtr, tkfont, fmPtr,
			&width, &height);
		mePtr->indicatorSpace = width;
		if (width > 0) {
		    mePtr->width += width;
		}
		mePtr->width += 2 * activeBorderWidth + 10;
	    }
	    if (mePtr->entryFlags & ENTRY_HELP_MENU) {
		helpMenuIndex = i;
	    } else if (x + mePtr->width + borderWidth > maxWindowWidth) {
		if (i == lastRowBreak) {
		    mePtr->y = y;
		    mePtr->x = x;
		    lastRowBreak++;
		    y += mePtr->height;
		    currentRowHeight = 0;
		} else {
		    x = borderWidth;
		    for (j = lastRowBreak; j < i; j++) {
			menuPtr->entries[j]->y = y + currentRowHeight
				- menuPtr->entries[j]->height;
			menuPtr->entries[j]->x = x;
			x += menuPtr->entries[j]->width;
		    }
		    lastRowBreak = i;
		    y += currentRowHeight;
		    currentRowHeight = mePtr->height;
		}
		if (x > maxWidth) {
		    maxWidth = x;
		}
		x = borderWidth;
	    } else {
		x += mePtr->width;
		if (mePtr->height > currentRowHeight) {
		    currentRowHeight = mePtr->height;
		}
	    }
	}

	lastEntry = menuPtr->numEntries - 1;
	if (helpMenuIndex == lastEntry) {
	    lastEntry--;
	}
	if ((lastEntry >= 0) && (x + menuPtr->entries[lastEntry]->width
		+ borderWidth > maxWidth)) {
	    maxWidth = x + menuPtr->entries[lastEntry]->width + borderWidth;
	}
	x = borderWidth;
	for (j = lastRowBreak; j < (int)menuPtr->numEntries; j++) {
	    if (j == helpMenuIndex) {
		continue;
	    }
	    menuPtr->entries[j]->y = y + currentRowHeight
		    - menuPtr->entries[j]->height;
	    menuPtr->entries[j]->x = x;
	    x += menuPtr->entries[j]->width;
	}


	if (helpMenuIndex != -1) {
	    mePtr = menuPtr->entries[helpMenuIndex];
	    if (x + mePtr->width + borderWidth > maxWindowWidth) {
		y += currentRowHeight;
		currentRowHeight = mePtr->height;
		x = borderWidth;
	    } else if (mePtr->height > currentRowHeight) {
		currentRowHeight = mePtr->height;
	    }
	    mePtr->x = maxWindowWidth - borderWidth - mePtr->width;
	    mePtr->y = y + currentRowHeight - mePtr->height;
	}
	height = y + currentRowHeight + borderWidth;
    }
    width = Tk_Width(menuPtr->tkwin);

    /*
     * The X server doesn't like zero dimensions, so round up to at least 1 (a
     * zero-sized menu should never really occur, anyway).
     */

    if (width <= 0) {
	width = 1;
    }
    if (height <= 0) {
	height = 1;
    }
    menuPtr->totalWidth = maxWidth;
    menuPtr->totalHeight = height;
}

/*
 *----------------------------------------------------------------------
 *
 * DrawTearoffEntry --
 *
 *	This procedure draws the background part of a menu.
 *
 * Results:
 *	None.
 *
 * Side effects:
 *	Commands are output to X to display the menu in its current mode.
 *
 *----------------------------------------------------------------------
 */

static void
DrawTearoffEntry(
    TkMenu *menuPtr,		/* The menu we are drawing */
    TCL_UNUSED(TkMenuEntry *),		/* The entry we are drawing */
    Drawable d,			/* The drawable we are drawing into */
    TCL_UNUSED(GC),			/* The gc we are drawing with */
    TCL_UNUSED(Tk_Font),		/* The font we are drawing with */
    TCL_UNUSED(const Tk_FontMetrics *),/* The metrics we are drawing with */
    int x, int y,
    int width, int height)
{
    XPoint points[2];
    int segmentWidth, maxX;
    Tk_3DBorder border;

    if (menuPtr->menuType != MAIN_MENU) {
	return;
    }

    points[0].x = x;
    points[0].y = y + height/2;
    points[1].y = points[0].y;
    segmentWidth = 6;
    maxX = x + width - 1;
    border = Tk_Get3DBorderFromObj(menuPtr->tkwin, menuPtr->borderPtr);

    while (points[0].x < maxX) {
	points[1].x = points[0].x + segmentWidth;
	if (points[1].x > maxX) {
	    points[1].x = maxX;
	}
	Tk_Draw3DPolygon(menuPtr->tkwin, d, border, points, 2, 1,
		TK_RELIEF_RAISED);
	points[0].x += 2 * segmentWidth;
    }
}

/*
 *--------------------------------------------------------------
 *
 * TkpInitializeMenuBindings --
 *
 *	For every interp, initializes the bindings for Windows menus. Does
 *	nothing on Mac or XWindows.
 *
 * Results:
 *	None.
 *
 * Side effects:
 *	C-level bindings are setup for the interp which will handle Alt-key
 *	sequences for menus without beeping or interfering with user-defined
 *	Alt-key bindings.
 *
 *--------------------------------------------------------------
 */

void
TkpInitializeMenuBindings(
    TCL_UNUSED(Tcl_Interp *),		/* The interpreter to set. */
    TCL_UNUSED(Tk_BindingTable))
				/* The table to add to. */
{
    /*
     * Nothing to do.
     */
}

/*
 *----------------------------------------------------------------------
 *
 * SetHelpMenu --
 *
 *	Given a menu, check to see whether or not it is a help menu cascade in
 *	a menubar. If it is, the entry that points to this menu will be
 *	marked.
 *
 * RESULTS:
 *	None.
 *
 * Side effects:
 *	Will set the ENTRY_HELP_MENU flag appropriately.
 *
 *----------------------------------------------------------------------
 */

static void
SetHelpMenu(
    TkMenu *menuPtr)		/* The menu we are checking */
{
    TkMenuEntry *cascadeEntryPtr;
    int useMotifHelp = 0;
    const char *option = NULL;
    if (menuPtr->tkwin) {
	option = Tk_GetOption(menuPtr->tkwin, "useMotifHelp", "UseMotifHelp");
	if (option != NULL) {
	    Tcl_GetBoolean(NULL, option, &useMotifHelp);
	}
    }

    if (!useMotifHelp) {
	return;
    }

    for (cascadeEntryPtr = menuPtr->menuRefPtr->parentEntryPtr;
	    cascadeEntryPtr != NULL;
	    cascadeEntryPtr = cascadeEntryPtr->nextCascadePtr) {
	if ((cascadeEntryPtr->menuPtr->menuType == MENUBAR)
		&& (cascadeEntryPtr->menuPtr->mainMenuPtr->tkwin != NULL)
		&& (menuPtr->mainMenuPtr->tkwin != NULL)) {
	    TkMenu *mainMenuPtr = cascadeEntryPtr->menuPtr->mainMenuPtr;
	    char *helpMenuName = (char *)ckalloc(strlen(Tk_PathName(
		    mainMenuPtr->tkwin)) + strlen(".help") + 1);

	    strcpy(helpMenuName, Tk_PathName(mainMenuPtr->tkwin));
	    strcat(helpMenuName, ".help");
	    if (strcmp(helpMenuName,
		    Tk_PathName(menuPtr->mainMenuPtr->tkwin)) == 0) {
		cascadeEntryPtr->entryFlags |= ENTRY_HELP_MENU;
	    } else {
		cascadeEntryPtr->entryFlags &= ~ENTRY_HELP_MENU;
	    }
	    ckfree(helpMenuName);
	}
    }
}

/*
 *----------------------------------------------------------------------
 *
 * TkpDrawMenuEntry --
 *
 *	Draws the given menu entry at the given coordinates with the given
 *	attributes.
 *
 * Results:
 *	None.
 *
 * Side effects:
 *	X Server commands are executed to display the menu entry.
 *
 *----------------------------------------------------------------------
 */

void
TkpDrawMenuEntry(
    TkMenuEntry *mePtr,		/* The entry to draw */
    Drawable d,			/* What to draw into */
    Tk_Font tkfont,		/* Precalculated font for menu */
    const Tk_FontMetrics *menuMetricsPtr,
				/* Precalculated metrics for menu */
    int x,			/* X-coordinate of topleft of entry */
    int y,			/* Y-coordinate of topleft of entry */
    int width,			/* Width of the entry rectangle */
    int height,			/* Height of the current rectangle */
    int strictMotif,		/* Boolean flag */
    int drawArrow)		/* Whether or not to draw the cascade arrow
				 * for cascade items. */
{
    GC gc, indicatorGC;
    XColor *indicatorColor, *disableColor = NULL;
    TkMenu *menuPtr = mePtr->menuPtr;
    Tk_3DBorder bgBorder, activeBorder;
    const Tk_FontMetrics *fmPtr;
    Tk_FontMetrics entryMetrics;
    int padY = (menuPtr->menuType == MENUBAR) ? 3 : 0;
    int adjustedY = y + padY;
    int adjustedHeight = height - 2 * padY;

    /*
     * Choose the gc for drawing the foreground part of the entry.
     */

    if ((mePtr->state == ENTRY_ACTIVE) && !strictMotif) {
	gc = mePtr->activeGC;
	if (gc == NULL) {
	    gc = menuPtr->activeGC;
	}
    } else {
    	TkMenuEntry *cascadeEntryPtr;
    	int parentDisabled = 0;

    	for (cascadeEntryPtr = menuPtr->menuRefPtr->parentEntryPtr;
    		cascadeEntryPtr != NULL;
    		cascadeEntryPtr = cascadeEntryPtr->nextCascadePtr) {
	    if (cascadeEntryPtr->namePtr != NULL) {
		const char *name = Tcl_GetString(cascadeEntryPtr->namePtr);

		if (strcmp(name, Tk_PathName(menuPtr->tkwin)) == 0) {
		    if (cascadeEntryPtr->state == ENTRY_DISABLED) {
			parentDisabled = 1;
		    }
		    break;
    	    	}
    	    }
    	}

	if (((parentDisabled || (mePtr->state == ENTRY_DISABLED)))
		&& (menuPtr->disabledFgPtr != NULL)) {
	    gc = mePtr->disabledGC;
	    if (gc == NULL) {
		gc = menuPtr->disabledGC;
	    }
	} else {
	    gc = mePtr->textGC;
	    if (gc == NULL) {
		gc = menuPtr->textGC;
	    }
	}
    }
    indicatorGC = mePtr->indicatorGC;
    if (indicatorGC == NULL) {
	indicatorGC = menuPtr->indicatorGC;
    }
    if (mePtr->indicatorFgPtr) {
	indicatorColor = Tk_GetColorFromObj(menuPtr->tkwin,
		mePtr->indicatorFgPtr);
    } else {
	indicatorColor = Tk_GetColorFromObj(menuPtr->tkwin,
		menuPtr->indicatorFgPtr);
    }

    if (menuPtr->disabledFgPtr != NULL) {
	disableColor = Tk_GetColorFromObj(menuPtr->tkwin,
		menuPtr->disabledFgPtr);
    }

    bgBorder = Tk_Get3DBorderFromObj(menuPtr->tkwin,
	    (mePtr->borderPtr == NULL)
	    ? menuPtr->borderPtr : mePtr->borderPtr);
    if (strictMotif) {
	activeBorder = bgBorder;
    } else {
	activeBorder = Tk_Get3DBorderFromObj(menuPtr->tkwin,
	    (mePtr->activeBorderPtr == NULL)
	    ? menuPtr->activeBorderPtr : mePtr->activeBorderPtr);
    }

    if (mePtr->fontPtr == NULL) {
	fmPtr = menuMetricsPtr;
    } else {
	tkfont = Tk_GetFontFromObj(menuPtr->tkwin, mePtr->fontPtr);
	Tk_GetFontMetrics(tkfont, &entryMetrics);
	fmPtr = &entryMetrics;
    }

    /*
     * Need to draw the entire background, including padding. On Unix, for
     * menubars, we have to draw the rest of the entry taking into account the
     * padding.
     */

    DrawMenuEntryBackground(menuPtr, mePtr, d, activeBorder,
	    bgBorder, x, y, width, height);

    if (mePtr->type == SEPARATOR_ENTRY) {
	DrawMenuSeparator(menuPtr, mePtr, d, gc, tkfont,
		fmPtr, x, adjustedY, width, adjustedHeight);
    } else if (mePtr->type == TEAROFF_ENTRY) {
	DrawTearoffEntry(menuPtr, mePtr, d, gc, tkfont, fmPtr, x, adjustedY,
		width, adjustedHeight);
    } else {
	DrawMenuEntryLabel(menuPtr, mePtr, d, gc, tkfont, fmPtr, x, adjustedY,
		width, adjustedHeight);
	DrawMenuEntryAccelerator(menuPtr, mePtr, d, gc, tkfont, fmPtr,
		activeBorder, bgBorder, x, adjustedY, width, adjustedHeight,
		drawArrow);
	if (!mePtr->hideMargin) {
	    if (mePtr->state == ENTRY_ACTIVE) {
		bgBorder = activeBorder;
	    }
	    DrawMenuEntryIndicator(menuPtr, mePtr, d, bgBorder, indicatorColor,
		    disableColor, tkfont, fmPtr, x, adjustedY, width,
		    adjustedHeight);
	}
    }
}

/*
 *----------------------------------------------------------------------
 *
 * GetMenuLabelGeometry --
 *
 *	Figures out the size of the label portion of a menu item.
 *
 * Results:
 *	widthPtr and heightPtr are filled in with the correct geometry
 *	information.
 *
 * Side effects:
 *	None.
 *
 *----------------------------------------------------------------------
 */

static void
GetMenuLabelGeometry(
    TkMenuEntry *mePtr,		/* The entry we are computing */
    Tk_Font tkfont,		/* The precalculated font */
    const Tk_FontMetrics *fmPtr,/* The precalculated metrics */
    int *widthPtr,		/* The resulting width of the label portion */
    int *heightPtr)		/* The resulting height of the label
				 * portion */
{
    TkMenu *menuPtr = mePtr->menuPtr;
    int haveImage = 0;

    if (mePtr->image != NULL) {
    	Tk_SizeOfImage(mePtr->image, widthPtr, heightPtr);
	haveImage = 1;
    } else if (mePtr->bitmapPtr != NULL) {
	Pixmap bitmap = Tk_GetBitmapFromObj(menuPtr->tkwin, mePtr->bitmapPtr);

    	Tk_SizeOfBitmap(menuPtr->display, bitmap, widthPtr, heightPtr);
	haveImage = 1;
    } else {
	*heightPtr = 0;
	*widthPtr = 0;
    }

    if (haveImage && (mePtr->compound == COMPOUND_NONE)) {
	/*
	 * We don't care about the text in this case.
	 */
    } else {
	/*
	 * Either it is compound or we don't have an image.
	 */

    	if (mePtr->labelPtr != NULL) {
	    int textWidth;
	    const char *label = Tcl_GetString(mePtr->labelPtr);

	    textWidth = Tk_TextWidth(tkfont, label, mePtr->labelLength);
	    if ((mePtr->compound != COMPOUND_NONE) && haveImage) {
		switch ((enum compound) mePtr->compound) {
		case COMPOUND_TOP:
		case COMPOUND_BOTTOM:
		    if (textWidth > *widthPtr) {
			*widthPtr = textWidth;
		    }

		    /*
		     * Add text and padding.
		     */

		    *heightPtr += fmPtr->linespace + 2;
		    break;
		case COMPOUND_LEFT:
		case COMPOUND_RIGHT:
		    if (fmPtr->linespace > *heightPtr) {
			*heightPtr = fmPtr->linespace;
		    }

		    /*
		     * Add text and padding.
		     */

		    *widthPtr += textWidth + 2;
		    break;
		case COMPOUND_CENTER:
		    if (fmPtr->linespace > *heightPtr) {
			*heightPtr = fmPtr->linespace;
		    }
		    if (textWidth > *widthPtr) {
			*widthPtr = textWidth;
		    }
		    break;
		case COMPOUND_NONE:
		    break;
		}
	    } else {
		/*
		 * We don't have an image or we're not compound.
		 */

		*heightPtr = fmPtr->linespace;
		*widthPtr = textWidth;
	    }
	} else {
	    /*
	     * An empty entry still has this height.
	     */

	    *heightPtr = fmPtr->linespace;
    	}
    }
    *heightPtr += 1;
}

/*
 *--------------------------------------------------------------
 *
 * TkpComputeStandardMenuGeometry --
 *
 *	This procedure is invoked to recompute the size and layout of a menu
 *	that is not a menubar clone.
 *
 * Results:
 *	None.
 *
 * Side effects:
 *	Fields of menu entries are changed to reflect their current positions,
 *	and the size of the menu window itself may be changed.
 *
 *--------------------------------------------------------------
 */

void
TkpComputeStandardMenuGeometry(
    TkMenu *menuPtr)		/* Structure describing menu. */
{
    Tk_Font tkfont, menuFont;
    Tk_FontMetrics menuMetrics, entryMetrics, *fmPtr;
    int x, y, height, width, indicatorSpace, labelWidth, accelWidth;
    int windowWidth, windowHeight, accelSpace, i, j, lastColumnBreak = 0;
    TkMenuEntry *mePtr;
    int borderWidth, activeBorderWidth;

    if (menuPtr->tkwin == NULL) {
	return;
    }

    Tk_GetPixelsFromObj(NULL, menuPtr->tkwin, menuPtr->borderWidthPtr,
	    &borderWidth);
    Tk_GetPixelsFromObj(NULL, menuPtr->tkwin, menuPtr->activeBorderWidthPtr,
	    &activeBorderWidth);
    x = y = borderWidth;
    indicatorSpace = labelWidth = accelWidth = 0;
    windowHeight = windowWidth = 0;

    /*
     * On the Mac especially, getting font metrics can be quite slow, so we
     * want to do it intelligently. We are going to precalculate them and pass
     * them down to all of the measuring and drawing routines. We will measure
     * the font metrics of the menu once. If an entry does not have its own
     * font set, then we give the geometry/drawing routines the menu's font
     * and metrics. If an entry has its own font, we will measure that font
     * and give all of the geometry/drawing the entry's font and metrics.
     */

    menuFont = Tk_GetFontFromObj(menuPtr->tkwin, menuPtr->fontPtr);
    Tk_GetFontMetrics(menuFont, &menuMetrics);
    accelSpace = Tk_TextWidth(menuFont, "M", 1);

    for (i = 0; i < (int)menuPtr->numEntries; i++) {
	mePtr = menuPtr->entries[i];
	if (mePtr->fontPtr == NULL) {
	    tkfont = menuFont;
	    fmPtr = &menuMetrics;
	} else {
	    tkfont = Tk_GetFontFromObj(menuPtr->tkwin, mePtr->fontPtr);
	    Tk_GetFontMetrics(tkfont, &entryMetrics);
	    fmPtr = &entryMetrics;
	}

	if ((i > 0) && mePtr->columnBreak) {
	    if (accelWidth != 0) {
		labelWidth += accelSpace;
	    }
	    for (j = lastColumnBreak; j < i; j++) {
		menuPtr->entries[j]->indicatorSpace = indicatorSpace;
		menuPtr->entries[j]->labelWidth = labelWidth;
		menuPtr->entries[j]->width = indicatorSpace + labelWidth
			+ accelWidth + 2 * activeBorderWidth;
		menuPtr->entries[j]->x = x;
		menuPtr->entries[j]->entryFlags &= ~ENTRY_LAST_COLUMN;
	    }
	    x += indicatorSpace + labelWidth + accelWidth
		    + 2 * activeBorderWidth;
	    windowWidth = x;
	    indicatorSpace = labelWidth = accelWidth = 0;
	    lastColumnBreak = i;
	    y = borderWidth;
	}

	if (mePtr->type == SEPARATOR_ENTRY) {
	    GetMenuSeparatorGeometry(menuPtr, mePtr, tkfont, fmPtr,
		    &width, &height);
	    mePtr->height = height;
	} else if (mePtr->type == TEAROFF_ENTRY) {
	    GetTearoffEntryGeometry(menuPtr, mePtr, tkfont, fmPtr,
		    &width, &height);
	    mePtr->height = height;
	    labelWidth = width;
	} else {
	    /*
	     * For each entry, compute the height required by that particular
	     * entry, plus three widths: the width of the label, the width to
	     * allow for an indicator to be displayed to the left of the label
	     * (if any), and the width of the accelerator to be displayed to
	     * the right of the label (if any). These sizes depend, of course,
	     * on the type of the entry.
	     */

	    GetMenuLabelGeometry(mePtr, tkfont, fmPtr, &width, &height);
	    mePtr->height = height;
	    if (!mePtr->hideMargin) {
		width += MENU_MARGIN_WIDTH;
	    }
	    if (width > labelWidth) {
	    	labelWidth = width;
	    }

	    GetMenuAccelGeometry(menuPtr, mePtr, tkfont,
		    fmPtr, &width, &height);
	    if (height > mePtr->height) {
	    	mePtr->height = height;
	    }
	    if (!mePtr->hideMargin) {
		width += MENU_MARGIN_WIDTH;
	    }
	    if (width > accelWidth) {
	    	accelWidth = width;
	    }

	    GetMenuIndicatorGeometry(menuPtr, mePtr, tkfont, fmPtr,
		    &width, &height);
	    if (height > mePtr->height) {
	    	mePtr->height = height;
	    }
	    if (!mePtr->hideMargin) {
		width += MENU_MARGIN_WIDTH;
	    }
	    if (width > indicatorSpace) {
	    	indicatorSpace = width;
	    }

	    mePtr->height += 2 * activeBorderWidth + MENU_DIVIDER_HEIGHT;
    	}
	mePtr->y = y;
	y += mePtr->height;
	if (y > windowHeight) {
	    windowHeight = y;
	}
    }

    if (accelWidth != 0) {
	labelWidth += accelSpace;
    }
    for (j = lastColumnBreak; j < (int)menuPtr->numEntries; j++) {
	menuPtr->entries[j]->indicatorSpace = indicatorSpace;
	menuPtr->entries[j]->labelWidth = labelWidth;
	menuPtr->entries[j]->width = indicatorSpace + labelWidth
		+ accelWidth + 2 * activeBorderWidth;
	menuPtr->entries[j]->x = x;
	menuPtr->entries[j]->entryFlags |= ENTRY_LAST_COLUMN;
    }
    windowWidth = x + indicatorSpace + labelWidth + accelWidth
	    + 2 * activeBorderWidth + borderWidth;
    windowHeight += borderWidth;

    /*
     * The X server doesn't like zero dimensions, so round up to at least 1 (a
     * zero-sized menu should never really occur, anyway).
     */

    if (windowWidth <= 0) {
	windowWidth = 1;
    }
    if (windowHeight <= 0) {
	windowHeight = 1;
    }
    menuPtr->totalWidth = windowWidth;
    menuPtr->totalHeight = windowHeight;
}

/*
 *----------------------------------------------------------------------
 *
 * TkpMenuNotifyToplevelCreate --
 *
 *	This routine reconfigures the menu and the clones indicated by
 *	menuName becuase a toplevel has been created and any system menus need
 *	to be created. Not applicable to UNIX.
 *
 * Results:
 *	None.
 *
 * Side effects:
 *	An idle handler is set up to do the reconfiguration.
 *
 *----------------------------------------------------------------------
 */

void
TkpMenuNotifyToplevelCreate(
    TCL_UNUSED(Tcl_Interp *),	/* The interp the menu lives in. */
    TCL_UNUSED(const char *))	/* The name of the menu to reconfigure. */
{
    /*
     * Nothing to do.
     */
}

/*
 *----------------------------------------------------------------------
 *
 * TkpMenuInit --
 *
 *	Does platform-specific initialization of menus.
 *
 * Results:
 *	None.
 *
 * Side effects:
 *	None.
 *
 *----------------------------------------------------------------------
 */

void
TkpMenuInit(void)
{
    /*
     * Nothing to do.
     */
}


/*
 *----------------------------------------------------------------------
 *
 * TkpMenuThreadInit --
 *
 *	Does platform-specific initialization of thread-specific menu state.
 *
 * Results:
 *	None.
 *
 * Side effects:
 *	None.
 *
 *----------------------------------------------------------------------
 */

void
TkpMenuThreadInit(void)
{
    /*
     * Nothing to do.
     */
}

/*
 * Local Variables:
 * mode: c
 * c-basic-offset: 4
 * fill-column: 78
 * End:
 */<|MERGE_RESOLUTION|>--- conflicted
+++ resolved
@@ -869,22 +869,13 @@
     if (mePtr->labelPtr != NULL) {
 	int len;
 
-<<<<<<< HEAD
 	len = TkNumUtfChars(Tcl_GetString(mePtr->labelPtr), -1);
-	if (mePtr->underline < len) {
-=======
-	len = Tcl_GetCharLength(mePtr->labelPtr);
 	if (mePtr->underline < len && mePtr->underline >= -len) {
->>>>>>> 287ae817
 	    int activeBorderWidth, leftEdge, ch;
 	    const char *label, *start, *end;
 
 	    label = Tcl_GetString(mePtr->labelPtr);
-<<<<<<< HEAD
-	    start = TkUtfAtIndex(label, mePtr->underline);
-=======
-	    start = Tcl_UtfAtIndex(label, (mePtr->underline < 0) ? mePtr->underline + len : mePtr->underline);
->>>>>>> 287ae817
+	    start = TkUtfAtIndex(label, (mePtr->underline < 0) ? mePtr->underline + len : mePtr->underline);
 	    end = start + TkUtfToUniChar(start, &ch);
 
 	    Tk_GetPixelsFromObj(NULL, menuPtr->tkwin,
