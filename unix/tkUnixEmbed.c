--- conflicted
+++ resolved
@@ -8,15 +8,8 @@
  *
  * Copyright (c) 1996-1997 Sun Microsystems, Inc.
  *
-<<<<<<< HEAD
  * See the file "license.terms" for information on usage and redistribution of
  * this file, and for a DISCLAIMER OF ALL WARRANTIES.
- *
- * RCS: @(#) $Id: tkUnixEmbed.c,v 1.12 2007/12/13 15:28:50 dgp Exp $
-=======
- * See the file "license.terms" for information on usage and redistribution
- * of this file, and for a DISCLAIMER OF ALL WARRANTIES.
->>>>>>> 42bca745
  */
 
 #include "tkUnixInt.h"
