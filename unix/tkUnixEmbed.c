/*
 * tkUnixEmbed.c --
 *
 *	This file contains platform-specific functions for UNIX to provide
 *	basic operations needed for application embedding (where one
 *	application can use as its main window an internal window from some
 *	other application). Also includes code to support busy windows.
 *
 * Copyright (c) 1996-1997 Sun Microsystems, Inc.
 *
 * See the file "license.terms" for information on usage and redistribution of
 * this file, and for a DISCLAIMER OF ALL WARRANTIES.
<<<<<<< HEAD
 *
 * RCS: @(#) $Id: tkUnixEmbed.c,v 1.15 2010/06/15 11:16:02 nijtmans Exp $
=======
>>>>>>> 661db781
 */

#include "tkUnixInt.h"
#include "tkBusy.h"

/*
 * One of the following structures exists for each container in this
 * application. It keeps track of the container window and its associated
 * embedded window.
 */

typedef struct Container {
    Window parent;		/* X's window id for the parent of the pair
				 * (the container). */
    Window parentRoot;		/* Id for the root window of parent's
				 * screen. */
    TkWindow *parentPtr;	/* Tk's information about the container, or
				 * NULL if the container isn't in this
				 * process. */
    Window wrapper;		/* X's window id for the wrapper window for
				 * the embedded window. Starts off as None,
				 * but gets filled in when the window is
				 * eventually created. */
    TkWindow *embeddedPtr;	/* Tk's information about the embedded window,
				 * or NULL if the embedded application isn't
				 * in this process. Note that this is *not*
				 * the same window as wrapper: wrapper is the
				 * parent of embeddedPtr. */
    struct Container *nextPtr;	/* Next in list of all containers in this
				 * process. */
} Container;

typedef struct ThreadSpecificData {
    Container *firstContainerPtr;
				/* First in list of all containers managed by
				 * this process. */
} ThreadSpecificData;
static Tcl_ThreadDataKey dataKey;

/*
 * Prototypes for static functions defined in this file:
 */

static void		ContainerEventProc(ClientData clientData,
			    XEvent *eventPtr);
static void		EmbeddedEventProc(ClientData clientData,
			    XEvent *eventPtr);
static int		EmbedErrorProc(ClientData clientData,
			    XErrorEvent *errEventPtr);
static void		EmbedFocusProc(ClientData clientData,
			    XEvent *eventPtr);
static void		EmbedGeometryRequest(Container *containerPtr,
			    int width, int height);
static void		EmbedSendConfigure(Container *containerPtr);
static void		EmbedStructureProc(ClientData clientData,
			    XEvent *eventPtr);
static void		EmbedWindowDeleted(TkWindow *winPtr);

/*
 *----------------------------------------------------------------------
 *
 * TkpUseWindow --
 *
 *	This function causes a Tk window to use a given X window as its parent
 *	window, rather than the root window for the screen. It is invoked by
 *	an embedded application to specify the window in which it is embedded.
 *
 * Results:
 *	The return value is normally TCL_OK. If an error occurs (such as
 *	string not being a valid window spec), then the return value is
 *	TCL_ERROR and an error message is left in the interp's result if
 *	interp is non-NULL.
 *
 * Side effects:
 *	Changes the colormap and other visual information to match that of the
 *	parent window given by "string".
 *
 *----------------------------------------------------------------------
 */

int
TkpUseWindow(
    Tcl_Interp *interp,		/* If not NULL, used for error reporting if
				 * string is bogus. */
    Tk_Window tkwin,		/* Tk window that does not yet have an
				 * associated X window. */
    const char *string)		/* String identifying an X window to use for
				 * tkwin; must be an integer value. */
{
    TkWindow *winPtr = (TkWindow *) tkwin;
    TkWindow *usePtr;
    int id, anyError;
    Window parent;
    Tk_ErrorHandler handler;
    Container *containerPtr;
    XWindowAttributes parentAtts;
    ThreadSpecificData *tsdPtr = (ThreadSpecificData *)
            Tcl_GetThreadData(&dataKey, sizeof(ThreadSpecificData));

    if (winPtr->window != None) {
	Tcl_AppendResult(interp,
		"can't modify container after widget is created", NULL);
	return TCL_ERROR;
    }
    if (Tcl_GetInt(interp, string, &id) != TCL_OK) {
	return TCL_ERROR;
    }
    parent = (Window) id;

    usePtr = (TkWindow *) Tk_IdToWindow(winPtr->display, parent);
    if (usePtr != NULL) {
	if (!(usePtr->flags & TK_CONTAINER)) {
	    Tcl_AppendResult(interp, "window \"", usePtr->pathName,
                    "\" doesn't have -container option set", NULL);
	    return TCL_ERROR;
	}
    }

    /*
     * Tk sets the window colormap to the screen default colormap in
     * tkWindow.c:AllocWindow. This doesn't work well for embedded windows. So
     * we override the colormap and visual settings to be the same as the
     * parent window (which is in the container app).
     */

    anyError = 0;
    handler = Tk_CreateErrorHandler(winPtr->display, -1, -1, -1,
	    EmbedErrorProc, &anyError);
    if (!XGetWindowAttributes(winPtr->display, parent, &parentAtts)) {
        anyError = 1;
    }
    XSync(winPtr->display, False);
    Tk_DeleteErrorHandler(handler);
    if (anyError) {
	if (interp != NULL) {
	    Tcl_AppendResult(interp, "couldn't create child of window \"",
		    string, "\"", NULL);
	}
	return TCL_ERROR;
    }
    Tk_SetWindowVisual(tkwin, parentAtts.visual, parentAtts.depth,
	    parentAtts.colormap);

    /*
     * Create an event handler to clean up the Container structure when tkwin
     * is eventually deleted.
     */

    Tk_CreateEventHandler(tkwin, StructureNotifyMask, EmbeddedEventProc,
	    winPtr);

    /*
     * Save information about the container and the embedded window in a
     * Container structure. If there is already an existing Container
     * structure, it means that both container and embedded app. are in the
     * same process.
     */

    for (containerPtr = tsdPtr->firstContainerPtr; containerPtr != NULL;
	    containerPtr = containerPtr->nextPtr) {
	if (containerPtr->parent == parent) {
	    winPtr->flags |= TK_BOTH_HALVES;
	    containerPtr->parentPtr->flags |= TK_BOTH_HALVES;
	    break;
	}
    }
    if (containerPtr == NULL) {
	containerPtr = ckalloc(sizeof(Container));
	containerPtr->parent = parent;
	containerPtr->parentRoot = parentAtts.root;
	containerPtr->parentPtr = NULL;
	containerPtr->wrapper = None;
	containerPtr->nextPtr = tsdPtr->firstContainerPtr;
	tsdPtr->firstContainerPtr = containerPtr;
    }
    containerPtr->embeddedPtr = winPtr;
    winPtr->flags |= TK_EMBEDDED;
    return TCL_OK;
}

/*
 *----------------------------------------------------------------------
 *
 * TkpMakeWindow --
 *
 *	Create an actual window system window object based on the current
 *	attributes of the specified TkWindow.
 *
 * Results:
 *	Returns the handle to the new window, or None on failure.
 *
 * Side effects:
 *	Creates a new X window.
 *
 *----------------------------------------------------------------------
 */

Window
TkpMakeWindow(
    TkWindow *winPtr,		/* Tk's information about the window that is
				 * to be instantiated. */
    Window parent)		/* Window system token for the parent in which
				 * the window is to be created. */
{
    Container *containerPtr;
    ThreadSpecificData *tsdPtr = (ThreadSpecificData *)
            Tcl_GetThreadData(&dataKey, sizeof(ThreadSpecificData));

    if (winPtr->flags & TK_EMBEDDED) {
	/*
	 * This window is embedded. Don't create the new window in the given
	 * parent; instead, create it as a child of the root window of the
	 * container's screen. The window will get reparented into a wrapper
	 * window later.
	 */

	for (containerPtr = tsdPtr->firstContainerPtr; ;
		containerPtr = containerPtr->nextPtr) {
	    if (containerPtr == NULL) {
		Tcl_Panic("TkMakeWindow couldn't find container for window");
	    }
	    if (containerPtr->embeddedPtr == winPtr) {
		break;
	    }
	}
	parent = containerPtr->parentRoot;
    }

    return XCreateWindow(winPtr->display, parent, winPtr->changes.x,
	    winPtr->changes.y, (unsigned) winPtr->changes.width,
	    (unsigned) winPtr->changes.height,
	    (unsigned) winPtr->changes.border_width, winPtr->depth,
	    InputOutput, winPtr->visual, winPtr->dirtyAtts,
	    &winPtr->atts);
}

/*
 *----------------------------------------------------------------------
 *
 * TkpMakeContainer --
 *
 *	This function is called to indicate that a particular window will be a
 *	container for an embedded application. This changes certain aspects of
 *	the window's behavior, such as whether it will receive events anymore.
 *
 * Results:
 *	None.
 *
 * Side effects:
 *	None.
 *
 *----------------------------------------------------------------------
 */

void
TkpMakeContainer(
    Tk_Window tkwin)		/* Token for a window that is about to become
				 * a container. */
{
    TkWindow *winPtr = (TkWindow *) tkwin;
    Container *containerPtr;
    ThreadSpecificData *tsdPtr = (ThreadSpecificData *)
            Tcl_GetThreadData(&dataKey, sizeof(ThreadSpecificData));

    /*
     * Register the window as a container so that, for example, we can find
     * out later if the embedded app. is in the same process.
     */

    Tk_MakeWindowExist(tkwin);
    containerPtr = ckalloc(sizeof(Container));
    containerPtr->parent = Tk_WindowId(tkwin);
    containerPtr->parentRoot = RootWindowOfScreen(Tk_Screen(tkwin));
    containerPtr->parentPtr = winPtr;
    containerPtr->wrapper = None;
    containerPtr->embeddedPtr = NULL;
    containerPtr->nextPtr = tsdPtr->firstContainerPtr;
    tsdPtr->firstContainerPtr = containerPtr;
    winPtr->flags |= TK_CONTAINER;

    /*
     * Request SubstructureNotify events so that we can find out when the
     * embedded application creates its window or attempts to resize it. Also
     * watch Configure events on the container so that we can resize the child
     * to match.
     */

    winPtr->atts.event_mask |= SubstructureRedirectMask|SubstructureNotifyMask;
    XSelectInput(winPtr->display, winPtr->window, winPtr->atts.event_mask);
    Tk_CreateEventHandler(tkwin,
	    SubstructureNotifyMask|SubstructureRedirectMask,
	    ContainerEventProc, winPtr);
    Tk_CreateEventHandler(tkwin, StructureNotifyMask, EmbedStructureProc,
	    containerPtr);
    Tk_CreateEventHandler(tkwin, FocusChangeMask, EmbedFocusProc,
	    containerPtr);
}

/*
 *----------------------------------------------------------------------
 *
 * EmbedErrorProc --
 *
 *	This function is invoked if an error occurs while creating an embedded
 *	window.
 *
 * Results:
 *	Always returns 0 to indicate that the error has been properly handled.
 *
 * Side effects:
 *	The integer pointed to by the clientData argument is set to 1.
 *
 *----------------------------------------------------------------------
 */

static int
EmbedErrorProc(
    ClientData clientData,	/* Points to integer to set. */
    XErrorEvent *errEventPtr)	/* Points to information about error (not
				 * used). */
{
    int *iPtr = (int *) clientData;

    *iPtr = 1;
    return 0;
}

/*
 *----------------------------------------------------------------------
 *
 * EmbeddedEventProc --
 *
 *	This function is invoked by the Tk event dispatcher when various
 *	useful events are received for a window that is embedded in another
 *	application.
 *
 * Results:
 *	None.
 *
 * Side effects:
 *	Our internal state gets cleaned up when an embedded window is
 *	destroyed.
 *
 *----------------------------------------------------------------------
 */

static void
EmbeddedEventProc(
    ClientData clientData,	/* Token for container window. */
    XEvent *eventPtr)		/* ResizeRequest event. */
{
    TkWindow *winPtr = (TkWindow *) clientData;

    if (eventPtr->type == DestroyNotify) {
	EmbedWindowDeleted(winPtr);
    }
}

/*
 *----------------------------------------------------------------------
 *
 * ContainerEventProc --
 *
 *	This function is invoked by the Tk event dispatcher when various
 *	useful events are received for the children of a container window. It
 *	forwards relevant information, such as geometry requests, from the
 *	events into the container's application.
 *
 * Results:
 *	None.
 *
 * Side effects:
 *	Depends on the event. For example, when ConfigureRequest events occur,
 *	geometry information gets set for the container window.
 *
 *----------------------------------------------------------------------
 */

static void
ContainerEventProc(
    ClientData clientData,	/* Token for container window. */
    XEvent *eventPtr)		/* ResizeRequest event. */
{
    TkWindow *winPtr = (TkWindow *) clientData;
    Container *containerPtr;
    Tk_ErrorHandler errHandler;
    ThreadSpecificData *tsdPtr = (ThreadSpecificData *)
            Tcl_GetThreadData(&dataKey, sizeof(ThreadSpecificData));

    /*
     * Ignore any X protocol errors that happen in this function (almost any
     * operation could fail, for example, if the embedded application has
     * deleted its window).
     */

    errHandler = Tk_CreateErrorHandler(eventPtr->xfocus.display, -1,
	    -1, -1, NULL, NULL);

    /*
     * Find the Container structure associated with the parent window.
     */

    for (containerPtr = tsdPtr->firstContainerPtr;
	    containerPtr->parent != eventPtr->xmaprequest.parent;
	    containerPtr = containerPtr->nextPtr) {
	if (containerPtr == NULL) {
	    Tcl_Panic("ContainerEventProc couldn't find Container record");
	}
    }

    if (eventPtr->type == CreateNotify) {
	/*
	 * A new child window has been created in the container. Record its id
	 * in the Container structure (if more than one child is created, just
	 * remember the last one and ignore the earlier ones). Also set the
	 * child's size to match the container.
	 */

	containerPtr->wrapper = eventPtr->xcreatewindow.window;
	XMoveResizeWindow(eventPtr->xcreatewindow.display,
		containerPtr->wrapper, 0, 0,
		(unsigned) Tk_Width((Tk_Window) containerPtr->parentPtr),
		(unsigned) Tk_Height((Tk_Window) containerPtr->parentPtr));
    } else if (eventPtr->type == ConfigureRequest) {
	if ((eventPtr->xconfigurerequest.x != 0)
		|| (eventPtr->xconfigurerequest.y != 0)) {
	    /*
	     * The embedded application is trying to move itself, which isn't
	     * legal. At this point, the window hasn't actually moved, but we
	     * need to send it a ConfigureNotify event to let it know that its
	     * request has been denied. If the embedded application was also
	     * trying to resize itself, a ConfigureNotify will be sent by the
	     * geometry management code below, so we don't need to do
	     * anything. Otherwise, generate a synthetic event.
	     */

	    if ((eventPtr->xconfigurerequest.width == winPtr->changes.width)
		    && (eventPtr->xconfigurerequest.height
		    == winPtr->changes.height)) {
		EmbedSendConfigure(containerPtr);
	    }
	}
	EmbedGeometryRequest(containerPtr,
		eventPtr->xconfigurerequest.width,
		eventPtr->xconfigurerequest.height);
    } else if (eventPtr->type == MapRequest) {
	/*
	 * The embedded application's map request was ignored and simply
	 * passed on to us, so we have to map the window for it to appear on
	 * the screen.
	 */

	XMapWindow(eventPtr->xmaprequest.display,
		eventPtr->xmaprequest.window);
    } else if (eventPtr->type == DestroyNotify) {
	/*
	 * The embedded application is gone. Destroy the container window.
	 */

	Tk_DestroyWindow((Tk_Window) winPtr);
    }
    Tk_DeleteErrorHandler(errHandler);
}

/*
 *----------------------------------------------------------------------
 *
 * EmbedStructureProc --
 *
 *	This function is invoked by the Tk event dispatcher when a container
 *	window owned by this application gets resized (and also at several
 *	other times that we don't care about). This function reflects the size
 *	change in the embedded window that corresponds to the container.
 *
 * Results:
 *	None.
 *
 * Side effects:
 *	The embedded window gets resized to match the container.
 *
 *----------------------------------------------------------------------
 */

static void
EmbedStructureProc(
    ClientData clientData,	/* Token for container window. */
    XEvent *eventPtr)		/* ResizeRequest event. */
{
    Container *containerPtr = (Container *) clientData;
    Tk_ErrorHandler errHandler;

    if (eventPtr->type == ConfigureNotify) {
	if (containerPtr->wrapper != None) {
	    /*
	     * Ignore errors, since the embedded application could have
	     * deleted its window.
	     */

	    errHandler = Tk_CreateErrorHandler(eventPtr->xfocus.display, -1,
		    -1, -1, NULL, NULL);
	    XMoveResizeWindow(eventPtr->xconfigure.display,
		    containerPtr->wrapper, 0, 0,
		    (unsigned) Tk_Width((Tk_Window) containerPtr->parentPtr),
		    (unsigned) Tk_Height((Tk_Window) containerPtr->parentPtr));
	    Tk_DeleteErrorHandler(errHandler);
	}
    } else if (eventPtr->type == DestroyNotify) {
	EmbedWindowDeleted(containerPtr->parentPtr);
    }
}

/*
 *----------------------------------------------------------------------
 *
 * EmbedFocusProc --
 *
 *	This function is invoked by the Tk event dispatcher when FocusIn and
 *	FocusOut events occur for a container window owned by this
 *	application. It is responsible for moving the focus back and forth
 *	between a container application and an embedded application.
 *
 * Results:
 *	None.
 *
 * Side effects:
 *	The X focus may change.
 *
 *----------------------------------------------------------------------
 */

static void
EmbedFocusProc(
    ClientData clientData,	/* Token for container window. */
    XEvent *eventPtr)		/* ResizeRequest event. */
{
    Container *containerPtr = (Container *) clientData;
    Tk_ErrorHandler errHandler;
    Display *display;

    display = Tk_Display(containerPtr->parentPtr);
    if (eventPtr->type == FocusIn) {
	/*
	 * The focus just arrived at the container. Change the X focus to move
	 * it to the embedded application, if there is one. Ignore X errors
	 * that occur during this operation (it's possible that the new focus
	 * window isn't mapped).
	 */

	if (containerPtr->wrapper != None) {
	    errHandler = Tk_CreateErrorHandler(eventPtr->xfocus.display, -1,
		    -1, -1, NULL, NULL);
	    XSetInputFocus(display, containerPtr->wrapper, RevertToParent,
		    CurrentTime);
	    Tk_DeleteErrorHandler(errHandler);
	}
    }
}

/*
 *----------------------------------------------------------------------
 *
 * EmbedGeometryRequest --
 *
 *	This function is invoked when an embedded application requests a
 *	particular size. It processes the request (which may or may not
 *	actually honor the request) and reflects the results back to the
 *	embedded application.
 *
 * Results:
 *	None.
 *
 * Side effects:
 *	If we deny the child's size change request, a Configure event is
 *	synthesized to let the child know how big it ought to be. Events get
 *	processed while we're waiting for the geometry managers to do their
 *	thing.
 *
 *----------------------------------------------------------------------
 */

static void
EmbedGeometryRequest(
    Container *containerPtr,	/* Information about the embedding. */
    int width, int height)	/* Size that the child has requested. */
{
    TkWindow *winPtr = containerPtr->parentPtr;

    /*
     * Forward the requested size into our geometry management hierarchy via
     * the container window. We need to send a Configure event back to the
     * embedded application if we decide not to honor its request; to make
     * this happen, process all idle event handlers synchronously here (so
     * that the geometry managers have had a chance to do whatever they want
     * to do), and if the window's size didn't change then generate a
     * configure event.
     */

    Tk_GeometryRequest((Tk_Window) winPtr, width, height);
    while (Tcl_DoOneEvent(TCL_IDLE_EVENTS)) {
	/* Empty loop body. */
    }
    if ((winPtr->changes.width != width)
	    || (winPtr->changes.height != height)) {
	EmbedSendConfigure(containerPtr);
    }
}

/*
 *----------------------------------------------------------------------
 *
 * EmbedSendConfigure --
 *
 *	This function synthesizes a ConfigureNotify event to notify an
 *	embedded application of its current size and location. This function
 *	is called when the embedded application made a geometry request that
 *	we did not grant, so that the embedded application knows that its
 *	geometry didn't change after all.
 *
 * Results:
 *	None.
 *
 * Side effects:
 *	None.
 *
 *----------------------------------------------------------------------
 */

static void
EmbedSendConfigure(
    Container *containerPtr)	/* Information about the embedding. */
{
    TkWindow *winPtr = containerPtr->parentPtr;
    XEvent event;

    event.xconfigure.type = ConfigureNotify;
    event.xconfigure.serial = LastKnownRequestProcessed(winPtr->display);
    event.xconfigure.send_event = True;
    event.xconfigure.display = winPtr->display;
    event.xconfigure.event = containerPtr->wrapper;
    event.xconfigure.window = containerPtr->wrapper;
    event.xconfigure.x = 0;
    event.xconfigure.y = 0;
    event.xconfigure.width = winPtr->changes.width;
    event.xconfigure.height = winPtr->changes.height;
    event.xconfigure.above = None;
    event.xconfigure.override_redirect = False;

    /*
     * Note: when sending the event below, the ButtonPressMask causes the
     * event to be sent only to applications that have selected for
     * ButtonPress events, which should be just the embedded application.
     */

    XSendEvent(winPtr->display, containerPtr->wrapper, False,
	    0, &event);

    /*
     * The following needs to be done if the embedded window is not in the
     * same application as the container window.
     */

    if (containerPtr->embeddedPtr == NULL) {
	XMoveResizeWindow(winPtr->display, containerPtr->wrapper, 0, 0,
		(unsigned) winPtr->changes.width,
		(unsigned) winPtr->changes.height);
    }
}

/*
 *----------------------------------------------------------------------
 *
 * TkpGetOtherWindow --
 *
 *	If both the container and embedded window are in the same process,
 *	this function will return either one, given the other.
 *
 * Results:
 *	If winPtr is a container, the return value is the token for the
 *	embedded window, and vice versa. If the "other" window isn't in this
 *	process, NULL is returned.
 *
 * Side effects:
 *	None.
 *
 *----------------------------------------------------------------------
 */

TkWindow *
TkpGetOtherWindow(
    TkWindow *winPtr)		/* Tk's structure for a container or embedded
				 * window. */
{
    Container *containerPtr;
    ThreadSpecificData *tsdPtr = (ThreadSpecificData *)
            Tcl_GetThreadData(&dataKey, sizeof(ThreadSpecificData));

    for (containerPtr = tsdPtr->firstContainerPtr;
            containerPtr != NULL;
	    containerPtr = containerPtr->nextPtr) {
	if (containerPtr->embeddedPtr == winPtr) {
	    return containerPtr->parentPtr;
	} else if (containerPtr->parentPtr == winPtr) {
	    return containerPtr->embeddedPtr;
	}
    }
    return NULL;
}

/*
 *----------------------------------------------------------------------
 *
 * TkpRedirectKeyEvent --
 *
 *	This function is invoked when a key press or release event arrives for
 *	an application that does not believe it owns the input focus. This can
 *	happen because of embedding; for example, X can send an event to an
 *	embedded application when the real focus window is in the container
 *	application and is an ancestor of the container. This function's job
 *	is to forward the event back to the application where it really
 *	belongs.
 *
 * Results:
 *	None.
 *
 * Side effects:
 *	The event may get sent to a different application.
 *
 *----------------------------------------------------------------------
 */

void
TkpRedirectKeyEvent(
    TkWindow *winPtr,		/* Window to which the event was originally
				 * reported. */
    XEvent *eventPtr)		/* X event to redirect (should be KeyPress or
				 * KeyRelease). */
{
    Container *containerPtr;
    Window saved;
    ThreadSpecificData *tsdPtr = (ThreadSpecificData *)
            Tcl_GetThreadData(&dataKey, sizeof(ThreadSpecificData));

    /*
     * First, find the top-level window corresponding to winPtr.
     */

    while (1) {
	if (winPtr == NULL) {
	    /*
	     * This window is being deleted. This is too confusing a case to
	     * handle so discard the event.
	     */

	    return;
	}
	if (winPtr->flags & TK_TOP_HIERARCHY) {
	    break;
	}
	winPtr = winPtr->parentPtr;
    }

    if (winPtr->flags & TK_EMBEDDED) {
	/*
	 * This application is embedded. If we got a key event without
	 * officially having the focus, it means that the focus is really in
	 * the container, but the mouse was over the embedded application.
	 * Send the event back to the container.
	 */

	for (containerPtr = tsdPtr->firstContainerPtr;
		containerPtr->embeddedPtr != winPtr;
		containerPtr = containerPtr->nextPtr) {
	    /* Empty loop body. */
	}
	saved = eventPtr->xkey.window;
	eventPtr->xkey.window = containerPtr->parent;
	XSendEvent(eventPtr->xkey.display, eventPtr->xkey.window, False,
		KeyPressMask|KeyReleaseMask, eventPtr);
	eventPtr->xkey.window = saved;
    }
}

/*
 *----------------------------------------------------------------------
 *
 * TkpClaimFocus --
 *
 *	This function is invoked when someone asks or the input focus to be
 *	put on a window in an embedded application, but the application
 *	doesn't currently have the focus. It requests the input focus from the
 *	container application.
 *
 * Results:
 *	None.
 *
 * Side effects:
 *	The input focus may change.
 *
 *----------------------------------------------------------------------
 */

void
TkpClaimFocus(
    TkWindow *topLevelPtr,	/* Top-level window containing desired focus
				 * window; should be embedded. */
    int force)			/* One means that the container should claim
				 * the focus if it doesn't currently have
				 * it. */
{
    XEvent event;
    Container *containerPtr;
    ThreadSpecificData *tsdPtr = (ThreadSpecificData *)
            Tcl_GetThreadData(&dataKey, sizeof(ThreadSpecificData));

    if (!(topLevelPtr->flags & TK_EMBEDDED)) {
	return;
    }

    for (containerPtr = tsdPtr->firstContainerPtr;
	    containerPtr->embeddedPtr != topLevelPtr;
	    containerPtr = containerPtr->nextPtr) {
	/* Empty loop body. */
    }

    event.xfocus.type = FocusIn;
    event.xfocus.serial = LastKnownRequestProcessed(topLevelPtr->display);
    event.xfocus.send_event = 1;
    event.xfocus.display = topLevelPtr->display;
    event.xfocus.window = containerPtr->parent;
    event.xfocus.mode = EMBEDDED_APP_WANTS_FOCUS;
    event.xfocus.detail = force;
    XSendEvent(event.xfocus.display, event.xfocus.window, False, 0, &event);
}

/*
 *----------------------------------------------------------------------
 *
 * TkpTestembedCmd --
 *
 *	This function implements the "testembed" command. It returns some or
 *	all of the information in the list pointed to by firstContainerPtr.
 *
 * Results:
 *	A standard Tcl result.
 *
 * Side effects:
 *	None.
 *
 *----------------------------------------------------------------------
 */

int
TkpTestembedCmd(
    ClientData clientData,	/* Main window for application. */
    Tcl_Interp *interp,		/* Current interpreter. */
    int argc,			/* Number of arguments. */
    const char **argv)		/* Argument strings. */
{
    int all;
    Container *containerPtr;
    Tcl_DString dString;
    char buffer[50];
    ThreadSpecificData *tsdPtr = (ThreadSpecificData *)
            Tcl_GetThreadData(&dataKey, sizeof(ThreadSpecificData));

    if ((argc > 1) && (strcmp(argv[1], "all") == 0)) {
	all = 1;
    } else {
	all = 0;
    }
    Tcl_DStringInit(&dString);
    for (containerPtr = tsdPtr->firstContainerPtr; containerPtr != NULL;
	    containerPtr = containerPtr->nextPtr) {
	Tcl_DStringStartSublist(&dString);
	if (containerPtr->parent == None) {
	    Tcl_DStringAppendElement(&dString, "");
	} else if (all) {
	    sprintf(buffer, "0x%x", (int) containerPtr->parent);
	    Tcl_DStringAppendElement(&dString, buffer);
	} else {
	    Tcl_DStringAppendElement(&dString, "XXX");
	}
	if (containerPtr->parentPtr == NULL) {
	    Tcl_DStringAppendElement(&dString, "");
	} else {
	    Tcl_DStringAppendElement(&dString,
		    containerPtr->parentPtr->pathName);
	}
	if (containerPtr->wrapper == None) {
	    Tcl_DStringAppendElement(&dString, "");
	} else if (all) {
	    sprintf(buffer, "0x%x", (int) containerPtr->wrapper);
	    Tcl_DStringAppendElement(&dString, buffer);
	} else {
	    Tcl_DStringAppendElement(&dString, "XXX");
	}
	if (containerPtr->embeddedPtr == NULL) {
	    Tcl_DStringAppendElement(&dString, "");
	} else {
	    Tcl_DStringAppendElement(&dString,
		    containerPtr->embeddedPtr->pathName);
	}
	Tcl_DStringEndSublist(&dString);
    }
    Tcl_DStringResult(interp, &dString);
    return TCL_OK;
}

/*
 *----------------------------------------------------------------------
 *
 * EmbedWindowDeleted --
 *
 *	This function is invoked when a window involved in embedding (as
 *	either the container or the embedded application) is destroyed. It
 *	cleans up the Container structure for the window.
 *
 * Results:
 *	None.
 *
 * Side effects:
 *	A Container structure may be freed.
 *
 *----------------------------------------------------------------------
 */

static void
EmbedWindowDeleted(
    TkWindow *winPtr)		/* Tk's information about window that was
				 * deleted. */
{
    Container *containerPtr, *prevPtr;
    ThreadSpecificData *tsdPtr = (ThreadSpecificData *)
            Tcl_GetThreadData(&dataKey, sizeof(ThreadSpecificData));

    /*
     * Find the Container structure for this window work. Delete the
     * information about the embedded application and free the container's
     * record.
     */

    prevPtr = NULL;
    containerPtr = tsdPtr->firstContainerPtr;
    while (1) {
	if (containerPtr->embeddedPtr == winPtr) {
	    containerPtr->wrapper = None;
	    containerPtr->embeddedPtr = NULL;
	    break;
	}
	if (containerPtr->parentPtr == winPtr) {
	    containerPtr->parentPtr = NULL;
	    break;
	}
	prevPtr = containerPtr;
	containerPtr = containerPtr->nextPtr;
    }
    if ((containerPtr->embeddedPtr == NULL)
	    && (containerPtr->parentPtr == NULL)) {
	if (prevPtr == NULL) {
	    tsdPtr->firstContainerPtr = containerPtr->nextPtr;
	} else {
	    prevPtr->nextPtr = containerPtr->nextPtr;
	}
	ckfree(containerPtr);
    }
}

/*
 *----------------------------------------------------------------------
 *
 * TkUnixContainerId --
 *
 *	Given an embedded window, this function returns the X window
 *	identifier for the associated container window.
 *
 * Results:
 *	The return value is the X window identifier for winPtr's container
 *	window.
 *
 * Side effects:
 *	None.
 *
 *----------------------------------------------------------------------
 */

Window
TkUnixContainerId(
    TkWindow *winPtr)		/* Tk's structure for an embedded window. */
{
    Container *containerPtr;
    ThreadSpecificData *tsdPtr = (ThreadSpecificData *)
            Tcl_GetThreadData(&dataKey, sizeof(ThreadSpecificData));

    for (containerPtr = tsdPtr->firstContainerPtr;
            containerPtr != NULL; containerPtr = containerPtr->nextPtr) {
	if (containerPtr->embeddedPtr == winPtr) {
	    return containerPtr->parent;
	}
    }
    Tcl_Panic("TkUnixContainerId couldn't find window");
    return None;
}

/*
 *----------------------------------------------------------------------
 *
 * TkpShowBusyWindow --
 *
 *	Makes a busy window "appear".
 *
 * Results:
 *	None.
 *
 * Side effects:
 *	Arranges for the busy window to start intercepting events and the
 *	cursor to change to the configured "hey, I'm busy!" setting.
 *
 *----------------------------------------------------------------------
 */

void
TkpShowBusyWindow(
    TkBusy busy)
{
    Busy *busyPtr = (Busy *) busy;

    if (busyPtr->tkBusy != NULL) {
	Tk_MapWindow(busyPtr->tkBusy);

	/*
	 * Always raise the busy window just in case new sibling windows have
	 * been created in the meantime. Can't use Tk_RestackWindow because it
	 * doesn't work under Win32.
	 */

	XRaiseWindow(Tk_Display(busyPtr->tkBusy),
		Tk_WindowId(busyPtr->tkBusy));
    }
}

/*
 *----------------------------------------------------------------------
 *
 * TkpHideBusyWindow --
 *
 *	Makes a busy window "disappear".
 *
 * Results:
 *	None.
 *
 * Side effects:
 *	Arranges for the busy window to stop intercepting events, and the
 *	cursor to change back to its normal setting.
 *
 *----------------------------------------------------------------------
 */

void
TkpHideBusyWindow(
    TkBusy busy)
{
    Busy *busyPtr = (Busy *) busy;

    if (busyPtr->tkBusy != NULL) {
	Tk_UnmapWindow(busyPtr->tkBusy);
    }
}

/*
 *----------------------------------------------------------------------
 *
 * TkpMakeTransparentWindowExist --
 *
 *	Construct the platform-specific resources for a transparent window.
 *
 * Results:
 *	None.
 *
 * Side effects:
 *	Moves the specified window in the stacking order.
 *
 *----------------------------------------------------------------------
 */

void
TkpMakeTransparentWindowExist(
    Tk_Window tkwin,		/* Token for window. */
    Window parent)		/* Parent window. */
{
    TkWindow *winPtr = (TkWindow *) tkwin;
    long int mask = CWDontPropagate | CWEventMask;

    /*
     * Ignore the important events while the window is mapped.
     */

#define USER_EVENTS \
	(EnterWindowMask | LeaveWindowMask | KeyPressMask | KeyReleaseMask | \
	ButtonPressMask | ButtonReleaseMask | PointerMotionMask)
#define PROP_EVENTS \
	(KeyPressMask | KeyReleaseMask | ButtonPressMask | \
	ButtonReleaseMask | PointerMotionMask)

    winPtr->atts.do_not_propagate_mask = PROP_EVENTS;
    winPtr->atts.event_mask = USER_EVENTS;
    winPtr->changes.border_width = 0;
    winPtr->depth = 0;

    winPtr->window = XCreateWindow(winPtr->display, parent,
	    winPtr->changes.x, winPtr->changes.y,
	    (unsigned) winPtr->changes.width,		/* width */
	    (unsigned) winPtr->changes.height,		/* height */
	    (unsigned) winPtr->changes.border_width,	/* border_width */
	    winPtr->depth, InputOnly, winPtr->visual, mask, &winPtr->atts);
}

/*
 *----------------------------------------------------------------------
 *
 * TkpCreateBusy --
 *
 *	Construct the platform-specific parts of a busy window. Note that this
 *	postpones the actual creation of the window resource until later. The
 *	GetParent() function is a helper for this.
 *
 * Results:
 *	None.
 *
 * Side effects:
 *	Sets up part of the busy window structure.
 *
 *----------------------------------------------------------------------
 */

static inline Window
GetParent(
    Display *display,
    Window window)
{
    Window root, parent;
    Window *dummy;
    unsigned int count;

    if (XQueryTree(display, window, &root, &parent, &dummy, &count) > 0) {
	XFree(dummy);
	return parent;
    }
    return None;
}

void
TkpCreateBusy(
    Tk_FakeWin *winPtr,
    Tk_Window tkRef,
    Window *parentPtr,
    Tk_Window tkParent,
    TkBusy busy)
{
    if (winPtr->flags & TK_REPARENTED) {
	/*
	 * This works around a bug in the implementation of menubars for
	 * non-MacIntosh window systems (Win32 and X11). Tk doesn't reset the
	 * pointers to the parent window when the menu is reparented (since
	 * winPtr->parentPtr points to the wrong window). We get around this
	 * by determining the parent via the native API calls.
	 */

	*parentPtr = GetParent(Tk_Display(tkRef), Tk_WindowId(tkRef));
    } else {
	*parentPtr = Tk_WindowId(tkParent);
    }
}

/*
 * Local Variables:
 * mode: c
 * c-basic-offset: 4
 * fill-column: 78
 * End:
 */<|MERGE_RESOLUTION|>--- conflicted
+++ resolved
@@ -10,11 +10,6 @@
  *
  * See the file "license.terms" for information on usage and redistribution of
  * this file, and for a DISCLAIMER OF ALL WARRANTIES.
-<<<<<<< HEAD
- *
- * RCS: @(#) $Id: tkUnixEmbed.c,v 1.15 2010/06/15 11:16:02 nijtmans Exp $
-=======
->>>>>>> 661db781
  */
 
 #include "tkUnixInt.h"
