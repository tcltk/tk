/*
 * tkUnixEmbed.c --
 *
 *	This file contains platform-specific functions for UNIX to provide
 *	basic operations needed for application embedding (where one
 *	application can use as its main window an internal window from some
 *	other application). Also includes code to support busy windows.
 *
 * Copyright (c) 1996-1997 Sun Microsystems, Inc.
 *
 * See the file "license.terms" for information on usage and redistribution of
 * this file, and for a DISCLAIMER OF ALL WARRANTIES.
 */

#include "tkUnixInt.h"
#include "tkBusy.h"

/*
 * One of the following structures exists for each container in this
 * application. It keeps track of the container window and its associated
 * embedded window.
 */

typedef struct Container {
    Window parent;		/* X's window id for the parent of the pair
				 * (the container). */
    Window parentRoot;		/* Id for the root window of parent's
				 * screen. */
    TkWindow *parentPtr;	/* Tk's information about the container, or
				 * NULL if the container isn't in this
				 * process. */
    Window wrapper;		/* X's window id for the wrapper window for
				 * the embedded window. Starts off as None,
				 * but gets filled in when the window is
				 * eventually created. */
    TkWindow *embeddedPtr;	/* Tk's information about the embedded window,
				 * or NULL if the embedded application isn't
				 * in this process. Note that this is *not*
				 * the same window as wrapper: wrapper is the
				 * parent of embeddedPtr. */
    struct Container *nextPtr;	/* Next in list of all containers in this
				 * process. */
} Container;

typedef struct ThreadSpecificData {
    Container *firstContainerPtr;
				/* First in list of all containers managed by
				 * this process. */
} ThreadSpecificData;
static Tcl_ThreadDataKey dataKey;

/*
 * Prototypes for static functions defined in this file:
 */

static void		ContainerEventProc(ClientData clientData,
			    XEvent *eventPtr);
static void		EmbeddedEventProc(ClientData clientData,
			    XEvent *eventPtr);
static int		EmbedErrorProc(ClientData clientData,
			    XErrorEvent *errEventPtr);
static void		EmbedFocusProc(ClientData clientData,
			    XEvent *eventPtr);
static void		EmbedGeometryRequest(Container *containerPtr,
			    int width, int height);
static void		EmbedSendConfigure(Container *containerPtr);
static void		EmbedStructureProc(ClientData clientData,
			    XEvent *eventPtr);
static void		EmbedWindowDeleted(TkWindow *winPtr);

/*
 *----------------------------------------------------------------------
 *
 * TkpUseWindow --
 *
 *	This function causes a Tk window to use a given X window as its parent
 *	window, rather than the root window for the screen. It is invoked by
 *	an embedded application to specify the window in which it is embedded.
 *
 * Results:
 *	The return value is normally TCL_OK. If an error occurs (such as
 *	string not being a valid window spec), then the return value is
 *	TCL_ERROR and an error message is left in the interp's result if
 *	interp is non-NULL.
 *
 * Side effects:
 *	Changes the colormap and other visual information to match that of the
 *	parent window given by "string".
 *
 *----------------------------------------------------------------------
 */

int
TkpUseWindow(
    Tcl_Interp *interp,		/* If not NULL, used for error reporting if
				 * string is bogus. */
    Tk_Window tkwin,		/* Tk window that does not yet have an
				 * associated X window. */
    const char *string)		/* String identifying an X window to use for
				 * tkwin; must be an integer value. */
{
    TkWindow *winPtr = (TkWindow *) tkwin;
    TkWindow *usePtr;
    int anyError;
    Window parent;
    Tk_ErrorHandler handler;
    Container *containerPtr;
    XWindowAttributes parentAtts;
    ThreadSpecificData *tsdPtr =
            Tcl_GetThreadData(&dataKey, sizeof(ThreadSpecificData));

    if (winPtr->window != None) {
	Tcl_SetObjResult(interp, Tcl_NewStringObj(
		"can't modify container after widget is created", -1));
	Tcl_SetErrorCode(interp, "TK", "EMBED", "POST_CREATE", NULL);
	return TCL_ERROR;
    }
    if (TkpScanWindowId(interp, string, &parent) != TCL_OK) {
	return TCL_ERROR;
    }

    usePtr = (TkWindow *) Tk_IdToWindow(winPtr->display, parent);
    if (usePtr != NULL && !(usePtr->flags & TK_CONTAINER)) {
	Tcl_SetObjResult(interp, Tcl_ObjPrintf(
		"window \"%s\" doesn't have -container option set",
		usePtr->pathName));
	Tcl_SetErrorCode(interp, "TK", "EMBED", "CONTAINER", NULL);
	return TCL_ERROR;
    }

    /*
     * Tk sets the window colormap to the screen default colormap in
     * tkWindow.c:AllocWindow. This doesn't work well for embedded windows. So
     * we override the colormap and visual settings to be the same as the
     * parent window (which is in the container app).
     */

    anyError = 0;
    handler = Tk_CreateErrorHandler(winPtr->display, -1, -1, -1,
	    EmbedErrorProc, &anyError);
    if (!XGetWindowAttributes(winPtr->display, parent, &parentAtts)) {
        anyError = 1;
    }
    XSync(winPtr->display, False);
    Tk_DeleteErrorHandler(handler);
    if (anyError) {
	if (interp != NULL) {
	    Tcl_SetObjResult(interp, Tcl_ObjPrintf(
		    "couldn't create child of window \"%s\"", string));
	    Tcl_SetErrorCode(interp, "TK", "EMBED", "NO_TARGET", NULL);
	}
	return TCL_ERROR;
    }
    Tk_SetWindowVisual(tkwin, parentAtts.visual, parentAtts.depth,
	    parentAtts.colormap);

    /*
     * Create an event handler to clean up the Container structure when tkwin
     * is eventually deleted.
     */

    Tk_CreateEventHandler(tkwin, StructureNotifyMask, EmbeddedEventProc,
	    winPtr);

    /*
     * Save information about the container and the embedded window in a
     * Container structure. If there is already an existing Container
     * structure, it means that both container and embedded app. are in the
     * same process.
     */

    for (containerPtr = tsdPtr->firstContainerPtr; containerPtr != NULL;
	    containerPtr = containerPtr->nextPtr) {
	if (containerPtr->parent == parent) {
	    winPtr->flags |= TK_BOTH_HALVES;
	    containerPtr->parentPtr->flags |= TK_BOTH_HALVES;
	    break;
	}
    }
    if (containerPtr == NULL) {
	containerPtr = ckalloc(sizeof(Container));
	containerPtr->parent = parent;
	containerPtr->parentRoot = parentAtts.root;
	containerPtr->parentPtr = NULL;
	containerPtr->wrapper = None;
	containerPtr->nextPtr = tsdPtr->firstContainerPtr;
	tsdPtr->firstContainerPtr = containerPtr;
    }
    containerPtr->embeddedPtr = winPtr;
    winPtr->flags |= TK_EMBEDDED;
    return TCL_OK;
}

/*
 *----------------------------------------------------------------------
 *
 * TkpMakeWindow --
 *
 *	Create an actual window system window object based on the current
 *	attributes of the specified TkWindow.
 *
 * Results:
 *	Returns the handle to the new window, or None on failure.
 *
 * Side effects:
 *	Creates a new X window.
 *
 *----------------------------------------------------------------------
 */

Window
TkpMakeWindow(
    TkWindow *winPtr,		/* Tk's information about the window that is
				 * to be instantiated. */
    Window parent)		/* Window system token for the parent in which
				 * the window is to be created. */
{
    Container *containerPtr;
    ThreadSpecificData *tsdPtr =
            Tcl_GetThreadData(&dataKey, sizeof(ThreadSpecificData));

    if (winPtr->flags & TK_EMBEDDED) {
	/*
	 * This window is embedded. Don't create the new window in the given
	 * parent; instead, create it as a child of the root window of the
	 * container's screen. The window will get reparented into a wrapper
	 * window later.
	 */

	for (containerPtr = tsdPtr->firstContainerPtr; ;
		containerPtr = containerPtr->nextPtr) {
	    if (containerPtr == NULL) {
		Tcl_Panic("TkMakeWindow couldn't find container for window");
	    }
	    if (containerPtr->embeddedPtr == winPtr) {
		break;
	    }
	}
	parent = containerPtr->parentRoot;
    }

    return XCreateWindow(winPtr->display, parent, winPtr->changes.x,
	    winPtr->changes.y, (unsigned) winPtr->changes.width,
	    (unsigned) winPtr->changes.height,
	    (unsigned) winPtr->changes.border_width, winPtr->depth,
	    InputOutput, winPtr->visual, winPtr->dirtyAtts,
	    &winPtr->atts);
}

/*
 *----------------------------------------------------------------------
 *
 * TkpMakeContainer --
 *
 *	This function is called to indicate that a particular window will be a
 *	container for an embedded application. This changes certain aspects of
 *	the window's behavior, such as whether it will receive events anymore.
 *
 * Results:
 *	None.
 *
 * Side effects:
 *	None.
 *
 *----------------------------------------------------------------------
 */

void
TkpMakeContainer(
    Tk_Window tkwin)		/* Token for a window that is about to become
				 * a container. */
{
    TkWindow *winPtr = (TkWindow *) tkwin;
    Container *containerPtr;
    ThreadSpecificData *tsdPtr =
            Tcl_GetThreadData(&dataKey, sizeof(ThreadSpecificData));

    /*
     * Register the window as a container so that, for example, we can find
     * out later if the embedded app. is in the same process.
     */

    Tk_MakeWindowExist(tkwin);
    containerPtr = ckalloc(sizeof(Container));
    containerPtr->parent = Tk_WindowId(tkwin);
    containerPtr->parentRoot = RootWindowOfScreen(Tk_Screen(tkwin));
    containerPtr->parentPtr = winPtr;
    containerPtr->wrapper = None;
    containerPtr->embeddedPtr = NULL;
    containerPtr->nextPtr = tsdPtr->firstContainerPtr;
    tsdPtr->firstContainerPtr = containerPtr;
    winPtr->flags |= TK_CONTAINER;

    /*
     * Request SubstructureNotify events so that we can find out when the
     * embedded application creates its window or attempts to resize it. Also
     * watch Configure events on the container so that we can resize the child
     * to match.
     */

    winPtr->atts.event_mask |= SubstructureRedirectMask|SubstructureNotifyMask;
    XSelectInput(winPtr->display, winPtr->window, winPtr->atts.event_mask);
    Tk_CreateEventHandler(tkwin,
	    SubstructureNotifyMask|SubstructureRedirectMask,
	    ContainerEventProc, winPtr);
    Tk_CreateEventHandler(tkwin, StructureNotifyMask, EmbedStructureProc,
	    containerPtr);
    Tk_CreateEventHandler(tkwin, FocusChangeMask, EmbedFocusProc,
	    containerPtr);
}

/*
 *----------------------------------------------------------------------
 *
 * EmbedErrorProc --
 *
 *	This function is invoked if an error occurs while creating an embedded
 *	window.
 *
 * Results:
 *	Always returns 0 to indicate that the error has been properly handled.
 *
 * Side effects:
 *	The integer pointed to by the clientData argument is set to 1.
 *
 *----------------------------------------------------------------------
 */

static int
EmbedErrorProc(
    ClientData clientData,	/* Points to integer to set. */
    XErrorEvent *errEventPtr)	/* Points to information about error (not
				 * used). */
{
    int *iPtr = clientData;

    *iPtr = 1;
    return 0;
}

/*
 *----------------------------------------------------------------------
 *
 * EmbeddedEventProc --
 *
 *	This function is invoked by the Tk event dispatcher when various
 *	useful events are received for a window that is embedded in another
 *	application.
 *
 * Results:
 *	None.
 *
 * Side effects:
 *	Our internal state gets cleaned up when an embedded window is
 *	destroyed.
 *
 *----------------------------------------------------------------------
 */

static void
EmbeddedEventProc(
    ClientData clientData,	/* Token for container window. */
    XEvent *eventPtr)		/* ResizeRequest event. */
{
    TkWindow *winPtr = clientData;

    if (eventPtr->type == DestroyNotify) {
	EmbedWindowDeleted(winPtr);
    }
}

/*
 *----------------------------------------------------------------------
 *
 * ContainerEventProc --
 *
 *	This function is invoked by the Tk event dispatcher when various
 *	useful events are received for the children of a container window. It
 *	forwards relevant information, such as geometry requests, from the
 *	events into the container's application.
 *
 * Results:
 *	None.
 *
 * Side effects:
 *	Depends on the event. For example, when ConfigureRequest events occur,
 *	geometry information gets set for the container window.
 *
 *----------------------------------------------------------------------
 */

static void
ContainerEventProc(
    ClientData clientData,	/* Token for container window. */
    XEvent *eventPtr)		/* ResizeRequest event. */
{
    TkWindow *winPtr = clientData;
    Container *containerPtr;
    Tk_ErrorHandler errHandler;
    ThreadSpecificData *tsdPtr =
            Tcl_GetThreadData(&dataKey, sizeof(ThreadSpecificData));

    /*
     * Ignore any X protocol errors that happen in this function (almost any
     * operation could fail, for example, if the embedded application has
     * deleted its window).
     */

    errHandler = Tk_CreateErrorHandler(eventPtr->xfocus.display, -1,
	    -1, -1, NULL, NULL);

    /*
     * Find the Container structure associated with the parent window.
     */

    for (containerPtr = tsdPtr->firstContainerPtr;
	    containerPtr->parent != eventPtr->xmaprequest.parent;
	    containerPtr = containerPtr->nextPtr) {
	if (containerPtr == NULL) {
	    Tcl_Panic("ContainerEventProc couldn't find Container record");
	}
    }

    if (eventPtr->type == CreateNotify) {
	/*
	 * A new child window has been created in the container. Record its id
	 * in the Container structure (if more than one child is created, just
	 * remember the last one and ignore the earlier ones). Also set the
	 * child's size to match the container.
	 */

	containerPtr->wrapper = eventPtr->xcreatewindow.window;
	XMoveResizeWindow(eventPtr->xcreatewindow.display,
		containerPtr->wrapper, 0, 0,
		(unsigned) Tk_Width((Tk_Window) containerPtr->parentPtr),
		(unsigned) Tk_Height((Tk_Window) containerPtr->parentPtr));
    } else if (eventPtr->type == ConfigureRequest) {
	if ((eventPtr->xconfigurerequest.x != 0)
		|| (eventPtr->xconfigurerequest.y != 0)) {
	    /*
	     * The embedded application is trying to move itself, which isn't
	     * legal. At this point, the window hasn't actually moved, but we
	     * need to send it a ConfigureNotify event to let it know that its
	     * request has been denied. If the embedded application was also
	     * trying to resize itself, a ConfigureNotify will be sent by the
	     * geometry management code below, so we don't need to do
	     * anything. Otherwise, generate a synthetic event.
	     */

	    if ((eventPtr->xconfigurerequest.width == winPtr->changes.width)
		    && (eventPtr->xconfigurerequest.height
		    == winPtr->changes.height)) {
		EmbedSendConfigure(containerPtr);
	    }
	}
	EmbedGeometryRequest(containerPtr,
		eventPtr->xconfigurerequest.width,
		eventPtr->xconfigurerequest.height);
    } else if (eventPtr->type == MapRequest) {
	/*
	 * The embedded application's map request was ignored and simply
	 * passed on to us, so we have to map the window for it to appear on
	 * the screen.
	 */

	XMapWindow(eventPtr->xmaprequest.display,
		eventPtr->xmaprequest.window);
    } else if (eventPtr->type == DestroyNotify) {
	/*
	 * The embedded application is gone. Destroy the container window.
	 */

	Tk_DestroyWindow((Tk_Window) winPtr);
    }
    Tk_DeleteErrorHandler(errHandler);
}

/*
 *----------------------------------------------------------------------
 *
 * EmbedStructureProc --
 *
 *	This function is invoked by the Tk event dispatcher when a container
 *	window owned by this application gets resized (and also at several
 *	other times that we don't care about). This function reflects the size
 *	change in the embedded window that corresponds to the container.
 *
 * Results:
 *	None.
 *
 * Side effects:
 *	The embedded window gets resized to match the container.
 *
 *----------------------------------------------------------------------
 */

static void
EmbedStructureProc(
    ClientData clientData,	/* Token for container window. */
    XEvent *eventPtr)		/* ResizeRequest event. */
{
    Container *containerPtr = clientData;
    Tk_ErrorHandler errHandler;

    if (eventPtr->type == ConfigureNotify) {
        /*
         * Send a ConfigureNotify  to the embedded application.
         */

        if (containerPtr->embeddedPtr != None) {
            TkDoConfigureNotify(containerPtr->embeddedPtr);
        }
	if (containerPtr->wrapper != None) {

	    /*
	     * Ignore errors, since the embedded application could have
	     * deleted its window.
	     */

	    errHandler = Tk_CreateErrorHandler(eventPtr->xfocus.display, -1,
		    -1, -1, NULL, NULL);
	    XMoveResizeWindow(eventPtr->xconfigure.display,
		    containerPtr->wrapper, 0, 0,
		    (unsigned) Tk_Width((Tk_Window) containerPtr->parentPtr),
		    (unsigned) Tk_Height((Tk_Window) containerPtr->parentPtr));
	    Tk_DeleteErrorHandler(errHandler);
	}
    } else if (eventPtr->type == DestroyNotify) {
	EmbedWindowDeleted(containerPtr->parentPtr);
    }
}

/*
 *----------------------------------------------------------------------
 *
 * EmbedFocusProc --
 *
 *	This function is invoked by the Tk event dispatcher when FocusIn and
 *	FocusOut events occur for a container window owned by this
 *	application. It is responsible for moving the focus back and forth
 *	between a container application and an embedded application.
 *
 * Results:
 *	None.
 *
 * Side effects:
 *	The X focus may change.
 *
 *----------------------------------------------------------------------
 */

static void
EmbedFocusProc(
    ClientData clientData,	/* Token for container window. */
    XEvent *eventPtr)		/* ResizeRequest event. */
{
    Container *containerPtr = clientData;
    Tk_ErrorHandler errHandler;
    Display *display;

    display = Tk_Display(containerPtr->parentPtr);
    if (eventPtr->type == FocusIn) {
	/*
	 * The focus just arrived at the container. Change the X focus to move
	 * it to the embedded application, if there is one. Ignore X errors
	 * that occur during this operation (it's possible that the new focus
	 * window isn't mapped).
	 */

	if (containerPtr->wrapper != None) {
	    errHandler = Tk_CreateErrorHandler(eventPtr->xfocus.display, -1,
		    -1, -1, NULL, NULL);
	    XSetInputFocus(display, containerPtr->wrapper, RevertToParent,
		    CurrentTime);
	    Tk_DeleteErrorHandler(errHandler);
	}
    }
}

/*
 *----------------------------------------------------------------------
 *
 * EmbedGeometryRequest --
 *
 *	This function is invoked when an embedded application requests a
 *	particular size. It processes the request (which may or may not
 *	actually honor the request) and reflects the results back to the
 *	embedded application.
 *
 * Results:
 *	None.
 *
 * Side effects:
 *	If we deny the child's size change request, a Configure event is
 *	synthesized to let the child know how big it ought to be. Events get
 *	processed while we're waiting for the geometry managers to do their
 *	thing.
 *
 *----------------------------------------------------------------------
 */

static void
EmbedGeometryRequest(
    Container *containerPtr,	/* Information about the embedding. */
    int width, int height)	/* Size that the child has requested. */
{
    TkWindow *winPtr = containerPtr->parentPtr;

    /*
     * Forward the requested size into our geometry management hierarchy via
     * the container window. We need to send a Configure event back to the
     * embedded application if we decide not to honor its request; to make
     * this happen, process all idle event handlers synchronously here (so
     * that the geometry managers have had a chance to do whatever they want
     * to do), and if the window's size didn't change then generate a
     * configure event.
     */

    Tk_GeometryRequest((Tk_Window) winPtr, width, height);
    while (Tcl_DoOneEvent(TCL_IDLE_EVENTS)) {
	/* Empty loop body. */
    }
    if ((winPtr->changes.width != width)
	    || (winPtr->changes.height != height)) {
	EmbedSendConfigure(containerPtr);
    }
}

/*
 *----------------------------------------------------------------------
 *
 * EmbedSendConfigure --
 *
 *	This function synthesizes a ConfigureNotify event to notify an
 *	embedded application of its current size and location. This function
 *	is called when the embedded application made a geometry request that
 *	we did not grant, so that the embedded application knows that its
 *	geometry didn't change after all.
 *
 * Results:
 *	None.
 *
 * Side effects:
 *	None.
 *
 *----------------------------------------------------------------------
 */

static void
EmbedSendConfigure(
    Container *containerPtr)	/* Information about the embedding. */
{
    TkWindow *winPtr = containerPtr->parentPtr;
    XEvent event;

    event.xconfigure.type = ConfigureNotify;
    event.xconfigure.serial = LastKnownRequestProcessed(winPtr->display);
    event.xconfigure.send_event = True;
    event.xconfigure.display = winPtr->display;
    event.xconfigure.event = containerPtr->wrapper;
    event.xconfigure.window = containerPtr->wrapper;
    event.xconfigure.x = 0;
    event.xconfigure.y = 0;
    event.xconfigure.width = winPtr->changes.width;
    event.xconfigure.height = winPtr->changes.height;
    event.xconfigure.above = None;
    event.xconfigure.override_redirect = False;

    /*
     * Note: when sending the event below, the ButtonPressMask causes the
     * event to be sent only to applications that have selected for
     * ButtonPress events, which should be just the embedded application.
     */

    XSendEvent(winPtr->display, containerPtr->wrapper, False,
	    0, &event);

    /*
     * The following needs to be done if the embedded window is not in the
     * same application as the container window.
     */

    if (containerPtr->embeddedPtr == NULL) {
	XMoveResizeWindow(winPtr->display, containerPtr->wrapper, 0, 0,
		(unsigned) winPtr->changes.width,
		(unsigned) winPtr->changes.height);
    }
}

/*
 *----------------------------------------------------------------------
 *
 * TkpGetOtherWindow --
 *
 *	If both the container and embedded window are in the same process,
 *	this function will return either one, given the other.
 *
 * Results:
 *	If winPtr is a container, the return value is the token for the
 *	embedded window, and vice versa. If the "other" window isn't in this
 *	process, NULL is returned.
 *
 * Side effects:
 *	None.
 *
 *----------------------------------------------------------------------
 */

TkWindow *
TkpGetOtherWindow(
    TkWindow *winPtr)		/* Tk's structure for a container or embedded
				 * window. */
{
    Container *containerPtr;
    ThreadSpecificData *tsdPtr =
            Tcl_GetThreadData(&dataKey, sizeof(ThreadSpecificData));

    for (containerPtr = tsdPtr->firstContainerPtr;
            containerPtr != NULL;
	    containerPtr = containerPtr->nextPtr) {
	if (containerPtr->embeddedPtr == winPtr) {
	    return containerPtr->parentPtr;
	} else if (containerPtr->parentPtr == winPtr) {
	    return containerPtr->embeddedPtr;
	}
    }
    return NULL;
}

/*
 *----------------------------------------------------------------------
 *
 * TkpRedirectKeyEvent --
 *
 *	This function is invoked when a key press or release event arrives for
 *	an application that does not believe it owns the input focus. This can
 *	happen because of embedding; for example, X can send an event to an
 *	embedded application when the real focus window is in the container
 *	application and is an ancestor of the container. This function's job
 *	is to forward the event back to the application where it really
 *	belongs.
 *
 * Results:
 *	None.
 *
 * Side effects:
 *	The event may get sent to a different application.
 *
 *----------------------------------------------------------------------
 */

void
TkpRedirectKeyEvent(
    TkWindow *winPtr,		/* Window to which the event was originally
				 * reported. */
    XEvent *eventPtr)		/* X event to redirect (should be KeyPress or
				 * KeyRelease). */
{
    Container *containerPtr;
    Window saved;
    ThreadSpecificData *tsdPtr =
            Tcl_GetThreadData(&dataKey, sizeof(ThreadSpecificData));

    /*
     * First, find the top-level window corresponding to winPtr.
     */

    while (1) {
	if (winPtr == NULL) {
	    /*
	     * This window is being deleted. This is too confusing a case to
	     * handle so discard the event.
	     */

	    return;
	}
	if (winPtr->flags & TK_TOP_HIERARCHY) {
	    break;
	}
	winPtr = winPtr->parentPtr;
    }

    if (winPtr->flags & TK_EMBEDDED) {
	/*
	 * This application is embedded. If we got a key event without
	 * officially having the focus, it means that the focus is really in
	 * the container, but the mouse was over the embedded application.
	 * Send the event back to the container.
	 */

	for (containerPtr = tsdPtr->firstContainerPtr;
		containerPtr->embeddedPtr != winPtr;
		containerPtr = containerPtr->nextPtr) {
	    /* Empty loop body. */
	}
	saved = eventPtr->xkey.window;
	eventPtr->xkey.window = containerPtr->parent;
	XSendEvent(eventPtr->xkey.display, eventPtr->xkey.window, False,
		KeyPressMask|KeyReleaseMask, eventPtr);
	eventPtr->xkey.window = saved;
    }
}

/*
 *----------------------------------------------------------------------
 *
 * TkpClaimFocus --
 *
 *	This function is invoked when someone asks or the input focus to be
 *	put on a window in an embedded application, but the application
 *	doesn't currently have the focus. It requests the input focus from the
 *	container application.
 *
 * Results:
 *	None.
 *
 * Side effects:
 *	The input focus may change.
 *
 *----------------------------------------------------------------------
 */

void
TkpClaimFocus(
    TkWindow *topLevelPtr,	/* Top-level window containing desired focus
				 * window; should be embedded. */
    int force)			/* One means that the container should claim
				 * the focus if it doesn't currently have
				 * it. */
{
    XEvent event;
    Container *containerPtr;
    ThreadSpecificData *tsdPtr =
            Tcl_GetThreadData(&dataKey, sizeof(ThreadSpecificData));

    if (!(topLevelPtr->flags & TK_EMBEDDED)) {
	return;
    }

    for (containerPtr = tsdPtr->firstContainerPtr;
	    containerPtr->embeddedPtr != topLevelPtr;
	    containerPtr = containerPtr->nextPtr) {
	/* Empty loop body. */
    }

    event.xfocus.type = FocusIn;
    event.xfocus.serial = LastKnownRequestProcessed(topLevelPtr->display);
    event.xfocus.send_event = 1;
    event.xfocus.display = topLevelPtr->display;
    event.xfocus.window = containerPtr->parent;
    event.xfocus.mode = EMBEDDED_APP_WANTS_FOCUS;
    event.xfocus.detail = force;
    XSendEvent(event.xfocus.display, event.xfocus.window, False, 0, &event);
}

/*
 *----------------------------------------------------------------------
 *
 * TkpTestembedCmd --
 *
 *	This function implements the "testembed" command. It returns some or
 *	all of the information in the list pointed to by firstContainerPtr.
 *
 * Results:
 *	A standard Tcl result.
 *
 * Side effects:
 *	None.
 *
 *----------------------------------------------------------------------
 */

int
TkpTestembedCmd(
    ClientData clientData,	/* Main window for application. */
    Tcl_Interp *interp,		/* Current interpreter. */
    int objc,			/* Number of arguments. */
    Tcl_Obj *const objv[])		/* Argument strings. */
{
    int all;
    Container *containerPtr;
    Tcl_DString dString;
    char buffer[50];
    Tcl_Interp *embeddedInterp = NULL, *parentInterp = NULL;
    ThreadSpecificData *tsdPtr =
            Tcl_GetThreadData(&dataKey, sizeof(ThreadSpecificData));

    if ((objc > 1) && (strcmp(Tcl_GetString(objv[1]), "all") == 0)) {
	all = 1;
    } else {
	all = 0;
    }
    Tcl_DStringInit(&dString);
    for (containerPtr = tsdPtr->firstContainerPtr; containerPtr != NULL;
	    containerPtr = containerPtr->nextPtr) {
	if (containerPtr->embeddedPtr != NULL) {
	    embeddedInterp = containerPtr->embeddedPtr->mainPtr->interp;
	}
	if (containerPtr->parentPtr != NULL) {
	    parentInterp = containerPtr->parentPtr->mainPtr->interp;
	}
	if (embeddedInterp != interp && parentInterp != interp) {
	    continue;
	}
	Tcl_DStringStartSublist(&dString);
	/* Parent id */
	if (containerPtr->parent == None) {
	    Tcl_DStringAppendElement(&dString, "");
	} else if (all) {
<<<<<<< HEAD
	    sprintf(buffer, "0x%" TCL_Z_MODIFIER "x", (size_t) containerPtr->parent);
=======
	    sprintf(buffer, "0x%lx", containerPtr->parent);
>>>>>>> 43fbfc9d
	    Tcl_DStringAppendElement(&dString, buffer);
	} else {
	    Tcl_DStringAppendElement(&dString, "XXX");
	}
	/* Parent pathName */
	if (containerPtr->parentPtr == NULL ||
	    parentInterp != interp) {
	    Tcl_DStringAppendElement(&dString, "");
	} else {
	    Tcl_DStringAppendElement(&dString,
		    containerPtr->parentPtr->pathName);
	}
        /* Wrapper */
	if (containerPtr->wrapper == None) {
	    Tcl_DStringAppendElement(&dString, "");
	} else if (all) {
<<<<<<< HEAD
	    sprintf(buffer, "0x%" TCL_Z_MODIFIER "x", (size_t) containerPtr->wrapper);
=======
	    sprintf(buffer, "0x%lx", containerPtr->wrapper);
>>>>>>> 43fbfc9d
	    Tcl_DStringAppendElement(&dString, buffer);
	} else {
	    Tcl_DStringAppendElement(&dString, "XXX");
	}
	/* Embedded window pathName */
	if (containerPtr->embeddedPtr == NULL ||
	    embeddedInterp != interp) {
	    Tcl_DStringAppendElement(&dString, "");
	} else {
	    Tcl_DStringAppendElement(&dString,
		    containerPtr->embeddedPtr->pathName);
	}
	Tcl_DStringEndSublist(&dString);
    }
    Tcl_DStringResult(interp, &dString);
    return TCL_OK;
}

/*
 *----------------------------------------------------------------------
 *
 * EmbedWindowDeleted --
 *
 *	This function is invoked when a window involved in embedding (as
 *	either the container or the embedded application) is destroyed. It
 *	cleans up the Container structure for the window.
 *
 * Results:
 *	None.
 *
 * Side effects:
 *	A Container structure may be freed.
 *
 *----------------------------------------------------------------------
 */

static void
EmbedWindowDeleted(
    TkWindow *winPtr)		/* Tk's information about window that was
				 * deleted. */
{
    Container *containerPtr, *prevPtr;
    ThreadSpecificData *tsdPtr =
            Tcl_GetThreadData(&dataKey, sizeof(ThreadSpecificData));

    /*
     * Find the Container structure for this window work. Delete the
     * information about the embedded application and free the container's
     * record.
     */

    prevPtr = NULL;
    containerPtr = tsdPtr->firstContainerPtr;
    while (1) {
	if (containerPtr->embeddedPtr == winPtr) {
	    containerPtr->wrapper = None;
	    containerPtr->embeddedPtr = NULL;
	    break;
	}
	if (containerPtr->parentPtr == winPtr) {
	    containerPtr->parentPtr = NULL;
	    break;
	}
	prevPtr = containerPtr;
	containerPtr = containerPtr->nextPtr;
    }
    if ((containerPtr->embeddedPtr == NULL)
	    && (containerPtr->parentPtr == NULL)) {
	if (prevPtr == NULL) {
	    tsdPtr->firstContainerPtr = containerPtr->nextPtr;
	} else {
	    prevPtr->nextPtr = containerPtr->nextPtr;
	}
	ckfree(containerPtr);
    }
}

/*
 *----------------------------------------------------------------------
 *
 * TkUnixContainerId --
 *
 *	Given an embedded window, this function returns the X window
 *	identifier for the associated container window.
 *
 * Results:
 *	The return value is the X window identifier for winPtr's container
 *	window.
 *
 * Side effects:
 *	None.
 *
 *----------------------------------------------------------------------
 */

Window
TkUnixContainerId(
    TkWindow *winPtr)		/* Tk's structure for an embedded window. */
{
    Container *containerPtr;
    ThreadSpecificData *tsdPtr =
            Tcl_GetThreadData(&dataKey, sizeof(ThreadSpecificData));

    for (containerPtr = tsdPtr->firstContainerPtr;
            containerPtr != NULL; containerPtr = containerPtr->nextPtr) {
	if (containerPtr->embeddedPtr == winPtr) {
	    return containerPtr->parent;
	}
    }
    Tcl_Panic("TkUnixContainerId couldn't find window");
    return None;
}

/*
 *----------------------------------------------------------------------
 *
 * TkpShowBusyWindow --
 *
 *	Makes a busy window "appear".
 *
 * Results:
 *	None.
 *
 * Side effects:
 *	Arranges for the busy window to start intercepting events and the
 *	cursor to change to the configured "hey, I'm busy!" setting.
 *
 *----------------------------------------------------------------------
 */

void
TkpShowBusyWindow(
    TkBusy busy)
{
    Busy *busyPtr = (Busy *) busy;

    if (busyPtr->tkBusy != NULL) {
	Tk_MapWindow(busyPtr->tkBusy);

	/*
	 * Always raise the busy window just in case new sibling windows have
	 * been created in the meantime. Can't use Tk_RestackWindow because it
	 * doesn't work under Win32.
	 */

	XRaiseWindow(Tk_Display(busyPtr->tkBusy),
		Tk_WindowId(busyPtr->tkBusy));
    }
}

/*
 *----------------------------------------------------------------------
 *
 * TkpHideBusyWindow --
 *
 *	Makes a busy window "disappear".
 *
 * Results:
 *	None.
 *
 * Side effects:
 *	Arranges for the busy window to stop intercepting events, and the
 *	cursor to change back to its normal setting.
 *
 *----------------------------------------------------------------------
 */

void
TkpHideBusyWindow(
    TkBusy busy)
{
    Busy *busyPtr = (Busy *) busy;

    if (busyPtr->tkBusy != NULL) {
	Tk_UnmapWindow(busyPtr->tkBusy);
    }
}

/*
 *----------------------------------------------------------------------
 *
 * TkpMakeTransparentWindowExist --
 *
 *	Construct the platform-specific resources for a transparent window.
 *
 * Results:
 *	None.
 *
 * Side effects:
 *	Moves the specified window in the stacking order.
 *
 *----------------------------------------------------------------------
 */

void
TkpMakeTransparentWindowExist(
    Tk_Window tkwin,		/* Token for window. */
    Window parent)		/* Parent window. */
{
    TkWindow *winPtr = (TkWindow *) tkwin;
    long int mask = CWDontPropagate | CWEventMask;

    /*
     * Ignore the important events while the window is mapped.
     */

#define USER_EVENTS \
	(EnterWindowMask | LeaveWindowMask | KeyPressMask | KeyReleaseMask | \
	ButtonPressMask | ButtonReleaseMask | PointerMotionMask)
#define PROP_EVENTS \
	(KeyPressMask | KeyReleaseMask | ButtonPressMask | \
	ButtonReleaseMask | PointerMotionMask)

    winPtr->atts.do_not_propagate_mask = PROP_EVENTS;
    winPtr->atts.event_mask = USER_EVENTS;
    winPtr->changes.border_width = 0;
    winPtr->depth = 0;

    winPtr->window = XCreateWindow(winPtr->display, parent,
	    winPtr->changes.x, winPtr->changes.y,
	    (unsigned) winPtr->changes.width,		/* width */
	    (unsigned) winPtr->changes.height,		/* height */
	    (unsigned) winPtr->changes.border_width,	/* border_width */
	    winPtr->depth, InputOnly, winPtr->visual, mask, &winPtr->atts);
}

/*
 *----------------------------------------------------------------------
 *
 * TkpCreateBusy --
 *
 *	Construct the platform-specific parts of a busy window. Note that this
 *	postpones the actual creation of the window resource until later.
 *
 * Results:
 *	None.
 *
 * Side effects:
 *	Sets up part of the busy window structure.
 *
 *----------------------------------------------------------------------
 */

void
TkpCreateBusy(
    Tk_FakeWin *winPtr,
    Tk_Window tkRef,
    Window *parentPtr,
    Tk_Window tkParent,
    TkBusy busy)
{
    Window root, parent, *dummy;
    unsigned int count;

    if (winPtr->flags & TK_REPARENTED) {
	/*
	 * This works around a bug in the implementation of menubars for
	 * non-MacIntosh window systems (Win32 and X11). Tk doesn't reset the
	 * pointers to the parent window when the menu is reparented (since
	 * winPtr->parentPtr points to the wrong window). We get around this
	 * by determining the parent via the native API calls.
	 */

	if (XQueryTree(Tk_Display(tkRef), Tk_WindowId(tkRef), &root,
		&parent, &dummy, &count) > 0) {
	    XFree(dummy);
	    *parentPtr = parent;
	} else {
	    *parentPtr = None;
	}
    } else {
	*parentPtr = Tk_WindowId(tkParent);
    }
}

/*
 * Local Variables:
 * mode: c
 * c-basic-offset: 4
 * fill-column: 78
 * End:
 */<|MERGE_RESOLUTION|>--- conflicted
+++ resolved
@@ -921,11 +921,7 @@
 	if (containerPtr->parent == None) {
 	    Tcl_DStringAppendElement(&dString, "");
 	} else if (all) {
-<<<<<<< HEAD
 	    sprintf(buffer, "0x%" TCL_Z_MODIFIER "x", (size_t) containerPtr->parent);
-=======
-	    sprintf(buffer, "0x%lx", containerPtr->parent);
->>>>>>> 43fbfc9d
 	    Tcl_DStringAppendElement(&dString, buffer);
 	} else {
 	    Tcl_DStringAppendElement(&dString, "XXX");
@@ -942,11 +938,7 @@
 	if (containerPtr->wrapper == None) {
 	    Tcl_DStringAppendElement(&dString, "");
 	} else if (all) {
-<<<<<<< HEAD
 	    sprintf(buffer, "0x%" TCL_Z_MODIFIER "x", (size_t) containerPtr->wrapper);
-=======
-	    sprintf(buffer, "0x%lx", containerPtr->wrapper);
->>>>>>> 43fbfc9d
 	    Tcl_DStringAppendElement(&dString, buffer);
 	} else {
 	    Tcl_DStringAppendElement(&dString, "XXX");
