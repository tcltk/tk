--- conflicted
+++ resolved
@@ -46,13 +46,8 @@
  * Forward declarations for procedures defined in this file.
  */
 
-<<<<<<< HEAD
-static void	SysNotifyDeleteCmd(void *);
-static int	SysNotifyCmd(void *, Tcl_Interp *, Tcl_Size, Tcl_Obj * const*);
-=======
 static Tcl_CmdDeleteProc SysNotifyDeleteCmd;
-static Tcl_ObjCmdProc SysNotifyCmd;
->>>>>>> 468872d3
+static Tcl_ObjCmdProc2 SysNotifyCmd;
  
 /*
