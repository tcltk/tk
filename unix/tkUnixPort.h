--- conflicted
+++ resolved
@@ -149,28 +149,6 @@
 #endif
 
 /*
-<<<<<<< HEAD
-=======
- * These calls implement native bitmaps which are not supported under
- * UNIX.  The macros eliminate the calls.
- */
-
-#define TkpDefineNativeBitmaps()
-#define TkpCreateNativeBitmap(display, source) None
-#define TkpGetNativeAppBitmap(display, name, w, h) None
-
-/*
- * This macro stores a representation of the window handle in a string.
- * This should perhaps use the real size of an XID.
- */
-
-#ifndef __CYGWIN__
-#define TkpPrintWindowId(buf,w) \
-	sprintf((buf), "0x%lx", (unsigned long) (w))
-#endif
-
-/*
->>>>>>> 106aa66b
  * Used by tkWindow.c
  */
 
