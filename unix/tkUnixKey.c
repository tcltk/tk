/*
 * tkUnixKey.c --
 *
 *	This file contains routines for dealing with international keyboard
 *	input.
 *
 * Copyright (c) 1997 by Sun Microsystems, Inc.
 *
 * See the file "license.terms" for information on usage and redistribution of
 * this file, and for a DISCLAIMER OF ALL WARRANTIES.
 */

#include "tkInt.h"

<<<<<<< HEAD
/*
** Bug [3607830]: Before using Xkb, it must be initialized.  TkpOpenDisplay
**                does this and sets the USE_XKB flag if xkb is supported.
**                (should this be function ptr?)
*/
#include <X11/XKBlib.h>
#define TkKeycodeToKeysym(D,K,G,L)		\
    ((D)->flags & TK_DISPLAY_USE_XKB) ?		\
      XkbKeycodeToKeysym((D)->display,K,G,L) :	\
      XKeycodeToKeysym((D)->display,K,L)
=======
#ifdef HAVE_XKBKEYCODETOKEYSYM
#  include <X11/XKBlib.h>
#else
#  define XkbKeycodeToKeysym(D,K,G,L) XKeycodeToKeysym(D,K,L)
#endif
>>>>>>> a3be66c8

/*
 * Prototypes for local functions defined in this file:
 */

/*
 *----------------------------------------------------------------------
 *
 * Tk_SetCaretPos --
 *
 *	This enables correct placement of the XIM caret. This is called by
 *	widgets to indicate their cursor placement.  This is currently only
 *	used for over-the-spot XIM.
 *
 *----------------------------------------------------------------------
 */

void
Tk_SetCaretPos(
    Tk_Window tkwin,
    int x,
    int y,
    int height)
{
    TkWindow *winPtr = (TkWindow *) tkwin;
    TkDisplay *dispPtr = winPtr->dispPtr;

    if (   dispPtr->caret.winPtr == winPtr
	&& dispPtr->caret.x == x
	&& dispPtr->caret.y == y
	&& dispPtr->caret.height == height)
    {
	return;
    }

    dispPtr->caret.winPtr = winPtr;
    dispPtr->caret.x = x;
    dispPtr->caret.y = y;
    dispPtr->caret.height = height;

#ifdef TK_USE_INPUT_METHODS
    /*
     * Adjust the XIM caret position.
     */
    if (   (dispPtr->flags & TK_DISPLAY_USE_IM)
	&& (dispPtr->inputStyle & XIMPreeditPosition)
	&& (winPtr->inputContext != NULL) )
    {
	XVaNestedList preedit_attr;
	XPoint spot;

	spot.x = dispPtr->caret.x;
	spot.y = dispPtr->caret.y + dispPtr->caret.height;
	preedit_attr = XVaCreateNestedList(0, XNSpotLocation, &spot, NULL);
	XSetICValues(winPtr->inputContext,
		XNPreeditAttributes, preedit_attr,
		NULL);
	XFree(preedit_attr);
    }
#endif
}

/*
 *----------------------------------------------------------------------
 *
 * TkpGetString --
 *
 *	Retrieve the UTF string associated with a keyboard event.
 *
 * Results:
 *	Returns the UTF string.
 *
 * Side effects:
 *	Stores the input string in the specified Tcl_DString. Modifies the
 *	internal input state. This routine can only be called once for a given
 *	event.
 *
 *----------------------------------------------------------------------
 */

char *
TkpGetString(
    TkWindow *winPtr,		/* Window where event occurred */
    XEvent *eventPtr,		/* X keyboard event. */
    Tcl_DString *dsPtr)		/* Initialized, empty string to hold result. */
{
    int len;
    Tcl_DString buf;
    TkKeyEvent *kePtr = (TkKeyEvent *) eventPtr;

    /*
     * If we have the value cached already, use it now. [Bug 1373712]
     */

    if (kePtr->charValuePtr != NULL) {
	Tcl_DStringSetLength(dsPtr, kePtr->charValueLen);
	memcpy(Tcl_DStringValue(dsPtr), kePtr->charValuePtr,
		(unsigned) kePtr->charValueLen+1);
	return Tcl_DStringValue(dsPtr);
    }

#ifdef TK_USE_INPUT_METHODS
    if ((winPtr->dispPtr->flags & TK_DISPLAY_USE_IM)
	    && (winPtr->inputContext != NULL)
	    && (eventPtr->type == KeyPress))
    {
	Status status;

#if X_HAVE_UTF8_STRING
	Tcl_DStringSetLength(dsPtr, TCL_DSTRING_STATIC_SIZE-1);
	len = Xutf8LookupString(winPtr->inputContext, &eventPtr->xkey,
		Tcl_DStringValue(dsPtr), Tcl_DStringLength(dsPtr),
		&kePtr->keysym, &status);

	if (status == XBufferOverflow) { /* Expand buffer and try again */
	    Tcl_DStringSetLength(dsPtr, len);
	    len = Xutf8LookupString(winPtr->inputContext, &eventPtr->xkey,
		    Tcl_DStringValue(dsPtr), Tcl_DStringLength(dsPtr),
		    &kePtr->keysym, &status);
	}
	if ((status != XLookupChars) && (status != XLookupBoth)) {
	    len = 0;
	}
	Tcl_DStringSetLength(dsPtr, len);
#else /* !X_HAVE_UTF8_STRING */
	/*
	 * Overallocate the dstring to the maximum stack amount.
	 */

	Tcl_DStringInit(&buf);
	Tcl_DStringSetLength(&buf, TCL_DSTRING_STATIC_SIZE-1);

	len = XmbLookupString(winPtr->inputContext, &eventPtr->xkey,
		Tcl_DStringValue(&buf), Tcl_DStringLength(&buf),
                &kePtr->keysym, &status);

	/*
	 * If the buffer wasn't big enough, grow the buffer and try again.
	 */

	if (status == XBufferOverflow) {
	    Tcl_DStringSetLength(&buf, len);
	    len = XmbLookupString(winPtr->inputContext, &eventPtr->xkey,
		    Tcl_DStringValue(&buf), len, &kePtr->keysym, &status);
	}
	if ((status != XLookupChars) && (status != XLookupBoth)) {
	    len = 0;
	}

	Tcl_DStringSetLength(&buf, len);
	Tcl_ExternalToUtfDString(NULL, Tcl_DStringValue(&buf), len, dsPtr);
	Tcl_DStringFree(&buf);
#endif /* X_HAVE_UTF8_STRING */
    } else
#endif /* TK_USE_INPUT_METHODS */
    {
	/*
	 * Fall back to convert a keyboard event to a UTF-8 string using
	 * XLookupString. This is used when input methods are turned off and
	 * for KeyRelease events.
	 *
	 * Note: XLookupString() normally returns a single ISO Latin 1 or
	 * ASCII control character.
	 */

	Tcl_DStringInit(&buf);
	Tcl_DStringSetLength(&buf, TCL_DSTRING_STATIC_SIZE-1);
	len = XLookupString(&eventPtr->xkey, Tcl_DStringValue(&buf),
		TCL_DSTRING_STATIC_SIZE, &kePtr->keysym, 0);
	Tcl_DStringValue(&buf)[len] = '\0';

	if (len == 1) {
	    len = Tcl_UniCharToUtf((unsigned char) Tcl_DStringValue(&buf)[0],
		    Tcl_DStringValue(dsPtr));
	    Tcl_DStringSetLength(dsPtr, len);
	} else {
	    /*
	     * len > 1 should only happen if someone has called XRebindKeysym.
	     * Assume UTF-8.
	     */

	    Tcl_DStringSetLength(dsPtr, len);
	    strncpy(Tcl_DStringValue(dsPtr), Tcl_DStringValue(&buf), len);
	}
    }

    /*
     * Cache the string in the event so that if/when we return to this
     * function, we will be able to produce it without asking X. This stops us
     * from having to reenter the XIM engine. [Bug 1373712]
     */

    kePtr->charValuePtr = ckalloc((unsigned) len + 1);
    kePtr->charValueLen = len;
    memcpy(kePtr->charValuePtr, Tcl_DStringValue(dsPtr), (unsigned) len + 1);
    return Tcl_DStringValue(dsPtr);
}

/*
 * When mapping from a keysym to a keycode, need information about the
 * modifier state to be used so that when they call TkKeycodeToKeysym taking
 * into account the xkey.state, they will get back the original keysym.
 */

void
TkpSetKeycodeAndState(
    Tk_Window tkwin,
    KeySym keySym,
    XEvent *eventPtr)
{
    TkDisplay *dispPtr = ((TkWindow *) tkwin)->dispPtr;
    int state;
    KeyCode keycode;

    if (keySym == NoSymbol) {
	keycode = 0;
    } else {
	keycode = XKeysymToKeycode(dispPtr->display, keySym);
    }
    eventPtr->xkey.keycode = keycode;
    if (keycode != 0) {
	for (state = 0; state < 4; state++) {
	    if (XLookupKeysym(&eventPtr->xkey, state) == keySym) {
		if (state & 1) {
		    eventPtr->xkey.state |= ShiftMask;
		}
		if (state & 2) {
		    eventPtr->xkey.state |= dispPtr->modeModMask;
		}
		break;
	    }
	}
    }
    eventPtr->xkey.keycode = keycode;
}

/*
 *----------------------------------------------------------------------
 *
 * TkpGetKeySym --
 *
 *	Given an X KeyPress or KeyRelease event, map the keycode in the event
 *	into a KeySym.
 *
 * Results:
 *	The return value is the KeySym corresponding to eventPtr, or NoSymbol
 *	if no matching Keysym could be found.
 *
 * Side effects:
 *	In the first call for a given display, keycode-to-KeySym maps get
 *	loaded.
 *
 *----------------------------------------------------------------------
 */

KeySym
TkpGetKeySym(
    TkDisplay *dispPtr,		/* Display in which to map keycode. */
    XEvent *eventPtr)		/* Description of X event. */
{
    KeySym sym;
    int index;
    TkKeyEvent* kePtr = (TkKeyEvent*) eventPtr;

    /*
     * Refresh the mapping information if it's stale. This must happen before
     * we do any input method processing. [Bug 3599312]
     */

    if (dispPtr->bindInfoStale) {
	TkpInitKeymapInfo(dispPtr);
    }

#ifdef TK_USE_INPUT_METHODS
    /*
     * If input methods are active, we may already have determined a keysym.
     * Return it.
     */

    if (eventPtr->type == KeyPress && dispPtr
	    && (dispPtr->flags & TK_DISPLAY_USE_IM)) {
	if (kePtr->charValuePtr == NULL) {
	    Tcl_DString ds;
	    TkWindow *winPtr = (TkWindow *)
		Tk_IdToWindow(eventPtr->xany.display, eventPtr->xany.window);

	    Tcl_DStringInit(&ds);
	    (void) TkpGetString(winPtr, eventPtr, &ds);
	    Tcl_DStringFree(&ds);
	}
	if (kePtr->charValuePtr != NULL) {
	    return kePtr->keysym;
	}
    }
#endif

    /*
     * Figure out which of the four slots in the keymap vector to use for this
     * key. Refer to Xlib documentation for more info on how this computation
     * works.
     */

    index = 0;
    if (eventPtr->xkey.state & dispPtr->modeModMask) {
	index = 2;
    }
    if ((eventPtr->xkey.state & ShiftMask)
	    || ((dispPtr->lockUsage != LU_IGNORE)
	    && (eventPtr->xkey.state & LockMask))) {
	index += 1;
    }
    sym = TkKeycodeToKeysym(dispPtr, eventPtr->xkey.keycode, 0,
	    index);

    /*
     * Special handling: if the key was shifted because of Lock, but lock is
     * only caps lock, not shift lock, and the shifted keysym isn't upper-case
     * alphabetic, then switch back to the unshifted keysym.
     */

    if ((index & 1) && !(eventPtr->xkey.state & ShiftMask)
	    && (dispPtr->lockUsage == LU_CAPS)) {
	if (!(((sym >= XK_A) && (sym <= XK_Z))
		|| ((sym >= XK_Agrave) && (sym <= XK_Odiaeresis))
		|| ((sym >= XK_Ooblique) && (sym <= XK_Thorn)))) {
	    index &= ~1;
	    sym = TkKeycodeToKeysym(dispPtr, eventPtr->xkey.keycode,
		    0, index);
	}
    }

    /*
     * Another bit of special handling: if this is a shifted key and there is
     * no keysym defined, then use the keysym for the unshifted key.
     */

    if ((index & 1) && (sym == NoSymbol)) {
	sym = TkKeycodeToKeysym(dispPtr, eventPtr->xkey.keycode,
		0, index & ~1);
    }
    return sym;
}

/*
 *--------------------------------------------------------------
 *
 * TkpInitKeymapInfo --
 *
 *	This function is invoked to scan keymap information to recompute stuff
 *	that's important for binding, such as the modifier key (if any) that
 *	corresponds to "mode switch".
 *
 * Results:
 *	None.
 *
 * Side effects:
 *	Keymap-related information in dispPtr is updated.
 *
 *--------------------------------------------------------------
 */

void
TkpInitKeymapInfo(
    TkDisplay *dispPtr)		/* Display for which to recompute keymap
				 * information. */
{
    XModifierKeymap *modMapPtr;
    KeyCode *codePtr;
    KeySym keysym;
    int count, i, j, max, arraySize;
#define KEYCODE_ARRAY_SIZE 20

    dispPtr->bindInfoStale = 0;
    modMapPtr = XGetModifierMapping(dispPtr->display);

    /*
     * Check the keycodes associated with the Lock modifier. If any of them is
     * associated with the XK_Shift_Lock modifier, then Lock has to be
     * interpreted as Shift Lock, not Caps Lock.
     */

    dispPtr->lockUsage = LU_IGNORE;
    codePtr = modMapPtr->modifiermap + modMapPtr->max_keypermod*LockMapIndex;
    for (count = modMapPtr->max_keypermod; count > 0; count--, codePtr++) {
	if (*codePtr == 0) {
	    continue;
	}
	keysym = TkKeycodeToKeysym(dispPtr, *codePtr, 0, 0);
	if (keysym == XK_Shift_Lock) {
	    dispPtr->lockUsage = LU_SHIFT;
	    break;
	}
	if (keysym == XK_Caps_Lock) {
	    dispPtr->lockUsage = LU_CAPS;
	    break;
	}
    }

    /*
     * Look through the keycodes associated with modifiers to see if the the
     * "mode switch", "meta", or "alt" keysyms are associated with any
     * modifiers. If so, remember their modifier mask bits.
     */

    dispPtr->modeModMask = 0;
    dispPtr->metaModMask = 0;
    dispPtr->altModMask = 0;
    codePtr = modMapPtr->modifiermap;
    max = 8*modMapPtr->max_keypermod;
    for (i = 0; i < max; i++, codePtr++) {
	if (*codePtr == 0) {
	    continue;
	}
	keysym = TkKeycodeToKeysym(dispPtr, *codePtr, 0, 0);
	if (keysym == XK_Mode_switch) {
	    dispPtr->modeModMask |= ShiftMask << (i/modMapPtr->max_keypermod);
	}
	if ((keysym == XK_Meta_L) || (keysym == XK_Meta_R)) {
	    dispPtr->metaModMask |= ShiftMask << (i/modMapPtr->max_keypermod);
	}
	if ((keysym == XK_Alt_L) || (keysym == XK_Alt_R)) {
	    dispPtr->altModMask |= ShiftMask << (i/modMapPtr->max_keypermod);
	}
    }

    /*
     * Create an array of the keycodes for all modifier keys.
     */

    if (dispPtr->modKeyCodes != NULL) {
	ckfree((char *) dispPtr->modKeyCodes);
    }
    dispPtr->numModKeyCodes = 0;
    arraySize = KEYCODE_ARRAY_SIZE;
    dispPtr->modKeyCodes = (KeyCode *)
	    ckalloc((unsigned) (KEYCODE_ARRAY_SIZE * sizeof(KeyCode)));
    for (i = 0, codePtr = modMapPtr->modifiermap; i < max; i++, codePtr++) {
	if (*codePtr == 0) {
	    continue;
	}

	/*
	 * Make sure that the keycode isn't already in the array.
	 */

	for (j = 0; j < dispPtr->numModKeyCodes; j++) {
	    if (dispPtr->modKeyCodes[j] == *codePtr) {
		goto nextModCode;
	    }
	}
	if (dispPtr->numModKeyCodes >= arraySize) {
	    KeyCode *new;

	    /*
	     * Ran out of space in the array; grow it.
	     */

	    arraySize *= 2;
	    new = (KeyCode *)
		    ckalloc((unsigned) (arraySize * sizeof(KeyCode)));
	    memcpy(new, dispPtr->modKeyCodes,
		    (dispPtr->numModKeyCodes * sizeof(KeyCode)));
	    ckfree((char *) dispPtr->modKeyCodes);
	    dispPtr->modKeyCodes = new;
	}
	dispPtr->modKeyCodes[dispPtr->numModKeyCodes] = *codePtr;
	dispPtr->numModKeyCodes++;
    nextModCode:
	continue;
    }
    XFreeModifiermap(modMapPtr);
}

/*
 * Local Variables:
 * mode: c
 * c-basic-offset: 4
 * fill-column: 78
 * End:
 */<|MERGE_RESOLUTION|>--- conflicted
+++ resolved
@@ -12,24 +12,20 @@
 
 #include "tkInt.h"
 
-<<<<<<< HEAD
 /*
 ** Bug [3607830]: Before using Xkb, it must be initialized.  TkpOpenDisplay
 **                does this and sets the USE_XKB flag if xkb is supported.
 **                (should this be function ptr?)
 */
-#include <X11/XKBlib.h>
-#define TkKeycodeToKeysym(D,K,G,L)		\
-    ((D)->flags & TK_DISPLAY_USE_XKB) ?		\
-      XkbKeycodeToKeysym((D)->display,K,G,L) :	\
-      XKeycodeToKeysym((D)->display,K,L)
-=======
 #ifdef HAVE_XKBKEYCODETOKEYSYM
 #  include <X11/XKBlib.h>
 #else
 #  define XkbKeycodeToKeysym(D,K,G,L) XKeycodeToKeysym(D,K,L)
 #endif
->>>>>>> a3be66c8
+#define TkKeycodeToKeysym(D,K,G,L)		\
+    ((D)->flags & TK_DISPLAY_USE_XKB) ?		\
+      XkbKeycodeToKeysym((D)->display,K,G,L) :	\
+      XKeycodeToKeysym((D)->display,K,L)
 
 /*
  * Prototypes for local functions defined in this file:
