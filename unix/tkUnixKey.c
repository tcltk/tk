/*
 * tkUnixKey.c --
 *
 *	This file contains routines for dealing with international keyboard
 *	input.
 *
 * Copyright (c) 1997 by Sun Microsystems, Inc.
 *
 * See the file "license.terms" for information on usage and redistribution of
 * this file, and for a DISCLAIMER OF ALL WARRANTIES.
 */

#include "tkInt.h"

/*
** Bug [3607830]: Before using Xkb, it must be initialized.  TkpOpenDisplay
**                does this and sets the USE_XKB flag if xkb is supported.
**                (should this be function ptr?)
*/
#ifdef HAVE_XKBKEYCODETOKEYSYM
#  include <X11/XKBlib.h>
#else
#  define XkbKeycodeToKeysym(D,K,G,L) XKeycodeToKeysym(D,K,L)
#endif
#define TkKeycodeToKeysym(D,K,G,L)		\
    ((D)->flags & TK_DISPLAY_USE_XKB) ?		\
      XkbKeycodeToKeysym((D)->display,K,G,L) :	\
      XKeycodeToKeysym((D)->display,K,L)

/*
 * Prototypes for local functions defined in this file:
 */

/*
 *----------------------------------------------------------------------
 *
 * Tk_SetCaretPos --
 *
 *	This enables correct placement of the XIM caret. This is called by
 *	widgets to indicate their cursor placement. This is currently only
 *	used for over-the-spot XIM.
 *
 *----------------------------------------------------------------------
 */

void
Tk_SetCaretPos(
    Tk_Window tkwin,
    int x,
    int y,
    int height)
{
    TkWindow *winPtr = (TkWindow *) tkwin;
    TkDisplay *dispPtr = winPtr->dispPtr;

    if ((dispPtr->caret.winPtr == winPtr)
	    && (dispPtr->caret.x == x)
	    && (dispPtr->caret.y == y)
	    && (dispPtr->caret.height == height)) {
	return;
    }

    dispPtr->caret.winPtr = winPtr;
    dispPtr->caret.x = x;
    dispPtr->caret.y = y;
    dispPtr->caret.height = height;

    /*
     * Adjust the XIM caret position.
     */

#ifdef TK_USE_INPUT_METHODS
    if ((dispPtr->flags & TK_DISPLAY_USE_IM)
	    && (dispPtr->inputStyle & XIMPreeditPosition)
	    && (winPtr->inputContext != NULL)) {
	XVaNestedList preedit_attr;
	XPoint spot;

	spot.x = dispPtr->caret.x;
	spot.y = dispPtr->caret.y + dispPtr->caret.height;
	preedit_attr = XVaCreateNestedList(0, XNSpotLocation, &spot, NULL);
	XSetICValues(winPtr->inputContext, XNPreeditAttributes, preedit_attr,
		NULL);
	XFree(preedit_attr);
    }
#endif
}

/*
 *----------------------------------------------------------------------
 *
 * TkpGetString --
 *
 *	Retrieve the UTF string associated with a keyboard event.
 *
 * Results:
 *	Returns the UTF string.
 *
 * Side effects:
 *	Stores the input string in the specified Tcl_DString. Modifies the
 *	internal input state. This routine can only be called once for a given
 *	event.
 *
 *----------------------------------------------------------------------
 */

const char *
TkpGetString(
    TkWindow *winPtr,		/* Window where event occurred */
    XEvent *eventPtr,		/* X keyboard event. */
    Tcl_DString *dsPtr)		/* Initialized, empty string to hold result. */
{
<<<<<<< HEAD
    size_t len;
    int mincode, maxcode;
=======
    int len;
>>>>>>> 7a1658d2
    Tcl_DString buf;
    TkKeyEvent *kePtr = (TkKeyEvent *) eventPtr;

    /*
     * If we have the value cached already, use it now. [Bug 1373712]
     */

    if (kePtr->charValuePtr != NULL) {
	Tcl_DStringSetLength(dsPtr, kePtr->charValueLen);
	memcpy(Tcl_DStringValue(dsPtr), kePtr->charValuePtr,
		kePtr->charValueLen+1);
	return Tcl_DStringValue(dsPtr);
    }

    /*
     * Only do this for KeyPress events, otherwise
     * further Xlib function behavior might be undefined.
     */

    if (eventPtr->type != KeyPress) {
	len = 0;
	Tcl_DStringSetLength(dsPtr, len);
	goto done;
    }

#ifdef TK_USE_INPUT_METHODS
    if ((winPtr->dispPtr->flags & TK_DISPLAY_USE_IM)
	    && (winPtr->inputContext != NULL)
	    && (eventPtr->type == KeyPress)) {
	Status status;

#if X_HAVE_UTF8_STRING
	Tcl_DStringSetLength(dsPtr, TCL_DSTRING_STATIC_SIZE-1);
	len = Xutf8LookupString(winPtr->inputContext, &eventPtr->xkey,
		Tcl_DStringValue(dsPtr), Tcl_DStringLength(dsPtr),
		&kePtr->keysym, &status);

	if (status == XBufferOverflow) {
	    /*
	     * Expand buffer and try again.
	     */

	    Tcl_DStringSetLength(dsPtr, len);
	    len = Xutf8LookupString(winPtr->inputContext, &eventPtr->xkey,
		    Tcl_DStringValue(dsPtr), Tcl_DStringLength(dsPtr),
		    &kePtr->keysym, &status);
	}
	if ((status != XLookupChars) && (status != XLookupBoth)) {
	    len = 0;
	}
	Tcl_DStringSetLength(dsPtr, len);
#else /* !X_HAVE_UTF8_STRING */
	/*
	 * Overallocate the dstring to the maximum stack amount.
	 */

	Tcl_DStringInit(&buf);
	Tcl_DStringSetLength(&buf, TCL_DSTRING_STATIC_SIZE-1);
	len = XmbLookupString(winPtr->inputContext, &eventPtr->xkey,
		Tcl_DStringValue(&buf), Tcl_DStringLength(&buf),
                &kePtr->keysym, &status);

	/*
	 * If the buffer wasn't big enough, grow the buffer and try again.
	 */

	if (status == XBufferOverflow) {
	    Tcl_DStringSetLength(&buf, len);
	    len = XmbLookupString(winPtr->inputContext, &eventPtr->xkey,
		    Tcl_DStringValue(&buf), len, &kePtr->keysym, &status);
	}
	if ((status != XLookupChars) && (status != XLookupBoth)) {
	    len = 0;
	}
	Tcl_DStringSetLength(&buf, len);
	Tcl_ExternalToUtfDString(NULL, Tcl_DStringValue(&buf), len, dsPtr);
	Tcl_DStringFree(&buf);
#endif /* X_HAVE_UTF8_STRING */
    } else
#endif /* TK_USE_INPUT_METHODS */
    {
	/*
	 * Fall back to convert a keyboard event to a UTF-8 string using
	 * XLookupString. This is used when input methods are turned off and
	 * for KeyRelease events.
	 *
	 * Note: XLookupString() normally returns a single ISO Latin 1 or
	 * ASCII control character.
	 */

	Tcl_DStringInit(&buf);
	Tcl_DStringSetLength(&buf, TCL_DSTRING_STATIC_SIZE-1);
	len = XLookupString(&eventPtr->xkey, Tcl_DStringValue(&buf),
		TCL_DSTRING_STATIC_SIZE, &kePtr->keysym, 0);
	Tcl_DStringValue(&buf)[len] = '\0';

	if (len == 1) {
	    len = Tcl_UniCharToUtf((unsigned char) Tcl_DStringValue(&buf)[0],
		    Tcl_DStringValue(dsPtr));
	    Tcl_DStringSetLength(dsPtr, len);
	} else {
	    /*
	     * len > 1 should only happen if someone has called XRebindKeysym.
	     * Assume UTF-8.
	     */

	    Tcl_DStringSetLength(dsPtr, len);
	    strncpy(Tcl_DStringValue(dsPtr), Tcl_DStringValue(&buf), len);
	}
    }

    /*
     * Cache the string in the event so that if/when we return to this
     * function, we will be able to produce it without asking X. This stops us
     * from having to reenter the XIM engine. [Bug 1373712]
     */

done:
    kePtr->charValuePtr = ckalloc(len + 1);
    kePtr->charValueLen = len;
    memcpy(kePtr->charValuePtr, Tcl_DStringValue(dsPtr), len + 1);
    return Tcl_DStringValue(dsPtr);
}

/*
 * When mapping from a keysym to a keycode, need information about the
 * modifier state to be used so that when they call TkKeycodeToKeysym taking
 * into account the xkey.state, they will get back the original keysym.
 */

void
TkpSetKeycodeAndState(
    Tk_Window tkwin,
    KeySym keySym,
    XEvent *eventPtr)
{
    TkDisplay *dispPtr = ((TkWindow *) tkwin)->dispPtr;
    int state, mincode, maxcode;
    KeyCode keycode;

    if (keySym == NoSymbol) {
	keycode = 0;
    } else {
	keycode = XKeysymToKeycode(dispPtr->display, keySym);
    }
    eventPtr->xkey.keycode = keycode;
    if (keycode != 0) {
	for (state = 0; state < 4; state++) {
	    if (XLookupKeysym(&eventPtr->xkey, state) == keySym) {
		if (state & 1) {
		    eventPtr->xkey.state |= ShiftMask;
		}
		if (state & 2) {
		    eventPtr->xkey.state |= dispPtr->modeModMask;
		}
		break;
	    }
	}
    }

    /*
     * Filter keycodes out of range, otherwise further Xlib function
     * behavior might be undefined, in particular XIM could cause crashes.
     */

    mincode = 0;
    maxcode = -1;
    XDisplayKeycodes(dispPtr->display, &mincode, &maxcode);
    if (keycode < mincode) {
	keycode = mincode;
    } else if (keycode > maxcode) {
	keycode = maxcode;
    }

    eventPtr->xkey.keycode = keycode;
}

/*
 *----------------------------------------------------------------------
 *
 * TkpGetKeySym --
 *
 *	Given an X KeyPress or KeyRelease event, map the keycode in the event
 *	into a KeySym.
 *
 * Results:
 *	The return value is the KeySym corresponding to eventPtr, or NoSymbol
 *	if no matching Keysym could be found.
 *
 * Side effects:
 *	In the first call for a given display, keycode-to-KeySym maps get
 *	loaded.
 *
 *----------------------------------------------------------------------
 */

KeySym
TkpGetKeySym(
    TkDisplay *dispPtr,		/* Display in which to map keycode. */
    XEvent *eventPtr)		/* Description of X event. */
{
    KeySym sym;
    int index;
    TkKeyEvent* kePtr = (TkKeyEvent*) eventPtr;

    /*
     * Refresh the mapping information if it's stale. This must happen before
     * we do any input method processing. [Bug 3599312]
     */

    if (dispPtr->bindInfoStale) {
	TkpInitKeymapInfo(dispPtr);
    }

#ifdef TK_USE_INPUT_METHODS
    /*
     * If input methods are active, we may already have determined a keysym.
     * Return it.
     */

    if (eventPtr->type == KeyPress && dispPtr
	    && (dispPtr->flags & TK_DISPLAY_USE_IM)) {
	if (kePtr->charValuePtr == NULL) {
	    Tcl_DString ds;
	    TkWindow *winPtr = (TkWindow *)
		Tk_IdToWindow(eventPtr->xany.display, eventPtr->xany.window);

	    Tcl_DStringInit(&ds);
	    (void) TkpGetString(winPtr, eventPtr, &ds);
	    Tcl_DStringFree(&ds);
	}
	if (kePtr->charValuePtr != NULL) {
	    return kePtr->keysym;
	}
    }
#endif

    /*
     * Figure out which of the four slots in the keymap vector to use for this
     * key. Refer to Xlib documentation for more info on how this computation
     * works.
     */

    index = 0;
    if (eventPtr->xkey.state & dispPtr->modeModMask) {
	index = 2;
    }
    if ((eventPtr->xkey.state & ShiftMask)
	    || ((dispPtr->lockUsage != LU_IGNORE)
	    && (eventPtr->xkey.state & LockMask))) {
	index += 1;
    }
    sym = TkKeycodeToKeysym(dispPtr, eventPtr->xkey.keycode, 0,
	    index);

    /*
     * Special handling: if the key was shifted because of Lock, but lock is
     * only caps lock, not shift lock, and the shifted keysym isn't upper-case
     * alphabetic, then switch back to the unshifted keysym.
     */

    if ((index & 1) && !(eventPtr->xkey.state & ShiftMask)
	    && (dispPtr->lockUsage == LU_CAPS)) {
	if (!(((sym >= XK_A) && (sym <= XK_Z))
		|| ((sym >= XK_Agrave) && (sym <= XK_Odiaeresis))
		|| ((sym >= XK_Ooblique) && (sym <= XK_Thorn)))) {
	    index &= ~1;
	    sym = TkKeycodeToKeysym(dispPtr, eventPtr->xkey.keycode,
		    0, index);
	}
    }

    /*
     * Another bit of special handling: if this is a shifted key and there is
     * no keysym defined, then use the keysym for the unshifted key.
     */

    if ((index & 1) && (sym == NoSymbol)) {
	sym = TkKeycodeToKeysym(dispPtr, eventPtr->xkey.keycode,
		0, index & ~1);
    }
    return sym;
}

/*
 *--------------------------------------------------------------
 *
 * TkpInitKeymapInfo --
 *
 *	This function is invoked to scan keymap information to recompute stuff
 *	that's important for binding, such as the modifier key (if any) that
 *	corresponds to "mode switch".
 *
 * Results:
 *	None.
 *
 * Side effects:
 *	Keymap-related information in dispPtr is updated.
 *
 *--------------------------------------------------------------
 */

void
TkpInitKeymapInfo(
    TkDisplay *dispPtr)		/* Display for which to recompute keymap
				 * information. */
{
    XModifierKeymap *modMapPtr;
    KeyCode *codePtr;
    KeySym keysym;
    int count, i, j, max, arraySize;
#define KEYCODE_ARRAY_SIZE 20

    dispPtr->bindInfoStale = 0;
    modMapPtr = XGetModifierMapping(dispPtr->display);

    /*
     * Check the keycodes associated with the Lock modifier. If any of them is
     * associated with the XK_Shift_Lock modifier, then Lock has to be
     * interpreted as Shift Lock, not Caps Lock.
     */

    dispPtr->lockUsage = LU_IGNORE;
    codePtr = modMapPtr->modifiermap + modMapPtr->max_keypermod*LockMapIndex;
    for (count = modMapPtr->max_keypermod; count > 0; count--, codePtr++) {
	if (*codePtr == 0) {
	    continue;
	}
	keysym = TkKeycodeToKeysym(dispPtr, *codePtr, 0, 0);
	if (keysym == XK_Shift_Lock) {
	    dispPtr->lockUsage = LU_SHIFT;
	    break;
	}
	if (keysym == XK_Caps_Lock) {
	    dispPtr->lockUsage = LU_CAPS;
	    break;
	}
    }

    /*
     * Look through the keycodes associated with modifiers to see if the the
     * "mode switch", "meta", or "alt" keysyms are associated with any
     * modifiers. If so, remember their modifier mask bits.
     */

    dispPtr->modeModMask = 0;
    dispPtr->metaModMask = 0;
    dispPtr->altModMask = 0;
    codePtr = modMapPtr->modifiermap;
    max = 8 * modMapPtr->max_keypermod;
    for (i = 0; i < max; i++, codePtr++) {
	if (*codePtr == 0) {
	    continue;
	}
	keysym = TkKeycodeToKeysym(dispPtr, *codePtr, 0, 0);
	if (keysym == XK_Mode_switch) {
	    dispPtr->modeModMask |= ShiftMask << (i/modMapPtr->max_keypermod);
	}
	if ((keysym == XK_Meta_L) || (keysym == XK_Meta_R)) {
	    dispPtr->metaModMask |= ShiftMask << (i/modMapPtr->max_keypermod);
	}
	if ((keysym == XK_Alt_L) || (keysym == XK_Alt_R)) {
	    dispPtr->altModMask |= ShiftMask << (i/modMapPtr->max_keypermod);
	}
    }

    /*
     * Create an array of the keycodes for all modifier keys.
     */

    if (dispPtr->modKeyCodes != NULL) {
	ckfree(dispPtr->modKeyCodes);
    }
    dispPtr->numModKeyCodes = 0;
    arraySize = KEYCODE_ARRAY_SIZE;
    dispPtr->modKeyCodes = ckalloc(KEYCODE_ARRAY_SIZE * sizeof(KeyCode));
    for (i = 0, codePtr = modMapPtr->modifiermap; i < max; i++, codePtr++) {
	if (*codePtr == 0) {
	    continue;
	}

	/*
	 * Make sure that the keycode isn't already in the array.
	 */

	for (j = 0; j < dispPtr->numModKeyCodes; j++) {
	    if (dispPtr->modKeyCodes[j] == *codePtr) {
		/*
		 * 'continue' the outer loop.
		 */

		goto nextModCode;
	    }
	}
	if (dispPtr->numModKeyCodes >= arraySize) {
	    KeyCode *newCodes;

	    /*
	     * Ran out of space in the array; grow it.
	     */

	    arraySize *= 2;
	    newCodes = ckalloc(arraySize * sizeof(KeyCode));
	    memcpy(newCodes, dispPtr->modKeyCodes,
		    dispPtr->numModKeyCodes * sizeof(KeyCode));
	    ckfree(dispPtr->modKeyCodes);
	    dispPtr->modKeyCodes = newCodes;
	}
	dispPtr->modKeyCodes[dispPtr->numModKeyCodes] = *codePtr;
	dispPtr->numModKeyCodes++;
    nextModCode:
	continue;
    }
    XFreeModifiermap(modMapPtr);
}

/*
 * Local Variables:
 * mode: c
 * c-basic-offset: 4
 * fill-column: 78
 * End:
 */<|MERGE_RESOLUTION|>--- conflicted
+++ resolved
@@ -112,12 +112,7 @@
     XEvent *eventPtr,		/* X keyboard event. */
     Tcl_DString *dsPtr)		/* Initialized, empty string to hold result. */
 {
-<<<<<<< HEAD
     size_t len;
-    int mincode, maxcode;
-=======
-    int len;
->>>>>>> 7a1658d2
     Tcl_DString buf;
     TkKeyEvent *kePtr = (TkKeyEvent *) eventPtr;
 
