/*
 * tkAppInit.c --
 *
 *	Provides a default version of the main program and Tcl_AppInit
 *	procedure for wish and other Tk-based applications.
 *
 * Copyright (c) 1993 The Regents of the University of California.
 * Copyright (c) 1994-1997 Sun Microsystems, Inc.
 * Copyright (c) 1998-1999 Scriptics Corporation.
 *
 * See the file "license.terms" for information on usage and redistribution of
 * this file, and for a DISCLAIMER OF ALL WARRANTIES.
<<<<<<< HEAD
 *
 * RCS: @(#) $Id: tkAppInit.c,v 1.12 2010/09/23 21:45:14 nijtmans Exp $
=======
>>>>>>> 661db781
 */

#undef BUILD_tk
#undef STATIC_BUILD
#include "tk.h"

#ifdef TK_TEST
extern Tcl_PackageInitProc Tktest_Init;
#endif /* TK_TEST */

/*
 * The following #if block allows you to change the AppInit function by using
 * a #define of TCL_LOCAL_APPINIT instead of rewriting this entire file. The
 * #if checks for that #define and uses Tcl_AppInit if it doesn't exist.
 */

#ifndef TK_LOCAL_APPINIT
#define TK_LOCAL_APPINIT Tcl_AppInit
#endif
#ifndef MODULE_SCOPE
#   define MODULE_SCOPE extern
#endif
MODULE_SCOPE int TK_LOCAL_APPINIT(Tcl_Interp *);
MODULE_SCOPE int main(int, char **);

/*
 * The following #if block allows you to change how Tcl finds the startup
 * script, prime the library or encoding paths, fiddle with the argv, etc.,
 * without needing to rewrite Tk_Main()
 */

#ifdef TK_LOCAL_MAIN_HOOK
extern int TK_LOCAL_MAIN_HOOK(int *argc, char ***argv);
#endif

/*
 *----------------------------------------------------------------------
 *
 * main --
 *
 *	This is the main program for the application.
 *
 * Results:
 *	None: Tk_Main never returns here, so this procedure never returns
 *	either.
 *
 * Side effects:
 *	Just about anything, since from here we call arbitrary Tcl code.
 *
 *----------------------------------------------------------------------
 */

int
main(
    int argc,			/* Number of command-line arguments. */
    char **argv)		/* Values of command-line arguments. */
{
#ifdef TK_LOCAL_MAIN_HOOK
    TK_LOCAL_MAIN_HOOK(&argc, &argv);
#endif

    Tk_Main(argc, argv, TK_LOCAL_APPINIT);
    return 0;			/* Needed only to prevent compiler warning. */
}

/*
 *----------------------------------------------------------------------
 *
 * Tcl_AppInit --
 *
 *	This procedure performs application-specific initialization. Most
 *	applications, especially those that incorporate additional packages,
 *	will have their own version of this procedure.
 *
 * Results:
 *	Returns a standard Tcl completion code, and leaves an error message in
 *	the interp's result if an error occurs.
 *
 * Side effects:
 *	Depends on the startup script.
 *
 *----------------------------------------------------------------------
 */

int
Tcl_AppInit(
    Tcl_Interp *interp)		/* Interpreter for application. */
{
    if ((Tcl_Init)(interp) == TCL_ERROR) {
	return TCL_ERROR;
    }

    if (Tk_Init(interp) == TCL_ERROR) {
	return TCL_ERROR;
    }
    Tcl_StaticPackage(interp, "Tk", Tk_Init, Tk_SafeInit);

#ifdef TK_TEST
    if (Tktest_Init(interp) == TCL_ERROR) {
	return TCL_ERROR;
    }
    Tcl_StaticPackage(interp, "Tktest", Tktest_Init, 0);
#endif /* TK_TEST */

    /*
     * Call the init procedures for included packages. Each call should look
     * like this:
     *
     * if (Mod_Init(interp) == TCL_ERROR) {
     *     return TCL_ERROR;
     * }
     *
     * where "Mod" is the name of the module. (Dynamically-loadable packages
     * should have the same entry-point name.)
     */

    /*
     * Call Tcl_CreateCommand for application-specific commands, if they
     * weren't already created by the init procedures called above.
     */

    /*
     * Specify a user-specific startup file to invoke if the application is
     * run interactively. Typically the startup file is "~/.apprc" where "app"
     * is the name of the application. If this line is deleted then no user-
     * specific startup file will be run under any conditions.
     */

    (Tcl_SetVar)(interp, "tcl_rcFileName", "~/.wishrc", TCL_GLOBAL_ONLY);
    return TCL_OK;
}

/*
 * Local Variables:
 * mode: c
 * c-basic-offset: 4
 * fill-column: 78
 * End:
 */<|MERGE_RESOLUTION|>--- conflicted
+++ resolved
@@ -10,11 +10,6 @@
  *
  * See the file "license.terms" for information on usage and redistribution of
  * this file, and for a DISCLAIMER OF ALL WARRANTIES.
-<<<<<<< HEAD
- *
- * RCS: @(#) $Id: tkAppInit.c,v 1.12 2010/09/23 21:45:14 nijtmans Exp $
-=======
->>>>>>> 661db781
  */
 
 #undef BUILD_tk
