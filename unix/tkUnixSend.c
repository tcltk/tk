--- conflicted
+++ resolved
@@ -1361,18 +1361,9 @@
      * for it.
      */
 
-<<<<<<< HEAD
-    dispPtr->commTkwin = Tk_CreateWindow(interp, (Tk_Window) NULL,
-	    "_comm", DisplayString(dispPtr->display));
-    if (dispPtr->commTkwin == NULL) {
-	Tcl_Panic("Tk_CreateWindow failed in SendInit!");
-    }
-    Tcl_Preserve(dispPtr->commTkwin);
-=======
     dispPtr->commTkwin = TkAllocWindow(dispPtr,
     	DefaultScreen(dispPtr->display), NULL);
-    Tcl_Preserve((ClientData) dispPtr->commTkwin);
->>>>>>> 8d0e2f39
+    Tcl_Preserve(dispPtr->commTkwin);
     atts.override_redirect = True;
     Tk_ChangeWindowAttributes(dispPtr->commTkwin,
 	    CWOverrideRedirect, &atts);
