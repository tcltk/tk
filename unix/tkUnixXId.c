/*
 * tkUnixXId.c --
 *
 * Copyright (c) 1993 The Regents of the University of California.
 * Copyright (c) 1994-1997 Sun Microsystems, Inc.
 *
 * See the file "license.terms" for information on usage and redistribution of
 * this file, and for a DISCLAIMER OF ALL WARRANTIES.
<<<<<<< HEAD
 *
 * RCS: @(#) $Id: tkUnixXId.c,v 1.12 2008/08/19 15:57:02 georgeps Exp $
=======
>>>>>>> c97f0c88
 */

#include "tkUnixInt.h"


/*
 *----------------------------------------------------------------------
 *
 * Tk_FreeXId --
 *
 *	This function is called to indicate that an X resource identifier is
 *	now free.
 *
 * Results:
 *	None.
 *
 * Side effects:
 *	The identifier is added to the stack of free identifiers for its
 *	display, so that it can be re-used.
 *
 *----------------------------------------------------------------------
 */

void
Tk_FreeXId(
    Display *display,		/* Display for which xid was allocated. */
    XID xid)			/* Identifier that is no longer in use. */
{
    /*
     * This does nothing, because the XC-MISC extension takes care of 
     * freeing XIDs for us.  It has been a standard X11 extension for
     * about 15 years as of 2008.  Keith Packard and another X.org
     * developer suggested that we remove the previous code that used:
     * #define XLIB_ILLEGAL_ACCESS.
     */
}


/*
 *----------------------------------------------------------------------
 *
 * Tk_GetPixmap --
 *
 *	Same as the XCreatePixmap function except that it manages resource
 *	identifiers better.
 *
 * Results:
 *	Returns a new pixmap.
 *
 * Side effects:
 *	None.
 *
 *----------------------------------------------------------------------
 */

Pixmap
Tk_GetPixmap(
    Display *display,		/* Display for new pixmap. */
    Drawable d,			/* Drawable where pixmap will be used. */
    int width, int height,	/* Dimensions of pixmap. */
    int depth)			/* Bits per pixel for pixmap. */
{
    return XCreatePixmap(display, d, (unsigned) width, (unsigned) height,
	    (unsigned) depth);
}

/*
 *----------------------------------------------------------------------
 *
 * Tk_FreePixmap --
 *
 *	Same as the XFreePixmap function except that it also marks the
 *	resource identifier as free.
 *
 * Results:
 *	None.
 *
 * Side effects:
 *	The pixmap is freed in the X server and its resource identifier is
 *	saved for re-use.
 *
 *----------------------------------------------------------------------
 */

void
Tk_FreePixmap(
    Display *display,		/* Display for which pixmap was allocated. */
    Pixmap pixmap)		/* Identifier for pixmap. */
{
    XFreePixmap(display, pixmap);
    Tk_FreeXId(display, (XID) pixmap);
}


/*
 *----------------------------------------------------------------------
 *
 * TkpScanWindowId --
 *
 *	Given a string, produce the corresponding Window Id.
 *
 * Results:
 *	The return value is normally TCL_OK; in this case *idPtr will be set
 *	to the Window value equivalent to string. If string is improperly
 *	formed then TCL_ERROR is returned and an error message will be left in
 *	the interp's result.
 *
 * Side effects:
 *	None.
 *
 *----------------------------------------------------------------------
 */

int
TkpScanWindowId(
    Tcl_Interp *interp,
    const char *string,
    Window *idPtr)
{
    int value;

    if (Tcl_GetInt(interp, string, &value) != TCL_OK) {
	return TCL_ERROR;
    }
    *idPtr = (Window) value;
    return TCL_OK;
}

/*
 * Local Variables:
 * mode: c
 * c-basic-offset: 4
 * fill-column: 78
 * End:
 */<|MERGE_RESOLUTION|>--- conflicted
+++ resolved
@@ -6,11 +6,6 @@
  *
  * See the file "license.terms" for information on usage and redistribution of
  * this file, and for a DISCLAIMER OF ALL WARRANTIES.
-<<<<<<< HEAD
- *
- * RCS: @(#) $Id: tkUnixXId.c,v 1.12 2008/08/19 15:57:02 georgeps Exp $
-=======
->>>>>>> c97f0c88
  */
 
 #include "tkUnixInt.h"
