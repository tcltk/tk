--- conflicted
+++ resolved
@@ -4,11 +4,7 @@
 
 Name:          tk
 Summary:       Tk graphical toolkit for the Tcl scripting language.
-<<<<<<< HEAD
-Version:       9.0a1
-=======
 Version:       9.1a0
->>>>>>> 0a4615f3
 Release:       2
 License:       BSD
 Group:         Development/Languages
