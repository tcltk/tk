/*
 * tkUnixSelect.c --
 *
 *	This file contains X specific routines for manipulating selections.
 *
 * Copyright (c) 1995-1997 Sun Microsystems, Inc.
 *
 * See the file "license.terms" for information on usage and redistribution of
 * this file, and for a DISCLAIMER OF ALL WARRANTIES.
 */

#include "tkInt.h"
#include "tkSelect.h"

typedef struct ConvertInfo {
    int offset;			/* The starting byte offset into the selection
				 * for the next chunk; -1 means all data has
				 * been transferred for this conversion. -2
				 * means only the final zero-length transfer
				 * still has to be done. Otherwise it is the
				 * offset of the next chunk of data to
				 * transfer. */
    Tcl_EncodingState state;	/* The encoding state needed across chunks. */
<<<<<<< HEAD
    char buffer[4];		/* A buffer to hold part of a UTF character
=======
    char buffer[4];	/* A buffer to hold part of a UTF character
>>>>>>> 862f1a27
				 * that is split across chunks.*/
} ConvertInfo;

/*
 * When handling INCR-style selection retrievals, the selection owner uses the
 * following data structure to communicate between the ConvertSelection
 * function and TkSelPropProc.
 */

typedef struct IncrInfo {
    TkWindow *winPtr;		/* Window that owns selection. */
    Atom selection;		/* Selection that is being retrieved. */
    Atom *multAtoms;		/* Information about conversions to perform:
				 * one or more pairs of (target, property).
				 * This either points to a retrieved property
				 * (for MULTIPLE retrievals) or to a static
				 * array. */
    unsigned long numConversions;
				/* Number of entries in converts (same as # of
				 * pairs in multAtoms). */
    ConvertInfo *converts;	/* One entry for each pair in multAtoms. This
				 * array is malloc-ed. */
    char **tempBufs;		/* One pointer for each pair in multAtoms;
				 * each pointer is either NULL, or it points
				 * to a small bit of character data that was
				 * left over from the previous chunk. */
    Tcl_EncodingState *state;	/* One state info per pair in multAtoms: State
				 * info for encoding conversions that span
				 * multiple buffers. */
    int *flags;			/* One state flag per pair in multAtoms:
				 * Encoding flags, set to TCL_ENCODING_START
				 * at the beginning of an INCR transfer. */
    int numIncrs;		/* Number of entries in converts that aren't
				 * -1 (i.e. # of INCR-mode transfers not yet
				 * completed). */
    Tcl_TimerToken timeout;	/* Token for timer function. */
    int idleTime;		/* Number of seconds since we heard anything
				 * from the selection requestor. */
    Window reqWindow;		/* Requestor's window id. */
    Time time;			/* Timestamp corresponding to selection at
				 * beginning of request; used to abort
				 * transfer if selection changes. */
    struct IncrInfo *nextPtr;	/* Next in list of all INCR-style retrievals
				 * currently pending. */
} IncrInfo;

typedef struct {
    IncrInfo *pendingIncrs;	/* List of all incr structures currently
				 * active. */
} ThreadSpecificData;
static Tcl_ThreadDataKey dataKey;

/*
 * Largest property that we'll accept when sending or receiving the selection:
 */

#define MAX_PROP_WORDS 100000

static TkSelRetrievalInfo *pendingRetrievals = NULL;
				/* List of all retrievals currently being
				 * waited for. */

/*
 * Forward declarations for functions defined in this file:
 */

static void		ConvertSelection(TkWindow *winPtr,
			    XSelectionRequestEvent *eventPtr);
static void		IncrTimeoutProc(ClientData clientData);
static void		SelCvtFromX32(long *propPtr, int numValues, Atom type,
			    Tk_Window tkwin, Tcl_DString *dsPtr);
static void		SelCvtFromX8(char *propPtr, int numValues, Atom type,
			    Tk_Window tkwin, Tcl_DString *dsPtr);
static long *		SelCvtToX(char *string, Atom type, Tk_Window tkwin,
			    int *numLongsPtr);
static int		SelectionSize(TkSelHandler *selPtr);
static void		SelRcvIncrProc(ClientData clientData,
			    XEvent *eventPtr);
static void		SelTimeoutProc(ClientData clientData);

/*
 *----------------------------------------------------------------------
 *
 * TkSelGetSelection --
 *
 *	Retrieve the specified selection from another process.
 *
 * Results:
 *	The return value is a standard Tcl return value. If an error occurs
 *	(such as no selection exists) then an error message is left in the
 *	interp's result.
 *
 * Side effects:
 *	None.
 *
 *----------------------------------------------------------------------
 */

int
TkSelGetSelection(
    Tcl_Interp *interp,		/* Interpreter to use for reporting errors. */
    Tk_Window tkwin,		/* Window on whose behalf to retrieve the
				 * selection (determines display from which to
				 * retrieve). */
    Atom selection,		/* Selection to retrieve. */
    Atom target,		/* Desired form in which selection is to be
				 * returned. */
    Tk_GetSelProc *proc,	/* Function to call to process the selection,
				 * once it has been retrieved. */
    ClientData clientData)	/* Arbitrary value to pass to proc. */
{
    TkSelRetrievalInfo retr;
    TkWindow *winPtr = (TkWindow *) tkwin;
    TkDisplay *dispPtr = winPtr->dispPtr;

    /*
     * The selection is owned by some other process. To retrieve it, first
     * record information about the retrieval in progress. Use an internal
     * window as the requestor.
     */

    retr.interp = interp;
    if (dispPtr->clipWindow == NULL) {
	int result;

	result = TkClipInit(interp, dispPtr);
	if (result != TCL_OK) {
	    return result;
	}
    }
    retr.winPtr = (TkWindow *) dispPtr->clipWindow;
    retr.selection = selection;
    retr.property = selection;
    retr.target = target;
    retr.proc = proc;
    retr.clientData = clientData;
    retr.result = -1;
    retr.idleTime = 0;
    retr.encFlags = TCL_ENCODING_START;
    retr.nextPtr = pendingRetrievals;
    Tcl_DStringInit(&retr.buf);
    pendingRetrievals = &retr;

    /*
     * Delete the property to indicate that no parameters are supplied for
     * the conversion request.
     */

    XDeleteProperty(winPtr->display, retr.winPtr->window, retr.property);

    /*
     * Initiate the request for the selection. Note: can't use TkCurrentTime
     * for the time. If we do, and this application hasn't received any X
     * events in a long time, the current time will be way in the past and
     * could even predate the time when the selection was made; if this
     * happens, the request will be rejected.
     */

    XConvertSelection(winPtr->display, retr.selection, retr.target,
	    retr.property, retr.winPtr->window, CurrentTime);

    /*
     * Enter a loop processing X events until the selection has been retrieved
     * and processed. If no response is received within a few seconds, then
     * timeout.
     */

    retr.timeout = Tcl_CreateTimerHandler(1000, SelTimeoutProc,
	    &retr);
    while (retr.result == -1) {
	Tcl_DoOneEvent(0);
    }
    Tcl_DeleteTimerHandler(retr.timeout);

    /*
     * Unregister the information about the selection retrieval in progress.
     */

    if (pendingRetrievals == &retr) {
	pendingRetrievals = retr.nextPtr;
    } else {
	TkSelRetrievalInfo *retrPtr;

	for (retrPtr = pendingRetrievals; retrPtr != NULL;
		retrPtr = retrPtr->nextPtr) {
	    if (retrPtr->nextPtr == &retr) {
		retrPtr->nextPtr = retr.nextPtr;
		break;
	    }
	}
    }
    Tcl_DStringFree(&retr.buf);
    return retr.result;
}

/*
 *----------------------------------------------------------------------
 *
 * TkSelPropProc --
 *
 *	This function is invoked when property-change events occur on windows
 *	not known to the toolkit. Its function is to implement the sending
 *	side of the INCR selection retrieval protocol when the selection
 *	requestor deletes the property containing a part of the selection.
 *
 * Results:
 *	None.
 *
 * Side effects:
 *	If the property that is receiving the selection was just deleted, then
 *	a new piece of the selection is fetched and placed in the property,
 *	until eventually there's no more selection to fetch.
 *
 *----------------------------------------------------------------------
 */

void
TkSelPropProc(
    XEvent *eventPtr)	/* X PropertyChange event. */
{
    IncrInfo *incrPtr;
    TkSelHandler *selPtr;
    int length, numItems;
    unsigned long i;
    Atom target, formatType;
    long buffer[TK_SEL_WORDS_AT_ONCE];
    TkDisplay *dispPtr = TkGetDisplay(eventPtr->xany.display);
    Tk_ErrorHandler errorHandler;
    ThreadSpecificData *tsdPtr =
	    Tcl_GetThreadData(&dataKey, sizeof(ThreadSpecificData));

    /*
     * See if this event announces the deletion of a property being used for
     * an INCR transfer. If so, then add the next chunk of data to the
     * property.
     */

    if (eventPtr->xproperty.state != PropertyDelete) {
	return;
    }
    for (incrPtr = tsdPtr->pendingIncrs; incrPtr != NULL;
	    incrPtr = incrPtr->nextPtr) {
	if (incrPtr->reqWindow != eventPtr->xproperty.window) {
	    continue;
	}

	/*
	 * For each conversion that has been requested, handle any chunks that
	 * haven't been transmitted yet.
	 */

	for (i = 0; i < incrPtr->numConversions; i++) {
	    if ((eventPtr->xproperty.atom != incrPtr->multAtoms[2*i + 1])
		    || (incrPtr->converts[i].offset == -1)) {
		continue;
	    }
	    target = incrPtr->multAtoms[2*i];
	    incrPtr->idleTime = 0;

	    /*
	     * Look for a matching selection handler.
	     */

	    for (selPtr = incrPtr->winPtr->selHandlerList; ;
		    selPtr = selPtr->nextPtr) {
		if (selPtr == NULL) {
		    /*
		     * No handlers match, so mark the conversion as done.
		     */

		    incrPtr->multAtoms[2*i + 1] = None;
		    incrPtr->converts[i].offset = -1;
		    incrPtr->numIncrs --;
		    return;
		}
		if ((selPtr->target == target)
			&& (selPtr->selection == incrPtr->selection)) {
		    break;
		}
	    }

	    /*
	     * We found a handler, so get the next chunk from it.
	     */

	    formatType = selPtr->format;
	    if (incrPtr->converts[i].offset == -2) {
		/*
		 * We already got the last chunk, so send a null chunk to
		 * indicate that we are finished.
		 */

		numItems = 0;
		length = 0;
	    } else {
		TkSelInProgress ip;

		ip.selPtr = selPtr;
		ip.nextPtr = TkSelGetInProgress();
		TkSelSetInProgress(&ip);

		/*
		 * Copy any bytes left over from a partial character at the
		 * end of the previous chunk into the beginning of the buffer.
		 * Pass the rest of the buffer space into the selection
		 * handler.
		 */

		length = strlen(incrPtr->converts[i].buffer);
		strcpy((char *)buffer, incrPtr->converts[i].buffer);

		numItems = selPtr->proc(selPtr->clientData,
			incrPtr->converts[i].offset,
			((char *) buffer) + length,
			TK_SEL_BYTES_AT_ONCE - length);
		TkSelSetInProgress(ip.nextPtr);
		if (ip.selPtr == NULL) {
		    /*
		     * The selection handler deleted itself.
		     */

		    return;
		}
		if (numItems < 0) {
		    numItems = 0;
		}
		numItems += length;
		if (numItems > TK_SEL_BYTES_AT_ONCE) {
		    Tcl_Panic("selection handler returned too many bytes");
		}
	    }
	    ((char *) buffer)[numItems] = 0;

	    errorHandler = Tk_CreateErrorHandler(eventPtr->xproperty.display,
		    -1, -1, -1, (int (*)()) NULL, NULL);

	    /*
	     * Encode the data using the proper format for each type.
	     */

	    if ((formatType == XA_STRING)
		    || (dispPtr && formatType==dispPtr->utf8Atom)
		    || (dispPtr && formatType==dispPtr->compoundTextAtom)) {
		Tcl_DString ds;
		int encodingCvtFlags;
		int srcLen, dstLen, result, srcRead, dstWrote, soFar;
		char *src, *dst;
		Tcl_Encoding encoding;

		/*
		 * Set up the encoding state based on the format and whether
		 * this is the first and/or last chunk.
		 */

		encodingCvtFlags = 0;
		if (incrPtr->converts[i].offset == 0) {
		    encodingCvtFlags |= TCL_ENCODING_START;
		}
		if (numItems < TK_SEL_BYTES_AT_ONCE) {
		    encodingCvtFlags |= TCL_ENCODING_END;
		}
		if (formatType == XA_STRING) {
		    encoding = Tcl_GetEncoding(NULL, "iso8859-1");
		} else if (dispPtr && formatType==dispPtr->utf8Atom) {
		    encoding = Tcl_GetEncoding(NULL, "utf-8");
		} else {
		    encoding = Tcl_GetEncoding(NULL, "iso2022");
		}

		/*
		 * Now convert the data.
		 */

		src = (char *)buffer;
		srcLen = numItems;
		Tcl_DStringInit(&ds);
		dst = Tcl_DStringValue(&ds);
		dstLen = ds.spaceAvl - 1;


		/*
		 * Now convert the data, growing the destination buffer as
		 * needed.
		 */

		while (1) {
		    result = Tcl_UtfToExternal(NULL, encoding, src, srcLen,
			    encodingCvtFlags, &incrPtr->converts[i].state,
			    dst, dstLen, &srcRead, &dstWrote, NULL);
		    soFar = dst + dstWrote - Tcl_DStringValue(&ds);
		    encodingCvtFlags &= ~TCL_ENCODING_START;
		    src += srcRead;
		    srcLen -= srcRead;
		    if (result != TCL_CONVERT_NOSPACE) {
			Tcl_DStringSetLength(&ds, soFar);
			break;
		    }
		    if (Tcl_DStringLength(&ds) == 0) {
			Tcl_DStringSetLength(&ds, dstLen);
		    }
		    Tcl_DStringSetLength(&ds, 2 * Tcl_DStringLength(&ds) + 1);
		    dst = Tcl_DStringValue(&ds) + soFar;
		    dstLen = Tcl_DStringLength(&ds) - soFar - 1;
		}
		Tcl_DStringSetLength(&ds, soFar);

		if (encoding) {
		    Tcl_FreeEncoding(encoding);
		}

		/*
		 * Set the property to the encoded string value.
		 */

		XChangeProperty(eventPtr->xproperty.display,
			eventPtr->xproperty.window, eventPtr->xproperty.atom,
			formatType, 8, PropModeReplace,
			(unsigned char *) Tcl_DStringValue(&ds),
			Tcl_DStringLength(&ds));

		/*
		 * Preserve any left-over bytes.
		 */

<<<<<<< HEAD
		if (srcLen > 4) {
=======
		if (srcLen > 3) {
>>>>>>> 862f1a27
		    Tcl_Panic("selection conversion left too many bytes unconverted");
		}
		memcpy(incrPtr->converts[i].buffer, src, srcLen + 1);
		Tcl_DStringFree(&ds);
	    } else {
		/*
		 * Set the property to the encoded string value.
		 */

		char *propPtr = (char *) SelCvtToX((char *) buffer,
			formatType, (Tk_Window) incrPtr->winPtr, &numItems);

		if (propPtr == NULL) {
		    numItems = 0;
		}
		XChangeProperty(eventPtr->xproperty.display,
			eventPtr->xproperty.window, eventPtr->xproperty.atom,
			formatType, 32, PropModeReplace,
			(unsigned char *) propPtr, numItems);
		if (propPtr != NULL) {
		    ckfree(propPtr);
		}
	    }
	    Tk_DeleteErrorHandler(errorHandler);

	    /*
	     * Compute the next offset value. If this was the last chunk, then
	     * set the offset to -2. If this was an empty chunk, then set the
	     * offset to -1 to indicate we are done.
	     */

	    if (numItems < TK_SEL_BYTES_AT_ONCE) {
		if (numItems <= 0) {
		    incrPtr->converts[i].offset = -1;
		    incrPtr->numIncrs--;
		} else {
		    incrPtr->converts[i].offset = -2;
		}
	    } else {
		/*
		 * Advance over the selection data that was consumed this
		 * time.
		 */

		incrPtr->converts[i].offset += numItems - length;
	    }
	    return;
	}
    }
}

/*
 *--------------------------------------------------------------
 *
 * TkSelEventProc --
 *
 *	This function is invoked whenever a selection-related event occurs.
 *	It does the lion's share of the work in implementing the selection
 *	protocol.
 *
 * Results:
 *	None.
 *
 * Side effects:
 *	Lots: depends on the type of event.
 *
 *--------------------------------------------------------------
 */

void
TkSelEventProc(
    Tk_Window tkwin,		/* Window for which event was targeted. */
    XEvent *eventPtr)	/* X event: either SelectionClear,
				 * SelectionRequest, or SelectionNotify. */
{
    TkWindow *winPtr = (TkWindow *) tkwin;
    TkDisplay *dispPtr = winPtr->dispPtr;
    Tcl_Interp *interp;

    /*
     * Case #1: SelectionClear events.
     */

    if (eventPtr->type == SelectionClear) {
	TkSelClearSelection(tkwin, eventPtr);
    }

    /*
     * Case #2: SelectionNotify events. Call the relevant function to handle
     * the incoming selection.
     */

    if (eventPtr->type == SelectionNotify) {
	TkSelRetrievalInfo *retrPtr;
	char *propInfo, **propInfoPtr = &propInfo;
	Atom type;
	int format, result;
	unsigned long numItems, bytesAfter;
	Tcl_DString ds;

	for (retrPtr = pendingRetrievals; ; retrPtr = retrPtr->nextPtr) {
	    if (retrPtr == NULL) {
		return;
	    }
	    if ((retrPtr->winPtr == winPtr)
		    && (retrPtr->selection == eventPtr->xselection.selection)
		    && (retrPtr->target == eventPtr->xselection.target)
		    && (retrPtr->result == -1)) {
		if (retrPtr->property == eventPtr->xselection.property) {
		    break;
		}
		if (eventPtr->xselection.property == None) {
		    Tcl_SetObjResult(retrPtr->interp, Tcl_ObjPrintf(
			    "%s selection doesn't exist or form \"%s\" not defined",
			    Tk_GetAtomName(tkwin, retrPtr->selection),
			    Tk_GetAtomName(tkwin, retrPtr->target)));
		    Tcl_SetErrorCode(retrPtr->interp, "TK", "SELECTION",
			    "NONE", NULL);
		    retrPtr->result = TCL_ERROR;
		    return;
		}
	    }
	}

	propInfo = NULL;
	result = XGetWindowProperty(eventPtr->xselection.display,
		eventPtr->xselection.requestor, retrPtr->property,
		0, MAX_PROP_WORDS, False, (Atom) AnyPropertyType,
		&type, &format, &numItems, &bytesAfter,
		(unsigned char **) propInfoPtr);
	if ((result != Success) || (type == None)) {
	    return;
	}
	if (bytesAfter != 0) {
	    Tcl_SetObjResult(retrPtr->interp, Tcl_NewStringObj(
		    "selection property too large", -1));
	    Tcl_SetErrorCode(retrPtr->interp, "TK", "SELECTION", "SIZE",NULL);
	    retrPtr->result = TCL_ERROR;
	    XFree(propInfo);
	    return;
	}
	if ((type == XA_STRING) || (type == dispPtr->textAtom)
		|| (type == dispPtr->compoundTextAtom)) {
	    Tcl_Encoding encoding;

	    if (format != 8) {
		Tcl_SetObjResult(retrPtr->interp, Tcl_ObjPrintf(
			"bad format for string selection: wanted \"8\", got \"%d\"",
			format));
		Tcl_SetErrorCode(retrPtr->interp, "TK", "SELECTION", "FORMAT",
			NULL);
		retrPtr->result = TCL_ERROR;
		return;
	    }
	    interp = retrPtr->interp;
	    Tcl_Preserve(interp);

	    /*
	     * Convert the X selection data into UTF before passing it to the
	     * selection callback. Note that the COMPOUND_TEXT uses a modified
	     * iso2022 encoding, not the current system encoding. For now
	     * we'll just blindly apply the iso2022 encoding. This is probably
	     * wrong, but it's a placeholder until we figure out what we're
	     * really supposed to do. For STRING, we need to use Latin-1
	     * instead. Again, it's not really the full iso8859-1 space, but
	     * this is close enough.
	     */

	    if (type == dispPtr->compoundTextAtom) {
		encoding = Tcl_GetEncoding(NULL, "iso2022");
	    } else {
		encoding = Tcl_GetEncoding(NULL, "iso8859-1");
	    }
	    Tcl_ExternalToUtfDString(encoding, propInfo, (int)numItems, &ds);
	    if (encoding) {
		Tcl_FreeEncoding(encoding);
	    }

	    retrPtr->result = retrPtr->proc(retrPtr->clientData, interp,
		    Tcl_DStringValue(&ds));
	    Tcl_DStringFree(&ds);
	    Tcl_Release(interp);
	} else if (type == dispPtr->utf8Atom) {
	    /*
	     * The X selection data is in UTF-8 format already. We can't
	     * guarantee that propInfo is NULL-terminated, so we might have to
	     * copy the string.
	     */

	    char *propData = propInfo;

	    if (format != 8) {
		Tcl_SetObjResult(retrPtr->interp, Tcl_ObjPrintf(
			"bad format for string selection: wanted \"8\", got \"%d\"",
			format));
		Tcl_SetErrorCode(retrPtr->interp, "TK", "SELECTION", "FORMAT",
			NULL);
		retrPtr->result = TCL_ERROR;
		return;
	    }

	    if (propInfo[numItems] != '\0') {
		propData = ckalloc(numItems + 1);
		strcpy(propData, propInfo);
		propData[numItems] = '\0';
	    }
	    retrPtr->result = retrPtr->proc(retrPtr->clientData,
		    retrPtr->interp, propData);
	    if (propData != propInfo) {
		ckfree(propData);
	    }

	} else if (type == dispPtr->incrAtom) {
	    /*
	     * It's a !?#@!?!! INCR-style reception. Arrange to receive the
	     * selection in pieces, using the ICCCM protocol, then hang around
	     * until either the selection is all here or a timeout occurs.
	     */

	    retrPtr->idleTime = 0;
	    Tk_CreateEventHandler(tkwin, PropertyChangeMask, SelRcvIncrProc,
		    retrPtr);
	    XDeleteProperty(Tk_Display(tkwin), Tk_WindowId(tkwin),
		    retrPtr->property);
	    while (retrPtr->result == -1) {
		Tcl_DoOneEvent(0);
	    }
	    Tk_DeleteEventHandler(tkwin, PropertyChangeMask, SelRcvIncrProc,
		    retrPtr);
	} else {
	    Tcl_DString ds;

	    if (format != 32 && format != 8) {
		Tcl_SetObjResult(retrPtr->interp, Tcl_ObjPrintf(
			"bad format for selection: wanted \"32\" or "
			"\"8\", got \"%d\"", format));
		Tcl_SetErrorCode(retrPtr->interp, "TK", "SELECTION", "FORMAT",
			NULL);
		retrPtr->result = TCL_ERROR;
		return;
	    }
	    Tcl_DStringInit(&ds);
	    if (format == 32) {
		SelCvtFromX32((long *) propInfo, (int) numItems, type,
			(Tk_Window) winPtr, &ds);
	    } else {
		SelCvtFromX8((char *) propInfo, (int) numItems, type,
			(Tk_Window) winPtr, &ds);
	    }
	    interp = retrPtr->interp;
	    Tcl_Preserve(interp);
	    retrPtr->result = retrPtr->proc(retrPtr->clientData,
		    interp, Tcl_DStringValue(&ds));
	    Tcl_Release(interp);
	    Tcl_DStringFree(&ds);
	}
	XFree(propInfo);
	return;
    }

    /*
     * Case #3: SelectionRequest events. Call ConvertSelection to do the dirty
     * work.
     */

    if (eventPtr->type == SelectionRequest) {
	ConvertSelection(winPtr, &eventPtr->xselectionrequest);
	return;
    }
}

/*
 *----------------------------------------------------------------------
 *
 * SelTimeoutProc --
 *
 *	This function is invoked once every second while waiting for the
 *	selection to be returned. After a while it gives up and aborts the
 *	selection retrieval.
 *
 * Results:
 *	None.
 *
 * Side effects:
 *	A new timer callback is created to call us again in another second,
 *	unless time has expired, in which case an error is recorded for the
 *	retrieval.
 *
 *----------------------------------------------------------------------
 */

static void
SelTimeoutProc(
    ClientData clientData)	/* Information about retrieval in progress. */
{
    TkSelRetrievalInfo *retrPtr = clientData;

    /*
     * Make sure that the retrieval is still in progress. Then see how long
     * it's been since any sort of response was received from the other side.
     */

    if (retrPtr->result != -1) {
	return;
    }
    retrPtr->idleTime++;
    if (retrPtr->idleTime >= 5) {
	/*
	 * Use a careful function to store the error message, because the
	 * result could already be partially filled in with a partial
	 * selection return.
	 */

	Tcl_SetObjResult(retrPtr->interp, Tcl_NewStringObj(
		"selection owner didn't respond", -1));
	Tcl_SetErrorCode(retrPtr->interp, "TK", "SELECTION", "IGNORED", NULL);
	retrPtr->result = TCL_ERROR;
    } else {
	retrPtr->timeout = Tcl_CreateTimerHandler(1000, SelTimeoutProc,
		retrPtr);
    }
}

/*
 *----------------------------------------------------------------------
 *
 * ConvertSelection --
 *
 *	This function is invoked to handle SelectionRequest events. It
 *	responds to the requests, obeying the ICCCM protocols.
 *
 * Results:
 *	None.
 *
 * Side effects:
 *	Properties are created for the selection requestor, and a
 *	SelectionNotify event is generated for the selection requestor. In the
 *	event of long selections, this function implements INCR-mode
 *	transfers, using the ICCCM protocol.
 *
 *----------------------------------------------------------------------
 */

static void
ConvertSelection(
    TkWindow *winPtr,		/* Window that received the conversion
				 * request; may not be selection's current
				 * owner, be we set it to the current
				 * owner. */
    XSelectionRequestEvent *eventPtr)
				/* Event describing request. */
{
	union {
		XSelectionEvent xsel;
		XEvent ev;
	} reply;	/* Used to notify requestor that selection
				 * info is ready. */
    int multiple;		/* Non-zero means a MULTIPLE request is being
				 * handled. */
    IncrInfo incr;		/* State of selection conversion. */
    Atom singleInfo[2];		/* incr.multAtoms points here except for
				 * multiple conversions. */
    unsigned long i;
    Tk_ErrorHandler errorHandler;
    TkSelectionInfo *infoPtr;
    TkSelInProgress ip;
    ThreadSpecificData *tsdPtr =
	    Tcl_GetThreadData(&dataKey, sizeof(ThreadSpecificData));

    errorHandler = Tk_CreateErrorHandler(eventPtr->display, -1, -1,-1,
	    (int (*)()) NULL, NULL);

    /*
     * Initialize the reply event.
     */

    reply.xsel.type = SelectionNotify;
    reply.xsel.serial = 0;
    reply.xsel.send_event = True;
    reply.xsel.display = eventPtr->display;
    reply.xsel.requestor = eventPtr->requestor;
    reply.xsel.selection = eventPtr->selection;
    reply.xsel.target = eventPtr->target;
    reply.xsel.property = eventPtr->property;
    if (reply.xsel.property == None) {
	reply.xsel.property = reply.xsel.target;
    }
    reply.xsel.time = eventPtr->time;

    for (infoPtr = winPtr->dispPtr->selectionInfoPtr; infoPtr != NULL;
	    infoPtr = infoPtr->nextPtr) {
	if (infoPtr->selection == eventPtr->selection) {
	    break;
	}
    }
    if (infoPtr == NULL) {
	goto refuse;
    }
    winPtr = (TkWindow *) infoPtr->owner;

    /*
     * Figure out which kind(s) of conversion to perform. If handling a
     * MULTIPLE conversion, then read the property describing which
     * conversions to perform.
     */

    incr.winPtr = winPtr;
    incr.selection = eventPtr->selection;
    if (eventPtr->target != winPtr->dispPtr->multipleAtom) {
	multiple = 0;
	singleInfo[0] = reply.xsel.target;
	singleInfo[1] = reply.xsel.property;
	incr.multAtoms = singleInfo;
	incr.numConversions = 1;
    } else {
	Atom type, **multAtomsPtr = &incr.multAtoms;
	int format, result;
	unsigned long bytesAfter;

	multiple = 1;
	incr.multAtoms = NULL;
	if (eventPtr->property == None) {
	    goto refuse;
	}
	result = XGetWindowProperty(eventPtr->display, eventPtr->requestor,
		eventPtr->property, 0, MAX_PROP_WORDS, False,
		winPtr->dispPtr->atomPairAtom, &type, &format,
		&incr.numConversions, &bytesAfter,
		(unsigned char **) multAtomsPtr);
	if ((result != Success) || (bytesAfter != 0) || (format != 32)
		|| (type == None)) {
	    if (incr.multAtoms != NULL) {
		XFree((char *) incr.multAtoms);
	    }
	    goto refuse;
	}
	incr.numConversions /= 2;	/* Two atoms per conversion. */
    }

    /*
     * Loop through all of the requested conversions, and either return the
     * entire converted selection, if it can be returned in a single bunch, or
     * return INCR information only (the actual selection will be returned
     * below).
     */

    incr.converts = ckalloc(incr.numConversions * sizeof(ConvertInfo));
    incr.numIncrs = 0;
    for (i = 0; i < incr.numConversions; i++) {
	Atom target, property, type;
	long buffer[TK_SEL_WORDS_AT_ONCE];
	TkSelHandler *selPtr;
	int numItems, format;
	char *propPtr;

	target = incr.multAtoms[2*i];
	property = incr.multAtoms[2*i + 1];
	incr.converts[i].offset = -1;
	incr.converts[i].buffer[0] = '\0';

	for (selPtr = winPtr->selHandlerList; selPtr != NULL;
		selPtr = selPtr->nextPtr) {
	    if ((selPtr->target == target)
		    && (selPtr->selection == eventPtr->selection)) {
		break;
	    }
	}

	if (selPtr == NULL) {
	    /*
	     * Nobody seems to know about this kind of request. If it's of a
	     * sort that we can handle without any help, do it. Otherwise mark
	     * the request as an error.
	     */

	    numItems = TkSelDefaultSelection(infoPtr, target, (char *) buffer,
		    TK_SEL_BYTES_AT_ONCE, &type);
	    if (numItems < 0) {
		incr.multAtoms[2*i + 1] = None;
		continue;
	    }
	} else {
	    ip.selPtr = selPtr;
	    ip.nextPtr = TkSelGetInProgress();
	    TkSelSetInProgress(&ip);
	    type = selPtr->format;
	    numItems = selPtr->proc(selPtr->clientData, 0, (char *) buffer,
		    TK_SEL_BYTES_AT_ONCE);
	    TkSelSetInProgress(ip.nextPtr);
	    if ((ip.selPtr == NULL) || (numItems < 0)) {
		incr.multAtoms[2*i + 1] = None;
		continue;
	    }
	    if (numItems > TK_SEL_BYTES_AT_ONCE) {
		Tcl_Panic("selection handler returned too many bytes");
	    }
	    ((char *) buffer)[numItems] = '\0';
	}

	/*
	 * Got the selection; store it back on the requestor's property.
	 */

	if (numItems == TK_SEL_BYTES_AT_ONCE) {
	    /*
	     * Selection is too big to send at once; start an INCR-mode
	     * transfer.
	     */

	    incr.numIncrs++;
	    type = winPtr->dispPtr->incrAtom;
	    buffer[0] = SelectionSize(selPtr);
	    if (buffer[0] == 0) {
		incr.multAtoms[2*i + 1] = None;
		continue;
	    }
	    numItems = 1;
	    propPtr = (char *) buffer;
	    format = 32;
	    incr.converts[i].offset = 0;
	    XChangeProperty(reply.xsel.display, reply.xsel.requestor,
		    property, type, format, PropModeReplace,
		    (unsigned char *) propPtr, numItems);
	} else if (type == winPtr->dispPtr->utf8Atom) {
	    /*
	     * This matches selection requests of type UTF8_STRING, which
	     * allows us to pass our utf-8 information untouched.
	     */

	    XChangeProperty(reply.xsel.display, reply.xsel.requestor,
		    property, type, 8, PropModeReplace,
		    (unsigned char *) buffer, numItems);
	} else if ((type == XA_STRING)
		|| (type == winPtr->dispPtr->compoundTextAtom)) {
	    Tcl_DString ds;
	    Tcl_Encoding encoding;

	    /*
	     * STRING is Latin-1, COMPOUND_TEXT is an iso2022 variant. We need
	     * to convert the selection text into these external forms before
	     * modifying the property.
	     */

	    if (type == XA_STRING) {
		encoding = Tcl_GetEncoding(NULL, "iso8859-1");
	    } else {
		encoding = Tcl_GetEncoding(NULL, "iso2022");
	    }
	    Tcl_UtfToExternalDString(encoding, (char *) buffer, -1, &ds);
	    XChangeProperty(reply.xsel.display, reply.xsel.requestor,
		    property, type, 8, PropModeReplace,
		    (unsigned char *) Tcl_DStringValue(&ds),
		    Tcl_DStringLength(&ds));
	    if (encoding) {
		Tcl_FreeEncoding(encoding);
	    }
	    Tcl_DStringFree(&ds);
	} else {
	    propPtr = (char *) SelCvtToX((char *) buffer,
		    type, (Tk_Window) winPtr, &numItems);
	    if (propPtr == NULL) {
		goto refuse;
	    }
	    format = 32;
	    XChangeProperty(reply.xsel.display, reply.xsel.requestor,
		    property, type, format, PropModeReplace,
		    (unsigned char *) propPtr, numItems);
	    ckfree(propPtr);
	}
    }

    /*
     * Send an event back to the requestor to indicate that the first stage of
     * conversion is complete (everything is done except for long conversions
     * that have to be done in INCR mode).
     */

    if (incr.numIncrs > 0) {
	XSelectInput(reply.xsel.display, reply.xsel.requestor,
		PropertyChangeMask);
	incr.timeout = Tcl_CreateTimerHandler(1000, IncrTimeoutProc, &incr);
	incr.idleTime = 0;
	incr.reqWindow = reply.xsel.requestor;
	incr.time = infoPtr->time;
	incr.nextPtr = tsdPtr->pendingIncrs;
	tsdPtr->pendingIncrs = &incr;
    }
    if (multiple) {
	XChangeProperty(reply.xsel.display, reply.xsel.requestor,
		reply.xsel.property, winPtr->dispPtr->atomPairAtom,
		32, PropModeReplace, (unsigned char *) incr.multAtoms,
		(int) incr.numConversions*2);
    } else {
	/*
	 * Not a MULTIPLE request. The first property in "multAtoms" got set
	 * to None if there was an error in conversion.
	 */

	reply.xsel.property = incr.multAtoms[1];
    }
    XSendEvent(reply.xsel.display, reply.xsel.requestor, False, 0, &reply.ev);
    Tk_DeleteErrorHandler(errorHandler);

    /*
     * Handle any remaining INCR-mode transfers. This all happens in callbacks
     * to TkSelPropProc, so just wait until the number of uncompleted INCR
     * transfers drops to zero.
     */

    if (incr.numIncrs > 0) {
	IncrInfo *incrPtr2;

	while (incr.numIncrs > 0) {
	    Tcl_DoOneEvent(0);
	}
	Tcl_DeleteTimerHandler(incr.timeout);
	errorHandler = Tk_CreateErrorHandler(winPtr->display,
		-1, -1, -1, (int (*)()) NULL, NULL);
	XSelectInput(reply.xsel.display, reply.xsel.requestor, 0L);
	Tk_DeleteErrorHandler(errorHandler);
	if (tsdPtr->pendingIncrs == &incr) {
	    tsdPtr->pendingIncrs = incr.nextPtr;
	} else {
	    for (incrPtr2 = tsdPtr->pendingIncrs; incrPtr2 != NULL;
		    incrPtr2 = incrPtr2->nextPtr) {
		if (incrPtr2->nextPtr == &incr) {
		    incrPtr2->nextPtr = incr.nextPtr;
		    break;
		}
	    }
	}
    }

    /*
     * All done. Cleanup and return.
     */

    ckfree(incr.converts);
    if (multiple) {
	XFree((char *) incr.multAtoms);
    }
    return;

    /*
     * An error occurred. Send back a refusal message.
     */

  refuse:
    reply.xsel.property = None;
    XSendEvent(reply.xsel.display, reply.xsel.requestor, False, 0, &reply.ev);
    Tk_DeleteErrorHandler(errorHandler);
    return;
}

/*
 *----------------------------------------------------------------------
 *
 * SelRcvIncrProc --
 *
 *	This function handles the INCR protocol on the receiving side. It is
 *	invoked in response to property changes on the requestor's window
 *	(which hopefully are because a new chunk of the selection arrived).
 *
 * Results:
 *	None.
 *
 * Side effects:
 *	If a new piece of selection has arrived, a function is invoked to deal
 *	with that piece. When the whole selection is here, a flag is left for
 *	the higher-level function that initiated the selection retrieval.
 *
 *----------------------------------------------------------------------
 */

static void
SelRcvIncrProc(
    ClientData clientData,	/* Information about retrieval. */
    XEvent *eventPtr)	/* X PropertyChange event. */
{
    TkSelRetrievalInfo *retrPtr = clientData;
    char *propInfo, **propInfoPtr = &propInfo;
    Atom type;
    int format, result;
    unsigned long numItems, bytesAfter;
    Tcl_Interp *interp;

    if ((eventPtr->xproperty.atom != retrPtr->property)
	    || (eventPtr->xproperty.state != PropertyNewValue)
	    || (retrPtr->result != -1)) {
	return;
    }
    propInfo = NULL;
    result = XGetWindowProperty(eventPtr->xproperty.display,
	    eventPtr->xproperty.window, retrPtr->property, 0, MAX_PROP_WORDS,
	    True, (Atom) AnyPropertyType, &type, &format, &numItems,
	    &bytesAfter, (unsigned char **) propInfoPtr);
    if ((result != Success) || (type == None)) {
	return;
    }
    if (bytesAfter != 0) {
	Tcl_SetObjResult(retrPtr->interp, Tcl_NewStringObj(
		"selection property too large", -1));
	Tcl_SetErrorCode(retrPtr->interp, "TK", "SELECTION", "SIZE", NULL);
	retrPtr->result = TCL_ERROR;
	goto done;
    }
    if ((type == XA_STRING)
	    || (type == retrPtr->winPtr->dispPtr->textAtom)
	    || (type == retrPtr->winPtr->dispPtr->utf8Atom)
	    || (type == retrPtr->winPtr->dispPtr->compoundTextAtom)) {
	char *dst, *src;
	int srcLen, dstLen, srcRead, dstWrote, soFar;
	Tcl_Encoding encoding;
	Tcl_DString *dstPtr, temp;

	if (format != 8) {
	    Tcl_SetObjResult(retrPtr->interp, Tcl_ObjPrintf(
		    "bad format for string selection: wanted \"8\", got \"%d\"",
		    format));
	    Tcl_SetErrorCode(retrPtr->interp, "TK", "SELECTION", "FORMAT",
		    NULL);
	    retrPtr->result = TCL_ERROR;
	    goto done;
	}
	interp = retrPtr->interp;
	Tcl_Preserve(interp);

	if (type == retrPtr->winPtr->dispPtr->compoundTextAtom) {
	    encoding = Tcl_GetEncoding(NULL, "iso2022");
	} else if (type == retrPtr->winPtr->dispPtr->utf8Atom) {
	    encoding = Tcl_GetEncoding(NULL, "utf-8");
	} else {
	    encoding = Tcl_GetEncoding(NULL, "iso8859-1");
	}

	/*
	 * Check to see if there is any data left over from the previous
	 * chunk. If there is, copy the old data and the new data into a new
	 * buffer.
	 */

	Tcl_DStringInit(&temp);
	if (Tcl_DStringLength(&retrPtr->buf) > 0) {
	    Tcl_DStringAppend(&temp, Tcl_DStringValue(&retrPtr->buf),
		    Tcl_DStringLength(&retrPtr->buf));
	    if (numItems > 0) {
		Tcl_DStringAppend(&temp, propInfo, (int)numItems);
	    }
	    src = Tcl_DStringValue(&temp);
	    srcLen = Tcl_DStringLength(&temp);
	} else if (numItems == 0) {
	    /*
	     * There is no new data, so we're done.
	     */

	    retrPtr->result = TCL_OK;
	    Tcl_Release(interp);
	    goto done;
	} else {
	    src = propInfo;
	    srcLen = numItems;
	}

	/*
	 * Set up the destination buffer so we can use as much space as is
	 * available.
	 */

	dstPtr = &retrPtr->buf;
	dst = Tcl_DStringValue(dstPtr);
	dstLen = dstPtr->spaceAvl - 1;

	/*
	 * Now convert the data, growing the destination buffer as needed.
	 */

	while (1) {
	    result = Tcl_ExternalToUtf(NULL, encoding, src, srcLen,
		    retrPtr->encFlags, &retrPtr->encState,
		    dst, dstLen, &srcRead, &dstWrote, NULL);
	    soFar = dst + dstWrote - Tcl_DStringValue(dstPtr);
	    retrPtr->encFlags &= ~TCL_ENCODING_START;
	    src += srcRead;
	    srcLen -= srcRead;
	    if (result != TCL_CONVERT_NOSPACE) {
		Tcl_DStringSetLength(dstPtr, soFar);
		break;
	    }
	    if (Tcl_DStringLength(dstPtr) == 0) {
		Tcl_DStringSetLength(dstPtr, dstLen);
	    }
	    Tcl_DStringSetLength(dstPtr, 2 * Tcl_DStringLength(dstPtr) + 1);
	    dst = Tcl_DStringValue(dstPtr) + soFar;
	    dstLen = Tcl_DStringLength(dstPtr) - soFar - 1;
	}
	Tcl_DStringSetLength(dstPtr, soFar);

	result = retrPtr->proc(retrPtr->clientData, interp,
		Tcl_DStringValue(dstPtr));
	Tcl_Release(interp);

	/*
	 * Copy any unused data into the destination buffer so we can pick it
	 * up next time around.
	 */

	Tcl_DStringSetLength(dstPtr, 0);
	Tcl_DStringAppend(dstPtr, src, srcLen);

	Tcl_DStringFree(&temp);
	if (encoding) {
	    Tcl_FreeEncoding(encoding);
	}
	if (result != TCL_OK) {
	    retrPtr->result = result;
	}
    } else if (numItems == 0) {
	retrPtr->result = TCL_OK;
    } else {
	Tcl_DString ds;

	if (format != 32 && format != 8) {
	    Tcl_SetObjResult(retrPtr->interp, Tcl_ObjPrintf(
		    "bad format for selection: wanted \"32\" or "
		    "\"8\", got \"%d\"", format));
	    Tcl_SetErrorCode(retrPtr->interp, "TK", "SELECTION", "FORMAT",
		    NULL);
	    retrPtr->result = TCL_ERROR;
	    goto done;
	}
	Tcl_DStringInit(&ds);
	if (format == 32) {
	    SelCvtFromX32((long *) propInfo, (int) numItems, type,
		    (Tk_Window) retrPtr->winPtr, &ds);
	} else {
	    SelCvtFromX8((char *) propInfo, (int) numItems, type,
		    (Tk_Window) retrPtr->winPtr, &ds);
	}
	interp = retrPtr->interp;
	Tcl_Preserve(interp);
	result = retrPtr->proc(retrPtr->clientData, interp,
		Tcl_DStringValue(&ds));
	Tcl_Release(interp);
	Tcl_DStringFree(&ds);
	if (result != TCL_OK) {
	    retrPtr->result = result;
	}
    }

  done:
    XFree(propInfo);
    retrPtr->idleTime = 0;
}

/*
 *----------------------------------------------------------------------
 *
 * SelectionSize --
 *
 *	This function is called when the selection is too large to send in a
 *	single buffer; it computes the total length of the selection in bytes.
 *
 * Results:
 *	The return value is the number of bytes in the selection given by
 *	selPtr.
 *
 * Side effects:
 *	The selection is retrieved from its current owner (this is the only
 *	way to compute its size).
 *
 *----------------------------------------------------------------------
 */

static int
SelectionSize(
    TkSelHandler *selPtr)	/* Information about how to retrieve the
				 * selection whose size is wanted. */
{
    char buffer[TK_SEL_BYTES_AT_ONCE+1];
    int size, chunkSize;
    TkSelInProgress ip;

    size = TK_SEL_BYTES_AT_ONCE;
    ip.selPtr = selPtr;
    ip.nextPtr = TkSelGetInProgress();
    TkSelSetInProgress(&ip);

    do {
	chunkSize = selPtr->proc(selPtr->clientData, size, (char *) buffer,
		TK_SEL_BYTES_AT_ONCE);
	if (ip.selPtr == NULL) {
	    size = 0;
	    break;
	}
	size += chunkSize;
    } while (chunkSize == TK_SEL_BYTES_AT_ONCE);

    TkSelSetInProgress(ip.nextPtr);
    return size;
}

/*
 *----------------------------------------------------------------------
 *
 * IncrTimeoutProc --
 *
 *	This function is invoked once a second while sending the selection to
 *	a requestor in INCR mode. After a while it gives up and aborts the
 *	selection operation.
 *
 * Results:
 *	None.
 *
 * Side effects:
 *	A new timeout gets registered so that this function gets called again
 *	in another second, unless too many seconds have elapsed, in which case
 *	incrPtr is marked as "all done".
 *
 *----------------------------------------------------------------------
 */

static void
IncrTimeoutProc(
    ClientData clientData)	/* Information about INCR-mode selection
				 * retrieval for which we are selection
				 * owner. */
{
    IncrInfo *incrPtr = clientData;

    incrPtr->idleTime++;
    if (incrPtr->idleTime >= 5) {
	incrPtr->numIncrs = 0;
    } else {
	incrPtr->timeout = Tcl_CreateTimerHandler(1000, IncrTimeoutProc,
		incrPtr);
    }
}

/*
 *----------------------------------------------------------------------
 *
 * SelCvtToX --
 *
 *	Given a selection represented as a string (the normal Tcl form),
 *	convert it to the ICCCM-mandated format for X, depending on the type
 *	argument. This function and SelCvtFromX are inverses.
 *
 * Results:
 *	The return value is a malloc'ed buffer holding a value equivalent to
 *	"string", but formatted as for "type". It is the caller's
 *	responsibility to free the string when done with it. The word at
 *	*numLongsPtr is filled in with the number of 32-bit words returned in
 *	the result. If NULL is returned, the input list was not actually a
 *	list.
 *
 * Side effects:
 *	None.
 *
 *----------------------------------------------------------------------
 */

static long *
SelCvtToX(
    char *string,		/* String representation of selection. */
    Atom type,			/* Atom specifying the X format that is
				 * desired for the selection. Should not be
				 * XA_STRING (if so, don't bother calling this
				 * function at all). */
    Tk_Window tkwin,		/* Window that governs atom conversion. */
    int *numLongsPtr)		/* Number of 32-bit words contained in the
				 * result. */
{
    const char **field;
    int numFields, i;
    long *propPtr;

    /*
     * The string is assumed to consist of fields separated by spaces. The
     * property gets generated by converting each field to an integer number,
     * in one of two ways:
     * 1. If type is XA_ATOM, convert each field to its corresponding atom.
     * 2. If type is anything else, convert each field from an ASCII number to
     *    a 32-bit binary number.
     */

    if (Tcl_SplitList(NULL, string, &numFields, &field) != TCL_OK) {
	return NULL;
    }
    propPtr = ckalloc(numFields * sizeof(long));

    /*
     * Convert the fields one-by-one.
     */

    for (i=0 ; i<numFields ; i++) {
	if (type == XA_ATOM) {
	    propPtr[i] = (long) Tk_InternAtom(tkwin, field[i]);
	} else {
	    char *dummy;

	    /*
	     * If this fails to parse a number, we just plunge on regardless
	     * anyway.
	     */

	    propPtr[i] = strtol(field[i], &dummy, 0);
	}
    }

    /*
     * Release the parsed list.
     */

    ckfree(field);
    *numLongsPtr = i;
    return propPtr;
}

/*
 *----------------------------------------------------------------------
 *
 * SelCvtFromX32, SelCvtFromX8 --
 *
 *	Given an X property value, formatted as a collection of 32-bit or
 *	8-bit values according to "type" and the ICCCM conventions, convert
 *	the value to a string suitable for manipulation by Tcl. These
 *	functions are the inverse of SelCvtToX.
 *
 * Results:
 *	The return value (stored in a Tcl_DString) is the string equivalent of
 *	"property". It is up to the caller to initialize and free the DString.
 *
 * Side effects:
 *	None.
 *
 *----------------------------------------------------------------------
 */

static void
SelCvtFromX32(
    long *propPtr,	/* Property value from X. */
    int numValues,		/* Number of 32-bit values in property. */
    Atom type,			/* Type of property Should not be XA_STRING
				 * (if so, don't bother calling this function
				 * at all). */
    Tk_Window tkwin,		/* Window to use for atom conversion. */
    Tcl_DString *dsPtr)		/* Where to store the converted string. */
{
    /*
     * Convert each long in the property to a string value, which is either
     * the name of an atom (if type is XA_ATOM) or a hexadecimal string. We
     * build the list in a Tcl_DString because this is easier than trying to
     * get the quoting correct ourselves; this is tricky because atoms can
     * contain spaces in their names (encountered when the atoms are really
     * MIME types). [Bug 1353414]
     */

    for ( ; numValues > 0; propPtr++, numValues--) {
	if (type == XA_ATOM) {
	    Tcl_DStringAppendElement(dsPtr,
		    Tk_GetAtomName(tkwin, (Atom) *propPtr));
	} else {
	    char buf[12];

	    sprintf(buf, "0x%x", (unsigned int) *propPtr);
	    Tcl_DStringAppendElement(dsPtr, buf);
	}
    }
    Tcl_DStringAppend(dsPtr, " ", 1);
}

static void
SelCvtFromX8(
    char *propPtr,	/* Property value from X. */
    int numValues,		/* Number of 8-bit values in property. */
    Atom type,			/* Type of property Should not be XA_STRING
				 * (if so, don't bother calling this function
				 * at all). */
    Tk_Window tkwin,		/* Window to use for atom conversion. */
    Tcl_DString *dsPtr)		/* Where to store the converted string. */
{
    /*
     * Convert each long in the property to a string value, which is a
     * hexadecimal string. We build the list in a Tcl_DString because this is
     * easier than trying to get the quoting correct ourselves.
     */

    for ( ; numValues > 0; propPtr++, numValues--) {
	char buf[12];

	sprintf(buf, "0x%x", (unsigned char) *propPtr);
	Tcl_DStringAppendElement(dsPtr, buf);
    }
    Tcl_DStringAppend(dsPtr, " ", 1);
}

/*
 * Local Variables:
 * mode: c
 * c-basic-offset: 4
 * fill-column: 78
 * End:
 */<|MERGE_RESOLUTION|>--- conflicted
+++ resolved
@@ -21,11 +21,7 @@
 				 * offset of the next chunk of data to
 				 * transfer. */
     Tcl_EncodingState state;	/* The encoding state needed across chunks. */
-<<<<<<< HEAD
-    char buffer[4];		/* A buffer to hold part of a UTF character
-=======
     char buffer[4];	/* A buffer to hold part of a UTF character
->>>>>>> 862f1a27
 				 * that is split across chunks.*/
 } ConvertInfo;
 
@@ -452,11 +448,7 @@
 		 * Preserve any left-over bytes.
 		 */
 
-<<<<<<< HEAD
-		if (srcLen > 4) {
-=======
 		if (srcLen > 3) {
->>>>>>> 862f1a27
 		    Tcl_Panic("selection conversion left too many bytes unconverted");
 		}
 		memcpy(incrPtr->converts[i].buffer, src, srcLen + 1);
