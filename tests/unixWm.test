# This file is a Tcl script to test out Tk's interactions with
# the window manager, including the "wm" command.  It is organized
# in the standard fashion for Tcl tests.
#
# Copyright (c) 1992-1994 The Regents of the University of California.
# Copyright (c) 1994-1997 Sun Microsystems, Inc.
# Copyright (c) 1998-1999 by Scriptics Corporation.
# All rights reserved.

package require tcltest 2.2
eval tcltest::configure $argv
tcltest::loadTestedCommands

namespace import -force ::tk::test:loadTkCommand

testConstraint failsOnUbuntu [expr {![info exists ::env(CI)] || ![string match Linux $::tcl_platform(os)]}]
testConstraint failsOnXQuarz [expr {$tcl_platform(os) ne "Darwin" || [tk windowingsystem] ne "x11" }]

# Starting with macOS Ventura it became necessary to wait for windows to be restacked
# or to be raised after creation.

if {[tk windowingsystem] == "aqua"} {
    proc restackDelay {} {
	after 100;
    }
} else {
    proc restackDelay {} {}
}

proc sleep ms {
    global x
    after $ms {set x 1}
    vwait x
}

# Procedure to set up a collection of top-level windows

proc makeToplevels {} {
    deleteWindows
    foreach i {.raise1 .raise2 .raise3} {
	toplevel $i
	wm geom $i 150x100+0+0
	update
    }
}

# On macOS windows are not allowed to overlap the menubar at the top of the
# screen or the dock.  So tests which move a window and then check whether it
# got moved to the requested location should use a y coordinate larger than the
# height of the menubar (normally 23 pixels) and an x coordinate larger than the
# width of the dock, if it happens to be on the left.

if {[tk windowingsystem] eq "aqua"} {
    set mb [expr [menubarheight] + 1]
    set X  100
    set Y0 $mb
    set Y2 [expr $mb + 2]
    set Y5 [expr $mb + 5]
} else {
    set X  20
    set Y0 0
    set Y2 2
    set Y5 5
}

set i 1
foreach geom "+$X+80 +80+$Y0 +$X+$Y0" {
    destroy .t
    test unixWm-1.$i {initial window position} unix {
	toplevel .t -width 200 -height 150
	wm geom .t $geom
	update
	wm geom .t
    } 200x150$geom
    incr i
}

# The tests below are tricky because window managers don't all move
# windows correctly.  Try one motion and compute the window manager's
# error, then factor this error into the actual tests.  In other words,
# this just makes sure that things are consistent between moves.

set i 1
destroy .t
toplevel .t -width 100 -height 150
wm geom .t +200+200
update
wm geom .t +150+150
update
scan [wm geom .t] %dx%d+%d+%d width height x y
set xerr [expr 150-$x]
set yerr [expr 150-$y]
foreach geom "+20+80 +80+$Y0 +0+$Y0 -0-0 +0-0 -0+$Y0 -10-5 -10+$Y5 +10-5" {
    test unixWm-2.$i {moving window while mapped} unix {
	wm geom .t $geom
	update
	scan [wm geom .t] %dx%d%1s%d%1s%d width height xsign x ysign y
	format "%s%d%s%d" $xsign [eval expr $x$xsign$xerr] $ysign \
		[eval expr $y$ysign$yerr]
    } $geom
    incr i
}

set i 1
foreach geom "+20+80 +80+$Y0 +0+$Y0 -0-0 +0-0 -0+$Y0 -10-5 -10+$Y5 +10-5" {
    test unixWm-3.$i {moving window while iconified} unix {
	wm iconify .t
	update idletasks
	wm geom .t $geom
	update idletasks
	wm deiconify .t
	update idletasks
	scan [wm geom .t] %dx%d%1s%d%1s%d width height xsign x ysign y
	format "%s%d%s%d" $xsign [eval expr $x$xsign$xerr] $ysign \
		[eval expr $y$ysign$yerr]
    } $geom
    incr i
}

set i 1
foreach geom "+$X+80 +$X+40 +$X+$Y0" {
    test unixWm-4.$i {moving window while withdrawn} unix {
	wm withdraw .t
	update idletasks
	wm geom .t $geom
	update idletasks
	wm deiconify .t
	update idletasks
	wm geom .t
    } 100x150$geom
    incr i
}

test unixWm-5.1 {compounded state changes} {unix nonPortable} {
    destroy .t
    toplevel .t -width 200 -height 100
    wm geometry .t +100+100
    update
    wm withdraw .t
    wm deiconify .t
    list [winfo ismapped .t] [wm state .t]
} {1 normal}
test unixWm-5.2 {compounded state changes} {unix nonPortable} {
    destroy .t
    toplevel .t -width 200 -height 100
    wm geometry .t +100+100
    update
    wm withdraw .t
    wm deiconify .t
    wm withdraw .t
    list [winfo ismapped .t] [wm state .t]
} {0 withdrawn}
test unixWm-5.3 {compounded state changes} {unix nonPortable} {
    destroy .t
    toplevel .t -width 200 -height 100
    wm geometry .t +100+100
    update
    wm iconify .t
    wm deiconify .t
    wm iconify .t
    wm deiconify .t
    list [winfo ismapped .t] [wm state .t]
} {1 normal}
test unixWm-5.4 {compounded state changes} {unix nonPortable} {
    destroy .t
    toplevel .t -width 200 -height 100
    wm geometry .t +100+100
    update
    wm iconify .t
    wm deiconify .t
    wm iconify .t
    list [winfo ismapped .t] [wm state .t]
} {0 iconic}
test unixWm-5.5 {compounded state changes} {unix nonPortable} {
    destroy .t
    toplevel .t -width 200 -height 100
    wm geometry .t +100+100
    update
    wm iconify .t
    wm withdraw .t
    list [winfo ismapped .t] [wm state .t]
} {0 withdrawn}
test unixWm-5.6 {compounded state changes} {unix nonPortable} {
    destroy .t
    toplevel .t -width 200 -height 100
    wm geometry .t +100+100
    update
    wm iconify .t
    wm withdraw .t
    wm deiconify .t
    list [winfo ismapped .t] [wm state .t]
} {1 normal}
test unixWm-5.7 {compounded state changes} {unix nonPortable} {
    destroy .t
    toplevel .t -width 200 -height 100
    wm geometry .t +100+100
    update
    wm withdraw .t
    wm iconify .t
    list [winfo ismapped .t] [wm state .t]
} {0 iconic}

destroy .t
toplevel .t -width 200 -height 100
wm geom .t +100+$Y0
wm minsize .t 1 1
update
test unixWm-6.1 {size changes} unix {
    .t config -width 180 -height 150
    update
    wm geom .t
} 180x150+100+$Y0
test unixWm-6.2 {size changes} unix {
    wm geom .t 250x60
    .t config -width 170 -height 140
    update
    wm geom .t
} 250x60+100+$Y0
test unixWm-6.3 {size changes} unix {
    wm geom .t 250x60
    .t config -width 170 -height 140
    wm geom .t {}
    update
    wm geom .t
} 170x140+100+$Y0
test unixWm-6.4 {size changes} {unix nonPortable userInteraction} {
    wm minsize .t 1 1
    update
    puts stdout "Please resize window \"t\" with the mouse (but don't move it!),"
    puts -nonewline stdout "then hit return: "
    flush stdout
    gets stdin
    update
    set width [winfo width .t]
    set height [winfo height .t]
    .t config -width 230 -height 110
    update
    incr width -[winfo width .t]
    incr height -[winfo height .t]
    wm geom .t {}
    update
    set w2 [winfo width .t]
    set h2 [winfo height .t]
    .t config -width 114 -height 261
    update
    list $width $height $w2 $h2 [wm geom .t]
} {0 0 230 110 114x261+10+10}

# I don't know why the wait below is needed, but without it the test
# fails under twm.
sleep 200

test unixWm-6.5 {window initially iconic} {unix nonPortable} {
    destroy .t
    toplevel .t -width 100 -height 30
    wm geometry .t +0+0
    wm title .t 2
    wm iconify .t
    update idletasks
    wm withdraw .t
    wm deiconify .t
    list [winfo ismapped .t] [wm state .t]
} {1 normal}

destroy .m
toplevel .m
wm overrideredirect .m 1
foreach i {{Test label} Another {Yet another} {Last label}} j {1 2 3} {
    label .m.$j -text $i
}
wm geometry .m +[expr 100 - [winfo vrootx .]]+[expr 200 - [winfo vrooty .]]
update
test unixWm-7.1 {override_redirect and Tk_MoveTopLevelWindow} unix {
    list [winfo ismapped .m] [wm state .m] [winfo x .m] [winfo y .m]
} {1 normal 100 200}
wm geometry .m +[expr 150 - [winfo vrootx .]]+[expr 210 - [winfo vrooty .]]
update
test unixWm-7.2 {override_redirect and Tk_MoveTopLevelWindow} unix {
    list [winfo ismapped .m] [wm state .m] [winfo x .m] [winfo y .m]
} {1 normal 150 210}
wm withdraw .m
test unixWm-7.3 {override_redirect and Tk_MoveTopLevelWindow} unix {
    list [winfo ismapped .m]
} 0
destroy .m
destroy .t

test unixWm-8.1 {icon windows} unix {
    destroy .t
    destroy .icon
    toplevel .t -width 100 -height 30
    wm geometry .t +0+0
    toplevel .icon -width 50 -height 50 -bg red
    wm iconwindow .t .icon
    list [catch {wm withdraw .icon} msg] $msg
} {1 {can't withdraw .icon: it is an icon for .t}}
test unixWm-8.2 {icon windows} unix {
    destroy .t
    toplevel .t -width 100 -height 30
    list [catch {wm iconwindow} msg] $msg
} {1 {wrong # args: should be "wm option window ?arg ...?"}}
test unixWm-8.3 {icon windows} unix {
    destroy .t
    toplevel .t -width 100 -height 30
    list [catch {wm iconwindow .t b c} msg] $msg
} {1 {wrong # args: should be "wm iconwindow window ?pathName?"}}
test unixWm-8.4 {icon windows} {unix failsOnUbuntu failsOnXQuarz} {
    destroy .t
    destroy .icon
    toplevel .t -width 100 -height 30
    wm geom .t +0+0
    update idletasks
    set result [wm iconwindow .t]
    toplevel .icon -width 50 -height 50 -bg red
    wm iconwindow .t .icon
    lappend result [wm iconwindow .t] [wm state .icon]
    wm iconwindow .t {}
    lappend result [wm iconwindow .t] [wm state .icon]
    update
    lappend result [winfo ismapped .t] [winfo ismapped .icon]
    wm iconify .t
    update idletasks
    lappend result [winfo ismapped .t] [winfo ismapped .icon]
} {.icon icon {} withdrawn 1 0 0 0}
test unixWm-8.5 {icon windows} unix {
    destroy .t
    toplevel .t -width 100 -height 30
    list [catch {wm iconwindow .t .gorp} msg] $msg
} {1 {bad window path name ".gorp"}}
test unixWm-8.6 {icon windows} unix {
    destroy .t
    toplevel .t -width 100 -height 30
    frame .t.icon -width 50 -height 50 -bg red
    list [catch {wm iconwindow .t .t.icon} msg] $msg
} {1 {can't use .t.icon as icon window: not at top level}}
test unixWm-8.7 {icon windows} unix {
    destroy .t
    destroy .icon
    toplevel .t -width 100 -height 30
    wm geom .t +0+0
    toplevel .icon -width 50 -height 50 -bg red
    toplevel .icon2 -width 50 -height 50 -bg green
    wm iconwindow .t .icon
    set result "[wm iconwindow .t] [wm state .icon] [wm state .icon2]"
    wm iconwindow .t .icon2
    lappend result [wm iconwindow .t] [wm state .icon] [wm state .icon2]
} {.icon icon normal .icon2 withdrawn icon}
destroy .icon2
test unixWm-8.8 {icon windows} unix {
    destroy .t
    destroy .icon
    toplevel .icon -width 50 -height 50 -bg red
    wm geom .icon +0+0
    update
    set result [winfo ismapped .icon]
    toplevel .t -width 100 -height 30
    wm geom .t +0+0
    tkwait visibility .t	;# Needed to keep tvtwm happy.
    wm iconwindow .t .icon
    lappend result [winfo ismapped .t] [winfo ismapped .icon]
} {1 1 0}
test unixWm-8.9 {icon windows} {unix nonPortable} {
    # This test is non-portable because some window managers will
    # destroy an icon window when it's associated window is destroyed.

    destroy .t
    destroy .icon
    toplevel .t -width 100 -height 30
    toplevel .icon -width 50 -height 50 -bg red
    wm geom .t +0+0
    wm iconwindow .t .icon
    update
    set result "[wm state .icon] [winfo ismapped .t] [winfo ismapped .icon]"
    destroy .t
    wm geom .icon +0+0
    update
    lappend result [winfo ismapped .icon] [wm state .icon]
    wm deiconify .icon
    update
    lappend result [winfo ismapped .icon] [wm state .icon]
} {icon 1 0 0 withdrawn 1 normal}

test unixWm-8.10.1 {test for memory leaks} unix {
    wm title .t "This is a long long long long long long title"
    wm title .t "This is a long long long long long long title"
    wm title .t "This is a long long long long long long title"
    wm title .t "This is a long long long long long long title"
    wm title .t "This is a long long long long long long title"
    wm title .t "This is a long long long long long long title"
    wm title .t "This is a long long long long long long title"
    wm title .t "This is a long long long long long long title"
    set x 1
} 1
test unixWm-8.10.2 {test for memory leaks} unix {
    wm group .t .
    wm group .t .
    wm group .t .
    wm group .t .
    wm group .t .
    wm group .t .
    wm group .t .
    wm group .t .
    wm group .t .
    wm group .t .
    set x 1
} 1

test unixWm-9.1 {TkWmMapWindow procedure, client property} {unix testwrapper} {
    destroy .t
    toplevel .t -width 100 -height 50
    wm geom .t +0+0
    wm client .t Test_String
    update
    testprop [testwrapper .t] WM_CLIENT_MACHINE
} {Test_String}
test unixWm-9.2 {TkWmMapWindow procedure, command property} {unix testwrapper} {
    destroy .t
    toplevel .t -width 100 -height 50
    wm geom .t +0+0
    wm command .t "test command"
    update
    testprop [testwrapper .t] WM_COMMAND
} {test
command
}
test unixWm-9.3 {TkWmMapWindow procedure, iconic windows} unix {
    destroy .t
    toplevel .t -width 100 -height 300 -bg blue
    wm geom .t +0+0
    wm iconify .t
    winfo ismapped .t
} {0}
test unixWm-9.4 {TkWmMapWindow procedure, icon windows} unix {
    destroy .t
    toplevel .t -width 100 -height 50 -bg blue
    tkwait visibility .t
    wm iconwindow . .t
    update
    set result [winfo ismapped .t]
} {0}
test unixWm-9.5 {TkWmMapWindow procedure, normal windows} unix {
    destroy .t
    toplevel .t -width 200 -height 20
    wm geom .t +0+0
    update
    winfo ismapped .t
} {1}

test unixWm-10.1 {TkWmDeadWindow procedure, canceling UpdateGeometry idle handler} unix {
    destroy .t
    toplevel .t -width 100 -height 50
    wm geom .t +0+0
    update
    .t configure -width 200 -height 100
    destroy .t
} {}
test unixWm-10.2 {TkWmDeadWindow procedure, destroying menubar} {unix testmenubar} {
    destroy .t
    destroy .f
    toplevel .t -width 300 -height 200 -bd 2 -relief raised
    wm geom .t +0+0
    update
    frame .f -width 400 -height 30 -bd 2 -relief raised -bg green
    bind .f <Destroy> {lappend result destroyed}
    testmenubar window .t .f
    update
    set result {}
    destroy .t
    lappend result [winfo exists .f]
} {destroyed 0}

test unixWm-11.1 {Tk_WmCmd procedure, miscellaneous errors} unix {
    list [catch {wm} msg] $msg
} {1 {wrong # args: should be "wm option window ?arg ...?"}}
test unixWm-11.2 {Tk_WmCmd procedure, miscellaneous errors} unix {
    list [catch {wm aspect} msg] $msg
} {1 {wrong # args: should be "wm option window ?arg ...?"}}
test unixWm-11.3 {Tk_WmCmd procedure, miscellaneous errors} unix {
    list [catch {wm iconify bogus} msg] $msg
} {1 {bad window path name "bogus"}}
test unixWm-11.4 {Tk_WmCmd procedure, miscellaneous errors} unix {
    destroy .b
    button .b -text hello
    list [catch {wm geometry .b} msg] $msg
} {1 {window ".b" isn't a top-level window}}

destroy .t
destroy .icon

toplevel .t -width 100 -height 50
wm geom .t +0+0
update

test unixWm-12.1 {Tk_WmCmd procedure, "aspect" option} unix {
    list [catch {wm aspect .t 12} msg] $msg
} {1 {wrong # args: should be "wm aspect window ?minNumer minDenom maxNumer maxDenom?"}}
test unixWm-12.2 {Tk_WmCmd procedure, "aspect" option} unix {
    list [catch {wm aspect .t 12 13 14 15 16} msg] $msg
} {1 {wrong # args: should be "wm aspect window ?minNumer minDenom maxNumer maxDenom?"}}
test unixWm-12.3 {Tk_WmCmd procedure, "aspect" option} unix {
    set result {}
    lappend result [wm aspect .t]
    wm aspect .t 3 4 10 2
    lappend result [wm aspect .t]
    wm aspect .t {} {} {} {}
    lappend result [wm aspect .t]
} {{} {3 4 10 2} {}}
test unixWm-12.4 {Tk_WmCmd procedure, "aspect" option} unix {
    list [catch {wm aspect .t bad 14 15 16} msg] $msg
} {1 {expected integer but got "bad"}}
test unixWm-12.5 {Tk_WmCmd procedure, "aspect" option} unix {
    list [catch {wm aspect .t 13 foo 15 16} msg] $msg
} {1 {expected integer but got "foo"}}
test unixWm-12.6 {Tk_WmCmd procedure, "aspect" option} unix {
    list [catch {wm aspect .t 13 14 bar 16} msg] $msg
} {1 {expected integer but got "bar"}}
test unixWm-12.7 {Tk_WmCmd procedure, "aspect" option} unix {
    list [catch {wm aspect .t 13 14 15 baz} msg] $msg
} {1 {expected integer but got "baz"}}
test unixWm-12.8 {Tk_WmCmd procedure, "aspect" option} unix {
    list [catch {wm aspect .t 0 14 15 16} msg] $msg
} {1 {aspect number can't be <= 0}}
test unixWm-12.9 {Tk_WmCmd procedure, "aspect" option} unix {
    list [catch {wm aspect .t 13 0 15 16} msg] $msg
} {1 {aspect number can't be <= 0}}
test unixWm-12.10 {Tk_WmCmd procedure, "aspect" option} unix {
    list [catch {wm aspect .t 13 14 0 16} msg] $msg
} {1 {aspect number can't be <= 0}}
test unixWm-12.11 {Tk_WmCmd procedure, "aspect" option} unix {
    list [catch {wm aspect .t 13 14 15 0} msg] $msg
} {1 {aspect number can't be <= 0}}

test unixWm-13.1 {Tk_WmCmd procedure, "client" option} unix {
    list [catch {wm client .t x y} msg] $msg
} {1 {wrong # args: should be "wm client window ?name?"}}
test unixWm-13.2 {Tk_WmCmd procedure, "client" option} {unix testwrapper} {
    set result {}
    lappend result [wm client .t]
    wm client .t Test_String
    lappend result [testprop [testwrapper .t] WM_CLIENT_MACHINE]
    wm client .t New
    lappend result [wm client .t]
    wm client .t {}
    lappend result [wm client .t] [testprop [testwrapper .t] WM_CLIENT_MACHINE]
} {{} Test_String New {} {}}
test unixWm-13.3 {Tk_WmCmd procedure, "client" option, unmapped window} unix {
    destroy .t2
    toplevel .t2
    wm client .t2 Test_String
    wm client .t2 {}
    wm client .t2 Test_String
    destroy .t2
} {}

test unixWm-14.1 {Tk_WmCmd procedure, "colormapwindows" option} unix {
    list [catch {wm colormapwindows .t 12 13} msg] $msg
} {1 {wrong # args: should be "wm colormapwindows window ?windowList?"}}
test unixWm-14.2 {Tk_WmCmd procedure, "colormapwindows" option} unix {
    destroy .t2
    toplevel .t2 -width 200 -height 200 -colormap new
    wm geom .t2 +0+0
    frame .t2.a -width 100 -height 30
    frame .t2.b -width 100 -height 30 -colormap new
    pack .t2.a .t2.b -side top
    update
    set x [wm colormapwindows .t2]
    frame .t2.c -width 100 -height 30 -colormap new
    pack .t2.c -side top
    update
    list $x [wm colormapwindows .t2]
} {{.t2.b .t2} {.t2.b .t2.c .t2}}
test unixWm-14.3 {Tk_WmCmd procedure, "colormapwindows" option} unix {
    list [catch {wm col . "a \{"} msg] $msg
} {1 {unmatched open brace in list}}
test unixWm-14.4 {Tk_WmCmd procedure, "colormapwindows" option} unix {
    list [catch {wm colormapwindows . foo} msg] $msg
} {1 {bad window path name "foo"}}
test unixWm-14.5 {Tk_WmCmd procedure, "colormapwindows" option} unix {
    destroy .t2
    toplevel .t2 -width 200 -height 200 -colormap new
    wm geom .t2 +0+0
    frame .t2.a -width 100 -height 30
    frame .t2.b -width 100 -height 30
    frame .t2.c -width 100 -height 30
    pack .t2.a .t2.b .t2.c -side top
    wm colormapwindows .t2 {.t2.c .t2 .t2.a}
    wm colormapwindows .t2
} {.t2.c .t2 .t2.a}
test unixWm-14.6 {Tk_WmCmd procedure, "colormapwindows" option} unix {
    destroy .t2
    toplevel .t2 -width 200 -height 200
    wm geom .t2 +0+0
    frame .t2.a -width 100 -height 30
    frame .t2.b -width 100 -height 30
    frame .t2.c -width 100 -height 30
    pack .t2.a .t2.b .t2.c -side top
    wm colormapwindows .t2 {.t2.b .t2.a}
    wm colormapwindows .t2
} {.t2.b .t2.a}
test unixWm-14.7 {Tk_WmCmd procedure, "colormapwindows" option} unix {
    destroy .t2
    toplevel .t2 -width 200 -height 200 -colormap new
    wm geom .t2 +0+0
    set x [wm colormapwindows .t2]
    wm colormapwindows .t2 {}
    list $x [wm colormapwindows .t2]
} {{} {}}
destroy .t2

test unixWm-15.1 {Tk_WmCmd procedure, "command" option} unix {
    list [catch {wm command .t 12 13} msg] $msg
} {1 {wrong # args: should be "wm command window ?value?"}}
test unixWm-15.2 {Tk_WmCmd procedure, "command" option} unix {
    list [catch {wm command .t 12 13} msg] $msg
} {1 {wrong # args: should be "wm command window ?value?"}}
test unixWm-15.3 {Tk_WmCmd procedure, "command" option} {unix testwrapper} {
    set result {}
    lappend result [wm command .t]
    wm command .t "test command"
    lappend result [testprop [testwrapper .t] WM_COMMAND]
    wm command .t "new command"
    lappend result [wm command .t]
    wm command .t {}
    lappend result [wm command .t] [testprop [testwrapper .t] WM_COMMAND]
} {{} {test
command
} {new command} {} {}}
test unixWm-15.4 {Tk_WmCmd procedure, "command" option, window not mapped} unix {
    destroy .t2
    toplevel .t2
    wm geom .t2 +0+0
    wm command .t2 "test command"
    wm command .t2 "new command"
    wm command .t2 {}
    destroy .t2
} {}
test unixWm-15.5 {Tk_WmCmd procedure, "command" option} unix {
    list [catch {wm command .t "a \{b"} msg] $msg
} {1 {unmatched open brace in list}}

test unixWm-16.1 {Tk_WmCmd procedure, "deiconify" option} unix {
    list [catch {wm deiconify .t 12} msg] $msg
} {1 {wrong # args: should be "wm deiconify window"}}
test unixWm-16.2 {Tk_WmCmd procedure, "deiconify" option} unix {
    destroy .icon
    toplevel .icon -width 50 -height 50 -bg red
    wm iconwindow .t .icon
    set result [list [catch {wm deiconify .icon} msg] $msg]
    destroy .icon
    set result
} {1 {can't deiconify .icon: it is an icon for .t}}
test unixWm-16.3 {Tk_WmCmd procedure, "deiconify" option} {unix failsOnUbuntu failsOnXQuarz} {
    wm iconify .t
    set result {}
    lappend result [winfo ismapped .t] [wm state .t]
    wm deiconify .t
    lappend result [winfo ismapped .t] [wm state .t]
} {0 iconic 1 normal}

test unixWm-17.1 {Tk_WmCmd procedure, "focusmodel" option} unix {
    list [catch {wm focusmodel .t 12 13} msg] $msg
} {1 {wrong # args: should be "wm focusmodel window ?active|passive?"}}
test unixWm-17.2 {Tk_WmCmd procedure, "focusmodel" option} unix {
    list [catch {wm focusmodel .t bogus} msg] $msg
} {1 {bad argument "bogus": must be active or passive}}
test unixWm-17.3 {Tk_WmCmd procedure, "focusmodel" option} unix {
    set result {}
    lappend result [wm focusmodel .t]
    wm focusmodel .t active
    lappend result [wm focusmodel .t]
    wm focusmodel .t passive
    lappend result [wm focusmodel .t]
    set result
} {passive active passive}

test unixWm-18.1 {Tk_WmCmd procedure, "frame" option} unix {
    list [catch {wm frame .t 12} msg] $msg
} {1 {wrong # args: should be "wm frame window"}}
test unixWm-18.2 {Tk_WmCmd procedure, "frame" option} {unix nonPortable} {
    expr [wm frame .t] == [winfo id .t]
} {0}
test unixWm-18.3 {Tk_WmCmd procedure, "frame" option} {unix nonPortable} {
    destroy .t2
    toplevel .t2
    wm geom .t2 +0+0
    wm overrideredirect .t2 1
    update
    set result [expr [wm frame .t2] == [winfo id .t2]]
    destroy .t2
    set result
} {1}

test unixWm-19.1 {Tk_WmCmd procedure, "geometry" option} unix {
    list [catch {wm geometry .t 12 13} msg] $msg
} {1 {wrong # args: should be "wm geometry window ?newGeometry?"}}
test unixWm-19.2 {Tk_WmCmd procedure, "geometry" option} {unix nonPortable} {
    wm geometry .t -1+5
    update
    wm geometry .t
} {100x50-1+5}
test unixWm-19.3 {Tk_WmCmd procedure, "geometry" option} {unix nonPortable} {
    wm geometry .t +10-4
    update
    wm geometry .t
} {100x50+10-4}
test unixWm-19.4 {Tk_WmCmd procedure, "geometry" option} {unix nonPortable} {
    destroy .t2
    toplevel .t2
    wm geom .t2 -5+10
    listbox .t2.l -width 30 -height 12 -setgrid 1
    pack .t2.l
    update
    set result [wm geometry .t2]
    destroy .t2
    set result
} {30x12-5+10}
test unixWm-19.5 {Tk_WmCmd procedure, "geometry" option} {unix nonPortable} {
    wm geometry .t 150x300+5+6
    update
    set result {}
    lappend result [wm geometry .t]
    wm geometry .t {}
    update
    lappend result [wm geometry .t]
} {150x300+5+6 100x50+5+6}
test unixWm-19.6 {Tk_WmCmd procedure, "geometry" option} unix {
    list [catch {wm geometry .t qrs} msg] $msg
} {1 {bad geometry specifier "qrs"}}

test unixWm-20.1 {Tk_WmCmd procedure, "grid" option} unix {
    list [catch {wm grid .t 12 13} msg] $msg
} {1 {wrong # args: should be "wm grid window ?baseWidth baseHeight widthInc heightInc?"}}
test unixWm-20.2 {Tk_WmCmd procedure, "grid" option} unix {
    list [catch {wm grid .t 12 13 14 15 16} msg] $msg
} {1 {wrong # args: should be "wm grid window ?baseWidth baseHeight widthInc heightInc?"}}
test unixWm-20.3 {Tk_WmCmd procedure, "grid" option} unix {
    set result {}
    lappend result [wm grid .t]
    wm grid .t 5 6 20 10
    lappend result [wm grid .t]
    wm grid .t {} {} {} {}
    lappend result [wm grid .t]
} {{} {5 6 20 10} {}}
test unixWm-20.4 {Tk_WmCmd procedure, "grid" option} unix {
    list [catch {wm grid .t bad 10 11 12} msg] $msg
} {1 {expected integer but got "bad"}}
test unixWm-20.5 {Tk_WmCmd procedure, "grid" option} unix {
    list [catch {wm grid .t -1 11 12 13} msg] $msg
} {1 {baseWidth can't be < 0}}
test unixWm-20.6 {Tk_WmCmd procedure, "grid" option} unix {
    list [catch {wm grid .t 10 foo 12 13} msg] $msg
} {1 {expected integer but got "foo"}}
test unixWm-20.7 {Tk_WmCmd procedure, "grid" option} unix {
    list [catch {wm grid .t 10 -11 12 13} msg] $msg
} {1 {baseHeight can't be < 0}}
test unixWm-20.8 {Tk_WmCmd procedure, "grid" option} unix {
    list [catch {wm grid .t 10 11 bar 13} msg] $msg
} {1 {expected integer but got "bar"}}
test unixWm-20.9 {Tk_WmCmd procedure, "grid" option} unix {
    list [catch {wm grid .t 10 11 -2 13} msg] $msg
} {1 {widthInc can't be <= 0}}
test unixWm-20.10 {Tk_WmCmd procedure, "grid" option} unix {
    list [catch {wm grid .t 10 11 12 bogus} msg] $msg
} {1 {expected integer but got "bogus"}}
test unixWm-20.11 {Tk_WmCmd procedure, "grid" option} unix {
    list [catch {wm grid .t 10 11 12 -1} msg] $msg
} {1 {heightInc can't be <= 0}}

destroy .t
destroy .icon
toplevel .t -width 100 -height 50
wm geom .t +0+0
update

test unixWm-21.1 {Tk_WmCmd procedure, "group" option} unix {
    list [catch {wm group .t 12 13} msg] $msg
} {1 {wrong # args: should be "wm group window ?pathName?"}}
test unixWm-21.2 {Tk_WmCmd procedure, "group" option} unix {
    list [catch {wm group .t bogus} msg] $msg
} {1 {bad window path name "bogus"}}
test unixWm-21.3 {Tk_WmCmd procedure, "group" option} {unix testwrapper} {
    set result {}
    lappend result [wm group .t]
    wm group .t .
    set bit [format 0x%x [expr 0x40 & [lindex [testprop [testwrapper .t] \
	    WM_HINTS] 0]]]
    lappend result [wm group .t] $bit
    wm group .t {}
    set bit [format 0x%x [expr 0x40 & [lindex [testprop [testwrapper .t] \
	    WM_HINTS] 0]]]
    lappend result [wm group .t] $bit
} {{} . 0x40 {} 0x0}
test unixWm-21.4 {Tk_WmCmd procedure, "group" option, make window exist} {unix testwrapper} {
    destroy .t2
    toplevel .t2
    wm geom .t2 +0+0
    wm group .t .t2
    set hints [testprop [testwrapper .t] WM_HINTS]
    set result [expr [testwrapper .t2] - [lindex $hints 8]]
    destroy .t2
    set result
} {0}
test unixWm-21.5 {Tk_WmCmd procedure, "group" option, create leader wrapper} {unix testwrapper} {
    destroy .t2
    destroy .t3
    toplevel .t2 -width 120 -height 300
    wm geometry .t2 +0+0
    toplevel .t3 -width 120 -height 300
    wm geometry .t2 +0+0
    set result [list [testwrapper .t2]]
    wm group .t3 .t2
    lappend result [expr {[testwrapper .t2] == ""}]
    destroy .t2 .t3
    set result
} {{} 0}

test unixWm-22.1 {Tk_WmCmd procedure, "iconbitmap" option} unix {
    list [catch {wm iconbitmap .t 12 13} msg] $msg
} {1 {wrong # args: should be "wm iconbitmap window ?bitmap?"}}
test unixWm-22.2 {Tk_WmCmd procedure, "iconbitmap" option} {unix testwrapper} {
    set result {}
    lappend result [wm iconbitmap .t]
    wm iconbitmap .t questhead
    set bit [format 0x%x [expr 0x4 & [lindex [testprop [testwrapper .t] \
	    WM_HINTS] 0]]]
    lappend result [wm iconbitmap .t] $bit
    wm iconbitmap .t {}
    set bit [format 0x%x [expr 0x4 & [lindex [testprop [testwrapper .t] \
	    WM_HINTS] 0]]]
    lappend result [wm iconbitmap .t] $bit
} {{} questhead 0x4 {} 0x0}
if {[tk windowingsystem] == "aqua"} {
    set result_22_3 {0 {}}
} else {
    set result_22_3 {1 {bitmap "bad-bitmap" not defined}}
}
test unixWm-22.3 {Tk_WmCmd procedure, "iconbitmap" option for unix only} \
unix {
    list [catch {wm iconbitmap .t bad-bitmap} msg] $msg
} $result_22_3

test unixWm-23.1 {Tk_WmCmd procedure, "iconify" option} unix {
    list [catch {wm iconify .t 12} msg] $msg
} {1 {wrong # args: should be "wm iconify window"}}
test unixWm-23.2 {Tk_WmCmd procedure, "iconify" option} unix {
    destroy .t2
    toplevel .t2
    wm overrideredirect .t2 1
    set result [list [catch {wm iconify .t2} msg] $msg]
    destroy .t2
    set result
} {1 {can't iconify ".t2": override-redirect flag is set}}
test unixWm-23.3 {Tk_WmCmd procedure, "iconify" option} unix {
    destroy .t2
    toplevel .t2
    wm geom .t2 +0+0
    wm transient .t2 .t
    set result [list [catch {wm iconify .t2} msg] $msg]
    destroy .t2
    set result
} {1 {can't iconify ".t2": it is a transient}}
test unixWm-23.4 {Tk_WmCmd procedure, "iconify" option} unix {
    destroy .t2
    toplevel .t2
    wm geom .t2 +0+0
    wm iconwindow .t .t2
    set result [list [catch {wm iconify .t2} msg] $msg]
    destroy .t2
    set result
} {1 {can't iconify .t2: it is an icon for .t}}
test unixWm-23.5 {Tk_WmCmd procedure, "iconify" option} {unix failsOnUbuntu failsOnXQuarz} {
    destroy .t2
    toplevel .t2
    wm geom .t2 +0+0
    update idletasks
    wm iconify .t2
    update idletasks
    set result [winfo ismapped .t2]
    destroy .t2
    set result
} {0}
test unixWm-23.6 {Tk_WmCmd procedure, "iconify" option} {unix failsOnUbuntu failsOnXQuarz} {
    destroy .t2
    toplevel .t2
    wm geom .t2 -0+0
    update idletasks
    set result [winfo ismapped .t2]
    wm iconify .t2
    update idletasks
    lappend result [winfo ismapped .t2]
    destroy .t2
    set result
} {1 0}

test unixWm-24.1 {Tk_WmCmd procedure, "iconmask" option} unix {
    list [catch {wm iconmask .t 12 13} msg] $msg
} {1 {wrong # args: should be "wm iconmask window ?bitmap?"}}
test unixWm-24.2 {Tk_WmCmd procedure, "iconmask" option} {unix testwrapper} {
    set result {}
    lappend result [wm iconmask .t]
    wm iconmask .t questhead
    set bit [format 0x%x [expr 0x20 & [lindex [testprop [testwrapper .t] \
	    WM_HINTS] 0]]]
    lappend result [wm iconmask .t] $bit
    wm iconmask .t {}
    set bit [format 0x%x [expr 0x20 & [lindex [testprop [testwrapper .t] \
	    WM_HINTS] 0]]]
    lappend result [wm iconmask .t] $bit
} {{} questhead 0x20 {} 0x0}
test unixWm-24.3 {Tk_WmCmd procedure, "iconmask" option} unix {
    list [catch {wm iconmask .t bogus} msg] $msg
} {1 {bitmap "bogus" not defined}}

test unixWm-25.1 {Tk_WmCmd procedure, "iconname" option} unix {
    list [catch {wm icon .t} msg] $msg
} {1 {ambiguous option "icon": must be aspect, attributes, client, colormapwindows, command, deiconify, focusmodel, forget, frame, geometry, grid, group, iconbitmap, iconify, iconmask, iconname, iconphoto, iconposition, iconwindow, manage, maxsize, minsize, overrideredirect, positionfrom, protocol, resizable, sizefrom, stackorder, state, title, transient, or withdraw}}
test unixWm-25.2 {Tk_WmCmd procedure, "iconname" option} unix {
    list [catch {wm iconname .t 12 13} msg] $msg
} {1 {wrong # args: should be "wm iconname window ?newName?"}}
test unixWm-25.3 {Tk_WmCmd procedure, "iconname" option} {unix testwrapper} {
    set result {}
    lappend result [wm iconname .t]
    wm iconname .t test_name
    lappend result [wm iconname .t] [testprop [testwrapper .t] WM_ICON_NAME]
    wm iconname .t {}
    lappend result [wm iconname .t] [testprop [testwrapper .t] WM_ICON_NAME]
} {{} test_name test_name {} {}}

test unixWm-26.1 {Tk_WmCmd procedure, "iconposition" option} unix {
    list [catch {wm iconposition .t 12} msg] $msg
} {1 {wrong # args: should be "wm iconposition window ?x y?"}}
test unixWm-26.2 {Tk_WmCmd procedure, "iconposition" option} unix {
    list [catch {wm iconposition .t 12 13 14} msg] $msg
} {1 {wrong # args: should be "wm iconposition window ?x y?"}}
test unixWm-26.3 {Tk_WmCmd procedure, "iconposition" option} {unix testwrapper} {
    set result {}
    lappend result [wm iconposition .t]
    wm iconposition .t 10 15
    set prop [testprop [testwrapper .t] WM_HINTS]
    lappend result [wm iconposition .t] [lindex $prop 5] [lindex $prop 6]
    lappend result  [format 0x%x [expr 0x10 & [lindex $prop 0]]]
    wm iconposition .t {} {}
    set bit [format 0x%x [expr 0x10 & [lindex [testprop [testwrapper .t] \
	    WM_HINTS] 0]]]
    lappend result [wm iconposition .t] $bit
} {{} {10 15} 0xa 0xf 0x10 {} 0x0}
test unixWm-26.4 {Tk_WmCmd procedure, "iconposition" option} unix {
    list [catch {wm iconposition .t bad 13} msg] $msg
} {1 {expected integer but got "bad"}}
test unixWm-26.5 {Tk_WmCmd procedure, "iconposition" option} unix {
    list [catch {wm iconposition .t 13 lousy} msg] $msg
} {1 {expected integer but got "lousy"}}

test unixWm-27.1 {Tk_WmCmd procedure, "iconwindow" option} unix {
    list [catch {wm iconwindow .t 12 13} msg] $msg
} {1 {wrong # args: should be "wm iconwindow window ?pathName?"}}
test unixWm-27.2 {Tk_WmCmd procedure, "iconwindow" option} {unix testwrapper} {
    destroy .icon
    toplevel .icon -width 50 -height 50 -bg green
    set result {}
    lappend result [wm iconwindow .t]
    wm iconwindow .t .icon
    set prop [testprop [testwrapper .t] WM_HINTS]
    lappend result [wm iconwindow .t] [wm state .icon]
    lappend result [format 0x%x [expr 0x8 & [lindex $prop 0]]]
    lappend result [expr [testwrapper .icon] == [lindex $prop 4]]
    wm iconwindow .t {}
    set bit [format 0x%x [expr 0x8 & [lindex [testprop [testwrapper .t] \
	    WM_HINTS] 0]]]
    lappend result [wm iconwindow .t]  [wm state .icon] $bit
    destroy .icon
    set result
} {{} .icon icon 0x8 1 {} withdrawn 0x0}
test unixWm-27.3 {Tk_WmCmd procedure, "iconwindow" option} unix {
    list [catch {wm iconwindow .t bogus} msg] $msg
} {1 {bad window path name "bogus"}}
test unixWm-27.4 {Tk_WmCmd procedure, "iconwindow" option} unix {
    destroy .b
    button .b -text Help
    set result [list [catch {wm iconwindow .t .b} msg] $msg]
    destroy .b
    set result
} {1 {can't use .b as icon window: not at top level}}
test unixWm-27.5 {Tk_WmCmd procedure, "iconwindow" option} unix {
    destroy .icon
    toplevel .icon -width 50 -height 50 -bg green
    destroy .t2
    toplevel .t2
    wm geom .t2 -0+0
    wm iconwindow .t2 .icon
    set result [list [catch {wm iconwindow .t .icon} msg] $msg]
    destroy .t2
    destroy .icon
    set result
} {1 {.icon is already an icon for .t2}}
test unixWm-27.6 {Tk_WmCmd procedure, "iconwindow" option, changing icons} unix {
    destroy .icon
    destroy .icon2
    toplevel .icon -width 50 -height 50 -bg green
    toplevel .icon2 -width 50 -height 50 -bg red
    set result {}
    wm iconwindow .t .icon
    lappend result [wm state .icon] [wm state .icon2]
    wm iconwindow .t .icon2
    lappend result [wm state .icon] [wm state .icon2]
    destroy .icon .icon2
    set result
} {icon normal withdrawn icon}
test unixWm-27.7 {Tk_WmCmd procedure, "iconwindow" option, withdrawing icon} unix {
    destroy .icon
    toplevel .icon -width 50 -height 50 -bg green
    wm geometry .icon +0+0
    update
    set result {}
    lappend result [wm state .icon] [winfo viewable .icon]
    wm iconwindow .t .icon
    lappend result [wm state .icon] [winfo viewable .icon]
    destroy .icon
    set result
} {normal 1 icon 0}

destroy .t
destroy .icon
toplevel .t -width 100 -height 50
wm geom .t +0+0
update

test unixWm-28.1 {Tk_WmCmd procedure, "maxsize" option, setting the
        maxsize should update WM_NORMAL_HINTS} {testwrapper} {
    destroy .t
    toplevel .t
    wm maxsize .t 300 300
    update
    set hints [testprop [testwrapper .t] WM_NORMAL_HINTS]
    format {%d %d} [lindex $hints 7] [lindex $hints 8]
} {300 300}

test unixWm-28.2 {Tk_WmCmd procedure, "maxsize" option, setting the
        maxsize to a value smaller than the current size should
        set the maxsize in WM_NORMAL_HINTS} {testwrapper} {
    destroy .t
    toplevel .t
    wm geom .t 400x400
    wm maxsize .t 300 300
    update
    set hints [testprop [testwrapper .t] WM_NORMAL_HINTS]
    format {%d %d} [lindex $hints 7] [lindex $hints 8]
} {300 300}

test unixWm-28.3 {Tk_WmCmd procedure, "maxsize" option, setting the
        maxsize to a value smaller than the current size should
        set the maxsize in WM_NORMAL_HINTS even if the
        interactive resizable flag is set to 0} {testwrapper} {
    destroy .t
    toplevel .t
    wm geom .t 400x400
    wm resizable .t 0 0
    wm maxsize .t 300 300
    update
    set hints [testprop [testwrapper .t] WM_NORMAL_HINTS]
    format {%d %d} [lindex $hints 7] [lindex $hints 8]
} {300 300}

test unixWm-29.1 {Tk_WmCmd procedure, "minsize" option, setting the
        minsize should update WM_NORMAL_HINTS} {testwrapper} {
    destroy .t
    toplevel .t
    wm minsize .t 300 300
    update
    set hints [testprop [testwrapper .t] WM_NORMAL_HINTS]
    format {%d %d} [lindex $hints 5] [lindex $hints 6]
} {300 300}

test unixWm-29.2 {Tk_WmCmd procedure, "minsize" option, setting the
        minsize to a value larger than the current size should
        set the maxsize in WM_NORMAL_HINTS} {testwrapper} {
    destroy .t
    toplevel .t
    wm geom .t 200x200
    wm minsize .t 300 300
    update
    set hints [testprop [testwrapper .t] WM_NORMAL_HINTS]
    format {%d %d} [lindex $hints 5] [lindex $hints 6]
} {300 300}

test unixWm-29.3 {Tk_WmCmd procedure, "minsize" option, setting the
        minsize to a value larger than the current size should
        set the minsize in WM_NORMAL_HINTS even if the
        interactive resizable flag is set to 0} {testwrapper} {
    destroy .t
    toplevel .t
    wm geom .t 200x200
    wm resizable .t 0 0
    wm minsize .t 300 300
    update
    set hints [testprop [testwrapper .t] WM_NORMAL_HINTS]
    format {%d %d} [lindex $hints 5] [lindex $hints 6]
} {300 300}

destroy .t .icon
toplevel .t -width 100 -height 50
wm geom .t +0+0
update

test unixWm-30.1 {Tk_WmCmd procedure, "overrideredirect" option} unix {
    list [catch {wm overrideredirect .t 1 2} msg]  $msg
} {1 {wrong # args: should be "wm overrideredirect window ?boolean?"}}
test unixWm-30.2 {Tk_WmCmd procedure, "overrideredirect" option} unix {
    list [catch {wm overrideredirect .t boo} msg]  $msg
} {1 {expected boolean value but got "boo"}}
test unixWm-30.3 {Tk_WmCmd procedure, "overrideredirect" option} unix {
    set result {}
    lappend result [wm overrideredirect .t]
    wm overrideredirect .t true
    lappend result [wm overrideredirect .t]
    wm overrideredirect .t off
    lappend result [wm overrideredirect .t]
} {0 1 0}

test unixWm-31.1 {Tk_WmCmd procedure, "positionfrom" option} unix {
    list [catch {wm positionfrom .t 1 2} msg]  $msg
} {1 {wrong # args: should be "wm positionfrom window ?user/program?"}}
test unixWm-31.2 {Tk_WmCmd procedure, "positionfrom" option} {unix testwrapper} {
    set result {}
    lappend result [wm positionfrom .t]
    wm positionfrom .t program
    update
    set bit [format 0x%x [expr 0x5 & [lindex [testprop [testwrapper .t] \
	    WM_NORMAL_HINTS] 0]]]
    lappend result [wm positionfrom .t] $bit
    wm positionfrom .t user
    update
    set bit [format 0x%x [expr 0x5 & [lindex [testprop [testwrapper .t] \
	    WM_NORMAL_HINTS] 0]]]
    lappend result [wm positionfrom .t] $bit
} {user program 0x4 user 0x1}
test unixWm-31.3 {Tk_WmCmd procedure, "positionfrom" option} unix {
    list [catch {wm positionfrom .t none} msg]  $msg
} {1 {bad argument "none": must be program or user}}

test unixWm-32.1 {Tk_WmCmd procedure, "protocol" option} unix {
    list [catch {wm protocol .t 1 2 3} msg]  $msg
} {1 {wrong # args: should be "wm protocol window ?name? ?command?"}}
test unixWm-32.2 {Tk_WmCmd procedure, "protocol" option} unix {
    wm protocol .t {foo a} {a b c}
    wm protocol .t bar {test script for bar}
    set result [wm protocol .t]
    wm protocol .t {foo a} {}
    wm protocol .t bar {}
    set result
} {bar {foo a}}
test unixWm-32.3 {Tk_WmCmd procedure, "protocol" option} {unix testwrapper} {
    set result {}
    lappend result [wm protocol .t]
    set x {}
    foreach i [testprop [testwrapper .t] WM_PROTOCOLS] {
	lappend x [winfo atomname $i]
    }
    lappend result $x
    wm protocol .t foo {test script}
    wm protocol .t bar {test script}
    set x {}
    foreach i [testprop [testwrapper .t] WM_PROTOCOLS] {
	lappend x [winfo atomname $i]
    }
    lappend result [wm protocol .t] $x
    wm protocol .t foo {}
    wm protocol .t bar {}
    set x {}
    foreach i [testprop [testwrapper .t] WM_PROTOCOLS] {
	lappend x [winfo atomname $i]
    }
    lappend result [wm protocol .t] $x
} {{} WM_DELETE_WINDOW {bar foo} {WM_DELETE_WINDOW bar foo} {} WM_DELETE_WINDOW}
test unixWm-32.4 {Tk_WmCmd procedure, "protocol" option} unix {
    set result {}
    wm protocol .t foo {a b c}
    wm protocol .t bar {test script for bar}
    lappend result [wm protocol .t foo] [wm protocol .t bar]
    wm protocol .t foo {}
    wm protocol .t bar {}
    lappend result [wm protocol .t foo] [wm protocol .t bar]
} {{a b c} {test script for bar} {} {}}
test unixWm-32.5 {Tk_WmCmd procedure, "protocol" option} unix {
    wm protocol .t foo {a b c}
    wm protocol .t foo {test script}
    set result [wm protocol .t foo]
    wm protocol .t foo {}
    set result
} {test script}

test unixWm-33.1 {Tk_WmCmd procedure, "resizable" option} unix {
    list [catch {wm resizable . a} msg]  $msg
} {1 {wrong # args: should be "wm resizable window ?width height?"}}
test unixWm-33.2 {Tk_WmCmd procedure, "resizable" option} unix {
    list [catch {wm resizable . a b c} msg]  $msg
} {1 {wrong # args: should be "wm resizable window ?width height?"}}
test unixWm-33.3 {Tk_WmCmd procedure, "resizable" option} unix {
    list [catch {wm resizable .foo a b c} msg]  $msg
} {1 {bad window path name ".foo"}}
test unixWm-33.4 {Tk_WmCmd procedure, "resizable" option} unix {
    list [catch {wm resizable . x 1} msg]  $msg
} {1 {expected boolean value but got "x"}}
test unixWm-33.5 {Tk_WmCmd procedure, "resizable" option} unix {
    list [catch {wm resizable . 0 gorp} msg]  $msg
} {1 {expected boolean value but got "gorp"}}
test unixWm-33.6 {Tk_WmCmd procedure, "resizable" option} unix {
    destroy .t2
    toplevel .t2 -width 200 -height 100
    wm geom .t2 +0+0
    set result ""
    lappend result [wm resizable .t2]
    wm resizable .t2 1 0
    lappend result [wm resizable .t2]
    wm resizable .t2 no off
    lappend result [wm resizable .t2]
    wm resizable .t2 false true
    lappend result [wm resizable .t2]
    destroy .t2
    set result
} {{1 1} {1 0} {0 0} {0 1}}

test unixWm-34.1 {Tk_WmCmd procedure, "sizefrom" option} unix {
    list [catch {wm sizefrom .t 1 2} msg]  $msg
} {1 {wrong # args: should be "wm sizefrom window ?user|program?"}}
test unixWm-34.2 {Tk_WmCmd procedure, "sizefrom" option} {unix testwrapper} {
    set result {}
    lappend result [wm sizefrom .t]
    wm sizefrom .t program
    update
    set bit [format 0x%x [expr 0xa & [lindex [testprop [testwrapper .t] \
	    WM_NORMAL_HINTS] 0]]]
    lappend result [wm sizefrom .t] $bit
    wm sizefrom .t user
    update
    set bit [format 0x%x [expr 0xa & [lindex [testprop [testwrapper .t] \
	    WM_NORMAL_HINTS] 0]]]
    lappend result [wm sizefrom .t] $bit
} {{} program 0x8 user 0x2}
test unixWm-34.3 {Tk_WmCmd procedure, "sizefrom" option} unix {
    list [catch {wm sizefrom .t none} msg]  $msg
} {1 {bad argument "none": must be program or user}}
if {[tk windowingsystem] == "aqua"} {
    set result_35_1 {1 {bad argument "1": must be normal, iconic, withdrawn, or zoomed}}
} else {
    set result_35_1 {1 {bad argument "1": must be normal, iconic, or withdrawn}}
}
test unixWm-35.1 {Tk_WmCmd procedure, "state" option} {unix notAqua} {
    list [catch {wm state .t 1} msg]  $msg
} $result_35_1
test unixWm-35.2 {Tk_WmCmd procedure, "state" option} unix {
    list [catch {wm state .t iconic 1} msg]  $msg
} {1 {wrong # args: should be "wm state window ?state?"}}
test unixWm-35.3 {Tk_WmCmd procedure, "state" option} unix {
    set result {}
    destroy .t2
    toplevel .t2 -width 120 -height 300
    wm geometry .t2 +0+0
    lappend result [wm state .t2]
    update
    lappend result [wm state .t2]
    wm withdraw .t2
    lappend result [wm state .t2]
    wm iconify .t2
    lappend result [wm state .t2]
    wm deiconify .t2
    lappend result [wm state .t2]
    destroy .t2
    set result
} {normal normal withdrawn iconic normal}
test unixWm-35.4 {Tk_WmCmd procedure, "state" option} unix {
    set result {}
    destroy .t2
    toplevel .t2 -width 120 -height 300
    wm geometry .t2 +0+0
    lappend result [wm state .t2]
    update
    lappend result [wm state .t2]
    wm state .t2 withdrawn
    lappend result [wm state .t2]
    wm state .t2 iconic
    lappend result [wm state .t2]
    wm state .t2 normal
    lappend result [wm state .t2]
    destroy .t2
    set result
} {normal normal withdrawn iconic normal}

test unixWm-36.1 {Tk_WmCmd procedure, "title" option} unix {
    list [catch {wm title .t 1 2} msg]  $msg
} {1 {wrong # args: should be "wm title window ?newTitle?"}}
test unixWm-36.2 {Tk_WmCmd procedure, "title" option} {unix testwrapper} {
    set result {}
    lappend result [wm title .t] [testprop [testwrapper .t] WM_NAME]
    wm title .t "Test window"
    set bit [format 0x%x [expr 0xa & [lindex [testprop [testwrapper .t] \
	    WM_NORMAL_HINTS] 0]]]
    lappend result [wm title .t] [testprop [testwrapper .t] WM_NAME]
} {t t {Test window} {Test window}}

test unixWm-37.3 {Tk_WmCmd procedure, "transient" option} {unix testwrapper} {
    set result {}
    destroy .t2
    toplevel .t2 -width 120 -height 300
    wm geometry .t2 +0+0
    update
    lappend result [wm transient .t2] \
	    [testprop [testwrapper .t2] WM_TRANSIENT_FOR]
    wm transient .t2 .t
    set transient [testprop [testwrapper .t2] WM_TRANSIENT_FOR]
    lappend result [wm transient .t2] [expr [testwrapper .t] - $transient]
    wm transient .t2 {}
    lappend result [wm transient .t2] \
	    [testprop [testwrapper .t2] WM_TRANSIENT_FOR]
    destroy .t2
    set result
} {{} {} .t 0 {} {}}
test unixWm-37.4 {TkWmDeadWindow, destroy on toplevel should clear transient} {unix testwrapper} {
    destroy .t2
    toplevel .t2
    destroy .t3
    toplevel .t3
    wm transient .t2 .t3
    update
    destroy .t3
    update
    list [wm transient .t2] [testprop [testwrapper .t2] WM_TRANSIENT_FOR]
} {{} {}}
test unixWm-37.5 {Tk_WmCmd procedure, "transient" option, create toplevel wrapper} {unix testwrapper} {
    destroy .t2
    destroy .t3
    toplevel .t2 -width 120 -height 300
    wm geometry .t2 +0+0
    toplevel .t3 -width 120 -height 300
    wm geometry .t2 +0+0
    set result [list [testwrapper .t2]]
    wm transient .t3 .t2
    lappend result [expr {[testwrapper .t2] == ""}]
    destroy .t2 .t3
    set result
} {{} 0}

test unixWm-38.1 {Tk_WmCmd procedure, "withdraw" option} unix {
    list [catch {wm withdraw .t 1} msg]  $msg
} {1 {wrong # args: should be "wm withdraw window"}}
test unixWm-38.2 {Tk_WmCmd procedure, "withdraw" option} unix {
    destroy .t2
    toplevel .t2 -width 120 -height 300
    wm geometry .t2 +0+0
    wm iconwindow .t .t2
    set result [list [catch {wm withdraw .t2} msg]  $msg]
    destroy .t2
    set result
} {1 {can't withdraw .t2: it is an icon for .t}}
test unixWm-38.3 {Tk_WmCmd procedure, "withdraw" option} unix {
    set result {}
    wm withdraw .t
    lappend result [wm state .t] [winfo ismapped .t]
    wm deiconify .t
    lappend result [wm state .t] [winfo ismapped .t]
} {withdrawn 0 normal 1}

test unixWm-39.1 {Tk_WmCmd procedure, miscellaneous} unix {
    list [catch {wm unknown .t} msg] $msg
} {1 {bad option "unknown": must be aspect, attributes, client, colormapwindows, command, deiconify, focusmodel, forget, frame, geometry, grid, group, iconbitmap, iconify, iconmask, iconname, iconphoto, iconposition, iconwindow, manage, maxsize, minsize, overrideredirect, positionfrom, protocol, resizable, sizefrom, stackorder, state, title, transient, or withdraw}}

destroy .t .icon

test unixWm-40.1 {Tk_SetGrid procedure, set grid dimensions before turning on grid} {unix nonPortable} {
    destroy .t
    toplevel .t
    wm geometry .t 30x10+0+0
    listbox .t.l -height 20 -width 20 -setgrid 1
    pack .t.l -fill both -expand 1
    update
    wm geometry .t
} {30x10+0+0}
test unixWm-40.2 {Tk_SetGrid procedure, turning on grid when dimensions already set} unix {
    destroy .t
    toplevel .t
    wm geometry .t 200x100+100+$Y0
    listbox .t.l -height 20 -width 20
    pack .t.l -fill both -expand 1
    update
    .t.l configure -setgrid 1
    update
    wm geometry .t
} "20x20+100+$Y0"

test unixWm-41.1 {ConfigureEvent procedure, internally generated size changes} unix {
    destroy .t
    toplevel .t -width 400 -height 150
    tkwait visibility .t
    wm geometry .t +0+0
    update idletasks
    set result {}
    lappend result [winfo width .t] [winfo height .t]
    .t configure -width 200 -height 300
    update idletasks
    lappend result [winfo width .t] [winfo height .t]
} {400 150 200 300}
test unixWm-41.2 {ConfigureEvent procedure, menubars} {nonPortable testmenubar} {
    destroy .t
    toplevel .t -width 300 -height 200 -bd 2 -relief raised
    wm geom .t +0+0
    update
    set x [winfo rootx .t]
    set y [winfo rooty .t]
    frame .t.m -bd 2 -relief raised -height 20
    testmenubar window .t .t.m
    update
    set result {}
    bind .t <Configure> {
	if {"%W" == ".t"} {
	    lappend result "%W: %wx%h"
	}
    }
    bind .t.m <Configure> {lappend result "%W: %wx%h"}
    wm geometry .t 200x300
    update
    lappend result [expr [winfo rootx .t.m] - $x] \
	    [expr [winfo rooty .t.m] - $y] \
	    [winfo width .t.m] [winfo height .t.m] \
	    [expr [winfo rootx .t] - $x] [expr [winfo rooty .t] - $y] \
	    [winfo width .t] [winfo height .t]
} {{.t.m: 200x20} {.t: 200x300} 0 0 200 20 0 20 200 300}
test unixWm-41.3 {ConfigureEvent procedure, synthesized Configure events} unix {
    destroy .t
    toplevel .t -width 400 -height 150
    wm geometry .t +0+0
    tkwait visibility .t
    set result {no event}
    bind .t <Configure> {set result "configured: %w %h"}
    wm geometry .t +10+20
    update
    set result
} {configured: 400 150}
test unixWm-41.4 {ConfigureEvent procedure, synthesized Configure events} unix {
    destroy .t
    toplevel .t -width 400 -height 150
    wm geometry .t +0+0
    tkwait visibility .t
    set result {no event}
    bind .t <Configure> {set result "configured: %w %h"}
    wm geometry .t 130x200
    update
    set result
} {configured: 130 200}

# No tests for ReparentEvent or ComputeReparentGeometry; I can't figure
# out how to exercise these procedures reliably.

test unixWm-42.1 {WrapperEventProc procedure, map and unmap events} {unix failsOnUbuntu failsOnXQuarz} {
    destroy .t
    toplevel .t -width 400 -height 150
    wm geometry .t +0+0
    tkwait visibility .t
    set result {}
    bind .t <Map> {set x "mapped"}
    bind .t <Unmap> {set x "unmapped"}
    set x {no event}
    wm iconify .t
    update idletasks
    lappend result $x [winfo ismapped .t]
    set x {no event}
    wm deiconify .t
    update idletasks
    lappend result $x [winfo ismapped .t]
} {unmapped 0 mapped 1}

test unixWm-43.1 {TopLevelReqProc procedure, embedded in same process} unix {
    destroy .t
    toplevel .t -width 200 -height 200
    wm geom .t +0+0
    frame .t.f -container 1 -bd 2 -relief raised
    place .t.f -x 20 -y 10
    tkwait visibility .t.f
    toplevel .t2 -use [winfo id .t.f] -width 30 -height 20 -bg blue
    tkwait visibility .t2
    set result {}
    .t2 configure -width 70 -height 120
    update
    lappend result [winfo reqwidth .t.f] [winfo reqheight .t.f]
    lappend result [winfo width .t2] [winfo height .t2]
    # destroy .t2
    set result
} {70 120 70 120}
test unixWm-43.2 {TopLevelReqProc procedure, resize causes window to move} \
	{unix nonPortable} {
    destroy .t
    toplevel .t -width 200 -height 200
    wm geom .t +0+0
    update
    wm geom .t -0-0
    update
    set x [winfo x .t]
    set y [winfo y .t]
    .t configure -width 300 -height 150
    update
    list [expr [winfo x .t] - $x] [expr [winfo y .t] - $y] \
	    [winfo width .t] [winfo height .t]
} {-100 50 300 150}

test unixWm-44.1 {UpdateGeometryInfo procedure, width/height computation} unix {
    destroy .t
    toplevel .t -width 100 -height 200
    wm geometry .t +30+40
    wm overrideredirect .t 1
    tkwait visibility .t
    .t configure  -width 180 -height 20
    update
    list [winfo width .t] [winfo height .t]
} {180 20}
test unixWm-44.2 {UpdateGeometryInfo procedure, width/height computation} unix {
    destroy .t
    toplevel .t -width 80 -height 60
    wm grid .t 5 4 10 12
    wm geometry .t +30+40
    wm overrideredirect .t 1
    tkwait visibility .t
    wm geometry .t 10x2
    update
    list [winfo width .t] [winfo height .t]
} {130 36}
test unixWm-44.3 {UpdateGeometryInfo procedure, width/height computation} unix {
    destroy .t
    toplevel .t -width 80 -height 60
    wm grid .t 5 4 10 12
    wm geometry .t +30+40
    wm overrideredirect .t 1
    tkwait visibility .t
    wm geometry .t 1x10
    update
    list [winfo width .t] [winfo height .t]
} {40 132}
test unixWm-44.4 {UpdateGeometryInfo procedure, width/height computation} unix {
    destroy .t
    toplevel .t -width 100 -height 200
    wm geometry .t +30+40
    wm overrideredirect .t 1
    tkwait visibility .t
    wm geometry .t 300x150
    update
    list [winfo width .t] [winfo height .t]
} {300 150}
test unixWm-44.5 {UpdateGeometryInfo procedure, negative width} unix {
    destroy .t
    toplevel .t -width 80 -height 60
    wm grid .t 18 7 10 12
    wm geometry .t +30+40
    wm overrideredirect .t 1
    tkwait visibility .t
    wm geometry .t 5x8
    update
    list [winfo width .t] [winfo height .t]
} {1 72}
destroy .t
toplevel .t -width 80 -height 60
test unixWm-44.6 {UpdateGeometryInfo procedure, negative height} unix {
    wm grid .t 18 7 10 12
    wm geometry .t +30+40
    wm overrideredirect .t 1
    tkwait visibility .t
    wm geometry .t 20x1
    update
    list [winfo width .t] [winfo height .t]
} {100 1}
destroy .t
toplevel .t -width 80 -height 60
test unixWm-44.7 {UpdateGeometryInfo procedure, computing position} {unix failsOnXQuarz} {
    tkwait visibility .t
    wm overrideredirect .t 1
    update
    wm geometry .t +5-10
    update
    list [winfo x .t] [winfo y .t]
} [list 5 [expr [winfo screenheight .t] - 70]]
destroy .t
toplevel .t -width 80 -height 60
test unixWm-44.8 {UpdateGeometryInfo procedure, computing position} {unix failsOnXQuarz} {
    tkwait visibility .t
    wm overrideredirect .t 1
    update
    wm geometry .t -30+$Y2
    update
    list [winfo x .t] [winfo y .t]
} [list [expr [winfo screenwidth .t] - 110] $Y2]
destroy .t

test unixWm-44.9 {UpdateGeometryInfo procedure, updating fixed dimensions} {unix testwrapper} {
    destroy .t
    toplevel .t -width 80 -height 60
    wm resizable .t 0 0
    wm geometry .t +0+0
    tkwait visibility .t
    .t configure  -width 180 -height 20
    update
    set property [testprop [testwrapper .t] WM_NORMAL_HINTS]
    list [expr [lindex $property 5]] [expr [lindex $property 6]] \
	    [expr [lindex $property 7]] [expr [lindex $property 8]]
} {180 20 180 20}
test unixWm-44.10 {UpdateGeometryInfo procedure, menubar changing} testmenubar {
    destroy .t
    toplevel .t -width 80 -height 60
    wm resizable .t 0 0
    wm geometry .t +0+0
    tkwait visibility .t
    .t configure -width 180 -height 50
    frame .t.m -bd 2 -relief raised -width 100 -height 50
    testmenubar window .t .t.m
    update
    .t configure -height 70
    .t.m configure -height 30
    list [update] [destroy .t]
} {{} {}}

test unixWm-45.1 {UpdateSizeHints procedure, grid information} {unix testwrapper} {
    destroy .t
    toplevel .t -width 80 -height 60
    wm grid .t 6 10 10 5
    wm minsize .t 2 4
    wm maxsize .t 30 40
    wm geometry .t +0+0
    tkwait visibility .t
    set property [testprop [testwrapper .t] WM_NORMAL_HINTS]
    list [expr [lindex $property 5]] [expr [lindex $property 6]] \
	    [expr [lindex $property 7]] [expr [lindex $property 8]] \
	    [expr [lindex $property 9]] [expr [lindex $property 10]]
} {40 30 320 210 10 5}
test unixWm-45.2 {UpdateSizeHints procedure} {unix testwrapper failsOnUbuntu failsOnXQuarz} {
    destroy .t
    toplevel .t -width 80 -height 60
    wm minsize .t 30 40
    wm maxsize .t 200 500
    wm geometry .t +0+0
    tkwait visibility .t
    set property [testprop [testwrapper .t] WM_NORMAL_HINTS]
    list [expr [lindex $property 5]] [expr [lindex $property 6]] \
	    [expr [lindex $property 7]] [expr [lindex $property 8]] \
	    [expr [lindex $property 9]] [expr [lindex $property 10]]
} {30 40 200 500 1 1}
test unixWm-45.3 {UpdateSizeHints procedure, grid with menu} {testmenubar testwrapper} {
    destroy .t
    toplevel .t -width 80 -height 60
    frame .t.menu -height 23 -width 50
    testmenubar window .t .t.menu
    wm grid .t 6 10 10 5
    wm minsize .t 2 4
    wm maxsize .t 30 40
    wm geometry .t +0+0
    tkwait visibility .t
    set property [testprop [testwrapper .t] WM_NORMAL_HINTS]
    list [winfo height .t] \
	    [expr [lindex $property 5]] [expr [lindex $property 6]] \
	    [expr [lindex $property 7]] [expr [lindex $property 8]] \
	    [expr [lindex $property 9]] [expr [lindex $property 10]]
} {60 40 53 320 233 10 5}
test unixWm-45.4 {UpdateSizeHints procedure, not resizable with menu} {testmenubar testwrapper failsOnUbuntu failsOnXQuarz} {
    destroy .t
    toplevel .t -width 80 -height 60
    frame .t.menu -height 23 -width 50
    testmenubar window .t .t.menu
    wm resizable .t 0 0
    wm geometry .t +0+0
    tkwait visibility .t
    set property [testprop [testwrapper .t] WM_NORMAL_HINTS]
    list [winfo height .t] \
	    [expr [lindex $property 5]] [expr [lindex $property 6]] \
	    [expr [lindex $property 7]] [expr [lindex $property 8]] \
	    [expr [lindex $property 9]] [expr [lindex $property 10]]
} {60 80 83 80 83 1 1}

# I don't know how to test WaitForConfigureNotify.

test unixWm-46.1 {WaitForEvent procedure, use of modal timeout} unix {
    destroy .t
    toplevel .t -width 200 -height 200
    wm geom .t +0+0
    update
    wm iconify .t
    set x no
    after 0 {set x yes}
    wm deiconify .t
    set result $x
    update
    list $result $x
} {no yes}

test unixWm-47.1 {WaitRestrictProc procedure} {unix nonPortable} {
    destroy .t
    toplevel .t -width 300 -height 200
    frame .t.f -bd 2 -relief raised
    place .t.f -x 20 -y 30 -width 100 -height 20
    wm geometry .t +0+0
    tkwait visibility .t
    set result {}
    bind .t.f <Configure> {lappend result {configure on .t.f}}
    bind .t <Map> {lappend result {map on .t}}
    bind .t <Unmap> {lappend result {unmap on .t}; bind .t <Unmap> {}}
    bind .t <Button> {lappend result {button %b on .t}}
    event generate .t.f <Configure> -when tail
    event generate .t <Configure> -when tail
    event generate .t <Button> -button 3 -when tail
    event generate .t <ButtonRelease> -button 3 -when tail
    event generate .t <Map> -when tail
    lappend result iconify
    wm iconify .t
    lappend result done
    update
    set result
} {iconify {unmap on .t} done {configure on .t.f} {button 3 on .t} {map on .t}}

# I don't know how to test WaitTimeoutProc, WaitForMapNotify, or UpdateHints.

destroy .t
toplevel .t -width 300 -height 200
wm geometry .t +0+0
tkwait visibility .t

test unixWm-48.1 {ParseGeometry procedure} unix {
    wm geometry .t =100x120
    update
    list [winfo width .t] [winfo height .t]
} {100 120}
test unixWm-48.2 {ParseGeometry procedure} unix {
    list [catch {wm geometry .t =10zx120} msg] $msg
} {1 {bad geometry specifier "=10zx120"}}
test unixWm-48.3 {ParseGeometry procedure} unix {
    list [catch {wm geometry .t x120} msg] $msg
} {1 {bad geometry specifier "x120"}}
test unixWm-48.4 {ParseGeometry procedure} unix {
    list [catch {wm geometry .t =100x120a} msg] $msg
} {1 {bad geometry specifier "=100x120a"}}
test unixWm-48.5 {ParseGeometry procedure} unix {
    list [catch {wm geometry .t z} msg] $msg
} {1 {bad geometry specifier "z"}}
test unixWm-48.6 {ParseGeometry procedure} unix {
    list [catch {wm geometry .t +20&} msg] $msg
} {1 {bad geometry specifier "+20&"}}
test unixWm-48.7 {ParseGeometry procedure} unix {
    list [catch {wm geometry .t +-} msg] $msg
} {1 {bad geometry specifier "+-"}}
test unixWm-48.8 {ParseGeometry procedure} unix {
    list [catch {wm geometry .t +20a} msg] $msg
} {1 {bad geometry specifier "+20a"}}
test unixWm-48.9 {ParseGeometry procedure} unix {
    list [catch {wm geometry .t +20-} msg] $msg
} {1 {bad geometry specifier "+20-"}}
test unixWm-48.10 {ParseGeometry procedure} unix {
    list [catch {wm geometry .t +20+10z} msg] $msg
} {1 {bad geometry specifier "+20+10z"}}
test unixWm-48.11 {ParseGeometry procedure} unix {
    catch {wm geometry .t +-10+20}
} {0}
test unixWm-48.12 {ParseGeometry procedure} unix {
    catch {wm geometry .t +30+-10}
} {0}
test unixWm-48.13 {ParseGeometry procedure, resize causes window to move} unix {
    destroy .t
    toplevel .t -width 200 -height 200
    wm geom .t +0+0
    update
    wm geom .t -0-0
    update
    set x [winfo x .t]
    set y [winfo y .t]
    wm geometry .t 150x300
    update
    list [expr [winfo x .t] - $x] [expr [winfo y .t] - $y] \
	    [winfo width .t] [winfo height .t]
} {50 -100 150 300}

test unixWm-49.1 {Tk_GetRootCoords procedure} unix {
    destroy .t
    toplevel .t -width 300 -height 200
    frame .t.f -width 150 -height 100 -bd 2 -relief raised
    place .t.f -x 150 -y 120
    frame .t.f.f -width 20 -height 20 -bd 2 -relief raised
    place .t.f.f -x 10 -y 20
    wm overrideredirect .t 1
    wm geometry .t +40+50
    tkwait visibility .t
    list [winfo rootx .t.f.f] [winfo rooty .t.f.f]
} {202 192}
test unixWm-49.2 {Tk_GetRootCoords procedure, menubars} {unix testmenubar} {
    destroy .t
    toplevel .t -width 300 -height 200 -bd 2 -relief raised
    wm geom .t +0+0
    update
    set x [winfo rootx .t]
    set y [winfo rooty .t]
    frame .t.m -bd 2 -relief raised -width 100 -height 30
    frame .t.m.f -width 20 -height 10 -bd 2 -relief raised
    place .t.m.f -x 50 -y 5
    frame .t.f -width 20 -height 30 -bd 2 -relief raised
    place .t.f -x 10 -y 30
    testmenubar window .t .t.m
    update
    list [expr [winfo rootx .t.m.f] - $x] [expr [winfo rooty .t.m.f] - $y] \
	    [expr [winfo rootx .t.f] - $x] [expr [winfo rooty .t.f] - $y]
} {52 7 12 62}

deleteWindows
wm withdraw .
if {[tk windowingsystem] == "aqua"} {
    # Modern mac windows have no border.
    set result_50_1 {{} {} .t .t .t2 {} .t2 .t .t}
} else {
    # Windows are assumed to have a border (invisible in Gnome 3).
    set result_50_1 {{} {} .t {} .t2 {} .t2 {} .t}
}
test unixWm-50.1 {Tk_CoordsToWindow procedure, finding a toplevel, x-coords, title bar} {unix failsOnUbuntu failsOnXQuarz} {
    update
    toplevel .t -width 300 -height 400 -bg green
    wm geom .t +100+100
    tkwait visibility .t
    toplevel .t2 -width 100 -height 200 -bg red
    wm geom .t2 +200+200
    tkwait visibility .t2
    raise .t2
    update
    set x [winfo rootx .t]
    set y [winfo rooty .t]
    list [winfo containing [expr $x - 30]  [expr $y + 250]] \
	 [winfo containing [expr $x - 1]   [expr $y + 250]] \
	 [winfo containing $x              [expr $y + 250]] \
	 [winfo containing [expr $x + 99]  [expr $y + 250]] \
	 [winfo containing [expr $x + 100] [expr $y + 250]] \
	 [winfo containing [expr $x + 150] [expr $y + 90]] \
	 [winfo containing [expr $x + 199] [expr $y + 250]] \
	 [winfo containing [expr $x + 200] [expr $y + 250]] \
	 [winfo containing [expr $x + 220] [expr $y + 250]] \
} $result_50_1
test unixWm-50.2 {Tk_CoordsToWindow procedure, finding a toplevel, y-coords and overrideredirect} unix {
    deleteWindows
    toplevel .t -width 400 -height 300 -bg yellow
    tkwait visibility .t
    wm geom .t +100+100
    update
    restackDelay
    toplevel .t2 -width 200 -height 100 -bg blue
    tkwait visibility .t2
    wm overrideredirect .t2 1
    wm geom .t2 +200+200
    update
    raise .t2
    restackDelay
    set x [winfo rootx .t]
    set y [winfo rooty .t]
    set y2 [winfo rooty .t2]
    list [winfo containing [expr $x +200] [expr $y - 30]] \
	 [winfo containing [expr $x +200] [expr $y - 1]] \
	 [winfo containing [expr $x +200] $y] \
	 [winfo containing [expr $x +200] [expr $y2 - 1]] \
	 [winfo containing [expr $x +200] $y2] \
	 [winfo containing [expr $x +200] [expr $y2 + 99]] \
	 [winfo containing [expr $x +200] [expr $y2 + 100]] \
	 [winfo containing [expr $x +200] [expr $y + 450]]
} {{} {} .t .t .t2 .t2 .t {}}
test unixWm-50.3 {
	Tk_CoordsToWindow procedure, finding a toplevel with embedding
} tempNotWin {
    deleteWindows
    catch {interp delete child}

    toplevel .t -width 300 -height 400 -bg blue
    wm geom .t +100+100
    frame .t.f -container 1 -bg red
    place .t.f -x 150 -y 50
    tkwait visibility .t.f
    update
    interp create child
    load {} Tk child
    child alias frameid winfo id .t.f
    child eval {
	wm withdraw .
        toplevel .x -width 100 -height 80 -use [frameid] -bg yellow
        tkwait visibility .x
        update
        set x [winfo rootx .x]
        set y [winfo rooty .x]
    }
    set result [list [child eval {winfo containing [expr $x - 1]  [expr $y + 50]}] \
	       	     [child eval {winfo containing $x [expr $y + 50]}]]
    interp delete child
    set x [winfo rootx .t]
    set y [winfo rooty .t]
    lappend result [winfo containing [expr $x + 200] [expr $y + 49]] \
	[winfo containing [expr $x + 200] [expr $y +50]]
    set result
} {{} .x .t .t.f}
test unixWm-50.4 {Tk_CoordsToWindow procedure, window in other application} unix {
    destroy .t

    catch {interp delete child}
    toplevel .t -width 200 -height 200 -bg green
    tkwait visibility .t
    wm geometry .t +100+100
    update
    interp create child
    load {} Tk child
    child eval {wm geometry . 200x200+100+100; update}
    restackDelay
    set result [list [winfo containing 200 200] \
	    [child eval {winfo containing 200 200}]]
    interp delete child
    set result
} {{} .}
test unixWm-50.5 {Tk_CoordsToWindow procedure, handling menubars} {unix testmenubar} {
    deleteWindows
    toplevel .t -width 300 -height 400 -bd 2 -relief raised
    frame .t.f -width 150 -height 120 -bg green
    place .t.f -x 10 -y 150
    wm geom .t +0+50
    frame .t.menu -width 100 -height 30 -bd 2 -relief raised
    frame .t.menu.f -width 40 -height 20 -bg purple
    place .t.menu.f -x 30 -y 10
    testmenubar window .t .t.menu
    tkwait visibility .t.menu
    update
    set x [winfo rootx .t]
    set y [winfo rooty .t]
    list [winfo containing $x             [expr $y - 31]] \
	 [winfo containing $x             [expr $y - 30]] \
	 [winfo containing [expr $x + 50] [expr $y - 19]] \
	 [winfo containing [expr $x + 50] [expr $y - 18]] \
	 [winfo containing [expr $x + 50] $y] \
	 [winfo containing [expr $x + 11] [expr $y + 152]] \
	 [winfo containing [expr $x + 12] [expr $y + 152]]
} {{} .t.menu .t.menu .t.menu.f .t .t .t.f}
test unixWm-50.6 {Tk_CoordsToWindow procedure, embedding within one app.} unix {
    deleteWindows
    toplevel .t -width 300 -height 400 -bg orange
    wm geom .t +0+50
    frame .t.f -container 1
    place .t.f -x 150 -y 50
    tkwait visibility .t.f
    toplevel .t2 -width 100 -height 80 -bg green -use [winfo id .t.f]
    tkwait visibility .t2
    update
    set x [winfo rootx .t]
    set y [winfo rooty .t]
    list [winfo containing [expr $x +149] [expr $y + 80]] \
	    [winfo containing [expr $x +150] [expr $y +80]] \
	    [winfo containing [expr $x +249] [expr $y +80]] \
	    [winfo containing [expr $x +250] [expr $y +80]]
} {.t .t2 .t2 .t}
test unixWm-50.7 {Tk_CoordsToWindow procedure, more basics} unix {
    destroy .t
    toplevel .t -width 300 -height 400 -bg green
    wm geom .t +0+0
    frame .t.f -width 100 -height 200 -bd 2 -relief raised
    place .t.f -x 100 -y 100
    frame .t.f.f -width 100 -height 200 -bd 2 -relief raised
    place .t.f.f -x 0 -y 100
    tkwait visibility .t.f.f
    set x [expr [winfo rootx .t] + 150]
    set y [winfo rooty .t]
    list [winfo containing $x [expr $y + 50]] \
	    [winfo containing $x [expr $y + 150]] \
	    [winfo containing $x [expr $y + 250]] \
	    [winfo containing $x [expr $y + 350]] \
	    [winfo containing $x [expr $y + 450]]
} {.t .t.f .t.f.f .t {}}
test unixWm-50.8 {Tk_CoordsToWindow procedure, more basics} unix {
    destroy .t
    toplevel .t -width 400 -height 300 -bg green
    wm geom .t +0+30
    frame .t.f -width 200 -height 100 -bd 2 -relief raised
    place .t.f -x 100 -y 100
    frame .t.f.f -width 200 -height 100 -bd 2 -relief raised
    place .t.f.f -x 100 -y 0
    update
    set x [winfo rootx .t]
    set y [expr [winfo rooty .t] + 150]
    list [winfo containing [expr $x + 50] $y] \
	    [winfo containing [expr $x + 150] $y] \
	    [winfo containing [expr $x + 250] $y] \
	    [winfo containing [expr $x + 350] $y] \
	    [winfo containing [expr $x + 450] $y]
} {.t .t.f .t.f.f .t {}}
test unixWm-50.9 {Tk_CoordsToWindow procedure, unmapped windows} {unix failsOnUbuntu failsOnXQuarz} {
    destroy .t
    destroy .t2
    toplevel .t -width 200 -height 200 -bg green
    tkwait visibility .t
<<<<<<< HEAD
    wm geometry .t +0+0
    update idletasks
    toplevel .t2 -width 200 -height 200 -bg red
    tkwait visibility .t2
    wm geometry .t2 +0+0
=======
    update
    wm geometry .t +0+0
    update
    toplevel .t2 -width 200 -height 200 -bg red
    tkwait visibility .t2
    update
    wm geometry .t2 +0+0
    update
>>>>>>> 32f38b27
    restackDelay
    set result [list [winfo containing 100 100]]
    wm iconify .t2
    update
    lappend result [winfo containing 100 100]
} {.t2 .t}
test unixWm-50.10 {Tk_CoordsToWindow procedure, unmapped windows} unix {
    destroy .t
    toplevel .t -width 200 -height 200 -bg green
    wm geometry .t +0+0
    frame .t.f -width 150 -height 150 -bd 2 -relief raised
    place .t.f -x 25 -y 25
    tkwait visibility .t.f
    update idletasks
    set result [list [winfo containing 100 100]]
    place forget .t.f
    update idletasks
    lappend result [winfo containing 100 100]
} {.t.f .t}
deleteWindows
wm deiconify .

# No tests for UpdateVRootGeometry, Tk_GetVRootGeometry,
# Tk_MoveToplevelWindow, UpdateWmProtocols, or TkWmProtocolEventProc.

test unixWm-51.1 {TkWmRestackToplevel procedure, basic tests} {unix nonPortable} {
    makeToplevels
    update
    raise .raise1
    winfo containing [winfo rootx .raise1] [winfo rooty .raise1]
} .raise1
test unixWm-51.2 {TkWmRestackToplevel procedure, basic tests} {unix nonPortable} {
    makeToplevels
    update
    raise .raise2
    winfo containing [winfo rootx .raise1] [winfo rooty .raise1]
} .raise2
test unixWm-51.3 {TkWmRestackToplevel procedure, basic tests} {unix nonPortable} {
    makeToplevels
    update
    raise .raise3
    raise .raise2
    raise .raise1 .raise3
    set result [winfo containing [winfo rootx .raise1] \
	    [winfo rooty .raise1]]
    destroy .raise2
    list $result [winfo containing [winfo rootx .raise1] \
	    [winfo rooty .raise1]]
} {.raise2 .raise1}
test unixWm-51.4 {TkWmRestackToplevel procedure, basic tests} {unix nonPortable} {
    makeToplevels
    raise .raise2
    raise .raise1
    lower .raise3 .raise1
    set result [winfo containing 100 100]
    destroy .raise1
    lappend result [winfo containing 100 100]
} {.raise1 .raise3}
test unixWm-51.5 {TkWmRestackToplevel procedure, basic tests} {unix nonPortable} {
    makeToplevels
    update
    raise .raise2
    raise .raise1
    raise .raise3
    frame .raise1.f1
    frame .raise1.f1.f2
    lower .raise3 .raise1.f1.f2
    set result [winfo containing [winfo rootx .raise1] \
	    [winfo rooty .raise1]]
    destroy .raise1
    list $result [winfo containing [winfo rootx .raise2] \
	    [winfo rooty .raise2]]
} {.raise1 .raise3}
deleteWindows
test unixWm-51.6 {TkWmRestackToplevel procedure, window to be stacked isn't mapped} unix {
    destroy .t
    toplevel .t -width 200 -height 200 -bg green
    tkwait visibility .t
    wm geometry .t +0+0
    update
    restackDelay
    destroy .t2
    toplevel .t2 -width 200 -height 200 -bg red
    # This test assumes that .t2 is not mapped yet, but that is not really guaranteed.
    winfo containing 100 100
} {.t}
test unixWm-51.7 {TkWmRestackToplevel procedure, other window isn't mapped} {unix failsOnXQuarz} {
    foreach w {.t .t2 .t3} {
	destroy $w
	toplevel $w -width 200 -height 200 -bg green
	wm geometry $w +0+0
	update
    }
    raise .t .t2
    restackDelay
    update
    set result [list [winfo containing 100 100]]
    lower .t3
    restackDelay
    lappend result [winfo containing 100 100]
} {.t3 .t}
test unixWm-51.8 {TkWmRestackToplevel procedure, overrideredirect windows} unix {
    destroy .t
    toplevel .t -width 200 -height 200 -bg green
    wm overrideredirect .t 1
    wm geometry .t +0+0
    tkwait visibility .t
    destroy .t2
    toplevel .t2 -width 200 -height 200 -bg red
    wm overrideredirect .t2 1
    wm geometry .t2 +0+0
    tkwait visibility .t2
    restackDelay

    # Need to use vrootx and vrooty to make tests work correctly with
    # virtual root window measures managers: overrideredirect windows
    # come up at (0,0) in display coordinates, not virtual root
    # coordinates.

    set x [expr 100-[winfo vrootx .]]
    set y [expr 100-[winfo vrooty .]]
    set result [list [winfo containing $x $y]]
    raise .t
    restackDelay
    lappend result [winfo containing $x $y]
    raise .t2
    restackDelay
    lappend result [winfo containing $x $y]
} {.t2 .t .t2}
# The mac won't put an overrideredirect window above the root,
if {[tk windowingsystem] == "aqua"} {
    wm withdraw .
}
test unixWm-51.9 {TkWmRestackToplevel procedure, other window overrideredirect} unix {
    foreach w {.t .t2 .t3} {
	destroy $w
	update
	toplevel $w -width 200 -height 200 -bg green
	wm overrideredirect $w 1
	wm geometry $w +0+0
	tkwait visibility $w
	update
    }
    lower .t3 .t2
    restackDelay
    update

    # Need to use vrootx and vrooty to make tests work correctly with
    # virtual root window measures managers: overrideredirect windows
    # come up at (0,0) in display coordinates, not virtual root
    # coordinates.

    set x [expr 100-[winfo vrootx .]]
    set y [expr 100-[winfo vrooty .]]
    set result [list [winfo containing $x $y]]
    lower .t2
    restackDelay
    lappend result [winfo containing $x $y]
} {.t2 .t3}
if {[tk windowingsystem] == "aqua"} {
    wm deiconify .
}
test unixWm-51.10 {TkWmRestackToplevel procedure, don't move window that's already in the right place} unix {
    makeToplevels
    raise .raise1
    set time [lindex [time {raise .raise1}] 0]
    expr {$time < 2000000}
} 1
test unixWm-51.11 {TkWmRestackToplevel procedure, don't move window that's already in the right place} unix {
    makeToplevels
    set time [lindex [time {lower .raise1}] 0]
    expr {$time < 2000000}
} 1
test unixWm-51.12 {TkWmRestackToplevel procedure, don't move window that's already in the right place} unix {
    makeToplevels
    set time [lindex [time {raise .raise3 .raise2}] 0]
    expr {$time < 2000000}
} 1
test unixWm-51.13 {TkWmRestackToplevel procedure, don't move window that's already in the right place} unix {
    makeToplevels
    set time [lindex [time {lower .raise1 .raise2}] 0]
    expr {$time < 2000000}
} 1

test unixWm-52.1 {TkWmAddToColormapWindows procedure} unix {
    destroy .t
    toplevel .t -width 200 -height 200 -colormap new -relief raised -bd 2
    wm geom .t +0+0
    update
    wm colormap .t
} {}
test unixWm-52.2 {TkWmAddToColormapWindows procedure} unix {
    destroy .t
    toplevel .t -colormap new -relief raised -bd 2
    wm geom .t +0+0
    frame .t.f -width 100 -height 100 -colormap new -relief sunken -bd 2
    pack .t.f
    update
    wm colormap .t
} {.t.f .t}
test unixWm-52.3 {TkWmAddToColormapWindows procedure} unix {
    destroy .t
    toplevel .t -colormap new
    wm geom .t +0+0
    frame .t.f -width 100 -height 100 -colormap new -relief sunken -bd 2
    pack .t.f
    frame .t.f2 -width 100 -height 100 -colormap new -relief sunken -bd 2
    pack .t.f2
    update
    wm colormap .t
} {.t.f .t.f2 .t}
test unixWm-52.4 {TkWmAddToColormapWindows procedure} unix {
    destroy .t
    toplevel .t -colormap new
    wm geom .t +0+0
    frame .t.f -width 100 -height 100 -colormap new -relief sunken -bd 2
    pack .t.f
    update
    wm colormapwindows .t .t.f
    frame .t.f2 -width 100 -height 100 -colormap new -relief sunken -bd 2
    pack .t.f2
    update
    wm colormapwindows .t
} {.t.f}

test unixWm-53.1 {TkWmRemoveFromColormapWindows procedure} unix {
    destroy .t
    toplevel .t -colormap new
    wm geom .t +0+0
    frame .t.f -width 100 -height 100 -colormap new -relief sunken -bd 2
    pack .t.f
    frame .t.f2 -width 100 -height 100 -colormap new -relief sunken -bd 2
    pack .t.f2
    update
    destroy .t.f2
    wm colormap .t
} {.t.f .t}
test unixWm-53.2 {TkWmRemoveFromColormapWindows procedure} unix {
    destroy .t
    toplevel .t -colormap new
    wm geom .t +0+0
    frame .t.f -width 100 -height 100 -colormap new -relief sunken -bd 2
    pack .t.f
    frame .t.f2 -width 100 -height 100 -colormap new -relief sunken -bd 2
    pack .t.f2
    update
    wm colormapwindows .t .t.f2
    destroy .t.f2
    wm colormap .t
} {}

test unixWm-54.1 {TkpMakeMenuWindow procedure, setting save_under} {unix nonUnixUserInteraction} {
    destroy .t
    destroy .m
    toplevel .t -width 300 -height 200 -bd 2 -relief raised
    bind .t <Expose> {set x exposed}
    wm geom .t +0+0
    update
    menu .m
    .m add command -label First
    .m add command -label Second
    .m add command -label Third
    .m post 30 30
    update
    set x {no event}
    destroy .m
    set x
} {no event}
test unixWm-54.2 {TkpMakeMenuWindow procedure, setting override_redirect} {unix nonUnixUserInteraction} {
    destroy .m
    menu .m
    .m add command -label First
    .m add command -label Second
    .m add command -label Third
    .m post 30 30
    update
    set result [wm overrideredirect .m]
    destroy .m
    set result
} {1}

# No tests for TkGetPointerCoords, CreateWrapper, or GetMaxSize.

test unixWm-55.1 {TkUnixSetMenubar procedure} {unix testmenubar} {
    destroy .t
    toplevel .t -width 300 -height 200 -bd 2 -relief raised
    wm geom .t +0+0
    update
    frame .t.f -width 400 -height 30 -bd 2 -relief raised -bg green
    testmenubar window .t .t.f
    update
    list [winfo ismapped .t.f] [winfo geometry .t.f] \
	    [expr [winfo rootx .t] - [winfo rootx .t.f]] \
	    [expr [winfo rooty .t] - [winfo rooty .t.f]]
} {1 300x30+0+0 0 30}
test unixWm-55.2 {TkUnixSetMenubar procedure, removing menubar} {unix testmenubar} {
    destroy .t
    destroy .f
    toplevel .t -width 300 -height 200 -bd 2 -relief raised
    wm geom .t +0+0
    update
    set x [winfo rootx .t]
    set y [winfo rooty .t]
    frame .f -width 400 -height 30 -bd 2 -relief raised -bg green
    testmenubar window .t .f
    update
    testmenubar window .t {}
    update
    list [winfo ismapped .f] [winfo geometry .f] \
	    [expr [winfo rootx .t] - $x] \
	    [expr [winfo rooty .t] - $y] \
	    [expr [winfo rootx .] - [winfo rootx .f]] \
	    [expr [winfo rooty .] - [winfo rooty .f]]
} {0 300x30+0+0 0 0 0 0}
test unixWm-55.3 {TkUnixSetMenubar procedure, removing geometry manager} {unix testmenubar} {
    destroy .t
    toplevel .t -width 300 -height 200 -bd 2 -relief raised
    wm geom .t +0+0
    update
    set x [winfo rootx .t]
    set y [winfo rooty .t]
    frame .t.f -width 400 -height 30 -bd 2 -relief raised -bg green
    testmenubar window .t .t.f
    update
    testmenubar window .t {}
    update
    set result "[expr [winfo rootx .t] - $x] [expr [winfo rooty .t] - $y]"
    .t.f configure -height 100
    update
    lappend result [expr [winfo rootx .t] - $x] [expr [winfo rooty .t] - $y]
} {0 0 0 0}
test unixWm-55.4 {TkUnixSetMenubar procedure, toplevel not yet created} {unix testmenubar} {
    destroy .t
    toplevel .t -width 300 -height 200 -bd 2 -relief raised
    frame .t.f -width 400 -height 30 -bd 2 -relief raised -bg green
    testmenubar window .t .t.f
    wm geom .t +0+0
    update
    list [winfo ismapped .t.f] [winfo geometry .t.f] \
	    [expr [winfo rootx .t] - [winfo rootx .t.f]] \
	    [expr [winfo rooty .t] - [winfo rooty .t.f]]
} {1 300x30+0+0 0 30}
test unixWm-55.5 {TkUnixSetMenubar procedure, changing menubar} {unix testmenubar} {
    destroy .t
    destroy .f
    toplevel .t -width 300 -height 200 -bd 2 -relief raised
    frame .t.f -width 400 -height 30 -bd 2 -relief raised -bg green
    wm geom .t +0+0
    update
    set y [winfo rooty .t]
    frame .f -width 400 -height 50 -bd 2 -relief raised -bg green
    testmenubar window .t .t.f
    update
    set result {}
    lappend result [winfo ismapped .f] [winfo ismapped .t.f]
    lappend result [expr [winfo rooty .t.f] - $y]
    testmenubar window .t .f
    update
    lappend result [winfo ismapped .f] [winfo ismapped .t.f]
    lappend result [expr [winfo rooty .f] - $y]
} {0 1 0 1 0 0}
test unixWm-55.6 {TkUnixSetMenubar procedure, changing menubar to self} {unix testmenubar} {
    destroy .t
    toplevel .t -width 300 -height 200 -bd 2 -relief raised
    frame .t.f -width 400 -height 30 -bd 2 -relief raised -bg green
    testmenubar window .t .t.f
    wm geom .t +0+0
    update
    testmenubar window .t .t.f
    update
    list [winfo ismapped .t.f] [winfo geometry .t.f] \
	    [expr [winfo rootx .t] - [winfo rootx .t.f]] \
	    [expr [winfo rooty .t] - [winfo rooty .t.f]]
} {1 300x30+0+0 0 30}
test unixWm-55.7 {TkUnixSetMenubar procedure, unsetting event handler} {unix testmenubar} {
    destroy .t
    destroy .f
    toplevel .t -width 300 -height 200 -bd 2 -relief raised
    frame .t.f -width 400 -height 30 -bd 2 -relief raised -bg green
    frame .f -width 400 -height 40 -bd 2 -relief raised -bg blue
    wm geom .t +0+0
    update
    set y [winfo rooty .t]
    testmenubar window .t .t.f
    update
    set result [expr [winfo rooty .t] - $y]
    testmenubar window .t .f
    update
    lappend result [expr [winfo rooty .t] - $y]
    destroy .t.f
    update
    lappend result [expr [winfo rooty .t] - $y]
} {30 40 40}

test unixWm-56.1 {MenubarDestroyProc procedure} {unix testmenubar} {
    destroy .t
    toplevel .t -width 300 -height 200 -bd 2 -relief raised
    wm geom .t +0+0
    update
    set y [winfo rooty .t]
    frame .t.f -width 400 -height 30 -bd 2 -relief raised -bg green
    testmenubar window .t .t.f
    update
    set result [expr [winfo rooty .t] - $y]
    destroy .t.f
    update
    lappend result [expr [winfo rooty .t] - $y]
} {30 0}

test unixWm-57.1 {MenubarReqProc procedure} {unix testmenubar} {
    destroy .t
    toplevel .t -width 300 -height 200 -bd 2 -relief raised
    wm geom .t +0+0
    update
    set x [winfo rootx .t]
    set y [winfo rooty .t]
    frame .t.f -width 400 -height 10 -bd 2 -relief raised -bg green
    testmenubar window .t .t.f
    update
    set result "[expr [winfo rootx .t] - $x] [expr [winfo rooty .t] - $y]"
    .t.f configure -height 100
    update
    lappend result [expr [winfo rootx .t] - $x] [expr [winfo rooty .t] - $y]
} {0 10 0 100}
test unixWm-57.2 {MenubarReqProc procedure} {unix testmenubar} {
    destroy .t
    toplevel .t -width 300 -height 200 -bd 2 -relief raised
    wm geom .t +0+0
    update
    set x [winfo rootx .t]
    set y [winfo rooty .t]
    frame .t.f -width 400 -height 20 -bd 2 -relief raised -bg green
    testmenubar window .t .t.f
    update
    set result "[expr [winfo rootx .t] - $x] [expr [winfo rooty .t] - $y]"
    .t.f configure -height 0
    update
    lappend result [expr [winfo rootx .t] - $x] [expr [winfo rooty .t] - $y]
} {0 20 0 1}

test unixWm-58.1 {UpdateCommand procedure, DString gets reallocated} {unix testwrapper} {
    destroy .t
    toplevel .t -width 100 -height 50
    wm geom .t +0+0
    wm command .t "argumentNumber0 argumentNumber1 argumentNumber2 argumentNumber0 argumentNumber3 argumentNumber4 argumentNumber5 argumentNumber6 argumentNumber0 argumentNumber7 argumentNumber8 argumentNumber9 argumentNumber10 argumentNumber0 argumentNumber11 argumentNumber12 argumentNumber13 argumentNumber14 argumentNumber15 argumentNumber16 argumentNumber17 argumentNumber18"
    update
    testprop [testwrapper .t] WM_COMMAND
} {argumentNumber0
argumentNumber1
argumentNumber2
argumentNumber0
argumentNumber3
argumentNumber4
argumentNumber5
argumentNumber6
argumentNumber0
argumentNumber7
argumentNumber8
argumentNumber9
argumentNumber10
argumentNumber0
argumentNumber11
argumentNumber12
argumentNumber13
argumentNumber14
argumentNumber15
argumentNumber16
argumentNumber17
argumentNumber18
}

# Test exit processing and cleanup:

test unixWm-59.1 {exit processing} unix {
    set script [makeFile {
	update
	exit
    } script]
    if {[catch {exec [interpreter] $script -geometry 10x10+0+0} msg]} {
	set error 1
    } else {
	set error 0
    }
    removeFile script
    list $error $msg
} {0 {}}
test unixWm-59.2 {exit processing} unix {
    set code [loadTkCommand]
    append code  {
	interp create x
	x eval {set argc 2}
	x eval {set argv "-geometry 10x10+0+0"}
	x eval {load {} Tk}
	update
	exit
    }
    set script [makeFile $code script]
    if {[catch {exec [interpreter] $script -geometry 10x10+0+0} msg]} {
	set error 1
    } else {
	set error 0
    }
    removeFile script
    list $error $msg
} {0 {}}
test unixWm-59.3 {exit processing} unix {
    set code [loadTkCommand]
    append code  {
	interp create x
	x eval {set argc 2}
	x eval {set argv "-geometry 10x10+0+0"}
	x eval {load {} Tk}
	x eval {
	    button .b -text hello
	    bind .b <Destroy> foo
	}
	x alias foo destroy_x
	proc destroy_x {} {interp delete x}
	update
	exit
    }
    set script [makeFile $code script]
    if {[catch {exec [interpreter] $script -geometry 10x10+0+0} msg]} {
	set error 1
    } else {
	set error 0
    }
    removeFile script
    list $error $msg
} {0 {}}

#
# wm attributes tests:
#
# NOTE: since [wm attributes] is not guaranteed to have any effect,
# the only thing we can really test here is the syntax.
#
if {[tk windowingsystem] == "aqua"} {
    set result_60_1 {-alpha 1.0 -fullscreen 0 -modified 0 -notify 0\
			 -titlepath {} -topmost 0 -transparent 0\
			 -type unsupported}
} else {
    set result_60_1 {-alpha 1.0 -topmost 0 -zoomed 0 -fullscreen 0 -type {}}
}
test unixWm-60.1 {wm attributes - test} -constraints unix -body {
    destroy .t
    toplevel .t
    wm attributes .t
} -result $result_60_1

test unixWm-60.2 {wm attributes - test} -constraints unix -body {
    destroy .t
    toplevel .t
    wm attributes .t -topmost
} -result 0

test unixWm-60.3 {wm attributes - set (unrealized)} -constraints unix -body {
    destroy .t
    toplevel .t
    wm attributes .t -topmost 1
}

test unixWm-60.4 {wm attributes - set (realized)} -constraints unix -body {
    destroy .t
    toplevel .t
    tkwait visibility .t
    wm attributes .t -topmost 1
}

test unixWm-60.5 {wm attributes - bad attribute} -constraints unix -body {
    destroy .t
    toplevel .t
    wm attributes .t -foo
} -returnCodes 1 -match glob -result {bad attribute "-foo":*}

test unixWm-61.1 {Tk_WmCmd procedure, "iconphoto" option} unix {
    list [catch {wm iconph .} msg] $msg
} {1 {wrong # args: should be "wm iconphoto window ?-default? image1 ?image2 ...?"}}
test unixWm-61.2 {Tk_WmCmd procedure, "iconphoto" option} unix {
    destroy .t
    toplevel .t
    image create photo blank16 -width 16 -height 16
    image create photo blank32 -width 32 -height 32
    # This should just make blank icons for the window
    wm iconphoto .t blank16 blank32
    image delete blank16 blank32
} {}

test unixWm-62.0 {wm attributes -type void} -constraints unix -setup {
    destroy .t
    toplevel .t
} -body {
    wm attributes .t -type {}
} -cleanup {
    destroy .t
} -result {}

test unixWm-62.1 {wm attributes -type name} -constraints unix -setup {
    destroy .t
    toplevel .t
} -body {
    wm attributes .t -type dialog
} -cleanup {
    destroy .t
} -result {}

test unixWm-62.2 {wm attributes -type name} -constraints unix -setup {
    destroy .t
    toplevel .t
} -body {
    tkwait visibility .t
    wm attributes .t -type dialog
} -cleanup {
    destroy .t
} -result {}

test unixWm-62.3 {wm attributes -type list} -constraints unix -setup {
    destroy .t
    toplevel .t
} -body {
    wm attributes .t -type {xyzzy dialog}
} -cleanup {
    destroy .t
} -result {}

test unixWm-62.4 {wm attributes -type list} -constraints unix -setup {
    destroy .t
    toplevel .t
} -body {
    tkwait visibility .t
    wm attributes .t -type {xyzzy dialog}
} -cleanup {
    destroy .t
} -result {}

# cleanup
destroy .t
cleanupTests
return<|MERGE_RESOLUTION|>--- conflicted
+++ resolved
@@ -1984,22 +1984,14 @@
     destroy .t2
     toplevel .t -width 200 -height 200 -bg green
     tkwait visibility .t
-<<<<<<< HEAD
+    update
     wm geometry .t +0+0
-    update idletasks
+    update
     toplevel .t2 -width 200 -height 200 -bg red
     tkwait visibility .t2
+    update
     wm geometry .t2 +0+0
-=======
-    update
-    wm geometry .t +0+0
-    update
-    toplevel .t2 -width 200 -height 200 -bg red
-    tkwait visibility .t2
-    update
-    wm geometry .t2 +0+0
-    update
->>>>>>> 32f38b27
+    update
     restackDelay
     set result [list [winfo containing 100 100]]
     wm iconify .t2
