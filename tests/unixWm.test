# This file is a Tcl script to test out Tk's interactions with
# the window manager, including the "wm" command.  It is organized
# in the standard fashion for Tcl tests.
#
# Copyright (c) 1992-1994 The Regents of the University of California.
# Copyright (c) 1994-1997 Sun Microsystems, Inc.
# Copyright (c) 1998-1999 by Scriptics Corporation.
# All rights reserved.
<<<<<<< HEAD
#
# RCS: @(#) $Id: unixWm.test,v 1.44.2.2 2010/08/03 16:14:27 dgp Exp $
=======
>>>>>>> 5cad7e12

package require tcltest 2.2
eval tcltest::configure $argv
tcltest::loadTestedCommands

namespace import -force ::tk::test:loadTkCommand

proc sleep ms {
    global x
    after $ms {set x 1}
    vwait x
}

# Procedure to set up a collection of top-level windows

proc makeToplevels {} {
    deleteWindows
    foreach i {.raise1 .raise2 .raise3} {
	toplevel $i
	wm geom $i 150x100+0+0
	update
    }
}

set i 1
foreach geom {+20+80 +80+20 +0+0} {
    destroy .t
    test unixWm-1.$i {initial window position} unix {
	toplevel .t -width 200 -height 150
	wm geom .t $geom
	update
	wm geom .t
    } 200x150$geom
    incr i
}

# The tests below are tricky because window managers don't all move
# windows correctly.  Try one motion and compute the window manager's
# error, then factor this error into the actual tests.  In other words,
# this just makes sure that things are consistent between moves.

set i 1
destroy .t
toplevel .t -width 100 -height 150
wm geom .t +200+200
update
wm geom .t +150+150
update
scan [wm geom .t] %dx%d+%d+%d width height x y
set xerr [expr 150-$x]
set yerr [expr 150-$y]
foreach geom {+20+80 +80+20 +0+0 -0-0 +0-0 -0+0 -10-5 -10+5 +10-5} {
    test unixWm-2.$i {moving window while mapped} unix {
	wm geom .t $geom
	update
	scan [wm geom .t] %dx%d%1s%d%1s%d width height xsign x ysign y
	format "%s%d%s%d" $xsign [eval expr $x$xsign$xerr] $ysign \
		[eval expr $y$ysign$yerr]
    } $geom
    incr i
}

set i 1
foreach geom {+20+80 +80+20 +0+0 -0-0 +0-0 -0+0 -10-5 -10+5 +10-5} {
    test unixWm-3.$i {moving window while iconified} unix {
	wm iconify .t
	sleep 200
	wm geom .t $geom
	update
	wm deiconify .t
	scan [wm geom .t] %dx%d%1s%d%1s%d width height xsign x ysign y
	format "%s%d%s%d" $xsign [eval expr $x$xsign$xerr] $ysign \
		[eval expr $y$ysign$yerr]
    } $geom
    incr i
}

set i 1
foreach geom {+20+80 +100+40 +0+0} {
    test unixWm-4.$i {moving window while withdrawn} unix {
	wm withdraw .t
	sleep 200
	wm geom .t $geom
	update
	wm deiconify .t
	wm geom .t
    } 100x150$geom
    incr i
}

test unixWm-5.1 {compounded state changes} {unix nonPortable} {
    destroy .t
    toplevel .t -width 200 -height 100
    wm geometry .t +100+100
    update
    wm withdraw .t
    wm deiconify .t
    list [winfo ismapped .t] [wm state .t]
} {1 normal}
test unixWm-5.2 {compounded state changes} {unix nonPortable} {
    destroy .t
    toplevel .t -width 200 -height 100
    wm geometry .t +100+100
    update
    wm withdraw .t
    wm deiconify .t
    wm withdraw .t
    list [winfo ismapped .t] [wm state .t]
} {0 withdrawn}
test unixWm-5.3 {compounded state changes} {unix nonPortable} {
    destroy .t
    toplevel .t -width 200 -height 100
    wm geometry .t +100+100
    update
    wm iconify .t
    wm deiconify .t
    wm iconify .t
    wm deiconify .t
    list [winfo ismapped .t] [wm state .t]
} {1 normal}
test unixWm-5.4 {compounded state changes} {unix nonPortable} {
    destroy .t
    toplevel .t -width 200 -height 100
    wm geometry .t +100+100
    update
    wm iconify .t
    wm deiconify .t
    wm iconify .t
    list [winfo ismapped .t] [wm state .t]
} {0 iconic}
test unixWm-5.5 {compounded state changes} {unix nonPortable} {
    destroy .t
    toplevel .t -width 200 -height 100
    wm geometry .t +100+100
    update
    wm iconify .t
    wm withdraw .t
    list [winfo ismapped .t] [wm state .t]
} {0 withdrawn}
test unixWm-5.6 {compounded state changes} {unix nonPortable} {
    destroy .t
    toplevel .t -width 200 -height 100
    wm geometry .t +100+100
    update
    wm iconify .t
    wm withdraw .t
    wm deiconify .t
    list [winfo ismapped .t] [wm state .t]
} {1 normal}
test unixWm-5.7 {compounded state changes} {unix nonPortable} {
    destroy .t
    toplevel .t -width 200 -height 100
    wm geometry .t +100+100
    update
    wm withdraw .t
    wm iconify .t
    list [winfo ismapped .t] [wm state .t]
} {0 iconic}

destroy .t
toplevel .t -width 200 -height 100
wm geom .t +10+10
wm minsize .t 1 1
update
test unixWm-6.1 {size changes} unix {
    .t config -width 180 -height 150
    update
    wm geom .t
} 180x150+10+10
test unixWm-6.2 {size changes} unix {
    wm geom .t 250x60
    .t config -width 170 -height 140
    update
    wm geom .t
} 250x60+10+10
test unixWm-6.3 {size changes} unix {
    wm geom .t 250x60
    .t config -width 170 -height 140
    wm geom .t {}
    update
    wm geom .t
} 170x140+10+10
test unixWm-6.4 {size changes} {unix nonPortable userInteraction} {
    wm minsize .t 1 1
    update
    puts stdout "Please resize window \"t\" with the mouse (but don't move it!),"
    puts -nonewline stdout "then hit return: "
    flush stdout
    gets stdin
    update
    set width [winfo width .t]
    set height [winfo height .t]
    .t config -width 230 -height 110
    update
    incr width -[winfo width .t]
    incr height -[winfo height .t]
    wm geom .t {}
    update
    set w2 [winfo width .t]
    set h2 [winfo height .t]
    .t config -width 114 -height 261
    update
    list $width $height $w2 $h2 [wm geom .t]
} {0 0 230 110 114x261+10+10}

# I don't know why the wait below is needed, but without it the test
# fails under twm.
sleep 200

test unixWm-6.5 {window initially iconic} {unix nonPortable} {
    destroy .t
    toplevel .t -width 100 -height 30
    wm geometry .t +0+0
    wm title .t 2
    wm iconify .t
    update idletasks
    wm withdraw .t
    wm deiconify .t
    list [winfo ismapped .t] [wm state .t]
} {1 normal}

destroy .m
toplevel .m
wm overrideredirect .m 1
foreach i {{Test label} Another {Yet another} {Last label}} j {1 2 3} {
    label .m.$j -text $i
}
wm geometry .m +[expr 100 - [winfo vrootx .]]+[expr 200 - [winfo vrooty .]]
update
test unixWm-7.1 {override_redirect and Tk_MoveTopLevelWindow} unix {
    list [winfo ismapped .m] [wm state .m] [winfo x .m] [winfo y .m]
} {1 normal 100 200}
wm geometry .m +[expr 150 - [winfo vrootx .]]+[expr 210 - [winfo vrooty .]]
update
test unixWm-7.2 {override_redirect and Tk_MoveTopLevelWindow} unix {
    list [winfo ismapped .m] [wm state .m] [winfo x .m] [winfo y .m]
} {1 normal 150 210}
wm withdraw .m
test unixWm-7.3 {override_redirect and Tk_MoveTopLevelWindow} unix {
    list [winfo ismapped .m]
} 0
destroy .m
destroy .t

test unixWm-8.1 {icon windows} unix {
    destroy .t
    destroy .icon
    toplevel .t -width 100 -height 30
    wm geometry .t +0+0
    toplevel .icon -width 50 -height 50 -bg red
    wm iconwindow .t .icon
    list [catch {wm withdraw .icon} msg] $msg
} {1 {can't withdraw .icon: it is an icon for .t}}
test unixWm-8.2 {icon windows} unix {
    destroy .t
    toplevel .t -width 100 -height 30
    list [catch {wm iconwindow} msg] $msg
} {1 {wrong # args: should be "wm option window ?arg ...?"}}
test unixWm-8.3 {icon windows} unix {
    destroy .t
    toplevel .t -width 100 -height 30
    list [catch {wm iconwindow .t b c} msg] $msg
} {1 {wrong # args: should be "wm iconwindow window ?pathName?"}}
test unixWm-8.4 {icon windows} unix {
    destroy .t
    destroy .icon
    toplevel .t -width 100 -height 30
    wm geom .t +0+0
    set result [wm iconwindow .t]
    toplevel .icon -width 50 -height 50 -bg red
    wm iconwindow .t .icon
    lappend result [wm iconwindow .t] [wm state .icon]
    wm iconwindow .t {}
    lappend result [wm iconwindow .t] [wm state .icon]
    update
    lappend result [winfo ismapped .t] [winfo ismapped .icon]
    wm iconify .t
    update
    lappend result [winfo ismapped .t] [winfo ismapped .icon]
} {.icon icon {} withdrawn 1 0 0 0}
test unixWm-8.5 {icon windows} unix {
    destroy .t
    toplevel .t -width 100 -height 30
    list [catch {wm iconwindow .t .gorp} msg] $msg
} {1 {bad window path name ".gorp"}}
test unixWm-8.6 {icon windows} unix {
    destroy .t
    toplevel .t -width 100 -height 30
    frame .t.icon -width 50 -height 50 -bg red
    list [catch {wm iconwindow .t .t.icon} msg] $msg
} {1 {can't use .t.icon as icon window: not at top level}}
test unixWm-8.7 {icon windows} unix {
    destroy .t
    destroy .icon
    toplevel .t -width 100 -height 30
    wm geom .t +0+0
    toplevel .icon -width 50 -height 50 -bg red
    toplevel .icon2 -width 50 -height 50 -bg green
    wm iconwindow .t .icon
    set result "[wm iconwindow .t] [wm state .icon] [wm state .icon2]"
    wm iconwindow .t .icon2
    lappend result [wm iconwindow .t] [wm state .icon] [wm state .icon2]
} {.icon icon normal .icon2 withdrawn icon}
destroy .icon2
test unixWm-8.8 {icon windows} unix {
    destroy .t
    destroy .icon
    toplevel .icon -width 50 -height 50 -bg red
    wm geom .icon +0+0
    update
    set result [winfo ismapped .icon]
    toplevel .t -width 100 -height 30
    wm geom .t +0+0
    tkwait visibility .t	;# Needed to keep tvtwm happy.
    wm iconwindow .t .icon
    sleep 500
    lappend result [winfo ismapped .t] [winfo ismapped .icon]
} {1 1 0}
test unixWm-8.9 {icon windows} {unix nonPortable} {
    # This test is non-portable because some window managers will
    # destroy an icon window when it's associated window is destroyed.

    destroy .t
    destroy .icon
    toplevel .t -width 100 -height 30
    toplevel .icon -width 50 -height 50 -bg red
    wm geom .t +0+0
    wm iconwindow .t .icon
    update
    set result "[wm state .icon] [winfo ismapped .t] [winfo ismapped .icon]"
    destroy .t
    wm geom .icon +0+0
    update
    lappend result [winfo ismapped .icon] [wm state .icon]
    wm deiconify .icon
    update
    lappend result [winfo ismapped .icon] [wm state .icon]
} {icon 1 0 0 withdrawn 1 normal}

test unixWm-8.10.1 {test for memory leaks} unix {
    wm title .t "This is a long long long long long long title"
    wm title .t "This is a long long long long long long title"
    wm title .t "This is a long long long long long long title"
    wm title .t "This is a long long long long long long title"
    wm title .t "This is a long long long long long long title"
    wm title .t "This is a long long long long long long title"
    wm title .t "This is a long long long long long long title"
    wm title .t "This is a long long long long long long title"
    set x 1
} 1
test unixWm-8.10.2 {test for memory leaks} unix {
    wm group .t .
    wm group .t .
    wm group .t .
    wm group .t .
    wm group .t .
    wm group .t .
    wm group .t .
    wm group .t .
    wm group .t .
    wm group .t .
    set x 1
} 1

test unixWm-9.1 {TkWmMapWindow procedure, client property} {unix testwrapper} {
    destroy .t
    toplevel .t -width 100 -height 50
    wm geom .t +0+0
    wm client .t Test_String
    update
    testprop [testwrapper .t] WM_CLIENT_MACHINE
} {Test_String}
test unixWm-9.2 {TkWmMapWindow procedure, command property} {unix testwrapper} {
    destroy .t
    toplevel .t -width 100 -height 50
    wm geom .t +0+0
    wm command .t "test command"
    update
    testprop [testwrapper .t] WM_COMMAND
} {test
command
}
test unixWm-9.3 {TkWmMapWindow procedure, iconic windows} unix {
    destroy .t
    toplevel .t -width 100 -height 300 -bg blue
    wm geom .t +0+0
    wm iconify .t
    sleep 500
    winfo ismapped .t
} {0}
test unixWm-9.4 {TkWmMapWindow procedure, icon windows} unix {
    destroy .t
    sleep 500
    toplevel .t -width 100 -height 50 -bg blue
    wm iconwindow . .t
    update
    set result [winfo ismapped .t]
} {0}
test unixWm-9.5 {TkWmMapWindow procedure, normal windows} unix {
    destroy .t
    toplevel .t -width 200 -height 20
    wm geom .t +0+0
    update
    winfo ismapped .t
} {1}

test unixWm-10.1 {TkWmDeadWindow procedure, canceling UpdateGeometry idle handler} unix {
    destroy .t
    toplevel .t -width 100 -height 50
    wm geom .t +0+0
    update
    .t configure -width 200 -height 100
    destroy .t
} {}
test unixWm-10.2 {TkWmDeadWindow procedure, destroying menubar} {unix testmenubar} {
    destroy .t
    destroy .f
    toplevel .t -width 300 -height 200 -bd 2 -relief raised
    wm geom .t +0+0
    update
    frame .f -width 400 -height 30 -bd 2 -relief raised -bg green
    bind .f <Destroy> {lappend result destroyed}
    testmenubar window .t .f
    update
    set result {}
    destroy .t
    lappend result [winfo exists .f]
} {destroyed 0}

test unixWm-11.1 {Tk_WmCmd procedure, miscellaneous errors} unix {
    list [catch {wm} msg] $msg
} {1 {wrong # args: should be "wm option window ?arg ...?"}}
test unixWm-11.2 {Tk_WmCmd procedure, miscellaneous errors} unix {
    list [catch {wm aspect} msg] $msg
} {1 {wrong # args: should be "wm option window ?arg ...?"}}
test unixWm-11.3 {Tk_WmCmd procedure, miscellaneous errors} unix {
    list [catch {wm iconify bogus} msg] $msg
} {1 {bad window path name "bogus"}}
test unixWm-11.4 {Tk_WmCmd procedure, miscellaneous errors} unix {
    destroy .b
    button .b -text hello
    list [catch {wm geometry .b} msg] $msg
} {1 {window ".b" isn't a top-level window}}

destroy .t
destroy .icon

toplevel .t -width 100 -height 50
wm geom .t +0+0
update

test unixWm-12.1 {Tk_WmCmd procedure, "aspect" option} unix {
    list [catch {wm aspect .t 12} msg] $msg
} {1 {wrong # args: should be "wm aspect window ?minNumer minDenom maxNumer maxDenom?"}}
test unixWm-12.2 {Tk_WmCmd procedure, "aspect" option} unix {
    list [catch {wm aspect .t 12 13 14 15 16} msg] $msg
} {1 {wrong # args: should be "wm aspect window ?minNumer minDenom maxNumer maxDenom?"}}
test unixWm-12.3 {Tk_WmCmd procedure, "aspect" option} unix {
    set result {}
    lappend result [wm aspect .t]
    wm aspect .t 3 4 10 2
    lappend result [wm aspect .t]
    wm aspect .t {} {} {} {}
    lappend result [wm aspect .t]
} {{} {3 4 10 2} {}}
test unixWm-12.4 {Tk_WmCmd procedure, "aspect" option} unix {
    list [catch {wm aspect .t bad 14 15 16} msg] $msg
} {1 {expected integer but got "bad"}}
test unixWm-12.5 {Tk_WmCmd procedure, "aspect" option} unix {
    list [catch {wm aspect .t 13 foo 15 16} msg] $msg
} {1 {expected integer but got "foo"}}
test unixWm-12.6 {Tk_WmCmd procedure, "aspect" option} unix {
    list [catch {wm aspect .t 13 14 bar 16} msg] $msg
} {1 {expected integer but got "bar"}}
test unixWm-12.7 {Tk_WmCmd procedure, "aspect" option} unix {
    list [catch {wm aspect .t 13 14 15 baz} msg] $msg
} {1 {expected integer but got "baz"}}
test unixWm-12.8 {Tk_WmCmd procedure, "aspect" option} unix {
    list [catch {wm aspect .t 0 14 15 16} msg] $msg
} {1 {aspect number can't be <= 0}}
test unixWm-12.9 {Tk_WmCmd procedure, "aspect" option} unix {
    list [catch {wm aspect .t 13 0 15 16} msg] $msg
} {1 {aspect number can't be <= 0}}
test unixWm-12.10 {Tk_WmCmd procedure, "aspect" option} unix {
    list [catch {wm aspect .t 13 14 0 16} msg] $msg
} {1 {aspect number can't be <= 0}}
test unixWm-12.11 {Tk_WmCmd procedure, "aspect" option} unix {
    list [catch {wm aspect .t 13 14 15 0} msg] $msg
} {1 {aspect number can't be <= 0}}

test unixWm-13.1 {Tk_WmCmd procedure, "client" option} unix {
    list [catch {wm client .t x y} msg] $msg
} {1 {wrong # args: should be "wm client window ?name?"}}
test unixWm-13.2 {Tk_WmCmd procedure, "client" option} {unix testwrapper} {
    set result {}
    lappend result [wm client .t]
    wm client .t Test_String
    lappend result [testprop [testwrapper .t] WM_CLIENT_MACHINE]
    wm client .t New
    lappend result [wm client .t]
    wm client .t {}
    lappend result [wm client .t] [testprop [testwrapper .t] WM_CLIENT_MACHINE]
} {{} Test_String New {} {}}
test unixWm-13.3 {Tk_WmCmd procedure, "client" option, unmapped window} unix {
    destroy .t2
    toplevel .t2
    wm client .t2 Test_String
    wm client .t2 {}
    wm client .t2 Test_String
    destroy .t2
} {}

test unixWm-14.1 {Tk_WmCmd procedure, "colormapwindows" option} unix {
    list [catch {wm colormapwindows .t 12 13} msg] $msg
} {1 {wrong # args: should be "wm colormapwindows window ?windowList?"}}
test unixWm-14.2 {Tk_WmCmd procedure, "colormapwindows" option} unix {
    destroy .t2
    toplevel .t2 -width 200 -height 200 -colormap new
    wm geom .t2 +0+0
    frame .t2.a -width 100 -height 30
    frame .t2.b -width 100 -height 30 -colormap new
    pack .t2.a .t2.b -side top
    update
    set x [wm colormapwindows .t2]
    frame .t2.c -width 100 -height 30 -colormap new
    pack .t2.c -side top
    update
    list $x [wm colormapwindows .t2]
} {{.t2.b .t2} {.t2.b .t2.c .t2}}
test unixWm-14.3 {Tk_WmCmd procedure, "colormapwindows" option} unix {
    list [catch {wm col . "a \{"} msg] $msg
} {1 {unmatched open brace in list}}
test unixWm-14.4 {Tk_WmCmd procedure, "colormapwindows" option} unix {
    list [catch {wm colormapwindows . foo} msg] $msg
} {1 {bad window path name "foo"}}
test unixWm-14.5 {Tk_WmCmd procedure, "colormapwindows" option} unix {
    destroy .t2
    toplevel .t2 -width 200 -height 200 -colormap new
    wm geom .t2 +0+0
    frame .t2.a -width 100 -height 30
    frame .t2.b -width 100 -height 30
    frame .t2.c -width 100 -height 30
    pack .t2.a .t2.b .t2.c -side top
    wm colormapwindows .t2 {.t2.c .t2 .t2.a}
    wm colormapwindows .t2
} {.t2.c .t2 .t2.a}
test unixWm-14.6 {Tk_WmCmd procedure, "colormapwindows" option} unix {
    destroy .t2
    toplevel .t2 -width 200 -height 200
    wm geom .t2 +0+0
    frame .t2.a -width 100 -height 30
    frame .t2.b -width 100 -height 30
    frame .t2.c -width 100 -height 30
    pack .t2.a .t2.b .t2.c -side top
    wm colormapwindows .t2 {.t2.b .t2.a}
    wm colormapwindows .t2
} {.t2.b .t2.a}
test unixWm-14.7 {Tk_WmCmd procedure, "colormapwindows" option} unix {
    destroy .t2
    toplevel .t2 -width 200 -height 200 -colormap new
    wm geom .t2 +0+0
    set x [wm colormapwindows .t2]
    wm colormapwindows .t2 {}
    list $x [wm colormapwindows .t2]
} {{} {}}
destroy .t2

test unixWm-15.1 {Tk_WmCmd procedure, "command" option} unix {
    list [catch {wm command .t 12 13} msg] $msg
} {1 {wrong # args: should be "wm command window ?value?"}}
test unixWm-15.2 {Tk_WmCmd procedure, "command" option} unix {
    list [catch {wm command .t 12 13} msg] $msg
} {1 {wrong # args: should be "wm command window ?value?"}}
test unixWm-15.3 {Tk_WmCmd procedure, "command" option} {unix testwrapper} {
    set result {}
    lappend result [wm command .t]
    wm command .t "test command"
    lappend result [testprop [testwrapper .t] WM_COMMAND]
    wm command .t "new command"
    lappend result [wm command .t]
    wm command .t {}
    lappend result [wm command .t] [testprop [testwrapper .t] WM_COMMAND]
} {{} {test
command
} {new command} {} {}}
test unixWm-15.4 {Tk_WmCmd procedure, "command" option, window not mapped} unix {
    destroy .t2
    toplevel .t2
    wm geom .t2 +0+0
    wm command .t2 "test command"
    wm command .t2 "new command"
    wm command .t2 {}
    destroy .t2
} {}
test unixWm-15.5 {Tk_WmCmd procedure, "command" option} unix {
    list [catch {wm command .t "a \{b"} msg] $msg
} {1 {unmatched open brace in list}}

test unixWm-16.1 {Tk_WmCmd procedure, "deiconify" option} unix {
    list [catch {wm deiconify .t 12} msg] $msg
} {1 {wrong # args: should be "wm deiconify window"}}
test unixWm-16.2 {Tk_WmCmd procedure, "deiconify" option} unix {
    destroy .icon
    toplevel .icon -width 50 -height 50 -bg red
    wm iconwindow .t .icon
    set result [list [catch {wm deiconify .icon} msg] $msg]
    destroy .icon
    set result
} {1 {can't deiconify .icon: it is an icon for .t}}
test unixWm-16.3 {Tk_WmCmd procedure, "deiconify" option} unix {
    wm iconify .t
    set result {}
    lappend result [winfo ismapped .t] [wm state .t]
    wm deiconify .t
    lappend result [winfo ismapped .t] [wm state .t]
} {0 iconic 1 normal}

test unixWm-17.1 {Tk_WmCmd procedure, "focusmodel" option} unix {
    list [catch {wm focusmodel .t 12 13} msg] $msg
} {1 {wrong # args: should be "wm focusmodel window ?active|passive?"}}
test unixWm-17.2 {Tk_WmCmd procedure, "focusmodel" option} unix {
    list [catch {wm focusmodel .t bogus} msg] $msg
} {1 {bad argument "bogus": must be active or passive}}
test unixWm-17.3 {Tk_WmCmd procedure, "focusmodel" option} unix {
    set result {} 
    lappend result [wm focusmodel .t]
    wm focusmodel .t active
    lappend result [wm focusmodel .t]
    wm focusmodel .t passive
    lappend result [wm focusmodel .t]
    set result
} {passive active passive}

test unixWm-18.1 {Tk_WmCmd procedure, "frame" option} unix {
    list [catch {wm frame .t 12} msg] $msg
} {1 {wrong # args: should be "wm frame window"}}
test unixWm-18.2 {Tk_WmCmd procedure, "frame" option} {unix nonPortable} {
    expr [wm frame .t] == [winfo id .t]
} {0}
test unixWm-18.3 {Tk_WmCmd procedure, "frame" option} {unix nonPortable} {
    destroy .t2
    toplevel .t2
    wm geom .t2 +0+0
    wm overrideredirect .t2 1
    update
    set result [expr [wm frame .t2] == [winfo id .t2]]
    destroy .t2
    set result
} {1}

test unixWm-19.1 {Tk_WmCmd procedure, "geometry" option} unix {
    list [catch {wm geometry .t 12 13} msg] $msg
} {1 {wrong # args: should be "wm geometry window ?newGeometry?"}}
test unixWm-19.2 {Tk_WmCmd procedure, "geometry" option} {unix nonPortable} {
    wm geometry .t -1+5
    update
    wm geometry .t
} {100x50-1+5}
test unixWm-19.3 {Tk_WmCmd procedure, "geometry" option} {unix nonPortable} {
    wm geometry .t +10-4
    update
    wm geometry .t
} {100x50+10-4}
test unixWm-19.4 {Tk_WmCmd procedure, "geometry" option} {unix nonPortable} {
    destroy .t2
    toplevel .t2
    wm geom .t2 -5+10
    listbox .t2.l -width 30 -height 12 -setgrid 1
    pack .t2.l
    update
    set result [wm geometry .t2]
    destroy .t2
    set result
} {30x12-5+10}
test unixWm-19.5 {Tk_WmCmd procedure, "geometry" option} {unix nonPortable} {
    wm geometry .t 150x300+5+6
    update
    set result {}
    lappend result [wm geometry .t]
    wm geometry .t {}
    update
    lappend result [wm geometry .t]
} {150x300+5+6 100x50+5+6}
test unixWm-19.6 {Tk_WmCmd procedure, "geometry" option} unix {
    list [catch {wm geometry .t qrs} msg] $msg
} {1 {bad geometry specifier "qrs"}}

test unixWm-20.1 {Tk_WmCmd procedure, "grid" option} unix {
    list [catch {wm grid .t 12 13} msg] $msg
} {1 {wrong # args: should be "wm grid window ?baseWidth baseHeight widthInc heightInc?"}}
test unixWm-20.2 {Tk_WmCmd procedure, "grid" option} unix {
    list [catch {wm grid .t 12 13 14 15 16} msg] $msg
} {1 {wrong # args: should be "wm grid window ?baseWidth baseHeight widthInc heightInc?"}}
test unixWm-20.3 {Tk_WmCmd procedure, "grid" option} unix {
    set result {}
    lappend result [wm grid .t]
    wm grid .t 5 6 20 10
    lappend result [wm grid .t]
    wm grid .t {} {} {} {}
    lappend result [wm grid .t]
} {{} {5 6 20 10} {}}
test unixWm-20.4 {Tk_WmCmd procedure, "grid" option} unix {
    list [catch {wm grid .t bad 10 11 12} msg] $msg
} {1 {expected integer but got "bad"}}
test unixWm-20.5 {Tk_WmCmd procedure, "grid" option} unix {
    list [catch {wm grid .t -1 11 12 13} msg] $msg
} {1 {baseWidth can't be < 0}}
test unixWm-20.6 {Tk_WmCmd procedure, "grid" option} unix {
    list [catch {wm grid .t 10 foo 12 13} msg] $msg
} {1 {expected integer but got "foo"}}
test unixWm-20.7 {Tk_WmCmd procedure, "grid" option} unix {
    list [catch {wm grid .t 10 -11 12 13} msg] $msg
} {1 {baseHeight can't be < 0}}
test unixWm-20.8 {Tk_WmCmd procedure, "grid" option} unix {
    list [catch {wm grid .t 10 11 bar 13} msg] $msg
} {1 {expected integer but got "bar"}}
test unixWm-20.9 {Tk_WmCmd procedure, "grid" option} unix {
    list [catch {wm grid .t 10 11 -2 13} msg] $msg
} {1 {widthInc can't be <= 0}}
test unixWm-20.10 {Tk_WmCmd procedure, "grid" option} unix {
    list [catch {wm grid .t 10 11 12 bogus} msg] $msg
} {1 {expected integer but got "bogus"}}
test unixWm-20.11 {Tk_WmCmd procedure, "grid" option} unix {
    list [catch {wm grid .t 10 11 12 -1} msg] $msg
} {1 {heightInc can't be <= 0}}

destroy .t
destroy .icon
toplevel .t -width 100 -height 50
wm geom .t +0+0
update

test unixWm-21.1 {Tk_WmCmd procedure, "group" option} unix {
    list [catch {wm group .t 12 13} msg] $msg
} {1 {wrong # args: should be "wm group window ?pathName?"}}
test unixWm-21.2 {Tk_WmCmd procedure, "group" option} unix {
    list [catch {wm group .t bogus} msg] $msg
} {1 {bad window path name "bogus"}}
test unixWm-21.3 {Tk_WmCmd procedure, "group" option} {unix testwrapper} {
    set result {}
    lappend result [wm group .t]
    wm group .t .
    set bit [format 0x%x [expr 0x40 & [lindex [testprop [testwrapper .t] \
	    WM_HINTS] 0]]]
    lappend result [wm group .t] $bit
    wm group .t {}
    set bit [format 0x%x [expr 0x40 & [lindex [testprop [testwrapper .t] \
	    WM_HINTS] 0]]]
    lappend result [wm group .t] $bit
} {{} . 0x40 {} 0x0}
test unixWm-21.4 {Tk_WmCmd procedure, "group" option, make window exist} {unix testwrapper} {
    destroy .t2
    toplevel .t2
    wm geom .t2 +0+0
    wm group .t .t2
    set hints [testprop [testwrapper .t] WM_HINTS]
    set result [expr [testwrapper .t2] - [lindex $hints 8]]
    destroy .t2
    set result
} {0}
test unixWm-21.5 {Tk_WmCmd procedure, "group" option, create leader wrapper} {unix testwrapper} {
    destroy .t2
    destroy .t3
    toplevel .t2 -width 120 -height 300
    wm geometry .t2 +0+0
    toplevel .t3 -width 120 -height 300
    wm geometry .t2 +0+0
    set result [list [testwrapper .t2]]
    wm group .t3 .t2
    lappend result [expr {[testwrapper .t2] == ""}]
    destroy .t2 .t3
    set result
} {{} 0}

test unixWm-22.1 {Tk_WmCmd procedure, "iconbitmap" option} unix {
    list [catch {wm iconbitmap .t 12 13} msg] $msg
} {1 {wrong # args: should be "wm iconbitmap window ?bitmap?"}}
test unixWm-22.2 {Tk_WmCmd procedure, "iconbitmap" option} {unix testwrapper} {
    set result {}
    lappend result [wm iconbitmap .t]
    wm iconbitmap .t questhead
    set bit [format 0x%x [expr 0x4 & [lindex [testprop [testwrapper .t] \
	    WM_HINTS] 0]]]
    lappend result [wm iconbitmap .t] $bit
    wm iconbitmap .t {}
    set bit [format 0x%x [expr 0x4 & [lindex [testprop [testwrapper .t] \
	    WM_HINTS] 0]]]
    lappend result [wm iconbitmap .t] $bit
} {{} questhead 0x4 {} 0x0}
test unixWm-22.3 {Tk_WmCmd procedure, "iconbitmap" option} unix {
    list [catch {wm iconbitmap .t bad-bitmap} msg] $msg
} {1 {bitmap "bad-bitmap" not defined}}

test unixWm-23.1 {Tk_WmCmd procedure, "iconify" option} unix {
    list [catch {wm iconify .t 12} msg] $msg
} {1 {wrong # args: should be "wm iconify window"}}
test unixWm-23.2 {Tk_WmCmd procedure, "iconify" option} unix {
    destroy .t2
    toplevel .t2
    wm overrideredirect .t2 1
    set result [list [catch {wm iconify .t2} msg] $msg]
    destroy .t2
    set result
} {1 {can't iconify ".t2": override-redirect flag is set}}
test unixWm-23.3 {Tk_WmCmd procedure, "iconify" option} unix {
    destroy .t2
    toplevel .t2
    wm geom .t2 +0+0
    wm transient .t2 .t
    set result [list [catch {wm iconify .t2} msg] $msg]
    destroy .t2
    set result
} {1 {can't iconify ".t2": it is a transient}}
test unixWm-23.4 {Tk_WmCmd procedure, "iconify" option} unix {
    destroy .t2
    toplevel .t2
    wm geom .t2 +0+0
    wm iconwindow .t .t2
    set result [list [catch {wm iconify .t2} msg] $msg]
    destroy .t2
    set result
} {1 {can't iconify .t2: it is an icon for .t}}
test unixWm-23.5 {Tk_WmCmd procedure, "iconify" option} unix {
    destroy .t2
    toplevel .t2
    wm geom .t2 +0+0
    update
    wm iconify .t2
    update
    set result [winfo ismapped .t2]
    destroy .t2
    set result
} {0}
test unixWm-23.6 {Tk_WmCmd procedure, "iconify" option} unix {
    destroy .t2
    toplevel .t2
    wm geom .t2 -0+0
    update
    set result [winfo ismapped .t2]
    wm iconify .t2
    update
    lappend result [winfo ismapped .t2]
    destroy .t2
    set result
} {1 0}

test unixWm-24.1 {Tk_WmCmd procedure, "iconmask" option} unix {
    list [catch {wm iconmask .t 12 13} msg] $msg
} {1 {wrong # args: should be "wm iconmask window ?bitmap?"}}
test unixWm-24.2 {Tk_WmCmd procedure, "iconmask" option} {unix testwrapper} {
    set result {}
    lappend result [wm iconmask .t]
    wm iconmask .t questhead
    set bit [format 0x%x [expr 0x20 & [lindex [testprop [testwrapper .t] \
	    WM_HINTS] 0]]]
    lappend result [wm iconmask .t] $bit
    wm iconmask .t {}
    set bit [format 0x%x [expr 0x20 & [lindex [testprop [testwrapper .t] \
	    WM_HINTS] 0]]]
    lappend result [wm iconmask .t] $bit
} {{} questhead 0x20 {} 0x0}
test unixWm-24.3 {Tk_WmCmd procedure, "iconmask" option} unix {
    list [catch {wm iconmask .t bogus} msg] $msg
} {1 {bitmap "bogus" not defined}}

test unixWm-25.1 {Tk_WmCmd procedure, "iconname" option} unix {
    list [catch {wm icon .t} msg] $msg
} {1 {ambiguous option "icon": must be aspect, attributes, client, colormapwindows, command, deiconify, focusmodel, forget, frame, geometry, grid, group, iconbitmap, iconify, iconmask, iconname, iconphoto, iconposition, iconwindow, manage, maxsize, minsize, overrideredirect, positionfrom, protocol, resizable, sizefrom, stackorder, state, title, transient, or withdraw}}
test unixWm-25.2 {Tk_WmCmd procedure, "iconname" option} unix {
    list [catch {wm iconname .t 12 13} msg] $msg
} {1 {wrong # args: should be "wm iconname window ?newName?"}}
test unixWm-25.3 {Tk_WmCmd procedure, "iconname" option} {unix testwrapper} {
    set result {}
    lappend result [wm iconname .t]
    wm iconname .t test_name
    lappend result [wm iconname .t] [testprop [testwrapper .t] WM_ICON_NAME]
    wm iconname .t {}
    lappend result [wm iconname .t] [testprop [testwrapper .t] WM_ICON_NAME]
} {{} test_name test_name {} {}}

test unixWm-26.1 {Tk_WmCmd procedure, "iconposition" option} unix {
    list [catch {wm iconposition .t 12} msg] $msg
} {1 {wrong # args: should be "wm iconposition window ?x y?"}}
test unixWm-26.2 {Tk_WmCmd procedure, "iconposition" option} unix {
    list [catch {wm iconposition .t 12 13 14} msg] $msg
} {1 {wrong # args: should be "wm iconposition window ?x y?"}}
test unixWm-26.3 {Tk_WmCmd procedure, "iconposition" option} {unix testwrapper} {
    set result {}
    lappend result [wm iconposition .t]
    wm iconposition .t 10 15
    set prop [testprop [testwrapper .t] WM_HINTS]
    lappend result [wm iconposition .t] [lindex $prop 5] [lindex $prop 6]
    lappend result  [format 0x%x [expr 0x10 & [lindex $prop 0]]]
    wm iconposition .t {} {}
    set bit [format 0x%x [expr 0x10 & [lindex [testprop [testwrapper .t] \
	    WM_HINTS] 0]]]
    lappend result [wm iconposition .t] $bit
} {{} {10 15} 0xa 0xf 0x10 {} 0x0}
test unixWm-26.4 {Tk_WmCmd procedure, "iconposition" option} unix {
    list [catch {wm iconposition .t bad 13} msg] $msg
} {1 {expected integer but got "bad"}}
test unixWm-26.5 {Tk_WmCmd procedure, "iconposition" option} unix {
    list [catch {wm iconposition .t 13 lousy} msg] $msg
} {1 {expected integer but got "lousy"}}

test unixWm-27.1 {Tk_WmCmd procedure, "iconwindow" option} unix {
    list [catch {wm iconwindow .t 12 13} msg] $msg
} {1 {wrong # args: should be "wm iconwindow window ?pathName?"}}
test unixWm-27.2 {Tk_WmCmd procedure, "iconwindow" option} {unix testwrapper} {
    destroy .icon
    toplevel .icon -width 50 -height 50 -bg green
    set result {}
    lappend result [wm iconwindow .t]
    wm iconwindow .t .icon
    set prop [testprop [testwrapper .t] WM_HINTS]
    lappend result [wm iconwindow .t] [wm state .icon]
    lappend result [format 0x%x [expr 0x8 & [lindex $prop 0]]]
    lappend result [expr [testwrapper .icon] == [lindex $prop 4]]
    wm iconwindow .t {}
    set bit [format 0x%x [expr 0x8 & [lindex [testprop [testwrapper .t] \
	    WM_HINTS] 0]]]
    lappend result [wm iconwindow .t]  [wm state .icon] $bit
    destroy .icon
    set result
} {{} .icon icon 0x8 1 {} withdrawn 0x0}
test unixWm-27.3 {Tk_WmCmd procedure, "iconwindow" option} unix {
    list [catch {wm iconwindow .t bogus} msg] $msg
} {1 {bad window path name "bogus"}}
test unixWm-27.4 {Tk_WmCmd procedure, "iconwindow" option} unix {
    destroy .b
    button .b -text Help
    set result [list [catch {wm iconwindow .t .b} msg] $msg]
    destroy .b
    set result
} {1 {can't use .b as icon window: not at top level}}
test unixWm-27.5 {Tk_WmCmd procedure, "iconwindow" option} unix {
    destroy .icon
    toplevel .icon -width 50 -height 50 -bg green
    destroy .t2
    toplevel .t2
    wm geom .t2 -0+0
    wm iconwindow .t2 .icon
    set result [list [catch {wm iconwindow .t .icon} msg] $msg]
    destroy .t2
    destroy .icon
    set result
} {1 {.icon is already an icon for .t2}}
test unixWm-27.6 {Tk_WmCmd procedure, "iconwindow" option, changing icons} unix {
    destroy .icon
    destroy .icon2
    toplevel .icon -width 50 -height 50 -bg green
    toplevel .icon2 -width 50 -height 50 -bg red
    set result {}
    wm iconwindow .t .icon
    lappend result [wm state .icon] [wm state .icon2]
    wm iconwindow .t .icon2
    lappend result [wm state .icon] [wm state .icon2]
    destroy .icon .icon2
    set result
} {icon normal withdrawn icon}
test unixWm-27.7 {Tk_WmCmd procedure, "iconwindow" option, withdrawing icon} unix {
    destroy .icon
    toplevel .icon -width 50 -height 50 -bg green
    wm geometry .icon +0+0
    update
    set result {}
    lappend result [wm state .icon] [winfo viewable .icon]
    wm iconwindow .t .icon
    lappend result [wm state .icon] [winfo viewable .icon]
    destroy .icon
    set result
} {normal 1 icon 0}

destroy .t
destroy .icon
toplevel .t -width 100 -height 50
wm geom .t +0+0
update

test unixWm-28.1 {Tk_WmCmd procedure, "maxsize" option, setting the
        maxsize should update WM_NORMAL_HINTS} {testwrapper} {
    destroy .t
    toplevel .t
    wm maxsize .t 300 300
    update
    set hints [testprop [testwrapper .t] WM_NORMAL_HINTS]
    format {%d %d} [lindex $hints 7] [lindex $hints 8]
} {300 300}

test unixWm-28.2 {Tk_WmCmd procedure, "maxsize" option, setting the
        maxsize to a value smaller than the current size should
        set the maxsize in WM_NORMAL_HINTS} {testwrapper} {
    destroy .t
    toplevel .t
    wm geom .t 400x400
    wm maxsize .t 300 300
    update
    set hints [testprop [testwrapper .t] WM_NORMAL_HINTS]
    format {%d %d} [lindex $hints 7] [lindex $hints 8]
} {300 300}

test unixWm-28.3 {Tk_WmCmd procedure, "maxsize" option, setting the
        maxsize to a value smaller than the current size should
        set the maxsize in WM_NORMAL_HINTS even if the
        interactive resizable flag is set to 0} {testwrapper} {
    destroy .t
    toplevel .t
    wm geom .t 400x400
    wm resizable .t 0 0
    wm maxsize .t 300 300
    update
    set hints [testprop [testwrapper .t] WM_NORMAL_HINTS]
    format {%d %d} [lindex $hints 7] [lindex $hints 8]
} {300 300}

test unixWm-29.1 {Tk_WmCmd procedure, "minsize" option, setting the
        minsize should update WM_NORMAL_HINTS} {testwrapper} {
    destroy .t
    toplevel .t
    wm minsize .t 300 300
    update
    set hints [testprop [testwrapper .t] WM_NORMAL_HINTS]
    format {%d %d} [lindex $hints 5] [lindex $hints 6]
} {300 300}

test unixWm-29.2 {Tk_WmCmd procedure, "minsize" option, setting the
        minsize to a value larger than the current size should
        set the maxsize in WM_NORMAL_HINTS} {testwrapper} {
    destroy .t
    toplevel .t
    wm geom .t 200x200
    wm minsize .t 300 300
    update
    set hints [testprop [testwrapper .t] WM_NORMAL_HINTS]
    format {%d %d} [lindex $hints 5] [lindex $hints 6]
} {300 300}

test unixWm-29.3 {Tk_WmCmd procedure, "minsize" option, setting the
        minsize to a value larger than the current size should
        set the minsize in WM_NORMAL_HINTS even if the
        interactive resizable flag is set to 0} {testwrapper} {
    destroy .t
    toplevel .t
    wm geom .t 200x200
    wm resizable .t 0 0
    wm minsize .t 300 300
    update
    set hints [testprop [testwrapper .t] WM_NORMAL_HINTS]
    format {%d %d} [lindex $hints 5] [lindex $hints 6]
} {300 300}

destroy .t .icon
toplevel .t -width 100 -height 50
wm geom .t +0+0
update

test unixWm-30.1 {Tk_WmCmd procedure, "overrideredirect" option} unix {
    list [catch {wm overrideredirect .t 1 2} msg]  $msg
} {1 {wrong # args: should be "wm overrideredirect window ?boolean?"}}
test unixWm-30.2 {Tk_WmCmd procedure, "overrideredirect" option} unix {
    list [catch {wm overrideredirect .t boo} msg]  $msg
} {1 {expected boolean value but got "boo"}}
test unixWm-30.3 {Tk_WmCmd procedure, "overrideredirect" option} unix {
    set result {}
    lappend result [wm overrideredirect .t]
    wm overrideredirect .t true
    lappend result [wm overrideredirect .t]
    wm overrideredirect .t off
    lappend result [wm overrideredirect .t]
} {0 1 0}

test unixWm-31.1 {Tk_WmCmd procedure, "positionfrom" option} unix {
    list [catch {wm positionfrom .t 1 2} msg]  $msg
} {1 {wrong # args: should be "wm positionfrom window ?user/program?"}}
test unixWm-31.2 {Tk_WmCmd procedure, "positionfrom" option} {unix testwrapper} {
    set result {}
    lappend result [wm positionfrom .t]
    wm positionfrom .t program
    update
    set bit [format 0x%x [expr 0x5 & [lindex [testprop [testwrapper .t] \
	    WM_NORMAL_HINTS] 0]]]
    lappend result [wm positionfrom .t] $bit
    wm positionfrom .t user
    update
    set bit [format 0x%x [expr 0x5 & [lindex [testprop [testwrapper .t] \
	    WM_NORMAL_HINTS] 0]]]
    lappend result [wm positionfrom .t] $bit
} {user program 0x4 user 0x1}
test unixWm-31.3 {Tk_WmCmd procedure, "positionfrom" option} unix {
    list [catch {wm positionfrom .t none} msg]  $msg
} {1 {bad argument "none": must be program or user}}

test unixWm-32.1 {Tk_WmCmd procedure, "protocol" option} unix {
    list [catch {wm protocol .t 1 2 3} msg]  $msg
} {1 {wrong # args: should be "wm protocol window ?name? ?command?"}}
test unixWm-32.2 {Tk_WmCmd procedure, "protocol" option} unix {
    wm protocol .t {foo a} {a b c}
    wm protocol .t bar {test script for bar}
    set result [wm protocol .t]
    wm protocol .t {foo a} {}
    wm protocol .t bar {}
    set result
} {bar {foo a}}
test unixWm-32.3 {Tk_WmCmd procedure, "protocol" option} {unix testwrapper} {
    set result {}
    lappend result [wm protocol .t]
    set x {}
    foreach i [testprop [testwrapper .t] WM_PROTOCOLS] {
	lappend x [winfo atomname $i]
    }
    lappend result $x
    wm protocol .t foo {test script}
    wm protocol .t bar {test script}
    set x {}
    foreach i [testprop [testwrapper .t] WM_PROTOCOLS] {
	lappend x [winfo atomname $i]
    }
    lappend result [wm protocol .t] $x
    wm protocol .t foo {}
    wm protocol .t bar {}
    set x {}
    foreach i [testprop [testwrapper .t] WM_PROTOCOLS] {
	lappend x [winfo atomname $i]
    }
    lappend result [wm protocol .t] $x
} {{} WM_DELETE_WINDOW {bar foo} {WM_DELETE_WINDOW bar foo} {} WM_DELETE_WINDOW}
test unixWm-32.4 {Tk_WmCmd procedure, "protocol" option} unix {
    set result {}
    wm protocol .t foo {a b c}
    wm protocol .t bar {test script for bar}
    lappend result [wm protocol .t foo] [wm protocol .t bar]
    wm protocol .t foo {}
    wm protocol .t bar {}
    lappend result [wm protocol .t foo] [wm protocol .t bar]
} {{a b c} {test script for bar} {} {}}
test unixWm-32.5 {Tk_WmCmd procedure, "protocol" option} unix {
    wm protocol .t foo {a b c}
    wm protocol .t foo {test script}
    set result [wm protocol .t foo]
    wm protocol .t foo {}
    set result
} {test script}

test unixWm-33.1 {Tk_WmCmd procedure, "resizable" option} unix {
    list [catch {wm resizable . a} msg]  $msg
} {1 {wrong # args: should be "wm resizable window ?width height?"}}
test unixWm-33.2 {Tk_WmCmd procedure, "resizable" option} unix {
    list [catch {wm resizable . a b c} msg]  $msg
} {1 {wrong # args: should be "wm resizable window ?width height?"}}
test unixWm-33.3 {Tk_WmCmd procedure, "resizable" option} unix {
    list [catch {wm resizable .foo a b c} msg]  $msg
} {1 {bad window path name ".foo"}}
test unixWm-33.4 {Tk_WmCmd procedure, "resizable" option} unix {
    list [catch {wm resizable . x 1} msg]  $msg
} {1 {expected boolean value but got "x"}}
test unixWm-33.5 {Tk_WmCmd procedure, "resizable" option} unix {
    list [catch {wm resizable . 0 gorp} msg]  $msg
} {1 {expected boolean value but got "gorp"}}
test unixWm-33.6 {Tk_WmCmd procedure, "resizable" option} unix {
    destroy .t2
    toplevel .t2 -width 200 -height 100
    wm geom .t2 +0+0
    set result ""
    lappend result [wm resizable .t2]
    wm resizable .t2 1 0
    lappend result [wm resizable .t2]
    wm resizable .t2 no off
    lappend result [wm resizable .t2]
    wm resizable .t2 false true
    lappend result [wm resizable .t2]
    destroy .t2
    set result
} {{1 1} {1 0} {0 0} {0 1}}

test unixWm-34.1 {Tk_WmCmd procedure, "sizefrom" option} unix {
    list [catch {wm sizefrom .t 1 2} msg]  $msg
} {1 {wrong # args: should be "wm sizefrom window ?user|program?"}}
test unixWm-34.2 {Tk_WmCmd procedure, "sizefrom" option} {unix testwrapper} {
    set result {}
    lappend result [wm sizefrom .t]
    wm sizefrom .t program
    update
    set bit [format 0x%x [expr 0xa & [lindex [testprop [testwrapper .t] \
	    WM_NORMAL_HINTS] 0]]]
    lappend result [wm sizefrom .t] $bit
    wm sizefrom .t user
    update
    set bit [format 0x%x [expr 0xa & [lindex [testprop [testwrapper .t] \
	    WM_NORMAL_HINTS] 0]]]
    lappend result [wm sizefrom .t] $bit
} {{} program 0x8 user 0x2}
test unixWm-34.3 {Tk_WmCmd procedure, "sizefrom" option} unix {
    list [catch {wm sizefrom .t none} msg]  $msg
} {1 {bad argument "none": must be program or user}}

test unixWm-35.1 {Tk_WmCmd procedure, "state" option} unix {
    list [catch {wm state .t 1} msg]  $msg
} {1 {bad argument "1": must be normal, iconic, or withdrawn}}
test unixWm-35.2 {Tk_WmCmd procedure, "state" option} unix {
    list [catch {wm state .t iconic 1} msg]  $msg
} {1 {wrong # args: should be "wm state window ?state?"}}
test unixWm-35.3 {Tk_WmCmd procedure, "state" option} unix {
    set result {}
    destroy .t2
    toplevel .t2 -width 120 -height 300
    wm geometry .t2 +0+0
    lappend result [wm state .t2]
    update
    lappend result [wm state .t2]
    wm withdraw .t2
    lappend result [wm state .t2]
    wm iconify .t2
    lappend result [wm state .t2]
    wm deiconify .t2
    lappend result [wm state .t2]
    destroy .t2
    set result
} {normal normal withdrawn iconic normal}
test unixWm-35.4 {Tk_WmCmd procedure, "state" option} unix {
    set result {}
    destroy .t2
    toplevel .t2 -width 120 -height 300
    wm geometry .t2 +0+0
    lappend result [wm state .t2]
    update
    lappend result [wm state .t2]
    wm state .t2 withdrawn
    lappend result [wm state .t2]
    wm state .t2 iconic
    lappend result [wm state .t2]
    wm state .t2 normal
    lappend result [wm state .t2]
    destroy .t2
    set result
} {normal normal withdrawn iconic normal}

test unixWm-36.1 {Tk_WmCmd procedure, "title" option} unix {
    list [catch {wm title .t 1 2} msg]  $msg
} {1 {wrong # args: should be "wm title window ?newTitle?"}}
test unixWm-36.2 {Tk_WmCmd procedure, "title" option} {unix testwrapper} {
    set result {}
    lappend result [wm title .t] [testprop [testwrapper .t] WM_NAME]
    wm title .t "Test window"
    set bit [format 0x%x [expr 0xa & [lindex [testprop [testwrapper .t] \
	    WM_NORMAL_HINTS] 0]]]
    lappend result [wm title .t] [testprop [testwrapper .t] WM_NAME]
} {t t {Test window} {Test window}}

test unixWm-37.3 {Tk_WmCmd procedure, "transient" option} {unix testwrapper} {
    set result {}
    destroy .t2
    toplevel .t2 -width 120 -height 300
    wm geometry .t2 +0+0
    update
    lappend result [wm transient .t2] \
	    [testprop [testwrapper .t2] WM_TRANSIENT_FOR]
    wm transient .t2 .t
    set transient [testprop [testwrapper .t2] WM_TRANSIENT_FOR]
    lappend result [wm transient .t2] [expr [testwrapper .t] - $transient]
    wm transient .t2 {}
    lappend result [wm transient .t2] \
	    [testprop [testwrapper .t2] WM_TRANSIENT_FOR]
    destroy .t2
    set result
} {{} {} .t 0 {} {}}
test unixWm-37.4 {TkWmDeadWindow, destroy on master should clear transient} {unix testwrapper} {
    destroy .t2
    toplevel .t2
    destroy .t3
    toplevel .t3
    wm transient .t2 .t3
    update
    destroy .t3
    update
    list [wm transient .t2] [testprop [testwrapper .t2] WM_TRANSIENT_FOR]
} {{} {}}
test unixWm-37.5 {Tk_WmCmd procedure, "transient" option, create master wrapper} {unix testwrapper} {
    destroy .t2
    destroy .t3
    toplevel .t2 -width 120 -height 300
    wm geometry .t2 +0+0
    toplevel .t3 -width 120 -height 300
    wm geometry .t2 +0+0
    set result [list [testwrapper .t2]]
    wm transient .t3 .t2
    lappend result [expr {[testwrapper .t2] == ""}]
    destroy .t2 .t3
    set result
} {{} 0}

test unixWm-38.1 {Tk_WmCmd procedure, "withdraw" option} unix {
    list [catch {wm withdraw .t 1} msg]  $msg
} {1 {wrong # args: should be "wm withdraw window"}}
test unixWm-38.2 {Tk_WmCmd procedure, "withdraw" option} unix {
    destroy .t2
    toplevel .t2 -width 120 -height 300
    wm geometry .t2 +0+0
    wm iconwindow .t .t2
    set result [list [catch {wm withdraw .t2} msg]  $msg]
    destroy .t2
    set result
} {1 {can't withdraw .t2: it is an icon for .t}}
test unixWm-38.3 {Tk_WmCmd procedure, "withdraw" option} unix {
    set result {}
    wm withdraw .t
    lappend result [wm state .t] [winfo ismapped .t]
    wm deiconify .t
    lappend result [wm state .t] [winfo ismapped .t]
} {withdrawn 0 normal 1}

test unixWm-39.1 {Tk_WmCmd procedure, miscellaneous} unix {
    list [catch {wm unknown .t} msg] $msg
} {1 {bad option "unknown": must be aspect, attributes, client, colormapwindows, command, deiconify, focusmodel, forget, frame, geometry, grid, group, iconbitmap, iconify, iconmask, iconname, iconphoto, iconposition, iconwindow, manage, maxsize, minsize, overrideredirect, positionfrom, protocol, resizable, sizefrom, stackorder, state, title, transient, or withdraw}}

destroy .t .icon

test unixWm-40.1 {Tk_SetGrid procedure, set grid dimensions before turning on grid} {unix nonPortable} {
    destroy .t
    toplevel .t
    wm geometry .t 30x10+0+0
    listbox .t.l -height 20 -width 20 -setgrid 1 
    pack .t.l -fill both -expand 1
    update
    wm geometry .t
} {30x10+0+0}
test unixWm-40.2 {Tk_SetGrid procedure, turning on grid when dimensions already set} unix {
    destroy .t
    toplevel .t
    wm geometry .t 200x100+0+0
    listbox .t.l -height 20 -width 20 
    pack .t.l -fill both -expand 1
    update
    .t.l configure -setgrid 1
    update
    wm geometry .t
} {20x20+0+0}

test unixWm-41.1 {ConfigureEvent procedure, internally generated size changes} unix {
    destroy .t
    toplevel .t -width 400 -height 150
    wm geometry .t +0+0
    tkwait visibility .t
    set result {}
    lappend result [winfo width .t] [winfo height .t]
    .t configure -width 200 -height 300
    sleep 500
    lappend result [winfo width .t] [winfo height .t]
} {400 150 200 300}
test unixWm-41.2 {ConfigureEvent procedure, menubars} {nonPortable testmenubar} {
    destroy .t
    toplevel .t -width 300 -height 200 -bd 2 -relief raised
    wm geom .t +0+0
    update
    set x [winfo rootx .t]
    set y [winfo rooty .t]
    frame .t.m -bd 2 -relief raised -height 20
    testmenubar window .t .t.m
    update
    set result {}
    bind .t <Configure> {
	if {"%W" == ".t"} {
	    lappend result "%W: %wx%h"
	}
    }
    bind .t.m <Configure> {lappend result "%W: %wx%h"}
    wm geometry .t 200x300
    update
    lappend result [expr [winfo rootx .t.m] - $x] \
	    [expr [winfo rooty .t.m] - $y] \
	    [winfo width .t.m] [winfo height .t.m] \
	    [expr [winfo rootx .t] - $x] [expr [winfo rooty .t] - $y] \
	    [winfo width .t] [winfo height .t]
} {{.t.m: 200x20} {.t: 200x300} 0 0 200 20 0 20 200 300}
test unixWm-41.3 {ConfigureEvent procedure, synthesized Configure events} unix {
    destroy .t
    toplevel .t -width 400 -height 150
    wm geometry .t +0+0
    tkwait visibility .t
    set result {no event}
    bind .t <Configure> {set result "configured: %w %h"}
    wm geometry .t +10+20
    update
    set result
} {configured: 400 150}
test unixWm-41.4 {ConfigureEvent procedure, synthesized Configure events} unix {
    destroy .t
    toplevel .t -width 400 -height 150
    wm geometry .t +0+0
    tkwait visibility .t
    set result {no event}
    bind .t <Configure> {set result "configured: %w %h"}
    wm geometry .t 130x200
    update
    set result
} {configured: 130 200}

# No tests for ReparentEvent or ComputeReparentGeometry; I can't figure
# out how to exercise these procedures reliably.

test unixWm-42.1 {WrapperEventProc procedure, map and unmap events} unix {
    destroy .t
    toplevel .t -width 400 -height 150
    wm geometry .t +0+0
    tkwait visibility .t
    set result {}
    bind .t <Map> {set x "mapped"}
    bind .t <Unmap> {set x "unmapped"}
    set x {no event}
    wm iconify .t
    lappend result $x [winfo ismapped .t]
    set x {no event}
    wm deiconify .t
    lappend result $x [winfo ismapped .t]
} {unmapped 0 mapped 1}

test unixWm-43.1 {TopLevelReqProc procedure, embedded in same process} unix {
    destroy .t
    toplevel .t -width 200 -height 200
    wm geom .t +0+0
    frame .t.f -container 1 -bd 2 -relief raised
    place .t.f -x 20 -y 10
    tkwait visibility .t.f
    toplevel .t2 -use [winfo id .t.f] -width 30 -height 20 -bg blue
    tkwait visibility .t2
    set result {}
    .t2 configure -width 70 -height 120
    update
    lappend result [winfo reqwidth .t.f] [winfo reqheight .t.f]
    lappend result [winfo width .t2] [winfo height .t2]
    # destroy .t2
    set result
} {70 120 70 120}
test unixWm-43.2 {TopLevelReqProc procedure, resize causes window to move} \
	{unix nonPortable} {
    destroy .t
    toplevel .t -width 200 -height 200
    wm geom .t +0+0
    update
    wm geom .t -0-0
    update
    set x [winfo x .t]
    set y [winfo y .t]
    .t configure -width 300 -height 150
    update
    list [expr [winfo x .t] - $x] [expr [winfo y .t] - $y] \
	    [winfo width .t] [winfo height .t]
} {-100 50 300 150}

test unixWm-44.1 {UpdateGeometryInfo procedure, width/height computation} unix {
    destroy .t
    toplevel .t -width 100 -height 200
    wm geometry .t +30+40
    wm overrideredirect .t 1
    tkwait visibility .t
    .t configure  -width 180 -height 20
    update
    list [winfo width .t] [winfo height .t]
} {180 20}
test unixWm-44.2 {UpdateGeometryInfo procedure, width/height computation} unix {
    destroy .t
    toplevel .t -width 80 -height 60
    wm grid .t 5 4 10 12
    wm geometry .t +30+40
    wm overrideredirect .t 1
    tkwait visibility .t
    wm geometry .t 10x2
    update
    list [winfo width .t] [winfo height .t]
} {130 36}
test unixWm-44.3 {UpdateGeometryInfo procedure, width/height computation} unix {
    destroy .t
    toplevel .t -width 80 -height 60
    wm grid .t 5 4 10 12
    wm geometry .t +30+40
    wm overrideredirect .t 1
    tkwait visibility .t
    wm geometry .t 1x10
    update
    list [winfo width .t] [winfo height .t]
} {40 132}
test unixWm-44.4 {UpdateGeometryInfo procedure, width/height computation} unix {
    destroy .t
    toplevel .t -width 100 -height 200
    wm geometry .t +30+40
    wm overrideredirect .t 1
    tkwait visibility .t
    wm geometry .t 300x150
    update
    list [winfo width .t] [winfo height .t]
} {300 150}
test unixWm-44.5 {UpdateGeometryInfo procedure, negative width} unix {
    destroy .t
    toplevel .t -width 80 -height 60
    wm grid .t 18 7 10 12
    wm geometry .t +30+40
    wm overrideredirect .t 1
    tkwait visibility .t
    wm geometry .t 5x8
    update
    list [winfo width .t] [winfo height .t]
} {1 72}
test unixWm-44.6 {UpdateGeometryInfo procedure, negative height} unix {
    destroy .t
    toplevel .t -width 80 -height 60
    wm grid .t 18 7 10 12
    wm geometry .t +30+40
    wm overrideredirect .t 1
    tkwait visibility .t
    wm geometry .t 20x1
    update
    list [winfo width .t] [winfo height .t]
} {100 1}

destroy .t
toplevel .t -width 80 -height 60
test unixWm-44.7 {UpdateGeometryInfo procedure, computing position} unix {
    wm geometry .t +5-10
    wm overrideredirect .t 1
    tkwait visibility .t
    list [winfo x .t] [winfo y .t]
} [list 5 [expr [winfo screenheight .t] - 70]]

destroy .t
toplevel .t -width 80 -height 60
test unixWm-44.8 {UpdateGeometryInfo procedure, computing position} unix {
    wm geometry .t -30+2
    wm overrideredirect .t 1
    tkwait visibility .t
    list [winfo x .t] [winfo y .t]
} [list [expr [winfo screenwidth .t] - 110] 2]
destroy .t

test unixWm-44.9 {UpdateGeometryInfo procedure, updating fixed dimensions} {unix testwrapper} {
    destroy .t
    toplevel .t -width 80 -height 60
    wm resizable .t 0 0
    wm geometry .t +0+0
    tkwait visibility .t
    .t configure  -width 180 -height 20
    update
    set property [testprop [testwrapper .t] WM_NORMAL_HINTS]
    list [expr [lindex $property 5]] [expr [lindex $property 6]] \
	    [expr [lindex $property 7]] [expr [lindex $property 8]]
} {180 20 180 20}
test unixWm-44.10 {UpdateGeometryInfo procedure, menubar changing} testmenubar {
    destroy .t
    toplevel .t -width 80 -height 60
    wm resizable .t 0 0
    wm geometry .t +0+0
    tkwait visibility .t
    .t configure -width 180 -height 50
    frame .t.m -bd 2 -relief raised -width 100 -height 50
    testmenubar window .t .t.m
    update
    .t configure -height 70
    .t.m configure -height 30
    list [update] [destroy .t]
} {{} {}}

test unixWm-45.1 {UpdateSizeHints procedure, grid information} {unix testwrapper} {
    destroy .t
    toplevel .t -width 80 -height 60
    wm grid .t 6 10 10 5
    wm minsize .t 2 4
    wm maxsize .t 30 40
    wm geometry .t +0+0
    tkwait visibility .t
    set property [testprop [testwrapper .t] WM_NORMAL_HINTS]
    list [expr [lindex $property 5]] [expr [lindex $property 6]] \
	    [expr [lindex $property 7]] [expr [lindex $property 8]] \
	    [expr [lindex $property 9]] [expr [lindex $property 10]]
} {40 30 320 210 10 5}
test unixWm-45.2 {UpdateSizeHints procedure} {unix testwrapper} {
    destroy .t
    toplevel .t -width 80 -height 60
    wm minsize .t 30 40
    wm maxsize .t 200 500
    wm geometry .t +0+0
    tkwait visibility .t
    set property [testprop [testwrapper .t] WM_NORMAL_HINTS]
    list [expr [lindex $property 5]] [expr [lindex $property 6]] \
	    [expr [lindex $property 7]] [expr [lindex $property 8]] \
	    [expr [lindex $property 9]] [expr [lindex $property 10]]
} {30 40 200 500 1 1}
test unixWm-45.3 {UpdateSizeHints procedure, grid with menu} {testmenubar testwrapper} {
    destroy .t
    toplevel .t -width 80 -height 60
    frame .t.menu -height 23 -width 50
    testmenubar window .t .t.menu
    wm grid .t 6 10 10 5
    wm minsize .t 2 4
    wm maxsize .t 30 40
    wm geometry .t +0+0
    tkwait visibility .t
    set property [testprop [testwrapper .t] WM_NORMAL_HINTS]
    list [winfo height .t] \
	    [expr [lindex $property 5]] [expr [lindex $property 6]] \
	    [expr [lindex $property 7]] [expr [lindex $property 8]] \
	    [expr [lindex $property 9]] [expr [lindex $property 10]]
} {60 40 53 320 233 10 5}
test unixWm-45.4 {UpdateSizeHints procedure, not resizable with menu} {testmenubar testwrapper} {
    destroy .t
    toplevel .t -width 80 -height 60
    frame .t.menu -height 23 -width 50
    testmenubar window .t .t.menu
    wm resizable .t 0 0
    wm geometry .t +0+0
    tkwait visibility .t
    set property [testprop [testwrapper .t] WM_NORMAL_HINTS]
    list [winfo height .t] \
	    [expr [lindex $property 5]] [expr [lindex $property 6]] \
	    [expr [lindex $property 7]] [expr [lindex $property 8]] \
	    [expr [lindex $property 9]] [expr [lindex $property 10]]
} {60 80 83 80 83 1 1}

# I don't know how to test WaitForConfigureNotify.

test unixWm-46.1 {WaitForEvent procedure, use of modal timeout} unix {
    destroy .t
    toplevel .t -width 200 -height 200
    wm geom .t +0+0
    update
    wm iconify .t
    set x no
    after 0 {set x yes}
    wm deiconify .t
    set result $x
    update
    list $result $x
} {no yes}

test unixWm-47.1 {WaitRestrictProc procedure} {unix nonPortable} {
    destroy .t
    toplevel .t -width 300 -height 200
    frame .t.f -bd 2 -relief raised
    place .t.f -x 20 -y 30 -width 100 -height 20
    wm geometry .t +0+0
    tkwait visibility .t
    set result {}
    bind .t.f <Configure> {lappend result {configure on .t.f}}
    bind .t <Map> {lappend result {map on .t}}
    bind .t <Unmap> {lappend result {unmap on .t}; bind .t <Unmap> {}}
    bind .t <Button> {lappend result {button %b on .t}}
    event generate .t.f <Configure> -when tail
    event generate .t <Configure> -when tail
    event generate .t <Button> -button 3 -when tail
    event generate .t <ButtonRelease> -button 3 -when tail
    event generate .t <Map> -when tail
    lappend result iconify
    wm iconify .t
    lappend result done
    update
    set result
} {iconify {unmap on .t} done {configure on .t.f} {button 3 on .t} {map on .t}}

# I don't know how to test WaitTimeoutProc, WaitForMapNotify, or UpdateHints.

destroy .t
toplevel .t -width 300 -height 200
wm geometry .t +0+0
tkwait visibility .t

test unixWm-48.1 {ParseGeometry procedure} unix {
    wm geometry .t =100x120
    update
    list [winfo width .t] [winfo height .t]
} {100 120}
test unixWm-48.2 {ParseGeometry procedure} unix {
    list [catch {wm geometry .t =10zx120} msg] $msg
} {1 {bad geometry specifier "=10zx120"}}
test unixWm-48.3 {ParseGeometry procedure} unix {
    list [catch {wm geometry .t x120} msg] $msg
} {1 {bad geometry specifier "x120"}}
test unixWm-48.4 {ParseGeometry procedure} unix {
    list [catch {wm geometry .t =100x120a} msg] $msg
} {1 {bad geometry specifier "=100x120a"}}
test unixWm-48.5 {ParseGeometry procedure} unix {
    list [catch {wm geometry .t z} msg] $msg
} {1 {bad geometry specifier "z"}}
test unixWm-48.6 {ParseGeometry procedure} unix {
    list [catch {wm geometry .t +20&} msg] $msg
} {1 {bad geometry specifier "+20&"}}
test unixWm-48.7 {ParseGeometry procedure} unix {
    list [catch {wm geometry .t +-} msg] $msg
} {1 {bad geometry specifier "+-"}}
test unixWm-48.8 {ParseGeometry procedure} unix {
    list [catch {wm geometry .t +20a} msg] $msg
} {1 {bad geometry specifier "+20a"}}
test unixWm-48.9 {ParseGeometry procedure} unix {
    list [catch {wm geometry .t +20-} msg] $msg
} {1 {bad geometry specifier "+20-"}}
test unixWm-48.10 {ParseGeometry procedure} unix {
    list [catch {wm geometry .t +20+10z} msg] $msg
} {1 {bad geometry specifier "+20+10z"}}
test unixWm-48.11 {ParseGeometry procedure} unix {
    catch {wm geometry .t +-10+20}
} {0}
test unixWm-48.12 {ParseGeometry procedure} unix {
    catch {wm geometry .t +30+-10}
} {0}
test unixWm-48.13 {ParseGeometry procedure, resize causes window to move} unix {
    destroy .t
    toplevel .t -width 200 -height 200
    wm geom .t +0+0
    update
    wm geom .t -0-0
    update
    set x [winfo x .t]
    set y [winfo y .t]
    wm geometry .t 150x300
    update
    list [expr [winfo x .t] - $x] [expr [winfo y .t] - $y] \
	    [winfo width .t] [winfo height .t]
} {50 -100 150 300}

test unixWm-49.1 {Tk_GetRootCoords procedure} unix {
    destroy .t
    toplevel .t -width 300 -height 200
    frame .t.f -width 150 -height 100 -bd 2 -relief raised
    place .t.f -x 150 -y 120
    frame .t.f.f -width 20 -height 20 -bd 2 -relief raised
    place .t.f.f -x 10 -y 20
    wm overrideredirect .t 1
    wm geometry .t +40+50
    tkwait visibility .t
    list [winfo rootx .t.f.f] [winfo rooty .t.f.f]
} {202 192}
test unixWm-49.2 {Tk_GetRootCoords procedure, menubars} {unix testmenubar} {
    destroy .t
    toplevel .t -width 300 -height 200 -bd 2 -relief raised
    wm geom .t +0+0
    update
    set x [winfo rootx .t]
    set y [winfo rooty .t]
    frame .t.m -bd 2 -relief raised -width 100 -height 30
    frame .t.m.f -width 20 -height 10 -bd 2 -relief raised
    place .t.m.f -x 50 -y 5
    frame .t.f -width 20 -height 30 -bd 2 -relief raised
    place .t.f -x 10 -y 30
    testmenubar window .t .t.m
    update
    list [expr [winfo rootx .t.m.f] - $x] [expr [winfo rooty .t.m.f] - $y] \
	    [expr [winfo rootx .t.f] - $x] [expr [winfo rooty .t.f] - $y] 
} {52 7 12 62}

deleteWindows
wm iconify .
test unixWm-50.1 {Tk_CoordsToWindow procedure, finding a toplevel, x-coords} unix {
    deleteWindows
    toplevel .t -width 300 -height 400 -bg green
    wm geom .t +40+0
    tkwait visibility .t
    toplevel .t2 -width 100 -height 80 -bg red
    wm geom .t2 +140+200
    tkwait visibility .t2
    raise .t2
    set x [winfo rootx .t]
    set y [winfo rooty .t]
    list [winfo containing [expr $x - 30] [expr $y + 250]] \
	    [winfo containing [expr $x - 1] [expr $y + 250]] \
	    [winfo containing $x [expr $y + 250]] \
	    [winfo containing [expr $x + 99] [expr $y + 250]] \
	    [winfo containing [expr $x + 100] [expr $y + 250]] \
	    [winfo containing [expr $x + 199] [expr $y + 250]] \
	    [winfo containing [expr $x + 200] [expr $y + 250]] \
	    [winfo containing [expr $x + 220] [expr $y + 250]]
} {{} {} .t {} .t2 .t2 {} .t}
test unixWm-50.2 {Tk_CoordsToWindow procedure, finding a toplevel, y-coords and overrideredirect} unix {
    deleteWindows
    toplevel .t -width 300 -height 400 -bg yellow
    wm geom .t +0+50
    tkwait visibility .t
    toplevel .t2 -width 100 -height 80 -bg blue
    wm overrideredirect .t2 1
    wm geom .t2 +100+200
    tkwait visibility .t2
    raise .t2
    set x [winfo rootx .t]
    set y [winfo rooty .t]
    set y2 [winfo rooty .t2]
    list [winfo containing [expr $x +150] 10] \
	    [winfo containing [expr $x +150] [expr $y - 1]] \
	    [winfo containing [expr $x +150] $y] \
	    [winfo containing [expr $x +150] [expr $y2 - 1]] \
	    [winfo containing [expr $x +150] $y2] \
	    [winfo containing [expr $x +150] [expr $y2 + 79]] \
	    [winfo containing [expr $x +150] [expr $y2 + 80]] \
	    [winfo containing [expr $x +150] [expr $y + 450]]
} {{} {} .t .t .t2 .t2 .t {}}
test unixWm-50.3 {
	Tk_CoordsToWindow procedure, finding a toplevel with embedding
} -constraints tempNotWin -setup {
    deleteWindows
    toplevel .t -width 300 -height 400 -bg blue
    wm geom .t +0+50
    frame .t.f -container 1
    place .t.f -x 150 -y 50
    tkwait visibility .t.f
    setupbg
} -body {
    dobg "
	wm withdraw .
	toplevel .x -width 100 -height 80 -use [winfo id .t.f] -bg yellow
	tkwait visibility .x"
    set result [dobg {
	set x [winfo rootx .x]
	set y [winfo rooty .x]
	list [winfo containing [expr $x - 1] [expr $y + 50]] \
		[winfo containing $x [expr $y +50]]
    }]
    set x [winfo rootx .t]
    set y [winfo rooty .t]
    lappend result [winfo containing [expr $x + 200] [expr $y + 49]] \
		[winfo containing [expr $x + 200] [expr $y +50]]
} -cleanup {
    cleanupbg
} -result {{} .x .t .t.f}
test unixWm-50.4 {Tk_CoordsToWindow procedure, window in other application} unix {
    destroy .t
    catch {interp delete slave}
    toplevel .t -width 200 -height 200 -bg green
    wm geometry .t +0+0
    tkwait visibility .t
    interp create slave
    load {} Tk slave
    slave eval {wm geometry . 200x200+0+0; tkwait visibility .}
    set result [list [winfo containing 100 100] \
	    [slave eval {winfo containing 100 100}]]
    interp delete slave
    set result
} {{} .}
test unixWm-50.5 {Tk_CoordsToWindow procedure, handling menubars} {unix testmenubar} {
    deleteWindows
    toplevel .t -width 300 -height 400 -bd 2 -relief raised
    frame .t.f -width 150 -height 120 -bg green
    place .t.f -x 10 -y 150
    wm geom .t +0+50
    frame .t.menu -width 100 -height 30 -bd 2 -relief raised
    frame .t.menu.f -width 40 -height 20 -bg purple
    place .t.menu.f -x 30 -y 10
    testmenubar window .t .t.menu
    tkwait visibility .t.menu
    update
    set x [winfo rootx .t]
    set y [winfo rooty .t]
    list [winfo containing $x [expr $y - 31]] \
		[winfo containing $x [expr $y - 30]] \
		[winfo containing [expr $x + 50] [expr $y - 19]] \
		[winfo containing [expr $x + 50] [expr $y - 18]] \
		[winfo containing [expr $x + 50] $y] \
		[winfo containing [expr $x + 11] [expr $y + 152]] \
		[winfo containing [expr $x + 12] [expr $y + 152]]
} {{} .t.menu .t.menu .t.menu.f .t .t .t.f}
test unixWm-50.6 {Tk_CoordsToWindow procedure, embedding within one app.} unix {
    deleteWindows
    toplevel .t -width 300 -height 400 -bg orange
    wm geom .t +0+50
    frame .t.f -container 1
    place .t.f -x 150 -y 50
    tkwait visibility .t.f
    toplevel .t2 -width 100 -height 80 -bg green -use [winfo id .t.f]
    tkwait visibility .t2
    update
    set x [winfo rootx .t]
    set y [winfo rooty .t]
    list [winfo containing [expr $x +149] [expr $y + 80]] \
	    [winfo containing [expr $x +150] [expr $y +80]] \
	    [winfo containing [expr $x +249] [expr $y +80]] \
	    [winfo containing [expr $x +250] [expr $y +80]]
} {.t .t2 .t2 .t}
test unixWm-50.7 {Tk_CoordsToWindow procedure, more basics} unix {
    destroy .t
    toplevel .t -width 300 -height 400 -bg green
    wm geom .t +0+0
    frame .t.f -width 100 -height 200 -bd 2 -relief raised
    place .t.f -x 100 -y 100
    frame .t.f.f -width 100 -height 200 -bd 2 -relief raised
    place .t.f.f -x 0 -y 100
    tkwait visibility .t.f.f
    set x [expr [winfo rootx .t] + 150]
    set y [winfo rooty .t]
    list [winfo containing $x [expr $y + 50]] \
	    [winfo containing $x [expr $y + 150]] \
	    [winfo containing $x [expr $y + 250]] \
	    [winfo containing $x [expr $y + 350]] \
	    [winfo containing $x [expr $y + 450]]
} {.t .t.f .t.f.f .t {}}
test unixWm-50.8 {Tk_CoordsToWindow procedure, more basics} unix {
    destroy .t
    toplevel .t -width 400 -height 300 -bg green
    wm geom .t +0+0
    frame .t.f -width 200 -height 100 -bd 2 -relief raised
    place .t.f -x 100 -y 100
    frame .t.f.f -width 200 -height 100 -bd 2 -relief raised
    place .t.f.f -x 100 -y 0
    update
    set x [winfo rooty .t]
    set y [expr [winfo rooty .t] + 150]
    list [winfo containing [expr $x + 50] $y] \
	    [winfo containing [expr $x + 150] $y] \
	    [winfo containing [expr $x + 250] $y] \
	    [winfo containing [expr $x + 350] $y] \
	    [winfo containing [expr $x + 450] $y]
} {.t .t.f .t.f.f .t {}}
test unixWm-50.9 {Tk_CoordsToWindow procedure, unmapped windows} unix {
    destroy .t
    destroy .t2
    sleep 500		;# Give window manager time to catch up.
    toplevel .t -width 200 -height 200 -bg green
    wm geometry .t +0+0
    tkwait visibility .t
    toplevel .t2 -width 200 -height 200 -bg red
    wm geometry .t2 +0+0
    tkwait visibility .t2
    set result [list [winfo containing 100 100]]
    wm iconify .t2
    lappend result [winfo containing 100 100]
} {.t2 .t}
test unixWm-50.10 {Tk_CoordsToWindow procedure, unmapped windows} unix {
    destroy .t
    toplevel .t -width 200 -height 200 -bg green
    wm geometry .t +0+0
    frame .t.f -width 150 -height 150 -bd 2 -relief raised
    place .t.f -x 25 -y 25
    tkwait visibility .t.f
    set result [list [winfo containing 100 100]]
    place forget .t.f
    update
    lappend result [winfo containing 100 100]
} {.t.f .t}
deleteWindows
wm deiconify .

# No tests for UpdateVRootGeometry, Tk_GetVRootGeometry,
# Tk_MoveToplevelWindow, UpdateWmProtocols, or TkWmProtocolEventProc.

test unixWm-51.1 {TkWmRestackToplevel procedure, basic tests} {unix nonPortable} {
    makeToplevels
    update
    raise .raise1
    winfo containing [winfo rootx .raise1] [winfo rooty .raise1]
} .raise1
test unixWm-51.2 {TkWmRestackToplevel procedure, basic tests} {unix nonPortable} {
    makeToplevels
    update
    raise .raise2
    winfo containing [winfo rootx .raise1] [winfo rooty .raise1]
} .raise2
test unixWm-51.3 {TkWmRestackToplevel procedure, basic tests} {unix nonPortable} {
    makeToplevels
    update
    raise .raise3
    raise .raise2
    raise .raise1 .raise3
    set result [winfo containing [winfo rootx .raise1] \
	    [winfo rooty .raise1]]
    destroy .raise2
    sleep 500
    list $result [winfo containing [winfo rootx .raise1] \
	    [winfo rooty .raise1]]
} {.raise2 .raise1}
test unixWm-51.4 {TkWmRestackToplevel procedure, basic tests} {unix nonPortable} {
    makeToplevels
    raise .raise2
    raise .raise1
    lower .raise3 .raise1
    set result [winfo containing 100 100]
    destroy .raise1
    sleep 500
    lappend result [winfo containing 100 100]
} {.raise1 .raise3}
test unixWm-51.5 {TkWmRestackToplevel procedure, basic tests} {unix nonPortable} {
    makeToplevels
    update
    raise .raise2
    raise .raise1
    raise .raise3
    frame .raise1.f1
    frame .raise1.f1.f2
    lower .raise3 .raise1.f1.f2
    set result [winfo containing [winfo rootx .raise1] \
	    [winfo rooty .raise1]]
    destroy .raise1
    sleep 500
    list $result [winfo containing [winfo rootx .raise2] \
	    [winfo rooty .raise2]]
} {.raise1 .raise3}
deleteWindows
test unixWm-51.6 {TkWmRestackToplevel procedure, window to be stacked isn't mapped} unix {
    destroy .t
    toplevel .t -width 200 -height 200 -bg green
    wm geometry .t +0+0
    tkwait visibility .t
    destroy .t2
    toplevel .t2 -width 200 -height 200 -bg red
    wm geometry .t2 +0+0
    winfo containing 100 100
} {.t}
test unixWm-51.7 {TkWmRestackToplevel procedure, other window isn't mapped} unix {
    foreach w {.t .t2 .t3} {
	destroy $w
	toplevel $w -width 200 -height 200 -bg green
	wm geometry $w +0+0
    }
    raise .t .t2
    sleep 2000
    update
    set result [list [winfo containing 100 100]]
    lower .t3
    sleep 2000
    lappend result [winfo containing 100 100]
} {.t3 .t}
test unixWm-51.8 {TkWmRestackToplevel procedure, overrideredirect windows} unix {
    destroy .t
    toplevel .t -width 200 -height 200 -bg green
    wm overrideredirect .t 1
    wm geometry .t +0+0
    tkwait visibility .t
    destroy .t2
    toplevel .t2 -width 200 -height 200 -bg red
    wm overrideredirect .t2 1
    wm geometry .t2 +0+0
    tkwait visibility .t2

    # Need to use vrootx and vrooty to make tests work correctly with
    # virtual root window measures managers: overrideredirect windows
    # come up at (0,0) in display coordinates, not virtual root
    # coordinates.

    set x [expr 100-[winfo vrootx .]]
    set y [expr 100-[winfo vrooty .]]
    set result [list [winfo containing $x $y]]
    raise .t
    lappend result [winfo containing $x $y]
    raise .t2
    lappend result [winfo containing $x $y]
} {.t2 .t .t2}
test unixWm-51.9 {TkWmRestackToplevel procedure, other window overrideredirect} unix {
    foreach w {.t .t2 .t3} {
	destroy $w
	toplevel $w -width 200 -height 200 -bg green
	wm overrideredirect $w 1
	wm geometry $w +0+0
	tkwait visibility $w
    }
    lower .t3 .t2
    update

    # Need to use vrootx and vrooty to make tests work correctly with
    # virtual root window measures managers: overrideredirect windows
    # come up at (0,0) in display coordinates, not virtual root
    # coordinates.

    set x [expr 100-[winfo vrootx .]]
    set y [expr 100-[winfo vrooty .]]
    set result [list [winfo containing $x $y]]
    lower .t2
    lappend result [winfo containing $x $y]
} {.t2 .t3}
test unixWm-51.10 {TkWmRestackToplevel procedure, don't move window that's already in the right place} unix {
    makeToplevels
    raise .raise1
    set time [lindex [time {raise .raise1}] 0]
    expr {$time < 2000000}
} 1
test unixWm-51.11 {TkWmRestackToplevel procedure, don't move window that's already in the right place} unix {
    makeToplevels
    set time [lindex [time {lower .raise1}] 0]
    expr {$time < 2000000}
} 1
test unixWm-51.12 {TkWmRestackToplevel procedure, don't move window that's already in the right place} unix {
    makeToplevels
    set time [lindex [time {raise .raise3 .raise2}] 0]
    expr {$time < 2000000}
} 1
test unixWm-51.13 {TkWmRestackToplevel procedure, don't move window that's already in the right place} unix {
    makeToplevels
    set time [lindex [time {lower .raise1 .raise2}] 0]
    expr {$time < 2000000}
} 1

test unixWm-52.1 {TkWmAddToColormapWindows procedure} unix {
    destroy .t
    toplevel .t -width 200 -height 200 -colormap new -relief raised -bd 2
    wm geom .t +0+0
    update
    wm colormap .t
} {}
test unixWm-52.2 {TkWmAddToColormapWindows procedure} unix {
    destroy .t
    toplevel .t -colormap new -relief raised -bd 2
    wm geom .t +0+0
    frame .t.f -width 100 -height 100 -colormap new -relief sunken -bd 2
    pack .t.f
    update
    wm colormap .t
} {.t.f .t}
test unixWm-52.3 {TkWmAddToColormapWindows procedure} unix {
    destroy .t
    toplevel .t -colormap new
    wm geom .t +0+0
    frame .t.f -width 100 -height 100 -colormap new -relief sunken -bd 2
    pack .t.f
    frame .t.f2 -width 100 -height 100 -colormap new -relief sunken -bd 2
    pack .t.f2
    update
    wm colormap .t
} {.t.f .t.f2 .t}
test unixWm-52.4 {TkWmAddToColormapWindows procedure} unix {
    destroy .t
    toplevel .t -colormap new
    wm geom .t +0+0
    frame .t.f -width 100 -height 100 -colormap new -relief sunken -bd 2
    pack .t.f
    update
    wm colormapwindows .t .t.f
    frame .t.f2 -width 100 -height 100 -colormap new -relief sunken -bd 2
    pack .t.f2
    update
    wm colormapwindows .t
} {.t.f}

test unixWm-53.1 {TkWmRemoveFromColormapWindows procedure} unix {
    destroy .t
    toplevel .t -colormap new
    wm geom .t +0+0
    frame .t.f -width 100 -height 100 -colormap new -relief sunken -bd 2
    pack .t.f
    frame .t.f2 -width 100 -height 100 -colormap new -relief sunken -bd 2
    pack .t.f2
    update
    destroy .t.f2
    wm colormap .t
} {.t.f .t}
test unixWm-53.2 {TkWmRemoveFromColormapWindows procedure} unix {
    destroy .t
    toplevel .t -colormap new
    wm geom .t +0+0
    frame .t.f -width 100 -height 100 -colormap new -relief sunken -bd 2
    pack .t.f
    frame .t.f2 -width 100 -height 100 -colormap new -relief sunken -bd 2
    pack .t.f2
    update
    wm colormapwindows .t .t.f2
    destroy .t.f2
    wm colormap .t
} {}

test unixWm-54.1 {TkpMakeMenuWindow procedure, setting save_under} {unix nonUnixUserInteraction} {
    destroy .t
    destroy .m
    toplevel .t -width 300 -height 200 -bd 2 -relief raised
    bind .t <Expose> {set x exposed}
    wm geom .t +0+0
    update
    menu .m
    .m add command -label First
    .m add command -label Second
    .m add command -label Third
    .m post 30 30
    update
    set x {no event}
    destroy .m
    set x
} {no event}
test unixWm-54.2 {TkpMakeMenuWindow procedure, setting override_redirect} {unix nonUnixUserInteraction} {
    destroy .m
    menu .m
    .m add command -label First
    .m add command -label Second
    .m add command -label Third
    .m post 30 30
    update
    set result [wm overrideredirect .m]
    destroy .m
    set result
} {1}

# No tests for TkGetPointerCoords, CreateWrapper, or GetMaxSize.

test unixWm-55.1 {TkUnixSetMenubar procedure} {unix testmenubar} {
    destroy .t
    toplevel .t -width 300 -height 200 -bd 2 -relief raised
    wm geom .t +0+0
    update
    frame .t.f -width 400 -height 30 -bd 2 -relief raised -bg green
    testmenubar window .t .t.f
    update
    list [winfo ismapped .t.f] [winfo geometry .t.f] \
	    [expr [winfo rootx .t] - [winfo rootx .t.f]] \
	    [expr [winfo rooty .t] - [winfo rooty .t.f]]
} {1 300x30+0+0 0 30}
test unixWm-55.2 {TkUnixSetMenubar procedure, removing menubar} {unix testmenubar} {
    destroy .t
    destroy .f
    toplevel .t -width 300 -height 200 -bd 2 -relief raised
    wm geom .t +0+0
    update
    set x [winfo rootx .t]
    set y [winfo rooty .t]
    frame .f -width 400 -height 30 -bd 2 -relief raised -bg green
    testmenubar window .t .f
    update
    testmenubar window .t {}
    update
    list [winfo ismapped .f] [winfo geometry .f] \
	    [expr [winfo rootx .t] - $x] \
	    [expr [winfo rooty .t] - $y] \
	    [expr [winfo rootx .] - [winfo rootx .f]] \
	    [expr [winfo rooty .] - [winfo rooty .f]]
} {0 300x30+0+0 0 0 0 0}
test unixWm-55.3 {TkUnixSetMenubar procedure, removing geometry manager} {unix testmenubar} {
    destroy .t
    toplevel .t -width 300 -height 200 -bd 2 -relief raised
    wm geom .t +0+0
    update
    set x [winfo rootx .t]
    set y [winfo rooty .t]
    frame .t.f -width 400 -height 30 -bd 2 -relief raised -bg green
    testmenubar window .t .t.f
    update
    testmenubar window .t {}
    update
    set result "[expr [winfo rootx .t] - $x] [expr [winfo rooty .t] - $y]"
    .t.f configure -height 100
    update
    lappend result [expr [winfo rootx .t] - $x] [expr [winfo rooty .t] - $y]
} {0 0 0 0}
test unixWm-55.4 {TkUnixSetMenubar procedure, toplevel not yet created} {unix testmenubar} {
    destroy .t
    toplevel .t -width 300 -height 200 -bd 2 -relief raised
    frame .t.f -width 400 -height 30 -bd 2 -relief raised -bg green
    testmenubar window .t .t.f
    wm geom .t +0+0
    update
    list [winfo ismapped .t.f] [winfo geometry .t.f] \
	    [expr [winfo rootx .t] - [winfo rootx .t.f]] \
	    [expr [winfo rooty .t] - [winfo rooty .t.f]]
} {1 300x30+0+0 0 30}
test unixWm-55.5 {TkUnixSetMenubar procedure, changing menubar} {unix testmenubar} {
    destroy .t
    destroy .f
    toplevel .t -width 300 -height 200 -bd 2 -relief raised
    frame .t.f -width 400 -height 30 -bd 2 -relief raised -bg green
    wm geom .t +0+0
    update
    set y [winfo rooty .t]
    frame .f -width 400 -height 50 -bd 2 -relief raised -bg green
    testmenubar window .t .t.f
    update
    set result {}
    lappend result [winfo ismapped .f] [winfo ismapped .t.f]
    lappend result [expr [winfo rooty .t.f] - $y]
    testmenubar window .t .f
    update
    lappend result [winfo ismapped .f] [winfo ismapped .t.f]
    lappend result [expr [winfo rooty .f] - $y]
} {0 1 0 1 0 0}
test unixWm-55.6 {TkUnixSetMenubar procedure, changing menubar to self} {unix testmenubar} {
    destroy .t
    toplevel .t -width 300 -height 200 -bd 2 -relief raised
    frame .t.f -width 400 -height 30 -bd 2 -relief raised -bg green
    testmenubar window .t .t.f
    wm geom .t +0+0
    update
    testmenubar window .t .t.f
    update
    list [winfo ismapped .t.f] [winfo geometry .t.f] \
	    [expr [winfo rootx .t] - [winfo rootx .t.f]] \
	    [expr [winfo rooty .t] - [winfo rooty .t.f]]
} {1 300x30+0+0 0 30}
test unixWm-55.7 {TkUnixSetMenubar procedure, unsetting event handler} {unix testmenubar} {
    destroy .t
    destroy .f
    toplevel .t -width 300 -height 200 -bd 2 -relief raised
    frame .t.f -width 400 -height 30 -bd 2 -relief raised -bg green
    frame .f -width 400 -height 40 -bd 2 -relief raised -bg blue
    wm geom .t +0+0
    update
    set y [winfo rooty .t]
    testmenubar window .t .t.f
    update
    set result [expr [winfo rooty .t] - $y]
    testmenubar window .t .f
    update
    lappend result [expr [winfo rooty .t] - $y]
    destroy .t.f
    update
    lappend result [expr [winfo rooty .t] - $y]
} {30 40 40}

test unixWm-56.1 {MenubarDestroyProc procedure} {unix testmenubar} {
    destroy .t
    toplevel .t -width 300 -height 200 -bd 2 -relief raised
    wm geom .t +0+0
    update
    set y [winfo rooty .t]
    frame .t.f -width 400 -height 30 -bd 2 -relief raised -bg green
    testmenubar window .t .t.f
    update
    set result [expr [winfo rooty .t] - $y]
    destroy .t.f
    update
    lappend result [expr [winfo rooty .t] - $y]
} {30 0}

test unixWm-57.1 {MenubarReqProc procedure} {unix testmenubar} {
    destroy .t
    toplevel .t -width 300 -height 200 -bd 2 -relief raised
    wm geom .t +0+0
    update
    set x [winfo rootx .t]
    set y [winfo rooty .t]
    frame .t.f -width 400 -height 10 -bd 2 -relief raised -bg green
    testmenubar window .t .t.f
    update
    set result "[expr [winfo rootx .t] - $x] [expr [winfo rooty .t] - $y]"
    .t.f configure -height 100
    update
    lappend result [expr [winfo rootx .t] - $x] [expr [winfo rooty .t] - $y]
} {0 10 0 100}
test unixWm-57.2 {MenubarReqProc procedure} {unix testmenubar} {
    destroy .t
    toplevel .t -width 300 -height 200 -bd 2 -relief raised
    wm geom .t +0+0
    update
    set x [winfo rootx .t]
    set y [winfo rooty .t]
    frame .t.f -width 400 -height 20 -bd 2 -relief raised -bg green
    testmenubar window .t .t.f
    update
    set result "[expr [winfo rootx .t] - $x] [expr [winfo rooty .t] - $y]"
    .t.f configure -height 0
    update
    lappend result [expr [winfo rootx .t] - $x] [expr [winfo rooty .t] - $y]
} {0 20 0 1}

test unixWm-58.1 {UpdateCommand procedure, DString gets reallocated} {unix testwrapper} {
    destroy .t
    toplevel .t -width 100 -height 50
    wm geom .t +0+0
    wm command .t "argumentNumber0 argumentNumber1 argumentNumber2 argumentNumber0 argumentNumber3 argumentNumber4 argumentNumber5 argumentNumber6 argumentNumber0 argumentNumber7 argumentNumber8 argumentNumber9 argumentNumber10 argumentNumber0 argumentNumber11 argumentNumber12 argumentNumber13 argumentNumber14 argumentNumber15 argumentNumber16 argumentNumber17 argumentNumber18"
    update
    testprop [testwrapper .t] WM_COMMAND
} {argumentNumber0
argumentNumber1
argumentNumber2
argumentNumber0
argumentNumber3
argumentNumber4
argumentNumber5
argumentNumber6
argumentNumber0
argumentNumber7
argumentNumber8
argumentNumber9
argumentNumber10
argumentNumber0
argumentNumber11
argumentNumber12
argumentNumber13
argumentNumber14
argumentNumber15
argumentNumber16
argumentNumber17
argumentNumber18
}

# Test exit processing and cleanup:

test unixWm-59.1 {exit processing} unix {
    set script [makeFile {
	update
	exit
    } script]
    if {[catch {exec [interpreter] $script -geometry 10x10+0+0} msg]} {
	set error 1
    } else {
	set error 0
    }
    removeFile script
    list $error $msg
} {0 {}}
test unixWm-59.2 {exit processing} unix {
    set code [loadTkCommand]
    append code  {
	interp create x
	x eval {set argc 2}
	x eval {set argv "-geometry 10x10+0+0"}
	x eval {load {} Tk}
	update
	exit
    }
    set script [makeFile $code script]
    if {[catch {exec [interpreter] $script -geometry 10x10+0+0} msg]} {
	set error 1
    } else {
	set error 0
    }
    removeFile script
    list $error $msg
} {0 {}}
test unixWm-59.3 {exit processing} unix {
    set code [loadTkCommand]
    append code  {
	interp create x
	x eval {set argc 2}
	x eval {set argv "-geometry 10x10+0+0"}
	x eval {load {} Tk}
	x eval {
	    button .b -text hello
	    bind .b <Destroy> foo
	}
	x alias foo destroy_x
	proc destroy_x {} {interp delete x}
	update
	exit
    }
    set script [makeFile $code script]
    if {[catch {exec [interpreter] $script -geometry 10x10+0+0} msg]} {
	set error 1
    } else {
	set error 0
    }
    removeFile script
    list $error $msg
} {0 {}}

#
# wm attributes tests:
#
# NOTE: since [wm attributes] is not guaranteed to have any effect,
# the only thing we can really test here is the syntax.
#
test unixWm-60.1 {wm attributes - test} -constraints unix -body {
    destroy .t
    toplevel .t
    wm attributes .t
} -result [list -alpha 1.0 -topmost 0 -zoomed 0 -fullscreen 0 -type {}]

test unixWm-60.2 {wm attributes - test} -constraints unix -body {
    destroy .t
    toplevel .t
    wm attributes .t -topmost
} -result 0

test unixWm-60.3 {wm attributes - set (unrealized)} -constraints unix -body {
    destroy .t
    toplevel .t
    wm attributes .t -topmost 1
}

test unixWm-60.4 {wm attributes - set (realized)} -constraints unix -body {
    destroy .t
    toplevel .t
    tkwait visibility .t
    wm attributes .t -topmost 1
}

test unixWm-60.5 {wm attributes - bad attribute} -constraints unix -body {
    destroy .t
    toplevel .t
    wm attributes .t -foo
} -returnCodes 1 -match glob -result {bad attribute "-foo":*}

test unixWm-61.1 {Tk_WmCmd procedure, "iconphoto" option} unix {
    list [catch {wm iconph .} msg] $msg
} {1 {wrong # args: should be "wm iconphoto window ?-default? image1 ?image2 ...?"}}
test unixWm-61.2 {Tk_WmCmd procedure, "iconphoto" option} unix {
    destroy .t
    toplevel .t
    image create photo blank16 -width 16 -height 16
    image create photo blank32 -width 32 -height 32
    # This should just make blank icons for the window
    wm iconphoto .t blank16 blank32
    image delete blank16 blank32
} {}

test unixWm-62.0 {wm attributes -type void} -constraints unix -setup {
    destroy .t
    toplevel .t
} -body {
    wm attributes .t -type {}
} -cleanup {
    destroy .t
} -result {}

test unixWm-62.1 {wm attributes -type name} -constraints unix -setup {
    destroy .t
    toplevel .t
} -body {
    wm attributes .t -type dialog
} -cleanup {
    destroy .t
} -result {}

test unixWm-62.2 {wm attributes -type name} -constraints unix -setup {
    destroy .t
    toplevel .t
} -body {
    tkwait visibility .t
    wm attributes .t -type dialog
} -cleanup {
    destroy .t
} -result {}

test unixWm-62.3 {wm attributes -type list} -constraints unix -setup {
    destroy .t
    toplevel .t
} -body {
    wm attributes .t -type {xyzzy dialog}
} -cleanup {
    destroy .t
} -result {}

test unixWm-62.4 {wm attributes -type list} -constraints unix -setup {
    destroy .t
    toplevel .t
} -body {
    tkwait visibility .t
    wm attributes .t -type {xyzzy dialog}
} -cleanup {
    destroy .t
} -result {}

# cleanup
destroy .t
cleanupTests
return<|MERGE_RESOLUTION|>--- conflicted
+++ resolved
@@ -6,11 +6,6 @@
 # Copyright (c) 1994-1997 Sun Microsystems, Inc.
 # Copyright (c) 1998-1999 by Scriptics Corporation.
 # All rights reserved.
-<<<<<<< HEAD
-#
-# RCS: @(#) $Id: unixWm.test,v 1.44.2.2 2010/08/03 16:14:27 dgp Exp $
-=======
->>>>>>> 5cad7e12
 
 package require tcltest 2.2
 eval tcltest::configure $argv
