--- conflicted
+++ resolved
@@ -1372,13 +1372,8 @@
 test unixWm-40.2 {Tk_SetGrid procedure, turning on grid when dimensions already set} unix {
     destroy .t
     toplevel .t
-<<<<<<< HEAD
-    wm geometry .t 200x100+0+0
+    wm geometry .t 200x100+0+$Y0
     listbox .t.l -height 20 -width 20
-=======
-    wm geometry .t 200x100+0+$Y0
-    listbox .t.l -height 20 -width 20 
->>>>>>> db008939
     pack .t.l -fill both -expand 1
     update
     .t.l configure -setgrid 1
