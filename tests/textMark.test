# This file is a Tcl script to test the code in the file tkTextMark.c.
# This file is organized in the standard fashion for Tcl tests.
#
# Copyright (c) 1994 The Regents of the University of California.
# Copyright (c) 1994 Sun Microsystems, Inc.
# Copyright (c) 1998-1999 by Scriptics Corporation.
# All rights reserved.
<<<<<<< HEAD
#
# RCS: @(#) $Id: textMark.test,v 1.9 2004/06/17 22:38:57 dkf Exp $
=======
>>>>>>> 2930fe96

package require tcltest 2.1
eval tcltest::configure $argv
tcltest::loadTestedCommands

catch {destroy .t}
text .t -width 20 -height 10
testConstraint haveCourier12 [expr {[catch {
    .t configure -font {Courier 12}
}] == 0}]
pack append . .t {top expand fill}
update
.t debug on
wm geometry . {}
  
# The statements below reset the main window;  it's needed if the window
# manager is mwm to make mwm forget about a previous minimum size setting.

wm withdraw .
wm minsize . 1 1
wm positionfrom . user
wm deiconify .

entry .t.e
.t insert 1.0 "Line 1
abcdefghijklm
12345
Line 4
bOy GIrl .#@? x_yz
!@#$%
Line 7"

test textMark-1.1 {TkTextMarkCmd - missing option} haveCourier12 {
    list [catch {.t mark} msg] $msg
} {1 {wrong # args: should be ".t mark option ?arg arg ...?"}}
test textMark-1.2 {TkTextMarkCmd - bogus option} haveCourier12 {
    list [catch {.t mark gorp} msg] $msg
} {1 {bad mark option "gorp": must be gravity, names, next, previous, set, or unset}}
test textMark-1.3 {TkTextMarkCmd - "gravity" option} haveCourier12 {
    list [catch {.t mark gravity foo} msg] $msg
} {1 {there is no mark named "foo"}}
test textMark-1.4 {TkTextMarkCmd - "gravity" option} haveCourier12 {
    .t mark unset x
    .t mark set x 1.3
    .t insert 1.3 x
    list [.t mark gravity x] [.t index x]
} {right 1.4}
test textMark-1.5 {TkTextMarkCmd - "gravity" option} haveCourier12 {
    .t mark unset x
    .t mark set x 1.3
    .t mark g x left
    .t insert 1.3 x
    list [.t mark gravity x] [.t index x]
} {left 1.3}
test textMark-1.6 {TkTextMarkCmd - "gravity" option} haveCourier12 {
    .t mark unset x
    .t mark set x 1.3
    .t mark gravity x right
    .t insert 1.3 x
    list [.t mark gravity x] [.t index x]
} {right 1.4}
test textMark-1.7 {TkTextMarkCmd - "gravity" option} haveCourier12 {
    list [catch {.t mark gravity x gorp} msg] $msg
} {1 {bad mark gravity "gorp": must be left or right}}
test textMark-1.8 {TkTextMarkCmd - "gravity" option} haveCourier12 {
    list [catch {.t mark gravity} msg] $msg
} {1 {wrong # args: should be ".t mark gravity markName ?gravity?"}}

test textMark-2.1 {TkTextMarkCmd - "names" option} haveCourier12 {
    list [catch {.t mark names 2} msg] $msg
} {1 {wrong # args: should be ".t mark names"}}
.t mark unset x
test textMark-2.2 {TkTextMarkCmd - "names" option} haveCourier12 {
    lsort [.t mark na]
} {current insert}
test textMark-2.3 {TkTextMarkCmd - "names" option} haveCourier12 {
    .t mark set a 1.1
    .t mark set "b c" 2.3
    lsort [.t mark names]
} {a {b c} current insert}

test textMark-3.1 {TkTextMarkCmd - "set" option} haveCourier12 {
    list [catch {.t mark set a} msg] $msg
} {1 {wrong # args: should be ".t mark set markName index"}}
test textMark-3.2 {TkTextMarkCmd - "set" option} haveCourier12 {
    list [catch {.t mark s a b c} msg] $msg
} {1 {wrong # args: should be ".t mark set markName index"}}
test textMark-3.3 {TkTextMarkCmd - "set" option} haveCourier12 {
    list [catch {.t mark set a @x} msg] $msg
} {1 {bad text index "@x"}}
test textMark-3.4 {TkTextMarkCmd - "set" option} haveCourier12 {
    .t mark set a 1.2
    .t index a
} 1.2
test textMark-3.5 {TkTextMarkCmd - "set" option} haveCourier12 {
    .t mark set a end
    .t index a
} {8.0}

test textMark-4.1 {TkTextMarkCmd - "unset" option} haveCourier12 {
    list [catch {.t mark unset} msg] $msg
} {0 {}}
test textMark-4.2 {TkTextMarkCmd - "unset" option} haveCourier12 {
    .t mark set a 1.2
    .t mark set b 2.3
    .t mark unset a b
        list [catch {.t index a} msg] $msg [catch {.t index b} msg2] $msg2
} {1 {bad text index "a"} 1 {bad text index "b"}}
test textMark-4.3 {TkTextMarkCmd - "unset" option} haveCourier12 {
    .t mark set a 1.2
    .t mark set b 2.3
    .t mark set 49ers 3.1
    eval .t mark unset [.t mark names]
    lsort [.t mark names]
} {current insert}

test textMark-5.1 {TkTextMarkCmd - miscellaneous} haveCourier12 {
    list [catch {.t mark} msg] $msg
} {1 {wrong # args: should be ".t mark option ?arg arg ...?"}}
test textMark-5.2 {TkTextMarkCmd - miscellaneous} haveCourier12 {
    list [catch {.t mark foo} msg] $msg
} {1 {bad mark option "foo": must be gravity, names, next, previous, set, or unset}}

test textMark-6.1 {TkTextMarkSegToIndex} haveCourier12 {
    .t mark set a 1.2
    .t mark set b 1.2
    .t mark set c 1.2
    .t mark set d 1.4
    list [.t index a] [.t index b] [.t index c ] [.t index d]
} {1.2 1.2 1.2 1.4}

catch {eval {.t mark unset} [.t mark names]}
test textMark-7.1 {MarkFindNext - invalid mark name} haveCourier12 {
    catch {.t mark next bogus} x
    set x
} {bad text index "bogus"}
test textMark-7.2 {MarkFindNext - marks at same location} haveCourier12 {
    .t mark set insert 2.0
    .t mark set current 2.0
    .t mark next current
} {insert}
test textMark-7.3 {MarkFindNext - numerical starting mark} haveCourier12 {
    .t mark set current 1.0
    .t mark set insert 1.0
    .t mark next 1.0
} {insert}
test textMark-7.4 {MarkFindNext - mark on the same line} haveCourier12 {
    .t mark set current 1.0
    .t mark set insert 1.1
    .t mark next current
} {insert}
test textMark-7.5 {MarkFindNext - mark on the next line} haveCourier12 {
    .t mark set current 1.end
    .t mark set insert 2.0
    .t mark next current
} {insert}
test textMark-7.6 {MarkFindNext - mark far away} haveCourier12 {
    .t mark set current 1.2
    .t mark set insert 7.0
    .t mark next current
} {insert}
test textMark-7.7 {MarkFindNext - mark on top of end} haveCourier12 {
    .t mark set current end
    .t mark next end
} {current}
test textMark-7.8 {MarkFindNext - no next mark} haveCourier12 {
    .t mark set current 1.0
    .t mark set insert 3.0
    .t mark next insert
} {}
test textMark-8.1 {MarkFindPrev - invalid mark name} haveCourier12 {
    catch {.t mark prev bogus} x
    set x
} {bad text index "bogus"}
test textMark-8.2 {MarkFindPrev - marks at same location} haveCourier12 {
    .t mark set insert 2.0
    .t mark set current 2.0
    .t mark prev insert
} {current}
test textMark-8.3 {MarkFindPrev - numerical starting mark} haveCourier12 {
    .t mark set current 1.0
    .t mark set insert 1.0
    .t mark prev 1.1
} {current}
test textMark-8.4 {MarkFindPrev - mark on the same line} haveCourier12 {
    .t mark set current 1.0
    .t mark set insert 1.1
    .t mark prev insert
} {current}
test textMark-8.5 {MarkFindPrev - mark on the previous line} haveCourier12 {
    .t mark set current 1.end
    .t mark set insert 2.0
    .t mark prev insert
} {current}
test textMark-8.6 {MarkFindPrev - mark far away} haveCourier12 {
    .t mark set current 1.2
    .t mark set insert 7.0
    .t mark prev insert
} {current}
test textMark-8.7 {MarkFindPrev - mark on top of end} haveCourier12 {
    .t mark set insert 3.0
    .t mark set current end
    .t mark prev end
} {insert}
test textMark-8.8 {MarkFindPrev - no previous mark} haveCourier12 {
    .t mark set current 1.0
    .t mark set insert 3.0
    .t mark prev current
} {}

catch {destroy .t}

# cleanup
cleanupTests
return<|MERGE_RESOLUTION|>--- conflicted
+++ resolved
@@ -5,11 +5,6 @@
 # Copyright (c) 1994 Sun Microsystems, Inc.
 # Copyright (c) 1998-1999 by Scriptics Corporation.
 # All rights reserved.
-<<<<<<< HEAD
-#
-# RCS: @(#) $Id: textMark.test,v 1.9 2004/06/17 22:38:57 dkf Exp $
-=======
->>>>>>> 2930fe96
 
 package require tcltest 2.1
 eval tcltest::configure $argv
