# This file is a Tcl script to test out the procedures in the file 
# tkUnixEmbed.c.  It is organized in the standard fashion for Tcl
# tests.
#
# Copyright (c) 1996-1997 Sun Microsystems, Inc.
# Copyright (c) 1998-1999 by Scriptics Corporation.
# All rights reserved.
<<<<<<< HEAD
#
# RCS: @(#) $Id: unixEmbed.test,v 1.15 2008/08/18 16:09:10 aniap Exp $
=======
>>>>>>> 39c6a8e5

package require tcltest 2.2
eval tcltest::configure $argv
tcltest::loadTestedCommands
namespace import -force tcltest::test

setupbg
dobg {wm withdraw .}

# eatColors --
# Creates a toplevel window and allocates enough colors in it to
# use up all the slots in the colormap.
#
# Arguments:
# w -		Name of toplevel window to create.

proc eatColors {w} {
    catch {destroy $w}
    toplevel $w
    wm geom $w +0+0
    canvas $w.c -width 400 -height 200 -bd 0
    pack $w.c
    for {set y 0} {$y < 8} {incr y} {
	for {set x 0} {$x < 40} {incr x} {
	    set color [format #%02x%02x%02x [expr $x*6] [expr $y*30] 0]
	    $w.c create rectangle [expr 10*$x] [expr 20*$y] \
		    [expr 10*$x + 10] [expr 20*$y + 20] -outline {} \
		    -fill $color
	}
    }
    update
}

# colorsFree --
#
# Returns 1 if there appear to be free colormap entries in a window,
# 0 otherwise.
#
# Arguments:
# w -			Name of window in which to check.
# red, green, blue -	Intensities to use in a trial color allocation
#			to see if there are colormap entries free.

proc colorsFree {w {red 31} {green 245} {blue 192}} {
    set vals [winfo rgb $w [format #%02x%02x%02x $red $green $blue]]
    expr ([lindex $vals 0]/256 == $red) && ([lindex $vals 1]/256 == $green) \
	    && ([lindex $vals 2]/256 == $blue)
}

test unixEmbed-1.1 {TkpUseWindow procedure, bad window identifier} -constraints {
	unix 
} -setup {
	deleteWindows
} -body {
    toplevel .t -use xyz
} -returnCodes error -result {expected integer but got "xyz"}
test unixEmbed-1.2 {TkpUseWindow procedure, bad window identifier} -constraints {
	unix 
} -setup {
	deleteWindows
} -body {
    toplevel .t -use 47
} -returnCodes error -result {couldn't create child of window "47"}
test unixEmbed-1.3 {TkpUseWindow procedure, inheriting colormap} -constraints {
	unix nonPortable
} -setup {
	deleteWindows
} -body {
    toplevel .t -colormap new
    wm geometry .t +0+0
    eatColors .t.t
    frame .t.f -container 1
    toplevel .x -use [winfo id .t.f]
    colorsFree .x
} -cleanup {
	deleteWindows
} -result {0}
test unixEmbed-1.4 {TkpUseWindow procedure, inheriting colormap} -constraints {
	unix nonPortable
} -setup {
	deleteWindows
} -body {
    toplevel .t -container 1 -colormap new
    wm geometry .t +0+0
    eatColors .t2
    toplevel .x -use [winfo id .t]
    colorsFree .x
} -cleanup {
	deleteWindows
} -result {1}

test unixEmbed-1.5 {TkpUseWindow procedure, creating Container records} -constraints {
	unix testembed
} -setup {
	deleteWindows
} -body {
    frame .f1 -container 1 -width 200 -height 50
    frame .f2 -container 1 -width 200 -height 50
    pack .f1 .f2
    dobg "set w [winfo id .f1]"
    dobg {
	eval destroy [winfo child .]
	toplevel .t -use $w
	list [testembed] [expr [lindex [lindex [testembed all] 0] 0] - $w]
    }
} -cleanup {
	deleteWindows
} -result {{{XXX {} {} .t}} 0}
test unixEmbed-1.6 {TkpUseWindow procedure, creating Container records} -constraints {
	unix testembed
} -setup {
	deleteWindows
} -body {
    frame .f1 -container 1 -width 200 -height 50
    frame .f2 -container 1 -width 200 -height 50
    pack .f1 .f2
    dobg "set w1 [winfo id .f1]"
    dobg "set w2 [winfo id .f2]"
    dobg {
	    eval destroy [winfo child .]
	    toplevel .t1 -use $w1
	    toplevel .t2 -use $w2
	    testembed
    }
} -cleanup {
	deleteWindows
} -result {{XXX {} {} .t2} {XXX {} {} .t1}}
test unixEmbed-1.7 {TkpUseWindow procedure, container and embedded in same app} -constraints {
	unix testembed
} -setup {
	deleteWindows
} -body {
    frame .f1 -container 1 -width 200 -height 50
    frame .f2 -container 1 -width 200 -height 50
    pack .f1 .f2
    toplevel .t1 -use [winfo id .f1]
    toplevel .t2 -use [winfo id .f2]
    testembed
} -cleanup {
	deleteWindows
} -result {{XXX .f2 {} .t2} {XXX .f1 {} .t1}}

# Can't think of any way to test the procedures TkpMakeWindow,
# TkpMakeContainer, or EmbedErrorProc.


test unixEmbed-2.1 {EmbeddedEventProc procedure} -constraints {
	unix testembed
} -setup {
	deleteWindows
} -body {
    frame .f1 -container 1 -width 200 -height 50
    pack .f1
    dobg "set w1 [winfo id .f1]"
    dobg {
	    eval destroy [winfo child .]
	    toplevel .t1 -use $w1
	    testembed
    }
    destroy .f1
    update
    dobg {
	    testembed
    }
} -cleanup {
	deleteWindows
} -result {}
test unixEmbed-2.2 {EmbeddedEventProc procedure} -constraints {
	unix testembed
} -setup {
	deleteWindows
} -body {
    frame .f1 -container 1 -width 200 -height 50
    pack .f1
    dobg "set w1 [winfo id .f1]"
    dobg {
	    eval destroy [winfo child .]
	    toplevel .t1 -use $w1
	    testembed
	    destroy .t1
	    testembed
    }
} -cleanup {
	deleteWindows
} -result {}
test unixEmbed-2.3 {EmbeddedEventProc procedure} -constraints {
	unix testembed
} -setup {
	deleteWindows
} -body {
    frame .f1 -container 1 -width 200 -height 50
    pack .f1
    toplevel .t1 -use [winfo id .f1]
    update
    destroy .f1
    testembed
} -result {}
test unixEmbed-2.4 {EmbeddedEventProc procedure} -constraints {
	unix testembed
} -setup {
	deleteWindows
} -body {
    frame .f1 -container 1 -width 200 -height 50
    pack .f1
    toplevel .t1 -use [winfo id .f1]
    update
    destroy .t1
    set x [testembed]
    update
    list $x [testembed]
} -cleanup {
	deleteWindows
} -result {{{XXX .f1 {} {}}} {}}


test unixEmbed-3.1 {ContainerEventProc procedure, detect creation} -constraints {
    unix testembed nonPortable
} -body {
    frame .f1 -container 1 -width 200 -height 50
    pack .f1
    dobg "set w1 [winfo id .f1]"
    set x [testembed]
    dobg {
	    eval destroy [winfo child .]
	    toplevel .t1 -use $w1
	    wm withdraw .t1
    }
    list $x [testembed]
} -cleanup {
	deleteWindows
} -result {{{XXX .f1 {} {}}} {{XXX .f1 XXX {}}}}
test unixEmbed-3.2 {ContainerEventProc procedure, set size on creation} -constraints {
	unix 
} -setup {
	deleteWindows
} -body {
    toplevel .t1 -container 1
    wm geometry .t1 +0+0
    toplevel .t2 -use [winfo id .t1] -bg red
    update
    wm geometry .t2
} -cleanup {
	deleteWindows
} -result {200x200+0+0}
test unixEmbed-3.3 {ContainerEventProc procedure, disallow position changes} -constraints {
	unix 
} -setup {
	deleteWindows
} -body {
    frame .f1 -container 1 -width 200 -height 50
    pack .f1
    dobg "set w1 [winfo id .f1]"
    dobg {
	    eval destroy [winfo child .]
	    toplevel .t1 -use $w1 -bd 2 -relief raised
	    update
	    wm geometry .t1 +30+40
    }
    update
    dobg {
	    wm geometry .t1
    }
} -cleanup {
	deleteWindows
} -result {200x200+0+0}
test unixEmbed-3.4 {ContainerEventProc procedure, disallow position changes} -constraints {
	unix 
} -setup {
	deleteWindows
} -body {
    frame .f1 -container 1 -width 200 -height 50
    pack .f1
    dobg "set w1 [winfo id .f1]"
    dobg {
	    eval destroy [winfo child .]
	    toplevel .t1 -use $w1
	    update
	    wm geometry .t1 300x100+30+40
    }
    update
    dobg {
	    wm geometry .t1
    }
} -cleanup {
	deleteWindows
} -result {300x100+0+0}
test unixEmbed-3.5 {ContainerEventProc procedure, geometry requests} -constraints {
	unix 
} -setup {
	deleteWindows
} -body {
    frame .f1 -container 1 -width 200 -height 50
    pack .f1
    dobg "set w1 [winfo id .f1]"
    dobg {
	    eval destroy [winfo child .]
	    toplevel .t1 -use $w1
    }
    update
    dobg {
	    .t1 configure -width 300 -height 80
    }
    update
    list [winfo width .f1] [winfo height .f1] [dobg {wm geometry .t1}]
} -cleanup {
	deleteWindows
} -result {300 80 300x80+0+0}
test unixEmbed-3.6 {ContainerEventProc procedure, map requests} -constraints {
	unix 
} -setup {
	deleteWindows
} -body {
    frame .f1 -container 1 -width 200 -height 50
    pack .f1
    dobg "set w1 [winfo id .f1]"
    dobg {
	    eval destroy [winfo child .]
	    toplevel .t1 -use $w1
	    set x unmapped
	    bind .t1 <Map> {set x mapped}
    }
    update
    dobg {
	    after 100
	    update
	    set x
    }
} -cleanup {
	deleteWindows
} -result {mapped}
test unixEmbed-3.7 {ContainerEventProc procedure, destroy events} -constraints {
	unix 
} -setup {
	deleteWindows
} -body {
    frame .f1 -container 1 -width 200 -height 50
    pack .f1
    dobg "set w1 [winfo id .f1]"
    bind .f1 <Destroy> {set x dead}
    set x alive
    dobg {
	    eval destroy [winfo child .]
	    toplevel .t1 -use $w1
    }
    update
    dobg {
	    destroy .t1
    }
    update
    list $x [winfo exists .f1]
} -cleanup {
	deleteWindows
} -result {dead 0}


test unixEmbed-4.1 {EmbedStructureProc procedure, configure events} -constraints {
	unix 
} -setup {
	deleteWindows
} -body {
    frame .f1 -container 1 -width 200 -height 50
    pack .f1
    dobg "set w1 [winfo id .f1]"
    dobg {
	    eval destroy [winfo child .]
	    toplevel .t1 -use $w1
    }
    update
    dobg {
	    .t1 configure -width 180 -height 100
    }
    update
    dobg {
	    winfo geometry .t1
    }
} -cleanup {
	deleteWindows
} -result {180x100+0+0}
test unixEmbed-4.2 {EmbedStructureProc procedure, destroy events} -constraints {
	unix testembed
} -setup {
	deleteWindows
} -body {
    frame .f1 -container 1 -width 200 -height 50
    pack .f1
    dobg "set w1 [winfo id .f1]"
    dobg {
	    eval destroy [winfo child .]
	    toplevel .t1 -use $w1
    }
    update
    set x [testembed]
    destroy .f1
    list $x [testembed]
} -cleanup {
	deleteWindows
} -result {{{XXX .f1 XXX {}}} {}}


test unixEmbed-5.1 {EmbedFocusProc procedure, FocusIn events} -constraints {
	unix 
} -setup {
	deleteWindows
} -body {
    frame .f1 -container 1 -width 200 -height 50
    pack .f1
    dobg "set w1 [winfo id .f1]"
    dobg {
	    eval destroy [winfo child .]
	    toplevel .t1 -use $w1
	    bind .t1 <FocusIn> {lappend x "focus in %W"}
	    bind .t1 <FocusOut> {lappend x "focus out %W"}
	    set x {}
    }
    focus -force .f1
    update
    dobg {set x}
} -cleanup {
	deleteWindows
} -result {{focus in .t1}}
test unixEmbed-5.2 {EmbedFocusProc procedure, focusing on dead window} -constraints {
	unix 
} -setup {
	deleteWindows
} -body {
    frame .f1 -container 1 -width 200 -height 50
    pack .f1
    dobg "set w1 [winfo id .f1]"
    dobg {
	eval destroy [winfo child .]
	toplevel .t1 -use $w1
    }
    update
    dobg {
	    after 200 {destroy .t1}
    }
    after 400
    focus -force .f1
    update
} -cleanup {
	deleteWindows
} -result {}
test unixEmbed-5.3 {EmbedFocusProc procedure, FocusOut events} -constraints {
	unix 
} -setup {
	deleteWindows
} -body {
    frame .f1 -container 1 -width 200 -height 50
    pack .f1
    dobg "set w1 [winfo id .f1]"
    dobg {
	    eval destroy [winfo child .]
	    toplevel .t1 -use $w1
	    bind .t1 <FocusIn> {lappend x "focus in %W"}
	    bind .t1 <FocusOut> {lappend x "focus out %W"}
	    set x {}
    }
    focus -force .f1
    update
    set x [dobg {update; set x}]
    focus .
    update
    list $x [dobg {update; set x}]
} -cleanup {
	deleteWindows
} -result {{{focus in .t1}} {{focus in .t1} {focus out .t1}}}


test unixEmbed-6.1 {EmbedGeometryRequest procedure, window changes size} -constraints {
	unix 
} -setup {
	deleteWindows
} -body {
    frame .f1 -container 1 -width 200 -height 50
    pack .f1
    dobg "set w1 [winfo id .f1]"
    dobg {
	    eval destroy [winfo child .]
	    toplevel .t1 -use $w1
    }
    update
    dobg {
	    bind .t1 <Configure> {lappend x {configure .t1 %w %h}}
	    set x {}
	    .t1 configure -width 300 -height 120
	    update
	    list $x [winfo geom .t1]
    }
} -cleanup {
	deleteWindows
} -result {{{configure .t1 300 120}} 300x120+0+0}
test unixEmbed-6.2 {EmbedGeometryRequest procedure, window changes size} -constraints {
	unix 
} -setup {
	deleteWindows
} -body {
    frame .f1 -container 1 -width 200 -height 50
    place .f1 -width 200 -height 200
    dobg "set w1 [winfo id .f1]"
    dobg {
	    eval destroy [winfo child .]
	    toplevel .t1 -use $w1
    }
    after 300 {set x done}
    vwait x
    dobg {
	    bind .t1 <Configure> {lappend x {configure .t1 %w %h}}
	    set x {}
	    .t1 configure -width 300 -height 120
	    update
	    list $x [winfo geom .t1]
    }
} -cleanup {
	deleteWindows
} -result {{{configure .t1 200 200}} 200x200+0+0}

# Can't think up any tests for TkpGetOtherWindow procedure.


test unixEmbed-7.1 {TkpRedirectKeyEvent procedure, forward keystroke} -constraints {
	unix 
} -setup {
	deleteWindows
} -body {
    deleteWindows
    frame .f1 -container 1 -width 200 -height 50
    pack .f1
    dobg "set w1 [winfo id .f1]"
    dobg {
	    eval destroy [winfo child .]
	    toplevel .t1 -use $w1
    }
    focus -force .
    bind . <KeyPress> {lappend x {key %A %E}}
    set x {}
    set y [dobg {
	    update
	    bind .t1 <KeyPress> {lappend y {key %A}}
	    set y {}
	    event generate .t1 <KeyPress> -keysym a
	    set y
    }]
    update
    list $x $y
} -cleanup {
	deleteWindows
    bind . <KeyPress> {}
} -result {{{key a 1}} {}}
test unixEmbed-7.2 {TkpRedirectKeyEvent procedure, don't forward keystroke width} -constraints {
	unix 
} -setup {
	deleteWindows
} -body {
    frame .f1 -container 1 -width 200 -height 50
    pack .f1
    dobg "set w1 [winfo id .f1]"
    dobg {
	    eval destroy [winfo child .]
	    toplevel .t1 -use $w1
    }
    update
    focus -force .f1
    update
    bind . <KeyPress> {lappend x {key %A}}
    set x {}
    set y [dobg {
	    update
	    bind .t1 <KeyPress> {lappend y {key %A}}
	    set y {}
	    event generate .t1 <KeyPress> -keysym b
	    set y
    }]
    update
    list $x $y
} -cleanup {
	deleteWindows
    bind . <KeyPress> {}
} -result {{} {{key b}}}


test unixEmbed-8.1 {TkpClaimFocus procedure} -constraints unix -setup {
	deleteWindows
} -body {
    frame .f1 -container 1 -width 200 -height 50
    frame .f2 -width 200 -height 50
    pack .f1 .f2
    dobg "set w1 [winfo id .f1]"
    dobg {
	    eval destroy [winfo child .]
	    toplevel .t1 -use $w1 -highlightthickness 2 -bd 2 -relief sunken
    }
    focus -force .f2
    update
    list [dobg {
	    focus .t1
	    set x [list [focus]]
	    update
	    after 500
	    update
	    lappend x [focus]
    }] [focus]
} -cleanup {
	deleteWindows
} -result {{{} .t1} .f1}
test unixEmbed-8.2 {TkpClaimFocus procedure} -constraints unix -setup {
	deleteWindows
    catch {interp delete child}
    deleteWindows
} -body {
    frame .f1 -container 1 -width 200 -height 50
    frame .f2 -width 200 -height 50
    pack .f1 .f2
    interp create child
    child eval "set argv {-use [winfo id .f1]}"
    load {} Tk child
    child eval {
	    . configure -bd 2 -highlightthickness 2 -relief sunken
    }
    focus -force .f2
    update
    list [child eval {
	    focus .
	    set x [list [focus]]
	    update
	    lappend x [focus]
    }] [focus]
} -cleanup {
	deleteWindows
} -result {{{} .} .f1}
catch {interp delete child}


test unixEmbed-9.1 {EmbedWindowDeleted procedure, check parentPtr} -constraints {
	unix testembed
} -setup {
	deleteWindows
} -body {
    frame .f1 -container 1 -width 200 -height 50
    frame .f2 -container 1 -width 200 -height 50
    frame .f3 -container 1 -width 200 -height 50
    frame .f4 -container 1 -width 200 -height 50
    pack .f1 .f2 .f3 .f4
    set x {}
    lappend x [testembed]
    foreach w {.f3 .f4 .f1 .f2} {
	    destroy $w
	    lappend x [testembed]
    }
    set x
} -cleanup {
	deleteWindows
} -result {{{XXX .f4 {} {}} {XXX .f3 {} {}} {XXX .f2 {} {}} {XXX .f1 {} {}}} {{XXX .f4 {} {}} {XXX .f2 {} {}} {XXX .f1 {} {}}} {{XXX .f2 {} {}} {XXX .f1 {} {}}} {{XXX .f2 {} {}}} {}}
test unixEmbed-9.2 {EmbedWindowDeleted procedure, check embeddedPtr} -constraints {
	unix testembed
} -setup {
	deleteWindows
} -body {
    frame .f1 -container 1 -width 200 -height 50
    pack .f1
    dobg "set w1 [winfo id .f1]"
    dobg {
	    eval destroy [winfo child .]
	    toplevel .t1 -use $w1 -highlightthickness 2 -bd 2 -relief sunken
	    set x {}
	    lappend x [testembed]
	    destroy .t1
	    lappend x [testembed]
    }
} -cleanup {
	deleteWindows
} -result {{{XXX {} {} .t1}} {}}


test unixEmbed-10.1 {geometry propagation in tkUnixWm.c/UpdateGeometryInfo} -constraints {
	unix 
} -setup {
	deleteWindows
} -body {
    frame .f1 -container 1 -width 200 -height 50
    pack .f1
    toplevel .t1 -use [winfo id .f1] -width 150 -height 80
    update
    wm geometry .t1 +40+50
    update
    wm geometry .t1
} -cleanup {
	deleteWindows
} -result {150x80+0+0}
test unixEmbed-10.2 {geometry propagation in tkUnixWm.c/UpdateGeometryInfo} -constraints {
	unix 
} -setup {
	deleteWindows
} -body {
    frame .f1 -container 1 -width 200 -height 50
    pack .f1
    toplevel .t1 -use [winfo id .f1] -width 150 -height 80
    update
    wm geometry .t1 70x300+10+20
    update
    wm geometry .t1
} -cleanup {
	deleteWindows
} -result {70x300+0+0}

# cleanup
deleteWindows
cleanupbg
cleanupTests
return
<|MERGE_RESOLUTION|>--- conflicted
+++ resolved
@@ -5,11 +5,6 @@
 # Copyright (c) 1996-1997 Sun Microsystems, Inc.
 # Copyright (c) 1998-1999 by Scriptics Corporation.
 # All rights reserved.
-<<<<<<< HEAD
-#
-# RCS: @(#) $Id: unixEmbed.test,v 1.15 2008/08/18 16:09:10 aniap Exp $
-=======
->>>>>>> 39c6a8e5
 
 package require tcltest 2.2
 eval tcltest::configure $argv
