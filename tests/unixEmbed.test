--- conflicted
+++ resolved
@@ -116,13 +116,8 @@
     toplevel .x -use [winfo id .t.f]
     colorsFree .x
 } -cleanup {
-<<<<<<< HEAD
-	deleteWindows
+    deleteWindows
 } -result 0
-=======
-    deleteWindows
-} -result {0}
->>>>>>> 9549fdb1
 test unixEmbed-1.4 {TkpUseWindow procedure, inheriting colormap} -constraints {
     unix nonPortable
 } -setup {
@@ -134,13 +129,8 @@
     toplevel .x -use [winfo id .t]
     colorsFree .x
 } -cleanup {
-<<<<<<< HEAD
-	deleteWindows
+    deleteWindows
 } -result 1
-=======
-    deleteWindows
-} -result {1}
->>>>>>> 9549fdb1
 
 test unixEmbed-1.5 {TkpUseWindow procedure, creating Container records} -constraints {
     unix testembed notAqua
@@ -992,30 +982,17 @@
     bind . <Key> {lappend x {key %A %E}}
     set x {}
     set y [dobg {
-<<<<<<< HEAD
-	    update
-	    bind .t1 <Key> {lappend y {key %A}}
-	    set y {}
-	    event generate .t1 <Key> -keysym a
-	    set y
-=======
 	update
-	bind .t1 <KeyPress> {lappend y {key %A}}
+	bind .t1 <Key> {lappend y {key %A}}
 	set y {}
-	event generate .t1 <KeyPress> -keysym a
+	event generate .t1 <Key> -keysym a
 	set y
->>>>>>> 9549fdb1
     }]
     update
     list $x $y
 } -cleanup {
-<<<<<<< HEAD
-	deleteWindows
+    deleteWindows
     bind . <Key> {}
-=======
-    deleteWindows
-    bind . <KeyPress> {}
->>>>>>> 9549fdb1
 } -result {{{key a 1}} {}}
 # TkpRedirectKeyEvent is not implemented in win or aqua.  If someone
 # implements it they should change the constraints for this test.
@@ -1070,30 +1047,17 @@
     bind . <Key> {lappend x {key %A}}
     set x {}
     set y [dobg {
-<<<<<<< HEAD
-	    update
-	    bind .t1 <Key> {lappend y {key %A}}
-	    set y {}
-	    event generate .t1 <Key> -keysym b
-	    set y
-=======
 	update
-	bind .t1 <KeyPress> {lappend y {key %A}}
+	bind .t1 <Key> {lappend y {key %A}}
 	set y {}
-	event generate .t1 <KeyPress> -keysym b
+	event generate .t1 <Key> -keysym b
 	set y
->>>>>>> 9549fdb1
     }]
     update
     list $x $y
 } -cleanup {
-<<<<<<< HEAD
-	deleteWindows
+    deleteWindows
     bind . <Key> {}
-=======
-    deleteWindows
-    bind . <KeyPress> {}
->>>>>>> 9549fdb1
 } -result {{} {{key b}}}
 test unixEmbed-7.2a {TkpRedirectKeyEvent procedure, don't forward keystroke width} -constraints {
     unix
