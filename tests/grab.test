--- conflicted
+++ resolved
@@ -6,11 +6,6 @@
 #
 # Copyright (c) 1998-2000 by Ajuba Solutions.
 # All rights reserved.
-<<<<<<< HEAD
-#
-# RCS: @(#) $Id: grab.test,v 1.5 2008/08/16 23:52:34 aniap Exp $
-=======
->>>>>>> c97f0c88
 
 package require tcltest 2.2
 eval tcltest::configure $argv
