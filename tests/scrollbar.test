# This file is a Tcl script to test out scrollbar widgets and
# the "scrollbar" command of Tk.  It is organized in the standard
# fashion for Tcl tests.
#
# Copyright (c) 1994 The Regents of the University of California.
# Copyright (c) 1994-1997 Sun Microsystems, Inc.
# Copyright (c) 1998-1999 by Scriptics Corporation.
# All rights reserved.

package require tcltest 2.2
eval tcltest::configure $argv
tcltest::loadTestedCommands

testConstraint failsOnUbuntu [expr {![info exists ::env(TRAVIS_OS_NAME)] || ![string match linux $::env(TRAVIS_OS_NAME)]}]

proc scroll args {
    global scrollInfo
    set scrollInfo $args
}

proc getTroughSize {w} {
    if {[testConstraint testmetrics]} {
        # Only Windows has [testmetrics]
	if [string match v* [$w cget -orient]] {
	    return [expr {[winfo height $w] - 2*[testmetrics cyvscroll $w]}]
	} else {
	    return [expr {[winfo width $w] - 2*[testmetrics cxhscroll $w]}]
	}
    } else {
        if {[tk windowingsystem] eq "x11"} {
            # Calculations here assume that the arrow area is a square.
	    if [string match v* [$w cget -orient]] {
	        return [expr {[winfo height $w] \
		        - ([winfo width $w] \
			    - [$w cget -highlightthickness] \
			    - [$w cget -bd] + 1)*2}]
	    } else {
	        return [expr {[winfo width $w] \
		        - ([winfo height $w] \
			    - [$w cget -highlightthickness] \
			    - [$w cget -bd] + 1)*2}]
	    }
        } else {
            # macOS aqua
	    if [string match v* [$w cget -orient]] {
	        return [expr {[winfo height $w] \
			- ([$w cget -highlightthickness] \
			  +[$w cget -bd])*2}]
	    } else {
	        return [expr {[winfo width $w] \
			- ([$w cget -highlightthickness] \
			  +[$w cget -bd])*2}]
	    }
        }
    }
}

# XXX Note: this test file is woefully incomplete.  Right now there are
# only bits and pieces of tests.  Please make this file more complete
# as you fix bugs and add features.

foreach {width height} [wm minsize .] {
    set height [expr {($height < 200) ? 200 : $height}]
    set width [expr {($width < 1) ? 1 : $width}]
}

frame .f -height $height -width $width
pack .f -side left
scrollbar .s
pack .s -side right -fill y
update
set i 1
foreach test {
    {-activebackground #ff0000 #ff0000 non-existent
	    {unknown color name "non-existent"}}
    {-activerelief sunken sunken non-existent
	    {bad relief "non-existent": must be flat, groove, raised, ridge, solid, or sunken}}
    {-background #ff0000 #ff0000 non-existent
	    {unknown color name "non-existent"}}
    {-bd 4 4 badValue {bad screen distance "badValue"}}
    {-bg #ff0000 #ff0000 non-existent
	    {unknown color name "non-existent"}}
    {-borderwidth 1.3 1 badValue {bad screen distance "badValue"}}
    {-command "set x" {set x} {} {}}
    {-elementborderwidth 4 4 badValue {bad screen distance "badValue"}}
    {-cursor arrow arrow badValue {bad cursor spec "badValue"}}
    {-highlightbackground #112233 #112233 ugly {unknown color name "ugly"}}
    {-highlightcolor #123456 #123456 bogus {unknown color name "bogus"}}
    {-highlightthickness 6 6 bogus {bad screen distance "bogus"}}
    {-highlightthickness -2 0 {} {}}
    {-jump true 1 silly {expected boolean value but got "silly"}}
    {-orient horizontal horizontal badValue
	    {bad orientation "badValue": must be vertical or horizontal}}
    {-orient horizontal horizontal bogus {bad orientation "bogus": must be vertical or horizontal}}
    {-relief ridge ridge badValue {bad relief "badValue": must be flat, groove, raised, ridge, solid, or sunken}}
    {-repeatdelay 140 140 129.3 {expected integer but got "129.3"}}
    {-repeatinterval 140 140 129.3 {expected integer but got "129.3"}}
    {-takefocus "any string" "any string" {} {}}
    {-troughcolor #432 #432 lousy {unknown color name "lousy"}}
    {-width 32 32 badValue {bad screen distance "badValue"}}
} {
    lassign $test name value okResult badValue badResult
    # Assume $name is plain; true of all our in-use options!
    test scrollbar-1.$i {configuration options} \
	".s configure $name [list $value]; .s cget $name" $okResult
    incr i
    if {$badValue ne ""} {
	test scrollbar-1.$i {configuration options} \
	    -body [list .s configure $name $badValue] \
	    -returnCodes error -result $badResult
	incr i
    }
    .s configure $name [lindex [.s configure $name] 3]
}

destroy .s
test scrollbar-2.1 {Tk_ScrollbarCmd procedure} -returnCodes error -body {
    scrollbar
} -result {wrong # args: should be "scrollbar pathName ?-option value ...?"}
test scrollbar-2.2 {Tk_ScrollbarCmd procedure} -body {
    scrollbar gorp
} -returnCodes error -result {bad window path name "gorp"}
test scrollbar-2.3 {Tk_ScrollbarCmd procedure} -setup {
    scrollbar .s
} -body {
    list [winfo class .s] [info command .s]
} -cleanup {
    destroy .s
} -result {Scrollbar .s}
test scrollbar-2.4 {Tk_ScrollbarCmd procedure} {
    list [catch {scrollbar .s -gorp blah} msg] $msg [winfo exists .s] \
	    [info command .s]
} {1 {unknown option "-gorp"} 0 {}}
test scrollbar-2.5 {Tk_ScrollbarCmd procedure} -setup {
    catch {destroy .s}
} -body {
    scrollbar .s
} -cleanup {
    destroy .s
} -result .s

scrollbar .s -orient vertical -command scroll -highlightthickness 2 -bd 2
pack .s -side right -fill y
update
test scrollbar-3.1 {ScrollbarWidgetCmd procedure} {
    list [catch {.s} msg] $msg
} {1 {wrong # args: should be ".s option ?arg ...?"}}
test scrollbar-3.2 {ScrollbarWidgetCmd procedure, "cget" option} {
    list [catch {.s cget} msg] $msg
} {1 {wrong # args: should be ".s cget option"}}
test scrollbar-3.3 {ScrollbarWidgetCmd procedure, "cget" option} {
    list [catch {.s cget -gorp} msg] $msg
} {1 {unknown option "-gorp"}}
test scrollbar-3.4 {ScrollbarWidgetCmd procedure, "activate" option} {
    list [catch {.s activate a b} msg] $msg
} {1 {wrong # args: should be ".s activate element"}}
test scrollbar-3.5 {ScrollbarWidgetCmd procedure, "activate" option} {
    .s activate arrow1
    .s activate
} {arrow1}
test scrollbar-3.6 {ScrollbarWidgetCmd procedure, "activate" option} {
    .s activate slider
    .s activate
} {slider}
test scrollbar-3.7 {ScrollbarWidgetCmd procedure, "activate" option} {
    .s activate arrow2
    .s activate
} {arrow2}
test scrollbar-3.8 {ScrollbarWidgetCmd procedure, "activate" option} {
    .s activate s
    .s activate {}
    .s activate
} {}
test scrollbar-3.9 {ScrollbarWidgetCmd procedure, "activate" option} {
    list [catch {.s activate trough1} msg] $msg
} {0 {}}
test scrollbar-3.10 {ScrollbarWidgetCmd procedure, "cget" option} {
    list [catch {.s cget -orient} msg] $msg
} {0 vertical}
scrollbar .s2
test scrollbar-3.11 {ScrollbarWidgetCmd procedure, "cget" option} {
    expr {[.s2 cget -bd] == [lindex [.s2 configure -bd] 3]}
} 1
test scrollbar-3.12 {ScrollbarWidgetCmd procedure, "cget" option} emptyTest {
    # empty test; duplicated scrollbar-3.11
} {}
test scrollbar-3.12.1 {ScrollbarWidgetCmd procedure, "cget" option} emptyTest {
    # empty test; duplicated scrollbar-3.11
} {}
test scrollbar-3.13 {ScrollbarWidgetCmd procedure, "cget" option} {
    expr {[.s2 cget -highlightthickness] == [lindex [.s2 configure -highlightthickness] 3]}
} 1
test scrollbar-3.14 {ScrollbarWidgetCmd procedure, "cget" option} emptyTest {
    # empty test; duplicated scrollbar-3.13
} {}
test scrollbar-3.14.1 {ScrollbarWidgetCmd procedure, "cget" option} emptyTest {
    # empty test; duplicated scrollbar-3.13
} {}
destroy .s2
test scrollbar-3.15 {ScrollbarWidgetCmd procedure, "configure" option} {
    llength [.s configure]
} 20
test scrollbar-3.16 {ScrollbarWidgetCmd procedure, "configure" option} {
    list [catch {.s configure -bad} msg] $msg
} {1 {unknown option "-bad"}}
test scrollbar-3.17 {ScrollbarWidgetCmd procedure, "configure" option} {
    .s configure -orient
} {-orient orient Orient vertical vertical}
test scrollbar-3.18 {ScrollbarWidgetCmd procedure, "configure" option} {
    .s configure -orient horizontal
    set x [.s cget -orient]
    .s configure -orient vertical
    set x
} {horizontal}
test scrollbar-3.19 {ScrollbarWidgetCmd procedure, "configure" option} {
    list [catch {.s configure -bad worse} msg] $msg
} {1 {unknown option "-bad"}}
test scrollbar-3.20 {ScrollbarWidgetCmd procedure, "delta" option} {
    list [catch {.s delta 24} msg] $msg
} {1 {wrong # args: should be ".s delta xDelta yDelta"}}
test scrollbar-3.21 {ScrollbarWidgetCmd procedure, "delta" option} {
    list [catch {.s delta 24 35 42} msg] $msg
} {1 {wrong # args: should be ".s delta xDelta yDelta"}}
test scrollbar-3.22 {ScrollbarWidgetCmd procedure, "delta" option} {
    list [catch {.s delta silly 24} msg] $msg
} {1 {expected integer but got "silly"}}
test scrollbar-3.23 {ScrollbarWidgetCmd procedure, "delta" option} {
    list [catch {.s delta 18 xxyz} msg] $msg
} {1 {expected integer but got "xxyz"}}
test scrollbar-3.24 {ScrollbarWidgetCmd procedure, "delta" option} {
    list [catch {.s delta 18 xxyz} msg] $msg
} {1 {expected integer but got "xxyz"}}
test scrollbar-3.25 {ScrollbarWidgetCmd procedure, "delta" option} {
    format {%.6g} [.s delta 20 0]
} 0
test scrollbar-3.26 {ScrollbarWidgetCmd procedure, "delta" option} {
    format {%.6g} [.s delta 0 20]
} [format %.6g [expr {20.0/([getTroughSize .s]-1)}]]
test scrollbar-3.27 {ScrollbarWidgetCmd procedure, "delta" option} {
    format {%.6g} [.s delta 0 -20]
} [format %.6g [expr {-20.0/([getTroughSize .s]-1)}]]
test scrollbar-3.28 {ScrollbarWidgetCmd procedure, "delta" option} {
    toplevel .t -width 250 -height 100
    wm geom .t +0+0
    scrollbar .t.s -orient horizontal -borderwidth 2
    place .t.s -width 201
    update
    set result [list [format {%.6g} [.t.s delta 0 20]] \
	    [format {%.6g} [.t.s delta [expr {[getTroughSize .t.s] - 1}] 0]]]
    destroy .t
    set result
} {0 1}
test scrollbar-3.29 {ScrollbarWidgetCmd procedure, "fraction" option} {
    list [catch {.s fraction 24} msg] $msg
} {1 {wrong # args: should be ".s fraction x y"}}
test scrollbar-3.30 {ScrollbarWidgetCmd procedure, "fraction" option} {
    list [catch {.s fraction 24 30 32} msg] $msg
} {1 {wrong # args: should be ".s fraction x y"}}
test scrollbar-3.31 {ScrollbarWidgetCmd procedure, "fraction" option} {
    list [catch {.s fraction silly 24} msg] $msg
} {1 {expected integer but got "silly"}}
test scrollbar-3.32 {ScrollbarWidgetCmd procedure, "fraction" option} {
    list [catch {.s fraction 24 bogus} msg] $msg
} {1 {expected integer but got "bogus"}}
test scrollbar-3.33 {ScrollbarWidgetCmd procedure, "fraction" option} {
    format {%.6g} [.s fraction 0 0]
} 0
test scrollbar-3.34 {ScrollbarWidgetCmd procedure, "fraction" option} {
    format {%.6g} [.s fraction 0 1000]
} 1
test scrollbar-3.35 {ScrollbarWidgetCmd procedure, "fraction" option} {
    format {%.6g} [.s fraction 4 21]
} [format %.6g [expr {(21.0 - ([winfo height .s] - [getTroughSize .s])/2.0) \
       /([getTroughSize .s] - 1)}]]
test scrollbar-3.36 {ScrollbarWidgetCmd procedure, "fraction" option} {x11 failsOnUbuntu} {
    format {%.6g} [.s fraction 4 179]
} 1
test scrollbar-3.37 {ScrollbarWidgetCmd procedure, "fraction" option} {testmetrics} {
    format {%.6g} [.s fraction 4 [expr {200 - [testmetrics cyvscroll .s]}]]
<<<<<<< HEAD
} 1
test scrollbar-3.38 {ScrollbarWidgetCmd procedure, "fraction" option} x11 {
=======
} {1}
test scrollbar-3.38 {ScrollbarWidgetCmd procedure, "fraction" option} {x11 failsOnUbuntu} {
>>>>>>> a22fd911
    format {%.6g} [.s fraction 4 178]
} {0.993711}
test scrollbar-3.39 {ScrollbarWidgetCmd procedure, "fraction" option} {testmetrics win} {
    expr {
    [format {%.6g} [.s fraction 4 [expr {200 - [testmetrics cyvscroll .s] - 2}]]]
	== [format %g [expr {(200.0 - [testmetrics cyvscroll .s]*2 - 2)
			   / ($height - 1 - [testmetrics cyvscroll .s]*2)}]]}
} 1

toplevel .t -width 250 -height 100
wm geom .t +0+0
scrollbar .t.s -orient horizontal -borderwidth 2
place .t.s -width 201
update

test scrollbar-3.41 {ScrollbarWidgetCmd procedure, "fraction" option} {
    format {%.6g} [.t.s fraction 100 0]
} {0.5}
if {[testConstraint testmetrics]} {
    # Only Windows has [testmetrics]
    place configure .t.s -width [expr {2*[testmetrics cxhscroll .t.s]+1}]
} else {
    if {[tk windowingsystem] eq "x11"} {
        place configure .t.s -width [expr {[winfo height .t.s] - 2*([.t.s cget -highlightthickness] + [.t.s cget -bd] + 1)}]
    } else {
        # macOS aqua
        place configure .t.s -width [expr {2*([.t.s cget -highlightthickness] + [.t.s cget -bd])}]
    }
}
update
test scrollbar-3.42 {ScrollbarWidgetCmd procedure, "fraction" option} {
    format {%.6g} [.t.s fraction 100 0]
} 0
destroy .t
test scrollbar-3.43 {ScrollbarWidgetCmd procedure, "get" option} {
    list [catch {.s get a} msg] $msg
} {1 {wrong # args: should be ".s get"}}
test scrollbar-3.44 {ScrollbarWidgetCmd procedure, "get" option} {
    .s set 100 10 13 14
    .s get
} {100 10 13 14}
test scrollbar-3.45 {ScrollbarWidgetCmd procedure, "get" option} {
    .s set 0.6 0.8
    set result {}
    foreach element [.s get] {
	lappend result [format %.1f $element]
    }
    set result
} {0.6 0.8}
test scrollbar-3.46 {ScrollbarWidgetCmd procedure, "identify" option} {
    list [catch {.s identify 0} msg] $msg
} {1 {wrong # args: should be ".s identify x y"}}
test scrollbar-3.47 {ScrollbarWidgetCmd procedure, "identify" option} {
    list [catch {.s identify 0 0 1} msg] $msg
} {1 {wrong # args: should be ".s identify x y"}}
test scrollbar-3.48 {ScrollbarWidgetCmd procedure, "identify" option} {
    list [catch {.s identify bogus 2} msg] $msg
} {1 {expected integer but got "bogus"}}
test scrollbar-3.49 {ScrollbarWidgetCmd procedure, "identify" option} {
    list [catch {.s identify -1 bogus} msg] $msg
} {1 {expected integer but got "bogus"}}
test scrollbar-3.50.1 {ScrollbarWidgetCmd procedure, "identify" option} notAqua {
    .s identify 5 5
} {arrow1}
test scrollbar-3.50.2 {ScrollbarWidgetCmd procedure, "identify" option} aqua {
    # macOS scrollbars have no arrows nowadays
    .s identify 5 5
} {trough1}
test scrollbar-3.51 {ScrollbarWidgetCmd procedure, "identify" option} {
    .s identify 5 35
} {trough1}
test scrollbar-3.52 {ScrollbarWidgetCmd procedure, "identify" option} {
    .s set .3 .6
    .s identify 5 80
} {slider}
test scrollbar-3.53 {ScrollbarWidgetCmd procedure, "identify" option} {
    .s identify 5 145
} {trough2}
test scrollbar-3.54.1 {ScrollbarWidgetCmd procedure, "identify" option} notAqua {
    .s identify 5 195
} {arrow2}
test scrollbar-3.54.2 {ScrollbarWidgetCmd procedure, "identify" option} aqua {
    # macOS scrollbars have no arrows nowadays
    .s identify 5 195
} {trough2}
test scrollbar-3.56 {ScrollbarWidgetCmd procedure, "identify" option} unix {
    .s identify 0 0
} {}
test scrollbar-3.57 {ScrollbarWidgetCmd procedure, "set" option} {
    list [catch {.s set abc def} msg] $msg
} {1 {expected floating-point number but got "abc"}}
test scrollbar-3.58 {ScrollbarWidgetCmd procedure, "set" option} {
    list [catch {.s set 0.6 def} msg] $msg
} {1 {expected floating-point number but got "def"}}
test scrollbar-3.59 {ScrollbarWidgetCmd procedure, "set" option} {
    .s set -.2 .3
    set result {}
    foreach element [.s get] {
	lappend result [format %.1f $element]
    }
    set result
} {0.0 0.3}
test scrollbar-3.60 {ScrollbarWidgetCmd procedure, "set" option} {
    .s set 1.1 .4
    .s get
} {1.0 1.0}
test scrollbar-3.61 {ScrollbarWidgetCmd procedure, "set" option} {
    .s set .5 -.3
    .s get
} {0.5 0.5}
test scrollbar-3.62 {ScrollbarWidgetCmd procedure, "set" option} {
    .s set .5 87
    .s get
} {0.5 1.0}
test scrollbar-3.63 {ScrollbarWidgetCmd procedure, "set" option} {
    .s set .4 .3
    set result {}
    foreach element [.s get] {
	lappend result [format %.1f $element]
    }
    set result
} {0.4 0.4}
test scrollbar-3.64 {ScrollbarWidgetCmd procedure, "set" option} {
    list [catch {.s set abc def ghi jkl} msg] $msg
} {1 {expected integer but got "abc"}}
test scrollbar-3.65 {ScrollbarWidgetCmd procedure, "set" option} {
    list [catch {.s set 1 def ghi jkl} msg] $msg
} {1 {expected integer but got "def"}}
test scrollbar-3.66 {ScrollbarWidgetCmd procedure, "set" option} {
    list [catch {.s set 1 2 ghi jkl} msg] $msg
} {1 {expected integer but got "ghi"}}
test scrollbar-3.67 {ScrollbarWidgetCmd procedure, "set" option} {
    list [catch {.s set 1 2 3 jkl} msg] $msg
} {1 {expected integer but got "jkl"}}
test scrollbar-3.68 {ScrollbarWidgetCmd procedure, "set" option} {
    .s set -10 50 20 30
    .s get
} {0 50 0 0}
test scrollbar-3.69 {ScrollbarWidgetCmd procedure, "set" option} {
    .s set 100 -10 20 30
    .s get
} {100 0 20 30}
test scrollbar-3.70 {ScrollbarWidgetCmd procedure, "set" option} {
    .s set 100 50 30 20
    .s get
} {100 50 30 30}
test scrollbar-3.71 {ScrollbarWidgetCmd procedure, "set" option} {
    list [catch {.s set 1 2 3} msg] $msg
} {1 {wrong # args: should be ".s set firstFraction lastFraction"}}
test scrollbar-3.72 {ScrollbarWidgetCmd procedure, "set" option} {
    list [catch {.s set 1 2 3 4 5} msg] $msg
} {1 {wrong # args: should be ".s set firstFraction lastFraction"}}
test scrollbar-3.73 {ScrollbarWidgetCmd procedure} {
    list [catch {.s bogus} msg] $msg
} {1 {bad option "bogus": must be activate, cget, configure, delta, fraction, get, identify, or set}}
test scrollbar-3.74 {ScrollbarWidgetCmd procedure} {
    list [catch {.s c} msg] $msg
} {1 {ambiguous option "c": must be activate, cget, configure, delta, fraction, get, identify, or set}}

test scrollbar-4.1 {ScrollbarEventProc procedure} {
    catch {destroy .s1}
    scrollbar .s1 -bg #543210
    rename .s1 .s2
    set x {}
    lappend x [winfo exists .s1]
    lappend x [.s2 cget -bg]
    destroy .s1
    lappend x [info command .s?] [winfo exists .s1] [winfo exists .s2]
} {1 #543210 {} 0 0}

test scrollbar-5.1 {ScrollbarCmdDeletedProc procedure} {
    catch {destroy .s1}
    scrollbar .s1
    rename .s1 {}
    list [info command .s?] [winfo exists .s1]
} {{} 0}

catch {destroy .s}
scrollbar .s -orient vertical -relief sunken -bd 2 -highlightthickness 2
pack .s -side left -fill y
.s set .2 .4
update

test scrollbar-6.1 {ScrollbarPosition procedure} unix {
    .s identify 8 3
} {}
test scrollbar-6.3 {ScrollbarPosition procedure} unix {
    .s identify 8 196
} {}
test scrollbar-6.4 {ScrollbarPosition procedure} unix {
    .s identify 3 100
} {}
test scrollbar-6.6 {ScrollbarPosition procedure} unix {
    .s identify 19 100
} {}
test scrollbar-6.7 {ScrollbarPosition procedure} {
    .s identify [expr {[winfo width .s] / 2}] -1
} {}
test scrollbar-6.8 {ScrollbarPosition procedure} {
    .s identify [expr {[winfo width .s] / 2}] [winfo height .s]
} {}
test scrollbar-6.9 {ScrollbarPosition procedure} {
    .s identify -1 [expr {[winfo height .s] / 2}]
} {}
test scrollbar-6.10 {ScrollbarPosition procedure} {
    .s identify [winfo width .s] [expr {[winfo height .s] / 2}]
} {}
test scrollbar-6.11.1 {ScrollbarPosition procedure} x11 {
    .s identify 8 4
} {arrow1}
test scrollbar-6.11.2 {ScrollbarPosition procedure} aqua {
    # macOS scrollbars have no arrows nowadays
    .s identify 8 4
} {trough1}
test scrollbar-6.12.1 {ScrollbarPosition procedure} {x11 failsOnUbuntu} {
    .s identify 8 19
} {arrow1}
test scrollbar-6.12.2 {ScrollbarPosition procedure} aqua {
    # macOS scrollbars have no arrows nowadays
    .s identify 8 19
} {trough1}
test scrollbar-6.14 {ScrollbarPosition procedure} win {
    .s identify [expr {[winfo width .s] / 2}] 0
} {arrow1}
test scrollbar-6.15 {ScrollbarPosition procedure} {testmetrics win} {
    .s identify [expr {[winfo width .s] / 2}] [expr {[testmetrics cyvscroll .s] - 1}]
} {arrow1}
test scrollbar-6.16 {ScrollbarPosition procedure} unix {
    .s identify 8 20
} {trough1}
test scrollbar-6.17 {ScrollbarPosition procedure} {unix nonPortable} {
    # Don't know why this is non-portable, but it doesn't work on
    # some platforms.
    .s identify 8 51
} {trough1}
test scrollbar-6.18 {ScrollbarPosition procedure} {testmetrics win} {
    .s identify [expr {[winfo width .s] / 2}] [testmetrics cyvscroll .s]
} {trough1}
test scrollbar-6.19 {ScrollbarPosition procedure} {testmetrics win} {
    .s identify [expr {[winfo width .s] / 2}] [expr {int(.2 / [.s delta 0 1])
						+ [testmetrics cyvscroll .s] - 1}]
} {trough1}
test scrollbar-6.20 {ScrollbarPosition procedure} unix {
    .s identify 8 52
} {slider}
test scrollbar-6.21 {ScrollbarPosition procedure} {unix nonPortable} {
    # Don't know why this is non-portable, but it doesn't work on
    # some platforms.
    .s identify 8 83
} {slider}
test scrollbar-6.22 {ScrollbarPosition procedure} {testmetrics win} {
    .s identify [expr {[winfo width .s] / 2}] \
	[expr {int(.2 / [.s delta 0 1] + 0.5) + [testmetrics cyvscroll .s]}]
} {slider}
test scrollbar-6.23 {ScrollbarPosition procedure} {testmetrics win} {
    .s identify [expr {[winfo width .s] / 2}] [expr {int(.4 / [.s delta 0 1])
						 + [testmetrics cyvscroll .s] - 1}]
} {slider}
test scrollbar-6.24 {ScrollbarPosition procedure} unix {
    .s identify 8 84
} {trough2}
test scrollbar-6.25 {ScrollbarPosition procedure} unix {
    .s identify 8 179
} {trough2}
test scrollbar-6.27 {ScrollbarPosition procedure} {testmetrics win} {
    .s identify [expr {[winfo width .s] / 2}] [expr {int(.4 / [.s delta 0 1])
						 + [testmetrics cyvscroll .s]}]
} {trough2}
test scrollbar-6.28 {ScrollbarPosition procedure} {testmetrics win} {
    .s identify [expr {[winfo width .s] / 2}] [expr {[winfo height .s]
						 - [testmetrics cyvscroll .s] - 1}]
} {trough2}
test scrollbar-6.29.1 {ScrollbarPosition procedure} {x11 failsOnUbuntu} {
    .s identify 8 180
} {arrow2}
test scrollbar-6.29.2 {ScrollbarPosition procedure} aqua {
    # macOS scrollbars have no arrows nowadays
    .s identify 8 180
} {trough2}
test scrollbar-6.30.1 {ScrollbarPosition procedure} x11 {
    .s identify 8 195
} {arrow2}
test scrollbar-6.30.2 {ScrollbarPosition procedure} aqua {
    # macOS scrollbars have no arrows nowadays
    .s identify 8 195
} {trough2}
test scrollbar-6.32 {ScrollbarPosition procedure} {testmetrics win} {
    .s identify [expr {[winfo width .s] / 2}]  [expr {[winfo height .s]
						  - [testmetrics cyvscroll .s]}]
} {arrow2}
test scrollbar-6.33 {ScrollbarPosition procedure} win {
    .s identify [expr {[winfo width .s] / 2}] [expr {[winfo height .s] - 1}]
} {arrow2}
test scrollbar-6.34 {ScrollbarPosition procedure} unix {
    .s identify 4 100
} {trough2}
test scrollbar-6.35 {ScrollbarPosition procedure} {unix failsOnUbuntu} {
    .s identify 18 100
} {trough2}
test scrollbar-6.37 {ScrollbarPosition procedure} win {
    .s identify 0 100
} {trough2}
test scrollbar-6.38 {ScrollbarPosition procedure} win {
    .s identify [expr {[winfo width .s] - 1}] 100
} {trough2}

catch {destroy .t}
toplevel .t -width 250 -height 150
wm geometry .t +0+0
scrollbar .t.s -orient horizontal -relief sunken -bd 2 -highlightthickness 2
place .t.s -width 200
.t.s set .2 .4
update

test scrollbar-6.39.1 {ScrollbarPosition procedure} x11 {
    .t.s identify 4 8
} {arrow1}
test scrollbar-6.39.2 {ScrollbarPosition procedure} aqua {
    # macOS scrollbars have no arrows nowadays
    .t.s identify 4 8
} {trough1}
test scrollbar-6.40 {ScrollbarPosition procedure} win {
    .t.s identify 0 [expr {[winfo height .t.s] / 2}]
} {arrow1}
test scrollbar-6.41.1 {ScrollbarPosition procedure} x11 {
    .t.s identify 82 8
} {slider}
test scrollbar-6.41.2 {ScrollbarPosition procedure} aqua {
    # macOS scrollbars have no arrows nowadays
    .t.s identify 82 8
} {trough2}
test scrollbar-6.43 {ScrollbarPosition procedure} {testmetrics win} {
    .t.s identify [expr {int(.4 / [.t.s delta 1 0]) + [testmetrics cxhscroll .t.s]
		       - 1}] [expr {[winfo height .t.s] / 2}]
} {slider}
test scrollbar-6.44 {ScrollbarPosition procedure} {unix failsOnUbuntu} {
    .t.s identify 100 18
} {trough2}
test scrollbar-6.46 {ScrollbarPosition procedure} win {
    .t.s identify 100 [expr {[winfo height .t.s] - 1}]
} {trough2}

test scrollbar-7.1 {EventuallyRedraw} {
    .s configure -orient horizontal
    update
    set result [.s cget -orient]
    .s configure -orient vertical
    update
    lappend result [.s cget -orient]
} {horizontal vertical}

catch {destroy .t}
toplevel .t
wm geometry .t +0+0
test scrollbar-8.1 {TkScrollbarEventProc: recursive deletion} notAqua {
    # constrained by notAqua because this test clicks on an arrow of the
    # scrollbar - but macOS has no such arrows in modern scrollbars
    proc doit {args} { destroy .t.f }
    proc bgerror {args} {}
    destroy .t.f
    frame .t.f
    scrollbar .t.f.s -command doit
    pack .t.f -fill both -expand 1
    pack .t.f.s -fill y -expand 1 -side right
    wm geometry .t 100x100
    .t.f.s set 0 .5
    update
    set result [winfo exists .t.f.s]
    event generate .t.f.s <Button> -button 1 -x [expr {[winfo width .t.f.s] / 2}] -y 5
    event generate .t <ButtonRelease> -button 1
    update
    lappend result [winfo exists .t.f.s] [winfo exists .t.f]
    rename bgerror {}
    set result
} {1 0 0}
test scrollbar-8.2 {TkScrollbarEventProc: recursive deletion} notAqua {
    # constrained by notAqua because this test clicks on an arrow of the
    # scrollbar - but macOS has no such arrows in modern scrollbars
    proc doit {args} { destroy .t.f.s }
    proc bgerror {args} {}
    destroy .t.f
    frame .t.f
    scrollbar .t.f.s -command doit
    pack .t.f -fill both -expand 1
    pack .t.f.s -fill y -expand 1 -side right
    wm geometry .t 100x100
    .t.f.s set 0 .5
    update
    set result [winfo exists .t.f.s]
    event generate .t.f.s <Button> -button 1 -x [expr {[winfo width .t.f.s] / 2}] -y 5
    event generate .t.f <ButtonRelease> -button 1
    update
    lappend result [winfo exists .t.f.s] [winfo exists .t.f]
    rename bgerror {}
    set result
} {1 0 1}

set l [interp hidden]
deleteWindows

test scrollbar-9.1 {scrollbar widget vs hidden commands} {
    catch {destroy .s}
    scrollbar .s
    interp hide {} .s
    destroy .s
    list [winfo children .] [interp hidden]
} [list {} $l]

test scrollbar-10.1.1 {<MouseWheel> event on scrollbar} -constraints {notAqua} -setup {
    destroy .t .s
} -body {
    pack [text .t -yscrollcommand {.s set}] -side left
    for {set i 1} {$i < 100} {incr i} {.t insert end "Line $i\n"}
    pack [scrollbar .s -command {.t yview}] -fill y -expand 1 -side left
    update
    focus -force .s
    event generate .s <MouseWheel> -delta -120
    after 200 {set eventprocessed 1} ; vwait eventprocessed
    .t index @0,0
} -cleanup {
    destroy .t .s
} -result {5.0}
test scrollbar-10.1.2 {<MouseWheel> event on scrollbar} -constraints {aqua} -setup {
    destroy .t .s
} -body {
    pack [text .t -yscrollcommand {.s set}] -side left
    for {set i 1} {$i < 100} {incr i} {.t insert end "Line $i\n"}
    pack [scrollbar .s -command {.t yview}] -fill y -expand 1 -side left
    update
    focus -force .s
    event generate .s <MouseWheel> -delta -4
    after 200 {set eventprocessed 1} ; vwait eventprocessed
    .t index @0,0
} -cleanup {
    destroy .t .s
} -result {5.0}

test scrollbar-10.2.1 {<Shift-MouseWheel> event on horizontal scrollbar} -constraints {notAqua} -setup {
    destroy .t .s
} -body {
    pack [text .t -xscrollcommand {.s set} -wrap none] -side top
    for {set i 1} {$i < 100} {incr i} {.t insert end "Char $i "}
    pack [scrollbar .s -command {.t xview} -orient horizontal] -fill x -expand 1 -side top
    update
    focus -force .s
    event generate .s <Shift-MouseWheel> -delta -120
    after 200 {set eventprocessed 1} ; vwait eventprocessed
    .t index @0,0
} -cleanup {
    destroy .t .s
} -result {1.4}
test scrollbar-10.2.2 {<Shift-MouseWheel> event on horizontal scrollbar} -constraints {aqua} -setup {
    destroy .t .s
} -body {
    pack [text .t -xscrollcommand {.s set} -wrap none] -side top
    for {set i 1} {$i < 100} {incr i} {.t insert end "Char $i "}
    pack [scrollbar .s -command {.t xview} -orient horizontal] -fill x -expand 1 -side top
    update
    focus -force .s
    event generate .s <Shift-MouseWheel> -delta -4
    after 200 {set eventprocessed 1} ; vwait eventprocessed
    .t index @0,0
} -cleanup {
    destroy .t .s
} -result {1.4}
test scrollbar-10.2.3 {<MouseWheel> event on horizontal scrollbar} -constraints {notAqua} -setup {
    destroy .t .s
} -body {
    pack [text .t -xscrollcommand {.s set} -wrap none] -side top
    for {set i 1} {$i < 100} {incr i} {.t insert end "Char $i "}
    pack [scrollbar .s -command {.t xview} -orient horizontal] -fill x -expand 1 -side top
    update
    focus -force .s
    event generate .s <MouseWheel> -delta -120
    after 200 {set eventprocessed 1} ; vwait eventprocessed
    .t index @0,0
} -cleanup {
    destroy .t .s
} -result {1.4}
test scrollbar-10.2.4 {<MouseWheel> event on horizontal scrollbar} -constraints {aqua} -setup {
    destroy .t .s
} -body {
    pack [text .t -xscrollcommand {.s set} -wrap none] -side top
    for {set i 1} {$i < 100} {incr i} {.t insert end "Char $i "}
    pack [scrollbar .s -command {.t xview} -orient horizontal] -fill x -expand 1 -side top
    update
    focus -force .s
    event generate .s <MouseWheel> -delta -4
    after 200 {set eventprocessed 1} ; vwait eventprocessed
    .t index @0,0
} -cleanup {
    destroy .t .s
} -result {1.4}

test scrollbar-11.1 {bug fix: [011706ec42] Scrollbar unsafe wrt widget destruction} -body {
    proc destroy_scrollbar {} {
        if {[winfo exists .top.s]} {
            destroy .top.s
        }
    }
    toplevel .top
    scrollbar .top.s
    bind .top.s <Button-2> {destroy_scrollbar}
    pack .top.s
    focus -force .top.s
    update
    event generate .top.s <Button-2>
    update  ; # shall not trigger error  invalid command name ".top.s"
} -cleanup {
    destroy .top.s .top
} -result {}
test scrollbar-11.2 {bug fix: [011706ec42] Scrollbar unsafe wrt widget destruction} -body {
    proc destroy_scrollbar {{y 0}} {
        if {[winfo exists .top.s]} {
            destroy .top.s
        }
    }
    toplevel .top
    wm minsize .top 50 400
    update
    scrollbar .top.s
    bind .top.s <Button-2> {after idle destroy_scrollbar}
    pack .top.s -expand true -fill y
    focus -force .top.s
    update
    event generate .top.s <Button-2> -x 2 -y [expr {[winfo height .top.s] / 2}]
    update  ; # shall not trigger error  invalid command name ".top.s"
} -cleanup {
    destroy .top.s .top
} -result {}

catch {destroy .s}
catch {destroy .t}

# cleanup
cleanupTests
return<|MERGE_RESOLUTION|>--- conflicted
+++ resolved
@@ -277,13 +277,8 @@
 } 1
 test scrollbar-3.37 {ScrollbarWidgetCmd procedure, "fraction" option} {testmetrics} {
     format {%.6g} [.s fraction 4 [expr {200 - [testmetrics cyvscroll .s]}]]
-<<<<<<< HEAD
 } 1
-test scrollbar-3.38 {ScrollbarWidgetCmd procedure, "fraction" option} x11 {
-=======
-} {1}
 test scrollbar-3.38 {ScrollbarWidgetCmd procedure, "fraction" option} {x11 failsOnUbuntu} {
->>>>>>> a22fd911
     format {%.6g} [.s fraction 4 178]
 } {0.993711}
 test scrollbar-3.39 {ScrollbarWidgetCmd procedure, "fraction" option} {testmetrics win} {
