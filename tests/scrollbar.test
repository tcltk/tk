# This file is a Tcl script to test out scrollbar widgets and
# the "scrollbar" command of Tk.  It is organized in the standard
# fashion for Tcl tests.
#
# Copyright (c) 1994 The Regents of the University of California.
# Copyright (c) 1994-1997 Sun Microsystems, Inc.
# Copyright (c) 1998-1999 by Scriptics Corporation.
# All rights reserved.
<<<<<<< HEAD
#
# RCS: @(#) $Id: scrollbar.test,v 1.24 2008/12/12 00:09:38 nijtmans Exp $
=======
>>>>>>> 661db781

package require tcltest 2.1
eval tcltest::configure $argv
tcltest::loadTestedCommands

proc scroll args {
    global scrollInfo
    set scrollInfo $args
}

proc getTroughSize {w} {
    if {[testConstraint testmetrics]} {
	if [string match v* [$w cget -orient]] {
	    return [expr [winfo height $w] - 2*[testmetrics cyvscroll $w]]
	} else {
	    return [expr [winfo width $w] - 2*[testmetrics cxhscroll $w]]
	}	    
    } else {
	if [string match v* [$w cget -orient]] {
	    return [expr [winfo height $w] \
		    - ([winfo width $w] \
			- [$w cget -highlightthickness] \
			- [$w cget -bd] + 1)*2]
	} else {
	    return [expr [winfo width $w] \
		    - ([winfo height $w] \
			- [$w cget -highlightthickness] \
			- [$w cget -bd] + 1)*2]
	}
    }
}

# XXX Note: this test file is woefully incomplete.  Right now there are
# only bits and pieces of tests.  Please make this file more complete
# as you fix bugs and add features.

foreach {width height} [wm minsize .] {
    set height [expr ($height < 200) ? 200 : $height]
    set width [expr ($width < 1) ? 1 : $width]
} 

frame .f -height $height -width $width
pack .f -side left
scrollbar .s
pack .s -side right -fill y
update
set i 1
foreach test {
    {-activebackground #ff0000 #ff0000 non-existent
	    {unknown color name "non-existent"}}
    {-activerelief sunken sunken non-existent
	    {bad relief "non-existent": must be flat, groove, raised, ridge, solid, or sunken}}
    {-background #ff0000 #ff0000 non-existent
	    {unknown color name "non-existent"}}
    {-bd 4 4 badValue {bad screen distance "badValue"}}
    {-bg #ff0000 #ff0000 non-existent
	    {unknown color name "non-existent"}}
    {-borderwidth 1.3 1 badValue {bad screen distance "badValue"}}
    {-command "set x" {set x} {} {}}
    {-elementborderwidth 4 4 badValue {bad screen distance "badValue"}}
    {-cursor arrow arrow badValue {bad cursor spec "badValue"}}
    {-highlightbackground #112233 #112233 ugly {unknown color name "ugly"}}
    {-highlightcolor #123456 #123456 bogus {unknown color name "bogus"}}
    {-highlightthickness 6 6 bogus {bad screen distance "bogus"}}
    {-highlightthickness -2 0 {} {}}
    {-jump true 1 silly {expected boolean value but got "silly"}}
    {-orient horizontal horizontal badValue
	    {bad orientation "badValue": must be vertical or horizontal}}
    {-orient horizontal horizontal bogus {bad orientation "bogus": must be vertical or horizontal}}
    {-relief ridge ridge badValue {bad relief "badValue": must be flat, groove, raised, ridge, solid, or sunken}}
    {-repeatdelay 140 140 129.3 {expected integer but got "129.3"}}
    {-repeatinterval 140 140 129.3 {expected integer but got "129.3"}}
    {-takefocus "any string" "any string" {} {}}
    {-troughcolor #432 #432 lousy {unknown color name "lousy"}}
    {-width 32 32 badValue {bad screen distance "badValue"}}
} {
    lassign $test name value okResult badValue badResult
    # Assume $name is plain; true of all our in-use options!
    test scrollbar-1.$i {configuration options} \
	".s configure $name [list $value]; .s cget $name" $okResult
    incr i
    if {$badValue ne ""} {
	test scrollbar-1.$i {configuration options} \
	    -body [list .s configure $name $badValue] \
	    -returnCodes error -result $badResult
	incr i
    }
    .s configure $name [lindex [.s configure $name] 3]
}

destroy .s
test scrollbar-2.1 {Tk_ScrollbarCmd procedure} -returnCodes error -body {
    scrollbar
} -result {wrong # args: should be "scrollbar pathName ?-option value ...?"}
test scrollbar-2.2 {Tk_ScrollbarCmd procedure} -body {
    scrollbar gorp
} -returnCodes error -result {bad window path name "gorp"}
test scrollbar-2.3 {Tk_ScrollbarCmd procedure} -setup {
    scrollbar .s
} -body {
    list [winfo class .s] [info command .s]
} -cleanup {
    destroy .s
} -result {Scrollbar .s}
test scrollbar-2.4 {Tk_ScrollbarCmd procedure} {
    list [catch {scrollbar .s -gorp blah} msg] $msg [winfo exists .s] \
	    [info command .s]
} {1 {unknown option "-gorp"} 0 {}}
test scrollbar-2.5 {Tk_ScrollbarCmd procedure} -setup {
    catch {destroy .s}
} -body {
    scrollbar .s
} -cleanup {
    destroy .s
} -result .s

scrollbar .s -orient vertical -command scroll -highlightthickness 2 -bd 2
pack .s -side right -fill y
update
test scrollbar-3.1 {ScrollbarWidgetCmd procedure} {
    list [catch {.s} msg] $msg
} {1 {wrong # args: should be ".s option ?arg ...?"}}
test scrollbar-3.2 {ScrollbarWidgetCmd procedure, "cget" option} {
    list [catch {.s cget} msg] $msg
} {1 {wrong # args: should be ".s cget option"}}
test scrollbar-3.3 {ScrollbarWidgetCmd procedure, "cget" option} {
    list [catch {.s cget -gorp} msg] $msg
} {1 {unknown option "-gorp"}}
test scrollbar-3.4 {ScrollbarWidgetCmd procedure, "activate" option} {
    list [catch {.s activate a b} msg] $msg
} {1 {wrong # args: should be ".s activate element"}}
test scrollbar-3.5 {ScrollbarWidgetCmd procedure, "activate" option} {
    .s activate arrow1
    .s activate
} {arrow1}
test scrollbar-3.6 {ScrollbarWidgetCmd procedure, "activate" option} {
    .s activate slider
    .s activate
} {slider}
test scrollbar-3.7 {ScrollbarWidgetCmd procedure, "activate" option} {
    .s activate arrow2
    .s activate
} {arrow2}
test scrollbar-3.8 {ScrollbarWidgetCmd procedure, "activate" option} {
    .s activate s
    .s activate {}
    .s activate
} {}
test scrollbar-3.9 {ScrollbarWidgetCmd procedure, "activate" option} {
    list [catch {.s activate trough1} msg] $msg
} {0 {}}
test scrollbar-3.10 {ScrollbarWidgetCmd procedure, "cget" option} {
    list [catch {.s cget -orient} msg] $msg
} {0 vertical}
scrollbar .s2
test scrollbar-3.11 {ScrollbarWidgetCmd procedure, "cget" option} {
    expr {[.s2 cget -bd] == [lindex [.s2 configure -bd] 3]}
} 1
test scrollbar-3.12 {ScrollbarWidgetCmd procedure, "cget" option} emptyTest {
    # empty test; duplicated scrollbar-3.11
} {}
test scrollbar-3.12.1 {ScrollbarWidgetCmd procedure, "cget" option} emptyTest {
    # empty test; duplicated scrollbar-3.11
} {}
test scrollbar-3.13 {ScrollbarWidgetCmd procedure, "cget" option} {
    expr {[.s2 cget -highlightthickness] == [lindex [.s2 configure -highlightthickness] 3]}
} 1
test scrollbar-3.14 {ScrollbarWidgetCmd procedure, "cget" option} emptyTest {
    # empty test; duplicated scrollbar-3.13
} {}
test scrollbar-3.14.1 {ScrollbarWidgetCmd procedure, "cget" option} emptyTest {
    # empty test; duplicated scrollbar-3.13
} {}
destroy .s2
test scrollbar-3.15 {ScrollbarWidgetCmd procedure, "configure" option} {
    llength [.s configure]
} {20}
test scrollbar-3.16 {ScrollbarWidgetCmd procedure, "configure" option} {
    list [catch {.s configure -bad} msg] $msg
} {1 {unknown option "-bad"}}
test scrollbar-3.17 {ScrollbarWidgetCmd procedure, "configure" option} {
    .s configure -orient
} {-orient orient Orient vertical vertical}
test scrollbar-3.18 {ScrollbarWidgetCmd procedure, "configure" option} {
    .s configure -orient horizontal
    set x [.s cget -orient]
    .s configure -orient vertical
    set x
} {horizontal}
test scrollbar-3.19 {ScrollbarWidgetCmd procedure, "configure" option} {
    list [catch {.s configure -bad worse} msg] $msg
} {1 {unknown option "-bad"}}
test scrollbar-3.20 {ScrollbarWidgetCmd procedure, "delta" option} {
    list [catch {.s delta 24} msg] $msg
} {1 {wrong # args: should be ".s delta xDelta yDelta"}}
test scrollbar-3.21 {ScrollbarWidgetCmd procedure, "delta" option} {
    list [catch {.s delta 24 35 42} msg] $msg
} {1 {wrong # args: should be ".s delta xDelta yDelta"}}
test scrollbar-3.22 {ScrollbarWidgetCmd procedure, "delta" option} {
    list [catch {.s delta silly 24} msg] $msg
} {1 {expected integer but got "silly"}}
test scrollbar-3.23 {ScrollbarWidgetCmd procedure, "delta" option} {
    list [catch {.s delta 18 xxyz} msg] $msg
} {1 {expected integer but got "xxyz"}}
test scrollbar-3.24 {ScrollbarWidgetCmd procedure, "delta" option} {
    list [catch {.s delta 18 xxyz} msg] $msg
} {1 {expected integer but got "xxyz"}}
test scrollbar-3.25 {ScrollbarWidgetCmd procedure, "delta" option} {
    format {%.6g} [.s delta 20 0]
} {0}
test scrollbar-3.26 {ScrollbarWidgetCmd procedure, "delta" option} {
    format {%.6g} [.s delta 0 20]
} [format %.6g [expr 20.0/([getTroughSize .s]-1)]]
test scrollbar-3.27 {ScrollbarWidgetCmd procedure, "delta" option} {
    format {%.6g} [.s delta 0 -20]
} [format %.6g [expr -20.0/([getTroughSize .s]-1)]]
test scrollbar-3.28 {ScrollbarWidgetCmd procedure, "delta" option} {
    toplevel .t -width 250 -height 100
    wm geom .t +0+0
    scrollbar .t.s -orient horizontal -borderwidth 2
    place .t.s -width 201
    update
    set result [list [format {%.6g} [.t.s delta 0 20]] \
	    [format {%.6g} [.t.s delta [expr [getTroughSize .t.s] - 1] 0]]]
    destroy .t
    set result
} {0 1}
test scrollbar-3.29 {ScrollbarWidgetCmd procedure, "fraction" option} {
    list [catch {.s fraction 24} msg] $msg
} {1 {wrong # args: should be ".s fraction x y"}}
test scrollbar-3.30 {ScrollbarWidgetCmd procedure, "fraction" option} {
    list [catch {.s fraction 24 30 32} msg] $msg
} {1 {wrong # args: should be ".s fraction x y"}}
test scrollbar-3.31 {ScrollbarWidgetCmd procedure, "fraction" option} {
    list [catch {.s fraction silly 24} msg] $msg
} {1 {expected integer but got "silly"}}
test scrollbar-3.32 {ScrollbarWidgetCmd procedure, "fraction" option} {
    list [catch {.s fraction 24 bogus} msg] $msg
} {1 {expected integer but got "bogus"}}
test scrollbar-3.33 {ScrollbarWidgetCmd procedure, "fraction" option} {
    format {%.6g} [.s fraction 0 0]
} {0}
test scrollbar-3.34 {ScrollbarWidgetCmd procedure, "fraction" option} {
    format {%.6g} [.s fraction 0 1000]
} {1}
test scrollbar-3.35 {ScrollbarWidgetCmd procedure, "fraction" option} {
    format {%.6g} [.s fraction 4 21]
} [format %.6g [expr (21.0 - ([winfo height .s] - [getTroughSize .s])/2.0) \
       /([getTroughSize .s] - 1)]]
test scrollbar-3.36 {ScrollbarWidgetCmd procedure, "fraction" option} unix {
    format {%.6g} [.s fraction 4 179]
} {1}
test scrollbar-3.37 {ScrollbarWidgetCmd procedure, "fraction" option} {testmetrics} {
    format {%.6g} [.s fraction 4 [expr 200 - [testmetrics cyvscroll .s]]]
} {1}
test scrollbar-3.38 {ScrollbarWidgetCmd procedure, "fraction" option} unix {
    format {%.6g} [.s fraction 4 178]
} {0.993711}
test scrollbar-3.39 {ScrollbarWidgetCmd procedure, "fraction" option} {testmetrics win} {
    expr \
    [format {%.6g} [.s fraction 4 [expr 200 - [testmetrics cyvscroll .s] - 2]]] \
	== [format %g [expr (200.0 - [testmetrics cyvscroll .s]*2 - 2) \
			   / ($height - 1 - [testmetrics cyvscroll .s]*2)]]
} 1

toplevel .t -width 250 -height 100
wm geom .t +0+0
scrollbar .t.s -orient horizontal -borderwidth 2
place .t.s -width 201
update

test scrollbar-3.41 {ScrollbarWidgetCmd procedure, "fraction" option} {
    format {%.6g} [.t.s fraction 100 0]
} {0.5}
if {[testConstraint testmetrics]} {
    place configure .t.s -width [expr 2*[testmetrics cxhscroll .t.s]+1]
} else {
    place configure .t.s -width [expr [winfo reqwidth .t.s] - 4]
}
update
test scrollbar-3.42 {ScrollbarWidgetCmd procedure, "fraction" option} {
    format {%.6g} [.t.s fraction 100 0]
} {0}
destroy .t
test scrollbar-3.43 {ScrollbarWidgetCmd procedure, "get" option} {
    list [catch {.s get a} msg] $msg
} {1 {wrong # args: should be ".s get"}}
test scrollbar-3.44 {ScrollbarWidgetCmd procedure, "get" option} {
    .s set 100 10 13 14
    .s get
} {100 10 13 14}
test scrollbar-3.45 {ScrollbarWidgetCmd procedure, "get" option} {
    .s set 0.6 0.8
    set result {}
    foreach element [.s get] {
	lappend result [format %.1f $element]
    }
    set result
} {0.6 0.8}
test scrollbar-3.46 {ScrollbarWidgetCmd procedure, "identify" option} {
    list [catch {.s identify 0} msg] $msg
} {1 {wrong # args: should be ".s identify x y"}}
test scrollbar-3.47 {ScrollbarWidgetCmd procedure, "identify" option} {
    list [catch {.s identify 0 0 1} msg] $msg
} {1 {wrong # args: should be ".s identify x y"}}
test scrollbar-3.48 {ScrollbarWidgetCmd procedure, "identify" option} {
    list [catch {.s identify bogus 2} msg] $msg
} {1 {expected integer but got "bogus"}}
test scrollbar-3.49 {ScrollbarWidgetCmd procedure, "identify" option} {
    list [catch {.s identify -1 bogus} msg] $msg
} {1 {expected integer but got "bogus"}}
test scrollbar-3.50 {ScrollbarWidgetCmd procedure, "identify" option} {
    .s identify 5 5
} {arrow1}
test scrollbar-3.51 {ScrollbarWidgetCmd procedure, "identify" option} {
    .s identify 5 35
} {trough1}
test scrollbar-3.52 {ScrollbarWidgetCmd procedure, "identify" option} {
    .s set .3 .6
    .s identify 5 80
} {slider}
test scrollbar-3.53 {ScrollbarWidgetCmd procedure, "identify" option} {
    .s identify 5 145
} {trough2}
test scrollbar-3.54 {ScrollbarWidgetCmd procedure, "identify" option} {unixOrPc} {
    .s identify 5 195
} {arrow2}
test scrollbar-3.56 {ScrollbarWidgetCmd procedure, "identify" option} unix {
    .s identify 0 0
} {}
test scrollbar-3.57 {ScrollbarWidgetCmd procedure, "set" option} {
    list [catch {.s set abc def} msg] $msg
} {1 {expected floating-point number but got "abc"}}
test scrollbar-3.58 {ScrollbarWidgetCmd procedure, "set" option} {
    list [catch {.s set 0.6 def} msg] $msg
} {1 {expected floating-point number but got "def"}}
test scrollbar-3.59 {ScrollbarWidgetCmd procedure, "set" option} {
    .s set -.2 .3
    set result {}
    foreach element [.s get] {
	lappend result [format %.1f $element]
    }
    set result
} {0.0 0.3}
test scrollbar-3.60 {ScrollbarWidgetCmd procedure, "set" option} {
    .s set 1.1 .4 
    .s get
} {1.0 1.0}
test scrollbar-3.61 {ScrollbarWidgetCmd procedure, "set" option} {
    .s set .5 -.3 
    .s get
} {0.5 0.5}
test scrollbar-3.62 {ScrollbarWidgetCmd procedure, "set" option} {
    .s set .5 87 
    .s get
} {0.5 1.0}
test scrollbar-3.63 {ScrollbarWidgetCmd procedure, "set" option} {
    .s set .4 .3
    set result {}
    foreach element [.s get] {
	lappend result [format %.1f $element]
    }
    set result
} {0.4 0.4}
test scrollbar-3.64 {ScrollbarWidgetCmd procedure, "set" option} {
    list [catch {.s set abc def ghi jkl} msg] $msg
} {1 {expected integer but got "abc"}}
test scrollbar-3.65 {ScrollbarWidgetCmd procedure, "set" option} {
    list [catch {.s set 1 def ghi jkl} msg] $msg
} {1 {expected integer but got "def"}}
test scrollbar-3.66 {ScrollbarWidgetCmd procedure, "set" option} {
    list [catch {.s set 1 2 ghi jkl} msg] $msg
} {1 {expected integer but got "ghi"}}
test scrollbar-3.67 {ScrollbarWidgetCmd procedure, "set" option} {
    list [catch {.s set 1 2 3 jkl} msg] $msg
} {1 {expected integer but got "jkl"}}
test scrollbar-3.68 {ScrollbarWidgetCmd procedure, "set" option} {
    .s set -10 50 20 30 
    .s get
} {0 50 0 0}
test scrollbar-3.69 {ScrollbarWidgetCmd procedure, "set" option} {
    .s set 100 -10 20 30 
    .s get
} {100 0 20 30}
test scrollbar-3.70 {ScrollbarWidgetCmd procedure, "set" option} {
    .s set 100 50 30 20 
    .s get
} {100 50 30 30}
test scrollbar-3.71 {ScrollbarWidgetCmd procedure, "set" option} {
    list [catch {.s set 1 2 3} msg] $msg
} {1 {wrong # args: should be ".s set firstFraction lastFraction" or ".s set totalUnits windowUnits firstUnit lastUnit"}}
test scrollbar-3.72 {ScrollbarWidgetCmd procedure, "set" option} {
    list [catch {.s set 1 2 3 4 5} msg] $msg
} {1 {wrong # args: should be ".s set firstFraction lastFraction" or ".s set totalUnits windowUnits firstUnit lastUnit"}}
test scrollbar-3.73 {ScrollbarWidgetCmd procedure} {
    list [catch {.s bogus} msg] $msg
} {1 {bad option "bogus": must be activate, cget, configure, delta, fraction, get, identify, or set}}
test scrollbar-3.74 {ScrollbarWidgetCmd procedure} {
    list [catch {.s c} msg] $msg
} {1 {bad option "c": must be activate, cget, configure, delta, fraction, get, identify, or set}}

test scrollbar-4.1 {ScrollbarEventProc procedure} {
    catch {destroy .s1}
    scrollbar .s1 -bg #543210
    rename .s1 .s2
    set x {}
    lappend x [winfo exists .s1]
    lappend x [.s2 cget -bg]
    destroy .s1
    lappend x [info command .s?] [winfo exists .s1] [winfo exists .s2]
} {1 #543210 {} 0 0}

test scrollbar-5.1 {ScrollbarCmdDeletedProc procedure} {
    catch {destroy .s1}
    scrollbar .s1
    rename .s1 {}
    list [info command .s?] [winfo exists .s1]
} {{} 0}

catch {destroy .s}
scrollbar .s -orient vertical -relief sunken -bd 2 -highlightthickness 2
pack .s -side left -fill y
.s set .2 .4
update

test scrollbar-6.1 {ScrollbarPosition procedure} unix {
    .s identify 8 3
} {}
test scrollbar-6.3 {ScrollbarPosition procedure} unix {
    .s identify 8 196
} {}
test scrollbar-6.4 {ScrollbarPosition procedure} unix {
    .s identify 3 100
} {}
test scrollbar-6.6 {ScrollbarPosition procedure} unix {
    .s identify 19 100
} {}
test scrollbar-6.7 {ScrollbarPosition procedure} {
    .s identify [expr [winfo width .s] / 2] -1
} {}
test scrollbar-6.8 {ScrollbarPosition procedure} {
    .s identify [expr [winfo width .s] / 2] [expr [winfo height .s]]
} {}
test scrollbar-6.9 {ScrollbarPosition procedure} {
    .s identify -1 [expr [winfo height .s] / 2]
} {}
test scrollbar-6.10 {ScrollbarPosition procedure} {
    .s identify [winfo width .s] [expr [winfo height .s] / 2]
} {}
test scrollbar-6.11 {ScrollbarPosition procedure} unix {
    .s identify 8 4
} {arrow1}
test scrollbar-6.12 {ScrollbarPosition procedure} unix {
    .s identify 8 19
} {arrow1}
test scrollbar-6.14 {ScrollbarPosition procedure} win {
    .s identify [expr [winfo width .s] / 2] 0 
} {arrow1}
test scrollbar-6.15 {ScrollbarPosition procedure} {testmetrics win} {
    .s identify [expr [winfo width .s] / 2] [expr [testmetrics cyvscroll .s] - 1]
} {arrow1}
test scrollbar-6.16 {ScrollbarPosition procedure} unix {
    .s identify 8 20
} {trough1}
test scrollbar-6.17 {ScrollbarPosition procedure} {unix nonPortable} {
    # Don't know why this is non-portable, but it doesn't work on
    # some platforms.
    .s identify 8 51
} {trough1}
test scrollbar-6.18 {ScrollbarPosition procedure} {testmetrics win} {
    .s identify [expr [winfo width .s] / 2] [testmetrics cyvscroll .s]
} {trough1}
test scrollbar-6.19 {ScrollbarPosition procedure} {testmetrics win} {
    .s identify [expr [winfo width .s] / 2] [expr int(.2 / [.s delta 0 1]) \
						+ [testmetrics cyvscroll .s] - 1]
} {trough1}
test scrollbar-6.20 {ScrollbarPosition procedure} unix {
    .s identify 8 52
} {slider}
test scrollbar-6.21 {ScrollbarPosition procedure} {unix nonPortable} {
    # Don't know why this is non-portable, but it doesn't work on
    # some platforms.
    .s identify 8 83
} {slider}
test scrollbar-6.22 {ScrollbarPosition procedure} {testmetrics win} {
    .s identify [expr [winfo width .s] / 2] \
	[expr int(.2 / [.s delta 0 1] + 0.5) + [testmetrics cyvscroll .s]]
} {slider}
test scrollbar-6.23 {ScrollbarPosition procedure} {testmetrics win} {
    .s identify [expr [winfo width .s] / 2] [expr int(.4 / [.s delta 0 1]) \
						 + [testmetrics cyvscroll .s] - 1]
} {slider}
test scrollbar-6.24 {ScrollbarPosition procedure} unix {
    .s identify 8 84
} {trough2}
test scrollbar-6.25 {ScrollbarPosition procedure} unix {
    .s identify 8 179
} {trough2}
test scrollbar-6.27 {ScrollbarPosition procedure} {testmetrics win knownBug} {
    # This asks for 8,21, which is actually the slider, but there is a
    # bug in that GetSystemMetrics(SM_CYVTHUMB) actually returns a value
    # that is larger than the thumb displayed, skewing the ability to
    # calculate the trough2 area correctly (Win2k).  -- hobbs
    .s identify [expr [winfo width .s] / 2] [expr int(.4 / [.s delta 0 1]) \
						 + [testmetrics cyvscroll .s]]
} {trough2}
test scrollbar-6.28 {ScrollbarPosition procedure} {testmetrics win} {
    .s identify [expr [winfo width .s] / 2] [expr [winfo height .s] \
						 - [testmetrics cyvscroll .s] - 1]
} {trough2}
test scrollbar-6.29 {ScrollbarPosition procedure} unix {
    .s identify 8 180
} {arrow2}
test scrollbar-6.30 {ScrollbarPosition procedure} unix {
    .s identify 8 195
} {arrow2}
test scrollbar-6.32 {ScrollbarPosition procedure} {testmetrics win} {
    .s identify [expr [winfo width .s] / 2]  [expr [winfo height .s] \
						  - [testmetrics cyvscroll .s]]
} {arrow2}
test scrollbar-6.33 {ScrollbarPosition procedure} win {
    .s identify [expr [winfo width .s] / 2] [expr [winfo height .s] - 1]
} {arrow2}
test scrollbar-6.34 {ScrollbarPosition procedure} unix {
    .s identify 4 100
} {trough2}
test scrollbar-6.35 {ScrollbarPosition procedure} unix {
    .s identify 18 100
} {trough2}
test scrollbar-6.37 {ScrollbarPosition procedure} win {
    .s identify 0 100
} {trough2}
test scrollbar-6.38 {ScrollbarPosition procedure} win {
    .s identify [expr [winfo width .s] - 1] 100
} {trough2}

catch {destroy .t}
toplevel .t -width 250 -height 150
wm geometry .t +0+0
scrollbar .t.s -orient horizontal -relief sunken -bd 2 -highlightthickness 2
place .t.s -width 200
.t.s set .2 .4
update

test scrollbar-6.39 {ScrollbarPosition procedure} unix {
    .t.s identify 4 8
} {arrow1}
test scrollbar-6.40 {ScrollbarPosition procedure} win {
    .t.s identify 0 [expr [winfo height .t.s] / 2]
} {arrow1}
test scrollbar-6.41 {ScrollbarPosition procedure} unix {
    .t.s identify 82 8
} {slider}
test scrollbar-6.43 {ScrollbarPosition procedure} {testmetrics win} {
    .t.s identify [expr int(.4 / [.t.s delta 1 0]) + [testmetrics cxhscroll .t.s] \
		       - 1] [expr [winfo height .t.s] / 2] 
} {slider}
test scrollbar-6.44 {ScrollbarPosition procedure} unix {
    .t.s identify 100 18
} {trough2}
test scrollbar-6.46 {ScrollbarPosition procedure} win {
    .t.s identify 100 [expr [winfo height .t.s] - 1]
} {trough2}

test scrollbar-7.1 {EventuallyRedraw} {
    .s configure -orient horizontal
    update
    set result [.s cget -orient]
    .s configure -orient vertical
    update
    lappend result [.s cget -orient]
} {horizontal vertical}

catch {destroy .t}
toplevel .t
wm geometry .t +0+0
test scrollbar-8.1 {TkScrollbarEventProc: recursive deletion} {
    proc doit {args} { destroy .t.f }
    proc bgerror {args} {}
    destroy .t.f
    frame .t.f
    scrollbar .t.f.s -command doit
    pack .t.f -fill both -expand 1
    pack .t.f.s -fill y -expand 1 -side right
    wm geometry .t 100x100
    .t.f.s set 0 .5
    update
    set result [winfo exists .t.f.s]
    event generate .t.f.s <ButtonPress> -button 1 -x [expr [winfo width .t.f.s] / 2] -y 5
    event generate .t <ButtonRelease> -button 1
    update
    lappend result [winfo exists .t.f.s] [winfo exists .t.f]
    rename bgerror {}
    set result
} {1 0 0}
test scrollbar-8.2 {TkScrollbarEventProc: recursive deletion} {
    proc doit {args} { destroy .t.f.s }
    proc bgerror {args} {}
    destroy .t.f
    frame .t.f
    scrollbar .t.f.s -command doit
    pack .t.f -fill both -expand 1
    pack .t.f.s -fill y -expand 1 -side right
    wm geometry .t 100x100
    .t.f.s set 0 .5
    update
    set result [winfo exists .t.f.s]
    event generate .t.f.s <ButtonPress> -button 1 -x [expr [winfo width .t.f.s] / 2] -y 5
    event generate .t.f <ButtonRelease> -button 1
    update
    lappend result [winfo exists .t.f.s] [winfo exists .t.f]
    rename bgerror {}
    set result
} {1 0 1}

set l [interp hidden]
deleteWindows

test scrollbar-9.1 {scrollbar widget vs hidden commands} {
    catch {destroy .s}
    scrollbar .s
    interp hide {} .s
    destroy .s
    list [winfo children .] [interp hidden]
} [list {} $l]

catch {destroy .s}
catch {destroy .t}

# cleanup
cleanupTests
return<|MERGE_RESOLUTION|>--- conflicted
+++ resolved
@@ -6,11 +6,6 @@
 # Copyright (c) 1994-1997 Sun Microsystems, Inc.
 # Copyright (c) 1998-1999 by Scriptics Corporation.
 # All rights reserved.
-<<<<<<< HEAD
-#
-# RCS: @(#) $Id: scrollbar.test,v 1.24 2008/12/12 00:09:38 nijtmans Exp $
-=======
->>>>>>> 661db781
 
 package require tcltest 2.1
 eval tcltest::configure $argv
