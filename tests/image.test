--- conflicted
+++ resolved
@@ -313,13 +313,7 @@
 } -body {
     image types x
 } -returnCodes error -result {wrong # args: should be "image types"}
-<<<<<<< HEAD
-test image-6.2 {Tk_ImageCmd procedure, "types" option} -constraints {
-    testOldImageType
-} -body {
-=======
 test image-6.2 {Tk_ImageCmd procedure, "types" option} -body {
->>>>>>> d94cc613
     lsort [image types]
 } -match glob -result {bitmap*photo test}
 
