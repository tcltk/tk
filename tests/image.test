# This file is a Tcl script to test out the "image" command and the
# other procedures in the file tkImage.c.  It is organized in the
# standard fashion for Tcl tests.
#
# Copyright (c) 1994 The Regents of the University of California.
# Copyright (c) 1994 Sun Microsystems, Inc.
# Copyright (c) 1998-1999 by Scriptics Corporation.
# All rights reserved.

package require tcltest 2.2
namespace import ::tcltest::*
eval tcltest::configure $argv
tcltest::loadTestedCommands

imageInit

# Canvas used in some tests in the whole file
canvas .c -highlightthickness 2
pack .c
update


test image-1.1 {Tk_ImageCmd procedure, "create" option} -body {
    image
} -returnCodes error -result {wrong # args: should be "image option ?args?"}
test image-1.2 {Tk_ImageCmd procedure, "create" option} -body {
    image gorp
} -returnCodes error -result {bad option "gorp": must be create, delete, height, inuse, names, type, types, or width}
test image-1.3 {Tk_ImageCmd procedure, "create" option} -body {
    image create
} -returnCodes error -result {wrong # args: should be "image create type ?name? ?-option value ...?"}
test image-1.4 {Tk_ImageCmd procedure, "create" option} -body {
    image c bad_type
} -returnCodes error -result {image type "bad_type" doesn't exist}
test image-1.5 {Tk_ImageCmd procedure, "create" option} -constraints {
    testImageType
} -body {
    list [image create test myimage] [imageNames]
} -cleanup {
    imageCleanup
} -result {myimage myimage}
test image-1.6 {Tk_ImageCmd procedure, "create" option} -constraints {
    testImageType
} -setup {
    imageCleanup
} -body {
    scan [image create test] image%d first
    image create test myimage
    scan [image create test -variable x] image%d second
    expr $second-$first
} -cleanup {
    imageCleanup
} -result {1}

test image-1.7 {Tk_ImageCmd procedure, "create" option} -constraints {
    testImageType
} -setup {
    imageCleanup
} -body {
    image create test myimage -variable x
    .c create image 100 50 -image myimage
    .c create image 100 150 -image myimage
    update
    set x {}
    set timer [after 500 {lappend x "timeout"}]
    image create test myimage -variable x
    update idletasks
    update
    # On MacOS we need to wait for the test image display procedure to run.
    while {"timeout" ni $x && [lindex $x end 1] ne "display"} {
        vwait x
    }
    after cancel timer
    if {[lindex $x end] eq "timeout"} {
       return [lreplace $x end end]
    }
    return $x
} -cleanup {
    imageCleanup
} -result {{myimage free} {myimage free} {myimage delete} {myimage get} {myimage get} {myimage display 0 0 30 15} {myimage display 0 0 30 15}}
test image-1.8 {Tk_ImageCmd procedure, "create" option} -constraints {
	testImageType
} -setup {
    .c delete all
    imageCleanup
} -body {
    image create test myimage -variable x
    .c create image 100 50 -image myimage
    .c create image 100 150 -image myimage
    image delete myimage
    update
    set x {}
    image create test myimage -variable x
    update
    return $x
} -cleanup {
    .c delete all
    imageCleanup
} -result {{myimage get} {myimage get} {myimage display 0 0 30 15} {myimage display 0 0 30 15}}
test image-1.9 {Tk_ImageCmd procedure, "create" option} -constraints {
	testImageType
} -body {
    image create test -badName foo
} -returnCodes error -result {bad option name "-badName"}
test image-1.10 {Tk_ImageCmd procedure, "create" option} -constraints {
    testImageType
} -body {
    catch {image create test -badName foo}
    imageNames
} -result {}
test image-1.11 {Tk_ImageCmd procedure, "create" option with same name as main window} -body {
    set code [loadTkCommand]
    append code {
	    update
	    puts [list [catch {image create photo .} msg] $msg]
	    exit
    }
    set script [makeFile $code script]
    exec [interpreter] <$script
} -cleanup {
    removeFile script
} -result {1 {images may not be named the same as the main window}}
test image-1.12 {Tk_ImageCmd procedure, "create" option with same name as main window after renaming} -body {
    set code [loadTkCommand]
    append code {
	    update
	    puts [list [catch {rename . foo;image create photo foo} msg] $msg]
	    exit
    }
    set script [makeFile $code script]
    exec [interpreter] <$script
} -cleanup {
    removeFile script
} -result {1 {images may not be named the same as the main window}}
test image-1.13 {Tk_ImageCmd, "create" option: do not generated command name in use} -setup {
    .c delete all
    imageCleanup
} -body {
    set i [image create bitmap]
    regexp {^image(\d+)$} $i -> serial
    incr serial
    proc image$serial {} {return works}
    set j [image create bitmap]

    image$serial
} -cleanup {
    rename image$serial {}
    image delete $i $j
} -result works

test image-2.1 {Tk_ImageCmd procedure, "delete" option} -body {
    image delete
} -result {}
test image-2.2 {Tk_ImageCmd procedure, "delete" option} -constraints {
    testImageType
} -setup {
    imageCleanup
    set result {}
} -body {
    image create test myimage
    image create test img2
    lappend result [lsort [imageNames]]
    image d myimage img2
    lappend result [imageNames]
} -cleanup {
    imageCleanup
} -result {{img2 myimage} {}}
test image-2.3 {Tk_ImageCmd procedure, "delete" option} -constraints {
    testImageType
} -setup {
    imageCleanup
} -body {
    image create test myimage
    image create test img2
    image delete myimage gorp img2
} -cleanup {
    imageCleanup
} -returnCodes error -result {image "gorp" doesn't exist}
test image-2.4 {Tk_ImageCmd procedure, "delete" option} -constraints {
    testImageType
} -setup {
    imageCleanup
} -body {
    image create test myimage
    image create test img2
    catch {image delete myimage gorp img2}
    imageNames
} -cleanup {
    imageCleanup
} -result {img2}


test image-3.1 {Tk_ImageCmd procedure, "height" option} -body {
    image height
} -returnCodes error -result {wrong # args: should be "image height name"}
test image-3.2 {Tk_ImageCmd procedure, "height" option} -body {
    image height a b
} -returnCodes error -result {wrong # args: should be "image height name"}
test image-3.3 {Tk_ImageCmd procedure, "height" option} -body {
    image height foo
} -returnCodes error -result {image "foo" doesn't exist}
test image-3.4 {Tk_ImageCmd procedure, "height" option} -constraints {
    testImageType
} -setup {
    imageCleanup
} -body {
    image create test myimage
    set x [image h myimage]
    myimage changed 0 0 0 0 60 50
    list $x [image height myimage]
} -cleanup {
    imageCleanup
} -result {15 50}


test image-4.1 {Tk_ImageCmd procedure, "names" option} -body {
    image names x
} -returnCodes error -result {wrong # args: should be "image names"}
test image-4.2 {Tk_ImageCmd procedure, "names" option} -constraints {
    testImageType
} -setup {
    catch {interp delete testinterp}
} -body {
    interp create testinterp
    load {} Tk testinterp
    interp eval testinterp {
        image delete {*}[image names]
        image create test myimage
        image create test img2
        image create test 24613
        lsort [image names]
    }
} -cleanup {
    interp delete testinterp
} -result {24613 img2 myimage}
test image-4.3 {Tk_ImageCmd procedure, "names" option} -setup {
    catch {interp delete testinterp}
} -body {
    interp create testinterp
    load {} Tk testinterp
    interp eval testinterp {
        image delete {*}[image names]
        eval image delete [image names] [image names]
        lsort [image names]
    }
} -cleanup {
    interp delete testinterp
} -result {}


test image-5.1 {Tk_ImageCmd procedure, "type" option} -body {
    image type
} -returnCodes error -result {wrong # args: should be "image type name"}
test image-5.2 {Tk_ImageCmd procedure, "type" option} -body {
    image type a b
} -returnCodes error -result {wrong # args: should be "image type name"}
test image-5.3 {Tk_ImageCmd procedure, "type" option} -body {
    image type foo
} -returnCodes error -result {image "foo" doesn't exist}

test image-5.4 {Tk_ImageCmd procedure, "type" option} -constraints {
    testImageType
} -setup {
    imageCleanup
} -body {
    image create test myimage
    image type myimage
} -cleanup {
    imageCleanup
} -result {test}
test image-5.5 {Tk_ImageCmd procedure, "type" option} -constraints {
    testImageType
} -setup {
    imageCleanup
} -body {
    image create test myimage
    .c create image 50 50 -image myimage
    image delete myimage
    image type myimage
} -cleanup {
    imageCleanup
} -returnCodes error -result {image "myimage" doesn't exist}
test image-5.6 {Tk_ImageCmd procedure, "type" option} -constraints {
    testOldImageType
} -setup {
    imageCleanup
} -body {
    image create oldtest myimage
    image type myimage
} -cleanup {
    imageCleanup
} -result {oldtest}
test image-5.7 {Tk_ImageCmd procedure, "type" option} -constraints {
    testOldImageType
} -setup {
    .c delete all
    imageCleanup
} -body {
    image create oldtest myimage
    .c create image 50 50 -image myimage
    image delete myimage
    image type myimage
} -cleanup {
    .c delete all
    imageCleanup
} -returnCodes error -result {image "myimage" doesn't exist}


test image-6.1 {Tk_ImageCmd procedure, "types" option} -body {
    image types x
} -returnCodes error -result {wrong # args: should be "image types"}
test image-6.2 {Tk_ImageCmd procedure, "types" option} -constraints {
    testImageType
} -body {
    lsort [image types]
} -result {bitmap oldtest photo test}


test image-7.1 {Tk_ImageCmd procedure, "width" option} -body {
    image width
} -returnCodes error -result {wrong # args: should be "image width name"}
test image-7.2 {Tk_ImageCmd procedure, "width" option} -body {
    image width a b
} -returnCodes error -result {wrong # args: should be "image width name"}
test image-7.3 {Tk_ImageCmd procedure, "width" option} -body {
    image width foo
} -returnCodes error -result {image "foo" doesn't exist}
test image-7.4 {Tk_ImageCmd procedure, "width" option} -constraints {
    testImageType
} -setup {
    imageCleanup
} -body {
    image create test myimage
    set x [image w myimage]
    myimage changed 0 0 0 0 60 50
    list $x [image width myimage]
} -cleanup {
    imageCleanup
} -result {30 60}


test image-8.1 {Tk_ImageCmd procedure, "inuse" option} -constraints {
    testImageType
} -setup {
    imageCleanup
    set res {}
    destroy .b
} -body {
    image create test myimage2
    lappend res [image inuse myimage2]
    button .b -image myimage2
    lappend res [image inuse myimage2]
} -cleanup {
    imageCleanup
    catch {destroy .b}
} -result [list 0 1]
<<<<<<< HEAD

=======
>>>>>>> ab9712f1

if {[tk windowingsystem] == "aqua" && $tcl_platform(osVersion) > 18} {
    # Aqua >= 10.14 will redraw the entire image in drawRect.
    set result_9_1 {{foo display 0 0 30 15}}
} else {
    set result_9_1 {{foo display 5 6 7 8}}
}
test image-9.1 {Tk_ImageChanged procedure} -constraints testImageType -setup {
    .c delete all
    imageCleanup
    update
} -body {
    image create test foo -variable x
    .c create image 50 50 -image foo
    update
    set x {}
    set timer [after 500 {lappend x "timeout"}]
    foo changed 5 6 7 8 30 15
    update idletasks
    update
    # On MacOS we need to wait for the test image display procedure to run.
    while {"timeout" ni $x && [lindex $x end 1] ne "display"} {
        vwait x
    }
    after cancel timer
    return $x
} -cleanup {
    .c delete all
    imageCleanup
} -result $result_9_1
if {[tk windowingsystem] == "aqua" && $tcl_platform(osVersion) > 18} {
    # Aqua >= 10.14 will redraw the entire image.
    set result_9_2 {{foo display 0 0 30 15} {foo display 0 0 30 15}}
} else {
    set result_9_2 {{foo display 5 6 25 9} {foo display 0 0 12 14}}
}
test image-9.2 {Tk_ImageChanged procedure} -constraints testImageType -setup {
    .c delete all
    imageCleanup
    update
} -body {
    image create test foo -variable x
    .c create image 50 50 -image foo
    .c create image 90 100 -image foo
    update
    set x {}
    foo changed 5 6 7 8 30 15
    update
    return $x
} -cleanup {
    .c delete all
    imageCleanup
} -result $result_9_2

test image-10.1 {Tk_GetImage procedure} -setup {
    imageCleanup
} -body {
    .c create image 100 10 -image bad_name
} -cleanup {
    imageCleanup
} -returnCodes error -result {image "bad_name" doesn't exist}
test image-10.2 {Tk_GetImage procedure} -constraints testImageType -setup {
    destroy .l
    imageCleanup
} -body {
    image create test mytest
    label .l -image mytest
    image delete  mytest
    label .l2 -image mytest
} -cleanup {
    destroy .l
    imageCleanup
} -returnCodes error -result {image "mytest" doesn't exist}


test image-11.1 {Tk_FreeImage procedure} -constraints testImageType -setup {
    .c delete all
    imageCleanup
} -body {
    image create test foo -variable x
    .c create image 50 50 -image foo -tags i1
    .c create image 90 100 -image foo -tags i2
    pack forget .c
    update
    set x {}
    .c delete i1
    pack .c
    update
    list [imageNames] $x
} -cleanup {
    .c delete all
    imageCleanup
} -result {foo {{foo free} {foo display 0 0 30 15}}}
test image-11.2 {Tk_FreeImage procedure} -constraints testImageType -setup {
    .c delete all
    imageCleanup
} -body {
    image create test foo -variable x
    .c create image 50 50 -image foo -tags i1
    set names [imageNames]
    image delete foo
    update
    set names2 [imageNames]
    set x {}
    .c delete i1
    pack forget .c
    pack .c
    update
    list $names $names2 [imageNames] $x
} -cleanup {
    .c delete all
    imageCleanup
} -result {foo {} {} {}}


# Non-portable, apparently due to differences in rounding:
test image-12.1 {Tk_RedrawImage procedure, redisplay area clipping} -constraints {
    testImageType nonPortable
} -setup {
    imageCleanup
} -body {
    image create test foo -variable x
    .c create image 50 60 -image foo -tags i1 -anchor nw
    update
    .c create rectangle 30 40 55 65 -width 0 -fill black -outline {}
    set x {}
    update
    return $x
} -cleanup {
    imageCleanup
} -result {{foo display 0 0 5 5 50 50}}
test image-12.2 {Tk_RedrawImage procedure, redisplay area clipping} -constraints {
    testImageType nonPortable
} -setup {
    imageCleanup
} -body {
    image create test foo -variable x
    .c create image 50 60 -image foo -tags i1 -anchor nw
    update
    .c create rectangle 60 40 100 65 -width 0 -fill black -outline {}
    set x {}
    update
    return $x
} -cleanup {
    imageCleanup
} -result {{foo display 10 0 20 5 30 50}}
test image-12.3 {Tk_RedrawImage procedure, redisplay area clipping} -constraints {
    testImageType nonPortable
} -setup {
    imageCleanup
} -body {
    image create test foo -variable x
    .c create image 50 60 -image foo -tags i1 -anchor nw
    update
    .c create rectangle 60 70 100 200 -width 0 -fill black -outline {}
    set x {}
    update
    return $x
} -cleanup {
    imageCleanup
} -result {{foo display 10 10 20 5 30 30}}
test image-12.4 {Tk_RedrawImage procedure, redisplay area clipping} -constraints {
    testImageType nonPortable
} -setup {
    imageCleanup
} -body {
    image create test foo -variable x
    .c create image 50 60 -image foo -tags i1 -anchor nw
    update
    .c create rectangle 30 70 55 200 -width 0 -fill black -outline {}
    set x {}
    update
    return $x
} -cleanup {
    imageCleanup
} -result {{foo display 0 10 5 5 50 30}}
test image-12.5 {Tk_RedrawImage procedure, redisplay area clipping} -constraints {
    testImageType nonPortable
} -setup {
    imageCleanup
} -body {
    image create test foo -variable x
    .c create image 50 60 -image foo -tags i1 -anchor nw
    update
    .c create rectangle 10 20 120 130 -width 0 -fill black -outline {}
    set x {}
    update
    return $x
} -cleanup {
    imageCleanup
} -result {{foo display 0 0 30 15 70 70}}
test image-12.6 {Tk_RedrawImage procedure, redisplay area clipping} -constraints {
    testImageType nonPortable
} -setup {
    imageCleanup
} -body {
    image create test foo -variable x
    .c create image 50 60 -image foo -tags i1 -anchor nw
    update
    .c create rectangle 55 65 75 70 -width 0 -fill black -outline {}
    set x {}
    update
    return $x
} -cleanup {
    imageCleanup
} -result {{foo display 5 5 20 5 30 30}}


test image-13.1 {Tk_SizeOfImage procedure} -constraints testImageType -setup {
    imageCleanup
} -body {
    image create test foo -variable x
    set result [list [image width foo] [image height foo]]
    foo changed 0 0 0 0 85 60
    lappend result [image width foo] [image height foo]
} -cleanup {
    imageCleanup
} -result {30 15 85 60}

test image-13.2 {DeleteImage procedure} -constraints testImageType -setup {
    .c delete all
    imageCleanup
} -body {
    image create test foo -variable x
    .c create image 50 50 -image foo -tags i1
    .c create image 90 100 -image foo -tags i2
    set x {}
    image delete foo
    lappend x | [imageNames] | [catch {image delete foo} msg] | $msg | [imageNames] |
} -cleanup {
    imageCleanup
} -result {{foo free} {foo free} {foo delete} | {} | 1 | {image "foo" doesn't exist} | {} |}

test image-13.3 {Tk_SizeOfImage procedure} -constraints testOldImageType -setup {
    imageCleanup
} -body {
    image create oldtest foo -variable x
    set result [list [image width foo] [image height foo]]
    foo changed 0 0 0 0 85 60
    lappend result [image width foo] [image height foo]
} -cleanup {
    imageCleanup
} -result {30 15 85 60}

test image-13.4 {DeleteImage procedure} -constraints testOldImageType -setup {
    .c delete all
    imageCleanup
} -body {
    image create oldtest foo -variable x
    .c create image 50 50 -image foo -tags i1
    .c create image 90 100 -image foo -tags i2
    set x {}
    image delete foo
    lappend x | [imageNames] | [catch {image delete foo} msg] | $msg | [imageNames] |
} -cleanup {
    .c delete all
    imageCleanup
} -result {{foo free} {foo free} {foo delete} | {} | 1 | {image "foo" doesn't exist} | {} |}

test image-14.1 {image command vs hidden commands} -body {
    catch {image delete hidden}
    set l [imageNames]
    set h [interp hidden]
    image create photo hidden
    interp hide {} hidden
    image delete hidden
    set res1 [list [imageNames] [interp hidden]]
    set res2 [list $l $h]
    expr {$res1 eq $res2}
} -result 1

test image-15.1 {deleting image does not make widgets forget about it} -setup {
    .c delete all
    imageCleanup
} -body {
    image create photo foo -width 10 -height 10
    .c create image 10 10 -image foo -tags i1 -anchor nw
    update
    set x [.c bbox i1]
    lappend x [imageNames]
    image delete foo
    lappend x [imageNames]
    image create photo foo -width 20 -height 20
    lappend x [.c bbox i1] [imageNames]
} -cleanup {
    .c delete all
    imageCleanup
} -result {10 10 20 20 foo {} {10 10 30 30} foo}

destroy .c
imageFinish

# cleanup
cleanupTests
return

# Local variables:
# mode: tcl
# End:<|MERGE_RESOLUTION|>--- conflicted
+++ resolved
@@ -354,10 +354,6 @@
     imageCleanup
     catch {destroy .b}
 } -result [list 0 1]
-<<<<<<< HEAD
-
-=======
->>>>>>> ab9712f1
 
 if {[tk windowingsystem] == "aqua" && $tcl_platform(osVersion) > 18} {
     # Aqua >= 10.14 will redraw the entire image in drawRect.
