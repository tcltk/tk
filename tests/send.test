--- conflicted
+++ resolved
@@ -8,13 +8,6 @@
 #
 # See the file "license.terms" for information on usage and redistribution
 # of this file, and for a DISCLAIMER OF ALL WARRANTIES.
-
-# NOTE
-#
-# Under macOS/aqua, the send command works only with interpreters that exist in
-# the same process. Tests in this test file that target an interpreter in another
-# process carry a constraint "notAqua" so that they are skipped under macos/aqua.
-#
 
 #
 # TESTFILE INITIALIZATION
@@ -609,7 +602,7 @@
 catch {testsend prop root InterpRegistry ""}
 
 #macOS does not support the TimeoutProc
-test send-12.2 {TimeoutProc procedure} {secureserver notAqua} {
+test send-12.2 {TimeoutProc procedure} {secureserver} {
     winfo interps
     tk appname tktest
     update
@@ -624,21 +617,13 @@
     set result
 } {1 {target application died}}
 
-<<<<<<< HEAD
+#
+# COMMON TEST SETUP
+#
+
 winfo interps
 tk appname tktest
 test send-13.1 {DeleteProc procedure} {secureserver} {
-=======
-#
-# COMMON TEST SETUP
-#
-
-winfo interps
-tk appname tktest
-
-#macOS does not send to other processes
-test send-13.1 {DeleteProc procedure} {secureserver notAqua} {
->>>>>>> 203a5be2
     childTkProcess create
     set app [childTkProcess eval {rename send {}; tk appname}]
     set result [list [catch {send $app foo} msg] $msg [winfo interps]]
