--- conflicted
+++ resolved
@@ -624,21 +624,13 @@
     set result
 } {1 {target application died}}
 
-<<<<<<< HEAD
+#
+# COMMON TEST SETUP
+#
+
 winfo interps
 tk appname tktest
 test send-13.1 {DeleteProc procedure} {secureserver} {
-=======
-#
-# COMMON TEST SETUP
-#
-
-winfo interps
-tk appname tktest
-
-#macOS does not send to other processes
-test send-13.1 {DeleteProc procedure} {secureserver notAqua} {
->>>>>>> 01672f01
     childTkProcess create
     set app [childTkProcess eval {rename send {}; tk appname}]
     set result [list [catch {send $app foo} msg] $msg [winfo interps]]
