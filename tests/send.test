# This file is a Tcl script to test out the "send" command and the
# other procedures in the file tkSend.c.
#
# Copyright © 1994 Sun Microsystems, Inc.
# Copyright © 1994-1996 Sun Microsystems, Inc.
# Copyright © 1998-1999 Scriptics Corporation.
# Copyright © 2001 ActiveState Corporation.
#
# See the file "license.terms" for information on usage and redistribution
# of this file, and for a DISCLAIMER OF ALL WARRANTIES.

<<<<<<< HEAD
=======
# NOTE
#
# Under macOS/aqua, the send command works only with interpreters that exist in
# the same process. Tests in this test file that target an interpreter in another
# process carry a constraint "notAqua" so that they are skipped under macos/aqua.
#

>>>>>>> fc2ecddf
#
# TESTFILE INITIALIZATION
#

<<<<<<< HEAD
if {[namespace exists ::tk::test]} {
    # All test files, including this one, are evaluated in the current interpreter
    # (-singleproc 1). The file "main.tcl" has already been sourced into this
    # interpreter by all.tcl.
} else {
    # This test file is evaluated inside its own separate process/interpreter
    # (-singleproc 0).
    #
    # Load the main script "main.tcl", which takes care of:
    # - setup for the application and the root window
    # - importing commands from the tcltest namespace
    # - loading of the testutils mechanism along with its utility procs
    # - loading of Tk specific test constraints (additionally to constraints
    #   provided by the package tcltest)
    package require tcltest 2.2
    tcltest::loadTestedCommands
}

# Ensure a pristine initial window state
resetWindows
=======
package require tcltest 2.2; # needed for "-singleproc 0"

# Load the main script "main.tcl", which takes care of:
# - setup for the application and the root window
# - loading and configuration of the tcltest test harness
# - loading of the testutils mechanism together with its utility procs
# - loading of Tk specific test constraints (additionally to constraints
#   provided by the package tcltest)
tcltest::loadTestedCommands
>>>>>>> fc2ecddf

# Import utility procs for specific functional areas
testutils import child

#
# LOCAL TEST CONSTRAINTS
#

testConstraint xhost [llength [auto_execok xhost]]

#
# COMMON TEST SETUP
#

set name [tk appname]
set commId ""
catch {
    set registry [testsend prop root InterpRegistry]
    set commId [lindex [testsend prop root InterpRegistry] 0]
}
tk appname tktest
catch {send t_s_1 destroy .}
catch {send t_s_2 destroy .}

#
# TESTS
#

test send-1.1 {RegOpen procedure, bogus property} {secureserver testsend} {
    testsend bogus
    set result [winfo interps]
    tk appname tktest
    list $result [winfo interps]
} {{} tktest}
test send-1.2 {RegOpen procedure, bogus property} {secureserver testsend} {
    testsend prop root InterpRegistry {}
    set result [winfo interps]
    tk appname tktest
    list $result [winfo interps]
} {{} tktest}
test send-1.3 {RegOpen procedure, bogus property} {secureserver testsend} {
    testsend prop root InterpRegistry abcdefg
    tk appname tktest
    set x [testsend prop root InterpRegistry]
    string range $x [string first " " $x] end
} " tktest\nabcdefg\n"

#
# COMMON TEST SETUP
#

frame .f -width 1 -height 1
set id [string range [winfo id .f] 2 end]

test send-2.1 {RegFindName procedure} {secureserver testsend} {
    testsend prop root InterpRegistry {}
    list [catch {send foo bar} msg] $msg
} {1 {no application named "foo"}}
test send-2.2 {RegFindName procedure} {secureserver testsend} {
    testsend prop root InterpRegistry " abc\n def\nghi\n\n$id foo\n"
    tk appname foo
} {foo #2}
test send-2.3 {RegFindName procedure} {secureserver testsend} {
    testsend prop root InterpRegistry "gyz foo\n"
    tk appname foo
} {foo}
test send-2.4 {RegFindName procedure} {secureserver testsend} {
    testsend prop root InterpRegistry "${id}z foo\n"
    tk appname foo
} {foo}

test send-3.1 {RegDeleteName procedure} {secureserver testsend} {
    tk appname tktest
    testsend prop root InterpRegistry "012345 gorp\n12345 foo\n12345 tktest"
    tk appname x
    set x [testsend prop root InterpRegistry]
    string range $x [string first " " $x] end
} " x\n012345 gorp\n12345 foo\n"
test send-3.2 {RegDeleteName procedure} {secureserver testsend} {
    tk appname tktest
    testsend prop root InterpRegistry "012345 gorp\n12345 tktest\n23456 tktest"
    tk appname x
    set x [testsend prop root InterpRegistry]
    string range $x [string first " " $x] end
} " x\n012345 gorp\n23456 tktest\n"
test send-3.3 {RegDeleteName procedure} {secureserver testsend} {
    tk appname tktest
    testsend prop root InterpRegistry "012345 tktest\n12345 bar\n23456 tktest"
    tk appname x
    set x [testsend prop root InterpRegistry]
    string range $x [string first " " $x] end
} " x\n12345 bar\n23456 tktest\n"
test send-3.4 {RegDeleteName procedure} {secureserver testsend} {
    tk appname tktest
    testsend prop root InterpRegistry "foo"
    tk appname x
    set x [testsend prop root InterpRegistry]
    string range $x [string first " " $x] end
} " x\nfoo\n"
test send-3.5 {RegDeleteName procedure} {secureserver testsend} {
    tk appname tktest
    testsend prop root InterpRegistry ""
    tk appname x
    set x [testsend prop root InterpRegistry]
    string range $x [string first " " $x] end
} " x\n"

test send-4.1 {RegAddName procedure} {secureserver testsend} {
    testsend prop root InterpRegistry ""
    tk appname bar
    testsend prop root InterpRegistry
} "$commId bar\n"
test send-4.2 {RegAddName procedure} {secureserver testsend} {
    testsend prop root InterpRegistry "abc def"
    tk appname bar
    tk appname foo
    testsend prop root InterpRegistry
} "$commId foo\nabc def\n"

# Previous checks should already cover the Regclose procedure.

test send-5.1 {ValidateName procedure} {secureserver testsend} {
    testsend prop root InterpRegistry "123 abc\n"
    winfo interps
} {}
test send-5.2 {ValidateName procedure} {secureserver testsend} {
    testsend prop root InterpRegistry "$id Hi there"
    winfo interps
} {{Hi there}}
test send-5.3 {ValidateName procedure} {secureserver testsend} {
    testsend prop root InterpRegistry "$id Bogus"
    list [catch {send Bogus set a 44} msg] $msg
} {1 {target application died or uses a Tk version before 4.0}}
test send-5.4 {ValidateName procedure} {secureserver testsend} {
    tk appname test
    testsend prop root InterpRegistry "$commId Bogus\n$commId test\n"
    winfo interps
} {test}

#
# COMMON TEST SETUP
#
# For tests send-6.*
#

if {[testConstraint nonPortable] && [testConstraint xhost] && [testConstraint notAqua]} {
    winfo interps
    tk appname tktest
    update
    childTkProcess create
    set x [split [exec xhost] \n]
    foreach i [lrange $x 1 end]  {
	exec xhost - $i
    }
}

test send-6.1 {ServerSecure procedure} {nonPortable secureserver notAqua} {
    set a 44
    list [childTkProcess eval [list send [tk appname] set a 55]] $a
} {55 55}
test send-6.2 {ServerSecure procedure} {nonPortable secureserver xhost notAqua} {
    set a 22
    exec xhost [exec hostname]
    list [catch {childTkProcess eval [list send [tk appname] set a 33]} msg] $a $msg
} {0 22 {X server insecure (must use xauth-style authorization); command ignored}}
test send-6.3 {ServerSecure procedure} {nonPortable secureserver xhost notAqua} {
    set a abc
    exec xhost - [exec hostname]
    list [childTkProcess eval [list send [tk appname] set a new]] $a
} {new new}

#
# COMMON TEST CLEANUP
#
childTkProcess exit

test send-7.1 {Tk_SetAppName procedure} {secureserver testsend} {
    testsend prop root InterpRegistry ""
    tk appname newName
    list [tk appname oldName] [testsend prop root InterpRegistry]
} "oldName {$commId oldName\n}"
test send-7.2 {Tk_SetAppName procedure, name not in use} {secureserver testsend} {
    testsend prop root InterpRegistry ""
    list [tk appname gorp] [testsend prop root InterpRegistry]
} "gorp {$commId gorp\n}"
test send-7.3 {Tk_SetAppName procedure, name in use by us} {secureserver testsend} {
    tk appname name1
    testsend prop root InterpRegistry "$commId name2\n"
    list [tk appname name2] [testsend prop root InterpRegistry]
} "name2 {$commId name2\n}"
test send-7.4 {Tk_SetAppName procedure, name in use} {secureserver testsend} {
    tk appname name1
    testsend prop root InterpRegistry "$id foo\n$id foo #2\n$id foo #3\n"
    list [tk appname foo] [testsend prop root InterpRegistry]
} "{foo #4} {$commId foo #4\n$id foo\n$id foo #2\n$id foo #3\n}"

#macOS does not send to other processes
test send-8.1 {Tk_SendCmd procedure, options} {secureserver notAqua} {
    childTkProcess create
    set app [childTkProcess eval {tk appname}]
    set a 66
    send -async $app [list send [tk appname] set a 77]
    set result $a
    after 200 set x 40
    tkwait variable x
    childTkProcess exit
    lappend result $a
} {66 77}
test send-8.2 {Tk_SendCmd procedure, options} {secureserver altDisplay notAqua} {
    childTkProcess create -display $env(TK_ALT_DISPLAY)
    tk appname xyzgorp
    set a homeDisplay
    set result [childTkProcess eval "
    toplevel .t -screen [winfo screen .]
    wm geometry .t +0+0
    set a altDisplay
    tk appname xyzgorp
    list \[send xyzgorp set a\] \[send -displayof .t xyzgorp set a\]
    "]
    childTkProcess exit
    set result
} {altDisplay homeDisplay}

# Since macOS has no registry of interpreters, 8.3 and 8.10 will fail.
test send-8.3 {Tk_SendCmd procedure, options} {secureserver notAqua} {
    list [catch {send -- -async foo bar baz} msg] $msg
} {1 {no application named "-async"}}
test send-8.4 {Tk_SendCmd procedure, options} {secureserver} {
    list [catch {send -gorp foo bar baz} msg] $msg
} {1 {bad option "-gorp": must be -async, -displayof, or --}}
test send-8.5 {Tk_SendCmd procedure, options} {secureserver} {
    list [catch {send -async foo} msg] $msg
} {1 {wrong # args: should be "send ?-option value ...? interpName arg ?arg ...?"}}
test send-8.6 {Tk_SendCmd procedure, options} {secureserver} {
    list [catch {send foo} msg] $msg
} {1 {wrong # args: should be "send ?-option value ...? interpName arg ?arg ...?"}}
test send-8.7 {Tk_SendCmd procedure, local execution} {secureserver} {
    set a initial
    send [tk appname] {set a new}
    set a
} {new}
test send-8.8 {Tk_SendCmd procedure, local execution} {secureserver} {
    set a initial
    send [tk appname] set a new
    set a
} {new}
test send-8.9 {Tk_SendCmd procedure, local execution} {secureserver} {
    set a initial
    string tolower [list [catch {send [tk appname] open bad_file} msg] \
	    $msg $errorInfo $errorCode]
} {1 {couldn't open "bad_file": no such file or directory} {couldn't open "bad_file": no such file or directory
    while executing
"open bad_file"
    invoked from within
"send [tk appname] open bad_file"} {posix enoent {no such file or directory}}}
test send-8.10 {Tk_SendCmd procedure, no such interpreter} {secureserver notAqua} {
    list [catch {send bogus_name bogus_command} msg] $msg
} {1 {no application named "bogus_name"}}

#
# COMMON TEST SETUP
#

catch {
    childTkInterp t_s_1 -class Test
    t_s_1 eval wm withdraw .
}

test send-8.11 {Tk_SendCmd procedure, local execution, different interp} {secureserver testsend} {
    set a us
    send t_s_1 set a them
    list $a [send t_s_1 set a]
} {us them}
test send-8.12 {Tk_SendCmd procedure, local execution, different interp} {secureserver testsend} {
    set a us
    send t_s_1 {set a them}
    list $a [send t_s_1 {set a}]
} {us them}
test send-8.13 {Tk_SendCmd procedure, local execution, different interp} {secureserver testsend} {
    set a us
    send t_s_1 {set a them}
    list $a [send t_s_1 {set a}]
} {us them}
test send-8.14 {Tk_SendCmd procedure, local interp killed by send} -constraints {secureserver testsend} -body {
    childTkInterp t_s_2 -class Test
    list [catch {send t_s_2 {destroy .; concat result}} msg] $msg
} -cleanup {
    catch {interp delete t_s_2}
} -result {0 result}
test send-8.15 {Tk_SendCmd procedure, local interp, error info} {secureserver testsend failsOnUbuntu} {
    catch {error foo}
    list [catch {send t_s_1 {if 1 {open bogus_file_name}}} msg] $msg $errorInfo $errorCode
} {1 {couldn't open "bogus_file_name": no such file or directory} {couldn't open "bogus_file_name": no such file or directory
    while executing
"open bogus_file_name"
    invoked from within
"if 1 {open bogus_file_name}"
    invoked from within
"send t_s_1 {if 1 {open bogus_file_name}}"} {POSIX ENOENT {no such file or directory}}}
test send-8.16 {Tk_SendCmd procedure, bogusCommWindow} {secureserver testsend failsOnUbuntu failsOnXQuartz} {
    testsend prop root InterpRegistry "10234 bogus\n"
    set result [list [catch {send bogus bogus command} msg] $msg]
    winfo interps
    tk appname tktest
    set result
} {1 {no application named "bogus"}}

#
# COMMON TEST CLEANUP
#
catch {interp delete t_s_1}

test send-8.17 {Tk_SendCmd procedure, deferring events} {secureserver nonPortable notAqua} {
    # Non-portable because some window managers ignore "raise"
    # requests so can't guarantee that new app's window won't
    # obscure .f, thereby masking the Expose event.

    childTkProcess create
    set app [childTkProcess eval {tk appname}]
    raise .		; # Don't want new app obscuring .f
    catch {destroy .f}
    frame .f
    place .f -x 0 -y 0
    bind .f <Expose> {set a exposed}
    set a {no event yet}
    set result ""
    lappend result [send $app send [list [tk appname]] set a]
    lappend result $a
    update
    childTkProcess exit
    lappend result $a
} {{no event yet} {no event yet} exposed}
test send-8.18 {Tk_SendCmd procedure, error in remote app} {secureserver notAqua} {
    childTkProcess create
    set app [childTkProcess eval {tk appname}]
    set result [string tolower [list [catch {send $app open bad_name} msg] \
	    $msg $errorInfo $errorCode]]
    childTkProcess exit
    set result
} {1 {couldn't open "bad_name": no such file or directory} {couldn't open "bad_name": no such file or directory
    while executing
"open bad_name"
    invoked from within
"send $app open bad_name"} {posix enoent {no such file or directory}}}
test send-8.19 {Tk_SendCmd, using modal timeouts} {secureserver notAqua} {
    childTkProcess create
    set app [childTkProcess eval {tk appname}]
    set x no
    set result ""
    after 0 {set x yes}
    lappend result [send $app {concat x y z}]
    lappend result $x
    update
    childTkProcess exit
    lappend result $x
} {{x y z} no yes}

#
# COMMON TEST SETUP
#

tk appname tktest
catch {destroy .f}
frame .f
set id [string range [winfo id .f] 2 end]

test send-9.1 {Tk_GetInterpNames procedure} {secureserver testsend} {
    testsend prop root InterpRegistry \
	    "$commId tktest\nfoo bar\n$commId tktest\n$id frame .f\n\n\n"
    list [winfo interps] [testsend prop root InterpRegistry]
} "{tktest tktest {frame .f}} {$commId tktest\n$commId tktest\n$id frame .f
}"
test send-9.2 {Tk_GetInterpNames procedure} {secureserver testsend} {
    testsend prop root InterpRegistry \
	    "$commId tktest\nfoobar\n$commId gorp\n"
    list [winfo interps] [testsend prop root InterpRegistry]
} "tktest {$commId tktest\n}"
test send-9.3 {Tk_GetInterpNames procedure} {secureserver testsend} {
    testsend prop root InterpRegistry {}
    list [winfo interps] [testsend prop root InterpRegistry]
} {{} {}}

#
# COMMON TEST SETUP
#
catch {testsend prop root InterpRegistry "$commId tktest\n$id dummy\n"}

test send-10.1 {SendEventProc procedure, bogus comm property} {secureserver testsend} {
    testsend prop comm Comm {abc def}
    testsend prop comm Comm {}
    update
} {}
test send-10.2 {SendEventProc procedure, simultaneous messages} {secureserver testsend} {
    testsend prop comm Comm \
	    "c\n-n tktest\n-s set a 44\nc\n-n tktest\n-s set b 45\n"
    set a null
    set b xyzzy
    update
    list $a $b
} {44 45}
test send-10.3 {SendEventProc procedure, simultaneous messages} {secureserver testsend} {
    testsend prop comm Comm \
	    "c\n-n tktest\n-s set a newA\nr\n-s [testsend serial]\n-r 12345\nc\n-n tktest\n-s set b newB\n"
    set a null
    set b xyzzy
    set x [send dummy bogus]
    list $x $a $b
} {12345 newA newB}
test send-10.4 {SendEventProc procedure, leading nulls, bogus commands} {secureserver testsend} {
    testsend prop comm Comm \
	    "\n\nx\n-bogus\n\nc\n-n tktest\n-s set a 44\n"
    set a null
    update
    set a
} 44
test send-10.5 {SendEventProc procedure, extraneous command options} {secureserver testsend} {
    testsend prop comm Comm \
	    "c\n-n tktest\n-x miscellanous\n-y who knows?\n-s set a new\n"
    set a null
    update
    set a
} new
test send-10.6 {SendEventProc procedure, unknown interpreter} {secureserver testsend} {
    testsend prop [winfo id .f] Comm {}
    testsend prop comm Comm \
	    "c\n-n unknown\n-r $id 44\n-s set a new\n"
    set a null
    update
    list [testsend prop [winfo id .f] Comm] $a
} "{\nr\n-s 44\n-r receiver never heard of interpreter \"unknown\"\n-c 1\n} null"
test send-10.7 {SendEventProc procedure, error in script} {secureserver testsend} {
    testsend prop [winfo id .f] Comm {}
    testsend prop comm Comm \
	    "c\n-n tktest\n-r $id 62\n-s foreach i {1 2 3} {error {test error} {Initial errorInfo} {test code}}\n"
    update
    testsend prop [winfo id .f] Comm
} {
r
-s 62
-r test error
-i Initial errorInfo
    ("foreach" body line 1)
    invoked from within
"foreach i {1 2 3} {error {test error} {Initial errorInfo} {test code}}"
-e test code
-c 1
}
test send-10.8 {SendEventProc procedure, exceptional return} {secureserver testsend} {
    testsend prop [winfo id .f] Comm {}
    testsend prop comm Comm \
	    "c\n-n tktest\n-r $id 62\n-s break\n"
    update
    testsend prop [winfo id .f] Comm
} "\nr\n-s 62\n-r \n-c 3\n"
test send-10.9 {SendEventProc procedure, empty return} {secureserver testsend} {
    testsend prop [winfo id .f] Comm {}
    testsend prop comm Comm \
	    "c\n-n tktest\n-r $id 62\n-s concat\n"
    update
    testsend prop [winfo id .f] Comm
} "\nr\n-s 62\n-r \n"
test send-10.10 {SendEventProc procedure, asynchronous calls} {secureserver testsend} {
    testsend prop [winfo id .f] Comm {}
    testsend prop comm Comm \
	    "c\n-n tktest\n-s foreach i {1 2 3} {error {test error} {Initial errorInfo} {test code}}\n"
    update
    testsend prop [winfo id .f] Comm
} {}
test send-10.11 {SendEventProc procedure, exceptional return} {secureserver testsend} {
    testsend prop [winfo id .f] Comm {}
    testsend prop comm Comm \
	    "c\n-n tktest\n-s break\n"
    update
    testsend prop [winfo id .f] Comm
} {}
test send-10.12 {SendEventProc procedure, empty return} {secureserver testsend} {
    testsend prop [winfo id .f] Comm {}
    testsend prop comm Comm \
	    "c\n-n tktest\n-s concat\n"
    update
    testsend prop [winfo id .f] Comm
} {}
test send-10.13 {SendEventProc procedure, return processing} {secureserver testsend} {
    testsend prop comm Comm \
	    "r\n-c 1\n-e test1\n-i test2\n-r test3\n-s [testsend serial]\n"
    list [catch {send dummy foo} msg] $msg $errorInfo $errorCode
} {1 test3 {test2
    invoked from within
"send dummy foo"} test1}
test send-10.14 {SendEventProc procedure, extraneous return options} {secureserver testsend} {
    testsend prop comm Comm \
	    "r\n-x test1\n-y test2\n-r result\n-s [testsend serial]\n"
    list [catch {send dummy foo} msg] $msg
} {0 result}
test send-10.15 {SendEventProc procedure, serial number} {secureserver testsend} {
    testsend prop comm Comm \
	    "r\n-r response\n"
    list [catch {send dummy foo} msg] $msg
} {1 {target application died or uses a Tk version before 4.0}}
test send-10.16 {SendEventProc procedure, serial number} {secureserver testsend} {
    testsend prop comm Comm \
	    "r\n-r response\n\n-s 0"
    list [catch {send dummy foo} msg] $msg
} {1 {target application died or uses a Tk version before 4.0}}
test send-10.17 {SendEventProc procedure, errorCode and errorInfo} {secureserver testsend} {
    testsend prop comm Comm \
	    "r\n-i test1\n-e test2\n-c 4\n-s [testsend serial]\n"
    set errorCode oldErrorCode
    set errorInfo oldErrorInfo
    list [catch {send dummy foo} msg] $msg $errorInfo $errorCode
} {4 {} oldErrorInfo oldErrorCode}
test send-10.18 {SendEventProc procedure, send kills application} {secureserver testsend notAqua} {
    childTkProcess create
    childTkProcess eval {tk appname t_s_3}
    set x [list [catch {send t_s_3 destroy .} msg] $msg]
    childTkProcess exit
    set x
} {0 {}}
test send-10.19 {SendEventProc procedure, send exits} {secureserver testsend notAqua} {
    childTkProcess create
    childTkProcess eval {tk appname t_s_3}
    set x [list [catch {send t_s_3 exit} msg] $msg]
    childTkProcess exit
    set x
} {1 {target application died}}

test send-11.1 {AppendPropCarefully and AppendErrorProc procedures} -constraints {secureserver testsend} -body {
    testsend prop root InterpRegistry "0x21447 dummy\n"
    send dummy foo
} -returnCodes 1 -match regexp -result {^(target application died|no application named "dummy")$}
test send-11.2 {AppendPropCarefully and AppendErrorProc procedures} {secureserver testsend} {
    testsend prop comm Comm "c\n-r0x123 44\n-n tktest\n-s concat a b c\n"
    update
} {}

#
# COMMON TEST SETUP
#
winfo interps
tk appname tktest

test send-12.1 {TimeoutProc procedure} -constraints {secureserver testsend} -setup {
    catch {destroy .f}
    frame .f
    set id [string range [winfo id .f] 2 end]
} -body {
    testsend prop root InterpRegistry "$id dummy\n"
    list [catch {send dummy foo} msg] $msg
} -cleanup {
    unset id
    destroy .f
} -result {1 {target application died or uses a Tk version before 4.0}}

#
# COMMON TEST CLEANUP
#

catch {testsend prop root InterpRegistry ""}

#macOS does not send to other processes
test send-12.2 {TimeoutProc procedure} {secureserver notAqua} {
    winfo interps
    tk appname tktest
    update
    childTkProcess create
    set app [childTkProcess eval {
	after 10 {after 10 {after 5000; exit}}
	tk appname
    }]
    after 200
    set result [list [catch {send $app foo} msg] $msg]
    childTkProcess exit
    set result
} {1 {target application died}}

#
# COMMON TEST SETUP
#

winfo interps
tk appname tktest

#macOS does not send to other processes
<<<<<<< HEAD
test send-13.1 {DeleteProc procedure} -constraints {secureserver notAqua} -body {
=======
test send-13.1 {DeleteProc procedure} {secureserver notAqua} {
>>>>>>> fc2ecddf
    childTkProcess create
    set app [childTkProcess eval {rename send {}; tk appname}]
    set result [list [catch {send $app foo} msg] $msg [winfo interps]]
    childTkProcess exit
    set result
} -result {1 {no application named "tktest[0-9]+"} tktest} -match regexp
test send-13.2 {DeleteProc procedure} {secureserver notAqua} {
    winfo interps
    tk appname tktest
    rename send {}
    set result {}
    lappend result [winfo interps] [info commands send]
    tk appname foo
    lappend result [winfo interps] [info commands send]
} {{} {} foo send}

test send-14.1 {SendRestrictProc procedure, sends crossing from different displays} {secureserver altDisplay notAqua} {
    childTkProcess create -display $env(TK_ALT_DISPLAY)
    set result [childTkProcess eval "
    toplevel .t -screen [winfo screen .]
    wm geometry .t +0+0
    tk appname xyzgorp1
    set x child
    "]
    toplevel .t -screen $env(TK_ALT_DISPLAY)
    wm geometry .t +0+0
    tk appname xyzgorp2
    update
    set y parent
    set result [send -displayof .t xyzgorp1 {list $x [send -displayof .t xyzgorp2 set y]}]
    destroy .t
    childTkProcess exit
    set result
} {child parent}

#
# COMMON TEST SETUP
#

catch {
    testsend prop root InterpRegister $registry
    tk appname tktest
}

test send-15.1 {UpdateCommWindow procedure} {secureserver testsend} {
    set x [list [testsend prop comm TK_APPLICATION]]
    childTkInterp t_s_1 -class Test
    send t_s_1 wm withdraw .
    childTkInterp t_s_2 -class Test
    send t_s_2 wm withdraw .
    lappend x [testsend prop comm TK_APPLICATION]
    interp delete t_s_1
    lappend x [testsend prop comm TK_APPLICATION]
    interp delete t_s_2
    lappend x [testsend prop comm TK_APPLICATION]
} {tktest {t_s_2 t_s_1 tktest} {t_s_2 tktest} tktest}

#
# TESTFILE CLEANUP
#

catch {
    tk appname $name
    testsend prop root InterpRegistry $registry
    testdeleteapps
}

testutils forget child
cleanupTests<|MERGE_RESOLUTION|>--- conflicted
+++ resolved
@@ -9,8 +9,6 @@
 # See the file "license.terms" for information on usage and redistribution
 # of this file, and for a DISCLAIMER OF ALL WARRANTIES.
 
-<<<<<<< HEAD
-=======
 # NOTE
 #
 # Under macOS/aqua, the send command works only with interpreters that exist in
@@ -18,12 +16,10 @@
 # process carry a constraint "notAqua" so that they are skipped under macos/aqua.
 #
 
->>>>>>> fc2ecddf
 #
 # TESTFILE INITIALIZATION
 #
 
-<<<<<<< HEAD
 if {[namespace exists ::tk::test]} {
     # All test files, including this one, are evaluated in the current interpreter
     # (-singleproc 1). The file "main.tcl" has already been sourced into this
@@ -44,17 +40,6 @@
 
 # Ensure a pristine initial window state
 resetWindows
-=======
-package require tcltest 2.2; # needed for "-singleproc 0"
-
-# Load the main script "main.tcl", which takes care of:
-# - setup for the application and the root window
-# - loading and configuration of the tcltest test harness
-# - loading of the testutils mechanism together with its utility procs
-# - loading of Tk specific test constraints (additionally to constraints
-#   provided by the package tcltest)
-tcltest::loadTestedCommands
->>>>>>> fc2ecddf
 
 # Import utility procs for specific functional areas
 testutils import child
@@ -638,11 +623,7 @@
 tk appname tktest
 
 #macOS does not send to other processes
-<<<<<<< HEAD
 test send-13.1 {DeleteProc procedure} -constraints {secureserver notAqua} -body {
-=======
-test send-13.1 {DeleteProc procedure} {secureserver notAqua} {
->>>>>>> fc2ecddf
     childTkProcess create
     set app [childTkProcess eval {rename send {}; tk appname}]
     set result [list [catch {send $app foo} msg] $msg [winfo interps]]
