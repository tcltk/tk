# This file is a Tcl script to test out the "send" command and the
# other procedures in the file tkSend.c.
#
# Copyright © 1994 Sun Microsystems, Inc.
# Copyright © 1994-1996 Sun Microsystems, Inc.
# Copyright © 1998-1999 Scriptics Corporation.
# Copyright © 2001 ActiveState Corporation.
#
# See the file "license.terms" for information on usage and redistribution
# of this file, and for a DISCLAIMER OF ALL WARRANTIES.

#
# TESTFILE INITIALIZATION
#

if {[namespace exists ::tk::test]} {
    # All test files, including this one, are evaluated in the current interpreter
    # (-singleproc 1). The file "main.tcl" has already been sourced into this
    # interpreter by all.tcl.
} else {
    # This test file is evaluated inside its own separate process/interpreter
    # (-singleproc 0).
    #
    # Load the main script "main.tcl", which takes care of:
    # - setup for the application and the root window
    # - importing commands from the tcltest namespace
    # - loading of the testutils mechanism along with its utility procs
    # - loading of Tk specific test constraints (additionally to constraints
    #   provided by the package tcltest)
    package require tcltest 2.2
    tcltest::loadTestedCommands
}

# Ensure a pristine initial window state
resetWindows

# Import utility procs for specific functional areas
testutils import child

#
# LOCAL TEST CONSTRAINTS
#

testConstraint xhost [llength [auto_execok xhost]]

#
# COMMON TEST SETUP
#

set name [tk appname]
set commId ""
catch {
    set registry [testsend prop root InterpRegistry]
    set commId [lindex [testsend prop root InterpRegistry] 0]
}
tk appname tktest
catch {send t_s_1 destroy .}
catch {send t_s_2 destroy .}

#
# TESTS
#

test send-1.1 {RegOpen procedure, bogus property} {secureserver testsend} {
    testsend bogus
    set result [winfo interps]
    tk appname tktest
    list $result [winfo interps]
} {{} tktest}
test send-1.2 {RegOpen procedure, bogus property} {secureserver testsend} {
    testsend prop root InterpRegistry {}
    set result [winfo interps]
    tk appname tktest
    list $result [winfo interps]
} {{} tktest}
test send-1.3 {RegOpen procedure, bogus property} {secureserver testsend} {
    testsend prop root InterpRegistry abcdefg
    tk appname tktest
    set x [testsend prop root InterpRegistry]
    string range $x [string first " " $x] end
} " tktest\nabcdefg\n"

#
# COMMON TEST SETUP
#

frame .f -width 1 -height 1
set id [string range [winfo id .f] 2 end]

test send-2.1 {RegFindName procedure} {secureserver testsend} {
    testsend prop root InterpRegistry {}
    list [catch {send foo bar} msg] $msg
} {1 {no application named "foo"}}
test send-2.2 {RegFindName procedure} {secureserver testsend} {
    testsend prop root InterpRegistry " abc\n def\nghi\n\n$id foo\n"
    tk appname foo
} {foo #2}
test send-2.3 {RegFindName procedure} {secureserver testsend} {
    testsend prop root InterpRegistry "gyz foo\n"
    tk appname foo
} {foo}
test send-2.4 {RegFindName procedure} {secureserver testsend} {
    testsend prop root InterpRegistry "${id}z foo\n"
    tk appname foo
} {foo}

test send-3.1 {RegDeleteName procedure} {secureserver testsend} {
    tk appname tktest
    testsend prop root InterpRegistry "012345 gorp\n12345 foo\n12345 tktest"
    tk appname x
    set x [testsend prop root InterpRegistry]
    string range $x [string first " " $x] end
} " x\n012345 gorp\n12345 foo\n"
test send-3.2 {RegDeleteName procedure} {secureserver testsend} {
    tk appname tktest
    testsend prop root InterpRegistry "012345 gorp\n12345 tktest\n23456 tktest"
    tk appname x
    set x [testsend prop root InterpRegistry]
    string range $x [string first " " $x] end
} " x\n012345 gorp\n23456 tktest\n"
test send-3.3 {RegDeleteName procedure} {secureserver testsend} {
    tk appname tktest
    testsend prop root InterpRegistry "012345 tktest\n12345 bar\n23456 tktest"
    tk appname x
    set x [testsend prop root InterpRegistry]
    string range $x [string first " " $x] end
} " x\n12345 bar\n23456 tktest\n"
test send-3.4 {RegDeleteName procedure} {secureserver testsend} {
    tk appname tktest
    testsend prop root InterpRegistry "foo"
    tk appname x
    set x [testsend prop root InterpRegistry]
    string range $x [string first " " $x] end
} " x\nfoo\n"
test send-3.5 {RegDeleteName procedure} {secureserver testsend} {
    tk appname tktest
    testsend prop root InterpRegistry ""
    tk appname x
    set x [testsend prop root InterpRegistry]
    string range $x [string first " " $x] end
} " x\n"

test send-4.1 {RegAddName procedure} {secureserver testsend} {
    testsend prop root InterpRegistry ""
    tk appname bar
    testsend prop root InterpRegistry
} "$commId bar\n"
test send-4.2 {RegAddName procedure} {secureserver testsend} {
    testsend prop root InterpRegistry "abc def"
    tk appname bar
    tk appname foo
    testsend prop root InterpRegistry
} "$commId foo\nabc def\n"

# Previous checks should already cover the Regclose procedure.

test send-5.1 {ValidateName procedure} {secureserver testsend} {
    testsend prop root InterpRegistry "123 abc\n"
    winfo interps
} {}
test send-5.2 {ValidateName procedure} {secureserver testsend} {
    testsend prop root InterpRegistry "$id Hi there"
    winfo interps
} {{Hi there}}
test send-5.3 {ValidateName procedure} {secureserver testsend} {
    testsend prop root InterpRegistry "$id Bogus"
    list [catch {send Bogus set a 44} msg] $msg
} {1 {target application died or uses a Tk version before 4.0}}
test send-5.4 {ValidateName procedure} {secureserver testsend} {
    tk appname test
    testsend prop root InterpRegistry "$commId Bogus\n$commId test\n"
    winfo interps
} {test}

<<<<<<< HEAD
#
# COMMON TEST SETUP
#
# For tests send-6.*
#

if {[testConstraint nonPortable] && [testConstraint xhost]} {
=======
if {[testConstraint nonPortable] && [testConstraint xhost] && [testConstraint notAqua]} {
>>>>>>> ba4ac9d1
    winfo interps
    tk appname tktest
    update
    childTkProcess create
    set x [split [exec xhost] \n]
    foreach i [lrange $x 1 end]  {
	exec xhost - $i
    }
}

test send-6.1 {ServerSecure procedure} {nonPortable secureserver notAqua} {
    set a 44
    list [childTkProcess eval [list send [tk appname] set a 55]] $a
} {55 55}
test send-6.2 {ServerSecure procedure} {nonPortable secureserver xhost notAqua} {
    set a 22
    exec xhost [exec hostname]
    list [catch {childTkProcess eval [list send [tk appname] set a 33]} msg] $a $msg
} {0 22 {X server insecure (must use xauth-style authorization); command ignored}}
test send-6.3 {ServerSecure procedure} {nonPortable secureserver xhost notAqua} {
    set a abc
    exec xhost - [exec hostname]
    list [childTkProcess eval [list send [tk appname] set a new]] $a
} {new new}

#
# COMMON TEST CLEANUP
#
childTkProcess exit

test send-7.1 {Tk_SetAppName procedure} {secureserver testsend} {
    testsend prop root InterpRegistry ""
    tk appname newName
    list [tk appname oldName] [testsend prop root InterpRegistry]
} "oldName {$commId oldName\n}"
test send-7.2 {Tk_SetAppName procedure, name not in use} {secureserver testsend} {
    testsend prop root InterpRegistry ""
    list [tk appname gorp] [testsend prop root InterpRegistry]
} "gorp {$commId gorp\n}"
test send-7.3 {Tk_SetAppName procedure, name in use by us} {secureserver testsend} {
    tk appname name1
    testsend prop root InterpRegistry "$commId name2\n"
    list [tk appname name2] [testsend prop root InterpRegistry]
} "name2 {$commId name2\n}"
test send-7.4 {Tk_SetAppName procedure, name in use} {secureserver testsend} {
    tk appname name1
    testsend prop root InterpRegistry "$id foo\n$id foo #2\n$id foo #3\n"
    list [tk appname foo] [testsend prop root InterpRegistry]
} "{foo #4} {$commId foo #4\n$id foo\n$id foo #2\n$id foo #3\n}"

#macOS does not send to other processes
test send-8.1 {Tk_SendCmd procedure, options} {secureserver notAqua} {
    childTkProcess create
    set app [childTkProcess eval {tk appname}]
    set a 66
    send -async $app [list send [tk appname] set a 77]
    set result $a
    after 200 set x 40
    tkwait variable x
    childTkProcess exit
    lappend result $a
} {66 77}
test send-8.2 {Tk_SendCmd procedure, options} {secureserver altDisplay notAqua} {
    childTkProcess create -display $env(TK_ALT_DISPLAY)
    tk appname xyzgorp
    set a homeDisplay
    set result [childTkProcess eval "
    toplevel .t -screen [winfo screen .]
    wm geometry .t +0+0
    set a altDisplay
    tk appname xyzgorp
    list \[send xyzgorp set a\] \[send -displayof .t xyzgorp set a\]
    "]
    childTkProcess exit
    set result
} {altDisplay homeDisplay}

# Since macOS has no registry of interpreters, 8.3 and 8.10 will fail.
test send-8.3 {Tk_SendCmd procedure, options} {secureserver notAqua} {
    list [catch {send -- -async foo bar baz} msg] $msg
} {1 {no application named "-async"}}
test send-8.4 {Tk_SendCmd procedure, options} {secureserver} {
    list [catch {send -gorp foo bar baz} msg] $msg
} {1 {bad option "-gorp": must be -async, -displayof, or --}}
test send-8.5 {Tk_SendCmd procedure, options} {secureserver} {
    list [catch {send -async foo} msg] $msg
} {1 {wrong # args: should be "send ?-option value ...? interpName arg ?arg ...?"}}
test send-8.6 {Tk_SendCmd procedure, options} {secureserver} {
    list [catch {send foo} msg] $msg
} {1 {wrong # args: should be "send ?-option value ...? interpName arg ?arg ...?"}}
test send-8.7 {Tk_SendCmd procedure, local execution} {secureserver} {
    set a initial
    send [tk appname] {set a new}
    set a
} {new}
test send-8.8 {Tk_SendCmd procedure, local execution} {secureserver} {
    set a initial
    send [tk appname] set a new
    set a
} {new}
test send-8.9 {Tk_SendCmd procedure, local execution} {secureserver} {
    set a initial
    string tolower [list [catch {send [tk appname] open bad_file} msg] \
	    $msg $errorInfo $errorCode]
} {1 {couldn't open "bad_file": no such file or directory} {couldn't open "bad_file": no such file or directory
    while executing
"open bad_file"
    invoked from within
"send [tk appname] open bad_file"} {posix enoent {no such file or directory}}}
test send-8.10 {Tk_SendCmd procedure, no such interpreter} {secureserver notAqua} {
    list [catch {send bogus_name bogus_command} msg] $msg
} {1 {no application named "bogus_name"}}

#
# COMMON TEST SETUP
#

catch {
    childTkInterp t_s_1 -class Test
    t_s_1 eval wm withdraw .
}

test send-8.11 {Tk_SendCmd procedure, local execution, different interp} {secureserver testsend} {
    set a us
    send t_s_1 set a them
    list $a [send t_s_1 set a]
} {us them}
test send-8.12 {Tk_SendCmd procedure, local execution, different interp} {secureserver testsend} {
    set a us
    send t_s_1 {set a them}
    list $a [send t_s_1 {set a}]
} {us them}
test send-8.13 {Tk_SendCmd procedure, local execution, different interp} {secureserver testsend} {
    set a us
    send t_s_1 {set a them}
    list $a [send t_s_1 {set a}]
} {us them}
test send-8.14 {Tk_SendCmd procedure, local interp killed by send} -constraints {secureserver testsend} -body {
    childTkInterp t_s_2 -class Test
    list [catch {send t_s_2 {destroy .; concat result}} msg] $msg
} -cleanup {
    catch {interp delete t_s_2}
} -result {0 result}
test send-8.15 {Tk_SendCmd procedure, local interp, error info} {secureserver testsend failsOnUbuntu} {
    catch {error foo}
    list [catch {send t_s_1 {if 1 {open bogus_file_name}}} msg] $msg $errorInfo $errorCode
} {1 {couldn't open "bogus_file_name": no such file or directory} {couldn't open "bogus_file_name": no such file or directory
    while executing
"open bogus_file_name"
    invoked from within
"if 1 {open bogus_file_name}"
    invoked from within
"send t_s_1 {if 1 {open bogus_file_name}}"} {POSIX ENOENT {no such file or directory}}}
test send-8.16 {Tk_SendCmd procedure, bogusCommWindow} {secureserver testsend failsOnUbuntu failsOnXQuartz} {
    testsend prop root InterpRegistry "10234 bogus\n"
    set result [list [catch {send bogus bogus command} msg] $msg]
    winfo interps
    tk appname tktest
    set result
} {1 {no application named "bogus"}}

#
# COMMON TEST CLEANUP
#
catch {interp delete t_s_1}

test send-8.17 {Tk_SendCmd procedure, deferring events} {secureserver nonPortable notAqua} {
    # Non-portable because some window managers ignore "raise"
    # requests so can't guarantee that new app's window won't
    # obscure .f, thereby masking the Expose event.

    childTkProcess create
    set app [childTkProcess eval {tk appname}]
    raise .		; # Don't want new app obscuring .f
    catch {destroy .f}
    frame .f
    place .f -x 0 -y 0
    bind .f <Expose> {set a exposed}
    set a {no event yet}
    set result ""
    lappend result [send $app send [list [tk appname]] set a]
    lappend result $a
    update
    childTkProcess exit
    lappend result $a
} {{no event yet} {no event yet} exposed}
test send-8.18 {Tk_SendCmd procedure, error in remote app} {secureserver notAqua} {
    childTkProcess create
    set app [childTkProcess eval {tk appname}]
    set result [string tolower [list [catch {send $app open bad_name} msg] \
	    $msg $errorInfo $errorCode]]
    childTkProcess exit
    set result
} {1 {couldn't open "bad_name": no such file or directory} {couldn't open "bad_name": no such file or directory
    while executing
"open bad_name"
    invoked from within
"send $app open bad_name"} {posix enoent {no such file or directory}}}
test send-8.19 {Tk_SendCmd, using modal timeouts} {secureserver notAqua} {
    childTkProcess create
    set app [childTkProcess eval {tk appname}]
    set x no
    set result ""
    after 0 {set x yes}
    lappend result [send $app {concat x y z}]
    lappend result $x
    update
    childTkProcess exit
    lappend result $x
} {{x y z} no yes}

#
# COMMON TEST SETUP
#

tk appname tktest
catch {destroy .f}
frame .f
set id [string range [winfo id .f] 2 end]

test send-9.1 {Tk_GetInterpNames procedure} {secureserver testsend} {
    testsend prop root InterpRegistry \
	    "$commId tktest\nfoo bar\n$commId tktest\n$id frame .f\n\n\n"
    list [winfo interps] [testsend prop root InterpRegistry]
} "{tktest tktest {frame .f}} {$commId tktest\n$commId tktest\n$id frame .f
}"
test send-9.2 {Tk_GetInterpNames procedure} {secureserver testsend} {
    testsend prop root InterpRegistry \
	    "$commId tktest\nfoobar\n$commId gorp\n"
    list [winfo interps] [testsend prop root InterpRegistry]
} "tktest {$commId tktest\n}"
test send-9.3 {Tk_GetInterpNames procedure} {secureserver testsend} {
    testsend prop root InterpRegistry {}
    list [winfo interps] [testsend prop root InterpRegistry]
} {{} {}}

#
# COMMON TEST SETUP
#
catch {testsend prop root InterpRegistry "$commId tktest\n$id dummy\n"}

test send-10.1 {SendEventProc procedure, bogus comm property} {secureserver testsend} {
    testsend prop comm Comm {abc def}
    testsend prop comm Comm {}
    update
} {}
test send-10.2 {SendEventProc procedure, simultaneous messages} {secureserver testsend} {
    testsend prop comm Comm \
	    "c\n-n tktest\n-s set a 44\nc\n-n tktest\n-s set b 45\n"
    set a null
    set b xyzzy
    update
    list $a $b
} {44 45}
test send-10.3 {SendEventProc procedure, simultaneous messages} {secureserver testsend} {
    testsend prop comm Comm \
	    "c\n-n tktest\n-s set a newA\nr\n-s [testsend serial]\n-r 12345\nc\n-n tktest\n-s set b newB\n"
    set a null
    set b xyzzy
    set x [send dummy bogus]
    list $x $a $b
} {12345 newA newB}
test send-10.4 {SendEventProc procedure, leading nulls, bogus commands} {secureserver testsend} {
    testsend prop comm Comm \
	    "\n\nx\n-bogus\n\nc\n-n tktest\n-s set a 44\n"
    set a null
    update
    set a
} 44
test send-10.5 {SendEventProc procedure, extraneous command options} {secureserver testsend} {
    testsend prop comm Comm \
	    "c\n-n tktest\n-x miscellanous\n-y who knows?\n-s set a new\n"
    set a null
    update
    set a
} new
test send-10.6 {SendEventProc procedure, unknown interpreter} {secureserver testsend} {
    testsend prop [winfo id .f] Comm {}
    testsend prop comm Comm \
	    "c\n-n unknown\n-r $id 44\n-s set a new\n"
    set a null
    update
    list [testsend prop [winfo id .f] Comm] $a
} "{\nr\n-s 44\n-r receiver never heard of interpreter \"unknown\"\n-c 1\n} null"
test send-10.7 {SendEventProc procedure, error in script} {secureserver testsend} {
    testsend prop [winfo id .f] Comm {}
    testsend prop comm Comm \
	    "c\n-n tktest\n-r $id 62\n-s foreach i {1 2 3} {error {test error} {Initial errorInfo} {test code}}\n"
    update
    testsend prop [winfo id .f] Comm
} {
r
-s 62
-r test error
-i Initial errorInfo
    ("foreach" body line 1)
    invoked from within
"foreach i {1 2 3} {error {test error} {Initial errorInfo} {test code}}"
-e test code
-c 1
}
test send-10.8 {SendEventProc procedure, exceptional return} {secureserver testsend} {
    testsend prop [winfo id .f] Comm {}
    testsend prop comm Comm \
	    "c\n-n tktest\n-r $id 62\n-s break\n"
    update
    testsend prop [winfo id .f] Comm
} "\nr\n-s 62\n-r \n-c 3\n"
test send-10.9 {SendEventProc procedure, empty return} {secureserver testsend} {
    testsend prop [winfo id .f] Comm {}
    testsend prop comm Comm \
	    "c\n-n tktest\n-r $id 62\n-s concat\n"
    update
    testsend prop [winfo id .f] Comm
} "\nr\n-s 62\n-r \n"
test send-10.10 {SendEventProc procedure, asynchronous calls} {secureserver testsend} {
    testsend prop [winfo id .f] Comm {}
    testsend prop comm Comm \
	    "c\n-n tktest\n-s foreach i {1 2 3} {error {test error} {Initial errorInfo} {test code}}\n"
    update
    testsend prop [winfo id .f] Comm
} {}
test send-10.11 {SendEventProc procedure, exceptional return} {secureserver testsend} {
    testsend prop [winfo id .f] Comm {}
    testsend prop comm Comm \
	    "c\n-n tktest\n-s break\n"
    update
    testsend prop [winfo id .f] Comm
} {}
test send-10.12 {SendEventProc procedure, empty return} {secureserver testsend} {
    testsend prop [winfo id .f] Comm {}
    testsend prop comm Comm \
	    "c\n-n tktest\n-s concat\n"
    update
    testsend prop [winfo id .f] Comm
} {}
test send-10.13 {SendEventProc procedure, return processing} {secureserver testsend} {
    testsend prop comm Comm \
	    "r\n-c 1\n-e test1\n-i test2\n-r test3\n-s [testsend serial]\n"
    list [catch {send dummy foo} msg] $msg $errorInfo $errorCode
} {1 test3 {test2
    invoked from within
"send dummy foo"} test1}
test send-10.14 {SendEventProc procedure, extraneous return options} {secureserver testsend} {
    testsend prop comm Comm \
	    "r\n-x test1\n-y test2\n-r result\n-s [testsend serial]\n"
    list [catch {send dummy foo} msg] $msg
} {0 result}
test send-10.15 {SendEventProc procedure, serial number} {secureserver testsend} {
    testsend prop comm Comm \
	    "r\n-r response\n"
    list [catch {send dummy foo} msg] $msg
} {1 {target application died or uses a Tk version before 4.0}}
test send-10.16 {SendEventProc procedure, serial number} {secureserver testsend} {
    testsend prop comm Comm \
	    "r\n-r response\n\n-s 0"
    list [catch {send dummy foo} msg] $msg
} {1 {target application died or uses a Tk version before 4.0}}
test send-10.17 {SendEventProc procedure, errorCode and errorInfo} {secureserver testsend} {
    testsend prop comm Comm \
	    "r\n-i test1\n-e test2\n-c 4\n-s [testsend serial]\n"
    set errorCode oldErrorCode
    set errorInfo oldErrorInfo
    list [catch {send dummy foo} msg] $msg $errorInfo $errorCode
} {4 {} oldErrorInfo oldErrorCode}
test send-10.18 {SendEventProc procedure, send kills application} {secureserver testsend notAqua} {
    childTkProcess create
    childTkProcess eval {tk appname t_s_3}
    set x [list [catch {send t_s_3 destroy .} msg] $msg]
    childTkProcess exit
    set x
} {0 {}}
test send-10.19 {SendEventProc procedure, send exits} {secureserver testsend notAqua} {
    childTkProcess create
    childTkProcess eval {tk appname t_s_3}
    set x [list [catch {send t_s_3 exit} msg] $msg]
    childTkProcess exit
    set x
} {1 {target application died}}

test send-11.1 {AppendPropCarefully and AppendErrorProc procedures} -constraints {secureserver testsend} -body {
    testsend prop root InterpRegistry "0x21447 dummy\n"
    send dummy foo
} -returnCodes 1 -match regexp -result {^(target application died|no application named "dummy")$}
test send-11.2 {AppendPropCarefully and AppendErrorProc procedures} {secureserver testsend} {
    testsend prop comm Comm "c\n-r0x123 44\n-n tktest\n-s concat a b c\n"
    update
} {}

#
# COMMON TEST SETUP
#
winfo interps
tk appname tktest

test send-12.1 {TimeoutProc procedure} -constraints {secureserver testsend} -setup {
    catch {destroy .f}
    frame .f
    set id [string range [winfo id .f] 2 end]
} -body {
    testsend prop root InterpRegistry "$id dummy\n"
    list [catch {send dummy foo} msg] $msg
} -cleanup {
    unset id
    destroy .f
} -result {1 {target application died or uses a Tk version before 4.0}}

#
# COMMON TEST CLEANUP
#

catch {testsend prop root InterpRegistry ""}

#macOS does not send to other processes
test send-12.2 {TimeoutProc procedure} {secureserver notAqua} {
    winfo interps
    tk appname tktest
    update
    childTkProcess create
    set app [childTkProcess eval {
	after 10 {after 10 {after 5000; exit}}
	tk appname
    }]
    after 200
    set result [list [catch {send $app foo} msg] $msg]
    childTkProcess exit
    set result
} {1 {target application died}}

#
# COMMON TEST SETUP
#

winfo interps
tk appname tktest

#macOS does not send to other processes
test send-13.1 {DeleteProc procedure} -constraints {secureserver notAqua} -body {
    childTkProcess create
    set app [childTkProcess eval {rename send {}; tk appname}]
    set result [list [catch {send $app foo} msg] $msg [winfo interps]]
    childTkProcess exit
    set result
} -result {1 {no application named "tktest[0-9]+"} tktest} -match regexp
test send-13.2 {DeleteProc procedure} {secureserver notAqua} {
    winfo interps
    tk appname tktest
    rename send {}
    set result {}
    lappend result [winfo interps] [info commands send]
    tk appname foo
    lappend result [winfo interps] [info commands send]
} {{} {} foo send}

test send-14.1 {SendRestrictProc procedure, sends crossing from different displays} {secureserver altDisplay notAqua} {
    childTkProcess create -display $env(TK_ALT_DISPLAY)
    set result [childTkProcess eval "
    toplevel .t -screen [winfo screen .]
    wm geometry .t +0+0
    tk appname xyzgorp1
    set x child
    "]
    toplevel .t -screen $env(TK_ALT_DISPLAY)
    wm geometry .t +0+0
    tk appname xyzgorp2
    update
    set y parent
    set result [send -displayof .t xyzgorp1 {list $x [send -displayof .t xyzgorp2 set y]}]
    destroy .t
    childTkProcess exit
    set result
} {child parent}

#
# COMMON TEST SETUP
#

catch {
    testsend prop root InterpRegister $registry
    tk appname tktest
}

test send-15.1 {UpdateCommWindow procedure} {secureserver testsend} {
    set x [list [testsend prop comm TK_APPLICATION]]
    childTkInterp t_s_1 -class Test
    send t_s_1 wm withdraw .
    childTkInterp t_s_2 -class Test
    send t_s_2 wm withdraw .
    lappend x [testsend prop comm TK_APPLICATION]
    interp delete t_s_1
    lappend x [testsend prop comm TK_APPLICATION]
    interp delete t_s_2
    lappend x [testsend prop comm TK_APPLICATION]
} {tktest {t_s_2 t_s_1 tktest} {t_s_2 tktest} tktest}

#
# TESTFILE CLEANUP
#

catch {
    tk appname $name
    testsend prop root InterpRegistry $registry
    testdeleteapps
}

testutils forget child
cleanupTests<|MERGE_RESOLUTION|>--- conflicted
+++ resolved
@@ -172,17 +172,13 @@
     winfo interps
 } {test}
 
-<<<<<<< HEAD
 #
 # COMMON TEST SETUP
 #
 # For tests send-6.*
 #
 
-if {[testConstraint nonPortable] && [testConstraint xhost]} {
-=======
 if {[testConstraint nonPortable] && [testConstraint xhost] && [testConstraint notAqua]} {
->>>>>>> ba4ac9d1
     winfo interps
     tk appname tktest
     update
