# This file is a Tcl script to test out the procedures in tkCanvas.c,
# which implements generic code for canvases.  It is organized in the
# standard fashion for Tcl tests.
#
# Copyright (c) 1995-1996 Sun Microsystems, Inc.
# Copyright (c) 1998-2000 Ajuba Solutions.
# All rights reserved.
<<<<<<< HEAD
#
# RCS: @(#) $Id: canvas.test,v 1.23.4.1 2010/01/19 22:02:43 dkf Exp $
=======
>>>>>>> 5cad7e12

package require tcltest 2.1
eval tcltest::configure $argv
tcltest::loadTestedCommands

# XXX - This test file is woefully incomplete.  At present, only a
# few of the features are tested.

canvas .c
pack .c
update
set i 1
foreach {testname testinfo} {
    canvas-1.1 {-background #ff0000 #ff0000
	non-existent {unknown color name "non-existent"}}
    canvas-1.2 {-bg #ff0000 #ff0000
	non-existent {unknown color name "non-existent"}}
    canvas-1.3 {-bd 4 4 badValue {bad screen distance "badValue"}}
    canvas-1.4 {-borderwidth 1.3 1 badValue {bad screen distance "badValue"}}
    canvas-1.5 {-closeenough 24 24.0
	bogus {expected floating-point number but got "bogus"}}
    canvas-1.6 {-confine true 1 silly {expected boolean value but got "silly"}}
    canvas-1.7 {-cursor arrow arrow badValue {bad cursor spec "badValue"}}
    canvas-1.8 {-height 2.1 2 x42 {bad screen distance "x42"}}
    canvas-1.9 {-highlightbackground #112233 #112233
	ugly {unknown color name "ugly"}}
    canvas-1.10 {-highlightcolor #110022 #110022
	bogus {unknown color name "bogus"}}
    canvas-1.11 {-highlightthickness 18 18
	badValue {bad screen distance "badValue"}}
    canvas-1.12 {-insertbackground #110022 #110022
	bogus {unknown color name "bogus"}}
    canvas-1.13 {-insertborderwidth 1.3 1 2.6x {bad screen distance "2.6x"}}
    canvas-1.14 {-insertofftime 100 100 3.2 {expected integer but got "3.2"}}
    canvas-1.15 {-insertontime 100 100 3.2 {expected integer but got "3.2"}}
    canvas-1.16 {-insertwidth 1.3 1 6x {bad screen distance "6x"}}
    canvas-1.17 {-relief groove groove
	1.5 {bad relief type "1.5": must be flat, groove, raised, ridge, solid, or sunken}}
    canvas-1.18 {-selectbackground #110022 #110022
	bogus {unknown color name "bogus"}}
    canvas-1.19 {-selectborderwidth 1.3 1
	badValue {bad screen distance "badValue"}}
    canvas-1.20 {-selectforeground #654321 #654321
	bogus {unknown color name "bogus"}}
    canvas-1.21 {-takefocus "any string" "any string" {} {}}
    canvas-1.22 {-width 402 402 xyz {bad screen distance "xyz"}}
    canvas-1.23 {-xscrollcommand {Some command} {Some command} {} {}}
    canvas-1.24 {-yscrollcommand {Another command} {Another command} {} {}}
} {
    lassign $testinfo name goodValue goodResult badValue badResult
    test $testname-good "configuration options: good value for $name" {
	.c configure $name $goodValue
	lindex [.c configure $name] 4
    } $goodResult
    incr i
    if {$badValue ne ""} {
	test $testname-bad "configuration options: bad value for $name" -body {
	    .c configure $name $badValue
	} -returnCodes error -result $badResult
    }
    .c configure $name [lindex [.c configure $name] 3]
    incr i
}
test canvas-1.25 {configure throws error on bad option} {
    set res [list [catch {.c configure -gorp foo}]]
    .c create rect 10 10 100 100
    lappend res [catch {.c configure -gorp foo}]
    set res
} [list 1 1]

catch {destroy .c}
canvas .c -width 60 -height 40 -scrollregion {0 0 200 150} -bd 0 \
	-highlightthickness 0
pack .c
update

test canvas-2.1 {CanvasWidgetCmd, bind option} {
    set i [.c create rect 10 10 100 100]
    list [catch {.c bind $i <a>} msg] $msg
} {0 {}}
test canvas-2.2 {CanvasWidgetCmd, bind option} {
    set i [.c create rect 10 10 100 100]
    list [catch {.c bind $i <} msg] $msg
} {1 {no event type or button # or keysym}}
test canvas-2.3 {CanvasWidgetCmd, xview option} {
    .c configure -xscrollincrement 40 -yscrollincrement 5
    .c xview moveto 0
    update
    set x [list [.c xview]]
    .c xview scroll 2 units
    update
    lappend x [.c xview]
} {{0.0 0.3} {0.4 0.7}}
test canvas-2.4 {CanvasWidgetCmd, xview option} {nonPortable} {
    # This test gives slightly different results on platforms such
    # as NetBSD.  I don't know why...
    .c configure -xscrollincrement 0 -yscrollincrement 5
    .c xview moveto 0.6
    update
    set x [list [.c xview]]
    .c xview scroll 2 units
    update
    lappend x [.c xview]
} {{0.6 0.9} {0.66 0.96}}

catch {destroy .c}
canvas .c -width 60 -height 40 -scrollregion {0 0 200 80} \
	-borderwidth 0 -highlightthickness 0
pack .c
update
test canvas-3.1 {CanvasWidgetCmd, yview option} {
    .c configure -xscrollincrement 40 -yscrollincrement 5
    .c yview moveto 0
    update
    set x [list [.c yview]]
    .c yview scroll 3 units
    update
    lappend x [.c yview]
} {{0.0 0.5} {0.1875 0.6875}}
test canvas-3.2 {CanvasWidgetCmd, yview option} {
    .c configure -xscrollincrement 40 -yscrollincrement 0
    .c yview moveto 0
    update
    set x [list [.c yview]]
    .c yview scroll 2 units
    update
    lappend x [.c yview]
} {{0.0 0.5} {0.1 0.6}}

test canvas-4.1 {ButtonEventProc procedure} {
    deleteWindows
    canvas .c1 -bg #543210
    rename .c1 .c2
    set x {}
    lappend x [winfo children .]
    lappend x [.c2 cget -bg]
    destroy .c1
    lappend x [info command .c*] [winfo children .]
} {.c1 #543210 {} {}}

test canvas-5.1 {ButtonCmdDeletedProc procedure} {
    deleteWindows
    canvas .c1
    rename .c1 {}
    list [info command .c*] [winfo children .]
} {{} {}}

catch {destroy .c}
canvas .c -width 100 -height 50 -scrollregion {-200 -100 305 102} \
	-borderwidth 2 -highlightthickness 3
pack .c
update
test canvas-6.1 {CanvasSetOrigin procedure} {
    .c configure -xscrollincrement 0 -yscrollincrement 0
    .c xview moveto 0
    .c yview moveto 0
    update
    list [.c canvasx 0] [.c canvasy 0]
} {-205.0 -105.0}
test canvas-6.2 {CanvasSetOrigin procedure} {
    .c configure -xscrollincrement 20 -yscrollincrement 10
    set x ""
    foreach i {.08 .10 .48 .50} {
	.c xview moveto $i
	update
	lappend x [.c canvasx 0]
    }
    set x
} {-165.0 -145.0 35.0 55.0}
test canvas-6.3 {CanvasSetOrigin procedure} {
    .c configure -xscrollincrement 20 -yscrollincrement 10
    set x ""
    foreach i {.06 .08 .70 .72} {
	.c yview moveto $i
	update
	lappend x [.c canvasy 0]
    }
    set x
} {-95.0 -85.0 35.0 45.0}
test canvas-6.4 {CanvasSetOrigin procedure} {
    .c configure -xscrollincrement 20 -yscrollincrement 10
    .c xview moveto 1.0
    .c canvasx 0
} {215.0}
test canvas-6.5 {CanvasSetOrigin procedure} {
    .c configure -xscrollincrement 20 -yscrollincrement 10
    .c yview moveto 1.0
    .c canvasy 0
} {55.0}

deleteWindows

set l [lsort [interp hidden]]
test canvas-7.1 {canvas widget vs hidden commands} -setup {
    catch {destroy .c}
} -body {
    canvas .c
    interp hide {} .c
    destroy .c
    list [winfo children .] [lsort [interp hidden]]
} -result [list {} $l]

test canvas-8.1 {canvas arc bbox} -setup {
    catch {destroy .c}
    canvas .c
} -body {
    .c create arc -100 10 100 210 -start 10 -extent 50 -style arc -tags arc1
    set arcBox [.c bbox arc1]
    .c create arc 100 10 300 210 -start 10 -extent 50 -style chord -tags arc2
    set coordBox [.c bbox arc2]
    .c create arc 300 10 500 210 -start 10 -extent 50 -style pieslice -tags arc3
    set pieBox [.c bbox arc3]
    list $arcBox $coordBox $pieBox
} -result {{48 21 100 94} {248 21 300 94} {398 21 500 112}}

test canvas-9.1 {canvas id creation and deletion} -setup {
    catch {destroy .c}
    canvas .c
} -body {
    # With Tk 8.0.4 the ids are now stored in a hash table.  You
    # can use this test as a performance test with older versions
    # by changing the value of size.
    set size 15

    for {set i 0} {$i < $size} {incr i} {
	set x [expr {-10 + 3*$i}]
	for {set j 0; set y -10} {$j < 10} {incr j; incr y 3} {
	    .c create rect ${x}c ${y}c [expr $x+2]c [expr $y+2]c \
		    -outline black -fill blue -tags rect
	    .c create text [expr $x+1]c [expr $y+1]c -text "$i,$j" \
		    -anchor center -tags text
	}
    }

    # The actual bench mark - this code also exercises all the hash
    # table changes.

    set time [lindex [time {
	foreach id [.c find withtag all] {
	    .c lower $id
	    .c raise $id
	    .c find withtag $id
	    .c bind <Return> $id {}
	    .c delete $id
	}
    }] 0]
	
    set x ""
} -result {}
test canvas-10.1 {find items using tag expressions} -setup {
    catch {destroy .c}
    canvas .c
} -body {
    .c create oval 20 20 40 40 -fill red -tag [list a b c d]
    .c create oval 20 60 40 80 -fill yellow -tag [list b a]
    .c create oval 20 100 40 120 -fill green -tag [list c b]
    .c create oval 20 140 40 160 -fill blue -tag [list b]
    .c create oval 20 180 40 200 -fill bisque -tag [list a d e]
    .c create oval 20 220 40 240 -fill bisque -tag b
    .c create oval 20 260 40 280 -fill bisque -tag [list d "tag with spaces"]
    set res {}
    lappend res [.c find withtag {!a}]
    lappend res [.c find withtag {b&&c}]
    lappend res [.c find withtag {b||c}]
    lappend res [.c find withtag {a&&!b}]
    lappend res [.c find withtag {!b&&!c}]
    lappend res [.c find withtag {d&&a&&c&&b}]
    lappend res [.c find withtag {b^a}]
    lappend res [.c find withtag {(a&&!b)||(!a&&b)}]
    lappend res [.c find withtag { ( a && ! b ) || ( ! a && b ) }]
    lappend res [.c find withtag {a&&!(c||d)}]
    lappend res [.c find withtag {d&&"tag with spaces"}]
    lappend res [.c find withtag "tag with spaces"]
} -result {{3 4 6 7} {1 3} {1 2 3 4 6} 5 {5 7} 1 {3 4 5 6} {3 4 5 6} {3 4 5 6} 2 7 7}
test canvas-10.2 {check errors from tag expressions} -setup {
    catch {destroy .c}
    canvas .c
    .c create oval 20 20 40 40 -fill red -tag [list a b c d]
    .c create oval 20 260 40 280 -fill bisque -tag [list d "tag with spaces"]
} -body {
    .c find withtag {&&c}
} -returnCodes error -result {Unexpected operator in tag search expression}
test canvas-10.3 {check errors from tag expressions} -setup {
    catch {destroy .c}
    canvas .c
    .c create oval 20 20 40 40 -fill red -tag [list a b c d]
    .c create oval 20 260 40 280 -fill bisque -tag [list d "tag with spaces"]
} -body {
    .c find withtag {!!c}
} -returnCodes error -result {Too many '!' in tag search expression}
test canvas-10.4 {check errors from tag expressions} -setup {
    catch {destroy .c}
    canvas .c
    .c create oval 20 20 40 40 -fill red -tag [list a b c d]
    .c create oval 20 260 40 280 -fill bisque -tag [list d "tag with spaces"]
} -body {
    .c find withtag {b||}
} -returnCodes error -result {Missing tag in tag search expression}
test canvas-10.5 {check errors from tag expressions} -setup {
    catch {destroy .c}
    canvas .c
    .c create oval 20 20 40 40 -fill red -tag [list a b c d]
    .c create oval 20 260 40 280 -fill bisque -tag [list d "tag with spaces"]
} -body {
    .c find withtag {b&&(c||)}
} -returnCodes error -result {Unexpected operator in tag search expression}
test canvas-10.6 {check errors from tag expressions} -setup {
    catch {destroy .c}
    canvas .c
    .c create oval 20 20 40 40 -fill red -tag [list a b c d]
    .c create oval 20 260 40 280 -fill bisque -tag [list d "tag with spaces"]
} -body {
    .c find withtag {d&&""}
} -returnCodes error -result {Null quoted tag string in tag search expression}
test canvas-10.7 {check errors from tag expressions} -setup {
    catch {destroy .c}
    canvas .c
    .c create oval 20 20 40 40 -fill red -tag [list a b c d]
    .c create oval 20 260 40 280 -fill bisque -tag [list d "tag with spaces"]
} -body {
    .c find withtag "d&&\"tag with spaces"
} -returnCodes error -result {Missing endquote in tag search expression}
test canvas-10.8 {check errors from tag expressions} -setup {
    catch {destroy .c}
    canvas .c
    .c create oval 20 20 40 40 -fill red -tag [list a b c d]
    .c create oval 20 260 40 280 -fill bisque -tag [list d "tag with spaces"]
} -body {
    .c find withtag {a&&"tag with spaces"z}
} -returnCodes error -result {Invalid boolean operator in tag search expression}
test canvas-10.9 {check errors from tag expressions} -setup {
    catch {destroy .c}
    canvas .c
    .c create oval 20 20 40 40 -fill red -tag [list a b c d]
    .c create oval 20 260 40 280 -fill bisque -tag [list d "tag with spaces"]
} -body {
    .c find withtag {a&&b&c}
} -returnCodes error -result {Singleton '&' in tag search expression}
test canvas-10.10 {check errors from tag expressions} -setup {
    catch {destroy .c}
    canvas .c
    .c create oval 20 20 40 40 -fill red -tag [list a b c d]
    .c create oval 20 260 40 280 -fill bisque -tag [list d "tag with spaces"]
} -body {
    .c find withtag {a||b|c}
} -returnCodes error -result {Singleton '|' in tag search expression}
test canvas-10.11 {backward compatility - strange tags that are not expressions} -setup {
    catch {destroy .c}
    canvas .c
    .c create oval 20 20 40 40 -fill red -tag [list { strange tag(xxx&yyy|zzz) " && \" || ! ^ " }]
} -body {
    .c find withtag { strange tag(xxx&yyy|zzz) " && \" || ! ^ " }
} -result 1
test canvas-10.12 {multple events bound to same tag expr} -setup {
    catch {destroy .c}
    canvas .c
} -body {
    .c bind {a && b} <Enter> {puts Enter}
    .c bind {a && b} <Leave> {puts Leave}
} -result {}
test canvas-10.13 {more long tag searches; Bug 2931374} -setup {
    catch {destroy .c}
    canvas .c
} -body {
    .c find withtag {(A&&B&&C&&D)&&area&&!text}
    # memory errors on failure
} -cleanup {
    destroy .c
} -result {}

test canvas-11.1 {canvas poly fill check, bug 5783} -setup {
    destroy .c
    pack [canvas .c]
} -body {
    # This would crash in 8.3.0 and 8.3.1
    .c create polygon 0 0 100 100 200 50 \
	    -fill {} -stipple gray50 -outline black
} -result 1
test canvas-11.2 {canvas poly overlap fill check, bug 226357} -setup {
    destroy .c
    pack [canvas .c]
} -body {
    set result {}
    .c create poly 30 30 90 90 30 90 90 30
    lappend result [.c find over 40 40 45 45]; # rect region inc. edge
    lappend result [.c find over 60 40 60 40]; # top-center point
    lappend result [.c find over 0 0 0 0]; # not on poly
    lappend result [.c find over 60 60 60 60]; # center-point
    lappend result [.c find over 45 50 45 50]; # outside poly
    .c itemconfig 1 -fill "" -outline black
    lappend result [.c find over 40 40 45 45]; # rect region inc. edge
    lappend result [.c find over 60 40 60 40]; # top-center point
    lappend result [.c find over 0 0 0 0]; # not on poly
    lappend result [.c find over 60 60 60 60]; # center-point
    lappend result [.c find over 45 50 45 50]; # outside poly
    .c itemconfig 1 -width 8
    lappend result [.c find over 45 50 45 50]; # outside poly
} -result {1 1 {} 1 {} 1 1 {} 1 {} 1}
test canvas-11.3 {canvas poly dchars, bug 3291543} {
    # This would crash
    destroy .c
    pack [canvas .c]
    .c create polygon 0 0 0 10 10 0
    .c dchars 1 2 end
    .c coords 1
} {}

test canvas-12.1 {canvas mm obj, patch SF-403327, 102471} -setup {
    destroy .c
    pack [canvas .c]
} -body {
    set qx [expr {1.+1.}] 
    # qx has type double and no string representation 
    .c scale all $qx 0 1. 1.
    # qx has now type MMRep and no string representation 
    list $qx [string length $qx]
} -result {2.0 3}
test canvas-12.2 {canvas mm obj, patch SF-403327, 102471} -setup {
    destroy .c
    pack [canvas .c]
} -body {
    set val 10
    incr val
    # qx has type double and no string representation 
    .c scale all $val 0 1 1
    # qx has now type MMRep and no string representation 
    incr val
} -result 12

proc kill_canvas {w} {
    destroy $w
    pack [canvas $w -height 200 -width 200] -fill both -expand yes
    update idle
    $w create rectangle 80 80 120 120 -fill blue -tags blue
    # bind a button press to re-build the canvas
    $w bind blue <ButtonRelease-1> [subst {
	[lindex [info level 0] 0] $w
	append ::x ok
    }
    ]
}

test canvas-13.1 {canvas delete during event, SF bug-228024} {
    kill_canvas .c
    set ::x {}
    # do this many times to improve chances of triggering the crash
    for {set i 0} {$i < 30} {incr i} {
	event generate .c <1> -x 100 -y 100
	event generate .c <ButtonRelease-1> -x 100 -y 100
    }
    set ::x
} okokokokokokokokokokokokokokokokokokokokokokokokokokokokokok

test canvas-14.1 {canvas scan SF bug 581560} -setup {
    destroy .c
    canvas .c
} -body {
    .c scan
} -returnCodes error -result {wrong # args: should be ".c scan mark|dragto x y ?dragGain?"}
test canvas-14.2 {canvas scan} -setup {
    destroy .c
    canvas .c
} -body {
    .c scan bogus
} -returnCodes error -result {wrong # args: should be ".c scan mark|dragto x y ?dragGain?"}
test canvas-14.3 {canvas scan} -setup {
    destroy .c
    canvas .c
} -body {
    .c scan mark
} -returnCodes error -result {wrong # args: should be ".c scan mark|dragto x y ?dragGain?"}
test canvas-14.4 {canvas scan} -setup {
    destroy .c
    canvas .c
} -body {
    .c scan mark 10 10
} -result {}
test canvas-14.5 {canvas scan} -setup {
    destroy .c
    canvas .c
} -body {
    .c scan mark 10 10 5
} -returnCodes error -result {wrong # args: should be ".c scan mark x y"}
test canvas-14.6 {canvas scan} -setup {
    destroy .c
    canvas .c
} -body {
    .c scan dragto 10 10 5
} -result {}

set i 0
proc create {w type args} {
    eval [list $w create $type] $args
}
foreach type {arc bitmap image line oval polygon rect text window} {
    incr i
    test canvas-15.$i "basic types check: $type requires coords" -setup {
	destroy .c
	canvas .c
    } -body {
	.c create $type
    } -returnCodes error -result [format {wrong # args: should be ".c create %s coords ?arg arg ...?"} $type]
    incr i
    test canvas-15.$i "basic coords check: $type coords are paired" -setup {
	destroy .c
	canvas .c
    } -match glob -body {
	.c create $type 0
    } -returnCodes error -result "wrong # coordinates: expected*"
}

test canvas-16.1 {arc coords check} -setup {
    destroy .c
    canvas .c
} -body {
    set id [.c create arc {0 10 20 30} -start 33]
    .c itemcget $id -start
} -result {33.0}

test canvas-17.1 {default smooth method handling} -setup {
    destroy .c
    canvas .c
} -body {
    set id [.c create line {0 0 1 1 2 2 3 3 4 4 5 5 6 6}]
    set result [.c itemcget $id -smooth]
    foreach smoother {yes 1 bezier raw r b} {
	.c itemconfigure $id -smooth $smoother
	lappend result [.c itemcget $id -smooth]
    }
    set result
} -result {0 true true true raw raw true}

destroy .c

# cleanup
cleanupTests
return<|MERGE_RESOLUTION|>--- conflicted
+++ resolved
@@ -5,11 +5,6 @@
 # Copyright (c) 1995-1996 Sun Microsystems, Inc.
 # Copyright (c) 1998-2000 Ajuba Solutions.
 # All rights reserved.
-<<<<<<< HEAD
-#
-# RCS: @(#) $Id: canvas.test,v 1.23.4.1 2010/01/19 22:02:43 dkf Exp $
-=======
->>>>>>> 5cad7e12
 
 package require tcltest 2.1
 eval tcltest::configure $argv
