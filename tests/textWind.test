# This file is a Tcl script to test the code in the file tkTextWind.c.
# This file is organized in the standard fashion for Tcl tests.
#
# Copyright © 1994 The Regents of the University of California.
# Copyright © 1994-1995 Sun Microsystems, Inc.
# Copyright © 1998-1999 Scriptics Corporation.
# All rights reserved.

package require tcltest 2.2
namespace import ::tcltest::*
tcltest::configure {*}$argv
tcltest::loadTestedCommands

deleteWindows

set fixedFont {Courier -12}
set fixedHeight [font metrics $fixedFont -linespace]
set fixedWidth [font measure $fixedFont m]
set fixedAscent [font metrics $fixedFont -ascent]

# On Windows at least, the tests do work with {Courier -10}, {Courier -12} or {Courier -14} as fixedFont.
# Warn the user if the actual font is too different from what was requested.
if {[font metrics [font actual $fixedFont] -fixed] != 1} {
    puts "---> Warning: the font actually used by the tests, which is \"[font actual $fixedFont]\",\
does not seem to be a fixed-width font as expected. If this is really the case, many upcoming\
tests will fail."
}
if {$fixedHeight < 12 || $fixedHeight > 17} {
    puts "---> Warning: the font actually used by the tests, which is \"[font actual $fixedFont]\",\
is $fixedHeight pixels height while the tests expect between 12 and 17 (inclusive) pixels.\
Some of the upcoming tests will probably fail."
}
if {$fixedWidth < 6 || $fixedWidth > 8} {
    puts "---> Warning: the font actually used by the tests, which is \"[font actual $fixedFont]\",\
is $fixedWidth pixels in width while the tests expect between 6 and 8 (inclusive) pixels.\
Some of the upcoming tests will probably fail."
}

# Widget used in almost all tests
# Option  -width 30  (characters) below is a fundamental assumption of many
# upcoming tests when wrapping enters in play
# Also  -height 6  (lines) is an important assumption
# Moreover the widget must have the same padding in x and y (see proc bo)
# However the tests are not sensitive to  -borderwidth  and  -highlightthickness
text .t -font $fixedFont -width 30 -height 6 -borderwidth 2 -highlightthickness 2
pack .t -expand 1 -fill both
update
.t debug on

wm geometry . {}

# full border size of the text widget, i.e. first x or y coordinate inside the text widget
# warning:  -padx  is supposed to be the same as  -pady  (same border size horizontally and
# vertically around the widget)
proc bo {{w .t}} {
    return [expr {[$w cget -borderwidth] + [$w cget -highlightthickness] + [$w cget -padx]}]
}
# x-width of $n chars, fixed width font
proc xw {n} {
    global fixedWidth
    return [expr {$n * $fixedWidth}]
}
# x-coordinate of the first pixel of $n-th char (count starts at zero), left justified
proc xchar {n {w .t}} {
    return [expr {[bo $w] + [xw $n]}]
}
# y-coordinate of the first pixel of $l-th display line (count starts at 1)
proc yline {l {w .t}} {
    global fixedHeight
    return [expr {[bo $w] + ($l - 1) * $fixedHeight}]
}

set color [expr {[winfo depth .t] > 1 ? "green" : "black"}]

# The statements below reset the main window;  it's needed if the window
# manager is mwm to make mwm forget about a previous minimum size setting.

wm withdraw .
wm minsize . 1 1
wm positionfrom . user
wm deiconify .

# This update is needed on MacOS to make sure that the window is mapped
# when the tests begin.

update

# ----------------------------------------------------------------------

test textWind-1.1 {basic tests of options} -setup {
    .t delete 1.0 end
} -body {
    .t insert end "This is the first line"
    .t insert end "\nAnd this is a second line, which wraps around"
    frame .f -width 3 -height 3 -bg $color
    .t window create 2.2 -window .f
    update
    list [winfo ismapped .f] [winfo geom .f] [.t bbox .f] \
	[.t window configure .f -window]
} -result [list \
    1 \
    3x3+[xchar 2]+[expr {[yline 2]+($fixedHeight-3)/2}] \
    [list [xchar 2] [expr {[yline 2]+($fixedHeight-3)/2}] 3 3] \
    {-window {} {} {} .f}]

test textWind-1.2 {basic tests of options} -setup {
    .t delete 1.0 end
} -body {
    .t insert end "This is the first line"
    .t insert end "\nAnd this is a second line, which wraps around"
    frame .f -width 3 -height 3 -bg $color
    .t window create 2.2 -window .f -align top
    update
    list [winfo ismapped .f] [winfo geom .f] [.t bbox .f] \
	[.t window configure .f -align]
} -result [list \
    1 \
    3x3+[xchar 2]+[yline 2] \
    [list [xchar 2] [yline 2] 3 3] \
    {-align {} {} center top}]

test textWind-1.3 {basic tests of options} -setup {
    .t delete 1.0 end
} -body {
    .t insert end "This is the first line"
    .t insert end "\nAnd this is a second line, which wraps around"
    .t window create 2.2 -create "Test script"
    .t window configure 2.2 -create
} -result {-create {} {} {} {Test script}}

test textWind-1.4 {basic tests of options} -setup {
    .t delete 1.0 end
} -body {
    .t insert end "This is the first line"
    .t insert end "\nAnd this is a second line, which wraps around"
    # the window .f should be wider than the fixed width
    frame .f -width 10 -height 20 -bg $color
    .t window create 2.2 -window .f -padx 5
    update
    list [winfo geom .f] [.t window configure .f -padx] [.t bbox 2.3]
} -result [list \
    10x20+[expr {[xchar 2]+5}]+[yline 2] \
    {-padx {} {} 0 5} \
    [list [expr {[xchar 2]+10+2*5}] [expr {[yline 2]+(20-$fixedHeight)/2}] $fixedWidth $fixedHeight]]

test textWind-1.5 {basic tests of options} -setup {
    .t delete 1.0 end
} -body {
    .t insert end "This is the first line"
    .t insert end "\nAnd this is a second line, which wraps around"
    frame .f -width 10 -height 20 -bg $color
    .t window create 2.2 -window .f -pady 4
    update
    list [winfo geom .f] [.t window configure .f -pady] [.t bbox 2.31]
} -result [list \
    10x20+[xchar 2]+[expr {[yline 2]+4}] \
    {-pady {} {} 0 4} \
    [list [xchar 2] [expr {[yline 2]+20+2*4}] $fixedWidth $fixedHeight]]

test textWind-1.6 {basic tests of options} -setup {
    .t delete 1.0 end
} -body {
    .t insert end "This is the first line"
    .t insert end "\nAnd this is a second line, which wraps around"
    frame .f -width 5 -height 5 -bg $color
    .t window create 2.2 -window .f -stretch 1
    update
    list [winfo geom .f] [.t window configure .f -stretch]
} -result [list \
    5x$fixedHeight+[xchar 2]+[yline 2] \
    {-stretch {} {} 0 1}]

.t delete 1.0 end
.t insert end "This is the first line"
test textWind-2.1 {TkTextWindowCmd procedure} -body {
    .t window
} -returnCodes error -result {wrong # args: should be ".t window option ?arg ...?"}
test textWind-2.2 {TkTextWindowCmd procedure, "cget" option} -body {
    .t window cget
} -returnCodes error -result {wrong # args: should be ".t window cget index option"}
test textWind-2.3 {TkTextWindowCmd procedure, "cget" option} -body {
    .t window cget a b c
} -returnCodes error -result {wrong # args: should be ".t window cget index option"}
test textWind-2.4 {TkTextWindowCmd procedure, "cget" option} -body {
    .t window cget gorp -padx
} -returnCodes error -result {bad text index "gorp"}
test textWind-2.5 {TkTextWindowCmd procedure, "cget" option} -body {
    .t window cget 1.2 -padx
} -returnCodes error -result {no embedded window at index "1.2"}
test textWind-2.6 {TkTextWindowCmd procedure, "cget" option} -setup {
    destroy .f
} -body {
    frame .f -width 10 -height 6 -bg $color
    .t window create 1.3 -window .f -padx 1 -pady 2
    .t window cget .f -bogus
} -cleanup {
    destroy .f
} -returnCodes error -result {unknown option "-bogus"}
test textWind-2.7 {TkTextWindowCmd procedure, "cget" option} -setup {
    destroy .f
} -body {
    frame .f -width 10 -height 6 -bg $color
    .t window create 1.3 -window .f -padx 1 -pady 2
    .t window cget .f -pady
} -cleanup {
    destroy .f
} -returnCodes ok -result 2
test textWind-2.8 {TkTextWindowCmd procedure} -body {
    .t window co
} -returnCodes error -result {wrong # args: should be ".t window configure index ?-option value ...?"}
test textWind-2.9 {TkTextWindowCmd procedure} -body {
    .t window configure gorp
} -returnCodes error -result {bad text index "gorp"}
test textWind-2.10 {TkTextWindowCmd procedure} -body {
    .t delete 1.0 end
    .t window configure 1.0
} -returnCodes error -result {no embedded window at index "1.0"}
test textWind-2.11 {TkTextWindowCmd procedure} -setup {
# I kept this as it "influenced" the test case in previous releases
    destroy .f
    frame .f -width 10 -height 6 -bg $color
    .t window create 1.3 -window .f -padx 1 -pady 2
    .t delete 1.0 end
} -body {
    .t insert end "This is the first line"
    .t insert end "\nAnd this is a second line, which wraps around"
    frame .f -width 10 -height 6 -bg $color
    .t window create 2.2 -window .f -align baseline -padx 1 -pady 2 -tags tag1 -create foo
    update
    .t window configure .f
} -cleanup {
    destroy .f
} -result  {{-align {} {} center baseline} {-create {} {} {} foo} {-owner {} {} 1 1} {-padx {} {} 0 1} {-pady {} {} 0 2} {-stretch {} {} 0 0} {-tags {} {} {} tag1} {-window {} {} {} .f}}
test textWind-2.12 {TkTextWindowCmd procedure} -setup {
    destroy .f
    frame .f -width 10 -height 6 -bg $color
    .t window create 2.2 -window .f -align baseline -padx 1 -pady 2 -create foo
    .t delete 1.0 end
} -body {
    .t insert end "This is the first line"
    .t insert end "\nAnd this is a second line, which wraps around"
    frame .f -width 10 -height 6 -bg $color
    .t window create 2.2 -window .f -align baseline -padx 1 -pady 2 -create foo
    update
    list [.t window configure .f -padx 33] [.t window configure .f -padx]
} -cleanup {
    destroy .f
} -result {{} {-padx {} {} 0 33}}
test textWind-2.13 {TkTextWindowCmd procedure} -setup {
    destroy .f
    frame .f -width 10 -height 6 -bg $color
    .t window create 2.2 -window .f -align baseline -padx 1 -pady 2 -create foo
    .t delete 1.0 end
} -body {
    .t insert end "This is the first line"
    .t insert end "\nAnd this is a second line, which wraps around"
    frame .f -width 10 -height 6 -bg $color
    .t window create 2.2 -window .f -align baseline -padx 1 -pady 2
    update
    list [.t window configure .f -padx 14 -pady 15] \
	[.t window configure .f -padx] [.t window configure .f -pady]
} -cleanup {
    destroy .f
} -result {{} {-padx {} {} 0 14} {-pady {} {} 0 15}}
test textWind-2.14 {TkTextWindowCmd procedure} -setup {
    .t delete 1.0 end
} -body {
    .t window create
} -returnCodes error -result {wrong # args: should be ".t window create index ?-option value ...?"}
test textWind-2.15 {TkTextWindowCmd procedure} -setup {
    .t delete 1.0 end
} -body {
    .t window create gorp
} -returnCodes error -result {bad text index "gorp"}
test textWind-2.16 {TkTextWindowCmd procedure, don't insert after end} -setup {
    destroy .f
    frame .f -width 10 -height 6 -bg $color
    .t window create 2.2 -window .f -align baseline -padx 1 -pady 2
    .t delete 1.0 end
} -body {
    .t insert end "Line 1\nLine 2"
    frame .f -width 20 -height 10 -bg $color
    .t window create end -window .f
    .t index .f
} -result {2.6}
test textWind-2.17 {TkTextWindowCmd procedure} -setup {
    .t delete 1.0 end
} -body {
    list [catch {.t window create 1.0} msg] $msg [.t window configure 1.0]
} -result {0 {} {{-align {} {} center center} {-create {} {} {} {}} {-owner {} {} 1 1} {-padx {} {} 0 {}} {-pady {} {} 0 {}} {-stretch {} {} 0 0} {-tags {} {} {} {}} {-window {} {} {} {}}}}
test textWind-2.18 {TkTextWindowCmd procedure} -setup {
    destroy .f
    frame .f -width 20 -height 10 -bg $color
    .t window create end -window .f
    .t delete 1.0 end
} -body {
    frame .f -width 10 -height 6 -bg $color
    .t window create 1.0 -window .f -gorp stupid
} -returnCodes error -result {unknown option "-gorp"}
test textWind-2.19 {TkTextWindowCmd procedure} -setup {
    destroy .f
    frame .f -width 20 -height 10 -bg $color
    .t window create end -window .f
    .t delete 1.0 end
} -body {
    frame .f -width 10 -height 6 -bg $color
    catch {.t window create 1.0 -window .f -gorp stupid}
    list [winfo exists .f] [.t index 1.end] [catch {.t index .f}]
} -result {0 1.0 1}
test textWind-2.20 {TkTextWindowCmd procedure} -setup {
    .t delete 1.0 end
    destroy .f
} -body {
    frame .f -width 10 -height 6 -bg $color
    .t window create 1.0 -gorp -window .f stupid
} -returnCodes error -result {unknown option "-gorp"}
test textWind-2.21 {TkTextWindowCmd procedure} -setup {
    .t delete 1.0 end
    destroy .f
} -body {
    frame .f -width 10 -height 6 -bg $color
    catch {.t window create 1.0 -gorp -window .f stupid}
    list [winfo exists .f] [.t index 1.end] [catch {.t index .f}]
} -result {1 1.0 1}
test textWind-2.22 {TkTextWindowCmd procedure} -setup {
    .t delete 1.0 end
} -body {
    .t window c
} -returnCodes error -result {ambiguous window option "c": must be cget, configure, create, or names}
destroy .f
test textWind-2.23 {TkTextWindowCmd procedure, "names" option} -setup {
    .t delete 1.0 end
} -body {
    .t window names foo
} -returnCodes error -result {wrong # args: should be ".t window names"}
test textWind-2.24 {TkTextWindowCmd procedure, "names" option} -setup {
    .t delete 1.0 end
} -body {
    .t window names
} -result {}
test textWind-2.25 {TkTextWindowCmd procedure, "names" option} -setup {
    .t delete 1.0 end
    destroy .f .f2 .t.f .t.f2
} -body {
    foreach i {.f .f2 .t.f .t.f2} {
	frame $i -width 20 -height 20
	.t window create end -window $i
    }
    lsort [.t window names]
} -cleanup {
    destroy .f .f2 .t.f .t.f2
} -result {.f .f2 .t.f .t.f2}

test textWind-3.1 {EmbWinConfigure procedure} -setup {
    destroy .f
} -body {
    frame .f -width 10 -height 6 -bg $color
    .t window create 1.0 -window .f
    .t window configure 1.0 -foo bar
} -cleanup {
    destroy .f
} -returnCodes error -result {unknown option "-foo"}

test textWind-3.2 {EmbWinConfigure procedure} -setup {
    destroy .f
} -body {
    .t insert 1.0 "Some sample text"
    frame .f -width 10 -height 20 -bg $color
    .t window create 1.3 -window .f
    update
    .t window configure 1.3 -window {}
    update
    .t index .f
} -cleanup {
    destroy .f
} -returnCodes error -result {bad text index ".f"}

test textWind-3.3 {EmbWinConfigure procedure} -setup {
    destroy .f
} -body {
    .t insert 1.0 "Some sample text"
    frame .f -width 10 -height 20 -bg $color
    .t window create 1.3 -window .f
    update
    set res [winfo ismapped .f]
    .t window configure 1.3 -window {}
    update
    lappend res [winfo ismapped .f] [.t bbox 1.4]
} -cleanup {
    destroy .f
} -result [list 1 0 \
    [list [xchar 3] [yline 1] $fixedWidth $fixedHeight]]

test textWind-3.4 {EmbWinConfigure procedure} -setup {
    destroy .t.f
} -body {
    .t insert 1.0 "Some sample text"
    frame .t.f -width 10 -height 20 -bg $color
    .t window create 1.3 -window .t.f
    update
    .t window configure 1.3 -window {}
    update
    .t index .t.f
} -cleanup {
    destroy .t.f
} -returnCodes error -result {bad text index ".t.f"}

test textWind-3.5 {EmbWinConfigure procedure} -setup {
    destroy .t.f
} -body {
    .t insert 1.0 "Some sample text"
    frame .t.f -width 10 -height 20 -bg $color
    .t window create 1.3 -window .t.f
    update
    set res [winfo ismapped .t.f]
    .t window configure 1.3 -window {}
    update
    lappend res [winfo ismapped .t.f] [.t bbox 1.4]
} -cleanup {
    destroy .t.f
} -result [list 1 0 \
    [list [xchar 3] [yline 1] $fixedWidth $fixedHeight]]

test textWind-3.6 {EmbWinConfigure procedure} -setup {
    destroy .f
} -body {
    .t insert 1.0 "Some sample text"
    frame .f -width 10 -height 20 -bg $color
    .t window create 1.3
    update
    .t window configure 1.3 -window .f
    update
    list [catch {.t index .f} msg] $msg [winfo ismapped .f] [.t bbox 1.4]
} -cleanup {
    destroy .f
} -result [list 0 1.3 1 \
    [list [expr {[xchar 3]+10}] [expr {[yline 1]+(20-$fixedHeight)/2}] $fixedWidth $fixedHeight]]

test textWind-3.7 {EmbWinConfigure procedure} -setup {
    destroy .f
} -body {
    .t insert 1.0 "Some sample text"
    frame .f
    frame .f.f -width 15 -height 20 -bg $color
    pack .f.f
    .t window create 1.3 -window .f.f
} -cleanup {
    destroy .f
} -returnCodes error -result {can't embed .f.f in .t}

test textWind-3.8 {EmbWinConfigure procedure} -setup {
    destroy .t2
} -body {
    .t insert 1.0 "Some sample text"
    toplevel .t2 -width 20 -height 10 -bg $color
    .t window create 1.3
    .t window configure 1.3 -window .t2
} -cleanup {
    destroy .t2
} -returnCodes error -result {can't embed .t2 in .t}

test textWind-3.9 {EmbWinConfigure procedure} -setup {
    destroy .t2
} -body {
    .t insert 1.0 "Some sample text"
    toplevel .t2 -width 20 -height 10 -bg $color
    .t window create 1.3
    catch {.t window configure 1.3 -window .t2}
    .t window configure 1.3 -window
} -cleanup {
    destroy .t2
} -result {-window {} {} {} {}}

test textWind-3.10 {EmbWinConfigure procedure} -setup {
    .t delete 1.0 end
} -body {
    .t insert 1.0 "Some sample text"
    .t window create 1.3
    .t window configure 1.3 -window .t
} -returnCodes error -result {can't embed .t in .t}

test textWind-3.11 {EmbWinConfigure procedure} -setup {
    .t delete 1.0 end
} -body {
    # This test checks for various errors when the text claims
    # a window away from itself.
    .t insert 1.0 "Some sample text"
    button .t.b -text "Hello!"
    .t window create 1.4 -window .t.b
    .t window create 1.6 -window .t.b
    update
    .t index .t.b
} -result {1.6}

.t delete 1.0 end
frame .f -width 10 -height 20 -bg $color
.t window create 1.0 -window .f

test textWind-4.1 {AlignParseProc and AlignPrintProc procedures} -body {
    .t window configure 1.0 -align baseline
    .t window configure 1.0 -align
} -result {-align {} {} center baseline}
test textWind-4.2 {AlignParseProc and AlignPrintProc procedures} -body {
    .t window configure 1.0 -align bottom
    .t window configure 1.0 -align
} -result {-align {} {} center bottom}
test textWind-4.3 {AlignParseProc and AlignPrintProc procedures} -body {
    .t window configure 1.0 -align center
    .t window configure 1.0 -align
} -result {-align {} {} center center}
test textWind-4.4 {AlignParseProc and AlignPrintProc procedures} -body {
    .t window configure 1.0 -align top
    .t window configure 1.0 -align
} -result {-align {} {} center top}
test textWind-4.5 {AlignParseProc and AlignPrintProc procedures} -body {
    .t window configure 1.0 -align top
    .t window configure 1.0 -align gorp
} -returnCodes error -result {bad align "gorp": must be baseline, bottom, center, or top}
test textWind-4.6 {AlignParseProc and AlignPrintProc procedures} -body {
    .t window configure 1.0 -align top
    catch {.t window configure 1.0 -align gorp}
    .t window configure 1.0 -align
} -result {-align {} {} center top}

test textWind-5.1 {EmbWinStructureProc procedure} -setup {
    .t delete 1.0 end
    destroy .f
} -body {
    .t insert 1.0 "Some sample text"
    frame .f -width 10 -height 20 -bg $color
    .t window create 1.2 -window .f
    update
    destroy .f
    .t index .f
} -returnCodes error -result {bad text index ".f"}

test textWind-5.2 {EmbWinStructureProc procedure} -setup {
    .t delete 1.0 end
    destroy .f
} -body {
    .t insert 1.0 "Some sample text"
    frame .f -width 10 -height 20 -bg $color
    .t window create 1.2 -window .f
    update
    destroy .f
    catch {.t index .f}
    list [.t bbox 1.2] [.t bbox 1.3]
} -result [list \
    [list [xchar 2] [expr {[yline 1]+$fixedHeight/2}] 0 0] \
    [list [xchar 2] [yline 1] $fixedWidth $fixedHeight]]

test textWind-5.3 {EmbWinStructureProc procedure} -setup {
    .t delete 1.0 end
    destroy .f
} -body {
    .t insert 1.0 "Some sample text"
    frame .f -width 10 -height 20 -bg $color
    .t window create 1.2 -align bottom
    .t window configure 1.2 -window .f
    update
    destroy .f
    .t index .f
} -returnCodes error -result {bad text index ".f"}

test textWind-5.4 {EmbWinStructureProc procedure} -setup {
    .t delete 1.0 end
} -body {
    .t insert 1.0 "Some sample text"
    frame .f -width 10 -height 20 -bg $color
    .t window create 1.2 -align bottom
    .t window configure 1.2 -window .f
    update
    destroy .f
    catch {.t index .f}
    list [.t bbox 1.2] [.t bbox 1.3]
} -result [list \
    [list [xchar 2] [yline 2] 0 0] \
    [list [xchar 2] [yline 1] $fixedWidth $fixedHeight]]

test textWind-5.5 {EmbWinStructureProc procedure} -setup {
    .t delete 1.0 end
    destroy .f
} -body {
    .t insert 1.0 "Some sample text"
    .t window create 1.2 -create {frame .f -width 10 -height 20 -bg $color}
    update
    .t window configure 1.2 -create {frame .f -width 20 -height 10 -bg $color}
    destroy .f
    update
    list [catch {.t index .f} msg] $msg [.t bbox 1.2] [.t bbox 1.3]
} -result [list 0 1.2 \
    [list [xchar 2] [expr {[yline 1]+($fixedHeight-10)/2}] 20 10] \
    [list [expr {[xchar 2]+20}] [yline 1] $fixedWidth $fixedHeight]]

test textWind-6.1 {EmbWinRequestProc procedure} -setup {
    .t delete 1.0 end
    destroy .f
    set result {}
} -body {
    .t insert 1.0 "Some sample text"
    frame .f -width 10 -height 20 -bg $color
    .t window create 1.2 -window .f
    lappend result [.t bbox 1.2] [.t bbox 1.3]
    .f configure -width 25 -height 30
    lappend result [.t bbox 1.2] [.t bbox 1.3]
} -cleanup {
    destroy .f
} -result [list \
    [list [xchar 2] [yline 1] 10 20] \
    [list [expr {[xchar 2]+10}] [expr {[yline 1]+(20-$fixedHeight)/2}] $fixedWidth $fixedHeight] \
    [list [xchar 2] [yline 1] 25 30] \
    [list [expr {[xchar 2]+25}] [expr {[yline 1]+(30-$fixedHeight)/2}] $fixedWidth $fixedHeight]]

test textWind-7.1 {EmbWinLostContentProc procedure} -setup {
    .t delete 1.0 end
    destroy .f
} -body {
    .t insert 1.0 "Some sample text"
    frame .f -width 10 -height 20 -bg $color
    .t window create 1.2 -window .f
    update
    place .f -in .t -x 100 -y 50
    update
    list [winfo geom .f] [.t bbox 1.2]
} -cleanup {
    destroy .f
} -result [list \
    10x20+[expr {[bo]+100}]+[expr {[bo]+50}] \
    [list [xchar 2] [expr {[yline 1]+$fixedHeight/2}] 0 0]]

test textWind-7.2 {EmbWinLostContentProc procedure} -setup {
    .t delete 1.0 end
    destroy .t.f
} -body {
    .t insert 1.0 "Some sample text"
    frame .t.f -width 10 -height 20 -bg $color
    .t window create 1.2 -window .t.f
    update
    place .t.f -x 100 -y 50
    update
    list [winfo geom .t.f] [.t bbox 1.2]
} -cleanup {
    destroy .t.f
} -result [list \
    10x20+[expr {[bo]+100}]+[expr {[bo]+50}] \
    [list [xchar 2] [expr {[yline 1]+$fixedHeight/2}] 0 0]]

test textWind-8.1 {EmbWinDeleteProc procedure} -setup {
    .t delete 1.0 end
    destroy .f
} -body {
    .t insert 1.0 "Some sample text"
    frame .f -width 10 -height 20 -bg $color
    .t window create 1.2 -window .f
    bind .f <Destroy> {set x destroyed}
    set x XXX
    .t delete 1.2
    list $x [.t bbox 1.2] [.t bbox 1.3] [winfo exists .f]
} -result [list destroyed \
    [list [xchar 2] [yline 1] $fixedWidth $fixedHeight] \
    [list [xchar 3] [yline 1] $fixedWidth $fixedHeight] \
    0]

test textWind-8.2 {EmbWinDeleteProc procedure} -setup {
    .t delete 1.0 end
    destroy .f
} -body {
    .t insert 1.0 "Some sample text"
    frame .f -width 10 -height 20 -bg $color
    .t window create 1.2 -window .f
    bind .f <Destroy> {set x destroyed}
    set x XXX
    .t delete 1.2
    .t index .f
} -returnCodes error -result {bad text index ".f"}

test textWind-9.1 {EmbWinCleanupProc procedure} -setup {
    .t delete 1.0 end
    destroy .f
} -body {
    .t insert 1.0 "Some sample text\nA second line."
    frame .f -width 10 -height 20 -bg $color
    .t window create 2.3 -window .f
    .t delete 1.5 2.1
    .t index .f
} -cleanup {
    destroy .f
} -result {1.7}

test textWind-10.1 {EmbWinLayoutProc procedure} -setup {
    .t delete 1.0 end
    destroy .f
} -body {
    .t insert 1.0 "Some sample text"
    .t window create 1.5 -create {
	frame .f -width 10 -height 20 -bg $color
    }
    update
    list [winfo exists .f] [winfo width .f] [winfo height .f] [.t index .f]
} -cleanup {
    destroy .f
} -result {1 10 20 1.5}

test textWind-10.2 {EmbWinLayoutProc procedure, error in creating window} -setup {
    .t delete 1.0 end
    proc bgerror args {
	global msg
	set msg $args
    }
} -body {
    .t insert 1.0 "Some sample text"
    .t window create 1.5 -create {
	error "couldn't create window"
    }
    set msg xyzzy
    update
    list $msg [.t bbox 1.5]
} -cleanup {
    rename bgerror {}
} -result [list \
    {{couldn't create window}} \
    [list [xchar 5] [expr {[yline 1]+$fixedHeight/2}] 0 0]]

test textWind-10.3 {EmbWinLayoutProc procedure, error in creating window} -setup {
    .t delete 1.0 end
    proc bgerror args {
	global msg
	set msg $args
    }
} -body {
    .t insert 1.0 "Some sample text"
    .t window create 1.5 -create {
	concat gorp
    }
    set msg xyzzy
    update
    list $msg [.t bbox 1.5]
} -cleanup {
    rename bgerror {}
} -result [list \
    {{bad window path name "gorp"}} \
    [list [xchar 5] [expr {[yline 1]+$fixedHeight/2}] 0 0]]

test textWind-10.4 {EmbWinLayoutProc procedure, error in creating window} -setup {
    .t delete 1.0 end
    destroy .t.f
    proc bgerror args {
	global msg
	lappend msg $args
    }
} -body {
    .t insert 1.0 "Some sample text"
    set msg {}
    after idle {
	.t window create 1.5 -create {
	    frame .t.f
	    frame .t.f.f -width 10 -height 20 -bg $color
	}
    }
    set count 0
    while {([llength $msg] < 2) && ($count < 100)} {
	update
	incr count
	.t bbox 1.5
	after 10
    }
    lappend msg [.t bbox 1.5] [winfo exists .t.f.f]
} -cleanup {
    destroy .t.f
    rename bgerror {}
} -result [list \
    {{can't embed .t.f.f relative to .t}} \
    [list [xchar 5] [expr {[yline 1]+$fixedHeight/2}] 0 0] \
    1]

test textWind-10.5 {EmbWinLayoutProc procedure, error in creating window} -setup {
    .t delete 1.0 end
    destroy .t.f
    proc bgerror args {
	global msg
	if {$msg == ""} {
	    lappend msg $args
	}
    }
} -body {
    .t insert 1.0 "Some sample text"
    set msg {}
    .t window create 1.5 -create {
	frame .t.f
	frame .t.f.f -width 10 -height 20 -bg $color
    }
    update
    lappend msg [winfo exists .t.f.f]
} -cleanup {
    destroy .t.f
    rename bgerror {}
} -result {{{can't embed .t.f.f relative to .t}} 1}

test textWind-10.6 {EmbWinLayoutProc procedure, error in creating window} -setup {
    .t delete 1.0 end
    proc bgerror args {
<<<<<<< HEAD
        global msg
	lappend msg $args
=======
	global msg
	if {[lsearch -exact $msg $args] < 0} {
	    lappend msg $args
	}
>>>>>>> 1380f074
    }
} -body {
    .t insert 1.0 "Some sample text"
    update
    .t window create 1.5 -create {
	concat .t
    }
    set msg {}
    update
    lappend msg [.t bbox 1.5]
} -cleanup {
    rename bgerror {}
} -result [list \
    {{can't embed .t relative to .t}} \
    [list [xchar 5] [expr {[yline 1]+$fixedHeight/2}] 0 0]]

test textWind-10.7 {EmbWinLayoutProc procedure, error in creating window} -setup {
    .t delete 1.0 end
    destroy .t2
    proc bgerror args {
	global msg
	lappend msg $args
    }
} -body {
    .t insert 1.0 "Some sample text"
    .t window create 1.5 -create {
	toplevel .t2 -width 100 -height 150
	wm geom .t2 +0+0
	concat .t2
    }
    set msg {}
    update idletasks ; after 100 ; update
    lappend msg [.t bbox 1.5]
} -cleanup {
    rename bgerror {}
} -result [list \
    {{can't embed .t2 relative to .t}} \
    [list [xchar 5] [expr {[yline 1]+$fixedHeight/2}] 0 0]]

test textWind-10.8 {EmbWinLayoutProc procedure, error in creating window} -setup {
    .t delete 1.0 end
    destroy .t2
    proc bgerror args {
	global msg
	lappend msg $args
    }
} -body {
    .t insert 1.0 "Some sample text"
    .t window create 1.5 -create {
	toplevel .t2 -width 100 -height 150
	wm geom .t2 +0+0
	concat .t2
    }
    set msg {}
    update
    set i 0
    while {[llength $msg] == 1 && [incr i] < 200} { update }
    return $msg
} -cleanup {
    destroy .t2
    rename bgerror {}
} -result {{{can't embed .t2 relative to .t}}}

test textWind-10.9 {EmbWinLayoutProc procedure, steal window from self} -setup {
    .t delete 1.0 end
    destroy .t.b
} -body {
    .t insert 1.0 ABCDEFGHIJKLMNOP
    button .t.b -text "Hello!"
    .t window create 1.5 -window .t.b
    update
    .t window create 1.3 -create {concat .t.b}
    update
    .t index .t.b
} -cleanup {
    destroy .t.b
} -result {1.3}

test textWind-10.10 {EmbWinLayoutProc procedure, doesn't fit on line} -setup {
    .t delete 1.0 end
    destroy .f
} -body {
    .t configure -wrap char
    .t insert 1.0 "Some sample text"
    frame .f -width [expr {([.t cget -width]-12)*$fixedWidth-1}] -height 20 -bg $color -bd 2 -relief raised
    .t window create 1.12 -window .f
    list [.t bbox .f] [.t bbox 1.13]
} -cleanup {
    destroy .f
} -result [list \
    [list [xchar 12] [yline 1] [xw [expr {[.t cget -width]-12}]] 20] \
    [list [xchar 0] [expr {[yline 1]+20}] $fixedWidth $fixedHeight]]

test textWind-10.11 {EmbWinLayoutProc procedure, doesn't fit on line} -setup {
    .t delete 1.0 end
    destroy .f
} -body {
    .t configure -wrap char
    .t insert 1.0 "Some sample text"
    frame .f -width [expr {([.t cget -width]-12)*$fixedWidth}] -height 20 -bg $color -bd 2 -relief raised
    .t window create 1.12 -window .f
    update
    list [.t bbox .f] [.t bbox 1.13]
} -cleanup {
    destroy .f
} -result [list \
    [list [xchar 12] [yline 1] [xw [expr {[.t cget -width]-12}]] 20] \
    [list [xchar 0] [expr {[yline 1]+20}] $fixedWidth $fixedHeight]]

test textWind-10.12 {EmbWinLayoutProc procedure, doesn't fit on line} -setup {
    .t delete 1.0 end
    destroy .f
} -body {
    .t configure -wrap char
    .t insert 1.0 "Some sample text"
    frame .f -width [expr {([.t cget -width]-12)*$fixedWidth+1}] -height 20 -bg $color -bd 2 -relief raised
    .t window create 1.12 -window .f
    update
    list [.t bbox .f] [.t bbox 1.13]
} -cleanup {
    destroy .f
} -result [list \
    [list [xchar 0] [yline 2] [expr {[xw [expr {[.t cget -width]-12}]]+1}] 20] \
    [list [expr {[xchar 0]+[expr {[xw [expr {[.t cget -width]-12}]]+1}]}] [expr {[yline 2]+(20-$fixedHeight)/2}] $fixedWidth $fixedHeight]]

test textWind-10.13 {EmbWinLayoutProc procedure, doesn't fit on line} -setup {
    .t delete 1.0 end
    destroy .f
} -body {
    .t configure -wrap none
    .t insert 1.0 "Some sample text"
    frame .f -width [expr {([.t cget -width]-12)*$fixedWidth+5}] -height 20 -bg $color -bd 2 -relief raised
    .t window create 1.12 -window .f
    update
    list [.t bbox .f] [.t bbox 1.13]
} -cleanup {
    destroy .f
} -result [list \
    [list [xchar 12] [yline 1] [xw [expr {[.t cget -width]-12}]] 20] \
    {}]

test textWind-10.14 {EmbWinLayoutProc procedure, doesn't fit on line} -setup {
    .t delete 1.0 end
    destroy .f
} -body {
    .t configure -wrap none
    .t insert 1.0 "Some sample text"
    frame .f -width [expr {([.t cget -width]-12)*$fixedWidth+5}] -height 220 -bg $color -bd 2 -relief raised
    .t window create 1.12 -window .f
    update
    list [.t bbox .f] [.t bbox 1.13]
} -cleanup {
    destroy .f
} -result [list \
    [list [xchar 12] [yline 1] [xw [expr {[.t cget -width]-12}]] [expr {[.t cget -height]*$fixedHeight}]] \
    {}]

test textWind-10.15 {EmbWinLayoutProc procedure, doesn't fit on line} -setup {
    .t delete 1.0 end
    destroy .f
} -body {
    .t configure -wrap char
    .t insert 1.0 "Some sample text"
    frame .f -width 250 -height 220 -bg $color -bd 2 -relief raised
    .t window create 1.12 -window .f
    update
    list [.t bbox .f] [.t bbox 1.13]
} -cleanup {
    destroy .f
} -result [list \
    [list [xchar 0] [yline 2] [xw [.t cget -width]] [expr {([.t cget -height]-1)*$fixedHeight}]] \
    {}]

test textWind-11.1 {EmbWinDisplayProc procedure, geometry transforms} -setup {
    .t delete 1.0 end
    destroy .f
    place forget .t
    pack .t
    # Make sure the Text is mapped before we start
    update
} -body {
    .t insert 1.0 "Some sample text"
    pack forget .t
    place .t -x 30 -y 50
    update
    frame .f -width 30 -height 20 -bg $color
    .t window create 1.12 -window .f
    update
    winfo geom .f
} -cleanup {
    destroy .f
    place forget .t
} -result [list 30x20+[expr {[xchar 12]+30}]+[expr {[yline 1]+50}]]

test textWind-11.2 {EmbWinDisplayProc procedure, geometry transforms} -setup {
    .t delete 1.0 end
    destroy .t.f
    place forget .t
    pack .t
    # Make sure the Text is mapped before we start
    update
} -body {
    .t insert 1.0 "Some sample text"
    pack forget .t
    place .t -x 30 -y 50
    update
    frame .t.f -width 30 -height 20 -bg $color
    .t window create 1.12 -window .t.f
    update
    winfo geom .t.f
} -cleanup {
    destroy .t.f
    place forget .t
    pack .t
} -result [list 30x20+[xchar 12]+[yline 1]]

test textWind-11.3 {EmbWinDisplayProc procedure, configuration optimization} -setup {
    .t delete 1.0 end
    destroy .f
    place forget .t
    pack .t
    # Make sure the Text is mapped before we start
    update
} -body {
    .t insert 1.0 "Some sample text"
    frame .f -width 30 -height 20 -bg $color
    .t window create 1.12 -window .f
    update
    bind .f <Configure> {set x ".f configured"}
    set x {no configures}
    .t delete 1.0
    .t insert 1.0 "X"
    update
    return $x
} -cleanup {
    destroy .f
    place forget .t
    pack .t
} -result {no configures}

test textWind-11.4 {EmbWinDisplayProc procedure, horizontal scrolling} -setup {
    .t delete 1.0 end
    destroy .f .f2
} -body {
    .t insert 1.0 "xyzzy\nFirst window here: "
    .t configure -wrap none
    frame .f -width 30 -height 20 -bg $color
    .t window create end -window .f
    .t insert end " and second here: "
    frame .f2 -width 40 -height 10 -bg $color
    .t window create end -window .f2
    .t insert end " with junk after it."
    .t xview moveto 0
    .t xview scroll 5 units
    update
    list [winfo ismapped .f] [winfo geom .f] [.t bbox .f] [winfo ismapped .f2]
} -cleanup {
    destroy .f .f2
} -result [list 1 \
    30x20+[xchar 14]+[yline 2] \
    [list [xchar 14] [yline 2] 30 20] \
    0]

test textWind-11.5 {EmbWinDisplayProc procedure, horizontal scrolling} -setup {
    .t delete 1.0 end
    destroy .f .f2
} -body {
    .t insert 1.0 "xyzzy\nFirst window here: "
    .t configure -wrap none
    frame .f -width 30 -height 20 -bg $color
    .t window create end -window .f
    .t insert end " and second here: "
    frame .f2 -width 40 -height 10 -bg $color
    .t window create end -window .f2
    .t insert end " with junk after it."
    update
    .t xview moveto 0
    .t xview scroll 25 units
    update
    list [winfo ismapped .f] [winfo ismapped .f2] [winfo geom .f2] [.t bbox .f2]
} -cleanup {
  destroy .f .f2
  .t configure -wrap char
} -result [list 0 1 \
    40x10+[expr {[xchar [expr {37-25}]]+30}]+[expr {[yline 2]+(20-10)/2}] \
    [list [expr {[xchar [expr {37-25}]]+30}] [expr {[yline 2]+(20-10)/2}] 40 10]]

test textWind-12.1 {EmbWinUndisplayProc procedure, mapping/unmapping} -setup {
    .t delete 1.0 end
    destroy .f
} -body {
    .t insert 1.0 "Some sample text"
    frame .f -width 30 -height 20 -bg $color
    .t window create 1.2 -window .f
    bind .f <Map> {lappend x mapped}
    bind .f <Unmap> {lappend x unmapped}
    set x created
    update
    lappend x modified
    .t delete 1.0
    update
    lappend x replaced
    .t window configure .f -window {}
    .t delete 1.1
    update
    .t window create 1.4 -window .f
    update
    lappend x off-screen
    .t configure -wrap none
    .t insert 1.0 "Enough text to make the line run off-screen"
    update
    return $x
} -cleanup {
    destroy .f
} -result {created mapped modified replaced unmapped mapped off-screen unmapped}

test textWind-13.1 {EmbWinBboxProc procedure} -setup {
    .t delete 1.0 end
    destroy .f
} -body {
    .t insert 1.0 "Some sample text"
    frame .f -width 5 -height 5 -bg $color
    .t window create 1.2 -window .f -align top -padx 2 -pady 1
    update
    list [winfo geom .f] [.t bbox .f]
} -cleanup {
    destroy .f
} -result [list \
    5x5+[expr {[xchar 2]+2}]+[expr {[yline 1]+1}] \
    [list [expr {[xchar 2]+2}] [expr {[yline 1]+1}] 5 5]]

test textWind-13.2 {EmbWinBboxProc procedure} -setup {
    .t delete 1.0 end
    destroy .f
} -body {
    .t insert 1.0 "Some sample text"
    frame .f -width 5 -height 5 -bg $color
    .t window create 1.2 -window .f -align center -padx 2 -pady 1
    update
    list [winfo geom .f] [.t bbox .f]
} -cleanup {
    destroy .f
} -result [list \
    5x5+[expr {[xchar 2]+2}]+[expr {[yline 1]+1+(($fixedHeight-7)/2)}] \
    [list [expr {[xchar 2]+2}] [expr {[yline 1]+1+(($fixedHeight-7)/2)}] 5 5]]

test textWind-13.3 {EmbWinBboxProc procedure} -setup {
    .t delete 1.0 end
    destroy .f
} -body {
    .t insert 1.0 "Some sample text"
    frame .f -width 5 -height 5 -bg $color
    .t window create 1.2 -window .f -align baseline -padx 2 -pady 1
    update
    list [winfo geom .f] [.t bbox .f]
} -cleanup {
    destroy .f
} -result [list \
    5x5+[expr {[xchar 2]+2}]+[expr {[yline 1]+1+($fixedAscent-6)}] \
    [list [expr {[xchar 2]+2}] [expr {[yline 1]+1+($fixedAscent-6)}] 5 5]]

test textWind-13.4 {EmbWinBboxProc procedure} -setup {
    .t delete 1.0 end
    destroy .f
} -body {
    .t insert 1.0 "Some sample text"
    frame .f -width 5 -height 5 -bg $color
    .t window create 1.2 -window .f -align bottom -padx 2 -pady 1
    update
    list [winfo geom .f] [.t bbox .f]
} -cleanup {
    destroy .f
} -result [list \
    5x5+[expr {[xchar 2]+2}]+[expr {[yline 1]+1+($fixedHeight-7)}] \
    [list [expr {[xchar 2]+2}] [expr {[yline 1]+1+($fixedHeight-7)}] 5 5]]

test textWind-13.5 {EmbWinBboxProc procedure} -setup {
    .t delete 1.0 end
    destroy .f
} -body {
    .t insert 1.0 "Some sample text"
    frame .f -width 5 -height 5 -bg $color
    .t window create 1.2 -window .f -align top -padx 2 -pady 1 -stretch 1
    update
    list [winfo geom .f] [.t bbox .f]
} -cleanup {
    destroy .f
} -result [list \
    5x[expr {$fixedHeight-2}]+[expr {[xchar 2]+2}]+[expr {[yline 1]+1}] \
    [list [expr {[xchar 2]+2}] [expr {[yline 1]+1}] 5 [expr {$fixedHeight-2}]]]

test textWind-13.6 {EmbWinBboxProc procedure} -setup {
    .t delete 1.0 end
    destroy .f
} -body {
    .t insert 1.0 "Some sample text"
    frame .f -width 5 -height 5 -bg $color
    .t window create 1.2 -window .f -align center -padx 2 -pady 1 -stretch 1
    update
    list [winfo geom .f] [.t bbox .f]
} -cleanup {
    destroy .f
} -result [list \
    5x[expr {$fixedHeight-2}]+[expr {[xchar 2]+2}]+[expr {[yline 1]+1}] \
    [list [expr {[xchar 2]+2}] [expr {[yline 1]+1}] 5 [expr {$fixedHeight-2}]]]

test textWind-13.7 {EmbWinBboxProc procedure} -setup {
    .t delete 1.0 end
    destroy .f
} -body {
    .t insert 1.0 "Some sample text"
    frame .f -width 5 -height 5 -bg $color
    .t window create 1.2 -window .f -align baseline -padx 2 -pady 1 -stretch 1
    update
    list [winfo geom .f] [.t bbox .f]
} -cleanup {
    destroy .f
} -result [list \
    5x[expr {$fixedAscent-1}]+[expr {[xchar 2]+2}]+[expr {[yline 1]+1}] \
    [list [expr {[xchar 2]+2}] [expr {[yline 1]+1}] 5 [expr {$fixedAscent-1}]]]

test textWind-13.8 {EmbWinBboxProc procedure} -setup {
    .t delete 1.0 end
    destroy .f
} -body {
    .t insert 1.0 "Some sample text"
    frame .f -width 5 -height 5 -bg $color
    .t window create 1.2 -window .f -align bottom -padx 2 -pady 1 -stretch 1
    update
    list [winfo geom .f] [.t bbox .f]
} -cleanup {
    destroy .f
} -result [list \
    5x[expr {$fixedHeight-2}]+[expr {[xchar 2]+2}]+[expr {[yline 1]+1}] \
    [list [expr {[xchar 2]+2}] [expr {[yline 1]+1}] 5 [expr {$fixedHeight-2}]]]

test textWind-13.9 {EmbWinBboxProc procedure, spacing options} -setup {
    .t delete 1.0 end
    destroy .f
} -body {
    .t configure -spacing1 5 -spacing3 2
    .t delete 1.0 end
    .t insert 1.0 "Some sample text"
    frame .f -width 5 -height 5 -bg $color
    .t window create 1.2 -window .f -align center -padx 2 -pady 1
    update
    list [winfo geom .f] [.t bbox .f]
} -cleanup {
    .t configure -spacing1 0 -spacing3 0
    destroy .f
} -result [list \
    5x5+[expr {[xchar 2]+2}]+[expr {[yline 1]+5+(($fixedHeight-5)/2)}] \
    [list [expr {[xchar 2]+2}] [expr {[yline 1]+5+(($fixedHeight-5)/2)}] 5 5]]

test textWind-14.1 {EmbWinDelayedUnmap procedure} -setup {
    .t delete 1.0 end
    destroy .f
} -body {
    .t insert 1.0 "Some sample text"
    frame .f -width 30 -height 20 -bg $color
    .t window create 1.2 -window .f
    update
    bind .f <Unmap> {lappend x unmapped}
    set x modified
    .t insert 1.0 x
    lappend x removed
    .t window configure .f -window {}
    lappend x updated
    update
    return $x
} -cleanup {
    destroy .f
} -result {modified removed unmapped updated}

test textWind-14.2 {EmbWinDelayedUnmap procedure} -setup {
    .t delete 1.0 end
    destroy .f
} -body {
    .t insert 1.0 "Some sample text"
    frame .f -width 30 -height 20 -bg $color
    .t window create 1.2 -window .f
    update
    bind .f <Unmap> {lappend x unmapped}
    set x modified
    .t insert 1.0 x
    lappend x deleted
    .t delete .f
    lappend x updated
    update
    return $x
} -cleanup {
    destroy .f
} -result {modified deleted updated}

test textWind-14.3 {EmbWinDelayedUnmap procedure} -setup {
    .t delete 1.0 end
    destroy .f
} -body {
    .t insert 1.0 "Some sample text\nAnother line\n3\n4\n5\n6\n7\n8\n9"
    frame .f -width 30 -height 20 -bg $color
    .t window create 1.2 -window .f
    update
    .t yview 2.0
    set result [winfo ismapped .f]
    update ; after 10
    list $result [winfo ismapped .f]
} -cleanup {
    destroy .f
} -result {1 0}

test textWind-14.4 {EmbWinDelayedUnmap procedure} -setup {
    .t delete 1.0 end
    destroy .t.f
} -body {
    .t insert 1.0 "Some sample text\nAnother line\n3\n4\n5\n6\n7\n8\n9"
    frame .t.f -width 30 -height 20 -bg $color
    .t window create 1.2 -window .t.f
    update
    .t yview 2.0
    set result [winfo ismapped .t.f]
    update
    list $result [winfo ismapped .t.f]
} -cleanup {
    destroy .t.f
} -result {1 0}

test textWind-15.1 {TkTextWindowIndex procedure} -setup {
    .t delete 1.0 end
} -body {
    .t index .foo
} -returnCodes error -result {bad text index ".foo"}

test textWind-15.2 {TkTextWindowIndex procedure} -setup {
    .t delete 1.0 end
    destroy .f
} -body {
    .t configure -spacing1 0 -spacing2 0 -spacing3 0 \
	-wrap none
    .t insert 1.0 "Some sample text"
    frame .f -width 30 -height 20 -bg $color
    .t window create 1.6 -window .f
    .t tag add a 1.1
    .t tag add a 1.3
    list [.t index .f] [.t bbox 1.7]
} -cleanup {
    destroy .f
} -result [list 1.6 \
    [list [expr {[xchar 6]+30}] [expr {[yline 1]+(20-$fixedHeight)/2}] $fixedWidth $fixedHeight]]

test textWind-16.1 {EmbWinTextStructureProc procedure} -setup {
    .t delete 1.0 end
    destroy .f
} -body {
    .t configure -wrap none
    .t insert 1.0 "Some sample text"
    frame .f -width 30 -height 20 -bg $color
    .t window create 1.6 -window .f
    update
    pack forget .t
    update
    winfo ismapped .f
} -cleanup {
    pack .t
} -result 0

test textWind-16.2 {EmbWinTextStructureProc procedure} -setup {
    .t delete 1.0 end
    destroy .f .f2
} -body {
    .t configure -spacing1 0 -spacing2 0 -spacing3 0 \
	-wrap none
    .t insert 1.0 "Some sample text"
    frame .f -width 30 -height 20 -bg $color
    .t window create 1.6 -window .f
    update
    set result {}
    lappend result [winfo geom .f] [.t bbox .f]
    frame .f2 -width 150 -height 30 -bd 2 -relief raised
    pack .f2 -before .t
    update
    lappend result [winfo geom .f] [.t bbox .f]
} -cleanup {
    destroy .f .f2
} -result [list \
    30x20+[expr {[xchar 6]}]+[yline 1] \
    [list [expr {[xchar 6]}] [yline 1] 30 20] \
    30x20+[expr {[xchar 6]}]+[expr {[yline 1]+30}] \
    [list [expr {[xchar 6]}] [yline 1] 30 20]]

test textWind-16.3 {EmbWinTextStructureProc procedure} -setup {
    .t delete 1.0 end
} -body {
    .t configure -wrap none
    .t insert 1.0 "Some sample text"
    .t window create 1.6
    update
    pack forget .t
    update
} -cleanup {
    pack .t
} -result {}

test textWind-16.4 {EmbWinTextStructureProc procedure} -setup {
    .t delete 1.0 end
} -body {
    .t configure -spacing1 0 -spacing2 0 -spacing3 0 \
	-wrap none
    .t insert 1.0 "Some sample text"
    frame .t.f -width 30 -height 20 -bg $color
    .t window create 1.6 -window .t.f
    update
    pack forget .t
    update
    list [winfo ismapped .t.f] [.t bbox .t.f]
} -cleanup {
    pack .t
} -result [list 1 [list [expr {[xchar 6]}] [yline 1] 30 20]]

test textWind-17.1 {peer widgets and embedded windows} -setup {
    destroy .t .tt .f
} -body {
    pack [text .t]
    .t insert end "Line 1"
    frame .f -width 20 -height 10 -bg blue
    .t window create 1.3 -window .f
    toplevel .tt
    pack [.t peer create .tt.t]
    update
    destroy .t .tt
    winfo exists .f
} -result 0

test textWind-17.2 {peer widgets and embedded windows} -setup {
    destroy .t .f .tt
} -body {
    pack [text .t]
    .t insert end "Line 1\nLine 2"
    frame .f -width 20 -height 10 -bg blue
    .t window create 1.4 -window .f
    toplevel .tt
    pack [.t peer create .tt.t]
    update
    destroy .t
    .tt.t insert 1.0 "foo"
    update
    destroy .tt
} -result {}

test textWind-17.3 {peer widget and -create} -setup {
    destroy .t .tt
} -body {
    pack [text .t]
    .t delete 1.0 end
    .t insert 1.0 "Some sample text"
    toplevel .tt
    pack [.t peer create .tt.t]
    update
    .t window create 1.2 -create {frame %W.f -width 10 -height 20 -bg blue}
    update
    destroy .t .tt
} -result {}

test textWind-17.4 {peer widget deleted one window shouldn't delete others} -setup {
    destroy .t .tt
    set res {}
} -body {
    pack [text .t]
    .t delete 1.0 end
    .t insert 1.0 "Some sample text"
    toplevel .tt
    pack [.t peer create .tt.t]
    .t window create 1.2 -create {frame %W.f -width 10 -height 20 -bg blue}
    update
    destroy .tt
    lappend res [.t get 1.2]
    update
    lappend res [.t get 1.2]
} -cleanup {
    destroy .t
} -result {{} {}}

test textWind-17.5 {peer widget window configuration} -setup {
    destroy .t .tt
} -body {
    pack [text .t]
    .t delete 1.0 end
    .t insert 1.0 "Some sample text"
    toplevel .tt
    pack [.t peer create .tt.t]
    .t window create 1.2 -create {frame %W.f -width 10 -height 20 -bg blue}
    update
    list [.t window cget 1.2 -window] [.tt.t window cget 1.2 -window]
} -cleanup {
    destroy .tt .t
} -result {.t.f .tt.t.f}

test textWind-17.6 {peer widget window configuration} -setup {
    destroy .t .tt
} -body {
    pack [text .t]
    .t delete 1.0 end
    .t insert 1.0 "Some sample text"
    toplevel .tt
    pack [.t peer create .tt.t]
    .t window create 1.2 -create {frame %W.f -width 10 -height 20 -bg blue}
    update
    list [.t window configure 1.2 -window] \
	[.tt.t window configure 1.2 -window]
} -cleanup {
    destroy .tt .t
}  -result {{-window {} {} {} .t.f} {-window {} {} {} .tt.t.f}}

test textWind-17.7 {peer widget window configuration} -setup {
    destroy .t .tt
} -body {
    pack [text .t]
    .t delete 1.0 end
    .t insert 1.0 "Some sample text"
    toplevel .tt
    pack [.t peer create .tt.t]
    .t window create 1.2 -window [frame .t.f -width 10 -height 20 -bg blue]
    update
    list [.t window cget 1.2 -window] [.tt.t window cget 1.2 -window]
} -cleanup {
    destroy .tt .t
}  -result {.t.f {}}

test textWind-17.8 {peer widget window configuration} -setup {
    destroy .t .tt
} -body {
    pack [text .t]
    .t delete 1.0 end
    .t insert 1.0 "Some sample text"
    toplevel .tt
    pack [.t peer create .tt.t]
    .t window create 1.2 -window [frame .t.f -width 10 -height 20 -bg blue]
    update
    list [.t window configure 1.2 -window] \
	[.tt.t window configure 1.2 -window]
} -cleanup {
    destroy .tt .t
}  -result {{-window {} {} {} .t.f} {-window {} {} {} {}}}

test textWind-17.9 {peer widget window configuration} -setup {
    destroy .t .tt
} -body {
    pack [text .t]
    .t delete 1.0 end
    .t insert 1.0 "Some sample text"
    toplevel .tt
    pack [.t peer create .tt.t]
    .t window create 1.2 -window [frame .t.f -width 10 -height 20 -bg blue]
    update
    .tt.t window configure 1.2 -window [frame .tt.t.f -width 10 -height 20 -bg red]
    list [.t window configure 1.2 -window] [.tt.t window configure 1.2 -window]
} -cleanup {
    destroy .tt .t
}  -result {{-window {} {} {} .t.f} {-window {} {} {} .tt.t.f}}

test textWind-17.10 {peer widget window configuration} -setup {
    destroy .t .tt
} -body {
    set res {}
    pack [text .t]
    .t delete 1.0 end
    .t insert 1.0 "Some sample text"
    toplevel .tt
    pack [.t peer create .tt.t]
    update
    .t window create 1.2 -window [frame .t.f -width 10 -height 20 -bg blue]
    update
    # There is a blue window in the main widget .t but not in the peer .tt.t
    lappend res [.t window cget 1.2 -window]
    lappend res [.tt.t window cget 1.2 -window]
    # Insert a green window in the peer. Warning: the blue window previously
    # inserted in .t at index 1.2 will now be found in .t at index 1.3
    # The underlying linked segments are common in a text widget and its peers.
    .tt.t window create 1.2 -window [frame .tt.t.f -width 25 -height 20 -bg green]
    update
    lappend res [.t window cget 1.2 -window]
    lappend res [.t window cget 1.3 -window]
    # In the peer, the green window still is at 1.2, and there is no window at 1.3
    lappend res [.tt.t window cget 1.2 -window]
    lappend res [.tt.t window cget 1.3 -window]
    # Insert a red window in .t at index 1.2. This replaces the blue window originally at 1.2
    # in .t, because the green window inserted in the peer is not visible from .t, therefore
    # the embedded window found at index 1.2 in .t is the one originally at 1.2 in .t, i.e.
    # the blue one
    .t window configure 1.2 -create {destroy %W.f ; update ; frame %W.f -width 50 -height 7 -bg red}
    update
    # The main widget .t still has a window named .t.f at 1.2. This is NOT the blue
    # frame but the red frame from the -create script, which bears the same name.
    lappend res [.t window cget 1.2 -window]
    # The peer still has its green .tt.t.f at 1.2
    lappend res [.tt.t window cget 1.2 -window]
    # When removing the -window option the create script plays, therefore .t still has
    # the red frame .t.f at 1.2
    .t window configure 1.2 -window {}
    update
    lappend res [.t window cget 1.2 -window]
    # The -create script associated to index 1.2 applies to all peers (that's the reason
    # why the manual states that "If multiple peer widgets are in use, it is usually simpler
    # to use the -create option if embedded windows are desired in each peer."). Therefore
    # when removing the -window option in the peer, the -create script is run, which replaces
    # the green frame by the red one named as per the -create script, i.e. .tt.t.f
    .tt.t window configure 1.2 -window {}
    update
    lappend res [.tt.t window cget 1.2 -window]
} -cleanup {
    destroy .tt .t
}  -result {.t.f {} {} .t.f .tt.t.f {} .t.f .tt.t.f .t.f .tt.t.f}

test textWind-18.1 {embedded window deletion triggered by a script bound to <Map>} -setup {
    catch {destroy .t .f .f2}
} -body {
    pack [text .t]
    for {set i 1} {$i < 100} {incr i} {.t insert end "Line $i\n"}
    .t window create end -window [frame .f -background red -width 80 -height 80]
    .t window create end -window [frame .f2 -background blue -width 80 -height 80]
    bind .f <Map> {.t delete .f}
    update
    # this shall not crash (bug 1501749)
    after 100 {.t yview end}
    tkwait visibility .f2
    after 200
    update
} -cleanup {
    destroy .t .f .f2
} -result {}

test textWind-18.2 {text widget deletion triggered by a script bound to embedded window mapping} -setup {
    catch {destroy .t .f}
} -body {
    pack [text .t]
    for {set i 1} {$i < 100} {incr i} {.t insert end "Line $i\n"}
    .t window create end -window [frame .f -background red -width 80 -height 80]
    bind .f <Map> {destroy .t}
    update
    # this shall not crash (bug 1501749)
    after 100 {.t yview end}
    tkwait window .t
} -cleanup {
    destroy .t .f
} -result {}

test textWind-18.3 {embedded window destruction in cascade} -setup {
    catch {destroy .t .f}
    set x 0
} -body {
    pack [text .t]
    button .t.b1
    .t window create 1.0 -window .t.b1
    bind .t.b1 <Destroy> {destroy .t.b2 ; set x 1}
    button .t.b2
    .t window create 2.0 -window .t.b2
    update
    # this shall not crash (bug 54fe7a5e71)
    after 100 {.t delete 1.0 end}
    tkwait variable x
} -cleanup {
    destroy .t .f
} -result {}

option clear

# cleanup
cleanupTests
return

# Local variables:
# mode: tcl
# End:
# vi:set ts=8 sw=4:<|MERGE_RESOLUTION|>--- conflicted
+++ resolved
@@ -799,15 +799,8 @@
 test textWind-10.6 {EmbWinLayoutProc procedure, error in creating window} -setup {
     .t delete 1.0 end
     proc bgerror args {
-<<<<<<< HEAD
-        global msg
+	global msg
 	lappend msg $args
-=======
-	global msg
-	if {[lsearch -exact $msg $args] < 0} {
-	    lappend msg $args
-	}
->>>>>>> 1380f074
     }
 } -body {
     .t insert 1.0 "Some sample text"
