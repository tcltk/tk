# This file is a Tcl script to test the code in the file tkTextWind.c.
# This file is organized in the standard fashion for Tcl tests.
#
# Copyright (c) 1994 The Regents of the University of California.
# Copyright (c) 1994-1995 Sun Microsystems, Inc.
# Copyright (c) 1998-1999 by Scriptics Corporation.
# All rights reserved.

package require tcltest 2.2
namespace import ::tcltest::*
tcltest::configure {*}$argv
tcltest::loadTestedCommands

deleteWindows

set fixedFont {"Courier" -12}
set fixedHeight [font metrics $fixedFont -linespace]
set fixedWidth [font measure $fixedFont m]
set fixedAscent [font metrics $fixedFont -ascent]

# Widget used in almost all tests
set tWidth 30
set tHeight 6
text .t -width $tWidth -height $tHeight -bd 2 -highlightthickness 2 \
        -font $fixedFont
pack .t -expand 1 -fill both
update
.t debug on

set color [expr {[winfo depth .t] > 1 ? "green" : "black"}]

wm geometry . {}

# The statements below reset the main window;  it's needed if the window
# manager is mwm to make mwm forget about a previous minimum size setting.

wm withdraw .
wm minsize . 1 1
wm positionfrom . user
wm deiconify .

<<<<<<< HEAD
# This update is needed on MacOS to make sure that the window is mapped
# when the tests begin.

update 

set bw [.t cget -borderwidth]
set px [.t cget -padx]
set py [.t cget -pady]
set hlth [.t cget -highlightthickness]
set padx [expr {$bw+$px+$hlth}]
set pady [expr {$bw+$py+$hlth}]

# ----------------------------------------------------------------------

test textWind-1.1 {basic tests of options} -setup {
=======
testConstraint failsOnUbuntu [expr {![info exists ::env(TRAVIS_OS_NAME)] || ![string match linux $::env(TRAVIS_OS_NAME)]}]

test textWind-1.1 {basic tests of options} {fonts} {
>>>>>>> 7cd7731a
    .t delete 1.0 end
} -body {
    .t insert end "This is the first line"
    .t insert end "\nAnd this is a second line, which wraps around"
    frame .f -width 3 -height 3 -bg $color
    .t window create 2.2 -window .f
    update
    list [winfo ismapped .f] [winfo geom .f] [.t bbox .f] \
        [.t window configure .f -window]
} -result [list \
    1 \
    3x3+[expr {$padx+2*$fixedWidth}]+[expr {$pady+$fixedHeight+(($fixedHeight-3)/2)}] \
    [list [expr {$padx+2*$fixedWidth}] [expr {$pady+$fixedHeight+(($fixedHeight-3)/2)}] 3 3] \
    {-window {} {} {} .f}]

test textWind-1.2 {basic tests of options} -setup {
    .t delete 1.0 end
} -body {
    .t insert end "This is the first line"
    .t insert end "\nAnd this is a second line, which wraps around"
    frame .f -width 3 -height 3 -bg $color
    .t window create 2.2 -window .f -align top
    update
    list [winfo ismapped .f] [winfo geom .f] [.t bbox .f] \
        [.t window configure .f -align]
} -result [list \
    1 \
    3x3+[expr {$padx+2*$fixedWidth}]+[expr {$pady+$fixedHeight}] \
    [list [expr {$padx+2*$fixedWidth}] [expr {$pady+$fixedHeight}] 3 3] \
    {-align {} {} center top}]

test textWind-1.3 {basic tests of options} -setup {
    .t delete 1.0 end
} -body {
    .t insert end "This is the first line"
    .t insert end "\nAnd this is a second line, which wraps around"
    .t window create 2.2 -create "Test script"
    .t window configure 2.2 -create
} -result {-create {} {} {} {Test script}}

test textWind-1.4 {basic tests of options} -setup {
    .t delete 1.0 end
} -body {
    .t insert end "This is the first line"
    .t insert end "\nAnd this is a second line, which wraps around"
    # the window .f should be wider than the fixed width
    frame .f -width 10 -height 20 -bg $color
    .t window create 2.2 -window .f -padx 5
    update
    list [winfo geom .f] [.t window configure .f -padx] [.t bbox 2.3]
} -result [list \
    10x20+[expr {$padx+2*$fixedWidth+5}]+[expr {$pady+$fixedHeight}] \
    {-padx {} {} 0 5} \
    [list [expr {$padx+2*$fixedWidth+10+2*5}] [expr {$pady+$fixedHeight+((20-$fixedHeight)/2)}] $fixedWidth $fixedHeight]]

test textWind-1.5 {basic tests of options} -setup {
    .t delete 1.0 end
} -body {
    .t insert end "This is the first line"
    .t insert end "\nAnd this is a second line, which wraps around"
    frame .f -width 10 -height 20 -bg $color
    .t window create 2.2 -window .f -pady 4
    update
    list [winfo geom .f] [.t window configure .f -pady] [.t bbox 2.31]
} -result [list \
    10x20+[expr {$padx+2*$fixedWidth}]+[expr {$pady+$fixedHeight+4}] \
    {-pady {} {} 0 4} \
    [list [expr {$padx+2*$fixedWidth}] [expr {$pady+$fixedHeight+20+2*4}] $fixedWidth $fixedHeight]]

test textWind-1.6 {basic tests of options} -setup {
    .t delete 1.0 end
} -body {
    .t insert end "This is the first line"
    .t insert end "\nAnd this is a second line, which wraps around"
    frame .f -width 5 -height 5 -bg $color
    .t window create 2.2 -window .f -stretch 1
    update
    list [winfo geom .f] [.t window configure .f -stretch]
} -result [list \
    5x$fixedHeight+[expr {$padx+2*$fixedWidth}]+[expr {$pady+$fixedHeight}] \
    {-stretch {} {} 0 1}]


.t delete 1.0 end
.t insert end "This is the first line"
test textWind-2.1 {TkTextWindowCmd procedure} -body {
    .t window
} -returnCodes error -result {wrong # args: should be ".t window option ?arg ...?"}
test textWind-2.2 {TkTextWindowCmd procedure, "cget" option} -body {
    .t window cget
} -returnCodes error -result {wrong # args: should be ".t window cget index option"}
test textWind-2.3 {TkTextWindowCmd procedure, "cget" option} -body {
    .t window cget a b c
} -returnCodes error -result {wrong # args: should be ".t window cget index option"}
test textWind-2.4 {TkTextWindowCmd procedure, "cget" option} -body {
    .t window cget gorp -padx
} -returnCodes error -result {bad text index "gorp"}
test textWind-2.5 {TkTextWindowCmd procedure, "cget" option} -body {
    .t window cget 1.2 -padx
} -returnCodes error -result {no embedded window at index "1.2"}
test textWind-2.6 {TkTextWindowCmd procedure, "cget" option} -setup {
    destroy .f
} -body {
    frame .f -width 10 -height 6 -bg $color
    .t window create 1.3 -window .f -padx 1 -pady 2
    .t window cget .f -bogus
} -cleanup {
    destroy .f
} -returnCodes error -result {unknown option "-bogus"}
test textWind-2.7 {TkTextWindowCmd procedure, "cget" option} -setup {
    destroy .f
} -body {
    frame .f -width 10 -height 6 -bg $color
    .t window create 1.3 -window .f -padx 1 -pady 2
    .t window cget .f -pady
} -cleanup {
    destroy .f
} -returnCodes ok -result {2}
test textWind-2.8 {TkTextWindowCmd procedure} -body {
    .t window co
} -returnCodes error -result {wrong # args: should be ".t window configure index ?-option value ...?"}
test textWind-2.9 {TkTextWindowCmd procedure} -body {
    .t window configure gorp
} -returnCodes error -result {bad text index "gorp"}
test textWind-2.10 {TkTextWindowCmd procedure} -body {
    .t delete 1.0 end
    .t window configure 1.0
} -returnCodes error -result {no embedded window at index "1.0"}
test textWind-2.11 {TkTextWindowCmd procedure} -setup {
# I kept this as it "influenced" the test case in previous releases
    destroy .f
    frame .f -width 10 -height 6 -bg $color
    .t window create 1.3 -window .f -padx 1 -pady 2
    .t delete 1.0 end
} -body {
    .t insert end "This is the first line"
    .t insert end "\nAnd this is a second line, which wraps around"
    frame .f -width 10 -height 6 -bg $color
    .t window create 2.2 -window .f -align baseline -padx 1 -pady 2 -create foo
    update
    .t window configure .f
} -cleanup {
    destroy .f
} -result  {{-align {} {} center baseline} {-create {} {} {} foo} {-padx {} {} 0 1} {-pady {} {} 0 2} {-stretch {} {} 0 0} {-window {} {} {} .f}}
test textWind-2.12 {TkTextWindowCmd procedure} -setup {
# I kept this as it "influenced" the test case in previous releases
    destroy .f
    frame .f -width 10 -height 6 -bg $color
    .t window create 2.2 -window .f -align baseline -padx 1 -pady 2 -create foo
    .t delete 1.0 end
} -body {
    .t insert end "This is the first line"
    .t insert end "\nAnd this is a second line, which wraps around"
    frame .f -width 10 -height 6 -bg $color
    .t window create 2.2 -window .f -align baseline -padx 1 -pady 2 -create foo
    update
    list [.t window configure .f -padx 33] [.t window configure .f -padx]
} -cleanup {
    destroy .f
} -result {{} {-padx {} {} 0 33}}
test textWind-2.13 {TkTextWindowCmd procedure} -setup {
# I kept this as it "influenced" the test case in previous releases
    destroy .f
    frame .f -width 10 -height 6 -bg $color
    .t window create 2.2 -window .f -align baseline -padx 1 -pady 2 -create foo
    .t delete 1.0 end
} -body {
    .t insert end "This is the first line"
    .t insert end "\nAnd this is a second line, which wraps around"
    frame .f -width 10 -height 6 -bg $color
    .t window create 2.2 -window .f -align baseline -padx 1 -pady 2
    update
    list [.t window configure .f -padx 14 -pady 15] \
        [.t window configure .f -padx] [.t window configure .f -pady]
} -cleanup {
    destroy .f
} -result {{} {-padx {} {} 0 14} {-pady {} {} 0 15}}
test textWind-2.14 {TkTextWindowCmd procedure} -setup {
    .t delete 1.0 end
} -body {
    .t window create
} -returnCodes error -result {wrong # args: should be ".t window create index ?-option value ...?"}
test textWind-2.15 {TkTextWindowCmd procedure} -setup {
    .t delete 1.0 end
} -body {
    .t window create gorp
} -returnCodes error -result {bad text index "gorp"}
test textWind-2.16 {TkTextWindowCmd procedure, don't insert after end} -setup {
# I kept this as it "influenced" the test case in previous releases
    destroy .f
    frame .f -width 10 -height 6 -bg $color
    .t window create 2.2 -window .f -align baseline -padx 1 -pady 2
    .t delete 1.0 end
} -body {
    .t insert end "Line 1\nLine 2"
    frame .f -width 20 -height 10 -bg $color
    .t window create end -window .f
    .t index .f
} -result {2.6}
test textWind-2.17 {TkTextWindowCmd procedure} -setup {
    .t delete 1.0 end
} -body {
    list [catch {.t window create 1.0} msg] $msg [.t window configure 1.0]
} -result {0 {} {{-align {} {} center center} {-create {} {} {} {}} {-padx {} {} 0 0} {-pady {} {} 0 0} {-stretch {} {} 0 0} {-window {} {} {} {}}}}
test textWind-2.18 {TkTextWindowCmd procedure} -setup {
# I kept this as it "influenced" the test case in previous releases
    destroy .f
    frame .f -width 20 -height 10 -bg $color
    .t window create end -window .f
    .t delete 1.0 end
} -body {
    frame .f -width 10 -height 6 -bg $color
    .t window create 1.0 -window .f -gorp stupid
} -returnCodes error -result {unknown option "-gorp"}
test textWind-2.19 {TkTextWindowCmd procedure} -setup {
# I kept this as it "influenced" the test case in previous releases
    destroy .f
    frame .f -width 20 -height 10 -bg $color
    .t window create end -window .f
    .t delete 1.0 end
} -body {
    frame .f -width 10 -height 6 -bg $color
    catch {.t window create 1.0 -window .f -gorp stupid}
    list [winfo exists .f] [.t index 1.end] [catch {.t index .f}]
} -result {0 1.0 1}
test textWind-2.20 {TkTextWindowCmd procedure} -setup {
    .t delete 1.0 end
    destroy .f
} -body {
    frame .f -width 10 -height 6 -bg $color
    .t window create 1.0 -gorp -window .f stupid
} -returnCodes error -result {unknown option "-gorp"}
test textWind-2.21 {TkTextWindowCmd procedure} -setup {
    .t delete 1.0 end
    destroy .f
} -body {
    frame .f -width 10 -height 6 -bg $color
    catch {.t window create 1.0 -gorp -window .f stupid}
    list [winfo exists .f] [.t index 1.end] [catch {.t index .f}]
} -result {1 1.0 1}
test textWind-2.22 {TkTextWindowCmd procedure} -setup {
    .t delete 1.0 end
} -body {
    .t window c
} -returnCodes error -result {ambiguous window option "c": must be cget, configure, create, or names}
destroy .f
test textWind-2.23 {TkTextWindowCmd procedure, "names" option} -setup {
    .t delete 1.0 end
} -body {
    .t window names foo
} -returnCodes error -result {wrong # args: should be ".t window names"}
test textWind-2.24 {TkTextWindowCmd procedure, "names" option} -setup {
    .t delete 1.0 end
} -body {
    .t window names
} -result {}
test textWind-2.25 {TkTextWindowCmd procedure, "names" option} -setup {
    .t delete 1.0 end
    destroy .f .f2 .t.f .t.f2
} -body {
    foreach i {.f .f2 .t.f .t.f2} {
        frame $i -width 20 -height 20
        .t window create end -window $i
    }
    lsort [.t window names]
} -cleanup {
    destroy .f .f2 .t.f .t.f2
} -result {.f .f2 .t.f .t.f2}


test textWind-3.1 {EmbWinConfigure procedure} -setup {
    destroy .f
} -body {
    frame .f -width 10 -height 6 -bg $color
    .t window create 1.0 -window .f
    .t window configure 1.0 -foo bar
} -cleanup {
    destroy .f
} -returnCodes error -result {unknown option "-foo"}

test textWind-3.2 {EmbWinConfigure procedure} -setup {
    destroy .f
} -body {
    .t insert 1.0 "Some sample text"
    frame .f -width 10 -height 20 -bg $color
    .t window create 1.3 -window .f
    update
    .t window configure 1.3 -window {}
    update
    .t index .f
} -cleanup {
    destroy .f
} -returnCodes error -result {bad text index ".f"}

test textWind-3.3 {EmbWinConfigure procedure} -setup {
    destroy .f
} -body {
    .t insert 1.0 "Some sample text"
    frame .f -width 10 -height 20 -bg $color
    .t window create 1.3 -window .f
    update
    .t window configure 1.3 -window {}
    update
    catch {.t index .f}
    list [winfo ismapped .f] [.t bbox 1.4]
} -cleanup {
    destroy .f
} -result [list 0 \
    [list [expr {$padx+3*$fixedWidth}] $pady $fixedWidth $fixedHeight]]

test textWind-3.4 {EmbWinConfigure procedure} -setup {
    destroy .t.f
} -body {
    .t insert 1.0 "Some sample text"
    frame .t.f -width 10 -height 20 -bg $color
    .t window create 1.3 -window .t.f
    update
    .t window configure 1.3 -window {}
    update
    .t index .t.f
} -cleanup {
    destroy .t.f
} -returnCodes error -result {bad text index ".t.f"}

test textWind-3.5 {EmbWinConfigure procedure} -setup {
    destroy .t.f
} -body {
    .t insert 1.0 "Some sample text"
    frame .t.f -width 10 -height 20 -bg $color
    .t window create 1.3 -window .t.f
    update
    .t window configure 1.3 -window {}
    update
    catch {.t index .t.f}
    list [winfo ismapped .t.f] [.t bbox 1.4]
} -cleanup {
    destroy .t.f
} -result [list 0 \
    [list [expr {$padx+3*$fixedWidth}] $pady $fixedWidth $fixedHeight]]

test textWind-3.6 {EmbWinConfigure procedure} -setup {
    destroy .f
} -body {
    .t insert 1.0 "Some sample text"
    frame .f -width 10 -height 20 -bg $color
    .t window create 1.3
    update
    .t window configure 1.3 -window .f
    update
    list [catch {.t index .f} msg] $msg [winfo ismapped .f] [.t bbox 1.4]
} -cleanup {
    destroy .f
} -result [list 0 1.3 1 \
    [list [expr {$padx+3*$fixedWidth+10}] [expr {$pady+((20-$fixedHeight)/2)}] $fixedWidth $fixedHeight]]

test textWind-3.7 {EmbWinConfigure procedure} -setup {
    destroy .f
} -body {
    .t insert 1.0 "Some sample text"
    frame .f
    frame .f.f -width 15 -height 20 -bg $color
    pack .f.f
    .t window create 1.3 -window .f.f
} -cleanup {
    destroy .f
} -returnCodes error -result {can't embed .f.f in .t}
test textWind-3.8 {EmbWinConfigure procedure} -setup {
    destroy .t2
} -body {
    .t insert 1.0 "Some sample text"
    toplevel .t2 -width 20 -height 10 -bg $color
    .t window create 1.3
    .t window configure 1.3 -window .t2
} -cleanup {
    destroy .t2
} -returnCodes error -result {can't embed .t2 in .t}
test textWind-3.9 {EmbWinConfigure procedure} -setup {
    destroy .t2
} -body {
    .t insert 1.0 "Some sample text"
    toplevel .t2 -width 20 -height 10 -bg $color
    .t window create 1.3
    catch {.t window configure 1.3 -window .t2}
    .t window configure 1.3 -window
} -cleanup {
    destroy .t2
} -result {-window {} {} {} {}}
test textWind-3.10 {EmbWinConfigure procedure} -setup {
    .t delete 1.0 end
} -body {
    .t insert 1.0 "Some sample text"
    .t window create 1.3
    .t window configure 1.3 -window .t
} -returnCodes error -result {can't embed .t in .t}
test textWind-3.11 {EmbWinConfigure procedure} -setup {
    .t delete 1.0 end
} -body {
    # This test checks for various errors when the text claims
    # a window away from itself.
    .t insert 1.0 "Some sample text"
    button .t.b -text "Hello!"
    .t window create 1.4 -window .t.b
    .t window create 1.6 -window .t.b
    update
    .t index .t.b
} -result {1.6}


.t delete 1.0 end
frame .f -width 10 -height 20 -bg $color
.t window create 1.0 -window .f
test textWind-4.1 {AlignParseProc and AlignPrintProc procedures} -body {
    .t window configure 1.0 -align baseline
    .t window configure 1.0 -align
} -result {-align {} {} center baseline}
test textWind-4.2 {AlignParseProc and AlignPrintProc procedures} -body {
    .t window configure 1.0 -align bottom
    .t window configure 1.0 -align
} -result {-align {} {} center bottom}
test textWind-4.3 {AlignParseProc and AlignPrintProc procedures} -body {
    .t window configure 1.0 -align center
    .t window configure 1.0 -align
} -result {-align {} {} center center}
test textWind-4.4 {AlignParseProc and AlignPrintProc procedures} -body {
    .t window configure 1.0 -align top
    .t window configure 1.0 -align
} -result {-align {} {} center top}
test textWind-4.5 {AlignParseProc and AlignPrintProc procedures} -body {
    .t window configure 1.0 -align top
    .t window configure 1.0 -align gorp
} -returnCodes error -result {bad align "gorp": must be baseline, bottom, center, or top}
test textWind-4.6 {AlignParseProc and AlignPrintProc procedures} -body {
    .t window configure 1.0 -align top
    catch {.t window configure 1.0 -align gorp}
    .t window configure 1.0 -align
} -result {-align {} {} center top}

test textWind-5.1 {EmbWinStructureProc procedure} -setup {
    .t delete 1.0 end
    destroy .f
} -body {
    .t insert 1.0 "Some sample text"
    frame .f -width 10 -height 20 -bg $color
    .t window create 1.2 -window .f
    update
    destroy .f
    .t index .f
} -returnCodes error -result {bad text index ".f"}

test textWind-5.2 {EmbWinStructureProc procedure} -setup {
    .t delete 1.0 end
    destroy .f
} -body {
    .t insert 1.0 "Some sample text"
    frame .f -width 10 -height 20 -bg $color
    .t window create 1.2 -window .f
    update
    destroy .f
    catch {.t index .f}
    list [.t bbox 1.2] [.t bbox 1.3]
} -result [list \
    [list [expr {$padx+2*$fixedWidth}] [expr {$pady+($fixedHeight/2)}] 0 0] \
    [list [expr {$padx+2*$fixedWidth}] $pady $fixedWidth $fixedHeight]]

test textWind-5.3 {EmbWinStructureProc procedure} -setup {
    .t delete 1.0 end
    destroy .f
} -body {
    .t insert 1.0 "Some sample text"
    frame .f -width 10 -height 20 -bg $color
    .t window create 1.2 -align bottom
    .t window configure 1.2 -window .f
    update
    destroy .f
    .t index .f
} -returnCodes error -result {bad text index ".f"}

test textWind-5.4 {EmbWinStructureProc procedure} -setup {
    .t delete 1.0 end
} -body {
    .t insert 1.0 "Some sample text"
    frame .f -width 10 -height 20 -bg $color
    .t window create 1.2 -align bottom
    .t window configure 1.2 -window .f
    update
    destroy .f
    catch {.t index .f}
    list [.t bbox 1.2] [.t bbox 1.3]
} -result [list \
    [list [expr {$padx+2*$fixedWidth}] [expr {$pady+$fixedHeight}] 0 0] \
    [list [expr {$padx+2*$fixedWidth}] $pady $fixedWidth $fixedHeight]]

test textWind-5.5 {EmbWinStructureProc procedure} -setup {
    .t delete 1.0 end
    destroy .f
} -body {
    .t insert 1.0 "Some sample text"
    .t window create 1.2 -create {frame .f -width 10 -height 20 -bg $color}
    update
    .t window configure 1.2 -create {frame .f -width 20 -height 10 -bg $color}
    destroy .f
    update
    list [catch {.t index .f} msg] $msg [.t bbox 1.2] [.t bbox 1.3]
} -result [list 0 1.2 \
    [list [expr {$padx+2*$fixedWidth}] [expr {$pady+(($fixedHeight-10)/2)}] 20 10] \
    [list [expr {$padx+2*$fixedWidth+20}] $pady $fixedWidth $fixedHeight]]


test textWind-6.1 {EmbWinRequestProc procedure} -setup {
    .t delete 1.0 end
    destroy .f
    set result {}
} -body {
    .t insert 1.0 "Some sample text"
    frame .f -width 10 -height 20 -bg $color
    .t window create 1.2 -window .f
    lappend result [.t bbox 1.2] [.t bbox 1.3]
    .f configure -width 25 -height 30
    lappend result [.t bbox 1.2] [.t bbox 1.3]
} -cleanup {
    destroy .f
} -result [list \
    [list [expr {$padx+2*$fixedWidth}] $pady 10 20] \
    [list [expr {$padx+2*$fixedWidth+10}] [expr {$pady+((20-$fixedHeight)/2)}] $fixedWidth $fixedHeight] \
    [list [expr {$padx+2*$fixedWidth}] $pady 25 30] \
    [list [expr {$padx+2*$fixedWidth+25}] [expr {$pady+((30-$fixedHeight)/2)}] $fixedWidth $fixedHeight]]


test textWind-7.1 {EmbWinLostContentProc procedure} -setup {
    .t delete 1.0 end
    destroy .f
} -body {
    .t insert 1.0 "Some sample text"
    frame .f -width 10 -height 20 -bg $color
    .t window create 1.2 -window .f
    update
    place .f -in .t -x 100 -y 50
    update
    list [winfo geom .f] [.t bbox 1.2]
} -cleanup {
    destroy .f
} -result [list \
    10x20+[expr {$padx+100}]+[expr {$pady+50}] \
    [list [expr {$padx+2*$fixedWidth}] [expr {$pady+($fixedHeight/2)}] 0 0]]

test textWind-7.2 {EmbWinLostContentProc procedure} -setup {
    .t delete 1.0 end
    destroy .t.f
} -body {
    .t insert 1.0 "Some sample text"
    frame .t.f -width 10 -height 20 -bg $color
    .t window create 1.2 -window .t.f
    update
    place .t.f -x 100 -y 50
    update
    list [winfo geom .t.f] [.t bbox 1.2]
} -cleanup {
    destroy .t.f
} -result [list \
    10x20+[expr {$padx+100}]+[expr {$pady+50}] \
    [list [expr {$padx+2*$fixedWidth}] [expr {$pady+($fixedHeight/2)}] 0 0]]

test textWind-8.1 {EmbWinDeleteProc procedure} -setup {
    .t delete 1.0 end
    destroy .f
} -body {
    .t insert 1.0 "Some sample text"
    frame .f -width 10 -height 20 -bg $color
    .t window create 1.2 -window .f
    bind .f <Destroy> {set x destroyed}
    set x XXX
    .t delete 1.2
    list $x [.t bbox 1.2] [.t bbox 1.3] [winfo exists .f]
} -result [list destroyed \
    [list [expr {$padx+2*$fixedWidth}] $pady $fixedWidth $fixedHeight] \
    [list [expr {$padx+3*$fixedWidth}] $pady $fixedWidth $fixedHeight] \
    0]

test textWind-8.2 {EmbWinDeleteProc procedure} -setup {
    .t delete 1.0 end
    destroy .f
} -body {
    .t insert 1.0 "Some sample text"
    frame .f -width 10 -height 20 -bg $color
    .t window create 1.2 -window .f
    bind .f <Destroy> {set x destroyed}
    set x XXX
    .t delete 1.2
    .t index .f
} -returnCodes error -result {bad text index ".f"}


test textWind-9.1 {EmbWinCleanupProc procedure} -setup {
    .t delete 1.0 end
    destroy .f
} -body {
    .t insert 1.0 "Some sample text\nA second line."
    frame .f -width 10 -height 20 -bg $color
    .t window create 2.3 -window .f
    .t delete 1.5 2.1
    .t index .f
} -cleanup {
    destroy .f
} -result {1.7}


test textWind-10.1 {EmbWinLayoutProc procedure} -setup {
    .t delete 1.0 end
    destroy .f
} -body {
    .t insert 1.0 "Some sample text"
    .t window create 1.5 -create {
        frame .f -width 10 -height 20 -bg $color
    }
    update
    list [winfo exists .f] [winfo width .f] [winfo height .f] [.t index .f]
} -cleanup {
    destroy .f
} -result {1 10 20 1.5}

test textWind-10.2 {EmbWinLayoutProc procedure, error in creating window} -setup {
    .t delete 1.0 end
    proc bgerror args {
        global msg
        set msg $args
    }
} -body {
    .t insert 1.0 "Some sample text"
    .t window create 1.5 -create {
        error "couldn't create window"
    }
    set msg xyzzy
    update
    list $msg [.t bbox 1.5]
} -cleanup {
    rename bgerror {}
} -result [list \
    {{couldn't create window}} \
    [list [expr {$padx+5*$fixedWidth}] [expr {$pady+($fixedHeight/2)}] 0 0]]

test textWind-10.3 {EmbWinLayoutProc procedure, error in creating window} -setup {
    .t delete 1.0 end
    proc bgerror args {
        global msg
        set msg $args
    }
} -body {
    .t insert 1.0 "Some sample text"
    .t window create 1.5 -create {
        concat gorp
    }
    set msg xyzzy
    update
    list $msg [.t bbox 1.5]
} -cleanup {
    rename bgerror {}
} -result [list \
    {{bad window path name "gorp"}} \
    [list [expr {$padx+5*$fixedWidth}] [expr {$pady+($fixedHeight/2)}] 0 0]]

test textWind-10.4 {EmbWinLayoutProc procedure, error in creating window} -setup {
    .t delete 1.0 end
    destroy .t.f
    proc bgerror args {
        global msg
	lappend msg $args
    }
} -body {
    .t insert 1.0 "Some sample text"
    set msg {}
    after idle {
        .t window create 1.5 -create {
            frame .t.f
            frame .t.f.f -width 10 -height 20 -bg $color
        }
    }
    set count 0
    while {([llength $msg] < 2) && ($count < 100)} {
        update
        incr count
        .t bbox 1.5
        after 10
    }
    lappend msg [.t bbox 1.5] [winfo exists .t.f.f]
} -cleanup {
    destroy .t.f
    rename bgerror {}
} -result [list \
    {{can't embed .t.f.f relative to .t}} {{window name "f" already exists in parent}} \
    [list [expr {$padx+5*$fixedWidth}] [expr {$pady+($fixedHeight/2)}] 0 0] \
    1]

test textWind-10.5 {EmbWinLayoutProc procedure, error in creating window} -setup {
    .t delete 1.0 end
    destroy .t.f
    proc bgerror args {
        global msg
        if {$msg == ""} {
	    lappend msg $args
	}
    }
} -body {
    .t insert 1.0 "Some sample text"
    set msg {}
    .t window create 1.5 -create {
        frame .t.f
        frame .t.f.f -width 10 -height 20 -bg $color
    }
    update idletasks
    lappend msg [winfo exists .t.f.f]
} -cleanup {
    destroy .t.f
    rename bgerror {}
} -result {{{can't embed .t.f.f relative to .t}} 1}

test textWind-10.6 {EmbWinLayoutProc procedure, error in creating window} -setup {
    .t delete 1.0 end
    proc bgerror args {
        global msg
        if {[lsearch -exact $msg $args] < 0} {
            lappend msg $args
        }
    }
} -body {
    .t insert 1.0 "Some sample text"
    update
    .t window create 1.5 -create {
        concat .t
    }
    set msg {}
    update
    lappend msg [.t bbox 1.5]
} -cleanup {
    rename bgerror {}
} -result [list \
    {{can't embed .t relative to .t}} \
    [list [expr {$padx+5*$fixedWidth}] [expr {$pady+($fixedHeight/2)}] 0 0]]

test textWind-10.7 {EmbWinLayoutProc procedure, error in creating window} -setup {
    .t delete 1.0 end
    destroy .t2
    proc bgerror args {
        global msg
	lappend msg $args
    }
} -body {
    .t insert 1.0 "Some sample text"
    .t window create 1.5 -create {
        toplevel .t2 -width 100 -height 150
        wm geom .t2 +0+0
        concat .t2
    }
    set msg {}
    update
    lappend msg [.t bbox 1.5]
<<<<<<< HEAD
} -cleanup {
    rename bgerror {}
} -result [list \
    {{can't embed .t2 relative to .t}} {{window name "t2" already exists in parent}} \
    [list [expr {$padx+5*$fixedWidth}] [expr {$pady+($fixedHeight/2)}] 0 0]]

test textWind-10.8 {EmbWinLayoutProc procedure, error in creating window} -setup {
=======
} [list {{can't embed .t2 relative to .t}} {{window name "t2" already exists in parent}} [list 40 [expr {11+$fixedDiff/2}] 0 0]]
test textWind-10.6.1 {EmbWinLayoutProc procedure, error in creating window} failsOnUbuntu {
>>>>>>> 7cd7731a
    .t delete 1.0 end
    destroy .t2
    proc bgerror args {
        global msg
	lappend msg $args
    }
} -body {
    .t insert 1.0 "Some sample text"
    .t window create 1.5 -create {
        toplevel .t2 -width 100 -height 150
        wm geom .t2 +0+0
        concat .t2
    }
    set msg {}
    update
    set i 0
    while {[llength $msg] == 1 && [incr i] < 200} { update }
    return $msg
} -cleanup {
    destroy .t2
    rename bgerror {}
} -result {{{can't embed .t2 relative to .t}} {{window name "t2" already exists in parent}}}

test textWind-10.9 {EmbWinLayoutProc procedure, steal window from self} -setup {
    .t delete 1.0 end
    destroy .t.b
} -body {
    .t insert 1.0 ABCDEFGHIJKLMNOP
    button .t.b -text "Hello!"
    .t window create 1.5 -window .t.b
    update
    .t window create 1.3 -create {concat .t.b}
    update
    .t index .t.b
} -cleanup {
    destroy .t.b
} -result {1.3}

test textWind-10.10 {EmbWinLayoutProc procedure, doesn't fit on line} -setup {
    .t delete 1.0 end
    destroy .f
} -body {
    .t configure -wrap char
    .t insert 1.0 "Some sample text"
    frame .f -width [expr {($tWidth-12)*$fixedWidth-1}] -height 20 -bg $color -bd 2 -relief raised
    .t window create 1.12 -window .f
    list [.t bbox .f] [.t bbox 1.13]
} -cleanup {
    destroy .f
} -result [list \
    [list [expr {$padx+12*$fixedWidth}] $pady [expr {$tWidth*$fixedWidth-12*$fixedWidth}] 20] \
    [list $padx [expr {$pady+20}] $fixedWidth $fixedHeight]]

test textWind-10.11 {EmbWinLayoutProc procedure, doesn't fit on line} -setup {
    .t delete 1.0 end
    destroy .f
} -body {
    .t configure -wrap char
    .t insert 1.0 "Some sample text"
    frame .f -width [expr {($tWidth-12)*$fixedWidth}] -height 20 -bg $color -bd 2 -relief raised
    .t window create 1.12 -window .f
    update
    list [.t bbox .f] [.t bbox 1.13]
} -cleanup {
    destroy .f
} -result [list \
    [list [expr {$padx+12*$fixedWidth}] $pady [expr {$tWidth*$fixedWidth-12*$fixedWidth}] 20] \
    [list $padx [expr {$pady+20}] $fixedWidth $fixedHeight]]

test textWind-10.12 {EmbWinLayoutProc procedure, doesn't fit on line} -setup {
    .t delete 1.0 end
    destroy .f
} -body {
    .t configure -wrap char
    .t insert 1.0 "Some sample text"
    frame .f -width [expr {($tWidth-12)*$fixedWidth+1}] -height 20 -bg $color -bd 2 -relief raised
    .t window create 1.12 -window .f
    update
    list [.t bbox .f] [.t bbox 1.13]
<<<<<<< HEAD
} -cleanup {
    destroy .f
} -result [list \
    [list $padx [expr {$pady+$fixedHeight}] [expr {($tWidth-12)*$fixedWidth+1}] 20] \
    [list [expr {$padx+($tWidth-12)*$fixedWidth+1}] [expr {$pady+$fixedHeight+((20-$fixedHeight)/2)}] $fixedWidth $fixedHeight]]

test textWind-10.13 {EmbWinLayoutProc procedure, doesn't fit on line} -setup {
=======
} {{5 18 127 20} {132 21 7 13}}
test textWind-10.11 {EmbWinLayoutProc procedure, doesn't fit on line} failsOnUbuntu {
    .t configure -wrap none
>>>>>>> 7cd7731a
    .t delete 1.0 end
    destroy .f
} -body {
    .t configure -wrap none
    .t insert 1.0 "Some sample text"
    frame .f -width [expr {($tWidth-12)*$fixedWidth+5}] -height 20 -bg $color -bd 2 -relief raised
    .t window create 1.12 -window .f
    update
    list [.t bbox .f] [.t bbox 1.13]
} -cleanup {
    destroy .f
} -result [list \
    [list [expr {$padx+12*$fixedWidth}] $pady [expr {$tWidth*$fixedWidth-12*$fixedWidth}] 20] \
    {}]

test textWind-10.14 {EmbWinLayoutProc procedure, doesn't fit on line} -setup {
    .t delete 1.0 end
    destroy .f
} -body {
    .t configure -wrap none
    .t insert 1.0 "Some sample text"
    frame .f -width [expr {($tWidth-12)*$fixedWidth+5}] -height 220 -bg $color -bd 2 -relief raised
    .t window create 1.12 -window .f
    update
    list [.t bbox .f] [.t bbox 1.13]
} -cleanup {
    destroy .f
} -result [list \
    [list [expr {$padx+12*$fixedWidth}] $pady [expr {$tWidth*$fixedWidth-12*$fixedWidth}] [expr {$tHeight*$fixedHeight}]] \
    {}]

test textWind-10.15 {EmbWinLayoutProc procedure, doesn't fit on line} -setup {
    .t delete 1.0 end
    destroy .f
} -body {
    .t configure -wrap char
    .t insert 1.0 "Some sample text"
    frame .f -width 250 -height 220 -bg $color -bd 2 -relief raised
    .t window create 1.12 -window .f
    update
    list [.t bbox .f] [.t bbox 1.13]
} -cleanup {
    destroy .f
} -result [list \
    [list $padx [expr {$pady+$fixedHeight}] [expr {$tWidth*$fixedWidth}] [expr {($tHeight-1)*$fixedHeight}]] \
    {}]

<<<<<<< HEAD
test textWind-11.1 {EmbWinDisplayProc procedure, geometry transforms} -setup {
=======
test textWind-11.1 {EmbWinDisplayProc procedure, geometry transforms} failsOnUbuntu {
>>>>>>> 7cd7731a
    .t delete 1.0 end
    destroy .f
    place forget .t
    pack .t
# Make sure the Text is mapped before we start
    update
} -body {
    .t insert 1.0 "Some sample text"
    pack forget .t
    place .t -x 30 -y 50
    frame .f -width 30 -height 20 -bg $color
    .t window create 1.12 -window .f
    update ; after 100 ; update
    winfo geom .f
<<<<<<< HEAD
} -cleanup {
    destroy .f
    place forget .t
} -result [list 30x20+[expr {$padx+30+12*$fixedWidth}]+[expr {$pady+50}]]

test textWind-11.2 {EmbWinDisplayProc procedure, geometry transforms} -setup {
=======
} {30x20+119+55}
place forget .t
pack .t
test textWind-11.2 {EmbWinDisplayProc procedure, geometry transforms} failsOnUbuntu {
>>>>>>> 7cd7731a
    .t delete 1.0 end
    destroy .t.f
    place forget .t
    pack .t
# Make sure the Text is mapped before we start
    update
} -body {
    .t insert 1.0 "Some sample text"
    pack forget .t
    place .t -x 30 -y 50
    frame .t.f -width 30 -height 20 -bg $color
    .t window create 1.12 -window .t.f
    update ; after 100 ; update
    winfo geom .t.f
} -cleanup {
    destroy .t.f
    place forget .t
    pack .t
} -result [list 30x20+[expr {$padx+12*$fixedWidth}]+$pady]

test textWind-11.3 {EmbWinDisplayProc procedure, configuration optimization} -setup {
    .t delete 1.0 end
    destroy .f
    place forget .t
    pack .t
# Make sure the Text is mapped before we start
    update
} -body {
    .t insert 1.0 "Some sample text"
    frame .f -width 30 -height 20 -bg $color
    .t window create 1.12 -window .f
    update
    bind .f <Configure> {set x ".f configured"}
    set x {no configures}
    .t delete 1.0
    .t insert 1.0 "X"
    update
    return $x
} -cleanup {
    destroy .f
    place forget .t
    pack .t
} -result {no configures}

test textWind-11.4 {EmbWinDisplayProc procedure, horizontal scrolling} -setup {
    .t delete 1.0 end
    destroy .f .f2
} -body {
    .t insert 1.0 "xyzzy\nFirst window here: "
    .t configure -wrap none
    frame .f -width 30 -height 20 -bg $color
    .t window create end -window .f
    .t insert end " and second here: "
    frame .f2 -width 40 -height 10 -bg $color
    .t window create end -window .f2
    .t insert end " with junk after it."
    .t xview moveto 0
    .t xview scroll 5 units
    update
    list [winfo ismapped .f] [winfo geom .f] [.t bbox .f] [winfo ismapped .f2]
} -cleanup {
    destroy .f .f2
} -result [list 1 \
    30x20+[expr {$padx+14*$fixedWidth}]+[expr {$pady+$fixedHeight}] \
    [list [expr {$padx+14*$fixedWidth}] [expr {$pady+$fixedHeight}] 30 20] \
    0]

test textWind-11.5 {EmbWinDisplayProc procedure, horizontal scrolling} -setup {
    .t delete 1.0 end
    destroy .f .f2
} -body {
    .t insert 1.0 "xyzzy\nFirst window here: "
    .t configure -wrap none
    frame .f -width 30 -height 20 -bg $color
    .t window create end -window .f
    .t insert end " and second here: "
    frame .f2 -width 40 -height 10 -bg $color
    .t window create end -window .f2
    .t insert end " with junk after it."
    update
    .t xview moveto 0
    .t xview scroll 25 units
    update
    list [winfo ismapped .f] [winfo ismapped .f2] [winfo geom .f2] [.t bbox .f2]
} -cleanup {
  destroy .f .f2
  .t configure -wrap char
} -result [list 0 1 \
    40x10+[expr {$padx+37*$fixedWidth+30-25*$fixedWidth}]+[expr {$pady+$fixedHeight+((20-10)/2)}] \
    [list [expr {$padx+37*$fixedWidth+30-25*$fixedWidth}] [expr {$pady+$fixedHeight+((20-10)/2)}] 40 10]]

test textWind-12.1 {EmbWinUndisplayProc procedure, mapping/unmapping} -setup {
    .t delete 1.0 end
    destroy .f
} -body {
    .t insert 1.0 "Some sample text"
    frame .f -width 30 -height 20 -bg $color
    .t window create 1.2 -window .f
    bind .f <Map> {lappend x mapped}
    bind .f <Unmap> {lappend x unmapped}
    set x created
    update
    lappend x modified
    .t delete 1.0
    update
    lappend x replaced
    .t window configure .f -window {}
    .t delete 1.1
    .t window create 1.4 -window .f
    update
    lappend x off-screen
    .t configure -wrap none
    .t insert 1.0 "Enough text to make the line run off-screen"
    update
    return $x
} -cleanup {
    destroy .f
} -result {created mapped modified replaced unmapped mapped off-screen unmapped}


<<<<<<< HEAD
test textWind-13.1 {EmbWinBboxProc procedure} -setup {
=======
test textWind-13.1 {EmbWinBboxProc procedure} failsOnUbuntu {
>>>>>>> 7cd7731a
    .t delete 1.0 end
    destroy .f
} -body {
    .t insert 1.0 "Some sample text"
    frame .f -width 5 -height 5 -bg $color
    .t window create 1.2 -window .f -align top -padx 2 -pady 1
    update
    list [winfo geom .f] [.t bbox .f]
} -cleanup {
    destroy .f
} -result [list \
    5x5+[expr {$padx+2*$fixedWidth+2}]+[expr {$pady+1}] \
    [list [expr {$padx+2*$fixedWidth+2}] [expr {$pady+1}] 5 5]]

test textWind-13.2 {EmbWinBboxProc procedure} -setup {
    .t delete 1.0 end
    destroy .f
} -body {
    .t insert 1.0 "Some sample text"
    frame .f -width 5 -height 5 -bg $color
    .t window create 1.2 -window .f -align center -padx 2 -pady 1
    update
    list [winfo geom .f] [.t bbox .f]
} -cleanup {
    destroy .f
} -result [list \
    5x5+[expr {$padx+2*$fixedWidth+2}]+[expr {$pady+1+(($fixedHeight-7)/2)}] \
    [list [expr {$padx+2*$fixedWidth+2}] [expr {$pady+1+(($fixedHeight-7)/2)}] 5 5]]

test textWind-13.3 {EmbWinBboxProc procedure} -setup {
    .t delete 1.0 end
    destroy .f
} -body {
    .t insert 1.0 "Some sample text"
    frame .f -width 5 -height 5 -bg $color
    .t window create 1.2 -window .f -align baseline -padx 2 -pady 1
    update
    list [winfo geom .f] [.t bbox .f]
} -cleanup {
    destroy .f
} -result [list \
    5x5+[expr {$padx+2*$fixedWidth+2}]+[expr {$pady+1+($fixedAscent-6)}] \
    [list [expr {$padx+2*$fixedWidth+2}] [expr {$pady+1+($fixedAscent-6)}] 5 5]]

test textWind-13.4 {EmbWinBboxProc procedure} -setup {
    .t delete 1.0 end
    destroy .f
} -body {
    .t insert 1.0 "Some sample text"
    frame .f -width 5 -height 5 -bg $color
    .t window create 1.2 -window .f -align bottom -padx 2 -pady 1
    update
    list [winfo geom .f] [.t bbox .f]
} -cleanup {
    destroy .f
} -result [list \
    5x5+[expr {$padx+2*$fixedWidth+2}]+[expr {$pady+1+($fixedHeight-7)}] \
    [list [expr {$padx+2*$fixedWidth+2}] [expr {$pady+1+($fixedHeight-7)}] 5 5]]

test textWind-13.5 {EmbWinBboxProc procedure} -setup {
    .t delete 1.0 end
    destroy .f
} -body {
    .t insert 1.0 "Some sample text"
    frame .f -width 5 -height 5 -bg $color
    .t window create 1.2 -window .f -align top -padx 2 -pady 1 -stretch 1
    update
    list [winfo geom .f] [.t bbox .f]
} -cleanup {
    destroy .f
} -result [list \
    5x[expr {$fixedHeight-2}]+[expr {$padx+2*$fixedWidth+2}]+[expr {$pady+1}] \
    [list [expr {$padx+2*$fixedWidth+2}] [expr {$pady+1}] 5 [expr {$fixedHeight-2}]]]

test textWind-13.6 {EmbWinBboxProc procedure} -setup {
    .t delete 1.0 end
    destroy .f
} -body {
    .t insert 1.0 "Some sample text"
    frame .f -width 5 -height 5 -bg $color
    .t window create 1.2 -window .f -align center -padx 2 -pady 1 -stretch 1
    update
    list [winfo geom .f] [.t bbox .f]
} -cleanup {
    destroy .f
} -result [list \
    5x[expr {$fixedHeight-2}]+[expr {$padx+2*$fixedWidth+2}]+[expr {$pady+1}] \
    [list [expr {$padx+2*$fixedWidth+2}] [expr {$pady+1}] 5 [expr {$fixedHeight-2}]]]

test textWind-13.7 {EmbWinBboxProc procedure} -setup {
    .t delete 1.0 end
    destroy .f
} -body {
    .t insert 1.0 "Some sample text"
    frame .f -width 5 -height 5 -bg $color
    .t window create 1.2 -window .f -align baseline -padx 2 -pady 1 -stretch 1
    update
    list [winfo geom .f] [.t bbox .f]
} -cleanup {
    destroy .f
} -result [list \
    5x[expr {$fixedAscent-1}]+[expr {$padx+2*$fixedWidth+2}]+[expr {$pady+1}] \
    [list [expr {$padx+2*$fixedWidth+2}] [expr {$pady+1}] 5 [expr {$fixedAscent-1}]]]

test textWind-13.8 {EmbWinBboxProc procedure} -setup {
    .t delete 1.0 end
    destroy .f
} -body {
    .t insert 1.0 "Some sample text"
    frame .f -width 5 -height 5 -bg $color
    .t window create 1.2 -window .f -align bottom -padx 2 -pady 1 -stretch 1
    update
    list [winfo geom .f] [.t bbox .f]
} -cleanup {
    destroy .f
} -result [list \
    5x[expr {$fixedHeight-2}]+[expr {$padx+2*$fixedWidth+2}]+[expr {$pady+1}] \
    [list [expr {$padx+2*$fixedWidth+2}] [expr {$pady+1}] 5 [expr {$fixedHeight-2}]]]

test textWind-13.9 {EmbWinBboxProc procedure, spacing options} -setup {
    .t delete 1.0 end
    destroy .f
} -body {
    .t configure -spacing1 5 -spacing3 2
    .t delete 1.0 end
    .t insert 1.0 "Some sample text"
    frame .f -width 5 -height 5 -bg $color
    .t window create 1.2 -window .f -align center -padx 2 -pady 1
    update
    list [winfo geom .f] [.t bbox .f]
} -cleanup {
    .t configure -spacing1 0 -spacing3 0
    destroy .f
} -result [list \
    5x5+[expr {$padx+2*$fixedWidth+2}]+[expr {$pady+5+(($fixedHeight-5)/2)}] \
    [list [expr {$padx+2*$fixedWidth+2}] [expr {$pady+5+(($fixedHeight-5)/2)}] 5 5]]


test textWind-14.1 {EmbWinDelayedUnmap procedure} -setup {
    .t delete 1.0 end
    destroy .f
} -body {
    .t insert 1.0 "Some sample text"
    frame .f -width 30 -height 20 -bg $color
    .t window create 1.2 -window .f
    update
    bind .f <Unmap> {lappend x unmapped}
    set x modified
    .t insert 1.0 x
    lappend x removed
    .t window configure .f -window {}
    lappend x updated
    update
    return $x
} -cleanup {
    destroy .f
} -result {modified removed unmapped updated}

test textWind-14.2 {EmbWinDelayedUnmap procedure} -setup {
    .t delete 1.0 end
    destroy .f
} -body {
    .t insert 1.0 "Some sample text"
    frame .f -width 30 -height 20 -bg $color
    .t window create 1.2 -window .f
    update
    bind .f <Unmap> {lappend x unmapped}
    set x modified
    .t insert 1.0 x
    lappend x deleted
    .t delete .f
    lappend x updated
    update
    return $x
} -cleanup {
    destroy .f
} -result {modified deleted updated}

test textWind-14.3 {EmbWinDelayedUnmap procedure} -setup {
    .t delete 1.0 end
    destroy .f
} -body {
    .t insert 1.0 "Some sample text\nAnother line\n3\n4\n5\n6\n7\n8\n9"
    frame .f -width 30 -height 20 -bg $color
    .t window create 1.2 -window .f
    update
    .t yview 2.0
    set result [winfo ismapped .f]
    update ; after 10
    list $result [winfo ismapped .f]
} -cleanup {
    destroy .f
} -result {1 0}

test textWind-14.4 {EmbWinDelayedUnmap procedure} -setup {
    .t delete 1.0 end
    destroy .t.f
} -body {
    .t insert 1.0 "Some sample text\nAnother line\n3\n4\n5\n6\n7\n8\n9"
    frame .t.f -width 30 -height 20 -bg $color
    .t window create 1.2 -window .t.f
    update
    .t yview 2.0
    set result [winfo ismapped .t.f]
    update
    list $result [winfo ismapped .t.f]
} -cleanup {
    destroy .t.f
} -result {1 0}

test textWind-15.1 {TkTextWindowIndex procedure} -setup {
    .t delete 1.0 end
} -body {
    .t index .foo
} -returnCodes error -result {bad text index ".foo"}

test textWind-15.2 {TkTextWindowIndex procedure} -setup {
    .t delete 1.0 end
    destroy .f
} -body {
    .t configure -spacing1 0 -spacing2 0 -spacing3 0 \
        -wrap none
    .t insert 1.0 "Some sample text"
    frame .f -width 30 -height 20 -bg $color
    .t window create 1.6 -window .f
    .t tag add a 1.1
    .t tag add a 1.3
    list [.t index .f] [.t bbox 1.7]
} -cleanup {
    destroy .f
} -result [list 1.6 \
    [list [expr {$padx+6*$fixedWidth+30}] [expr {$pady+((20-$fixedHeight)/2)}] $fixedWidth $fixedHeight]]


test textWind-16.1 {EmbWinTextStructureProc procedure} -setup {
    .t delete 1.0 end
    destroy .f
} -body {
    .t configure -wrap none
    .t insert 1.0 "Some sample text"
    frame .f -width 30 -height 20 -bg $color
    .t window create 1.6 -window .f
    update
    pack forget .t
    update
    winfo ismapped .f
<<<<<<< HEAD
} -cleanup {
    pack .t
} -result 0

test textWind-16.2 {EmbWinTextStructureProc procedure} -setup {
=======
} 0
pack .t
test textWind-16.2 {EmbWinTextStructureProc procedure} failsOnUbuntu {
    .t configure -wrap none
>>>>>>> 7cd7731a
    .t delete 1.0 end
    destroy .f .f2
} -body {
    .t configure -spacing1 0 -spacing2 0 -spacing3 0 \
        -wrap none
    .t insert 1.0 "Some sample text"
    frame .f -width 30 -height 20 -bg $color
    .t window create 1.6 -window .f
    update
    set result {}
    lappend result [winfo geom .f] [.t bbox .f]
    frame .f2 -width 150 -height 30 -bd 2 -relief raised
    pack .f2 -before .t
    update
    lappend result [winfo geom .f] [.t bbox .f]
} -cleanup {
    destroy .f .f2
} -result [list \
    30x20+[expr {$padx+6*$fixedWidth}]+$pady \
    [list [expr {$padx+6*$fixedWidth}] $pady 30 20] \
    30x20+[expr {$padx+6*$fixedWidth}]+[expr {$pady+30}] \
    [list [expr {$padx+6*$fixedWidth}] $pady 30 20]]

test textWind-16.3 {EmbWinTextStructureProc procedure} -setup {
    .t delete 1.0 end
} -body {
    .t configure -wrap none
    .t insert 1.0 "Some sample text"
    .t window create 1.6
    update
    pack forget .t
    update
<<<<<<< HEAD
} -cleanup {
    pack .t
} -result {}

test textWind-16.4 {EmbWinTextStructureProc procedure} -setup {
=======
} {}
pack .t
test textWind-16.4 {EmbWinTextStructureProc procedure} failsOnUbuntu {
    .t configure -wrap none
>>>>>>> 7cd7731a
    .t delete 1.0 end
} -body {
    .t configure -spacing1 0 -spacing2 0 -spacing3 0 \
        -wrap none
    .t insert 1.0 "Some sample text"
    frame .t.f -width 30 -height 20 -bg $color
    .t window create 1.6 -window .t.f
    update
    pack forget .t
    update
    list [winfo ismapped .t.f] [.t bbox .t.f]
} -cleanup {
    pack .t
} -result [list 1 [list [expr {$padx+6*$fixedWidth}] $pady 30 20]]


test textWind-17.1 {peer widgets and embedded windows} -setup {
    destroy .t .tt .f
} -body {
    pack [text .t]
    .t insert end "Line 1"
    frame .f -width 20 -height 10 -bg blue
    .t window create 1.3 -window .f
    toplevel .tt
    pack [.t peer create .tt.t]
    update ; update
    destroy .t .tt
    winfo exists .f
} -result {0}

test textWind-17.2 {peer widgets and embedded windows} -setup {
    destroy .t .f .tt
} -body {
    pack [text .t]
    .t insert end "Line 1\nLine 2"
    frame .f -width 20 -height 10 -bg blue
    .t window create 1.4 -window .f
    toplevel .tt
    pack [.t peer create .tt.t]
    update ; update
    destroy .t
    .tt.t insert 1.0 "foo"
    update
    destroy .tt
} -result {}

test textWind-17.3 {peer widget and -create} -setup {
    destroy .t .tt
} -body {
    pack [text .t]
    .t delete 1.0 end
    .t insert 1.0 "Some sample text"
    toplevel .tt
    pack [.t peer create .tt.t]
    update ; update
    .t window create 1.2 -create {frame %W.f -width 10 -height 20 -bg blue}
    update
    destroy .t .tt
} -result {}

test textWind-17.4 {peer widget deleted one window shouldn't delete others} -setup {
    destroy .t .tt
    set res {}
} -body {
    pack [text .t]
    .t delete 1.0 end
    .t insert 1.0 "Some sample text"
    toplevel .tt
    pack [.t peer create .tt.t]
    .t window create 1.2 -create {frame %W.f -width 10 -height 20 -bg blue}
    update ; update
    destroy .tt
    lappend res [.t get 1.2]
    update
    lappend res [.t get 1.2]
} -cleanup {
    destroy .t
} -result {{} {}}

test textWind-17.5 {peer widget window configuration} -setup {
    destroy .t .tt
} -body {
    pack [text .t]
    .t delete 1.0 end
    .t insert 1.0 "Some sample text"
    toplevel .tt
    pack [.t peer create .tt.t]
    .t window create 1.2 -create {frame %W.f -width 10 -height 20 -bg blue}
    update ; update
    list [.t window cget 1.2 -window] [.tt.t window cget 1.2 -window]
} -cleanup {
    destroy .tt .t
} -result {.t.f .tt.t.f}

test textWind-17.6 {peer widget window configuration} -setup {
    destroy .t .tt
} -body {
    pack [text .t]
    .t delete 1.0 end
    .t insert 1.0 "Some sample text"
    toplevel .tt
    pack [.t peer create .tt.t]
    .t window create 1.2 -create {frame %W.f -width 10 -height 20 -bg blue}
    update ; update
    list [.t window configure 1.2 -window] \
        [.tt.t window configure 1.2 -window]
} -cleanup {
    destroy .tt .t
}  -result {{-window {} {} {} .t.f} {-window {} {} {} .tt.t.f}}

test textWind-17.7 {peer widget window configuration} -setup {
    destroy .t .tt
} -body {
    pack [text .t]
    .t delete 1.0 end
    .t insert 1.0 "Some sample text"
    toplevel .tt
    pack [.t peer create .tt.t]
    .t window create 1.2 -window [frame .t.f -width 10 -height 20 -bg blue]
    update ; update
    list [.t window cget 1.2 -window] [.tt.t window cget 1.2 -window]
} -cleanup {
    destroy .tt .t
}  -result {.t.f {}}

test textWind-17.8 {peer widget window configuration} -setup {
    destroy .t .tt
} -body {
    pack [text .t]
    .t delete 1.0 end
    .t insert 1.0 "Some sample text"
    toplevel .tt
    pack [.t peer create .tt.t]
    .t window create 1.2 -window [frame .t.f -width 10 -height 20 -bg blue]
    update ; update
    list [.t window configure 1.2 -window] \
        [.tt.t window configure 1.2 -window]
} -cleanup {
    destroy .tt .t
}  -result {{-window {} {} {} .t.f} {-window {} {} {} {}}}

test textWind-17.9 {peer widget window configuration} -setup {
    destroy .t .tt
} -body {
    pack [text .t]
    .t delete 1.0 end
    .t insert 1.0 "Some sample text"
    toplevel .tt
    pack [.t peer create .tt.t]
    .t window create 1.2 -window [frame .t.f -width 10 -height 20 -bg blue]
    update ; update
    .tt.t window configure 1.2 -window [frame .tt.t.f -width 10 -height 20 -bg red]
    list [.t window configure 1.2 -window] [.tt.t window configure 1.2 -window]
} -cleanup {
    destroy .tt .t
}  -result {{-window {} {} {} .t.f} {-window {} {} {} .tt.t.f}}

test textWind-17.10 {peer widget window configuration} -setup {
    destroy .t .tt
} -body {
    pack [text .t]
    .t delete 1.0 end
    .t insert 1.0 "Some sample text"
    toplevel .tt
    pack [.t peer create .tt.t]
    .t window create 1.2 -window [frame .t.f -width 10 -height 20 -bg blue]
    .tt.t window create 1.2 -window [frame .tt.t.f -width 25 -height 20 -bg blue]
    update ; update
    .t window configure 1.2 -create \
      {destroy %W.f ; frame %W.f -width 50 -height 7 -bg red}
    .tt.t window configure 1.2 -window {}
    .t window configure 1.2 -window {}
    set res [list [.t window configure 1.2 -window] \
        [.tt.t window configure 1.2 -window]]
    update
    lappend res [.t window configure 1.2 -window] \
        [.tt.t window configure 1.2 -window]
} -cleanup {
    destroy .tt .t
}  -result {{-window {} {} {} {}} {-window {} {} {} {}} {-window {} {} {} .t.f} {-window {} {} {} .tt.t.f}}

test textWind-18.1 {embedded window deletion triggered by a script bound to <Map>} -setup {
    catch {destroy .t .f .f2}
} -body {
    pack [text .t]
    for {set i 1} {$i < 100} {incr i} {.t insert end "Line $i\n"}
    .t window create end -window [frame .f -background red -width 80 -height 80]
    .t window create end -window [frame .f2 -background blue -width 80 -height 80]
    bind .f <Map> {.t delete .f}
    update
    # this shall not crash (bug 1501749)
    after 100 {.t yview end}
    tkwait visibility .f2
    update
} -cleanup {
    destroy .t .f .f2
} -result {}

option clear

# cleanup
cleanupTests
return<|MERGE_RESOLUTION|>--- conflicted
+++ resolved
@@ -39,11 +39,10 @@
 wm positionfrom . user
 wm deiconify .
 
-<<<<<<< HEAD
 # This update is needed on MacOS to make sure that the window is mapped
 # when the tests begin.
 
-update 
+update
 
 set bw [.t cget -borderwidth]
 set px [.t cget -padx]
@@ -55,11 +54,6 @@
 # ----------------------------------------------------------------------
 
 test textWind-1.1 {basic tests of options} -setup {
-=======
-testConstraint failsOnUbuntu [expr {![info exists ::env(TRAVIS_OS_NAME)] || ![string match linux $::env(TRAVIS_OS_NAME)]}]
-
-test textWind-1.1 {basic tests of options} {fonts} {
->>>>>>> 7cd7731a
     .t delete 1.0 end
 } -body {
     .t insert end "This is the first line"
@@ -815,7 +809,6 @@
     set msg {}
     update
     lappend msg [.t bbox 1.5]
-<<<<<<< HEAD
 } -cleanup {
     rename bgerror {}
 } -result [list \
@@ -823,10 +816,6 @@
     [list [expr {$padx+5*$fixedWidth}] [expr {$pady+($fixedHeight/2)}] 0 0]]
 
 test textWind-10.8 {EmbWinLayoutProc procedure, error in creating window} -setup {
-=======
-} [list {{can't embed .t2 relative to .t}} {{window name "t2" already exists in parent}} [list 40 [expr {11+$fixedDiff/2}] 0 0]]
-test textWind-10.6.1 {EmbWinLayoutProc procedure, error in creating window} failsOnUbuntu {
->>>>>>> 7cd7731a
     .t delete 1.0 end
     destroy .t2
     proc bgerror args {
@@ -906,7 +895,6 @@
     .t window create 1.12 -window .f
     update
     list [.t bbox .f] [.t bbox 1.13]
-<<<<<<< HEAD
 } -cleanup {
     destroy .f
 } -result [list \
@@ -914,11 +902,6 @@
     [list [expr {$padx+($tWidth-12)*$fixedWidth+1}] [expr {$pady+$fixedHeight+((20-$fixedHeight)/2)}] $fixedWidth $fixedHeight]]
 
 test textWind-10.13 {EmbWinLayoutProc procedure, doesn't fit on line} -setup {
-=======
-} {{5 18 127 20} {132 21 7 13}}
-test textWind-10.11 {EmbWinLayoutProc procedure, doesn't fit on line} failsOnUbuntu {
-    .t configure -wrap none
->>>>>>> 7cd7731a
     .t delete 1.0 end
     destroy .f
 } -body {
@@ -966,11 +949,7 @@
     [list $padx [expr {$pady+$fixedHeight}] [expr {$tWidth*$fixedWidth}] [expr {($tHeight-1)*$fixedHeight}]] \
     {}]
 
-<<<<<<< HEAD
 test textWind-11.1 {EmbWinDisplayProc procedure, geometry transforms} -setup {
-=======
-test textWind-11.1 {EmbWinDisplayProc procedure, geometry transforms} failsOnUbuntu {
->>>>>>> 7cd7731a
     .t delete 1.0 end
     destroy .f
     place forget .t
@@ -985,19 +964,12 @@
     .t window create 1.12 -window .f
     update ; after 100 ; update
     winfo geom .f
-<<<<<<< HEAD
 } -cleanup {
     destroy .f
     place forget .t
 } -result [list 30x20+[expr {$padx+30+12*$fixedWidth}]+[expr {$pady+50}]]
 
 test textWind-11.2 {EmbWinDisplayProc procedure, geometry transforms} -setup {
-=======
-} {30x20+119+55}
-place forget .t
-pack .t
-test textWind-11.2 {EmbWinDisplayProc procedure, geometry transforms} failsOnUbuntu {
->>>>>>> 7cd7731a
     .t delete 1.0 end
     destroy .t.f
     place forget .t
@@ -1118,11 +1090,7 @@
 } -result {created mapped modified replaced unmapped mapped off-screen unmapped}
 
 
-<<<<<<< HEAD
 test textWind-13.1 {EmbWinBboxProc procedure} -setup {
-=======
-test textWind-13.1 {EmbWinBboxProc procedure} failsOnUbuntu {
->>>>>>> 7cd7731a
     .t delete 1.0 end
     destroy .f
 } -body {
@@ -1369,18 +1337,11 @@
     pack forget .t
     update
     winfo ismapped .f
-<<<<<<< HEAD
 } -cleanup {
     pack .t
 } -result 0
 
 test textWind-16.2 {EmbWinTextStructureProc procedure} -setup {
-=======
-} 0
-pack .t
-test textWind-16.2 {EmbWinTextStructureProc procedure} failsOnUbuntu {
-    .t configure -wrap none
->>>>>>> 7cd7731a
     .t delete 1.0 end
     destroy .f .f2
 } -body {
@@ -1413,18 +1374,11 @@
     update
     pack forget .t
     update
-<<<<<<< HEAD
 } -cleanup {
     pack .t
 } -result {}
 
 test textWind-16.4 {EmbWinTextStructureProc procedure} -setup {
-=======
-} {}
-pack .t
-test textWind-16.4 {EmbWinTextStructureProc procedure} failsOnUbuntu {
-    .t configure -wrap none
->>>>>>> 7cd7731a
     .t delete 1.0 end
 } -body {
     .t configure -spacing1 0 -spacing2 0 -spacing3 0 \
