--- conflicted
+++ resolved
@@ -8,11 +8,6 @@
 # Copyright (c) 1996 by Sun Microsystems, Inc.
 # Copyright (c) 1998-1999 by Scriptics Corporation.
 # All rights reserved.
-<<<<<<< HEAD
-#
-# RCS: @(#) $Id: winWm.test,v 1.24 2009/09/30 22:52:32 patthoyts Exp $
-=======
->>>>>>> c97f0c88
 
 package require tcltest 2.2
 namespace import ::tcltest::*
