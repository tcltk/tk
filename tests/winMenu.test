--- conflicted
+++ resolved
@@ -6,11 +6,6 @@
 # Copyright (c) 1995-1996 Sun Microsystems, Inc.
 # Copyright (c) 1998-1999 by Scriptics Corporation.
 # All rights reserved.
-<<<<<<< HEAD
-#
-# RCS: @(#) $Id: winMenu.test,v 1.11 2008/08/30 21:52:26 aniap Exp $
-=======
->>>>>>> c97f0c88
 
 package require tcltest 2.2
 namespace import ::tcltest::*
