--- conflicted
+++ resolved
@@ -4,11 +4,6 @@
 # Copyright (c) 1996 Sun Microsystems, Inc.
 # Copyright (c) 1998-1999 by Scriptics Corporation.
 # All rights reserved.
-<<<<<<< HEAD
-#
-# RCS: @(#) $Id: cmds.test,v 1.6 2004/05/23 17:34:48 dkf Exp $
-=======
->>>>>>> 5cad7e12
 
 package require tcltest 2.1
 eval tcltest::configure $argv
