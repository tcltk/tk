# This file is a Tcl script to test out Tk's selection management code,
# especially the "selection" command. It is organized in the standard fashion
# for Tcl tests.
#
# Copyright (c) 1994 Sun Microsystems, Inc.
# Copyright (c) 1998-1999 by Scriptics Corporation.
# All rights reserved.

#
# Note: Multiple display selection handling will only be tested if the
# environment variable TK_ALT_DISPLAY is set to an alternate display.
#

package require tcltest 2.2
namespace import ::tcltest::*
namespace import ::tk::test:loadTkCommand
eval tcltest::configure $argv
tcltest::loadTestedCommands

testConstraint cliboardManagerPresent 0
if {![catch {selection get -selection CLIPBOARD_MANAGER -type TARGETS}]} {
    if {"SAVE_TARGETS" in [selection get -selection CLIPBOARD_MANAGER -type TARGETS]} {
        testConstraint cliboardManagerPresent 1
    }
}

global longValue selValue selInfo

set selValue {}
set selInfo {}

proc handler {type offset count} {
    global selValue selInfo
    lappend selInfo $type $offset $count
    set numBytes [expr {[string length $selValue] - $offset}]
    if {$numBytes <= 0} {
	return ""
    }
    string range $selValue $offset [expr $numBytes+$offset]
}

proc errIncrHandler {type offset count} {
    global selValue selInfo pass
    if {$offset == 4000} {
	if {$pass == 0} {
	    # Just sizing the selection;  don't do anything here.
	    set pass 1
	} else {
	    # Fetching the selection;  wait long enough to cause a timeout.
	    after 6000
	}
    }
    lappend selInfo $type $offset $count
    set numBytes [expr {[string length $selValue] - $offset}]
    if {$numBytes <= 0} {
	return ""
    }
    string range $selValue $offset [expr $numBytes+$offset]
}

proc errHandler args {
    error "selection handler aborted"
}

proc badHandler {path type offset count} {
    global selValue selInfo
    selection handle -type $type $path {}
    lappend selInfo $path $type $offset $count
    set numBytes [expr {[string length $selValue] - $offset}]
    if {$numBytes <= 0} {
	return ""
    }
    string range $selValue $offset [expr $numBytes+$offset]
}
proc reallyBadHandler {path type offset count} {
    global selValue selInfo pass
    if {$offset == 4000} {
	if {$pass == 0} {
	    set pass 1
	} else {
	    selection handle -type $type $path {}
	}
    }
    lappend selInfo $path $type $offset $count
    set numBytes [expr {[string length $selValue] - $offset}]
    if {$numBytes <= 0} {
	return ""
    }
    string range $selValue $offset [expr $numBytes+$offset]
}

# Eliminate any existing selection on the screen.  This is needed in case
# there is a selection in some other application, in order to prevent races
# from causing false errors in the tests below.

selection clear .
after 1500

# common setup code
proc setup {{path .f1} {display {}}} {
    catch {destroy $path}
    if {$display == {}} {
	frame $path
    } else {
	toplevel $path -screen $display
	wm geom $path +0+0
    }
    selection own $path
}

# set up a very large buffer to test INCR retrievals
set longValue ""
foreach i {a b c d e f g j h i j k l m o p q r s t u v w x y z} {
    set j $i.1$i.2$i.3$i.4$i.5$i.6$i.7$i.8$i.9$i.10$i.11$i.12$i.13$i.14
    append longValue A$j B$j C$j D$j E$j F$j G$j H$j I$j K$j L$j M$j N$j
}

# Now we start the main body of the test code

test select-1.1 {Tk_CreateSelHandler procedure} -setup {
    setup
} -body {
    lsort [selection get TARGETS]
} -result {MULTIPLE TARGETS TIMESTAMP TK_APPLICATION TK_WINDOW}
test select-1.2 {Tk_CreateSelHandler procedure} -setup {
    setup
} -body {
    selection handle .f1 {handler TEST} TEST
    lsort [selection get TARGETS]
} -result {MULTIPLE TARGETS TEST TIMESTAMP TK_APPLICATION TK_WINDOW}
test select-1.3 {Tk_CreateSelHandler procedure} -setup {
    global selValue selInfo
    setup
} -body {
    selection handle .f1 {handler TEST} TEST
    set selValue "Test value"
    set selInfo ""
    list [selection get TEST] $selInfo
} -result {{Test value} {TEST 0 4000}}
test select-1.4.1 {Tk_CreateSelHandler procedure} -constraints unix -setup {
    setup
} -body {
    selection handle .f1 {handler TEST} TEST
    selection handle .f1 {handler STRING}
    lsort [selection get TARGETS]
} -result {MULTIPLE STRING TARGETS TEST TIMESTAMP TK_APPLICATION TK_WINDOW UTF8_STRING}
test select-1.4.2 {Tk_CreateSelHandler procedure} -constraints win -setup {
    setup
} -body {
    selection handle .f1 {handler TEST} TEST
    selection handle .f1 {handler STRING}
    lsort [selection get TARGETS]
} -result {MULTIPLE STRING TARGETS TEST TIMESTAMP TK_APPLICATION TK_WINDOW}
test select-1.5 {Tk_CreateSelHandler procedure} -setup {
    global selValue selInfo
    setup
} -body {
    selection handle .f1 {handler TEST} TEST
    selection handle .f1 {handler STRING}
    set selValue ""
    set selInfo ""
    list [selection get] $selInfo
} -result {{} {STRING 0 4000}}
test select-1.6.1 {Tk_CreateSelHandler procedure} -constraints unix -setup {
    global selValue selInfo
    setup
} -body {
    selection handle .f1 {handler TEST} TEST
    selection handle .f1 {handler STRING}
    set selValue ""
    set selInfo ""
    selection get
    selection get -type TEST
    selection handle .f1 {handler TEST2} TEST
    selection get -type TEST
    list $selInfo [lsort [selection get TARGETS]]
} -result {{STRING 0 4000 TEST 0 4000 TEST2 0 4000} {MULTIPLE STRING TARGETS TEST TIMESTAMP TK_APPLICATION TK_WINDOW UTF8_STRING}}
test select-1.6.2 {Tk_CreateSelHandler procedure} -constraints win -setup {
    global selValue selInfo
    setup
} -body {
    selection handle .f1 {handler TEST} TEST
    selection handle .f1 {handler STRING}
    set selValue ""
    set selInfo ""
    selection get
    selection get -type TEST
    selection handle .f1 {handler TEST2} TEST
    selection get -type TEST
    list $selInfo [lsort [selection get TARGETS]]
} -result {{STRING 0 4000 TEST 0 4000 TEST2 0 4000} {MULTIPLE STRING TARGETS TEST TIMESTAMP TK_APPLICATION TK_WINDOW}}
test select-1.7.1 {Tk_CreateSelHandler procedure} -constraints unix -setup {
    setup
} -body {
    selection own -selection CLIPBOARD .f1
    selection handle -selection CLIPBOARD .f1 {handler TEST} TEST
    selection handle -selection PRIMARY .f1 {handler TEST2} STRING
    list [lsort [selection get -selection PRIMARY TARGETS]] \
	[lsort [selection get -selection CLIPBOARD TARGETS]]
} -result {{MULTIPLE STRING TARGETS TIMESTAMP TK_APPLICATION TK_WINDOW UTF8_STRING} {MULTIPLE TARGETS TEST TIMESTAMP TK_APPLICATION TK_WINDOW}}
test select-1.7.2 {Tk_CreateSelHandler procedure} -constraints win -setup {
    setup
} -body {
    selection own -selection CLIPBOARD .f1
    selection handle -selection CLIPBOARD .f1 {handler TEST} TEST
    selection handle -selection PRIMARY .f1 {handler TEST2} STRING
    list [lsort [selection get -selection PRIMARY TARGETS]] \
	[lsort [selection get -selection CLIPBOARD TARGETS]]
} -result {{MULTIPLE STRING TARGETS TIMESTAMP TK_APPLICATION TK_WINDOW} {MULTIPLE TARGETS TEST TIMESTAMP TK_APPLICATION TK_WINDOW}}
test select-1.8 {Tk_CreateSelHandler procedure} -setup {
    setup
} -body {
    selection handle -format INTEGER -type TEST .f1 {handler TEST}
    lsort [selection get TARGETS]
} -result {MULTIPLE TARGETS TEST TIMESTAMP TK_APPLICATION TK_WINDOW}

##############################################################################

test select-2.1 {Tk_DeleteSelHandler procedure} -constraints unix -setup {
    setup
} -body {
    selection handle .f1 {handler STRING}
    selection handle -type TEST .f1 {handler TEST}
    selection handle -type USER .f1 {handler USER}
    set result [list [lsort [selection get TARGETS]]]
    selection handle -type TEST .f1 {}
    lappend result [lsort [selection get TARGETS]]
} -result {{MULTIPLE STRING TARGETS TEST TIMESTAMP TK_APPLICATION TK_WINDOW USER UTF8_STRING} {MULTIPLE STRING TARGETS TIMESTAMP TK_APPLICATION TK_WINDOW USER UTF8_STRING}}
test select-2.2 {Tk_DeleteSelHandler procedure} -constraints unix -setup {
    setup
} -body {
    selection handle .f1 {handler STRING}
    selection handle -type TEST .f1 {handler TEST}
    selection handle -type USER .f1 {handler USER}
    set result [list [lsort [selection get TARGETS]]]
    selection handle -type USER .f1 {}
    lappend result [lsort [selection get TARGETS]]
} -result {{MULTIPLE STRING TARGETS TEST TIMESTAMP TK_APPLICATION TK_WINDOW USER UTF8_STRING} {MULTIPLE STRING TARGETS TEST TIMESTAMP TK_APPLICATION TK_WINDOW UTF8_STRING}}
test select-2.3 {Tk_DeleteSelHandler procedure} -constraints unix -setup {
    setup
} -body {
    selection own -selection CLIPBOARD .f1
    selection handle -selection PRIMARY .f1 {handler STRING}
    selection handle -selection CLIPBOARD .f1 {handler STRING}
    selection handle -selection CLIPBOARD .f1 {}
    list [lsort [selection get TARGETS]] \
	[lsort [selection get -selection CLIPBOARD TARGETS]]
} -result {{MULTIPLE STRING TARGETS TIMESTAMP TK_APPLICATION TK_WINDOW UTF8_STRING} {MULTIPLE TARGETS TIMESTAMP TK_APPLICATION TK_WINDOW}}
test select-2.4 {Tk_DeleteSelHandler procedure} -constraints win -setup {
    setup
} -body {
    selection handle .f1 {handler STRING}
    selection handle -type TEST .f1 {handler TEST}
    selection handle -type USER .f1 {handler USER}
    set result [list [lsort [selection get TARGETS]]]
    selection handle -type TEST .f1 {}
    lappend result [lsort [selection get TARGETS]]
} -result {{MULTIPLE STRING TARGETS TEST TIMESTAMP TK_APPLICATION TK_WINDOW USER} {MULTIPLE STRING TARGETS TIMESTAMP TK_APPLICATION TK_WINDOW USER}}
test select-2.5 {Tk_DeleteSelHandler procedure} -constraints win -setup {
    setup
} -body {
    selection handle .f1 {handler STRING}
    selection handle -type TEST .f1 {handler TEST}
    selection handle -type USER .f1 {handler USER}
    set result [list [lsort [selection get TARGETS]]]
    selection handle -type USER .f1 {}
    lappend result [lsort [selection get TARGETS]]
} -result {{MULTIPLE STRING TARGETS TEST TIMESTAMP TK_APPLICATION TK_WINDOW USER} {MULTIPLE STRING TARGETS TEST TIMESTAMP TK_APPLICATION TK_WINDOW}}
test select-2.6 {Tk_DeleteSelHandler procedure} -constraints win -setup {
    setup
} -body {
    selection own -selection CLIPBOARD .f1
    selection handle -selection PRIMARY .f1 {handler STRING}
    selection handle -selection CLIPBOARD .f1 {handler STRING}
    selection handle -selection CLIPBOARD .f1 {}
    list [lsort [selection get TARGETS]] \
	[lsort [selection get -selection CLIPBOARD TARGETS]]
} -result {{MULTIPLE STRING TARGETS TIMESTAMP TK_APPLICATION TK_WINDOW} {MULTIPLE TARGETS TIMESTAMP TK_APPLICATION TK_WINDOW}}
test select-2.7 {Tk_DeleteSelHandler procedure} -setup {
    setup
} -body {
    selection handle .f1 {handler STRING}
    list [selection handle .f1 {}] [selection handle .f1 {}]
} -result {{} {}}

##############################################################################

test select-3.1 {Tk_OwnSelection procedure} -setup {
    setup
} -body {
    selection own
} -result {.f1}
test select-3.2 {Tk_OwnSelection procedure} -body {
    setup .f1
    set result [selection own]
    setup .f2
    lappend result [selection own]
} -result {.f1 .f2}
test select-3.3 {Tk_OwnSelection procedure} -setup {
    setup .f1
    setup .f2
} -body {
    selection own -selection CLIPBOARD .f1
    list [selection own] [selection own -selection CLIPBOARD]
} -result {.f2 .f1}
test select-3.4 {Tk_OwnSelection procedure} -setup {
    global lostSel
    setup
} -body {
    set lostSel {owned}
    selection own -command { set lostSel {lost} } .f1
    selection clear .f1
    set lostSel
} -result {lost}
test select-3.5 {Tk_OwnSelection procedure} -setup {
    global lostSel
    setup .f1
    setup .f2
} -body {
    set lostSel {owned}
    selection own -command { set lostSel {lost1} } .f1
    selection own -command { set lostSel {lost2} } .f2
    list $lostSel [selection own]
} -result {lost1 .f2}
test select-3.6 {Tk_OwnSelection procedure} -setup {
    global lostSel
    setup
} -body {
    set lostSel {owned}
    selection own -command { set lostSel {lost1} } .f1
    selection own -command { set lostSel {lost2} } .f1
    set result $lostSel
    selection clear .f1
    lappend result $lostSel
} -result {owned lost2}
test select-3.7 {Tk_OwnSelection procedure} -constraints x11 -setup {
    global lostSel
    setup
    setupbg
} -body {
    set lostSel {owned}
    selection own -command { set lostSel {lost1} } .f1
    update
    set result {}
    lappend result [dobg { selection own . }]
    lappend result [dobg {selection own}]
    update
    cleanupbg
    lappend result $lostSel
} -result {{} . lost1}
# check reentrancy on selection replacement
test select-3.8 {Tk_OwnSelection procedure} -setup {
    setup
} -body {
    selection own -selection CLIPBOARD -command { destroy .f1 } .f1
    selection own -selection CLIPBOARD .
} -result {}
test select-3.9 {Tk_OwnSelection procedure} -setup {
    setup .f2
    setup .f1
} -body {
    selection own -selection CLIPBOARD -command { destroy .f2 } .f1
    selection own -selection CLIPBOARD .f2
} -result {}
# multiple display tests
test select-3.10 {Tk_OwnSelection procedure} -constraints {
    altDisplay
} -body {
    setup .f1
    setup .f2 $env(TK_ALT_DISPLAY)
    list [selection own -displayof .f1] [selection own -displayof .f2]
} -result {.f1 .f2}
test select-3.11 {Tk_OwnSelection procedure} -constraints {
    altDisplay
} -setup {
    setup .f1
    setup .f2 $env(TK_ALT_DISPLAY)
    setupbg
    update
    set result ""
} -body {
    lappend result [dobg "toplevel .t -screen $env(TK_ALT_DISPLAY); wm geom .t +0+0; selection own .t; update"]
    lappend result [selection own -displayof .f1] \
	    [selection own -displayof .f2]
} -cleanup {
    cleanupbg
} -result {{} .f1 {}}

##############################################################################

test select-4.1 {Tk_ClearSelection procedure} -setup {
    setup
} -body {
    set result [selection own]
    selection clear .f1
    lappend result [selection own]
} -result {.f1 {}}
test select-4.2 {Tk_ClearSelection procedure} -setup {
    setup
} -body {
    selection own -selection CLIPBOARD .f1
    selection clear .f1
    selection own -selection CLIPBOARD
} -result {.f1}
test select-4.3 {Tk_ClearSelection procedure} -setup {
    setup
} -body {
    list [selection clear .f1] [selection clear .f1]
} -result {{} {}}
test select-4.4 {Tk_ClearSelection procedure} -constraints x11 -setup {
    global lostSel
    setup
    setupbg
} -body {
    set lostSel {owned}
    selection own -command { set lostSel {lost1} } .f1
    update
    set result {}
    lappend result [dobg {selection clear; update}]
    update
    cleanupbg
    lappend result [selection own]
} -result {{} {}}
# multiple display tests
test select-4.5 {Tk_ClearSelection procedure} -constraints {
    altDisplay
} -setup {
    global lostSel lostSel2
    setup .f1
    setup .f2 $env(TK_ALT_DISPLAY)
} -body {
    set lostSel {owned}
    set lostSel2 {owned2}
    selection own -command { set lostSel {lost1} } .f1
    selection own -command { set lostSel2 {lost2} } .f2
    update
    selection clear -displayof .f2
    update
    list $lostSel $lostSel2
} -result {owned lost2}
test select-4.6 {Tk_ClearSelection procedure} -constraints {
    x11 altDisplay
} -setup {
    setup .f1
    setup .f2 $env(TK_ALT_DISPLAY)
    setupbg
} -body {
    set lostSel {owned}
    set lostSel2 {owned2}
    selection own -command { set lostSel {lost1} } .f1
    selection own -command { set lostSel2 {lost2} } .f2
    update
    set result ""
    lappend result [dobg "toplevel .t -screen $env(TK_ALT_DISPLAY); wm geom .t +0+0; selection own .t; update"]
    lappend result [selection own -displayof .f1] \
	    [selection own -displayof .f2] $lostSel $lostSel2
    cleanupbg
    set result
} -result {{} .f1 {} owned lost2}

##############################################################################

test select-5.1 {Tk_GetSelection procedure} -returnCodes error -setup {
    setup
} -body {
    selection get TEST
} -result {PRIMARY selection doesn't exist or form "TEST" not defined}
test select-5.2 {Tk_GetSelection procedure} -setup {
    setup
} -body {
    selection get TK_WINDOW
} -result {.f1}
test select-5.3 {Tk_GetSelection procedure} -setup {
    setup
} -body {
    selection handle -selection PRIMARY .f1 {handler TEST} TEST
    set selValue "Test value"
    set selInfo ""
    list [selection get TEST] $selInfo
} -result {{Test value} {TEST 0 4000}}
test select-5.4 {Tk_GetSelection procedure} -setup {
    setup
} -returnCodes error -body {
    selection handle .f1 ERROR errHandler
    selection get ERROR
} -result {PRIMARY selection doesn't exist or form "ERROR" not defined}
test select-5.5 {Tk_GetSelection procedure} -setup {
    setup
} -body {
    set selValue $longValue
    set selInfo ""
    selection handle .f1 {handler STRING}
    list [selection get] $selInfo
} -result "$longValue {STRING 0 4000 STRING 4000 4000 STRING 8000 4000 STRING 12000 4000 STRING 16000 4000}"
test select-5.6 {Tk_GetSelection procedure} -setup {
    setup
} -returnCodes error -body {
    set selValue $longValue
    set selInfo ""
    selection handle .f1 {apply {{type offset count} {
	selection handle .f1 {}
	handler $type $offset $count
    }} STRING}
    selection get
} -result {PRIMARY selection doesn't exist or form "STRING" not defined}
test select-5.7 {Tk_GetSelection procedure} -setup {
    setup
} -returnCodes error -body {
    set selValue "Test Value"
    set selInfo ""
    selection handle .f1 {apply {{type offset count} {
	destroy .f1
	handler $type $offset $count
    }} STRING}
    selection get
} -result {PRIMARY selection doesn't exist or form "STRING" not defined}
test select-5.8 {Tk_GetSelection procedure} -setup {
    setup
} -body {
    set selValue $longValue
    set selInfo ""
    selection handle .f1 {apply {{type offset count} {
	selection clear
	handler $type $offset $count
    }} STRING}
    list [selection get] $selInfo [catch {selection get} msg] $msg
} -result "$longValue {STRING 0 4000 STRING 4000 4000 STRING 8000 4000 STRING 12000 4000 STRING 16000 4000} 1 {PRIMARY selection doesn't exist or form \"STRING\" not defined}"
test select-5.9 {Tk_GetSelection procedure} -constraints x11 -setup {
    setup
    setupbg
} -body {
    selection handle -selection PRIMARY .f1 {handler TEST} TEST
    update
    set selValue "Test value"
    set selInfo ""
    set result ""
    lappend result [dobg {selection get TEST}]
    cleanupbg
    lappend result $selInfo
} -result {{Test value} {TEST 0 4000}}
test select-5.10 {Tk_GetSelection procedure} -constraints x11 -setup {
    setup
    setupbg
} -body {
    selection handle -selection PRIMARY .f1 {handler TEST} TEST
    update
    set selValue "Test value"
    set selInfo ""
    selection own .f1
    set result ""
    lappend result [dobg {selection get TEST} 1]
    cleanupbg
    lappend result $selInfo
} -result {{selection owner didn't respond} {}}
# multiple display tests
test select-5.11 {Tk_GetSelection procedure} -constraints {
    altDisplay
} -setup {
    setup .f1
    setup .f2 $env(TK_ALT_DISPLAY)
} -body {
    selection handle -selection PRIMARY .f1 {handler TEST} TEST
    selection handle -selection PRIMARY .f2 {handler TEST2} TEST
    set selValue "Test value"
    set selInfo ""
    set result [list [selection get TEST] $selInfo]
    set selValue "Test value2"
    set selInfo ""
    lappend result [selection get -displayof .f2 TEST] $selInfo
} -result {{Test value} {TEST 0 4000} {Test value2} {TEST2 0 4000}}
test select-5.12 {Tk_GetSelection procedure} -constraints {
    altDisplay
} -setup {
    global lostSel lostSel2
    setup .f1
    setup .f2 $env(TK_ALT_DISPLAY)
} -body {
    selection handle -selection PRIMARY .f1 {handler TEST} TEST
    selection handle -selection PRIMARY .f2 {} TEST
    set selValue "Test value"
    set selInfo ""
    set result [list [catch {selection get TEST} msg] $msg $selInfo]
    set selValue "Test value2"
    set selInfo ""
    lappend result [catch {selection get -displayof .f2 TEST} msg] $msg \
	    $selInfo
} -result {0 {Test value} {TEST 0 4000} 1 {PRIMARY selection doesn't exist or form "TEST" not defined} {}}
test select-5.13 {Tk_GetSelection procedure} -constraints {
    x11 altDisplay
} -setup {
    setup .f1
    setup .f2 $env(TK_ALT_DISPLAY)
    setupbg
} -body {
    selection handle -selection PRIMARY .f1 {handler TEST} TEST
    selection own .f1
    selection handle -selection PRIMARY .f2 {handler TEST2} TEST
    selection own .f2
    set selValue "Test value"
    set selInfo ""
    update
    set result ""
    lappend result [dobg "toplevel .t -screen $env(TK_ALT_DISPLAY); wm geom .t +0+0; selection get -displayof .t TEST"]
    set selValue "Test value2"
    lappend result [dobg "selection get TEST"]
    cleanupbg
    lappend result $selInfo
} -result {{Test value} {Test value2} {TEST2 0 4000 TEST 0 4000}}
test select-5.14 {Tk_GetSelection procedure} -constraints {
    x11 altDisplay
} -setup {
    setup .f1
    setup .f2 $env(TK_ALT_DISPLAY)
    setupbg
} -body {
    selection handle -selection PRIMARY .f1 {handler TEST} TEST
    selection own .f1
    selection handle -selection PRIMARY .f2 {} TEST
    selection own .f2
    set selValue "Test value"
    set selInfo ""
    update
    set result ""
    lappend result [dobg "toplevel .t -screen $env(TK_ALT_DISPLAY); wm geom .t +0+0; selection get -displayof .t TEST"]
    set selValue "Test value2"
    lappend result [dobg "selection get TEST"]
    cleanupbg
    lappend result $selInfo
} -result {{PRIMARY selection doesn't exist or form "TEST" not defined} {Test value2} {TEST 0 4000}}
test select-5.15 {Tk_GetSelection procedure} -setup {
    setup
    if {[llength [info command ::bgerror]]} {
	rename ::bgerror ::TMPbgerror
    }
    set ::bgerrors {}
} -body {
    proc ::bgerror msg {lappend ::bgerrors $msg}
    selection handle -type ERROR .f1 errHandler
    list [catch {selection get ERROR} msg] $msg [update] {*}$::bgerrors
} -cleanup {
    rename ::bgerror {}
    if {[llength [info command ::TMPbgerror]]} {
	rename ::TMPbgerror ::bgerror
    }
} -result {1 {PRIMARY selection doesn't exist or form "ERROR" not defined} {} {selection handler aborted}}

##############################################################################

test select-6.1 {Tk_SelectionCmd procedure} -returnCodes error -body {
    selection
} -result {wrong # args: should be "selection option ?arg ...?"}
# selection clear
test select-6.2 {Tk_SelectionCmd procedure} -body {
    selection clear -selection
} -returnCodes error -result {value for "-selection" missing}
test select-6.3 {Tk_SelectionCmd procedure} -setup {
    setup
} -body {
    selection own .
    set result [selection own]
    selection clear -displayof .f1
    lappend result [selection own]
} -result {. {}}
test select-6.4 {Tk_SelectionCmd procedure} -setup {
    setup
} -body {
    selection own -selection CLIPBOARD .f1
    set result [list [selection own] [selection own -selection CLIPBOARD]]
    selection clear -selection CLIPBOARD .f1
    lappend result [selection own] [selection own -selection CLIPBOARD]
} -result {.f1 .f1 .f1 {}}
test select-6.5 {Tk_SelectionCmd procedure} -setup {
    setup
} -body {
    selection own -selection CLIPBOARD .
    set result [list [selection own] [selection own -selection CLIPBOARD]]
    selection clear -selection CLIPBOARD -displayof .f1
    lappend result [selection own] [selection own -selection CLIPBOARD]
} -result {.f1 . .f1 {}}
test select-6.6 {Tk_SelectionCmd procedure} -returnCodes error -body {
    selection clear -badopt foo
} -result {bad option "-badopt": must be -displayof or -selection}
test select-6.7 {Tk_SelectionCmd procedure} -returnCodes error -body {
    selection clear -selectionfoo foo
} -result {bad option "-selectionfoo": must be -displayof or -selection}
test select-6.8 {Tk_SelectionCmd procedure} -body {
    destroy .f2
    selection clear -displayof .f2
} -returnCodes error -result {bad window path name ".f2"}
test select-6.9 {Tk_SelectionCmd procedure} -body {
    destroy .f2
    selection clear .f2
} -returnCodes error -result {bad window path name ".f2"}
test select-6.10 {Tk_SelectionCmd procedure} -setup {
    setup
} -body {
    set result [selection own -selection PRIMARY]
    selection clear
    lappend result [selection own -selection PRIMARY]
} -result {.f1 {}}
test select-6.11 {Tk_SelectionCmd procedure} -setup {
    setup
} -body {
    selection own -selection CLIPBOARD .f1
    set result [selection own -selection CLIPBOARD]
    selection clear -selection CLIPBOARD
    lappend result [selection own -selection CLIPBOARD]
} -result {.f1 {}}
test select-6.12 {Tk_SelectionCmd procedure} -returnCodes error -body {
    selection clear foo bar
} -result {wrong # args: should be "selection clear ?-option value ...?"}
# selection get
test select-6.13 {Tk_SelectionCmd procedure} -body {
    selection get -selection
} -returnCodes error -result {value for "-selection" missing}
test select-6.14 {Tk_SelectionCmd procedure} -setup {
    global selValue selInfo
    setup
} -body {
    selection handle .f1 {handler TEST}
    set selValue "Test value"
    set selInfo ""
    list [selection get -displayof .f1] $selInfo
} -result {{Test value} {TEST 0 4000}}
test select-6.15 {Tk_SelectionCmd procedure} -setup {
    global selValue selInfo
    setup
} -body {
    selection handle .f1 {handler STRING}
    selection handle -selection CLIPBOARD .f1 {handler TEST}
    selection own -selection CLIPBOARD .f1
    set selValue "Test value"
    set selInfo ""
    list [selection get -selection CLIPBOARD] $selInfo
} -result {{Test value} {TEST 0 4000}}
test select-6.16 {Tk_SelectionCmd procedure} -setup {
    global selValue selInfo
    setup
} -body {
    selection handle -type TEST .f1 {handler TEST}
    selection handle -type STRING .f1 {handler STRING}
    set selValue "Test value"
    set selInfo ""
    list [selection get -type TEST] $selInfo
} -result {{Test value} {TEST 0 4000}}
test select-6.17 {Tk_SelectionCmd procedure} -returnCodes error -body {
    selection get -badopt foo
} -result {bad option "-badopt": must be -displayof, -selection, or -type}
test select-6.18 {Tk_SelectionCmd procedure} -returnCodes error -body {
    selection get -selectionfoo foo
} -result {bad option "-selectionfoo": must be -displayof, -selection, or -type}
test select-6.19 {Tk_SelectionCmd procedure} -body {
    catch { destroy .f2 }
    selection get -displayof .f2
} -returnCodes error -result {bad window path name ".f2"}
test select-6.20 {Tk_SelectionCmd procedure} -returnCodes error -body {
    selection get foo bar
} -result {wrong # args: should be "selection get ?-option value ...?"}
test select-6.21 {Tk_SelectionCmd procedure} -setup {
    global selValue selInfo
    setup
} -body {
    selection handle -type TEST .f1 {handler TEST}
    selection handle -type STRING .f1 {handler STRING}
    set selValue "Test value"
    set selInfo ""
    list [selection get TEST] $selInfo
} -result {{Test value} {TEST 0 4000}}
# selection handle
# most of the handle section has been covered earlier
test select-6.22 {Tk_SelectionCmd procedure} -body {
    selection handle -selection
} -returnCodes error -result {value for "-selection" missing}
test select-6.23 {Tk_SelectionCmd procedure} -setup {
    global selValue selInfo
    setup
} -body {
    set selValue "Test value"
    set selInfo ""
    list [selection handle -format INTEGER .f1 {handler TEST}] [selection get -displayof .f1] $selInfo
} -result {{} {Test value} {TEST 0 4000}}
test select-6.24 {Tk_SelectionCmd procedure} -returnCodes error -body {
    selection handle -badopt foo
} -result {bad option "-badopt": must be -format, -selection, or -type}
test select-6.25 {Tk_SelectionCmd procedure} -returnCodes error -body {
    selection handle -selectionfoo foo
} -result {bad option "-selectionfoo": must be -format, -selection, or -type}
test select-6.26 {Tk_SelectionCmd procedure} -returnCodes error -body {
    selection handle
} -result {wrong # args: should be "selection handle ?-option value ...? window command"}
test select-6.27 {Tk_SelectionCmd procedure} -returnCodes error -body {
    selection handle .
} -result {wrong # args: should be "selection handle ?-option value ...? window command"}
test select-6.28 {Tk_SelectionCmd procedure} -returnCodes error -body {
    selection handle . foo bar baz blat
} -result {wrong # args: should be "selection handle ?-option value ...? window command"}
test select-6.29 {Tk_SelectionCmd procedure} -body {
    catch { destroy .f2 }
    selection handle .f2 dummy
} -returnCodes error -result {bad window path name ".f2"}
# selection own
test select-6.30 {Tk_SelectionCmd procedure} -body {
    selection own -selection
} -returnCodes error -result {value for "-selection" missing}
test select-6.31 {Tk_SelectionCmd procedure} -setup {
    setup
} -body {
    selection own .
    selection own -displayof .f1
} -result {.}
test select-6.32 {Tk_SelectionCmd procedure} -setup {
    setup
} -body {
    selection own .
    selection own -selection CLIPBOARD .f1
    list [selection own] [selection own -selection CLIPBOARD]
} -result {. .f1}
test select-6.33 {Tk_SelectionCmd procedure} -setup {
    global lostSel
    setup
} -body {
    set lostSel owned
    selection own -command { set lostSel lost } .
    selection own -selection CLIPBOARD .f1
    set result $lostSel
    selection own .f1
    lappend result $lostSel
} -result {owned lost}
test select-6.34 {Tk_SelectionCmd procedure} -returnCodes error -body {
    selection own -badopt foo
} -result {bad option "-badopt": must be -command, -displayof, or -selection}
test select-6.35 {Tk_SelectionCmd procedure} -returnCodes error -body {
    selection own -selectionfoo foo
} -result {bad option "-selectionfoo": must be -command, -displayof, or -selection}
test select-6.36 {Tk_SelectionCmd procedure} -body {
    destroy .f2
    selection own -displayof .f2
} -returnCodes error -result {bad window path name ".f2"}
test select-6.37 {Tk_SelectionCmd procedure} -body {
    destroy .f2
    selection own .f2
} -returnCodes error -result {bad window path name ".f2"}
test select-6.38 {Tk_SelectionCmd procedure} -returnCodes error -body {
    selection own foo bar baz
} -result {wrong # args: should be "selection own ?-option value ...? ?window?"}
test select-6.39 {Tk_SelectionCmd procedure} -returnCodes error -body {
    selection foo
} -result {bad option "foo": must be clear, get, handle, or own}

##############################################################################

# This test is non-portable because some old X11/News servers ignore a
# selection request when the window doesn't exist, which causes a different
# error message.
test select-7.1 {TkSelDeadWindow procedure} -constraints nonPortable -setup {
    setup
} -body {
    selection handle .f1 { handler TEST }
    set result [selection own]
    destroy .f1
    lappend result [selection own] [catch {selection get} msg] $msg
} -result {.f1 {} 1 {PRIMARY selection doesn't exist or form "STRING" not defined}}

##############################################################################

# Check reentrancy on losing selection
test select-8.1 {TkSelEventProc procedure} -constraints x11 -setup {
    setup
    setupbg
} -body {
    selection own -selection CLIPBOARD -command {destroy .f1} .f1
    update
    dobg {selection own -selection CLIPBOARD .}
    winfo children .
} -cleanup {
    cleanupbg
} -result {}

##############################################################################

test select-9.1 {SelCvtToX and SelCvtFromX procedures} -setup {
    setup
    setupbg
} -constraints x11 -body {
    set selValue "1024"
    set selInfo ""
    selection handle -selection PRIMARY -format INTEGER -type TEST \
        .f1 {handler TEST}
    update
    set result ""
    lappend result [dobg {selection get TEST}]
    cleanupbg
    lappend result $selInfo
} -result {{0x400 } {TEST 0 4000}}
test select-9.2 {SelCvtToX and SelCvtFromX procedures} -setup {
    setup
    setupbg
} -constraints x11 -body {
    set selValue "1024 0xffff  2048 -2  "
    set selInfo ""
    selection handle -selection PRIMARY -format INTEGER -type TEST \
	.f1 {handler TEST}
    set result ""
    lappend result [dobg {selection get TEST}]
    cleanupbg
    lappend result $selInfo
} -result {{0x400 0xffff 0x800 0xfffffffe } {TEST 0 4000}}
test select-9.3 {SelCvtToX and SelCvtFromX procedures} -setup {
    setup
    setupbg
} -constraints x11 -body {
    set selValue "   "
    set selInfo ""
    selection handle -selection PRIMARY -format INTEGER -type TEST \
	.f1 {handler TEST}
    set result ""
    lappend result [dobg {selection get TEST}]
    cleanupbg
    lappend result $selInfo
} -result {{ } {TEST 0 4000}}
test select-9.4 {SelCvtToX and SelCvtFromX procedures} -setup {
    setup
    setupbg
} -constraints x11 -body {
    set selValue "16 foobar 32"
    set selInfo ""
    selection handle -selection PRIMARY -format INTEGER -type TEST \
	.f1 {handler TEST}
    set result ""
    lappend result [dobg {selection get TEST}]
    cleanupbg
    lappend result $selInfo
} -result {{0x10 0x0 0x20 } {TEST 0 4000}}
test select-9.5 {SelCvtToX and SelCvtFromX procedures} -setup {
    setup
    setupbg
} -constraints x11 -body {
    # Ensure that lists of atoms are constructed correctly, even when the
    # atom names have spaces in. [Bug 1353414]
    set selValue "foo bar"
    set selInfo ""
    set selType {text/x-tk-test;detail="foo bar"}
    selection handle -selection PRIMARY -format STRING -type $selType \
    .f1 [list handler $selType]
    lsort [dobg {selection get TARGETS}]
} -cleanup {
    cleanupbg
} -result {MULTIPLE TARGETS TIMESTAMP TK_APPLICATION TK_WINDOW {text/x-tk-test;detail="foo bar"}}

##############################################################################
# note, we are not testing MULTIPLE style selections

# most control paths have been exercised above
test select-10.1 {ConvertSelection procedure, race with selection clear} -constraints {
<<<<<<< HEAD
    unix
=======
    x11 
>>>>>>> 8097f92d
} -setup {
    setup
} -body {
    proc Ready {fd} {
	variable x
	lappend x [gets $fd]
    }
    set fd [open "|[list [interpreter] -geometry +0+0 -name tktest]" r+]
    puts $fd "puts foo; [loadTkCommand]; flush stdout"
    flush $fd
    gets $fd
    fileevent $fd readable [list Ready $fd]
    set selValue "Just a simple test"
    set selInfo ""
    selection handle .f1 {handler STRING}
    update
    puts $fd {puts "[catch {selection get} msg]:$msg"; puts **DONE**; flush stdout}
    flush $fd
    after 200
    selection own .
    set x {}
    vwait [namespace which -variable x]
    puts $fd {exit}
    flush $fd
    # Don't understand why, but the [loadTkCommand] above causes
    # a "broken pipe" error when Tk was actually [load]ed in the child.
    catch {close $fd}
    lappend x $selInfo
} -result {{1:PRIMARY selection doesn't exist or form "STRING" not defined} {}}
test select-10.2 {ConvertSelection procedure} -constraints x11 -setup {
    setup
    setupbg
} -body {
    set selValue [string range $longValue 0 3999]
    set selInfo ""
    selection handle .f1 {handler STRING}
    set result ""
    lappend result [dobg {selection get}]
    cleanupbg
    lappend result $selInfo
} -result [list [string range $longValue 0 3999] {STRING 0 4000 STRING 4000 4000 STRING 0 4000 STRING 4000 4000}]
test select-10.3 {ConvertSelection procedure} -constraints x11 -setup {
    setup
    setupbg
} -body {
    selection handle .f1 ERROR errHandler
    dobg {selection get ERROR}
} -cleanup {
    cleanupbg
} -result {PRIMARY selection doesn't exist or form "ERROR" not defined}
# testing timers
# This one hangs in Exceed
test select-10.4 {ConvertSelection procedure} -constraints {
    x11 noExceed
} -setup {
    setup
    setupbg
} -body {
    set selValue $longValue
    set selInfo ""
    selection handle .f1 {errIncrHandler STRING}
    set result ""
    set pass 0
    lappend result [dobg {selection get}]
    cleanupbg
    lappend result $selInfo
} -result {{selection owner didn't respond} {STRING 0 4000 STRING 4000 4000 STRING 8000 4000 STRING 12000 4000 STRING 16000 4000 STRING 0 4000 STRING 4000 4000}}
test select-10.5 {ConvertSelection procedure, reentrancy issues} -constraints {
<<<<<<< HEAD
    unix
=======
    x11 
>>>>>>> 8097f92d
} -setup {
    setup
    setupbg
} -body {
    set selValue "Test value"
    set selInfo ""
    selection handle -type TEST .f1 { handler TEST }
    selection handle -type STRING .f1 { badHandler .f1 STRING }
    set result ""
    lappend result [dobg {selection get}]
    cleanupbg
    lappend result $selInfo
} -result {{PRIMARY selection doesn't exist or form "STRING" not defined} {.f1 STRING 0 4000}}
test select-10.6 {ConvertSelection procedure, reentrancy issues} -constraints {
<<<<<<< HEAD
    unix
=======
    x11 
>>>>>>> 8097f92d
} -setup {
    setup
    setupbg
} -body {
    proc weirdHandler {type offset count} {
	destroy .f1
	handler $type $offset $count
    }
    set selValue $longValue
    set selInfo ""
    selection handle .f1 {weirdHandler STRING}
    set result ""
    lappend result [dobg {selection get}]
    cleanupbg
    lappend result $selInfo
} -cleanup {
    rename weirdHandler {}
} -result {{PRIMARY selection doesn't exist or form "STRING" not defined} {STRING 0 4000}}

##############################################################################

# testing reentrancy
test select-11.1 {TkSelPropProc procedure} -constraints x11 -setup {
    setup
    setupbg
} -body {
    set selValue $longValue
    set selInfo ""
    selection handle -type TEST .f1 { handler TEST }
    selection handle -type STRING .f1 { reallyBadHandler .f1 STRING }
    set result ""
    set pass 0
    lappend result [dobg {selection get}]
    cleanupbg
    lappend result $selInfo
} -result {{selection owner didn't respond} {.f1 STRING 0 4000 .f1 STRING 4000 4000 .f1 STRING 8000 4000 .f1 STRING 12000 4000 .f1 STRING 16000 4000 .f1 STRING 0 4000 .f1 STRING 4000 4000}}

##############################################################################

# Note, this assumes we are using CurrentTtime
test select-12.1 {DefaultSelection procedure} -constraints x11 -body {
    setup
    set result [selection get -type TIMESTAMP]
    setupbg
    lappend result [dobg {selection get -type TIMESTAMP}]
    cleanupbg
    set result
} -result {0x0 {0x0 }}
test select-12.2 {DefaultSelection procedure} -constraints x11 -body {
    setup
    set result [lsort [list [selection get -type TARGETS]]]
    setupbg
    lappend result [dobg {lsort [selection get -type TARGETS]}]
    cleanupbg
    set result
} -result {{MULTIPLE TARGETS TIMESTAMP TK_APPLICATION TK_WINDOW} {MULTIPLE TARGETS TIMESTAMP TK_APPLICATION TK_WINDOW}}
test select-12.3 {DefaultSelection procedure} -constraints x11 -body {
    setup
    selection handle .f1 {handler TEST} TEST
    set result [list [lsort [selection get -type TARGETS]]]
    setupbg
    lappend result [dobg {lsort [selection get -type TARGETS]}]
    cleanupbg
    set result
} -result {{MULTIPLE TARGETS TEST TIMESTAMP TK_APPLICATION TK_WINDOW} {MULTIPLE TARGETS TEST TIMESTAMP TK_APPLICATION TK_WINDOW}}
test select-12.4 {DefaultSelection procedure} -constraints x11 -setup {
    setup
    set result ""
} -body {
    lappend result [selection get -type TK_APPLICATION]
    setupbg
    lappend result [dobg {selection get -type TK_APPLICATION}]
    cleanupbg
    set result
} -result [list [winfo name .] [winfo name .]]
test select-12.5 {DefaultSelection procedure} -constraints x11 -body {
    setup
    set result [selection get -type TK_WINDOW]
    setupbg
    lappend result [dobg {selection get -type TK_WINDOW}]
    cleanupbg
    set result
} -result {.f1 .f1}
test select-12.6 {DefaultSelection procedure} -body {
    setup
    selection handle .f1 {handler TARGETS.f1} TARGETS
    set selValue "Targets value"
    set selInfo ""
    set result [list [selection get TARGETS] $selInfo]
    selection handle .f1 {} TARGETS
    lappend result [selection get TARGETS]
} -result {{Targets value} {TARGETS.f1 0 4000} {MULTIPLE TARGETS TIMESTAMP TK_APPLICATION TK_WINDOW}}

test select-13.1 {SelectionSize procedure, handler deleted} -constraints {
<<<<<<< HEAD
    unix
=======
    x11 
>>>>>>> 8097f92d
} -setup {
    setup
    setupbg
} -body {
    proc badHandler {path type offset count} {
	global selValue selInfo abortCount
	incr abortCount -1
	if {$abortCount == 0} {
	    selection handle -type $type $path {}
	}
	lappend selInfo $path $type $offset $count
	set numBytes [expr {[string length $selValue] - $offset}]
	if {$numBytes <= 0} {
	    return ""
	}
	string range $selValue $offset [expr $numBytes+$offset]
    }
    set selValue $longValue
    set selInfo ""
    selection handle .f1 {badHandler .f1 STRING}
    set result ""
    set abortCount 2
    lappend result [dobg {selection get}]
    cleanupbg
    lappend result $selInfo
} -result {{PRIMARY selection doesn't exist or form "STRING" not defined} {.f1 STRING 0 4000 .f1 STRING 4000 4000}}

test select-14.1 {Bug [73ba07efcd]: Use correct property type when handling MULTIPLE conversion requests} -constraints {
    cliboardManagerPresent
} -setup {
    proc get_clip {offset maxChars} {return abcd}
} -body {
    selection handle -selection CLIPBOARD . get_clip
    selection own -selection CLIPBOARD .
    selection get -selection CLIPBOARD_MANAGER -type SAVE_TARGETS
    clipboard get
} -cleanup {
    rename get_clip {}
} -result {abcd}


# cleanup
cleanupTests
return

# Local Variables:
# mode: tcl
# End:<|MERGE_RESOLUTION|>--- conflicted
+++ resolved
@@ -953,11 +953,7 @@
 
 # most control paths have been exercised above
 test select-10.1 {ConvertSelection procedure, race with selection clear} -constraints {
-<<<<<<< HEAD
-    unix
-=======
     x11 
->>>>>>> 8097f92d
 } -setup {
     setup
 } -body {
@@ -1026,11 +1022,7 @@
     lappend result $selInfo
 } -result {{selection owner didn't respond} {STRING 0 4000 STRING 4000 4000 STRING 8000 4000 STRING 12000 4000 STRING 16000 4000 STRING 0 4000 STRING 4000 4000}}
 test select-10.5 {ConvertSelection procedure, reentrancy issues} -constraints {
-<<<<<<< HEAD
-    unix
-=======
     x11 
->>>>>>> 8097f92d
 } -setup {
     setup
     setupbg
@@ -1045,11 +1037,7 @@
     lappend result $selInfo
 } -result {{PRIMARY selection doesn't exist or form "STRING" not defined} {.f1 STRING 0 4000}}
 test select-10.6 {ConvertSelection procedure, reentrancy issues} -constraints {
-<<<<<<< HEAD
-    unix
-=======
     x11 
->>>>>>> 8097f92d
 } -setup {
     setup
     setupbg
@@ -1144,11 +1132,7 @@
 } -result {{Targets value} {TARGETS.f1 0 4000} {MULTIPLE TARGETS TIMESTAMP TK_APPLICATION TK_WINDOW}}
 
 test select-13.1 {SelectionSize procedure, handler deleted} -constraints {
-<<<<<<< HEAD
-    unix
-=======
     x11 
->>>>>>> 8097f92d
 } -setup {
     setup
     setupbg
