--- conflicted
+++ resolved
@@ -11,42 +11,8 @@
 tcltest::loadTestedCommands
 namespace import -force tcltest::test
 
-<<<<<<< HEAD
-testConstraint failsOnUbuntu [expr {![info exists ::env(TRAVIS_OS_NAME)] || ![string match linux $::env(TRAVIS_OS_NAME)]}]
+testConstraint failsOnUbuntu [expr {![info exists ::env(CI)] || ![string match Linux $::tcl_platform(os)]}]
 testConstraint failsOnXQuarz [expr {$tcl_platform(os) ne "Darwin" || [tk windowingsystem] ne "x11" }]
-=======
-testConstraint failsOnUbuntu [expr {![info exists ::env(CI)] || ![string match Linux $::tcl_platform(os)]}]
-
-# Utility procedures:
-
-proc pack1 {args} {
-    pack forget .pack.a .pack.b .pack.c .pack.d
-    eval pack .pack.a $args
-    pack .pack.b -expand yes -fill both
-    update
-    list [winfo geometry .pack.a] [winfo geometry .pack.b]
-}
-proc pack2 {args} {
-    pack forget .pack.a .pack.b .pack.c .pack.d
-    eval pack .pack.a $args
-    update
-    winfo geometry .pack.a
-}
-proc pack3 {args} {
-    pack forget .pack.a .pack.b .pack.c .pack.d
-    pack .pack.a -side  top
-    pack .pack.c -side left
-    eval pack .pack.b $args
-    update
-    winfo geometry .pack.b
-}
-proc pack4 {option value} {
-    pack forget .pack.a .pack.b .pack.c .pack.d
-    pack .pack.a $option $value
-    set i [pack info .pack.a]
-    lindex $i [expr [lsearch -exact $i $option]+1]
-}
->>>>>>> 3acc3fa1
 
 # Create some test windows.
 
