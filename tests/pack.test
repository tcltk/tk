# This file is a Tcl script to test out the "pack" command of Tk.  It is
# organized in the standard fashion for Tcl tests.
#
# Copyright (c) 1993 The Regents of the University of California.
# Copyright (c) 1994 Sun Microsystems, Inc.
# Copyright (c) 1998-1999 by Scriptics Corporation.
# All rights reserved.

package require tcltest 2.2
eval tcltest::configure $argv
tcltest::loadTestedCommands
namespace import -force tcltest::test


# Create some test windows.

destroy .pack
toplevel .pack
wm geom .pack 300x200+0+0
wm minsize .pack 1 1
update idletasks
foreach i {a b c d} {
    frame .pack.$i
    label .pack.$i.label -text $i -relief raised
    place .pack.$i.label -relwidth 1.0 -relheight 1.0
}
.pack.a config -width 20 -height 40
.pack.b config -width 50 -height 30
.pack.c config -width 80 -height 80
.pack.d config -width 40 -height 30

test pack-1.1 {-side option} -setup {
    pack forget .pack.a .pack.b .pack.c .pack.d
} -body {
    pack .pack.a -side top
    pack .pack.b -expand yes -fill both
    update
    list [winfo geometry .pack.a] [winfo geometry .pack.b]
} -result {20x40+140+0 300x160+0+40}
test pack-1.2 {-side option} -setup {
    pack forget .pack.a .pack.b .pack.c .pack.d
} -body {
    pack .pack.a -side bottom
    pack .pack.b -expand yes -fill both
    update
    list [winfo geometry .pack.a] [winfo geometry .pack.b]
} -result {20x40+140+160 300x160+0+0}
test pack-1.3 {-side option} -setup {
    pack forget .pack.a .pack.b .pack.c .pack.d
} -body {
    pack .pack.a -side left
    pack .pack.b -expand yes -fill both
    update
    list [winfo geometry .pack.a] [winfo geometry .pack.b]
} -result {20x40+0+80 280x200+20+0}
test pack-1.4 {-side option} -setup {
    pack forget .pack.a .pack.b .pack.c .pack.d
} -body {
    pack .pack.a -side right
    pack .pack.b -expand yes -fill both
    update
    list [winfo geometry .pack.a] [winfo geometry .pack.b]
} -result {20x40+280+80 280x200+0+0}


test pack-2.1 {x padding and filling} -setup {
    pack forget .pack.a .pack.b .pack.c .pack.d
} -body {
    pack .pack.a -side right -padx 20
    pack .pack.b -expand yes -fill both
    update
    list [winfo geometry .pack.a] [winfo geometry .pack.b]
} -result {20x40+260+80 240x200+0+0}
test pack-2.2 {x padding and filling} -setup {
    pack forget .pack.a .pack.b .pack.c .pack.d
} -body {
    pack .pack.a -side right -padx {10 30}
    pack .pack.b -expand yes -fill both
    update
    list [winfo geometry .pack.a] [winfo geometry .pack.b]
} -result {20x40+250+80 240x200+0+0}
test pack-2.3 {x padding and filling} -setup {
    pack forget .pack.a .pack.b .pack.c .pack.d
} -body {
    pack .pack.a -side right -padx {35 5}
    pack .pack.b -expand yes -fill both
    update
    list [winfo geometry .pack.a] [winfo geometry .pack.b]
} -result {20x40+275+80 240x200+0+0}
test pack-2.4 {x padding and filling} -setup {
    pack forget .pack.a .pack.b .pack.c .pack.d
} -body {
    pack .pack.a -side right -ipadx 20
    pack .pack.b -expand yes -fill both
    update
    list [winfo geometry .pack.a] [winfo geometry .pack.b]
} -result {60x40+240+80 240x200+0+0}
test pack-2.5 {x padding and filling} -setup {
    pack forget .pack.a .pack.b .pack.c .pack.d
} -body {
    pack .pack.a -side right -ipadx 5 -padx 10
    pack .pack.b -expand yes -fill both
    update
    list [winfo geometry .pack.a] [winfo geometry .pack.b]
} -result {30x40+260+80 250x200+0+0}
test pack-2.6 {x padding and filling} -setup {
    pack forget .pack.a .pack.b .pack.c .pack.d
} -body {
    pack .pack.a -side right -padx 20 -fill x
    pack .pack.b -expand yes -fill both
    update
    list [winfo geometry .pack.a] [winfo geometry .pack.b]
} -result {20x40+260+80 240x200+0+0}
test pack-2.7 {x padding and filling} -setup {
    pack forget .pack.a .pack.b .pack.c .pack.d
} -body {
    pack .pack.a -side right -padx {9 31} -fill x
    pack .pack.b -expand yes -fill both
    update
    list [winfo geometry .pack.a] [winfo geometry .pack.b]
} -result {20x40+249+80 240x200+0+0}
test pack-2.8 {x padding and filling} -setup {
    pack forget .pack.a .pack.b .pack.c .pack.d
} -body {
    pack .pack.a -side right -ipadx 20 -fill x
    pack .pack.b -expand yes -fill both
    update
    list [winfo geometry .pack.a] [winfo geometry .pack.b]
} -result {60x40+240+80 240x200+0+0}
test pack-2.9 {x padding and filling} -setup {
    pack forget .pack.a .pack.b .pack.c .pack.d
} -body {
    pack .pack.a -side right -ipadx 5 -padx 10 -fill x
    pack .pack.b -expand yes -fill both
    update
    list [winfo geometry .pack.a] [winfo geometry .pack.b]
} -result {30x40+260+80 250x200+0+0}
test pack-2.10 {x padding and filling} -setup {
    pack forget .pack.a .pack.b .pack.c .pack.d
} -body {
    pack .pack.a -side right -ipadx 5 -padx {5 15} -fill x
    pack .pack.b -expand yes -fill both
    update
    list [winfo geometry .pack.a] [winfo geometry .pack.b]
} -result {30x40+255+80 250x200+0+0}
test pack-2.11 {x padding and filling} -setup {
    pack forget .pack.a .pack.b .pack.c .pack.d
} -body {
    pack .pack.a -side top -padx 20
    pack .pack.b -expand yes -fill both
    update
    list [winfo geometry .pack.a] [winfo geometry .pack.b]
} -result {20x40+140+0 300x160+0+40}
test pack-2.12 {x padding and filling} -setup {
    pack forget .pack.a .pack.b .pack.c .pack.d
} -body {
    pack .pack.a -side top -padx {0 40}
    pack .pack.b -expand yes -fill both
    update
    list [winfo geometry .pack.a] [winfo geometry .pack.b]
} -result {20x40+120+0 300x160+0+40}
test pack-2.13 {x padding and filling} -setup {
    pack forget .pack.a .pack.b .pack.c .pack.d
} -body {
    pack .pack.a -side top -padx {31 9}
    pack .pack.b -expand yes -fill both
    update
    list [winfo geometry .pack.a] [winfo geometry .pack.b]
} -result {20x40+151+0 300x160+0+40}
test pack-2.14 {x padding and filling} -setup {
    pack forget .pack.a .pack.b .pack.c .pack.d
} -body {
    pack .pack.a -side top -ipadx 20
    pack .pack.b -expand yes -fill both
    update
    list [winfo geometry .pack.a] [winfo geometry .pack.b]
} -result {60x40+120+0 300x160+0+40}
test pack-2.15 {x padding and filling} -setup {
    pack forget .pack.a .pack.b .pack.c .pack.d
} -body {
    pack .pack.a -side top -ipadx 5 -padx 10
    pack .pack.b -expand yes -fill both
    update
    list [winfo geometry .pack.a] [winfo geometry .pack.b]
} -result {30x40+135+0 300x160+0+40}
test pack-2.16 {x padding and filling} -setup {
    pack forget .pack.a .pack.b .pack.c .pack.d
} -body {
    pack .pack.a -side top -ipadx 5 -padx {5 15}
    pack .pack.b -expand yes -fill both
    update
    list [winfo geometry .pack.a] [winfo geometry .pack.b]
} -result {30x40+130+0 300x160+0+40}
test pack-2.17 {x padding and filling} -setup {
    pack forget .pack.a .pack.b .pack.c .pack.d
} -body {
    pack .pack.a -side top -padx 20 -fill x
    pack .pack.b -expand yes -fill both
    update
    list [winfo geometry .pack.a] [winfo geometry .pack.b]
} -result {260x40+20+0 300x160+0+40}
test pack-2.18 {x padding and filling} -setup {
    pack forget .pack.a .pack.b .pack.c .pack.d
} -body {
    pack .pack.a -side top -padx {25 15} -fill x
    pack .pack.b -expand yes -fill both
    update
    list [winfo geometry .pack.a] [winfo geometry .pack.b]
} -result {260x40+25+0 300x160+0+40}
test pack-2.19 {x padding and filling} -setup {
    pack forget .pack.a .pack.b .pack.c .pack.d
} -body {
    pack .pack.a -side top -ipadx 20 -fill x
    pack .pack.b -expand yes -fill both
    update
    list [winfo geometry .pack.a] [winfo geometry .pack.b]
} -result {300x40+0+0 300x160+0+40}
test pack-2.20 {x padding and filling} -setup {
    pack forget .pack.a .pack.b .pack.c .pack.d
} -body {
    pack .pack.a -side top -ipadx 5 -padx 10 -fill x
    pack .pack.b -expand yes -fill both
    update
    list [winfo geometry .pack.a] [winfo geometry .pack.b]
} -result {280x40+10+0 300x160+0+40}
test pack-2.21 {x padding and filling} -setup {
    pack forget .pack.a .pack.b .pack.c .pack.d
} -body {
    pack .pack.a -side top -ipadx 5 -padx {5 15} -fill x
    pack .pack.b -expand yes -fill both
    update
    list [winfo geometry .pack.a] [winfo geometry .pack.b]
} -result {280x40+5+0 300x160+0+40}
test pack-2.22 {x padding and filling} -setup {
    pack forget .pack.a .pack.b .pack.c .pack.d
} -body {
    pack .pack.a -padx 1c
    set x [pack info .pack.a]
    set res1 [lindex $x [expr [lsearch -exact $x -padx]+1]]
    set res2 [winfo pixels .pack 1c]
    expr {$res1 eq $res2}
} -result 1
test pack-2.23 {x padding and filling} -setup {
    pack forget .pack.a .pack.b .pack.c .pack.d
} -body {
    pack .pack.a -ipadx 1c
    set x [pack info .pack.a]
    set res1 [lindex $x [expr [lsearch -exact $x -ipadx]+1]]
    set res2 [winfo pixels .pack 1c]
    expr {$res1 eq $res2}
} -result 1

test pack-3.1 {y padding and filling} -setup {
    pack forget .pack.a .pack.b .pack.c .pack.d
} -body {
    pack .pack.a -side right -pady 20
    pack .pack.b -expand yes -fill both
    update
    list [winfo geometry .pack.a] [winfo geometry .pack.b]
} -result {20x40+280+80 280x200+0+0}
test pack-3.2 {y padding and filling} -setup {
    pack forget .pack.a .pack.b .pack.c .pack.d
} -body {
    pack .pack.a -side right -pady {5 35}
    pack .pack.b -expand yes -fill both
    update
    list [winfo geometry .pack.a] [winfo geometry .pack.b]
} -result {20x40+280+65 280x200+0+0}
test pack-3.3 {y padding and filling} -setup {
    pack forget .pack.a .pack.b .pack.c .pack.d
} -body {
    pack .pack.a -side right -pady {40 0}
    pack .pack.b -expand yes -fill both
    update
    list [winfo geometry .pack.a] [winfo geometry .pack.b]
} -result {20x40+280+100 280x200+0+0}
test pack-3.4 {y padding and filling} -setup {
    pack forget .pack.a .pack.b .pack.c .pack.d
} -body {
    pack .pack.a -side right -ipady 20
    pack .pack.b -expand yes -fill both
    update
    list [winfo geometry .pack.a] [winfo geometry .pack.b]
} -result {20x80+280+60 280x200+0+0}
test pack-3.5 {y padding and filling} -setup {
    pack forget .pack.a .pack.b .pack.c .pack.d
} -body {
    pack .pack.a -side right -ipady 5 -pady 10
    pack .pack.b -expand yes -fill both
    update
    list [winfo geometry .pack.a] [winfo geometry .pack.b]
} -result {20x50+280+75 280x200+0+0}
test pack-3.6 {y padding and filling} -setup {
    pack forget .pack.a .pack.b .pack.c .pack.d
} -body {
    pack .pack.a -side right -ipady 5 -pady {5 15}
    pack .pack.b -expand yes -fill both
    update
    list [winfo geometry .pack.a] [winfo geometry .pack.b]
} -result {20x50+280+70 280x200+0+0}
test pack-3.7 {y padding and filling} -setup {
    pack forget .pack.a .pack.b .pack.c .pack.d
} -body {
    pack .pack.a -side right -pady 20 -fill y
    pack .pack.b -expand yes -fill both
    update
    list [winfo geometry .pack.a] [winfo geometry .pack.b]
} -result {20x160+280+20 280x200+0+0}
test pack-3.8 {y padding and filling} -setup {
    pack forget .pack.a .pack.b .pack.c .pack.d
} -body {
    pack .pack.a -side right -pady {35 5} -fill y
    pack .pack.b -expand yes -fill both
    update
    list [winfo geometry .pack.a] [winfo geometry .pack.b]
} -result {20x160+280+35 280x200+0+0}
test pack-3.9 {y padding and filling} -setup {
    pack forget .pack.a .pack.b .pack.c .pack.d
} -body {
    pack .pack.a -side right -ipady 20 -fill y
    pack .pack.b -expand yes -fill both
    update
    list [winfo geometry .pack.a] [winfo geometry .pack.b]
} -result {20x200+280+0 280x200+0+0}
test pack-3.10 {y padding and filling} -setup {
    pack forget .pack.a .pack.b .pack.c .pack.d
} -body {
    pack .pack.a -side right -ipady 5 -pady 10 -fill y
    pack .pack.b -expand yes -fill both
    update
    list [winfo geometry .pack.a] [winfo geometry .pack.b]
} -result {20x180+280+10 280x200+0+0}
test pack-3.11 {y padding and filling} -setup {
    pack forget .pack.a .pack.b .pack.c .pack.d
} -body {
    pack .pack.a -side right -ipady 5 -pady {0 20} -fill y
    pack .pack.b -expand yes -fill both
    update
    list [winfo geometry .pack.a] [winfo geometry .pack.b]
} -result {20x180+280+0 280x200+0+0}
test pack-3.12 {y padding and filling} -setup {
    pack forget .pack.a .pack.b .pack.c .pack.d
} -body {
    pack .pack.a -side top -pady 20
    pack .pack.b -expand yes -fill both
    update
    list [winfo geometry .pack.a] [winfo geometry .pack.b]
} -result {20x40+140+20 300x120+0+80}
test pack-3.13 {y padding and filling} -setup {
    pack forget .pack.a .pack.b .pack.c .pack.d
} -body {
    pack .pack.a -side top -pady {40 0}
    pack .pack.b -expand yes -fill both
    update
    list [winfo geometry .pack.a] [winfo geometry .pack.b]
} -result {20x40+140+40 300x120+0+80}
test pack-3.14 {y padding and filling} -setup {
    pack forget .pack.a .pack.b .pack.c .pack.d
} -body {
    pack .pack.a -side top -ipady 20
    pack .pack.b -expand yes -fill both
    update
    list [winfo geometry .pack.a] [winfo geometry .pack.b]
} -result {20x80+140+0 300x120+0+80}
test pack-3.15 {y padding and filling} -setup {
    pack forget .pack.a .pack.b .pack.c .pack.d
} -body {
    pack .pack.a -side top -ipady 5 -pady 10
    pack .pack.b -expand yes -fill both
    update
    list [winfo geometry .pack.a] [winfo geometry .pack.b]
} -result {20x50+140+10 300x130+0+70}
test pack-3.16 {y padding and filling} -setup {
    pack forget .pack.a .pack.b .pack.c .pack.d
} -body {
    pack .pack.a -side top -ipady 5 -pady {3 17}
    pack .pack.b -expand yes -fill both
    update
    list [winfo geometry .pack.a] [winfo geometry .pack.b]
} -result {20x50+140+3 300x130+0+70}
test pack-3.17 {y padding and filling} -setup {
    pack forget .pack.a .pack.b .pack.c .pack.d
} -body {
    pack .pack.a -side top -pady 20 -fill y
    pack .pack.b -expand yes -fill both
    update
    list [winfo geometry .pack.a] [winfo geometry .pack.b]
} -result {20x40+140+20 300x120+0+80}
test pack-3.18 {y padding and filling} -setup {
    pack forget .pack.a .pack.b .pack.c .pack.d
} -body {
    pack .pack.a -side top -pady {39 1} -fill y
    pack .pack.b -expand yes -fill both
    update
    list [winfo geometry .pack.a] [winfo geometry .pack.b]
} -result {20x40+140+39 300x120+0+80}
test pack-3.19 {y padding and filling} -setup {
    pack forget .pack.a .pack.b .pack.c .pack.d
} -body {
    pack .pack.a -side top -ipady 20 -fill y
    pack .pack.b -expand yes -fill both
    update
    list [winfo geometry .pack.a] [winfo geometry .pack.b]
} -result {20x80+140+0 300x120+0+80}
test pack-3.20 {y padding and filling} -setup {
    pack forget .pack.a .pack.b .pack.c .pack.d
} -body {
    pack .pack.a -side top -ipady 5 -pady 10 -fill y
    pack .pack.b -expand yes -fill both
    update
    list [winfo geometry .pack.a] [winfo geometry .pack.b]
} -result {20x50+140+10 300x130+0+70}
test pack-3.21 {y padding and filling} -setup {
    pack forget .pack.a .pack.b .pack.c .pack.d
} -body {
    pack .pack.a -side top -ipady 5 -pady {1 19} -fill y
    pack .pack.b -expand yes -fill both
    update
    list [winfo geometry .pack.a] [winfo geometry .pack.b]
} -result {20x50+140+1 300x130+0+70}
test pack-3.22 {y padding and filling} -setup {
    pack forget .pack.a .pack.b .pack.c .pack.d
} -body {
    pack .pack.a -pady 1c
    set x [pack info .pack.a]
    set res1 [lindex $x [expr [lsearch -exact $x -pady]+1]]
    set res2 [winfo pixels .pack 1c]
    expr {$res1 eq $res2}
} -result 1
test pack-3.23 {y padding and filling} -setup {
    pack forget .pack.a .pack.b .pack.c .pack.d
} -body {
    pack .pack.a -ipady 1c
    set x [pack info .pack.a]
    set res1 [lindex $x [expr [lsearch -exact $x -ipady]+1]]
    set res2 [winfo pixels .pack 1c]
    expr {$res1 eq $res2}
} -result 1

test pack-4.1 {anchors} -setup {
    pack forget .pack.a .pack.b .pack.c .pack.d
} -body {
    pack .pack.a -side top -ipadx 5 -padx 10 -ipady 15 -pady 20 -expand y -anchor n
    update
    winfo geometry .pack.a
} -result {30x70+135+20}
test pack-4.2 {anchors} -setup {
    pack forget .pack.a .pack.b .pack.c .pack.d
} -body {
    pack .pack.a -side top -ipadx 5 -padx 10 -ipady 15 -pady 20 -expand y -anchor ne
    update
    winfo geometry .pack.a
} -result {30x70+260+20}
test pack-4.3 {anchors} -setup {
    pack forget .pack.a .pack.b .pack.c .pack.d
} -body {
    pack .pack.a -side top -ipadx 5 -padx 10 -ipady 15 -pady 20 -expand y -anchor e
    update
    winfo geometry .pack.a
} -result {30x70+260+65}
test pack-4.4 {anchors} -setup {
    pack forget .pack.a .pack.b .pack.c .pack.d
} -body {
    pack .pack.a -side top -ipadx 5 -padx 10 -ipady 15 -pady 20 -expand y -anchor se
    update
    winfo geometry .pack.a
} -result {30x70+260+110}
test pack-4.5 {anchors} -setup {
    pack forget .pack.a .pack.b .pack.c .pack.d
} -body {
    pack .pack.a -side top -ipadx 5 -padx 10 -ipady 15 -pady 20 -expand y -anchor s
    update
    winfo geometry .pack.a
} -result {30x70+135+110}
test pack-4.6 {anchors} -setup {
    pack forget .pack.a .pack.b .pack.c .pack.d
} -body {
    pack .pack.a -side top -ipadx 5 -padx 10 -ipady 15 -pady 20 -expand y -anchor sw
    update
    winfo geometry .pack.a
} -result {30x70+10+110}
test pack-4.7 {anchors} -setup {
    pack forget .pack.a .pack.b .pack.c .pack.d
} -body {
    pack .pack.a -side top -ipadx 5 -padx 10 -ipady 15 -pady 20 -expand y -anchor w
    update
    winfo geometry .pack.a
} -result {30x70+10+65}
test pack-4.8 {anchors} -setup {
    pack forget .pack.a .pack.b .pack.c .pack.d
} -body {
    pack .pack.a -side top -ipadx 5 -padx 10 -ipady 15 -pady 20 -expand y -anchor nw
    update
    winfo geometry .pack.a
} -result {30x70+10+20}
test pack-4.9 {anchors} -setup {
    pack forget .pack.a .pack.b .pack.c .pack.d
} -body {
    pack .pack.a -side top -ipadx 5 -padx 10 -ipady 15 -pady 20 -expand y -anchor center
    update
    winfo geometry .pack.a
} -result {30x70+135+65}

# Repeat above tests, but with a frame that isn't at (0,0), so that
# we can be sure that the frame offset is being added in correctly.

test pack-5.1 {more anchors} -setup {
    pack forget .pack.a .pack.b .pack.c .pack.d
} -body {
    pack .pack.a -side  top
    pack .pack.c -side left
    pack .pack.b -side top -ipadx 5 -padx 10 -ipady 15 -pady 20 -expand y -anchor n
    update
    winfo geometry .pack.b
} -result {60x60+160+60}
test pack-5.2 {more anchors} -setup {
    pack forget .pack.a .pack.b .pack.c .pack.d
} -body {
    pack .pack.a -side  top
    pack .pack.c -side left
    pack .pack.b -side top -ipadx 5 -padx 10 -ipady 15 -pady 20 -expand y -anchor ne
    update
    winfo geometry .pack.b
} -result {60x60+230+60}
test pack-5.3 {more anchors} -setup {
    pack forget .pack.a .pack.b .pack.c .pack.d
} -body {
    pack .pack.a -side  top
    pack .pack.c -side left
    pack .pack.b -side top -ipadx 5 -padx 10 -ipady 15 -pady 20 -expand y -anchor e
    update
    winfo geometry .pack.b
} -result {60x60+230+90}
test pack-5.4 {more anchors} -setup {
    pack forget .pack.a .pack.b .pack.c .pack.d
} -body {
    pack .pack.a -side  top
    pack .pack.c -side left
    pack .pack.b -side top -ipadx 5 -padx 10 -ipady 15 -pady 20 -expand y -anchor se
    update
    winfo geometry .pack.b
} -result {60x60+230+120}
test pack-5.5 {more anchors} -setup {
    pack forget .pack.a .pack.b .pack.c .pack.d
} -body {
    pack .pack.a -side  top
    pack .pack.c -side left
    pack .pack.b -side top -ipadx 5 -padx 10 -ipady 15 -pady 20 -expand y -anchor s
    update
    winfo geometry .pack.b
} -result {60x60+160+120}
test pack-5.6 {more anchors} -setup {
    pack forget .pack.a .pack.b .pack.c .pack.d
} -body {
    pack .pack.a -side  top
    pack .pack.c -side left
    pack .pack.b -side top -ipadx 5 -padx 10 -ipady 15 -pady 20 -expand y -anchor sw
    update
    winfo geometry .pack.b
} -result {60x60+90+120}
test pack-5.7 {more anchors} -setup {
    pack forget .pack.a .pack.b .pack.c .pack.d
} -body {
    pack .pack.a -side  top
    pack .pack.c -side left
    pack .pack.b -side top -ipadx 5 -padx 10 -ipady 15 -pady 20 -expand y -anchor w
    update
    winfo geometry .pack.b
} -result {60x60+90+90}
test pack-5.8 {more anchors} -setup {
    pack forget .pack.a .pack.b .pack.c .pack.d
} -body {
    pack .pack.a -side  top
    pack .pack.c -side left
    pack .pack.b -side top -ipadx 5 -padx 10 -ipady 15 -pady 20 -expand y -anchor nw
    update
    winfo geometry .pack.b
} -result {60x60+90+60}
test pack-5.9 {more anchors} -setup {
    pack forget .pack.a .pack.b .pack.c .pack.d
} -body {
    pack .pack.a -side  top
    pack .pack.c -side left
    pack .pack.b -side top -ipadx 5 -padx 10 -ipady 15 -pady 20 -expand y -anchor center
    update
    winfo geometry .pack.b
} -result {60x60+160+90}

test pack-6.1 {-expand option} -setup {
    pack forget .pack.a .pack.b .pack.c .pack.d
} -body {
    pack .pack.a .pack.b .pack.c .pack.d -side left
    update
    list [winfo geometry .pack.a] [winfo geometry .pack.b] \
        [winfo geometry .pack.c] [winfo geometry .pack.d]
} -result {20x40+0+80 50x30+20+85 80x80+70+60 40x30+150+85}
test pack-6.2 {-expand option} -setup {
    pack forget .pack.a .pack.b .pack.c .pack.d
} -body {
    pack .pack.a -side left -expand yes
    pack .pack.b -side left
    pack .pack.c .pack.d -side left -expand 1
    update
    list [winfo geometry .pack.a] [winfo geometry .pack.b] \
        [winfo geometry .pack.c] [winfo geometry .pack.d]
} -result {20x40+18+80 50x30+56+85 80x80+124+60 40x30+241+85}
test pack-6.3 {-expand option} -setup {
    pack forget .pack.a .pack.b .pack.c .pack.d
} -body {
    pack .pack.a .pack.b .pack.c .pack.d -side top
    update
    list [winfo geometry .pack.a] [winfo geometry .pack.b] \
        [winfo geometry .pack.c] [winfo geometry .pack.d]
} -result {20x40+140+0 50x30+125+40 80x80+110+70 40x30+130+150}
test pack-6.4 {-expand option} -setup {
    pack forget .pack.a .pack.b .pack.c .pack.d
} -body {
    pack .pack.a -side top -expand yes
    pack .pack.b -side top
    pack .pack.c .pack.d -side top -expand 1
    update
    list [winfo geometry .pack.a] [winfo geometry .pack.b] \
        [winfo geometry .pack.c] [winfo geometry .pack.d]
} -result {20x40+140+3 50x30+125+46 80x80+110+79 40x30+130+166}
test pack-6.5 {-expand option} -setup {
    pack forget .pack.a .pack.b .pack.c .pack.d
} -body {
    pack .pack.a .pack.b .pack.c .pack.d -side right
    update
    list [winfo geometry .pack.a] [winfo geometry .pack.b] \
        [winfo geometry .pack.c] [winfo geometry .pack.d]
} -result {20x40+280+80 50x30+230+85 80x80+150+60 40x30+110+85}
test pack-6.6 {-expand option} -setup {
    pack forget .pack.a .pack.b .pack.c .pack.d
} -body {
    pack .pack.a -side right -expand yes
    pack .pack.b -side right
    pack .pack.c .pack.d -side right -expand 1
    update
    list [winfo geometry .pack.a] [winfo geometry .pack.b] \
        [winfo geometry .pack.c] [winfo geometry .pack.d]
} -result {20x40+262+80 50x30+194+85 80x80+95+60 40x30+18+85}
test pack-6.7 {-expand option} -setup {
    pack forget .pack.a .pack.b .pack.c .pack.d
} -body {
    pack .pack.a .pack.b .pack.c .pack.d -side bottom
    update
    list [winfo geometry .pack.a] [winfo geometry .pack.b] \
        [winfo geometry .pack.c] [winfo geometry .pack.d]
} -result {20x40+140+160 50x30+125+130 80x80+110+50 40x30+130+20}
test pack-6.8 {-expand option} -setup {
    pack forget .pack.a .pack.b .pack.c .pack.d
} -body {
    pack .pack.a -side bottom -expand yes
    pack .pack.b -side bottom
    pack .pack.c .pack.d -side bottom -expand 1
    update
    list [winfo geometry .pack.a] [winfo geometry .pack.b] \
        [winfo geometry .pack.c] [winfo geometry .pack.d]
} -result {20x40+140+157 50x30+125+124 80x80+110+40 40x30+130+3}
test pack-6.9 {-expand option} -setup {
    pack forget .pack.a .pack.b .pack.c .pack.d
} -body {
    pack .pack.a -side bottom -expand yes -fill both
    pack .pack.b -side right
    pack .pack.c -side top -expand 1 -fill both
    pack .pack.d -side left
    update
    list [winfo geometry .pack.a] [winfo geometry .pack.b] \
        [winfo geometry .pack.c] [winfo geometry .pack.d]
} -result {300x65+0+135 50x30+250+52 250x105+0+0 40x30+0+105}
test pack-6.10 {-expand option} -setup {
    pack forget .pack.a .pack.b .pack.c .pack.d
} -body {
    pack .pack.a -side left -expand yes -fill both
    pack .pack.b -side top
    pack .pack.c -side right -expand 1 -fill both
    pack .pack.d -side bottom
    update
    list [winfo geometry .pack.a] [winfo geometry .pack.b] \
        [winfo geometry .pack.c] [winfo geometry .pack.d]
} -result {100x200+0+0 50x30+175+0 160x170+140+30 40x30+100+170}
test pack-6.11 {-expand option} -setup {
    pack forget .pack.a .pack.b .pack.c .pack.d
} -body {
    pack .pack.a -side left -expand yes -fill both
    pack .pack.b -side top -expand yes -fill both
    pack .pack.c -side right -expand 1 -fill both
    pack .pack.d -side bottom -expand yes -fill both
    update
    list [winfo geometry .pack.a] [winfo geometry .pack.b] \
        [winfo geometry .pack.c] [winfo geometry .pack.d]
} -result {100x200+0+0 200x100+100+0 160x100+140+100 40x100+100+100}
test pack-6.12 {-expand option} -setup {
    toplevel .pack2 -height 400 -width 400
    wm geometry .pack2 +0+0
    pack propagate .pack2 0
    foreach i {w1 w2 w3} {
        frame .pack2.$i -width 30 -height 30 -bd 2 -relief raised
        label .pack2.$i.l -text $i
        place .pack2.$i.l -relwidth 1.0 -relheight 1.0
    }
} -body {
    pack .pack2.w1 .pack2.w2 .pack2.w3 -padx 5 -ipadx 4 -pady 2 -ipady 6 -expand 1 -side left
    update
    list [winfo geometry .pack2.w1] [winfo geometry .pack2.w2] [winfo geometry .pack2.w3]
} -cleanup {
    destroy .pack2
} -result {38x42+47+179 38x42+180+179 38x42+314+179}
test pack-6.13 {-expand option} -setup {
    toplevel .pack2 -height 400 -width 400
    wm geometry .pack2 +0+0
    pack propagate .pack2 0
    foreach i {w1 w2 w3} {
        frame .pack2.$i -width 30 -height 30 -bd 2 -relief raised
        label .pack2.$i.l -text $i
        place .pack2.$i.l -relwidth 1.0 -relheight 1.0
    }
} -body {
    pack .pack2.w1 .pack2.w2 .pack2.w3 -padx 5 -ipadx 4 -pady 2 \
        -ipady 6 -expand 1 -side top
    update
    list [winfo geometry .pack2.w1] [winfo geometry .pack2.w2] [winfo geometry .pack2.w3]
} -cleanup {
    destroy .pack2
} -result {38x42+181+45 38x42+181+178 38x42+181+312}

wm geometry .pack {}
test pack-7.1 {requesting size for parent} -setup {
    pack forget .pack.a .pack.b .pack.c .pack.d
} -body {
    pack .pack.a .pack.b .pack.c .pack.d -side left -padx 5 -pady 10
    update
    list [winfo reqwidth .pack] [winfo reqheight .pack]
} -result {230 100}
test pack-7.2 {requesting size for parent} -setup {
    pack forget .pack.a .pack.b .pack.c .pack.d
} -body {
    pack .pack.a .pack.b .pack.c .pack.d -side top -padx 5 -pady 10
    update
    list [winfo reqwidth .pack] [winfo reqheight .pack]
} -result {90 260}
test pack-7.3 {requesting size for parent} -setup {
    pack forget .pack.a .pack.b .pack.c .pack.d
} -body {
    pack .pack.a .pack.b .pack.c .pack.d -side right -padx 5 -pady 10
    update
    list [winfo reqwidth .pack] [winfo reqheight .pack]
} -result {230 100}
test pack-7.4 {requesting size for parent} -setup {
    pack forget .pack.a .pack.b .pack.c .pack.d
} -body {
    pack .pack.a .pack.b .pack.c .pack.d -side bottom -padx 5 -pady 10
    update
    list [winfo reqwidth .pack] [winfo reqheight .pack]
} -result {90 260}
test pack-7.5 {requesting size for parent} -setup {
    pack forget .pack.a .pack.b .pack.c .pack.d
} -body {
    pack .pack.a -side top -padx 5 -pady 10
    pack .pack.b -side right -padx 5 -pady 10
    pack .pack.c -side bottom -padx 5 -pady 10
    pack .pack.d -side left -padx 5 -pady 10
    update
    list [winfo reqwidth .pack] [winfo reqheight .pack]
} -result {150 210}
test pack-7.6 {requesting size for parent} -setup {
    pack forget .pack.a .pack.b .pack.c .pack.d
} -body {
    pack .pack.a -side top
    pack .pack.c -side left
    pack .pack.d -side bottom
    update
    list [winfo reqwidth .pack] [winfo reqheight .pack]
} -result {120 120}
test pack-7.7 {requesting size for parent} -setup {
    pack forget .pack.a .pack.b .pack.c .pack.d
} -body {
    pack .pack.a -side right
    pack .pack.c -side bottom
    pack .pack.d -side top
    update
    list [winfo reqwidth .pack] [winfo reqheight .pack]
} -result {100 110}

# For the tests below, create a couple of "pad" windows to shrink
# the available space for the remaining windows.  The tests have to
# be done this way rather than shrinking the whole window, because
# some window managers like mwm won't let a top-level window get
# very small.

pack forget .pack.a .pack.b .pack.c .pack.d
frame .pack.right -width 200 -height 10 -bd 2 -relief raised
frame .pack.bottom -width 10 -height 150 -bd 2 -relief raised
pack .pack.right -side right
pack .pack.bottom -side bottom
pack .pack.a .pack.b .pack.c -side top
update
test pack-8.1 {insufficient space} -body {
    list [winfo geometry .pack.a] [winfo ismapped .pack.a] \
        [winfo geometry .pack.b] [winfo ismapped .pack.b] \
        [winfo geometry .pack.c] [winfo ismapped .pack.c]
} -result {20x40+30+0 1 50x30+15+40 1 80x80+0+70 1}
wm geom .pack 270x250
update
test pack-8.2 {insufficient space} -body {
    list [winfo geometry .pack.a] [winfo ismapped .pack.a] \
        [winfo geometry .pack.b] [winfo ismapped .pack.b] \
        [winfo geometry .pack.c] [winfo ismapped .pack.c]
} -result {20x40+25+0 1 50x30+10+40 1 70x30+0+70 1}
wm geom .pack 240x220
update
test pack-8.3 {insufficient space} -body {
    list [winfo geometry .pack.a] [winfo ismapped .pack.a] \
        [winfo geometry .pack.b] [winfo ismapped .pack.b] \
        [winfo geometry .pack.c] [winfo ismapped .pack.c]
} -result {20x40+10+0 1 40x30+0+40 1 70x30+0+70 0}
wm geom .pack 350x350
update
test pack-8.4 {insufficient space} -body {
    list [winfo geometry .pack.a] [winfo ismapped .pack.a] \
        [winfo geometry .pack.b] [winfo ismapped .pack.b] \
        [winfo geometry .pack.c] [winfo ismapped .pack.c]
} -result {20x40+65+0 1 50x30+50+40 1 80x80+35+70 1}
wm geom .pack {}
pack .pack.a -side left
pack .pack.b -side right
pack .pack.c -side left
update
test pack-8.5 {insufficient space} -body {
    list [winfo geometry .pack.a] [winfo ismapped .pack.a] \
        [winfo geometry .pack.b] [winfo ismapped .pack.b] \
        [winfo geometry .pack.c] [winfo ismapped .pack.c]
} -result {20x40+0+20 1 50x30+100+25 1 80x80+20+0 1}
wm geom .pack 320x180
update
test pack-8.6 {insufficient space} -body {
    list [winfo geometry .pack.a] [winfo ismapped .pack.a] \
        [winfo geometry .pack.b] [winfo ismapped .pack.b] \
        [winfo geometry .pack.c] [winfo ismapped .pack.c]
} -result {20x30+0+0 1 50x30+70+0 1 50x30+20+0 1}
wm geom .pack 250x180
update
test pack-8.7 {insufficient space} -body {
    list [winfo geometry .pack.a] [winfo ismapped .pack.a] \
        [winfo geometry .pack.b] [winfo ismapped .pack.b] \
        [winfo geometry .pack.c] [winfo ismapped .pack.c]
} -result {20x30+0+0 1 30x30+20+0 1 50x30+20+0 0}
pack forget .pack.b
update
test pack-8.8 {insufficient space} -body {
    list [winfo geometry .pack.a] [winfo ismapped .pack.a] \
        [winfo geometry .pack.b] [winfo ismapped .pack.b] \
        [winfo geometry .pack.c] [winfo ismapped .pack.c]
} -result {20x30+0+0 1 30x30+20+0 0 30x30+20+0 1}
pack .pack.b -side right -after .pack.a
wm geom .pack {}
update
test pack-8.9 {insufficient space} -body {
    list [winfo geometry .pack.a] [winfo ismapped .pack.a] \
        [winfo geometry .pack.b] [winfo ismapped .pack.b] \
        [winfo geometry .pack.c] [winfo ismapped .pack.c]
} -result {20x40+0+20 1 50x30+100+25 1 80x80+20+0 1}
pack forget .pack.right .pack.bottom

test pack-9.1 {window ordering} -setup {
    pack forget .pack.a .pack.b .pack.c .pack.d
} -body {
    pack .pack.a .pack.b .pack.c .pack.d -side top
    pack .pack.a -after .pack.b
    pack content .pack
} -result {.pack.b .pack.a .pack.c .pack.d}
test pack-9.2 {window ordering} -setup {
    pack forget .pack.a .pack.b .pack.c .pack.d
} -body {
    pack .pack.a .pack.b .pack.c .pack.d -side top
    pack .pack.a -after .pack.a
    pack content .pack
} -result {.pack.a .pack.b .pack.c .pack.d}
test pack-9.3 {window ordering} -setup {
    pack forget .pack.a .pack.b .pack.c .pack.d
} -body {
    pack .pack.a .pack.b .pack.c .pack.d -side top
    pack .pack.a -before .pack.d
    pack content .pack
} -result {.pack.b .pack.c .pack.a .pack.d}
test pack-9.4 {window ordering} -setup {
    pack forget .pack.a .pack.b .pack.c .pack.d
} -body {
    pack .pack.a .pack.b .pack.c .pack.d -side top
    pack .pack.d -before .pack.a
    pack content .pack
} -result {.pack.d .pack.a .pack.b .pack.c}
test pack-9.5 {window ordering} -setup {
    pack forget .pack.a .pack.b .pack.c .pack.d
} -body {
    pack .pack.a .pack.b .pack.c .pack.d -side top
    pack propagate .pack.c 0
    pack .pack.a -in .pack.c
    list [pack content .pack] [pack content .pack.c]
} -result {{.pack.b .pack.c .pack.d} .pack.a}
test pack-9.6 {window ordering} -setup {
    pack forget .pack.a .pack.b .pack.c .pack.d
} -body {
    pack .pack.a .pack.b .pack.c .pack.d -side top
    pack .pack.a -in .pack
    pack content .pack
} -result {.pack.b .pack.c .pack.d .pack.a}
test pack-9.7 {window ordering} -setup {
    pack forget .pack.a .pack.b .pack.c .pack.d
} -body {
    pack .pack.a .pack.b .pack.c .pack.d -side top
    pack .pack.a -padx 0
    pack content .pack
} -result {.pack.a .pack.b .pack.c .pack.d}
test pack-9.8 {window ordering} -setup {
    pack forget .pack.a .pack.b .pack.c .pack.d
} -body {
    pack .pack.a .pack.b .pack.c
    pack .pack.d
    pack content .pack
} -result {.pack.a .pack.b .pack.c .pack.d}
test pack-9.9 {window ordering} -setup {
    pack forget .pack.a .pack.b .pack.c .pack.d
} -body {
    pack .pack.a .pack.b .pack.c .pack.d
    pack .pack.b .pack.d .pack.c -before .pack.a
    pack content .pack
} -result {.pack.b .pack.d .pack.c .pack.a}
test pack-9.10 {window ordering} -setup {
    pack forget .pack.a .pack.b .pack.c .pack.d
} -body {
    pack .pack.a .pack.b .pack.c .pack.d
    pack .pack.a .pack.c .pack.d .pack.b -after .pack.a
    pack content .pack
} -result {.pack.a .pack.c .pack.d .pack.b}

test pack-10.1 {retaining/clearing configuration state} -setup {
    pack forget .pack.a .pack.b .pack.c .pack.d
} -body {
    pack .pack.a -side bottom -anchor n -padx 1 -pady 2 -ipadx 3 -ipady 4 \
    -fill both -expand 1
    pack forget .pack.a
    pack .pack.a
    pack info .pack.a
} -result {-in .pack -anchor center -expand 0 -fill none -ipadx 0 -ipady 0 -padx 0 -pady 0 -side top}
test pack-10.2 {retaining/clearing configuration state} -setup {
    pack forget .pack.a .pack.b .pack.c .pack.d
} -body {
    pack .pack.a -side bottom -anchor n -padx 1 -pady 2 -ipadx 3 -ipady 4 \
    -fill both -expand 1
    pack .pack.a -pady 14
    pack info .pack.a
} -result {-in .pack -anchor n -expand 1 -fill both -ipadx 3 -ipady 4 -padx 1 -pady 14 -side bottom}
test pack-10.3 {bad -in window does not change container window} -setup {
    pack forget .pack.a .pack.b .pack.c .pack.d
} -body {
    set result [list [winfo manager .pack.a]]
    catch {pack .pack.a -in .pack.a}
    lappend result [winfo manager .pack.a]
} -result {{} {}}
test pack-10.4 {bad -in window does not change container window} -setup {
    pack forget .pack.a .pack.b .pack.c .pack.d
} -body {
    winfo manager .pack.a
    pack .pack.a -in .pack.a
} -returnCodes error -result {can't pack .pack.a inside itself}
test pack-10.5 {prevent management loops} -body {
    frame .f1
    frame .f2
    pack .f1 -in .f2
    pack .f2 -in .f1
} -cleanup {
    destroy .f1
    destroy .f2
} -returnCodes error -result {can't put .f2 inside .f1, would cause management loop}
test pack-10.6 {prevent management loops} -body {
    frame .f1
    frame .f2
    frame .f3
    pack .f1 -in .f2
    pack .f2 -in .f3
    pack .f3 -in .f1
} -cleanup {
    destroy .f1
    destroy .f2
    destroy .f3
} -returnCodes error -result {can't put .f3 inside .f1, would cause management loop}

test pack-11.1 {info option} -setup {
    pack forget .pack.a .pack.b .pack.c .pack.d
} -body {
    pack .pack.a -in .pack
    set i [pack info .pack.a]
    lindex $i [expr [lsearch -exact $i -in]+1]
} -result .pack
test pack-11.2 {info option} -setup {
    pack forget .pack.a .pack.b .pack.c .pack.d
} -body {
    pack .pack.a -anchor n
    set i [pack info .pack.a]
    lindex $i [expr [lsearch -exact $i -anchor]+1]
} -result n
test pack-11.3 {info option} -setup {
    pack forget .pack.a .pack.b .pack.c .pack.d
} -body {
    pack .pack.a -anchor sw
    set i [pack info .pack.a]
    lindex $i [expr [lsearch -exact $i -anchor]+1]
} -result sw
test pack-11.4 {info option} -setup {
    pack forget .pack.a .pack.b .pack.c .pack.d
} -body {
    pack .pack.a -expand yes
    set i [pack info .pack.a]
    lindex $i [expr [lsearch -exact $i -expand]+1]
} -result 1
test pack-11.5 {info option} -setup {
    pack forget .pack.a .pack.b .pack.c .pack.d
} -body {
    pack .pack.a -expand no
    set i [pack info .pack.a]
    lindex $i [expr [lsearch -exact $i -expand]+1]
} -result 0
test pack-11.6 {info option} -setup {
    pack forget .pack.a .pack.b .pack.c .pack.d
} -body {
    pack .pack.a -fill x
    set i [pack info .pack.a]
    lindex $i [expr [lsearch -exact $i -fill]+1]
} -result x
test pack-11.7 {info option} -setup {
    pack forget .pack.a .pack.b .pack.c .pack.d
} -body {
    pack .pack.a -fill y
    set i [pack info .pack.a]
    lindex $i [expr [lsearch -exact $i -fill]+1]
} -result y
test pack-11.8 {info option} -setup {
    pack forget .pack.a .pack.b .pack.c .pack.d
} -body {
    pack .pack.a -fill both
    set i [pack info .pack.a]
    lindex $i [expr [lsearch -exact $i -fill]+1]
} -result both
test pack-11.9 {info option} -setup {
    pack forget .pack.a .pack.b .pack.c .pack.d
} -body {
    pack .pack.a -fill none
    set i [pack info .pack.a]
    lindex $i [expr [lsearch -exact $i -fill]+1]
} -result none
test pack-11.10 {info option} -setup {
    pack forget .pack.a .pack.b .pack.c .pack.d
} -body {
    pack .pack.a -ipadx 14
    set i [pack info .pack.a]
    lindex $i [expr [lsearch -exact $i -ipadx]+1]
} -result 14
test pack-11.11 {info option} -setup {
    pack forget .pack.a .pack.b .pack.c .pack.d
} -body {
    pack .pack.a -ipady 22
    set i [pack info .pack.a]
    lindex $i [expr [lsearch -exact $i -ipady]+1]
} -result 22
test pack-11.12 {info option} -setup {
    pack forget .pack.a .pack.b .pack.c .pack.d
} -body {
    pack .pack.a -padx 2
    set i [pack info .pack.a]
    lindex $i [expr [lsearch -exact $i -padx]+1]
} -result 2
test pack-11.13 {info option} -setup {
    pack forget .pack.a .pack.b .pack.c .pack.d
} -body {
    pack .pack.a -padx {2 9}
    set i [pack info .pack.a]
    lindex $i [expr [lsearch -exact $i -padx]+1]
} -result {2 9}
test pack-11.14 {info option} -setup {
    pack forget .pack.a .pack.b .pack.c .pack.d
} -body {
    pack .pack.a -pady 3
    set i [pack info .pack.a]
    lindex $i [expr [lsearch -exact $i -pady]+1]
} -result 3
test pack-11.15 {info option} -setup {
    pack forget .pack.a .pack.b .pack.c .pack.d
} -body {
    pack .pack.a -pady {3 11}
    set i [pack info .pack.a]
    lindex $i [expr [lsearch -exact $i -pady]+1]
} -result {3 11}
test pack-11.16 {info option} -setup {
    pack forget .pack.a .pack.b .pack.c .pack.d
} -body {
    pack .pack.a -side top
    set i [pack info .pack.a]
    lindex $i [expr [lsearch -exact $i -side]+1]
} -result top
test pack-11.17 {info option} -setup {
    pack forget .pack.a .pack.b .pack.c .pack.d
} -body {
    pack .pack.a -side bottom
    set i [pack info .pack.a]
    lindex $i [expr [lsearch -exact $i -side]+1]
} -result bottom
test pack-11.18 {info option} -setup {
    pack forget .pack.a .pack.b .pack.c .pack.d
} -body {
    pack .pack.a -side left
    set i [pack info .pack.a]
    lindex $i [expr [lsearch -exact $i -side]+1]
} -result left
test pack-11.19 {info option} -setup {
    pack forget .pack.a .pack.b .pack.c .pack.d
} -body {
    pack .pack.a -side right
    set i [pack info .pack.a]
    lindex $i [expr [lsearch -exact $i -side]+1]
} -result right

test pack-12.1 {command options and errors} -body {
    pack
} -returnCodes error -result {wrong # args: should be "pack option arg ?arg ...?"}
test pack-12.2 {command options and errors} -body {
    pack foo
} -returnCodes error -result {wrong # args: should be "pack option arg ?arg ...?"}
test pack-12.3 {command options and errors} -body {
    pack configure x
} -returnCodes error -result {bad argument "x": must be name of window}
test pack-12.4 {command options and errors} -setup {
    pack forget .pack.a .pack.b .pack.c .pack.d
} -body {
    pack configure .pack.b .pack.c
    pack content .pack
} -result {.pack.b .pack.c}
test pack-12.5 {command options and errors} -setup {
    pack forget .pack.a .pack.b .pack.c .pack.d
} -body {
    pack .foo
} -returnCodes error -result {bad window path name ".foo"}
test pack-12.6 {command options and errors} -setup {
    pack forget .pack.a .pack.b .pack.c .pack.d
} -body {
    pack .pack
} -returnCodes error -result {can't pack ".pack": it's a top-level window}
test pack-12.7 {command options and errors} -setup {
    pack forget .pack.a .pack.b .pack.c .pack.d
} -body {
    pack .pack.a -after .foo
} -returnCodes error -result {bad window path name ".foo"}
test pack-12.8 {command options and errors} -setup {
    pack forget .pack.a .pack.b .pack.c .pack.d
} -body {
    pack .pack.a -after .pack.b
} -returnCodes error -result {window ".pack.b" isn't packed}
test pack-12.9 {command options and errors} -setup {
    pack forget .pack.a .pack.b .pack.c .pack.d
} -body {
    pack .pack.a -anchor gorp
} -returnCodes error -result {bad anchor "gorp": must be n, ne, e, se, s, sw, w, nw, or center}
test pack-12.10 {command options and errors} -setup {
    pack forget .pack.a .pack.b .pack.c .pack.d
} -body {
    pack .pack.a -before gorp
} -returnCodes error -result {bad window path name "gorp"}
test pack-12.11 {command options and errors} -setup {
    pack forget .pack.a .pack.b .pack.c .pack.d
} -body {
    pack .pack.a -before .pack.b
} -returnCodes error -result {window ".pack.b" isn't packed}
test pack-12.12 {command options and errors} -setup {
    pack forget .pack.a .pack.b .pack.c .pack.d
} -body {
    pack .pack.a -expand "who cares?"
} -returnCodes error -result {expected boolean value but got "who cares?"}
test pack-12.13 {command options and errors} -setup {
    pack forget .pack.a .pack.b .pack.c .pack.d
} -body {
    pack .pack.a -fill z
} -returnCodes error -result {bad fill style "z": must be none, x, y, or both}
test pack-12.14 {command options and errors} -setup {
    pack forget .pack.a .pack.b .pack.c .pack.d
} -body {
    pack .pack.a -in z
} -returnCodes error -result {bad window path name "z"}
set pad [winfo pixels .pack 1c]
test pack-12.15 {command options and errors} -setup {
    pack forget .pack.a .pack.b .pack.c .pack.d
} -body {
    pack .pack.a -padx abc
} -returnCodes error -result {bad pad value "abc": must be positive screen distance}
test pack-12.16 {command options and errors} -setup {
    pack forget .pack.a .pack.b .pack.c .pack.d
} -body {
    pack .pack.a -padx {5 abc}
} -returnCodes error -result {bad 2nd pad value "abc": must be positive screen distance}
test pack-12.17 {command options and errors} -setup {
    pack forget .pack.a .pack.b .pack.c .pack.d
} -body {
    pack .pack.a -padx -1
} -returnCodes error -result {bad pad value "-1": must be positive screen distance}
test pack-12.18 {command options and errors} -setup {
    pack forget .pack.a .pack.b .pack.c .pack.d
} -body {
    pack .pack.a -padx {5 -1}
} -returnCodes error -result {bad 2nd pad value "-1": must be positive screen distance}
test pack-12.19 {command options and errors} -setup {
    pack forget .pack.a .pack.b .pack.c .pack.d
} -body {
    pack .pack.a -pady abc
} -returnCodes error -result {bad pad value "abc": must be positive screen distance}
test pack-12.20 {command options and errors} -setup {
    pack forget .pack.a .pack.b .pack.c .pack.d
} -body {
    pack .pack.a -pady {0 abc}
} -returnCodes error -result {bad 2nd pad value "abc": must be positive screen distance}
test pack-12.21 {command options and errors} -setup {
    pack forget .pack.a .pack.b .pack.c .pack.d
} -body {
    pack .pack.a -pady -1
} -returnCodes error -result {bad pad value "-1": must be positive screen distance}
test pack-12.22 {command options and errors} -setup {
    pack forget .pack.a .pack.b .pack.c .pack.d
} -body {
    pack .pack.a -pady {0 -1}
} -returnCodes error -result {bad 2nd pad value "-1": must be positive screen distance}
test pack-12.23 {command options and errors} -setup {
    pack forget .pack.a .pack.b .pack.c .pack.d
} -body {
    pack .pack.a -ipadx abc
} -returnCodes error -result {bad ipadx value "abc": must be positive screen distance}
test pack-12.24 {command options and errors} -setup {
    pack forget .pack.a .pack.b .pack.c .pack.d
} -body {
    pack .pack.a -ipadx -1
} -returnCodes error -result {bad ipadx value "-1": must be positive screen distance}
test pack-12.25 {command options and errors} -setup {
    pack forget .pack.a .pack.b .pack.c .pack.d
} -body {
    pack .pack.a -ipadx {5 5}
} -returnCodes error -result {bad ipadx value "5 5": must be positive screen distance}
test pack-12.26 {command options and errors} -setup {
    pack forget .pack.a .pack.b .pack.c .pack.d
} -body {
    pack .pack.a -ipady abc
} -returnCodes error -result {bad ipady value "abc": must be positive screen distance}
test pack-12.27 {command options and errors} -setup {
    pack forget .pack.a .pack.b .pack.c .pack.d
} -body {
    pack .pack.a -ipady -1
} -returnCodes error -result {bad ipady value "-1": must be positive screen distance}
test pack-12.28 {command options and errors} -setup {
    pack forget .pack.a .pack.b .pack.c .pack.d
} -body {
    pack .pack.a -ipady {5 5}
} -returnCodes error -result {bad ipady value "5 5": must be positive screen distance}
test pack-12.29 {command options and errors} -setup {
    pack forget .pack.a .pack.b .pack.c .pack.d
} -body {
    pack .pack.a -side bac
} -returnCodes error -result {bad side "bac": must be top, bottom, left, or right}
test pack-12.30 {command options and errors} -setup {
    pack forget .pack.a .pack.b .pack.c .pack.d
} -body {
    pack .pack.a -lousy bac
} -returnCodes error -result {bad option "-lousy": must be -after, -anchor, -before, -expand, -fill, -in, -ipadx, -ipady, -padx, -pady, or -side}
test pack-12.31 {command options and errors} -setup {
    pack forget .pack.a .pack.b .pack.c .pack.d
} -body {
    pack .pack.a -padx
} -returnCodes error -result {extra option "-padx" (option with no value?)}
test pack-12.32 {command options and errors} -setup {
    pack forget .pack.a .pack.b .pack.c .pack.d
} -body {
    pack .pack.a ? 22
} -returnCodes error -result {bad option "?": must be -after, -anchor, -before, -expand, -fill, -in, -ipadx, -ipady, -padx, -pady, or -side}
test pack-12.33 {command options and errors} -setup {
    pack forget .pack.a .pack.b .pack.c .pack.d
} -body {
    pack .pack.a -in .
} -returnCodes error -result {can't pack .pack.a inside .}
test pack-12.34 {command options and errors} -setup {
    pack forget .pack.a .pack.b .pack.c .pack.d
} -body {
    frame .pack.a.a
    pack .pack.a.a -in .pack.b
} -returnCodes error -result {can't pack .pack.a.a inside .pack.b}
test pack-12.35 {command options and errors} -setup {
    pack forget .pack.a .pack.b .pack.c .pack.d
} -body {
    pack .pack.a -in .pack.a
} -returnCodes error -result {can't pack .pack.a inside itself}
test pack-12.36 {command options and errors} -setup {
    pack forget .pack.a .pack.b .pack.c .pack.d
} -body {
    pack .pack.a .pack.b .pack.c .pack.d
    pack forget .pack.a .pack.d
    pack content .pack
} -result {.pack.b .pack.c}
test pack-12.37 {command options and errors} -setup {
    pack forget .pack.a .pack.b .pack.c .pack.d
} -body {
    .pack configure -width 300 -height 200
    pack propagate .pack 0
    pack .pack.a
    update
    set result [list [winfo reqwidth .pack] [winfo reqheight .pack]]
    pack propagate .pack 1
    update
    lappend result [winfo reqwidth .pack] [winfo reqheight .pack]
    return $result
} -result {300 200 20 40}
test pack-12.38 {command options and errors} -body {
    set result [pack propagate .pack.d]
    pack propagate .pack.d 0
    lappend result [pack propagate .pack.d]
    pack propagate .pack.d 1
    lappend result [pack propagate .pack.d]
    return $result
} -result {1 0 1}
test pack-12.39 {command options and errors} -setup {
    pack forget .pack.a .pack.b .pack.c .pack.d
} -body {
    pack propagate .dum
} -returnCodes error -result {bad window path name ".dum"}
test pack-12.40 {command options and errors} -setup {
    pack forget .pack.a .pack.b .pack.c .pack.d
} -body {
    pack propagate .pack foo
} -returnCodes error -result {expected boolean value but got "foo"}
test pack-12.41 {command options and errors} -setup {
    pack forget .pack.a .pack.b .pack.c .pack.d
} -body {
    pack propagate .pack foo bar
} -returnCodes error -result {wrong # args: should be "pack propagate window ?boolean?"}
test pack-12.42 {command options and errors} -setup {
    pack forget .pack.a .pack.b .pack.c .pack.d
} -body {
    pack content
} -returnCodes error -result {wrong # args: should be "pack option arg ?arg ...?"}
test pack-12.43 {command options and errors} -setup {
    pack forget .pack.a .pack.b .pack.c .pack.d
} -body {
    pack content a b
} -returnCodes error -result {wrong # args: should be "pack content window"}
test pack-12.44 {command options and errors} -setup {
    pack forget .pack.a .pack.b .pack.c .pack.d
} -body {
    pack content .x
} -returnCodes error -result {bad window path name ".x"}
test pack-12.45 {command options and errors} -setup {
    pack forget .pack.a .pack.b .pack.c .pack.d
} -body {
    pack content .pack.a
} -returnCodes ok -result {}
test pack-12.46 {command options and errors} -setup {
    pack forget .pack.a .pack.b .pack.c .pack.d
} -body {
    pack lousy .pack
} -returnCodes error -result {bad option "lousy": must be configure, content, forget, info, propagate, or slaves}

test pack-13.1 {window deletion} -setup {
    pack forget .pack.a .pack.b .pack.c .pack.d .pack.right .pack.bottom
} -body {
    pack .pack.right -side right
    pack .pack.bottom -side bottom
    pack .pack.a .pack.d .pack.b .pack.c -side top
    update
    destroy .pack.d
    update
    set result [list [pack content .pack] [winfo geometry .pack.a] \
        [winfo geometry .pack.b] [winfo geometry .pack.c]]
} -result {{.pack.right .pack.bottom .pack.a .pack.b .pack.c} 20x40+30+0 50x30+15+40 80x80+0+70}

test pack-14.1 {respond to changes in expansion} -setup {
    pack forget .pack.a .pack.b .pack.c .pack.d .pack.right .pack.bottom
} -body {
    pack .pack.right -side right
    pack .pack.bottom -side bottom
    wm geom .pack {}
    pack .pack.a
    update
    set result [winfo geom .pack.a]
    wm geom .pack 400x300
    update
    lappend result [winfo geom .pack.a]
    pack .pack.a -expand true -fill both
    update
    lappend result [winfo geom .pack.a]
} -cleanup {
    wm geom .pack {}
} -result {20x40+0+0 20x40+90+0 200x150+0+0}


test pack-15.1 {managing geometry with -in option} -setup {
    pack forget .pack.a .pack.b .pack.c .pack.d
    destroy .pack.f
} -body {
    pack .pack.a -side top
    frame .pack.f
    lower .pack.f
    pack .pack.f -side top
    frame .pack.f.f2
    lower .pack.f.f2
    pack .pack.f.f2 -side top
    pack .pack.b -in .pack.f.f2
    update
    set result [winfo geom .pack.b]
    pack forget .pack.a
    update
    lappend result [winfo geom .pack.b]
} -cleanup {
    destroy .pack.f
} -result {50x30+0+40 50x30+0+0}
test pack-15.2 {managing geometry with -in option} -setup {
    pack forget .pack.a .pack.b .pack.c .pack.d
    destroy .pack.f
} -body {
    frame .pack.f
    lower .pack.f
    pack .pack.a -in .pack.f -side top
    update
    set result [winfo ismapped .pack.a]
    place .pack.f -x 30 -y 45
    update
    lappend result [winfo ismapped .pack.a] [winfo geometry .pack.a]
    place forget .pack.f
    update
    lappend result [winfo ismapped .pack.a]
} -cleanup {
    destroy .pack.f
} -result {0 1 20x40+30+45 0}
test pack-15.3 {managing geometry with -in option} -setup {
    pack forget .pack.a .pack.b .pack.c .pack.d
    destroy .pack.f
} -body {
    pack .pack.a -side top
    frame .pack.f
    lower .pack.f
    pack .pack.f -side top
    frame .pack.f.f2
    lower .pack.f.f2
    pack .pack.f.f2 -side top
    pack .pack.b -in .pack.f.f2
    update
    set result [winfo ismapped .pack.b]
    pack forget .pack.f
    update
    lappend result [winfo ismapped .pack.b]
} -cleanup {
    destroy .pack.f
} -result {1 0}
test pack-15.4 {managing geometry with -in option} -setup {
    pack forget .pack.a .pack.b .pack.c .pack.d
    destroy .pack.f1 .pack.f2
} -body {
    foreach i {1 2} {
        frame .pack.f$i -width 100 -height 40 -bd 2 -relief raised
        lower .pack.f$i
        pack propagate .pack.f$i 0
        pack .pack.f$i -side top
    }
    pack .pack.b -in .pack.f1 -side right
    update
    set result {}
    lappend result [winfo geometry .pack.b] [winfo ismapped .pack.b]
    pack .pack.b -in .pack.f2 -side bottom
    update
    lappend result [winfo geometry .pack.b] [winfo ismapped .pack.b]
    .pack.f1 configure -width 50 -height 20
    update
    lappend result [winfo geometry .pack.b] [winfo ismapped .pack.b]
    pack forget .pack.b
    update
    lappend result [winfo geometry .pack.b] [winfo ismapped .pack.b]
} -cleanup {
    destroy .pack.f1 .pack.f2
} -result {50x30+48+5 1 50x30+25+48 1 50x30+25+28 1 50x30+25+28 0}
test pack-15.5 {managing geometry with -in option} -setup {
    pack forget .pack.a .pack.b .pack.c .pack.d
    destroy .pack.f1 .pack.f2
} -body {
    foreach i {1 2} {
        frame .pack.f$i -width 100 -height 20 -bd 2 -relief raised
        lower .pack.f$i
        pack propagate .pack.f$i 0
        pack .pack.f$i -side top
    }
    pack .pack.b -in .pack.f2 -side top
    update
    set result {}
    lappend result [winfo geometry .pack.b] [winfo ismapped .pack.b]
    pack .pack.a -before .pack.b -side top
    update
    lappend result [winfo geometry .pack.b] [winfo ismapped .pack.b]
} -cleanup {
    destroy .pack.f1 .pack.f2
} -result {50x16+25+22 1 50x16+25+22 0}

test pack-16.1 {geometry manager name} -setup {
    pack forget .pack.a .pack.b .pack.c .pack.d
    set result {}
} -body {
    lappend result [winfo manager .pack.a]
    pack .pack.a
    lappend result [winfo manager .pack.a]
    pack forget .pack.a
    lappend result [winfo manager .pack.a]
} -result {{} pack {}}

<<<<<<< HEAD
test pack-17.1 {PackLostSlaveProc procedure} -setup {
=======

test pack-17.1 {PackLostContentProc procedure} -setup {
>>>>>>> 83284028
    pack forget .pack.a .pack.b .pack.c .pack.d
} -body {
    pack .pack.a
    update
    place .pack.a -x 40 -y 10
    update
    list [winfo manager .pack.a] [winfo geometry .pack.a]
} -result {place 20x40+40+10}
test pack-17.2 {PackLostContentProc procedure} -setup {
    pack forget .pack.a .pack.b .pack.c .pack.d
} -body {
    pack .pack.a
    update
    place .pack.a -x 40 -y 10
    update
    winfo manager .pack.a
    winfo geometry .pack.a
    pack info .pack.a
} -returnCodes error -result {window ".pack.a" isn't packed}

if {[tk windowingsystem] == "win32"} {
    proc packUpdate {} {
	update
    }
} else {
    proc packUpdate {} {
    }
}

test pack-18.1 {unmap content when container unmapped} -constraints {
    tempNotPc
} -setup {
    eval destroy [winfo child .pack]
} -body {
    # adjust the position of .pack before test to avoid a screen switch
    # that occurs with window managers that have desktops four times as big
    # as the screen (screen switch causes scale and other tests to fail).

    wm geometry .pack +100+100

    # On the PC, when the width/height is configured while the window is
    # unmapped, the changes don't take effect until the window is remapped.
    # Who knows why?

    eval destroy [winfo child .pack]
    frame .pack.a -width 100 -height 50 -relief raised -bd 2
    pack .pack.a
    update idletasks
    set result [winfo ismapped .pack.a]
    wm iconify .pack
    lappend result [winfo ismapped .pack.a]
    .pack.a configure -width 200 -height 75
    update idletasks
    lappend result [winfo width .pack.a ] [winfo height .pack.a] \
    [winfo ismapped .pack.a]
    wm deiconify .pack
    packUpdate
    lappend result [winfo ismapped .pack.a]
} -result {1 0 200 75 0 1}

test pack-18.2 {unmap content when container unmapped} -setup {
    eval destroy [winfo child .pack]
} -body {
    # adjust the position of .pack before test to avoid a screen switch
    # that occurs with window managers that have desktops four times as big
    # as the screen (screen switch causes scale and other tests to fail).

    wm geometry .pack +100+100
    frame .pack.a -relief raised -bd 2
    frame .pack.b -width 70 -height 30 -relief sunken -bd 2
    pack .pack.a
    pack .pack.b -in .pack.a
    update idletasks
    set result [winfo ismapped .pack.b]
    wm iconify .pack
    lappend result [winfo ismapped .pack.b]
    .pack.b configure -width 100 -height 30
    update idletasks
    lappend result [winfo width .pack.b ] [winfo height .pack.b] \
    [winfo ismapped .pack.b]
    wm deiconify .pack
    packUpdate
    lappend result [winfo ismapped .pack.b]
} -result {1 0 100 30 0 1}

test pack-19.1 {test respect for internalborder} -setup {
    catch {eval pack forget [pack content .pack]}
    destroy .pack.l .pack.lf
} -body {
    wm geometry .pack 200x200
    frame .pack.l -width 15 -height 10
    labelframe .pack.lf -labelwidget .pack.l
    pack .pack.lf -fill both -expand 1
    frame .pack.lf.f
    pack .pack.lf.f -fill both -expand 1
    update
    set res [list [winfo geometry .pack.lf.f]]
    .pack.lf configure -labelanchor e -padx 3 -pady 5
    update
    lappend res [winfo geometry .pack.lf.f]
} -cleanup {
    destroy .pack.l .pack.lf
} -result {196x188+2+10 177x186+5+7}
test pack-19.2 {test support for minreqsize} -setup {
    catch {eval pack forget [pack content .pack]}
    destroy .pack.l .pack.lf
} -body {
    wm geometry .pack {}
    frame .pack.l -width 150 -height 100
    labelframe .pack.lf -labelwidget .pack.l
    pack .pack.lf -fill both -expand 1
    frame .pack.lf.f -width 20 -height 25
    pack .pack.lf.f
    update
    set res [list [winfo geometry .pack.lf]]
    .pack.lf configure -labelanchor ws
    update
    lappend res [winfo geometry .pack.lf]
} -cleanup {
    destroy .pack.l .pack.lf
} -result {162x127+0+0 172x112+0+0}

test pack-20.1 {<<NoManagedChild>> fires on last pack forget} -setup {
    global A
    unset -nocomplain A
} -body {
    pack [frame .1]
    update
    bind . <<NoManagedChild>> {set A 1}
    pack forget .1
    update
    info exists A
} -cleanup {
    bind . <<NoManagedChild>> {}
    destroy .1
} -result 1
test pack-20.2 {<<NoManagedChild>> fires on last packed child destruction} -setup {
    global A
    unset -nocomplain A
} -body {
    pack [frame .1]
    update
    bind . <<NoManagedChild>> {incr A}
    destroy .1
    update
    set A
} -cleanup {
    bind . <<NoManagedChild>> {}
    destroy .1
} -result 1
test pack-20.3 {<Configure> does not fire on last pack forget} -setup {
    global A
    unset -nocomplain A
} -body {
    pack [frame .1]
    update
    bind . <Configure> {set A 1}
    pack forget .1
    update
    info exists A
} -cleanup {
    bind . <Configure> {}
    destroy .1
} -result 0
test pack-20.4 {<<NoManagedChild>> does not fire on forelast pack forget} -setup {
    global A
    unset -nocomplain A
} -body {
    pack [frame .1]
    pack [frame .2]
    update
    bind . <<NoManagedChild>> {set A 1}
    pack forget .1
    update
    info exists A
} -cleanup {
    bind . <<NoManagedChild>> {}
    destroy .1 .2
} -result 0
test pack-20.5 {<Configure> does not fire on last pack forget} -setup {
    global A
    unset -nocomplain A
} -body {
    pack [frame .1]
    pack [frame .2]
    update
    bind . <Configure> {set A 1}
    pack forget .1
    update
    info exists A
} -cleanup {
    bind . <Configure> {}
    destroy .1 .2
} -result 1
test pack-20.6 {<<NoManagedChild>> does not fire on last pack forget if propagation is off} -setup {
    global A
    unset -nocomplain A
} -body {
    pack [frame .1]
    pack propagate . 0
    update
    bind . <<NoManagedChild>> {set A 1}
    pack forget .1
    update
    info exists A
} -cleanup {
    bind . <<NoManagedChild>> {}
    destroy .1
} -result 0

# cleanup
cleanupTests
return

# Local Variables:
# mode: tcl
# End:<|MERGE_RESOLUTION|>--- conflicted
+++ resolved
@@ -1512,12 +1512,7 @@
     lappend result [winfo manager .pack.a]
 } -result {{} pack {}}
 
-<<<<<<< HEAD
-test pack-17.1 {PackLostSlaveProc procedure} -setup {
-=======
-
 test pack-17.1 {PackLostContentProc procedure} -setup {
->>>>>>> 83284028
     pack forget .pack.a .pack.b .pack.c .pack.d
 } -body {
     pack .pack.a
