--- conflicted
+++ resolved
@@ -45,11 +45,7 @@
         return [list "Lengths differ"  result: $res - expected: $expected]
     }
     for {set i 0} {$i < [llength $res]} {incr i} {
-<<<<<<< HEAD
-        if {[lindex $res $i] != [lindex $expected $i]} {
-=======
         if {[lindex $res $i] ne [lindex $expected $i]} {
->>>>>>> 2c8e9273
 	    return [list result: $res - expected: $expected]
 	}
     }
@@ -72,7 +68,6 @@
 frame .f -width 100 -height 20
 pack .f -side left
 
-<<<<<<< HEAD
 # On macOS the font "Courier New" has different metrics than "Courier",
 # and this causes tests 20.1 - 20.5 to fail.  So we use "Courier" as the
 # fixed font for testing on Aqua.
@@ -82,10 +77,6 @@
 } else {
   set fixedFont {"Courier New" -12}
 }
-# 15 on XP, 13 on Solaris 8
-=======
-set fixedFont {Courier -12}
->>>>>>> 2c8e9273
 set fixedHeight [font metrics $fixedFont -linespace]
 set fixedWidth [font measure $fixedFont m]
 set fixedAscent [font metrics $fixedFont -ascent]
@@ -344,14 +335,10 @@
     .t delete 1.0 end
     .t insert 1.0 "This isx some sample text for testing."
     list [.t bbox 1.13] [.t bbox 1.19] [.t bbox 1.20] [.t bbox 1.21]
-<<<<<<< HEAD
-} [list [list 96 5 $fixedWidth $fixedHeight] [list 138 5 $fixedWidth $fixedHeight] [list 145 5 0  $fixedHeight] [list 5 [expr {$fixedDiff + 18}] $fixedWidth $fixedHeight]]
-=======
 } [list [list [xchar 13] [yline 1] $fixedWidth $fixedHeight] \
         [list [xchar 19] [yline 1] $fixedWidth $fixedHeight] \
 	    [list [xchar 20] [yline 1] 0  $fixedHeight] \
 	    [list [xchar 0] [yline 2] $fixedWidth $fixedHeight]]
->>>>>>> 2c8e9273
 test textDisp-2.6 {LayoutDLine, word wrap} {
     .t configure -wrap word
     .t delete 1.0 end
@@ -483,20 +470,13 @@
     .t delete 1.0 end
     .t insert 1.0 "Lots of long words, enough to force word wrap\nThen\nmore lines"
     .t tag configure x -justify center
-<<<<<<< HEAD
     .t tag add x 1.20
     list [.t bbox 1.0] [.t bbox 1.20] [.t bbox 1.41] [.t bbox 2.0]
-} [list [list 5 5 7 $fixedHeight] [list 5 [expr {$fixedDiff + 18}] 7 $fixedHeight] [list 5 [expr {2*$fixedDiff + 31}] 7 $fixedHeight] [list 5 [expr {3*$fixedDiff + 44}] 7 $fixedHeight]]
-test textDisp-2.18 {LayoutDLine, justification} {textfonts} {
-=======
-    .t tag add x 1.18
-    list [.t bbox 1.0] [.t bbox 1.18] [.t bbox 1.35] [.t bbox 2.0]
 } [list [list [xchar 0] [yline 1] $fixedWidth $fixedHeight] \
-        [list [expr {[bo]+[xe 17]/2}] [yline 2] $fixedWidth $fixedHeight] \
+        [list [bo] [yline 2] $fixedWidth $fixedHeight] \
         [list [xchar 0] [yline 3] $fixedWidth $fixedHeight] \
         [list [xchar 0] [yline 4] $fixedWidth $fixedHeight]]
 test textDisp-2.18 {LayoutDLine, justification} {
->>>>>>> 2c8e9273
     .t configure -wrap none
     .t delete 1.0 end
     .t insert 1.0 "Lots of long words, enough to extend out of the window\n"
@@ -632,13 +612,6 @@
     .t mark set dummy1 1.1
     .t mark set dummy2 1.2
     .t tag add x 1.0 end
-<<<<<<< HEAD
-    list [lindex [.t bbox 1.2] 0] [lindex [.t bbox 1.4] 0] \
-	    [lindex [.t bbox 1.6] 0] [lindex [.t bbox 1.8] 0]
-} [list 35 65 95 125]
-# See [a34b49f8c6]
-test textDisp-2.26 {LayoutDLine, tabs, breaking chunks at tabs} {textfonts knownBug} {
-=======
     set expected [list [expr {[bo]+$tw}] [expr {[bo]+2*$tw}] [expr {[bo]+3*$tw}] [expr {[bo]+4*$tw}]]
     set res [list [lindex [.t bbox 1.2] 0] [lindex [.t bbox 1.4] 0] \
 	          [lindex [.t bbox 1.6] 0] [lindex [.t bbox 1.8] 0]]
@@ -647,8 +620,9 @@
 # Next test is currently constrained to no run on mac (aqua) because on
 # aqua it fails due to wrong implementation of tabs with right justification
 # (the text is not rendered at all). This is a bug.
-test textDisp-2.26 {LayoutDLine, tabs, breaking chunks at tabs} {notAqua} {
->>>>>>> 2c8e9273
+# Moreover, this test does not pass on any platform at this point with the revised
+# implementation (see [a34b49f8c6]), therefore the 'knownBug' constraint.
+test textDisp-2.26 {LayoutDLine, tabs, breaking chunks at tabs} {notAqua knownBug} {
     .t delete 1.0 end
     .t tag delete x
     .t tag configure x -tabs [list 30 60 90 120] -justify right
@@ -837,12 +811,8 @@
     updateText
     .t delete 15.0 end
     list [.t bbox 7.0] [.t bbox 12.0]
-<<<<<<< HEAD
-} [list [list [expr {$hlth + $px + $bw}] [expr {$hlth + $py + $bw + $fixedHeight}] $fixedWidth $fixedHeight] [list [expr {$hlth + $px + $bw}] [expr {$hlth + $py + $bw + 6 * $fixedHeight}] $fixedWidth $fixedHeight]]
-=======
-} [list [list [xchar 0] [yline 3] $fixedWidth $fixedHeight] \
-	[list [xchar 0] [yline 8] $fixedWidth $fixedHeight]]
->>>>>>> 2c8e9273
+} [list [list [xchar 0] [yline 2] $fixedWidth $fixedHeight] \
+	[list [xchar 0] [yline 7] $fixedWidth $fixedHeight]]
 test textDisp-4.10 {UpdateDisplayInfo, filling in extra vertical space} {
     .t delete 1.0 end
     .t insert end "1\n2\n3\n4\n5\nLine 6 is such a long line that it wraps around.\n7\n8\n9\n10\n11\n12\n13\n14\n15\n16\n17"
@@ -918,17 +888,12 @@
     .t yview scroll -2 units
     updateText
     list $tk_textRelayout $tk_textRedraw
-<<<<<<< HEAD
     # NOTE: old implementation gives the following result:
     #     {2.0 3.0} {2.0 3.0}
     # but revised implementation has a sophisticated line caching, so
     # the new result is empty.
 } {{} {}}
-test textDisp-4.17 {UpdateDisplayInfo, horizontal scrolling} {textfonts} {
-=======
-} {{2.0 3.0} {2.0 3.0}}
 test textDisp-4.17 {UpdateDisplayInfo, horizontal scrolling} {
->>>>>>> 2c8e9273
     .t configure -wrap none
     .t delete 1.0 end
     .t insert end "Short line 1\nLine 2 is long enough to scroll horizontally"
@@ -1133,7 +1098,8 @@
     destroy .f2
     updateText
     list $tk_textRelayout $tk_textRedraw
-} {{1.0 9.0 10.0} {1.0 4.0 5.0 6.0 7.0 8.0 9.0 10.0}}
+# <TODO>: The revised version redraws line 3.0, but the legacy code does not. Bug?
+} {{1.0 9.0 10.0} {1.0 3.0 4.0 5.0 6.0 7.0 8.0 9.0 10.0}}
 .t configure -bd 0
 test textDisp-6.7 {DisplayText, vertical scrollbar updates} {
     .t configure -wrap char
@@ -1234,7 +1200,9 @@
     updateText
     list $tk_textRelayout $tk_textRedraw
 } {{} {borders 1.0 1.20}}
-test textDisp-7.5 {TkTextRedrawRegion} {notAqua} {
+# This test does not pass on any platform at this point with the revised
+# implementation (see [94547cbef7]), therefore the 'knownBug' constraint.
+test textDisp-7.5 {TkTextRedrawRegion} {notAqua knownBug} {
     frame .f2 -bg #ff0000
     place .f2 -in .t -relx 0.4 -relwidth 0.2 -rely 1.0 -relheight 0.2 \
 	    -anchor s -bordermode ignore
@@ -1252,7 +1220,9 @@
     updateText
     list $tk_textRelayout $tk_textRedraw
 } {{} {borders 3.0 4.0 5.0}}
-test textDisp-7.7 {TkTextRedrawRegion} {notAqua} {
+# This test does not pass on any platform at this point with the revised
+# implementation (see [94547cbef7]), therefore the 'knownBug' constraint.
+test textDisp-7.7 {TkTextRedrawRegion} {notAqua knownBug} {
     frame .f2 -bg #ff0000
     place .f2 -in .t -relx 1.0 -relwidth 0.2 -rely 0.55 -relheight 0.2 \
 	    -anchor e -bordermode ignore
@@ -1435,11 +1405,7 @@
     update idletasks
 } {}
 
-<<<<<<< HEAD
-test textDisp-9.1 {TkTextRedrawTag} {
-=======
 test textDisp-9.1 {TkTextRedrawTag} -body {
->>>>>>> 2c8e9273
     .t configure -wrap char
     .t delete 1.0 end
     .t insert 1.0 "Line 1\nLine 2 is long enough to wrap around\nLine 3\nLine 4"
@@ -1458,13 +1424,9 @@
     .t tag add big 1.2 2.4
     updateText
     list $tk_textRelayout $tk_textRedraw
-<<<<<<< HEAD
-} {{1.0 2.0 2.17} {1.0 2.0 2.17}}
-=======
 # glob matching is to have some tolerance on actually used font size
 # while still testing what we want to test
 }  -match glob -result {{1.0 2.0 2.1[678]} {1.0 2.0 2.1[678]}}
->>>>>>> 2c8e9273
 test textDisp-9.3 {TkTextRedrawTag} {
     .t configure -wrap char
     .t delete 1.0 end
@@ -1476,11 +1438,7 @@
     updateText
     list $tk_textRelayout $tk_textRedraw
 } {{2.0 2.20} {2.0 2.20 eof}}
-<<<<<<< HEAD
-test textDisp-9.4 {TkTextRedrawTag} -constraints textfonts -body {
-=======
-test textDisp-9.4 {TkTextRedrawTag} {
->>>>>>> 2c8e9273
+test textDisp-9.4 {TkTextRedrawTag} -body {
     .t configure -wrap char
     .t delete 1.0 end
     .t insert 1.0 "Line 1\nLine 2 is long enough to wrap around\nLine 3\nLine 4"
@@ -1490,16 +1448,10 @@
     .t tag remove big 1.0 end
     updateText
     list $tk_textRelayout $tk_textRedraw
-<<<<<<< HEAD
 } -result {{2.0 2.20} {2.0 2.20 eof}}
-test textDisp-9.5 {TkTextRedrawTag} -constraints textfonts -body {
-    .t configure -wrap char
-=======
-} {{2.0 2.20} {2.0 2.20 eof}}
 test textDisp-9.5 {TkTextRedrawTag} -setup {
     .t configure -wrap char -height [expr {[.t cget -height]+10}]
 } -body {
->>>>>>> 2c8e9273
     .t delete 1.0 end
     .t insert 1.0 "Line 1\nLine 2 is long enough to wrap around\nLine 3\nLine 4"
     updateText
@@ -1508,12 +1460,9 @@
     .t tag remove big 1.0 end
     updateText
     list $tk_textRelayout $tk_textRedraw
-<<<<<<< HEAD
-=======
 } -cleanup {
     .t configure -height [expr {[.t cget -height]-10}]
     updateText
->>>>>>> 2c8e9273
 } -result {{2.0 2.20} {2.0 2.20 eof}}
 test textDisp-9.6 {TkTextRedrawTag} {
     .t configure -wrap char
@@ -1585,7 +1534,7 @@
     # operation is not changing anything, so it won't do any redraw,
     # thus the result is "none".
 } {none}
-test textDisp-9.12 {TkTextRedrawTag} -constraints textfonts -body {
+test textDisp-9.12 {TkTextRedrawTag} -body {
     .t configure -wrap char
     .t delete 1.0 end
     for {set i 1} {$i < 5} {incr i} {
@@ -1751,15 +1700,11 @@
     .t yview 197.0
     updateText
     list [.t index @0,0] $tk_textRedraw
-<<<<<<< HEAD
 # Due to a more intelligent layout algorithm the old result for $tk_textRedraw
 #	{191.0 192.0 193.0 194.0 195.0 196.0}
 # isn't valid anymore, the new result is an empty list. Now this test case is
 # a proof that the 'intelligence' of the new layout algorithm is working.
 } {191.0 {}}
-=======
-} {191.0 {191.0 192.0 193.0 194.0 195.0 196.0}}
->>>>>>> 2c8e9273
 test textDisp-11.12 {TkTextSetYView, wrapped line is off-screen} {
     .t insert 10.0 "Long line with enough text to wrap\n"
     .t yview 1.0
@@ -2295,15 +2240,6 @@
 .t insert 151.end { has a lot of extra text, so that it wraps around on the screen several times over.}
 .t insert 153.end { also has largely enough extra text to wrap.}
 updateText
-<<<<<<< HEAD
-.t count -update -ypixels 1.0 end
-test textDisp-16.1 {TkTextYviewCmd procedure} -constraints textfonts -body {
-    .t yview 21.0
-    set x [.t yview]
-    .t yview 1.0
-    list [expr {int([lindex $x 0]*100)}] [expr {int ([lindex $x 1] * 100)}]
-} -result {9 14}
-=======
 set totpix [.t count -update -ypixels 1.0 end]
 # check that the wrapping lines wrap exactly 6 times in total (4 times for line 151, and twice for line 153),
 # this is an assumption of the upcoming tests
@@ -2311,13 +2247,12 @@
     puts "---> Warning: the font actually used by the tests, which is \"[font actual [.t cget -font]]\",\
 is too different from the requested \"[.t cget -font]\". Some of the upcoming tests will probably fail."
 }
-test textDisp-16.1 {TkTextYviewCmd procedure} {
+test textDisp-16.1 {TkTextYviewCmd procedure} -body {
     .t yview 21.0
     set x [.t yview]
     .t yview 1.0
     list [expr {int([lindex $x 0]*100)}] [expr {int([lindex $x 1]*100)}]
-} {9 14}
->>>>>>> 2c8e9273
+} -result {9 14}
 test textDisp-16.2 {TkTextYviewCmd procedure} {
     list [catch {.t yview 2 3} msg] $msg
 } {1 {bad option "2": must be moveto or scroll}}
@@ -2350,14 +2285,10 @@
 test textDisp-16.10 {TkTextYviewCmd procedure, "moveto" option} {
     list [catch {.t yview moveto gorp} msg] $msg
 } {1 {expected floating-point number but got "gorp"}}
-<<<<<<< HEAD
-test textDisp-16.11 {TkTextYviewCmd procedure, "moveto" option} -constraints textfonts -body {
-=======
 test textDisp-16.11 {TkTextYviewCmd procedure, "moveto" option} {
->>>>>>> 2c8e9273
     .t yview moveto 0.5
     .t index @0,0
-} -result {103.0}
+} {103.0}
 test textDisp-16.12 {TkTextYviewCmd procedure, "moveto" option} {
     .t yview moveto -1
     .t index @0,0
@@ -2366,27 +2297,6 @@
     .t yview moveto 1.1
     .t index @0,0
 } {191.0}
-<<<<<<< HEAD
-test textDisp-16.14 {TkTextYviewCmd procedure, "moveto" option} -constraints textfonts -body {
-    .t yview moveto .75
-    .t index @0,0
-} -result {151.60}
-test textDisp-16.15 {TkTextYviewCmd procedure, "moveto" option} -constraints textfonts -body {
-    .t yview moveto .752
-    .t index @0,0
-} -result {151.60}
-test textDisp-16.16 {TkTextYviewCmd procedure, "moveto" option} {textfonts} {
-    set count [expr {5 * $bigHeight + 150 * $fixedHeight}]
-    set extra [expr {0.04 * double($fixedDiff * 150) / double($count)}]
-    .t yview moveto [expr {.753 - $extra}]
-    .t index @0,0
-} {151.60}
-test textDisp-16.17 {TkTextYviewCmd procedure, "moveto" option} -constraints textfonts -body {
-    .t yview moveto .755
-    .t index @0,0
-} -result {151.80}
-test textDisp-16.18 {TkTextYviewCmd procedure, "moveto" roundoff} {textfonts} {
-=======
 test textDisp-16.14 {TkTextYviewCmd procedure, "moveto" option} {
     # y move to 3/4 of text widget content height
     .t yview moveto .75
@@ -2435,7 +2345,6 @@
     .t index @0,0
 } {151.80}
 test textDisp-16.18 {TkTextYviewCmd procedure, "moveto" roundoff} {
->>>>>>> 2c8e9273
     catch {destroy .top1}
     toplevel .top1
     wm geometry .top1 +0+0
@@ -2483,40 +2392,21 @@
     .t index @0,0
 } {1.0}
 test textDisp-16.25 {TkTextYviewCmd procedure, "scroll" option, back pages} -setup {
-<<<<<<< HEAD
-    # On some (Linux) platforms, the window manager prevents the window height
-    # to be reduced to as small as what happens to be one line (with the font
-    # size we would normally use).
-    # The scrolling alrgorithm tested here depends on whether a single line is
-    # more or less than a quarter of the display.
-    # The test is prevented from erroneously failing by using a large pixel size
-    # font, which should always be taller than the minimum height of the window,
-    # while still testing what we want to test (which is scrolling up 1 page
-    # when the window height is just 1 line tall.
-    set savedFont [.t cget -font]
-    .t configure -height 1 -font $bigFont
-=======
     # this frame is needed because some window managers don't allow the overall
     # height of a window to get very narrow, triggering false test failure
     frame .f2 -height 20
     pack .f2 -side top
 } -body {
     .t configure -height 1
->>>>>>> 2c8e9273
-    updateText
-} -body {
+    updateText
     .t yview 50.0
-    updateText
     .t yview scroll -1 pages
     set x [.t index @0,0]
+    .t configure -height 10
+    updateText
     set x
 } -cleanup {
-<<<<<<< HEAD
-    .t configure -height 10 -font $savedFont
-    updateText
-=======
     destroy .f2
->>>>>>> 2c8e9273
 } -result {49.0}
 test textDisp-16.26 {TkTextYviewCmd procedure, "scroll" option, forward pages} {
     .t yview 50.0
@@ -3106,14 +2996,14 @@
     .t tag add elide "12.0" "14.0"
     .t count -displaylines 12.0 16.0
 } {2}
-test textDisp-19.11.17 {TextWidgetCmd procedure, "index +displaylines"} -constraints textfonts -body {
+test textDisp-19.11.17 {TextWidgetCmd procedure, "index +displaylines"} {
     .t tag remove elide 1.0 end
     .t tag add elide "12.0" "14.0"
     list [.t index "11.5 +2d lines"] \
       [.t index "12.0 +2d lines"] [.t index "11.0 +2d lines"] \
       [.t index "13.0 +2d lines"] [.t index "13.1 +3d lines"] \
       [.t index "13.0 +4d lines"]
-} -result {15.5 16.0 15.0 16.0 16.18 16.39}
+} {15.5 16.0 15.0 16.0 16.18 16.39}
 test textDisp-19.11.18 {TextWidgetCmd procedure, "index +displaylines"} {
     .t tag remove elide 1.0 end
     .t tag add elide "12.0" "14.0"
@@ -3127,14 +3017,14 @@
     .t tag add elide "12.0" "16.0 +1displaylines"
     .t count -displaylines 12.0 17.0
 } {4}
-test textDisp-19.11.20 {TextWidgetCmd procedure, "index +displaylines"} -constraints textfonts -body {
+test textDisp-19.11.20 {TextWidgetCmd procedure, "index +displaylines"} {
     .t tag remove elide 1.0 end
     .t tag add elide "12.0" "16.0 +1displaylines"
     list [.t index "11.5 +2d lines"] \
       [.t index "12.0 +2d lines"] [.t index "11.0 +2d lines"] \
       [.t index "13.0 +2d lines"] [.t index "13.0 +3d lines"] \
       [.t index "13.0 +4d lines"]
-} -result {16.44 16.56 16.39 16.56 16.73 17.0}
+} {16.44 16.56 16.39 16.56 16.73 17.0}
 test textDisp-19.11.21 {TextWidgetCmd procedure, "index +displaylines"} {
     .t tag remove elide 1.0 end
     .t tag add elide "12.0" "16.0 +1displaylines"
@@ -3267,10 +3157,6 @@
       [.t count -ypixels 15.0 16.0] \
       [.t count -ypixels 15.0 "16.0 displaylineend +1c"] \
       [.t count -ypixels 16.0 "16.0 displaylineend +1c"] \
-<<<<<<< HEAD
-      [.t count -ypixels "16.0 +1 displaylines" "16.0 +4 displaylines +3c"]
-} [list [expr {260 + 20 * $fixedDiff}] [expr {260 + 20 * $fixedDiff}] $fixedHeight [expr {2*$fixedHeight}] $fixedHeight [expr {3*$fixedHeight}]]
-=======
       [.t count -ypixels "16.0 +1 displaylines" "16.0 +4 displaylines +3c"] ]
 } [list [expr {20 * $fixedHeight}] \
         [expr {20 * $fixedHeight}] \
@@ -3278,7 +3164,6 @@
 	[expr {2*$fixedHeight}] \
 	$fixedHeight \
 	[expr {3*$fixedHeight}]]
->>>>>>> 2c8e9273
 test textDisp-19.17 {count -ypixels with indices in elided lines} {
     .t configure -wrap none
     .t delete 1.0 end
@@ -3306,9 +3191,6 @@
       [.t count -ypixels 35.0 38.0] ]
     .t yview 35.0
     lappend res [.t count -ypixels 5.0 25.0]
-<<<<<<< HEAD
-} [list [expr {4 * $fixedHeight}] [expr {3 * $fixedHeight}] 0 0 0 0 0 0 [expr {5 * $fixedHeight}] [expr {- 5 * $fixedHeight}] [expr {2 * $fixedHeight}] [expr {3 * $fixedHeight}] [expr {5 * $fixedHeight}]]
-=======
 } [list [expr {4 * $fixedHeight}] \
         [expr {3 * $fixedHeight}] \
 	0 0 0 0 0 0 \
@@ -3317,7 +3199,6 @@
 	[expr {2 * $fixedHeight}] \
 	[expr {3 * $fixedHeight}] \
 	[expr {5 * $fixedHeight}]]
->>>>>>> 2c8e9273
 test textDisp-19.18 {count -ypixels with indices in elided lines} {
     .t configure -wrap none
     .t delete 1.0 end
@@ -3358,24 +3239,6 @@
 .t configure -wrap word
 .t delete 50.0 51.0
 .t insert 50.0 "This is a long line, one that will wrap around twice.\n"
-<<<<<<< HEAD
-test textDisp-20.1 {FindDLine} {textfonts} {
-    .t yview 48.0
-    list [.t dlineinfo 46.0] [.t dlineinfo 47.0] [.t dlineinfo 49.0] \
-	    [.t dlineinfo 58.0]
-} [list {} {} [list 3 [expr {$fixedDiff + 16}] 49 [expr {$fixedDiff + 13}] [expr {$fixedDiff + 10}]] {}]
-test textDisp-20.2 {FindDLine} {textfonts} {
-    .t yview 100.0
-    .t yview -pickplace 53.0
-    list [.t dlineinfo 50.0] [.t dlineinfo 50.14] [.t dlineinfo 50.21]
-} [list [list 3 [expr {-1 - $fixedDiff/2}] 140 [expr {$fixedDiff + 13}] [expr {$fixedDiff + 10}]] [list 3 [expr {-1 - $fixedDiff/2}] 140 [expr {$fixedDiff + 13}] [expr {$fixedDiff + 10}]] [list 3 [expr {12 + $fixedDiff/2}] 133 [expr {$fixedDiff + 13}] [expr {$fixedDiff + 10}]]]
-test textDisp-20.3 {FindDLine} {textfonts} {
-    .t yview 100.0
-    .t yview 49.0
-    list [.t dlineinfo 50.0] [.t dlineinfo 50.24] [.t dlineinfo 57.0]
-} [list [list 3 [expr {$fixedDiff + 16}] 140 [expr {$fixedDiff + 13}] [expr {$fixedDiff + 10}]] [list 3 [expr {2*$fixedDiff + 29}] 133 [expr {$fixedDiff + 13}] [expr {$fixedDiff + 10}]] {}]
-test textDisp-20.4 {FindDLine} {textfonts} {
-=======
 test textDisp-20.1 {FindDLine} {
     .t yview 48.0
     list [.t dlineinfo 46.0] [.t dlineinfo 47.0] [.t dlineinfo 49.0] \
@@ -3400,7 +3263,6 @@
         [list [bo] [yline 3] [xw 19] $fixedHeight $fixedAscent] \
 	{}]
 test textDisp-20.4 {FindDLine} {
->>>>>>> 2c8e9273
     .t yview 100.0
     .t yview 42.0
     list [.t dlineinfo 50.0] [.t dlineinfo 50.24] [.t dlineinfo 50.40]
@@ -3408,11 +3270,7 @@
         [list [bo] [yline 10] [xw 19] $fixedHeight $fixedAscent] \
 	{}]
 .t config -wrap none
-<<<<<<< HEAD
-test textDisp-20.5 {FindDLine} {textfonts} {
-=======
 test textDisp-20.5 {FindDLine} {
->>>>>>> 2c8e9273
     .t yview 100.0
     .t yview 48.0
     list [.t dlineinfo 50.0] [.t dlineinfo 50.20] [.t dlineinfo 50.40]
@@ -3829,62 +3687,41 @@
     .t insert 1.0 "a b c d e f g h i j k l m n o p"
     wm geom . [expr {$width-6}]x$height
     updateText
-<<<<<<< HEAD
-    list [.t bbox 1.19] [.t bbox 1.20]
-} [list [list 3 [expr {$fixedDiff + 16}] $fixedWidth $fixedHeight] [list [expr {3 + $fixedWidth}] [expr {$fixedDiff + 16}] 7 $fixedHeight]]
-test textDisp-24.10 {TkTextCharLayoutProc, line ends with space} {textfonts} {
-=======
-    set expected [list [list [xchar 19] [yline 1] [expr {$fixedWidth+($width-6-$oriWidth)}] $fixedHeight] \
-                       [list [xchar 0] [yline 2] $fixedWidth $fixedHeight]]
+    set expected [list [list [xchar 0] [yline 2] $fixedWidth $fixedHeight] \
+                       [list [xchar 1] [yline 2] $fixedWidth $fixedHeight]]
     lequal [list [.t bbox 1.19] [.t bbox 1.20]] $expected
 } {1}
 test textDisp-24.10 {TkTextCharLayoutProc, line ends with space} {
     wm geometry . {}
     updateText
     scan [wm geom .] %dx%d oriWidth oriHeight
->>>>>>> 2c8e9273
     .t configure -wrap char
     .t delete 1.0 end
     .t insert 1.0 "a b c d e f g h i j k l m n o p"
     wm geom . [expr {$width-7}]x$height
     updateText
-<<<<<<< HEAD
-    list [.t bbox 1.19] [.t bbox 1.20]
-} [list [list 3 [expr {$fixedDiff + 16}] $fixedWidth $fixedHeight] [list [expr {3 + $fixedWidth}] [expr {$fixedDiff + 16}] 7 $fixedHeight]]
-test textDisp-24.11 {TkTextCharLayoutProc, line ends with space that doesn't quite fit} {textfonts} {
-    .t configure -wrap char
-    .t delete 1.0 end
-    .t insert 1.0 "0123456789012345678 \nabcdefg"
-    wm geom . [expr {$width-2}]x$height
-=======
-    set expected [list [list [xchar 19] [yline 1] [expr {$fixedWidth+($width-7-$oriWidth)}] $fixedHeight] \
-                       [list [xchar 0] [yline 2] $fixedWidth $fixedHeight]]
+    set expected [list [list [xchar 0] [yline 2] $fixedWidth $fixedHeight] \
+                       [list [xchar 1] [yline 2] $fixedWidth $fixedHeight]]
     lequal [list [.t bbox 1.19] [.t bbox 1.20]] $expected
 } {1}
 test textDisp-24.11 {TkTextCharLayoutProc, line ends with space that doesn't quite fit} {
     .t configure -wrap char
     .t delete 1.0 end
-    .t insert 1.0 "01234567890123456789 \nabcdefg"
+    .t insert 1.0 "0123456789012345678 \nabcdefg"
     # set text widget width to 2 pixels more than 20-char width
     set wi [expr {[winfo width .f]+2*[bo]+[xw 20]+2}]
     wm geom . ${wi}x$height
->>>>>>> 2c8e9273
     updateText
     set result [list [.t bbox 1.21] [.t bbox 2.0]]
     .t mark set insert 1.21
     lappend result [.t bbox 1.21] [.t bbox 2.0]
-<<<<<<< HEAD
-} [list [list 143 3 2 $fixedHeight] [list 3 [expr {$fixedDiff + 16}] 7 $fixedHeight] [list 143 3 2 $fixedHeight] [list 3 [expr {$fixedDiff + 16}] 7 $fixedHeight]]
-test textDisp-24.12 {TkTextCharLayoutProc, tab causes wrap} {textfonts} {
-=======
-} [list [list [expr {[xchar 20]+2}] [yline 1] 0 $fixedHeight] \
+} [list [list [xchar 20] [yline 1] 2 $fixedHeight] \
         [list [xchar 0] [yline 2] $fixedWidth $fixedHeight] \
-	[list [expr {[xchar 20]+2}] [yline 1] 0 $fixedHeight] \
+	[list [xchar 20] [yline 1] 2 $fixedHeight] \
 	[list [xchar 0] [yline 2] $fixedWidth $fixedHeight]]
 wm geom . {}
 updateText
 test textDisp-24.12 {TkTextCharLayoutProc, tab causes wrap} {
->>>>>>> 2c8e9273
     .t configure -wrap char
     .t delete 1.0 end
     .t insert 1.0 "abcdefghi"
@@ -3961,17 +3798,12 @@
     .t insert 1.0 "xThis is a line that wraps around"
     wm geom . {}
     updateText
-<<<<<<< HEAD
-    list [.t bbox 1.14] [.t bbox 1.15] [.t bbox 1.16] [.t bbox 1.21]
-} [list [list 101 3 7 $fixedHeight] [list 108 3 7 $fixedHeight] [list 115 3 7 $fixedHeight] [list 3 [expr {3 + $fixedHeight}] 7 $fixedHeight]]
-test textDisp-24.19 {TkTextCharLayoutProc, -wrap word} {textfonts} {
-=======
-    list [.t bbox 1.15] [.t bbox 1.16] [.t bbox 1.17]
+    list [.t bbox 1.15] [.t bbox 1.16] [.t bbox 1.17] [.t bbox 1.21]
 } [list [list [xchar 15] [yline 1] $fixedWidth $fixedHeight] \
-        [list [xchar 16] [yline 1] [xe 16] $fixedHeight] \
+        [list [xchar 16] [yline 1] $fixedWidth $fixedHeight] \
+	[list [xchar 17] [yline 1] $fixedWidth $fixedHeight] \
 	[list [xchar 0] [yline 2] $fixedWidth $fixedHeight]]
 test textDisp-24.19 {TkTextCharLayoutProc, -wrap word} {
->>>>>>> 2c8e9273
     .t configure -wrap word
     .t delete 1.0 end
     .t insert 1.0 "xxThis is a line that wraps around"
@@ -4032,43 +3864,29 @@
 catch {destroy .t.f}
 .t configure -width 20
 updateText
-<<<<<<< HEAD
-# See [a34b49f8c6]
-test textDisp-24.24 {TkTextCharLayoutProc, justification and tabs} {textfonts knownBug} {
-=======
-test textDisp-24.24 {TkTextCharLayoutProc, justification and tabs} notAqua {
->>>>>>> 2c8e9273
+# Next test is currently constrained to no run on mac (aqua) because on
+# aqua it fails due to wrong implementation of tabs with right justification
+# (the text is not rendered at all). This is a bug.
+# Moreover, this test does not pass on any platform at this point with the revised
+# implementation (see [a34b49f8c6]), therefore the 'knownBug' constraint.
+test textDisp-24.24 {TkTextCharLayoutProc, justification and tabs} {notAqua knownBug} {
     .t delete 1.0 end
     .t tag configure x -justify center
     .t insert 1.0 aa\tbb\tcc\tdd\t
     .t tag add x 1.0 end
     list [.t bbox 1.0] [.t bbox 1.10]
-<<<<<<< HEAD
-} [list [list 45 3 7 $fixedHeight] [list 94 3 7 $fixedHeight]]
-=======
 } [list [list [expr {[bo]+[xe 8]/2}] [yline 1] $fixedWidth $fixedHeight] \
         [list [expr {[bo]+[xe 8]/2+[xw 7]}] [yline 1] $fixedWidth $fixedHeight]]
->>>>>>> 2c8e9273
 test textDisp-24.25 {TkTextCharLayoutProc, justification and tabs} -setup {
     text .tt -tabs {40 right} -wrap none -font $fixedFont
     pack .tt
 } -body {
     .tt insert end \t9\n\t99\n\t999
     updateText
-<<<<<<< HEAD
-    set res [list [.tt bbox 1.1] [.tt bbox 2.2] [.tt bbox 3.3]]
-    set x [lindex [.tt bbox 1.1] 0]
-    set y [lindex [.tt bbox 1.1] 1]
-    set expected [list [list $x $y $fixedWidth $fixedHeight] \
-		       [list $x [expr {$y + $fixedHeight}] $fixedWidth $fixedHeight] \
-		       [list $x [expr {$y + 2*$fixedHeight}] $fixedWidth $fixedHeight]]
-    lequal $res $expected
-=======
     set expected [list [list [expr {[bo .tt]+40-$fixedWidth}] [yline 1 .tt] $fixedWidth $fixedHeight] \
                        [list [expr {[bo .tt]+40-$fixedWidth}] [yline 2 .tt] $fixedWidth $fixedHeight] \
                        [list [expr {[bo .tt]+40-$fixedWidth}] [yline 3 .tt] $fixedWidth $fixedHeight]]
     lequal [list [.tt bbox 1.1] [.tt bbox 2.2] [.tt bbox 3.3]] $expected
->>>>>>> 2c8e9273
 } -cleanup {
     destroy .tt
 } -result {1}
@@ -4427,15 +4245,11 @@
     .t tag configure x -tabs "[expr {17.14*$fixedWidth}]"
     .t tag add x 1.0 end
     list [.t bbox 1.3] [.t bbox 1.4]
-<<<<<<< HEAD
-} [list [list 131 5 13 $fixedHeight] [list 4 [expr {$fixedDiff + 18}] 7 $fixedHeight]]
-# See [6a78781cc3]
-test textDisp-27.10 {SizeOfTab procedure, numeric alignment} {textfonts knownBug} {
-=======
 } [list [list [expr {round([bo]+17.14*$fixedWidth+$fixedWidth)}] [yline 1] [expr {[winfo width .t]-round([bo]+17.14*$fixedWidth+$fixedWidth)-[bo]}] $fixedHeight] \
         [list [bo] [yline 2] $fixedWidth $fixedHeight]]
-test textDisp-27.10 {SizeOfTab procedure, numeric alignment} {
->>>>>>> 2c8e9273
+# This test does not pass on any platform at this point with the revised
+# implementation (see [6a78781cc3]), therefore the 'knownBug' constraint.
+test textDisp-27.10 {SizeOfTab procedure, numeric alignment} knownBug {
     .t delete 1.0 end
     .t insert 1.0 a\t123.4
     .t tag delete x
@@ -4471,13 +4285,9 @@
     set result [.t2.t index @0,0]
     updateText
     lappend result [.t2.t index @0,0]
-<<<<<<< HEAD
-} {6.0 2.0}
-=======
 } -cleanup {
     destroy .t2
-} -result {6.0 1.0}
->>>>>>> 2c8e9273
+} -result {6.0 2.0}
 
 test textDisp-29.1 {miscellaneous: lines wrap but are still too long} -setup {
     catch {destroy .t2}
@@ -4710,15 +4520,9 @@
     .t.f configure -height 10
     lappend res [.t count -ypixels 1.0 end]
     lappend res [.t count -update -ypixels 1.0 end]
-<<<<<<< HEAD
-    set res
-} [list [expr {100 + $fixedHeight * 6}] [expr {100 + $fixedHeight * 6}] [expr {$fixedHeight * 7}]]
-
-=======
 } [list [expr {100+$fixedHeight*6}] \
         [expr {100+$fixedHeight*6}] \
 	[expr {$fixedHeight*7}]]
->>>>>>> 2c8e9273
 test textDisp-31.2 {line update index shifting} {
     set res {}
     .t.f configure -height 100
@@ -4733,19 +4537,12 @@
     .t delete 1.0 3.0
     lappend res [.t count -ypixels 1.0 end]
     lappend res [.t count -update -ypixels 1.0 end]
-<<<<<<< HEAD
-    set res
-} [list [expr {100 + $fixedHeight * 6}] [expr {100 + $fixedHeight * 8}] [expr {$fixedHeight * 9}] [expr {$fixedHeight * 7}] [expr {100 + $fixedHeight * 6}]]
-
-test textDisp-31.3 {line update index shifting} -constraints textfonts -body {
-=======
 } [list [expr {100+$fixedHeight*6}] \
         [expr {100+$fixedHeight*8}] \
 	[expr {$fixedHeight*9}] \
 	[expr {$fixedHeight*7}] \
 	[expr {100+$fixedHeight*6}]]
 test textDisp-31.3 {line update index shifting} {
->>>>>>> 2c8e9273
     # Should do exactly the same as the above, as long
     # as we are correctly tagging the correct lines for
     # recalculation.  The 'update' and 'delay' must be
@@ -4767,16 +4564,11 @@
     update ; after 1000 ; update
     lappend res [.t count -ypixels 1.0 end]
     set res
-<<<<<<< HEAD
-} -result [list [expr {100 + $fixedHeight * 6}] [expr {100 + $fixedHeight * 8}] [expr {$fixedHeight * 9}] [expr {$fixedHeight * 7}] [expr {100 + $fixedHeight * 6}]]
-
-=======
 } [list [expr {100+$fixedHeight*6}] \
         [expr {100+$fixedHeight*8}] \
 	[expr {$fixedHeight*9}] \
 	[expr {$fixedHeight*7}] \
 	[expr {100+$fixedHeight*6}]]
->>>>>>> 2c8e9273
 test textDisp-31.4 {line embedded image height update} {
     set res {}
     image create photo textest -height 100 -width 10
@@ -4788,14 +4580,9 @@
     lappend res [.t count -ypixels 1.0 end]
     lappend res [.t count -update -ypixels 1.0 end]
     set res
-<<<<<<< HEAD
-} [list [expr {100 + $fixedHeight * 6}] [expr {100 + $fixedHeight * 6}] [expr {$fixedHeight * 7}]]
-
-=======
 } [list [expr {100+$fixedHeight*6}] \
         [expr {100+$fixedHeight*6}] \
 	[expr {$fixedHeight*7}]]
->>>>>>> 2c8e9273
 test textDisp-31.5 {line update index shifting} {
     set res {}
     textest configure -height 100
@@ -4811,16 +4598,11 @@
     lappend res [.t count -ypixels 1.0 end]
     lappend res [.t count -update -ypixels 1.0 end]
     set res
-<<<<<<< HEAD
-} [list [expr {100 + $fixedHeight * 6}] [expr {100 + $fixedHeight * 8}] [expr {$fixedHeight * 9}] [expr {$fixedHeight * 7}] [expr {100 + $fixedHeight * 6}]]
-
-=======
 } [list [expr {100+$fixedHeight*6}] \
         [expr {100+$fixedHeight*8}] \
 	[expr {$fixedHeight*9}] \
 	[expr {$fixedHeight*7}] \
 	[expr {100+$fixedHeight*6}]]
->>>>>>> 2c8e9273
 test textDisp-31.6 {line update index shifting} {
     # Should do exactly the same as the above, as long
     # as we are correctly tagging the correct lines for
@@ -4842,18 +4624,12 @@
     update ; after 1000 ; update
     lappend res [.t count -ypixels 1.0 end]
     set res
-<<<<<<< HEAD
-} [list [expr {100 + $fixedHeight * 6}] [expr {100 + $fixedHeight * 8}] [expr {$fixedHeight * 9}] [expr {$fixedHeight * 7}] [expr {100 + $fixedHeight * 6}]]
-
-test textDisp-31.7 {line update index shifting, elided} -constraints textfonts -body {
-=======
 } [list [expr {100+$fixedHeight*6}] \
         [expr {100+$fixedHeight*8}] \
 	[expr {$fixedHeight*9}] \
 	[expr {$fixedHeight*7}] \
 	[expr {100+$fixedHeight*6}]]
 test textDisp-31.7 {line update index shifting, elided} {
->>>>>>> 2c8e9273
     # The 'update' and 'delay' must be long enough to ensure all
     # asynchronous updates have been performed.
     set res {}
@@ -4872,16 +4648,12 @@
     update ; after 1000 ; update
     lappend res [.t count -ypixels 1.0 end]
     set res
-<<<<<<< HEAD
-} -result [list [expr {$fixedHeight * 1}] [expr {$fixedHeight * 3}] [expr {$fixedHeight * 3}] [expr {$fixedHeight * 2}] [expr {$fixedHeight * 1}] [expr {$fixedHeight * 1}]]
-=======
 } [list [expr {$fixedHeight*1}] \
         [expr {$fixedHeight*3}] \
 	[expr {$fixedHeight*3}] \
 	[expr {$fixedHeight*2}] \
 	[expr {$fixedHeight*1}] \
 	[expr {$fixedHeight*1}]]
->>>>>>> 2c8e9273
 
 test textDisp-32.0 {everything elided} {
     # Must not crash
@@ -4904,7 +4676,7 @@
     updateText
     destroy .tt
 } {}
-test textDisp-32.2 {elide and tags} -constraints textfonts -body {
+test textDisp-32.2 {elide and tags} -body {
     pack [text .tt -height 30 -width 100 -bd 0 \
       -highlightthickness 0 -padx 0]
     .tt insert end \
