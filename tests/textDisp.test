--- conflicted
+++ resolved
@@ -88,13 +88,8 @@
 set ascentDiff [expr {$bigAscent - $fixedAscent}]
 set heightDiff [expr {$bigHeight - $fixedHeight}]
 
-<<<<<<< HEAD
 # On Windows at least, the tests do work with {Courier -8}, {Courier -10}, {Courier -12} or {Courier -14} as fixedFont.
-# Warn the user if the actual font size is too different from what was requested.
-=======
-# On Windows at least, the tests do work with {Courier -10}, {Courier -12} or {Courier -14} as fixedFont.
 # Warn the user if the actual font is too different from what was requested.
->>>>>>> a2755123
 if {[font metrics [font actual $fixedFont] -fixed] != 1} {
     puts "---> Warning: the font actually used by the tests, which is \"[font actual $fixedFont]\",\
 does not seem to be a fixed-width font as expected. If this is really the case, many upcoming\
@@ -1530,13 +1525,8 @@
     .t tag add big 1.3 1.5
     update
     set tk_textRedraw
-<<<<<<< HEAD
 } {none}
-test textDisp-9.11 {TkTextRedrawTag} {
-=======
-} none
 test textDisp-9.11 {TkTextRedrawTag} havebigFontTwiceLargerThanTextFont {
->>>>>>> a2755123
     .t configure -wrap char
     .t delete 1.0 end
     .t insert 1.0 "Line 1\nLine 2 is long enough to wrap\nLine 3 is also long enough to wrap\nLine 4"
