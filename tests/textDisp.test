# This file is a Tcl script to test the code in the file tkTextDisp.c.
# This file is organized in the standard fashion for Tcl tests.
#
# Copyright (c) 1994 The Regents of the University of California.
# Copyright (c) 1994-1997 Sun Microsystems, Inc.
# Copyright (c) 1998-1999 by Scriptics Corporation.
# All rights reserved.

package require tcltest 2.2
eval tcltest::configure $argv
tcltest::loadTestedCommands
namespace import -force tcltest::test

<<<<<<< HEAD
testConstraint failsOnUbuntu [expr {![info exists ::env(CI)] || ![string match Linux $::tcl_platform(os)]}]
testConstraint failsOnXQuarz [expr {$tcl_platform(os) ne "Darwin" || [tk windowingsystem] ne "x11" }]

# Platform specific procedure for updating the text widget twice, with an in-between delay
=======
# Platform specific procedure for updating the text widget.
>>>>>>> 424dd41b

if {[tk windowingsystem] == "aqua"} {
    proc delay {} {
	update idletasks
	after 100
	update idletasks
    }
} else {
    proc delay {} {
	update
	after 100
	update
    }
}

# The procedure below is used as the scrolling command for the text;
# it just saves the scrolling information in a variable "scrollInfo".

proc scroll args {
    global scrollInfo
    set scrollInfo $args
}

# The procedure below is used to generate errors during scrolling commands.

proc scrollError args {
    error "scrolling error"
}

# Return 1 if the two given lists are the same, otherwise return the two lists.
# This is used to compare a test actual result with a test expected result.

proc lequal {res expected} {
    if {[llength $res] != [llength $expected]} {
        return [list "Lengths differ"  result: $res - expected: $expected]
    }
    for {set i 0} {$i < [llength $res]} {incr i} {
        if {[lindex $res $i] ne [lindex $expected $i]} {
	    return [list result: $res - expected: $expected]
	}
    }
    return 1
}

# Create entries in the option database to be sure that geometry options
# like border width have selected values.
option add *Text.borderWidth 2         ; # tests work with [1-3]
option add *Text.highlightThickness 2  ; # tests work with [0-5]
option add *Text.padX 1  ; # same padding in x and y, see proc bo; tests work with [0-4]
option add *Text.padY 1  ; # same padding in x and y, see proc bo; tests work with [0-4]

# The frame .f is needed to make sure that the overall window is always
# fairly wide, even if the text window is very narrow.  This is needed
# because some window managers don't allow the overall width of a window
# to get very narrow.

catch {destroy .f .t}
frame .f -width 100 -height 20
pack .f -side left

set fixedFont {Courier -12}
set fixedHeight [font metrics $fixedFont -linespace]
set fixedWidth [font measure $fixedFont m]
set fixedAscent [font metrics $fixedFont -ascent]

set bigFont {Helvetica -24}  ; # note: not a fixed-width font!
set bigHeight [font metrics $bigFont -linespace]
set bigAscent [font metrics $bigFont -ascent]

set ascentDiff [expr {$bigAscent - $fixedAscent}]
set heightDiff [expr {$bigHeight - $fixedHeight}]

# On Windows at least, the tests do work with {Courier -10}, {Courier -12} or {Courier -14} as fixedFont.
# Warn the user if the actual font size is too different from what was requested.
if {[font metrics [font actual $fixedFont] -fixed] != 1} {
    puts "---> Warning: the font actually used by the tests, which is \"[font actual $fixedFont]\",\
does not seem to be a fixed-width font as expected. If this is really the case, many upcoming\
tests will fail."
}
if {$fixedHeight < 12 || $fixedHeight > 17} {
    puts "---> Warning: the font actually used by the tests, which is \"[font actual $fixedFont]\",\
is $fixedHeight pixels height while the tests expect between 12 and 17 (inclusive) pixels.\
Some of the upcoming tests will probably fail."
}
if {$fixedWidth < 6 || $fixedWidth > 8} {
    puts "---> Warning: the font actually used by the tests, which is \"[font actual $fixedFont]\",\
is $fixedWidth pixels in width while the tests expect between 6 and 8 (inclusive) pixels.\
Some of the upcoming tests will probably fail."
}

# Option  -width 20  (characters) below is a fundamental assumption of many
# upcoming tests when wrapping enters in play
# Also  -height 10  (lines) is an important assumption
text .t -font $fixedFont -width 20 -height 10 -yscrollcommand scroll
pack .t -expand 1 -fill both
.t tag configure big -font $bigFont
.t debug on
wm geometry . {}

# full border size of the text widget, i.e. first x or y coordinate inside the text widget
# warning:  -padx  is supposed to be the same as  -pady  (same border size horizontally and
# vertically around the widget)
proc bo {{w .t}} {
    return [expr {[$w cget -borderwidth] + [$w cget -highlightthickness] + [$w cget -padx]}]
}

# x-width of $n chars, fixed width font
proc xw {n} {
    global fixedWidth 
    return [expr {$n * $fixedWidth}]
}
# x-coordinate of the first pixel of $n-th char (count starts at zero), left justified
proc xchar {n {w .t}} {
    return [expr {[bo $w] + [xw $n]}]
}
# x-coordinate in widget $w of the first pixel of $n-th char counted from the right, right justified
proc xcharr {n {w .t}} {
    return [expr {[winfo width $w] - [bo $w] - [xw $n]}]
}
# y-coordinate of the first pixel of $l-th display line (count starts at 1)
proc yline {l {w .t}} {
    global fixedHeight
    return [expr {[bo $w] + ($l - 1) * $fixedHeight}]
}
# x-pixels of empty space in widget $w on a line containing $n chars
proc xe {n {w .t}} {
    return [expr {[winfo width $w] - (2 * [bo $w]) - [xw $n]}]
}

# The statements below reset the main window;  it's needed if the window
# manager is mwm to make mwm forget about a previous minimum size setting.

wm withdraw .
wm minsize . 1 1
wm positionfrom . user
wm deiconify .
updateWidgets

# Some window managers (like olwm under SunOS 4.1.3) misbehave in a way
# that tends to march windows off the top and left of the screen.  If
# this happens, some tests will fail because parts of the window will
# not need to be displayed (because they're off-screen).  To keep this
# from happening, move the window if it's getting near the left or top
# edges of the screen.

if {([winfo rooty .] < 50) || ([winfo rootx .] < 50)} {
    wm geom . +50+50
}

test textDisp-0.1 {double tag elide transition} {
    # Example from tkchat crash.  For some reason can only
    # get this test case to crash when first.
    catch {destroy .top}
    pack [text .top]

    foreach val {0 1 2 3} {
	.top insert 1.0 "hello\n"
	.top tag configure tag$val
	.top tag add tag$val 1.0 2.0
	set ::Options(tag$val) 0
    }

    proc DoVis {tag} {
	.top tag config $tag -elide $::Options($tag)
    }

    proc NickVis {val} {
	foreach t [array names ::Options ] {
	    if {$::Options($t) != $val} {
		set ::Options($t) $val
		DoVis $t
	    }
	}
    }
    NickVis 1
    unset ::Options
    destroy .top
} {}

test textDisp-0.2 {double tag elide transition} {
    # Example from tkchat crash.  For some reason can only
    # get this test case to crash when first.
    catch {destroy .top}
    pack [text .top]

    foreach val {0 1 2 3} {
	.top insert 1.0 "hello"
	.top tag configure tag$val
	.top tag add tag$val 1.0 1.5
	set ::Options(tag$val) 0
    }

    proc DoVis {tag} {
	.top tag config $tag -elide $::Options($tag)
    }

    proc NickVis {val} {
	foreach t [array names ::Options ] {
	    if {$::Options($t) != $val} {
		set ::Options($t) $val
		DoVis $t
	    }
	}
    }
    NickVis 1
    unset ::Options
    destroy .top
} {}

test textDisp-0.3 {double tag elide transition} {
    catch {destroy .txt}
    pack [text .txt]
    # Note that TRAFFIC should have a higher priority than SYSTEM
    # in terms of the tag effects.
    .txt tag configure SYSTEM -elide 0
    .txt tag configure TRAFFIC -elide 1
    .txt insert end "\n" {TRAFFIC SYSTEM}
    updateWidgets
    destroy .txt
} {}

test textDisp-0.4 {double tag elide transition} {
    catch {destroy .txt}
    pack [text .txt]
    # Note that TRAFFIC should have a higher priority than SYSTEM
    # in terms of the tag effects.
    .txt tag configure SYSTEM -elide 0
    .txt tag configure TRAFFIC -elide 1
    .txt insert end "\n" {SYSTEM TRAFFIC}
    # Crash was here.
    updateWidgets
    destroy .txt
} {}

test textDisp-0.5 {double tag elide transition} {
    catch {destroy .txt}
    pack [text .txt]
    .txt tag configure WELCOME -elide 1
    .txt tag configure SYSTEM -elide 0
    .txt tag configure TRAFFIC -elide 1

    .txt insert end "\n" {SYSTEM TRAFFIC}
    .txt insert end "\n" WELCOME
    # Crash was here.
    updateWidgets
    destroy .txt
} {}

test textDisp-1.1 {GetStyle procedure, priorities and tab stops} {
    .t delete 1.0 end
    .t insert 1.0 "x\ty"
    .t tag delete x y z
    .t tag configure x -tabs {50}
    .t tag configure y -foreground black
    .t tag configure z -tabs {70}
    .t tag add x 1.0 1.end
    .t tag add y 1.0 1.end
    .t tag add z 1.0 1.end
    update idletasks
    set x [lindex [.t bbox 1.2] 0]
    .t tag configure z -tabs {}
    lappend x [lindex [.t bbox 1.2] 0]
    .t tag configure z -tabs {30}
    .t tag raise x
    update idletasks
    lappend x [lindex [.t bbox 1.2] 0]
} [list [expr {[bo]+70}] [expr {[bo]+50}] [expr {[bo]+50}]]
.t tag delete x y z
test textDisp-1.2 {GetStyle procedure, wrapmode} {
    .t configure -wrap char
    .t delete 1.0 end
    .t insert 1.0 "abcd\nefg hijkl mnop qrstuv wxyz"
    .t tag configure x -wrap word
    .t tag configure y -wrap none
    .t tag raise y
    updateWidgets
    set result [list [.t bbox 2.20]]
    .t tag add x 2.0 2.1
    lappend result [.t bbox 2.20]
    .t tag add y 1.end 2.2
    lappend result [.t bbox 2.20]
} [list [list [xchar 0] [yline 3] $fixedWidth $fixedHeight] \
        [list [xchar 5] [yline 3] $fixedWidth $fixedHeight] \
	    {}]
.t tag delete x y

test textDisp-2.1 {LayoutDLine, basics} {
    .t configure -wrap char
    .t delete 1.0 end
    .t insert 1.0 "This is some sample text for testing."
    list [.t bbox 1.19] [.t bbox 1.20]
} [list [list [xchar 19] [yline 1] $fixedWidth $fixedHeight] \
        [list [xchar 0] [yline 2] $fixedWidth $fixedHeight]]
test textDisp-2.2 {LayoutDLine, basics} {
    .t configure -wrap char
    .t delete 1.0 end
    .t insert 1.0 "This isx some sample text for testing."
    list [.t bbox 1.19] [.t bbox 1.20]
} [list [list [xchar 19] [yline 1] $fixedWidth $fixedHeight] \
        [list [xchar 0] [yline 2] $fixedWidth $fixedHeight]]
test textDisp-2.3 {LayoutDLine, basics} {
    .t configure -wrap char
    .t delete 1.0 end
    .t insert 1.0 "This isxxx some sample text for testing."
    list [.t bbox 1.19] [.t bbox 1.20]
} [list [list [xchar 19] [yline 1] $fixedWidth $fixedHeight] \
        [list [xchar 0] [yline 2] $fixedWidth $fixedHeight]]
test textDisp-2.4 {LayoutDLine, word wrap} {
    .t configure -wrap word
    .t delete 1.0 end
    .t insert 1.0 "This is some sample text for testing."
    list [.t bbox 1.19] [.t bbox 1.20]
} [list [list [xchar 19] [yline 1] $fixedWidth $fixedHeight] \
        [list [xchar 0] [yline 2] $fixedWidth $fixedHeight]]
test textDisp-2.5 {LayoutDLine, word wrap} {
    .t configure -wrap word
    .t delete 1.0 end
    .t insert 1.0 "This isx some sample text for testing."
    list [.t bbox 1.13] [.t bbox 1.19] [.t bbox 1.20] [.t bbox 1.21]
} [list [list [xchar 13] [yline 1] $fixedWidth $fixedHeight] \
        [list [xchar 19] [yline 1] $fixedWidth $fixedHeight] \
	    [list [xchar 20] [yline 1] 0  $fixedHeight] \
	    [list [xchar 0] [yline 2] $fixedWidth $fixedHeight]]
test textDisp-2.6 {LayoutDLine, word wrap} {
    .t configure -wrap word
    .t delete 1.0 end
    .t insert 1.0 "This isxxx some sample text for testing."
    list [.t bbox 1.15] [.t bbox 1.16]
} [list [list [xchar 15] [yline 1] [xe 15] $fixedHeight] \
        [list [xchar 0] [yline 2] $fixedWidth $fixedHeight]]
test textDisp-2.7 {LayoutDLine, marks and tags} {
    .t configure -wrap word
    .t delete 1.0 end
    .t insert 1.0 "This isxxx some sample text for testing."
    .t tag add foo 1.4 1.6
    .t mark set insert 1.8
    list [.t bbox 1.2] [.t bbox 1.5] [.t bbox 1.11]
} [list [list [xchar 2] [yline 1] $fixedWidth $fixedHeight] \
        [list [xchar 5] [yline 1] $fixedWidth $fixedHeight] \
	    [list [xchar 11] [yline 1] $fixedWidth $fixedHeight]]
foreach m [.t mark names] {
    catch {.t mark unset $m}
}
test textDisp-2.8 {LayoutDLine, extra chunk at end of dline} -setup {
    scan [wm geom .] %dx%d width height
} -body {
    wm geom . [expr {$width+1}]x$height
    updateWidgets
    .t configure -wrap char
    .t delete 1.0 end
    .t insert 1.0 "This isxx some sample text for testing."
    .t mark set foo 1.20
    list [.t bbox 1.19] [.t bbox 1.20]
<<<<<<< HEAD
} [list [list 138 5 8 $fixedHeight] [list 5 [expr {$fixedDiff + 18}] 7 $fixedHeight]]
wm geom . {}
updateWidgets
test textDisp-2.9 {LayoutDLine, marks and tags} {textfonts} {
=======
} -cleanup {
    wm geom . {}
    updateText
} -result [list [list [xchar 19] [yline 1] [expr {$fixedWidth+1}] $fixedHeight] \
                [list [xchar 0] [yline 2] $fixedWidth $fixedHeight]]
test textDisp-2.9 {LayoutDLine, marks and tags} {
>>>>>>> 424dd41b
    .t configure -wrap word
    .t delete 1.0 end
    .t insert 1.0 "This is a very_very_long_word_that_wraps."
    list [.t bbox 1.9] [.t bbox 1.10] [.t bbox 1.25]
} [list [list [xchar 9] [yline 1] [xe 9] $fixedHeight] \
        [list [xchar 0] [yline 2] $fixedWidth $fixedHeight] \
	    [list [xchar 15] [yline 2] $fixedWidth $fixedHeight]]
test textDisp-2.10 {LayoutDLine, marks and tags} {
    .t configure -wrap word
    .t delete 1.0 end
    .t insert 1.0 "This is a very_very_long_word_that_wraps."
    .t tag add foo 1.13
    .t tag add foo 1.15
    .t tag add foo 1.17
    .t tag add foo 1.19
    list [.t bbox 1.9] [.t bbox 1.10] [.t bbox 1.25]
} [list [list [xchar 9] [yline 1] [xe 9] $fixedHeight] \
        [list [xchar 0] [yline 2] $fixedWidth $fixedHeight] \
	    [list [xchar 15] [yline 2] $fixedWidth $fixedHeight]]
test textDisp-2.11 {LayoutDLine, newline width} {
    .t configure -wrap char
    .t delete 1.0 end
    .t insert 1.0 "a\nbb\nccc\ndddd"
    list [.t bbox 2.2] [.t bbox 3.3]
} [list [list [xchar 2] [yline 2] [xe 2] $fixedHeight] \
        [list [xchar 3] [yline 3] [xe 3] $fixedHeight]]
test textDisp-2.12 {LayoutDLine, justification} {
    .t configure -wrap char
    .t delete 1.0 end
    .t insert 1.0 "\na\nbb\nccc\ndddd"
    .t tag configure x -justify center
    .t tag add x 1.0 end
    .t tag add y 3.0 3.2
    list [.t bbox 1.0] [.t bbox 2.0] [.t bbox 4.0] [.t bbox 4.2]
} [list [list [expr {[bo]+[xe 0]/2}] [yline 1] [expr {[xe 0]-[xe 0]/2}] $fixedHeight] \
        [list [expr {[bo]+[xe 1]/2}] [yline 2] $fixedWidth $fixedHeight] \
        [list [expr {[bo]+[xe 3]/2}] [yline 4] $fixedWidth $fixedHeight] \
        [list [expr {[bo]+[xe 3]/2+[xw 2]}] [yline 4] $fixedWidth $fixedHeight]]
test textDisp-2.13 {LayoutDLine, justification} {
    .t configure -wrap char
    .t delete 1.0 end
    .t insert 1.0 "\na\nbb\nccc\ndddd"
    .t tag configure x -justify right
    .t tag add x 1.0 end
    .t tag add y 3.0 3.2
    list [.t bbox 1.0] [.t bbox 2.0] [.t bbox 4.0] [.t bbox 4.2]
} [list [list [xcharr 0] [yline 1] 0 $fixedHeight] \
        [list [xcharr 1] [yline 2] $fixedWidth $fixedHeight] \
        [list [xcharr 3] [yline 4] $fixedWidth $fixedHeight] \
        [list [xcharr 1] [yline 4] $fixedWidth $fixedHeight]]
test textDisp-2.14 {LayoutDLine, justification} {
    .t configure -wrap char
    .t delete 1.0 end
    .t insert 1.0 "\na\nbb\nccc\ndddd"
    .t tag configure x -justify center
    .t tag add x 2.0 3.1
    .t tag configure y -justify right
    .t tag add y 3.0 4.0
    .t tag raise y
    list [.t bbox 2.0] [.t bbox 3.0] [.t bbox 3.end] [.t bbox 4.0]
} [list [list [expr {[bo]+[xe 1]/2}] [yline 2] $fixedWidth $fixedHeight] \
        [list [xcharr 2] [yline 3] $fixedWidth $fixedHeight] \
        [list [xcharr 0] [yline 3] 0 $fixedHeight] \
        [list [xchar 0] [yline 4] $fixedWidth $fixedHeight]]
test textDisp-2.15 {LayoutDLine, justification} {
    .t configure -wrap char
    .t delete 1.0 end
    .t insert 1.0 "\na\nbb\nccc\ndddd"
    .t tag configure x -justify center
    .t tag add x 2.0 3.1
    .t tag configure y -justify right
    .t tag add y 3.0 4.0
    .t tag lower y
    list [.t bbox 2.0] [.t bbox 3.0] [.t bbox 3.end] [.t bbox 4.0]
} [list [list [expr {[bo]+[xe 1]/2}] [yline 2] $fixedWidth $fixedHeight] \
        [list [expr {[bo]+[xe 2]/2}] [yline 3] $fixedWidth $fixedHeight] \
        [list [expr {[bo]+[xe 2]/2+[xw 2]}] [yline 3] [expr {[xe 2]/2}] $fixedHeight] \
        [list [xchar 0] [yline 4] $fixedWidth $fixedHeight]]
test textDisp-2.16 {LayoutDLine, justification} {
    .t configure -wrap word
    .t delete 1.0 end
    .t insert 1.0 "Lots of long words, enough to force word wrap\nThen\nmore lines"
    .t tag configure x -justify center
    .t tag add x 1.1 1.20
    .t tag add x 1.21 1.end
    list [.t bbox 1.0] [.t bbox 1.20] [.t bbox 1.41] [.t bbox 2.0]
} [list [list [xchar 0] [yline 1] $fixedWidth $fixedHeight] \
        [list [xchar 0] [yline 2] $fixedWidth $fixedHeight] \
        [list [expr {[bo]+[xe 4]/2}] [yline 3] $fixedWidth $fixedHeight] \
        [list [xchar 0] [yline 4] $fixedWidth $fixedHeight]]
test textDisp-2.17 {LayoutDLine, justification} {
    .t configure -wrap word
    .t delete 1.0 end
    .t insert 1.0 "Lots of very long words, enough to force word wrap\nThen\nmore lines"
    .t tag configure x -justify center
    .t tag add x 1.18
    list [.t bbox 1.0] [.t bbox 1.18] [.t bbox 1.35] [.t bbox 2.0]
} [list [list [xchar 0] [yline 1] $fixedWidth $fixedHeight] \
        [list [expr {[bo]+[xe 17]/2}] [yline 2] $fixedWidth $fixedHeight] \
        [list [xchar 0] [yline 3] $fixedWidth $fixedHeight] \
        [list [xchar 0] [yline 4] $fixedWidth $fixedHeight]]
test textDisp-2.18 {LayoutDLine, justification} {
    .t configure -wrap none
    .t delete 1.0 end
    .t insert 1.0 "Lots of long words, enough to extend out of the window\n"
    .t insert end "Then\nmore lines\nThat are shorter"
    .t tag configure x -justify center
    .t tag configure y -justify right
    .t tag add x 2.0
    .t tag add y 3.0
    .t xview scroll 5 units
    list [.t bbox 2.0] [.t bbox 3.0]
} [list [list [expr {[bo]+[xe 4]/2-[xw 5]}] [yline 2] $fixedWidth $fixedHeight] \
        [list [expr {[xcharr 10]-[xw 5]}] [yline 3] $fixedWidth $fixedHeight]]
.t tag delete x
.t tag delete y
test textDisp-2.19 {LayoutDLine, margins} {
    .t configure -wrap word
    .t delete 1.0 end
    .t insert 1.0 "Lots of long words, enough to force word wrap\nThen\nmore lines"
    # margins in pixels depend on the font width for more flexibility
    set lm1 [expr {3*$fixedWidth}]
    set lm2 [expr {2*$lm1}]
    set rm [expr {2*$fixedWidth}]
    .t tag configure x -lmargin1 $lm1 -lmargin2 $lm2 -rmargin $rm
    .t tag add x 1.0 end
    set expected [list [list [expr {[bo]+$lm1}] [yline 1] $fixedWidth $fixedHeight] \
                       [list [expr {[bo]+$lm1+[xw 12]}] [yline 1] [expr {[xe 12]-$lm1}] $fixedHeight] \
                       [list [expr {[bo]+$lm2}] [yline 2] $fixedWidth $fixedHeight] \
                       [list [expr {[bo]+$lm1}] [yline 6] $fixedWidth $fixedHeight]]
    lequal [list [.t bbox 1.0] [.t bbox 1.12] [.t bbox 1.13] [.t bbox 2.0]] $expected
} {1}
test textDisp-2.20 {LayoutDLine, margins} {
    .t configure -wrap word
    .t delete 1.0 end
    .t insert 1.0 "Lots of long words, enough to force word wrap\nThen\nmore lines"
    .t tag configure x -lmargin1 20 -lmargin2 10 -rmargin 3
    .t tag configure y -lmargin1 15 -lmargin2 5 -rmargin 0
    .t tag raise y
    .t tag add x 1.0 end
    .t tag add y 1.13
    list [.t bbox 1.0] [.t bbox 1.13] [.t bbox 1.30] [.t bbox 2.0]
} [list [list [expr {[bo]+20}] [yline 1] $fixedWidth $fixedHeight] \
        [list [expr {[bo]+5}] [yline 2] $fixedWidth $fixedHeight] \
        [list [expr {[bo]+10}] [yline 3] $fixedWidth $fixedHeight] \
        [list [expr {[bo]+20}] [yline 4] $fixedWidth $fixedHeight]]
test textDisp-2.21 {LayoutDLine, margins} {
    .t configure -wrap word
    .t delete 1.0 end
    .t insert 1.0 "Sample text"
    .t tag configure x -lmargin1 80 -lmargin2 80 -rmargin 100
    .t tag add x 1.0 end
    list [.t bbox 1.0] [.t bbox 1.1] [.t bbox 1.2]
} [list [list [expr {[bo]+80}] [yline 1] [expr {[xe 0]-80}] $fixedHeight] \
        [list [expr {[bo]+80}] [yline 2] [expr {[xe 0]-80}] $fixedHeight] \
        [list [expr {[bo]+80}] [yline 3] [expr {[xe 0]-80}] $fixedHeight]]
.t tag delete x
.t tag delete y
test textDisp-2.22 {LayoutDLine, spacing options} {
    .t configure -wrap word
    .t delete 1.0 end
    .t tag delete x y
    .t insert end "Short line\nLine 2 is long enough "
    .t insert end "to wrap around a couple of times"
    .t insert end "\nLine 3\nLine 4"
    set i [.t dlineinfo 1.0]
    set b1 [expr {[lindex $i 1] + [lindex $i 4]}]
    set i [.t dlineinfo 2.0]
    set b2 [expr {[lindex $i 1] + [lindex $i 4]}]
    set i [.t dlineinfo 2.end]
    set b3 [expr {[lindex $i 1] + [lindex $i 4]}]
    set i [.t dlineinfo 3.0]
    set b4 [expr {[lindex $i 1] + [lindex $i 4]}]
    .t configure -spacing1 2 -spacing2 1 -spacing3 3
    set i [.t dlineinfo 1.0]
    set b1 [expr {[lindex $i 1] + [lindex $i 4] - $b1}]
    set i [.t dlineinfo 2.0]
    set b2 [expr {[lindex $i 1] + [lindex $i 4] - $b2}]
    set i [.t dlineinfo 2.end]
    set b3 [expr {[lindex $i 1] + [lindex $i 4] - $b3}]
    set i [.t dlineinfo 3.0]
    set b4 [expr {[lindex $i 1] + [lindex $i 4] - $b4}]
    list $b1 $b2 $b3 $b4
} [list 2 7 10 15]
.t configure -spacing1 0 -spacing2 0 -spacing3 0
test textDisp-2.23 {LayoutDLine, spacing options} {
    .t configure -wrap word
    .t delete 1.0 end
    .t tag delete x y
    .t insert end "Short line\nLine 2 is long enough "
    .t insert end "to wrap around a couple of times"
    .t insert end "\nLine 3\nLine 4"
    set i [.t dlineinfo 1.0]
    set b1 [expr {[lindex $i 1] + [lindex $i 4]}]
    set i [.t dlineinfo 2.0]
    set b2 [expr {[lindex $i 1] + [lindex $i 4]}]
    set i [.t dlineinfo 2.end]
    set b3 [expr {[lindex $i 1] + [lindex $i 4]}]
    set i [.t dlineinfo 3.0]
    set b4 [expr {[lindex $i 1] + [lindex $i 4]}]
    .t configure -spacing1 4 -spacing2 4 -spacing3 4
    .t tag configure x -spacing1 1 -spacing2 2 -spacing3 3
    .t tag add x 1.0 end
    .t tag configure y -spacing1 0 -spacing2 3
    .t tag add y 2.19 end
    .t tag raise y
    set i [.t dlineinfo 1.0]
    set b1 [expr {[lindex $i 1] + [lindex $i 4] - $b1}]
    set i [.t dlineinfo 2.0]
    set b2 [expr {[lindex $i 1] + [lindex $i 4] - $b2}]
    set i [.t dlineinfo 2.end]
    set b3 [expr {[lindex $i 1] + [lindex $i 4] - $b3}]
    set i [.t dlineinfo 3.0]
    set b4 [expr {[lindex $i 1] + [lindex $i 4] - $b4}]
    list $b1 $b2 $b3 $b4
} [list 1 5 13 16]
.t configure -spacing1 0 -spacing2 0 -spacing3 0
test textDisp-2.24 {LayoutDLine, tabs, saving from first chunk} {
    .t delete 1.0 end
    .t tag delete x y
    .t tag configure x -tabs 70
    .t tag configure y -tabs 80
    .t insert 1.0 "ab\tcde"
    .t tag add x 1.0 end
    .t tag add y 1.1 end
    lindex [.t bbox 1.3] 0
} [expr {[bo]+70}]
test textDisp-2.25 {LayoutDLine, tabs, breaking chunks at tabs} {
    .t delete 1.0 end
    .t tag delete x
    # compute a tab width allowing to let 4 tab stops (followed by a single char) on a single line
    set tw [expr {([winfo width .t]-2*[bo]-$fixedWidth)/4}]
    .t tag configure x -tabs [list $tw [expr {$tw*2}] [expr {$tw*3}] [expr {$tw*4}]]
    .t insert 1.0 "a\tb\tc\td\te"
    .t mark set dummy1 1.1
    .t mark set dummy2 1.2
    .t tag add x 1.0 end
    set expected [list [expr {[bo]+$tw}] [expr {[bo]+2*$tw}] [expr {[bo]+3*$tw}] [expr {[bo]+4*$tw}]]
    set res [list [lindex [.t bbox 1.2] 0] [lindex [.t bbox 1.4] 0] \
	          [lindex [.t bbox 1.6] 0] [lindex [.t bbox 1.8] 0]]
    lequal $res $expected
} {1}
# Next test is currently constrained to not run on mac (aqua) because on
# aqua it fails due to wrong implementation of tabs with right justification
# (the text is not rendered at all). This is a bug.
test textDisp-2.26 {LayoutDLine, tabs, breaking chunks at tabs} {notAqua} {
    .t delete 1.0 end
    .t tag delete x
    .t tag configure x -tabs [list 30 60 90 120] -justify right
    .t insert 1.0 "a\tb\tc\td\te"
    .t mark set dummy1 1.1
    .t mark set dummy2 1.2
    .t tag add x 1.0 end
    list [lindex [.t bbox 1.2] 0] [lindex [.t bbox 1.4] 0] \
	     [lindex [.t bbox 1.6] 0] [lindex [.t bbox 1.8] 0]
} [list [xcharr 4] [xcharr 3] [xcharr 2] [xcharr 1]]
test textDisp-2.27 {LayoutDLine, tabs, calling AdjustForTab} {
    .t delete 1.0 end
    .t tag delete x
    .t tag configure x -tabs [list 30 60]
    .t insert 1.0 "a\tb\tcd"
    .t tag add x 1.0 end
    list [lindex [.t bbox 1.2] 0] [lindex [.t bbox 1.4] 0]
} [list [expr {[bo]+30}] [expr {[bo]+60}]]
test textDisp-2.28 {LayoutDLine, tabs, running out of space in dline} {
    .t delete 1.0 end
    .t insert 1.0 "a\tb\tc\td"
    .t bbox 1.6
} [list [xchar 0] [yline 2] $fixedWidth $fixedHeight]
test textDisp-2.29 {LayoutDLine, tabs, running out of space in dline} {
    .t delete 1.0 end
    .t insert 1.0 "a\tx\tabcd"
    .t bbox 1.4
} [list [xchar [expr {2*8}]] [yline 1] $fixedWidth $fixedHeight]
test textDisp-2.30 {LayoutDLine, tabs, running out of space in dline} {
    .t delete 1.0 end
    .t insert 1.0 "a\tx\tabc"
    .t bbox 1.4
} [list [xchar [expr {2*8}]] [yline 1] $fixedWidth $fixedHeight]

test textDisp-3.1 {different character sizes} {
    .t configure -wrap word
    .t delete 1.0 end
    .t insert end "Some sample text, including both large\n"
    .t insert end "characters and\nsmall\n"
    .t insert end "abc\nd\ne\nfghij"
    .t tag add big 1.5 1.10
    .t tag add big 2.11 2.14
    list [.t bbox 1.1] [.t bbox 1.6] [.t dlineinfo 1.0] [.t dlineinfo 3.0]
} [list [list [xchar 1] [expr {[yline 1]+$ascentDiff}] $fixedWidth $fixedHeight] \
        [list [expr {[xchar 5]+[font measure $bigFont s]}] [yline 1] [font measure $bigFont a] $bigHeight] \
	[list [bo] [yline 1] [expr {[xw 5]+[font measure $bigFont sampl]+[xw 2]}] $bigHeight $bigAscent] \
	[list [bo] [expr {[bo]+2*$bigHeight+2*$fixedHeight}] [xw 5] $fixedHeight $fixedAscent]]
.t configure -wrap char

test textDisp-4.1 {UpdateDisplayInfo, basic} {
    .t delete 1.0 end
    .t insert end "Line 1\nLine 2\nLine 3\n"
    updateWidgets
    .t delete 2.0 2.end
    updateWidgets
    set res $tk_textRelayout
    .t insert 2.0 "New Line 2"
    updateWidgets
    lappend res [.t bbox 1.0] [.t bbox 2.0] [.t bbox 3.0] $tk_textRelayout
} [list 2.0 \
        [list [xchar 0] [yline 1] $fixedWidth $fixedHeight] \
	[list [xchar 0] [yline 2] $fixedWidth $fixedHeight] \
	[list [xchar 0] [yline 3] $fixedWidth $fixedHeight] \
	2.0]
test textDisp-4.2 {UpdateDisplayInfo, re-use tail of text line} {
    .t delete 1.0 end
    .t insert end "Line 1\nLine 2 is so long that it wraps around\nLine 3"
    updateWidgets
    .t mark set x 2.21
    .t delete 2.2
    updateWidgets
    set res $tk_textRelayout
    .t insert 2.0 X
    updateWidgets
    lappend res [.t bbox 2.0] [.t bbox x] [.t bbox 3.0] $tk_textRelayout
} [list 2.0 2.20 \
        [list [xchar 0] [yline 2] $fixedWidth $fixedHeight] \
	[list [xchar 1] [yline 3] $fixedWidth $fixedHeight] \
	[list [xchar 0] [yline 4] $fixedWidth $fixedHeight] \
	{2.0 2.20}]
test textDisp-4.3 {UpdateDisplayInfo, tail of text line shifts} {
    .t delete 1.0 end
    .t insert end "Line 1\nLine 2 is so long that it wraps around\nLine 3"
    updateWidgets
    .t mark set x 2.21
    .t delete 2.2
    updateWidgets
    list [.t bbox 2.0] [.t bbox x] [.t bbox 3.0] $tk_textRelayout
} [list [list [xchar 0] [yline 2] $fixedWidth $fixedHeight] \
        [list [xchar 0] [yline 3] $fixedWidth $fixedHeight] \
	[list [xchar 0] [yline 4] $fixedWidth $fixedHeight] \
	{2.0 2.20}]
.t mark unset x
test textDisp-4.4 {UpdateDisplayInfo, wrap-mode "none"} {
    .t configure -wrap none
    .t delete 1.0 end
    .t insert end "Line 1\nLine 2 is so long that it wraps around\nLine 3"
    updateWidgets
    list [.t bbox 2.0] [.t bbox 2.25] [.t bbox 3.0] $tk_textRelayout
} [list [list [xchar 0] [yline 2] $fixedWidth $fixedHeight] \
        {} \
	[list [xchar 0] [yline 3] $fixedWidth  $fixedHeight] \
	{1.0 2.0 3.0}]
test textDisp-4.5 {UpdateDisplayInfo, tiny window} {
    if {[tk windowingsystem] == "win32"} {
	wm overrideredirect . 1
    }
    wm geom . 103x$height
    updateWidgets
    .t configure -wrap none
    .t delete 1.0 end
    .t insert end "Line 1\nLine 2 is so long that it wraps around\nLine 3"
    updateWidgets
    list [.t bbox 2.0] [.t bbox 2.1] [.t bbox 3.0] $tk_textRelayout
} [list [list [xchar 0] [yline 2] 1 $fixedHeight] \
        {} \
	[list [xchar 0] [yline 3] 1 $fixedHeight] \
	{1.0 2.0 3.0}]
if {[tk windowingsystem] == "win32"} {
    wm overrideredirect . 0
}
test textDisp-4.6 {UpdateDisplayInfo, tiny window} {
    # This test was failing on Windows because the title bar on .
    # was a certain minimum size and it was interfering with the size
    # requested.  The "overrideredirect" gets rid of the titlebar so
    # the toplevel can shrink to the appropriate size.  On Unix, setting
    # the overrideredirect on "." confuses the window manager and
    # causes subsequent tests to fail.

    if {[tk windowingsystem] == "win32"} {
	wm overrideredirect . 1
    }
    frame .f2 -width 20 -height 100
    pack .f2 -before .f
    wm geom . 103x103
    updateWidgets
    .t configure -wrap none -borderwidth 2
    .t delete 1.0 end
    .t insert end "Line 1\nLine 2 is so long that it wraps around\nLine 3"
    updateWidgets
    set x [list [.t bbox 1.0] [.t bbox 2.0] $tk_textRelayout]
    wm overrideredirect . 0
<<<<<<< HEAD
    updateWidgets
    set x
} [list [list 5 5 1 1] {} 1.0]
catch {destroy .f2}
.t configure -borderwidth 0 -wrap char
wm geom . {}
updateWidgets
set bw [.t cget -borderwidth]
set px [.t cget -padx]
set py [.t cget -pady]
set hlth [.t cget -highlightthickness]
=======
    updateText
    set expected [list [list [xchar 0] [yline 1] 1 1] {} 1.0]
    lequal $x $expected
} {1}
catch {destroy .f2}
.t configure -borderwidth 0 -wrap char
wm geom . {}
updateText
>>>>>>> 424dd41b
test textDisp-4.7 {UpdateDisplayInfo, filling in extra vertical space} {
    # This test was failing on Windows because the title bar on .
    # was a certain minimum size and it was interfering with the size
    # requested.  The "overrideredirect" gets rid of the titlebar so
    # the toplevel can shrink to the appropriate size.  On Unix, setting
    # the overrideredirect on "." confuses the window manager and
    # causes subsequent tests to fail.

    if {[tk windowingsystem] == "win32"} {
	wm overrideredirect . 1
    }
    .t delete 1.0 end
    .t insert end "1\n2\n3\n4\n5\n6\n7\n8\n9\n10\n11\n12\n13\n14\n15\n16\n17"
    .t yview 1.0
    updateWidgets
    .t yview 16.0
    updateWidgets
    set x [list [.t index @0,0] $tk_textRelayout $tk_textRedraw]
    wm overrideredirect . 0
    updateWidgets
    set x
} {8.0 {16.0 17.0 15.0 14.0 13.0 12.0 11.0 10.0 9.0 8.0} {8.0 9.0 10.0 11.0 12.0 13.0 14.0 15.0 16.0 17.0}}
test textDisp-4.8 {UpdateDisplayInfo, filling in extra vertical space} {
    .t delete 1.0 end
    .t insert end "1\n2\n3\n4\n5\n6\n7\n8\n9\n10\n11\n12\n13\n14\n15\n16\n17"
    .t yview 16.0
    updateWidgets
    .t delete 5.0 14.0
    updateWidgets
    set x [list [.t index @0,0] $tk_textRelayout $tk_textRedraw]
} {1.0 {5.0 4.0 3.0 2.0 1.0} {1.0 2.0 3.0 4.0 5.0 eof}}
test textDisp-4.9 {UpdateDisplayInfo, filling in extra vertical space} {
    .t delete 1.0 end
    .t insert end "1\n2\n3\n4\n5\n6\n7\n8\n9\n10\n11\n12\n13\n14\n15\n16\n17"
    .t yview 16.0
    updateWidgets
    .t delete 15.0 end
    list [.t bbox 7.0] [.t bbox 12.0]
} [list [list [xchar 0] [yline 3] $fixedWidth $fixedHeight] \
	[list [xchar 0] [yline 8] $fixedWidth $fixedHeight]]
test textDisp-4.10 {UpdateDisplayInfo, filling in extra vertical space} {
    .t delete 1.0 end
    .t insert end "1\n2\n3\n4\n5\nLine 6 is such a long line that it wraps around.\n7\n8\n9\n10\n11\n12\n13\n14\n15\n16\n17"
    .t yview end
    updateWidgets
    .t delete 13.0 end
    updateWidgets
    list [.t index @0,0] $tk_textRelayout $tk_textRedraw
} {5.0 {12.0 7.0 6.40 6.20 6.0 5.0} {5.0 6.0 6.20 6.40 7.0 12.0}}
test textDisp-4.11 {UpdateDisplayInfo, filling in extra vertical space} {
    .t delete 1.0 end
    .t insert end "1\n2\n3\n4\n5\nLine 6 is such a long line that it wraps around, not once but really quite a few times.\n7\n8\n9\n10\n11\n12\n13\n14\n15\n16\n17"
    .t yview end
    updateWidgets
    .t delete 14.0 end
    updateWidgets
    list [.t index @0,0] $tk_textRelayout $tk_textRedraw
} {6.40 {13.0 7.0 6.80 6.60 6.40} {6.40 6.60 6.80 7.0 13.0}}
test textDisp-4.12 {UpdateDisplayInfo, filling in extra vertical space} {
    .t delete 1.0 end
    .t insert end "1\n2\n3\n4\n5\n7\n8\n9\n10\n11\n12\n13\n14\n15\n16"
    button .b -text "Test" -bd 2 -highlightthickness 2
    .t window create 3.end -window .b
    .t yview moveto 1
    updateWidgets
    .t yview moveto 0
    updateWidgets
    .t yview moveto 1
    updateWidgets
    winfo ismapped .b
} {0}
.t configure -wrap word
.t delete 1.0 end
.t insert end "Line 1\nLine 2\nLine 3\nLine 4\nLine 5\nLine 6\nLine 7\n"
.t insert end "Line 8\nLine 9\nLine 10\nLine 11\nLine 12\nLine 13\n"
.t insert end "Line 14\nLine 15\nLine 16"
.t tag delete x
.t tag configure x -relief raised -borderwidth 2 -background white
test textDisp-4.13 {UpdateDisplayInfo, special handling for top/bottom lines} {
    .t tag add x 1.0 end
    .t yview 1.0
    updateWidgets
    .t yview scroll 3 units
    updateWidgets
    list $tk_textRelayout $tk_textRedraw
} {{11.0 12.0 13.0} {4.0 10.0 11.0 12.0 13.0}}
test textDisp-4.14 {UpdateDisplayInfo, special handling for top/bottom lines} {
    .t tag remove x 1.0 end
    .t yview 1.0
    updateWidgets
    .t yview scroll 3 units
    updateWidgets
    list $tk_textRelayout $tk_textRedraw
} {{11.0 12.0 13.0} {11.0 12.0 13.0}}
test textDisp-4.15 {UpdateDisplayInfo, special handling for top/bottom lines} {
    .t tag add x 1.0 end
    .t yview 4.0
    updateWidgets
    .t yview scroll -2 units
    updateWidgets
    list $tk_textRelayout $tk_textRedraw
} {{2.0 3.0} {2.0 3.0 4.0 11.0}}
test textDisp-4.16 {UpdateDisplayInfo, special handling for top/bottom lines} {
    .t tag remove x 1.0 end
    .t yview 4.0
    updateWidgets
    .t yview scroll -2 units
    updateWidgets
    list $tk_textRelayout $tk_textRedraw
} {{2.0 3.0} {2.0 3.0}}
test textDisp-4.17 {UpdateDisplayInfo, horizontal scrolling} {
    .t configure -wrap none
    .t delete 1.0 end
    .t insert end "Short line 1\nLine 2 is long enough to scroll horizontally"
    .t insert end "\nLine 3\nLine 4"
    updateWidgets
    .t xview scroll 3 units
    updateWidgets
    list $tk_textRelayout $tk_textRedraw [.t bbox 2.0] [.t bbox 2.5] \
	    [.t bbox 2.23]
} [list {} {1.0 2.0 3.0 4.0} \
        {} \
        [list [expr {[xchar 5]-[xw 3]}] [yline 2] $fixedWidth $fixedHeight] \
	{}]
test textDisp-4.18 {UpdateDisplayInfo, horizontal scrolling} {
    .t configure -wrap none
    .t delete 1.0 end
    .t insert end "Short line 1\nLine 2 is long enough to scroll horizontally"
    .t insert end "\nLine 3\nLine 4"
    updateWidgets
    .t xview scroll 100 units
    updateWidgets
    list $tk_textRelayout $tk_textRedraw [.t bbox 2.25]
} [list {} {1.0 2.0 3.0 4.0} \
        [list [xcharr 19] [yline 2] $fixedWidth $fixedHeight]]
test textDisp-4.19 {UpdateDisplayInfo, horizontal scrolling} {
    .t configure -wrap none
    .t delete 1.0 end
    .t insert end "Short line 1\nLine 2 is long enough to scroll horizontally"
    .t insert end "\nLine 3\nLine 4"
    updateWidgets
    .t xview moveto 0
    .t xview scroll -10 units
    updateWidgets
    list $tk_textRelayout $tk_textRedraw [.t bbox 2.5]
} [list {} {1.0 2.0 3.0 4.0} \
	[list [xchar 5] [yline 2] $fixedWidth $fixedHeight]]
test textDisp-4.20 {UpdateDisplayInfo, horizontal scrolling} {
    .t configure -wrap none
    .t delete 1.0 end
    .t insert end "Short line 1\nLine 2 is long enough to scroll horizontally"
    .t insert end "\nLine 3\nLine 4"
    .t xview moveto 0.0
    .t xview scroll 100 units
    updateWidgets
    .t delete 2.30 2.44
    updateWidgets
    list $tk_textRelayout $tk_textRedraw [.t bbox 2.25]
} [list 2.0 {1.0 2.0 3.0 4.0} \
        [list [xcharr 5] [yline 2] $fixedWidth $fixedHeight]]
test textDisp-4.21 {UpdateDisplayInfo, horizontal scrolling} {
    .t configure -wrap none
    .t delete 1.0 end
    .t insert end "Short line 1\nLine 2 is long enough to scroll horizontally"
    .t insert end "\nLine 3\nLine 4"
    .t xview moveto .9
    updateWidgets
    .t xview moveto .6
    updateWidgets
    list $tk_textRelayout $tk_textRedraw
} {{} {}}
test textDisp-4.22 {UpdateDisplayInfo, no horizontal scrolling except for -wrap none} {
    .t configure -wrap none
    .t delete 1.0 end
    .t insert end "Short line 1\nLine 2 is long enough to scroll horizontally"
    .t insert end "\nLine 3\nLine 4"
    .t xview scroll 25 units
    updateWidgets
    .t configure -wrap word
    list [.t bbox 2.0] [.t bbox 2.16]
} [list [list [xchar 0] [yline 2] $fixedWidth $fixedHeight] \
        [list [xchar 1] [yline 3] $fixedWidth $fixedHeight]]
test textDisp-4.23 {UpdateDisplayInfo, no horizontal scrolling except for -wrap none} {
    .t configure -wrap none
    .t delete 1.0 end
    .t insert end "Short line 1\nLine 2 is long enough to scroll horizontally"
    .t insert end "\nLine 3\nLine 4"
    .t xview scroll 25 units
    updateWidgets
    .t configure -wrap char
    list [.t bbox 2.0] [.t bbox 2.16]
} [list [list [xchar 0] [yline 2] $fixedWidth $fixedHeight] \
	[list [xchar 16] [yline 2] $fixedWidth $fixedHeight]]

test textDisp-5.1 {DisplayDLine, handling of spacing} {
    .t configure -wrap char
    .t delete 1.0 end
    .t insert 1.0 "abcdefghijkl\nmnopqrstuvwzyz"
    .t tag configure spacing -spacing1 8 -spacing3 2
    .t tag add spacing 1.0 end
    frame .t.f1 -width 10 -height 4 -bg black
    frame .t.f2 -width 10 -height 4 -bg black
    frame .t.f3 -width 10 -height 4 -bg black
    frame .t.f4 -width 10 -height 4 -bg black
    .t window create 1.3 -window .t.f1 -align top
    .t window create 1.7 -window .t.f2 -align center
    .t window create 2.1 -window .t.f3 -align bottom
    .t window create 2.10 -window .t.f4 -align baseline
    updateWidgets
    list [winfo geometry .t.f1] [winfo geometry .t.f2] \
	    [winfo geometry .t.f3] [winfo geometry .t.f4]
} [list 10x4+[xchar 3]+[expr {[yline 1]+8}] \
        10x4+[expr {[xchar 6]+10}]+[expr {[yline 1]+8+($fixedHeight-4)/2}] \
	10x4+[xchar 1]+[expr {[yline 2]+8+2+8+($fixedHeight-4)}] \
	10x4+[expr {[xchar 9]+10}]+[expr {[yline 2]+8+2+8+($fixedAscent-4)}]]
.t tag delete spacing

# Although the following test produces a useful result, its main
# effect is to produce a core dump if Tk doesn't handle display
# relayout that occurs during redisplay.
test textDisp-5.2 {DisplayDLine, line resizes during display} {
    .t delete 1.0 end
    frame .t.f -width 20 -height 20 -bd 2 -relief raised
    bind .t.f <Configure> {.t.f configure -width 30 -height 30}
    .t window create insert -window .t.f
    updateWidgets
    list [winfo width .t.f] [winfo height .t.f]
} [list 30 30]

.t configure -wrap char
test textDisp-6.1 {scrolling in DisplayText, scroll up} {
    .t delete 1.0 end
    .t insert 1.0 "Line 1"
    foreach i {2 3 4 5 6 7 8 9 10 11 12 13 14 15} {
	.t insert end "\nLine $i"
    }
    updateWidgets
    .t delete 2.0 3.0
    updateWidgets
    list $tk_textRelayout $tk_textRedraw
} {{2.0 10.0} {2.0 10.0}}
test textDisp-6.2 {scrolling in DisplayText, scroll down} {
    .t delete 1.0 end
    .t insert 1.0 "Line 1"
    foreach i {2 3 4 5 6 7 8 9 10 11 12 13 14 15} {
	.t insert end "\nLine $i"
    }
    updateWidgets
    .t insert 2.0 "New Line 2\n"
    updateWidgets
    list $tk_textRelayout $tk_textRedraw
} {{2.0 3.0} {2.0 3.0}}
test textDisp-6.3 {scrolling in DisplayText, multiple scrolls} {
    .t configure -wrap char
    .t delete 1.0 end
    .t insert 1.0 "Line 1"
    foreach i {2 3 4 5 6 7 8 9 10 11 12 13 14 15} {
	.t insert end "\nLine $i"
    }
    updateWidgets
    .t insert 2.end "is so long that it wraps"
    .t insert 4.end "is so long that it wraps"
    updateWidgets
    list $tk_textRelayout $tk_textRedraw
} {{2.0 2.20 4.0 4.20} {2.0 2.20 4.0 4.20}}
test textDisp-6.4 {scrolling in DisplayText, scrolls interfere} {
    .t configure -wrap char
    .t delete 1.0 end
    .t insert 1.0 "Line 1"
    foreach i {2 3 4 5 6 7 8 9 10 11 12 13 14 15} {
	.t insert end "\nLine $i"
    }
    updateWidgets
    .t insert 2.end "is so long that it wraps around, not once but three times"
    .t insert 4.end "is so long that it wraps"
    updateWidgets
    list $tk_textRelayout $tk_textRedraw
} {{2.0 2.20 2.40 2.60 4.0 4.20} {2.0 2.20 2.40 2.60 4.0 4.20 6.0}}
test textDisp-6.5 {scrolling in DisplayText, scroll source obscured} {notAqua} {
    .t configure -wrap char
    frame .f2 -bg red
    place .f2 -in .t -relx 0.5 -rely 0.5 -relwidth 0.5 -relheight 0.5
    .t delete 1.0 end
    .t insert 1.0 "Line 1 is so long that it wraps around, a couple of times"
    foreach i {2 3 4 5 6 7 8 9 10 11 12 13 14 15} {
	.t insert end "\nLine $i"
    }
    updateWidgets
    .t delete 1.6 1.end
    updateWidgets
    destroy .f2
    list $tk_textRelayout $tk_textRedraw
} {{1.0 9.0 10.0} {1.0 4.0 5.0 9.0 10.0}}
test textDisp-6.6 {scrolling in DisplayText, Expose events after scroll} {notAqua} {
    # this test depends on all of the expose events being handled at once
    .t configure -wrap char
    frame .f2 -bg #ff0000
    place .f2 -in .t -relx 0.2 -rely 0.5 -relwidth 0.5 -relheight 0.5
    .t configure -bd 2 -relief raised
    .t delete 1.0 end
    # Line 1 must wrap exactly twice to get the expected result
    .t insert 1.0 "Line 1 is so long that it occupies 3 display lines"
    foreach i {2 3 4 5 6 7 8 9 10 11 12 13 14 15} {
	.t insert end "\nLine $i"
    }
    updateWidgets
    .t delete 1.6 1.end
    destroy .f2
    updateWidgets
    list $tk_textRelayout $tk_textRedraw
} {{1.0 9.0 10.0} {1.0 4.0 5.0 6.0 7.0 8.0 9.0 10.0}}
.t configure -bd 0
test textDisp-6.7 {DisplayText, vertical scrollbar updates} {
    .t configure -wrap char
    .t delete 1.0 end
    updateWidgets
    .t count -update -ypixels 1.0 end
    updateWidgets
    set scrollInfo
} {0.0 1.0}
test textDisp-6.8 {DisplayText, vertical scrollbar updates} {
    .t configure -wrap char
    .t delete 1.0 end
    .t insert 1.0 "Line 1"
    updateWidgets
    set scrollInfo "unchanged"
    foreach i {2 3 4 5 6 7 8 9 10 11 12 13} {
	.t insert end "\nLine $i"
    }
    updateWidgets
    .t count -update -ypixels 1.0 end ; update
    set scrollInfo
} [list 0.0 [expr {10.0/13}]]
.t configure -yscrollcommand {} -xscrollcommand scroll
test textDisp-6.9 {DisplayText, horizontal scrollbar updates} {
    .t configure -wrap none
    .t delete 1.0 end
    updateWidgets
    set scrollInfo unchanged
    .t insert end xxxxxxxxx\n
    .t insert end xxxxxxxxxxxxxxxxxxxxxxxxxxxxxxxxxxxxxxxxxxxxxxxxxxxxxxx\n
    .t insert end xxxxxxxxxxxxxxxxxxxxxxxxxx
    updateWidgets
    set scrollInfo
} [list 0.0 [expr {4.0/11}]]
test textDisp-6.10 {DisplayText, redisplay embedded windows after scroll} {aqua} {
    .t configure -wrap char
    .t delete 1.0 end
    .t insert 1.0 "Line 1"
    foreach i {2 3 4} {
	.t insert end "\nLine $i"
    }
    .t insert end "\n"
    .t window create end -create {
	button %W.button_one -text "Button 1"}
    .t insert end "\nLine 6\n"
    .t window create end -create {
	button %W.button_two -text "Button 2"}
    .t insert end "\nLine 8\n"
    .t window create end -create {
	button %W.button_three -text "Button 3"}
    updateWidgets
    .t delete 2.0 3.0
    updateWidgets
    list $tk_textEmbWinDisplay
} {{4.0 6.0}}


.t configure -bd 2 -relief raised -wrap char
.t delete 1.0 end
.t insert 1.0 "Line 1 is so long that it wraps around, a couple of times"
foreach i {2 3 4 5 6 7 8 9 10 11 12 13 14 15} {
    .t insert end "\nLine $i"
}
test textDisp-7.1 {TkTextRedrawRegion} {notAqua} {
    frame .f2 -bg #ff0000
    place .f2 -in .t -relx 0.2 -relwidth 0.6 -rely 0.22 -relheight 0.55
    updateWidgets
    destroy .f2
    updateWidgets
    list $tk_textRelayout $tk_textRedraw
} {{} {1.40 2.0 3.0 4.0 5.0 6.0}}
test textDisp-7.2 {TkTextRedrawRegion} {notAqua} {
    frame .f2 -bg #ff0000
    place .f2 -in .t -relx 0 -relwidth 0.5 -rely 0 -relheight 0.5
    updateWidgets
    destroy .f2
    updateWidgets
    list $tk_textRelayout $tk_textRedraw
} {{} {1.0 1.20 1.40 2.0 3.0}}
test textDisp-7.3 {TkTextRedrawRegion} {notAqua} {
    frame .f2 -bg #ff0000
    place .f2 -in .t -relx 0.5 -relwidth 0.5 -rely 0.5 -relheight 0.5
    updateWidgets
    destroy .f2
    updateWidgets
    list $tk_textRelayout $tk_textRedraw
} {{} {4.0 5.0 6.0 7.0 8.0}}
test textDisp-7.4 {TkTextRedrawRegion} {notAqua} {
    frame .f2 -bg #ff0000
    place .f2 -in .t -relx 0.4 -relwidth 0.2 -rely 0 -relheight 0.2 \
	    -bordermode ignore
    updateWidgets
    destroy .f2
    updateWidgets
    list $tk_textRelayout $tk_textRedraw
} {{} {borders 1.0 1.20}}
test textDisp-7.5 {TkTextRedrawRegion} {notAqua} {
    frame .f2 -bg #ff0000
    place .f2 -in .t -relx 0.4 -relwidth 0.2 -rely 1.0 -relheight 0.2 \
	    -anchor s -bordermode ignore
    updateWidgets
    destroy .f2
    updateWidgets
    list $tk_textRelayout $tk_textRedraw
} {{} {borders 7.0 8.0}}
test textDisp-7.6 {TkTextRedrawRegion} {notAqua} {
    frame .f2 -bg #ff0000
    place .f2 -in .t -relx 0 -relwidth 0.2 -rely 0.55 -relheight 0.2 \
	    -anchor w -bordermode ignore
    updateWidgets
    destroy .f2
    updateWidgets
    list $tk_textRelayout $tk_textRedraw
} {{} {borders 3.0 4.0 5.0}}
test textDisp-7.7 {TkTextRedrawRegion} {notAqua} {
    frame .f2 -bg #ff0000
    place .f2 -in .t -relx 1.0 -relwidth 0.2 -rely 0.55 -relheight 0.2 \
	    -anchor e -bordermode ignore
    updateWidgets
    destroy .f2
    updateWidgets
    list $tk_textRelayout $tk_textRedraw
} {{} {borders 3.0 4.0 5.0}}
test textDisp-7.8 {TkTextRedrawRegion} {notAqua} {
    .t delete 1.0 end
    .t insert 1.0 "Line 1\nLine 2\nLine 3\nLine 4\nLine 5\nLine 6\n"
    frame .f2 -bg #ff0000
    place .f2 -in .t -relx 0.0 -relwidth 0.4 -rely 0.35 -relheight 0.4 \
	    -anchor nw -bordermode ignore
    updateWidgets
    destroy .f2
    updateWidgets
    list $tk_textRelayout $tk_textRedraw
} {{} {borders 4.0 5.0 6.0 7.0 eof}}
.t configure -bd 0

test textDisp-8.1 {TkTextChanged: redisplay whole lines} {
    .t configure -wrap word
    .t delete 1.0 end
    .t insert 1.0 "Line 1\nLine 2 is so long that it wraps around, two times"
    foreach i {3 4 5 6 7 8 9 10 11 12 13 14 15} {
	.t insert end "\nLine $i"
    }
    updateWidgets
    .t delete 2.36 2.38
    updateWidgets
    list $tk_textRelayout $tk_textRedraw [.t bbox 2.32]
} [list {2.0 2.18 2.38} {2.0 2.18 2.38} [list [xchar 14] [yline 3] $fixedWidth $fixedHeight]]
.t configure -wrap char
test textDisp-8.2 {TkTextChanged, redisplay whole lines} {
    .t delete 1.0 end
    .t insert 1.0 "Line 1 is so long that it wraps around, two times"
    foreach i {2 3 4 5 6 7 8 9 10 11 12 13 14 15} {
	.t insert end "\nLine $i"
    }
    updateWidgets
    .t insert 1.2 xx
    updateWidgets
    list $tk_textRelayout $tk_textRedraw
} {{1.0 1.20 1.40} {1.0 1.20 1.40}}
test textDisp-8.3 {TkTextChanged} {
    .t delete 1.0 end
    .t insert 1.0 "Line 1 is so long that it wraps around, two times"
    foreach i {2 3 4 5 6 7 8 9 10 11 12 13 14 15} {
	.t insert end "\nLine $i"
    }
    updateWidgets
    .t insert 2.0 xx
    updateWidgets
    list $tk_textRelayout $tk_textRedraw
} {2.0 2.0}
test textDisp-8.4 {TkTextChanged} {
    .t delete 1.0 end
    .t insert 1.0 "Line 1 is so long that it wraps around, two times"
    foreach i {2 3 4 5 6 7 8 9 10 11 12 13 14 15} {
	.t insert end "\nLine $i"
    }
    updateWidgets
    .t delete 1.5
    updateWidgets
    list $tk_textRelayout $tk_textRedraw
} {{1.0 1.20 1.40} {1.0 1.20 1.40}}
test textDisp-8.5 {TkTextChanged} {
    .t delete 1.0 end
    .t insert 1.0 "Line 1 is so long that it wraps around, two times"
    foreach i {2 3 4 5 6 7 8 9 10 11 12 13 14 15} {
	.t insert end "\nLine $i"
    }
    updateWidgets
    .t delete 1.40 1.44
    updateWidgets
    list $tk_textRelayout $tk_textRedraw
} {{1.0 1.20 1.40} {1.0 1.20 1.40}}
test textDisp-8.6 {TkTextChanged} {
    .t delete 1.0 end
    .t insert 1.0 "Line 1 is so long that it wraps around, two times"
    foreach i {2 3 4 5 6 7 8 9 10 11 12 13 14 15} {
	.t insert end "\nLine $i"
    }
    updateWidgets
    .t delete 1.41 1.44
    updateWidgets
    list $tk_textRelayout $tk_textRedraw
} {{1.0 1.20 1.40} {1.0 1.20 1.40}}
test textDisp-8.7 {TkTextChanged} {
    .t delete 1.0 end
    .t insert 1.0 "Line 1 is so long that it wraps around, two times"
    foreach i {2 3 4 5 6 7 8 9 10 11 12 13 14 15} {
	.t insert end "\nLine $i"
    }
    updateWidgets
    .t delete 1.2 1.end
    updateWidgets
    list $tk_textRelayout $tk_textRedraw
} {{1.0 9.0 10.0} {1.0 9.0 10.0}}
test textDisp-8.8 {TkTextChanged} {
    .t delete 1.0 end
    .t insert 1.0 "Line 1 is so long that it wraps around, two times"
    foreach i {2 3 4 5 6 7 8 9 10 11 12 13 14 15} {
	.t insert end "\nLine $i"
    }
    updateWidgets
    .t delete 2.2
    updateWidgets
    list $tk_textRelayout $tk_textRedraw
} {2.0 2.0}
test textDisp-8.9 {TkTextChanged} {
    .t delete 1.0 end
    .t insert 1.0 "Line 1 is so long that it wraps around, two times"
    foreach i {2 3 4 5 6 7 8 9 10 11 12 13 14 15} {
	.t insert end "\nLine $i"
    }
    updateWidgets
    .t delete 2.0 3.0
    updateWidgets
    list $tk_textRelayout $tk_textRedraw
} {{2.0 8.0} {2.0 8.0}}
test textDisp-8.10 {TkTextChanged} {
    .t configure -wrap char
    .t delete 1.0 end
    .t insert 1.0 "Line 1\nLine 2 is long enough to wrap\nLine 3 is also long enough to wrap\nLine 4"
    .t tag add big 2.19
    updateWidgets
    .t delete 2.19
    updateWidgets
    set tk_textRedraw
} {2.0 2.20 eof}
test textDisp-8.11 {TkTextChanged, scrollbar notification when changes are off-screen} {
    .t delete 1.0 end
    .t insert end "1\n2\n3\n4\n5\n6\n7\n8\n9\n10\n11\n12\n"
    .t configure -yscrollcommand scroll
    updateWidgets
    set scrollInfo ""
    .t insert end "a\nb\nc\n"
    # We need to wait for our asychronous callbacks to update the
    # scrollbar
    updateWidgets
    .t count -update -ypixels 1.0 end
    updateWidgets
    .t configure -yscrollcommand ""
    set scrollInfo
} {0.0 0.625}
test textDisp-8.12 {TkTextChanged, moving the insert cursor redraws only past and new lines} {
    .t delete 1.0 end
    .t configure -wrap none
    for {set i 1} {$i < 25} {incr i} {
        .t insert end "Line $i Line $i\n"
    }
    .t tag add hidden 5.0 8.0
    .t tag configure hidden -elide true
    .t mark set insert 9.0
    updateWidgets
    .t mark set insert 8.0        ; # up one line
    updateWidgets
    set res [list $tk_textRedraw]
    .t mark set insert 12.2       ; # in the visible text
    updateWidgets
    lappend res $tk_textRedraw
    .t mark set insert 6.5        ; # in the hidden text
    updateWidgets
    lappend res $tk_textRedraw
    .t mark set insert 3.5        ; # in the visible text again
    updateWidgets
    lappend res $tk_textRedraw
    .t mark set insert 3.8        ; # within the same line
    updateWidgets
    lappend res $tk_textRedraw
} {{8.0 9.0} {8.0 12.0} {8.0 12.0} {3.0 8.0} {3.0 4.0}}
test textDisp-8.13 {TkTextChanged, used to crash, see [06c1433906]} {
    .t delete 1.0 end
    .t insert 1.0 \nLine2\nLine3\n
    updateWidgets
    .t insert 3.0 ""
    .t delete 1.0 2.0
    update idletasks
} {}

test textDisp-9.1 {TkTextRedrawTag} -body {
    .t configure -wrap char
    .t delete 1.0 end
    .t insert 1.0 "Line 1\nLine 2 is long enough to wrap around\nLine 3\nLine 4"
    updateWidgets
    .t tag add big 2.2 2.4
<<<<<<< HEAD
    updateWidgets
    list $tk_textRelayout $tk_textRedraw
} {{2.0 2.18} {2.0 2.18}}
test textDisp-9.2 {TkTextRedrawTag} {textfonts} {
=======
    updateText
   list $tk_textRelayout $tk_textRedraw
# glob matching is to have some tolerance on actually used font size
# while still testing what we want to test
} -match glob -result {{2.0 2.1[78]} {2.0 2.1[78]}}
test textDisp-9.2 {TkTextRedrawTag} -body {
>>>>>>> 424dd41b
    .t configure -wrap char
    .t delete 1.0 end
    .t insert 1.0 "Line 1\nLine 2 is long enough to wrap around\nLine 3\nLine 4"
    updateWidgets
    .t tag add big 1.2 2.4
    updateWidgets
    list $tk_textRelayout $tk_textRedraw
# glob matching is to have some tolerance on actually used font size
# while still testing what we want to test
}  -match glob -result {{1.0 2.0 2.1[678]} {1.0 2.0 2.1[678]}}
test textDisp-9.3 {TkTextRedrawTag} {
    .t configure -wrap char
    .t delete 1.0 end
    .t insert 1.0 "Line 1\nLine 2 is long enough to wrap around\nLine 3\nLine 4"
    updateWidgets
    .t tag add big 2.2 2.4
    updateWidgets
    .t tag remove big 1.0 end
    updateWidgets
    list $tk_textRelayout $tk_textRedraw
} {{2.0 2.20} {2.0 2.20 eof}}
test textDisp-9.4 {TkTextRedrawTag} {
    .t configure -wrap char
    .t delete 1.0 end
    .t insert 1.0 "Line 1\nLine 2 is long enough to wrap around\nLine 3\nLine 4"
    updateWidgets
    .t tag add big 2.2 2.20
    updateWidgets
    .t tag remove big 1.0 end
    updateWidgets
    list $tk_textRelayout $tk_textRedraw
} {{2.0 2.20} {2.0 2.20 eof}}
test textDisp-9.5 {TkTextRedrawTag} -setup {
    .t configure -wrap char -height [expr {[.t cget -height]+10}]
} -body {
    .t delete 1.0 end
    .t insert 1.0 "Line 1\nLine 2 is long enough to wrap around\nLine 3\nLine 4"
    updateWidgets
    .t tag add big 2.2 2.end
    updateWidgets
    .t tag remove big 1.0 end
    updateWidgets
    list $tk_textRelayout $tk_textRedraw
} -cleanup {
    .t configure -height [expr {[.t cget -height]-10}]
    updateText
} -result {{2.0 2.20} {2.0 2.20 eof}}
test textDisp-9.6 {TkTextRedrawTag} {
    .t configure -wrap char
    .t delete 1.0 end
    .t insert 1.0 "Line 1\nLine 2 is long enough to wrap\nLine 3 is also long enough to wrap"
    updateWidgets
    .t tag add big 2.2 3.5
    updateWidgets
    .t tag remove big 1.0 end
    updateWidgets
    list $tk_textRelayout $tk_textRedraw
} {{2.0 2.20 3.0 3.20} {2.0 2.20 3.0 3.20 eof}}
test textDisp-9.7 {TkTextRedrawTag} {
    .t configure -wrap char
    .t delete 1.0 end
    .t insert 1.0 "Line 1\nLine 2 is long enough to wrap\nLine 3 is also long enough to wrap\nLine 4"
    .t tag add big 2.19
    updateWidgets
    .t tag remove big 2.19
    updateWidgets
    set tk_textRedraw
} {2.0 2.20 eof}
test textDisp-9.8 {TkTextRedrawTag} -body {
    .t configure -wrap char
    .t delete 1.0 end
    .t insert 1.0 "Line 1\nLine 2 is long enough to wrap\nLine 3 is also long enough to wrap\nLine 4"
    .t tag add big 1.0 2.0
    updateWidgets
    .t tag add big 2.0 2.5
    updateWidgets
    set tk_textRedraw
# glob matching is to have some tolerance on actually used font size
# while still testing what we want to test
} -match glob -result {2.0 2.1[678]}
test textDisp-9.9 {TkTextRedrawTag} -body {
    .t configure -wrap char
    .t delete 1.0 end
    .t insert 1.0 "Line 1\nLine 2 is long enough to wrap\nLine 3 is also long enough to wrap\nLine 4"
    .t tag add big 1.0 2.0
    updateWidgets
    .t tag add big 1.5 2.5
    updateWidgets
    set tk_textRedraw
# glob matching is to have some tolerance on actually used font size
# while still testing what we want to test
} -match glob -result {2.0 2.1[678]}
test textDisp-9.10 {TkTextRedrawTag} {
    .t configure -wrap char
    .t delete 1.0 end
    .t insert 1.0 "Line 1\nLine 2 is long enough to wrap\nLine 3 is also long enough to wrap\nLine 4"
    .t tag add big 1.0 2.0
    updateWidgets
    set tk_textRedraw none
    .t tag add big 1.3 1.5
    updateWidgets
    set tk_textRedraw
} none
test textDisp-9.11 {TkTextRedrawTag} {
    .t configure -wrap char
    .t delete 1.0 end
    .t insert 1.0 "Line 1\nLine 2 is long enough to wrap\nLine 3 is also long enough to wrap\nLine 4"
    .t tag add big 1.0 2.0
    updateWidgets
    .t tag add big 1.0 2.0
    updateWidgets
    set tk_textRedraw
} {}
test textDisp-9.12 {TkTextRedrawTag} {
    .t configure -wrap char
    .t delete 1.0 end
    for {set i 1} {$i < 5} {incr i} {
      .t insert end "Line $i+++Line $i\n"
    }
    .t tag configure hidden -elide true
    .t tag add hidden 2.6 3.6
    updateWidgets
    .t tag add hidden 3.11 4.6
    updateWidgets
    list $tk_textRelayout $tk_textRedraw
} {2.0 {2.0 eof}}
test textDisp-9.13 {TkTextRedrawTag} {
    .t configure -wrap none
    .t delete 1.0 end
    for {set i 1} {$i < 10} {incr i} {
        .t insert end "Line $i - This is Line [format %c [expr {64+$i}]]\n"
    }
    .t tag add hidden 2.8 2.17
    .t tag add hidden 6.8 7.17
    .t tag configure hidden -background red
    .t tag configure hidden -elide true
    updateWidgets
    .t tag configure hidden -elide false
    updateWidgets
    list $tk_textRelayout $tk_textRedraw
} {{2.0 6.0 7.0} {2.0 6.0 7.0}}
test textDisp-9.14 {TkTextRedrawTag} {
    pack [text .tnocrash]
    for {set i 1} {$i < 6} {incr i} {
        .tnocrash insert end \nfoo$i
    }
    .tnocrash tag configure mytag1 -relief raised
    .tnocrash tag configure mytag2 -relief solid
    updateWidgets
    proc doit {} {
        .tnocrash tag add mytag1 4.0 5.0
        .tnocrash tag add mytag2 4.0 5.0
        after idle {
            .tnocrash tag remove mytag1 1.0 end
            .tnocrash tag remove mytag2 1.0 end
        }
        .tnocrash delete 1.0 2.0
    }
    doit  ; # must not crash
    after 500 {
        destroy .tnocrash
        set done 1
    }
    vwait done
} {}

test textDisp-10.1 {TkTextRelayoutWindow} {
    .t configure -wrap char
    .t delete 1.0 end
    .t insert 1.0 "Line 1\nLine 2 is long enough to wrap\nLine 3 is also long enough to wrap\nLine 4"
    updateWidgets
    .t configure -bg black
    updateWidgets
    list $tk_textRelayout $tk_textRedraw
} {{1.0 2.0 2.20 3.0 3.20 4.0} {borders 1.0 2.0 2.20 3.0 3.20 4.0 eof}}
.t configure -bg [lindex [.t configure -bg] 3]
catch {destroy .top}
test textDisp-10.2 {TkTextRelayoutWindow} {
    toplevel .top -width 300 -height 200
    wm geometry .top +0+0
    text .top.t -font $fixedFont -width 20 -height 10 -relief raised -bd 2
    place .top.t -x 0 -y 0 -width 20 -height 20
    .top.t insert end "First line"
    .top.t see insert
    tkwait visibility .top.t
    place .top.t -width 150 -height 100
    updateWidgets
    .top.t index @0,0
} {1.0}
catch {destroy .top}

.t delete 1.0 end
.t insert end "Line 1"
for {set i 2} {$i <= 200} {incr i} {
    .t insert end "\nLine $i"
}
updateWidgets
test textDisp-11.1 {TkTextSetYView} {
    .t yview 30.0
    updateWidgets
    .t index @0,0
} {30.0}
test textDisp-11.2 {TkTextSetYView} {
    .t yview 30.0
    updateWidgets
    .t yview 32.0
    updateWidgets
    list [.t index @0,0] $tk_textRedraw
} {32.0 {40.0 41.0}}
test textDisp-11.3 {TkTextSetYView} {
    .t yview 30.0
    updateWidgets
    .t yview 28.0
    updateWidgets
    list [.t index @0,0] $tk_textRedraw
} {28.0 {28.0 29.0}}
test textDisp-11.4 {TkTextSetYView} {
    .t yview 30.0
    updateWidgets
    .t yview 31.4
    updateWidgets
    list [.t index @0,0] $tk_textRedraw
} {31.0 40.0}
test textDisp-11.5 {TkTextSetYView} {
    .t yview 30.0
    updateWidgets
    set tk_textRedraw {}
    .t yview -pickplace 31.0
    updateWidgets
    list [.t index @0,0] $tk_textRedraw
} {30.0 {}}
test textDisp-11.6 {TkTextSetYView} {
    .t yview 30.0
    updateWidgets
    set tk_textRedraw {}
    .t yview -pickplace 28.0
    updateWidgets
    list [.t index @0,0] $tk_textRedraw
} {28.0 {28.0 29.0}}
test textDisp-11.7 {TkTextSetYView} {
    .t yview 30.0
    updateWidgets
    set tk_textRedraw {}
    .t yview -pickplace 26.0
    updateWidgets
    list [.t index @0,0] $tk_textRedraw
} {21.0 {21.0 22.0 23.0 24.0 25.0 26.0 27.0 28.0 29.0}}
test textDisp-11.8 {TkTextSetYView} {
    .t yview 30.0
    updateWidgets
    set tk_textRedraw {}
    .t yview -pickplace 41.0
    updateWidgets
    list [.t index @0,0] $tk_textRedraw
} {32.0 {40.0 41.0}}
test textDisp-11.9 {TkTextSetYView} {
    .t yview 30.0
    updateWidgets
    set tk_textRedraw {}
    .t yview -pickplace 43.0
    updateWidgets
    list [.t index @0,0] $tk_textRedraw
} {38.0 {40.0 41.0 42.0 43.0 44.0 45.0 46.0 47.0 48.0}}
test textDisp-11.10 {TkTextSetYView} {
    .t yview 30.0
    updateWidgets
    set tk_textRedraw {}
    .t yview 10000.0
    updateWidgets
    list [.t index @0,0] $tk_textRedraw
} {191.0 {191.0 192.0 193.0 194.0 195.0 196.0 197.0 198.0 199.0 200.0}}
test textDisp-11.11 {TkTextSetYView} {
    .t yview 195.0
    updateWidgets
    set tk_textRedraw {}
    .t yview 197.0
    updateWidgets
    list [.t index @0,0] $tk_textRedraw
} {191.0 {191.0 192.0 193.0 194.0 195.0 196.0}}
test textDisp-11.12 {TkTextSetYView, wrapped line is off-screen} {
    .t insert 10.0 "Long line with enough text to wrap\n"
    .t yview 1.0
    updateWidgets
    set tk_textRedraw {}
    .t see 10.30
    updateWidgets
    list [.t index @0,0] $tk_textRedraw
} {2.0 10.20}
.t delete 10.0 11.0
test textDisp-11.13 {TkTestSetYView, partially visible last line} {
    catch {destroy .top}
    toplevel .top
    wm geometry .top +0+0
    text .top.t -width 20 -height 5
    pack .top.t
    .top.t insert end "Line 1"
    for {set i 2} {$i <= 100} {incr i} {
	.top.t insert end "\nLine $i"
    }
    updateWidgets
    scan [wm geometry .top] "%dx%d" w2 h2
    wm geometry .top ${w2}x[expr {$h2-2}]
    updateWidgets
    .top.t yview 1.0
    updateWidgets
    set tk_textRedraw {}
    .top.t see 5.0
    updateWidgets
    # Note, with smooth scrolling, the results of this test
    # have changed, and the old '2.0 {5.0 6.0}' is quite wrong.
    list [.top.t index @0,0] $tk_textRedraw
} {1.0 5.0}
catch {destroy .top}
toplevel .top
wm geometry .top +0+0
text .top.t -width 30 -height 3
pack .top.t
.top.t insert end "Line 1"
for {set i 2} {$i <= 20} {incr i} {
    .top.t insert end "\nLine $i"
}
updateWidgets
test textDisp-11.14 {TkTextSetYView, only a few lines visible} {
    .top.t yview 5.0
    updateWidgets
    .top.t see 10.0
    .top.t index @0,0
} {8.0}
test textDisp-11.15 {TkTextSetYView, only a few lines visible} {
    .top.t yview 5.0
    updateWidgets
    .top.t see 11.0
    .top.t index @0,0
    # The index 9.0 should be just visible by a couple of pixels
} {9.0}
test textDisp-11.16 {TkTextSetYView, only a few lines visible} {
    .top.t yview 8.0
    updateWidgets
    .top.t see 5.0
    .top.t index @0,0
} {5.0}
test textDisp-11.17 {TkTextSetYView, only a few lines visible} {
    .top.t yview 8.0
    updateWidgets
    .top.t see 4.0
    .top.t index @0,0
    # The index 2.0 should be just visible by a couple of pixels
} {2.0}
test textDisp-11.18 {TkTextSetYView, see in elided lines} {
    .top.t delete 1.0 end
    for {set i 1} {$i < 20} {incr i} {
        .top.t insert end [string repeat "Line $i" 10]
        .top.t insert end "\n"
    }
    .top.t yview 4.0
    .top.t tag add hidden 4.10 "4.10 lineend"
    .top.t tag add hidden 5.15 10.3
    .top.t tag configure hidden -elide true
    updateWidgets
    .top.t see "8.0 lineend"
    # The index "8.0 lineend" is on screen despite elided -> no scroll
    .top.t index @0,0
} {4.0}
test textDisp-11.19 {TkTextSetYView, see in elided lines} {
    .top.t delete 1.0 end
    for {set i 1} {$i < 50} {incr i} {
        .top.t insert end "Line $i\n"
    }
    # button just for having a line with a larger height
    button .top.t.b -text "Test" -bd 2 -highlightthickness 2
    .top.t window create 21.0 -window .top.t.b
    .top.t tag add hidden 15.36 21.0
    .top.t tag configure hidden -elide true
    .top.t configure -height 15
    wm geometry .top 300x200+0+0
    # Indices 21.0, 17.0 and 15.0 are all on the same display line
    # therefore index @0,0 shall be the same for all of them
    .top.t see end
    updateWidgets
    .top.t see 21.0
    updateWidgets
    set ind1 [.top.t index @0,0]
    .top.t see end
    updateWidgets
    .top.t see 17.0
    updateWidgets
    set ind2 [.top.t index @0,0]
    .top.t see end
    updateWidgets
    .top.t see 15.0
    updateWidgets
    set ind3 [.top.t index @0,0]
    list [expr {$ind1 == $ind2}] [expr {$ind1 == $ind3}]
} {1 1}
test textDisp-11.20 {TkTextSetYView, see in elided lines} {
    .top.t delete 1.0 end
    .top.t configure -wrap none
    for {set i 1} {$i < 5} {incr i} {
        .top.t insert end [string repeat "Line $i " 50]
        .top.t insert end "\n"
    }
    .top.t delete 3.11 3.14
    .top.t tag add hidden 3.0 4.0
    # this shall not crash (null chunkPtr in TkTextSeeCmd is tested)
    .top.t see 3.0
} {}
test textDisp-11.21 {TkTextSetYView, window height smaller than the line height} {
    .top.t delete 1.0 end
    for {set i 1} {$i <= 10} {incr i} {
        .top.t insert end "Line $i\n"
    }
    set lineheight [font metrics [.top.t cget -font] -linespace]
    wm geometry .top 200x[expr {$lineheight / 2}]
    updateWidgets
    .top.t see 1.0
    .top.t index @0,[expr {$lineheight - 2}]
} {1.0}
test textDisp-11.22 {TkTextSetYView, peer has -startline} {
    .top.t delete 1.0 end
    for {set i 1} {$i <= 50} {incr i} {
        .top.t insert end "Line $i\n"
    }
    pack [.top.t peer create .top.p] -side left
    pack [scrollbar .top.sb -command {.top.p yview}] -side left -fill y
    .top.p configure -startline 5 -endline 35 -yscrollcommand {.top.sb set}
    updateWidgets
    .top.p yview moveto 0
    updateWidgets
    set res [.top.p get @0,0 "@0,0 lineend"]
    destroy .top.p
    set res
} {Line 5}

.t configure -wrap word
.t delete 50.0 51.0
.t insert 50.0 "This is a long line, one that will wrap around twice.\n"
test textDisp-12.1 {MeasureUp} {
    .t yview 100.0
    updateWidgets
    .t yview -pickplace 52.0
    updateWidgets
    .t index @0,0
} {49.0}
test textDisp-12.2 {MeasureUp} {
    .t yview 100.0
    updateWidgets
    .t yview -pickplace 53.0
    updateWidgets
    .t index @0,0
} {50.0}
test textDisp-12.3 {MeasureUp} {
    .t yview 100.0
    updateWidgets
    .t yview -pickplace 50.10
    updateWidgets
    .t index @0,0
} {45.0}
.t configure -wrap none
test textDisp-12.4 {MeasureUp} {
    .t yview 100.0
    updateWidgets
    .t yview -pickplace 53.0
    updateWidgets
    .t index @0,0
} {48.0}
test textDisp-12.5 {MeasureUp} {
    .t yview 100.0
    updateWidgets
    .t yview -pickplace 50.10
    updateWidgets
    .t index @0,0
} {45.0}

.t configure -wrap none
.t delete 1.0 end
for {set i 1} {$i < 99} {incr i} {
    .t insert end "Line $i\n"
}
.t insert end "Line 100"
.t insert 30.end { is quite long, so that it flows way off the end of the window and we can use it to test out the horizontal positioning features of the "see" command.}
test textDisp-13.1 {TkTextSeeCmd procedure} {
    list [catch {.t see} msg] $msg
} {1 {wrong # args: should be ".t see index"}}
test textDisp-13.2 {TkTextSeeCmd procedure} {
    list [catch {.t see a b} msg] $msg
} {1 {wrong # args: should be ".t see index"}}
test textDisp-13.3 {TkTextSeeCmd procedure} {
    list [catch {.t see badIndex} msg] $msg
} {1 {bad text index "badIndex"}}
test textDisp-13.4 {TkTextSeeCmd procedure} {
    .t xview moveto 0
    .t yview moveto 0
    updateWidgets
    .t see 4.2
    .t index @0,0
} {1.0}
test textDisp-13.5 {TkTextSeeCmd procedure} {
    .t configure -wrap char
    .t xview moveto 0
    .t yview moveto 0
    updateWidgets
    .t see 12.1
    .t index @0,0
} {3.0}
test textDisp-13.6 {TkTextSeeCmd procedure} {
    .t configure -wrap char
    .t xview moveto 0
    .t yview moveto 0
    updateWidgets
    .t see 30.50
    set x [.t index @0,0]
    .t configure -wrap none
    set x
} {27.0}
test textDisp-13.7 {TkTextSeeCmd procedure} {
    .t xview moveto 0
    .t yview moveto 0
    .t tag add sel 30.20
    .t tag add sel 30.40
    updateWidgets
    .t see 30.50
    .t yview 25.0
    .t see 30.50
    set x [list [.t bbox 30.50]]
    .t see 30.39
    lappend x [.t bbox 30.39]
    .t see 30.38
    lappend x [.t bbox 30.38]
    .t see 30.20
    lappend x [.t bbox 30.20]
} [list [list [xchar 10] [yline 6] $fixedWidth $fixedHeight] \
	[list [xchar 0] [yline 6] $fixedWidth $fixedHeight] \
	[list [xchar 0] [yline 6] $fixedWidth $fixedHeight] \
	[list [xchar 10] [yline 6] $fixedWidth $fixedHeight]]
test textDisp-13.8 {TkTextSeeCmd procedure} {
    .t xview moveto 0
    .t yview moveto 0
    .t tag add sel 30.20
    .t tag add sel 30.50
    updateWidgets
    .t see 30.50
    set x [list [.t bbox 30.50]]
    .t see 30.60
    lappend x [.t bbox 30.60]
    .t see 30.65
    lappend x [.t bbox 30.65]
    .t see 30.90
    lappend x [.t bbox 30.90]
    # contrary to textDisp-13.7 above there is no yview command in this test
    # therefore take into account that the top line is partially hidden
    set y [expr {[yline 6] + [lindex [.t bbox @0,0] 1] - [bo]}]
    set expected [list [list [xchar 10] $y $fixedWidth $fixedHeight] \
                       [list [xchar 19] $y $fixedWidth $fixedHeight] \
                       [list [xchar 19] $y $fixedWidth $fixedHeight] \
                       [list [xchar 10] $y $fixedWidth $fixedHeight]]
    lequal $x $expected
} {1}
test textDisp-13.9 {TkTextSeeCmd procedure} {
    wm geom . [expr {$width-2}]x$height
    .t xview moveto 0
    .t yview moveto 0
    .t tag add sel 30.20
    .t tag add sel 30.50
    updateWidgets
    .t see 30.50
    set x [list [.t bbox 30.50]]
    .t see 30.60
    lappend x [.t bbox 30.60]
    .t see 30.65
    lappend x [.t bbox 30.65]
    .t see 30.90
    lappend x [.t bbox 30.90]
    # contrary to textDisp-13.7 above there is no yview command in this test
    # therefore take into account that the top line is partially hidden
    set y [expr {[yline 6] + [lindex [.t bbox @0,0] 1] - [bo]}]
    set expected [list [list [expr {[bo]+round([winfo width .t]-2*[bo])/2}] $y $fixedWidth $fixedHeight] \
                       [list [xcharr 1] $y $fixedWidth $fixedHeight] \
                       [list [xcharr 1] $y $fixedWidth $fixedHeight] \
                       [list [expr {[bo]+round([winfo width .t]-2*[bo])/2}] $y $fixedWidth $fixedHeight]]
    lequal $x $expected
} {1}
test textDisp-13.10 {TkTextSeeCmd procedure} {
    # SF Bug 641778
    set w .tsee
    destroy $w
    text $w -font {Helvetica 8 normal} -bd 16
    $w insert end Hello
    $w see end
    set res [$w bbox end]
    destroy $w
    set res
} {}
test textDisp-13.11 {TkTextSeeCmd procedure} {} {
    # insertion of a character at end of a line containing multi-byte
    # characters and calling see at the line end shall actually show
    # this character
    toplevel .top2
    pack [text .top2.t2 -wrap none]
    for {set i 1} {$i < 5} {incr i} {
        .top2.t2 insert end [string repeat "Line $i: éèàçù" 5]\n
    }
    wm geometry .top2 300x200+0+0
    updateWidgets
    .top2.t2 see "1.0 lineend"
    updateWidgets
    set ref [.top2.t2 index @0,0]
    .top2.t2 insert "1.0 lineend" ç
    .top2.t2 see "1.0 lineend"
    updateWidgets
    set new [.top2.t2 index @0,0]
    set res [.top2.t2 compare $ref == $new]
    destroy .top2
    set res
} {0}
wm geom . {}

.t configure -wrap none
test textDisp-14.1 {TkTextXviewCmd procedure} {
    .t delete 1.0 end
    updateWidgets
    .t insert end xxxxxxxxx\n
    .t insert end "xxxxx xxxxxxxxxxx xxxx xxxxxxxxxxxxxxxxxxxx xxxxxxxxxxxx\n"
    .t insert end "xxxx xxxxxxxxx xxxxxxxxxxxxx"
    .t xview moveto .5
    .t xview
} [list 0.5 [expr {6./7.}]]
.t configure -wrap char
test textDisp-14.2 {TkTextXviewCmd procedure} {
    .t delete 1.0 end
    updateWidgets
    .t insert end xxxxxxxxx\n
    .t insert end "xxxxx\n"
    .t insert end "xxxx"
    .t xview
} {0.0 1.0}
.t configure -wrap none
test textDisp-14.3 {TkTextXviewCmd procedure} {
    .t delete 1.0 end
    updateWidgets
    .t insert end xxxxxxxxx\n
    .t insert end "xxxxx\n"
    .t insert end "xxxx"
    .t xview
} {0.0 1.0}
test textDisp-14.4 {TkTextXviewCmd procedure} {
    list [catch {.t xview moveto} msg] $msg
} {1 {wrong # args: should be ".t xview moveto fraction"}}
test textDisp-14.5 {TkTextXviewCmd procedure} {
    list [catch {.t xview moveto a b} msg] $msg
} {1 {wrong # args: should be ".t xview moveto fraction"}}
test textDisp-14.6 {TkTextXviewCmd procedure} {
    list [catch {.t xview moveto a} msg] $msg
} {1 {expected floating-point number but got "a"}}
test textDisp-14.7 {TkTextXviewCmd procedure} {
    .t delete 1.0 end
    .t insert end xxxxxxxxx\n
    .t insert end "xxxxx xxxxxxxxxxx xxxx xxxxxxxxxxxxxxxxxxxx xxxxxxxxxxxx\n" ; # 56 chars on this line
    .t insert end "xxxx xxxxxxxxx xxxxxxxxxxxxx"
    .t xview moveto .3
    .t xview
} [list [expr {round(0.3*(56*$fixedWidth))/(56.0*$fixedWidth)}] [expr {round(0.3*(56*$fixedWidth)+20*$fixedWidth)/(56.0*$fixedWidth)}]]
test textDisp-14.8 {TkTextXviewCmd procedure} {
    .t delete 1.0 end
    .t insert end xxxxxxxxx\n
    .t insert end "xxxxx xxxxxxxxxxx xxxx xxxxxxxxxxxxxxxxxxxx xxxxxxxxxxxx\n" ; # 56 chars on this line
    .t insert end "xxxx xxxxxxxxx xxxxxxxxxxxxx"
    .t xview moveto -.4
    .t xview
} [list 0.0 [expr {20.0/56}]]
test textDisp-14.9 {TkTextXviewCmd procedure} {
    .t delete 1.0 end
    .t insert end xxxxxxxxx\n
    .t insert end "xxxxx xxxxxxxxxxx xxxx xxxxxxxxxxxxxxxxxxxx xxxxxxxxxxxx\n" ; # 56 chars on this line
    .t insert end "xxxx xxxxxxxxx xxxxxxxxxxxxx"
    .t xview m 1.4
    .t xview
} [list [expr {(56.0-20)/56}] 1.0]
test textDisp-14.10 {TkTextXviewCmd procedure} {
    list [catch {.t xview scroll a} msg] $msg
} {1 {wrong # args: should be ".t xview scroll number units|pages|pixels"}}
test textDisp-14.11 {TkTextXviewCmd procedure} {
    list [catch {.t xview scroll a b c} msg] $msg
} {1 {wrong # args: should be ".t xview scroll number units|pages|pixels"}}
test textDisp-14.12 {TkTextXviewCmd procedure} {
    list [catch {.t xview scroll gorp units} msg] $msg
} {1 {expected integer but got "gorp"}}
test textDisp-14.13 {TkTextXviewCmd procedure} {
    .t delete 1.0 end
    .t insert end xxxxxxxxx\n
    .t insert end "a0 a1 a2 a3 a4 a5 a6 a7 a8 a9 b0 b1 b2 b3 b4 b5 b6 b7 b8 b9 c0 c1 c2 c3 c4 c5 c6 c7 c8 c9 c0 c1 c2 c3 c4 c5 c6 c7 c8 c9\n"
    .t insert end "xxxx xxxxxxxxx xxxxxxxxxxxxx"
    .t xview moveto 0
    .t xview scroll 2 pa
    set x [.t index @0,22]
    .t xview scroll -1 pa
    lappend x [.t index @0,22]
    .t xview scroll -2 pages
    lappend x [.t index @0,22]
} {2.36 2.18 2.0}
test textDisp-14.14 {TkTextXviewCmd procedure} {
    .t delete 1.0 end
    .t insert end xxxxxxxxx\n
    .t insert end "a0 a1 a2 a3 a4 a5 a6 a7 a8 a9 b0 b1 b2 b3 b4 b5 b6 b7 b8 b9 c0 c1 c2 c3 c4 c5 c6 c7 c8 c9 c0 c1 c2 c3 c4 c5 c6 c7 c8 c9\n"
    .t insert end "xxxx xxxxxxxxx xxxxxxxxxxxxx"
    .t xview moveto 0
    .t xview scroll 21 u
    set x [.t index @0,22]
    .t xview scroll -1 u
    lappend x [.t index @0,22]
    .t xview scroll 100 units
    lappend x [.t index @0,22]
    .t xview scroll -15 units
    lappend x [.t index @0,22]
} {2.21 2.20 2.99 2.84}
test textDisp-14.15 {TkTextXviewCmd procedure} {
    list [catch {.t xview scroll 14 globs} msg] $msg
} {1 {bad argument "globs": must be units, pages, or pixels}}
test textDisp-14.16 {TkTextXviewCmd procedure} {
    list [catch {.t xview flounder} msg] $msg
} {1 {bad option "flounder": must be moveto or scroll}}

.t configure -wrap char
.t delete 1.0 end
for {set i 1} {$i < 99} {incr i} {
    .t insert end "Line $i\n"
}
.t insert end "Line 100"
.t delete 50.0 51.0
.t insert 50.0 "This is a long line, one that will wrap around twice.\n"
test textDisp-15.1 {ScrollByLines procedure, scrolling backwards} {
    .t yview 45.0
    updateWidgets
    .t yview scroll -3 units
    .t index @0,0
} {42.0}
test textDisp-15.2 {ScrollByLines procedure, scrolling backwards} {
    .t yview 51.0
    updateWidgets
    .t yview scroll -2 units
    .t index @0,0
} {50.20}
test textDisp-15.3 {ScrollByLines procedure, scrolling backwards} {
    .t yview 51.0
    updateWidgets
    .t yview scroll -4 units
    .t index @0,0
} {49.0}
test textDisp-15.4 {ScrollByLines procedure, scrolling backwards} {
    .t yview 50.20
    updateWidgets
    .t yview scroll -2 units
    .t index @0,0
} {49.0}
test textDisp-15.5 {ScrollByLines procedure, scrolling backwards} {
    .t yview 50.40
    updateWidgets
    .t yview scroll -2 units
    .t index @0,0
} {50.0}
test textDisp-15.6 {ScrollByLines procedure, scrolling backwards} {
    .t yview 3.2
    updateWidgets
    .t yview scroll -5 units
    .t index @0,0
} {1.0}
test textDisp-15.7 {ScrollByLines procedure, scrolling forwards} {
    .t yview 48.0
    updateWidgets
    .t yview scroll 4 units
    .t index @0,0
} {50.40}

test textDisp-15.8 {Scrolling near end of window} {
    set textheight 12
    set textwidth 30

    toplevel .tf
    frame .tf.f -relief sunken -borderwidth 2
    pack .tf.f -padx 10 -pady 10

    text .tf.f.t -font {Courier 9} -height $textheight \
      -width $textwidth -yscrollcommand ".tf.f.sb set"
    scrollbar .tf.f.sb -command ".tf.f.t yview"
    pack .tf.f.t -side left -expand 1 -fill both
    pack .tf.f.sb -side right -fill y

    .tf.f.t tag configure Header -font {Helvetica 14 bold italic} \
      -wrap word -spacing1 12 -spacing3 4

    .tf.f.t insert end "Foo" Header
    for {set i 1} {$i < $textheight} {incr i} {
	.tf.f.t insert end "\nLine $i"
    }
    updateWidgets
    set refind [.tf.f.t index @0,[winfo height .tf.f.t]]
    # Should scroll and should not crash!
    .tf.f.t yview scroll 1 unit
    # Check that it has scrolled
    set newind [.tf.f.t index @0,[winfo height .tf.f.t]]
    set res [.tf.f.t compare $newind > $refind]
    destroy .tf
    set res
} {1}

.t configure -wrap char
.t delete 1.0 end
.t insert insert "Line 1"
for {set i 2} {$i <= 200} {incr i} {
    .t insert end "\nLine $i"
}
.t tag add big 100.0 105.0
.t insert 151.end { has a lot of extra text, so that it wraps around on the screen several times over.}
<<<<<<< HEAD
.t insert 153.end { also has enoug extra text to wrap.}
updateWidgets
.t count -update -ypixels 1.0 end
=======
.t insert 153.end { also has largely enough extra text to wrap.}
updateText
set totpix [.t count -update -ypixels 1.0 end]
# check that the wrapping lines wrap exactly 6 times in total (4 times for line 151, and twice for line 153),
# this is an assumption of the upcoming tests
if {[expr {double(($totpix-5*$heightDiff)/$fixedHeight)}] != 206.0} {
    puts "---> Warning: the font actually used by the tests, which is \"[font actual [.t cget -font]]\",\
is too different from the requested \"[.t cget -font]\". Some of the upcoming tests will probably fail."
}
>>>>>>> 424dd41b
test textDisp-16.1 {TkTextYviewCmd procedure} {
    .t yview 21.0
    set x [.t yview]
    .t yview 1.0
    list [expr {int([lindex $x 0]*100)}] [expr {int([lindex $x 1]*100)}]
} {9 14}
test textDisp-16.2 {TkTextYviewCmd procedure} {
    list [catch {.t yview 2 3} msg] $msg
} {1 {bad option "2": must be moveto or scroll}}
test textDisp-16.3 {TkTextYviewCmd procedure} {
    list [catch {.t yview -pickplace} msg] $msg
} {1 {wrong # args: should be ".t yview -pickplace lineNum|index"}}
test textDisp-16.4 {TkTextYviewCmd procedure} {
    list [catch {.t yview -pickplace 2 3} msg] $msg
} {1 {wrong # args: should be ".t yview -pickplace lineNum|index"}}
test textDisp-16.5 {TkTextYviewCmd procedure} {
    list [catch {.t yview -bogus 2} msg] $msg
} {1 {bad option "-bogus": must be moveto or scroll}}
test textDisp-16.6 {TkTextYviewCmd procedure, integer position} {
    .t yview 100.0
    updateWidgets
    .t yview 98
    .t index @0,0
} {99.0}
test textDisp-16.7 {TkTextYviewCmd procedure} {
    .t yview 2.0
    .t yv -pickplace 13.0
    .t index @0,0
} {4.0}
test textDisp-16.8 {TkTextYviewCmd procedure} {
    list [catch {.t yview bad_mark_name} msg] $msg
} {1 {bad text index "bad_mark_name"}}
test textDisp-16.9 {TkTextYviewCmd procedure, "moveto" option} {
    list [catch {.t yview moveto a b} msg] $msg
} {1 {wrong # args: should be ".t yview moveto fraction"}}
test textDisp-16.10 {TkTextYviewCmd procedure, "moveto" option} {
    list [catch {.t yview moveto gorp} msg] $msg
} {1 {expected floating-point number but got "gorp"}}
test textDisp-16.11 {TkTextYviewCmd procedure, "moveto" option} {
    .t yview moveto 0.5
    .t index @0,0
} {103.0}
test textDisp-16.12 {TkTextYviewCmd procedure, "moveto" option} {
    .t yview moveto -1
    .t index @0,0
} {1.0}
test textDisp-16.13 {TkTextYviewCmd procedure, "moveto" option} {
    .t yview moveto 1.1
    .t index @0,0
} {191.0}
test textDisp-16.14 {TkTextYviewCmd procedure, "moveto" option} {
    # y move to 3/4 of text widget content height
    .t yview moveto .75
    # target y position is inside line 151, which wraps 4 times
    # exactly which display line depends on actual font size
    set ytargetline [expr {150*$fixedHeight+5*$heightDiff}]
    set expected 151.0
    while {[expr {$ytargetline+$fixedHeight}] <= [expr {round(0.75*$totpix)}]} {
        incr ytargetline $fixedHeight
	set expected [.t index "$expected + 1 display line"]
    }
    lequal [.t index @0,0] $expected
} {1}
test textDisp-16.15 {TkTextYviewCmd procedure, "moveto" option} {
    # y move to 3/4 of text widget content height plus just one line height minus one pixel
    .t yview moveto .75
    set pixtonextline [expr {-[bo] + [lindex [.t bbox @0,0] 1] + [lindex [.t bbox @0,0] 3]}]
    .t yview moveto [expr {0.75 + ($pixtonextline-1)/double($totpix)}]
    # target y position is inside line 151, which wraps 4 times
    # exactly which display line depends on actual font size
    set ytargetline [expr {150*$fixedHeight+5*$heightDiff}]
    set expected 151.0
    while {[expr {$ytargetline+$fixedHeight}] <= [expr {round(0.75*$totpix + ($pixtonextline-1))}]} {
        incr ytargetline $fixedHeight
	set expected [.t index "$expected + 1 display line"]
    }
    lequal [.t index @0,0] $expected
} {1}
test textDisp-16.16 {TkTextYviewCmd procedure, "moveto" option} {
    # y move to 3/4 of text widget content height plus exactly one line height
    .t yview moveto .75
    set pixtonextline [expr {-[bo] + [lindex [.t bbox @0,0] 1] + [lindex [.t bbox @0,0] 3]}]
    .t yview moveto [expr {0.75 + $pixtonextline/double($totpix)}]
    # target y position is inside line 151, which wraps 4 times
    # exactly which display line depends on actual font size
    set ytargetline [expr {150*$fixedHeight+5*$heightDiff}]
    set expected 151.0
    while {[expr {$ytargetline+$fixedHeight}] <= [expr {round(0.75*$totpix + $pixtonextline)}]} {
        incr ytargetline $fixedHeight
	set expected [.t index "$expected + 1 display line"]
    }
    lequal [.t index @0,0] $expected
} {1}
test textDisp-16.17 {TkTextYviewCmd procedure, "moveto" option} {
    .t yview moveto .755
    .t index @0,0
} {151.80}
test textDisp-16.18 {TkTextYviewCmd procedure, "moveto" roundoff} {
    catch {destroy .top1}
    toplevel .top1
    wm geometry .top1 +0+0
    text .top1.t -height 3 -width 4 -wrap none -setgrid 1 -padx 6 \
	-spacing3 6
    pack .top1.t
    updateWidgets
    .top1.t insert end "1\n2\n3\n4\n5\n6"
    .top1.t yview moveto 0.3333
    set result [.top1.t yview]
    destroy .top1
    set result
} [list [expr {1.0/3}] [expr {5.0/6}]]
test textDisp-16.19 {TkTextYviewCmd procedure, "scroll" option} {
    list [catch {.t yview scroll a} msg] $msg
} {1 {wrong # args: should be ".t yview scroll number units|pages|pixels"}}
test textDisp-16.20 {TkTextYviewCmd procedure, "scroll" option} {
    list [catch {.t yview scroll a b c} msg] $msg
} {1 {wrong # args: should be ".t yview scroll number units|pages|pixels"}}
test textDisp-16.21 {TkTextYviewCmd procedure, "scroll" option} {
    list [catch {.t yview scroll badInt bogus} msg] $msg
} {1 {bad argument "bogus": must be units, pages, or pixels}}
test textDisp-16.21.2 {TkTextYviewCmd procedure, "scroll" option} {
    list [catch {.t yview scroll badInt units} msg] $msg
} {1 {expected integer but got "badInt"}}
test textDisp-16.22 {TkTextYviewCmd procedure, "scroll" option, back pages} {
    .t yview 50.0
    updateWidgets
    .t yview scroll -1 pages
    .t index @0,0
} {42.0}
test textDisp-16.22.1 {TkTextYviewCmd procedure, "scroll" option, back pages} {
    list [catch {.t yview scroll -3 p} res] $res
} {1 {ambiguous argument "p": must be units, pages, or pixels}}
test textDisp-16.23 {TkTextYviewCmd procedure, "scroll" option, back pages} {
    .t yview 50.0
    updateWidgets
    .t yview scroll -3 pa
    .t index @0,0
} {26.0}
test textDisp-16.24 {TkTextYviewCmd procedure, "scroll" option, back pages} {
    .t yview 5.0
    updateWidgets
    .t yview scroll -3 pa
    .t index @0,0
} {1.0}
test textDisp-16.25 {TkTextYviewCmd procedure, "scroll" option, back pages} -setup {
    # this frame is needed because some window managers don't allow the overall
    # height of a window to get very narrow, triggering false test failure
    frame .f2 -height 20
    pack .f2 -side top
} -body {
    .t configure -height 1
    updateWidgets
    .t yview 50.0
    updateWidgets
    .t yview scroll -1 pages
    set x [.t index @0,0]
    .t configure -height 10
    updateWidgets
    set x
} -cleanup {
    destroy .f2
} -result {49.0}
test textDisp-16.26 {TkTextYviewCmd procedure, "scroll" option, forward pages} {
    .t yview 50.0
    updateWidgets
    .t yview scroll 1 pages
    .t index @0,0
} {58.0}
test textDisp-16.27 {TkTextYviewCmd procedure, "scroll" option, forward pages} {
    .t yview 50.0
    updateWidgets
    .t yview scroll 2 pages
    .t index @0,0
} {66.0}
test textDisp-16.28 {TkTextYviewCmd procedure, "scroll" option, forward pages} {
    .t yview 98.0
<<<<<<< HEAD
    updateWidgets
=======
    updateText
    # The man page does not say it but the code does: scrolling 1 page actually uses the
    # window height minus two lines, so that there's some overlap between adjacent pages.
    # Note: it's a bit tricky but we only need to subtract one [bo] from [winfo height .t] here
    # because the origin of @x,y coordinates is at borderwidth start, not at text area start.
    set expected [.t index @0,[expr {[winfo height .t]-[bo]-2*$fixedHeight}]]
>>>>>>> 424dd41b
    .t yview scroll 1 page
    lequal [.t index @0,0] $expected
} {1}
test textDisp-16.29 {TkTextYviewCmd procedure, "scroll" option, forward pages} {
    .t configure -height 1
    updateWidgets
    .t yview 50.0
    updateWidgets
    .t yview scroll 1 pages
    set x [.t index @0,0]
    .t configure -height 10
    updateWidgets
    set x
} {51.0}
test textDisp-16.30 {TkTextYviewCmd procedure, "scroll units" option} {
    .t yview 45.0
    updateWidgets
    .t yview scroll -3 units
    .t index @0,0
} {42.0}
test textDisp-16.31 {TkTextYviewCmd procedure, "scroll units" option} {
    .t yview 149.0
    updateWidgets
    .t yview scroll 4 units
    .t index @0,0
} {151.40}
test textDisp-16.32 {TkTextYviewCmd procedure} {
    list [catch {.t yview scroll 12 bogoids} msg] $msg
} {1 {bad argument "bogoids": must be units, pages, or pixels}}
test textDisp-16.33 {TkTextYviewCmd procedure} {
    list [catch {.t yview bad_arg 1 2} msg] $msg
} {1 {bad option "bad_arg": must be moveto or scroll}}
test textDisp-16.34 {TkTextYviewCmd procedure} {
    set res {}
    .t yview 1.0
    lappend res [format %.12g [expr {[lindex [.t yview] 0]
	* [.t count -ypixels 1.0 end]}]]
    .t yview scroll 1 pixels
    lappend res [format %.12g [expr {[lindex [.t yview] 0]
	* [.t count -ypixels 1.0 end]}]]
    .t yview scroll 1 pixels
    lappend res [format %.12g [expr {[lindex [.t yview] 0]
	* [.t count -ypixels 1.0 end]}]]
    .t yview scroll 1 pixels
    lappend res [format %.12g [expr {[lindex [.t yview] 0]
	* [.t count -ypixels 1.0 end]}]]
    .t yview scroll 1 pixels
    lappend res [format %.12g [expr {[lindex [.t yview] 0]
	* [.t count -ypixels 1.0 end]}]]
    .t yview scroll 1 pixels
    lappend res [format %.12g [expr {[lindex [.t yview] 0]
	* [.t count -ypixels 1.0 end]}]]
} {0 1 2 3 4 5}
test textDisp-16.35 {TkTextYviewCmd procedure} {
    set res {}
    .t yview 1.0
    lappend res [expr {round([lindex [.t yview] 0] * [.t count -ypixels 1.0 end])}]
    .t yview scroll 13 pixels
    lappend res [expr {round([lindex [.t yview] 0] * [.t count -ypixels 1.0 end])}]
    .t yview scroll -4 pixels
    lappend res [expr {round([lindex [.t yview] 0] * [.t count -ypixels 1.0 end])}]
    .t yview scroll -9 pixels
    lappend res [expr {round([lindex [.t yview] 0] * [.t count -ypixels 1.0 end])}]
} {0 13 9 0}
test textDisp-16.36 {TkTextYviewCmd procedure} {
    set res {}
    .t yview 1.0
    .t yview scroll 5 pixels
    .t yview scroll -1 pages
    lappend res [expr {[lindex [.t yview] 0] * [.t count -ypixels 1.0 end]}]
    .t yview scroll 5 pixels
    .t yview scroll -1 units
    lappend res [expr {[lindex [.t yview] 0] * [.t count -ypixels 1.0 end]}]
} {0.0 0.0}
test textDisp-16.37 {TkTextYviewCmd procedure} {
    list [catch {.t yview scroll 1.3 pixels} msg] $msg
} {0 {}}
test textDisp-16.38 {TkTextYviewCmd procedure} {
    list [catch {.t yview scroll 1.3blah pixels} msg] $msg
} {1 {bad screen distance "1.3blah"}}
test textDisp-16.39 {TkTextYviewCmd procedure} {
    list [catch {.t yview scroll 1.3i pixels} msg] $msg
} {0 {}}
test textDisp-16.40 {text count -xpixels} {
    set res {}
    lappend res [.t count -xpixels 1.0 1.5] \
      [.t count -xpixels 1.5 1.0] \
      [.t count -xpixels 1.0 13.0] \
      [.t count -xpixels 1.0 "1.0 displaylineend"] \
      [.t count -xpixels 1.0 "1.0 lineend"] \
      [.t count -xpixels 1.0 "1.0 displaylineend"] \
      [.t count -xpixels 1.0 end]
} [list [expr {5*$fixedWidth}] [expr {-5*$fixedWidth}] 0 [expr {6*$fixedWidth}] [expr {6*$fixedWidth}] [expr {6*$fixedWidth}] 0]
test textDisp-16.41 {text count -xpixels with indices in elided lines} {
    set res {}
    .t delete 1.0 end
    for {set i 1} {$i < 40} {incr i} {
        .t insert end [string repeat "Line $i" 20]
        .t insert end "\n"
    }
    .t configure -wrap none
    .t tag add hidden 5.15 20.15
    .t tag configure hidden -elide true
    lappend res [.t count -xpixels 5.15 6.0] \
      [.t count -xpixels 5.15 6.1] \
      [.t count -xpixels 6.0 6.1] \
      [.t count -xpixels 6.1 6.2] \
      [.t count -xpixels 6.1 6.0] \
      [.t count -xpixels 6.0 7.0] \
      [.t count -xpixels 6.1 7.1] \
      [.t count -xpixels 15.0 20.15] \
      [.t count -xpixels 20.15 20.16] \
      [.t count -xpixels 20.16 20.15]
    .t tag remove hidden 20.0 20.15
    lappend res [expr {[.t count -xpixels 5.0 20.0] != 0}]
} [list 0 0 0 0 0 0 0 0 $fixedWidth -$fixedWidth 1]
test textDisp-16.42 {TkTextYviewCmd procedure with indices in elided lines} {
    .t configure -wrap none
    .t delete 1.0 end
    for {set i 1} {$i < 100} {incr i} {
        .t insert end [string repeat "Line $i" 20]
        .t insert end "\n"
    }
    .t tag add hidden 5.15 20.15
    .t tag configure hidden -elide true
    .t yview 35.0
    .t yview scroll [expr {- 15 * $fixedHeight}] pixels
    updateWidgets
    .t index @0,0
} {5.0}
test textDisp-16.43 {TkTextYviewCmd procedure with indices in elided lines} {
    .t configure -wrap none
    .t delete 1.0 end
    for {set i 1} {$i < 100} {incr i} {
        .t insert end [string repeat "Line $i" 20]
        .t insert end "\n"
    }
    .t tag add hidden 5.15 20.15
    .t tag configure hidden -elide true
    .t yview 35.0
    .t yview scroll -15 units
    updateWidgets
    .t index @0,0
} {5.0}
test textDisp-16.44 {TkTextYviewCmd procedure, scroll down, with elided lines} {
    .t configure -wrap none
    .t delete 1.0 end
    foreach x [list 0 1 2 3 4 5 6 7 8 9 0] {
      .t insert end "$x aaa1\n$x bbb2\n$x ccc3\n$x ddd4\n$x eee5\n$x fff6"
      .t insert end "$x 1111\n$x 2222\n$x 3333\n$x 4444\n$x 5555\n$x 6666" hidden
    }
    .t tag configure hidden -elide true ; # 5 hidden lines
    updateWidgets
    .t see [expr {5 + [winfo height .t] / $fixedHeight + 1}].0
    updateWidgets
    .t index @0,0
} {2.0}

.t delete 1.0 end
foreach i {a b c d e f g h i j k l m n o p q r s t u v w x y z} {
    .t insert end "\nLine $i 11111 $i 22222 $i 33333 $i 44444 $i 55555"
    .t insert end " $i 66666 $i 77777 $i 88888 $i"
}
.t configure -wrap none
test textDisp-17.1 {TkTextScanCmd procedure} {
    list [catch {.t scan a b} msg] $msg
} {1 {wrong # args: should be ".t scan mark x y" or ".t scan dragto x y ?gain?"}}
test textDisp-17.2 {TkTextScanCmd procedure} {
    list [catch {.t scan a b c d} msg] $msg
} {1 {expected integer but got "b"}}
test textDisp-17.3 {TkTextScanCmd procedure} {
    list [catch {.t scan stupid b 20} msg] $msg
} {1 {expected integer but got "b"}}
test textDisp-17.4 {TkTextScanCmd procedure} {
    list [catch {.t scan stupid -2 bogus} msg] $msg
} {1 {expected integer but got "bogus"}}
test textDisp-17.5 {TkTextScanCmd procedure} {
    list [catch {.t scan stupid 123 456} msg] $msg
} {1 {bad scan option "stupid": must be mark or dragto}}
test textDisp-17.6 {TkTextScanCmd procedure} {
    .t yview 1.0
    .t xview moveto 0
<<<<<<< HEAD
    updateWidgets
    .t scan mark 40 60
    .t scan dragto 35 55
    updateWidgets
    .t index @0,0
} {4.7}
test textDisp-17.7 {TkTextScanCmd procedure} {textfonts} {
    .t yview 10.0
    .t xview moveto 0
    updateWidgets
=======
    updateText
    set expected [.t index @[expr {[bo]+50}],[expr {[bo]+50}]]
    .t scan mark 40 60
    .t scan dragto 35 55
    updateText
    lequal [.t index @0,0] $expected
} {1}
test textDisp-17.7 {TkTextScanCmd procedure} {
    # 1st result
    .t yview 1.0
    .t xview moveto 0
    updateText
    set expected [.t index @[expr {[bo]+20*$fixedWidth-50}],[expr {[bo]+9*$fixedHeight-50}]]
    .t yview 10.0
>>>>>>> 424dd41b
    .t xview scroll 20 units
    updateWidgets
    .t scan mark -10 60
    .t scan dragto -5 65
<<<<<<< HEAD
    updateWidgets
    .t index @0,0
    set x [.t index @0,0]
    .t scan dragto 0 [expr {70 + $fixedDiff}]
    updateWidgets
    list $x [.t index @0,0]
} {6.12 2.5}
test textDisp-17.8 {TkTextScanCmd procedure} {textfonts} {
    .t yview 1.0
    .t xview moveto 0
    updateWidgets
=======
    updateText
    set x [.t index @0,0]
    # 2nd result
    .t yview 1.0
    .t xview moveto 0
    updateText
    lappend expected [.t index @[expr {[bo]+20*$fixedWidth-50-50}],[expr {[bo]+9*$fixedHeight-50-70}]]
    .t yview 10.0
    .t xview scroll 20 units
    updateText
    .t scan mark -10 60
    .t scan dragto -5 65
    updateText
    .t scan dragto 0 72
    updateText
    lequal [list $x [.t index @0,0]] $expected
} {1}
test textDisp-17.8 {TkTextScanCmd procedure} {
    .t yview 1.0
    .t xview moveto 0
    updateText
    set expected [.t index @[expr {[bo]+50}],[expr {[bo]+50}]]
>>>>>>> 424dd41b
    .t scan mark 0 60
    .t scan dragto 30 100
    updateWidgets
    .t scan dragto 25 95
<<<<<<< HEAD
    updateWidgets
    .t index @0,0
} {4.7}
test textDisp-17.9 {TkTextScanCmd procedure} {textfonts} {
    .t yview end
    .t xview moveto 0
    updateWidgets
    .t xview scroll 100 units
    updateWidgets
    .t scan mark 90 60
    .t scan dragto 10 0
    updateWidgets
    .t scan dragto 14 5
    updateWidgets
    .t index @0,0
} {14.44}
=======
    updateText
    lequal [.t index @0,0] $expected
} {1}
test textDisp-17.9 {TkTextScanCmd procedure} {
    .t yview end
    .t xview moveto 0
    updateText
    # this brings us at lower right corner of the text
    .t xview scroll 100 units
    updateText
    # this does not trigger any scroll, we're already at the corner
    .t scan mark 90 60
    .t scan dragto 10 0
    updateText
    set expected [.t index @[expr {[winfo width .t]-[bo]-40}],[expr {[winfo height .t]-[bo]-50}]]
    set expected [.t index "$expected - [.t cget -height] lines - [.t cget -width] chars"]
    .t scan dragto 14 5
    updateText
    lequal [.t index @0,0] $expected
} {1}
>>>>>>> 424dd41b
.t configure -wrap word
test textDisp-17.10 {TkTextScanCmd procedure, word wrapping} {
    .t yview 10.0
<<<<<<< HEAD
    updateWidgets
=======
    updateText
    set origin [.t index @0,0]
    set expected [.t index "$origin - [expr {int(ceil(50.0/$fixedHeight))}] display lines"]
>>>>>>> 424dd41b
    .t scan mark -10 60
    .t scan dragto -5 65
    updateWidgets
    set x [.t index @0,0]
<<<<<<< HEAD
    .t scan dragto 0 [expr {70 + $fixedDiff}]
    updateWidgets
    list $x [.t index @0,0]
} {9.0 8.0}
=======
    lappend expected [.t index "$origin - [expr {int(ceil((50.0+70.0)/$fixedHeight))}] display lines"]
    .t scan dragto 0 72
    updateText
    lequal [list $x [.t index @0,0]] $expected
} {1}
>>>>>>> 424dd41b
.t configure -xscrollcommand scroll -yscrollcommand {}

test textDisp-18.1 {GetXView procedure} {
    .t configure -wrap none
    .t delete 1.0 end
    .t insert end xxxxxxxxx\n
    .t insert end xxxxxxxxxxxxxxxxxxxxxxxxxxxxxxxxxxxxxxxxxxxxxxxxxxxxxxx\n
    .t insert end xxxxxxxxxxxxxxxxxxxxxxxxxx
    updateWidgets
    set scrollInfo
} [list 0.0 [expr {4.0/11}]]
test textDisp-18.2 {GetXView procedure} {
    .t configure -wrap char
    .t delete 1.0 end
    .t insert end xxxxxxxxx\n
    .t insert end xxxxxxxxxxxxxxxxxxxxxxxxxxxxxxxxxxxxxxxxxxxxxxxxxxxxxxx\n
    .t insert end xxxxxxxxxxxxxxxxxxxxxxxxxx
    updateWidgets
    set scrollInfo
} {0.0 1.0}
test textDisp-18.3 {GetXView procedure} {
    .t configure -wrap none
    .t delete 1.0 end
    updateWidgets
    set scrollInfo
} {0.0 1.0}
test textDisp-18.4 {GetXView procedure} {
    .t configure -wrap none
    .t delete 1.0 end
    .t insert end xxxxxxxxx\n
    .t insert end xxxxxx\n
    .t insert end xxxxxxxxxxxxxxxxx
    updateWidgets
    set scrollInfo
} {0.0 1.0}
test textDisp-18.5 {GetXView procedure} {
    .t configure -wrap none
    .t delete 1.0 end
    .t insert end xxxxxxxxx\n
    .t insert end xxxxxxxxxxxxxxxxxxxxxxxxxxxxxxxxxxxxxxxxxxxxxxxxxxxxxxx\n
    .t insert end xxxxxxxxxxxxxxxxxxxxxxxxxx
    .t xview scroll 31 units
    updateWidgets
    set scrollInfo
} [list [expr {31.0/55}] [expr {51.0/55}]]
test textDisp-18.6 {GetXView procedure} {
    .t configure -wrap none
    .t delete 1.0 end
    .t insert end xxxxxxxxx\n
    .t insert end "xxxxx xxxxxxxxxxx xxxx xxxxxxxxxxxxxxxxxxxx xxxxxxxxxxxx\n"
    .t insert end "xxxx xxxxxxxxx xxxxxxxxxxxxx"
    .t xview moveto 0
    .t xview scroll 31 units
    updateWidgets
    set x {}
    lappend x $scrollInfo
    .t configure -wrap char
    updateWidgets
    lappend x $scrollInfo
    .t configure -wrap word
    updateWidgets
    lappend x $scrollInfo
    .t configure -wrap none
    updateWidgets
    lappend x $scrollInfo
} [list [list [expr {31.0/56}] [expr {51.0/56}]] {0.0 1.0} {0.0 1.0} [list 0.0 [expr {5.0/14}]]]
test textDisp-18.7 {GetXView procedure} {
    .t configure -wrap none
    .t delete 1.0 end
    updateWidgets
    set scrollInfo unchanged
    .t insert end xxxxxx\n
    .t insert end xxx
    updateWidgets
    set scrollInfo
} {unchanged}
test textDisp-18.8 {GetXView procedure} {
    proc bgerror msg {
	global x errorInfo
	set x [list $msg $errorInfo]
    }
    proc bogus args {
	error "bogus scroll proc"
    }
    .t configure -wrap none
    .t delete 1.0 end
    .t insert end xxxxxxxxxxxxxxxxxxxxxxxxxxxxxxxxxxxxxxxxxx\n
    updateWidgets
    .t delete 1.0 end
    .t configure -xscrollcommand scrollError
    updateWidgets
    set x
} {{scrolling error} {scrolling error
    while executing
"error "scrolling error""
    (procedure "scrollError" line 2)
    invoked from within
"scrollError 0.0 1.0"
    (horizontal scrolling command executed by text)}}
catch {rename bgerror {}}
catch {rename bogus {}}

.t configure -xscrollcommand {} -yscrollcommand scroll
test textDisp-19.1 {GetYView procedure} {
    .t configure -wrap char
    .t delete 1.0 end
    updateWidgets
    set scrollInfo
} {0.0 1.0}
test textDisp-19.2 {GetYView procedure} {
    .t configure -wrap char
    .t delete 1.0 end
    updateWidgets
    set scrollInfo "unchanged"
    .t insert 1.0 "Line1\nLine2"
    updateWidgets
    set scrollInfo
} {unchanged}
test textDisp-19.3 {GetYView procedure} {
    .t configure -wrap char
    .t delete 1.0 end
    updateWidgets
    set scrollInfo "unchanged"
    .t insert 1.0 "Line 1\nLine 2 is so long that it wraps around\nLine 3"
    updateWidgets
    set scrollInfo
} {unchanged}
test textDisp-19.4 {GetYView procedure} {
    .t configure -wrap char
    .t delete 1.0 end
    .t insert 1.0 "Line 1"
    updateWidgets
    set scrollInfo "unchanged"
    foreach i {2 3 4 5 6 7 8 9 10 11 12 13} {
	.t insert end "\nLine $i"
    }
    updateWidgets
    set scrollInfo
} [list 0.0 [expr {70.0/91}]]
test textDisp-19.5 {GetYView procedure} {
    .t configure -wrap char
    .t delete 1.0 end
    .t insert 1.0 "Line 1"
    foreach i {2 3 4 5 6 7 8 9 10 11 12 13} {
	.t insert end "\nLine $i"
    }
    .t insert 2.end " is really quite long; in fact it's so long that it wraps three times"
    updateWidgets
    set x $scrollInfo
} {0.0 0.625}
test textDisp-19.6 {GetYView procedure} {
    .t configure -wrap char
    .t delete 1.0 end
    .t insert 1.0 "Line 1"
    foreach i {2 3 4 5 6 7 8 9 10 11 12 13} {
	.t insert end "\nLine $i"
    }
    .t insert 2.end " is really quite long; in fact it's so long that it wraps three times"
    .t yview 4.0
    updateWidgets
    set x $scrollInfo
} {0.375 1.0}
test textDisp-19.7 {GetYView procedure} {
    .t configure -wrap char
    .t delete 1.0 end
    .t insert 1.0 "Line 1"
    foreach i {2 3 4 5 6 7 8 9 10 11 12 13} {
	.t insert end "\nLine $i"
    }
    .t insert 2.end " is really quite long; in fact it's so long that it wraps three times"
    .t yview 2.26
    updateWidgets
    set x $scrollInfo
} {0.125 0.75}
test textDisp-19.8 {GetYView procedure} {
    .t configure -wrap char
    .t delete 1.0 end
    .t insert 1.0 "Line 1"
    foreach i {2 3 4 5 6 7 8 9 10 11 12 13} {
	.t insert end "\nLine $i"
    }
    .t insert 10.end " is really quite long; in fact it's so long that it wraps three times"
    .t yview 2.0
    updateWidgets
    .t count -update -ypixels 1.0 end
    set x $scrollInfo
} {0.0625 0.6875}
test textDisp-19.9 {GetYView procedure} {
    .t configure -wrap char
    .t delete 1.0 end
    .t insert 1.0 "Line 1"
    foreach i {2 3 4 5 6 7 8 9 10 11 12 13 14 15} {
	.t insert end "\nLine $i"
    }
    .t yview 3.0
    updateWidgets
    set scrollInfo
} [list [expr {4.0/30}] 0.8]
test textDisp-19.10 {GetYView procedure} {
    .t configure -wrap char
    .t delete 1.0 end
    .t insert 1.0 "Line 1"
    foreach i {2 3 4 5 6 7 8 9 10 11 12 13 14 15} {
	.t insert end "\nLine $i"
    }
    .t yview 11.0
    updateWidgets
    set scrollInfo
} [list [expr {1.0/3}] 1.0]
test textDisp-19.10.1 {Widget manipulation causes height miscount} {
    .t configure -wrap char
    .t delete 1.0 end
    .t insert 1.0 "Line 1"
    foreach i {2 3 4 5 6 7 8 9 10 11 12 13 14 15} {
	.t insert end "\nLine $i"
    }
    .t yview 11.0
    updateWidgets
    .t configure -wrap word
    .t delete 1.0 end
    .t insert 1.0 "Line 1"
    foreach i {2 3 4 5 6 7 8 9 10 11 12 13 14 15} {
	.t insert end "\nLine $i"
    }
    .t insert end "\nThis last line wraps around four "
    .t insert end "times with a little bit left on the last line."
    .t yview insert
    updateWidgets
    .t count -update -ypixels 1.0 end
    set scrollInfo
} {0.5 1.0}
test textDisp-19.11 {GetYView procedure} {
    .t configure -wrap word
    .t delete 1.0 end
    .t insert 1.0 "Line 1"
    foreach i {2 3 4 5 6 7 8 9 10 11 12 13 14 15} {
	.t insert end "\nLine $i"
    }
    .t insert end "\nThis last line wraps around four "
    .t insert end "times with a little bit left on the last line."
    .t yview insert
    updateWidgets
    .t count -update -ypixels 1.0 end
    set scrollInfo
} {0.5 1.0}
test textDisp-19.11.2 {TextWidgetCmd procedure, "count -displaylines"} {
    .t count -displaylines 1.0 end
} {20}
test textDisp-19.11.3 {TextWidgetCmd procedure, "count -displaylines"} {
    .t count -displaylines end 1.0
} {-20}
test textDisp-19.11.4 {TextWidgetCmd procedure, "count -displaylines"} {
    .t count -displaylines 1.1 1.3
} {0}
test textDisp-19.11.5 {TextWidgetCmd procedure, "count -displaylines"} {
    .t count -displaylines 16.0 16.1
} {0}
test textDisp-19.11.5.1 {TextWidgetCmd procedure, "count -displaylines"} {
    .t count -displaylines 16.0 16.5
} {0}
test textDisp-19.11.6 {TextWidgetCmd procedure, "count -displaylines"} {
    .t count -displaylines 16.0 16.24
} {1}
test textDisp-19.11.7 {TextWidgetCmd procedure, "count -displaylines"} {
    .t count -displaylines 16.0 16.40
} {2}
test textDisp-19.11.8 {TextWidgetCmd procedure, "count -displaylines"} {
    .t count -displaylines "16.0 displaylineend +1c" "16.0 lineend"
} {3}
test textDisp-19.11.9 {TextWidgetCmd procedure, "count -displaylines"} {
    .t count -displaylines 16.0 "16.0 lineend"
} {4}
test textDisp-19.11.10 {TextWidgetCmd procedure, "count -displaylines"} {
    .t count -displaylines 16.0 "16.0 +4displaylines"
} {4}
test textDisp-19.11.11 {TextWidgetCmd procedure, "count -displaylines"} {
    .t count -displaylines 16.0 "16.0 +2displaylines"
} {2}
test textDisp-19.11.12 {TextWidgetCmd procedure, "count -displaylines"} {
    .t count -displaylines "16.0 +1displayline" "16.0 +2displaylines -1c"
} {0}
.t tag configure elide -elide 1
test textDisp-19.11.13 {TextWidgetCmd procedure, "count -displaylines"} {
    .t tag remove elide 1.0 end
    .t tag add elide "16.0 +1displaylines" "16.0 +1displaylines +6c"
    .t count -displaylines 16.0 "16.0 +4displaylines"
} {4}
test textDisp-19.11.14 {TextWidgetCmd procedure, "count -displaylines"} {
    .t tag remove elide 1.0 end
    .t tag add elide "16.0 +1displaylines" "16.0 +1displaylines displaylineend"
    .t count -displaylines 16.0 "16.0 +4displaylines"
} {4}
test textDisp-19.11.15 {TextWidgetCmd procedure, "count -displaylines"} {
    .t tag remove elide 1.0 end
    .t tag add elide "16.0 +1displaylines" "16.0 +2displaylines"
    .t count -displaylines 16.0 "16.0 +4displaylines -1c"
} {3}
test textDisp-19.11.15a {TextWidgetCmd procedure, "count -displaylines"} {
    .t tag remove elide 1.0 end
    .t tag add elide "16.0 +1displaylines" "16.0 +2displaylines"
    .t count -displaylines 16.0 "16.0 +4displaylines"
} {4}
test textDisp-19.11.16 {TextWidgetCmd procedure, "count -displaylines"} {
    .t tag remove elide 1.0 end
    .t tag add elide "12.0" "14.0"
    .t count -displaylines 12.0 16.0
} {2}
test textDisp-19.11.17 {TextWidgetCmd procedure, "index +displaylines"} {
    .t tag remove elide 1.0 end
    .t tag add elide "12.0" "14.0"
    list [.t index "11.5 +2d lines"] \
      [.t index "12.0 +2d lines"] [.t index "11.0 +2d lines"] \
      [.t index "13.0 +2d lines"] [.t index "13.1 +3d lines"] \
      [.t index "13.0 +4d lines"]
} {15.5 16.0 15.0 16.0 16.21 16.39}
test textDisp-19.11.18 {TextWidgetCmd procedure, "index +displaylines"} {
    .t tag remove elide 1.0 end
    .t tag add elide "12.0" "14.0"
    list [.t index "15.5 -2d lines"] \
      [.t index "16.0 -2d lines"] [.t index "15.0 -2d lines"] \
      [.t index "16.0 -3d lines"] [.t index "16.23 -4d lines"] \
      [.t index "16.42 -5d lines"]
} {11.5 14.0 11.0 11.0 11.2 11.3}
test textDisp-19.11.19 {TextWidgetCmd procedure, "count -displaylines"} {
    .t tag remove elide 1.0 end
    .t tag add elide "12.0" "16.0 +1displaylines"
    .t count -displaylines 12.0 17.0
} {4}
test textDisp-19.11.20 {TextWidgetCmd procedure, "index +displaylines"} {
    .t tag remove elide 1.0 end
    .t tag add elide "12.0" "16.0 +1displaylines"
    list [.t index "11.5 +2d lines"] \
      [.t index "12.0 +2d lines"] [.t index "11.0 +2d lines"] \
      [.t index "13.0 +2d lines"] [.t index "13.0 +3d lines"] \
      [.t index "13.0 +4d lines"]
} {16.44 16.57 16.39 16.57 16.74 17.0}
test textDisp-19.11.21 {TextWidgetCmd procedure, "index +displaylines"} {
    .t tag remove elide 1.0 end
    .t tag add elide "12.0" "16.0 +1displaylines"
    list [.t index "16.44 -2d lines"] \
      [.t index "16.57 -3d lines"] [.t index "16.39 -2d lines"] \
      [.t index "16.60 -4d lines"] [.t index "16.76 -4d lines"] \
      [.t index "17.0 -5d lines"]
} {11.5 11.0 11.0 10.3 11.2 11.0}
test textDisp-19.11.22 {TextWidgetCmd procedure, "index +displaylines"} {
    .t tag remove elide 1.0 end
    list [.t index "end +5d lines"] \
      [.t index "end -3d lines"] [.t index "1.0 -2d lines"] \
      [.t index "1.0 +4d lines"] [.t index "1.0 +50d lines"] \
      [.t index "end -50d lines"]
} {17.0 16.39 1.0 5.0 17.0 1.0}
test textDisp-19.11.23 {TextWidgetCmd procedure, "index +displaylines"} {
    .t tag remove elide 1.0 end
    .t tag add elide "12.3" "16.0 +1displaylines"
    list [.t index "11.5 +1d lines"] [.t index "11.5 +2d lines"] \
      [.t index "12.0 +1d lines"] \
      [.t index "12.0 +2d lines"] [.t index "11.0 +2d lines"] \
      [.t index "13.0 +2d lines"] [.t index "13.0 +3d lines"] \
      [.t index "13.0 +4d lines"]
} {16.23 16.44 16.39 16.57 16.39 16.60 16.77 16.79}
.t tag remove elide 1.0 end
test textDisp-19.11.24 {TextWidgetCmd procedure, "index +/-displaylines"} {
    list [.t index "11.5 + -1 display lines"] \
      [.t index "11.5 + +1 disp lines"] \
      [.t index "11.5 - -1 disp lines"] \
      [.t index "11.5 - +1 disp lines"] \
      [.t index "11.5 -1 disp lines"] \
      [.t index "11.5 +1 disp lines"] \
      [.t index "11.5 +0 disp lines"]
} {10.5 12.5 12.5 10.5 10.5 12.5 11.5}
.t tag remove elide 1.0 end
test textDisp-19.12 {GetYView procedure, partially visible last line} {
    catch {destroy .top}
    toplevel .top
    wm geometry .top +0+0
    text .top.t -width 40 -height 5 -font $fixedFont
    pack .top.t -expand yes -fill both
    .top.t insert end "Line 1\nLine 2\nLine 3\nLine 4\nLine 5"
    # Need to wait for asychronous calculations to complete.
    updateWidgets
    scan [wm geom .top] %dx%d twidth theight
    wm geom .top ${twidth}x[expr {$theight - 3}]
    updateWidgets
    .top.t yview
} [list 0.0 [expr {(5.0 * $fixedHeight - 3.0)/ (5.0 * $fixedHeight)}]]
test textDisp-19.13 {GetYView procedure, partially visible last line} {
    catch {destroy .top}
    toplevel .top
    wm geometry .top +0+0
    text .top.t -width 40 -height 5 -font $fixedFont
    pack .top.t -expand yes -fill both
    .top.t insert end "Line 1\nLine 2\nLine 3\nLine 4 has enough text to wrap around at least once"
    # Need to wait for asychronous calculations to complete.
    updateWidgets
    scan [wm geom .top] %dx%d twidth theight
    wm geom .top ${twidth}x[expr {$theight - 3}]
    updateWidgets
    .top.t yview
} [list 0.0 [expr {(5.0 * $fixedHeight - 3.0)/ (5.0 * $fixedHeight)}]]
catch {destroy .top}
test textDisp-19.14 {GetYView procedure} {
    .t configure -wrap word
    .t delete 1.0 end
    .t insert 1.0 "Line 1"
    foreach i {2 3 4 5 6 7 8 9 10 11 12 13 14 15} {
	.t insert end "\nLine $i"
    }
    .t insert end "\nThis last line wraps around four "
    .t insert end "times with a little bit left on the last line."
    # Need to update so everything is calculated.
    updateWidgets
    .t count -update -ypixels 1.0 end
    delay
    set scrollInfo "unchanged"
    .t mark set insert 3.0
    .t tag configure x -background red
    .t tag add x 1.0 5.0
    updateWidgets
    .t tag delete x
    set scrollInfo
} {unchanged}
test textDisp-19.15 {GetYView procedure} {
    .t configure -wrap word
    .t delete 1.0 end
    .t insert 1.0 "Line 1"
    foreach i {2 3 4 5 6 7 8 9 10 11 12 13 14 15} {
	.t insert end "\nLine $i"
    }
    .t insert end "\nThis last line wraps around four "
    .t insert end "times with a bit little left on the last line."
    updateWidgets
    .t configure -yscrollcommand scrollError
    proc bgerror args {
	global x errorInfo errorCode
	set x [list $args $errorInfo $errorCode]
    }
    .t delete 1.0 end
    updateWidgets
    rename bgerror {}
    .t configure -yscrollcommand scroll
    set x
} {{{scrolling error}} {scrolling error
    while executing
"error "scrolling error""
    (procedure "scrollError" line 2)
    invoked from within
"scrollError 0.0 1.0"
    (vertical scrolling command executed by text)} NONE}

test textDisp-19.16 {count -ypixels} {
    .t configure -wrap word
    .t delete 1.0 end
    .t insert 1.0 "Line 1"
    foreach i {2 3 4 5 6 7 8 9 10 11 12 13 14 15} {
	.t insert end "\nLine $i"
    }
    .t insert end "\nThis last line wraps around four "
    .t insert end "times with a little bit left on the last line."
    # Need to update so everything is calculated.
    updateWidgets
    .t count -update -ypixels 1.0 end
<<<<<<< HEAD
    updateWidgets
    set res {}
    lappend res \
=======
    updateText
    set res [list \
>>>>>>> 424dd41b
      [.t count -ypixels 1.0 end] \
      [.t count -update -ypixels 1.0 end] \
      [.t count -ypixels 15.0 16.0] \
      [.t count -ypixels 15.0 "16.0 displaylineend +1c"] \
      [.t count -ypixels 16.0 "16.0 displaylineend +1c"] \
      [.t count -ypixels "16.0 +1 displaylines" "16.0 +4 displaylines +3c"] ]
} [list [expr {20 * $fixedHeight}] \
        [expr {20 * $fixedHeight}] \
	$fixedHeight \
	[expr {2*$fixedHeight}] \
	$fixedHeight \
	[expr {3*$fixedHeight}]]
test textDisp-19.17 {count -ypixels with indices in elided lines} {
    .t configure -wrap none
    .t delete 1.0 end
    for {set i 1} {$i < 100} {incr i} {
        .t insert end [string repeat "Line $i" 20]
        .t insert end "\n"
    }
    .t tag add hidden 5.15 20.15
    .t tag configure hidden -elide true
    updateText
    .t count -update -ypixels 1.0 end
    updateText
    set res [list \
      [.t count -ypixels 1.0 6.0] \
      [.t count -ypixels 2.0 7.5] \
      [.t count -ypixels 5.0 8.5] \
      [.t count -ypixels 6.1 6.2] \
      [.t count -ypixels 6.1 18.8] \
      [.t count -ypixels 18.0 20.50] \
      [.t count -ypixels 5.2 20.60] \
      [.t count -ypixels 20.60 20.70] \
      [.t count -ypixels 5.0 25.0] \
      [.t count -ypixels 25.0 5.0] \
      [.t count -ypixels 25.4 27.50] \
      [.t count -ypixels 35.0 38.0] ]
    .t yview 35.0
    lappend res [.t count -ypixels 5.0 25.0]
} [list [expr {4 * $fixedHeight}] \
        [expr {3 * $fixedHeight}] \
	0 0 0 0 0 0 \
	[expr {5 * $fixedHeight}] \
	[expr {- 5 * $fixedHeight}] \
	[expr {2 * $fixedHeight}] \
	[expr {3 * $fixedHeight}] \
	[expr {5 * $fixedHeight}]]
test textDisp-19.18 {count -ypixels with indices in elided lines} {
    .t configure -wrap none
    .t delete 1.0 end
    for {set i 1} {$i < 100} {incr i} {
        .t insert end [string repeat "Line $i" 20]
        .t insert end "\n"
    }
    .t tag add hidden 5.15 20.15
    .t tag configure hidden -elide true
    .t yview 35.0
    updateText
    .t count -update -ypixels 1.0 end
    updateText
    set res [.t count -ypixels 5.0 25.0]
    .t yview scroll [expr {- 15 * $fixedHeight}] pixels
    updateWidgets
    lappend res [.t count -ypixels 5.0 25.0]
} [list [expr {5 * $fixedHeight}] [expr {5 * $fixedHeight}]]
test textDisp-19.19 {count -ypixels with indices in elided lines} {
    .t configure -wrap char
    .t delete 1.0 end
    for {set i 1} {$i < 25} {incr i} {
        .t insert end [string repeat "Line $i -" 6]
        .t insert end "\n"
    }
    .t tag add hidden 5.27 11.0
    .t tag configure hidden -elide true
    .t yview 5.0
    updateWidgets
    set res [list [.t count -ypixels 5.0 11.0] [.t count -ypixels 5.0 11.20]]
} [list [expr {1 * $fixedHeight}] [expr {2 * $fixedHeight}]]
.t delete 1.0 end
.t insert end "Line 1"
for {set i 2} {$i <= 200} {incr i} {
    .t insert end "\nLine $i"
}
.t configure -wrap word
.t delete 50.0 51.0
.t insert 50.0 "This is a long line, one that will wrap around twice.\n"
test textDisp-20.1 {FindDLine} {
    .t yview 48.0
    list [.t dlineinfo 46.0] [.t dlineinfo 47.0] [.t dlineinfo 49.0] \
	    [.t dlineinfo 58.0]
} [list {} {} [list [bo] [yline 2] [xw 7] $fixedHeight $fixedAscent] {}]
test textDisp-20.2 {FindDLine} {
    .t yview 100.0
    .t yview -pickplace 53.0
    set centlineY [lindex [.t bbox 53.0] 1]
    set expectedY [expr {$centlineY - int(($centlineY-[bo])/$fixedHeight)*$fixedHeight - $fixedHeight}]
    set expected [list [list [bo] $expectedY [xw 20] $fixedHeight $fixedAscent] \
                       [list [bo] $expectedY [xw 20] $fixedHeight $fixedAscent] \
	               [list [bo] [expr {$expectedY+$fixedHeight}] [xw 19] $fixedHeight $fixedAscent]]
    set res [list [.t dlineinfo 50.0] [.t dlineinfo 50.14] [.t dlineinfo 50.21]]
    lequal $res $expected
} {1}
test textDisp-20.3 {FindDLine} {
    .t yview 100.0
    .t yview 49.0
    list [.t dlineinfo 50.0] [.t dlineinfo 50.24] [.t dlineinfo 57.0]
} [list [list [bo] [yline 2] [xw 20] $fixedHeight $fixedAscent] \
        [list [bo] [yline 3] [xw 19] $fixedHeight $fixedAscent] \
	{}]
test textDisp-20.4 {FindDLine} {
    .t yview 100.0
    .t yview 42.0
    list [.t dlineinfo 50.0] [.t dlineinfo 50.24] [.t dlineinfo 50.40]
} [list [list [bo] [yline 9] [xw 20] $fixedHeight $fixedAscent] \
        [list [bo] [yline 10] [xw 19] $fixedHeight $fixedAscent] \
	{}]
.t config -wrap none
test textDisp-20.5 {FindDLine} {
    .t yview 100.0
    .t yview 48.0
    list [.t dlineinfo 50.0] [.t dlineinfo 50.20] [.t dlineinfo 50.40]
} [list [list [bo] [yline 3] [xw 53] $fixedHeight $fixedAscent] \
        [list [bo] [yline 3] [xw 53] $fixedHeight $fixedAscent] \
	[list [bo] [yline 3] [xw 53] $fixedHeight $fixedAscent]]

.t config -wrap word
test textDisp-21.1 {TkTextPixelIndex} {
    .t yview 48.0
    set off [expr {[bo]+3}]
    list [.t index @-10,-10] [.t index @$off,$off] [.t index @[expr {[xchar 2]+2}],$off] \
	    [.t index @[expr {[xchar 14]+1}],$off] [.t index @[xchar 5],[yline 5]]
} {48.0 48.0 48.2 48.7 50.45}
.t insert end \n
test textDisp-21.2 {TkTextPixelIndex} {
    .t yview 195.0
    set off [expr {[xchar 1]+1}]
    list [.t index @$off,[expr {[yline 6]+2}]] \
         [.t index @$off,[expr {[yline 7]+2}]] \
	 [.t index @$off,[expr {[yline 8]+2}]] \
	 [.t index @$off,1002]
} {197.1 198.1 199.1 201.0}
test textDisp-21.3 {TkTextPixelIndex, horizontal scrolling} {
    .t configure -wrap none
    .t delete 1.0 end
    .t insert end "12345\n"
    .t insert end "abcdefghijklmnopqrstuvwxyzABCDEFGHIJKLMNOPQRSTUVWXYZ"
    .t xview scroll 2 units
    set off [expr {[yline 1]+4}]
    list [.t index @-5,$off] [.t index @[expr {[xchar 1]-2}],$off] [.t index @[expr {[xchar 4]+2}],[expr {[yline 2]+2}]]
} {1.2 1.2 2.6}
test textDisp-21.4 {count -displaylines regression} {
    set message {
   QOTW:  "C/C++, which is used by 16% of users, is the most popular programming language, but Tcl, used by 0%, seems to be the language of choice for the highest scoring users."
(new line)
Use the Up (cursor) key to scroll up one line at a time.  At the second press, the cursor either gets locked or jumps several lines.

Connect with Tkcon.  The command
.u count -displaylines \
3.10 2.173
should give answer -1; it gives me 5.

Using 8.5a4 (ActiveState beta 4) under Linux.  No problem with ActiveState beta 3.
}

toplevel .tt
pack [text .tt.u] -side right
.tt.u configure -width 30 -height 27 -wrap word -bg #FFFFFF
.tt.u insert end $message
.tt.u mark set insert 3.10
tkwait visibility .tt.u
set res [.tt.u count -displaylines 3.10 2.173]
destroy .tt
unset message
set res
} {-1}

.t delete 1.0 end
.t insert end "Line 1"
for {set i 2} {$i <= 200} {incr i} {
    .t insert end "\nLine $i"
}
.t configure -wrap word
.t delete 50.0 51.0
.t insert 50.0 "This is a long line, one that will wrap around twice.\n"
updateWidgets
.t tag add x 50.1
test textDisp-22.1 {TkTextCharBbox} {
    .t config -wrap word
    .t yview 48.0
    list [.t bbox 47.2] [.t bbox 48.0] [.t bbox 50.5] [.t bbox 50.40] \
	    [.t bbox 58.0]
} [list {} \
        [list [xchar 0] [yline 1] $fixedWidth $fixedHeight] \
        [list [xchar 5] [yline 3] $fixedWidth $fixedHeight] \
	[list [xchar 0] [yline 5] $fixedWidth $fixedHeight] \
	{}]
test textDisp-22.2 {TkTextCharBbox} {
    .t config -wrap none
    .t yview 48.0
    list [.t bbox 50.5] [.t bbox 50.40] [.t bbox 57.0]
} [list [list [xchar 5] [yline 3] $fixedWidth $fixedHeight] \
        {} \
	[list [xchar 0] [yline 10] $fixedWidth $fixedHeight]]
test textDisp-22.3 {TkTextCharBbox, cut-off lines} {
    wm geometry . {}
    updateText
    scan [wm geom .] %dx%d oriWidth oriHeight
    .t config -wrap char
    .t yview 10.0
    wm geom . ${width}x[expr {$height-1}]
<<<<<<< HEAD
    updateWidgets
    list [.t bbox 19.1] [.t bbox 20.1]
} [list [list 10 [expr {3+9*$fixedHeight}] 7 $fixedHeight] [list 10 [expr {3+10*$fixedHeight}] 7 3]]
test textDisp-22.4 {TkTextCharBbox, cut-off lines} {textfonts} {
    .t config -wrap char
    .t yview 10.0
    wm geom . ${width}x[expr {$height+1}]
    updateWidgets
    list [.t bbox 19.1] [.t bbox 20.1]
} [list [list 10 [expr {3+9*$fixedHeight}] 7 $fixedHeight] [list 10 [expr {3+10*$fixedHeight}] 7 5]]
test textDisp-22.5 {TkTextCharBbox, cut-off char} {textfonts} {
    .t config -wrap none
    .t yview 10.0
    wm geom . [expr {$width-95}]x$height
    updateWidgets
=======
    updateText
    set expected [list [list [xchar 1] [yline 10] $fixedWidth $fixedHeight] \
                       [list [xchar 1] [yline 11] $fixedWidth [expr {($height-1)-$oriHeight}]]]
    lequal [list [.t bbox 19.1] [.t bbox 20.1]] $expected
} {1}
test textDisp-22.4 {TkTextCharBbox, cut-off lines} {
    wm geometry . {}
    updateText
    scan [wm geom .] %dx%d oriWidth oriHeight
    .t config -wrap char
    .t yview 10.0
    wm geom . ${width}x[expr {$height+1}]
    updateText
    set expected [list [list [xchar 1] [yline 10] $fixedWidth $fixedHeight] \
                       [list [xchar 1] [yline 11] $fixedWidth [expr {($height+1)-$oriHeight}]]]
    lequal [list [.t bbox 19.1] [.t bbox 20.1]] $expected
} {1}
test textDisp-22.5 {TkTextCharBbox, cut-off char} {
    wm geometry . {}
    updateText
    .t config -wrap none
    .t yview 10.0
    wm geom . [expr {$width-(20-7)*$fixedWidth}]x$height
    updateText
>>>>>>> 424dd41b
    .t bbox 15.6
} [list [xchar 6] [yline 6] $fixedWidth $fixedHeight]
test textDisp-22.6 {TkTextCharBbox, line visible but not char} {
    wm geometry . {}
    updateText
    scan [wm geom .] %dx%d oriWidth oriHeight
    .t config -wrap char
    .t yview 10.0
    .t tag add big 20.2 20.5
    wm geom . ${width}x[expr {$height+3}]
<<<<<<< HEAD
    updateWidgets
    list [.t bbox 19.1] [.t bbox 20.1] [.t bbox 20.2]
} [list [list 10 [expr {3+9*$fixedHeight}] 7 $fixedHeight] {} [list 17 [expr {3+10*$fixedHeight}] 14 7]]
wm geom . {}
updateWidgets
test textDisp-22.7 {TkTextCharBbox, different character sizes} {textfonts} {
=======
    updateText
    set expected [list [list [xchar 1] [yline 10] $fixedWidth $fixedHeight] \
                       {} \
	               [list [xchar 2] [yline 11] [font measure $bigFont "n"] [expr {($height+3)-$oriHeight}]]]
    lequal [list [.t bbox 19.1] [.t bbox 20.1] [.t bbox 20.2]] $expected
} {1}
wm geom . {}
updateText
test textDisp-22.7 {TkTextCharBbox, different character sizes} {
>>>>>>> 424dd41b
    .t config -wrap char
    .t yview 10.0
    .t tag add big 12.2 12.5
    updateWidgets
    list [.t bbox 12.1] [.t bbox 12.2]
} [list [list [xchar 1] [expr {[yline 3]+$ascentDiff}] $fixedWidth $fixedHeight] \
        [list [xchar 2] [yline 3] [font measure $bigFont "n"] $bigHeight]]
.t tag remove big 1.0 end
test textDisp-22.8 {TkTextCharBbox, horizontal scrolling} {
    .t configure -wrap none
    .t delete 1.0 end
    .t insert end "12345\n"
    .t insert end "abcdefghijklmnopqrstuvwxyzABCDEFGHIJKLMNOPQRSTUVWXYZ"
    .t xview scroll 4 units
    list [.t bbox 1.3] [.t bbox 1.4] [.t bbox 2.3] [.t bbox 2.4] \
	    [.t bbox 2.23] [.t bbox 2.24]
} [list {} \
        [list [xchar 0] [yline 1] $fixedWidth $fixedHeight] \
	{} \
	[list [xchar 0] [yline 2] $fixedWidth $fixedHeight] \
	[list [xchar 19] [yline 2] $fixedWidth $fixedHeight] \
	{}]
test textDisp-22.9 {TkTextCharBbox, handling of spacing} {
    .t configure -wrap char
    .t delete 1.0 end
    .t insert 1.0 "abcdefghijkl\nmnopqrstuvwzyz"
    .t tag configure spacing -spacing1 8 -spacing3 2
    .t tag add spacing 1.0 end
    frame .t.f1 -width 10 -height 4 -bg black
    frame .t.f2 -width 10 -height 4 -bg black
    frame .t.f3 -width 10 -height 4 -bg black
    frame .t.f4 -width 10 -height 4 -bg black
    .t window create 1.3 -window .t.f1 -align top
    .t window create 1.7 -window .t.f2 -align center
    .t window create 2.1 -window .t.f3 -align bottom
    .t window create 2.10 -window .t.f4 -align baseline
    updateWidgets
    list [.t bbox .t.f1] [.t bbox .t.f2] [.t bbox .t.f3] [.t bbox .t.f4] \
	    [.t bbox 1.1] [.t bbox 2.9]
} [list [list [xchar 3] [expr {[yline 1]+8}] 10 4] \
        [list [expr {[xchar 3]+10+[xw 3]}] [expr {[yline 1]+8+($fixedHeight-4)/2}] 10 4] \
	[list [xchar 1] [expr {[yline 2]+8+2+8+($fixedHeight-4)}] 10 4] \
	[list [expr {[xchar 1]+10+[xw 8]}] [expr {[yline 2]+8+2+8+($fixedAscent-4)}] 10 4] \
	[list [xchar 1] [expr {[yline 1]+8}] $fixedWidth $fixedHeight] \
	[list [expr {[xchar 1]+10+[xw 7]}] [expr {[yline 2]+8+2+8}] $fixedWidth $fixedHeight]]
.t tag delete spacing
test textDisp-22.10 {TkTextCharBbox, handling of elided lines} {
    .t configure -wrap char
    .t delete 1.0 end
    for {set i 1} {$i < 10} {incr i} {
        .t insert end "Line $i - Line [format %c [expr {64+$i}]]\n"
    }
    .t tag add hidden 2.8 2.13
    .t tag add hidden 6.8 7.13
    .t tag configure hidden -elide true
    updateWidgets
    list \
        [expr {[lindex [.t bbox 2.9]  0] - [lindex [.t bbox 2.8] 0]}] \
        [expr {[lindex [.t bbox 2.10] 0] - [lindex [.t bbox 2.8] 0]}] \
        [expr {[lindex [.t bbox 2.13] 0] - [lindex [.t bbox 2.8] 0]}] \
        [expr {[lindex [.t bbox 6.9]  0] - [lindex [.t bbox 6.8] 0]}] \
        [expr {[lindex [.t bbox 6.10] 0] - [lindex [.t bbox 6.8] 0]}] \
        [expr {[lindex [.t bbox 6.13] 0] - [lindex [.t bbox 6.8] 0]}] \
        [expr {[lindex [.t bbox 6.14] 0] - [lindex [.t bbox 6.8] 0]}] \
        [expr {[lindex [.t bbox 6.15] 0] - [lindex [.t bbox 6.8] 0]}] \
        [expr {[lindex [.t bbox 7.0]  0] - [lindex [.t bbox 6.8] 0]}] \
        [expr {[lindex [.t bbox 7.1]  0] - [lindex [.t bbox 6.8] 0]}] \
        [expr {[lindex [.t bbox 7.12] 0] - [lindex [.t bbox 6.8] 0]}]
} [list 0 0 0 0 0 0 0 0 0 0 0]
test textDisp-22.11 {TkTextCharBbox, handling of wrapped elided lines} {
    .t configure -wrap char
    .t delete 1.0 end
    for {set i 1} {$i < 10} {incr i} {
        .t insert end "Line $i - Line _$i - Lines .$i - Line [format %c [expr {64+$i}]]\n"
    }
    .t tag add hidden 1.30 2.5
    .t tag configure hidden -elide true
    updateWidgets
    list \
        [expr {[lindex [.t bbox 1.30] 0] - [lindex [.t bbox 2.4]  0]}] \
        [expr {[lindex [.t bbox 1.30] 0] - [lindex [.t bbox 2.5]  0]}]
} [list 0 0]

.t delete 1.0 end
.t insert end "Line 1"
for {set i 2} {$i <= 200} {incr i} {
    .t insert end "\nLine $i"
}
.t configure -wrap word
.t delete 50.0 51.0
.t insert 50.0 "This is a long line, one that will wrap around twice.\n"
<<<<<<< HEAD
updateWidgets
test textDisp-23.1 {TkTextDLineInfo} {textfonts} {
=======
updateText
test textDisp-23.1 {TkTextDLineInfo} {
>>>>>>> 424dd41b
    .t config -wrap word
    .t yview 48.0
    list [.t dlineinfo 47.3] [.t dlineinfo 48.0] [.t dlineinfo 50.40] \
	    [.t dlineinfo 56.0]
<<<<<<< HEAD
} [list {} [list 3 3 49 [expr {$fixedDiff + 13}] [expr {$fixedDiff + 10}]] [list 3 [expr {4*$fixedDiff + 55}] 91 [expr {$fixedDiff + 13}] [expr {$fixedDiff + 10}]] {}]
test textDisp-23.2 {TkTextDLineInfo} {textfonts} {
    .t config -bd 4 -wrap word
    updateWidgets
=======
} [list {} \
        [list [bo] [yline 1] [xw 7] $fixedHeight $fixedAscent] \
	[list [bo] [yline 5] [xw 13] $fixedHeight $fixedAscent] \
	{}]
.t config -bd 4
test textDisp-23.2 {TkTextDLineInfo} {
    .t config -wrap word
    updateText
>>>>>>> 424dd41b
    .t yview 48.0
    .t dlineinfo 50.40
} [list [bo] [yline 5] [xw 13] $fixedHeight $fixedAscent]
.t config -bd 0
test textDisp-23.3 {TkTextDLineInfo} {
    .t config -wrap none
    updateWidgets
    .t yview 48.0
    list [.t dlineinfo 50.40] [.t dlineinfo 57.3]
} [list [list [bo] [yline 3] [xw 53] $fixedHeight $fixedAscent] \
        [list [bo] [yline 10] [xw 7] $fixedHeight $fixedAscent]]
test textDisp-23.4 {TkTextDLineInfo, cut-off lines} {
    wm geometry . {}
    updateText
    scan [wm geom .] %dx%d oriWidth oriHeight
    .t config -wrap char
    .t yview 10.0
    wm geom . ${width}x[expr {$height-1}]
<<<<<<< HEAD
    updateWidgets
    list [.t dlineinfo 19.0] [.t dlineinfo 20.0]
} [list [list 3 [expr {9*$fixedDiff + 120}] 49 [expr {$fixedDiff + 13}] [expr {$fixedDiff + 10}]] [list 3 [expr {10*$fixedDiff + 133}] 49 3 [expr {$fixedDiff + 10}]]]
test textDisp-23.5 {TkTextDLineInfo, cut-off lines} {textfonts} {
    .t config -wrap char
    .t yview 10.0
    wm geom . ${width}x[expr {$height+1}]
    updateWidgets
    list [.t dlineinfo 19.0] [.t dlineinfo 20.0]
} [list [list 3 [expr {9*$fixedDiff + 120}] 49 [expr {$fixedDiff + 13}] [expr {$fixedDiff + 10}]] [list 3 [expr {10*$fixedDiff + 133}] 49 5 [expr {$fixedDiff + 10}]]]
wm geom . {}
updateWidgets
test textDisp-23.6 {TkTextDLineInfo, horizontal scrolling} {textfonts} {
=======
    updateText
    set expected [list [list [bo] [yline 10] [xw 7] $fixedHeight $fixedAscent] \
                       [list [bo] [yline 11] [xw 7] [expr {($height-1)-$oriHeight}] $fixedAscent]]
    lequal [list [.t dlineinfo 19.0] [.t dlineinfo 20.0]] $expected
} {1}
test textDisp-23.5 {TkTextDLineInfo, cut-off lines} {
    wm geometry . {}
    updateText
    scan [wm geom .] %dx%d oriWidth oriHeight
    .t config -wrap char
    .t yview 10.0
    wm geom . ${width}x[expr {$height+1}]
    updateText
    set expected [list [list [bo] [yline 10] [xw 7] $fixedHeight $fixedAscent] \
                       [list [bo] [yline 11] [xw 7] [expr {($height+1)-$oriHeight}] $fixedAscent]]
    lequal [list [.t dlineinfo 19.0] [.t dlineinfo 20.0]] $expected
} {1}
wm geom . {}
updateText
test textDisp-23.6 {TkTextDLineInfo, horizontal scrolling} {
>>>>>>> 424dd41b
    .t config -wrap none
    .t delete 1.0 end
    .t insert end "First line\n"
    .t insert end "Second line is a very long one that doesn't all fit.\n"
    .t insert end "Third"
    .t xview scroll 6 units
    updateWidgets
    list [.t dlineinfo 1.0] [.t dlineinfo 2.0] [.t dlineinfo 3.0]
} [list [list [expr {[xw -6]+[bo]}] [yline 1] [xw 10] $fixedHeight $fixedAscent] \
        [list [expr {[xw -6]+[bo]}] [yline 2] [xw 52] $fixedHeight $fixedAscent] \
	[list [expr {[xw -6]+[bo]}] [yline 3] [xw 5] $fixedHeight $fixedAscent]]
.t xview moveto 0
test textDisp-23.7 {TkTextDLineInfo, centering} {
    .t config -wrap word
    .t delete 1.0 end
    .t insert end "First line\n"
    .t insert end "Second line is a very long one that doesn't all fit.\n"
    .t insert end "Third"
    .t tag configure x -justify center
    .t tag configure y -justify right
    .t tag add x 1.0
    .t tag add y 3.0
    list [.t dlineinfo 1.0] [.t dlineinfo 2.0] [.t dlineinfo 3.0]
} [list [list [expr {[bo]+[xe 10]/2}] [yline 1] [xw 10] $fixedHeight $fixedAscent] \
        [list [bo] [yline 2] [xw 17] $fixedHeight $fixedAscent] \
	[list [xcharr 5] [yline 5] [xw 5] $fixedHeight $fixedAscent]]
.t tag delete x y

test textDisp-24.1 {TkTextCharLayoutProc} {
    .t configure -wrap char
    .t delete 1.0 end
    .t insert 1.0 "abcdefghijklmnopqrstuvwxyz"
    list [.t bbox 1.19] [.t bbox 1.20]
} [list [list [xchar 19] [yline 1] $fixedWidth $fixedHeight] \
        [list [xchar 0] [yline 2] $fixedWidth $fixedHeight]]
test textDisp-24.2 {TkTextCharLayoutProc} {
    wm geometry . {}
    updateText
    scan [wm geom .] %dx%d oriWidth oriHeight
    .t configure -wrap char
    .t delete 1.0 end
    .t insert 1.0 "abcdefghijklmnopqrstuvwxyz"
<<<<<<< HEAD
    wm geom . [expr {$width+1}]x$height
    updateWidgets
    list [.t bbox 1.19] [.t bbox 1.20]
} [list [list 136 3 12 $fixedHeight] [list 3 [expr {$fixedDiff + 16}] 7 $fixedHeight]]
test textDisp-24.3 {TkTextCharLayoutProc} {textfonts} {
=======
    # be tolerant about borderwidth et al. - don't let another char fit on the line
    set wi $width
    while {$wi+1-$oriWidth >= $fixedWidth} {
        incr wi -$fixedWidth
    }
    wm geom . [expr {$wi+1}]x$height
    updateText
    set expected [list [list [xchar 19] [yline 1] [expr {$fixedWidth+($wi+1-$oriWidth)}] $fixedHeight] \
                       [list [xchar 0] [yline 2] $fixedWidth $fixedHeight]]
    lequal [list [.t bbox 1.19] [.t bbox 1.20]] $expected
} {1}
test textDisp-24.3 {TkTextCharLayoutProc} {
    wm geometry . {}
    updateText
    scan [wm geom .] %dx%d oriWidth oriHeight
>>>>>>> 424dd41b
    .t configure -wrap char
    .t delete 1.0 end
    .t insert 1.0 "abcdefghijklmnopqrstuvwxyz"
    wm geom . [expr {$width-1}]x$height
<<<<<<< HEAD
    updateWidgets
    list [.t bbox 1.19] [.t bbox 1.20]
} [list [list 136 3 10 $fixedHeight] [list 3 [expr {$fixedDiff + 16}] 7 $fixedHeight]]
test textDisp-24.4 {TkTextCharLayoutProc, newline not visible} {textfonts} {
=======
    updateText
    set expected [list [list [xchar 19] [yline 1] [expr {$fixedWidth+($width-1-$oriWidth)}] $fixedHeight] \
                       [list [xchar 0] [yline 2] $fixedWidth $fixedHeight]]
    lequal [list [.t bbox 1.19] [.t bbox 1.20]] $expected
} {1}
test textDisp-24.4 {TkTextCharLayoutProc, newline not visible} {
>>>>>>> 424dd41b
    .t configure -wrap char
    .t delete 1.0 end
    .t insert 1.0 01234567890123456789\n012345678901234567890
    wm geom . {}
    updateWidgets
    list [.t bbox 1.19] [.t bbox 1.20] [.t bbox 2.20]
} [list [list [xchar 19] [yline 1] $fixedWidth $fixedHeight] \
        [list [xchar 20] [yline 1] 0 $fixedHeight] \
	[list [xchar 0] [yline 3] $fixedWidth $fixedHeight]]
test textDisp-24.5 {TkTextCharLayoutProc, char doesn't fit, newline not visible} {nonwin} {
    .t configure -wrap char
    .t delete 1.0 end
    .t insert 1.0 0\n1\n
<<<<<<< HEAD
    wm geom . 110x$height
    updateWidgets
=======
    # set text widget width to 1-char width minus [bo] pixels
    # note: windows refuses to shrink enough therefore the constraint
    set wi [expr {[winfo width .f]+[bo]+[xw 1]}]
    wm geom . ${wi}x$height
    updateText
>>>>>>> 424dd41b
    list [.t bbox 1.0] [.t bbox 1.1] [.t bbox 2.0]
} [list [list [xchar 0] [yline 1] [expr {$fixedWidth-[bo]}] $fixedHeight] \
        [list [expr {[xchar 1]-[bo]}] [yline 1] 0 $fixedHeight] \
	[list [xchar 0] [yline 2] [expr {$fixedWidth-[bo]}] $fixedHeight]]
test textDisp-24.6 {TkTextCharLayoutProc, line ends with space} {
    .t configure -wrap char
    .t delete 1.0 end
    .t insert 1.0 "a b c d e f g h i j k l m n o p"
    wm geom . {}
    updateWidgets
    list [.t bbox 1.19] [.t bbox 1.20]
} [list [list [xchar 19] [yline 1] $fixedWidth $fixedHeight] \
        [list [xchar 0] [yline 2] $fixedWidth $fixedHeight]]
test textDisp-24.7 {TkTextCharLayoutProc, line ends with space} {
    wm geometry . {}
    updateText
    scan [wm geom .] %dx%d oriWidth oriHeight
    .t configure -wrap char
    .t delete 1.0 end
    .t insert 1.0 "a b c d e f g h i j k l m n o p"
<<<<<<< HEAD
    wm geom . [expr {$width+1}]x$height
    updateWidgets
    list [.t bbox 1.19] [.t bbox 1.20]
} [list [list 136 3 12 $fixedHeight] [list 3 [expr {$fixedDiff + 16}] 7 $fixedHeight]]
test textDisp-24.8 {TkTextCharLayoutProc, line ends with space} {textfonts} {
=======
    # be tolerant about borderwidth et al. - don't let another char fit on the line
    set wi $width
    while {$wi+1-$oriWidth >= $fixedWidth} {
        incr wi -$fixedWidth
    }
    wm geom . [expr {$wi+1}]x$height
    updateText
    set expected [list [list [xchar 19] [yline 1] [expr {$fixedWidth+($wi+1-$oriWidth)}] $fixedHeight] \
                       [list [xchar 0] [yline 2] $fixedWidth $fixedHeight]]
    lequal [list [.t bbox 1.19] [.t bbox 1.20]] $expected
} {1}
test textDisp-24.8 {TkTextCharLayoutProc, line ends with space} {
    wm geometry . {}
    updateText
    scan [wm geom .] %dx%d oriWidth oriHeight
>>>>>>> 424dd41b
    .t configure -wrap char
    .t delete 1.0 end
    .t insert 1.0 "a b c d e f g h i j k l m n o p"
    wm geom . [expr {$width-1}]x$height
<<<<<<< HEAD
    updateWidgets
    list [.t bbox 1.19] [.t bbox 1.20]
} [list [list 136 3 10 $fixedHeight] [list 3 [expr {$fixedDiff + 16}] 7 $fixedHeight]]
test textDisp-24.9 {TkTextCharLayoutProc, line ends with space} {textfonts} {
=======
    updateText
    set expected [list [list [xchar 19] [yline 1] [expr {$fixedWidth+($width-1-$oriWidth)}] $fixedHeight] \
                       [list [xchar 0] [yline 2] $fixedWidth $fixedHeight]]
    lequal [list [.t bbox 1.19] [.t bbox 1.20]] $expected
} {1}
test textDisp-24.9 {TkTextCharLayoutProc, line ends with space} {
    wm geometry . {}
    updateText
    scan [wm geom .] %dx%d oriWidth oriHeight
>>>>>>> 424dd41b
    .t configure -wrap char
    .t delete 1.0 end
    .t insert 1.0 "a b c d e f g h i j k l m n o p"
    wm geom . [expr {$width-6}]x$height
<<<<<<< HEAD
    updateWidgets
    list [.t bbox 1.19] [.t bbox 1.20]
} [list [list 136 3 5 $fixedHeight] [list 3 [expr {$fixedDiff + 16}] 7 $fixedHeight]]
test textDisp-24.10 {TkTextCharLayoutProc, line ends with space} {textfonts} {
=======
    updateText
    set expected [list [list [xchar 19] [yline 1] [expr {$fixedWidth+($width-6-$oriWidth)}] $fixedHeight] \
                       [list [xchar 0] [yline 2] $fixedWidth $fixedHeight]]
    lequal [list [.t bbox 1.19] [.t bbox 1.20]] $expected
} {1}
test textDisp-24.10 {TkTextCharLayoutProc, line ends with space} {
    wm geometry . {}
    updateText
    scan [wm geom .] %dx%d oriWidth oriHeight
>>>>>>> 424dd41b
    .t configure -wrap char
    .t delete 1.0 end
    .t insert 1.0 "a b c d e f g h i j k l m n o p"
    wm geom . [expr {$width-7}]x$height
<<<<<<< HEAD
    updateWidgets
    list [.t bbox 1.19] [.t bbox 1.20]
} [list [list 136 3 4 $fixedHeight] [list 3 [expr {$fixedDiff + 16}] 7 $fixedHeight]]
test textDisp-24.11 {TkTextCharLayoutProc, line ends with space that doesn't quite fit} {textfonts} {
    .t configure -wrap char
    .t delete 1.0 end
    .t insert 1.0 "01234567890123456789 \nabcdefg"
    wm geom . [expr {$width-2}]x$height
    updateWidgets
    set result {}
    lappend result [.t bbox 1.21] [.t bbox 2.0]
=======
    updateText
    set expected [list [list [xchar 19] [yline 1] [expr {$fixedWidth+($width-7-$oriWidth)}] $fixedHeight] \
                       [list [xchar 0] [yline 2] $fixedWidth $fixedHeight]]
    lequal [list [.t bbox 1.19] [.t bbox 1.20]] $expected
} {1}
test textDisp-24.11 {TkTextCharLayoutProc, line ends with space that doesn't quite fit} {
    .t configure -wrap char
    .t delete 1.0 end
    .t insert 1.0 "01234567890123456789 \nabcdefg"
    # set text widget width to 2 pixels more than 20-char width
    set wi [expr {[winfo width .f]+2*[bo]+[xw 20]+2}]
    wm geom . ${wi}x$height
    updateText
    set result [list [.t bbox 1.21] [.t bbox 2.0]]
>>>>>>> 424dd41b
    .t mark set insert 1.21
    lappend result [.t bbox 1.21] [.t bbox 2.0]
} [list [list [expr {[xchar 20]+2}] [yline 1] 0 $fixedHeight] \
        [list [xchar 0] [yline 2] $fixedWidth $fixedHeight] \
	[list [expr {[xchar 20]+2}] [yline 1] 0 $fixedHeight] \
	[list [xchar 0] [yline 2] $fixedWidth $fixedHeight]]
wm geom . {}
updateText
test textDisp-24.12 {TkTextCharLayoutProc, tab causes wrap} {
    .t configure -wrap char
    .t delete 1.0 end
    .t insert 1.0 "abcdefghi"
    .t mark set insert 1.4
    .t insert insert \t\t\t
    set expected [list [list [expr {[xchar 0]+2*8*$fixedWidth}] [yline 1] [expr {[winfo width .t]-([xchar 0]+2*8*$fixedWidth)-[bo]}] $fixedHeight] \
                       [list [xchar 0] [yline 2] $fixedWidth $fixedHeight]]
    lequal [list [.t bbox {insert -1c}] [.t bbox insert]] $expected
} {1}
test textDisp-24.13 {TkTextCharLayoutProc, -wrap none} {
    .t configure -wrap none
    .t delete 1.0 end
    .t insert 1.0 "abcdefghijklmnopqrstuvwxyz"
    wm geom . {}
    updateWidgets
    list [.t bbox 1.19] [.t bbox 1.20]
} [list [list [xchar 19] [yline 1] $fixedWidth $fixedHeight] {}]
test textDisp-24.14 {TkTextCharLayoutProc, -wrap none} {
    wm geometry . {}
    updateText
    scan [wm geom .] %dx%d oriWidth oriHeight
    .t configure -wrap none
    .t delete 1.0 end
    .t insert 1.0 "abcdefghijklmnopqrstuvwxyz"
    wm geom . [expr {$width+1}]x$height
<<<<<<< HEAD
    updateWidgets
    list [.t bbox 1.19] [.t bbox 1.20]
} [list [list 136 3 7 $fixedHeight] [list 143 3 5 $fixedHeight]]
test textDisp-24.15 {TkTextCharLayoutProc, -wrap none} {textfonts} {
=======
    updateText
    set expected [list [list [xchar 19] [yline 1] $fixedWidth $fixedHeight] \
                       [list [xchar 20] [yline 1] [expr {$width+1-$oriWidth}] $fixedHeight]]
    lequal [list [.t bbox 1.19] [.t bbox 1.20]] $expected
} {1}
test textDisp-24.15 {TkTextCharLayoutProc, -wrap none} {
    wm geometry . {}
    updateText
    scan [wm geom .] %dx%d oriWidth oriHeight
>>>>>>> 424dd41b
    .t configure -wrap none
    .t delete 1.0 end
    .t insert 1.0 "abcdefghijklmnopqrstuvwxyz"
    wm geom . [expr {$width-1}]x$height
<<<<<<< HEAD
    updateWidgets
    list [.t bbox 1.19] [.t bbox 1.20]
} [list [list 136 3 7 $fixedHeight] [list 143 3 3 $fixedHeight]]
test textDisp-24.16 {TkTextCharLayoutProc, no chars fit} {textfonts} {
=======
    updateText
    set expected [list [list [xchar 19] [yline 1] $fixedWidth $fixedHeight] \
                       [list [xchar 20] [yline 1] [expr {$width-1-$oriWidth}] $fixedHeight]]
    lequal [list [.t bbox 1.19] [.t bbox 1.20]] $expected
} {1}
test textDisp-24.16 {TkTextCharLayoutProc, no chars fit} {
>>>>>>> 424dd41b
    if {[tk windowingsystem] == "win32"} {
	wm overrideredirect . 1
    }
    .t configure -wrap char
    .t delete 1.0 end
    .t insert 1.0 "abcdefghijklmnopqrstuvwxyz"
<<<<<<< HEAD
    wm geom . 103x$height
    updateWidgets
=======
    # set text widget width to [bo] pixels (no chars fit in the widget at all)
    set wi [expr {[winfo width .f]+[bo]}]
    wm geom . ${wi}x$height
    updateText
>>>>>>> 424dd41b
    list [.t bbox 1.0] [.t bbox 1.1] [.t bbox 1.2]
} [list [list [xchar 0] [yline 1] 1 $fixedHeight] \
        [list [xchar 0] [yline 2] 1 $fixedHeight] \
	[list [xchar 0] [yline 3] 1 $fixedHeight]]
if {[tk windowingsystem] == "win32"} {
    wm overrideredirect . 0
}
test textDisp-24.17 {TkTextCharLayoutProc, -wrap word} {
    .t configure -wrap word
    .t delete 1.0 end
    .t insert 1.0 "This is a line that wraps around"
    wm geom . {}
    updateWidgets
    list [.t bbox 1.19] [.t bbox 1.20]
} [list [list [xchar 19] [yline 1] $fixedWidth $fixedHeight] \
        [list [xchar 0] [yline 2] $fixedWidth $fixedHeight]]
test textDisp-24.18 {TkTextCharLayoutProc, -wrap word} {
    .t configure -wrap word
    .t delete 1.0 end
    .t insert 1.0 "xxThis is a line that wraps around"
    wm geom . {}
<<<<<<< HEAD
    updateWidgets
    list [.t bbox 1.15] [.t bbox 1.16] [.t bbox 1.17]
} [list [list 108 3 7 $fixedHeight] [list 115 3 28 $fixedHeight] [list 3 [expr {$fixedDiff + 16}] 7 $fixedHeight]]
test textDisp-24.19 {TkTextCharLayoutProc, -wrap word} {textfonts} {
=======
    updateText
    list [.t bbox 1.15] [.t bbox 1.16] [.t bbox 1.17] [.t bbox 1.21]
} [list [list [xchar 15] [yline 1] $fixedWidth $fixedHeight] \
        [list [xchar 16] [yline 1] [xe 16] $fixedHeight] \
	[list [xchar 0] [yline 2] $fixedWidth $fixedHeight] \
	[list [xchar 4] [yline 2] $fixedWidth $fixedHeight]]
test textDisp-24.19 {TkTextCharLayoutProc, -wrap word} {
>>>>>>> 424dd41b
    .t configure -wrap word
    .t delete 1.0 end
    .t insert 1.0 "xxThis is a line that wraps around"
    wm geom . {}
    updateWidgets
    list [.t bbox 1.14] [.t bbox 1.15] [.t bbox 1.16]
} [list [list [xchar 14] [yline 1] $fixedWidth $fixedHeight] \
        [list [xchar 15] [yline 1] $fixedWidth $fixedHeight] \
	[list [xchar 16] [yline 1] [xe 16] $fixedHeight]]
test textDisp-24.20 {TkTextCharLayoutProc, vertical offset} {
    .t configure -wrap none
    .t delete 1.0 end
    .t insert 1.0 "Line 1\nLine 2\nLine 3"
    set result {}
    lappend result [.t bbox 2.1] [.t dlineinfo 2.1]
    .t tag configure up -offset 6
    .t tag add up 2.1
    lappend result [.t bbox 2.1] [.t dlineinfo 2.1]
    .t tag configure up -offset -2
    lappend result [.t bbox 2.1] [.t dlineinfo 2.1]
    .t tag delete up
    set result
} [list [list [xchar 1] [yline 2] $fixedWidth $fixedHeight] \
        [list [bo] [yline 2] [xw 6] $fixedHeight $fixedAscent] \
	[list [xchar 1] [yline 2] $fixedWidth $fixedHeight] \
        [list [bo] [yline 2] [xw 6] [expr {$fixedHeight+6}] [expr {$fixedAscent+6}]] \
	[list [xchar 1] [expr {[yline 2]+2}] $fixedWidth $fixedHeight] \
        [list [bo] [yline 2] [xw 6] [expr {$fixedHeight+2}] $fixedAscent]]
.t configure -width 30
<<<<<<< HEAD
updateWidgets
test textDisp-24.21 {TkTextCharLayoutProc, word breaks} {textfonts} {
=======
updateText
test textDisp-24.21 {TkTextCharLayoutProc, word breaks} {
>>>>>>> 424dd41b
    .t configure -wrap word
    .t delete 1.0 end
    .t insert 1.0 "Sample text xxxxxxx yyyyy zzzzzzz qqqqq rrrr ssss tt u vvvvv"
    frame .t.f -width 30 -height 20 -bg black
    .t window create 1.36 -window .t.f
    .t bbox 1.26
} [list [xchar 0] [expr {[yline 2]+(20-$fixedHeight)/2}] $fixedWidth $fixedHeight]
test textDisp-24.22 {TkTextCharLayoutProc, word breaks} {
    .t configure -wrap word
    .t delete 1.0 end
    frame .t.f -width 30 -height 20 -bg black
    .t insert 1.0 "Sample text xxxxxxx yyyyyyy"
    .t window create end -window .t.f
    .t insert end "zzzzzzz qqqqq rrrr ssss tt u vvvvv"
   .t bbox 1.28
} [list [expr {[bo]+30}] [expr {[yline 2]+(20-$fixedHeight)/2}] $fixedWidth $fixedHeight]
test textDisp-24.23 {TkTextCharLayoutProc, word breaks} {
    .t configure -wrap word
    .t delete 1.0 end
    frame .t.f -width 50 -height 20 -bg black
    .t insert 1.0 "Sample text xxxxxxx yyyyyyy "
    .t insert end "zzzzzzz qqqqq rrrr ssss tt"
    .t window create end -window .t.f
    .t insert end "u vvvvv"
    .t bbox .t.f
} [list [xchar 0] [yline 3] 50 20]
catch {destroy .t.f}
.t configure -width 20
<<<<<<< HEAD
updateWidgets
test textDisp-24.24 {TkTextCharLayoutProc, justification and tabs} {textfonts} {
=======
updateText
# Next test is currently constrained to not run on mac (aqua) because on
# aqua it fails due to wrong implementation of tabs with right justification
# (the text is not rendered at all). This is a bug.
test textDisp-24.24 {TkTextCharLayoutProc, justification and tabs} notAqua {
>>>>>>> 424dd41b
    .t delete 1.0 end
    .t tag configure x -justify center
    .t insert 1.0 aa\tbb\tcc\tdd\t
    .t tag add x 1.0 end
    list [.t bbox 1.0] [.t bbox 1.10]
} [list [list [expr {[bo]+[xe 8]/2}] [yline 1] $fixedWidth $fixedHeight] \
        [list [expr {[bo]+[xe 8]/2+[xw 7]}] [yline 1] $fixedWidth $fixedHeight]]
test textDisp-24.25 {TkTextCharLayoutProc, justification and tabs} -setup {
    text .tt -tabs {40 right} -wrap none -font $fixedFont
    pack .tt
} -body {
    .tt insert end \t9\n\t99\n\t999
<<<<<<< HEAD
    updateWidgets
    list [.tt bbox 1.1] [.tt bbox 2.2] [.tt bbox 3.3]
=======
    updateText
    set expected [list [list [expr {[bo .tt]+40-$fixedWidth}] [yline 1 .tt] $fixedWidth $fixedHeight] \
                       [list [expr {[bo .tt]+40-$fixedWidth}] [yline 2 .tt] $fixedWidth $fixedHeight] \
                       [list [expr {[bo .tt]+40-$fixedWidth}] [yline 3 .tt] $fixedWidth $fixedHeight]]
    lequal [list [.tt bbox 1.1] [.tt bbox 2.2] [.tt bbox 3.3]] $expected
>>>>>>> 424dd41b
} -cleanup {
    destroy .tt
} -result {1}

.t configure -width 40 -bd 0 -relief flat -highlightthickness 0 \
    -tabs 100
<<<<<<< HEAD
updateWidgets
test textDisp-25.1 {CharBboxProc procedure, check tab width} {textfonts} {
=======
updateText
test textDisp-25.1 {CharBboxProc procedure, check tab width} {
>>>>>>> 424dd41b
    .t delete 1.0 end
    .t insert 1.0 abc\td\tfgh
    list [.t bbox 1.3] [.t bbox 1.5] [.t bbox 1.6]
} [list [list [xchar 3] [yline 1] [expr {100-3*$fixedWidth}] $fixedHeight] \
        [list [expr {[bo]+100+$fixedWidth}] [yline 1] [expr {200-(100+$fixedWidth)}] $fixedHeight] \
	[list [expr {[bo]+200}] [yline 1] $fixedWidth $fixedHeight]]

.t configure -width 40 -bd 0 -relief flat -highlightthickness 0 -padx 0 -pady 0 \
	-tabs {}
<<<<<<< HEAD
updateWidgets
test textDisp-26.1 {AdjustForTab procedure, no tabs} {textfonts} {
=======
updateText
test textDisp-26.1 {AdjustForTab procedure, no tabs} {
>>>>>>> 424dd41b
    .t delete 1.0 end
    .t insert 1.0 a\tbcdefghij\tc\td
    list [lindex [.t bbox 1.2] 0] [lindex [.t bbox 1.12] 0] \
	    [lindex [.t bbox 1.14] 0]
} [list [expr {[bo]+8*$fixedWidth}] \
        [expr {[bo]+2*8*$fixedWidth+2*$fixedWidth}] \
	[expr {[bo]+3*8*$fixedWidth}]]
test textDisp-26.1.2 {AdjustForTab procedure, no tabs} {
    .t delete 1.0 end
    .t insert 1.0 a\tbcdefghij\tc\td
    .t configure -tabstyle wordprocessor
    set res [list [lindex [.t bbox 1.2] 0] [lindex [.t bbox 1.12] 0] \
      [lindex [.t bbox 1.14] 0]]
    .t configure -tabstyle tabular
    set res
} [list [expr {[bo]+8*$fixedWidth}] \
        [expr {[bo]+3*8*$fixedWidth}] \
	[expr {[bo]+4*8*$fixedWidth}]]
test textDisp-26.2 {AdjustForTab procedure, not enough tabs specified} {
    .t delete 1.0 end
    .t insert 1.0 a\tb\tc\td
    .t tag delete x
    .t tag configure x -tabs 40
    .t tag add x 1.0 end
    list [lindex [.t bbox 1.2] 0] [lindex [.t bbox 1.4] 0] \
	    [lindex [.t bbox 1.6] 0]
} [list 40 80 120]
test textDisp-26.3 {AdjustForTab procedure, not enough tabs specified} {
    .t delete 1.0 end
    .t insert 1.0 a\tb\tc\td\te
    .t tag delete x
    .t tag configure x -tabs {40 70 right}
    .t tag add x 1.0 end
    list [lindex [.t bbox 1.2] 0] \
	    [expr {[lindex [.t bbox 1.4] 0] + [lindex [.t bbox 1.4] 2]}] \
	    [expr {[lindex [.t bbox 1.6] 0] + [lindex [.t bbox 1.6] 2]}] \
	    [expr {[lindex [.t bbox 1.8] 0] + [lindex [.t bbox 1.8] 2]}]
} [list 40 70 100 130]
test textDisp-26.4 {AdjustForTab procedure, different alignments} {
    .t delete 1.0 end
    .t insert 1.0 a\tbc\tde\tfg\thi
    .t tag delete x
    .t tag configure x -tabs {40 center 80 left 130 right}
    .t tag add x 1.0 end
    .t tag add y 1.2
    .t tag add y 1.5
    .t tag add y 1.8
    list [lindex [.t bbox 1.3] 0] [lindex [.t bbox 1.5] 0] \
	    [lindex [.t bbox 1.10] 0]
} [list 40 80 130]
test textDisp-26.5 {AdjustForTab procedure, numeric alignment} {
    .t delete 1.0 end
    .t insert 1.0 a\t1.234
    .t tag delete x
    .t tag configure x -tabs {120 numeric}
    .t tag add x 1.0 end
    .t tag add y 1.2
    .t tag add y 1.5
    lindex [.t bbox 1.3] 0
} {120}
test textDisp-26.6 {AdjustForTab procedure, numeric alignment} {
    .t delete 1.0 end
    .t insert 1.0 a\t1,456.234
    .t tag delete x
    .t tag configure x -tabs {120 numeric}
    .t tag add x 1.0 end
    .t tag add y 1.2
    lindex [.t bbox 1.7] 0
} {120}
test textDisp-26.7 {AdjustForTab procedure, numeric alignment} {
    .t delete 1.0 end
    .t insert 1.0 a\t1.456.234,7
    .t tag delete x
    .t tag configure x -tabs {120 numeric}
    .t tag add x 1.0 end
    .t tag add y 1.2
    lindex [.t bbox 1.11] 0
} {120}
test textDisp-26.8 {AdjustForTab procedure, numeric alignment} {
    .t delete 1.0 end
    .t insert 1.0 a\ttest
    .t tag delete x
    .t tag configure x -tabs {120 numeric}
    .t tag add x 1.0 end
    .t tag add y 1.2
    lindex [.t bbox 1.6] 0
} {120}
test textDisp-26.9 {AdjustForTab procedure, numeric alignment} {
    .t delete 1.0 end
    .t insert 1.0 a\t1234
    .t tag delete x
    .t tag configure x -tabs {120 numeric}
    .t tag add x 1.0 end
    .t tag add y 1.2
    lindex [.t bbox 1.6] 0
} {120}
test textDisp-26.10 {AdjustForTab procedure, numeric alignment} {
    .t delete 1.0 end
    .t insert 1.0 a\t1.234567
    .t tag delete x
    .t tag configure x -tabs {120 numeric}
    .t tag add x 1.0 end
    .t tag add y 1.5
    lindex [.t bbox 1.3] 0
} {120}
test textDisp-26.11 {AdjustForTab procedure, numeric alignment} {
    .t delete 1.0 end
    .t insert 1.0 a\tx=1.234567
    .t tag delete x
    .t tag configure x -tabs {120 numeric}
    .t tag add x 1.0 end
    .t tag add y 1.7
    .t tag add y 1.9
    lindex [.t bbox 1.5] 0
} {120}
test textDisp-26.12 {AdjustForTab procedure, adjusting chunks} {
    .t delete 1.0 end
    .t insert 1.0 a\tx1.234567
    .t tag delete x
    .t tag configure x -tabs {120 numeric}
    .t tag add x 1.0 end
    .t tag add y 1.7
    .t tag add y 1.9
    button .b -text "="
    .t window create 1.3 -window .b
    updateWidgets
    lindex [.t bbox 1.5] 0
} {120}
test textDisp-26.13 {AdjustForTab procedure, not enough space} {
    .t delete 1.0 end
    .t insert 1.0 "abc\txyz\tqrs\txyz\t0"
    .t tag delete x
    set t1 [expr {   $fixedWidth+3}]
    set t2 [expr { 4*$fixedWidth+2}]
    set t3 [expr { 7*$fixedWidth+1}]
    set t4 [expr {17*$fixedWidth+1}]
    .t tag configure x -tabs "$t1 $t2 center $t3 right $t4"
    .t tag add x 1.0 end
    set expected [list [xchar 4] [xchar 8] [xchar 12] $t4]
    set res [list [lindex [.t bbox 1.4] 0] [lindex [.t bbox 1.8] 0] \
            [lindex [.t bbox 1.12] 0] [lindex [.t bbox 1.16] 0]]
    lequal $res $expected
} {1}
test textDisp-26.13.2 {AdjustForTab procedure, not enough space} {
    .t delete 1.0 end
    .t insert 1.0 "abc\txyz\tqrs\txyz\t0"
    .t tag delete x
    set t1 [expr {   $fixedWidth+3}]
    set t2 [expr { 4*$fixedWidth+2}]
    set t3 [expr { 7*$fixedWidth+1}]
    set t4 [expr {17*$fixedWidth+1}]
    .t tag configure x -tabs "$t1 $t2 center $t3 right $t4" -tabstyle wordprocessor
    .t tag add x 1.0 end
    set expected [list [xchar 4] [xchar 8] $t4 [expr {$t4+($t4-$t3)}]]
    set res [list [lindex [.t bbox 1.4] 0] [lindex [.t bbox 1.8] 0] \
      [lindex [.t bbox 1.12] 0] [lindex [.t bbox 1.16] 0]]
    .t tag configure x -tabstyle tabular
    lequal $res $expected
} {1}
test textDisp-26.14 {AdjustForTab procedure, not enough space} {
    .t delete 1.0 end
    .t insert end "a \tb \tc \td \te \tf \tg\n"
    .t insert end "Watch the \tX and the \t\t\tY\n"
    .t tag configure moop -tabs [expr {8*$fixedWidth}]
    .t insert end "Watch the \tX and the \t\t\tY\n" moop
    list [lindex [.t bbox 2.11] 0] [lindex [.t bbox 2.24] 0] \
	    [lindex [.t bbox 3.11] 0] [lindex [.t bbox 3.24] 0]
} [list [xchar 11] [xchar 32] [xchar 11] [xchar 32]]
test textDisp-26.14.2 {AdjustForTab procedure, not enough space} {
    .t delete 1.0 end
    .t configure -tabstyle wordprocessor
    .t insert end "a \tb \tc \td \te \tf \tg\n"
    .t insert end "Watch the \tX and the \t\t\tY\n"
    .t tag configure moop -tabs [expr {8*$fixedWidth}]
    .t insert end "Watch the \tX and the \t\t\tY\n" moop
    set res [list [lindex [.t bbox 2.11] 0] [lindex [.t bbox 2.24] 0] \
      [lindex [.t bbox 3.11] 0] [lindex [.t bbox 3.24] 0]]
    .t configure -tabstyle tabular
    set res
} [list [xchar 16] [xchar 8] [xchar 16] [xchar 8]]

.t configure -width 20 -bd 2 -highlightthickness 2 -relief sunken -tabs {} \
	-wrap char
<<<<<<< HEAD
updateWidgets
test textDisp-27.1 {SizeOfTab procedure, old-style tabs} {textfonts} {
=======
updateText
test textDisp-27.1 {SizeOfTab procedure, old-style tabs} {
>>>>>>> 424dd41b
    .t delete 1.0 end
    .t insert 1.0 a\tbcdefghij\tc\td
    list [.t bbox 1.2] [.t bbox 1.10] [.t bbox 1.12]
} [list [list [xchar 8] [yline 1] $fixedWidth $fixedHeight] \
        [list [xchar [expr {8+8}]] [yline 1] $fixedWidth $fixedHeight] \
	[list [xchar [expr {8+8+1+1}]] [yline 1] $fixedWidth $fixedHeight]]
test textDisp-27.1.1 {SizeOfTab procedure, old-style tabs} {
    .t delete 1.0 end
    .t insert 1.0 a\tbcdefghij\tc\td
    .t configure -tabstyle wordprocessor
    set res [list [.t bbox 1.2] [.t bbox 1.10] [.t bbox 1.12]]
    .t configure -tabstyle tabular
    set res
} [list [list [xchar 8] [yline 1] $fixedWidth $fixedHeight] \
        [list [xchar [expr {8+8}]] [yline 1] $fixedWidth $fixedHeight] \
	[list [xchar 0] [yline 2] $fixedWidth $fixedHeight]]
test textDisp-27.2 {SizeOfTab procedure, choosing tabX and alignment} {
    .t delete 1.0 end
    .t insert 1.0 a\tbcd
    .t tag delete x
    # compute a tab width such that the first display line is just not large enough
    # to show the last char 'd', which then wraps on display line 2
    set tw [expr {(20-2)*$fixedWidth-($fixedWidth-1)}]
    .t tag configure x -tabs $tw
    .t tag add x 1.0 end
    set expected [list [list [expr {[bo]+$tw+[xw 1]}] [yline 1] [expr {[winfo width .t]-([bo]+$tw+[xw 1])-[bo]}] $fixedHeight] \
                       [list [xchar 0] [yline 2] $fixedWidth $fixedHeight]]
    lequal [list [.t bbox 1.3] [.t bbox 1.4]] $expected
} {1}
test textDisp-27.3 {SizeOfTab procedure, choosing tabX and alignment} {
    .t delete 1.0 end
    .t insert 1.0 a\t\t\tbcd
    .t tag delete x
    # compute a tab width such that the first display line is just not large enough
    # to show the last char 'd', which then wraps on display line 2
    set tw [expr {int(ceil(((20-2)*$fixedWidth-($fixedWidth-1))/3.0))}]
    .t tag configure x -tabs $tw
    .t tag add x 1.0 end
    set expected [list [list [expr {[bo]+3*$tw+[xw 1]}] [yline 1] [expr {[winfo width .t]-([bo]+3*$tw+[xw 1])-[bo]}] $fixedHeight] \
                       [list [xchar 0] [yline 2] $fixedWidth $fixedHeight]]
    lequal [list [.t bbox 1.5] [.t bbox 1.6]] $expected
} {1}
test textDisp-27.4 {SizeOfTab procedure, choosing tabX and alignment} {
    .t delete 1.0 end
    .t insert 1.0 a\t\t\tbcd
    .t tag delete x
    # compute a tab width such that the first display line is just not large enough
    # to show the last char 'd', which then wraps on display line 2
    set tw [expr {int(ceil(((20-2)*$fixedWidth-($fixedWidth-1) + 20)/2.0))}]
    .t tag configure x -tabs "20 center $tw left"
    .t tag add x 1.0 end
    set expected [list [list [expr {[bo]+$tw+($tw-20)+[xw 1]}] [yline 1] [expr {[winfo width .t]-([bo]+$tw+($tw-20)+[xw 1])-[bo]}] $fixedHeight] \
                       [list [xchar 0] [yline 2] $fixedWidth $fixedHeight]]
    lequal [list [.t bbox 1.5] [.t bbox 1.6]] $expected
} {1}
test textDisp-27.5 {SizeOfTab procedure, center alignment} {
    .t delete 1.0 end
    .t insert 1.0 a\txyzzyabc
    .t tag delete x
    # compute a tab width such that the last y on the first display line is the last displayed char
    # while 'xyzzyabc' is centered at the tab stop; the 'abc" part of the line wraps on display line 2
    set tw [expr {[winfo width .t]-2*[bo]-3*$fixedWidth+1}]
    .t tag configure x -tabs "$tw center"
    .t tag add x 1.0 end
    set expected [list [list [expr {[bo]+$tw+round(1.5*$fixedWidth)}] [yline 1] [expr {[winfo width .t]-([bo]+$tw+round(1.5*$fixedWidth))-[bo]}] $fixedHeight] \
                       [list [xchar 0] [yline 2] $fixedWidth $fixedHeight]]
    lequal [list [.t bbox 1.6] [.t bbox 1.7]] $expected
} {1}
test textDisp-27.6 {SizeOfTab procedure, center alignment} {
    .t delete 1.0 end
    .t insert 1.0 a\txyzzyabc
    .t tag delete x
    .t tag configure x -tabs "[expr {round(21.4*$fixedWidth)}] center"
    .t tag add x 1.0 end
    list [.t bbox 1.6] [.t bbox 1.7]
} [list [list [xchar 4] [yline 2] $fixedWidth $fixedHeight] \
        [list [xchar 5] [yline 2] $fixedWidth $fixedHeight]]
test textDisp-27.7 {SizeOfTab procedure, center alignment, wrap -none (potential numerical problems)} {
    .t delete 1.0 end
    set cm [winfo fpixels .t 1c]
    .t configure -tabs {1c 2c center 3c 4c 5c 6c 7c 8c} -wrap none -width 40
    .t insert 1.0 a\tb\tc\td\te\n012345678934567890a\tbb\tcc\tdd
    set width [expr {$fixedWidth * 19}]
    set tab $cm
    while {$tab < $width} {
	set tab [expr {$tab + $cm}]
    }
    # Now we've calculated to the end of the tab after 'a', add one
    # more for 'bb\t' and we're there, with some pixels for the border.  Since
    # Tk_GetPixelsFromObj uses the standard 'int(0.5 + float)' rounding,
    # so must we.
<<<<<<< HEAD
    set tab [expr {4 + int(0.5 + $tab + $cm)}]
    updateWidgets
=======
    set tab [expr {[bo] + int(0.5 + $tab + $cm)}]
    updateText
>>>>>>> 424dd41b
    set res [.t bbox 2.23]
    set expected [list [expr {[xchar 23]-$tab}] [yline 2] $fixedWidth $fixedHeight]
    lequal [lset res 0 [expr {[lindex $res 0] - $tab}]] $expected
} {1}
test textDisp-27.7.1 {SizeOfTab procedure, center alignment, wrap -none (potential numerical problems)} {
    .t delete 1.0 end
    .t configure -tabstyle wordprocessor
    set cm [winfo fpixels .t 1c]
    .t configure -tabs {1c 2c center 3c 4c 5c 6c 7c 8c} -wrap none -width 40
    .t insert 1.0 a\tb\tc\td\te\n012345678934567890a\tbb\tcc\tdd
    set width [expr {$fixedWidth * 19}]
    set tab $cm
    while {$tab < $width} {
	set tab [expr {$tab + $cm}]
    }
    # Now we've calculated to the end of the tab after 'a', add one
    # more for 'bb\t' and we're there, with some pixels for the border.  Since
    # Tk_GetPixelsFromObj uses the standard 'int(0.5 + float)' rounding,
    # so must we.
<<<<<<< HEAD
    set tab [expr {4 + int(0.5 + $tab + $cm)}]
    updateWidgets
=======
    set tab [expr {[bo] + int(0.5 + $tab + $cm)}]
    updateText
>>>>>>> 424dd41b
    set res [.t bbox 2.23]
    .t configure -tabstyle tabular
    lset res 0 [expr {[lindex $res 0] - $tab}]
} [list 0 [yline 2] $fixedWidth $fixedHeight]
test textDisp-27.7.2 {SizeOfTab procedure, fractional tab interpolation problem} {
    .t delete 1.0 end
    set interpolatetab {1c 2c}
    set precisetab {}
    for {set i 1} {$i < 20} {incr i} {
	lappend precisetab "${i}c"
    }
    .t configure -tabs $interpolatetab -wrap none -width 150
    .t insert 1.0 [string repeat "a\t" 20]
    updateWidgets
    set res [.t bbox 1.20]
    # Now, Tk's interpolated tabs should be the same as
    # non-interpolated.
    .t configure -tabs $precisetab
    updateWidgets
    expr {[lindex $res 0] - [lindex [.t bbox 1.20] 0]}
} {0}

.t configure -wrap char -tabs {} -width 20
<<<<<<< HEAD
updateWidgets
test textDisp-27.8 {SizeOfTab procedure, right alignment} {textfonts} {
=======
updateText
test textDisp-27.8 {SizeOfTab procedure, right alignment} {
>>>>>>> 424dd41b
    .t delete 1.0 end
    .t insert 1.0 a\t\txyzzyabc
    .t tag delete x
    .t tag configure x -tabs "[expr {14.3*$fixedWidth}] left [expr {[.t cget -width]*$fixedWidth}] right"
    .t tag add x 1.0 end
    list [.t bbox 1.6] [.t bbox 1.7]
} [list [list [xcharr 1] [yline 1] $fixedWidth $fixedHeight] \
        [list [bo] [yline 2] $fixedWidth $fixedHeight]]
test textDisp-27.9 {SizeOfTab procedure, left alignment} {
    .t delete 1.0 end
    .t insert 1.0 a\txyzzyabc
    .t tag delete x
    .t tag configure x -tabs "[expr {17.14*$fixedWidth}]"
    .t tag add x 1.0 end
    list [.t bbox 1.3] [.t bbox 1.4]
} [list [list [expr {round([bo]+17.14*$fixedWidth+$fixedWidth)}] [yline 1] [expr {[winfo width .t]-round([bo]+17.14*$fixedWidth+$fixedWidth)-[bo]}] $fixedHeight] \
        [list [bo] [yline 2] $fixedWidth $fixedHeight]]
test textDisp-27.10 {SizeOfTab procedure, numeric alignment} {
    .t delete 1.0 end
    .t insert 1.0 a\t123.4
    .t tag delete x
    .t tag configure x -tabs "[expr {17.14*$fixedWidth}] numeric"
    .t tag add x 1.0 end
    list [.t bbox 1.3] [.t bbox 1.4]
} [list [list [expr {round([bo]+17.14*$fixedWidth-$fixedWidth)}] [yline 1] [expr {[winfo width .t]-round([bo]+17.14*$fixedWidth-$fixedWidth)-[bo]}] $fixedHeight] \
        [list [bo] [yline 2] $fixedWidth $fixedHeight]]
test textDisp-27.11 {SizeOfTab procedure, making tabs at least as wide as a space} {
    .t delete 1.0 end
    .t insert 1.0 abc\tdefghijklmnopqrst
    .t tag delete x
    .t tag configure x -tabs "[expr {17.14*$fixedWidth}]"
    .t tag add x 1.0 end
    list [.t bbox 1.5] [.t bbox 1.6]
} [list [list [expr {round([bo]+17.14*$fixedWidth+$fixedWidth)}] [yline 1] [expr {[winfo width .t]-round([bo]+17.14*$fixedWidth+$fixedWidth)-[bo]}] $fixedHeight] \
        [list [bo] [yline 2] $fixedWidth $fixedHeight]]

proc bizarre_scroll args {
    .t2.t delete 5.0 end
}
test textDisp-28.1 {"yview" option with bizarre scroll command} -setup {
    catch {destroy .t2}
} -body {
    toplevel .t2
    text .t2.t -width 40 -height 4
    .t2.t insert end "1\n2\n3\n4\n5\n6\n7\n8\n"
    pack .t2.t
    wm geometry .t2 +0+0
    updateWidgets
    .t2.t configure -yscrollcommand bizarre_scroll
    .t2.t yview 100.0
    set result [.t2.t index @0,0]
    updateWidgets
    lappend result [.t2.t index @0,0]
} -cleanup {
    destroy .t2
} -result {6.0 1.0}

test textDisp-29.1 {miscellaneous: lines wrap but are still too long} -setup {
    catch {destroy .t2}
} -body {
    toplevel .t2
    wm geometry .t2 +0+0
    text .t2.t -width 20 -height 10 -font $fixedFont \
	    -wrap char -xscrollcommand ".t2.s set"
    pack .t2.t -side top
    scrollbar .t2.s -orient horizontal -command ".t2.t xview"
    pack .t2.s -side bottom -fill x
    .t2.t insert end 123
    frame .t2.t.f -width 300 -height 50 -bd 2 -relief raised
    .t2.t window create 1.1 -window .t2.t.f
<<<<<<< HEAD
    updateWidgets
    list [.t2.t xview] [winfo geom .t2.t.f] [.t2.t bbox 1.3]
} [list [list 0.0 [expr {20.0*$fixedWidth/300}]] 300x50+[expr {$twbw + $twht + 1}]+[expr {$twbw + $twht + $fixedHeight + 1}] [list [expr {$twbw + $twht + $fixedWidth + 1}] [expr {$twbw + $twht + $fixedHeight + 50 + 1}] $fixedWidth $fixedHeight]]
test textDisp-29.2 {miscellaneous: lines wrap but are still too long} {textfonts} {
=======
    updateText
    set expected [list [list 0.0 [expr {20.0*$fixedWidth/300}]] \
                       300x50+[bo .t2.t]+[yline 2 .t2.t] \
	               [list [xchar 1 .t2.t] [expr {[yline 2 .t2.t]+50}] $fixedWidth $fixedHeight]]
    lequal [list [.t2.t xview] [winfo geom .t2.t.f] [.t2.t bbox 1.3]] $expected
} -cleanup {
    destroy .t2
} -result {1}
test textDisp-29.2 {miscellaneous: lines wrap but are still too long} -setup {
>>>>>>> 424dd41b
    catch {destroy .t2}
} -body {
    toplevel .t2
    wm geometry .t2 +0+0
    text .t2.t -width 20 -height 10 -font $fixedFont \
	    -wrap char -xscrollcommand ".t2.s set"
    pack .t2.t -side top
    scrollbar .t2.s -orient horizontal -command ".t2.t xview"
    pack .t2.s -side bottom -fill x
    .t2.t insert end 123
    frame .t2.t.f -width 300 -height 50 -bd 2 -relief raised
    .t2.t window create 1.1 -window .t2.t.f
    updateWidgets
    .t2.t xview scroll 1 unit
<<<<<<< HEAD
    updateWidgets
    list [.t2.t xview] [winfo geom .t2.t.f] [.t2.t bbox 1.3]
} [list [list [expr {1.0*$fixedWidth/300}] [expr {21.0*$fixedWidth/300}]] 300x50+[expr {$twbw + $twht + 1 - $fixedWidth}]+[expr {$twbw + $twht + $fixedHeight + 1}] [list [expr {$twbw + $twht + $fixedWidth + 1 - $fixedWidth}] [expr {$twbw + $twht + $fixedHeight + 50 + 1}] $fixedWidth $fixedHeight]]
test textDisp-29.2.1 {miscellaneous: lines wrap but are still too long} {textfonts} {
=======
    updateText
    set expected [list [list [expr {1.0*$fixedWidth/300}] [expr {21.0*$fixedWidth/300}]] \
                       300x50+[expr {[bo .t2.t]-$fixedWidth}]+[yline 2 .t2.t] \
	               [list [expr {[bo .t2.t]-$fixedWidth+$fixedWidth}] [expr {[yline 2 .t2.t]+50}] $fixedWidth $fixedHeight]]
    lequal [list [.t2.t xview] [winfo geom .t2.t.f] [.t2.t bbox 1.3]] $expected
} -cleanup {
    destroy .t2
} -result {1}
test textDisp-29.2.1 {miscellaneous: lines wrap but are still too long} -setup {
>>>>>>> 424dd41b
    catch {destroy .t2}
} -body {
    toplevel .t2
    wm geometry .t2 +0+0
    text .t2.t -width 20 -height 10 -font $fixedFont \
	    -wrap none -xscrollcommand ".t2.s set"
    pack .t2.t -side top
    scrollbar .t2.s -orient horizontal -command ".t2.t xview"
    pack .t2.s -side bottom -fill x
    .t2.t insert end 1\n
    .t2.t insert end [string repeat "abc" 30]
    updateWidgets
    .t2.t xview scroll 5 unit
    updateWidgets
    .t2.t xview
} -cleanup {
    destroy .t2
} -result [list [expr {5.0/90}] [expr {25.0/90}]]
test textDisp-29.2.2 {miscellaneous: lines wrap but are still too long} -setup {
    catch {destroy .t2}
} -body {
    toplevel .t2
    wm geometry .t2 +0+0
    text .t2.t -width 20 -height 10 -font $fixedFont \
	    -wrap char -xscrollcommand ".t2.s set"
    pack .t2.t -side top
    scrollbar .t2.s -orient horizontal -command ".t2.t xview"
    pack .t2.s -side bottom -fill x
    .t2.t insert end 123
    frame .t2.t.f -width 300 -height 50 -bd 2 -relief raised
    .t2.t window create 1.1 -window .t2.t.f
    updateWidgets
    .t2.t xview scroll 2 unit
<<<<<<< HEAD
    updateWidgets
    list [.t2.t xview] [winfo geom .t2.t.f] [.t2.t bbox 1.3]
} [list [list [expr {2.0*$fixedWidth/300}] [expr {22.0*$fixedWidth/300}]] 300x50+[expr {$twbw + $twht + 1 - 2*$fixedWidth}]+[expr {$twbw + $twht + $fixedHeight + 1}] {}]
test textDisp-29.2.3 {miscellaneous: lines wrap but are still too long} {textfonts} {
=======
    updateText
    set expected [list [list [expr {2.0*$fixedWidth/300}] [expr {22.0*$fixedWidth/300}]] \
                       300x50+[expr {[bo .t2.t]-2*$fixedWidth}]+[yline 2 .t2.t] \
	               {}]
    lequal [list [.t2.t xview] [winfo geom .t2.t.f] [.t2.t bbox 1.3]] $expected
} -cleanup {
    destroy .t2
} -result {1}
test textDisp-29.2.3 {miscellaneous: lines wrap but are still too long} -setup {
>>>>>>> 424dd41b
    catch {destroy .t2}
} -body {
    toplevel .t2
    wm geometry .t2 +0+0
    text .t2.t -width 20 -height 10 -font $fixedFont \
	    -wrap char -xscrollcommand ".t2.s set"
    pack .t2.t -side top
    scrollbar .t2.s -orient horizontal -command ".t2.t xview"
    pack .t2.s -side bottom -fill x
    .t2.t insert end 123
    frame .t2.t.f -width 300 -height 50 -bd 2 -relief raised
    .t2.t window create 1.1 -window .t2.t.f
    updateWidgets
    .t2.t xview scroll 7 pixels
<<<<<<< HEAD
    updateWidgets
    list [.t2.t xview] [winfo geom .t2.t.f] [.t2.t bbox 1.3]
} [list [list [expr {7.0/300}] [expr {(20.0*$fixedWidth + 7)/300}]] 300x50+[expr {$twbw + $twht + 1 - 7}]+[expr {$twbw + $twht + $fixedHeight + 1}] [list [expr {$twbw + $twht + $fixedWidth + 1 - 7}] [expr {$twbw + $twht + $fixedHeight + 50 + 1}] $fixedWidth $fixedHeight]]
test textDisp-29.2.4 {miscellaneous: lines wrap but are still too long} {textfonts} {
=======
    updateText
    set expected [list [list [expr {7.0/300}] [expr {(20.0*$fixedWidth+7)/300}]] \
                       300x50+[expr {[bo .t2.t]-7}]+[yline 2 .t2.t] \
	               [list [expr {[bo .t2.t]+$fixedWidth-7}] [expr {[yline 2 .t2.t]+50}] $fixedWidth $fixedHeight]]
    lequal [list [.t2.t xview] [winfo geom .t2.t.f] [.t2.t bbox 1.3]] $expected
} -cleanup {
    destroy .t2
} -result {1}
test textDisp-29.2.4 {miscellaneous: lines wrap but are still too long} -setup {
>>>>>>> 424dd41b
    catch {destroy .t2}
} -body {
    toplevel .t2
    wm geometry .t2 +0+0
    text .t2.t -width 20 -height 10 -font $fixedFont \
	    -wrap char -xscrollcommand ".t2.s set"
    pack .t2.t -side top
    scrollbar .t2.s -orient horizontal -command ".t2.t xview"
    pack .t2.s -side bottom -fill x
    .t2.t insert end 123
    frame .t2.t.f -width 300 -height 50 -bd 2 -relief raised
    .t2.t window create 1.1 -window .t2.t.f
    updateWidgets
    .t2.t xview scroll 17 pixels
<<<<<<< HEAD
    updateWidgets
    list [.t2.t xview] [winfo geom .t2.t.f] [.t2.t bbox 1.3]
} [list [list [expr {17.0/300}] [expr {(20.0*$fixedWidth + 17)/300}]] 300x50+[expr {$twbw + $twht + 1 - 17}]+[expr {$twbw + $twht + $fixedHeight + 1}] {}]
test textDisp-29.2.5 {miscellaneous: can show last character} {
=======
    updateText
    set expected [list [list [expr {17.0/300}] [expr {(20.0*$fixedWidth+17)/300}]] \
                       300x50+[expr {[bo .t2.t]-17}]+[yline 2 .t2.t] \
	               {}]
    lequal [list [.t2.t xview] [winfo geom .t2.t.f] [.t2.t bbox 1.3]] $expected
} -cleanup {
    destroy .t2
} -result {1}
test textDisp-29.2.5 {miscellaneous: can show last character} -setup {
>>>>>>> 424dd41b
    catch {destroy .t2}
} -body {
    toplevel .t2
    wm geometry .t2 121x141+200+200
    text .t2.t -width 5 -height 5 -font {Arial 10} \
      -wrap none -xscrollcommand ".t2.s set" \
      -bd 2 -highlightthickness 0 -padx 1
    .t2.t insert end "WWWWWWWWWWWWi"
    scrollbar .t2.s -orient horizontal -command ".t2.t xview"
    grid .t2.t -row 0 -column 0 -sticky nsew
    grid .t2.s -row 1 -column 0 -sticky ew
    grid columnconfigure .t2 0 -weight 1
    grid rowconfigure .t2 0 -weight 1
    grid rowconfigure .t2 1 -weight 0
    updateWidgets
    set xv [.t2.t xview]
    set xd [expr {[lindex $xv 1] - [lindex $xv 0]}]
    .t2.t xview moveto [expr {1.0-$xd}]
    set iWidth [lindex [.t2.t bbox end-2c] 2]
    .t2.t xview scroll 2 units
    set iWidth2 [lindex [.t2.t bbox end-2c] 2]
    if {($iWidth == $iWidth2) && $iWidth >= 2} {
	set result "correct"
    } else {
	set result "last character is not completely visible when it should be"
    }
} -cleanup {
    destroy .t2
} -result {correct}
test textDisp-29.3 {miscellaneous: lines wrap but are still too long} -setup {
    catch {destroy .t2}
} -body {
    toplevel .t2
    wm geometry .t2 +0+0
    text .t2.t -width 20 -height 10 -font $fixedFont \
	    -wrap char -xscrollcommand ".t2.s set"
    pack .t2.t -side top
    scrollbar .t2.s -orient horizontal -command ".t2.t xview"
    pack .t2.s -side bottom -fill x
    .t2.t insert end 123
    frame .t2.t.f -width 300 -height 50 -bd 2 -relief raised
    .t2.t window create 1.1 -window .t2.t.f
    updateWidgets
    .t2.t xview scroll 200 units
<<<<<<< HEAD
    updateWidgets
    list [.t2.t xview] [winfo geom .t2.t.f] [.t2.t bbox 1.3]
} [list [list [expr {16.0/30}] 1.0] 300x50+-155+[expr {$fixedDiff + 18}] {}]
test textDisp-30.1 {elidden text joining multiple logical lines} {
=======
    updateText
    set expected [list [list [expr {double(300-20*$fixedWidth)/300}] 1.0] \
                       300x50+[expr {-(300-20*$fixedWidth-[bo .t2.t])}]+[yline 2 .t2.t] \
	               {}]
    lequal [list [.t2.t xview] [winfo geom .t2.t.f] [.t2.t bbox 1.3]] $expected
} -cleanup {
    destroy .t2
} -result {1}

test textDisp-30.1 {elided text joining multiple logical lines} -setup {
    catch {destroy .t2}
} -body {
    toplevel .t2
    text .t2.t -width 20 -height 10 -font $fixedFont
    pack .t2.t -side top
>>>>>>> 424dd41b
    .t2.t delete 1.0 end
    .t2.t insert 1.0 "1111\n2222\n3333"
    .t2.t tag configure elided -elide 1 -background red
    .t2.t tag add elided 1.2 3.2
    updateText
    .t2.t count -update -displaylines 1.0 end
} -cleanup {
    destroy .t2
} -result {1}
test textDisp-30.2 {elided text joining multiple logical lines} -setup {
    catch {destroy .t2}
} -body {
    toplevel .t2
    text .t2.t -width 20 -height 10 -font $fixedFont
    pack .t2.t -side top
    .t2.t delete 1.0 end
    .t2.t insert 1.0 "1111\n2222\n3333"
    .t2.t tag configure elided -elide 1 -background red
    .t2.t tag add elided 1.2 2.2
    updateText
    .t2.t count -update -displaylines 1.0 end
} -cleanup {
    destroy .t2
} -result {2}
catch {destroy .t2}

.t configure -height 1
updateWidgets

test textDisp-31.1 {line embedded window height update} {
    set res {}
    .t delete 1.0 end
    .t insert end "abcd\nefgh\nijkl\nmnop\nqrst\nuvwx\nyx"
    frame .t.f -background red -width 50 -height 100
    .t window create 3.0 -window .t.f
    lappend res [.t count -update -ypixels 1.0 end]
    .t.f configure -height 10
    lappend res [.t count -ypixels 1.0 end]
    lappend res [.t count -update -ypixels 1.0 end]
} [list [expr {100+$fixedHeight*6}] \
        [expr {100+$fixedHeight*6}] \
	[expr {$fixedHeight*7}]]
test textDisp-31.2 {line update index shifting} {
    set res {}
    .t.f configure -height 100
    updateWidgets
    lappend res [.t count -update -ypixels 1.0 end]
    .t.f configure -height 10
    .t insert 1.0 "abc\n"
    .t insert 1.0 "abc\n"
    lappend res [.t count -ypixels 1.0 end]
    lappend res [.t count -update -ypixels 1.0 end]
    .t.f configure -height 100
    .t delete 1.0 3.0
    lappend res [.t count -ypixels 1.0 end]
    lappend res [.t count -update -ypixels 1.0 end]
} [list [expr {100+$fixedHeight*6}] \
        [expr {100+$fixedHeight*8}] \
	[expr {$fixedHeight*9}] \
	[expr {$fixedHeight*7}] \
	[expr {100+$fixedHeight*6}]]
test textDisp-31.3 {line update index shifting} {
    # Should do exactly the same as the above, as long
    # as we are correctly tagging the correct lines for
    # recalculation.  The 'update' and 'delay' must be
    # long enough to ensure all asynchronous updates
    # have been performed.
    set res {}
    .t.f configure -height 100
    updateWidgets
    lappend res [.t count -update -ypixels 1.0 end]
    .t.f configure -height 10
    .t insert 1.0 "abc\n"
    .t insert 1.0 "abc\n"
    lappend res [.t count -ypixels 1.0 end]
    delay
    lappend res [.t count -ypixels 1.0 end]
    .t.f configure -height 100
    .t delete 1.0 3.0
    lappend res [.t count -ypixels 1.0 end]
    delay
    lappend res [.t count -ypixels 1.0 end]
    set res
} [list [expr {100+$fixedHeight*6}] \
        [expr {100+$fixedHeight*8}] \
	[expr {$fixedHeight*9}] \
	[expr {$fixedHeight*7}] \
	[expr {100+$fixedHeight*6}]]
test textDisp-31.4 {line embedded image height update} {
    set res {}
    image create photo textest -height 100 -width 10
    .t delete 3.0
    .t image create 3.0 -image textest
    updateWidgets
    lappend res [.t count -update -ypixels 1.0 end]
    textest configure -height 10
    lappend res [.t count -ypixels 1.0 end]
    lappend res [.t count -update -ypixels 1.0 end]
    set res
} [list [expr {100+$fixedHeight*6}] \
        [expr {100+$fixedHeight*6}] \
	[expr {$fixedHeight*7}]]
test textDisp-31.5 {line update index shifting} {
    set res {}
    textest configure -height 100
    updateWidgets
    lappend res [.t count -update -ypixels 1.0 end]
    textest configure -height 10
    .t insert 1.0 "abc\n"
    .t insert 1.0 "abc\n"
    lappend res [.t count -ypixels 1.0 end]
    lappend res [.t count -update -ypixels 1.0 end]
    textest configure -height 100
    .t delete 1.0 3.0
    lappend res [.t count -ypixels 1.0 end]
    lappend res [.t count -update -ypixels 1.0 end]
    set res
} [list [expr {100+$fixedHeight*6}] \
        [expr {100+$fixedHeight*8}] \
	[expr {$fixedHeight*9}] \
	[expr {$fixedHeight*7}] \
	[expr {100+$fixedHeight*6}]]
test textDisp-31.6 {line update index shifting} {
    # Should do exactly the same as the above, as long
    # as we are correctly tagging the correct lines for
    # recalculation.  The 'update' and 'delay' must be
    # long enough to ensure all asynchronous updates
    # have been performed.
    set res {}
    textest configure -height 100
    lappend res [.t count -update -ypixels 1.0 end]
    textest configure -height 10
    .t insert 1.0 "abc\n"
    .t insert 1.0 "abc\n"
    lappend res [.t count -ypixels 1.0 end]
    delay
    lappend res [.t count -ypixels 1.0 end]
    textest configure -height 100
    .t delete 1.0 3.0
    lappend res [.t count -ypixels 1.0 end]
    delay
    lappend res [.t count -ypixels 1.0 end]
    set res
} [list [expr {100+$fixedHeight*6}] \
        [expr {100+$fixedHeight*8}] \
	[expr {$fixedHeight*9}] \
	[expr {$fixedHeight*7}] \
	[expr {100+$fixedHeight*6}]]
test textDisp-31.7 {line update index shifting, elided} {
    # The 'update' and 'delay' must be long enough to ensure all
    # asynchronous updates have been performed.
    set res {}
    .t delete 1.0 end
    lappend res [.t count -update -ypixels 1.0 end]
    .t insert 1.0 "abc\nabc"
    .t insert 1.0 "abc\n"
    lappend res [.t count -update -ypixels 1.0 end]
    .t tag configure elide -elide 1
    .t tag add elide 1.3 2.1
    lappend res [.t count -ypixels 1.0 end]
    delay
    lappend res [.t count -ypixels 1.0 end]
    .t delete 1.0 3.0
    lappend res [.t count -ypixels 1.0 end]
    delay
    lappend res [.t count -ypixels 1.0 end]
    set res
} [list [expr {$fixedHeight*1}] \
        [expr {$fixedHeight*3}] \
	[expr {$fixedHeight*3}] \
	[expr {$fixedHeight*2}] \
	[expr {$fixedHeight*1}] \
	[expr {$fixedHeight*1}]]

test textDisp-32.0 {everything elided} {
    # Must not crash
    pack [text .tt]
    .tt insert 0.0 HELLO
    .tt tag configure HIDE -elide 1
    .tt tag add HIDE 0.0 end
    updateWidgets
    destroy .tt
} {}
test textDisp-32.1 {everything elided} {
    # Must not crash
    pack [text .tt]
    updateWidgets
    .tt insert 0.0 HELLO
    updateWidgets
    .tt tag configure HIDE -elide 1
    updateWidgets
    .tt tag add HIDE 0.0 end
    updateWidgets
    destroy .tt
} {}
test textDisp-32.2 {elide and tags} {
    pack [text .tt -height 30 -width 100 -bd 0 \
      -highlightthickness 0 -padx 0]
    .tt insert end \
      {test text using tags 1 and 3 } \
      {testtag1 testtag3} \
      {[this bit here uses tags 2 and 3]} \
      {testtag2 testtag3}
    updateWidgets
    # indent left margin of tag 1 by 20 pixels
    # text should be indented
    .tt tag configure testtag1 -lmargin1 20
    updateWidgets
    #1
    set res {}
    lappend res [list [.tt index "1.0 + 0 displaychars"] \
      [lindex [.tt bbox 1.0] 0] \
      [lindex [.tt bbox "1.0 + 0 displaychars"] 0]]
    # hide tag 1, remaining text should not be indented, since
    # the indented tag and character is hidden.
    .tt tag configure testtag1 -elide 1
    updateWidgets
    #2
    lappend res [list [.tt index "1.0 + 0 displaychars"] \
      [lindex [.tt bbox 1.0] 0] \
      [lindex [.tt bbox "1.0 + 0 displaychars"] 0]]
    # reset
    .tt tag configure testtag1 -lmargin1 0
    .tt tag configure testtag1 -elide 0
    # indent left margin of tag 2 by 20 pixels
    # text should not be indented, since tag1 has lmargin1 of 0.
    .tt tag configure testtag2 -lmargin1 20
    updateWidgets
    #3
    lappend res [list [.tt index "1.0 + 0 displaychars"] \
      [lindex [.tt bbox 1.0] 0] \
      [lindex [.tt bbox "1.0 + 0 displaychars"] 0]]
    # hide tag 1, remaining text should now be indented, but
    # the bbox of 1.0 should have zero width and zero indent,
    # since it is elided at that position.
    .tt tag configure testtag1 -elide 1
    updateWidgets
    #4
    lappend res [list [.tt index "1.0 + 0 displaychars"] \
      [lindex [.tt bbox 1.0] 0] \
      [lindex [.tt bbox "1.0 + 0 displaychars"] 0]]
    # reset
    .tt tag configure testtag2 -lmargin1 {}
    .tt tag configure testtag1 -elide 0
    # indent left margin of tag 3 by 20 pixels
    # text should be indented, since this tag takes
    # precedence over testtag1, and is applied to the
    # start of the text.
    .tt tag configure testtag3 -lmargin1 20
    updateWidgets
    #5
    lappend res [list [.tt index "1.0 + 0 displaychars"] \
      [lindex [.tt bbox 1.0] 0] \
      [lindex [.tt bbox "1.0 + 0 displaychars"] 0]]
    # hide tag 1, remaining text should still be indented,
    # since it still has testtag3 on it.  Again the
    # bbox of 1.0 should have 0.
    .tt tag configure testtag1 -elide 1
    updateWidgets
    #6
    lappend res [list [.tt index "1.0 + 0 displaychars"] \
      [lindex [.tt bbox 1.0] 0] \
      [lindex [.tt bbox "1.0 + 0 displaychars"] 0]]
    .tt tag configure testtag3 -lmargin1 {} -elide 0
    .tt tag configure testtag1 -elide 1 -lmargin1 20
    #7
    lappend res [list [.tt index "1.0 + 0 displaychars"] \
      [lindex [.tt bbox 1.0] 0] \
      [lindex [.tt bbox "1.0 + 0 displaychars"] 0]]
    destroy .tt
    set res
} {{1.0 20 20} {1.29 0 0} {1.0 0 0} {1.29 0 20}\
  {1.0 20 20} {1.29 0 20} {1.0 20 20}}
test textDisp-32.3 "NULL undisplayProc problems: #1791052" -setup {
    set img [image create photo -data {
	R0lGODlhEgASANUAAAAAAP/////iHP/mIPrWDPraEP/eGPfOAPbKAPbOBPrS
	CP/aFPbGAPLCAPLGAN62ANauAMylAPbCAPW/APK+AN6uALKNAPK2APK5ANal
	AOyzArGHBZp3B+6uAHFVBFVACO6qAOqqAOalAMGMAbF+Am1QBG5QBeuiAOad
	AM6NAJ9vBW1MBFlACFQ9CVlBCuaZAOKVANyVAZlpBMyFAKZtBJVhBEAUEP//
	/wAAAAAAAAAAAAAAAAAAAAAAAAAAAAAAACH5BAEAADcALAAAAAASABIAAAa+
	wJtw+Ckah0iiZwNhODKk0icp/HAShEKBoEBgVFOkK0Iw2GyCs+BAGbGIlrIt
	EJjXBYgL6X3zJMx1Z2d3EyEmNx9xaYGCdwgaNEUPBYt0do4XKUUOlAOCnmcD
	CwcXMZsEAgOqq6oLBY+mHxUKBqysCwQSIDNFJAidtgKjFyeRfRQHB2ipAmZs
	IDArVSTIyoI2bB0oxkIsIxcNyeIXICh7SR8yIhoXFxogJzE1YegrNCkoLzM0
	K/RUiEY+tKASBAA7
    }]
    destroy .tt
} -body {
    text .tt
    .tt tag configure emoticon -elide 1
    .tt insert end X
    .tt mark set MSGLEFT "end - 1 char"
    .tt mark gravity MSGLEFT left
    .tt insert end ":)" emoticon
    .tt image create end -image $img
    pack .tt
    updateWidgets
} -cleanup {
    image delete $img
    destroy .tt
}
test textDisp-32.4 {Button-1 click with elided lines - Bug 18371b7ce7} -setup {
    pack [text .tt -borderwidth 0 -highlightthickness 0]
    for {set n 1} {$n <= 5} {incr n} {
	.tt insert end "Line $n\n"
    }
    .tt tag configure Elided -elide 1
    .tt tag add Elided 1.2 4.0
    update
} -body {
    event generate .tt <Button-1> -x 1 -y 1
    .tt index insert
} -cleanup {
    destroy .tt
} -result {1.0}

test textDisp-33.0 {one line longer than fits in the widget} {
    pack [text .tt -wrap char]
    updateWidgets
    .tt insert 1.0 [string repeat "more wrap + " 300]
    updateWidgets
    .tt see 1.0
    lindex [.tt yview] 0
} {0.0}
test textDisp-33.1 {one line longer than fits in the widget} {
    destroy .tt
    pack [text .tt -wrap char]
    updateWidgets
    .tt insert 1.0 [string repeat "more wrap + " 300]
    updateWidgets
    .tt yview "1.0 +1 displaylines"
    updateText
    if {[lindex [.tt yview] 0] > 0.1} {
	set result "window should be scrolled to the top"
    } else {
	set result "ok"
    }
} {ok}
test textDisp-33.2 {one line longer than fits in the widget} {
    destroy .tt
    pack [text .tt -wrap char]
    .tt debug 1
    updateWidgets
    set tk_textHeightCalc ""
    set timer [after 200 lappend tk_textHeightCalc "Timed out"]
    .tt insert 1.0 [string repeat "more wrap + " 1]
    vwait tk_textHeightCalc
    after cancel $timer
    set tk_textHeightCalc
} {1.0}
test textDisp-33.3 {one line longer than fits in the widget} {
    destroy .tt
    pack [text .tt -wrap char]
    set tk_textHeightCalc ""
    .tt insert 1.0 [string repeat "more wrap + " 300]
<<<<<<< HEAD
    updateWidgets
    .tt count -update -ypixels 1.0 end
    updateWidgets
=======
    updateText
    .tt sync
>>>>>>> 424dd41b
    # Each line should have been recalculated just once
    expr {[llength $tk_textHeightCalc] == [.tt count -displaylines 1.0 end]}
} {1}
test textDisp-33.4 {one line longer than fits in the widget} {
    destroy .tt
    pack [text .tt -wrap char]
    .tt insert 1.0 [string repeat "more wrap + " 300]
    updateWidgets
    set idx [.tt index "1.0 + 1 displaylines"]
    .tt yview $idx
    if {[lindex [.tt yview] 0] > 0.1} {
	set result "window should be scrolled to the top"
    } else {
	set result "ok"
    }
    set idx [.tt index "1.0 + 1 displaylines"]
    set result
} {ok}
destroy .tt
test textDisp-33.5 {bold or italic fonts} win {
    destroy .tt
    pack [text .tt -wrap char -font {{MS Sans Serif} 15}]
    font create no -family [lindex [.tt cget -font] 0] -size 24
    font create bi -family [lindex [.tt cget -font] 0] -size 24
    font configure bi -weight bold -slant italic
    .tt tag configure bi -font bi
    .tt tag configure no -font no
    .tt insert end abcd no efgh bi ijkl\n no
    updateWidgets
    set bb {}
    for {set i 0} {$i < 12} {incr i 4} {
	lappend bb [lindex [.tt bbox 1.$i] 0]
    }
    foreach {a b c} $bb {}
    unset bb
    if {($b - $a) * 1.5 < ($c - $b)} {
	set result "italic font has much too much space"
    } else {
	set result "italic font measurement ok"
    }
} {italic font measurement ok}
destroy .tt

test textDisp-34.1 {Line heights recalculation problem: bug 2677890} -setup {
    pack [text .t1] -expand 1 -fill both
    set txt ""
    for {set i 1} {$i < 100} {incr i} {
        append txt "Line $i\n"
    }
    set result {}
} -body {
    .t1 insert end $txt
    set ge [winfo geometry .]
    scan $ge "%dx%d+%d+%d" width height left top
    updateWidgets
    .t1 sync
    set negative 0
    bind .t1 <<WidgetViewSync>> { if {%d < 0} {set negative 1} }
    # Without the fix for bug 2677890, changing the width of the toplevel
    # will launch recomputation of the line heights, but will produce negative
    # number of still remaining outdated lines, which is obviously wrong.
    # Thus we use this way to check for regression regarding bug 2677890,
    # i.e. to check that the fix for this bug really is still in.
    wm geometry . "[expr {$width * 2}]x$height+$left+$top"
    updateWidgets
    .t1 sync
    set negative
} -cleanup {
    destroy .t1
} -result {0}

test textDisp-35.1 {Init value of charHeight - Dancing scrollbar bug 1499165} -setup {
    pack [text .t1] -fill both -expand y -side left
    # We don't want debug for this test case, because it takes some hours
    # if valgrind check is fully enabled. In this test case only the scrollbar
    # behavior is relevant, all other involved functions (insert, see, ...) are
    # already tested with debug mode in other test cases.
    .t debug off
    .t insert end "[string repeat a\nb\nc\n 500000]THE END\n"
    set res {}
} -body {
    .t see 10000.0
    after 300 {set fr1 [.t yview] ; set done 1}
    vwait done
    after 300 {set fr2 [.t yview] ; set done 1}
    vwait done
    lappend res [expr {[lindex $fr1 0] == [lindex $fr2 0]}]
    lappend res [expr {[lindex $fr1 1] == [lindex $fr2 1]}]
} -cleanup {
    .t debug on ;# re-enable debugging
    destroy .t1
} -result {1 1}

test textDisp-36.1 {Display bug with 'yview insert'} -constraints {knownBug} -setup {
   text .t1 -font $fixedFont -width 20 -height 3 -wrap word
   pack .t1
   .t1 delete 1.0 end
   .t1 tag configure elide -elide 1
   .t1 insert end "Line 1\nThis line is wrapping around two times."
} -body {
   .t1 tag add elide 1.3 2.0
   .t1 yview insert
   updateText
   # wish now panics: "CalculateDisplayLineHeight called with bad indexPtr"
   .t1 yview scroll -1 pixels
} -cleanup {
    destroy .t1
} -result {}

deleteWindows
option clear

# cleanup
cleanupTests
return<|MERGE_RESOLUTION|>--- conflicted
+++ resolved
@@ -11,14 +11,7 @@
 tcltest::loadTestedCommands
 namespace import -force tcltest::test
 
-<<<<<<< HEAD
-testConstraint failsOnUbuntu [expr {![info exists ::env(CI)] || ![string match Linux $::tcl_platform(os)]}]
-testConstraint failsOnXQuarz [expr {$tcl_platform(os) ne "Darwin" || [tk windowingsystem] ne "x11" }]
-
 # Platform specific procedure for updating the text widget twice, with an in-between delay
-=======
-# Platform specific procedure for updating the text widget.
->>>>>>> 424dd41b
 
 if {[tk windowingsystem] == "aqua"} {
     proc delay {} {
@@ -372,19 +365,12 @@
     .t insert 1.0 "This isxx some sample text for testing."
     .t mark set foo 1.20
     list [.t bbox 1.19] [.t bbox 1.20]
-<<<<<<< HEAD
-} [list [list 138 5 8 $fixedHeight] [list 5 [expr {$fixedDiff + 18}] 7 $fixedHeight]]
-wm geom . {}
-updateWidgets
-test textDisp-2.9 {LayoutDLine, marks and tags} {textfonts} {
-=======
 } -cleanup {
     wm geom . {}
-    updateText
+    updateWidgets
 } -result [list [list [xchar 19] [yline 1] [expr {$fixedWidth+1}] $fixedHeight] \
                 [list [xchar 0] [yline 2] $fixedWidth $fixedHeight]]
 test textDisp-2.9 {LayoutDLine, marks and tags} {
->>>>>>> 424dd41b
     .t configure -wrap word
     .t delete 1.0 end
     .t insert 1.0 "This is a very_very_long_word_that_wraps."
@@ -773,28 +759,14 @@
     updateWidgets
     set x [list [.t bbox 1.0] [.t bbox 2.0] $tk_textRelayout]
     wm overrideredirect . 0
-<<<<<<< HEAD
-    updateWidgets
-    set x
-} [list [list 5 5 1 1] {} 1.0]
-catch {destroy .f2}
-.t configure -borderwidth 0 -wrap char
-wm geom . {}
-updateWidgets
-set bw [.t cget -borderwidth]
-set px [.t cget -padx]
-set py [.t cget -pady]
-set hlth [.t cget -highlightthickness]
-=======
-    updateText
+    updateWidgets
     set expected [list [list [xchar 0] [yline 1] 1 1] {} 1.0]
     lequal $x $expected
 } {1}
 catch {destroy .f2}
 .t configure -borderwidth 0 -wrap char
 wm geom . {}
-updateText
->>>>>>> 424dd41b
+updateWidgets
 test textDisp-4.7 {UpdateDisplayInfo, filling in extra vertical space} {
     # This test was failing on Windows because the title bar on .
     # was a certain minimum size and it was interfering with the size
@@ -1409,19 +1381,12 @@
     .t insert 1.0 "Line 1\nLine 2 is long enough to wrap around\nLine 3\nLine 4"
     updateWidgets
     .t tag add big 2.2 2.4
-<<<<<<< HEAD
-    updateWidgets
-    list $tk_textRelayout $tk_textRedraw
-} {{2.0 2.18} {2.0 2.18}}
-test textDisp-9.2 {TkTextRedrawTag} {textfonts} {
-=======
-    updateText
+    updateWidgets
    list $tk_textRelayout $tk_textRedraw
 # glob matching is to have some tolerance on actually used font size
 # while still testing what we want to test
 } -match glob -result {{2.0 2.1[78]} {2.0 2.1[78]}}
 test textDisp-9.2 {TkTextRedrawTag} -body {
->>>>>>> 424dd41b
     .t configure -wrap char
     .t delete 1.0 end
     .t insert 1.0 "Line 1\nLine 2 is long enough to wrap around\nLine 3\nLine 4"
@@ -1467,7 +1432,7 @@
     list $tk_textRelayout $tk_textRedraw
 } -cleanup {
     .t configure -height [expr {[.t cget -height]-10}]
-    updateText
+    updateWidgets
 } -result {{2.0 2.20} {2.0 2.20 eof}}
 test textDisp-9.6 {TkTextRedrawTag} {
     .t configure -wrap char
@@ -2234,13 +2199,8 @@
 }
 .t tag add big 100.0 105.0
 .t insert 151.end { has a lot of extra text, so that it wraps around on the screen several times over.}
-<<<<<<< HEAD
-.t insert 153.end { also has enoug extra text to wrap.}
+.t insert 153.end { also has largely enough extra text to wrap.}
 updateWidgets
-.t count -update -ypixels 1.0 end
-=======
-.t insert 153.end { also has largely enough extra text to wrap.}
-updateText
 set totpix [.t count -update -ypixels 1.0 end]
 # check that the wrapping lines wrap exactly 6 times in total (4 times for line 151, and twice for line 153),
 # this is an assumption of the upcoming tests
@@ -2248,7 +2208,6 @@
     puts "---> Warning: the font actually used by the tests, which is \"[font actual [.t cget -font]]\",\
 is too different from the requested \"[.t cget -font]\". Some of the upcoming tests will probably fail."
 }
->>>>>>> 424dd41b
 test textDisp-16.1 {TkTextYviewCmd procedure} {
     .t yview 21.0
     set x [.t yview]
@@ -2425,16 +2384,12 @@
 } {66.0}
 test textDisp-16.28 {TkTextYviewCmd procedure, "scroll" option, forward pages} {
     .t yview 98.0
-<<<<<<< HEAD
-    updateWidgets
-=======
-    updateText
+    updateWidgets
     # The man page does not say it but the code does: scrolling 1 page actually uses the
     # window height minus two lines, so that there's some overlap between adjacent pages.
     # Note: it's a bit tricky but we only need to subtract one [bo] from [winfo height .t] here
     # because the origin of @x,y coordinates is at borderwidth start, not at text area start.
     set expected [.t index @0,[expr {[winfo height .t]-[bo]-2*$fixedHeight}]]
->>>>>>> 424dd41b
     .t yview scroll 1 page
     lequal [.t index @0,0] $expected
 } {1}
@@ -2617,142 +2572,85 @@
 test textDisp-17.6 {TkTextScanCmd procedure} {
     .t yview 1.0
     .t xview moveto 0
-<<<<<<< HEAD
-    updateWidgets
-    .t scan mark 40 60
-    .t scan dragto 35 55
-    updateWidgets
-    .t index @0,0
-} {4.7}
-test textDisp-17.7 {TkTextScanCmd procedure} {textfonts} {
-    .t yview 10.0
-    .t xview moveto 0
-    updateWidgets
-=======
-    updateText
+    updateWidgets
     set expected [.t index @[expr {[bo]+50}],[expr {[bo]+50}]]
     .t scan mark 40 60
     .t scan dragto 35 55
-    updateText
+    updateWidgets
     lequal [.t index @0,0] $expected
 } {1}
 test textDisp-17.7 {TkTextScanCmd procedure} {
     # 1st result
     .t yview 1.0
     .t xview moveto 0
-    updateText
+    updateWidgets
     set expected [.t index @[expr {[bo]+20*$fixedWidth-50}],[expr {[bo]+9*$fixedHeight-50}]]
     .t yview 10.0
->>>>>>> 424dd41b
     .t xview scroll 20 units
     updateWidgets
     .t scan mark -10 60
     .t scan dragto -5 65
-<<<<<<< HEAD
-    updateWidgets
-    .t index @0,0
-    set x [.t index @0,0]
-    .t scan dragto 0 [expr {70 + $fixedDiff}]
-    updateWidgets
-    list $x [.t index @0,0]
-} {6.12 2.5}
-test textDisp-17.8 {TkTextScanCmd procedure} {textfonts} {
-    .t yview 1.0
-    .t xview moveto 0
-    updateWidgets
-=======
-    updateText
+    updateWidgets
     set x [.t index @0,0]
     # 2nd result
     .t yview 1.0
     .t xview moveto 0
-    updateText
+    updateWidgets
     lappend expected [.t index @[expr {[bo]+20*$fixedWidth-50-50}],[expr {[bo]+9*$fixedHeight-50-70}]]
     .t yview 10.0
     .t xview scroll 20 units
-    updateText
+    updateWidgets
     .t scan mark -10 60
     .t scan dragto -5 65
-    updateText
+    updateWidgets
     .t scan dragto 0 72
-    updateText
+    updateWidgets
     lequal [list $x [.t index @0,0]] $expected
 } {1}
 test textDisp-17.8 {TkTextScanCmd procedure} {
     .t yview 1.0
     .t xview moveto 0
-    updateText
+    updateWidgets
     set expected [.t index @[expr {[bo]+50}],[expr {[bo]+50}]]
->>>>>>> 424dd41b
     .t scan mark 0 60
     .t scan dragto 30 100
     updateWidgets
     .t scan dragto 25 95
-<<<<<<< HEAD
-    updateWidgets
-    .t index @0,0
-} {4.7}
-test textDisp-17.9 {TkTextScanCmd procedure} {textfonts} {
-    .t yview end
-    .t xview moveto 0
-    updateWidgets
-    .t xview scroll 100 units
-    updateWidgets
-    .t scan mark 90 60
-    .t scan dragto 10 0
-    updateWidgets
-    .t scan dragto 14 5
-    updateWidgets
-    .t index @0,0
-} {14.44}
-=======
-    updateText
+    updateWidgets
     lequal [.t index @0,0] $expected
 } {1}
 test textDisp-17.9 {TkTextScanCmd procedure} {
     .t yview end
     .t xview moveto 0
-    updateText
+    updateWidgets
     # this brings us at lower right corner of the text
     .t xview scroll 100 units
-    updateText
+    updateWidgets
     # this does not trigger any scroll, we're already at the corner
     .t scan mark 90 60
     .t scan dragto 10 0
-    updateText
+    updateWidgets
     set expected [.t index @[expr {[winfo width .t]-[bo]-40}],[expr {[winfo height .t]-[bo]-50}]]
     set expected [.t index "$expected - [.t cget -height] lines - [.t cget -width] chars"]
     .t scan dragto 14 5
-    updateText
+    updateWidgets
     lequal [.t index @0,0] $expected
 } {1}
->>>>>>> 424dd41b
 .t configure -wrap word
 test textDisp-17.10 {TkTextScanCmd procedure, word wrapping} {
     .t yview 10.0
-<<<<<<< HEAD
-    updateWidgets
-=======
-    updateText
+    updateWidgets
     set origin [.t index @0,0]
     set expected [.t index "$origin - [expr {int(ceil(50.0/$fixedHeight))}] display lines"]
->>>>>>> 424dd41b
     .t scan mark -10 60
     .t scan dragto -5 65
     updateWidgets
     set x [.t index @0,0]
-<<<<<<< HEAD
-    .t scan dragto 0 [expr {70 + $fixedDiff}]
-    updateWidgets
-    list $x [.t index @0,0]
-} {9.0 8.0}
-=======
     lappend expected [.t index "$origin - [expr {int(ceil((50.0+70.0)/$fixedHeight))}] display lines"]
     .t scan dragto 0 72
-    updateText
+    updateWidgets
     lequal [list $x [.t index @0,0]] $expected
 } {1}
->>>>>>> 424dd41b
 .t configure -xscrollcommand scroll -yscrollcommand {}
 
 test textDisp-18.1 {GetXView procedure} {
@@ -3214,14 +3112,8 @@
     # Need to update so everything is calculated.
     updateWidgets
     .t count -update -ypixels 1.0 end
-<<<<<<< HEAD
-    updateWidgets
-    set res {}
-    lappend res \
-=======
-    updateText
+    updateWidgets
     set res [list \
->>>>>>> 424dd41b
       [.t count -ypixels 1.0 end] \
       [.t count -update -ypixels 1.0 end] \
       [.t count -ypixels 15.0 16.0] \
@@ -3243,9 +3135,9 @@
     }
     .t tag add hidden 5.15 20.15
     .t tag configure hidden -elide true
-    updateText
+    updateWidgets
     .t count -update -ypixels 1.0 end
-    updateText
+    updateWidgets
     set res [list \
       [.t count -ypixels 1.0 6.0] \
       [.t count -ypixels 2.0 7.5] \
@@ -3279,9 +3171,9 @@
     .t tag add hidden 5.15 20.15
     .t tag configure hidden -elide true
     .t yview 35.0
-    updateText
+    updateWidgets
     .t count -update -ypixels 1.0 end
-    updateText
+    updateWidgets
     set res [.t count -ypixels 5.0 25.0]
     .t yview scroll [expr {- 15 * $fixedHeight}] pixels
     updateWidgets
@@ -3427,81 +3319,54 @@
 	[list [xchar 0] [yline 10] $fixedWidth $fixedHeight]]
 test textDisp-22.3 {TkTextCharBbox, cut-off lines} {
     wm geometry . {}
-    updateText
+    updateWidgets
     scan [wm geom .] %dx%d oriWidth oriHeight
     .t config -wrap char
     .t yview 10.0
     wm geom . ${width}x[expr {$height-1}]
-<<<<<<< HEAD
-    updateWidgets
-    list [.t bbox 19.1] [.t bbox 20.1]
-} [list [list 10 [expr {3+9*$fixedHeight}] 7 $fixedHeight] [list 10 [expr {3+10*$fixedHeight}] 7 3]]
-test textDisp-22.4 {TkTextCharBbox, cut-off lines} {textfonts} {
-    .t config -wrap char
-    .t yview 10.0
-    wm geom . ${width}x[expr {$height+1}]
-    updateWidgets
-    list [.t bbox 19.1] [.t bbox 20.1]
-} [list [list 10 [expr {3+9*$fixedHeight}] 7 $fixedHeight] [list 10 [expr {3+10*$fixedHeight}] 7 5]]
-test textDisp-22.5 {TkTextCharBbox, cut-off char} {textfonts} {
-    .t config -wrap none
-    .t yview 10.0
-    wm geom . [expr {$width-95}]x$height
-    updateWidgets
-=======
-    updateText
+    updateWidgets
     set expected [list [list [xchar 1] [yline 10] $fixedWidth $fixedHeight] \
                        [list [xchar 1] [yline 11] $fixedWidth [expr {($height-1)-$oriHeight}]]]
     lequal [list [.t bbox 19.1] [.t bbox 20.1]] $expected
 } {1}
 test textDisp-22.4 {TkTextCharBbox, cut-off lines} {
     wm geometry . {}
-    updateText
+    updateWidgets
     scan [wm geom .] %dx%d oriWidth oriHeight
     .t config -wrap char
     .t yview 10.0
     wm geom . ${width}x[expr {$height+1}]
-    updateText
+    updateWidgets
     set expected [list [list [xchar 1] [yline 10] $fixedWidth $fixedHeight] \
                        [list [xchar 1] [yline 11] $fixedWidth [expr {($height+1)-$oriHeight}]]]
     lequal [list [.t bbox 19.1] [.t bbox 20.1]] $expected
 } {1}
 test textDisp-22.5 {TkTextCharBbox, cut-off char} {
     wm geometry . {}
-    updateText
+    updateWidgets
     .t config -wrap none
     .t yview 10.0
     wm geom . [expr {$width-(20-7)*$fixedWidth}]x$height
-    updateText
->>>>>>> 424dd41b
+    updateWidgets
     .t bbox 15.6
 } [list [xchar 6] [yline 6] $fixedWidth $fixedHeight]
 test textDisp-22.6 {TkTextCharBbox, line visible but not char} {
     wm geometry . {}
-    updateText
+    updateWidgets
     scan [wm geom .] %dx%d oriWidth oriHeight
     .t config -wrap char
     .t yview 10.0
     .t tag add big 20.2 20.5
     wm geom . ${width}x[expr {$height+3}]
-<<<<<<< HEAD
-    updateWidgets
-    list [.t bbox 19.1] [.t bbox 20.1] [.t bbox 20.2]
-} [list [list 10 [expr {3+9*$fixedHeight}] 7 $fixedHeight] {} [list 17 [expr {3+10*$fixedHeight}] 14 7]]
-wm geom . {}
-updateWidgets
-test textDisp-22.7 {TkTextCharBbox, different character sizes} {textfonts} {
-=======
-    updateText
+    updateWidgets
     set expected [list [list [xchar 1] [yline 10] $fixedWidth $fixedHeight] \
                        {} \
 	               [list [xchar 2] [yline 11] [font measure $bigFont "n"] [expr {($height+3)-$oriHeight}]]]
     lequal [list [.t bbox 19.1] [.t bbox 20.1] [.t bbox 20.2]] $expected
 } {1}
 wm geom . {}
-updateText
+updateWidgets
 test textDisp-22.7 {TkTextCharBbox, different character sizes} {
->>>>>>> 424dd41b
     .t config -wrap char
     .t yview 10.0
     .t tag add big 12.2 12.5
@@ -3593,23 +3458,12 @@
 .t configure -wrap word
 .t delete 50.0 51.0
 .t insert 50.0 "This is a long line, one that will wrap around twice.\n"
-<<<<<<< HEAD
 updateWidgets
-test textDisp-23.1 {TkTextDLineInfo} {textfonts} {
-=======
-updateText
 test textDisp-23.1 {TkTextDLineInfo} {
->>>>>>> 424dd41b
     .t config -wrap word
     .t yview 48.0
     list [.t dlineinfo 47.3] [.t dlineinfo 48.0] [.t dlineinfo 50.40] \
 	    [.t dlineinfo 56.0]
-<<<<<<< HEAD
-} [list {} [list 3 3 49 [expr {$fixedDiff + 13}] [expr {$fixedDiff + 10}]] [list 3 [expr {4*$fixedDiff + 55}] 91 [expr {$fixedDiff + 13}] [expr {$fixedDiff + 10}]] {}]
-test textDisp-23.2 {TkTextDLineInfo} {textfonts} {
-    .t config -bd 4 -wrap word
-    updateWidgets
-=======
 } [list {} \
         [list [bo] [yline 1] [xw 7] $fixedHeight $fixedAscent] \
 	[list [bo] [yline 5] [xw 13] $fixedHeight $fixedAscent] \
@@ -3617,8 +3471,7 @@
 .t config -bd 4
 test textDisp-23.2 {TkTextDLineInfo} {
     .t config -wrap word
-    updateText
->>>>>>> 424dd41b
+    updateWidgets
     .t yview 48.0
     .t dlineinfo 50.40
 } [list [bo] [yline 5] [xw 13] $fixedHeight $fixedAscent]
@@ -3632,47 +3485,31 @@
         [list [bo] [yline 10] [xw 7] $fixedHeight $fixedAscent]]
 test textDisp-23.4 {TkTextDLineInfo, cut-off lines} {
     wm geometry . {}
-    updateText
+    updateWidgets
     scan [wm geom .] %dx%d oriWidth oriHeight
     .t config -wrap char
     .t yview 10.0
     wm geom . ${width}x[expr {$height-1}]
-<<<<<<< HEAD
-    updateWidgets
-    list [.t dlineinfo 19.0] [.t dlineinfo 20.0]
-} [list [list 3 [expr {9*$fixedDiff + 120}] 49 [expr {$fixedDiff + 13}] [expr {$fixedDiff + 10}]] [list 3 [expr {10*$fixedDiff + 133}] 49 3 [expr {$fixedDiff + 10}]]]
-test textDisp-23.5 {TkTextDLineInfo, cut-off lines} {textfonts} {
-    .t config -wrap char
-    .t yview 10.0
-    wm geom . ${width}x[expr {$height+1}]
-    updateWidgets
-    list [.t dlineinfo 19.0] [.t dlineinfo 20.0]
-} [list [list 3 [expr {9*$fixedDiff + 120}] 49 [expr {$fixedDiff + 13}] [expr {$fixedDiff + 10}]] [list 3 [expr {10*$fixedDiff + 133}] 49 5 [expr {$fixedDiff + 10}]]]
-wm geom . {}
-updateWidgets
-test textDisp-23.6 {TkTextDLineInfo, horizontal scrolling} {textfonts} {
-=======
-    updateText
+    updateWidgets
     set expected [list [list [bo] [yline 10] [xw 7] $fixedHeight $fixedAscent] \
                        [list [bo] [yline 11] [xw 7] [expr {($height-1)-$oriHeight}] $fixedAscent]]
     lequal [list [.t dlineinfo 19.0] [.t dlineinfo 20.0]] $expected
 } {1}
 test textDisp-23.5 {TkTextDLineInfo, cut-off lines} {
     wm geometry . {}
-    updateText
+    updateWidgets
     scan [wm geom .] %dx%d oriWidth oriHeight
     .t config -wrap char
     .t yview 10.0
     wm geom . ${width}x[expr {$height+1}]
-    updateText
+    updateWidgets
     set expected [list [list [bo] [yline 10] [xw 7] $fixedHeight $fixedAscent] \
                        [list [bo] [yline 11] [xw 7] [expr {($height+1)-$oriHeight}] $fixedAscent]]
     lequal [list [.t dlineinfo 19.0] [.t dlineinfo 20.0]] $expected
 } {1}
 wm geom . {}
-updateText
+updateWidgets
 test textDisp-23.6 {TkTextDLineInfo, horizontal scrolling} {
->>>>>>> 424dd41b
     .t config -wrap none
     .t delete 1.0 end
     .t insert end "First line\n"
@@ -3710,51 +3547,36 @@
         [list [xchar 0] [yline 2] $fixedWidth $fixedHeight]]
 test textDisp-24.2 {TkTextCharLayoutProc} {
     wm geometry . {}
-    updateText
+    updateWidgets
     scan [wm geom .] %dx%d oriWidth oriHeight
     .t configure -wrap char
     .t delete 1.0 end
     .t insert 1.0 "abcdefghijklmnopqrstuvwxyz"
-<<<<<<< HEAD
-    wm geom . [expr {$width+1}]x$height
-    updateWidgets
-    list [.t bbox 1.19] [.t bbox 1.20]
-} [list [list 136 3 12 $fixedHeight] [list 3 [expr {$fixedDiff + 16}] 7 $fixedHeight]]
-test textDisp-24.3 {TkTextCharLayoutProc} {textfonts} {
-=======
     # be tolerant about borderwidth et al. - don't let another char fit on the line
     set wi $width
     while {$wi+1-$oriWidth >= $fixedWidth} {
         incr wi -$fixedWidth
     }
     wm geom . [expr {$wi+1}]x$height
-    updateText
+    updateWidgets
     set expected [list [list [xchar 19] [yline 1] [expr {$fixedWidth+($wi+1-$oriWidth)}] $fixedHeight] \
                        [list [xchar 0] [yline 2] $fixedWidth $fixedHeight]]
     lequal [list [.t bbox 1.19] [.t bbox 1.20]] $expected
 } {1}
 test textDisp-24.3 {TkTextCharLayoutProc} {
     wm geometry . {}
-    updateText
+    updateWidgets
     scan [wm geom .] %dx%d oriWidth oriHeight
->>>>>>> 424dd41b
     .t configure -wrap char
     .t delete 1.0 end
     .t insert 1.0 "abcdefghijklmnopqrstuvwxyz"
     wm geom . [expr {$width-1}]x$height
-<<<<<<< HEAD
-    updateWidgets
-    list [.t bbox 1.19] [.t bbox 1.20]
-} [list [list 136 3 10 $fixedHeight] [list 3 [expr {$fixedDiff + 16}] 7 $fixedHeight]]
-test textDisp-24.4 {TkTextCharLayoutProc, newline not visible} {textfonts} {
-=======
-    updateText
+    updateWidgets
     set expected [list [list [xchar 19] [yline 1] [expr {$fixedWidth+($width-1-$oriWidth)}] $fixedHeight] \
                        [list [xchar 0] [yline 2] $fixedWidth $fixedHeight]]
     lequal [list [.t bbox 1.19] [.t bbox 1.20]] $expected
 } {1}
 test textDisp-24.4 {TkTextCharLayoutProc, newline not visible} {
->>>>>>> 424dd41b
     .t configure -wrap char
     .t delete 1.0 end
     .t insert 1.0 01234567890123456789\n012345678901234567890
@@ -3768,16 +3590,11 @@
     .t configure -wrap char
     .t delete 1.0 end
     .t insert 1.0 0\n1\n
-<<<<<<< HEAD
-    wm geom . 110x$height
-    updateWidgets
-=======
     # set text widget width to 1-char width minus [bo] pixels
     # note: windows refuses to shrink enough therefore the constraint
     set wi [expr {[winfo width .f]+[bo]+[xw 1]}]
     wm geom . ${wi}x$height
-    updateText
->>>>>>> 424dd41b
+    updateWidgets
     list [.t bbox 1.0] [.t bbox 1.1] [.t bbox 2.0]
 } [list [list [xchar 0] [yline 1] [expr {$fixedWidth-[bo]}] $fixedHeight] \
         [list [expr {[xchar 1]-[bo]}] [yline 1] 0 $fixedHeight] \
@@ -3793,92 +3610,57 @@
         [list [xchar 0] [yline 2] $fixedWidth $fixedHeight]]
 test textDisp-24.7 {TkTextCharLayoutProc, line ends with space} {
     wm geometry . {}
-    updateText
+    updateWidgets
     scan [wm geom .] %dx%d oriWidth oriHeight
     .t configure -wrap char
     .t delete 1.0 end
     .t insert 1.0 "a b c d e f g h i j k l m n o p"
-<<<<<<< HEAD
-    wm geom . [expr {$width+1}]x$height
-    updateWidgets
-    list [.t bbox 1.19] [.t bbox 1.20]
-} [list [list 136 3 12 $fixedHeight] [list 3 [expr {$fixedDiff + 16}] 7 $fixedHeight]]
-test textDisp-24.8 {TkTextCharLayoutProc, line ends with space} {textfonts} {
-=======
     # be tolerant about borderwidth et al. - don't let another char fit on the line
     set wi $width
     while {$wi+1-$oriWidth >= $fixedWidth} {
         incr wi -$fixedWidth
     }
     wm geom . [expr {$wi+1}]x$height
-    updateText
+    updateWidgets
     set expected [list [list [xchar 19] [yline 1] [expr {$fixedWidth+($wi+1-$oriWidth)}] $fixedHeight] \
                        [list [xchar 0] [yline 2] $fixedWidth $fixedHeight]]
     lequal [list [.t bbox 1.19] [.t bbox 1.20]] $expected
 } {1}
 test textDisp-24.8 {TkTextCharLayoutProc, line ends with space} {
     wm geometry . {}
-    updateText
+    updateWidgets
     scan [wm geom .] %dx%d oriWidth oriHeight
->>>>>>> 424dd41b
     .t configure -wrap char
     .t delete 1.0 end
     .t insert 1.0 "a b c d e f g h i j k l m n o p"
     wm geom . [expr {$width-1}]x$height
-<<<<<<< HEAD
-    updateWidgets
-    list [.t bbox 1.19] [.t bbox 1.20]
-} [list [list 136 3 10 $fixedHeight] [list 3 [expr {$fixedDiff + 16}] 7 $fixedHeight]]
-test textDisp-24.9 {TkTextCharLayoutProc, line ends with space} {textfonts} {
-=======
-    updateText
+    updateWidgets
     set expected [list [list [xchar 19] [yline 1] [expr {$fixedWidth+($width-1-$oriWidth)}] $fixedHeight] \
                        [list [xchar 0] [yline 2] $fixedWidth $fixedHeight]]
     lequal [list [.t bbox 1.19] [.t bbox 1.20]] $expected
 } {1}
 test textDisp-24.9 {TkTextCharLayoutProc, line ends with space} {
     wm geometry . {}
-    updateText
+    updateWidgets
     scan [wm geom .] %dx%d oriWidth oriHeight
->>>>>>> 424dd41b
     .t configure -wrap char
     .t delete 1.0 end
     .t insert 1.0 "a b c d e f g h i j k l m n o p"
     wm geom . [expr {$width-6}]x$height
-<<<<<<< HEAD
-    updateWidgets
-    list [.t bbox 1.19] [.t bbox 1.20]
-} [list [list 136 3 5 $fixedHeight] [list 3 [expr {$fixedDiff + 16}] 7 $fixedHeight]]
-test textDisp-24.10 {TkTextCharLayoutProc, line ends with space} {textfonts} {
-=======
-    updateText
+    updateWidgets
     set expected [list [list [xchar 19] [yline 1] [expr {$fixedWidth+($width-6-$oriWidth)}] $fixedHeight] \
                        [list [xchar 0] [yline 2] $fixedWidth $fixedHeight]]
     lequal [list [.t bbox 1.19] [.t bbox 1.20]] $expected
 } {1}
 test textDisp-24.10 {TkTextCharLayoutProc, line ends with space} {
     wm geometry . {}
-    updateText
+    updateWidgets
     scan [wm geom .] %dx%d oriWidth oriHeight
->>>>>>> 424dd41b
     .t configure -wrap char
     .t delete 1.0 end
     .t insert 1.0 "a b c d e f g h i j k l m n o p"
     wm geom . [expr {$width-7}]x$height
-<<<<<<< HEAD
-    updateWidgets
-    list [.t bbox 1.19] [.t bbox 1.20]
-} [list [list 136 3 4 $fixedHeight] [list 3 [expr {$fixedDiff + 16}] 7 $fixedHeight]]
-test textDisp-24.11 {TkTextCharLayoutProc, line ends with space that doesn't quite fit} {textfonts} {
-    .t configure -wrap char
-    .t delete 1.0 end
-    .t insert 1.0 "01234567890123456789 \nabcdefg"
-    wm geom . [expr {$width-2}]x$height
-    updateWidgets
-    set result {}
-    lappend result [.t bbox 1.21] [.t bbox 2.0]
-=======
-    updateText
+    updateWidgets
     set expected [list [list [xchar 19] [yline 1] [expr {$fixedWidth+($width-7-$oriWidth)}] $fixedHeight] \
                        [list [xchar 0] [yline 2] $fixedWidth $fixedHeight]]
     lequal [list [.t bbox 1.19] [.t bbox 1.20]] $expected
@@ -3890,9 +3672,8 @@
     # set text widget width to 2 pixels more than 20-char width
     set wi [expr {[winfo width .f]+2*[bo]+[xw 20]+2}]
     wm geom . ${wi}x$height
-    updateText
+    updateWidgets
     set result [list [.t bbox 1.21] [.t bbox 2.0]]
->>>>>>> 424dd41b
     .t mark set insert 1.21
     lappend result [.t bbox 1.21] [.t bbox 2.0]
 } [list [list [expr {[xchar 20]+2}] [yline 1] 0 $fixedHeight] \
@@ -3900,7 +3681,7 @@
 	[list [expr {[xchar 20]+2}] [yline 1] 0 $fixedHeight] \
 	[list [xchar 0] [yline 2] $fixedWidth $fixedHeight]]
 wm geom . {}
-updateText
+updateWidgets
 test textDisp-24.12 {TkTextCharLayoutProc, tab causes wrap} {
     .t configure -wrap char
     .t delete 1.0 end
@@ -3921,60 +3702,41 @@
 } [list [list [xchar 19] [yline 1] $fixedWidth $fixedHeight] {}]
 test textDisp-24.14 {TkTextCharLayoutProc, -wrap none} {
     wm geometry . {}
-    updateText
+    updateWidgets
     scan [wm geom .] %dx%d oriWidth oriHeight
     .t configure -wrap none
     .t delete 1.0 end
     .t insert 1.0 "abcdefghijklmnopqrstuvwxyz"
     wm geom . [expr {$width+1}]x$height
-<<<<<<< HEAD
-    updateWidgets
-    list [.t bbox 1.19] [.t bbox 1.20]
-} [list [list 136 3 7 $fixedHeight] [list 143 3 5 $fixedHeight]]
-test textDisp-24.15 {TkTextCharLayoutProc, -wrap none} {textfonts} {
-=======
-    updateText
+    updateWidgets
     set expected [list [list [xchar 19] [yline 1] $fixedWidth $fixedHeight] \
                        [list [xchar 20] [yline 1] [expr {$width+1-$oriWidth}] $fixedHeight]]
     lequal [list [.t bbox 1.19] [.t bbox 1.20]] $expected
 } {1}
 test textDisp-24.15 {TkTextCharLayoutProc, -wrap none} {
     wm geometry . {}
-    updateText
+    updateWidgets
     scan [wm geom .] %dx%d oriWidth oriHeight
->>>>>>> 424dd41b
     .t configure -wrap none
     .t delete 1.0 end
     .t insert 1.0 "abcdefghijklmnopqrstuvwxyz"
     wm geom . [expr {$width-1}]x$height
-<<<<<<< HEAD
-    updateWidgets
-    list [.t bbox 1.19] [.t bbox 1.20]
-} [list [list 136 3 7 $fixedHeight] [list 143 3 3 $fixedHeight]]
-test textDisp-24.16 {TkTextCharLayoutProc, no chars fit} {textfonts} {
-=======
-    updateText
+    updateWidgets
     set expected [list [list [xchar 19] [yline 1] $fixedWidth $fixedHeight] \
                        [list [xchar 20] [yline 1] [expr {$width-1-$oriWidth}] $fixedHeight]]
     lequal [list [.t bbox 1.19] [.t bbox 1.20]] $expected
 } {1}
 test textDisp-24.16 {TkTextCharLayoutProc, no chars fit} {
->>>>>>> 424dd41b
     if {[tk windowingsystem] == "win32"} {
 	wm overrideredirect . 1
     }
     .t configure -wrap char
     .t delete 1.0 end
     .t insert 1.0 "abcdefghijklmnopqrstuvwxyz"
-<<<<<<< HEAD
-    wm geom . 103x$height
-    updateWidgets
-=======
     # set text widget width to [bo] pixels (no chars fit in the widget at all)
     set wi [expr {[winfo width .f]+[bo]}]
     wm geom . ${wi}x$height
-    updateText
->>>>>>> 424dd41b
+    updateWidgets
     list [.t bbox 1.0] [.t bbox 1.1] [.t bbox 1.2]
 } [list [list [xchar 0] [yline 1] 1 $fixedHeight] \
         [list [xchar 0] [yline 2] 1 $fixedHeight] \
@@ -3996,20 +3758,13 @@
     .t delete 1.0 end
     .t insert 1.0 "xxThis is a line that wraps around"
     wm geom . {}
-<<<<<<< HEAD
-    updateWidgets
-    list [.t bbox 1.15] [.t bbox 1.16] [.t bbox 1.17]
-} [list [list 108 3 7 $fixedHeight] [list 115 3 28 $fixedHeight] [list 3 [expr {$fixedDiff + 16}] 7 $fixedHeight]]
-test textDisp-24.19 {TkTextCharLayoutProc, -wrap word} {textfonts} {
-=======
-    updateText
+    updateWidgets
     list [.t bbox 1.15] [.t bbox 1.16] [.t bbox 1.17] [.t bbox 1.21]
 } [list [list [xchar 15] [yline 1] $fixedWidth $fixedHeight] \
         [list [xchar 16] [yline 1] [xe 16] $fixedHeight] \
 	[list [xchar 0] [yline 2] $fixedWidth $fixedHeight] \
 	[list [xchar 4] [yline 2] $fixedWidth $fixedHeight]]
 test textDisp-24.19 {TkTextCharLayoutProc, -wrap word} {
->>>>>>> 424dd41b
     .t configure -wrap word
     .t delete 1.0 end
     .t insert 1.0 "xxThis is a line that wraps around"
@@ -4039,13 +3794,8 @@
 	[list [xchar 1] [expr {[yline 2]+2}] $fixedWidth $fixedHeight] \
         [list [bo] [yline 2] [xw 6] [expr {$fixedHeight+2}] $fixedAscent]]
 .t configure -width 30
-<<<<<<< HEAD
 updateWidgets
-test textDisp-24.21 {TkTextCharLayoutProc, word breaks} {textfonts} {
-=======
-updateText
 test textDisp-24.21 {TkTextCharLayoutProc, word breaks} {
->>>>>>> 424dd41b
     .t configure -wrap word
     .t delete 1.0 end
     .t insert 1.0 "Sample text xxxxxxx yyyyy zzzzzzz qqqqq rrrr ssss tt u vvvvv"
@@ -4074,16 +3824,11 @@
 } [list [xchar 0] [yline 3] 50 20]
 catch {destroy .t.f}
 .t configure -width 20
-<<<<<<< HEAD
 updateWidgets
-test textDisp-24.24 {TkTextCharLayoutProc, justification and tabs} {textfonts} {
-=======
-updateText
 # Next test is currently constrained to not run on mac (aqua) because on
 # aqua it fails due to wrong implementation of tabs with right justification
 # (the text is not rendered at all). This is a bug.
 test textDisp-24.24 {TkTextCharLayoutProc, justification and tabs} notAqua {
->>>>>>> 424dd41b
     .t delete 1.0 end
     .t tag configure x -justify center
     .t insert 1.0 aa\tbb\tcc\tdd\t
@@ -4096,29 +3841,19 @@
     pack .tt
 } -body {
     .tt insert end \t9\n\t99\n\t999
-<<<<<<< HEAD
-    updateWidgets
-    list [.tt bbox 1.1] [.tt bbox 2.2] [.tt bbox 3.3]
-=======
-    updateText
+    updateWidgets
     set expected [list [list [expr {[bo .tt]+40-$fixedWidth}] [yline 1 .tt] $fixedWidth $fixedHeight] \
                        [list [expr {[bo .tt]+40-$fixedWidth}] [yline 2 .tt] $fixedWidth $fixedHeight] \
                        [list [expr {[bo .tt]+40-$fixedWidth}] [yline 3 .tt] $fixedWidth $fixedHeight]]
     lequal [list [.tt bbox 1.1] [.tt bbox 2.2] [.tt bbox 3.3]] $expected
->>>>>>> 424dd41b
 } -cleanup {
     destroy .tt
 } -result {1}
 
 .t configure -width 40 -bd 0 -relief flat -highlightthickness 0 \
     -tabs 100
-<<<<<<< HEAD
 updateWidgets
-test textDisp-25.1 {CharBboxProc procedure, check tab width} {textfonts} {
-=======
-updateText
 test textDisp-25.1 {CharBboxProc procedure, check tab width} {
->>>>>>> 424dd41b
     .t delete 1.0 end
     .t insert 1.0 abc\td\tfgh
     list [.t bbox 1.3] [.t bbox 1.5] [.t bbox 1.6]
@@ -4128,13 +3863,8 @@
 
 .t configure -width 40 -bd 0 -relief flat -highlightthickness 0 -padx 0 -pady 0 \
 	-tabs {}
-<<<<<<< HEAD
 updateWidgets
-test textDisp-26.1 {AdjustForTab procedure, no tabs} {textfonts} {
-=======
-updateText
 test textDisp-26.1 {AdjustForTab procedure, no tabs} {
->>>>>>> 424dd41b
     .t delete 1.0 end
     .t insert 1.0 a\tbcdefghij\tc\td
     list [lindex [.t bbox 1.2] 0] [lindex [.t bbox 1.12] 0] \
@@ -4318,13 +4048,8 @@
 
 .t configure -width 20 -bd 2 -highlightthickness 2 -relief sunken -tabs {} \
 	-wrap char
-<<<<<<< HEAD
 updateWidgets
-test textDisp-27.1 {SizeOfTab procedure, old-style tabs} {textfonts} {
-=======
-updateText
 test textDisp-27.1 {SizeOfTab procedure, old-style tabs} {
->>>>>>> 424dd41b
     .t delete 1.0 end
     .t insert 1.0 a\tbcdefghij\tc\td
     list [.t bbox 1.2] [.t bbox 1.10] [.t bbox 1.12]
@@ -4416,13 +4141,8 @@
     # more for 'bb\t' and we're there, with some pixels for the border.  Since
     # Tk_GetPixelsFromObj uses the standard 'int(0.5 + float)' rounding,
     # so must we.
-<<<<<<< HEAD
-    set tab [expr {4 + int(0.5 + $tab + $cm)}]
-    updateWidgets
-=======
     set tab [expr {[bo] + int(0.5 + $tab + $cm)}]
-    updateText
->>>>>>> 424dd41b
+    updateWidgets
     set res [.t bbox 2.23]
     set expected [list [expr {[xchar 23]-$tab}] [yline 2] $fixedWidth $fixedHeight]
     lequal [lset res 0 [expr {[lindex $res 0] - $tab}]] $expected
@@ -4442,13 +4162,8 @@
     # more for 'bb\t' and we're there, with some pixels for the border.  Since
     # Tk_GetPixelsFromObj uses the standard 'int(0.5 + float)' rounding,
     # so must we.
-<<<<<<< HEAD
-    set tab [expr {4 + int(0.5 + $tab + $cm)}]
-    updateWidgets
-=======
     set tab [expr {[bo] + int(0.5 + $tab + $cm)}]
-    updateText
->>>>>>> 424dd41b
+    updateWidgets
     set res [.t bbox 2.23]
     .t configure -tabstyle tabular
     lset res 0 [expr {[lindex $res 0] - $tab}]
@@ -4472,13 +4187,8 @@
 } {0}
 
 .t configure -wrap char -tabs {} -width 20
-<<<<<<< HEAD
 updateWidgets
-test textDisp-27.8 {SizeOfTab procedure, right alignment} {textfonts} {
-=======
-updateText
 test textDisp-27.8 {SizeOfTab procedure, right alignment} {
->>>>>>> 424dd41b
     .t delete 1.0 end
     .t insert 1.0 a\t\txyzzyabc
     .t tag delete x
@@ -4549,13 +4259,7 @@
     .t2.t insert end 123
     frame .t2.t.f -width 300 -height 50 -bd 2 -relief raised
     .t2.t window create 1.1 -window .t2.t.f
-<<<<<<< HEAD
-    updateWidgets
-    list [.t2.t xview] [winfo geom .t2.t.f] [.t2.t bbox 1.3]
-} [list [list 0.0 [expr {20.0*$fixedWidth/300}]] 300x50+[expr {$twbw + $twht + 1}]+[expr {$twbw + $twht + $fixedHeight + 1}] [list [expr {$twbw + $twht + $fixedWidth + 1}] [expr {$twbw + $twht + $fixedHeight + 50 + 1}] $fixedWidth $fixedHeight]]
-test textDisp-29.2 {miscellaneous: lines wrap but are still too long} {textfonts} {
-=======
-    updateText
+    updateWidgets
     set expected [list [list 0.0 [expr {20.0*$fixedWidth/300}]] \
                        300x50+[bo .t2.t]+[yline 2 .t2.t] \
 	               [list [xchar 1 .t2.t] [expr {[yline 2 .t2.t]+50}] $fixedWidth $fixedHeight]]
@@ -4564,7 +4268,6 @@
     destroy .t2
 } -result {1}
 test textDisp-29.2 {miscellaneous: lines wrap but are still too long} -setup {
->>>>>>> 424dd41b
     catch {destroy .t2}
 } -body {
     toplevel .t2
@@ -4579,13 +4282,7 @@
     .t2.t window create 1.1 -window .t2.t.f
     updateWidgets
     .t2.t xview scroll 1 unit
-<<<<<<< HEAD
-    updateWidgets
-    list [.t2.t xview] [winfo geom .t2.t.f] [.t2.t bbox 1.3]
-} [list [list [expr {1.0*$fixedWidth/300}] [expr {21.0*$fixedWidth/300}]] 300x50+[expr {$twbw + $twht + 1 - $fixedWidth}]+[expr {$twbw + $twht + $fixedHeight + 1}] [list [expr {$twbw + $twht + $fixedWidth + 1 - $fixedWidth}] [expr {$twbw + $twht + $fixedHeight + 50 + 1}] $fixedWidth $fixedHeight]]
-test textDisp-29.2.1 {miscellaneous: lines wrap but are still too long} {textfonts} {
-=======
-    updateText
+    updateWidgets
     set expected [list [list [expr {1.0*$fixedWidth/300}] [expr {21.0*$fixedWidth/300}]] \
                        300x50+[expr {[bo .t2.t]-$fixedWidth}]+[yline 2 .t2.t] \
 	               [list [expr {[bo .t2.t]-$fixedWidth+$fixedWidth}] [expr {[yline 2 .t2.t]+50}] $fixedWidth $fixedHeight]]
@@ -4594,7 +4291,6 @@
     destroy .t2
 } -result {1}
 test textDisp-29.2.1 {miscellaneous: lines wrap but are still too long} -setup {
->>>>>>> 424dd41b
     catch {destroy .t2}
 } -body {
     toplevel .t2
@@ -4628,13 +4324,7 @@
     .t2.t window create 1.1 -window .t2.t.f
     updateWidgets
     .t2.t xview scroll 2 unit
-<<<<<<< HEAD
-    updateWidgets
-    list [.t2.t xview] [winfo geom .t2.t.f] [.t2.t bbox 1.3]
-} [list [list [expr {2.0*$fixedWidth/300}] [expr {22.0*$fixedWidth/300}]] 300x50+[expr {$twbw + $twht + 1 - 2*$fixedWidth}]+[expr {$twbw + $twht + $fixedHeight + 1}] {}]
-test textDisp-29.2.3 {miscellaneous: lines wrap but are still too long} {textfonts} {
-=======
-    updateText
+    updateWidgets
     set expected [list [list [expr {2.0*$fixedWidth/300}] [expr {22.0*$fixedWidth/300}]] \
                        300x50+[expr {[bo .t2.t]-2*$fixedWidth}]+[yline 2 .t2.t] \
 	               {}]
@@ -4643,7 +4333,6 @@
     destroy .t2
 } -result {1}
 test textDisp-29.2.3 {miscellaneous: lines wrap but are still too long} -setup {
->>>>>>> 424dd41b
     catch {destroy .t2}
 } -body {
     toplevel .t2
@@ -4658,13 +4347,7 @@
     .t2.t window create 1.1 -window .t2.t.f
     updateWidgets
     .t2.t xview scroll 7 pixels
-<<<<<<< HEAD
-    updateWidgets
-    list [.t2.t xview] [winfo geom .t2.t.f] [.t2.t bbox 1.3]
-} [list [list [expr {7.0/300}] [expr {(20.0*$fixedWidth + 7)/300}]] 300x50+[expr {$twbw + $twht + 1 - 7}]+[expr {$twbw + $twht + $fixedHeight + 1}] [list [expr {$twbw + $twht + $fixedWidth + 1 - 7}] [expr {$twbw + $twht + $fixedHeight + 50 + 1}] $fixedWidth $fixedHeight]]
-test textDisp-29.2.4 {miscellaneous: lines wrap but are still too long} {textfonts} {
-=======
-    updateText
+    updateWidgets
     set expected [list [list [expr {7.0/300}] [expr {(20.0*$fixedWidth+7)/300}]] \
                        300x50+[expr {[bo .t2.t]-7}]+[yline 2 .t2.t] \
 	               [list [expr {[bo .t2.t]+$fixedWidth-7}] [expr {[yline 2 .t2.t]+50}] $fixedWidth $fixedHeight]]
@@ -4673,7 +4356,6 @@
     destroy .t2
 } -result {1}
 test textDisp-29.2.4 {miscellaneous: lines wrap but are still too long} -setup {
->>>>>>> 424dd41b
     catch {destroy .t2}
 } -body {
     toplevel .t2
@@ -4688,13 +4370,7 @@
     .t2.t window create 1.1 -window .t2.t.f
     updateWidgets
     .t2.t xview scroll 17 pixels
-<<<<<<< HEAD
-    updateWidgets
-    list [.t2.t xview] [winfo geom .t2.t.f] [.t2.t bbox 1.3]
-} [list [list [expr {17.0/300}] [expr {(20.0*$fixedWidth + 17)/300}]] 300x50+[expr {$twbw + $twht + 1 - 17}]+[expr {$twbw + $twht + $fixedHeight + 1}] {}]
-test textDisp-29.2.5 {miscellaneous: can show last character} {
-=======
-    updateText
+    updateWidgets
     set expected [list [list [expr {17.0/300}] [expr {(20.0*$fixedWidth+17)/300}]] \
                        300x50+[expr {[bo .t2.t]-17}]+[yline 2 .t2.t] \
 	               {}]
@@ -4703,7 +4379,6 @@
     destroy .t2
 } -result {1}
 test textDisp-29.2.5 {miscellaneous: can show last character} -setup {
->>>>>>> 424dd41b
     catch {destroy .t2}
 } -body {
     toplevel .t2
@@ -4748,13 +4423,7 @@
     .t2.t window create 1.1 -window .t2.t.f
     updateWidgets
     .t2.t xview scroll 200 units
-<<<<<<< HEAD
-    updateWidgets
-    list [.t2.t xview] [winfo geom .t2.t.f] [.t2.t bbox 1.3]
-} [list [list [expr {16.0/30}] 1.0] 300x50+-155+[expr {$fixedDiff + 18}] {}]
-test textDisp-30.1 {elidden text joining multiple logical lines} {
-=======
-    updateText
+    updateWidgets
     set expected [list [list [expr {double(300-20*$fixedWidth)/300}] 1.0] \
                        300x50+[expr {-(300-20*$fixedWidth-[bo .t2.t])}]+[yline 2 .t2.t] \
 	               {}]
@@ -4769,12 +4438,11 @@
     toplevel .t2
     text .t2.t -width 20 -height 10 -font $fixedFont
     pack .t2.t -side top
->>>>>>> 424dd41b
     .t2.t delete 1.0 end
     .t2.t insert 1.0 "1111\n2222\n3333"
     .t2.t tag configure elided -elide 1 -background red
     .t2.t tag add elided 1.2 3.2
-    updateText
+    updateWidgets
     .t2.t count -update -displaylines 1.0 end
 } -cleanup {
     destroy .t2
@@ -4789,7 +4457,7 @@
     .t2.t insert 1.0 "1111\n2222\n3333"
     .t2.t tag configure elided -elide 1 -background red
     .t2.t tag add elided 1.2 2.2
-    updateText
+    updateWidgets
     .t2.t count -update -displaylines 1.0 end
 } -cleanup {
     destroy .t2
@@ -5101,7 +4769,7 @@
     .tt insert 1.0 [string repeat "more wrap + " 300]
     updateWidgets
     .tt yview "1.0 +1 displaylines"
-    updateText
+    updateWidgets
     if {[lindex [.tt yview] 0] > 0.1} {
 	set result "window should be scrolled to the top"
     } else {
@@ -5125,14 +4793,8 @@
     pack [text .tt -wrap char]
     set tk_textHeightCalc ""
     .tt insert 1.0 [string repeat "more wrap + " 300]
-<<<<<<< HEAD
-    updateWidgets
-    .tt count -update -ypixels 1.0 end
-    updateWidgets
-=======
-    updateText
+    updateWidgets
     .tt sync
->>>>>>> 424dd41b
     # Each line should have been recalculated just once
     expr {[llength $tk_textHeightCalc] == [.tt count -displaylines 1.0 end]}
 } {1}
@@ -5235,7 +4897,7 @@
 } -body {
    .t1 tag add elide 1.3 2.0
    .t1 yview insert
-   updateText
+   updateWidgets
    # wish now panics: "CalculateDisplayLineHeight called with bad indexPtr"
    .t1 yview scroll -1 pixels
 } -cleanup {
