# This file is a Tcl script to test the code in the file tkTextDisp.c.
# This file is organized in the standard fashion for Tcl tests.
#
# Copyright © 1994 The Regents of the University of California.
# Copyright © 1994-1997 Sun Microsystems, Inc.
# Copyright © 1998-1999 Scriptics Corporation.
# All rights reserved.

package require tcltest 2.2
eval tcltest::configure $argv
tcltest::loadTestedCommands
namespace import -force tcltest::test

# The delay procedure needs to wait long enough for the asynchronous updates
# performed by the text widget to run.
proc delay {} {
    update
    after 100
    update
}

# The procedure below is used as the scrolling command for the text;
# it just saves the scrolling information in a variable "scrollInfo".

proc scroll args {
    global scrollInfo
    set scrollInfo $args
}

# The procedure below is used to generate errors during scrolling commands.

proc scrollError args {
    error "scrolling error"
}

# Return 1 if the two given lists are the same, otherwise return the two lists.
# This is used to compare a test actual result with a test expected result.

proc lequal {res expected} {
    if {[llength $res] != [llength $expected]} {
        return [list "Lengths differ"  result: $res - expected: $expected]
    }
    for {set i 0} {$i < [llength $res]} {incr i} {
        if {[lindex $res $i] ne [lindex $expected $i]} {
	    return [list result: $res - expected: $expected]
	}
    }
    return 1
}

# Create entries in the option database to be sure that geometry options
# like border width have selected values.
option add *Text.borderWidth 2         ; # tests work with [1-2]
option add *Text.highlightThickness 2  ; # tests work with [1-4]
option add *Text.padX 1  ; # same padding in x and y, see proc bo; tests work with [0-3]
option add *Text.padY 1  ; # same padding in x and y, see proc bo; tests work with [0-3]

# The frame .f is needed to make sure that the overall window is always
# fairly wide, even if the text window is very narrow.  This is needed
# because some window managers don't allow the overall width of a window
# to get very narrow.

catch {destroy .f .t}
frame .f -width 100 -height 20
pack .f -side left

set fixedFont {Courier -12}
set fixedHeight [font metrics $fixedFont -linespace]
set fixedWidth [font measure $fixedFont m]
set fixedAscent [font metrics $fixedFont -ascent]

set bigFont {Helvetica -24}  ; # note: not a fixed-width font!
set bigHeight [font metrics $bigFont -linespace]
set bigAscent [font metrics $bigFont -ascent]

set ascentDiff [expr {$bigAscent - $fixedAscent}]
set heightDiff [expr {$bigHeight - $fixedHeight}]

# On Windows at least, the tests do work with {Courier -8}, {Courier -10}, {Courier -12} or {Courier -14} as fixedFont.
# Warn the user if the actual font size is too different from what was requested.
if {[font metrics [font actual $fixedFont] -fixed] != 1} {
    puts "---> Warning: the font actually used by the tests, which is \"[font actual $fixedFont]\",\
does not seem to be a fixed-width font as expected. If this is really the case, many upcoming\
tests will fail."
}
if {$fixedHeight < 12 || $fixedHeight > 15} {
    puts "---> Warning: the font actually used by the tests, which is \"[font actual $fixedFont]\",\
is $fixedHeight pixels height while the tests expect between 12 and 15 (inclusive) pixels.\
Some of the upcoming tests will probably fail."
}
if {$fixedWidth < 6 || $fixedWidth > 8} {
    puts "---> Warning: the font actually used by the tests, which is \"[font actual $fixedFont]\",\
is $fixedWidth pixels in width while the tests expect between 6 and 8 (inclusive) pixels.\
Some of the upcoming tests will probably fail."
}

# Option  -width 20  (characters) below is a fundamental assumption of many
# upcoming tests when wrapping enters in play
# Also  -height 10  (lines) is an important assumption
text .t -font $fixedFont -width 20 -height 10 -yscrollcommand scroll
pack .t -expand 1 -fill both
.t tag configure big -font $bigFont
.t debug on
wm geometry . {}

# full border size of the text widget, i.e. first x or y coordinate inside the text widget
# warning:  -padx  is supposed to be the same as  -pady  (same border size horizontally and
# vertically around the widget)
proc bo {{w .t}} {
    return [expr {[$w cget -borderwidth] + [$w cget -highlightthickness] + [$w cget -padx]}]
}

# x-width of $n chars, fixed width font
proc xw {n} {
    global fixedWidth
    return [expr {$n * $fixedWidth}]
}
# x-coordinate of the first pixel of $n-th char (count starts at zero), left justified
proc xchar {n {w .t}} {
    return [expr {[bo $w] + [xw $n]}]
}
# x-coordinate in widget $w of the first pixel of $n-th char counted from the right, right justified
proc xcharr {n {w .t}} {
    return [expr {[winfo width $w] - [bo $w] - [xw $n]}]
}
# y-coordinate of the first pixel of $l-th display line (count starts at 1)
proc yline {l {w .t}} {
    global fixedHeight
    return [expr {[bo $w] + ($l - 1) * $fixedHeight}]
}
# x-pixels of empty space in widget $w on a line containing $n chars
proc xe {n {w .t}} {
    return [expr {[winfo width $w] - (2 * [bo $w]) - [xw $n]}]
}

# The statements below reset the main window;  it's needed if the window
# manager is mwm to make mwm forget about a previous minimum size setting.

wm withdraw .
wm minsize . 1 1
wm positionfrom . user
wm deiconify .
update

# Some window managers (like olwm under SunOS 4.1.3) misbehave in a way
# that tends to march windows off the top and left of the screen.  If
# this happens, some tests will fail because parts of the window will
# not need to be displayed (because they're off-screen).  To keep this
# from happening, move the window if it's getting near the left or top
# edges of the screen.

if {([winfo rooty .] < 50) || ([winfo rootx .] < 50)} {
    wm geom . +50+50
}

test textDisp-0.1 {double tag elide transition} {
    # Example from tkchat crash.  For some reason can only
    # get this test case to crash when first.
    catch {destroy .top}
    pack [text .top]

    foreach val {0 1 2 3} {
	.top insert 1.0 "hello\n"
	.top tag configure tag$val
	.top tag add tag$val 1.0 2.0
	set ::Options(tag$val) 0
    }

    proc DoVis {tag} {
	.top tag config $tag -elide $::Options($tag)
    }

    proc NickVis {val} {
	foreach t [array names ::Options ] {
	    if {$::Options($t) != $val} {
		set ::Options($t) $val
		DoVis $t
	    }
	}
    }
    NickVis 1
    unset ::Options
    destroy .top
} {}

test textDisp-0.2 {double tag elide transition} {
    # Example from tkchat crash.  For some reason can only
    # get this test case to crash when first.
    catch {destroy .top}
    pack [text .top]

    foreach val {0 1 2 3} {
	.top insert 1.0 "hello"
	.top tag configure tag$val
	.top tag add tag$val 1.0 1.5
	set ::Options(tag$val) 0
    }

    proc DoVis {tag} {
	.top tag config $tag -elide $::Options($tag)
    }

    proc NickVis {val} {
	foreach t [array names ::Options ] {
	    if {$::Options($t) != $val} {
		set ::Options($t) $val
		DoVis $t
	    }
	}
    }
    NickVis 1
    unset ::Options
    destroy .top
} {}

test textDisp-0.3 {double tag elide transition} {
    catch {destroy .txt}
    pack [text .txt]
    # Note that TRAFFIC should have a higher priority than SYSTEM
    # in terms of the tag effects.
    .txt tag configure SYSTEM -elide 0
    .txt tag configure TRAFFIC -elide 1
    .txt insert end "\n" {TRAFFIC SYSTEM}
    update
    destroy .txt
} {}

test textDisp-0.4 {double tag elide transition} {
    catch {destroy .txt}
    pack [text .txt]
    # Note that TRAFFIC should have a higher priority than SYSTEM
    # in terms of the tag effects.
    .txt tag configure SYSTEM -elide 0
    .txt tag configure TRAFFIC -elide 1
    .txt insert end "\n" {SYSTEM TRAFFIC}
    # Crash was here.
    update
    destroy .txt
} {}

test textDisp-0.5 {double tag elide transition} {
    catch {destroy .txt}
    pack [text .txt]
    .txt tag configure WELCOME -elide 1
    .txt tag configure SYSTEM -elide 0
    .txt tag configure TRAFFIC -elide 1

    .txt insert end "\n" {SYSTEM TRAFFIC}
    .txt insert end "\n" WELCOME
    # Crash was here.
    update
    destroy .txt
} {}

test textDisp-1.1 {GetStyle procedure, priorities and tab stops} {
    .t delete 1.0 end
    .t insert 1.0 "x\ty"
    .t tag delete x y z
    .t tag configure x -tabs {50}
    .t tag configure y -foreground black
    .t tag configure z -tabs {70}
    .t tag add x 1.0 1.end
    .t tag add y 1.0 1.end
    .t tag add z 1.0 1.end
    update idletasks
    set x [lindex [.t bbox 1.2] 0]
    .t tag configure z -tabs {}
    lappend x [lindex [.t bbox 1.2] 0]
    .t tag configure z -tabs {30}
    .t tag raise x
    update idletasks
    lappend x [lindex [.t bbox 1.2] 0]
} [list [expr {[bo]+70}] [expr {[bo]+50}] [expr {[bo]+50}]]
.t tag delete x y z
test textDisp-1.2 {GetStyle procedure, wrapmode} {
    .t configure -wrap char
    .t delete 1.0 end
    .t insert 1.0 "abcd\nefg hijkl mnop qrstuv wxyz"
    .t tag configure x -wrap word
    .t tag configure y -wrap none
    .t tag raise y
    update
    set result [list [.t bbox 2.20]]
    .t tag add x 2.0 2.1
    lappend result [.t bbox 2.20]
    .t tag add y 1.end 2.2
    lappend result [.t bbox 2.20]
} [list [list [xchar 0] [yline 3] $fixedWidth $fixedHeight] \
        [list [xchar 5] [yline 3] $fixedWidth $fixedHeight] \
	    {}]
.t tag delete x y

test textDisp-2.1 {LayoutDLine, basics} {
    .t configure -wrap char
    .t delete 1.0 end
    .t insert 1.0 "This is some sample text for testing."
    list [.t bbox 1.19] [.t bbox 1.20]
} [list [list [xchar 19] [yline 1] $fixedWidth $fixedHeight] \
        [list [xchar 0] [yline 2] $fixedWidth $fixedHeight]]
test textDisp-2.2 {LayoutDLine, basics} {
    .t configure -wrap char
    .t delete 1.0 end
    .t insert 1.0 "This isx some sample text for testing."
    list [.t bbox 1.19] [.t bbox 1.20]
} [list [list [xchar 19] [yline 1] $fixedWidth $fixedHeight] \
        [list [xchar 0] [yline 2] $fixedWidth $fixedHeight]]
test textDisp-2.3 {LayoutDLine, basics} {
    .t configure -wrap char
    .t delete 1.0 end
    .t insert 1.0 "This isxxx some sample text for testing."
    list [.t bbox 1.19] [.t bbox 1.20]
} [list [list [xchar 19] [yline 1] $fixedWidth $fixedHeight] \
        [list [xchar 0] [yline 2] $fixedWidth $fixedHeight]]
test textDisp-2.4 {LayoutDLine, word wrap} {
    .t configure -wrap word
    .t delete 1.0 end
    .t insert 1.0 "This is some sample text for testing."
    list [.t bbox 1.19] [.t bbox 1.20]
} [list [list [xchar 19] [yline 1] $fixedWidth $fixedHeight] \
        [list [xchar 0] [yline 2] $fixedWidth $fixedHeight]]
test textDisp-2.5 {LayoutDLine, word wrap} {
    .t configure -wrap word
    .t delete 1.0 end
    .t insert 1.0 "This isx some sample text for testing."
    list [.t bbox 1.13] [.t bbox 1.19] [.t bbox 1.20] [.t bbox 1.21]
} [list [list [xchar 13] [yline 1] $fixedWidth $fixedHeight] \
        [list [xchar 19] [yline 1] $fixedWidth $fixedHeight] \
	    [list [xchar 20] [yline 1] 0  $fixedHeight] \
	    [list [xchar 0] [yline 2] $fixedWidth $fixedHeight]]
test textDisp-2.6 {LayoutDLine, word wrap} {
    .t configure -wrap word
    .t delete 1.0 end
    .t insert 1.0 "This isxxx some sample text for testing."
    list [.t bbox 1.15] [.t bbox 1.16]
} [list [list [xchar 15] [yline 1] [xe 15] $fixedHeight] \
        [list [xchar 0] [yline 2] $fixedWidth $fixedHeight]]
test textDisp-2.7 {LayoutDLine, marks and tags} {
    .t configure -wrap word
    .t delete 1.0 end
    .t insert 1.0 "This isxxx some sample text for testing."
    .t tag add foo 1.4 1.6
    .t mark set insert 1.8
    list [.t bbox 1.2] [.t bbox 1.5] [.t bbox 1.11]
} [list [list [xchar 2] [yline 1] $fixedWidth $fixedHeight] \
        [list [xchar 5] [yline 1] $fixedWidth $fixedHeight] \
	    [list [xchar 11] [yline 1] $fixedWidth $fixedHeight]]
foreach m [.t mark names] {
    catch {.t mark unset $m}
}
test textDisp-2.8 {LayoutDLine, extra chunk at end of dline} -setup {
    scan [wm geom .] %dx%d width height
} -body {
    wm geom . [expr {$width+1}]x$height
    update
    .t configure -wrap char
    .t delete 1.0 end
    .t insert 1.0 "This isxx some sample text for testing."
    .t mark set foo 1.20
    list [.t bbox 1.19] [.t bbox 1.20]
} -cleanup {
    wm geom . {}
    update
} -result [list [list [xchar 19] [yline 1] [expr {$fixedWidth+1}] $fixedHeight] \
                [list [xchar 0] [yline 2] $fixedWidth $fixedHeight]]
test textDisp-2.9 {LayoutDLine, marks and tags} {
    .t configure -wrap word
    .t delete 1.0 end
    .t insert 1.0 "This is a very_very_long_word_that_wraps."
    list [.t bbox 1.9] [.t bbox 1.10] [.t bbox 1.25]
} [list [list [xchar 9] [yline 1] [xe 9] $fixedHeight] \
        [list [xchar 0] [yline 2] $fixedWidth $fixedHeight] \
	    [list [xchar 15] [yline 2] $fixedWidth $fixedHeight]]
test textDisp-2.10 {LayoutDLine, marks and tags} {
    .t configure -wrap word
    .t delete 1.0 end
    .t insert 1.0 "This is a very_very_long_word_that_wraps."
    .t tag add foo 1.13
    .t tag add foo 1.15
    .t tag add foo 1.17
    .t tag add foo 1.19
    list [.t bbox 1.9] [.t bbox 1.10] [.t bbox 1.25]
} [list [list [xchar 9] [yline 1] [xe 9] $fixedHeight] \
        [list [xchar 0] [yline 2] $fixedWidth $fixedHeight] \
	    [list [xchar 15] [yline 2] $fixedWidth $fixedHeight]]
test textDisp-2.11 {LayoutDLine, newline width} {
    .t configure -wrap char
    .t delete 1.0 end
    .t insert 1.0 "a\nbb\nccc\ndddd"
    list [.t bbox 2.2] [.t bbox 3.3]
} [list [list [xchar 2] [yline 2] [xe 2] $fixedHeight] \
        [list [xchar 3] [yline 3] [xe 3] $fixedHeight]]
test textDisp-2.12 {LayoutDLine, justification} {
    .t configure -wrap char
    .t delete 1.0 end
    .t insert 1.0 "\na\nbb\nccc\ndddd"
    .t tag configure x -justify center
    .t tag add x 1.0 end
    .t tag add y 3.0 3.2
    list [.t bbox 1.0] [.t bbox 2.0] [.t bbox 4.0] [.t bbox 4.2]
} [list [list [expr {[bo]+[xe 0]/2}] [yline 1] [expr {[xe 0]-[xe 0]/2}] $fixedHeight] \
        [list [expr {[bo]+[xe 1]/2}] [yline 2] $fixedWidth $fixedHeight] \
        [list [expr {[bo]+[xe 3]/2}] [yline 4] $fixedWidth $fixedHeight] \
        [list [expr {[bo]+[xe 3]/2+[xw 2]}] [yline 4] $fixedWidth $fixedHeight]]
test textDisp-2.13 {LayoutDLine, justification} {
    .t configure -wrap char
    .t delete 1.0 end
    .t insert 1.0 "\na\nbb\nccc\ndddd"
    .t tag configure x -justify right
    .t tag add x 1.0 end
    .t tag add y 3.0 3.2
    list [.t bbox 1.0] [.t bbox 2.0] [.t bbox 4.0] [.t bbox 4.2]
} [list [list [xcharr 0] [yline 1] 0 $fixedHeight] \
        [list [xcharr 1] [yline 2] $fixedWidth $fixedHeight] \
        [list [xcharr 3] [yline 4] $fixedWidth $fixedHeight] \
        [list [xcharr 1] [yline 4] $fixedWidth $fixedHeight]]
test textDisp-2.14 {LayoutDLine, justification} {
    .t configure -wrap char
    .t delete 1.0 end
    .t insert 1.0 "\na\nbb\nccc\ndddd"
    .t tag configure x -justify center
    .t tag add x 2.0 3.1
    .t tag configure y -justify right
    .t tag add y 3.0 4.0
    .t tag raise y
    list [.t bbox 2.0] [.t bbox 3.0] [.t bbox 3.end] [.t bbox 4.0]
} [list [list [expr {[bo]+[xe 1]/2}] [yline 2] $fixedWidth $fixedHeight] \
        [list [xcharr 2] [yline 3] $fixedWidth $fixedHeight] \
        [list [xcharr 0] [yline 3] 0 $fixedHeight] \
        [list [xchar 0] [yline 4] $fixedWidth $fixedHeight]]
test textDisp-2.15 {LayoutDLine, justification} {
    .t configure -wrap char
    .t delete 1.0 end
    .t insert 1.0 "\na\nbb\nccc\ndddd"
    .t tag configure x -justify center
    .t tag add x 2.0 3.1
    .t tag configure y -justify right
    .t tag add y 3.0 4.0
    .t tag lower y
    list [.t bbox 2.0] [.t bbox 3.0] [.t bbox 3.end] [.t bbox 4.0]
} [list [list [expr {[bo]+[xe 1]/2}] [yline 2] $fixedWidth $fixedHeight] \
        [list [expr {[bo]+[xe 2]/2}] [yline 3] $fixedWidth $fixedHeight] \
        [list [expr {[bo]+[xe 2]/2+[xw 2]}] [yline 3] [expr {[xe 2]/2}] $fixedHeight] \
        [list [xchar 0] [yline 4] $fixedWidth $fixedHeight]]
test textDisp-2.16 {LayoutDLine, justification} {
    .t configure -wrap word
    .t delete 1.0 end
    .t insert 1.0 "Lots of long words, enough to force word wrap\nThen\nmore lines"
    .t tag configure x -justify center
    .t tag add x 1.1 1.20
    .t tag add x 1.21 1.end
    list [.t bbox 1.0] [.t bbox 1.20] [.t bbox 1.41] [.t bbox 2.0]
} [list [list [xchar 0] [yline 1] $fixedWidth $fixedHeight] \
        [list [xchar 0] [yline 2] $fixedWidth $fixedHeight] \
        [list [expr {[bo]+[xe 4]/2}] [yline 3] $fixedWidth $fixedHeight] \
        [list [xchar 0] [yline 4] $fixedWidth $fixedHeight]]
test textDisp-2.17 {LayoutDLine, justification} {
    .t configure -wrap word
    .t delete 1.0 end
    .t insert 1.0 "Lots of very long words, enough to force word wrap\nThen\nmore lines"
    .t tag configure x -justify center
    .t tag add x 1.18
    list [.t bbox 1.0] [.t bbox 1.18] [.t bbox 1.35] [.t bbox 2.0]
} [list [list [xchar 0] [yline 1] $fixedWidth $fixedHeight] \
        [list [expr {[bo]+[xe 17]/2}] [yline 2] $fixedWidth $fixedHeight] \
        [list [xchar 0] [yline 3] $fixedWidth $fixedHeight] \
        [list [xchar 0] [yline 4] $fixedWidth $fixedHeight]]
test textDisp-2.18 {LayoutDLine, justification} {
    .t configure -wrap none
    .t delete 1.0 end
    .t insert 1.0 "Lots of long words, enough to extend out of the window\n"
    .t insert end "Then\nmore lines\nThat are shorter"
    .t tag configure x -justify center
    .t tag configure y -justify right
    .t tag add x 2.0
    .t tag add y 3.0
    .t xview scroll 5 units
    list [.t bbox 2.0] [.t bbox 3.0]
} [list [list [expr {[bo]+[xe 4]/2-[xw 5]}] [yline 2] $fixedWidth $fixedHeight] \
        [list [expr {[xcharr 10]-[xw 5]}] [yline 3] $fixedWidth $fixedHeight]]
.t tag delete x
.t tag delete y
test textDisp-2.19 {LayoutDLine, margins} {
    .t configure -wrap word
    .t delete 1.0 end
    .t insert 1.0 "Lots of long words, enough to force word wrap\nThen\nmore lines"
    # margins in pixels depend on the font width for more flexibility
    set lm1 [expr {3*$fixedWidth}]
    set lm2 [expr {2*$lm1}]
    set rm [expr {2*$fixedWidth}]
    .t tag configure x -lmargin1 $lm1 -lmargin2 $lm2 -rmargin $rm
    .t tag add x 1.0 end
    set expected [list [list [expr {[bo]+$lm1}] [yline 1] $fixedWidth $fixedHeight] \
                       [list [expr {[bo]+$lm1+[xw 12]}] [yline 1] [expr {[xe 12]-$lm1}] $fixedHeight] \
                       [list [expr {[bo]+$lm2}] [yline 2] $fixedWidth $fixedHeight] \
                       [list [expr {[bo]+$lm1}] [yline 6] $fixedWidth $fixedHeight]]
    lequal [list [.t bbox 1.0] [.t bbox 1.12] [.t bbox 1.13] [.t bbox 2.0]] $expected
} {1}
test textDisp-2.20 {LayoutDLine, margins} {
    .t configure -wrap word
    .t delete 1.0 end
    .t insert 1.0 "Lots of long words, enough to force word wrap\nThen\nmore lines"
    .t tag configure x -lmargin1 20 -lmargin2 10 -rmargin 3
    .t tag configure y -lmargin1 15 -lmargin2 5 -rmargin 0
    .t tag raise y
    .t tag add x 1.0 end
    .t tag add y 1.13
    list [.t bbox 1.0] [.t bbox 1.13] [.t bbox 1.30] [.t bbox 2.0]
} [list [list [expr {[bo]+20}] [yline 1] $fixedWidth $fixedHeight] \
        [list [expr {[bo]+5}] [yline 2] $fixedWidth $fixedHeight] \
        [list [expr {[bo]+10}] [yline 3] $fixedWidth $fixedHeight] \
        [list [expr {[bo]+20}] [yline 4] $fixedWidth $fixedHeight]]
test textDisp-2.21 {LayoutDLine, margins} {
    .t configure -wrap word
    .t delete 1.0 end
    .t insert 1.0 "Sample text"
    .t tag configure x -lmargin1 80 -lmargin2 80 -rmargin 100
    .t tag add x 1.0 end
    list [.t bbox 1.0] [.t bbox 1.1] [.t bbox 1.2]
} [list [list [expr {[bo]+80}] [yline 1] [expr {[xe 0]-80}] $fixedHeight] \
        [list [expr {[bo]+80}] [yline 2] [expr {[xe 0]-80}] $fixedHeight] \
        [list [expr {[bo]+80}] [yline 3] [expr {[xe 0]-80}] $fixedHeight]]
.t tag delete x
.t tag delete y
test textDisp-2.22 {LayoutDLine, spacing options} {
    .t configure -wrap word
    .t delete 1.0 end
    .t tag delete x y
    .t insert end "Short line\nLine 2 is long enough "
    .t insert end "to wrap around a couple of times"
    .t insert end "\nLine 3\nLine 4"
    set i [.t dlineinfo 1.0]
    set b1 [expr {[lindex $i 1] + [lindex $i 4]}]
    set i [.t dlineinfo 2.0]
    set b2 [expr {[lindex $i 1] + [lindex $i 4]}]
    set i [.t dlineinfo 2.end]
    set b3 [expr {[lindex $i 1] + [lindex $i 4]}]
    set i [.t dlineinfo 3.0]
    set b4 [expr {[lindex $i 1] + [lindex $i 4]}]
    .t configure -spacing1 2 -spacing2 1 -spacing3 3
    set i [.t dlineinfo 1.0]
    set b1 [expr {[lindex $i 1] + [lindex $i 4] - $b1}]
    set i [.t dlineinfo 2.0]
    set b2 [expr {[lindex $i 1] + [lindex $i 4] - $b2}]
    set i [.t dlineinfo 2.end]
    set b3 [expr {[lindex $i 1] + [lindex $i 4] - $b3}]
    set i [.t dlineinfo 3.0]
    set b4 [expr {[lindex $i 1] + [lindex $i 4] - $b4}]
    list $b1 $b2 $b3 $b4
} [list 2 7 10 15]
.t configure -spacing1 0 -spacing2 0 -spacing3 0
test textDisp-2.23 {LayoutDLine, spacing options} {
    .t configure -wrap word
    .t delete 1.0 end
    .t tag delete x y
    .t insert end "Short line\nLine 2 is long enough "
    .t insert end "to wrap around a couple of times"
    .t insert end "\nLine 3\nLine 4"
    set i [.t dlineinfo 1.0]
    set b1 [expr {[lindex $i 1] + [lindex $i 4]}]
    set i [.t dlineinfo 2.0]
    set b2 [expr {[lindex $i 1] + [lindex $i 4]}]
    set i [.t dlineinfo 2.end]
    set b3 [expr {[lindex $i 1] + [lindex $i 4]}]
    set i [.t dlineinfo 3.0]
    set b4 [expr {[lindex $i 1] + [lindex $i 4]}]
    .t configure -spacing1 4 -spacing2 4 -spacing3 4
    .t tag configure x -spacing1 1 -spacing2 2 -spacing3 3
    .t tag add x 1.0 end
    .t tag configure y -spacing1 0 -spacing2 3
    .t tag add y 2.19 end
    .t tag raise y
    set i [.t dlineinfo 1.0]
    set b1 [expr {[lindex $i 1] + [lindex $i 4] - $b1}]
    set i [.t dlineinfo 2.0]
    set b2 [expr {[lindex $i 1] + [lindex $i 4] - $b2}]
    set i [.t dlineinfo 2.end]
    set b3 [expr {[lindex $i 1] + [lindex $i 4] - $b3}]
    set i [.t dlineinfo 3.0]
    set b4 [expr {[lindex $i 1] + [lindex $i 4] - $b4}]
    list $b1 $b2 $b3 $b4
} [list 1 5 13 16]
.t configure -spacing1 0 -spacing2 0 -spacing3 0
test textDisp-2.24 {LayoutDLine, tabs, saving from first chunk} {
    .t delete 1.0 end
    .t tag delete x y
    .t tag configure x -tabs 70
    .t tag configure y -tabs 80
    .t insert 1.0 "ab\tcde"
    .t tag add x 1.0 end
    .t tag add y 1.1 end
    lindex [.t bbox 1.3] 0
} [expr {[bo]+70}]
test textDisp-2.25 {LayoutDLine, tabs, breaking chunks at tabs} {
    .t delete 1.0 end
    .t tag delete x
    # compute a tab width allowing to let 4 tab stops (followed by a single char) on a single line
    set tw [expr {([winfo width .t]-2*[bo]-$fixedWidth)/4}]
    .t tag configure x -tabs [list $tw [expr {$tw*2}] [expr {$tw*3}] [expr {$tw*4}]]
    .t insert 1.0 "a\tb\tc\td\te"
    .t mark set dummy1 1.1
    .t mark set dummy2 1.2
    .t tag add x 1.0 end
    set expected [list [expr {[bo]+$tw}] [expr {[bo]+2*$tw}] [expr {[bo]+3*$tw}] [expr {[bo]+4*$tw}]]
    set res [list [lindex [.t bbox 1.2] 0] [lindex [.t bbox 1.4] 0] \
	          [lindex [.t bbox 1.6] 0] [lindex [.t bbox 1.8] 0]]
    lequal $res $expected
} {1}
# Next test is currently constrained to not run on mac (aqua) because on
# aqua it fails due to wrong implementation of tabs with right justification
# (the text is not rendered at all). This is a bug.
# Moreover, this test does not pass on any platform at this point with the revised
# implementation (see [a34b49f8c6]), therefore the 'knownBug' constraint.
test textDisp-2.26 {LayoutDLine, tabs, breaking chunks at tabs} {knownBug} {
    .t delete 1.0 end
    .t tag delete x
    .t tag configure x -tabs [list 30 60 90 120] -justify right
    .t insert 1.0 "a\tb\tc\td\te"
    .t mark set dummy1 1.1
    .t mark set dummy2 1.2
    .t tag add x 1.0 end
    list [lindex [.t bbox 1.2] 0] [lindex [.t bbox 1.4] 0] \
	     [lindex [.t bbox 1.6] 0] [lindex [.t bbox 1.8] 0]
} [list [xcharr 4] [xcharr 3] [xcharr 2] [xcharr 1]]
test textDisp-2.27 {LayoutDLine, tabs, calling AdjustForTab} {
    .t delete 1.0 end
    .t tag delete x
    .t tag configure x -tabs [list 30 60]
    .t insert 1.0 "a\tb\tcd"
    .t tag add x 1.0 end
    list [lindex [.t bbox 1.2] 0] [lindex [.t bbox 1.4] 0]
} [list [expr {[bo]+30}] [expr {[bo]+60}]]
test textDisp-2.28 {LayoutDLine, tabs, running out of space in dline} {
    .t delete 1.0 end
    .t insert 1.0 "a\tb\tc\td"
    .t bbox 1.6
} [list [xchar 0] [yline 2] $fixedWidth $fixedHeight]
test textDisp-2.29 {LayoutDLine, tabs, running out of space in dline} {
    .t delete 1.0 end
    .t insert 1.0 "a\tx\tabcd"
    .t bbox 1.4
} [list [xchar [expr {2*8}]] [yline 1] $fixedWidth $fixedHeight]
test textDisp-2.30 {LayoutDLine, tabs, running out of space in dline} {
    .t delete 1.0 end
    .t insert 1.0 "a\tx\tabc"
    .t bbox 1.4
} [list [xchar [expr {2*8}]] [yline 1] $fixedWidth $fixedHeight]

test textDisp-3.1 {different character sizes} {
    .t configure -wrap word
    .t delete 1.0 end
    .t insert end "Some sample text, including both large\n"
    .t insert end "characters and\nsmall\n"
    .t insert end "abc\nd\ne\nfghij"
    .t tag add big 1.5 1.10
    .t tag add big 2.11 2.14
    list [.t bbox 1.1] [.t bbox 1.6] [.t dlineinfo 1.0] [.t dlineinfo 3.0]
} [list [list [xchar 1] [expr {[yline 1]+$ascentDiff}] $fixedWidth $fixedHeight] \
        [list [expr {[xchar 5]+[font measure $bigFont s]}] [yline 1] [font measure $bigFont a] $bigHeight] \
	[list [bo] [yline 1] [expr {[xw 5]+[font measure $bigFont sampl]+[xw 2]}] $bigHeight $bigAscent] \
	[list [bo] [expr {[bo]+2*$bigHeight+2*$fixedHeight}] [xw 5] $fixedHeight $fixedAscent]]
.t configure -wrap char

test textDisp-4.1 {UpdateDisplayInfo, basic} {
    .t delete 1.0 end
    .t insert end "Line 1\nLine 2\nLine 3\n"
    update
    .t delete 2.0 2.end
    update
    set res $tk_textRelayout
    .t insert 2.0 "New Line 2"
    update
    lappend res [.t bbox 1.0] [.t bbox 2.0] [.t bbox 3.0] $tk_textRelayout
} [list 2.0 \
        [list [xchar 0] [yline 1] $fixedWidth $fixedHeight] \
	[list [xchar 0] [yline 2] $fixedWidth $fixedHeight] \
	[list [xchar 0] [yline 3] $fixedWidth $fixedHeight] \
	2.0]
test textDisp-4.2 {UpdateDisplayInfo, re-use tail of text line} {
    .t delete 1.0 end
    .t insert end "Line 1\nLine 2 is so long that it wraps around\nLine 3"
    update
    .t mark set x 2.21
    .t delete 2.2
    update
    set res $tk_textRelayout
    .t insert 2.0 X
    update
    lappend res [.t bbox 2.0] [.t bbox x] [.t bbox 3.0] $tk_textRelayout
} [list 2.0 2.20 \
        [list [xchar 0] [yline 2] $fixedWidth $fixedHeight] \
	[list [xchar 1] [yline 3] $fixedWidth $fixedHeight] \
	[list [xchar 0] [yline 4] $fixedWidth $fixedHeight] \
	{2.0 2.20}]
test textDisp-4.3 {UpdateDisplayInfo, tail of text line shifts} {
    .t delete 1.0 end
    .t insert end "Line 1\nLine 2 is so long that it wraps around\nLine 3"
    update
    .t mark set x 2.21
    .t delete 2.2
    update
    list [.t bbox 2.0] [.t bbox x] [.t bbox 3.0] $tk_textRelayout
} [list [list [xchar 0] [yline 2] $fixedWidth $fixedHeight] \
        [list [xchar 0] [yline 3] $fixedWidth $fixedHeight] \
	[list [xchar 0] [yline 4] $fixedWidth $fixedHeight] \
	{2.0 2.20}]
.t mark unset x
test textDisp-4.4 {UpdateDisplayInfo, wrap-mode "none"} {
    .t configure -wrap none
    .t delete 1.0 end
    .t insert end "Line 1\nLine 2 is so long that it wraps around\nLine 3"
    update
    list [.t bbox 2.0] [.t bbox 2.25] [.t bbox 3.0] $tk_textRelayout
} [list [list [xchar 0] [yline 2] $fixedWidth $fixedHeight] \
        {} \
	[list [xchar 0] [yline 3] $fixedWidth  $fixedHeight] \
	{1.0 2.0 3.0}]
test textDisp-4.5 {UpdateDisplayInfo, tiny window} {
    if {[tk windowingsystem] == "win32"} {
	wm overrideredirect . 1
    }
    wm geom . 103x$height
    update
    .t configure -wrap none
    .t delete 1.0 end
    .t insert end "Line 1\nLine 2 is so long that it wraps around\nLine 3"
    update
    list [.t bbox 2.0] [.t bbox 2.1] [.t bbox 3.0] $tk_textRelayout
} [list [list [xchar 0] [yline 2] 1 $fixedHeight] \
        {} \
	[list [xchar 0] [yline 3] 1 $fixedHeight] \
	{1.0 2.0 3.0}]
if {[tk windowingsystem] == "win32"} {
    wm overrideredirect . 0
}
test textDisp-4.6 {UpdateDisplayInfo, tiny window} {
    # This test was failing on Windows because the title bar on .
    # was a certain minimum size and it was interfering with the size
    # requested.  The "overrideredirect" gets rid of the titlebar so
    # the toplevel can shrink to the appropriate size.  On Unix, setting
    # the overrideredirect on "." confuses the window manager and
    # causes subsequent tests to fail.

    if {[tk windowingsystem] == "win32"} {
	wm overrideredirect . 1
    }
    frame .f2 -width 20 -height 100
    pack .f2 -before .f
    wm geom . 103x103
    update
    .t configure -wrap none -borderwidth 2
    .t delete 1.0 end
    .t insert end "Line 1\nLine 2 is so long that it wraps around\nLine 3"
    update
    set x [list [.t bbox 1.0] [.t bbox 2.0] $tk_textRelayout]
    wm overrideredirect . 0
    update
    set expected [list [list [xchar 0] [yline 1] 1 1] {} 1.0]
    lequal $x $expected
} {1}
catch {destroy .f2}
.t configure -borderwidth 0 -wrap char
wm geom . {}
update
test textDisp-4.7 {UpdateDisplayInfo, filling in extra vertical space} {
    # This test was failing on Windows because the title bar on .
    # was a certain minimum size and it was interfering with the size
    # requested.  The "overrideredirect" gets rid of the titlebar so
    # the toplevel can shrink to the appropriate size.  On Unix, setting
    # the overrideredirect on "." confuses the window manager and
    # causes subsequent tests to fail.

    if {[tk windowingsystem] == "win32"} {
	wm overrideredirect . 1
    }
    .t delete 1.0 end
    .t insert end "1\n2\n3\n4\n5\n6\n7\n8\n9\n10\n11\n12\n13\n14\n15\n16\n17"
    .t yview 1.0
    update
    .t yview 16.0
    update
    set x [list [.t index @0,0] $tk_textRelayout $tk_textRedraw]
    wm overrideredirect . 0
    update
    set x
} {8.0 {16.0 17.0 15.0 14.0 13.0 12.0 11.0 10.0 9.0 8.0} {8.0 9.0 10.0 11.0 12.0 13.0 14.0 15.0 16.0 17.0}}
test textDisp-4.8 {UpdateDisplayInfo, filling in extra vertical space} {
    .t delete 1.0 end
    .t insert end "1\n2\n3\n4\n5\n6\n7\n8\n9\n10\n11\n12\n13\n14\n15\n16\n17"
    .t yview 16.0
    update
    .t delete 5.0 14.0
    update
    set x [list [.t index @0,0] $tk_textRelayout $tk_textRedraw]
} {1.0 {5.0 4.0 3.0 2.0 1.0} {1.0 2.0 3.0 4.0 5.0 eof}}
test textDisp-4.9 {UpdateDisplayInfo, filling in extra vertical space} {
    .t delete 1.0 end
    .t insert end "1\n2\n3\n4\n5\n6\n7\n8\n9\n10\n11\n12\n13\n14\n15\n16\n17"
    .t yview 16.0
    update
    .t delete 15.0 end
    list [.t bbox 7.0] [.t bbox 12.0]
} [list [list [xchar 0] [yline 2] $fixedWidth $fixedHeight] \
	[list [xchar 0] [yline 7] $fixedWidth $fixedHeight]]
test textDisp-4.10 {UpdateDisplayInfo, filling in extra vertical space} {
    .t delete 1.0 end
    .t insert end "1\n2\n3\n4\n5\nLine 6 is such a long line that it wraps around.\n7\n8\n9\n10\n11\n12\n13\n14\n15\n16\n17"
    .t yview end
    update
    .t delete 13.0 end
    update
    list [.t index @0,0] $tk_textRelayout $tk_textRedraw
    # Note, the results of old text widget implementation are wrong, because it is
    # not deleting the last line, this is a bug, so the results have been changed.
} {6.0 {13.0 7.0 6.40 6.20 6.0} {6.0 6.20 6.40 7.0 13.0}}
test textDisp-4.11 {UpdateDisplayInfo, filling in extra vertical space} {
    .t delete 1.0 end
    .t insert end "1\n2\n3\n4\n5\nLine 6 is such a long line that it wraps around, not once but really quite a few times.\n7\n8\n9\n10\n11\n12\n13\n14\n15\n16\n17"
    .t yview end
    update
    .t delete 14.0 end
    update
    list [.t index @0,0] $tk_textRelayout $tk_textRedraw
} {6.60 {14.0 7.0 6.80 6.60} {6.60 6.80 7.0 14.0}}
test textDisp-4.12 {UpdateDisplayInfo, filling in extra vertical space} {
    .t delete 1.0 end
    .t insert end "1\n2\n3\n4\n5\n7\n8\n9\n10\n11\n12\n13\n14\n15\n16"
    button .b -text "Test" -bd 2 -highlightthickness 2
    .t window create 3.end -window .b
    .t yview moveto 1
    update
    .t yview moveto 0
    update
    .t yview moveto 1
    update
    winfo ismapped .b
} {0}
.t configure -wrap word
.t delete 1.0 end
.t insert end "Line 1\nLine 2\nLine 3\nLine 4\nLine 5\nLine 6\nLine 7\n"
.t insert end "Line 8\nLine 9\nLine 10\nLine 11\nLine 12\nLine 13\n"
.t insert end "Line 14\nLine 15\nLine 16"
.t tag delete x
.t tag configure x -relief raised -borderwidth 2 -background white
test textDisp-4.13 {UpdateDisplayInfo, special handling for top/bottom lines} {
    .t tag add x 1.0 end
    .t yview 1.0
    update
    .t yview scroll 3 units
    update
    list $tk_textRelayout $tk_textRedraw
} {{11.0 12.0 13.0} {4.0 10.0 11.0 12.0 13.0}}
test textDisp-4.14 {UpdateDisplayInfo, special handling for top/bottom lines} {
    .t tag remove x 1.0 end
    .t yview 1.0
    update
    .t yview scroll 3 units
    update
    list $tk_textRelayout $tk_textRedraw
    # NOTE: old implementation gives the following result:
    #     {11.0 12.0 13.0} {11.0 12.0 13.0}
    # but revised implementation has a sophisticated line caching, so
    # the new result is empty.
} {{} {}}
test textDisp-4.15 {UpdateDisplayInfo, special handling for top/bottom lines} {
    .t tag add x 1.0 end
    .t yview 4.0
    update
    .t yview scroll -2 units
    update
    list $tk_textRelayout $tk_textRedraw
} {{2.0 3.0} {2.0 3.0 4.0 11.0}}
test textDisp-4.16 {UpdateDisplayInfo, special handling for top/bottom lines} {
    .t tag remove x 1.0 end
    .t yview 4.0
    update
    .t yview scroll -2 units
    update
    list $tk_textRelayout $tk_textRedraw
    # NOTE: old implementation gives the following result:
    #     {2.0 3.0} {2.0 3.0}
    # but revised implementation has a sophisticated line caching, so
    # the new result is empty.
} {{} {}}
test textDisp-4.17 {UpdateDisplayInfo, horizontal scrolling} {
    .t configure -wrap none
    .t delete 1.0 end
    .t insert end "Short line 1\nLine 2 is long enough to scroll horizontally"
    .t insert end "\nLine 3\nLine 4"
    update
    .t xview scroll 3 units
    update
    list $tk_textRelayout $tk_textRedraw [.t bbox 2.0] [.t bbox 2.5] \
	    [.t bbox 2.23]
} [list {} {1.0 2.0 3.0 4.0} \
        {} \
        [list [expr {[xchar 5]-[xw 3]}] [yline 2] $fixedWidth $fixedHeight] \
	{}]
test textDisp-4.18 {UpdateDisplayInfo, horizontal scrolling} {
    .t configure -wrap none
    .t delete 1.0 end
    .t insert end "Short line 1\nLine 2 is long enough to scroll horizontally"
    .t insert end "\nLine 3\nLine 4"
    update
    .t xview scroll 100 units
    update
    list $tk_textRelayout $tk_textRedraw [.t bbox 2.25]
} [list {} {1.0 2.0 3.0 4.0} \
        [list [xcharr 19] [yline 2] $fixedWidth $fixedHeight]]
test textDisp-4.19 {UpdateDisplayInfo, horizontal scrolling} {
    .t configure -wrap none
    .t delete 1.0 end
    .t insert end "Short line 1\nLine 2 is long enough to scroll horizontally"
    .t insert end "\nLine 3\nLine 4"
    update
    .t xview moveto 0
    .t xview scroll -10 units
    update
    list $tk_textRelayout $tk_textRedraw [.t bbox 2.5]
} [list {} {1.0 2.0 3.0 4.0} \
	[list [xchar 5] [yline 2] $fixedWidth $fixedHeight]]
test textDisp-4.20 {UpdateDisplayInfo, horizontal scrolling} {
    .t configure -wrap none
    .t delete 1.0 end
    .t insert end "Short line 1\nLine 2 is long enough to scroll horizontally"
    .t insert end "\nLine 3\nLine 4"
    .t xview moveto 0.0
    .t xview scroll 100 units
    update
    .t delete 2.30 2.44
    update
    list $tk_textRelayout $tk_textRedraw [.t bbox 2.25]
} [list 2.0 {1.0 2.0 3.0 4.0} \
        [list [xcharr 5] [yline 2] $fixedWidth $fixedHeight]]
test textDisp-4.21 {UpdateDisplayInfo, horizontal scrolling} {
    .t configure -wrap none
    .t delete 1.0 end
    .t insert end "Short line 1\nLine 2 is long enough to scroll horizontally"
    .t insert end "\nLine 3\nLine 4"
    .t xview moveto .9
    update
    .t xview moveto .6
    update
    list $tk_textRelayout $tk_textRedraw
} {{} {}}
test textDisp-4.22 {UpdateDisplayInfo, no horizontal scrolling except for -wrap none} {
    .t configure -wrap none
    .t delete 1.0 end
    .t insert end "Short line 1\nLine 2 is long enough to scroll horizontally"
    .t insert end "\nLine 3\nLine 4"
    .t xview scroll 25 units
    update
    .t configure -wrap word
    list [.t bbox 2.0] [.t bbox 2.16]
} [list [list [xchar 0] [yline 2] $fixedWidth $fixedHeight] \
        [list [xchar 1] [yline 3] $fixedWidth $fixedHeight]]
test textDisp-4.23 {UpdateDisplayInfo, no horizontal scrolling except for -wrap none} {
    .t configure -wrap none
    .t delete 1.0 end
    .t insert end "Short line 1\nLine 2 is long enough to scroll horizontally"
    .t insert end "\nLine 3\nLine 4"
    .t xview scroll 25 units
    update
    .t configure -wrap char
    list [.t bbox 2.0] [.t bbox 2.16]
} [list [list [xchar 0] [yline 2] $fixedWidth $fixedHeight] \
	[list [xchar 16] [yline 2] $fixedWidth $fixedHeight]]

test textDisp-5.1 {DisplayDLine, handling of spacing} {
    .t configure -wrap char
    .t delete 1.0 end
    .t insert 1.0 "abcdefghijkl\nmnopqrstuvwzyz"
    .t tag configure spacing -spacing1 8 -spacing3 2
    .t tag add spacing 1.0 end
    frame .t.f1 -width 10 -height 4 -bg black
    frame .t.f2 -width 10 -height 4 -bg black
    frame .t.f3 -width 10 -height 4 -bg black
    frame .t.f4 -width 10 -height 4 -bg black
    .t window create 1.3 -window .t.f1 -align top
    .t window create 1.7 -window .t.f2 -align center
    .t window create 2.1 -window .t.f3 -align bottom
    .t window create 2.10 -window .t.f4 -align baseline
    update
    list [winfo geometry .t.f1] [winfo geometry .t.f2] \
	    [winfo geometry .t.f3] [winfo geometry .t.f4]
} [list 10x4+[xchar 3]+[expr {[yline 1]+8}] \
        10x4+[expr {[xchar 6]+10}]+[expr {[yline 1]+8+($fixedHeight-4)/2}] \
	10x4+[xchar 1]+[expr {[yline 2]+8+2+8+($fixedHeight-4)}] \
	10x4+[expr {[xchar 9]+10}]+[expr {[yline 2]+8+2+8+($fixedAscent-4)}]]
.t tag delete spacing

# Although the following test produces a useful result, its main
# effect is to produce a core dump if Tk doesn't handle display
# relayout that occurs during redisplay.
test textDisp-5.2 {DisplayDLine, line resizes during display} {
    .t delete 1.0 end
    frame .t.f -width 20 -height 20 -bd 2 -relief raised
    bind .t.f <Configure> {.t.f configure -width 30 -height 30}
    .t window create insert -window .t.f
    update
    list [winfo width .t.f] [winfo height .t.f]
} [list 30 30]

.t configure -wrap char
test textDisp-6.1 {scrolling in DisplayText, scroll up} {
    .t delete 1.0 end
    .t insert 1.0 "Line 1"
    foreach i {2 3 4 5 6 7 8 9 10 11 12 13 14 15} {
	.t insert end "\nLine $i"
    }
    update
    .t delete 2.0 3.0
    update
    list $tk_textRelayout $tk_textRedraw
} {{2.0 10.0} {2.0 10.0}}
test textDisp-6.2 {scrolling in DisplayText, scroll down} {
    .t delete 1.0 end
    .t insert 1.0 "Line 1"
    foreach i {2 3 4 5 6 7 8 9 10 11 12 13 14 15} {
	.t insert end "\nLine $i"
    }
    update
    .t insert 2.0 "New Line 2\n"
    update
    list $tk_textRelayout $tk_textRedraw
} {{2.0 3.0} {2.0 3.0}}
test textDisp-6.3 {scrolling in DisplayText, multiple scrolls} {
    .t configure -wrap char
    .t delete 1.0 end
    .t insert 1.0 "Line 1"
    foreach i {2 3 4 5 6 7 8 9 10 11 12 13 14 15} {
	.t insert end "\nLine $i"
    }
    update
    .t insert 2.end "is so long that it wraps"
    .t insert 4.end "is so long that it wraps"
    update
    list $tk_textRelayout $tk_textRedraw
} {{2.0 2.20 4.0 4.20} {2.0 2.20 4.0 4.20}}
test textDisp-6.4 {scrolling in DisplayText, scrolls interfere} {
    .t configure -wrap char
    .t delete 1.0 end
    .t insert 1.0 "Line 1"
    foreach i {2 3 4 5 6 7 8 9 10 11 12 13 14 15} {
	.t insert end "\nLine $i"
    }
    update
    .t insert 2.end "is so long that it wraps around, not once but three times"
    .t insert 4.end "is so long that it wraps"
    update
    list $tk_textRelayout $tk_textRedraw
} {{2.0 2.20 2.40 2.60 4.0 4.20} {2.0 2.20 2.40 2.60 4.0 4.20 6.0}}
test textDisp-6.5 {scrolling in DisplayText, scroll source obscured} {aquaKnownBug} {
# constrained by aquaKnownBug until ticket [aad0231f07] is fixed
    .t configure -wrap char
    frame .f2 -bg red
    place .f2 -in .t -relx 0.5 -rely 0.5 -relwidth 0.5 -relheight 0.5
    .t delete 1.0 end
    .t insert 1.0 "Line 1 is so long that it wraps around, a couple of times"
    foreach i {2 3 4 5 6 7 8 9 10 11 12 13 14 15} {
	.t insert end "\nLine $i"
    }
    update
    .t delete 1.6 1.end
    update
    destroy .f2
    list $tk_textRelayout $tk_textRedraw
} {{1.0 9.0 10.0} {1.0 4.0 5.0 9.0 10.0}}
test textDisp-6.6 {scrolling in DisplayText, Expose events after scroll} {aquaKnownBug} {
# constrained by aquaKnownBug until ticket [aad0231f07] is fixed
    # this test depends on all of the expose events being handled at once
    .t configure -wrap char
    frame .f2 -bg #ff0000
    place .f2 -in .t -relx 0.2 -rely 0.5 -relwidth 0.5 -relheight 0.5
    .t configure -bd 2 -relief raised
    .t delete 1.0 end
    # Line 1 must wrap exactly twice to get the expected result
    .t insert 1.0 "Line 1 is so long that it occupies 3 display lines"
    foreach i {2 3 4 5 6 7 8 9 10 11 12 13 14 15} {
	.t insert end "\nLine $i"
    }
    update
    .t delete 1.6 1.end
    destroy .f2
    update
    list $tk_textRelayout $tk_textRedraw
} {{1.0 9.0 10.0} {1.0 4.0 5.0 6.0 7.0 8.0 9.0 10.0}}
.t configure -bd 0
test textDisp-6.7 {DisplayText, vertical scrollbar updates} {
    .t configure -wrap char
    .t delete 1.0 end
    update
    .t count -update -ypixels 1.0 end
    update
    set scrollInfo
} {0.0 1.0}
test textDisp-6.8 {DisplayText, vertical scrollbar updates} {
    .t configure -wrap char
    .t delete 1.0 end
    .t insert 1.0 "Line 1"
    update
    set scrollInfo "unchanged"
    foreach i {2 3 4 5 6 7 8 9 10 11 12 13} {
	.t insert end "\nLine $i"
    }
    update
    .t count -update -ypixels 1.0 end ; update
    set scrollInfo
} [list 0.0 [expr {10.0/13}]]
.t configure -yscrollcommand {} -xscrollcommand scroll
test textDisp-6.9 {DisplayText, horizontal scrollbar updates} {
    .t configure -wrap none
    .t delete 1.0 end
    update
    set scrollInfo unchanged
    .t insert end xxxxxxxxx\n
    .t insert end xxxxxxxxxxxxxxxxxxxxxxxxxxxxxxxxxxxxxxxxxxxxxxxxxxxxxxx\n
    .t insert end xxxxxxxxxxxxxxxxxxxxxxxxxx
    update
    set scrollInfo
} [list 0.0 [expr {4.0/11}]]
test textDisp-6.10 {DisplayText, redisplay embedded windows after scroll} {aqua} {
    .t configure -wrap char
    .t delete 1.0 end
    .t insert 1.0 "Line 1"
    foreach i {2 3 4} {
	.t insert end "\nLine $i"
    }
    .t insert end "\n"
    .t window create end -create {
	button %W.button_one -text "Button 1"}
    .t insert end "\nLine 6\n"
    .t window create end -create {
	button %W.button_two -text "Button 2"}
    .t insert end "\nLine 8\n"
    .t window create end -create {
	button %W.button_three -text "Button 3"}
    update
    .t delete 2.0 3.0
    update
    list $tk_textEmbWinDisplay
} {{4.0 6.0}}


.t configure -bd 2 -relief raised -wrap char
.t delete 1.0 end
.t insert 1.0 "Line 1 is so long that it wraps around, a couple of times"
foreach i {2 3 4 5 6 7 8 9 10 11 12 13 14 15} {
    .t insert end "\nLine $i"
}
test textDisp-7.1 {TkTextRedrawRegion} {aquaKnownBug} {
# constrained by aquaKnownBug until ticket [aad0231f07] is fixed
    frame .f2 -bg #ff0000
    place .f2 -in .t -relx 0.2 -relwidth 0.6 -rely 0.22 -relheight 0.55
    update
    destroy .f2
    update
    list $tk_textRelayout $tk_textRedraw
} {{} {1.40 2.0 3.0 4.0 5.0 6.0}}
test textDisp-7.2 {TkTextRedrawRegion} {aquaKnownBug} {
# constrained by aquaKnownBug until ticket [aad0231f07] is fixed
    frame .f2 -bg #ff0000
    place .f2 -in .t -relx 0 -relwidth 0.5 -rely 0 -relheight 0.5
    update
    destroy .f2
    update
    list $tk_textRelayout $tk_textRedraw
} {{} {1.0 1.20 1.40 2.0 3.0}}
test textDisp-7.3 {TkTextRedrawRegion} {aquaKnownBug} {
# constrained by aquaKnownBug until ticket [aad0231f07] is fixed
    frame .f2 -bg #ff0000
    place .f2 -in .t -relx 0.5 -relwidth 0.5 -rely 0.5 -relheight 0.5
    update
    destroy .f2
    update
    list $tk_textRelayout $tk_textRedraw
} {{} {4.0 5.0 6.0 7.0 8.0}}
test textDisp-7.4 {TkTextRedrawRegion} {aquaKnownBug} {
 # constrained by aquaKnownBug until ticket [aad0231f07] is fixed
   frame .f2 -bg #ff0000
    place .f2 -in .t -relx 0.4 -relwidth 0.2 -rely 0 -relheight 0.2 \
	    -bordermode ignore
    update
    destroy .f2
    update
    list $tk_textRelayout $tk_textRedraw
} {{} {borders 1.0 1.20}}
test textDisp-7.5 {TkTextRedrawRegion} {aquaKnownBug} {
# constrained by aquaKnownBug until ticket [aad0231f07] is fixed
    frame .f2 -bg #ff0000
    place .f2 -in .t -relx 0.4 -relwidth 0.2 -rely 1.0 -relheight 0.2 \
	    -anchor s -bordermode ignore
    update
    destroy .f2
    update
    list $tk_textRelayout $tk_textRedraw
} {{} {borders 7.0 8.0}}
test textDisp-7.6 {TkTextRedrawRegion} {aquaKnownBug} {
# constrained by aquaKnownBug until ticket [aad0231f07] is fixed
    frame .f2 -bg #ff0000
    place .f2 -in .t -relx 0 -relwidth 0.2 -rely 0.55 -relheight 0.2 \
	    -anchor w -bordermode ignore
    update
    destroy .f2
    update
    list $tk_textRelayout $tk_textRedraw
} {{} {borders 3.0 4.0 5.0}}
test textDisp-7.7 {TkTextRedrawRegion} {aquaKnownBug} {
# constrained by aquaKnownBug until ticket [aad0231f07] is fixed
    frame .f2 -bg #ff0000
    place .f2 -in .t -relx 1.0 -relwidth 0.2 -rely 0.55 -relheight 0.2 \
	    -anchor e -bordermode ignore
    update
    destroy .f2
    update
    list $tk_textRelayout $tk_textRedraw
} {{} {borders 3.0 4.0 5.0}}
test textDisp-7.8 {TkTextRedrawRegion} {aquaKnownBug} {
# constrained by aquaKnownBug until ticket [aad0231f07] is fixed
    .t delete 1.0 end
    .t insert 1.0 "Line 1\nLine 2\nLine 3\nLine 4\nLine 5\nLine 6\n"
    frame .f2 -bg #ff0000
    place .f2 -in .t -relx 0.0 -relwidth 0.4 -rely 0.35 -relheight 0.4 \
	    -anchor nw -bordermode ignore
    update
    destroy .f2
    update
    list $tk_textRelayout $tk_textRedraw
} {{} {borders 4.0 5.0 6.0 7.0 eof}}
.t configure -bd 0

test textDisp-8.1 {TkTextChanged: redisplay whole lines} {
    .t configure -wrap word
    .t delete 1.0 end
    .t insert 1.0 "Line 1\nLine 2 is so long that it wraps around, two times"
    foreach i {3 4 5 6 7 8 9 10 11 12 13 14 15} {
	.t insert end "\nLine $i"
    }
    update
    .t delete 2.36 2.38
    update
    list $tk_textRelayout $tk_textRedraw [.t bbox 2.32]
} [list {2.0 2.18 2.38} {2.0 2.18 2.38} [list [xchar 14] [yline 3] $fixedWidth $fixedHeight]]
.t configure -wrap char
test textDisp-8.2 {TkTextChanged, redisplay whole lines} {
    .t delete 1.0 end
    .t insert 1.0 "Line 1 is so long that it wraps around, two times"
    foreach i {2 3 4 5 6 7 8 9 10 11 12 13 14 15} {
	.t insert end "\nLine $i"
    }
    update
    .t insert 1.2 xx
    update
    list $tk_textRelayout $tk_textRedraw
} {{1.0 1.20 1.40} {1.0 1.20 1.40}}
test textDisp-8.3 {TkTextChanged} {
    .t delete 1.0 end
    .t insert 1.0 "Line 1 is so long that it wraps around, two times"
    foreach i {2 3 4 5 6 7 8 9 10 11 12 13 14 15} {
	.t insert end "\nLine $i"
    }
    update
    .t insert 2.0 xx
    update
    list $tk_textRelayout $tk_textRedraw
} {2.0 2.0}
test textDisp-8.4 {TkTextChanged} {
    .t delete 1.0 end
    .t insert 1.0 "Line 1 is so long that it wraps around, two times"
    foreach i {2 3 4 5 6 7 8 9 10 11 12 13 14 15} {
	.t insert end "\nLine $i"
    }
    update
    .t delete 1.5
    update
    list $tk_textRelayout $tk_textRedraw
} {{1.0 1.20 1.40} {1.0 1.20 1.40}}
test textDisp-8.5 {TkTextChanged} {
    .t delete 1.0 end
    .t insert 1.0 "Line 1 is so long that it wraps around, two times"
    foreach i {2 3 4 5 6 7 8 9 10 11 12 13 14 15} {
	.t insert end "\nLine $i"
    }
    update
    .t delete 1.40 1.44
    update
    list $tk_textRelayout $tk_textRedraw
} {{1.0 1.20 1.40} {1.0 1.20 1.40}}
test textDisp-8.6 {TkTextChanged} {
    .t delete 1.0 end
    .t insert 1.0 "Line 1 is so long that it wraps around, two times"
    foreach i {2 3 4 5 6 7 8 9 10 11 12 13 14 15} {
	.t insert end "\nLine $i"
    }
    update
    .t delete 1.41 1.44
    update
    list $tk_textRelayout $tk_textRedraw
} {{1.0 1.20 1.40} {1.0 1.20 1.40}}
test textDisp-8.7 {TkTextChanged} {
    .t delete 1.0 end
    .t insert 1.0 "Line 1 is so long that it wraps around, two times"
    foreach i {2 3 4 5 6 7 8 9 10 11 12 13 14 15} {
	.t insert end "\nLine $i"
    }
    update
    .t delete 1.2 1.end
    update
    list $tk_textRelayout $tk_textRedraw
} {{1.0 9.0 10.0} {1.0 9.0 10.0}}
test textDisp-8.8 {TkTextChanged} {
    .t delete 1.0 end
    .t insert 1.0 "Line 1 is so long that it wraps around, two times"
    foreach i {2 3 4 5 6 7 8 9 10 11 12 13 14 15} {
	.t insert end "\nLine $i"
    }
    update
    .t delete 2.2
    update
    list $tk_textRelayout $tk_textRedraw
} {2.0 2.0}
test textDisp-8.9 {TkTextChanged} {
    .t delete 1.0 end
    .t insert 1.0 "Line 1 is so long that it wraps around, two times"
    foreach i {2 3 4 5 6 7 8 9 10 11 12 13 14 15} {
	.t insert end "\nLine $i"
    }
    update
    .t delete 2.0 3.0
    update
    list $tk_textRelayout $tk_textRedraw
} {{2.0 8.0} {2.0 8.0}}
test textDisp-8.10 {TkTextChanged} {
    .t configure -wrap char
    .t delete 1.0 end
    .t insert 1.0 "Line 1\nLine 2 is long enough to wrap\nLine 3 is also long enough to wrap\nLine 4"
    .t tag add big 2.19
    update
    .t delete 2.19
    update
    set tk_textRedraw
} {2.0 2.20 eof}
test textDisp-8.11 {TkTextChanged, scrollbar notification when changes are off-screen} {
    .t delete 1.0 end
    .t insert end "1\n2\n3\n4\n5\n6\n7\n8\n9\n10\n11\n12\n"
    .t configure -yscrollcommand scroll
    update
    set scrollInfo ""
    .t insert end "a\nb\nc\n"
    # We need to wait for our asychronous callbacks to update the
    # scrollbar
    update
    .t count -update -ypixels 1.0 end
    update
    .t configure -yscrollcommand ""
    set scrollInfo
} {0.0 0.625}
test textDisp-8.12 {TkTextChanged, moving the insert cursor redraws only past and new lines} {
    .t delete 1.0 end
    .t configure -wrap none
    for {set i 1} {$i < 25} {incr i} {
        .t insert end "Line $i Line $i\n"
    }
    .t tag add hidden 5.0 8.0
    .t tag configure hidden -elide true
    .t mark set insert 9.0
    update
    .t mark set insert 8.0        ; # up one line
    update
    set res [list $tk_textRedraw]
    .t mark set insert 12.2       ; # in the visible text
    update
    lappend res $tk_textRedraw
    .t mark set insert 6.5        ; # in the hidden text
    update
    lappend res $tk_textRedraw
    .t mark set insert 3.5        ; # in the visible text again
    update
    lappend res $tk_textRedraw
    .t mark set insert 3.8        ; # within the same line
    update
    lappend res $tk_textRedraw
} {{5.0 9.0} {5.0 12.0} {5.0 12.0} {3.0 5.0} 3.0}
test textDisp-8.13 {TkTextChanged, used to crash, see [06c1433906]} {
    .t delete 1.0 end
    .t insert 1.0 \nLine2\nLine3\n
    update
    .t insert 3.0 ""
    .t delete 1.0 2.0
    update idletasks
} {}

test textDisp-9.1 {TkTextRedrawTag} -body {
    .t configure -wrap char
    .t delete 1.0 end
    .t insert 1.0 "Line 1\nLine 2 is long enough to wrap around\nLine 3\nLine 4"
    update
    .t tag add big 2.2 2.4
    update
   list $tk_textRelayout $tk_textRedraw
# glob matching is to have some tolerance on actually used font size
# while still testing what we want to test
} -match glob -result {{2.0 2.1[78]} {2.0 2.1[78]}}
test textDisp-9.2 {TkTextRedrawTag} -body {
    .t configure -wrap char
    .t delete 1.0 end
    .t insert 1.0 "Line 1\nLine 2 is long enough to wrap around\nLine 3\nLine 4"
    update
    .t tag add big 1.2 2.4
    update
    list $tk_textRelayout $tk_textRedraw
# glob matching is to have some tolerance on actually used font size
# while still testing what we want to test
}  -match glob -result {{1.0 2.0 2.1[678]} {1.0 2.0 2.1[678]}}
test textDisp-9.3 {TkTextRedrawTag} {
    .t configure -wrap char
    .t delete 1.0 end
    .t insert 1.0 "Line 1\nLine 2 is long enough to wrap around\nLine 3\nLine 4"
    update
    .t tag add big 2.2 2.4
    update
    .t tag remove big 1.0 end
    update
    list $tk_textRelayout $tk_textRedraw
} {{2.0 2.20} {2.0 2.20 eof}}
test textDisp-9.4 {TkTextRedrawTag} {
    .t configure -wrap char
    .t delete 1.0 end
    .t insert 1.0 "Line 1\nLine 2 is long enough to wrap around\nLine 3\nLine 4"
    update
    .t tag add big 2.2 2.20
    update
    .t tag remove big 1.0 end
    update
    list $tk_textRelayout $tk_textRedraw
} {{2.0 2.20} {2.0 2.20 eof}}
test textDisp-9.5 {TkTextRedrawTag} -setup {
    .t configure -wrap char -height [expr {[.t cget -height]+10}]
} -body {
    .t delete 1.0 end
    .t insert 1.0 "Line 1\nLine 2 is long enough to wrap around\nLine 3\nLine 4"
    update
    .t tag add big 2.2 2.end
    update
    .t tag remove big 1.0 end
    update
    list $tk_textRelayout $tk_textRedraw
} -cleanup {
    .t configure -height [expr {[.t cget -height]-10}]
    update
} -result {{2.0 2.20} {2.0 2.20 eof}}
test textDisp-9.6 {TkTextRedrawTag} {
    .t configure -wrap char
    .t delete 1.0 end
    .t insert 1.0 "Line 1\nLine 2 is long enough to wrap\nLine 3 is also long enough to wrap"
    update
    .t tag add big 2.2 3.5
    update
    .t tag remove big 1.0 end
    update
    list $tk_textRelayout $tk_textRedraw
} {{2.0 2.20 3.0 3.20} {2.0 2.20 3.0 3.20 eof}}
test textDisp-9.7 {TkTextRedrawTag} {
    .t configure -wrap char
    .t delete 1.0 end
    .t insert 1.0 "Line 1\nLine 2 is long enough to wrap\nLine 3 is also long enough to wrap\nLine 4"
    .t tag add big 2.19
    update
    .t tag remove big 2.19
    update
    set tk_textRedraw
} {2.0 2.20 eof}
test textDisp-9.8 {TkTextRedrawTag} -body {
    .t configure -wrap char
    .t delete 1.0 end
    .t insert 1.0 "Line 1\nLine 2 is long enough to wrap\nLine 3 is also long enough to wrap\nLine 4"
    .t tag add big 1.0 2.0
    update
    .t tag add big 2.0 2.5
    update
    set tk_textRedraw
# glob matching is to have some tolerance on actually used font size
# while still testing what we want to test
} -match glob -result {2.0 2.1[678]}
test textDisp-9.9 {TkTextRedrawTag} -body {
    .t configure -wrap char
    .t delete 1.0 end
    .t insert 1.0 "Line 1\nLine 2 is long enough to wrap\nLine 3 is also long enough to wrap\nLine 4"
    .t tag add big 1.0 2.0
    update
    .t tag add big 1.5 2.5
    update
    set tk_textRedraw
# glob matching is to have some tolerance on actually used font size
# while still testing what we want to test
} -match glob -result {2.0 2.1[678]}
test textDisp-9.10 {TkTextRedrawTag} {
    .t configure -wrap char
    .t delete 1.0 end
    .t insert 1.0 "Line 1\nLine 2 is long enough to wrap\nLine 3 is also long enough to wrap\nLine 4"
    .t tag add big 1.0 2.0
<<<<<<< HEAD
    updateText
    set tk_textRedraw {none}
=======
    update
    set tk_textRedraw none
>>>>>>> 252123a5
    .t tag add big 1.3 1.5
    update
    set tk_textRedraw
} {none}
test textDisp-9.11 {TkTextRedrawTag} {
    .t configure -wrap char
    .t delete 1.0 end
    .t insert 1.0 "Line 1\nLine 2 is long enough to wrap\nLine 3 is also long enough to wrap\nLine 4"
    .t tag add big 1.0 2.0
<<<<<<< HEAD
    updateText
    set tk_textRedraw {none}
=======
    update
>>>>>>> 252123a5
    .t tag add big 1.0 2.0
    update
    set tk_textRedraw
    # The implementation is recognizing that the prior "tag add"
    # operation is not changing anything, so it won't do any redraw,
    # thus the result is "none".
} {none}
test textDisp-9.12 {TkTextRedrawTag} {
    .t configure -wrap char
    .t delete 1.0 end
    for {set i 1} {$i < 5} {incr i} {
      .t insert end "Line $i+++Line $i\n"
    }
    .t tag configure hidden -elide true
    .t tag add hidden 2.6 3.6
    update
    .t tag add hidden 3.11 4.6
    update
    list $tk_textRelayout $tk_textRedraw
} {2.0 {2.0 eof}}
test textDisp-9.13 {TkTextRedrawTag} {
    .t configure -wrap none
    .t delete 1.0 end
    for {set i 1} {$i < 10} {incr i} {
        .t insert end "Line $i - This is Line [format %c [expr {64+$i}]]\n"
    }
    .t tag add hidden 2.8 2.17
    .t tag add hidden 6.8 7.17
    .t tag configure hidden -background red
    .t tag configure hidden -elide true
    update
    .t tag configure hidden -elide false
    update
    list $tk_textRelayout $tk_textRedraw
} {{2.0 6.0 7.0} {2.0 6.0 7.0}}
test textDisp-9.14 {TkTextRedrawTag} {
    pack [text .tnocrash]
    for {set i 1} {$i < 6} {incr i} {
        .tnocrash insert end \nfoo$i
    }
    .tnocrash tag configure mytag1 -relief raised
    .tnocrash tag configure mytag2 -relief solid
    update
    proc doit {} {
        .tnocrash tag add mytag1 4.0 5.0
        .tnocrash tag add mytag2 4.0 5.0
        after idle {
            .tnocrash tag remove mytag1 1.0 end
            .tnocrash tag remove mytag2 1.0 end
        }
        .tnocrash delete 1.0 2.0
    }
    doit  ; # must not crash
    after 500 {
        destroy .tnocrash
        set done 1
    }
    vwait done
} {}

test textDisp-10.1 {TkTextRelayoutWindow} {
    .t configure -wrap char
    .t delete 1.0 end
    .t insert 1.0 "Line 1\nLine 2 is long enough to wrap\nLine 3 is also long enough to wrap\nLine 4"
    update
    .t configure -bg black
    update
    list $tk_textRelayout $tk_textRedraw
} {{1.0 2.0 2.20 3.0 3.20 4.0} {borders 1.0 2.0 2.20 3.0 3.20 4.0 eof}}
.t configure -bg [lindex [.t configure -bg] 3]
catch {destroy .top}
test textDisp-10.2 {TkTextRelayoutWindow} {
    toplevel .top -width 300 -height 200
    wm geometry .top +0+0
    text .top.t -font $fixedFont -width 20 -height 10 -relief raised -bd 2
    place .top.t -x 0 -y 0 -width 20 -height 20
    .top.t insert end "First line"
    .top.t see insert
    tkwait visibility .top.t
    place .top.t -width 150 -height 100
    update
    .top.t index @0,0
} {1.0}
catch {destroy .top}

.t delete 1.0 end
.t insert end "Line 1"
for {set i 2} {$i <= 200} {incr i} {
    .t insert end "\nLine $i"
}
update
test textDisp-11.1 {TkTextSetYView} {
    .t yview 30.0
    update
    .t index @0,0
} {30.0}
test textDisp-11.2 {TkTextSetYView} {
    .t yview 30.0
    update
    .t yview 32.0
    update
    list [.t index @0,0] $tk_textRedraw
} {32.0 {40.0 41.0}}
test textDisp-11.3 {TkTextSetYView} {
    .t yview 30.0
    update
    .t yview 28.0
    update
    list [.t index @0,0] $tk_textRedraw
} {28.0 {28.0 29.0}}
test textDisp-11.4 {TkTextSetYView} {
    .t yview 30.0
    update
    .t yview 31.4
    update
    list [.t index @0,0] $tk_textRedraw
} {31.0 40.0}
test textDisp-11.5 {TkTextSetYView} {
    .t yview 30.0
    update
    set tk_textRedraw {}
    .t yview -pickplace 31.0
    update
    list [.t index @0,0] $tk_textRedraw
} {30.0 {}}
test textDisp-11.6 {TkTextSetYView} {
    .t yview 30.0
    update
    set tk_textRedraw {}
    .t yview -pickplace 28.0
    update
    list [.t index @0,0] $tk_textRedraw
} {28.0 {28.0 29.0}}
test textDisp-11.7 {TkTextSetYView} {
    .t yview 30.0
    update
    set tk_textRedraw {}
    .t yview -pickplace 26.0
    update
    list [.t index @0,0] $tk_textRedraw
} {21.0 {21.0 22.0 23.0 24.0 25.0 26.0 27.0 28.0 29.0}}
test textDisp-11.8 {TkTextSetYView} {
    .t yview 30.0
    update
    set tk_textRedraw {}
    .t yview -pickplace 41.0
    update
    list [.t index @0,0] $tk_textRedraw
} {32.0 {40.0 41.0}}
test textDisp-11.9 {TkTextSetYView} {
    .t yview 30.0
    update
    set tk_textRedraw {}
    .t yview -pickplace 43.0
    update
    list [.t index @0,0] $tk_textRedraw
} {38.0 {40.0 41.0 42.0 43.0 44.0 45.0 46.0 47.0 48.0}}
test textDisp-11.10 {TkTextSetYView} {
    .t yview 30.0
    update
    set tk_textRedraw {}
    .t yview 10000.0
    update
    list [.t index @0,0] $tk_textRedraw
} {191.0 {191.0 192.0 193.0 194.0 195.0 196.0 197.0 198.0 199.0 200.0}}
test textDisp-11.11 {TkTextSetYView} {
    .t yview 195.0
    update
    set tk_textRedraw {}
    .t yview 197.0
    update
    list [.t index @0,0] $tk_textRedraw
# Due to a more intelligent layout algorithm the old result for $tk_textRedraw
#	{191.0 192.0 193.0 194.0 195.0 196.0}
# isn't valid anymore, the new result is an empty list. Now this test case is
# a proof that the 'intelligence' of the new layout algorithm is working.
} {191.0 {}}
test textDisp-11.12 {TkTextSetYView, wrapped line is off-screen} {
    .t insert 10.0 "Long line with enough text to wrap\n"
    .t yview 1.0
    update
    set tk_textRedraw {}
    .t see 10.30
    update
    list [.t index @0,0] $tk_textRedraw
} {2.0 10.20}
.t delete 10.0 11.0
test textDisp-11.13 {TkTestSetYView, partially visible last line} {
    catch {destroy .top}
    toplevel .top
    wm geometry .top +0+0
    text .top.t -width 20 -height 5
    pack .top.t
    .top.t insert end "Line 1"
    for {set i 2} {$i <= 100} {incr i} {
	.top.t insert end "\nLine $i"
    }
    update
    scan [wm geometry .top] "%dx%d" w2 h2
    wm geometry .top ${w2}x[expr {$h2-2}]
    update
    .top.t yview 1.0
    update
    set tk_textRedraw {}
    .top.t see 5.0
    update
    # Note, with smooth scrolling, the results of this test
    # have changed, and the old '2.0 {5.0 6.0}' is quite wrong.
    list [.top.t index @0,0] $tk_textRedraw
} {1.0 5.0}
catch {destroy .top}
toplevel .top
wm geometry .top +0+0
text .top.t -width 30 -height 3
pack .top.t
.top.t insert end "Line 1"
for {set i 2} {$i <= 20} {incr i} {
    .top.t insert end "\nLine $i"
}
update
test textDisp-11.14 {TkTextSetYView, only a few lines visible} {
    .top.t yview 5.0
    update
    .top.t see 10.0
    .top.t index @0,0
} {8.0}
test textDisp-11.15 {TkTextSetYView, only a few lines visible} {
    .top.t yview 5.0
    update
    .top.t see 11.0
    .top.t index @0,0
    # The index 9.0 should be just visible by a couple of pixels
} {9.0}
test textDisp-11.16 {TkTextSetYView, only a few lines visible} {
    .top.t yview 8.0
    update
    .top.t see 5.0
    .top.t index @0,0
} {5.0}
test textDisp-11.17 {TkTextSetYView, only a few lines visible} {
    .top.t yview 8.0
    update
    .top.t see 4.0
    .top.t index @0,0
    # The index 2.0 should be just visible by a couple of pixels
} {2.0}
test textDisp-11.18 {TkTextSetYView, see in elided lines} {
    .top.t delete 1.0 end
    for {set i 1} {$i < 20} {incr i} {
        .top.t insert end [string repeat "Line $i" 10]
        .top.t insert end "\n"
    }
    .top.t yview 4.0
    .top.t tag add hidden 4.10 "4.10 lineend"
    .top.t tag add hidden 5.15 10.3
    .top.t tag configure hidden -elide true
    update
    .top.t see "8.0 lineend"
    # The index "8.0 lineend" is on screen despite elided -> no scroll
    .top.t index @0,0
} {4.0}
test textDisp-11.19 {TkTextSetYView, see in elided lines} {
    .top.t delete 1.0 end
    for {set i 1} {$i < 50} {incr i} {
        .top.t insert end "Line $i\n"
    }
    # button just for having a line with a larger height
    button .top.t.b -text "Test" -bd 2 -highlightthickness 2
    .top.t window create 21.0 -window .top.t.b
    .top.t tag add hidden 15.36 21.0
    .top.t tag configure hidden -elide true
    .top.t configure -height 15
    wm geometry .top 300x200+0+0
    # Indices 21.0, 17.0 and 15.0 are all on the same display line
    # therefore index @0,0 shall be the same for all of them
    .top.t see end
    update
    .top.t see 21.0
    update
    set ind1 [.top.t index @0,0]
    .top.t see end
    update
    .top.t see 17.0
    update
    set ind2 [.top.t index @0,0]
    .top.t see end
    update
    .top.t see 15.0
    update
    set ind3 [.top.t index @0,0]
    list [expr {$ind1 == $ind2}] [expr {$ind1 == $ind3}]
} {1 1}
test textDisp-11.20 {TkTextSetYView, see in elided lines} {
    .top.t delete 1.0 end
    .top.t configure -wrap none
    for {set i 1} {$i < 5} {incr i} {
        .top.t insert end [string repeat "Line $i " 50]
        .top.t insert end "\n"
    }
    .top.t delete 3.11 3.14
    .top.t tag add hidden 3.0 4.0
    # this shall not crash (null chunkPtr in TkTextSeeCmd is tested)
    .top.t see 3.0
} {}
test textDisp-11.21 {TkTextSetYView, window height smaller than the line height} {
    .top.t delete 1.0 end
    for {set i 1} {$i <= 10} {incr i} {
        .top.t insert end "Line $i\n"
    }
    set lineheight [font metrics [.top.t cget -font] -linespace]
    wm geometry .top 200x[expr {$lineheight / 2}]
    update
    .top.t see 1.0
    .top.t index @0,[expr {$lineheight - 2}]
} {1.0}
test textDisp-11.22 {TkTextSetYView, peer has -startline} {
    .top.t delete 1.0 end
    for {set i 1} {$i <= 50} {incr i} {
        .top.t insert end "Line $i\n"
    }
    pack [.top.t peer create .top.p] -side left
    pack [scrollbar .top.sb -command {.top.p yview}] -side left -fill y
    .top.p configure -startline 5 -endline 35 -yscrollcommand {.top.sb set}
    update
    .top.p yview moveto 0
    update
    set res [.top.p get @0,0 "@0,0 lineend"]
    destroy .top.p
    set res
} {Line 5}

.t configure -wrap word
.t delete 50.0 51.0
.t insert 50.0 "This is a long line, one that will wrap around twice.\n"
test textDisp-12.1 {MeasureUp} {
    .t yview 100.0
    update
    .t yview -pickplace 52.0
    update
    .t index @0,0
} {49.0}
test textDisp-12.2 {MeasureUp} {
    .t yview 100.0
    update
    .t yview -pickplace 53.0
    update
    .t index @0,0
} {50.0}
test textDisp-12.3 {MeasureUp} {
    .t yview 100.0
    update
    .t yview -pickplace 50.10
    update
    .t index @0,0
} {45.0}
.t configure -wrap none
test textDisp-12.4 {MeasureUp} {
    .t yview 100.0
    update
    .t yview -pickplace 53.0
    update
    .t index @0,0
} {48.0}
test textDisp-12.5 {MeasureUp} {
    .t yview 100.0
    update
    .t yview -pickplace 50.10
    update
    .t index @0,0
} {45.0}

.t configure -wrap none
.t delete 1.0 end
for {set i 1} {$i < 99} {incr i} {
    .t insert end "Line $i\n"
}
.t insert end "Line 100"
.t insert 30.end { is quite long, so that it flows way off the end of the window and we can use it to test out the horizontal positioning features of the "see" command.}
test textDisp-13.1 {TkTextSeeCmd procedure} {
    list [catch {.t see} msg] $msg
} {1 {wrong # args: should be ".t see index"}}
test textDisp-13.2 {TkTextSeeCmd procedure} {
    list [catch {.t see a b} msg] $msg
} {1 {wrong # args: should be ".t see index"}}
test textDisp-13.3 {TkTextSeeCmd procedure} {
    list [catch {.t see badIndex} msg] $msg
} {1 {bad text index "badIndex"}}
test textDisp-13.4 {TkTextSeeCmd procedure} {
    .t xview moveto 0
    .t yview moveto 0
    update
    .t see 4.2
    .t index @0,0
} {1.0}
test textDisp-13.5 {TkTextSeeCmd procedure} {
    .t configure -wrap char
    .t xview moveto 0
    .t yview moveto 0
    update
    .t see 12.1
    .t index @0,0
} {3.0}
test textDisp-13.6 {TkTextSeeCmd procedure} {
    .t configure -wrap char
    .t xview moveto 0
    .t yview moveto 0
    update
    .t see 30.50
    set x [.t index @0,0]
    .t configure -wrap none
    set x
} {27.0}
test textDisp-13.7 {TkTextSeeCmd procedure} {
    .t xview moveto 0
    .t yview moveto 0
    .t tag add sel 30.20
    .t tag add sel 30.40
    update
    .t see 30.50
    .t yview 25.0
    .t see 30.50
    set x [list [.t bbox 30.50]]
    .t see 30.39
    lappend x [.t bbox 30.39]
    .t see 30.38
    lappend x [.t bbox 30.38]
    .t see 30.20
    lappend x [.t bbox 30.20]
} [list [list [xchar 10] [yline 6] $fixedWidth $fixedHeight] \
	[list [xchar 0] [yline 6] $fixedWidth $fixedHeight] \
	[list [xchar 0] [yline 6] $fixedWidth $fixedHeight] \
	[list [xchar 10] [yline 6] $fixedWidth $fixedHeight]]
test textDisp-13.8 {TkTextSeeCmd procedure} {
    .t xview moveto 0
    .t yview moveto 0
    .t tag add sel 30.20
    .t tag add sel 30.50
    update
    .t see 30.50
    set x [list [.t bbox 30.50]]
    .t see 30.60
    lappend x [.t bbox 30.60]
    .t see 30.65
    lappend x [.t bbox 30.65]
    .t see 30.90
    lappend x [.t bbox 30.90]
    # contrary to textDisp-13.7 above there is no yview command in this test
    # therefore take into account that the top line is partially hidden
    set y [expr {[yline 6] + [lindex [.t bbox @0,0] 1] - [bo]}]
    set expected [list [list [xchar 10] $y $fixedWidth $fixedHeight] \
                       [list [xchar 19] $y $fixedWidth $fixedHeight] \
                       [list [xchar 19] $y $fixedWidth $fixedHeight] \
                       [list [xchar 10] $y $fixedWidth $fixedHeight]]
    lequal $x $expected
} {1}
test textDisp-13.9 {TkTextSeeCmd procedure} {
    wm geom . [expr {$width-2}]x$height
    .t xview moveto 0
    .t yview moveto 0
    .t tag add sel 30.20
    .t tag add sel 30.50
    update
    .t see 30.50
    set x [list [.t bbox 30.50]]
    .t see 30.60
    lappend x [.t bbox 30.60]
    .t see 30.65
    lappend x [.t bbox 30.65]
    .t see 30.90
    lappend x [.t bbox 30.90]
    # contrary to textDisp-13.7 above there is no yview command in this test
    # therefore take into account that the top line is partially hidden
    set y [expr {[yline 6] + [lindex [.t bbox @0,0] 1] - [bo]}]
    set expected [list [list [expr {[bo]+round([winfo width .t]-2*[bo])/2}] $y $fixedWidth $fixedHeight] \
                       [list [xcharr 1] $y $fixedWidth $fixedHeight] \
                       [list [xcharr 1] $y $fixedWidth $fixedHeight] \
                       [list [expr {[bo]+round([winfo width .t]-2*[bo])/2}] $y $fixedWidth $fixedHeight]]
    lequal $x $expected
} {1}
test textDisp-13.10 {TkTextSeeCmd procedure} {
    # SF Bug 641778
    set w .tsee
    destroy $w
    text $w -font {Helvetica 8 normal} -bd 16
    $w insert end Hello
    $w see end
    set res [$w bbox end]
    destroy $w
    set res
} {}
test textDisp-13.11 {TkTextSeeCmd procedure} {} {
    # insertion of a character at end of a line containing multi-byte
    # characters and calling see at the line end shall actually show
    # this character
    toplevel .top2
    pack [text .top2.t2 -wrap none]
    for {set i 1} {$i < 5} {incr i} {
        .top2.t2 insert end [string repeat "Line $i: éèàçù" 5]\n
    }
    wm geometry .top2 300x200+0+0
    update
    .top2.t2 see "1.0 lineend"
    update
    set ref [.top2.t2 index @0,0]
    .top2.t2 insert "1.0 lineend" ç
    .top2.t2 see "1.0 lineend"
    update
    set new [.top2.t2 index @0,0]
    set res [.top2.t2 compare $ref == $new]
    destroy .top2
    set res
} {0}
wm geom . {}

.t configure -wrap none
test textDisp-14.1 {TkTextXviewCmd procedure} {
    .t delete 1.0 end
    update
    .t insert end xxxxxxxxx\n
    .t insert end "xxxxx xxxxxxxxxxx xxxx xxxxxxxxxxxxxxxxxxxx xxxxxxxxxxxx\n"
    .t insert end "xxxx xxxxxxxxx xxxxxxxxxxxxx"
    .t xview moveto .5
    .t xview
} [list 0.5 [expr {6./7.}]]
.t configure -wrap char
test textDisp-14.2 {TkTextXviewCmd procedure} {
    .t delete 1.0 end
    update
    .t insert end xxxxxxxxx\n
    .t insert end "xxxxx\n"
    .t insert end "xxxx"
    .t xview
} {0.0 1.0}
.t configure -wrap none
test textDisp-14.3 {TkTextXviewCmd procedure} {
    .t delete 1.0 end
    update
    .t insert end xxxxxxxxx\n
    .t insert end "xxxxx\n"
    .t insert end "xxxx"
    .t xview
} {0.0 1.0}
test textDisp-14.4 {TkTextXviewCmd procedure} {
    list [catch {.t xview moveto} msg] $msg
} {1 {wrong # args: should be ".t xview moveto fraction"}}
test textDisp-14.5 {TkTextXviewCmd procedure} {
    list [catch {.t xview moveto a b} msg] $msg
} {1 {wrong # args: should be ".t xview moveto fraction"}}
test textDisp-14.6 {TkTextXviewCmd procedure} {
    list [catch {.t xview moveto a} msg] $msg
} {1 {expected floating-point number but got "a"}}
test textDisp-14.7 {TkTextXviewCmd procedure} {
    .t delete 1.0 end
    .t insert end xxxxxxxxx\n
    .t insert end "xxxxx xxxxxxxxxxx xxxx xxxxxxxxxxxxxxxxxxxx xxxxxxxxxxxx\n" ; # 56 chars on this line
    .t insert end "xxxx xxxxxxxxx xxxxxxxxxxxxx"
    .t xview moveto .3
    .t xview
} [list [expr {round(0.3*(56*$fixedWidth))/(56.0*$fixedWidth)}] [expr {round(0.3*(56*$fixedWidth)+20*$fixedWidth)/(56.0*$fixedWidth)}]]
test textDisp-14.8 {TkTextXviewCmd procedure} {
    .t delete 1.0 end
    .t insert end xxxxxxxxx\n
    .t insert end "xxxxx xxxxxxxxxxx xxxx xxxxxxxxxxxxxxxxxxxx xxxxxxxxxxxx\n" ; # 56 chars on this line
    .t insert end "xxxx xxxxxxxxx xxxxxxxxxxxxx"
    .t xview moveto -.4
    .t xview
} [list 0.0 [expr {20.0/56}]]
test textDisp-14.9 {TkTextXviewCmd procedure} {
    .t delete 1.0 end
    .t insert end xxxxxxxxx\n
    .t insert end "xxxxx xxxxxxxxxxx xxxx xxxxxxxxxxxxxxxxxxxx xxxxxxxxxxxx\n" ; # 56 chars on this line
    .t insert end "xxxx xxxxxxxxx xxxxxxxxxxxxx"
    .t xview m 1.4
    .t xview
} [list [expr {(56.0-20)/56}] 1.0]
test textDisp-14.10 {TkTextXviewCmd procedure} {
    list [catch {.t xview scroll a} msg] $msg
} {1 {wrong # args: should be ".t xview scroll number pages|pixels|units"}}
test textDisp-14.11 {TkTextXviewCmd procedure} {
    list [catch {.t xview scroll a b c} msg] $msg
} {1 {wrong # args: should be ".t xview scroll number pages|pixels|units"}}
test textDisp-14.12 {TkTextXviewCmd procedure} {
    list [catch {.t xview scroll gorp units} msg] $msg
} {1 {expected floating-point number but got "gorp"}}
test textDisp-14.13 {TkTextXviewCmd procedure} {
    .t delete 1.0 end
    .t insert end xxxxxxxxx\n
    .t insert end "a0 a1 a2 a3 a4 a5 a6 a7 a8 a9 b0 b1 b2 b3 b4 b5 b6 b7 b8 b9 c0 c1 c2 c3 c4 c5 c6 c7 c8 c9 c0 c1 c2 c3 c4 c5 c6 c7 c8 c9\n"
    .t insert end "xxxx xxxxxxxxx xxxxxxxxxxxxx"
    .t xview moveto 0
    .t xview scroll 2 pa
    set x [.t index @0,22]
    .t xview scroll -1 pa
    lappend x [.t index @0,22]
    .t xview scroll -2 pages
    lappend x [.t index @0,22]
} {2.36 2.18 2.0}
test textDisp-14.14 {TkTextXviewCmd procedure} {
    .t delete 1.0 end
    .t insert end xxxxxxxxx\n
    .t insert end "a0 a1 a2 a3 a4 a5 a6 a7 a8 a9 b0 b1 b2 b3 b4 b5 b6 b7 b8 b9 c0 c1 c2 c3 c4 c5 c6 c7 c8 c9 c0 c1 c2 c3 c4 c5 c6 c7 c8 c9\n"
    .t insert end "xxxx xxxxxxxxx xxxxxxxxxxxxx"
    .t xview moveto 0
    .t xview scroll 21 u
    set x [.t index @0,22]
    .t xview scroll -1 u
    lappend x [.t index @0,22]
    .t xview scroll 100 units
    lappend x [.t index @0,22]
    .t xview scroll -15 units
    lappend x [.t index @0,22]
} {2.21 2.20 2.99 2.84}
test textDisp-14.15 {TkTextXviewCmd procedure} {
    list [catch {.t xview scroll 14 globs} msg] $msg
} {1 {bad argument "globs": must be pages, pixels, or units}}
test textDisp-14.16 {TkTextXviewCmd procedure} {
    list [catch {.t xview flounder} msg] $msg
} {1 {bad option "flounder": must be moveto or scroll}}

.t configure -wrap char
.t delete 1.0 end
for {set i 1} {$i < 99} {incr i} {
    .t insert end "Line $i\n"
}
.t insert end "Line 100"
.t delete 50.0 51.0
.t insert 50.0 "This is a long line, one that will wrap around twice.\n"
test textDisp-15.1 {ScrollByLines procedure, scrolling backwards} {
    .t yview 45.0
    update
    .t yview scroll -3 units
    .t index @0,0
} {42.0}
test textDisp-15.2 {ScrollByLines procedure, scrolling backwards} {
    .t yview 51.0
    update
    .t yview scroll -2 units
    .t index @0,0
} {50.20}
test textDisp-15.3 {ScrollByLines procedure, scrolling backwards} {
    .t yview 51.0
    update
    .t yview scroll -4 units
    .t index @0,0
} {49.0}
test textDisp-15.4 {ScrollByLines procedure, scrolling backwards} {
    .t yview 50.20
    update
    .t yview scroll -2 units
    .t index @0,0
} {49.0}
test textDisp-15.5 {ScrollByLines procedure, scrolling backwards} {
    .t yview 50.40
    update
    .t yview scroll -2 units
    .t index @0,0
} {50.0}
test textDisp-15.6 {ScrollByLines procedure, scrolling backwards} {
    .t yview 3.2
    update
    .t yview scroll -5 units
    .t index @0,0
} {1.0}
test textDisp-15.7 {ScrollByLines procedure, scrolling forwards} {
    .t yview 48.0
    update
    .t yview scroll 4 units
    .t index @0,0
} {50.40}

test textDisp-15.8 {Scrolling near end of window} {
    set textheight 12
    set textwidth 30

    toplevel .tf
    frame .tf.f -relief sunken -borderwidth 2
    pack .tf.f -padx 10 -pady 10

    text .tf.f.t -font {Courier 9} -height $textheight \
      -width $textwidth -yscrollcommand ".tf.f.sb set"
    scrollbar .tf.f.sb -command ".tf.f.t yview"
    pack .tf.f.t -side left -expand 1 -fill both
    pack .tf.f.sb -side right -fill y

    .tf.f.t tag configure Header -font {Helvetica 14 bold italic} \
      -wrap word -spacing1 12 -spacing3 4

    .tf.f.t insert end "Foo" Header
    for {set i 1} {$i < $textheight} {incr i} {
	.tf.f.t insert end "\nLine $i"
    }
<<<<<<< HEAD
    updateText
    set refind [.tf.f.t index @0,last]
=======
    update
    set refind [.tf.f.t index @0,[winfo height .tf.f.t]]
>>>>>>> 252123a5
    # Should scroll and should not crash!
    .tf.f.t yview scroll 1 unit
    # Check that it has scrolled
    set newind [.tf.f.t index @0,last]
    set res [.tf.f.t compare $newind > $refind]
    destroy .tf
    set res
} {1}

.t configure -wrap char
.t delete 1.0 end
.t insert insert "Line 1"
for {set i 2} {$i <= 200} {incr i} {
    .t insert end "\nLine $i"
}
.t tag add big 100.0 105.0
.t insert 151.end { has a lot of extra text, so that it wraps around on the screen several times over.}
.t insert 153.end { also has largely enough extra text to wrap.}
update
set totpix [.t count -update -ypixels 1.0 end]
# check that the wrapping lines wrap exactly 6 times in total (4 times for line 151, and twice for line 153),
# this is an assumption of the upcoming tests
if {[expr {double(($totpix-5*$heightDiff)/$fixedHeight)}] != 206.0} {
    puts "---> Warning: the font actually used by the tests, which is \"[font actual [.t cget -font]]\",\
is too different from the requested \"[.t cget -font]\". Some of the upcoming tests will probably fail."
}
test textDisp-16.1 {TkTextYviewCmd procedure} {
    .t yview 21.0
    set x [.t yview]
    .t yview 1.0
    list [expr {int([lindex $x 0]*100)}] [expr {int([lindex $x 1]*100)}]
} {9 14}
test textDisp-16.2 {TkTextYviewCmd procedure} {
    list [catch {.t yview 2 3} msg] $msg
} {1 {bad option "2": must be moveto or scroll}}
test textDisp-16.3 {TkTextYviewCmd procedure} {
    list [catch {.t yview -pickplace} msg] $msg
} {1 {wrong # args: should be ".t yview -pickplace lineNum|index"}}
test textDisp-16.4 {TkTextYviewCmd procedure} {
    list [catch {.t yview -pickplace 2 3} msg] $msg
} {1 {wrong # args: should be ".t yview -pickplace lineNum|index"}}
test textDisp-16.5 {TkTextYviewCmd procedure} {
    list [catch {.t yview -bogus 2} msg] $msg
} {1 {bad option "-bogus": must be moveto or scroll}}
test textDisp-16.6 {TkTextYviewCmd procedure, integer position} {
    .t yview 100.0
    update
    .t yview 98
    .t index @0,0
} {99.0}
test textDisp-16.7 {TkTextYviewCmd procedure} {
    .t yview 2.0
    .t yv -pickplace 13.0
    .t index @0,0
} {4.0}
test textDisp-16.8 {TkTextYviewCmd procedure} {
    list [catch {.t yview bad_mark_name} msg] $msg
} {1 {bad text index "bad_mark_name"}}
test textDisp-16.9 {TkTextYviewCmd procedure, "moveto" option} {
    list [catch {.t yview moveto a b} msg] $msg
} {1 {wrong # args: should be ".t yview moveto fraction"}}
test textDisp-16.10 {TkTextYviewCmd procedure, "moveto" option} {
    list [catch {.t yview moveto gorp} msg] $msg
} {1 {expected floating-point number but got "gorp"}}
test textDisp-16.11 {TkTextYviewCmd procedure, "moveto" option} {
    .t yview moveto 0.5
    .t index @0,0
} {103.0}
test textDisp-16.12 {TkTextYviewCmd procedure, "moveto" option} {
    .t yview moveto -1
    .t index @0,0
} {1.0}
test textDisp-16.13 {TkTextYviewCmd procedure, "moveto" option} {
    .t yview moveto 1.1
    .t index @0,0
} {191.0}
test textDisp-16.14 {TkTextYviewCmd procedure, "moveto" option} {
    # y move to 3/4 of text widget content height
    .t yview moveto .75
    # target y position is inside line 151, which wraps 4 times
    # exactly which display line depends on actual font size
    set ytargetline [expr {150*$fixedHeight+5*$heightDiff}]
    set expected 151.0
    while {[expr {$ytargetline+$fixedHeight}] <= [expr {round(0.75*$totpix)}]} {
        incr ytargetline $fixedHeight
	set expected [.t index "$expected + 1 display line"]
    }
    lequal [.t index @0,0] $expected
} {1}
test textDisp-16.15 {TkTextYviewCmd procedure, "moveto" option} {
    # y move to 3/4 of text widget content height plus just one line height minus one pixel
    .t yview moveto .75
    set pixtonextline [expr {-[bo] + [lindex [.t bbox @0,0] 1] + [lindex [.t bbox @0,0] 3]}]
    .t yview moveto [expr {0.75 + ($pixtonextline-1)/double($totpix)}]
    # target y position is inside line 151, which wraps 4 times
    # exactly which display line depends on actual font size
    set ytargetline [expr {150*$fixedHeight+5*$heightDiff}]
    set expected 151.0
    while {[expr {$ytargetline+$fixedHeight}] <= [expr {round(0.75*$totpix + ($pixtonextline-1))}]} {
        incr ytargetline $fixedHeight
	set expected [.t index "$expected + 1 display line"]
    }
    lequal [.t index @0,0] $expected
} {1}
test textDisp-16.16 {TkTextYviewCmd procedure, "moveto" option} {
    # y move to 3/4 of text widget content height plus exactly one line height
    .t yview moveto .75
    set pixtonextline [expr {-[bo] + [lindex [.t bbox @0,0] 1] + [lindex [.t bbox @0,0] 3]}]
    .t yview moveto [expr {0.75 + $pixtonextline/double($totpix)}]
    # target y position is inside line 151, which wraps 4 times
    # exactly which display line depends on actual font size
    set ytargetline [expr {150*$fixedHeight+5*$heightDiff}]
    set expected 151.0
    while {[expr {$ytargetline+$fixedHeight}] <= [expr {round(0.75*$totpix + $pixtonextline)}]} {
        incr ytargetline $fixedHeight
	set expected [.t index "$expected + 1 display line"]
    }
    lequal [.t index @0,0] $expected
} {1}
test textDisp-16.17 {TkTextYviewCmd procedure, "moveto" option} {
    .t yview moveto .755
    .t index @0,0
} {151.80}
test textDisp-16.18 {TkTextYviewCmd procedure, "moveto" roundoff} {
    catch {destroy .top1}
    toplevel .top1
    wm geometry .top1 +0+0
    text .top1.t -height 3 -width 4 -wrap none -setgrid 1 -padx 6 \
	-spacing3 6
    pack .top1.t
    update
    .top1.t insert end "1\n2\n3\n4\n5\n6"
    .top1.t yview moveto 0.3333
    set result [.top1.t yview]
    destroy .top1
    set result
} [list [expr {1.0/3}] [expr {5.0/6}]]
test textDisp-16.19 {TkTextYviewCmd procedure, "scroll" option} {
    list [catch {.t yview scroll a} msg] $msg
} {1 {wrong # args: should be ".t yview scroll number pages|pixels|units"}}
test textDisp-16.20 {TkTextYviewCmd procedure, "scroll" option} {
    list [catch {.t yview scroll a b c} msg] $msg
} {1 {wrong # args: should be ".t yview scroll number pages|pixels|units"}}
test textDisp-16.21 {TkTextYviewCmd procedure, "scroll" option} {
    list [catch {.t yview scroll bogus bogus} msg] $msg
} {1 {bad argument "bogus": must be pages, pixels, or units}}
test textDisp-16.21.2 {TkTextYviewCmd procedure, "scroll" option} {
    list [catch {.t yview scroll bogus units} msg] $msg
} {1 {expected floating-point number but got "bogus"}}
test textDisp-16.22 {TkTextYviewCmd procedure, "scroll" option, back pages} {
    .t yview 50.0
    update
    .t yview scroll -1 pages
    .t index @0,0
} {42.0}
test textDisp-16.22.1 {TkTextYviewCmd procedure, "scroll" option, back pages} {
    list [catch {.t yview scroll -3 p} res] $res
} {1 {ambiguous argument "p": must be pages, pixels, or units}}
test textDisp-16.23 {TkTextYviewCmd procedure, "scroll" option, back pages} {
    .t yview 50.0
    update
    .t yview scroll -3 pa
    .t index @0,0
} {26.0}
test textDisp-16.24 {TkTextYviewCmd procedure, "scroll" option, back pages} {
    .t yview 5.0
    update
    .t yview scroll -3 pa
    .t index @0,0
} {1.0}
test textDisp-16.25 {TkTextYviewCmd procedure, "scroll" option, back pages} -setup {
    # this frame is needed because some window managers don't allow the overall
    # height of a window to get very narrow, triggering false test failure
    frame .f2 -height 20
    pack .f2 -side top
} -body {
    .t configure -height 1
    update
    .t yview 50.0
    update
    .t yview scroll -1 pages
    set x [.t index @0,0]
    .t configure -height 10
    update
    set x
} -cleanup {
    destroy .f2
} -result {49.0}
test textDisp-16.26 {TkTextYviewCmd procedure, "scroll" option, forward pages} {
    .t yview 50.0
    update
    .t yview scroll 1 pages
    .t index @0,0
} {58.0}
test textDisp-16.27 {TkTextYviewCmd procedure, "scroll" option, forward pages} {
    .t yview 50.0
    update
    .t yview scroll 2 pages
    .t index @0,0
} {66.0}
test textDisp-16.28 {TkTextYviewCmd procedure, "scroll" option, forward pages} {
    .t yview 98.0
    update
    # The man page does not say it but the code does: scrolling 1 page actually uses the
    # window height minus two lines, so that there's some overlap between adjacent pages.
    # Note: it's a bit tricky but we only need to subtract one [bo] from [winfo height .t] here
    # because the origin of @x,y coordinates is at borderwidth start, not at text area start.
    set expected [.t index @0,[expr {[winfo height .t]-[bo]-2*$fixedHeight}]]
    .t yview scroll 1 page
    lequal [.t index @0,0] $expected
} {1}
test textDisp-16.29 {TkTextYviewCmd procedure, "scroll" option, forward pages} {
    .t configure -height 1
    update
    .t yview 50.0
    update
    .t yview scroll 1 pages
    set x [.t index @0,0]
    .t configure -height 10
    update
    set x
} {51.0}
test textDisp-16.30 {TkTextYviewCmd procedure, "scroll units" option} {
    .t yview 45.0
    update
    .t yview scroll -3 units
    .t index @0,0
} {42.0}
test textDisp-16.31 {TkTextYviewCmd procedure, "scroll units" option} {
    .t yview 149.0
    update
    .t yview scroll 4 units
    .t index @0,0
} {151.40}
test textDisp-16.32 {TkTextYviewCmd procedure} {
    list [catch {.t yview scroll 12 bogoids} msg] $msg
} {1 {bad argument "bogoids": must be pages, pixels, or units}}
test textDisp-16.33 {TkTextYviewCmd procedure} {
    list [catch {.t yview bad_arg 1 2} msg] $msg
} {1 {bad option "bad_arg": must be moveto or scroll}}
test textDisp-16.34 {TkTextYviewCmd procedure} {
    set res {}
    .t yview 1.0
    lappend res [format %.12g [expr {[lindex [.t yview] 0]
	* [.t count -ypixels 1.0 end]}]]
    .t yview scroll 1 pixels
    lappend res [format %.12g [expr {[lindex [.t yview] 0]
	* [.t count -ypixels 1.0 end]}]]
    .t yview scroll 1 pixels
    lappend res [format %.12g [expr {[lindex [.t yview] 0]
	* [.t count -ypixels 1.0 end]}]]
    .t yview scroll 1 pixels
    lappend res [format %.12g [expr {[lindex [.t yview] 0]
	* [.t count -ypixels 1.0 end]}]]
    .t yview scroll 1 pixels
    lappend res [format %.12g [expr {[lindex [.t yview] 0]
	* [.t count -ypixels 1.0 end]}]]
    .t yview scroll 1 pixels
    lappend res [format %.12g [expr {[lindex [.t yview] 0]
	* [.t count -ypixels 1.0 end]}]]
} {0 1 2 3 4 5}
test textDisp-16.35 {TkTextYviewCmd procedure} {
    set res {}
    .t yview 1.0
    lappend res [expr {round([lindex [.t yview] 0] * [.t count -ypixels 1.0 end])}]
    .t yview scroll 13 pixels
    lappend res [expr {round([lindex [.t yview] 0] * [.t count -ypixels 1.0 end])}]
    .t yview scroll -4 pixels
    lappend res [expr {round([lindex [.t yview] 0] * [.t count -ypixels 1.0 end])}]
    .t yview scroll -9 pixels
    lappend res [expr {round([lindex [.t yview] 0] * [.t count -ypixels 1.0 end])}]
} {0 13 9 0}
test textDisp-16.36 {TkTextYviewCmd procedure} {
    set res {}
    .t yview 1.0
    .t yview scroll 5 pixels
    .t yview scroll -1 pages
    lappend res [expr {[lindex [.t yview] 0] * [.t count -ypixels 1.0 end]}]
    .t yview scroll 5 pixels
    .t yview scroll -1 units
    lappend res [expr {[lindex [.t yview] 0] * [.t count -ypixels 1.0 end]}]
} {0.0 0.0}
test textDisp-16.37 {TkTextYviewCmd procedure} {
    list [catch {.t yview scroll 1.3 pixels} msg] $msg
} {0 {}}
test textDisp-16.38 {TkTextYviewCmd procedure} {
    list [catch {.t yview scroll 1.3blah pixels} msg] $msg
} {1 {bad screen distance "1.3blah"}}
test textDisp-16.39 {TkTextYviewCmd procedure} {
    list [catch {.t yview scroll 1.3i pixels} msg] $msg
} {0 {}}
test textDisp-16.40 {text count -xpixels} {
    set res {}
    lappend res [.t count -xpixels 1.0 1.5] \
      [.t count -xpixels 1.5 1.0] \
      [.t count -xpixels 1.0 13.0] \
      [.t count -xpixels 1.0 "1.0 displaylineend"] \
      [.t count -xpixels 1.0 "1.0 lineend"] \
      [.t count -xpixels 1.0 "1.0 displaylineend"] \
      [.t count -xpixels 1.0 end]
} [list [expr {5*$fixedWidth}] [expr {-5*$fixedWidth}] 0 [expr {6*$fixedWidth}] [expr {6*$fixedWidth}] [expr {6*$fixedWidth}] 0]
test textDisp-16.41 {text count -xpixels with indices in elided lines} {
    set res {}
    .t delete 1.0 end
    for {set i 1} {$i < 40} {incr i} {
        .t insert end [string repeat "Line $i" 20]
        .t insert end "\n"
    }
    .t configure -wrap none
    .t tag add hidden 5.15 20.15
    .t tag configure hidden -elide true
    lappend res [.t count -xpixels 5.15 6.0] \
      [.t count -xpixels 5.15 6.1] \
      [.t count -xpixels 6.0 6.1] \
      [.t count -xpixels 6.1 6.2] \
      [.t count -xpixels 6.1 6.0] \
      [.t count -xpixels 6.0 7.0] \
      [.t count -xpixels 6.1 7.1] \
      [.t count -xpixels 15.0 20.15] \
      [.t count -xpixels 20.15 20.16] \
      [.t count -xpixels 20.16 20.15]
    .t tag remove hidden 20.0 20.15
    lappend res [expr {[.t count -xpixels 5.0 20.0] != 0}]
} [list 0 0 0 0 0 0 0 0 $fixedWidth -$fixedWidth 1]
test textDisp-16.42 {TkTextYviewCmd procedure with indices in elided lines} {
    .t configure -wrap none
    .t delete 1.0 end
    for {set i 1} {$i < 100} {incr i} {
        .t insert end [string repeat "Line $i" 20]
        .t insert end "\n"
    }
    .t tag add hidden 5.15 20.15
    .t tag configure hidden -elide true
    .t yview 35.0
    .t yview scroll [expr {- 15 * $fixedHeight}] pixels
    update
    .t index @0,0
} {5.0}
test textDisp-16.43 {TkTextYviewCmd procedure with indices in elided lines} {
    .t configure -wrap none
    .t delete 1.0 end
    for {set i 1} {$i < 100} {incr i} {
        .t insert end [string repeat "Line $i" 20]
        .t insert end "\n"
    }
    .t tag add hidden 5.15 20.15
    .t tag configure hidden -elide true
    .t yview 35.0
    .t yview scroll -15 units
    update
    .t index @0,0
} {5.0}
test textDisp-16.44 {TkTextYviewCmd procedure, scroll down, with elided lines} {
    .t configure -wrap none
    .t delete 1.0 end
    foreach x [list 0 1 2 3 4 5 6 7 8 9 0] {
      .t insert end "$x aaa1\n$x bbb2\n$x ccc3\n$x ddd4\n$x eee5\n$x fff6"
      .t insert end "$x 1111\n$x 2222\n$x 3333\n$x 4444\n$x 5555\n$x 6666" hidden
    }
    .t tag configure hidden -elide true ; # 5 hidden lines
    update
    .t see [expr {5 + [winfo height .t] / $fixedHeight + 1}].0
    update
    .t index @0,0
} {2.0}

.t delete 1.0 end
foreach i {a b c d e f g h i j k l m n o p q r s t u v w x y z} {
    .t insert end "\nLine $i 11111 $i 22222 $i 33333 $i 44444 $i 55555"
    .t insert end " $i 66666 $i 77777 $i 88888 $i"
}
.t configure -wrap none
test textDisp-17.1 {TkTextScanCmd procedure} {
    list [catch {.t scan a b} msg] $msg
} {1 {wrong # args: should be ".t scan mark x y" or ".t scan dragto x y ?gain?"}}
test textDisp-17.2 {TkTextScanCmd procedure} {
    list [catch {.t scan a b c d} msg] $msg
} {1 {expected integer but got "b"}}
test textDisp-17.3 {TkTextScanCmd procedure} {
    list [catch {.t scan stupid b 20} msg] $msg
} {1 {expected integer but got "b"}}
test textDisp-17.4 {TkTextScanCmd procedure} {
    list [catch {.t scan stupid -2 bogus} msg] $msg
} {1 {expected integer but got "bogus"}}
test textDisp-17.5 {TkTextScanCmd procedure} {
    list [catch {.t scan stupid 123 456} msg] $msg
} {1 {bad scan option "stupid": must be dragto or mark}}
test textDisp-17.6 {TkTextScanCmd procedure} {
    .t yview 1.0
    .t xview moveto 0
    update
    set expected [.t index @[expr {[bo]+50}],[expr {[bo]+50}]]
    .t scan mark 40 60
    .t scan dragto 35 55
    update
    lequal [.t index @0,0] $expected
} {1}
test textDisp-17.7 {TkTextScanCmd procedure} {
    # 1st result
    .t yview 1.0
    .t xview moveto 0
    update
    set expected [.t index @[expr {[bo]+20*$fixedWidth-50}],[expr {[bo]+9*$fixedHeight-50}]]
    .t yview 10.0
    .t xview scroll 20 units
    update
    .t scan mark -10 60
    .t scan dragto -5 65
    update
    set x [.t index @0,0]
    # 2nd result
    .t yview 1.0
    .t xview moveto 0
    update
    lappend expected [.t index @[expr {[bo]+20*$fixedWidth-50-50}],[expr {[bo]+9*$fixedHeight-50-70}]]
    .t yview 10.0
    .t xview scroll 20 units
    update
    .t scan mark -10 60
    .t scan dragto -5 65
    update
    .t scan dragto 0 72
    update
    lequal [list $x [.t index @0,0]] $expected
} {1}
test textDisp-17.8 {TkTextScanCmd procedure} {
    .t yview 1.0
    .t xview moveto 0
    update
    set expected [.t index @[expr {[bo]+50}],[expr {[bo]+50}]]
    .t scan mark 0 60
    .t scan dragto 30 100
    update
    .t scan dragto 25 95
    update
    lequal [.t index @0,0] $expected
} {1}
test textDisp-17.9 {TkTextScanCmd procedure} {
    .t yview end
    .t xview moveto 0
    update
    # this brings us at lower right corner of the text
    .t xview scroll 100 units
    update
    # this does not trigger any scroll, we're already at the corner
    .t scan mark 90 60
    .t scan dragto 10 0
    update
    set expected [.t index @[expr {[winfo width .t]-[bo]-40}],[expr {[winfo height .t]-[bo]-50}]]
    set expected [.t index "$expected - [.t cget -height] lines - [.t cget -width] chars"]
    .t scan dragto 14 5
    update
    lequal [.t index @0,0] $expected
} {1}
.t configure -wrap word
test textDisp-17.10 {TkTextScanCmd procedure, word wrapping} {
    .t yview 10.0
    update
    set origin [.t index @0,0]
    set expected [.t index "$origin - [expr {int(ceil(50.0/$fixedHeight))}] display lines"]
    .t scan mark -10 60
    .t scan dragto -5 65
    update
    set x [.t index @0,0]
    lappend expected [.t index "$origin - [expr {int(ceil((50.0+70.0)/$fixedHeight))}] display lines"]
    .t scan dragto 0 72
    update
    lequal [list $x [.t index @0,0]] $expected
} {1}
.t configure -xscrollcommand scroll -yscrollcommand {}

test textDisp-18.1 {GetXView procedure} {
    .t configure -wrap none
    .t delete 1.0 end
    .t insert end xxxxxxxxx\n
    .t insert end xxxxxxxxxxxxxxxxxxxxxxxxxxxxxxxxxxxxxxxxxxxxxxxxxxxxxxx\n
    .t insert end xxxxxxxxxxxxxxxxxxxxxxxxxx
    update
    set scrollInfo
} [list 0.0 [expr {4.0/11}]]
test textDisp-18.2 {GetXView procedure} {
    .t configure -wrap char
    .t delete 1.0 end
    .t insert end xxxxxxxxx\n
    .t insert end xxxxxxxxxxxxxxxxxxxxxxxxxxxxxxxxxxxxxxxxxxxxxxxxxxxxxxx\n
    .t insert end xxxxxxxxxxxxxxxxxxxxxxxxxx
    update
    set scrollInfo
} {0.0 1.0}
test textDisp-18.3 {GetXView procedure} {
    .t configure -wrap none
    .t delete 1.0 end
    update
    set scrollInfo
} {0.0 1.0}
test textDisp-18.4 {GetXView procedure} {
    .t configure -wrap none
    .t delete 1.0 end
    .t insert end xxxxxxxxx\n
    .t insert end xxxxxx\n
    .t insert end xxxxxxxxxxxxxxxxx
    update
    set scrollInfo
} {0.0 1.0}
test textDisp-18.5 {GetXView procedure} {
    .t configure -wrap none
    .t delete 1.0 end
    .t insert end xxxxxxxxx\n
    .t insert end xxxxxxxxxxxxxxxxxxxxxxxxxxxxxxxxxxxxxxxxxxxxxxxxxxxxxxx\n
    .t insert end xxxxxxxxxxxxxxxxxxxxxxxxxx
    .t xview scroll 31 units
    update
    set scrollInfo
} [list [expr {31.0/55}] [expr {51.0/55}]]
test textDisp-18.6 {GetXView procedure} {
    .t configure -wrap none
    .t delete 1.0 end
    .t insert end xxxxxxxxx\n
    .t insert end "xxxxx xxxxxxxxxxx xxxx xxxxxxxxxxxxxxxxxxxx xxxxxxxxxxxx\n"
    .t insert end "xxxx xxxxxxxxx xxxxxxxxxxxxx"
    .t xview moveto 0
    .t xview scroll 31 units
    update
    set x {}
    lappend x $scrollInfo
    .t configure -wrap char
    update
    lappend x $scrollInfo
    .t configure -wrap word
    update
    lappend x $scrollInfo
    .t configure -wrap none
    update
    lappend x $scrollInfo
} [list [list [expr {31.0/56}] [expr {51.0/56}]] {0.0 1.0} {0.0 1.0} [list 0.0 [expr {5.0/14}]]]
test textDisp-18.7 {GetXView procedure} {
    .t configure -wrap none
    .t delete 1.0 end
    update
    set scrollInfo unchanged
    .t insert end xxxxxx\n
    .t insert end xxx
    update
    set scrollInfo
} {unchanged}
test textDisp-18.8 {GetXView procedure} {
    proc bgerror msg {
	global x errorInfo
	set x [list $msg $errorInfo]
    }
    proc bogus args {
	error "bogus scroll proc"
    }
    .t configure -wrap none
    .t delete 1.0 end
    .t insert end xxxxxxxxxxxxxxxxxxxxxxxxxxxxxxxxxxxxxxxxxx\n
    update
    .t delete 1.0 end
    .t configure -xscrollcommand scrollError
    update
    set x
} {{scrolling error} {scrolling error
    while executing
"error "scrolling error""
    (procedure "scrollError" line 2)
    invoked from within
"scrollError 0.0 1.0"
    (horizontal scrolling command executed by text)}}
catch {rename bgerror {}}
catch {rename bogus {}}

.t configure -xscrollcommand {} -yscrollcommand scroll
test textDisp-19.1 {GetYView procedure} {
    .t configure -wrap char
    .t delete 1.0 end
    update
    set scrollInfo
} {0.0 1.0}
test textDisp-19.2 {GetYView procedure} {
    .t configure -wrap char
    .t delete 1.0 end
    update
    set scrollInfo "unchanged"
    .t insert 1.0 "Line1\nLine2"
    update
    set scrollInfo
} {unchanged}
test textDisp-19.3 {GetYView procedure} {
    .t configure -wrap char
    .t delete 1.0 end
    update
    set scrollInfo "unchanged"
    .t insert 1.0 "Line 1\nLine 2 is so long that it wraps around\nLine 3"
    update
    set scrollInfo
} {unchanged}
test textDisp-19.4 {GetYView procedure} {
    .t configure -wrap char
    .t delete 1.0 end
    .t insert 1.0 "Line 1"
    update
    set scrollInfo "unchanged"
    foreach i {2 3 4 5 6 7 8 9 10 11 12 13} {
	.t insert end "\nLine $i"
    }
    update
    set scrollInfo
} [list 0.0 [expr {70.0/91}]]
test textDisp-19.5 {GetYView procedure} {
    .t configure -wrap char
    .t delete 1.0 end
    .t insert 1.0 "Line 1"
    foreach i {2 3 4 5 6 7 8 9 10 11 12 13} {
	.t insert end "\nLine $i"
    }
    .t insert 2.end " is really quite long; in fact it's so long that it wraps three times"
    update
    set x $scrollInfo
} {0.0 0.625}
test textDisp-19.6 {GetYView procedure} {
    .t configure -wrap char
    .t delete 1.0 end
    .t insert 1.0 "Line 1"
    foreach i {2 3 4 5 6 7 8 9 10 11 12 13} {
	.t insert end "\nLine $i"
    }
    .t insert 2.end " is really quite long; in fact it's so long that it wraps three times"
    .t yview 4.0
    update
    set x $scrollInfo
} {0.375 1.0}
test textDisp-19.7 {GetYView procedure} {
    .t configure -wrap char
    .t delete 1.0 end
    .t insert 1.0 "Line 1"
    foreach i {2 3 4 5 6 7 8 9 10 11 12 13} {
	.t insert end "\nLine $i"
    }
    .t insert 2.end " is really quite long; in fact it's so long that it wraps three times"
    .t yview 2.26
    update
    set x $scrollInfo
} {0.125 0.75}
test textDisp-19.8 {GetYView procedure} {
    .t configure -wrap char
    .t delete 1.0 end
    .t insert 1.0 "Line 1"
    foreach i {2 3 4 5 6 7 8 9 10 11 12 13} {
	.t insert end "\nLine $i"
    }
    .t insert 10.end " is really quite long; in fact it's so long that it wraps three times"
    .t yview 2.0
    update
    .t count -update -ypixels 1.0 end
    set x $scrollInfo
} {0.0625 0.6875}
test textDisp-19.9 {GetYView procedure} {
    .t configure -wrap char
    .t delete 1.0 end
    .t insert 1.0 "Line 1"
    foreach i {2 3 4 5 6 7 8 9 10 11 12 13 14 15} {
	.t insert end "\nLine $i"
    }
    .t yview 3.0
    update
    set scrollInfo
} [list [expr {4.0/30}] 0.8]
test textDisp-19.10 {GetYView procedure} {
    .t configure -wrap char
    .t delete 1.0 end
    .t insert 1.0 "Line 1"
    foreach i {2 3 4 5 6 7 8 9 10 11 12 13 14 15} {
	.t insert end "\nLine $i"
    }
    .t yview 11.0
    update
    set scrollInfo
} [list [expr {1.0/3}] 1.0]
test textDisp-19.10.1 {Widget manipulation causes height miscount} {
    .t configure -wrap char
    .t delete 1.0 end
    .t insert 1.0 "Line 1"
    foreach i {2 3 4 5 6 7 8 9 10 11 12 13 14 15} {
	.t insert end "\nLine $i"
    }
    .t yview 11.0
    update
    .t configure -wrap word
    .t delete 1.0 end
    .t insert 1.0 "Line 1"
    foreach i {2 3 4 5 6 7 8 9 10 11 12 13 14 15} {
	.t insert end "\nLine $i"
    }
    .t insert end "\nThis last line wraps around four "
    .t insert end "times with a little bit left on the last line."
    .t yview insert
    update
    .t count -update -ypixels 1.0 end
    set scrollInfo
} {0.5 1.0}
test textDisp-19.11 {GetYView procedure} {
    .t configure -wrap word
    .t delete 1.0 end
    .t insert 1.0 "Line 1"
    foreach i {2 3 4 5 6 7 8 9 10 11 12 13 14 15} {
	.t insert end "\nLine $i"
    }
    .t insert end "\nThis last line wraps around four "
    .t insert end "times with a little bit left on the last line."
    .t yview insert
    update
    .t count -update -ypixels 1.0 end
    set scrollInfo
} {0.5 1.0}
test textDisp-19.11.2 {TextWidgetCmd procedure, "count -displaylines"} {
    .t count -displaylines 1.0 end
} {20}
test textDisp-19.11.3 {TextWidgetCmd procedure, "count -displaylines"} {
    .t count -displaylines end 1.0
} {-20}
test textDisp-19.11.4 {TextWidgetCmd procedure, "count -displaylines"} {
    .t count -displaylines 1.1 1.3
} {0}
test textDisp-19.11.5 {TextWidgetCmd procedure, "count -displaylines"} {
    .t count -displaylines 16.0 16.1
} {0}
test textDisp-19.11.5.1 {TextWidgetCmd procedure, "count -displaylines"} {
    .t count -displaylines 16.0 16.5
} {0}
test textDisp-19.11.6 {TextWidgetCmd procedure, "count -displaylines"} {
    .t count -displaylines 16.0 16.24
} {1}
test textDisp-19.11.7 {TextWidgetCmd procedure, "count -displaylines"} {
    .t count -displaylines 16.0 16.40
} {2}
test textDisp-19.11.8 {TextWidgetCmd procedure, "count -displaylines"} {
    .t count -displaylines "16.0 displaylineend +1c" "16.0 lineend"
} {3}
test textDisp-19.11.9 {TextWidgetCmd procedure, "count -displaylines"} {
    .t count -displaylines 16.0 "16.0 lineend"
} {4}
test textDisp-19.11.10 {TextWidgetCmd procedure, "count -displaylines"} {
    .t count -displaylines 16.0 "16.0 +4displaylines"
} {4}
test textDisp-19.11.11 {TextWidgetCmd procedure, "count -displaylines"} {
    .t count -displaylines 16.0 "16.0 +2displaylines"
} {2}
test textDisp-19.11.12 {TextWidgetCmd procedure, "count -displaylines"} {
    .t count -displaylines "16.0 +1displayline" "16.0 +2displaylines -1c"
} {0}
.t tag configure elide -elide 1
test textDisp-19.11.13 {TextWidgetCmd procedure, "count -displaylines"} {
    .t tag remove elide 1.0 end
    .t tag add elide "16.0 +1displaylines" "16.0 +1displaylines +6c"
    .t count -displaylines 16.0 "16.0 +4displaylines"
} {4}
test textDisp-19.11.14 {TextWidgetCmd procedure, "count -displaylines"} {
    .t tag remove elide 1.0 end
    .t tag add elide "16.0 +1displaylines" "16.0 +1displaylines displaylineend"
    .t count -displaylines 16.0 "16.0 +4displaylines"
} {4}
test textDisp-19.11.15 {TextWidgetCmd procedure, "count -displaylines"} {
    .t tag remove elide 1.0 end
    .t tag add elide "16.0 +1displaylines" "16.0 +2displaylines"
    .t count -displaylines 16.0 "16.0 +4displaylines -1c"
} {3}
test textDisp-19.11.15a {TextWidgetCmd procedure, "count -displaylines"} {
    .t tag remove elide 1.0 end
    .t tag add elide "16.0 +1displaylines" "16.0 +2displaylines"
    .t count -displaylines 16.0 "16.0 +4displaylines"
} {4}
test textDisp-19.11.16 {TextWidgetCmd procedure, "count -displaylines"} {
    .t tag remove elide 1.0 end
    .t tag add elide "12.0" "14.0"
    .t count -displaylines 12.0 16.0
} {2}
test textDisp-19.11.17 {TextWidgetCmd procedure, "index +displaylines"} {
    .t tag remove elide 1.0 end
    .t tag add elide "12.0" "14.0"
    list [.t index "11.5 +2d lines"] \
      [.t index "12.0 +2d lines"] [.t index "11.0 +2d lines"] \
      [.t index "13.0 +2d lines"] [.t index "13.1 +3d lines"] \
      [.t index "13.0 +4d lines"]
} {15.5 16.0 15.0 16.0 16.21 16.39}
test textDisp-19.11.18 {TextWidgetCmd procedure, "index +displaylines"} {
    .t tag remove elide 1.0 end
    .t tag add elide "12.0" "14.0"
    list [.t index "15.5 -2d lines"] \
      [.t index "16.0 -2d lines"] [.t index "15.0 -2d lines"] \
      [.t index "16.0 -3d lines"] [.t index "16.23 -4d lines"] \
      [.t index "16.42 -5d lines"]
} {11.5 14.0 11.0 11.0 11.2 11.3}
test textDisp-19.11.19 {TextWidgetCmd procedure, "count -displaylines"} {
    .t tag remove elide 1.0 end
    .t tag add elide "12.0" "16.0 +1displaylines"
    .t count -displaylines 12.0 17.0
} {4}
test textDisp-19.11.20 {TextWidgetCmd procedure, "index +displaylines"} {
    .t tag remove elide 1.0 end
    .t tag add elide "12.0" "16.0 +1displaylines"
    list [.t index "11.5 +2d lines"] \
      [.t index "12.0 +2d lines"] [.t index "11.0 +2d lines"] \
      [.t index "13.0 +2d lines"] [.t index "13.0 +3d lines"] \
      [.t index "13.0 +4d lines"]
} {16.44 16.57 16.39 16.57 16.74 17.0}
test textDisp-19.11.21 {TextWidgetCmd procedure, "index +displaylines"} {
    .t tag remove elide 1.0 end
    .t tag add elide "12.0" "16.0 +1displaylines"
    list [.t index "16.44 -2d lines"] \
      [.t index "16.57 -3d lines"] [.t index "16.39 -2d lines"] \
      [.t index "16.60 -4d lines"] [.t index "16.76 -4d lines"] \
      [.t index "17.0 -5d lines"]
} {11.5 11.0 11.0 10.3 11.2 11.0}
test textDisp-19.11.22 {TextWidgetCmd procedure, "index +displaylines"} {
    .t tag remove elide 1.0 end
    list [.t index "end +5d lines"] \
      [.t index "end -3d lines"] [.t index "1.0 -2d lines"] \
      [.t index "1.0 +4d lines"] [.t index "1.0 +50d lines"] \
      [.t index "end -50d lines"]
} {17.0 16.39 1.0 5.0 17.0 1.0}
test textDisp-19.11.23 {TextWidgetCmd procedure, "index +displaylines"} {
    .t tag remove elide 1.0 end
    .t tag add elide "12.3" "16.0 +1displaylines"
    list [.t index "11.5 +1d lines"] [.t index "11.5 +2d lines"] \
      [.t index "12.0 +1d lines"] \
      [.t index "12.0 +2d lines"] [.t index "11.0 +2d lines"] \
      [.t index "13.0 +2d lines"] [.t index "13.0 +3d lines"] \
      [.t index "13.0 +4d lines"]
} {16.23 16.44 16.39 16.57 16.39 16.60 16.77 17.0}
.t tag remove elide 1.0 end
test textDisp-19.11.24 {TextWidgetCmd procedure, "index +/-displaylines"} {
    list [.t index "11.5 + -1 display lines"] \
      [.t index "11.5 + +1 disp lines"] \
      [.t index "11.5 - -1 disp lines"] \
      [.t index "11.5 - +1 disp lines"] \
      [.t index "11.5 -1 disp lines"] \
      [.t index "11.5 +1 disp lines"] \
      [.t index "11.5 +0 disp lines"]
} {10.5 12.5 12.5 10.5 10.5 12.5 11.5}
.t tag remove elide 1.0 end
test textDisp-19.12 {GetYView procedure, partially visible last line} {
    catch {destroy .top}
    toplevel .top
    wm geometry .top +0+0
    text .top.t -width 40 -height 5 -font $fixedFont
    pack .top.t -expand yes -fill both
    .top.t insert end "Line 1\nLine 2\nLine 3\nLine 4\nLine 5"
    # Need to wait for asychronous calculations to complete.
    update
    scan [wm geom .top] %dx%d twidth theight
    wm geom .top ${twidth}x[expr {$theight - 3}]
    update
    .top.t yview
} [list 0.0 [expr {(5.0 * $fixedHeight - 3.0)/ (5.0 * $fixedHeight)}]]
test textDisp-19.13 {GetYView procedure, partially visible last line} {
    catch {destroy .top}
    toplevel .top
    wm geometry .top +0+0
    text .top.t -width 40 -height 5 -font $fixedFont
    pack .top.t -expand yes -fill both
    .top.t insert end "Line 1\nLine 2\nLine 3\nLine 4 has enough text to wrap around at least once"
    # Need to wait for asychronous calculations to complete.
    update
    scan [wm geom .top] %dx%d twidth theight
    wm geom .top ${twidth}x[expr {$theight - 3}]
    update
    .top.t yview
} [list 0.0 [expr {(5.0 * $fixedHeight - 3.0)/ (5.0 * $fixedHeight)}]]
catch {destroy .top}
test textDisp-19.14 {GetYView procedure} {
    .t configure -wrap word
    .t delete 1.0 end
    .t insert 1.0 "Line 1"
    foreach i {2 3 4 5 6 7 8 9 10 11 12 13 14 15} {
	.t insert end "\nLine $i"
    }
    .t insert end "\nThis last line wraps around four "
    .t insert end "times with a little bit left on the last line."
    # Need to update so everything is calculated.
    update
    .t count -update -ypixels 1.0 end
    delay
    set scrollInfo "unchanged"
    .t mark set insert 3.0
    .t tag configure x -background red
    .t tag add x 1.0 5.0
    update
    .t tag delete x
    set scrollInfo
} {unchanged}
test textDisp-19.15 {GetYView procedure} {
    .t configure -wrap word
    .t delete 1.0 end
    .t insert 1.0 "Line 1"
    foreach i {2 3 4 5 6 7 8 9 10 11 12 13 14 15} {
	.t insert end "\nLine $i"
    }
    .t insert end "\nThis last line wraps around four "
    .t insert end "times with a bit little left on the last line."
    update
    .t configure -yscrollcommand scrollError
    proc bgerror args {
	global x errorInfo errorCode
	set x [list $args $errorInfo $errorCode]
    }
    .t delete 1.0 end
    update
    rename bgerror {}
    .t configure -yscrollcommand scroll
    set x
} {{{scrolling error}} {scrolling error
    while executing
"error "scrolling error""
    (procedure "scrollError" line 2)
    invoked from within
"scrollError 0.0 1.0"
    (vertical scrolling command executed by text)} NONE}

test textDisp-19.16 {count -ypixels} {
    .t configure -wrap word
    .t delete 1.0 end
    .t insert 1.0 "Line 1"
    foreach i {2 3 4 5 6 7 8 9 10 11 12 13 14 15} {
	.t insert end "\nLine $i"
    }
    .t insert end "\nThis last line wraps around four "
    .t insert end "times with a little bit left on the last line."
    # Need to update so everything is calculated.
    update
    .t count -update -ypixels 1.0 end
    update
    set res [list \
      [.t count -ypixels 1.0 end] \
      [.t count -update -ypixels 1.0 end] \
      [.t count -ypixels 15.0 16.0] \
      [.t count -ypixels 15.0 "16.0 displaylineend +1c"] \
      [.t count -ypixels 16.0 "16.0 displaylineend +1c"] \
      [.t count -ypixels "16.0 +1 displaylines" "16.0 +4 displaylines +3c"] ]
} [list [expr {20 * $fixedHeight}] \
        [expr {20 * $fixedHeight}] \
	$fixedHeight \
	[expr {2*$fixedHeight}] \
	$fixedHeight \
	[expr {3*$fixedHeight}]]
test textDisp-19.17 {count -ypixels with indices in elided lines} {
    .t configure -wrap none
    .t delete 1.0 end
    for {set i 1} {$i < 100} {incr i} {
        .t insert end [string repeat "Line $i" 20]
        .t insert end "\n"
    }
    .t tag add hidden 5.15 20.15
    .t tag configure hidden -elide true
    update
    .t count -update -ypixels 1.0 end
    update
    set res [list \
      [.t count -ypixels 1.0 6.0] \
      [.t count -ypixels 2.0 7.5] \
      [.t count -ypixels 5.0 8.5] \
      [.t count -ypixels 6.1 6.2] \
      [.t count -ypixels 6.1 18.8] \
      [.t count -ypixels 18.0 20.50] \
      [.t count -ypixels 5.2 20.60] \
      [.t count -ypixels 20.60 20.70] \
      [.t count -ypixels 5.0 25.0] \
      [.t count -ypixels 25.0 5.0] \
      [.t count -ypixels 25.4 27.50] \
      [.t count -ypixels 35.0 38.0] ]
    .t yview 35.0
    lappend res [.t count -ypixels 5.0 25.0]
} [list [expr {4 * $fixedHeight}] \
        [expr {3 * $fixedHeight}] \
	0 0 0 0 0 0 \
	[expr {5 * $fixedHeight}] \
	[expr {- 5 * $fixedHeight}] \
	[expr {2 * $fixedHeight}] \
	[expr {3 * $fixedHeight}] \
	[expr {5 * $fixedHeight}]]
test textDisp-19.18 {count -ypixels with indices in elided lines} {
    .t configure -wrap none
    .t delete 1.0 end
    for {set i 1} {$i < 100} {incr i} {
        .t insert end [string repeat "Line $i" 20]
        .t insert end "\n"
    }
    .t tag add hidden 5.15 20.15
    .t tag configure hidden -elide true
    .t yview 35.0
    update
    .t count -update -ypixels 1.0 end
    update
    set res [.t count -ypixels 5.0 25.0]
    .t yview scroll [expr {- 15 * $fixedHeight}] pixels
    update
    lappend res [.t count -ypixels 5.0 25.0]
} [list [expr {5 * $fixedHeight}] [expr {5 * $fixedHeight}]]
test textDisp-19.19 {count -ypixels with indices in elided lines} {
    .t configure -wrap char
    .t delete 1.0 end
    for {set i 1} {$i < 25} {incr i} {
        .t insert end [string repeat "Line $i -" 6]
        .t insert end "\n"
    }
    .t tag add hidden 5.27 11.0
    .t tag configure hidden -elide true
    .t yview 5.0
    update
    set res [list [.t count -ypixels 5.0 11.0] [.t count -ypixels 5.0 11.20]]
} [list [expr {1 * $fixedHeight}] [expr {2 * $fixedHeight}]]
.t delete 1.0 end
.t insert end "Line 1"
for {set i 2} {$i <= 200} {incr i} {
    .t insert end "\nLine $i"
}
.t configure -wrap word
.t delete 50.0 51.0
.t insert 50.0 "This is a long line, one that will wrap around twice.\n"
test textDisp-20.1 {FindDLine} {
    .t yview 48.0
    list [.t dlineinfo 46.0] [.t dlineinfo 47.0] [.t dlineinfo 49.0] \
	    [.t dlineinfo 58.0]
} [list {} {} [list [bo] [yline 2] [xw 7] $fixedHeight $fixedAscent] {}]
test textDisp-20.2 {FindDLine} {
    .t yview 100.0
    .t yview -pickplace 53.0
    set centlineY [lindex [.t bbox 53.0] 1]
    set expectedY [expr {$centlineY - int(($centlineY-[bo])/$fixedHeight)*$fixedHeight - $fixedHeight}]
    set expected [list [list [bo] $expectedY [xw 20] $fixedHeight $fixedAscent] \
                       [list [bo] $expectedY [xw 20] $fixedHeight $fixedAscent] \
	               [list [bo] [expr {$expectedY+$fixedHeight}] [xw 19] $fixedHeight $fixedAscent]]
    set res [list [.t dlineinfo 50.0] [.t dlineinfo 50.14] [.t dlineinfo 50.21]]
    lequal $res $expected
} {1}
test textDisp-20.3 {FindDLine} {
    .t yview 100.0
    .t yview 49.0
    list [.t dlineinfo 50.0] [.t dlineinfo 50.24] [.t dlineinfo 57.0]
} [list [list [bo] [yline 2] [xw 20] $fixedHeight $fixedAscent] \
        [list [bo] [yline 3] [xw 19] $fixedHeight $fixedAscent] \
	{}]
test textDisp-20.4 {FindDLine} {
    .t yview 100.0
    .t yview 42.0
    list [.t dlineinfo 50.0] [.t dlineinfo 50.24] [.t dlineinfo 50.40]
} [list [list [bo] [yline 9] [xw 20] $fixedHeight $fixedAscent] \
        [list [bo] [yline 10] [xw 19] $fixedHeight $fixedAscent] \
	{}]
.t config -wrap none
test textDisp-20.5 {FindDLine} {
    .t yview 100.0
    .t yview 48.0
    list [.t dlineinfo 50.0] [.t dlineinfo 50.20] [.t dlineinfo 50.40]
} [list [list [bo] [yline 3] [xw 53] $fixedHeight $fixedAscent] \
        [list [bo] [yline 3] [xw 53] $fixedHeight $fixedAscent] \
	[list [bo] [yline 3] [xw 53] $fixedHeight $fixedAscent]]

.t config -wrap word
test textDisp-21.1 {TkTextPixelIndex} {
    .t yview 48.0
    set off [expr {[bo]+3}]
    list [.t index @-10,-10] [.t index @$off,$off] [.t index @[expr {[xchar 2]+2}],$off] \
	    [.t index @[expr {[xchar 14]+1}],$off] [.t index @[xchar 5],[yline 5]]
} {48.0 48.0 48.2 48.7 50.45}
.t insert end \n
test textDisp-21.2 {TkTextPixelIndex} {
    .t yview 195.0
    set off [expr {[xchar 1]+1}]
    list [.t index @$off,[expr {[yline 6]+2}]] \
         [.t index @$off,[expr {[yline 7]+2}]] \
	 [.t index @$off,[expr {[yline 8]+2}]] \
	 [.t index @$off,1002]
} {197.1 198.1 199.1 201.0}
test textDisp-21.3 {TkTextPixelIndex, horizontal scrolling} {
    .t configure -wrap none
    .t delete 1.0 end
    .t insert end "12345\n"
    .t insert end "abcdefghijklmnopqrstuvwxyzABCDEFGHIJKLMNOPQRSTUVWXYZ"
    .t xview scroll 2 units
    set off [expr {[yline 1]+4}]
    list [.t index @-5,$off] [.t index @[expr {[xchar 1]-2}],$off] [.t index @[expr {[xchar 4]+2}],[expr {[yline 2]+2}]]
} {1.2 1.2 2.6}
test textDisp-21.4 {count -displaylines regression} {
    set message {
   QOTW:  "C/C++, which is used by 16% of users, is the most popular programming language, but Tcl, used by 0%, seems to be the language of choice for the highest scoring users."
(new line)
Use the Up (cursor) key to scroll up one line at a time.  At the second press, the cursor either gets locked or jumps several lines.

Connect with Tkcon.  The command
.u count -displaylines \
3.10 2.173
should give answer -1; it gives me 5.

Using 8.5a4 (ActiveState beta 4) under Linux.  No problem with ActiveState beta 3.
}

toplevel .tt
pack [text .tt.u] -side right
.tt.u configure -width 30 -height 27 -wrap word -bg #FFFFFF
.tt.u insert end $message
.tt.u mark set insert 3.10
tkwait visibility .tt.u
set res [.tt.u count -displaylines 3.10 2.173]
destroy .tt
unset message
set res
} {-1}

.t delete 1.0 end
.t insert end "Line 1"
for {set i 2} {$i <= 200} {incr i} {
    .t insert end "\nLine $i"
}
.t configure -wrap word
.t delete 50.0 51.0
.t insert 50.0 "This is a long line, one that will wrap around twice.\n"
update
.t tag add x 50.1
test textDisp-22.1 {TkTextCharBbox} {
    .t config -wrap word
    .t yview 48.0
    list [.t bbox 47.2] [.t bbox 48.0] [.t bbox 50.5] [.t bbox 50.40] \
	    [.t bbox 58.0]
} [list {} \
        [list [xchar 0] [yline 1] $fixedWidth $fixedHeight] \
        [list [xchar 5] [yline 3] $fixedWidth $fixedHeight] \
	[list [xchar 0] [yline 5] $fixedWidth $fixedHeight] \
	{}]
test textDisp-22.2 {TkTextCharBbox} {
    .t config -wrap none
    .t yview 48.0
    list [.t bbox 50.5] [.t bbox 50.40] [.t bbox 57.0]
} [list [list [xchar 5] [yline 3] $fixedWidth $fixedHeight] \
        {} \
	[list [xchar 0] [yline 10] $fixedWidth $fixedHeight]]
test textDisp-22.3 {TkTextCharBbox, cut-off lines} {
    wm geometry . {}
    update
    scan [wm geom .] %dx%d oriWidth oriHeight
    .t config -wrap char
    .t yview 10.0
    wm geom . ${width}x[expr {$height-1}]
    update
    set expected [list [list [xchar 1] [yline 10] $fixedWidth $fixedHeight] \
                       [list [xchar 1] [yline 11] $fixedWidth [expr {($height-1)-$oriHeight}]]]
    lequal [list [.t bbox 19.1] [.t bbox 20.1]] $expected
} {1}
test textDisp-22.4 {TkTextCharBbox, cut-off lines} {
    wm geometry . {}
    update
    scan [wm geom .] %dx%d oriWidth oriHeight
    .t config -wrap char
    .t yview 10.0
    wm geom . ${width}x[expr {$height+1}]
    update
    set expected [list [list [xchar 1] [yline 10] $fixedWidth $fixedHeight] \
                       [list [xchar 1] [yline 11] $fixedWidth [expr {($height+1)-$oriHeight}]]]
    lequal [list [.t bbox 19.1] [.t bbox 20.1]] $expected
} {1}
test textDisp-22.5 {TkTextCharBbox, cut-off char} {
    wm geometry . {}
    update
    .t config -wrap none
    .t yview 10.0
    wm geom . [expr {$width-(20-7)*$fixedWidth}]x$height
    update
    .t bbox 15.6
} [list [xchar 6] [yline 6] $fixedWidth $fixedHeight]
test textDisp-22.6 {TkTextCharBbox, line visible but not char} {
    wm geometry . {}
    update
    scan [wm geom .] %dx%d oriWidth oriHeight
    .t config -wrap char
    .t yview 10.0
    .t tag add big 20.2 20.5
    wm geom . ${width}x[expr {$height+3}]
    update
    set expected [list [list [xchar 1] [yline 10] $fixedWidth $fixedHeight] \
                       {} \
	               [list [xchar 2] [yline 11] [font measure $bigFont "n"] [expr {($height+3)-$oriHeight}]]]
    lequal [list [.t bbox 19.1] [.t bbox 20.1] [.t bbox 20.2]] $expected
} {1}
wm geom . {}
update
test textDisp-22.7 {TkTextCharBbox, different character sizes} {
    .t config -wrap char
    .t yview 10.0
    .t tag add big 12.2 12.5
    update
    list [.t bbox 12.1] [.t bbox 12.2]
} [list [list [xchar 1] [expr {[yline 3]+$ascentDiff}] $fixedWidth $fixedHeight] \
        [list [xchar 2] [yline 3] [font measure $bigFont "n"] $bigHeight]]
.t tag remove big 1.0 end
test textDisp-22.8 {TkTextCharBbox, horizontal scrolling} {
    .t configure -wrap none
    .t delete 1.0 end
    .t insert end "12345\n"
    .t insert end "abcdefghijklmnopqrstuvwxyzABCDEFGHIJKLMNOPQRSTUVWXYZ"
    .t xview scroll 4 units
    list [.t bbox 1.3] [.t bbox 1.4] [.t bbox 2.3] [.t bbox 2.4] \
	    [.t bbox 2.23] [.t bbox 2.24]
} [list {} \
        [list [xchar 0] [yline 1] $fixedWidth $fixedHeight] \
	{} \
	[list [xchar 0] [yline 2] $fixedWidth $fixedHeight] \
	[list [xchar 19] [yline 2] $fixedWidth $fixedHeight] \
	{}]
test textDisp-22.9 {TkTextCharBbox, handling of spacing} {
    .t configure -wrap char
    .t delete 1.0 end
    .t insert 1.0 "abcdefghijkl\nmnopqrstuvwzyz"
    .t tag configure spacing -spacing1 8 -spacing3 2
    .t tag add spacing 1.0 end
    frame .t.f1 -width 10 -height 4 -bg black
    frame .t.f2 -width 10 -height 4 -bg black
    frame .t.f3 -width 10 -height 4 -bg black
    frame .t.f4 -width 10 -height 4 -bg black
    .t window create 1.3 -window .t.f1 -align top
    .t window create 1.7 -window .t.f2 -align center
    .t window create 2.1 -window .t.f3 -align bottom
    .t window create 2.10 -window .t.f4 -align baseline
    update
    list [.t bbox .t.f1] [.t bbox .t.f2] [.t bbox .t.f3] [.t bbox .t.f4] \
	    [.t bbox 1.1] [.t bbox 2.9]
} [list [list [xchar 3] [expr {[yline 1]+8}] 10 4] \
        [list [expr {[xchar 3]+10+[xw 3]}] [expr {[yline 1]+8+($fixedHeight-4)/2}] 10 4] \
	[list [xchar 1] [expr {[yline 2]+8+2+8+($fixedHeight-4)}] 10 4] \
	[list [expr {[xchar 1]+10+[xw 8]}] [expr {[yline 2]+8+2+8+($fixedAscent-4)}] 10 4] \
	[list [xchar 1] [expr {[yline 1]+8}] $fixedWidth $fixedHeight] \
	[list [expr {[xchar 1]+10+[xw 7]}] [expr {[yline 2]+8+2+8}] $fixedWidth $fixedHeight]]
.t tag delete spacing
test textDisp-22.10 {TkTextCharBbox, handling of elided lines} {
    .t configure -wrap char
    .t delete 1.0 end
    for {set i 1} {$i < 10} {incr i} {
        .t insert end "Line $i - Line [format %c [expr {64+$i}]]\n"
    }
    .t tag add hidden 2.8 2.13
    .t tag add hidden 6.8 7.13
    .t tag configure hidden -elide true
    update
    list \
        [expr {[lindex [.t bbox 2.9]  0] - [lindex [.t bbox 2.8] 0]}] \
        [expr {[lindex [.t bbox 2.10] 0] - [lindex [.t bbox 2.8] 0]}] \
        [expr {[lindex [.t bbox 2.13] 0] - [lindex [.t bbox 2.8] 0]}] \
        [expr {[lindex [.t bbox 6.9]  0] - [lindex [.t bbox 6.8] 0]}] \
        [expr {[lindex [.t bbox 6.10] 0] - [lindex [.t bbox 6.8] 0]}] \
        [expr {[lindex [.t bbox 6.13] 0] - [lindex [.t bbox 6.8] 0]}] \
        [expr {[lindex [.t bbox 6.14] 0] - [lindex [.t bbox 6.8] 0]}] \
        [expr {[lindex [.t bbox 6.15] 0] - [lindex [.t bbox 6.8] 0]}] \
        [expr {[lindex [.t bbox 7.0]  0] - [lindex [.t bbox 6.8] 0]}] \
        [expr {[lindex [.t bbox 7.1]  0] - [lindex [.t bbox 6.8] 0]}] \
        [expr {[lindex [.t bbox 7.12] 0] - [lindex [.t bbox 6.8] 0]}]
} [list 0 0 0 0 0 0 0 0 0 0 0]
test textDisp-22.11 {TkTextCharBbox, handling of wrapped elided lines} {
    .t configure -wrap char
    .t delete 1.0 end
    for {set i 1} {$i < 10} {incr i} {
        .t insert end "Line $i - Line _$i - Lines .$i - Line [format %c [expr {64+$i}]]\n"
    }
    .t tag add hidden 1.30 2.5
    .t tag configure hidden -elide true
    update
    list \
        [expr {[lindex [.t bbox 1.30] 0] - [lindex [.t bbox 2.4]  0]}] \
        [expr {[lindex [.t bbox 1.30] 0] - [lindex [.t bbox 2.5]  0]}]
} [list 0 0]

.t delete 1.0 end
.t insert end "Line 1"
for {set i 2} {$i <= 200} {incr i} {
    .t insert end "\nLine $i"
}
.t configure -wrap word
.t delete 50.0 51.0
.t insert 50.0 "This is a long line, one that will wrap around twice.\n"
update
test textDisp-23.1 {TkTextDLineInfo} {
    .t config -wrap word
    .t yview 48.0
    list [.t dlineinfo 47.3] [.t dlineinfo 48.0] [.t dlineinfo 50.40] \
	    [.t dlineinfo 56.0]
} [list {} \
        [list [bo] [yline 1] [xw 7] $fixedHeight $fixedAscent] \
	[list [bo] [yline 5] [xw 13] $fixedHeight $fixedAscent] \
	{}]
.t config -bd 4
test textDisp-23.2 {TkTextDLineInfo} {
    .t config -wrap word
    update
    .t yview 48.0
    .t dlineinfo 50.40
} [list [bo] [yline 5] [xw 13] $fixedHeight $fixedAscent]
.t config -bd 0
test textDisp-23.3 {TkTextDLineInfo} {
    .t config -wrap none
    update
    .t yview 48.0
    list [.t dlineinfo 50.40] [.t dlineinfo 57.3]
} [list [list [bo] [yline 3] [xw 53] $fixedHeight $fixedAscent] \
        [list [bo] [yline 10] [xw 7] $fixedHeight $fixedAscent]]
test textDisp-23.4 {TkTextDLineInfo, cut-off lines} {
    wm geometry . {}
    update
    scan [wm geom .] %dx%d oriWidth oriHeight
    .t config -wrap char
    .t yview 10.0
    wm geom . ${width}x[expr {$height-1}]
    update
    set expected [list [list [bo] [yline 10] [xw 7] $fixedHeight $fixedAscent] \
                       [list [bo] [yline 11] [xw 7] [expr {($height-1)-$oriHeight}] $fixedAscent]]
    lequal [list [.t dlineinfo 19.0] [.t dlineinfo 20.0]] $expected
} {1}
test textDisp-23.5 {TkTextDLineInfo, cut-off lines} {
    wm geometry . {}
    update
    scan [wm geom .] %dx%d oriWidth oriHeight
    .t config -wrap char
    .t yview 10.0
    wm geom . ${width}x[expr {$height+1}]
    update
    set expected [list [list [bo] [yline 10] [xw 7] $fixedHeight $fixedAscent] \
                       [list [bo] [yline 11] [xw 7] [expr {($height+1)-$oriHeight}] $fixedAscent]]
    lequal [list [.t dlineinfo 19.0] [.t dlineinfo 20.0]] $expected
} {1}
wm geom . {}
update
test textDisp-23.6 {TkTextDLineInfo, horizontal scrolling} {
    .t config -wrap none
    .t delete 1.0 end
    .t insert end "First line\n"
    .t insert end "Second line is a very long one that doesn't all fit.\n"
    .t insert end "Third"
    .t xview scroll 6 units
    update
    list [.t dlineinfo 1.0] [.t dlineinfo 2.0] [.t dlineinfo 3.0]
} [list [list [expr {[xw -6]+[bo]}] [yline 1] [xw 10] $fixedHeight $fixedAscent] \
        [list [expr {[xw -6]+[bo]}] [yline 2] [xw 52] $fixedHeight $fixedAscent] \
	[list [expr {[xw -6]+[bo]}] [yline 3] [xw 5] $fixedHeight $fixedAscent]]
.t xview moveto 0
test textDisp-23.7 {TkTextDLineInfo, centering} {
    .t config -wrap word
    .t delete 1.0 end
    .t insert end "First line\n"
    .t insert end "Second line is a very long one that doesn't all fit.\n"
    .t insert end "Third"
    .t tag configure x -justify center
    .t tag configure y -justify right
    .t tag add x 1.0
    .t tag add y 3.0
    list [.t dlineinfo 1.0] [.t dlineinfo 2.0] [.t dlineinfo 3.0]
} [list [list [expr {[bo]+[xe 10]/2}] [yline 1] [xw 10] $fixedHeight $fixedAscent] \
        [list [bo] [yline 2] [xw 17] $fixedHeight $fixedAscent] \
	[list [xcharr 5] [yline 5] [xw 5] $fixedHeight $fixedAscent]]
.t tag delete x y

test textDisp-24.1 {TkTextCharLayoutProc} {
    .t configure -wrap char
    .t delete 1.0 end
    .t insert 1.0 "abcdefghijklmnopqrstuvwxyz"
    list [.t bbox 1.19] [.t bbox 1.20]
} [list [list [xchar 19] [yline 1] $fixedWidth $fixedHeight] \
        [list [xchar 0] [yline 2] $fixedWidth $fixedHeight]]
test textDisp-24.2 {TkTextCharLayoutProc} {
    wm geometry . {}
    update
    scan [wm geom .] %dx%d oriWidth oriHeight
    .t configure -wrap char
    .t delete 1.0 end
    .t insert 1.0 "abcdefghijklmnopqrstuvwxyz"
    # be tolerant about borderwidth et al. - don't let another char fit on the line
    set wi $width
    while {$wi+1-$oriWidth >= $fixedWidth} {
        incr wi -$fixedWidth
    }
    wm geom . [expr {$wi+1}]x$height
    update
    set expected [list [list [xchar 19] [yline 1] [expr {$fixedWidth+($wi+1-$oriWidth)}] $fixedHeight] \
                       [list [xchar 0] [yline 2] $fixedWidth $fixedHeight]]
    lequal [list [.t bbox 1.19] [.t bbox 1.20]] $expected
} {1}
test textDisp-24.3 {TkTextCharLayoutProc} {
    wm geometry . {}
    update
    scan [wm geom .] %dx%d oriWidth oriHeight
    .t configure -wrap char
    .t delete 1.0 end
    .t insert 1.0 "abcdefghijklmnopqrstuvwxyz"
    wm geom . [expr {$width-1}]x$height
    update
    set expected [list [list [xchar 19] [yline 1] [expr {$fixedWidth+($width-1-$oriWidth)}] $fixedHeight] \
                       [list [xchar 0] [yline 2] $fixedWidth $fixedHeight]]
    lequal [list [.t bbox 1.19] [.t bbox 1.20]] $expected
} {1}
test textDisp-24.4 {TkTextCharLayoutProc, newline not visible} {
    .t configure -wrap char
    .t delete 1.0 end
    .t insert 1.0 01234567890123456789\n012345678901234567890
    wm geom . {}
    update
    list [.t bbox 1.19] [.t bbox 1.20] [.t bbox 2.20]
} [list [list [xchar 19] [yline 1] $fixedWidth $fixedHeight] \
        [list [xchar 20] [yline 1] 0 $fixedHeight] \
	[list [xchar 0] [yline 3] $fixedWidth $fixedHeight]]
test textDisp-24.5 {TkTextCharLayoutProc, char doesn't fit, newline not visible} {nonwin} {
    .t configure -wrap char
    .t delete 1.0 end
    .t insert 1.0 0\n1\n
    # set text widget width to 1-char width minus [bo] pixels
    # note: windows refuses to shrink enough therefore the constraint
    set wi [expr {[winfo width .f]+[bo]+[xw 1]}]
    wm geom . ${wi}x$height
    update
    list [.t bbox 1.0] [.t bbox 1.1] [.t bbox 2.0]
} [list [list [xchar 0] [yline 1] [expr {$fixedWidth-[bo]}] $fixedHeight] \
        [list [expr {[xchar 1]-[bo]}] [yline 1] 0 $fixedHeight] \
	[list [xchar 0] [yline 2] [expr {$fixedWidth-[bo]}] $fixedHeight]]
test textDisp-24.6 {TkTextCharLayoutProc, line ends with space} {
    .t configure -wrap char
    .t delete 1.0 end
    .t insert 1.0 "a b c d e f g h i j k l m n o p"
    wm geom . {}
    update
    list [.t bbox 1.19] [.t bbox 1.20]
} [list [list [xchar 19] [yline 1] $fixedWidth $fixedHeight] \
        [list [xchar 0] [yline 2] $fixedWidth $fixedHeight]]
test textDisp-24.7 {TkTextCharLayoutProc, line ends with space} {
    wm geometry . {}
    update
    scan [wm geom .] %dx%d oriWidth oriHeight
    .t configure -wrap char
    .t delete 1.0 end
    .t insert 1.0 "a b c d e f g h i j k l m n o p"
    # be tolerant about borderwidth et al. - don't let another char fit on the line
    set wi $width
    while {$wi+1-$oriWidth >= $fixedWidth} {
        incr wi -$fixedWidth
    }
    wm geom . [expr {$wi+1}]x$height
    update
    set expected [list [list [xchar 19] [yline 1] [expr {$fixedWidth+($wi+1-$oriWidth)}] $fixedHeight] \
                       [list [xchar 0] [yline 2] $fixedWidth $fixedHeight]]
    lequal [list [.t bbox 1.19] [.t bbox 1.20]] $expected
} {1}
test textDisp-24.8 {TkTextCharLayoutProc, line ends with space} {
    wm geometry . {}
    update
    scan [wm geom .] %dx%d oriWidth oriHeight
    .t configure -wrap char
    .t delete 1.0 end
    .t insert 1.0 "a b c d e f g h i j k l m n o p"
    wm geom . [expr {$width-1}]x$height
    update
    set expected [list [list [xchar 19] [yline 1] [expr {$fixedWidth+($width-1-$oriWidth)}] $fixedHeight] \
                       [list [xchar 0] [yline 2] $fixedWidth $fixedHeight]]
    lequal [list [.t bbox 1.19] [.t bbox 1.20]] $expected
} {1}
test textDisp-24.9 {TkTextCharLayoutProc, line ends with space} {
    wm geometry . {}
    update
    scan [wm geom .] %dx%d oriWidth oriHeight
    .t configure -wrap char
    .t delete 1.0 end
    .t insert 1.0 "a b c d e f g h i j k l m n o p"
    wm geom . [expr {$width-6}]x$height
<<<<<<< HEAD
    updateText
    set expected [list [list [xchar 0] [yline 2] $fixedWidth $fixedHeight] \
                       [list [xchar 1] [yline 2] $fixedWidth $fixedHeight]]
=======
    update
    set expected [list [list [xchar 19] [yline 1] [expr {$fixedWidth+($width-6-$oriWidth)}] $fixedHeight] \
                       [list [xchar 0] [yline 2] $fixedWidth $fixedHeight]]
>>>>>>> 252123a5
    lequal [list [.t bbox 1.19] [.t bbox 1.20]] $expected
} {1}
test textDisp-24.10 {TkTextCharLayoutProc, line ends with space} {
    wm geometry . {}
    update
    scan [wm geom .] %dx%d oriWidth oriHeight
    .t configure -wrap char
    .t delete 1.0 end
    .t insert 1.0 "a b c d e f g h i j k l m n o p"
    wm geom . [expr {$width-7}]x$height
<<<<<<< HEAD
    updateText
    set expected [list [list [xchar 0] [yline 2] $fixedWidth $fixedHeight] \
                       [list [xchar 1] [yline 2] $fixedWidth $fixedHeight]]
=======
    update
    set expected [list [list [xchar 19] [yline 1] [expr {$fixedWidth+($width-7-$oriWidth)}] $fixedHeight] \
                       [list [xchar 0] [yline 2] $fixedWidth $fixedHeight]]
>>>>>>> 252123a5
    lequal [list [.t bbox 1.19] [.t bbox 1.20]] $expected
} {1}
test textDisp-24.11 {TkTextCharLayoutProc, line ends with space that doesn't quite fit} {
    .t configure -wrap char
    .t delete 1.0 end
    .t insert 1.0 "0123456789012345678 \nabcdefg"
    # set text widget width to 2 pixels more than 20-char width
    set wi [expr {[winfo width .f]+2*[bo]+[xw 20]+2}]
    wm geom . ${wi}x$height
    update
    set result [list [.t bbox 1.21] [.t bbox 2.0]]
    .t mark set insert 1.21
    lappend result [.t bbox 1.21] [.t bbox 2.0]
} [list [list [xchar 20] [yline 1] 2 $fixedHeight] \
        [list [xchar 0] [yline 2] $fixedWidth $fixedHeight] \
	[list [xchar 20] [yline 1] 2 $fixedHeight] \
	[list [xchar 0] [yline 2] $fixedWidth $fixedHeight]]
wm geom . {}
update
test textDisp-24.12 {TkTextCharLayoutProc, tab causes wrap} {
    .t configure -wrap char
    .t delete 1.0 end
    .t insert 1.0 "abcdefghi"
    .t mark set insert 1.4
    .t insert insert \t\t\t
    set expected [list [list [expr {[xchar 0]+2*8*$fixedWidth}] [yline 1] [expr {[winfo width .t]-([xchar 0]+2*8*$fixedWidth)-[bo]}] $fixedHeight] \
                       [list [xchar 0] [yline 2] $fixedWidth $fixedHeight]]
    lequal [list [.t bbox {insert -1c}] [.t bbox insert]] $expected
} {1}
test textDisp-24.13 {TkTextCharLayoutProc, -wrap none} {
    .t configure -wrap none
    .t delete 1.0 end
    .t insert 1.0 "abcdefghijklmnopqrstuvwxyz"
    wm geom . {}
    update
    list [.t bbox 1.19] [.t bbox 1.20]
} [list [list [xchar 19] [yline 1] $fixedWidth $fixedHeight] {}]
test textDisp-24.14 {TkTextCharLayoutProc, -wrap none} {
    wm geometry . {}
    update
    scan [wm geom .] %dx%d oriWidth oriHeight
    .t configure -wrap none
    .t delete 1.0 end
    .t insert 1.0 "abcdefghijklmnopqrstuvwxyz"
    wm geom . [expr {$width+1}]x$height
    update
    set expected [list [list [xchar 19] [yline 1] $fixedWidth $fixedHeight] \
                       [list [xchar 20] [yline 1] [expr {$width+1-$oriWidth}] $fixedHeight]]
    lequal [list [.t bbox 1.19] [.t bbox 1.20]] $expected
} {1}
test textDisp-24.15 {TkTextCharLayoutProc, -wrap none} {
    wm geometry . {}
    update
    scan [wm geom .] %dx%d oriWidth oriHeight
    .t configure -wrap none
    .t delete 1.0 end
    .t insert 1.0 "abcdefghijklmnopqrstuvwxyz"
    wm geom . [expr {$width-1}]x$height
    update
    set expected [list [list [xchar 19] [yline 1] $fixedWidth $fixedHeight] \
                       [list [xchar 20] [yline 1] [expr {$width-1-$oriWidth}] $fixedHeight]]
    lequal [list [.t bbox 1.19] [.t bbox 1.20]] $expected
} {1}
test textDisp-24.16 {TkTextCharLayoutProc, no chars fit} {
    if {[tk windowingsystem] == "win32"} {
	wm overrideredirect . 1
    }
    .t configure -wrap char
    .t delete 1.0 end
    .t insert 1.0 "abcdefghijklmnopqrstuvwxyz"
    # set text widget width to [bo] pixels (no chars fit in the widget at all)
    set wi [expr {[winfo width .f]+[bo]}]
    wm geom . ${wi}x$height
    update
    list [.t bbox 1.0] [.t bbox 1.1] [.t bbox 1.2]
} [list [list [xchar 0] [yline 1] 1 $fixedHeight] \
        [list [xchar 0] [yline 2] 1 $fixedHeight] \
	[list [xchar 0] [yline 3] 1 $fixedHeight]]
if {[tk windowingsystem] == "win32"} {
    wm overrideredirect . 0
}
test textDisp-24.17 {TkTextCharLayoutProc, -wrap word} {
    .t configure -wrap word
    .t delete 1.0 end
    .t insert 1.0 "This is a line that wraps around"
    wm geom . {}
    update
    list [.t bbox 1.19] [.t bbox 1.20]
} [list [list [xchar 19] [yline 1] $fixedWidth $fixedHeight] \
        [list [xchar 0] [yline 2] $fixedWidth $fixedHeight]]
test textDisp-24.18 {TkTextCharLayoutProc, -wrap word} {
    .t configure -wrap word
    .t delete 1.0 end
    .t insert 1.0 "xxThis is a line that wraps around"
    wm geom . {}
    update
    list [.t bbox 1.15] [.t bbox 1.16] [.t bbox 1.17] [.t bbox 1.21]
} [list [list [xchar 15] [yline 1] $fixedWidth $fixedHeight] \
        [list [xchar 16] [yline 1] [xe 16] $fixedHeight] \
	[list [xchar 0] [yline 2] $fixedWidth $fixedHeight] \
	[list [xchar 4] [yline 2] $fixedWidth $fixedHeight]]
test textDisp-24.19 {TkTextCharLayoutProc, -wrap word} {
    .t configure -wrap word
    .t delete 1.0 end
    .t insert 1.0 "xxThis is a line that wraps around"
    wm geom . {}
    update
    list [.t bbox 1.14] [.t bbox 1.15] [.t bbox 1.16]
} [list [list [xchar 14] [yline 1] $fixedWidth $fixedHeight] \
        [list [xchar 15] [yline 1] $fixedWidth $fixedHeight] \
	[list [xchar 16] [yline 1] [xe 16] $fixedHeight]]
test textDisp-24.20 {TkTextCharLayoutProc, vertical offset} {
    .t configure -wrap none
    .t delete 1.0 end
    .t insert 1.0 "Line 1\nLine 2\nLine 3"
    set result {}
    lappend result [.t bbox 2.1] [.t dlineinfo 2.1]
    .t tag configure up -offset 6
    .t tag add up 2.1
    lappend result [.t bbox 2.1] [.t dlineinfo 2.1]
    .t tag configure up -offset -2
    lappend result [.t bbox 2.1] [.t dlineinfo 2.1]
    .t tag delete up
    set result
} [list [list [xchar 1] [yline 2] $fixedWidth $fixedHeight] \
        [list [bo] [yline 2] [xw 6] $fixedHeight $fixedAscent] \
	[list [xchar 1] [yline 2] $fixedWidth $fixedHeight] \
        [list [bo] [yline 2] [xw 6] [expr {$fixedHeight+6}] [expr {$fixedAscent+6}]] \
	[list [xchar 1] [expr {[yline 2]+2}] $fixedWidth $fixedHeight] \
        [list [bo] [yline 2] [xw 6] [expr {$fixedHeight+2}] $fixedAscent]]
.t configure -width 30
update
test textDisp-24.21 {TkTextCharLayoutProc, word breaks} {
    .t configure -wrap word
    .t delete 1.0 end
    .t insert 1.0 "Sample text xxxxxxx yyyyy zzzzzzz qqqqq rrrr ssss tt u vvvvv"
    frame .t.f -width 30 -height 20 -bg black
    .t window create 1.36 -window .t.f
    .t bbox 1.26
} [list [xchar 0] [expr {[yline 2]+(20-$fixedHeight)/2}] $fixedWidth $fixedHeight]
test textDisp-24.22 {TkTextCharLayoutProc, word breaks} {
    .t configure -wrap word
    .t delete 1.0 end
    frame .t.f -width 30 -height 20 -bg black
    .t insert 1.0 "Sample text xxxxxxx yyyyyyy"
    .t window create end -window .t.f
    .t insert end "zzzzzzz qqqqq rrrr ssss tt u vvvvv"
   .t bbox 1.28
} [list [expr {[bo]+30}] [expr {[yline 2]+(20-$fixedHeight)/2}] $fixedWidth $fixedHeight]
test textDisp-24.23 {TkTextCharLayoutProc, word breaks} {
    .t configure -wrap word
    .t delete 1.0 end
    frame .t.f -width 50 -height 20 -bg black
    .t insert 1.0 "Sample text xxxxxxx yyyyyyy "
    .t insert end "zzzzzzz qqqqq rrrr ssss tt"
    .t window create end -window .t.f
    .t insert end "u vvvvv"
    .t bbox .t.f
} [list [xchar 0] [yline 3] 50 20]
catch {destroy .t.f}
.t configure -width 20
update
# Next test is currently constrained to not run on mac (aqua) because on
# aqua it fails due to wrong implementation of tabs with right justification
# (the text is not rendered at all). This is a bug.
# Moreover, this test does not pass on any platform at this point with the revised
# implementation (see [a34b49f8c6]), therefore the 'knownBug' constraint.
test textDisp-24.24 {TkTextCharLayoutProc, justification and tabs} {knownBug} {
    .t delete 1.0 end
    .t tag configure x -justify center
    .t insert 1.0 aa\tbb\tcc\tdd\t
    .t tag add x 1.0 end
    list [.t bbox 1.0] [.t bbox 1.10]
} [list [list [expr {[bo]+[xe 8]/2}] [yline 1] $fixedWidth $fixedHeight] \
        [list [expr {[bo]+[xe 8]/2+[xw 7]}] [yline 1] $fixedWidth $fixedHeight]]
test textDisp-24.25 {TkTextCharLayoutProc, justification and tabs} -setup {
    text .tt -tabs {40 right} -wrap none -font $fixedFont
    pack .tt
} -body {
    .tt insert end \t9\n\t99\n\t999
    update
    set expected [list [list [expr {[bo .tt]+40-$fixedWidth}] [yline 1 .tt] $fixedWidth $fixedHeight] \
                       [list [expr {[bo .tt]+40-$fixedWidth}] [yline 2 .tt] $fixedWidth $fixedHeight] \
                       [list [expr {[bo .tt]+40-$fixedWidth}] [yline 3 .tt] $fixedWidth $fixedHeight]]
    lequal [list [.tt bbox 1.1] [.tt bbox 2.2] [.tt bbox 3.3]] $expected
} -cleanup {
    destroy .tt
} -result {1}

.t configure -width 40 -bd 0 -relief flat -highlightthickness 0 \
    -tabs 100
update
test textDisp-25.1 {CharBboxProc procedure, check tab width} {
    .t delete 1.0 end
    .t insert 1.0 abc\td\tfgh
    list [.t bbox 1.3] [.t bbox 1.5] [.t bbox 1.6]
} [list [list [xchar 3] [yline 1] [expr {100-3*$fixedWidth}] $fixedHeight] \
        [list [expr {[bo]+100+$fixedWidth}] [yline 1] [expr {200-(100+$fixedWidth)}] $fixedHeight] \
	[list [expr {[bo]+200}] [yline 1] $fixedWidth $fixedHeight]]

.t configure -width 40 -bd 0 -relief flat -highlightthickness 0 -padx 0 -pady 0 \
	-tabs {}
update
test textDisp-26.1 {AdjustForTab procedure, no tabs} {
    .t delete 1.0 end
    .t insert 1.0 a\tbcdefghij\tc\td
    list [lindex [.t bbox 1.2] 0] [lindex [.t bbox 1.12] 0] \
	    [lindex [.t bbox 1.14] 0]
} [list [expr {[bo]+8*$fixedWidth}] \
        [expr {[bo]+2*8*$fixedWidth+2*$fixedWidth}] \
	[expr {[bo]+3*8*$fixedWidth}]]
test textDisp-26.1.2 {AdjustForTab procedure, no tabs} {
    .t delete 1.0 end
    .t insert 1.0 a\tbcdefghij\tc\td
    .t configure -tabstyle wordprocessor
    set res [list [lindex [.t bbox 1.2] 0] [lindex [.t bbox 1.12] 0] \
      [lindex [.t bbox 1.14] 0]]
    .t configure -tabstyle tabular
    set res
} [list [expr {[bo]+8*$fixedWidth}] \
        [expr {[bo]+3*8*$fixedWidth}] \
	[expr {[bo]+4*8*$fixedWidth}]]
test textDisp-26.2 {AdjustForTab procedure, not enough tabs specified} {
    .t delete 1.0 end
    .t insert 1.0 a\tb\tc\td
    .t tag delete x
    .t tag configure x -tabs 40
    .t tag add x 1.0 end
    list [lindex [.t bbox 1.2] 0] [lindex [.t bbox 1.4] 0] \
	    [lindex [.t bbox 1.6] 0]
} [list 40 80 120]
test textDisp-26.3 {AdjustForTab procedure, not enough tabs specified} {
    .t delete 1.0 end
    .t insert 1.0 a\tb\tc\td\te
    .t tag delete x
    .t tag configure x -tabs {40 70 right}
    .t tag add x 1.0 end
    list [lindex [.t bbox 1.2] 0] \
	    [expr {[lindex [.t bbox 1.4] 0] + [lindex [.t bbox 1.4] 2]}] \
	    [expr {[lindex [.t bbox 1.6] 0] + [lindex [.t bbox 1.6] 2]}] \
	    [expr {[lindex [.t bbox 1.8] 0] + [lindex [.t bbox 1.8] 2]}]
} [list 40 70 100 130]
test textDisp-26.4 {AdjustForTab procedure, different alignments} {
    .t delete 1.0 end
    .t insert 1.0 a\tbc\tde\tfg\thi
    .t tag delete x
    .t tag configure x -tabs {40 center 80 left 130 right}
    .t tag add x 1.0 end
    .t tag add y 1.2
    .t tag add y 1.5
    .t tag add y 1.8
    list [lindex [.t bbox 1.3] 0] [lindex [.t bbox 1.5] 0] \
	    [lindex [.t bbox 1.10] 0]
} [list 40 80 130]
test textDisp-26.5 {AdjustForTab procedure, numeric alignment} {
    .t delete 1.0 end
    .t insert 1.0 a\t1.234
    .t tag delete x
    .t tag configure x -tabs {120 numeric}
    .t tag add x 1.0 end
    .t tag add y 1.2
    .t tag add y 1.5
    lindex [.t bbox 1.3] 0
} {120}
test textDisp-26.6 {AdjustForTab procedure, numeric alignment} {
    .t delete 1.0 end
    .t insert 1.0 a\t1,456.234
    .t tag delete x
    .t tag configure x -tabs {120 numeric}
    .t tag add x 1.0 end
    .t tag add y 1.2
    lindex [.t bbox 1.7] 0
} {120}
test textDisp-26.7 {AdjustForTab procedure, numeric alignment} {
    .t delete 1.0 end
    .t insert 1.0 a\t1.456.234,7
    .t tag delete x
    .t tag configure x -tabs {120 numeric}
    .t tag add x 1.0 end
    .t tag add y 1.2
    lindex [.t bbox 1.11] 0
} {120}
test textDisp-26.8 {AdjustForTab procedure, numeric alignment} {
    .t delete 1.0 end
    .t insert 1.0 a\ttest
    .t tag delete x
    .t tag configure x -tabs {120 numeric}
    .t tag add x 1.0 end
    .t tag add y 1.2
    lindex [.t bbox 1.6] 0
} {120}
test textDisp-26.9 {AdjustForTab procedure, numeric alignment} {
    .t delete 1.0 end
    .t insert 1.0 a\t1234
    .t tag delete x
    .t tag configure x -tabs {120 numeric}
    .t tag add x 1.0 end
    .t tag add y 1.2
    lindex [.t bbox 1.6] 0
} {120}
test textDisp-26.10 {AdjustForTab procedure, numeric alignment} {
    .t delete 1.0 end
    .t insert 1.0 a\t1.234567
    .t tag delete x
    .t tag configure x -tabs {120 numeric}
    .t tag add x 1.0 end
    .t tag add y 1.5
    lindex [.t bbox 1.3] 0
} {120}
test textDisp-26.11 {AdjustForTab procedure, numeric alignment} {
    .t delete 1.0 end
    .t insert 1.0 a\tx=1.234567
    .t tag delete x
    .t tag configure x -tabs {120 numeric}
    .t tag add x 1.0 end
    .t tag add y 1.7
    .t tag add y 1.9
    lindex [.t bbox 1.5] 0
} {120}
test textDisp-26.12 {AdjustForTab procedure, adjusting chunks} {
    .t delete 1.0 end
    .t insert 1.0 a\tx1.234567
    .t tag delete x
    .t tag configure x -tabs {120 numeric}
    .t tag add x 1.0 end
    .t tag add y 1.7
    .t tag add y 1.9
    button .b -text "="
    .t window create 1.3 -window .b
    update
    lindex [.t bbox 1.5] 0
} {120}
test textDisp-26.13 {AdjustForTab procedure, not enough space} {
    .t delete 1.0 end
    .t insert 1.0 "abc\txyz\tqrs\txyz\t0"
    .t tag delete x
    set t1 [expr {   $fixedWidth+3}]
    set t2 [expr { 4*$fixedWidth+2}]
    set t3 [expr { 7*$fixedWidth+1}]
    set t4 [expr {17*$fixedWidth+1}]
    .t tag configure x -tabs "$t1 $t2 center $t3 right $t4"
    .t tag add x 1.0 end
    set expected [list [xchar 4] [xchar 8] [xchar 12] $t4]
    set res [list [lindex [.t bbox 1.4] 0] [lindex [.t bbox 1.8] 0] \
            [lindex [.t bbox 1.12] 0] [lindex [.t bbox 1.16] 0]]
    lequal $res $expected
} {1}
test textDisp-26.13.2 {AdjustForTab procedure, not enough space} {
    .t delete 1.0 end
    .t insert 1.0 "abc\txyz\tqrs\txyz\t0"
    .t tag delete x
    set t1 [expr {   $fixedWidth+3}]
    set t2 [expr { 4*$fixedWidth+2}]
    set t3 [expr { 7*$fixedWidth+1}]
    set t4 [expr {17*$fixedWidth+1}]
    .t tag configure x -tabs "$t1 $t2 center $t3 right $t4" -tabstyle wordprocessor
    .t tag add x 1.0 end
    set expected [list [xchar 4] [xchar 8] $t4 [expr {$t4+($t4-$t3)}]]
    set res [list [lindex [.t bbox 1.4] 0] [lindex [.t bbox 1.8] 0] \
      [lindex [.t bbox 1.12] 0] [lindex [.t bbox 1.16] 0]]
    .t tag configure x -tabstyle tabular
    lequal $res $expected
} {1}
test textDisp-26.14 {AdjustForTab procedure, not enough space} {
    .t delete 1.0 end
    .t insert end "a \tb \tc \td \te \tf \tg\n"
    .t insert end "Watch the \tX and the \t\t\tY\n"
    .t tag configure moop -tabs [expr {8*$fixedWidth}]
    .t insert end "Watch the \tX and the \t\t\tY\n" moop
    list [lindex [.t bbox 2.11] 0] [lindex [.t bbox 2.24] 0] \
	    [lindex [.t bbox 3.11] 0] [lindex [.t bbox 3.24] 0]
} [list [xchar 11] [xchar 32] [xchar 11] [xchar 32]]
test textDisp-26.14.2 {AdjustForTab procedure, not enough space} {
    .t delete 1.0 end
    .t configure -tabstyle wordprocessor
    .t insert end "a \tb \tc \td \te \tf \tg\n"
    .t insert end "Watch the \tX and the \t\t\tY\n"
    .t tag configure moop -tabs [expr {8*$fixedWidth}]
    .t insert end "Watch the \tX and the \t\t\tY\n" moop
    set res [list [lindex [.t bbox 2.11] 0] [lindex [.t bbox 2.24] 0] \
      [lindex [.t bbox 3.11] 0] [lindex [.t bbox 3.24] 0]]
    .t configure -tabstyle tabular
    set res
} [list [xchar 16] [xchar 8] [xchar 16] [xchar 8]]

.t configure -width 20 -bd 2 -highlightthickness 2 -relief sunken -tabs {} \
	-wrap char
update
test textDisp-27.1 {SizeOfTab procedure, old-style tabs} {
    .t delete 1.0 end
    .t insert 1.0 a\tbcdefghij\tc\td
    list [.t bbox 1.2] [.t bbox 1.10] [.t bbox 1.12]
} [list [list [xchar 8] [yline 1] $fixedWidth $fixedHeight] \
        [list [xchar [expr {8+8}]] [yline 1] $fixedWidth $fixedHeight] \
	[list [xchar [expr {8+8+1+1}]] [yline 1] $fixedWidth $fixedHeight]]
test textDisp-27.1.1 {SizeOfTab procedure, old-style tabs} {
    .t delete 1.0 end
    .t insert 1.0 a\tbcdefghij\tc\td
    .t configure -tabstyle wordprocessor
    set res [list [.t bbox 1.2] [.t bbox 1.10] [.t bbox 1.12]]
    .t configure -tabstyle tabular
    set res
} [list [list [xchar 8] [yline 1] $fixedWidth $fixedHeight] \
        [list [xchar [expr {8+8}]] [yline 1] $fixedWidth $fixedHeight] \
	[list [xchar 0] [yline 2] $fixedWidth $fixedHeight]]
test textDisp-27.2 {SizeOfTab procedure, choosing tabX and alignment} {
    .t delete 1.0 end
    .t insert 1.0 a\tbcd
    .t tag delete x
    # compute a tab width such that the first display line is just not large enough
    # to show the last char 'd', which then wraps on display line 2
    set tw [expr {(20-2)*$fixedWidth-($fixedWidth-1)}]
    .t tag configure x -tabs $tw
    .t tag add x 1.0 end
    set expected [list [list [expr {[bo]+$tw+[xw 1]}] [yline 1] [expr {[winfo width .t]-([bo]+$tw+[xw 1])-[bo]}] $fixedHeight] \
                       [list [xchar 0] [yline 2] $fixedWidth $fixedHeight]]
    lequal [list [.t bbox 1.3] [.t bbox 1.4]] $expected
} {1}
test textDisp-27.3 {SizeOfTab procedure, choosing tabX and alignment} {
    .t delete 1.0 end
    .t insert 1.0 a\t\t\tbcd
    .t tag delete x
    # compute a tab width such that the first display line is just not large enough
    # to show the last char 'd', which then wraps on display line 2
    set tw [expr {int(ceil(((20-2)*$fixedWidth-($fixedWidth-1))/3.0))}]
    .t tag configure x -tabs $tw
    .t tag add x 1.0 end
    set expected [list [list [expr {[bo]+3*$tw+[xw 1]}] [yline 1] [expr {[winfo width .t]-([bo]+3*$tw+[xw 1])-[bo]}] $fixedHeight] \
                       [list [xchar 0] [yline 2] $fixedWidth $fixedHeight]]
    lequal [list [.t bbox 1.5] [.t bbox 1.6]] $expected
} {1}
test textDisp-27.4 {SizeOfTab procedure, choosing tabX and alignment} {
    .t delete 1.0 end
    .t insert 1.0 a\t\t\tbcd
    .t tag delete x
    # compute a tab width such that the first display line is just not large enough
    # to show the last char 'd', which then wraps on display line 2
    set tw [expr {int(ceil(((20-2)*$fixedWidth-($fixedWidth-1) + 20)/2.0))}]
    .t tag configure x -tabs "20 center $tw left"
    .t tag add x 1.0 end
    set expected [list [list [expr {[bo]+$tw+($tw-20)+[xw 1]}] [yline 1] [expr {[winfo width .t]-([bo]+$tw+($tw-20)+[xw 1])-[bo]}] $fixedHeight] \
                       [list [xchar 0] [yline 2] $fixedWidth $fixedHeight]]
    lequal [list [.t bbox 1.5] [.t bbox 1.6]] $expected
} {1}
test textDisp-27.5 {SizeOfTab procedure, center alignment} {
    .t delete 1.0 end
    .t insert 1.0 a\txyzzyabc
    .t tag delete x
    # compute a tab width such that the last y on the first display line is the last displayed char
    # while 'xyzzyabc' is centered at the tab stop; the 'abc" part of the line wraps on display line 2
    set tw [expr {[winfo width .t]-2*[bo]-3*$fixedWidth+1}]
    .t tag configure x -tabs "$tw center"
    .t tag add x 1.0 end
    set expected [list [list [expr {[bo]+$tw+round(1.5*$fixedWidth)}] [yline 1] [expr {[winfo width .t]-([bo]+$tw+round(1.5*$fixedWidth))-[bo]}] $fixedHeight] \
                       [list [xchar 0] [yline 2] $fixedWidth $fixedHeight]]
    lequal [list [.t bbox 1.6] [.t bbox 1.7]] $expected
} {1}
test textDisp-27.6 {SizeOfTab procedure, center alignment} {
    .t delete 1.0 end
    .t insert 1.0 a\txyzzyabc
    .t tag delete x
    .t tag configure x -tabs "[expr {round(21.4*$fixedWidth)}] center"
    .t tag add x 1.0 end
    list [.t bbox 1.6] [.t bbox 1.7]
} [list [list [xchar 4] [yline 2] $fixedWidth $fixedHeight] \
        [list [xchar 5] [yline 2] $fixedWidth $fixedHeight]]
test textDisp-27.7 {SizeOfTab procedure, center alignment, wrap -none (potential numerical problems)} {
    .t delete 1.0 end
    set cm [winfo fpixels .t 1c]
    .t configure -tabs {1c 2c center 3c 4c 5c 6c 7c 8c} -wrap none -width 40
    .t insert 1.0 a\tb\tc\td\te\n012345678934567890a\tbb\tcc\tdd
    set width [expr {$fixedWidth * 19}]
    set tab $cm
    while {$tab < $width} {
	set tab [expr {$tab + $cm}]
    }
    # Now we've calculated to the end of the tab after 'a', add one
    # more for 'bb\t' and we're there, with some pixels for the border.  Since
    # Tk_GetPixelsFromObj uses the standard 'int(0.5 + float)' rounding,
    # so must we.
    set tab [expr {[bo] + int(0.5 + $tab + $cm)}]
    update
    set res [.t bbox 2.23]
    set expected [list [expr {[xchar 23]-$tab}] [yline 2] $fixedWidth $fixedHeight]
    lequal [lset res 0 [expr {[lindex $res 0] - $tab}]] $expected
} {1}
test textDisp-27.7.1 {SizeOfTab procedure, center alignment, wrap -none (potential numerical problems)} {
    .t delete 1.0 end
    .t configure -tabstyle wordprocessor
    set cm [winfo fpixels .t 1c]
    .t configure -tabs {1c 2c center 3c 4c 5c 6c 7c 8c} -wrap none -width 40
    .t insert 1.0 a\tb\tc\td\te\n012345678934567890a\tbb\tcc\tdd
    set width [expr {$fixedWidth * 19}]
    set tab $cm
    while {$tab < $width} {
	set tab [expr {$tab + $cm}]
    }
    # Now we've calculated to the end of the tab after 'a', add one
    # more for 'bb\t' and we're there, with some pixels for the border.  Since
    # Tk_GetPixelsFromObj uses the standard 'int(0.5 + float)' rounding,
    # so must we.
    set tab [expr {[bo] + int(0.5 + $tab + $cm)}]
    update
    set res [.t bbox 2.23]
    .t configure -tabstyle tabular
    lset res 0 [expr {[lindex $res 0] - $tab}]
} [list 0 [yline 2] $fixedWidth $fixedHeight]
test textDisp-27.7.2 {SizeOfTab procedure, fractional tab interpolation problem} {
    .t delete 1.0 end
    set interpolatetab {1c 2c}
    set precisetab {}
    for {set i 1} {$i < 20} {incr i} {
	lappend precisetab "${i}c"
    }
    .t configure -tabs $interpolatetab -wrap none -width 150
    .t insert 1.0 [string repeat "a\t" 20]
    update
    set res [.t bbox 1.20]
    # Now, Tk's interpolated tabs should be the same as
    # non-interpolated.
    .t configure -tabs $precisetab
    update
    expr {[lindex $res 0] - [lindex [.t bbox 1.20] 0]}
} {0}

.t configure -wrap char -tabs {} -width 20
update
test textDisp-27.8 {SizeOfTab procedure, right alignment} {
    .t delete 1.0 end
    .t insert 1.0 a\t\txyzzyabc
    .t tag delete x
    .t tag configure x -tabs "[expr {14.3*$fixedWidth}] left [expr {[.t cget -width]*$fixedWidth}] right"
    .t tag add x 1.0 end
    list [.t bbox 1.6] [.t bbox 1.7]
} [list [list [xcharr 1] [yline 1] $fixedWidth $fixedHeight] \
        [list [bo] [yline 2] $fixedWidth $fixedHeight]]
test textDisp-27.9 {SizeOfTab procedure, left alignment} {
    .t delete 1.0 end
    .t insert 1.0 a\txyzzyabc
    .t tag delete x
    .t tag configure x -tabs "[expr {17.14*$fixedWidth}]"
    .t tag add x 1.0 end
    list [.t bbox 1.3] [.t bbox 1.4]
} [list [list [expr {round([bo]+17.14*$fixedWidth+$fixedWidth)}] [yline 1] [expr {[winfo width .t]-round([bo]+17.14*$fixedWidth+$fixedWidth)-[bo]}] $fixedHeight] \
        [list [bo] [yline 2] $fixedWidth $fixedHeight]]
# This test does not pass on any platform at this point with the revised
# implementation (see [6a78781cc3]), therefore the 'knownBug' constraint.
test textDisp-27.10 {SizeOfTab procedure, numeric alignment} knownBug {
    .t delete 1.0 end
    .t insert 1.0 a\t123.4
    .t tag delete x
    .t tag configure x -tabs "[expr {17.14*$fixedWidth}] numeric"
    .t tag add x 1.0 end
    list [.t bbox 1.3] [.t bbox 1.4]
} [list [list [expr {round([bo]+17.14*$fixedWidth-$fixedWidth)}] [yline 1] [expr {[winfo width .t]-round([bo]+17.14*$fixedWidth-$fixedWidth)-[bo]}] $fixedHeight] \
        [list [bo] [yline 2] $fixedWidth $fixedHeight]]
test textDisp-27.11 {SizeOfTab procedure, making tabs at least as wide as a space} {
    .t delete 1.0 end
    .t insert 1.0 abc\tdefghijklmnopqrst
    .t tag delete x
    .t tag configure x -tabs "[expr {17.14*$fixedWidth}]"
    .t tag add x 1.0 end
    list [.t bbox 1.5] [.t bbox 1.6]
} [list [list [expr {round([bo]+17.14*$fixedWidth+$fixedWidth)}] [yline 1] [expr {[winfo width .t]-round([bo]+17.14*$fixedWidth+$fixedWidth)-[bo]}] $fixedHeight] \
        [list [bo] [yline 2] $fixedWidth $fixedHeight]]

proc bizarre_scroll args {
    .t2.t delete 5.0 end
}
test textDisp-28.1 {"yview" option with bizarre scroll command} -setup {
    catch {destroy .t2}
} -body {
    toplevel .t2
    text .t2.t -width 40 -height 4
    .t2.t insert end "1\n2\n3\n4\n5\n6\n7\n8\n"
    pack .t2.t
    wm geometry .t2 +0+0
    update
    .t2.t configure -yscrollcommand bizarre_scroll
    .t2.t yview 100.0
    set result [.t2.t index @0,0]
    update
    lappend result [.t2.t index @0,0]
} -cleanup {
    destroy .t2
} -result {6.0 2.0}

test textDisp-29.1 {miscellaneous: lines wrap but are still too long} -setup {
    catch {destroy .t2}
} -body {
    toplevel .t2
    wm geometry .t2 +0+0
    text .t2.t -width 20 -height 10 -font $fixedFont \
	    -wrap char -xscrollcommand ".t2.s set"
    pack .t2.t -side top
    scrollbar .t2.s -orient horizontal -command ".t2.t xview"
    pack .t2.s -side bottom -fill x
    .t2.t insert end 123
    frame .t2.t.f -width 300 -height 50 -bd 2 -relief raised
    .t2.t window create 1.1 -window .t2.t.f
    update
    set expected [list [list 0.0 [expr {20.0*$fixedWidth/300}]] \
                       300x50+[bo .t2.t]+[yline 2 .t2.t] \
	               [list [xchar 1 .t2.t] [expr {[yline 2 .t2.t]+50}] $fixedWidth $fixedHeight]]
    lequal [list [.t2.t xview] [winfo geom .t2.t.f] [.t2.t bbox 1.3]] $expected
} -cleanup {
    destroy .t2
} -result {1}
test textDisp-29.2 {miscellaneous: lines wrap but are still too long} -setup {
    catch {destroy .t2}
} -body {
    toplevel .t2
    wm geometry .t2 +0+0
    text .t2.t -width 20 -height 10 -font $fixedFont \
	    -wrap char -xscrollcommand ".t2.s set"
    pack .t2.t -side top
    scrollbar .t2.s -orient horizontal -command ".t2.t xview"
    pack .t2.s -side bottom -fill x
    .t2.t insert end 123
    frame .t2.t.f -width 300 -height 50 -bd 2 -relief raised
    .t2.t window create 1.1 -window .t2.t.f
    update
    .t2.t xview scroll 1 unit
    update
    set expected [list [list [expr {1.0*$fixedWidth/300}] [expr {21.0*$fixedWidth/300}]] \
                       300x50+[expr {[bo .t2.t]-$fixedWidth}]+[yline 2 .t2.t] \
	               [list [expr {[bo .t2.t]-$fixedWidth+$fixedWidth}] [expr {[yline 2 .t2.t]+50}] $fixedWidth $fixedHeight]]
    lequal [list [.t2.t xview] [winfo geom .t2.t.f] [.t2.t bbox 1.3]] $expected
} -cleanup {
    destroy .t2
} -result {1}
test textDisp-29.2.1 {miscellaneous: lines wrap but are still too long} -setup {
    catch {destroy .t2}
} -body {
    toplevel .t2
    wm geometry .t2 +0+0
    text .t2.t -width 20 -height 10 -font $fixedFont \
	    -wrap none -xscrollcommand ".t2.s set"
    pack .t2.t -side top
    scrollbar .t2.s -orient horizontal -command ".t2.t xview"
    pack .t2.s -side bottom -fill x
    .t2.t insert end 1\n
    .t2.t insert end [string repeat "abc" 30]
    update
    .t2.t xview scroll 5 unit
    update
    .t2.t xview
} -cleanup {
    destroy .t2
} -result [list [expr {5.0/90}] [expr {25.0/90}]]
test textDisp-29.2.2 {miscellaneous: lines wrap but are still too long} -setup {
    catch {destroy .t2}
} -body {
    toplevel .t2
    wm geometry .t2 +0+0
    text .t2.t -width 20 -height 10 -font $fixedFont \
	    -wrap char -xscrollcommand ".t2.s set"
    pack .t2.t -side top
    scrollbar .t2.s -orient horizontal -command ".t2.t xview"
    pack .t2.s -side bottom -fill x
    .t2.t insert end 123
    frame .t2.t.f -width 300 -height 50 -bd 2 -relief raised
    .t2.t window create 1.1 -window .t2.t.f
    update
    .t2.t xview scroll 2 unit
    update
    set expected [list [list [expr {2.0*$fixedWidth/300}] [expr {22.0*$fixedWidth/300}]] \
                       300x50+[expr {[bo .t2.t]-2*$fixedWidth}]+[yline 2 .t2.t] \
	               {}]
    lequal [list [.t2.t xview] [winfo geom .t2.t.f] [.t2.t bbox 1.3]] $expected
} -cleanup {
    destroy .t2
} -result {1}
test textDisp-29.2.3 {miscellaneous: lines wrap but are still too long} -setup {
    catch {destroy .t2}
} -body {
    toplevel .t2
    wm geometry .t2 +0+0
    text .t2.t -width 20 -height 10 -font $fixedFont \
	    -wrap char -xscrollcommand ".t2.s set"
    pack .t2.t -side top
    scrollbar .t2.s -orient horizontal -command ".t2.t xview"
    pack .t2.s -side bottom -fill x
    .t2.t insert end 123
    frame .t2.t.f -width 300 -height 50 -bd 2 -relief raised
    .t2.t window create 1.1 -window .t2.t.f
    update
    .t2.t xview scroll 7 pixels
    update
    set expected [list [list [expr {7.0/300}] [expr {(20.0*$fixedWidth+7)/300}]] \
                       300x50+[expr {[bo .t2.t]-7}]+[yline 2 .t2.t] \
	               [list [expr {[bo .t2.t]+$fixedWidth-7}] [expr {[yline 2 .t2.t]+50}] $fixedWidth $fixedHeight]]
    lequal [list [.t2.t xview] [winfo geom .t2.t.f] [.t2.t bbox 1.3]] $expected
} -cleanup {
    destroy .t2
} -result {1}
test textDisp-29.2.4 {miscellaneous: lines wrap but are still too long} -setup {
    catch {destroy .t2}
} -body {
    toplevel .t2
    wm geometry .t2 +0+0
    text .t2.t -width 20 -height 10 -font $fixedFont \
	    -wrap char -xscrollcommand ".t2.s set"
    pack .t2.t -side top
    scrollbar .t2.s -orient horizontal -command ".t2.t xview"
    pack .t2.s -side bottom -fill x
    .t2.t insert end 123
    frame .t2.t.f -width 300 -height 50 -bd 2 -relief raised
    .t2.t window create 1.1 -window .t2.t.f
    update
    .t2.t xview scroll 17 pixels
    update
    set expected [list [list [expr {17.0/300}] [expr {(20.0*$fixedWidth+17)/300}]] \
                       300x50+[expr {[bo .t2.t]-17}]+[yline 2 .t2.t] \
	               {}]
    lequal [list [.t2.t xview] [winfo geom .t2.t.f] [.t2.t bbox 1.3]] $expected
} -cleanup {
    destroy .t2
} -result {1}
test textDisp-29.2.5 {miscellaneous: can show last character} -setup {
    catch {destroy .t2}
} -body {
    toplevel .t2
    wm geometry .t2 121x141+200+200
    text .t2.t -width 5 -height 5 -font {Arial 10} \
      -wrap none -xscrollcommand ".t2.s set" \
      -bd 2 -highlightthickness 0 -padx 1
    .t2.t insert end "WWWWWWWWWWWWi"
    scrollbar .t2.s -orient horizontal -command ".t2.t xview"
    grid .t2.t -row 0 -column 0 -sticky nsew
    grid .t2.s -row 1 -column 0 -sticky ew
    grid columnconfigure .t2 0 -weight 1
    grid rowconfigure .t2 0 -weight 1
    grid rowconfigure .t2 1 -weight 0
    update
    set xv [.t2.t xview]
    set xd [expr {[lindex $xv 1] - [lindex $xv 0]}]
    .t2.t xview moveto [expr {1.0-$xd}]
    set iWidth [lindex [.t2.t bbox end-2c] 2]
    .t2.t xview scroll 2 units
    set iWidth2 [lindex [.t2.t bbox end-2c] 2]
    if {($iWidth == $iWidth2) && $iWidth >= 2} {
	set result "correct"
    } else {
	set result "last character is not completely visible when it should be"
    }
} -cleanup {
    destroy .t2
} -result {correct}
test textDisp-29.3 {miscellaneous: lines wrap but are still too long} -setup {
    catch {destroy .t2}
} -body {
    toplevel .t2
    wm geometry .t2 +0+0
    text .t2.t -width 20 -height 10 -font $fixedFont \
	    -wrap char -xscrollcommand ".t2.s set"
    pack .t2.t -side top
    scrollbar .t2.s -orient horizontal -command ".t2.t xview"
    pack .t2.s -side bottom -fill x
    .t2.t insert end 123
    frame .t2.t.f -width 300 -height 50 -bd 2 -relief raised
    .t2.t window create 1.1 -window .t2.t.f
    update
    .t2.t xview scroll 200 units
    update
    set expected [list [list [expr {double(300-20*$fixedWidth)/300}] 1.0] \
                       300x50+[expr {-(300-20*$fixedWidth-[bo .t2.t])}]+[yline 2 .t2.t] \
	               {}]
    lequal [list [.t2.t xview] [winfo geom .t2.t.f] [.t2.t bbox 1.3]] $expected
} -cleanup {
    destroy .t2
} -result {1}

test textDisp-30.1 {elided text joining multiple logical lines} -setup {
    catch {destroy .t2}
} -body {
    toplevel .t2
    text .t2.t -width 20 -height 10 -font $fixedFont
    pack .t2.t -side top
    .t2.t delete 1.0 end
    .t2.t insert 1.0 "1111\n2222\n3333"
    .t2.t tag configure elided -elide 1 -background red
    .t2.t tag add elided 1.2 3.2
    update
    .t2.t count -update -displaylines 1.0 end
} -cleanup {
    destroy .t2
} -result {1}
test textDisp-30.2 {elided text joining multiple logical lines} -setup {
    catch {destroy .t2}
} -body {
    toplevel .t2
    text .t2.t -width 20 -height 10 -font $fixedFont
    pack .t2.t -side top
    .t2.t delete 1.0 end
    .t2.t insert 1.0 "1111\n2222\n3333"
    .t2.t tag configure elided -elide 1 -background red
    .t2.t tag add elided 1.2 2.2
    update
    .t2.t count -update -displaylines 1.0 end
} -cleanup {
    destroy .t2
} -result {2}
catch {destroy .t2}

.t configure -height 1
update

test textDisp-31.1 {line embedded window height update} {
    set res {}
    .t delete 1.0 end
    .t insert end "abcd\nefgh\nijkl\nmnop\nqrst\nuvwx\nyx"
    frame .t.f -background red -width 50 -height 100
    .t window create 3.0 -window .t.f
    lappend res [.t count -update -ypixels 1.0 end]
    .t.f configure -height 10
    lappend res [.t count -ypixels 1.0 end]
    lappend res [.t count -update -ypixels 1.0 end]
} [list [expr {100+$fixedHeight*6}] \
        [expr {100+$fixedHeight*6}] \
	[expr {$fixedHeight*7}]]
test textDisp-31.2 {line update index shifting} {
    set res {}
    .t.f configure -height 100
    update
    lappend res [.t count -update -ypixels 1.0 end]
    .t.f configure -height 10
    .t insert 1.0 "abc\n"
    .t insert 1.0 "abc\n"
    lappend res [.t count -ypixels 1.0 end]
    lappend res [.t count -update -ypixels 1.0 end]
    .t.f configure -height 100
    .t delete 1.0 3.0
    lappend res [.t count -ypixels 1.0 end]
    lappend res [.t count -update -ypixels 1.0 end]
} [list [expr {100+$fixedHeight*6}] \
        [expr {100+$fixedHeight*8}] \
	[expr {$fixedHeight*9}] \
	[expr {$fixedHeight*7}] \
	[expr {100+$fixedHeight*6}]]
test textDisp-31.3 {line update index shifting} {
    # Should do exactly the same as the above, as long
    # as we are correctly tagging the correct lines for
    # recalculation.  The 'update' and 'delay' must be
    # long enough to ensure all asynchronous updates
    # have been performed.
    set res {}
    .t.f configure -height 100
    update
    lappend res [.t count -update -ypixels 1.0 end]
    .t.f configure -height 10
    .t insert 1.0 "abc\n"
    .t insert 1.0 "abc\n"
    lappend res [.t count -ypixels 1.0 end]
    delay
    lappend res [.t count -ypixels 1.0 end]
    .t.f configure -height 100
    .t delete 1.0 3.0
    lappend res [.t count -ypixels 1.0 end]
    delay
    lappend res [.t count -ypixels 1.0 end]
    set res
} [list [expr {100+$fixedHeight*6}] \
        [expr {100+$fixedHeight*8}] \
	[expr {$fixedHeight*9}] \
	[expr {$fixedHeight*7}] \
	[expr {100+$fixedHeight*6}]]
test textDisp-31.4 {line embedded image height update} {
    set res {}
    image create photo textest -height 100 -width 10
    .t delete 3.0
    .t image create 3.0 -image textest
    update
    lappend res [.t count -update -ypixels 1.0 end]
    textest configure -height 10
    lappend res [.t count -ypixels 1.0 end]
    lappend res [.t count -update -ypixels 1.0 end]
    set res
} [list [expr {100+$fixedHeight*6}] \
        [expr {100+$fixedHeight*6}] \
	[expr {$fixedHeight*7}]]
test textDisp-31.5 {line update index shifting} {
    set res {}
    textest configure -height 100
    update
    lappend res [.t count -update -ypixels 1.0 end]
    textest configure -height 10
    .t insert 1.0 "abc\n"
    .t insert 1.0 "abc\n"
    lappend res [.t count -ypixels 1.0 end]
    lappend res [.t count -update -ypixels 1.0 end]
    textest configure -height 100
    .t delete 1.0 3.0
    lappend res [.t count -ypixels 1.0 end]
    lappend res [.t count -update -ypixels 1.0 end]
    set res
} [list [expr {100+$fixedHeight*6}] \
        [expr {100+$fixedHeight*8}] \
	[expr {$fixedHeight*9}] \
	[expr {$fixedHeight*7}] \
	[expr {100+$fixedHeight*6}]]
test textDisp-31.6 {line update index shifting} {
    # Should do exactly the same as the above, as long
    # as we are correctly tagging the correct lines for
    # recalculation.  The 'update' and 'delay' must be
    # long enough to ensure all asynchronous updates
    # have been performed.
    set res {}
    textest configure -height 100
    lappend res [.t count -update -ypixels 1.0 end]
    textest configure -height 10
    .t insert 1.0 "abc\n"
    .t insert 1.0 "abc\n"
    lappend res [.t count -ypixels 1.0 end]
    delay
    lappend res [.t count -ypixels 1.0 end]
    textest configure -height 100
    .t delete 1.0 3.0
    lappend res [.t count -ypixels 1.0 end]
    delay
    lappend res [.t count -ypixels 1.0 end]
    set res
} [list [expr {100+$fixedHeight*6}] \
        [expr {100+$fixedHeight*8}] \
	[expr {$fixedHeight*9}] \
	[expr {$fixedHeight*7}] \
	[expr {100+$fixedHeight*6}]]
test textDisp-31.7 {line update index shifting, elided} {
    # The 'update' and 'delay' must be long enough to ensure all
    # asynchronous updates have been performed.
    set res {}
    .t delete 1.0 end
    lappend res [.t count -update -ypixels 1.0 end]
    .t insert 1.0 "abc\nabc"
    .t insert 1.0 "abc\n"
    lappend res [.t count -update -ypixels 1.0 end]
    .t tag configure elide -elide 1
    .t tag add elide 1.3 2.1
    lappend res [.t count -ypixels 1.0 end]
    delay
    lappend res [.t count -ypixels 1.0 end]
    .t delete 1.0 3.0
    lappend res [.t count -ypixels 1.0 end]
    delay
    lappend res [.t count -ypixels 1.0 end]
    set res
} [list [expr {$fixedHeight*1}] \
        [expr {$fixedHeight*3}] \
	[expr {$fixedHeight*3}] \
	[expr {$fixedHeight*2}] \
	[expr {$fixedHeight*1}] \
	[expr {$fixedHeight*1}]]

test textDisp-32.0 {everything elided} {
    # Must not crash
    pack [text .tt]
    .tt insert 0.0 HELLO
    .tt tag configure HIDE -elide 1
    .tt tag add HIDE 0.0 end
    update
    destroy .tt
} {}
test textDisp-32.1 {everything elided} {
    # Must not crash
    pack [text .tt]
    update
    .tt insert 0.0 HELLO
    update
    .tt tag configure HIDE -elide 1
    update
    .tt tag add HIDE 0.0 end
    update
    destroy .tt
} {}
test textDisp-32.2 {elide and tags} {
    pack [text .tt -height 30 -width 100 -bd 0 \
      -highlightthickness 0 -padx 0]
    .tt insert end \
      {test text using tags 1 and 3 } \
      {testtag1 testtag3} \
      {[this bit here uses tags 2 and 3]} \
      {testtag2 testtag3}
    update
    # indent left margin of tag 1 by 20 pixels
    # text should be indented
    .tt tag configure testtag1 -lmargin1 20
    update
    #1
    set res {}
    lappend res [list [.tt index "1.0 + 0 displaychars"] \
      [lindex [.tt bbox 1.0] 0] \
      [lindex [.tt bbox "1.0 + 0 displaychars"] 0]]
    # hide tag 1, remaining text should not be indented, since
    # the indented tag and character is hidden.
    .tt tag configure testtag1 -elide 1
    update
    #2
    lappend res [list [.tt index "1.0 + 0 displaychars"] \
      [lindex [.tt bbox 1.0] 0] \
      [lindex [.tt bbox "1.0 + 0 displaychars"] 0]]
    # reset
    .tt tag configure testtag1 -lmargin1 0
    .tt tag configure testtag1 -elide 0
    # indent left margin of tag 2 by 20 pixels
    # text should not be indented, since tag1 has lmargin1 of 0.
    .tt tag configure testtag2 -lmargin1 20
    update
    #3
    lappend res [list [.tt index "1.0 + 0 displaychars"] \
      [lindex [.tt bbox 1.0] 0] \
      [lindex [.tt bbox "1.0 + 0 displaychars"] 0]]
    # hide tag 1, remaining text should now be indented, but
    # the bbox of 1.0 should have zero width and zero indent,
    # since it is elided at that position.
    .tt tag configure testtag1 -elide 1
    update
    #4
    lappend res [list [.tt index "1.0 + 0 displaychars"] \
      [lindex [.tt bbox 1.0] 0] \
      [lindex [.tt bbox "1.0 + 0 displaychars"] 0]]
    # reset
    .tt tag configure testtag2 -lmargin1 {}
    .tt tag configure testtag1 -elide 0
    # indent left margin of tag 3 by 20 pixels
    # text should be indented, since this tag takes
    # precedence over testtag1, and is applied to the
    # start of the text.
    .tt tag configure testtag3 -lmargin1 20
    update
    #5
    lappend res [list [.tt index "1.0 + 0 displaychars"] \
      [lindex [.tt bbox 1.0] 0] \
      [lindex [.tt bbox "1.0 + 0 displaychars"] 0]]
    # hide tag 1, remaining text should still be indented,
    # since it still has testtag3 on it.  Again the
    # bbox of 1.0 should have 0.
    .tt tag configure testtag1 -elide 1
    update
    #6
    lappend res [list [.tt index "1.0 + 0 displaychars"] \
      [lindex [.tt bbox 1.0] 0] \
      [lindex [.tt bbox "1.0 + 0 displaychars"] 0]]
    .tt tag configure testtag3 -lmargin1 {} -elide 0
    .tt tag configure testtag1 -elide 1 -lmargin1 20
    #7
    lappend res [list [.tt index "1.0 + 0 displaychars"] \
      [lindex [.tt bbox 1.0] 0] \
      [lindex [.tt bbox "1.0 + 0 displaychars"] 0]]
    destroy .tt
    set res
} {{1.0 20 20} {1.29 0 0} {1.0 0 0} {1.29 0 20}\
  {1.0 20 20} {1.29 0 20} {1.0 20 20}}
test textDisp-32.3 "NULL undisplayProc problems: #1791052" -setup {
    set img [image create photo -data {
	R0lGODlhEgASANUAAAAAAP/////iHP/mIPrWDPraEP/eGPfOAPbKAPbOBPrS
	CP/aFPbGAPLCAPLGAN62ANauAMylAPbCAPW/APK+AN6uALKNAPK2APK5ANal
	AOyzArGHBZp3B+6uAHFVBFVACO6qAOqqAOalAMGMAbF+Am1QBG5QBeuiAOad
	AM6NAJ9vBW1MBFlACFQ9CVlBCuaZAOKVANyVAZlpBMyFAKZtBJVhBEAUEP//
	/wAAAAAAAAAAAAAAAAAAAAAAAAAAAAAAACH5BAEAADcALAAAAAASABIAAAa+
	wJtw+Ckah0iiZwNhODKk0icp/HAShEKBoEBgVFOkK0Iw2GyCs+BAGbGIlrIt
	EJjXBYgL6X3zJMx1Z2d3EyEmNx9xaYGCdwgaNEUPBYt0do4XKUUOlAOCnmcD
	CwcXMZsEAgOqq6oLBY+mHxUKBqysCwQSIDNFJAidtgKjFyeRfRQHB2ipAmZs
	IDArVSTIyoI2bB0oxkIsIxcNyeIXICh7SR8yIhoXFxogJzE1YegrNCkoLzM0
	K/RUiEY+tKASBAA7
    }]
    destroy .tt
} -body {
    text .tt
    .tt tag configure emoticon -elide 1
    .tt insert end X
    .tt mark set MSGLEFT "end - 1 char"
    .tt mark gravity MSGLEFT left
    .tt insert end ":)" emoticon
    .tt image create end -image $img
    pack .tt
    update
} -cleanup {
    image delete $img
    destroy .tt
}
test textDisp-32.4 {Button-1 click with elided lines - Bug 18371b7ce7} -setup {
    pack [text .tt -borderwidth 0 -highlightthickness 0]
    for {set n 1} {$n <= 5} {incr n} {
	.tt insert end "Line $n\n"
    }
    .tt tag configure Elided -elide 1
    .tt tag add Elided 1.2 4.0
    update
} -body {
    event generate .tt <Button-1> -x 1 -y 1
    .tt index insert
} -cleanup {
    destroy .tt
} -result {1.0}

test textDisp-33.0 {one line longer than fits in the widget} {
    pack [text .tt -wrap char]
    update
    .tt insert 1.0 [string repeat "more wrap + " 300]
    update
    .tt see 1.0
    lindex [.tt yview] 0
} {0.0}
test textDisp-33.1 {one line longer than fits in the widget} {
    destroy .tt
    pack [text .tt -wrap char]
    update
    .tt insert 1.0 [string repeat "more wrap + " 300]
    update
    .tt yview "1.0 +1 displaylines"
    update
    if {[lindex [.tt yview] 0] > 0.1} {
	set result "window should be scrolled to the top"
    } else {
	set result "ok"
    }
} {ok}
<<<<<<< HEAD
# Test case 33.2 has been removed. The problem is that the revised
# implementation is also updating the line heights while computing
# the display lines for displaying the content, so we cannot
# distinguish anymore between the display process and the line
# height calculation.
#test textDisp-33.2 {one line longer than fits in the widget} {
#    destroy .tt
#    pack [text .tt -wrap char]
#    set tk_textHeightCalc ""
#    .tt insert 1.0 [string repeat "more wrap + " 1]
#    after 100 ; update idletasks
#    # Nothing should have been recalculated.
#    set tk_textHeightCalc
#} {}
=======
test textDisp-33.2 {one line longer than fits in the widget} {
    destroy .tt
    pack [text .tt -wrap char]
    .tt debug 1
    update
    set tk_textHeightCalc ""
    set timer [after 200 lappend tk_textHeightCalc "Timed out"]
    .tt insert 1.0 [string repeat "more wrap + " 1]
    vwait tk_textHeightCalc
    after cancel $timer
    set tk_textHeightCalc
} {1.0}
>>>>>>> 252123a5
test textDisp-33.3 {one line longer than fits in the widget} {
    destroy .tt
    pack [text .tt -wrap char]
    set tk_textHeightCalc ""
    .tt insert 1.0 [string repeat "more wrap + " 300]
<<<<<<< HEAD
=======
    update
>>>>>>> 252123a5
    .tt sync
    # Each line should have been recalculated just once
    expr {[llength $tk_textHeightCalc] == [.tt count -displaylines 1.0 end]}
} {1}
test textDisp-33.4 {one line longer than fits in the widget} {
    destroy .tt
    pack [text .tt -wrap char]
    .tt insert 1.0 [string repeat "more wrap + " 300]
    update
    set idx [.tt index "1.0 + 1 displaylines"]
    .tt yview $idx
    if {[lindex [.tt yview] 0] > 0.1} {
	set result "window should be scrolled to the top"
    } else {
	set result "ok"
    }
    set idx [.tt index "1.0 + 1 displaylines"]
    set result
} {ok}
destroy .tt
test textDisp-33.5 {bold or italic fonts} win {
    destroy .tt
    pack [text .tt -wrap char -font {{MS Sans Serif} 15}]
    font create no -family [lindex [.tt cget -font] 0] -size 24
    font create bi -family [lindex [.tt cget -font] 0] -size 24
    font configure bi -weight bold -slant italic
    .tt tag configure bi -font bi
    .tt tag configure no -font no
    .tt insert end abcd no efgh bi ijkl\n no
    update
    set bb {}
    for {set i 0} {$i < 12} {incr i 4} {
	lappend bb [lindex [.tt bbox 1.$i] 0]
    }
    foreach {a b c} $bb {}
    unset bb
    if {($b - $a) * 1.5 < ($c - $b)} {
	set result "italic font has much too much space"
    } else {
	set result "italic font measurement ok"
    }
} {italic font measurement ok}
destroy .tt

test textDisp-34.1 {Line heights recalculation problem: bug 2677890} -setup {
    pack [text .t1] -expand 1 -fill both
    set txt ""
    for {set i 1} {$i < 100} {incr i} {
        append txt "Line $i\n"
    }
    set result {}
} -body {
    .t1 insert end $txt
    set ge [winfo geometry .]
    scan $ge "%dx%d+%d+%d" width height left top
    update
    .t1 sync
    set negative 0
    bind .t1 <<WidgetViewSync>> { if {%d < 0} {set negative 1} }
    # Without the fix for bug 2677890, changing the width of the toplevel
    # will launch recomputation of the line heights, but will produce negative
    # number of still remaining outdated lines, which is obviously wrong.
    # Thus we use this way to check for regression regarding bug 2677890,
    # i.e. to check that the fix for this bug really is still in.
    wm geometry . "[expr {$width * 2}]x$height+$left+$top"
    update
    .t1 sync
    set negative
} -cleanup {
    destroy .t1
} -result {0}

test textDisp-35.1 {Init value of charHeight - Dancing scrollbar bug 1499165} -setup {
    pack [text .t1] -fill both -expand y -side left
    # We don't want debug for this test case, because it takes some hours
    # if valgrind check is fully enabled. In this test case only the scrollbar
    # behavior is relevant, all other involved functions (insert, see, ...) are
    # already tested with debug mode in other test cases.
    .t debug off
    .t insert end "[string repeat a\nb\nc\n 500000]THE END\n"
    set res {}
} -body {
    .t see 10000.0
    after 300 {set fr1 [.t yview] ; set done 1}
    vwait done
    after 300 {set fr2 [.t yview] ; set done 1}
    vwait done
    lappend res [expr {[lindex $fr1 0] == [lindex $fr2 0]}]
    lappend res [expr {[lindex $fr1 1] == [lindex $fr2 1]}]
} -cleanup {
    .t debug on ;# re-enable debugging
    destroy .t1
} -result {1 1}

test textDisp-36.1 {Display bug with 'yview insert'} -setup {
   text .t1 -font $fixedFont -width 20 -height 3 -wrap word
   pack .t1
   .t1 delete 1.0 end
   .t1 tag configure elide -elide 1
   .t1 insert end "Line 1\nThis line is wrapping around two times."
} -body {
   .t1 tag add elide 1.3 2.0
   .t1 yview insert
<<<<<<< HEAD
   updateText
   # wish panicks with the legacy text widget
=======
   update
   # wish now panics: "CalculateDisplayLineHeight called with bad indexPtr"
>>>>>>> 252123a5
   .t1 yview scroll -1 pixels
} -cleanup {
    destroy .t1
} -result {}

deleteWindows
option clear

# cleanup
cleanupTests
return<|MERGE_RESOLUTION|>--- conflicted
+++ resolved
@@ -1498,13 +1498,8 @@
     .t delete 1.0 end
     .t insert 1.0 "Line 1\nLine 2 is long enough to wrap\nLine 3 is also long enough to wrap\nLine 4"
     .t tag add big 1.0 2.0
-<<<<<<< HEAD
-    updateText
+    update
     set tk_textRedraw {none}
-=======
-    update
-    set tk_textRedraw none
->>>>>>> 252123a5
     .t tag add big 1.3 1.5
     update
     set tk_textRedraw
@@ -1514,12 +1509,8 @@
     .t delete 1.0 end
     .t insert 1.0 "Line 1\nLine 2 is long enough to wrap\nLine 3 is also long enough to wrap\nLine 4"
     .t tag add big 1.0 2.0
-<<<<<<< HEAD
-    updateText
+    update
     set tk_textRedraw {none}
-=======
-    update
->>>>>>> 252123a5
     .t tag add big 1.0 2.0
     update
     set tk_textRedraw
@@ -2211,13 +2202,8 @@
     for {set i 1} {$i < $textheight} {incr i} {
 	.tf.f.t insert end "\nLine $i"
     }
-<<<<<<< HEAD
-    updateText
+    update
     set refind [.tf.f.t index @0,last]
-=======
-    update
-    set refind [.tf.f.t index @0,[winfo height .tf.f.t]]
->>>>>>> 252123a5
     # Should scroll and should not crash!
     .tf.f.t yview scroll 1 unit
     # Check that it has scrolled
@@ -3683,15 +3669,9 @@
     .t delete 1.0 end
     .t insert 1.0 "a b c d e f g h i j k l m n o p"
     wm geom . [expr {$width-6}]x$height
-<<<<<<< HEAD
-    updateText
+    update
     set expected [list [list [xchar 0] [yline 2] $fixedWidth $fixedHeight] \
                        [list [xchar 1] [yline 2] $fixedWidth $fixedHeight]]
-=======
-    update
-    set expected [list [list [xchar 19] [yline 1] [expr {$fixedWidth+($width-6-$oriWidth)}] $fixedHeight] \
-                       [list [xchar 0] [yline 2] $fixedWidth $fixedHeight]]
->>>>>>> 252123a5
     lequal [list [.t bbox 1.19] [.t bbox 1.20]] $expected
 } {1}
 test textDisp-24.10 {TkTextCharLayoutProc, line ends with space} {
@@ -3702,15 +3682,9 @@
     .t delete 1.0 end
     .t insert 1.0 "a b c d e f g h i j k l m n o p"
     wm geom . [expr {$width-7}]x$height
-<<<<<<< HEAD
-    updateText
+    update
     set expected [list [list [xchar 0] [yline 2] $fixedWidth $fixedHeight] \
                        [list [xchar 1] [yline 2] $fixedWidth $fixedHeight]]
-=======
-    update
-    set expected [list [list [xchar 19] [yline 1] [expr {$fixedWidth+($width-7-$oriWidth)}] $fixedHeight] \
-                       [list [xchar 0] [yline 2] $fixedWidth $fixedHeight]]
->>>>>>> 252123a5
     lequal [list [.t bbox 1.19] [.t bbox 1.20]] $expected
 } {1}
 test textDisp-24.11 {TkTextCharLayoutProc, line ends with space that doesn't quite fit} {
@@ -4828,7 +4802,6 @@
 	set result "ok"
     }
 } {ok}
-<<<<<<< HEAD
 # Test case 33.2 has been removed. The problem is that the revised
 # implementation is also updating the line heights while computing
 # the display lines for displaying the content, so we cannot
@@ -4843,29 +4816,11 @@
 #    # Nothing should have been recalculated.
 #    set tk_textHeightCalc
 #} {}
-=======
-test textDisp-33.2 {one line longer than fits in the widget} {
-    destroy .tt
-    pack [text .tt -wrap char]
-    .tt debug 1
-    update
-    set tk_textHeightCalc ""
-    set timer [after 200 lappend tk_textHeightCalc "Timed out"]
-    .tt insert 1.0 [string repeat "more wrap + " 1]
-    vwait tk_textHeightCalc
-    after cancel $timer
-    set tk_textHeightCalc
-} {1.0}
->>>>>>> 252123a5
 test textDisp-33.3 {one line longer than fits in the widget} {
     destroy .tt
     pack [text .tt -wrap char]
     set tk_textHeightCalc ""
     .tt insert 1.0 [string repeat "more wrap + " 300]
-<<<<<<< HEAD
-=======
-    update
->>>>>>> 252123a5
     .tt sync
     # Each line should have been recalculated just once
     expr {[llength $tk_textHeightCalc] == [.tt count -displaylines 1.0 end]}
@@ -4969,13 +4924,8 @@
 } -body {
    .t1 tag add elide 1.3 2.0
    .t1 yview insert
-<<<<<<< HEAD
-   updateText
+   update
    # wish panicks with the legacy text widget
-=======
-   update
-   # wish now panics: "CalculateDisplayLineHeight called with bad indexPtr"
->>>>>>> 252123a5
    .t1 yview scroll -1 pixels
 } -cleanup {
     destroy .t1
