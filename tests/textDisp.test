# This file is a Tcl script to test the code in the file tkTextDisp.c.
# This file is organized in the standard fashion for Tcl tests.
#
# Copyright © 1994 The Regents of the University of California.
# Copyright © 1994-1997 Sun Microsystems, Inc.
# Copyright © 1998-1999 Scriptics Corporation.
# All rights reserved.

package require tcltest 2.2
eval tcltest::configure $argv
tcltest::loadTestedCommands
namespace import -force tcltest::test

<<<<<<< HEAD
=======
testConstraint failsOnUbuntu [expr {![info exists ::env(CI)] || ![string match Linux $::tcl_platform(os)]}]
testConstraint failsOnXQuarz [expr {$tcl_platform(os) ne "Darwin" || [tk windowingsystem] ne "x11" }]

>>>>>>> 1f02a185
# Platform specific procedure for updating the text widget.

if {[tk windowingsystem] == "aqua"} {
    proc updateText {} {
	update idletasks
    }
} else {
    proc updateText {} {
	update
    }
}

# The procedure below is used as the scrolling command for the text;
# it just saves the scrolling information in a variable "scrollInfo".

proc scroll args {
    global scrollInfo
    set scrollInfo $args
}

# The procedure below is used to generate errors during scrolling commands.

proc scrollError args {
    error "scrolling error"
}

# Create entries in the option database to be sure that geometry options
# like border width have predictable values.
set twbw 2
set twht 2
option add *Text.borderWidth $twbw
option add *Text.highlightThickness $twht

# The frame .f is needed to make sure that the overall window is always
# fairly wide, even if the text window is very narrow.  This is needed
# because some window managers don't allow the overall width of a window
# to get very narrow.

catch {destroy .f .t}
frame .f -width 100 -height 20
pack .f -side left

# On macOS the font "Courier New" has different metrics than "Courier",
# and this causes tests 20.1 - 20.5 to fail.  So we use "Courier" as the
# fixed font for testing on Aqua.

if {[tk windowingsystem] eq "aqua"} {
   set fixedFont {Courier -12}
} else {
  set fixedFont {"Courier New" -12}
}
# 15 on XP, 13 on Solaris 8
set fixedHeight [font metrics $fixedFont -linespace]
# 7 on all platforms
set fixedWidth [font measure $fixedFont m]
# 12 on XP
set fixedAscent [font metrics $fixedFont -ascent]
set fixedDiff [expr {$fixedHeight - 13}] ;# 2 on XP

set varFont {Times -14}
# 16 on XP, 15 on Solaris 8
set varHeight [font metrics $varFont -linespace]
# 13 on XP
set varAscent [font metrics $varFont -ascent]
set varDiff [expr {$varHeight - 15}] ;# 1 on XP

set bigFont {Helvetica -24}
# 27 on XP, 27 on Solaris 8
set bigHeight [font metrics $bigFont -linespace]
# 21 on XP
set bigAscent [font metrics $bigFont -ascent]
set ascentDiff [expr {$bigAscent - $fixedAscent}]

text .t -font $fixedFont -width 20 -height 10 -yscrollcommand scroll
pack .t -expand 1 -fill both
.t tag configure big -font $bigFont
.t debug on
wm geometry . {}

# The statements below reset the main window;  it's needed if the window
# manager is mwm to make mwm forget about a previous minimum size setting.

wm withdraw .
wm minsize . 1 1
wm positionfrom . user
wm deiconify .
updateText

# Some window managers (like olwm under SunOS 4.1.3) misbehave in a way
# that tends to march windows off the top and left of the screen.  If
# this happens, some tests will fail because parts of the window will
# not need to be displayed (because they're off-screen).  To keep this
# from happening, move the window if it's getting near the left or top
# edges of the screen.

if {([winfo rooty .] < 50) || ([winfo rootx .] < 50)} {
    wm geom . +50+50
}

test textDisp-0.1 {double tag elide transition} {
    # Example from tkchat crash.  For some reason can only
    # get this test case to crash when first.
    catch {destroy .top}
    pack [text .top]

    foreach val {0 1 2 3} {
	.top insert 1.0 "hello\n"
	.top tag configure tag$val
	.top tag add tag$val 1.0 2.0
	set ::Options(tag$val) 0
    }

    proc DoVis {tag} {
	.top tag config $tag -elide $::Options($tag)
    }

    proc NickVis {val} {
	foreach t [array names ::Options ] {
	    if {$::Options($t) != $val} {
		set ::Options($t) $val
		DoVis $t
	    }
	}
    }
    NickVis 1
    unset ::Options
    destroy .top
} {}

test textDisp-0.2 {double tag elide transition} {
    # Example from tkchat crash.  For some reason can only
    # get this test case to crash when first.
    catch {destroy .top}
    pack [text .top]

    foreach val {0 1 2 3} {
	.top insert 1.0 "hello"
	.top tag configure tag$val
	.top tag add tag$val 1.0 1.5
	set ::Options(tag$val) 0
    }

    proc DoVis {tag} {
	.top tag config $tag -elide $::Options($tag)
    }

    proc NickVis {val} {
	foreach t [array names ::Options ] {
	    if {$::Options($t) != $val} {
		set ::Options($t) $val
		DoVis $t
	    }
	}
    }
    NickVis 1
    unset ::Options
    destroy .top
} {}

test textDisp-0.3 {double tag elide transition} {
    catch {destroy .txt}
    pack [text .txt]
    # Note that TRAFFIC should have a higher priority than SYSTEM
    # in terms of the tag effects.
    .txt tag configure SYSTEM -elide 0
    .txt tag configure TRAFFIC -elide 1
    .txt insert end "\n" {TRAFFIC SYSTEM}
    updateText
    destroy .txt
} {}

test textDisp-0.4 {double tag elide transition} {
    catch {destroy .txt}
    pack [text .txt]
    # Note that TRAFFIC should have a higher priority than SYSTEM
    # in terms of the tag effects.
    .txt tag configure SYSTEM -elide 0
    .txt tag configure TRAFFIC -elide 1
    .txt insert end "\n" {SYSTEM TRAFFIC}
    # Crash was here.
    updateText
    destroy .txt
} {}

test textDisp-0.5 {double tag elide transition} {
    catch {destroy .txt}
    pack [text .txt]
    .txt tag configure WELCOME -elide 1
    .txt tag configure SYSTEM -elide 0
    .txt tag configure TRAFFIC -elide 1

    .txt insert end "\n" {SYSTEM TRAFFIC}
    .txt insert end "\n" WELCOME
    # Crash was here.
    updateText
    destroy .txt
} {}

test textDisp-1.1 {GetStyle procedure, priorities and tab stops} {
    .t delete 1.0 end
    .t insert 1.0 "x\ty"
    .t tag delete x y z
    .t tag configure x -tabs {50}
    .t tag configure y -foreground black
    .t tag configure z -tabs {70}
    .t tag add x 1.0 1.end
    .t tag add y 1.0 1.end
    .t tag add z 1.0 1.end
    update idletasks
    set x [lindex [.t bbox 1.2] 0]
    .t tag configure z -tabs {}
    lappend x [lindex [.t bbox 1.2] 0]
    .t tag configure z -tabs {30}
    .t tag raise x
    update idletasks
    lappend x [lindex [.t bbox 1.2] 0]
} [list 75 55 55]
.t tag delete x y z
test textDisp-1.2 {GetStyle procedure, wrapmode} {textfonts} {
    .t configure -wrap char
    .t delete 1.0 end
    .t insert 1.0 "abcd\nefg hijkl mnop qrstuv wxyz"
    .t tag configure x -wrap word
    .t tag configure y -wrap none
    .t tag raise y
    updateText
    set result [list [.t bbox 2.20]]
    .t tag add x 2.0 2.1
    lappend result [.t bbox 2.20]
    .t tag add y 1.end 2.2
    lappend result [.t bbox 2.20]
} [list [list 5 [expr {5+2*$fixedHeight}] 7 $fixedHeight] [list 40 [expr {5+2*$fixedHeight}] 7 $fixedHeight] {}]
.t tag delete x y

test textDisp-2.1 {LayoutDLine, basics} {
    .t configure -wrap char
    .t delete 1.0 end
    .t insert 1.0 "This is some sample text for testing."
    list [.t bbox 1.19] [.t bbox 1.20]
} [list [list [expr {5 + $fixedWidth * 19}] 5 $fixedWidth $fixedHeight] [list 5 [expr {5 + $fixedHeight}] $fixedWidth $fixedHeight]]
test textDisp-2.2 {LayoutDLine, basics} {textfonts} {
    .t configure -wrap char
    .t delete 1.0 end
    .t insert 1.0 "This isx some sample text for testing."
    list [.t bbox 1.19] [.t bbox 1.20]
} [list [list 138 5 7 $fixedHeight] [list 5 [expr {$fixedDiff + 18}] 7 $fixedHeight]]
test textDisp-2.3 {LayoutDLine, basics} {textfonts} {
    .t configure -wrap char
    .t delete 1.0 end
    .t insert 1.0 "This isxxx some sample text for testing."
    list [.t bbox 1.19] [.t bbox 1.20]
} [list [list 138 5 7 $fixedHeight] [list 5 [expr {$fixedDiff + 18}] 7 $fixedHeight]]
test textDisp-2.4 {LayoutDLine, word wrap} {textfonts} {
    .t configure -wrap word
    .t delete 1.0 end
    .t insert 1.0 "This is some sample text for testing."
    list [.t bbox 1.19] [.t bbox 1.20]
} [list [list 138 5 7 $fixedHeight] [list 5 [expr {$fixedDiff + 18}] 7 $fixedHeight]]
test textDisp-2.5 {LayoutDLine, word wrap} {textfonts} {
    .t configure -wrap word
    .t delete 1.0 end
    .t insert 1.0 "This isx some sample text for testing."
    list [.t bbox 1.13] [.t bbox 1.19] [.t bbox 1.20] [.t bbox 1.21]
} [list [list 96 5 $fixedWidth $fixedHeight] [list 138 5 $fixedWidth $fixedHeight] [list 145 5 0  $fixedHeight] [list 5 [expr {$fixedDiff + 18}] $fixedWidth $fixedHeight]]
test textDisp-2.6 {LayoutDLine, word wrap} {
    .t configure -wrap word
    .t delete 1.0 end
    .t insert 1.0 "This isxxx some sample text for testing."
    list [.t bbox 1.15] [.t bbox 1.16]
} [list [list 110 5 35 $fixedHeight] [list 5 [expr {$fixedDiff + 18}] 7 $fixedHeight]]
test textDisp-2.7 {LayoutDLine, marks and tags} {textfonts} {
    .t configure -wrap word
    .t delete 1.0 end
    .t insert 1.0 "This isxxx some sample text for testing."
    .t tag add foo 1.4 1.6
    .t mark set insert 1.8
    list [.t bbox 1.2] [.t bbox 1.5] [.t bbox 1.11]
} [list [list 19 5 7 $fixedHeight] [list 40 5 7 $fixedHeight] [list 82 5 7 $fixedHeight]]
foreach m [.t mark names] {
    catch {.t mark unset $m}
}
scan [wm geom .] %dx%d width height
test textDisp-2.8 {LayoutDLine, extra chunk at end of dline} {textfonts} {
    wm geom . [expr {$width+1}]x$height
    updateText
    .t configure -wrap char
    .t delete 1.0 end
    .t insert 1.0 "This isxx some sample text for testing."
    .t mark set foo 1.20
    list [.t bbox 1.19] [.t bbox 1.20]
} [list [list 138 5 8 $fixedHeight] [list 5 [expr {$fixedDiff + 18}] 7 $fixedHeight]]
wm geom . {}
updateText
test textDisp-2.9 {LayoutDLine, marks and tags} {textfonts} {
    .t configure -wrap word
    .t delete 1.0 end
    .t insert 1.0 "This is a very_very_long_word_that_wraps."
    list [.t bbox 1.9] [.t bbox 1.10] [.t bbox 1.25]
} [list [list 68 5 77 $fixedHeight] [list 5 [expr {$fixedDiff + 18}] 7 $fixedHeight] [list 110 [expr {$fixedDiff + 18}] 7 $fixedHeight]]
test textDisp-2.10 {LayoutDLine, marks and tags} {textfonts} {
    .t configure -wrap word
    .t delete 1.0 end
    .t insert 1.0 "This is a very_very_long_word_that_wraps."
    .t tag add foo 1.13
    .t tag add foo 1.15
    .t tag add foo 1.17
    .t tag add foo 1.19
    list [.t bbox 1.9] [.t bbox 1.10] [.t bbox 1.25]
} [list [list 68 5 77 $fixedHeight] [list 5 [expr {$fixedDiff + 18}] 7 $fixedHeight] [list 110 [expr {$fixedDiff + 18}] 7 $fixedHeight]]
test textDisp-2.11 {LayoutDLine, newline width} {textfonts} {
    .t configure -wrap char
    .t delete 1.0 end
    .t insert 1.0 "a\nbb\nccc\ndddd"
    list [.t bbox 2.2] [.t bbox 3.3]
} [list [list 19 [expr {$fixedDiff + 18}] 126 $fixedHeight] [list 26 [expr {2*$fixedDiff + 31}] 119 $fixedHeight]]
test textDisp-2.12 {LayoutDLine, justification} {textfonts} {
    .t configure -wrap char
    .t delete 1.0 end
    .t insert 1.0 "\na\nbb\nccc\ndddd"
    .t tag configure x -justify center
    .t tag add x 1.0 end
    .t tag add y 3.0 3.2
    list [.t bbox 1.0] [.t bbox 2.0] [.t bbox 4.0] [.t bbox 4.2]
} [list [list 75 5 70 $fixedHeight] [list 71 [expr {$fixedDiff + 18}] 7 $fixedHeight] [list 64 [expr {3*$fixedDiff + 44}] 7 $fixedHeight] [list 78 [expr {3*$fixedDiff + 44}] 7 $fixedHeight]]
test textDisp-2.13 {LayoutDLine, justification} {textfonts} {
    .t configure -wrap char
    .t delete 1.0 end
    .t insert 1.0 "\na\nbb\nccc\ndddd"
    .t tag configure x -justify right
    .t tag add x 1.0 end
    .t tag add y 3.0 3.2
    list [.t bbox 1.0] [.t bbox 2.0] [.t bbox 4.0] [.t bbox 4.2]
} [list [list 145 5 0 $fixedHeight] [list 138 [expr {$fixedDiff + 18}] 7 $fixedHeight] [list 124 [expr {3*$fixedDiff + 44}] 7 $fixedHeight] [list 138 [expr {3*$fixedDiff + 44}] 7 $fixedHeight]]
test textDisp-2.14 {LayoutDLine, justification} {textfonts} {
    .t configure -wrap char
    .t delete 1.0 end
    .t insert 1.0 "\na\nbb\nccc\ndddd"
    .t tag configure x -justify center
    .t tag add x 2.0 3.1
    .t tag configure y -justify right
    .t tag add y 3.0 4.0
    .t tag raise y
    list [.t bbox 2.0] [.t bbox 3.0] [.t bbox 3.end] [.t bbox 4.0]
} [list [list 71 [expr {$fixedDiff + 18}] 7 $fixedHeight] [list 131 [expr {2*$fixedDiff + 31}] 7 $fixedHeight] [list 145 [expr {2*$fixedDiff + 31}] 0 $fixedHeight] [list 5 [expr {3*$fixedDiff + 44}] 7 $fixedHeight]]
test textDisp-2.15 {LayoutDLine, justification} {textfonts} {
    .t configure -wrap char
    .t delete 1.0 end
    .t insert 1.0 "\na\nbb\nccc\ndddd"
    .t tag configure x -justify center
    .t tag add x 2.0 3.1
    .t tag configure y -justify right
    .t tag add y 3.0 4.0
    .t tag lower y
    list [.t bbox 2.0] [.t bbox 3.0] [.t bbox 3.end] [.t bbox 4.0]
} [list [list 71 [expr {$fixedDiff + 18}] 7 $fixedHeight] [list 68 [expr {2*$fixedDiff + 31}] 7 $fixedHeight] [list 82 [expr {2*$fixedDiff + 31}] 63 $fixedHeight] [list 5 [expr {3*$fixedDiff + 44}] 7 $fixedHeight]]
test textDisp-2.16 {LayoutDLine, justification} {textfonts} {
    .t configure -wrap word
    .t delete 1.0 end
    .t insert 1.0 "Lots of long words, enough to force word wrap\nThen\nmore lines"
    .t tag configure x -justify center
    .t tag add x 1.1 1.20
    .t tag add x 1.21 1.end
    list [.t bbox 1.0] [.t bbox 1.20] [.t bbox 1.41] [.t bbox 2.0]
} [list [list 5 5 7 $fixedHeight] [list 5 [expr {$fixedDiff + 18}] 7 $fixedHeight] [list 61 [expr {2*$fixedDiff + 31}] 7 $fixedHeight] [list 5 [expr {3*$fixedDiff + 44}] 7 $fixedHeight]]
test textDisp-2.17 {LayoutDLine, justification} {textfonts} {
    .t configure -wrap word
    .t delete 1.0 end
    .t insert 1.0 "Lots of long words, enough to force word wrap\nThen\nmore lines"
    .t tag configure x -justify center
    .t tag add x 1.20
    list [.t bbox 1.0] [.t bbox 1.20] [.t bbox 1.41] [.t bbox 2.0]
} [list [list 5 5 7 $fixedHeight] [list 5 [expr {$fixedDiff + 18}] 7 $fixedHeight] [list 5 [expr {2*$fixedDiff + 31}] 7 $fixedHeight] [list 5 [expr {3*$fixedDiff + 44}] 7 $fixedHeight]]
test textDisp-2.18 {LayoutDLine, justification} {textfonts} {
    .t configure -wrap none
    .t delete 1.0 end
    .t insert 1.0 "Lots of long words, enough to extend out of the window\n"
    .t insert end "Then\nmore lines\nThat are shorter"
    .t tag configure x -justify center
    .t tag configure y -justify right
    .t tag add x 2.0
    .t tag add y 3.0
    .t xview scroll 5 units
    list [.t bbox 2.0] [.t bbox 3.0]
} [list [list 26 [expr {$fixedDiff + 18}] 7 $fixedHeight] [list 40 [expr {2*$fixedDiff + 31}] 7 $fixedHeight]]
.t tag delete x
.t tag delete y
test textDisp-2.19 {LayoutDLine, margins} {textfonts} {
    .t configure -wrap word
    .t delete 1.0 end
    .t insert 1.0 "Lots of long words, enough to force word wrap\nThen\nmore lines"
    .t tag configure x -lmargin1 20 -lmargin2 40 -rmargin 15
    .t tag add x 1.0 end
    list [.t bbox 1.0] [.t bbox 1.12] [.t bbox 1.13] [.t bbox 2.0]
} [list [list 25 5 7 $fixedHeight] [list 109 5 36 $fixedHeight] [list 45 [expr {$fixedDiff + 18}] 7 $fixedHeight] [list 25 [expr {5*$fixedDiff + 70}] 7 $fixedHeight]]
test textDisp-2.20 {LayoutDLine, margins} {textfonts} {
    .t configure -wrap word
    .t delete 1.0 end
    .t insert 1.0 "Lots of long words, enough to force word wrap\nThen\nmore lines"
    .t tag configure x -lmargin1 20 -lmargin2 10 -rmargin 3
    .t tag configure y -lmargin1 15 -lmargin2 5 -rmargin 0
    .t tag raise y
    .t tag add x 1.0 end
    .t tag add y 1.13
    list [.t bbox 1.0] [.t bbox 1.13] [.t bbox 1.30] [.t bbox 2.0]
} [list [list 25 5 7 $fixedHeight] [list 10 [expr {$fixedDiff + 18}] 7 $fixedHeight] [list 15 [expr {2*$fixedDiff + 31}] 7 $fixedHeight] [list 25 [expr {3*$fixedDiff + 44}] 7 $fixedHeight]]
test textDisp-2.21 {LayoutDLine, margins} {textfonts} {
    .t configure -wrap word
    .t delete 1.0 end
    .t insert 1.0 "Sample text"
    .t tag configure x -lmargin1 80 -lmargin2 80 -rmargin 100
    .t tag add x 1.0 end
    list [.t bbox 1.0] [.t bbox 1.1] [.t bbox 1.2]
} [list [list 85 5 60 $fixedHeight] [list 85 [expr {$fixedDiff + 18}] 60 $fixedHeight] [list 85 [expr {2*$fixedDiff + 31}] 60 $fixedHeight]]
.t tag delete x
.t tag delete y
test textDisp-2.22 {LayoutDLine, spacing options} {textfonts} {
    .t configure -wrap word
    .t delete 1.0 end
    .t tag delete x y
    .t insert end "Short line\nLine 2 is long enough "
    .t insert end "to wrap around a couple of times"
    .t insert end "\nLine 3\nLine 4"
    set i [.t dlineinfo 1.0]
    set b1 [expr {[lindex $i 1] + [lindex $i 4]}]
    set i [.t dlineinfo 2.0]
    set b2 [expr {[lindex $i 1] + [lindex $i 4]}]
    set i [.t dlineinfo 2.end]
    set b3 [expr {[lindex $i 1] + [lindex $i 4]}]
    set i [.t dlineinfo 3.0]
    set b4 [expr {[lindex $i 1] + [lindex $i 4]}]
    .t configure -spacing1 2 -spacing2 1 -spacing3 3
    set i [.t dlineinfo 1.0]
    set b1 [expr {[lindex $i 1] + [lindex $i 4] - $b1}]
    set i [.t dlineinfo 2.0]
    set b2 [expr {[lindex $i 1] + [lindex $i 4] - $b2}]
    set i [.t dlineinfo 2.end]
    set b3 [expr {[lindex $i 1] + [lindex $i 4] - $b3}]
    set i [.t dlineinfo 3.0]
    set b4 [expr {[lindex $i 1] + [lindex $i 4] - $b4}]
    list $b1 $b2 $b3 $b4
} [list 2 7 10 15]
.t configure -spacing1 0 -spacing2 0 -spacing3 0
test textDisp-2.23 {LayoutDLine, spacing options} {textfonts} {
    .t configure -wrap word
    .t delete 1.0 end
    .t tag delete x y
    .t insert end "Short line\nLine 2 is long enough "
    .t insert end "to wrap around a couple of times"
    .t insert end "\nLine 3\nLine 4"
    set i [.t dlineinfo 1.0]
    set b1 [expr {[lindex $i 1] + [lindex $i 4]}]
    set i [.t dlineinfo 2.0]
    set b2 [expr {[lindex $i 1] + [lindex $i 4]}]
    set i [.t dlineinfo 2.end]
    set b3 [expr {[lindex $i 1] + [lindex $i 4]}]
    set i [.t dlineinfo 3.0]
    set b4 [expr {[lindex $i 1] + [lindex $i 4]}]
    .t configure -spacing1 4 -spacing2 4 -spacing3 4
    .t tag configure x -spacing1 1 -spacing2 2 -spacing3 3
    .t tag add x 1.0 end
    .t tag configure y -spacing1 0 -spacing2 3
    .t tag add y 2.19 end
    .t tag raise y
    set i [.t dlineinfo 1.0]
    set b1 [expr {[lindex $i 1] + [lindex $i 4] - $b1}]
    set i [.t dlineinfo 2.0]
    set b2 [expr {[lindex $i 1] + [lindex $i 4] - $b2}]
    set i [.t dlineinfo 2.end]
    set b3 [expr {[lindex $i 1] + [lindex $i 4] - $b3}]
    set i [.t dlineinfo 3.0]
    set b4 [expr {[lindex $i 1] + [lindex $i 4] - $b4}]
    list $b1 $b2 $b3 $b4
} [list 1 5 13 16]
.t configure -spacing1 0 -spacing2 0 -spacing3 0
test textDisp-2.24 {LayoutDLine, tabs, saving from first chunk} {textfonts} {
    .t delete 1.0 end
    .t tag delete x y
    .t tag configure x -tabs 70
    .t tag configure y -tabs 80
    .t insert 1.0 "ab\tcde"
    .t tag add x 1.0 end
    .t tag add y 1.1 end
    lindex [.t bbox 1.3] 0
} {75}
test textDisp-2.25 {LayoutDLine, tabs, breaking chunks at tabs} {textfonts} {
    .t delete 1.0 end
    .t tag delete x
    .t tag configure x -tabs [list 30 60 90 120]
    .t insert 1.0 "a\tb\tc\td\te"
    .t mark set dummy1 1.1
    .t mark set dummy2 1.2
    .t tag add x 1.0 end
    list [lindex [.t bbox 1.2] 0] [lindex [.t bbox 1.4] 0] \
	    [lindex [.t bbox 1.6] 0] [lindex [.t bbox 1.8] 0]
} [list 35 65 95 125]
test textDisp-2.26 {LayoutDLine, tabs, breaking chunks at tabs} {textfonts} {
    .t delete 1.0 end
    .t tag delete x
    .t tag configure x -tabs [list 30 60 90 120] -justify right
    .t insert 1.0 "a\tb\tc\td\te"
    .t mark set dummy1 1.1
    .t mark set dummy2 1.2
    .t tag add x 1.0 end
    list [lindex [.t bbox 1.2] 0] [lindex [.t bbox 1.4] 0] \
	    [lindex [.t bbox 1.6] 0] [lindex [.t bbox 1.8] 0]
} [list 117 124 131 138]
test textDisp-2.27 {LayoutDLine, tabs, calling AdjustForTab} {textfonts} {
    .t delete 1.0 end
    .t tag delete x
    .t tag configure x -tabs [list 30 60]
    .t insert 1.0 "a\tb\tcd"
    .t tag add x 1.0 end
    list [lindex [.t bbox 1.2] 0] [lindex [.t bbox 1.4] 0]
} [list 35 65]
test textDisp-2.28 {LayoutDLine, tabs, running out of space in dline} {textfonts} {
    .t delete 1.0 end
    .t insert 1.0 "a\tb\tc\td"
    .t bbox 1.6
} [list 5 [expr {$fixedDiff + 18}] 7 $fixedHeight]
test textDisp-2.29 {LayoutDLine, tabs, running out of space in dline} {textfonts} {
    .t delete 1.0 end
    .t insert 1.0 "a\tx\tabcd"
    .t bbox 1.4
} [list 117 5 7 $fixedHeight]
test textDisp-2.30 {LayoutDLine, tabs, running out of space in dline} {textfonts} {
    .t delete 1.0 end
    .t insert 1.0 "a\tx\tabc"
    .t bbox 1.4
} [list 117 5 7 $fixedHeight]

test textDisp-3.1 {different character sizes} {textfonts} {
    .t configure -wrap word
    .t delete 1.0 end
    .t insert end "Some sample text, including both large\n"
    .t insert end "characters and\nsmall\n"
    .t insert end "abc\nd\ne\nfghij"
    .t tag add big 1.5 1.10
    .t tag add big 2.11 2.14
    list [.t bbox 1.1] [.t bbox 1.6] [.t dlineinfo 1.0] [.t dlineinfo 3.0]
} [list [list 12 [expr {5+$ascentDiff}] 7 $fixedHeight] [list 52 5 13 27] [list 5 5 114 27 [font metrics $bigFont -ascent]] [list 5 [expr {2* $fixedDiff + 85}] 35 $fixedHeight [expr {$fixedDiff + 10}]]]
.t configure -wrap char
test textDisp-4.1 {UpdateDisplayInfo, basic} {textfonts} {
    .t delete 1.0 end
    .t insert end "Line 1\nLine 2\nLine 3\n"
    updateText
    .t delete 2.0 2.end
    updateText
    set res $tk_textRelayout
    .t insert 2.0 "New Line 2"
    updateText
    lappend res [.t bbox 1.0] [.t bbox 2.0] [.t bbox 3.0] $tk_textRelayout
} [list 2.0 [list 5 5 7 $fixedHeight] [list 5 [expr {$fixedDiff + 18}] 7 $fixedHeight] [list 5 [expr {2*$fixedDiff + 31}] 7 $fixedHeight] 2.0]
test textDisp-4.2 {UpdateDisplayInfo, re-use tail of text line} {textfonts} {
    .t delete 1.0 end
    .t insert end "Line 1\nLine 2 is so long that it wraps around\nLine 3"
    updateText
    .t mark set x 2.21
    .t delete 2.2
    updateText
    set res $tk_textRelayout
    .t insert 2.0 X
    updateText
    lappend res [.t bbox 2.0] [.t bbox x] [.t bbox 3.0] $tk_textRelayout
} [list 2.0 2.20 [list 5 [expr {$fixedDiff + 18}] 7 $fixedHeight] [list 12 [expr {2*$fixedDiff + 31}] 7 $fixedHeight] [list 5 [expr {3*$fixedDiff + 44}] 7 $fixedHeight] {2.0 2.20}]
test textDisp-4.3 {UpdateDisplayInfo, tail of text line shifts} {textfonts} {
    .t delete 1.0 end
    .t insert end "Line 1\nLine 2 is so long that it wraps around\nLine 3"
    updateText
    .t mark set x 2.21
    .t delete 2.2
    updateText
    list [.t bbox 2.0] [.t bbox x] [.t bbox 3.0] $tk_textRelayout
} [list [list 5 [expr {$fixedDiff + 18}] 7 $fixedHeight] [list 5 [expr {2*$fixedDiff + 31}] 7 $fixedHeight] [list 5 [expr {3*$fixedDiff + 44}] 7 $fixedHeight] {2.0 2.20}]
.t mark unset x
test textDisp-4.4 {UpdateDisplayInfo, wrap-mode "none"} {textfonts} {
    .t configure -wrap none
    .t delete 1.0 end
    .t insert end "Line 1\nLine 2 is so long that it wraps around\nLine 3"
    updateText
    list [.t bbox 2.0] [.t bbox 2.25] [.t bbox 3.0] $tk_textRelayout
} [list [list 5 [expr {$fixedDiff + 18}] 7 $fixedHeight] {} [list 5 [expr {2*$fixedDiff + 31}] 7 $fixedHeight] {1.0 2.0 3.0}]
test textDisp-4.5 {UpdateDisplayInfo, tiny window} {textfonts} {
    if {$tcl_platform(platform) == "windows"} {
	wm overrideredirect . 1
    }
    wm geom . 103x$height
    updateText
    .t configure -wrap none
    .t delete 1.0 end
    .t insert end "Line 1\nLine 2 is so long that it wraps around\nLine 3"
    updateText
    list [.t bbox 2.0] [.t bbox 2.1] [.t bbox 3.0] $tk_textRelayout
} [list [list 5 [expr {$fixedDiff + 18}] 1 $fixedHeight] {} [list 5 [expr {2*$fixedDiff + 31}] 1 $fixedHeight] {1.0 2.0 3.0}]
if {$tcl_platform(platform) == "windows"} {
    wm overrideredirect . 0
}
test textDisp-4.6 {UpdateDisplayInfo, tiny window} {
    # This test was failing on Windows because the title bar on .
    # was a certain minimum size and it was interfering with the size
    # requested.  The "overrideredirect" gets rid of the titlebar so
    # the toplevel can shrink to the appropriate size.  On Unix, setting
    # the overrideredirect on "." confuses the window manager and
    # causes subsequent tests to fail.

    if {$tcl_platform(platform) == "windows"} {
	wm overrideredirect . 1
    }
    frame .f2 -width 20 -height 100
    pack .f2 -before .f
    wm geom . 103x103
    updateText
    .t configure -wrap none -borderwidth 2
    .t delete 1.0 end
    .t insert end "Line 1\nLine 2 is so long that it wraps around\nLine 3"
    updateText
    set x [list [.t bbox 1.0] [.t bbox 2.0] $tk_textRelayout]
    wm overrideredirect . 0
    updateText
    set x
} [list [list 5 5 1 1] {} 1.0]
catch {destroy .f2}
.t configure -borderwidth 0 -wrap char
wm geom . {}
updateText
set bw [.t cget -borderwidth]
set px [.t cget -padx]
set py [.t cget -pady]
set hlth [.t cget -highlightthickness]
test textDisp-4.7 {UpdateDisplayInfo, filling in extra vertical space} {
    # This test was failing on Windows because the title bar on .
    # was a certain minimum size and it was interfering with the size
    # requested.  The "overrideredirect" gets rid of the titlebar so
    # the toplevel can shrink to the appropriate size.  On Unix, setting
    # the overrideredirect on "." confuses the window manager and
    # causes subsequent tests to fail.

    if {$tcl_platform(platform) == "windows"} {
	wm overrideredirect . 1
    }
    .t delete 1.0 end
    .t insert end "1\n2\n3\n4\n5\n6\n7\n8\n9\n10\n11\n12\n13\n14\n15\n16\n17"
    .t yview 1.0
    updateText
    .t yview 16.0
    updateText
    set x [list [.t index @0,0] $tk_textRelayout $tk_textRedraw]
    wm overrideredirect . 0
    updateText
    set x
} {8.0 {16.0 17.0 15.0 14.0 13.0 12.0 11.0 10.0 9.0 8.0} {8.0 9.0 10.0 11.0 12.0 13.0 14.0 15.0 16.0 17.0}}
test textDisp-4.8 {UpdateDisplayInfo, filling in extra vertical space} {
    .t delete 1.0 end
    .t insert end "1\n2\n3\n4\n5\n6\n7\n8\n9\n10\n11\n12\n13\n14\n15\n16\n17"
    .t yview 16.0
    updateText
    .t delete 5.0 14.0
    updateText
    set x [list [.t index @0,0] $tk_textRelayout $tk_textRedraw]
} {1.0 {5.0 4.0 3.0 2.0 1.0} {1.0 2.0 3.0 4.0 5.0 eof}}
test textDisp-4.9 {UpdateDisplayInfo, filling in extra vertical space} {
    .t delete 1.0 end
    .t insert end "1\n2\n3\n4\n5\n6\n7\n8\n9\n10\n11\n12\n13\n14\n15\n16\n17"
    .t yview 16.0
    updateText
    .t delete 15.0 end
    list [.t bbox 7.0] [.t bbox 12.0]
} [list [list [expr {$hlth + $px + $bw}] [expr {$hlth + $py + $bw + $fixedHeight}] $fixedWidth $fixedHeight] [list [expr {$hlth + $px + $bw}] [expr {$hlth + $py + $bw + 6 * $fixedHeight}] $fixedWidth $fixedHeight]]
test textDisp-4.10 {UpdateDisplayInfo, filling in extra vertical space} {
    .t delete 1.0 end
    .t insert end "1\n2\n3\n4\n5\nLine 6 is such a long line that it wraps around.\n7\n8\n9\n10\n11\n12\n13\n14\n15\n16\n17"
    .t yview end
    updateText
    .t delete 13.0 end
    updateText
    list [.t index @0,0] $tk_textRelayout $tk_textRedraw
    # Note, the results of old text widget implementation are wrong, because it is
    # not deleting the last line, this is a bug, so the results have been changed.
} {6.0 {13.0 7.0 6.40 6.20 6.0} {6.0 6.20 6.40 7.0 13.0}}
test textDisp-4.11 {UpdateDisplayInfo, filling in extra vertical space} {
    .t delete 1.0 end
    .t insert end "1\n2\n3\n4\n5\nLine 6 is such a long line that it wraps around, not once but really quite a few times.\n7\n8\n9\n10\n11\n12\n13\n14\n15\n16\n17"
    .t yview end
    updateText
    .t delete 14.0 end
    updateText
    list [.t index @0,0] $tk_textRelayout $tk_textRedraw
} {6.60 {14.0 7.0 6.80 6.60} {6.60 6.80 7.0 14.0}}
test textDisp-4.12 {UpdateDisplayInfo, filling in extra vertical space} {
    .t delete 1.0 end
    .t insert end "1\n2\n3\n4\n5\n7\n8\n9\n10\n11\n12\n13\n14\n15\n16"
    button .b -text "Test" -bd 2 -highlightthickness 2
    .t window create 3.end -window .b
    .t yview moveto 1
    updateText
    .t yview moveto 0
    updateText
    .t yview moveto 1
    updateText
    winfo ismapped .b
} {0}
.t configure -wrap word
.t delete 1.0 end
.t insert end "Line 1\nLine 2\nLine 3\nLine 4\nLine 5\nLine 6\nLine 7\n"
.t insert end "Line 8\nLine 9\nLine 10\nLine 11\nLine 12\nLine 13\n"
.t insert end "Line 14\nLine 15\nLine 16"
.t tag delete x
.t tag configure x -relief raised -borderwidth 2 -background white
test textDisp-4.13 {UpdateDisplayInfo, special handling for top/bottom lines} {
    .t tag add x 1.0 end
    .t yview 1.0
    updateText
    .t yview scroll 3 units
    updateText
    list $tk_textRelayout $tk_textRedraw
} {{11.0 12.0 13.0} {4.0 10.0 11.0 12.0 13.0}}
test textDisp-4.14 {UpdateDisplayInfo, special handling for top/bottom lines} {
    .t tag remove x 1.0 end
    .t yview 1.0
    updateText
    .t yview scroll 3 units
    updateText
    list $tk_textRelayout $tk_textRedraw
    # NOTE: old implementation gives the following result:
    #     {11.0 12.0 13.0} {11.0 12.0 13.0}
    # but revised implementation has a sophisticated line caching, so
    # the new result is empty.
} {{} {}}
test textDisp-4.15 {UpdateDisplayInfo, special handling for top/bottom lines} {
    .t tag add x 1.0 end
    .t yview 4.0
    updateText
    .t yview scroll -2 units
    updateText
    list $tk_textRelayout $tk_textRedraw
} {{2.0 3.0} {2.0 3.0 4.0 11.0}}
test textDisp-4.16 {UpdateDisplayInfo, special handling for top/bottom lines} {
    .t tag remove x 1.0 end
    .t yview 4.0
    updateText
    .t yview scroll -2 units
    updateText
    list $tk_textRelayout $tk_textRedraw
    # NOTE: old implementation gives the following result:
    #     {2.0 3.0} {2.0 3.0}
    # but revised implementation has a sophisticated line caching, so
    # the new result is empty.
} {{} {}}
test textDisp-4.17 {UpdateDisplayInfo, horizontal scrolling} {textfonts} {
    .t configure -wrap none
    .t delete 1.0 end
    .t insert end "Short line 1\nLine 2 is long enough to scroll horizontally"
    .t insert end "\nLine 3\nLine 4"
    updateText
    .t xview scroll 3 units
    updateText
    list $tk_textRelayout $tk_textRedraw [.t bbox 2.0] [.t bbox 2.5] \
	    [.t bbox 2.23]
} [list {} {1.0 2.0 3.0 4.0} {} [list 17 [expr {$fixedDiff + 16}] 7 $fixedHeight] {}]
test textDisp-4.18 {UpdateDisplayInfo, horizontal scrolling} {textfonts} {
    .t configure -wrap none
    .t delete 1.0 end
    .t insert end "Short line 1\nLine 2 is long enough to scroll horizontally"
    .t insert end "\nLine 3\nLine 4"
    updateText
    .t xview scroll 100 units
    updateText
    list $tk_textRelayout $tk_textRedraw [.t bbox 2.25]
} [list {} {1.0 2.0 3.0 4.0} [list 10 [expr {$fixedDiff + 16}] 7 $fixedHeight]]
test textDisp-4.19 {UpdateDisplayInfo, horizontal scrolling} {textfonts} {
    .t configure -wrap none
    .t delete 1.0 end
    .t insert end "Short line 1\nLine 2 is long enough to scroll horizontally"
    .t insert end "\nLine 3\nLine 4"
    updateText
    .t xview moveto 0
    .t xview scroll -10 units
    updateText
    list $tk_textRelayout $tk_textRedraw [.t bbox 2.5]
} [list {} {1.0 2.0 3.0 4.0} [list 38 [expr {$fixedDiff + 16}] 7 $fixedHeight]]
test textDisp-4.20 {UpdateDisplayInfo, horizontal scrolling} {textfonts} {
    .t configure -wrap none
    .t delete 1.0 end
    .t insert end "Short line 1\nLine 2 is long enough to scroll horizontally"
    .t insert end "\nLine 3\nLine 4"
    .t xview moveto 0.0
    .t xview scroll 100 units
    updateText
    .t delete 2.30 2.44
    updateText
    list $tk_textRelayout $tk_textRedraw [.t bbox 2.25]
} [list 2.0 {1.0 2.0 3.0 4.0} [list 108 [expr {$fixedDiff + 16}] 7 $fixedHeight]]
test textDisp-4.21 {UpdateDisplayInfo, horizontal scrolling} {textfonts} {
    .t configure -wrap none
    .t delete 1.0 end
    .t insert end "Short line 1\nLine 2 is long enough to scroll horizontally"
    .t insert end "\nLine 3\nLine 4"
    .t xview moveto .9
    updateText
    .t xview moveto .6
    updateText
    list $tk_textRelayout $tk_textRedraw
} {{} {}}
test textDisp-4.22 {UpdateDisplayInfo, no horizontal scrolling except for -wrap none} {textfonts} {
    .t configure -wrap none
    .t delete 1.0 end
    .t insert end "Short line 1\nLine 2 is long enough to scroll horizontally"
    .t insert end "\nLine 3\nLine 4"
    .t xview scroll 25 units
    updateText
    .t configure -wrap word
    list [.t bbox 2.0] [.t bbox 2.16]
} [list [list 3 [expr {$fixedDiff + 16}] 7 $fixedHeight] [list 10 [expr {2*$fixedDiff + 29}] 7 $fixedHeight]]
test textDisp-4.23 {UpdateDisplayInfo, no horizontal scrolling except for -wrap none} {textfonts} {
    .t configure -wrap none
    .t delete 1.0 end
    .t insert end "Short line 1\nLine 2 is long enough to scroll horizontally"
    .t insert end "\nLine 3\nLine 4"
    .t xview scroll 25 units
    updateText
    .t configure -wrap char
    list [.t bbox 2.0] [.t bbox 2.16]
} [list [list 3 [expr {$fixedDiff + 16}] 7 $fixedHeight] [list 115 [expr {$fixedDiff + 16}] 7 $fixedHeight]]
test textDisp-5.1 {DisplayDLine, handling of spacing} {textfonts} {
    .t configure -wrap char
    .t delete 1.0 end
    .t insert 1.0 "abcdefghijkl\nmnopqrstuvwzyz"
    .t tag configure spacing -spacing1 8 -spacing3 2
    .t tag add spacing 1.0 end
    frame .t.f1 -width 10 -height 4 -bg black
    frame .t.f2 -width 10 -height 4 -bg black
    frame .t.f3 -width 10 -height 4 -bg black
    frame .t.f4 -width 10 -height 4 -bg black
    .t window create 1.3 -window .t.f1 -align top
    .t window create 1.7 -window .t.f2 -align center
    .t window create 2.1 -window .t.f3 -align bottom
    .t window create 2.10 -window .t.f4 -align baseline
    updateText
    list [winfo geometry .t.f1] [winfo geometry .t.f2] \
	    [winfo geometry .t.f3] [winfo geometry .t.f4]
} [list 10x4+24+11 10x4+55+[expr {$fixedDiff/2 + 15}] 10x4+10+[expr {2*$fixedDiff + 43}] 10x4+76+[expr {2*$fixedDiff + 40}]]
.t tag delete spacing

# Although the following test produces a useful result, its main
# effect is to produce a core dump if Tk doesn't handle display
# relayout that occurs during redisplay.

test textDisp-5.2 {DisplayDLine, line resizes during display} {
    .t delete 1.0 end
    frame .t.f -width 20 -height 20 -bd 2 -relief raised
    bind .t.f <Configure> {.t.f configure -width 30 -height 30}
    .t window create insert -window .t.f
    updateText
    list [winfo width .t.f] [winfo height .t.f]
} [list 30 30]

.t configure -wrap char
test textDisp-6.1 {scrolling in DisplayText, scroll up} {
    .t delete 1.0 end
    .t insert 1.0 "Line 1"
    foreach i {2 3 4 5 6 7 8 9 10 11 12 13 14 15} {
	.t insert end "\nLine $i"
    }
    updateText
    .t delete 2.0 3.0
    updateText
    list $tk_textRelayout $tk_textRedraw
} {{2.0 10.0} {2.0 10.0}}
test textDisp-6.2 {scrolling in DisplayText, scroll down} {
    .t delete 1.0 end
    .t insert 1.0 "Line 1"
    foreach i {2 3 4 5 6 7 8 9 10 11 12 13 14 15} {
	.t insert end "\nLine $i"
    }
    updateText
    .t insert 2.0 "New Line 2\n"
    updateText
    list $tk_textRelayout $tk_textRedraw
} {{2.0 3.0} {2.0 3.0}}
test textDisp-6.3 {scrolling in DisplayText, multiple scrolls} {
    .t configure -wrap char
    .t delete 1.0 end
    .t insert 1.0 "Line 1"
    foreach i {2 3 4 5 6 7 8 9 10 11 12 13 14 15} {
	.t insert end "\nLine $i"
    }
    updateText
    .t insert 2.end "is so long that it wraps"
    .t insert 4.end "is so long that it wraps"
    updateText
    list $tk_textRelayout $tk_textRedraw
} {{2.0 2.20 4.0 4.20} {2.0 2.20 4.0 4.20}}
test textDisp-6.4 {scrolling in DisplayText, scrolls interfere} {
    .t configure -wrap char
    .t delete 1.0 end
    .t insert 1.0 "Line 1"
    foreach i {2 3 4 5 6 7 8 9 10 11 12 13 14 15} {
	.t insert end "\nLine $i"
    }
    updateText
    .t insert 2.end "is so long that it wraps around, not once but three times"
    .t insert 4.end "is so long that it wraps"
    updateText
    list $tk_textRelayout $tk_textRedraw
} {{2.0 2.20 2.40 2.60 4.0 4.20} {2.0 2.20 2.40 2.60 4.0 4.20 6.0}}
test textDisp-6.5 {scrolling in DisplayText, scroll source obscured} {nonPortable} {
    .t configure -wrap char
    frame .f2 -bg red
    place .f2 -in .t -relx 0.5 -rely 0.5 -relwidth 0.5 -relheight 0.5
    .t delete 1.0 end
    .t insert 1.0 "Line 1 is so long that it wraps around, a couple of times"
    foreach i {2 3 4 5 6 7 8 9 10 11 12 13 14 15} {
	.t insert end "\nLine $i"
    }
    updateText
    .t delete 1.6 1.end
    updateText
    destroy .f2
    list $tk_textRelayout $tk_textRedraw
} {{1.0 9.0 10.0} {1.0 4.0 5.0 9.0 10.0}}
test textDisp-6.6 {scrolling in DisplayText, Expose events after scroll} {unix nonPortable} {
    # this test depends on all of the expose events being handled at once
    .t configure -wrap char
    frame .f2 -bg #ff0000
    place .f2 -in .t -relx 0.2 -rely 0.5 -relwidth 0.5 -relheight 0.5
    .t configure -bd 2 -relief raised
    .t delete 1.0 end
    .t insert 1.0 "Line 1 is so long that it wraps around, a couple of times"
    foreach i {2 3 4 5 6 7 8 9 10 11 12 13 14 15} {
	.t insert end "\nLine $i"
    }
    updateText
    .t delete 1.6 1.end
    destroy .f2
    updateText
    list $tk_textRelayout $tk_textRedraw
} {{1.0 9.0 10.0} {borders 1.0 4.0 5.0 6.0 7.0 8.0 9.0 10.0}}
.t configure -bd 0
test textDisp-6.7 {DisplayText, vertical scrollbar updates} {
    .t configure -wrap char
    .t delete 1.0 end
    updateText
    .t count -update -ypixels 1.0 end
    updateText
    set scrollInfo
} {0.0 1.0}
test textDisp-6.8 {DisplayText, vertical scrollbar updates} {
    .t configure -wrap char
    .t delete 1.0 end
    .t insert 1.0 "Line 1"
    updateText
    set scrollInfo "unchanged"
    foreach i {2 3 4 5 6 7 8 9 10 11 12 13} {
	.t insert end "\nLine $i"
    }
    updateText
    .t count -update -ypixels 1.0 end ; update
    set scrollInfo
} [list 0.0 [expr {10.0/13}]]
.t configure -yscrollcommand {} -xscrollcommand scroll
test textDisp-6.9 {DisplayText, horizontal scrollbar updates} {
    .t configure -wrap none
    .t delete 1.0 end
    updateText
    set scrollInfo unchanged
    .t insert end xxxxxxxxx\n
    .t insert end xxxxxxxxxxxxxxxxxxxxxxxxxxxxxxxxxxxxxxxxxxxxxxxxxxxxxxx\n
    .t insert end xxxxxxxxxxxxxxxxxxxxxxxxxx
    updateText
    set scrollInfo
} [list 0.0 [expr {4.0/11}]]
test textDisp-6.10 {DisplayText, redisplay embedded windows after scroll.} {aqua} {
    .t configure -wrap char
    .t delete 1.0 end
    .t insert 1.0 "Line 1"
    foreach i {2 3 4} {
	.t insert end "\nLine $i"
    }
    .t insert end "\n"
    .t window create end -create {
	button %W.button_one -text "Button 1"}
    .t insert end "\nLine 6\n"
    .t window create end -create {
	button %W.button_two -text "Button 2"}
    .t insert end "\nLine 8\n"
    .t window create end -create {
	button %W.button_three -text "Button 3"}
    updateText
    .t delete 2.0 3.0
    updateText
    list $tk_textEmbWinDisplay
} {{4.0 6.0}}


# The following group of tests is marked non-portable because
# they result in a lot of extra redisplay under Ultrix.  I don't
# know why this is so.

.t configure -bd 2 -relief raised -wrap char
.t delete 1.0 end
.t insert 1.0 "Line 1 is so long that it wraps around, a couple of times"
foreach i {2 3 4 5 6 7 8 9 10 11 12 13 14 15} {
    .t insert end "\nLine $i"
}
test textDisp-7.1 {TkTextRedrawRegion} {nonPortable} {
    frame .f2 -bg #ff0000
    place .f2 -in .t -relx 0.2 -relwidth 0.6 -rely 0.22 -relheight 0.55
    updateText
    destroy .f2
    updateText
    list $tk_textRelayout $tk_textRedraw
} {{} {1.40 2.0 3.0 4.0 5.0 6.0}}
test textDisp-7.2 {TkTextRedrawRegion} {nonPortable} {
    frame .f2 -bg #ff0000
    place .f2 -in .t -relx 0 -relwidth 0.5 -rely 0 -relheight 0.5
    updateText
    destroy .f2
    updateText
    list $tk_textRelayout $tk_textRedraw
} {{} {borders 1.0 1.20 1.40 2.0 3.0}}
test textDisp-7.3 {TkTextRedrawRegion} {nonPortable} {
    frame .f2 -bg #ff0000
    place .f2 -in .t -relx 0.5 -relwidth 0.5 -rely 0.5 -relheight 0.5
    updateText
    destroy .f2
    updateText
    list $tk_textRelayout $tk_textRedraw
} {{} {borders 4.0 5.0 6.0 7.0 8.0}}
test textDisp-7.4 {TkTextRedrawRegion} {nonPortable} {
    frame .f2 -bg #ff0000
    place .f2 -in .t -relx 0.4 -relwidth 0.2 -rely 0 -relheight 0.2 \
	    -bordermode ignore
    updateText
    destroy .f2
    updateText
    list $tk_textRelayout $tk_textRedraw
} {{} {borders 1.0 1.20}}
test textDisp-7.5 {TkTextRedrawRegion} {nonPortable} {
    frame .f2 -bg #ff0000
    place .f2 -in .t -relx 0.4 -relwidth 0.2 -rely 1.0 -relheight 0.2 \
	    -anchor s -bordermode ignore
    updateText
    destroy .f2
    updateText
    list $tk_textRelayout $tk_textRedraw
} {{} {borders 7.0 8.0}}
test textDisp-7.6 {TkTextRedrawRegion} {nonPortable} {
    frame .f2 -bg #ff0000
    place .f2 -in .t -relx 0 -relwidth 0.2 -rely 0.55 -relheight 0.2 \
	    -anchor w -bordermode ignore
    updateText
    destroy .f2
    updateText
    list $tk_textRelayout $tk_textRedraw
} {{} {borders 3.0 4.0 5.0}}
test textDisp-7.7 {TkTextRedrawRegion} {nonPortable} {
    frame .f2 -bg #ff0000
    place .f2 -in .t -relx 1.0 -relwidth 0.2 -rely 0.55 -relheight 0.2 \
	    -anchor e -bordermode ignore
    updateText
    destroy .f2
    updateText
    list $tk_textRelayout $tk_textRedraw
} {{} {borders 3.0 4.0 5.0}}
test textDisp-7.8 {TkTextRedrawRegion} {nonPortable} {
    .t delete 1.0 end
    .t insert 1.0 "Line 1\nLine 2\nLine 3\nLine 4\nLine 5\nLine 6\n"
    frame .f2 -bg #ff0000
    place .f2 -in .t -relx 0.0 -relwidth 0.4 -rely 0.35 -relheight 0.4 \
	    -anchor nw -bordermode ignore
    updateText
    destroy .f2
    updateText
    list $tk_textRelayout $tk_textRedraw
} {{} {borders 4.0 5.0 6.0 7.0 eof}}
.t configure -bd 0

test textDisp-8.1 {TkTextChanged: redisplay whole lines} {textfonts} {
    .t configure -wrap word
    .t delete 1.0 end
    .t insert 1.0 "Line 1\nLine 2 is so long that it wraps around, two times"
    foreach i {3 4 5 6 7 8 9 10 11 12 13 14 15} {
	.t insert end "\nLine $i"
    }
    updateText
    .t delete 2.36 2.38
    updateText
    list $tk_textRelayout $tk_textRedraw [.t bbox 2.32]
} [list {2.0 2.18 2.38} {2.0 2.18 2.38} [list 101 [expr {2*$fixedDiff + 29}] 7 $fixedHeight]]
.t configure -wrap char
test textDisp-8.2 {TkTextChanged, redisplay whole lines} {
    .t delete 1.0 end
    .t insert 1.0 "Line 1 is so long that it wraps around, two times"
    foreach i {2 3 4 5 6 7 8 9 10 11 12 13 14 15} {
	.t insert end "\nLine $i"
    }
    updateText
    .t insert 1.2 xx
    updateText
    list $tk_textRelayout $tk_textRedraw
} {{1.0 1.20 1.40} {1.0 1.20 1.40}}
test textDisp-8.3 {TkTextChanged} {
    .t delete 1.0 end
    .t insert 1.0 "Line 1 is so long that it wraps around, two times"
    foreach i {2 3 4 5 6 7 8 9 10 11 12 13 14 15} {
	.t insert end "\nLine $i"
    }
    updateText
    .t insert 2.0 xx
    updateText
    list $tk_textRelayout $tk_textRedraw
} {2.0 2.0}
test textDisp-8.4 {TkTextChanged} {
    .t delete 1.0 end
    .t insert 1.0 "Line 1 is so long that it wraps around, two times"
    foreach i {2 3 4 5 6 7 8 9 10 11 12 13 14 15} {
	.t insert end "\nLine $i"
    }
    updateText
    .t delete 1.5
    updateText
    list $tk_textRelayout $tk_textRedraw
} {{1.0 1.20 1.40} {1.0 1.20 1.40}}
test textDisp-8.5 {TkTextChanged} {
    .t delete 1.0 end
    .t insert 1.0 "Line 1 is so long that it wraps around, two times"
    foreach i {2 3 4 5 6 7 8 9 10 11 12 13 14 15} {
	.t insert end "\nLine $i"
    }
    updateText
    .t delete 1.40 1.44
    updateText
    list $tk_textRelayout $tk_textRedraw
} {{1.0 1.20 1.40} {1.0 1.20 1.40}}
test textDisp-8.6 {TkTextChanged} {
    .t delete 1.0 end
    .t insert 1.0 "Line 1 is so long that it wraps around, two times"
    foreach i {2 3 4 5 6 7 8 9 10 11 12 13 14 15} {
	.t insert end "\nLine $i"
    }
    updateText
    .t delete 1.41 1.44
    updateText
    list $tk_textRelayout $tk_textRedraw
} {{1.0 1.20 1.40} {1.0 1.20 1.40}}
test textDisp-8.7 {TkTextChanged} {
    .t delete 1.0 end
    .t insert 1.0 "Line 1 is so long that it wraps around, two times"
    foreach i {2 3 4 5 6 7 8 9 10 11 12 13 14 15} {
	.t insert end "\nLine $i"
    }
    updateText
    .t delete 1.2 1.end
    updateText
    list $tk_textRelayout $tk_textRedraw
} {{1.0 9.0 10.0} {1.0 9.0 10.0}}
test textDisp-8.8 {TkTextChanged} {
    .t delete 1.0 end
    .t insert 1.0 "Line 1 is so long that it wraps around, two times"
    foreach i {2 3 4 5 6 7 8 9 10 11 12 13 14 15} {
	.t insert end "\nLine $i"
    }
    updateText
    .t delete 2.2
    updateText
    list $tk_textRelayout $tk_textRedraw
} {2.0 2.0}
test textDisp-8.9 {TkTextChanged} {
    .t delete 1.0 end
    .t insert 1.0 "Line 1 is so long that it wraps around, two times"
    foreach i {2 3 4 5 6 7 8 9 10 11 12 13 14 15} {
	.t insert end "\nLine $i"
    }
    updateText
    .t delete 2.0 3.0
    updateText
    list $tk_textRelayout $tk_textRedraw
} {{2.0 8.0} {2.0 8.0}}
test textDisp-8.10 {TkTextChanged} {
    .t configure -wrap char
    .t delete 1.0 end
    .t insert 1.0 "Line 1\nLine 2 is long enough to wrap\nLine 3 is also long enough to wrap\nLine 4"
    .t tag add big 2.19
    updateText
    .t delete 2.19
    updateText
    set tk_textRedraw
} {2.0 2.20 eof}
test textDisp-8.11 {TkTextChanged, scrollbar notification when changes are off-screen} {
    .t delete 1.0 end
    .t insert end "1\n2\n3\n4\n5\n6\n7\n8\n9\n10\n11\n12\n"
    .t configure -yscrollcommand scroll
    updateText
    set scrollInfo ""
    .t insert end "a\nb\nc\n"
    # We need to wait for our asychronous callbacks to update the
    # scrollbar
    updateText
    .t count -update -ypixels 1.0 end
    updateText
    .t configure -yscrollcommand ""
    set scrollInfo
} {0.0 0.625}
test textDisp-8.12 {TkTextChanged, moving the insert cursor redraws only past and new lines} {
    .t delete 1.0 end
    .t configure -wrap none
    for {set i 1} {$i < 25} {incr i} {
        .t insert end "Line $i Line $i\n"
    }
    .t tag add hidden 5.0 8.0
    .t tag configure hidden -elide true
    .t mark set insert 9.0
    updateText
    .t mark set insert 8.0        ; # up one line
    updateText
    set res [list $tk_textRedraw]
    .t mark set insert 12.2       ; # in the visible text
    updateText
    lappend res $tk_textRedraw
    .t mark set insert 6.5        ; # in the hidden text
    updateText
    lappend res $tk_textRedraw
    .t mark set insert 3.5        ; # in the visible text again
    updateText
    lappend res $tk_textRedraw
    .t mark set insert 3.8        ; # within the same line
    updateText
    lappend res $tk_textRedraw
} {{5.0 9.0} {5.0 12.0} {5.0 12.0} {3.0 5.0} 3.0}
test textDisp-8.13 {TkTextChanged, used to crash, see [06c1433906]} {
    .t delete 1.0 end
    .t insert 1.0 \nLine2\nLine3\n
    updateText
    .t insert 3.0 ""
    .t delete 1.0 2.0
    update idletasks
} {}

test textDisp-9.1 {TkTextRedrawTag} {
    .t configure -wrap char
    .t delete 1.0 end
    .t insert 1.0 "Line 1\nLine 2 is long enough to wrap around\nLine 3\nLine 4"
    updateText
    .t tag add big 2.2 2.4
    updateText
    list $tk_textRelayout $tk_textRedraw
} {{2.0 2.18} {2.0 2.18}}
test textDisp-9.2 {TkTextRedrawTag} {textfonts} {
    .t configure -wrap char
    .t delete 1.0 end
    .t insert 1.0 "Line 1\nLine 2 is long enough to wrap around\nLine 3\nLine 4"
    updateText
    .t tag add big 1.2 2.4
    updateText
    list $tk_textRelayout $tk_textRedraw
} {{1.0 2.0 2.17} {1.0 2.0 2.17}}
test textDisp-9.3 {TkTextRedrawTag} {
    .t configure -wrap char
    .t delete 1.0 end
    .t insert 1.0 "Line 1\nLine 2 is long enough to wrap around\nLine 3\nLine 4"
    updateText
    .t tag add big 2.2 2.4
    updateText
    .t tag remove big 1.0 end
    updateText
    list $tk_textRelayout $tk_textRedraw
} {{2.0 2.20} {2.0 2.20 eof}}
test textDisp-9.4 {TkTextRedrawTag} -constraints textfonts -body {
    .t configure -wrap char
    .t delete 1.0 end
    .t insert 1.0 "Line 1\nLine 2 is long enough to wrap around\nLine 3\nLine 4"
    updateText
    .t tag add big 2.2 2.20
    updateText
    .t tag remove big 1.0 end
    updateText
    list $tk_textRelayout $tk_textRedraw
} -result {{2.0 2.20} {2.0 2.20 eof}}
test textDisp-9.5 {TkTextRedrawTag} -constraints textfonts -body {
    .t configure -wrap char
    .t delete 1.0 end
    .t insert 1.0 "Line 1\nLine 2 is long enough to wrap around\nLine 3\nLine 4"
    updateText
    .t tag add big 2.2 2.end
    updateText
    .t tag remove big 1.0 end
    updateText
    list $tk_textRelayout $tk_textRedraw
} -result {{2.0 2.20} {2.0 2.20 eof}}
test textDisp-9.6 {TkTextRedrawTag} {
    .t configure -wrap char
    .t delete 1.0 end
    .t insert 1.0 "Line 1\nLine 2 is long enough to wrap\nLine 3 is also long enough to wrap"
    updateText
    .t tag add big 2.2 3.5
    updateText
    .t tag remove big 1.0 end
    updateText
    list $tk_textRelayout $tk_textRedraw
} {{2.0 2.20 3.0 3.20} {2.0 2.20 3.0 3.20 eof}}
test textDisp-9.7 {TkTextRedrawTag} {
    .t configure -wrap char
    .t delete 1.0 end
    .t insert 1.0 "Line 1\nLine 2 is long enough to wrap\nLine 3 is also long enough to wrap\nLine 4"
    .t tag add big 2.19
    updateText
    .t tag remove big 2.19
    updateText
    set tk_textRedraw
} {2.0 2.20 eof}
test textDisp-9.8 {TkTextRedrawTag} {textfonts} {
    .t configure -wrap char
    .t delete 1.0 end
    .t insert 1.0 "Line 1\nLine 2 is long enough to wrap\nLine 3 is also long enough to wrap\nLine 4"
    .t tag add big 1.0 2.0
    updateText
    .t tag add big 2.0 2.5
    updateText
    set tk_textRedraw
} {2.0 2.17}
test textDisp-9.9 {TkTextRedrawTag} {textfonts} {
    .t configure -wrap char
    .t delete 1.0 end
    .t insert 1.0 "Line 1\nLine 2 is long enough to wrap\nLine 3 is also long enough to wrap\nLine 4"
    .t tag add big 1.0 2.0
    updateText
    .t tag add big 1.5 2.5
    updateText
    set tk_textRedraw
} {2.0 2.17}
test textDisp-9.10 {TkTextRedrawTag} {
    .t configure -wrap char
    .t delete 1.0 end
    .t insert 1.0 "Line 1\nLine 2 is long enough to wrap\nLine 3 is also long enough to wrap\nLine 4"
    .t tag add big 1.0 2.0
    updateText
    set tk_textRedraw none
    .t tag add big 1.3 1.5
    updateText
    set tk_textRedraw
} none
test textDisp-9.11 {TkTextRedrawTag} {
    .t configure -wrap char
    .t delete 1.0 end
    .t insert 1.0 "Line 1\nLine 2 is long enough to wrap\nLine 3 is also long enough to wrap\nLine 4"
    .t tag add big 1.0 2.0
    updateText
    set tk_textRedraw {none}
    .t tag add big 1.0 2.0
    updateText
    set tk_textRedraw
    # The revised implementation is recognizing that the prior "tag add"
    # operation is not changing anything, so it won't do any redraw,
    # thus the result is "none".
} {none}
test textDisp-9.12 {TkTextRedrawTag} -constraints textfonts -body {
    .t configure -wrap char
    .t delete 1.0 end
    for {set i 1} {$i < 5} {incr i} {
      .t insert end "Line $i+++Line $i\n"
    }
    .t tag configure hidden -elide true
    .t tag add hidden 2.6 3.6
    updateText
    .t tag add hidden 3.11 4.6
    updateText
    list $tk_textRelayout $tk_textRedraw
} -result {2.0 {2.0 eof}}
test textDisp-9.13 {TkTextRedrawTag} {
    .t configure -wrap none
    .t delete 1.0 end
    for {set i 1} {$i < 10} {incr i} {
        .t insert end "Line $i - This is Line [format %c [expr {64+$i}]]\n"
    }
    .t tag add hidden 2.8 2.17
    .t tag add hidden 6.8 7.17
    .t tag configure hidden -background red
    .t tag configure hidden -elide true
    updateText
    .t tag configure hidden -elide false
    updateText
    list $tk_textRelayout $tk_textRedraw
} {{2.0 6.0 7.0} {2.0 6.0 7.0}}
test textDisp-9.14 {TkTextRedrawTag} {
    pack [text .tnocrash]
    for {set i 1} {$i < 6} {incr i} {
        .tnocrash insert end \nfoo$i
    }
    .tnocrash tag configure mytag1 -relief raised
    .tnocrash tag configure mytag2 -relief solid
    updateText
    proc doit {} {
        .tnocrash tag add mytag1 4.0 5.0
        .tnocrash tag add mytag2 4.0 5.0
        after idle {
            .tnocrash tag remove mytag1 1.0 end
            .tnocrash tag remove mytag2 1.0 end
        }
        .tnocrash delete 1.0 2.0
    }
    doit  ; # must not crash
    after 500 {
        destroy .tnocrash
        set done 1
    }
    vwait done
} {}

test textDisp-10.1 {TkTextRelayoutWindow} {
    .t configure -wrap char
    .t delete 1.0 end
    .t insert 1.0 "Line 1\nLine 2 is long enough to wrap\nLine 3 is also long enough to wrap\nLine 4"
    updateText
    .t configure -bg black
    updateText
    list $tk_textRelayout $tk_textRedraw
} {{1.0 2.0 2.20 3.0 3.20 4.0} {borders 1.0 2.0 2.20 3.0 3.20 4.0 eof}}
.t configure -bg [lindex [.t configure -bg] 3]
catch {destroy .top}
test textDisp-10.2 {TkTextRelayoutWindow} {
    toplevel .top -width 300 -height 200
    wm geometry .top +0+0
    text .top.t -font $fixedFont -width 20 -height 10 -relief raised -bd 2
    place .top.t -x 0 -y 0 -width 20 -height 20
    .top.t insert end "First line"
    .top.t see insert
    tkwait visibility .top.t
    place .top.t -width 150 -height 100
    updateText
    .top.t index @0,0
} {1.0}
catch {destroy .top}

.t delete 1.0 end
.t insert end "Line 1"
for {set i 2} {$i <= 200} {incr i} {
    .t insert end "\nLine $i"
}
updateText
test textDisp-11.1 {TkTextSetYView} {
    .t yview 30.0
    updateText
    .t index @0,0
} {30.0}
test textDisp-11.2 {TkTextSetYView} {
    .t yview 30.0
    updateText
    .t yview 32.0
    updateText
    list [.t index @0,0] $tk_textRedraw
} {32.0 {40.0 41.0}}
test textDisp-11.3 {TkTextSetYView} {
    .t yview 30.0
    updateText
    .t yview 28.0
    updateText
    list [.t index @0,0] $tk_textRedraw
} {28.0 {28.0 29.0}}
test textDisp-11.4 {TkTextSetYView} {
    .t yview 30.0
    updateText
    .t yview 31.4
    updateText
    list [.t index @0,0] $tk_textRedraw
} {31.0 40.0}
test textDisp-11.5 {TkTextSetYView} {
    .t yview 30.0
    updateText
    set tk_textRedraw {}
    .t yview -pickplace 31.0
    updateText
    list [.t index @0,0] $tk_textRedraw
} {30.0 {}}
# sometime the result is {30.0 {borders 30.0 31.0 32.0 33.0 34.0 35.0 36.0 37.0 38.0 39.0}}
test textDisp-11.6 {TkTextSetYView} {
    .t yview 30.0
    updateText
    set tk_textRedraw {}
    .t yview -pickplace 28.0
    updateText
    list [.t index @0,0] $tk_textRedraw
} {28.0 {28.0 29.0}}
test textDisp-11.7 {TkTextSetYView} {
    .t yview 30.0
    updateText
    set tk_textRedraw {}
    .t yview -pickplace 26.0
    updateText
    list [.t index @0,0] $tk_textRedraw
} {21.0 {21.0 22.0 23.0 24.0 25.0 26.0 27.0 28.0 29.0}}
test textDisp-11.8 {TkTextSetYView} {
    .t yview 30.0
    updateText
    set tk_textRedraw {}
    .t yview -pickplace 41.0
    updateText
    list [.t index @0,0] $tk_textRedraw
} {32.0 {40.0 41.0}}
test textDisp-11.9 {TkTextSetYView} {
    .t yview 30.0
    updateText
    set tk_textRedraw {}
    .t yview -pickplace 43.0
    updateText
    list [.t index @0,0] $tk_textRedraw
} {38.0 {40.0 41.0 42.0 43.0 44.0 45.0 46.0 47.0 48.0}}
test textDisp-11.10 {TkTextSetYView} {
    .t yview 30.0
    updateText
    set tk_textRedraw {}
    .t yview 10000.0
    updateText
    list [.t index @0,0] $tk_textRedraw
} {191.0 {191.0 192.0 193.0 194.0 195.0 196.0 197.0 198.0 199.0 200.0}}
test textDisp-11.11 {TkTextSetYView} {
    .t yview 195.0
    updateText
    set tk_textRedraw {}
    .t yview 197.0
    updateText
    list [.t index @0,0] $tk_textRedraw
# Due to a more intelligent layout algorithm the old result for $tk_textRedraw
#	{191.0 192.0 193.0 194.0 195.0 196.0}
# isn't valid anymore, the new result is an empty list. Now this test case is
# a proof that the 'intelligence' of the new layout algorithm is working.
} {191.0 {}}
test textDisp-11.12 {TkTextSetYView, wrapped line is off-screen} {
    .t insert 10.0 "Long line with enough text to wrap\n"
    .t yview 1.0
    updateText
    set tk_textRedraw {}
    .t see 10.30
    updateText
    list [.t index @0,0] $tk_textRedraw
} {2.0 10.20}
.t delete 10.0 11.0
test textDisp-11.13 {TkTestSetYView, partially visible last line} {
    catch {destroy .top}
    toplevel .top
    wm geometry .top +0+0
    text .top.t -width 20 -height 5
    pack .top.t
    .top.t insert end "Line 1"
    for {set i 2} {$i <= 100} {incr i} {
	.top.t insert end "\nLine $i"
    }
    updateText
    scan [wm geometry .top] "%dx%d" w2 h2
    wm geometry .top ${w2}x[expr {$h2-2}]
    updateText
    .top.t yview 1.0
    updateText
    set tk_textRedraw {}
    .top.t see 5.0
    updateText
    # Note, with smooth scrolling, the results of this test
    # have changed, and the old '2.0 {5.0 6.0}' is quite wrong.
    list [.top.t index @0,0] $tk_textRedraw
} {1.0 5.0}
catch {destroy .top}
toplevel .top
wm geometry .top +0+0
text .top.t -width 30 -height 3
pack .top.t
.top.t insert end "Line 1"
for {set i 2} {$i <= 20} {incr i} {
    .top.t insert end "\nLine $i"
}
updateText
test textDisp-11.14 {TkTextSetYView, only a few lines visible} {
    .top.t yview 5.0
    updateText
    .top.t see 10.0
    .top.t index @0,0
} {8.0}
test textDisp-11.15 {TkTextSetYView, only a few lines visible} {
    .top.t yview 5.0
    updateText
    .top.t see 11.0
    .top.t index @0,0
    # The index 9.0 should be just visible by a couple of pixels
} {9.0}
test textDisp-11.16 {TkTextSetYView, only a few lines visible} {
    .top.t yview 8.0
    updateText
    .top.t see 5.0
    .top.t index @0,0
} {5.0}
test textDisp-11.17 {TkTextSetYView, only a few lines visible} {
    .top.t yview 8.0
    updateText
    .top.t see 4.0
    .top.t index @0,0
    # The index 2.0 should be just visible by a couple of pixels
} {2.0}
test textDisp-11.18 {TkTextSetYView, see in elided lines} {
    .top.t delete 1.0 end
    for {set i 1} {$i < 20} {incr i} {
        .top.t insert end [string repeat "Line $i" 10]
        .top.t insert end "\n"
    }
    .top.t yview 4.0
    .top.t tag add hidden 4.10 "4.10 lineend"
    .top.t tag add hidden 5.15 10.3
    .top.t tag configure hidden -elide true
    updateText
    .top.t see "8.0 lineend"
    # The index "8.0 lineend" is on screen despite elided -> no scroll
    .top.t index @0,0
} {4.0}
test textDisp-11.19 {TkTextSetYView, see in elided lines} {
    .top.t delete 1.0 end
    for {set i 1} {$i < 50} {incr i} {
        .top.t insert end "Line $i\n"
    }
    # button just for having a line with a larger height
    button .top.t.b -text "Test" -bd 2 -highlightthickness 2
    .top.t window create 21.0 -window .top.t.b
    .top.t tag add hidden 15.36 21.0
    .top.t tag configure hidden -elide true
    .top.t configure -height 15
    wm geometry .top 300x200+0+0
    # Indices 21.0, 17.0 and 15.0 are all on the same display line
    # therefore index @0,0 shall be the same for all of them
    .top.t see end
    updateText
    .top.t see 21.0
    updateText
    set ind1 [.top.t index @0,0]
    .top.t see end
    updateText
    .top.t see 17.0
    updateText
    set ind2 [.top.t index @0,0]
    .top.t see end
    updateText
    .top.t see 15.0
    updateText
    set ind3 [.top.t index @0,0]
    list [expr {$ind1 == $ind2}] [expr {$ind1 == $ind3}]
} {1 1}
test textDisp-11.20 {TkTextSetYView, see in elided lines} {
    .top.t delete 1.0 end
    .top.t configure -wrap none
    for {set i 1} {$i < 5} {incr i} {
        .top.t insert end [string repeat "Line $i " 50]
        .top.t insert end "\n"
    }
    .top.t delete 3.11 3.14
    .top.t tag add hidden 3.0 4.0
    # this shall not crash (null chunkPtr in TkTextSeeCmd is tested)
    .top.t see 3.0
} {}
test textDisp-11.21 {TkTextSetYView, window height smaller than the line height} {
    .top.t delete 1.0 end
    for {set i 1} {$i <= 10} {incr i} {
        .top.t insert end "Line $i\n"
    }
    set lineheight [font metrics [.top.t cget -font] -linespace]
    wm geometry .top 200x[expr {$lineheight / 2}]
    updateText
    .top.t see 1.0
    .top.t index @0,[expr {$lineheight - 2}]
} {1.0}

.t configure -wrap word
.t delete 50.0 51.0
.t insert 50.0 "This is a long line, one that will wrap around twice.\n"
test textDisp-12.1 {MeasureUp} {
    .t yview 100.0
    updateText
    .t yview -pickplace 52.0
    updateText
    .t index @0,0
} {49.0}
test textDisp-12.2 {MeasureUp} {
    .t yview 100.0
    updateText
    .t yview -pickplace 53.0
    updateText
    .t index @0,0
} {50.0}
test textDisp-12.3 {MeasureUp} {
    .t yview 100.0
    updateText
    .t yview -pickplace 50.10
    updateText
    .t index @0,0
} {45.0}
.t configure -wrap none
test textDisp-12.4 {MeasureUp} {
    .t yview 100.0
    updateText
    .t yview -pickplace 53.0
    updateText
    .t index @0,0
} {48.0}
test textDisp-12.5 {MeasureUp} {
    .t yview 100.0
    updateText
    .t yview -pickplace 50.10
    updateText
    .t index @0,0
} {45.0}

.t configure -wrap none
.t delete 1.0 end
for {set i 1} {$i < 99} {incr i} {
    .t insert end "Line $i\n"
}
.t insert end "Line 100"
.t insert 30.end { is quite long, so that it flows way off the end of the window and we can use it to test out the horizontal positioning features of the "see" command.}
test textDisp-13.1 {TkTextSeeCmd procedure} {
    list [catch {.t see} msg] $msg
} {1 {wrong # args: should be ".t see index"}}
test textDisp-13.2 {TkTextSeeCmd procedure} {
    list [catch {.t see a b} msg] $msg
} {1 {wrong # args: should be ".t see index"}}
test textDisp-13.3 {TkTextSeeCmd procedure} {
    list [catch {.t see badIndex} msg] $msg
} {1 {bad text index "badIndex"}}
test textDisp-13.4 {TkTextSeeCmd procedure} {
    .t xview moveto 0
    .t yview moveto 0
    updateText
    .t see 4.2
    .t index @0,0
} {1.0}
test textDisp-13.5 {TkTextSeeCmd procedure} {
    .t configure -wrap char
    .t xview moveto 0
    .t yview moveto 0
    updateText
    .t see 12.1
    .t index @0,0
} {3.0}
test textDisp-13.6 {TkTextSeeCmd procedure} {
    .t configure -wrap char
    .t xview moveto 0
    .t yview moveto 0
    updateText
    .t see 30.50
    set x [.t index @0,0]
    .t configure -wrap none
    set x
} {27.0}
test textDisp-13.7 {TkTextSeeCmd procedure} {textfonts} {
    .t xview moveto 0
    .t yview moveto 0
    .t tag add sel 30.20
    .t tag add sel 30.40
    updateText
    .t see 30.50
    .t yview 25.0
    .t see 30.50
    set x [list [.t bbox 30.50]]
    .t see 30.39
    lappend x [.t bbox 30.39]
    .t see 30.38
    lappend x [.t bbox 30.38]
    .t see 30.20
    lappend x [.t bbox 30.20]
} [list [list 73 [expr {5*$fixedDiff + 68}] 7 $fixedHeight] [list 3 [expr {5*$fixedDiff + 68}] 7 $fixedHeight] [list 3 [expr {5*$fixedDiff + 68}] 7 $fixedHeight] [list 73 [expr {5*$fixedDiff + 68}] 7 $fixedHeight]]
test textDisp-13.8 {TkTextSeeCmd procedure} {textfonts} {
    .t xview moveto 0
    .t yview moveto 0
    .t tag add sel 30.20
    .t tag add sel 30.50
    updateText
    .t see 30.50
    set x [list [.t bbox 30.50]]
    .t see 30.60
    lappend x [.t bbox 30.60]
    .t see 30.65
    lappend x [.t bbox 30.65]
    .t see 30.90
    lappend x [.t bbox 30.90]
} [list [list 73 [expr {9*$fixedDiff/2 + 64}] 7 $fixedHeight] [list 136 [expr {9*$fixedDiff/2 + 64}] 7 $fixedHeight] [list 136 [expr {9*$fixedDiff/2 + 64}] 7 $fixedHeight] [list 73 [expr {9*$fixedDiff/2 + 64}] 7 $fixedHeight]]
test textDisp-13.9 {TkTextSeeCmd procedure} {textfonts} {
    wm geom . [expr {$width-2}]x$height
    .t xview moveto 0
    .t yview moveto 0
    .t tag add sel 30.20
    .t tag add sel 30.50
    updateText
    .t see 30.50
    set x [list [.t bbox 30.50]]
    .t see 30.60
    lappend x [.t bbox 30.60]
    .t see 30.65
    lappend x [.t bbox 30.65]
    .t see 30.90
    lappend x [.t bbox 30.90]
} [list [list 74 [expr {9*$fixedDiff/2 + 66}] 7 $fixedHeight] [list 138 [expr {9*$fixedDiff/2 + 66}] 7 $fixedHeight] [list 138 [expr {9*$fixedDiff/2 + 66}] 7 $fixedHeight] [list 74 [expr {9*$fixedDiff/2 + 66}] 7 $fixedHeight]]
test textDisp-13.10 {TkTextSeeCmd procedure} {} {
    # SF Bug 641778
    set w .tsee
    destroy $w
    text $w -font {Helvetica 8 normal} -bd 16
    $w insert end Hello
    $w see end
    set res [$w bbox end]
    destroy $w
    set res
} {}
test textDisp-13.11 {TkTextSeeCmd procedure} {} {
    # insertion of a character at end of a line containing multi-byte
    # characters and calling see at the line end shall actually show
    # this character
    toplevel .top2
    pack [text .top2.t2 -wrap none]
    for {set i 1} {$i < 5} {incr i} {
        .top2.t2 insert end [string repeat "Line $i: éèàçù" 5]\n

    }
    wm geometry .top2 300x200+0+0
    updateText
    .top2.t2 see "1.0 lineend"
    updateText
    set ref [.top2.t2 index @0,0]
    .top2.t2 insert "1.0 lineend" ç
    .top2.t2 see "1.0 lineend"
    updateText
    set new [.top2.t2 index @0,0]
    set res [.top2.t2 compare $ref == $new]
    destroy .top2
    set res
} {0}
wm geom . {}

.t configure -wrap none
test textDisp-14.1 {TkTextXviewCmd procedure} {
    .t delete 1.0 end
    updateText
    .t insert end xxxxxxxxx\n
    .t insert end "xxxxx xxxxxxxxxxx xxxx xxxxxxxxxxxxxxxxxxxx xxxxxxxxxxxx\n"
    .t insert end "xxxx xxxxxxxxx xxxxxxxxxxxxx"
    .t xview moveto .5
    .t xview
} [list 0.5 [expr {6./7.}]]
.t configure -wrap char
test textDisp-14.2 {TkTextXviewCmd procedure} {
    .t delete 1.0 end
    updateText
    .t insert end xxxxxxxxx\n
    .t insert end "xxxxx\n"
    .t insert end "xxxx"
    .t xview
} {0.0 1.0}
.t configure -wrap none
test textDisp-14.3 {TkTextXviewCmd procedure} {
    .t delete 1.0 end
    updateText
    .t insert end xxxxxxxxx\n
    .t insert end "xxxxx\n"
    .t insert end "xxxx"
    .t xview
} {0.0 1.0}
test textDisp-14.4 {TkTextXviewCmd procedure} {
    list [catch {.t xview moveto} msg] $msg
} {1 {wrong # args: should be ".t xview moveto fraction"}}
test textDisp-14.5 {TkTextXviewCmd procedure} {
    list [catch {.t xview moveto a b} msg] $msg
} {1 {wrong # args: should be ".t xview moveto fraction"}}
test textDisp-14.6 {TkTextXviewCmd procedure} {
    list [catch {.t xview moveto a} msg] $msg
} {1 {expected floating-point number but got "a"}}
test textDisp-14.7 {TkTextXviewCmd procedure} {
    .t delete 1.0 end
    .t insert end xxxxxxxxx\n
    .t insert end "xxxxx xxxxxxxxxxx xxxx xxxxxxxxxxxxxxxxxxxx xxxxxxxxxxxx\n"
    .t insert end "xxxx xxxxxxxxx xxxxxxxxxxxxx"
    .t xview moveto .3
    .t xview
} [list [expr {118.0/392}] [expr {258.0/392}]]
test textDisp-14.8 {TkTextXviewCmd procedure} {
    .t delete 1.0 end
    .t insert end xxxxxxxxx\n
    .t insert end "xxxxx xxxxxxxxxxx xxxx xxxxxxxxxxxxxxxxxxxx xxxxxxxxxxxx\n"
    .t insert end "xxxx xxxxxxxxx xxxxxxxxxxxxx"
    .t xview moveto -.4
    .t xview
} [list 0.0 [expr {5.0/14}]]
test textDisp-14.9 {TkTextXviewCmd procedure} {
    .t delete 1.0 end
    .t insert end xxxxxxxxx\n
    .t insert end "xxxxx xxxxxxxxxxx xxxx xxxxxxxxxxxxxxxxxxxx xxxxxxxxxxxx\n"
    .t insert end "xxxx xxxxxxxxx xxxxxxxxxxxxx"
    .t xview m 1.4
    .t xview
} [list [expr {9.0/14}] 1.0]
test textDisp-14.10 {TkTextXviewCmd procedure} {
    list [catch {.t xview scroll a} msg] $msg
} {1 {wrong # args: should be ".t xview scroll number pages|pixels|units"}}
test textDisp-14.11 {TkTextXviewCmd procedure} {
    list [catch {.t xview scroll a b c} msg] $msg
} {1 {wrong # args: should be ".t xview scroll number pages|pixels|units"}}
test textDisp-14.12 {TkTextXviewCmd procedure} {
    list [catch {.t xview scroll gorp units} msg] $msg
} {1 {expected floating-point number but got "gorp"}}
test textDisp-14.13 {TkTextXviewCmd procedure} {
    .t delete 1.0 end
    .t insert end xxxxxxxxx\n
    .t insert end "a0 a1 a2 a3 a4 a5 a6 a7 a8 a9 b0 b1 b2 b3 b4 b5 b6 b7 b8 b9 c0 c1 c2 c3 c4 c5 c6 c7 c8 c9 c0 c1 c2 c3 c4 c5 c6 c7 c8 c9\n"
    .t insert end "xxxx xxxxxxxxx xxxxxxxxxxxxx"
    .t xview moveto 0
    .t xview scroll 2 pa
    set x [.t index @0,22]
    .t xview scroll -1 pa
    lappend x [.t index @0,22]
    .t xview scroll -2 pages
    lappend x [.t index @0,22]
} {2.36 2.18 2.0}
test textDisp-14.14 {TkTextXviewCmd procedure} {
    .t delete 1.0 end
    .t insert end xxxxxxxxx\n
    .t insert end "a0 a1 a2 a3 a4 a5 a6 a7 a8 a9 b0 b1 b2 b3 b4 b5 b6 b7 b8 b9 c0 c1 c2 c3 c4 c5 c6 c7 c8 c9 c0 c1 c2 c3 c4 c5 c6 c7 c8 c9\n"
    .t insert end "xxxx xxxxxxxxx xxxxxxxxxxxxx"
    .t xview moveto 0
    .t xview scroll 21 u
    set x [.t index @0,22]
    .t xview scroll -1 u
    lappend x [.t index @0,22]
    .t xview scroll 100 units
    lappend x [.t index @0,22]
    .t xview scroll -15 units
    lappend x [.t index @0,22]
} {2.21 2.20 2.99 2.84}
test textDisp-14.15 {TkTextXviewCmd procedure} {
    list [catch {.t xview scroll 14 globs} msg] $msg
} {1 {bad argument "globs": must be pages, pixels, or units}}
test textDisp-14.16 {TkTextXviewCmd procedure} {
    list [catch {.t xview flounder} msg] $msg
} {1 {bad option "flounder": must be moveto or scroll}}

.t configure -wrap char
.t delete 1.0 end
for {set i 1} {$i < 99} {incr i} {
    .t insert end "Line $i\n"
}
.t insert end "Line 100"
.t delete 50.0 51.0
.t insert 50.0 "This is a long line, one that will wrap around twice.\n"
test textDisp-15.1 {ScrollByLines procedure, scrolling backwards} {
    .t yview 45.0
    updateText
    .t yview scroll -3 units
    .t index @0,0
} {42.0}
test textDisp-15.2 {ScrollByLines procedure, scrolling backwards} {
    .t yview 51.0
    updateText
    .t yview scroll -2 units
    .t index @0,0
} {50.20}
test textDisp-15.3 {ScrollByLines procedure, scrolling backwards} {
    .t yview 51.0
    updateText
    .t yview scroll -4 units
    .t index @0,0
} {49.0}
test textDisp-15.4 {ScrollByLines procedure, scrolling backwards} {
    .t yview 50.21
    updateText
    .t yview scroll -2 units
    .t index @0,0
} {49.0}
test textDisp-15.5 {ScrollByLines procedure, scrolling backwards} {
    .t yview 50.41
    updateText
    .t yview scroll -2 units
    .t index @0,0
} {50.0}
test textDisp-15.6 {ScrollByLines procedure, scrolling backwards} {
    .t yview 3.2
    updateText
    .t yview scroll -5 units
    .t index @0,0
} {1.0}
test textDisp-15.7 {ScrollByLines procedure, scrolling forwards} {
    .t yview 48.0
    updateText
    .t yview scroll 4 units
    .t index @0,0
} {50.40}

test textDisp-15.8 {Scrolling near end of window} {
    set textheight 12
    set textwidth 30

    toplevel .tf
    frame .tf.f -relief sunken -borderwidth 2
    pack .tf.f -padx 10 -pady 10

    text .tf.f.t -font {"Courier New" 9} -height $textheight \
      -width $textwidth -yscrollcommand ".tf.f.sb set"
    scrollbar .tf.f.sb -command ".tf.f.t yview"
    pack .tf.f.t -side left -expand 1 -fill both
    pack .tf.f.sb -side right -fill y

    .tf.f.t tag configure Header -font {Helvetica 14 bold italic} \
      -wrap word -spacing1 12 -spacing3 4

    .tf.f.t insert end "Foo" Header
    for {set i 1} {$i < $textheight} {incr i} {
	.tf.f.t insert end "\nLine $i"
    }
    updateText
    set refind [.tf.f.t index @0,last]
    # Should scroll and should not crash!
    .tf.f.t yview scroll 1 unit
    # Check that it has scrolled
    set newind [.tf.f.t index @0,last]
    set res [.tf.f.t compare $newind > $refind]
    destroy .tf
    set res
} {1}

.t configure -wrap char
.t delete 1.0 end
.t insert insert "Line 1"
for {set i 2} {$i <= 200} {incr i} {
    .t insert end "\nLine $i"
}
.t tag add big 100.0 105.0
.t insert 151.end { has a lot of extra text, so that it wraps around on the screen several times over.}
.t insert 153.end { also has enoug extra text to wrap.}
updateText
.t count -update -ypixels 1.0 end
test textDisp-16.1 {TkTextYviewCmd procedure} -constraints textfonts -body {
    .t yview 21.0
    set x [.t yview]
    .t yview 1.0
    list [expr {int([lindex $x 0]*100)}] [expr {int ([lindex $x 1] * 100)}]
} -result {9 14}
test textDisp-16.2 {TkTextYviewCmd procedure} {
    list [catch {.t yview 2 3} msg] $msg
} {1 {bad option "2": must be moveto or scroll}}
test textDisp-16.3 {TkTextYviewCmd procedure} {
    list [catch {.t yview -pickplace} msg] $msg
} {1 {wrong # args: should be ".t yview -pickplace lineNum|index"}}
test textDisp-16.4 {TkTextYviewCmd procedure} {
    list [catch {.t yview -pickplace 2 3} msg] $msg
} {1 {wrong # args: should be ".t yview -pickplace lineNum|index"}}
test textDisp-16.5 {TkTextYviewCmd procedure} {
    list [catch {.t yview -bogus 2} msg] $msg
} {1 {bad option "-bogus": must be moveto or scroll}}
test textDisp-16.6 {TkTextYviewCmd procedure, integer position} {
    .t yview 100.0
    updateText
    .t yview 98
    .t index @0,0
} {99.0}
test textDisp-16.7 {TkTextYviewCmd procedure} {
    .t yview 2.0
    .t yv -pickplace 13.0
    .t index @0,0
} {4.0}
test textDisp-16.8 {TkTextYviewCmd procedure} {
    list [catch {.t yview bad_mark_name} msg] $msg
} {1 {bad text index "bad_mark_name"}}
test textDisp-16.9 {TkTextYviewCmd procedure, "moveto" option} {
    list [catch {.t yview moveto a b} msg] $msg
} {1 {wrong # args: should be ".t yview moveto fraction"}}
test textDisp-16.10 {TkTextYviewCmd procedure, "moveto" option} {
    list [catch {.t yview moveto gorp} msg] $msg
} {1 {expected floating-point number but got "gorp"}}
test textDisp-16.11 {TkTextYviewCmd procedure, "moveto" option} -constraints textfonts -body {
    .t yview moveto 0.5
    .t index @0,0
} -result {103.0}
test textDisp-16.12 {TkTextYviewCmd procedure, "moveto" option} {
    .t yview moveto -1
    .t index @0,0
} {1.0}
test textDisp-16.13 {TkTextYviewCmd procedure, "moveto" option} {
    .t yview moveto 1.1
    .t index @0,0
} {191.0}
test textDisp-16.14 {TkTextYviewCmd procedure, "moveto" option} -constraints textfonts -body {
    .t yview moveto .75
    .t index @0,0
} -result {151.60}
test textDisp-16.15 {TkTextYviewCmd procedure, "moveto" option} -constraints textfonts -body {
    .t yview moveto .752
    .t index @0,0
} -result {151.60}
test textDisp-16.16 {TkTextYviewCmd procedure, "moveto" option} {textfonts} {
    set count [expr {5 * $bigHeight + 150 * $fixedHeight}]
    set extra [expr {0.04 * double($fixedDiff * 150) / double($count)}]
    .t yview moveto [expr {.753 - $extra}]
    .t index @0,0
} {151.60}
test textDisp-16.17 {TkTextYviewCmd procedure, "moveto" option} -constraints textfonts -body {
    .t yview moveto .755
    .t index @0,0
} -result {151.80}
test textDisp-16.18 {TkTextYviewCmd procedure, "moveto" roundoff} {textfonts} {
    catch {destroy .top1}
    toplevel .top1
    wm geometry .top1 +0+0
    text .top1.t -height 3 -width 4 -wrap none -setgrid 1 -padx 6 \
	-spacing3 6
    pack .top1.t
    updateText
    .top1.t insert end "1\n2\n3\n4\n5\n6"
    .top1.t yview moveto 0.3333
    set result [.top1.t yview]
    destroy .top1
    set result
} [list [expr {1.0/3}] [expr {5.0/6}]]
test textDisp-16.19 {TkTextYviewCmd procedure, "scroll" option} {
    list [catch {.t yview scroll a} msg] $msg
} {1 {wrong # args: should be ".t yview scroll number pages|pixels|units"}}
test textDisp-16.20 {TkTextYviewCmd procedure, "scroll" option} {
    list [catch {.t yview scroll a b c} msg] $msg
} {1 {wrong # args: should be ".t yview scroll number pages|pixels|units"}}
test textDisp-16.21 {TkTextYviewCmd procedure, "scroll" option} {
    list [catch {.t yview scroll bogus bogus} msg] $msg
} {1 {bad argument "bogus": must be pages, pixels, or units}}
test textDisp-16.21.2 {TkTextYviewCmd procedure, "scroll" option} {
    list [catch {.t yview scroll bogus units} msg] $msg
} {1 {expected floating-point number but got "bogus"}}
test textDisp-16.22 {TkTextYviewCmd procedure, "scroll" option, back pages} {
    .t yview 50.0
    updateText
    .t yview scroll -1 pages
    .t index @0,0
} {42.0}
test textDisp-16.22.1 {TkTextYviewCmd procedure, "scroll" option, back pages} {
    list [catch {.t yview scroll -3 p} res] $res
} {1 {ambiguous argument "p": must be pages, pixels, or units}}
test textDisp-16.23 {TkTextYviewCmd procedure, "scroll" option, back pages} {
    .t yview 50.0
    updateText
    .t yview scroll -3 pa
    .t index @0,0
} {26.0}
test textDisp-16.24 {TkTextYviewCmd procedure, "scroll" option, back pages} {
    .t yview 5.0
    updateText
    .t yview scroll -3 pa
    .t index @0,0
} {1.0}
test textDisp-16.25 {TkTextYviewCmd procedure, "scroll" option, back pages} -setup {
    # On some (Linux) platforms, the window manager prevents the window height
    # to be reduced to as small as what happens to be one line (with the font
    # size we would normally use).
    # The scrolling alrgorithm tested here depends on whether a single line is
    # more or less than a quarter of the display.
    # The test is prevented from erroneously failing by using a large pixel size
    # font, which should always be taller than the minimum height of the window,
    # while still testing what we want to test (which is scrolling up 1 page
    # when the window height is just 1 line tall.
    set savedFont [.t cget -font]
    .t configure -height 1 -font $bigFont
    updateText
} -body {
    .t yview 50.0
    updateText
    .t yview scroll -1 pages
    set x [.t index @0,0]
    set x
} -cleanup {
    .t configure -height 10 -font $savedFont
    updateText
} -result {49.0}
test textDisp-16.26 {TkTextYviewCmd procedure, "scroll" option, forward pages} {
    .t yview 50.0
    updateText
    .t yview scroll 1 pages
    .t index @0,0
} {58.0}
test textDisp-16.27 {TkTextYviewCmd procedure, "scroll" option, forward pages} {
    .t yview 50.0
    updateText
    .t yview scroll 2 pages
    .t index @0,0
} {66.0}
test textDisp-16.28 {TkTextYviewCmd procedure, "scroll" option, forward pages} {textfonts} {
    .t yview 98.0
    updateText
    .t yview scroll 1 page
    set res [expr {int([.t index @0,0])}]
    if {$fixedDiff > 1} {
	incr res -1
    }
    set res
} {102}
test textDisp-16.29 {TkTextYviewCmd procedure, "scroll" option, forward pages} {
    .t configure -height 1
    updateText
    .t yview 50.0
    updateText
    .t yview scroll 1 pages
    set x [.t index @0,0]
    .t configure -height 10
    updateText
    set x
} {51.0}
test textDisp-16.30 {TkTextYviewCmd procedure, "scroll units" option} {
    .t yview 45.0
    updateText
    .t yview scroll -3 units
    .t index @0,0
} {42.0}
test textDisp-16.31 {TkTextYviewCmd procedure, "scroll units" option} {
    .t yview 149.0
    updateText
    .t yview scroll 4 units
    .t index @0,0
} {151.40}
test textDisp-16.32 {TkTextYviewCmd procedure} {
    list [catch {.t yview scroll 12 bogoids} msg] $msg
} {1 {bad argument "bogoids": must be pages, pixels, or units}}
test textDisp-16.33 {TkTextYviewCmd procedure} {
    list [catch {.t yview bad_arg 1 2} msg] $msg
} {1 {bad option "bad_arg": must be moveto or scroll}}
test textDisp-16.34 {TkTextYviewCmd procedure} {
    set res {}
    .t yview 1.0
    lappend res [format %.12g [expr {[lindex [.t yview] 0]
	* [.t count -ypixels 1.0 end]}]]
    .t yview scroll 1 pixels
    lappend res [format %.12g [expr {[lindex [.t yview] 0]
	* [.t count -ypixels 1.0 end]}]]
    .t yview scroll 1 pixels
    lappend res [format %.12g [expr {[lindex [.t yview] 0]
	* [.t count -ypixels 1.0 end]}]]
    .t yview scroll 1 pixels
    lappend res [format %.12g [expr {[lindex [.t yview] 0]
	* [.t count -ypixels 1.0 end]}]]
    .t yview scroll 1 pixels
    lappend res [format %.12g [expr {[lindex [.t yview] 0]
	* [.t count -ypixels 1.0 end]}]]
    .t yview scroll 1 pixels
    lappend res [format %.12g [expr {[lindex [.t yview] 0]
	* [.t count -ypixels 1.0 end]}]]
} {0 1 2 3 4 5}
test textDisp-16.35 {TkTextYviewCmd procedure} {
    set res {}
    .t yview 1.0
    lappend res [expr {round([lindex [.t yview] 0] * [.t count -ypixels 1.0 end])}]
    .t yview scroll 13 pixels
    lappend res [expr {round([lindex [.t yview] 0] * [.t count -ypixels 1.0 end])}]
    .t yview scroll -4 pixels
    lappend res [expr {round([lindex [.t yview] 0] * [.t count -ypixels 1.0 end])}]
    .t yview scroll -9 pixels
    lappend res [expr {round([lindex [.t yview] 0] * [.t count -ypixels 1.0 end])}]
} {0 13 9 0}
test textDisp-16.36 {TkTextYviewCmd procedure} {
    set res {}
    .t yview 1.0
    .t yview scroll 5 pixels
    .t yview scroll -1 pages
    lappend res [expr {[lindex [.t yview] 0] * [.t count -ypixels 1.0 end]}]
    .t yview scroll 5 pixels
    .t yview scroll -1 units
    lappend res [expr {[lindex [.t yview] 0] * [.t count -ypixels 1.0 end]}]
} {0.0 0.0}
test textDisp-16.37 {TkTextYviewCmd procedure} {
    list [catch {.t yview scroll 1.3 pixels} msg] $msg
} {0 {}}
test textDisp-16.38 {TkTextYviewCmd procedure} {
    list [catch {.t yview scroll 1.3blah pixels} msg] $msg
} {1 {bad screen distance "1.3blah"}}
test textDisp-16.39 {TkTextYviewCmd procedure} {
    list [catch {.t yview scroll 1.3i pixels} msg] $msg
} {0 {}}
test textDisp-16.40 {text count -xpixels} {
    set res {}
    lappend res [.t count -xpixels 1.0 1.5] \
      [.t count -xpixels 1.5 1.0] \
      [.t count -xpixels 1.0 13.0] \
      [.t count -xpixels 1.0 "1.0 displaylineend"] \
      [.t count -xpixels 1.0 "1.0 lineend"] \
      [.t count -xpixels 1.0 "1.0 displaylineend"] \
      [.t count -xpixels 1.0 end]
} {35 -35 0 42 42 42 0}
test textDisp-16.41 {text count -xpixels with indices in elided lines} {
    set res {}
    .t delete 1.0 end
    for {set i 1} {$i < 40} {incr i} {
        .t insert end [string repeat "Line $i" 20]
        .t insert end "\n"
    }
    .t configure -wrap none
    .t tag add hidden 5.15 20.15
    .t tag configure hidden -elide true
    lappend res [.t count -xpixels 5.15 6.0] \
      [.t count -xpixels 5.15 6.1] \
      [.t count -xpixels 6.0 6.1] \
      [.t count -xpixels 6.1 6.2] \
      [.t count -xpixels 6.1 6.0] \
      [.t count -xpixels 6.0 7.0] \
      [.t count -xpixels 6.1 7.1] \
      [.t count -xpixels 15.0 20.15] \
      [.t count -xpixels 20.15 20.16] \
      [.t count -xpixels 20.16 20.15]
    .t tag remove hidden 20.0 20.15
    lappend res [expr {[.t count -xpixels 5.0 20.0] != 0}]
} [list 0 0 0 0 0 0 0 0 $fixedWidth -$fixedWidth 1]
test textDisp-16.42 {TkTextYviewCmd procedure with indices in elided lines} {
    .t configure -wrap none
    .t delete 1.0 end
    for {set i 1} {$i < 100} {incr i} {
        .t insert end [string repeat "Line $i" 20]
        .t insert end "\n"
    }
    .t tag add hidden 5.15 20.15
    .t tag configure hidden -elide true
    .t yview 35.0
    .t yview scroll [expr {- 15 * $fixedHeight}] pixels
    updateText
    .t index @0,0
} {5.0}
test textDisp-16.43 {TkTextYviewCmd procedure with indices in elided lines} {
    .t configure -wrap none
    .t delete 1.0 end
    for {set i 1} {$i < 100} {incr i} {
        .t insert end [string repeat "Line $i" 20]
        .t insert end "\n"
    }
    .t tag add hidden 5.15 20.15
    .t tag configure hidden -elide true
    .t yview 35.0
    .t yview scroll -15 units
    updateText
    .t index @0,0
} {5.0}
test textDisp-16.44 {TkTextYviewCmd procedure, scroll down, with elided lines} {
    .t configure -wrap none
    .t delete 1.0 end
    foreach x [list 0 1 2 3 4 5 6 7 8 9 0] {
      .t insert end "$x aaa1\n$x bbb2\n$x ccc3\n$x ddd4\n$x eee5\n$x fff6"
      .t insert end "$x 1111\n$x 2222\n$x 3333\n$x 4444\n$x 5555\n$x 6666" hidden
    }
    .t tag configure hidden -elide true ; # 5 hidden lines
    updateText
    .t see [expr {5 + [winfo height .t] / $fixedHeight + 1}].0
    updateText
    .t index @0,0
} {2.0}

.t delete 1.0 end
foreach i {a b c d e f g h i j k l m n o p q r s t u v w x y z} {
    .t insert end "\nLine $i 11111 $i 22222 $i 33333 $i 44444 $i 55555"
    .t insert end " $i 66666 $i 77777 $i 88888 $i"
}
.t configure -wrap none
test textDisp-17.1 {TkTextScanCmd procedure} {
    list [catch {.t scan a b} msg] $msg
} {1 {wrong # args: should be ".t scan mark x y" or ".t scan dragto x y ?gain?"}}
test textDisp-17.2 {TkTextScanCmd procedure} {
    list [catch {.t scan a b c d} msg] $msg
} {1 {expected integer but got "b"}}
test textDisp-17.3 {TkTextScanCmd procedure} {
    list [catch {.t scan stupid b 20} msg] $msg
} {1 {expected integer but got "b"}}
test textDisp-17.4 {TkTextScanCmd procedure} {
    list [catch {.t scan stupid -2 bogus} msg] $msg
} {1 {expected integer but got "bogus"}}
test textDisp-17.5 {TkTextScanCmd procedure} {
    list [catch {.t scan stupid 123 456} msg] $msg
} {1 {bad scan option "stupid": must be mark or dragto}}
test textDisp-17.6 {TkTextScanCmd procedure} {textfonts} {
    .t yview 1.0
    .t xview moveto 0
    .t scan mark 40 60
    .t scan dragto 35 55
    .t index @0,0
} {4.7}
test textDisp-17.7 {TkTextScanCmd procedure} {textfonts} {
    .t yview 10.0
    .t xview moveto 0
    .t xview scroll 20 units
    .t scan mark -10 60
    .t scan dragto -5 65
    .t index @0,0
    set x [.t index @0,0]
    .t scan dragto 0 [expr {70 + $fixedDiff}]
    list $x [.t index @0,0]
} {6.12 2.5}
test textDisp-17.8 {TkTextScanCmd procedure} {textfonts} {
    .t yview 1.0
    .t xview moveto 0
    .t scan mark 0 60
    .t scan dragto 30 100
    .t scan dragto 25 95
    .t index @0,0
} {4.7}
test textDisp-17.9 {TkTextScanCmd procedure} {textfonts} {
    .t yview end
    .t xview moveto 0
    .t xview scroll 100 units
    .t scan mark 90 60
    .t scan dragto 10 0
    .t scan dragto 14 5
    .t index @0,0
} {14.44}
.t configure -wrap word
test textDisp-17.10 {TkTextScanCmd procedure, word wrapping} {textfonts} {
    .t yview 10.0
    .t scan mark -10 60
    .t scan dragto -5 65
    set x [.t index @0,0]
    .t scan dragto 0 [expr {70 + $fixedDiff}]
    list $x [.t index @0,0]
} {9.0 8.0}
.t configure -xscrollcommand scroll -yscrollcommand {}
test textDisp-18.1 {GetXView procedure} {
    .t configure -wrap none
    .t delete 1.0 end
    .t insert end xxxxxxxxx\n
    .t insert end xxxxxxxxxxxxxxxxxxxxxxxxxxxxxxxxxxxxxxxxxxxxxxxxxxxxxxx\n
    .t insert end xxxxxxxxxxxxxxxxxxxxxxxxxx
    updateText
    set scrollInfo
} [list 0.0 [expr {4.0/11}]]
test textDisp-18.2 {GetXView procedure} {
    .t configure -wrap char
    .t delete 1.0 end
    .t insert end xxxxxxxxx\n
    .t insert end xxxxxxxxxxxxxxxxxxxxxxxxxxxxxxxxxxxxxxxxxxxxxxxxxxxxxxx\n
    .t insert end xxxxxxxxxxxxxxxxxxxxxxxxxx
    updateText
    set scrollInfo
} {0.0 1.0}
test textDisp-18.3 {GetXView procedure} {
    .t configure -wrap none
    .t delete 1.0 end
    updateText
    set scrollInfo
} {0.0 1.0}
test textDisp-18.4 {GetXView procedure} {
    .t configure -wrap none
    .t delete 1.0 end
    .t insert end xxxxxxxxx\n
    .t insert end xxxxxx\n
    .t insert end xxxxxxxxxxxxxxxxx
    updateText
    set scrollInfo
} {0.0 1.0}
test textDisp-18.5 {GetXView procedure} {
    .t configure -wrap none
    .t delete 1.0 end
    .t insert end xxxxxxxxx\n
    .t insert end xxxxxxxxxxxxxxxxxxxxxxxxxxxxxxxxxxxxxxxxxxxxxxxxxxxxxxx\n
    .t insert end xxxxxxxxxxxxxxxxxxxxxxxxxx
    .t xview scroll 31 units
    updateText
    set scrollInfo
} [list [expr {31.0/55}] [expr {51.0/55}]]
test textDisp-18.6 {GetXView procedure} {
    .t configure -wrap none
    .t delete 1.0 end
    .t insert end xxxxxxxxx\n
    .t insert end "xxxxx xxxxxxxxxxx xxxx xxxxxxxxxxxxxxxxxxxx xxxxxxxxxxxx\n"
    .t insert end "xxxx xxxxxxxxx xxxxxxxxxxxxx"
    .t xview moveto 0
    .t xview scroll 31 units
    updateText
    set x {}
    lappend x $scrollInfo
    .t configure -wrap char
    updateText
    lappend x $scrollInfo
    .t configure -wrap word
    updateText
    lappend x $scrollInfo
    .t configure -wrap none
    updateText
    lappend x $scrollInfo
} [list [list [expr {31.0/56}] [expr {51.0/56}]] {0.0 1.0} {0.0 1.0} [list 0.0 [expr {5.0/14}]]]
test textDisp-18.7 {GetXView procedure} {
    .t configure -wrap none
    .t delete 1.0 end
    updateText
    set scrollInfo unchanged
    .t insert end xxxxxx\n
    .t insert end xxx
    updateText
    set scrollInfo
} {unchanged}
test textDisp-18.8 {GetXView procedure} {
    proc bgerror msg {
	global x errorInfo
	set x [list $msg $errorInfo]
    }
    proc bogus args {
	error "bogus scroll proc"
    }
    .t configure -wrap none
    .t delete 1.0 end
    .t insert end xxxxxxxxxxxxxxxxxxxxxxxxxxxxxxxxxxxxxxxxxx\n
    updateText
    .t delete 1.0 end
    .t configure -xscrollcommand scrollError
    updateText
    set x
} {{scrolling error} {scrolling error
    while executing
"error "scrolling error""
    (procedure "scrollError" line 2)
    invoked from within
"scrollError 0.0 1.0"
    (horizontal scrolling command executed by text)}}
catch {rename bgerror {}}
catch {rename bogus {}}

.t configure -xscrollcommand {} -yscrollcommand scroll
test textDisp-19.1 {GetYView procedure} {
    .t configure -wrap char
    .t delete 1.0 end
    updateText
    set scrollInfo
} {0.0 1.0}
test textDisp-19.2 {GetYView procedure} {
    .t configure -wrap char
    .t delete 1.0 end
    updateText
    set scrollInfo "unchanged"
    .t insert 1.0 "Line1\nLine2"
    updateText
    set scrollInfo
} {unchanged}
test textDisp-19.3 {GetYView procedure} {
    .t configure -wrap char
    .t delete 1.0 end
    updateText
    set scrollInfo "unchanged"
    .t insert 1.0 "Line 1\nLine 2 is so long that it wraps around\nLine 3"
    updateText
    set scrollInfo
} {unchanged}
test textDisp-19.4 {GetYView procedure} {
    .t configure -wrap char
    .t delete 1.0 end
    .t insert 1.0 "Line 1"
    updateText
    set scrollInfo "unchanged"
    foreach i {2 3 4 5 6 7 8 9 10 11 12 13} {
	.t insert end "\nLine $i"
    }
    updateText
    set scrollInfo
} [list 0.0 [expr {70.0/91}]]
test textDisp-19.5 {GetYView procedure} {
    .t configure -wrap char
    .t delete 1.0 end
    .t insert 1.0 "Line 1"
    foreach i {2 3 4 5 6 7 8 9 10 11 12 13} {
	.t insert end "\nLine $i"
    }
    .t insert 2.end " is really quite long; in fact it's so long that it wraps three times"
    updateText
    set x $scrollInfo
} {0.0 0.625}
test textDisp-19.6 {GetYView procedure} {
    .t configure -wrap char
    .t delete 1.0 end
    .t insert 1.0 "Line 1"
    foreach i {2 3 4 5 6 7 8 9 10 11 12 13} {
	.t insert end "\nLine $i"
    }
    .t insert 2.end " is really quite long; in fact it's so long that it wraps three times"
    .t yview 4.0
    updateText
    set x $scrollInfo
} {0.375 1.0}
test textDisp-19.7 {GetYView procedure} {
    .t configure -wrap char
    .t delete 1.0 end
    .t insert 1.0 "Line 1"
    foreach i {2 3 4 5 6 7 8 9 10 11 12 13} {
	.t insert end "\nLine $i"
    }
    .t insert 2.end " is really quite long; in fact it's so long that it wraps three times"
    .t yview 2.26
    updateText
    set x $scrollInfo
} {0.125 0.75}
test textDisp-19.8 {GetYView procedure} {
    .t configure -wrap char
    .t delete 1.0 end
    .t insert 1.0 "Line 1"
    foreach i {2 3 4 5 6 7 8 9 10 11 12 13} {
	.t insert end "\nLine $i"
    }
    .t insert 10.end " is really quite long; in fact it's so long that it wraps three times"
    .t yview 2.0
    updateText
    .t count -update -ypixels 1.0 end
    set x $scrollInfo
} {0.0625 0.6875}
test textDisp-19.9 {GetYView procedure} {
    .t configure -wrap char
    .t delete 1.0 end
    .t insert 1.0 "Line 1"
    foreach i {2 3 4 5 6 7 8 9 10 11 12 13 14 15} {
	.t insert end "\nLine $i"
    }
    .t yview 3.0
    updateText
    set scrollInfo
} [list [expr {4.0/30}] 0.8]
test textDisp-19.10 {GetYView procedure} {
    .t configure -wrap char
    .t delete 1.0 end
    .t insert 1.0 "Line 1"
    foreach i {2 3 4 5 6 7 8 9 10 11 12 13 14 15} {
	.t insert end "\nLine $i"
    }
    .t yview 11.0
    updateText
    set scrollInfo
} [list [expr {1.0/3}] 1.0]
test textDisp-19.10.1 {Widget manipulation causes height miscount} {
    .t configure -wrap char
    .t delete 1.0 end
    .t insert 1.0 "Line 1"
    foreach i {2 3 4 5 6 7 8 9 10 11 12 13 14 15} {
	.t insert end "\nLine $i"
    }
    .t yview 11.0
    updateText
    .t configure -wrap word
    .t delete 1.0 end
    .t insert 1.0 "Line 1"
    foreach i {2 3 4 5 6 7 8 9 10 11 12 13 14 15} {
	.t insert end "\nLine $i"
    }
    .t insert end "\nThis last line is wrapping around four "
    .t insert end "times with a bit left on the last line."
    .t yview insert
    updateText
    .t count -update -ypixels 1.0 end
    set scrollInfo
} {0.5 1.0}
test textDisp-19.11 {GetYView procedure} {
    .t configure -wrap word
    .t delete 1.0 end
    .t insert 1.0 "Line 1"
    foreach i {2 3 4 5 6 7 8 9 10 11 12 13 14 15} {
	.t insert end "\nLine $i"
    }
    .t insert end "\nThis last line is wrapping around four "
    .t insert end "times with a bit left on the last line."
    .t yview insert
    updateText
    .t count -update -ypixels 1.0 end
    set scrollInfo
} {0.5 1.0}
test textDisp-19.11.2 {TextWidgetCmd procedure, "count -displaylines"} {
    .t count -displaylines 1.0 end
} {20}
test textDisp-19.11.3 {TextWidgetCmd procedure, "count -displaylines"} {
    .t count -displaylines end 1.0
} {-20}
test textDisp-19.11.4 {TextWidgetCmd procedure, "count -displaylines"} {
    .t count -displaylines 1.1 1.3
} {0}
test textDisp-19.11.5 {TextWidgetCmd procedure, "count -displaylines"} {
    .t count -displaylines 16.0 16.1
} {0}
test textDisp-19.11.5.1 {TextWidgetCmd procedure, "count -displaylines"} {
    .t count -displaylines 16.0 16.5
} {0}
test textDisp-19.11.6 {TextWidgetCmd procedure, "count -displaylines"} {
    .t count -displaylines 16.0 16.20
} {1}
test textDisp-19.11.7 {TextWidgetCmd procedure, "count -displaylines"} {
    .t count -displaylines 16.0 16.40
} {2}
test textDisp-19.11.8 {TextWidgetCmd procedure, "count -displaylines"} {
    .t count -displaylines "16.0 displaylineend +1c" "16.0 lineend"
} {3}
test textDisp-19.11.9 {TextWidgetCmd procedure, "count -displaylines"} {
    .t count -displaylines 16.0 "16.0 lineend"
} {4}
test textDisp-19.11.10 {TextWidgetCmd procedure, "count -displaylines"} {
    .t count -displaylines 16.0 "16.0 +4displaylines"
} {4}
test textDisp-19.11.11 {TextWidgetCmd procedure, "count -displaylines"} {
    .t count -displaylines 16.0 "16.0 +2displaylines"
} {2}
test textDisp-19.11.12 {TextWidgetCmd procedure, "count -displaylines"} {
    .t count -displaylines "16.0 +1displayline" "16.0 +2displaylines -1c"
} {0}
.t tag configure elide -elide 1
test textDisp-19.11.13 {TextWidgetCmd procedure, "count -displaylines"} {
    .t tag remove elide 1.0 end
    .t tag add elide "16.0 +1displaylines" "16.0 +1displaylines +6c"
    .t count -displaylines 16.0 "16.0 +4displaylines"
} {4}
test textDisp-19.11.14 {TextWidgetCmd procedure, "count -displaylines"} {
    .t tag remove elide 1.0 end
    .t tag add elide "16.0 +1displaylines" "16.0 +1displaylines displaylineend"
    .t count -displaylines 16.0 "16.0 +4displaylines"
} {4}
test textDisp-19.11.15 {TextWidgetCmd procedure, "count -displaylines"} {
    .t tag remove elide 1.0 end
    .t tag add elide "16.0 +1displaylines" "16.0 +2displaylines"
    .t count -displaylines 16.0 "16.0 +4displaylines -1c"
} {3}
test textDisp-19.11.15a {TextWidgetCmd procedure, "count -displaylines"} {
    .t tag remove elide 1.0 end
    .t tag add elide "16.0 +1displaylines" "16.0 +2displaylines"
    .t count -displaylines 16.0 "16.0 +4displaylines"
} {4}
test textDisp-19.11.16 {TextWidgetCmd procedure, "count -displaylines"} {
    .t tag remove elide 1.0 end
    .t tag add elide "12.0" "14.0"
    .t count -displaylines 12.0 16.0
} {2}
test textDisp-19.11.17 {TextWidgetCmd procedure, "index +displaylines"} -constraints textfonts -body {
    .t tag remove elide 1.0 end
    .t tag add elide "12.0" "14.0"
    list [.t index "11.5 +2d lines"] \
      [.t index "12.0 +2d lines"] [.t index "11.0 +2d lines"] \
      [.t index "13.0 +2d lines"] [.t index "13.1 +3d lines"] \
      [.t index "13.0 +4d lines"]
} -result {15.5 16.0 15.0 16.0 16.18 16.39}
test textDisp-19.11.18 {TextWidgetCmd procedure, "index +displaylines"} {
    .t tag remove elide 1.0 end
    .t tag add elide "12.0" "14.0"
    list [.t index "15.5 -2d lines"] \
      [.t index "16.0 -2d lines"] [.t index "15.0 -2d lines"] \
      [.t index "16.0 -3d lines"] [.t index "16.20 -4d lines"] \
      [.t index "16.42 -5d lines"]
} {11.5 14.0 11.0 11.0 11.2 11.3}
test textDisp-19.11.19 {TextWidgetCmd procedure, "count -displaylines"} {
    .t tag remove elide 1.0 end
    .t tag add elide "12.0" "16.0 +1displaylines"
    .t count -displaylines 12.0 17.0
} {4}
test textDisp-19.11.20 {TextWidgetCmd procedure, "index +displaylines"} -constraints textfonts -body {
    .t tag remove elide 1.0 end
    .t tag add elide "12.0" "16.0 +1displaylines"
    list [.t index "11.5 +2d lines"] \
      [.t index "12.0 +2d lines"] [.t index "11.0 +2d lines"] \
      [.t index "13.0 +2d lines"] [.t index "13.0 +3d lines"] \
      [.t index "13.0 +4d lines"]
} -result {16.44 16.56 16.39 16.56 16.73 17.0}
test textDisp-19.11.21 {TextWidgetCmd procedure, "index +displaylines"} {
    .t tag remove elide 1.0 end
    .t tag add elide "12.0" "16.0 +1displaylines"
    list [.t index "16.44 -2d lines"] \
      [.t index "16.56 -3d lines"] [.t index "16.39 -2d lines"] \
      [.t index "16.59 -4d lines"] [.t index "16.75 -4d lines"] \
      [.t index "17.7 -5d lines"]
} {11.5 11.0 11.0 10.3 11.2 11.0}
test textDisp-19.11.22 {TextWidgetCmd procedure, "index +displaylines"} {
    .t tag remove elide 1.0 end
    list [.t index "end +5d lines"] \
      [.t index "end -3d lines"] [.t index "1.0 -2d lines"] \
      [.t index "1.0 +4d lines"] [.t index "1.0 +50d lines"] \
      [.t index "end -50d lines"]
} {17.0 16.39 1.0 5.0 17.0 1.0}
test textDisp-19.11.23 {TextWidgetCmd procedure, "index +displaylines"} {
    .t tag remove elide 1.0 end
    .t tag add elide "12.3" "16.0 +1displaylines"
    list [.t index "11.3 +1d lines"] [.t index "11.7 +2d lines"] \
      [.t index "12.3 +1d lines"] \
      [.t index "12.3 +2d lines"] [.t index "11.5 +2d lines"] \
      [.t index "13.0 +2d lines"] [.t index "13.0 +3d lines"] \
      [.t index "13.0 +4d lines"]
} {16.18 16.41 16.37 16.55 16.39 16.55 16.76 17.0}
.t tag remove elide 1.0 end
test textDisp-19.11.24 {TextWidgetCmd procedure, "index +/-displaylines"} {
    list [.t index "11.5 + -1 display lines"] \
      [.t index "11.5 + +1 disp lines"] \
      [.t index "11.5 - -1 disp lines"] \
      [.t index "11.5 - +1 disp lines"] \
      [.t index "11.5 -1 disp lines"] \
      [.t index "11.5 +1 disp lines"] \
      [.t index "11.5 +0 disp lines"]
} {10.5 12.5 12.5 10.5 10.5 12.5 11.5}
.t tag remove elide 1.0 end
test textDisp-19.12 {GetYView procedure, partially visible last line} {
    catch {destroy .top}
    toplevel .top
    wm geometry .top +0+0
    text .top.t -width 40 -height 5 -font $fixedFont
    pack .top.t -expand yes -fill both
    .top.t insert end "Line 1\nLine 2\nLine 3\nLine 4\nLine 5"
    # Need to wait for asychronous calculations to complete.
    updateText
    scan [wm geom .top] %dx%d twidth theight
    wm geom .top ${twidth}x[expr {$theight - 3}]
    updateText
    .top.t yview
} [list 0.0 [expr {(5.0 * $fixedHeight - 3.0)/ (5.0 * $fixedHeight)}]]
test textDisp-19.13 {GetYView procedure, partially visible last line} {textfonts} {
    catch {destroy .top}
    toplevel .top
    wm geometry .top +0+0
    text .top.t -width 40 -height 5 -font $fixedFont
    pack .top.t -expand yes -fill both
    .top.t insert end "Line 1\nLine 2\nLine 3\nLine 4 has enough text to wrap around at least once"
    # Need to wait for asychronous calculations to complete.
    updateText
    scan [wm geom .top] %dx%d twidth theight
    wm geom .top ${twidth}x[expr {$theight - 3}]
    updateText
    .top.t yview
} [list 0.0 [expr {(5.0 * $fixedHeight - 3.0)/ (5.0 * $fixedHeight)}]]
catch {destroy .top}
test textDisp-19.14 {GetYView procedure} {
    .t configure -wrap word
    .t delete 1.0 end
    .t insert 1.0 "Line 1"
    foreach i {2 3 4 5 6 7 8 9 10 11 12 13 14 15} {
	.t insert end "\nLine $i"
    }
    .t insert end "\nThis last line is wrapping around four "
    .t insert end "times with a bit left on the last line."
    # Need to update so everything is calculated.
    updateText
    .t count -update -ypixels 1.0 end
    updateText
    set scrollInfo "unchanged"
    .t mark set insert 3.0
    .t tag configure x -background red
    .t tag add x 1.0 5.0
    updateText
    .t tag delete x
    set scrollInfo
} {unchanged}
test textDisp-19.15 {GetYView procedure} {
    .t configure -wrap word
    .t delete 1.0 end
    .t insert 1.0 "Line 1"
    foreach i {2 3 4 5 6 7 8 9 10 11 12 13 14 15} {
	.t insert end "\nLine $i"
    }
    .t insert end "\nThis last line is wrapping around four "
    .t insert end "times with a bit left on the last line."
    updateText
    .t configure -yscrollcommand scrollError
    proc bgerror args {
	global x errorInfo errorCode
	set x [list $args $errorInfo $errorCode]
    }
    .t delete 1.0 end
    updateText
    rename bgerror {}
    .t configure -yscrollcommand scroll
    set x
} {{{scrolling error}} {scrolling error
    while executing
"error "scrolling error""
    (procedure "scrollError" line 2)
    invoked from within
"scrollError 0.0 1.0"
    (vertical scrolling command executed by text)} NONE}

test textDisp-19.16 {count -ypixels} {
    .t configure -wrap word
    .t delete 1.0 end
    .t insert 1.0 "Line 1"
    foreach i {2 3 4 5 6 7 8 9 10 11 12 13 14 15} {
	.t insert end "\nLine $i"
    }
    .t insert end "\nThis last line is wrapping around four "
    .t insert end "times with a bit left on the last line."
    # Need to update so everything is calculated.
    updateText
    .t count -update -ypixels 1.0 end
    updateText
    set res {}
    lappend res \
      [.t count -ypixels 1.0 end] \
      [.t count -update -ypixels 1.0 end] \
      [.t count -ypixels 15.0 16.0] \
      [.t count -ypixels 15.0 "16.0 displaylineend +1c"] \
      [.t count -ypixels 16.0 "16.0 displaylineend +1c"] \
      [.t count -ypixels "16.0 +1 displaylines" "16.0 +4 displaylines +3c"]
} [list [expr {260 + 20 * $fixedDiff}] [expr {260 + 20 * $fixedDiff}] $fixedHeight [expr {2*$fixedHeight}] $fixedHeight [expr {3*$fixedHeight}]]
test textDisp-19.17 {count -ypixels with indices in elided lines} {
    .t configure -wrap none
    .t delete 1.0 end
    for {set i 1} {$i < 100} {incr i} {
        .t insert end [string repeat "Line $i" 20]
        .t insert end "\n"
    }
    .t tag add hidden 5.15 20.15
    .t tag configure hidden -elide true
    set res {}
    update
    lappend res \
      [.t count -ypixels 1.0 6.0] \
      [.t count -ypixels 2.0 7.5] \
      [.t count -ypixels 5.0 8.5] \
      [.t count -ypixels 6.1 6.2] \
      [.t count -ypixels 6.1 18.8] \
      [.t count -ypixels 18.0 20.50] \
      [.t count -ypixels 5.2 20.60] \
      [.t count -ypixels 20.60 20.70] \
      [.t count -ypixels 5.0 25.0] \
      [.t count -ypixels 25.0 5.0] \
      [.t count -ypixels 25.4 27.50] \
      [.t count -ypixels 35.0 38.0]
    .t yview 35.0
    lappend res [.t count -ypixels 5.0 25.0]
} [list [expr {4 * $fixedHeight}] [expr {3 * $fixedHeight}] 0 0 0 0 0 0 [expr {5 * $fixedHeight}] [expr {- 5 * $fixedHeight}] [expr {2 * $fixedHeight}] [expr {3 * $fixedHeight}] [expr {5 * $fixedHeight}]]
test textDisp-19.18 {count -ypixels with indices in elided lines} {
    .t configure -wrap none
    .t delete 1.0 end
    for {set i 1} {$i < 100} {incr i} {
        .t insert end [string repeat "Line $i" 20]
        .t insert end "\n"
    }
    .t tag add hidden 5.15 20.15
    .t tag configure hidden -elide true
    .t yview 35.0
    set res {}
    update
    lappend res [.t count -ypixels 5.0 25.0]
    .t yview scroll [expr {- 15 * $fixedHeight}] pixels
    updateText
    lappend res [.t count -ypixels 5.0 25.0]
} [list [expr {5 * $fixedHeight}] [expr {5 * $fixedHeight}]]
test textDisp-19.19 {count -ypixels with indices in elided lines} {
    .t configure -wrap char
    .t delete 1.0 end
    for {set i 1} {$i < 25} {incr i} {
        .t insert end [string repeat "Line $i -" 6]
        .t insert end "\n"
    }
    .t tag add hidden 5.27 11.0
    .t tag configure hidden -elide true
    .t yview 5.0
    updateText
    set res [list [.t count -ypixels 5.0 11.0] [.t count -ypixels 5.0 11.20]]
} [list [expr {1 * $fixedHeight}] [expr {2 * $fixedHeight}]]

.t delete 1.0 end
.t insert end "Line 1"
for {set i 2} {$i <= 200} {incr i} {
    .t insert end "\nLine $i"
}
.t configure -wrap word
.t delete 50.0 51.0
.t insert 50.0 "This is a long line, one that will wrap around twice.\n"
test textDisp-20.1 {FindDLine} {textfonts} {
    .t yview 48.0
    list [.t dlineinfo 46.0] [.t dlineinfo 47.0] [.t dlineinfo 49.0] \
	    [.t dlineinfo 58.0]
} [list {} {} [list 3 [expr {$fixedDiff + 16}] 49 [expr {$fixedDiff + 13}] [expr {$fixedDiff + 10}]] {}]
test textDisp-20.2 {FindDLine} {textfonts} {
    .t yview 100.0
    .t yview -pickplace 53.0
    list [.t dlineinfo 50.0] [.t dlineinfo 50.14] [.t dlineinfo 50.21]
} [list [list 3 [expr {-1 - $fixedDiff/2}] 140 [expr {$fixedDiff + 13}] [expr {$fixedDiff + 10}]] [list 3 [expr {-1 - $fixedDiff/2}] 140 [expr {$fixedDiff + 13}] [expr {$fixedDiff + 10}]] [list 3 [expr {12 + $fixedDiff/2}] 133 [expr {$fixedDiff + 13}] [expr {$fixedDiff + 10}]]]
test textDisp-20.3 {FindDLine} {textfonts} {
    .t yview 100.0
    .t yview 49.0
    list [.t dlineinfo 50.0] [.t dlineinfo 50.24] [.t dlineinfo 57.0]
} [list [list 3 [expr {$fixedDiff + 16}] 140 [expr {$fixedDiff + 13}] [expr {$fixedDiff + 10}]] [list 3 [expr {2*$fixedDiff + 29}] 133 [expr {$fixedDiff + 13}] [expr {$fixedDiff + 10}]] {}]
test textDisp-20.4 {FindDLine} {textfonts} {
    .t yview 100.0
    .t yview 42.0
    list [.t dlineinfo 50.0] [.t dlineinfo 50.24] [.t dlineinfo 50.40]
} [list [list 3 [expr {8*$fixedDiff + 107}] 140 [expr {$fixedDiff + 13}] [expr {$fixedDiff + 10}]] [list 3 [expr {9*$fixedDiff + 120}] 133 [expr {$fixedDiff + 13}] [expr {$fixedDiff + 10}]] {}]
.t config -wrap none
test textDisp-20.5 {FindDLine} {textfonts} {
    .t yview 100.0
    .t yview 48.0
    list [.t dlineinfo 50.0] [.t dlineinfo 50.20] [.t dlineinfo 50.40]
} [list [list 3 [expr {3+2*$fixedHeight}] 371 [expr {$fixedDiff + 13}] [expr {$fixedDiff + 10}]] [list 3 [expr {3+2*$fixedHeight}] 371 [expr {$fixedDiff + 13}] [expr {$fixedDiff + 10}]] [list 3 [expr {3+2*$fixedHeight}] 371 [expr {$fixedDiff + 13}] [expr {$fixedDiff + 10}]]]

.t config -wrap word
test textDisp-21.1 {TkTextPixelIndex} {textfonts} {
    .t yview 48.0
    list [.t index @-10,-10] [.t index @6,6] [.t index @22,6] \
	    [.t index @102,6] [.t index @38,[expr {$fixedHeight * 4 + 3}]] [.t index @44,67]
} {48.0 48.0 48.2 48.7 50.45 50.45}
.t insert end \n
test textDisp-21.2 {TkTextPixelIndex} {textfonts} {
    .t yview 195.0
    list [.t index @11,[expr {$fixedHeight * 5 + 5}]] [.t index @11,[expr {$fixedHeight * 6 + 5}]] [.t index @11,[expr {$fixedHeight * 7 + 5}]] \
	    [.t index @11,1002]
} {197.1 198.1 199.1 201.0}
test textDisp-21.3 {TkTextPixelIndex, horizontal scrolling} {textfonts} {
    .t configure -wrap none
    .t delete 1.0 end
    .t insert end "12345\n"
    .t insert end "abcdefghijklmnopqrstuvwxyzABCDEFGHIJKLMNOPQRSTUVWXYZ"
    .t xview scroll 2 units
    list [.t index @-5,7] [.t index @5,7] [.t index @33,20]
} {1.2 1.2 2.6}
test textDisp-21.4 {count -displaylines regression} {
    set message {
   QOTW:  "C/C++, which is used by 16% of users, is the most popular programming language, but Tcl, used by 0%, seems to be the language of choice for the highest scoring users."
(new line)
Use the Up (cursor) key to scroll up one line at a time.  At the second press, the cursor either gets locked or jumps several lines.

Connect with Tkcon.  The command
.u count -displaylines \
3.10 2.173
should give answer -1; it gives me 5.

Using 8.5a4 (ActiveState beta 4) under Linux.  No problem with ActiveState beta 3.
}

toplevel .tt
pack [text .tt.u] -side right
.tt.u configure -width 30 -height 27 -wrap word -bg #FFFFFF
.tt.u insert end $message
.tt.u mark set insert 3.10
tkwait visibility .tt.u
set res [.tt.u count -displaylines 3.10 2.173]
destroy .tt
unset message
set res
} -1

.t delete 1.0 end
.t insert end "Line 1"
for {set i 2} {$i <= 200} {incr i} {
    .t insert end "\nLine $i"
}
.t configure -wrap word
.t delete 50.0 51.0
.t insert 50.0 "This is a long line, one that will wrap around twice.\n"
updateText
.t tag add x 50.1
test textDisp-22.1 {TkTextCharBbox} {textfonts} {
    .t config -wrap word
    .t yview 48.0
    list [.t bbox 47.2] [.t bbox 48.0] [.t bbox 50.5] [.t bbox 50.40] \
	    [.t bbox 58.0]
} [list {} [list 3 3 7 $fixedHeight] [list 38 [expr {3+2*$fixedHeight}] 7 $fixedHeight] [list 3 [expr {3+4*$fixedHeight}] 7 $fixedHeight] {}]
test textDisp-22.2 {TkTextCharBbox} {textfonts} {
    .t config -wrap none
    .t yview 48.0
    list [.t bbox 50.5] [.t bbox 50.40] [.t bbox 57.0]
} [list [list 38 [expr {3+2*$fixedHeight}] 7 $fixedHeight] {} [list 3 [expr {3+9*$fixedHeight}] 7 $fixedHeight]]
test textDisp-22.3 {TkTextCharBbox, cut-off lines} {textfonts} {
    .t config -wrap char
    .t yview 10.0
    wm geom . ${width}x[expr {$height-1}]
    updateText
    list [.t bbox 19.1] [.t bbox 20.1]
} [list [list 10 [expr {3+9*$fixedHeight}] 7 $fixedHeight] [list 10 [expr {3+10*$fixedHeight}] 7 3]]
test textDisp-22.4 {TkTextCharBbox, cut-off lines} {textfonts} {
    .t config -wrap char
    .t yview 10.0
    wm geom . ${width}x[expr {$height+1}]
    updateText
    list [.t bbox 19.1] [.t bbox 20.1]
} [list [list 10 [expr {3+9*$fixedHeight}] 7 $fixedHeight] [list 10 [expr {3+10*$fixedHeight}] 7 5]]
test textDisp-22.5 {TkTextCharBbox, cut-off char} {textfonts} {
    .t config -wrap none
    .t yview 10.0
    wm geom . [expr {$width-95}]x$height
    updateText
    .t bbox 15.6
} [list 45 [expr {3+5*$fixedHeight}] 7 $fixedHeight]
test textDisp-22.6 {TkTextCharBbox, line visible but not char} {textfonts} {
    .t config -wrap char
    .t yview 10.0
    .t tag add big 20.2 20.5
    wm geom . ${width}x[expr {$height+3}]
    updateText
    list [.t bbox 19.1] [.t bbox 20.1] [.t bbox 20.2]
} [list [list 10 [expr {3+9*$fixedHeight}] 7 $fixedHeight] {} [list 17 [expr {3+10*$fixedHeight}] 14 7]]
wm geom . {}
updateText
test textDisp-22.7 {TkTextCharBbox, different character sizes} {textfonts} {
    .t config -wrap char
    .t yview 10.0
    .t tag add big 12.2 12.5
    updateText
    list [.t bbox 12.1] [.t bbox 12.2]
} [list [list 10 [expr {3 + 2*$fixedHeight + $ascentDiff}] 7 $fixedHeight] [list 17 [expr {3+ 2*$fixedHeight}] 14 27]]
.t tag remove big 1.0 end
test textDisp-22.8 {TkTextCharBbox, horizontal scrolling} {textfonts} {
    .t configure -wrap none
    .t delete 1.0 end
    .t insert end "12345\n"
    .t insert end "abcdefghijklmnopqrstuvwxyzABCDEFGHIJKLMNOPQRSTUVWXYZ"
    .t xview scroll 4 units
    list [.t bbox 1.3] [.t bbox 1.4] [.t bbox 2.3] [.t bbox 2.4] \
	    [.t bbox 2.23] [.t bbox 2.24]
} [list {} [list 3 3 7 $fixedHeight] {} [list 3 [expr {$fixedDiff + 16}] 7 $fixedHeight] [list 136 [expr {$fixedDiff + 16}] 7 $fixedHeight] {}]
test textDisp-22.9 {TkTextCharBbox, handling of spacing} {textfonts} {
    .t configure -wrap char
    .t delete 1.0 end
    .t insert 1.0 "abcdefghijkl\nmnopqrstuvwzyz"
    .t tag configure spacing -spacing1 8 -spacing3 2
    .t tag add spacing 1.0 end
    frame .t.f1 -width 10 -height 4 -bg black
    frame .t.f2 -width 10 -height 4 -bg black
    frame .t.f3 -width 10 -height 4 -bg black
    frame .t.f4 -width 10 -height 4 -bg black
    .t window create 1.3 -window .t.f1 -align top
    .t window create 1.7 -window .t.f2 -align center
    .t window create 2.1 -window .t.f3 -align bottom
    .t window create 2.10 -window .t.f4 -align baseline
    updateText
    list [.t bbox .t.f1] [.t bbox .t.f2] [.t bbox .t.f3] [.t bbox .t.f4] \
	    [.t bbox 1.1] [.t bbox 2.9]
} [list [list 24 11 10 4] [list 55 [expr {$fixedDiff/2 + 15}] 10 4] [list 10 [expr {2*$fixedDiff + 43}] 10 4] [list 76 [expr {2*$fixedDiff + 40}] 10 4] [list 10 11 7 $fixedHeight] [list 69 [expr {$fixedDiff + 34}] 7 $fixedHeight]]
.t tag delete spacing
test textDisp-22.10 {TkTextCharBbox, handling of elided lines} {textfonts} {
    .t configure -wrap char
    .t delete 1.0 end
    for {set i 1} {$i < 10} {incr i} {
        .t insert end "Line $i - Line [format %c [expr {64+$i}]]\n"
    }
    .t tag add hidden 2.8 2.13
    .t tag add hidden 6.8 7.13
    .t tag configure hidden -elide true
    updateText
    list \
        [expr {[lindex [.t bbox 2.9]  0] - [lindex [.t bbox 2.8] 0]}] \
        [expr {[lindex [.t bbox 2.10] 0] - [lindex [.t bbox 2.8] 0]}] \
        [expr {[lindex [.t bbox 2.13] 0] - [lindex [.t bbox 2.8] 0]}] \
        [expr {[lindex [.t bbox 6.9]  0] - [lindex [.t bbox 6.8] 0]}] \
        [expr {[lindex [.t bbox 6.10] 0] - [lindex [.t bbox 6.8] 0]}] \
        [expr {[lindex [.t bbox 6.13] 0] - [lindex [.t bbox 6.8] 0]}] \
        [expr {[lindex [.t bbox 6.14] 0] - [lindex [.t bbox 6.8] 0]}] \
        [expr {[lindex [.t bbox 6.15] 0] - [lindex [.t bbox 6.8] 0]}] \
        [expr {[lindex [.t bbox 7.0]  0] - [lindex [.t bbox 6.8] 0]}] \
        [expr {[lindex [.t bbox 7.1]  0] - [lindex [.t bbox 6.8] 0]}] \
        [expr {[lindex [.t bbox 7.12] 0] - [lindex [.t bbox 6.8] 0]}]
} [list 0 0 0 0 0 0 0 0 0 0 0]
test textDisp-22.11 {TkTextCharBbox, handling of wrapped elided lines} {textfonts} {
    .t configure -wrap char
    .t delete 1.0 end
    for {set i 1} {$i < 10} {incr i} {
        .t insert end "Line $i - Line _$i - Lines .$i - Line [format %c [expr {64+$i}]]\n"
    }
    .t tag add hidden 1.30 2.5
    .t tag configure hidden -elide true
    updateText
    list \
        [expr {[lindex [.t bbox 1.30] 0] - [lindex [.t bbox 2.4]  0]}] \
        [expr {[lindex [.t bbox 1.30] 0] - [lindex [.t bbox 2.5]  0]}]
} [list 0 0]

.t delete 1.0 end
.t insert end "Line 1"
for {set i 2} {$i <= 200} {incr i} {
    .t insert end "\nLine $i"
}
.t configure -wrap word
.t delete 50.0 51.0
.t insert 50.0 "This is a long line, one that will wrap around twice.\n"
updateText
test textDisp-23.1 {TkTextDLineInfo} {textfonts} {
    .t config -wrap word
    .t yview 48.0
    list [.t dlineinfo 47.3] [.t dlineinfo 48.0] [.t dlineinfo 50.40] \
	    [.t dlineinfo 56.0]
} [list {} [list 3 3 49 [expr {$fixedDiff + 13}] [expr {$fixedDiff + 10}]] [list 3 [expr {4*$fixedDiff + 55}] 91 [expr {$fixedDiff + 13}] [expr {$fixedDiff + 10}]] {}]
test textDisp-23.2 {TkTextDLineInfo} {textfonts} {
    .t config -bd 4 -wrap word
    updateText
    .t yview 48.0
    .t dlineinfo 50.40
} [list 7 [expr {4*$fixedDiff + 59}] 91 [expr {$fixedDiff + 13}] [expr {$fixedDiff + 10}]]
.t config -bd 0
test textDisp-23.3 {TkTextDLineInfo} {textfonts} {
    .t config -wrap none
    updateText
    .t yview 48.0
    list [.t dlineinfo 50.40] [.t dlineinfo 57.3]
} [list [list 3 [expr {2*$fixedDiff + 29}] 371 [expr {$fixedDiff + 13}] [expr {$fixedDiff + 10}]] [list 3 [expr {9*$fixedDiff + 120}] 49 [expr {$fixedDiff + 13}] [expr {$fixedDiff + 10}]]]
test textDisp-23.4 {TkTextDLineInfo, cut-off lines} {textfonts} {
    .t config -wrap char
    .t yview 10.0
    wm geom . ${width}x[expr {$height-1}]
    updateText
    list [.t dlineinfo 19.0] [.t dlineinfo 20.0]
} [list [list 3 [expr {9*$fixedDiff + 120}] 49 [expr {$fixedDiff + 13}] [expr {$fixedDiff + 10}]] [list 3 [expr {10*$fixedDiff + 133}] 49 3 [expr {$fixedDiff + 10}]]]
test textDisp-23.5 {TkTextDLineInfo, cut-off lines} {textfonts} {
    .t config -wrap char
    .t yview 10.0
    wm geom . ${width}x[expr {$height+1}]
    updateText
    list [.t dlineinfo 19.0] [.t dlineinfo 20.0]
} [list [list 3 [expr {9*$fixedDiff + 120}] 49 [expr {$fixedDiff + 13}] [expr {$fixedDiff + 10}]] [list 3 [expr {10*$fixedDiff + 133}] 49 5 [expr {$fixedDiff + 10}]]]
wm geom . {}
updateText
test textDisp-23.6 {TkTextDLineInfo, horizontal scrolling} {textfonts} {
    .t config -wrap none
    .t delete 1.0 end
    .t insert end "First line\n"
    .t insert end "Second line is a very long one that doesn't all fit.\n"
    .t insert end "Third"
    .t xview scroll 6 units
    updateText
    list [.t dlineinfo 1.0] [.t dlineinfo 2.0] [.t dlineinfo 3.0]
} [list [list -39 3 70 [expr {$fixedDiff + 13}] [expr {$fixedDiff + 10}]] [list -39 [expr {$fixedDiff + 16}] 364 [expr {$fixedDiff + 13}] [expr {$fixedDiff + 10}]] [list -39 [expr {2*$fixedDiff + 29}] 35 [expr {$fixedDiff + 13}] [expr {$fixedDiff + 10}]]]
.t xview moveto 0
test textDisp-23.7 {TkTextDLineInfo, centering} {textfonts} {
    .t config -wrap word
    .t delete 1.0 end
    .t insert end "First line\n"
    .t insert end "Second line is a very long one that doesn't all fit.\n"
    .t insert end "Third"
    .t tag configure x -justify center
    .t tag configure y -justify right
    .t tag add x 1.0
    .t tag add y 3.0
    list [.t dlineinfo 1.0] [.t dlineinfo 2.0] [.t dlineinfo 3.0]
} [list [list 38 3 70 [expr {$fixedDiff + 13}] [expr {$fixedDiff + 10}]] [list 3 [expr {$fixedDiff + 16}] 119 [expr {$fixedDiff + 13}] [expr {$fixedDiff + 10}]] [list 108 [expr {4*$fixedDiff + 55}] 35 [expr {$fixedDiff + 13}] [expr {$fixedDiff + 10}]]]
.t tag delete x y

test textDisp-24.1 {TkTextCharLayoutProc} {textfonts} {
    .t configure -wrap char
    .t delete 1.0 end
    .t insert 1.0 "abcdefghijklmnopqrstuvwxyz"
    list [.t bbox 1.19] [.t bbox 1.20]
} [list [list 136 3 7 $fixedHeight] [list 3 [expr {$fixedDiff + 16}] 7 $fixedHeight]]
test textDisp-24.2 {TkTextCharLayoutProc} {textfonts} {
    .t configure -wrap char
    .t delete 1.0 end
    .t insert 1.0 "abcdefghijklmnopqrstuvwxyz"
    wm geom . [expr {$width+1}]x$height
    updateText
    list [.t bbox 1.19] [.t bbox 1.20]
} [list [list 136 3 12 $fixedHeight] [list 3 [expr {$fixedDiff + 16}] 7 $fixedHeight]]
test textDisp-24.3 {TkTextCharLayoutProc} {textfonts} {
    .t configure -wrap char
    .t delete 1.0 end
    .t insert 1.0 "abcdefghijklmnopqrstuvwxyz"
    wm geom . [expr {$width-1}]x$height
    updateText
    list [.t bbox 1.19] [.t bbox 1.20]
} [list [list 136 3 10 $fixedHeight] [list 3 [expr {$fixedDiff + 16}] 7 $fixedHeight]]
test textDisp-24.4 {TkTextCharLayoutProc, newline not visible} {textfonts} {
    .t configure -wrap char
    .t delete 1.0 end
    .t insert 1.0 01234567890123456789\n012345678901234567890
    wm geom . {}
    updateText
    list [.t bbox 1.19] [.t bbox 1.20] [.t bbox 2.20]
} [list [list 136 3 7 $fixedHeight] [list 143 3 0 $fixedHeight] [list 3 [expr {2*$fixedDiff + 29}] 7 $fixedHeight]]
test textDisp-24.5 {TkTextCharLayoutProc, char doesn't fit, newline not visible} {unix textfonts} {
    .t configure -wrap char
    .t delete 1.0 end
    .t insert 1.0 0\n1\n
    wm geom . 110x$height
    updateText
    list [.t bbox 1.0] [.t bbox 1.1] [.t bbox 2.0]
} [list [list 3 3 4 $fixedHeight] [list 7 3 0 $fixedHeight] [list 3 [expr {$fixedDiff + 16}] 4 $fixedHeight]]
test textDisp-24.6 {TkTextCharLayoutProc, line ends with space} {textfonts} {
    .t configure -wrap char
    .t delete 1.0 end
    .t insert 1.0 "a b c d e f g h i j k l m n o p"
    wm geom . {}
    updateText
    list [.t bbox 1.19] [.t bbox 1.20]
} [list [list 136 3 7 $fixedHeight] [list 3 [expr {$fixedDiff + 16}] 7 $fixedHeight]]
test textDisp-24.7 {TkTextCharLayoutProc, line ends with space} {textfonts} {
    .t configure -wrap char
    .t delete 1.0 end
    .t insert 1.0 "a b c d e f g h i j k l m n o p"
    wm geom . [expr {$width+1}]x$height
    updateText
    list [.t bbox 1.19] [.t bbox 1.20]
} [list [list 136 3 12 $fixedHeight] [list 3 [expr {$fixedDiff + 16}] 7 $fixedHeight]]
test textDisp-24.8 {TkTextCharLayoutProc, line ends with space} {textfonts} {
    .t configure -wrap char
    .t delete 1.0 end
    .t insert 1.0 "a b c d e f g h i j k l m n o p"
    wm geom . [expr {$width-1}]x$height
    updateText
    list [.t bbox 1.19] [.t bbox 1.20]
} [list [list 136 3 10 $fixedHeight] [list 3 [expr {$fixedDiff + 16}] 7 $fixedHeight]]
test textDisp-24.9 {TkTextCharLayoutProc, line ends with space} {textfonts} {
    .t configure -wrap char
    .t delete 1.0 end
    .t insert 1.0 "a b c d e f g h i j k l m n o p"
    wm geom . [expr {$width-6}]x$height
    updateText
    list [.t bbox 1.19] [.t bbox 1.20]
} [list [list 3 [expr {$fixedDiff + 16}] $fixedWidth $fixedHeight] [list [expr {3 + $fixedWidth}] [expr {$fixedDiff + 16}] 7 $fixedHeight]]
test textDisp-24.10 {TkTextCharLayoutProc, line ends with space} {textfonts} {
    .t configure -wrap char
    .t delete 1.0 end
    .t insert 1.0 "a b c d e f g h i j k l m n o p"
    wm geom . [expr {$width-7}]x$height
    updateText
    list [.t bbox 1.19] [.t bbox 1.20]
} [list [list 3 [expr {$fixedDiff + 16}] $fixedWidth $fixedHeight] [list [expr {3 + $fixedWidth}] [expr {$fixedDiff + 16}] 7 $fixedHeight]]
test textDisp-24.11 {TkTextCharLayoutProc, line ends with space that doesn't quite fit} {textfonts} {
    .t configure -wrap char
    .t delete 1.0 end
    .t insert 1.0 "0123456789012345678 \nabcdefg"
    wm geom . [expr {$width-2}]x$height
    updateText
    set result {}
    lappend result [.t bbox 1.21] [.t bbox 2.0]
    .t mark set insert 1.21
    lappend result [.t bbox 1.21] [.t bbox 2.0]
} [list [list 143 3 2 $fixedHeight] [list 3 [expr {$fixedDiff + 16}] 7 $fixedHeight] [list 143 3 2 $fixedHeight] [list 3 [expr {$fixedDiff + 16}] 7 $fixedHeight]]
test textDisp-24.12 {TkTextCharLayoutProc, tab causes wrap} {textfonts} {
    .t configure -wrap char
    .t delete 1.0 end
    .t insert 1.0 "abcdefghi"
    .t mark set insert 1.4
    .t insert insert \t\t\t
    list [.t bbox {insert -1c}] [.t bbox insert]
} [list [list 115 3 30 $fixedHeight] [list 3 [expr {$fixedDiff + 16}] 7 $fixedHeight]]
test textDisp-24.13 {TkTextCharLayoutProc, -wrap none} {textfonts} {
    .t configure -wrap none
    .t delete 1.0 end
    .t insert 1.0 "abcdefghijklmnopqrstuvwxyz"
    wm geom . {}
    updateText
    list [.t bbox 1.19] [.t bbox 1.20]
} [list [list 136 3 7 $fixedHeight] {}]
test textDisp-24.14 {TkTextCharLayoutProc, -wrap none} {textfonts} {
    .t configure -wrap none
    .t delete 1.0 end
    .t insert 1.0 "abcdefghijklmnopqrstuvwxyz"
    wm geom . [expr {$width+1}]x$height
    updateText
    list [.t bbox 1.19] [.t bbox 1.20]
} [list [list 136 3 7 $fixedHeight] [list 143 3 5 $fixedHeight]]
test textDisp-24.15 {TkTextCharLayoutProc, -wrap none} {textfonts} {
    .t configure -wrap none
    .t delete 1.0 end
    .t insert 1.0 "abcdefghijklmnopqrstuvwxyz"
    wm geom . [expr {$width-1}]x$height
    updateText
    list [.t bbox 1.19] [.t bbox 1.20]
} [list [list 136 3 7 $fixedHeight] [list 143 3 3 $fixedHeight]]
test textDisp-24.16 {TkTextCharLayoutProc, no chars fit} {textfonts} {
    if {$tcl_platform(platform) == "windows"} {
	wm overrideredirect . 1
    }
    .t configure -wrap char
    .t delete 1.0 end
    .t insert 1.0 "abcdefghijklmnopqrstuvwxyz"
    wm geom . 103x$height
    updateText
    list [.t bbox 1.0] [.t bbox 1.1] [.t bbox 1.2]
} [list [list 3 3 1 $fixedHeight] [list 3 [expr {$fixedDiff + 16}] 1 $fixedHeight] [list 3 [expr {2*$fixedDiff + 29}] 1 $fixedHeight]]
if {$tcl_platform(platform) == "windows"} {
    wm overrideredirect . 0
}
test textDisp-24.17 {TkTextCharLayoutProc, -wrap word} {textfonts} {
    .t configure -wrap word
    .t delete 1.0 end
    .t insert 1.0 "This is a line that wraps around"
    wm geom . {}
    updateText
    list [.t bbox 1.19] [.t bbox 1.20]
} [list [list 136 3 7 $fixedHeight] [list 3 [expr {$fixedDiff + 16}] 7 $fixedHeight]]
test textDisp-24.18 {TkTextCharLayoutProc, -wrap word} {textfonts} {
    .t configure -wrap word
    .t delete 1.0 end
    .t insert 1.0 "xThis is a line that wraps around"
    wm geom . {}
    updateText
    list [.t bbox 1.14] [.t bbox 1.15] [.t bbox 1.16] [.t bbox 1.21]
} [list [list 101 3 7 $fixedHeight] [list 108 3 7 $fixedHeight] [list 115 3 7 $fixedHeight] [list 3 [expr {3 + $fixedHeight}] 7 $fixedHeight]]
test textDisp-24.19 {TkTextCharLayoutProc, -wrap word} {textfonts} {
    .t configure -wrap word
    .t delete 1.0 end
    .t insert 1.0 "xxThis is a line that wraps around"
    wm geom . {}
    updateText
    list [.t bbox 1.14] [.t bbox 1.15] [.t bbox 1.16]
} [list [list 101 3 7 $fixedHeight] [list 108 3 7 $fixedHeight] [list 115 3 28 $fixedHeight]]
test textDisp-24.20 {TkTextCharLayoutProc, vertical offset} {textfonts} {
    .t configure -wrap none
    .t delete 1.0 end
    .t insert 1.0 "Line 1\nLine 2\nLine 3"
    set result {}
    lappend result [.t bbox 2.1] [.t dlineinfo 2.1]
    .t tag configure up -offset 6
    .t tag add up 2.1
    lappend result [.t bbox 2.1] [.t dlineinfo 2.1]
    .t tag configure  up -offset -2
    lappend result [.t bbox 2.1] [.t dlineinfo 2.1]
    .t tag delete up
    set result
} [list [list 10 [expr {$fixedDiff + 16}] 7 $fixedHeight] [list 3 [expr {$fixedDiff + 16}] 42 [expr {$fixedDiff + 13}] [expr {$fixedDiff + 10}]] [list 10 [expr {$fixedDiff + 16}] 7 $fixedHeight] [list 3 [expr {$fixedDiff + 16}] 42 [expr {$fixedDiff + 19}] [expr {$fixedDiff + 16}]] [list 10 [expr {$fixedDiff + 18}] 7 $fixedHeight] [list 3 [expr {$fixedDiff + 16}] 42 [expr {$fixedDiff + 15}] [expr {$fixedDiff + 10}]]]
.t configure -width 30
updateText
test textDisp-24.21 {TkTextCharLayoutProc, word breaks} {textfonts} {
    .t configure -wrap word
    .t delete 1.0 end
    .t insert 1.0 "Sample text xxxxxxx yyyyy zzzzzzz qqqqq rrrr ssss tt u vvvvv"
    frame .t.f -width 30 -height 20 -bg black
    .t window create 1.36 -window .t.f
    .t bbox 1.26
} [list 3 [expr {$fixedDiff/2 + 19}] 7 $fixedHeight]
test textDisp-24.22 {TkTextCharLayoutProc, word breaks} {textfonts} {
    .t configure -wrap word
    .t delete 1.0 end
    frame .t.f -width 30 -height 20 -bg black
    .t insert 1.0 "Sample text xxxxxxx yyyyyyy"
    .t window create end -window .t.f
    .t insert end "zzzzzzz qqqqq rrrr ssss tt u vvvvv"
    .t bbox 1.28
} [list 33 [expr {$fixedDiff/2 + 19}] 7 $fixedHeight]
test textDisp-24.23 {TkTextCharLayoutProc, word breaks} {textfonts} {
    .t configure -wrap word
    .t delete 1.0 end
    frame .t.f -width 30 -height 20 -bg black
    .t insert 1.0 "Sample text xxxxxxx yyyyyyy "
    .t insert end "zzzzzzz qqqqq rrrr ssss tt"
    .t window create end -window .t.f
    .t insert end "u vvvvv"
    .t bbox .t.f
} [list 3 [expr {2*$fixedDiff + 29}] 30 20]
catch {destroy .t.f}
.t configure -width 20
updateText
test textDisp-24.24 {TkTextCharLayoutProc, justification and tabs} {textfonts} {
    .t delete 1.0 end
    .t tag configure x -justify center
    .t insert 1.0 aa\tbb\tcc\tdd\t
    .t tag add x 1.0 end
    list [.t bbox 1.0] [.t bbox 1.10]
} [list [list 45 3 7 $fixedHeight] [list 94 3 7 $fixedHeight]]
test textDisp-24.25 {TkTextCharLayoutProc, justification and tabs} -constraints {textfonts} -setup {
    text .tt -tabs {40 right} -wrap none -font $fixedFont
    pack .tt
} -body {
    .tt insert end \t9\n\t99\n\t999
    updateText
    list [.tt bbox 1.1] [.tt bbox 2.2] [.tt bbox 3.3]
} -cleanup {
    destroy .tt
} -result [list [list 38 5 7 $fixedHeight] [list 38 20 7 $fixedHeight] [list 38 35 7 $fixedHeight]]

.t configure -width 40 -bd 0 -relief flat -highlightthickness 0 -padx 0 \
    -tabs 100
updateText
test textDisp-25.1 {CharBboxProc procedure, check tab width} {textfonts} {
    .t delete 1.0 end
    .t insert 1.0 abc\td\tfgh
    list [.t bbox 1.3] [.t bbox 1.5] [.t bbox 1.6]
} [list [list 21 1 79 $fixedHeight] [list 107 1 93 $fixedHeight] [list 200 1 7 $fixedHeight]]

.t configure -width 40 -bd 0 -relief flat -highlightthickness 0 -padx 0 \
	-tabs {}
updateText
test textDisp-26.1 {AdjustForTab procedure, no tabs} {textfonts} {
    .t delete 1.0 end
    .t insert 1.0 a\tbcdefghij\tc\td
    list [lindex [.t bbox 1.2] 0] [lindex [.t bbox 1.12] 0] \
	    [lindex [.t bbox 1.14] 0]
} [list 56 126 168]
test textDisp-26.1.2 {AdjustForTab procedure, no tabs} {textfonts} {
    .t delete 1.0 end
    .t insert 1.0 a\tbcdefghij\tc\td
    .t configure -tabstyle wordprocessor
    set res [list [lindex [.t bbox 1.2] 0] [lindex [.t bbox 1.12] 0] \
      [lindex [.t bbox 1.14] 0]]
    .t configure -tabstyle tabular
    set res
} [list 56 168 224]
test textDisp-26.2 {AdjustForTab procedure, not enough tabs specified} {
    .t delete 1.0 end
    .t insert 1.0 a\tb\tc\td
    .t tag delete x
    .t tag configure x -tabs 40
    .t tag add x 1.0 end
    list [lindex [.t bbox 1.2] 0] [lindex [.t bbox 1.4] 0] \
	    [lindex [.t bbox 1.6] 0]
} [list 40 80 120]
test textDisp-26.3 {AdjustForTab procedure, not enough tabs specified} {
    .t delete 1.0 end
    .t insert 1.0 a\tb\tc\td\te
    .t tag delete x
    .t tag configure x -tabs {40 70 right}
    .t tag add x 1.0 end
    list [lindex [.t bbox 1.2] 0] \
	    [expr {[lindex [.t bbox 1.4] 0] + [lindex [.t bbox 1.4] 2]}] \
	    [expr {[lindex [.t bbox 1.6] 0] + [lindex [.t bbox 1.6] 2]}] \
	    [expr {[lindex [.t bbox 1.8] 0] + [lindex [.t bbox 1.8] 2]}]
} [list 40 70 100 130]
test textDisp-26.4 {AdjustForTab procedure, different alignments} {
    .t delete 1.0 end
    .t insert 1.0 a\tbc\tde\tfg\thi
    .t tag delete x
    .t tag configure x -tabs {40 center 80 left 130 right}
    .t tag add x 1.0 end
    .t tag add y 1.2
    .t tag add y 1.5
    .t tag add y 1.8
    list [lindex [.t bbox 1.3] 0] [lindex [.t bbox 1.5] 0] \
	    [lindex [.t bbox 1.10] 0]
} [list 40 80 130]
test textDisp-26.5 {AdjustForTab procedure, numeric alignment} {
    .t delete 1.0 end
    .t insert 1.0 a\t1.234
    .t tag delete x
    .t tag configure x -tabs {120 numeric}
    .t tag add x 1.0 end
    .t tag add y 1.2
    .t tag add y 1.5
    lindex [.t bbox 1.3] 0
} {120}
test textDisp-26.6 {AdjustForTab procedure, numeric alignment} {
    .t delete 1.0 end
    .t insert 1.0 a\t1,456.234
    .t tag delete x
    .t tag configure x -tabs {120 numeric}
    .t tag add x 1.0 end
    .t tag add y 1.2
    lindex [.t bbox 1.7] 0
} {120}
test textDisp-26.7 {AdjustForTab procedure, numeric alignment} {
    .t delete 1.0 end
    .t insert 1.0 a\t1.456.234,7
    .t tag delete x
    .t tag configure x -tabs {120 numeric}
    .t tag add x 1.0 end
    .t tag add y 1.2
    lindex [.t bbox 1.11] 0
} {120}
test textDisp-26.8 {AdjustForTab procedure, numeric alignment} {
    .t delete 1.0 end
    .t insert 1.0 a\ttest
    .t tag delete x
    .t tag configure x -tabs {120 numeric}
    .t tag add x 1.0 end
    .t tag add y 1.2
    lindex [.t bbox 1.6] 0
} {120}
test textDisp-26.9 {AdjustForTab procedure, numeric alignment} {
    .t delete 1.0 end
    .t insert 1.0 a\t1234
    .t tag delete x
    .t tag configure x -tabs {120 numeric}
    .t tag add x 1.0 end
    .t tag add y 1.2
    lindex [.t bbox 1.6] 0
} {120}
test textDisp-26.10 {AdjustForTab procedure, numeric alignment} {
    .t delete 1.0 end
    .t insert 1.0 a\t1.234567
    .t tag delete x
    .t tag configure x -tabs {120 numeric}
    .t tag add x 1.0 end
    .t tag add y 1.5
    lindex [.t bbox 1.3] 0
} {120}
test textDisp-26.11 {AdjustForTab procedure, numeric alignment} {
    .t delete 1.0 end
    .t insert 1.0 a\tx=1.234567
    .t tag delete x
    .t tag configure x -tabs {120 numeric}
    .t tag add x 1.0 end
    .t tag add y 1.7
    .t tag add y 1.9
    lindex [.t bbox 1.5] 0
} {120}
test textDisp-26.12 {AdjustForTab procedure, adjusting chunks} {
    .t delete 1.0 end
    .t insert 1.0 a\tx1.234567
    .t tag delete x
    .t tag configure x -tabs {120 numeric}
    .t tag add x 1.0 end
    .t tag add y 1.7
    .t tag add y 1.9
    button .b -text "="
    .t window create 1.3 -window .b
    updateText
    lindex [.t bbox 1.5] 0
} {120}
test textDisp-26.13 {AdjustForTab procedure, not enough space} {textfonts} {
    .t delete 1.0 end
    .t insert 1.0 "abc\txyz\tqrs\txyz\t0"
    .t tag delete x
    .t tag configure x -tabs {10 30 center 50 right 120}
    .t tag add x 1.0 end
    list [lindex [.t bbox 1.4] 0] [lindex [.t bbox 1.8] 0] \
	    [lindex [.t bbox 1.12] 0] [lindex [.t bbox 1.16] 0]
} [list 28 56 84 120]
test textDisp-26.13.2 {AdjustForTab procedure, not enough space} {textfonts} {
    .t delete 1.0 end
    .t insert 1.0 "abc\txyz\tqrs\txyz\t0"
    .t tag delete x
    .t tag configure x -tabs {10 30 center 50 right 120} -tabstyle wordprocessor
    .t tag add x 1.0 end
    set res [list [lindex [.t bbox 1.4] 0] [lindex [.t bbox 1.8] 0] \
      [lindex [.t bbox 1.12] 0] [lindex [.t bbox 1.16] 0]]
    .t tag configure x -tabstyle tabular
    set res
} [list 28 56 120 190]
test textDisp-26.14 {AdjustForTab procedure, not enough space} {textfonts} {
    .t delete 1.0 end
    .t insert end "a \tb \tc \td \te \tf \tg\n"
    .t insert end "Watch the \tX and the \t\t\tY\n"
    .t tag configure moop -tabs [expr {8*$fixedWidth}]
    .t insert end "Watch the \tX and the \t\t\tY\n" moop
    list [lindex [.t bbox 2.11] 0] [lindex [.t bbox 2.24] 0] \
	    [lindex [.t bbox 3.11] 0] [lindex [.t bbox 3.24] 0]
} [list 77 224 77 224]
test textDisp-26.14.2 {AdjustForTab procedure, not enough space} {textfonts} {
    .t delete 1.0 end
    .t configure -tabstyle wordprocessor
    .t insert end "a \tb \tc \td \te \tf \tg\n"
    .t insert end "Watch the \tX and the \t\t\tY\n"
    .t tag configure moop -tabs [expr {8*$fixedWidth}]
    .t insert end "Watch the \tX and the \t\t\tY\n" moop
    set res [list [lindex [.t bbox 2.11] 0] [lindex [.t bbox 2.24] 0] \
      [lindex [.t bbox 3.11] 0] [lindex [.t bbox 3.24] 0]]
    .t configure -tabstyle tabular
    set res
} [list 112 56 112 56]

.t configure -width 20 -bd 2 -highlightthickness 2 -relief sunken -tabs {} \
	-wrap char
updateText
test textDisp-27.1 {SizeOfTab procedure, old-style tabs} {textfonts} {
    .t delete 1.0 end
    .t insert 1.0 a\tbcdefghij\tc\td
    list [.t bbox 1.2] [.t bbox 1.10] [.t bbox 1.12]
} [list [list 60 5 7 $fixedHeight] [list 116 5 7 $fixedHeight] [list 130 5 7 $fixedHeight]]
test textDisp-27.1.1 {SizeOfTab procedure, old-style tabs} {textfonts} {
    .t delete 1.0 end
    .t insert 1.0 a\tbcdefghij\tc\td
    .t configure -tabstyle wordprocessor
    set res [list [.t bbox 1.2] [.t bbox 1.10] [.t bbox 1.12]]
    .t configure -tabstyle tabular
    set res
} [list [list 60 5 7 $fixedHeight] [list 116 5 7 $fixedHeight] [list 4 [expr {$fixedDiff + 18}] 7 $fixedHeight]]
test textDisp-27.2 {SizeOfTab procedure, choosing tabX and alignment} {textfonts} {
    .t delete 1.0 end
    .t insert 1.0 a\tbcd
    .t tag delete x
    .t tag configure x -tabs 120
    .t tag add x 1.0 end
    list [.t bbox 1.3] [.t bbox 1.4]
} [list [list 131 5 13 $fixedHeight] [list 4 [expr {$fixedDiff + 18}] 7 $fixedHeight]]
test textDisp-27.3 {SizeOfTab procedure, choosing tabX and alignment} {textfonts} {
    .t delete 1.0 end
    .t insert 1.0 a\t\t\tbcd
    .t tag delete x
    .t tag configure x -tabs 40
    .t tag add x 1.0 end
    list [.t bbox 1.5] [.t bbox 1.6]
} [list [list 131 5 13 $fixedHeight] [list 4 [expr {$fixedDiff + 18}] 7 $fixedHeight]]
test textDisp-27.4 {SizeOfTab procedure, choosing tabX and alignment} {textfonts} {
    .t delete 1.0 end
    .t insert 1.0 a\t\t\tbcd
    .t tag delete x
    .t tag configure x -tabs {20 center 70 left}
    .t tag add x 1.0 end
    list [.t bbox 1.5] [.t bbox 1.6]
} [list [list 131 5 13 $fixedHeight] [list 4 [expr {$fixedDiff + 18}] 7 $fixedHeight]]
test textDisp-27.5 {SizeOfTab procedure, center alignment} {textfonts} {
    .t delete 1.0 end
    .t insert 1.0 a\txyzzyabc
    .t tag delete x
    .t tag configure x -tabs {120 center}
    .t tag add x 1.0 end
    list [.t bbox 1.6] [.t bbox 1.7]
} [list [list 135 5 9 $fixedHeight] [list 4 [expr {$fixedDiff + 18}] 7 $fixedHeight]]
test textDisp-27.6 {SizeOfTab procedure, center alignment} {textfonts} {
    .t delete 1.0 end
    .t insert 1.0 a\txyzzyabc
    .t tag delete x
    .t tag configure x -tabs {150 center}
    .t tag add x 1.0 end
    list [.t bbox 1.6] [.t bbox 1.7]
} [list [list 32 [expr {$fixedDiff + 18}] 7 $fixedHeight] [list 39 [expr {$fixedDiff + 18}] 7 $fixedHeight]]
test textDisp-27.7 {SizeOfTab procedure, center alignment, wrap -none (potential numerical problems)} {textfonts} {
    .t delete 1.0 end
    set cm [winfo fpixels .t 1c]
    .t configure -tabs {1c 2c center 3c 4c 5c 6c 7c 8c} -wrap none -width 40
    .t insert 1.0 a\tb\tc\td\te\n012345678934567890a\tbb\tcc\tdd
    set width [expr {$fixedWidth * 19}]
    set tab $cm
    while {$tab < $width} {
	set tab [expr {$tab + $cm}]
    }
    # Now we've calculated to the end of the tab after 'a', add one
    # more for 'bb\t' and we're there, with 4 for the border.  Since
    # Tk_GetPixelsFromObj uses the standard 'int(0.5 + float)' rounding,
    # so must we.
    set tab [expr {4 + int(0.5 + $tab + $cm)}]
    updateText
    set res [.t bbox 2.23]
    lset res 0 [expr {[lindex $res 0] - $tab}]
    set res
} [list -28 [expr {$fixedDiff + 18}] 7 $fixedHeight]
test textDisp-27.7.1 {SizeOfTab procedure, center alignment, wrap -none (potential numerical problems)} {textfonts} {
    .t delete 1.0 end
    .t configure -tabstyle wordprocessor
    set cm [winfo fpixels .t 1c]
    .t configure -tabs {1c 2c center 3c 4c 5c 6c 7c 8c} -wrap none -width 40
    .t insert 1.0 a\tb\tc\td\te\n012345678934567890a\tbb\tcc\tdd
    set width [expr {$fixedWidth * 19}]
    set tab $cm
    while {$tab < $width} {
	set tab [expr {$tab + $cm}]
    }
    # Now we've calculated to the end of the tab after 'a', add one
    # more for 'bb\t' and we're there, with 4 for the border.  Since
    # Tk_GetPixelsFromObj uses the standard 'int(0.5 + float)' rounding,
    # so must we.
    set tab [expr {4 + int(0.5 + $tab + $cm)}]
    updateText
    set res [.t bbox 2.23]
    .t configure -tabstyle tabular
    lset res 0 [expr {[lindex $res 0] - $tab}]
    set res
} [list 0 [expr {$fixedDiff + 18}] 7 $fixedHeight]
test textDisp-27.7.2 {SizeOfTab procedure, fractional tab interpolation problem} {
    .t delete 1.0 end
    set interpolatetab {1c 2c}
    set precisetab {}
    for {set i 1} {$i < 20} {incr i} {
	lappend precisetab "${i}c"
    }
    .t configure -tabs $interpolatetab -wrap none -width 150
    .t insert 1.0 [string repeat "a\t" 20]
    updateText
    set res [.t bbox 1.20]
    # Now, Tk's interpolated tabs should be the same as
    # non-interpolated.
    .t configure -tabs $precisetab
    updateText
    expr {[lindex $res 0] - [lindex [.t bbox 1.20] 0]}
} {0}

.t configure -wrap char -tabs {} -width 20
updateText
test textDisp-27.8 {SizeOfTab procedure, right alignment} {textfonts} {
    .t delete 1.0 end
    .t insert 1.0 a\t\txyzzyabc
    .t tag delete x
    .t tag configure x -tabs {100 left 140 right}
    .t tag add x 1.0 end
    list [.t bbox 1.6] [.t bbox 1.7]
} [list [list 137 5 7 $fixedHeight] [list 4 [expr {$fixedDiff + 18}] 7 $fixedHeight]]
test textDisp-27.9 {SizeOfTab procedure, left alignment} {textfonts} {
    .t delete 1.0 end
    .t insert 1.0 a\txyzzyabc
    .t tag delete x
    .t tag configure x -tabs {120}
    .t tag add x 1.0 end
    list [.t bbox 1.3] [.t bbox 1.4]
} [list [list 131 5 13 $fixedHeight] [list 4 [expr {$fixedDiff + 18}] 7 $fixedHeight]]
test textDisp-27.10 {SizeOfTab procedure, numeric alignment} {textfonts} {
    .t delete 1.0 end
    .t insert 1.0 a\t123.4
    .t tag delete x
    .t tag configure x -tabs {120 numeric}
    .t tag add x 1.0 end
    list [.t bbox 1.3] [.t bbox 1.4]
} [list [list 117 5 27 $fixedHeight] [list 4 [expr {$fixedDiff + 18}] 7 $fixedHeight]]
test textDisp-27.11 {SizeOfTab procedure, making tabs at least as wide as a space} {textfonts} {
    .t delete 1.0 end
    .t insert 1.0 abc\tdefghijklmnopqrst
    .t tag delete x
    .t tag configure x -tabs {120}
    .t tag add x 1.0 end
    list [.t bbox 1.5] [.t bbox 1.6]
} [list [list 131 5 13 $fixedHeight] [list 4 [expr {$fixedDiff + 18}] 7 $fixedHeight]]

proc bizarre_scroll args {
    .t2.t delete 5.0 end
}
test textDisp-28.1 {"yview" option with bizarre scroll command} {
    catch {destroy .t2}
    toplevel .t2
    text .t2.t -width 40 -height 4
    .t2.t insert end "1\n2\n3\n4\n5\n6\n7\n8\n"
    pack .t2.t
    wm geometry .t2 +0+0
    updateText
    .t2.t configure -yscrollcommand bizarre_scroll
    .t2.t yview 100.0
    set result [.t2.t index @0,0]
    updateText
    lappend result [.t2.t index @0,0]
} {6.0 2.0}

test textDisp-29.1 {miscellaneous: lines wrap but are still too long} {textfonts} {
    catch {destroy .t2}
    toplevel .t2
    wm geometry .t2 +0+0
    text .t2.t -width 20 -height 10 -font $fixedFont \
	    -wrap char -xscrollcommand ".t2.s set"
    pack .t2.t -side top
    scrollbar .t2.s -orient horizontal -command ".t2.t xview"
    pack .t2.s -side bottom -fill x
    .t2.t insert end 123
    frame .t2.t.f -width 300 -height 50 -bd 2 -relief raised
    .t2.t window create 1.1 -window .t2.t.f
    updateText
    list [.t2.t xview] [winfo geom .t2.t.f] [.t2.t bbox 1.3]
} [list [list 0.0 [expr {20.0*$fixedWidth/300}]] 300x50+[expr {$twbw + $twht + 1}]+[expr {$twbw + $twht + $fixedHeight + 1}] [list [expr {$twbw + $twht + $fixedWidth + 1}] [expr {$twbw + $twht + $fixedHeight + 50 + 1}] $fixedWidth $fixedHeight]]
test textDisp-29.2 {miscellaneous: lines wrap but are still too long} {textfonts} {
    catch {destroy .t2}
    toplevel .t2
    wm geometry .t2 +0+0
    text .t2.t -width 20 -height 10 -font $fixedFont \
	    -wrap char -xscrollcommand ".t2.s set"
    pack .t2.t -side top
    scrollbar .t2.s -orient horizontal -command ".t2.t xview"
    pack .t2.s -side bottom -fill x
    .t2.t insert end 123
    frame .t2.t.f -width 300 -height 50 -bd 2 -relief raised
    .t2.t window create 1.1 -window .t2.t.f
    updateText
    .t2.t xview scroll 1 unit
    updateText
    list [.t2.t xview] [winfo geom .t2.t.f] [.t2.t bbox 1.3]
} [list [list [expr {1.0*$fixedWidth/300}] [expr {21.0*$fixedWidth/300}]] 300x50+[expr {$twbw + $twht + 1 - $fixedWidth}]+[expr {$twbw + $twht + $fixedHeight + 1}] [list [expr {$twbw + $twht + $fixedWidth + 1 - $fixedWidth}] [expr {$twbw + $twht + $fixedHeight + 50 + 1}] $fixedWidth $fixedHeight]]
test textDisp-29.2.1 {miscellaneous: lines wrap but are still too long} {textfonts} {
    catch {destroy .t2}
    toplevel .t2
    wm geometry .t2 +0+0
    text .t2.t -width 20 -height 10 -font $fixedFont \
	    -wrap none -xscrollcommand ".t2.s set"
    pack .t2.t -side top
    scrollbar .t2.s -orient horizontal -command ".t2.t xview"
    pack .t2.s -side bottom -fill x
    .t2.t insert end 1\n
    .t2.t insert end [string repeat "abc" 30]
    updateText
    .t2.t xview scroll 5 unit
    updateText
    .t2.t xview
} [list [expr {5.0/90}] [expr {25.0/90}]]
test textDisp-29.2.2 {miscellaneous: lines wrap but are still too long} {textfonts} {
    catch {destroy .t2}
    toplevel .t2
    wm geometry .t2 +0+0
    text .t2.t -width 20 -height 10 -font $fixedFont \
	    -wrap char -xscrollcommand ".t2.s set"
    pack .t2.t -side top
    scrollbar .t2.s -orient horizontal -command ".t2.t xview"
    pack .t2.s -side bottom -fill x
    .t2.t insert end 123
    frame .t2.t.f -width 300 -height 50 -bd 2 -relief raised
    .t2.t window create 1.1 -window .t2.t.f
    updateText
    .t2.t xview scroll 2 unit
    updateText
    list [.t2.t xview] [winfo geom .t2.t.f] [.t2.t bbox 1.3]
} [list [list [expr {2.0*$fixedWidth/300}] [expr {22.0*$fixedWidth/300}]] 300x50+[expr {$twbw + $twht + 1 - 2*$fixedWidth}]+[expr {$twbw + $twht + $fixedHeight + 1}] {}]
test textDisp-29.2.3 {miscellaneous: lines wrap but are still too long} {textfonts} {
    catch {destroy .t2}
    toplevel .t2
    wm geometry .t2 +0+0
    text .t2.t -width 20 -height 10 -font $fixedFont \
	    -wrap char -xscrollcommand ".t2.s set"
    pack .t2.t -side top
    scrollbar .t2.s -orient horizontal -command ".t2.t xview"
    pack .t2.s -side bottom -fill x
    .t2.t insert end 123
    frame .t2.t.f -width 300 -height 50 -bd 2 -relief raised
    .t2.t window create 1.1 -window .t2.t.f
    updateText
    .t2.t xview scroll 7 pixels
    updateText
    list [.t2.t xview] [winfo geom .t2.t.f] [.t2.t bbox 1.3]
} [list [list [expr {7.0/300}] [expr {(20.0*$fixedWidth + 7)/300}]] 300x50+[expr {$twbw + $twht + 1 - 7}]+[expr {$twbw + $twht + $fixedHeight + 1}] [list [expr {$twbw + $twht + $fixedWidth + 1 - 7}] [expr {$twbw + $twht + $fixedHeight + 50 + 1}] $fixedWidth $fixedHeight]]
test textDisp-29.2.4 {miscellaneous: lines wrap but are still too long} {textfonts} {
    catch {destroy .t2}
    toplevel .t2
    wm geometry .t2 +0+0
    text .t2.t -width 20 -height 10 -font $fixedFont \
	    -wrap char -xscrollcommand ".t2.s set"
    pack .t2.t -side top
    scrollbar .t2.s -orient horizontal -command ".t2.t xview"
    pack .t2.s -side bottom -fill x
    .t2.t insert end 123
    frame .t2.t.f -width 300 -height 50 -bd 2 -relief raised
    .t2.t window create 1.1 -window .t2.t.f
    updateText
    .t2.t xview scroll 17 pixels
    updateText
    list [.t2.t xview] [winfo geom .t2.t.f] [.t2.t bbox 1.3]
} [list [list [expr {17.0/300}] [expr {(20.0*$fixedWidth + 17)/300}]] 300x50+[expr {$twbw + $twht + 1 - 17}]+[expr {$twbw + $twht + $fixedHeight + 1}] {}]
test textDisp-29.2.5 {miscellaneous: can show last character} {
    catch {destroy .t2}
    toplevel .t2
    wm geometry .t2 121x141+200+200
    text .t2.t -width 5 -height 5 -font {Arial 10} \
      -wrap none -xscrollcommand ".t2.s set" \
      -bd 2 -highlightthickness 0 -padx 1
    .t2.t insert end "WWWWWWWWWWWWi"
    scrollbar .t2.s -orient horizontal -command ".t2.t xview"
    grid .t2.t -row 0 -column 0 -sticky nsew
    grid .t2.s -row 1 -column 0 -sticky ew
    grid columnconfigure .t2 0 -weight 1
    grid rowconfigure .t2 0 -weight 1
    grid rowconfigure .t2 1 -weight 0
    updateText
    set xv [.t2.t xview]
    set xd [expr {[lindex $xv 1] - [lindex $xv 0]}]
    .t2.t xview moveto [expr {1.0-$xd}]
    set iWidth [lindex [.t2.t bbox end-2c] 2]
    .t2.t xview scroll 2 units
    set iWidth2 [lindex [.t2.t bbox end-2c] 2]

    if {($iWidth == $iWidth2) && $iWidth >= 2} {
	set result "correct"
    } else {
	set result "last character is not completely visible when it should be"
    }
} {correct}
test textDisp-29.3 {miscellaneous: lines wrap but are still too long} {textfonts} {
    catch {destroy .t2}
    toplevel .t2
    wm geometry .t2 +0+0
    text .t2.t -width 20 -height 10 -font $fixedFont \
	    -wrap char -xscrollcommand ".t2.s set"
    pack .t2.t -side top
    scrollbar .t2.s -orient horizontal -command ".t2.t xview"
    pack .t2.s -side bottom -fill x
    .t2.t insert end 123
    frame .t2.t.f -width 300 -height 50 -bd 2 -relief raised
    .t2.t window create 1.1 -window .t2.t.f
    updateText
    .t2.t xview scroll 200 units
    updateText
    list [.t2.t xview] [winfo geom .t2.t.f] [.t2.t bbox 1.3]
} [list [list [expr {16.0/30}] 1.0] 300x50+-155+[expr {$fixedDiff + 18}] {}]
test textDisp-30.1 {elidden text joining multiple logical lines} {
    .t2.t delete 1.0 end
    .t2.t insert 1.0 "1111\n2222\n3333"
    .t2.t tag configure elidden -elide 1 -background red
    .t2.t tag add elidden 1.2 3.2
    .t2.t count -displaylines 1.0 end
} {1}
test textDisp-30.2 {elidden text joining multiple logical lines} {
    .t2.t delete 1.0 end
    .t2.t insert 1.0 "1111\n2222\n3333"
    .t2.t tag configure elidden -elide 1 -background red
    .t2.t tag add elidden 1.2 2.2
    .t2.t count -displaylines 1.0 end
} {2}
catch {destroy .t2}

.t configure -height 1
updateText

test textDisp-31.1 {line embedded window height update} {
    set res {}
    .t delete 1.0 end
    .t insert end "abcd\nefgh\nijkl\nmnop\nqrst\nuvwx\nyx"
    frame .t.f -background red -width 100 -height 100
    .t window create 3.0 -window .t.f
    lappend res [.t count -update -ypixels 1.0 end]
    .t.f configure -height 10
    lappend res [.t count -ypixels 1.0 end]
    lappend res [.t count -update -ypixels 1.0 end]
    set res
} [list [expr {100 + $fixedHeight * 6}] [expr {100 + $fixedHeight * 6}] [expr {$fixedHeight * 7}]]

test textDisp-31.2 {line update index shifting} {
    set res {}
    .t.f configure -height 100
    updateText
    lappend res [.t count -update -ypixels 1.0 end]
    .t.f configure -height 10
    .t insert 1.0 "abc\n"
    .t insert 1.0 "abc\n"
    lappend res [.t count -ypixels 1.0 end]
    lappend res [.t count -update -ypixels 1.0 end]
    .t.f configure -height 100
    .t delete 1.0 3.0
    lappend res [.t count -ypixels 1.0 end]
    lappend res [.t count -update -ypixels 1.0 end]
    set res
} [list [expr {100 + $fixedHeight * 6}] [expr {100 + $fixedHeight * 8}] [expr {$fixedHeight * 9}] [expr {$fixedHeight * 7}] [expr {100 + $fixedHeight * 6}]]

test textDisp-31.3 {line update index shifting} -constraints textfonts -body {
    # Should do exactly the same as the above, as long
    # as we are correctly tagging the correct lines for
    # recalculation.  The 'update' and 'delay' must be
    # long enough to ensure all asynchronous updates
    # have been performed.
    set res {}
    .t.f configure -height 100
    updateText
    lappend res [.t count -update -ypixels 1.0 end]
    .t.f configure -height 10
    .t insert 1.0 "abc\n"
    .t insert 1.0 "abc\n"
    lappend res [.t count -ypixels 1.0 end]
    update ; after 1000 ; update
    lappend res [.t count -ypixels 1.0 end]
    .t.f configure -height 100
    .t delete 1.0 3.0
    lappend res [.t count -ypixels 1.0 end]
    update ; after 1000 ; update
    lappend res [.t count -ypixels 1.0 end]
    set res
} -result [list [expr {100 + $fixedHeight * 6}] [expr {100 + $fixedHeight * 8}] [expr {$fixedHeight * 9}] [expr {$fixedHeight * 7}] [expr {100 + $fixedHeight * 6}]]

test textDisp-31.4 {line embedded image height update} {
    set res {}
    image create photo textest -height 100 -width 10
    .t delete 3.0
    .t image create 3.0 -image textest
    updateText
    lappend res [.t count -update -ypixels 1.0 end]
    textest configure -height 10
    lappend res [.t count -ypixels 1.0 end]
    lappend res [.t count -update -ypixels 1.0 end]
    set res
} [list [expr {100 + $fixedHeight * 6}] [expr {100 + $fixedHeight * 6}] [expr {$fixedHeight * 7}]]

test textDisp-31.5 {line update index shifting} {
    set res {}
    textest configure -height 100
    updateText
    lappend res [.t count -update -ypixels 1.0 end]
    textest configure -height 10
    .t insert 1.0 "abc\n"
    .t insert 1.0 "abc\n"
    lappend res [.t count -ypixels 1.0 end]
    lappend res [.t count -update -ypixels 1.0 end]
    textest configure -height 100
    .t delete 1.0 3.0
    lappend res [.t count -ypixels 1.0 end]
    lappend res [.t count -update -ypixels 1.0 end]
    set res
} [list [expr {100 + $fixedHeight * 6}] [expr {100 + $fixedHeight * 8}] [expr {$fixedHeight * 9}] [expr {$fixedHeight * 7}] [expr {100 + $fixedHeight * 6}]]

test textDisp-31.6 {line update index shifting} {
    # Should do exactly the same as the above, as long
    # as we are correctly tagging the correct lines for
    # recalculation.  The 'update' and 'delay' must be
    # long enough to ensure all asynchronous updates
    # have been performed.
    set res {}
    textest configure -height 100
    lappend res [.t count -update -ypixels 1.0 end]
    textest configure -height 10
    .t insert 1.0 "abc\n"
    .t insert 1.0 "abc\n"
    lappend res [.t count -ypixels 1.0 end]
    update ; after 1000 ; update
    lappend res [.t count -ypixels 1.0 end]
    textest configure -height 100
    .t delete 1.0 3.0
    lappend res [.t count -ypixels 1.0 end]
    update ; after 1000 ; update
    lappend res [.t count -ypixels 1.0 end]
    set res
} [list [expr {100 + $fixedHeight * 6}] [expr {100 + $fixedHeight * 8}] [expr {$fixedHeight * 9}] [expr {$fixedHeight * 7}] [expr {100 + $fixedHeight * 6}]]

test textDisp-31.7 {line update index shifting, elided} -constraints textfonts -body {
    # The 'update' and 'delay' must be long enough to ensure all
    # asynchronous updates have been performed.
    set res {}
    .t delete 1.0 end
    lappend res [.t count -update -ypixels 1.0 end]
    .t insert 1.0 "abc\nabc"
    .t insert 1.0 "abc\n"
    lappend res [.t count -update -ypixels 1.0 end]
    .t tag configure elide -elide 1
    .t tag add elide 1.3 2.1
    lappend res [.t count -ypixels 1.0 end]
    update ; after 1000 ; update
    lappend res [.t count -ypixels 1.0 end]
    .t delete 1.0 3.0
    lappend res [.t count -ypixels 1.0 end]
    update ; after 1000 ; update
    lappend res [.t count -ypixels 1.0 end]
    set res
} -result [list [expr {$fixedHeight * 1}] [expr {$fixedHeight * 3}] [expr {$fixedHeight * 3}] [expr {$fixedHeight * 2}] [expr {$fixedHeight * 1}] [expr {$fixedHeight * 1}]]

test textDisp-32.0 {everything elided} {
    # Must not crash
    pack [text .tt]
    .tt insert 0.0 HELLO
    .tt tag configure HIDE -elide 1
    .tt tag add HIDE 0.0 end
    updateText
    destroy .tt
} {}
test textDisp-32.1 {everything elided} {
    # Must not crash
    pack [text .tt]
    updateText
    .tt insert 0.0 HELLO
    updateText
    .tt tag configure HIDE -elide 1
    updateText
    .tt tag add HIDE 0.0 end
    updateText
    destroy .tt
} {}
test textDisp-32.2 {elide and tags} -constraints textfonts -body {
    pack [text .tt -height 30 -width 100 -bd 0 \
      -highlightthickness 0 -padx 0]
    .tt insert end \
      {test text using tags 1 and 3 } \
      {testtag1 testtag3} \
      {[this bit here uses tags 2 and 3]} \
      {testtag2 testtag3}
    updateText
    # indent left margin of tag 1 by 20 pixels
    # text should be indented
    .tt tag configure testtag1 -lmargin1 20
    updateText
    #1
    set res {}
    lappend res [list [.tt index "1.0 + 0 displaychars"] \
      [lindex [.tt bbox 1.0] 0] \
      [lindex [.tt bbox "1.0 + 0 displaychars"] 0]]
    # hide tag 1, remaining text should not be indented, since
    # the indented tag and character is hidden.
    .tt tag configure testtag1 -elide 1
    updateText
    #2
    lappend res [list [.tt index "1.0 + 0 displaychars"] \
      [lindex [.tt bbox 1.0] 0] \
      [lindex [.tt bbox "1.0 + 0 displaychars"] 0]]
    # reset
    .tt tag configure testtag1 -lmargin1 0
    .tt tag configure testtag1 -elide 0
    # indent left margin of tag 2 by 20 pixels
    # text should not be indented, since tag1 has lmargin1 of 0.
    .tt tag configure testtag2 -lmargin1 20
    updateText
    #3
    lappend res [list [.tt index "1.0 + 0 displaychars"] \
      [lindex [.tt bbox 1.0] 0] \
      [lindex [.tt bbox "1.0 + 0 displaychars"] 0]]
    # hide tag 1, remaining text should now be indented, but
    # the bbox of 1.0 should have zero width and zero indent,
    # since it is elided at that position.
    .tt tag configure testtag1 -elide 1
    updateText
    #4
    lappend res [list [.tt index "1.0 + 0 displaychars"] \
      [lindex [.tt bbox 1.0] 0] \
      [lindex [.tt bbox "1.0 + 0 displaychars"] 0]]
    # reset
    .tt tag configure testtag2 -lmargin1 {}
    .tt tag configure testtag1 -elide 0
    # indent left margin of tag 3 by 20 pixels
    # text should be indented, since this tag takes
    # precedence over testtag1, and is applied to the
    # start of the text.
    .tt tag configure testtag3 -lmargin1 20
    updateText
    #5
    lappend res [list [.tt index "1.0 + 0 displaychars"] \
      [lindex [.tt bbox 1.0] 0] \
      [lindex [.tt bbox "1.0 + 0 displaychars"] 0]]
    # hide tag 1, remaining text should still be indented,
    # since it still has testtag3 on it.  Again the
    # bbox of 1.0 should have 0.
    .tt tag configure testtag1 -elide 1
    updateText
    #6
    lappend res [list [.tt index "1.0 + 0 displaychars"] \
      [lindex [.tt bbox 1.0] 0] \
      [lindex [.tt bbox "1.0 + 0 displaychars"] 0]]
    .tt tag configure testtag3 -lmargin1 {} -elide 0
    .tt tag configure testtag1 -elide 1 -lmargin1 20
    #7
    lappend res [list [.tt index "1.0 + 0 displaychars"] \
      [lindex [.tt bbox 1.0] 0] \
      [lindex [.tt bbox "1.0 + 0 displaychars"] 0]]
    destroy .tt
    set res
} -result {{1.0 20 20} {1.29 0 0} {1.0 0 0} {1.29 0 20}\
  {1.0 20 20} {1.29 0 20} {1.0 20 20}}
test textDisp-32.3 "NULL undisplayProc problems: #1791052" -setup {
    set img [image create photo -data {
	R0lGODlhEgASANUAAAAAAP/////iHP/mIPrWDPraEP/eGPfOAPbKAPbOBPrS
	CP/aFPbGAPLCAPLGAN62ANauAMylAPbCAPW/APK+AN6uALKNAPK2APK5ANal
	AOyzArGHBZp3B+6uAHFVBFVACO6qAOqqAOalAMGMAbF+Am1QBG5QBeuiAOad
	AM6NAJ9vBW1MBFlACFQ9CVlBCuaZAOKVANyVAZlpBMyFAKZtBJVhBEAUEP//
	/wAAAAAAAAAAAAAAAAAAAAAAAAAAAAAAACH5BAEAADcALAAAAAASABIAAAa+
	wJtw+Ckah0iiZwNhODKk0icp/HAShEKBoEBgVFOkK0Iw2GyCs+BAGbGIlrIt
	EJjXBYgL6X3zJMx1Z2d3EyEmNx9xaYGCdwgaNEUPBYt0do4XKUUOlAOCnmcD
	CwcXMZsEAgOqq6oLBY+mHxUKBqysCwQSIDNFJAidtgKjFyeRfRQHB2ipAmZs
	IDArVSTIyoI2bB0oxkIsIxcNyeIXICh7SR8yIhoXFxogJzE1YegrNCkoLzM0
	K/RUiEY+tKASBAA7
    }]
    destroy .tt
} -body {
    text .tt
    .tt tag configure emoticon -elide 1
    .tt insert end X
    .tt mark set MSGLEFT "end - 1 char"
    .tt mark gravity MSGLEFT left
    .tt insert end ":)" emoticon
    .tt image create end -image $img
    pack .tt
    updateText
} -cleanup {
    image delete $img
    destroy .tt
}

test textDisp-33.0 {one line longer than fits in the widget} {
    pack [text .tt -wrap char]
    .tt insert 1.0 [string repeat "more wrap + " 300]
    updateText
    .tt see 1.0
    lindex [.tt yview] 0
} {0.0}
test textDisp-33.1 {one line longer than fits in the widget} {
    destroy .tt
    pack [text .tt -wrap char]
    .tt insert 1.0 [string repeat "more wrap + " 300]
    updateText
    .tt yview "1.0 +1 displaylines"
    if {[lindex [.tt yview] 0] > 0.1} {
	set result "window should be scrolled to the top"
    } else {
	set result "ok"
    }
} {ok}
# Test case 33.2 has been removed. The problem is that the revised
# implementation is also updating the line heights while computing
# the display lines for displaying the content, so we cannot
# distinguish anymore between the display process and the line
# height calculation.
#test textDisp-33.2 {one line longer than fits in the widget} {
#    destroy .tt
#    pack [text .tt -wrap char]
#    set tk_textHeightCalc ""
#    .tt insert 1.0 [string repeat "more wrap + " 1]
#    after 100 ; update idletasks
#    # Nothing should have been recalculated.
#    set tk_textHeightCalc
#} {}
test textDisp-33.3 {one line longer than fits in the widget} {
    destroy .tt
    pack [text .tt -wrap char]
    set tk_textHeightCalc ""
    .tt insert 1.0 [string repeat "more wrap + " 300]
    .tt sync
    # Each line should have been recalculated just once
    expr {[llength $tk_textHeightCalc] == [.tt count -displaylines 1.0 end]}
} {1}
test textDisp-33.4 {one line longer than fits in the widget} {
    destroy .tt
    pack [text .tt -wrap char]
    set tk_textHeightCalc ""
    .tt insert 1.0 [string repeat "more wrap + " 300]
    updateText
    set idx [.tt index "1.0 + 1 displaylines"]
    .tt yview $idx
    if {[lindex [.tt yview] 0] > 0.1} {
	set result "window should be scrolled to the top"
    } else {
	set result "ok"
    }
    set idx [.tt index "1.0 + 1 displaylines"]
    set result
} {ok}
destroy .tt
test textDisp-33.5 {bold or italic fonts} win {
    destroy .tt
    pack [text .tt -wrap char -font {{MS Sans Serif} 15}]
    font create no -family [lindex [.tt cget -font] 0] -size 24
    font create bi -family [lindex [.tt cget -font] 0] -size 24
    font configure bi -weight bold -slant italic
    .tt tag configure bi -font bi
    .tt tag configure no -font no
    .tt insert end abcd no efgh bi ijkl\n no
    updateText
    set bb {}
    for {set i 0} {$i < 12} {incr i 4} {
	lappend bb [lindex [.tt bbox 1.$i] 0]
    }
    foreach {a b c} $bb {}
    unset bb
    if {($b - $a) * 1.5 < ($c - $b)} {
	set result "italic font has much too much space"
    } else {
	set result "italic font measurement ok"
    }
} {italic font measurement ok}
destroy .tt

test textDisp-34.1 {Line heights recalculation problem: bug 2677890} -setup {
    pack [text .t1] -expand 1 -fill both
    set txt ""
    for {set i 1} {$i < 100} {incr i} {
        append txt "Line $i\n"
    }
    set result {}
} -body {
    .t1 insert end $txt
    set ge [winfo geometry .]
    scan $ge "%dx%d+%d+%d" width height left top
    updateText
    .t1 sync
    set negative 0
    bind .t1 <<WidgetViewSync>> { if {%d < 0} {set negative 1} }
    # Without the fix for bug 2677890, changing the width of the toplevel
    # will launch recomputation of the line heights, but will produce negative
    # number of still remaining outdated lines, which is obviously wrong.
    # Thus we use this way to check for regression regarding bug 2677890,
    # i.e. to check that the fix for this bug really is still in.
    wm geometry . "[expr {$width * 2}]x$height+$left+$top"
    updateText
    .t1 sync
    set negative
} -cleanup {
    destroy .t1
} -result 0

test textDisp-35.1 {Init value of charHeight - Dancing scrollbar bug 1499165} -setup {
    pack [text .t1] -fill both -expand y -side left
    # We don't want debug for this test case, because it takes some hours
    # if valgrind check is fully enabled. In this test case only the scrollbar
    # behavior is relevant, all other involved functions (insert, see, ...) are
    # already tested with debug mode in other test cases.
    .t debug off
    .t insert end "[string repeat a\nb\nc\n 500000]THE END\n"
    set res {}
} -body {
    .t see 10000.0
    after 300 {set fr1 [.t yview] ; set done 1}
    vwait done
    after 300 {set fr2 [.t yview] ; set done 1}
    vwait done
    lappend res [expr {[lindex $fr1 0] == [lindex $fr2 0]}]
    lappend res [expr {[lindex $fr1 1] == [lindex $fr2 1]}]
} -cleanup {
    .t debug on ;# re-enable debugging
    destroy .t1
} -result {1 1}

test textDisp-36.1 {Display bug with 'yview insert'} -setup {
   text .t1 -font $fixedFont -width 20 -height 3 -wrap word
   pack .t1
   .t1 delete 1.0 end
   .t1 tag configure elide -elide 1
   .t1 insert end "Line 1\nThis line is wrapping around two times."
} -body {
   .t1 tag add elide 1.3 2.0
   .t1 yview insert
   updateText
   # wish8.7 now is crashing
   .t1 yview scroll -1 pixels
} -cleanup {
    destroy .t1
} -result {}

deleteWindows
option clear

# cleanup
cleanupTests
return

# Local Variables:
# mode: tcl
# End:
# vi:set ts=8 sw=4:<|MERGE_RESOLUTION|>--- conflicted
+++ resolved
@@ -11,12 +11,6 @@
 tcltest::loadTestedCommands
 namespace import -force tcltest::test
 
-<<<<<<< HEAD
-=======
-testConstraint failsOnUbuntu [expr {![info exists ::env(CI)] || ![string match Linux $::tcl_platform(os)]}]
-testConstraint failsOnXQuarz [expr {$tcl_platform(os) ne "Darwin" || [tk windowingsystem] ne "x11" }]
-
->>>>>>> 1f02a185
 # Platform specific procedure for updating the text widget.
 
 if {[tk windowingsystem] == "aqua"} {
