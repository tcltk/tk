--- conflicted
+++ resolved
@@ -3688,13 +3688,8 @@
     .t insert 1.0 "a b c d e f g h i j k l m n o p"
     wm geom . [expr {$width-6}]x$height
     update
-<<<<<<< HEAD
     set expected [list [list [xchar 0] [yline 2] $fixedWidth $fixedHeight] \
-                       [list [xchar 1] [yline 2] $fixedWidth $fixedHeight]]
-=======
-    set expected [list [list [xchar 19] [yline 1] [expr {$fixedWidth+($width-6-$oriWidth)}] $fixedHeight] \
-		       [list [xchar 0] [yline 2] $fixedWidth $fixedHeight]]
->>>>>>> 1380f074
+		       [list [xchar 1] [yline 2] $fixedWidth $fixedHeight]]
     lequal [list [.t bbox 1.19] [.t bbox 1.20]] $expected
 } {1}
 test textDisp-24.10 {TkTextCharLayoutProc, line ends with space} {
@@ -3706,13 +3701,8 @@
     .t insert 1.0 "a b c d e f g h i j k l m n o p"
     wm geom . [expr {$width-7}]x$height
     update
-<<<<<<< HEAD
     set expected [list [list [xchar 0] [yline 2] $fixedWidth $fixedHeight] \
-                       [list [xchar 1] [yline 2] $fixedWidth $fixedHeight]]
-=======
-    set expected [list [list [xchar 19] [yline 1] [expr {$fixedWidth+($width-7-$oriWidth)}] $fixedHeight] \
-		       [list [xchar 0] [yline 2] $fixedWidth $fixedHeight]]
->>>>>>> 1380f074
+		       [list [xchar 1] [yline 2] $fixedWidth $fixedHeight]]
     lequal [list [.t bbox 1.19] [.t bbox 1.20]] $expected
 } {1}
 test textDisp-24.11 {TkTextCharLayoutProc, line ends with space that doesn't quite fit} {
@@ -3726,15 +3716,9 @@
     set result [list [.t bbox 1.21] [.t bbox 2.0]]
     .t mark set insert 1.21
     lappend result [.t bbox 1.21] [.t bbox 2.0]
-<<<<<<< HEAD
 } [list [list [xchar 20] [yline 1] 2 $fixedHeight] \
-        [list [xchar 0] [yline 2] $fixedWidth $fixedHeight] \
+	[list [xchar 0] [yline 2] $fixedWidth $fixedHeight] \
 	[list [xchar 20] [yline 1] 2 $fixedHeight] \
-=======
-} [list [list [expr {[xchar 20]+2}] [yline 1] 0 $fixedHeight] \
-	[list [xchar 0] [yline 2] $fixedWidth $fixedHeight] \
-	[list [expr {[xchar 20]+2}] [yline 1] 0 $fixedHeight] \
->>>>>>> 1380f074
 	[list [xchar 0] [yline 2] $fixedWidth $fixedHeight]]
 wm geom . {}
 update
@@ -4263,15 +4247,10 @@
     .t tag add x 1.0 end
     list [.t bbox 1.3] [.t bbox 1.4]
 } [list [list [expr {round([bo]+17.14*$fixedWidth+$fixedWidth)}] [yline 1] [expr {[winfo width .t]-round([bo]+17.14*$fixedWidth+$fixedWidth)-[bo]}] $fixedHeight] \
-<<<<<<< HEAD
-        [list [bo] [yline 2] $fixedWidth $fixedHeight]]
+	[list [bo] [yline 2] $fixedWidth $fixedHeight]]
 # This test does not pass on any platform at this point with the revised
 # implementation (see [6a78781cc3]), therefore the 'knownBug' constraint.
 test textDisp-27.10 {SizeOfTab procedure, numeric alignment} knownBug {
-=======
-	[list [bo] [yline 2] $fixedWidth $fixedHeight]]
-test textDisp-27.10 {SizeOfTab procedure, numeric alignment} {
->>>>>>> 1380f074
     .t delete 1.0 end
     .t insert 1.0 a\t123.4
     .t tag delete x
