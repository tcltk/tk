--- conflicted
+++ resolved
@@ -5,11 +5,6 @@
 # Copyright (c) 1994-1997 Sun Microsystems, Inc.
 # Copyright (c) 1998-1999 by Scriptics Corporation.
 # All rights reserved.
-<<<<<<< HEAD
-#
-# RCS: @(#) $Id: listbox.test,v 1.28.2.2 2008/11/12 22:43:25 patthoyts Exp $
-=======
->>>>>>> 2930fe96
 
 package require tcltest 2.1
 eval tcltest::configure $argv
