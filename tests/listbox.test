--- conflicted
+++ resolved
@@ -2666,11 +2666,7 @@
     listbox .l -font $fixed -width 10 -xscrollcommand "record x" -listvar x
     set log {}
     pack .l
-<<<<<<< HEAD
-    set timeout [after 500 {set log timeout}]
-=======
     set timeout [after 500 {lappend log timeout1}]
->>>>>>> b63b4119
     vwait log
     lappend x "0000000000"
     update
@@ -2688,11 +2684,7 @@
     listbox .l -font $fixed -width 10 -xscrollcommand "record x" -listvar x
     set log {}
     pack .l
-<<<<<<< HEAD
-    set timeout [after 500 {set log timeout}]
-=======
     set timeout [after 500 {lappend log timeout2}]
->>>>>>> b63b4119
     vwait log
     lappend x "0000000000"
     update
@@ -2772,11 +2764,7 @@
     update
     set log {}
     pack .l
-<<<<<<< HEAD
-    set timeout [after 500 {set log timeout}]
-=======
     set timeout [after 500 {lappend log timeout3}]
->>>>>>> b63b4119
     vwait log
     update
     lappend x a b c d e f
@@ -2814,14 +2802,9 @@
 } -body {
     listbox .l -font $fixed -width 10 -xscrollcommand "record x"
     pack .l
-<<<<<<< HEAD
-    set timeout [after 500 {set log timeout}]
-    vwait log
-=======
     update idletasks
     set log {}
     set timeout [after 500 {lappend log timeout4}]
->>>>>>> b63b4119
     .l insert end "0000000000"
     vwait log
     .l insert end "00000000000000000000"
