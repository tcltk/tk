--- conflicted
+++ resolved
@@ -6,11 +6,6 @@
 # Copyright (c) 1994-1996 Sun Microsystems, Inc.
 # Copyright (c) 1998-1999 by Scriptics Corporation.
 # All rights reserved.
-<<<<<<< HEAD
-#
-# RCS: @(#) $Id: button.test,v 1.20 2004/12/07 21:22:19 dgp Exp $
-=======
->>>>>>> 42bca745
 
 package require tcltest 2.1
 eval tcltest::configure $argv
