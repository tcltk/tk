--- conflicted
+++ resolved
@@ -11,7 +11,7 @@
 eval tcltest::configure $argv
 tcltest::loadTestedCommands
 
-testConstraint failsOnUbuntu [expr {![info exists ::env(TRAVIS_OS_NAME)] || ![string match linux $::env(TRAVIS_OS_NAME)]}]
+testConstraint failsOnUbuntu [expr {![info exists ::env(CI)] || ![string match Linux $::tcl_platform(os)]}]
 testConstraint failsOnXQuarz [expr {$tcl_platform(os) ne "Darwin" || [tk windowingsystem] ne "x11" }]
 
 # Canvas used in 1.* - 17.* tests
@@ -21,7 +21,6 @@
 
 # Item used in 1.*  tests
 .c create text 20 20 -tag test
-<<<<<<< HEAD
 test canvText-1.1 {configuration options: good value for "anchor"} -body {
     .c itemconfigure test -anchor nw
     list [lindex [.c itemconfigure test -anchor] 4] [.c itemcget test -anchor]
@@ -94,45 +93,6 @@
     .c itemconfigure test -angle -360
     lappend result [.c itemcget test -angle]
 } -result {30.0 330.0 0.0}
-=======
-
-set font "-adobe-times-medium-r-normal--*-200-*-*-*-*-*-*"
-set ay [font metrics $font -linespace]
-set ax [font measure $font 0]
-
-testConstraint failsOnUbuntu [expr {![info exists ::env(CI)] || ![string match Linux $::tcl_platform(os)]}]
-
-foreach test {
-    {-anchor nw nw xyz {bad anchor position "xyz": must be n, ne, e, se, s, sw, w, nw, or center}}
-    {-fill #ff0000 #ff0000 xyz {unknown color name "xyz"}}
-    {-fill {} {} {} {}}
-    {-font {Times 40} {Times 40} {} {font "" doesn't exist}}
-    {-justify left left xyz {bad justification "xyz": must be left, right, or center}}
-    {-stipple gray50 gray50 xyz {bitmap "xyz" not defined}}
-    {-tags {test a b c} {test a b c} {} {}}
-    {-text xyz xyz {} {}}
-    {-underline 0 0 xyz {expected integer but got "xyz"}}
-    {-width 6 6 xyz {bad screen distance "xyz"}}
-} {
-    lassign $test name goodValue goodResult badValue badResult
-    test canvText-1.$i "configuration options: good value for $name" {
-	.c itemconfigure test $name $goodValue
-	list [lindex [.c itemconfigure test $name] 4] [.c itemcget test $name]
-    } [list $goodResult $goodResult]
-    incr i
-    if {$badValue ne ""} {
-	test canvText-1.$i "configuration options: bad value for $name" -body {
-	    .c itemconfigure test $name $badValue
-	} -returnCodes error -result $badResult
-    }
-    incr i
-}
-test canvText-1.$i {configuration options} {
-    .c itemconfigure test -tags {test xyz}
-    .c itemcget xyz -tags
-} {test xyz}
-
->>>>>>> 3acc3fa1
 .c delete test
 
 
