# This file is a Tcl script to test entry widgets in Tk.  It is
# organized in the standard fashion for Tcl tests.
#
# Copyright (c) 1994 The Regents of the University of California.
# Copyright (c) 1994-1997 Sun Microsystems, Inc.
# Copyright (c) 1998-1999 by Scriptics Corporation.
# All rights reserved.

package require tcltest 2.2
eval tcltest::configure $argv
tcltest::loadTestedCommands
namespace import -force tcltest::test

deleteWindows
# Panedwindow for tests 1.*
panedwindow .p
# Buttons for tests 1.33 - 1.52
.p add [button .b]
.p add [button .c]
test panedwindow-1.1 {configuration options: -background (good)} -body {
    .p configure -background #ff0000
    list [lindex [.p configure -background] 4] [.p cget -background]
} -cleanup {
    .p configure -background [lindex [.p configure -background] 3]
} -result {{#ff0000} #ff0000}
test panedwindow-1.2 {configuration options: -background (bad)} -body {
    .p configure -background non-existent
} -returnCodes error -result {unknown color name "non-existent"}
test panedwindow-1.3 {configuration options: -bd (good)} -body {
    .p configure -bd 4
    list [lindex [.p configure -bd] 4] [.p cget -bd]
} -cleanup {
    .p configure -bd [lindex [.p configure -bd] 3]
} -result {4 4}
test panedwindow-1.4 {configuration options: -bd (bad)} -body {
    .p configure -bd badValue
} -returnCodes error -result {bad screen distance "badValue"}
test panedwindow-1.5 {configuration options: -bg (good)} -body {
    .p configure -bg #ff0000
    list [lindex [.p configure -bg] 4] [.p cget -bg]
} -cleanup {
    .p configure -bg [lindex [.p configure -bg] 3]
} -result {{#ff0000} #ff0000}
test panedwindow-1.6 {configuration options: -bg (bad)} -body {
    .p configure -bg non-existent
} -returnCodes error -result {unknown color name "non-existent"}
test panedwindow-1.7 {configuration options: -borderwidth (good)} -body {
    .p configure -borderwidth 1.3
    list [lindex [.p configure -borderwidth] 4] [.p cget -borderwidth]
} -cleanup {
    .p configure -borderwidth [lindex [.p configure -borderwidth] 3]
} -result {1 1}
test panedwindow-1.8 {configuration options: -borderwidth (bad)} -body {
    .p configure -borderwidth badValue
} -returnCodes error -result {bad screen distance "badValue"}
test panedwindow-1.9 {configuration options: -cursor (good)} -body {
    .p configure -cursor arrow
    list [lindex [.p configure -cursor] 4] [.p cget -cursor]
} -cleanup {
    .p configure -cursor [lindex [.p configure -cursor] 3]
} -result {arrow arrow}
test panedwindow-1.10 {configuration options: -cursor (bad)} -body {
    .p configure -cursor badValue
} -returnCodes error -result {bad cursor spec "badValue"}
test panedwindow-1.11 {configuration options: -handlesize (good)} -body {
    .p configure -handlesize 20
    list [lindex [.p configure -handlesize] 4] [.p cget -handlesize]
} -cleanup {
    .p configure -handlesize [lindex [.p configure -handlesize] 3]
} -result {20 20}
test panedwindow-1.12 {configuration options: -handlesize (bad)} -body {
    .p configure -handlesize badValue
} -returnCodes error -result {bad screen distance "badValue"}
test panedwindow-1.13 {configuration options: -height (good)} -body {
    .p configure -height 20
    list [lindex [.p configure -height] 4] [.p cget -height]
} -cleanup {
    .p configure -height [lindex [.p configure -height] 3]
} -result {20 20}
test panedwindow-1.14 {configuration options: -height (bad)} -body {
    .p configure -height badValue
} -returnCodes error -result {bad screen distance "badValue"}
test panedwindow-1.15 {configuration options: -opaqueresize (good)} -body {
    .p configure -opaqueresize true
    list [lindex [.p configure -opaqueresize] 4] [.p cget -opaqueresize]
} -cleanup {
    .p configure -opaqueresize [lindex [.p configure -opaqueresize] 3]
} -result {1 1}
test panedwindow-1.16 {configuration options: -opaqueresize (bad)} -body {
    .p configure -opaqueresize foo
} -returnCodes error -result {expected boolean value but got "foo"}
test panedwindow-1.17 {configuration options: -orient (good)} -body {
    .p configure -orient horizontal
    list [lindex [.p configure -orient] 4] [.p cget -orient]
} -cleanup {
    .p configure -orient [lindex [.p configure -orient] 3]
} -result {horizontal horizontal}
test panedwindow-1.18 {configuration options: -orient (bad)} -body {
    .p configure -orient badValue
} -returnCodes error -result {bad orient "badValue": must be horizontal or vertical}
test panedwindow-1.19 {configuration options: -relief (good)} -body {
    .p configure -relief groove
    list [lindex [.p configure -relief] 4] [.p cget -relief]
} -cleanup {
    .p configure -relief [lindex [.p configure -relief] 3]
} -result {groove groove}
test panedwindow-1.20 {configuration options: -relief (bad)} -body {
    .p configure -relief 1.5
} -returnCodes error -result {bad relief "1.5": must be flat, groove, raised, ridge, solid, or sunken}
test panedwindow-1.21 {configuration options: -sashcursor (good)} -body {
    .p configure -sashcursor arrow
    list [lindex [.p configure -sashcursor] 4] [.p cget -sashcursor]
} -cleanup {
    .p configure -sashcursor [lindex [.p configure -sashcursor] 3]
} -result {arrow arrow}
test panedwindow-1.22 {configuration options: -sashcursor (bad)} -body {
    .p configure -sashcursor badValue
} -returnCodes error -result {bad cursor spec "badValue"}
test panedwindow-1.23 {configuration options: -sashpad (good)} -body {
    .p configure -sashpad 1.3
    list [lindex [.p configure -sashpad] 4] [.p cget -sashpad]
} -cleanup {
    .p configure -sashpad [lindex [.p configure -sashpad] 3]
} -result {1 1}
test panedwindow-1.24 {configuration options: -sashpad (bad)} -body {
    .p configure -sashpad badValue
} -returnCodes error -result {bad screen distance "badValue"}
test panedwindow-1.25 {configuration options: -sashrelief (good)} -body {
    .p configure -sashrelief groove
    list [lindex [.p configure -sashrelief] 4] [.p cget -sashrelief]
} -cleanup {
    .p configure -sashrelief [lindex [.p configure -sashrelief] 3]
} -result {groove groove}
test panedwindow-1.26 {configuration options: -sashrelief (bad)} -body {
    .p configure -sashrelief 1.5
} -returnCodes error -result {bad relief "1.5": must be flat, groove, raised, ridge, solid, or sunken}
test panedwindow-1.27 {configuration options: -sashwidth (good)} -body {
    .p configure -sashwidth 10
    list [lindex [.p configure -sashwidth] 4] [.p cget -sashwidth]
} -cleanup {
    .p configure -sashwidth [lindex [.p configure -sashwidth] 3]
} -result {10 10}
test panedwindow-1.28 {configuration options: -sashwidth (bad)} -body {
    .p configure -sashwidth badValue
} -returnCodes error -result {bad screen distance "badValue"}
test panedwindow-1.29 {configuration options: -showhandle (good)} -body {
    .p configure -showhandle true
    list [lindex [.p configure -showhandle] 4] [.p cget -showhandle]
} -cleanup {
    .p configure -showhandle [lindex [.p configure -showhandle] 3]
} -result {1 1}
test panedwindow-1.30 {configuration options: -showhandle (bad)} -body {
    .p configure -showhandle foo
} -returnCodes error -result {expected boolean value but got "foo"}
test panedwindow-1.31 {configuration options: -width (good)} -body {
    .p configure -width 402
    list [lindex [.p configure -width] 4] [.p cget -width]
} -cleanup {
    .p configure -width [lindex [.p configure -width] 3]
} -result {402 402}
test panedwindow-1.32 {configuration options: -width (bad)} -body {
    .p configure -width badValue
} -returnCodes error -result {bad screen distance "badValue"}

test panedwindow-1.33 {configuration options: -after (good)} -body {
    .p paneconfigure .b -after .c
    list [lindex [.p paneconfigure .b -after] 4] \
        [.p panecget .b -after]
} -cleanup {
    .p paneconfig .b -after [lindex [.p paneconfig .b -after] 3]
} -result {.c .c}
test panedwindow-1.34 {configuration options: -after (bad)} -body {
    .p paneconfigure .b -after badValue
} -returnCodes error -result {bad window path name "badValue"}
test panedwindow-1.35 {configuration options: -before (good)} -body {
    .p paneconfigure .b -before .c
    list [lindex [.p paneconfigure .b -before] 4] \
        [.p panecget .b -before]
} -cleanup {
    .p paneconfig .b -before [lindex [.p paneconfig .b -before] 3]
} -result {.c .c}
test panedwindow-1.36 {configuration options: -before (bad)} -body {
    .p paneconfigure .b -before badValue
} -returnCodes error -result {bad window path name "badValue"}
test panedwindow-1.37 {configuration options: -height (good)} -body {
    .p paneconfigure .b -height 10
    list [lindex [.p paneconfigure .b -height] 4] \
        [.p panecget .b -height]
} -cleanup {
    .p paneconfig .b -height [lindex [.p paneconfig .b -height] 3]
} -result {10 10}
test panedwindow-1.38 {configuration options: -height (bad)} -body {
    .p paneconfigure .b -height badValue
} -returnCodes error -result {bad screen distance "badValue"}
test panedwindow-1.39 {configuration options: -hide (good)} -body {
    .p paneconfigure .b -hide false
    list [lindex [.p paneconfigure .b -hide] 4] \
        [.p panecget .b -hide]
} -cleanup {
    .p paneconfig .b -hide [lindex [.p paneconfig .b -hide] 3]
} -result {0 0}
test panedwindow-1.40 {configuration options: -hide (bad)} -body {
    .p paneconfigure .b -hide foo
} -returnCodes error -result {expected boolean value but got "foo"}
test panedwindow-1.41 {configuration options: -minsize (good)} -body {
    .p paneconfigure .b -minsize 10
    list [lindex [.p paneconfigure .b -minsize] 4] \
        [.p panecget .b -minsize]
} -cleanup {
    .p paneconfig .b -minsize [lindex [.p paneconfig .b -minsize] 3]
} -result {10 10}
test panedwindow-1.42 {configuration options: -minsize (bad)} -body {
    .p paneconfigure .b -minsize badValue
} -returnCodes error -result {bad screen distance "badValue"}
test panedwindow-1.43 {configuration options: -padx (good)} -body {
    .p paneconfigure .b -padx 1.3
    list [lindex [.p paneconfigure .b -padx] 4] \
        [.p panecget .b -padx]
} -cleanup {
    .p paneconfig .b -padx [lindex [.p paneconfig .b -padx] 3]
} -result {1 1}
test panedwindow-1.44 {configuration options: -padx (bad)} -body {
    .p paneconfigure .b -padx badValue
} -returnCodes error -result {bad screen distance "badValue"}
test panedwindow-1.45 {configuration options: -pady (good)} -body {
    .p paneconfigure .b -pady 1.3
    list [lindex [.p paneconfigure .b -pady] 4] \
        [.p panecget .b -pady]
} -cleanup {
    .p paneconfig .b -pady [lindex [.p paneconfig .b -pady] 3]
} -result {1 1}
test panedwindow-1.46 {configuration options: -pady (bad)} -body {
    .p paneconfigure .b -pady badValue
} -returnCodes error -result {bad screen distance "badValue"}
test panedwindow-1.47 {configuration options: -sticky (good)} -body {
    .p paneconfigure .b -sticky nsew
    list [lindex [.p paneconfigure .b -sticky] 4] \
        [.p panecget .b -sticky]
} -cleanup {
    .p paneconfig .b -sticky [lindex [.p paneconfig .b -sticky] 3]
} -result {nesw nesw}
test panedwindow-1.48 {configuration options: -sticky (bad)} -body {
    .p paneconfigure .b -sticky abcd
} -returnCodes error -result {bad stickyness value "abcd": must be a string containing zero or more of n, e, s, and w}
test panedwindow-1.49 {configuration options: -stretch (good)} -body {
    .p paneconfigure .b -stretch alw
    list [lindex [.p paneconfigure .b -stretch] 4] \
        [.p panecget .b -stretch]
} -cleanup {
    .p paneconfig .b -stretch [lindex [.p paneconfig .b -stretch] 3]
} -result {always always}
test panedwindow-1.50 {configuration options: -stretch (bad)} -body {
    .p paneconfigure .b -stretch foo
} -returnCodes error -result {bad stretch "foo": must be always, first, last, middle, or never}
test panedwindow-1.51 {configuration options: -width (good)} -body {
    .p paneconfigure .b -width 10
    list [lindex [.p paneconfigure .b -width] 4] \
        [.p panecget .b -width]
} -cleanup {
    .p paneconfig .b -width [lindex [.p paneconfig .b -width] 3]
} -result {10 10}
test panedwindow-1.52 {configuration options: -width (bad)} -body {
    .p paneconfigure .b -width badValue
} -returnCodes error -result {bad screen distance "badValue"}
deleteWindows


test panedwindow-2.1 {panedwindow widget command} -setup {
	deleteWindows
} -body {
    panedwindow .p
    .p foo
} -cleanup {
	deleteWindows
} -returnCodes error -result {bad command "foo": must be add, cget, configure, forget, identify, panecget, paneconfigure, panes, proxy, or sash}


test panedwindow-3.1 {panedwindow panes subcommand} -setup {
	deleteWindows
} -body {
    panedwindow .p
    .p add [button .b]
    .p add [button .c]
    set result [list [.p panes]]
    .p forget .b
    lappend result [.p panes]
} -cleanup {
	deleteWindows
} -result [list [list .b .c] [list .c]]


test panedwindow-4.1 {forget subcommand} -setup {
	deleteWindows
} -body {
    panedwindow .p
    .p forget
} -cleanup {
	deleteWindows
} -returnCodes error -result {wrong # args: should be ".p forget widget ?widget ...?"}
test panedwindow-4.2 {forget subcommand, forget one from start} -setup {
	deleteWindows
} -body {
    panedwindow .p
    .p add [button .b]
    .p add [button .c]
    set result [list [.p panes]]
    .p forget .b
    lappend result [.p panes]
} -cleanup {
	deleteWindows
} -result [list {.b .c} .c]
test panedwindow-4.3 {forget subcommand, forget one from end} -setup {
	deleteWindows
} -body {
    panedwindow .p
    .p add [button .b]
    .p add [button .c]
    .p add [button .d]
    set result [list [.p panes]]
    .p forget .d
    update
    lappend result [.p panes]
} -cleanup {
	deleteWindows
} -result [list {.b .c .d} {.b .c}]
test panedwindow-4.4 {forget subcommand, forget multiple} -setup {
	deleteWindows
} -body {
    panedwindow .p
    .p add [button .b]
    .p add [button .c]
    .p add [button .d]
    set result [list [.p panes]]
    .p forget .b .c
    update
    lappend result [.p panes]
} -cleanup {
	deleteWindows
} -result [list {.b .c .d} .d]
test panedwindow-4.5 {forget subcommand, panes are unmapped} -setup {
	deleteWindows
} -body {
    panedwindow .p
    .p add [button .b]
    .p add [button .c]
    pack .p
    update
    set result [list [winfo ismapped .b] [winfo ismapped .c]]
    .p forget .b
    update
    lappend result [winfo ismapped .b] [winfo ismapped .c]
} -cleanup {
	deleteWindows
} -result [list 1 1 0 1]
test panedwindow-4.6 {forget subcommand, changes reqsize of panedwindow} -setup {
	deleteWindows
} -body {
    panedwindow .p -borderwidth 0 -sashpad 0 -sashwidth 4 -showhandle false
    .p add [frame .f -width 20 -height 20] [frame .g -width 20 -height 20]
    set result [list [winfo reqwidth .p]]
    .p forget .f
    lappend result [winfo reqwidth .p]
} -cleanup {
	deleteWindows
} -result [list 44 20]


test panedwindow-5.1 {sash subcommand} -setup {
	deleteWindows
} -body {
    panedwindow .p
    .p sash
} -cleanup {
	deleteWindows
} -returnCodes error -result {wrong # args: should be ".p sash option ?arg ...?"}
test panedwindow-5.2 {sash subcommand} -setup {
	deleteWindows
} -body {
    panedwindow .p
    .p sash foo
} -cleanup {
	deleteWindows
} -returnCodes error -result {bad option "foo": must be coord, dragto, mark, or place}


test panedwindow-6.1 {sash coord subcommand, errors} -setup {
	deleteWindows
} -body {
    panedwindow .p
    .p sash coord
} -cleanup {
	deleteWindows
} -returnCodes error -result {wrong # args: should be ".p sash coord index"}
test panedwindow-6.2 {sash coord subcommand, errors} -setup {
	deleteWindows
} -body {
    panedwindow .p -borderwidth 0 -sashpad 0 -sashwidth 4
    .p sash coord 0
} -cleanup {
	deleteWindows
} -returnCodes error -result {invalid sash index}
test panedwindow-6.3 {sash coord subcommand, errors} -setup {
	deleteWindows
} -body {
    panedwindow .p
    .p sash coord foo
} -cleanup {
	deleteWindows
} -returnCodes error -result {expected integer but got "foo"}
test panedwindow-6.4 {sash coord subcommand sashes correctly placed} -setup {
	deleteWindows
} -body {
    panedwindow .p -borderwidth 0 -sashpad 2 -sashwidth 4 -showhandle false
    .p add [frame .p.f -width 20 -height 20] \
	    [frame .p.f2 -width 20 -height 20] \
	    [frame .p.f3 -width 20 -height 20]
    .p sash coord 0
} -cleanup {
	deleteWindows
} -result [list 22 0]
test panedwindow-6.5 {sash coord subcommand sashes correctly placed} -setup {
	deleteWindows
} -body {
    panedwindow .p -borderwidth 0 -sashpad 2 -sashwidth 4 -showhandle false
    .p add [frame .p.f -width 20 -height 20] \
	    [frame .p.f2 -width 20 -height 20] \
	    [frame .p.f3 -width 20 -height 20]
    .p sash coord 1
} -cleanup {
	deleteWindows
} -result [list 50 0]
test panedwindow-6.6 {sash coord subcommand, sashes correctly placed} -setup {
	deleteWindows
} -body {
    panedwindow .p -borderwidth 0 -sashpad 2 -sashwidth 4 -orient vertical \
            -showhandle false
    .p add [frame .p.f -width 20 -height 20] \
	    [frame .p.f2 -width 20 -height 20] \
	    [frame .p.f3 -width 20 -height 20]
    .p sash coord 0
} -cleanup {
	deleteWindows
} -result [list 0 22]
test panedwindow-6.7 {sash coord subcommand, sashes correctly placed} -setup {
	deleteWindows
} -body {
    panedwindow .p -borderwidth 0 -sashpad 2 -sashwidth 4 -orient vertical \
            -showhandle false
    .p add [frame .p.f -width 20 -height 20] \
	    [frame .p.f2 -width 20 -height 20] \
	    [frame .p.f3 -width 20 -height 20]
    .p sash coord 1
} -cleanup {
	deleteWindows
} -result [list 0 50]
test panedwindow-6.8 {sash coord subcommand, errors} -setup {
	deleteWindows
} -body {
    panedwindow .p
    list [catch {.p sash coord -1} msg] $msg \
        [catch {.p sash coord  0} msg] $msg \
        [catch {.p sash coord  1} msg] $msg
} -cleanup {
	deleteWindows
} -result [list 1 "invalid sash index" 1 "invalid sash index" 1 "invalid sash index"]
test panedwindow-6.9 {sash coord subcommand, errors} -setup {
	deleteWindows
} -body {
    # There are no sashes until you have 2 panes
    panedwindow .p
    .p add [frame .p.f]
    list [catch {.p sash coord -1} msg] $msg \
	    [catch {.p sash coord  0} msg] $msg \
	    [catch {.p sash coord  1} msg] $msg 
} -cleanup {
	deleteWindows
} -result [list 1 "invalid sash index" 1 "invalid sash index" 1 "invalid sash index"]
test panedwindow-6.10 {sash coord subcommand, errors} -setup {
	deleteWindows
} -body {
    # There are no sashes until you have 2 panes
    panedwindow .p
    .p add [frame .p.f] [frame .p.f2]
    list [catch {.p sash coord -1} msg] $msg \
	    [catch {.p sash coord  0} msg] \
	    [catch {.p sash coord  1} msg] $msg \
	    [catch {.p sash coord  2} msg] $msg 
} -cleanup {
	deleteWindows
} -result [list 1 "invalid sash index" 0 1 "invalid sash index" 1 "invalid sash index"]


test panedwindow-7.1 {sash mark subcommand, errors} -setup {
	deleteWindows
} -body {
    panedwindow .p
    .p sash mark
} -cleanup {
	deleteWindows
} -returnCodes error -result {wrong # args: should be ".p sash mark index ?x y?"}
test panedwindow-7.2 {sash mark subcommand, errors} -setup {
	deleteWindows
} -body {
    panedwindow .p
    .p sash mark foo
} -cleanup {
	deleteWindows
} -returnCodes error -result {expected integer but got "foo"}
test panedwindow-7.3 {sash mark subcommand, errors} -setup {
	deleteWindows
} -body {
    panedwindow .p
    .p sash mark 0 foo bar
} -cleanup {
	deleteWindows
} -returnCodes error -result {invalid sash index}
test panedwindow-7.4 {sash mark subcommand, errors} -setup {
	deleteWindows
} -body {
    panedwindow .p
    .p add [button .b] [button .c]
    .p sash mark 0 foo bar
} -cleanup {
	deleteWindows
} -returnCodes error -result {expected integer but got "foo"}
test panedwindow-7.5 {sash mark subcommand, errors} -setup {
	deleteWindows
} -body {
    panedwindow .p
    .p add [button .b] [button .c]
    .p sash mark 0 0 bar
} -cleanup {
	deleteWindows
} -returnCodes error -result {expected integer but got "bar"}
test panedwindow-7.6 {sash mark subcommand, mark defaults to 0 0} -setup {
	deleteWindows
} -body {
    panedwindow .p
    .p add [button .b] [button .c]
    .p sash mark 0
} -cleanup {
	deleteWindows
} -result [list 0 0]
test panedwindow-7.7 {sash mark subcommand, set mark} -setup {
	deleteWindows
} -body {
    panedwindow .p
    .p add [button .b] [button .c]
    .p sash mark 0 10 10
    .p sash mark 0
} -cleanup {
	deleteWindows
} -result [list 10 10]


test panedwindow-8.1 {sash dragto subcommand, errors} -setup {
	deleteWindows
} -body {
    panedwindow .p
    .p sash dragto
} -cleanup {
	deleteWindows
} -returnCodes error -result {wrong # args: should be ".p sash dragto index x y"}
test panedwindow-8.2 {sash dragto subcommand, errors} -setup {
	deleteWindows
} -body {
    panedwindow .p
    .p sash dragto foo bar baz
} -cleanup {
	deleteWindows
} -returnCodes error -result {expected integer but got "foo"}
test panedwindow-8.3 {sash dragto subcommand, errors} -setup {
	deleteWindows
} -body {
    panedwindow .p
    .p sash dragto 0 foo bar
} -cleanup {
	deleteWindows
} -returnCodes error -result {invalid sash index}
test panedwindow-8.4 {sash dragto subcommand, errors} -setup {
	deleteWindows
} -body {
    panedwindow .p
    .p add [button .b] [button .c]
    .p sash dragto 0 foo bar
} -cleanup {
	deleteWindows
} -returnCodes error -result {expected integer but got "foo"}
test panedwindow-8.5 {sash dragto subcommand, errors} -setup {
	deleteWindows
} -body {
    panedwindow .p
    .p add [button .b] [button .c]
    .p sash dragto 0 0 bar
} -cleanup {
	deleteWindows
} -returnCodes error -result {expected integer but got "bar"}
    

test panedwindow-9.1 {sash mark/sash dragto interaction} -setup {
	deleteWindows
} -body {
    panedwindow .p -borderwidth 0 -sashpad 0 -sashwidth 4 -showhandle false
    .p add [frame .f -width 20 -height 20] [button .c -text foobar]
    .p sash mark 0 10 10
    .p sash dragto 0 20 10
    .p sash coord 0
} -cleanup {
	deleteWindows
} -result [list 30 0]
test panedwindow-9.2 {sash mark/sash dragto interaction} -setup {
	deleteWindows
} -body {
    panedwindow .p -borderwidth 0 -sashpad 0 -sashwidth 4 -orient vertical \
            -showhandle false
    .p add [frame .p.f -width 20 -height 20] [button .p.c -text foobar]
    .p sash mark 0 10 10
    .p sash dragto 0 10 20
    .p sash coord 0
} -cleanup {
	deleteWindows
} -result [list 0 30]
test panedwindow-9.3 {sash mark/sash dragto, respects minsize} -setup {
	deleteWindows
} -body {
    panedwindow .p -borderwidth 0 -sashpad 0 -sashwidth 4 -showhandle false
    .p add [frame .f -width 20 -height 20] [button .c] -minsize 15
    .p sash mark 0 20 10
    .p sash dragto 0 10 10
    .p sash coord 0
} -cleanup {
	deleteWindows
} -result [list 15 0]


test panedwindow-10.1 {sash place subcommand, errors} -setup {
	deleteWindows
} -body {
    panedwindow .p
    .p sash place
} -cleanup {
	deleteWindows
} -returnCodes error -result {wrong # args: should be ".p sash place index x y"}
test panedwindow-10.2 {sash place subcommand, errors} -setup {
	deleteWindows
} -body {
    panedwindow .p
    .p sash place foo bar baz
} -cleanup {
	deleteWindows
} -returnCodes error -result {expected integer but got "foo"}
test panedwindow-10.3 {sash place subcommand, errors} -setup {
	deleteWindows
} -body {
    panedwindow .p
    .p sash place 0 foo bar
} -cleanup {
	deleteWindows
} -returnCodes error -result {invalid sash index}
test panedwindow-10.4 {sash place subcommand, errors} -setup {
	deleteWindows
} -body {
    panedwindow .p
    .p add [button .b] [button .c]
    .p sash place 0 foo bar
} -cleanup {
	deleteWindows
} -returnCodes error -result {expected integer but got "foo"}
test panedwindow-10.5 {sash place subcommand, errors} -setup {
	deleteWindows
} -body {
    panedwindow .p
    .p add [button .b] [button .c]
    .p sash place 0 0 bar
} -cleanup {
	deleteWindows
} -returnCodes error -result {expected integer but got "bar"}
test panedwindow-10.6 {sash place subcommand, moves sash} -setup {
	deleteWindows
} -body {
    panedwindow .p -borderwidth 0 -sashpad 0 -sashwidth 4
    .p add [frame .f -width 20 -height 20] [button .c]
    .p sash place 0 10 0
    .p sash coord 0
} -cleanup {
	deleteWindows
} -result [list 10 0]
test panedwindow-10.7 {sash place subcommand, moves sash} -setup {
	deleteWindows
} -body {
    panedwindow .p -borderwidth 0 -sashpad 0 -sashwidth 4 -orient vertical
    .p add [frame .f -width 20 -height 20] [button .c]
    .p sash place 0 0 10
    .p sash coord 0
} -cleanup {
	deleteWindows
} -result [list 0 10]
test panedwindow-10.8 {sash place subcommand, respects minsize} -setup {
	deleteWindows
} -body {
    panedwindow .p -borderwidth 0 -sashpad 0 -sashwidth 4 -showhandle false
    .p add [frame .f -width 20 -height 20] [button .c] -minsize 15
    .p sash place 0 10 0
    .p sash coord 0
} -cleanup {
	deleteWindows
} -result [list 15 0]
test panedwindow-10.9 {sash place subcommand, respects minsize} -setup {
	deleteWindows
} -body {
    panedwindow .p
    .p add [frame .f -width 20 -height 20 -bg pink]
    .p sash place 0 2 0
} -cleanup {
	deleteWindows
} -returnCodes error -result {invalid sash index}


test panedwindow-11.1 {moving sash changes size of pane to left} -setup {
	deleteWindows
} -body {
    panedwindow .p -borderwidth 0 -sashpad 0 -sashwidth 4 -showhandle false
    .p add [frame .f -width 20 -height 20] [button .c -text foobar] -sticky nsew
    .p sash place 0 30 0
    pack .p
    update
    winfo width .f
} -result 30
test panedwindow-11.2 {moving sash changes size of pane to right} -setup {
	deleteWindows
} -body {
    panedwindow .p -showhandle false -borderwidth 0 -sashpad 0 -sashwidth 4
    .p add [frame .f -width 20 -height 20] [frame .f2 -width 20 -height 20]
    pack .p
    update
    set result [winfo width .f2]
    .p sash place 0 30 0
    update
    lappend result [winfo width .f2]
} -cleanup {
	deleteWindows
} -result {20 10}
test panedwindow-11.3 {moving sash does not change reqsize of panedwindow} -setup {
	deleteWindows
} -body {
    panedwindow .p -showhandle false -borderwidth 0 -sashpad 0 -sashwidth 4
    .p add [frame .f -width 20 -height 20] [frame .f2 -width 20 -height 20]
    .p sash place 0 30 0
    winfo reqwidth .p
} -result 44
test panedwindow-11.4 {moving sash changes size of pane above} -setup {
	deleteWindows
} -body {
    panedwindow .p -showhandle false -borderwidth 0 -sashpad 0 -sashwidth 4 \
            -orient vertical
    .p add [frame .f -width 20 -height 10] [button .c -text foobar] -sticky nsew
    .p sash place 0 0 20
    pack .p
    update
    set result [winfo height .f]
    set result
} -result 20
test panedwindow-11.5 {moving sash changes size of pane below} -setup {
	deleteWindows
} -body {
    panedwindow .p -showhandle false -borderwidth 0 -sashpad 0 -sashwidth 4 \
            -orient vertical
    .p add [frame .f -width 20 -height 10] [frame .f2 -width 20 -height 10]
    pack .p
    update
    set result [winfo height .f2]
    .p sash place 0 0 15
    update
    lappend result [winfo height .f2]
    set result
} -cleanup {
	deleteWindows
} -result {10 5}
test panedwindow-11.6 {moving sash does not change reqsize of panedwindow} -setup {
	deleteWindows
} -body {
    panedwindow .p -showhandle false -borderwidth 0 -sashpad 0 -sashwidth 4 \
            -orient vertical
    .p add [frame .f -width 20 -height 10] [frame .f2 -width 20 -height 10]
    set result [winfo reqheight .p]
    .p sash place 0 0 20
    lappend result [winfo reqheight .p]
    set result
} -cleanup {
	deleteWindows
} -result [list 24 24]
test panedwindow-11.7 {moving sash does not alter reqsize of widget} -setup {
	deleteWindows
} -body {
    panedwindow .p -showhandle false -borderwidth 0 -sashpad 0 -sashwidth 4 \
            -orient vertical
    .p add [frame .f -width 20 -height 10] [frame .f2 -width 20 -height 10]
    set result [winfo reqheight .f]
    .p sash place 0 0 20
    lappend result [winfo reqheight .f]
} -cleanup {
	deleteWindows
} -result [list 10 10]
test panedwindow-11.8 {moving sash restricted to minsize} -setup {
	deleteWindows
} -body {
    panedwindow .p -showhandle false -borderwidth 0 -sashpad 0 -sashwidth 4
    .p add [frame .f -width 20 -height 20] [button .c] -minsize 15
    .p sash place 0 10 0
    pack .p
    update
    winfo width .f
} -result 15
test panedwindow-11.9 {moving sash restricted to minsize} -setup {
	deleteWindows
} -body {
    panedwindow .p -showhandle false -borderwidth 0 -sashpad 0 -sashwidth 4 \
            -orient vertical
    .p add [frame .f -width 20 -height 30] [button .c] -minsize 10
    .p sash place 0 0 5
    pack .p
    update
    winfo height .f
} -result 10
test panedwindow-11.10 {moving sash in unmapped window restricted to reqsize} -setup {
	deleteWindows
} -body {
    panedwindow .p -showhandle false -borderwidth 0 -sashpad 0 -sashwidth 4
    .p add [frame .f -width 20 -height 30] [frame .f2 -width 20 -height 20]
    set result [list [.p sash coord 0]]
    .p sash place 0 100 0
    lappend result [.p sash coord 0]
} -cleanup {
	deleteWindows
} -result [list {20 0} {40 0}]
test panedwindow-11.11 {moving sash right pushes other sashes} -setup {
	deleteWindows
} -body {
    panedwindow .p -showhandle false -borderwidth 0 -sashpad 0 -sashwidth 4
    .p add [frame .f -width 20 -height 30] [frame .f2 -width 20 -height 20] \
	    [frame .f3 -width 20 -height 30]
    .p sash place 0 80 0
    list [.p sash coord 0] [.p sash coord 1]
} -cleanup {
	deleteWindows
} -result {{60 0} {64 0}}
test panedwindow-11.12 {moving sash left pushes other sashes} -setup {
	deleteWindows
} -body {
    panedwindow .p -showhandle false -borderwidth 0 -sashpad 0 -sashwidth 4
    .p add [frame .f -width 20 -height 30] [frame .f2 -width 20 -height 20] \
	    [frame .f3 -width 20 -height 30]
    .p sash place 1 0 0
    list [.p sash coord 0] [.p sash coord 1]
} -cleanup {
	deleteWindows
} -result {{0 0} {4 0}}
test panedwindow-11.13 {move sash in mapped window restricted to visible win} -setup {
	deleteWindows
} -body {
    panedwindow .p -showhandle false -borderwidth 0 -sashpad 0 -sashwidth 4
    .p add [frame .f -width 20 -height 30] [frame .f2 -width 20 -height 20] \
	    [frame .f3 -width 20 -height 30]
    place .p -width 50
    update
    .p sash place 1 100 0
    update
    .p sash coord 1
} -cleanup {
	deleteWindows
} -result {46 0}
test panedwindow-11.14 {move sash in mapped window restricted to visible win} -setup {
	deleteWindows
} -body {
    panedwindow .p -showhandle false -borderwidth 0 -sashpad 0 -sashwidth 4
    .p add [frame .f -width 20 -height 30] [frame .f2 -width 20 -height 20] \
	    [frame .f3 -width 20 -height 30]
    place .p -width 100
    update
    .p sash place 1 200 0
    update
    .p sash coord 1
} -cleanup {
	deleteWindows
} -result {96 0}
test panedwindow-11.15 {moving sash into "virtual" space on last pane increases reqsize} -setup {
	deleteWindows
} -body {
    panedwindow .p -showhandle false -borderwidth 0 -sashpad 0 -sashwidth 4
    .p add [frame .f -width 20 -height 30] [frame .f2 -width 20 -height 20] \
	    [frame .f3 -width 20 -height 30]
    place .p -width 100
    set result [winfo reqwidth .p]
    update
    .p sash place 1 200 0
    update
    lappend result [winfo reqwidth .p]
} -cleanup {
	deleteWindows
} -result {68 100}
    

test panedwindow-12.1 {horizontal panedwindow lays out widgets properly} -setup {
	deleteWindows
    set result {}
} -body {
    panedwindow .p -showhandle false -borderwidth 2 -sashpad 2 -sashwidth 2
    foreach win {.p.f .p.f2 .p.f3} {.p add [frame $win -width 20 -height 10]}
    pack .p
    update
    foreach w [.p panes] {lappend result [winfo x $w] [winfo y $w]}
    return $result
} -cleanup {
	deleteWindows
} -result [list 2 2 28 2 54 2]
test panedwindow-12.2 {vertical panedwindow lays out widgets properly} -setup {
	deleteWindows
    set result {}
} -body {
    panedwindow .p -showhandle false -borderwidth 2 -sashpad 2 -sashwidth 2 \
            -orient vertical
    foreach win {.p.f .p.f2 .p.f3} {.p add [frame $win -width 20 -height 10]}
    pack .p
    update
    foreach w [.p panes] {lappend result [winfo x $w] [winfo y $w]}
    return $result
} -cleanup {
	deleteWindows
} -result [list 2 2 2 18 2 34]
test panedwindow-12.3 {horizontal panedwindow lays out widgets properly} -setup {
	deleteWindows
} -body {
    panedwindow .p -showhandle false -borderwidth 0 -sashpad 0 -sashwidth 0
    foreach {win color} {.p.f blue .p.f2 green} {
	    .p add [frame $win -width 20 -height 20 -bg $color] -padx 10 -pady 5 \
            -sticky ""
    }
    pack .p
    update
    set result [list [winfo reqwidth .p] [winfo reqheight .p]]
    foreach win {.p.f .p.f2} {lappend result [winfo x $win] [winfo y $win]}
    .p paneconfigure .p.f -padx 0 -pady 0
    update
    lappend result [winfo reqwidth .p] [winfo reqheight .p]
    foreach win {.p.f .p.f2} {lappend result [winfo x $win] [winfo y $win]}
    return $result
} -cleanup {
	deleteWindows
} -result [list 80 30 10 5 50 5 60 30 0 5 30 5]
test panedwindow-12.4 {vertical panedwindow lays out widgets properly} -setup {
	deleteWindows
} -body {
    panedwindow .p -showhandle false -borderwidth 0 -sashpad 0 -sashwidth 0 \
            -orient vertical
    foreach win {.p.f .p.f2} {
	.p add [frame $win -width 20 -height 20] -padx 10 -pady 5 -sticky ""
    }
    pack .p
    update
    set result [list [winfo reqwidth .p] [winfo reqheight .p]]
    foreach win {.p.f .p.f2} {lappend result [winfo x $win] [winfo y $win]}
    .p paneconfigure .p.f -padx 0 -pady 0
    update
    lappend result [winfo reqwidth .p] [winfo reqheight .p]
    foreach win {.p.f .p.f2} {lappend result [winfo x $win] [winfo y $win]}
    return $result
} -cleanup {
	deleteWindows
} -result [list 40 60 10 5 10 35 40 50 10 0 10 25]
test panedwindow-12.5 {panedwindow respects reqsize of panes when possible} -setup {
	deleteWindows
} -body {
    panedwindow .p -showhandle false -borderwidth 0 -sashpad 0 -sashwidth 0
    .p add [frame .p.f -width 20 -height 20] -sticky ""
    place .p -width 40
    update
    set result [list [winfo width .p.f]]
    .p.f configure -width 30
    update
    lappend result [winfo width .p.f]
} -cleanup {
	deleteWindows
} -result [list 20 30]
test panedwindow-12.6 {panedwindow takes explicit widget width over reqwidth} -setup {
	deleteWindows
} -body {
    panedwindow .p -showhandle false -borderwidth 0 -sashpad 0 -sashwidth 0
    .p add [frame .p.f -width 20 -height 20] -width 20 -sticky ""
    place .p -width 40
    update
    set result [list [winfo width .p.f]]
    .p.f configure -width 30
    update
    lappend result [winfo width .p.f]
} -cleanup {
	deleteWindows
} -result [list 20 20]
test panedwindow-12.7 {horizontal panedwindow reqheight is max slave height} -setup {
	deleteWindows
} -body {
    panedwindow .p -showhandle false -borderwidth 0 -sashpad 0 -sashwidth 4
    .p add [frame .p.f -width 20 -height 20] [frame .p.f2 -width 20 -height 20]
    set result [winfo reqheight .p]
    .p.f config -height 40
    lappend result [winfo reqheight .p]
} -cleanup {
	deleteWindows
} -result {20 40}
test panedwindow-12.8 {horizontal panedwindow reqheight is max slave height} -setup {
	deleteWindows
} -body {
    panedwindow .p -showhandle false -borderwidth 0 -sashpad 0 -sashwidth 4
    foreach win {.p.f .p.f2} {.p add [frame $win -width 20 -height 20]}
    .p paneconfigure .p.f -height 15
    set result [winfo reqheight .p]
    .p.f config -height 40
    lappend result [winfo reqheight .p]
} -cleanup {
	deleteWindows
} -result {20 20}
test panedwindow-12.9 {panedwindow pane width overrides widget width} -setup {
	deleteWindows
} -body {
    panedwindow .p -showhandle false -borderwidth 0 -sashpad 0 -sashwidth 4
    foreach win {.p.f .p.f2} {.p add [frame $win -width 20 -height 20]}
    .p sash place 0 10 0
    pack .p
    update
    set result [winfo width .p.f]
    .p paneconfigure .p.f -width 30
    lappend result [winfo width .p.f]
} -cleanup {
	deleteWindows
} -result [list 10 10]
test panedwindow-12.10 {panedwindow respects reqsize of panes when possible} -setup {
	deleteWindows
} -body {
    panedwindow .p -showhandle false -borderwidth 0 -sashpad 0 -sashwidth 0
    .p add [frame .p.f -width 20 -height 20] -sticky ""
    place .p -height 40
    update
    set result [list [winfo height .p.f]]
    .p.f configure -height 30
    update
    lappend result [winfo height .p.f]
} -cleanup {
	deleteWindows
} -result [list 20 30]
test panedwindow-12.11 {panedwindow takes explicit height over reqheight} -setup {
	deleteWindows
} -body {
    panedwindow .p -showhandle false -borderwidth 0 -sashpad 0 -sashwidth 0
    .p add [frame .p.f -width 20 -height 20] -height 20 -sticky ""
    place .p -height 40
    update
    set result [list [winfo height .p.f]]
    .p.f configure -height 30
    update
    lappend result [winfo height .p.f]
} -cleanup {
	deleteWindows
} -result [list 20 20]
test panedwindow-12.12 {vertical panedwindow reqwidth is max slave width} -setup {
	deleteWindows
} -body {
    panedwindow .p -showhandle false -borderwidth 0 -sashpad 0 -sashwidth 4 \
            -orient vertical
    .p add [frame .p.f -width 20 -height 20] [frame .p.f2 -width 20 -height 20]
    set result [winfo reqwidth .p]
    .p.f config -width 40
    lappend result [winfo reqwidth .p]
} -cleanup {
	deleteWindows
} -result {20 40}
test panedwindow-12.13 {vertical panedwindow reqwidth is max slave width} -setup {
	deleteWindows
} -body {
    panedwindow .p -showhandle false -borderwidth 0 -sashpad 0 -sashwidth 4 \
            -orient vertical
    foreach win {.p.f .p.f2} {.p add [frame $win -width 20 -height 20]}
    .p paneconfigure .p.f -width 15
    set result [winfo reqwidth .p]
    .p.f config -width 40
    lappend result [winfo reqwidth .p]
} -cleanup {
	deleteWindows
} -result {20 20}
test panedwindow-12.14 {panedwindow pane height overrides widget width} -setup {
	deleteWindows
} -body {
    panedwindow .p -showhandle false -borderwidth 0 -sashpad 0 -sashwidth 4 \
            -orient vertical
    foreach win {.p.f .p.f2} {.p add [frame $win -width 20 -height 20]}
    .p sash place 0 0 10
    pack .p
    update
    set result [winfo height .p.f]
    .p paneconfigure .p.f -height 30
    lappend result [winfo height .p.f]
} -cleanup {
	deleteWindows
} -result [list 10 10]


test panedwindow-13.1 {PanestructureProc, widget yields managements} -setup {
	deleteWindows
} -body {
    # Check that the panedwindow correctly yields geometry management of
    # a slave when the slave is destroyed.

    # This test should not cause a core dump, and it should not cause
    # a memory leak.
    panedwindow .p
    .p add [button .b]
    destroy .p
    pack .b
    destroy .b
    set result ""
} -result {}
test panedwindow-13.2 {PanedWindowLostSlaveProc, widget yields management} -setup {
	deleteWindows
} -body {
    # Check that the paned window correctly yields geometry management of
    # a slave when some other geometry manager steals the slave from us.
    
    # This test should not cause a core dump, and it should not cause a
    # memory leak.
    panedwindow .p
    .p add [button .b]
    pack .p
    update
    pack .b
    update
    set result [.p panes]
    destroy .p .b
    set result
} -result {}


test panedwindow-14.1 {panedwindow sticky settings} -setup {
    deleteWindows
} -body {
    panedwindow .p -showhandle false
    .p add [button .b]
    .p paneconfigure .b -sticky n
    .p panecget .b -sticky
} -cleanup {
    deleteWindows
} -result {n}
test panedwindow-14.2 {panedwindow sticky settings} -setup {
    deleteWindows
} -body {
    panedwindow .p -showhandle false
    .p add [button .b]
    .p paneconfigure .b -sticky s
    .p panecget .b -sticky
} -cleanup {
    deleteWindows
} -result {s}
test panedwindow-14.3 {panedwindow sticky settings} -setup {
    deleteWindows
} -body {
    panedwindow .p -showhandle false
    .p add [button .b]
    .p paneconfigure .b -sticky e
    .p panecget .b -sticky
} -cleanup {
    deleteWindows
} -result {e}
test panedwindow-14.4 {panedwindow sticky settings} -setup {
    deleteWindows
} -body {
    panedwindow .p -showhandle false
    .p add [button .b]
    .p paneconfigure .b -sticky w
    .p panecget .b -sticky
} -cleanup {
    deleteWindows
} -result {w}
test panedwindow-14.5 {panedwindow sticky settings} -setup {
    deleteWindows
} -body {
    panedwindow .p -showhandle false
    .p add [button .b]
    .p paneconfigure .b -sticky sn
    .p panecget .b -sticky
} -cleanup {
    deleteWindows
} -result {ns}
test panedwindow-14.6 {panedwindow sticky settings} -setup {
    deleteWindows
} -body {
    panedwindow .p -showhandle false
    .p add [button .b]
    .p paneconfigure .b -sticky ns
    .p panecget .b -sticky
} -cleanup {
    deleteWindows
} -result {ns}
test panedwindow-14.7 {panedwindow sticky settings} -setup {
    deleteWindows
} -body {
    panedwindow .p -showhandle false
    .p add [button .b]
    .p paneconfigure .b -sticky en
    .p panecget .b -sticky
} -cleanup {
    deleteWindows
} -result {ne}
test panedwindow-14.8 {panedwindow sticky settings} -setup {
    deleteWindows
} -body {
    panedwindow .p -showhandle false
    .p add [button .b]
    .p paneconfigure .b -sticky ne
    .p panecget .b -sticky
} -cleanup {
    deleteWindows
} -result {ne}
test panedwindow-14.9 {panedwindow sticky settings} -setup {
    deleteWindows
} -body {
    panedwindow .p -showhandle false
    .p add [button .b]
    .p paneconfigure .b -sticky wn
    .p panecget .b -sticky
} -cleanup {
    deleteWindows
} -result {nw}
test panedwindow-14.10 {panedwindow sticky settings} -setup {
    deleteWindows
} -body {
    panedwindow .p -showhandle false
    .p add [button .b]
    .p paneconfigure .b -sticky nw
    .p panecget .b -sticky
} -cleanup {
    deleteWindows
} -result {nw}
test panedwindow-14.11 {panedwindow sticky settings} -setup {
    deleteWindows
} -body {
    panedwindow .p -showhandle false
    .p add [button .b]
    .p paneconfigure .b -sticky esn
    .p panecget .b -sticky
} -cleanup {
    deleteWindows
} -result {nes}
test panedwindow-14.12 {panedwindow sticky settings} -setup {
    deleteWindows
} -body {
    panedwindow .p -showhandle false
    .p add [button .b]
    .p paneconfigure .b -sticky nse
    .p panecget .b -sticky
} -cleanup {
    deleteWindows
} -result {nes}
test panedwindow-14.13 {panedwindow sticky settings} -setup {
    deleteWindows
} -body {
    panedwindow .p -showhandle false
    .p add [button .b]
    .p paneconfigure .b -sticky nsw
    .p panecget .b -sticky
} -cleanup {
    deleteWindows
} -result {nsw}
test panedwindow-14.14 {panedwindow sticky settings} -setup {
    deleteWindows
} -body {
    panedwindow .p -showhandle false
    .p add [button .b]
    .p paneconfigure .b -sticky nsew
    .p panecget .b -sticky
} -cleanup {
    deleteWindows
} -result {nesw}
test panedwindow-14.15 {panedwindow sticky settings} -setup {
    deleteWindows
} -body {
    panedwindow .p -showhandle false
    .p add [button .b]
    .p paneconfigure .b -sticky ""
    .p panecget .b -sticky
} -cleanup {
    deleteWindows
} -result {}


test panedwindow-15.1 {panedwindow sticky works} -setup {
    deleteWindows
} -body {
    panedwindow .p -showhandle false -borderwidth 0 -sashpad 0 -sashwidth 0
    .p add [frame .p.f -height 20 -width 20 -bg red] -sticky {}
    place .p -width 40 -height 40
    update
    list {} [winfo x .p.f] [winfo y .p.f]  [winfo width .p.f] [winfo height .p.f]
} -cleanup {
    deleteWindows
} -result {{} 10 10 20 20}
test panedwindow-15.2 {panedwindow sticky works} -setup {
    deleteWindows
} -body {
    panedwindow .p -showhandle false -borderwidth 0 -sashpad 0 -sashwidth 0
    .p add [frame .p.f -height 20 -width 20 -bg red] -sticky n
    place .p -width 40 -height 40
    update
    list n [winfo x .p.f] [winfo y .p.f]  [winfo width .p.f] [winfo height .p.f]
} -cleanup {
    deleteWindows
} -result {n 10 0 20 20}
test panedwindow-15.3 {panedwindow sticky works} -setup {
    deleteWindows
} -body {
    panedwindow .p -showhandle false -borderwidth 0 -sashpad 0 -sashwidth 0
    .p add [frame .p.f -height 20 -width 20 -bg red] -sticky s
    place .p -width 40 -height 40
    update
    list s [winfo x .p.f] [winfo y .p.f]  [winfo width .p.f] [winfo height .p.f]
} -cleanup {
    deleteWindows
} -result {s 10 20 20 20}
test panedwindow-15.4 {panedwindow sticky works} -setup {
    deleteWindows
} -body {
    panedwindow .p -showhandle false -borderwidth 0 -sashpad 0 -sashwidth 0
    .p add [frame .p.f -height 20 -width 20 -bg red] -sticky e
    place .p -width 40 -height 40
    update
    list e [winfo x .p.f] [winfo y .p.f]  [winfo width .p.f] [winfo height .p.f]
} -cleanup {
    deleteWindows
} -result {e 20 10 20 20}
test panedwindow-15.5 {panedwindow sticky works} -setup {
    deleteWindows
} -body {
    panedwindow .p -showhandle false -borderwidth 0 -sashpad 0 -sashwidth 0
    .p add [frame .p.f -height 20 -width 20 -bg red] -sticky w
    place .p -width 40 -height 40
    update
    list w [winfo x .p.f] [winfo y .p.f]  [winfo width .p.f] [winfo height .p.f]
} -cleanup {
    deleteWindows
} -result {w 0 10 20 20}
test panedwindow-15.6 {panedwindow sticky works} -setup {
    deleteWindows
} -body {
    panedwindow .p -showhandle false -borderwidth 0 -sashpad 0 -sashwidth 0
    .p add [frame .p.f -height 20 -width 20 -bg red] -sticky ns
    place .p -width 40 -height 40
    update
    list ns [winfo x .p.f] [winfo y .p.f]  [winfo width .p.f] [winfo height .p.f]
} -cleanup {
    deleteWindows
} -result {ns 10 0 20 40}
test panedwindow-15.7 {panedwindow sticky works} -setup {
    deleteWindows
} -body {
    panedwindow .p -showhandle false -borderwidth 0 -sashpad 0 -sashwidth 0
    .p add [frame .p.f -height 20 -width 20 -bg red] -sticky ew
    place .p -width 40 -height 40
    update
    list ew [winfo x .p.f] [winfo y .p.f]  [winfo width .p.f] [winfo height .p.f]
} -cleanup {
    deleteWindows
} -result {ew 0 10 40 20}
test panedwindow-15.8 {panedwindow sticky works} -setup {
    deleteWindows
} -body {
    panedwindow .p -showhandle false -borderwidth 0 -sashpad 0 -sashwidth 0
    .p add [frame .p.f -height 20 -width 20 -bg red] -sticky nw
    place .p -width 40 -height 40
    update
    list nw [winfo x .p.f] [winfo y .p.f]  [winfo width .p.f] [winfo height .p.f]
} -cleanup {
    deleteWindows
} -result {nw 0 0 20 20}
test panedwindow-15.9 {panedwindow sticky works} -setup {
    deleteWindows
} -body {
    panedwindow .p -showhandle false -borderwidth 0 -sashpad 0 -sashwidth 0
    .p add [frame .p.f -height 20 -width 20 -bg red] -sticky ne
    place .p -width 40 -height 40
    update
    list ne [winfo x .p.f] [winfo y .p.f]  [winfo width .p.f] [winfo height .p.f]
} -cleanup {
    deleteWindows
} -result {ne 20 0 20 20}
test panedwindow-15.10 {panedwindow sticky works} -setup {
    deleteWindows
} -body {
    panedwindow .p -showhandle false -borderwidth 0 -sashpad 0 -sashwidth 0
    .p add [frame .p.f -height 20 -width 20 -bg red] -sticky se
    place .p -width 40 -height 40
    update
    list se [winfo x .p.f] [winfo y .p.f]  [winfo width .p.f] [winfo height .p.f]
} -cleanup {
    deleteWindows
} -result {se 20 20 20 20}
test panedwindow-15.11 {panedwindow sticky works} -setup {
    deleteWindows
} -body {
    panedwindow .p -showhandle false -borderwidth 0 -sashpad 0 -sashwidth 0
    .p add [frame .p.f -height 20 -width 20 -bg red] -sticky sw
    place .p -width 40 -height 40
    update
    list sw [winfo x .p.f] [winfo y .p.f]  [winfo width .p.f] [winfo height .p.f]
} -cleanup {
    deleteWindows
} -result {sw 0 20 20 20}
test panedwindow-15.12 {panedwindow sticky works} -setup {
    deleteWindows
} -body {
    panedwindow .p -showhandle false -borderwidth 0 -sashpad 0 -sashwidth 0
    .p add [frame .p.f -height 20 -width 20 -bg red] -sticky nse
    place .p -width 40 -height 40
    update
    list nse [winfo x .p.f] [winfo y .p.f]  [winfo width .p.f] [winfo height .p.f]
} -cleanup {
    deleteWindows
} -result {nse 20 0 20 40}
test panedwindow-15.13 {panedwindow sticky works} -setup {
    deleteWindows
} -body {
    panedwindow .p -showhandle false -borderwidth 0 -sashpad 0 -sashwidth 0
    .p add [frame .p.f -height 20 -width 20 -bg red] -sticky nsw
    place .p -width 40 -height 40
    update
    list nsw [winfo x .p.f] [winfo y .p.f]  [winfo width .p.f] [winfo height .p.f]
} -cleanup {
    deleteWindows
} -result {nsw 0 0 20 40}
test panedwindow-15.14 {panedwindow sticky works} -setup {
    deleteWindows
} -body {
    panedwindow .p -showhandle false -borderwidth 0 -sashpad 0 -sashwidth 0
    .p add [frame .p.f -height 20 -width 20 -bg red] -sticky sew
    place .p -width 40 -height 40
    update
    list sew [winfo x .p.f] [winfo y .p.f]  [winfo width .p.f] [winfo height .p.f]
} -cleanup {
    deleteWindows
} -result {sew 0 20 40 20}
test panedwindow-15.15 {panedwindow sticky works} -setup {
    deleteWindows
} -body {
    panedwindow .p -showhandle false -borderwidth 0 -sashpad 0 -sashwidth 0
    .p add [frame .p.f -height 20 -width 20 -bg red] -sticky new
    place .p -width 40 -height 40
    update
    list new [winfo x .p.f] [winfo y .p.f]  [winfo width .p.f] [winfo height .p.f]
} -cleanup {
    deleteWindows
} -result {new 0 0 40 20}
test panedwindow-15.16 {panedwindow sticky works} -setup {
    deleteWindows
} -body {
    panedwindow .p -showhandle false -borderwidth 0 -sashpad 0 -sashwidth 0
    .p add [frame .p.f -height 20 -width 20 -bg red] -sticky news
    place .p -width 40 -height 40
    update
    list news [winfo x .p.f] [winfo y .p.f]  [winfo width .p.f] [winfo height .p.f]
} -cleanup {
    deleteWindows
} -result {news 0 0 40 40}


test panedwindow-16.1 {setting minsize when pane is too small snaps width} -setup {
	deleteWindows
} -body {
    panedwindow .p -showhandle false -borderwidth 0 -sashpad 0 -sashwidth 2
    .p add [frame .p.f -height 20 -width 20 -bg red]
    set result [winfo reqwidth .p]
    .p paneconfigure .p.f -minsize 40
    lappend result [winfo reqwidth .p]
} -cleanup {
	deleteWindows
} -result [list 20 40]


test panedwindow-17.1 {MoveSash, move right} -setup {
	deleteWindows
    set result {}
} -body {
    panedwindow .p -showhandle false -borderwidth 0 -sashpad 0 -sashwidth 2
    foreach w {.f1 .f2} c {red blue} {
	    .p add [frame $w -height 20 -width 20 -bg $c] -sticky nsew
    }

    # Get the requested width of the paned window
    lappend result [winfo reqwidth .p]
    
    .p sash place 0 30 0
    
    # Get the reqwidth again, to make sure it hasn't changed
    lappend result [winfo reqwidth .p]

    # Check that the sash moved
    lappend result [.p sash coord 0]
} -cleanup {
	deleteWindows
} -result [list 42 42 {30 0}]
test panedwindow-17.2 {MoveSash, move right (unmapped) clipped by reqwidth} -setup {
	deleteWindows
} -body {
    panedwindow .p -showhandle false -borderwidth 0 -sashpad 0 -sashwidth 2
    foreach w {.f1 .f2} c {red blue} {
	    .p add [frame $w -height 20 -width 20 -bg $c] -sticky nsew
    }

    .p sash place 0 100 0
    
    # Get the new sash coord; it should be clipped by the reqwidth of
    # the panedwindow.
    .p sash coord 0
} -cleanup {
	deleteWindows
} -result [list 40 0]
test panedwindow-17.3 {MoveSash, move right (mapped, width < reqwidth) clipped by width} -setup {
	deleteWindows
} -body {
    panedwindow .p -showhandle false -borderwidth 0 -sashpad 0 -sashwidth 2
    foreach w {.f1 .f2} c {red blue} {
	    .p add [frame $w -height 20 -width 20 -bg $c] -sticky nsew
    }
    
    # Put the panedwindow up on the display and give it a width < reqwidth
    place .p -x 0 -y 0 -width 32
    update

    .p sash place 0 100 0
    
    # Get the new sash coord; it should be clipped by the visible width of
    # the panedwindow.
    .p sash coord 0
} -cleanup {
	deleteWindows
} -result [list 30 0]
test panedwindow-17.4 {MoveSash, move right (mapped, width > reqwidth) clipped by width} -setup {
	deleteWindows
} -body {
    panedwindow .p -showhandle false -borderwidth 0 -sashpad 0 -sashwidth 2
    foreach w {.f1 .f2} c {red blue} {
	    .p add [frame $w -height 20 -width 20 -bg $c] -sticky nsew
    }
    
    # Put the panedwindow up on the display and give it a width > reqwidth
    place .p -x 0 -y 0 -width 102
    update

    .p sash place 0 200 0
    
    # Get the new sash coord; it should be clipped by the visible width of
    # the panedwindow.
    .p sash coord 0
} -cleanup {
	deleteWindows
} -result [list 100 0]
test panedwindow-17.5 {MoveSash, move right respects minsize} -setup {
	deleteWindows
} -body {
    panedwindow .p -showhandle false -borderwidth 0 -sashpad 0 -sashwidth 2
    foreach w {.f1 .f2} c {red blue} {
	    .p add [frame $w -height 20 -width 20 -bg $c] -sticky nsew -minsize 10
    }

    .p sash place 0 100 0
    
    # Get the new sash coord; it should have moved as far as possible while
    # respecting minsizes.
    .p sash coord 0
} -cleanup {
	deleteWindows
} -result [list 30 0]
test panedwindow-17.6 {MoveSash, move right respects minsize} -setup {
	deleteWindows
} -body {
    panedwindow .p -showhandle false -borderwidth 0 -sashpad 0 -sashwidth 2
    foreach w {.f1 .f2 .f3} c {red blue} {
	    .p add [frame $w -height 20 -width 20 -bg $c] -sticky nsew -minsize 10
    }

    .p sash place 0 100 0
    
    # Get the new sash coord; it should have moved as far as possible.
    .p sash coord 0
} -cleanup {
	deleteWindows
} -result [list 40 0]
test panedwindow-17.7 {MoveSash, move right pushes other sashes} -setup {
	deleteWindows
} -body {
    panedwindow .p -showhandle false -borderwidth 0 -sashpad 0 -sashwidth 2
    foreach w {.f1 .f2 .f3} c {red blue} {
	    .p add [frame $w -height 20 -width 20 -bg $c] -sticky nsew
    }

    .p sash place 0 100 0
    
    # Get the new sash coord; it should have moved as far as possible while
    # respecting minsizes.
    .p sash coord 1
} -cleanup {
	deleteWindows
} -result [list 62 0]
test panedwindow-17.8 {MoveSash, move right pushes other sashes, respects minsize} -setup {
	deleteWindows
} -body {
    panedwindow .p -showhandle false -borderwidth 0 -sashpad 0 -sashwidth 2
    foreach w {.f1 .f2 .f3} c {red blue} {
	    .p add [frame $w -height 20 -width 20 -bg $c] -sticky nsew -minsize 10
    }

    .p sash place 0 100 0
    
    # Get the new sash coord; it should have moved as far as possible while
    # respecting minsizes.
    .p sash coord 1
} -cleanup {
	deleteWindows
} -result [list 52 0]
test panedwindow-17.9 {MoveSash, move right respects minsize, exludes pad} -setup {
	deleteWindows
} -body {
    panedwindow .p -showhandle false -borderwidth 0 -sashpad 0 -sashwidth 2
    foreach w {.f1 .f2 .f3} c {red blue} {
	    .p add [frame $w -height 20 -width 20 -bg $c] \
		    -sticky nsew -minsize 10 -padx 5
    }

    .p sash place 0 100 0
    
    # Get the new sash coord; it should have moved as far as possible, 
    # respecting minsizes.
    .p sash coord 0
} -cleanup {
	deleteWindows
} -result [list 50 0]
test panedwindow-17.10 {MoveSash, move right, negative minsize becomes 0} -setup {
	deleteWindows
} -body {
    panedwindow .p -showhandle false -borderwidth 0 -sashpad 0 -sashwidth 2
    foreach w {.f1 .f2 .f3} c {red blue} {
	    .p add [frame $w -height 20 -width 20 -bg $c] \
		    -sticky nsew -minsize -50
    }

    .p sash place 0 50 0
    
    # Get the new sash coord; it should have moved as far as possible, 
    # respecting minsizes.
    list [.p sash coord 0] [.p sash coord 1]
} -cleanup {
	deleteWindows
} -result [list [list 50 0] [list 52 0]]
test panedwindow-17.11 {MoveSash, move left} -setup {
	deleteWindows
} -body {
    set result {}
    panedwindow .p -showhandle false -borderwidth 0 -sashpad 0 -sashwidth 2
    foreach w {.f1 .f2} c {red blue} {
	    .p add [frame $w -height 20 -width 20 -bg $c] -sticky nsew
    }

    # Get the requested width of the paned window
    lappend result [winfo reqwidth .p]
    
    .p sash place 0 10 0
    
    # Get the reqwidth again, to make sure it hasn't changed
    lappend result [winfo reqwidth .p]

    # Check that the sash moved
    lappend result [.p sash coord 0]
} -cleanup {
	deleteWindows
} -result [list 42 42 {10 0}]
test panedwindow-17.12 {MoveSash, move left, can't move outside of window} -setup {
	deleteWindows
} -body {
    panedwindow .p -showhandle false -borderwidth 0 -sashpad 0 -sashwidth 2
    foreach w {.f1 .f2} c {red blue} {
	    .p add [frame $w -height 20 -width 20 -bg $c] -sticky nsew
    }

    .p sash place 0 -100 0
    
    # Get the new sash coord; it should be clipped by the reqwidth of
    # the panedwindow.
    .p sash coord 0
} -cleanup {
	deleteWindows
} -result [list 0 0]
test panedwindow-17.13 {MoveSash, move left respects minsize} -setup {
	deleteWindows
} -body {
    panedwindow .p -showhandle false -borderwidth 0 -sashpad 0 -sashwidth 2
    foreach w {.f1 .f2} c {red blue} {
	    .p add [frame $w -height 20 -width 20 -bg $c] -sticky nsew -minsize 10
    }

    .p sash place 0 0 0
    
    # Get the new sash coord; it should have moved as far as possible while
    # respecting minsizes.
    .p sash coord 0
} -cleanup {
	deleteWindows
} -result [list 10 0]
test panedwindow-17.14 {MoveSash, move left respects minsize} -setup {
	deleteWindows
} -body {
    panedwindow .p -showhandle false -borderwidth 0 -sashpad 0 -sashwidth 2
    foreach w {.f1 .f2 .f3} c {red blue} {
	    .p add [frame $w -height 20 -width 20 -bg $c] -sticky nsew -minsize 10
    }

    .p sash place 1 0 0
    
    # Get the new sash coord; it should have moved as far as possible.
    .p sash coord 1
} -cleanup {
	deleteWindows
} -result [list 22 0]
test panedwindow-17.15 {MoveSash, move left pushes other sashes} -setup {
	deleteWindows
} -body {
    panedwindow .p -showhandle false -borderwidth 0 -sashpad 0 -sashwidth 2
    foreach w {.f1 .f2 .f3} c {red blue} {
	    .p add [frame $w -height 20 -width 20 -bg $c] -sticky nsew
    }

    .p sash place 1 0 0
    
    # Get the new sash coord; it should have moved as far as possible while
    # respecting minsizes.
    .p sash coord 0
} -cleanup {
	deleteWindows
} -result [list 0 0]
test panedwindow-17.16 {MoveSash, move left pushes other sashes, respects minsize} -setup {
	deleteWindows
} -body {
    panedwindow .p -showhandle false -borderwidth 0 -sashpad 0 -sashwidth 2
    foreach w {.f1 .f2 .f3} c {red blue} {
	    .p add [frame $w -height 20 -width 20 -bg $c] -sticky nsew -minsize 10
    }

    .p sash place 1 0 0
    
    # Get the new sash coord; it should have moved as far as possible while
    # respecting minsizes.
    .p sash coord 0
} -cleanup {
	deleteWindows
} -result [list 10 0]
test panedwindow-17.17 {MoveSash, move left respects minsize, exludes pad} -setup {
	deleteWindows
} -body {
    panedwindow .p -showhandle false -borderwidth 0 -sashpad 0 -sashwidth 2
    foreach w {.f1 .f2 .f3} c {red blue} {
	    .p add [frame $w -height 20 -width 20 -bg $c] \
		    -sticky nsew -minsize 10 -padx 5
    }

    .p sash place 1 0 0
    
    # Get the new sash coord; it should have moved as far as possible, 
    # respecting minsizes.
    .p sash coord 1
} -cleanup {
	deleteWindows
} -result [list 42 0]
test panedwindow-17.18 {MoveSash, move left, negative minsize becomes 0} -setup {
	deleteWindows
} -body {
    panedwindow .p -showhandle false -borderwidth 0 -sashpad 0 -sashwidth 2
    foreach w {.f1 .f2 .f3} c {red blue green} {
	    .p add [frame $w -height 20 -width 20 -bg $c] \
		    -sticky nsew -minsize -50
    }

    .p sash place 1 10 0
    
    # Get the new sash coord; it should have moved as far as possible, 
    # respecting minsizes.
    list [.p sash coord 0] [.p sash coord 1]
} -cleanup {
	deleteWindows
} -result [list [list 8 0] [list 10 0]]


test panedwindow-18.1 {MoveSash, move down} -setup {
	deleteWindows
} -body {
    set result {}
    panedwindow .p -showhandle false -borderwidth 0 -sashpad 0 -sashwidth 2 \
            -orient vertical
    foreach w {.f1 .f2} c {red blue} {
	    .p add [frame $w -height 20 -width 20 -bg $c] -sticky nsew
    }

    # Get the requested width of the paned window
    lappend result [winfo reqheight .p]
    
    .p sash place 0 0 30
    
    # Get the reqwidth again, to make sure it hasn't changed
    lappend result [winfo reqheight .p]

    # Check that the sash moved
    lappend result [.p sash coord 0]
} -cleanup {
	deleteWindows
} -result [list 42 42 {0 30}]
test panedwindow-18.2 {MoveSash, move down (unmapped) clipped by reqheight} -setup {
	deleteWindows
} -body {
    panedwindow .p -showhandle false -borderwidth 0 -sashpad 0 -sashwidth 2 \
            -orient vertical
    foreach w {.f1 .f2} c {red blue} {
	    .p add [frame $w -height 20 -width 20 -bg $c] -sticky nsew
    }

    .p sash place 0 0 100
    
    # Get the new sash coord; it should be clipped by the reqheight of
    # the panedwindow.
    .p sash coord 0
} -cleanup {
	deleteWindows
} -result [list 0 40]
test panedwindow-18.3 {MoveSash, move down (mapped, height < reqheight) clipped by height} -setup {
	deleteWindows
} -body {
    panedwindow .p -showhandle false -borderwidth 0 -sashpad 0 -sashwidth 2 \
            -orient vertical
    foreach w {.f1 .f2} c {red blue} {
	    .p add [frame $w -height 20 -width 20 -bg $c] -sticky nsew
    }
    
    # Put the panedwindow up on the display and give it a height < reqheight
    place .p -x 0 -y 0 -height 32
    update

    .p sash place 0 0 100
    
    # Get the new sash coord; it should be clipped by the visible height of
    # the panedwindow.
    .p sash coord 0
} -cleanup {
	deleteWindows
} -result [list 0 30]
test panedwindow-18.4 {MoveSash, move down (mapped, height > reqheight) clipped by height} -setup {
	deleteWindows
} -body {
    panedwindow .p -showhandle false -borderwidth 0 -sashpad 0 -sashwidth 2 \
            -orient vertical
    foreach w {.f1 .f2} c {red blue} {
	    .p add [frame $w -height 20 -width 20 -bg $c] -sticky nsew
    }
    
    # Put the panedwindow up on the display and give it a width > reqwidth
    place .p -x 0 -y 0 -height 102
    update

    .p sash place 0 0 200
    
    # Get the new sash coord; it should be clipped by the visible width of
    # the panedwindow.
    .p sash coord 0
} -cleanup {
	deleteWindows
} -result [list 0 100]
test panedwindow-18.5 {MoveSash, move down respects minsize} -setup {
	deleteWindows
} -body {
    panedwindow .p -showhandle false -borderwidth 0 -sashpad 0 -sashwidth 2 \
            -orient vertical
    foreach w {.f1 .f2} c {red blue} {
	    .p add [frame $w -height 20 -width 20 -bg $c] -sticky nsew -minsize 10
    }

    .p sash place 0 0 100
    
    # Get the new sash coord; it should have moved as far as possible while
    # respecting minsizes.
    .p sash coord 0
} -cleanup {
	deleteWindows
} -result [list 0 30]
test panedwindow-18.6 {MoveSash, move down respects minsize} -setup {
	deleteWindows
} -body {
    panedwindow .p -showhandle false -borderwidth 0 -sashpad 0 -sashwidth 2 \
            -orient vertical
    foreach w {.f1 .f2 .f3} c {red blue} {
	    .p add [frame $w -height 20 -width 20 -bg $c] -sticky nsew -minsize 10
    }

    .p sash place 0 0 100
    
    # Get the new sash coord; it should have moved as far as possible while
    # respecting minsizes.
    .p sash coord 0
} -cleanup {
	deleteWindows
} -result [list 0 40]
test panedwindow-18.7 {MoveSash, move down pushes other sashes} -setup {
	deleteWindows
} -body {
    panedwindow .p -showhandle false -borderwidth 0 -sashpad 0 -sashwidth 2 \
            -orient vertical
    foreach w {.f1 .f2 .f3} c {red blue} {
	    .p add [frame $w -height 20 -width 20 -bg $c] -sticky nsew
    }

    .p sash place 0 0 100
    
    # Get the new sash coord; it should have moved as far as possible while
    # respecting minsizes.
    .p sash coord 1
} -cleanup {
	deleteWindows
} -result [list 0 62]
test panedwindow-18.8 {MoveSash, move down pushes other sashes, respects minsize} -setup {
	deleteWindows
} -body {
    panedwindow .p -showhandle false -borderwidth 0 -sashpad 0 -sashwidth 2 \
            -orient vertical
    foreach w {.f1 .f2 .f3} c {red blue} {
	    .p add [frame $w -height 20 -width 20 -bg $c] -sticky nsew -minsize 10
    }

    .p sash place 0 0 100
    
    # Get the new sash coord; it should have moved as far as possible while
    # respecting minsizes.
    .p sash coord 1
} -cleanup {
	deleteWindows
} -result [list 0 52]
test panedwindow-18.9 {MoveSash, move down respects minsize, exludes pad} -setup {
	deleteWindows
} -body {
    panedwindow .p -showhandle false -borderwidth 0 -sashpad 0 -sashwidth 2 \
            -orient vertical
    foreach w {.f1 .f2 .f3} c {red blue} {
	    .p add [frame $w -height 20 -width 20 -bg $c] \
		    -sticky nsew -minsize 10 -pady 5
    }

    .p sash place 0 0 100
    
    # Get the new sash coord; it should have moved as far as possible, 
    # respecting minsizes.
    .p sash coord 0
} -cleanup {
	deleteWindows
} -result [list 0 50]
test panedwindow-18.10 {MoveSash, move right, negative minsize becomes 0} -setup {
	deleteWindows
} -body {
    panedwindow .p -showhandle false -borderwidth 0 -sashpad 0 -sashwidth 2 \
            -orient vertical
    foreach w {.f1 .f2 .f3} c {red blue} {
	    .p add [frame $w -height 20 -width 20 -bg $c] \
		    -sticky nsew -minsize -50
    }

    .p sash place 0 0 50
    
    # Get the new sash coord; it should have moved as far as possible, 
    # respecting minsizes.
    list [.p sash coord 0] [.p sash coord 1]
} -cleanup {
	deleteWindows
} -result [list [list 0 50] [list 0 52]]
test panedwindow-18.11 {MoveSash, move up} -setup {
	deleteWindows
} -body {
    set result {}
    panedwindow .p -showhandle false -borderwidth 0 -sashpad 0 -sashwidth 2 \
            -orient vertical
    foreach w {.f1 .f2} c {red blue} {
	    .p add [frame $w -height 20 -width 20 -bg $c] -sticky nsew
    }

    # Get the requested width of the paned window
    lappend result [winfo reqheight .p]
    
    .p sash place 0 0 10
    
    # Get the reqwidth again, to make sure it hasn't changed
    lappend result [winfo reqheight .p]

    # Check that the sash moved
    lappend result [.p sash coord 0]
} -cleanup {
	deleteWindows
} -result [list 42 42 {0 10}]
test panedwindow-18.12 {MoveSash, move up, can't move outside of window} -setup {
	deleteWindows
} -body {
    panedwindow .p -showhandle false -borderwidth 0 -sashpad 0 -sashwidth 2 \
            -orient vertical
    foreach w {.f1 .f2} c {red blue} {
	    .p add [frame $w -height 20 -width 20 -bg $c] -sticky nsew
    }

    .p sash place 0 0 -100
    
    # Get the new sash coord; it should be clipped by the reqwidth of
    # the panedwindow.
    .p sash coord 0
} -cleanup {
	deleteWindows
} -result [list 0 0]
test panedwindow-18.13 {MoveSash, move up respects minsize} -setup {
	deleteWindows
} -body {
    panedwindow .p -showhandle false -borderwidth 0 -sashpad 0 -sashwidth 2 \
            -orient vertical
    foreach w {.f1 .f2} c {red blue} {
	    .p add [frame $w -height 20 -width 20 -bg $c] -sticky nsew -minsize 10
    }

    .p sash place 0 0 0
    
    # Get the new sash coord; it should have moved as far as possible while
    # respecting minsizes.
    .p sash coord 0
} -cleanup {
	deleteWindows
} -result [list 0 10]
test panedwindow-18.14 {MoveSash, move up respects minsize} -setup {
	deleteWindows
} -body {
    panedwindow .p -showhandle false -borderwidth 0 -sashpad 0 -sashwidth 2 \
            -orient vertical
    foreach w {.f1 .f2 .f3} c {red blue} {
	    .p add [frame $w -height 20 -width 20 -bg $c] -sticky nsew -minsize 10
    }

    .p sash place 1 0 0
    
    # Get the new sash coord; it should have moved as far as possible.
    .p sash coord 1
} -cleanup {
	deleteWindows
} -result [list 0 22]
test panedwindow-18.15 {MoveSash, move up pushes other sashes} -setup {
	deleteWindows
} -body {
    panedwindow .p -showhandle false -borderwidth 0 -sashpad 0 -sashwidth 2 \
            -orient vertical
    foreach w {.f1 .f2 .f3} c {red blue} {
	    .p add [frame $w -height 20 -width 20 -bg $c] -sticky nsew
    }

    .p sash place 1 0 0
    
    # Get the new sash coord; it should have moved as far as possible while
    # respecting minsizes.
    .p sash coord 0
} -cleanup {
	deleteWindows
} -result [list 0 0]
test panedwindow-18.16 {MoveSash, move up pushes other sashes, respects minsize} -setup {
	deleteWindows
} -body {
    panedwindow .p -showhandle false -borderwidth 0 -sashpad 0 -sashwidth 2 \
            -orient vertical
    foreach w {.f1 .f2 .f3} c {red blue} {
	    .p add [frame $w -height 20 -width 20 -bg $c] -sticky nsew -minsize 10
    }

    .p sash place 1 0 0
    
    # Get the new sash coord; it should have moved as far as possible while
    # respecting minsizes.
    .p sash coord 0
} -cleanup {
	deleteWindows
} -result [list 0 10]
test panedwindow-18.17 {MoveSash, move up respects minsize, exludes pad} -setup {
	deleteWindows
} -body {
    panedwindow .p -showhandle false -borderwidth 0 -sashpad 0 -sashwidth 2 \
            -orient vertical
    foreach w {.f1 .f2 .f3} c {red blue} {
	    .p add [frame $w -height 20 -width 20 -bg $c] \
		    -sticky nsew -minsize 10 -pady 5
    }

    .p sash place 1 0 0
    
    # Get the new sash coord; it should have moved as far as possible, 
    # respecting minsizes.
    .p sash coord 1
} -cleanup {
	deleteWindows
} -result [list 0 42]
test panedwindow-18.18 {MoveSash, move up, negative minsize becomes 0} -setup {
	deleteWindows
} -body {
    panedwindow .p -showhandle false -borderwidth 0 -sashpad 0 -sashwidth 2 \
            -orient vertical
    foreach w {.f1 .f2 .f3} c {red blue green} {
	    .p add [frame $w -height 20 -width 20 -bg $c] \
		    -sticky nsew -minsize -50
    }

    .p sash place 1 0 10
    
    # Get the new sash coord; it should have moved as far as possible, 
    # respecting minsizes.
    list [.p sash coord 0] [.p sash coord 1]
} -cleanup {
	deleteWindows
} -result [list [list 0 8] [list 0 10]]


# The following tests check that the panedwindow is correctly computing its
# geometry based on the various configuration options that can affect the
# geometry.

test panedwindow-19.1 {ComputeGeometry, reqheight taken from widgets} -setup {
	deleteWindows
} -body {
    panedwindow .p -showhandle false -borderwidth 0 -sashpad 0 -sashwidth 0
    foreach w {.f1 .f2 .f3} {
	    .p add [frame $w -width 20 -height 20 -bg blue]
    }
    set result [list [list [winfo reqwidth .p] [winfo reqheight .p]]]
    .f3 configure -height 40
    lappend result [list [winfo reqwidth .p] [winfo reqheight .p]]
} -cleanup {
	deleteWindows
} -result [list [list 60 20] [list 60 40]]

test panedwindow-19.2 {ComputeGeometry, reqheight taken from widgets} -setup {
	deleteWindows
} -body {
    panedwindow .p -showhandle false -borderwidth 0 -sashpad 0 -sashwidth 0
    foreach w {.f1 .f2 .f3} {
	    .p add [frame $w -width 20 -height 20 -bg blue]
    }
    set result [list [list [winfo reqwidth .p] [winfo reqheight .p]]]
    .p paneconfigure .f3 -height 40
    lappend result [list [winfo reqwidth .p] [winfo reqheight .p]]
} -cleanup {
	deleteWindows
} -result [list [list 60 20] [list 60 40]]

test panedwindow-19.3 {ComputeGeometry, reqheight taken from widgets} -setup {
	deleteWindows
} -body {
    panedwindow .p -showhandle false -borderwidth 0 -sashpad 0 -sashwidth 0
    foreach w {.f1 .f2 .f3} {
	    .p add [frame $w -width 20 -height 20 -bg blue] -pady 20
    }
    set result [list [list [winfo reqwidth .p] [winfo reqheight .p]]]
    .p paneconfigure .f3 -height 40
    lappend result [list [winfo reqwidth .p] [winfo reqheight .p]]
} -cleanup {
	deleteWindows
} -result [list [list 60 60] [list 60 80]]

test panedwindow-19.4 {ComputeGeometry, reqwidth taken from widgets} -setup {
	deleteWindows
} -body {
    panedwindow .p -showhandle false -borderwidth 0 -sashpad 0 -sashwidth 0 \
            -orient vertical
    foreach w {.f1 .f2 .f3} {
	.p add [frame $w -width 20 -height 20 -bg blue]
    }
    set result [list [list [winfo reqwidth .p] [winfo reqheight .p]]]
    .f3 configure -width 40
    lappend result [list [winfo reqwidth .p] [winfo reqheight .p]]
} -cleanup {
	deleteWindows
} -result [list [list 20 60] [list 40 60]]

test panedwindow-19.5 {ComputeGeometry, reqwidth taken from widgets} -setup {
	deleteWindows
} -body {
    panedwindow .p -showhandle false -borderwidth 0 -sashpad 0 -sashwidth 0 \
            -orient vertical
    foreach w {.f1 .f2 .f3} {
	.p add [frame $w -width 20 -height 20 -bg blue]
    }
    set result [list [list [winfo reqwidth .p] [winfo reqheight .p]]]
    .p paneconfigure .f3 -width 40
    lappend result [list [winfo reqwidth .p] [winfo reqheight .p]]
} -cleanup {
	deleteWindows
} -result [list [list 20 60] [list 40 60]]

test panedwindow-19.6 {ComputeGeometry, reqwidth taken from widgets} -setup {
	deleteWindows
} -body {
    panedwindow .p -showhandle false -borderwidth 0 -sashpad 0 -sashwidth 0 \
            -orient vertical
    foreach w {.f1 .f2 .f3} {
	.p add [frame $w -width 20 -height 20 -bg blue] -padx 20
    }
    set result [list [list [winfo reqwidth .p] [winfo reqheight .p]]]
    .p paneconfigure .f3 -width 40
    lappend result [list [winfo reqwidth .p] [winfo reqheight .p]]
} -cleanup {
	deleteWindows
} -result [list [list 60 60] [list 80 60]]

test panedwindow-19.7 {ComputeGeometry, one slave, reqsize set properly} -setup {
    deleteWindows
} -body {
    # With just one slave, sashpad and sashwidth should not
    # affect the panedwindow's geometry, since no sash should
    # ever be drawn.
    panedwindow .p -borderwidth 0 -sashpad 0 \
        -sashwidth 0 -handlesize 6 -showhandle 0
    .p add [frame .p.f -width 20 -height 20 -bg red] -padx 0 -sticky ""
    list [winfo reqwidth .p] [winfo reqheight .p]
} -cleanup {
    deleteWindows
} -result {20 20}

test panedwindow-19.8 {ComputeGeometry, three panes, reqsize set properly} -setup {
    deleteWindows
} -body {
    panedwindow .p -borderwidth 0 -sashpad 0 \
        -sashwidth 0 -handlesize 6 -showhandle 0
    foreach w {.p.f1 .p.f2 .p.f3} {
        .p add [frame $w -width 20 -height 20 -bg blue] -sticky ""
    }
    list [winfo reqwidth .p] [winfo reqheight .p]
} -cleanup {
    deleteWindows
} -result {60 20}

test panedwindow-19.9 {ComputeGeometry, sash coords} -setup {
    deleteWindows
} -body {
    panedwindow .p -borderwidth 0 -sashpad 0 \
        -sashwidth 0 -handlesize 6 -showhandle 0
    foreach w {.f1 .f2 .f3} {
        .p add [frame $w -width 20 -height 20 -bg blue] \
                            -sticky ""
    }
    list [.p sash coord 0] [.p sash coord 1]
} -cleanup {
    deleteWindows
} -result {{20 0} {40 0}}

test panedwindow-19.10 {ComputeGeometry/ArrangePanes, slave coords} -setup {
    deleteWindows
} -body {
    panedwindow .p -borderwidth 0 -sashpad 0 \
        -sashwidth 0 -handlesize 6 -showhandle 0
    foreach w {.p.f1 .p.f2 .p.f3} {
        .p add [frame $w -width 20 -height 20 -bg blue] \
            -sticky nsew -pady 3 -padx 11
    }
    pack .p
    update
    set result {}
    foreach w {.p.f1 .p.f2 .p.f3} {
        lappend result [list [winfo x $w] [winfo y $w] \
            [winfo width $w] [winfo height $w]]
    }
    return $result
} -cleanup {
    deleteWindows
} -result {{11 3 20 20} {53 3 20 20} {95 3 20 20}}

test panedwindow-19.11 {ComputeGeometry, one slave, vertical} -setup {
    deleteWindows
} -body {
    # With just one slave, sashpad and sashwidth should not
    # affect the panedwindow's geometry, since no sash should
    # ever be drawn.
    panedwindow .p -borderwidth 0 -sashpad 0 \
        -orient vertical -sashwidth 0 -handlesize 6 \
        -showhandle 0
    .p add [frame .f -width 20 -height 20 -bg red] -pady 0 \
                    -sticky ""
    list [winfo reqwidth .p] [winfo reqheight .p]
} -cleanup {
    deleteWindows
} -result {20 20}

test panedwindow-19.12 {ComputeGeometry, three panes, vertical} -setup {
    deleteWindows
} -body {
    panedwindow .p -borderwidth 0 -sashpad 0 \
        -sashwidth 0 -handlesize 6 -showhandle 0 \
        -orient vertical
    foreach w {.f1 .f2 .f3} {
        .p add [frame $w -width 20 -height 20 -bg blue] \
                            -sticky ""
    }
    list [winfo reqwidth .p] [winfo reqheight .p]
} -cleanup {
    deleteWindows
} -result {20 60}

test panedwindow-19.13 {ComputeGeometry, sash coords, vertical} -setup {
    deleteWindows
} -body {
    panedwindow .p -borderwidth 0 -sashpad 0 \
        -sashwidth 0 -handlesize 6 -showhandle 0 \
        -orient vertical
    foreach w {.f1 .f2 .f3} {
        .p add [frame $w -width 20 -height 20 -bg blue] \
                            -sticky ""
    }
    list [.p sash coord 0] [.p sash coord 1]
} -cleanup {
    deleteWindows
} -result {{0 20} {0 40}}

test panedwindow-19.14 {ComputeGeometry/ArrangePanes, slave coords, vert} -setup {
    deleteWindows
} -body {
    panedwindow .p -borderwidth 0 -sashpad 0 \
        -sashwidth 0 -handlesize 6 -showhandle 0 \
        -orient vertical
    foreach w {.p.f1 .p.f2 .p.f3} {
        .p add [frame $w -width 20 -height 20 -bg blue] \
            -sticky nsew -pady 11 -padx 3
    }
    pack .p
    update
    set result {}
    foreach w {.p.f1 .p.f2 .p.f3} {
        lappend result [list [winfo x $w] [winfo y $w] \
            [winfo width $w] [winfo height $w]]
        }
    return $result
} -cleanup {
    deleteWindows
} -result {{3 11 20 20} {3 53 20 20} {3 95 20 20}}
test panedwindow-19.15 {ComputeGeometry, one slave, reqsize set properly} -setup {
    deleteWindows
} -body {
    # With just one slave, sashpad and sashwidth should not
    # affect the panedwindow's geometry, since no sash should
    # ever be drawn.
    panedwindow .p -borderwidth 0 -sashpad 0 \
        -sashwidth 0 -handlesize 6 -showhandle 1
    .p add [frame .p.f -width 20 -height 20 -bg red] -padx 1 -sticky ""
    list [winfo reqwidth .p] [winfo reqheight .p]
} -cleanup {
    deleteWindows
} -result {22 20}

test panedwindow-19.16 {ComputeGeometry, three panes, reqsize set properly} -setup {
    deleteWindows
} -body {
    panedwindow .p -borderwidth 0 -sashpad 0 \
        -sashwidth 0 -handlesize 6 -showhandle 1
    foreach w {.p.f1 .p.f2 .p.f3} {
        .p add [frame $w -width 20 -height 20 -bg blue] -sticky ""
    }
    list [winfo reqwidth .p] [winfo reqheight .p]
} -cleanup {
    deleteWindows
} -result {72 20}

test panedwindow-19.17 {ComputeGeometry, sash coords} -setup {
    deleteWindows
} -body {
    panedwindow .p -borderwidth 0 -sashpad 0 \
        -sashwidth 0 -handlesize 6 -showhandle 1
    foreach w {.f1 .f2 .f3} {
        .p add [frame $w -width 20 -height 20 -bg blue] \
                            -sticky ""
    }
    list [.p sash coord 0] [.p sash coord 1]
} -cleanup {
    deleteWindows
} -result {{23 0} {49 0}}

test panedwindow-19.18 {ComputeGeometry/ArrangePanes, slave coords} -setup {
    deleteWindows
} -body {
    panedwindow .p -borderwidth 0 -sashpad 0 \
        -sashwidth 0 -handlesize 6 -showhandle 1
    foreach w {.p.f1 .p.f2 .p.f3} {
        .p add [frame $w -width 20 -height 20 -bg blue] \
            -sticky nsew -pady 3 -padx 11
    }
    pack .p
    update
    set result {}
    foreach w {.p.f1 .p.f2 .p.f3} {
        lappend result [list [winfo x $w] [winfo y $w] \
            [winfo width $w] [winfo height $w]]
    }
    return $result
} -cleanup {
    deleteWindows
} -result {{11 3 20 20} {59 3 20 20} {107 3 20 20}}

test panedwindow-19.19 {ComputeGeometry, one slave, vertical} -setup {
    deleteWindows
} -body {
    # With just one slave, sashpad and sashwidth should not
    # affect the panedwindow's geometry, since no sash should
    # ever be drawn.
    panedwindow .p -borderwidth 0 -sashpad 0 \
        -orient vertical -sashwidth 0 -handlesize 6 \
        -showhandle 1
    .p add [frame .f -width 20 -height 20 -bg red] -pady 1 \
                    -sticky ""
    list [winfo reqwidth .p] [winfo reqheight .p]
} -cleanup {
    deleteWindows
} -result {20 22}

test panedwindow-19.20 {ComputeGeometry, three panes, vertical} -setup {
    deleteWindows
} -body {
    panedwindow .p -borderwidth 0 -sashpad 0 \
        -sashwidth 0 -handlesize 6 -showhandle 1 \
        -orient vertical
    foreach w {.f1 .f2 .f3} {
        .p add [frame $w -width 20 -height 20 -bg blue] \
                            -sticky ""
    }
    list [winfo reqwidth .p] [winfo reqheight .p]
} -cleanup {
    deleteWindows
} -result {20 72}

test panedwindow-19.21 {ComputeGeometry, sash coords, vertical} -setup {
    deleteWindows
} -body {
    panedwindow .p -borderwidth 0 -sashpad 0 \
        -sashwidth 0 -handlesize 6 -showhandle 1 \
        -orient vertical
    foreach w {.f1 .f2 .f3} {
        .p add [frame $w -width 20 -height 20 -bg blue] \
                            -sticky ""
    }
    list [.p sash coord 0] [.p sash coord 1]
} -cleanup {
    deleteWindows
} -result {{0 23} {0 49}}

test panedwindow-19.22 {ComputeGeometry/ArrangePanes, slave coords, vert} -setup {
    deleteWindows
} -body {
    panedwindow .p -borderwidth 0 -sashpad 0 \
        -sashwidth 0 -handlesize 6 -showhandle 1 \
        -orient vertical
    foreach w {.p.f1 .p.f2 .p.f3} {
        .p add [frame $w -width 20 -height 20 -bg blue] \
            -sticky nsew -pady 11 -padx 3
    }
    pack .p
    update
    set result {}
    foreach w {.p.f1 .p.f2 .p.f3} {
        lappend result [list [winfo x $w] [winfo y $w] \
            [winfo width $w] [winfo height $w]]
        }
    return $result
} -cleanup {
    deleteWindows
} -result {{3 11 20 20} {3 59 20 20} {3 107 20 20}}
test panedwindow-19.23 {ComputeGeometry, one slave, reqsize set properly} -setup {
    deleteWindows
} -body {
    # With just one slave, sashpad and sashwidth should not
    # affect the panedwindow's geometry, since no sash should
    # ever be drawn.
    panedwindow .p -borderwidth 0 -sashpad 0 \
        -sashwidth 3 -handlesize 6 -showhandle 0
    .p add [frame .p.f -width 20 -height 20 -bg red] -padx 0 -sticky ""
    list [winfo reqwidth .p] [winfo reqheight .p]
} -cleanup {
    deleteWindows
} -result {20 20}

test panedwindow-19.24 {ComputeGeometry, three panes, reqsize set properly} -setup {
    deleteWindows
} -body {
    panedwindow .p -borderwidth 0 -sashpad 0 \
        -sashwidth 3 -handlesize 6 -showhandle 0
    foreach w {.p.f1 .p.f2 .p.f3} {
        .p add [frame $w -width 20 -height 20 -bg blue] -sticky ""
    }
    list [winfo reqwidth .p] [winfo reqheight .p]
} -cleanup {
    deleteWindows
} -result {66 20}

test panedwindow-19.25 {ComputeGeometry, sash coords} -setup {
    deleteWindows
} -body {
    panedwindow .p -borderwidth 0 -sashpad 0 \
        -sashwidth 3 -handlesize 6 -showhandle 0
    foreach w {.f1 .f2 .f3} {
        .p add [frame $w -width 20 -height 20 -bg blue] \
                            -sticky ""
    }
    list [.p sash coord 0] [.p sash coord 1]
} -cleanup {
    deleteWindows
} -result {{20 0} {43 0}}

test panedwindow-19.26 {ComputeGeometry/ArrangePanes, slave coords} -setup {
    deleteWindows
} -body {
    panedwindow .p -borderwidth 0 -sashpad 0 \
        -sashwidth 3 -handlesize 6 -showhandle 0
    foreach w {.p.f1 .p.f2 .p.f3} {
        .p add [frame $w -width 20 -height 20 -bg blue] \
            -sticky nsew -pady 3 -padx 11
    }
    pack .p
    update
    set result {}
    foreach w {.p.f1 .p.f2 .p.f3} {
        lappend result [list [winfo x $w] [winfo y $w] \
            [winfo width $w] [winfo height $w]]
    }
    return $result
} -cleanup {
    deleteWindows
} -result {{11 3 20 20} {56 3 20 20} {101 3 20 20}}

test panedwindow-19.27 {ComputeGeometry, one slave, vertical} -setup {
    deleteWindows
} -body {
    # With just one slave, sashpad and sashwidth should not
    # affect the panedwindow's geometry, since no sash should
    # ever be drawn.
    panedwindow .p -borderwidth 0 -sashpad 0 \
        -orient vertical -sashwidth 3 -handlesize 6 \
        -showhandle 0
    .p add [frame .f -width 20 -height 20 -bg red] -pady 0 \
                    -sticky ""
    list [winfo reqwidth .p] [winfo reqheight .p]
} -cleanup {
    deleteWindows
} -result {20 20}

test panedwindow-19.28 {ComputeGeometry, three panes, vertical} -setup {
    deleteWindows
} -body {
    panedwindow .p -borderwidth 0 -sashpad 0 \
        -sashwidth 3 -handlesize 6 -showhandle 0 \
        -orient vertical
    foreach w {.f1 .f2 .f3} {
        .p add [frame $w -width 20 -height 20 -bg blue] \
                            -sticky ""
    }
    list [winfo reqwidth .p] [winfo reqheight .p]
} -cleanup {
    deleteWindows
} -result {20 66}

test panedwindow-19.29 {ComputeGeometry, sash coords, vertical} -setup {
    deleteWindows
} -body {
    panedwindow .p -borderwidth 0 -sashpad 0 \
        -sashwidth 3 -handlesize 6 -showhandle 0 \
        -orient vertical
    foreach w {.f1 .f2 .f3} {
        .p add [frame $w -width 20 -height 20 -bg blue] \
                            -sticky ""
    }
    list [.p sash coord 0] [.p sash coord 1]
} -cleanup {
    deleteWindows
} -result {{0 20} {0 43}}

test panedwindow-19.30 {ComputeGeometry/ArrangePanes, slave coords, vert} -setup {
    deleteWindows
} -body {
    panedwindow .p -borderwidth 0 -sashpad 0 \
        -sashwidth 3 -handlesize 6 -showhandle 0 \
        -orient vertical
    foreach w {.p.f1 .p.f2 .p.f3} {
        .p add [frame $w -width 20 -height 20 -bg blue] \
            -sticky nsew -pady 11 -padx 3
    }
    pack .p
    update
    set result {}
    foreach w {.p.f1 .p.f2 .p.f3} {
        lappend result [list [winfo x $w] [winfo y $w] \
            [winfo width $w] [winfo height $w]]
        }
    return $result
} -cleanup {
    deleteWindows
} -result {{3 11 20 20} {3 56 20 20} {3 101 20 20}}
test panedwindow-19.31 {ComputeGeometry, one slave, reqsize set properly} -setup {
    deleteWindows
} -body {
    # With just one slave, sashpad and sashwidth should not
    # affect the panedwindow's geometry, since no sash should
    # ever be drawn.
    panedwindow .p -borderwidth 0 -sashpad 0 \
        -sashwidth 3 -handlesize 6 -showhandle 1
    .p add [frame .p.f -width 20 -height 20 -bg red] -padx 1 -sticky ""
    list [winfo reqwidth .p] [winfo reqheight .p]
} -cleanup {
    deleteWindows
} -result {22 20}

test panedwindow-19.32 {ComputeGeometry, three panes, reqsize set properly} -setup {
    deleteWindows
} -body {
    panedwindow .p -borderwidth 0 -sashpad 0 \
        -sashwidth 3 -handlesize 6 -showhandle 1
    foreach w {.p.f1 .p.f2 .p.f3} {
        .p add [frame $w -width 20 -height 20 -bg blue] -sticky ""
    }
    list [winfo reqwidth .p] [winfo reqheight .p]
} -cleanup {
    deleteWindows
} -result {72 20}

test panedwindow-19.33 {ComputeGeometry, sash coords} -setup {
    deleteWindows
} -body {
    panedwindow .p -borderwidth 0 -sashpad 0 \
        -sashwidth 3 -handlesize 6 -showhandle 1
    foreach w {.f1 .f2 .f3} {
        .p add [frame $w -width 20 -height 20 -bg blue] \
                            -sticky ""
    }
    list [.p sash coord 0] [.p sash coord 1]
} -cleanup {
    deleteWindows
} -result {{21 0} {47 0}}

test panedwindow-19.34 {ComputeGeometry/ArrangePanes, slave coords} -setup {
    deleteWindows
} -body {
    panedwindow .p -borderwidth 0 -sashpad 0 \
        -sashwidth 3 -handlesize 6 -showhandle 1
    foreach w {.p.f1 .p.f2 .p.f3} {
        .p add [frame $w -width 20 -height 20 -bg blue] \
            -sticky nsew -pady 3 -padx 11
    }
    pack .p
    update
    set result {}
    foreach w {.p.f1 .p.f2 .p.f3} {
        lappend result [list [winfo x $w] [winfo y $w] \
            [winfo width $w] [winfo height $w]]
    }
    return $result
} -cleanup {
    deleteWindows
} -result {{11 3 20 20} {59 3 20 20} {107 3 20 20}}

test panedwindow-19.35 {ComputeGeometry, one slave, vertical} -setup {
    deleteWindows
} -body {
    # With just one slave, sashpad and sashwidth should not
    # affect the panedwindow's geometry, since no sash should
    # ever be drawn.
    panedwindow .p -borderwidth 0 -sashpad 0 \
        -orient vertical -sashwidth 3 -handlesize 6 \
        -showhandle 1
    .p add [frame .f -width 20 -height 20 -bg red] -pady 1 \
                    -sticky ""
    list [winfo reqwidth .p] [winfo reqheight .p]
} -cleanup {
    deleteWindows
} -result {20 22}

test panedwindow-19.36 {ComputeGeometry, three panes, vertical} -setup {
    deleteWindows
} -body {
    panedwindow .p -borderwidth 0 -sashpad 0 \
        -sashwidth 3 -handlesize 6 -showhandle 1 \
        -orient vertical
    foreach w {.f1 .f2 .f3} {
        .p add [frame $w -width 20 -height 20 -bg blue] \
                            -sticky ""
    }
    list [winfo reqwidth .p] [winfo reqheight .p]
} -cleanup {
    deleteWindows
} -result {20 72}

test panedwindow-19.37 {ComputeGeometry, sash coords, vertical} -setup {
    deleteWindows
} -body {
    panedwindow .p -borderwidth 0 -sashpad 0 \
        -sashwidth 3 -handlesize 6 -showhandle 1 \
        -orient vertical
    foreach w {.f1 .f2 .f3} {
        .p add [frame $w -width 20 -height 20 -bg blue] \
                            -sticky ""
    }
    list [.p sash coord 0] [.p sash coord 1]
} -cleanup {
    deleteWindows
} -result {{0 21} {0 47}}

test panedwindow-19.38 {ComputeGeometry/ArrangePanes, slave coords, vert} -setup {
    deleteWindows
} -body {
    panedwindow .p -borderwidth 0 -sashpad 0 \
        -sashwidth 3 -handlesize 6 -showhandle 1 \
        -orient vertical
    foreach w {.p.f1 .p.f2 .p.f3} {
        .p add [frame $w -width 20 -height 20 -bg blue] \
            -sticky nsew -pady 11 -padx 3
    }
    pack .p
    update
    set result {}
    foreach w {.p.f1 .p.f2 .p.f3} {
        lappend result [list [winfo x $w] [winfo y $w] \
            [winfo width $w] [winfo height $w]]
        }
    return $result
} -cleanup {
    deleteWindows
} -result {{3 11 20 20} {3 59 20 20} {3 107 20 20}}
test panedwindow-19.39 {ComputeGeometry, one slave, reqsize set properly} -setup {
    deleteWindows
} -body {
    # With just one slave, sashpad and sashwidth should not
    # affect the panedwindow's geometry, since no sash should
    # ever be drawn.
    panedwindow .p -borderwidth 0 -sashpad 5 \
        -sashwidth 0 -handlesize 6 -showhandle 0
    .p add [frame .p.f -width 20 -height 20 -bg red] -padx 0 -sticky ""
    list [winfo reqwidth .p] [winfo reqheight .p]
} -cleanup {
    deleteWindows
} -result {20 20}

test panedwindow-19.40 {ComputeGeometry, three panes, reqsize set properly} -setup {
    deleteWindows
} -body {
    panedwindow .p -borderwidth 0 -sashpad 5 \
        -sashwidth 0 -handlesize 6 -showhandle 0
    foreach w {.p.f1 .p.f2 .p.f3} {
        .p add [frame $w -width 20 -height 20 -bg blue] -sticky ""
    }
    list [winfo reqwidth .p] [winfo reqheight .p]
} -cleanup {
    deleteWindows
} -result {80 20}

test panedwindow-19.41 {ComputeGeometry, sash coords} -setup {
    deleteWindows
} -body {
    panedwindow .p -borderwidth 0 -sashpad 5 \
        -sashwidth 0 -handlesize 6 -showhandle 0
    foreach w {.f1 .f2 .f3} {
        .p add [frame $w -width 20 -height 20 -bg blue] \
                            -sticky ""
    }
    list [.p sash coord 0] [.p sash coord 1]
} -cleanup {
    deleteWindows
} -result {{25 0} {55 0}}

test panedwindow-19.42 {ComputeGeometry/ArrangePanes, slave coords} -setup {
    deleteWindows
} -body {
    panedwindow .p -borderwidth 0 -sashpad 5 \
        -sashwidth 0 -handlesize 6 -showhandle 0
    foreach w {.p.f1 .p.f2 .p.f3} {
        .p add [frame $w -width 20 -height 20 -bg blue] \
            -sticky nsew -pady 3 -padx 11
    }
    pack .p
    update
    set result {}
    foreach w {.p.f1 .p.f2 .p.f3} {
        lappend result [list [winfo x $w] [winfo y $w] \
            [winfo width $w] [winfo height $w]]
    }
    return $result
} -cleanup {
    deleteWindows
} -result {{11 3 20 20} {63 3 20 20} {115 3 20 20}}

test panedwindow-19.43 {ComputeGeometry, one slave, vertical} -setup {
    deleteWindows
} -body {
    # With just one slave, sashpad and sashwidth should not
    # affect the panedwindow's geometry, since no sash should
    # ever be drawn.
    panedwindow .p -borderwidth 0 -sashpad 5 \
        -orient vertical -sashwidth 0 -handlesize 6 \
        -showhandle 0
    .p add [frame .f -width 20 -height 20 -bg red] -pady 0 \
                    -sticky ""
    list [winfo reqwidth .p] [winfo reqheight .p]
} -cleanup {
    deleteWindows
} -result {20 20}

test panedwindow-19.44 {ComputeGeometry, three panes, vertical} -setup {
    deleteWindows
} -body {
    panedwindow .p -borderwidth 0 -sashpad 5 \
        -sashwidth 0 -handlesize 6 -showhandle 0 \
        -orient vertical
    foreach w {.f1 .f2 .f3} {
        .p add [frame $w -width 20 -height 20 -bg blue] \
                            -sticky ""
    }
    list [winfo reqwidth .p] [winfo reqheight .p]
} -cleanup {
    deleteWindows
} -result {20 80}

test panedwindow-19.45 {ComputeGeometry, sash coords, vertical} -setup {
    deleteWindows
} -body {
    panedwindow .p -borderwidth 0 -sashpad 5 \
        -sashwidth 0 -handlesize 6 -showhandle 0 \
        -orient vertical
    foreach w {.f1 .f2 .f3} {
        .p add [frame $w -width 20 -height 20 -bg blue] \
                            -sticky ""
    }
    list [.p sash coord 0] [.p sash coord 1]
} -cleanup {
    deleteWindows
} -result {{0 25} {0 55}}

test panedwindow-19.46 {ComputeGeometry/ArrangePanes, slave coords, vert} -setup {
    deleteWindows
} -body {
    panedwindow .p -borderwidth 0 -sashpad 5 \
        -sashwidth 0 -handlesize 6 -showhandle 0 \
        -orient vertical
    foreach w {.p.f1 .p.f2 .p.f3} {
        .p add [frame $w -width 20 -height 20 -bg blue] \
            -sticky nsew -pady 11 -padx 3
    }
    pack .p
    update
    set result {}
    foreach w {.p.f1 .p.f2 .p.f3} {
        lappend result [list [winfo x $w] [winfo y $w] \
            [winfo width $w] [winfo height $w]]
        }
    return $result
} -cleanup {
    deleteWindows
} -result {{3 11 20 20} {3 63 20 20} {3 115 20 20}}
test panedwindow-19.47 {ComputeGeometry, one slave, reqsize set properly} -setup {
    deleteWindows
} -body {
    # With just one slave, sashpad and sashwidth should not
    # affect the panedwindow's geometry, since no sash should
    # ever be drawn.
    panedwindow .p -borderwidth 0 -sashpad 5 \
        -sashwidth 0 -handlesize 6 -showhandle 1
    .p add [frame .p.f -width 20 -height 20 -bg red] -padx 1 -sticky ""
    list [winfo reqwidth .p] [winfo reqheight .p]
} -cleanup {
    deleteWindows
} -result {22 20}

test panedwindow-19.48 {ComputeGeometry, three panes, reqsize set properly} -setup {
    deleteWindows
} -body {
    panedwindow .p -borderwidth 0 -sashpad 5 \
        -sashwidth 0 -handlesize 6 -showhandle 1
    foreach w {.p.f1 .p.f2 .p.f3} {
        .p add [frame $w -width 20 -height 20 -bg blue] -sticky ""
    }
    list [winfo reqwidth .p] [winfo reqheight .p]
} -cleanup {
    deleteWindows
} -result {92 20}

test panedwindow-19.49 {ComputeGeometry, sash coords} -setup {
    deleteWindows
} -body {
    panedwindow .p -borderwidth 0 -sashpad 5 \
        -sashwidth 0 -handlesize 6 -showhandle 1
    foreach w {.f1 .f2 .f3} {
        .p add [frame $w -width 20 -height 20 -bg blue] \
                            -sticky ""
    }
    list [.p sash coord 0] [.p sash coord 1]
} -cleanup {
    deleteWindows
} -result {{28 0} {64 0}}

test panedwindow-19.50 {ComputeGeometry/ArrangePanes, slave coords} -setup {
    deleteWindows
} -body {
    panedwindow .p -borderwidth 0 -sashpad 5 \
        -sashwidth 0 -handlesize 6 -showhandle 1
    foreach w {.p.f1 .p.f2 .p.f3} {
        .p add [frame $w -width 20 -height 20 -bg blue] \
            -sticky nsew -pady 3 -padx 11
    }
    pack .p
    update
    set result {}
    foreach w {.p.f1 .p.f2 .p.f3} {
        lappend result [list [winfo x $w] [winfo y $w] \
            [winfo width $w] [winfo height $w]]
    }
    return $result
} -cleanup {
    deleteWindows
} -result {{11 3 20 20} {69 3 20 20} {127 3 20 20}}

test panedwindow-19.51 {ComputeGeometry, one slave, vertical} -setup {
    deleteWindows
} -body {
    # With just one slave, sashpad and sashwidth should not
    # affect the panedwindow's geometry, since no sash should
    # ever be drawn.
    panedwindow .p -borderwidth 0 -sashpad 5 \
        -orient vertical -sashwidth 0 -handlesize 6 \
        -showhandle 1
    .p add [frame .f -width 20 -height 20 -bg red] -pady 1 \
                    -sticky ""
    list [winfo reqwidth .p] [winfo reqheight .p]
} -cleanup {
    deleteWindows
} -result {20 22}

test panedwindow-19.52 {ComputeGeometry, three panes, vertical} -setup {
    deleteWindows
} -body {
    panedwindow .p -borderwidth 0 -sashpad 5 \
        -sashwidth 0 -handlesize 6 -showhandle 1 \
        -orient vertical
    foreach w {.f1 .f2 .f3} {
        .p add [frame $w -width 20 -height 20 -bg blue] \
                            -sticky ""
    }
    list [winfo reqwidth .p] [winfo reqheight .p]
} -cleanup {
    deleteWindows
} -result {20 92}

test panedwindow-19.53 {ComputeGeometry, sash coords, vertical} -setup {
    deleteWindows
} -body {
    panedwindow .p -borderwidth 0 -sashpad 5 \
        -sashwidth 0 -handlesize 6 -showhandle 1 \
        -orient vertical
    foreach w {.f1 .f2 .f3} {
        .p add [frame $w -width 20 -height 20 -bg blue] \
                            -sticky ""
    }
    list [.p sash coord 0] [.p sash coord 1]
} -cleanup {
    deleteWindows
} -result {{0 28} {0 64}}

test panedwindow-19.54 {ComputeGeometry/ArrangePanes, slave coords, vert} -setup {
    deleteWindows
} -body {
    panedwindow .p -borderwidth 0 -sashpad 5 \
        -sashwidth 0 -handlesize 6 -showhandle 1 \
        -orient vertical
    foreach w {.p.f1 .p.f2 .p.f3} {
        .p add [frame $w -width 20 -height 20 -bg blue] \
            -sticky nsew -pady 11 -padx 3
    }
    pack .p
    update
    set result {}
    foreach w {.p.f1 .p.f2 .p.f3} {
        lappend result [list [winfo x $w] [winfo y $w] \
            [winfo width $w] [winfo height $w]]
        }
    return $result
} -cleanup {
    deleteWindows
} -result {{3 11 20 20} {3 69 20 20} {3 127 20 20}}
test panedwindow-19.55 {ComputeGeometry, one slave, reqsize set properly} -setup {
    deleteWindows
} -body {
    # With just one slave, sashpad and sashwidth should not
    # affect the panedwindow's geometry, since no sash should
    # ever be drawn.
    panedwindow .p -borderwidth 0 -sashpad 5 \
        -sashwidth 3 -handlesize 6 -showhandle 0
    .p add [frame .p.f -width 20 -height 20 -bg red] -padx 0 -sticky ""
    list [winfo reqwidth .p] [winfo reqheight .p]
} -cleanup {
    deleteWindows
} -result {20 20}

test panedwindow-19.56 {ComputeGeometry, three panes, reqsize set properly} -setup {
    deleteWindows
} -body {
    panedwindow .p -borderwidth 0 -sashpad 5 \
        -sashwidth 3 -handlesize 6 -showhandle 0
    foreach w {.p.f1 .p.f2 .p.f3} {
        .p add [frame $w -width 20 -height 20 -bg blue] -sticky ""
    }
    list [winfo reqwidth .p] [winfo reqheight .p]
} -cleanup {
    deleteWindows
} -result {86 20}

test panedwindow-19.57 {ComputeGeometry, sash coords} -setup {
    deleteWindows
} -body {
    panedwindow .p -borderwidth 0 -sashpad 5 \
        -sashwidth 3 -handlesize 6 -showhandle 0
    foreach w {.f1 .f2 .f3} {
        .p add [frame $w -width 20 -height 20 -bg blue] \
                            -sticky ""
    }
    list [.p sash coord 0] [.p sash coord 1]
} -cleanup {
    deleteWindows
} -result {{25 0} {58 0}}

test panedwindow-19.58 {ComputeGeometry/ArrangePanes, slave coords} -setup {
    deleteWindows
} -body {
    panedwindow .p -borderwidth 0 -sashpad 5 \
        -sashwidth 3 -handlesize 6 -showhandle 0
    foreach w {.p.f1 .p.f2 .p.f3} {
        .p add [frame $w -width 20 -height 20 -bg blue] \
            -sticky nsew -pady 3 -padx 11
    }
    pack .p
    update
    set result {}
    foreach w {.p.f1 .p.f2 .p.f3} {
        lappend result [list [winfo x $w] [winfo y $w] \
            [winfo width $w] [winfo height $w]]
    }
    return $result
} -cleanup {
    deleteWindows
} -result {{11 3 20 20} {66 3 20 20} {121 3 20 20}}

test panedwindow-19.59 {ComputeGeometry, one slave, vertical} -setup {
    deleteWindows
} -body {
    # With just one slave, sashpad and sashwidth should not
    # affect the panedwindow's geometry, since no sash should
    # ever be drawn.
    panedwindow .p -borderwidth 0 -sashpad 5 \
        -orient vertical -sashwidth 3 -handlesize 6 \
        -showhandle 0
    .p add [frame .f -width 20 -height 20 -bg red] -pady 0 \
                    -sticky ""
    list [winfo reqwidth .p] [winfo reqheight .p]
} -cleanup {
    deleteWindows
} -result {20 20}

test panedwindow-19.60 {ComputeGeometry, three panes, vertical} -setup {
    deleteWindows
} -body {
    panedwindow .p -borderwidth 0 -sashpad 5 \
        -sashwidth 3 -handlesize 6 -showhandle 0 \
        -orient vertical
    foreach w {.f1 .f2 .f3} {
        .p add [frame $w -width 20 -height 20 -bg blue] \
                            -sticky ""
    }
    list [winfo reqwidth .p] [winfo reqheight .p]
} -cleanup {
    deleteWindows
} -result {20 86}

test panedwindow-19.61 {ComputeGeometry, sash coords, vertical} -setup {
    deleteWindows
} -body {
    panedwindow .p -borderwidth 0 -sashpad 5 \
        -sashwidth 3 -handlesize 6 -showhandle 0 \
        -orient vertical
    foreach w {.f1 .f2 .f3} {
        .p add [frame $w -width 20 -height 20 -bg blue] \
                            -sticky ""
    }
    list [.p sash coord 0] [.p sash coord 1]
} -cleanup {
    deleteWindows
} -result {{0 25} {0 58}}

test panedwindow-19.62 {ComputeGeometry/ArrangePanes, slave coords, vert} -setup {
    deleteWindows
} -body {
    panedwindow .p -borderwidth 0 -sashpad 5 \
        -sashwidth 3 -handlesize 6 -showhandle 0 \
        -orient vertical
    foreach w {.p.f1 .p.f2 .p.f3} {
        .p add [frame $w -width 20 -height 20 -bg blue] \
            -sticky nsew -pady 11 -padx 3
    }
    pack .p
    update
    set result {}
    foreach w {.p.f1 .p.f2 .p.f3} {
        lappend result [list [winfo x $w] [winfo y $w] \
            [winfo width $w] [winfo height $w]]
        }
    return $result
} -cleanup {
    deleteWindows
} -result {{3 11 20 20} {3 66 20 20} {3 121 20 20}}
test panedwindow-19.63 {ComputeGeometry, one slave, reqsize set properly} -setup {
    deleteWindows
} -body {
    # With just one slave, sashpad and sashwidth should not
    # affect the panedwindow's geometry, since no sash should
    # ever be drawn.
    panedwindow .p -borderwidth 0 -sashpad 5 \
        -sashwidth 3 -handlesize 6 -showhandle 1
    .p add [frame .p.f -width 20 -height 20 -bg red] -padx 1 -sticky ""
    list [winfo reqwidth .p] [winfo reqheight .p]
} -cleanup {
    deleteWindows
} -result {22 20}

test panedwindow-19.64 {ComputeGeometry, three panes, reqsize set properly} -setup {
    deleteWindows
} -body {
    panedwindow .p -borderwidth 0 -sashpad 5 \
        -sashwidth 3 -handlesize 6 -showhandle 1
    foreach w {.p.f1 .p.f2 .p.f3} {
        .p add [frame $w -width 20 -height 20 -bg blue] -sticky ""
    }
    list [winfo reqwidth .p] [winfo reqheight .p]
} -cleanup {
    deleteWindows
} -result {92 20}

test panedwindow-19.65 {ComputeGeometry, sash coords} -setup {
    deleteWindows
} -body {
    panedwindow .p -borderwidth 0 -sashpad 5 \
        -sashwidth 3 -handlesize 6 -showhandle 1
    foreach w {.f1 .f2 .f3} {
        .p add [frame $w -width 20 -height 20 -bg blue] \
                            -sticky ""
    }
    list [.p sash coord 0] [.p sash coord 1]
} -cleanup {
    deleteWindows
} -result {{26 0} {62 0}}

test panedwindow-19.66 {ComputeGeometry/ArrangePanes, slave coords} -setup {
    deleteWindows
} -body {
    panedwindow .p -borderwidth 0 -sashpad 5 \
        -sashwidth 3 -handlesize 6 -showhandle 1
    foreach w {.p.f1 .p.f2 .p.f3} {
        .p add [frame $w -width 20 -height 20 -bg blue] \
            -sticky nsew -pady 3 -padx 11
    }
    pack .p
    update
    set result {}
    foreach w {.p.f1 .p.f2 .p.f3} {
        lappend result [list [winfo x $w] [winfo y $w] \
            [winfo width $w] [winfo height $w]]
    }
    return $result
} -cleanup {
    deleteWindows
} -result {{11 3 20 20} {69 3 20 20} {127 3 20 20}}

test panedwindow-19.67 {ComputeGeometry, one slave, vertical} -setup {
    deleteWindows
} -body {
    # With just one slave, sashpad and sashwidth should not
    # affect the panedwindow's geometry, since no sash should
    # ever be drawn.
    panedwindow .p -borderwidth 0 -sashpad 5 \
        -orient vertical -sashwidth 3 -handlesize 6 \
        -showhandle 1
    .p add [frame .f -width 20 -height 20 -bg red] -pady 1 \
                    -sticky ""
    list [winfo reqwidth .p] [winfo reqheight .p]
} -cleanup {
    deleteWindows
} -result {20 22}

test panedwindow-19.68 {ComputeGeometry, three panes, vertical} -setup {
    deleteWindows
} -body {
    panedwindow .p -borderwidth 0 -sashpad 5 \
        -sashwidth 3 -handlesize 6 -showhandle 1 \
        -orient vertical
    foreach w {.f1 .f2 .f3} {
        .p add [frame $w -width 20 -height 20 -bg blue] \
                            -sticky ""
    }
    list [winfo reqwidth .p] [winfo reqheight .p]
} -cleanup {
    deleteWindows
} -result {20 92}

test panedwindow-19.69 {ComputeGeometry, sash coords, vertical} -setup {
    deleteWindows
} -body {
    panedwindow .p -borderwidth 0 -sashpad 5 \
        -sashwidth 3 -handlesize 6 -showhandle 1 \
        -orient vertical
    foreach w {.f1 .f2 .f3} {
        .p add [frame $w -width 20 -height 20 -bg blue] \
                            -sticky ""
    }
    list [.p sash coord 0] [.p sash coord 1]
} -cleanup {
    deleteWindows
} -result {{0 26} {0 62}}

test panedwindow-19.70 {ComputeGeometry/ArrangePanes, slave coords, vert} -setup {
    deleteWindows
} -body {
    panedwindow .p -borderwidth 0 -sashpad 5 \
        -sashwidth 3 -handlesize 6 -showhandle 1 \
        -orient vertical
    foreach w {.p.f1 .p.f2 .p.f3} {
        .p add [frame $w -width 20 -height 20 -bg blue] \
            -sticky nsew -pady 11 -padx 3
    }
    pack .p
    update
    set result {}
    foreach w {.p.f1 .p.f2 .p.f3} {
        lappend result [list [winfo x $w] [winfo y $w] \
            [winfo width $w] [winfo height $w]]
        }
    return $result
} -cleanup {
    deleteWindows
} -result {{3 11 20 20} {3 69 20 20} {3 127 20 20}}
test panedwindow-19.71 {ComputeGeometry, one slave, reqsize set properly} -setup {
    deleteWindows
} -body {
    # With just one slave, sashpad and sashwidth should not
    # affect the panedwindow's geometry, since no sash should
    # ever be drawn.
    panedwindow .p -borderwidth 2 -sashpad 0 \
        -sashwidth 0 -handlesize 6 -showhandle 0
    .p add [frame .p.f -width 20 -height 20 -bg red] -padx 0 -sticky ""
    list [winfo reqwidth .p] [winfo reqheight .p]
} -cleanup {
    deleteWindows
} -result {24 24}

test panedwindow-19.72 {ComputeGeometry, three panes, reqsize set properly} -setup {
    deleteWindows
} -body {
    panedwindow .p -borderwidth 2 -sashpad 0 \
        -sashwidth 0 -handlesize 6 -showhandle 0
    foreach w {.p.f1 .p.f2 .p.f3} {
        .p add [frame $w -width 20 -height 20 -bg blue] -sticky ""
    }
    list [winfo reqwidth .p] [winfo reqheight .p]
} -cleanup {
    deleteWindows
} -result {64 24}

test panedwindow-19.73 {ComputeGeometry, sash coords} -setup {
    deleteWindows
} -body {
    panedwindow .p -borderwidth 2 -sashpad 0 \
        -sashwidth 0 -handlesize 6 -showhandle 0
    foreach w {.f1 .f2 .f3} {
        .p add [frame $w -width 20 -height 20 -bg blue] \
                            -sticky ""
    }
    list [.p sash coord 0] [.p sash coord 1]
} -cleanup {
    deleteWindows
} -result {{22 2} {42 2}}

test panedwindow-19.74 {ComputeGeometry/ArrangePanes, slave coords} -setup {
    deleteWindows
} -body {
    panedwindow .p -borderwidth 2 -sashpad 0 \
        -sashwidth 0 -handlesize 6 -showhandle 0
    foreach w {.p.f1 .p.f2 .p.f3} {
        .p add [frame $w -width 20 -height 20 -bg blue] \
            -sticky nsew -pady 3 -padx 11
    }
    pack .p
    update
    set result {}
    foreach w {.p.f1 .p.f2 .p.f3} {
        lappend result [list [winfo x $w] [winfo y $w] \
            [winfo width $w] [winfo height $w]]
    }
    return $result
} -cleanup {
    deleteWindows
} -result {{13 5 20 20} {55 5 20 20} {97 5 20 20}}

test panedwindow-19.75 {ComputeGeometry, one slave, vertical} -setup {
    deleteWindows
} -body {
    # With just one slave, sashpad and sashwidth should not
    # affect the panedwindow's geometry, since no sash should
    # ever be drawn.
    panedwindow .p -borderwidth 2 -sashpad 0 \
        -orient vertical -sashwidth 0 -handlesize 6 \
        -showhandle 0
    .p add [frame .f -width 20 -height 20 -bg red] -pady 0 \
                    -sticky ""
    list [winfo reqwidth .p] [winfo reqheight .p]
} -cleanup {
    deleteWindows
} -result {24 24}

test panedwindow-19.76 {ComputeGeometry, three panes, vertical} -setup {
    deleteWindows
} -body {
    panedwindow .p -borderwidth 2 -sashpad 0 \
        -sashwidth 0 -handlesize 6 -showhandle 0 \
        -orient vertical
    foreach w {.f1 .f2 .f3} {
        .p add [frame $w -width 20 -height 20 -bg blue] \
                            -sticky ""
    }
    list [winfo reqwidth .p] [winfo reqheight .p]
} -cleanup {
    deleteWindows
} -result {24 64}

test panedwindow-19.77 {ComputeGeometry, sash coords, vertical} -setup {
    deleteWindows
} -body {
    panedwindow .p -borderwidth 2 -sashpad 0 \
        -sashwidth 0 -handlesize 6 -showhandle 0 \
        -orient vertical
    foreach w {.f1 .f2 .f3} {
        .p add [frame $w -width 20 -height 20 -bg blue] \
                            -sticky ""
    }
    list [.p sash coord 0] [.p sash coord 1]
} -cleanup {
    deleteWindows
} -result {{2 22} {2 42}}

test panedwindow-19.78 {ComputeGeometry/ArrangePanes, slave coords, vert} -setup {
    deleteWindows
} -body {
    panedwindow .p -borderwidth 2 -sashpad 0 \
        -sashwidth 0 -handlesize 6 -showhandle 0 \
        -orient vertical
    foreach w {.p.f1 .p.f2 .p.f3} {
        .p add [frame $w -width 20 -height 20 -bg blue] \
            -sticky nsew -pady 11 -padx 3
    }
    pack .p
    update
    set result {}
    foreach w {.p.f1 .p.f2 .p.f3} {
        lappend result [list [winfo x $w] [winfo y $w] \
            [winfo width $w] [winfo height $w]]
        }
    return $result
} -cleanup {
    deleteWindows
} -result {{5 13 20 20} {5 55 20 20} {5 97 20 20}}
test panedwindow-19.79 {ComputeGeometry, one slave, reqsize set properly} -setup {
    deleteWindows
} -body {
    # With just one slave, sashpad and sashwidth should not
    # affect the panedwindow's geometry, since no sash should
    # ever be drawn.
    panedwindow .p -borderwidth 2 -sashpad 0 \
        -sashwidth 0 -handlesize 6 -showhandle 1
    .p add [frame .p.f -width 20 -height 20 -bg red] -padx 1 -sticky ""
    list [winfo reqwidth .p] [winfo reqheight .p]
} -cleanup {
    deleteWindows
} -result {26 24}

test panedwindow-19.80 {ComputeGeometry, three panes, reqsize set properly} -setup {
    deleteWindows
} -body {
    panedwindow .p -borderwidth 2 -sashpad 0 \
        -sashwidth 0 -handlesize 6 -showhandle 1
    foreach w {.p.f1 .p.f2 .p.f3} {
        .p add [frame $w -width 20 -height 20 -bg blue] -sticky ""
    }
    list [winfo reqwidth .p] [winfo reqheight .p]
} -cleanup {
    deleteWindows
} -result {76 24}

test panedwindow-19.81 {ComputeGeometry, sash coords} -setup {
    deleteWindows
} -body {
    panedwindow .p -borderwidth 2 -sashpad 0 \
        -sashwidth 0 -handlesize 6 -showhandle 1
    foreach w {.f1 .f2 .f3} {
        .p add [frame $w -width 20 -height 20 -bg blue] \
                            -sticky ""
    }
    list [.p sash coord 0] [.p sash coord 1]
} -cleanup {
    deleteWindows
} -result {{25 2} {51 2}}

test panedwindow-19.82 {ComputeGeometry/ArrangePanes, slave coords} -setup {
    deleteWindows
} -body {
    panedwindow .p -borderwidth 2 -sashpad 0 \
        -sashwidth 0 -handlesize 6 -showhandle 1
    foreach w {.p.f1 .p.f2 .p.f3} {
        .p add [frame $w -width 20 -height 20 -bg blue] \
            -sticky nsew -pady 3 -padx 11
    }
    pack .p
    update
    set result {}
    foreach w {.p.f1 .p.f2 .p.f3} {
        lappend result [list [winfo x $w] [winfo y $w] \
            [winfo width $w] [winfo height $w]]
    }
    return $result
} -cleanup {
    deleteWindows
} -result {{13 5 20 20} {61 5 20 20} {109 5 20 20}}

test panedwindow-19.83 {ComputeGeometry, one slave, vertical} -setup {
    deleteWindows
} -body {
    # With just one slave, sashpad and sashwidth should not
    # affect the panedwindow's geometry, since no sash should
    # ever be drawn.
    panedwindow .p -borderwidth 2 -sashpad 0 \
        -orient vertical -sashwidth 0 -handlesize 6 \
        -showhandle 1
    .p add [frame .f -width 20 -height 20 -bg red] -pady 1 \
                    -sticky ""
    list [winfo reqwidth .p] [winfo reqheight .p]
} -cleanup {
    deleteWindows
} -result {24 26}

test panedwindow-19.84 {ComputeGeometry, three panes, vertical} -setup {
    deleteWindows
} -body {
    panedwindow .p -borderwidth 2 -sashpad 0 \
        -sashwidth 0 -handlesize 6 -showhandle 1 \
        -orient vertical
    foreach w {.f1 .f2 .f3} {
        .p add [frame $w -width 20 -height 20 -bg blue] \
                            -sticky ""
    }
    list [winfo reqwidth .p] [winfo reqheight .p]
} -cleanup {
    deleteWindows
} -result {24 76}

test panedwindow-19.85 {ComputeGeometry, sash coords, vertical} -setup {
    deleteWindows
} -body {
    panedwindow .p -borderwidth 2 -sashpad 0 \
        -sashwidth 0 -handlesize 6 -showhandle 1 \
        -orient vertical
    foreach w {.f1 .f2 .f3} {
        .p add [frame $w -width 20 -height 20 -bg blue] \
                            -sticky ""
    }
    list [.p sash coord 0] [.p sash coord 1]
} -cleanup {
    deleteWindows
} -result {{2 25} {2 51}}

test panedwindow-19.86 {ComputeGeometry/ArrangePanes, slave coords, vert} -setup {
    deleteWindows
} -body {
    panedwindow .p -borderwidth 2 -sashpad 0 \
        -sashwidth 0 -handlesize 6 -showhandle 1 \
        -orient vertical
    foreach w {.p.f1 .p.f2 .p.f3} {
        .p add [frame $w -width 20 -height 20 -bg blue] \
            -sticky nsew -pady 11 -padx 3
    }
    pack .p
    update
    set result {}
    foreach w {.p.f1 .p.f2 .p.f3} {
        lappend result [list [winfo x $w] [winfo y $w] \
            [winfo width $w] [winfo height $w]]
        }
    return $result
} -cleanup {
    deleteWindows
} -result {{5 13 20 20} {5 61 20 20} {5 109 20 20}}
test panedwindow-19.87 {ComputeGeometry, one slave, reqsize set properly} -setup {
    deleteWindows
} -body {
    # With just one slave, sashpad and sashwidth should not
    # affect the panedwindow's geometry, since no sash should
    # ever be drawn.
    panedwindow .p -borderwidth 2 -sashpad 0 \
        -sashwidth 3 -handlesize 6 -showhandle 0
    .p add [frame .p.f -width 20 -height 20 -bg red] -padx 0 -sticky ""
    list [winfo reqwidth .p] [winfo reqheight .p]
} -cleanup {
    deleteWindows
} -result {24 24}

test panedwindow-19.88 {ComputeGeometry, three panes, reqsize set properly} -setup {
    deleteWindows
} -body {
    panedwindow .p -borderwidth 2 -sashpad 0 \
        -sashwidth 3 -handlesize 6 -showhandle 0
    foreach w {.p.f1 .p.f2 .p.f3} {
        .p add [frame $w -width 20 -height 20 -bg blue] -sticky ""
    }
    list [winfo reqwidth .p] [winfo reqheight .p]
} -cleanup {
    deleteWindows
} -result {70 24}

test panedwindow-19.89 {ComputeGeometry, sash coords} -setup {
    deleteWindows
} -body {
    panedwindow .p -borderwidth 2 -sashpad 0 \
        -sashwidth 3 -handlesize 6 -showhandle 0
    foreach w {.f1 .f2 .f3} {
        .p add [frame $w -width 20 -height 20 -bg blue] \
                            -sticky ""
    }
    list [.p sash coord 0] [.p sash coord 1]
} -cleanup {
    deleteWindows
} -result {{22 2} {45 2}}

test panedwindow-19.90 {ComputeGeometry/ArrangePanes, slave coords} -setup {
    deleteWindows
} -body {
    panedwindow .p -borderwidth 2 -sashpad 0 \
        -sashwidth 3 -handlesize 6 -showhandle 0
    foreach w {.p.f1 .p.f2 .p.f3} {
        .p add [frame $w -width 20 -height 20 -bg blue] \
            -sticky nsew -pady 3 -padx 11
    }
    pack .p
    update
    set result {}
    foreach w {.p.f1 .p.f2 .p.f3} {
        lappend result [list [winfo x $w] [winfo y $w] \
            [winfo width $w] [winfo height $w]]
    }
    return $result
} -cleanup {
    deleteWindows
} -result {{13 5 20 20} {58 5 20 20} {103 5 20 20}}

test panedwindow-19.91 {ComputeGeometry, one slave, vertical} -setup {
    deleteWindows
} -body {
    # With just one slave, sashpad and sashwidth should not
    # affect the panedwindow's geometry, since no sash should
    # ever be drawn.
    panedwindow .p -borderwidth 2 -sashpad 0 \
        -orient vertical -sashwidth 3 -handlesize 6 \
        -showhandle 0
    .p add [frame .f -width 20 -height 20 -bg red] -pady 0 \
                    -sticky ""
    list [winfo reqwidth .p] [winfo reqheight .p]
} -cleanup {
    deleteWindows
} -result {24 24}

test panedwindow-19.92 {ComputeGeometry, three panes, vertical} -setup {
    deleteWindows
} -body {
    panedwindow .p -borderwidth 2 -sashpad 0 \
        -sashwidth 3 -handlesize 6 -showhandle 0 \
        -orient vertical
    foreach w {.f1 .f2 .f3} {
        .p add [frame $w -width 20 -height 20 -bg blue] \
                            -sticky ""
    }
    list [winfo reqwidth .p] [winfo reqheight .p]
} -cleanup {
    deleteWindows
} -result {24 70}

test panedwindow-19.93 {ComputeGeometry, sash coords, vertical} -setup {
    deleteWindows
} -body {
    panedwindow .p -borderwidth 2 -sashpad 0 \
        -sashwidth 3 -handlesize 6 -showhandle 0 \
        -orient vertical
    foreach w {.f1 .f2 .f3} {
        .p add [frame $w -width 20 -height 20 -bg blue] \
                            -sticky ""
    }
    list [.p sash coord 0] [.p sash coord 1]
} -cleanup {
    deleteWindows
} -result {{2 22} {2 45}}

test panedwindow-19.94 {ComputeGeometry/ArrangePanes, slave coords, vert} -setup {
    deleteWindows
} -body {
    panedwindow .p -borderwidth 2 -sashpad 0 \
        -sashwidth 3 -handlesize 6 -showhandle 0 \
        -orient vertical
    foreach w {.p.f1 .p.f2 .p.f3} {
        .p add [frame $w -width 20 -height 20 -bg blue] \
            -sticky nsew -pady 11 -padx 3
    }
    pack .p
    update
    set result {}
    foreach w {.p.f1 .p.f2 .p.f3} {
        lappend result [list [winfo x $w] [winfo y $w] \
            [winfo width $w] [winfo height $w]]
        }
    return $result
} -cleanup {
    deleteWindows
} -result {{5 13 20 20} {5 58 20 20} {5 103 20 20}}
test panedwindow-19.95 {ComputeGeometry, one slave, reqsize set properly} -setup {
    deleteWindows
} -body {
    # With just one slave, sashpad and sashwidth should not
    # affect the panedwindow's geometry, since no sash should
    # ever be drawn.
    panedwindow .p -borderwidth 2 -sashpad 0 \
        -sashwidth 3 -handlesize 6 -showhandle 1
    .p add [frame .p.f -width 20 -height 20 -bg red] -padx 1 -sticky ""
    list [winfo reqwidth .p] [winfo reqheight .p]
} -cleanup {
    deleteWindows
} -result {26 24}

test panedwindow-19.96 {ComputeGeometry, three panes, reqsize set properly} -setup {
    deleteWindows
} -body {
    panedwindow .p -borderwidth 2 -sashpad 0 \
        -sashwidth 3 -handlesize 6 -showhandle 1
    foreach w {.p.f1 .p.f2 .p.f3} {
        .p add [frame $w -width 20 -height 20 -bg blue] -sticky ""
    }
    list [winfo reqwidth .p] [winfo reqheight .p]
} -cleanup {
    deleteWindows
} -result {76 24}

test panedwindow-19.97 {ComputeGeometry, sash coords} -setup {
    deleteWindows
} -body {
    panedwindow .p -borderwidth 2 -sashpad 0 \
        -sashwidth 3 -handlesize 6 -showhandle 1
    foreach w {.f1 .f2 .f3} {
        .p add [frame $w -width 20 -height 20 -bg blue] \
                            -sticky ""
    }
    list [.p sash coord 0] [.p sash coord 1]
} -cleanup {
    deleteWindows
} -result {{23 2} {49 2}}

test panedwindow-19.98 {ComputeGeometry/ArrangePanes, slave coords} -setup {
    deleteWindows
} -body {
    panedwindow .p -borderwidth 2 -sashpad 0 \
        -sashwidth 3 -handlesize 6 -showhandle 1
    foreach w {.p.f1 .p.f2 .p.f3} {
        .p add [frame $w -width 20 -height 20 -bg blue] \
            -sticky nsew -pady 3 -padx 11
    }
    pack .p
    update
    set result {}
    foreach w {.p.f1 .p.f2 .p.f3} {
        lappend result [list [winfo x $w] [winfo y $w] \
            [winfo width $w] [winfo height $w]]
    }
    return $result
} -cleanup {
    deleteWindows
} -result {{13 5 20 20} {61 5 20 20} {109 5 20 20}}

test panedwindow-19.99 {ComputeGeometry, one slave, vertical} -setup {
    deleteWindows
} -body {
    # With just one slave, sashpad and sashwidth should not
    # affect the panedwindow's geometry, since no sash should
    # ever be drawn.
    panedwindow .p -borderwidth 2 -sashpad 0 \
        -orient vertical -sashwidth 3 -handlesize 6 \
        -showhandle 1
    .p add [frame .f -width 20 -height 20 -bg red] -pady 1 \
                    -sticky ""
    list [winfo reqwidth .p] [winfo reqheight .p]
} -cleanup {
    deleteWindows
} -result {24 26}

test panedwindow-19.100 {ComputeGeometry, three panes, vertical} -setup {
    deleteWindows
} -body {
    panedwindow .p -borderwidth 2 -sashpad 0 \
        -sashwidth 3 -handlesize 6 -showhandle 1 \
        -orient vertical
    foreach w {.f1 .f2 .f3} {
        .p add [frame $w -width 20 -height 20 -bg blue] \
                            -sticky ""
    }
    list [winfo reqwidth .p] [winfo reqheight .p]
} -cleanup {
    deleteWindows
} -result {24 76}

test panedwindow-19.101 {ComputeGeometry, sash coords, vertical} -setup {
    deleteWindows
} -body {
    panedwindow .p -borderwidth 2 -sashpad 0 \
        -sashwidth 3 -handlesize 6 -showhandle 1 \
        -orient vertical
    foreach w {.f1 .f2 .f3} {
        .p add [frame $w -width 20 -height 20 -bg blue] \
                            -sticky ""
    }
    list [.p sash coord 0] [.p sash coord 1]
} -cleanup {
    deleteWindows
} -result {{2 23} {2 49}}

test panedwindow-19.102 {ComputeGeometry/ArrangePanes, slave coords, vert} -setup {
    deleteWindows
} -body {
    panedwindow .p -borderwidth 2 -sashpad 0 \
        -sashwidth 3 -handlesize 6 -showhandle 1 \
        -orient vertical
    foreach w {.p.f1 .p.f2 .p.f3} {
        .p add [frame $w -width 20 -height 20 -bg blue] \
            -sticky nsew -pady 11 -padx 3
    }
    pack .p
    update
    set result {}
    foreach w {.p.f1 .p.f2 .p.f3} {
        lappend result [list [winfo x $w] [winfo y $w] \
            [winfo width $w] [winfo height $w]]
        }
    return $result
} -cleanup {
    deleteWindows
} -result {{5 13 20 20} {5 61 20 20} {5 109 20 20}}
test panedwindow-19.103 {ComputeGeometry, one slave, reqsize set properly} -setup {
    deleteWindows
} -body {
    # With just one slave, sashpad and sashwidth should not
    # affect the panedwindow's geometry, since no sash should
    # ever be drawn.
    panedwindow .p -borderwidth 2 -sashpad 5 \
        -sashwidth 0 -handlesize 6 -showhandle 0
    .p add [frame .p.f -width 20 -height 20 -bg red] -padx 0 -sticky ""
    list [winfo reqwidth .p] [winfo reqheight .p]
} -cleanup {
    deleteWindows
} -result {24 24}

test panedwindow-19.104 {ComputeGeometry, three panes, reqsize set properly} -setup {
    deleteWindows
} -body {
    panedwindow .p -borderwidth 2 -sashpad 5 \
        -sashwidth 0 -handlesize 6 -showhandle 0
    foreach w {.p.f1 .p.f2 .p.f3} {
        .p add [frame $w -width 20 -height 20 -bg blue] -sticky ""
    }
    list [winfo reqwidth .p] [winfo reqheight .p]
} -cleanup {
    deleteWindows
} -result {84 24}

test panedwindow-19.105 {ComputeGeometry, sash coords} -setup {
    deleteWindows
} -body {
    panedwindow .p -borderwidth 2 -sashpad 5 \
        -sashwidth 0 -handlesize 6 -showhandle 0
    foreach w {.f1 .f2 .f3} {
        .p add [frame $w -width 20 -height 20 -bg blue] \
                            -sticky ""
    }
    list [.p sash coord 0] [.p sash coord 1]
} -cleanup {
    deleteWindows
} -result {{27 2} {57 2}}

test panedwindow-19.106 {ComputeGeometry/ArrangePanes, slave coords} -setup {
    deleteWindows
} -body {
    panedwindow .p -borderwidth 2 -sashpad 5 \
        -sashwidth 0 -handlesize 6 -showhandle 0
    foreach w {.p.f1 .p.f2 .p.f3} {
        .p add [frame $w -width 20 -height 20 -bg blue] \
            -sticky nsew -pady 3 -padx 11
    }
    pack .p
    update
    set result {}
    foreach w {.p.f1 .p.f2 .p.f3} {
        lappend result [list [winfo x $w] [winfo y $w] \
            [winfo width $w] [winfo height $w]]
    }
    return $result
} -cleanup {
    deleteWindows
} -result {{13 5 20 20} {65 5 20 20} {117 5 20 20}}

test panedwindow-19.107 {ComputeGeometry, one slave, vertical} -setup {
    deleteWindows
} -body {
    # With just one slave, sashpad and sashwidth should not
    # affect the panedwindow's geometry, since no sash should
    # ever be drawn.
    panedwindow .p -borderwidth 2 -sashpad 5 \
        -orient vertical -sashwidth 0 -handlesize 6 \
        -showhandle 0
    .p add [frame .f -width 20 -height 20 -bg red] -pady 0 \
                    -sticky ""
    list [winfo reqwidth .p] [winfo reqheight .p]
} -cleanup {
    deleteWindows
} -result {24 24}

test panedwindow-19.108 {ComputeGeometry, three panes, vertical} -setup {
    deleteWindows
} -body {
    panedwindow .p -borderwidth 2 -sashpad 5 \
        -sashwidth 0 -handlesize 6 -showhandle 0 \
        -orient vertical
    foreach w {.f1 .f2 .f3} {
        .p add [frame $w -width 20 -height 20 -bg blue] \
                            -sticky ""
    }
    list [winfo reqwidth .p] [winfo reqheight .p]
} -cleanup {
    deleteWindows
} -result {24 84}

test panedwindow-19.109 {ComputeGeometry, sash coords, vertical} -setup {
    deleteWindows
} -body {
    panedwindow .p -borderwidth 2 -sashpad 5 \
        -sashwidth 0 -handlesize 6 -showhandle 0 \
        -orient vertical
    foreach w {.f1 .f2 .f3} {
        .p add [frame $w -width 20 -height 20 -bg blue] \
                            -sticky ""
    }
    list [.p sash coord 0] [.p sash coord 1]
} -cleanup {
    deleteWindows
} -result {{2 27} {2 57}}

test panedwindow-19.110 {ComputeGeometry/ArrangePanes, slave coords, vert} -setup {
    deleteWindows
} -body {
    panedwindow .p -borderwidth 2 -sashpad 5 \
        -sashwidth 0 -handlesize 6 -showhandle 0 \
        -orient vertical
    foreach w {.p.f1 .p.f2 .p.f3} {
        .p add [frame $w -width 20 -height 20 -bg blue] \
            -sticky nsew -pady 11 -padx 3
    }
    pack .p
    update
    set result {}
    foreach w {.p.f1 .p.f2 .p.f3} {
        lappend result [list [winfo x $w] [winfo y $w] \
            [winfo width $w] [winfo height $w]]
        }
    return $result
} -cleanup {
    deleteWindows
} -result {{5 13 20 20} {5 65 20 20} {5 117 20 20}}
test panedwindow-19.111 {ComputeGeometry, one slave, reqsize set properly} -setup {
    deleteWindows
} -body {
    # With just one slave, sashpad and sashwidth should not
    # affect the panedwindow's geometry, since no sash should
    # ever be drawn.
    panedwindow .p -borderwidth 2 -sashpad 5 \
        -sashwidth 0 -handlesize 6 -showhandle 1
    .p add [frame .p.f -width 20 -height 20 -bg red] -padx 1 -sticky ""
    list [winfo reqwidth .p] [winfo reqheight .p]
} -cleanup {
    deleteWindows
} -result {26 24}

test panedwindow-19.112 {ComputeGeometry, three panes, reqsize set properly} -setup {
    deleteWindows
} -body {
    panedwindow .p -borderwidth 2 -sashpad 5 \
        -sashwidth 0 -handlesize 6 -showhandle 1
    foreach w {.p.f1 .p.f2 .p.f3} {
        .p add [frame $w -width 20 -height 20 -bg blue] -sticky ""
    }
    list [winfo reqwidth .p] [winfo reqheight .p]
} -cleanup {
    deleteWindows
} -result {96 24}

test panedwindow-19.113 {ComputeGeometry, sash coords} -setup {
    deleteWindows
} -body {
    panedwindow .p -borderwidth 2 -sashpad 5 \
        -sashwidth 0 -handlesize 6 -showhandle 1
    foreach w {.f1 .f2 .f3} {
        .p add [frame $w -width 20 -height 20 -bg blue] \
                            -sticky ""
    }
    list [.p sash coord 0] [.p sash coord 1]
} -cleanup {
    deleteWindows
} -result {{30 2} {66 2}}

test panedwindow-19.114 {ComputeGeometry/ArrangePanes, slave coords} -setup {
    deleteWindows
} -body {
    panedwindow .p -borderwidth 2 -sashpad 5 \
        -sashwidth 0 -handlesize 6 -showhandle 1
    foreach w {.p.f1 .p.f2 .p.f3} {
        .p add [frame $w -width 20 -height 20 -bg blue] \
            -sticky nsew -pady 3 -padx 11
    }
    pack .p
    update
    set result {}
    foreach w {.p.f1 .p.f2 .p.f3} {
        lappend result [list [winfo x $w] [winfo y $w] \
            [winfo width $w] [winfo height $w]]
    }
    return $result
} -cleanup {
    deleteWindows
} -result {{13 5 20 20} {71 5 20 20} {129 5 20 20}}

test panedwindow-19.115 {ComputeGeometry, one slave, vertical} -setup {
    deleteWindows
} -body {
    # With just one slave, sashpad and sashwidth should not
    # affect the panedwindow's geometry, since no sash should
    # ever be drawn.
    panedwindow .p -borderwidth 2 -sashpad 5 \
        -orient vertical -sashwidth 0 -handlesize 6 \
        -showhandle 1
    .p add [frame .f -width 20 -height 20 -bg red] -pady 1 \
                    -sticky ""
    list [winfo reqwidth .p] [winfo reqheight .p]
} -cleanup {
    deleteWindows
} -result {24 26}

test panedwindow-19.116 {ComputeGeometry, three panes, vertical} -setup {
    deleteWindows
} -body {
    panedwindow .p -borderwidth 2 -sashpad 5 \
        -sashwidth 0 -handlesize 6 -showhandle 1 \
        -orient vertical
    foreach w {.f1 .f2 .f3} {
        .p add [frame $w -width 20 -height 20 -bg blue] \
                            -sticky ""
    }
    list [winfo reqwidth .p] [winfo reqheight .p]
} -cleanup {
    deleteWindows
} -result {24 96}

test panedwindow-19.117 {ComputeGeometry, sash coords, vertical} -setup {
    deleteWindows
} -body {
    panedwindow .p -borderwidth 2 -sashpad 5 \
        -sashwidth 0 -handlesize 6 -showhandle 1 \
        -orient vertical
    foreach w {.f1 .f2 .f3} {
        .p add [frame $w -width 20 -height 20 -bg blue] \
                            -sticky ""
    }
    list [.p sash coord 0] [.p sash coord 1]
} -cleanup {
    deleteWindows
} -result {{2 30} {2 66}}

test panedwindow-19.118 {ComputeGeometry/ArrangePanes, slave coords, vert} -setup {
    deleteWindows
} -body {
    panedwindow .p -borderwidth 2 -sashpad 5 \
        -sashwidth 0 -handlesize 6 -showhandle 1 \
        -orient vertical
    foreach w {.p.f1 .p.f2 .p.f3} {
        .p add [frame $w -width 20 -height 20 -bg blue] \
            -sticky nsew -pady 11 -padx 3
    }
    pack .p
    update
    set result {}
    foreach w {.p.f1 .p.f2 .p.f3} {
        lappend result [list [winfo x $w] [winfo y $w] \
            [winfo width $w] [winfo height $w]]
        }
    return $result
} -cleanup {
    deleteWindows
} -result {{5 13 20 20} {5 71 20 20} {5 129 20 20}}
test panedwindow-19.119 {ComputeGeometry, one slave, reqsize set properly} -setup {
    deleteWindows
} -body {
    # With just one slave, sashpad and sashwidth should not
    # affect the panedwindow's geometry, since no sash should
    # ever be drawn.
    panedwindow .p -borderwidth 2 -sashpad 5 \
        -sashwidth 3 -handlesize 6 -showhandle 0
    .p add [frame .p.f -width 20 -height 20 -bg red] -padx 0 -sticky ""
    list [winfo reqwidth .p] [winfo reqheight .p]
} -cleanup {
    deleteWindows
} -result {24 24}

test panedwindow-19.120 {ComputeGeometry, three panes, reqsize set properly} -setup {
    deleteWindows
} -body {
    panedwindow .p -borderwidth 2 -sashpad 5 \
        -sashwidth 3 -handlesize 6 -showhandle 0
    foreach w {.p.f1 .p.f2 .p.f3} {
        .p add [frame $w -width 20 -height 20 -bg blue] -sticky ""
    }
    list [winfo reqwidth .p] [winfo reqheight .p]
} -cleanup {
    deleteWindows
} -result {90 24}

test panedwindow-19.121 {ComputeGeometry, sash coords} -setup {
    deleteWindows
} -body {
    panedwindow .p -borderwidth 2 -sashpad 5 \
        -sashwidth 3 -handlesize 6 -showhandle 0
    foreach w {.f1 .f2 .f3} {
        .p add [frame $w -width 20 -height 20 -bg blue] \
                            -sticky ""
    }
    list [.p sash coord 0] [.p sash coord 1]
} -cleanup {
    deleteWindows
} -result {{27 2} {60 2}}

test panedwindow-19.122 {ComputeGeometry/ArrangePanes, slave coords} -setup {
    deleteWindows
} -body {
    panedwindow .p -borderwidth 2 -sashpad 5 \
        -sashwidth 3 -handlesize 6 -showhandle 0
    foreach w {.p.f1 .p.f2 .p.f3} {
        .p add [frame $w -width 20 -height 20 -bg blue] \
            -sticky nsew -pady 3 -padx 11
    }
    pack .p
    update
    set result {}
    foreach w {.p.f1 .p.f2 .p.f3} {
        lappend result [list [winfo x $w] [winfo y $w] \
            [winfo width $w] [winfo height $w]]
    }
    return $result
} -cleanup {
    deleteWindows
} -result {{13 5 20 20} {68 5 20 20} {123 5 20 20}}

test panedwindow-19.123 {ComputeGeometry, one slave, vertical} -setup {
    deleteWindows
} -body {
    # With just one slave, sashpad and sashwidth should not
    # affect the panedwindow's geometry, since no sash should
    # ever be drawn.
    panedwindow .p -borderwidth 2 -sashpad 5 \
        -orient vertical -sashwidth 3 -handlesize 6 \
        -showhandle 0
    .p add [frame .f -width 20 -height 20 -bg red] -pady 0 \
                    -sticky ""
    list [winfo reqwidth .p] [winfo reqheight .p]
} -cleanup {
    deleteWindows
} -result {24 24}

test panedwindow-19.124 {ComputeGeometry, three panes, vertical} -setup {
    deleteWindows
} -body {
    panedwindow .p -borderwidth 2 -sashpad 5 \
        -sashwidth 3 -handlesize 6 -showhandle 0 \
        -orient vertical
    foreach w {.f1 .f2 .f3} {
        .p add [frame $w -width 20 -height 20 -bg blue] \
                            -sticky ""
    }
    list [winfo reqwidth .p] [winfo reqheight .p]
} -cleanup {
    deleteWindows
} -result {24 90}

test panedwindow-19.125 {ComputeGeometry, sash coords, vertical} -setup {
    deleteWindows
} -body {
    panedwindow .p -borderwidth 2 -sashpad 5 \
        -sashwidth 3 -handlesize 6 -showhandle 0 \
        -orient vertical
    foreach w {.f1 .f2 .f3} {
        .p add [frame $w -width 20 -height 20 -bg blue] \
                            -sticky ""
    }
    list [.p sash coord 0] [.p sash coord 1]
} -cleanup {
    deleteWindows
} -result {{2 27} {2 60}}

test panedwindow-19.126 {ComputeGeometry/ArrangePanes, slave coords, vert} -setup {
    deleteWindows
} -body {
    panedwindow .p -borderwidth 2 -sashpad 5 \
        -sashwidth 3 -handlesize 6 -showhandle 0 \
        -orient vertical
    foreach w {.p.f1 .p.f2 .p.f3} {
        .p add [frame $w -width 20 -height 20 -bg blue] \
            -sticky nsew -pady 11 -padx 3
    }
    pack .p
    update
    set result {}
    foreach w {.p.f1 .p.f2 .p.f3} {
        lappend result [list [winfo x $w] [winfo y $w] \
            [winfo width $w] [winfo height $w]]
        }
    return $result
} -cleanup {
    deleteWindows
} -result {{5 13 20 20} {5 68 20 20} {5 123 20 20}}
test panedwindow-19.127 {ComputeGeometry, one slave, reqsize set properly} -setup {
    deleteWindows
} -body {
    # With just one slave, sashpad and sashwidth should not
    # affect the panedwindow's geometry, since no sash should
    # ever be drawn.
    panedwindow .p -borderwidth 2 -sashpad 5 \
        -sashwidth 3 -handlesize 6 -showhandle 1
    .p add [frame .p.f -width 20 -height 20 -bg red] -padx 1 -sticky ""
    list [winfo reqwidth .p] [winfo reqheight .p]
} -cleanup {
    deleteWindows
} -result {26 24}

test panedwindow-19.128 {ComputeGeometry, three panes, reqsize set properly} -setup {
    deleteWindows
} -body {
    panedwindow .p -borderwidth 2 -sashpad 5 \
        -sashwidth 3 -handlesize 6 -showhandle 1
    foreach w {.p.f1 .p.f2 .p.f3} {
        .p add [frame $w -width 20 -height 20 -bg blue] -sticky ""
    }
    list [winfo reqwidth .p] [winfo reqheight .p]
} -cleanup {
    deleteWindows
} -result {96 24}

test panedwindow-19.129 {ComputeGeometry, sash coords} -setup {
    deleteWindows
} -body {
    panedwindow .p -borderwidth 2 -sashpad 5 \
        -sashwidth 3 -handlesize 6 -showhandle 1
    foreach w {.f1 .f2 .f3} {
        .p add [frame $w -width 20 -height 20 -bg blue] \
                            -sticky ""
    }
    list [.p sash coord 0] [.p sash coord 1]
} -cleanup {
    deleteWindows
} -result {{28 2} {64 2}}

test panedwindow-19.130 {ComputeGeometry/ArrangePanes, slave coords} -setup {
    deleteWindows
} -body {
    panedwindow .p -borderwidth 2 -sashpad 5 \
        -sashwidth 3 -handlesize 6 -showhandle 1
    foreach w {.p.f1 .p.f2 .p.f3} {
        .p add [frame $w -width 20 -height 20 -bg blue] \
            -sticky nsew -pady 3 -padx 11
    }
    pack .p
    update
    set result {}
    foreach w {.p.f1 .p.f2 .p.f3} {
        lappend result [list [winfo x $w] [winfo y $w] \
            [winfo width $w] [winfo height $w]]
    }
    return $result
} -cleanup {
    deleteWindows
} -result {{13 5 20 20} {71 5 20 20} {129 5 20 20}}

test panedwindow-19.131 {ComputeGeometry, one slave, vertical} -setup {
    deleteWindows
} -body {
    # With just one slave, sashpad and sashwidth should not
    # affect the panedwindow's geometry, since no sash should
    # ever be drawn.
    panedwindow .p -borderwidth 2 -sashpad 5 \
        -orient vertical -sashwidth 3 -handlesize 6 \
        -showhandle 1
    .p add [frame .f -width 20 -height 20 -bg red] -pady 1 \
                    -sticky ""
    list [winfo reqwidth .p] [winfo reqheight .p]
} -cleanup {
    deleteWindows
} -result {24 26}

test panedwindow-19.132 {ComputeGeometry, three panes, vertical} -setup {
    deleteWindows
} -body {
    panedwindow .p -borderwidth 2 -sashpad 5 \
        -sashwidth 3 -handlesize 6 -showhandle 1 \
        -orient vertical
    foreach w {.f1 .f2 .f3} {
        .p add [frame $w -width 20 -height 20 -bg blue] \
                            -sticky ""
    }
    list [winfo reqwidth .p] [winfo reqheight .p]
} -cleanup {
    deleteWindows
} -result {24 96}

test panedwindow-19.133 {ComputeGeometry, sash coords, vertical} -setup {
    deleteWindows
} -body {
    panedwindow .p -borderwidth 2 -sashpad 5 \
        -sashwidth 3 -handlesize 6 -showhandle 1 \
        -orient vertical
    foreach w {.f1 .f2 .f3} {
        .p add [frame $w -width 20 -height 20 -bg blue] \
                            -sticky ""
    }
    list [.p sash coord 0] [.p sash coord 1]
} -cleanup {
    deleteWindows
} -result {{2 28} {2 64}}

test panedwindow-19.134 {ComputeGeometry/ArrangePanes, slave coords, vert} -setup {
    deleteWindows
} -body {
    panedwindow .p -borderwidth 2 -sashpad 5 \
        -sashwidth 3 -handlesize 6 -showhandle 1 \
        -orient vertical
    foreach w {.p.f1 .p.f2 .p.f3} {
        .p add [frame $w -width 20 -height 20 -bg blue] \
            -sticky nsew -pady 11 -padx 3
    }
    pack .p
    update
    set result {}
    foreach w {.p.f1 .p.f2 .p.f3} {
        lappend result [list [winfo x $w] [winfo y $w] \
            [winfo width $w] [winfo height $w]]
        }
    return $result
} -cleanup {
    deleteWindows
} -result {{5 13 20 20} {5 71 20 20} {5 129 20 20}}


test panedwindow-20.1 {destroyed widgets are removed from panedwindow} -setup {
	deleteWindows
} -body {
    panedwindow .p
    .p add [frame .f -width 20 -height 20 -bg blue]
    destroy .f
    .p panes
} -cleanup {
	deleteWindows
} -result {}
test panedwindow-20.2 {destroyed slave causes geometry recomputation} -setup {
	deleteWindows
} -body {
    panedwindow .p -borderwidth 0 -sashpad 0 -sashwidth 2
    .p add [frame .f -width 20 -height 20 -bg blue] \
	    [frame .f2 -width 20 -height 20 -bg red]
    destroy .f
    winfo reqwidth .p
} -cleanup {
    deleteWindows
} -result 20
    

test panedwindow-21.1 {ArrangePanes, extra space is given to the last pane} -setup {
	deleteWindows
} -body {
    panedwindow .p -showhandle false -borderwidth 0 -sashpad 0 -sashwidth 2
    .p add [frame .f1 -width 20 -height 20 -bg blue] \
	    [frame .f2 -width 20 -height 20 -bg red] -sticky nsew
    place .p -width 100 -x 0 -y 0
    update
    winfo width .f2
} -cleanup {
    deleteWindows
} -result 78
test panedwindow-21.2 {ArrangePanes, extra space is given to the last pane} -setup {
	deleteWindows
} -body {
    panedwindow .p -showhandle false -borderwidth 0 -sashpad 0 -sashwidth 2 \
            -orient vertical
    .p add [frame .f1 -width 20 -height 20 -bg blue] \
	    [frame .f2 -width 20 -height 20 -bg red] -sticky nsew
    place .p -height 100 -x 0 -y 0
    update
    winfo height .f2
} -cleanup {
    deleteWindows
} -result 78
test panedwindow-21.3 {ArrangePanes, explicit height/width are preferred} -setup {
	deleteWindows
} -body {
    panedwindow .p -showhandle false -borderwidth 0 -sashpad 0 -sashwidth 2
    .p add [frame .f1 -width 20 -height 20 -bg blue] \
	    [frame .f2 -width 20 -height 20 -bg red] -sticky ""
    .p paneconfigure .f1 -width 10 -height 15
    pack .p
    update
    list [winfo width .f1] [winfo height .f1]
} -cleanup {
	deleteWindows
} -result {10 15}
test panedwindow-21.4 {ArrangePanes, panes clipped by size of pane} -setup {
	deleteWindows
} -body {
    panedwindow .p -showhandle false -borderwidth 0 -sashpad 0 -sashwidth 2
    .p add [frame .f1 -width 20 -height 20 -bg blue] \
	    [frame .f2 -width 20 -height 20 -bg red]
    .p sash place 0 10 0
    pack .p
    update
    list [winfo width .f1] [winfo height .f1]
} -cleanup {
	deleteWindows
} -result {10 20}
test panedwindow-21.5 {ArrangePanes, panes clipped by size of pane} -setup {
	deleteWindows
} -body {
    panedwindow .p -showhandle false -borderwidth 0 -sashpad 0 -sashwidth 2 \
            -orient vertical
    .p add [frame .f1 -width 20 -height 20 -bg blue] \
	    [frame .f2 -width 20 -height 20 -bg red]
    .p sash place 0 0 10
    pack .p
    update
    list [winfo width .f1] [winfo height .f1]
} -cleanup {
	deleteWindows
} -result {20 10}
test panedwindow-21.6 {ArrangePanes, height of pane taken from total height} -setup {
	deleteWindows
} -body {
    panedwindow .p -showhandle false -borderwidth 0 -sashpad 0 -sashwidth 2
    .p add [frame .p.f1 -width 20 -height 20 -bg blue] \
	    [frame .p.f2 -width 20 -height 40 -bg red] -sticky ""
    pack .p
    update
    winfo y .p.f1
} -cleanup {
    deleteWindows
} -result 10
test panedwindow-21.7 {ArrangePanes, width of pane taken from total width} -setup {
	deleteWindows
} -body {
    panedwindow .p -showhandle false -borderwidth 0 -sashpad 0 -sashwidth 2 \
            -orient vertical
    .p add [frame .p.f1 -width 20 -height 20 -bg blue] \
	    [frame .p.f2 -width 40 -height 40 -bg red] -sticky ""
    pack .p
    update
    winfo x .p.f1
} -cleanup {
    deleteWindows
} -result 10
test panedwindow-21.8 {ArrangePanes, panes with width <= 0 are unmapped} -setup {
	deleteWindows
} -body {
    panedwindow .p -showhandle false -borderwidth 0 -sashpad 0 -sashwidth 2
    .p add [frame .f1 -width 20 -height 20 -bg blue] \
	    [frame .f2 -width 20 -height 40 -bg red]
    pack .p
    update
    set result [winfo ismapped .f1]
    .p sash place 0 0 0
    update
    lappend result [winfo ismapped .f1]
} -cleanup {
	deleteWindows
} -result {1 0}
test panedwindow-21.9 {ArrangePanes, panes with width <= 0 are unmapped} -setup {
	deleteWindows
} -body {
    panedwindow .p -showhandle false -borderwidth 0 -sashpad 0 -sashwidth 2
    .p add [frame .p.f1 -width 20 -height 20 -bg blue] \
	    [frame .p.f2 -width 20 -height 40 -bg red]
    pack .p
    update
    set result [winfo ismapped .p.f1]
    .p sash place 0 0 0
    update
    lappend result [winfo ismapped .p.f1]
} -cleanup {
	deleteWindows
} -result {1 0}
test panedwindow-21.10 {ArrangePanes, panes with width <= 0 are unmapped} -setup {
	deleteWindows
} -body {
    panedwindow .p -showhandle false -borderwidth 0 -sashpad 0 -sashwidth 2 -orient vertical
    .p add [frame .p.f1 -width 20 -height 20 -bg blue] \
	    [frame .p.f2 -width 20 -height 40 -bg red]
    pack .p
    update
    set result [winfo ismapped .p.f1]
    .p sash place 0 0 0
    update
    lappend result [winfo ismapped .p.f1]
} -cleanup {
	deleteWindows
} -result {1 0}
test panedwindow-21.11 {ArrangePanes, last pane shrinks} -setup {
	deleteWindows
} -body {
    panedwindow .p -showhandle false -borderwidth 0 -sashpad 0 -sashwidth 2
    .p add [frame .f1 -width 20 -height 20 -bg blue] \
	    [frame .f2 -width 20 -height 20 -bg red] -sticky nsew
    place .p -width 40 -x 0 -y 0
    update
    winfo width .f2
} -cleanup {
    deleteWindows
} -result 18
test panedwindow-21.12 {ArrangePanes, last pane shrinks} -setup {
	deleteWindows
} -body {
    panedwindow .p -showhandle false -borderwidth 0 -sashpad 0 -sashwidth 2 \
            -orient vertical
    .p add [frame .f1 -width 20 -height 20 -bg blue] \
	    [frame .f2 -width 20 -height 20 -bg red] -sticky nsew
    place .p -height 40 -x 0 -y 0
    update
    winfo height .f2
} -cleanup {
    deleteWindows
} -result 18
test panedwindow-21.13 {ArrangePanes, panedwindow resizes} -setup {
	deleteWindows
} -body {
	panedwindow .p -width 200 -borderwidth 0
	frame .f1 -height 50 -bg blue
	set result [list]
	lappend result [winfo reqwidth .p] [winfo reqheight .p]
	.p add .f1
	pack .p
	lappend result [winfo reqwidth .p] [winfo reqheight .p]
} -cleanup {
    deleteWindows
} -result {200 1 200 50}
test panedwindow-21.14 {ArrangePanes, panedwindow resizes} -setup {
	deleteWindows
} -body {
	panedwindow .p -height 200 -borderwidth 0 -orient vertical
	frame .f1 -width 50 -bg blue
	set result [list]
	lappend result [winfo reqwidth .p] [winfo reqheight .p]
	.p add .f1
	pack .p
	lappend result [winfo reqwidth .p] [winfo reqheight .p]
} -cleanup {
    deleteWindows
} -result {1 200 50 200}
test panedwindow-21.15 {ArrangePanes, last pane grows} -setup {
	deleteWindows
} -body {
	panedwindow .p -showhandle false -height 50
	.p add [frame .f1 -width 50 -bg red] [frame .f2 -width 50 -bg white] \
		[frame .f3 -width 50 -bg blue] [frame .f4 -width 50 -bg green]
	.p sash place 1 250 0
	pack .p
	update
	set result [list]
	lappend result [winfo width .f1] [winfo width .f2] [winfo width .f3] \
		[winfo width .f4] [winfo width .p]
	.p configure -width 300
	update
	lappend result [winfo width .f1] [winfo width .f2] [winfo width .f3] \
		[winfo width .f4] [winfo width .p]
} -cleanup {
    deleteWindows
} -result {50 150 1 1 211 50 150 1 89 300}


test panedwindow-22.1 {PanedWindowReqProc, react to slave geometry changes} -setup {
	deleteWindows
} -body {
    # Basically just want to make sure that the PanedWindowReqProc is called
    panedwindow .p -borderwidth 0 -sashpad 0 -sashwidth 2
    .p add [frame .f1 -width 20 -height 20 -bg blue] \
	    [frame .f2 -width 20 -height 40 -bg red]
    set result [winfo reqheight .p]
    .f1 configure -height 80
    lappend result [winfo reqheight .p]
} -cleanup {
	deleteWindows
} -result {40 80}
test panedwindow-22.2 {PanedWindowReqProc, react to slave geometry changes} -setup {
	deleteWindows
} -body {
    panedwindow .p -orient horizontal -sashpad 0 -sashwidth 2
    .p add [frame .f1 -width 10] [frame .f2 -width 10]
    set result [winfo reqwidth .p]
    .f1 configure -width 20
    lappend result [winfo reqwidth .p]
    destroy .p .f1 .f2
    expr {[lindex $result 1] - [lindex $result 0]}
} -cleanup {
	deleteWindows
} -result {10}


test panedwindow-23.1 {ConfigurePanes, can't add panedwindow to itself} -setup {
	deleteWindows
} -body {
    panedwindow .p
    .p add .p
} -cleanup {
	deleteWindows
} -returnCodes error -result {can't add .p to itself}
test panedwindow-23.2 {ConfigurePanes, bad window throws error} -setup {
	deleteWindows
} -body {
    panedwindow .p
    .p add .b
} -cleanup {
	deleteWindows
} -returnCodes error -result {bad window path name ".b"}
test panedwindow-23.3 {ConfigurePanes, bad window aborts processing} -setup {
	deleteWindows
} -body {
    panedwindow .p
    button .b
    catch {.p add .b .a}
    .p panes
} -cleanup {
	deleteWindows
} -result {}
test panedwindow-23.4 {ConfigurePanes, bad option aborts processing} -setup {
	deleteWindows
} -body {
    panedwindow .p
    button .b
    catch {.p add .b -sticky foobar}
    .p panes
} -cleanup {
	deleteWindows
} -result {}
test panedwindow-23.5 {ConfigurePanes, after win isn't managed by panedwin} -setup {
	deleteWindows
} -body {
    panedwindow .p
    button .b
    button .c
    .p add .b -after .c
} -cleanup {
	deleteWindows
} -returnCodes error -result {window ".c" is not managed by .p}
test panedwindow-23.6 {ConfigurePanes, before win isn't managed by panedwin} -setup {
	deleteWindows
} -body {
    panedwindow .p
    button .b
    button .c
    .p add .b -before .c
} -cleanup {
	deleteWindows
} -returnCodes error -result {window ".c" is not managed by .p}
test panedwindow-23.7 {ConfigurePanes, -after {} is a no-op} -setup {
	deleteWindows
} -body {
    panedwindow .p
    .p add [button .b] [button .c]
    .p paneconfigure .b -after {}
    .p panes
} -cleanup {
	deleteWindows
} -result {.b .c}
test panedwindow-23.8 {ConfigurePanes, -before {} is a no-op} -setup {
	deleteWindows
} -body {
    panedwindow .p
    .p add [button .b] [button .c]
    .p paneconfigure .b -before {}
    .p panes
} -cleanup {
	deleteWindows
} -result {.b .c}
test panedwindow-23.9 {ConfigurePanes, new panes are added} -setup {
	deleteWindows
} -body {
    panedwindow .p
    .p add [button .b] [button .c]
    .p panes
} -cleanup {
	deleteWindows
} -result {.b .c}
test panedwindow-23.10 {ConfigurePanes, options applied to all panes} -setup {
	deleteWindows
} -body {
    panedwindow .p
    .p add [button .b] [button .c] -sticky ne -height 5 -width 5 -minsize 10
    set result {}
    foreach w {.b .c} {
        set val {}
        foreach option {-sticky -height -width -minsize} {
            lappend val $option [.p panecget $w $option]
        }
        lappend result $w $val
    }
    return $result
} -cleanup {
	deleteWindows
} -result {.b {-sticky ne -height 5 -width 5 -minsize 10} .c {-sticky ne -height 5 -width 5 -minsize 10}}

test panedwindow-23.11 {ConfigurePanes, existing panes are reconfigured} -setup {
	deleteWindows
} -body {
    panedwindow .p
    .p add [button .b] -sticky nw -height 10
    .p add .b [button .c] -sticky se -height 2
    list [.p panes] [.p panecget .b -sticky] [.p panecget .b -height] \
	    [.p panecget .c -sticky] [.p panecget .c -height]
} -cleanup {
	deleteWindows
} -result [list {.b .c} es 2 es 2]
test panedwindow-23.12 {ConfigurePanes, widgets added to end by default} -setup {
	deleteWindows
} -body {
    panedwindow .p
    .p add [button .b]
    .p add [button .c]
    .p add [button .d]
    .p panes
} -cleanup {
	deleteWindows
} -result {.b .c .d}
test panedwindow-23.13 {ConfigurePanes, -after, single addition} -setup {
	deleteWindows
} -body {
    panedwindow .p
    button .a
    button .b
    button .c

    .p add .a .b
    .p add .c -after .a
    .p panes
} -cleanup {
	deleteWindows
} -result {.a .c .b}
test panedwindow-23.14 {ConfigurePanes, -after, multiple additions} -setup {
	deleteWindows
} -body {
    panedwindow .p
    button .a
    button .b
    button .c
    button .d

    .p add .a .b
    .p add .c .d -after .a
    .p panes
} -cleanup {
	deleteWindows
} -result {.a .c .d .b}
test panedwindow-23.15 {ConfigurePanes, -after, relocates existing widget} -setup {
	deleteWindows
} -body {
    panedwindow .p
    button .a
    button .b
    button .c
    button .d

    .p add .a .b .c .d
    .p add .d -after .a
    .p panes
} -cleanup {
	deleteWindows
} -result {.a .d .b .c}
test panedwindow-23.16 {ConfigurePanes, -after, relocates existing widgets} -setup {
	deleteWindows
} -body {
    panedwindow .p
    button .a
    button .b
    button .c
    button .d

    .p add .a .b .c .d
    .p add .b .d -after .a
    .p panes
} -cleanup {
	deleteWindows
} -result {.a .b .d .c}
test panedwindow-23.17 {ConfigurePanes, -after, relocates existing widgets} -setup {
	deleteWindows
} -body {
    panedwindow .p
    button .a
    button .b
    button .c
    button .d

    .p add .a .b .c .d
    .p add .d .a -after .b
    .p panes
} -cleanup {
	deleteWindows
} -result {.b .d .a .c}
test panedwindow-23.18 {ConfigurePanes, -after, relocates existing widgets} -setup {
	deleteWindows
} -body {
    panedwindow .p
    button .a
    button .b
    button .c
    button .d

    .p add .a .b .c .d
    .p add .d .a -after .a
    .p panes
} -cleanup {
	deleteWindows
} -result {.d .a .b .c}
test panedwindow-23.19 {ConfigurePanes, -after, after last window} -setup {
	deleteWindows
} -body {
    panedwindow .p
    button .a
    button .b
    button .c
    button .d

    .p add .a .b .c
    .p add .d -after .c
    .p panes
} -cleanup {
	deleteWindows
} -result {.a .b .c .d}
test panedwindow-23.20 {ConfigurePanes, -before, before first window} -setup {
	deleteWindows
} -body {
    panedwindow .p
    button .a
    button .b
    button .c
    button .d

    .p add .a .b .c
    .p add .d -before .a
    .p panes
} -cleanup {
	deleteWindows
} -result {.d .a .b .c}
test panedwindow-23.21 {ConfigurePanes, -before, relocate existing windows} -setup {
	deleteWindows
} -body {
    panedwindow .p
    button .a
    button .b
    button .c
    button .d

    .p add .a .b .c
    .p add .d .b -before .a
    .p panes
} -cleanup {
	deleteWindows
} -result {.d .b .a .c}
test panedwindow-23.22 {ConfigurePanes, slave specified multiple times} -setup {
	deleteWindows
} -body {
    # This test should not cause a core dump

    panedwindow .p
    button .a
    button .b
    button .c

    .p add .a .a .b .c
    .p panes
} -cleanup {
	deleteWindows
} -result {.a .b .c}
test panedwindow-23.23 {ConfigurePanes, slave specified multiple times} -setup {
	deleteWindows
} -body {
    # This test should not cause a core dump

    panedwindow .p
    button .a
    button .b
    button .c

    .p add .a .a .b .c
    .p add .a .b .a -after .c
    .p panes
} -cleanup {
	deleteWindows
} -result {.c .a .b}
test panedwindow-23.24 {ConfigurePanes, panedwindow cannot manage toplevels} -setup {
	deleteWindows
} -body {
    panedwindow .p
    toplevel .t
    .p add .t
} -cleanup {
	deleteWindows
} -returnCodes error -result {can't add toplevel .t to .p}
test panedwindow-23.25 {ConfigurePanes, restrict possible panes} -setup {
	deleteWindows
} -body {
    panedwindow .p
    frame .f
    button .f.b
   .p add .f.b
} -cleanup {
	deleteWindows
} -returnCodes error -result {can't add .f.b to .p}
test panedwindow-23.26 {ConfigurePanes, restrict possible panes} -setup {
	deleteWindows
} -body {
    frame .f
    panedwindow .f.p
    button .b
    .f.p add .b
} -cleanup {
	deleteWindows
} -result {}
test panedwindow-23.27 {ConfigurePanes, restrict possible panes} -setup {
	deleteWindows
} -body {
    panedwindow .p
    button .p.b
    .p add .p.b
} -cleanup {
	deleteWindows
} -result {}
test panedwindow-23.28 {ConfigurePanes, restrict possible panes} -setup {
	deleteWindows
} -body {
    frame .f
    frame .f.f
    frame .f.f.f
    panedwindow .f.f.f.p
    button .b
    .f.f.f.p add .b
} -cleanup {
	deleteWindows
} -result {}
test panedwindow-23.29 {ConfigurePanes, -hide works} -setup {
	deleteWindows
} -body {
	panedwindow .p -showhandle false
	frame .f1 -width 40 -height 100 -bg red
	frame .f2 -width 40 -height 100 -bg white
	frame .f3 -width 40 -height 100 -bg blue
	frame .f4 -width 40 -height 100 -bg green
	.p add .f1 .f2 .f3 .f4
	pack .p
	update
	set result [list]
	lappend result [winfo ismapped .f1] [winfo ismapped .f2] \
		[winfo ismapped .f3] [winfo ismapped .f4]
	lappend result [winfo width .f1] [winfo width .f2] [winfo width .f3] \
		[winfo width .f4] [winfo width .p]
	.p paneconfigure .f2 -hide 1
	update
	lappend result [winfo ismapped .f1] [winfo ismapped .f2] \
		[winfo ismapped .f3] [winfo ismapped .f4]
	lappend result [winfo width .f1] [winfo width .f2] [winfo width .f3] \
		[winfo width .f4] [winfo width .p]
} -cleanup {
    deleteWindows
} -result {1 1 1 1 40 40 40 40 171 1 0 1 1 40 40 40 40 128}
test panedwindow-23.30 {ConfigurePanes, -hide works} -setup {
	deleteWindows
} -body {
	panedwindow .p -showhandle false -width 130 -height 100
	frame .f1 -width 40 -bg red
	frame .f2 -width 40 -bg white
	frame .f3 -width 40 -bg blue
	frame .f4 -width 40 -bg green
	.p add .f1 .f2 .f3 .f4
	pack .p
	update
	set result [list]
	lappend result [winfo ismapped .f1] [winfo ismapped .f2] \
		[winfo ismapped .f3] [winfo ismapped .f4]
	lappend result [winfo width .f1] [winfo width .f2] [winfo width .f3] \
		[winfo width .f4] [winfo width .p]
	.p paneconfigure .f2 -hide 1
	update
	lappend result [winfo ismapped .f1] [winfo ismapped .f2] \
		[winfo ismapped .f3] [winfo ismapped .f4]
	lappend result [winfo width .f1] [winfo width .f2] [winfo width .f3] \
		[winfo width .f4] [winfo width .p]
} -cleanup {
    deleteWindows
} -result {1 1 1 0 39 40 40 1 130 1 0 1 1 40 40 40 42 130}
test panedwindow-23.31 {ConfigurePanes, -hide works, last pane stretches} -setup {
	deleteWindows
} -body {
	panedwindow .p -showhandle false -width 200 -height 200 -borderwidth 0
	frame .f1 -width 50 -bg red
	frame .f2 -width 50 -bg green
	frame .f3 -width 50 -bg blue
	.p add .f1 .f2 .f3
	pack .p
	update
	set result [list]
	lappend result [winfo width .f1] [winfo width .f2] [winfo width .f3]
	.p paneconfigure .f2 -hide 1
	update
    lappend result [winfo width .f1] [winfo width .f2] [winfo width .f3]
} -cleanup {
    deleteWindows
} -result {50 50 94 50 50 147}
test panedwindow-23.32 {ConfigurePanes, -hide works, last pane stretches} -setup {
	deleteWindows
} -body {
	panedwindow .p -showhandle false -width 200 -height 200 \
		-borderwidth 0 -orient vertical
	frame .f1 -height 50 -bg red
	frame .f2 -height 50 -bg green
	frame .f3 -height 50 -bg blue
	.p add .f1 .f2 .f3
	pack .p
	update
	set result [list]
	lappend result [winfo height .f1] [winfo height .f2] [winfo height .f3]
	.p paneconfigure .f2 -hide 1
	update
	lappend result [winfo height .f1] [winfo height .f2] [winfo height .f3]
} -cleanup {
    deleteWindows
} -result {50 50 94 50 50 147}

test panedwindow-23.33 {ConfigurePanes, -stretch first} -setup {
	deleteWindows
} -body {
	panedwindow .p -showhandle false -height 100 -width 182
	frame .f1 -width 40 -bg red
	frame .f2 -width 40 -bg white
	frame .f3 -width 40 -bg blue
	frame .f4 -width 40 -bg green
	.p add .f1 .f2 .f3 .f4 -stretch first
	pack .p
	update
	set result [list]
	lappend result [winfo width .f1] [winfo width .f2] [winfo width .f3] \
		[winfo width .f4]
	.p paneconfigure .f2 -hide 1
	update
	lappend result [winfo width .f1] [winfo width .f2] [winfo width .f3] \
		[winfo width .f4]
} -cleanup {
    deleteWindows
} -result {51 40 40 40 94 40 40 40}
test panedwindow-23.34 {ConfigurePanes, -stretch middle} -setup {
	deleteWindows
} -body {
	panedwindow .p -showhandle false -height 100 -width 182
	frame .f1 -width 40 -bg red
	frame .f2 -width 40 -bg white
	frame .f3 -width 40 -bg blue
	frame .f4 -width 40 -bg green
	.p add .f1 .f2 .f3 .f4 -stretch middle
	pack .p
	update
	set result [list]
	lappend result [winfo width .f1] [winfo width .f2] [winfo width .f3] \
		[winfo width .f4]
	.p paneconfigure .f2 -hide 1
	update
	lappend result [winfo width .f1] [winfo width .f2] [winfo width .f3] \
		[winfo width .f4]
} -cleanup {
    deleteWindows
} -result {40 45 46 40 40 45 94 40}
test panedwindow-23.35 {ConfigurePanes, -stretch always} -setup {
	deleteWindows
} -body {
	panedwindow .p -showhandle false -height 100 -width 182
	frame .f1 -width 40 -bg red
	frame .f2 -width 40 -bg white
	frame .f3 -width 40 -bg blue
	frame .f4 -width 40 -bg green
	.p add .f1 .f2 .f3 .f4 -stretch always
	pack .p
	update
	set result [list]
	lappend result [winfo width .f1] [winfo width .f2] [winfo width .f3] \
		[winfo width .f4]
	.p paneconfigure .f2 -hide 1
	update
	lappend result [winfo width .f1] [winfo width .f2] [winfo width .f3] \
		[winfo width .f4]
} -cleanup {
    deleteWindows
} -result {42 43 43 43 58 43 58 58}
test panedwindow-23.36 {ConfigurePanes, -stretch never} -setup {
	deleteWindows
} -body {
	panedwindow .p -showhandle false -height 100 -width 182
	frame .f1 -width 40 -bg red
	frame .f2 -width 40 -bg white
	frame .f3 -width 40 -bg blue
	frame .f4 -width 40 -bg green
	.p add .f1 .f2 .f3 .f4 -stretch never
	pack .p
	update
	set result [list]
	lappend result [winfo width .f1] [winfo width .f2] [winfo width .f3] \
		[winfo width .f4]
	.p paneconfigure .f2 -hide 1
	update
	lappend result [winfo width .f1] [winfo width .f2] [winfo width .f3] \
		[winfo width .f4]
} -cleanup {
    deleteWindows
} -result {40 40 40 40 40 40 40 40}


test panedwindow-24.1 {Unlink, remove a paned with -before/-after refs} -setup {
	deleteWindows
} -body {
    # Bug 928413
    set result {}
    panedwindow .pw
    label .pw.l1 -text Label1
    label .pw.l2 -text Label2
    label .pw.l3 -text Label3
    .pw add .pw.l1
    .pw add .pw.l3
    .pw add .pw.l2 -before .pw.l3
    lappend result [.pw panecget .pw.l2 -before]
    destroy .pw.l3
    lappend result [.pw panecget .pw.l2 -before]
    .pw paneconfigure .pw.l2 -before .pw.l1
    lappend result [.pw panecget .pw.l2 -before]
} -cleanup {
	deleteWindows
} -result {.pw.l3 {} .pw.l1}


test panedwindow-25.1 {DestroyPanedWindow} -setup {
	deleteWindows
} -body {
    # This test should not result in any memory leaks.
    panedwindow .p
    foreach w {.a .b .c .d .e .f .g .h .i .j .k .l .m .n .o .q .r .s .t} {
	    .p add [button $w]
    }
    foreach w {.a .b .c .d .e .f .g .h .i .j .k .l .m .n .o .p .q .r .s .t} {
	    destroy $w
    }
    set result {}
<<<<<<< HEAD
} -result {}

=======
} {}
test panedwindow-26.2 {UnmapNotify and MapNotify events are propagated to slaves} {
    panedwindow .pw
    .pw add [button .pw.b]
    pack .pw
    update
    set result [winfo ismapped .pw.b]
    pack forget .pw
    update
    lappend result [winfo ismapped .pw.b]
    lappend result [winfo ismapped .pw]
    pack .pw
    update
    lappend result [winfo ismapped .pw]
    lappend result [winfo ismapped .pw.b]
    destroy .pw .pw.b
    set result
} {1 0 0 1 1}
>>>>>>> cb2b8ee7

test panedwindow-26.1 {PanedWindowIdentifyCoords} -setup {
	deleteWindows
} -body {
    panedwindow .p -bd 0 -sashwidth 2 -sashpad 2
    .p add [frame .f -bg red -width 20 -height 20] \
	    [frame .f2 -bg blue -width 20 -height 20]
    .p identify 0 0
} -cleanup {
	deleteWindows
} -result {}
test panedwindow-26.2 {PanedWindowIdentifyCoords, padding is included} -setup {
	deleteWindows
} -body {
    panedwindow .p -bd 0 -sashwidth 2 -sashpad 2
    .p add [frame .f -bg red -width 20 -height 20] \
	    [frame .f2 -bg blue -width 20 -height 20]
    .p identify 20 0
} -cleanup {
	deleteWindows
} -result {0 sash}
test panedwindow-26.3 {PanedWindowIdentifyCoords} -setup {
	deleteWindows
} -body {
    panedwindow .p -bd 0 -sashwidth 2 -sashpad 2
    .p add [frame .f -bg red -width 20 -height 20] \
	    [frame .f2 -bg blue -width 20 -height 20]
    .p identify 22 0
} -cleanup {
	deleteWindows
} -result {0 sash}
test panedwindow-26.4 {PanedWindowIdentifyCoords} -setup {
	deleteWindows
} -body {
    panedwindow .p -bd 0 -sashwidth 2 -sashpad 2
    .p add [frame .f -bg red -width 20 -height 20] \
	    [frame .f2 -bg blue -width 20 -height 20]
    .p identify 24 0
} -cleanup {
	deleteWindows
} -result {0 sash}
test panedwindow-26.5 {PanedWindowIdentifyCoords} -setup {
	deleteWindows
} -body {
    panedwindow .p -bd 0 -sashwidth 2 -sashpad 2
    .p add [frame .f -bg red -width 20 -height 20] \
	    [frame .f2 -bg blue -width 20 -height 20]
    .p identify 26 0
} -cleanup {
	deleteWindows
} -result {0 sash}
test panedwindow-26.6 {PanedWindowIdentifyCoords} -setup {
	deleteWindows
} -body {
    panedwindow .p -bd 0 -sashwidth 2 -sashpad 2
    .p add [frame .f -bg red -width 20 -height 20] \
	    [frame .f2 -bg blue -width 20 -height 20]
    .p identify 26 -1
} -cleanup {
	deleteWindows
} -result {}
test panedwindow-26.7 {PanedWindowIdentifyCoords} -setup {
	deleteWindows
} -body {
    panedwindow .p -bd 0 -sashwidth 2 -sashpad 2
    .p add [frame .f -bg red -width 20 -height 20] \
	    [frame .f2 -bg blue -width 20 -height 20]
    .p identify 26 100
} -cleanup {
	deleteWindows
} -result {}
test panedwindow-26.8 {PanedWindowIdentifyCoords} -setup {
	deleteWindows
} -body {
    panedwindow .p -bd 0 -sashwidth 2 -sashpad 2 -showhandle 1 -handlepad 5 \
	    -handlesize 6
    .p add [frame .f -bg red -width 20 -height 20] \
	    [frame .f2 -bg blue -width 20 -height 20]
    .p identify 22 4
} -cleanup {
	deleteWindows
} -result {0 sash}
test panedwindow-26.9 {PanedWindowIdentifyCoords} -setup {
	deleteWindows
} -body {
    panedwindow .p -bd 0 -sashwidth 2 -sashpad 2 -showhandle 1 -handlepad 5 \
	    -handlesize 6
    .p add [frame .f -bg red -width 20 -height 20] \
	    [frame .f2 -bg blue -width 20 -height 20]
    .p identify 22 5
} -cleanup {
	deleteWindows
} -result {0 handle}
test panedwindow-26.10 {PanedWindowIdentifyCoords} -setup {
	deleteWindows
} -body {
    panedwindow .p -bd 0 -sashwidth 2 -sashpad 2 -showhandle 1 -handlepad 5 \
	    -handlesize 8
    .p add [frame .f -bg red -width 20 -height 20] \
	    [frame .f2 -bg blue -width 20 -height 20]
    .p identify 20 5
} -cleanup {
	deleteWindows
} -result {0 handle}
test panedwindow-26.11 {PanedWindowIdentifyCoords} -setup {
	deleteWindows
} -body {
    panedwindow .p -bd 0 -sashwidth 2 -sashpad 2 -showhandle 1 -handlepad 5 \
	    -handlesize 8
    .p add [frame .f -bg red -width 20 -height 20] \
	    [frame .f2 -bg blue -width 20 -height 20]
    .p identify 20 0
} -cleanup {
	deleteWindows
} -result {0 sash}
test panedwindow-26.12 {PanedWindowIdentifyCoords} -setup {
	deleteWindows
} -body {
    panedwindow .p -showhandle false -bd 0 -sashwidth 2 -sashpad 2
    .p add [frame .f -bg red -width 20 -height 20] \
	    [frame .f2 -bg blue -width 20 -height 20] \
	    [frame .f3 -bg green -width 20 -height 20]
    .p identify 48 0
} -cleanup {
	deleteWindows
} -result {1 sash}
test panedwindow-26.13 {identify subcommand errors} -setup {
	deleteWindows
} -body {
    panedwindow .p -borderwidth 0 -sashpad 2 -sashwidth 4
    .p identify
} -cleanup {
	deleteWindows
} -returnCodes error -result {wrong # args: should be ".p identify x y"}
test panedwindow-26.14 {identify subcommand errors} -setup {
	deleteWindows
} -body {
    panedwindow .p
    .p identify foo bar
} -cleanup {
	deleteWindows
} -returnCodes error -result {expected integer but got "foo"}
test panedwindow-26.15 {identify subcommand errors} -setup {
	deleteWindows
} -body {
    panedwindow .p
    .p identify 0 bar
} -cleanup {
	deleteWindows
} -returnCodes error -result {expected integer but got "bar"}
test panedwindow-26.16 {PanedWindowIdentifyCoords} -setup {
	deleteWindows
} -body {
    panedwindow .p -bd 0 -sashwidth 2 -sashpad 2 -orient vertical
    .p add [frame .f -bg red -width 20 -height 20] \
	    [frame .f2 -bg blue -width 20 -height 20]
    .p identify 0 0
} -cleanup {
	deleteWindows
} -result {}
test panedwindow-26.17 {PanedWindowIdentifyCoords, padding is included} -setup {
	deleteWindows
} -body {
    panedwindow .p -bd 0 -sashwidth 2 -sashpad 2 -orient vertical
    .p add [frame .f -bg red -width 20 -height 20] \
	    [frame .f2 -bg blue -width 20 -height 20]
    .p identify 0 20
} -cleanup {
	deleteWindows
} -result {0 sash}
test panedwindow-26.18 {PanedWindowIdentifyCoords} -setup {
	deleteWindows
} -body {
    panedwindow .p -bd 0 -sashwidth 2 -sashpad 2 -orient vertical
    .p add [frame .f -bg red -width 20 -height 20] \
	    [frame .f2 -bg blue -width 20 -height 20]
    .p identify 0 22
} -cleanup {
	deleteWindows
} -result {0 sash}
test panedwindow-26.19 {PanedWindowIdentifyCoords} -setup {
	deleteWindows
} -body {
    panedwindow .p -bd 0 -sashwidth 2 -sashpad 2 -orient vertical
    .p add [frame .f -bg red -width 20 -height 20] \
	    [frame .f2 -bg blue -width 20 -height 20]
    .p identify 0 24
} -cleanup {
	deleteWindows
} -result {0 sash}
test panedwindow-26.20 {PanedWindowIdentifyCoords} -setup {
	deleteWindows
} -body {
    panedwindow .p -bd 0 -sashwidth 2 -sashpad 2 -orient vertical
    .p add [frame .f -bg red -width 20 -height 20] \
	    [frame .f2 -bg blue -width 20 -height 20]
    .p identify 0 26
} -cleanup {
	deleteWindows
} -result {0 sash}
test panedwindow-26.21 {PanedWindowIdentifyCoords} -setup {
	deleteWindows
} -body {
    panedwindow .p -bd 0 -sashwidth 2 -sashpad 2 -orient vertical
    .p add [frame .f -bg red -width 20 -height 20] \
	    [frame .f2 -bg blue -width 20 -height 20]
    .p identify -1 26
} -cleanup {
	deleteWindows
} -result {}
test panedwindow-26.22 {PanedWindowIdentifyCoords} -setup {
	deleteWindows
} -body {
    panedwindow .p -bd 0 -sashwidth 2 -sashpad 2 -orient vertical
    .p add [frame .f -bg red -width 20 -height 20] \
	    [frame .f2 -bg blue -width 20 -height 20]
    .p identify 100 26
} -cleanup {
	deleteWindows
} -result {}
test panedwindow-26.23 {PanedWindowIdentifyCoords} -setup {
	deleteWindows
} -body {
    panedwindow .p -bd 0 -sashwidth 2 -sashpad 2 -showhandle 1 -handlepad 5 \
	    -handlesize 6 -orient vertical
    .p add [frame .f -bg red -width 20 -height 20] \
	    [frame .f2 -bg blue -width 20 -height 20]
    .p identify 4 22
} -cleanup {
	deleteWindows
} -result {0 sash}
test panedwindow-26.24 {PanedWindowIdentifyCoords} -setup {
	deleteWindows
} -body {
    panedwindow .p -bd 0 -sashwidth 2 -sashpad 2 -showhandle 1 -handlepad 5 \
	    -handlesize 6 -orient vertical
    .p add [frame .f -bg red -width 20 -height 20] \
	    [frame .f2 -bg blue -width 20 -height 20]
    .p identify 5 22
} -cleanup {
	deleteWindows
} -result {0 handle}
test panedwindow-26.25 {PanedWindowIdentifyCoords} -setup {
	deleteWindows
} -body {
    panedwindow .p -bd 0 -sashwidth 2 -sashpad 2 -showhandle 1 -handlepad 5 \
	    -handlesize 8 -orient vertical
    .p add [frame .f -bg red -width 20 -height 20] \
	    [frame .f2 -bg blue -width 20 -height 20]
    .p identify 5 20
} -cleanup {
	deleteWindows
} -result {0 handle}
test panedwindow-26.26 {PanedWindowIdentifyCoords} -setup {
	deleteWindows
} -body {
    panedwindow .p -bd 0 -sashwidth 2 -sashpad 2 -showhandle 1 -handlepad 5 \
	    -handlesize 8 -orient vertical
    .p add [frame .f -bg red -width 20 -height 20] \
	    [frame .f2 -bg blue -width 20 -height 20]
    .p identify 0 20
} -cleanup {
	deleteWindows
} -result {0 sash}
test panedwindow-26.27 {PanedWindowIdentifyCoords} -setup {
	deleteWindows
} -body {
    panedwindow .p -showhandle false -bd 0 -sashwidth 2 -sashpad 2 -orient vertical
    .p add [frame .f -bg red -width 20 -height 20] \
	    [frame .f2 -bg blue -width 20 -height 20] \
	    [frame .f3 -bg green -width 20 -height 20]
    .p identify 0 48
} -cleanup {
	deleteWindows
} -result {1 sash}


test panedwindow-27.1 {destroy the window cleanly on error [Bug #616589]} -setup {
	deleteWindows
} -body {
    panedwindow .p -bogusopt bogus
} -cleanup {
	deleteWindows
} -returnCodes error -result {unknown option "-bogusopt"}
test panedwindow-27.2 {destroy the window cleanly on rename [Bug #616589]} -setup {
	deleteWindows
} -body {
    destroy .p
    panedwindow .p
    rename .p {}
    winfo exists .p
} -cleanup {
	deleteWindows
} -result {0}


test panedwindow-28.1 {resizing width} -setup {
	deleteWindows
} -body {
    panedwindow .p -bd 5
    frame .f1 -width 100 -height 50 -bg blue
    frame .f2 -width 100 -height 50 -bg red

    .p add .f1 -sticky news
    .p add .f2 -sticky news
    pack .p -side top -fill both -expand 1
    wm geometry . ""
    update
    # Note the width
    set a [winfo width .f2]
    # Increase the size by 10
    regexp {^(\d+)x(\d+)} [wm geometry .] -> w h
    wm geometry . [expr {$w + 10}]x$h
    update
    set b "$a [winfo width .f2]"
} -cleanup {
    deleteWindows
} -result {100 110}

test panedwindow-28.2 {resizing height} -setup {
	deleteWindows
} -body {
    panedwindow .p -orient vertical -bd 5
    frame .f1 -width 50 -height 100 -bg blue
    frame .f2 -width 50 -height 100 -bg red

    .p add .f1 -sticky news
    .p add .f2 -sticky news
    pack .p -side top -fill both -expand 1
    wm geometry . ""
    update
    # Note the height
    set a [winfo height .f2]
    # Increase the size by 10
    regexp {^(\d+)x(\d+)} [wm geometry .] -> w h
    wm geometry . ${w}x[expr {$h + 10}]
    update
    set b "$a [winfo height .f2]"
} -cleanup {
    deleteWindows
} -result {100 110}


test panedwindow-29.1 {display on depths other than the default one} -constraints {
    pseudocolor8 haveTruecolor24
} -setup {
	deleteWindows
} -body {
	toplevel .t -visual {truecolor 24}
	pack [panedwindow .t.p]
	.t.p add [frame .t.p.f1] [frame .t.p.f2]
	update
	# If we got here, we didn't crash and that's good
} -cleanup {
    deleteWindows
} -result {}
test panedwindow-29.2 {display on depths other than the default one} -constraints {
    pseudocolor8 haveTruecolor24
} -setup {
    deleteWindows
} -body {
	toplevel .t -visual {pseudocolor 8}
	pack [frame .t.f -visual {truecolor 24}]
	pack [panedwindow .t.f.p]
	.t.f.p add [frame .t.f.p.f1 -width 5] [frame .t.f.p.f2 -width 5]
	update
	.t.f.p proxy place 1 1
	update
	.t.f.p proxy forget
	update
	# If we got here, we didn't crash and that's good
} -cleanup {
    deleteWindows
} -result {}


# cleanup
cleanupTests
return

<|MERGE_RESOLUTION|>--- conflicted
+++ resolved
@@ -5086,11 +5086,7 @@
 	    destroy $w
     }
     set result {}
-<<<<<<< HEAD
 } -result {}
-
-=======
-} {}
 test panedwindow-26.2 {UnmapNotify and MapNotify events are propagated to slaves} {
     panedwindow .pw
     .pw add [button .pw.b]
@@ -5108,7 +5104,7 @@
     destroy .pw .pw.b
     set result
 } {1 0 0 1 1}
->>>>>>> cb2b8ee7
+
 
 test panedwindow-26.1 {PanedWindowIdentifyCoords} -setup {
 	deleteWindows
