--- conflicted
+++ resolved
@@ -16,68 +16,15 @@
 # - loading of Tk specific test constraints (additionally to constraints provided by the package tcltest)
 tcltest::loadTestedCommands
 
-<<<<<<< HEAD
+# Import utility procs for specific functional areas
+testutils import child
+
 #
 # COMMON TEST SETUP
 #
 
 namespace eval ::_test_tmp {}
 
-namespace eval ::_test_tmp {
-    variable TkLoadCmd
-}
-
-foreach pkg [info loaded] {
-    if {[lindex $pkg 1] eq "Tk"} {
-	set ::_test_tmp::TkLoadCmd [list load {*}$pkg]
-	break
-    }
-}
-
-# ::_test_tmp::unsafeInterp --
-#
-# Creates an child interpreter and tries to load Tk.
-# - This is necessary for loading Tk if the tests are done in the build
-#   directory without installing Tk.  In that case the usual auto_path loading
-#   mechanism cannot work because the tk binary is not where pkgIndex.tcl says
-#   it is.
-# - This command is not needed for Safe Base children because safe::loadTk does
-#   something similar and works correctly.
-# - Based on scripts in winSend.test.
-#
-proc ::_test_tmp::unsafeInterp {name} {
-    variable TkLoadCmd
-    interp create $name
-    $name eval [list set argv [list -name $name]]
-    catch {{*}$TkLoadCmd $name}
-}
-
-=======
-# Import utility procs for specific functional areas
-testutils import child
-
-# ------------------------------------------------------------------------------
-# Tests that a Safe Base interpreter cannot write to the PRIMARY selection.
-# ------------------------------------------------------------------------------
-# - Tests 3.*, 6.* test that the fix for ticket de156e9efe implemented in branch
-#   bug-de156e9efe has been applied and still works.  They test that a Safe Base
-#   child interpreter cannot write to the PRIMARY selection.
-# - The other tests verify that the parent interpreter and an child interpreter
-#   CAN write to the PRIMARY selection, and therefore that the test scripts
-#   themselves are valid.
-# - A text, entry, ttk::entry, listbox, spinbox or ttk::spinbox widget can have
-#   option -exportselection 1, meaning (in an unsafe interpreter) that a
-#   selection made in one of these widgets is automatically written to the
-#   PRIMARY selection.
-# - A safe interpreter must not write to the PRIMARY selection.
-# - The spinbox, ttk::spinbox are variants of entry, ttk::entry respectively.
-# - The command "childTkInterp" is not needed for Safe Base children because
-#   safe::loadTk does something similar and works correctly.
-# ------------------------------------------------------------------------------
-
-namespace eval ::_test_tmp {}
-
->>>>>>> 193efefd
 set ::_test_tmp::script {
     package require tk
     namespace eval ::_test_tmp {}
@@ -246,6 +193,8 @@
 #   PRIMARY selection.
 # - A safe interpreter must not write to the PRIMARY selection.
 # - The spinbox, ttk::spinbox are variants of entry, ttk::entry respectively.
+# - The command "childTkInterp" is not needed for Safe Base children because
+#   safe::loadTk does something similar and works correctly.
 # ------------------------------------------------------------------------------
 
 test safePrimarySelection-1.1 {parent interpreter, text, no existing selection} -setup {
@@ -1253,9 +1202,6 @@
 #
 
 namespace delete ::_test_tmp
-<<<<<<< HEAD
-=======
 testutils forget child
->>>>>>> 193efefd
 cleanupTests
 return