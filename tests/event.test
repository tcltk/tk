--- conflicted
+++ resolved
@@ -879,11 +879,7 @@
     after 50
     update
     event generate .top.f <Motion> -warp 1 -x 25 -y 25  ; # <Enter> sent to .top and .top.f
-<<<<<<< HEAD
     controlPointerWarpTiming
-=======
-    after 50  ; # Win specific - wait for SendInput to be executed
->>>>>>> 911e6945
     update  ; # idletasks not enough
     destroy .top.f  ; # no <Enter> event sent
     update
