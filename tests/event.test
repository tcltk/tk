# This file is a Tcl script to test the code in tkEvent.c.  It is
# organized in the standard fashion for Tcl tests.
#
# Copyright (c) 1994 The Regents of the University of California.
# Copyright (c) 1994-1995 Sun Microsystems, Inc.
# Copyright (c) 1998-1999 by Scriptics Corporation.
# All rights reserved.

package require tcltest 2.2
eval tcltest::configure $argv
tcltest::loadTestedCommands
namespace import -force tcltest::test

# XXX This test file is woefully incomplete.  Right now it only tests
# a few of the procedures in tkEvent.c.  Please add more tests whenever
# possible.

# Setup table used to query key events.

proc _init_keypress_lookup {} {
    global keypress_lookup

    scan A %c start
    scan Z %c finish

    for {set i $start} {$i <= $finish} {incr i} {
        set l [format %c $i]
        set keypress_lookup($l) $l
    }

    scan a %c start
    scan z %c finish

    for {set i $start} {$i <= $finish} {incr i} {
        set l [format %c $i]
        set keypress_lookup($l) $l
    }

    scan 0 %c start
    scan 9 %c finish

    for {set i $start} {$i <= $finish} {incr i} {
        set l [format %c $i]
        set keypress_lookup($l) $l
    }

    # Most punctuation
    array set keypress_lookup {
        ! exclam
        % percent
        & ampersand
        ( parenleft
        ) parenright
        * asterisk
        + plus
        , comma
        - minus
        . period
        / slash
        : colon
        < less
        = equal
        > greater
        ? question
        @ at
        ^ asciicircum
        _ underscore
        | bar
        ~ asciitilde
        ' apostrophe
    }
    # Characters with meaning to Tcl...
    array set keypress_lookup [list \
	    \"   quotedbl \
	    \#   numbersign \
	    \$   dollar \
	    \;   semicolon \
	    \[   bracketleft \
	    \\   backslash \
	    \]   bracketright \
	    \{   braceleft \
	    \}   braceright \
	    " "  space \
	    "\n" Return \
	    "\t" Tab]
}

# Lookup an event in the keypress table.
# For example:
# Q -> Q
# . -> period
# / -> slash
# Delete -> Delete
# Escape -> Escape

proc _keypress_lookup {char} {
    global keypress_lookup

    if {! [info exists keypress_lookup]} {
        _init_keypress_lookup
    }

    if {$char == ""} {
        error "empty char"
    }

    if {[info exists keypress_lookup($char)]} {
        return $keypress_lookup($char)
    } else {
        return $char
    }
}

# Lookup and generate a pair of KeyPress and KeyRelease events

proc _keypress {win key} {
    set keysym [_keypress_lookup $key]

    # Force focus to the window before delivering
    # each event so that a window manager using
    # a focus follows mouse will not steal away
    # the focus if the mouse is moved around.

    if {[focus] != $win} {
        focus -force $win
    }
    event generate $win <KeyPress-$keysym>
    _pause 50
    if {[focus] != $win} {
        focus -force $win
    }
    event generate $win <KeyRelease-$keysym>
    _pause 50
}

# Call _keypress for each character in the given string

proc _keypress_string {win string} {
    foreach letter [split $string ""] {
        _keypress $win $letter
    }
}

# Delay script execution for a given amount of time

proc _pause {{msecs 1000}} {
    global _pause

    if {! [info exists _pause(number)]} {
        set _pause(number) 0
    }

    set num [incr _pause(number)]
    set _pause($num) 0

    after $msecs "set _pause($num) 1"
    vwait _pause($num)
    unset _pause($num)
}

# Helper proc to convert index to x y position

proc _text_ind_to_x_y {text ind} {
    set bbox [$text bbox $ind]
    if {[llength $bbox] != 4} {
        error "got bbox \{$bbox\} from $text, index $ind"
    }
    foreach {x1 y1 width height} $bbox break
    set middle_y [expr {$y1 + ($height / 2)}]
    return [list $x1 $middle_y]
}

# Return selection only if owned by the given widget

proc _get_selection {widget} {
    if {[string compare $widget [selection own]] != 0} {
        return ""
    }
    if {[catch {selection get} sel]} {
        return ""
    }
    return $sel
}

# Begining of the actual tests

test event-1.1 {Tk_HandleEvent procedure, filter events for dead windows} -setup {
	deleteWindows
    set x {}
} -body {
    button .b -text Test
    pack .b
    bindtags .b .b
    update
    bind .b <Destroy> {
	    lappend x destroy
	    event generate .b <1>
	    event generate .b <ButtonRelease-1>
    }
    bind .b <1> {
	    lappend x button
    }

    destroy .b
    return $x
} -cleanup {
    deleteWindows
} -result {destroy}
test event-1.2 {event generate <Alt-z>} -setup {
	deleteWindows
    catch {unset ::event12result}
} -body {
	set ::event12result 0
	pack [entry .e]
	update
	bind .e <Alt-z> {set ::event12result "1"}

	focus -force .e
     event generate .e <Alt-z>
	destroy .e
	set ::event12result
} -cleanup {
    deleteWindows
} -result 1


test event-2.1(keypress) {type into entry widget and hit Return} -setup {
	deleteWindows
} -body {
    set t [toplevel .t]
    set e [entry $t.e]
    pack $e
    set return_binding 0
    bind $e <Return> {set return_binding 1}
    tkwait visibility $e
    _keypress_string $e HELLO\n
    list [$e get] $return_binding
} -cleanup {
    deleteWindows
} -result {HELLO 1}
test event-2.2(keypress) {type into entry widget and then delete some text} -setup {
	deleteWindows
} -body {
    set t [toplevel .t]
    set e [entry $t.e]
    pack $e
    tkwait visibility $e
    _keypress_string $e MELLO
    _keypress $e BackSpace
    _keypress $e BackSpace
    $e get
} -cleanup {
    deleteWindows
} -result {MEL}
test event-2.3(keypress) {type into entry widget, triple click, hit Delete key,
        and then type some more} -setup {
    deleteWindows
} -body {
    set t [toplevel .t]
    set e [entry $t.e]
    pack $e
    tkwait visibility $e
    _keypress_string $e JUMP

    set result [$e get]

    event generate $e <Enter>
    for {set i 0} {$i < 3} {incr i} {
        _pause 100
        event generate $e <ButtonPress-1>
        _pause 100
        event generate $e <ButtonRelease-1>
    }

    _keypress $e Delete
    _keypress_string $e UP
    lappend result [$e get]
} -cleanup {
    deleteWindows
} -result {JUMP UP}
test event-2.4(keypress) {type into text widget and hit Return} -setup {
	deleteWindows
} -body {
    set t [toplevel .t]
    set e [text $t.e]
    pack $e
    set return_binding 0
    bind $e <Return> {set return_binding 1}
    tkwait visibility $e
    _keypress_string $e HELLO\n
    list [$e get 1.0 end] $return_binding
} -cleanup {
    deleteWindows
} -result [list "HELLO\n\n" 1]
test event-2.5(keypress) {type into text widget and then delete some text} -setup {
	deleteWindows
} -body {
    set t [toplevel .t]
    set e [text $t.e]
    pack $e
    tkwait visibility $e
    _keypress_string $e MELLO
    _keypress $e BackSpace
    _keypress $e BackSpace
    $e get 1.0 1.end
} -cleanup {
    deleteWindows
} -result {MEL}
test event-2.6(keypress) {type into text widget, triple click,
    hit Delete key, and then type some more} -setup {
	deleteWindows
} -body {
    set t [toplevel .t]
    set e [text $t.e]
    pack $e
    tkwait visibility $e
    _keypress_string $e JUMP

    set result [$e get 1.0 1.end]

    event generate $e <Enter>
    for {set i 0} {$i < 3} {incr i} {
        _pause 100
        event generate $e <ButtonPress-1>
        _pause 100
        event generate $e <ButtonRelease-1>
    }

    _keypress $e Delete
    _keypress_string $e UP
    lappend result [$e get 1.0 1.end]
} -cleanup {
    deleteWindows
} -result {JUMP UP}

test event-3.1(click-drag) {click and drag in a text widget, this tests
    tkTextSelectTo in text.tcl} -setup {
	deleteWindows
} -body {
    set t [toplevel .t]
    set e [text $t.e]
    pack $e
    tkwait visibility $e
    _keypress_string $e "A Tcl/Tk selection test!"
    set anchor 1.6
    set selend 1.18

    set result [list]
    lappend result [$e get 1.0 1.end]

    # Get the x,y coords of the second T in "Tcl/Tk"
    foreach {anchor_x anchor_y} [_text_ind_to_x_y $e $anchor] break

    # Click down to set the insert cursor position
    event generate $e <Enter>
    event generate $e <ButtonPress-1> -x $anchor_x -y $anchor_y

    # Save the position of the insert cursor
    lappend result [$e index insert]

    # Now drag until selend is highlighted, then click up

    set current $anchor
    while {[$e compare $current <= $selend]} {
        foreach {current_x current_y} [_text_ind_to_x_y $e $current] break
        event generate $e <B1-Motion> -x $current_x -y $current_y
        set current [$e index [list $current + 1 char]]
        _pause 50
    }

    event generate $e <ButtonRelease-1> -x $current_x -y $current_y
    _pause 200

    # Save the position of the insert cursor
    lappend result [$e index insert]

    # Save the highlighted text
    lappend result [_get_selection $e]

    # Now click and click and drag to the left, over "Tcl/Tk selection"

    event generate $e <ButtonPress-1> -x $current_x -y $current_y

    while {[$e compare $current >= [list $anchor - 4 char]]} {
        foreach {current_x current_y} [_text_ind_to_x_y $e $current] break
        event generate $e <B1-Motion> -x $current_x -y $current_y
        set current [$e index [list $current - 1 char]]
        _pause 50
    }

    event generate $e <ButtonRelease-1> -x $current_x -y $current_y
    _pause 200

    # Save the position of the insert cursor
    lappend result [$e index insert]

    # Save the highlighted text
    lappend result [_get_selection $e]

} -cleanup {
    deleteWindows
} -result {{A Tcl/Tk selection test!} 1.6 1.18 {Tk selection} 1.2 {Tcl/Tk selection}}
 test event-3.2(click-drag) {click and drag in an entry widget, this
    tests tkEntryMouseSelect in entry.tcl} -setup {
	deleteWindows
} -body {
    set t [toplevel .t]
    set e [entry $t.e]
    pack $e
    tkwait visibility $e
    _keypress_string $e "A Tcl/Tk selection!"
    set anchor 6
    set selend 18

    set result [list]
    lappend result [$e get]

    # Get the x,y coords of the second T in "Tcl/Tk"
    foreach {anchor_x anchor_y} [_text_ind_to_x_y $e $anchor] break

    # Click down to set the insert cursor position
    event generate $e <Enter>
    event generate $e <ButtonPress-1> -x $anchor_x -y $anchor_y

    # Save the position of the insert cursor
    lappend result [$e index insert]

    # Now drag until selend is highlighted, then click up

    set current $anchor
    while {$current <= $selend} {
        foreach {current_x current_y} [_text_ind_to_x_y $e $current] break
        event generate $e <B1-Motion> -x $current_x -y $current_y
        incr current
        _pause 50
    }

    event generate $e <ButtonRelease-1> -x $current_x -y $current_y
    _pause 200

    # Save the position of the insert cursor
    lappend result [$e index insert]

    # Save the highlighted text
    lappend result [_get_selection $e]

    # Now click and click and drag to the left, over "Tcl/Tk selection"

    event generate $e <ButtonPress-1> -x $current_x -y $current_y

    while {$current >= ($anchor - 4)} {
        foreach {current_x current_y} [_text_ind_to_x_y $e $current] break
        event generate $e <B1-Motion> -x $current_x -y $current_y
        incr current -1
        _pause 50
    }

    event generate $e <ButtonRelease-1> -x $current_x -y $current_y
    _pause 200

    # Save the position of the insert cursor
    lappend result [$e index insert]

    # Save the highlighted text
    lappend result [_get_selection $e]

} -cleanup {
    deleteWindows
} -result {{A Tcl/Tk selection!} 6 18 {Tk selection} 2 {Tcl/Tk selection}}


test event-4.1(double-click-drag) {click down, click up, click down again,
    then drag in a text widget} -setup {
	deleteWindows
} -body {
    set t [toplevel .t]
    set e [text $t.e]
    pack $e
    tkwait visibility $e
    _keypress_string $e "Word select test"
    set anchor 1.8

    # Get the x,y coords of the second e in "select"
    foreach {anchor_x anchor_y} [_text_ind_to_x_y $e $anchor] break

    # Click down, release, then click down again
    event generate $e <Enter>
    event generate $e <ButtonPress-1> -x $anchor_x -y $anchor_y
    _pause 50
    event generate $e <ButtonRelease-1> -x $anchor_x -y $anchor_y
    _pause 50
    event generate $e <ButtonPress-1> -x $anchor_x -y $anchor_y
    _pause 50

    # Save the highlighted text
    set result [list]
    lappend result [_get_selection $e]

    # Insert cursor should be at beginning of "select"
    lappend result [$e index insert]

    # Move mouse one character to the left
    set current [$e index [list $anchor - 1 char]]
    foreach {current_x current_y} [_text_ind_to_x_y $e $current] break

    event generate $e <B1-Motion> -x $current_x -y $current_y
    _pause 50

    # Insert cursor should be before the l in "select"
    lappend result [$e index insert]

    # Selection should still be the word "select"
    lappend result [_get_selection $e]

    # Move mouse to the space before the word "select"
    set current [$e index [list $current - 3 char]]

    foreach {current_x current_y} [_text_ind_to_x_y $e $current] break
    event generate $e <B1-Motion> -x $current_x -y $current_y
    _pause 200

    lappend result [$e index insert]
    lappend result [_get_selection $e]

    # Move mouse to the r in "Word"
    set current 1.2
    foreach {current_x current_y} [_text_ind_to_x_y $e $current] break

    event generate $e <B1-Motion> -x $current_x -y $current_y
    _pause 50

    # Selection should now be "Word select"
    lappend result [_get_selection $e]

    # Insert cursor should be before the r in "Word"
    lappend result [$e index insert]

    return $result
} -cleanup {
    deleteWindows
} -result {select 1.5 1.7 select 1.4 { select} {Word select} 1.2}
test event-4.2(double-click-drag) {click down, click up, click down again,
    then drag in an entry widget} -setup {
	deleteWindows
} -body {
    set t [toplevel .t]
    set e [entry $t.e]
    pack $e
    tkwait visibility $e
    _keypress_string $e "Word select test"

    set anchor 8

    # Get the x,y coords of the second e in "select"
    foreach {anchor_x anchor_y} [_text_ind_to_x_y $e $anchor] break

    # Click down, release, then click down again
    event generate $e <Enter>
    event generate $e <ButtonPress-1> -x $anchor_x -y $anchor_y
    _pause 50
    event generate $e <ButtonRelease-1> -x $anchor_x -y $anchor_y
    _pause 50
    event generate $e <ButtonPress-1> -x $anchor_x -y $anchor_y
    _pause 50

    set result [list]
    lappend result [_get_selection $e]

    # Insert cursor should be at the end of "select"
    lappend result [$e index insert]

    # Move mouse one character to the left
    set current [expr {$anchor - 1}]
    foreach {current_x current_y} [_text_ind_to_x_y $e $current] break

    event generate $e <B1-Motion> -x $current_x -y $current_y
    _pause 50

    # Insert cursor should be before the l in "select"
    lappend result [$e index insert]

    # Selection should still be the word "select"
    lappend result [_get_selection $e]

    # Move mouse to the space before the word "select"
    set current [expr {$current - 3}]
    foreach {current_x current_y} [_text_ind_to_x_y $e $current] break

    event generate $e <B1-Motion> -x $current_x -y $current_y
    _pause 50

    lappend result [$e index insert]
    lappend result [_get_selection $e]

    # Move mouse to the r in "Word"
    set current [expr {$current - 2}]
    foreach {current_x current_y} [_text_ind_to_x_y $e $current] break

    event generate $e <B1-Motion> -x $current_x -y $current_y
    _pause 50

    # Selection should now be "Word select"
    lappend result [_get_selection $e]

    # Insert cursor should be before the r in "Word"
    lappend result [$e index insert]

    return $result
} -cleanup {
    deleteWindows
} -result {select 11 7 select 4 { select} {Word select} 2}

test event-5.1(triple-click-drag) {Triple click and drag across lines in a
        text widget, this should extend the selection to the new line} -setup {
	deleteWindows
} -body {
    set t [toplevel .t]
    set e [text $t.e]
    pack $e
    tkwait visibility $e
    _keypress_string $e "LINE ONE\nLINE TWO\nLINE THREE"

    set anchor 3.2

    # Triple click one third line leaving mouse down

    foreach {anchor_x anchor_y} [_text_ind_to_x_y $e $anchor] break

    event generate $e <Enter>

    event generate $e <ButtonPress-1> -x $anchor_x -y $anchor_y
    _pause 50
    event generate $e <ButtonRelease-1> -x $anchor_x -y $anchor_y
    _pause 50

    event generate $e <ButtonPress-1> -x $anchor_x -y $anchor_y
    _pause 50
    event generate $e <ButtonRelease-1> -x $anchor_x -y $anchor_y
    _pause 50

    event generate $e <ButtonPress-1> -x $anchor_x -y $anchor_y
    _pause 50

    set result [list]
    lappend result [_get_selection $e]

    # Drag up to second line

    set current [$e index [list $anchor - 1 line]]
    foreach {current_x current_y} [_text_ind_to_x_y $e $current] break

    event generate $e <B1-Motion> -x $current_x -y $current_y
    _pause 50

    lappend result [_get_selection $e]

    # Drag up to first line

    set current [$e index [list $current - 1 line]]
    foreach {current_x current_y} [_text_ind_to_x_y $e $current] break

    event generate $e <B1-Motion> -x $current_x -y $current_y
    _pause 50

    lappend result [_get_selection $e]

    return $result
} -cleanup {
    deleteWindows
} -result [list "LINE THREE\n" "LINE TWO\nLINE THREE\n" \
        "LINE ONE\nLINE TWO\nLINE THREE\n"]

test event-6.1(button-state) {button press in a window that is then
        destroyed, when the mouse is moved into another window it
        should not generate a <B1-motion> event since the mouse
        was not pressed down in that window} -setup {
	deleteWindows
} -body {
    set t [toplevel .t]

    event generate $t <ButtonPress-1>
    destroy $t
    set t [toplevel .t]
    set motion nomotion
    bind $t <B1-Motion> {set motion inmotion}
    event generate $t <Motion>
    return $motion
} -cleanup {
    deleteWindows
} -result {nomotion}

test event-7.1(double-click) {A double click on a lone character
    in a text widget should select that character} -setup {
	deleteWindows
} -body {
    set t [toplevel .t]
    set e [text $t.e]
    pack $e
    tkwait visibility $e
    focus -force $e
    _keypress_string $e "On A letter"

    set anchor 1.3

    # Get x,y coords just inside the left
    # and right hand side of the letter A
    foreach {x1 y1 width height} [$e bbox $anchor] break

    set middle_y [expr {$y1 + ($height / 2)}]

    set left_x [expr {$x1 + 2}]
    set left_y $middle_y

    set right_x [expr {($x1 + $width) - 2}]
    set right_y $middle_y

    # Double click near left hand egde of the letter A

    event generate $e <Enter>
    event generate $e <ButtonPress-1> -x $left_x -y $left_y
    _pause 50
    event generate $e <ButtonRelease-1> -x $left_x -y $left_y
    _pause 50
    event generate $e <ButtonPress-1> -x $left_x -y $left_y
    _pause 50
    event generate $e <ButtonRelease-1> -x $left_x -y $left_y
    _pause 50

    set result [list]
    lappend result [$e index insert]
    lappend result [_get_selection $e]

    # Clear selection by clicking at 0,0

    event generate $e <ButtonPress-1> -x 0 -y 0
    _pause 50
    event generate $e <ButtonRelease-1> -x 0 -y 0
    _pause 50

    # Double click near right hand edge of the letter A

    event generate $e <ButtonPress-1> -x $right_x -y $right_y
    _pause 50
    event generate $e <ButtonRelease-1> -x $right_x -y $right_y
    _pause 50
    event generate $e <ButtonPress-1> -x $right_x -y $right_y
    _pause 50
    event generate $e <ButtonRelease-1> -x $right_x -y $right_y
    _pause 50

    lappend result [$e index insert]
    lappend result [_get_selection $e]

    return $result
} -cleanup {
    deleteWindows
} -result {1.3 A 1.3 A}
test event-7.2(double-click) {A double click on a lone character
    in an entry widget should select that character} -setup {
	deleteWindows
} -body {
    set t [toplevel .t]
    set e [entry $t.e]
    pack $e
    tkwait visibility $e
    focus -force $e
    _keypress_string $e "On A letter"

    set anchor 3

    # Get x,y coords just inside the left
    # and right hand side of the letter A
    foreach {x1 y1 width height} [$e bbox $anchor] break

    set middle_y [expr {$y1 + ($height / 2)}]

    set left_x [expr {$x1 + 2}]
    set left_y $middle_y

    set right_x [expr {($x1 + $width) - 2}]
    set right_y $middle_y

    # Double click near left hand egde of the letter A

    event generate $e <Enter>
    event generate $e <ButtonPress-1> -x $left_x -y $left_y
    _pause 50
    event generate $e <ButtonRelease-1> -x $left_x -y $left_y
    _pause 50
    event generate $e <ButtonPress-1> -x $left_x -y $left_y
    _pause 50
    event generate $e <ButtonRelease-1> -x $left_x -y $left_y
    _pause 50

    set result [list]
    lappend result [$e index insert]
    lappend result [_get_selection $e]

    # Clear selection by clicking at 0,0

    event generate $e <ButtonPress-1> -x 0 -y 0
    _pause 50
    event generate $e <ButtonRelease-1> -x 0 -y 0
    _pause 50

    # Double click near right hand edge of the letter A

    event generate $e <ButtonPress-1> -x $right_x -y $right_y
    _pause 50
    event generate $e <ButtonRelease-1> -x $right_x -y $right_y
    _pause 50
    event generate $e <ButtonPress-1> -x $right_x -y $right_y
    _pause 50
    event generate $e <ButtonRelease-1> -x $right_x -y $right_y
    _pause 50

    lappend result [$e index insert]
    lappend result [_get_selection $e]

    return $result
} -cleanup {
    deleteWindows
} -result {4 A 4 A}

test event-8 {event generate with keysyms corresponding to
<<<<<<< HEAD
              multi-byte virtual keycodes - bug
              e36963bfe8df9f5e528134707a91b9c0051de723} -setup {
=======
              multi-byte virtual keycodes - bug 
              e36963bfe8df9f5e528134707a91b9c0051de723} -constraints nonPortable -setup {
>>>>>>> 79c47400
    deleteWindows
    set res [list ]
} -body {
    set t [toplevel .t]
    set e [entry $t.e]
    pack $e
    tkwait visibility $e
    bind $e <KeyPress> {lappend res keycode: %k keysym: %K}
    focus -force $e
    update
    event generate $e <diaeresis>
    # The value now contained in $res depends on the actual
    # physical keyboard layout and keycode generated, from
    # the hardware on which the test suite happens to run.
    # We don't need (and we can't really) check correctness
    # of the (system-dependent) keycode received, however
    # Tk should be able to associate this keycode to a
    # (system-independent) known keysym, unless the system
    # running the test does not have a keyboard with a
    # diaeresis key.
    if {[expr {[lindex $res 3] ne "??"}]} {
        # keyboard has a physical diaeresis key and bug is fixed
        return "OK"
    } else  {
        return "Test failed, unless the keyboard tied to the system \
                on which this test is run does NOT have a diaeresis \
                physical key - in this case, test is actually void."
    }
} -cleanup {
    deleteWindows
} -result {OK}

# cleanup
unset -nocomplain keypress_lookup
rename _init_keypress_lookup {}
rename _keypress_lookup {}
rename _keypress {}
rename _pause {}
rename _text_ind_to_x_y {}
rename _get_selection {}

cleanupTests
return

<|MERGE_RESOLUTION|>--- conflicted
+++ resolved
@@ -823,13 +823,8 @@
 } -result {4 A 4 A}
 
 test event-8 {event generate with keysyms corresponding to
-<<<<<<< HEAD
               multi-byte virtual keycodes - bug
-              e36963bfe8df9f5e528134707a91b9c0051de723} -setup {
-=======
-              multi-byte virtual keycodes - bug 
               e36963bfe8df9f5e528134707a91b9c0051de723} -constraints nonPortable -setup {
->>>>>>> 79c47400
     deleteWindows
     set res [list ]
 } -body {
