--- conflicted
+++ resolved
@@ -1,15 +1,9 @@
 # This file is a Tcl script to test the code in tkEvent.c.  It is
 # organized in the standard fashion for Tcl tests.
 #
-<<<<<<< HEAD
 # Copyright © 1994 The Regents of the University of California.
 # Copyright © 1994-1995 Sun Microsystems, Inc.
 # Copyright © 1998-1999 Scriptics Corporation.
-=======
-# Copyright (c) 1994 The Regents of the University of California.
-# Copyright (c) 1994-1995 Sun Microsystems, Inc.
-# Copyright (c) 1998-1999 Scriptics Corporation.
->>>>>>> 09ff2f4f
 # All rights reserved.
 
 package require tcltest 2.2
@@ -26,56 +20,6 @@
 proc _init_keypress_lookup {} {
     global keypress_lookup
 
-<<<<<<< HEAD
-=======
-    scan A %c start
-    scan Z %c finish
-
-    for {set i $start} {$i <= $finish} {incr i} {
-	set l [format %c $i]
-	set keypress_lookup($l) $l
-    }
-
-    scan a %c start
-    scan z %c finish
-
-    for {set i $start} {$i <= $finish} {incr i} {
-	set l [format %c $i]
-	set keypress_lookup($l) $l
-    }
-
-    scan 0 %c start
-    scan 9 %c finish
-
-    for {set i $start} {$i <= $finish} {incr i} {
-	set l [format %c $i]
-	set keypress_lookup($l) $l
-    }
-
-    # Most punctuation
-    array set keypress_lookup {
-	! exclam
-	% percent
-	& ampersand
-	( parenleft
-	) parenright
-	* asterisk
-	+ plus
-	, comma
-	. period
-	/ slash
-	: colon
-	< less
-	= equal
-	? question
-	@ at
-	^ asciicircum
-	_ underscore
-	| bar
-	~ asciitilde
-	' apostrophe
-    }
->>>>>>> 09ff2f4f
     # Characters with meaning to Tcl...
     array set keypress_lookup [list \
 	    -    minus \
@@ -278,17 +222,10 @@
 
     event generate $e <Enter>
     for {set i 0} {$i < 3} {incr i} {
-<<<<<<< HEAD
-        _pause 100
-        event generate $e <Button-1>
-        _pause 100
-        event generate $e <ButtonRelease-1>
-=======
 	_pause 100
 	event generate $e <Button-1>
 	_pause 100
 	event generate $e <ButtonRelease-1>
->>>>>>> 09ff2f4f
     }
 
     _keypress $e Delete
@@ -340,17 +277,10 @@
 
     event generate $e <Enter>
     for {set i 0} {$i < 3} {incr i} {
-<<<<<<< HEAD
-        _pause 100
-        event generate $e <Button-1>
-        _pause 100
-        event generate $e <ButtonRelease-1>
-=======
 	_pause 100
 	event generate $e <Button-1>
 	_pause 100
 	event generate $e <ButtonRelease-1>
->>>>>>> 09ff2f4f
     }
 
     _keypress $e Delete
@@ -894,13 +824,8 @@
     _pause 200
     toplevel .top2 -width 200 -height 200
     wm geometry .top2 +[expr {[winfo rootx .]+50}]+[expr {[winfo rooty .]+50}]
-<<<<<<< HEAD
-    update idletasks
-=======
-    _pause 200
->>>>>>> 09ff2f4f
+    _pause 200
     wm deiconify .top2
-    update idletasks
     raise .top2
     _pause 400
     event generate .top2 <Motion> -warp 1 -x 50 -y 50
@@ -908,7 +833,6 @@
     bind . <Enter> {lappend res %W}
     set res [list ]
     destroy .top2
-    update idletasks
     _pause 200
     set res
 } -cleanup {
@@ -932,7 +856,6 @@
     wm geometry .top2 +[expr {[winfo rootx .top1]+50}]+[expr {[winfo rooty .top1]+50}]
     _pause 200
     wm deiconify .top2
-    update idletasks
     raise .top2
     _pause 400
     event generate .top2 <Motion> -warp 1 -x 50 -y 50
