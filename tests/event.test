--- conflicted
+++ resolved
@@ -915,11 +915,8 @@
     set res
 } -cleanup {
     deleteWindows
-<<<<<<< HEAD
+    bind . <Enter> $EnterBind
     focus -force $savedFocus
-=======
-    bind . <Enter> $EnterBind
->>>>>>> 685a7f3f
 } -result {.}
 test event-9.2 {enter toplevel window by destroying a toplevel - bug b1d115fa60} -setup {
     set iconified false
@@ -953,11 +950,7 @@
         wm deiconify .
         update
     }
-<<<<<<< HEAD
-    destroy .top1
     focus -force $savedFocus
-=======
->>>>>>> 685a7f3f
 } -result {.top1}
 
 # cleanup
