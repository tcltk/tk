--- conflicted
+++ resolved
@@ -6,11 +6,6 @@
 # Copyright (c) 1994 Sun Microsystems, Inc.
 # Copyright (c) 1998-1999 by Scriptics Corporation.
 # All rights reserved.
-<<<<<<< HEAD
-#
-# RCS: @(#) $Id: oldpack.test,v 1.9 2008/08/21 11:19:33 aniap Exp $
-=======
->>>>>>> fca5c4a6
 
 package require tcltest 2.2
 eval tcltest::configure $argv
