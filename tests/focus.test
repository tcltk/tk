--- conflicted
+++ resolved
@@ -43,14 +43,8 @@
 # the X server and possibly also the window manager.
 
 proc focusClear {} {
-<<<<<<< HEAD
     dobg {after 200; focus -force .; update}
     after 400
-=======
-    global x;
-    after 200 {set x 1}
-    tkwait variable x
-    dobg {focus -force .; update}
     if {[tk windowingsystem] eq "aqua"} {
 	# In Aqua we need to explicitly wait until focus is cleared. 
 	while {[focus] != ""} {
@@ -59,7 +53,6 @@
 	}
     }
         
->>>>>>> 99762a8f
     update
 }
 
