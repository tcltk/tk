# This file creates a screen to exercise Postscript generation
# for images in canvases.  It is part of the Tk visual test suite,
# which is invoked via the "visual" script.
<<<<<<< HEAD
#
# RCS: @(#) $Id: canvPsImg.tcl,v 1.4 2005/10/12 09:29:21 dkf Exp $
=======
>>>>>>> 53febd68

# Build a test image in a canvas
proc BuildTestImage {} {
    global BitmapImage PhotoImage visual level
    catch {destroy .t.f}
    frame .t.f -visual $visual -colormap new
    pack .t.f -side top -after .t.top
    bind .t.f <Enter> {wm colormapwindows .t {.t.f .t}}
    bind .t.f <Leave> {wm colormapwindows .t {.t .t.f}}
    canvas .t.f.c -width 550 -height 350 -borderwidth 2 -relief raised
    pack .t.f.c
    .t.f.c create rectangle 25 25 525 325 -fill {} -outline black
    .t.f.c create image 50 50 -anchor nw -image $BitmapImage
    .t.f.c create image 250 50 -anchor nw -image $PhotoImage
}

# Put postscript in a file
proc FilePostscript { canvas } {
    global level
    $canvas postscript -file /tmp/test.ps -colormode $level
}

# Send postscript output to printer
proc PrintPostcript { canvas } {
    global level
    $canvas postscript -file tmp.ps -colormode $level
    exec lpr tmp.ps
}

catch {destroy .t}
toplevel .t
wm title .t "Postscript Tests for Canvases: Images"
wm iconname .t "Postscript"

message .t.m -text {This screen exercises the Postscript-generation abilities of Tk canvas widgets for images.  Click the buttons below to select a Visual type for the canvas and colormode for the Postscript output.  Then click "Print" to send the results to the default printer, or "Print to file" to put the Postscript output in a file called "/tmp/test.ps".  You can also click on items in the canvas to delete them.  
NOTE: Some Postscript printers may not be able to handle Postscript generated in color mode.} -width 6i
pack .t.m -side top -fill both

frame .t.top
pack .t.top -side top
frame .t.top.l -relief raised -borderwidth 2
frame .t.top.r -relief raised -borderwidth 2
pack .t.top.l .t.top.r -side left -fill both -expand 1

label .t.visuals -text "Visuals"
pack .t.visuals -in .t.top.l

set visual [lindex [winfo visualsavailable .] 0]
foreach v [winfo visualsavailable .] {
    # The hack below is necessary for some systems, which have more than one
    # visual of the same type...
    if {![winfo exists .t.$v]} {
        radiobutton .t.$v -text $v -variable visual -value $v \
		-command BuildTestImage
        pack .t.$v -in .t.top.l -anchor w
    }
}

label .t.levels -text "Color Levels"
pack .t.levels -in .t.top.r
set level monochrome
foreach l { monochrome gray color } {
    radiobutton .t.$l -text $l -variable level -value $l
    pack .t.$l -in .t.top.r -anchor w
}

set BitmapImage [image create bitmap \
	-file [file join [file dirname [info script]] face.xbm] \
	-background white -foreground black]
set PhotoImage [image create photo \
	-file [file join [file dirname [info script]] teapot.ppm]]

BuildTestImage

frame .t.bot
pack .t.bot -side top -fill x -expand 1

button .t.file -text "Print to File" -command { FilePostscript .t.f.c }
button .t.print -text "Print" -command { PrintPostscript .t.f.c }
button .t.quit -text "Quit" -command { destroy .t }
pack .t.file .t.print .t.quit -in .t.bot -side left -fill x -expand 1<|MERGE_RESOLUTION|>--- conflicted
+++ resolved
@@ -1,11 +1,6 @@
 # This file creates a screen to exercise Postscript generation
 # for images in canvases.  It is part of the Tk visual test suite,
 # which is invoked via the "visual" script.
-<<<<<<< HEAD
-#
-# RCS: @(#) $Id: canvPsImg.tcl,v 1.4 2005/10/12 09:29:21 dkf Exp $
-=======
->>>>>>> 53febd68
 
 # Build a test image in a canvas
 proc BuildTestImage {} {
