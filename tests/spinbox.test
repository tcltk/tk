# This file is a Tcl script to test spinbox widgets in Tk.  It is
# organized in the standard fashion for Tcl tests.
#
# Copyright (c) 1994 The Regents of the University of California.
# Copyright (c) 1994-1997 Sun Microsystems, Inc.
# Copyright (c) 1998-1999 by Scriptics Corporation.
# All rights reserved.

package require tcltest 2.2
namespace import ::tcltest::*
eval tcltest::configure $argv
tcltest::loadTestedCommands

# For xscrollcommand
proc scroll args {
        global scrollInfo
        set scrollInfo $args
}
# For trace variable 
proc override args {
        global x
        set x 12345
}

# Procedures used in widget VALIDATION tests
proc doval {W d i P s S v V} {
        set ::vVals [list $W $d $i $P $s $S $v $V]
        return 1
}
proc doval2 {W d i P s S v V} {
        set ::vVals [list $W $d $i $P $s $S $v $V]
        set ::e mydata
        return 1
}
proc doval3 {W d i P s S v V} {
        set ::vVals [list $W $d $i $P $s $S $v $V]
        return 0
}

set cy [font metrics {Courier -12} -linespace]

test spinbox-1.1 {configuration option: "activebackground"} -setup {
        spinbox .e -borderwidth 2 -highlightthickness 2 -font {Helvetica -12} \
        -relief sunken
    pack .e
    update
} -body {
    .e configure -activebackground #ff0000
    .e cget -activebackground
} -cleanup {
    destroy .e
} -result {#ff0000}
test spinbox-1.2 {configuration option: "activebackground" for spinbox} -setup {
        spinbox .e -borderwidth 2 -highlightthickness 2 -font {Helvetica -12} \
        -relief sunken
    pack .e
    update
} -body {
    .e configure -activebackground non-existent
} -cleanup {
    destroy .e
} -returnCodes {error} -result {unknown color name "non-existent"}

test spinbox-1.3 {configuration option: "background"} -setup {
        spinbox .e -borderwidth 2 -highlightthickness 2 -font {Helvetica -12} \
        -relief sunken
    pack .e
    update
} -body {
    .e configure -background #ff0000
    .e cget -background
} -cleanup {
    destroy .e
} -result {#ff0000}
test spinbox-1.4 {configuration option: "background" for spinbox} -setup {
        spinbox .e -borderwidth 2 -highlightthickness 2 -font {Helvetica -12} \
        -relief sunken
    pack .e
    update
} -body {
    .e configure -background non-existent
} -cleanup {
    destroy .e
} -returnCodes {error} -result {unknown color name "non-existent"}

test spinbox-1.5 {configuration option: "bd"} -setup {
        spinbox .e -borderwidth 2 -highlightthickness 2 -font {Helvetica -12} \
        -relief sunken
    pack .e
    update
} -body {
    .e configure -bd 4
    .e cget -bd
} -cleanup {
    destroy .e
} -result {4}
test spinbox-1.6 {configuration option: "bd" for spinbox} -setup {
        spinbox .e -borderwidth 2 -highlightthickness 2 -font {Helvetica -12} \
        -relief sunken
    pack .e
    update
} -body {
    .e configure -bd badValue
} -cleanup {
    destroy .e
} -returnCodes {error} -result {bad screen distance "badValue"}

test spinbox-1.7 {configuration option: "bg"} -setup {
        spinbox .e -borderwidth 2 -highlightthickness 2 -font {Helvetica -12} \
        -relief sunken
    pack .e
    update
} -body {
    .e configure -bg #ff0000
    .e cget -bg
} -cleanup {
    destroy .e
} -result {#ff0000}
test spinbox-1.8 {configuration option: "bg" for spinbox} -setup {
        spinbox .e -borderwidth 2 -highlightthickness 2 -font {Helvetica -12} \
        -relief sunken
    pack .e
    update
} -body {
    .e configure -bg non-existent
} -cleanup {
    destroy .e
} -returnCodes {error} -result {unknown color name "non-existent"}

test spinbox-1.9 {configuration option: "borderwidth"} -setup {
        spinbox .e -borderwidth 2 -highlightthickness 2 -font {Helvetica -12} \
        -relief sunken
    pack .e
    update
} -body {
    .e configure -borderwidth 1.3
    .e cget -borderwidth
} -cleanup {
    destroy .e
} -result {1}
test spinbox-1.10 {configuration option: "borderwidth" for spinbox} -setup {
        spinbox .e -borderwidth 2 -highlightthickness 2 -font {Helvetica -12} \
        -relief sunken
    pack .e
    update
} -body {
    .e configure -borderwidth badValue
} -cleanup {
    destroy .e
} -returnCodes {error} -result {bad screen distance "badValue"}

test spinbox-1.11 {configuration option: "buttonbackground"} -setup {
        spinbox .e -borderwidth 2 -highlightthickness 2 -font {Helvetica -12} \
        -relief sunken
    pack .e
    update
} -body {
    .e configure -buttonbackground #ff0000
    .e cget -buttonbackground
} -cleanup {
    destroy .e
} -result {#ff0000}
test spinbox-1.12 {configuration option: "buttonbackground" for spinbox} -setup {
        spinbox .e -borderwidth 2 -highlightthickness 2 -font {Helvetica -12} \
        -relief sunken
    pack .e
    update
} -body {
    .e configure -buttonbackground non-existent
} -cleanup {
    destroy .e
} -returnCodes {error} -result {unknown color name "non-existent"}

test spinbox-1.13 {configuration option: "buttoncursor"} -setup {
        spinbox .e -borderwidth 2 -highlightthickness 2 -font {Helvetica -12} \
        -relief sunken
    pack .e
    update
} -body {
    .e configure -buttoncursor arrow
    .e cget -buttoncursor
} -cleanup {
    destroy .e
} -result {arrow}
test spinbox-1.14 {configuration option: "buttoncursor" for spinbox} -setup {
        spinbox .e -borderwidth 2 -highlightthickness 2 -font {Helvetica -12} \
        -relief sunken
    pack .e
    update
} -body {
    .e configure -buttoncursor badValue
} -cleanup {
    destroy .e
} -returnCodes {error} -result {bad cursor spec "badValue"}

test spinbox-1.15 {configuration option: "command"} -setup {
        spinbox .e -borderwidth 2 -highlightthickness 2 -font {Helvetica -12} \
        -relief sunken
    pack .e
    update
} -body {
    .e configure -command {a command}
    .e cget -command
} -cleanup {
    destroy .e
} -result {a command}

test spinbox-1.16 {configuration option: "cursor"} -setup {
        spinbox .e -borderwidth 2 -highlightthickness 2 -font {Helvetica -12} \
        -relief sunken
    pack .e
    update
} -body {
    .e configure -cursor arrow
    .e cget -cursor
} -cleanup {
    destroy .e
} -result {arrow}
test spinbox-1.17 {configuration option: "cursor" for spinbox} -setup {
        spinbox .e -borderwidth 2 -highlightthickness 2 -font {Helvetica -12} \
        -relief sunken
    pack .e
    update
} -body {
    .e configure -cursor badValue
} -cleanup {
    destroy .e
} -returnCodes {error} -result {bad cursor spec "badValue"}

test spinbox-1.18 {configuration option: "disabledbackground"} -setup {
        spinbox .e -borderwidth 2 -highlightthickness 2 -font {Helvetica -12} \
        -relief sunken
    pack .e
    update
} -body {
    .e configure -disabledbackground green
    .e cget -disabledbackground
} -cleanup {
    destroy .e
} -result {green}
test spinbox-1.19 {configuration option: "disabledbackground" for spinbox} -setup {
        spinbox .e -borderwidth 2 -highlightthickness 2 -font {Helvetica -12} \
        -relief sunken
    pack .e
    update
} -body {
    .e configure -disabledbackground non-existent
} -cleanup {
    destroy .e
} -returnCodes {error} -result {unknown color name "non-existent"}

test spinbox-1.20 {configuration option: "disabledforeground"} -setup {
        spinbox .e -borderwidth 2 -highlightthickness 2 -font {Helvetica -12} \
        -relief sunken
    pack .e
    update
} -body {
    .e configure -disabledforeground #110022
    .e cget -disabledforeground
} -cleanup {
    destroy .e
} -result {#110022}
test spinbox-1.21 {configuration option: "disabledforeground" for spinbox} -setup {
        spinbox .e -borderwidth 2 -highlightthickness 2 -font {Helvetica -12} \
        -relief sunken
    pack .e
    update
} -body {
    .e configure -disabledforeground bogus
} -cleanup {
    destroy .e
} -returnCodes {error} -result {unknown color name "bogus"}

test spinbox-1.22 {configuration option: "exportselection"} -setup {
        spinbox .e -borderwidth 2 -highlightthickness 2 -font {Helvetica -12} \
        -relief sunken
    pack .e
    update
} -body {
    .e configure -exportselection yes
    .e cget -exportselection
} -cleanup {
    destroy .e
} -result {1}
test spinbox-1.23 {configuration option: "exportselection" for spinbox} -setup {
        spinbox .e -borderwidth 2 -highlightthickness 2 -font {Helvetica -12} \
        -relief sunken
    pack .e
    update
} -body {
    .e configure -exportselection xyzzy
} -cleanup {
    destroy .e
} -returnCodes {error} -result {expected boolean value but got "xyzzy"}

test spinbox-1.24 {configuration option: "fg"} -setup {
        spinbox .e -borderwidth 2 -highlightthickness 2 -font {Helvetica -12} \
        -relief sunken
    pack .e
    update
} -body {
    .e configure -fg #110022
    .e cget -fg
} -cleanup {
    destroy .e
} -result {#110022}
test spinbox-1.25 {configuration option: "fg" for spinbox} -setup {
        spinbox .e -borderwidth 2 -highlightthickness 2 -font {Helvetica -12} \
        -relief sunken
    pack .e
    update
} -body {
    .e configure -fg bogus
} -cleanup {
    destroy .e
} -returnCodes {error} -result {unknown color name "bogus"}

test spinbox-1.26 {configuration option: "font"} -setup {
        spinbox .e -borderwidth 2 -highlightthickness 2 -font {Helvetica -12} \
        -relief sunken
    pack .e
    update
} -body {
    .e configure -font -Adobe-Helvetica-Medium-R-Normal--*-120-*-*-*-*-*-*
    .e cget -font
} -cleanup {
    destroy .e
} -result {-Adobe-Helvetica-Medium-R-Normal--*-120-*-*-*-*-*-*}
test spinbox-1.27 {configuration option: "font" for spinbox} -setup {
        spinbox .e -borderwidth 2 -highlightthickness 2 -font {Helvetica -12} \
        -relief sunken
    pack .e
    update
} -body {
    .e configure -font {}
} -cleanup {
    destroy .e
} -returnCodes {error} -result {font "" doesn't exist}

test spinbox-1.28 {configuration option: "foreground"} -setup {
        spinbox .e -borderwidth 2 -highlightthickness 2 -font {Helvetica -12} \
        -relief sunken
    pack .e
    update
} -body {
    .e configure -foreground #110022
    .e cget -foreground
} -cleanup {
    destroy .e
} -result {#110022}
test spinbox-1.29 {configuration option: "foreground" for spinbox} -setup {
        spinbox .e -borderwidth 2 -highlightthickness 2 -font {Helvetica -12} \
        -relief sunken
    pack .e
    update
} -body {
    .e configure -foreground bogus
} -cleanup {
    destroy .e
} -returnCodes {error} -result {unknown color name "bogus"}

test spinbox-1.30 {configuration option: "format"} -setup {
        spinbox .e -borderwidth 2 -highlightthickness 2 -font {Helvetica -12} \
        -relief sunken
    pack .e
    update
} -body {
    .e configure -format %0.5f
    .e cget -format
} -cleanup {
    destroy .e
} -result {%0.5f}
test spinbox-1.31 {configuration option: "format" for spinbox} -setup {
        spinbox .e -borderwidth 2 -highlightthickness 2 -font {Helvetica -12} \
        -relief sunken
    pack .e
    update
} -body {
    .e configure -format %d
} -cleanup {
    destroy .e
} -returnCodes {error} -result {bad spinbox format specifier "%d"}

test spinbox-1.32 {configuration option: "from"} -setup {
        spinbox .e -borderwidth 2 -highlightthickness 2 -font {Helvetica -12} \
        -relief sunken
    pack .e
    update
} -body {
    .e configure -from -10
    .e cget -from
} -cleanup {
    destroy .e
} -result {-10.0}
test spinbox-1.33 {configuration option: "from" for spinbox} -setup {
        spinbox .e -borderwidth 2 -highlightthickness 2 -font {Helvetica -12} \
        -relief sunken
    pack .e
    update
} -body {
    .e configure -from bogus
} -cleanup {
    destroy .e
} -returnCodes {error} -result {expected floating-point number but got "bogus"}

test spinbox-1.34 {configuration option: "highlightbackground"} -setup {
        spinbox .e -borderwidth 2 -highlightthickness 2 -font {Helvetica -12} \
        -relief sunken
    pack .e
    update
} -body {
    .e configure -highlightbackground #123456
    .e cget -highlightbackground
} -cleanup {
    destroy .e
} -result {#123456}
test spinbox-1.35 {configuration option: "highlightbackground" for spinbox} -setup {
        spinbox .e -borderwidth 2 -highlightthickness 2 -font {Helvetica -12} \
        -relief sunken
    pack .e
    update
} -body {
    .e configure -highlightbackground ugly
} -cleanup {
    destroy .e
} -returnCodes {error} -result {unknown color name "ugly"}

test spinbox-1.36 {configuration option: "highlightcolor"} -setup {
        spinbox .e -borderwidth 2 -highlightthickness 2 -font {Helvetica -12} \
        -relief sunken
    pack .e
    update
} -body {
    .e configure -highlightcolor #123456
    .e cget -highlightcolor
} -cleanup {
    destroy .e
} -result {#123456}
test spinbox-1.37 {configuration option: "highlightcolor" for spinbox} -setup {
        spinbox .e -borderwidth 2 -highlightthickness 2 -font {Helvetica -12} \
        -relief sunken
    pack .e
    update
} -body {
    .e configure -highlightcolor bogus
} -cleanup {
    destroy .e
} -returnCodes {error} -result {unknown color name "bogus"}

test spinbox-1.38 {configuration option: "highlightthickness"} -setup {
        spinbox .e -borderwidth 2 -highlightthickness 2 -font {Helvetica -12} \
        -relief sunken
    pack .e
    update
} -body {
    .e configure -highlightthickness 6
    .e cget -highlightthickness
} -cleanup {
    destroy .e
} -result {6}
test spinbox-1.39 {configuration option: "highlightthickness" for spinbox} -setup {
        spinbox .e -borderwidth 2 -highlightthickness 2 -font {Helvetica -12} \
        -relief sunken
    pack .e
    update
} -body {
    .e configure -highlightthickness bogus
} -cleanup {
    destroy .e
} -returnCodes {error} -result {bad screen distance "bogus"}

test spinbox-1.40 {configuration option: "highlightthickness"} -setup {
        spinbox .e -borderwidth 2 -highlightthickness 2 -font {Helvetica -12} \
        -relief sunken
    pack .e
    update
} -body {
    .e configure -highlightthickness -2
    .e cget -highlightthickness
} -cleanup {
    destroy .e
} -result {0}

test spinbox-1.41 {configuration option: "increment"} -setup {
        spinbox .e -borderwidth 2 -highlightthickness 2 -font {Helvetica -12} \
        -relief sunken
    pack .e
    update
} -body {
    .e configure -increment 1.0
    .e cget -increment
} -cleanup {
    destroy .e
} -result {1.0}
test spinbox-1.42 {configuration option: "increment" for spinbox} -setup {
        spinbox .e -borderwidth 2 -highlightthickness 2 -font {Helvetica -12} \
        -relief sunken
    pack .e
    update
} -body {
    .e configure -increment bogus
} -cleanup {
    destroy .e
} -returnCodes {error} -result {expected floating-point number but got "bogus"}

test spinbox-1.43 {configuration option: "insertbackground"} -setup {
        spinbox .e -borderwidth 2 -highlightthickness 2 -font {Helvetica -12} \
        -relief sunken
    pack .e
    update
} -body {
    .e configure -insertbackground #110022
    .e cget -insertbackground
} -cleanup {
    destroy .e
} -result {#110022}
test spinbox-1.44 {configuration option: "insertbackground" for spinbox} -setup {
        spinbox .e -borderwidth 2 -highlightthickness 2 -font {Helvetica -12} \
        -relief sunken
    pack .e
    update
} -body {
    .e configure -insertbackground bogus
} -cleanup {
    destroy .e
} -returnCodes {error} -result {unknown color name "bogus"}

test spinbox-1.45 {configuration option: "insertborderwidth"} -setup {
        spinbox .e -borderwidth 2 -highlightthickness 2 -font {Helvetica -12} \
        -relief sunken
    pack .e
    update
} -body {
    .e configure -insertborderwidth 1.3
    .e cget -insertborderwidth
} -cleanup {
    destroy .e
} -result {1}
test spinbox-1.46 {configuration option: "insertborderwidth" for spinbox} -setup {
        spinbox .e -borderwidth 2 -highlightthickness 2 -font {Helvetica -12} \
        -relief sunken
    pack .e
    update
} -body {
    .e configure -insertborderwidth 2.6x
} -cleanup {
    destroy .e
} -returnCodes {error} -result {bad screen distance "2.6x"}

test spinbox-1.47 {configuration option: "insertofftime"} -setup {
        spinbox .e -borderwidth 2 -highlightthickness 2 -font {Helvetica -12} \
        -relief sunken
    pack .e
    update
} -body {
    .e configure -insertofftime 100
    .e cget -insertofftime
} -cleanup {
    destroy .e
} -result {100}
test spinbox-1.48 {configuration option: "insertofftime" for spinbox} -setup {
        spinbox .e -borderwidth 2 -highlightthickness 2 -font {Helvetica -12} \
        -relief sunken
    pack .e
    update
} -body {
    .e configure -insertofftime 3.2
} -cleanup {
    destroy .e
} -returnCodes {error} -result {expected integer but got "3.2"}

test spinbox-1.49 {configuration option: "insertontime"} -setup {
        spinbox .e -borderwidth 2 -highlightthickness 2 -font {Helvetica -12} \
        -relief sunken
    pack .e
    update
} -body {
    .e configure -insertontime 100
    .e cget -insertontime
} -cleanup {
    destroy .e
} -result {100}
test spinbox-1.50 {configuration option: "insertontime" for spinbox} -setup {
        spinbox .e -borderwidth 2 -highlightthickness 2 -font {Helvetica -12} \
        -relief sunken
    pack .e
    update
} -body {
    .e configure -insertontime 3.2
} -cleanup {
    destroy .e
} -returnCodes {error} -result {expected integer but got "3.2"}

test spinbox-1.51 {configuration option: "invalidcommand"} -setup {
        spinbox .e -borderwidth 2 -highlightthickness 2 -font {Helvetica -12} \
        -relief sunken
    pack .e
    update
} -body {
    .e configure -invalidcommand "a command"
    .e cget -invalidcommand
} -cleanup {
    destroy .e
} -result {a command}

test spinbox-1.52 {configuration option: "invcmd"} -setup {
        spinbox .e -borderwidth 2 -highlightthickness 2 -font {Helvetica -12} \
        -relief sunken
    pack .e
    update
} -body {
    .e configure -invcmd "a command"
    .e cget -invcmd
} -cleanup {
    destroy .e
} -result {a command}

test spinbox-1.53 {configuration option: "justify"} -setup {
        spinbox .e -borderwidth 2 -highlightthickness 2 -font {Helvetica -12} \
        -relief sunken
    pack .e
    update
} -body {
    .e configure -justify right
    .e cget -justify
} -cleanup {
    destroy .e
} -result {right}
test spinbox-1.54 {configuration option: "justify" for spinbox} -setup {
        spinbox .e -borderwidth 2 -highlightthickness 2 -font {Helvetica -12} \
        -relief sunken
    pack .e
    update
} -body {
    .e configure -justify bogus
} -cleanup {
    destroy .e
} -returnCodes {error} -result {bad justification "bogus": must be left, right, or center}

test spinbox-1.55 {configuration option: "readonlybackground"} -setup {
        spinbox .e -borderwidth 2 -highlightthickness 2 -font {Helvetica -12} \
        -relief sunken
    pack .e
    update
} -body {
    .e configure -readonlybackground green
    .e cget -readonlybackground
} -cleanup {
    destroy .e
} -result {green}
test spinbox-1.56 {configuration option: "readonlybackground" for spinbox} -setup {
        spinbox .e -borderwidth 2 -highlightthickness 2 -font {Helvetica -12} \
        -relief sunken
    pack .e
    update
} -body {
    .e configure -readonlybackground non-existent
} -cleanup {
    destroy .e
} -returnCodes {error} -result {unknown color name "non-existent"}

test spinbox-1.57 {configuration option: "relief"} -setup {
        spinbox .e -borderwidth 2 -highlightthickness 2 -font {Helvetica -12} \
        -relief sunken
    pack .e
    update
} -body {
    .e configure -relief groove
    .e cget -relief
} -cleanup {
    destroy .e
} -result {groove}
test spinbox-1.58 {configuration option: "relief" for spinbox} -setup {
        spinbox .e -borderwidth 2 -highlightthickness 2 -font {Helvetica -12} \
        -relief sunken
    pack .e
    update
} -body {
    .e configure -relief 1.5
} -cleanup {
    destroy .e
} -returnCodes {error} -result {bad relief "1.5": must be flat, groove, raised, ridge, solid, or sunken}

test spinbox-1.59 {configuration option: "repeatdelay"} -setup {
        spinbox .e -borderwidth 2 -highlightthickness 2 -font {Helvetica -12} \
        -relief sunken
    pack .e
    update
} -body {
    .e configure -repeatdelay 500
    .e cget -repeatdelay
} -cleanup {
    destroy .e
} -result {500}
test spinbox-1.60 {configuration option: "repeatdelay" for spinbox} -setup {
        spinbox .e -borderwidth 2 -highlightthickness 2 -font {Helvetica -12} \
        -relief sunken
    pack .e
    update
} -body {
    .e configure -repeatdelay 3p
} -cleanup {
    destroy .e
} -returnCodes {error} -result {expected integer but got "3p"}

test spinbox-1.61 {configuration option: "repeatinterval"} -setup {
        spinbox .e -borderwidth 2 -highlightthickness 2 -font {Helvetica -12} \
        -relief sunken
    pack .e
    update
} -body {
    .e configure -repeatinterval -500
    .e cget -repeatinterval
} -cleanup {
    destroy .e
} -result {-500}
test spinbox-1.62 {configuration option: "repeatinterval" for spinbox} -setup {
        spinbox .e -borderwidth 2 -highlightthickness 2 -font {Helvetica -12} \
        -relief sunken
    pack .e
    update
} -body {
    .e configure -repeatinterval 3p
} -cleanup {
    destroy .e
} -returnCodes {error} -result {expected integer but got "3p"}

test spinbox-1.63 {configuration option: "selectbackground"} -setup {
        spinbox .e -borderwidth 2 -highlightthickness 2 -font {Helvetica -12} \
        -relief sunken
    pack .e
    update
} -body {
    .e configure -selectbackground #110022
    .e cget -selectbackground
} -cleanup {
    destroy .e
} -result {#110022}
test spinbox-1.64 {configuration option: "selectbackground" for spinbox} -setup {
        spinbox .e -borderwidth 2 -highlightthickness 2 -font {Helvetica -12} \
        -relief sunken
    pack .e
    update
} -body {
    .e configure -selectbackground bogus
} -cleanup {
    destroy .e
} -returnCodes {error} -result {unknown color name "bogus"}

test spinbox-1.65 {configuration option: "selectborderwidth"} -setup {
        spinbox .e -borderwidth 2 -highlightthickness 2 -font {Helvetica -12} \
        -relief sunken
    pack .e
    update
} -body {
    .e configure -selectborderwidth 1.3
    .e cget -selectborderwidth
} -cleanup {
    destroy .e
} -result {1}
test spinbox-1.66 {configuration option: "selectborderwidth" for spinbox} -setup {
        spinbox .e -borderwidth 2 -highlightthickness 2 -font {Helvetica -12} \
        -relief sunken
    pack .e
    update
} -body {
    .e configure -selectborderwidth badValue
} -cleanup {
    destroy .e
} -returnCodes {error} -result {bad screen distance "badValue"}

test spinbox-1.67 {configuration option: "selectforeground"} -setup {
        spinbox .e -borderwidth 2 -highlightthickness 2 -font {Helvetica -12} \
        -relief sunken
    pack .e
    update
} -body {
    .e configure -selectforeground #654321
    .e cget -selectforeground
} -cleanup {
    destroy .e
} -result {#654321}
test spinbox-1.68 {configuration option: "selectforeground" for spinbox} -setup {
        spinbox .e -borderwidth 2 -highlightthickness 2 -font {Helvetica -12} \
        -relief sunken
    pack .e
    update
} -body {
    .e configure -selectforeground bogus
} -cleanup {
    destroy .e
} -returnCodes {error} -result {unknown color name "bogus"}

test spinbox-1.69 {configuration option: "state"} -setup {
        spinbox .e -borderwidth 2 -highlightthickness 2 -font {Helvetica -12} \
        -relief sunken
    pack .e
    update
} -body {
    .e configure -state n
    .e cget -state
} -cleanup {
    destroy .e
} -result {normal}
test spinbox-1.70 {configuration option: "state" for spinbox} -setup {
        spinbox .e -borderwidth 2 -highlightthickness 2 -font {Helvetica -12} \
        -relief sunken
    pack .e
    update
} -body {
    .e configure -state bogus
} -cleanup {
    destroy .e
} -returnCodes {error} -result {bad state "bogus": must be disabled, normal, or readonly}

test spinbox-1.71 {configuration option: "takefocus"} -setup {
        spinbox .e -borderwidth 2 -highlightthickness 2 -font {Helvetica -12} \
        -relief sunken
    pack .e
    update
} -body {
    .e configure -takefocus "any string"
    .e cget -takefocus
} -cleanup {
    destroy .e
} -result {any string}

test spinbox-1.72 {configuration option: "textvariable"} -setup {
        spinbox .e -borderwidth 2 -highlightthickness 2 -font {Helvetica -12} \
        -relief sunken
    pack .e
    update
} -body {
    .e configure -textvariable i
    .e cget -textvariable
} -cleanup {
    destroy .e
} -result {i}

test spinbox-1.73 {configuration option: "to"} -setup {
        spinbox .e -borderwidth 2 -highlightthickness 2 -font {Helvetica -12} \
        -relief sunken
    pack .e
    update
} -body {
    .e configure -to 14.9
    .e cget -to
} -cleanup {
    destroy .e
} -result {14.9}
test spinbox-1.74 {configuration option: "to" for spinbox} -setup {
        spinbox .e -borderwidth 2 -highlightthickness 2 -font {Helvetica -12} \
        -relief sunken
    pack .e
    update
} -body {
    .e configure -to bogus
} -cleanup {
    destroy .e
} -returnCodes {error} -result {expected floating-point number but got "bogus"}

test spinbox-1.75 {configuration option: "validate"} -setup {
        spinbox .e -borderwidth 2 -highlightthickness 2 -font {Helvetica -12} \
        -relief sunken
    pack .e
    update
} -body {
    .e configure -validate "key"
    .e cget -validate
} -cleanup {
    destroy .e
} -result {key}
test spinbox-1.76 {configuration option: "validate" for spinbox} -setup {
        spinbox .e -borderwidth 2 -highlightthickness 2 -font {Helvetica -12} \
        -relief sunken
    pack .e
    update
} -body {
    .e configure -validate "bogus"
} -cleanup {
    destroy .e
} -returnCodes {error} -result {bad validate "bogus": must be all, key, focus, focusin, focusout, or none}

test spinbox-1.77 {configuration option: "validatecommand"} -setup {
        spinbox .e -borderwidth 2 -highlightthickness 2 -font {Helvetica -12} \
        -relief sunken
    pack .e
    update
} -body {
    .e configure -validatecommand "a command"
    .e cget -validatecommand
} -cleanup {
    destroy .e
} -result {a command}

test spinbox-1.78 {configuration option: "values"} -setup {
        spinbox .e -borderwidth 2 -highlightthickness 2 -font {Helvetica -12} \
        -relief sunken
    pack .e
    update
} -body {
    .e configure -values {mon tue wed thur}
    .e cget -values
} -cleanup {
    destroy .e
} -result {mon tue wed thur}
test spinbox-1.79 {configuration option: "values" for spinbox} -setup {
        spinbox .e -borderwidth 2 -highlightthickness 2 -font {Helvetica -12} \
        -relief sunken
    pack .e
    update
} -body {
    .e configure -values {bad {}list}
} -cleanup {
    destroy .e
} -returnCodes {error} -result {list element in braces followed by "list" instead of space}

test spinbox-1.80 {configuration option: "vcmd"} -setup {
        spinbox .e -borderwidth 2 -highlightthickness 2 -font {Helvetica -12} \
        -relief sunken
    pack .e
    update
} -body {
    .e configure -vcmd "a command"
    .e cget -vcmd
} -cleanup {
    destroy .e
} -result {a command}

test spinbox-1.81 {configuration option: "width"} -setup {
        spinbox .e -borderwidth 2 -highlightthickness 2 -font {Helvetica -12} \
        -relief sunken
    pack .e
    update
} -body {
    .e configure -width 402
    .e cget -width
} -cleanup {
    destroy .e
} -result {402}
test spinbox-1.82 {configuration option: "width" for spinbox} -setup {
        spinbox .e -borderwidth 2 -highlightthickness 2 -font {Helvetica -12} \
        -relief sunken
    pack .e
    update
} -body {
    .e configure -width 3p
} -cleanup {
    destroy .e
} -returnCodes {error} -result {expected integer but got "3p"}

test spinbox-1.83 {configuration option: "wrap"} -setup {
        spinbox .e -borderwidth 2 -highlightthickness 2 -font {Helvetica -12} \
        -relief sunken
    pack .e
    update
} -body {
    .e configure -wrap yes
    .e cget -wrap
} -cleanup {
    destroy .e
} -result {1}
test spinbox-1.84 {configuration option: "wrap" for spinbox} -setup {
        spinbox .e -borderwidth 2 -highlightthickness 2 -font {Helvetica -12} \
        -relief sunken
    pack .e
    update
} -body {
    .e configure -wrap xyzzy
} -cleanup {
    destroy .e
} -returnCodes {error} -result {expected boolean value but got "xyzzy"}

test spinbox-1.85 {configuration option: "xscrollcommand"} -setup {
    spinbox .e -borderwidth 2 -highlightthickness 2 -font {Helvetica -12} \
        -relief sunken
    pack .e
    update
} -body {
    .e configure -xscrollcommand {Some command}
    .e cget -xscrollcommand
} -cleanup {
    destroy .e
} -result {Some command}


test spinbox-2.1 {Tk_SpinboxCmd procedure} -body {
    spinbox
} -returnCodes error -result {wrong # args: should be "spinbox pathName ?-option value ...?"}
test spinbox-2.2 {Tk_SpinboxCmd procedure} -body {
    spinbox gorp
} -returnCodes error -result {bad window path name "gorp"}
test spinbox-2.3 {Tk_SpinboxCmd procedure} -body {
    spinbox .e
    pack .e
    update
    list [winfo exists .e] [winfo class .e] [info commands .e]
} -cleanup {
    destroy .e
} -result {1 Spinbox .e}
test spinbox-2.4 {Tk_SpinboxCmd procedure} -body {
    spinbox .e -gorp foo
} -cleanup {
    destroy .e
} -returnCodes error -result {unknown option "-gorp"}
test spinbox-2.4.1 {Tk_SpinboxCmd procedure} -body {
    catch {spinbox .e -gorp foo}
    list [winfo exists .e] [info commands .e]
} -cleanup {
    destroy .e
} -result {0 {}}
test spinbox-2.5 {Tk_SpinboxCmd procedure} -body {
    spinbox .e
} -cleanup {
    destroy .e
} -result {.e}


test spinbox-3.1 {SpinboxWidgetCmd procedure} -setup {
    spinbox .e 
    pack .e
    update
} -body {
    .e
} -cleanup {
    destroy .e
} -returnCodes error -result {wrong # args: should be ".e option ?arg ...?"}
test spinbox-3.2 {SpinboxWidgetCmd procedure, "bbox" widget command} -setup {
    spinbox .e -font {Courier -12} -borderwidth 2 -highlightthickness 2 
    pack .e
    update
} -body {
    .e bbox
} -cleanup {
    destroy .e
} -returnCodes error -result {wrong # args: should be ".e bbox index"}
test spinbox-3.3 {SpinboxWidgetCmd procedure, "bbox" widget command} -setup {
    spinbox .e -font {Courier -12} -borderwidth 2 -highlightthickness 2 
    pack .e
    update
} -body {
    .e bbox a b
} -cleanup {
    destroy .e
} -returnCodes error -result {wrong # args: should be ".e bbox index"}
test spinbox-3.4 {SpinboxWidgetCmd procedure, "bbox" widget command} -setup {
    spinbox .e 
    pack .e
    update
} -body {
    .e bbox bogus
} -cleanup {
    destroy .e
} -returnCodes error -result {bad spinbox index "bogus"}
test spinbox-3.5 {SpinboxWidgetCmd procedure, "bbox" widget command} -setup {
    spinbox .e -font {Courier -12} -borderwidth 2 -highlightthickness 2 
    pack .e
    update
} -body {
   .e bbox 0
} -cleanup {
    destroy .e
} -result [list 5 5 0 $cy]

# Oryginaly the result was count using measurements 
# and metrics. It was changed to less verbose solution - the result is the one
# that passes fonts constraint (this concerns tests 3.6, 3.7, 3.8, 3.10)
test spinbox-3.6 {SpinboxWidgetCmd procedure, "bbox" widget command} -constraints {
	fonts
} -setup {
    spinbox .e -font {Courier -12} -borderwidth 2 -highlightthickness 2
    pack .e
    update
} -body {
# Tcl_UtfAtIndex(): no utf chars
    .e insert 0 "abc"
    list [.e bbox 3] [.e bbox end]
} -cleanup {
    destroy .e
} -result {{19 5 7 13} {19 5 7 13}}
test spinbox-3.7 {SpinboxWidgetCmd procedure, "bbox" widget command} -constraints {
	fonts
} -setup {
    spinbox .e -font {Courier -12} -borderwidth 2 -highlightthickness 2 
    pack .e
    update
} -body {
# Tcl_UtfAtIndex(): utf at end
    .e insert 0 "ab\u4e4e"
    .e bbox end
} -cleanup {
    destroy .e
} -result {19 5 12 13}
test spinbox-3.8 {SpinboxWidgetCmd procedure, "bbox" widget command} -constraints {
	fonts
} -setup {
    spinbox .e -font {Courier -12} -borderwidth 2 -highlightthickness 2 
    pack .e
    update
} -body {
# Tcl_UtfAtIndex(): utf before index
    .e insert 0 "ab\u4e4ec"
    .e bbox 3
} -cleanup {
    destroy .e
} -result {31 5 7 13}
test spinbox-3.9 {SpinboxWidgetCmd procedure, "bbox" widget command} -setup {
    spinbox .e -font {Courier -12} -borderwidth 2 -highlightthickness 2 
    pack .e
    update
} -body {
# Tcl_UtfAtIndex(): no chars
    .e bbox end
} -cleanup {
    destroy .e
} -result "5 5 0 $cy"
test spinbox-3.10 {SpinboxWidgetCmd procedure, "bbox" widget command} -constraints {
	fonts
} -setup {
    spinbox .e -font {Courier -12} -borderwidth 2 -highlightthickness 2 
    pack .e
    update
} -body {
    .e insert 0 "abcdefghij\u4e4eklmnop"
    list [.e bbox 0] [.e bbox 1] [.e bbox 10] [.e bbox end]
} -cleanup {
    destroy .e
} -result {{5 5 7 13} {12 5 7 13} {75 5 12 13} {122 5 7 13}}
test spinbox-3.11 {SpinboxWidgetCmd procedure, "cget" widget command} -setup {
    spinbox .e 
} -body {
    .e cget
} -cleanup {
    destroy .e
} -returnCodes error -result {wrong # args: should be ".e cget option"}
test spinbox-3.12 {SpinboxWidgetCmd procedure, "cget" widget command} -setup {
    spinbox .e 
} -body {
    .e cget a b
} -cleanup {
    destroy .e
} -returnCodes error -result {wrong # args: should be ".e cget option"}
test spinbox-3.13 {SpinboxWidgetCmd procedure, "cget" widget command} -setup {
    spinbox .e 
} -body {
    .e cget -gorp
} -cleanup {
    destroy .e
} -returnCodes error -result {unknown option "-gorp"}
test spinbox-3.14 {SpinboxWidgetCmd procedure, "cget" widget command} -setup {
    spinbox .e 
} -body {
    .e configure -bd 4
    .e cget -bd
} -cleanup {
    destroy .e
} -result {4}
test spinbox-3.15 {SpinboxWidgetCmd procedure, "configure" widget command} -setup {
    spinbox .e 
    pack .e
    update
} -body {
    llength [.e configure]
} -cleanup {
    destroy .e
} -result {49}
test spinbox-3.16 {SpinboxWidgetCmd procedure, "configure" widget command} -setup {
    spinbox .e 
} -body {
    .e configure -foo
} -cleanup {
    destroy .e
} -returnCodes error -result {unknown option "-foo"}
test spinbox-3.17 {SpinboxWidgetCmd procedure, "configure" widget command} -setup {
    spinbox .e 
} -body {
    .e configure -bd 4
    .e configure -bg #ffffff
    lindex [.e configure -bd] 4
} -cleanup {
    destroy .e
} -result {4}
test spinbox-3.18 {SpinboxWidgetCmd procedure, "delete" widget command} -setup {
    spinbox .e 
} -body {
    .e delete
} -cleanup {
    destroy .e
} -returnCodes error -result {wrong # args: should be ".e delete firstIndex ?lastIndex?"}
test spinbox-3.19 {SpinboxWidgetCmd procedure, "delete" widget command} -setup {
    spinbox .e 
} -body {
    .e delete a b c
} -cleanup {
    destroy .e
} -returnCodes error -result {wrong # args: should be ".e delete firstIndex ?lastIndex?"}
test spinbox-3.20 {SpinboxWidgetCmd procedure, "delete" widget command} -setup {
    spinbox .e 
} -body {
    .e delete foo
} -cleanup {
    destroy .e
} -returnCodes error -result {bad spinbox index "foo"}
test spinbox-3.21 {SpinboxWidgetCmd procedure, "delete" widget command} -setup {
    spinbox .e 
} -body {
    .e delete 0 bar
} -cleanup {
    destroy .e
} -returnCodes error -result {bad spinbox index "bar"}
test spinbox-3.22 {SpinboxWidgetCmd procedure, "delete" widget command} -setup {
    spinbox .e
    pack .e
    update 
} -body {
    .e insert end "01234567890"
    .e delete 2 4
    .e get
} -cleanup {
    destroy .e
} -result {014567890}
test spinbox-3.23 {SpinboxWidgetCmd procedure, "delete" widget command} -setup {
    spinbox .e 
} -body {
    .e insert end "01234567890"
    .e delete 6
    .e get
} -cleanup {
    destroy .e
} -result {0123457890}
test spinbox-3.24 {SpinboxWidgetCmd procedure, "delete" widget command} -setup {
    spinbox .e
    pack .e
    update 
    set x {}
} -body {
# UTF
    .e insert end "01234\u4e4e67890"
    .e delete 6
    lappend x [.e get]
    .e delete 0 end
    .e insert end "012345\u4e4e7890"
    .e delete 6
    lappend x [.e get]
    .e delete 0 end
    .e insert end "0123456\u4e4e890"
    .e delete 6
    lappend x [.e get]
} -cleanup {
    destroy .e
} -result [list "01234\u4e4e7890" "0123457890" "012345\u4e4e890"]
test spinbox-3.25 {SpinboxWidgetCmd procedure, "delete" widget command} -setup {
    spinbox .e
    pack .e
    update  
} -body {
    .e insert end "01234567890"
    .e delete 6 5
    .e get
} -cleanup {
    destroy .e
} -result {01234567890}
test spinbox-3.26 {SpinboxWidgetCmd procedure, "delete" widget command} -setup {
    spinbox .e
    pack .e
    update  
} -body {
    .e insert end "01234567890"
    .e configure -state disabled
    .e delete 2 8
    .e configure -state normal
    .e get
} -cleanup {
    destroy .e
} -result {01234567890}
test spinbox-3.26.1 {SpinboxWidgetCmd procedure, "delete" widget command} -setup {
    spinbox .e
    pack .e
    update  
} -body {
    .e insert end "01234567890"
    .e configure -state readonly
    .e delete 2 8
    .e configure -state normal
    .e get
} -cleanup {
    destroy .e
} -result {01234567890}
test spinbox-3.27 {SpinboxWidgetCmd procedure, "get" widget command} -setup {
    spinbox .e 
} -body {
    .e get foo
} -cleanup {
    destroy .e
} -returnCodes error -result {wrong # args: should be ".e get"}
test spinbox-3.28 {SpinboxWidgetCmd procedure, "icursor" widget command} -setup {
    spinbox .e 
} -body {
    .e icursor
} -cleanup {
    destroy .e
} -returnCodes error -result {wrong # args: should be ".e icursor pos"}
test spinbox-3.29 {SpinboxWidgetCmd procedure, "icursor" widget command} -setup {
    spinbox .e 
} -body {
    .e icursor foo
} -cleanup {
    destroy .e
} -returnCodes error -result {bad spinbox index "foo"}
test spinbox-3.30 {SpinboxWidgetCmd procedure, "icursor" widget command} -setup {
    spinbox .e 
} -body {
    .e insert end "01234567890"
    .e icursor 4
    .e index insert
} -cleanup {
    destroy .e
} -result {4}
test spinbox-3.31 {SpinboxWidgetCmd procedure, "index" widget command} -setup {
    spinbox .e 
} -body {
    .e in
} -cleanup {
    destroy .e
} -returnCodes error -result {ambiguous option "in": must be bbox, cget, configure, delete, get, icursor, identify, index, insert, invoke, scan, selection, set, validate, or xview}
test spinbox-3.32 {SpinboxWidgetCmd procedure, "index" widget command} -setup {
    spinbox .e 
} -body {
    .e index
} -cleanup {
    destroy .e
} -returnCodes error -result {wrong # args: should be ".e index string"}
test spinbox-3.33 {SpinboxWidgetCmd procedure, "index" widget command} -setup {
    spinbox .e 
} -body {
    .e index foo
} -cleanup {
    destroy .e
} -returnCodes error -result {bad spinbox index "foo"}
test spinbox-3.34 {SpinboxWidgetCmd procedure, "index" widget command} -setup {
    spinbox .e
    pack .e
    update  
} -body {
    .e index 0
} -cleanup {
    destroy .e
} -returnCodes {ok} -match glob -result {*}
test spinbox-3.35 {SpinboxWidgetCmd procedure, "index" widget command} -setup {
    spinbox .e
    pack .e
    update  
} -body {
# UTF
    .e insert 0 abc\u4e4e\u0153def
    list [.e index 3] [.e index 4] [.e index end]
} -cleanup {
    destroy .e
} -result {3 4 8}
test spinbox-3.36 {SpinboxWidgetCmd procedure, "insert" widget command} -setup {
    spinbox .e 
} -body {
    .e insert a
} -cleanup {
    destroy .e
} -returnCodes error -result {wrong # args: should be ".e insert index text"}
test spinbox-3.37 {SpinboxWidgetCmd procedure, "insert" widget command} -setup {
    spinbox .e 
} -body {
    .e insert a b c
} -cleanup {
    destroy .e
} -returnCodes error -result {wrong # args: should be ".e insert index text"}
test spinbox-3.38 {SpinboxWidgetCmd procedure, "insert" widget command} -setup {
    spinbox .e 
} -body {
    .e insert foo Text
} -cleanup {
    destroy .e
} -returnCodes error -result {bad spinbox index "foo"}
test spinbox-3.39 {SpinboxWidgetCmd procedure, "insert" widget command} -setup {
    spinbox .e
    pack .e
    update  
} -body {
    .e insert end "01234567890"
    .e insert 3 xxx
    .e get
} -cleanup {
    destroy .e
} -result {012xxx34567890}
test spinbox-3.40 {SpinboxWidgetCmd procedure, "insert" widget command} -setup {
    spinbox .e
    pack .e
    update  
} -body {
    .e insert end "01234567890"
    .e configure -state disabled
    .e insert 3 xxx
    .e configure -state normal
    .e get
} -cleanup {
    destroy .e
} -result {01234567890}
test spinbox-3.40.1 {SpinboxWidgetCmd procedure, "insert" widget command} -setup {
    spinbox .e
    pack .e
    update  
} -body {
    .e insert end "01234567890"
    .e configure -state readonly
    .e insert 3 xxx
    .e configure -state normal
    .e get
} -cleanup {
    destroy .e
} -result {01234567890}
test spinbox-3.41 {SpinboxWidgetCmd procedure, "insert" widget command} -setup {
    spinbox .e 
} -body {
    .e insert a b c
} -cleanup {
    destroy .e
} -returnCodes error -result {wrong # args: should be ".e insert index text"}
test spinbox-3.42 {SpinboxWidgetCmd procedure, "scan" widget command} -setup {
    spinbox .e 
    pack .e
    update
} -body {
    .e scan a
} -cleanup {
    destroy .e
} -returnCodes error -result {wrong # args: should be ".e scan mark|dragto x"}
test spinbox-3.43 {SpinboxWidgetCmd procedure, "scan" widget command} -setup {
    spinbox .e
    pack .e
    update 
} -body {
    .e scan a b c
} -cleanup {
    destroy .e
} -returnCodes error -result {wrong # args: should be ".e scan mark|dragto x"}
test spinbox-3.44 {SpinboxWidgetCmd procedure, "scan" widget command} -setup {
    spinbox .e
    pack .e
    update 
} -body {
    .e scan foobar 20
} -cleanup {
    destroy .e
} -returnCodes error -result {bad scan option "foobar": must be mark or dragto}
test spinbox-3.45 {SpinboxWidgetCmd procedure, "scan" widget command} -setup {
    spinbox .e
    pack .e
    update 
} -body {
    .e scan mark 20.1
} -cleanup {
    destroy .e
} -returnCodes error -result {expected integer but got "20.1"}

# This test is non-portable because character sizes vary.
test spinbox-3.46 {SpinboxWidgetCmd procedure, "scan" widget command} -constraints {
    fonts
} -setup {
    spinbox .e -font {Helvetica -12} -borderwidth 2 -highlightthickness 2 
    pack .e
    update
} -body {
    .e insert end "This is quite a long string, in fact a "
    .e insert end "very very long string"
    .e scan mark 30
    .e scan dragto 28
    .e index @0
} -cleanup {
    destroy .e
} -result {2}
test spinbox-3.47 {SpinboxWidgetCmd procedure, "select" widget command} -setup {
    spinbox .e 
} -body {
    .e select
} -cleanup {
    destroy .e
} -returnCodes error -result {wrong # args: should be ".e selection option ?index?"}
test spinbox-3.48 {SpinboxWidgetCmd procedure, "select" widget command} -setup {
    spinbox .e 
} -body {
    .e select foo
} -cleanup {
    destroy .e
} -returnCodes error -result {bad selection option "foo": must be adjust, clear, element, from, present, range, or to}

test spinbox-3.49 {SpinboxWidgetCmd procedure, "select clear" widget command} -setup {
    spinbox .e 
} -body {
    .e select clear gorp
} -cleanup {
    destroy .e
} -returnCodes error -result {wrong # args: should be ".e selection clear"}
test spinbox-3.50 {SpinboxWidgetCmd procedure, "select clear" widget command} -setup {
    spinbox .e 
} -body {
    .e insert end "0123456789"
    .e select from 1
    .e select to 4
    update
    .e select clear
    selection get 
} -cleanup {
    destroy .e
} -returnCodes error -result {PRIMARY selection doesn't exist or form "STRING" not defined}
test spinbox-3.50.1 {SpinboxWidgetCmd procedure, "select clear" widget command} -setup {
    spinbox .e
    pack .e
    update  
} -body {
    .e insert end "0123456789"
    .e select from 1
    .e select to 4
    update
    .e select clear
    catch {selection get}
    selection own
} -cleanup {
    destroy .e
} -result {.e}

test spinbox-3.51 {SpinboxWidgetCmd procedure, "selection present" widget command} -setup {
    spinbox .e 
} -body {
    .e selection present foo
} -cleanup {
    destroy .e
} -returnCodes error -result {wrong # args: should be ".e selection present"}
test spinbox-3.52 {SpinboxWidgetCmd procedure, "selection present" widget command} -setup {
    spinbox .e
    pack .e
    update  
} -body {
    .e insert end 0123456789
    .e select from 3
    .e select to 6
    .e selection present
} -cleanup {
    destroy .e
} -result {1}
test spinbox-3.53 {SpinboxWidgetCmd procedure, "selection present" widget command} -setup {
    spinbox .e
    pack .e
    update  
} -body {
    .e insert end 0123456789
    .e select from 3
    .e select to 6
    .e configure -exportselection false
    .e selection present
} -cleanup {
    destroy .e
} -result {1}
test spinbox-3.54 {SpinboxWidgetCmd procedure, "selection present" widget command} -setup {
    spinbox .e
    pack .e
    update 
} -body {
    .e insert end 0123456789
    .e select from 3
    .e select to 6
    .e delete 0 end
    .e selection present
} -cleanup {
    destroy .e
} -result {0}
test spinbox-3.55 {SpinboxWidgetCmd procedure, "selection adjust" widget command} -setup {
    spinbox .e
} -body {
    .e select adjust x
} -cleanup {
    destroy .e
} -returnCodes error -result {bad spinbox index "x"}
test spinbox-3.56 {SpinboxWidgetCmd procedure, "selection adjust" widget command} -setup {
    spinbox .e
} -body {
    .e select adjust 2 3
} -cleanup {
    destroy .e
} -returnCodes error -result {wrong # args: should be ".e selection adjust index"}
test spinbox-3.57 {SpinboxWidgetCmd procedure, "selection adjust" widget command} -setup {
    spinbox .e
    pack .e
    update
} -body {
    .e insert end "0123456789"
    .e select from 1
    .e select to 5
    update
    .e select adjust 4
    selection get
} -cleanup {
    destroy .e
} -result {123}
test spinbox-3.58 {SpinboxWidgetCmd procedure, "selection adjust" widget command} -setup {
    spinbox .e
    pack .e
    update
} -body {
    .e insert end "0123456789"
    .e select from 1
    .e select to 5
    update
    .e select adjust 2
    selection get
} -cleanup {
    destroy .e
} -result {234}
test spinbox-3.59 {SpinboxWidgetCmd procedure, "selection from" widget command} -setup {
    spinbox .e
} -body {
    .e select from 2 3
} -cleanup {
    destroy .e
} -returnCodes error -result {wrong # args: should be ".e selection from index"}

test spinbox-3.60 {SpinboxWidgetCmd procedure, "selection range" widget command} -setup {
    spinbox .e
} -body {
    .e select range 2
} -cleanup {
    destroy .e
} -returnCodes error -result {wrong # args: should be ".e selection range start end"}
test spinbox-3.61 {SpinboxWidgetCmd procedure, "selection range" widget command} -setup {
    spinbox .e
} -body {
    .e selection range 2 3 4
} -cleanup {
    destroy .e
} -returnCodes error -result {wrong # args: should be ".e selection range start end"}
test spinbox-3.62 {SpinboxWidgetCmd procedure, "selection range" widget command} -setup {
    spinbox .e
} -body {
    .e insert end 0123456789
    .e select from 1
    .e select to 5
    .e select range 4 4
    .e index sel.first
} -cleanup {
    destroy .e
} -returnCodes error -result {selection isn't in widget .e}
test spinbox-3.63 {SpinboxWidgetCmd procedure, "selection range" widget command} -setup {
    spinbox .e
    pack .e
    update
} -body {
    .e insert end 0123456789
    .e select from 3
    .e select to 7
    .e select range 2 9
    list [.e index sel.first] [.e index sel.last] [.e index anchor]
} -cleanup {
    destroy .e
} -result {2 9 3}
test spinbox-3.64 {SpinboxWidgetCmd procedure, "selection to" widget command} -setup {
    spinbox .e
    pack .e
    update
    .e insert end "This is quite a long text string, so long that it "
    .e insert end "runs off the end of the window quite a bit."
} -body {
    .e select to 2 3
} -cleanup {
    destroy .e
} -returnCodes error -result {wrong # args: should be ".e selection to index"}
test spinbox-3.64.1 {SpinboxWidgetCmd procedure, "selection" widget command} -setup {
    spinbox .e
    pack .e
    update
} -body {
    .e insert end 0123456789
    .e selection range 0 end
    .e configure -state disabled
    .e selection range 2 4
    .e configure -state normal
    list [.e index sel.first] [.e index sel.last]
} -cleanup {
    destroy .e
} -result {0 10}
test spinbox-3.64.2 {SpinboxWidgetCmd procedure, "selection" widget command} -setup {
    spinbox .e
    pack .e
    update
} -body {
    .e insert end 0123456789
    .e selection range 0 end
    .e configure -state readonly
    .e selection range 2 4
    .e configure -state normal
    list [.e index sel.first] [.e index sel.last]
} -cleanup {
    destroy .e
} -result {2 4}

test spinbox-3.65 {SpinboxWidgetCmd procedure, "xview" widget command} -setup {
    spinbox .e -font {Courier -12} -borderwidth 2 -highlightthickness 2 
    pack .e
    update
} -body {
    .e insert end "This is quite a long text string, so long that it "
    .e insert end "runs off the end of the window quite a bit."
    .e xview 5
    format {%.6f %.6f} {*}[.e xview]
} -cleanup {
    destroy .e
} -result {0.053763 0.268817}
test spinbox-3.66 {SpinboxWidgetCmd procedure, "xview" widget command} -setup {
    spinbox .e -font {Courier -12} -borderwidth 2 -highlightthickness 2 
    pack .e
    update
} -body {
    .e xview gorp
} -cleanup {
    destroy .e
} -returnCodes error -result {bad spinbox index "gorp"}
test spinbox-3.67 {SpinboxWidgetCmd procedure, "xview" widget command} -setup {
    spinbox .e -font {Courier -12} -borderwidth 2 -highlightthickness 2 
    pack .e
    update
} -body {
    .e insert end "This is quite a long text string, so long that it "
    .e insert end "runs off the end of the window quite a bit."
    .e xview 0
    .e icursor 10
    .e xview insert
    format {%.6f %.6f} {*}[.e xview]
} -cleanup {
    destroy .e
} -result {0.107527 0.322581}
test spinbox-3.68 {SpinboxWidgetCmd procedure, "xview" widget command} -setup {
    spinbox .e -font {Courier -12} -borderwidth 2 -highlightthickness 2 
    pack .e
    update
} -body {
    .e xview moveto foo bar
} -cleanup {
    destroy .e
} -returnCodes error -result {wrong # args: should be ".e xview moveto fraction"}
test spinbox-3.69 {SpinboxWidgetCmd procedure, "xview" widget command} -setup {
    spinbox .e -font {Courier -12} -borderwidth 2 -highlightthickness 2 
    pack .e
    update
} -body {
    .e xview moveto foo
} -cleanup {
    destroy .e
} -returnCodes error -result {expected floating-point number but got "foo"}
test spinbox-3.70 {SpinboxWidgetCmd procedure, "xview" widget command} -setup {
    spinbox .e -font {Courier -12} -borderwidth 2 -highlightthickness 2 
    pack .e
    update
} -body {
    .e insert end "This is quite a long text string, so long that it "
    .e insert end "runs off the end of the window quite a bit."
    .e xview moveto 0.5
    format {%.6f %.6f} {*}[.e xview]
} -cleanup {
    destroy .e
} -result {0.505376 0.720430}
test spinbox-3.71 {SpinboxWidgetCmd procedure, "xview" widget command} -setup {
    spinbox .e -font {Courier -12} -borderwidth 2 -highlightthickness 2 
    pack .e
    update
} -body {
    .e insert end "This is quite a long text string, so long that it "
    .e insert end "runs off the end of the window quite a bit."
    .e xview scroll 24
} -cleanup {
    destroy .e
} -returnCodes error -result {wrong # args: should be ".e xview scroll number units|pages"}
test spinbox-3.72 {SpinboxWidgetCmd procedure, "xview" widget command} -setup {
    spinbox .e -font {Courier -12} -borderwidth 2 -highlightthickness 2 
    pack .e
} -body {
    .e insert end "This is quite a long text string, so long that it "
    .e insert end "runs off the end of the window quite a bit."
    update
    .e xview scroll gorp units
} -cleanup {
    destroy .e
} -returnCodes error -result {expected integer but got "gorp"}
test spinbox-3.73 {SpinboxWidgetCmd procedure, "xview" widget command} -setup {
    spinbox .e -font {Courier -12} -borderwidth 2 -highlightthickness 2 
    pack .e
} -body {
    .e insert end "This is quite a long text string, so long that it "
    .e insert end "runs off the end of the window quite a bit."
    update
    .e xview moveto 0
    .e xview scroll 1 pages
    format {%.6f %.6f} {*}[.e xview]
} -cleanup {
    destroy .e
} -result {0.193548 0.408602}
test spinbox-3.74 {SpinboxWidgetCmd procedure, "xview" widget command} -setup {
    spinbox .e -font {Courier -12} -borderwidth 2 -highlightthickness 2 
    pack .e
    update
} -body {
    .e insert end "This is quite a long text string, so long that it "
    .e insert end "runs off the end of the window quite a bit."
    .e xview moveto .9
    update
    .e xview scroll -2 p
    format {%.6f %.6f} {*}[.e xview]
} -cleanup {
    destroy .e
} -result {0.397849 0.612903}
test spinbox-3.75 {SpinboxWidgetCmd procedure, "xview" widget command} -setup {
    spinbox .e -font {Courier -12} -borderwidth 2 -highlightthickness 2 
    pack .e
} -body {
    .e insert end "This is quite a long text string, so long that it "
    .e insert end "runs off the end of the window quite a bit."
    update
    .e xview 30
    update
    .e xview scroll 2 units 
    .e index @0
} -cleanup {
    destroy .e
} -result {32}
test spinbox-3.76 {SpinboxWidgetCmd procedure, "xview" widget command} -setup {
    spinbox .e -font {Courier -12} -borderwidth 2 -highlightthickness 2 
    pack .e
} -body {
    .e insert end "This is quite a long text string, so long that it "
    .e insert end "runs off the end of the window quite a bit."
    update
    .e xview 30
    update
    .e xview scroll -1 units 
    .e index @0
} -cleanup {
    destroy .e
} -result {29}
test spinbox-3.77 {SpinboxWidgetCmd procedure, "xview" widget command} -setup {
    spinbox .e -font {Courier -12} -borderwidth 2 -highlightthickness 2 
    pack .e
} -body {
    .e insert end "This is quite a long text string, so long that it "
    .e insert end "runs off the end of the window quite a bit."
    update
    .e xview scroll 23 foobars
} -cleanup {
    destroy .e
} -returnCodes error -result {bad argument "foobars": must be units or pages}
test spinbox-3.78 {SpinboxWidgetCmd procedure, "xview" widget command} -setup {
    spinbox .e -font {Courier -12} -borderwidth 2 -highlightthickness 2 
    pack .e
} -body {
    .e insert end "This is quite a long text string, so long that it "
    .e insert end "runs off the end of the window quite a bit."
    update
    .e xview eat 23 hamburgers
} -cleanup {
    destroy .e
} -returnCodes error -result {unknown option "eat": must be moveto or scroll}
test spinbox-3.79 {SpinboxWidgetCmd procedure, "xview" widget command} -setup {
    spinbox .e -font {Courier -12} -borderwidth 2 -highlightthickness 2 
    pack .e
    update
} -body {
    .e insert end "This is quite a long text string, so long that it "
    .e insert end "runs off the end of the window quite a bit."
    .e xview 0
    update
    .e xview -4
    .e index @0
} -cleanup {
    destroy .e
} -result {0}
test spinbox-3.80 {SpinboxWidgetCmd procedure, "xview" widget command} -setup {
    spinbox .e -font {Courier -12} -borderwidth 2 -highlightthickness 2 
    pack .e
} -body {
    .e insert end "This is quite a long text string, so long that it "
    .e insert end "runs off the end of the window quite a bit."
    update
    .e xview 300
    .e index @0
} -cleanup {
    destroy .e
} -result {73}
test spinbox-3.81 {SpinboxWidgetCmd procedure, "xview" widget command} -setup {
    spinbox .e -font {Courier -12} -borderwidth 2 -highlightthickness 2 
    pack .e
} -body {
    .e insert end "This is quite a long text string, so long that it "
    .e insert end "runs off the end of the window quite a bit."
    .e insert 10 \u4e4e
    update
# UTF
# If Tcl_NumUtfChars wasn't used, wrong answer would be:
# 0.106383 0.117021 0.117021
    set x {}
    .e xview moveto .1
    lappend x [format {%.6f} [lindex [.e xview] 0]]
    .e xview moveto .11
    lappend x [format {%.6f} [lindex [.e xview] 0]]
    .e xview moveto .12
    lappend x [format {%.6f} [lindex [.e xview] 0]]
} -cleanup {
    destroy .e
} -result {0.095745 0.106383 0.117021}

test spinbox-3.82 {SpinboxWidgetCmd procedure} -setup {
    spinbox .e -font {Courier -12} -borderwidth 2 -highlightthickness 2 
    pack .e
    update
} -body {
    .e gorp
} -cleanup {
    destroy .e
} -returnCodes error -result {bad option "gorp": must be bbox, cget, configure, delete, get, icursor, identify, index, insert, invoke, scan, selection, set, validate, or xview}

test spinbox-5.1 {ConfigureSpinbox procedure, -textvariable} -body {
    set x 12345
    spinbox .e -textvariable x
    .e get
} -cleanup {
    destroy .e
} -result {12345}
test spinbox-5.2 {ConfigureSpinbox procedure, -textvariable} -body {
    set x 12345
    spinbox .e -textvariable x
    set y abcde
    .e configure -textvariable y
    set x 54321
    .e get
} -cleanup {
    destroy .e
} -result {abcde}
test spinbox-5.3 {ConfigureSpinbox procedure, -textvariable} -setup {
    unset -nocomplain x
    spinbox .e
} -body {
    .e insert 0 "Some text"
    .e configure -textvariable x
    set x
} -cleanup {
    destroy .e
} -result {Some text}
test spinbox-5.4 {ConfigureSpinbox procedure, -textvariable} -setup {
    unset -nocomplain x
    spinbox .e
} -body {
    trace variable x w override
    .e insert 0 "Some text"
    .e configure -textvariable x
    list $x [.e get]
} -cleanup {
    destroy .e
    trace vdelete x w override
} -result {12345 12345}

test spinbox-5.5 {ConfigureSpinbox procedure} -setup {
    set x {}
    spinbox .e1
    spinbox .e2
} -body {
    .e2 insert end "This is some sample text"
    .e1 configure -exportselection false
    .e1 insert end "0123456789"
    pack .e1 .e2
    .e2 select from 0
    .e2 select to 10
    lappend x [selection get]
    .e1 select from 1
    .e1 select to 5
    lappend x [selection get]
    .e1 configure -exportselection 1
    lappend x [selection get]
    set x
} -cleanup {
    destroy .e1 .e2
} -result {{This is so} {This is so} 1234}
test spinbox-5.6 {ConfigureSpinbox procedure} -setup {
    spinbox .e 
    pack .e
} -body {
    .e insert end "0123456789"
    .e select from 1
    .e select to 5
    .e configure -exportselection 0
    selection get 
} -cleanup {
    destroy .e
} -returnCodes error -result {PRIMARY selection doesn't exist or form "STRING" not defined}
test spinbox-5.6.1 {ConfigureSpinbox procedure} -setup {
    spinbox .e
    pack .e
} -body {
    .e insert end "0123456789"
    .e select from 1
    .e select to 5
    .e configure -exportselection 0
    catch {selection get} 
    list [.e index sel.first] [.e index sel.last]
} -cleanup {
    destroy .e
} -result {1 5}

test spinbox-5.7 {ConfigureSpinbox procedure} -setup {
    spinbox .e -font {Helvetica -12} -borderwidth 2 -highlightthickness 2 
    pack .e
} -body {
    .e configure -font {Courier -12} -width 4 -xscrollcommand scroll
    .e insert end "01234567890"
    update
    .e configure -width 5
    format {%.6f %.6f} {*}$scrollInfo
} -cleanup {
    destroy .e
} -result {0.000000 0.363636}

test spinbox-5.8 {ConfigureSpinbox procedure} -constraints {
    fonts
} -setup {
    spinbox .e -borderwidth 2 -highlightthickness 2 
    pack .e
} -body {
    .e configure -width 0 -font {Helvetica -12}
    .e insert end "0123"
    update
    .e configure -font {Helvetica -24}
    update
    winfo geom .e
} -cleanup {
    destroy .e
} -result {79x37+0+0}
test spinbox-5.9 {ConfigureSpinbox procedure} -constraints {
    fonts
} -setup {
    spinbox .e -borderwidth 2 -highlightthickness 2
    pack .e
} -body {
    .e configure -font {Courier -12} -bd 2 -relief raised
    .e insert end "0123"
    update
    list [.e index @10] [.e index @11] [.e index @12] [.e index @13]
} -cleanup {
    destroy .e
} -result {0 0 1 1}
test spinbox-5.10 {ConfigureSpinbox procedure} -constraints {
    fonts
} -setup {
    spinbox .e -borderwidth 2 -highlightthickness 2
    pack .e
} -body {
    .e configure -font {Courier -12} -bd 2 -relief flat
    .e insert end "0123"
    update
    list [.e index @10] [.e index @11] [.e index @12] [.e index @13]
} -cleanup {
    destroy .e
} -result {0 0 1 1}
test spinbox-5.11 {ConfigureSpinbox procedure} -setup {
    spinbox .e -borderwidth 2 -highlightthickness 2
    pack .e
} -body {
# If "0" in selected font had 0 width, caused divide-by-zero error.
    .e configure -font {{open look glyph}}
    .e scan dragto 30
    update
} -cleanup {
    destroy .e
} -result {}

# No tests for DisplaySpinbox.

test spinbox-6.1 {SpinboxComputeGeometry procedure} -constraints {
    fonts
} -setup {
    spinbox .e 
    pack .e
} -body {
    .e configure -font {Courier -12} -bd 2 -relief raised -width 20 -highlightthickness 3
    .e insert end 012\t45
    update
    list [.e index @61] [.e index @62]
} -cleanup {
    destroy .e
} -result {3 4}
test spinbox-6.2 {SpinboxComputeGeometry procedure} -constraints {
    fonts
} -setup {
    spinbox .e 
    pack .e
} -body {
    .e configure -font {Courier -12} -bd 2 -relief raised -width 20 -justify center \
	    -highlightthickness 3
    .e insert end 012\t45
    update
    list [.e index @96] [.e index @97]
} -cleanup {
    destroy .e
} -result {3 4}
test spinbox-6.3 {SpinboxComputeGeometry procedure} -constraints {
    fonts
} -setup {
    spinbox .e 
    pack .e
} -body {
    .e configure -font {Courier -12} -bd 2 -relief raised -width 20 -justify right \
	    -highlightthickness 3
    .e insert end 012\t45
    update
    list [.e index @131] [.e index @132]
} -cleanup {
    destroy .e
} -result {3 4}
test spinbox-6.4 {SpinboxComputeGeometry procedure} -setup {
    spinbox .e 
    pack .e
} -body {
    .e configure -font {Courier -12} -bd 2 -relief raised -width 5
    .e insert end "01234567890"
    update
    .e xview 6
    .e index @0
} -cleanup {
    destroy .e
} -result {6}
test spinbox-6.5 {SpinboxComputeGeometry procedure} -setup {
    spinbox .e -highlightthickness 2
    pack .e
} -body {
    .e configure -font {Courier -12} -bd 2 -relief raised -width 5 	    
    .e insert end "01234567890"
    update
    .e xview 7
    .e index @0
} -cleanup {
    destroy .e
} -result {6}
test spinbox-6.6 {SpinboxComputeGeometry procedure} -constraints {
    fonts
} -setup {
    spinbox .e -highlightthickness 2
    pack .e
} -body {
    .e configure -font {Courier -12} -bd 2 -relief raised -width 10 
    .e insert end "01234\t67890"
    update
    .e xview 3
    list [.e index @39] [.e index @40]
} -cleanup {
    destroy .e
} -result {5 6}
test spinbox-6.7 {SpinboxComputeGeometry procedure} -constraints {
    fonts
} -setup {
    spinbox .e -highlightthickness 2
    pack .e
} -body {
    .e configure -font {Helvetica -24} -bd 3 -relief raised -width 5
    .e insert end "01234567"
    update
    list [winfo reqwidth .e] [winfo reqheight .e]
} -cleanup {
    destroy .e
} -result {94 39}
test spinbox-6.8 {SpinboxComputeGeometry procedure} -constraints {
    fonts
} -setup {
    spinbox .e -highlightthickness 2
    pack .e
} -body {
    .e configure -font {Helvetica -24} -bd 3 -relief raised -width 0
    .e insert end "01234567"
    update
    list [winfo reqwidth .e] [winfo reqheight .e]
} -cleanup {
    destroy .e
} -result {133 39}
test spinbox-6.9 {SpinboxComputeGeometry procedure} -constraints {
    fonts
} -setup {
    spinbox .e -highlightthickness 2
    pack .e
} -body {
    .e configure -font {Helvetica -24} -bd 3 -relief raised -width 0 
    update
    list [winfo reqwidth .e] [winfo reqheight .e]
} -cleanup {
    destroy .e
} -result {42 39}


test spinbox-7.1 {InsertChars procedure} -setup {
    unset -nocomplain contents 
    spinbox .e -width 10 -font {Courier -12} -highlightthickness 2 -bd 2
    pack .e
    focus .e
} -body {
    .e configure -textvariable contents -xscrollcommand scroll
    .e insert 0 abcde
    .e insert 2 XXX
    update
    list [.e get] $contents [format {%.6f %.6f} {*}$scrollInfo]
} -cleanup {
    destroy .e
} -result {abXXXcde abXXXcde {0.000000 1.000000}}

test spinbox-7.2 {InsertChars procedure} -setup {
    unset -nocomplain contents 
    spinbox .e -width 10 -font {Courier -12} -highlightthickness 2 -bd 2 
    pack .e
    focus .e
} -body {
    .e configure -textvariable contents -xscrollcommand scroll
    .e insert 0 abcde
    .e insert 500 XXX
    update
    list [.e get] $contents [format {%.6f %.6f} {*}$scrollInfo]
} -cleanup {
    destroy .e
} -result {abcdeXXX abcdeXXX {0.000000 1.000000}}
test spinbox-7.3 {InsertChars procedure} -setup {
    spinbox .e -width 10 -font {Courier -12} -highlightthickness 2 -bd 2
    pack .e
} -body {
    .e insert 0 0123456789
    .e select from 2
    .e select to 6
    .e insert 2 XXX
    set x "[.e index sel.first] [.e index sel.last]"
    .e select to 8
    lappend x [.e index sel.first] [.e index sel.last]
} -cleanup {
    destroy .e
} -result {5 9 5 8}
test spinbox-7.4 {InsertChars procedure} -setup {
    spinbox .e -width 10 -font {Courier -12} -highlightthickness 2 -bd 2
    pack .e
} -body {
    .e insert 0 0123456789
    .e select from 2
    .e select to 6
    .e insert 3 XXX
    set x "[.e index sel.first] [.e index sel.last]"
    .e select to 8
    lappend x [.e index sel.first] [.e index sel.last]
} -cleanup {
    destroy .e
} -result {2 9 2 8}
test spinbox-7.5 {InsertChars procedure} -setup {
    spinbox .e -width 10 -font {Courier -12} -highlightthickness 2 -bd 2
    pack .e
} -body {
    .e insert 0 0123456789
    .e select from 2
    .e select to 6
    .e insert 5 XXX
    set x "[.e index sel.first] [.e index sel.last]"
    .e select to 8
    lappend x [.e index sel.first] [.e index sel.last]
} -cleanup {
    destroy .e
} -result {2 9 2 8}
test spinbox-7.6 {InsertChars procedure} -setup {
    spinbox .e -width 10 -font {Courier -12} -highlightthickness 2 -bd 2
    pack .e
} -body {
    .e insert 0 0123456789
    .e select from 2
    .e select to 6
    .e insert 6 XXX
    set x "[.e index sel.first] [.e index sel.last]"
    .e select to 5
    lappend x [.e index sel.first] [.e index sel.last]
} -cleanup {
    destroy .e
} -result {2 6 2 5}
test spinbox-7.7 {InsertChars procedure} -setup {
    spinbox .e -width 10 -font {Courier -12} -highlightthickness 2 -bd 2 
    pack .e
} -body {
    .e configure -xscrollcommand scroll
    .e insert 0 0123456789
    .e icursor 4
    .e insert 4 XXX
    .e index insert
} -cleanup {
    destroy .e
} -result {7}
test spinbox-7.8 {InsertChars procedure} -setup {
    spinbox .e -width 10 -font {Courier -12} -highlightthickness 2 -bd 2 
    pack .e
} -body {
    .e insert 0 0123456789
    .e icursor 4
    .e insert 5 XXX
    .e index insert
} -cleanup {
    destroy .e
} -result {4}
test spinbox-7.9 {InsertChars procedure} -setup {
    spinbox .e -width 10 -font {Courier -12} -highlightthickness 2 -bd 2 
    pack .e
} -body {
    .e insert 0 "This is a very long string"
    update
    .e xview 4
    .e insert 3 XXX
    .e index @0
} -cleanup {
    destroy .e
} -result {7}
test spinbox-7.10 {InsertChars procedure} -setup {
    spinbox .e -width 10 -font {Courier -12} -highlightthickness 2 -bd 2 
    pack .e
} -body {
    .e insert 0 "This is a very long string"
    update
    .e xview 4
    .e insert 4 XXX
    .e index @0
} -cleanup {
    destroy .e
} -result {4}

test spinbox-7.11 {InsertChars procedure} -constraints {
    fonts
} -setup {
    spinbox .e -width 0 -font {Courier -12} -highlightthickness 2 -bd 2 
    pack .e
} -body {
    .e insert 0 "xyzzy"
    update
    .e insert 2 00
    winfo reqwidth .e
} -cleanup {
    destroy .e
} -result {70}

test spinbox-8.1 {DeleteChars procedure} -setup {
    unset -nocomplain contents 
    spinbox .e -width 10 -font {Courier -12} -highlightthickness 2 -bd 2 
    pack .e
    focus .e
} -body {
    .e configure -textvariable contents -xscrollcommand scroll
    .e insert 0 abcde
    .e delete 2 4
    update
    list [.e get] $contents [format {%.6f %.6f} {*}$scrollInfo]
} -cleanup {
    destroy .e
} -result {abe abe {0.000000 1.000000}}
test spinbox-8.2 {DeleteChars procedure} -setup {
    unset -nocomplain contents 
    spinbox .e -width 10 -font {Courier -12} -highlightthickness 2 -bd 2 
    pack .e
    focus .e
} -body {
    .e configure -textvariable contents -xscrollcommand scroll
    .e insert 0 abcde
    .e delete -2 2
    update
    list [.e get] $contents [format {%.6f %.6f} {*}$scrollInfo]
} -cleanup {
    destroy .e
} -result {cde cde {0.000000 1.000000}}
test spinbox-8.3 {DeleteChars procedure} -setup {
    unset -nocomplain contents 
    spinbox .e -width 10 -font {Courier -12} -highlightthickness 2 -bd 2 
    pack .e
    focus .e
} -body {
    .e configure -textvariable contents -xscrollcommand scroll
    .e insert 0 abcde
    .e delete 3 1000
    update
    list [.e get] $contents [format {%.6f %.6f} {*}$scrollInfo]
} -cleanup {
    destroy .e
} -result {abc abc {0.000000 1.000000}}
test spinbox-8.4 {DeleteChars procedure} -setup {
    spinbox .e -width 10 -font {Courier -12} -highlightthickness 2 -bd 2 
    pack .e
    focus .e
} -body {
    .e insert 0 0123456789abcde
    .e select from 3
    .e select to 8
    .e delete 1 3
    update
    set x "[.e index sel.first] [.e index sel.last]"
    .e select to 5
    lappend x [.e index sel.first] [.e index sel.last]
} -cleanup {
    destroy .e
} -result {1 6 1 5}
test spinbox-8.5 {DeleteChars procedure} -setup {
    spinbox .e -width 10 -font {Courier -12} -highlightthickness 2 -bd 2 
    pack .e
    focus .e
} -body {
    .e insert 0 0123456789abcde
    .e select from 3
    .e select to 8
    .e delete 1 4
    update
    set x "[.e index sel.first] [.e index sel.last]"
    .e select to 4
    lappend x [.e index sel.first] [.e index sel.last]
} -cleanup {
    destroy .e
} -result {1 5 1 4}
test spinbox-8.6 {DeleteChars procedure} -setup {
    spinbox .e -width 10 -font {Courier -12} -highlightthickness 2 -bd 2 
    pack .e
    focus .e
} -body {
    .e insert 0 0123456789abcde
    .e select from 3
    .e select to 8
    .e delete 1 7
    update
    set x "[.e index sel.first] [.e index sel.last]"
    .e select to 5
    lappend x [.e index sel.first] [.e index sel.last]
} -cleanup {
    destroy .e
} -result {1 2 1 5}
test spinbox-8.7 {DeleteChars procedure} -setup {
    spinbox .e -width 10 -font {Courier -12} -highlightthickness 2 -bd 2 
    pack .e
    focus .e
} -body {
    .e insert 0 0123456789abcde
    .e select from 3
    .e select to 8
    .e delete 1 8
    update
    .e index sel.first
} -cleanup {
    destroy .e
} -returnCodes error -result {selection isn't in widget .e}
test spinbox-8.8 {DeleteChars procedure} -setup {
    spinbox .e -width 10 -font {Courier -12} -highlightthickness 2 -bd 2 
    pack .e
    focus .e
} -body {
    .e insert 0 0123456789abcde
    .e select from 3
    .e select to 8
    .e delete 3 7
    update
    set x "[.e index sel.first] [.e index sel.last]"
    .e select to 8
    lappend x [.e index sel.first] [.e index sel.last]
} -cleanup {
    destroy .e
} -result {3 4 3 8}
test spinbox-8.9 {DeleteChars procedure} -setup {
    spinbox .e -width 10 -font {Courier -12} -highlightthickness 2 -bd 2 
    pack .e
} -body {
    .e insert 0 0123456789abcde
    .e select from 3
    .e select to 8
    .e delete 3 8
    update
    .e index sel.first
} -cleanup {
    destroy .e
} -returnCodes error -result {selection isn't in widget .e}
test spinbox-8.10 {DeleteChars procedure} -setup {
    spinbox .e -width 10 -font {Courier -12} -highlightthickness 2 -bd 2 
    pack .e
    focus .e
} -body {
    .e insert 0 0123456789abcde
    .e select from 8
    .e select to 3
    .e delete 5 8
    update
    set x "[.e index sel.first] [.e index sel.last]"
    .e select to 8
    lappend x [.e index sel.first] [.e index sel.last]
} -cleanup {
    destroy .e
} -result {3 5 5 8}
test spinbox-8.11 {DeleteChars procedure} -setup {
    spinbox .e -width 10 -font {Courier -12} -highlightthickness 2 -bd 2 
    pack .e
    focus .e
} -body {
    .e insert 0 0123456789abcde
    .e select from 8
    .e select to 3
    .e delete 8 10
    update
    set x "[.e index sel.first] [.e index sel.last]"
    .e select to 4
    lappend x [.e index sel.first] [.e index sel.last]
} -cleanup {
    destroy .e
} -result {3 8 4 8}
test spinbox-8.12 {DeleteChars procedure} -setup {
    spinbox .e -width 10 -font {Courier -12} -highlightthickness 2 -bd 2 
    pack .e
    focus .e
} -body {
    .e insert 0 0123456789abcde
    .e icursor 4
    .e delete 1 4
    update
    .e index insert
} -cleanup {
    destroy .e
} -result {1}
test spinbox-8.13 {DeleteChars procedure} -setup {
    spinbox .e -width 10 -font {Courier -12} -highlightthickness 2 -bd 2 
    pack .e
    focus .e
} -body {
    .e insert 0 0123456789abcde
    .e icursor 4
    .e delete 1 5
    update
    .e index insert
} -cleanup {
    destroy .e
} -result {1}
test spinbox-8.14 {DeleteChars procedure} -setup {
    spinbox .e -width 10 -font {Courier -12} -highlightthickness 2 -bd 2 
    pack .e
    focus .e
} -body {
    .e insert 0 0123456789abcde
    .e icursor 4
    .e delete 4 6
    update
    .e index insert
} -cleanup {
    destroy .e
} -result {4}
test spinbox-8.15 {DeleteChars procedure} -setup {
    spinbox .e -width 10 -font {Courier -12} -highlightthickness 2 -bd 2 
    pack .e
    focus .e
} -body {
    .e insert 0 "This is a very long string"
    .e xview 4
    .e delete 1 4
    update
    .e index @0
} -cleanup {
    destroy .e
} -result {1}
test spinbox-8.16 {DeleteChars procedure} -setup {
    spinbox .e -width 10 -font {Courier -12} -highlightthickness 2 -bd 2 
    pack .e
    focus .e
} -body {
    .e insert 0 "This is a very long string"
    .e xview 4
    .e delete 1 5
    update
    .e index @0
} -cleanup {
    destroy .e
} -result {1}
test spinbox-8.17 {DeleteChars procedure} -setup {
    spinbox .e -width 10 -font {Courier -12} -highlightthickness 2 -bd 2 
    pack .e
    focus .e
} -body {
    .e insert 0 "This is a very long string"
    .e xview 4
    .e delete 4 6
    update
    .e index @0
} -cleanup {
    destroy .e
} -result {4}
test spinbox-8.18 {DeleteChars procedure} -setup {
    spinbox .e -width 0 -font {Courier -12} -highlightthickness 2 -bd 2 
    pack .e
    focus .e
} -body {
    .e insert 0 "xyzzy"
    update
    .e delete 2 4
    winfo reqwidth .e
} -cleanup {
    destroy .e
} -result {42}

test spinbox-9.1 {SpinboxValueChanged procedure} -setup {
    unset -nocomplain x
} -body {
    trace variable x w override
    spinbox .e -textvariable x -width 0
    .e insert 0 foo
    list $x [.e get]
} -cleanup {
    destroy .e
    trace vdelete x w override
} -result {12345 12345}


test spinbox-10.1 {SpinboxSetValue procedure} -constraints fonts -body {
    set x abcde
    set y ab
    spinbox .e  -font {Helvetica -12} -highlightthickness 2 -bd 2  -width 0
    pack .e
    .e configure -textvariable x 
    .e configure -textvariable y
    update
    list [.e get] [winfo reqwidth .e]
} -cleanup {
    destroy .e
} -result {ab 35}
test spinbox-10.2 {SpinboxSetValue procedure, updating selection} -setup {
    unset -nocomplain x
    spinbox .e -font {Helvetica -12} -highlightthickness 2 -bd 2 
    pack .e
} -body {
    .e configure -textvariable x
    .e insert 0 "abcdefghjklmnopqrstu"
    .e selection range 4 10
    set x "a"
    .e index sel.first
} -cleanup {
    destroy .e
} -returnCodes error -result {selection isn't in widget .e}
test spinbox-10.3 {SpinboxSetValue procedure, updating selection} -setup {
    unset -nocomplain x
    spinbox .e -font {Helvetica -12} -highlightthickness 2 -bd 2 
    pack .e
} -body {
    .e configure -textvariable x
    .e insert 0 "abcdefghjklmnopqrstu"
    .e selection range 4 10
    set x "abcdefg"
    list [.e index sel.first] [.e index sel.last]
} -cleanup {
    destroy .e
} -result {4 7}
test spinbox-10.4 {SpinboxSetValue procedure, updating selection} -setup {
    unset -nocomplain x
    spinbox .e -font {Helvetica -12} -highlightthickness 2 -bd 2 
    pack .e
} -body {
    .e configure -textvariable x
    .e insert 0 "abcdefghjklmnopqrstu"
    .e selection range 4 10
    set x "abcdefghijklmn"
    list [.e index sel.first] [.e index sel.last]
} -cleanup {
    destroy .e
} -result {4 10}
test spinbox-10.5 {SpinboxSetValue procedure, updating display position} -setup {
    unset -nocomplain x
    spinbox .e -highlightthickness 2 -bd 2 
    pack .e
} -body {
    .e configure -width 10 -font {Courier -12} -textvariable x
    .e insert 0 "abcdefghjklmnopqrstuvwxyz"
    .e xview 10
    update
    set x "abcdefg"
    update
    .e index @0
} -cleanup {
    destroy .e
} -result {0}
test spinbox-10.6 {SpinboxSetValue procedure, updating display position} -setup {
    unset -nocomplain x
    spinbox .e -highlightthickness 2 -bd 2 
    pack .e
} -body {
    .e configure -width 10 -font {Courier -12} -textvariable x
    pack .e
    .e insert 0 "abcdefghjklmnopqrstuvwxyz"
    .e xview 10
    update
    set x "1234567890123456789012"
    update
    .e index @0
} -cleanup {
    destroy .e
} -result {10}
test spinbox-10.7 {SpinboxSetValue procedure, updating insertion cursor} -setup {
    unset -nocomplain x
    spinbox .e -highlightthickness 2 -bd 2 
    pack .e
    update
} -body {
    .e configure -width 10 -font {Courier -12} -textvariable x
    pack .e
    .e insert 0 "abcdefghjklmnopqrstuvwxyz"
    .e icursor 5
    set x "123"
    .e index insert
} -cleanup {
    destroy .e
} -result {3}
test spinbox-10.8 {SpinboxSetValue procedure, updating insertion cursor} -setup {
    unset -nocomplain x
    spinbox .e -highlightthickness 2 -bd 2 
    pack .e
} -body {
    .e configure -width 10 -font {Courier -12} -textvariable x
    pack .e
    .e insert 0 "abcdefghjklmnopqrstuvwxyz"
    .e icursor 5
    set x "123456"
    .e index insert
} -cleanup {
    destroy .e
} -result {5}

test spinbox-11.1 {SpinboxEventProc procedure} -setup {
    spinbox .e -highlightthickness 2 -bd 2 -font {Helvetica -12}
    pack .e
} -body {
    .e insert 0 abcdefg
    destroy .e
    update
} -cleanup {
    destroy .e
} -result {}
test spinbox-11.2 {SpinboxEventProc procedure} -setup {
    set x {}
} -body {
    spinbox .e1 -fg #112233
    rename .e1 .e2
    lappend x [winfo children .]
    lappend x [.e2 cget -fg]
    destroy .e1
    lappend x [info command .e*] [winfo children .]
} -cleanup {
    destroy .e1
} -result {.e1 #112233 {} {}}

test spinbox-12.1 {SpinboxCmdDeletedProc procedure} -body {
    button .b -text "xyz_123"
    rename .b {}
    list [info command .b*] [winfo children .]
} -cleanup {
    destroy .b
} -result {{} {}}


test spinbox-13.1 {GetSpinboxIndex procedure} -setup {
    spinbox .e -font {Courier -12} -width 5 -bd 2 -relief sunken
    pack .e
} -body {
    .e insert 0 012345678901234567890
    .e xview 4
    update
    .e index end
} -cleanup {
    destroy .e
} -result {21}
test spinbox-13.2 {GetSpinboxIndex procedure} -body {
    spinbox .e 
    .e index abogus
} -cleanup {
    destroy .e
} -returnCodes error -result {bad spinbox index "abogus"}
test spinbox-13.3 {GetSpinboxIndex procedure} -setup {
    spinbox .e -font {Courier -12} -width 5 -bd 2 -relief sunken
    pack .e
} -body {
    .e insert 0 012345678901234567890
    .e xview 4
    update
    .e select from 1
    .e select to 6
    .e index anchor
} -cleanup {
    destroy .e
} -result {1}
test spinbox-13.4 {GetSpinboxIndex procedure} -setup {
    spinbox .e -font {Courier -12} -width 5 -bd 2 -relief sunken
    pack .e
} -body {
    .e insert 0 012345678901234567890
    .e xview 4
    update
    .e select from 4
    .e select to 1
    .e index anchor
} -cleanup {
    destroy .e
} -result {4}
test spinbox-13.5 {GetSpinboxIndex procedure} -setup {
    spinbox .e -font {Courier -12} -width 5 -bd 2 -relief sunken
    pack .e
} -body {
    .e insert 0 012345678901234567890
    .e xview 4
    update
    .e select from 3
    .e select to 15
    .e select adjust 4
    .e index anchor
} -cleanup {
    destroy .e
} -result {15}
test spinbox-13.6 {GetSpinboxIndex procedure} -setup {
    spinbox .e
} -body {
    .e index ebogus
} -cleanup {
    destroy .e
} -returnCodes error -result {bad spinbox index "ebogus"}
test spinbox-13.7 {GetSpinboxIndex procedure} -setup {
    spinbox .e -font {Courier -12} -width 5 -bd 2 -relief sunken
    pack .e
} -body {
    .e insert 0 012345678901234567890
    .e xview 4
    update
    .e icursor 2
    .e index insert
} -cleanup {
    destroy .e
} -result {2}
test spinbox-13.8 {GetSpinboxIndex procedure} -setup {
    spinbox .e
} -body {
    .e index ibogus
} -cleanup {
    destroy .e
} -returnCodes error -result {bad spinbox index "ibogus"}
test spinbox-13.9 {GetSpinboxIndex procedure} -setup {
    spinbox .e -font {Courier -12} -width 5 -bd 2 -relief sunken
    pack .e
} -body {
    .e insert 0 012345678901234567890
    .e xview 4
    update
    .e select from 1
    .e select to 6
    list [.e index sel.first] [.e index sel.last]
} -cleanup {
    destroy .e
} -result {1 6}

test spinbox-13.10 {GetSpinboxIndex procedure} -constraints unix -body {
# On unix, when selection is cleared, spinbox widget's internal 
# selection range is reset.
# Previous settings:
	spinbox .e -font {Courier -12} -width 5 -bd 2 -relief sunken
	pack .e
	.e insert 0 012345678901234567890
	.e xview 4
	update
    .e select from 1
    .e select to 6
    list [.e index sel.first] [.e index sel.last]
# Testing:
    selection clear .e
    .e index sel.first
} -cleanup {
    destroy .e
} -returnCodes error -result {selection isn't in widget .e}

test spinbox-13.11 {GetSpinboxIndex procedure} -constraints win -body {
# On mac and pc, when selection is cleared, spinbox widget remembers
# last selected range.  When selection ownership is restored to 
# spinbox, the old range will be rehighlighted.
# Previous settings:
	spinbox .e -font {Courier -12} -width 5 -bd 2 -relief sunken
	pack .e
	.e insert 0 012345678901234567890
	.e xview 4
	update
    .e select from 1
    .e select to 6
    list [.e index sel.first] [.e index sel.last]
# Testing:
    selection clear .e
    catch {selection get}
    .e index sel.first
} -cleanup {
    destroy .e
} -result {1}           

test spinbox-13.12 {GetSpinboxIndex procedure} -constraints unix -body {
# Previous settings:
	spinbox .e -font {Courier -12} -width 5 -bd 2 -relief sunken
	pack .e
	.e insert 0 012345678901234567890
	.e xview 4
	update
    .e select from 1
    .e select to 6
    list [.e index sel.first] [.e index sel.last]
# Testing:
    selection clear .e
    .e index sbogus
} -cleanup {
    destroy .e
} -returnCodes error -result {selection isn't in widget .e}

test spinbox-13.12.1 {GetSpinboxIndex procedure} -constraints unix -body {
# Previous settings:
	spinbox .e -font {Courier -12} -width 5 -bd 2 -relief sunken
	pack .e
	.e insert 0 012345678901234567890
	.e xview 4
	update
    .e select from 1
    .e select to 6
    list [.e index sel.first] [.e index sel.last]
# Testing:
    selection clear .e
    .e index bogus
} -cleanup {
    destroy .e
} -returnCodes error -result {bad spinbox index "bogus"}

test spinbox-13.13 {GetSpinboxIndex procedure} -constraints win -body {
# Previous settings:
	spinbox .e -font {Courier -12} -width 5 -bd 2 -relief sunken
	pack .e
	.e insert 0 012345678901234567890
	.e xview 4
	update
    .e select from 1
    .e select to 6
    list [.e index sel.first] [.e index sel.last]
# Testing:
    selection clear .e
    .e index sbogus
} -cleanup {
    destroy .e
} -returnCodes error -result {bad spinbox index "sbogus"}

test spinbox-13.14 {GetSpinboxIndex procedure} -constraints win -body {
# On mac and pc, when selection is cleared, spinbox widget remembers
# last selected range.  When selection ownership is restored to 
# spinbox, the old range will be rehighlighted.
# Previous settings:
	spinbox .e -font {Courier -12} -width 5 -bd 2 -relief sunken
	pack .e
	.e insert 0 012345678901234567890
	.e xview 4
	update
    .e select from 1
    .e select to 6
    list [.e index sel.first] [.e index sel.last]
# Testing:
    selection clear .e
    selection get 
} -cleanup {
    destroy .e
} -returnCodes error -match glob -result {*}

test spinbox-13.14.1 {GetSpinboxIndex procedure} -constraints win -body {
# On mac and pc, when selection is cleared, spinbox widget remembers
# last selected range.  When selection ownership is restored to 
# spinbox, the old range will be rehighlighted.
# Previous settings:
	spinbox .e -font {Courier -12} -width 5 -bd 2 -relief sunken
	pack .e
	.e insert 0 012345678901234567890
	.e xview 4
	update
    .e select from 1
    .e select to 6
    list [.e index sel.first] [.e index sel.last]
# Testing:
    selection clear .e  
    catch {selection get} 
    .e index sbogus      
} -cleanup {
    destroy .e
} -returnCodes error -match glob -result {*}

test spinbox-13.15 {GetSpinboxIndex procedure} -body {
    spinbox .e
    selection clear .e
    .e index @xyz
} -cleanup {
    destroy .e
} -returnCodes error -result {bad spinbox index "@xyz"}

test spinbox-13.16 {GetSpinboxIndex procedure} -constraints fonts -body {
    spinbox .e -width 5 -relief sunken -highlightthickness 2 -bd 2 \
        -font {Courier -12} 
    pack .e
    .e insert 0 012345678901234567890
    .e xview 4
    update
    .e index @4
} -cleanup {
    destroy .e
} -result {4}
test spinbox-13.17 {GetSpinboxIndex procedure} -constraints fonts -body {
    spinbox .e -width 5 -relief sunken -highlightthickness 2 -bd 2 \
        -font {Courier -12} 
    pack .e
    .e insert 0 012345678901234567890
    .e xview 4
    update
    .e index @11
} -cleanup {
    destroy .e
} -result {4}
test spinbox-13.18 {GetSpinboxIndex procedure} -constraints fonts -body {
    spinbox .e -width 5 -relief sunken -highlightthickness 2 -bd 2 \
        -font {Courier -12} 
    pack .e
    .e insert 0 012345678901234567890
    .e xview 4
    update
    .e index @12
} -cleanup {
    destroy .e
} -result {5}
test spinbox-13.19 {GetSpinboxIndex procedure} -constraints fonts -body {
    spinbox .e -width 5 -relief sunken -highlightthickness 2 -bd 2 \
        -font {Courier -12} 
    pack .e
    .e insert 0 012345678901234567890
    .e xview 4
    update
    .e index @[expr {[winfo width .e] - 6-11}]
} -cleanup {
    destroy .e
} -result {8}
test spinbox-13.20 {GetSpinboxIndex procedure} -constraints fonts -body {
    spinbox .e -width 5 -relief sunken -highlightthickness 2 -bd 2 \
        -font {Courier -12} 
    pack .e
    .e insert 0 012345678901234567890
    .e xview 4
    update
    .e index @[expr {[winfo width .e] - 5}]
} -cleanup {
    destroy .e
} -result {9}
test spinbox-13.21 {GetSpinboxIndex procedure} -body {
    spinbox .e -width 5 -relief sunken -highlightthickness 2 -bd 2 \
        -font {Courier -12} 
    pack .e
    .e insert 0 012345678901234567890
    .e xview 4
    update
    .e index @1000
} -cleanup {
    destroy .e
} -result {9}
test spinbox-13.22 {GetSpinboxIndex procedure} -setup {
    spinbox .e 
    pack .e
    update
} -body {
    .e index 1xyz
} -cleanup {
    destroy .e
} -returnCodes error -result {bad spinbox index "1xyz"}
test spinbox-13.23 {GetSpinboxIndex procedure} -body {
    spinbox .e -width 5 -relief sunken -highlightthickness 2 -bd 2 \
        -font {Courier -12} 
    pack .e
    .e insert 0 012345678901234567890
    .e xview 4
    update
    .e index -10
} -cleanup {
    destroy .e
} -result {0}
test spinbox-13.24 {GetSpinboxIndex procedure} -body {
    spinbox .e -width 5 -relief sunken -highlightthickness 2 -bd 2 \
        -font {Courier -12} 
    pack .e
    .e insert 0 012345678901234567890
    .e xview 4
    update
    .e index 12
} -cleanup {
    destroy .e
} -result {12}
test spinbox-13.25 {GetSpinboxIndex procedure} -body {
    spinbox .e -width 5 -relief sunken -highlightthickness 2 -bd 2 \
        -font {Courier -12} 
    pack .e
    .e insert 0 012345678901234567890
    .e xview 4
    update
    .e index 49
} -cleanup {
    destroy .e
} -result {21}

# XXX Still need to write tests for SpinboxScanTo and SpinboxSelectTo.

test spinbox-14.1 {SpinboxFetchSelection procedure} -body {
    spinbox .e
    .e insert end "This is a test string"
    .e select from 1
    .e select to 18
    selection get
} -cleanup {
    destroy .e
} -result {his is a test str}
test spinbox-14.3 {SpinboxFetchSelection procedure} -setup {
    set x {}
    for {set i 1} {$i <= 500} {incr i} {
        append x "This is line $i, out of 500\n"
}
} -body {
    spinbox .e
    .e insert end $x    
    .e select from 0
    .e select to end
    string compare [selection get] $x
} -cleanup {
    destroy .e
} -result {0}

test spinbox-15.1 {SpinboxLostSelection} -body {
    spinbox .e
    .e insert 0 "Text"
    .e select from 0
    .e select to 4
    set result [selection get]
    selection clear
    .e select from 0
    .e select to 4
    lappend result [selection get]
} -cleanup {
    destroy .e
} -result {Text Text}


test spinbox-16.1 {SpinboxVisibleRange procedure} -constraints fonts  -body {
    spinbox .e -width 10 -font {Helvetica -12}
    pack .e
    update
    .e insert 0 "............................." 
    format {%.6f %.6f} {*}[.e xview]
} -cleanup {
    destroy .e
} -result {0.000000 0.827586}
test spinbox-16.2 {SpinboxVisibleRange procedure} -body {
    spinbox .e
    format {%.6f %.6f} {*}[.e xview]
} -cleanup {
    destroy .e
} -result {0.000000 1.000000}


test spinbox-17.1 {SpinboxUpdateScrollbar procedure} -body {
    spinbox .e -width 10 -xscrollcommand scroll -font {Courier -12}
    pack .e
    .e delete 0 end
    .e insert 0 123
    update
    format {%.6f %.6f} {*}$scrollInfo
} -cleanup {
    destroy .e
} -result {0.000000 1.000000}
test spinbox-17.2 {SpinboxUpdateScrollbar procedure} -body {
    spinbox .e -width 10 -xscrollcommand scroll -font {Courier -12}
    pack .e
    .e insert 0 0123456789abcdef
    .e xview 3
    update
    format {%.6f %.6f} {*}$scrollInfo
} -cleanup {
    destroy .e
} -result {0.187500 0.812500}
test spinbox-17.3 {SpinboxUpdateScrollbar procedure} -body {
    spinbox .e -width 10 -xscrollcommand scroll -font {Courier -12}
    pack .e
    .e insert 0 abcdefghijklmnopqrs
    .e xview 6
    update
    format {%.6f %.6f} {*}$scrollInfo
} -cleanup {
    destroy .e
} -result {0.315789 0.842105}
test spinbox-17.4 {SpinboxUpdateScrollbar procedure} -setup {
    proc bgerror msg {
	global x
	set x $msg
}
} -body {
    spinbox .e -width 5 -xscrollcommand thisisnotacommand
    pack .e
    update
    list $x $errorInfo
} -cleanup {
    destroy .e
    rename bgerror {}
} -result {{invalid command name "thisisnotacommand"} {invalid command name "thisisnotacommand"
    while executing
"thisisnotacommand 0.0 1.0"
    (horizontal scrolling command executed by .e)}}


test spinbox-18.1 {Spinbox widget vs hiding} -setup {
    spinbox .e
} -body {
    set l [interp hidden]
    interp hide {} .e
    destroy .e
    set res1 [list [winfo children .] [interp hidden]]
    set res2 [list {} $l]
    expr {$res1 == $res2}
} -result {1} 

##
## Spinbox widget VALIDATION tests
##
# The validation tests build each one upon the previous, so cascading
# failures aren't good
#
# 19.* test cases in previous version highly depended on the previous
# test cases. This was replaced by inserting recently set configurations
# that matters for the test case
test spinbox-19.1 {spinbox widget validation} -setup {
    unset -nocomplain ::e ::vVals
} -body {
    spinbox .e -validate all \
        -validatecommand [list doval %W %d %i %P %s %S %v %V] \
        -invalidcommand bell \
        -textvariable ::e \
        -background red -foreground white
    pack .e
    .e insert 0 a
    set ::vVals
} -cleanup {
    destroy .e
} -result {.e 1 0 a {} a all key}

test spinbox-19.2 {spinbox widget validation} -setup {
    unset -nocomplain ::e ::vVals
} -body {
    spinbox .e -validate all \
        -validatecommand [list doval %W %d %i %P %s %S %v %V] \
        -invalidcommand bell \
        -textvariable ::e \
        -background red -foreground white
    pack .e
    .e insert 0 a   ;# previous settings
    .e insert 1 b
    set ::vVals
} -cleanup {
    destroy .e
} -result {.e 1 1 ab a b all key}

test spinbox-19.3 {spinbox widget validation} -setup {
    unset -nocomplain ::e ::vVals
} -body {
    spinbox .e -validate all \
        -validatecommand [list doval %W %d %i %P %s %S %v %V] \
        -invalidcommand bell \
        -textvariable ::e \
        -background red -foreground white
    pack .e
    .e insert 0 ab   ;# previous settings
    .e insert end c
    set ::vVals
} -cleanup {
    destroy .e
} -result {.e 1 2 abc ab c all key}

test spinbox-19.4 {spinbox widget validation} -setup {
    unset -nocomplain ::e ::vVals
} -body {
    spinbox .e -validate all \
        -validatecommand [list doval %W %d %i %P %s %S %v %V] \
        -invalidcommand bell \
        -textvariable ::e \
        -background red -foreground white
    pack .e
    .e insert 0 abc   ;# previous settings
    .e insert 1 123
    list $::vVals $::e
} -cleanup {
    destroy .e
} -result {{.e 1 1 a123bc abc 123 all key} a123bc}

test spinbox-19.5 {spinbox widget validation} -setup {
    unset -nocomplain ::e ::vVals
} -body {
    spinbox .e -validate all \
        -validatecommand [list doval %W %d %i %P %s %S %v %V] \
        -invalidcommand bell \
        -textvariable ::e \
        -background red -foreground white
    pack .e
    .e insert 0 a123bc   ;# previous settings
    .e delete 2
    set ::vVals
} -cleanup {
    destroy .e
} -result {.e 0 2 a13bc a123bc 2 all key}

test spinbox-19.6 {spinbox widget validation} -setup {
    unset -nocomplain ::e ::vVals
} -body {
    spinbox .e -validate all \
        -validatecommand [list doval %W %d %i %P %s %S %v %V] \
        -invalidcommand bell \
        -textvariable ::e \
        -background red -foreground white
    pack .e
    .e insert 0 a13bc   ;# previous settings
    .e configure -validate key
    .e delete 1 3
    set ::vVals
} -cleanup {
    destroy .e
} -result {.e 0 1 abc a13bc 13 key key}

test spinbox-19.7 {spinbox widget validation} -setup {
    unset -nocomplain ::e ::vVals
} -body {
    spinbox .e -validate focus \
        -validatecommand [list doval %W %d %i %P %s %S %v %V] \
        -invalidcommand bell \
        -textvariable ::e \
        -background red -foreground white
    pack .e
    .e insert end abc                 ;# previous settings
    set ::vVals {}
    .e insert end d
    set ::vVals
} -cleanup {
    destroy .e
} -result {}

test spinbox-19.8 {spinbox widget validation} -setup {
    unset -nocomplain ::e ::vVals
} -body {
    spinbox .e -validate all \
        -validatecommand [list doval %W %d %i %P %s %S %v %V] \
        -invalidcommand bell \
        -textvariable ::e \
        -background red -foreground white
    pack .e
    .e configure -validate focus    ;# previous settings
    .e insert end abcd              ;# previous settings
    focus -force .e
# update necessary to process FocusIn event
    update
    set ::vVals
} -cleanup {
    destroy .e
} -result {.e -1 -1 abcd abcd {} focus focusin}

test spinbox-19.9 {spinbox widget validation} -setup {
    unset -nocomplain ::e ::vVals
} -body {
    spinbox .e -validate focus \
        -validatecommand [list doval %W %d %i %P %s %S %v %V] \
        -invalidcommand bell \
        -textvariable ::e \
        -background red -foreground white
    pack .e
    .e insert end abcd      ;# previous settings
    focus -force .e         ;# previous settings
    update                  ;# previous settings
# update necessary to process FocusIn event
    focus -force .
# update necessary to process FocusOut event
    update
    set ::vVals
} -cleanup {
    destroy .e
} -result {.e -1 -1 abcd abcd {} focus focusout}

test spinbox-19.10 {spinbox widget validation} -setup {
    unset -nocomplain ::e ::vVals
} -body {
    spinbox .e -validate all \
        -validatecommand [list doval %W %d %i %P %s %S %v %V] \
        -invalidcommand bell \
        -textvariable ::e \
        -background red -foreground white
    pack .e
    .e insert end abcd          ;# previous settings
    focus -force .e
# update necessary to process FocusIn event
    update
    set ::vVals
} -cleanup {
    destroy .e
} -result {.e -1 -1 abcd abcd {} all focusin}

test spinbox-19.11 {spinbox widget validation} -setup {
    unset -nocomplain ::e ::vVals
} -body {
    spinbox .e -validate all \
        -validatecommand [list doval %W %d %i %P %s %S %v %V] \
        -invalidcommand bell \
        -textvariable ::e \
        -background red -foreground white
    pack .e
    .e insert end abcd          ;# previous settings
    focus -force .e             ;# previous settings
# update necessary to process FocusIn event
    update                      ;# previous settings
    focus -force .
# update necessary to process FocusOut event
    update
    set ::vVals
} -cleanup {
    destroy .e
} -result {.e -1 -1 abcd abcd {} all focusout}

test spinbox-19.12 {spinbox widget validation} -setup {
    unset -nocomplain ::e ::vVals
} -body {
    spinbox .e -validate focusin \
        -validatecommand [list doval %W %d %i %P %s %S %v %V] \
        -invalidcommand bell \
        -textvariable ::e \
        -background red -foreground white
    pack .e
    .e insert 0 abcd              ;# previous settings
    focus -force .e
# update necessary to process FocusIn event
    update
    set ::vVals
} -cleanup {
    destroy .e
} -result {.e -1 -1 abcd abcd {} focusin focusin}

test spinbox-19.13 {spinbox widget validation} -setup {
    unset -nocomplain ::e ::vVals
} -body {
    spinbox .e -validate focusin \
        -validatecommand [list doval %W %d %i %P %s %S %v %V] \
        -invalidcommand bell \
        -textvariable ::e \
        -background red -foreground white
    pack .e
    .e insert end abcd              ;# previous settings
    set ::vVals {}
    focus -force .
# update necessary to process FocusOut event
    update
    set ::vVals
} -cleanup {
    destroy .e
} -result {}

test spinbox-19.14 {spinbox widget validation} -setup {
    unset -nocomplain ::e ::vVals
} -body {
    spinbox .e -validate focuso \
        -validatecommand [list doval %W %d %i %P %s %S %v %V] \
        -invalidcommand bell \
        -textvariable ::e \
        -background red -foreground white
    pack .e
    .e insert end abcd              ;# previous settings
    set ::vVals {}                  ;# previous settings
    focus -force .e
# update necessary to process FocusIn event
    update
    set ::vVals
} -cleanup {
    destroy .e
} -result {}

test spinbox-19.15 {spinbox widget validation} -setup {
    unset -nocomplain ::e ::vVals
} -body {
    spinbox .e -validate focuso \
        -validatecommand [list doval %W %d %i %P %s %S %v %V] \
        -invalidcommand bell \
        -textvariable ::e \
        -background red -foreground white
    pack .e
    .e insert end abcd              ;# previous settings
    set ::vVals {}                  ;# previous settings
    focus -force .e                 ;# previous settings
# update necessary to process FocusIn event
    update                          ;# previous settings
    focus -force .
# update necessary to process FocusOut event
    update
    set ::vVals
} -cleanup {
    destroy .e
} -result {.e -1 -1 abcd abcd {} focusout focusout}

# the same as 19.16 but added [.e validate] to returned list
test spinbox-19.16 {spinbox widget validation} -setup {
    unset -nocomplain ::e ::vVals
} -body {
    spinbox .e -validate focuso \
        -validatecommand [list doval %W %d %i %P %s %S %v %V] \
        -invalidcommand bell \
        -textvariable ::e \
        -background red -foreground white
    pack .e
    .e insert end abcd              ;# previous settings
    set ::vVals {}                  ;# previous settings
    focus -force .e                 ;# previous settings
# update necessary to process FocusIn event
    update                          ;# previous settings
    focus -force .
# update necessary to process FocusOut event
    update
    list [.e validate] $::vVals
} -cleanup {
    destroy .e
} -result {1 {.e -1 -1 abcd abcd {} all forced}}


test spinbox-19.17 {spinbox widget validation} -setup {
    unset -nocomplain ::e ::vVals
} -body {
    spinbox .e -validate focuso \
        -validatecommand [list doval %W %d %i %P %s %S %v %V] \
        -invalidcommand bell \
        -textvariable ::e \
        -background red -foreground white
    pack .e
    .e insert end abcd              ;# previous settings
    set ::e newdata
    list [.e cget -validate] $::vVals
} -cleanup {
    destroy .e
} -result {focusout {.e -1 -1 newdata abcd {} focusout forced}}


# proc doval changed - returns 0
test spinbox-19.18 {spinbox widget validation} -setup {
    unset -nocomplain ::e ::vVals
} -body {
    spinbox .e -validate all \
        -validatecommand [list doval3 %W %d %i %P %s %S %v %V] \
        -invalidcommand bell \
        -textvariable ::e \
        -background red -foreground white
    pack .e
    set ::e newdata                 ;# previous settings
    .e configure -validate all
    set ::e nextdata
    list [.e cget -validate] $::vVals
} -cleanup {
    destroy .e
} -result {none {.e -1 -1 nextdata newdata {} all forced}}


## This sets validate to none because it shows that we prevent a possible
## loop condition in the validation, when the spinbox textvar is also set
# proc doval2 used
test spinbox-19.19 {spinbox widget validation} -setup {
    unset -nocomplain ::e ::vVals
} -body {
    spinbox .e -validate all \
        -validatecommand [list doval3 %W %d %i %P %s %S %v %V] \
        -invalidcommand bell \
        -textvariable ::e \
        -background red -foreground white
    pack .e
    set ::e nextdata                 ;# previous settings
    
    .e configure -validatecommand [list doval2 %W %d %i %P %s %S %v %V]
    .e validate
    list [.e cget -validate] [.e get] $::vVals
} -cleanup {
    destroy .e
} -result {none mydata {.e -1 -1 nextdata nextdata {} all forced}}

## This leaves validate alone because we trigger validation through the
## textvar (a write trace), and the write during validation triggers
## nothing (by definition of avoiding loops on var traces).  This is
## one of those "dangerous" conditions where the user will have a
## different value in the spinbox widget shown as is in the textvar.
test spinbox-19.20 {spinbox widget validation} -setup {
    unset -nocomplain ::e ::vVals
} -body {
    spinbox .e -validate all \
        -validatecommand [list doval %W %d %i %P %s %S %v %V] \
        -invalidcommand bell \
        -textvariable ::e \
        -background red -foreground white
    pack .e
    set ::e nextdata                 ;# previous settings
    .e configure -validatecommand [list doval2 %W %d %i %P %s %S %v %V] ;# prev
    .e validate                     ;# previous settings
    
    .e configure -validate all
    set ::e testdata
    list [.e cget -validate] [.e get] $::e $::vVals
} -cleanup {
    destroy .e
} -result {all testdata mydata {.e -1 -1 testdata mydata {} all forced}}
##
## End validation tests
##

test spinbox-20.1 {spinbox config, -format specifier} -body {
    spinbox .e
    .e config -format %2f
} -cleanup {
    destroy .e
} -returnCodes ok
test spinbox-20.2 {spinbox config, -format specifier} -body {
    spinbox .e
    .e config -format %2.2f
} -cleanup {
    destroy .e
} -returnCodes ok
test spinbox-20.3 {spinbox config, -format specifier} -body {
    spinbox .e
    .e config -format %.2f
} -cleanup {
    destroy .e
} -returnCodes ok
test spinbox-20.4 {spinbox config, -format specifier} -body {
    spinbox .e
    .e config -format %2.f
} -cleanup {
    destroy .e
} -returnCodes ok
test spinbox-20.5 {spinbox config, -format specifier} -body {
    spinbox .e
    .e config -format %2e-1f
} -cleanup {
    destroy .e
}  -returnCodes {error} -result {bad spinbox format specifier "%2e-1f"}
test spinbox-20.6 {spinbox config, -format specifier} -body {
    spinbox .e
    .e config -format 2.2
} -cleanup {
    destroy .e
}  -returnCodes {error} -result {bad spinbox format specifier "2.2"}
test spinbox-20.7 {spinbox config, -format specifier} -body {
    spinbox .e
    .e config -format %2.-2f
} -cleanup {
    destroy .e
}  -returnCodes {error} -result {bad spinbox format specifier "%2.-2f"}
test spinbox-20.8 {spinbox config, -format specifier} -body {
    spinbox .e
    .e config -format %-2.02f
} -cleanup {
    destroy .e
} -returnCodes ok
test spinbox-20.9 {spinbox config, -format specifier} -body {
    spinbox .e
    .e config -format "% 2.02f"
} -cleanup {
    destroy .e
} -returnCodes ok
test spinbox-20.10 {spinbox config, -format specifier} -body {
    spinbox .e
    .e config -format "% -2.200f"
} -cleanup {
    destroy .e
} -returnCodes ok
test spinbox-20.11 {spinbox config, -format specifier} -body {
    spinbox .e
    .e config -format "%09.200f"
} -cleanup {
    destroy .e
} -returnCodes ok
test spinbox-20.12 {spinbox config, -format specifier does something} -setup {
    spinbox .e
    set out {}
} -body {
    .e config -format "%02.f"
    .e config -values {} -from 0 -to 10 -increment 1
    lappend out [.e set 0]; # set currently doesn't force format
    .e invoke buttonup
    lappend out [.e set]; # but after invoke it should be formatted
    lappend out [.e set 3]; # set currently doesn't force format
    .e config -format "%03.f"
    lappend out [.e set]; # changing -format should cause formatting
} -cleanup {
    destroy .e
} -result {0 01 3 003}


test spinbox-21.1 {spinbox button, out of range checking} -body {
    spinbox .e -from -10 -to 20 -increment 2
    set out {}
    lappend out [.e get]; # -10
    .e delete 0 end
    .e insert 0 25; # set outside of range
    .e invoke buttondown; # should constrain
    lappend out [.e get]; # 20
    .e delete 0 end
    .e insert 0 25; # set outside of range
    .e invoke buttonup; # should constrain
    lappend out [.e get]; # 20
    .e delete 0 end
    .e insert 0 -100; # set outside of range
    .e invoke buttonup; # should constrain
    lappend out [.e get]; # -10
    .e delete 0 end
    .e insert 0 -100; # set outside of range
    .e invoke buttondown; # should constrain
    lappend out [.e get]; # -10
    .e delete 0 end
    .e insert 0 bogus; # set to a bogus value
    .e invoke buttondown; # should use fromValue
    lappend out [.e get]; # -10
    .e delete 0 end
    .e insert 0 19; # set just inside of range
    .e invoke buttonup; # no wrap
    lappend out [.e get]; # 20
    .e invoke buttonup; # no wrap
    lappend out [.e get]; # 20
    .e invoke buttondown
    lappend out [.e get]; # 18
    .e delete 0 end
    .e insert 0 -9; # set just inside of range
    .e invoke buttondown; # no wrap
    lappend out [.e get]; # -10
    .e invoke buttondown; # no wrap
    lappend out [.e get]; # -10
    .e invoke buttonup; # no wrap
    lappend out [.e get]; # -8

    .e configure -wrap 1
    .e delete 0 end
    .e insert 0 19; # set just inside of range
    .e invoke buttonup; # wrap
    lappend out [.e get]; # -10
    .e invoke buttonup
    lappend out [.e get]; # -8
    .e invoke buttondown
    lappend out [.e get]; # -10
    .e delete 0 end
    .e insert 0 -9; # set just inside of range
    .e invoke buttondown; # wrap
    lappend out [.e get]; # 20
    .e invoke buttondown
    lappend out [.e get]; # 18
    .e invoke buttonup; # no wrap
    lappend out [.e get]; # 20
} -cleanup {
    destroy .e
} -result {-10 20 20 -10 -10 -10 20 20 18 -10 -10 -8 -10 -8 -10 20 18 20}

test spinbox-22.1 {spinbox config, -from changes SF bug 559078} -body {
    set val 5
    spinbox .e -from 1 -to 10 -textvariable val
    set val
} -cleanup {
    destroy .e
} -result {5}
test spinbox-22.2 {spinbox config, -from changes SF bug 559078} -body {
    set val 5
    spinbox .e -from 1 -to 10 -textvariable val
    .e configure -from 3 -to 10
    set val
} -cleanup {
    destroy .e
} -result {5}
test spinbox-22.3 {spinbox config, -from changes SF bug 559078} -body {
    set val 5
    spinbox .e -from 3 -to 10 -textvariable val
    .e configure -from 6 -to 10
    set val
} -cleanup {
    destroy .e
} -result {6}

test spinbox-23.1 {selection present while disabled, bug 637828} -body {
    spinbox .e
    .e insert end 0123456789
    .e select from 3
    .e select to 6
    set out [.e selection present]
    .e configure -state disabled
# still return 1 when disabled, because 'selection get' will work,
# but selection cannot be changed (new behavior since 8.4)
    .e select to 9
    lappend out [.e selection present] [selection get]
} -cleanup {
    destroy .e
} -result {1 1 345}

test spinbox-24.1 {error in trace proc attached to the textvariable} -setup {
    destroy .s
} -body {
    trace variable myvar w traceit
    proc traceit args {error "Intentional error here!"}
    spinbox .s -textvariable myvar -from 1 -to 10
    catch {.s set mystring} result1
    catch {.s insert 0 mystring} result2
    catch {.s delete 0} result3
    catch {.s invoke buttonup} result4
    list $result1 $result2 $result3 $result4
} -cleanup {
    destroy .s
} -result [list {can't set "myvar": Intentional error here!} \
    {can't set "myvar": Intentional error here!} \
    {can't set "myvar": Intentional error here!} \
    {can't set "myvar": Intentional error here!}]

<<<<<<< HEAD
# Collected comments about lacks from the test
=======
test spinbox-25.1 {textvariable lives in a non-existing namespace} {
    destroy .s
    catch {spinbox .s -textvariable thisnsdoesntexist::myvar} result1
    set result1
} {can't trace "thisnsdoesntexist::myvar": parent namespace doesn't exist}

catch {unset ::e ::vVals}

##
## End validation tests
##

>>>>>>> 56005a00
# XXX Still need to write tests for SpinboxBlinkProc, SpinboxFocusProc,
# and SpinboxTextVarProc.
# No tests for DisplaySpinbox.
# XXX Still need to write tests for SpinboxScanTo and SpinboxSelectTo.
# No tests for EventuallyRedraw

# option clear
# cleanup
cleanupTests
return

<|MERGE_RESOLUTION|>--- conflicted
+++ resolved
@@ -3808,22 +3808,16 @@
     {can't set "myvar": Intentional error here!} \
     {can't set "myvar": Intentional error here!}]
 
-<<<<<<< HEAD
-# Collected comments about lacks from the test
-=======
-test spinbox-25.1 {textvariable lives in a non-existing namespace} {
+test spinbox-25.1 {textvariable lives in a non-existing namespace} -setup {
     destroy .s
+} -body {
     catch {spinbox .s -textvariable thisnsdoesntexist::myvar} result1
     set result1
-} {can't trace "thisnsdoesntexist::myvar": parent namespace doesn't exist}
-
-catch {unset ::e ::vVals}
-
-##
-## End validation tests
-##
-
->>>>>>> 56005a00
+} -cleanup {
+    destroy .s
+} -result {can't trace "thisnsdoesntexist::myvar": parent namespace doesn't exist}
+
+# Collected comments about lacks from the test
 # XXX Still need to write tests for SpinboxBlinkProc, SpinboxFocusProc,
 # and SpinboxTextVarProc.
 # No tests for DisplaySpinbox.
