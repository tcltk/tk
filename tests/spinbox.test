# This file is a Tcl script to test spinbox widgets in Tk.  It is
# organized in the standard fashion for Tcl tests.
#
# Copyright (c) 1994 The Regents of the University of California.
# Copyright (c) 1994-1997 Sun Microsystems, Inc.
# Copyright (c) 1998-1999 by Scriptics Corporation.
# All rights reserved.

package require tcltest 2.2
namespace import ::tcltest::*
eval tcltest::configure $argv
tcltest::loadTestedCommands

# For xscrollcommand
set scrollInfo {}
proc scroll args {
        global scrollInfo
        set scrollInfo $args
}
# For trace variable
proc override args {
        global x
        set x 12345
}

# Procedures used in widget VALIDATION tests
proc doval {W d i P s S v V} {
        set ::vVals [list $W $d $i $P $s $S $v $V]
        return 1
}
proc doval2 {W d i P s S v V} {
        set ::vVals [list $W $d $i $P $s $S $v $V]
        set ::e mydata
        return 1
}
proc doval3 {W d i P s S v V} {
        set ::vVals [list $W $d $i $P $s $S $v $V]
        return 0
}

set cy [font metrics {Courier -12} -linespace]

test spinbox-1.1 {configuration option: "activebackground"} -setup {
        spinbox .e -borderwidth 2 -highlightthickness 2 -font {Helvetica -12} \
        -relief sunken
    pack .e
    update
} -body {
    .e configure -activebackground #ff0000
    .e cget -activebackground
} -cleanup {
    destroy .e
} -result {#ff0000}
test spinbox-1.2 {configuration option: "activebackground" for spinbox} -setup {
        spinbox .e -borderwidth 2 -highlightthickness 2 -font {Helvetica -12} \
        -relief sunken
    pack .e
    update
} -body {
    .e configure -activebackground non-existent
} -cleanup {
    destroy .e
} -returnCodes {error} -result {unknown color name "non-existent"}

test spinbox-1.3 {configuration option: "background"} -setup {
        spinbox .e -borderwidth 2 -highlightthickness 2 -font {Helvetica -12} \
        -relief sunken
    pack .e
    update
} -body {
    .e configure -background #ff0000
    .e cget -background
} -cleanup {
    destroy .e
} -result {#ff0000}
test spinbox-1.4 {configuration option: "background" for spinbox} -setup {
        spinbox .e -borderwidth 2 -highlightthickness 2 -font {Helvetica -12} \
        -relief sunken
    pack .e
    update
} -body {
    .e configure -background non-existent
} -cleanup {
    destroy .e
} -returnCodes {error} -result {unknown color name "non-existent"}

test spinbox-1.5 {configuration option: "bd"} -setup {
        spinbox .e -borderwidth 2 -highlightthickness 2 -font {Helvetica -12} \
        -relief sunken
    pack .e
    update
} -body {
    .e configure -bd 4
    .e cget -bd
} -cleanup {
    destroy .e
} -result 4
test spinbox-1.6 {configuration option: "bd" for spinbox} -setup {
        spinbox .e -borderwidth 2 -highlightthickness 2 -font {Helvetica -12} \
        -relief sunken
    pack .e
    update
} -body {
    .e configure -bd badValue
} -cleanup {
    destroy .e
} -returnCodes {error} -result {bad screen distance "badValue"}

test spinbox-1.7 {configuration option: "bg"} -setup {
        spinbox .e -borderwidth 2 -highlightthickness 2 -font {Helvetica -12} \
        -relief sunken
    pack .e
    update
} -body {
    .e configure -bg #ff0000
    .e cget -bg
} -cleanup {
    destroy .e
} -result {#ff0000}
test spinbox-1.8 {configuration option: "bg" for spinbox} -setup {
        spinbox .e -borderwidth 2 -highlightthickness 2 -font {Helvetica -12} \
        -relief sunken
    pack .e
    update
} -body {
    .e configure -bg non-existent
} -cleanup {
    destroy .e
} -returnCodes {error} -result {unknown color name "non-existent"}

test spinbox-1.9 {configuration option: "borderwidth"} -setup {
        spinbox .e -borderwidth 2 -highlightthickness 2 -font {Helvetica -12} \
        -relief sunken
    pack .e
    update
} -body {
    .e configure -borderwidth 1.3
    .e cget -borderwidth
} -cleanup {
    destroy .e
} -result 1
test spinbox-1.10 {configuration option: "borderwidth" for spinbox} -setup {
        spinbox .e -borderwidth 2 -highlightthickness 2 -font {Helvetica -12} \
        -relief sunken
    pack .e
    update
} -body {
    .e configure -borderwidth badValue
} -cleanup {
    destroy .e
} -returnCodes {error} -result {bad screen distance "badValue"}

test spinbox-1.11 {configuration option: "buttonbackground"} -setup {
        spinbox .e -borderwidth 2 -highlightthickness 2 -font {Helvetica -12} \
        -relief sunken
    pack .e
    update
} -body {
    .e configure -buttonbackground #ff0000
    .e cget -buttonbackground
} -cleanup {
    destroy .e
} -result {#ff0000}
test spinbox-1.12 {configuration option: "buttonbackground" for spinbox} -setup {
        spinbox .e -borderwidth 2 -highlightthickness 2 -font {Helvetica -12} \
        -relief sunken
    pack .e
    update
} -body {
    .e configure -buttonbackground non-existent
} -cleanup {
    destroy .e
} -returnCodes {error} -result {unknown color name "non-existent"}

test spinbox-1.13 {configuration option: "buttoncursor"} -setup {
        spinbox .e -borderwidth 2 -highlightthickness 2 -font {Helvetica -12} \
        -relief sunken
    pack .e
    update
} -body {
    .e configure -buttoncursor arrow
    .e cget -buttoncursor
} -cleanup {
    destroy .e
} -result {arrow}
test spinbox-1.14 {configuration option: "buttoncursor" for spinbox} -setup {
        spinbox .e -borderwidth 2 -highlightthickness 2 -font {Helvetica -12} \
        -relief sunken
    pack .e
    update
} -body {
    .e configure -buttoncursor badValue
} -cleanup {
    destroy .e
} -returnCodes {error} -result {bad cursor spec "badValue"}

test spinbox-1.15 {configuration option: "command"} -setup {
        spinbox .e -borderwidth 2 -highlightthickness 2 -font {Helvetica -12} \
        -relief sunken
    pack .e
    update
} -body {
    .e configure -command {a command}
    .e cget -command
} -cleanup {
    destroy .e
} -result {a command}

test spinbox-1.16 {configuration option: "cursor"} -setup {
        spinbox .e -borderwidth 2 -highlightthickness 2 -font {Helvetica -12} \
        -relief sunken
    pack .e
    update
} -body {
    .e configure -cursor arrow
    .e cget -cursor
} -cleanup {
    destroy .e
} -result {arrow}
test spinbox-1.17 {configuration option: "cursor" for spinbox} -setup {
        spinbox .e -borderwidth 2 -highlightthickness 2 -font {Helvetica -12} \
        -relief sunken
    pack .e
    update
} -body {
    .e configure -cursor badValue
} -cleanup {
    destroy .e
} -returnCodes {error} -result {bad cursor spec "badValue"}

test spinbox-1.18 {configuration option: "disabledbackground"} -setup {
        spinbox .e -borderwidth 2 -highlightthickness 2 -font {Helvetica -12} \
        -relief sunken
    pack .e
    update
} -body {
    .e configure -disabledbackground green
    .e cget -disabledbackground
} -cleanup {
    destroy .e
} -result {green}
test spinbox-1.19 {configuration option: "disabledbackground" for spinbox} -setup {
        spinbox .e -borderwidth 2 -highlightthickness 2 -font {Helvetica -12} \
        -relief sunken
    pack .e
    update
} -body {
    .e configure -disabledbackground non-existent
} -cleanup {
    destroy .e
} -returnCodes {error} -result {unknown color name "non-existent"}

test spinbox-1.20 {configuration option: "disabledforeground"} -setup {
        spinbox .e -borderwidth 2 -highlightthickness 2 -font {Helvetica -12} \
        -relief sunken
    pack .e
    update
} -body {
    .e configure -disabledforeground #110022
    .e cget -disabledforeground
} -cleanup {
    destroy .e
} -result {#110022}
test spinbox-1.21 {configuration option: "disabledforeground" for spinbox} -setup {
        spinbox .e -borderwidth 2 -highlightthickness 2 -font {Helvetica -12} \
        -relief sunken
    pack .e
    update
} -body {
    .e configure -disabledforeground bogus
} -cleanup {
    destroy .e
} -returnCodes {error} -result {unknown color name "bogus"}

test spinbox-1.22 {configuration option: "exportselection"} -setup {
        spinbox .e -borderwidth 2 -highlightthickness 2 -font {Helvetica -12} \
        -relief sunken
    pack .e
    update
} -body {
    .e configure -exportselection yes
    .e cget -exportselection
} -cleanup {
    destroy .e
} -result 1
test spinbox-1.23 {configuration option: "exportselection" for spinbox} -setup {
        spinbox .e -borderwidth 2 -highlightthickness 2 -font {Helvetica -12} \
        -relief sunken
    pack .e
    update
} -body {
    .e configure -exportselection xyzzy
} -cleanup {
    destroy .e
} -returnCodes {error} -result {expected boolean value but got "xyzzy"}

test spinbox-1.24 {configuration option: "fg"} -setup {
        spinbox .e -borderwidth 2 -highlightthickness 2 -font {Helvetica -12} \
        -relief sunken
    pack .e
    update
} -body {
    .e configure -fg #110022
    .e cget -fg
} -cleanup {
    destroy .e
} -result {#110022}
test spinbox-1.25 {configuration option: "fg" for spinbox} -setup {
        spinbox .e -borderwidth 2 -highlightthickness 2 -font {Helvetica -12} \
        -relief sunken
    pack .e
    update
} -body {
    .e configure -fg bogus
} -cleanup {
    destroy .e
} -returnCodes {error} -result {unknown color name "bogus"}

test spinbox-1.26 {configuration option: "font"} -setup {
        spinbox .e -borderwidth 2 -highlightthickness 2 -font {Helvetica -12} \
        -relief sunken
    pack .e
    update
} -body {
    .e configure -font -Adobe-Helvetica-Medium-R-Normal--*-120-*-*-*-*-*-*
    .e cget -font
} -cleanup {
    destroy .e
} -result {-Adobe-Helvetica-Medium-R-Normal--*-120-*-*-*-*-*-*}
test spinbox-1.27 {configuration option: "font" for spinbox} -setup {
        spinbox .e -borderwidth 2 -highlightthickness 2 -font {Helvetica -12} \
        -relief sunken
    pack .e
    update
} -body {
    .e configure -font {}
} -cleanup {
    destroy .e
} -returnCodes {error} -result {font "" doesn't exist}

test spinbox-1.28 {configuration option: "foreground"} -setup {
        spinbox .e -borderwidth 2 -highlightthickness 2 -font {Helvetica -12} \
        -relief sunken
    pack .e
    update
} -body {
    .e configure -foreground #110022
    .e cget -foreground
} -cleanup {
    destroy .e
} -result {#110022}
test spinbox-1.29 {configuration option: "foreground" for spinbox} -setup {
        spinbox .e -borderwidth 2 -highlightthickness 2 -font {Helvetica -12} \
        -relief sunken
    pack .e
    update
} -body {
    .e configure -foreground bogus
} -cleanup {
    destroy .e
} -returnCodes {error} -result {unknown color name "bogus"}

test spinbox-1.30 {configuration option: "format"} -setup {
        spinbox .e -borderwidth 2 -highlightthickness 2 -font {Helvetica -12} \
        -relief sunken
    pack .e
    update
} -body {
    .e configure -format %0.5f
    .e cget -format
} -cleanup {
    destroy .e
} -result {%0.5f}
test spinbox-1.31 {configuration option: "format" for spinbox} -setup {
        spinbox .e -borderwidth 2 -highlightthickness 2 -font {Helvetica -12} \
        -relief sunken
    pack .e
    update
} -body {
    .e configure -format %d
} -cleanup {
    destroy .e
} -returnCodes {error} -result {bad spinbox format specifier "%d"}

test spinbox-1.32 {configuration option: "from"} -setup {
        spinbox .e -borderwidth 2 -highlightthickness 2 -font {Helvetica -12} \
        -relief sunken
    pack .e
    update
} -body {
    .e configure -from -10
    .e cget -from
} -cleanup {
    destroy .e
} -result {-10.0}
test spinbox-1.33 {configuration option: "from" for spinbox} -setup {
        spinbox .e -borderwidth 2 -highlightthickness 2 -font {Helvetica -12} \
        -relief sunken
    pack .e
    update
} -body {
    .e configure -from bogus
} -cleanup {
    destroy .e
} -returnCodes {error} -result {expected floating-point number but got "bogus"}

test spinbox-1.34 {configuration option: "highlightbackground"} -setup {
        spinbox .e -borderwidth 2 -highlightthickness 2 -font {Helvetica -12} \
        -relief sunken
    pack .e
    update
} -body {
    .e configure -highlightbackground #123456
    .e cget -highlightbackground
} -cleanup {
    destroy .e
} -result {#123456}
test spinbox-1.35 {configuration option: "highlightbackground" for spinbox} -setup {
        spinbox .e -borderwidth 2 -highlightthickness 2 -font {Helvetica -12} \
        -relief sunken
    pack .e
    update
} -body {
    .e configure -highlightbackground ugly
} -cleanup {
    destroy .e
} -returnCodes {error} -result {unknown color name "ugly"}

test spinbox-1.36 {configuration option: "highlightcolor"} -setup {
        spinbox .e -borderwidth 2 -highlightthickness 2 -font {Helvetica -12} \
        -relief sunken
    pack .e
    update
} -body {
    .e configure -highlightcolor #123456
    .e cget -highlightcolor
} -cleanup {
    destroy .e
} -result {#123456}
test spinbox-1.37 {configuration option: "highlightcolor" for spinbox} -setup {
        spinbox .e -borderwidth 2 -highlightthickness 2 -font {Helvetica -12} \
        -relief sunken
    pack .e
    update
} -body {
    .e configure -highlightcolor bogus
} -cleanup {
    destroy .e
} -returnCodes {error} -result {unknown color name "bogus"}

test spinbox-1.38 {configuration option: "highlightthickness"} -setup {
        spinbox .e -borderwidth 2 -highlightthickness 2 -font {Helvetica -12} \
        -relief sunken
    pack .e
    update
} -body {
    .e configure -highlightthickness 6
    .e cget -highlightthickness
} -cleanup {
    destroy .e
} -result 6
test spinbox-1.39 {configuration option: "highlightthickness" for spinbox} -setup {
        spinbox .e -borderwidth 2 -highlightthickness 2 -font {Helvetica -12} \
        -relief sunken
    pack .e
    update
} -body {
    .e configure -highlightthickness bogus
} -cleanup {
    destroy .e
} -returnCodes {error} -result {bad screen distance "bogus"}

test spinbox-1.40 {configuration option: "highlightthickness"} -setup {
        spinbox .e -borderwidth 2 -highlightthickness 2 -font {Helvetica -12} \
        -relief sunken
    pack .e
    update
} -body {
    .e configure -highlightthickness -2
    .e cget -highlightthickness
} -cleanup {
    destroy .e
} -result 0

test spinbox-1.41 {configuration option: "increment"} -setup {
        spinbox .e -borderwidth 2 -highlightthickness 2 -font {Helvetica -12} \
        -relief sunken
    pack .e
    update
} -body {
    .e configure -increment 1.0
    .e cget -increment
} -cleanup {
    destroy .e
} -result {1.0}
test spinbox-1.42 {configuration option: "increment" for spinbox} -setup {
        spinbox .e -borderwidth 2 -highlightthickness 2 -font {Helvetica -12} \
        -relief sunken
    pack .e
    update
} -body {
    .e configure -increment bogus
} -cleanup {
    destroy .e
} -returnCodes {error} -result {expected floating-point number but got "bogus"}

test spinbox-1.43 {configuration option: "insertbackground"} -setup {
        spinbox .e -borderwidth 2 -highlightthickness 2 -font {Helvetica -12} \
        -relief sunken
    pack .e
    update
} -body {
    .e configure -insertbackground #110022
    .e cget -insertbackground
} -cleanup {
    destroy .e
} -result {#110022}
test spinbox-1.44 {configuration option: "insertbackground" for spinbox} -setup {
        spinbox .e -borderwidth 2 -highlightthickness 2 -font {Helvetica -12} \
        -relief sunken
    pack .e
    update
} -body {
    .e configure -insertbackground bogus
} -cleanup {
    destroy .e
} -returnCodes {error} -result {unknown color name "bogus"}

test spinbox-1.45 {configuration option: "insertborderwidth"} -setup {
        spinbox .e -borderwidth 2 -insertwidth 2 -highlightthickness 2 -font {Helvetica -12} \
        -relief sunken
    pack .e
    update
} -body {
    .e configure -insertborderwidth 1.3
    .e cget -insertborderwidth
} -cleanup {
    destroy .e
} -result 1
test spinbox-1.46 {configuration option: "insertborderwidth" for spinbox} -setup {
        spinbox .e -borderwidth 2 -highlightthickness 2 -font {Helvetica -12} \
        -relief sunken
    pack .e
    update
} -body {
    .e configure -insertborderwidth 2.6x
} -cleanup {
    destroy .e
} -returnCodes {error} -result {bad screen distance "2.6x"}

test spinbox-1.47 {configuration option: "insertofftime"} -setup {
        spinbox .e -borderwidth 2 -highlightthickness 2 -font {Helvetica -12} \
        -relief sunken
    pack .e
    update
} -body {
    .e configure -insertofftime 100
    .e cget -insertofftime
} -cleanup {
    destroy .e
} -result 100
test spinbox-1.48 {configuration option: "insertofftime" for spinbox} -setup {
        spinbox .e -borderwidth 2 -highlightthickness 2 -font {Helvetica -12} \
        -relief sunken
    pack .e
    update
} -body {
    .e configure -insertofftime 3.2
} -cleanup {
    destroy .e
} -returnCodes {error} -result {expected integer but got "3.2"}

test spinbox-1.49 {configuration option: "insertontime"} -setup {
        spinbox .e -borderwidth 2 -highlightthickness 2 -font {Helvetica -12} \
        -relief sunken
    pack .e
    update
} -body {
    .e configure -insertontime 100
    .e cget -insertontime
} -cleanup {
    destroy .e
} -result 100
test spinbox-1.50 {configuration option: "insertontime" for spinbox} -setup {
        spinbox .e -borderwidth 2 -highlightthickness 2 -font {Helvetica -12} \
        -relief sunken
    pack .e
    update
} -body {
    .e configure -insertontime 3.2
} -cleanup {
    destroy .e
} -returnCodes {error} -result {expected integer but got "3.2"}

test spinbox-1.51 {configuration option: "invalidcommand"} -setup {
        spinbox .e -borderwidth 2 -highlightthickness 2 -font {Helvetica -12} \
        -relief sunken
    pack .e
    update
} -body {
    .e configure -invalidcommand "a command"
    .e cget -invalidcommand
} -cleanup {
    destroy .e
} -result {a command}

test spinbox-1.52 {configuration option: "invcmd"} -setup {
        spinbox .e -borderwidth 2 -highlightthickness 2 -font {Helvetica -12} \
        -relief sunken
    pack .e
    update
} -body {
    .e configure -invcmd "a command"
    .e cget -invcmd
} -cleanup {
    destroy .e
} -result {a command}

test spinbox-1.53 {configuration option: "justify"} -setup {
        spinbox .e -borderwidth 2 -highlightthickness 2 -font {Helvetica -12} \
        -relief sunken
    pack .e
    update
} -body {
    .e configure -justify right
    .e cget -justify
} -cleanup {
    destroy .e
} -result {right}
test spinbox-1.54 {configuration option: "justify" for spinbox} -setup {
        spinbox .e -borderwidth 2 -highlightthickness 2 -font {Helvetica -12} \
        -relief sunken
    pack .e
    update
} -body {
    .e configure -justify bogus
} -cleanup {
    destroy .e
} -returnCodes {error} -result {bad justification "bogus": must be left, right, or center}

test spinbox-1.55 {configuration option: "readonlybackground"} -setup {
        spinbox .e -borderwidth 2 -highlightthickness 2 -font {Helvetica -12} \
        -relief sunken
    pack .e
    update
} -body {
    .e configure -readonlybackground green
    .e cget -readonlybackground
} -cleanup {
    destroy .e
} -result {green}
test spinbox-1.56 {configuration option: "readonlybackground" for spinbox} -setup {
        spinbox .e -borderwidth 2 -highlightthickness 2 -font {Helvetica -12} \
        -relief sunken
    pack .e
    update
} -body {
    .e configure -readonlybackground non-existent
} -cleanup {
    destroy .e
} -returnCodes {error} -result {unknown color name "non-existent"}

test spinbox-1.57 {configuration option: "relief"} -setup {
        spinbox .e -borderwidth 2 -highlightthickness 2 -font {Helvetica -12} \
        -relief sunken
    pack .e
    update
} -body {
    .e configure -relief groove
    .e cget -relief
} -cleanup {
    destroy .e
} -result {groove}
test spinbox-1.58 {configuration option: "relief" for spinbox} -setup {
        spinbox .e -borderwidth 2 -highlightthickness 2 -font {Helvetica -12} \
        -relief sunken
    pack .e
    update
} -body {
    .e configure -relief 1.5
} -cleanup {
    destroy .e
} -returnCodes {error} -result {bad relief "1.5": must be flat, groove, raised, ridge, solid, or sunken}

test spinbox-1.59 {configuration option: "repeatdelay"} -setup {
        spinbox .e -borderwidth 2 -highlightthickness 2 -font {Helvetica -12} \
        -relief sunken
    pack .e
    update
} -body {
    .e configure -repeatdelay 500
    .e cget -repeatdelay
} -cleanup {
    destroy .e
} -result 500
test spinbox-1.60 {configuration option: "repeatdelay" for spinbox} -setup {
        spinbox .e -borderwidth 2 -highlightthickness 2 -font {Helvetica -12} \
        -relief sunken
    pack .e
    update
} -body {
    .e configure -repeatdelay 3p
} -cleanup {
    destroy .e
} -returnCodes {error} -result {expected integer but got "3p"}

test spinbox-1.61 {configuration option: "repeatinterval"} -setup {
        spinbox .e -borderwidth 2 -highlightthickness 2 -font {Helvetica -12} \
        -relief sunken
    pack .e
    update
} -body {
    .e configure -repeatinterval -500
    .e cget -repeatinterval
} -cleanup {
    destroy .e
} -result {-500}
test spinbox-1.62 {configuration option: "repeatinterval" for spinbox} -setup {
        spinbox .e -borderwidth 2 -highlightthickness 2 -font {Helvetica -12} \
        -relief sunken
    pack .e
    update
} -body {
    .e configure -repeatinterval 3p
} -cleanup {
    destroy .e
} -returnCodes {error} -result {expected integer but got "3p"}

test spinbox-1.63 {configuration option: "selectbackground"} -setup {
        spinbox .e -borderwidth 2 -highlightthickness 2 -font {Helvetica -12} \
        -relief sunken
    pack .e
    update
} -body {
    .e configure -selectbackground #110022
    .e cget -selectbackground
} -cleanup {
    destroy .e
} -result {#110022}
test spinbox-1.64 {configuration option: "selectbackground" for spinbox} -setup {
        spinbox .e -borderwidth 2 -highlightthickness 2 -font {Helvetica -12} \
        -relief sunken
    pack .e
    update
} -body {
    .e configure -selectbackground bogus
} -cleanup {
    destroy .e
} -returnCodes {error} -result {unknown color name "bogus"}

test spinbox-1.65 {configuration option: "selectborderwidth"} -setup {
        spinbox .e -borderwidth 2 -highlightthickness 2 -font {Helvetica -12} \
        -relief sunken
    pack .e
    update
} -body {
    .e configure -selectborderwidth 1.3
    .e cget -selectborderwidth
} -cleanup {
    destroy .e
} -result 1
test spinbox-1.66 {configuration option: "selectborderwidth" for spinbox} -setup {
        spinbox .e -borderwidth 2 -highlightthickness 2 -font {Helvetica -12} \
        -relief sunken
    pack .e
    update
} -body {
    .e configure -selectborderwidth badValue
} -cleanup {
    destroy .e
} -returnCodes {error} -result {bad screen distance "badValue"}

test spinbox-1.67 {configuration option: "selectforeground"} -setup {
        spinbox .e -borderwidth 2 -highlightthickness 2 -font {Helvetica -12} \
        -relief sunken
    pack .e
    update
} -body {
    .e configure -selectforeground #654321
    .e cget -selectforeground
} -cleanup {
    destroy .e
} -result {#654321}
test spinbox-1.68 {configuration option: "selectforeground" for spinbox} -setup {
        spinbox .e -borderwidth 2 -highlightthickness 2 -font {Helvetica -12} \
        -relief sunken
    pack .e
    update
} -body {
    .e configure -selectforeground bogus
} -cleanup {
    destroy .e
} -returnCodes {error} -result {unknown color name "bogus"}

test spinbox-1.69 {configuration option: "state"} -setup {
        spinbox .e -borderwidth 2 -highlightthickness 2 -font {Helvetica -12} \
        -relief sunken
    pack .e
    update
} -body {
    .e configure -state n
    .e cget -state
} -cleanup {
    destroy .e
} -result {normal}
test spinbox-1.70 {configuration option: "state" for spinbox} -setup {
        spinbox .e -borderwidth 2 -highlightthickness 2 -font {Helvetica -12} \
        -relief sunken
    pack .e
    update
} -body {
    .e configure -state bogus
} -cleanup {
    destroy .e
} -returnCodes {error} -result {bad state "bogus": must be disabled, normal, or readonly}

test spinbox-1.71 {configuration option: "takefocus"} -setup {
        spinbox .e -borderwidth 2 -highlightthickness 2 -font {Helvetica -12} \
        -relief sunken
    pack .e
    update
} -body {
    .e configure -takefocus "any string"
    .e cget -takefocus
} -cleanup {
    destroy .e
} -result {any string}

test spinbox-1.72 {configuration option: "textvariable"} -setup {
        spinbox .e -borderwidth 2 -highlightthickness 2 -font {Helvetica -12} \
        -relief sunken
    pack .e
    update
} -body {
    .e configure -textvariable i
    .e cget -textvariable
} -cleanup {
    destroy .e
} -result {i}

test spinbox-1.73 {configuration option: "to"} -setup {
        spinbox .e -borderwidth 2 -highlightthickness 2 -font {Helvetica -12} \
        -relief sunken
    pack .e
    update
} -body {
    .e configure -to 14.9
    .e cget -to
} -cleanup {
    destroy .e
} -result {14.9}
test spinbox-1.74 {configuration option: "to" for spinbox} -setup {
        spinbox .e -borderwidth 2 -highlightthickness 2 -font {Helvetica -12} \
        -relief sunken
    pack .e
    update
} -body {
    .e configure -to bogus
} -cleanup {
    destroy .e
} -returnCodes {error} -result {expected floating-point number but got "bogus"}

test spinbox-1.75 {configuration option: "validate"} -setup {
        spinbox .e -borderwidth 2 -highlightthickness 2 -font {Helvetica -12} \
        -relief sunken
    pack .e
    update
} -body {
    .e configure -validate "key"
    .e cget -validate
} -cleanup {
    destroy .e
} -result {key}
test spinbox-1.76 {configuration option: "validate" for spinbox} -setup {
        spinbox .e -borderwidth 2 -highlightthickness 2 -font {Helvetica -12} \
        -relief sunken
    pack .e
    update
} -body {
    .e configure -validate "bogus"
} -cleanup {
    destroy .e
} -returnCodes {error} -result {bad validate "bogus": must be all, key, focus, focusin, focusout, or none}

test spinbox-1.77 {configuration option: "validatecommand"} -setup {
        spinbox .e -borderwidth 2 -highlightthickness 2 -font {Helvetica -12} \
        -relief sunken
    pack .e
    update
} -body {
    .e configure -validatecommand "a command"
    .e cget -validatecommand
} -cleanup {
    destroy .e
} -result {a command}

test spinbox-1.78 {configuration option: "values"} -setup {
        spinbox .e -borderwidth 2 -highlightthickness 2 -font {Helvetica -12} \
        -relief sunken
    pack .e
    update
} -body {
    .e configure -values {mon tue wed thur}
    .e cget -values
} -cleanup {
    destroy .e
} -result {mon tue wed thur}
test spinbox-1.79 {configuration option: "values" for spinbox} -setup {
        spinbox .e -borderwidth 2 -highlightthickness 2 -font {Helvetica -12} \
        -relief sunken
    pack .e
    update
} -body {
    .e configure -values {bad {}list}
} -cleanup {
    destroy .e
} -returnCodes {error} -result {list element in braces followed by "list" instead of space}

test spinbox-1.80 {configuration option: "vcmd"} -setup {
        spinbox .e -borderwidth 2 -highlightthickness 2 -font {Helvetica -12} \
        -relief sunken
    pack .e
    update
} -body {
    .e configure -vcmd "a command"
    .e cget -vcmd
} -cleanup {
    destroy .e
} -result {a command}

test spinbox-1.81 {configuration option: "width"} -setup {
        spinbox .e -borderwidth 2 -highlightthickness 2 -font {Helvetica -12} \
        -relief sunken
    pack .e
    update
} -body {
    .e configure -width 402
    .e cget -width
} -cleanup {
    destroy .e
} -result 402
test spinbox-1.82 {configuration option: "width" for spinbox} -setup {
        spinbox .e -borderwidth 2 -highlightthickness 2 -font {Helvetica -12} \
        -relief sunken
    pack .e
    update
} -body {
    .e configure -width 3p
} -cleanup {
    destroy .e
} -returnCodes {error} -result {expected integer but got "3p"}

test spinbox-1.83 {configuration option: "wrap"} -setup {
        spinbox .e -borderwidth 2 -highlightthickness 2 -font {Helvetica -12} \
        -relief sunken
    pack .e
    update
} -body {
    .e configure -wrap yes
    .e cget -wrap
} -cleanup {
    destroy .e
} -result 1
test spinbox-1.84 {configuration option: "wrap" for spinbox} -setup {
        spinbox .e -borderwidth 2 -highlightthickness 2 -font {Helvetica -12} \
        -relief sunken
    pack .e
    update
} -body {
    .e configure -wrap xyzzy
} -cleanup {
    destroy .e
} -returnCodes {error} -result {expected boolean value but got "xyzzy"}

test spinbox-1.85 {configuration option: "xscrollcommand"} -setup {
    spinbox .e -borderwidth 2 -highlightthickness 2 -font {Helvetica -12} \
        -relief sunken
    pack .e
    update
} -body {
    .e configure -xscrollcommand {Some command}
    .e cget -xscrollcommand
} -cleanup {
    destroy .e
} -result {Some command}


test spinbox-2.1 {Tk_SpinboxCmd procedure} -body {
    spinbox
} -returnCodes error -result {wrong # args: should be "spinbox pathName ?-option value ...?"}
test spinbox-2.2 {Tk_SpinboxCmd procedure} -body {
    spinbox gorp
} -returnCodes error -result {bad window path name "gorp"}
test spinbox-2.3 {Tk_SpinboxCmd procedure} -body {
    spinbox .e
    pack .e
    update
    list [winfo exists .e] [winfo class .e] [info commands .e]
} -cleanup {
    destroy .e
} -result {1 Spinbox .e}
test spinbox-2.4 {Tk_SpinboxCmd procedure} -body {
    spinbox .e -gorp foo
} -cleanup {
    destroy .e
} -returnCodes error -result {unknown option "-gorp"}
test spinbox-2.4.1 {Tk_SpinboxCmd procedure} -body {
    catch {spinbox .e -gorp foo}
    list [winfo exists .e] [info commands .e]
} -cleanup {
    destroy .e
} -result {0 {}}
test spinbox-2.5 {Tk_SpinboxCmd procedure} -body {
    spinbox .e
} -cleanup {
    destroy .e
} -result {.e}


test spinbox-3.1 {SpinboxWidgetCmd procedure} -setup {
    spinbox .e
    pack .e
    update
} -body {
    .e
} -cleanup {
    destroy .e
} -returnCodes error -result {wrong # args: should be ".e option ?arg ...?"}
test spinbox-3.2 {SpinboxWidgetCmd procedure, "bbox" widget command} -setup {
    spinbox .e -font {Courier -12} -borderwidth 2 -highlightthickness 2
    pack .e
    update
} -body {
    .e bbox
} -cleanup {
    destroy .e
} -returnCodes error -result {wrong # args: should be ".e bbox index"}
test spinbox-3.3 {SpinboxWidgetCmd procedure, "bbox" widget command} -setup {
    spinbox .e -font {Courier -12} -borderwidth 2 -highlightthickness 2
    pack .e
    update
} -body {
    .e bbox a b
} -cleanup {
    destroy .e
} -returnCodes error -result {wrong # args: should be ".e bbox index"}
test spinbox-3.4 {SpinboxWidgetCmd procedure, "bbox" widget command} -setup {
    spinbox .e
    pack .e
    update
} -body {
    .e bbox bogus
} -cleanup {
    destroy .e
} -returnCodes error -result {bad spinbox index "bogus"}
test spinbox-3.5 {SpinboxWidgetCmd procedure, "bbox" widget command} -setup {
    spinbox .e -font {Courier -12} -borderwidth 2 -highlightthickness 2
    pack .e
    update
} -body {
   .e bbox 0
} -cleanup {
    destroy .e
} -result [list 5 5 0 $cy]

# Oryginaly the result was count using measurements
# and metrics. It was changed to less verbose solution - the result is the one
# that passes fonts constraint (this concerns tests 3.6, 3.7, 3.8, 3.10)
test spinbox-3.6 {SpinboxWidgetCmd procedure, "bbox" widget command} -constraints {
	fonts
} -setup {
    spinbox .e -font {Courier -12} -borderwidth 2 -highlightthickness 2
    pack .e
    update
} -body {
# Tcl_UtfAtIndex(): no utf chars
    .e insert 0 "abc"
    list [.e bbox 3] [.e bbox end]
} -cleanup {
    destroy .e
} -result {{19 5 7 13} {19 5 7 13}}
test spinbox-3.7 {SpinboxWidgetCmd procedure, "bbox" widget command} -constraints {
	fonts
} -setup {
    spinbox .e -font {Courier -12} -borderwidth 2 -highlightthickness 2
    pack .e
    update
} -body {
# Tcl_UtfAtIndex(): utf at end
    .e insert 0 "ab\u4e4e"
    .e bbox end
} -cleanup {
    destroy .e
} -result {19 5 12 13}
test spinbox-3.8 {SpinboxWidgetCmd procedure, "bbox" widget command} -constraints {
	fonts
} -setup {
    spinbox .e -font {Courier -12} -borderwidth 2 -highlightthickness 2
    pack .e
    update
} -body {
# Tcl_UtfAtIndex(): utf before index
    .e insert 0 "ab\u4e4ec"
    .e bbox 3
} -cleanup {
    destroy .e
} -result {31 5 7 13}
test spinbox-3.9 {SpinboxWidgetCmd procedure, "bbox" widget command} -setup {
    spinbox .e -font {Courier -12} -borderwidth 2 -highlightthickness 2
    pack .e
    update
} -body {
# Tcl_UtfAtIndex(): no chars
    .e bbox end
} -cleanup {
    destroy .e
} -result "5 5 0 $cy"
test spinbox-3.10 {SpinboxWidgetCmd procedure, "bbox" widget command} -constraints {
	fonts
} -setup {
    spinbox .e -font {Courier -12} -borderwidth 2 -highlightthickness 2
    pack .e
    update
} -body {
    .e insert 0 "abcdefghij\u4e4eklmnop"
    list [.e bbox 0] [.e bbox 1] [.e bbox 10] [.e bbox end]
} -cleanup {
    destroy .e
} -result {{5 5 7 13} {12 5 7 13} {75 5 12 13} {122 5 7 13}}
test spinbox-3.11 {SpinboxWidgetCmd procedure, "cget" widget command} -setup {
    spinbox .e
} -body {
    .e cget
} -cleanup {
    destroy .e
} -returnCodes error -result {wrong # args: should be ".e cget option"}
test spinbox-3.12 {SpinboxWidgetCmd procedure, "cget" widget command} -setup {
    spinbox .e
} -body {
    .e cget a b
} -cleanup {
    destroy .e
} -returnCodes error -result {wrong # args: should be ".e cget option"}
test spinbox-3.13 {SpinboxWidgetCmd procedure, "cget" widget command} -setup {
    spinbox .e
} -body {
    .e cget -gorp
} -cleanup {
    destroy .e
} -returnCodes error -result {unknown option "-gorp"}
test spinbox-3.14 {SpinboxWidgetCmd procedure, "cget" widget command} -setup {
    spinbox .e
} -body {
    .e configure -bd 4
    .e cget -bd
} -cleanup {
    destroy .e
} -result 4
test spinbox-3.15 {SpinboxWidgetCmd procedure, "configure" widget command} -setup {
    spinbox .e
    pack .e
    update
} -body {
    llength [.e configure]
} -cleanup {
    destroy .e
} -result 51
test spinbox-3.16 {SpinboxWidgetCmd procedure, "configure" widget command} -setup {
    spinbox .e
} -body {
    .e configure -foo
} -cleanup {
    destroy .e
} -returnCodes error -result {unknown option "-foo"}
test spinbox-3.17 {SpinboxWidgetCmd procedure, "configure" widget command} -setup {
    spinbox .e
} -body {
    .e configure -bd 4
    .e configure -bg #ffffff
    lindex [.e configure -bd] 4
} -cleanup {
    destroy .e
} -result 4
test spinbox-3.18 {SpinboxWidgetCmd procedure, "delete" widget command} -setup {
    spinbox .e
} -body {
    .e delete
} -cleanup {
    destroy .e
} -returnCodes error -result {wrong # args: should be ".e delete firstIndex ?lastIndex?"}
test spinbox-3.19 {SpinboxWidgetCmd procedure, "delete" widget command} -setup {
    spinbox .e
} -body {
    .e delete a b c
} -cleanup {
    destroy .e
} -returnCodes error -result {wrong # args: should be ".e delete firstIndex ?lastIndex?"}
test spinbox-3.20 {SpinboxWidgetCmd procedure, "delete" widget command} -setup {
    spinbox .e
} -body {
    .e delete foo
} -cleanup {
    destroy .e
} -returnCodes error -result {bad spinbox index "foo"}
test spinbox-3.21 {SpinboxWidgetCmd procedure, "delete" widget command} -setup {
    spinbox .e
} -body {
    .e delete 0 bar
} -cleanup {
    destroy .e
} -returnCodes error -result {bad spinbox index "bar"}
test spinbox-3.22 {SpinboxWidgetCmd procedure, "delete" widget command} -setup {
    spinbox .e
    pack .e
    update
} -body {
    .e insert end "01234567890"
    .e delete 2 4
    .e get
} -cleanup {
    destroy .e
} -result 014567890
test spinbox-3.23 {SpinboxWidgetCmd procedure, "delete" widget command} -setup {
    spinbox .e
} -body {
    .e insert end "01234567890"
    .e delete 6
    .e get
} -cleanup {
    destroy .e
} -result 0123457890
test spinbox-3.24 {SpinboxWidgetCmd procedure, "delete" widget command} -setup {
    spinbox .e
    pack .e
    update
    set x {}
} -body {
# UTF
    .e insert end "01234\u4e4e67890"
    .e delete 6
    lappend x [.e get]
    .e delete 0 end
    .e insert end "012345\u4e4e7890"
    .e delete 6
    lappend x [.e get]
    .e delete 0 end
    .e insert end "0123456\u4e4e890"
    .e delete 6
    lappend x [.e get]
} -cleanup {
    destroy .e
} -result [list "01234\u4e4e7890" "0123457890" "012345\u4e4e890"]
test spinbox-3.25 {SpinboxWidgetCmd procedure, "delete" widget command} -setup {
    spinbox .e
    pack .e
    update
} -body {
    .e insert end "01234567890"
    .e delete 6 5
    .e get
} -cleanup {
    destroy .e
} -result 01234567890
test spinbox-3.26 {SpinboxWidgetCmd procedure, "delete" widget command} -setup {
    spinbox .e
    pack .e
    update
} -body {
    .e insert end "01234567890"
    .e configure -state disabled
    .e delete 2 8
    .e configure -state normal
    .e get
} -cleanup {
    destroy .e
} -result 01234567890
test spinbox-3.26.1 {SpinboxWidgetCmd procedure, "delete" widget command} -setup {
    spinbox .e
    pack .e
    update
} -body {
    .e insert end "01234567890"
    .e configure -state readonly
    .e delete 2 8
    .e configure -state normal
    .e get
} -cleanup {
    destroy .e
} -result 01234567890
test spinbox-3.27 {SpinboxWidgetCmd procedure, "get" widget command} -setup {
    spinbox .e
} -body {
    .e get foo
} -cleanup {
    destroy .e
} -returnCodes error -result {wrong # args: should be ".e get"}
test spinbox-3.28 {SpinboxWidgetCmd procedure, "icursor" widget command} -setup {
    spinbox .e
} -body {
    .e icursor
} -cleanup {
    destroy .e
} -returnCodes error -result {wrong # args: should be ".e icursor pos"}
test spinbox-3.29 {SpinboxWidgetCmd procedure, "icursor" widget command} -setup {
    spinbox .e
} -body {
    .e icursor foo
} -cleanup {
    destroy .e
} -returnCodes error -result {bad spinbox index "foo"}
test spinbox-3.30 {SpinboxWidgetCmd procedure, "icursor" widget command} -setup {
    spinbox .e
} -body {
    .e insert end "01234567890"
    .e icursor 4
    .e index insert
} -cleanup {
    destroy .e
} -result 4
test spinbox-3.31 {SpinboxWidgetCmd procedure, "index" widget command} -setup {
    spinbox .e
} -body {
    .e in
} -cleanup {
    destroy .e
} -returnCodes error -result {ambiguous option "in": must be bbox, cget, configure, delete, get, icursor, identify, index, insert, invoke, scan, selection, set, validate, or xview}
test spinbox-3.32 {SpinboxWidgetCmd procedure, "index" widget command} -setup {
    spinbox .e
} -body {
    .e index
} -cleanup {
    destroy .e
} -returnCodes error -result {wrong # args: should be ".e index string"}
test spinbox-3.33 {SpinboxWidgetCmd procedure, "index" widget command} -setup {
    spinbox .e
} -body {
    .e index foo
} -cleanup {
    destroy .e
} -returnCodes error -result {bad spinbox index "foo"}
test spinbox-3.34 {SpinboxWidgetCmd procedure, "index" widget command} -setup {
    spinbox .e
    pack .e
    update
} -body {
    .e index 0
} -cleanup {
    destroy .e
} -returnCodes {ok} -match glob -result {*}
test spinbox-3.35 {SpinboxWidgetCmd procedure, "index" widget command} -setup {
    spinbox .e
    pack .e
    update
} -body {
# UTF
    .e insert 0 abc\u4e4e\u0153def
    list [.e index 3] [.e index 4] [.e index end]
} -cleanup {
    destroy .e
} -result {3 4 8}
test spinbox-3.36 {SpinboxWidgetCmd procedure, "insert" widget command} -setup {
    spinbox .e
} -body {
    .e insert a
} -cleanup {
    destroy .e
} -returnCodes error -result {wrong # args: should be ".e insert index text"}
test spinbox-3.37 {SpinboxWidgetCmd procedure, "insert" widget command} -setup {
    spinbox .e
} -body {
    .e insert a b c
} -cleanup {
    destroy .e
} -returnCodes error -result {wrong # args: should be ".e insert index text"}
test spinbox-3.38 {SpinboxWidgetCmd procedure, "insert" widget command} -setup {
    spinbox .e
} -body {
    .e insert foo Text
} -cleanup {
    destroy .e
} -returnCodes error -result {bad spinbox index "foo"}
test spinbox-3.39 {SpinboxWidgetCmd procedure, "insert" widget command} -setup {
    spinbox .e
    pack .e
    update
} -body {
    .e insert end "01234567890"
    .e insert 3 xxx
    .e get
} -cleanup {
    destroy .e
} -result {012xxx34567890}
test spinbox-3.40 {SpinboxWidgetCmd procedure, "insert" widget command} -setup {
    spinbox .e
    pack .e
    update
} -body {
    .e insert end "01234567890"
    .e configure -state disabled
    .e insert 3 xxx
    .e configure -state normal
    .e get
} -cleanup {
    destroy .e
} -result 01234567890
test spinbox-3.40.1 {SpinboxWidgetCmd procedure, "insert" widget command} -setup {
    spinbox .e
    pack .e
    update
} -body {
    .e insert end "01234567890"
    .e configure -state readonly
    .e insert 3 xxx
    .e configure -state normal
    .e get
} -cleanup {
    destroy .e
} -result 01234567890
test spinbox-3.41 {SpinboxWidgetCmd procedure, "insert" widget command} -setup {
    spinbox .e
} -body {
    .e insert a b c
} -cleanup {
    destroy .e
} -returnCodes error -result {wrong # args: should be ".e insert index text"}
test spinbox-3.42 {SpinboxWidgetCmd procedure, "scan" widget command} -setup {
    spinbox .e
    pack .e
    update
} -body {
    .e scan a
} -cleanup {
    destroy .e
} -returnCodes error -result {wrong # args: should be ".e scan mark|dragto x"}
test spinbox-3.43 {SpinboxWidgetCmd procedure, "scan" widget command} -setup {
    spinbox .e
    pack .e
    update
} -body {
    .e scan a b c
} -cleanup {
    destroy .e
} -returnCodes error -result {wrong # args: should be ".e scan mark|dragto x"}
test spinbox-3.44 {SpinboxWidgetCmd procedure, "scan" widget command} -setup {
    spinbox .e
    pack .e
    update
} -body {
    .e scan foobar 20
} -cleanup {
    destroy .e
} -returnCodes error -result {bad scan option "foobar": must be mark or dragto}
test spinbox-3.45 {SpinboxWidgetCmd procedure, "scan" widget command} -setup {
    spinbox .e
    pack .e
    update
} -body {
    .e scan mark 20.1
} -cleanup {
    destroy .e
} -returnCodes error -result {expected integer but got "20.1"}

# This test is non-portable because character sizes vary.
test spinbox-3.46 {SpinboxWidgetCmd procedure, "scan" widget command} -constraints {
    fonts
} -setup {
    spinbox .e -font {Helvetica -12} -borderwidth 2 -highlightthickness 2
    pack .e
    update
} -body {
    .e insert end "This is quite a long string, in fact a "
    .e insert end "very very long string"
    .e scan mark 30
    .e scan dragto 28
    .e index @0
} -cleanup {
    destroy .e
} -result 2
test spinbox-3.47 {SpinboxWidgetCmd procedure, "select" widget command} -setup {
    spinbox .e
} -body {
    .e select
} -cleanup {
    destroy .e
} -returnCodes error -result {wrong # args: should be ".e selection option ?index?"}
test spinbox-3.48 {SpinboxWidgetCmd procedure, "select" widget command} -setup {
    spinbox .e
} -body {
    .e select foo
} -cleanup {
    destroy .e
} -returnCodes error -result {bad selection option "foo": must be adjust, clear, element, from, present, range, or to}

test spinbox-3.49 {SpinboxWidgetCmd procedure, "select clear" widget command} -setup {
    spinbox .e
} -body {
    .e select clear gorp
} -cleanup {
    destroy .e
} -returnCodes error -result {wrong # args: should be ".e selection clear"}
test spinbox-3.50 {SpinboxWidgetCmd procedure, "select clear" widget command} -setup {
    spinbox .e
} -body {
    .e insert end "0123456789"
    .e select from 1
    .e select to 4
    update
    .e select clear
    selection get
} -cleanup {
    destroy .e
} -returnCodes error -result {PRIMARY selection doesn't exist or form "STRING" not defined}
test spinbox-3.50.1 {SpinboxWidgetCmd procedure, "select clear" widget command} -setup {
    spinbox .e
    pack .e
    update
} -body {
    .e insert end "0123456789"
    .e select from 1
    .e select to 4
    update
    .e select clear
    catch {selection get}
    selection own
} -cleanup {
    destroy .e
} -result {.e}

test spinbox-3.51 {SpinboxWidgetCmd procedure, "selection present" widget command} -setup {
    spinbox .e
} -body {
    .e selection present foo
} -cleanup {
    destroy .e
} -returnCodes error -result {wrong # args: should be ".e selection present"}
test spinbox-3.52 {SpinboxWidgetCmd procedure, "selection present" widget command} -setup {
    spinbox .e
    pack .e
    update
} -body {
    .e insert end 0123456789
    .e select from 3
    .e select to 6
    .e selection present
} -cleanup {
    destroy .e
} -result 1
test spinbox-3.53 {SpinboxWidgetCmd procedure, "selection present" widget command} -setup {
    spinbox .e
    pack .e
    update
} -body {
    .e insert end 0123456789
    .e select from 3
    .e select to 6
    .e configure -exportselection false
    .e selection present
} -cleanup {
    destroy .e
} -result 1
test spinbox-3.54 {SpinboxWidgetCmd procedure, "selection present" widget command} -setup {
    spinbox .e
    pack .e
    update
} -body {
    .e insert end 0123456789
    .e select from 3
    .e select to 6
    .e delete 0 end
    .e selection present
} -cleanup {
    destroy .e
} -result 0
test spinbox-3.55 {SpinboxWidgetCmd procedure, "selection adjust" widget command} -setup {
    spinbox .e
} -body {
    .e select adjust x
} -cleanup {
    destroy .e
} -returnCodes error -result {bad spinbox index "x"}
test spinbox-3.56 {SpinboxWidgetCmd procedure, "selection adjust" widget command} -setup {
    spinbox .e
} -body {
    .e select adjust 2 3
} -cleanup {
    destroy .e
} -returnCodes error -result {wrong # args: should be ".e selection adjust index"}
test spinbox-3.57 {SpinboxWidgetCmd procedure, "selection adjust" widget command} -setup {
    spinbox .e
    pack .e
    update
} -body {
    .e insert end "0123456789"
    .e select from 1
    .e select to 5
    update
    .e select adjust 4
    selection get
} -cleanup {
    destroy .e
} -result 123
test spinbox-3.58 {SpinboxWidgetCmd procedure, "selection adjust" widget command} -setup {
    spinbox .e
    pack .e
    update
} -body {
    .e insert end "0123456789"
    .e select from 1
    .e select to 5
    update
    .e select adjust 2
    selection get
} -cleanup {
    destroy .e
} -result 234
test spinbox-3.59 {SpinboxWidgetCmd procedure, "selection from" widget command} -setup {
    spinbox .e
} -body {
    .e select from 2 3
} -cleanup {
    destroy .e
} -returnCodes error -result {wrong # args: should be ".e selection from index"}

test spinbox-3.60 {SpinboxWidgetCmd procedure, "selection range" widget command} -setup {
    spinbox .e
} -body {
    .e select range 2
} -cleanup {
    destroy .e
} -returnCodes error -result {wrong # args: should be ".e selection range start end"}
test spinbox-3.61 {SpinboxWidgetCmd procedure, "selection range" widget command} -setup {
    spinbox .e
} -body {
    .e selection range 2 3 4
} -cleanup {
    destroy .e
} -returnCodes error -result {wrong # args: should be ".e selection range start end"}
test spinbox-3.62 {SpinboxWidgetCmd procedure, "selection range" widget command} -setup {
    spinbox .e
} -body {
    .e insert end 0123456789
    .e select from 1
    .e select to 5
    .e select range 4 4
    .e index sel.first
} -cleanup {
    destroy .e
} -returnCodes error -result {selection isn't in widget .e}
test spinbox-3.63 {SpinboxWidgetCmd procedure, "selection range" widget command} -setup {
    spinbox .e
    pack .e
    update
} -body {
    .e insert end 0123456789
    .e select from 3
    .e select to 7
    .e select range 2 9
    list [.e index sel.first] [.e index sel.last] [.e index anchor]
} -cleanup {
    destroy .e
} -result {2 9 3}
test spinbox-3.64 {SpinboxWidgetCmd procedure, "selection to" widget command} -setup {
    spinbox .e
    pack .e
    update
    .e insert end "This is quite a long text string, so long that it "
    .e insert end "runs off the end of the window quite a bit."
} -body {
    .e select to 2 3
} -cleanup {
    destroy .e
} -returnCodes error -result {wrong # args: should be ".e selection to index"}
test spinbox-3.64.1 {SpinboxWidgetCmd procedure, "selection" widget command} -setup {
    spinbox .e
    pack .e
    update
} -body {
    .e insert end 0123456789
    .e selection range 0 end
    .e configure -state disabled
    .e selection range 2 4
    .e configure -state normal
    list [.e index sel.first] [.e index sel.last]
} -cleanup {
    destroy .e
} -result {0 10}
test spinbox-3.64.2 {SpinboxWidgetCmd procedure, "selection" widget command} -setup {
    spinbox .e
    pack .e
    update
} -body {
    .e insert end 0123456789
    .e selection range 0 end
    .e configure -state readonly
    .e selection range 2 4
    .e configure -state normal
    list [.e index sel.first] [.e index sel.last]
} -cleanup {
    destroy .e
} -result {2 4}

test spinbox-3.65 {SpinboxWidgetCmd procedure, "xview" widget command} -setup {
    spinbox .e -font {Courier -12} -borderwidth 2 -highlightthickness 2
    pack .e
    update
} -body {
    .e insert end "This is quite a long text string, so long that it "
    .e insert end "runs off the end of the window quite a bit."
    .e xview 5
    format {%.6f %.6f} {*}[.e xview]
} -cleanup {
    destroy .e
} -result {0.053763 0.268817}
test spinbox-3.66 {SpinboxWidgetCmd procedure, "xview" widget command} -setup {
    spinbox .e -font {Courier -12} -borderwidth 2 -highlightthickness 2
    pack .e
    update
} -body {
    .e xview gorp
} -cleanup {
    destroy .e
} -returnCodes error -result {bad spinbox index "gorp"}
test spinbox-3.67 {SpinboxWidgetCmd procedure, "xview" widget command} -setup {
    spinbox .e -font {Courier -12} -borderwidth 2 -highlightthickness 2
    pack .e
    update
} -body {
    .e insert end "This is quite a long text string, so long that it "
    .e insert end "runs off the end of the window quite a bit."
    .e xview 0
    .e icursor 10
    .e xview insert
    format {%.6f %.6f} {*}[.e xview]
} -cleanup {
    destroy .e
} -result {0.107527 0.322581}
test spinbox-3.68 {SpinboxWidgetCmd procedure, "xview" widget command} -setup {
    spinbox .e -font {Courier -12} -borderwidth 2 -highlightthickness 2
    pack .e
    update
} -body {
    .e xview moveto foo bar
} -cleanup {
    destroy .e
} -returnCodes error -result {wrong # args: should be ".e xview moveto fraction"}
test spinbox-3.69 {SpinboxWidgetCmd procedure, "xview" widget command} -setup {
    spinbox .e -font {Courier -12} -borderwidth 2 -highlightthickness 2
    pack .e
    update
} -body {
    .e xview moveto foo
} -cleanup {
    destroy .e
} -returnCodes error -result {expected floating-point number but got "foo"}
test spinbox-3.70 {SpinboxWidgetCmd procedure, "xview" widget command} -setup {
    spinbox .e -font {Courier -12} -borderwidth 2 -highlightthickness 2
    pack .e
    update
} -body {
    .e insert end "This is quite a long text string, so long that it "
    .e insert end "runs off the end of the window quite a bit."
    .e xview moveto 0.5
    format {%.6f %.6f} {*}[.e xview]
} -cleanup {
    destroy .e
} -result {0.505376 0.720430}
test spinbox-3.71 {SpinboxWidgetCmd procedure, "xview" widget command} -setup {
    spinbox .e -font {Courier -12} -borderwidth 2 -highlightthickness 2
    pack .e
    update
} -body {
    .e insert end "This is quite a long text string, so long that it "
    .e insert end "runs off the end of the window quite a bit."
    .e xview scroll 24
} -cleanup {
    destroy .e
} -returnCodes error -result {wrong # args: should be ".e xview scroll number pages|units"}
test spinbox-3.72 {SpinboxWidgetCmd procedure, "xview" widget command} -setup {
    spinbox .e -font {Courier -12} -borderwidth 2 -highlightthickness 2
    pack .e
} -body {
    .e insert end "This is quite a long text string, so long that it "
    .e insert end "runs off the end of the window quite a bit."
    update
    .e xview scroll gorp units
} -cleanup {
    destroy .e
} -returnCodes error -result {expected integer but got "gorp"}
test spinbox-3.73 {SpinboxWidgetCmd procedure, "xview" widget command} -setup {
    spinbox .e -font {Courier -12} -borderwidth 2 -highlightthickness 2
    pack .e
} -body {
    .e insert end "This is quite a long text string, so long that it "
    .e insert end "runs off the end of the window quite a bit."
    update
    .e xview moveto 0
    .e xview scroll 1 pages
    format {%.6f %.6f} {*}[.e xview]
} -cleanup {
    destroy .e
} -result {0.193548 0.408602}
test spinbox-3.74 {SpinboxWidgetCmd procedure, "xview" widget command} -setup {
    spinbox .e -font {Courier -12} -borderwidth 2 -highlightthickness 2
    pack .e
    update
} -body {
    .e insert end "This is quite a long text string, so long that it "
    .e insert end "runs off the end of the window quite a bit."
    .e xview moveto .9
    update
    .e xview scroll -2 p
    format {%.6f %.6f} {*}[.e xview]
} -cleanup {
    destroy .e
} -result {0.397849 0.612903}
test spinbox-3.75 {SpinboxWidgetCmd procedure, "xview" widget command} -setup {
    spinbox .e -font {Courier -12} -borderwidth 2 -highlightthickness 2
    pack .e
} -body {
    .e insert end "This is quite a long text string, so long that it "
    .e insert end "runs off the end of the window quite a bit."
    update
    .e xview 30
    update
    .e xview scroll 2 units
    .e index @0
} -cleanup {
    destroy .e
} -result 32
test spinbox-3.76 {SpinboxWidgetCmd procedure, "xview" widget command} -setup {
    spinbox .e -font {Courier -12} -borderwidth 2 -highlightthickness 2
    pack .e
} -body {
    .e insert end "This is quite a long text string, so long that it "
    .e insert end "runs off the end of the window quite a bit."
    update
    .e xview 30
    update
    .e xview scroll -1 units
    .e index @0
} -cleanup {
    destroy .e
} -result 29
test spinbox-3.77 {SpinboxWidgetCmd procedure, "xview" widget command} -setup {
    spinbox .e -font {Courier -12} -borderwidth 2 -highlightthickness 2
    pack .e
} -body {
    .e insert end "This is quite a long text string, so long that it "
    .e insert end "runs off the end of the window quite a bit."
    update
    .e xview scroll 23 foobars
} -cleanup {
    destroy .e
} -returnCodes error -result {bad argument "foobars": must be pages or units}
test spinbox-3.78 {SpinboxWidgetCmd procedure, "xview" widget command} -setup {
    spinbox .e -font {Courier -12} -borderwidth 2 -highlightthickness 2
    pack .e
} -body {
    .e insert end "This is quite a long text string, so long that it "
    .e insert end "runs off the end of the window quite a bit."
    update
    .e xview eat 23 hamburgers
} -cleanup {
    destroy .e
} -returnCodes error -result {unknown option "eat": must be moveto or scroll}
test spinbox-3.79 {SpinboxWidgetCmd procedure, "xview" widget command} -setup {
    spinbox .e -font {Courier -12} -borderwidth 2 -highlightthickness 2
    pack .e
    update
} -body {
    .e insert end "This is quite a long text string, so long that it "
    .e insert end "runs off the end of the window quite a bit."
    .e xview 0
    update
    .e xview -1
    .e index @0
} -cleanup {
    destroy .e
} -result 0
test spinbox-3.80 {SpinboxWidgetCmd procedure, "xview" widget command} -setup {
    spinbox .e -font {Courier -12} -borderwidth 2 -highlightthickness 2
    pack .e
} -body {
    .e insert end "This is quite a long text string, so long that it "
    .e insert end "runs off the end of the window quite a bit."
    update
    .e xview 300
    .e index @0
} -cleanup {
    destroy .e
} -result 73
test spinbox-3.81 {SpinboxWidgetCmd procedure, "xview" widget command} -setup {
    spinbox .e -font {Courier -12} -borderwidth 2 -highlightthickness 2
    pack .e
} -body {
    .e insert end "This is quite a long text string, so long that it "
    .e insert end "runs off the end of the window quite a bit."
    .e insert 10 \u4e4e
    update
# UTF
# If Tcl_NumUtfChars wasn't used, wrong answer would be:
# 0.106383 0.117021 0.117021
    set x {}
    .e xview moveto .1
    lappend x [format {%.6f} [lindex [.e xview] 0]]
    .e xview moveto .11
    lappend x [format {%.6f} [lindex [.e xview] 0]]
    .e xview moveto .12
    lappend x [format {%.6f} [lindex [.e xview] 0]]
} -cleanup {
    destroy .e
} -result {0.095745 0.106383 0.117021}

test spinbox-3.82 {SpinboxWidgetCmd procedure} -setup {
    spinbox .e -font {Courier -12} -borderwidth 2 -highlightthickness 2
    pack .e
    update
} -body {
    .e gorp
} -cleanup {
    destroy .e
} -returnCodes error -result {bad option "gorp": must be bbox, cget, configure, delete, get, icursor, identify, index, insert, invoke, scan, selection, set, validate, or xview}

test spinbox-5.1 {ConfigureSpinbox procedure, -textvariable} -body {
    set x 12345
    spinbox .e -textvariable x
    .e get
} -cleanup {
    destroy .e
} -result 12345
test spinbox-5.2 {ConfigureSpinbox procedure, -textvariable} -body {
    set x 12345
    spinbox .e -textvariable x
    set y abcde
    .e configure -textvariable y
    set x 54321
    .e get
} -cleanup {
    destroy .e
} -result {abcde}
test spinbox-5.3 {ConfigureSpinbox procedure, -textvariable} -setup {
    unset -nocomplain x
    spinbox .e
} -body {
    .e insert 0 "Some text"
    .e configure -textvariable x
    set x
} -cleanup {
    destroy .e
} -result {Some text}
test spinbox-5.4 {ConfigureSpinbox procedure, -textvariable} -setup {
    unset -nocomplain x
    spinbox .e
} -body {
    trace variable x w override
    .e insert 0 "Some text"
    .e configure -textvariable x
    list $x [.e get]
} -cleanup {
    destroy .e
    trace vdelete x w override
} -result {12345 12345}

test spinbox-5.5 {ConfigureSpinbox procedure} -setup {
    set x {}
    spinbox .e1
    spinbox .e2
} -body {
    .e2 insert end "This is some sample text"
    .e1 configure -exportselection false
    .e1 insert end "0123456789"
    pack .e1 .e2
    .e2 select from 0
    .e2 select to 10
    lappend x [selection get]
    .e1 select from 1
    .e1 select to 5
    lappend x [selection get]
    .e1 configure -exportselection 1
    lappend x [selection get]
    set x
} -cleanup {
    destroy .e1 .e2
} -result {{This is so} {This is so} 1234}
test spinbox-5.6 {ConfigureSpinbox procedure} -setup {
    spinbox .e
    pack .e
} -body {
    .e insert end "0123456789"
    .e select from 1
    .e select to 5
    .e configure -exportselection 0
    selection get
} -cleanup {
    destroy .e
} -returnCodes error -result {PRIMARY selection doesn't exist or form "STRING" not defined}
test spinbox-5.6.1 {ConfigureSpinbox procedure} -setup {
    spinbox .e
    pack .e
} -body {
    .e insert end "0123456789"
    .e select from 1
    .e select to 5
    .e configure -exportselection 0
    catch {selection get}
    list [.e index sel.first] [.e index sel.last]
} -cleanup {
    destroy .e
} -result {1 5}

test spinbox-5.7 {ConfigureSpinbox procedure} -setup {
    spinbox .e -font {Helvetica -12} -borderwidth 2 -highlightthickness 2
    pack .e
} -body {
    .e configure -font {Courier -12} -width 4 -xscrollcommand scroll
    .e insert end "01234567890"
    update idletasks
    set timeout [after 500 {set scrollInfo {-1000000 -1000000}}]
    .e configure -width 5
    vwait scrollInfo
    format {%.6f %.6f} {*}$scrollInfo
} -cleanup {
    destroy .e
    after cancel $timeout
} -result {0.000000 0.363636}

test spinbox-5.8 {ConfigureSpinbox procedure} -constraints {
    fonts
} -setup {
    spinbox .e -borderwidth 2 -highlightthickness 2
    pack .e
} -body {
    .e configure -width 0 -font {Helvetica -12}
    .e insert end "0123"
    update
    .e configure -font {Helvetica -24}
    update
    winfo geom .e
} -cleanup {
    destroy .e
} -result {79x37+0+0}
test spinbox-5.9 {ConfigureSpinbox procedure} -constraints {
    fonts
} -setup {
    spinbox .e -borderwidth 2 -highlightthickness 2
    pack .e
} -body {
    .e configure -font {Courier -12} -bd 2 -relief raised
    .e insert end "0123"
    update
    list [.e index @10] [.e index @11] [.e index @12] [.e index @13]
} -cleanup {
    destroy .e
} -result {0 0 1 1}
test spinbox-5.10 {ConfigureSpinbox procedure} -constraints {
    fonts
} -setup {
    spinbox .e -borderwidth 2 -highlightthickness 2
    pack .e
} -body {
    .e configure -font {Courier -12} -bd 2 -relief flat
    .e insert end "0123"
    update
    list [.e index @10] [.e index @11] [.e index @12] [.e index @13]
} -cleanup {
    destroy .e
} -result {0 0 1 1}
test spinbox-5.11 {ConfigureSpinbox procedure} -setup {
    spinbox .e -borderwidth 2 -highlightthickness 2
    pack .e
} -body {
# If "0" in selected font had 0 width, caused divide-by-zero error.
    .e configure -font {{open look glyph}}
    .e scan dragto 30
    update
} -cleanup {
    destroy .e
} -result {}
test spinbox-5.12 {ConfigureSpinbox procedure, -from and -to swapping} -setup {
    spinbox .e
} -body {
    # this statement used to trigger error "-to value must be greater than -from value"
    # because default value for -to is zero (bug [841280ffff])
    set res [catch {.e configure -from 10}]
    .e configure -from 1971 -to 2016  ; # standard case
    lappend res [.e cget -from] [.e cget -to]
    .e configure -from 2016 -to 1971  ; # auto-swapping happens
    lappend res [.e cget -from] [.e cget -to]
    .e configure -to 1971 -from 2016 ; # auto-swapping, order of options does not matter
    lappend res [.e cget -from] [.e cget -to]
} -cleanup {
    destroy .e
} -result {0 1971.0 2016.0 1971.0 2016.0 1971.0 2016.0}

# No tests for DisplaySpinbox.

test spinbox-6.1 {SpinboxComputeGeometry procedure} -constraints {
    fonts
} -setup {
    spinbox .e
    pack .e
} -body {
    .e configure -font {Courier -12} -bd 2 -relief raised -width 20 -highlightthickness 3
    .e insert end 012\t45
    update
    list [.e index @61] [.e index @62]
} -cleanup {
    destroy .e
} -result {3 4}
test spinbox-6.2 {SpinboxComputeGeometry procedure} -constraints {
    fonts
} -setup {
    spinbox .e
    pack .e
} -body {
    .e configure -font {Courier -12} -bd 2 -relief raised -width 20 -justify center \
	    -highlightthickness 3
    .e insert end 012\t45
    update
    list [.e index @96] [.e index @97]
} -cleanup {
    destroy .e
} -result {3 4}
test spinbox-6.3 {SpinboxComputeGeometry procedure} -constraints {
    fonts
} -setup {
    spinbox .e
    pack .e
} -body {
    .e configure -font {Courier -12} -bd 2 -relief raised -width 20 -justify right \
	    -highlightthickness 3
    .e insert end 012\t45
    update
    list [.e index @131] [.e index @132]
} -cleanup {
    destroy .e
} -result {3 4}
test spinbox-6.4 {SpinboxComputeGeometry procedure} -setup {
    spinbox .e
    pack .e
} -body {
    .e configure -font {Courier -12} -bd 2 -relief raised -width 5
    .e insert end "01234567890"
    update
    .e xview 6
    .e index @0
} -cleanup {
    destroy .e
} -result 6
test spinbox-6.5 {SpinboxComputeGeometry procedure} -setup {
    spinbox .e -highlightthickness 2
    pack .e
} -body {
    .e configure -font {Courier -12} -bd 2 -relief raised -width 5
    .e insert end "01234567890"
    update
    .e xview 7
    .e index @0
} -cleanup {
    destroy .e
} -result 6
test spinbox-6.6 {SpinboxComputeGeometry procedure} -constraints {
    fonts
} -setup {
    spinbox .e -highlightthickness 2
    pack .e
} -body {
    .e configure -font {Courier -12} -bd 2 -relief raised -width 10
    .e insert end "01234\t67890"
    update
    .e xview 3
    list [.e index @39] [.e index @40]
} -cleanup {
    destroy .e
} -result {5 6}
test spinbox-6.7 {SpinboxComputeGeometry procedure} -constraints {
    fonts
} -setup {
    spinbox .e -highlightthickness 2
    pack .e
} -body {
    .e configure -font {Helvetica -24} -bd 3 -relief raised -width 5
    .e insert end "01234567"
    update
    list [winfo reqwidth .e] [winfo reqheight .e]
} -cleanup {
    destroy .e
} -result {94 39}
test spinbox-6.8 {SpinboxComputeGeometry procedure} -constraints {
    fonts
} -setup {
    spinbox .e -highlightthickness 2
    pack .e
} -body {
    .e configure -font {Helvetica -24} -bd 3 -relief raised -width 0
    .e insert end "01234567"
    update
    list [winfo reqwidth .e] [winfo reqheight .e]
} -cleanup {
    destroy .e
} -result {133 39}
test spinbox-6.9 {SpinboxComputeGeometry procedure} -constraints {
    fonts
} -setup {
    spinbox .e -highlightthickness 2
    pack .e
} -body {
    .e configure -font {Helvetica -24} -bd 3 -relief raised -width 0
    update
    list [winfo reqwidth .e] [winfo reqheight .e]
} -cleanup {
    destroy .e
} -result {42 39}


test spinbox-7.1 {InsertChars procedure} -setup {
    unset -nocomplain contents
    spinbox .e -width 10 -font {Courier -12} -highlightthickness 2 -bd 2
    pack .e
    focus .e
} -body {
    .e configure -textvariable contents -xscrollcommand scroll
    .e insert 0 abcde
    update idletasks
    set timeout [after 500 {set scrollInfo {-1000000 -1000000}}]
    .e insert 2 XXX
    vwait scrollInfo
    list [.e get] $contents [format {%.6f %.6f} {*}$scrollInfo]
} -cleanup {
    destroy .e
    after cancel $timeout
} -result {abXXXcde abXXXcde {0.000000 1.000000}}

test spinbox-7.2 {InsertChars procedure} -setup {
    unset -nocomplain contents
    spinbox .e -width 10 -font {Courier -12} -highlightthickness 2 -bd 2
    pack .e
    focus .e
} -body {
    .e configure -textvariable contents -xscrollcommand scroll
    .e insert 0 abcde
    update idletasks
    set timeout [after 500 {set scrollInfo {-1000000 -1000000}}]
    .e insert 500 XXX
    vwait scrollInfo
    list [.e get] $contents [format {%.6f %.6f} {*}$scrollInfo]
} -cleanup {
    destroy .e
    after cancel $timeout
} -result {abcdeXXX abcdeXXX {0.000000 1.000000}}
test spinbox-7.3 {InsertChars procedure} -setup {
    spinbox .e -width 10 -font {Courier -12} -highlightthickness 2 -bd 2
    pack .e
} -body {
    .e insert 0 0123456789
    .e select from 2
    .e select to 6
    .e insert 2 XXX
    set x "[.e index sel.first] [.e index sel.last]"
    .e select to 8
    lappend x [.e index sel.first] [.e index sel.last]
} -cleanup {
    destroy .e
} -result {5 9 5 8}
test spinbox-7.4 {InsertChars procedure} -setup {
    spinbox .e -width 10 -font {Courier -12} -highlightthickness 2 -bd 2
    pack .e
} -body {
    .e insert 0 0123456789
    .e select from 2
    .e select to 6
    .e insert 3 XXX
    set x "[.e index sel.first] [.e index sel.last]"
    .e select to 8
    lappend x [.e index sel.first] [.e index sel.last]
} -cleanup {
    destroy .e
} -result {2 9 2 8}
test spinbox-7.5 {InsertChars procedure} -setup {
    spinbox .e -width 10 -font {Courier -12} -highlightthickness 2 -bd 2
    pack .e
} -body {
    .e insert 0 0123456789
    .e select from 2
    .e select to 6
    .e insert 5 XXX
    set x "[.e index sel.first] [.e index sel.last]"
    .e select to 8
    lappend x [.e index sel.first] [.e index sel.last]
} -cleanup {
    destroy .e
} -result {2 9 2 8}
test spinbox-7.6 {InsertChars procedure} -setup {
    spinbox .e -width 10 -font {Courier -12} -highlightthickness 2 -bd 2
    pack .e
} -body {
    .e insert 0 0123456789
    .e select from 2
    .e select to 6
    .e insert 6 XXX
    set x "[.e index sel.first] [.e index sel.last]"
    .e select to 5
    lappend x [.e index sel.first] [.e index sel.last]
} -cleanup {
    destroy .e
} -result {2 6 2 5}
test spinbox-7.7 {InsertChars procedure} -setup {
    spinbox .e -width 10 -font {Courier -12} -highlightthickness 2 -bd 2
    pack .e
} -body {
    .e configure -xscrollcommand scroll
    .e insert 0 0123456789
    .e icursor 4
    .e insert 4 XXX
    .e index insert
} -cleanup {
    destroy .e
} -result 7
test spinbox-7.8 {InsertChars procedure} -setup {
    spinbox .e -width 10 -font {Courier -12} -highlightthickness 2 -bd 2
    pack .e
} -body {
    .e insert 0 0123456789
    .e icursor 4
    .e insert 5 XXX
    .e index insert
} -cleanup {
    destroy .e
} -result 4
test spinbox-7.9 {InsertChars procedure} -setup {
    spinbox .e -width 10 -font {Courier -12} -highlightthickness 2 -bd 2
    pack .e
} -body {
    .e insert 0 "This is a very long string"
    update
    .e xview 4
    .e insert 3 XXX
    .e index @0
} -cleanup {
    destroy .e
} -result 7
test spinbox-7.10 {InsertChars procedure} -setup {
    spinbox .e -width 10 -font {Courier -12} -highlightthickness 2 -bd 2
    pack .e
} -body {
    .e insert 0 "This is a very long string"
    update
    .e xview 4
    .e insert 4 XXX
    .e index @0
} -cleanup {
    destroy .e
} -result 4

test spinbox-7.11 {InsertChars procedure} -constraints {
    fonts
} -setup {
    spinbox .e -width 0 -font {Courier -12} -highlightthickness 2 -bd 2
    pack .e
} -body {
    .e insert 0 "xyzzy"
    update
    .e insert 2 00
    winfo reqwidth .e
} -cleanup {
    destroy .e
} -result 70

test spinbox-8.1 {DeleteChars procedure} -setup {
    unset -nocomplain contents
    spinbox .e -width 10 -font {Courier -12} -highlightthickness 2 -bd 2
    pack .e
    focus .e
} -body {
    .e configure -textvariable contents -xscrollcommand scroll
    .e insert 0 abcde
    update idletasks
    set timeout [after 500 {set scrollInfo {-1000000 -1000000}}]
    .e delete 2 4
    vwait scrollInfo
    list [.e get] $contents [format {%.6f %.6f} {*}$scrollInfo]
} -cleanup {
    destroy .e
    after cancel $timeout
} -result {abe abe {0.000000 1.000000}}
test spinbox-8.2 {DeleteChars procedure} -setup {
    unset -nocomplain contents
    spinbox .e -width 10 -font {Courier -12} -highlightthickness 2 -bd 2
    pack .e
    focus .e
} -body {
    .e configure -textvariable contents -xscrollcommand scroll
    .e insert 0 abcde
<<<<<<< HEAD
    .e delete 0 2
    set timeout [after 500 {set $scrollInfo "timeout"}]
=======
    update idletasks
    set timeout [after 500 {set scrollInfo {-1000000 -1000000}}]
    .e delete -1 2
>>>>>>> b8d4e367
    vwait scrollInfo
    list [.e get] $contents [format {%.6f %.6f} {*}$scrollInfo]
} -cleanup {
    destroy .e
    after cancel $timeout
} -result {cde cde {0.000000 1.000000}}
test spinbox-8.3 {DeleteChars procedure} -setup {
    unset -nocomplain contents
    spinbox .e -width 10 -font {Courier -12} -highlightthickness 2 -bd 2
    pack .e
    focus .e
} -body {
    .e configure -textvariable contents -xscrollcommand scroll
    .e insert 0 abcde
    update idletasks
    set timeout [after 500 {set scrollInfo {-1000000 -1000000}}]
    .e delete 3 1000
    vwait scrollInfo
    list [.e get] $contents [format {%.6f %.6f} {*}$scrollInfo]
} -cleanup {
    destroy .e
    after cancel $timeout
} -result {abc abc {0.000000 1.000000}}
test spinbox-8.4 {DeleteChars procedure} -setup {
    spinbox .e -width 10 -font {Courier -12} -highlightthickness 2 -bd 2
    pack .e
    focus .e
} -body {
    .e insert 0 0123456789abcde
    .e select from 3
    .e select to 8
    .e delete 1 3
    update
    set x "[.e index sel.first] [.e index sel.last]"
    .e select to 5
    lappend x [.e index sel.first] [.e index sel.last]
} -cleanup {
    destroy .e
} -result {1 6 1 5}
test spinbox-8.5 {DeleteChars procedure} -setup {
    spinbox .e -width 10 -font {Courier -12} -highlightthickness 2 -bd 2
    pack .e
    focus .e
} -body {
    .e insert 0 0123456789abcde
    .e select from 3
    .e select to 8
    .e delete 1 4
    update
    set x "[.e index sel.first] [.e index sel.last]"
    .e select to 4
    lappend x [.e index sel.first] [.e index sel.last]
} -cleanup {
    destroy .e
} -result {1 5 1 4}
test spinbox-8.6 {DeleteChars procedure} -setup {
    spinbox .e -width 10 -font {Courier -12} -highlightthickness 2 -bd 2
    pack .e
    focus .e
} -body {
    .e insert 0 0123456789abcde
    .e select from 3
    .e select to 8
    .e delete 1 7
    update
    set x "[.e index sel.first] [.e index sel.last]"
    .e select to 5
    lappend x [.e index sel.first] [.e index sel.last]
} -cleanup {
    destroy .e
} -result {1 2 1 5}
test spinbox-8.7 {DeleteChars procedure} -setup {
    spinbox .e -width 10 -font {Courier -12} -highlightthickness 2 -bd 2
    pack .e
    focus .e
} -body {
    .e insert 0 0123456789abcde
    .e select from 3
    .e select to 8
    .e delete 1 8
    update
    .e index sel.first
} -cleanup {
    destroy .e
} -returnCodes error -result {selection isn't in widget .e}
test spinbox-8.8 {DeleteChars procedure} -setup {
    spinbox .e -width 10 -font {Courier -12} -highlightthickness 2 -bd 2
    pack .e
    focus .e
} -body {
    .e insert 0 0123456789abcde
    .e select from 3
    .e select to 8
    .e delete 3 7
    update
    set x "[.e index sel.first] [.e index sel.last]"
    .e select to 8
    lappend x [.e index sel.first] [.e index sel.last]
} -cleanup {
    destroy .e
} -result {3 4 3 8}
test spinbox-8.9 {DeleteChars procedure} -setup {
    spinbox .e -width 10 -font {Courier -12} -highlightthickness 2 -bd 2
    pack .e
} -body {
    .e insert 0 0123456789abcde
    .e select from 3
    .e select to 8
    .e delete 3 8
    update
    .e index sel.first
} -cleanup {
    destroy .e
} -returnCodes error -result {selection isn't in widget .e}
test spinbox-8.10 {DeleteChars procedure} -setup {
    spinbox .e -width 10 -font {Courier -12} -highlightthickness 2 -bd 2
    pack .e
    focus .e
} -body {
    .e insert 0 0123456789abcde
    .e select from 8
    .e select to 3
    .e delete 5 8
    update
    set x "[.e index sel.first] [.e index sel.last]"
    .e select to 8
    lappend x [.e index sel.first] [.e index sel.last]
} -cleanup {
    destroy .e
} -result {3 5 5 8}
test spinbox-8.11 {DeleteChars procedure} -setup {
    spinbox .e -width 10 -font {Courier -12} -highlightthickness 2 -bd 2
    pack .e
    focus .e
} -body {
    .e insert 0 0123456789abcde
    .e select from 8
    .e select to 3
    .e delete 8 10
    update
    set x "[.e index sel.first] [.e index sel.last]"
    .e select to 4
    lappend x [.e index sel.first] [.e index sel.last]
} -cleanup {
    destroy .e
} -result {3 8 4 8}
test spinbox-8.12 {DeleteChars procedure} -setup {
    spinbox .e -width 10 -font {Courier -12} -highlightthickness 2 -bd 2
    pack .e
    focus .e
} -body {
    .e insert 0 0123456789abcde
    .e icursor 4
    .e delete 1 4
    update
    .e index insert
} -cleanup {
    destroy .e
} -result 1
test spinbox-8.13 {DeleteChars procedure} -setup {
    spinbox .e -width 10 -font {Courier -12} -highlightthickness 2 -bd 2
    pack .e
    focus .e
} -body {
    .e insert 0 0123456789abcde
    .e icursor 4
    .e delete 1 5
    update
    .e index insert
} -cleanup {
    destroy .e
} -result 1
test spinbox-8.14 {DeleteChars procedure} -setup {
    spinbox .e -width 10 -font {Courier -12} -highlightthickness 2 -bd 2
    pack .e
    focus .e
} -body {
    .e insert 0 0123456789abcde
    .e icursor 4
    .e delete 4 6
    update
    .e index insert
} -cleanup {
    destroy .e
} -result 4
test spinbox-8.15 {DeleteChars procedure} -setup {
    spinbox .e -width 10 -font {Courier -12} -highlightthickness 2 -bd 2
    pack .e
    focus .e
} -body {
    .e insert 0 "This is a very long string"
    .e xview 4
    .e delete 1 4
    update
    .e index @0
} -cleanup {
    destroy .e
} -result 1
test spinbox-8.16 {DeleteChars procedure} -setup {
    spinbox .e -width 10 -font {Courier -12} -highlightthickness 2 -bd 2
    pack .e
    focus .e
} -body {
    .e insert 0 "This is a very long string"
    .e xview 4
    .e delete 1 5
    update
    .e index @0
} -cleanup {
    destroy .e
} -result 1
test spinbox-8.17 {DeleteChars procedure} -setup {
    spinbox .e -width 10 -font {Courier -12} -highlightthickness 2 -bd 2
    pack .e
    focus .e
} -body {
    .e insert 0 "This is a very long string"
    .e xview 4
    .e delete 4 6
    update
    .e index @0
} -cleanup {
    destroy .e
} -result 4
test spinbox-8.18 {DeleteChars procedure} -setup {
    spinbox .e -width 0 -font {Courier -12} -highlightthickness 2 -bd 2
    pack .e
    focus .e
} -body {
    .e insert 0 "xyzzy"
    update
    .e delete 2 4
    # To check that deletion actually happened we measure the new width
    # of the widget, based on the measuring width of the remaining text ("xyy")
    # in the widget. For that purpose we have to mirror the code in tkEntry.c
    # for computation of the reqwidth
    # note: XPAD corresponds to the hardcoded    #define XPAD 1
    set XPAD 1
    set buttonWidth [expr { [font measure [.e cget -font] "0"] + 2 * (1 + $XPAD) }]
    if {$buttonWidth < 11} {
        set buttonWidth 11
    }
    set expected [expr { [font measure [.e cget -font] "xyy"] \
                          + 2 * ( [.e cget -borderwidth] + \
                                [.e cget -highlightthickness] + $XPAD ) \
                          + $buttonWidth } ]
    expr {[winfo reqwidth .e] == $expected}
} -cleanup {
    destroy .e
    unset XPAD buttonWidth expected
} -result 1

test spinbox-9.1 {SpinboxValueChanged procedure} -setup {
    unset -nocomplain x
} -body {
    trace variable x w override
    spinbox .e -textvariable x -width 0
    .e insert 0 foo
    list $x [.e get]
} -cleanup {
    destroy .e
    trace vdelete x w override
} -result {12345 12345}


test spinbox-10.1 {SpinboxSetValue procedure} -constraints fonts -body {
    set x abcde
    set y ab
    spinbox .e  -font {Helvetica -12} -highlightthickness 2 -bd 2  -width 0
    pack .e
    .e configure -textvariable x
    .e configure -textvariable y
    update
    list [.e get] [winfo reqwidth .e]
} -cleanup {
    destroy .e
} -result {ab 35}
test spinbox-10.2 {SpinboxSetValue procedure, updating selection} -setup {
    unset -nocomplain x
    spinbox .e -font {Helvetica -12} -highlightthickness 2 -bd 2
    pack .e
} -body {
    .e configure -textvariable x
    .e insert 0 "abcdefghjklmnopqrstu"
    .e selection range 4 10
    set x "a"
    .e index sel.first
} -cleanup {
    destroy .e
} -returnCodes error -result {selection isn't in widget .e}
test spinbox-10.3 {SpinboxSetValue procedure, updating selection} -setup {
    unset -nocomplain x
    spinbox .e -font {Helvetica -12} -highlightthickness 2 -bd 2
    pack .e
} -body {
    .e configure -textvariable x
    .e insert 0 "abcdefghjklmnopqrstu"
    .e selection range 4 10
    set x "abcdefg"
    list [.e index sel.first] [.e index sel.last]
} -cleanup {
    destroy .e
} -result {4 7}
test spinbox-10.4 {SpinboxSetValue procedure, updating selection} -setup {
    unset -nocomplain x
    spinbox .e -font {Helvetica -12} -highlightthickness 2 -bd 2
    pack .e
} -body {
    .e configure -textvariable x
    .e insert 0 "abcdefghjklmnopqrstu"
    .e selection range 4 10
    set x "abcdefghijklmn"
    list [.e index sel.first] [.e index sel.last]
} -cleanup {
    destroy .e
} -result {4 10}
test spinbox-10.5 {SpinboxSetValue procedure, updating display position} -setup {
    unset -nocomplain x
    spinbox .e -highlightthickness 2 -bd 2
    pack .e
} -body {
    .e configure -width 10 -font {Courier -12} -textvariable x
    .e insert 0 "abcdefghjklmnopqrstuvwxyz"
    .e xview 10
    update
    set x "abcdefg"
    update
    .e index @0
} -cleanup {
    destroy .e
} -result 0
test spinbox-10.6 {SpinboxSetValue procedure, updating display position} -setup {
    unset -nocomplain x
    spinbox .e -highlightthickness 2 -bd 2
    pack .e
} -body {
    .e configure -width 10 -font {Courier -12} -textvariable x
    pack .e
    .e insert 0 "abcdefghjklmnopqrstuvwxyz"
    .e xview 10
    update
    set x "1234567890123456789012"
    update
    .e index @0
} -cleanup {
    destroy .e
} -result 10
test spinbox-10.7 {SpinboxSetValue procedure, updating insertion cursor} -setup {
    unset -nocomplain x
    spinbox .e -highlightthickness 2 -bd 2
    pack .e
    update
} -body {
    .e configure -width 10 -font {Courier -12} -textvariable x
    pack .e
    .e insert 0 "abcdefghjklmnopqrstuvwxyz"
    .e icursor 5
    set x "123"
    .e index insert
} -cleanup {
    destroy .e
} -result 3
test spinbox-10.8 {SpinboxSetValue procedure, updating insertion cursor} -setup {
    unset -nocomplain x
    spinbox .e -highlightthickness 2 -bd 2
    pack .e
} -body {
    .e configure -width 10 -font {Courier -12} -textvariable x
    pack .e
    .e insert 0 "abcdefghjklmnopqrstuvwxyz"
    .e icursor 5
    set x "123456"
    .e index insert
} -cleanup {
    destroy .e
} -result 5

test spinbox-11.1 {SpinboxEventProc procedure} -setup {
    spinbox .e -highlightthickness 2 -bd 2 -font {Helvetica -12}
    pack .e
} -body {
    .e insert 0 abcdefg
    destroy .e
    update
} -cleanup {
    destroy .e
} -result {}
test spinbox-11.2 {SpinboxEventProc procedure} -setup {
    set x {}
} -body {
    spinbox .e1 -fg #112233
    rename .e1 .e2
    lappend x [winfo children .]
    lappend x [.e2 cget -fg]
    destroy .e1
    lappend x [info command .e*] [winfo children .]
} -cleanup {
    destroy .e1
} -result {.e1 #112233 {} {}}

test spinbox-12.1 {SpinboxCmdDeletedProc procedure} -body {
    button .b -text "xyz_123"
    rename .b {}
    list [info command .b*] [winfo children .]
} -cleanup {
    destroy .b
} -result {{} {}}


test spinbox-13.1 {GetSpinboxIndex procedure} -setup {
    spinbox .e -font {Courier -12} -width 5 -bd 2 -relief sunken
    pack .e
} -body {
    .e insert 0 012345678901234567890
    .e xview 4
    update
    .e index end
} -cleanup {
    destroy .e
} -result 21
test spinbox-13.2 {GetSpinboxIndex procedure} -body {
    spinbox .e
    .e index abogus
} -cleanup {
    destroy .e
} -returnCodes error -result {bad spinbox index "abogus"}
test spinbox-13.3 {GetSpinboxIndex procedure} -setup {
    spinbox .e -font {Courier -12} -width 5 -bd 2 -relief sunken
    pack .e
} -body {
    .e insert 0 012345678901234567890
    .e xview 4
    update
    .e select from 1
    .e select to 6
    .e index anchor
} -cleanup {
    destroy .e
} -result 1
test spinbox-13.4 {GetSpinboxIndex procedure} -setup {
    spinbox .e -font {Courier -12} -width 5 -bd 2 -relief sunken
    pack .e
} -body {
    .e insert 0 012345678901234567890
    .e xview 4
    update
    .e select from 4
    .e select to 1
    .e index anchor
} -cleanup {
    destroy .e
} -result 4
test spinbox-13.5 {GetSpinboxIndex procedure} -setup {
    spinbox .e -font {Courier -12} -width 5 -bd 2 -relief sunken
    pack .e
} -body {
    .e insert 0 012345678901234567890
    .e xview 4
    update
    .e select from 3
    .e select to 15
    .e select adjust 4
    .e index anchor
} -cleanup {
    destroy .e
} -result 15
test spinbox-13.6 {GetSpinboxIndex procedure} -setup {
    spinbox .e
} -body {
    .e index ebogus
} -cleanup {
    destroy .e
} -returnCodes error -result {bad spinbox index "ebogus"}
test spinbox-13.7 {GetSpinboxIndex procedure} -setup {
    spinbox .e -font {Courier -12} -width 5 -bd 2 -relief sunken
    pack .e
} -body {
    .e insert 0 012345678901234567890
    .e xview 4
    update
    .e icursor 2
    .e index insert
} -cleanup {
    destroy .e
} -result 2
test spinbox-13.8 {GetSpinboxIndex procedure} -setup {
    spinbox .e
} -body {
    .e index ibogus
} -cleanup {
    destroy .e
} -returnCodes error -result {bad spinbox index "ibogus"}
test spinbox-13.9 {GetSpinboxIndex procedure} -setup {
    spinbox .e -font {Courier -12} -width 5 -bd 2 -relief sunken
    pack .e
} -body {
    .e insert 0 012345678901234567890
    .e xview 4
    update
    .e select from 1
    .e select to 6
    list [.e index sel.first] [.e index sel.last]
} -cleanup {
    destroy .e
} -result {1 6}

test spinbox-13.10 {GetSpinboxIndex procedure} -constraints x11 -body {
# On unix, when selection is cleared, spinbox widget's internal
# selection range is reset.
# Previous settings:
	spinbox .e -font {Courier -12} -width 5 -bd 2 -relief sunken
	pack .e
	.e insert 0 012345678901234567890
	.e xview 4
	update
    .e select from 1
    .e select to 6
    list [.e index sel.first] [.e index sel.last]
# Testing:
    selection clear .e
    .e index sel.first
} -cleanup {
    destroy .e
} -returnCodes error -result {selection isn't in widget .e}

test spinbox-13.11 {GetSpinboxIndex procedure} -constraints aquaOrWin32 -body {
# On mac and pc, when selection is cleared, spinbox widget remembers
# last selected range.  When selection ownership is restored to
# spinbox, the old range will be rehighlighted.
# Previous settings:
	spinbox .e -font {Courier -12} -width 5 -bd 2 -relief sunken
	pack .e
	.e insert 0 012345678901234567890
	.e xview 4
	update
    .e select from 1
    .e select to 6
    list [.e index sel.first] [.e index sel.last]
# Testing:
    selection clear .e
    catch {selection get}
    .e index sel.first
} -cleanup {
    destroy .e
} -result 1

test spinbox-13.12 {GetSpinboxIndex procedure} -constraints x11 -body {
# Previous settings:
	spinbox .e -font {Courier -12} -width 5 -bd 2 -relief sunken
	pack .e
	.e insert 0 012345678901234567890
	.e xview 4
	update
    .e select from 1
    .e select to 6
    list [.e index sel.first] [.e index sel.last]
# Testing:
    selection clear .e
    .e index sbogus
} -cleanup {
    destroy .e
} -returnCodes error -result {selection isn't in widget .e}

test spinbox-13.12.1 {GetSpinboxIndex procedure} -constraints unix -body {
# Previous settings:
	spinbox .e -font {Courier -12} -width 5 -bd 2 -relief sunken
	pack .e
	.e insert 0 012345678901234567890
	.e xview 4
	update
    .e select from 1
    .e select to 6
    list [.e index sel.first] [.e index sel.last]
# Testing:
    selection clear .e
    .e index bogus
} -cleanup {
    destroy .e
} -returnCodes error -result {bad spinbox index "bogus"}

test spinbox-13.13 {GetSpinboxIndex procedure} -constraints win -body {
# Previous settings:
	spinbox .e -font {Courier -12} -width 5 -bd 2 -relief sunken
	pack .e
	.e insert 0 012345678901234567890
	.e xview 4
	update
    .e select from 1
    .e select to 6
    list [.e index sel.first] [.e index sel.last]
# Testing:
    selection clear .e
    .e index sbogus
} -cleanup {
    destroy .e
} -returnCodes error -result {bad spinbox index "sbogus"}

test spinbox-13.14 {GetSpinboxIndex procedure} -constraints win -body {
# On mac and pc, when selection is cleared, spinbox widget remembers
# last selected range.  When selection ownership is restored to
# spinbox, the old range will be rehighlighted.
# Previous settings:
	spinbox .e -font {Courier -12} -width 5 -bd 2 -relief sunken
	pack .e
	.e insert 0 012345678901234567890
	.e xview 4
	update
    .e select from 1
    .e select to 6
    list [.e index sel.first] [.e index sel.last]
# Testing:
    selection clear .e
    selection get
} -cleanup {
    destroy .e
} -returnCodes error -match glob -result {*}

test spinbox-13.14.1 {GetSpinboxIndex procedure} -constraints win -body {
# On mac and pc, when selection is cleared, spinbox widget remembers
# last selected range.  When selection ownership is restored to
# spinbox, the old range will be rehighlighted.
# Previous settings:
	spinbox .e -font {Courier -12} -width 5 -bd 2 -relief sunken
	pack .e
	.e insert 0 012345678901234567890
	.e xview 4
	update
    .e select from 1
    .e select to 6
    list [.e index sel.first] [.e index sel.last]
# Testing:
    selection clear .e
    catch {selection get}
    .e index sbogus
} -cleanup {
    destroy .e
} -returnCodes error -match glob -result {*}

test spinbox-13.15 {GetSpinboxIndex procedure} -body {
    spinbox .e
    selection clear .e
    .e index @xyz
} -cleanup {
    destroy .e
} -returnCodes error -result {bad spinbox index "@xyz"}

test spinbox-13.16 {GetSpinboxIndex procedure} -constraints fonts -body {
    spinbox .e -width 5 -relief sunken -highlightthickness 2 -bd 2 \
        -font {Courier -12}
    pack .e
    .e insert 0 012345678901234567890
    .e xview 4
    update
    .e index @4
} -cleanup {
    destroy .e
} -result 4
test spinbox-13.17 {GetSpinboxIndex procedure} -constraints fonts -body {
    spinbox .e -width 5 -relief sunken -highlightthickness 2 -bd 2 \
        -font {Courier -12}
    pack .e
    .e insert 0 012345678901234567890
    .e xview 4
    update
    .e index @11
} -cleanup {
    destroy .e
} -result 4
test spinbox-13.18 {GetSpinboxIndex procedure} -constraints fonts -body {
    spinbox .e -width 5 -relief sunken -highlightthickness 2 -bd 2 \
        -font {Courier -12}
    pack .e
    .e insert 0 012345678901234567890
    .e xview 4
    update
    .e index @12
} -cleanup {
    destroy .e
} -result 5
test spinbox-13.19 {GetSpinboxIndex procedure} -constraints fonts -body {
    spinbox .e -width 5 -relief sunken -highlightthickness 2 -bd 2 \
        -font {Courier -12}
    pack .e
    .e insert 0 012345678901234567890
    .e xview 4
    update
    .e index @[expr {[winfo width .e] - 6-11}]
} -cleanup {
    destroy .e
} -result 8
test spinbox-13.20 {GetSpinboxIndex procedure} -constraints fonts -body {
    spinbox .e -width 5 -relief sunken -highlightthickness 2 -bd 2 \
        -font {Courier -12}
    pack .e
    .e insert 0 012345678901234567890
    .e xview 4
    update
    .e index @[expr {[winfo width .e] - 5}]
} -cleanup {
    destroy .e
} -result 9
test spinbox-13.21 {GetSpinboxIndex procedure} -body {
    spinbox .e -width 5 -relief sunken -highlightthickness 2 -bd 2 \
        -font {Courier -12}
    pack .e
    .e insert 0 012345678901234567890
    .e xview 4
    update
    .e index @1000
} -cleanup {
    destroy .e
} -result 9
test spinbox-13.22 {GetSpinboxIndex procedure} -setup {
    spinbox .e
    pack .e
    update
} -body {
    .e index 1xyz
} -cleanup {
    destroy .e
} -returnCodes error -result {bad spinbox index "1xyz"}
test spinbox-13.23 {GetSpinboxIndex procedure} -body {
    spinbox .e -width 5 -relief sunken -highlightthickness 2 -bd 2 \
        -font {Courier -12}
    pack .e
    .e insert 0 012345678901234567890
    .e xview 4
    update
    .e index -1
} -cleanup {
    destroy .e
} -result 0
test spinbox-13.24 {GetSpinboxIndex procedure} -body {
    spinbox .e -width 5 -relief sunken -highlightthickness 2 -bd 2 \
        -font {Courier -12}
    pack .e
    .e insert 0 012345678901234567890
    .e xview 4
    update
    .e index 12
} -cleanup {
    destroy .e
} -result 12
test spinbox-13.25 {GetSpinboxIndex procedure} -body {
    spinbox .e -width 5 -relief sunken -highlightthickness 2 -bd 2 \
        -font {Courier -12}
    pack .e
    .e insert 0 012345678901234567890
    .e xview 4
    update
    .e index 49
} -cleanup {
    destroy .e
} -result 21

# XXX Still need to write tests for SpinboxScanTo and SpinboxSelectTo.

test spinbox-14.1 {SpinboxFetchSelection procedure} -body {
    spinbox .e
    .e insert end "This is a test string"
    .e select from 1
    .e select to 18
    selection get
} -cleanup {
    destroy .e
} -result {his is a test str}
test spinbox-14.3 {SpinboxFetchSelection procedure} -setup {
    set x {}
    for {set i 1} {$i <= 500} {incr i} {
        append x "This is line $i, out of 500\n"
}
} -body {
    spinbox .e
    .e insert end $x
    .e select from 0
    .e select to end
    string compare [selection get] $x
} -cleanup {
    destroy .e
} -result 0

test spinbox-15.1 {SpinboxLostSelection} -body {
    spinbox .e
    .e insert 0 "Text"
    .e select from 0
    .e select to 4
    set result [selection get]
    selection clear
    .e select from 0
    .e select to 4
    lappend result [selection get]
} -cleanup {
    destroy .e
} -result {Text Text}


test spinbox-16.1 {SpinboxVisibleRange procedure} -constraints fonts  -body {
    spinbox .e -width 10 -font {Helvetica -12}
    pack .e
    update
    .e insert 0 "............................."
    format {%.6f %.6f} {*}[.e xview]
} -cleanup {
    destroy .e
} -result {0.000000 0.827586}
test spinbox-16.2 {SpinboxVisibleRange procedure} -body {
    spinbox .e
    format {%.6f %.6f} {*}[.e xview]
} -cleanup {
    destroy .e
} -result {0.000000 1.000000}


test spinbox-17.1 {SpinboxUpdateScrollbar procedure} -body {
    spinbox .e -width 10 -xscrollcommand scroll -font {Courier -12}
    pack .e
    update idletasks
    set timeout [after 500 {set scrollInfo {-1000000 -1000000}}]
    .e delete 0 end
    .e insert 0 123
    vwait scrollInfo
    format {%.6f %.6f} {*}$scrollInfo
} -cleanup {
    destroy .e
    after cancel $timeout
} -result {0.000000 1.000000}
test spinbox-17.2 {SpinboxUpdateScrollbar procedure} -body {
    spinbox .e -width 10 -xscrollcommand scroll -font {Courier -12}
    pack .e
    .e insert 0 0123456789abcdef
    update idletasks
    set timeout [after 500 {set $scrollInfo {-1000000 -1000000}}]
    .e xview 3
    vwait scrollInfo
    format {%.6f %.6f} {*}$scrollInfo
} -cleanup {
    destroy .e
    after cancel $timeout
} -result {0.187500 0.812500}
test spinbox-17.3 {SpinboxUpdateScrollbar procedure} -body {
    spinbox .e -width 10 -xscrollcommand scroll -font {Courier -12}
    pack .e
    update idletasks
    set timeout [after 500 {set scrollInfo {-1000000 -1000000}}]
    .e insert 0 abcdefghijklmnopqrs
    .e xview
    vwait scrollInfo
    format {%.6f %.6f} {*}$scrollInfo
} -cleanup {
    destroy .e
    after cancel $timeout
} -result {0.000000 0.526316}
test spinbox-17.4 {SpinboxUpdateScrollbar procedure} -setup {
    proc bgerror msg {
	global x
	set x $msg
}
} -body {
    spinbox .e -width 5
    pack .e
    update idletasks
    .e configure -xscrollcommand thisisnotacommand
    vwait x
    list $x $errorInfo
} -cleanup {
    destroy .e
    rename bgerror {}
} -result {{invalid command name "thisisnotacommand"} {invalid command name "thisisnotacommand"
    while executing
"thisisnotacommand 0.0 1.0"
    (horizontal scrolling command executed by .e)}}


test spinbox-18.1 {Spinbox widget vs hiding} -setup {
    spinbox .e
} -body {
    set l [interp hidden]
    interp hide {} .e
    destroy .e
    set res1 [list [winfo children .] [interp hidden]]
    set res2 [list {} $l]
    expr {$res1 == $res2}
} -result 1

##
## Spinbox widget VALIDATION tests
##
# The validation tests build each one upon the previous, so cascading
# failures aren't good
#
# 19.* test cases in previous version highly depended on the previous
# test cases. This was replaced by inserting recently set configurations
# that matters for the test case
test spinbox-19.1 {spinbox widget validation} -setup {
    unset -nocomplain ::e ::vVals
} -body {
    spinbox .e -validate all \
        -validatecommand [list doval %W %d %i %P %s %S %v %V] \
        -invalidcommand bell \
        -textvariable ::e \
        -background red -foreground white
    pack .e
    .e insert 0 a
    set ::vVals
} -cleanup {
    destroy .e
} -result {.e 1 0 a {} a all key}

test spinbox-19.2 {spinbox widget validation} -setup {
    unset -nocomplain ::e ::vVals
} -body {
    spinbox .e -validate all \
        -validatecommand [list doval %W %d %i %P %s %S %v %V] \
        -invalidcommand bell \
        -textvariable ::e \
        -background red -foreground white
    pack .e
    .e insert 0 a   ;# previous settings
    .e insert 1 b
    set ::vVals
} -cleanup {
    destroy .e
} -result {.e 1 1 ab a b all key}

test spinbox-19.3 {spinbox widget validation} -setup {
    unset -nocomplain ::e ::vVals
} -body {
    spinbox .e -validate all \
        -validatecommand [list doval %W %d %i %P %s %S %v %V] \
        -invalidcommand bell \
        -textvariable ::e \
        -background red -foreground white
    pack .e
    .e insert 0 ab   ;# previous settings
    .e insert end c
    set ::vVals
} -cleanup {
    destroy .e
} -result {.e 1 2 abc ab c all key}

test spinbox-19.4 {spinbox widget validation} -setup {
    unset -nocomplain ::e ::vVals
} -body {
    spinbox .e -validate all \
        -validatecommand [list doval %W %d %i %P %s %S %v %V] \
        -invalidcommand bell \
        -textvariable ::e \
        -background red -foreground white
    pack .e
    .e insert 0 abc   ;# previous settings
    .e insert 1 123
    list $::vVals $::e
} -cleanup {
    destroy .e
} -result {{.e 1 1 a123bc abc 123 all key} a123bc}

test spinbox-19.5 {spinbox widget validation} -setup {
    unset -nocomplain ::e ::vVals
} -body {
    spinbox .e -validate all \
        -validatecommand [list doval %W %d %i %P %s %S %v %V] \
        -invalidcommand bell \
        -textvariable ::e \
        -background red -foreground white
    pack .e
    .e insert 0 a123bc   ;# previous settings
    .e delete 2
    set ::vVals
} -cleanup {
    destroy .e
} -result {.e 0 2 a13bc a123bc 2 all key}

test spinbox-19.6 {spinbox widget validation} -setup {
    unset -nocomplain ::e ::vVals
} -body {
    spinbox .e -validate all \
        -validatecommand [list doval %W %d %i %P %s %S %v %V] \
        -invalidcommand bell \
        -textvariable ::e \
        -background red -foreground white
    pack .e
    .e insert 0 a13bc   ;# previous settings
    .e configure -validate key
    .e delete 1 3
    set ::vVals
} -cleanup {
    destroy .e
} -result {.e 0 1 abc a13bc 13 key key}

test spinbox-19.7 {spinbox widget validation} -setup {
    unset -nocomplain ::e ::vVals
} -body {
    spinbox .e -validate focus \
        -validatecommand [list doval %W %d %i %P %s %S %v %V] \
        -invalidcommand bell \
        -textvariable ::e \
        -background red -foreground white
    pack .e
    .e insert end abc                 ;# previous settings
    set ::vVals {}
    .e insert end d
    set ::vVals
} -cleanup {
    destroy .e
} -result {}

test spinbox-19.8 {spinbox widget validation} -setup {
    unset -nocomplain ::e ::vVals
} -body {
    spinbox .e -validate all \
        -validatecommand [list doval %W %d %i %P %s %S %v %V] \
        -invalidcommand bell \
        -textvariable ::e \
        -background red -foreground white
    pack .e
    .e configure -validate focus    ;# previous settings
    .e insert end abcd              ;# previous settings
    focus -force .e
# update necessary to process FocusIn event
    update
    set ::vVals
} -cleanup {
    destroy .e
} -result {.e -1 -1 abcd abcd {} focus focusin}

test spinbox-19.9 {spinbox widget validation} -setup {
    unset -nocomplain ::e ::vVals
} -body {
    spinbox .e -validate focus \
        -validatecommand [list doval %W %d %i %P %s %S %v %V] \
        -invalidcommand bell \
        -textvariable ::e \
        -background red -foreground white
    pack .e
    .e insert end abcd      ;# previous settings
    focus -force .e         ;# previous settings
    update                  ;# previous settings
# update necessary to process FocusIn event
    focus -force .
# update necessary to process FocusOut event
    update
    set ::vVals
} -cleanup {
    destroy .e
} -result {.e -1 -1 abcd abcd {} focus focusout}

test spinbox-19.10 {spinbox widget validation} -setup {
    unset -nocomplain ::e ::vVals
} -body {
    spinbox .e -validate all \
        -validatecommand [list doval %W %d %i %P %s %S %v %V] \
        -invalidcommand bell \
        -textvariable ::e \
        -background red -foreground white
    pack .e
    .e insert end abcd          ;# previous settings
    focus -force .e
# update necessary to process FocusIn event
    update
    set ::vVals
} -cleanup {
    destroy .e
} -result {.e -1 -1 abcd abcd {} all focusin}

test spinbox-19.11 {spinbox widget validation} -setup {
    unset -nocomplain ::e ::vVals
} -body {
    spinbox .e -validate all \
        -validatecommand [list doval %W %d %i %P %s %S %v %V] \
        -invalidcommand bell \
        -textvariable ::e \
        -background red -foreground white
    pack .e
    .e insert end abcd          ;# previous settings
    focus -force .e             ;# previous settings
# update necessary to process FocusIn event
    update                      ;# previous settings
    focus -force .
# update necessary to process FocusOut event
    update
    set ::vVals
} -cleanup {
    destroy .e
} -result {.e -1 -1 abcd abcd {} all focusout}

test spinbox-19.12 {spinbox widget validation} -setup {
    unset -nocomplain ::e ::vVals
} -body {
    spinbox .e -validate focusin \
        -validatecommand [list doval %W %d %i %P %s %S %v %V] \
        -invalidcommand bell \
        -textvariable ::e \
        -background red -foreground white
    pack .e
    .e insert 0 abcd              ;# previous settings
    focus -force .e
# update necessary to process FocusIn event
    update
    set ::vVals
} -cleanup {
    destroy .e
} -result {.e -1 -1 abcd abcd {} focusin focusin}

test spinbox-19.13 {spinbox widget validation} -setup {
    unset -nocomplain ::e ::vVals
} -body {
    spinbox .e -validate focusin \
        -validatecommand [list doval %W %d %i %P %s %S %v %V] \
        -invalidcommand bell \
        -textvariable ::e \
        -background red -foreground white
    pack .e
    .e insert end abcd              ;# previous settings
    set ::vVals {}
    focus -force .
# update necessary to process FocusOut event
    update
    set ::vVals
} -cleanup {
    destroy .e
} -result {}

test spinbox-19.14 {spinbox widget validation} -setup {
    unset -nocomplain ::e ::vVals
} -body {
    spinbox .e -validate focuso \
        -validatecommand [list doval %W %d %i %P %s %S %v %V] \
        -invalidcommand bell \
        -textvariable ::e \
        -background red -foreground white
    pack .e
    .e insert end abcd              ;# previous settings
    set ::vVals {}                  ;# previous settings
    focus -force .e
# update necessary to process FocusIn event
    update
    set ::vVals
} -cleanup {
    destroy .e
} -result {}

test spinbox-19.15 {spinbox widget validation} -setup {
    unset -nocomplain ::e ::vVals
} -body {
    spinbox .e -validate focuso \
        -validatecommand [list doval %W %d %i %P %s %S %v %V] \
        -invalidcommand bell \
        -textvariable ::e \
        -background red -foreground white
    pack .e
    .e insert end abcd              ;# previous settings
    set ::vVals {}                  ;# previous settings
    focus -force .e                 ;# previous settings
# update necessary to process FocusIn event
    update                          ;# previous settings
    focus -force .
# update necessary to process FocusOut event
    update
    set ::vVals
} -cleanup {
    destroy .e
} -result {.e -1 -1 abcd abcd {} focusout focusout}

# the same as 19.16 but added [.e validate] to returned list
test spinbox-19.16 {spinbox widget validation} -setup {
    unset -nocomplain ::e ::vVals
} -body {
    spinbox .e -validate focuso \
        -validatecommand [list doval %W %d %i %P %s %S %v %V] \
        -invalidcommand bell \
        -textvariable ::e \
        -background red -foreground white
    pack .e
    .e insert end abcd              ;# previous settings
    set ::vVals {}                  ;# previous settings
    focus -force .e                 ;# previous settings
# update necessary to process FocusIn event
    update                          ;# previous settings
    focus -force .
# update necessary to process FocusOut event
    update
    list [.e validate] $::vVals
} -cleanup {
    destroy .e
} -result {1 {.e -1 -1 abcd abcd {} all forced}}


test spinbox-19.17 {spinbox widget validation} -setup {
    unset -nocomplain ::e ::vVals
} -body {
    spinbox .e -validate focuso \
        -validatecommand [list doval %W %d %i %P %s %S %v %V] \
        -invalidcommand bell \
        -textvariable ::e \
        -background red -foreground white
    pack .e
    .e insert end abcd              ;# previous settings
    set ::e newdata
    list [.e cget -validate] $::vVals
} -cleanup {
    destroy .e
} -result {focusout {.e -1 -1 newdata abcd {} focusout forced}}


# proc doval changed - returns 0
test spinbox-19.18 {spinbox widget validation} -setup {
    unset -nocomplain ::e ::vVals
} -body {
    spinbox .e -validate all \
        -validatecommand [list doval3 %W %d %i %P %s %S %v %V] \
        -invalidcommand bell \
        -textvariable ::e \
        -background red -foreground white
    pack .e
    set ::e newdata                 ;# previous settings
    .e configure -validate all
    set ::e nextdata
    list [.e cget -validate] $::vVals
} -cleanup {
    destroy .e
} -result {none {.e -1 -1 nextdata newdata {} all forced}}


## This sets validate to none because it shows that we prevent a possible
## loop condition in the validation, when the spinbox textvar is also set
# proc doval2 used
test spinbox-19.19 {spinbox widget validation} -setup {
    unset -nocomplain ::e ::vVals
} -body {
    spinbox .e -validate all \
        -validatecommand [list doval3 %W %d %i %P %s %S %v %V] \
        -invalidcommand bell \
        -textvariable ::e \
        -background red -foreground white
    pack .e
    set ::e nextdata                 ;# previous settings

    .e configure -validatecommand [list doval2 %W %d %i %P %s %S %v %V]
    .e validate
    list [.e cget -validate] [.e get] $::vVals
} -cleanup {
    destroy .e
} -result {none nextdata {.e -1 -1 nextdata nextdata {} all forced}}

## This leaves validate alone because we trigger validation through the
## textvar (a write trace), and the write during validation triggers
## nothing (by definition of avoiding loops on var traces).  This is
## one of those "dangerous" conditions where the user will have a
## different value in the spinbox widget shown as is in the textvar.
test spinbox-19.20 {spinbox widget validation} -setup {
    unset -nocomplain ::e ::vVals
} -body {
    spinbox .e -validate all \
        -validatecommand [list doval %W %d %i %P %s %S %v %V] \
        -invalidcommand bell \
        -textvariable ::e \
        -background red -foreground white
    pack .e
    set ::e nextdata                 ;# previous settings
    .e configure -validatecommand [list doval2 %W %d %i %P %s %S %v %V] ;# prev
    .e validate                     ;# previous settings

    .e configure -validate all
    set ::e testdata
    list [.e cget -validate] [.e get] $::e $::vVals
} -cleanup {
    destroy .e
} -result {all testdata mydata {.e -1 -1 testdata mydata {} all forced}}

## This leaves validate alone because we trigger validation through the
## textvar (a write trace), and the write during validation triggers
## nothing (by definition of avoiding loops on var traces).  This is
## one of those "dangerous" conditions where the user will have a
## different value in the entry widget shown as is in the textvar.
test spinbox-19.21 {spinbox widget validation - bug 40e4bf6198} -setup {
    unset -nocomplain ::e ::vVals
} -body {
    spinbox .e -validate key \
        -validatecommand [list doval2 %W %d %i %P %s %S %v %V] \
        -textvariable ::e
    pack .e
    set ::e origdata
    .e insert 0 A
    list [.e cget -validate] [.e get] $::e $::vVals
} -cleanup {
    destroy .e
} -result {none origdata mydata {.e 1 0 Aorigdata origdata A key key}}

##
## End validation tests
##

test spinbox-20.1 {spinbox config, -format specifier} -body {
    spinbox .e
    .e config -format %2f
} -cleanup {
    destroy .e
} -returnCodes ok
test spinbox-20.2 {spinbox config, -format specifier} -body {
    spinbox .e
    .e config -format %2.2f
} -cleanup {
    destroy .e
} -returnCodes ok
test spinbox-20.3 {spinbox config, -format specifier} -body {
    spinbox .e
    .e config -format %.2f
} -cleanup {
    destroy .e
} -returnCodes ok
test spinbox-20.4 {spinbox config, -format specifier} -body {
    spinbox .e
    .e config -format %2.f
} -cleanup {
    destroy .e
} -returnCodes ok
test spinbox-20.5 {spinbox config, -format specifier} -body {
    spinbox .e
    .e config -format %2e-1f
} -cleanup {
    destroy .e
}  -returnCodes {error} -result {bad spinbox format specifier "%2e-1f"}
test spinbox-20.6 {spinbox config, -format specifier} -body {
    spinbox .e
    .e config -format 2.2
} -cleanup {
    destroy .e
}  -returnCodes {error} -result {bad spinbox format specifier "2.2"}
test spinbox-20.7 {spinbox config, -format specifier} -body {
    spinbox .e
    .e config -format %2.-2f
} -cleanup {
    destroy .e
}  -returnCodes {error} -result {bad spinbox format specifier "%2.-2f"}
test spinbox-20.8 {spinbox config, -format specifier} -body {
    spinbox .e
    .e config -format %-2.02f
} -cleanup {
    destroy .e
} -returnCodes ok
test spinbox-20.9 {spinbox config, -format specifier} -body {
    spinbox .e
    .e config -format "% 2.02f"
} -cleanup {
    destroy .e
} -returnCodes ok
test spinbox-20.10 {spinbox config, -format specifier} -body {
    spinbox .e
    .e config -format "% -2.200f"
} -cleanup {
    destroy .e
} -returnCodes ok
test spinbox-20.11 {spinbox config, -format specifier} -body {
    spinbox .e
    .e config -format "%09.200f"
} -cleanup {
    destroy .e
} -returnCodes ok
test spinbox-20.12 {spinbox config, -format specifier does something} -setup {
    spinbox .e
    set out {}
} -body {
    .e config -format "%02.f"
    .e config -values {} -from 0 -to 10 -increment 1
    lappend out [.e set 0]; # set currently doesn't force format
    .e invoke buttonup
    lappend out [.e set]; # but after invoke it should be formatted
    lappend out [.e set 3]; # set currently doesn't force format
    .e config -format "%03.f"
    lappend out [.e set]; # changing -format should cause formatting
} -cleanup {
    destroy .e
} -result {0 01 3 003}


test spinbox-21.1 {spinbox button, out of range checking} -body {
    spinbox .e -from -10 -to 20 -increment 2
    set out {}
    lappend out [.e get]; # -10
    .e delete 0 end
    .e insert 0 25; # set outside of range
    .e invoke buttondown; # should constrain
    lappend out [.e get]; # 20
    .e delete 0 end
    .e insert 0 25; # set outside of range
    .e invoke buttonup; # should constrain
    lappend out [.e get]; # 20
    .e delete 0 end
    .e insert 0 -100; # set outside of range
    .e invoke buttonup; # should constrain
    lappend out [.e get]; # -10
    .e delete 0 end
    .e insert 0 -100; # set outside of range
    .e invoke buttondown; # should constrain
    lappend out [.e get]; # -10
    .e delete 0 end
    .e insert 0 bogus; # set to a bogus value
    .e invoke buttondown; # should use fromValue
    lappend out [.e get]; # -10
    .e delete 0 end
    .e insert 0 19; # set just inside of range
    .e invoke buttonup; # no wrap
    lappend out [.e get]; # 20
    .e invoke buttonup; # no wrap
    lappend out [.e get]; # 20
    .e invoke buttondown
    lappend out [.e get]; # 18
    .e delete 0 end
    .e insert 0 -9; # set just inside of range
    .e invoke buttondown; # no wrap
    lappend out [.e get]; # -10
    .e invoke buttondown; # no wrap
    lappend out [.e get]; # -10
    .e invoke buttonup; # no wrap
    lappend out [.e get]; # -8

    .e configure -wrap 1
    .e delete 0 end
    .e insert 0 19; # set just inside of range
    .e invoke buttonup; # wrap
    lappend out [.e get]; # -10
    .e invoke buttonup
    lappend out [.e get]; # -8
    .e invoke buttondown
    lappend out [.e get]; # -10
    .e delete 0 end
    .e insert 0 -9; # set just inside of range
    .e invoke buttondown; # wrap
    lappend out [.e get]; # 20
    .e invoke buttondown
    lappend out [.e get]; # 18
    .e invoke buttonup; # no wrap
    lappend out [.e get]; # 20
} -cleanup {
    destroy .e
} -result {-10 20 20 -10 -10 -10 20 20 18 -10 -10 -8 -10 -8 -10 20 18 20}

test spinbox-22.1 {spinbox config, -from changes SF bug 559078} -body {
    set val 5
    spinbox .e -from 1 -to 10 -textvariable val
    set val
} -cleanup {
    destroy .e
} -result 5
test spinbox-22.2 {spinbox config, -from changes SF bug 559078} -body {
    set val 5
    spinbox .e -from 1 -to 10 -textvariable val
    .e configure -from 3 -to 10
    set val
} -cleanup {
    destroy .e
} -result 5
test spinbox-22.3 {spinbox config, -from changes SF bug 559078} -body {
    set val 5
    spinbox .e -from 3 -to 10 -textvariable val
    .e configure -from 6 -to 10
    set val
} -cleanup {
    destroy .e
} -result 6

test spinbox-23.1 {selection present while disabled, bug 637828} -body {
    spinbox .e
    .e insert end 0123456789
    .e select from 3
    .e select to 6
    set out [.e selection present]
    .e configure -state disabled
# still return 1 when disabled, because 'selection get' will work,
# but selection cannot be changed (new behavior since 8.4)
    .e select to 9
    lappend out [.e selection present] [selection get]
} -cleanup {
    destroy .e
} -result {1 1 345}

test spinbox-24.1 {error in trace proc attached to the textvariable} -setup {
    destroy .s
} -body {
    trace variable myvar w traceit
    proc traceit args {error "Intentional error here!"}
    spinbox .s -textvariable myvar -from 1 -to 10
    catch {.s set mystring} result1
    catch {.s insert 0 mystring} result2
    catch {.s delete 0} result3
    catch {.s invoke buttonup} result4
    list $result1 $result2 $result3 $result4
} -cleanup {
    destroy .s
} -result [list {can't set "myvar": Intentional error here!} \
    {can't set "myvar": Intentional error here!} \
    {can't set "myvar": Intentional error here!} \
    {can't set "myvar": Intentional error here!}]

test spinbox-25.1 {textvariable lives in a non-existing namespace} -setup {
    destroy .s
} -body {
    catch {spinbox .s -textvariable thisnsdoesntexist::myvar} result1
    set result1
} -cleanup {
    destroy .s
} -result {can't trace "thisnsdoesntexist::myvar": parent namespace doesn't exist}

# Collected comments about lacks from the test
# XXX Still need to write tests for SpinboxBlinkProc, SpinboxFocusProc,
# and SpinboxTextVarProc.
# No tests for DisplaySpinbox.
# XXX Still need to write tests for SpinboxScanTo and SpinboxSelectTo.
# No tests for EventuallyRedraw

# option clear
# cleanup
cleanupTests
return

<|MERGE_RESOLUTION|>--- conflicted
+++ resolved
@@ -2391,14 +2391,9 @@
 } -body {
     .e configure -textvariable contents -xscrollcommand scroll
     .e insert 0 abcde
-<<<<<<< HEAD
-    .e delete 0 2
-    set timeout [after 500 {set $scrollInfo "timeout"}]
-=======
     update idletasks
     set timeout [after 500 {set scrollInfo {-1000000 -1000000}}]
     .e delete -1 2
->>>>>>> b8d4e367
     vwait scrollInfo
     list [.e get] $contents [format {%.6f %.6f} {*}$scrollInfo]
 } -cleanup {
