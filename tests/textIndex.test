# This file is a Tcl script to test the code in the file tkTextIndex.c.
# This file is organized in the standard fashion for Tcl tests.
#
# Copyright © 1994 The Regents of the University of California.
# Copyright © 1994 Sun Microsystems, Inc.
# Copyright © 1998-1999 Scriptics Corporation.
# All rights reserved.

package require tcltest 2.2
eval tcltest::configure $argv
tcltest::loadTestedCommands
namespace import -force tcltest::test

catch {destroy .t}
text .t -font {Courier -12} -width 20 -height 10
pack .t -expand 1 -fill both
update
.t debug on
wm geometry . {}

# The statements below reset the main window;  it's needed if the window
# manager is mwm to make mwm forget about a previous minimum size setting.

wm withdraw .
wm minsize . 1 1
wm positionfrom . user
wm deiconify .

.t insert 1.0 "Line 1
abcdefghijklm
12345
Line 4
b乏y GIrl .#@? x_yz
!@#$%
Line 7"

image create photo textimage -width 10 -height 10
textimage put red -to 0 0 9 9

test textIndex-1.1 {TkTextMakeByteIndex} {testtext} {
    # (lineIndex < 0)
    testtext .t byteindex -1 3
} {1.0 0}
test textIndex-1.2 {TkTextMakeByteIndex} {testtext} {
    # (lineIndex < 0), because lineIndex == strtol(argv[2]) - 1
    testtext .t byteindex 0 3
} {1.0 0}
test textIndex-1.3 {TkTextMakeByteIndex} {testtext} {
    # not (lineIndex < 0)
    testtext .t byteindex 1 3
} {1.3 3}
test textIndex-1.4 {TkTextMakeByteIndex} {testtext} {
    # (byteIndex < 0)
    testtext .t byteindex 3 -1
} {3.0 0}
test textIndex-1.5 {TkTextMakeByteIndex} {testtext} {
    # not (byteIndex < 0)
    testtext .t byteindex 3 3
} {3.3 3}
test textIndex-1.6 {TkTextMakeByteIndex} {testtext} {
    # (indexPtr->linePtr == NULL)
    testtext .t byteindex 9 2
} {8.0 0}
test textIndex-1.7 {TkTextMakeByteIndex} {testtext} {
    # not (indexPtr->linePtr == NULL)
    testtext .t byteindex 7 2
} {7.2 2}
test textIndex-1.8 {TkTextMakeByteIndex: shortcut for 0} {testtext} {
    # (byteIndex == 0)
    testtext .t byteindex 1 0
} {1.0 0}
test textIndex-1.9 {TkTextMakeByteIndex: shortcut for 0} {testtext} {
    # not (byteIndex == 0)
    testtext .t byteindex 3 80
} {3.5 5}
test textIndex-1.10 {TkTextMakeByteIndex: verify index is in range} {testtext} {
    # for (segPtr = indexPtr->linePtr->segPtr; ; segPtr = segPtr->nextPtr)
    # one segment

    testtext .t byteindex 3 5
} {3.5 5}
test textIndex-1.11 {TkTextMakeByteIndex: verify index is in range} {testtext} {
    # for (segPtr = indexPtr->linePtr->segPtr; ; segPtr = segPtr->nextPtr)
    #     index += segPtr->size
    # Multiple segments, make sure add segment size to index.

    .t mark set foo 3.2
    set x [testtext .t byteindex 3 7]
    .t mark unset foo
    set x
} {3.5 5}
test textIndex-1.12 {TkTextMakeByteIndex: verify index is in range} {testtext} {
    # (segPtr == NULL)
    testtext .t byteindex 3 7
} {3.5 5}
test textIndex-1.13 {TkTextMakeByteIndex: verify index is in range} {testtext} {
    # not (segPtr == NULL)
    testtext .t byteindex 3 4
} {3.4 4}
test textIndex-1.14 {TkTextMakeByteIndex: verify index is in range} {testtext} {
    # (index + segPtr->size > byteIndex)
    # in this segment.

    testtext .t byteindex 3 4
} {3.4 4}
test textIndex-1.15 {TkTextMakeByteIndex: verify index is in range} {testtext} {
    # (index + segPtr->size > byteIndex), index != 0
    # in this segment.

    .t mark set foo 3.2
    set x [testtext .t byteindex 3 4]
    .t mark unset foo
    set x
} {3.4 4}
test textIndex-1.16 {TkTextMakeByteIndex: UTF-8 characters} {testtext} {
    testtext .t byteindex 5 100
} {5.18 20}
test textIndex-1.17 {TkTextMakeByteIndex: prevent splitting UTF-8 character} \
	{testtext} {
    # ((byteIndex > index) && (segPtr->typePtr == &tkTextCharType))
    # Wrong answer would be ¹ (the 2nd byte of UTF rep of 0x4e4f).

    set x [testtext .t byteindex 5 2]
    list $x [.t get insert]
} {{5.2 4} y}
test textIndex-1.18 {TkTextMakeByteIndex: prevent splitting UTF-8 character} \
	{testtext} {
    # ((byteIndex > index) && (segPtr->typePtr == &tkTextCharType))
    testtext .t byteindex 5 1
    .t get insert
} "乏"

test textIndex-2.1 {TkTextMakeCharIndex} {
    # (lineIndex < 0)
    .t index -1.3
} 1.0
test textIndex-2.2 {TkTextMakeCharIndex} {
    # (lineIndex < 0), because lineIndex == strtol(argv[2]) - 1
    .t index 0.3
} 1.0
test textIndex-2.3 {TkTextMakeCharIndex} {
    # not (lineIndex < 0)
    .t index 1.3
} 1.3
test textIndex-2.4 {TkTextMakeCharIndex} {
    # (charIndex < 0)
    .t index 3.-1
} 3.0
test textIndex-2.5 {TkTextMakeCharIndex} {
    # (charIndex < 0)
    .t index 3.3
} 3.3
test textIndex-2.6 {TkTextMakeCharIndex} {
    # (indexPtr->linePtr == NULL)
    .t index 9.2
} 8.0
test textIndex-2.7 {TkTextMakeCharIndex} {
    # not (indexPtr->linePtr == NULL)
    .t index 7.2
} 7.2
test textIndex-2.8 {TkTextMakeCharIndex: verify index is in range} {
    # for (segPtr = indexPtr->linePtr->segPtr; ; segPtr = segPtr->nextPtr)
    # one segment

    .t index 3.5
} 3.5
test textIndex-2.9 {TkTextMakeCharIndex: verify index is in range} {
    # for (segPtr = indexPtr->linePtr->segPtr; ; segPtr = segPtr->nextPtr)
    # Multiple segments, make sure add segment size to index.

    .t mark set foo 3.2
    set x [.t index 3.7]
    .t mark unset foo
    set x
} 3.5
test textIndex-2.10 {TkTextMakeCharIndex: verify index is in range} {
    # (segPtr == NULL)
    .t index 3.7
} 3.5
test textIndex-2.11 {TkTextMakeCharIndex: verify index is in range} {
    # not (segPtr == NULL)
    .t index 3.4
} 3.4
test textIndex-2.12 {TkTextMakeCharIndex: verify index is in range} {
    # (segPtr->typePtr == &tkTextCharType)
    # Wrong answer would be ¹ (the 2nd byte of UTF rep of 0x4e4f).

    .t mark set insert 5.2
    .t get insert
} y
test textIndex-2.13 {TkTextMakeCharIndex: verify index is in range} {
    # not (segPtr->typePtr == &tkTextCharType)

    .t image create 5.2 -image textimage
    .t mark set insert 5.5
    set x [.t get insert]
    .t delete 5.2
    set x
} "G"
test textIndex-2.14 {TkTextMakeCharIndex: verify index is in range} {
    # (charIndex < segPtr->size)

    .t image create 5.0 -image textimage
    set x [.t index 5.0]
    .t delete 5.0
    set x
} 5.0

.t mark set foo 3.2
.t tag add x 2.8 2.11
.t tag add x 6.0 6.2
set weirdTag "funny . +- 22.1\n\t{"
.t tag add $weirdTag 2.1  2.6
set weirdMark "asdf \n{-+ 66.2\t"
.t mark set $weirdMark 4.0
.t tag config y -relief raised
set weirdImage "foo-1"
.t image create 2.1 -image [image create photo $weirdImage]
set weirdEmbWin ".t.bar-1"
entry $weirdEmbWin
.t window create 3.1 -window $weirdEmbWin
test textIndex-3.1 {TkTextGetIndex, weird mark names} {
    list [catch {.t index $weirdMark} msg] $msg
} {0 4.0}
test textIndex-3.2 {TkTextGetIndex, weird mark names} knownBug {
    list [catch {.t index "$weirdMark -1char"} msg] $msg
} {0 4.0}
test textIndex-3.3 {TkTextGetIndex, weird embedded window names} {
    list [catch {.t index $weirdEmbWin} msg] $msg
} {0 3.1}
test textIndex-3.4 {TkTextGetIndex, weird embedded window names} knownBug {
    list [catch {.t index "$weirdEmbWin -1char"} msg] $msg
} {0 3.0}
test textIndex-3.5 {TkTextGetIndex, weird image names} {
    list [catch {.t index $weirdImage} msg] $msg
} {0 2.1}
test textIndex-3.6 {TkTextGetIndex, weird image names} knownBug {
    list [catch {.t index "$weirdImage -1char"} msg] $msg
} {0 2.0}
.t delete 3.1  ; # remove the weirdEmbWin
.t delete 2.1  ; # remove the weirdImage

test textIndex-4.1 {TkTextGetIndex, tags} {
    list [catch {.t index x.first} msg] $msg
} {0 2.8}
test textIndex-4.2 {TkTextGetIndex, tags} {
    list [catch {.t index x.last} msg] $msg
} {0 6.2}
test textIndex-4.3 {TkTextGetIndex, weird tags} {
    list [.t index $weirdTag.first+1c] [.t index $weirdTag.last+2c]
} {2.2 2.8}
test textIndex-4.4 {TkTextGetIndex, tags} {
    list [catch {.t index x.gorp} msg] $msg
} {1 {bad text index "x.gorp"}}
test textIndex-4.5 {TkTextGetIndex, tags} {
    list [catch {.t index foo.last} msg] $msg
} {1 {bad text index "foo.last"}}
test textIndex-4.6 {TkTextGetIndex, tags} {
    list [catch {.t index y.first} msg] $msg
} {1 {text doesn't contain any characters tagged with "y"}}
test textIndex-4.7 {TkTextGetIndex, tags} {
    list [catch {.t index x.last,} msg] $msg
} {1 {bad text index "x.last,"}}
test textIndex-4.8 {TkTextGetIndex, tags} {
    .t tag add z 1.0
    set result [list [.t index z.first] [.t index z.last]]
    .t tag delete z
    set result
} {1.0 1.1}
test textIndex-4.9 {TkTextGetIndex, tags} {
    .t tag add "" 1.0
    set result [.t index .first]
    .t tag delete ""
    set result
} {1.0}
test textIndex-4.10 {TkTextGetIndex, tags} {
    .t mark set current x.first
    .t index x.current.first
} {2.8}
test textIndex-4.11 {TkTextGetIndex, tags} {
    .t mark set current x.first
    .t index x.current.last
} {2.11}
test textIndex-4.12 {TkTextGetIndex, tags} {
    .t mark set current 1.0
    list [catch {.t index x.current.first} msg] $msg
} {1 {character near current position isn't tagged with "x"}}
test textIndex-4.13 {TkTextGetIndex, tags} {
    .t tag add "" 1.0
    .t mark set current 1.0
    set result [.t index .current.first]
    .t tag delete ""
    set result
} {1.0}

test textIndex-5.1 {TkTextGetIndex, "@"} {nonPortable fonts} {
    .t index @12,9
} 1.1
test textIndex-5.2 {TkTextGetIndex, "@"} {fonts} {
    .t index @-2,7
} 1.0
test textIndex-5.3 {TkTextGetIndex, "@"} {fonts} {
    .t index @10,-7
} 1.0
test textIndex-5.4 {TkTextGetIndex, "@"} {fonts} {
    list [catch {.t index @x} msg] $msg
} {1 {bad text index "@x"}}
test textIndex-5.5 {TkTextGetIndex, "@"} {fonts} {
    list [catch {.t index @10q} msg] $msg
} {1 {bad text index "@10q"}}
test textIndex-5.6 {TkTextGetIndex, "@"} {fonts} {
    list [catch {.t index @10,} msg] $msg
} {1 {bad text index "@10,"}}
test textIndex-5.7 {TkTextGetIndex, "@"} {fonts} {
    list [catch {.t index @10,a} msg] $msg
} {1 {bad text index "@10,a"}}
test textIndex-5.8 {TkTextGetIndex, "@"} {fonts} {
    list [catch {.t index @10,9,} msg] $msg
} {1 {bad text index "@10,9,"}}

test textIndex-6.1 {TkTextGetIndex, numeric} {
    list [catch {.t index 2.3} msg] $msg
} {0 2.3}
test textIndex-6.2 {TkTextGetIndex, numeric} {
    list [catch {.t index -} msg] $msg
} {1 {bad text index "-"}}
test textIndex-6.3 {TkTextGetIndex, numeric} {
    list [catch {.t index 2.end} msg] $msg
} {0 2.13}
test textIndex-6.4 {TkTextGetIndex, numeric} {
    list [catch {.t index 2.x} msg] $msg
} {1 {bad text index "2.x"}}
test textIndex-6.5 {TkTextGetIndex, numeric} {
    list [catch {.t index 2.3x} msg] $msg
} {1 {bad text index "2.3x"}}

test textIndex-7.1 {TkTextGetIndex, miscellaneous other bases} {
    list [catch {.t index end} msg] $msg
} {0 8.0}
test textIndex-7.2 {TkTextGetIndex, miscellaneous other bases} {
    list [catch {.t index foo} msg] $msg
} {0 3.2}
test textIndex-7.3 {TkTextGetIndex, miscellaneous other bases} {
    list [catch {.t index foo+1c} msg] $msg
} {0 3.3}

test textIndex-8.1 {TkTextGetIndex, modifiers} {
    list [catch {.t index 2.1+1char} msg] $msg
} {0 2.2}
test textIndex-8.2 {TkTextGetIndex, modifiers} {
    list [catch {.t index "2.1  	+1char"} msg] $msg
} {0 2.2}
test textIndex-8.3 {TkTextGetIndex, modifiers} {
    list [catch {.t index 2.1-1char} msg] $msg
} {0 2.0}
test textIndex-8.4 {TkTextGetIndex, modifiers} {
    list [catch {.t index {2.1  }} msg] $msg
} {0 2.1}
test textIndex-8.5 {TkTextGetIndex, modifiers} {
    list [catch {.t index {2.1+foo bar}} msg] $msg
} {1 {bad text index "2.1+foo bar"}}
test textIndex-8.6 {TkTextGetIndex, modifiers} {
    list [catch {.t index {2.1 foo bar}} msg] $msg
} {1 {bad text index "2.1 foo bar"}}

test textIndex-9.1 {TkTextIndexCompare} {
    list [.t compare 3.1 < 3.2] [.t compare 3.1 == 3.2]
} {1 0}
test textIndex-9.2 {TkTextIndexCompare} {
    list [.t compare 3.2 < 3.2] [.t compare 3.2 == 3.2]
} {0 1}
test textIndex-9.3 {TkTextIndexCompare} {
    list [.t compare 3.3 < 3.2] [.t compare 3.3 == 3.2]
} {0 0}
test textIndex-9.4 {TkTextIndexCompare} {
    list [.t compare 2.1 < 3.2] [.t compare 2.1 == 3.2]
} {1 0}
test textIndex-9.5 {TkTextIndexCompare} {
    list [.t compare 4.1 < 3.2] [.t compare 4.1 == 3.2]
} {0 0}

test textIndex-10.1 {ForwBack} {
    list [catch {.t index {2.3 + x}} msg] $msg
} {1 {bad text index "2.3 + x"}}
test textIndex-10.2 {ForwBack} {
    list [catch {.t index {2.3 + 2 chars}} msg] $msg
} {0 2.5}
test textIndex-10.3 {ForwBack} {
    list [catch {.t index {2.3 + 2c}} msg] $msg
} {0 2.5}
test textIndex-10.4 {ForwBack} {
    list [catch {.t index {2.3 - 3ch}} msg] $msg
} {0 2.0}
test textIndex-10.5 {ForwBack} {
    list [catch {.t index {1.3 + 3 lines}} msg] $msg
} {0 4.3}
test textIndex-10.6 {ForwBack} {
    list [catch {.t index {2.3 -1l}} msg] $msg
} {0 1.3}
test textIndex-10.7 {ForwBack} {
    list [catch {.t index {2.3 -1 gorp}} msg] $msg
} {1 {bad text index "2.3 -1 gorp"}}
test textIndex-10.8 {ForwBack} {
    list [catch {.t index {2.3 - 4 lines}} msg] $msg
} {0 1.3}
test textIndex-10.9 {ForwBack} {
    .t mark set insert 2.0
    list [catch {.t index {insert -0 chars}} msg] $msg
} {0 2.0}
test textIndex-10.10 {ForwBack} {
    .t mark set insert 2.end
    list [catch {.t index {insert +0 chars}} msg] $msg
} {0 2.13}

test textIndex-11.1 {TkTextIndexForwBytes} {testtext} {
    testtext .t forwbytes 2.3 -7
} {1.3 3}
test textIndex-11.2 {TkTextIndexForwBytes} {testtext} {
    testtext .t forwbytes 2.3 5
} {2.8 8}
test textIndex-11.3 {TkTextIndexForwBytes} {testtext} {
    testtext .t forwbytes 2.3 10
} {2.13 13}
test textIndex-11.4 {TkTextIndexForwBytes} {testtext} {
    testtext .t forwbytes 2.3 11
} {3.0 0}
test textIndex-11.5 {TkTextIndexForwBytes} {testtext} {
    testtext .t forwbytes 2.3 57
} {7.6 6}
test textIndex-11.6 {TkTextIndexForwBytes} {testtext} {
    testtext .t forwbytes 2.3 58
} {8.0 0}
test textIndex-11.7 {TkTextIndexForwBytes} {testtext} {
    testtext .t forwbytes 2.3 59
} {8.0 0}

test textIndex-12.1 {TkTextIndexForwChars} {
    # (charCount < 0)
    .t index {2.3 + -7 chars}
} 1.3
test textIndex-12.2 {TkTextIndexForwChars} {
    # not (charCount < 0)
    .t index {2.3 + 5 chars}
} 2.8
test textIndex-12.3 {TkTextIndexForwChars: find index} {
    # for ( ; segPtr != NULL; segPtr = segPtr->nextPtr)
    # one loop
    .t index {2.3 + 9 chars}
} 2.12
test textIndex-12.4 {TkTextIndexForwChars: find index} {
    # for ( ; segPtr != NULL; segPtr = segPtr->nextPtr)
    # multiple loops
    .t mark set foo 2.5
    set x [.t index {2.3 + 9 chars}]
    .t mark unset foo
    set x
} 2.12
test textIndex-12.5 {TkTextIndexForwChars: find index} {
    # for ( ; segPtr != NULL; segPtr = segPtr->nextPtr)
    # border condition: last char

    .t index {2.3 + 10 chars}
} 2.13
test textIndex-12.6 {TkTextIndexForwChars: find index} {
    # for ( ; segPtr != NULL; segPtr = segPtr->nextPtr)
    # border condition: segPtr == NULL -> beginning of next line

    .t index {2.3 + 11 chars}
} 3.0
test textIndex-12.7 {TkTextIndexForwChars: find index} {
    # (segPtr->typePtr == &tkTextCharType)
    .t index {2.3 + 2 chars}
} 2.5
test textIndex-12.8 {TkTextIndexForwChars: find index} {
    # (charCount == 0)
    # No more chars, so we found byte offset.

    .t index {2.3 + 2 chars}
} 2.5
test textIndex-12.9 {TkTextIndexForwChars: find index} {
    # not (segPtr->typePtr == &tkTextCharType)

    .t image create 2.4 -image textimage
    set x [.t get {2.3 + 3 indices}]
    .t delete 2.4
    set x
} "f"
test textIndex-12.10 {TkTextIndexForwChars: find index} {
    # dstPtr->byteIndex += segPtr->size - byteOffset
    # When moving to next segment, account for bytes in last segment.
    # Wrong answer would be 2.4

    .t mark set foo 2.4
    set x [.t index {2.3 + 5 chars}]
    .t mark unset foo
    set x
} 2.8
test textIndex-12.11 {TkTextIndexForwChars: go to next line} {
    # (linePtr == NULL)
    .t index {7.6 + 3 chars}
} 8.0
test textIndex-12.12 {TkTextIndexForwChars: go to next line} {
    # Reset byteIndex to 0 now that we are on a new line.
    # Wrong answer would be 2.9
    .t index {1.3 + 6 chars}
} 2.2
test textIndex-12.13 {TkTextIndexForwChars} {
    # right to end
    .t index {2.3 + 56 chars}
} 8.0
test textIndex-12.14 {TkTextIndexForwChars} {
    # try to go past end
    .t index {2.3 + 57 chars}
} 8.0

test textIndex-13.1 {TkTextIndexBackBytes} {testtext} {
    testtext .t backbytes 3.2 -10
} {4.6 6}
test textIndex-13.2 {TkTextIndexBackBytes} {testtext} {
    testtext .t backbytes 3.2 2
} {3.0 0}
test textIndex-13.3 {TkTextIndexBackBytes} {testtext} {
    testtext .t backbytes 3.2 3
} {2.13 13}
test textIndex-13.4 {TkTextIndexBackBytes} {testtext} {
    testtext .t backbytes 3.2 22
} {1.1 1}
test textIndex-13.5 {TkTextIndexBackBytes} {testtext} {
    testtext .t backbytes 3.2 23
} {1.0 0}
test textIndex-13.6 {TkTextIndexBackBytes} {testtext} {
    testtext .t backbytes 3.2 24
} {1.0 0}

test textIndex-14.1 {TkTextIndexBackChars} {
    # (charCount < 0)
    .t index {3.2 - -10 chars}
} 4.6
test textIndex-14.2 {TkTextIndexBackChars} {
    # not (charCount < 0)
    .t index {3.2 - 2 chars}
} 3.0
test textIndex-14.3 {TkTextIndexBackChars: find starting segment} {
    # for (segPtr = dstPtr->linePtr->segPtr; ; segPtr = segPtr->nextPtr)
    # single loop

    .t index {3.2 - 3 chars}
} 2.13
test textIndex-14.4 {TkTextIndexBackChars: find starting segment} {
    # for (segPtr = dstPtr->linePtr->segPtr; ; segPtr = segPtr->nextPtr)
    # multiple loop

    .t mark set foo1 2.5
    .t mark set foo2 2.7
    .t mark set foo3 2.10
    set x [.t index {2.9 - 1 chars}]
    .t mark unset foo1 foo2 foo3
    set x
} 2.8
test textIndex-14.5 {TkTextIndexBackChars: find starting seg and offset} {
    # for (segPtr = dstPtr->linePtr->segPtr; ; segPtr = segPtr->nextPtr)
    # Make sure segSize was decremented.  Wrong answer would be 2.10

    .t mark set foo 2.2
    set x [.t index {2.9 - 1 char}]
    .t mark unset foo
    set x
} 2.8
test textIndex-14.6 {TkTextIndexBackChars: back over characters} {
    # (segPtr->typePtr == &tkTextCharType)

    .t index {3.2 - 22 chars}
} 1.1
test textIndex-14.7 {TkTextIndexBackChars: loop backwards over chars} {
    # (charCount == 0)
    # No more chars, so we found byte offset.

    .t index {3.4 - 2 chars}
} 3.2
test textIndex-14.8 {TkTextIndexBackChars: loop backwards over chars} {
    # (p == start)
    # Still more chars, but we reached beginning of segment

    .t image create 5.6 -image textimage
    set x [.t index {5.8 - 3 indices}]
    .t delete 5.6
    set x
} 5.5
test textIndex-14.9 {TkTextIndexBackChars: back over image} {
    # not (segPtr->typePtr == &tkTextCharType)

    .t image create 5.6 -image textimage
    set x [.t get {5.8 - 4 indices}]
    .t delete 5.6
    set x
} "G"
test textIndex-14.10 {TkTextIndexBackChars: move to previous segment} {
    # (segPtr != oldPtr)
    # More segments to go

    .t mark set foo 3.4
    set x [.t index {3.5 - 2 chars}]
    .t mark unset foo
    set x
} 3.3
test textIndex-14.11 {TkTextIndexBackChars: move to previous segment} {
    # not (segPtr != oldPtr)
    # At beginning of line.

    .t mark set foo 3.4
    set x [.t index {3.5 - 10 chars}]
    .t mark unset foo
    set x
} 2.9
test textIndex-14.12 {TkTextIndexBackChars: move to previous line} {
    # (lineIndex == 0)
    .t index {1.5 - 10 chars}
} 1.0
test textIndex-14.13 {TkTextIndexBackChars: move to previous line} {
    # not (lineIndex == 0)
    .t index {2.5 - 10 chars}
} 1.2
test textIndex-14.14 {TkTextIndexBackChars: move to previous line} {
    # for (segPtr = oldPtr; segPtr != NULL; segPtr = segPtr->nextPtr)
    # Set byteIndex to end of previous line so we can subtract more
    # bytes from it.  Otherwise we get an TkTextIndex with a negative
    # byteIndex.

    .t index {2.5 - 6 chars}
} 1.6
test textIndex-14.15 {TkTextIndexBackChars: UTF} {
    .t get {5.3 - 1 chars}
} y
test textIndex-14.16 {TkTextIndexBackChars: UTF} {
    .t get {5.3 - 2 chars}
} 乏
test textIndex-14.17 {TkTextIndexBackChars: UTF} {
    .t get {5.3 - 3 chars}
} b

proc getword index {
    .t get [.t index "$index wordstart"] [.t index "$index wordend"]
}
test textIndex-15.1 {StartEnd} {
    list [catch {.t index {2.3 lineend}} msg] $msg
} {0 2.13}
test textIndex-15.2 {StartEnd} {
    list [catch {.t index {2.3 linee}} msg] $msg
} {0 2.13}
test textIndex-15.3 {StartEnd} {
    list [catch {.t index {2.3 line}} msg] $msg
} {1 {bad text index "2.3 line"}}
test textIndex-15.4 {StartEnd} {
    list [catch {.t index {2.3 linestart}} msg] $msg
} {0 2.0}
test textIndex-15.5 {StartEnd} {
    list [catch {.t index {2.3 lines}} msg] $msg
} {0 2.0}
test textIndex-15.6 {StartEnd} {
    getword 5.3
} { }
test textIndex-15.7 {StartEnd} {
    getword 5.4
} GIrl
test textIndex-15.8 {StartEnd} {
    getword 5.7
} GIrl
test textIndex-15.9 {StartEnd} {
    getword 5.8
} { }
test textIndex-15.10 {StartEnd} {
    getword 5.14
} x_yz
test textIndex-15.11 {StartEnd} {
    getword 6.2
} #
test textIndex-15.12 {StartEnd} {
    getword 3.4
} 12345
.t tag add x 2.8 2.11
test textIndex-15.13 {StartEnd} {
    list [catch {.t index {2.2 worde}} msg] $msg
} {0 2.13}
test textIndex-15.14 {StartEnd} {
    list [catch {.t index {2.12 words}} msg] $msg
} {0 2.0}
test textIndex-15.15 {StartEnd} {
    list [catch {.t index {2.12 word}} msg] $msg
} {1 {bad text index "2.12 word"}}

test textIndex-16.1 {TkTextPrintIndex} {
    set t [text .t2]
    $t insert end \n
    $t window create end -window [button $t.b]
    set result [$t index end-2c]
    pack $t
    catch {destroy $t}
} 0

test textIndex-16.2 {TkTextPrintIndex} {
    set t [text .t2]
    $t insert end \n
    $t window create end -window [button $t.b]
    set result [$t tag add {} end-2c]
    pack $t
    catch {destroy $t}
} 0

test textIndex-17.1 {Object indices} {
    set res {}
    set t [text .t2 -height 20]
    for {set i 0} {$i < 100} {incr i} {
	$t insert end $i\n
    }
    pack $t
    update
    set idx @0,0
    lappend res $idx [$t index $idx]
    $t yview scroll 2 pages
    lappend res $idx [$t index $idx]
    catch {destroy $t}
    unset i
    unset idx
    list $res
} {{@0,0 1.0 @0,0 37.0}}

test textIndex-18.1 {Object indices don't cache mark names} {
    set res {}
    text .t2
    .t2 insert 1.0 1234\n1234\n1234
    set pos "insert"
    lappend res [.t2 index $pos]
    .t2 mark set $pos 3.0
    lappend res [.t2 index $pos]
    .t2 mark set $pos 1.0
    lappend res [.t2 index $pos]
    catch {destroy .t2}
    set res
} {3.4 3.0 1.0}

frame .f -width 100 -height 20
pack .f -side left

set fixedFont {Courier -12}
set fixedHeight [font metrics $fixedFont -linespace]
set fixedWidth [font measure $fixedFont m]

set varFont {Times -14}
set bigFont {Helvetica -24}
destroy .t
text .t -font $fixedFont -width 20 -height 10 -wrap char
pack .t -expand 1 -fill both
.t tag configure big -font $bigFont
wm geometry . {}

# The statements below reset the main window;  it's needed if the window
# manager is mwm to make mwm forget about a previous minimum size setting.

wm withdraw .
wm minsize . 1 1
wm positionfrom . user
wm deiconify .
update

# Some window managers (like olwm under SunOS 4.1.3) misbehave in a way
# that tends to march windows off the top and left of the screen.  If
# this happens, some tests will fail because parts of the window will
# not need to be displayed (because they're off-screen).  To keep this
# from happening, move the window if it's getting near the left or top
# edges of the screen.

if {([winfo rooty .] < 50) || ([winfo rootx .] < 50)} {
    wm geom . +50+50
}

set str [string repeat "hello " 20]

.t insert end "$str one two three four five six seven height nine ten\n"
.t insert end "$str one two three four five six seven height nine ten\n"
.t insert end "$str one two three four five six seven height nine ten\n"

test textIndex-19.1 {Display lines} {
    .t index "2.7 displaylinestart"
} {2.0}

test textIndex-19.2 {Display lines} {
    .t index "2.7 displaylineend"
} {2.19}

test textIndex-19.3 {Display lines} {
    .t index "2.30 displaylinestart"
} {2.20}

test textIndex-19.4 {Display lines} {
    .t index "2.30 displaylineend"
} {2.39}

test textIndex-19.5 {Display lines} {
    .t index "2.40 displaylinestart"
} {2.40}

test textIndex-19.6 {Display lines} {
    .t index "2.40 displaylineend"
} {2.59}

test textIndex-19.7 {Display lines} {
    .t index "2.7 +1displaylines"
} {2.27}

test textIndex-19.8 {Display lines} {
    .t index "2.7 -1displaylines"
} {1.167}

test textIndex-19.9 {Display lines} {
    .t index "2.30 +1displaylines"
} {2.50}

test textIndex-19.10 {Display lines} {
    .t index "2.30 -1displaylines"
} {2.10}

test textIndex-19.11 {Display lines} {
    .t index "2.40 +1displaylines"
} {2.60}

test textIndex-19.12 {Display lines} {
    .t index "2.40 -1displaylines"
} {2.20}

test textIndex-19.12.1 {Display lines} {
    .t index "2.50 - 100 displaylines"
} {1.0}

test textIndex-19.12.2 {Display lines} {
    .t compare [.t index "2.50 + 1000 displaylines"] == end
} 1

test textIndex-19.13 {Display lines} {
    destroy {*}[pack content .]
    text .txt -height 1 -wrap word -yscroll ".sbar set" -width 400
    scrollbar .sbar -command ".txt yview"
    grid .txt .sbar -sticky news
    grid configure .sbar -sticky ns
    grid rowconfigure    . 0 -weight 1
    grid columnconfigure . 0 -weight 1
    .txt configure -width 10
    .txt tag config STAMP -elide 1
    .txt tag config NICK-tick -elide 0
    .txt insert end "+++++ Loading History ++++++++++++++++\n"
    .txt mark set HISTORY {2.0 - 1 line}
    .txt insert HISTORY {	} STAMP
    .txt insert HISTORY {tick	} {NICK NICK-tick}
    .txt insert HISTORY "\n" {NICK NICK-tick}
    .txt insert HISTORY {[23:51]	} STAMP
    .txt insert HISTORY "\n" {NICK NICK-tick}
    # Must not crash
    .txt index "2.0 - 2 display lines"
    destroy .txt .sbar
} {}

<<<<<<< HEAD
test textIndex-19.14 {Display lines + lines with Unicode text} {
    destroy .t
    pack [text .t -font {Courier -24} -borderwidth 0 -highlightthickness 0]
    update
    .t insert end "abcdefgh\n\u0430\u0431\u0432\u0433\u0491\u0434\u0435\u0454\n\u4E00\u4F0A\u4F9D\u533B\u54BF\u566B\u6B39\u6CC6"
    .t sync
    set res {}
    lappend res [.t index "1.4 +1lines"] [.t index "1.4 +2lines"]
    lappend res [.t index "1.4 +1displaylines"] [.t index "1.4 +2displaylines"]
    lappend res [.t index "3.4 -1lines"] [.t index "3.4 -2lines"]
    lappend res [.t index "3.4 -1displaylines"] [.t index "3.4 -2displaylines"]
    set fontlinespace [font metrics [.t cget -font] -linespace]
    set xat1.4 [expr {[.t count -xpixels 1.0 1.4] + 1}]
    set xat3.4 [expr {[.t count -xpixels 3.0 3.4] + 1}]
    set expected [list \
            2.4 3.4 \
            [.t index @${xat1.4},[expr {int($fontlinespace *1.5)}]]  [.t index @${xat1.4},[expr {int($fontlinespace *2.5)}]] \
            2.4 1.4 \
            [.t index @${xat3.4},[expr {int($fontlinespace *1.5)}]]  [.t index @${xat3.4},[expr {int($fontlinespace *0.5)}]] ]
    set checkedOK 1
    for {set i 0} {$i < 8} {incr i} {
        if {[.t compare [lindex $res $i] != [lindex $expected $i]]} {
	    set checkedOK [list result: $res - expected: $expected]
	    break
	}
    }
    set checkedOK
} {1}
=======
test textIndex-19.14 {Display lines with elided lines} {
    catch {destroy .t}
    pack [text .t]
    for {set n 1} {$n <= 1000} {incr n} {
	.t insert end "Line $n\n"
    }
    .t tag configure Elided -elide 1
    .t tag add Elided 6.0 951.0
    update
    set res [.t index "951.0 + 1 displaylines"]
} {952.0}
>>>>>>> 29521ce8

proc text_test_word {startend chars start} {
    destroy .t
    text .t
    .t insert end $chars
    if {[regexp {end} $start]} {
	set start [.t index "${start}chars -2c"]
    } else {
	set start [.t index "1.0 + ${start}chars"]
    }
    if {[.t compare $start >= "end-1c"]} {
	set start "end-2c"
    }
    set res [.t index "$start $startend"]
    .t count 1.0 $res
}

# Following tests copied from tests from string wordstart/end in Tcl

test textIndex-21.4 {text index wordend} {
    text_test_word wordend abc. -1
} 3
test textIndex-21.5 {text index wordend} {
    text_test_word wordend abc. 100
} 4
test textIndex-21.6 {text index wordend} {
    text_test_word wordend "word_one two three" 2
} 8
test textIndex-21.7 {text index wordend} {
    text_test_word wordend "one .&# three" 5
} 6
test textIndex-21.8 {text index wordend} {
    text_test_word worde "x.y" 0
} 1
test textIndex-21.9 {text index wordend} {
    text_test_word worde "x.y" end-1
} 2
test textIndex-21.10 {text index wordend, unicode} {
    text_test_word wordend "xyzÇde fg" 0
} 6
test textIndex-21.11 {text index wordend, unicode} {
    text_test_word wordend "xyz윀de fg" 0
} 6
test textIndex-21.12 {text index wordend, unicode} {
    text_test_word wordend "xyz‿de fg" 0
} 6
test textIndex-21.13 {text index wordend, unicode} {
    text_test_word wordend "xyz⁅de fg" 0
} 3
test textIndex-21.14 {text index wordend, unicode} {
    text_test_word wordend "윀윀 abc" 8
} 6

test textIndex-22.5 {text index wordstart} {
    text_test_word wordstart "one two three_words" 400
} 8
test textIndex-22.6 {text index wordstart} {
    text_test_word wordstart "one two three_words" 2
} 0
test textIndex-22.7 {text index wordstart} {
    text_test_word wordstart "one two three_words" -2
} 0
test textIndex-22.8 {text index wordstart} {
    text_test_word wordstart "one .*&^ three" 6
} 6
test textIndex-22.9 {text index wordstart} {
    text_test_word wordstart "one two three" 4
} 4
test textIndex-22.10 {text index wordstart} {
    text_test_word wordstart "one two three" end-5
} 7
test textIndex-22.11 {text index wordstart, unicode} {
    text_test_word wordstart "one twÇo three" 7
} 4
test textIndex-22.12 {text index wordstart, unicode} {
    text_test_word wordstart "ab윀윀 cdef ghi" 12
} 10
test textIndex-22.13 {text index wordstart, unicode} {
    text_test_word wordstart "윀윀 abc" 8
} 3
test textIndex-22.14 {text index wordstart, unicode, start index at internal segment start} {
    catch {destroy .t}
    text .t
    .t insert end "C'est du texte en français\n"
    .t insert end "Это текст на русском"
    .t mark set insert 1.23
    set res [.t index "1.23 wordstart"]
    .t mark set insert 2.16
    lappend res [.t index "2.16 wordstart"] [.t index "2.15 wordstart"]
} {1.18 2.13 2.13}
test textIndex-22.15 {text index display wordstart} {
    catch {destroy .t}
    text .t
    .t index "1.0 display wordstart"  ; # used to crash
} 1.0

test textIndex-23.1 {text paragraph start} {
    pack [text .t2]
    .t2 insert end " Text"
    set res 2.0
    for {set i 0} {$i < 2} {incr i} {
	lappend res [::tk::TextPrevPara .t2 [lindex $res end]]
    }
    destroy .t2
    set res
} {2.0 1.1 1.1}

test textIndex-24.1 {text mark prev} {
    pack [text .t2]
    .t2 insert end [string repeat "1 2 3 4 5 6 7 8 9 0\n" 12]
    .t2 mark set 1.0 10.0
    update
    # then this crash Tk:
    set res [.t2 mark previous 10.10]
    destroy .t2
    set res
} {1.0}

test textIndex-25.1 {IndexCountBytesOrdered, bug [3f1f79abcf]} {
    pack [text .t2]
    .t2 tag configure elided -elide 1
    .t2 insert end "01\n02\n03\n04\n05\n06\n07\n08\n09\n10\n"
    .t2 insert end "11\n12\n13\n14\n15\n16\n17\n18\n19\n20\n"
    .t2 insert end "21\n22\n23\n25\n26\n27\n28\n29\n30\n31"
    .t2 insert end "32\n33\n34\n36\n37\n38\n39" elided
    # then this used to crash Tk:
    .t2 see end
    focus -force .t2   ; # to see the cursor blink
    destroy .t2
} {}

test textIndex-26.1 {GetIndex restricts the returned index to -starline/-endline in peers, bug [34db75c0ac]} {
    set res {}
    pack [text .t2]
    .t2 insert end "line 1\nline 2\nline 3\nline 4\nline 5\nline 6\n"
    pack [.t2 peer create .p2 -startline 2 -endline 3]
    lappend res [.p2 index "end"]
    lappend res [.p2 index "end lineend"]
    lappend res [.p2 index "end display lineend"]
    destroy .t2 .p2
    set res
} {2.0 2.0 2.0}
test textIndex-26.2 {GetIndex errors out if mark, image, window, or tag is outside peer -starline/-endline, bug [34db75c0ac]} {
    set res {}
    pack [text .t2]
    .t2 insert end "line 1\nline 2\nline 3\nline 4\nline 5\nline 6\n"
    pack [.t2 peer create .p2 -startline 2 -endline 3]
    .p2 configure -startline 3 -endline {}
    .t2 mark set mymark 1.0
    catch {.p2 index mymark} msg
    lappend res [.t2 index mymark] $msg
    image create photo redsquare -width 5 -height 5
    redsquare put red -to 0 0 4 4
    .t2 image create 1.0 -image redsquare
    catch {.p2 index redsquare} msg
    lappend res [.t2 index redsquare] $msg
    frame .f -width 10 -height 10 -bg blue
    .t2 window create 1.2 -window .f
    catch {.p2 index .f} msg
    lappend res [.t2 index .f] $msg
    .t2 tag add mytag 1.3
    catch {.p2 index mytag.first} msg
    lappend res [.t2 index mytag.first] $msg
    destroy .t2 .p2
    set res
} {1.0 {bad text index "mymark"} 1.0 {bad text index "redsquare"} 1.2\
   {bad text index ".f"} 1.3 {text doesn't contain any characters tagged with "mytag"}}

test textIndex-27.1 {TkTextGetIndex bug (wish8.6)} -body {
    catch {destroy .t}
    text .t
    .t insert current "Tes"
    .t mark set "end" 1.0
    .t insert end "t"
    .t get 1.0 "1.0 lineend"
} -result {Test}
test textIndex-27.2 {TkTextGetIndex bug (wish8.6)} -body {
    catch {destroy .t}
    text .t
    .t insert end "a"
    .t mark set 1.0 1.1
    .t index 1.0
} -result {1.0}

# cleanup
rename textimage {}
catch {destroy .t}
cleanupTests
return

# Local variables:
# mode: tcl
# End:
# vi:set ts=8 sw=4:<|MERGE_RESOLUTION|>--- conflicted
+++ resolved
@@ -858,7 +858,6 @@
     destroy .txt .sbar
 } {}
 
-<<<<<<< HEAD
 test textIndex-19.14 {Display lines + lines with Unicode text} {
     destroy .t
     pack [text .t -font {Courier -24} -borderwidth 0 -highlightthickness 0]
@@ -887,8 +886,8 @@
     }
     set checkedOK
 } {1}
-=======
-test textIndex-19.14 {Display lines with elided lines} {
+
+test textIndex-19.15 {Display lines with elided lines} {
     catch {destroy .t}
     pack [text .t]
     for {set n 1} {$n <= 1000} {incr n} {
@@ -899,7 +898,6 @@
     update
     set res [.t index "951.0 + 1 displaylines"]
 } {952.0}
->>>>>>> 29521ce8
 
 proc text_test_word {startend chars start} {
     destroy .t
