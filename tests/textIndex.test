# This file is a Tcl script to test the code in the file tkTextIndex.c.
# This file is organized in the standard fashion for Tcl tests.
#
# Copyright (c) 1994 The Regents of the University of California.
# Copyright (c) 1994 Sun Microsystems, Inc.
# Copyright (c) 1998-1999 by Scriptics Corporation.
# All rights reserved.

package require tcltest 2.1
eval tcltest::configure $argv
tcltest::loadTestedCommands
namespace import -force tcltest::test

catch {destroy .t}
text .t -font {Courier -12} -width 20 -height 10
pack .t -expand 1 -fill both
update
.t debug on
wm geometry . {}

# The statements below reset the main window;  it's needed if the window
# manager is mwm to make mwm forget about a previous minimum size setting.

wm withdraw .
wm minsize . 1 1
wm positionfrom . user
wm deiconify .

.t insert 1.0 "Line 1
abcdefghijklm
12345
Line 4
b\u4e4fy GIrl .#@? x_yz
!@#$%
Line 7"

image create photo textimage -width 10 -height 10
textimage put red -to 0 0 9 9

test textIndex-1.1 {TkTextMakeByteIndex} {testtext} {
    # (lineIndex < 0)
    testtext .t byteindex -1 3
} {1.0 0}
test textIndex-1.2 {TkTextMakeByteIndex} {testtext} {
    # (lineIndex < 0), because lineIndex == strtol(argv[2]) - 1
    testtext .t byteindex 0 3
} {1.0 0}
test textIndex-1.3 {TkTextMakeByteIndex} {testtext} {
    # not (lineIndex < 0)
    testtext .t byteindex 1 3
} {1.3 3}
test textIndex-1.4 {TkTextMakeByteIndex} {testtext} {
    # (byteIndex < 0)
    testtext .t byteindex 3 -1
} {3.0 0}
test textIndex-1.5 {TkTextMakeByteIndex} {testtext} {
    # not (byteIndex < 0)
    testtext .t byteindex 3 3
} {3.3 3}
test textIndex-1.6 {TkTextMakeByteIndex} {testtext} {
    # (indexPtr->linePtr == NULL)
    testtext .t byteindex 9 2
} {8.0 0}
test textIndex-1.7 {TkTextMakeByteIndex} {testtext} {
    # not (indexPtr->linePtr == NULL)
    testtext .t byteindex 7 2
} {7.2 2}
test textIndex-1.8 {TkTextMakeByteIndex: shortcut for 0} {testtext} {
    # (byteIndex == 0)
    testtext .t byteindex 1 0
} {1.0 0}
test textIndex-1.9 {TkTextMakeByteIndex: shortcut for 0} {testtext} {
    # not (byteIndex == 0)
    testtext .t byteindex 3 80
} {3.5 5}
test textIndex-1.10 {TkTextMakeByteIndex: verify index is in range} {testtext} {
    # for (segPtr = indexPtr->linePtr->segPtr; ; segPtr = segPtr->nextPtr)
    # one segment

    testtext .t byteindex 3 5
} {3.5 5}
test textIndex-1.11 {TkTextMakeByteIndex: verify index is in range} {testtext} {
    # for (segPtr = indexPtr->linePtr->segPtr; ; segPtr = segPtr->nextPtr)
    #     index += segPtr->size
    # Multiple segments, make sure add segment size to index.

    .t mark set foo 3.2
    set x [testtext .t byteindex 3 7]
    .t mark unset foo
    set x
} {3.5 5}
test textIndex-1.12 {TkTextMakeByteIndex: verify index is in range} {testtext} {
    # (segPtr == NULL)
    testtext .t byteindex 3 7
} {3.5 5}
test textIndex-1.13 {TkTextMakeByteIndex: verify index is in range} {testtext} {
    # not (segPtr == NULL)
    testtext .t byteindex 3 4
} {3.4 4}
test textIndex-1.14 {TkTextMakeByteIndex: verify index is in range} {testtext} {
    # (index + segPtr->size > byteIndex)
    # in this segment.

    testtext .t byteindex 3 4
} {3.4 4}
test textIndex-1.15 {TkTextMakeByteIndex: verify index is in range} {testtext} {
    # (index + segPtr->size > byteIndex), index != 0
    # in this segment.

    .t mark set foo 3.2
    set x [testtext .t byteindex 3 4]
    .t mark unset foo
    set x
} {3.4 4}
test textIndex-1.16 {TkTextMakeByteIndex: UTF-8 characters} {testtext} {
    testtext .t byteindex 5 100
} {5.18 20}
test textIndex-1.17 {TkTextMakeByteIndex: prevent splitting UTF-8 character} \
	{testtext} {
    # ((byteIndex > index) && (segPtr->typePtr == &tkTextCharType))
    # Wrong answer would be \xb9 (the 2nd byte of UTF rep of 0x4e4f).

    set x [testtext .t byteindex 5 2]
    list $x [.t get insert]
} {{5.2 4} y}
test textIndex-1.18 {TkTextMakeByteIndex: prevent splitting UTF-8 character} \
	{testtext} {
    # ((byteIndex > index) && (segPtr->typePtr == &tkTextCharType))
    testtext .t byteindex 5 1
    .t get insert
} "\u4e4f"

test textIndex-2.1 {TkTextMakeCharIndex} {
    # (lineIndex < 0)
    .t index -1.3
} 1.0
test textIndex-2.2 {TkTextMakeCharIndex} {
    # (lineIndex < 0), because lineIndex == strtol(argv[2]) - 1
    .t index 0.3
} 1.0
test textIndex-2.3 {TkTextMakeCharIndex} {
    # not (lineIndex < 0)
    .t index 1.3
} 1.3
test textIndex-2.4 {TkTextMakeCharIndex} {
    # (charIndex < 0)
    .t index 3.-1
} 3.0
test textIndex-2.5 {TkTextMakeCharIndex} {
    # (charIndex < 0)
    .t index 3.3
} 3.3
test textIndex-2.6 {TkTextMakeCharIndex} {
    # (indexPtr->linePtr == NULL)
    .t index 9.2
} 8.0
test textIndex-2.7 {TkTextMakeCharIndex} {
    # not (indexPtr->linePtr == NULL)
    .t index 7.2
} 7.2
test textIndex-2.8 {TkTextMakeCharIndex: verify index is in range} {
    # for (segPtr = indexPtr->linePtr->segPtr; ; segPtr = segPtr->nextPtr)
    # one segment

    .t index 3.5
} 3.5
test textIndex-2.9 {TkTextMakeCharIndex: verify index is in range} {
    # for (segPtr = indexPtr->linePtr->segPtr; ; segPtr = segPtr->nextPtr)
    # Multiple segments, make sure add segment size to index.

    .t mark set foo 3.2
    set x [.t index 3.7]
    .t mark unset foo
    set x
} 3.5
test textIndex-2.10 {TkTextMakeCharIndex: verify index is in range} {
    # (segPtr == NULL)
    .t index 3.7
} 3.5
test textIndex-2.11 {TkTextMakeCharIndex: verify index is in range} {
    # not (segPtr == NULL)
    .t index 3.4
} 3.4
test textIndex-2.12 {TkTextMakeCharIndex: verify index is in range} {
    # (segPtr->typePtr == &tkTextCharType)
    # Wrong answer would be \xb9 (the 2nd byte of UTF rep of 0x4e4f).

    .t mark set insert 5.2
    .t get insert
} y
test textIndex-2.13 {TkTextMakeCharIndex: verify index is in range} {
    # not (segPtr->typePtr == &tkTextCharType)

    .t image create 5.2 -image textimage
    .t mark set insert 5.5
    set x [.t get insert]
    .t delete 5.2
    set x
} "G"
test textIndex-2.14 {TkTextMakeCharIndex: verify index is in range} {
    # (charIndex < segPtr->size)

    .t image create 5.0 -image textimage
    set x [.t index 5.0]
    .t delete 5.0
    set x
} 5.0

.t mark set foo 3.2
.t tag add x 2.8 2.11
.t tag add x 6.0 6.2
set weirdTag "funny . +- 22.1\n\t{"
.t tag add $weirdTag 2.1  2.6
set weirdMark "asdf \n{-+ 66.2\t"
.t mark set $weirdMark 4.0
.t tag config y -relief raised
set weirdImage "foo-1"
.t image create 2.1 -image [image create photo $weirdImage]
set weirdEmbWin ".t.bar-1"
entry $weirdEmbWin
.t window create 3.1 -window $weirdEmbWin
test textIndex-3.1 {TkTextGetIndex, weird mark names} {
    list [catch {.t index $weirdMark} msg] $msg
} {0 4.0}
test textIndex-3.2 {TkTextGetIndex, weird mark names} knownBug {
    list [catch {.t index "$weirdMark -1char"} msg] $msg
} {0 4.0}
test textIndex-3.3 {TkTextGetIndex, weird embedded window names} {
    list [catch {.t index $weirdEmbWin} msg] $msg
} {0 3.1}
test textIndex-3.4 {TkTextGetIndex, weird embedded window names} knownBug {
    list [catch {.t index "$weirdEmbWin -1char"} msg] $msg
} {0 3.0}
test textIndex-3.5 {TkTextGetIndex, weird image names} {
    list [catch {.t index $weirdImage} msg] $msg
} {0 2.1}
test textIndex-3.6 {TkTextGetIndex, weird image names} knownBug {
    list [catch {.t index "$weirdImage -1char"} msg] $msg
} {0 2.0}
.t delete 3.1  ; # remove the weirdEmbWin
.t delete 2.1  ; # remove the weirdImage

test textIndex-4.1 {TkTextGetIndex, tags} {
    list [catch {.t index x.first} msg] $msg
} {0 2.8}
test textIndex-4.2 {TkTextGetIndex, tags} {
    list [catch {.t index x.last} msg] $msg
} {0 6.2}
test textIndex-4.3 {TkTextGetIndex, weird tags} {
    list [.t index $weirdTag.first+1c] [.t index $weirdTag.last+2c]
} {2.2 2.8}
test textIndex-4.4 {TkTextGetIndex, tags} {
    list [catch {.t index x.gorp} msg] $msg
} {1 {bad text index "x.gorp"}}
test textIndex-4.5 {TkTextGetIndex, tags} {
    list [catch {.t index foo.last} msg] $msg
} {1 {bad text index "foo.last"}}
test textIndex-4.6 {TkTextGetIndex, tags} {
    list [catch {.t index y.first} msg] $msg
} {1 {text doesn't contain any characters tagged with "y"}}
test textIndex-4.7 {TkTextGetIndex, tags} {
    list [catch {.t index x.last,} msg] $msg
} {1 {bad text index "x.last,"}}
test textIndex-4.8 {TkTextGetIndex, tags} {
    .t tag add z 1.0
    set result [list [.t index z.first] [.t index z.last]]
    .t tag delete z
    set result
} {1.0 1.1}
test textIndex-4.9 {TkTextGetIndex, tags} {
    .t tag add "" 1.0
    set result [.t index .first]
    .t tag delete ""
    set result
} {1.0}
test textIndex-4.10 {TkTextGetIndex, tags} {
    .t mark set current x.first
    .t index x.current.first
} {2.8}
test textIndex-4.11 {TkTextGetIndex, tags} {
    .t mark set current x.first
    .t index x.current.last
} {2.11}
test textIndex-4.12 {TkTextGetIndex, tags} {
    .t mark set current 1.0
    list [catch {.t index x.current.first} msg] $msg
} {1 {character near current position isn't tagged with "x"}}
test textIndex-4.13 {TkTextGetIndex, tags} {
    .t tag add "" 1.0
    .t mark set current 1.0
    set result [.t index .current.first]
    .t tag delete ""
    set result
} {1.0}

test textIndex-5.1 {TkTextGetIndex, "@"} {nonPortable fonts} {
    .t index @12,9
} 1.1
test textIndex-5.2 {TkTextGetIndex, "@"} {fonts} {
    .t index @-2,7
} 1.0
test textIndex-5.3 {TkTextGetIndex, "@"} {fonts} {
    .t index @10,-7
} 1.0
test textIndex-5.4 {TkTextGetIndex, "@"} {fonts} {
    list [catch {.t index @x} msg] $msg
} {1 {bad text index "@x"}}
test textIndex-5.5 {TkTextGetIndex, "@"} {fonts} {
    list [catch {.t index @10q} msg] $msg
} {1 {bad text index "@10q"}}
test textIndex-5.6 {TkTextGetIndex, "@"} {fonts} {
    list [catch {.t index @10,} msg] $msg
} {1 {bad text index "@10,"}}
test textIndex-5.7 {TkTextGetIndex, "@"} {fonts} {
    list [catch {.t index @10,a} msg] $msg
} {1 {bad text index "@10,a"}}
test textIndex-5.8 {TkTextGetIndex, "@"} {fonts} {
    list [catch {.t index @10,9,} msg] $msg
} {1 {bad text index "@10,9,"}}

test textIndex-6.1 {TkTextGetIndex, numeric} {
    list [catch {.t index 2.3} msg] $msg
} {0 2.3}
test textIndex-6.2 {TkTextGetIndex, numeric} {
    list [catch {.t index -} msg] $msg
} {1 {bad text index "-"}}
test textIndex-6.3 {TkTextGetIndex, numeric} {
    list [catch {.t index 2.end} msg] $msg
} {0 2.13}
test textIndex-6.4 {TkTextGetIndex, numeric} {
    list [catch {.t index 2.x} msg] $msg
} {1 {bad text index "2.x"}}
test textIndex-6.5 {TkTextGetIndex, numeric} {
    list [catch {.t index 2.3x} msg] $msg
} {1 {bad text index "2.3x"}}

test textIndex-7.1 {TkTextGetIndex, miscellaneous other bases} {
    list [catch {.t index end} msg] $msg
} {0 8.0}
test textIndex-7.2 {TkTextGetIndex, miscellaneous other bases} {
    list [catch {.t index foo} msg] $msg
} {0 3.2}
test textIndex-7.3 {TkTextGetIndex, miscellaneous other bases} {
    list [catch {.t index foo+1c} msg] $msg
} {0 3.3}

test textIndex-8.1 {TkTextGetIndex, modifiers} {
    list [catch {.t index 2.1+1char} msg] $msg
} {0 2.2}
test textIndex-8.2 {TkTextGetIndex, modifiers} {
    list [catch {.t index "2.1  	+1char"} msg] $msg
} {0 2.2}
test textIndex-8.3 {TkTextGetIndex, modifiers} {
    list [catch {.t index 2.1-1char} msg] $msg
} {0 2.0}
test textIndex-8.4 {TkTextGetIndex, modifiers} {
    list [catch {.t index {2.1  }} msg] $msg
} {0 2.1}
test textIndex-8.5 {TkTextGetIndex, modifiers} {
    list [catch {.t index {2.1+foo bar}} msg] $msg
} {1 {bad text index "2.1+foo bar"}}
test textIndex-8.6 {TkTextGetIndex, modifiers} {
    list [catch {.t index {2.1 foo bar}} msg] $msg
} {1 {bad text index "2.1 foo bar"}}

test textIndex-9.1 {TkTextIndexCompare} {
    list [.t compare 3.1 < 3.2] [.t compare 3.1 == 3.2]
} {1 0}
test textIndex-9.2 {TkTextIndexCompare} {
    list [.t compare 3.2 < 3.2] [.t compare 3.2 == 3.2]
} {0 1}
test textIndex-9.3 {TkTextIndexCompare} {
    list [.t compare 3.3 < 3.2] [.t compare 3.3 == 3.2]
} {0 0}
test textIndex-9.4 {TkTextIndexCompare} {
    list [.t compare 2.1 < 3.2] [.t compare 2.1 == 3.2]
} {1 0}
test textIndex-9.5 {TkTextIndexCompare} {
    list [.t compare 4.1 < 3.2] [.t compare 4.1 == 3.2]
} {0 0}

test textIndex-10.1 {ForwBack} {
    list [catch {.t index {2.3 + x}} msg] $msg
} {1 {bad text index "2.3 + x"}}
test textIndex-10.2 {ForwBack} {
    list [catch {.t index {2.3 + 2 chars}} msg] $msg
} {0 2.5}
test textIndex-10.3 {ForwBack} {
    list [catch {.t index {2.3 + 2c}} msg] $msg
} {0 2.5}
test textIndex-10.4 {ForwBack} {
    list [catch {.t index {2.3 - 3ch}} msg] $msg
} {0 2.0}
test textIndex-10.5 {ForwBack} {
    list [catch {.t index {1.3 + 3 lines}} msg] $msg
} {0 4.3}
test textIndex-10.6 {ForwBack} {
    list [catch {.t index {2.3 -1l}} msg] $msg
} {0 1.3}
test textIndex-10.7 {ForwBack} {
    list [catch {.t index {2.3 -1 gorp}} msg] $msg
} {1 {bad text index "2.3 -1 gorp"}}
test textIndex-10.8 {ForwBack} {
    list [catch {.t index {2.3 - 4 lines}} msg] $msg
} {0 1.3}
test textIndex-10.9 {ForwBack} {
    .t mark set insert 2.0
    list [catch {.t index {insert -0 chars}} msg] $msg
} {0 2.0}
test textIndex-10.10 {ForwBack} {
    .t mark set insert 2.end
    list [catch {.t index {insert +0 chars}} msg] $msg
} {0 2.13}

test textIndex-11.1 {TkTextIndexForwBytes} {testtext} {
    testtext .t forwbytes 2.3 -7
} {1.3 3}
test textIndex-11.2 {TkTextIndexForwBytes} {testtext} {
    testtext .t forwbytes 2.3 5
} {2.8 8}
test textIndex-11.3 {TkTextIndexForwBytes} {testtext} {
    testtext .t forwbytes 2.3 10
} {2.13 13}
test textIndex-11.4 {TkTextIndexForwBytes} {testtext} {
    testtext .t forwbytes 2.3 11
} {3.0 0}
test textIndex-11.5 {TkTextIndexForwBytes} {testtext} {
    testtext .t forwbytes 2.3 57
} {7.6 6}
test textIndex-11.6 {TkTextIndexForwBytes} {testtext} {
    testtext .t forwbytes 2.3 58
} {8.0 0}
test textIndex-11.7 {TkTextIndexForwBytes} {testtext} {
    testtext .t forwbytes 2.3 59
} {8.0 0}

test textIndex-12.1 {TkTextIndexForwChars} {
    # (charCount < 0)
    .t index {2.3 + -7 chars}
} 1.3
test textIndex-12.2 {TkTextIndexForwChars} {
    # not (charCount < 0)
    .t index {2.3 + 5 chars}
} 2.8
test textIndex-12.3 {TkTextIndexForwChars: find index} {
    # for ( ; segPtr != NULL; segPtr = segPtr->nextPtr)
    # one loop
    .t index {2.3 + 9 chars}
} 2.12
test textIndex-12.4 {TkTextIndexForwChars: find index} {
    # for ( ; segPtr != NULL; segPtr = segPtr->nextPtr)
    # multiple loops
    .t mark set foo 2.5
    set x [.t index {2.3 + 9 chars}]
    .t mark unset foo
    set x
} 2.12
test textIndex-12.5 {TkTextIndexForwChars: find index} {
    # for ( ; segPtr != NULL; segPtr = segPtr->nextPtr)
    # border condition: last char

    .t index {2.3 + 10 chars}
} 2.13
test textIndex-12.6 {TkTextIndexForwChars: find index} {
    # for ( ; segPtr != NULL; segPtr = segPtr->nextPtr)
    # border condition: segPtr == NULL -> beginning of next line

    .t index {2.3 + 11 chars}
} 3.0
test textIndex-12.7 {TkTextIndexForwChars: find index} {
    # (segPtr->typePtr == &tkTextCharType)
    .t index {2.3 + 2 chars}
} 2.5
test textIndex-12.8 {TkTextIndexForwChars: find index} {
    # (charCount == 0)
    # No more chars, so we found byte offset.

    .t index {2.3 + 2 chars}
} 2.5
test textIndex-12.9 {TkTextIndexForwChars: find index} {
    # not (segPtr->typePtr == &tkTextCharType)

    .t image create 2.4 -image textimage
    set x [.t get {2.3 + 3 indices}]
    .t delete 2.4
    set x
} "f"
test textIndex-12.10 {TkTextIndexForwChars: find index} {
    # dstPtr->byteIndex += segPtr->size - byteOffset
    # When moving to next segment, account for bytes in last segment.
    # Wrong answer would be 2.4

    .t mark set foo 2.4
    set x [.t index {2.3 + 5 chars}]
    .t mark unset foo
    set x
} 2.8
test textIndex-12.11 {TkTextIndexForwChars: go to next line} {
    # (linePtr == NULL)
    .t index {7.6 + 3 chars}
} 8.0
test textIndex-12.12 {TkTextIndexForwChars: go to next line} {
    # Reset byteIndex to 0 now that we are on a new line.
    # Wrong answer would be 2.9
    .t index {1.3 + 6 chars}
} 2.2
test textIndex-12.13 {TkTextIndexForwChars} {
    # right to end
    .t index {2.3 + 56 chars}
} 8.0
test textIndex-12.14 {TkTextIndexForwChars} {
    # try to go past end
    .t index {2.3 + 57 chars}
} 8.0

test textIndex-13.1 {TkTextIndexBackBytes} {testtext} {
    testtext .t backbytes 3.2 -10
} {4.6 6}
test textIndex-13.2 {TkTextIndexBackBytes} {testtext} {
    testtext .t backbytes 3.2 2
} {3.0 0}
test textIndex-13.3 {TkTextIndexBackBytes} {testtext} {
    testtext .t backbytes 3.2 3
} {2.13 13}
test textIndex-13.4 {TkTextIndexBackBytes} {testtext} {
    testtext .t backbytes 3.2 22
} {1.1 1}
test textIndex-13.5 {TkTextIndexBackBytes} {testtext} {
    testtext .t backbytes 3.2 23
} {1.0 0}
test textIndex-13.6 {TkTextIndexBackBytes} {testtext} {
    testtext .t backbytes 3.2 24
} {1.0 0}

test textIndex-14.1 {TkTextIndexBackChars} {
    # (charCount < 0)
    .t index {3.2 - -10 chars}
} 4.6
test textIndex-14.2 {TkTextIndexBackChars} {
    # not (charCount < 0)
    .t index {3.2 - 2 chars}
} 3.0
test textIndex-14.3 {TkTextIndexBackChars: find starting segment} {
    # for (segPtr = dstPtr->linePtr->segPtr; ; segPtr = segPtr->nextPtr)
    # single loop

    .t index {3.2 - 3 chars}
} 2.13
test textIndex-14.4 {TkTextIndexBackChars: find starting segment} {
    # for (segPtr = dstPtr->linePtr->segPtr; ; segPtr = segPtr->nextPtr)
    # multiple loop

    .t mark set foo1 2.5
    .t mark set foo2 2.7
    .t mark set foo3 2.10
    set x [.t index {2.9 - 1 chars}]
    .t mark unset foo1 foo2 foo3
    set x
} 2.8
test textIndex-14.5 {TkTextIndexBackChars: find starting seg and offset} {
    # for (segPtr = dstPtr->linePtr->segPtr; ; segPtr = segPtr->nextPtr)
    # Make sure segSize was decremented.  Wrong answer would be 2.10

    .t mark set foo 2.2
    set x [.t index {2.9 - 1 char}]
    .t mark unset foo
    set x
} 2.8
test textIndex-14.6 {TkTextIndexBackChars: back over characters} {
    # (segPtr->typePtr == &tkTextCharType)

    .t index {3.2 - 22 chars}
} 1.1
test textIndex-14.7 {TkTextIndexBackChars: loop backwards over chars} {
    # (charCount == 0)
    # No more chars, so we found byte offset.

    .t index {3.4 - 2 chars}
} 3.2
test textIndex-14.8 {TkTextIndexBackChars: loop backwards over chars} {
    # (p == start)
    # Still more chars, but we reached beginning of segment

    .t image create 5.6 -image textimage
    set x [.t index {5.8 - 3 indices}]
    .t delete 5.6
    set x
} 5.5
test textIndex-14.9 {TkTextIndexBackChars: back over image} {
    # not (segPtr->typePtr == &tkTextCharType)

    .t image create 5.6 -image textimage
    set x [.t get {5.8 - 4 indices}]
    .t delete 5.6
    set x
} "G"
test textIndex-14.10 {TkTextIndexBackChars: move to previous segment} {
    # (segPtr != oldPtr)
    # More segments to go

    .t mark set foo 3.4
    set x [.t index {3.5 - 2 chars}]
    .t mark unset foo
    set x
} 3.3
test textIndex-14.11 {TkTextIndexBackChars: move to previous segment} {
    # not (segPtr != oldPtr)
    # At beginning of line.

    .t mark set foo 3.4
    set x [.t index {3.5 - 10 chars}]
    .t mark unset foo
    set x
} 2.9
test textIndex-14.12 {TkTextIndexBackChars: move to previous line} {
    # (lineIndex == 0)
    .t index {1.5 - 10 chars}
} 1.0
test textIndex-14.13 {TkTextIndexBackChars: move to previous line} {
    # not (lineIndex == 0)
    .t index {2.5 - 10 chars}
} 1.2
test textIndex-14.14 {TkTextIndexBackChars: move to previous line} {
    # for (segPtr = oldPtr; segPtr != NULL; segPtr = segPtr->nextPtr)
    # Set byteIndex to end of previous line so we can subtract more
    # bytes from it.  Otherwise we get an TkTextIndex with a negative
    # byteIndex.

    .t index {2.5 - 6 chars}
} 1.6
test textIndex-14.15 {TkTextIndexBackChars: UTF} {
    .t get {5.3 - 1 chars}
} y
test textIndex-14.16 {TkTextIndexBackChars: UTF} {
    .t get {5.3 - 2 chars}
} \u4e4f
test textIndex-14.17 {TkTextIndexBackChars: UTF} {
    .t get {5.3 - 3 chars}
} b

proc getword index {
    .t get [.t index "$index wordstart"] [.t index "$index wordend"]
}
test textIndex-15.1 {StartEnd} {
    list [catch {.t index {2.3 lineend}} msg] $msg
} {0 2.13}
test textIndex-15.2 {StartEnd} {
    list [catch {.t index {2.3 linee}} msg] $msg
} {0 2.13}
test textIndex-15.3 {StartEnd} {
    list [catch {.t index {2.3 line}} msg] $msg
} {1 {bad text index "2.3 line"}}
test textIndex-15.4 {StartEnd} {
    list [catch {.t index {2.3 linestart}} msg] $msg
} {0 2.0}
test textIndex-15.5 {StartEnd} {
    list [catch {.t index {2.3 lines}} msg] $msg
} {0 2.0}
test textIndex-15.6 {StartEnd} {
    getword 5.3
} { }
test textIndex-15.7 {StartEnd} {
    getword 5.4
} GIrl
test textIndex-15.8 {StartEnd} {
    getword 5.7
} GIrl
test textIndex-15.9 {StartEnd} {
    getword 5.8
} { }
test textIndex-15.10 {StartEnd} {
    getword 5.14
} x_yz
test textIndex-15.11 {StartEnd} {
    getword 6.2
} #
test textIndex-15.12 {StartEnd} {
    getword 3.4
} 12345
.t tag add x 2.8 2.11
test textIndex-15.13 {StartEnd} {
    list [catch {.t index {2.2 worde}} msg] $msg
} {0 2.13}
test textIndex-15.14 {StartEnd} {
    list [catch {.t index {2.12 words}} msg] $msg
} {0 2.0}
test textIndex-15.15 {StartEnd} {
    list [catch {.t index {2.12 word}} msg] $msg
} {1 {bad text index "2.12 word"}}

test textIndex-16.1 {TkTextPrintIndex} {
    set t [text .t2]
    $t insert end \n
    $t window create end -window [button $t.b]
    set result [$t index end-2c]
    pack $t
    catch {destroy $t}
} 0

test textIndex-16.2 {TkTextPrintIndex} {
    set t [text .t2]
    $t insert end \n
    $t window create end -window [button $t.b]
    set result [$t tag add {} end-2c]
    pack $t
    catch {destroy $t}
} 0

test textIndex-17.1 {Object indices} {
    set res {}
    set t [text .t2 -height 20]
    for {set i 0} {$i < 100} {incr i} {
	$t insert end $i\n
    }
    pack $t
    update
    set idx @0,0
    lappend res $idx [$t index $idx]
    $t yview scroll 2 pages
    lappend res $idx [$t index $idx]
    catch {destroy $t}
    unset i
    unset idx
    list $res
} {{@0,0 1.0 @0,0 37.0}}

test textIndex-18.1 {Object indices don't cache mark names} {
    set res {}
    text .t2
    .t2 insert 1.0 1234\n1234\n1234
    set pos "insert"
    lappend res [.t2 index $pos]
    .t2 mark set $pos 3.0
    lappend res [.t2 index $pos]
    .t2 mark set $pos 1.0
    lappend res [.t2 index $pos]
    catch {destroy .t2}
    set res
} {3.4 3.0 1.0}

frame .f -width 100 -height 20
pack .f -side left

set fixedFont {Courier -12}
set fixedHeight [font metrics $fixedFont -linespace]
set fixedWidth [font measure $fixedFont m]

set varFont {Times -14}
set bigFont {Helvetica -24}
destroy .t
text .t -font $fixedFont -width 20 -height 10 -wrap char
pack .t -expand 1 -fill both
.t tag configure big -font $bigFont
wm geometry . {}

# The statements below reset the main window;  it's needed if the window
# manager is mwm to make mwm forget about a previous minimum size setting.

wm withdraw .
wm minsize . 1 1
wm positionfrom . user
wm deiconify .
update

# Some window managers (like olwm under SunOS 4.1.3) misbehave in a way
# that tends to march windows off the top and left of the screen.  If
# this happens, some tests will fail because parts of the window will
# not need to be displayed (because they're off-screen).  To keep this
# from happening, move the window if it's getting near the left or top
# edges of the screen.

if {([winfo rooty .] < 50) || ([winfo rootx .] < 50)} {
    wm geom . +50+50
}

set str [string repeat "hello " 20]

.t insert end "$str one two three four five six seven height nine ten\n"
.t insert end "$str one two three four five six seven height nine ten\n"
.t insert end "$str one two three four five six seven height nine ten\n"

test textIndex-19.1 {Display lines} {
    .t index "2.7 displaylinestart"
} {2.0}

test textIndex-19.2 {Display lines} {
    .t index "2.7 displaylineend"
} {2.19}

test textIndex-19.3 {Display lines} {
    .t index "2.30 displaylinestart"
} {2.20}

test textIndex-19.4 {Display lines} {
    .t index "2.30 displaylineend"
} {2.39}

test textIndex-19.5 {Display lines} {
    .t index "2.40 displaylinestart"
} {2.40}

test textIndex-19.6 {Display lines} {
    .t index "2.40 displaylineend"
} {2.59}

test textIndex-19.7 {Display lines} {
    .t index "2.7 +1displaylines"
} {2.27}

test textIndex-19.8 {Display lines} {
    .t index "2.7 -1displaylines"
} {1.167}

test textIndex-19.9 {Display lines} {
    .t index "2.30 +1displaylines"
} {2.50}

test textIndex-19.10 {Display lines} {
    .t index "2.30 -1displaylines"
} {2.10}

test textIndex-19.11 {Display lines} {
    .t index "2.40 +1displaylines"
} {2.60}

test textIndex-19.12 {Display lines} {
    .t index "2.40 -1displaylines"
} {2.20}

test textIndex-19.12.1 {Display lines} {
    .t index "2.50 - 100 displaylines"
} {1.0}

test textIndex-19.12.2 {Display lines} {
<<<<<<< HEAD
    .t compare [.t index "2.50 + 1000 displaylines"] == end
} {1}
=======
    .t compare [.t index "2.50 + 100 displaylines"] == "end - 1 c"
} 1
>>>>>>> f8e123a7

test textIndex-19.13 {Display lines} {
    destroy {*}[pack slaves .]
    text .txt -height 1 -wrap word -yscroll ".sbar set" -width 400
    scrollbar .sbar -command ".txt yview"
    grid .txt .sbar -sticky news
    grid configure .sbar -sticky ns
    grid rowconfigure    . 0 -weight 1
    grid columnconfigure . 0 -weight 1
    .txt configure -width 10
    .txt tag config STAMP -elide 1
    .txt tag config NICK-tick -elide 0
    .txt insert end "+++++ Loading History ++++++++++++++++\n"
    .txt mark set HISTORY {2.0 - 1 line}
    .txt insert HISTORY {	} STAMP
    .txt insert HISTORY {tick	} {NICK NICK-tick}
    .txt insert HISTORY "\n" {NICK NICK-tick}
    .txt insert HISTORY {[23:51]	} STAMP
    .txt insert HISTORY "\n" {NICK NICK-tick}
    # Must not crash
    .txt index "2.0 - 2 display lines"
    destroy .txt .sbar
} {}

test textIndex-19.14 {Display lines + lines with Unicode text} {
    destroy .t
    pack [text .t -font {Courier -24}]
    update
    .t insert end "abcdefgh\n\u0430\u0431\u0432\u0433\u0491\u0434\u0435\u0454\n\u4E00\u4F0A\u4F9D\u533B\u54BF\u566B\u6B39\u6CC6"
    .t sync
    set res {}
    lappend res [.t index "1.4 +1lines"] [.t index "1.4 +2lines"]
    lappend res [.t index "1.4 +1displaylines"] [.t index "1.4 +2displaylines"]
    lappend res [.t index "3.4 -1lines"] [.t index "3.4 -2lines"]
    lappend res [.t index "3.4 -1displaylines"] [.t index "3.4 -2displaylines"]
    set res
} {2.4 3.4 2.4 3.2 2.4 1.4 2.6 1.6}

proc text_test_word {startend chars start} {
    destroy .t
    text .t
    .t insert end $chars
    if {[regexp {end} $start]} {
	set start [.t index "${start}chars -2c"]
    } else {
	set start [.t index "1.0 + ${start}chars"]
    }
    if {[.t compare $start >= "end-1c"]} {
	set start "end-2c"
    }
    set res [.t index "$start $startend"]
    .t count 1.0 $res
}

# Following tests copied from tests from string wordstart/end in Tcl

test textIndex-21.4 {text index wordend} {
    text_test_word wordend abc. -1
} 3
test textIndex-21.5 {text index wordend} {
    text_test_word wordend abc. 100
} 4
test textIndex-21.6 {text index wordend} {
    text_test_word wordend "word_one two three" 2
} 8
test textIndex-21.7 {text index wordend} {
    text_test_word wordend "one .&# three" 5
} 6
test textIndex-21.8 {text index wordend} {
    text_test_word worde "x.y" 0
} 1
test textIndex-21.9 {text index wordend} {
    text_test_word worde "x.y" end-1
} 2
test textIndex-21.10 {text index wordend, unicode} {
    text_test_word wordend "xyz\u00c7de fg" 0
} 6
test textIndex-21.11 {text index wordend, unicode} {
    text_test_word wordend "xyz\uc700de fg" 0
} 6
test textIndex-21.12 {text index wordend, unicode} {
    text_test_word wordend "xyz\u203fde fg" 0
} 6
test textIndex-21.13 {text index wordend, unicode} {
    text_test_word wordend "xyz\u2045de fg" 0
} 3
test textIndex-21.14 {text index wordend, unicode} {
    text_test_word wordend "\uc700\uc700 abc" 8
} 6

test textIndex-22.5 {text index wordstart} {
    text_test_word wordstart "one two three_words" 400
} 8
test textIndex-22.6 {text index wordstart} {
    text_test_word wordstart "one two three_words" 2
} 0
test textIndex-22.7 {text index wordstart} {
    text_test_word wordstart "one two three_words" -2
} 0
test textIndex-22.8 {text index wordstart} {
    text_test_word wordstart "one .*&^ three" 6
} 6
test textIndex-22.9 {text index wordstart} {
    text_test_word wordstart "one two three" 4
} 4
test textIndex-22.10 {text index wordstart} {
    text_test_word wordstart "one two three" end-5
} 7
test textIndex-22.11 {text index wordstart, unicode} {
    text_test_word wordstart "one tw\u00c7o three" 7
} 4
test textIndex-22.12 {text index wordstart, unicode} {
    text_test_word wordstart "ab\uc700\uc700 cdef ghi" 12
} 10
test textIndex-22.13 {text index wordstart, unicode} {
    text_test_word wordstart "\uc700\uc700 abc" 8
} 3
test textIndex-22.14 {text index wordstart, unicode, start index at internal segment start} {
    catch {destroy .t}
    text .t
    .t insert end "C'est du texte en fran\u00e7ais\n"
    .t insert end "\u042D\u0442\u043E\u0020\u0442\u0435\u043A\u0441\u0442\u0020\u043D\u0430\u0020\u0440\u0443\u0441\u0441\u043A\u043E\u043C"
    .t mark set insert 1.23
    set res [.t index "1.23 wordstart"]
    .t mark set insert 2.16
    lappend res [.t index "2.16 wordstart"] [.t index "2.15 wordstart"]
} {1.18 2.13 2.13}
test textIndex-22.15 {text index display wordstart} {
    catch {destroy .t}
    text .t
    .t index "1.0 display wordstart"  ; # used to crash
} 1.0

test textIndex-23.1 {text paragraph start} {
    pack [text .t2]
    .t2 insert end " Text"
    set res 2.0
    for {set i 0} {$i < 2} {incr i} {
	lappend res [::tk::TextPrevPara .t2 [lindex $res end]]
    }
    destroy .t2
    set res
} {2.0 1.1 1.1}

test textIndex-24.1 {text mark prev} {
    pack [text .t2]
    .t2 insert end [string repeat "1 2 3 4 5 6 7 8 9 0\n" 12]
    .t2 mark set 1.0 10.0
    update
    # then this crash Tk:
    set res [.t2 mark previous 10.10]
    destroy .t2
    set res
} {1.0}

test textIndex-25.1 {IndexCountBytesOrdered, bug [3f1f79abcf]} {
    pack [text .t2]
    .t2 tag configure elided -elide 1
    .t2 insert end "01\n02\n03\n04\n05\n06\n07\n08\n09\n10\n"
    .t2 insert end "11\n12\n13\n14\n15\n16\n17\n18\n19\n20\n"
    .t2 insert end "21\n22\n23\n25\n26\n27\n28\n29\n30\n31"
    .t2 insert end "32\n33\n34\n36\n37\n38\n39" elided
    # then this used to crash Tk:
    .t2 see end
    focus -force .t2   ; # to see the cursor blink
    destroy .t2
} {}

test textIndex-26.1 {TkTextGetIndex bug (wish8.6)} -body {
    catch {destroy .t}
    text .t
    .t insert current "Tes"
    .t mark set "end" 1.0
    .t insert end "t"
    .t get 1.0 "1.0 lineend"
} -result {Test}
test textIndex-26.2 {TkTextGetIndex bug (wish8.6)} -body {
    catch {destroy .t}
    text .t
    .t insert end "a"
    .t mark set 1.0 1.1
    .t index 1.0
} -result {1.0}

# cleanup
rename textimage {}
catch {destroy .t}
cleanupTests
return

# Local variables:
# mode: tcl
# End:
# vi:set ts=8 sw=4:<|MERGE_RESOLUTION|>--- conflicted
+++ resolved
@@ -832,13 +832,8 @@
 } {1.0}
 
 test textIndex-19.12.2 {Display lines} {
-<<<<<<< HEAD
     .t compare [.t index "2.50 + 1000 displaylines"] == end
-} {1}
-=======
-    .t compare [.t index "2.50 + 100 displaylines"] == "end - 1 c"
 } 1
->>>>>>> f8e123a7
 
 test textIndex-19.13 {Display lines} {
     destroy {*}[pack slaves .]
