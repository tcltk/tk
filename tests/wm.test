--- conflicted
+++ resolved
@@ -6,11 +6,6 @@
 # Copyright (c) 1994-1997 Sun Microsystems, Inc.
 # Copyright (c) 1998-1999 by Scriptics Corporation.
 # All rights reserved.
-<<<<<<< HEAD
-#
-# RCS: @(#) $Id: wm.test,v 1.49 2010/05/26 10:58:14 nijtmans Exp $
-=======
->>>>>>> fca5c4a6
 
 # This file tests window manager interactions that work across platforms.
 # Window manager tests that only work on a specific platform should be placed
