# This file is a Tcl script to test out the B-tree facilities of
# Tk's text widget (the contents of the file "tkTextBTree.c".  There are
# several file with additional tests for other features of text widgets.
# This file is organized in the standard fashion for Tcl tests.
#
# Copyright © 1992-1994 The Regents of the University of California.
# Copyright © 1994 Sun Microsystems, Inc.
# Copyright © 1998-1999 Scriptics Corporation.
# All rights reserved.

package require tcltest 2.2
namespace import ::tcltest::*
eval tcltest::configure $argv
tcltest::loadTestedCommands

proc setup {} {
    .t delete 1.0 end
    .t tag delete x y
    .t insert 1.0 "Text for first line\nSecond line\n\nLast line of info"
    .t tag add x 1.1
    .t tag add x 1.5 1.13
    .t tag add x 2.2 2.6
    .t tag add y 1.5
}

# setup procedure for tests 10.*, 11.*, 12.*
proc msetup {} {
    .t delete 1.0 end
    .t insert 1.0 "Text for first line\nSecond line\n\nLast line of info"
    .t mark set m1 1.2
    .t mark set l1 1.2
    .t mark gravity l1 left
    .t mark set next 1.6
    .t mark set x 1.6
    .t mark set m2 2.0
    .t mark set m3 2.100
    .t tag add x 1.3 1.8
}

# setup procedure for tests 16.*, 17.*, 18.9
proc setupBig {} {
    .t delete 1.0 end
    .t tag delete x y
    .t tag configure x -foreground blue
    .t tag configure y -underline true
    # Create a Btree with 2002 lines (2000 + already existing + phantom at end)
    # This generates a level 3 node with 9 children
    # Most level 2 nodes cover 216 lines and have 6 children, except the last
    # level 2 node covers 274 lines and has 7 children.
    # Most level 1 nodes cover 36 lines and have 6 children, except the
    # rightmost node has 58 lines and 9 children.
    # Level 2: 2002 = 8*216 + 274
    # Level 1: 2002 = 54*36 + 58
    # Level 0: 2002 = 332*6 + 10
    for {set i 0} {$i < 2000} {incr i} {
	append x "Line $i abcd efgh ijkl\n"
    }
    .t insert insert $x
    .t debug 1
}

# Widget used in tests 1.* - 13.*
destroy .t
text .t
.t debug on

test btree-1.1 {basic insertions} -body {
    .t delete 1.0 100000.0
    .t insert 1.0 "Line 1\nLine 2\nLine 3"
    .t get 1.0 1000000.0
} -result "Line 1\nLine 2\nLine 3\n"
test btree-1.2 {basic insertions} -body {
    .t delete 1.0 100000.0
    .t insert 1.0 "Line 1\nLine 2\nLine 3"
    .t insert 1.3 XXX
    .t get 1.0 1000000.0
} -result "LinXXXe 1\nLine 2\nLine 3\n"
test btree-1.3 {basic insertions} -body {
    .t delete 1.0 100000.0
    .t insert 1.0 "Line 1\nLine 2\nLine 3"
    .t insert 3.0 YYY
    .t get 1.0 1000000.0
} -result "Line 1\nLine 2\nYYYLine 3\n"
test btree-1.4 {basic insertions} -body {
    .t delete 1.0 100000.0
    .t insert 1.0 "Line 1\nLine 2\nLine 3"
    .t insert 2.1 X\nYY
    .t get 1.0 1000000.0
} -result "Line 1\nLX\nYYine 2\nLine 3\n"
test btree-1.5 {basic insertions} -body {
    .t delete 1.0 100000.0
    .t insert 1.0 "Line 1\nLine 2\nLine 3"
    .t insert 2.0 X\n\n\n
    .t get 1.0 1000000.0
} -result "Line 1\nX\n\n\nLine 2\nLine 3\n"
test btree-1.6 {basic insertions} -body {
    .t delete 1.0 100000.0
    .t insert 1.0 "Line 1\nLine 2\nLine 3"
    .t insert 2.6 X\n
    .t get 1.0 1000000.0
} -result "Line 1\nLine 2X\n\nLine 3\n"
test btree-1.7 {insertion before start of text} -body {
    .t delete 1.0 100000.0
    .t insert 1.0 "Line 1\nLine 2\nLine 3"
    .t insert 0.4 XXX
    .t get 1.0 1000000.0
} -result "XXXLine 1\nLine 2\nLine 3\n"
test btree-1.8 {insertion past end of text} -body {
    .t delete 1.0 100000.0
    .t insert 1.0 "Line 1\nLine 2\nLine 3"
    .t insert 100.0 ZZ
    .t get 1.0 1000000.0
} -result "Line 1\nLine 2\nLine 3ZZ\n"
test btree-1.9 {insertion before start of line} -body {
    .t delete 1.0 100000.0
    .t insert 1.0 "Line 1\nLine 2\nLine 3"
    .t insert 2.-3 Q
    .t get 1.0 1000000.0
} -result "Line 1\nQLine 2\nLine 3\n"
test btree-1.10 {insertion past end of line} -body {
    .t delete 1.0 100000.0
    .t insert 1.0 "Line 1\nLine 2\nLine 3"
    .t insert 2.40 XYZZY
    .t get 1.0 1000000.0
} -result "Line 1\nLine 2XYZZY\nLine 3\n"
test btree-1.11 {insertion past end of last line} -body {
    .t delete 1.0 100000.0
    .t insert 1.0 "Line 1\nLine 2\nLine 3"
    .t insert 3.40 ABC
    .t get 1.0 1000000.0
} -result "Line 1\nLine 2\nLine 3ABC\n"


test btree-2.1 {basic deletions} -body {
    .t delete 1.0 100000.0
    .t insert 1.0 "Line 1\nLine 2\nLine 3"
    .t delete 1.0 1.3
    .t get 1.0 1000000.0
} -result "e 1\nLine 2\nLine 3\n"
test btree-2.2 {basic deletions} -body {
    .t delete 1.0 100000.0
    .t insert 1.0 "Line 1\nLine 2\nLine 3"
    .t delete 2.2
    .t get 1.0 1000000.0
} -result "Line 1\nLie 2\nLine 3\n"
test btree-2.3 {basic deletions} -body {
    .t delete 1.0 100000.0
    .t insert 1.0 "Line 1\nLine 2\nLine 3"
    .t delete 2.0 2.3
    .t get 1.0 1000000.0
} -result "Line 1\ne 2\nLine 3\n"
test btree-2.4 {deleting whole lines} -body {
    .t delete 1.0 100000.0
    .t insert 1.0 "Line 1\nLine 2\nLine 3"
    .t delete 1.2 3.0
    .t get 1.0 1000000.0
} -result "LiLine 3\n"
test btree-2.5 {deleting whole lines} -body {
    .t delete 1.0 100000.0
    .t insert 1.0 "Line 1\nLine 2\n\n\nLine 5"
    .t delete 1.0 5.2
    .t get 1.0 1000000.0
} -result "ne 5\n"
test btree-2.6 {deleting before start of file} -body {
    .t delete 1.0 100000.0
    .t insert 1.0 "Line 1\nLine 2\nLine 3"
    .t delete 0.3 1.2
    .t get 1.0 1000000.0
} -result "ne 1\nLine 2\nLine 3\n"
test btree-2.7 {deleting after end of file} -body {
    .t delete 1.0 100000.0
    .t insert 1.0 "Line 1\nLine 2\nLine 3"
    .t delete 10.3
    .t get 1.0 1000000.0
} -result "Line 1\nLine 2\nLine 3\n"
test btree-2.8 {deleting before start of line} -body {
    .t delete 1.0 100000.0
    .t insert 1.0 "Line 1\nLine 2\nLine 3"
    .t delete 3.-1 3.3
    .t get 1.0 1000000.0
} -result "Line 1\nLine 2\ne 3\n"
test btree-2.9 {deleting before start of line} -body {
    .t delete 1.0 100000.0
    .t insert 1.0 "Line 1\nLine 2\nLine 3"
    .t delete 1.-1 1.0
    .t get 1.0 1000000.0
} -result "Line 1\nLine 2\nLine 3\n"
test btree-2.10 {deleting after end of line} -body {
    .t delete 1.0 100000.0
    .t insert 1.0 "Line 1\nLine 2\nLine 3"
    .t delete 1.8 2.1
    .t get 1.0 1000000.0
} -result "Line 1ine 2\nLine 3\n"
test btree-2.11 {deleting after end of last line} -body {
    .t delete 1.0 100000.0
    .t insert 1.0 "Line 1\nLine 2\nLine 3"
    .t delete 3.8 4.1
    .t get 1.0 1000000.0
} -result "Line 1\nLine 2\nLine 3\n"
test btree-2.12 {deleting before start of file} -body {
    .t delete 1.0 100000.0
    .t insert 1.0 "Line 1\nLine 2\nLine 3"
    .t delete 1.8 0.0
    .t get 1.0 1000000.0
} -result "Line 1\nLine 2\nLine 3\n"
test btree-2.13 {deleting past end of file} -body {
    .t delete 1.0 100000.0
    .t insert 1.0 "Line 1\nLine 2\nLine 3"
    .t delete 1.8 4.0
    .t get 1.0 1000000.0
} -result "Line 1\n"
test btree-2.14 {deleting with end before start of line} -body {
    .t delete 1.0 100000.0
    .t insert 1.0 "Line 1\nLine 2\nLine 3"
    .t delete 1.3 2.-3
    .t get 1.0 1000000.0
} -result "LinLine 2\nLine 3\n"
test btree-2.15 {deleting past end of line} -body {
    .t delete 1.0 100000.0
    .t insert 1.0 "Line 1\nLine 2\nLine 3"
    .t delete 1.3 1.9
    .t get 1.0 1000000.0
} -result "Lin\nLine 2\nLine 3\n"
test btree-2.16 {deleting past end of line} -body {
    .t delete 1.0 100000.0
    .t insert 1.0 "Line 1\nLine 2\nLine 3"
    .t delete 3.2 3.15
    .t get 1.0 1000000.0
} -result "Line 1\nLine 2\nLi\n"
test btree-2.17 {deleting past end of line} -body {
    .t delete 1.0 100000.0
    .t insert 1.0 "Line 1\nLine 2\nLine 3"
    .t delete 3.0 3.15
    .t get 1.0 1000000.0
} -result "Line 1\nLine 2\n\n"
test btree-2.18 {deleting past end of line} -body {
    .t delete 1.0 100000.0
    .t insert 1.0 "Line 1\nLine 2\nLine 3"
    .t delete 1.0 3.15
    .t get 1.0 1000000.0
} -result "\n"
test btree-2.19 {deleting with negative range} -body {
    .t delete 1.0 100000.0
    .t insert 1.0 "Line 1\nLine 2\nLine 3"
    .t delete 3.2 2.4
    .t get 1.0 1000000.0
} -result "Line 1\nLine 2\nLine 3\n"
test btree-2.20 {deleting with negative range} -body {
    .t delete 1.0 100000.0
    .t insert 1.0 "Line 1\nLine 2\nLine 3"
    .t delete 3.2 3.1
    .t get 1.0 1000000.0
} -result "Line 1\nLine 2\nLine 3\n"
test btree-2.21 {deleting with negative range} -body {
    .t delete 1.0 100000.0
    .t insert 1.0 "Line 1\nLine 2\nLine 3"
    .t delete 3.2 3.2
    .t get 1.0 1000000.0
} -result "Line 1\nLine 2\nLine 3\n"
test btree-2.22 {deleting into beginning of elided range} -setup {
    .t delete 1.0 end
} -body {
    for {set n 1} {$n <= 10} {incr n} {
	.t insert end "Line $n\n"
    }
    .t tag configure Elided -elide 1
    .t tag add Elided 6.0 end
    .t delete 5.0 "5.0 + 8 chars" ; # was deleting branch - see [a6a5985713]
    .t get 4.0 7.0
} -cleanup {
    .t tag delete Elided
    .t delete 1.0 end
} -result "Line 4\nine 6\nLine 7\n"
test btree-2.23 {deleting from within elided range} -body {
    for {set n 1} {$n <= 10} {incr n} {
	.t insert end "Line $n\n"
    }
    .t tag configure Elided -elide 1
    .t tag add Elided 6.0 8.0
    .t delete 7.0 9.0 ; # was deleting link - see [a6a5985713]
    .t get 6.0 8.0
} -cleanup {
    .t tag delete Elided
    .t delete 1.0 end
} -result "Line 6\nLine 9\n"
test btree-2.24 {deleting whole elided range} -body {
    for {set n 1} {$n <= 10} {incr n} {
	.t insert end "Line $n\n"
    }
    .t tag configure Elided -elide 1
    .t tag add Elided 6.0 8.0
    .t delete 5.0 9.0
    .t get 4.0 6.0
} -cleanup {
    .t tag delete Elided
    .t delete 1.0 end
} -result "Line 4\nLine 9\n"
test btree-2.25 {deleting several elided ranges} -body {
    for {set n 1} {$n <= 10} {incr n} {
	.t insert end "Line $n\n"
    }
    .t tag configure Elided -elide 1
    .t tag add Elided 6.0 6.2 6.4 6.5 7.2 7.6
    .t delete 5.0 9.0
    .t get 4.0 7.0
} -cleanup {
    .t tag delete Elided
    .t delete 1.0 end
} -result "Line 4\nLine 9\nLine 10\n"
test btree-2.26 {deleting first char of elided range} -body {
    for {set n 1} {$n <= 10} {incr n} {
	.t insert end "Line $n\n"
    }
    .t tag configure Elided -elide 1
    .t tag add Elided 6.0 end
    .t delete 6.0 6.1
    .t get 5.0 7.0
} -cleanup {
    .t tag delete Elided
    .t delete 1.0 end
} -result "Line 5\nine 6\n"


test btree-3.1 {inserting with tags} -body {
    setup
    .t insert 1.0 XXX
    list [.t tag ranges x] [.t tag ranges y]
} -result {{1.4 1.5 1.8 1.16 2.2 2.6} {1.8 1.9}}
test btree-3.2 {inserting with tags} -body {
    setup
    .t insert 1.15 YYY
    list [.t tag ranges x] [.t tag ranges y]
} -result {{1.1 1.2 1.5 1.13 2.2 2.6} {1.5 1.6}}
test btree-3.3 {inserting with tags} -body {
    setup
    .t insert 1.7 ZZZZ
    list [.t tag ranges x] [.t tag ranges y]
} -result {{1.1 1.2 1.5 1.17 2.2 2.6} {1.5 1.6}}
test btree-3.4 {inserting with tags} -body {
    setup
    .t insert 1.7 \n\n
    list [.t tag ranges x] [.t tag ranges y]
} -result {{1.1 1.2 1.5 3.6 4.2 4.6} {1.5 1.6}}
test btree-3.5 {inserting with tags} -body {
    setup
    .t insert 1.5 A\n
    list [.t tag ranges x] [.t tag ranges y]
} -result {{1.1 1.2 2.0 2.8 3.2 3.6} {2.0 2.1}}
test btree-3.6 {inserting with tags} -body {
    setup
    .t insert 1.13 A\n
    list [.t tag ranges x] [.t tag ranges y]
} -result {{1.1 1.2 1.5 1.13 3.2 3.6} {1.5 1.6}}


test btree-4.1 {deleting with tags} -body {
    setup
    .t delete 1.6 1.9
    list [.t tag ranges x] [.t tag ranges y]
} -result {{1.1 1.2 1.5 1.10 2.2 2.6} {1.5 1.6}}
test btree-4.2 {deleting with tags} -body {
    setup
    .t delete 1.1 2.3
    list [.t tag ranges x] [.t tag ranges y]
} -result {{1.1 1.4} {}}
test btree-4.3 {deleting with tags} -body {
    setup
    .t delete 1.4 2.1
    list [.t tag ranges x] [.t tag ranges y]
} -result {{1.1 1.2 1.5 1.9} {}}
test btree-4.4 {deleting with tags} -body {
    setup
    .t delete 1.14 2.1
    list [.t tag ranges x] [.t tag ranges y]
} -result {{1.1 1.2 1.5 1.13 1.15 1.19} {1.5 1.6}}
test btree-4.5 {deleting with tags} -body {
    setup
    .t delete 1.0 2.10
    list [.t tag ranges x] [.t tag ranges y]
} -result {{} {}}
test btree-4.6 {deleting with tags} -body {
    setup
    .t delete 1.0 1.5
    list [.t tag ranges x] [.t tag ranges y]
} -result {{1.0 1.8 2.2 2.6} {1.0 1.1}}
test btree-4.7 {deleting with tags} -body {
    setup
    .t delete 1.6 1.9
    list [.t tag ranges x] [.t tag ranges y]
} -result {{1.1 1.2 1.5 1.10 2.2 2.6} {1.5 1.6}}
test btree-4.8 {deleting with tags} -body {
    setup
    .t delete 1.5 1.13
    list [.t tag ranges x] [.t tag ranges y]
} -result {{1.1 1.2 2.2 2.6} {}}


test btree-5.1 {very large inserts, with tags} -setup {
    set bigText1 {}
    for {set i 0} {$i < 10} {incr i} {
	append bigText1 "Line $i\n"
    }
} -body {
    setup
    .t insert 1.0 $bigText1
    list [.t tag ranges x] [.t tag ranges y]
} -result {{11.1 11.2 11.5 11.13 12.2 12.6} {11.5 11.6}}
test btree-5.2 {very large inserts, with tags} -setup {
    set bigText2 {}
    for {set i 0} {$i < 200} {incr i} {
	append bigText2 "Line $i\n"
    }
} -body {
    setup
    .t insert 1.2 $bigText2
    list [.t tag ranges x] [.t tag ranges y]
} -result {{1.1 1.2 201.3 201.11 202.2 202.6} {201.3 201.4}}
test btree-5.3 {very large inserts, with tags} -body {
    setup
    for {set i 0} {$i < 200} {incr i} {
	.t insert 1.8 "longer line $i\n"
    }
    list [.t tag ranges x] [.t tag ranges y] [.t get 1.0 1.100] \
	[.t get 198.0 198.100]
} -result {{1.1 1.2 1.5 201.5 202.2 202.6} {1.5 1.6} {Text forlonger line 199} {longer line 2}}


test btree-6.1 {very large deletes, with tags}  -setup {
    set bigText2 {}
    for {set i 0} {$i < 200} {incr i} {
	append bigText2 "Line $i\n"
    }
} -body {
    setup
    .t insert 1.1 $bigText2
    .t delete 1.2 201.2
    list [.t tag ranges x] [.t tag ranges y]
} -result {{1.4 1.12 2.2 2.6} {1.4 1.5}}
test btree-6.2 {very large deletes, with tags}  -setup {
    set bigText2 {}
    for {set i 0} {$i < 200} {incr i} {
	append bigText2 "Line $i\n"
    }
} -body {
    setup
    .t insert 1.1 $bigText2
    for {set i 0} {$i < 200} {incr i} {
	.t delete 1.2 2.2
    }
    list [.t tag ranges x] [.t tag ranges y]
} -result {{1.4 1.12 2.2 2.6} {1.4 1.5}}
test btree-6.3 {very large deletes, with tags}  -setup {
    set bigText2 {}
     for {set i 0} {$i < 200} {incr i} {
	    append bigText2 "Line $i\n"
    }
} -body {
    setup
    .t insert 1.1 $bigText2
    .t delete 2.3 10000.0
    .t get 1.0 1000.0
} -result {TLine 0
Lin
}
test btree-6.4 {very large deletes, with tags} -setup {
    set bigText2 {}
    for {set i 0} {$i < 200} {incr i} {
	append bigText2 "Line $i\n"
    }
} -body {
    setup
    .t insert 1.1 $bigText2
    for {set i 0} {$i < 100} {incr i} {
	.t delete 30.0 31.0
    }
    list [.t tag ranges x] [.t tag ranges y]
} -result {{101.0 101.1 101.4 101.12 102.2 102.6} {101.4 101.5}}
test btree-6.5 {very large deletes, with tags} -setup {
    set bigText2 {}
    for {set i 0} {$i < 200} {incr i} {
	append bigText2 "Line $i\n"
    }
} -body {
    setup
    .t insert 1.1 $bigText2
    for {set i 0} {$i < 100} {incr i} {
	set j [expr {$i+2}]
	set k [expr {1+2*$i}]
	.t tag add x $j.1 $j.3
	.t tag add y $k.1 $k.6
    }
    .t delete 2.0 200.0
    list [.t tag ranges x] [.t tag ranges y]
} -result {{3.0 3.1 3.4 3.12 4.2 4.6} {1.1 1.6 3.4 3.5}}
test btree-6.6 {very large deletes, with tags} -setup {
    set bigText2 {}
    for {set i 0} {$i < 200} {incr i} {
	append bigText2 "Line $i\n"
    }
} -body {
    setup
    .t insert 1.1 $bigText2
    for {set i 0} {$i < 100} {incr i} {
	set j [expr {$i+2}]
	set k [expr {1+2*$i}]
	.t tag add x $j.1 $j.3
	.t tag add y $k.1 $k.6
    }
    for {set i 199} {$i >= 2} {incr i -1} {
	.t delete $i.0 [expr {$i+1}].0
    }
    list [.t tag ranges x] [.t tag ranges y]
} -result {{3.0 3.1 3.4 3.12 4.2 4.6} {1.1 1.6 3.4 3.5}}


test btree-7.1 {tag addition and removal} -setup {
    .t delete 1.0 end
    .t tag remove x 1.0 end
} -body {
    .t insert 1.0 "Text for first line\nSecond line\n\nLast line of info"
    set check {1.3 1.6 1.7 2.0}
    while {[llength $check]} {
	.t tag add x [lindex $check 0] [lindex $check 1]
	set check [lrange $check 2 end]
    }
    .t tag ranges x
} -result {1.3 1.6 1.7 2.0}
test btree-7.2 {tag addition and removal} -setup {
    .t delete 1.0 end
    .t tag remove x 1.0 end
} -body {
    .t insert 1.0 "Text for first line\nSecond line\n\nLast line of info"
    set check {1.3 1.6 1.6 2.0}
    while {[llength $check]} {
	.t tag add x [lindex $check 0] [lindex $check 1]
	set check [lrange $check 2 end]
    }
    .t tag ranges x
} -result {1.3 2.0}
test btree-7.3 {tag addition and removal} -setup {
    .t delete 1.0 end
    .t tag remove x 1.0 end
} -body {
    .t insert 1.0 "Text for first line\nSecond line\n\nLast line of info"
    set check {1.3 1.6 1.4 2.0}
    while {[llength $check]} {
	.t tag add x [lindex $check 0] [lindex $check 1]
	set check [lrange $check 2 end]
    }
    .t tag ranges x
} -result {1.3 2.0}
test btree-7.4 {tag addition and removal} -setup {
    .t delete 1.0 end
    .t tag remove x 1.0 end
} -body {
    .t insert 1.0 "Text for first line\nSecond line\n\nLast line of info"
    set check {2.0 4.3 1.4 1.10}
    while {[llength $check]} {
	.t tag add x [lindex $check 0] [lindex $check 1]
	set check [lrange $check 2 end]
    }
    .t tag ranges x
} -result {1.4 1.10 2.0 4.3}
test btree-7.5 {tag addition and removal} -setup {
    .t delete 1.0 end
    .t tag remove x 1.0 end
} -body {
    .t insert 1.0 "Text for first line\nSecond line\n\nLast line of info"
    set check {2.0 4.3 1.4 1.end}
    while {[llength $check]} {
	.t tag add x [lindex $check 0] [lindex $check 1]
	set check [lrange $check 2 end]
    }
    .t tag ranges x
} -result {1.4 1.19 2.0 4.3}
test btree-7.6 {tag addition and removal} -setup {
    .t delete 1.0 end
    .t tag remove x 1.0 end
} -body {
    .t insert 1.0 "Text for first line\nSecond line\n\nLast line of info"
    set check {2.0 4.3 1.4 2.0}
    while {[llength $check]} {
	.t tag add x [lindex $check 0] [lindex $check 1]
	set check [lrange $check 2 end]
    }
    .t tag ranges x
} -result {1.4 4.3}
test btree-7.7 {tag addition and removal} -setup {
    .t delete 1.0 end
    .t tag remove x 1.0 end
} -body {
    .t insert 1.0 "Text for first line\nSecond line\n\nLast line of info"
    set check {2.0 4.3 1.4 3.0}
    while {[llength $check]} {
	.t tag add x [lindex $check 0] [lindex $check 1]
	set check [lrange $check 2 end]
    }
    .t tag ranges x
} -result {1.4 4.3}
test btree-7.8 {tag addition and removal} -setup {
    .t delete 1.0 end
    .t tag remove x 1.0 end
} -body {
    .t insert 1.0 "Text for first line\nSecond line\n\nLast line of info"
    set check {1.2 1.3 1.6 1.7 1.end 2.0 2.4 2.7 3.0 4.0 1.1 4.2}
    while {[llength $check]} {
	.t tag add x [lindex $check 0] [lindex $check 1]
	set check [lrange $check 2 end]
    }
    .t tag ranges x
} -result {1.1 4.2}
test btree-7.9 {tag addition and removal} -setup {
    .t delete 1.0 end
    .t tag remove x 1.0 end
} -body {
    .t insert 1.0 "Text for first line\nSecond line\n\nLast line of info"
    set check {1.2 1.3 1.6 1.7 1.end 2.0 2.4 2.7 3.0 4.0 1.3 4.2}
    while {[llength $check]} {
	.t tag add x [lindex $check 0] [lindex $check 1]
	set check [lrange $check 2 end]
    }
    .t tag ranges x
} -result {1.2 4.2}
test btree-7.10 {tag addition and removal} -setup {
    .t delete 1.0 end
    .t tag remove x 1.0 end
} -body {
    .t insert 1.0 "Text for first line\nSecond line\n\nLast line of info"
    set check {1.2 1.3 1.6 1.7 1.end 2.0 2.4 2.7 3.0 4.0 1.1 3.0}
    while {[llength $check]} {
	.t tag add x [lindex $check 0] [lindex $check 1]
	set check [lrange $check 2 end]
    }
    .t tag ranges x
} -result {1.1 4.0}
test btree-7.11 {tag addition and removal} -setup {
    .t delete 1.0 end
    .t tag remove x 1.0 end
} -body {
    .t insert 1.0 "Text for first line\nSecond line\n\nLast line of info"
    set check {1.2 1.3 1.6 1.7 1.end 2.0 2.4 2.7 3.0 4.0 1.2 3.0}
    while {[llength $check]} {
	.t tag add x [lindex $check 0] [lindex $check 1]
	set check [lrange $check 2 end]
    }
    .t tag ranges x
} -result {1.2 4.0}


test btree-8.1 {tag addition and removal, weird ranges} -body {
    .t delete 1.0 100000.0
    .t tag delete x
    .t insert 1.0 "Text for first line\nSecond line\n\nLast line of info"
    .t tag add x 0.0 1.3
    .t tag ranges x
} -result {1.0 1.3}
test btree-8.2 {tag addition and removal, weird ranges} -body {
    .t delete 1.0 100000.0
    .t tag delete x
    .t insert 1.0 "Text for first line\nSecond line\n\nLast line of info"
    .t tag add x 1.40 2.4
    .t tag ranges x
} -result {1.19 2.4}
test btree-8.3 {tag addition and removal, weird ranges} -body {
    .t delete 1.0 100000.0
    .t tag delete x
    .t insert 1.0 "Text for first line\nSecond line\n\nLast line of info"
    .t tag add x 4.40 4.41
    .t tag ranges x
} -result {}
test btree-8.4 {tag addition and removal, weird ranges} -body {
    .t delete 1.0 100000.0
    .t tag delete x
    .t insert 1.0 "Text for first line\nSecond line\n\nLast line of info"
    .t tag add x 5.1 5.2
    .t tag ranges x
} -result {}
test btree-8.5 {tag addition and removal, weird ranges} -body {
    .t delete 1.0 100000.0
    .t tag delete x
    .t insert 1.0 "Text for first line\nSecond line\n\nLast line of info"
    .t tag add x 1.1 9.0
    .t tag ranges x
} -result {1.1 5.0}
test btree-8.6 {tag addition and removal, weird ranges} -body {
    .t delete 1.0 100000.0
    .t tag delete x
    .t insert 1.0 "Text for first line\nSecond line\n\nLast line of info"
    .t tag add x 1.1 1.90
    .t tag ranges x
} -result {1.1 1.19}
test btree-8.7 {tag addition and removal, weird ranges} -body {
    .t delete 1.0 100000.0
    .t tag delete x
    .t insert 1.0 "Text for first line\nSecond line\n\nLast line of info"
    .t tag add x 1.1 4.90
    .t tag ranges x
} -result {1.1 4.17}
test btree-8.8 {tag addition and removal, weird ranges} -body {
    .t delete 1.0 100000.0
    .t tag delete x
    .t insert 1.0 "Text for first line\nSecond line\n\nLast line of info"
    .t tag add x 3.0 3.0
    .t tag ranges x
} -result {}


test btree-9.1 {tag names} -body {
    setup
    .t tag names
} -result {sel x y}
test btree-9.2 {tag names} -body {
    setup
    .t tag add tag1 1.8
    .t tag add tag2 1.8
    .t tag add tag3 1.7 1.9
    .t tag names 1.8
} -result {x tag1 tag2 tag3}
test btree-9.3 {lots of tag names} -setup {
    set bigText2 {}
    for {set i 0} {$i < 200} {incr i} {
	append bigText2 "Line $i\n"
    }
} -body {
    setup
    .t insert 1.2 $bigText2
    foreach i {tag1 foo ThisOne {x space} q r s t} {
    .t tag add $i 150.2
    }
    foreach i {u tagA tagB tagC and more {$} \{} {
    .t tag add $i 150.1 150.3
    }
    .t tag names 150.2
} -result {tag1 foo ThisOne {x space} q r s t u tagA tagB tagC and more {$} \{}
test btree-9.4 {lots of tag names} -setup {
    set bigText2 {}
    for {set i 0} {$i < 200} {incr i} {
	append bigText2 "Line $i\n"
    }
} -body {
    setup
    .t insert 1.2 $bigText2
    .t tag delete tag1 foo ThisOne more {x space} q r s t u
    .t tag delete tagA tagB tagC and {$} \{ more
    foreach i {tag1 foo ThisOne more {x space} q r s t} {
    .t tag add $i 150.2
    }
    foreach i {foo ThisOne u tagA tagB tagC and more {$} \{} {
    .t tag add $i 150.4
    }
    .t tag delete tag1 more q r tagA
    .t tag names 150.2
} -result {foo ThisOne {x space} s t}


test btree-10.1 {basic mark facilities} -body {
    msetup
    list [lsort [.t mark names]] [.t index m1] [.t index m2] [.t index m3]
} -result {{current insert l1 m1 m2 m3 next x} 1.2 2.0 2.11}
test btree-10.2 {basic mark facilities} -body {
    msetup
    .t mark unset m2
    lsort [.t mark names]
} -result {current insert l1 m1 m3 next x}
test btree-10.3 {basic mark facilities} -body {
    msetup
    .t mark set m2 1.8
    list [lsort [.t mark names]] [.t index m1] [.t index m2] [.t index m3]
} -result {{current insert l1 m1 m2 m3 next x} 1.2 1.8 2.11}


test btree-11.1 {marks and inserts} -body {
    msetup
    .t insert 1.1 abcde
    list [.t index l1] [.t index m1] [.t index next] [.t index x] [.t index m2] [.t index m3]
} -result {1.7 1.7 1.11 1.11 2.0 2.11}
test btree-11.2 {marks and inserts} -body {
    msetup
    .t insert 1.2 abcde
    list [.t index l1] [.t index m1] [.t index next] [.t index x] [.t index m2] [.t index m3]
} -result {1.2 1.7 1.11 1.11 2.0 2.11}
test btree-11.3 {marks and inserts} -body {
    msetup
    .t insert 1.3 abcde
    list [.t index l1] [.t index m1] [.t index next] [.t index x] [.t index m2] [.t index m3]
} -result {1.2 1.2 1.11 1.11 2.0 2.11}
test btree-11.4 {marks and inserts} -body {
    msetup
    .t insert 1.1 ab\n\ncde
    list [.t index l1] [.t index m1] [.t index next] [.t index x] [.t index m2] [.t index m3]
} -result {3.4 3.4 3.8 3.8 4.0 4.11}
test btree-11.5 {marks and inserts} -body {
    msetup
    .t insert 1.4 ab\n\ncde
    list [.t index l1] [.t index m1] [.t index next] [.t index x] [.t index m2] [.t index m3]
} -result {1.2 1.2 3.5 3.5 4.0 4.11}
test btree-11.6 {marks and inserts} -body {
    msetup
    .t insert 1.7 ab\n\ncde
    list [.t index l1] [.t index m1] [.t index next] [.t index x] [.t index m2] [.t index m3]
} -result {1.2 1.2 1.6 1.6 4.0 4.11}


test btree-12.1 {marks and deletes} -body {
    msetup
    .t delete 1.3 1.5
    list [.t index l1] [.t index m1] [.t index next] [.t index x] [.t index m2] [.t index m3]
} -result {1.2 1.2 1.4 1.4 2.0 2.11}
test btree-12.2 {marks and deletes} -body {
    msetup
    .t delete 1.3 1.8
    list [.t index l1] [.t index m1] [.t index next] [.t index x] [.t index m2] [.t index m3]
} -result {1.2 1.2 1.3 1.3 2.0 2.11}
test btree-12.3 {marks and deletes} -body {
    msetup
    .t delete 1.2 1.8
    list [.t index l1] [.t index m1] [.t index next] [.t index x] [.t index m2] [.t index m3]
} -result {1.2 1.2 1.2 1.2 2.0 2.11}
test btree-12.4 {marks and deletes} -body {
    msetup
    .t delete 1.1 1.8
    list [.t index l1] [.t index m1] [.t index next] [.t index x] [.t index m2] [.t index m3]
} -result {1.1 1.1 1.1 1.1 2.0 2.11}
test btree-12.5 {marks and deletes} -body {
    msetup
    .t delete 1.5 3.1
    list [.t index l1] [.t index m1] [.t index next] [.t index x] [.t index m2] [.t index m3]
} -result {1.2 1.2 1.5 1.5 1.5 1.5}
test btree-12.6 {marks and deletes} -body {
    msetup
    .t mark set m2 4.5
    .t delete 1.5 4.1
    list [.t index l1] [.t index m1] [.t index next] [.t index x] [.t index m2] [.t index m3]
} -result {1.2 1.2 1.5 1.5 1.9 1.5}
test btree-12.7 {marks and deletes} -body {
    msetup
    .t mark set m2 4.5
    .t mark set m3 4.5
    .t mark set m1 4.7
    .t delete 1.5 4.1
    list [.t index l1] [.t index m1] [.t index next] [.t index x] [.t index m2] [.t index m3]
} -result {1.2 1.11 1.5 1.5 1.9 1.9}


test btree-13.1 {tag searching} -setup {
    .t delete 1.0 100000.0
} -body {
    .t insert 1.0 "Text for first line\nSecond line\n\nLast line of info"
    .t tag nextrange x 2.2 2.1
} -result {}
test btree-13.2 {tag searching} -setup {
    .t delete 1.0 100000.0
} -body {
    .t insert 1.0 "Text for first line\nSecond line\n\nLast line of info"
    .t tag add x 2.2 2.4
    .t tag nextrange x 2.2 2.3
} -result {2.2 2.4}
test btree-13.3 {tag searching} -setup {
    .t delete 1.0 100000.0
} -body {
    .t insert 1.0 "Text for first line\nSecond line\n\nLast line of info"
    .t tag add x 2.2 2.4
    .t tag nextrange x 2.3 2.6
} -result {}
test btree-13.4 {tag searching} -setup {
    .t delete 1.0 100000.0
} -body {
    .t insert 1.0 "Text for first line\nSecond line\n\nLast line of info"
    .t tag add x 2.5 2.8
    .t tag nextrange x 2.1 2.6
} -result {2.5 2.8}
test btree-13.5 {tag searching} -setup {
    .t delete 1.0 100000.0
} -body {
    .t insert 1.0 "Text for first line\nSecond line\n\nLast line of info"
    .t tag add x 2.5 2.8
    .t tag nextrange x 2.1 2.5
} -result {}
test btree-13.6 {tag searching} -setup {
    .t delete 1.0 100000.0
} -body {
    .t insert 1.0 "Text for first line\nSecond line\n\nLast line of info"
    .t tag add x 2.1 2.4
    .t tag nextrange x 2.5 2.8
} -result {}
test btree-13.7 {tag searching} -setup {
    .t delete 1.0 100000.0
} -body {
    .t insert 1.0 "Text for first line\nSecond line\n\nLast line of info"
    .t tag add x 2.5 2.8
    .t tag nextrange x 2.1 2.4
} -result {}
test btree-13.8 {tag searching} -setup {
    set bigText2 {}
    for {set i 0} {$i < 200} {incr i} {
	append bigText2 "Line $i\n"
    }
} -body {
    setup
    .t insert 1.2 $bigText2
    .t tag add x 190.3 191.2
    .t tag nextrange x 3.5
} -result {190.3 191.2}
destroy .t


test btree-14.1 {check tag presence} -setup {
    destroy .t
    text .t
    set bigText2 {}
    for {set i 0} {$i < 200} {incr i} {
	append bigText2 "Line $i\n"
    }
} -body {
    setup
    .t insert 1.2 $bigText2
    .t tag add x 3.5 3.7
    .t tag add y 133.9 141.5
    .t tag add z 1.5 180.2
    .t tag add q 141.4 142.3
    .t tag add x 130.2 145.1
    .t tag add a 141.0
    .t tag add b 4.3
    .t tag add b 7.5
    .t tag add b 140.3
    for {set i 120} {$i < 160} {incr i} {
    .t tag add c $i.4
    }
    foreach i {a1 a2 a3 a4 a5 a6 a7 a8 a9 10 a11 a12 a13} {
    .t tag add $i 122.2
    }
    .t tag add x 141.3
    .t tag names 141.1
} -cleanup {
    destroy .t
} -result {x y z}
test btree-14.2 {TkTextIsElided} -setup {
    destroy .t
    text .t
} -body {
    .t delete 1.0 end
    .t tag config hidden -elide 1
    .t insert end "Line1\nLine2\nLine3\n"
    .t tag add hidden 2.0 3.0
    .t tag add sel 1.2 3.2
    # next line used to panic because of "Bad tag priority being toggled on"
    # (see bug [382da038c9])
    .t index "2.0 - 1 display line linestart"
} -cleanup {
    destroy .t
} -result {1.0}
test btree-14.3 {Bug [bdd1f64523] - switch the -elide state of a tag} -setup {
    destroy .t
    text .t
} -body {
    .t insert end "text_ellipse" tag_ellipse
    .t insert end "text_hidden"  tag_hidden
    .t tag configure tag_hidden   -elide 1
    .t tag configure tag_ellipse  -elide 1
    .t tag configure tag_hidden   -elide 0  ; # used to crash (assertion failed)
} -cleanup {
    destroy .t
} -result {}

test btree-15.1 {rebalance with empty node} -setup {
    destroy .t
} -body {
    text .t
    .t debug 1
    .t insert end "1\n2\n3\n4\n5\n6\n7\n8\n9\n10\n11\n12\n13\n14\n15\n16\n17\n18\n19\n20\n21\n22\n23"
    .t delete 6.0 12.0
    .t get 1.0 end
} -cleanup {
    destroy .t
} -result "1\n2\n3\n4\n5\n12\n13\n14\n15\n16\n17\n18\n19\n20\n21\n22\n23\n"


test btree-16.1 {add tag does not push root above level 0} -setup {
    destroy .t
    text .t
} -body {
    setupBig
    .t debug 0
    .t tag add x 1.1 1.10
    .t tag add x 5.1 5.10
    .t tag ranges x
} -cleanup {
    destroy .t
} -result {1.1 1.10 5.1 5.10}
test btree-16.2 {add tag pushes root up to level 1 node} -setup {
    destroy .t
    text .t
} -body {
    setupBig
    .t tag add x 1.1 1.10
    .t tag add x 8.1 8.10
    .t tag ranges x
} -cleanup {
    destroy .t
} -result {1.1 1.10 8.1 8.10}
test btree-16.3 {add tag pushes root up to level 2 node} -setup {
    destroy .t
    text .t
} -body {
    setupBig
    .t tag add x 8.1 9.10
    .t tag add x 180.1 180.end
    .t tag ranges x
} -cleanup {
    destroy .t
} -result {8.1 9.10 180.1 180.23}
test btree-16.4 {add tag pushes root up to level 3 node} -setup {
    destroy .t
    text .t
} -body {
    setupBig
    .t tag add y 1.1 2000.0
    .t tag add x 1.1 8.10
    .t tag add x 180.end 217.0
    list [.t tag ranges x] [.t tag ranges y]
} -cleanup {
    destroy .t
} -result {{1.1 8.10 180.23 217.0} {1.1 2000.0}}
test btree-16.5 {add tag doesn't push root up} -setup {
    destroy .t
    text .t
} -body {
    setupBig
    .t tag add x 1.1 8.10
    .t tag add x 2000.0 2000.3
    .t tag add x 180.end 217.0
    .t tag ranges x
} -cleanup {
    destroy .t
} -result {1.1 8.10 180.23 217.0 2000.0 2000.3}
test btree-16.6 {two node splits at once pushes root up} -setup {
    destroy .t
    text .t
} -body {
    for {set i 1} {$i < 10} {incr i} {
	.t insert end "Line $i\n"
    }
    .t tag add x 8.0 8.end
    .t tag add y 9.0 end
    set x {}
    for {} {$i < 50} {incr i} {
	append x "Line $i\n"
    }
    .t insert end $x y
    list [.t tag ranges x] [.t tag ranges y]
} -cleanup {
    destroy .t
} -result {{8.0 8.6} {9.0 51.0}}
# The following find bugs in the SearchStart procedures
test btree-16.7 {Partial tag remove from before first range} -setup {
    destroy .t
    text .t
    for {set i 1} {$i < 10} {incr i} {
	.t insert end "Line $i\n"
    }
} -body {
    .t tag add x 2.0 2.6
    .t tag remove x 1.0 2.0
    .t tag ranges x
} -cleanup {
    destroy .t
} -result {2.0 2.6}
test btree-16.8 {Partial tag remove from before first range} -setup {
    destroy .t
    text .t
    for {set i 1} {$i < 10} {incr i} {
	.t insert end "Line $i\n"
    }
} -body {
    .t tag add x 2.0 2.6
    .t tag remove x 1.0 2.1
    .t tag ranges x
} -cleanup {
    destroy .t
} -result {2.1 2.6}
test btree-16.9 {Partial tag remove from before first range} -setup {
    destroy .t
    text .t
    for {set i 1} {$i < 10} {incr i} {
	.t insert end "Line $i\n"
    }
} -body {
    .t tag add x 2.0 2.6
    .t tag remove x 1.0 2.3
    .t tag ranges x
} -cleanup {
    destroy .t
} -result {2.3 2.6}
test btree-16.10 {Partial tag remove from before first range} -setup {
    destroy .t
    text .t
    for {set i 1} {$i < 10} {incr i} {
	.t insert end "Line $i\n"
    }
} -body {
    .t tag add x 1.0 2.6
    .t tag remove x 1.0 2.5
    .t tag ranges x
} -cleanup {
    destroy .t
} -result {2.5 2.6}
test btree-16.11 {StartSearchBack boundary case} -setup {
    destroy .t
    text .t
    for {set i 1} {$i < 10} {incr i} {
	.t insert end "Line $i\n"
    }
} -body {
    .t tag add x 1.3 1.4
    .t tag prevrange x 2.0 1.4
} -cleanup {
    destroy .t
} -result {}
test btree-16.12 {StartSearchBack boundary case} -setup {
    destroy .t
    text .t
    for {set i 1} {$i < 10} {incr i} {
	.t insert end "Line $i\n"
    }
} -body {
    .t tag add x 1.3 1.4
    .t tag prevrange x 2.0 1.3
} -cleanup {
    destroy .t
} -result {1.3 1.4}
test btree-16.13 {StartSearchBack boundary case} -setup {
    destroy .t
    text .t
    for {set i 1} {$i < 10} {incr i} {
	.t insert end "Line $i\n"
    }
} -body {
    .t tag add x 1.0 1.4
    .t tag prevrange x 1.3
} -cleanup {
    destroy .t
} -result {1.0 1.4}


test btree-17.1 {remove tag does not push root down} -setup {
    destroy .t
    text .t
} -body {
    .t debug 0
    setupBig
    .t tag add x 1.1 5.10
    .t tag remove x 3.1 5.end
    .t tag ranges x
} -cleanup {
    destroy .t
} -result {1.1 3.1}
test btree-17.2 {remove tag pushes root from level 1 to level 0} -setup {
    destroy .t
    text .t
} -body {
    setupBig
    .t tag add x 1.1 8.10
    .t tag remove x 3.1 end
    .t tag ranges x
} -cleanup {
    destroy .t
} -result {1.1 3.1}
test btree-17.3 {remove tag pushes root from level 2 to level 1} -setup {
    destroy .t
    text .t
} -body {
    setupBig
    .t tag add x 1.1 180.10
    .t tag remove x 35.1 end
    .t tag ranges x
} -cleanup {
    destroy .t
} -result {1.1 35.1}
test btree-17.4 {remove tag doesn't change level 2} -setup {
    destroy .t
    text .t
} -body {
    setupBig
    .t tag add x 1.1 180.10
    .t tag remove x 35.1 180.0
    .t tag ranges x
} -cleanup {
    destroy .t
} -result {1.1 35.1 180.0 180.10}
test btree-17.5 {remove tag pushes root from level 3 to level 0} -setup {
    destroy .t
    text .t
} -body {
    setupBig
    .t tag add x 1.1 1.10
    .t tag add x 2000.1 2000.10
    .t tag remove x 1.0 2000.0
    .t tag ranges x
} -cleanup {
    destroy .t
} -result {2000.1 2000.10}
test btree-17.6 {text deletion pushes root from level 3 to level 0} -setup {
    destroy .t
    text .t
} -body {
    setupBig
    .t tag add x 1.1 1.10
    .t tag add x 2000.1 2000.10
    .t delete 1.0 "1000.0 lineend +1 char"
    .t tag ranges x
} -cleanup {
    destroy .t
} -result {1000.1 1000.10}


test btree-18.1 {tag search back, no tag} -setup {
    destroy .t
    text .t
} -body {
    .t insert 1.0 "Line 1 abcd efgh ijkl\n"
    .t tag prevrange x 1.1 1.1
} -cleanup {
    destroy .t
} -result {}
test btree-18.2 {tag search back, start at existing range} -setup {
    destroy .t
    text .t
} -body {
    .t insert 1.0 "Line 1 abcd efgh ijkl\n"
    .t tag add x 1.1 1.4
    .t tag add x 1.8 1.11
    .t tag add x 1.16
    .t tag prevrange x 1.1
} -cleanup {
    destroy .t
} -result {}
test btree-18.3 {tag search back, end at existing range} -setup {
    destroy .t
    text .t
} -body {
    .t insert 1.0 "Line 1 abcd efgh ijkl\n"
    .t tag add x 1.1 1.4
    .t tag add x 1.8 1.11
    .t tag add x 1.16
    .t tag prevrange x 1.3 1.1
} -cleanup {
    destroy .t
} -result {1.1 1.4}
test btree-18.4 {tag search back, start within range} -setup {
    destroy .t
    text .t
} -body {
    .t insert 1.0 "Line 1 abcd efgh ijkl\n"
    .t tag add x 1.1 1.4
    .t tag add x 1.8 1.11
    .t tag add x 1.16
    .t tag prevrange x 1.10 1.0
} -cleanup {
    destroy .t
} -result {1.8 1.11}
test btree-18.5 {tag search back, start at end of range} -setup {
    destroy .t
    text .t
} -body {
    .t insert 1.0 "Line 1 abcd efgh ijkl\n"
    .t tag add x 1.1 1.4
    .t tag add x 1.8 1.11
    .t tag add x 1.16
    list [.t tag prevrange x 1.4 1.0] [.t tag prevrange x 1.11 1.0]
} -cleanup {
    destroy .t
} -result {{1.1 1.4} {1.8 1.11}}
test btree-18.6 {tag search back, start beyond range, same level 0 node} -setup {
    destroy .t
    text .t
} -body {
    .t insert 1.0 "Line 1 abcd efgh ijkl\n"
    .t tag add x 1.1 1.4
    .t tag add x 1.8 1.11
    .t tag add x 1.16
    .t tag prevrange x 3.0
} -cleanup {
    destroy .t
} -result {1.16 1.17}
test btree-18.7 {tag search back, outside any range} -setup {
    destroy .t
    text .t
} -body {
    .t insert 1.0 "Line 1 abcd efgh ijkl\n"
    .t tag add x 1.1 1.4
    .t tag add x 1.16
    .t tag prevrange x 1.8 1.5
} -cleanup {
    destroy .t
} -result {}
test btree-18.8 {tag search back, start at start of node boundary} -setup {
    destroy .t
    text .t
} -body {
    setupBig
    .t tag add x 2.5 2.8
    .t tag prevrange x 19.0
} -cleanup {
    destroy .t
} -result {2.5 2.8}
test btree-18.9 {tag search back, large complex btree spans} -setup {
    destroy .t
    text .t
} -body {
    setupBig
    .t tag add x 1.3 1.end
    .t tag add x 200.0 220.0
    .t tag add x 500.0 520.0
    list [.t tag prevrange x end] [.t tag prevrange x 433.0]
} -cleanup {
    destroy .t
} -result {{500.0 520.0} {200.0 220.0}}

<<<<<<< HEAD

test btree-19.0 {test toggle chain 1} -setup {
    text .t
} -body {
    .t insert end "abcdefghijklmnopqrstuvwxyzabcdef"
    .t tag add x 1.0 1.2
    .t tag add x 1.5 1.7
    .t tag add x 1.10 1.12
    .t tag add x 1.20 1.22
    .t tag add x 1.25 1.28

    .t tag add x 1.15 1.17
} -cleanup {
    destroy .t
} -result {}
test btree-19.1 {test toggle chain 2} -setup {
    text .t
} -body {
    .t insert end "abcdefghijklmnopqrstuvwxyzabcdef"
    .t tag add x 1.0 1.2
    .t tag add x 1.5 1.7
    .t tag add x 1.10 1.12
    .t tag add x 1.20 1.22
    .t tag add x 1.25 1.28

    .t tag add x 1.13 1.17
} -cleanup {
    destroy .t
} -result {}
test btree-19.2 {test toggle chain 3} -setup {
    text .t
} -body {
    .t insert end "abcdefghijklmnopqrstuvwxyzabcdef"
    .t tag add x 1.0 1.2
    .t tag add x 1.5 1.7
    .t tag add x 1.10 1.12
    .t tag add x 1.20 1.22
    .t tag add x 1.25 1.28

    .t tag add x 1.11 1.17
} -cleanup {
    destroy .t
} -result {}
test btree-19.3 {test toggle chain 4} -setup {
    text .t
} -body {
    .t insert end "abcdefghijklmnopqrstuvwxyzabcdef"
    .t tag add x 1.0 1.2
    .t tag add x 1.5 1.7
    .t tag add x 1.10 1.12
    .t tag add x 1.20 1.22
    .t tag add x 1.25 1.28

    .t tag add x 1.6 1.17
} -cleanup {
    destroy .t
} -result {}
    text .t
test btree-19.4 {test toggle chain 5} -setup {
} -body {
    .t insert end "abcdefghijklmnopqrstuvwxyzabcdef"
    .t tag add x 1.0 1.2
    .t tag add x 1.5 1.7
    .t tag add x 1.10 1.12
    .t tag add x 1.20 1.22
    .t tag add x 1.25 1.28

    .t tag add x 1.6 1.21
} -cleanup {
    destroy .t
} -result {}
test btree-19.5 {test toggle chain 6} -setup {
    text .t
} -body {
    .t insert end "abcdefghijklmnopqrstuvwxyzabcdef"
    .t tag add x 1.0 1.2
    .t tag add x 1.5 1.7
    .t tag add x 1.10 1.12
    .t tag add x 1.15 1.17
    .t tag add x 1.20 1.22
    .t tag add x 1.25 1.28

    .t tag remove 1.11 1.16
} -cleanup {
    destroy .t
} -result {}
test btree-19.6 {test toggle chain 7} -setup {
    text .t
} -body {
    .t insert end "abcdefghijklmnopqrstuvwxyzabcdef"
    .t tag add x 1.0 1.2
    .t tag add x 1.5 1.7
    .t tag add x 1.10 1.12
    .t tag add x 1.15 1.17
    .t tag add x 1.20 1.22
    .t tag add x 1.25 1.28

    .t tag remove 1.6 1.16
} -cleanup {
    destroy .t
} -result {}
test btree-19.7 {test toggle chain 8} -setup {
    text .t
} -body {
    .t insert end "abcdefghijklmnopqrstuvwxyzabcdef"
    .t tag add x 1.0 1.2
    .t tag add x 1.5 1.7
    .t tag add x 1.10 1.12
    .t tag add x 1.15 1.17
    .t tag add x 1.20 1.22
    .t tag add x 1.25 1.28

    .t tag remove 1.6 1.20
} -cleanup {
    destroy .t
} -result {}
test btree-19.8 {test toggle chain 9} -setup {
    text .t
} -body {
    .t insert end "abcdefghijklmnopqrstuvwxyzabcdef"
    .t tag add x 1.0 1.2
    .t tag add x 1.5 1.7
    .t tag add x 1.10 1.12
    .t tag add x 1.15 1.17
    .t tag add x 1.20 1.22
    .t tag add x 1.25 1.28

    .t tag remove 1.4 1.23
} -cleanup {
    destroy .t
} -result {}

# cleanup
=======
#
# CLEANUP
#

rename setup {}
>>>>>>> d270add0
cleanupTests
return

# Local Variables:
# mode: tcl
# End:
# vi:set ts=8 sw=4:<|MERGE_RESOLUTION|>--- conflicted
+++ resolved
@@ -1316,7 +1316,6 @@
     destroy .t
 } -result {{500.0 520.0} {200.0 220.0}}
 
-<<<<<<< HEAD
 
 test btree-19.0 {test toggle chain 1} -setup {
     text .t
@@ -1449,14 +1448,11 @@
     destroy .t
 } -result {}
 
-# cleanup
-=======
 #
 # CLEANUP
 #
 
 rename setup {}
->>>>>>> d270add0
 cleanupTests
 return
 
