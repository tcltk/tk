# This file is a Tcl script to test out the B-tree facilities of
# Tk's text widget (the contents of the file "tkTextBTree.c".  There are
# several files with additional tests for other features of text widgets.
#
# Copyright © 1992-1994 The Regents of the University of California.
# Copyright © 1994 Sun Microsystems, Inc.
# Copyright © 1998-1999 Scriptics Corporation.
# All rights reserved.

#
# TESTFILE INITIALIZATION
#

package require tcltest 2.2; # needed for "-singleproc 0"

# Load the main script "main.tcl", which takes care of:
# - setup for the application and the root window
# - loading and configuration of the tcltest test harness
# - loading of the testutils mechanism together with its utility procs
# - loading of Tk specific test constraints (additionally to constraints
#   provided by the package tcltest)
tcltest::loadTestedCommands

#
# LOCAL UTILITY PROCS
#

proc setup {} {
    .t delete 1.0 end
    .t tag delete x y
    .t insert 1.0 "Text for first line\nSecond line\n\nLast line of info"
    .t tag add x 1.1
    .t tag add x 1.5 1.13
    .t tag add x 2.2 2.6
    .t tag add y 1.5
}

# setup procedure for tests 10.*, 11.*, 12.*
proc msetup {} {
    .t delete 1.0 end
    .t insert 1.0 "Text for first line\nSecond line\n\nLast line of info"
    .t mark set m1 1.2
    .t mark set l1 1.2
    .t mark gravity l1 left
    .t mark set next 1.6
    .t mark set x 1.6
    .t mark set m2 2.0
    .t mark set m3 2.100
    .t tag add x 1.3 1.8
}

# setup procedure for tests 16.*, 17.*, 18.9
proc setupBig {} {
    .t delete 1.0 end
    .t tag delete x y
    .t tag configure x -foreground blue
    .t tag configure y -underline true
    # Create a Btree with 2002 lines (2000 + already existing + phantom at end)
    # This generates a level 3 node with 9 children
    # Most level 2 nodes cover 216 lines and have 6 children, except the last
    # level 2 node covers 274 lines and has 7 children.
    # Most level 1 nodes cover 36 lines and have 6 children, except the
    # rightmost node has 58 lines and 9 children.
    # Level 2: 2002 = 8*216 + 274
    # Level 1: 2002 = 54*36 + 58
    # Level 0: 2002 = 332*6 + 10
    for {set i 0} {$i < 2000} {incr i} {
	append x "Line $i abcd efgh ijkl\n"
    }
    .t insert insert $x
    .t debug 1
}

#
# COMMON TEST SETUP
#
# For tests 1.* - 13.*
#
destroy .t
text .t
.t debug on

#
# TESTS
#

test btree-1.1 {basic insertions} -body {
    .t delete 1.0 100000.0
    .t insert 1.0 "Line 1\nLine 2\nLine 3"
    .t get 1.0 1000000.0
} -result "Line 1\nLine 2\nLine 3\n"
test btree-1.2 {basic insertions} -body {
    .t delete 1.0 100000.0
    .t insert 1.0 "Line 1\nLine 2\nLine 3"
    .t insert 1.3 XXX
    .t get 1.0 1000000.0
} -result "LinXXXe 1\nLine 2\nLine 3\n"
test btree-1.3 {basic insertions} -body {
    .t delete 1.0 100000.0
    .t insert 1.0 "Line 1\nLine 2\nLine 3"
    .t insert 3.0 YYY
    .t get 1.0 1000000.0
} -result "Line 1\nLine 2\nYYYLine 3\n"
test btree-1.4 {basic insertions} -body {
    .t delete 1.0 100000.0
    .t insert 1.0 "Line 1\nLine 2\nLine 3"
    .t insert 2.1 X\nYY
    .t get 1.0 1000000.0
} -result "Line 1\nLX\nYYine 2\nLine 3\n"
test btree-1.5 {basic insertions} -body {
    .t delete 1.0 100000.0
    .t insert 1.0 "Line 1\nLine 2\nLine 3"
    .t insert 2.0 X\n\n\n
    .t get 1.0 1000000.0
} -result "Line 1\nX\n\n\nLine 2\nLine 3\n"
test btree-1.6 {basic insertions} -body {
    .t delete 1.0 100000.0
    .t insert 1.0 "Line 1\nLine 2\nLine 3"
    .t insert 2.6 X\n
    .t get 1.0 1000000.0
} -result "Line 1\nLine 2X\n\nLine 3\n"
test btree-1.7 {insertion before start of text} -body {
    .t delete 1.0 100000.0
    .t insert 1.0 "Line 1\nLine 2\nLine 3"
    .t insert 0.4 XXX
    .t get 1.0 1000000.0
} -result "XXXLine 1\nLine 2\nLine 3\n"
test btree-1.8 {insertion past end of text} -body {
    .t delete 1.0 100000.0
    .t insert 1.0 "Line 1\nLine 2\nLine 3"
    .t insert 100.0 ZZ
    .t get 1.0 1000000.0
} -result "Line 1\nLine 2\nLine 3ZZ\n"
test btree-1.9 {insertion before start of line} -body {
    .t delete 1.0 100000.0
    .t insert 1.0 "Line 1\nLine 2\nLine 3"
    .t insert 2.-3 Q
    .t get 1.0 1000000.0
} -result "Line 1\nQLine 2\nLine 3\n"
test btree-1.10 {insertion past end of line} -body {
    .t delete 1.0 100000.0
    .t insert 1.0 "Line 1\nLine 2\nLine 3"
    .t insert 2.40 XYZZY
    .t get 1.0 1000000.0
} -result "Line 1\nLine 2XYZZY\nLine 3\n"
test btree-1.11 {insertion past end of last line} -body {
    .t delete 1.0 100000.0
    .t insert 1.0 "Line 1\nLine 2\nLine 3"
    .t insert 3.40 ABC
    .t get 1.0 1000000.0
} -result "Line 1\nLine 2\nLine 3ABC\n"


test btree-2.1 {basic deletions} -body {
    .t delete 1.0 100000.0
    .t insert 1.0 "Line 1\nLine 2\nLine 3"
    .t delete 1.0 1.3
    .t get 1.0 1000000.0
} -result "e 1\nLine 2\nLine 3\n"
test btree-2.2 {basic deletions} -body {
    .t delete 1.0 100000.0
    .t insert 1.0 "Line 1\nLine 2\nLine 3"
    .t delete 2.2
    .t get 1.0 1000000.0
} -result "Line 1\nLie 2\nLine 3\n"
test btree-2.3 {basic deletions} -body {
    .t delete 1.0 100000.0
    .t insert 1.0 "Line 1\nLine 2\nLine 3"
    .t delete 2.0 2.3
    .t get 1.0 1000000.0
} -result "Line 1\ne 2\nLine 3\n"
test btree-2.4 {deleting whole lines} -body {
    .t delete 1.0 100000.0
    .t insert 1.0 "Line 1\nLine 2\nLine 3"
    .t delete 1.2 3.0
    .t get 1.0 1000000.0
} -result "LiLine 3\n"
test btree-2.5 {deleting whole lines} -body {
    .t delete 1.0 100000.0
    .t insert 1.0 "Line 1\nLine 2\n\n\nLine 5"
    .t delete 1.0 5.2
    .t get 1.0 1000000.0
} -result "ne 5\n"
test btree-2.6 {deleting before start of file} -body {
    .t delete 1.0 100000.0
    .t insert 1.0 "Line 1\nLine 2\nLine 3"
    .t delete 0.3 1.2
    .t get 1.0 1000000.0
} -result "ne 1\nLine 2\nLine 3\n"
test btree-2.7 {deleting after end of file} -body {
    .t delete 1.0 100000.0
    .t insert 1.0 "Line 1\nLine 2\nLine 3"
    .t delete 10.3
    .t get 1.0 1000000.0
} -result "Line 1\nLine 2\nLine 3\n"
test btree-2.8 {deleting before start of line} -body {
    .t delete 1.0 100000.0
    .t insert 1.0 "Line 1\nLine 2\nLine 3"
    .t delete 3.-1 3.3
    .t get 1.0 1000000.0
} -result "Line 1\nLine 2\ne 3\n"
test btree-2.9 {deleting before start of line} -body {
    .t delete 1.0 100000.0
    .t insert 1.0 "Line 1\nLine 2\nLine 3"
    .t delete 1.-1 1.0
    .t get 1.0 1000000.0
} -result "Line 1\nLine 2\nLine 3\n"
test btree-2.10 {deleting after end of line} -body {
    .t delete 1.0 100000.0
    .t insert 1.0 "Line 1\nLine 2\nLine 3"
    .t delete 1.8 2.1
    .t get 1.0 1000000.0
} -result "Line 1ine 2\nLine 3\n"
test btree-2.11 {deleting after end of last line} -body {
    .t delete 1.0 100000.0
    .t insert 1.0 "Line 1\nLine 2\nLine 3"
    .t delete 3.8 4.1
    .t get 1.0 1000000.0
} -result "Line 1\nLine 2\nLine 3\n"
test btree-2.12 {deleting before start of file} -body {
    .t delete 1.0 100000.0
    .t insert 1.0 "Line 1\nLine 2\nLine 3"
    .t delete 1.8 0.0
    .t get 1.0 1000000.0
} -result "Line 1\nLine 2\nLine 3\n"
test btree-2.13 {deleting past end of file} -body {
    .t delete 1.0 100000.0
    .t insert 1.0 "Line 1\nLine 2\nLine 3"
    .t delete 1.8 4.0
    .t get 1.0 1000000.0
} -result "Line 1\n"
test btree-2.14 {deleting with end before start of line} -body {
    .t delete 1.0 100000.0
    .t insert 1.0 "Line 1\nLine 2\nLine 3"
    .t delete 1.3 2.-3
    .t get 1.0 1000000.0
} -result "LinLine 2\nLine 3\n"
test btree-2.15 {deleting past end of line} -body {
    .t delete 1.0 100000.0
    .t insert 1.0 "Line 1\nLine 2\nLine 3"
    .t delete 1.3 1.9
    .t get 1.0 1000000.0
} -result "Lin\nLine 2\nLine 3\n"
test btree-2.16 {deleting past end of line} -body {
    .t delete 1.0 100000.0
    .t insert 1.0 "Line 1\nLine 2\nLine 3"
    .t delete 3.2 3.15
    .t get 1.0 1000000.0
} -result "Line 1\nLine 2\nLi\n"
test btree-2.17 {deleting past end of line} -body {
    .t delete 1.0 100000.0
    .t insert 1.0 "Line 1\nLine 2\nLine 3"
    .t delete 3.0 3.15
    .t get 1.0 1000000.0
} -result "Line 1\nLine 2\n\n"
test btree-2.18 {deleting past end of line} -body {
    .t delete 1.0 100000.0
    .t insert 1.0 "Line 1\nLine 2\nLine 3"
    .t delete 1.0 3.15
    .t get 1.0 1000000.0
} -result "\n"
test btree-2.19 {deleting with negative range} -body {
    .t delete 1.0 100000.0
    .t insert 1.0 "Line 1\nLine 2\nLine 3"
    .t delete 3.2 2.4
    .t get 1.0 1000000.0
} -result "Line 1\nLine 2\nLine 3\n"
test btree-2.20 {deleting with negative range} -body {
    .t delete 1.0 100000.0
    .t insert 1.0 "Line 1\nLine 2\nLine 3"
    .t delete 3.2 3.1
    .t get 1.0 1000000.0
} -result "Line 1\nLine 2\nLine 3\n"
test btree-2.21 {deleting with negative range} -body {
    .t delete 1.0 100000.0
    .t insert 1.0 "Line 1\nLine 2\nLine 3"
    .t delete 3.2 3.2
    .t get 1.0 1000000.0
} -result "Line 1\nLine 2\nLine 3\n"
test btree-2.22 {deleting into beginning of elided range} -setup {
    .t delete 1.0 end
} -body {
    for {set n 1} {$n <= 10} {incr n} {
	.t insert end "Line $n\n"
    }
    .t tag configure Elided -elide 1
    .t tag add Elided 6.0 end
    .t delete 5.0 "5.0 + 8 chars" ; # was deleting branch - see [a6a5985713]
    .t get 4.0 7.0
} -cleanup {
    .t tag delete Elided
    .t delete 1.0 end
} -result "Line 4\nine 6\nLine 7\n"
test btree-2.23 {deleting from within elided range} -body {
    for {set n 1} {$n <= 10} {incr n} {
	.t insert end "Line $n\n"
    }
    .t tag configure Elided -elide 1
    .t tag add Elided 6.0 8.0
    .t delete 7.0 9.0 ; # was deleting link - see [a6a5985713]
    .t get 6.0 8.0
} -cleanup {
    .t tag delete Elided
    .t delete 1.0 end
} -result "Line 6\nLine 9\n"
test btree-2.24 {deleting whole elided range} -body {
    for {set n 1} {$n <= 10} {incr n} {
	.t insert end "Line $n\n"
    }
    .t tag configure Elided -elide 1
    .t tag add Elided 6.0 8.0
    .t delete 5.0 9.0
    .t get 4.0 6.0
} -cleanup {
    .t tag delete Elided
    .t delete 1.0 end
} -result "Line 4\nLine 9\n"
test btree-2.25 {deleting several elided ranges} -body {
    for {set n 1} {$n <= 10} {incr n} {
	.t insert end "Line $n\n"
    }
    .t tag configure Elided -elide 1
    .t tag add Elided 6.0 6.2 6.4 6.5 7.2 7.6
    .t delete 5.0 9.0
    .t get 4.0 7.0
} -cleanup {
    .t tag delete Elided
    .t delete 1.0 end
} -result "Line 4\nLine 9\nLine 10\n"
test btree-2.26 {deleting first char of elided range} -body {
    for {set n 1} {$n <= 10} {incr n} {
	.t insert end "Line $n\n"
    }
    .t tag configure Elided -elide 1
    .t tag add Elided 6.0 end
    .t delete 6.0 6.1
    .t get 5.0 7.0
} -cleanup {
    .t tag delete Elided
    .t delete 1.0 end
} -result "Line 5\nine 6\n"


test btree-3.1 {inserting with tags} -body {
    setup
    .t insert 1.0 XXX
    list [.t tag ranges x] [.t tag ranges y]
} -result {{1.4 1.5 1.8 1.16 2.2 2.6} {1.8 1.9}}
test btree-3.2 {inserting with tags} -body {
    setup
    .t insert 1.15 YYY
    list [.t tag ranges x] [.t tag ranges y]
} -result {{1.1 1.2 1.5 1.13 2.2 2.6} {1.5 1.6}}
test btree-3.3 {inserting with tags} -body {
    setup
    .t insert 1.7 ZZZZ
    list [.t tag ranges x] [.t tag ranges y]
} -result {{1.1 1.2 1.5 1.17 2.2 2.6} {1.5 1.6}}
test btree-3.4 {inserting with tags} -body {
    setup
    .t insert 1.7 \n\n
    list [.t tag ranges x] [.t tag ranges y]
} -result {{1.1 1.2 1.5 3.6 4.2 4.6} {1.5 1.6}}
test btree-3.5 {inserting with tags} -body {
    setup
    .t insert 1.5 A\n
    list [.t tag ranges x] [.t tag ranges y]
} -result {{1.1 1.2 2.0 2.8 3.2 3.6} {2.0 2.1}}
test btree-3.6 {inserting with tags} -body {
    setup
    .t insert 1.13 A\n
    list [.t tag ranges x] [.t tag ranges y]
} -result {{1.1 1.2 1.5 1.13 3.2 3.6} {1.5 1.6}}


test btree-4.1 {deleting with tags} -body {
    setup
    .t delete 1.6 1.9
    list [.t tag ranges x] [.t tag ranges y]
} -result {{1.1 1.2 1.5 1.10 2.2 2.6} {1.5 1.6}}
test btree-4.2 {deleting with tags} -body {
    setup
    .t delete 1.1 2.3
    list [.t tag ranges x] [.t tag ranges y]
} -result {{1.1 1.4} {}}
test btree-4.3 {deleting with tags} -body {
    setup
    .t delete 1.4 2.1
    list [.t tag ranges x] [.t tag ranges y]
} -result {{1.1 1.2 1.5 1.9} {}}
test btree-4.4 {deleting with tags} -body {
    setup
    .t delete 1.14 2.1
    list [.t tag ranges x] [.t tag ranges y]
} -result {{1.1 1.2 1.5 1.13 1.15 1.19} {1.5 1.6}}
test btree-4.5 {deleting with tags} -body {
    setup
    .t delete 1.0 2.10
    list [.t tag ranges x] [.t tag ranges y]
} -result {{} {}}
test btree-4.6 {deleting with tags} -body {
    setup
    .t delete 1.0 1.5
    list [.t tag ranges x] [.t tag ranges y]
} -result {{1.0 1.8 2.2 2.6} {1.0 1.1}}
test btree-4.7 {deleting with tags} -body {
    setup
    .t delete 1.6 1.9
    list [.t tag ranges x] [.t tag ranges y]
} -result {{1.1 1.2 1.5 1.10 2.2 2.6} {1.5 1.6}}
test btree-4.8 {deleting with tags} -body {
    setup
    .t delete 1.5 1.13
    list [.t tag ranges x] [.t tag ranges y]
} -result {{1.1 1.2 2.2 2.6} {}}


test btree-5.1 {very large inserts, with tags} -setup {
    set bigText1 {}
    for {set i 0} {$i < 10} {incr i} {
	append bigText1 "Line $i\n"
    }
} -body {
    setup
    .t insert 1.0 $bigText1
    list [.t tag ranges x] [.t tag ranges y]
} -result {{11.1 11.2 11.5 11.13 12.2 12.6} {11.5 11.6}}
test btree-5.2 {very large inserts, with tags} -setup {
    set bigText2 {}
    for {set i 0} {$i < 200} {incr i} {
	append bigText2 "Line $i\n"
    }
} -body {
    setup
    .t insert 1.2 $bigText2
    list [.t tag ranges x] [.t tag ranges y]
} -result {{1.1 1.2 201.3 201.11 202.2 202.6} {201.3 201.4}}
test btree-5.3 {very large inserts, with tags} -body {
    setup
    for {set i 0} {$i < 200} {incr i} {
	.t insert 1.8 "longer line $i\n"
    }
    list [.t tag ranges x] [.t tag ranges y] [.t get 1.0 1.100] \
	[.t get 198.0 198.100]
} -result {{1.1 1.2 1.5 201.5 202.2 202.6} {1.5 1.6} {Text forlonger line 199} {longer line 2}}


test btree-6.1 {very large deletes, with tags}  -setup {
    set bigText2 {}
    for {set i 0} {$i < 200} {incr i} {
	append bigText2 "Line $i\n"
    }
} -body {
    setup
    .t insert 1.1 $bigText2
    .t delete 1.2 201.2
    list [.t tag ranges x] [.t tag ranges y]
} -result {{1.4 1.12 2.2 2.6} {1.4 1.5}}
test btree-6.2 {very large deletes, with tags}  -setup {
    set bigText2 {}
    for {set i 0} {$i < 200} {incr i} {
	append bigText2 "Line $i\n"
    }
} -body {
    setup
    .t insert 1.1 $bigText2
    for {set i 0} {$i < 200} {incr i} {
	.t delete 1.2 2.2
    }
    list [.t tag ranges x] [.t tag ranges y]
} -result {{1.4 1.12 2.2 2.6} {1.4 1.5}}
test btree-6.3 {very large deletes, with tags}  -setup {
    set bigText2 {}
     for {set i 0} {$i < 200} {incr i} {
	    append bigText2 "Line $i\n"
    }
} -body {
    setup
    .t insert 1.1 $bigText2
    .t delete 2.3 10000.0
    .t get 1.0 1000.0
} -result {TLine 0
Lin
}
test btree-6.4 {very large deletes, with tags} -setup {
    set bigText2 {}
    for {set i 0} {$i < 200} {incr i} {
	append bigText2 "Line $i\n"
    }
} -body {
    setup
    .t insert 1.1 $bigText2
    for {set i 0} {$i < 100} {incr i} {
	.t delete 30.0 31.0
    }
    list [.t tag ranges x] [.t tag ranges y]
} -result {{101.0 101.1 101.4 101.12 102.2 102.6} {101.4 101.5}}
test btree-6.5 {very large deletes, with tags} -setup {
    set bigText2 {}
    for {set i 0} {$i < 200} {incr i} {
	append bigText2 "Line $i\n"
    }
} -body {
    setup
    .t insert 1.1 $bigText2
    for {set i 0} {$i < 100} {incr i} {
	set j [expr {$i+2}]
	set k [expr {1+2*$i}]
	.t tag add x $j.1 $j.3
	.t tag add y $k.1 $k.6
    }
    .t delete 2.0 200.0
    list [.t tag ranges x] [.t tag ranges y]
} -result {{3.0 3.1 3.4 3.12 4.2 4.6} {1.1 1.6 3.4 3.5}}
test btree-6.6 {very large deletes, with tags} -setup {
    set bigText2 {}
    for {set i 0} {$i < 200} {incr i} {
	append bigText2 "Line $i\n"
    }
} -body {
    setup
    .t insert 1.1 $bigText2
    for {set i 0} {$i < 100} {incr i} {
	set j [expr {$i+2}]
	set k [expr {1+2*$i}]
	.t tag add x $j.1 $j.3
	.t tag add y $k.1 $k.6
    }
    for {set i 199} {$i >= 2} {incr i -1} {
	.t delete $i.0 [expr {$i+1}].0
    }
    list [.t tag ranges x] [.t tag ranges y]
} -result {{3.0 3.1 3.4 3.12 4.2 4.6} {1.1 1.6 3.4 3.5}}


test btree-7.1 {tag addition and removal} -setup {
    .t delete 1.0 end
    .t tag remove x 1.0 end
} -body {
    .t insert 1.0 "Text for first line\nSecond line\n\nLast line of info"
    set check {1.3 1.6 1.7 2.0}
    while {[llength $check]} {
	.t tag add x [lindex $check 0] [lindex $check 1]
	set check [lrange $check 2 end]
    }
    .t tag ranges x
} -result {1.3 1.6 1.7 2.0}
test btree-7.2 {tag addition and removal} -setup {
    .t delete 1.0 end
    .t tag remove x 1.0 end
} -body {
    .t insert 1.0 "Text for first line\nSecond line\n\nLast line of info"
    set check {1.3 1.6 1.6 2.0}
    while {[llength $check]} {
	.t tag add x [lindex $check 0] [lindex $check 1]
	set check [lrange $check 2 end]
    }
    .t tag ranges x
} -result {1.3 2.0}
test btree-7.3 {tag addition and removal} -setup {
    .t delete 1.0 end
    .t tag remove x 1.0 end
} -body {
    .t insert 1.0 "Text for first line\nSecond line\n\nLast line of info"
    set check {1.3 1.6 1.4 2.0}
    while {[llength $check]} {
	.t tag add x [lindex $check 0] [lindex $check 1]
	set check [lrange $check 2 end]
    }
    .t tag ranges x
} -result {1.3 2.0}
test btree-7.4 {tag addition and removal} -setup {
    .t delete 1.0 end
    .t tag remove x 1.0 end
} -body {
    .t insert 1.0 "Text for first line\nSecond line\n\nLast line of info"
    set check {2.0 4.3 1.4 1.10}
    while {[llength $check]} {
	.t tag add x [lindex $check 0] [lindex $check 1]
	set check [lrange $check 2 end]
    }
    .t tag ranges x
} -result {1.4 1.10 2.0 4.3}
test btree-7.5 {tag addition and removal} -setup {
    .t delete 1.0 end
    .t tag remove x 1.0 end
} -body {
    .t insert 1.0 "Text for first line\nSecond line\n\nLast line of info"
    set check {2.0 4.3 1.4 1.end}
    while {[llength $check]} {
	.t tag add x [lindex $check 0] [lindex $check 1]
	set check [lrange $check 2 end]
    }
    .t tag ranges x
} -result {1.4 1.19 2.0 4.3}
test btree-7.6 {tag addition and removal} -setup {
    .t delete 1.0 end
    .t tag remove x 1.0 end
} -body {
    .t insert 1.0 "Text for first line\nSecond line\n\nLast line of info"
    set check {2.0 4.3 1.4 2.0}
    while {[llength $check]} {
	.t tag add x [lindex $check 0] [lindex $check 1]
	set check [lrange $check 2 end]
    }
    .t tag ranges x
} -result {1.4 4.3}
test btree-7.7 {tag addition and removal} -setup {
    .t delete 1.0 end
    .t tag remove x 1.0 end
} -body {
    .t insert 1.0 "Text for first line\nSecond line\n\nLast line of info"
    set check {2.0 4.3 1.4 3.0}
    while {[llength $check]} {
	.t tag add x [lindex $check 0] [lindex $check 1]
	set check [lrange $check 2 end]
    }
    .t tag ranges x
} -result {1.4 4.3}
test btree-7.8 {tag addition and removal} -setup {
    .t delete 1.0 end
    .t tag remove x 1.0 end
} -body {
    .t insert 1.0 "Text for first line\nSecond line\n\nLast line of info"
    set check {1.2 1.3 1.6 1.7 1.end 2.0 2.4 2.7 3.0 4.0 1.1 4.2}
    while {[llength $check]} {
	.t tag add x [lindex $check 0] [lindex $check 1]
	set check [lrange $check 2 end]
    }
    .t tag ranges x
} -result {1.1 4.2}
test btree-7.9 {tag addition and removal} -setup {
    .t delete 1.0 end
    .t tag remove x 1.0 end
} -body {
    .t insert 1.0 "Text for first line\nSecond line\n\nLast line of info"
    set check {1.2 1.3 1.6 1.7 1.end 2.0 2.4 2.7 3.0 4.0 1.3 4.2}
    while {[llength $check]} {
	.t tag add x [lindex $check 0] [lindex $check 1]
	set check [lrange $check 2 end]
    }
    .t tag ranges x
} -result {1.2 4.2}
test btree-7.10 {tag addition and removal} -setup {
    .t delete 1.0 end
    .t tag remove x 1.0 end
} -body {
    .t insert 1.0 "Text for first line\nSecond line\n\nLast line of info"
    set check {1.2 1.3 1.6 1.7 1.end 2.0 2.4 2.7 3.0 4.0 1.1 3.0}
    while {[llength $check]} {
	.t tag add x [lindex $check 0] [lindex $check 1]
	set check [lrange $check 2 end]
    }
    .t tag ranges x
} -result {1.1 4.0}
test btree-7.11 {tag addition and removal} -setup {
    .t delete 1.0 end
    .t tag remove x 1.0 end
} -body {
    .t insert 1.0 "Text for first line\nSecond line\n\nLast line of info"
    set check {1.2 1.3 1.6 1.7 1.end 2.0 2.4 2.7 3.0 4.0 1.2 3.0}
    while {[llength $check]} {
	.t tag add x [lindex $check 0] [lindex $check 1]
	set check [lrange $check 2 end]
    }
    .t tag ranges x
} -result {1.2 4.0}


test btree-8.1 {tag addition and removal, weird ranges} -body {
    .t delete 1.0 100000.0
    .t tag delete x
    .t insert 1.0 "Text for first line\nSecond line\n\nLast line of info"
    .t tag add x 0.0 1.3
    .t tag ranges x
} -result {1.0 1.3}
test btree-8.2 {tag addition and removal, weird ranges} -body {
    .t delete 1.0 100000.0
    .t tag delete x
    .t insert 1.0 "Text for first line\nSecond line\n\nLast line of info"
    .t tag add x 1.40 2.4
    .t tag ranges x
} -result {1.19 2.4}
test btree-8.3 {tag addition and removal, weird ranges} -body {
    .t delete 1.0 100000.0
    .t tag delete x
    .t insert 1.0 "Text for first line\nSecond line\n\nLast line of info"
    .t tag add x 4.40 4.41
    .t tag ranges x
} -result {}
test btree-8.4 {tag addition and removal, weird ranges} -body {
    .t delete 1.0 100000.0
    .t tag delete x
    .t insert 1.0 "Text for first line\nSecond line\n\nLast line of info"
    .t tag add x 5.1 5.2
    .t tag ranges x
} -result {}
test btree-8.5 {tag addition and removal, weird ranges} -body {
    .t delete 1.0 100000.0
    .t tag delete x
    .t insert 1.0 "Text for first line\nSecond line\n\nLast line of info"
    .t tag add x 1.1 9.0
    .t tag ranges x
} -result {1.1 5.0}
test btree-8.6 {tag addition and removal, weird ranges} -body {
    .t delete 1.0 100000.0
    .t tag delete x
    .t insert 1.0 "Text for first line\nSecond line\n\nLast line of info"
    .t tag add x 1.1 1.90
    .t tag ranges x
} -result {1.1 1.19}
test btree-8.7 {tag addition and removal, weird ranges} -body {
    .t delete 1.0 100000.0
    .t tag delete x
    .t insert 1.0 "Text for first line\nSecond line\n\nLast line of info"
    .t tag add x 1.1 4.90
    .t tag ranges x
} -result {1.1 4.17}
test btree-8.8 {tag addition and removal, weird ranges} -body {
    .t delete 1.0 100000.0
    .t tag delete x
    .t insert 1.0 "Text for first line\nSecond line\n\nLast line of info"
    .t tag add x 3.0 3.0
    .t tag ranges x
} -result {}


test btree-9.1 {tag names} -body {
    setup
    .t tag names
} -result {sel x y}
test btree-9.2 {tag names} -body {
    setup
    .t tag add tag1 1.8
    .t tag add tag2 1.8
    .t tag add tag3 1.7 1.9
    .t tag names 1.8
} -result {x tag1 tag2 tag3}
test btree-9.3 {lots of tag names} -setup {
    set bigText2 {}
    for {set i 0} {$i < 200} {incr i} {
	append bigText2 "Line $i\n"
    }
} -body {
    setup
    .t insert 1.2 $bigText2
    foreach i {tag1 foo ThisOne {x space} q r s t} {
    .t tag add $i 150.2
    }
    foreach i {u tagA tagB tagC and more {$} \{} {
    .t tag add $i 150.1 150.3
    }
    .t tag names 150.2
} -result {tag1 foo ThisOne {x space} q r s t u tagA tagB tagC and more {$} \{}
test btree-9.4 {lots of tag names} -setup {
    set bigText2 {}
    for {set i 0} {$i < 200} {incr i} {
	append bigText2 "Line $i\n"
    }
} -body {
    setup
    .t insert 1.2 $bigText2
    .t tag delete tag1 foo ThisOne more {x space} q r s t u
    .t tag delete tagA tagB tagC and {$} \{ more
    foreach i {tag1 foo ThisOne more {x space} q r s t} {
    .t tag add $i 150.2
    }
    foreach i {foo ThisOne u tagA tagB tagC and more {$} \{} {
    .t tag add $i 150.4
    }
    .t tag delete tag1 more q r tagA
    .t tag names 150.2
} -result {foo ThisOne {x space} s t}


test btree-10.1 {basic mark facilities} -body {
    msetup
    list [lsort [.t mark names]] [.t index m1] [.t index m2] [.t index m3]
} -result {{current insert l1 m1 m2 m3 next x} 1.2 2.0 2.11}
test btree-10.2 {basic mark facilities} -body {
    msetup
    .t mark unset m2
    lsort [.t mark names]
} -result {current insert l1 m1 m3 next x}
test btree-10.3 {basic mark facilities} -body {
    msetup
    .t mark set m2 1.8
    list [lsort [.t mark names]] [.t index m1] [.t index m2] [.t index m3]
} -result {{current insert l1 m1 m2 m3 next x} 1.2 1.8 2.11}


test btree-11.1 {marks and inserts} -body {
    msetup
    .t insert 1.1 abcde
    list [.t index l1] [.t index m1] [.t index next] [.t index x] [.t index m2] [.t index m3]
} -result {1.7 1.7 1.11 1.11 2.0 2.11}
test btree-11.2 {marks and inserts} -body {
    msetup
    .t insert 1.2 abcde
    list [.t index l1] [.t index m1] [.t index next] [.t index x] [.t index m2] [.t index m3]
} -result {1.2 1.7 1.11 1.11 2.0 2.11}
test btree-11.3 {marks and inserts} -body {
    msetup
    .t insert 1.3 abcde
    list [.t index l1] [.t index m1] [.t index next] [.t index x] [.t index m2] [.t index m3]
} -result {1.2 1.2 1.11 1.11 2.0 2.11}
test btree-11.4 {marks and inserts} -body {
    msetup
    .t insert 1.1 ab\n\ncde
    list [.t index l1] [.t index m1] [.t index next] [.t index x] [.t index m2] [.t index m3]
} -result {3.4 3.4 3.8 3.8 4.0 4.11}
test btree-11.5 {marks and inserts} -body {
    msetup
    .t insert 1.4 ab\n\ncde
    list [.t index l1] [.t index m1] [.t index next] [.t index x] [.t index m2] [.t index m3]
} -result {1.2 1.2 3.5 3.5 4.0 4.11}
test btree-11.6 {marks and inserts} -body {
    msetup
    .t insert 1.7 ab\n\ncde
    list [.t index l1] [.t index m1] [.t index next] [.t index x] [.t index m2] [.t index m3]
} -result {1.2 1.2 1.6 1.6 4.0 4.11}


test btree-12.1 {marks and deletes} -body {
    msetup
    .t delete 1.3 1.5
    list [.t index l1] [.t index m1] [.t index next] [.t index x] [.t index m2] [.t index m3]
} -result {1.2 1.2 1.4 1.4 2.0 2.11}
test btree-12.2 {marks and deletes} -body {
    msetup
    .t delete 1.3 1.8
    list [.t index l1] [.t index m1] [.t index next] [.t index x] [.t index m2] [.t index m3]
} -result {1.2 1.2 1.3 1.3 2.0 2.11}
test btree-12.3 {marks and deletes} -body {
    msetup
    .t delete 1.2 1.8
    list [.t index l1] [.t index m1] [.t index next] [.t index x] [.t index m2] [.t index m3]
} -result {1.2 1.2 1.2 1.2 2.0 2.11}
test btree-12.4 {marks and deletes} -body {
    msetup
    .t delete 1.1 1.8
    list [.t index l1] [.t index m1] [.t index next] [.t index x] [.t index m2] [.t index m3]
} -result {1.1 1.1 1.1 1.1 2.0 2.11}
test btree-12.5 {marks and deletes} -body {
    msetup
    .t delete 1.5 3.1
    list [.t index l1] [.t index m1] [.t index next] [.t index x] [.t index m2] [.t index m3]
} -result {1.2 1.2 1.5 1.5 1.5 1.5}
test btree-12.6 {marks and deletes} -body {
    msetup
    .t mark set m2 4.5
    .t delete 1.5 4.1
    list [.t index l1] [.t index m1] [.t index next] [.t index x] [.t index m2] [.t index m3]
} -result {1.2 1.2 1.5 1.5 1.9 1.5}
test btree-12.7 {marks and deletes} -body {
    msetup
    .t mark set m2 4.5
    .t mark set m3 4.5
    .t mark set m1 4.7
    .t delete 1.5 4.1
    list [.t index l1] [.t index m1] [.t index next] [.t index x] [.t index m2] [.t index m3]
} -result {1.2 1.11 1.5 1.5 1.9 1.9}


test btree-13.1 {tag searching} -setup {
    .t delete 1.0 100000.0
} -body {
    .t insert 1.0 "Text for first line\nSecond line\n\nLast line of info"
    .t tag nextrange x 2.2 2.1
} -result {}
test btree-13.2 {tag searching} -setup {
    .t delete 1.0 100000.0
} -body {
    .t insert 1.0 "Text for first line\nSecond line\n\nLast line of info"
    .t tag add x 2.2 2.4
    .t tag nextrange x 2.2 2.3
} -result {2.2 2.4}
test btree-13.3 {tag searching} -setup {
    .t delete 1.0 100000.0
} -body {
    .t insert 1.0 "Text for first line\nSecond line\n\nLast line of info"
    .t tag add x 2.2 2.4
    .t tag nextrange x 2.3 2.6
} -result {}
test btree-13.4 {tag searching} -setup {
    .t delete 1.0 100000.0
} -body {
    .t insert 1.0 "Text for first line\nSecond line\n\nLast line of info"
    .t tag add x 2.5 2.8
    .t tag nextrange x 2.1 2.6
} -result {2.5 2.8}
test btree-13.5 {tag searching} -setup {
    .t delete 1.0 100000.0
} -body {
    .t insert 1.0 "Text for first line\nSecond line\n\nLast line of info"
    .t tag add x 2.5 2.8
    .t tag nextrange x 2.1 2.5
} -result {}
test btree-13.6 {tag searching} -setup {
    .t delete 1.0 100000.0
} -body {
    .t insert 1.0 "Text for first line\nSecond line\n\nLast line of info"
    .t tag add x 2.1 2.4
    .t tag nextrange x 2.5 2.8
} -result {}
test btree-13.7 {tag searching} -setup {
    .t delete 1.0 100000.0
} -body {
    .t insert 1.0 "Text for first line\nSecond line\n\nLast line of info"
    .t tag add x 2.5 2.8
    .t tag nextrange x 2.1 2.4
} -result {}
test btree-13.8 {tag searching} -setup {
    set bigText2 {}
    for {set i 0} {$i < 200} {incr i} {
	append bigText2 "Line $i\n"
    }
} -body {
    setup
    .t insert 1.2 $bigText2
    .t tag add x 190.3 191.2
    .t tag nextrange x 3.5
} -result {190.3 191.2}

#
# COMMON TEST CLEANUP
#
destroy .t

test btree-14.1 {check tag presence} -setup {
    destroy .t
    text .t
    set bigText2 {}
    for {set i 0} {$i < 200} {incr i} {
	append bigText2 "Line $i\n"
    }
} -body {
    setup
    .t insert 1.2 $bigText2
    .t tag add x 3.5 3.7
    .t tag add y 133.9 141.5
    .t tag add z 1.5 180.2
    .t tag add q 141.4 142.3
    .t tag add x 130.2 145.1
    .t tag add a 141.0
    .t tag add b 4.3
    .t tag add b 7.5
    .t tag add b 140.3
    for {set i 120} {$i < 160} {incr i} {
    .t tag add c $i.4
    }
    foreach i {a1 a2 a3 a4 a5 a6 a7 a8 a9 10 a11 a12 a13} {
    .t tag add $i 122.2
    }
    .t tag add x 141.3
    .t tag names 141.1
} -cleanup {
    destroy .t
} -result {x y z}
test btree-14.2 {TkTextIsElided} -setup {
    destroy .t
    text .t
} -body {
    .t delete 1.0 end
    .t tag config hidden -elide 1
    .t insert end "Line1\nLine2\nLine3\n"
    .t tag add hidden 2.0 3.0
    .t tag add sel 1.2 3.2
    # next line used to panic because of "Bad tag priority being toggled on"
    # (see bug [382da038c9])
    .t index "2.0 - 1 display line linestart"
} -cleanup {
    destroy .t
} -result {1.0}
test btree-14.3 {Bug [bdd1f64523] - switch the -elide state of a tag} -setup {
    destroy .t
    text .t
} -body {
    .t insert end "text_ellipse" tag_ellipse
    .t insert end "text_hidden"  tag_hidden
    .t tag configure tag_hidden   -elide 1
    .t tag configure tag_ellipse  -elide 1
    .t tag configure tag_hidden   -elide 0  ; # used to crash (assertion failed)
} -cleanup {
    destroy .t
} -result {}

test btree-15.1 {rebalance with empty node} -setup {
    destroy .t
} -body {
    text .t
    .t debug 1
    .t insert end "1\n2\n3\n4\n5\n6\n7\n8\n9\n10\n11\n12\n13\n14\n15\n16\n17\n18\n19\n20\n21\n22\n23"
    .t delete 6.0 12.0
    .t get 1.0 end
} -cleanup {
    destroy .t
} -result "1\n2\n3\n4\n5\n12\n13\n14\n15\n16\n17\n18\n19\n20\n21\n22\n23\n"


test btree-16.1 {add tag does not push root above level 0} -setup {
    destroy .t
    text .t
} -body {
    setupBig
    .t debug 0
    .t tag add x 1.1 1.10
    .t tag add x 5.1 5.10
    .t tag ranges x
} -cleanup {
    destroy .t
} -result {1.1 1.10 5.1 5.10}
test btree-16.2 {add tag pushes root up to level 1 node} -setup {
    destroy .t
    text .t
} -body {
    setupBig
    .t tag add x 1.1 1.10
    .t tag add x 8.1 8.10
    .t tag ranges x
} -cleanup {
    destroy .t
} -result {1.1 1.10 8.1 8.10}
test btree-16.3 {add tag pushes root up to level 2 node} -setup {
    destroy .t
    text .t
} -body {
    setupBig
    .t tag add x 8.1 9.10
    .t tag add x 180.1 180.end
    .t tag ranges x
} -cleanup {
    destroy .t
} -result {8.1 9.10 180.1 180.23}
test btree-16.4 {add tag pushes root up to level 3 node} -setup {
    destroy .t
    text .t
} -body {
    setupBig
    .t tag add y 1.1 2000.0
    .t tag add x 1.1 8.10
    .t tag add x 180.end 217.0
    list [.t tag ranges x] [.t tag ranges y]
} -cleanup {
    destroy .t
} -result {{1.1 8.10 180.23 217.0} {1.1 2000.0}}
test btree-16.5 {add tag doesn't push root up} -setup {
    destroy .t
    text .t
} -body {
    setupBig
    .t tag add x 1.1 8.10
    .t tag add x 2000.0 2000.3
    .t tag add x 180.end 217.0
    .t tag ranges x
} -cleanup {
    destroy .t
} -result {1.1 8.10 180.23 217.0 2000.0 2000.3}
test btree-16.6 {two node splits at once pushes root up} -setup {
    destroy .t
    text .t
} -body {
    for {set i 1} {$i < 10} {incr i} {
	.t insert end "Line $i\n"
    }
    .t tag add x 8.0 8.end
    .t tag add y 9.0 end
    set x {}
    for {} {$i < 50} {incr i} {
	append x "Line $i\n"
    }
    .t insert end $x y
    list [.t tag ranges x] [.t tag ranges y]
} -cleanup {
    destroy .t
} -result {{8.0 8.6} {9.0 51.0}}
# The following find bugs in the SearchStart procedures
test btree-16.7 {Partial tag remove from before first range} -setup {
    destroy .t
    text .t
    for {set i 1} {$i < 10} {incr i} {
	.t insert end "Line $i\n"
    }
} -body {
    .t tag add x 2.0 2.6
    .t tag remove x 1.0 2.0
    .t tag ranges x
} -cleanup {
    destroy .t
} -result {2.0 2.6}
test btree-16.8 {Partial tag remove from before first range} -setup {
    destroy .t
    text .t
    for {set i 1} {$i < 10} {incr i} {
	.t insert end "Line $i\n"
    }
} -body {
    .t tag add x 2.0 2.6
    .t tag remove x 1.0 2.1
    .t tag ranges x
} -cleanup {
    destroy .t
} -result {2.1 2.6}
test btree-16.9 {Partial tag remove from before first range} -setup {
    destroy .t
    text .t
    for {set i 1} {$i < 10} {incr i} {
	.t insert end "Line $i\n"
    }
} -body {
    .t tag add x 2.0 2.6
    .t tag remove x 1.0 2.3
    .t tag ranges x
} -cleanup {
    destroy .t
} -result {2.3 2.6}
test btree-16.10 {Partial tag remove from before first range} -setup {
    destroy .t
    text .t
    for {set i 1} {$i < 10} {incr i} {
	.t insert end "Line $i\n"
    }
} -body {
    .t tag add x 1.0 2.6
    .t tag remove x 1.0 2.5
    .t tag ranges x
} -cleanup {
    destroy .t
} -result {2.5 2.6}
test btree-16.11 {StartSearchBack boundary case} -setup {
    destroy .t
    text .t
    for {set i 1} {$i < 10} {incr i} {
	.t insert end "Line $i\n"
    }
} -body {
    .t tag add x 1.3 1.4
    .t tag prevrange x 2.0 1.4
} -cleanup {
    destroy .t
} -result {}
test btree-16.12 {StartSearchBack boundary case} -setup {
    destroy .t
    text .t
    for {set i 1} {$i < 10} {incr i} {
	.t insert end "Line $i\n"
    }
} -body {
    .t tag add x 1.3 1.4
    .t tag prevrange x 2.0 1.3
} -cleanup {
    destroy .t
} -result {1.3 1.4}
test btree-16.13 {StartSearchBack boundary case} -setup {
    destroy .t
    text .t
    for {set i 1} {$i < 10} {incr i} {
	.t insert end "Line $i\n"
    }
} -body {
    .t tag add x 1.0 1.4
    .t tag prevrange x 1.3
} -cleanup {
    destroy .t
} -result {1.0 1.4}


test btree-17.1 {remove tag does not push root down} -setup {
    destroy .t
    text .t
} -body {
    .t debug 0
    setupBig
    .t tag add x 1.1 5.10
    .t tag remove x 3.1 5.end
    .t tag ranges x
} -cleanup {
    destroy .t
} -result {1.1 3.1}
test btree-17.2 {remove tag pushes root from level 1 to level 0} -setup {
    destroy .t
    text .t
} -body {
    setupBig
    .t tag add x 1.1 8.10
    .t tag remove x 3.1 end
    .t tag ranges x
} -cleanup {
    destroy .t
} -result {1.1 3.1}
test btree-17.3 {remove tag pushes root from level 2 to level 1} -setup {
    destroy .t
    text .t
} -body {
    setupBig
    .t tag add x 1.1 180.10
    .t tag remove x 35.1 end
    .t tag ranges x
} -cleanup {
    destroy .t
} -result {1.1 35.1}
test btree-17.4 {remove tag doesn't change level 2} -setup {
    destroy .t
    text .t
} -body {
    setupBig
    .t tag add x 1.1 180.10
    .t tag remove x 35.1 180.0
    .t tag ranges x
} -cleanup {
    destroy .t
} -result {1.1 35.1 180.0 180.10}
test btree-17.5 {remove tag pushes root from level 3 to level 0} -setup {
    destroy .t
    text .t
} -body {
    setupBig
    .t tag add x 1.1 1.10
    .t tag add x 2000.1 2000.10
    .t tag remove x 1.0 2000.0
    .t tag ranges x
} -cleanup {
    destroy .t
} -result {2000.1 2000.10}
test btree-17.6 {text deletion pushes root from level 3 to level 0} -setup {
    destroy .t
    text .t
} -body {
    setupBig
    .t tag add x 1.1 1.10
    .t tag add x 2000.1 2000.10
    .t delete 1.0 "1000.0 lineend +1 char"
    .t tag ranges x
} -cleanup {
    destroy .t
} -result {1000.1 1000.10}


test btree-18.1 {tag search back, no tag} -setup {
    destroy .t
    text .t
} -body {
    .t insert 1.0 "Line 1 abcd efgh ijkl\n"
    .t tag prevrange x 1.1 1.1
} -cleanup {
    destroy .t
} -result {}
test btree-18.2 {tag search back, start at existing range} -setup {
    destroy .t
    text .t
} -body {
    .t insert 1.0 "Line 1 abcd efgh ijkl\n"
    .t tag add x 1.1 1.4
    .t tag add x 1.8 1.11
    .t tag add x 1.16
    .t tag prevrange x 1.1
} -cleanup {
    destroy .t
} -result {}
test btree-18.3 {tag search back, end at existing range} -setup {
    destroy .t
    text .t
} -body {
    .t insert 1.0 "Line 1 abcd efgh ijkl\n"
    .t tag add x 1.1 1.4
    .t tag add x 1.8 1.11
    .t tag add x 1.16
    .t tag prevrange x 1.3 1.1
} -cleanup {
    destroy .t
} -result {1.1 1.4}
test btree-18.4 {tag search back, start within range} -setup {
    destroy .t
    text .t
} -body {
    .t insert 1.0 "Line 1 abcd efgh ijkl\n"
    .t tag add x 1.1 1.4
    .t tag add x 1.8 1.11
    .t tag add x 1.16
    .t tag prevrange x 1.10 1.0
} -cleanup {
    destroy .t
} -result {1.8 1.11}
test btree-18.5 {tag search back, start at end of range} -setup {
    destroy .t
    text .t
} -body {
    .t insert 1.0 "Line 1 abcd efgh ijkl\n"
    .t tag add x 1.1 1.4
    .t tag add x 1.8 1.11
    .t tag add x 1.16
    list [.t tag prevrange x 1.4 1.0] [.t tag prevrange x 1.11 1.0]
} -cleanup {
    destroy .t
} -result {{1.1 1.4} {1.8 1.11}}
test btree-18.6 {tag search back, start beyond range, same level 0 node} -setup {
    destroy .t
    text .t
} -body {
    .t insert 1.0 "Line 1 abcd efgh ijkl\n"
    .t tag add x 1.1 1.4
    .t tag add x 1.8 1.11
    .t tag add x 1.16
    .t tag prevrange x 3.0
} -cleanup {
    destroy .t
} -result {1.16 1.17}
test btree-18.7 {tag search back, outside any range} -setup {
    destroy .t
    text .t
} -body {
    .t insert 1.0 "Line 1 abcd efgh ijkl\n"
    .t tag add x 1.1 1.4
    .t tag add x 1.16
    .t tag prevrange x 1.8 1.5
} -cleanup {
    destroy .t
} -result {}
test btree-18.8 {tag search back, start at start of node boundary} -setup {
    destroy .t
    text .t
} -body {
    setupBig
    .t tag add x 2.5 2.8
    .t tag prevrange x 19.0
} -cleanup {
    destroy .t
} -result {2.5 2.8}
test btree-18.9 {tag search back, large complex btree spans} -setup {
    destroy .t
    text .t
} -body {
    setupBig
    .t tag add x 1.3 1.end
    .t tag add x 200.0 220.0
    .t tag add x 500.0 520.0
    list [.t tag prevrange x end] [.t tag prevrange x 433.0]
} -cleanup {
    destroy .t
} -result {{500.0 520.0} {200.0 220.0}}


test btree-19.0 {test toggle chain 1} -setup {
    text .t
} -body {
    .t insert end "abcdefghijklmnopqrstuvwxyzabcdef"
    .t tag add x 1.0 1.2
    .t tag add x 1.5 1.7
    .t tag add x 1.10 1.12
    .t tag add x 1.20 1.22
    .t tag add x 1.25 1.28

    .t tag add x 1.15 1.17
} -cleanup {
    destroy .t
} -result {}
test btree-19.1 {test toggle chain 2} -setup {
    text .t
} -body {
    .t insert end "abcdefghijklmnopqrstuvwxyzabcdef"
    .t tag add x 1.0 1.2
    .t tag add x 1.5 1.7
    .t tag add x 1.10 1.12
    .t tag add x 1.20 1.22
    .t tag add x 1.25 1.28

    .t tag add x 1.13 1.17
} -cleanup {
    destroy .t
} -result {}
test btree-19.2 {test toggle chain 3} -setup {
    text .t
} -body {
    .t insert end "abcdefghijklmnopqrstuvwxyzabcdef"
    .t tag add x 1.0 1.2
    .t tag add x 1.5 1.7
    .t tag add x 1.10 1.12
    .t tag add x 1.20 1.22
    .t tag add x 1.25 1.28

    .t tag add x 1.11 1.17
} -cleanup {
    destroy .t
} -result {}
test btree-19.3 {test toggle chain 4} -setup {
    text .t
} -body {
    .t insert end "abcdefghijklmnopqrstuvwxyzabcdef"
    .t tag add x 1.0 1.2
    .t tag add x 1.5 1.7
    .t tag add x 1.10 1.12
    .t tag add x 1.20 1.22
    .t tag add x 1.25 1.28

    .t tag add x 1.6 1.17
} -cleanup {
    destroy .t
} -result {}
    text .t
test btree-19.4 {test toggle chain 5} -setup {
} -body {
    .t insert end "abcdefghijklmnopqrstuvwxyzabcdef"
    .t tag add x 1.0 1.2
    .t tag add x 1.5 1.7
    .t tag add x 1.10 1.12
    .t tag add x 1.20 1.22
    .t tag add x 1.25 1.28

    .t tag add x 1.6 1.21
} -cleanup {
    destroy .t
} -result {}
test btree-19.5 {test toggle chain 6} -setup {
    text .t
} -body {
    .t insert end "abcdefghijklmnopqrstuvwxyzabcdef"
    .t tag add x 1.0 1.2
    .t tag add x 1.5 1.7
    .t tag add x 1.10 1.12
    .t tag add x 1.15 1.17
    .t tag add x 1.20 1.22
    .t tag add x 1.25 1.28

    .t tag remove 1.11 1.16
} -cleanup {
    destroy .t
} -result {}
test btree-19.6 {test toggle chain 7} -setup {
    text .t
} -body {
    .t insert end "abcdefghijklmnopqrstuvwxyzabcdef"
    .t tag add x 1.0 1.2
    .t tag add x 1.5 1.7
    .t tag add x 1.10 1.12
    .t tag add x 1.15 1.17
    .t tag add x 1.20 1.22
    .t tag add x 1.25 1.28

    .t tag remove 1.6 1.16
} -cleanup {
    destroy .t
} -result {}
test btree-19.7 {test toggle chain 8} -setup {
    text .t
} -body {
    .t insert end "abcdefghijklmnopqrstuvwxyzabcdef"
    .t tag add x 1.0 1.2
    .t tag add x 1.5 1.7
    .t tag add x 1.10 1.12
    .t tag add x 1.15 1.17
    .t tag add x 1.20 1.22
    .t tag add x 1.25 1.28

    .t tag remove 1.6 1.20
} -cleanup {
    destroy .t
} -result {}
test btree-19.8 {test toggle chain 9} -setup {
    text .t
} -body {
    .t insert end "abcdefghijklmnopqrstuvwxyzabcdef"
    .t tag add x 1.0 1.2
    .t tag add x 1.5 1.7
    .t tag add x 1.10 1.12
    .t tag add x 1.15 1.17
    .t tag add x 1.20 1.22
    .t tag add x 1.25 1.28

    .t tag remove 1.4 1.23
} -cleanup {
    destroy .t
} -result {}

#
# TESTFILE CLEANUP
#

rename setup {}
<<<<<<< HEAD
cleanupTests
return

# Local Variables:
# mode: tcl
# End:
# vi:set ts=8 sw=4:
=======
cleanupTests
>>>>>>> 86821958
<|MERGE_RESOLUTION|>--- conflicted
+++ resolved
@@ -1476,14 +1476,9 @@
 #
 
 rename setup {}
-<<<<<<< HEAD
 cleanupTests
-return
 
 # Local Variables:
 # mode: tcl
 # End:
-# vi:set ts=8 sw=4:
-=======
-cleanupTests
->>>>>>> 86821958
+# vi:set ts=8 sw=4: