--- conflicted
+++ resolved
@@ -7,11 +7,6 @@
 # Copyright (c) 1994 Sun Microsystems, Inc.
 # Copyright (c) 1998-1999 by Scriptics Corporation.
 # All rights reserved.
-<<<<<<< HEAD
-#
-# RCS: @(#) $Id: textBTree.test,v 1.7 2004/05/23 17:34:49 dkf Exp $
-=======
->>>>>>> 2930fe96
 
 package require tcltest 2.1
 eval tcltest::configure $argv
