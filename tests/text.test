--- conflicted
+++ resolved
@@ -7819,13 +7819,9 @@
 } -result {}
 
 
-<<<<<<< HEAD
 test text-37.1 "Bug dd9667635d4d286858b1237835502a1d8bd07a82 \
                 text anchor not set" -setup {
-=======
-test text-37.1 "bug #dd9667635d: text anchor not set" -setup {
     set save [interp bgerror {}]
->>>>>>> ccad6462
     interp bgerror {} returnerror-37.1
     proc returnerror-37.1 {m opts} {set ::my_error $m}
     destroy .t
