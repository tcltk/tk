--- conflicted
+++ resolved
@@ -1717,23 +1717,7 @@
     rename .t {}
     rename test.t .t
     destroy .t
-<<<<<<< HEAD
 } -result {{edit undo}}
-=======
-} -result [list {edit undo} {delete 2.1 2.4} {mark set insert 2.1} {see insert} \
-		{mark set tk::undoMarkL2 2.1} {mark set tk::undoMarkR2 2.4} \
-		{mark gravity tk::undoMarkL2 left} {mark gravity tk::undoMarkR2 right} \
-		{insert 2.1 ef} {mark set insert 2.3} {see insert} \
-		{mark set tk::undoMarkL1 2.1} {mark set tk::undoMarkR1 2.3} \
-		{mark gravity tk::undoMarkL1 left} {mark gravity tk::undoMarkR1 right} \
-		{mark names} \
-		{index tk::undoMarkL1} {index tk::undoMarkR1} \
-		{mark unset tk::undoMarkL1 tk::undoMarkR1} \
-		{index tk::undoMarkL2} {index tk::undoMarkR2} \
-		{mark unset tk::undoMarkL2 tk::undoMarkR2} \
-		{compare 2.1 > 2.3} {compare 2.6 > 2.3} ]
-
->>>>>>> 1380f074
 test text-8.23 {TextWidgetCmd procedure, "replace" option with undo} -setup {
     text .t
 } -body {
@@ -2983,11 +2967,7 @@
 } -body {
     set str ""
     for {set i 1} {$i < 25} {incr i} {
-<<<<<<< HEAD
 	append str "Line $i\n"
-=======
-	.t insert end "Line $i\n"
->>>>>>> 1380f074
     }
     .t insert end $str
     .t tag configure hidden -elide true
@@ -3470,14 +3450,7 @@
     set res {}
     toplevel .top
     pack [text .top.t]
-<<<<<<< HEAD
     .top.t insert end [string repeat "Hello world!\n" 10000]
-=======
-    update
-    for {set i 1} {$i < 10000} {incr i} {
-	.top.t insert end "Hello world!\n"
-    }
->>>>>>> 1380f074
     bind .top.t <<WidgetViewSync>> {destroy .top.t}
     .top.t tag add mytag 1.5 8000.8    ; # shall not crash
     update
@@ -3722,22 +3695,18 @@
 test text-14.10 {ConfigureText procedure} -setup {
     text .t -font {Courier -12} -borderwidth 2 -highlightthickness 2
 } -body {
-    .t configure -selectborderwidth 0
+    .t configure -selectborderwidth {}
     .t tag cget sel -borderwidth
 } -cleanup {
     destroy .t
-} -result 0
+} -result {}
 test text-14.11 {ConfigureText procedure} -setup {
     text .t
 } -body {
     .t configure -selectborderwidth foo
 } -cleanup {
     destroy .t
-<<<<<<< HEAD
 } -returnCodes {error} -result {expected screen distance or "" but got "foo"}
-=======
-} -returnCodes error -result {expected screen distance but got "foo"}
->>>>>>> 1380f074
 test text-14.12 {ConfigureText procedure} -body {
     text .t
     entry .t.e
@@ -7383,10 +7352,9 @@
     lappend res $redo
 } -cleanup {
     destroy .t
-<<<<<<< HEAD
     unset undo redo res
 } -result {{{{1.6 2.19}} {{1.6 1.7} {1.9 1.10}} {{1.6 1.12} {2.8 2.26}}}\
-           {{{1.6 2.19}} {{1.6 1.7} {1.9 1.10}} {{1.6 1.12} {2.8 2.26}}}}
+	   {{{1.6 2.19}} {{1.6 1.7} {1.9 1.10}} {{1.6 1.12} {2.8 2.26}}}}
 test text-27.27 {undo with empty text, and tagged newline} -body {
     text .t
     .t tag add tag1 1.0
@@ -7398,34 +7366,8 @@
     destroy .t
 } -result {1.0 2.0}
 test text-27.28 {Bug e32292c454704f7defd1cb335b5663f9c4f245d4 \
-                 undo is undoing too much} -setup {
+		 undo is undoing too much} -setup {
     pack [text .t -undo 1]
-=======
-} -result [list {1.6 2.0}           \
-		{1.6 2.19}          \
-		{1.6 1.7 1.10 1.12} \
-		{1.6 1.7 1.9 1.11}  \
-		{1.6 1.16 2.8 2.19} \
-		{1.6 1.16 2.8 2.30} ]
-test text-27.27 {edit undo and edit redo return ranges} -setup {
-    destroy .t
-    set res {}
-} -body {
-    text .t -undo true -autoseparators false
-    for {set i 3} {$i >= 1} {incr i -1} {
-	.t insert 1.0 "Line $i\n"
-    }
-    lappend res [.t edit undo]
-    lappend res [.t edit redo]
-} -cleanup {
-    destroy .t
-} -result [list {1.0 2.0} \
-		{1.0 4.0} ]
-test text-27.28 {edit undo and edit redo do not leave \
-		 spurious temporary marks behind them} -setup {
-    destroy .t
-    set res {}
->>>>>>> 1380f074
 } -body {
     .t insert end "Line 1\nLine 2\n"
     .t tag configure number -foreground red
@@ -7688,14 +7630,9 @@
 test text-31.10 {peer widgets} -body {
     toplevel .top
     pack [text .t]
-<<<<<<< HEAD
     set str ""
     for {set i 1} {$i < 20} {incr i} {
 	append str "Line $i\n"
-=======
-	for {set i 1} {$i < 20} {incr i} {
-	.t insert end "Line $i\n"
->>>>>>> 1380f074
     }
     .t insert end $str
     pack [.t peer create .top.t -start 5 -end 11]
@@ -7713,11 +7650,7 @@
 } -body {
     set str ""
     for {set i 1} {$i < 100} {incr i} {
-<<<<<<< HEAD
 	append str "Line $i\n"
-=======
-	.t insert end "Line $i\n"
->>>>>>> 1380f074
     }
     .t insert end $str
     .t tag add sel 1.0 end-1c
@@ -7893,21 +7826,6 @@
 	text $t -yscrollcommand "$w.scroll set" -setgrid true -font $font \
 	    -width 70 -height 35 -wrap word -highlightthickness 0 \
 	    -borderwidth 0
-<<<<<<< HEAD
-        pack $t -expand  yes -fill both
-        scrollbar $w.scroll -command "$t yview"
-        pack $w.scroll -side right -fill y
-        pack $w.f -expand yes -fill both
-        $t tag configure center -justify center -spacing1 5m -spacing3 5m
-        $t tag configure buttons -lmargin1 1c -lmargin2 1c -rmargin 1c \
-            -spacing1 3m -spacing2 0 -spacing3 0
-	set str ""
-        for {set i 0} {$i < 40} {incr i} {
-            append str "${i}word "
-        }
-	$t insert end $str
-        return $t
-=======
 	pack $t -expand  yes -fill both
 	scrollbar $w.scroll -command "$t yview"
 	pack $w.scroll -side right -fill y
@@ -7915,11 +7833,12 @@
 	$t tag configure center -justify center -spacing1 5m -spacing3 5m
 	$t tag configure buttons -lmargin1 1c -lmargin2 1c -rmargin 1c \
 	    -spacing1 3m -spacing2 0 -spacing3 0
+	set str ""
 	for {set i 0} {$i < 40} {incr i} {
-	    $t insert end "${i}word "
+	    append str "${i}word "
 	}
+	$t insert end $str
 	return $t
->>>>>>> 1380f074
     }
 } -body {
     set w [makeText]
@@ -8272,7 +8191,7 @@
 
 
 test text-37.1 "Bug dd9667635d4d286858b1237835502a1d8bd07a82 \
-                text anchor not set" -setup {
+		text anchor not set" -setup {
     set save [interp bgerror {}]
     interp bgerror {} returnerror-37.1
     proc returnerror-37.1 {m opts} {set ::my_error $m}
@@ -8529,11 +8448,11 @@
 # non-regression regarding miscellaneous bugs, especially crashes and failed assertions
 
 test text-39.1 "Bug 83632316b9cc27a2bfc743e049f078419480871e \
-                Crash with -showinsertforeground and -blockcursor" -setup {
+		Crash with -showinsertforeground and -blockcursor" -setup {
 } -body {
     set w [text .t \
-        -showinsertforeground yes \
-        -blockcursor on ]
+	-showinsertforeground yes \
+	-blockcursor on ]
     focus $w
     grid $w
     $w insert end "Bug"
@@ -8542,7 +8461,7 @@
     destroy $w
 } -result {}
 test text-39.2 "Bug 5cfd9dfe0d60f6a78fbdb07e1a0d385216160bd6 \
-                -startindex and -endindex defaults cannot be re-eaten by the text widget" -setup {
+		-startindex and -endindex defaults cannot be re-eaten by the text widget" -setup {
     text .t
 } -body {
     .t configure -startindex [.t cget -startindex]    ; # used to error:  bad text index ""
@@ -8551,9 +8470,9 @@
     destroy .t
 } -result {}
 test text-39.3 "Bug ef14e354f51328157e9c553a731af5199cba2bee \
-                Segfaults in revised_text - Case 1 (early measurements)" -setup {
+		Segfaults in revised_text - Case 1 (early measurements)" -setup {
     set message {    When wish is built with "--enable-symbols", this demo
-                     causes wish to fail an assertion, and to segfault, at startup.
+		     causes wish to fail an assertion, and to segfault, at startup.
 
       The code tries to measure the text widget before it has been drawn.
       This may be unwise, but <Configure> bindings often use measurement code
@@ -8568,18 +8487,18 @@
     # textWidget -   text widget to be examined
     # index -        index in the logical line to be examined
     proc HowMuchIndent {textWidget index} {
-        set newWrapRegexp   {[^[:space:]]}
-        set lineStart [$textWidget index "$index linestart"]
-        set secondDispLineStart [$textWidget index "$lineStart + 1 display line"]
-        set indentTo  [$textWidget search -regexp -count matchLen -- \
-        $newWrapRegexp $lineStart $secondDispLineStart]
-        if {$indentTo eq {}} {
-            set pix 0
-        } else {
-            set indentTo [$textWidget index "$indentTo + $matchLen chars - 1 char"]
-            set pix [$textWidget count -xpixels $lineStart $indentTo]
-        }
-        return $pix
+	set newWrapRegexp   {[^[:space:]]}
+	set lineStart [$textWidget index "$index linestart"]
+	set secondDispLineStart [$textWidget index "$lineStart + 1 display line"]
+	set indentTo  [$textWidget search -regexp -count matchLen -- \
+	$newWrapRegexp $lineStart $secondDispLineStart]
+	if {$indentTo eq {}} {
+	    set pix 0
+	} else {
+	    set indentTo [$textWidget index "$indentTo + $matchLen chars - 1 char"]
+	    set pix [$textWidget count -xpixels $lineStart $indentTo]
+	}
+	return $pix
     }
     pack [text .t] -padx 2
 } -body {
@@ -8595,7 +8514,7 @@
     unset message
 } -result {0}
 test text-39.4 "Bug ef14e354f51328157e9c553a731af5199cba2bee \
-                Segfaults in revised_text - Case 2 (undo after tag lower)" -setup {
+		Segfaults in revised_text - Case 2 (undo after tag lower)" -setup {
     pack [text .t] -padx 2
 } -body {
     .t configure -wrap word -undo 1
@@ -8612,26 +8531,26 @@
     destroy .t
 } -result {}
 test text-39.5 "Bug 0d630132f2fb8043fc68e18cbb981a10ab27154c \
-                Assertion failed in tkTextIndex.c" -setup {
+		Assertion failed in tkTextIndex.c" -setup {
     pack [text .t]
 } -body {
     .t insert end "a\nb\n\n"
     .t mark set insert 1.0
     update
     for {set i 1} {$i <= 2} {incr i} {
-        .t insert insert "\n"
-        set winfoheight [winfo height .t]
-        set curheight 1
-        while {$curheight <= $winfoheight} {
-            set pos [.t index "@0,$curheight linestart"]
-            incr curheight 11
-        }
+	.t insert insert "\n"
+	set winfoheight [winfo height .t]
+	set curheight 1
+	while {$curheight <= $winfoheight} {
+	    set pos [.t index "@0,$curheight linestart"]
+	    incr curheight 11
+	}
     }
 } -cleanup {
     destroy .t
 } -result {}
 test text-39.6 "Bug 3f1d48e263ee057743e98b7279bdbe0940515546 \
-                Assertion failed in tkTextIndex.c" -setup {
+		Assertion failed in tkTextIndex.c" -setup {
     pack [text .t]
 } -body {
     .t insert end "re"
@@ -8642,7 +8561,7 @@
     destroy .t
 } -result {}
 test text-39.7 "Bug c3e31d8f981a95a0d7c4d936134e27a9ae5160ed \
-                Assertion failed in tkTextMark.c" -setup {
+		Assertion failed in tkTextMark.c" -setup {
     pack [text .t -undo 1]
 } -body {
     .t insert end "a\nb\nc\nd\ne\nf\ng\n"
@@ -8651,14 +8570,14 @@
     .t edit undo
     foreach amark [.t mark names] {
       if {[string match *savedmodifiedline* $amark]} {
-        .t mark unset $amark
+	.t mark unset $amark
       }
     }
 } -cleanup {
     destroy .t
 } -result {}
 test text-39.8 "Bug 73175271f22560fda74194bb5ca73daacb139c85 \
-                Assertion failed in tkTextTagSetPriv.h" -setup {
+		Assertion failed in tkTextTagSetPriv.h" -setup {
     text .t
 } -body {
     .t load {{text 0 {number}}}
@@ -8666,7 +8585,7 @@
     destroy .t
 } -result {}
 test text-39.9 "Bug 283d52f41f455ac383a95ba688a7e217e9b8755d \
-                Assertion failed in tkTextMark.c" -setup {
+		Assertion failed in tkTextMark.c" -setup {
     pack [text .t -undo 1]
 } -body {
     .t insert end "a\nb\nc\nd\ne\nf\ng\n"
@@ -8675,7 +8594,7 @@
     .t edit undo
     foreach amark [.t mark names] {
       if {[string match *savedmodifiedline* $amark]} {
-        .t mark unset $amark
+	.t mark unset $amark
       }
     }
     .t index unsavedmodifiedline2    ; # assertion used to fail
@@ -8683,14 +8602,14 @@
     destroy .t
 } -returnCodes {error} -result {bad text index "unsavedmodifiedline2"}
 test text-39.10 "Bug 3cd0454c1d3b205157b5fa6bf226d3ad4c4bb8d2 \
-                 Assertion failed in tkTextBTree.c" -setup {
+		 Assertion failed in tkTextBTree.c" -setup {
     pack [text .t -undo 1]
 } -body {
     .t tag configure t -foreground darkred
     for {set i 0} {$i < 2000} {incr i} {
-        set c [expr {2*$i}]
-        lappend ranges 1.$c
-        lappend ranges 1.[incr c]
+	set c [expr {2*$i}]
+	lappend ranges 1.$c
+	lappend ranges 1.[incr c]
     }
     .t insert end [string repeat "a" 4000]
     .t tag add t {*}$ranges
@@ -8699,12 +8618,12 @@
     destroy .t
 } -result {}
 test text-39.11 "Bug 0bc9df5fe388558fa4f666799c631b9bfd4fc053 \
-                 Assertion failed in tkTextMark.c" -setup {
+		 Assertion failed in tkTextMark.c" -setup {
     text .t -undo 1
 } -body {
     .t load [list   {right stop} \
-                    {break {}} \
-                    {break {}} ]
+		    {break {}} \
+		    {break {}} ]
     update
     .t delete 1.0 end
     .t edit reset
@@ -8713,7 +8632,7 @@
     destroy .t
 } -result {stop}
 test text-39.12 "Bug 2563b9689e415e496bcb86314cdb13387e919d92 \
-                 inspect subcommand, option -complete" -setup {
+		 inspect subcommand, option -complete" -setup {
     text .t
 } -body {
     .t inspect -complete    ; # used to panic
@@ -8721,7 +8640,7 @@
     destroy .t
 } -match glob -result {*}
 test text-39.13 "Bug fc24165111709d5add5fb7532e30bb18233c0404 \
-                 bbox does not return {} for off-screen characters" -setup {
+		 bbox does not return {} for off-screen characters" -setup {
     pack [text .t -width 10 -height 10 -wrap char]
 } -body {
     .t insert 1.0 "abcd\nefg hijkl mnop qrstuv wxyz"
@@ -8733,7 +8652,7 @@
     destroy .t
 } -result {}
 test text-39.14 "Bug 9ffb79059bacafe3796bc3ab3ae701f402f4c813 \
-                 Assertion failed in tkTextIndex.c" -setup {
+		 Assertion failed in tkTextIndex.c" -setup {
     pack [text .t -undo 1]
 } -body {
     .t insert end "Line 1\nLine 2\n"
@@ -8753,7 +8672,7 @@
     destroy .t
 } -result {}
 test text-39.15 "Bug 84b066a8ffd626f514348e598707ef126693423b \
-                 crash with text tags operation and -undo 1" -setup {
+		 crash with text tags operation and -undo 1" -setup {
     pack [text .t -undo 1]
     update
 } -body {
