# This file is a Tcl script to test the code in the file tkText.c.
# This file is organized in the standard fashion for Tcl tests.
#
# Copyright © 1992-1994 The Regents of the University of California.
# Copyright © 1994-1996 Sun Microsystems, Inc.
# Copyright © 1998-1999 Scriptics Corporation.
# All rights reserved.

package require tcltest 2.2
eval tcltest::configure $argv
tcltest::loadTestedCommands
namespace import -force tcltest::test

# The statements below reset the main window;  it's needed if the window
# manager is mwm to make mwm forget about a previous minimum size setting.
wm geometry . {}
wm withdraw .
wm minsize . 1 1
wm positionfrom . user
wm deiconify .

text .t; .t debug on; destroy .t

test text-1.1 {configuration option: "autoseparators"} -setup {
    text .t
    pack .t
    update
} -body {
    .t configure -autoseparators yes
    .t cget -autoseparators
} -cleanup {
    destroy .t
} -result {1}
test text-1.1b {configuration option: "autoseparators", default} -setup {
    text .t -borderwidth 2 -highlightthickness 2 -font {Courier -12 bold}
    pack .t
    update
} -body {
    .t cget -autoseparators
} -cleanup {
    destroy .t
} -result {1}
test text-1.2 {configuration option: "autoseparators"} -setup {
    text .t
    pack .t
    update
} -body {
    .t configure -autoseparators nah
} -cleanup {
    destroy .t
} -match glob -returnCodes {error} -result {*}
test text-1.3 {configuration option: "background"} -setup {
    text .t
    pack .t
    update
} -body {
    .t configure -background #ff00ff
    .t cget -background
} -cleanup {
    destroy .t
} -result {#ff00ff}
test text-1.4 {configuration option: "background"} -setup {
    text .t
    pack .t
    update
} -body {
    .t configure -background <gorp>
} -cleanup {
    destroy .t
} -match glob -returnCodes {error} -result {*}
test text-1.5 {configuration option: "bd"} -setup {
    text .t
    pack .t
    update
} -body {
    .t configure -bd 4
    .t cget -bd
} -cleanup {
    destroy .t
} -result {4}
test text-1.6 {configuration option: "bd"} -setup {
    text .t
    pack .t
    update
} -body {
    .t configure -bd foo
} -cleanup {
    destroy .t
} -match glob -returnCodes {error} -result {*}
test text-1.7 {configuration option: "bg"} -setup {
    text .t
    pack .t
    update
} -body {
    .t configure -bg blue
    .t cget -bg
} -cleanup {
    destroy .t
} -result {blue}
test text-1.8 {configuration option: "bg"} -setup {
    text .t
    pack .t
    update
} -body {
    .t configure -bg #xx
} -cleanup {
    destroy .t
} -match glob -returnCodes {error} -result {*}
test text-1.9 {configuration option: "blockcursor"} -setup {
    text .t
    pack .t
    update
} -body {
    .t configure -blockcursor 0
    .t cget -blockcursor
} -cleanup {
    destroy .t
} -result {0}
test text-1.10 {configuration option: "blockcursor"} -setup {
    text .t
    pack .t
    update
} -body {
    .t configure -blockcursor xx
} -cleanup {
    destroy .t
} -match glob -returnCodes {error} -result {*}
test text-1.11 {configuration option: "borderwidth"} -setup {
    text .t
    pack .t
    update
} -body {
    .t configure -borderwidth 7
    .t cget -borderwidth
} -cleanup {
    destroy .t
} -result {7}
test text-1.12 {configuration option: "borderwidth"} -setup {
    text .t -borderwidth 2 -highlightthickness 2 -font {Courier -12 bold}
    pack .t
    update
} -body {
    .t configure -borderwidth ++
} -cleanup {
    destroy .t
} -match glob -returnCodes {error} -result {*}
test text-1.13 {configuration option: "cursor"} -setup {
    text .t
    pack .t
    update
} -body {
    .t configure -cursor watch
    .t cget -cursor
} -cleanup {
    destroy .t
} -result {watch}
test text-1.14 {configuration option: "cursor"} -setup {
    text .t
    pack .t
    update
} -body {
    .t configure -cursor lousy
} -cleanup {
    destroy .t
} -match glob -returnCodes {error} -result {*}
test text-1.15 {configuration option: "exportselection"} -setup {
    text .t
    pack .t
    update
} -body {
    .t configure -exportselection no
    .t cget -exportselection
} -cleanup {
    destroy .t
} -result {0}
test text-1.16 {configuration option: "exportselection"} -setup {
    text .t
    pack .t
    update
} -body {
    .t configure -exportselection maybe
} -cleanup {
    destroy .t
} -match glob -returnCodes {error} -result {*}
test text-1.17 {configuration option: "fg"} -setup {
    text .t
    pack .t
    update
} -body {
    .t configure -fg red
    .t cget -fg
} -cleanup {
    destroy .t
} -result {red}
test text-1.18 {configuration option: "fg"} -setup {
    text .t
    pack .t
    update
} -body {
    .t configure -fg stupid
} -cleanup {
    destroy .t
} -match glob -returnCodes {error} -result {*}
test text-1.19 {configuration option: "font"} -setup {
    text .t
    pack .t
    update
} -body {
    .t configure -font fixed
    .t cget -font
} -cleanup {
    destroy .t
} -result {fixed}
test text-1.20 {configuration option: "font"} -setup {
    text .t
    pack .t
    update
} -body {
    .t configure -font {}
} -cleanup {
    destroy .t
} -match glob -returnCodes {error} -result {*}
test text-1.21 {configuration option: "foreground"} -setup {
    text .t
    pack .t
    update
} -body {
    .t configure -foreground #012
    .t cget -foreground
} -cleanup {
    destroy .t
} -result {#012}
test text-1.22 {configuration option: "foreground"} -setup {
    text .t
    pack .t
    update
} -body {
    .t configure -foreground bogus
} -cleanup {
    destroy .t
} -match glob -returnCodes {error} -result {*}
test text-1.23 {configuration option: "height"} -setup {
    text .t
    pack .t
    update
} -body {
    .t configure -height 5
    .t cget -height
} -cleanup {
    destroy .t
} -result {5}
test text-1.24 {configuration option: "height"} -setup {
    text .t
    pack .t
    update
} -body {
    .t configure -height bad
} -cleanup {
    destroy .t
} -match glob -returnCodes {error} -result {*}
test text-1.25 {configuration option: "highlightbackground"} -setup {
    text .t
    pack .t
    update
} -body {
    .t configure -highlightbackground #123
    .t cget -highlightbackground
} -cleanup {
    destroy .t
} -result {#123}
test text-1.26 {configuration option: "highlightbackground"} -setup {
    text .t
    pack .t
    update
} -body {
    .t configure -highlightbackground bogus
} -cleanup {
    destroy .t
} -match glob -returnCodes {error} -result {*}
test text-1.27 {configuration option: "highlightcolor"} -setup {
    text .t
    pack .t
    update
} -body {
    .t configure -highlightcolor #234
    .t cget -highlightcolor
} -cleanup {
    destroy .t
} -result {#234}
test text-1.28 {configuration option: "highlightcolor"} -setup {
    text .t
    pack .t
    update
} -body {
    .t configure -highlightcolor bogus
} -cleanup {
    destroy .t
} -match glob -returnCodes {error} -result {*}
test text-1.29 {configuration option: "highlightthickness"} -setup {
    text .t
    pack .t
    update
} -body {
    .t configure -highlightthickness -2
    .t cget -highlightthickness
} -cleanup {
    destroy .t
<<<<<<< HEAD
} -result {0}
=======
} -returnCodes error -result {expected screen distance but got "-2"}
>>>>>>> c2e8c862
test text-1.30 {configuration option: "highlightthickness"} -setup {
    text .t
    pack .t
    update
} -body {
    .t configure -highlightthickness bad
} -cleanup {
    destroy .t
} -match glob -returnCodes {error} -result {*}
test text-1.31 {configuration option: "inactiveselectbackground"} -setup {
    text .t
    pack .t
    update
} -body {
    .t configure -inactiveselectbackground #ffff01234567
    .t cget -inactiveselectbackground
} -cleanup {
    destroy .t
} -result {#ffff01234567}
test text-1.32 {configuration option: "inactiveselectbackground"} -setup {
    text .t
    pack .t
    update
} -body {
    .t configure -inactiveselectbackground bogus
} -cleanup {
    destroy .t
} -match glob -returnCodes {error} -result {*}
test text-1.33 {configuration option: "insertbackground"} -setup {
    text .t
    pack .t
    update
} -body {
    .t configure -insertbackground green
    .t cget -insertbackground
} -cleanup {
    destroy .t
} -result {green}
test text-1.34 {configuration option: "insertbackground"} -setup {
    text .t
    pack .t
    update
} -body {
    .t configure -insertbackground <bogus>
} -cleanup {
    destroy .t
} -match glob -returnCodes {error} -result {*}
test text-1.35 {configuration option: "insertborderwidth"} -setup {
    text .t
    pack .t
    update
} -body {
    .t configure -insertborderwidth 45
    .t cget -insertborderwidth
} -cleanup {
    destroy .t
} -result {45}
test text-1.36 {configuration option: "insertborderwidth"} -setup {
    text .t
    pack .t
    update
} -body {
    .t configure -insertborderwidth bogus
} -cleanup {
    destroy .t
} -match glob -returnCodes {error} -result {*}
test text-1.37 {configuration option: "insertofftime"} -setup {
    text .t
    pack .t
    update
} -body {
    .t configure -insertofftime 100
    .t cget -insertofftime
} -cleanup {
    destroy .t
} -result {100}
test text-1.38 {configuration option: "insertofftime"} -setup {
    text .t
    pack .t
    update
} -body {
    .t configure -insertofftime 2.4
} -cleanup {
    destroy .t
} -match glob -returnCodes {error} -result {*}
test text-1.39 {configuration option: "insertontime"} -setup {
    text .t
    pack .t
    update
} -body {
    .t configure -insertontime 47
    .t cget -insertontime
} -cleanup {
    destroy .t
} -result {47}
test text-1.40 {configuration option: "insertontime"} -setup {
    text .t
    pack .t
    update
} -body {
    .t configure -insertontime e1
} -cleanup {
    destroy .t
} -match glob -returnCodes {error} -result {*}
test text-1.41 {configuration option: "insertwidth"} -setup {
    text .t
    pack .t
    update
} -body {
    .t configure -insertwidth 2.3
    .t cget -insertwidth
} -cleanup {
    destroy .t
} -result {2}
test text-1.42 {configuration option: "insertwidth"} -setup {
    text .t
    pack .t
    update
} -body {
    .t configure -insertwidth 47d
} -cleanup {
    destroy .t
} -match glob -returnCodes {error} -result {*}
test text-1.43 {configuration option: "maxundo"} -setup {
    text .t
    pack .t
    update
} -body {
    .t configure -maxundo 5
    .t cget -maxundo
} -cleanup {
    destroy .t
} -result {5}
test text-1.43b {configuration option: "maxundo", default} -setup {
    text .t -borderwidth 2 -highlightthickness 2 -font {Courier -12 bold}
    pack .t
    update
} -body {
    .t cget -maxundo
} -cleanup {
    destroy .t
} -result {0}
test text-1.44 {configuration option: "maxundo"} -setup {
    text .t
    pack .t
    update
} -body {
    .t configure -maxundo noway
} -cleanup {
    destroy .t
} -match glob -returnCodes {error} -result {*}
test text-1.45 {configuration option: "padx"} -setup {
    text .t
    pack .t
    update
} -body {
    .t configure -padx 3.4
    .t cget -padx
} -cleanup {
    destroy .t
} -result {3}
test text-1.46 {configuration option: "padx"} -setup {
    text .t
    pack .t
    update
} -body {
    .t configure -padx 2.4.
} -cleanup {
    destroy .t
} -match glob -returnCodes {error} -result {*}
test text-1.47 {configuration option: "pady"} -setup {
    text .t
    pack .t
    update
} -body {
    .t configure -pady 82
    .t cget -pady
} -cleanup {
    destroy .t
} -result {82}
test text-1.48 {configuration option: "pady"} -setup {
    text .t
    pack .t
    update
} -body {
    .t configure -pady bogus
} -cleanup {
    destroy .t
} -match glob -returnCodes {error} -result {*}
test text-1.49 {configuration option: "relief"} -setup {
    text .t
    pack .t
    update
} -body {
    .t configure -relief raised
    .t cget -relief
} -cleanup {
    destroy .t
} -result {raised}
test text-1.50 {configuration option: "relief"} -setup {
    text .t
    pack .t
    update
} -body {
    .t configure -relief bumpy
} -cleanup {
    destroy .t
} -match glob -returnCodes {error} -result {*}
test text-1.51 {configuration option: "selectbackground"} -setup {
    text .t
    pack .t
    update
} -body {
    .t configure -selectbackground #ffff01234567
    .t cget -selectbackground
} -cleanup {
    destroy .t
} -result {#ffff01234567}
test text-1.52 {configuration option: "selectbackground"} -setup {
    text .t
    pack .t
    update
} -body {
    .t configure -selectbackground bogus
} -cleanup {
    destroy .t
} -match glob -returnCodes {error} -result {*}
test text-1.53 {configuration option: "selectborderwidth"} -setup {
    text .t
    pack .t
    update
} -body {
    .t configure -selectborderwidth 21
    .t cget -selectborderwidth
} -cleanup {
    destroy .t
} -result {21}
test text-1.54 {configuration option: "selectborderwidth"} -setup {
    text .t
    pack .t
    update
} -body {
    .t configure -selectborderwidth 3x
} -cleanup {
    destroy .t
} -match glob -returnCodes {error} -result {*}
test text-1.55 {configuration option: "selectforeground"} -setup {
    text .t
    pack .t
    update
} -body {
    .t configure -selectforeground yellow
    .t cget -selectforeground
} -cleanup {
    destroy .t
} -result {yellow}
test text-1.56 {configuration option: "selectforeground"} -setup {
    text .t
    pack .t
    update
} -body {
    .t configure -selectforeground #12345
} -cleanup {
    destroy .t
} -match glob -returnCodes {error} -result {*}
test text-1.57 {configuration option: "spacing1"} -setup {
    text .t
    pack .t
    update
} -body {
    .t configure -spacing1 20
    .t cget -spacing1
} -cleanup {
    destroy .t
} -result {20}
test text-1.58 {configuration option: "spacing1"} -setup {
    text .t
    pack .t
    update
} -body {
    .t configure -spacing1 1.3x
} -cleanup {
    destroy .t
} -match glob -returnCodes {error} -result {*}
test text-1.59 {configuration option: "spacing1"} -setup {
    text .t
    pack .t
    update
} -body {
    .t configure -spacing1 -5
    .t cget -spacing1
} -cleanup {
    destroy .t
<<<<<<< HEAD
} -result {0}
=======
} -returnCodes error -result {expected screen distance but got "-5"}
>>>>>>> c2e8c862
test text-1.60 {configuration option: "spacing1"} -setup {
    text .t
    pack .t
    update
} -body {
    .t configure -spacing1 bogus
} -cleanup {
    destroy .t
} -match glob -returnCodes {error} -result {*}
test text-1.61 {configuration option: "spacing2"} -setup {
    text .t
    pack .t
    update
} -body {
    .t configure -spacing2 5
    .t cget -spacing2
} -cleanup {
    destroy .t
} -result {5}
test text-1.62 {configuration option: "spacing2"} -setup {
    text .t
    pack .t
    update
} -body {
    .t configure -spacing2 bogus
} -cleanup {
    destroy .t
} -match glob -returnCodes {error} -result {*}
test text-1.63 {configuration option: "spacing2"} -setup {
    text .t
    pack .t
    update
} -body {
    .t configure -spacing2 -1
    .t cget -spacing2
} -cleanup {
    destroy .t
<<<<<<< HEAD
} -result {0}
=======
} -returnCodes error -result {expected screen distance but got "-1"}
>>>>>>> c2e8c862
test text-1.64 {configuration option: "spacing2"} -setup {
    text .t
    pack .t
    update
} -body {
    .t configure -spacing2 bogus
} -cleanup {
    destroy .t
} -match glob -returnCodes {error} -result {*}
test text-1.65 {configuration option: "spacing3"} -setup {
    text .t
    pack .t
    update
} -body {
    .t configure -spacing3 20
    .t cget -spacing3
} -cleanup {
    destroy .t
} -result {20}
test text-1.66 {configuration option: "spacing3"} -setup {
    text .t
    pack .t
    update
} -body {
    .t configure -spacing3 bogus
} -cleanup {
    destroy .t
} -match glob -returnCodes {error} -result {*}
test text-1.67 {configuration option: "spacing3"} -setup {
    text .t
    pack .t
    update
} -body {
    .t configure -spacing3 -10
    .t cget -spacing3
} -cleanup {
    destroy .t
<<<<<<< HEAD
} -result {0}
=======
} -returnCodes error -result {expected screen distance but got "-10"}
>>>>>>> c2e8c862
test text-1.68 {configuration option: "spacing3"} -setup {
    text .t
    pack .t
    update
} -body {
    .t configure -spacing3 bogus
} -cleanup {
    destroy .t
} -match glob -returnCodes {error} -result {*}
test text-1.69 {configuration option: "state"} -setup {
    text .t
    pack .t
    update
} -body {
    .t configure -state d
    .t cget -state
} -cleanup {
    destroy .t
} -result {disabled}
test text-1.70 {configuration option: "state"} -setup {
    text .t
    pack .t
    update
} -body {
    .t configure -state foo
} -cleanup {
    destroy .t
} -match glob -returnCodes {error} -result {*}
test text-1.71 {configuration option: "tabs"} -setup {
    text .t
    pack .t
    update
} -body {
    .t configure -tabs {1i 2i 3i 4i}
    .t cget -tabs
} -cleanup {
    destroy .t
} -result {1i 2i 3i 4i}
test text-1.72 {configuration option: "tabs"} -setup {
    text .t
    pack .t
    update
} -body {
    .t configure -tabs bad_tabs
} -cleanup {
    destroy .t
} -match glob -returnCodes {error} -result {*}
test text-1.73 {configuration option: "tabstyle"} -setup {
    text .t
    pack .t
    update
} -body {
    .t configure -tabstyle wordprocessor
    .t cget -tabstyle
} -cleanup {
    destroy .t
} -result {wordprocessor}
test text-1.74 {configuration option: "tabstyle"} -setup {
    text .t
    pack .t
    update
} -body {
    .t configure -tabstyle garbage
} -cleanup {
    destroy .t
} -match glob -returnCodes {error} -result {*}
test text-1.75 {configuration option: "undo"} -setup {
    text .t
    pack .t
    update
} -body {
    .t configure -undo 1
    .t cget -undo
} -cleanup {
    destroy .t
} -result {1}
test text-1.75b {configuration option: "undo", default} -setup {
    text .t -borderwidth 2 -highlightthickness 2 -font {Courier -12 bold}
    pack .t
    update
} -body {
    .t cget -undo
} -cleanup {
    destroy .t
} -result {0}
test text-1.76 {configuration option: "undo"} -setup {
    text .t
    pack .t
    update
} -body {
    .t configure -undo eh
} -cleanup {
    destroy .t
} -match glob -returnCodes {error} -result {*}
test text-1.77 {configuration option: "width"} -setup {
    text .t
    pack .t
    update
} -body {
    .t configure -width 73
    .t cget -width
} -cleanup {
    destroy .t
} -result {73}
test text-1.78 {configuration option: "width"} -setup {
    text .t
    pack .t
    update
} -body {
    .t configure -width 2.4
} -cleanup {
    destroy .t
} -match glob -returnCodes {error} -result {*}
test text-1.79 {configuration option: "wrap"} -setup {
    text .t
    pack .t
    update
} -body {
    .t configure -wrap w
    .t cget -wrap
} -cleanup {
    destroy .t
} -result {word}
test text-1.80 {configuration option: "wrap"} -setup {
    text .t
    pack .t
    update
} -body {
    .t configure -wrap bad_wrap
} -cleanup {
    destroy .t
} -match glob -returnCodes {error} -result {*}
test text-1.81 {text options} -setup {
    text .t
    pack .t
    update
} -body {
    .t configure -takefocus "any old thing"
    .t cget -takefocus
} -cleanup {
    destroy .t
} -result {any old thing}
test text-1.82 {text options} -setup {
    text .t
    pack .t
    update
} -body {
    .t configure -xscrollcommand "x scroll command"
    .t configure -xscrollcommand
} -cleanup {
    destroy .t
} -result {-xscrollcommand xScrollCommand ScrollCommand {} {x scroll command}}
test text-1.83 {text options} -setup {
    text .t
    pack .t
    update
} -body {
    .t configure -yscrollcommand "test command"
    .t configure -yscrollcommand
} -cleanup {
    destroy .t
} -result {-yscrollcommand yScrollCommand ScrollCommand {} {test command}}
test text-1.83.1 {configuration option: "insertunfocussed"} -setup {
    text .t
    pack .t
    update
} -body {
    .t configure -insertunfocussed none
    .t cget -insertunfocussed
} -cleanup {
    destroy .t
} -result none
test text-1.84 {configuration option: "insertunfocussed"} -setup {
    text .t
    pack .t
    update
} -body {
    .t configure -insertunfocussed hollow
    .t cget -insertunfocussed
} -cleanup {
    destroy .t
} -result hollow
test text-1.85 {configuration option: "insertunfocussed"} -setup {
    text .t
    pack .t
    update
} -body {
    .t configure -insertunfocussed solid
    .t cget -insertunfocussed
} -cleanup {
    destroy .t
} -result solid
test text-1.86 {configuration option: "insertunfocussed"} -setup {
    text .t
    pack .t
    update
} -returnCodes error -body {
    .t configure -insertunfocussed gorp
} -cleanup {
    destroy .t
} -result {bad insertunfocussed "gorp": must be hollow, none, or solid}
test text-1.87 {configuration option: "eolcolor"} -setup {
    text .t
    pack .t
    update
} -body {
    .t configure -eolcolor yellow
    .t cget -eolcolor
} -cleanup {
    destroy .t
} -result yellow
test text-1.88 {configuration option: "eolcolor"} -setup {
    text .t
    pack .t
    update
} -returnCodes error -body {
    .t configure -eolcolor gorp
} -cleanup {
    destroy .t
} -match glob -returnCodes {error} -result {*}
test text-1.89 {configuration option: "hyphenrules"} -setup {
    text .t
    pack .t
    update
} -body {
    .t configure -hyphenrules {ck trema}
    .t cget -hyphenrules
} -cleanup {
    destroy .t
} -result {ck trema}
test text-1.90 {configuration option: "hyphenrules"} -setup {
    text .t
    pack .t
    update
} -returnCodes error -body {
    .t configure -hyphenrules gorp
} -cleanup {
    destroy .t
} -match glob -returnCodes {error} -result {*}
test text-1.91 {configuration option: "hyphens"} -setup {
    text .t
    pack .t
    update
} -body {
    .t configure -hyphens 1
    .t cget -hyphens
} -cleanup {
    destroy .t
} -result {1}
test text-1.92 {configuration option: "hyphens"} -setup {
    text .t
    pack .t
    update
} -body {
    .t configure -hyphens eh
} -cleanup {
    destroy .t
} -match glob -returnCodes {error} -result {*}
test text-1.93 {configuration option: "lang"} -setup {
    text .t
    pack .t
    update
} -body {
    .t configure -lang en
    .t cget -lang
} -cleanup {
    destroy .t
} -result {en}
test text-1.94 {configuration option: "lang"} -setup {
    text .t
    pack .t
    update
} -body {
    .t configure -lang gorp
} -cleanup {
    destroy .t
} -match glob -returnCodes {error} -result {*}
test text-1.95 {configuration option: "maxundosize"} -setup {
    text .t
    pack .t
    update
} -body {
    .t configure -maxundosize 1000
    .t cget -maxundosize
} -cleanup {
    destroy .t
} -result {1000}
test text-1.96 {configuration option: "maxundosize"} -setup {
    text .t
    pack .t
    update
} -body {
    .t configure -maxundosize noway
} -cleanup {
    destroy .t
} -match glob -returnCodes {error} -result {*}
test text-1.97 {configuration option: "responsiveness"} -setup {
    text .t
    pack .t
    update
} -body {
    .t configure -responsiveness 75
    .t cget -responsiveness
} -cleanup {
    destroy .t
} -result {75}
test text-1.98 {configuration option: "responsiveness"} -setup {
    text .t
    pack .t
    update
} -body {
    .t configure -responsiveness noway
} -cleanup {
    destroy .t
} -match glob -returnCodes {error} -result {*}
test text-1.99 {configuration option: "showendofline"} -setup {
    text .t
    pack .t
    update
} -body {
    .t configure -showendofline 1
    .t cget -showendofline
} -cleanup {
    destroy .t
} -result {1}
test text-1.100 {configuration option: "showendofline"} -setup {
    text .t
    pack .t
    update
} -body {
    .t configure -showendofline eh
} -cleanup {
    destroy .t
} -match glob -returnCodes {error} -result {*}
test text-1.101 {configuration option: "showinsertforeground"} -setup {
    text .t
    pack .t
    update
} -body {
    .t configure -showinsertforeground 1
    .t cget -showinsertforeground
} -cleanup {
    destroy .t
} -result {1}
test text-1.102 {configuration option: "showinsertforeground"} -setup {
    text .t
    pack .t
    update
} -body {
    .t configure -showinsertforeground eh
} -cleanup {
    destroy .t
} -match glob -returnCodes {error} -result {*}
test text-1.103 {configuration option: "steadymarks"} -setup {
    text .t
    pack .t
    update
} -body {
    .t configure -steadymarks 1
    .t cget -steadymarks
} -cleanup {
    destroy .t
} -result {1}
test text-1.104 {configuration option: "steadymarks"} -setup {
    text .t
    pack .t
    update
} -body {
    .t configure -steadymarks eh
} -cleanup {
    destroy .t
} -match glob -returnCodes {error} -result {*}
test text-1.105 {configuration option: "tagging"} -setup {
    text .t
    pack .t
    update
} -body {
    .t configure -tagging none
    .t cget -tagging
} -cleanup {
    destroy .t
} -result {none}
test text-1.106 {configuration option: "tagging"} -setup {
    text .t
    pack .t
    update
} -body {
    .t configure -tagging eh
} -cleanup {
    destroy .t
} -match glob -returnCodes {error} -result {*}
test text-1.107 {configuration option: "useunibreak"} -setup {
    text .t
    pack .t
    update
} -body {
    .t configure -useunibreak 1
    .t cget -useunibreak
} -cleanup {
    destroy .t
} -result {1}
test text-1.108 {configuration option: "useunibreak"} -setup {
    text .t
    pack .t
    update
} -body {
    .t configure -useunibreak eh
} -cleanup {
    destroy .t
} -match glob -returnCodes {error} -result {*}
test text-1.109 {configuration option: "undotagging"} -setup {
    text .t
    update
} -body {
    .t configure -undotagging 0
    .t cget -undotagging
} -cleanup {
    destroy .t
} -result {0}
test text-1.110 {configuration option: "undotagging"} -setup {
    text .t
    update
} -body {
    .t configure -undotagging eh
} -cleanup {
    destroy .t
} -match glob -returnCodes {error} -result {*}


test text-2.1 {Tk_TextCmd procedure} -body {
    text
} -returnCodes {error} -result {wrong # args: should be "text pathName ?-option value ...?"}
test text-2.2 {Tk_TextCmd procedure} -body {
    text foobar
} -returnCodes {error} -result {bad window path name "foobar"}
test text-2.3 {Tk_TextCmd procedure} -body {
    text .t -gorp nofun
} -cleanup {
    destroy .t
} -returnCodes {error} -result {unknown option "-gorp"}
test text-2.4 {Tk_TextCmd procedure} -body {
    catch {text .t -gorp nofun}
    winfo exists .t
} -cleanup {
    destroy .t
} -result 0
test text-2.5 {Tk_TextCmd procedure} -body {
    text .t -bd 2 -fg red
} -cleanup {
    destroy .t
} -returnCodes ok -result {.t}
test text-2.6 {Tk_TextCmd procedure} -body {
    text .t -bd 2 -fg red
	list [lindex [.t config -bd] 4] [lindex [.t config -fg] 4]
} -cleanup {
    destroy .t
} -result {2 red}
test text-2.7 {Tk_TextCmd procedure} -constraints {
    win
} -body {
    catch {destroy .t}
    text .t
    .t tag cget sel -relief
} -cleanup {
    destroy .t
} -result {flat}
test text-2.8 {Tk_TextCmd procedure} -constraints {
    aqua
} -body {
    catch {destroy .t}
    text .t
    .t tag cget sel -relief
} -cleanup {
    destroy .t
} -result {flat}
test text-2.9 {Tk_TextCmd procedure} -constraints {
    unix notAqua
} -body {
    catch {destroy .t}
    text .t
    .t tag cget sel -relief
} -cleanup {
    destroy .t
} -result {raised}
test text-2.10 {Tk_TextCmd procedure} -body {
    list [text .t] [winfo class .t]
} -cleanup {
    destroy .t
} -result {.t Text}


test text-3.1 {TextWidgetCmd procedure, basics} -setup {
    text .t
} -body {
    .t
} -cleanup {
    destroy .t
} -returnCodes {error} -result {wrong # args: should be ".t option ?arg ...?"}
test text-3.2 {TextWidgetCmd procedure} -setup {
    text .t
} -body {
    .t gorp 1.0 z 1.2
} -cleanup {
    destroy .t
} -returnCodes {error} -result {bad option "gorp": must be bbox, brks, checksum, cget, clear, compare, configure, count, debug, delete, dlineinfo, dump, edit, get, image, index, insert, inspect, isclean, isdead, isempty, lineno, load, mark, peer, pendingsync, replace, scan, search, see, sync, tag, watch, window, xview, or yview}

test text-4.1 {TextWidgetCmd procedure, "bbox" option} -setup {
    text .t
} -body {
    .t bbox
} -cleanup {
    destroy .t
} -returnCodes {error} -result {wrong # args: should be ".t bbox ?-extents? index"}
test text-4.2 {TextWidgetCmd procedure, "bbox" option} -setup {
    text .t
} -body {
    .t bbox a b
} -cleanup {
    destroy .t
} -returnCodes {error} -result {wrong # args: should be ".t bbox ?-extents? index"}
test text-4.3 {TextWidgetCmd procedure, "bbox" option} -setup {
    text .t
} -body {
    .t bbox bad_mark
} -cleanup {
    destroy .t
} -returnCodes {error} -result {bad text index "bad_mark"}

test text-5.1 {TextWidgetCmd procedure, "cget" option} -setup {
    text .t
} -body {
    .t cget
} -cleanup {
    destroy .t
} -returnCodes {error} -result {wrong # args: should be ".t cget option"}
test text-5.2 {TextWidgetCmd procedure, "cget" option} -setup {
    text .t
} -body {
    .t cget a b
} -cleanup {
    destroy .t
} -returnCodes {error} -result {wrong # args: should be ".t cget option"}
test text-5.3 {TextWidgetCmd procedure, "cget" option} -setup {
    text .t
} -body {
    .t cget -gorp
} -cleanup {
    destroy .t
} -returnCodes {error} -result {unknown option "-gorp"}
test text-5.4 {TextWidgetCmd procedure, "cget" option} -setup {
    text .t
} -body {
    .t configure -bd 17
    .t cget -bd
} -cleanup {
    destroy .t
} -result {17}


test text-6.1 {TextWidgetCmd procedure, "compare" option} -setup {
    text .t
} -body {
    .t compare a b
} -cleanup {
    destroy .t
} -returnCodes {error} -result {wrong # args: should be ".t compare index1 op index2"}
test text-6.2 {TextWidgetCmd procedure, "compare" option} -setup {
    text .t
} -body {
    .t compare a b c d
} -cleanup {
    destroy .t
} -returnCodes {error} -result {wrong # args: should be ".t compare index1 op index2"}
test text-6.3 {TextWidgetCmd procedure, "compare" option} -setup {
    text .t
} -body {
    .t compare @x == 1.0
} -cleanup {
    destroy .t
} -returnCodes {error} -result {bad text index "@x"}
test text-6.4 {TextWidgetCmd procedure, "compare" option} -setup {
    text .t
} -body {
    .t compare 1.0 < @y
} -cleanup {
    destroy .t
} -returnCodes {error} -result {bad text index "@y"}
test text-6.5 {TextWidgetCmd procedure, "compare" option} -setup {
    text .t
} -body {
    .t insert 1.0 "Line 1
abcdefghijklm
12345
Line 4
bOy GIrl .#@? x_yz
!@#$%
Line 7"
    list [.t compare 1.1 < 1.0] [.t compare 1.1 < 1.1] [.t compare 1.1 < 1.2]
} -cleanup {
    destroy .t
} -result {0 0 1}
test text-6.6 {TextWidgetCmd procedure, "compare" option} -setup {
    text .t
} -body {
    .t insert 1.0 "Line 1
abcdefghijklm
12345
Line 4
bOy GIrl .#@? x_yz
!@#$%
Line 7"
    list [.t compare 1.1 <= 1.0] [.t compare 1.1 <= 1.1] [.t compare 1.1 <= 1.2]
} -cleanup {
    destroy .t
} -result {0 1 1}
test text-6.7 {TextWidgetCmd procedure, "compare" option} -setup {
    text .t
} -body {
    .t insert 1.0 "Line 1
abcdefghijklm
12345
Line 4
bOy GIrl .#@? x_yz
!@#$%
Line 7"
    list [.t compare 1.1 == 1.0] [.t compare 1.1 == 1.1] [.t compare 1.1 == 1.2]
} -cleanup {
    destroy .t
} -result {0 1 0}
test text-6.8 {TextWidgetCmd procedure, "compare" option} -setup {
    text .t
} -body {
    .t insert 1.0 "Line 1
abcdefghijklm
12345
Line 4
bOy GIrl .#@? x_yz
!@#$%
Line 7"
    list [.t compare 1.1 >= 1.0] [.t compare 1.1 >= 1.1] [.t compare 1.1 >= 1.2]
} -cleanup {
    destroy .t
} -result {1 1 0}
test text-6.9 {TextWidgetCmd procedure, "compare" option} -setup {
    text .t
} -body {
    .t insert 1.0 "Line 1
abcdefghijklm
12345
Line 4
bOy GIrl .#@? x_yz
!@#$%
Line 7"
    list [.t compare 1.1 > 1.0] [.t compare 1.1 > 1.1] [.t compare 1.1 > 1.2]
} -cleanup {
    destroy .t
} -result {1 0 0}
test text-6.10 {TextWidgetCmd procedure, "compare" option} -setup {
    text .t
} -body {
    .t insert 1.0 "Line 1
abcdefghijklm
12345
Line 4
bOy GIrl .#@? x_yz
!@#$%
Line 7"
    list [.t com 1.1 != 1.0] [.t compare 1.1 != 1.1] [.t compare 1.1 != 1.2]
} -cleanup {
    destroy .t
} -result {1 0 1}
test text-6.11 {TextWidgetCmd procedure, "compare" option} -setup {
    text .t
} -body {
    .t insert 1.0 "Line 1
abcdefghijklm
12345
Line 4
bOy GIrl .#@? x_yz
!@#$%
Line 7"
    .t compare 1.0 <x 1.2
} -cleanup {
    destroy .t
} -returnCodes {error} -result {bad comparison operator "<x": must be <, <=, ==, >=, >, or !=}
test text-6.12 {TextWidgetCmd procedure, "compare" option} -setup {
    text .t
} -body {
    .t insert 1.0 "Line 1
abcdefghijklm
12345
Line 4
bOy GIrl .#@? x_yz
!@#$%
Line 7"
    .t compare 1.0 >> 1.2
} -cleanup {
    destroy .t
} -returnCodes {error} -result {bad comparison operator ">>": must be <, <=, ==, >=, >, or !=}
test text-6.13 {TextWidgetCmd procedure, "compare" option} -setup {
    text .t
} -body {
    .t insert 1.0 "Line 1
abcdefghijklm
12345
Line 4
bOy GIrl .#@? x_yz
!@#$%
Line 7"
    .t compare 1.0 z 1.2
} -cleanup {
    destroy .t
} -returnCodes {error} -result {bad comparison operator "z": must be <, <=, ==, >=, >, or !=}
test text-6.14 {TextWidgetCmd procedure, "compare" option} -setup {
    text .t
} -body {
    .t insert 1.0 "Line 1
abcdefghijklm
12345
Line 4
bOy GIrl .#@? x_yz
!@#$%
Line 7"
    .t co 1.0 z 1.2
} -cleanup {
    destroy .t
} -returnCodes {error} -result {ambiguous option "co": must be bbox, brks, checksum, cget, clear, compare, configure, count, debug, delete, dlineinfo, dump, edit, get, image, index, insert, inspect, isclean, isdead, isempty, lineno, load, mark, peer, pendingsync, replace, scan, search, see, sync, tag, watch, window, xview, or yview}
# "configure" option is already covered above

test text-7.1 {TextWidgetCmd procedure, "debug" option} -setup {
    text .t
} -body {
    .t debug 0 1
} -cleanup {
    .t debug on
    destroy .t
} -returnCodes {error} -result {wrong # args: should be ".t debug boolean"}
test text-7.2 {TextWidgetCmd procedure, "debug" option} -setup {
    text .t
} -body {
    .t de 0 1
} -cleanup {
    .t debug on
    destroy .t
} -returnCodes {error} -result {ambiguous option "de": must be bbox, brks, checksum, cget, clear, compare, configure, count, debug, delete, dlineinfo, dump, edit, get, image, index, insert, inspect, isclean, isdead, isempty, lineno, load, mark, peer, pendingsync, replace, scan, search, see, sync, tag, watch, window, xview, or yview}
test text-7.3 {TextWidgetCmd procedure, "debug" option} -setup {
    text .t
} -body {
    .t debug true
    .t deb
} -cleanup {
    destroy .t
} -result {1}
test text-7.4 {TextWidgetCmd procedure, "debug" option} -setup {
    text .t
} -body {
    .t debug false
    .t debug
} -cleanup {
    .t debug on
    destroy .t
} -result {0}


test text-8.1 {TextWidgetCmd procedure, "delete" option} -setup {
    text .t
} -body {
    .t delete
} -cleanup {
    destroy .t
} -returnCodes {error} -result {wrong # args: should be ".t delete ?-marks? ?-inclusive? index1 ?index2 ...?"}
test text-8.2 {TextWidgetCmd procedure, "delete" option} -setup {
    text .t
} -body {
    .t delete a b c
} -cleanup {
    destroy .t
} -returnCodes {error} -result {bad text index "a"}
test text-8.3 {TextWidgetCmd procedure, "delete" option} -setup {
    text .t
} -body {
    .t delete @x 2.2
} -cleanup {
    destroy .t
} -returnCodes {error} -result {bad text index "@x"}
test text-8.4 {TextWidgetCmd procedure, "delete" option} -setup {
    text .t
} -body {
    .t insert 1.0 "Line 1
abcdefghijklm
12345"
    .t delete 2.3 @y
} -cleanup {
    destroy .t
} -returnCodes {error} -result {bad text index "@y"}
test text-8.5 {TextWidgetCmd procedure, "delete" option} -setup {
    text .t
} -body {
    .t insert 1.0 "Line 1
abcdefghijklm
12345
Line 4
bOy GIrl .#@? x_yz
!@#$%
Line 7"
    .t configure -state disabled
    .t delete 2.3
    .t get 2.0 2.end
} -cleanup {
    destroy .t
} -result {abcdefghijklm}
test text-8.6 {TextWidgetCmd procedure, "delete" option} -setup {
    text .t
} -body {
    .t insert 1.0 "Line 1
abcdefghijklm
12345
Line 4
bOy GIrl .#@? x_yz
!@#$%
Line 7"
    .t delete 2.3
    .t get 2.0 2.end
} -cleanup {
    destroy .t
} -result {abcefghijklm}
test text-8.7 {TextWidgetCmd procedure, "delete" option} -setup {
    text .t
} -body {
    .t insert 1.0 "Line 1
abcdefghijklm
12345
Line 4
bOy GIrl .#@? x_yz
!@#$%
Line 7"
    .t delete 2.1 2.3
    .t get 2.0 2.end
} -cleanup {
    destroy .t
} -result {adefghijklm}
test text-8.8 {TextWidgetCmd procedure, "delete" option} -setup {
    text .t
} -body {
    .t insert 1.0 "Line 1
abcdefghijklm
12345"
    # All indices are checked before we actually delete anything
    .t delete 2.1 2.3 foo
} -cleanup {
    destroy .t
} -returnCodes {error} -result {bad text index "foo"}
test text-8.9 {TextWidgetCmd procedure, "delete" option} -setup {
    text .t
} -body {
    .t insert 1.0 "Line 1
abcdefghijklm
12345"
# All indices are checked before we actually delete anything
    catch {.t delete 2.1 2.3 foo}
    .t get 2.0 2.end
} -cleanup {
    destroy .t
} -result {abcdefghijklm}
test text-8.10 {TextWidgetCmd procedure, "delete" option} -setup {
    text .t
} -body {
    .t insert 1.0 "Line 1
abcdefghijklm
12345
Line 4
bOy GIrl .#@? x_yz
!@#$%
Line 7"
    # auto-forward one byte if the last "pair" is just one
    .t delete 1.0 end
    .t insert 1.0 "foo\nabcdefghijklm"
    .t delete 2.1 2.3 2.3
    .t get 1.0 end-1c
} -cleanup {
    destroy .t
} -result {foo
aefghijklm}
test text-8.11 {TextWidgetCmd procedure, "delete" option} -setup {
    text .t
} -body {
    # all indices will be ordered before deletion
    .t insert 1.0 "foo\nabcdefghijklm"
    .t delete 2.0 2.3 2.7 2.9 2.4
    .t get 1.0 end-1c
} -cleanup {
    destroy .t
} -result {foo
dfgjklm}
test text-8.12 {TextWidgetCmd procedure, "delete" option} -setup {
    text .t
} -body {
    # and check again with even pairs
    .t insert 1.0 "foo\nabcdefghijklm"
    .t delete 2.0 2.2 2.7 2.9 2.4 2.5
    .t get 1.0 end-1c
} -cleanup {
    destroy .t
} -result {foo
cdfgjklm}
test text-8.13 {TextWidgetCmd procedure, "delete" option} -setup {
    text .t
} -body {
    # we should get the longest range on equal start indices
    .t insert 1.0 "foo\nabcdefghijklm"
    .t delete 2.0 2.2 2.0 2.5 2.0 2.3 2.8 2.7
    .t get 1.0 end-1c
} -cleanup {
    destroy .t
} -result {foo
fghijklm}
test text-8.14 {TextWidgetCmd procedure, "delete" option} -setup {
    text .t
} -body {
    # we should get the longest range on equal start indices
    .t insert 1.0 "foo\nabcdefghijklm"
    .t delete 2.0 2.2 1.2 2.6 2.0 2.5
    .t get 1.0 end-1c
} -cleanup {
    destroy .t
} -result {foghijklm}
test text-8.15 {TextWidgetCmd procedure, "delete" option} -setup {
    text .t
} -body {
    # we should get the longest range on equal start indices
    .t insert 1.0 "foo\nabcdefghijklm"
    .t delete 2.0 2.2 2.0 2.5 1.1 2.3 2.8 2.7
    .t get 1.0 end-1c
} -cleanup {
    destroy .t
} -result {ffghijklm}
test text-8.16 {TextWidgetCmd procedure, "delete" option} -setup {
    text .t
} -body {
    # we should get the watch for overlapping ranges - they should
    # essentially be merged into one span.
    .t insert 1.0 "foo\nabcdefghijklm"
    .t delete 2.0 2.6 2.2 2.8
    .t get 1.0 end-1c
} -cleanup {
    destroy .t
} -result {foo
ijklm}
test text-8.17 {TextWidgetCmd procedure, "delete" option} -setup {
    text .t
} -body {
    # we should get the watch for overlapping ranges - they should
    # essentially be merged into one span.
    .t insert 1.0 "foo\nabcdefghijklm"
    .t delete 2.0 2.6 2.2 2.4
    .t get 1.0 end-1c
} -cleanup {
    destroy .t
} -result {foo
ghijklm}
test text-8.18 {TextWidgetCmd procedure, "replace" option} -setup {
    text .t
} -body {
    .t insert 1.0 "Line 1
abcdefghijklm
12345"
    .t replace 1.3 2.3
} -cleanup {
    destroy .t
} -returnCodes {error} -result {wrong # args: should be ".t replace index1 index2 chars ?tagList chars tagList ...?"}
test text-8.19 {TextWidgetCmd procedure, "replace" option} -setup {
    text .t
} -body {
    .t insert 1.0 "Line 1
abcdefghijklm
12345"
    .t replace 3.1 2.3 foo
} -cleanup {
    destroy .t
} -returnCodes {error} -result {index "2.3" before "3.1" in the text}
test text-8.20 {TextWidgetCmd procedure, "replace" option} -setup {
    text .t
} -body {
    .t insert 1.0 "Line 1
abcdefghijklm
12345
Line 4
bOy GIrl .#@? x_yz
!@#$%
Line 7"
    .t replace 2.1 2.3 foo
} -cleanup {
    destroy .t
} -returnCodes ok -result {}
test text-8.21 {TextWidgetCmd procedure, "replace" option with undo} -setup {
    text .t
} -body {
    .t insert 1.0 "Line 1
abcdefghijklm
12345
Line 4
bOy GIrl .#@? x_yz
!@#$%
Line 7"
    set prevtext [.t get 1.0 end-1c]
    .t configure -undo 0
    .t configure -undo 1
    # Ensure it is treated as a single undo action
    .t replace 2.1 2.3 foo
    .t edit undo
    string equal [.t get 1.0 end-1c] $prevtext
} -cleanup {
    destroy .t
} -result {1}
test text-8.22 {TextWidgetCmd procedure, "replace" option with undo} -setup {
    text .t
    set res {}
} -body {
    .t insert 1.0 "Line 1
aefghijklm
12345
Line 4
bOy GIrl .#@? x_yz
!@#$%
Line 7"
    .t configure -undo 0
    .t configure -undo 1
    .t replace 2.1 2.3 foo
    # Ensure we can override a text widget and intercept undo
    # actions.  If in the future a different mechanism is available
    # to do this, then we should be able to change this test.  The
    # behaviour tested for here is not, strictly speaking, documented.
    rename .t test.t
    proc .t {args} { lappend ::res $args ; uplevel 1 test.t $args }
    .t edit undo
    return $res
} -cleanup {
    rename .t {}
    rename test.t .t
    destroy .t
} -result {{edit undo}}
test text-8.23 {TextWidgetCmd procedure, "replace" option with undo} -setup {
    text .t
} -body {
    .t insert 1.0 "Line 1
aefghijklm
12345
Line 4
bOy GIrl .#@? x_yz
!@#$%
Line 7"
    set prevtext [.t get 1.0 end-1c]
    .t configure -undo 0
    .t configure -undo 1
    # Ensure that undo (even composite undo like 'replace')
    # works when the widget shows nothing useful.
    .t replace 2.1 2.3 foo
    .t configure -start 1 -end 1
    .t edit undo
    .t configure -start {} -end {}
    .t configure -undo 0
    string equal [.t get 1.0 end-1c] $prevtext
} -cleanup {
    destroy .t
} -result {1}
test text-8.24 {TextWidgetCmd procedure, "replace" option with peers, undo} -setup {
    text .t
} -body {
    .t insert 1.0 "Line 1
aefghijklm
12345
Line 4
bOy GIrl .#@? x_yz
!@#$%
Line 7"
    set prevtext [.t get 1.0 end-1c]
    .t configure -undo 0
    .t configure -undo 1
    .t peer create .tt -undo 1
# Ensure that undo (even composite undo like 'replace')
# works when the the event took place in one peer, which
# is then deleted, before the undo takes place in another peer.
    .tt replace 2.1 2.3 foo
    .tt configure -start 1 -end 1
    destroy .tt
    .t edit undo
    .t configure -start {} -end {}
    .t configure -undo 0
    string equal [.t get 1.0 end-1c] $prevtext
} -cleanup {
    destroy .t
} -result {1}
test text-8.25 {TextWidgetCmd procedure, "replace" option with peers, undo} -setup {
    text .t
} -body {
    .t insert 1.0 "Line 1
aefghijklm
12345
Line 4
bOy GIrl .#@? x_yz
!@#$%
Line 7"
    set prevtext [.t get 1.0 end-1c]
    .t configure -undo 0
    .t configure -undo 1
    .t peer create .tt -undo 1
# Ensure that undo (even composite undo like 'replace')
# works when the the event took place in one peer, which
# is then deleted, before the undo takes place in another peer
# which isn't showing everything.
    .tt replace 2.1 2.3 foo
    set res [.tt get 2.1 2.4]
    .tt configure -start 1 -end 1
    destroy .tt
    .t configure -start 3 -end 4
# msg will actually be set to a silently ignored error message here,
# (that the .tt command doesn't exist), but that is not important.
    lappend res [catch {.t edit undo}]
    .t configure -undo 0
    .t configure -start {} -end {}
    lappend res [string equal [.t get 1.0 end-1c] $prevtext]
} -cleanup {
    destroy .t
} -result {foo 0 1}
test text-8.26 {TextWidgetCmd procedure, "replace" option crash} -setup {
    text .tt
} -body {
    .tt insert 0.0 foo\n
    .tt replace end-1l end bar
} -cleanup {
    destroy .tt
} -result {}
test text-8.27 {TextWidgetCmd procedure, "replace" option crash} -setup {
    text .tt
} -body {
    .tt insert 0.0 \na
    for {set i 0} {$i < 2} {incr i} {
	.tt replace 2.0 3.0 b
    }
} -cleanup {
    destroy .tt
} -result {}
test text-8.28 {TextWidgetCmd procedure, "replace" option crash} -setup {
    text .tt
} -body {
    .tt insert end "foo\n"
    .tt tag add sel 1.0 end
    .tt replace sel.first sel.last "bar"
} -cleanup {
    destroy .tt
} -result {}
test text-8.29 {"delete" tagged newline} -setup {
    text .tt
} -body {
    .tt insert end \n tag1
    .tt delete 2.0
    # wish8.6.5 returns empty list, this is a bug
    .tt tag ranges tag1
} -cleanup {
    destroy .tt
} -result {1.0 2.0}


test text-9.1 {TextWidgetCmd procedure, "get" option} -setup {
    text .t
} -body {
    .t get
} -cleanup {
    destroy .t
} -returnCodes {error} -result {wrong # args: should be ".t get ?-option? ?--? index1 ?index2 ...?"}
test text-9.2 {TextWidgetCmd procedure, "get" option} -setup {
    text .t
} -body {
    .t get a b c
} -cleanup {
    destroy .t
} -returnCodes {error} -result {bad text index "a"}
test text-9.3 {TextWidgetCmd procedure, "get" option} -setup {
    text .t
} -body {
    .t get @q 3.1
} -cleanup {
    destroy .t
} -returnCodes {error} -result {bad text index "@q"}
test text-9.4 {TextWidgetCmd procedure, "get" option} -setup {
    text .t
} -body {
    .t get 3.1 @r
} -cleanup {
    destroy .t
} -returnCodes {error} -result {bad text index "@r"}
test text-9.5 {TextWidgetCmd procedure, "get" option} -setup {
    text .t
} -body {
    .t insert 1.0 "Line 1
aefghijklm
12345
Line 4
bOy GIrl .#@? x_yz
!@#$%
Line 7"
    .t get 5.7 5.3
} -cleanup {
    destroy .t
} -result {}
test text-9.6 {TextWidgetCmd procedure, "get" option} -setup {
    text .t
} -body {
    .t insert 1.0 "Line 1
aefghijklm
12345
Line 4
bOy GIrl .#@? x_yz
!@#$%
Line 7"
    .t get 5.3 5.5
} -cleanup {
    destroy .t
} -result { G}
test text-9.7 {TextWidgetCmd procedure, "get" option} -setup {
    text .t
} -body {
    .t insert 1.0 "Line 1
aefghijklm
12345
Line 4
bOy GIrl .#@? x_yz
!@#$%
Line 7"
    .t get 5.3 end
} -cleanup {
    destroy .t
} -result { GIrl .#@? x_yz
!@#$%
Line 7
}
test text-9.8 {TextWidgetCmd procedure, "get" option} -setup {
    text .t
} -body {
    .t insert 1.0 "Line 1
aefghijklm
12345
Line 4
bOy GIrl .#@? x_yz
!@#$%
Line 7"
    .t get 5.2 5.7
} -cleanup {
    destroy .t
} -result {y GIr}
test text-9.9 {TextWidgetCmd procedure, "get" option} -setup {
    text .t
} -body {
    .t insert 1.0 "Line 1
aefghijklm
12345
Line 4
bOy GIrl .#@? x_yz
!@#$%
Line 7"
    .t get 5.2
} -cleanup {
    destroy .t
} -result {y}
test text-9.10 {TextWidgetCmd procedure, "get" option} -setup {
    text .t
} -body {
    .t insert 1.0 "Line 1
aefghijklm
12345
Line 4
bOy GIrl .#@? x_yz
!@#$%
Line 7"
    .t get 5.2 5.4
} -cleanup {
    destroy .t
} -result {y }
test text-9.11 {TextWidgetCmd procedure, "get" option} -setup {
    text .t
} -body {
    .t insert 1.0 "Line 1
aefghijklm
12345
Line 4
bOy GIrl .#@? x_yz
!@#$%
Line 7"
    .t get 5.2 5.4 5.4
} -cleanup {
    destroy .t
} -result {{y } G}
test text-9.12 {TextWidgetCmd procedure, "get" option} -setup {
    text .t
} -body {
    .t insert 1.0 "Line 1
aefghijklm
12345
Line 4
bOy GIrl .#@? x_yz
!@#$%
Line 7"
    .t get 5.2 5.4 5.4 5.5
} -cleanup {
    destroy .t
} -result {{y } G}
test text-9.13 {TextWidgetCmd procedure, "get" option} -setup {
    text .t
} -body {
    .t insert 1.0 "Line 1
aefghijklm
12345
Line 4
bOy GIrl .#@? x_yz
!@#$%
Line 7"
    .t get 5.2 5.4 5.5 "5.5+5c"
} -cleanup {
    destroy .t
} -result {{y } {Irl .}}
test text-9.14 {TextWidgetCmd procedure, "get" option} -setup {
    text .t
} -body {
    .t insert 1.0 "Line 1
aefghijklm
12345
Line 4
bOy GIrl .#@? x_yz
!@#$%
Line 7"
    .t get 5.2 5.4 5.4 5.5 end-3c
} -cleanup {
    destroy .t
} -result {{y } G { }}
test text-9.15 {TextWidgetCmd procedure, "get" option} -setup {
    text .t
} -body {
    .t insert 1.0 "Line 1
aefghijklm
12345
Line 4
bOy GIrl .#@? x_yz
!@#$%
Line 7"
    .t get 5.2 5.4 5.4 5.5 end-3c end
} -cleanup {
    destroy .t
} -result {{y } G { 7
}}
test text-9.16 {TextWidgetCmd procedure, "get" option} -setup {
    text .t
} -body {
    .t insert 1.0 "Line 1
aefghijklm
12345
Line 4
bOy GIrl .#@? x_yz
!@#$%
Line 7"
    .t get 5.2 5.3 5.4 5.3
} -cleanup {
    destroy .t
} -result {y}
test text-9.17 {TextWidgetCmd procedure, "get" option} -setup {
    text .t
} -body {
    .t insert 1.0 "Line 1
aefghijklm
12345
Line 4
bOy GIrl .#@? x_yz
!@#$%
Line 7"
    .t index "5.2 +3 indices"
} -cleanup {
    destroy .t
} -result {5.5}
test text-9.18 {TextWidgetCmd procedure, "get" option} -setup {
    text .t
} -body {
    .t insert 1.0 "Line 1
aefghijklm
12345
Line 4
bOy GIrl .#@? x_yz
!@#$%
Line 7"
    .t index "5.2 +3chars"
} -cleanup {
    destroy .t
} -result {5.5}
test text-9.19 {TextWidgetCmd procedure, "get" option} -setup {
    text .t
} -body {
    .t insert 1.0 "Line 1
aefghijklm
12345
Line 4
bOy GIrl .#@? x_yz
!@#$%
Line 7"
    .t index "5.2 +3displayindices"
} -cleanup {
    destroy .t
} -result {5.5}
test text-9.20 {TextWidgetCmd procedure, "get" option} -setup {
    text .t
} -body {
    .t insert 1.0 "Line 1
aefghijklm
12345
Line 4
bOy GIrl .#@? x_yz
!@#$%
Line 7"
    .t tag configure elide -elide 1
    .t tag add elide 5.2 5.4
    .t get 5.2 5.4 5.5 foo
} -cleanup {
    destroy .t
} -returnCodes {error} -result {bad text index "foo"}
test text-9.21 {TextWidgetCmd procedure, "get" option} -setup {
    text .t
} -body {
    .t insert 1.0 "Line 1
aefghijklm
12345
Line 4
bOy GIrl .#@? x_yz
!@#$%
Line 7"
    .t tag configure elide -elide 1
    .t tag add elide 5.2 5.4
    .t get 5.2 5.4 5.4 5.5 end-3c end
} -cleanup {
    destroy .t
} -result {{y } G { 7
}}
test text-9.22 {TextWidgetCmd procedure, "get" option} -setup {
    text .t
} -body {
    .t insert 1.0 "Line 1
aefghijklm
12345
Line 4
bOy GIrl .#@? x_yz
!@#$%
Line 7"
    .t tag configure elide -elide 1
    .t tag add elide 5.2 5.4
    .t get -displaychars 5.2 5.4 5.4 5.5 end-3c end
} -cleanup {
    destroy .t
} -result {{} G { 7
}}
test text-9.23 {TextWidgetCmd procedure, "get" option} -setup {
    text .t
} -body {
    .t insert 1.0 "Line 1
aefghijklm
12345
Line 4
bOy GIrl .#@? x_yz
!@#$%
Line 7"
    .t tag configure elide -elide 1
    .t tag add elide 5.2 5.4
    list [.t index "5.1 +4indices"] [.t index "5.1+4d indices"]
} -cleanup {
    destroy .t
} -result {5.5 5.7}
test text-9.24 {TextWidgetCmd procedure, "get" option} -setup {
    text .t
} -body {
    .t insert 1.0 "Line 1
aefghijklm
12345
Line 4
bOy GIrl .#@? x_yz
!@#$%
Line 7"
    .t tag configure elide -elide 1
    .t tag add elide 5.2 5.4
    list [.t index "5.1 +4a chars"] [.t index "5.1+4d chars"]
} -cleanup {
    destroy .t
} -result {5.5 5.7}
test text-9.25 {TextWidgetCmd procedure, "get" option} -setup {
    text .t
} -body {
    .t insert 1.0 "Line 1
aefghijklm
12345
Line 4
bOy GIrl .#@? x_yz
!@#$%
Line 7"
    .t tag configure elide -elide 1
    .t tag add elide 5.2 5.4
    list [.t index "5.5 -4indices"] [.t index "5.7-4d indices"]
} -cleanup {
    destroy .t
} -result {5.1 5.1}
test text-9.26 {TextWidgetCmd procedure, "get" option} -setup {
    text .t
} -body {
    .t insert 1.0 "Line 1
aefghijklm
12345
Line 4
bOy GIrl .#@? x_yz
!@#$%
Line 7"
    .t tag configure elide -elide 1
    .t tag add elide 5.2 5.4
    list [.t index "5.5 -4a chars"] [.t index "5.7-4d chars"]
} -cleanup {
    destroy .t
} -result {5.1 5.1}
test text-9.27 {TextWidgetCmd procedure, "get" option} -setup {
    text .t
} -body {
    .t insert 1.0 "Line 1
aefghijklm
12345
Line 4
bOy GIrl .#@? x_yz
!@#$%
Line 7"
    .t tag configure elide -elide 1
    .t tag add elide 5.2 5.4
    .t window create 5.4
    list [.t index "5.1 +4indices"] [.t index "5.1+4d indices"]
} -cleanup {
    destroy .t
} -result {5.5 5.7}
test text-9.28 {TextWidgetCmd procedure, "get" option} -setup {
    text .t
} -body {
    .t insert 1.0 "Line 1
aefghijklm
12345
Line 4
bOy GIrl .#@? x_yz
!@#$%
Line 7"
    .t tag configure elide -elide 1
    .t tag add elide 5.2 5.4
    .t window create 5.4
    list [.t index "5.1 +4a chars"] [.t index "5.1+4d chars"]
} -cleanup {
    destroy .t
} -result {5.6 5.8}
test text-9.29 {TextWidgetCmd procedure, "get" option} -setup {
    text .t
} -body {
    .t insert 1.0 "Line 1
aefghijklm
12345
Line 4
bOy GIrl .#@? x_yz
!@#$%
Line 7"
    .t tag configure elide -elide 1
    .t tag add elide 5.2 5.4
    .t window create 5.4
    list [.t index "5.5 -4indices"] [.t index "5.7-4d indices"]
} -cleanup {
    destroy .t
} -result {5.1 5.1}
test text-9.30 {TextWidgetCmd procedure, "get" option} -setup {
    text .t
} -body {
    .t insert 1.0 "Line 1
aefghijklm
12345
Line 4
bOy GIrl .#@? x_yz
!@#$%
Line 7"
    .t tag configure elide -elide 1
    .t tag add elide 5.2 5.4
    .t window create 5.4
    list [.t index "5.6 -4a chars"] [.t index "5.8-4d chars"]
} -cleanup {
    destroy .t
} -result {5.1 5.1}
test text-9.31 {TextWidgetCmd procedure, "get" option} -setup {
    text .t
} -body {
    .t insert 1.0 "Line 1
aefghijklm
12345
Line 4
bOy GIrl .#@? x_yz
!@#$%
Line 7"
    .t tag configure elide -elide 1
    .t tag add elide 5.2 5.4
    .t window create 5.4
    .t delete 5.4
    .t tag add elide 5.5 5.6
    .t get -displaychars 5.2 5.8
} -cleanup {
    destroy .t
} -result {Grl}


test text-10.1 {TextWidgetCmd procedure, "count" option} -setup {
    text .t
} -body {
    .t count
} -cleanup {
    destroy .t
} -returnCodes {error} -result {wrong # args: should be ".t count ?-option value ...? index1 index2"}
test text-10.2 {TextWidgetCmd procedure, "count" option} -setup {
    text .t
} -body {
    .t count blah 1.0 2.0
} -cleanup {
    destroy .t
} -returnCodes {error} -result {bad option "blah": must be -chars, -displaychars, -displayhyphens, -displayindices, -displaylines, -displaytext, -hyphens, -indices, -lines, -text, -update, -xpixels, or -ypixels}
test text-10.3 {TextWidgetCmd procedure, "count" option} -setup {
    text .t
} -body {
    .t count a b
} -cleanup {
    destroy .t
} -returnCodes {error} -result {bad text index "a"}
test text-10.4 {TextWidgetCmd procedure, "count" option} -setup {
    text .t
} -body {
    .t count @q 3.1
} -cleanup {
    destroy .t
} -returnCodes {error} -result {bad text index "@q"}
test text-10.5 {TextWidgetCmd procedure, "count" option} -setup {
    text .t
} -body {
    .t count 3.1 @r
} -cleanup {
    destroy .t
} -returnCodes {error} -result {bad text index "@r"}
test text-10.6 {TextWidgetCmd procedure, "count" option} -setup {
    text .t
    .t insert 1.0 "Line 1
aefghijklm
12345
Line 4
bOy GIrl .#@? x_yz
!@#$%
Line 7"
} -body {
    .t count 5.7 5.3
} -cleanup {
    destroy .t
} -result -4
test text-10.7 {TextWidgetCmd procedure, "count" option} -setup {
    text .t
    .t insert 1.0 "Line 1
aefghijklm
12345
Line 4
bOy GIrl .#@? x_yz
!@#$%
Line 7"
} -body {
    .t count 5.3 5.5
} -cleanup {
    destroy .t
} -result {2}
test text-10.8 {TextWidgetCmd procedure, "count" option} -setup {
    text .t
} -body {
    .t insert 1.0 "Line 1
aefghijklm
12345
Line 4
bOy GIrl .#@? x_yz
!@#$%
Line 7"
    .t count 5.3 end
} -cleanup {
    destroy .t
} -result {29}
test text-10.9 {TextWidgetCmd procedure, "count" option} -setup {
    text .t
    .t insert 1.0 "Line 1
aefghijklm
12345
Line 4
bOy GIrl .#@? x_yz
!@#$%
Line 7"
} -body {
    .t count 5.2 5.7
} -cleanup {
    destroy .t
} -result {5}
test text-10.10 {TextWidgetCmd procedure, "count" option} -setup {
    text .t
    .t insert 1.0 "Line 1
aefghijklm
12345
Line 4
bOy GIrl .#@? x_yz
!@#$%
Line 7"
} -body {
    .t count 5.2 5.3
} -cleanup {
    destroy .t
} -result {1}
test text-10.11 {TextWidgetCmd procedure, "count" option} -setup {
    text .t
    .t insert 1.0 "Line 1
aefghijklm
12345
Line 4
bOy GIrl .#@? x_yz
!@#$%
Line 7"
} -body {
    .t count 5.2 5.4
} -cleanup {
    destroy .t
} -result {2}
test text-10.12 {TextWidgetCmd procedure, "count" option} -setup {
    text .t
    .t insert 1.0 "Line 1
aefghijklm
12345
Line 4
bOy GIrl .#@? x_yz
!@#$%
Line 7"
} -body {
    .t count 5.2 foo
} -cleanup {
    destroy .t
} -returnCodes {error} -result {bad text index "foo"}
test text-10.13 {TextWidgetCmd procedure, "count" option} -setup {
    text .t
} -body {
    .t insert 1.0 "Line 1
aefghijklm
12345
Line 4
bOy GIrl .#@? x_yz
!@#$%
Line 7"
    .t tag configure elide -elide 1
    .t tag add elide 2.2 3.4
    .t count -displayindices 2.0 3.0
} -cleanup {
    destroy .t
} -result {2}
test text-10.14 {TextWidgetCmd procedure, "count" option} -setup {
    text .t
} -body {
    .t insert 1.0 "Line 1
aefghijklm
12345
Line 4
bOy GIrl .#@? x_yz
!@#$%
Line 7"
    .t tag configure elide -elide 1
    .t tag add elide 2.2 3.4
    .t count -displayindices 2.2 3.0
} -cleanup {
    destroy .t
} -result {0}
test text-10.15 {TextWidgetCmd procedure, "count" option} -setup {
    text .t
} -body {
    .t insert 1.0 "Line 1
aefghijklm
12345
Line 4
bOy GIrl .#@? x_yz
!@#$%
Line 7"
    .t tag configure elide -elide 1
    .t tag add elide 2.2 3.4
    .t tag add elide 4.0 4.1
    .t count -displayindices 2.0 4.2
} -cleanup {
    destroy .t
} -result {5}
test text-10.16 {TextWidgetCmd procedure, "count" option} -setup {
    text .t
} -body {
    .t insert 1.0 "Line 1
aefghijklm
12345
Line 4
bOy GIrl .#@? x_yz
!@#$%
Line 7"
    .t tag configure elide -elide 1
    .t tag add elide 2.2 3.4
# Create one visible and one invisible window
    frame .t.w1
    frame .t.w2
# Creating this window here means that the elided text
# now starts at 2.3
    .t window create 2.1 -window .t.w1
    .t window create 3.1 -window .t.w2
    .t count -displayindices 2.0 3.0
} -cleanup {
    destroy .t
} -result {3}
test text-10.17 {TextWidgetCmd procedure, "count" option} -setup {
    text .t
} -body {
    .t insert 1.0 "Line 1
aefghijklm
12345
Line 4
bOy GIrl .#@? x_yz
!@#$%
Line 7"
    .t tag configure elide -elide 1
    .t tag add elide 2.2 3.4
# Create one visible and one invisible window
    frame .t.w1
    frame .t.w2
# Creating this window here means that the elided text
# now starts at 2.3
    .t window create 2.1 -window .t.w1
    .t window create 3.1 -window .t.w2
    .t count -displayindices 2.2 3.0
} -cleanup {
    destroy .t
} -result {1}
test text-10.18 {TextWidgetCmd procedure, "count" option} -setup {
    text .t
} -body {
    .t insert 1.0 "Line 1
aefghijklm
12345
Line 4
bOy GIrl .#@? x_yz
!@#$%
Line 7"
    .t tag configure elide -elide 1
    .t tag add elide 2.2 3.4
    .t tag add elide 4.0 4.1
# Create one visible and one invisible window
    frame .t.w1
    frame .t.w2
    .t mark set a 2.2
# Creating this window here means that the elided text
# now starts at 2.3, but 'a' is automatically moved to 2.3
    .t window create 2.1 -window .t.w1
    .t window create 3.1 -window .t.w2
    .t count -displayindices a 3.0
} -cleanup {
    destroy .t
} -result {0}
test text-10.19 {TextWidgetCmd procedure, "count" option} -setup {
    text .t
} -body {
    .t insert 1.0 "Line 1
aefghijklm
12345
Line 4
bOy GIrl .#@? x_yz
!@#$%
Line 7"
    .t tag configure elide -elide 1
    .t tag add elide 2.2 3.4
    .t tag add elide 4.0 4.1
# Create one visible and one invisible window
    frame .t.w1
    frame .t.w2
# Creating this window here means that the elided text
# now starts at 2.3
    .t window create 2.1 -window .t.w1
    .t window create 3.1 -window .t.w2
    .t count -displayindices 2.0 4.2
} -cleanup {
    destroy .t
} -result {6}
test text-10.20 {TextWidgetCmd procedure, "count" option} -setup {
    text .t
} -body {
    .t insert 1.0 "Line 1
aefghijklm
12345
Line 4
bOy GIrl .#@? x_yz
!@#$%
Line 7"
    .t tag configure elide -elide 1
    .t tag add elide 2.2 3.4
    .t tag add elide 4.0 4.1
# Create one visible and one invisible window
    frame .t.w1
    frame .t.w2
# Creating this window here means that the elided text
# now starts at 2.3
    .t window create 2.1 -window .t.w1
    .t window create 3.1 -window .t.w2
    .t count -displaychars 2.0 3.0
} -cleanup {
    destroy .t
} -result {2}
test text-10.21 {TextWidgetCmd procedure, "count" option} -setup {
    text .t
} -body {
    .t insert 1.0 "Line 1
aefghijklm
12345
Line 4
bOy GIrl .#@? x_yz
!@#$%
Line 7"
    .t tag configure elide -elide 1
    .t tag add elide 2.2 3.4
    .t tag add elide 4.0 4.1
# Create one visible and one invisible window
    frame .t.w1
    frame .t.w2
# Creating this window here means that the elided text
# now starts at 2.3
    .t window create 2.1 -window .t.w1
    .t window create 3.1 -window .t.w2
    .t count -displaychars 2.2 3.0
} -cleanup {
    destroy .t
} -result {1}
test text-10.22 {TextWidgetCmd procedure, "count" option} -setup {
    text .t
} -body {
    .t insert 1.0 "Line 1
aefghijklm
12345
Line 4
bOy GIrl .#@? x_yz
!@#$%
Line 7"
    .t tag configure elide -elide 1
    .t tag add elide 2.2 3.4
    .t tag add elide 4.0 4.1
    .t mark set a 2.2
# Create one visible and one invisible window
    frame .t.w1
    frame .t.w2
# Creating this window here means that the elided text
# now starts at 2.3, but 'a' is automatically moved to 2.3
    .t window create 2.1 -window .t.w1
    .t window create 3.1 -window .t.w2
    .t count -displaychars a 3.0
} -cleanup {
    destroy .t
} -result {0}
test text-10.23 {TextWidgetCmd procedure, "count" option} -setup {
    text .t
} -body {
    .t insert 1.0 "Line 1
aefghijklm
12345
Line 4
bOy GIrl .#@? x_yz
!@#$%
Line 7"
    .t tag configure elide -elide 1
    .t tag add elide 2.2 3.4
    .t tag add elide 4.0 4.1
# Create one visible and one invisible window
    frame .t.w1
    frame .t.w2
# Creating this window here means that the elided text
# now starts at 2.3
    .t window create 2.1 -window .t.w1
    .t window create 3.1 -window .t.w2
    .t count -displaychars 2.0 4.2
} -cleanup {
    destroy .t
} -result {5}
test text-10.24 {TextWidgetCmd procedure, "count" option} -setup {
    text .t
} -body {
    .t insert 1.0 "Line 1
aefghijklm
12345
Line 4
bOy GIrl .#@? x_yz
!@#$%
Line 7"
    .t tag configure elide -elide 1
    .t tag add elide 2.2 3.4
    .t tag add elide 4.0 4.1
# Create one visible and one invisible window
    frame .t.w1
    frame .t.w2
# Creating this window here means that the elided text
# now starts at 2.3
    .t window create 2.1 -window .t.w1
    .t window create 3.1 -window .t.w2
    .t count -displaychars 2.0 4.2
    list [.t count -indices 2.2 3.0] [.t count 2.2 3.0]
} -cleanup {
    destroy .t
} -result {10 10}
test text-10.25 {TextWidgetCmd procedure, "count" option} -setup {
    text .t
} -body {
    .t insert 1.0 "Line 1
aefghijklm
12345
Line 4
bOy GIrl .#@? x_yz
!@#$%
Line 7"
    .t tag configure elide -elide 1
    .t tag add elide 2.2 3.4
    .t tag add elide 4.0 4.1
    .t mark set a 2.2
# Create one visible and one invisible window
    frame .t.w1
    frame .t.w2
# Creating this window here means that the elided text
# now starts at 2.3, but 'a' is automatically moved to 2.3
    .t window create 2.1 -window .t.w1
    .t window create 3.1 -window .t.w2
    list [.t count -indices a 3.0] [.t count a 3.0]
} -cleanup {
    destroy .t
} -result {9 9}
test text-10.26 {TextWidgetCmd procedure, "count" option} -setup {
    text .t
} -body {
    .t insert 1.0 "Line 1
aefghijklm
12345
Line 4
bOy GIrl .#@? x_yz
!@#$%
Line 7"
    .t tag configure elide -elide 1
    .t tag add elide 2.2 3.4
    .t tag add elide 4.0 4.1
# Create one visible and one invisible window
    frame .t.w1
    frame .t.w2
# Creating this window here means that the elided text
# now starts at 2.3
    .t window create 2.1 -window .t.w1
    .t window create 3.1 -window .t.w2
    .t count -displaychars 2.0 4.2
    .t count -indices 2.0 4.2
} -cleanup {
    destroy .t
} -result {21}
test text-10.27 {TextWidgetCmd procedure, "count" option} -setup {
    text .t
} -body {
    .t insert 1.0 "Line 1
aefghijklm
12345
Line 4
bOy GIrl .#@? x_yz
!@#$%
Line 7"
    .t tag configure elide -elide 1
    .t tag add elide 2.2 3.4
    .t tag add elide 4.0 4.1
# Create one visible and one invisible window
    frame .t.w1
    frame .t.w2
# Creating this window here means that the elided text
# now starts at 2.3
    .t window create 2.1 -window .t.w1
    .t window create 3.1 -window .t.w2
    .t count -displaychars 2.0 4.2
    .t count -chars 2.2 3.0
} -cleanup {
    destroy .t
} -result {10}
test text-10.28 {TextWidgetCmd procedure, "count" option} -setup {
    text .t
} -body {
    .t insert 1.0 "Line 1
aefghijklm
12345
Line 4
bOy GIrl .#@? x_yz
!@#$%
Line 7"
    .t tag configure elide -elide 1
    .t tag add elide 2.2 3.4
    .t tag add elide 4.0 4.1
    .t mark set a 2.2
# Create one visible and one invisible window
    frame .t.w1
    frame .t.w2
# Creating this window here means that the elided text
# now starts at 2.3, but 'a' is automatically moved to 2.3
    .t window create 2.1 -window .t.w1
    .t window create 3.1 -window .t.w2
    .t count -chars a 3.0
} -cleanup {
    destroy .t
} -result {9}
test text-10.29 {TextWidgetCmd procedure, "count" option} -setup {
    text .t
} -body {
    .t insert 1.0 "Line 1
aefghijklm
12345
Line 4
bOy GIrl .#@? x_yz
!@#$%
Line 7"
    .t tag configure elide -elide 1
    .t tag add elide 2.2 3.4
    .t tag add elide 4.0 4.1
# Create one visible and one invisible window
    frame .t.w1
    frame .t.w2
# Creating this window here means that the elided text
# now starts at 2.3
    .t window create 2.1 -window .t.w1
    .t window create 3.1 -window .t.w2
    .t count -displaychars 2.0 4.2
    .t count -chars 2.0 4.2
} -cleanup {
    destroy .t
} -result {19}
test text-10.30 {TextWidgetCmd procedure, "count" option} -setup {
    text .t
} -body {
    .t insert end [string repeat "abcde " 50]\n
    .t insert end [string repeat "fghij " 50]\n
    .t insert end [string repeat "klmno " 50]
    .t count -lines 1.0 end
} -cleanup {
    destroy .t
} -result {3}
test text-10.31 {TextWidgetCmd procedure, "count" option} -setup {
    text .t
} -body {
    .t insert end [string repeat "abcde " 50]\n
    .t insert end [string repeat "fghij " 50]\n
    .t insert end [string repeat "klmno " 50]
    .t count -lines end 1.0
} -cleanup {
    destroy .t
} -result -3
test text-10.32 {TextWidgetCmd procedure, "count" option} -setup {
    text .t
} -body {
    .t insert end [string repeat "abcde " 50]\n
    .t insert end [string repeat "fghij " 50]\n
    .t insert end [string repeat "klmno " 50]
    .t count -lines 1.0 2.0 3.0
} -cleanup {
    destroy .t
} -returnCodes {error} -result {bad option "1.0": must be -chars, -displaychars, -displayhyphens, -displayindices, -displaylines, -displaytext, -hyphens, -indices, -lines, -text, -update, -xpixels, or -ypixels}
test text-10.33 {TextWidgetCmd procedure, "count" option} -setup {
    text .t
} -body {
    .t insert end [string repeat "abcde " 50]\n
    .t insert end [string repeat "fghij " 50]\n
    .t insert end [string repeat "klmno " 50]
    .t count -lines end end
} -cleanup {
    destroy .t
} -result {0}
test text-10.34 {TextWidgetCmd procedure, "count" option} -setup {
    text .t
} -body {
    .t insert end [string repeat "abcde " 50]\n
    .t insert end [string repeat "fghij " 50]\n
    .t insert end [string repeat "klmno " 50]
    .t count -lines 1.5 2.5
} -cleanup {
    destroy .t
} -result {1}
test text-10.35 {TextWidgetCmd procedure, "count" option} -setup {
    text .t
} -body {
    .t insert end [string repeat "abcde " 50]\n
    .t insert end [string repeat "fghij " 50]\n
    .t insert end [string repeat "klmno " 50]
    .t count -lines 2.5 "2.5 lineend"
} -cleanup {
    destroy .t
} -result {0}
test text-10.36 {TextWidgetCmd procedure, "count" option} -setup {
    text .t
} -body {
    .t insert end [string repeat "abcde " 50]\n
    .t insert end [string repeat "fghij " 50]\n
    .t insert end [string repeat "klmno " 50]
    .t count -lines 2.7 "1.0 lineend"
} -cleanup {
    destroy .t
} -result {-1}
test text-10.37 {TextWidgetCmd procedure, "count" option} -setup {
    text .t
} -body {
    .t insert end [string repeat "abcde " 50]\n
    .t insert end [string repeat "fghij " 50]\n
    .t insert end [string repeat "klmno " 50]
    .t configure -wrap none
    .t count -displaylines 1.0 end
} -cleanup {
    destroy .t
} -result {3}
test text-10.38 {TextWidgetCmd procedure, "count" option} -setup {
    text .t -font {Courier -12} -borderwidth 2 -highlightthickness 2
    pack .t -expand 1 -fill both
} -body {
    .t configure -width 20 -height 10
    update
    .t insert end [string repeat "abcde " 50]\n
    .t insert end [string repeat "fghij " 50]\n
    .t insert end [string repeat "klmno " 50]
    .t count -lines -chars -indices -displaylines 1.0 end
} -cleanup {
    destroy .t
} -result {3 903 903 45}
test text-10.39 {TextWidgetCmd procedure, "count" option} -setup {
    text .t
    pack .t
    update
    set res {}
} -body {
    .t insert end "Line 1 - This is Line 1\n"
    .t insert end "Line 2 - This is Line 2\n"
    .t insert end "Line 3 - This is Line 3\n"
    .t insert end "Line 4 - This is Line 4\n"
    .t insert end "Line 5 - This is Line 5\n"
    lappend res [.t count -displaylines 1.19 3.24] [.t count -displaylines 1.0 end]
    .t tag add hidden 2.9 3.17
    .t tag configure hidden -elide true
    lappend res [.t count -displaylines 1.19 3.24] [.t count -displaylines 1.0 end]
} -cleanup {
    destroy .t
} -result {2 6 1 5}
test text-10.40 {TextWidgetCmd procedure, "count" option} -setup {
    text .t
    pack .t
    update
    set res {}
} -body {
    for {set i 1} {$i < 5} {incr i} {
      .t insert end "Line $i+++Line $i---Line $i///Line $i - This is Line [format %c [expr {64+$i}]]\n"
    }
    .t tag configure hidden -elide true
    .t tag add hidden 2.15 3.10
    .t configure -wrap none
    set res [.t count -displaylines 2.0 3.0]
} -cleanup {
    destroy .t
} -result 0
test text-10.41 {TextWidgetCmd procedure, "count" option} -setup {
    toplevel .mytop
    pack [text .mytop.t -font TkFixedFont -bd 0 -padx 0 -wrap char]
    set spec [font measure TkFixedFont "Line 1+++Line 1---Li"]  ; # 20 chars
    append spec x300+0+0
    wm geometry .mytop $spec
    .mytop.t delete 1.0 end
    update
    set res {}
} -body {
    for {set i 1} {$i < 5} {incr i} {
      #                    0          1          2          3          4
      #                    012345 678901234 567890123 456789012 34567890123456789
      .mytop.t insert end "Line $i+++Line $i---Line $i///Line $i - This is Line [format %c [expr {64+$i}]]\n"
    }
    .mytop.t tag configure hidden -elide true
    .mytop.t tag add hidden 2.30 3.10
    lappend res [.mytop.t count -displaylines 2.0 3.0]
    lappend res [.mytop.t count -displaylines 2.0 3.50]
} -cleanup {
    destroy .mytop
} -result {1 3}
test text-10.42 {TextWidgetCmd procedure, "count" option} -setup {
    text .t
    pack .t
    update
    set res {}
} -body {
    set str ""
    for {set i 1} {$i < 25} {incr i} {
	append str "Line $i\n"
    }
    .t insert end $str
    .t tag configure hidden -elide true
    .t tag add hidden 5.7 11.0
    update
    # next line to be fully sure that asynchronous line heights calculation is
    # up-to-date otherwise this test may fail (depending on the computer
    # performance), especially when the . toplevel has small height
    .t sync
    set y1 [lindex [.t yview] 1]
    .t count -displaylines 5.0 11.0
    set y2 [lindex [.t yview] 1]
    .t count -displaylines 5.0 12.0
    set y3 [lindex [.t yview] 1]
    list [expr {$y1 == $y2}] [expr {$y1 == $y3}]
} -cleanup {
    destroy .t
} -result {1 1}


test text-11.1 {counting with tag priority eliding} -setup {
    text .t -font {Courier -12} -borderwidth 2 -highlightthickness 2
    pack .t -expand 1 -fill both
} -body {
    .t insert end "hello"
    .t configure -wrap none
    list [.t count -displaychars 1.0 1.0] \
      [.t count -displaychars 1.0 1.1] \
      [.t count -displaychars 1.0 1.2] \
      [.t count -displaychars 1.0 1.3] \
      [.t count -displaychars 1.0 1.4] \
      [.t count -displaychars 1.0 1.5] \
      [.t count -displaychars 1.0 1.6] \
      [.t count -displaychars 1.0 2.6] \
} -cleanup {
    destroy .t
} -result {0 1 2 3 4 5 5 6}
test text-11.2 {counting with tag priority eliding} -setup {
    text .t -font {Courier -12} -borderwidth 2 -highlightthickness 2
    pack .t -expand 1 -fill both
} -body {
    .t insert end "hello"
    .t tag configure elide1 -elide 0
    .t tag add elide1 1.2 1.4
    .t count -displaychars 1.0 1.5
} -cleanup {
    destroy .t
} -result {5}
test text-11.3 {counting with tag priority eliding} -setup {
    text .t -font {Courier -12} -borderwidth 2 -highlightthickness 2
} -body {
    .t insert end "hello"
# Newer tags are higher priority
    .t tag configure elide1 -elide 0
    .t tag configure elide2 -elide 1
    .t tag add elide1 1.2 1.4
    .t tag add elide2 1.2 1.4
    .t count -displaychars 1.0 1.5
} -cleanup {
    destroy .t
} -result {3}
test text-11.4 {counting with tag priority eliding}  -setup {
    text .t -font {Courier -12} -borderwidth 2 -highlightthickness 2
    set res {}
} -body {
    .t insert end "hello"
# Newer tags are higher priority
    .t tag configure elide1 -elide 0
    .t tag configure elide2 -elide 1
    .t tag add elide1 1.2 1.4
    .t tag add elide2 1.2 1.4
    .t tag add elide1 1.2 1.4
    lappend res [.t count -displaychars 1.0 1.5]
    .t delete 1.0 end
    .t insert end "hello"
    .t tag add elide1 1.2 1.4
    .t tag add elide2 1.2 1.4
    lappend res [.t count -displaychars 1.0 1.5]
} -cleanup {
    destroy .t
} -result {3 3}
test text-11.5 {counting with tag priority eliding}  -setup {
    text .t -font {Courier -12} -borderwidth 2 -highlightthickness 2
    set res {}
} -body {
    .t insert end "hello"
# Newer tags are higher priority
    .t tag configure elide1 -elide 0
    .t tag configure elide2 -elide 1
    .t tag configure elide3 -elide 0
    .t tag add elide1 1.2 1.4
    .t tag add elide2 1.2 1.4
    .t tag add elide3 1.2 1.4
    lappend res [.t count -displaychars 1.0 1.5]
    .t delete 1.0 end
    .t insert end "hello"
    .t tag add elide3 1.2 1.4
    .t tag add elide3 1.2 1.4
    lappend res [.t count -displaychars 1.0 1.5]
} -cleanup {
    destroy .t
} -result {5 5}
test text-11.6 {counting with tag priority eliding}  -setup {
    text .t -font {Courier -12} -borderwidth 2 -highlightthickness 2
    set res {}
} -body {
    .t insert end "hello"
# Newer tags are higher priority
    .t tag configure elide1 -elide 0
    .t tag configure elide2 -elide 1
    .t tag configure elide3 -elide 0
    .t tag configure elide4 -elide 1
    .t tag add elide2 1.2 1.4
    .t tag add elide3 1.2 1.4
    .t tag add elide4 1.2 1.4
    .t tag add elide1 1.2 1.4
    lappend res [.t count -displaychars 1.0 1.5]
    .t delete 1.0 end
    .t insert end "hello"
    .t tag add elide1 1.2 1.4
    .t tag add elide4 1.2 1.4
    .t tag add elide2 1.2 1.4
    .t tag add elide3 1.2 1.4
    lappend res [.t count -displaychars 1.0 1.5]
} -cleanup {
    destroy .t
} -result {3 3}
test text-11.7 {counting with tag priority eliding}  -setup {
    text .t -font {Courier -12} -borderwidth 2 -highlightthickness 2
    set res {}
} -body {
# Newer tags are higher priority
    .t tag configure elide1 -elide 0
    .t tag configure elide2 -elide 1
    .t tag configure elide3 -elide 0
    .t insert end "hello"
    .t tag add elide2 1.2 1.4
    .t tag add elide3 1.2 1.4
    .t tag add elide1 1.2 1.4
    lappend res [.t count -displaychars 1.0 1.5]
    .t delete 1.0 end
    .t insert end "hello"
    .t tag add elide1 1.2 1.4
    .t tag add elide2 1.2 1.4
    .t tag add elide3 1.2 1.4
    lappend res [.t count -displaychars 1.0 1.5]
} -cleanup {
    destroy .t
} -result {5 5}
test text-11.8 {counting with tag priority eliding} -setup {
    text .t -font {Courier -12} -borderwidth 2 -highlightthickness 2
    pack .t -expand 1 -fill both
    set res {}
} -body {
    .t insert end "hello"
# Newer tags are higher priority
    .t tag configure elide1 -elide 0
    .t tag configure elide2 -elide 1
    .t tag add elide2 1.0 1.5
    .t tag add elide1 1.2 1.4
    lappend res [.t count -displaychars 1.0 1.5]
    lappend res [.t count -displaychars 1.1 1.5]
    lappend res [.t count -displaychars 1.2 1.5]
    lappend res [.t count -displaychars 1.3 1.5]
    .t delete 1.0 end
    .t insert end "hello"
    .t tag add elide1 1.0 1.5
    .t tag add elide2 1.2 1.4
    lappend res [.t count -displaychars 1.0 1.5]
    lappend res [.t count -displaychars 1.1 1.5]
    lappend res [.t count -displaychars 1.2 1.5]
    lappend res [.t count -displaychars 1.3 1.5]
} -cleanup {
    destroy .t
} -result {0 0 0 0 3 2 1 1}
test text-11.9 {counting with tag priority eliding} -setup {
    text .t -font {Courier -12} -borderwidth 2 -highlightthickness 2
    pack .t -expand 1 -fill both
    set res {}
} -body {
    .t tag configure WELCOME -elide 1
    .t tag configure SYSTEM -elide 0
    .t tag configure TRAFFIC -elide 1
    .t insert end "\n" {SYSTEM TRAFFIC}
    .t insert end "\n" WELCOME
    lappend res [.t count -displaychars 1.0 end]
    lappend res [.t count -displaychars 1.0 end-1c]
    lappend res [.t count -displaychars 1.0 1.2]
    lappend res [.t count -displaychars 2.0 end]
    lappend res [.t count -displaychars 2.0 end-1c]
    lappend res [.t index "1.0 +1 indices"]
    lappend res [.t index "1.0 +1 display indices"]
    lappend res [.t index "1.0 +1 display chars"]
    lappend res [.t index end]
    lappend res [.t index "end -1 indices"]
    lappend res [.t index "end -1 display indices"]
    lappend res [.t index "end -1 display chars"]
    lappend res [.t index "end -2 indices"]
    lappend res [.t index "end -2 display indices"]
    lappend res [.t index "end -2 display chars"]
} -cleanup {
    destroy .t
} -result {1 0 0 1 0 2.0 4.0 4.0 4.0 3.0 3.0 3.0 2.0 1.0 1.0}

test text-11a.1 {TextWidgetCmd procedure, "pendingsync" option} -setup {
    destroy .yt
} -body {
    text .yt
    list [catch {.yt pendingsync mytext} msg] $msg
} -cleanup {
    destroy .yt
} -result {1 {wrong # args: should be ".yt pendingsync"}}

test text-11a.2 {TextWidgetCmd procedure, "pendingsync" option} -setup {
    destroy .top.yt .top
} -body {
    toplevel .top
    pack [text .top.yt]
    update
    set content {}
    for {set i 1} {$i < 300} {incr i} {
	append content [string repeat "$i " 15] \n
    }
    .top.yt insert 1.0 $content
    # wait for end of line metrics calculation to get correct $fraction1
    # as a reference
    while {[.top.yt pendingsync]} {update}
    .top.yt yview moveto 1
    set fraction1 [lindex [.top.yt yview] 0]
    set res [expr {$fraction1 > 0}]
    .top.yt delete 1.0 end
    .top.yt insert 1.0 $content
    # ensure the test is relevant
    lappend res [.top.yt pendingsync]
    # asynchronously wait for completion of line metrics calculation
    while {[.top.yt pendingsync]} {update}
    .top.yt yview moveto $fraction1
    set fraction2 [lindex [.top.yt yview] 0]
    lappend res [expr {$fraction1 == $fraction2}]
} -cleanup {
    destroy .top.yt .top
} -result {1 1 1}

test text-11a.11 {TextWidgetCmd procedure, "sync" option} -setup {
    destroy .yt
} -body {
    text .yt
    list [catch {.yt sync mytext} msg] $msg
} -cleanup {
    destroy .yt
} -result {1 {wrong # args: should be ".yt sync ?-command ?command??"}}
test text-11a.12 {TextWidgetCmd procedure, "sync" option} -setup {
    destroy .top.yt .top
} -body {
    toplevel .top
    pack [text .top.yt]
    update
    set content {}
    # Use long lines so the line metrics will need updating.
    for {set i 1} {$i < 30} {incr i} {
	append content [string repeat "$i " 200] \n
    }
    .top.yt insert 1.0 $content
    # wait for end of line metrics calculation to get correct $fraction1
    # as a reference
    .top.yt sync
    .top.yt yview moveto 1
    set fraction1 [lindex [.top.yt yview] 0]
    set res [expr {$fraction1 > 0}]
    # first case: do not wait for completion of line metrics calculation
    .top.yt delete 1.0 end
    .top.yt insert 1.0 $content
    .top.yt yview moveto $fraction1
    set fraction2 [lindex [.top.yt yview] 0]
    lappend res [expr {$fraction1 == $fraction2}]
    # second case: wait for completion of line metrics calculation
    .top.yt delete 1.0 end
    .top.yt insert 1.0 $content
    .top.yt sync
    .top.yt yview moveto $fraction1
    set fraction2 [lindex [.top.yt yview] 0]
    lappend res [expr {$fraction1 == $fraction2}]
} -cleanup {
    destroy .top.yt .top
} -result {1 0 1}

test text-11a.21 {TextWidgetCmd procedure, "sync" option with -command} -setup {
    destroy .yt
} -body {
    text .yt
    list [catch {.yt sync -comx foo} msg] $msg
} -cleanup {
    destroy .yt
} -result {1 {wrong option "-comx": should be "-command"}}
test text-11a.22 {TextWidgetCmd procedure, "sync" option with -command} -setup {
    destroy .top.yt .top
} -body {
    set res {}
    set ::x 0
    toplevel .top
    pack [text .top.yt]
    update
    set content {}
    for {set i 1} {$i < 30} {incr i} {
	append content [string repeat "$i " 15] \n
    }
    .top.yt insert 1.0 $content
    # first case: line metrics calculation still running when launching 'sync -command'
    lappend res [.top.yt pendingsync]       ; # {1}
    .top.yt sync -command [list set ::x 1]
    lappend res $::x                        ; # {1 0}
    # now finish line metrics calculations
    while {[.top.yt pendingsync]} {update}
    lappend res [.top.yt pendingsync] $::x  ; # {1 0 0 1}
    # second case: line metrics calculation completed when launching 'sync -command'
    .top.yt sync -command [list set ::x 2]
    lappend res $::x                        ; # {1 0 0 1 1}
    vwait ::x
    lappend res $::x                        ; # {1 0 0 1 1 2}
} -cleanup {
    destroy .top.yt .top
} -result {1 0 0 1 1 2}
test text-11a.23 {TextWidgetCmd procedure, "sync" with update} -setup {
    destroy .yt
} -body {
    # the original implementation gives no result
    text .yt
    .yt insert end "1"
    set res {}
    proc updateAction {} { set ::res 1 }
    .yt sync -command updateAction
    while {[.yt pendingsync]} {
	update
    }
    set res
} -cleanup {
    destroy .yt
} -result {1}
test text-11a.24 {TextWidgetCmd procedure, succeeding "sync"'s} -setup {
    destroy .yt
} -body {
    # the original implementation gives no result
    text .yt
    set res {}
    proc updateAction1 {} { lappend ::res 1 }
    proc updateAction2 {} { lappend ::res 2 }
    .yt sync -command updateAction1
    .yt sync -command +updateAction2
    while {[.yt pendingsync]} {
	update
    }
    set res
} -cleanup {
    destroy .yt
} -result {1 2}
test text-11a.25 {TextWidgetCmd procedure, nested "sync"'s} -setup {
    destroy .yt
} -body {
    # the original implementation gives no result
    text .yt
    set res {}
    proc secondaryUpdateAction {} { lappend ::res 2 }
    proc primaryUpdateaction {} {
	lappend ::res 1
	.yt sync -command secondaryUpdateAction
    }
    .yt sync -command primaryUpdateaction
    while {[.yt pendingsync]} {
	update
    }
    set res
} -cleanup {
    destroy .yt
} -result {1 2}
test text-11a.26 {TextWidgetCmd procedure, "sync -command"} -setup {
    destroy .yt
} -body {
    # the original implementation gives wrong result
    proc Sync {} { set ::res [.yt pendingsync] }
    text .yt
    after 1 [list .yt sync -command Sync]
    after 1 [list .yt insert end "a"]
    vwait ::res
    set res
} -cleanup {
    destroy .yt
} -result {0}

test text-11a.31 {"<<WidgetViewSync>>" event} -setup {
    destroy .top.yt .top
} -body {
    toplevel .top
    pack [text .top.yt]
    update
    set content {}
    for {set i 1} {$i < 300} {incr i} {
	append content [string repeat "$i " 15] \n
    }
    # Sync the widget and process <<WidgetViewSync>> events before binding.
    .top.yt sync
    update
    bind .top.yt <<WidgetViewSync>> { if {%d} {set yud(%W) 1} }
    .top.yt insert 1.0 $content
    .top.yt yview moveto 1
    set fraction1 [lindex [.top.yt yview] 0]
    set res [expr {$fraction1 > 0}]
    .top.yt delete 1.0 end
    .top.yt insert 1.0 $content
    # synchronously wait for completion of line metrics calculation
    # and verify that the fractions agree.
    set waited 0
    if {[.top.yt pendingsync]} {set waited 1 ; vwait yud(.top.yt)}
    lappend res $waited
    .top.yt yview moveto $fraction1
    set fraction2 [lindex [.top.yt yview] 0]
    lappend res [expr {$fraction1 == $fraction2}]
} -cleanup {
    destroy .top.yt .top
} -result {1 1 1}
test text-11a.32 {"<<WidgetViewSync>>" event} -setup {
    destroy .yt
} -body {
    # The original implementation is crashing.
    pack [text .yt]
    bind .yt <<WidgetViewSync>> { destroy .yt }
    .yt sync -command update
} -cleanup {
    destroy .yt
} -result {}
test text-11a.33 {"<<WidgetViewSync>>" event after "sync"} -setup {
    destroy .yt
} -body {
    # The original implementation hangs.
    pack [text .yt]
    bind .yt <<WidgetViewSync>> { set res 1 }
    .yt insert end "test"
    update
    .yt sync
    vwait res
} -cleanup {
    destroy .yt
} -result {}

test text-11a.41 {"sync" "pendingsync" and <<WidgetViewSync>>} -setup {
    destroy .top.yt .top
} -body {
    toplevel .top
    pack [text .top.yt]
    update
    set content {}
    for {set i 1} {$i < 300} {incr i} {
	append content [string repeat "$i " 50] \n
    }
    # Sync the widget and process all <<WidgetViewSync>> events before binding.
    .top.yt sync
    update
    bind .top.yt <<WidgetViewSync>> {lappend res Sync:%d}
    set res {}
    # The next line triggers <<WidgetViewSync>> with %d==0 i.e. out of sync.
    .top.yt insert 1.0 $content
    vwait res
    # Verify that the line metrics are not up-to-date (pendingsync is 1).
    lappend res "Pending:[.top.yt pendingsync]"
    # Update all line metrics by calling the sync command.
    .top.yt sync
    # <<WidgetViewSync>> should fire with %d==1 i.e. back in sync.
    vwait res
    # At this time the line metrics should be up-to-date (pendingsync is 0).
    lappend res "Pending:[.top.yt pendingsync]"
    set res
} -cleanup {
    destroy .top.yt .top
} -result {Sync:0 Pending:1 Sync:1 Pending:0}

test text-11a.51 {<<WidgetViewSync>> calls Tk_SendVirtualEvent(),
		  NOT Tk_HandleEvent().
		  Bug [b362182e45704dd7bbd6aed91e48122035ea3d16]} -setup {
    destroy .top.t .top
} -body {
    set res {}
    toplevel .top
    pack [text .top.t]
    .top.t insert end [string repeat "Hello world!\n" 10000]
    bind .top.t <<WidgetViewSync>> {destroy .top.t}
    .top.t tag add mytag 1.5 8000.8    ; # shall not crash
    update
    set res "Still doing fine!"
} -cleanup {
    destroy .top.t .top
} -result {Still doing fine!}

test text-12.1 {TextWidgetCmd procedure, "index" option} -setup {
    text .t
} -body {
    .t index
} -cleanup {
    destroy .t
} -returnCodes {error} -result {wrong # args: should be ".t index index"}
test text-12.2 {TextWidgetCmd procedure, "index" option} -setup {
    text .t
} -body {
    .t ind a b
} -cleanup {
    destroy .t
} -returnCodes {error} -result {wrong # args: should be ".t index index"}
test text-12.3 {TextWidgetCmd procedure, "index" option} -setup {
    text .t
} -body {
    .t in a b
} -cleanup {
    destroy .t
} -returnCodes {error} -result {ambiguous option "in": must be bbox, brks, checksum, cget, clear, compare, configure, count, debug, delete, dlineinfo, dump, edit, get, image, index, insert, inspect, isclean, isdead, isempty, lineno, load, mark, peer, pendingsync, replace, scan, search, see, sync, tag, watch, window, xview, or yview}
test text-12.4 {TextWidgetCmd procedure, "index" option} -setup {
    text .t
} -body {
    .t index @xyz
} -cleanup {
    destroy .t
} -returnCodes {error} -result {bad text index "@xyz"}
test text-12.5 {TextWidgetCmd procedure, "index" option} -setup {
    [text .t] insert 1.0 "Line 1
aefghijklm
12345
Line 4
bOy GIrl .#@? x_yz
!@#$%
Line 7"
} -body {
    .t index 1.2
} -cleanup {
    destroy .t
} -result 1.2


test text-13.1 {TextWidgetCmd procedure, "insert" option} -setup {
    [text .t] insert 1.0 "Line 1
aefghijklm
12345
Line 4
bOy GIrl .#@? x_yz
!@#$%
Line 7"
} -body {
    .t insert 1.2
} -cleanup {
    destroy .t
} -returnCodes {error} -result {wrong # args: should be ".t insert index chars ?tagList chars tagList ...?"}
test text-13.2 {TextWidgetCmd procedure, "insert" option} -setup {
    text .t
} -body {
    .t insert 1.0 "Line 1
aefghijklm
12345
Line 4
bOy GIrl .#@? x_yz
!@#$%
Line 7"
    .t config -state disabled
    .t insert 1.2 xyzzy
    .t get 1.0 1.end
} -cleanup {
    destroy .t
} -result {Line 1}
test text-13.3 {TextWidgetCmd procedure, "insert" option} -setup {
    text .t
} -body {
    .t insert 1.0 "Line 1
aefghijklm
12345
Line 4
bOy GIrl .#@? x_yz
!@#$%
Line 7"
    .t insert 1.2 xyzzy
    .t get 1.0 1.end
} -cleanup {
    destroy .t
} -result {Lixyzzyne 1}
test text-13.4 {TextWidgetCmd procedure, "insert" option} -setup {
    text .t
} -body {
    .t insert 1.0 "Line 1
aefghijklm
12345
Line 4
bOy GIrl .#@? x_yz
!@#$%
Line 7"
    .t delete 1.0 end
    .t insert 1.0 "Sample text" x
    .t tag ranges x
} -cleanup {
    destroy .t
} -result {1.0 1.11}
test text-13.5 {TextWidgetCmd procedure, "insert" option} -setup {
    text .t
} -body {
    .t insert 1.0 "Sample text" x
    .t insert 1.2 "XYZ" y
    list [.t tag ranges x] [.t tag ranges y]
} -cleanup {
    destroy .t
} -result {{1.0 1.2 1.5 1.14} {1.2 1.5}}
test text-13.6 {TextWidgetCmd procedure, "insert" option} -setup {
    text .t
} -body {
    .t insert 1.0 "Sample text" {x y z}
    list [.t tag ranges x] [.t tag ranges y] [.t tag ranges z]
} -cleanup {
    destroy .t
} -result {{1.0 1.11} {1.0 1.11} {1.0 1.11}}
test text-13.7 {TextWidgetCmd procedure, "insert" option} -setup {
    text .t
} -body {
    .t insert 1.0 "Sample text" {x y z}
    .t insert 1.3 "A" {a b z}
    list [.t tag ranges a] [.t tag ranges b] [.t tag ranges x] [.t tag ranges y] [.t tag ranges z]
} -cleanup {
    destroy .t
} -result {{1.3 1.4} {1.3 1.4} {1.0 1.3 1.4 1.12} {1.0 1.3 1.4 1.12} {1.0 1.12}}
test text-13.8 {TextWidgetCmd procedure, "insert" option} -setup {
    text .t
} -body {
    .t insert 1.0 "Sample text" "a \{b"
} -cleanup {
    destroy .t
} -returnCodes {error} -result {unmatched open brace in list}
test text-13.9 {TextWidgetCmd procedure, "insert" option} -setup {
    text .t
} -body {
    .t insert 1.0 "First" bold " " {} second "x y z" " third"
    list [.t get 1.0 1.end] [.t tag ranges bold] [.t tag ranges x] \
	    [.t tag ranges y] [.t tag ranges z]
} -cleanup {
    destroy .t
} -result {{First second third} {1.0 1.5} {1.6 1.12} {1.6 1.12} {1.6 1.12}}
test text-13.10 {TextWidgetCmd procedure, "insert" option} -setup {
    text .t
} -body {
    .t insert 1.0 "First" bold " second" silly
    list [.t get 1.0 1.end] [.t tag ranges bold] [.t tag ranges silly]
} -cleanup {
    destroy .t
} -result {{First second} {1.0 1.5} {1.5 1.12}}

# Edit, mark, scan, search, see, tag, window, xview, and yview actions are tested elsewhere.

test text-14.1 {ConfigureText procedure} -setup {
    text .t
} -body {
    .t configure -state foobar
} -cleanup {
    destroy .t
} -returnCodes {error} -result {bad state "foobar": must be disabled, normal, or readonly}
test text-14.2 {ConfigureText procedure} -setup {
    text .t
} -body {
    .t configure -spacing1 -2 -spacing2 1 -spacing3 1
    list [.t cget -spacing1] [.t cget -spacing2] [.t cget -spacing3]
} -cleanup {
    destroy .t
} -returnCodes {error} -result {expected screen distance but got "-2"}
test text-14.3 {ConfigureText procedure} -setup {
    text .t
} -body {
    .t configure -spacing1 1 -spacing2 -1 -spacing3 1
    list [.t cget -spacing1] [.t cget -spacing2] [.t cget -spacing3]
} -cleanup {
    destroy .t
} -returnCodes {error} -result {expected screen distance but got "-1"}
test text-14.4 {ConfigureText procedure} -setup {
    text .t
} -body {
    .t configure -spacing1 1 -spacing2 1 -spacing3 -3
    list [.t cget -spacing1] [.t cget -spacing2] [.t cget -spacing3]
} -cleanup {
    destroy .t
} -returnCodes {error} -result {expected screen distance but got "-3"}
test text-14.5 {ConfigureText procedure} -setup {
    text .t
} -body {
    .t configure -tabs {30 foo}
} -cleanup {
    destroy .t
} -returnCodes {error} -result {bad tab alignment "foo": must be left, right, center, or numeric}
test text-14.6 {ConfigureText procedure} -setup {
    text .t
} -body {
    catch {.t configure -tabs {30 foo}}
    .t configure -tabs {10 20 30}
    return $errorInfo
} -cleanup {
    destroy .t
} -result {bad tab alignment "foo": must be left, right, center, or numeric
    (while processing -tabs option)
    invoked from within
".t configure -tabs {30 foo}"}
test text-14.7 {ConfigureText procedure} -setup {
    text .t
} -body {
    .t configure -tabs {10 20 30}
    .t configure -tabs {}
    .t cget -tabs
} -cleanup {
    destroy .t
} -result {}
test text-14.8 {ConfigureText procedure} -setup {
   text .t
} -body {
    .t configure -wrap bogus
} -cleanup {
    destroy .t
} -returnCodes {error} -result {bad wrap "bogus": must be char, none, word, or codepoint}
test text-14.9 {ConfigureText procedure} -setup {
    text .t -font {Courier -12} -borderwidth 2 -highlightthickness 2
} -body {
    .t configure -selectborderwidth 17 -selectforeground #332211 \
	    -selectbackground #abc
    list [lindex [.t tag config sel -borderwidth] 4] \
	   [lindex [.t tag config sel -foreground] 4] \
	   [lindex [.t tag config sel -background] 4]
} -cleanup {
    destroy .t
} -result {17 #332211 #abc}
test text-14.10 {ConfigureText procedure} -setup {
    text .t -font {Courier -12} -borderwidth 2 -highlightthickness 2
} -body {
    .t configure -selectborderwidth {}
    .t tag cget sel -borderwidth
} -cleanup {
    destroy .t
} -result {}
test text-14.11 {ConfigureText procedure} -setup {
    text .t
} -body {
    .t configure -selectborderwidth foo
} -cleanup {
    destroy .t
} -returnCodes {error} -result {expected screen distance or "" but got "foo"}
test text-14.12 {ConfigureText procedure} -body {
    text .t
    entry .t.e
    .t.e insert end abcdefg
    .t.e select from 0
    .t.e select to 2
    text .t2 -exportselection 1
    selection get
} -cleanup {
    destroy .t .t2
} -result {ab}
test text-14.13 {ConfigureText procedure} -body {
    text .t
    entry .t.e
    .t.e insert end abcdefg
    .t.e select from 0
    .t.e select to 2
    text .t2 -exportselection 0
    .t2 insert insert 1234657890
    .t2 tag add sel 1.0 1.4
    selection get
} -cleanup {
    destroy .t .t2
} -result {ab}
test text-14.14 {ConfigureText procedure} -body {
    text .t
    entry .t.e
    .t.e insert end abcdefg
    .t.e select from 0
    .t.e select to 1
    text .t2 -exportselection 1
    .t2 insert insert 1234657890
    .t2 tag add sel 1.0 1.4
    selection get
} -cleanup {
    destroy .t .t2
} -result {1234}
test text-14.15 {ConfigureText procedure} -body {
    text .t
    entry .t.e
    .t.e insert end abcdefg
    .t.e select from 0
    .t.e select to 1
    text .t2 -exportselection 0
    .t2 insert insert 1234657890
    .t2 tag add sel 1.0 1.4
    .t2 configure -exportselection 1
    selection get
} -cleanup {
    destroy .t2 .t
} -result {1234}
test text-14.16 {ConfigureText procedure} -body {
    text .t
    entry .t.e
    .t.e insert end abcdefg
    .t.e select from 0
    text .t2 -exportselection 1
    .t2 insert insert 1234657890
    .t2 tag add sel 1.0 1.4
    selection get
    .t2 configure -exportselection 0
    selection get
} -cleanup {
    destroy .t .t2
} -returnCodes error -result {PRIMARY selection doesn't exist or form "STRING" not defined}
test text-14.17 {ConfigureText procedure} -body {
    text .t
    entry .t.e
    .t.e insert end abcdefg
    .t.e select from 0
    text .t2 -exportselection 1
    .t2 insert insert 1234657890
    .t2 tag add sel 1.0 1.4
    set result [selection get]
    .t2 configure -exportselection 0
    catch {selection get}
    return $result
} -cleanup {
    destroy .t .t2
} -result {1234}
test text-14.18 {ConfigureText procedure} -constraints fonts -setup {
    toplevel .top
    text .top.t -font {Courier -12} -borderwidth 2 -highlightthickness 2
} -body {
    .top.t configure -width 20 -height 10
    pack .top.t
    update
    set geom [wm geometry .top]
    set x [string range $geom 0 [string first + $geom]]
} -cleanup {
    destroy .top
} -result {150x140+}
# This test was failing Windows because the title bar on .t was a certain
# minimum size and it was interfering with the size requested by the -setgrid.
# The "overrideredirect" gets rid of the titlebar so the toplevel can shrink
# to the appropriate size.
# On macOS, however, there is no way to make the window overlap the
# menubar.  Starting with macOS 15 (Sequoia) it became impossible for
# the y coordinate of the top of a window to be less than 10 plus the
# menubar height (as reported by [[NSApp mainMenu] menuBarHeight]).

if {[tk windowingsystem] eq "aqua"} {
    set minY [expr [testmenubarheight] + 11]
} else {
    set minY 0
}
test text-14.19 {ConfigureText procedure} -setup {
    toplevel .top
    text .top.t -font {Courier -12} -borderwidth 2 -highlightthickness 2
} -body {
    .top.t configure -width 20 -height 10 -setgrid 1
    wm overrideredirect .top 1
    pack .top.t
    wm geometry .top +0+$minY
    update
    wm geometry .top
} -cleanup {
    destroy .top
} -result "20x10+0+$minY"
# This test was failing on Windows because the title bar on .t was a certain
# minimum size and it was interfering with the size requested by the -setgrid.
# The "overrideredirect" gets rid of the titlebar so the toplevel can shrink
# to the appropriate size.
# On macOS we again use minY as a workaround.
test text-14.20 {ConfigureText procedure} -setup {
    toplevel .top
    text .top.t -font {Courier -12} -borderwidth 2 -highlightthickness 2
} -body {
    .top.t configure -width 20 -height 10 -setgrid 1
    wm overrideredirect .top 1
    pack .top.t
    wm geometry .top +0+$minY
    update
    set result [wm geometry .top]
    wm geometry .top 15x8
    update
    lappend result [wm geometry .top]
    .top.t configure -wrap word
    update
    lappend result [wm geometry .top]
} -cleanup {
    destroy .top
} -result "20x10+0+$minY 15x8+0+$minY 15x8+0+$minY"


test text-15.1 {TextWorldChanged procedure, spacing options} -constraints {
    fonts
} -body {
    text .t -width 20 -height 10 -font {Courier -12} -borderwidth 2 -highlightthickness 2
    set result [winfo reqheight .t]
    .t configure -spacing1 2
    lappend result [winfo reqheight .t]
    .t  configure -spacing3 1
    lappend result [winfo reqheight .t]
    .t configure -spacing1 0
    lappend result [winfo reqheight .t]
} -cleanup {
    destroy .t
} -result {140 160 170 150}


test text-16.1 {TextEventProc procedure} -body {
    text .tx1 -bg #543210
    rename .tx1 .tx2
    set x {}
    lappend x [winfo exists .tx1]
    lappend x [.tx2 cget -bg]
    destroy .tx1
    lappend x [info command .tx*] [winfo exists .tx1] [winfo exists .tx2]
} -cleanup {
    destroy .txt1
} -result {1 #543210 {} 0 0}


test text-17.1 {TextCmdDeletedProc procedure} -body {
    text .tx1
    rename .tx1 {}
    list [info command .tx*] [winfo exists .tx1]
} -cleanup {
    destroy .txt1
} -result {{} 0}
test text-17.2 {TextCmdDeletedProc procedure, disabling -setgrid} -constraints {
    fonts
} -body {
   toplevel .top
   text .top.t -borderwidth 2 -highlightthickness 2 -font {Courier -12 bold} \
    -setgrid 1 -width 20 -height 10
   pack .top.t
   update
   set geom [wm geometry .top]
   set x [string range $geom 0 [string first + $geom]]
   rename .top.t {}
   update
   set geom [wm geometry .top]
   lappend x [string range $geom 0 [string first + $geom]]
   return $x
} -cleanup {
    destroy .top
} -result {20x10+ 150x140+}


test text-18.1 {InsertChars procedure} -body {
    text .t
    .t insert 2.0 abcd\n
    .t get 1.0 end
} -cleanup {
    destroy .t
} -result {abcd

}
test text-18.2 {InsertChars procedure} -body {
    text .t
    .t insert 1.0 abcd\n
    .t insert end 123\n
    .t get 1.0 end
} -cleanup {
    destroy .t
} -result {abcd
123

}
test text-18.3 {InsertChars procedure} -body {
    text .t
    .t insert 1.0 abcd\n
    .t insert 10.0 123
    .t get 1.0 end
} -cleanup {
    destroy .t
} -result {abcd
123
}
test text-18.4 {InsertChars procedure, inserting on top visible line} -setup {
    text .t -font {Courier -12} -borderwidth 2 -highlightthickness 2
    pack .t
} -body {
    .t configure -width 20 -height 4 -wrap word
    .t insert insert "Now is the time for all great men to come to the "
    .t insert insert "aid of their party.\n"
    .t insert insert "Now is the time for all great men.\n"
    .t see end
    update
    .t insert 1.0 "Short\n"
    .t index @0,0
} -cleanup {
    destroy .t
} -result {2.56}
test text-18.5 {InsertChars procedure, inserting on top visible line} -setup {
    text .t -font {Courier -12} -borderwidth 2 -highlightthickness 2
    pack .t
} -body {
    .t configure -width 20 -height 4 -wrap word
    .t insert insert "Now is the time for all great men to come to the "
    .t insert insert "aid of their party.\n"
    .t insert insert "Now is the time for all great men.\n"
    .t see end
    update
    .t insert 1.55 "Short\n"
    .t index @0,0
} -cleanup {
    destroy .t
} -result {2.0}
test text-18.6 {InsertChars procedure, inserting on top visible line} -setup {
    text .t -font {Courier -12} -borderwidth 2 -highlightthickness 2
    pack .t
} -body {
    .t configure -width 20 -height 4 -wrap word
    .t insert insert "Now is the time for all great men to come to the "
    .t insert insert "aid of their party.\n"
    .t insert insert "Now is the time for all great men.\n"
    .t see end
    update
    .t insert 1.56 "Short\n"
    .t index @0,0
} -cleanup {
    destroy .t
} -result {1.56}
test text-18.7 {InsertChars procedure, inserting on top visible line} -setup {
    text .t -font {Courier -12} -borderwidth 2 -highlightthickness 2
    pack .t
} -body {
    .t configure -width 20 -height 4 -wrap word
    .t insert insert "Now is the time for all great men to come to the "
    .t insert insert "aid of their party.\n"
    .t insert insert "Now is the time for all great men.\n"
    .t see end
    update
    .t insert 1.57 "Short\n"
    .t index @0,0
} -cleanup {
    destroy .t
} -result {1.56}


test text-19.1 {DeleteChars procedure} -body {
    text .t
    .t get 1.0 end
} -cleanup {
    destroy .t
} -result {
}
test text-19.2 {DeleteChars procedure} -body {
    text .t
    .t delete foobar
} -cleanup {
    destroy .t
} -returnCodes {error} -result {bad text index "foobar"}
test text-19.3 {DeleteChars procedure} -body {
    text .t
    .t delete 1.0 lousy
} -cleanup {
    destroy .t
} -returnCodes {error} -result {bad text index "lousy"}
test text-19.4 {DeleteChars procedure} -body {
    text .t
    .t insert 1.0 "Line 1
abcde
12345
Line 4"
    .t delete 2.1
    .t get 1.0 end
} -cleanup {
    destroy .t
} -result {Line 1
acde
12345
Line 4
}
test text-19.5 {DeleteChars procedure} -body {
    text .t
    .t insert 1.0 "Line 1
abcde
12345
Line 4"
    .t delete 2.3
    .t get 1.0 end
} -cleanup {
    destroy .t
} -result {Line 1
abce
12345
Line 4
}
test text-19.6 {DeleteChars procedure} -body {
    text .t
    .t insert 1.0 "Line 1
abcde
12345
Line 4"
    .t delete 2.end
    .t get 1.0 end
} -cleanup {
    destroy .t
} -result {Line 1
abcde12345
Line 4
}
test text-19.7 {DeleteChars procedure} -body {
    text .t
    .t insert 1.0 "Line 1
abcde
12345
Line 4"
    .t tag add sel 4.2 end
    .t delete 4.2 end
    list [.t tag ranges sel] [.t get 1.0 end]
} -cleanup {
    destroy .t
} -result {{} {Line 1
abcde
12345
Li
}}
test text-19.8 {DeleteChars procedure} -body {
    text .t
    .t insert 1.0 "Line 1
abcde
12345
Line 4"
    .t tag add sel 1.0 end
    .t delete 4.0 end
    list [.t tag ranges sel] [.t get 1.0 end]
} -cleanup {
    destroy .t
} -result {{1.0 4.0} {Line 1
abcde
12345

}}
test text-19.9 {DeleteChars procedure} -body {
    text .t
    .t insert 1.0 "Line 1
abcde
12345
Line 4"
    .t delete 2.2 2.2
    .t get 1.0 end
} -cleanup {
    destroy .t
} -result {Line 1
abcde
12345
Line 4
}
test text-19.10 {DeleteChars procedure} -body {
    text .t
    .t insert 1.0 "Line 1
abcde
12345
Line 4"
    .t delete 2.3 2.1
    .t get 1.0 end
} -cleanup {
    destroy .t
} -result {Line 1
abcde
12345
Line 4
}
test text-19.11 {DeleteChars procedure} -body {
    toplevel .top
    text .top.t -width 20 -height 5
    pack .top.t
    wm geometry .top +0+0
    .top.t insert 1.0 "abc\n123\nx\ny\nz\nq\nr\ns"
    update
    .top.t delete 1.0 3.0
    list [.top.t index @0,0] [.top.t get @0,0]
} -cleanup {
    destroy .top
} -result {1.0 x}
test text-19.12 {DeleteChars procedure} -body {
    toplevel .top
    text .top.t -width 20 -height 5
    pack .top.t
    wm geometry .top +0+0
    .top.t insert 1.0 "abc\n123\nx\ny\nz\nq\nr\ns"
    .top.t yview 3.0
    update
    .top.t delete 2.0 4.0
    list [.top.t index @0,0] [.top.t get @0,0]
} -cleanup {
    destroy .top
} -result {2.0 y}
test text-19.13 {DeleteChars procedure, updates affecting topIndex} -setup {
    toplevel .top
    text .top.t -width 1 -height 10 -wrap char
    pack .top.t -side left
    wm geometry .top +0+0
    update
} -body {
    .top.t insert end "abcde\n12345\nqrstuv"
    .top.t yview 2.1
    .top.t delete 1.4 2.3
    .top.t index @0,0
} -cleanup {
    destroy .top
} -result {1.2}
test text-19.14 {DeleteChars procedure, updates affecting topIndex} -setup {
    toplevel .top
    text .top.t -width 1 -height 10 -wrap char
    pack .top.t -side left
    wm geometry .top +0+0
    update
} -body {
    .top.t insert end "abcde\n12345\nqrstuv"
    .top.t yview 2.1
    .top.t delete 2.3 2.4
    .top.t index @0,0
} -cleanup {
    destroy .top
} -result {2.0}
test text-19.15 {DeleteChars procedure, updates affecting topIndex} -setup {
    toplevel .top
    text .top.t -width 1 -height 10 -wrap char
    pack .top.t -side left
    wm geometry .top +0+0
    update
} -body {
    .top.t insert end "abcde\n12345\nqrstuv"
    .top.t yview 1.3
    .top.t delete 1.0 1.2
    .top.t index @0,0
} -cleanup {
    destroy .top
} -result {1.1}
test text-19.16 {DeleteChars procedure, updates affecting topIndex} -setup {
    toplevel .top
    text .top.t -width 6 -height 10 -wrap word
    frame .top.f -width 200 -height 20 -relief raised -bd 2
    pack .top.f .top.t -side left
    wm geometry .top +0+0
    update
} -body {
    # The revised version has a fixed wrapping algorithm, so "xx" has been inserted
    # into the next string to get the same result as before.
    .top.t insert end "abc def\n01 2345xx 678 9101112\nLine 3\nLine 4\nLine 5\n6\n7\n8\n"
    .top.t yview 2.4
    .top.t delete 2.5
    set x [.top.t index @0,0]
    .top.t delete 2.5 2.8
    list $x [.top.t index @0,0]
} -cleanup {
    destroy .top
# TODO: A result like {2.3 2.3} would be preferrable.
# This means that this test case should delete 2.2, in this case
# we expect 2.0 as new top index.
# When deleting 2.5 we don't need a new top index, because the deletion
# will be done at or below top index.
} -result {2.3 2.0}


test text-20.1 {TextFetchSelection procedure} -setup {
    text .t -width 20 -height 10
    pack .t -expand 1 -fill both
    update
} -body {
    foreach i {a b c d e f g h i j k l m n o p q r s t u v w x y z} {
	.t insert end $i.0$i.1$i.2$i.3$i.4\n
    }
    .t tag add sel 1.3 3.4
    selection get
} -cleanup {
    destroy .t
} -result {a.1a.2a.3a.4
b.0b.1b.2b.3b.4
c.0c}
test text-20.2 {TextFetchSelection procedure} -setup {
    text .t -width 20 -height 10
    pack .t -expand 1 -fill both
    update
} -body {
    foreach i {a b c d e f g h i j k l m n o p q r s t u v w x y z} {
	.t insert end $i.0$i.1$i.2$i.3$i.4\n
    }
    .t tag add x 1.2
    .t tag add x 1.4
    .t tag add x 2.0
    .t tag add x 2.3
    .t tag remove sel 1.0 end
    .t tag add sel 1.0 3.4
    selection get
} -cleanup {
    destroy .t
} -result {a.0a.1a.2a.3a.4
b.0b.1b.2b.3b.4
c.0c}
test text-20.3 {TextFetchSelection procedure}  -setup {
    text .t -width 20 -height 10
    pack .t -expand 1 -fill both
    update
} -body {
    foreach i {a b c d e f g h i j k l m n o p q r s t u v w x y z} {
	.t insert end $i.0$i.1$i.2$i.3$i.4\n
    }
    .t tag remove sel 1.0 end
    .t tag add sel 13.3
    selection get
} -cleanup {
    destroy .t
} -result {m}
test text-20.4 {TextFetchSelection procedure}  -setup {
    text .t -width 20 -height 10
    pack .t -expand 1 -fill both
    update
} -body {
    foreach i {a b c d e f g h i j k l m n o p q r s t u v w x y z} {
	.t insert end $i.0$i.1$i.2$i.3$i.4\n
    }
    .t tag remove x 1.0 end
    .t tag add sel 1.0 3.4
    .t tag remove sel 1.0 end
    .t tag add sel 1.2 1.5
    .t tag add sel 2.4 3.1
    .t tag add sel 10.0 10.end
    .t tag add sel 13.3
    selection get
} -cleanup {
    destroy .t
} -result {0a..1b.2b.3b.4
cj.0j.1j.2j.3j.4m}
test text-20.5 {TextFetchSelection procedure, long selections} -setup {
    text .t -width 20 -height 10
    pack .t -expand 1 -fill both
    update
    set x ""
} -body {
    for {set i 1} {$i < 200} {incr i} {
	append x "This is line $i, padded to just about 53 characters.\n"
    }
    .t insert end $x
    .t tag add sel 1.0 end
    expr {[selection get] eq "$x\n"}
} -cleanup {
    destroy .t
} -result {1}


test text-21.1 {TkTextLostSelection procedure} -constraints {x11} -setup {
    text .t
    .t insert 1.0 "Line 1"
    entry .t.e
    .t.e insert end "abcdefg"
    text .t2
    .t2 insert 1.0 "abc\ndef\nghijk\n1234"
} -body {
    .t2 tag add sel 1.2 3.3
    .t.e select from 0
    .t.e select to 1
    .t2 tag ranges sel
} -cleanup {
    destroy .t .t2
} -result {}
test text-21.2 {TkTextLostSelection procedure} -constraints aquaOrWin32 -setup {
    text .t
    .t insert 1.0 "Line 1"
    entry .t.e
    .t.e insert end "abcdefg"
    text .t2
    .t2 insert 1.0 "abc\ndef\nghijk\n1234"
} -body {
    .t2 tag add sel 1.2 3.3
    .t.e select from 0
    .t.e select to 1
    .t2 tag ranges sel
} -cleanup {
    destroy .t .t2
} -result {1.2 3.3}
test text-21.3 {TkTextLostSelection procedure} -body {
    text .t
    .t insert 1.0 "abcdef\nghijk\n1234"
    .t tag add sel 1.0 1.3
    selection get
    selection clear
    selection get
} -cleanup {
    destroy .t
} -returnCodes error -result {PRIMARY selection doesn't exist or form "STRING" not defined}
test text-21.4 {TkTextLostSelection procedure} -body {
    text .t
    .t insert 1.0 "abcdef\nghijk\n1234"
    .t tag add sel 1.0 1.3
    set x [selection get]
    selection clear
    catch {selection get}
    .t tag add sel 1.0 1.3
    lappend x [selection get]
} -cleanup {
    destroy .t
} -result {abc abc}


test text-22.1 {TextSearchCmd procedure, argument parsing} -body {
    text .t
    .t search -
} -cleanup {
    destroy .t
} -returnCodes error -result {ambiguous switch "-": must be --, -all, -backwards, -count, -discardhyphens, -elide, -exact, -forwards, -nocase, -nolinestop, -overlap, -regexp, or -strictlimits}
test text-22.2 {TextSearchCmd procedure, -backwards option} -body {
    text .t
    .t insert end "xxyz xyz x. the\nfoo -forward bar xxxxx BaR foo\nxyz xxyzx"
    .t search -backwards xyz 1.4
} -cleanup {
    destroy .t
} -result {1.1}
test text-22.3 {TextSearchCmd procedure, -all option} -body {
    text .t
    .t insert end "xxyz xyz x. the\nfoo -forward bar xxxxx BaR foo\nxyz xxyzx"
    .t search -all xyz 1.4
} -cleanup {
    destroy .t
} -result {1.5 3.0 3.5 1.1}
test text-22.4 {TextSearchCmd procedure, -forwards option} -body {
    text .t
    .t insert end "xxyz xyz x. the\nfoo -forward bar xxxxx BaR foo\nxyz xxyzx"
    .t search -forwards xyz 1.4
} -cleanup {
    destroy .t
} -result {1.5}
test text-22.5 {TextSearchCmd procedure, -exact option} -body {
    text .t
    .t insert end "xxyz xyz x. the\nfoo -forward bar xxxxx BaR foo\nxyz xxyzx"
    .t search -f -exact x. 1.0
} -cleanup {
    destroy .t
} -result {1.9}
test text-22.6 {TextSearchCmd procedure, -regexp option} -body {
    text .t
    .t insert end "xxyz xyz x. the\nfoo -forward bar xxxxx BaR foo\nxyz xxyzx"
    .t search -b -regexp x.z 1.4
} -cleanup {
    destroy .t
} -result {1.1}
test text-22.7 {TextSearchCmd procedure, -count option} -body {
    text .t
    .t insert end "xxyz xyz x. the\nfoo -forward bar xxxxx BaR foo\nxyz xxyzx"
    set length unmodified
    list [.t search -count length x. 1.4] $length
} -cleanup {
    destroy .t
} -result {1.9 2}
test text-22.8 {TextSearchCmd procedure, -count option} -body {
    text .t
    .t insert end "xxyz xyz x. the\nfoo -forward bar xxxxx BaR foo\nxyz xxyzx"
    .t search -count
} -cleanup {
    destroy .t
} -returnCodes {error} -result {no value given for "-count" option}
test text-22.9 {TextSearchCmd procedure, -nocase option} -body {
    text .t
    .t insert end "xxyz xyz x. the\nfoo -forward bar xxxxx BaR foo\nxyz xxyzx"
    list [.t search -nocase BaR 1.1] [.t search BaR 1.1]
} -cleanup {
    destroy .t
} -result {2.13 2.23}
test text-22.10 {TextSearchCmd procedure, -n ambiguous option} -body {
    text .t
    .t insert end "xxyz xyz x. the\nfoo -forward bar xxxxx BaR foo\nxyz xxyzx"
    .t search -n BaR 1.1
} -cleanup {
    destroy .t
} -returnCodes error -result {ambiguous switch "-n": must be --, -all, -backwards, -count, -discardhyphens, -elide, -exact, -forwards, -nocase, -nolinestop, -overlap, -regexp, or -strictlimits}
test text-22.11 {TextSearchCmd procedure, -nocase option} -body {
    text .t
    .t insert end "xxyz xyz x. the\nfoo -forward bar xxxxx BaR foo\nxyz xxyzx"
    .t search -noc BaR 1.1
} -cleanup {
    destroy .t
} -result {2.13}
test text-22.12 {TextSearchCmd procedure, -nolinestop option} -body {
    text .t
    .t insert end "xxyz xyz x. the\nfoo -forward bar xxxxx BaR foo\nxyz xxyzx"
    .t search -nolinestop BaR 1.1
} -cleanup {
    destroy .t
} -returnCodes {error} -result {the "-nolinestop" option requires the "-regexp" option to be present}
test text-22.13 {TextSearchCmd procedure, -nolinestop option} -body {
    text .t
    .t insert end "xxyz xyz x. the\nfoo -forward bar xxxxx BaR foo\nxyz xxyzx"
    set msg ""
    list [.t search -nolinestop -regexp -count msg e.*o 1.1] $msg
} -cleanup {
    destroy .t
} -result {1.14 32}
test text-22.14 {TextSearchCmd procedure, -- option} -body {
    text .t
    .t insert end "xxyz xyz x. the\nfoo -forward bar xxxxx BaR foo\nxyz xxyzx"
    .t search -- -forward 1.0
} -cleanup {
    destroy .t
} -result {2.4}
test text-22.15 {TextSearchCmd procedure, argument parsing} -body {
    text .t
    .t insert end "xxyz xyz x. the\nfoo -forward bar xxxxx BaR foo\nxyz xxyzx"
    .t search abc
} -cleanup {
    destroy .t
} -returnCodes {error} -result {wrong # args: should be ".t search ?switches? pattern index ?stopIndex?"}
test text-22.16 {TextSearchCmd procedure, argument parsing} -body {
    text .t
    .t insert end "xxyz xyz x. the\nfoo -forward bar xxxxx BaR foo\nxyz xxyzx"
    .t search abc d e f
} -cleanup {
    destroy .t
} -returnCodes {error} -result {wrong # args: should be ".t search ?switches? pattern index ?stopIndex?"}
test text-22.17 {TextSearchCmd procedure, check index} -body {
    text .t
    .t search abc gorp
} -cleanup {
    destroy .t
} -returnCodes {error} -result {bad text index "gorp"}
test text-22.18 {TextSearchCmd procedure, startIndex == "end"} -body {
    text .t
    .t insert end "xxyz xyz x. the\nfoo -forward bar xxxxx BaR foo\nxyz xxyzx"
    .t search non-existent end
} -cleanup {
    destroy .t
} -result {}
test text-22.19 {TextSearchCmd procedure, startIndex == "end"} -body {
    text .t
    .t insert end "xxyz xyz x. the\nfoo -forward bar xxxxx BaR foo\nxyz xxyzx"
    .t search non-existent end
} -cleanup {
    destroy .t
} -result {}
test text-22.20 {TextSearchCmd procedure, bad stopIndex} -body {
    text .t
    .t insert end "xxyz xyz x. the\nfoo -forward bar xxxxx BaR foo\nxyz xxyzx"
    .t search abc 1.0 lousy
} -cleanup {
    destroy .t
} -returnCodes {error} -result {bad text index "lousy"}
test text-22.21 {TextSearchCmd procedure, pattern case conversion} -body {
    text .t
    .t insert end "xxyz xyz x. the\nfoo -forward bar xxxxx BaR foo\nxyz xxyzx"
    list [.t search -nocase BAR 1.1] [.t search BAR 1.1]
} -cleanup {
    destroy .t
} -result {2.13 {}}
test text-22.22 {TextSearchCmd procedure, bad regular expression pattern} -body {
    text .t
    .t insert end "xxyz xyz x. the\nfoo -forward bar xxxxx BaR foo\nxyz xxyzx"
    .t search -regexp a( 1.0
} -cleanup {
    destroy .t
} -returnCodes {error} -result {cannot compile regular expression pattern: parentheses () not balanced}
test text-22.23 {TextSearchCmd procedure, skip dummy last line} -body {
    text .t
    .t insert end "xxyz xyz x. the\nfoo -forward bar xxxxx BaR foo\nxyz xxyzx"
    .t search -backwards BaR end 1.0
} -cleanup {
    destroy .t
} -result {2.23}
test text-22.24 {TextSearchCmd procedure, skip dummy last line} -body {
    text .t
    .t insert end "xxyz xyz x. the\nfoo -forward bar xxxxx BaR foo\nxyz xxyzx"
    .t search -backwards \n end 1.0
} -cleanup {
    destroy .t
} -result {3.9}
test text-22.25 {TextSearchCmd procedure, skip dummy last line} -body {
    text .t
    .t insert end "xxyz xyz x. the\nfoo -forward bar xxxxx BaR foo\nxyz xxyzx"
    .t search \n end
} -cleanup {
    destroy .t
} -result {1.15}
test text-22.26 {TextSearchCmd procedure, skip dummy last line} -body {
    text .t
    .t insert end "xxyz xyz x. the\nfoo -forward bar xxxxx BaR foo\nxyz xxyzx"
    .t search -back \n 1.0
} -cleanup {
    destroy .t
} -result {3.9}
test text-22.27 {TextSearchCmd procedure, extract line contents} -body {
    text .t
    .t insert end "xxyz xyz x. the\nfoo -forward bar xxxxx BaR foo\nxyz xxyzx"
    .t tag add foo 1.2
    .t tag add x 1.3
    .t mark set silly 1.2
    .t search xyz 3.6
} -cleanup {
    destroy .t
} -result {1.1}
test text-22.28 {TextSearchCmd procedure, stripping newlines} -body {
    text .t
    .t insert end "xxyz xyz x. the\nfoo -forward bar xxxxx BaR foo\nxyz xxyzx"
    .t search the\n 1.0
} -cleanup {
    destroy .t
} -result {1.12}
test text-22.29 {TextSearchCmd procedure, handling newlines} -body {
    text .t
    .t insert end "xxyz xyz x. the\nfoo -forward bar xxxxx BaR foo\nxyz xxyzx"
    .t search -regexp the\n 1.0
} -cleanup {
    destroy .t
} -result {1.12}
test text-22.30 {TextSearchCmd procedure, stripping newlines} -body {
    text .t
    .t insert end "xxyz xyz x. the\nfoo -forward bar xxxxx BaR foo\nxyz xxyzx"
    .t search -regexp {the$} 1.0
} -cleanup {
    destroy .t
} -result {1.12}
test text-22.31 {TextSearchCmd procedure, handling newlines} -body {
    text .t
    .t insert end "xxyz xyz x. the\nfoo -forward bar xxxxx BaR foo\nxyz xxyzx"
    .t search -regexp \n 1.0
} -cleanup {
    destroy .t
} -result {1.15}
test text-22.32 {TextSearchCmd procedure, line case conversion} -body {
    text .t
    .t insert end "xxyz xyz x. the\nfoo -forward bar xxxxx BaR foo\nxyz xxyzx"
    list [.t search -nocase bar 2.18] [.t search bar 2.18]
} -cleanup {
    destroy .t
} -result {2.23 2.13}
test text-22.33 {TextSearchCmd procedure, firstChar and lastChar} -body {
    text .t
    .t insert end "xxyz xyz x. the\nfoo -forward bar xxxxx BaR foo\nxyz xxyzx"
    .t search -backwards xyz 1.6
} -cleanup {
    destroy .t
} -result {1.5}
test text-22.34 {TextSearchCmd procedure, firstChar and lastChar} -body {
    text .t
    .t insert end "xxyz xyz x. the\nfoo -forward bar xxxxx BaR foo\nxyz xxyzx"
    .t search -backwards xyz 1.5
} -cleanup {
    destroy .t
} -result {1.1}
test text-22.35 {TextSearchCmd procedure, firstChar and lastChar} -body {
    text .t
    .t insert end "xxyz xyz x. the\nfoo -forward bar xxxxx BaR foo\nxyz xxyzx"
    .t search xyz 1.5
} -cleanup {
    destroy .t
} -result {1.5}
test text-22.36 {TextSearchCmd procedure, firstChar and lastChar} -body {
    text .t
    .t insert end "xxyz xyz x. the\nfoo -forward bar xxxxx BaR foo\nxyz xxyzx"
    .t search xyz 1.6
} -cleanup {
    destroy .t
} -result {3.0}
test text-22.37 {TextSearchCmd procedure, firstChar and lastChar} -body {
    text .t
    .t insert end "xxyz xyz x. the\nfoo -forward bar xxxxx BaR foo\nxyz xxyzx"
    .t search {} 1.end
} -cleanup {
    destroy .t
} -result {1.15}
test text-22.38 {TextSearchCmd procedure, firstChar and lastChar} -body {
    text .t
    .t insert end "xxyz xyz x. the\nfoo -forward bar xxxxx BaR foo\nxyz xxyzx"
    .t search f 1.end
} -cleanup {
    destroy .t
} -result {2.0}
test text-22.39 {TextSearchCmd procedure, firstChar and lastChar} -body {
    text .t
    .t insert end "xxyz xyz x. the\nfoo -forward bar xxxxx BaR foo\nxyz xxyzx"
    .t search {} end
} -cleanup {
    destroy .t
} -result {1.0}
test text-22.40 {TextSearchCmd procedure, regexp finds empty lines} -body {
    text .t
    .t insert end "xxyz xyz x. the\nfoo -forward bar xxxxx BaR foo\nxyz xxyzx"
# Test for fix of bug #1643
    .t insert end "\n"
    tk::TextSetCursor .t 4.0
    .t search -forward -regexp {^$} insert end
} -cleanup {
    destroy .t
} -result {4.0}
test text-22.41 {TextSearchCmd procedure, firstChar and lastChar} -setup {
    toplevel .top
    text .top.t -width 30 -height 10 -font {Courier -12} -borderwidth 2 -highlightthickness 2
    pack .top.t
} -body {
    .top.t insert 1.0 "This is a line\nand this is another"
    .top.t insert end "\nand this is yet another"
    frame .top.f -width 20 -height 20 -bd 2 -relief raised
    .top.t window create 2.5 -window .top.f
    .top.t search his 2.6
} -cleanup {
    destroy .top
} -result {2.6}
test text-22.42 {TextSearchCmd procedure, firstChar and lastChar} -setup {
    toplevel .top
    text .top.t -width 30 -height 10 -font {Courier -12} -borderwidth 2 -highlightthickness 2
    pack .top.t
} -body {
    .top.t insert 1.0 "This is a line\nand this is another"
    .top.t insert end "\nand this is yet another"
    frame .top.f -width 20 -height 20 -bd 2 -relief raised
    .top.t window create 2.5 -window .top.f
    .top.t search this 2.6
} -cleanup {
    destroy .top
} -result {3.4}
test text-22.43 {TextSearchCmd procedure, firstChar and lastChar} -setup {
    toplevel .top
    text .top.t -width 30 -height 10 -font {Courier -12} -borderwidth 2 -highlightthickness 2
    pack .top.t
} -body {
    .top.t insert 1.0 "This is a line\nand this is another"
    .top.t insert end "\nand this is yet another"
    frame .top.f -width 20 -height 20 -bd 2 -relief raised
    .top.t window create 2.5 -window .top.f
    .top.t search is 2.6
} -cleanup {
    destroy .top
} -result {2.7}
test text-22.44 {TextSearchCmd procedure, firstChar and lastChar} -setup {
    toplevel .top
    text .top.t -width 30 -height 10 -font {Courier -12} -borderwidth 2 -highlightthickness 2
    pack .top.t
} -body {
    .top.t insert 1.0 "This is a line\nand this is another"
    .top.t insert end "\nand this is yet another"
    frame .top.f -width 20 -height 20 -bd 2 -relief raised
    .top.t window create 2.5 -window .top.f
    .top.t search his 2.7
} -cleanup {
    destroy .top
} -result {3.5}
test text-22.45 {TextSearchCmd procedure, firstChar and lastChar} -setup {
    toplevel .top
    text .top.t -width 30 -height 10 -font {Courier -12} -borderwidth 2 -highlightthickness 2
    pack .top.t
} -body {
    .top.t insert 1.0 "This is a line\nand this is another"
    .top.t insert end "\nand this is yet another"
    frame .top.f -width 20 -height 20 -bd 2 -relief raised
    .top.t window create 2.5 -window .top.f
    .top.t search -backwards "his is another" 2.6
} -cleanup {
    destroy .top
} -result {2.6}
test text-22.46 {TextSearchCmd procedure, firstChar and lastChar} -setup {
    toplevel .top
    text .top.t -width 30 -height 10 -font {Courier -12} -borderwidth 2 -highlightthickness 2
    pack .top.t
} -body {
    .top.t insert 1.0 "This is a line\nand this is another"
    .top.t insert end "\nand this is yet another"
    frame .top.f -width 20 -height 20 -bd 2 -relief raised
    .top.t window create 2.5 -window .top.f
    .top.t search -backwards "his is" 2.6
} -cleanup {
    destroy .top
} -result {1.1}
test text-22.47 {TextSearchCmd procedure, firstChar and lastChar} -body {
    text .t
    .t insert end "xxyz xyz x. the\nfoo -forward bar xxxxx BaR foo\nxyz xxyzx"
    .t search -backwards forw 2.5
} -cleanup {
    destroy .t
} -result {2.5}
test text-22.48 {TextSearchCmd procedure, firstChar and lastChar} -body {
    text .t
    .t insert end "xxyz xyz x. the\nfoo -forward bar xxxxx BaR foo\nxyz xxyzx"
    .t search forw 2.5
} -cleanup {
    destroy .t
} -result {2.5}
test text-22.49 {TextSearchCmd procedure, firstChar and lastChar} -body {
    text .t
    .t insert end "xxyz xyz x. the\nfoo -forward bar xxxxx BaR foo\nxyz xxyzx"
    catch {destroy .t}
    text .t2
    list [.t2 search a 1.0] [.t2 search -backward a 1.0]
} -cleanup {
    destroy .t .t2
} -result {{} {}}
test text-22.50 {TextSearchCmd procedure, regexp match length} -body {
    text .t
    .t insert end "xxyz xyz x. the\nfoo -forward bar xxxxx BaR foo\nxyz xxyzx"
    set length unchanged
    list [.t search -regexp -count length x(.)(.*)z 1.1] $length
} -cleanup {
    destroy .t
} -result {1.1 7}
test text-22.51 {TextSearchCmd procedure, regexp match length} -body {
    text .t
    .t insert end "xxyz xyz x. the\nfoo -forward bar xxxxx BaR foo\nxyz xxyzx"
    set length unchanged
    list [.t search -regexp -backward -count length fo* 2.5] $length
} -cleanup {
    destroy .t
} -result {2.0 3}
test text-22.52 {TextSearchCmd procedure, checking stopIndex} -body {
    text .t
    .t insert end "xxyz xyz x. the\nfoo -forward bar xxxxx BaR foo\nxyz xxyzx"
    list [.t search bar 2.1 2.13] [.t search bar 2.1 2.14] \
	    [.t search bar 2.12 2.14] [.t search bar 2.14 2.14]
} -cleanup {
    destroy .t
} -result {{} 2.13 2.13 {}}
test text-22.53 {TextSearchCmd procedure, checking stopIndex} -body {
    text .t
    .t insert end "xxyz xyz x. the\nfoo -forward bar xxxxx BaR foo\nxyz xxyzx"
    list [.t search -backwards bar 2.20 2.13] \
      [.t search -backwards bar 2.20 2.14] \
      [.t search -backwards bar 2.14 2.13] \
      [.t search -backwards bar 2.13 2.13]
} -cleanup {
    destroy .t
} -result {2.13 {} 2.13 {}}
test text-22.54 {TextSearchCmd procedure, checking stopIndex} -body {
    text .t
    .t insert end "xxyz xyz x. the\nfoo -forward bar xxxxx BaR foo\nxyz xxyzx"
    list [.t search -backwards -strict bar 2.20 2.13] \
      [.t search -backwards -strict bar 2.20 2.14] \
      [.t search -backwards -strict bar 2.14 2.13] \
      [.t search -backwards -strict bar 2.13 2.13]
} -cleanup {
    destroy .t
} -result {2.13 {} {} {}}
test text-22.55 {TextSearchCmd procedure, embedded windows and index/count} -setup {
    text .t
    frame .t.f1 -width 20 -height 20 -relief raised -bd 2
    frame .t.f2 -width 20 -height 20 -relief raised -bd 2
    frame .t.f3 -width 20 -height 20 -relief raised -bd 2
    frame .t.f4 -width 20 -height 20 -relief raised -bd 2
    set result ""
} -body {
    .t insert end "xxyz xyz x. the\nfoo -forward bar xxxxx BaR foo\nxyz xxyzx"
    .t window create 2.10 -window .t.f3
    .t window create 2.8 -window .t.f2
    .t window create 2.8 -window .t.f1
    .t window create 2.1 -window .t.f4
    lappend result [.t search -count x forward 1.0] $x
    lappend result [.t search -count x wa 1.0] $x
    return $result
} -cleanup {
    destroy .t
} -result {2.6 10 2.11 2}
test text-22.56 {TextSearchCmd procedure, error setting variable} -body {
    text .t
    .t insert end "xxyz xyz x. the\nfoo -forward bar xxxxx BaR foo\nxyz xxyzx"
    set a 44
    .t search -count a(2) xyz 1.0
} -cleanup {
    destroy .t
} -returnCodes {error} -result {can't set "a(2)": variable isn't array}
test text-22.57 {TextSearchCmd procedure, wrap-around} -body {
    text .t
    .t insert end "xxyz xyz x. the\nfoo -forward bar xxxxx BaR foo\nxyz xxyzx"
    .t search -backwards xyz 1.1
} -cleanup {
    destroy .t
} -result {3.5}
test text-22.58 {TextSearchCmd procedure, wrap-around} -body {
    text .t
    .t insert end "xxyz xyz x. the\nfoo -forward bar xxxxx BaR foo\nxyz xxyzx"
    .t search -backwards xyz 1.1 1.0
} -cleanup {
    destroy .t
} -result {}
test text-22.59 {TextSearchCmd procedure, wrap-around} -body {
    text .t
    .t insert end "xxyz xyz x. the\nfoo -forward bar xxxxx BaR foo\nxyz xxyzx"
    .t search xyz 3.6
} -cleanup {
    destroy .t
} -result {1.1}
test text-22.60 {TextSearchCmd procedure, wrap-around} -body {
    text .t
    .t insert end "xxyz xyz x. the\nfoo -forward bar xxxxx BaR foo\nxyz xxyzx"
    .t search xyz 3.6 end
} -cleanup {
    destroy .t
} -result {}
test text-22.61 {TextSearchCmd procedure, no match} -body {
    text .t
    .t insert end "xxyz xyz x. the\nfoo -forward bar xxxxx BaR foo\nxyz xxyzx"
    .t search non_existent 3.5
} -cleanup {
    destroy .t
} -result {}
test text-22.62 {TextSearchCmd procedure, no match} -body {
    text .t
    .t insert end "xxyz xyz x. the\nfoo -forward bar xxxxx BaR foo\nxyz xxyzx"
    .t search -regexp non_existent 3.5
} -cleanup {
    destroy .t
} -result {}
test text-22.63 {TextSearchCmd procedure, special cases} -body {
    text .t
    .t insert end "xxyz xyz x. the\nfoo -forward bar xxxxx BaR foo\nxyz xxyzx"
    .t search -back x 1.1
} -cleanup {
    destroy .t
} -result {1.0}
test text-22.64 {TextSearchCmd procedure, special cases} -body {
    text .t
    .t insert end "xxyz xyz x. the\nfoo -forward bar xxxxx BaR foo\nxyz xxyzx"
    .t search -back x 1.0
} -cleanup {
    destroy .t
} -result {3.8}
test text-22.65 {TextSearchCmd procedure, special cases} -body {
    text .t
    .t insert end "xxyz xyz x. the\nfoo -forward bar xxxxx BaR foo\nxyz xxyzx"
    .t search \n {end-2c}
} -cleanup {
    destroy .t
} -result {3.9}
test text-22.66 {TextSearchCmd procedure, special cases} -body {
    text .t
    .t insert end "xxyz xyz x. the\nfoo -forward bar xxxxx BaR foo\nxyz xxyzx"
    .t search \n end
} -cleanup {
    destroy .t
} -result {1.15}
test text-22.67 {TextSearchCmd procedure, special cases} -body {
    text .t
    .t insert end "xxyz xyz x. the\nfoo -forward bar xxxxx BaR foo\nxyz xxyzx"
    .t search x 1.0
} -cleanup {
    destroy .t
} -result {1.0}
test text-22.68 {TextSearchCmd, freeing copy of pattern} -body {
    text .t
    .t insert end "xxyz xyz x. the\nfoo -forward bar xxxxx BaR foo\nxyz xxyzx"
# This test doesn't return a result, but it will generate
# a core leak if the pattern copy isn't properly freed.
# (actually in Tk 8.5 objectification means there is no
# longer a copy of the pattern, but we leave this test in
# anyway).
    set p abcdefg1234567890
    set p $p$p$p$p$p$p$p$p
    set p $p$p$p$p$p
    .t search -nocase $p 1.0
} -cleanup {
    destroy .t
} -result {}
test text-22.69 {TextSearchCmd, unicode} -body {
    text .t
    .t insert end "fooドナbar"
    .t search ドナ 1.0
} -cleanup {
    destroy .t
} -result {1.3}
test text-22.70 {TextSearchCmd, unicode} -body {
    text .t
    .t insert end "fooドナbar"
    list [.t search -count n ドナ 1.0] $n
} -cleanup {
    destroy .t
} -result {1.3 2}
test text-22.71 {TextSearchCmd, unicode with non-text segments} -body {
    text .t
    button .b1 -text baz
    .t insert end "fooド"
    .t window create end -window .b1
    .t insert end "ナbar"
    list [.t search -count n ドナ 1.0] $n
} -cleanup {
    destroy .t .b1
} -result {1.3 3}
test text-22.72 {TextSearchCmd, hidden text does not affect match index} -body {
    pack [text .t]
    .t insert end "12345H7890"
    .t search 7 1.0
} -cleanup {
    destroy .t
} -result {1.6}
test text-22.73 {TextSearchCmd, hidden text does not affect match index} -body {
    pack [text .t]
    .t insert end "12345H7890"
    .t tag configure hidden -elide true
    .t tag add hidden 1.5
    .t search 7 1.0
} -cleanup {
    destroy .t
} -result {1.6}
test text-22.74 {TextSearchCmd, hidden text does not affect match index} -body {
    pack [text .t]
    .t insert end "foobar\nbarbaz\nbazboo"
    .t search boo 1.0
} -cleanup {
    destroy .t
} -result {3.3}
test text-22.75 {TextSearchCmd, hidden text does not affect match index} -body {
    pack [text .t]
    .t insert end "foobar\nbarbaz\nbazboo"
    .t tag configure hidden -elide true
    .t tag add hidden 2.0 3.0
    .t search boo 1.0
} -cleanup {
    destroy .t
} -result {3.3}
test text-22.76 {TextSearchCmd, -regexp -nocase searches} -body {
    pack [text .t]
    .t insert end "word1 word2"
    .t search -nocase -regexp {\mword.} 1.0 end
} -cleanup {
    destroy .t
} -result {1.0}
test text-22.77 {TextSearchCmd, -regexp -nocase searches} -body {
    pack [text .t]
    .t insert end "word1 word2"
    .t search -nocase -regexp {word.\M} 1.0 end
} -cleanup {
    destroy .t
} -result {1.0}
test text-22.78 {TextSearchCmd, -regexp -nocase searches} -body {
    pack [text .t]
    .t insert end "word1 word2"
    .t search -nocase -regexp {word.\W} 1.0 end
} -cleanup {
    destroy .t
} -result {1.0}
test text-22.79 {TextSearchCmd, hidden text and start index} -body {
    pack [text .t]
    .t insert end "foobar\nfoobar\nfoobar"
    .t search bar 1.3
} -cleanup {
    destroy .t
} -result {1.3}
test text-22.80 {TextSearchCmd, hidden text shouldn't influence start index} -body {
    pack [text .t]
    .t insert end "foobar\nfoobar\nfoobar"
    .t tag configure hidden -elide true
    .t tag add hidden 1.0 1.2
    .t search bar 1.3
} -cleanup {
    destroy .t
} -result {1.3}
test text-22.81 {TextSearchCmd, hidden text inside match must count in length} -body {
    pack [text .t]
    .t insert end "foobar\nfoobar\nfoobar"
    .t tag configure hidden -elide true
    .t tag add hidden 1.2 1.4
    list [.t search -count foo foar 1.3] $foo
} -cleanup {
    destroy .t
} -result {1.0 6}
test text-22.82 {TextSearchCmd, hidden text inside match must count in length} -body {
    pack [text .t]
    .t insert end "foobar\nfoobar\nfoobar"
    .t tag configure hidden -elide true
    .t tag add hidden 1.2 1.4
    list \
      [.t search -strict -count foo foar 1.3] \
      [.t search -strict -count foo foar 2.3] $foo
} -cleanup {
    destroy .t
} -result {{} 1.0 6}
test text-22.83 {TextSearchCmd, hidden text and start index} -body {
    pack [text .t]
    .t insert end "foobar\nfoobar\nfoobar"
    .t search -regexp bar 1.3
} -cleanup {
    destroy .t
} -result {1.3}
test text-22.84 {TextSearchCmd, hidden text shouldn't influence start index} -body {
    pack [text .t]
    .t insert end "foobar\nfoobar\nfoobar"
    .t tag configure hidden -elide true
    .t tag add hidden 1.0 1.2
    .t search -regexp bar 1.3
} -cleanup {
    destroy .t
} -result {1.3}
test text-22.85 {TextSearchCmd, hidden text inside match must count in length} -body {
    pack [text .t]
    .t insert end "foobar\nfoobar\nfoobar"
    .t tag configure hidden -elide true
    .t tag add hidden 1.2 1.4
    list [.t search -regexp -count foo foar 1.3] $foo
} -cleanup {
    destroy .t
} -result {1.0 6}
test text-22.86 {TextSearchCmd, hidden text inside match must count in length} -body {
    pack [text .t]
    .t insert end "foobar\nfoobar\nfoobar"
    .t tag configure hidden -elide true
    .t tag add hidden 1.2 1.4
    list [.t search -count foo foar 1.3] $foo
} -cleanup {
    destroy .t
} -result {1.0 6}
test text-22.87 {TextSearchCmd, hidden text inside match must count in length} -body {
    pack [text .t]
    .t insert end "foobar\nfoobar\nfoobar"
    .t tag configure hidden -elide true
    .t tag add hidden 1.2 1.4
    .t search -strict -count foo foar 1.3
} -cleanup {
    destroy .t
} -result {}
test text-22.88 {TextSearchCmd, hidden text inside match must count in length} -body {
    pack [text .t]
    .t insert end "foobar\nfoobar\nfoar"
    .t tag configure hidden -elide true
    .t tag add hidden 1.2 1.4
    .t tag add hidden 2.2 2.4
    list [.t search -regexp -all -count foo foar 1.3] $foo
} -cleanup {
    destroy .t
} -result {{2.0 3.0 1.0} {6 4 6}}
test text-22.89 {TextSearchCmd, hidden text inside match must count in length} -body {
    pack [text .t]
    .t insert end "foobar\nfoobar\nfoar"
    .t tag configure hidden -elide true
    .t tag add hidden 1.2 1.4
    .t tag add hidden 2.2 2.4
    list [.t search -all -count foo foar 1.3] $foo
} -cleanup {
    destroy .t
} -result {{2.0 3.0 1.0} {6 4 6}}
test text-22.90 {TextSearchCmd, hidden text inside match must count in length} -body {
    pack [text .t]
    .t insert end "foobar\nfoobar\nfoar"
    .t tag configure hidden -elide true
    .t tag add hidden 1.2 1.4
    .t tag add hidden 2.2 2.4
    list [.t search -strict -all -count foo foar 1.3] $foo
} -cleanup {
    destroy .t
} -result {{2.0 3.0} {6 4}}
test text-22.91 {TextSearchCmd, single line with -all} -body {
    pack [text .t]
    .t insert end " X\n X\n X\n X\n X\n X\n"
    .t search -all -regexp { +| *\n} 1.0 end
} -cleanup {
    destroy .t
} -result {1.0 1.2 2.0 2.2 3.0 3.2 4.0 4.2 5.0 5.2 6.0 6.2 7.0}
test text-22.92 {TextSearchCmd, multiline matching} -body {
    pack [text .t]
    .t insert end "foobar\nfoobar\nfoobar"
    list [.t search -count foo foobar\nfoo 1.0] $foo
} -cleanup {
    destroy .t
} -result {1.0 10}
test text-22.93 {TextSearchCmd, multiline matching} -body {
    pack [text .t]
    .t insert end "foobar\nfoobar\nfoobar"
    list [.t search -count foo bar\nfoo 1.0] $foo
} -cleanup {
    destroy .t
} -result {1.3 7}
test text-22.94 {TextSearchCmd, multiline matching} -body {
    pack [text .t]
    .t insert end "foobar\nfoobar\nfoobar"
    list [.t search -count foo \nfoo 1.0] $foo
} -cleanup {
    destroy .t
} -result {1.6 4}
test text-22.95 {TextSearchCmd, multiline matching} -body {
    pack [text .t]
    .t insert end "foobar\nfoobar\nfoobar"
    list [.t search -count foo bar\nfoobar\nfoo 1.0] $foo
} -cleanup {
    destroy .t
} -result {1.3 14}
test text-22.96 {TextSearchCmd, multiline matching} -body {
    pack [text .t]
    .t insert end "foobar\nfoobar\nfoobar"
    .t search -count foo bar\nfoobar\nfoobanearly 1.0
} -cleanup {
    destroy .t
} -result {}
test text-22.97 {TextSearchCmd, multiline matching} -body {
    pack [text .t]
    .t insert end "foobar\nfoobar\nfoobar"
    list [.t search -regexp -count foo foobar\nfoo 1.0] $foo
} -cleanup {
    destroy .t
} -result {1.0 10}
test text-22.98 {TextSearchCmd, multiline matching} -body {
    pack [text .t]
    .t insert end "foobar\nfoobar\nfoobar"
    list [.t search -regexp -count foo bar\nfoo 1.0] $foo
} -cleanup {
    destroy .t
} -result {1.3 7}
test text-22.99 {TextSearchCmd, multiline matching} -body {
    pack [text .t]
    .t insert end "foobar\nfoobar\nfoobar"
    list [.t search -regexp -count foo \nfoo 1.0] $foo
} -cleanup {
    destroy .t
} -result {1.6 4}
test text-22.100 {TextSearchCmd, multiline matching} -body {
    pack [text .t]
    .t insert end "foobar\nfoobar\nfoobar"
    list [.t search -regexp -count foo bar\nfoobar\nfoo 1.0] $foo
} -cleanup {
    destroy .t
} -result {1.3 14}
test text-22.101 {TextSearchCmd, multiline matching} -body {
    pack [text .t]
    .t insert end "foobar\nfoobar\nfoobar"
    .t search -regexp -count foo bar\nfoobar\nfoobanearly 1.0
} -cleanup {
    destroy .t
} -result {}
test text-22.102 {TextSearchCmd, multiline matching} -body {
    pack [text .t]
    .t insert end "foobar\nfaoobar\nfoobar"
    .t search -regexp -count foo bar\nfoo 1.0
} -cleanup {
    destroy .t
} -result {2.4}
test text-22.103 {TextSearchCmd, multiline matching end of window} -body {
    pack [text .t]
    .t insert end "foobar\nfaoobar\nfoobar"
    .t search -regexp -count foo bar\nfoobar\n\n 1.0
} -cleanup {
    destroy .t
} -result {}
test text-22.104 {TextSearchCmd, multiline matching end of window} -body {
    pack [text .t]
    .t search "\n\n" 1.0
} -cleanup {
    destroy .t
} -result {}
test text-22.105 {TextSearchCmd, multiline matching} -body {
    pack [text .t]
    .t insert end "foobar\nfoobar\nfoobar"
    list [.t search -backwards -count foo foobar\nfoo end] $foo
} -cleanup {
    destroy .t
} -result {2.0 10}
test text-22.106 {TextSearchCmd, multiline matching} -body {
    pack [text .t]
    .t insert end "foobar\nfoobar\nfoobar"
    list [.t search -backwards -count foo bar\nfoo 1.0] $foo
} -cleanup {
    destroy .t
} -result {2.3 7}
test text-22.107 {TextSearchCmd, multiline matching} -body {
    pack [text .t]
    .t insert end "foobar\nfoobar\nfoobar"
    list [.t search -backwards -count foo \nfoo 1.0] $foo
} -cleanup {
    destroy .t
} -result {2.6 4}
test text-22.108 {TextSearchCmd, multiline matching} -body {
    pack [text .t]
    .t insert end "foobar\nfoobar\nfoobar"
    list [.t search -backwards -count foo bar\nfoobar\nfoo 1.0] $foo
} -cleanup {
    destroy .t
} -result {1.3 14}
test text-22.109 {TextSearchCmd, multiline matching} -body {
    pack [text .t]
    .t insert end "foobar\nfoobar\nfoobar"
    .t search -backwards -count foo bar\nfoobar\nfoobanearly 1.0
} -cleanup {
    destroy .t
} -result {}
test text-22.110 {TextSearchCmd, multiline matching} -body {
    pack [text .t]
    .t insert end "foobar\nfoobar\nfoobar"
    list [.t search -backwards -regexp -count foo foobar\nfoo end] $foo
} -cleanup {
    destroy .t
} -result {2.0 10}
test text-22.111 {TextSearchCmd, multiline matching} -body {
    pack [text .t]
    .t insert end "foobar\nfoobar\nfoobar"
    list [.t search -backwards -regexp -count foo foobar\nfo end] $foo
} -cleanup {
    destroy .t
} -result {2.0 9}
test text-22.112 {TextSearchCmd, multiline matching} -body {
    pack [text .t]
    .t insert end "foobar\nfoobar\nfoobar"
    list [.t search -backwards -regexp -count foo bar\nfoo 1.0] $foo
} -cleanup {
    destroy .t
} -result {2.3 7}
test text-22.113 {TextSearchCmd, multiline matching} -body {
    pack [text .t]
    .t insert end "foobar\nfoobar\nfoobar"
    list [.t search -backwards -regexp -count foo \nfoo 1.0] $foo
} -cleanup {
    destroy .t
} -result {2.6 4}
test text-22.114 {TextSearchCmd, multiline matching} -body {
    pack [text .t]
    .t insert end "foobar\nfoobar\nfoobar"
    list [.t search -backwards -regexp -count foo bar\nfoobar\nfoo 1.0] $foo
} -cleanup {
    destroy .t
} -result {1.3 14}
test text-22.115 {TextSearchCmd, multiline matching} -body {
    pack [text .t]
    .t insert end "foobar\nfoobar\nfoobar"
    .t search -backwards -regexp -count foo bar\nfoobar\nfoobanearly 1.0
} -cleanup {
    destroy .t
} -result {}
test text-22.116 {TextSearchCmd, multiline matching} -body {
    pack [text .t]
    .t insert end "foobar\nfaoobar\nfoobar"
    .t search -backwards -regexp -count foo bar\nfoo 1.0
} -cleanup {
    destroy .t
} -result {2.4}
test text-22.117 {TextSearchCmd, multiline matching end of window} -body {
    pack [text .t]
    .t insert end "foobar\nfaoobar\nfoobar"
    .t search -backwards -regexp -count foo bar\nfoobar\n\n 1.0
} -cleanup {
    destroy .t
} -result {}
test text-22.118 {TextSearchCmd, multiline matching end of window} -body {
    pack [text .t]
    .t search -backwards "\n\n" 1.0
} -cleanup {
    destroy .t
} -result {}
test text-22.119 {TextSearchCmd, multiline regexp matching} -body {
    pack [text .t]
    .t insert 1.0 {    Tcl_Obj *objPtr));
static Tcl_Obj*         FSNormalizeAbsolutePath
			    _ANSI_ARGS_((Tcl_Interp* interp, Tcl_Obj *pathPtr));}
    set markExpr "^(\[A-Za-z0-9~_\]+\[ \t\n\r\]*\\(|(\[^ \t\(#\n\r/@:\*\]\[^=\(\r\n\]*\[ \t\]+\\*?)?"
    append markExpr "(\[A-Za-z0-9~_\]+(<\[^>\]*>)?(::)?(\[A-Za-z0-9~_\]+::)*\[-A-Za-z0-9~_+ <>\|\\*/\]+|\[A-Za-z0-9~_\]+)"
    append markExpr "\[ \n\t\r\]*\\()"
    .t search -forwards -regexp $markExpr 1.41 end
} -cleanup {
    destroy .t
} -result {}
test text-22.120 {TextSearchCmd, multiline regexp matching} -body {
# Practical example which used to crash Tk, but only after the
# search is complete.  This is memory corruption caused by
# a bug in Tcl's handling of string objects.
# (Tcl bug 635200)
    pack [text .t]
    .t insert 1.0 {static int		SetFsPathFromAny _ANSI_ARGS_((Tcl_Interp *interp,
			    Tcl_Obj *objPtr));
static Tcl_Obj*         FSNormalizeAbsolutePath
			    _ANSI_ARGS_((Tcl_Interp* interp, Tcl_Obj *pathPtr));}
    set markExpr "^(\[A-Za-z0-9~_\]+\[ \t\n\r\]*\\(|(\[^ \t\(#\n\r/@:\*\]\[^=\(\r\n\]*\[ \t\]+\\*?)?"
    append markExpr "(\[A-Za-z0-9~_\]+(<\[^>\]*>)?(::)?(\[A-Za-z0-9~_\]+::)*\[-A-Za-z0-9~_+ <>\|\\*/\]+|\[A-Za-z0-9~_\]+)"
    append markExpr "\[ \n\t\r\]*\\()"
    .t search -forwards -regexp $markExpr 1.41 end
} -cleanup {
    destroy .t
} -result {}
test text-22.121 {TextSearchCmd, multiline regexp matching} -body {
    pack [text .t]
    .t insert 1.0 {
static int		SetFsPathFromAny _ANSI_ARGS_((Tcl_Interp *interp,
			    Tcl_Obj *objPtr));
static Tcl_Obj*         FSNormalizeAbsolutePath
			    _ANSI_ARGS_((Tcl_Interp* interp, Tcl_Obj *pathPtr));}
    set markExpr "^(\[A-Za-z0-9~_\]+\[ \t\n\r\]*\\(|(\[^ \t\(#\n\r/@:\*\]\[^=\(\r\n\]*\[ \t\]+\\*?)?"
    append markExpr "(\[A-Za-z0-9~_\]+(<\[^>\]*>)?(::)?(\[A-Za-z0-9~_\]+::)*\[-A-Za-z0-9~_+ <>\|\\*/\]+|\[A-Za-z0-9~_\]+)"
    append markExpr "\[ \n\t\r\]*\\()"
    .t search -backwards -all -regexp $markExpr end
} -cleanup {
    destroy .t
} -result {2.0}
test text-22.122 {TextSearchCmd, multiline matching} -body {
    pack [text .t]
    .t insert end "foobar\nfoobar\nfoobar"
    .t search -all -regexp -count foo bar\nfoo 1.0
} -cleanup {
    destroy .t
} -result {1.3 2.3}
test text-22.123 {TextSearchCmd, multiline matching} -body {
    pack [text .t]
    .t insert end "foobar\nfoobar\nfoobar"
    .t search -all -backwards -regexp -count foo bar\nfoo 1.0
} -cleanup {
    destroy .t
} -result {2.3 1.3}
test text-22.124 {TextSearchCmd, wrapping and limits} -body {
    pack [text .t]
    .t insert end "foobar\nfoobar\nfoobar"
    .t search -- "blah" 3.3 1.3
} -cleanup {
    destroy .t
} -result {}
test text-22.125 {TextSearchCmd, wrapping and limits} -body {
    pack [text .t]
    .t insert end "foobar\nfoobar\nfoobar"
    .t search -backwards -- "blah" 1.3 3.3
} -cleanup {
    destroy .t
} -result {}
test text-22.126 {TextSearchCmd, wrapping and limits} -body {
    pack [text .t]
    .t insert end "if (stringPtr->uallocated > 0) \{x"
    .t search -backwards -regexp -- "\[\]\")\}\[(\{\]" "1.32" 1.0
} -cleanup {
    destroy .t
} -result {1.31}
test text-22.127 {TextSearchCmd, wrapping and limits} -body {
    pack [text .t]
    .t insert end "if (stringPtr->uallocated > 0) \{x"
    .t search -regexp -- "\[\]\")\}\[(\{\]" 1.30 "1.0 lineend"
} -cleanup {
    destroy .t
} -result {1.31}
test text-22.128 {TextSearchCmd, wrapping and limits} -body {
    pack [text .t]
    .t insert end "if (stringPtr->uallocated > 0) \{x"
    .t search -backwards -all -regexp -- "\[\]\")\}\[(\{\]" "1.32" 1.0
} -cleanup {
    destroy .t
} -result {1.31 1.29 1.3}
test text-22.129 {TextSearchCmd, wrapping and limits} -body {
    pack [text .t]
    .t insert end "if (stringPtr->uallocated > 0) \{x"
    .t search -all -regexp -- "\[\]\")\}\[(\{\]" 1.0 "1.0 lineend"
} -cleanup {
    destroy .t
} -result {1.3 1.29 1.31}
test text-22.130 {TextSearchCmd, wrapping and limits} -body {
    pack [text .t]
    .t insert end "if (stringPtr->uallocated > 0) \{x"
    .t search -backwards -- "\{" "1.32" 1.0
} -cleanup {
    destroy .t
} -result {1.31}
test text-22.131 {TextSearchCmd, wrapping and limits} -body {
    pack [text .t]
    .t insert end "if (stringPtr->uallocated > 0) \{x"
    .t search -- "\{" 1.30 "1.0 lineend"
} -cleanup {
    destroy .t
} -result {1.31}
test text-22.132 {TextSearchCmd, multiline regexp matching} -body {
    pack [text .t]
    .t insert 1.0 {

void
Tcl_SetObjLength(objPtr, length)
    Tcl_Obj *objPtr;		/* Pointer to object.  This object must
				 * not currently be shared. */
    int length;			/* Number of bytes desired for string
				 * representation of object, not including
				 * terminating null byte. */
\{
    char *new;
}
    set markExpr "^(\[A-Za-z0-9~_\]+\[ \t\n\r\]*\\(|(\[^ \t\(#\n\r/@:\*\]\[^=\(\r\n\]*\[ \t\]+\\*?)?"
    append markExpr "(\[A-Za-z0-9~_\]+(<\[^>\]*>)?(::)?(\[A-Za-z0-9~_\]+::)*\[-A-Za-z0-9~_+ <>\|\\*/\]+|\[A-Za-z0-9~_\]+)"
    append markExpr "\[ \n\t\r\]*\\()"
    .t search -all -regexp -- $markExpr 1.0
} -cleanup {
    destroy .t
} -result {4.0}
test text-22.133 {TextSearchCmd, multiline regexp matching} -body {
    pack [text .t]
    .t insert 1.0 "first line\nlast line of text"
    set markExpr {^[a-z]+}
# This should not match, and should not wrap
    .t search -regexp -- $markExpr end end
} -cleanup {
    destroy .t
} -result {}
test text-22.134 {TextSearchCmd, multiline regexp matching} -body {
    pack [text .t]
    .t insert 1.0 "first line\nlast line of text"
    set markExpr {^[a-z]+}
# This should not match, and should not wrap
    .t search -regexp -- $markExpr end+10c end
} -cleanup {
    destroy .t
} -result {}
test text-22.135 {TextSearchCmd, multiline regexp matching} -body {
    pack [text .t]
    .t insert 1.0 "first line\nlast line of text"
    set markExpr {^[a-z]+}
# This should not match, and should not wrap
    .t search -regexp -backwards -- $markExpr 1.0 1.0
} -cleanup {
    destroy .t
} -result {}
test text-22.136 {TextSearchCmd, regexp linestop} -body {
    pack [text .t]
    .t insert 1.0 "first line\nlast line of text"
    .t search -regexp -- {i.*x} 1.0
} -cleanup {
    destroy .t
} -result {2.6}
test text-22.137 {TextSearchCmd, multiline regexp nolinestop matching} -body {
    pack [text .t]
    .t insert 1.0 "first line\nlast line of text"
    .t search -regexp -nolinestop -- {i.*x} 1.0
} -cleanup {
    destroy .t
} -result {1.1}
test text-22.138 {TextSearchCmd, regexp linestop} -body {
    pack [text .t]
    .t insert 1.0 "first line\nlast line of text"
    .t search -regexp -all -overlap -- {i.*x} 1.0
} -cleanup {
    destroy .t
} -result {2.6}
test text-22.139 {TextSearchCmd, regexp linestop} -body {
    pack [text .t]
    .t insert 1.0 "first line\nlast line of text"
    .t search -regexp -all -- {i.*x} 1.0
} -cleanup {
    destroy .t
} -result {2.6}
test text-22.140 {TextSearchCmd, multiline regexp nolinestop matching} -body {
    pack [text .t]
    .t insert 1.0 "first line\nlast line of text"
    list [.t search -regexp -all -overlap -count c -nolinestop -- {i.*x} 1.0] $c
} -cleanup {
    destroy .t
} -result {{1.1 2.6} {26 10}}
test text-22.141 {TextSearchCmd, multiline regexp nolinestop matching} -body {
    pack [text .t]
    .t insert 1.0 "first line\nlast line of text"
    list [.t search -regexp -all -count c -nolinestop -- {i.*x} 1.0] $c
} -cleanup {
    destroy .t
} -result {1.1 26}
test text-22.142 {TextSearchCmd, stop at end of line} -body {
    pack [text .t]
    .t insert 1.0 "  \t\n   last line of text"
    .t search -regexp -nolinestop -- {[^ \t]} 1.0
} -cleanup {
    destroy .t
} -result {1.3}
test text-22.143 {TextSearchCmd, overlapping all matches} -body {
    pack [text .t]
    .t insert 1.0 "abcde abcde"
    list [.t search -regexp -all -overlap -count c -- {\w+} 1.0] $c
} -cleanup {
    destroy .t
} -result {{1.0 1.6} {5 5}}
test text-22.144 {TextSearchCmd, non-overlapping all matches} -body {
    pack [text .t]
    .t insert 1.0 "abcde abcde"
    list [.t search -regexp -all -count c -- {\w+} 1.0] $c
} -cleanup {
    destroy .t
} -result {{1.0 1.6} {5 5}}
test text-22.145 {TextSearchCmd, stop at end of line} -body {
    pack [text .t]
    .t insert 1.0 "abcde abcde"
    list [.t search -backwards -regexp -all -count c -- {\w+} 1.0] $c
} -cleanup {
    destroy .t
} -result {{1.6 1.0} {5 5}}
test text-22.146 {TextSearchCmd, backwards search stop index } -body {
    pack [text .t]
    .t insert 1.0 "bla ZabcZdefZghi and some text again"
    list [.t search -backwards -regexp -count c -- {Z\w+} 1.21 1.5] $c
} -cleanup {
    destroy .t
} -result {1.8 8}
test text-22.147 {TextSearchCmd, backwards search stop index } -body {
    pack [text .t]
    .t insert 1.0 "bla ZabcZdefZghi and some text again"
    list [.t search -backwards -all -overlap -regexp -count c -- {Z\w+} 1.21 1.5] $c
} -cleanup {
    destroy .t
} -result {1.8 8}
test text-22.148 {TextSearchCmd, backwards search stop index } -body {
    pack [text .t]
    .t insert 1.0 "bla ZabcZdefZghi and some text again"
    list [.t search -backwards -all -regexp -count c -- {Z\w+} 1.21 1.5] $c
} -cleanup {
    destroy .t
} -result {1.8 8}
test text-22.149 {TextSearchCmd, backwards search stop index } -body {
    pack [text .t]
    .t insert 1.0 "bla ZabcZdefZghi and some text again"
    list [.t search -backwards -overlap -all -regexp -count c -- {Z\w+} 1.21 1.1] $c
} -cleanup {
    destroy .t
} -result {1.4 12}
test text-22.150 {TextSearchCmd, backwards search stop index } -body {
    pack [text .t]
    .t insert 1.0 "bla ZabcZdefZghi and some text again"
    list [.t search -backwards -overlap -all -regexp -count c -- {Z[^Z]+Z} 1.21 1.1] $c
} -cleanup {
    destroy .t
} -result {{1.8 1.4} {5 5}}
test text-22.151 {TextSearchCmd, backwards search stop index } -body {
    pack [text .t]
    .t insert 1.0 "bla ZabcZdefZghi and some text again"
    list [.t search -backwards -all -regexp -count c -- {Z\w+} 1.21 1.1] $c
} -cleanup {
    destroy .t
} -result {1.4 12}
test text-22.152 {TextSearchCmd, backwards search stop index } -body {
    pack [text .t]
    .t insert 1.0 "bla ZabcZdefZghi and some text again"
    .t insert 1.0 "bla ZabcZdefZghi and some text again\n"
    list [.t search -backwards -all -overlap -regexp -count c -- {Z\w+} 2.21 1.5] $c
} -cleanup {
    destroy .t
} -result {{2.4 1.8} {12 8}}
test text-22.153 {TextSearchCmd, backwards search stop index } -body {
    pack [text .t]
    .t insert 1.0 "bla ZabcZdefZghi and some text again"
    .t insert 1.0 "bla ZabcZdefZghi and some text again\n"
    list [.t search -backwards -all -regexp -count c -- {Z\w+} 2.21 1.5] $c
} -cleanup {
    destroy .t
} -result {{2.4 1.8} {12 8}}
test text-22.154 {TextSearchCmd, backwards search stop index } -body {
    pack [text .t]
    .t insert 1.0 "bla ZabcZdefZghi and some text again"
    .t insert 1.0 "bla ZabcZdefZghi and some text again\n"
    list [.t search -backwards -overlap -all -regexp -count c -- {Z\w+} 2.21 1.1] $c
} -cleanup {
    destroy .t
} -result {{2.4 1.4} {12 12}}
test text-22.155 {TextSearchCmd, backwards search stop index } -body {
    pack [text .t]
    .t insert 1.0 "bla ZabcZdefZghi and some text again"
    .t insert 1.0 "bla ZabcZdefZghi and some text again\n"
    list [.t search -backwards -all -regexp -count c -- {Z\w+} 2.21 1.1] $c
} -cleanup {
    destroy .t
} -result {{2.4 1.4} {12 12}}
test text-22.156 {TextSearchCmd, search -all example} -body {
    pack [text .t]
    .t insert 1.0 {

See the package: supersearch for more information.


See the package: incrementalSearch for more information.

package: Brws .


See the package: marks for more information.

}
    set pat {package: ([a-zA-Z0-9][-a-zA-Z0-9._+#/]*)}
    list [.t search -nolinestop -regexp -nocase -all -forwards \
      -count c -- $pat 1.0 end] $c
} -cleanup {
    destroy .t
} -result {{3.8 6.8 8.0 11.8} {20 26 13 14}}
test text-22.157 {TextSearchCmd, backwards search overlaps} -body {
    pack [text .t]
    .t insert 1.0 "foobarfoobaaaaaaaaaaarfoo"
    .t search -backwards -regexp {fooba+rfoo} end
} -cleanup {
    destroy .t
} -result {1.6}
test text-22.158 {TextSearchCmd, backwards search overlaps} -body {
    pack [text .t]
    .t insert 1.0 "foobarfoobaaaaaaaaaaarfoo"
    .t search -backwards -overlap -all -regexp {fooba+rfoo} end
} -cleanup {
    destroy .t
} -result {1.6 1.0}
test text-22.159 {TextSearchCmd, backwards search overlaps} -body {
    pack [text .t]
    .t insert 1.0 "foobarfoobaaaaaaaaaaarfoo"
    .t search -backwards -all -regexp {fooba+rfoo} end
} -cleanup {
    destroy .t
} -result {1.6}
test text-22.160 {TextSearchCmd, forwards search overlaps} -body {
    pack [text .t]
    .t insert 1.0 "foobarfoobaaaaaaaaaaarfoo"
    .t search -all -overlap -regexp {fooba+rfoo} end
} -cleanup {
    destroy .t
} -result {1.0 1.6}
test text-22.161 {TextSearchCmd, forwards search overlaps} -body {
    pack [text .t]
    .t insert 1.0 "foobarfoobaaaaaaaaaaarfoo"
    .t search -all -regexp {fooba+rfoo} end
} -cleanup {
    destroy .t
} -result {1.0}
test text-22.162 {TextSearchCmd, forward exact search overlaps} -body {
    pack [text .t]
    .t insert 1.0 "abababab"
    .t search -exact -overlap -all {abab} 1.0
} -cleanup {
    destroy .t
} -result {1.0 1.2 1.4}
test text-22.163 {TextSearchCmd, forward exact search overlaps} -body {
    pack [text .t]
    .t insert 1.0 "abababab"
    .t search -exact -all {abab} 1.0
} -cleanup {
    destroy .t
} -result {1.0 1.4}
test text-22.164 {TextSearchCmd, backward exact search overlaps} -body {
    pack [text .t]
    .t insert 1.0 "ababababab"
    .t search -exact -overlap -backwards -all {abab} end
} -cleanup {
    destroy .t
} -result {1.6 1.4 1.2 1.0}
test text-22.165 {TextSearchCmd, backward exact search overlaps} -body {
    pack [text .t]
    .t insert 1.0 "ababababab"
    .t search -exact -backwards -all {abab} end
} -cleanup {
    destroy .t
} -result {1.6 1.2}
test text-22.166 {TextSearchCmd, backward exact search overlaps} -body {
    pack [text .t]
    .t insert 1.0 "abababababab"
    .t search -exact -backwards -all {abab} end
} -cleanup {
    destroy .t
} -result {1.8 1.4 1.0}
test text-22.167 {TextSearchCmd, forward exact search overlaps} -body {
    pack [text .t]
    .t insert 1.0 "foo\nbar\nfoo\nbar\nfoo\nbar\nfoo\n"
    .t search -exact -overlap -all "foo\nbar\nfoo" 1.0
} -cleanup {
    destroy .t
} -result {1.0 3.0 5.0}
test text-22.168 {TextSearchCmd, forward exact search no-overlaps} -body {
    pack [text .t]
    .t insert 1.0 "foo\nbar\nfoo\nbar\nfoo\nbar\nfoo\n"
    .t search -exact -all "foo\nbar\nfoo" 1.0
} -cleanup {
    destroy .t
} -result {1.0 5.0}
test text-22.169 {TextSearchCmd, backward exact search overlaps} -body {
    pack [text .t]
    .t insert 1.0 "foo\nbar\nfoo\nbar\nfoo\nbar\nfoo\n"
    .t search -exact -overlap -backward -all "foo\nbar\nfoo" end
} -cleanup {
    destroy .t
} -result {5.0 3.0 1.0}
test text-22.170 {TextSearchCmd, backward exact search no-overlaps} -body {
    pack [text .t]
    .t insert 1.0 "foo\nbar\nfoo\nbar\nfoo\nbar\nfoo\n"
    .t search -exact -backward -all "foo\nbar\nfoo" end
} -cleanup {
    destroy .t
} -result {5.0 1.0}
test text-22.171 {TextSearchCmd, backward exact search overlaps} -body {
    pack [text .t]
    .t insert 1.0 "foo\nbar\nfoo\nbar\nfoo\nbar\nfoo\n"
    .t search -regexp -backward -overlap -all "foo\nbar\nfoo" end
} -cleanup {
    destroy .t
} -result {5.0 3.0 1.0}
test text-22.172 {TextSearchCmd, backward regexp search no-overlaps} -body {
    pack [text .t]
    .t insert 1.0 "foo\nbar\nfoo\nbar\nfoo\nbar\nfoo\n"
    .t search -regexp -backward -all "foo\nbar\nfoo" end
} -cleanup {
    destroy .t
} -result {5.0 1.0}
test text-22.173 {TextSearchCmd, backward regexp search no-overlaps} -body {
    pack [text .t]
    .t insert 1.0 " aasda asdj werwer"
    .t search -regexp -backward -- {(\$)?[\w:_]+} 1.9
} -cleanup {
    destroy .t
} -result {1.7}
test text-22.174 {TextSearchCmd, backward regexp search no-overlaps} -body {
    pack [text .t]
    .t insert 1.0 " aasda asdj werwer"
    .t search -regexp -backward -- {(\$)?[\w:_]+} 1.9 1.5
} -cleanup {
    destroy .t
} -result {1.7}
test text-22.175 {TextSearchCmd, backward regexp search no-overlaps} -body {
    pack [text .t]
    .t insert 1.0 " aasda asdj werwer"
    .t search -regexp -backward -- {(\$)?[\w:_]+} 1.9 1.7
} -cleanup {
    destroy .t
} -result {1.7}
test text-22.176 {TextSearchCmd, backward regexp search no-overlaps} -body {
    pack [text .t]
    .t insert 1.0 " aasda asdj werwer"
    .t search -regexp -backward -- {(\$)?[\w:_]+} 1.9 1.8
} -cleanup {
    destroy .t
} -result {1.8}
test text-22.177 {TextSearchCmd, backward regexp search no-overlaps} -body {
    pack [text .t]
    .t insert 1.0 " aasda asdj werwer"
    .t search -regexp -backward -all -- {(\$)?[\w:_]+} 1.9 1.3
} -cleanup {
    destroy .t
} -result {1.7 1.3}
test text-22.178 {TextSearchCmd, backward regexp search no-overlaps} -body {
    pack [text .t]
    .t insert 1.0 " aasda asdj werwer"
    .t search -regexp -backward -all -- {(\$)?[\w:_]+} 1.9 1.13
} -cleanup {
    destroy .t
} -result {}
test text-22.179 {TextSearchCmd, backward regexp search no-overlaps} -body {
    pack [text .t]
    .t insert 1.0 " aasda asdj werwer"
    .t search -regexp -backward -all -- {(\$)?[\w:_]+} 2.0 1.3
} -cleanup {
    destroy .t
} -result {1.12 1.7 1.3}
test text-22.180 {TextSearchCmd, backward regexp search no-overlaps} -body {
    pack [text .t]
    .t insert 1.0 " aasda asdj werwer"
    .t search -regexp -backward -all -- {(\$)?[\w:_]+} 1.3
} -cleanup {
    destroy .t
} -result {1.1 1.12 1.7 1.3}
test text-22.181 {TextSearchCmd, backward regexp search no-overlaps} -body {
    pack [text .t]
    .t insert 1.0 "abcde\nabcde\nabcde\n"
    .t search -regexp -backward -all -- {(\w+\n)+} end
} -cleanup {
    destroy .t
} -result {1.0}
test text-22.182 {TextSearchCmd, backward regexp search no-overlaps} -body {
    pack [text .t]
    .t insert 1.0 "abcde\nabcde\nabcde\n"
    .t search -regexp -backward -all -- {(\w+\n)+} end 1.5
} -cleanup {
    destroy .t
} -result {2.0}
test text-22.183 {TextSearchCmd, backward regexp search no-overlaps} -body {
    pack [text .t]
    .t insert 1.0 "abcde\nabcde\nabcde\na"
    .t search -regexp -backward -all -- {(\w+\n\w)+} end 1.5
} -cleanup {
    destroy .t
} -result {2.0}
test text-22.184 {TextSearchCmd, backward regexp search no-overlaps} -body {
    pack [text .t]
    .t insert 1.0 "abcde\nabcde\nabcde\na"
    list [.t search -regexp -all -count foo -- {(\w+\n)+} 1.0] $foo
} -cleanup {
    destroy .t
} -result {1.0 20}
test text-22.185 {TextSearchCmd, backward regexp search no-overlaps} -body {
    pack [text .t]
    .t insert 1.0 "abcde\nabcde\nabcde\na"
    set res {}
    lappend res \
      [list [.t search -regexp -all -count foo -- {(\w+\n)+} 1.0] $foo] \
      [list [.t search -regexp -all -count foo -- {(\w+)+} 1.0] $foo]
} -cleanup {
    destroy .t
} -result {{1.0 20} {{1.0 2.0 3.0 4.0} {5 5 5 1}}}
test text-22.186 {TextSearchCmd, regexp search greedy} -body {
    pack [text .t]
    .t insert 1.0 "abcde\nabcde\nabcde\na"
    list [.t search -regexp -all -nolinestop -count foo -- {.*} 1.0] $foo
} -cleanup {
    destroy .t
} -result {1.0 20}
test text-22.187 {TextSearchCmd, regexp search greedy} -body {
    pack [text .t]
    .t insert 1.0 "abcde\nabcde\nabcde\na"
    list [.t search -regexp -all -count foo -- {.*} 1.0] $foo
} -cleanup {
    destroy .t
} -result {{1.0 2.0 3.0 4.0} {5 5 5 1}}
test text-22.188 {TextSearchCmd, regexp search greedy multi-line} -body {
    pack [text .t]
    .t insert 1.0 "abcde\nabcde\nabcde\na"
    list [.t search -regexp -count foo -- {(\w+\n\w)+} 1.0] $foo
} -cleanup {
    destroy .t
} -result {1.0 19}
test text-22.189 {TextSearchCmd, regexp search greedy multi-line} -body {
    pack [text .t]
    .t insert 1.0 "abcde\nabcde\nabcde\na"
    list [.t search -regexp -backwards -count foo -- {(\w+\n\w)+} end] $foo
} -cleanup {
    destroy .t
} -result {1.0 19}
test text-22.190 {TextSearchCmd, regexp search greedy multi-line} -body {
    pack [text .t]
    .t insert 1.0 "abcde\nabcde\nabcde\na"
    list [.t search -regexp -all -backwards -count foo -- {(\w+\n\w)+} end] $foo
} -cleanup {
    destroy .t
} -result {1.0 19}
test text-22.191 {TextSearchCmd, backward regexp search no-overlaps} -body {
    pack [text .t]
    .t insert 1.0 "abcde\nabcde\nabcde\na"
    .t search -regexp -backward -all -- {(\w+\n\w)+} end 1.5
} -cleanup {
    destroy .t
} -result {2.0}
test text-22.192 {TextSearchCmd, backward regexp search no-overlaps} -body {
    pack [text .t]
    .t insert 1.0 "abcde\nabcde\nabcde\na"
    .t search -regexp -backward -all -- {(\w+\n\w)+} end 1.3
} -cleanup {
    destroy .t
} -result {1.3}
test text-22.193 {TextSearchCmd, backward regexp search no-overlaps} -body {
    pack [text .t]
    .t insert 1.0 "abcde\nabcde\nabcde\na"
    list [.t search -regexp -forward -count foo -- {(\w+\n\w)+} 1.3] $foo
} -cleanup {
    destroy .t
} -result {1.3 16}
test text-22.194 {TextSearchCmd, backward regexp search no-overlaps} -body {
    pack [text .t]
    .t insert 1.0 "abcde\nabcde\nabcde\na"
    list [.t search -regexp -forward -all -count foo -- {(\w+\n\w)+} 1.3] $foo
# This result is somewhat debatable -- the two results do overlap,
# but only because the search has totally wrapped around back to
# the start.
} -cleanup {
    destroy .t
} -result {{1.3 1.0} {16 19}}
test text-22.195 {TextSearchCmd, backward regexp search no-overlaps} -body {
    pack [text .t]
    .t insert 1.0 "abcde\nabcde\nabcde\na"
    list [.t search -regexp -forward -all -count foo -- {(\w+\n\w)+} 1.0 1.3] $foo
} -cleanup {
    destroy .t
} -result {1.0 19}
test text-22.196 {TextSearchCmd, regexp search multi-line} -body {
    pack [text .t]
    .t insert 1.0 "aaaa\nbbbb\naaaa\nbbbb\n"
    list [.t search -regexp -forward -all -count foo -- {(a+\n(b+\n))+} 1.0] $foo
} -cleanup {
    destroy .t
} -result {1.0 20}
test text-22.197 {TextSearchCmd, regexp search complex cases} -body {
    pack [text .t]
    .t insert 1.0 "aaaa\nbbbb\naaaa\nbbbb\n"
    list [.t search -regexp -forward -all -count foo \
      -- {(a+\n(b+\n))+} 1.0] $foo
} -cleanup {
    destroy .t
} -result {1.0 20}
test text-22.198 {TextSearchCmd, regexp search multi-line} -body {
    pack [text .t]
    .t insert 1.0 "aaaa\nbbbb\ncccc\nbbbb\naaaa\n"
    set foo {}
    list [.t search -regexp -forward -all -count foo \
      -- {(b+\nc+\nb+)\na+} 1.0] $foo
} -cleanup {
    destroy .t
} -result {2.0 19}
test text-22.199 {TextSearchCmd, regexp search multi-line} -body {
    pack [text .t]
    .t insert 1.0 "aaaa\nbbbb\ncccc\nbbbb\naaaa\n"
    set foo {}
    list [.t search -regexp -forward -all -count foo \
      -- {(a+|b+\nc+\nb+)\na+} 1.0] $foo
} -cleanup {
    destroy .t
} -result {2.0 19}
test text-22.200 {TextSearchCmd, regexp search multi-line} -body {
    pack [text .t]
    .t insert 1.0 "aaaa\nbbbb\ncccc\nbbbb\naaaa\n"
    set foo {}
    list [.t search -regexp -forward -all -count foo \
      -- {(a+|b+\nc+\nb+)+\na+} 1.0] $foo
} -cleanup {
    destroy .t
} -result {2.0 19}
test text-22.201 {TextSearchCmd, regexp search multi-line} -body {
    pack [text .t]
    .t insert 1.0 "aaaa\nbbbb\ncccc\nbbbb\naaaa\n"
    set foo {}
    list [.t search -regexp -forward -all -count foo \
      -- {((a+|b+\nc+\nb+)+\n)+a+} 1.0] $foo
} -cleanup {
    destroy .t
} -result {1.0 24}
test text-22.202 {TextSearchCmd, regexp search multi-line} -body {
    pack [text .t]
    .t insert 1.0 "aaaa\nbbbb\nbbbb\nbbbb\nbbbb\n"
    list [.t search -regexp -backward -all -count foo \
      -- {(b+\n|a+\n)(b+\n)+} end] $foo
} -cleanup {
    destroy .t
} -result {1.0 25}
test text-22.203 {TextSearchCmd, regexp search multi-line} -body {
    pack [text .t]
    .t insert 1.0 "aaaa\nbbbb\nbbbb\nbbbb\nbbbb\n"
    .t search -regexp -backward -- {(b+\n|a+\n)(b+\n)+} end
} -cleanup {
    destroy .t
} -result {1.0}
test text-22.204 {TextSearchCmd, regexp search multi-line} -body {
    pack [text .t]
    .t insert 1.0 "line0\nline1\nline1\nline1\nline1\nline2\nline2\nline2\nline3\n"
    .t search -nolinestop -regexp -nocase -forwards -- {^(.*)\n(\1\n)+} 1.0 end
# Matches at 6.0 currently
} -cleanup {
    destroy .t
} -result {2.0}
test text-22.205 {TextSearchCmd, regexp search multi-line} -setup {
    pack [text .t]
    set res {}
} -body {
    .t insert 1.0 "\naaaxxx\nyyy\n"
    lappend res [.t search -count c -regexp -- {x*\ny*} 2.0] $c
    lappend res [.t search -count c -regexp -- {x*\ny*} 2.1] $c
    return $res
} -cleanup {
    destroy .t
} -result {2.3 7 2.3 7}
test text-22.206 {TextSearchCmd, regexp search multi-line} -setup {
    pack [text .t]
    set res {}
} -body {
    .t insert 1.0 "\naaa\n\n\n\n\nxxx\n"
    lappend res [.t search -count c -regexp -- {\n+} 2.0] $c
    lappend res [.t search -count c -regexp -- {\n+} 2.1] $c
    return $res
} -cleanup {
    destroy .t
} -result {2.3 5 2.3 5}
test text-22.207 {TextSearchCmd, regexp search multi-line} -setup {
    pack [text .t]
    set res {}
} -body {
    .t insert 1.0 "\naaa\n\n\t  \n\t\t\t  \n\nxxx\n"
    lappend res [.t search -count c -regexp -- {(\n+(\t+ *)*)+} 2.0] $c
    return $res
} -cleanup {
    destroy .t
} -result {2.3 13}
test text-22.208 {TextSearchCmd, empty search range} -body {
    pack [text .t]
    .t insert 1.0 "a\na\na\n"
    .t search -- a 2.0 1.0
} -cleanup {
    destroy .t
} -result {}
test text-22.209 {TextSearchCmd, empty search range} -body {
    pack [text .t]
    .t insert 1.0 "a\na\na\n"
    .t search -backwards -- a 1.0 2.0
} -cleanup {
    destroy .t
} -result {}
test text-22.210 {TextSearchCmd, empty search range} -body {
    pack [text .t]
    .t insert 1.0 "a\na\na\n"
    .t search -- a 1.0 1.0
} -cleanup {
    destroy .t
} -result {}
test text-22.211 {TextSearchCmd, empty search range} -body {
    pack [text .t]
    .t insert 1.0 "a\na\na\n"
    .t search -backwards -- a 2.0 2.0
} -cleanup {
    destroy .t
} -result {}
test text-22.212 {TextSearchCmd, elide up to match} -setup {
    pack [text .t]
    set res {}
} -body {
    .t insert 1.0 "a\nb\nc"
    .t tag configure e -elide 1
    lappend res [.t search -regexp a 1.0]
    lappend res [.t search -regexp b 1.0]
    lappend res [.t search -regexp c 1.0]
    .t tag add e 1.0 2.0
    lappend res [.t search -regexp a 1.0]
    lappend res [.t search -regexp b 1.0]
    lappend res [.t search -regexp c 1.0]
    lappend res [.t search -elide -regexp a 1.0]
    lappend res [.t search -elide -regexp b 1.0]
    lappend res [.t search -elide -regexp c 1.0]
} -cleanup {
    destroy .t
} -result {1.0 2.0 3.0 {} 2.0 3.0 1.0 2.0 3.0}
test text-22.213 {TextSearchCmd, elide up to match, backwards} -setup {
    pack [text .t]
    set res {}
} -body {
    .t insert 1.0 "a\nb\nc"
    .t tag configure e -elide 1
    lappend res [.t search -backward -regexp a 1.0]
    lappend res [.t search -backward -regexp b 1.0]
    lappend res [.t search -backward -regexp c 1.0]
    .t tag add e 1.0 2.0
    lappend res [.t search -backward -regexp a 1.0]
    lappend res [.t search -backward -regexp b 1.0]
    lappend res [.t search -backward -regexp c 1.0]
    lappend res [.t search -backward -elide -regexp a 1.0]
    lappend res [.t search -backward -elide -regexp b 1.0]
    lappend res [.t search -backward -elide -regexp c 1.0]
} -cleanup {
    destroy .t
} -result {1.0 2.0 3.0 {} 2.0 3.0 1.0 2.0 3.0}
test text-22.214 {TextSearchCmd, elide up to match} -setup {
    pack [text .t]
    set res {}
} -body {
    .t insert 1.0 "a\nb\nc"
    .t tag configure e -elide 1
    lappend res [.t search a 1.0]
    lappend res [.t search b 1.0]
    lappend res [.t search c 1.0]
    .t tag add e 1.0 2.0
    lappend res [.t search a 1.0]
    lappend res [.t search b 1.0]
    lappend res [.t search c 1.0]
    lappend res [.t search -elide a 1.0]
    lappend res [.t search -elide b 1.0]
    lappend res [.t search -elide c 1.0]
} -cleanup {
    destroy .t
} -result {1.0 2.0 3.0 {} 2.0 3.0 1.0 2.0 3.0}
test text-22.215 {TextSearchCmd, elide up to match, backwards} -setup {
    pack [text .t]
    set res {}
} -body {
    .t insert 1.0 "a\nb\nc"
    .t tag configure e -elide 1
    lappend res [.t search -backward a 1.0]
    lappend res [.t search -backward b 1.0]
    lappend res [.t search -backward c 1.0]
    .t tag add e 1.0 2.0
    lappend res [.t search -backward a 1.0]
    lappend res [.t search -backward b 1.0]
    lappend res [.t search -backward c 1.0]
    lappend res [.t search -backward -elide a 1.0]
    lappend res [.t search -backward -elide b 1.0]
    lappend res [.t search -backward -elide c 1.0]
} -cleanup {
    destroy .t
} -result {1.0 2.0 3.0 {} 2.0 3.0 1.0 2.0 3.0}
test text-22.216 {TextSearchCmd, elide up to match} -setup {
    pack [text .t]
    set res {}
} -body {
    .t insert 1.0 "aa\nbb\ncc"
    .t tag configure e -elide 1
    lappend res [.t search ab 1.0]
    lappend res [.t search bc 1.0]
    .t tag add e 1.1 2.1
    lappend res [.t search ab 1.0]
    lappend res [.t search b 1.0]
    .t tag remove e 1.0 end
    .t tag add e 2.1 3.1
    lappend res [.t search bc 1.0]
    lappend res [.t search c 1.0]
    .t tag remove e 1.0 end
    .t tag add e 2.1 3.0
    lappend res [.t search bc 1.0]
    lappend res [.t search c 1.0]
} -cleanup {
    destroy .t
} -result {{} {} 1.0 2.1 2.0 3.1 2.0 3.0}
test text-22.217 {TextSearchCmd, elide up to match} -setup {
    pack [text .t]
    set res {}
} -body {
    .t insert 1.0 "aa\nbb\ncc"
    .t tag configure e -elide 1
    lappend res [.t search -regexp ab 1.0]
    lappend res [.t search -regexp bc 1.0]
    .t tag add e 1.1 2.1
    lappend res [.t search -regexp ab 1.0]
    lappend res [.t search -regexp b 1.0]
    .t tag remove e 1.0 end
    .t tag add e 2.1 3.1
    lappend res [.t search -regexp bc 1.0]
    lappend res [.t search -regexp c 1.0]
    .t tag remove e 1.0 end
    .t tag add e 2.1 3.0
    lappend res [.t search -regexp bc 1.0]
    lappend res [.t search -regexp c 1.0]
} -cleanup {
    destroy .t
} -result {{} {} 1.0 2.1 2.0 3.1 2.0 3.0}
test text-22.217.1 {elide up to match, with UTF-8 chars before the match} -setup {
    pack [text .t]
    set res {}
} -body {
    .t tag configure e -elide 0
    .t insert end A {} xyz e bb\n
    .t insert end Ä {} xyz e bb
    set res {}
    lappend res [.t search bb 1.0 "1.0 lineend"]
    lappend res [.t search bb 2.0 "2.0 lineend"]
    lappend res [.t search -regexp bb 1.0 "1.0 lineend"]
    lappend res [.t search -regexp bb 2.0 "2.0 lineend"]
    .t tag configure e -elide 1
    lappend res [.t search bb 1.0 "1.0 lineend"]
    lappend res [.t search bb 2.0 "2.0 lineend"]
    lappend res [.t search -regexp bb 1.0 "1.0 lineend"]
    lappend res [.t search -regexp -elide bb 2.0 "2.0 lineend"]
    lappend res [.t search -regexp bb 2.0 "2.0 lineend"]
} -cleanup {
    destroy .t
} -result {1.4 2.4 1.4 2.4 1.4 2.4 1.4 2.4 2.4}
test text-22.218 {TextSearchCmd, strict limits} -body {
    pack [text .t]
    .t insert 1.0 "Hello world!\nThis is a test\n"
    .t search -strictlimits -- "world" 1.3 1.8
} -cleanup {
    destroy .t
} -result {}
test text-22.219 {TextSearchCmd, strict limits} -body {
    pack [text .t]
    .t insert 1.0 "Hello world!\nThis is a test\n"
    .t search -strictlimits -- "world" 1.3 1.10
} -cleanup {
    destroy .t
} -result {}
test text-22.220 {TextSearchCmd, strict limits} -body {
    pack [text .t]
    .t insert 1.0 "Hello world!\nThis is a test\n"
    .t search -strictlimits -- "world" 1.3 1.11
} -cleanup {
    destroy .t
} -result {1.6}
test text-22.221 {TextSearchCmd, strict limits backwards} -body {
    pack [text .t]
    .t insert 1.0 "Hello world!\nThis is a test\n"
    .t search -strictlimits -backward -- "world" 2.3 1.8
} -cleanup {
    destroy .t
} -result {}
test text-22.222 {TextSearchCmd, strict limits backwards} -body {
    pack [text .t]
    .t insert 1.0 "Hello world!\nThis is a test\n"
    .t search -strictlimits -backward -- "world" 2.3 1.6
} -cleanup {
    destroy .t
} -result {1.6}
test text-22.223 {TextSearchCmd, strict limits backwards} -body {
    pack [text .t]
    .t insert 1.0 "Hello world!\nThis is a test\n"
    .t search -strictlimits -backward -- "world" 2.3 1.7
} -cleanup {
    destroy .t
} -result {}
test text-22.224 {TextSearchCmd, strict limits} -body {
    pack [text .t]
    .t insert 1.0 "Hello world!\nThis is a test\n"
    .t search -regexp -strictlimits -- "world" 1.3 1.8
} -cleanup {
    destroy .t
} -result {}
test text-22.225 {TextSearchCmd, strict limits} -body {
    pack [text .t]
    .t insert 1.0 "Hello world!\nThis is a test\n"
    .t search -regexp -strictlimits -backward -- "world" 2.3 1.8
} -cleanup {
    destroy .t
} -result {}
test text-22.226 {TextSearchCmd, exact search for the empty string} -body {
    text .t
    set res [.t search -count C "" 1.0]
    lappend res $C
} -cleanup {
    destroy .t
    unset -nocomplain res C
} -result {1.0 0}
test text-22.227 {TextSearchCmd, exact search for the empty string} -body {
    text .t
    .t insert end "Searching for the\nempty string!"
    set res [.t search -count C "" 2.5]
    lappend res $C
} -cleanup {
    destroy .t
    unset -nocomplain res C
} -result {2.5 0}
test text-22.228 {TextSearchCmd, exact search all empty strings} -body {
    text .t
    set res [.t search -count C -all "" 1.0]
    lappend res $C
} -cleanup {
    destroy .t
    unset -nocomplain res C
} -result {1.0 0}
test text-22.229 {TextSearchCmd, exact search all empty strings} -body {
    text .t
    .t insert end "Searching for the\nempty string!"
    set res [.t search -count C -all "" 2.5 2.8]
    lappend res $C
} -cleanup {
    destroy .t
    unset -nocomplain res C
} -result {2.5 2.6 2.7 {0 0 0}}
test text-22.230 {TextSearchCmd, exact search all empty strings, with overlap} -body {
    text .t
    set res [.t search -count C -all -overlap "" 1.0]
    lappend res $C
} -cleanup {
    destroy .t
    unset -nocomplain res C
} -result {1.0 0}
test text-22.231 {TextSearchCmd, exact search all empty strings, with overlap} -body {
    text .t
    .t insert end "Searching for the\nempty string!"
    set res [.t search -count C -all -overlap "" 2.5 2.8]
    lappend res $C
} -cleanup {
    destroy .t
    unset -nocomplain res C
} -result {2.5 2.6 2.7 {0 0 0}}
test text-22.232 {TextSearchCmd, regexp search for the empty string} -body {
    text .t
    set res [.t search -count C -regexp "" 1.0]
    lappend res $C
} -cleanup {
    destroy .t
    unset -nocomplain res C
} -result {1.0 0}
test text-22.233 {TextSearchCmd, regexp search for the empty string} -body {
    text .t
    .t insert end "Searching for the\nempty string!"
    set res [.t search -count C -regexp "" 2.5]
    lappend res $C
} -cleanup {
    destroy .t
    unset -nocomplain res C
} -result {2.5 0}
test text-22.234 {TextSearchCmd, regexp search all empty strings} -body {
    text .t
    set res [.t search -count C -all -regexp "" 1.0]
    lappend res $C
} -cleanup {
    destroy .t
    unset -nocomplain res C
} -result {1.0 0}
test text-22.235 {TextSearchCmd, regexp search all empty strings} -body {
    text .t
    .t insert end "Searching for the\nempty string!"
    set res [.t search -count C -all -regexp "" 2.5 2.8]
    lappend res $C
} -cleanup {
    destroy .t
    unset -nocomplain res C
} -result {2.5 2.6 2.7 {0 0 0}}
test text-22.236 {TextSearchCmd, regexp search all empty strings, with overlap} -body {
    text .t
    set res [.t search -count C -all -regexp -overlap "" 1.0]
    lappend res $C
} -cleanup {
    destroy .t
    unset -nocomplain res C
} -result {1.0 0}
test text-22.237 {TextSearchCmd, regexp search all empty strings, with overlap} -body {
    text .t
    .t insert end "Searching for the\nempty string!"
    set res [.t search -count C -all -regexp -overlap "" 2.5 2.8]
    lappend res $C
} -cleanup {
    destroy .t
    unset -nocomplain res C
} -result {2.5 2.6 2.7 {0 0 0}}
test text-22.238 {TextSearchCmd, exact backwards search for the empty string} -body {
    text .t
    set res [.t search -count C -backwards "" 1.0]
    lappend res $C
} -cleanup {
    destroy .t
    unset -nocomplain res C
} -result {1.0 0}
test text-22.239 {TextSearchCmd, exact backwards search for the empty string} -body {
    text .t
    .t insert end "Searching for the\nempty string!"
    set res [.t search -count C -backwards "" 2.5]
    lappend res $C
} -cleanup {
    destroy .t
    unset -nocomplain res C
} -result {2.4 0}
test text-22.240 {TextSearchCmd, exact backwards search all empty strings} -body {
    text .t
    set res [.t search -count C -backwards -all "" 1.0]
    lappend res $C
} -cleanup {
    destroy .t
    unset -nocomplain res C
} -result {1.0 0}
test text-22.241 {TextSearchCmd, exact backwards search all empty strings} -body {
    text .t
    .t insert end "Searching for the\nempty string!"
    set res [.t search -count C -backwards -all "" 2.5 2.0]
    lappend res $C
} -cleanup {
    destroy .t
    unset -nocomplain res C
} -result {2.4 2.3 2.2 2.1 2.0 {0 0 0 0 0}}
test text-22.242 {TextSearchCmd, exact backwards search all empty strings, with overlap} -body {
    text .t
    set res [.t search -count C -backwards -all -overlap "" 1.0]
    lappend res $C
} -cleanup {
    destroy .t
    unset -nocomplain res C
} -result {1.0 0}
test text-22.243 {TextSearchCmd, exact backwards search all empty strings, with overlap} -body {
    text .t
    .t insert end "Searching for the\nempty string!"
    set res [.t search -count C -backwards -all -overlap "" 2.5 2.0]
    lappend res $C
} -cleanup {
    destroy .t
    unset -nocomplain res C
} -result {2.4 2.3 2.2 2.1 2.0 {0 0 0 0 0}}
test text-22.244 {TextSearchCmd, regexp backwards search for the empty string} -body {
    text .t
    set res [.t search -count C -backwards -regexp "" 1.0]
    lappend res $C
} -cleanup {
    destroy .t
    unset -nocomplain res C
} -result {1.0 0}
test text-22.245 {TextSearchCmd, regexpbackwards search for the empty string} -body {
    text .t
    .t insert end "Searching for the\nempty string!"
    set res [.t search -count C -backwards -regexp "" 2.5]
    lappend res $C
} -cleanup {
    destroy .t
    unset -nocomplain res C
} -result {2.4 0}
test text-22.246 {TextSearchCmd, regexp backwards search all empty strings} -body {
    text .t
    set res [.t search -count C -backwards -all -regexp "" 1.0]
    lappend res $C
} -cleanup {
    destroy .t
    unset -nocomplain res C
} -result {1.0 0}
test text-22.247 {TextSearchCmd, regexp backwards search all empty strings} -body {
    text .t
    .t insert end "Searching for the\nempty string!"
    set res [.t search -count C -backwards -all -regexp "" 2.5 2.0]
    lappend res $C
} -cleanup {
    destroy .t
    unset -nocomplain res C
} -result {2.4 2.3 2.2 2.1 2.0 {0 0 0 0 0}}
test text-22.248 {TextSearchCmd, regexp backwards search all empty strings, with overlap} -body {
    text .t
    set res [.t search -count C -backwards -all -regexp -overlap "" 1.0]
    lappend res $C
} -cleanup {
    destroy .t
    unset -nocomplain res C
} -result {1.0 0}
test text-22.249 {TextSearchCmd, regexp backwards search all empty strings, with overlap} -body {
    text .t
    .t insert end "Searching for the\nempty string!"
    set res [.t search -count C -backwards -all -regexp -overlap "" 2.5 2.0]
    lappend res $C
} -cleanup {
    destroy .t
    unset -nocomplain res C
} -result {2.4 2.3 2.2 2.1 2.0 {0 0 0 0 0}}
test text-22.250 {TextSearchCmd, backwards search all matching at start of line} -body {
    text .t
    .t insert end "abc"
    set res [.t search -backwards -all b end]      ; # works
    lappend res [.t search -backwards a end]       ; # works
    lappend res [.t search -backwards -all a end]  ; # used to hang
} -cleanup {
    destroy .t
} -result {1.1 1.0 1.0}

test text-23.1 {TkTextGetTabs procedure} -setup {
    text .t -highlightthickness 0 -bd 0 -relief flat -padx 0 -width 150
    pack .t
} -body {
    .t insert end "1\t2\t3\t4\t55.5"
    .t configure -tabs "\{{}"
} -cleanup {
    destroy .t
} -returnCodes {error} -result {unmatched open brace in list}
test text-23.2 {TkTextGetTabs procedure} -setup {
    text .t -highlightthickness 0 -bd 0 -relief flat -padx 0 -width 150
    pack .t
} -body {
    .t insert end "1\t2\t3\t4\t55.5"
    .t configure -tabs xyz
} -cleanup {
    destroy .t
} -returnCodes {error} -result {expected screen distance but got "xyz"}
test text-23.3 {TkTextGetTabs procedure} -setup {
    text .t -highlightthickness 0 -bd 0 -relief flat -padx 0 -width 150
    pack .t
} -body {
    .t insert end "1\t2\t3\t4\t55.5"
    .t configure -tabs {100 200}
    update idletasks
    list [lindex [.t bbox 1.2] 0] [lindex [.t bbox 1.4] 0]
} -cleanup {
    destroy .t
} -result {100 200}
test text-23.4 {TkTextGetTabs procedure} -setup {
    text .t -highlightthickness 0 -bd 0 -relief flat -padx 0 -width 150
    pack .t
} -body {
    .t insert end "1\t2\t3\t4\t55.5"
    .t configure -tabs {100 right 200 left 300 center 400 numeric}
    update idletasks
    list [expr {[lindex [.t bbox 1.2] 0] + [lindex [.t bbox 1.2] 2]}] \
	    [lindex [.t bbox 1.4] 0] \
	    [expr {[lindex [.t bbox 1.6] 0] + [lindex [.t bbox 1.6] 2]/2}] \
	    [lindex [.t bbox 1.10] 0]
} -cleanup {
    destroy .t
} -result {100 200 300 400}
test text-23.5 {TkTextGetTabs procedure} -setup {
    text .t -highlightthickness 0 -bd 0 -relief flat -padx 0 -width 150
    pack .t
} -body {
    .t insert end "1\t2\t3\t4\t55.5"
    .t configure -tabs {105 r 205 l 305 c 405 n}
    update idletasks
    list [expr {[lindex [.t bbox 1.2] 0] + [lindex [.t bbox 1.2] 2]}] \
	    [lindex [.t bbox 1.4] 0] \
	    [expr {[lindex [.t bbox 1.6] 0] + [lindex [.t bbox 1.6] 2]/2}] \
	    [lindex [.t bbox 1.10] 0]
} -cleanup {
    destroy .t
} -result {105 205 305 405}
test text-23.6 {TkTextGetTabs procedure} -setup {
    text .t -highlightthickness 0 -bd 0 -relief flat -padx 0 -width 150
    pack .t
} -body {
    .t insert end "1\t2\t3\t4\t55.5"
    .t configure -tabs {100 left 200 lork}
} -cleanup {
    destroy .t
} -returnCodes {error} -result {bad tab alignment "lork": must be left, right, center, or numeric}
test text-23.7 {TkTextGetTabs procedure} -setup {
    text .t -highlightthickness 0 -bd 0 -relief flat -padx 0 -width 150
    pack .t
} -body {
    .t insert end "1\t2\t3\t4\t55.5"
    .t configure -tabs {100 !44 200 lork}
} -cleanup {
    destroy .t
} -returnCodes {error} -result {expected screen distance but got "!44"}


test text-24.1 {TextDumpCmd procedure, bad args} -body {
    pack [text .t]
    .t insert 1.0 "One Line"
    .t mark set insert 1.0
    .t dump
} -cleanup {
    destroy .t
} -returnCodes {error} -result {Usage: .t dump ?-all -chars -image -mark -node -tag -text -window? ?-command script? index ?index2?}
test text-24.2 {TextDumpCmd procedure, bad args} -body {
    pack [text .t]
    .t insert 1.0 "One Line"
    .t mark set insert 1.0
    .t dump -all
} -cleanup {
    destroy .t
} -returnCodes {error} -result {Usage: .t dump ?-all -chars -image -mark -node -tag -text -window? ?-command script? index ?index2?}
test text-24.3 {TextDumpCmd procedure, bad args} -body {
    pack [text .t]
    .t insert 1.0 "One Line"
    .t mark set insert 1.0
    .t dump -command
} -cleanup {
    destroy .t
} -returnCodes {error} -result {Usage: .t dump ?-all -chars -image -mark -node -tag -text -window? ?-command script? index ?index2?}
test text-24.4 {TextDumpCmd procedure, bad args} -body {
    pack [text .t]
    .t insert 1.0 "One Line"
    .t mark set insert 1.0
    .t dump -bogus
} -cleanup {
    destroy .t
} -returnCodes {error} -result {bad option "-bogus": must be -all, -chars, -command, -image, -mark, -node, -tag, -text, or -window}
test text-24.5 {TextDumpCmd procedure, bad args} -body {
    pack [text .t]
    .t insert 1.0 "One Line"
    .t mark set insert 1.0
    .t dump bogus
} -cleanup {
    destroy .t
} -returnCodes {error} -result {bad text index "bogus"}
test text-24.6 {TextDumpCmd procedure, one index} -body {
    pack [text .t]
    .t insert 1.0 "One Line"
    .t dump -text 1.2
} -cleanup {
    destroy .t
} -result {text e 1.2}
test text-24.7 {TextDumpCmd procedure, two indices} -body {
    pack [text .t]
    .t insert 1.0 "One Line"
    .t dump -text 1.0 1.end
} -cleanup {
    destroy .t
} -result {text {One Line} 1.0}
test text-24.8 {TextDumpCmd procedure, "end" index} -body {
    pack [text .t]
    .t insert 1.0 "One Line"
    .t dump -text 1.end end
} -cleanup {
    destroy .t
} -result {text {
} 1.8}
test text-24.9 {TextDumpCmd procedure, same indices} -body {
    pack [text .t]
    .t insert 1.0 "One Line"
    .t dump 1.5 1.5
} -cleanup {
    destroy .t
} -result {}
test text-24.10 {TextDumpCmd procedure, negative range} -body {
    pack [text .t]
    .t insert 1.0 "One Line"
    .t mark set insert 1.0
    .t dump 1.5 1.0
} -cleanup {
    destroy .t
} -result {}
test text-24.11 {TextDumpCmd procedure, stop at begin-line} -body {
    pack [text .t]
    .t insert end "Line One\nLine Two\nLine Three\nLine Four"
    .t dump -text 1.0 2.0
} -cleanup {
    destroy .t
} -result {text {Line One
} 1.0}
test text-24.12 {TextDumpCmd procedure, span multiple lines} -body {
    pack [text .t]
    .t insert end "Line One\nLine Two\nLine Three\nLine Four"
    .t dump -text 1.5 3.end
} -cleanup {
    destroy .t
} -result {text {One
} 1.5 text {Line Two
} 2.0 text {Line Three} 3.0}
test text-24.13 {TextDumpCmd procedure, tags only} -body {
    pack [text .t]
    .t insert end "Line One\nLine Two\nLine Three\nLine Four"
    .t tag add x 2.0 2.end
    .t tag add y 1.0 end
    .t dump -tag 2.1 2.8
} -cleanup {
    destroy .t
} -result {}
test text-24.14 {TextDumpCmd procedure, tags only} -body {
    pack [text .t]
    .t insert end "Line One\nLine Two\nLine Three\nLine Four"
    .t tag add x 2.0 2.end
    .t tag add y 1.0 end
    .t dump -tag 2.0 2.8
} -cleanup {
    destroy .t
} -result {tagon x 2.0}
test text-24.15 {TextDumpCmd procedure, tags only} -body {
    pack [text .t]
    .t insert end "Line One\nLine Two\nLine Three\nLine Four"
    .t tag add x 2.0 2.end
    .t tag add y 1.0 end
    .t dump -tag 1.0 4.end
} -cleanup {
    destroy .t
} -result {tagon y 1.0 tagon x 2.0 tagoff x 2.8}
test text-24.16 {TextDumpCmd procedure, tags only} -body {
    pack [text .t]
    .t insert end "Line One\nLine Two\nLine Three\nLine Four"
    .t tag add x 2.0 2.end
    .t tag add y 1.0 end
    .t dump -tag 1.0 end
} -cleanup {
    destroy .t
} -result {tagon y 1.0 tagon x 2.0 tagoff x 2.8 tagoff y 5.0}
test text-24.17 {TextDumpCmd procedure, marks only} -body {
    pack [text .t]
    .t insert end "Line One\nLine Two\nLine Three\nLine Four"
    .t mark set insert 1.0
    .t mark set current 1.0
    .t mark set m 2.4
    .t mark set n 4.0
    .t mark set END end
    .t dump -mark 1.1 1.8
} -cleanup {
    destroy .t
} -result {}
test text-24.18 {TextDumpCmd procedure, marks only} -body {
    pack [text .t]
    .t insert end "Line One\nLine Two\nLine Three\nLine Four"
    .t mark set insert 1.0
    .t mark set current 1.0
    .t mark set m 2.4
    .t mark set n 4.0
    .t mark set END end
    .t dump -mark 2.0 2.8
} -cleanup {
    destroy .t
} -result {mark m 2.4}
test text-24.19 {TextDumpCmd procedure, marks only} -body {
    pack [text .t]
    .t insert end "Line One\nLine Two\nLine Three\nLine Four"
    .t mark set insert 1.0
    .t mark set current 1.0
    .t mark set m 2.4
    .t mark set n 4.0
    .t mark set END end
    .t dump -mark 1.1 4.end
} -cleanup {
    destroy .t
} -result {mark m 2.4 mark n 4.0}
test text-24.20 {TextDumpCmd procedure, marks only} -body {
    pack [text .t]
    .t insert end "Line One\nLine Two\nLine Three\nLine Four"
    .t mark set insert 1.0
    .t mark set current 1.0
    .t mark set m 2.4
    .t mark set n 4.0
    .t mark set END end
    .t dump -mark 1.0 end
} -cleanup {
    destroy .t
} -result {mark current 1.0 mark insert 1.0 mark m 2.4 mark n 4.0 mark END 5.0}
test text-24.21 {TextDumpCmd procedure, windows only} -setup {
    pack [text .t]
    .t insert end "Line One\nLine Two\nLine Three\nLine Four"
    .t insert end [string repeat "-\n" 100]
    button .hello -text Hello
} -body {
    .t window create 3.end -window .hello
    .t window create 100.0 -create { }
    .t dump -window 1.0 5.0
} -cleanup {
    destroy .t
} -result {window .hello 3.10}
test text-24.22 {TextDumpCmd procedure, windows only} -setup {
    pack [text .t]
    .t insert end "Line One\nLine Two\nLine Three\nLine Four"
    .t insert end [string repeat "-\n" 100]
    button .hello -text Hello
} -body {
    .t window create 3.end -window .hello
    .t window create 100.0 -create { }
    .t dump -window 5.0 end
} -cleanup {
    destroy .t
} -result {window {} 100.0}
test text-24.23 {TextDumpCmd procedure, command script} -setup {
    set x {}
    pack [text .t]
    proc Append {varName key value index} {
	upvar #0 $varName x
	lappend x $key $index $value
    }
} -body {
    .t insert end "Line One\nLine Two\nLine Three\nLine Four"
    .t mark set insert 1.0
    .t mark set current 1.0
    .t tag add x 2.0 2.end
    .t mark set m 2.4
    .t dump -command {Append x} -all 1.0 end
    return $x
} -cleanup {
    destroy .t
    rename Append {}
} -result {mark 1.0 current mark 1.0 insert text 1.0 {Line One
} tagon 2.0 x text 2.0 Line mark 2.4 m text 2.4 { Two} tagoff 2.8 x text 2.8 {
} text 3.0 {Line Three
} text 4.0 {Line Four
}}
test text-24.24 {TextDumpCmd procedure, command script} -setup {
    set x {}
    pack [text .t]
    proc Append {varName key value index} {
	upvar #0 $varName x
	lappend x $key $index $value
    }
} -body {
    .t insert end "Line One\nLine Two\nLine Three\nLine Four"
    .t mark set insert 1.0
    .t mark set current 1.0
    .t mark set m 2.4
    .t dump -mark -command {Append x} 1.0 end
    return $x
} -cleanup {
    destroy .t
    rename Append {}
} -result {mark 1.0 current mark 1.0 insert mark 2.4 m}
test text-24.25 {TextDumpCmd procedure, unicode characters} -body {
    text .t
    .t insert 1.0 ±±±
    .t dump -all 1.0 2.0
} -cleanup {
    destroy .t
} -result "text ±±± 1.0 mark current 1.3 mark insert 1.3 text {\n} 1.3"
test text-24.26 {TextDumpCmd procedure, unicode characters} -body {
    text .t
    .t delete 1.0 end
    .t insert 1.0 abc±±±
    .t dump -all 1.0 2.0
} -cleanup {
    destroy .t
} -result "text abc±±± 1.0 mark current 1.6 mark insert 1.6 text {\n} 1.6"
test text-24.27 {TextDumpCmd procedure, peer present} -body {
    text .t
    .t peer create .t.t
    .t dump -all 1.0 end
} -cleanup {
    destroy .t
} -result "mark current 1.0 mark insert 1.0 text {\n} 1.0"

test text-25.1 {text widget vs hidden commands} -body {
    text .t
    set y [list {} [interp hidden]]
    interp hide {} .t
    destroy .t
    set x [list [winfo children .] [interp hidden]]
    expr {$x eq $y}
} -result {1}


test text-26.1 {bug fix - 1642} -body {
    pack [text .t]
    .t insert end "line 1\n"
    .t insert end "line 2\n"
    .t insert end "line 3\n"
    .t insert end "line 4\n"
    .t insert end "line 5\n"
    tk::TextSetCursor .t 3.0
    .t search -backward -regexp "\$" insert 1.0
} -cleanup {
    destroy .t
} -result {2.6}


test text-27.1 {TextEditCmd procedure, argument parsing} -body {
    pack [text .t]
    .t edit
} -cleanup {
    destroy .t
} -returnCodes {error} -result {wrong # args: should be ".t edit option ?arg ...?"}
test text-27.2 {TextEditCmd procedure, argument parsing} -body {
    pack [text .t]
    .t edit gorp
} -cleanup {
    destroy .t
} -returnCodes {error} -result {bad edit option "gorp": must be altered, canredo, canundo, info, inspect, irreversible, modified, recover, redo, reset, separator, or undo}
test text-27.3 {TextEditUndo procedure, undoing changes} -body {
    text .t -undo 1
    pack .t
    .t insert end "line 1\n"
    .t delete 1.4 1.6
    .t insert end "should be gone after undo\n"
    .t edit undo
    .t get 1.0 end
} -cleanup {
    destroy .t
} -result "line\n\n"
test text-27.4 {TextEditRedo procedure, redoing changes} -body {
    text .t -undo 1
    pack .t
    .t insert end "line 1\n"
    .t delete 1.4 1.6
    .t insert end "should be back after redo\n"
    .t edit undo
    .t edit redo
    .t get 1.0 end
} -cleanup {
    destroy .t
} -result "line\nshould be back after redo\n\n"
test text-27.5 {TextEditUndo procedure, resetting stack} -body {
    text .t -undo 1
    pack .t
    .t insert end "line 1\n"
    .t delete 1.4 1.6
    .t insert end "should be back after redo\n"
    .t edit reset
    catch {.t edit undo} msg
    return $msg
} -cleanup {
    destroy .t
} -result "nothing to undo"
test text-27.6 {TextEditCmd procedure, insert separator} -body {
    text .t -undo 1
    pack .t
    .t insert end "line 1\n"
    .t edit separator
    .t insert end "line 2\n"
    .t edit undo
    .t get 1.0 end
} -cleanup {
    destroy .t
} -result "line 1\n\n"
test text-27.7 {-autoseparators configuration option} -body {
    text .t -undo 1 -autoseparators 0
    pack .t
    .t insert end "line 1\n"
    .t delete 1.4 1.6
    .t insert end "line 2\n"
    .t edit undo
    .t get 1.0 end
} -cleanup {
    destroy .t
} -result "\n"
test text-27.8 {TextEditCmd procedure, modified flag} -body {
    text .t
    pack .t
    .t insert end "line 1\n"
    .t edit modified
} -cleanup {
    destroy .t
} -result {1}
test text-27.9 {TextEditCmd procedure, reset modified flag} -body {
    text .t
    pack .t
    .t insert end "line 1\n"
    .t edit modified 0
    .t edit modified
} -cleanup {
    destroy .t
} -result {0}
test text-27.10 {TextEditCmd procedure, set modified flag} -body {
    text .t
    pack .t
    .t edit modified 1
    .t edit modified
} -cleanup {
    destroy .t
} -result {1}
test text-27.11 {TextEditCmd procedure, set modified flag repeat} -setup {
    text .t
    pack .t
# Make sure the Text is mapped before we start
    update
    set ::retval {}
} -body {
    bind .t <<Modified>> "lappend ::retval modified"
# Shouldn't require [update idle] to trigger event [Bug 1809538]
    lappend ::retval [.t edit modified]
    .t edit modified 1
    update
    lappend ::retval [.t edit modified]
    .t edit modified 1 ; # binding should only fire once [Bug 1799782]
    update idletasks
    lappend ::retval [.t edit modified]
} -cleanup {
    destroy .t
} -result {0 modified 1 1}
test text-27.12 {<<Modified>> virtual event} -body {
    set ::retval unmodified
    text .t -undo 1
    pack .t
    bind .t <<Modified>> "set ::retval modified"
    update idletasks
    .t insert end "nothing special\n"
    update
    return $::retval
} -cleanup {
    destroy .t
} -result {modified}
test text-27.13 {<<Modified>> virtual event - insert before Modified} -body {
    set ::retval {}
    pack [text .t -undo 1]
    bind .t <<Modified>> { set ::retval [.t get 1.0 end-1c] }
    update idletasks
    .t insert end "nothing special"
    update
    return $::retval
} -cleanup {
    destroy .t
} -result {nothing special}
test text-27.14 {<<Modified>> virtual event - delete before Modified} -body {
# Bug 1737288, make sure we delete chars before triggering <<Modified>>
    set ::retval {}
    pack [text .t -undo 1]
    bind .t <<Modified>> { set ::retval [.t get 1.0 end-1c] }
    .t insert end "nothing special"
    .t edit modified 0
    .t delete 1.0 1.2
    update
    set ::retval
} -cleanup {
    destroy .t
} -result {thing special}
test text-27.14a {<<Modified>> virtual event - propagation to peers} -body {
# Bug [fd3a4dc111], <<Modified>> event is not always sent to peers
    set ::retval 0
    text .t -undo 1
    .t peer create .tt
    pack .t .tt
    bind .t <<Modified>> {incr ::retval}
    bind .tt <<Modified>> {incr ::retval}
    .t insert end "This increments ::retval once for each peer, i.e. twice."
    .t edit modified 0  ; # shall increment twice as well, not just once
    update
    set ::retval
} -cleanup {
    destroy .t .tt
} -result {4}
test text-27.15 {<<Selection>> virtual event on sel tagging} -body {
    set ::retval no_selection
    pack [text .t]
    bind .t <<Selection>> "set ::retval selection_changed"
    update idletasks
    .t insert end "nothing special\n"
    .t tag add sel 1.0 1.1
    update
    set ::retval
} -cleanup {
    destroy .t
} -result {selection_changed}
test text-27.15a {<<Selection>> virtual event on sel removal} -body {
    set ::retval no_selection
    pack [text .t]
    .t insert end "nothing special\n"
    .t tag add sel 1.0 1.1
    bind .t <<Selection>> "set ::retval selection_changed"
    update idletasks
    .t tag remove 1.0 end
    update
    set ::retval
} -cleanup {
    destroy .t
} -result {selection_changed}
test text-27.15b {<<Selection>> virtual event on <<PasteSelection>> inside widget selection} -body {
    pack [text .t]
    .t insert end "There is a selection in this text widget,\n"
    .t insert end "and it will be impacted by the <<PasteSelection>> event received.\n"
    .t insert end "Therefore a <<Selection>> event must fire back."
    .t tag add sel 1.0 1.28
    bind .t <<Selection>> "set ::retval <<Selection>>_fired"
    update
    set ::retval no_<<Selection>>_event_fired
    event generate .t <<PasteSelection>> -x 15 -y [lindex [.t dlineinfo 1.0] 1]
    update
    set ::retval
} -cleanup {
    destroy .t
} -result {<<Selection>>_fired}
test text-27.15c {No <<Selection>> virtual event on <<PasteSelection>> outside widget selection} -body {
    pack [text .t]
    .t insert end "There is a selection in this text widget,\n"
    .t insert end "but it will not be impacted by the <<PasteSelection>> event received."
    .t tag add sel 1.0 1.28
    bind .t <<Selection>> "set ::retval <<Selection>>_fired"
    update
    set ::retval no_<<Selection>>_event_fired
    event generate .t <<PasteSelection>> -x 15 -y [lindex [.t dlineinfo 2.0] 1]
    update
    set ::retval
} -cleanup {
    destroy .t
} -result {no_<<Selection>>_event_fired}
test text-27.15d {<<Selection>> virtual event on <Delete> with cursor inside selection} -body {
    pack [text .t]
    .t insert end "There is a selection in this text widget,\n"
    .t insert end "and it will be impacted by the <Delete> event received.\n"
    .t insert end "Therefore a <<Selection>> event must fire back."
    .t tag add sel 1.0 1.28
    bind .t <<Selection>> "set ::retval <<Selection>>_fired"
    update
    set ::retval no_<<Selection>>_event_fired
    .t mark set insert 1.15
    update idletasks
    focus -force .t
    event generate .t <Delete>
    update
    set ::retval
} -cleanup {
    destroy .t
} -result {<<Selection>>_fired}
test text-27.15e {No <<Selection>> virtual event on <Delete> with cursor outside selection} -body {
    pack [text .t]
    .t insert end "There is a selection in this text widget,\n"
    .t insert end "but it will not be impacted by the <Delete> event received."
    .t tag add sel 1.0 1.28
    bind .t <<Selection>> "set ::retval <<Selection>>_fired"
    update
    set ::retval no_<<Selection>>_event_fired
    .t mark set insert 2.15
    focus .t
    event generate .t <Delete>
    update
    set ::retval
} -cleanup {
    destroy .t
} -result {no_<<Selection>>_event_fired}
test text-27.15f {<<Selection>> virtual event on <<Cut>> with a widget selection} -body {
    pack [text .t]
    .t insert end "There is a selection in this text widget,\n"
    .t insert end "and it will be impacted by the <<Cut>> event received.\n"
    .t insert end "Therefore a <<Selection>> event must fire back."
    .t tag add sel 1.0 1.28
    bind .t <<Selection>> "set ::retval <<Selection>>_fired"
    update
    set ::retval no_<<Selection>>_event_fired
    event generate .t <<Cut>>
    update
    set ::retval
} -cleanup {
    destroy .t
} -result {<<Selection>>_fired}
test text-27.15g {No <<Selection>> virtual event on <<Cut>> without widget selection} -body {
    pack [text .t]
    .t insert end "There is a selection in this text widget,\n"
    .t insert end "and it will be impacted by the <<Cut>> event received.\n"
    .t insert end "Therefore a <<Selection>> event must fire back."
    bind .t <<Selection>> "set ::retval <<Selection>>_fired"
    update
    set ::retval no_<<Selection>>_event_fired
    event generate .t <<Cut>>
    update
    set ::retval
} -cleanup {
    destroy .t
} -result {no_<<Selection>>_event_fired}
test text-27.16 {-maxundo configuration option} -body {
    text .t -undo 1 -autoseparators 1 -maxundo 2
    pack .t
    .t insert end "line 1\n"
    .t delete 1.4 1.6
    .t insert end "line 2\n"
    catch {.t edit undo}
    catch {.t edit undo}
    catch {.t edit undo}
    .t get 1.0 end
} -cleanup {
    destroy .t
} -result "line 1\n\n"
test text-27.16a {undo configuration options with peers} -body {
    text .t -undo 1 -autoseparators 0 -maxundo 200 -maxredo 100 -maxundosize 1000
    .t peer create .tt
    set res     [.t  cget -undo]
    lappend res [.tt cget -undo]
    lappend res [.t  cget -autoseparators]
    lappend res [.tt cget -autoseparators]
    lappend res [.t  cget -maxundo]
    lappend res [.tt cget -maxundo]
    lappend res [.t  cget -maxredo]
    lappend res [.tt cget -maxredo]
    lappend res [.t  cget -maxundosize]
    lappend res [.tt cget -maxundosize]
    .t insert end "The undo stack is common between peers"
    lappend res [llength [.t  edit info -undocommands]]
    lappend res [llength [.tt edit info -undocommands]]
} -cleanup {
    destroy .t .tt
} -result {1 1 0 0 200 200 100 100 1000 1000 1 1}
test text-27.16b {undo configuration options with peers, defaults} -body {
    text .t
    .t peer create .tt
    set res     [.t  cget -undo]
    lappend res [.tt cget -undo]
    lappend res [.t  cget -autoseparators]
    lappend res [.tt cget -autoseparators]
    lappend res [.t  cget -maxundo]
    lappend res [.tt cget -maxundo]
    lappend res [.t  cget -maxredo]
    lappend res [.tt cget -maxredo]
    lappend res [.t  cget -maxundosize]
    lappend res [.tt cget -maxundosize]
    .t insert end "The undo stack is common between peers"
    lappend res [llength [.t  edit info -undocommands]]
    lappend res [llength [.tt edit info -undocommands]]
} -cleanup {
    destroy .t .tt
} -result {0 0 1 1 0 0 -1 -1 0 0 0 0}
test text-27.17 {bug fix 1536735 - undo with empty text} -body {
    text .t -undo 1
    set r [.t edit modified]
    .t delete 1.0
    lappend r [.t edit modified]
    lappend r [catch {.t edit undo}]
    lappend r [.t edit modified]
} -cleanup {
    destroy .t
} -result {0 0 1 0}
test text-27.18 {patch 1469210 - inserting after undo} -setup {
    destroy .t
} -body {
    text .t -undo 1
    .t insert end foo
    .t edit modified 0
    .t edit undo
    .t insert end bar
    .t edit modified
} -cleanup {
    destroy .t
} -result 1
test text-27.19 {patch 1669632 (i) - undo after <Control-Button-1>} -setup {
    destroy .t
} -body {
    text .t -undo 1
    .t insert end foo\nbar
    .t edit reset
    .t insert 2.2 WORLD
    event generate .t <Control-Button-1> -x 1 -y 1
    .t insert insert HELLO
    .t edit undo
    .t get 2.2 2.7
} -cleanup {
    destroy .t
} -result WORLD
test text-27.20 {patch 1669632 (iv) - undo after <<SelectNone>>} -setup {
    destroy .top .top.t
} -body {
    toplevel .top
    pack [text .top.t -undo 1]
    .top.t insert end "This is an example text"
    .top.t edit reset
    .top.t mark set insert 1.5
    .top.t insert 1.5 HELLO
    .top.t tag add sel 1.10 1.12
    update
    focus -force .top.t
    event generate .top.t <<SelectNone>>
    .top.t insert insert " WORLD "
    .top.t edit undo
    .top.t get 1.5 1.10
} -cleanup {
    destroy .top.t .top
} -result HELLO
test text-27.21 {patch 1669632 (vii) - <<Undo>> shall not remove separators} -setup {
    destroy .t
} -body {
    text .t -undo 1
    .t insert end "This is an example text"
    .t edit reset
    .t insert 1.5 "WORLD "
    event generate .t <Control-Button-1> -x 1 -y 1
    .t insert insert HELLO
    event generate .t <<Undo>>
    .t insert insert E
    event generate .t <<Undo>>
    .t get 1.0 "1.0 lineend"
} -cleanup {
    destroy .t
} -result "This WORLD is an example text"
test text-27.22 {patch 1669632 (v) - <<Clear>> is atomic} -setup {
    destroy .t
} -body {
    toplevel .top
    pack [text .top.t -undo 1]
    .top.t insert end "This is an example text"
    .top.t edit reset
    .top.t mark set insert 1.5
    .top.t insert 1.5 "A"
    update
    focus -force .top.t
    event generate .top.t <Delete>
    event generate .top.t <<SelectNextChar>>
    event generate .top.t <<Clear>>
    event generate .top.t <Delete>
    event generate .top.t <<Undo>>
    .top.t get 1.0 "1.0 lineend"
} -cleanup {
    destroy .top.t .top
} -result "This A an example text"
 test text-27.23 {patch 1669632 (v) - <<Cut>> is atomic} -setup {
    destroy .t
} -body {
    toplevel .top
    pack [text .top.t -undo 1]
    .top.t insert end "This is an example text"
    .top.t edit reset
    .top.t mark set insert 1.5
    .top.t insert 1.5 "A"
    update
    focus -force .top.t
    event generate .top.t <Delete>
    event generate .top.t <<SelectNextChar>>
    event generate .top.t <<Cut>>
    event generate .top.t <Delete>
    event generate .top.t <<Undo>>
    .top.t get 1.0 "1.0 lineend"
} -cleanup {
    destroy .top.t .top
} -result "This A an example text"
test text-27.24 {TextEditCmd procedure, undo and redo stack depths} -setup {
    destroy .t
    set res {}
} -body {
    text .t -undo false -autoseparators false
    .t edit info; lappend res $(undodepth) $(redodepth)
    .t configure -undo true
    .t edit info; lappend res $(undodepth) $(redodepth)
    .t insert end "DO\n"
    .t edit separator
    .t insert end "IT\n"
    .t insert end "YOURSELF\n"
    .t edit separator
    .t edit info; lappend res $(undodepth) $(redodepth)
    .t edit undo
    .t edit info; lappend res $(undodepth) $(redodepth)
    .t edit redo
    .t edit info; lappend res $(undodepth) $(redodepth)
    .t configure -undo false
    .t edit info; lappend res $(undodepth) $(redodepth)
    .t configure -undo true
    .t edit info; lappend res $(undodepth) $(redodepth)
} -cleanup {
    destroy .t
} -result {0 0 0 0 2 0 1 1 2 0 0 0 0 0}
test text-27.25 {<<UndoStack>> virtual event} -setup {
    destroy .t
    set res {}
    set nbUS 0
} -body {
    text .t -undo false -autoseparators false
    bind .t <<UndoStack>> {incr nbUS}
    update ; lappend res $nbUS
    .t configure -undo true
    update ; lappend res $nbUS
    .t insert end "DO\n"
    .t edit separator
    .t insert end "IT\n"
    .t insert end "YOURSELF\n"
    .t edit separator
    .t insert end "MAN\n"
    .t edit separator
    update ; lappend res $nbUS
    .t edit undo
    update ; lappend res $nbUS
    .t edit redo
    update ; lappend res $nbUS
    .t edit undo
    update ; lappend res $nbUS
    .t edit undo
    update ; lappend res $nbUS
    .t edit undo
    update ; lappend res $nbUS
    .t edit redo
    update ; lappend res $nbUS
    .t edit redo
    update ; lappend res $nbUS
    .t edit redo
    update ; lappend res $nbUS
    .t edit undo
    update ; lappend res $nbUS
    .t edit undo
    update ; lappend res $nbUS
    .t edit reset
    update ; lappend res $nbUS
} -cleanup {
    destroy .t
} -result {0 0 4 5 6 7 8 9 10 11 12 13 14 15}
test text-27.26 {edit undo and edit redo provides ranges} -setup {
    destroy .t
    set res {}
    set undo {}
    set redo {}
} -body {
    proc watch {w op idx1 idx2 info userFlag} {
	switch $op {
	    undo - redo {
		::tk_mergeRange ::${op}_ [list $idx1 $idx2]
		if {[lindex $info 1]} { ;# last undo/redo action?
		    lappend ::${op} [set ::${op}_]
		    unset ::${op}_
		}
	    }
	}
    }
    text .t -undo true -autoseparators false
    .t watch watch
    .t insert end "Hello "
    .t edit separator
    .t insert end "World!\n"
    .t insert 1.6 "GREAT "
    .t insert end "Another edit here!!"
    .t edit undo
    .t edit redo
    .t edit separator
    .t delete 1.6
    .t delete 1.9 1.10
    .t insert 1.9 L
    .t edit undo
    .t edit redo
    .t replace 1.6 1.10 Tcl/Tk
    .t replace 2.8 2.12 "one bites the dust"
    .t edit undo
    .t edit redo
    lappend res $undo
    lappend res $redo
} -cleanup {
    destroy .t
    unset undo redo res
} -result {{{{1.6 2.19}} {{1.6 1.7} {1.9 1.10}} {{1.6 1.12} {2.8 2.26}}}\
	   {{{1.6 2.19}} {{1.6 1.7} {1.9 1.10}} {{1.6 1.12} {2.8 2.26}}}}
test text-27.27 {undo with empty text, and tagged newline} -body {
    text .t
    .t tag add tag1 1.0
    .t configure -undo on
    .t delete 1.0
    .t edit undo
    .t tag ranges tag1
} -cleanup {
    destroy .t
} -result {1.0 2.0}
test text-27.28 {Bug e32292c454704f7defd1cb335b5663f9c4f245d4 \
		 undo is undoing too much} -setup {
    pack [text .t -undo 1]
} -body {
    .t insert end "Line 1\nLine 2\n"
    .t tag configure number -foreground red
    .t tag add number 1.5
    .t tag add number 2.5
    .t edit separator
    .t insert 1.0 "    "
    .t edit separator
    .t edit undo
    .t tag getrange number 2.5    ; # shall not be {}
} -cleanup {
    destroy .t
} -result {2.5 2.6}
test text-27.29 {"edit info" gives error when array name is starting with a minus sign} -body {
    [text .t] edit info -array
} -cleanup {
    destroy .t
} -returnCodes error -result {bad option "-array": must be -bytesize, -generatedmarks, -images, -lines, -linespernode, -marks, -redobytesize, -redocommands, -redodepth, -redostacksize, -tags, -totalbytesize, -totallines, -undobytesize, -undocommands, -undodepth, -undostacksize, -usedtags, -visibleimages, -visiblewindows, or -windows}
test text-27.30 {"edit info" works when array name is preceded by "--"} -body {
    [text .t] edit info -- -array
    set -array(generatedmarks)
} -cleanup {
    destroy .t
} -result {0}
test text-27.31 {"edit info" works w/o arguments} -body {
    set [[text .t] edit info](generatedmarks)
} -cleanup {
    destroy .t
} -result {0}
test text-27.29 {bug ab839efc5f - .text edit undo inserts separators} -setup {
    destroy .t
} -body {
    text .t -undo 1
    .t insert 1.0 "1. 123 5 789012  LINE-1\n2.\n3. 123 5 789012  LINE-3\n"
    .t tag add sel 3.0 3.end
    .t delete sel.first sel.last
    .t edit undo
    .t tag add sel 3.0 3.end
    .t delete sel.first sel.last
    .t edit undo
    .t get 3.0 3.end
} -cleanup {
    destroy .t
} -result {3. 123 5 789012  LINE-3}

test text-28.1 {bug fix - 624372, ControlUtfProc long lines} -body {
    pack [text .t -wrap none]
    .t insert end [string repeat "\1" 500]
} -cleanup {
    destroy .t
} -result {}


test text-29.1 {tabs - must be positive and must be increasing} -body {
    pack [text .t -wrap none]
    .t configure -tabs 0
} -cleanup {
    destroy .t
} -returnCodes {error} -result {tab stop "0" is not at a positive distance}
test text-29.2 {tabs - must be positive and must be increasing} -body {
    pack [text .t -wrap none]
    .t configure -tabs -5
} -cleanup {
    destroy .t
} -returnCodes {error} -result {tab stop "-5" is not at a positive distance}
test text-29.3 {tabs - must be positive and must be increasing} -constraints {
    knownBug
} -body {
# This bug will be fixed in Tk 9.0, when we can allow a minor
# incompatibility with Tk 8.x
    pack [text .t -wrap none]
    .t configure -tabs {10c 5c}
} -cleanup {
    destroy .t
} -returnCodes {error} -result {tabs must be monotonically increasing, but "5c" is smaller than or equal to the previous tab}
test text-29.4 {tabs - must be positive and must be increasing} -body {
    pack [text .t -wrap none]
    .t insert end "a\tb\tc\td\te"
    catch {.t configure -tabs {10c 5c}}
    update ; update ; update
# This test must simply not go into an infinite loop to succeed
    set result 1
} -cleanup {
    destroy .t
} -result {1}


test text-30.1 {repeated insert and scroll} -body {
    pack [text .t]
    for {set i 0} {$i < 30} {incr i} {
	.t insert end "blabla\n"
	eval .t yview moveto 1
    }
# This test must simply not crash to succeed
    set result 1
} -cleanup {
    destroy .t
} -result {1}
test text-30.2 {repeated insert and scroll} -body {
    pack [text .t]
    for {set i 0} {$i < 30} {incr i} {
	.t insert end "blabla\n"
	eval .t yview scroll 1 pages
    }
# This test must simply not crash to succeed
    set result 1
} -cleanup {
    destroy .t
} -result {1}
test text-30.3 {repeated insert and scroll} -body {
    pack [text .t]
    for {set i 0} {$i < 30} {incr i} {
	.t insert end "blabla\n"
	eval .t yview scroll 100 pixels
    }
# This test must simply not crash to succeed
    set result 1
} -cleanup {
    destroy .t
} -result {1}
test text-30.4 {repeated insert and scroll} -body {
    pack [text .t]
    for {set i 0} {$i < 30} {incr i} {
	.t insert end "blabla\n"
	eval .t yview scroll 10 units
    }
# This test must simply not crash to succeed
    set result 1
} -cleanup {
    destroy .t
} -result {1}


test text-31.1 {peer widgets} -body {
    toplevel .top
    pack [text .t]
    pack [.t peer create .top.t]
    destroy .t .top
} -result {}
test text-31.2 {peer widgets} -body {
    toplevel .top1
    toplevel .top2
    pack [text .t]
    pack [.t peer create .top1.t]
    pack [.t peer create .top2.t]
    .t insert end "abcd\nabcd"
    update
    destroy .top1
    update
    .t insert end "abcd\nabcd"
    update
    destroy .t .top2
    update
} -result {}
test text-31.3 {peer widgets} -body {
    toplevel .top1
    toplevel .top2
    pack [text .t]
    pack [.t peer create .top1.t]
    pack [.t peer create .top2.t]
    .t insert end "abcd\nabcd"
    update
    destroy .t
    update
    .top2.t insert end "abcd\nabcd"
    update
    destroy .t .top2
    update
} -result {}
test text-31.4 {peer widgets} -body {
    toplevel .top
    pack [text .t]
    set str ""
    for {set i 1} {$i < 20} {incr i} {
       append str "Line $i\n"
    }
    .t insert end $str
    pack [.t peer create .top.t -start 5 -end 11]
    update
    destroy .t .top
} -result {}
test text-31.5 {peer widgets} -body {
    toplevel .top
    pack [text .t]
    set str ""
    for {set i 1} {$i < 20} {incr i} {
       append str "Line $i\n"
    }
    .t insert end $str
    pack [.t peer create .top.t -start 5 -end 11]
    pack [.top.t peer create .top.t2]
    set res [list [.top.t index end] [.top.t2 index end]]
    update
    return $res
} -cleanup {
    destroy .t .top
} -result {7.0 7.0}
test text-31.6 {peer widgets} -body {
    toplevel .top
    pack [text .t]
    set str ""
    for {set i 1} {$i < 20} {incr i} {
       append str "Line $i\n"
    }
    .t insert end $str
    pack [.t peer create .top.t -start 5 -end 11]
    pack [.top.t peer create .top.t2 -start {} -end {}]
    set res [list [.top.t index end] [.top.t2 index end]]
    update
    return $res
} -cleanup {
    destroy .t .top
} -result {7.0 21.0}
test text-31.7 {peer widgets} -body {
    toplevel .top
    pack [text .t]
    set str ""
    for {set i 1} {$i < 20} {incr i} {
       append str "Line $i\n"
    }
    .t insert end $str
    pack [.t peer create .top.t -start 5 -end 11]
    update ; update
    set p1 [.top.t count -update -ypixels 1.0 end]
    set p2 [.t count -update -ypixels 5.0 11.0]
    expr {$p1 eq $p2}
} -cleanup {
    destroy .t .top
} -result {1}
test text-31.8 {peer widgets} -body {
    toplevel .top
    pack [text .t]
    set str ""
    for {set i 1} {$i < 20} {incr i} {
	append str "Line $i\n"
    }
    .t insert end $str
    pack [.t peer create .top.t -start 5 -end 11]
    update ; update
    .t delete 3.0 6.0
    .top.t index end
} -cleanup {
    destroy .t .top
} -result {6.0}
test text-31.9 {peer widgets} -body {
    toplevel .top
    pack [text .t]
    set str ""
    for {set i 1} {$i < 20} {incr i} {
	append str "Line $i\n"
    }
    .t insert end $str
    pack [.t peer create .top.t -start 5 -end 11]
    update ; update
    .t delete 8.0 12.0
    .top.t index end
} -cleanup {
    destroy .t .top
} -result {4.0}
test text-31.10 {peer widgets} -body {
    toplevel .top
    pack [text .t]
    set str ""
    for {set i 1} {$i < 20} {incr i} {
	append str "Line $i\n"
    }
    .t insert end $str
    pack [.t peer create .top.t -start 5 -end 11]
    update ; update
    .t delete 3.0 13.0
    .top.t index end
} -cleanup {
    destroy .t .top
# NOTE: in revised implementation this peer cannot be empty,
# so the old result "1.0" has been changed to "2.0".
} -result {2.0}
test text-31.11 {peer widgets} -setup {
    pack [text .t]
    set res {}
} -body {
    set str ""
    for {set i 1} {$i < 100} {incr i} {
	append str "Line $i\n"
    }
    .t insert end $str
    .t tag add sel 1.0 end-1c
    lappend res [.t tag ranges sel]
    .t configure -start 10 -end 20
    lappend res [.t tag ranges sel]
    return $res
} -cleanup {
    destroy .t
} -result {{1.0 100.0} {1.0 11.0}}
test text-31.12 {peer widgets} -setup {
    pack [text .t]
    set res {}
} -body {
    set str ""
    for {set i 1} {$i < 100} {incr i} {
	append str "Line $i\n"
    }
    .t insert end $str
    .t tag add sel 1.0 end-1c
    lappend res [.t tag ranges sel]
    .t configure -start 11
    lappend res [.t tag ranges sel]
    return $res
} -cleanup {
    destroy .t
} -result {{1.0 100.0} {1.0 90.0}}
test text-31.13 {peer widgets} -setup {
    pack [text .t]
    set res {}
} -body {
    set str ""
    for {set i 1} {$i < 100} {incr i} {
	append str "Line $i\n"
    }
    .t insert end $str
    .t tag add sel 1.0 end-1c
    lappend res [.t tag ranges sel]
    .t configure -end 90
    lappend res [.t tag ranges sel]
    destroy .t
    return $res
} -cleanup {
    destroy .t
} -result {{1.0 100.0} {1.0 90.0}}
test text-31.14 {peer widgets} -setup {
    pack [text .t]
    set res {}
} -body {
    set str ""
    for {set i 1} {$i < 20} {incr i} {
	append str "Line $i\n"
    }
    .t insert end $str
    .t tag add sel 1.0 3.0 5.0 7.0 9.0 11.0 13.0 15.0 17.0 19.0
    lappend res [.t tag prevrange sel 1.0]
    .t configure -start 6 -end 12
    lappend res [.t tag ranges sel]
    lappend res "next" [.t tag nextrange sel 4.0] \
      [.t tag nextrange sel 5.0] [.t tag nextrange sel 6.0] \
      [.t tag nextrange sel 7.0]
    lappend res "prev" [.t tag prevrange sel 1.0] \
      [.t tag prevrange sel 2.0] [.t tag prevrange sel 3.0] \
      [.t tag prevrange sel 4.0]
    return $res
} -cleanup {
    destroy .t
} -result {{} {1.0 2.0 4.0 6.0} next {4.0 6.0} {} {} {} prev {} {1.0 2.0} {1.0 2.0} {1.0 2.0}}
test text-31.15 {peer widgets} -setup {
    pack [text .t]
    set res {}
} -body {
    set str ""
    for {set i 1} {$i < 20} {incr i} {
	append str "Line $i\n"
    }
    .t insert end $str
    .t tag add sel 1.0 3.0 9.0 11.0 13.0 15.0 17.0 19.0
    .t configure -start 6 -end 12
    lappend res [.t tag ranges sel]
    lappend res "next" [.t tag nextrange sel 4.0] \
      [.t tag nextrange sel 5.0] [.t tag nextrange sel 6.0] \
      [.t tag nextrange sel 7.0]
    lappend res "prev" [.t tag prevrange sel 1.0] \
      [.t tag prevrange sel 2.0] [.t tag prevrange sel 3.0] \
      [.t tag prevrange sel 4.0]
    return $res
} -cleanup {
    destroy .t
} -result {{4.0 6.0} next {4.0 6.0} {} {} {} prev {} {} {} {}}
test text-31.16 {peer widgets} -setup {
    pack [text .t]
    set res {}
} -body {
    set str ""
    for {set i 1} {$i < 20} {incr i} {
	append str "Line $i\n"
    }
    .t insert end $str
    .t tag add sel 1.0 7.0 9.0 11.0 13.0 15.0 17.0 19.0
    .t configure -start 6 -end 12
    lappend res [.t tag ranges sel]
    lappend res "next" [.t tag nextrange sel 4.0] \
      [.t tag nextrange sel 5.0] [.t tag nextrange sel 6.0] \
      [.t tag nextrange sel 7.0]
    lappend res "prev" [.t tag prevrange sel 1.0] \
      [.t tag prevrange sel 2.0] [.t tag prevrange sel 3.0] \
      [.t tag prevrange sel 4.0]
    return $res
} -cleanup {
    destroy .t
} -result {{1.0 2.0 4.0 6.0} next {4.0 6.0} {} {} {} prev {} {1.0 2.0} {1.0 2.0} {1.0 2.0}}
test text-31.17 {peer widgets} -setup {
    pack [text .t]
    set res {}
} -body {
    set str ""
    for {set i 1} {$i < 20} {incr i} {
	append str "Line $i\n"
    }
    .t insert end $str
    .t tag add sel 1.0 11.0
    lappend res [.t tag ranges sel]
    lappend res [catch {.t configure -start 15 -end 10}]
    lappend res [.t tag ranges sel]
    .t configure -start 6 -end 12
    lappend res [.t tag ranges sel]
    .t configure -start {} -end {}
    lappend res [.t tag ranges sel]
    return $res
} -cleanup {
    destroy .t
} -result {{1.0 11.0} 1 {1.0 11.0} {1.0 6.0} {1.0 11.0}}
test text-31.18 {peer widgets} -setup {
    pack [text .t]
    set res {}
} -body {
    set str ""
    for {set i 1} {$i < 20} {incr i} {
	append str "Line $i\n"
    }
    .t insert end $str
    .t tag add sel 1.0 11.0
    lappend res [.t index sel.first]
    lappend res [.t index sel.last]
    return $res
} -cleanup {
    destroy .t
} -result {1.0 11.0}
test text-31.19 {peer widgets} -body {
    pack [text .t]
    set str ""
    for {set i 1} {$i < 20} {incr i} {
	append str "Line $i\n"
    }
    .t insert end $str
    .t tag delete sel
    .t index sel.first
} -cleanup {
    destroy .t
} -returnCodes {error} -result {text doesn't contain any characters tagged with "sel"}


test text-32.1 {line heights on creation} -setup {
    text .t
    proc makeText {} {
	set w .g
	set font "Times 11"
	destroy .g
	toplevel .g
	frame $w.f -highlightthickness 2 -borderwidth 2 -relief sunken
	set t $w.f.text
	text $t -yscrollcommand "$w.scroll set" -setgrid true -font $font \
	    -width 70 -height 35 -wrap word -highlightthickness 0 \
	    -borderwidth 0
	pack $t -expand  yes -fill both
	scrollbar $w.scroll -command "$t yview"
	pack $w.scroll -side right -fill y
	pack $w.f -expand yes -fill both
	$t tag configure center -justify center -spacing1 5m -spacing3 5m
	$t tag configure buttons -lmargin1 1c -lmargin2 1c -rmargin 1c \
	    -spacing1 3m -spacing2 0 -spacing3 0
	set str ""
	for {set i 0} {$i < 40} {incr i} {
	    append str "${i}word "
	}
	$t insert end $str
	return $t
    }
} -body {
    set w [makeText]
    update ; after 1000 ; update
    set before [$w count -ypixels 1.0 2.0]
    $w insert 1.0 "a"
    update
    set after [$w count -ypixels 1.0 2.0]
    destroy .g
    expr {$before eq $after}
} -cleanup {
    destroy .t
} -result {1}
test text-32.2 {peer widget -start, -end and deletion (bug 1630262)} -setup {
    destroy .t .pt
    set res {}
} -body {
    text .t
    .t peer create .pt
    set str ""
    for {set i 1} {$i < 100} {incr i} {
	append str "Line $i\n"
    }
    .t insert end $str
    .t configure -startline 5
    # none of the following delete shall crash
    # (all did before fixing bug 1630262)
    # 1. delete on the same line: line1 == line2 in DeleteIndexRange,
    #    and resetView is true neither for .t not for .pt
    .pt delete 2.0 2.2
    # 2. delete just one line: line1 < line2 in DeleteIndexRange,
    #    and resetView is true only for .t, not for .pt
    .pt delete 2.0 3.0
    # 3. delete several lines: line1 < line2 in DeleteIndexRange,
    #    and resetView is true only for .t, not for .pt
    .pt delete 2.0 5.0
    # 4. delete to the end line: line1 < line2 in DeleteIndexRange,
    #    and resetView is true only for .t, not for .pt
    .pt delete 2.0 end
    # this test succeeds provided there is no crash
    set res 1
} -cleanup {
    destroy .pt
} -result {1}
test text-32.3 {peer widget -start, -end and deletion (bug 1630262)} -setup {
    destroy .t .pt
    set res {}
} -body {
    text .t
    .t peer create .pt
    set str ""
    for {set i 1} {$i < 100} {incr i} {
	append str "Line $i\n"
    }
    .t insert end $str
    .t configure -startline 5
    .pt configure -startline 3
    # the following delete shall not crash
    # (it did before fixing bug 1630262)
    .pt delete 2.0 3.0
    # moreover -startline shall be correct
    # (was wrong before fixing bug 1630262)
    lappend res [.t cget -start] [.pt cget -start] [.t get @0,0 "@0,0 lineend"]
} -cleanup {
    destroy .pt
} -result {4 3 {Line 5}}
test text-32.4 {peer widget -start, -end and deletion (bug 1630262)} -setup {
    destroy .t .pt
    set res {}
} -body {
    text .t
    .t peer create .pt
    set str ""
    for {set i 1} {$i < 100} {incr i} {
	append str "Line $i\n"
    }
    .t insert end $str
    .t configure -startline 5 -endline 15
    .pt configure -startline 8 -endline 12
    # .pt now shows a range entirely inside the range of .pt
    # from .t, delete lines located after [.pt cget -end]
    .t delete 9.0 10.0
    # from .t, delete lines straddling [.pt cget -end]
    .t delete 6.0 9.0
    lappend res [.t cget -start] [.t cget -end] [.pt cget -start] [.pt cget -end]
    .t configure -startline 5 -endline 12
    .pt configure -startline 8 -endline 12
    # .pt now shows again a range entirely inside the range of .pt
    # from .t, delete lines located before [.pt cget -start]
    .t delete 2.0 3.0
    # from .t, delete lines straddling [.pt cget -start]
    .t delete 2.0 5.0
    lappend res [.t cget -start] [.t cget -end] [.pt cget -start] [.pt cget -end]
    .t configure -startline 22 -endline 31
    .pt configure -startline 42 -endline 51
    # .t now shows a range entirely before the range of .pt
    # from .t, delete some lines, then do it from .pt
    .t delete 2.0 3.0
    .t delete 2.0 5.0
    .pt delete 2.0 5.0
    lappend res [.t cget -start] [.t cget -end] [.pt cget -start] [.pt cget -end]
    .t configure -startline 55 -endline 75
    .pt configure -startline 60 -endline 70
    # .pt now shows a range entirely inside the range of .t
    # from .t, delete a range straddling the entire range of .pt
    .t delete 3.0 18.0
    lappend res [.t cget -start] [.t cget -end] [.pt cget -start] [.pt cget -end]
} -cleanup {
    destroy .pt .t
# NOTE: The peer widget is empty, and in revised version always a last newline
# exists, so the last line index has been increased by 1 (57 -> 58).
} -result {5 11 8 10 5 8 6 8 22 27 38 44 55 60 57 58}

test text-33.1 {TextWidgetCmd procedure, "peer" option} -setup {
    text .t
} -body {
    .t peer foo 1
} -cleanup {
    destroy .t
} -returnCodes {error} -result {bad peer option "foo": must be create or names}
test text-33.2 {TextWidgetCmd procedure, "peer" option} -setup {
    text .t
} -body {
    .t peer names foo
} -cleanup {
    destroy .t
} -returnCodes {error} -result {wrong # args: should be ".t peer names"}
test text-33.3 {TextWidgetCmd procedure, "peer" option} -setup {
    text .t
} -body {
    .t peer names
} -cleanup {
    destroy .t
} -returnCodes {ok} -result {}
test text-33.4 {TextWidgetCmd procedure, "peer" option} -setup {
    text .t
} -body {
    .t peer names
} -cleanup {
    destroy .t
} -result {}
test text-33.5 {TextWidgetCmd procedure, "peer" option} -setup {
    text .t
} -body {
    .t peer create foo
} -cleanup {
    destroy .t
} -returnCodes {error} -result {bad window path name "foo"}
test text-33.6 {TextWidgetCmd procedure, "peer" option} -setup {
    text .t
    set res {}
} -body {
    .t peer create .t2
    lappend res [.t peer names]
    lappend res [.t2 peer names]
    destroy .t2
    lappend res [.t peer names]
} -cleanup {
    destroy .t
} -result {.t2 .t {}}
test text-33.7 {peer widget -start, -end} -body {
    text .t
    set res [.t configure -start 10 -end 5]
    return $res
} -cleanup {
    destroy .t
} -returnCodes 2 -result {}
test text-33.8 {peer widget -start, -end} -body {
    text .t
    set str ""
    for {set i 1} {$i < 100} {incr i} {
	append str "Line $i\n"
    }
    .t insert end $str
    .t configure -start 10 -end 5
} -cleanup {
    destroy .t
} -returnCodes {error} -result {-startline must be less than or equal to -endline}
test text-33.9 {peer widget -start, -end} -body {
    text .t
    set str ""
    for {set i 1} {$i < 100} {incr i} {
	append str "Line $i\n"
    }
    .t insert end $str
    .t configure -start 5 -end 10
} -cleanup {
    destroy .t
} -returnCodes {ok} -result {}
test text-33.10 {peer widget -start, -end} -body {
    text .t
    set str ""
    for {set i 1} {$i < 100} {incr i} {
	append str "Line $i\n"
    }
    .t insert end $str
    set res [.t index end]
    lappend res [catch {.t configure -start 5 -end 10 -tab foo}]
    lappend res [.t index end]
    lappend res [catch {.t configure -tab foo -start 15 -end 20}]
    lappend res [.t index end]
    .t configure -start {} -end {}
    lappend res [.t index end]
    return $res
} -cleanup {
    destroy .t
} -result {101.0 1 101.0 1 101.0 101.0}
test text-33.11 {peer widget -start, -end} -body {
    text .t
    set str ""
    for {set i 1} {$i < 100} {incr i} {
	append str "Line $i\n"
    }
    .t insert end $str
    set res [.t index end]
    lappend res [catch {.t configure -start 5 -end 15}]
    lappend res [.t index end]
    lappend res [catch {.t configure -start 10 -end 40}]
    lappend res [.t index end]
    .t configure -start {} -end {}
    lappend res [.t index end]
    return $res
} -cleanup {
    destroy .t
} -result {101.0 0 11.0 0 31.0 101.0}

test text-34.1 {peer widget -start, -end and selection} -setup {
    text .t
    set res {}
} -body {
    set str ""
    for {set i 1} {$i < 100} {incr i} {
	append str "Line $i\n"
    }
    .t insert end $str
    .t tag add sel 10.0 20.0
    lappend res [.t tag ranges sel]
    .t configure -start 5 -end 30
    lappend res [.t tag ranges sel]
    .t configure -start 5 -end 15
    lappend res [.t tag ranges sel]
    .t configure -start 15 -end 30
    lappend res [.t tag ranges sel]
    .t configure -start 15 -end 16
    lappend res [.t tag ranges sel]
    .t configure -start 25 -end 30
    lappend res [.t tag ranges sel]
    .t configure -start {} -end {}
    lappend res [.t tag ranges sel]
    return $res
} -cleanup {
    destroy .t
} -result {{10.0 20.0} {6.0 16.0} {6.0 11.0} {1.0 6.0} {1.0 2.0} {} {10.0 20.0}}

test text-35.1 {widget dump -command alters tags} -setup {
     proc Dumpy {key value index} {
      .t tag add $value [list $index linestart] [list $index lineend]
    }
    text .t
} -body {
    .t insert end "abc\n" a "---" {} "def" b "   \n" {} "ghi\n" c
    .t tag configure b -background red
    .t dump -all -command Dumpy 1.0 end
    set result "ok"
} -cleanup {
    destroy .t
} -result {ok}
test text-35.2 {widget dump -command makes massive changes} -setup {
    proc Dumpy {key value index} {
      .t delete 1.0 end
    }
    text .t
} -body {
    .t insert end "abc\n" a "---" {} "def" b "   \n" {} "ghi\n" c
    .t tag configure b -background red
    .t dump -all -command Dumpy 1.0 end
    set result "ok"
} -cleanup {
    destroy .t
} -result {ok}
test text-35.3 {widget dump -command destroys widget} -setup {
    proc Dumpy {key value index} {
	destroy .t
    }
    text .t
} -body {
    .t insert end "abc\n" a "---" {} "def" b "   \n" {} "ghi\n" c
    .t tag configure b -background red
    .t dump -all -command Dumpy 1.0 end
    set result "ok"
} -cleanup {
    destroy .t
} -result {ok}


test text-36.1 "bug #1777362: event handling with hyphenated windows" -setup {
    set save [interp bgerror {}]
    interp bgerror {} returnerror-36.1
    proc returnerror-36.1 {m opts} {set ::my_error $m}
    set ::my_error {}
    pack [set w [text .t-1]]
} -body {
    tkwait visibility $w
    event generate $w <Button-1>
    event generate $w <Button-1>
    update
    set ::my_error
} -cleanup {
    destroy .t-1
    rename returnerror-36.1 ""
    interp bgerror {} $save
    unset -nocomplain save ::my_error w
} -result {}
test text-36.2 "bug #1777362: event handling with hyphenated windows" -setup {
    set save [interp bgerror {}]
    interp bgerror {} returnerror-36.2
    proc returnerror-36.2 {m opts} {set ::my_error $m}
    set ::my_error {}
    pack [set w [text .t+1]]
} -body {
    tkwait visibility $w
    event generate $w <Button-1>
    event generate $w <Button-1>
    update
    set ::my_error
} -cleanup {
    destroy $w
    rename returnerror-36.2 ""
    interp bgerror {} $save
    unset -nocomplain save ::my_error w
} -result {}
test text-36.3 "bug #1777362: event handling with hyphenated windows" -setup {
    set save [interp bgerror {}]
    interp bgerror {} returnerror-36.3
    proc returnerror-36.3 {m opts} {set ::my_error $m}
    set ::my_error {}
    pack [set w [text .t*1]]
} -body {
    tkwait visibility $w
    event generate $w <Button-1>
    event generate $w <Button-1>
    update
    set ::my_error
} -cleanup {
    destroy $w
    rename returnerror-36.3 ""
    interp bgerror {} $save
    unset -nocomplain save ::my_error w
} -result {}


test text-37.1 "Bug dd9667635d4d286858b1237835502a1d8bd07a82 \
		text anchor not set" -setup {
    set save [interp bgerror {}]
    interp bgerror {} returnerror-37.1
    proc returnerror-37.1 {m opts} {set ::my_error $m}
    destroy .t
    set ::my_error {}
    pack [text .t]
} -body {
    .t insert end "Hello world!"
    .t tag add sel 1.0 end
    # this line shall not trigger error:
    #     bad text index "tk::anchorN"
    event generate .t <<SelectPrevLine>>
    update
    set ::my_error
} -cleanup {
    destroy .t
    rename returnerror-37.1 ""
    interp bgerror {} $save
    unset -nocomplain save ::my_error
} -result {}


test text-38.1 {deletion - newline behavior - undo/redo behavior} -setup {
    text .t -undo on
    .t insert end "1" {} "\n" n1 "2" {}
    set res {}
} -body {
    .t delete begin end
    lappend res [.t inspect -chars -tag]
    .t edit undo
    lappend res [.t inspect -chars -tag]
    .t edit redo
    lappend res [.t inspect -chars -tag]
    set res
} -cleanup {
    destroy .t
    unset res
} -result {{{break {}}}\
    {{text 1 {}} {break {n1}} {text 2 {}} {break {}}}\
    {{break {}}}}
test text-38.2 {deletion - newline behavior - undo/redo behavior} -setup {
    text .t -undo on
    .t insert end "1" {} "\n" n1 "2" {}
    set res {}
} -body {
    .t delete 2.0 end
    lappend res [.t inspect -chars -tag]
    .t edit undo
    lappend res [.t inspect -chars -tag]
    .t edit redo
    lappend res [.t inspect -chars -tag]
    set res
} -cleanup {
    destroy .t
    unset res
} -result {{{text 1 {}} {break {n1}} {break {}}}\
    {{text 1 {}} {break {n1}} {text 2 {}} {break {}}}\
    {{text 1 {}} {break {n1}} {break {}}}}
test text-38.3 {deletion - newline behavior - undo/redo behavior} -setup {
    text .t -undo on
    .t insert end "1" {} "\n" n1 "2" {}
    set res {}
} -body {
    .t delete 1.end end
    lappend res [.t inspect -chars -tag]
    .t edit undo
    lappend res [.t inspect -chars -tag]
    .t edit redo
    lappend res [.t inspect -chars -tag]
    set res
} -cleanup {
    destroy .t
    unset res
} -result {{{text 1 {}} {break {}}}\
    {{text 1 {}} {break {n1}} {text 2 {}} {break {}}}\
    {{text 1 {}} {break {}}}}
test text-38.4 {deletion - newline behavior - undo/redo behavior} -setup {
    text .t -undo on
    .t insert end "1" {} "\n" n1 "2" {}
    set res {}
} -body {
    .t delete 2.end end
    lappend res [.t inspect -chars -tag]
    .t edit undo
    lappend res [.t inspect -chars -tag]
    .t edit redo
    lappend res [.t inspect -chars -tag]
    set res
} -cleanup {
    destroy .t
    unset res
} -result {{{text 1 {}} {break {n1}} {text 2 {}} {break {}}}\
    {{break {}}}\
    {{text 1 {}} {break {n1}} {text 2 {}} {break {}}}}
test text-38.5 {deletion - newline behavior - undo/redo behavior} -setup {
    text .t -undo on
    .t insert end "1" {} "\n" n1 "2" {} "\n" {n2}
    set res {}
} -body {
    .t delete begin end
    lappend res [.t inspect -chars -tag]
    .t edit undo
    lappend res [.t inspect -chars -tag]
    .t edit redo
    lappend res [.t inspect -chars -tag]
    set res
} -cleanup {
    destroy .t
    unset res
} -result {{{break {}}}\
    {{text 1 {}} {break {n1}} {text 2 {}} {break {n2}} {break {}}}\
    {{break {}}}}
test text-38.6 {deletion - newline behavior - undo/redo behavior} -setup {
    text .t -undo on
    .t insert end "1" {} "\n" n1 "2" {} "\n" {n2}
    set res {}
} -body {
    .t delete 2.0 end
    lappend res [.t inspect -chars -tag]
    .t edit undo
    lappend res [.t inspect -chars -tag]
    .t edit redo
    lappend res [.t inspect -chars -tag]
    set res
} -cleanup {
    destroy .t
    unset res
} -result {{{text 1 {}} {break {n1}} {break {}}}\
    {{text 1 {}} {break {n1}} {text 2 {}} {break {n2}} {break {}}}\
    {{text 1 {}} {break {n1}} {break {}}}}
test text-38.7 {deletion - newline behavior - undo/redo behavior} -setup {
    text .t -undo on
    .t insert end "1" {} "\n" n1 "2" {} "\n" {n2}
    set res {}
} -body {
    .t delete 1.end end
    lappend res [.t inspect -chars -tag]
    .t edit undo
    lappend res [.t inspect -chars -tag]
    .t edit redo
    lappend res [.t inspect -chars -tag]
    set res
} -cleanup {
    destroy .t
    unset res
} -result {{{text 1 {}} {break {}}}\
    {{text 1 {}} {break {n1}} {text 2 {}} {break {n2}} {break {}}}\
    {{text 1 {}} {break {}}}}
test text-38.8 {deletion - newline behavior - undo/redo behavior} -setup {
    text .t -undo on
    .t insert end "1" {} "\n" n1 "2" {} "\n" {n2}
    set res {}
} -body {
    .t delete 2.end end
    lappend res [.t inspect -chars -tag]
    .t edit undo
    lappend res [.t inspect -chars -tag]
    .t edit redo
    lappend res [.t inspect -chars -tag]
    set res
} -cleanup {
    destroy .t
    unset res
} -result {{{text 1 {}} {break {n1}} {text 2 {}} {break {}}}\
    {{text 1 {}} {break {n1}} {text 2 {}} {break {n2}} {break {}}}\
    {{text 1 {}} {break {n1}} {text 2 {}} {break {}}}}
test text-38.9 {deletion - newline behavior - undo/redo behavior} -setup {
    text .t -undo on
    .t tag add n begin
    .t edit separator -immediately
    set res {}
} -body {
    .t delete begin end
    lappend res [.t inspect -chars -tag]
    .t edit undo
    lappend res [.t inspect -chars -tag]
    .t edit redo
    lappend res [.t inspect -chars -tag]
    set res
} -cleanup {
    destroy .t
    unset res
} -result {{{break {}}}\
    {{break {n}}}\
    {{break {}}}}
test text-38.10 {deletion - clean widget} -setup {
    text .t -undo on
    set res {}
} -body {
    lappend res [.t inspect -chars -tag]
    .t delete begin end
    lappend res [.t inspect -chars -tag]
    catch {
	.t edit undo
	lappend res [.t inspect -chars -tag]
    }
    set res
} -cleanup {
   destroy .t
   unset res
} -result {{{break {}}}\
    {{break {}}}}
test text-38.11 {deletion - test optimization} -setup {
    text .t -undo on
    .t tag add n begin
    .t edit separator -immediately
} -body {
    .t delete begin end
    .t edit inspect
} -cleanup {
    destroy .t
} -result {{{{tag clear {n 0 1}}} {{tag add n}}} {}}
test text-38.12 {deletion - newline behavior - undo/redo behavior} -setup {
    text .t -undo on
    .t insert end "1"
    .t tag add n begin end
    .t edit separator -immediately
    set res {}
} -body {
    .t delete begin end
    lappend res [.t inspect -chars -tag]
    .t edit undo
    lappend res [.t inspect -chars -tag]
    .t edit redo
    lappend res [.t inspect -chars -tag]
    set res
} -cleanup {
    destroy .t
    unset res
} -result {{{break {}}}\
    {{text 1 {n}} {break {n}}}\
    {{break {}}}}
test text-38.13 {deletion - newline behavior - undo/redo behavior} -setup {
    text .t -undo on
    .t tag add n begin
    .t edit separator -immediately
    .t insert end "1"
    set res {}
} -body {
    .t delete begin end
    lappend res [.t inspect -chars -tag]
    .t edit undo
    lappend res [.t inspect -chars -tag]
    .t edit redo
    lappend res [.t inspect -chars -tag]
    set res
} -cleanup {
    destroy .t
    unset res
} -result {{{break {}}}\
    {{text 1 {}} {break {n}}}\
    {{break {}}}}

# non-regression regarding miscellaneous bugs, especially crashes and failed assertions

test text-39.1 "Bug 83632316b9cc27a2bfc743e049f078419480871e \
		Crash with -showinsertforeground and -blockcursor" -setup {
} -body {
    set w [text .t \
	-showinsertforeground yes \
	-blockcursor on ]
    focus $w
    grid $w
    $w insert end "Bug"
    update                ; # this used to crash
} -cleanup {
    destroy $w
} -result {}
test text-39.2 "Bug 5cfd9dfe0d60f6a78fbdb07e1a0d385216160bd6 \
		-startindex and -endindex defaults cannot be re-eaten by the text widget" -setup {
    text .t
} -body {
    .t configure -startindex [.t cget -startindex]    ; # used to error:  bad text index ""
    .t configure -endindex [.t cget -endindex]        ; # used to error:  bad text index ""
} -cleanup {
    destroy .t
} -result {}
test text-39.3 "Bug ef14e354f51328157e9c553a731af5199cba2bee \
		Segfaults in revised_text - Case 1 (early measurements)" -setup {
    set message {    When wish is built with "--enable-symbols", this demo
		     causes wish to fail an assertion, and to segfault, at startup.

      The code tries to measure the text widget before it has been drawn.
      This may be unwise, but <Configure> bindings often use measurement code
      like this, and it is better if the widget returns default results than
      if it fails: then the first <Configure> event after Tk draws the window
      will do the calculation correctly.  The "traditional" text widget appears
      to work this way.
    }
    # This procedure measures things that may not be defined before
    # the widget is drawn.
    # Arguments:
    # textWidget -   text widget to be examined
    # index -        index in the logical line to be examined
    proc HowMuchIndent {textWidget index} {
	set newWrapRegexp   {[^[:space:]]}
	set lineStart [$textWidget index "$index linestart"]
	set secondDispLineStart [$textWidget index "$lineStart + 1 display line"]
	set indentTo  [$textWidget search -regexp -count matchLen -- \
	$newWrapRegexp $lineStart $secondDispLineStart]
	if {$indentTo eq {}} {
	    set pix 0
	} else {
	    set indentTo [$textWidget index "$indentTo + $matchLen chars - 1 char"]
	    set pix [$textWidget count -xpixels $lineStart $indentTo]
	}
	return $pix
    }
    pack [text .t] -padx 2
} -body {
    .t configure -wrap word -undo 1
    .t configure -width 42 -height 26 -font {{Courier} -15} -bg white
    .t insert end $message
    # Either one of the following commands is OK. Both together used to cause a failed
    # assertion and a segfault.
    HowMuchIndent .t 1.0
    HowMuchIndent .t 2.0
} -cleanup {
    destroy .t
    unset message
} -result {0}
test text-39.4 "Bug ef14e354f51328157e9c553a731af5199cba2bee \
		Segfaults in revised_text - Case 2 (undo after tag lower)" -setup {
    pack [text .t] -padx 2
} -body {
    .t configure -wrap word -undo 1
    .t insert end "Line 1\nLine2"
    .t edit separator
    # Now add a tag, after the edit separator
    .t tag configure foo -undo 1
    .t tag add foo 1.0 2.0
    .t tag lower foo
    # The undo operation should remove the tag "foo" from the first line,
    # but instead the application used to segfault
    .t edit undo
} -cleanup {
    destroy .t
} -result {}
test text-39.5 "Bug 0d630132f2fb8043fc68e18cbb981a10ab27154c \
		Assertion failed in tkTextIndex.c" -setup {
    pack [text .t]
} -body {
    .t insert end "a\nb\n\n"
    .t mark set insert 1.0
    update
    for {set i 1} {$i <= 2} {incr i} {
	.t insert insert "\n"
	set winfoheight [winfo height .t]
	set curheight 1
	while {$curheight <= $winfoheight} {
	    set pos [.t index "@0,$curheight linestart"]
	    incr curheight 11
	}
    }
} -cleanup {
    destroy .t
} -result {}
test text-39.6 "Bug 3f1d48e263ee057743e98b7279bdbe0940515546 \
		Assertion failed in tkTextIndex.c" -setup {
    pack [text .t]
} -body {
    .t insert end "re"
    .t mark set inset 1.1
    update
    .t mark set p1 {insert linestart}  ; # assertion used to fail
} -cleanup {
    destroy .t
} -result {}
test text-39.7 "Bug c3e31d8f981a95a0d7c4d936134e27a9ae5160ed \
		Assertion failed in tkTextMark.c" -setup {
    pack [text .t -undo 1]
} -body {
    .t insert end "a\nb\nc\nd\ne\nf\ng\n"
    .t mark set unsavedmodifiedline1 5.0
    .t mark set unsavedmodifiedline2 6.0
    .t edit undo
    foreach amark [.t mark names] {
      if {[string match *savedmodifiedline* $amark]} {
	.t mark unset $amark
      }
    }
} -cleanup {
    destroy .t
} -result {}
test text-39.8 "Bug 73175271f22560fda74194bb5ca73daacb139c85 \
		Assertion failed in tkTextTagSetPriv.h" -setup {
    text .t
} -body {
    .t load {{text 0 {number}}}
} -cleanup {
    destroy .t
} -result {}
test text-39.9 "Bug 283d52f41f455ac383a95ba688a7e217e9b8755d \
		Assertion failed in tkTextMark.c" -setup {
    pack [text .t -undo 1]
} -body {
    .t insert end "a\nb\nc\nd\ne\nf\ng\n"
    .t mark set unsavedmodifiedline1 5.0
    .t mark set unsavedmodifiedline2 6.0
    .t edit undo
    foreach amark [.t mark names] {
      if {[string match *savedmodifiedline* $amark]} {
	.t mark unset $amark
      }
    }
    .t index unsavedmodifiedline2    ; # assertion used to fail
} -cleanup {
    destroy .t
} -returnCodes {error} -result {bad text index "unsavedmodifiedline2"}
test text-39.10 "Bug 3cd0454c1d3b205157b5fa6bf226d3ad4c4bb8d2 \
		 Assertion failed in tkTextBTree.c" -setup {
    pack [text .t -undo 1]
} -body {
    .t tag configure t -foreground darkred
    for {set i 0} {$i < 2000} {incr i} {
	set c [expr {2*$i}]
	lappend ranges 1.$c
	lappend ranges 1.[incr c]
    }
    .t insert end [string repeat "a" 4000]
    .t tag add t {*}$ranges
    .t tag remove t begin end    ; # used to crash
} -cleanup {
    destroy .t
} -result {}
test text-39.11 "Bug 0bc9df5fe388558fa4f666799c631b9bfd4fc053 \
		 Assertion failed in tkTextMark.c" -setup {
    text .t -undo 1
} -body {
    .t load [list   {right stop} \
		    {break {}} \
		    {break {}} ]
    update
    .t delete 1.0 end
    .t edit reset
    .t mark next 1.0    ; # used to crash
 } -cleanup {
    destroy .t
} -result {stop}
test text-39.12 "Bug 2563b9689e415e496bcb86314cdb13387e919d92 \
		 inspect subcommand, option -complete" -setup {
    text .t
} -body {
    .t inspect -complete    ; # used to panic
} -cleanup {
    destroy .t
} -match glob -result {*}
test text-39.13 "Bug fc24165111709d5add5fb7532e30bb18233c0404 \
		 bbox does not return {} for off-screen characters" -setup {
    pack [text .t -width 10 -height 10 -wrap char]
} -body {
    .t insert 1.0 "abcd\nefg hijkl mnop qrstuv wxyz"
    .t tag configure y -wrap none
    update
    .t tag add y 1.end 2.2
    .t bbox 2.20
} -cleanup {
    destroy .t
} -result {}
test text-39.14 "Bug 9ffb79059bacafe3796bc3ab3ae701f402f4c813 \
		 Assertion failed in tkTextIndex.c" -setup {
    pack [text .t -undo 1]
} -body {
    .t insert end "Line 1\nLine 2\n"
    .t edit separator
    .t tag configure number -foreground red
    .t tag add number 1.5
    .t tag add number 2.5
    .t edit separator

    .t tag add sel 1.0 2.0
    .t mark set leftbound 1.0
    .t mark gravity leftbound left
    .t delete 1.0 1.6
    .t mark unset leftbound 1.6
    .t edit undo    ; # used to crash
} -cleanup {
    destroy .t
} -result {}
test text-39.15 "Bug 84b066a8ffd626f514348e598707ef126693423b \
		 crash with text tags operation and -undo 1" -setup {
    pack [text .t -undo 1]
    update
} -body {
    .t insert end "'Line1'"
    .t tag add operator 1.0 1.1
    .t tag add operator 1.3 1.4
    .t tag add operator 1.6 1.7
    .t tag remove operator 1.0 1.4    ; # used to crash
} -cleanup {
    destroy .t
} -result {}


test text-40.1 {Extending selection with mouse going outside the widget - Bug a9cf210a42} -setup {
    pack [text .t -width 40 -height 10]
    for {set n 1} {$n <= 5} {incr n} {
	.t insert end "This is line $i of text\n"
    }
    update
} -body {
    event generate .t <Button-1> -x 50 -y 50
    event generate .t <B1-Motion> -x 50 -y -50
    .t index sel.first
} -cleanup {
    destroy .t
} -result {1.0}


# cleanup
cleanupTests
return

# Local Variables:
# mode: tcl
# End:
# vi:set ts=8 sw=4:<|MERGE_RESOLUTION|>--- conflicted
+++ resolved
@@ -302,15 +302,11 @@
     pack .t
     update
 } -body {
-    .t configure -highlightthickness -2
+    .t configure -highlightthickness 0
     .t cget -highlightthickness
 } -cleanup {
     destroy .t
-<<<<<<< HEAD
 } -result {0}
-=======
-} -returnCodes error -result {expected screen distance but got "-2"}
->>>>>>> c2e8c862
 test text-1.30 {configuration option: "highlightthickness"} -setup {
     text .t
     pack .t
@@ -600,15 +596,11 @@
     pack .t
     update
 } -body {
-    .t configure -spacing1 -5
+    .t configure -spacing1 0
     .t cget -spacing1
 } -cleanup {
     destroy .t
-<<<<<<< HEAD
 } -result {0}
-=======
-} -returnCodes error -result {expected screen distance but got "-5"}
->>>>>>> c2e8c862
 test text-1.60 {configuration option: "spacing1"} -setup {
     text .t
     pack .t
@@ -642,15 +634,11 @@
     pack .t
     update
 } -body {
-    .t configure -spacing2 -1
+    .t configure -spacing2 0
     .t cget -spacing2
 } -cleanup {
     destroy .t
-<<<<<<< HEAD
 } -result {0}
-=======
-} -returnCodes error -result {expected screen distance but got "-1"}
->>>>>>> c2e8c862
 test text-1.64 {configuration option: "spacing2"} -setup {
     text .t
     pack .t
@@ -684,15 +672,11 @@
     pack .t
     update
 } -body {
-    .t configure -spacing3 -10
+    .t configure -spacing3 0
     .t cget -spacing3
 } -cleanup {
     destroy .t
-<<<<<<< HEAD
 } -result {0}
-=======
-} -returnCodes error -result {expected screen distance but got "-10"}
->>>>>>> c2e8c862
 test text-1.68 {configuration option: "spacing3"} -setup {
     text .t
     pack .t
@@ -3641,27 +3625,27 @@
 test text-14.2 {ConfigureText procedure} -setup {
     text .t
 } -body {
-    .t configure -spacing1 -2 -spacing2 1 -spacing3 1
+    .t configure -spacing1 0 -spacing2 1 -spacing3 1
     list [.t cget -spacing1] [.t cget -spacing2] [.t cget -spacing3]
 } -cleanup {
     destroy .t
-} -returnCodes {error} -result {expected screen distance but got "-2"}
+} -result {0 1 1}
 test text-14.3 {ConfigureText procedure} -setup {
     text .t
 } -body {
-    .t configure -spacing1 1 -spacing2 -1 -spacing3 1
+    .t configure -spacing1 1 -spacing2 0 -spacing3 1
     list [.t cget -spacing1] [.t cget -spacing2] [.t cget -spacing3]
 } -cleanup {
     destroy .t
-} -returnCodes {error} -result {expected screen distance but got "-1"}
+} -result {1 0 1}
 test text-14.4 {ConfigureText procedure} -setup {
     text .t
 } -body {
-    .t configure -spacing1 1 -spacing2 1 -spacing3 -3
+    .t configure -spacing1 1 -spacing2 1 -spacing3 0
     list [.t cget -spacing1] [.t cget -spacing2] [.t cget -spacing3]
 } -cleanup {
     destroy .t
-} -returnCodes {error} -result {expected screen distance but got "-3"}
+} -result {1 1 0}
 test text-14.5 {ConfigureText procedure} -setup {
     text .t
 } -body {
