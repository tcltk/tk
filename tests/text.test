--- conflicted
+++ resolved
@@ -6760,11 +6760,7 @@
     .t dump -all 1.0 2.0
 } -cleanup {
     destroy .t
-<<<<<<< HEAD
-} -result "text \xb1\xb1\xb1 1.0 mark current 1.3 mark insert 1.3 text {\n} 1.3"
-=======
-} -result "text ±±± 1.0 mark insert 1.3 mark current 1.3 text {\n} 1.3"
->>>>>>> 5164db76
+} -result "text ±±± 1.0 mark current 1.3 mark insert 1.3 text {\n} 1.3"
 test text-24.26 {TextDumpCmd procedure, unicode characters} -body {
     text .t
     .t delete 1.0 end
@@ -6772,11 +6768,7 @@
     .t dump -all 1.0 2.0
 } -cleanup {
     destroy .t
-<<<<<<< HEAD
-} -result "text abc\xb1\xb1\xb1 1.0 mark current 1.6 mark insert 1.6 text {\n} 1.6"
-=======
-} -result "text abc±±± 1.0 mark insert 1.6 mark current 1.6 text {\n} 1.6"
->>>>>>> 5164db76
+} -result "text abc±±± 1.0 mark current 1.6 mark insert 1.6 text {\n} 1.6"
 test text-24.27 {TextDumpCmd procedure, peer present} -body {
     text .t
     .t peer create .t.t
