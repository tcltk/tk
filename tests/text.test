--- conflicted
+++ resolved
@@ -7831,6 +7831,101 @@
 } -cleanup {
     destroy .t
 } -result {1}
+
+test text-32.2 {peer widget -start, -end and deletion (bug 1630262)} -setup {
+    destroy .t .pt
+    set res {}
+} -body {
+    text .t
+    .t peer create .pt
+    for {set i 1} {$i < 100} {incr i} {
+      .t insert end "Line $i\n"
+    }
+    .t configure -startline 5
+    # none of the following delete shall crash
+    # (all did before fixing bug 1630262)
+    # 1. delete on the same line: line1 == line2 in DeleteIndexRange,
+    #    and resetView is true neither for .t not for .pt
+    .pt delete 2.0 2.2
+    # 2. delete just one line: line1 < line2 in DeleteIndexRange,
+    #    and resetView is true only for .t, not for .pt
+    .pt delete 2.0 3.0
+    # 3. delete several lines: line1 < line2 in DeleteIndexRange,
+    #    and resetView is true only for .t, not for .pt
+    .pt delete 2.0 5.0
+    # 4. delete to the end line: line1 < line2 in DeleteIndexRange,
+    #    and resetView is true only for .t, not for .pt
+    .pt delete 2.0 end
+    # this test succeeds provided there is no crash
+    set res 1
+} -cleanup {
+    destroy .pt
+} -result {1}
+
+test text-32.3 {peer widget -start, -end and deletion (bug 1630262)} -setup {
+    destroy .t .pt
+    set res {}
+} -body {
+    text .t
+    .t peer create .pt
+    for {set i 1} {$i < 100} {incr i} {
+      .t insert end "Line $i\n"
+    }
+    .t configure -startline 5
+    .pt configure -startline 3
+    # the following delete shall not crash
+    # (it did before fixing bug 1630262)
+    .pt delete 2.0 3.0
+    # moreover -startline shall be correct
+    # (was wrong before fixing bug 1630262)
+    lappend res [.t cget -start] [.pt cget -start]
+} -cleanup {
+    destroy .pt
+} -result {4 3}
+
+test text-32.4 {peer widget -start, -end and deletion (bug 1630262)} -setup {
+    destroy .t .pt
+    set res {}
+} -body {
+    text .t
+    .t peer create .pt
+    for {set i 1} {$i < 100} {incr i} {
+      .t insert end "Line $i\n"
+    }
+    .t configure -startline 5 -endline 15
+    .pt configure -startline 8 -endline 12
+    # .pt now shows a range entirely inside the range of .pt
+    # from .t, delete lines located after [.pt cget -end]
+    .t delete 9.0 10.0
+    # from .t, delete lines straddling [.pt cget -end]
+    .t delete 6.0 9.0
+    lappend res [.t cget -start] [.t cget -end] [.pt cget -start] [.pt cget -end]
+    .t configure -startline 5 -endline 12
+    .pt configure -startline 8 -endline 12
+    # .pt now shows again a range entirely inside the range of .pt
+    # from .t, delete lines located before [.pt cget -start]
+    .t delete 2.0 3.0
+    # from .t, delete lines straddling [.pt cget -start]
+    .t delete 2.0 5.0
+    lappend res [.t cget -start] [.t cget -end] [.pt cget -start] [.pt cget -end]
+    .t configure -startline 22 -endline 31
+    .pt configure -startline 42 -endline 51
+    # .t now shows a range entirely before the range of .pt
+    # from .t, delete some lines, then do it from .pt
+    .t delete 2.0 3.0
+    .t delete 2.0 5.0
+    .pt delete 2.0 5.0
+    lappend res [.t cget -start] [.t cget -end] [.pt cget -start] [.pt cget -end]
+    .t configure -startline 55 -endline 75
+    .pt configure -startline 60 -endline 70
+    # .pt now shows a range entirely inside the range of .t
+    # from .t, delete a range straddling the entire range of .pt
+    .t delete 3.0 18.0
+    lappend res [.t cget -start] [.t cget -end] [.pt cget -start] [.pt cget -end]
+} -cleanup {
+    destroy .pt .t
+} -result {5 11 8 10 5 8 6 8 22 27 38 44 55 60 57 57}
+
 test text-32.2 {peer widget -start, -end and deletion (bug 1630262)} -setup {
     destroy .t .pt
     set res {}
@@ -7927,108 +8022,9 @@
     lappend res [.t cget -start] [.t cget -end] [.pt cget -start] [.pt cget -end]
 } -cleanup {
     destroy .pt .t
-<<<<<<< HEAD
 # NOTE: The peer widget is empty, and in revised version always a last newline
 # exists, so the last line index has been increased by 1 (57 -> 58).
 } -result {5 11 8 10 5 8 6 8 22 27 38 44 55 60 57 58}
-=======
-} -result {5 11 8 10 5 8 6 8 22 27 38 44 55 60 57 57}
-
-test text-32.2 {peer widget -start, -end and deletion (bug 1630262)} -setup {
-    destroy .t .pt
-    set res {}
-} -body {
-    text .t
-    .t peer create .pt
-    for {set i 1} {$i < 100} {incr i} {
-      .t insert end "Line $i\n"
-    }
-    .t configure -startline 5
-    # none of the following delete shall crash
-    # (all did before fixing bug 1630262)
-    # 1. delete on the same line: line1 == line2 in DeleteIndexRange,
-    #    and resetView is true neither for .t not for .pt
-    .pt delete 2.0 2.2
-    # 2. delete just one line: line1 < line2 in DeleteIndexRange,
-    #    and resetView is true only for .t, not for .pt
-    .pt delete 2.0 3.0
-    # 3. delete several lines: line1 < line2 in DeleteIndexRange,
-    #    and resetView is true only for .t, not for .pt
-    .pt delete 2.0 5.0
-    # 4. delete to the end line: line1 < line2 in DeleteIndexRange,
-    #    and resetView is true only for .t, not for .pt
-    .pt delete 2.0 end
-    # this test succeeds provided there is no crash
-    set res 1
-} -cleanup {
-    destroy .pt
-} -result {1}
-
-test text-32.3 {peer widget -start, -end and deletion (bug 1630262)} -setup {
-    destroy .t .pt
-    set res {}
-} -body {
-    text .t
-    .t peer create .pt
-    for {set i 1} {$i < 100} {incr i} {
-      .t insert end "Line $i\n"
-    }
-    .t configure -startline 5
-    .pt configure -startline 3
-    # the following delete shall not crash
-    # (it did before fixing bug 1630262)
-    .pt delete 2.0 3.0
-    # moreover -startline shall be correct
-    # (was wrong before fixing bug 1630262)
-    lappend res [.t cget -start] [.pt cget -start]
-} -cleanup {
-    destroy .pt
-} -result {4 3}
-
-test text-32.4 {peer widget -start, -end and deletion (bug 1630262)} -setup {
-    destroy .t .pt
-    set res {}
-} -body {
-    text .t
-    .t peer create .pt
-    for {set i 1} {$i < 100} {incr i} {
-      .t insert end "Line $i\n"
-    }
-    .t configure -startline 5 -endline 15
-    .pt configure -startline 8 -endline 12
-    # .pt now shows a range entirely inside the range of .pt
-    # from .t, delete lines located after [.pt cget -end]
-    .t delete 9.0 10.0
-    # from .t, delete lines straddling [.pt cget -end]
-    .t delete 6.0 9.0
-    lappend res [.t cget -start] [.t cget -end] [.pt cget -start] [.pt cget -end]
-    .t configure -startline 5 -endline 12
-    .pt configure -startline 8 -endline 12
-    # .pt now shows again a range entirely inside the range of .pt
-    # from .t, delete lines located before [.pt cget -start]
-    .t delete 2.0 3.0
-    # from .t, delete lines straddling [.pt cget -start]
-    .t delete 2.0 5.0
-    lappend res [.t cget -start] [.t cget -end] [.pt cget -start] [.pt cget -end]
-    .t configure -startline 22 -endline 31
-    .pt configure -startline 42 -endline 51
-    # .t now shows a range entirely before the range of .pt
-    # from .t, delete some lines, then do it from .pt
-    .t delete 2.0 3.0
-    .t delete 2.0 5.0
-    .pt delete 2.0 5.0
-    lappend res [.t cget -start] [.t cget -end] [.pt cget -start] [.pt cget -end]
-    .t configure -startline 55 -endline 75
-    .pt configure -startline 60 -endline 70
-    # .pt now shows a range entirely inside the range of .t
-    # from .t, delete a range straddling the entire range of .pt
-    .t delete 3.0 18.0
-    lappend res [.t cget -start] [.t cget -end] [.pt cget -start] [.pt cget -end]
-} -cleanup {
-    destroy .pt .t
-} -result {5 11 8 10 5 8 6 8 22 27 38 44 55 60 57 57}
-
->>>>>>> ef50c3a8
 
 test text-33.1 {TextWidgetCmd procedure, "peer" option} -setup {
     text .t
