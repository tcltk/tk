# This file is a Tcl script to test the code in the file tkText.c.
#
# Copyright © 1992-1994 The Regents of the University of California.
# Copyright © 1994-1996 Sun Microsystems, Inc.
# Copyright © 1998-1999 Scriptics Corporation.
# All rights reserved.

#
# TESTFILE INITIALIZATION
#

package require tcltest 2.2; # needed for "-singleproc 0"

# Load the main script "main.tcl", which takes care of:
# - setup for the application and the root window
# - loading and configuration of the tcltest test harness
# - loading of the testutils mechanism together with its utility procs
# - loading of Tk specific test constraints (additionally to constraints
#   provided by the package tcltest)
tcltest::loadTestedCommands

#
# COMMON TEST SETUP
#

# The statements below reset the main window;  it's needed if the window
# manager is mwm to make mwm forget about a previous minimum size setting.
wm geometry . {}
wm withdraw .
wm minsize . 1 1
wm positionfrom . user
wm deiconify .

text .t; .t debug on; destroy .t

#
# TESTS
#

test text-1.1 {configuration option: "autoseparators"} -setup {
    text .t
    pack .t
    update
} -body {
    .t configure -autoseparators yes
    .t cget -autoseparators
} -cleanup {
    destroy .t
} -result {1}
test text-1.1b {configuration option: "autoseparators", default} -setup {
    text .t -borderwidth 2 -highlightthickness 2 -font {Courier -12 bold}
    pack .t
    update
} -body {
    .t cget -autoseparators
} -cleanup {
    destroy .t
} -result {1}
test text-1.2 {configuration option: "autoseparators"} -setup {
    text .t
    pack .t
    update
} -body {
    .t configure -autoseparators nah
} -cleanup {
    destroy .t
} -match glob -returnCodes {error} -result {*}
test text-1.3 {configuration option: "background"} -setup {
    text .t
    pack .t
    update
} -body {
    .t configure -background #ff00ff
    .t cget -background
} -cleanup {
    destroy .t
} -result {#ff00ff}
test text-1.4 {configuration option: "background"} -setup {
    text .t
    pack .t
    update
} -body {
    .t configure -background <gorp>
} -cleanup {
    destroy .t
} -match glob -returnCodes {error} -result {*}
test text-1.5 {configuration option: "bd"} -setup {
    text .t
    pack .t
    update
} -body {
    .t configure -bd 4
    .t cget -bd
} -cleanup {
    destroy .t
} -result {4}
test text-1.6 {configuration option: "bd"} -setup {
    text .t
    pack .t
    update
} -body {
    .t configure -bd foo
} -cleanup {
    destroy .t
} -match glob -returnCodes {error} -result {*}
test text-1.7 {configuration option: "bg"} -setup {
    text .t
    pack .t
    update
} -body {
    .t configure -bg blue
    .t cget -bg
} -cleanup {
    destroy .t
} -result {blue}
test text-1.8 {configuration option: "bg"} -setup {
    text .t
    pack .t
    update
} -body {
    .t configure -bg #xx
} -cleanup {
    destroy .t
} -match glob -returnCodes {error} -result {*}
test text-1.9 {configuration option: "blockcursor"} -setup {
    text .t
    pack .t
    update
} -body {
    .t configure -blockcursor 0
    .t cget -blockcursor
} -cleanup {
    destroy .t
} -result {0}
test text-1.10 {configuration option: "blockcursor"} -setup {
    text .t
    pack .t
    update
} -body {
    .t configure -blockcursor xx
} -cleanup {
    destroy .t
} -match glob -returnCodes {error} -result {*}
test text-1.11 {configuration option: "borderwidth"} -setup {
    text .t
    pack .t
    update
} -body {
    .t configure -borderwidth 7
    .t cget -borderwidth
} -cleanup {
    destroy .t
} -result {7}
test text-1.12 {configuration option: "borderwidth"} -setup {
    text .t -borderwidth 2 -highlightthickness 2 -font {Courier -12 bold}
    pack .t
    update
} -body {
    .t configure -borderwidth ++
} -cleanup {
    destroy .t
} -match glob -returnCodes {error} -result {*}
test text-1.13 {configuration option: "cursor"} -setup {
    text .t
    pack .t
    update
} -body {
    .t configure -cursor watch
    .t cget -cursor
} -cleanup {
    destroy .t
} -result {watch}
test text-1.14 {configuration option: "cursor"} -setup {
    text .t
    pack .t
    update
} -body {
    .t configure -cursor lousy
} -cleanup {
    destroy .t
} -match glob -returnCodes {error} -result {*}
test text-1.15 {configuration option: "exportselection"} -setup {
    text .t
    pack .t
    update
} -body {
    .t configure -exportselection no
    .t cget -exportselection
} -cleanup {
    destroy .t
} -result {0}
test text-1.16 {configuration option: "exportselection"} -setup {
    text .t
    pack .t
    update
} -body {
    .t configure -exportselection maybe
} -cleanup {
    destroy .t
} -match glob -returnCodes {error} -result {*}
test text-1.17 {configuration option: "fg"} -setup {
    text .t
    pack .t
    update
} -body {
    .t configure -fg red
    .t cget -fg
} -cleanup {
    destroy .t
} -result {red}
test text-1.18 {configuration option: "fg"} -setup {
    text .t
    pack .t
    update
} -body {
    .t configure -fg stupid
} -cleanup {
    destroy .t
} -match glob -returnCodes {error} -result {*}
test text-1.19 {configuration option: "font"} -setup {
    text .t
    pack .t
    update
} -body {
    .t configure -font fixed
    .t cget -font
} -cleanup {
    destroy .t
} -result {fixed}
test text-1.20 {configuration option: "font"} -setup {
    text .t
    pack .t
    update
} -body {
    .t configure -font {}
} -cleanup {
    destroy .t
} -match glob -returnCodes {error} -result {*}
test text-1.21 {configuration option: "foreground"} -setup {
    text .t
    pack .t
    update
} -body {
    .t configure -foreground #012
    .t cget -foreground
} -cleanup {
    destroy .t
} -result {#012}
test text-1.22 {configuration option: "foreground"} -setup {
    text .t
    pack .t
    update
} -body {
    .t configure -foreground bogus
} -cleanup {
    destroy .t
} -match glob -returnCodes {error} -result {*}
test text-1.23 {configuration option: "height"} -setup {
    text .t
    pack .t
    update
} -body {
    .t configure -height 5
    .t cget -height
} -cleanup {
    destroy .t
} -result {5}
test text-1.24 {configuration option: "height"} -setup {
    text .t
    pack .t
    update
} -body {
    .t configure -height bad
} -cleanup {
    destroy .t
} -match glob -returnCodes {error} -result {*}
test text-1.25 {configuration option: "highlightbackground"} -setup {
    text .t
    pack .t
    update
} -body {
    .t configure -highlightbackground #123
    .t cget -highlightbackground
} -cleanup {
    destroy .t
} -result {#123}
test text-1.26 {configuration option: "highlightbackground"} -setup {
    text .t
    pack .t
    update
} -body {
    .t configure -highlightbackground bogus
} -cleanup {
    destroy .t
} -match glob -returnCodes {error} -result {*}
test text-1.27 {configuration option: "highlightcolor"} -setup {
    text .t
    pack .t
    update
} -body {
    .t configure -highlightcolor #234
    .t cget -highlightcolor
} -cleanup {
    destroy .t
} -result {#234}
test text-1.28 {configuration option: "highlightcolor"} -setup {
    text .t
    pack .t
    update
} -body {
    .t configure -highlightcolor bogus
} -cleanup {
    destroy .t
} -match glob -returnCodes {error} -result {*}
test text-1.29 {configuration option: "highlightthickness"} -setup {
    text .t
    pack .t
    update
} -body {
    .t configure -highlightthickness 0
    .t cget -highlightthickness
} -cleanup {
    destroy .t
} -result {0}
test text-1.30 {configuration option: "highlightthickness"} -setup {
    text .t
    pack .t
    update
} -body {
    .t configure -highlightthickness bad
} -cleanup {
    destroy .t
} -match glob -returnCodes {error} -result {*}
test text-1.31 {configuration option: "inactiveselectbackground"} -setup {
    text .t
    pack .t
    update
} -body {
    .t configure -inactiveselectbackground #ffff01234567
    .t cget -inactiveselectbackground
} -cleanup {
    destroy .t
} -result {#ffff01234567}
test text-1.32 {configuration option: "inactiveselectbackground"} -setup {
    text .t
    pack .t
    update
} -body {
    .t configure -inactiveselectbackground bogus
} -cleanup {
    destroy .t
} -match glob -returnCodes {error} -result {*}
test text-1.33 {configuration option: "insertbackground"} -setup {
    text .t
    pack .t
    update
} -body {
    .t configure -insertbackground green
    .t cget -insertbackground
} -cleanup {
    destroy .t
} -result {green}
test text-1.34 {configuration option: "insertbackground"} -setup {
    text .t
    pack .t
    update
} -body {
    .t configure -insertbackground <bogus>
} -cleanup {
    destroy .t
} -match glob -returnCodes {error} -result {*}
test text-1.35 {configuration option: "insertborderwidth"} -setup {
    text .t
    pack .t
    update
} -body {
    .t configure -insertborderwidth 45
    .t cget -insertborderwidth
} -cleanup {
    destroy .t
} -result {45}
test text-1.36 {configuration option: "insertborderwidth"} -setup {
    text .t
    pack .t
    update
} -body {
    .t configure -insertborderwidth bogus
} -cleanup {
    destroy .t
} -match glob -returnCodes {error} -result {*}
test text-1.37 {configuration option: "insertofftime"} -setup {
    text .t
    pack .t
    update
} -body {
    .t configure -insertofftime 100
    .t cget -insertofftime
} -cleanup {
    destroy .t
} -result {100}
test text-1.38 {configuration option: "insertofftime"} -setup {
    text .t
    pack .t
    update
} -body {
    .t configure -insertofftime 2.4
} -cleanup {
    destroy .t
} -match glob -returnCodes {error} -result {*}
test text-1.39 {configuration option: "insertontime"} -setup {
    text .t
    pack .t
    update
} -body {
    .t configure -insertontime 47
    .t cget -insertontime
} -cleanup {
    destroy .t
} -result {47}
test text-1.40 {configuration option: "insertontime"} -setup {
    text .t
    pack .t
    update
} -body {
    .t configure -insertontime e1
} -cleanup {
    destroy .t
} -match glob -returnCodes {error} -result {*}
test text-1.41 {configuration option: "insertwidth"} -setup {
    text .t
    pack .t
    update
} -body {
    .t configure -insertwidth 2.3
    .t cget -insertwidth
} -cleanup {
    destroy .t
} -result {2}
test text-1.42 {configuration option: "insertwidth"} -setup {
    text .t
    pack .t
    update
} -body {
    .t configure -insertwidth 47d
} -cleanup {
    destroy .t
} -match glob -returnCodes {error} -result {*}
test text-1.43 {configuration option: "maxundo"} -setup {
    text .t
    pack .t
    update
} -body {
    .t configure -maxundo 5
    .t cget -maxundo
} -cleanup {
    destroy .t
} -result {5}
test text-1.43b {configuration option: "maxundo", default} -setup {
    text .t -borderwidth 2 -highlightthickness 2 -font {Courier -12 bold}
    pack .t
    update
} -body {
    .t cget -maxundo
} -cleanup {
    destroy .t
} -result {0}
test text-1.44 {configuration option: "maxundo"} -setup {
    text .t
    pack .t
    update
} -body {
    .t configure -maxundo noway
} -cleanup {
    destroy .t
} -match glob -returnCodes {error} -result {*}
test text-1.45 {configuration option: "padx"} -setup {
    text .t
    pack .t
    update
} -body {
    .t configure -padx 3.4
    .t cget -padx
} -cleanup {
    destroy .t
} -result {3}
test text-1.46 {configuration option: "padx"} -setup {
    text .t
    pack .t
    update
} -body {
    .t configure -padx 2.4.
} -cleanup {
    destroy .t
} -match glob -returnCodes {error} -result {*}
test text-1.47 {configuration option: "pady"} -setup {
    text .t
    pack .t
    update
} -body {
    .t configure -pady 82
    .t cget -pady
} -cleanup {
    destroy .t
} -result {82}
test text-1.48 {configuration option: "pady"} -setup {
    text .t
    pack .t
    update
} -body {
    .t configure -pady bogus
} -cleanup {
    destroy .t
} -match glob -returnCodes {error} -result {*}
test text-1.49 {configuration option: "relief"} -setup {
    text .t
    pack .t
    update
} -body {
    .t configure -relief raised
    .t cget -relief
} -cleanup {
    destroy .t
} -result {raised}
test text-1.50 {configuration option: "relief"} -setup {
    text .t
    pack .t
    update
} -body {
    .t configure -relief bumpy
} -cleanup {
    destroy .t
} -match glob -returnCodes {error} -result {*}
test text-1.51 {configuration option: "selectbackground"} -setup {
    text .t
    pack .t
    update
} -body {
    .t configure -selectbackground #ffff01234567
    .t cget -selectbackground
} -cleanup {
    destroy .t
} -result {#ffff01234567}
test text-1.52 {configuration option: "selectbackground"} -setup {
    text .t
    pack .t
    update
} -body {
    .t configure -selectbackground bogus
} -cleanup {
    destroy .t
} -match glob -returnCodes {error} -result {*}
test text-1.53 {configuration option: "selectborderwidth"} -setup {
    text .t
    pack .t
    update
} -body {
    .t configure -selectborderwidth 21
    .t cget -selectborderwidth
} -cleanup {
    destroy .t
} -result {21}
test text-1.54 {configuration option: "selectborderwidth"} -setup {
    text .t
    pack .t
    update
} -body {
    .t configure -selectborderwidth 3x
} -cleanup {
    destroy .t
} -match glob -returnCodes {error} -result {*}
test text-1.55 {configuration option: "selectforeground"} -setup {
    text .t
    pack .t
    update
} -body {
    .t configure -selectforeground yellow
    .t cget -selectforeground
} -cleanup {
    destroy .t
} -result {yellow}
test text-1.56 {configuration option: "selectforeground"} -setup {
    text .t
    pack .t
    update
} -body {
    .t configure -selectforeground #12345
} -cleanup {
    destroy .t
} -match glob -returnCodes {error} -result {*}
test text-1.57 {configuration option: "spacing1"} -setup {
    text .t
    pack .t
    update
} -body {
    .t configure -spacing1 20
    .t cget -spacing1
} -cleanup {
    destroy .t
} -result {20}
test text-1.58 {configuration option: "spacing1"} -setup {
    text .t
    pack .t
    update
} -body {
    .t configure -spacing1 1.3x
} -cleanup {
    destroy .t
} -match glob -returnCodes {error} -result {*}
test text-1.59 {configuration option: "spacing1"} -setup {
    text .t
    pack .t
    update
} -body {
    .t configure -spacing1 0
    .t cget -spacing1
} -cleanup {
    destroy .t
} -result {0}
test text-1.60 {configuration option: "spacing1"} -setup {
    text .t
    pack .t
    update
} -body {
    .t configure -spacing1 bogus
} -cleanup {
    destroy .t
} -match glob -returnCodes {error} -result {*}
test text-1.61 {configuration option: "spacing2"} -setup {
    text .t
    pack .t
    update
} -body {
    .t configure -spacing2 5
    .t cget -spacing2
} -cleanup {
    destroy .t
} -result {5}
test text-1.62 {configuration option: "spacing2"} -setup {
    text .t
    pack .t
    update
} -body {
    .t configure -spacing2 bogus
} -cleanup {
    destroy .t
} -match glob -returnCodes {error} -result {*}
test text-1.63 {configuration option: "spacing2"} -setup {
    text .t
    pack .t
    update
} -body {
    .t configure -spacing2 0
    .t cget -spacing2
} -cleanup {
    destroy .t
} -result {0}
test text-1.64 {configuration option: "spacing2"} -setup {
    text .t
    pack .t
    update
} -body {
    .t configure -spacing2 bogus
} -cleanup {
    destroy .t
} -match glob -returnCodes {error} -result {*}
test text-1.65 {configuration option: "spacing3"} -setup {
    text .t
    pack .t
    update
} -body {
    .t configure -spacing3 20
    .t cget -spacing3
} -cleanup {
    destroy .t
} -result {20}
test text-1.66 {configuration option: "spacing3"} -setup {
    text .t
    pack .t
    update
} -body {
    .t configure -spacing3 bogus
} -cleanup {
    destroy .t
} -match glob -returnCodes {error} -result {*}
test text-1.67 {configuration option: "spacing3"} -setup {
    text .t
    pack .t
    update
} -body {
    .t configure -spacing3 0
    .t cget -spacing3
} -cleanup {
    destroy .t
} -result {0}
test text-1.68 {configuration option: "spacing3"} -setup {
    text .t
    pack .t
    update
} -body {
    .t configure -spacing3 bogus
} -cleanup {
    destroy .t
} -match glob -returnCodes {error} -result {*}
test text-1.69 {configuration option: "state"} -setup {
    text .t
    pack .t
    update
} -body {
    .t configure -state d
    .t cget -state
} -cleanup {
    destroy .t
} -result {disabled}
test text-1.70 {configuration option: "state"} -setup {
    text .t
    pack .t
    update
} -body {
    .t configure -state foo
} -cleanup {
    destroy .t
} -match glob -returnCodes {error} -result {*}
test text-1.71 {configuration option: "tabs"} -setup {
    text .t
    pack .t
    update
} -body {
    .t configure -tabs {1i 2i 3i 4i}
    .t cget -tabs
} -cleanup {
    destroy .t
} -result {1i 2i 3i 4i}
test text-1.72 {configuration option: "tabs"} -setup {
    text .t
    pack .t
    update
} -body {
    .t configure -tabs bad_tabs
} -cleanup {
    destroy .t
} -match glob -returnCodes {error} -result {*}
test text-1.73 {configuration option: "tabstyle"} -setup {
    text .t
    pack .t
    update
} -body {
    .t configure -tabstyle wordprocessor
    .t cget -tabstyle
} -cleanup {
    destroy .t
} -result {wordprocessor}
test text-1.74 {configuration option: "tabstyle"} -setup {
    text .t
    pack .t
    update
} -body {
    .t configure -tabstyle garbage
} -cleanup {
    destroy .t
} -match glob -returnCodes {error} -result {*}
test text-1.75 {configuration option: "undo"} -setup {
    text .t
    pack .t
    update
} -body {
    .t configure -undo 1
    .t cget -undo
} -cleanup {
    destroy .t
} -result {1}
test text-1.75b {configuration option: "undo", default} -setup {
    text .t -borderwidth 2 -highlightthickness 2 -font {Courier -12 bold}
    pack .t
    update
} -body {
    .t cget -undo
} -cleanup {
    destroy .t
} -result {0}
test text-1.76 {configuration option: "undo"} -setup {
    text .t
    pack .t
    update
} -body {
    .t configure -undo eh
} -cleanup {
    destroy .t
} -match glob -returnCodes {error} -result {*}
test text-1.77 {configuration option: "width"} -setup {
    text .t
    pack .t
    update
} -body {
    .t configure -width 73
    .t cget -width
} -cleanup {
    destroy .t
} -result {73}
test text-1.78 {configuration option: "width"} -setup {
    text .t
    pack .t
    update
} -body {
    .t configure -width 2.4
} -cleanup {
    destroy .t
} -match glob -returnCodes {error} -result {*}
test text-1.79 {configuration option: "wrap"} -setup {
    text .t
    pack .t
    update
} -body {
    .t configure -wrap w
    .t cget -wrap
} -cleanup {
    destroy .t
} -result {word}
test text-1.80 {configuration option: "wrap"} -setup {
    text .t
    pack .t
    update
} -body {
    .t configure -wrap bad_wrap
} -cleanup {
    destroy .t
} -match glob -returnCodes {error} -result {*}
test text-1.81 {text options} -setup {
    text .t
    pack .t
    update
} -body {
    .t configure -takefocus "any old thing"
    .t cget -takefocus
} -cleanup {
    destroy .t
} -result {any old thing}
test text-1.82 {text options} -setup {
    text .t
    pack .t
    update
} -body {
    .t configure -xscrollcommand "x scroll command"
    .t configure -xscrollcommand
} -cleanup {
    destroy .t
} -result {-xscrollcommand xScrollCommand ScrollCommand {} {x scroll command}}
test text-1.83 {text options} -setup {
    text .t
    pack .t
    update
} -body {
    .t configure -yscrollcommand "test command"
    .t configure -yscrollcommand
} -cleanup {
    destroy .t
} -result {-yscrollcommand yScrollCommand ScrollCommand {} {test command}}
test text-1.83.1 {configuration option: "insertunfocussed"} -setup {
    text .t
    pack .t
    update
} -body {
    .t configure -insertunfocussed none
    .t cget -insertunfocussed
} -cleanup {
    destroy .t
} -result none
test text-1.84 {configuration option: "insertunfocussed"} -setup {
    text .t
    pack .t
    update
} -body {
    .t configure -insertunfocussed hollow
    .t cget -insertunfocussed
} -cleanup {
    destroy .t
} -result hollow
test text-1.85 {configuration option: "insertunfocussed"} -setup {
    text .t
    pack .t
    update
} -body {
    .t configure -insertunfocussed solid
    .t cget -insertunfocussed
} -cleanup {
    destroy .t
} -result solid
test text-1.86 {configuration option: "insertunfocussed"} -setup {
    text .t
    pack .t
    update
} -returnCodes error -body {
    .t configure -insertunfocussed gorp
} -cleanup {
    destroy .t
} -result {bad insertunfocussed "gorp": must be hollow, none, or solid}
test text-1.87 {configuration option: "eolcolor"} -setup {
    text .t
    pack .t
    update
} -body {
    .t configure -eolcolor yellow
    .t cget -eolcolor
} -cleanup {
    destroy .t
} -result yellow
test text-1.88 {configuration option: "eolcolor"} -setup {
    text .t
    pack .t
    update
} -returnCodes error -body {
    .t configure -eolcolor gorp
} -cleanup {
    destroy .t
} -match glob -returnCodes {error} -result {*}
test text-1.89 {configuration option: "hyphenrules"} -setup {
    text .t
    pack .t
    update
} -body {
    .t configure -hyphenrules {ck trema}
    .t cget -hyphenrules
} -cleanup {
    destroy .t
} -result {ck trema}
test text-1.90 {configuration option: "hyphenrules"} -setup {
    text .t
    pack .t
    update
} -returnCodes error -body {
    .t configure -hyphenrules gorp
} -cleanup {
    destroy .t
} -match glob -returnCodes {error} -result {*}
test text-1.91 {configuration option: "hyphens"} -setup {
    text .t
    pack .t
    update
} -body {
    .t configure -hyphens 1
    .t cget -hyphens
} -cleanup {
    destroy .t
} -result {1}
test text-1.92 {configuration option: "hyphens"} -setup {
    text .t
    pack .t
    update
} -body {
    .t configure -hyphens eh
} -cleanup {
    destroy .t
} -match glob -returnCodes {error} -result {*}
test text-1.93 {configuration option: "lang"} -setup {
    text .t
    pack .t
    update
} -body {
    .t configure -lang en
    .t cget -lang
} -cleanup {
    destroy .t
} -result {en}
test text-1.94 {configuration option: "lang"} -setup {
    text .t
    pack .t
    update
} -body {
    .t configure -lang gorp
} -cleanup {
    destroy .t
} -match glob -returnCodes {error} -result {*}
test text-1.95 {configuration option: "maxundosize"} -setup {
    text .t
    pack .t
    update
} -body {
    .t configure -maxundosize 1000
    .t cget -maxundosize
} -cleanup {
    destroy .t
} -result {1000}
test text-1.96 {configuration option: "maxundosize"} -setup {
    text .t
    pack .t
    update
} -body {
    .t configure -maxundosize noway
} -cleanup {
    destroy .t
} -match glob -returnCodes {error} -result {*}
test text-1.97 {configuration option: "responsiveness"} -setup {
    text .t
    pack .t
    update
} -body {
    .t configure -responsiveness 75
    .t cget -responsiveness
} -cleanup {
    destroy .t
} -result {75}
test text-1.98 {configuration option: "responsiveness"} -setup {
    text .t
    pack .t
    update
} -body {
    .t configure -responsiveness noway
} -cleanup {
    destroy .t
} -match glob -returnCodes {error} -result {*}
test text-1.99 {configuration option: "showendofline"} -setup {
    text .t
    pack .t
    update
} -body {
    .t configure -showendofline 1
    .t cget -showendofline
} -cleanup {
    destroy .t
} -result {1}
test text-1.100 {configuration option: "showendofline"} -setup {
    text .t
    pack .t
    update
} -body {
    .t configure -showendofline eh
} -cleanup {
    destroy .t
} -match glob -returnCodes {error} -result {*}
test text-1.101 {configuration option: "showinsertforeground"} -setup {
    text .t
    pack .t
    update
} -body {
    .t configure -showinsertforeground 1
    .t cget -showinsertforeground
} -cleanup {
    destroy .t
} -result {1}
test text-1.102 {configuration option: "showinsertforeground"} -setup {
    text .t
    pack .t
    update
} -body {
    .t configure -showinsertforeground eh
} -cleanup {
    destroy .t
} -match glob -returnCodes {error} -result {*}
test text-1.103 {configuration option: "steadymarks"} -setup {
    text .t
    pack .t
    update
} -body {
    .t configure -steadymarks 1
    .t cget -steadymarks
} -cleanup {
    destroy .t
} -result {1}
test text-1.104 {configuration option: "steadymarks"} -setup {
    text .t
    pack .t
    update
} -body {
    .t configure -steadymarks eh
} -cleanup {
    destroy .t
} -match glob -returnCodes {error} -result {*}
test text-1.105 {configuration option: "tagging"} -setup {
    text .t
    pack .t
    update
} -body {
    .t configure -tagging none
    .t cget -tagging
} -cleanup {
    destroy .t
} -result {none}
test text-1.106 {configuration option: "tagging"} -setup {
    text .t
    pack .t
    update
} -body {
    .t configure -tagging eh
} -cleanup {
    destroy .t
} -match glob -returnCodes {error} -result {*}
test text-1.107 {configuration option: "useunibreak"} -setup {
    text .t
    pack .t
    update
} -body {
    .t configure -useunibreak 1
    .t cget -useunibreak
} -cleanup {
    destroy .t
} -result {1}
test text-1.108 {configuration option: "useunibreak"} -setup {
    text .t
    pack .t
    update
} -body {
    .t configure -useunibreak eh
} -cleanup {
    destroy .t
} -match glob -returnCodes {error} -result {*}
test text-1.109 {configuration option: "undotagging"} -setup {
    text .t
    update
} -body {
    .t configure -undotagging 0
    .t cget -undotagging
} -cleanup {
    destroy .t
} -result {0}
test text-1.110 {configuration option: "undotagging"} -setup {
    text .t
    update
} -body {
    .t configure -undotagging eh
} -cleanup {
    destroy .t
} -match glob -returnCodes {error} -result {*}


test text-2.1 {Tk_TextCmd procedure} -body {
    text
} -returnCodes {error} -result {wrong # args: should be "text pathName ?-option value ...?"}
test text-2.2 {Tk_TextCmd procedure} -body {
    text foobar
} -returnCodes {error} -result {bad window path name "foobar"}
test text-2.3 {Tk_TextCmd procedure} -body {
    text .t -gorp nofun
} -cleanup {
    destroy .t
} -returnCodes {error} -result {unknown option "-gorp"}
test text-2.4 {Tk_TextCmd procedure} -body {
    catch {text .t -gorp nofun}
    winfo exists .t
} -cleanup {
    destroy .t
} -result 0
test text-2.5 {Tk_TextCmd procedure} -body {
    text .t -bd 2 -fg red
} -cleanup {
    destroy .t
} -returnCodes ok -result {.t}
test text-2.6 {Tk_TextCmd procedure} -body {
    text .t -bd 2 -fg red
	list [lindex [.t config -bd] 4] [lindex [.t config -fg] 4]
} -cleanup {
    destroy .t
} -result {2 red}
test text-2.7 {Tk_TextCmd procedure} -constraints {
    win
} -body {
    catch {destroy .t}
    text .t
    .t tag cget sel -relief
} -cleanup {
    destroy .t
} -result {flat}
test text-2.8 {Tk_TextCmd procedure} -constraints {
    aqua
} -body {
    catch {destroy .t}
    text .t
    .t tag cget sel -relief
} -cleanup {
    destroy .t
} -result {flat}
test text-2.9 {Tk_TextCmd procedure} -constraints {
    unix notAqua
} -body {
    catch {destroy .t}
    text .t
    .t tag cget sel -relief
} -cleanup {
    destroy .t
} -result {raised}
test text-2.10 {Tk_TextCmd procedure} -body {
    list [text .t] [winfo class .t]
} -cleanup {
    destroy .t
} -result {.t Text}


test text-3.1 {TextWidgetCmd procedure, basics} -setup {
    text .t
} -body {
    .t
} -cleanup {
    destroy .t
} -returnCodes {error} -result {wrong # args: should be ".t option ?arg ...?"}
test text-3.2 {TextWidgetCmd procedure} -setup {
    text .t
} -body {
    .t gorp 1.0 z 1.2
} -cleanup {
    destroy .t
} -returnCodes {error} -result {bad option "gorp": must be bbox, brks, checksum, cget, clear, compare, configure, count, debug, delete, dlineinfo, dump, edit, get, image, index, insert, inspect, isclean, isdead, isempty, lineno, load, mark, peer, pendingsync, replace, scan, search, see, sync, tag, watch, window, xview, or yview}

test text-4.1 {TextWidgetCmd procedure, "bbox" option} -setup {
    text .t
} -body {
    .t bbox
} -cleanup {
    destroy .t
} -returnCodes {error} -result {wrong # args: should be ".t bbox ?-extents? index"}
test text-4.2 {TextWidgetCmd procedure, "bbox" option} -setup {
    text .t
} -body {
    .t bbox a b
} -cleanup {
    destroy .t
} -returnCodes {error} -result {wrong # args: should be ".t bbox ?-extents? index"}
test text-4.3 {TextWidgetCmd procedure, "bbox" option} -setup {
    text .t
} -body {
    .t bbox bad_mark
} -cleanup {
    destroy .t
} -returnCodes {error} -result {bad text index "bad_mark"}

test text-5.1 {TextWidgetCmd procedure, "cget" option} -setup {
    text .t
} -body {
    .t cget
} -cleanup {
    destroy .t
} -returnCodes {error} -result {wrong # args: should be ".t cget option"}
test text-5.2 {TextWidgetCmd procedure, "cget" option} -setup {
    text .t
} -body {
    .t cget a b
} -cleanup {
    destroy .t
} -returnCodes {error} -result {wrong # args: should be ".t cget option"}
test text-5.3 {TextWidgetCmd procedure, "cget" option} -setup {
    text .t
} -body {
    .t cget -gorp
} -cleanup {
    destroy .t
} -returnCodes {error} -result {unknown option "-gorp"}
test text-5.4 {TextWidgetCmd procedure, "cget" option} -setup {
    text .t
} -body {
    .t configure -bd 17
    .t cget -bd
} -cleanup {
    destroy .t
} -result {17}


test text-6.1 {TextWidgetCmd procedure, "compare" option} -setup {
    text .t
} -body {
    .t compare a b
} -cleanup {
    destroy .t
} -returnCodes {error} -result {wrong # args: should be ".t compare index1 op index2"}
test text-6.2 {TextWidgetCmd procedure, "compare" option} -setup {
    text .t
} -body {
    .t compare a b c d
} -cleanup {
    destroy .t
} -returnCodes {error} -result {wrong # args: should be ".t compare index1 op index2"}
test text-6.3 {TextWidgetCmd procedure, "compare" option} -setup {
    text .t
} -body {
    .t compare @x == 1.0
} -cleanup {
    destroy .t
} -returnCodes {error} -result {bad text index "@x"}
test text-6.4 {TextWidgetCmd procedure, "compare" option} -setup {
    text .t
} -body {
    .t compare 1.0 < @y
} -cleanup {
    destroy .t
} -returnCodes {error} -result {bad text index "@y"}
test text-6.5 {TextWidgetCmd procedure, "compare" option} -setup {
    text .t
} -body {
    .t insert 1.0 "Line 1
abcdefghijklm
12345
Line 4
bOy GIrl .#@? x_yz
!@#$%
Line 7"
    list [.t compare 1.1 < 1.0] [.t compare 1.1 < 1.1] [.t compare 1.1 < 1.2]
} -cleanup {
    destroy .t
} -result {0 0 1}
test text-6.6 {TextWidgetCmd procedure, "compare" option} -setup {
    text .t
} -body {
    .t insert 1.0 "Line 1
abcdefghijklm
12345
Line 4
bOy GIrl .#@? x_yz
!@#$%
Line 7"
    list [.t compare 1.1 <= 1.0] [.t compare 1.1 <= 1.1] [.t compare 1.1 <= 1.2]
} -cleanup {
    destroy .t
} -result {0 1 1}
test text-6.7 {TextWidgetCmd procedure, "compare" option} -setup {
    text .t
} -body {
    .t insert 1.0 "Line 1
abcdefghijklm
12345
Line 4
bOy GIrl .#@? x_yz
!@#$%
Line 7"
    list [.t compare 1.1 == 1.0] [.t compare 1.1 == 1.1] [.t compare 1.1 == 1.2]
} -cleanup {
    destroy .t
} -result {0 1 0}
test text-6.8 {TextWidgetCmd procedure, "compare" option} -setup {
    text .t
} -body {
    .t insert 1.0 "Line 1
abcdefghijklm
12345
Line 4
bOy GIrl .#@? x_yz
!@#$%
Line 7"
    list [.t compare 1.1 >= 1.0] [.t compare 1.1 >= 1.1] [.t compare 1.1 >= 1.2]
} -cleanup {
    destroy .t
} -result {1 1 0}
test text-6.9 {TextWidgetCmd procedure, "compare" option} -setup {
    text .t
} -body {
    .t insert 1.0 "Line 1
abcdefghijklm
12345
Line 4
bOy GIrl .#@? x_yz
!@#$%
Line 7"
    list [.t compare 1.1 > 1.0] [.t compare 1.1 > 1.1] [.t compare 1.1 > 1.2]
} -cleanup {
    destroy .t
} -result {1 0 0}
test text-6.10 {TextWidgetCmd procedure, "compare" option} -setup {
    text .t
} -body {
    .t insert 1.0 "Line 1
abcdefghijklm
12345
Line 4
bOy GIrl .#@? x_yz
!@#$%
Line 7"
    list [.t com 1.1 != 1.0] [.t compare 1.1 != 1.1] [.t compare 1.1 != 1.2]
} -cleanup {
    destroy .t
} -result {1 0 1}
test text-6.11 {TextWidgetCmd procedure, "compare" option} -setup {
    text .t
} -body {
    .t insert 1.0 "Line 1
abcdefghijklm
12345
Line 4
bOy GIrl .#@? x_yz
!@#$%
Line 7"
    .t compare 1.0 <x 1.2
} -cleanup {
    destroy .t
} -returnCodes {error} -result {bad comparison operator "<x": must be <, <=, ==, >=, >, or !=}
test text-6.12 {TextWidgetCmd procedure, "compare" option} -setup {
    text .t
} -body {
    .t insert 1.0 "Line 1
abcdefghijklm
12345
Line 4
bOy GIrl .#@? x_yz
!@#$%
Line 7"
    .t compare 1.0 >> 1.2
} -cleanup {
    destroy .t
} -returnCodes {error} -result {bad comparison operator ">>": must be <, <=, ==, >=, >, or !=}
test text-6.13 {TextWidgetCmd procedure, "compare" option} -setup {
    text .t
} -body {
    .t insert 1.0 "Line 1
abcdefghijklm
12345
Line 4
bOy GIrl .#@? x_yz
!@#$%
Line 7"
    .t compare 1.0 z 1.2
} -cleanup {
    destroy .t
} -returnCodes {error} -result {bad comparison operator "z": must be <, <=, ==, >=, >, or !=}
test text-6.14 {TextWidgetCmd procedure, "compare" option} -setup {
    text .t
} -body {
    .t insert 1.0 "Line 1
abcdefghijklm
12345
Line 4
bOy GIrl .#@? x_yz
!@#$%
Line 7"
    .t co 1.0 z 1.2
} -cleanup {
    destroy .t
<<<<<<< HEAD
} -returnCodes {error} -result {ambiguous option "co": must be bbox, brks, checksum, cget, clear, compare, configure, count, debug, delete, dlineinfo, dump, edit, get, image, index, insert, inspect, isclean, isdead, isempty, lineno, load, mark, peer, pendingsync, replace, scan, search, see, sync, tag, watch, window, xview, or yview}
=======
} -returnCodes error -result {ambiguous option "co": must be bbox, cget, compare, configure, count, debug, delete, dlineinfo, dump, edit, get, image, index, insert, mark, peer, pendingsync, replace, scan, search, see, sync, tag, window, xview, or yview}

>>>>>>> 86821958
# "configure" option is already covered above

test text-7.1 {TextWidgetCmd procedure, "debug" option} -setup {
    text .t
} -body {
    .t debug 0 1
} -cleanup {
    .t debug on
    destroy .t
} -returnCodes {error} -result {wrong # args: should be ".t debug boolean"}
test text-7.2 {TextWidgetCmd procedure, "debug" option} -setup {
    text .t
} -body {
    .t de 0 1
} -cleanup {
    .t debug on
    destroy .t
} -returnCodes {error} -result {ambiguous option "de": must be bbox, brks, checksum, cget, clear, compare, configure, count, debug, delete, dlineinfo, dump, edit, get, image, index, insert, inspect, isclean, isdead, isempty, lineno, load, mark, peer, pendingsync, replace, scan, search, see, sync, tag, watch, window, xview, or yview}
test text-7.3 {TextWidgetCmd procedure, "debug" option} -setup {
    text .t
} -body {
    .t debug true
    .t deb
} -cleanup {
    destroy .t
} -result {1}
test text-7.4 {TextWidgetCmd procedure, "debug" option} -setup {
    text .t
} -body {
    .t debug false
    .t debug
} -cleanup {
    .t debug on
    destroy .t
} -result {0}


test text-8.1 {TextWidgetCmd procedure, "delete" option} -setup {
    text .t
} -body {
    .t delete
} -cleanup {
    destroy .t
} -returnCodes {error} -result {wrong # args: should be ".t delete ?-marks? ?-inclusive? index1 ?index2 ...?"}
test text-8.2 {TextWidgetCmd procedure, "delete" option} -setup {
    text .t
} -body {
    .t delete a b c
} -cleanup {
    destroy .t
} -returnCodes {error} -result {bad text index "a"}
test text-8.3 {TextWidgetCmd procedure, "delete" option} -setup {
    text .t
} -body {
    .t delete @x 2.2
} -cleanup {
    destroy .t
} -returnCodes {error} -result {bad text index "@x"}
test text-8.4 {TextWidgetCmd procedure, "delete" option} -setup {
    text .t
} -body {
    .t insert 1.0 "Line 1
abcdefghijklm
12345"
    .t delete 2.3 @y
} -cleanup {
    destroy .t
} -returnCodes {error} -result {bad text index "@y"}
test text-8.5 {TextWidgetCmd procedure, "delete" option} -setup {
    text .t
} -body {
    .t insert 1.0 "Line 1
abcdefghijklm
12345
Line 4
bOy GIrl .#@? x_yz
!@#$%
Line 7"
    .t configure -state disabled
    .t delete 2.3
    .t get 2.0 2.end
} -cleanup {
    destroy .t
} -result {abcdefghijklm}
test text-8.6 {TextWidgetCmd procedure, "delete" option} -setup {
    text .t
} -body {
    .t insert 1.0 "Line 1
abcdefghijklm
12345
Line 4
bOy GIrl .#@? x_yz
!@#$%
Line 7"
    .t delete 2.3
    .t get 2.0 2.end
} -cleanup {
    destroy .t
} -result {abcefghijklm}
test text-8.7 {TextWidgetCmd procedure, "delete" option} -setup {
    text .t
} -body {
    .t insert 1.0 "Line 1
abcdefghijklm
12345
Line 4
bOy GIrl .#@? x_yz
!@#$%
Line 7"
    .t delete 2.1 2.3
    .t get 2.0 2.end
} -cleanup {
    destroy .t
} -result {adefghijklm}
test text-8.8 {TextWidgetCmd procedure, "delete" option} -setup {
    text .t
} -body {
    .t insert 1.0 "Line 1
abcdefghijklm
12345"
    # All indices are checked before we actually delete anything
    .t delete 2.1 2.3 foo
} -cleanup {
    destroy .t
} -returnCodes {error} -result {bad text index "foo"}
test text-8.9 {TextWidgetCmd procedure, "delete" option} -setup {
    text .t
} -body {
    .t insert 1.0 "Line 1
abcdefghijklm
12345"
# All indices are checked before we actually delete anything
    catch {.t delete 2.1 2.3 foo}
    .t get 2.0 2.end
} -cleanup {
    destroy .t
} -result {abcdefghijklm}
test text-8.10 {TextWidgetCmd procedure, "delete" option} -setup {
    text .t
} -body {
    .t insert 1.0 "Line 1
abcdefghijklm
12345
Line 4
bOy GIrl .#@? x_yz
!@#$%
Line 7"
    # auto-forward one byte if the last "pair" is just one
    .t delete 1.0 end
    .t insert 1.0 "foo\nabcdefghijklm"
    .t delete 2.1 2.3 2.3
    .t get 1.0 end-1c
} -cleanup {
    destroy .t
} -result {foo
aefghijklm}
test text-8.11 {TextWidgetCmd procedure, "delete" option} -setup {
    text .t
} -body {
    # all indices will be ordered before deletion
    .t insert 1.0 "foo\nabcdefghijklm"
    .t delete 2.0 2.3 2.7 2.9 2.4
    .t get 1.0 end-1c
} -cleanup {
    destroy .t
} -result {foo
dfgjklm}
test text-8.12 {TextWidgetCmd procedure, "delete" option} -setup {
    text .t
} -body {
    # and check again with even pairs
    .t insert 1.0 "foo\nabcdefghijklm"
    .t delete 2.0 2.2 2.7 2.9 2.4 2.5
    .t get 1.0 end-1c
} -cleanup {
    destroy .t
} -result {foo
cdfgjklm}
test text-8.13 {TextWidgetCmd procedure, "delete" option} -setup {
    text .t
} -body {
    # we should get the longest range on equal start indices
    .t insert 1.0 "foo\nabcdefghijklm"
    .t delete 2.0 2.2 2.0 2.5 2.0 2.3 2.8 2.7
    .t get 1.0 end-1c
} -cleanup {
    destroy .t
} -result {foo
fghijklm}
test text-8.14 {TextWidgetCmd procedure, "delete" option} -setup {
    text .t
} -body {
    # we should get the longest range on equal start indices
    .t insert 1.0 "foo\nabcdefghijklm"
    .t delete 2.0 2.2 1.2 2.6 2.0 2.5
    .t get 1.0 end-1c
} -cleanup {
    destroy .t
} -result {foghijklm}
test text-8.15 {TextWidgetCmd procedure, "delete" option} -setup {
    text .t
} -body {
    # we should get the longest range on equal start indices
    .t insert 1.0 "foo\nabcdefghijklm"
    .t delete 2.0 2.2 2.0 2.5 1.1 2.3 2.8 2.7
    .t get 1.0 end-1c
} -cleanup {
    destroy .t
} -result {ffghijklm}
test text-8.16 {TextWidgetCmd procedure, "delete" option} -setup {
    text .t
} -body {
    # we should get the watch for overlapping ranges - they should
    # essentially be merged into one span.
    .t insert 1.0 "foo\nabcdefghijklm"
    .t delete 2.0 2.6 2.2 2.8
    .t get 1.0 end-1c
} -cleanup {
    destroy .t
} -result {foo
ijklm}
test text-8.17 {TextWidgetCmd procedure, "delete" option} -setup {
    text .t
} -body {
    # we should get the watch for overlapping ranges - they should
    # essentially be merged into one span.
    .t insert 1.0 "foo\nabcdefghijklm"
    .t delete 2.0 2.6 2.2 2.4
    .t get 1.0 end-1c
} -cleanup {
    destroy .t
} -result {foo
ghijklm}
test text-8.18 {TextWidgetCmd procedure, "replace" option} -setup {
    text .t
} -body {
    .t insert 1.0 "Line 1
abcdefghijklm
12345"
    .t replace 1.3 2.3
} -cleanup {
    destroy .t
} -returnCodes {error} -result {wrong # args: should be ".t replace index1 index2 chars ?tagList chars tagList ...?"}
test text-8.19 {TextWidgetCmd procedure, "replace" option} -setup {
    text .t
} -body {
    .t insert 1.0 "Line 1
abcdefghijklm
12345"
    .t replace 3.1 2.3 foo
} -cleanup {
    destroy .t
} -returnCodes {error} -result {index "2.3" before "3.1" in the text}
test text-8.20 {TextWidgetCmd procedure, "replace" option} -setup {
    text .t
} -body {
    .t insert 1.0 "Line 1
abcdefghijklm
12345
Line 4
bOy GIrl .#@? x_yz
!@#$%
Line 7"
    .t replace 2.1 2.3 foo
} -cleanup {
    destroy .t
} -returnCodes ok -result {}
test text-8.21 {TextWidgetCmd procedure, "replace" option with undo} -setup {
    text .t
} -body {
    .t insert 1.0 "Line 1
abcdefghijklm
12345
Line 4
bOy GIrl .#@? x_yz
!@#$%
Line 7"
    set prevtext [.t get 1.0 end-1c]
    .t configure -undo 0
    .t configure -undo 1
    # Ensure it is treated as a single undo action
    .t replace 2.1 2.3 foo
    .t edit undo
    string equal [.t get 1.0 end-1c] $prevtext
} -cleanup {
    destroy .t
} -result {1}
test text-8.22 {TextWidgetCmd procedure, "replace" option with undo} -setup {
    text .t
    set res {}
} -body {
    .t insert 1.0 "Line 1
aefghijklm
12345
Line 4
bOy GIrl .#@? x_yz
!@#$%
Line 7"
    .t configure -undo 0
    .t configure -undo 1
    .t replace 2.1 2.3 foo
    # Ensure we can override a text widget and intercept undo
    # actions.  If in the future a different mechanism is available
    # to do this, then we should be able to change this test.  The
    # behaviour tested for here is not, strictly speaking, documented.
    rename .t test.t
    proc .t {args} { lappend ::res $args ; uplevel 1 test.t $args }
    .t edit undo
    return $res
} -cleanup {
    rename .t {}
    rename test.t .t
    destroy .t
} -result {{edit undo}}
test text-8.23 {TextWidgetCmd procedure, "replace" option with undo} -setup {
    text .t
} -body {
    .t insert 1.0 "Line 1
aefghijklm
12345
Line 4
bOy GIrl .#@? x_yz
!@#$%
Line 7"
    set prevtext [.t get 1.0 end-1c]
    .t configure -undo 0
    .t configure -undo 1
    # Ensure that undo (even composite undo like 'replace')
    # works when the widget shows nothing useful.
    .t replace 2.1 2.3 foo
    .t configure -start 1 -end 1
    .t edit undo
    .t configure -start {} -end {}
    .t configure -undo 0
    string equal [.t get 1.0 end-1c] $prevtext
} -cleanup {
    destroy .t
} -result {1}
test text-8.24 {TextWidgetCmd procedure, "replace" option with peers, undo} -setup {
    text .t
} -body {
    .t insert 1.0 "Line 1
aefghijklm
12345
Line 4
bOy GIrl .#@? x_yz
!@#$%
Line 7"
    set prevtext [.t get 1.0 end-1c]
    .t configure -undo 0
    .t configure -undo 1
    .t peer create .tt -undo 1
# Ensure that undo (even composite undo like 'replace')
# works when the the event took place in one peer, which
# is then deleted, before the undo takes place in another peer.
    .tt replace 2.1 2.3 foo
    .tt configure -start 1 -end 1
    destroy .tt
    .t edit undo
    .t configure -start {} -end {}
    .t configure -undo 0
    string equal [.t get 1.0 end-1c] $prevtext
} -cleanup {
    destroy .t
} -result {1}
test text-8.25 {TextWidgetCmd procedure, "replace" option with peers, undo} -setup {
    text .t
} -body {
    .t insert 1.0 "Line 1
aefghijklm
12345
Line 4
bOy GIrl .#@? x_yz
!@#$%
Line 7"
    set prevtext [.t get 1.0 end-1c]
    .t configure -undo 0
    .t configure -undo 1
    .t peer create .tt -undo 1
# Ensure that undo (even composite undo like 'replace')
# works when the the event took place in one peer, which
# is then deleted, before the undo takes place in another peer
# which isn't showing everything.
    .tt replace 2.1 2.3 foo
    set res [.tt get 2.1 2.4]
    .tt configure -start 1 -end 1
    destroy .tt
    .t configure -start 3 -end 4
# msg will actually be set to a silently ignored error message here,
# (that the .tt command doesn't exist), but that is not important.
    lappend res [catch {.t edit undo}]
    .t configure -undo 0
    .t configure -start {} -end {}
    lappend res [string equal [.t get 1.0 end-1c] $prevtext]
} -cleanup {
    destroy .t
} -result {foo 0 1}
test text-8.26 {TextWidgetCmd procedure, "replace" option crash} -setup {
    text .tt
} -body {
    .tt insert 0.0 foo\n
    .tt replace end-1l end bar
} -cleanup {
    destroy .tt
} -result {}
test text-8.27 {TextWidgetCmd procedure, "replace" option crash} -setup {
    text .tt
} -body {
    .tt insert 0.0 \na
    for {set i 0} {$i < 2} {incr i} {
	.tt replace 2.0 3.0 b
    }
} -cleanup {
    destroy .tt
} -result {}
test text-8.28 {TextWidgetCmd procedure, "replace" option crash} -setup {
    text .tt
} -body {
    .tt insert end "foo\n"
    .tt tag add sel 1.0 end
    .tt replace sel.first sel.last "bar"
} -cleanup {
    destroy .tt
} -result {}
test text-8.29 {"delete" tagged newline} -setup {
    text .tt
} -body {
    .tt insert end \n tag1
    .tt delete 2.0
    # wish8.6.5 returns empty list, this is a bug
    .tt tag ranges tag1
} -cleanup {
    destroy .tt
} -result {1.0 2.0}


test text-9.1 {TextWidgetCmd procedure, "get" option} -setup {
    text .t
} -body {
    .t get
} -cleanup {
    destroy .t
} -returnCodes {error} -result {wrong # args: should be ".t get ?-option? ?--? index1 ?index2 ...?"}
test text-9.2 {TextWidgetCmd procedure, "get" option} -setup {
    text .t
} -body {
    .t get a b c
} -cleanup {
    destroy .t
} -returnCodes {error} -result {bad text index "a"}
test text-9.3 {TextWidgetCmd procedure, "get" option} -setup {
    text .t
} -body {
    .t get @q 3.1
} -cleanup {
    destroy .t
} -returnCodes {error} -result {bad text index "@q"}
test text-9.4 {TextWidgetCmd procedure, "get" option} -setup {
    text .t
} -body {
    .t get 3.1 @r
} -cleanup {
    destroy .t
} -returnCodes {error} -result {bad text index "@r"}
test text-9.5 {TextWidgetCmd procedure, "get" option} -setup {
    text .t
} -body {
    .t insert 1.0 "Line 1
aefghijklm
12345
Line 4
bOy GIrl .#@? x_yz
!@#$%
Line 7"
    .t get 5.7 5.3
} -cleanup {
    destroy .t
} -result {}
test text-9.6 {TextWidgetCmd procedure, "get" option} -setup {
    text .t
} -body {
    .t insert 1.0 "Line 1
aefghijklm
12345
Line 4
bOy GIrl .#@? x_yz
!@#$%
Line 7"
    .t get 5.3 5.5
} -cleanup {
    destroy .t
} -result { G}
test text-9.7 {TextWidgetCmd procedure, "get" option} -setup {
    text .t
} -body {
    .t insert 1.0 "Line 1
aefghijklm
12345
Line 4
bOy GIrl .#@? x_yz
!@#$%
Line 7"
    .t get 5.3 end
} -cleanup {
    destroy .t
} -result { GIrl .#@? x_yz
!@#$%
Line 7
}
test text-9.8 {TextWidgetCmd procedure, "get" option} -setup {
    text .t
} -body {
    .t insert 1.0 "Line 1
aefghijklm
12345
Line 4
bOy GIrl .#@? x_yz
!@#$%
Line 7"
    .t get 5.2 5.7
} -cleanup {
    destroy .t
} -result {y GIr}
test text-9.9 {TextWidgetCmd procedure, "get" option} -setup {
    text .t
} -body {
    .t insert 1.0 "Line 1
aefghijklm
12345
Line 4
bOy GIrl .#@? x_yz
!@#$%
Line 7"
    .t get 5.2
} -cleanup {
    destroy .t
} -result {y}
test text-9.10 {TextWidgetCmd procedure, "get" option} -setup {
    text .t
} -body {
    .t insert 1.0 "Line 1
aefghijklm
12345
Line 4
bOy GIrl .#@? x_yz
!@#$%
Line 7"
    .t get 5.2 5.4
} -cleanup {
    destroy .t
} -result {y }
test text-9.11 {TextWidgetCmd procedure, "get" option} -setup {
    text .t
} -body {
    .t insert 1.0 "Line 1
aefghijklm
12345
Line 4
bOy GIrl .#@? x_yz
!@#$%
Line 7"
    .t get 5.2 5.4 5.4
} -cleanup {
    destroy .t
} -result {{y } G}
test text-9.12 {TextWidgetCmd procedure, "get" option} -setup {
    text .t
} -body {
    .t insert 1.0 "Line 1
aefghijklm
12345
Line 4
bOy GIrl .#@? x_yz
!@#$%
Line 7"
    .t get 5.2 5.4 5.4 5.5
} -cleanup {
    destroy .t
} -result {{y } G}
test text-9.13 {TextWidgetCmd procedure, "get" option} -setup {
    text .t
} -body {
    .t insert 1.0 "Line 1
aefghijklm
12345
Line 4
bOy GIrl .#@? x_yz
!@#$%
Line 7"
    .t get 5.2 5.4 5.5 "5.5+5c"
} -cleanup {
    destroy .t
} -result {{y } {Irl .}}
test text-9.14 {TextWidgetCmd procedure, "get" option} -setup {
    text .t
} -body {
    .t insert 1.0 "Line 1
aefghijklm
12345
Line 4
bOy GIrl .#@? x_yz
!@#$%
Line 7"
    .t get 5.2 5.4 5.4 5.5 end-3c
} -cleanup {
    destroy .t
} -result {{y } G { }}
test text-9.15 {TextWidgetCmd procedure, "get" option} -setup {
    text .t
} -body {
    .t insert 1.0 "Line 1
aefghijklm
12345
Line 4
bOy GIrl .#@? x_yz
!@#$%
Line 7"
    .t get 5.2 5.4 5.4 5.5 end-3c end
} -cleanup {
    destroy .t
} -result {{y } G { 7
}}
test text-9.16 {TextWidgetCmd procedure, "get" option} -setup {
    text .t
} -body {
    .t insert 1.0 "Line 1
aefghijklm
12345
Line 4
bOy GIrl .#@? x_yz
!@#$%
Line 7"
    .t get 5.2 5.3 5.4 5.3
} -cleanup {
    destroy .t
} -result {y}
test text-9.17 {TextWidgetCmd procedure, "get" option} -setup {
    text .t
} -body {
    .t insert 1.0 "Line 1
aefghijklm
12345
Line 4
bOy GIrl .#@? x_yz
!@#$%
Line 7"
    .t index "5.2 +3 indices"
} -cleanup {
    destroy .t
} -result {5.5}
test text-9.18 {TextWidgetCmd procedure, "get" option} -setup {
    text .t
} -body {
    .t insert 1.0 "Line 1
aefghijklm
12345
Line 4
bOy GIrl .#@? x_yz
!@#$%
Line 7"
    .t index "5.2 +3chars"
} -cleanup {
    destroy .t
} -result {5.5}
test text-9.19 {TextWidgetCmd procedure, "get" option} -setup {
    text .t
} -body {
    .t insert 1.0 "Line 1
aefghijklm
12345
Line 4
bOy GIrl .#@? x_yz
!@#$%
Line 7"
    .t index "5.2 +3displayindices"
} -cleanup {
    destroy .t
} -result {5.5}
test text-9.20 {TextWidgetCmd procedure, "get" option} -setup {
    text .t
} -body {
    .t insert 1.0 "Line 1
aefghijklm
12345
Line 4
bOy GIrl .#@? x_yz
!@#$%
Line 7"
    .t tag configure elide -elide 1
    .t tag add elide 5.2 5.4
    .t get 5.2 5.4 5.5 foo
} -cleanup {
    destroy .t
} -returnCodes {error} -result {bad text index "foo"}
test text-9.21 {TextWidgetCmd procedure, "get" option} -setup {
    text .t
} -body {
    .t insert 1.0 "Line 1
aefghijklm
12345
Line 4
bOy GIrl .#@? x_yz
!@#$%
Line 7"
    .t tag configure elide -elide 1
    .t tag add elide 5.2 5.4
    .t get 5.2 5.4 5.4 5.5 end-3c end
} -cleanup {
    destroy .t
} -result {{y } G { 7
}}
test text-9.22 {TextWidgetCmd procedure, "get" option} -setup {
    text .t
} -body {
    .t insert 1.0 "Line 1
aefghijklm
12345
Line 4
bOy GIrl .#@? x_yz
!@#$%
Line 7"
    .t tag configure elide -elide 1
    .t tag add elide 5.2 5.4
    .t get -displaychars 5.2 5.4 5.4 5.5 end-3c end
} -cleanup {
    destroy .t
} -result {{} G { 7
}}
test text-9.23 {TextWidgetCmd procedure, "get" option} -setup {
    text .t
} -body {
    .t insert 1.0 "Line 1
aefghijklm
12345
Line 4
bOy GIrl .#@? x_yz
!@#$%
Line 7"
    .t tag configure elide -elide 1
    .t tag add elide 5.2 5.4
    list [.t index "5.1 +4indices"] [.t index "5.1+4d indices"]
} -cleanup {
    destroy .t
} -result {5.5 5.7}
test text-9.24 {TextWidgetCmd procedure, "get" option} -setup {
    text .t
} -body {
    .t insert 1.0 "Line 1
aefghijklm
12345
Line 4
bOy GIrl .#@? x_yz
!@#$%
Line 7"
    .t tag configure elide -elide 1
    .t tag add elide 5.2 5.4
    list [.t index "5.1 +4a chars"] [.t index "5.1+4d chars"]
} -cleanup {
    destroy .t
} -result {5.5 5.7}
test text-9.25 {TextWidgetCmd procedure, "get" option} -setup {
    text .t
} -body {
    .t insert 1.0 "Line 1
aefghijklm
12345
Line 4
bOy GIrl .#@? x_yz
!@#$%
Line 7"
    .t tag configure elide -elide 1
    .t tag add elide 5.2 5.4
    list [.t index "5.5 -4indices"] [.t index "5.7-4d indices"]
} -cleanup {
    destroy .t
} -result {5.1 5.1}
test text-9.26 {TextWidgetCmd procedure, "get" option} -setup {
    text .t
} -body {
    .t insert 1.0 "Line 1
aefghijklm
12345
Line 4
bOy GIrl .#@? x_yz
!@#$%
Line 7"
    .t tag configure elide -elide 1
    .t tag add elide 5.2 5.4
    list [.t index "5.5 -4a chars"] [.t index "5.7-4d chars"]
} -cleanup {
    destroy .t
} -result {5.1 5.1}
test text-9.27 {TextWidgetCmd procedure, "get" option} -setup {
    text .t
} -body {
    .t insert 1.0 "Line 1
aefghijklm
12345
Line 4
bOy GIrl .#@? x_yz
!@#$%
Line 7"
    .t tag configure elide -elide 1
    .t tag add elide 5.2 5.4
    .t window create 5.4
    list [.t index "5.1 +4indices"] [.t index "5.1+4d indices"]
} -cleanup {
    destroy .t
} -result {5.5 5.7}
test text-9.28 {TextWidgetCmd procedure, "get" option} -setup {
    text .t
} -body {
    .t insert 1.0 "Line 1
aefghijklm
12345
Line 4
bOy GIrl .#@? x_yz
!@#$%
Line 7"
    .t tag configure elide -elide 1
    .t tag add elide 5.2 5.4
    .t window create 5.4
    list [.t index "5.1 +4a chars"] [.t index "5.1+4d chars"]
} -cleanup {
    destroy .t
} -result {5.6 5.8}
test text-9.29 {TextWidgetCmd procedure, "get" option} -setup {
    text .t
} -body {
    .t insert 1.0 "Line 1
aefghijklm
12345
Line 4
bOy GIrl .#@? x_yz
!@#$%
Line 7"
    .t tag configure elide -elide 1
    .t tag add elide 5.2 5.4
    .t window create 5.4
    list [.t index "5.5 -4indices"] [.t index "5.7-4d indices"]
} -cleanup {
    destroy .t
} -result {5.1 5.1}
test text-9.30 {TextWidgetCmd procedure, "get" option} -setup {
    text .t
} -body {
    .t insert 1.0 "Line 1
aefghijklm
12345
Line 4
bOy GIrl .#@? x_yz
!@#$%
Line 7"
    .t tag configure elide -elide 1
    .t tag add elide 5.2 5.4
    .t window create 5.4
    list [.t index "5.6 -4a chars"] [.t index "5.8-4d chars"]
} -cleanup {
    destroy .t
} -result {5.1 5.1}
test text-9.31 {TextWidgetCmd procedure, "get" option} -setup {
    text .t
} -body {
    .t insert 1.0 "Line 1
aefghijklm
12345
Line 4
bOy GIrl .#@? x_yz
!@#$%
Line 7"
    .t tag configure elide -elide 1
    .t tag add elide 5.2 5.4
    .t window create 5.4
    .t delete 5.4
    .t tag add elide 5.5 5.6
    .t get -displaychars 5.2 5.8
} -cleanup {
    destroy .t
} -result {Grl}


test text-10.1 {TextWidgetCmd procedure, "count" option} -setup {
    text .t
} -body {
    .t count
} -cleanup {
    destroy .t
} -returnCodes {error} -result {wrong # args: should be ".t count ?-option value ...? index1 index2"}
test text-10.2 {TextWidgetCmd procedure, "count" option} -setup {
    text .t
} -body {
    .t count blah 1.0 2.0
} -cleanup {
    destroy .t
} -returnCodes {error} -result {bad option "blah": must be -chars, -displaychars, -displayhyphens, -displayindices, -displaylines, -displaytext, -hyphens, -indices, -lines, -text, -update, -xpixels, or -ypixels}
test text-10.3 {TextWidgetCmd procedure, "count" option} -setup {
    text .t
} -body {
    .t count a b
} -cleanup {
    destroy .t
} -returnCodes {error} -result {bad text index "a"}
test text-10.4 {TextWidgetCmd procedure, "count" option} -setup {
    text .t
} -body {
    .t count @q 3.1
} -cleanup {
    destroy .t
} -returnCodes {error} -result {bad text index "@q"}
test text-10.5 {TextWidgetCmd procedure, "count" option} -setup {
    text .t
} -body {
    .t count 3.1 @r
} -cleanup {
    destroy .t
} -returnCodes {error} -result {bad text index "@r"}
test text-10.6 {TextWidgetCmd procedure, "count" option} -setup {
    text .t
    .t insert 1.0 "Line 1
aefghijklm
12345
Line 4
bOy GIrl .#@? x_yz
!@#$%
Line 7"
} -body {
    .t count 5.7 5.3
} -cleanup {
    destroy .t
} -result -4
test text-10.7 {TextWidgetCmd procedure, "count" option} -setup {
    text .t
    .t insert 1.0 "Line 1
aefghijklm
12345
Line 4
bOy GIrl .#@? x_yz
!@#$%
Line 7"
} -body {
    .t count 5.3 5.5
} -cleanup {
    destroy .t
} -result {2}
test text-10.8 {TextWidgetCmd procedure, "count" option} -setup {
    text .t
} -body {
    .t insert 1.0 "Line 1
aefghijklm
12345
Line 4
bOy GIrl .#@? x_yz
!@#$%
Line 7"
    .t count 5.3 end
} -cleanup {
    destroy .t
} -result {29}
test text-10.9 {TextWidgetCmd procedure, "count" option} -setup {
    text .t
    .t insert 1.0 "Line 1
aefghijklm
12345
Line 4
bOy GIrl .#@? x_yz
!@#$%
Line 7"
} -body {
    .t count 5.2 5.7
} -cleanup {
    destroy .t
} -result {5}
test text-10.10 {TextWidgetCmd procedure, "count" option} -setup {
    text .t
    .t insert 1.0 "Line 1
aefghijklm
12345
Line 4
bOy GIrl .#@? x_yz
!@#$%
Line 7"
} -body {
    .t count 5.2 5.3
} -cleanup {
    destroy .t
} -result {1}
test text-10.11 {TextWidgetCmd procedure, "count" option} -setup {
    text .t
    .t insert 1.0 "Line 1
aefghijklm
12345
Line 4
bOy GIrl .#@? x_yz
!@#$%
Line 7"
} -body {
    .t count 5.2 5.4
} -cleanup {
    destroy .t
} -result {2}
test text-10.12 {TextWidgetCmd procedure, "count" option} -setup {
    text .t
    .t insert 1.0 "Line 1
aefghijklm
12345
Line 4
bOy GIrl .#@? x_yz
!@#$%
Line 7"
} -body {
    .t count 5.2 foo
} -cleanup {
    destroy .t
} -returnCodes {error} -result {bad text index "foo"}
test text-10.13 {TextWidgetCmd procedure, "count" option} -setup {
    text .t
} -body {
    .t insert 1.0 "Line 1
aefghijklm
12345
Line 4
bOy GIrl .#@? x_yz
!@#$%
Line 7"
    .t tag configure elide -elide 1
    .t tag add elide 2.2 3.4
    .t count -displayindices 2.0 3.0
} -cleanup {
    destroy .t
} -result {2}
test text-10.14 {TextWidgetCmd procedure, "count" option} -setup {
    text .t
} -body {
    .t insert 1.0 "Line 1
aefghijklm
12345
Line 4
bOy GIrl .#@? x_yz
!@#$%
Line 7"
    .t tag configure elide -elide 1
    .t tag add elide 2.2 3.4
    .t count -displayindices 2.2 3.0
} -cleanup {
    destroy .t
} -result {0}
test text-10.15 {TextWidgetCmd procedure, "count" option} -setup {
    text .t
} -body {
    .t insert 1.0 "Line 1
aefghijklm
12345
Line 4
bOy GIrl .#@? x_yz
!@#$%
Line 7"
    .t tag configure elide -elide 1
    .t tag add elide 2.2 3.4
    .t tag add elide 4.0 4.1
    .t count -displayindices 2.0 4.2
} -cleanup {
    destroy .t
} -result {5}
test text-10.16 {TextWidgetCmd procedure, "count" option} -setup {
    text .t
} -body {
    .t insert 1.0 "Line 1
aefghijklm
12345
Line 4
bOy GIrl .#@? x_yz
!@#$%
Line 7"
    .t tag configure elide -elide 1
    .t tag add elide 2.2 3.4
# Create one visible and one invisible window
    frame .t.w1
    frame .t.w2
# Creating this window here means that the elided text
# now starts at 2.3
    .t window create 2.1 -window .t.w1
    .t window create 3.1 -window .t.w2
    .t count -displayindices 2.0 3.0
} -cleanup {
    destroy .t
} -result {3}
test text-10.17 {TextWidgetCmd procedure, "count" option} -setup {
    text .t
} -body {
    .t insert 1.0 "Line 1
aefghijklm
12345
Line 4
bOy GIrl .#@? x_yz
!@#$%
Line 7"
    .t tag configure elide -elide 1
    .t tag add elide 2.2 3.4
# Create one visible and one invisible window
    frame .t.w1
    frame .t.w2
# Creating this window here means that the elided text
# now starts at 2.3
    .t window create 2.1 -window .t.w1
    .t window create 3.1 -window .t.w2
    .t count -displayindices 2.2 3.0
} -cleanup {
    destroy .t
} -result {1}
test text-10.18 {TextWidgetCmd procedure, "count" option} -setup {
    text .t
} -body {
    .t insert 1.0 "Line 1
aefghijklm
12345
Line 4
bOy GIrl .#@? x_yz
!@#$%
Line 7"
    .t tag configure elide -elide 1
    .t tag add elide 2.2 3.4
    .t tag add elide 4.0 4.1
# Create one visible and one invisible window
    frame .t.w1
    frame .t.w2
    .t mark set a 2.2
# Creating this window here means that the elided text
# now starts at 2.3, but 'a' is automatically moved to 2.3
    .t window create 2.1 -window .t.w1
    .t window create 3.1 -window .t.w2
    .t count -displayindices a 3.0
} -cleanup {
    destroy .t
} -result {0}
test text-10.19 {TextWidgetCmd procedure, "count" option} -setup {
    text .t
} -body {
    .t insert 1.0 "Line 1
aefghijklm
12345
Line 4
bOy GIrl .#@? x_yz
!@#$%
Line 7"
    .t tag configure elide -elide 1
    .t tag add elide 2.2 3.4
    .t tag add elide 4.0 4.1
# Create one visible and one invisible window
    frame .t.w1
    frame .t.w2
# Creating this window here means that the elided text
# now starts at 2.3
    .t window create 2.1 -window .t.w1
    .t window create 3.1 -window .t.w2
    .t count -displayindices 2.0 4.2
} -cleanup {
    destroy .t
} -result {6}
test text-10.20 {TextWidgetCmd procedure, "count" option} -setup {
    text .t
} -body {
    .t insert 1.0 "Line 1
aefghijklm
12345
Line 4
bOy GIrl .#@? x_yz
!@#$%
Line 7"
    .t tag configure elide -elide 1
    .t tag add elide 2.2 3.4
    .t tag add elide 4.0 4.1
# Create one visible and one invisible window
    frame .t.w1
    frame .t.w2
# Creating this window here means that the elided text
# now starts at 2.3
    .t window create 2.1 -window .t.w1
    .t window create 3.1 -window .t.w2
    .t count -displaychars 2.0 3.0
} -cleanup {
    destroy .t
} -result {2}
test text-10.21 {TextWidgetCmd procedure, "count" option} -setup {
    text .t
} -body {
    .t insert 1.0 "Line 1
aefghijklm
12345
Line 4
bOy GIrl .#@? x_yz
!@#$%
Line 7"
    .t tag configure elide -elide 1
    .t tag add elide 2.2 3.4
    .t tag add elide 4.0 4.1
# Create one visible and one invisible window
    frame .t.w1
    frame .t.w2
# Creating this window here means that the elided text
# now starts at 2.3
    .t window create 2.1 -window .t.w1
    .t window create 3.1 -window .t.w2
    .t count -displaychars 2.2 3.0
} -cleanup {
    destroy .t
} -result {1}
test text-10.22 {TextWidgetCmd procedure, "count" option} -setup {
    text .t
} -body {
    .t insert 1.0 "Line 1
aefghijklm
12345
Line 4
bOy GIrl .#@? x_yz
!@#$%
Line 7"
    .t tag configure elide -elide 1
    .t tag add elide 2.2 3.4
    .t tag add elide 4.0 4.1
    .t mark set a 2.2
# Create one visible and one invisible window
    frame .t.w1
    frame .t.w2
# Creating this window here means that the elided text
# now starts at 2.3, but 'a' is automatically moved to 2.3
    .t window create 2.1 -window .t.w1
    .t window create 3.1 -window .t.w2
    .t count -displaychars a 3.0
} -cleanup {
    destroy .t
} -result {0}
test text-10.23 {TextWidgetCmd procedure, "count" option} -setup {
    text .t
} -body {
    .t insert 1.0 "Line 1
aefghijklm
12345
Line 4
bOy GIrl .#@? x_yz
!@#$%
Line 7"
    .t tag configure elide -elide 1
    .t tag add elide 2.2 3.4
    .t tag add elide 4.0 4.1
# Create one visible and one invisible window
    frame .t.w1
    frame .t.w2
# Creating this window here means that the elided text
# now starts at 2.3
    .t window create 2.1 -window .t.w1
    .t window create 3.1 -window .t.w2
    .t count -displaychars 2.0 4.2
} -cleanup {
    destroy .t
} -result {5}
test text-10.24 {TextWidgetCmd procedure, "count" option} -setup {
    text .t
} -body {
    .t insert 1.0 "Line 1
aefghijklm
12345
Line 4
bOy GIrl .#@? x_yz
!@#$%
Line 7"
    .t tag configure elide -elide 1
    .t tag add elide 2.2 3.4
    .t tag add elide 4.0 4.1
# Create one visible and one invisible window
    frame .t.w1
    frame .t.w2
# Creating this window here means that the elided text
# now starts at 2.3
    .t window create 2.1 -window .t.w1
    .t window create 3.1 -window .t.w2
    .t count -displaychars 2.0 4.2
    list [.t count -indices 2.2 3.0] [.t count 2.2 3.0]
} -cleanup {
    destroy .t
} -result {10 10}
test text-10.25 {TextWidgetCmd procedure, "count" option} -setup {
    text .t
} -body {
    .t insert 1.0 "Line 1
aefghijklm
12345
Line 4
bOy GIrl .#@? x_yz
!@#$%
Line 7"
    .t tag configure elide -elide 1
    .t tag add elide 2.2 3.4
    .t tag add elide 4.0 4.1
    .t mark set a 2.2
# Create one visible and one invisible window
    frame .t.w1
    frame .t.w2
# Creating this window here means that the elided text
# now starts at 2.3, but 'a' is automatically moved to 2.3
    .t window create 2.1 -window .t.w1
    .t window create 3.1 -window .t.w2
    list [.t count -indices a 3.0] [.t count a 3.0]
} -cleanup {
    destroy .t
} -result {9 9}
test text-10.26 {TextWidgetCmd procedure, "count" option} -setup {
    text .t
} -body {
    .t insert 1.0 "Line 1
aefghijklm
12345
Line 4
bOy GIrl .#@? x_yz
!@#$%
Line 7"
    .t tag configure elide -elide 1
    .t tag add elide 2.2 3.4
    .t tag add elide 4.0 4.1
# Create one visible and one invisible window
    frame .t.w1
    frame .t.w2
# Creating this window here means that the elided text
# now starts at 2.3
    .t window create 2.1 -window .t.w1
    .t window create 3.1 -window .t.w2
    .t count -displaychars 2.0 4.2
    .t count -indices 2.0 4.2
} -cleanup {
    destroy .t
} -result {21}
test text-10.27 {TextWidgetCmd procedure, "count" option} -setup {
    text .t
} -body {
    .t insert 1.0 "Line 1
aefghijklm
12345
Line 4
bOy GIrl .#@? x_yz
!@#$%
Line 7"
    .t tag configure elide -elide 1
    .t tag add elide 2.2 3.4
    .t tag add elide 4.0 4.1
# Create one visible and one invisible window
    frame .t.w1
    frame .t.w2
# Creating this window here means that the elided text
# now starts at 2.3
    .t window create 2.1 -window .t.w1
    .t window create 3.1 -window .t.w2
    .t count -displaychars 2.0 4.2
    .t count -chars 2.2 3.0
} -cleanup {
    destroy .t
} -result {10}
test text-10.28 {TextWidgetCmd procedure, "count" option} -setup {
    text .t
} -body {
    .t insert 1.0 "Line 1
aefghijklm
12345
Line 4
bOy GIrl .#@? x_yz
!@#$%
Line 7"
    .t tag configure elide -elide 1
    .t tag add elide 2.2 3.4
    .t tag add elide 4.0 4.1
    .t mark set a 2.2
# Create one visible and one invisible window
    frame .t.w1
    frame .t.w2
# Creating this window here means that the elided text
# now starts at 2.3, but 'a' is automatically moved to 2.3
    .t window create 2.1 -window .t.w1
    .t window create 3.1 -window .t.w2
    .t count -chars a 3.0
} -cleanup {
    destroy .t
} -result {9}
test text-10.29 {TextWidgetCmd procedure, "count" option} -setup {
    text .t
} -body {
    .t insert 1.0 "Line 1
aefghijklm
12345
Line 4
bOy GIrl .#@? x_yz
!@#$%
Line 7"
    .t tag configure elide -elide 1
    .t tag add elide 2.2 3.4
    .t tag add elide 4.0 4.1
# Create one visible and one invisible window
    frame .t.w1
    frame .t.w2
# Creating this window here means that the elided text
# now starts at 2.3
    .t window create 2.1 -window .t.w1
    .t window create 3.1 -window .t.w2
    .t count -displaychars 2.0 4.2
    .t count -chars 2.0 4.2
} -cleanup {
    destroy .t
} -result {19}
test text-10.30 {TextWidgetCmd procedure, "count" option} -setup {
    text .t
} -body {
    .t insert end [string repeat "abcde " 50]\n
    .t insert end [string repeat "fghij " 50]\n
    .t insert end [string repeat "klmno " 50]
    .t count -lines 1.0 end
} -cleanup {
    destroy .t
} -result {3}
test text-10.31 {TextWidgetCmd procedure, "count" option} -setup {
    text .t
} -body {
    .t insert end [string repeat "abcde " 50]\n
    .t insert end [string repeat "fghij " 50]\n
    .t insert end [string repeat "klmno " 50]
    .t count -lines end 1.0
} -cleanup {
    destroy .t
} -result -3
test text-10.32 {TextWidgetCmd procedure, "count" option} -setup {
    text .t
} -body {
    .t insert end [string repeat "abcde " 50]\n
    .t insert end [string repeat "fghij " 50]\n
    .t insert end [string repeat "klmno " 50]
    .t count -lines 1.0 2.0 3.0
} -cleanup {
    destroy .t
} -returnCodes {error} -result {bad option "1.0": must be -chars, -displaychars, -displayhyphens, -displayindices, -displaylines, -displaytext, -hyphens, -indices, -lines, -text, -update, -xpixels, or -ypixels}
test text-10.33 {TextWidgetCmd procedure, "count" option} -setup {
    text .t
} -body {
    .t insert end [string repeat "abcde " 50]\n
    .t insert end [string repeat "fghij " 50]\n
    .t insert end [string repeat "klmno " 50]
    .t count -lines end end
} -cleanup {
    destroy .t
} -result {0}
test text-10.34 {TextWidgetCmd procedure, "count" option} -setup {
    text .t
} -body {
    .t insert end [string repeat "abcde " 50]\n
    .t insert end [string repeat "fghij " 50]\n
    .t insert end [string repeat "klmno " 50]
    .t count -lines 1.5 2.5
} -cleanup {
    destroy .t
} -result {1}
test text-10.35 {TextWidgetCmd procedure, "count" option} -setup {
    text .t
} -body {
    .t insert end [string repeat "abcde " 50]\n
    .t insert end [string repeat "fghij " 50]\n
    .t insert end [string repeat "klmno " 50]
    .t count -lines 2.5 "2.5 lineend"
} -cleanup {
    destroy .t
} -result {0}
test text-10.36 {TextWidgetCmd procedure, "count" option} -setup {
    text .t
} -body {
    .t insert end [string repeat "abcde " 50]\n
    .t insert end [string repeat "fghij " 50]\n
    .t insert end [string repeat "klmno " 50]
    .t count -lines 2.7 "1.0 lineend"
} -cleanup {
    destroy .t
} -result {-1}
test text-10.37 {TextWidgetCmd procedure, "count" option} -setup {
    text .t
} -body {
    .t insert end [string repeat "abcde " 50]\n
    .t insert end [string repeat "fghij " 50]\n
    .t insert end [string repeat "klmno " 50]
    .t configure -wrap none
    .t count -displaylines 1.0 end
} -cleanup {
    destroy .t
} -result {3}
test text-10.38 {TextWidgetCmd procedure, "count" option} -setup {
    text .t -font {Courier -12} -borderwidth 2 -highlightthickness 2
    pack .t -expand 1 -fill both
} -body {
    .t configure -width 20 -height 10
    update
    .t insert end [string repeat "abcde " 50]\n
    .t insert end [string repeat "fghij " 50]\n
    .t insert end [string repeat "klmno " 50]
    .t count -lines -chars -indices -displaylines 1.0 end
} -cleanup {
    destroy .t
} -result {3 903 903 45}
test text-10.39 {TextWidgetCmd procedure, "count" option} -setup {
    text .t
    pack .t
    update
    set res {}
} -body {
    .t insert end "Line 1 - This is Line 1\n"
    .t insert end "Line 2 - This is Line 2\n"
    .t insert end "Line 3 - This is Line 3\n"
    .t insert end "Line 4 - This is Line 4\n"
    .t insert end "Line 5 - This is Line 5\n"
    lappend res [.t count -displaylines 1.19 3.24] [.t count -displaylines 1.0 end]
    .t tag add hidden 2.9 3.17
    .t tag configure hidden -elide true
    lappend res [.t count -displaylines 1.19 3.24] [.t count -displaylines 1.0 end]
} -cleanup {
    destroy .t
} -result {2 6 1 5}
test text-10.40 {TextWidgetCmd procedure, "count" option} -setup {
    text .t
    pack .t
    update
    set res {}
} -body {
    for {set i 1} {$i < 5} {incr i} {
      .t insert end "Line $i+++Line $i---Line $i///Line $i - This is Line [format %c [expr {64+$i}]]\n"
    }
    .t tag configure hidden -elide true
    .t tag add hidden 2.15 3.10
    .t configure -wrap none
    set res [.t count -displaylines 2.0 3.0]
} -cleanup {
    destroy .t
} -result 0
test text-10.41 {TextWidgetCmd procedure, "count" option} -setup {
    toplevel .mytop
    pack [text .mytop.t -font TkFixedFont -bd 0 -padx 0 -wrap char]
    set spec [font measure TkFixedFont "Line 1+++Line 1---Li"]  ; # 20 chars
    append spec x300+0+0
    wm geometry .mytop $spec
    .mytop.t delete 1.0 end
    update
    set res {}
} -body {
    for {set i 1} {$i < 5} {incr i} {
      #                    0          1          2          3          4
      #                    012345 678901234 567890123 456789012 34567890123456789
      .mytop.t insert end "Line $i+++Line $i---Line $i///Line $i - This is Line [format %c [expr {64+$i}]]\n"
    }
    .mytop.t tag configure hidden -elide true
    .mytop.t tag add hidden 2.30 3.10
    lappend res [.mytop.t count -displaylines 2.0 3.0]
    lappend res [.mytop.t count -displaylines 2.0 3.50]
} -cleanup {
    destroy .mytop
} -result {1 3}
test text-10.42 {TextWidgetCmd procedure, "count" option} -setup {
    text .t
    pack .t
    update
    set res {}
} -body {
    set str ""
    for {set i 1} {$i < 25} {incr i} {
	append str "Line $i\n"
    }
    .t insert end $str
    .t tag configure hidden -elide true
    .t tag add hidden 5.7 11.0
    update
    # next line to be fully sure that asynchronous line heights calculation is
    # up-to-date otherwise this test may fail (depending on the computer
    # performance), especially when the . toplevel has small height
    .t sync
    set y1 [lindex [.t yview] 1]
    .t count -displaylines 5.0 11.0
    set y2 [lindex [.t yview] 1]
    .t count -displaylines 5.0 12.0
    set y3 [lindex [.t yview] 1]
    list [expr {$y1 == $y2}] [expr {$y1 == $y3}]
} -cleanup {
    destroy .t
} -result {1 1}


test text-11.1 {counting with tag priority eliding} -setup {
    text .t -font {Courier -12} -borderwidth 2 -highlightthickness 2
    pack .t -expand 1 -fill both
} -body {
    .t insert end "hello"
    .t configure -wrap none
    list [.t count -displaychars 1.0 1.0] \
      [.t count -displaychars 1.0 1.1] \
      [.t count -displaychars 1.0 1.2] \
      [.t count -displaychars 1.0 1.3] \
      [.t count -displaychars 1.0 1.4] \
      [.t count -displaychars 1.0 1.5] \
      [.t count -displaychars 1.0 1.6] \
      [.t count -displaychars 1.0 2.6] \
} -cleanup {
    destroy .t
} -result {0 1 2 3 4 5 5 6}
test text-11.2 {counting with tag priority eliding} -setup {
    text .t -font {Courier -12} -borderwidth 2 -highlightthickness 2
    pack .t -expand 1 -fill both
} -body {
    .t insert end "hello"
    .t tag configure elide1 -elide 0
    .t tag add elide1 1.2 1.4
    .t count -displaychars 1.0 1.5
} -cleanup {
    destroy .t
} -result {5}
test text-11.3 {counting with tag priority eliding} -setup {
    text .t -font {Courier -12} -borderwidth 2 -highlightthickness 2
} -body {
    .t insert end "hello"
# Newer tags are higher priority
    .t tag configure elide1 -elide 0
    .t tag configure elide2 -elide 1
    .t tag add elide1 1.2 1.4
    .t tag add elide2 1.2 1.4
    .t count -displaychars 1.0 1.5
} -cleanup {
    destroy .t
} -result {3}
test text-11.4 {counting with tag priority eliding}  -setup {
    text .t -font {Courier -12} -borderwidth 2 -highlightthickness 2
    set res {}
} -body {
    .t insert end "hello"
# Newer tags are higher priority
    .t tag configure elide1 -elide 0
    .t tag configure elide2 -elide 1
    .t tag add elide1 1.2 1.4
    .t tag add elide2 1.2 1.4
    .t tag add elide1 1.2 1.4
    lappend res [.t count -displaychars 1.0 1.5]
    .t delete 1.0 end
    .t insert end "hello"
    .t tag add elide1 1.2 1.4
    .t tag add elide2 1.2 1.4
    lappend res [.t count -displaychars 1.0 1.5]
} -cleanup {
    destroy .t
} -result {3 3}
test text-11.5 {counting with tag priority eliding}  -setup {
    text .t -font {Courier -12} -borderwidth 2 -highlightthickness 2
    set res {}
} -body {
    .t insert end "hello"
# Newer tags are higher priority
    .t tag configure elide1 -elide 0
    .t tag configure elide2 -elide 1
    .t tag configure elide3 -elide 0
    .t tag add elide1 1.2 1.4
    .t tag add elide2 1.2 1.4
    .t tag add elide3 1.2 1.4
    lappend res [.t count -displaychars 1.0 1.5]
    .t delete 1.0 end
    .t insert end "hello"
    .t tag add elide3 1.2 1.4
    .t tag add elide3 1.2 1.4
    lappend res [.t count -displaychars 1.0 1.5]
} -cleanup {
    destroy .t
} -result {5 5}
test text-11.6 {counting with tag priority eliding}  -setup {
    text .t -font {Courier -12} -borderwidth 2 -highlightthickness 2
    set res {}
} -body {
    .t insert end "hello"
# Newer tags are higher priority
    .t tag configure elide1 -elide 0
    .t tag configure elide2 -elide 1
    .t tag configure elide3 -elide 0
    .t tag configure elide4 -elide 1
    .t tag add elide2 1.2 1.4
    .t tag add elide3 1.2 1.4
    .t tag add elide4 1.2 1.4
    .t tag add elide1 1.2 1.4
    lappend res [.t count -displaychars 1.0 1.5]
    .t delete 1.0 end
    .t insert end "hello"
    .t tag add elide1 1.2 1.4
    .t tag add elide4 1.2 1.4
    .t tag add elide2 1.2 1.4
    .t tag add elide3 1.2 1.4
    lappend res [.t count -displaychars 1.0 1.5]
} -cleanup {
    destroy .t
} -result {3 3}
test text-11.7 {counting with tag priority eliding}  -setup {
    text .t -font {Courier -12} -borderwidth 2 -highlightthickness 2
    set res {}
} -body {
# Newer tags are higher priority
    .t tag configure elide1 -elide 0
    .t tag configure elide2 -elide 1
    .t tag configure elide3 -elide 0
    .t insert end "hello"
    .t tag add elide2 1.2 1.4
    .t tag add elide3 1.2 1.4
    .t tag add elide1 1.2 1.4
    lappend res [.t count -displaychars 1.0 1.5]
    .t delete 1.0 end
    .t insert end "hello"
    .t tag add elide1 1.2 1.4
    .t tag add elide2 1.2 1.4
    .t tag add elide3 1.2 1.4
    lappend res [.t count -displaychars 1.0 1.5]
} -cleanup {
    destroy .t
} -result {5 5}
test text-11.8 {counting with tag priority eliding} -setup {
    text .t -font {Courier -12} -borderwidth 2 -highlightthickness 2
    pack .t -expand 1 -fill both
    set res {}
} -body {
    .t insert end "hello"
# Newer tags are higher priority
    .t tag configure elide1 -elide 0
    .t tag configure elide2 -elide 1
    .t tag add elide2 1.0 1.5
    .t tag add elide1 1.2 1.4
    lappend res [.t count -displaychars 1.0 1.5]
    lappend res [.t count -displaychars 1.1 1.5]
    lappend res [.t count -displaychars 1.2 1.5]
    lappend res [.t count -displaychars 1.3 1.5]
    .t delete 1.0 end
    .t insert end "hello"
    .t tag add elide1 1.0 1.5
    .t tag add elide2 1.2 1.4
    lappend res [.t count -displaychars 1.0 1.5]
    lappend res [.t count -displaychars 1.1 1.5]
    lappend res [.t count -displaychars 1.2 1.5]
    lappend res [.t count -displaychars 1.3 1.5]
} -cleanup {
    destroy .t
} -result {0 0 0 0 3 2 1 1}
test text-11.9 {counting with tag priority eliding} -setup {
    text .t -font {Courier -12} -borderwidth 2 -highlightthickness 2
    pack .t -expand 1 -fill both
    set res {}
} -body {
    .t tag configure WELCOME -elide 1
    .t tag configure SYSTEM -elide 0
    .t tag configure TRAFFIC -elide 1
    .t insert end "\n" {SYSTEM TRAFFIC}
    .t insert end "\n" WELCOME
    lappend res [.t count -displaychars 1.0 end]
    lappend res [.t count -displaychars 1.0 end-1c]
    lappend res [.t count -displaychars 1.0 1.2]
    lappend res [.t count -displaychars 2.0 end]
    lappend res [.t count -displaychars 2.0 end-1c]
    lappend res [.t index "1.0 +1 indices"]
    lappend res [.t index "1.0 +1 display indices"]
    lappend res [.t index "1.0 +1 display chars"]
    lappend res [.t index end]
    lappend res [.t index "end -1 indices"]
    lappend res [.t index "end -1 display indices"]
    lappend res [.t index "end -1 display chars"]
    lappend res [.t index "end -2 indices"]
    lappend res [.t index "end -2 display indices"]
    lappend res [.t index "end -2 display chars"]
} -cleanup {
    destroy .t
} -result {1 0 0 1 0 2.0 4.0 4.0 4.0 3.0 3.0 3.0 2.0 1.0 1.0}

test text-11a.1 {TextWidgetCmd procedure, "pendingsync" option} -setup {
    destroy .yt
} -body {
    text .yt
    list [catch {.yt pendingsync mytext} msg] $msg
} -cleanup {
    destroy .yt
} -result {1 {wrong # args: should be ".yt pendingsync"}}

test text-11a.2 {TextWidgetCmd procedure, "pendingsync" option} -setup {
    destroy .top.yt .top
} -body {
    toplevel .top
    pack [text .top.yt]
    update
    set content {}
    for {set i 1} {$i < 300} {incr i} {
	append content [string repeat "$i " 15] \n
    }
    .top.yt insert 1.0 $content
    # wait for end of line metrics calculation to get correct $fraction1
    # as a reference
    while {[.top.yt pendingsync]} {update}
    .top.yt yview moveto 1
    set fraction1 [lindex [.top.yt yview] 0]
    set res [expr {$fraction1 > 0}]
    .top.yt delete 1.0 end
    .top.yt insert 1.0 $content
    # ensure the test is relevant
    lappend res [.top.yt pendingsync]
    # asynchronously wait for completion of line metrics calculation
    while {[.top.yt pendingsync]} {update}
    .top.yt yview moveto $fraction1
    set fraction2 [lindex [.top.yt yview] 0]
    lappend res [expr {$fraction1 == $fraction2}]
} -cleanup {
    destroy .top.yt .top
} -result {1 1 1}

test text-11a.11 {TextWidgetCmd procedure, "sync" option} -setup {
    destroy .yt
} -body {
    text .yt
    list [catch {.yt sync mytext} msg] $msg
} -cleanup {
    destroy .yt
} -result {1 {wrong # args: should be ".yt sync ?-command ?command??"}}
test text-11a.12 {TextWidgetCmd procedure, "sync" option} -setup {
    destroy .top.yt .top
} -body {
    toplevel .top
    pack [text .top.yt]
    update
    set content {}
    # Use long lines so the line metrics will need updating.
    for {set i 1} {$i < 30} {incr i} {
	append content [string repeat "$i " 200] \n
    }
    .top.yt insert 1.0 $content
    # wait for end of line metrics calculation to get correct $fraction1
    # as a reference
    .top.yt sync
    .top.yt yview moveto 1
    set fraction1 [lindex [.top.yt yview] 0]
    set res [expr {$fraction1 > 0}]
    # first case: do not wait for completion of line metrics calculation
    .top.yt delete 1.0 end
    .top.yt insert 1.0 $content
    .top.yt yview moveto $fraction1
    set fraction2 [lindex [.top.yt yview] 0]
    lappend res [expr {$fraction1 == $fraction2}]
    # second case: wait for completion of line metrics calculation
    .top.yt delete 1.0 end
    .top.yt insert 1.0 $content
    .top.yt sync
    .top.yt yview moveto $fraction1
    set fraction2 [lindex [.top.yt yview] 0]
    lappend res [expr {$fraction1 == $fraction2}]
} -cleanup {
    destroy .top.yt .top
} -result {1 0 1}

test text-11a.21 {TextWidgetCmd procedure, "sync" option with -command} -setup {
    destroy .yt
} -body {
    text .yt
    list [catch {.yt sync -comx foo} msg] $msg
} -cleanup {
    destroy .yt
} -result {1 {wrong option "-comx": should be "-command"}}
test text-11a.22 {TextWidgetCmd procedure, "sync" option with -command} -setup {
    destroy .top.yt .top
} -body {
    set res {}
    set ::x 0
    toplevel .top
    pack [text .top.yt]
    update
    set content {}
    for {set i 1} {$i < 30} {incr i} {
	append content [string repeat "$i " 15] \n
    }
    .top.yt insert 1.0 $content
    # first case: line metrics calculation still running when launching 'sync -command'
    lappend res [.top.yt pendingsync]       ; # {1}
    .top.yt sync -command [list set ::x 1]
    lappend res $::x                        ; # {1 0}
    # now finish line metrics calculations
    while {[.top.yt pendingsync]} {update}
    lappend res [.top.yt pendingsync] $::x  ; # {1 0 0 1}
    # second case: line metrics calculation completed when launching 'sync -command'
    .top.yt sync -command [list set ::x 2]
    lappend res $::x                        ; # {1 0 0 1 1}
    vwait ::x
    lappend res $::x                        ; # {1 0 0 1 1 2}
} -cleanup {
    destroy .top.yt .top
} -result {1 0 0 1 1 2}
test text-11a.23 {TextWidgetCmd procedure, "sync" with update} -setup {
    destroy .yt
} -body {
    # the original implementation gives no result
    text .yt
    .yt insert end "1"
    set res {}
    proc updateAction {} { set ::res 1 }
    .yt sync -command updateAction
    while {[.yt pendingsync]} {
	update
    }
    set res
} -cleanup {
    destroy .yt
} -result {1}
test text-11a.24 {TextWidgetCmd procedure, succeeding "sync"'s} -setup {
    destroy .yt
} -body {
    # the original implementation gives no result
    text .yt
    set res {}
    proc updateAction1 {} { lappend ::res 1 }
    proc updateAction2 {} { lappend ::res 2 }
    .yt sync -command updateAction1
    .yt sync -command +updateAction2
    while {[.yt pendingsync]} {
	update
    }
    set res
} -cleanup {
    destroy .yt
} -result {1 2}
test text-11a.25 {TextWidgetCmd procedure, nested "sync"'s} -setup {
    destroy .yt
} -body {
    # the original implementation gives no result
    text .yt
    set res {}
    proc secondaryUpdateAction {} { lappend ::res 2 }
    proc primaryUpdateaction {} {
	lappend ::res 1
	.yt sync -command secondaryUpdateAction
    }
    .yt sync -command primaryUpdateaction
    while {[.yt pendingsync]} {
	update
    }
    set res
} -cleanup {
    destroy .yt
} -result {1 2}
test text-11a.26 {TextWidgetCmd procedure, "sync -command"} -setup {
    destroy .yt
} -body {
    # the original implementation gives wrong result
    proc Sync {} { set ::res [.yt pendingsync] }
    text .yt
    after 1 [list .yt sync -command Sync]
    after 1 [list .yt insert end "a"]
    vwait ::res
    set res
} -cleanup {
    destroy .yt
} -result {0}

test text-11a.31 {"<<WidgetViewSync>>" event} -setup {
    destroy .top.yt .top
} -body {
    toplevel .top
    pack [text .top.yt]
    update
    set content {}
    for {set i 1} {$i < 300} {incr i} {
	append content [string repeat "$i " 15] \n
    }
    # Sync the widget and process <<WidgetViewSync>> events before binding.
    .top.yt sync
    update
    bind .top.yt <<WidgetViewSync>> { if {%d} {set yud(%W) 1} }
    .top.yt insert 1.0 $content
    .top.yt yview moveto 1
    set fraction1 [lindex [.top.yt yview] 0]
    set res [expr {$fraction1 > 0}]
    .top.yt delete 1.0 end
    .top.yt insert 1.0 $content
    # synchronously wait for completion of line metrics calculation
    # and verify that the fractions agree.
    set waited 0
    if {[.top.yt pendingsync]} {set waited 1 ; vwait yud(.top.yt)}
    lappend res $waited
    .top.yt yview moveto $fraction1
    set fraction2 [lindex [.top.yt yview] 0]
    lappend res [expr {$fraction1 == $fraction2}]
} -cleanup {
    destroy .top.yt .top
} -result {1 1 1}
test text-11a.32 {"<<WidgetViewSync>>" event} -setup {
    destroy .yt
} -body {
    # The original implementation is crashing.
    pack [text .yt]
    bind .yt <<WidgetViewSync>> { destroy .yt }
    .yt sync -command update
} -cleanup {
    destroy .yt
} -result {}
test text-11a.33 {"<<WidgetViewSync>>" event after "sync"} -setup {
    destroy .yt
} -body {
    # The original implementation hangs.
    pack [text .yt]
    bind .yt <<WidgetViewSync>> { set res 1 }
    .yt insert end "test"
    update
    .yt sync
    vwait res
} -cleanup {
    destroy .yt
} -result {}

test text-11a.41 {"sync" "pendingsync" and <<WidgetViewSync>>} -setup {
    destroy .top.yt .top
} -body {
    toplevel .top
    pack [text .top.yt]
    update
    set content {}
    for {set i 1} {$i < 300} {incr i} {
	append content [string repeat "$i " 50] \n
    }
    # Sync the widget and process all <<WidgetViewSync>> events before binding.
    .top.yt sync
    update
    bind .top.yt <<WidgetViewSync>> {lappend res Sync:%d}
    set res {}
    # The next line triggers <<WidgetViewSync>> with %d==0 i.e. out of sync.
    .top.yt insert 1.0 $content
    vwait res
    # Verify that the line metrics are not up-to-date (pendingsync is 1).
    lappend res "Pending:[.top.yt pendingsync]"
    # Update all line metrics by calling the sync command.
    .top.yt sync
    # <<WidgetViewSync>> should fire with %d==1 i.e. back in sync.
    vwait res
    # At this time the line metrics should be up-to-date (pendingsync is 0).
    lappend res "Pending:[.top.yt pendingsync]"
    set res
} -cleanup {
    destroy .top.yt .top
} -result {Sync:0 Pending:1 Sync:1 Pending:0}

test text-11a.51 {<<WidgetViewSync>> calls Tk_SendVirtualEvent(),
		  NOT Tk_HandleEvent().
		  Bug [b362182e45704dd7bbd6aed91e48122035ea3d16]} -setup {
    destroy .top.t .top
} -body {
    set res {}
    toplevel .top
    pack [text .top.t]
    .top.t insert end [string repeat "Hello world!\n" 10000]
    bind .top.t <<WidgetViewSync>> {destroy .top.t}
    .top.t tag add mytag 1.5 8000.8    ; # shall not crash
    update
    set res "Still doing fine!"
} -cleanup {
    destroy .top.t .top
} -result {Still doing fine!}

test text-12.1 {TextWidgetCmd procedure, "index" option} -setup {
    text .t
} -body {
    .t index
} -cleanup {
    destroy .t
} -returnCodes {error} -result {wrong # args: should be ".t index index"}
test text-12.2 {TextWidgetCmd procedure, "index" option} -setup {
    text .t
} -body {
    .t ind a b
} -cleanup {
    destroy .t
} -returnCodes {error} -result {wrong # args: should be ".t index index"}
test text-12.3 {TextWidgetCmd procedure, "index" option} -setup {
    text .t
} -body {
    .t in a b
} -cleanup {
    destroy .t
} -returnCodes {error} -result {ambiguous option "in": must be bbox, brks, checksum, cget, clear, compare, configure, count, debug, delete, dlineinfo, dump, edit, get, image, index, insert, inspect, isclean, isdead, isempty, lineno, load, mark, peer, pendingsync, replace, scan, search, see, sync, tag, watch, window, xview, or yview}
test text-12.4 {TextWidgetCmd procedure, "index" option} -setup {
    text .t
} -body {
    .t index @xyz
} -cleanup {
    destroy .t
} -returnCodes {error} -result {bad text index "@xyz"}
test text-12.5 {TextWidgetCmd procedure, "index" option} -setup {
    [text .t] insert 1.0 "Line 1
aefghijklm
12345
Line 4
bOy GIrl .#@? x_yz
!@#$%
Line 7"
} -body {
    .t index 1.2
} -cleanup {
    destroy .t
} -result 1.2


test text-13.1 {TextWidgetCmd procedure, "insert" option} -setup {
    [text .t] insert 1.0 "Line 1
aefghijklm
12345
Line 4
bOy GIrl .#@? x_yz
!@#$%
Line 7"
} -body {
    .t insert 1.2
} -cleanup {
    destroy .t
} -returnCodes {error} -result {wrong # args: should be ".t insert index chars ?tagList chars tagList ...?"}
test text-13.2 {TextWidgetCmd procedure, "insert" option} -setup {
    text .t
} -body {
    .t insert 1.0 "Line 1
aefghijklm
12345
Line 4
bOy GIrl .#@? x_yz
!@#$%
Line 7"
    .t config -state disabled
    .t insert 1.2 xyzzy
    .t get 1.0 1.end
} -cleanup {
    destroy .t
} -result {Line 1}
test text-13.3 {TextWidgetCmd procedure, "insert" option} -setup {
    text .t
} -body {
    .t insert 1.0 "Line 1
aefghijklm
12345
Line 4
bOy GIrl .#@? x_yz
!@#$%
Line 7"
    .t insert 1.2 xyzzy
    .t get 1.0 1.end
} -cleanup {
    destroy .t
} -result {Lixyzzyne 1}
test text-13.4 {TextWidgetCmd procedure, "insert" option} -setup {
    text .t
} -body {
    .t insert 1.0 "Line 1
aefghijklm
12345
Line 4
bOy GIrl .#@? x_yz
!@#$%
Line 7"
    .t delete 1.0 end
    .t insert 1.0 "Sample text" x
    .t tag ranges x
} -cleanup {
    destroy .t
} -result {1.0 1.11}
test text-13.5 {TextWidgetCmd procedure, "insert" option} -setup {
    text .t
} -body {
    .t insert 1.0 "Sample text" x
    .t insert 1.2 "XYZ" y
    list [.t tag ranges x] [.t tag ranges y]
} -cleanup {
    destroy .t
} -result {{1.0 1.2 1.5 1.14} {1.2 1.5}}
test text-13.6 {TextWidgetCmd procedure, "insert" option} -setup {
    text .t
} -body {
    .t insert 1.0 "Sample text" {x y z}
    list [.t tag ranges x] [.t tag ranges y] [.t tag ranges z]
} -cleanup {
    destroy .t
} -result {{1.0 1.11} {1.0 1.11} {1.0 1.11}}
test text-13.7 {TextWidgetCmd procedure, "insert" option} -setup {
    text .t
} -body {
    .t insert 1.0 "Sample text" {x y z}
    .t insert 1.3 "A" {a b z}
    list [.t tag ranges a] [.t tag ranges b] [.t tag ranges x] [.t tag ranges y] [.t tag ranges z]
} -cleanup {
    destroy .t
} -result {{1.3 1.4} {1.3 1.4} {1.0 1.3 1.4 1.12} {1.0 1.3 1.4 1.12} {1.0 1.12}}
test text-13.8 {TextWidgetCmd procedure, "insert" option} -setup {
    text .t
} -body {
    .t insert 1.0 "Sample text" "a \{b"
} -cleanup {
    destroy .t
} -returnCodes {error} -result {unmatched open brace in list}
test text-13.9 {TextWidgetCmd procedure, "insert" option} -setup {
    text .t
} -body {
    .t insert 1.0 "First" bold " " {} second "x y z" " third"
    list [.t get 1.0 1.end] [.t tag ranges bold] [.t tag ranges x] \
	    [.t tag ranges y] [.t tag ranges z]
} -cleanup {
    destroy .t
} -result {{First second third} {1.0 1.5} {1.6 1.12} {1.6 1.12} {1.6 1.12}}
test text-13.10 {TextWidgetCmd procedure, "insert" option} -setup {
    text .t
} -body {
    .t insert 1.0 "First" bold " second" silly
    list [.t get 1.0 1.end] [.t tag ranges bold] [.t tag ranges silly]
} -cleanup {
    destroy .t
} -result {{First second} {1.0 1.5} {1.5 1.12}}

# Edit, mark, scan, search, see, tag, window, xview, and yview actions are tested elsewhere.

test text-14.1 {ConfigureText procedure} -setup {
    text .t
} -body {
    .t configure -state foobar
} -cleanup {
    destroy .t
} -returnCodes {error} -result {bad state "foobar": must be disabled, normal, or readonly}
test text-14.2 {ConfigureText procedure} -setup {
    text .t
} -body {
    .t configure -spacing1 0 -spacing2 1 -spacing3 1
    list [.t cget -spacing1] [.t cget -spacing2] [.t cget -spacing3]
} -cleanup {
    destroy .t
} -result {0 1 1}
test text-14.3 {ConfigureText procedure} -setup {
    text .t
} -body {
    .t configure -spacing1 1 -spacing2 0 -spacing3 1
    list [.t cget -spacing1] [.t cget -spacing2] [.t cget -spacing3]
} -cleanup {
    destroy .t
} -result {1 0 1}
test text-14.4 {ConfigureText procedure} -setup {
    text .t
} -body {
    .t configure -spacing1 1 -spacing2 1 -spacing3 0
    list [.t cget -spacing1] [.t cget -spacing2] [.t cget -spacing3]
} -cleanup {
    destroy .t
} -result {1 1 0}
test text-14.5 {ConfigureText procedure} -setup {
    text .t
} -body {
    .t configure -tabs {30 foo}
} -cleanup {
    destroy .t
} -returnCodes {error} -result {bad tab alignment "foo": must be left, right, center, or numeric}
test text-14.6 {ConfigureText procedure} -setup {
    text .t
} -body {
    catch {.t configure -tabs {30 foo}}
    .t configure -tabs {10 20 30}
    return $errorInfo
} -cleanup {
    destroy .t
} -result {bad tab alignment "foo": must be left, right, center, or numeric
    (while processing -tabs option)
    invoked from within
".t configure -tabs {30 foo}"}
test text-14.7 {ConfigureText procedure} -setup {
    text .t
} -body {
    .t configure -tabs {10 20 30}
    .t configure -tabs {}
    .t cget -tabs
} -cleanup {
    destroy .t
} -result {}
test text-14.8 {ConfigureText procedure} -setup {
   text .t
} -body {
    .t configure -wrap bogus
} -cleanup {
    destroy .t
} -returnCodes {error} -result {bad wrap "bogus": must be char, none, word, or codepoint}
test text-14.9 {ConfigureText procedure} -setup {
    text .t -font {Courier -12} -borderwidth 2 -highlightthickness 2
} -body {
    .t configure -selectborderwidth 17 -selectforeground #332211 \
	    -selectbackground #abc
    list [lindex [.t tag config sel -borderwidth] 4] \
	   [lindex [.t tag config sel -foreground] 4] \
	   [lindex [.t tag config sel -background] 4]
} -cleanup {
    destroy .t
} -result {17 #332211 #abc}
test text-14.10 {ConfigureText procedure} -setup {
    text .t -font {Courier -12} -borderwidth 2 -highlightthickness 2
} -body {
    .t configure -selectborderwidth {}
    .t tag cget sel -borderwidth
} -cleanup {
    destroy .t
} -result {}
test text-14.11 {ConfigureText procedure} -setup {
    text .t
} -body {
    .t configure -selectborderwidth foo
} -cleanup {
    destroy .t
} -returnCodes {error} -result {expected screen distance or "" but got "foo"}
test text-14.12 {ConfigureText procedure} -body {
    text .t
    entry .t.e
    .t.e insert end abcdefg
    .t.e select from 0
    .t.e select to 2
    text .t2 -exportselection 1
    selection get
} -cleanup {
    destroy .t .t2
} -result {ab}
test text-14.13 {ConfigureText procedure} -body {
    text .t
    entry .t.e
    .t.e insert end abcdefg
    .t.e select from 0
    .t.e select to 2
    text .t2 -exportselection 0
    .t2 insert insert 1234657890
    .t2 tag add sel 1.0 1.4
    selection get
} -cleanup {
    destroy .t .t2
} -result {ab}
test text-14.14 {ConfigureText procedure} -body {
    text .t
    entry .t.e
    .t.e insert end abcdefg
    .t.e select from 0
    .t.e select to 1
    text .t2 -exportselection 1
    .t2 insert insert 1234657890
    .t2 tag add sel 1.0 1.4
    selection get
} -cleanup {
    destroy .t .t2
} -result {1234}
test text-14.15 {ConfigureText procedure} -body {
    text .t
    entry .t.e
    .t.e insert end abcdefg
    .t.e select from 0
    .t.e select to 1
    text .t2 -exportselection 0
    .t2 insert insert 1234657890
    .t2 tag add sel 1.0 1.4
    .t2 configure -exportselection 1
    selection get
} -cleanup {
    destroy .t2 .t
} -result {1234}
test text-14.16 {ConfigureText procedure} -body {
    text .t
    entry .t.e
    .t.e insert end abcdefg
    .t.e select from 0
    text .t2 -exportselection 1
    .t2 insert insert 1234657890
    .t2 tag add sel 1.0 1.4
    selection get
    .t2 configure -exportselection 0
    selection get
} -cleanup {
    destroy .t .t2
} -returnCodes error -result {PRIMARY selection doesn't exist or form "STRING" not defined}
test text-14.17 {ConfigureText procedure} -body {
    text .t
    entry .t.e
    .t.e insert end abcdefg
    .t.e select from 0
    text .t2 -exportselection 1
    .t2 insert insert 1234657890
    .t2 tag add sel 1.0 1.4
    set result [selection get]
    .t2 configure -exportselection 0
    catch {selection get}
    return $result
} -cleanup {
    destroy .t .t2
} -result {1234}
test text-14.18 {ConfigureText procedure} -constraints fonts -setup {
    toplevel .top
    text .top.t -font {Courier -12} -borderwidth 2 -highlightthickness 2
} -body {
    .top.t configure -width 20 -height 10
    pack .top.t
    update
    set geom [wm geometry .top]
    set x [string range $geom 0 [string first + $geom]]
} -cleanup {
    destroy .top
} -result {150x140+}

#
# COMMON TEST SETUP
#

# Tests text-14.19 and text-14.20 were failing on Windows because the title bar
# on .t was a certain minimum size and it was interfering with the size requested
# by the -setgrid. The "overrideredirect" gets rid of the titlebar so the
# toplevel can shrink to the appropriate size.
# On macOS, however, there is no way to make the window overlap the
# menubar. Starting with macOS 15 (Sequoia) it became impossible for
# the y coordinate of the top of a window to be less than 10 plus the
# menubar height (as reported by [[NSApp mainMenu] menuBarHeight]).
#
if {[tk windowingsystem] eq "aqua"} {
    set minY [expr [testmenubarheight] + 11]
} else {
    set minY 0
}

test text-14.19 {ConfigureText procedure} -setup {
    toplevel .top
    text .top.t -font {Courier -12} -borderwidth 2 -highlightthickness 2
} -body {
    .top.t configure -width 20 -height 10 -setgrid 1
    wm overrideredirect .top 1
    pack .top.t
    wm geometry .top +0+$minY
    update
    wm geometry .top
} -cleanup {
    destroy .top
} -result "20x10+0+$minY"
test text-14.20 {ConfigureText procedure} -setup {
    toplevel .top
    text .top.t -font {Courier -12} -borderwidth 2 -highlightthickness 2
} -body {
    .top.t configure -width 20 -height 10 -setgrid 1
    wm overrideredirect .top 1
    pack .top.t
    wm geometry .top +0+$minY
    update
    set result [wm geometry .top]
    wm geometry .top 15x8
    update
    lappend result [wm geometry .top]
    .top.t configure -wrap word
    update
    lappend result [wm geometry .top]
} -cleanup {
    destroy .top
} -result "20x10+0+$minY 15x8+0+$minY 15x8+0+$minY"


test text-15.1 {TextWorldChanged procedure, spacing options} -constraints {
    fonts
} -body {
    text .t -width 20 -height 10 -font {Courier -12} -borderwidth 2 -highlightthickness 2
    set result [winfo reqheight .t]
    .t configure -spacing1 2
    lappend result [winfo reqheight .t]
    .t  configure -spacing3 1
    lappend result [winfo reqheight .t]
    .t configure -spacing1 0
    lappend result [winfo reqheight .t]
} -cleanup {
    destroy .t
} -result {140 160 170 150}


test text-16.1 {TextEventProc procedure} -body {
    text .tx1 -bg #543210
    rename .tx1 .tx2
    set x {}
    lappend x [winfo exists .tx1]
    lappend x [.tx2 cget -bg]
    destroy .tx1
    lappend x [info command .tx*] [winfo exists .tx1] [winfo exists .tx2]
} -cleanup {
    destroy .txt1
} -result {1 #543210 {} 0 0}


test text-17.1 {TextCmdDeletedProc procedure} -body {
    text .tx1
    rename .tx1 {}
    list [info command .tx*] [winfo exists .tx1]
} -cleanup {
    destroy .txt1
} -result {{} 0}
test text-17.2 {TextCmdDeletedProc procedure, disabling -setgrid} -constraints {
    fonts
} -body {
   toplevel .top
   text .top.t -borderwidth 2 -highlightthickness 2 -font {Courier -12 bold} \
    -setgrid 1 -width 20 -height 10
   pack .top.t
   update
   set geom [wm geometry .top]
   set x [string range $geom 0 [string first + $geom]]
   rename .top.t {}
   update
   set geom [wm geometry .top]
   lappend x [string range $geom 0 [string first + $geom]]
   return $x
} -cleanup {
    destroy .top
} -result {20x10+ 150x140+}


test text-18.1 {InsertChars procedure} -body {
    text .t
    .t insert 2.0 abcd\n
    .t get 1.0 end
} -cleanup {
    destroy .t
} -result {abcd

}
test text-18.2 {InsertChars procedure} -body {
    text .t
    .t insert 1.0 abcd\n
    .t insert end 123\n
    .t get 1.0 end
} -cleanup {
    destroy .t
} -result {abcd
123

}
test text-18.3 {InsertChars procedure} -body {
    text .t
    .t insert 1.0 abcd\n
    .t insert 10.0 123
    .t get 1.0 end
} -cleanup {
    destroy .t
} -result {abcd
123
}
test text-18.4 {InsertChars procedure, inserting on top visible line} -setup {
    text .t -font {Courier -12} -borderwidth 2 -highlightthickness 2
    pack .t
} -body {
    .t configure -width 20 -height 4 -wrap word
    .t insert insert "Now is the time for all great men to come to the "
    .t insert insert "aid of their party.\n"
    .t insert insert "Now is the time for all great men.\n"
    .t see end
    update
    .t insert 1.0 "Short\n"
    .t index @0,0
} -cleanup {
    destroy .t
} -result {2.56}
test text-18.5 {InsertChars procedure, inserting on top visible line} -setup {
    text .t -font {Courier -12} -borderwidth 2 -highlightthickness 2
    pack .t
} -body {
    .t configure -width 20 -height 4 -wrap word
    .t insert insert "Now is the time for all great men to come to the "
    .t insert insert "aid of their party.\n"
    .t insert insert "Now is the time for all great men.\n"
    .t see end
    update
    .t insert 1.55 "Short\n"
    .t index @0,0
} -cleanup {
    destroy .t
} -result {2.0}
test text-18.6 {InsertChars procedure, inserting on top visible line} -setup {
    text .t -font {Courier -12} -borderwidth 2 -highlightthickness 2
    pack .t
} -body {
    .t configure -width 20 -height 4 -wrap word
    .t insert insert "Now is the time for all great men to come to the "
    .t insert insert "aid of their party.\n"
    .t insert insert "Now is the time for all great men.\n"
    .t see end
    update
    .t insert 1.56 "Short\n"
    .t index @0,0
} -cleanup {
    destroy .t
} -result {1.56}
test text-18.7 {InsertChars procedure, inserting on top visible line} -setup {
    text .t -font {Courier -12} -borderwidth 2 -highlightthickness 2
    pack .t
} -body {
    .t configure -width 20 -height 4 -wrap word
    .t insert insert "Now is the time for all great men to come to the "
    .t insert insert "aid of their party.\n"
    .t insert insert "Now is the time for all great men.\n"
    .t see end
    update
    .t insert 1.57 "Short\n"
    .t index @0,0
} -cleanup {
    destroy .t
} -result {1.56}


test text-19.1 {DeleteChars procedure} -body {
    text .t
    .t get 1.0 end
} -cleanup {
    destroy .t
} -result {
}
test text-19.2 {DeleteChars procedure} -body {
    text .t
    .t delete foobar
} -cleanup {
    destroy .t
} -returnCodes {error} -result {bad text index "foobar"}
test text-19.3 {DeleteChars procedure} -body {
    text .t
    .t delete 1.0 lousy
} -cleanup {
    destroy .t
} -returnCodes {error} -result {bad text index "lousy"}
test text-19.4 {DeleteChars procedure} -body {
    text .t
    .t insert 1.0 "Line 1
abcde
12345
Line 4"
    .t delete 2.1
    .t get 1.0 end
} -cleanup {
    destroy .t
} -result {Line 1
acde
12345
Line 4
}
test text-19.5 {DeleteChars procedure} -body {
    text .t
    .t insert 1.0 "Line 1
abcde
12345
Line 4"
    .t delete 2.3
    .t get 1.0 end
} -cleanup {
    destroy .t
} -result {Line 1
abce
12345
Line 4
}
test text-19.6 {DeleteChars procedure} -body {
    text .t
    .t insert 1.0 "Line 1
abcde
12345
Line 4"
    .t delete 2.end
    .t get 1.0 end
} -cleanup {
    destroy .t
} -result {Line 1
abcde12345
Line 4
}
test text-19.7 {DeleteChars procedure} -body {
    text .t
    .t insert 1.0 "Line 1
abcde
12345
Line 4"
    .t tag add sel 4.2 end
    .t delete 4.2 end
    list [.t tag ranges sel] [.t get 1.0 end]
} -cleanup {
    destroy .t
} -result {{} {Line 1
abcde
12345
Li
}}
test text-19.8 {DeleteChars procedure} -body {
    text .t
    .t insert 1.0 "Line 1
abcde
12345
Line 4"
    .t tag add sel 1.0 end
    .t delete 4.0 end
    list [.t tag ranges sel] [.t get 1.0 end]
} -cleanup {
    destroy .t
} -result {{1.0 4.0} {Line 1
abcde
12345

}}
test text-19.9 {DeleteChars procedure} -body {
    text .t
    .t insert 1.0 "Line 1
abcde
12345
Line 4"
    .t delete 2.2 2.2
    .t get 1.0 end
} -cleanup {
    destroy .t
} -result {Line 1
abcde
12345
Line 4
}
test text-19.10 {DeleteChars procedure} -body {
    text .t
    .t insert 1.0 "Line 1
abcde
12345
Line 4"
    .t delete 2.3 2.1
    .t get 1.0 end
} -cleanup {
    destroy .t
} -result {Line 1
abcde
12345
Line 4
}
test text-19.11 {DeleteChars procedure} -body {
    toplevel .top
    text .top.t -width 20 -height 5
    pack .top.t
    wm geometry .top +0+0
    .top.t insert 1.0 "abc\n123\nx\ny\nz\nq\nr\ns"
    update
    .top.t delete 1.0 3.0
    list [.top.t index @0,0] [.top.t get @0,0]
} -cleanup {
    destroy .top
} -result {1.0 x}
test text-19.12 {DeleteChars procedure} -body {
    toplevel .top
    text .top.t -width 20 -height 5
    pack .top.t
    wm geometry .top +0+0
    .top.t insert 1.0 "abc\n123\nx\ny\nz\nq\nr\ns"
    .top.t yview 3.0
    update
    .top.t delete 2.0 4.0
    list [.top.t index @0,0] [.top.t get @0,0]
} -cleanup {
    destroy .top
} -result {2.0 y}
test text-19.13 {DeleteChars procedure, updates affecting topIndex} -setup {
    toplevel .top
    text .top.t -width 1 -height 10 -wrap char
    pack .top.t -side left
    wm geometry .top +0+0
    update
} -body {
    .top.t insert end "abcde\n12345\nqrstuv"
    .top.t yview 2.1
    .top.t delete 1.4 2.3
    .top.t index @0,0
} -cleanup {
    destroy .top
} -result {1.2}
test text-19.14 {DeleteChars procedure, updates affecting topIndex} -setup {
    toplevel .top
    text .top.t -width 1 -height 10 -wrap char
    pack .top.t -side left
    wm geometry .top +0+0
    update
} -body {
    .top.t insert end "abcde\n12345\nqrstuv"
    .top.t yview 2.1
    .top.t delete 2.3 2.4
    .top.t index @0,0
} -cleanup {
    destroy .top
} -result {2.0}
test text-19.15 {DeleteChars procedure, updates affecting topIndex} -setup {
    toplevel .top
    text .top.t -width 1 -height 10 -wrap char
    pack .top.t -side left
    wm geometry .top +0+0
    update
} -body {
    .top.t insert end "abcde\n12345\nqrstuv"
    .top.t yview 1.3
    .top.t delete 1.0 1.2
    .top.t index @0,0
} -cleanup {
    destroy .top
} -result {1.1}
test text-19.16 {DeleteChars procedure, updates affecting topIndex} -setup {
    toplevel .top
    text .top.t -width 6 -height 10 -wrap word
    frame .top.f -width 200 -height 20 -relief raised -bd 2
    pack .top.f .top.t -side left
    wm geometry .top +0+0
    update
} -body {
    # The revised version has a fixed wrapping algorithm, so "xx" has been inserted
    # into the next string to get the same result as before.
    .top.t insert end "abc def\n01 2345xx 678 9101112\nLine 3\nLine 4\nLine 5\n6\n7\n8\n"
    .top.t yview 2.4
    .top.t delete 2.5
    set x [.top.t index @0,0]
    .top.t delete 2.5 2.8
    list $x [.top.t index @0,0]
} -cleanup {
    destroy .top
# TODO: A result like {2.3 2.3} would be preferrable.
# This means that this test case should delete 2.2, in this case
# we expect 2.0 as new top index.
# When deleting 2.5 we don't need a new top index, because the deletion
# will be done at or below top index.
} -result {2.3 2.0}


test text-20.1 {TextFetchSelection procedure} -setup {
    text .t -width 20 -height 10
    pack .t -expand 1 -fill both
    update
} -body {
    foreach i {a b c d e f g h i j k l m n o p q r s t u v w x y z} {
	.t insert end $i.0$i.1$i.2$i.3$i.4\n
    }
    .t tag add sel 1.3 3.4
    selection get
} -cleanup {
    destroy .t
} -result {a.1a.2a.3a.4
b.0b.1b.2b.3b.4
c.0c}
test text-20.2 {TextFetchSelection procedure} -setup {
    text .t -width 20 -height 10
    pack .t -expand 1 -fill both
    update
} -body {
    foreach i {a b c d e f g h i j k l m n o p q r s t u v w x y z} {
	.t insert end $i.0$i.1$i.2$i.3$i.4\n
    }
    .t tag add x 1.2
    .t tag add x 1.4
    .t tag add x 2.0
    .t tag add x 2.3
    .t tag remove sel 1.0 end
    .t tag add sel 1.0 3.4
    selection get
} -cleanup {
    destroy .t
} -result {a.0a.1a.2a.3a.4
b.0b.1b.2b.3b.4
c.0c}
test text-20.3 {TextFetchSelection procedure}  -setup {
    text .t -width 20 -height 10
    pack .t -expand 1 -fill both
    update
} -body {
    foreach i {a b c d e f g h i j k l m n o p q r s t u v w x y z} {
	.t insert end $i.0$i.1$i.2$i.3$i.4\n
    }
    .t tag remove sel 1.0 end
    .t tag add sel 13.3
    selection get
} -cleanup {
    destroy .t
} -result {m}
test text-20.4 {TextFetchSelection procedure}  -setup {
    text .t -width 20 -height 10
    pack .t -expand 1 -fill both
    update
} -body {
    foreach i {a b c d e f g h i j k l m n o p q r s t u v w x y z} {
	.t insert end $i.0$i.1$i.2$i.3$i.4\n
    }
    .t tag remove x 1.0 end
    .t tag add sel 1.0 3.4
    .t tag remove sel 1.0 end
    .t tag add sel 1.2 1.5
    .t tag add sel 2.4 3.1
    .t tag add sel 10.0 10.end
    .t tag add sel 13.3
    selection get
} -cleanup {
    destroy .t
} -result {0a..1b.2b.3b.4
cj.0j.1j.2j.3j.4m}
test text-20.5 {TextFetchSelection procedure, long selections} -setup {
    text .t -width 20 -height 10
    pack .t -expand 1 -fill both
    update
    set x ""
} -body {
    for {set i 1} {$i < 200} {incr i} {
	append x "This is line $i, padded to just about 53 characters.\n"
    }
    .t insert end $x
    .t tag add sel 1.0 end
    expr {[selection get] eq "$x\n"}
} -cleanup {
    destroy .t
} -result {1}


test text-21.1 {TkTextLostSelection procedure} -constraints {x11} -setup {
    text .t
    .t insert 1.0 "Line 1"
    entry .t.e
    .t.e insert end "abcdefg"
    text .t2
    .t2 insert 1.0 "abc\ndef\nghijk\n1234"
} -body {
    .t2 tag add sel 1.2 3.3
    .t.e select from 0
    .t.e select to 1
    .t2 tag ranges sel
} -cleanup {
    destroy .t .t2
} -result {}
test text-21.2 {TkTextLostSelection procedure} -constraints aquaOrWin32 -setup {
    text .t
    .t insert 1.0 "Line 1"
    entry .t.e
    .t.e insert end "abcdefg"
    text .t2
    .t2 insert 1.0 "abc\ndef\nghijk\n1234"
} -body {
    .t2 tag add sel 1.2 3.3
    .t.e select from 0
    .t.e select to 1
    .t2 tag ranges sel
} -cleanup {
    destroy .t .t2
} -result {1.2 3.3}
test text-21.3 {TkTextLostSelection procedure} -body {
    text .t
    .t insert 1.0 "abcdef\nghijk\n1234"
    .t tag add sel 1.0 1.3
    selection get
    selection clear
    selection get
} -cleanup {
    destroy .t
} -returnCodes error -result {PRIMARY selection doesn't exist or form "STRING" not defined}
test text-21.4 {TkTextLostSelection procedure} -body {
    text .t
    .t insert 1.0 "abcdef\nghijk\n1234"
    .t tag add sel 1.0 1.3
    set x [selection get]
    selection clear
    catch {selection get}
    .t tag add sel 1.0 1.3
    lappend x [selection get]
} -cleanup {
    destroy .t
} -result {abc abc}


test text-22.1 {TextSearchCmd procedure, argument parsing} -body {
    text .t
    .t search -
} -cleanup {
    destroy .t
} -returnCodes error -result {ambiguous switch "-": must be --, -all, -backwards, -count, -discardhyphens, -elide, -exact, -forwards, -nocase, -nolinestop, -overlap, -regexp, or -strictlimits}
test text-22.2 {TextSearchCmd procedure, -backwards option} -body {
    text .t
    .t insert end "xxyz xyz x. the\nfoo -forward bar xxxxx BaR foo\nxyz xxyzx"
    .t search -backwards xyz 1.4
} -cleanup {
    destroy .t
} -result {1.1}
test text-22.3 {TextSearchCmd procedure, -all option} -body {
    text .t
    .t insert end "xxyz xyz x. the\nfoo -forward bar xxxxx BaR foo\nxyz xxyzx"
    .t search -all xyz 1.4
} -cleanup {
    destroy .t
} -result {1.5 3.0 3.5 1.1}
test text-22.4 {TextSearchCmd procedure, -forwards option} -body {
    text .t
    .t insert end "xxyz xyz x. the\nfoo -forward bar xxxxx BaR foo\nxyz xxyzx"
    .t search -forwards xyz 1.4
} -cleanup {
    destroy .t
} -result {1.5}
test text-22.5 {TextSearchCmd procedure, -exact option} -body {
    text .t
    .t insert end "xxyz xyz x. the\nfoo -forward bar xxxxx BaR foo\nxyz xxyzx"
    .t search -f -exact x. 1.0
} -cleanup {
    destroy .t
} -result {1.9}
test text-22.6 {TextSearchCmd procedure, -regexp option} -body {
    text .t
    .t insert end "xxyz xyz x. the\nfoo -forward bar xxxxx BaR foo\nxyz xxyzx"
    .t search -b -regexp x.z 1.4
} -cleanup {
    destroy .t
} -result {1.1}
test text-22.7 {TextSearchCmd procedure, -count option} -body {
    text .t
    .t insert end "xxyz xyz x. the\nfoo -forward bar xxxxx BaR foo\nxyz xxyzx"
    set length unmodified
    list [.t search -count length x. 1.4] $length
} -cleanup {
    destroy .t
} -result {1.9 2}
test text-22.8 {TextSearchCmd procedure, -count option} -body {
    text .t
    .t insert end "xxyz xyz x. the\nfoo -forward bar xxxxx BaR foo\nxyz xxyzx"
    .t search -count
} -cleanup {
    destroy .t
} -returnCodes {error} -result {no value given for "-count" option}
test text-22.9 {TextSearchCmd procedure, -nocase option} -body {
    text .t
    .t insert end "xxyz xyz x. the\nfoo -forward bar xxxxx BaR foo\nxyz xxyzx"
    list [.t search -nocase BaR 1.1] [.t search BaR 1.1]
} -cleanup {
    destroy .t
} -result {2.13 2.23}
test text-22.10 {TextSearchCmd procedure, -n ambiguous option} -body {
    text .t
    .t insert end "xxyz xyz x. the\nfoo -forward bar xxxxx BaR foo\nxyz xxyzx"
    .t search -n BaR 1.1
} -cleanup {
    destroy .t
} -returnCodes error -result {ambiguous switch "-n": must be --, -all, -backwards, -count, -discardhyphens, -elide, -exact, -forwards, -nocase, -nolinestop, -overlap, -regexp, or -strictlimits}
test text-22.11 {TextSearchCmd procedure, -nocase option} -body {
    text .t
    .t insert end "xxyz xyz x. the\nfoo -forward bar xxxxx BaR foo\nxyz xxyzx"
    .t search -noc BaR 1.1
} -cleanup {
    destroy .t
} -result {2.13}
test text-22.12 {TextSearchCmd procedure, -nolinestop option} -body {
    text .t
    .t insert end "xxyz xyz x. the\nfoo -forward bar xxxxx BaR foo\nxyz xxyzx"
    .t search -nolinestop BaR 1.1
} -cleanup {
    destroy .t
} -returnCodes {error} -result {the "-nolinestop" option requires the "-regexp" option to be present}
test text-22.13 {TextSearchCmd procedure, -nolinestop option} -body {
    text .t
    .t insert end "xxyz xyz x. the\nfoo -forward bar xxxxx BaR foo\nxyz xxyzx"
    set msg ""
    list [.t search -nolinestop -regexp -count msg e.*o 1.1] $msg
} -cleanup {
    destroy .t
} -result {1.14 32}
test text-22.14 {TextSearchCmd procedure, -- option} -body {
    text .t
    .t insert end "xxyz xyz x. the\nfoo -forward bar xxxxx BaR foo\nxyz xxyzx"
    .t search -- -forward 1.0
} -cleanup {
    destroy .t
} -result {2.4}
test text-22.15 {TextSearchCmd procedure, argument parsing} -body {
    text .t
    .t insert end "xxyz xyz x. the\nfoo -forward bar xxxxx BaR foo\nxyz xxyzx"
    .t search abc
} -cleanup {
    destroy .t
} -returnCodes {error} -result {wrong # args: should be ".t search ?switches? pattern index ?stopIndex?"}
test text-22.16 {TextSearchCmd procedure, argument parsing} -body {
    text .t
    .t insert end "xxyz xyz x. the\nfoo -forward bar xxxxx BaR foo\nxyz xxyzx"
    .t search abc d e f
} -cleanup {
    destroy .t
} -returnCodes {error} -result {wrong # args: should be ".t search ?switches? pattern index ?stopIndex?"}
test text-22.17 {TextSearchCmd procedure, check index} -body {
    text .t
    .t search abc gorp
} -cleanup {
    destroy .t
} -returnCodes {error} -result {bad text index "gorp"}
test text-22.18 {TextSearchCmd procedure, startIndex == "end"} -body {
    text .t
    .t insert end "xxyz xyz x. the\nfoo -forward bar xxxxx BaR foo\nxyz xxyzx"
    .t search non-existent end
} -cleanup {
    destroy .t
} -result {}
test text-22.19 {TextSearchCmd procedure, startIndex == "end"} -body {
    text .t
    .t insert end "xxyz xyz x. the\nfoo -forward bar xxxxx BaR foo\nxyz xxyzx"
    .t search non-existent end
} -cleanup {
    destroy .t
} -result {}
test text-22.20 {TextSearchCmd procedure, bad stopIndex} -body {
    text .t
    .t insert end "xxyz xyz x. the\nfoo -forward bar xxxxx BaR foo\nxyz xxyzx"
    .t search abc 1.0 lousy
} -cleanup {
    destroy .t
} -returnCodes {error} -result {bad text index "lousy"}
test text-22.21 {TextSearchCmd procedure, pattern case conversion} -body {
    text .t
    .t insert end "xxyz xyz x. the\nfoo -forward bar xxxxx BaR foo\nxyz xxyzx"
    list [.t search -nocase BAR 1.1] [.t search BAR 1.1]
} -cleanup {
    destroy .t
} -result {2.13 {}}
test text-22.22 {TextSearchCmd procedure, bad regular expression pattern} -body {
    text .t
    .t insert end "xxyz xyz x. the\nfoo -forward bar xxxxx BaR foo\nxyz xxyzx"
    .t search -regexp a( 1.0
} -cleanup {
    destroy .t
} -returnCodes {error} -result {cannot compile regular expression pattern: parentheses () not balanced}
test text-22.23 {TextSearchCmd procedure, skip dummy last line} -body {
    text .t
    .t insert end "xxyz xyz x. the\nfoo -forward bar xxxxx BaR foo\nxyz xxyzx"
    .t search -backwards BaR end 1.0
} -cleanup {
    destroy .t
} -result {2.23}
test text-22.24 {TextSearchCmd procedure, skip dummy last line} -body {
    text .t
    .t insert end "xxyz xyz x. the\nfoo -forward bar xxxxx BaR foo\nxyz xxyzx"
    .t search -backwards \n end 1.0
} -cleanup {
    destroy .t
} -result {3.9}
test text-22.25 {TextSearchCmd procedure, skip dummy last line} -body {
    text .t
    .t insert end "xxyz xyz x. the\nfoo -forward bar xxxxx BaR foo\nxyz xxyzx"
    .t search \n end
} -cleanup {
    destroy .t
} -result {1.15}
test text-22.26 {TextSearchCmd procedure, skip dummy last line} -body {
    text .t
    .t insert end "xxyz xyz x. the\nfoo -forward bar xxxxx BaR foo\nxyz xxyzx"
    .t search -back \n 1.0
} -cleanup {
    destroy .t
} -result {3.9}
test text-22.27 {TextSearchCmd procedure, extract line contents} -body {
    text .t
    .t insert end "xxyz xyz x. the\nfoo -forward bar xxxxx BaR foo\nxyz xxyzx"
    .t tag add foo 1.2
    .t tag add x 1.3
    .t mark set silly 1.2
    .t search xyz 3.6
} -cleanup {
    destroy .t
} -result {1.1}
test text-22.28 {TextSearchCmd procedure, stripping newlines} -body {
    text .t
    .t insert end "xxyz xyz x. the\nfoo -forward bar xxxxx BaR foo\nxyz xxyzx"
    .t search the\n 1.0
} -cleanup {
    destroy .t
} -result {1.12}
test text-22.29 {TextSearchCmd procedure, handling newlines} -body {
    text .t
    .t insert end "xxyz xyz x. the\nfoo -forward bar xxxxx BaR foo\nxyz xxyzx"
    .t search -regexp the\n 1.0
} -cleanup {
    destroy .t
} -result {1.12}
test text-22.30 {TextSearchCmd procedure, stripping newlines} -body {
    text .t
    .t insert end "xxyz xyz x. the\nfoo -forward bar xxxxx BaR foo\nxyz xxyzx"
    .t search -regexp {the$} 1.0
} -cleanup {
    destroy .t
} -result {1.12}
test text-22.31 {TextSearchCmd procedure, handling newlines} -body {
    text .t
    .t insert end "xxyz xyz x. the\nfoo -forward bar xxxxx BaR foo\nxyz xxyzx"
    .t search -regexp \n 1.0
} -cleanup {
    destroy .t
} -result {1.15}
test text-22.32 {TextSearchCmd procedure, line case conversion} -body {
    text .t
    .t insert end "xxyz xyz x. the\nfoo -forward bar xxxxx BaR foo\nxyz xxyzx"
    list [.t search -nocase bar 2.18] [.t search bar 2.18]
} -cleanup {
    destroy .t
} -result {2.23 2.13}
test text-22.33 {TextSearchCmd procedure, firstChar and lastChar} -body {
    text .t
    .t insert end "xxyz xyz x. the\nfoo -forward bar xxxxx BaR foo\nxyz xxyzx"
    .t search -backwards xyz 1.6
} -cleanup {
    destroy .t
} -result {1.5}
test text-22.34 {TextSearchCmd procedure, firstChar and lastChar} -body {
    text .t
    .t insert end "xxyz xyz x. the\nfoo -forward bar xxxxx BaR foo\nxyz xxyzx"
    .t search -backwards xyz 1.5
} -cleanup {
    destroy .t
} -result {1.1}
test text-22.35 {TextSearchCmd procedure, firstChar and lastChar} -body {
    text .t
    .t insert end "xxyz xyz x. the\nfoo -forward bar xxxxx BaR foo\nxyz xxyzx"
    .t search xyz 1.5
} -cleanup {
    destroy .t
} -result {1.5}
test text-22.36 {TextSearchCmd procedure, firstChar and lastChar} -body {
    text .t
    .t insert end "xxyz xyz x. the\nfoo -forward bar xxxxx BaR foo\nxyz xxyzx"
    .t search xyz 1.6
} -cleanup {
    destroy .t
} -result {3.0}
test text-22.37 {TextSearchCmd procedure, firstChar and lastChar} -body {
    text .t
    .t insert end "xxyz xyz x. the\nfoo -forward bar xxxxx BaR foo\nxyz xxyzx"
    .t search {} 1.end
} -cleanup {
    destroy .t
} -result {1.15}
test text-22.38 {TextSearchCmd procedure, firstChar and lastChar} -body {
    text .t
    .t insert end "xxyz xyz x. the\nfoo -forward bar xxxxx BaR foo\nxyz xxyzx"
    .t search f 1.end
} -cleanup {
    destroy .t
} -result {2.0}
test text-22.39 {TextSearchCmd procedure, firstChar and lastChar} -body {
    text .t
    .t insert end "xxyz xyz x. the\nfoo -forward bar xxxxx BaR foo\nxyz xxyzx"
    .t search {} end
} -cleanup {
    destroy .t
} -result {1.0}
test text-22.40 {TextSearchCmd procedure, regexp finds empty lines} -body {
    text .t
    .t insert end "xxyz xyz x. the\nfoo -forward bar xxxxx BaR foo\nxyz xxyzx"
# Test for fix of bug #1643
    .t insert end "\n"
    tk::TextSetCursor .t 4.0
    .t search -forward -regexp {^$} insert end
} -cleanup {
    destroy .t
} -result {4.0}
test text-22.41 {TextSearchCmd procedure, firstChar and lastChar} -setup {
    toplevel .top
    text .top.t -width 30 -height 10 -font {Courier -12} -borderwidth 2 -highlightthickness 2
    pack .top.t
} -body {
    .top.t insert 1.0 "This is a line\nand this is another"
    .top.t insert end "\nand this is yet another"
    frame .top.f -width 20 -height 20 -bd 2 -relief raised
    .top.t window create 2.5 -window .top.f
    .top.t search his 2.6
} -cleanup {
    destroy .top
} -result {2.6}
test text-22.42 {TextSearchCmd procedure, firstChar and lastChar} -setup {
    toplevel .top
    text .top.t -width 30 -height 10 -font {Courier -12} -borderwidth 2 -highlightthickness 2
    pack .top.t
} -body {
    .top.t insert 1.0 "This is a line\nand this is another"
    .top.t insert end "\nand this is yet another"
    frame .top.f -width 20 -height 20 -bd 2 -relief raised
    .top.t window create 2.5 -window .top.f
    .top.t search this 2.6
} -cleanup {
    destroy .top
} -result {3.4}
test text-22.43 {TextSearchCmd procedure, firstChar and lastChar} -setup {
    toplevel .top
    text .top.t -width 30 -height 10 -font {Courier -12} -borderwidth 2 -highlightthickness 2
    pack .top.t
} -body {
    .top.t insert 1.0 "This is a line\nand this is another"
    .top.t insert end "\nand this is yet another"
    frame .top.f -width 20 -height 20 -bd 2 -relief raised
    .top.t window create 2.5 -window .top.f
    .top.t search is 2.6
} -cleanup {
    destroy .top
} -result {2.7}
test text-22.44 {TextSearchCmd procedure, firstChar and lastChar} -setup {
    toplevel .top
    text .top.t -width 30 -height 10 -font {Courier -12} -borderwidth 2 -highlightthickness 2
    pack .top.t
} -body {
    .top.t insert 1.0 "This is a line\nand this is another"
    .top.t insert end "\nand this is yet another"
    frame .top.f -width 20 -height 20 -bd 2 -relief raised
    .top.t window create 2.5 -window .top.f
    .top.t search his 2.7
} -cleanup {
    destroy .top
} -result {3.5}
test text-22.45 {TextSearchCmd procedure, firstChar and lastChar} -setup {
    toplevel .top
    text .top.t -width 30 -height 10 -font {Courier -12} -borderwidth 2 -highlightthickness 2
    pack .top.t
} -body {
    .top.t insert 1.0 "This is a line\nand this is another"
    .top.t insert end "\nand this is yet another"
    frame .top.f -width 20 -height 20 -bd 2 -relief raised
    .top.t window create 2.5 -window .top.f
    .top.t search -backwards "his is another" 2.6
} -cleanup {
    destroy .top
} -result {2.6}
test text-22.46 {TextSearchCmd procedure, firstChar and lastChar} -setup {
    toplevel .top
    text .top.t -width 30 -height 10 -font {Courier -12} -borderwidth 2 -highlightthickness 2
    pack .top.t
} -body {
    .top.t insert 1.0 "This is a line\nand this is another"
    .top.t insert end "\nand this is yet another"
    frame .top.f -width 20 -height 20 -bd 2 -relief raised
    .top.t window create 2.5 -window .top.f
    .top.t search -backwards "his is" 2.6
} -cleanup {
    destroy .top
} -result {1.1}
test text-22.47 {TextSearchCmd procedure, firstChar and lastChar} -body {
    text .t
    .t insert end "xxyz xyz x. the\nfoo -forward bar xxxxx BaR foo\nxyz xxyzx"
    .t search -backwards forw 2.5
} -cleanup {
    destroy .t
} -result {2.5}
test text-22.48 {TextSearchCmd procedure, firstChar and lastChar} -body {
    text .t
    .t insert end "xxyz xyz x. the\nfoo -forward bar xxxxx BaR foo\nxyz xxyzx"
    .t search forw 2.5
} -cleanup {
    destroy .t
} -result {2.5}
test text-22.49 {TextSearchCmd procedure, firstChar and lastChar} -body {
    text .t
    .t insert end "xxyz xyz x. the\nfoo -forward bar xxxxx BaR foo\nxyz xxyzx"
    catch {destroy .t}
    text .t2
    list [.t2 search a 1.0] [.t2 search -backward a 1.0]
} -cleanup {
    destroy .t .t2
} -result {{} {}}
test text-22.50 {TextSearchCmd procedure, regexp match length} -body {
    text .t
    .t insert end "xxyz xyz x. the\nfoo -forward bar xxxxx BaR foo\nxyz xxyzx"
    set length unchanged
    list [.t search -regexp -count length x(.)(.*)z 1.1] $length
} -cleanup {
    destroy .t
} -result {1.1 7}
test text-22.51 {TextSearchCmd procedure, regexp match length} -body {
    text .t
    .t insert end "xxyz xyz x. the\nfoo -forward bar xxxxx BaR foo\nxyz xxyzx"
    set length unchanged
    list [.t search -regexp -backward -count length fo* 2.5] $length
} -cleanup {
    destroy .t
} -result {2.0 3}
test text-22.52 {TextSearchCmd procedure, checking stopIndex} -body {
    text .t
    .t insert end "xxyz xyz x. the\nfoo -forward bar xxxxx BaR foo\nxyz xxyzx"
    list [.t search bar 2.1 2.13] [.t search bar 2.1 2.14] \
	    [.t search bar 2.12 2.14] [.t search bar 2.14 2.14]
} -cleanup {
    destroy .t
} -result {{} 2.13 2.13 {}}
test text-22.53 {TextSearchCmd procedure, checking stopIndex} -body {
    text .t
    .t insert end "xxyz xyz x. the\nfoo -forward bar xxxxx BaR foo\nxyz xxyzx"
    list [.t search -backwards bar 2.20 2.13] \
      [.t search -backwards bar 2.20 2.14] \
      [.t search -backwards bar 2.14 2.13] \
      [.t search -backwards bar 2.13 2.13]
} -cleanup {
    destroy .t
} -result {2.13 {} 2.13 {}}
test text-22.54 {TextSearchCmd procedure, checking stopIndex} -body {
    text .t
    .t insert end "xxyz xyz x. the\nfoo -forward bar xxxxx BaR foo\nxyz xxyzx"
    list [.t search -backwards -strict bar 2.20 2.13] \
      [.t search -backwards -strict bar 2.20 2.14] \
      [.t search -backwards -strict bar 2.14 2.13] \
      [.t search -backwards -strict bar 2.13 2.13]
} -cleanup {
    destroy .t
} -result {2.13 {} {} {}}
test text-22.55 {TextSearchCmd procedure, embedded windows and index/count} -setup {
    text .t
    frame .t.f1 -width 20 -height 20 -relief raised -bd 2
    frame .t.f2 -width 20 -height 20 -relief raised -bd 2
    frame .t.f3 -width 20 -height 20 -relief raised -bd 2
    frame .t.f4 -width 20 -height 20 -relief raised -bd 2
    set result ""
} -body {
    .t insert end "xxyz xyz x. the\nfoo -forward bar xxxxx BaR foo\nxyz xxyzx"
    .t window create 2.10 -window .t.f3
    .t window create 2.8 -window .t.f2
    .t window create 2.8 -window .t.f1
    .t window create 2.1 -window .t.f4
    lappend result [.t search -count x forward 1.0] $x
    lappend result [.t search -count x wa 1.0] $x
    return $result
} -cleanup {
    destroy .t
} -result {2.6 10 2.11 2}
test text-22.56 {TextSearchCmd procedure, error setting variable} -body {
    text .t
    .t insert end "xxyz xyz x. the\nfoo -forward bar xxxxx BaR foo\nxyz xxyzx"
    set a 44
    .t search -count a(2) xyz 1.0
} -cleanup {
    destroy .t
} -returnCodes {error} -result {can't set "a(2)": variable isn't array}
test text-22.57 {TextSearchCmd procedure, wrap-around} -body {
    text .t
    .t insert end "xxyz xyz x. the\nfoo -forward bar xxxxx BaR foo\nxyz xxyzx"
    .t search -backwards xyz 1.1
} -cleanup {
    destroy .t
} -result {3.5}
test text-22.58 {TextSearchCmd procedure, wrap-around} -body {
    text .t
    .t insert end "xxyz xyz x. the\nfoo -forward bar xxxxx BaR foo\nxyz xxyzx"
    .t search -backwards xyz 1.1 1.0
} -cleanup {
    destroy .t
} -result {}
test text-22.59 {TextSearchCmd procedure, wrap-around} -body {
    text .t
    .t insert end "xxyz xyz x. the\nfoo -forward bar xxxxx BaR foo\nxyz xxyzx"
    .t search xyz 3.6
} -cleanup {
    destroy .t
} -result {1.1}
test text-22.60 {TextSearchCmd procedure, wrap-around} -body {
    text .t
    .t insert end "xxyz xyz x. the\nfoo -forward bar xxxxx BaR foo\nxyz xxyzx"
    .t search xyz 3.6 end
} -cleanup {
    destroy .t
} -result {}
test text-22.61 {TextSearchCmd procedure, no match} -body {
    text .t
    .t insert end "xxyz xyz x. the\nfoo -forward bar xxxxx BaR foo\nxyz xxyzx"
    .t search non_existent 3.5
} -cleanup {
    destroy .t
} -result {}
test text-22.62 {TextSearchCmd procedure, no match} -body {
    text .t
    .t insert end "xxyz xyz x. the\nfoo -forward bar xxxxx BaR foo\nxyz xxyzx"
    .t search -regexp non_existent 3.5
} -cleanup {
    destroy .t
} -result {}
test text-22.63 {TextSearchCmd procedure, special cases} -body {
    text .t
    .t insert end "xxyz xyz x. the\nfoo -forward bar xxxxx BaR foo\nxyz xxyzx"
    .t search -back x 1.1
} -cleanup {
    destroy .t
} -result {1.0}
test text-22.64 {TextSearchCmd procedure, special cases} -body {
    text .t
    .t insert end "xxyz xyz x. the\nfoo -forward bar xxxxx BaR foo\nxyz xxyzx"
    .t search -back x 1.0
} -cleanup {
    destroy .t
} -result {3.8}
test text-22.65 {TextSearchCmd procedure, special cases} -body {
    text .t
    .t insert end "xxyz xyz x. the\nfoo -forward bar xxxxx BaR foo\nxyz xxyzx"
    .t search \n {end-2c}
} -cleanup {
    destroy .t
} -result {3.9}
test text-22.66 {TextSearchCmd procedure, special cases} -body {
    text .t
    .t insert end "xxyz xyz x. the\nfoo -forward bar xxxxx BaR foo\nxyz xxyzx"
    .t search \n end
} -cleanup {
    destroy .t
} -result {1.15}
test text-22.67 {TextSearchCmd procedure, special cases} -body {
    text .t
    .t insert end "xxyz xyz x. the\nfoo -forward bar xxxxx BaR foo\nxyz xxyzx"
    .t search x 1.0
} -cleanup {
    destroy .t
} -result {1.0}
test text-22.68 {TextSearchCmd, freeing copy of pattern} -body {
    text .t
    .t insert end "xxyz xyz x. the\nfoo -forward bar xxxxx BaR foo\nxyz xxyzx"
# This test doesn't return a result, but it will generate
# a core leak if the pattern copy isn't properly freed.
# (actually in Tk 8.5 objectification means there is no
# longer a copy of the pattern, but we leave this test in
# anyway).
    set p abcdefg1234567890
    set p $p$p$p$p$p$p$p$p
    set p $p$p$p$p$p
    .t search -nocase $p 1.0
} -cleanup {
    destroy .t
} -result {}
test text-22.69 {TextSearchCmd, unicode} -body {
    text .t
    .t insert end "fooドナbar"
    .t search ドナ 1.0
} -cleanup {
    destroy .t
} -result {1.3}
test text-22.70 {TextSearchCmd, unicode} -body {
    text .t
    .t insert end "fooドナbar"
    list [.t search -count n ドナ 1.0] $n
} -cleanup {
    destroy .t
} -result {1.3 2}
test text-22.71 {TextSearchCmd, unicode with non-text segments} -body {
    text .t
    button .b1 -text baz
    .t insert end "fooド"
    .t window create end -window .b1
    .t insert end "ナbar"
    list [.t search -count n ドナ 1.0] $n
} -cleanup {
    destroy .t .b1
} -result {1.3 3}
test text-22.72 {TextSearchCmd, hidden text does not affect match index} -body {
    pack [text .t]
    .t insert end "12345H7890"
    .t search 7 1.0
} -cleanup {
    destroy .t
} -result {1.6}
test text-22.73 {TextSearchCmd, hidden text does not affect match index} -body {
    pack [text .t]
    .t insert end "12345H7890"
    .t tag configure hidden -elide true
    .t tag add hidden 1.5
    .t search 7 1.0
} -cleanup {
    destroy .t
} -result {1.6}
test text-22.74 {TextSearchCmd, hidden text does not affect match index} -body {
    pack [text .t]
    .t insert end "foobar\nbarbaz\nbazboo"
    .t search boo 1.0
} -cleanup {
    destroy .t
} -result {3.3}
test text-22.75 {TextSearchCmd, hidden text does not affect match index} -body {
    pack [text .t]
    .t insert end "foobar\nbarbaz\nbazboo"
    .t tag configure hidden -elide true
    .t tag add hidden 2.0 3.0
    .t search boo 1.0
} -cleanup {
    destroy .t
} -result {3.3}
test text-22.76 {TextSearchCmd, -regexp -nocase searches} -body {
    pack [text .t]
    .t insert end "word1 word2"
    .t search -nocase -regexp {\mword.} 1.0 end
} -cleanup {
    destroy .t
} -result {1.0}
test text-22.77 {TextSearchCmd, -regexp -nocase searches} -body {
    pack [text .t]
    .t insert end "word1 word2"
    .t search -nocase -regexp {word.\M} 1.0 end
} -cleanup {
    destroy .t
} -result {1.0}
test text-22.78 {TextSearchCmd, -regexp -nocase searches} -body {
    pack [text .t]
    .t insert end "word1 word2"
    .t search -nocase -regexp {word.\W} 1.0 end
} -cleanup {
    destroy .t
} -result {1.0}
test text-22.79 {TextSearchCmd, hidden text and start index} -body {
    pack [text .t]
    .t insert end "foobar\nfoobar\nfoobar"
    .t search bar 1.3
} -cleanup {
    destroy .t
} -result {1.3}
test text-22.80 {TextSearchCmd, hidden text shouldn't influence start index} -body {
    pack [text .t]
    .t insert end "foobar\nfoobar\nfoobar"
    .t tag configure hidden -elide true
    .t tag add hidden 1.0 1.2
    .t search bar 1.3
} -cleanup {
    destroy .t
} -result {1.3}
test text-22.81 {TextSearchCmd, hidden text inside match must count in length} -body {
    pack [text .t]
    .t insert end "foobar\nfoobar\nfoobar"
    .t tag configure hidden -elide true
    .t tag add hidden 1.2 1.4
    list [.t search -count foo foar 1.3] $foo
} -cleanup {
    destroy .t
} -result {1.0 6}
test text-22.82 {TextSearchCmd, hidden text inside match must count in length} -body {
    pack [text .t]
    .t insert end "foobar\nfoobar\nfoobar"
    .t tag configure hidden -elide true
    .t tag add hidden 1.2 1.4
    list \
      [.t search -strict -count foo foar 1.3] \
      [.t search -strict -count foo foar 2.3] $foo
} -cleanup {
    destroy .t
} -result {{} 1.0 6}
test text-22.83 {TextSearchCmd, hidden text and start index} -body {
    pack [text .t]
    .t insert end "foobar\nfoobar\nfoobar"
    .t search -regexp bar 1.3
} -cleanup {
    destroy .t
} -result {1.3}
test text-22.84 {TextSearchCmd, hidden text shouldn't influence start index} -body {
    pack [text .t]
    .t insert end "foobar\nfoobar\nfoobar"
    .t tag configure hidden -elide true
    .t tag add hidden 1.0 1.2
    .t search -regexp bar 1.3
} -cleanup {
    destroy .t
} -result {1.3}
test text-22.85 {TextSearchCmd, hidden text inside match must count in length} -body {
    pack [text .t]
    .t insert end "foobar\nfoobar\nfoobar"
    .t tag configure hidden -elide true
    .t tag add hidden 1.2 1.4
    list [.t search -regexp -count foo foar 1.3] $foo
} -cleanup {
    destroy .t
} -result {1.0 6}
test text-22.86 {TextSearchCmd, hidden text inside match must count in length} -body {
    pack [text .t]
    .t insert end "foobar\nfoobar\nfoobar"
    .t tag configure hidden -elide true
    .t tag add hidden 1.2 1.4
    list [.t search -count foo foar 1.3] $foo
} -cleanup {
    destroy .t
} -result {1.0 6}
test text-22.87 {TextSearchCmd, hidden text inside match must count in length} -body {
    pack [text .t]
    .t insert end "foobar\nfoobar\nfoobar"
    .t tag configure hidden -elide true
    .t tag add hidden 1.2 1.4
    .t search -strict -count foo foar 1.3
} -cleanup {
    destroy .t
} -result {}
test text-22.88 {TextSearchCmd, hidden text inside match must count in length} -body {
    pack [text .t]
    .t insert end "foobar\nfoobar\nfoar"
    .t tag configure hidden -elide true
    .t tag add hidden 1.2 1.4
    .t tag add hidden 2.2 2.4
    list [.t search -regexp -all -count foo foar 1.3] $foo
} -cleanup {
    destroy .t
} -result {{2.0 3.0 1.0} {6 4 6}}
test text-22.89 {TextSearchCmd, hidden text inside match must count in length} -body {
    pack [text .t]
    .t insert end "foobar\nfoobar\nfoar"
    .t tag configure hidden -elide true
    .t tag add hidden 1.2 1.4
    .t tag add hidden 2.2 2.4
    list [.t search -all -count foo foar 1.3] $foo
} -cleanup {
    destroy .t
} -result {{2.0 3.0 1.0} {6 4 6}}
test text-22.90 {TextSearchCmd, hidden text inside match must count in length} -body {
    pack [text .t]
    .t insert end "foobar\nfoobar\nfoar"
    .t tag configure hidden -elide true
    .t tag add hidden 1.2 1.4
    .t tag add hidden 2.2 2.4
    list [.t search -strict -all -count foo foar 1.3] $foo
} -cleanup {
    destroy .t
} -result {{2.0 3.0} {6 4}}
test text-22.91 {TextSearchCmd, single line with -all} -body {
    pack [text .t]
    .t insert end " X\n X\n X\n X\n X\n X\n"
    .t search -all -regexp { +| *\n} 1.0 end
} -cleanup {
    destroy .t
} -result {1.0 1.2 2.0 2.2 3.0 3.2 4.0 4.2 5.0 5.2 6.0 6.2 7.0}
test text-22.92 {TextSearchCmd, multiline matching} -body {
    pack [text .t]
    .t insert end "foobar\nfoobar\nfoobar"
    list [.t search -count foo foobar\nfoo 1.0] $foo
} -cleanup {
    destroy .t
} -result {1.0 10}
test text-22.93 {TextSearchCmd, multiline matching} -body {
    pack [text .t]
    .t insert end "foobar\nfoobar\nfoobar"
    list [.t search -count foo bar\nfoo 1.0] $foo
} -cleanup {
    destroy .t
} -result {1.3 7}
test text-22.94 {TextSearchCmd, multiline matching} -body {
    pack [text .t]
    .t insert end "foobar\nfoobar\nfoobar"
    list [.t search -count foo \nfoo 1.0] $foo
} -cleanup {
    destroy .t
} -result {1.6 4}
test text-22.95 {TextSearchCmd, multiline matching} -body {
    pack [text .t]
    .t insert end "foobar\nfoobar\nfoobar"
    list [.t search -count foo bar\nfoobar\nfoo 1.0] $foo
} -cleanup {
    destroy .t
} -result {1.3 14}
test text-22.96 {TextSearchCmd, multiline matching} -body {
    pack [text .t]
    .t insert end "foobar\nfoobar\nfoobar"
    .t search -count foo bar\nfoobar\nfoobanearly 1.0
} -cleanup {
    destroy .t
} -result {}
test text-22.97 {TextSearchCmd, multiline matching} -body {
    pack [text .t]
    .t insert end "foobar\nfoobar\nfoobar"
    list [.t search -regexp -count foo foobar\nfoo 1.0] $foo
} -cleanup {
    destroy .t
} -result {1.0 10}
test text-22.98 {TextSearchCmd, multiline matching} -body {
    pack [text .t]
    .t insert end "foobar\nfoobar\nfoobar"
    list [.t search -regexp -count foo bar\nfoo 1.0] $foo
} -cleanup {
    destroy .t
} -result {1.3 7}
test text-22.99 {TextSearchCmd, multiline matching} -body {
    pack [text .t]
    .t insert end "foobar\nfoobar\nfoobar"
    list [.t search -regexp -count foo \nfoo 1.0] $foo
} -cleanup {
    destroy .t
} -result {1.6 4}
test text-22.100 {TextSearchCmd, multiline matching} -body {
    pack [text .t]
    .t insert end "foobar\nfoobar\nfoobar"
    list [.t search -regexp -count foo bar\nfoobar\nfoo 1.0] $foo
} -cleanup {
    destroy .t
} -result {1.3 14}
test text-22.101 {TextSearchCmd, multiline matching} -body {
    pack [text .t]
    .t insert end "foobar\nfoobar\nfoobar"
    .t search -regexp -count foo bar\nfoobar\nfoobanearly 1.0
} -cleanup {
    destroy .t
} -result {}
test text-22.102 {TextSearchCmd, multiline matching} -body {
    pack [text .t]
    .t insert end "foobar\nfaoobar\nfoobar"
    .t search -regexp -count foo bar\nfoo 1.0
} -cleanup {
    destroy .t
} -result {2.4}
test text-22.103 {TextSearchCmd, multiline matching end of window} -body {
    pack [text .t]
    .t insert end "foobar\nfaoobar\nfoobar"
    .t search -regexp -count foo bar\nfoobar\n\n 1.0
} -cleanup {
    destroy .t
} -result {}
test text-22.104 {TextSearchCmd, multiline matching end of window} -body {
    pack [text .t]
    .t search "\n\n" 1.0
} -cleanup {
    destroy .t
} -result {}
test text-22.105 {TextSearchCmd, multiline matching} -body {
    pack [text .t]
    .t insert end "foobar\nfoobar\nfoobar"
    list [.t search -backwards -count foo foobar\nfoo end] $foo
} -cleanup {
    destroy .t
} -result {2.0 10}
test text-22.106 {TextSearchCmd, multiline matching} -body {
    pack [text .t]
    .t insert end "foobar\nfoobar\nfoobar"
    list [.t search -backwards -count foo bar\nfoo 1.0] $foo
} -cleanup {
    destroy .t
} -result {2.3 7}
test text-22.107 {TextSearchCmd, multiline matching} -body {
    pack [text .t]
    .t insert end "foobar\nfoobar\nfoobar"
    list [.t search -backwards -count foo \nfoo 1.0] $foo
} -cleanup {
    destroy .t
} -result {2.6 4}
test text-22.108 {TextSearchCmd, multiline matching} -body {
    pack [text .t]
    .t insert end "foobar\nfoobar\nfoobar"
    list [.t search -backwards -count foo bar\nfoobar\nfoo 1.0] $foo
} -cleanup {
    destroy .t
} -result {1.3 14}
test text-22.109 {TextSearchCmd, multiline matching} -body {
    pack [text .t]
    .t insert end "foobar\nfoobar\nfoobar"
    .t search -backwards -count foo bar\nfoobar\nfoobanearly 1.0
} -cleanup {
    destroy .t
} -result {}
test text-22.110 {TextSearchCmd, multiline matching} -body {
    pack [text .t]
    .t insert end "foobar\nfoobar\nfoobar"
    list [.t search -backwards -regexp -count foo foobar\nfoo end] $foo
} -cleanup {
    destroy .t
} -result {2.0 10}
test text-22.111 {TextSearchCmd, multiline matching} -body {
    pack [text .t]
    .t insert end "foobar\nfoobar\nfoobar"
    list [.t search -backwards -regexp -count foo foobar\nfo end] $foo
} -cleanup {
    destroy .t
} -result {2.0 9}
test text-22.112 {TextSearchCmd, multiline matching} -body {
    pack [text .t]
    .t insert end "foobar\nfoobar\nfoobar"
    list [.t search -backwards -regexp -count foo bar\nfoo 1.0] $foo
} -cleanup {
    destroy .t
} -result {2.3 7}
test text-22.113 {TextSearchCmd, multiline matching} -body {
    pack [text .t]
    .t insert end "foobar\nfoobar\nfoobar"
    list [.t search -backwards -regexp -count foo \nfoo 1.0] $foo
} -cleanup {
    destroy .t
} -result {2.6 4}
test text-22.114 {TextSearchCmd, multiline matching} -body {
    pack [text .t]
    .t insert end "foobar\nfoobar\nfoobar"
    list [.t search -backwards -regexp -count foo bar\nfoobar\nfoo 1.0] $foo
} -cleanup {
    destroy .t
} -result {1.3 14}
test text-22.115 {TextSearchCmd, multiline matching} -body {
    pack [text .t]
    .t insert end "foobar\nfoobar\nfoobar"
    .t search -backwards -regexp -count foo bar\nfoobar\nfoobanearly 1.0
} -cleanup {
    destroy .t
} -result {}
test text-22.116 {TextSearchCmd, multiline matching} -body {
    pack [text .t]
    .t insert end "foobar\nfaoobar\nfoobar"
    .t search -backwards -regexp -count foo bar\nfoo 1.0
} -cleanup {
    destroy .t
} -result {2.4}
test text-22.117 {TextSearchCmd, multiline matching end of window} -body {
    pack [text .t]
    .t insert end "foobar\nfaoobar\nfoobar"
    .t search -backwards -regexp -count foo bar\nfoobar\n\n 1.0
} -cleanup {
    destroy .t
} -result {}
test text-22.118 {TextSearchCmd, multiline matching end of window} -body {
    pack [text .t]
    .t search -backwards "\n\n" 1.0
} -cleanup {
    destroy .t
} -result {}
test text-22.119 {TextSearchCmd, multiline regexp matching} -body {
    pack [text .t]
    .t insert 1.0 {    Tcl_Obj *objPtr));
static Tcl_Obj*         FSNormalizeAbsolutePath
			    _ANSI_ARGS_((Tcl_Interp* interp, Tcl_Obj *pathPtr));}
    set markExpr "^(\[A-Za-z0-9~_\]+\[ \t\n\r\]*\\(|(\[^ \t\(#\n\r/@:\*\]\[^=\(\r\n\]*\[ \t\]+\\*?)?"
    append markExpr "(\[A-Za-z0-9~_\]+(<\[^>\]*>)?(::)?(\[A-Za-z0-9~_\]+::)*\[-A-Za-z0-9~_+ <>\|\\*/\]+|\[A-Za-z0-9~_\]+)"
    append markExpr "\[ \n\t\r\]*\\()"
    .t search -forwards -regexp $markExpr 1.41 end
} -cleanup {
    destroy .t
} -result {}
test text-22.120 {TextSearchCmd, multiline regexp matching} -body {
# Practical example which used to crash Tk, but only after the
# search is complete.  This is memory corruption caused by
# a bug in Tcl's handling of string objects.
# (Tcl bug 635200)
    pack [text .t]
    .t insert 1.0 {static int		SetFsPathFromAny _ANSI_ARGS_((Tcl_Interp *interp,
			    Tcl_Obj *objPtr));
static Tcl_Obj*         FSNormalizeAbsolutePath
			    _ANSI_ARGS_((Tcl_Interp* interp, Tcl_Obj *pathPtr));}
    set markExpr "^(\[A-Za-z0-9~_\]+\[ \t\n\r\]*\\(|(\[^ \t\(#\n\r/@:\*\]\[^=\(\r\n\]*\[ \t\]+\\*?)?"
    append markExpr "(\[A-Za-z0-9~_\]+(<\[^>\]*>)?(::)?(\[A-Za-z0-9~_\]+::)*\[-A-Za-z0-9~_+ <>\|\\*/\]+|\[A-Za-z0-9~_\]+)"
    append markExpr "\[ \n\t\r\]*\\()"
    .t search -forwards -regexp $markExpr 1.41 end
} -cleanup {
    destroy .t
} -result {}
test text-22.121 {TextSearchCmd, multiline regexp matching} -body {
    pack [text .t]
    .t insert 1.0 {
static int		SetFsPathFromAny _ANSI_ARGS_((Tcl_Interp *interp,
			    Tcl_Obj *objPtr));
static Tcl_Obj*         FSNormalizeAbsolutePath
			    _ANSI_ARGS_((Tcl_Interp* interp, Tcl_Obj *pathPtr));}
    set markExpr "^(\[A-Za-z0-9~_\]+\[ \t\n\r\]*\\(|(\[^ \t\(#\n\r/@:\*\]\[^=\(\r\n\]*\[ \t\]+\\*?)?"
    append markExpr "(\[A-Za-z0-9~_\]+(<\[^>\]*>)?(::)?(\[A-Za-z0-9~_\]+::)*\[-A-Za-z0-9~_+ <>\|\\*/\]+|\[A-Za-z0-9~_\]+)"
    append markExpr "\[ \n\t\r\]*\\()"
    .t search -backwards -all -regexp $markExpr end
} -cleanup {
    destroy .t
} -result {2.0}
test text-22.122 {TextSearchCmd, multiline matching} -body {
    pack [text .t]
    .t insert end "foobar\nfoobar\nfoobar"
    .t search -all -regexp -count foo bar\nfoo 1.0
} -cleanup {
    destroy .t
} -result {1.3 2.3}
test text-22.123 {TextSearchCmd, multiline matching} -body {
    pack [text .t]
    .t insert end "foobar\nfoobar\nfoobar"
    .t search -all -backwards -regexp -count foo bar\nfoo 1.0
} -cleanup {
    destroy .t
} -result {2.3 1.3}
test text-22.124 {TextSearchCmd, wrapping and limits} -body {
    pack [text .t]
    .t insert end "foobar\nfoobar\nfoobar"
    .t search -- "blah" 3.3 1.3
} -cleanup {
    destroy .t
} -result {}
test text-22.125 {TextSearchCmd, wrapping and limits} -body {
    pack [text .t]
    .t insert end "foobar\nfoobar\nfoobar"
    .t search -backwards -- "blah" 1.3 3.3
} -cleanup {
    destroy .t
} -result {}
test text-22.126 {TextSearchCmd, wrapping and limits} -body {
    pack [text .t]
    .t insert end "if (stringPtr->uallocated > 0) \{x"
    .t search -backwards -regexp -- "\[\]\")\}\[(\{\]" "1.32" 1.0
} -cleanup {
    destroy .t
} -result {1.31}
test text-22.127 {TextSearchCmd, wrapping and limits} -body {
    pack [text .t]
    .t insert end "if (stringPtr->uallocated > 0) \{x"
    .t search -regexp -- "\[\]\")\}\[(\{\]" 1.30 "1.0 lineend"
} -cleanup {
    destroy .t
} -result {1.31}
test text-22.128 {TextSearchCmd, wrapping and limits} -body {
    pack [text .t]
    .t insert end "if (stringPtr->uallocated > 0) \{x"
    .t search -backwards -all -regexp -- "\[\]\")\}\[(\{\]" "1.32" 1.0
} -cleanup {
    destroy .t
} -result {1.31 1.29 1.3}
test text-22.129 {TextSearchCmd, wrapping and limits} -body {
    pack [text .t]
    .t insert end "if (stringPtr->uallocated > 0) \{x"
    .t search -all -regexp -- "\[\]\")\}\[(\{\]" 1.0 "1.0 lineend"
} -cleanup {
    destroy .t
} -result {1.3 1.29 1.31}
test text-22.130 {TextSearchCmd, wrapping and limits} -body {
    pack [text .t]
    .t insert end "if (stringPtr->uallocated > 0) \{x"
    .t search -backwards -- "\{" "1.32" 1.0
} -cleanup {
    destroy .t
} -result {1.31}
test text-22.131 {TextSearchCmd, wrapping and limits} -body {
    pack [text .t]
    .t insert end "if (stringPtr->uallocated > 0) \{x"
    .t search -- "\{" 1.30 "1.0 lineend"
} -cleanup {
    destroy .t
} -result {1.31}
test text-22.132 {TextSearchCmd, multiline regexp matching} -body {
    pack [text .t]
    .t insert 1.0 {

void
Tcl_SetObjLength(objPtr, length)
    Tcl_Obj *objPtr;		/* Pointer to object.  This object must
				 * not currently be shared. */
    int length;			/* Number of bytes desired for string
				 * representation of object, not including
				 * terminating null byte. */
\{
    char *new;
}
    set markExpr "^(\[A-Za-z0-9~_\]+\[ \t\n\r\]*\\(|(\[^ \t\(#\n\r/@:\*\]\[^=\(\r\n\]*\[ \t\]+\\*?)?"
    append markExpr "(\[A-Za-z0-9~_\]+(<\[^>\]*>)?(::)?(\[A-Za-z0-9~_\]+::)*\[-A-Za-z0-9~_+ <>\|\\*/\]+|\[A-Za-z0-9~_\]+)"
    append markExpr "\[ \n\t\r\]*\\()"
    .t search -all -regexp -- $markExpr 1.0
} -cleanup {
    destroy .t
} -result {4.0}
test text-22.133 {TextSearchCmd, multiline regexp matching} -body {
    pack [text .t]
    .t insert 1.0 "first line\nlast line of text"
    set markExpr {^[a-z]+}
# This should not match, and should not wrap
    .t search -regexp -- $markExpr end end
} -cleanup {
    destroy .t
} -result {}
test text-22.134 {TextSearchCmd, multiline regexp matching} -body {
    pack [text .t]
    .t insert 1.0 "first line\nlast line of text"
    set markExpr {^[a-z]+}
# This should not match, and should not wrap
    .t search -regexp -- $markExpr end+10c end
} -cleanup {
    destroy .t
} -result {}
test text-22.135 {TextSearchCmd, multiline regexp matching} -body {
    pack [text .t]
    .t insert 1.0 "first line\nlast line of text"
    set markExpr {^[a-z]+}
# This should not match, and should not wrap
    .t search -regexp -backwards -- $markExpr 1.0 1.0
} -cleanup {
    destroy .t
} -result {}
test text-22.136 {TextSearchCmd, regexp linestop} -body {
    pack [text .t]
    .t insert 1.0 "first line\nlast line of text"
    .t search -regexp -- {i.*x} 1.0
} -cleanup {
    destroy .t
} -result {2.6}
test text-22.137 {TextSearchCmd, multiline regexp nolinestop matching} -body {
    pack [text .t]
    .t insert 1.0 "first line\nlast line of text"
    .t search -regexp -nolinestop -- {i.*x} 1.0
} -cleanup {
    destroy .t
} -result {1.1}
test text-22.138 {TextSearchCmd, regexp linestop} -body {
    pack [text .t]
    .t insert 1.0 "first line\nlast line of text"
    .t search -regexp -all -overlap -- {i.*x} 1.0
} -cleanup {
    destroy .t
} -result {2.6}
test text-22.139 {TextSearchCmd, regexp linestop} -body {
    pack [text .t]
    .t insert 1.0 "first line\nlast line of text"
    .t search -regexp -all -- {i.*x} 1.0
} -cleanup {
    destroy .t
} -result {2.6}
test text-22.140 {TextSearchCmd, multiline regexp nolinestop matching} -body {
    pack [text .t]
    .t insert 1.0 "first line\nlast line of text"
    list [.t search -regexp -all -overlap -count c -nolinestop -- {i.*x} 1.0] $c
} -cleanup {
    destroy .t
} -result {{1.1 2.6} {26 10}}
test text-22.141 {TextSearchCmd, multiline regexp nolinestop matching} -body {
    pack [text .t]
    .t insert 1.0 "first line\nlast line of text"
    list [.t search -regexp -all -count c -nolinestop -- {i.*x} 1.0] $c
} -cleanup {
    destroy .t
} -result {1.1 26}
test text-22.142 {TextSearchCmd, stop at end of line} -body {
    pack [text .t]
    .t insert 1.0 "  \t\n   last line of text"
    .t search -regexp -nolinestop -- {[^ \t]} 1.0
} -cleanup {
    destroy .t
} -result {1.3}
test text-22.143 {TextSearchCmd, overlapping all matches} -body {
    pack [text .t]
    .t insert 1.0 "abcde abcde"
    list [.t search -regexp -all -overlap -count c -- {\w+} 1.0] $c
} -cleanup {
    destroy .t
} -result {{1.0 1.6} {5 5}}
test text-22.144 {TextSearchCmd, non-overlapping all matches} -body {
    pack [text .t]
    .t insert 1.0 "abcde abcde"
    list [.t search -regexp -all -count c -- {\w+} 1.0] $c
} -cleanup {
    destroy .t
} -result {{1.0 1.6} {5 5}}
test text-22.145 {TextSearchCmd, stop at end of line} -body {
    pack [text .t]
    .t insert 1.0 "abcde abcde"
    list [.t search -backwards -regexp -all -count c -- {\w+} 1.0] $c
} -cleanup {
    destroy .t
} -result {{1.6 1.0} {5 5}}
test text-22.146 {TextSearchCmd, backwards search stop index } -body {
    pack [text .t]
    .t insert 1.0 "bla ZabcZdefZghi and some text again"
    list [.t search -backwards -regexp -count c -- {Z\w+} 1.21 1.5] $c
} -cleanup {
    destroy .t
} -result {1.8 8}
test text-22.147 {TextSearchCmd, backwards search stop index } -body {
    pack [text .t]
    .t insert 1.0 "bla ZabcZdefZghi and some text again"
    list [.t search -backwards -all -overlap -regexp -count c -- {Z\w+} 1.21 1.5] $c
} -cleanup {
    destroy .t
} -result {1.8 8}
test text-22.148 {TextSearchCmd, backwards search stop index } -body {
    pack [text .t]
    .t insert 1.0 "bla ZabcZdefZghi and some text again"
    list [.t search -backwards -all -regexp -count c -- {Z\w+} 1.21 1.5] $c
} -cleanup {
    destroy .t
} -result {1.8 8}
test text-22.149 {TextSearchCmd, backwards search stop index } -body {
    pack [text .t]
    .t insert 1.0 "bla ZabcZdefZghi and some text again"
    list [.t search -backwards -overlap -all -regexp -count c -- {Z\w+} 1.21 1.1] $c
} -cleanup {
    destroy .t
} -result {1.4 12}
test text-22.150 {TextSearchCmd, backwards search stop index } -body {
    pack [text .t]
    .t insert 1.0 "bla ZabcZdefZghi and some text again"
    list [.t search -backwards -overlap -all -regexp -count c -- {Z[^Z]+Z} 1.21 1.1] $c
} -cleanup {
    destroy .t
} -result {{1.8 1.4} {5 5}}
test text-22.151 {TextSearchCmd, backwards search stop index } -body {
    pack [text .t]
    .t insert 1.0 "bla ZabcZdefZghi and some text again"
    list [.t search -backwards -all -regexp -count c -- {Z\w+} 1.21 1.1] $c
} -cleanup {
    destroy .t
} -result {1.4 12}
test text-22.152 {TextSearchCmd, backwards search stop index } -body {
    pack [text .t]
    .t insert 1.0 "bla ZabcZdefZghi and some text again"
    .t insert 1.0 "bla ZabcZdefZghi and some text again\n"
    list [.t search -backwards -all -overlap -regexp -count c -- {Z\w+} 2.21 1.5] $c
} -cleanup {
    destroy .t
} -result {{2.4 1.8} {12 8}}
test text-22.153 {TextSearchCmd, backwards search stop index } -body {
    pack [text .t]
    .t insert 1.0 "bla ZabcZdefZghi and some text again"
    .t insert 1.0 "bla ZabcZdefZghi and some text again\n"
    list [.t search -backwards -all -regexp -count c -- {Z\w+} 2.21 1.5] $c
} -cleanup {
    destroy .t
} -result {{2.4 1.8} {12 8}}
test text-22.154 {TextSearchCmd, backwards search stop index } -body {
    pack [text .t]
    .t insert 1.0 "bla ZabcZdefZghi and some text again"
    .t insert 1.0 "bla ZabcZdefZghi and some text again\n"
    list [.t search -backwards -overlap -all -regexp -count c -- {Z\w+} 2.21 1.1] $c
} -cleanup {
    destroy .t
} -result {{2.4 1.4} {12 12}}
test text-22.155 {TextSearchCmd, backwards search stop index } -body {
    pack [text .t]
    .t insert 1.0 "bla ZabcZdefZghi and some text again"
    .t insert 1.0 "bla ZabcZdefZghi and some text again\n"
    list [.t search -backwards -all -regexp -count c -- {Z\w+} 2.21 1.1] $c
} -cleanup {
    destroy .t
} -result {{2.4 1.4} {12 12}}
test text-22.156 {TextSearchCmd, search -all example} -body {
    pack [text .t]
    .t insert 1.0 {

See the package: supersearch for more information.


See the package: incrementalSearch for more information.

package: Brws .


See the package: marks for more information.

}
    set pat {package: ([a-zA-Z0-9][-a-zA-Z0-9._+#/]*)}
    list [.t search -nolinestop -regexp -nocase -all -forwards \
      -count c -- $pat 1.0 end] $c
} -cleanup {
    destroy .t
} -result {{3.8 6.8 8.0 11.8} {20 26 13 14}}
test text-22.157 {TextSearchCmd, backwards search overlaps} -body {
    pack [text .t]
    .t insert 1.0 "foobarfoobaaaaaaaaaaarfoo"
    .t search -backwards -regexp {fooba+rfoo} end
} -cleanup {
    destroy .t
} -result {1.6}
test text-22.158 {TextSearchCmd, backwards search overlaps} -body {
    pack [text .t]
    .t insert 1.0 "foobarfoobaaaaaaaaaaarfoo"
    .t search -backwards -overlap -all -regexp {fooba+rfoo} end
} -cleanup {
    destroy .t
} -result {1.6 1.0}
test text-22.159 {TextSearchCmd, backwards search overlaps} -body {
    pack [text .t]
    .t insert 1.0 "foobarfoobaaaaaaaaaaarfoo"
    .t search -backwards -all -regexp {fooba+rfoo} end
} -cleanup {
    destroy .t
} -result {1.6}
test text-22.160 {TextSearchCmd, forwards search overlaps} -body {
    pack [text .t]
    .t insert 1.0 "foobarfoobaaaaaaaaaaarfoo"
    .t search -all -overlap -regexp {fooba+rfoo} end
} -cleanup {
    destroy .t
} -result {1.0 1.6}
test text-22.161 {TextSearchCmd, forwards search overlaps} -body {
    pack [text .t]
    .t insert 1.0 "foobarfoobaaaaaaaaaaarfoo"
    .t search -all -regexp {fooba+rfoo} end
} -cleanup {
    destroy .t
} -result {1.0}
test text-22.162 {TextSearchCmd, forward exact search overlaps} -body {
    pack [text .t]
    .t insert 1.0 "abababab"
    .t search -exact -overlap -all {abab} 1.0
} -cleanup {
    destroy .t
} -result {1.0 1.2 1.4}
test text-22.163 {TextSearchCmd, forward exact search overlaps} -body {
    pack [text .t]
    .t insert 1.0 "abababab"
    .t search -exact -all {abab} 1.0
} -cleanup {
    destroy .t
} -result {1.0 1.4}
test text-22.164 {TextSearchCmd, backward exact search overlaps} -body {
    pack [text .t]
    .t insert 1.0 "ababababab"
    .t search -exact -overlap -backwards -all {abab} end
} -cleanup {
    destroy .t
} -result {1.6 1.4 1.2 1.0}
test text-22.165 {TextSearchCmd, backward exact search overlaps} -body {
    pack [text .t]
    .t insert 1.0 "ababababab"
    .t search -exact -backwards -all {abab} end
} -cleanup {
    destroy .t
} -result {1.6 1.2}
test text-22.166 {TextSearchCmd, backward exact search overlaps} -body {
    pack [text .t]
    .t insert 1.0 "abababababab"
    .t search -exact -backwards -all {abab} end
} -cleanup {
    destroy .t
} -result {1.8 1.4 1.0}
test text-22.167 {TextSearchCmd, forward exact search overlaps} -body {
    pack [text .t]
    .t insert 1.0 "foo\nbar\nfoo\nbar\nfoo\nbar\nfoo\n"
    .t search -exact -overlap -all "foo\nbar\nfoo" 1.0
} -cleanup {
    destroy .t
} -result {1.0 3.0 5.0}
test text-22.168 {TextSearchCmd, forward exact search no-overlaps} -body {
    pack [text .t]
    .t insert 1.0 "foo\nbar\nfoo\nbar\nfoo\nbar\nfoo\n"
    .t search -exact -all "foo\nbar\nfoo" 1.0
} -cleanup {
    destroy .t
} -result {1.0 5.0}
test text-22.169 {TextSearchCmd, backward exact search overlaps} -body {
    pack [text .t]
    .t insert 1.0 "foo\nbar\nfoo\nbar\nfoo\nbar\nfoo\n"
    .t search -exact -overlap -backward -all "foo\nbar\nfoo" end
} -cleanup {
    destroy .t
} -result {5.0 3.0 1.0}
test text-22.170 {TextSearchCmd, backward exact search no-overlaps} -body {
    pack [text .t]
    .t insert 1.0 "foo\nbar\nfoo\nbar\nfoo\nbar\nfoo\n"
    .t search -exact -backward -all "foo\nbar\nfoo" end
} -cleanup {
    destroy .t
} -result {5.0 1.0}
test text-22.171 {TextSearchCmd, backward exact search overlaps} -body {
    pack [text .t]
    .t insert 1.0 "foo\nbar\nfoo\nbar\nfoo\nbar\nfoo\n"
    .t search -regexp -backward -overlap -all "foo\nbar\nfoo" end
} -cleanup {
    destroy .t
} -result {5.0 3.0 1.0}
test text-22.172 {TextSearchCmd, backward regexp search no-overlaps} -body {
    pack [text .t]
    .t insert 1.0 "foo\nbar\nfoo\nbar\nfoo\nbar\nfoo\n"
    .t search -regexp -backward -all "foo\nbar\nfoo" end
} -cleanup {
    destroy .t
} -result {5.0 1.0}
test text-22.173 {TextSearchCmd, backward regexp search no-overlaps} -body {
    pack [text .t]
    .t insert 1.0 " aasda asdj werwer"
    .t search -regexp -backward -- {(\$)?[\w:_]+} 1.9
} -cleanup {
    destroy .t
} -result {1.7}
test text-22.174 {TextSearchCmd, backward regexp search no-overlaps} -body {
    pack [text .t]
    .t insert 1.0 " aasda asdj werwer"
    .t search -regexp -backward -- {(\$)?[\w:_]+} 1.9 1.5
} -cleanup {
    destroy .t
} -result {1.7}
test text-22.175 {TextSearchCmd, backward regexp search no-overlaps} -body {
    pack [text .t]
    .t insert 1.0 " aasda asdj werwer"
    .t search -regexp -backward -- {(\$)?[\w:_]+} 1.9 1.7
} -cleanup {
    destroy .t
} -result {1.7}
test text-22.176 {TextSearchCmd, backward regexp search no-overlaps} -body {
    pack [text .t]
    .t insert 1.0 " aasda asdj werwer"
    .t search -regexp -backward -- {(\$)?[\w:_]+} 1.9 1.8
} -cleanup {
    destroy .t
} -result {1.8}
test text-22.177 {TextSearchCmd, backward regexp search no-overlaps} -body {
    pack [text .t]
    .t insert 1.0 " aasda asdj werwer"
    .t search -regexp -backward -all -- {(\$)?[\w:_]+} 1.9 1.3
} -cleanup {
    destroy .t
} -result {1.7 1.3}
test text-22.178 {TextSearchCmd, backward regexp search no-overlaps} -body {
    pack [text .t]
    .t insert 1.0 " aasda asdj werwer"
    .t search -regexp -backward -all -- {(\$)?[\w:_]+} 1.9 1.13
} -cleanup {
    destroy .t
} -result {}
test text-22.179 {TextSearchCmd, backward regexp search no-overlaps} -body {
    pack [text .t]
    .t insert 1.0 " aasda asdj werwer"
    .t search -regexp -backward -all -- {(\$)?[\w:_]+} 2.0 1.3
} -cleanup {
    destroy .t
} -result {1.12 1.7 1.3}
test text-22.180 {TextSearchCmd, backward regexp search no-overlaps} -body {
    pack [text .t]
    .t insert 1.0 " aasda asdj werwer"
    .t search -regexp -backward -all -- {(\$)?[\w:_]+} 1.3
} -cleanup {
    destroy .t
} -result {1.1 1.12 1.7 1.3}
test text-22.181 {TextSearchCmd, backward regexp search no-overlaps} -body {
    pack [text .t]
    .t insert 1.0 "abcde\nabcde\nabcde\n"
    .t search -regexp -backward -all -- {(\w+\n)+} end
} -cleanup {
    destroy .t
} -result {1.0}
test text-22.182 {TextSearchCmd, backward regexp search no-overlaps} -body {
    pack [text .t]
    .t insert 1.0 "abcde\nabcde\nabcde\n"
    .t search -regexp -backward -all -- {(\w+\n)+} end 1.5
} -cleanup {
    destroy .t
} -result {2.0}
test text-22.183 {TextSearchCmd, backward regexp search no-overlaps} -body {
    pack [text .t]
    .t insert 1.0 "abcde\nabcde\nabcde\na"
    .t search -regexp -backward -all -- {(\w+\n\w)+} end 1.5
} -cleanup {
    destroy .t
} -result {2.0}
test text-22.184 {TextSearchCmd, backward regexp search no-overlaps} -body {
    pack [text .t]
    .t insert 1.0 "abcde\nabcde\nabcde\na"
    list [.t search -regexp -all -count foo -- {(\w+\n)+} 1.0] $foo
} -cleanup {
    destroy .t
} -result {1.0 20}
test text-22.185 {TextSearchCmd, backward regexp search no-overlaps} -body {
    pack [text .t]
    .t insert 1.0 "abcde\nabcde\nabcde\na"
    set res {}
    lappend res \
      [list [.t search -regexp -all -count foo -- {(\w+\n)+} 1.0] $foo] \
      [list [.t search -regexp -all -count foo -- {(\w+)+} 1.0] $foo]
} -cleanup {
    destroy .t
} -result {{1.0 20} {{1.0 2.0 3.0 4.0} {5 5 5 1}}}
test text-22.186 {TextSearchCmd, regexp search greedy} -body {
    pack [text .t]
    .t insert 1.0 "abcde\nabcde\nabcde\na"
    list [.t search -regexp -all -nolinestop -count foo -- {.*} 1.0] $foo
} -cleanup {
    destroy .t
} -result {1.0 20}
test text-22.187 {TextSearchCmd, regexp search greedy} -body {
    pack [text .t]
    .t insert 1.0 "abcde\nabcde\nabcde\na"
    list [.t search -regexp -all -count foo -- {.*} 1.0] $foo
} -cleanup {
    destroy .t
} -result {{1.0 2.0 3.0 4.0} {5 5 5 1}}
test text-22.188 {TextSearchCmd, regexp search greedy multi-line} -body {
    pack [text .t]
    .t insert 1.0 "abcde\nabcde\nabcde\na"
    list [.t search -regexp -count foo -- {(\w+\n\w)+} 1.0] $foo
} -cleanup {
    destroy .t
} -result {1.0 19}
test text-22.189 {TextSearchCmd, regexp search greedy multi-line} -body {
    pack [text .t]
    .t insert 1.0 "abcde\nabcde\nabcde\na"
    list [.t search -regexp -backwards -count foo -- {(\w+\n\w)+} end] $foo
} -cleanup {
    destroy .t
} -result {1.0 19}
test text-22.190 {TextSearchCmd, regexp search greedy multi-line} -body {
    pack [text .t]
    .t insert 1.0 "abcde\nabcde\nabcde\na"
    list [.t search -regexp -all -backwards -count foo -- {(\w+\n\w)+} end] $foo
} -cleanup {
    destroy .t
} -result {1.0 19}
test text-22.191 {TextSearchCmd, backward regexp search no-overlaps} -body {
    pack [text .t]
    .t insert 1.0 "abcde\nabcde\nabcde\na"
    .t search -regexp -backward -all -- {(\w+\n\w)+} end 1.5
} -cleanup {
    destroy .t
} -result {2.0}
test text-22.192 {TextSearchCmd, backward regexp search no-overlaps} -body {
    pack [text .t]
    .t insert 1.0 "abcde\nabcde\nabcde\na"
    .t search -regexp -backward -all -- {(\w+\n\w)+} end 1.3
} -cleanup {
    destroy .t
} -result {1.3}
test text-22.193 {TextSearchCmd, backward regexp search no-overlaps} -body {
    pack [text .t]
    .t insert 1.0 "abcde\nabcde\nabcde\na"
    list [.t search -regexp -forward -count foo -- {(\w+\n\w)+} 1.3] $foo
} -cleanup {
    destroy .t
} -result {1.3 16}
test text-22.194 {TextSearchCmd, backward regexp search no-overlaps} -body {
    pack [text .t]
    .t insert 1.0 "abcde\nabcde\nabcde\na"
    list [.t search -regexp -forward -all -count foo -- {(\w+\n\w)+} 1.3] $foo
# This result is somewhat debatable -- the two results do overlap,
# but only because the search has totally wrapped around back to
# the start.
} -cleanup {
    destroy .t
} -result {{1.3 1.0} {16 19}}
test text-22.195 {TextSearchCmd, backward regexp search no-overlaps} -body {
    pack [text .t]
    .t insert 1.0 "abcde\nabcde\nabcde\na"
    list [.t search -regexp -forward -all -count foo -- {(\w+\n\w)+} 1.0 1.3] $foo
} -cleanup {
    destroy .t
} -result {1.0 19}
test text-22.196 {TextSearchCmd, regexp search multi-line} -body {
    pack [text .t]
    .t insert 1.0 "aaaa\nbbbb\naaaa\nbbbb\n"
    list [.t search -regexp -forward -all -count foo -- {(a+\n(b+\n))+} 1.0] $foo
} -cleanup {
    destroy .t
} -result {1.0 20}
test text-22.197 {TextSearchCmd, regexp search complex cases} -body {
    pack [text .t]
    .t insert 1.0 "aaaa\nbbbb\naaaa\nbbbb\n"
    list [.t search -regexp -forward -all -count foo \
      -- {(a+\n(b+\n))+} 1.0] $foo
} -cleanup {
    destroy .t
} -result {1.0 20}
test text-22.198 {TextSearchCmd, regexp search multi-line} -body {
    pack [text .t]
    .t insert 1.0 "aaaa\nbbbb\ncccc\nbbbb\naaaa\n"
    set foo {}
    list [.t search -regexp -forward -all -count foo \
      -- {(b+\nc+\nb+)\na+} 1.0] $foo
} -cleanup {
    destroy .t
} -result {2.0 19}
test text-22.199 {TextSearchCmd, regexp search multi-line} -body {
    pack [text .t]
    .t insert 1.0 "aaaa\nbbbb\ncccc\nbbbb\naaaa\n"
    set foo {}
    list [.t search -regexp -forward -all -count foo \
      -- {(a+|b+\nc+\nb+)\na+} 1.0] $foo
} -cleanup {
    destroy .t
} -result {2.0 19}
test text-22.200 {TextSearchCmd, regexp search multi-line} -body {
    pack [text .t]
    .t insert 1.0 "aaaa\nbbbb\ncccc\nbbbb\naaaa\n"
    set foo {}
    list [.t search -regexp -forward -all -count foo \
      -- {(a+|b+\nc+\nb+)+\na+} 1.0] $foo
} -cleanup {
    destroy .t
} -result {2.0 19}
test text-22.201 {TextSearchCmd, regexp search multi-line} -body {
    pack [text .t]
    .t insert 1.0 "aaaa\nbbbb\ncccc\nbbbb\naaaa\n"
    set foo {}
    list [.t search -regexp -forward -all -count foo \
      -- {((a+|b+\nc+\nb+)+\n)+a+} 1.0] $foo
} -cleanup {
    destroy .t
} -result {1.0 24}
test text-22.202 {TextSearchCmd, regexp search multi-line} -body {
    pack [text .t]
    .t insert 1.0 "aaaa\nbbbb\nbbbb\nbbbb\nbbbb\n"
    list [.t search -regexp -backward -all -count foo \
      -- {(b+\n|a+\n)(b+\n)+} end] $foo
} -cleanup {
    destroy .t
} -result {1.0 25}
test text-22.203 {TextSearchCmd, regexp search multi-line} -body {
    pack [text .t]
    .t insert 1.0 "aaaa\nbbbb\nbbbb\nbbbb\nbbbb\n"
    .t search -regexp -backward -- {(b+\n|a+\n)(b+\n)+} end
} -cleanup {
    destroy .t
} -result {1.0}
test text-22.204 {TextSearchCmd, regexp search multi-line} -body {
    pack [text .t]
    .t insert 1.0 "line0\nline1\nline1\nline1\nline1\nline2\nline2\nline2\nline3\n"
    .t search -nolinestop -regexp -nocase -forwards -- {^(.*)\n(\1\n)+} 1.0 end
# Matches at 6.0 currently
} -cleanup {
    destroy .t
} -result {2.0}
test text-22.205 {TextSearchCmd, regexp search multi-line} -setup {
    pack [text .t]
    set res {}
} -body {
    .t insert 1.0 "\naaaxxx\nyyy\n"
    lappend res [.t search -count c -regexp -- {x*\ny*} 2.0] $c
    lappend res [.t search -count c -regexp -- {x*\ny*} 2.1] $c
    return $res
} -cleanup {
    destroy .t
} -result {2.3 7 2.3 7}
test text-22.206 {TextSearchCmd, regexp search multi-line} -setup {
    pack [text .t]
    set res {}
} -body {
    .t insert 1.0 "\naaa\n\n\n\n\nxxx\n"
    lappend res [.t search -count c -regexp -- {\n+} 2.0] $c
    lappend res [.t search -count c -regexp -- {\n+} 2.1] $c
    return $res
} -cleanup {
    destroy .t
} -result {2.3 5 2.3 5}
test text-22.207 {TextSearchCmd, regexp search multi-line} -setup {
    pack [text .t]
    set res {}
} -body {
    .t insert 1.0 "\naaa\n\n\t  \n\t\t\t  \n\nxxx\n"
    lappend res [.t search -count c -regexp -- {(\n+(\t+ *)*)+} 2.0] $c
    return $res
} -cleanup {
    destroy .t
} -result {2.3 13}
test text-22.208 {TextSearchCmd, empty search range} -body {
    pack [text .t]
    .t insert 1.0 "a\na\na\n"
    .t search -- a 2.0 1.0
} -cleanup {
    destroy .t
} -result {}
test text-22.209 {TextSearchCmd, empty search range} -body {
    pack [text .t]
    .t insert 1.0 "a\na\na\n"
    .t search -backwards -- a 1.0 2.0
} -cleanup {
    destroy .t
} -result {}
test text-22.210 {TextSearchCmd, empty search range} -body {
    pack [text .t]
    .t insert 1.0 "a\na\na\n"
    .t search -- a 1.0 1.0
} -cleanup {
    destroy .t
} -result {}
test text-22.211 {TextSearchCmd, empty search range} -body {
    pack [text .t]
    .t insert 1.0 "a\na\na\n"
    .t search -backwards -- a 2.0 2.0
} -cleanup {
    destroy .t
} -result {}
test text-22.212 {TextSearchCmd, elide up to match} -setup {
    pack [text .t]
    set res {}
} -body {
    .t insert 1.0 "a\nb\nc"
    .t tag configure e -elide 1
    lappend res [.t search -regexp a 1.0]
    lappend res [.t search -regexp b 1.0]
    lappend res [.t search -regexp c 1.0]
    .t tag add e 1.0 2.0
    lappend res [.t search -regexp a 1.0]
    lappend res [.t search -regexp b 1.0]
    lappend res [.t search -regexp c 1.0]
    lappend res [.t search -elide -regexp a 1.0]
    lappend res [.t search -elide -regexp b 1.0]
    lappend res [.t search -elide -regexp c 1.0]
} -cleanup {
    destroy .t
} -result {1.0 2.0 3.0 {} 2.0 3.0 1.0 2.0 3.0}
test text-22.213 {TextSearchCmd, elide up to match, backwards} -setup {
    pack [text .t]
    set res {}
} -body {
    .t insert 1.0 "a\nb\nc"
    .t tag configure e -elide 1
    lappend res [.t search -backward -regexp a 1.0]
    lappend res [.t search -backward -regexp b 1.0]
    lappend res [.t search -backward -regexp c 1.0]
    .t tag add e 1.0 2.0
    lappend res [.t search -backward -regexp a 1.0]
    lappend res [.t search -backward -regexp b 1.0]
    lappend res [.t search -backward -regexp c 1.0]
    lappend res [.t search -backward -elide -regexp a 1.0]
    lappend res [.t search -backward -elide -regexp b 1.0]
    lappend res [.t search -backward -elide -regexp c 1.0]
} -cleanup {
    destroy .t
} -result {1.0 2.0 3.0 {} 2.0 3.0 1.0 2.0 3.0}
test text-22.214 {TextSearchCmd, elide up to match} -setup {
    pack [text .t]
    set res {}
} -body {
    .t insert 1.0 "a\nb\nc"
    .t tag configure e -elide 1
    lappend res [.t search a 1.0]
    lappend res [.t search b 1.0]
    lappend res [.t search c 1.0]
    .t tag add e 1.0 2.0
    lappend res [.t search a 1.0]
    lappend res [.t search b 1.0]
    lappend res [.t search c 1.0]
    lappend res [.t search -elide a 1.0]
    lappend res [.t search -elide b 1.0]
    lappend res [.t search -elide c 1.0]
} -cleanup {
    destroy .t
} -result {1.0 2.0 3.0 {} 2.0 3.0 1.0 2.0 3.0}
test text-22.215 {TextSearchCmd, elide up to match, backwards} -setup {
    pack [text .t]
    set res {}
} -body {
    .t insert 1.0 "a\nb\nc"
    .t tag configure e -elide 1
    lappend res [.t search -backward a 1.0]
    lappend res [.t search -backward b 1.0]
    lappend res [.t search -backward c 1.0]
    .t tag add e 1.0 2.0
    lappend res [.t search -backward a 1.0]
    lappend res [.t search -backward b 1.0]
    lappend res [.t search -backward c 1.0]
    lappend res [.t search -backward -elide a 1.0]
    lappend res [.t search -backward -elide b 1.0]
    lappend res [.t search -backward -elide c 1.0]
} -cleanup {
    destroy .t
} -result {1.0 2.0 3.0 {} 2.0 3.0 1.0 2.0 3.0}
test text-22.216 {TextSearchCmd, elide up to match} -setup {
    pack [text .t]
    set res {}
} -body {
    .t insert 1.0 "aa\nbb\ncc"
    .t tag configure e -elide 1
    lappend res [.t search ab 1.0]
    lappend res [.t search bc 1.0]
    .t tag add e 1.1 2.1
    lappend res [.t search ab 1.0]
    lappend res [.t search b 1.0]
    .t tag remove e 1.0 end
    .t tag add e 2.1 3.1
    lappend res [.t search bc 1.0]
    lappend res [.t search c 1.0]
    .t tag remove e 1.0 end
    .t tag add e 2.1 3.0
    lappend res [.t search bc 1.0]
    lappend res [.t search c 1.0]
} -cleanup {
    destroy .t
} -result {{} {} 1.0 2.1 2.0 3.1 2.0 3.0}
test text-22.217 {TextSearchCmd, elide up to match} -setup {
    pack [text .t]
    set res {}
} -body {
    .t insert 1.0 "aa\nbb\ncc"
    .t tag configure e -elide 1
    lappend res [.t search -regexp ab 1.0]
    lappend res [.t search -regexp bc 1.0]
    .t tag add e 1.1 2.1
    lappend res [.t search -regexp ab 1.0]
    lappend res [.t search -regexp b 1.0]
    .t tag remove e 1.0 end
    .t tag add e 2.1 3.1
    lappend res [.t search -regexp bc 1.0]
    lappend res [.t search -regexp c 1.0]
    .t tag remove e 1.0 end
    .t tag add e 2.1 3.0
    lappend res [.t search -regexp bc 1.0]
    lappend res [.t search -regexp c 1.0]
} -cleanup {
    destroy .t
} -result {{} {} 1.0 2.1 2.0 3.1 2.0 3.0}
test text-22.217.1 {elide up to match, with UTF-8 chars before the match} -setup {
    pack [text .t]
    set res {}
} -body {
    .t tag configure e -elide 0
    .t insert end A {} xyz e bb\n
    .t insert end Ä {} xyz e bb
    set res {}
    lappend res [.t search bb 1.0 "1.0 lineend"]
    lappend res [.t search bb 2.0 "2.0 lineend"]
    lappend res [.t search -regexp bb 1.0 "1.0 lineend"]
    lappend res [.t search -regexp bb 2.0 "2.0 lineend"]
    .t tag configure e -elide 1
    lappend res [.t search bb 1.0 "1.0 lineend"]
    lappend res [.t search bb 2.0 "2.0 lineend"]
    lappend res [.t search -regexp bb 1.0 "1.0 lineend"]
    lappend res [.t search -regexp -elide bb 2.0 "2.0 lineend"]
    lappend res [.t search -regexp bb 2.0 "2.0 lineend"]
} -cleanup {
    destroy .t
} -result {1.4 2.4 1.4 2.4 1.4 2.4 1.4 2.4 2.4}
test text-22.218 {TextSearchCmd, strict limits} -body {
    pack [text .t]
    .t insert 1.0 "Hello world!\nThis is a test\n"
    .t search -strictlimits -- "world" 1.3 1.8
} -cleanup {
    destroy .t
} -result {}
test text-22.219 {TextSearchCmd, strict limits} -body {
    pack [text .t]
    .t insert 1.0 "Hello world!\nThis is a test\n"
    .t search -strictlimits -- "world" 1.3 1.10
} -cleanup {
    destroy .t
} -result {}
test text-22.220 {TextSearchCmd, strict limits} -body {
    pack [text .t]
    .t insert 1.0 "Hello world!\nThis is a test\n"
    .t search -strictlimits -- "world" 1.3 1.11
} -cleanup {
    destroy .t
} -result {1.6}
test text-22.221 {TextSearchCmd, strict limits backwards} -body {
    pack [text .t]
    .t insert 1.0 "Hello world!\nThis is a test\n"
    .t search -strictlimits -backward -- "world" 2.3 1.8
} -cleanup {
    destroy .t
} -result {}
test text-22.222 {TextSearchCmd, strict limits backwards} -body {
    pack [text .t]
    .t insert 1.0 "Hello world!\nThis is a test\n"
    .t search -strictlimits -backward -- "world" 2.3 1.6
} -cleanup {
    destroy .t
} -result {1.6}
test text-22.223 {TextSearchCmd, strict limits backwards} -body {
    pack [text .t]
    .t insert 1.0 "Hello world!\nThis is a test\n"
    .t search -strictlimits -backward -- "world" 2.3 1.7
} -cleanup {
    destroy .t
} -result {}
test text-22.224 {TextSearchCmd, strict limits} -body {
    pack [text .t]
    .t insert 1.0 "Hello world!\nThis is a test\n"
    .t search -regexp -strictlimits -- "world" 1.3 1.8
} -cleanup {
    destroy .t
} -result {}
test text-22.225 {TextSearchCmd, strict limits} -body {
    pack [text .t]
    .t insert 1.0 "Hello world!\nThis is a test\n"
    .t search -regexp -strictlimits -backward -- "world" 2.3 1.8
} -cleanup {
    destroy .t
} -result {}
test text-22.226 {TextSearchCmd, exact search for the empty string} -body {
    text .t
    set res [.t search -count C "" 1.0]
    lappend res $C
} -cleanup {
    destroy .t
    unset -nocomplain res C
} -result {1.0 0}
test text-22.227 {TextSearchCmd, exact search for the empty string} -body {
    text .t
    .t insert end "Searching for the\nempty string!"
    set res [.t search -count C "" 2.5]
    lappend res $C
} -cleanup {
    destroy .t
    unset -nocomplain res C
} -result {2.5 0}
test text-22.228 {TextSearchCmd, exact search all empty strings} -body {
    text .t
    set res [.t search -count C -all "" 1.0]
    lappend res $C
} -cleanup {
    destroy .t
    unset -nocomplain res C
} -result {1.0 0}
test text-22.229 {TextSearchCmd, exact search all empty strings} -body {
    text .t
    .t insert end "Searching for the\nempty string!"
    set res [.t search -count C -all "" 2.5 2.8]
    lappend res $C
} -cleanup {
    destroy .t
    unset -nocomplain res C
} -result {2.5 2.6 2.7 {0 0 0}}
test text-22.230 {TextSearchCmd, exact search all empty strings, with overlap} -body {
    text .t
    set res [.t search -count C -all -overlap "" 1.0]
    lappend res $C
} -cleanup {
    destroy .t
    unset -nocomplain res C
} -result {1.0 0}
test text-22.231 {TextSearchCmd, exact search all empty strings, with overlap} -body {
    text .t
    .t insert end "Searching for the\nempty string!"
    set res [.t search -count C -all -overlap "" 2.5 2.8]
    lappend res $C
} -cleanup {
    destroy .t
    unset -nocomplain res C
} -result {2.5 2.6 2.7 {0 0 0}}
test text-22.232 {TextSearchCmd, regexp search for the empty string} -body {
    text .t
    set res [.t search -count C -regexp "" 1.0]
    lappend res $C
} -cleanup {
    destroy .t
    unset -nocomplain res C
} -result {1.0 0}
test text-22.233 {TextSearchCmd, regexp search for the empty string} -body {
    text .t
    .t insert end "Searching for the\nempty string!"
    set res [.t search -count C -regexp "" 2.5]
    lappend res $C
} -cleanup {
    destroy .t
    unset -nocomplain res C
} -result {2.5 0}
test text-22.234 {TextSearchCmd, regexp search all empty strings} -body {
    text .t
    set res [.t search -count C -all -regexp "" 1.0]
    lappend res $C
} -cleanup {
    destroy .t
    unset -nocomplain res C
} -result {1.0 0}
test text-22.235 {TextSearchCmd, regexp search all empty strings} -body {
    text .t
    .t insert end "Searching for the\nempty string!"
    set res [.t search -count C -all -regexp "" 2.5 2.8]
    lappend res $C
} -cleanup {
    destroy .t
    unset -nocomplain res C
} -result {2.5 2.6 2.7 {0 0 0}}
test text-22.236 {TextSearchCmd, regexp search all empty strings, with overlap} -body {
    text .t
    set res [.t search -count C -all -regexp -overlap "" 1.0]
    lappend res $C
} -cleanup {
    destroy .t
    unset -nocomplain res C
} -result {1.0 0}
test text-22.237 {TextSearchCmd, regexp search all empty strings, with overlap} -body {
    text .t
    .t insert end "Searching for the\nempty string!"
    set res [.t search -count C -all -regexp -overlap "" 2.5 2.8]
    lappend res $C
} -cleanup {
    destroy .t
    unset -nocomplain res C
} -result {2.5 2.6 2.7 {0 0 0}}
test text-22.238 {TextSearchCmd, exact backwards search for the empty string} -body {
    text .t
    set res [.t search -count C -backwards "" 1.0]
    lappend res $C
} -cleanup {
    destroy .t
    unset -nocomplain res C
} -result {1.0 0}
test text-22.239 {TextSearchCmd, exact backwards search for the empty string} -body {
    text .t
    .t insert end "Searching for the\nempty string!"
    set res [.t search -count C -backwards "" 2.5]
    lappend res $C
} -cleanup {
    destroy .t
    unset -nocomplain res C
} -result {2.4 0}
test text-22.240 {TextSearchCmd, exact backwards search all empty strings} -body {
    text .t
    set res [.t search -count C -backwards -all "" 1.0]
    lappend res $C
} -cleanup {
    destroy .t
    unset -nocomplain res C
} -result {1.0 0}
test text-22.241 {TextSearchCmd, exact backwards search all empty strings} -body {
    text .t
    .t insert end "Searching for the\nempty string!"
    set res [.t search -count C -backwards -all "" 2.5 2.0]
    lappend res $C
} -cleanup {
    destroy .t
    unset -nocomplain res C
} -result {2.4 2.3 2.2 2.1 2.0 {0 0 0 0 0}}
test text-22.242 {TextSearchCmd, exact backwards search all empty strings, with overlap} -body {
    text .t
    set res [.t search -count C -backwards -all -overlap "" 1.0]
    lappend res $C
} -cleanup {
    destroy .t
    unset -nocomplain res C
} -result {1.0 0}
test text-22.243 {TextSearchCmd, exact backwards search all empty strings, with overlap} -body {
    text .t
    .t insert end "Searching for the\nempty string!"
    set res [.t search -count C -backwards -all -overlap "" 2.5 2.0]
    lappend res $C
} -cleanup {
    destroy .t
    unset -nocomplain res C
} -result {2.4 2.3 2.2 2.1 2.0 {0 0 0 0 0}}
test text-22.244 {TextSearchCmd, regexp backwards search for the empty string} -body {
    text .t
    set res [.t search -count C -backwards -regexp "" 1.0]
    lappend res $C
} -cleanup {
    destroy .t
    unset -nocomplain res C
} -result {1.0 0}
test text-22.245 {TextSearchCmd, regexpbackwards search for the empty string} -body {
    text .t
    .t insert end "Searching for the\nempty string!"
    set res [.t search -count C -backwards -regexp "" 2.5]
    lappend res $C
} -cleanup {
    destroy .t
    unset -nocomplain res C
} -result {2.4 0}
test text-22.246 {TextSearchCmd, regexp backwards search all empty strings} -body {
    text .t
    set res [.t search -count C -backwards -all -regexp "" 1.0]
    lappend res $C
} -cleanup {
    destroy .t
    unset -nocomplain res C
} -result {1.0 0}
test text-22.247 {TextSearchCmd, regexp backwards search all empty strings} -body {
    text .t
    .t insert end "Searching for the\nempty string!"
    set res [.t search -count C -backwards -all -regexp "" 2.5 2.0]
    lappend res $C
} -cleanup {
    destroy .t
    unset -nocomplain res C
} -result {2.4 2.3 2.2 2.1 2.0 {0 0 0 0 0}}
test text-22.248 {TextSearchCmd, regexp backwards search all empty strings, with overlap} -body {
    text .t
    set res [.t search -count C -backwards -all -regexp -overlap "" 1.0]
    lappend res $C
} -cleanup {
    destroy .t
    unset -nocomplain res C
} -result {1.0 0}
test text-22.249 {TextSearchCmd, regexp backwards search all empty strings, with overlap} -body {
    text .t
    .t insert end "Searching for the\nempty string!"
    set res [.t search -count C -backwards -all -regexp -overlap "" 2.5 2.0]
    lappend res $C
} -cleanup {
    destroy .t
    unset -nocomplain res C
} -result {2.4 2.3 2.2 2.1 2.0 {0 0 0 0 0}}
test text-22.250 {TextSearchCmd, backwards search all matching at start of line} -body {
    text .t
    .t insert end "abc"
    set res [.t search -backwards -all b end]      ; # works
    lappend res [.t search -backwards a end]       ; # works
    lappend res [.t search -backwards -all a end]  ; # used to hang
} -cleanup {
    destroy .t
} -result {1.1 1.0 1.0}

test text-23.1 {TkTextGetTabs procedure} -setup {
    text .t -highlightthickness 0 -bd 0 -relief flat -padx 0 -width 150
    pack .t
} -body {
    .t insert end "1\t2\t3\t4\t55.5"
    .t configure -tabs "\{{}"
} -cleanup {
    destroy .t
} -returnCodes {error} -result {unmatched open brace in list}
test text-23.2 {TkTextGetTabs procedure} -setup {
    text .t -highlightthickness 0 -bd 0 -relief flat -padx 0 -width 150
    pack .t
} -body {
    .t insert end "1\t2\t3\t4\t55.5"
    .t configure -tabs xyz
} -cleanup {
    destroy .t
} -returnCodes {error} -result {expected screen distance but got "xyz"}
test text-23.3 {TkTextGetTabs procedure} -setup {
    text .t -highlightthickness 0 -bd 0 -relief flat -padx 0 -width 150
    pack .t
} -body {
    .t insert end "1\t2\t3\t4\t55.5"
    .t configure -tabs {100 200}
    update idletasks
    list [lindex [.t bbox 1.2] 0] [lindex [.t bbox 1.4] 0]
} -cleanup {
    destroy .t
} -result {100 200}
test text-23.4 {TkTextGetTabs procedure} -setup {
    text .t -highlightthickness 0 -bd 0 -relief flat -padx 0 -width 150
    pack .t
} -body {
    .t insert end "1\t2\t3\t4\t55.5"
    .t configure -tabs {100 right 200 left 300 center 400 numeric}
    update idletasks
    list [expr {[lindex [.t bbox 1.2] 0] + [lindex [.t bbox 1.2] 2]}] \
	    [lindex [.t bbox 1.4] 0] \
	    [expr {[lindex [.t bbox 1.6] 0] + [lindex [.t bbox 1.6] 2]/2}] \
	    [lindex [.t bbox 1.10] 0]
} -cleanup {
    destroy .t
} -result {100 200 300 400}
test text-23.5 {TkTextGetTabs procedure} -setup {
    text .t -highlightthickness 0 -bd 0 -relief flat -padx 0 -width 150
    pack .t
} -body {
    .t insert end "1\t2\t3\t4\t55.5"
    .t configure -tabs {105 r 205 l 305 c 405 n}
    update idletasks
    list [expr {[lindex [.t bbox 1.2] 0] + [lindex [.t bbox 1.2] 2]}] \
	    [lindex [.t bbox 1.4] 0] \
	    [expr {[lindex [.t bbox 1.6] 0] + [lindex [.t bbox 1.6] 2]/2}] \
	    [lindex [.t bbox 1.10] 0]
} -cleanup {
    destroy .t
} -result {105 205 305 405}
test text-23.6 {TkTextGetTabs procedure} -setup {
    text .t -highlightthickness 0 -bd 0 -relief flat -padx 0 -width 150
    pack .t
} -body {
    .t insert end "1\t2\t3\t4\t55.5"
    .t configure -tabs {100 left 200 lork}
} -cleanup {
    destroy .t
} -returnCodes {error} -result {bad tab alignment "lork": must be left, right, center, or numeric}
test text-23.7 {TkTextGetTabs procedure} -setup {
    text .t -highlightthickness 0 -bd 0 -relief flat -padx 0 -width 150
    pack .t
} -body {
    .t insert end "1\t2\t3\t4\t55.5"
    .t configure -tabs {100 !44 200 lork}
} -cleanup {
    destroy .t
} -returnCodes {error} -result {expected screen distance but got "!44"}


test text-24.1 {TextDumpCmd procedure, bad args} -body {
    pack [text .t]
    .t insert 1.0 "One Line"
    .t mark set insert 1.0
    .t dump
} -cleanup {
    destroy .t
} -returnCodes {error} -result {Usage: .t dump ?-all -chars -image -mark -node -tag -text -window? ?-command script? index ?index2?}
test text-24.2 {TextDumpCmd procedure, bad args} -body {
    pack [text .t]
    .t insert 1.0 "One Line"
    .t mark set insert 1.0
    .t dump -all
} -cleanup {
    destroy .t
} -returnCodes {error} -result {Usage: .t dump ?-all -chars -image -mark -node -tag -text -window? ?-command script? index ?index2?}
test text-24.3 {TextDumpCmd procedure, bad args} -body {
    pack [text .t]
    .t insert 1.0 "One Line"
    .t mark set insert 1.0
    .t dump -command
} -cleanup {
    destroy .t
} -returnCodes {error} -result {Usage: .t dump ?-all -chars -image -mark -node -tag -text -window? ?-command script? index ?index2?}
test text-24.4 {TextDumpCmd procedure, bad args} -body {
    pack [text .t]
    .t insert 1.0 "One Line"
    .t mark set insert 1.0
    .t dump -bogus
} -cleanup {
    destroy .t
} -returnCodes {error} -result {bad option "-bogus": must be -all, -chars, -command, -image, -mark, -node, -tag, -text, or -window}
test text-24.5 {TextDumpCmd procedure, bad args} -body {
    pack [text .t]
    .t insert 1.0 "One Line"
    .t mark set insert 1.0
    .t dump bogus
} -cleanup {
    destroy .t
} -returnCodes {error} -result {bad text index "bogus"}
test text-24.6 {TextDumpCmd procedure, one index} -body {
    pack [text .t]
    .t insert 1.0 "One Line"
    .t dump -text 1.2
} -cleanup {
    destroy .t
} -result {text e 1.2}
test text-24.7 {TextDumpCmd procedure, two indices} -body {
    pack [text .t]
    .t insert 1.0 "One Line"
    .t dump -text 1.0 1.end
} -cleanup {
    destroy .t
} -result {text {One Line} 1.0}
test text-24.8 {TextDumpCmd procedure, "end" index} -body {
    pack [text .t]
    .t insert 1.0 "One Line"
    .t dump -text 1.end end
} -cleanup {
    destroy .t
} -result {text {
} 1.8}
test text-24.9 {TextDumpCmd procedure, same indices} -body {
    pack [text .t]
    .t insert 1.0 "One Line"
    .t dump 1.5 1.5
} -cleanup {
    destroy .t
} -result {}
test text-24.10 {TextDumpCmd procedure, negative range} -body {
    pack [text .t]
    .t insert 1.0 "One Line"
    .t mark set insert 1.0
    .t dump 1.5 1.0
} -cleanup {
    destroy .t
} -result {}
test text-24.11 {TextDumpCmd procedure, stop at begin-line} -body {
    pack [text .t]
    .t insert end "Line One\nLine Two\nLine Three\nLine Four"
    .t dump -text 1.0 2.0
} -cleanup {
    destroy .t
} -result {text {Line One
} 1.0}
test text-24.12 {TextDumpCmd procedure, span multiple lines} -body {
    pack [text .t]
    .t insert end "Line One\nLine Two\nLine Three\nLine Four"
    .t dump -text 1.5 3.end
} -cleanup {
    destroy .t
} -result {text {One
} 1.5 text {Line Two
} 2.0 text {Line Three} 3.0}
test text-24.13 {TextDumpCmd procedure, tags only} -body {
    pack [text .t]
    .t insert end "Line One\nLine Two\nLine Three\nLine Four"
    .t tag add x 2.0 2.end
    .t tag add y 1.0 end
    .t dump -tag 2.1 2.8
} -cleanup {
    destroy .t
} -result {}
test text-24.14 {TextDumpCmd procedure, tags only} -body {
    pack [text .t]
    .t insert end "Line One\nLine Two\nLine Three\nLine Four"
    .t tag add x 2.0 2.end
    .t tag add y 1.0 end
    .t dump -tag 2.0 2.8
} -cleanup {
    destroy .t
} -result {tagon x 2.0}
test text-24.15 {TextDumpCmd procedure, tags only} -body {
    pack [text .t]
    .t insert end "Line One\nLine Two\nLine Three\nLine Four"
    .t tag add x 2.0 2.end
    .t tag add y 1.0 end
    .t dump -tag 1.0 4.end
} -cleanup {
    destroy .t
} -result {tagon y 1.0 tagon x 2.0 tagoff x 2.8}
test text-24.16 {TextDumpCmd procedure, tags only} -body {
    pack [text .t]
    .t insert end "Line One\nLine Two\nLine Three\nLine Four"
    .t tag add x 2.0 2.end
    .t tag add y 1.0 end
    .t dump -tag 1.0 end
} -cleanup {
    destroy .t
} -result {tagon y 1.0 tagon x 2.0 tagoff x 2.8 tagoff y 5.0}
test text-24.17 {TextDumpCmd procedure, marks only} -body {
    pack [text .t]
    .t insert end "Line One\nLine Two\nLine Three\nLine Four"
    .t mark set insert 1.0
    .t mark set current 1.0
    .t mark set m 2.4
    .t mark set n 4.0
    .t mark set END end
    .t dump -mark 1.1 1.8
} -cleanup {
    destroy .t
} -result {}
test text-24.18 {TextDumpCmd procedure, marks only} -body {
    pack [text .t]
    .t insert end "Line One\nLine Two\nLine Three\nLine Four"
    .t mark set insert 1.0
    .t mark set current 1.0
    .t mark set m 2.4
    .t mark set n 4.0
    .t mark set END end
    .t dump -mark 2.0 2.8
} -cleanup {
    destroy .t
} -result {mark m 2.4}
test text-24.19 {TextDumpCmd procedure, marks only} -body {
    pack [text .t]
    .t insert end "Line One\nLine Two\nLine Three\nLine Four"
    .t mark set insert 1.0
    .t mark set current 1.0
    .t mark set m 2.4
    .t mark set n 4.0
    .t mark set END end
    .t dump -mark 1.1 4.end
} -cleanup {
    destroy .t
} -result {mark m 2.4 mark n 4.0}
test text-24.20 {TextDumpCmd procedure, marks only} -body {
    pack [text .t]
    .t insert end "Line One\nLine Two\nLine Three\nLine Four"
    .t mark set insert 1.0
    .t mark set current 1.0
    .t mark set m 2.4
    .t mark set n 4.0
    .t mark set END end
    .t dump -mark 1.0 end
} -cleanup {
    destroy .t
} -result {mark current 1.0 mark insert 1.0 mark m 2.4 mark n 4.0 mark END 5.0}
test text-24.21 {TextDumpCmd procedure, windows only} -setup {
    pack [text .t]
    .t insert end "Line One\nLine Two\nLine Three\nLine Four"
    .t insert end [string repeat "-\n" 100]
    button .hello -text Hello
} -body {
    .t window create 3.end -window .hello
    .t window create 100.0 -create { }
    .t dump -window 1.0 5.0
} -cleanup {
    destroy .t
} -result {window .hello 3.10}
test text-24.22 {TextDumpCmd procedure, windows only} -setup {
    pack [text .t]
    .t insert end "Line One\nLine Two\nLine Three\nLine Four"
    .t insert end [string repeat "-\n" 100]
    button .hello -text Hello
} -body {
    .t window create 3.end -window .hello
    .t window create 100.0 -create { }
    .t dump -window 5.0 end
} -cleanup {
    destroy .t
} -result {window {} 100.0}
test text-24.23 {TextDumpCmd procedure, command script} -setup {
    set x {}
    pack [text .t]
    proc Append {varName key value index} {
	upvar #0 $varName x
	lappend x $key $index $value
    }
} -body {
    .t insert end "Line One\nLine Two\nLine Three\nLine Four"
    .t mark set insert 1.0
    .t mark set current 1.0
    .t tag add x 2.0 2.end
    .t mark set m 2.4
    .t dump -command {Append x} -all 1.0 end
    return $x
} -cleanup {
    destroy .t
    rename Append {}
} -result {mark 1.0 current mark 1.0 insert text 1.0 {Line One
} tagon 2.0 x text 2.0 Line mark 2.4 m text 2.4 { Two} tagoff 2.8 x text 2.8 {
} text 3.0 {Line Three
} text 4.0 {Line Four
}}
test text-24.24 {TextDumpCmd procedure, command script} -setup {
    set x {}
    pack [text .t]
    proc Append {varName key value index} {
	upvar #0 $varName x
	lappend x $key $index $value
    }
} -body {
    .t insert end "Line One\nLine Two\nLine Three\nLine Four"
    .t mark set insert 1.0
    .t mark set current 1.0
    .t mark set m 2.4
    .t dump -mark -command {Append x} 1.0 end
    return $x
} -cleanup {
    destroy .t
    rename Append {}
} -result {mark 1.0 current mark 1.0 insert mark 2.4 m}
test text-24.25 {TextDumpCmd procedure, unicode characters} -body {
    text .t
    .t insert 1.0 ±±±
    .t dump -all 1.0 2.0
} -cleanup {
    destroy .t
} -result "text ±±± 1.0 mark current 1.3 mark insert 1.3 text {\n} 1.3"
test text-24.26 {TextDumpCmd procedure, unicode characters} -body {
    text .t
    .t delete 1.0 end
    .t insert 1.0 abc±±±
    .t dump -all 1.0 2.0
} -cleanup {
    destroy .t
} -result "text abc±±± 1.0 mark current 1.6 mark insert 1.6 text {\n} 1.6"
test text-24.27 {TextDumpCmd procedure, peer present} -body {
    text .t
    .t peer create .t.t
    .t dump -all 1.0 end
} -cleanup {
    destroy .t
} -result "mark current 1.0 mark insert 1.0 text {\n} 1.0"

test text-25.1 {text widget vs hidden commands} -body {
    text .t
    set y [list {} [interp hidden]]
    interp hide {} .t
    destroy .t
    set x [list [winfo children .] [interp hidden]]
    expr {$x eq $y}
} -result {1}


test text-26.1 {bug fix - 1642} -body {
    pack [text .t]
    .t insert end "line 1\n"
    .t insert end "line 2\n"
    .t insert end "line 3\n"
    .t insert end "line 4\n"
    .t insert end "line 5\n"
    tk::TextSetCursor .t 3.0
    .t search -backward -regexp "\$" insert 1.0
} -cleanup {
    destroy .t
} -result {2.6}


test text-27.1 {TextEditCmd procedure, argument parsing} -body {
    pack [text .t]
    .t edit
} -cleanup {
    destroy .t
} -returnCodes {error} -result {wrong # args: should be ".t edit option ?arg ...?"}
test text-27.2 {TextEditCmd procedure, argument parsing} -body {
    pack [text .t]
    .t edit gorp
} -cleanup {
    destroy .t
} -returnCodes {error} -result {bad edit option "gorp": must be altered, canredo, canundo, info, inspect, irreversible, modified, recover, redo, reset, separator, or undo}
test text-27.3 {TextEditUndo procedure, undoing changes} -body {
    text .t -undo 1
    pack .t
    .t insert end "line 1\n"
    .t delete 1.4 1.6
    .t insert end "should be gone after undo\n"
    .t edit undo
    .t get 1.0 end
} -cleanup {
    destroy .t
} -result "line\n\n"
test text-27.4 {TextEditRedo procedure, redoing changes} -body {
    text .t -undo 1
    pack .t
    .t insert end "line 1\n"
    .t delete 1.4 1.6
    .t insert end "should be back after redo\n"
    .t edit undo
    .t edit redo
    .t get 1.0 end
} -cleanup {
    destroy .t
} -result "line\nshould be back after redo\n\n"
test text-27.5 {TextEditUndo procedure, resetting stack} -body {
    text .t -undo 1
    pack .t
    .t insert end "line 1\n"
    .t delete 1.4 1.6
    .t insert end "should be back after redo\n"
    .t edit reset
    catch {.t edit undo} msg
    return $msg
} -cleanup {
    destroy .t
} -result "nothing to undo"
test text-27.6 {TextEditCmd procedure, insert separator} -body {
    text .t -undo 1
    pack .t
    .t insert end "line 1\n"
    .t edit separator
    .t insert end "line 2\n"
    .t edit undo
    .t get 1.0 end
} -cleanup {
    destroy .t
} -result "line 1\n\n"
test text-27.7 {-autoseparators configuration option} -body {
    text .t -undo 1 -autoseparators 0
    pack .t
    .t insert end "line 1\n"
    .t delete 1.4 1.6
    .t insert end "line 2\n"
    .t edit undo
    .t get 1.0 end
} -cleanup {
    destroy .t
} -result "\n"
test text-27.8 {TextEditCmd procedure, modified flag} -body {
    text .t
    pack .t
    .t insert end "line 1\n"
    .t edit modified
} -cleanup {
    destroy .t
} -result {1}
test text-27.9 {TextEditCmd procedure, reset modified flag} -body {
    text .t
    pack .t
    .t insert end "line 1\n"
    .t edit modified 0
    .t edit modified
} -cleanup {
    destroy .t
} -result {0}
test text-27.10 {TextEditCmd procedure, set modified flag} -body {
    text .t
    pack .t
    .t edit modified 1
    .t edit modified
} -cleanup {
    destroy .t
} -result {1}
test text-27.11 {TextEditCmd procedure, set modified flag repeat} -setup {
    text .t
    pack .t
# Make sure the Text is mapped before we start
    update
    set ::retval {}
} -body {
    bind .t <<Modified>> "lappend ::retval modified"
# Shouldn't require [update idle] to trigger event [Bug 1809538]
    lappend ::retval [.t edit modified]
    .t edit modified 1
    update
    lappend ::retval [.t edit modified]
    .t edit modified 1 ; # binding should only fire once [Bug 1799782]
    update idletasks
    lappend ::retval [.t edit modified]
} -cleanup {
    destroy .t
} -result {0 modified 1 1}
test text-27.12 {<<Modified>> virtual event} -body {
    set ::retval unmodified
    text .t -undo 1
    pack .t
    bind .t <<Modified>> "set ::retval modified"
    update idletasks
    .t insert end "nothing special\n"
    update
    return $::retval
} -cleanup {
    destroy .t
} -result {modified}
test text-27.13 {<<Modified>> virtual event - insert before Modified} -body {
    set ::retval {}
    pack [text .t -undo 1]
    bind .t <<Modified>> { set ::retval [.t get 1.0 end-1c] }
    update idletasks
    .t insert end "nothing special"
    update
    return $::retval
} -cleanup {
    destroy .t
} -result {nothing special}
test text-27.14 {<<Modified>> virtual event - delete before Modified} -body {
# Bug 1737288, make sure we delete chars before triggering <<Modified>>
    set ::retval {}
    pack [text .t -undo 1]
    bind .t <<Modified>> { set ::retval [.t get 1.0 end-1c] }
    .t insert end "nothing special"
    .t edit modified 0
    .t delete 1.0 1.2
    update
    set ::retval
} -cleanup {
    destroy .t
} -result {thing special}
test text-27.14a {<<Modified>> virtual event - propagation to peers} -body {
# Bug [fd3a4dc111], <<Modified>> event is not always sent to peers
    set ::retval 0
    text .t -undo 1
    .t peer create .tt
    pack .t .tt
    bind .t <<Modified>> {incr ::retval}
    bind .tt <<Modified>> {incr ::retval}
    .t insert end "This increments ::retval once for each peer, i.e. twice."
    .t edit modified 0  ; # shall increment twice as well, not just once
    update
    set ::retval
} -cleanup {
    destroy .t .tt
} -result {4}
test text-27.15 {<<Selection>> virtual event on sel tagging} -body {
    set ::retval no_selection
    pack [text .t]
    bind .t <<Selection>> "set ::retval selection_changed"
    update idletasks
    .t insert end "nothing special\n"
    .t tag add sel 1.0 1.1
    update
    set ::retval
} -cleanup {
    destroy .t
} -result {selection_changed}
test text-27.15a {<<Selection>> virtual event on sel removal} -body {
    set ::retval no_selection
    pack [text .t]
    .t insert end "nothing special\n"
    .t tag add sel 1.0 1.1
    bind .t <<Selection>> "set ::retval selection_changed"
    update idletasks
    .t tag remove 1.0 end
    update
    set ::retval
} -cleanup {
    destroy .t
} -result {selection_changed}
test text-27.15b {<<Selection>> virtual event on <<PasteSelection>> inside widget selection} -body {
    pack [text .t]
    .t insert end "There is a selection in this text widget,\n"
    .t insert end "and it will be impacted by the <<PasteSelection>> event received.\n"
    .t insert end "Therefore a <<Selection>> event must fire back."
    .t tag add sel 1.0 1.28
    bind .t <<Selection>> "set ::retval <<Selection>>_fired"
    update
    set ::retval no_<<Selection>>_event_fired
    event generate .t <<PasteSelection>> -x 15 -y [lindex [.t dlineinfo 1.0] 1]
    update
    set ::retval
} -cleanup {
    destroy .t
} -result {<<Selection>>_fired}
test text-27.15c {No <<Selection>> virtual event on <<PasteSelection>> outside widget selection} -body {
    pack [text .t]
    .t insert end "There is a selection in this text widget,\n"
    .t insert end "but it will not be impacted by the <<PasteSelection>> event received."
    .t tag add sel 1.0 1.28
    bind .t <<Selection>> "set ::retval <<Selection>>_fired"
    update
    set ::retval no_<<Selection>>_event_fired
    event generate .t <<PasteSelection>> -x 15 -y [lindex [.t dlineinfo 2.0] 1]
    update
    set ::retval
} -cleanup {
    destroy .t
} -result {no_<<Selection>>_event_fired}
test text-27.15d {<<Selection>> virtual event on <Delete> with cursor inside selection} -body {
    pack [text .t]
    .t insert end "There is a selection in this text widget,\n"
    .t insert end "and it will be impacted by the <Delete> event received.\n"
    .t insert end "Therefore a <<Selection>> event must fire back."
    .t tag add sel 1.0 1.28
    bind .t <<Selection>> "set ::retval <<Selection>>_fired"
    update
    set ::retval no_<<Selection>>_event_fired
    .t mark set insert 1.15
    update idletasks
    focus -force .t
    event generate .t <Delete>
    update
    set ::retval
} -cleanup {
    destroy .t
} -result {<<Selection>>_fired}
test text-27.15e {No <<Selection>> virtual event on <Delete> with cursor outside selection} -body {
    pack [text .t]
    .t insert end "There is a selection in this text widget,\n"
    .t insert end "but it will not be impacted by the <Delete> event received."
    .t tag add sel 1.0 1.28
    bind .t <<Selection>> "set ::retval <<Selection>>_fired"
    update
    set ::retval no_<<Selection>>_event_fired
    .t mark set insert 2.15
    focus .t
    event generate .t <Delete>
    update
    set ::retval
} -cleanup {
    destroy .t
} -result {no_<<Selection>>_event_fired}
test text-27.15f {<<Selection>> virtual event on <<Cut>> with a widget selection} -body {
    pack [text .t]
    .t insert end "There is a selection in this text widget,\n"
    .t insert end "and it will be impacted by the <<Cut>> event received.\n"
    .t insert end "Therefore a <<Selection>> event must fire back."
    .t tag add sel 1.0 1.28
    bind .t <<Selection>> "set ::retval <<Selection>>_fired"
    update
    set ::retval no_<<Selection>>_event_fired
    event generate .t <<Cut>>
    update
    set ::retval
} -cleanup {
    destroy .t
} -result {<<Selection>>_fired}
test text-27.15g {No <<Selection>> virtual event on <<Cut>> without widget selection} -body {
    pack [text .t]
    .t insert end "There is a selection in this text widget,\n"
    .t insert end "and it will be impacted by the <<Cut>> event received.\n"
    .t insert end "Therefore a <<Selection>> event must fire back."
    bind .t <<Selection>> "set ::retval <<Selection>>_fired"
    update
    set ::retval no_<<Selection>>_event_fired
    event generate .t <<Cut>>
    update
    set ::retval
} -cleanup {
    destroy .t
} -result {no_<<Selection>>_event_fired}
test text-27.16 {-maxundo configuration option} -body {
    text .t -undo 1 -autoseparators 1 -maxundo 2
    pack .t
    .t insert end "line 1\n"
    .t delete 1.4 1.6
    .t insert end "line 2\n"
    catch {.t edit undo}
    catch {.t edit undo}
    catch {.t edit undo}
    .t get 1.0 end
} -cleanup {
    destroy .t
} -result "line 1\n\n"
test text-27.16a {undo configuration options with peers} -body {
    text .t -undo 1 -autoseparators 0 -maxundo 200 -maxredo 100 -maxundosize 1000
    .t peer create .tt
    set res     [.t  cget -undo]
    lappend res [.tt cget -undo]
    lappend res [.t  cget -autoseparators]
    lappend res [.tt cget -autoseparators]
    lappend res [.t  cget -maxundo]
    lappend res [.tt cget -maxundo]
    lappend res [.t  cget -maxredo]
    lappend res [.tt cget -maxredo]
    lappend res [.t  cget -maxundosize]
    lappend res [.tt cget -maxundosize]
    .t insert end "The undo stack is common between peers"
    lappend res [llength [.t  edit info -undocommands]]
    lappend res [llength [.tt edit info -undocommands]]
} -cleanup {
    destroy .t .tt
} -result {1 1 0 0 200 200 100 100 1000 1000 1 1}
test text-27.16b {undo configuration options with peers, defaults} -body {
    text .t
    .t peer create .tt
    set res     [.t  cget -undo]
    lappend res [.tt cget -undo]
    lappend res [.t  cget -autoseparators]
    lappend res [.tt cget -autoseparators]
    lappend res [.t  cget -maxundo]
    lappend res [.tt cget -maxundo]
    lappend res [.t  cget -maxredo]
    lappend res [.tt cget -maxredo]
    lappend res [.t  cget -maxundosize]
    lappend res [.tt cget -maxundosize]
    .t insert end "The undo stack is common between peers"
    lappend res [llength [.t  edit info -undocommands]]
    lappend res [llength [.tt edit info -undocommands]]
} -cleanup {
    destroy .t .tt
} -result {0 0 1 1 0 0 -1 -1 0 0 0 0}
test text-27.17 {bug fix 1536735 - undo with empty text} -body {
    text .t -undo 1
    set r [.t edit modified]
    .t delete 1.0
    lappend r [.t edit modified]
    lappend r [catch {.t edit undo}]
    lappend r [.t edit modified]
} -cleanup {
    destroy .t
} -result {0 0 1 0}
test text-27.18 {patch 1469210 - inserting after undo} -setup {
    destroy .t
} -body {
    text .t -undo 1
    .t insert end foo
    .t edit modified 0
    .t edit undo
    .t insert end bar
    .t edit modified
} -cleanup {
    destroy .t
} -result 1
test text-27.19 {patch 1669632 (i) - undo after <Control-Button-1>} -setup {
    destroy .t
} -body {
    text .t -undo 1
    .t insert end foo\nbar
    .t edit reset
    .t insert 2.2 WORLD
    event generate .t <Control-Button-1> -x 1 -y 1
    .t insert insert HELLO
    .t edit undo
    .t get 2.2 2.7
} -cleanup {
    destroy .t
} -result WORLD
test text-27.20 {patch 1669632 (iv) - undo after <<SelectNone>>} -setup {
    destroy .top .top.t
} -body {
    toplevel .top
    pack [text .top.t -undo 1]
    .top.t insert end "This is an example text"
    .top.t edit reset
    .top.t mark set insert 1.5
    .top.t insert 1.5 HELLO
    .top.t tag add sel 1.10 1.12
    update
    focus -force .top.t
    event generate .top.t <<SelectNone>>
    .top.t insert insert " WORLD "
    .top.t edit undo
    .top.t get 1.5 1.10
} -cleanup {
    destroy .top.t .top
} -result HELLO
test text-27.21 {patch 1669632 (vii) - <<Undo>> shall not remove separators} -setup {
    destroy .t
} -body {
    text .t -undo 1
    .t insert end "This is an example text"
    .t edit reset
    .t insert 1.5 "WORLD "
    event generate .t <Control-Button-1> -x 1 -y 1
    .t insert insert HELLO
    event generate .t <<Undo>>
    .t insert insert E
    event generate .t <<Undo>>
    .t get 1.0 "1.0 lineend"
} -cleanup {
    destroy .t
} -result "This WORLD is an example text"
test text-27.22 {patch 1669632 (v) - <<Clear>> is atomic} -setup {
    destroy .t
} -body {
    toplevel .top
    pack [text .top.t -undo 1]
    .top.t insert end "This is an example text"
    .top.t edit reset
    .top.t mark set insert 1.5
    .top.t insert 1.5 "A"
    update
    focus -force .top.t
    event generate .top.t <Delete>
    event generate .top.t <<SelectNextChar>>
    event generate .top.t <<Clear>>
    event generate .top.t <Delete>
    event generate .top.t <<Undo>>
    .top.t get 1.0 "1.0 lineend"
} -cleanup {
    destroy .top.t .top
} -result "This A an example text"
 test text-27.23 {patch 1669632 (v) - <<Cut>> is atomic} -setup {
    destroy .t
} -body {
    toplevel .top
    pack [text .top.t -undo 1]
    .top.t insert end "This is an example text"
    .top.t edit reset
    .top.t mark set insert 1.5
    .top.t insert 1.5 "A"
    update
    focus -force .top.t
    event generate .top.t <Delete>
    event generate .top.t <<SelectNextChar>>
    event generate .top.t <<Cut>>
    event generate .top.t <Delete>
    event generate .top.t <<Undo>>
    .top.t get 1.0 "1.0 lineend"
} -cleanup {
    destroy .top.t .top
} -result "This A an example text"
test text-27.24 {TextEditCmd procedure, undo and redo stack depths} -setup {
    destroy .t
    set res {}
} -body {
    text .t -undo false -autoseparators false
    .t edit info; lappend res $(undodepth) $(redodepth)
    .t configure -undo true
    .t edit info; lappend res $(undodepth) $(redodepth)
    .t insert end "DO\n"
    .t edit separator
    .t insert end "IT\n"
    .t insert end "YOURSELF\n"
    .t edit separator
    .t edit info; lappend res $(undodepth) $(redodepth)
    .t edit undo
    .t edit info; lappend res $(undodepth) $(redodepth)
    .t edit redo
    .t edit info; lappend res $(undodepth) $(redodepth)
    .t configure -undo false
    .t edit info; lappend res $(undodepth) $(redodepth)
    .t configure -undo true
    .t edit info; lappend res $(undodepth) $(redodepth)
} -cleanup {
    destroy .t
} -result {0 0 0 0 2 0 1 1 2 0 0 0 0 0}
test text-27.25 {<<UndoStack>> virtual event} -setup {
    destroy .t
    set res {}
    set nbUS 0
} -body {
    text .t -undo false -autoseparators false
    bind .t <<UndoStack>> {incr nbUS}
    update ; lappend res $nbUS
    .t configure -undo true
    update ; lappend res $nbUS
    .t insert end "DO\n"
    .t edit separator
    .t insert end "IT\n"
    .t insert end "YOURSELF\n"
    .t edit separator
    .t insert end "MAN\n"
    .t edit separator
    update ; lappend res $nbUS
    .t edit undo
    update ; lappend res $nbUS
    .t edit redo
    update ; lappend res $nbUS
    .t edit undo
    update ; lappend res $nbUS
    .t edit undo
    update ; lappend res $nbUS
    .t edit undo
    update ; lappend res $nbUS
    .t edit redo
    update ; lappend res $nbUS
    .t edit redo
    update ; lappend res $nbUS
    .t edit redo
    update ; lappend res $nbUS
    .t edit undo
    update ; lappend res $nbUS
    .t edit undo
    update ; lappend res $nbUS
    .t edit reset
    update ; lappend res $nbUS
} -cleanup {
    destroy .t
} -result {0 0 4 5 6 7 8 9 10 11 12 13 14 15}
test text-27.26 {edit undo and edit redo provides ranges} -setup {
    destroy .t
    set res {}
    set undo {}
    set redo {}
} -body {
    proc watch {w op idx1 idx2 info userFlag} {
	switch $op {
	    undo - redo {
		::tk_mergeRange ::${op}_ [list $idx1 $idx2]
		if {[lindex $info 1]} { ;# last undo/redo action?
		    lappend ::${op} [set ::${op}_]
		    unset ::${op}_
		}
	    }
	}
    }
    text .t -undo true -autoseparators false
    .t watch watch
    .t insert end "Hello "
    .t edit separator
    .t insert end "World!\n"
    .t insert 1.6 "GREAT "
    .t insert end "Another edit here!!"
    .t edit undo
    .t edit redo
    .t edit separator
    .t delete 1.6
    .t delete 1.9 1.10
    .t insert 1.9 L
    .t edit undo
    .t edit redo
    .t replace 1.6 1.10 Tcl/Tk
    .t replace 2.8 2.12 "one bites the dust"
    .t edit undo
    .t edit redo
    lappend res $undo
    lappend res $redo
} -cleanup {
    destroy .t
    unset undo redo res
} -result {{{{1.6 2.19}} {{1.6 1.7} {1.9 1.10}} {{1.6 1.12} {2.8 2.26}}}\
	   {{{1.6 2.19}} {{1.6 1.7} {1.9 1.10}} {{1.6 1.12} {2.8 2.26}}}}
test text-27.27 {undo with empty text, and tagged newline} -body {
    text .t
    .t tag add tag1 1.0
    .t configure -undo on
    .t delete 1.0
    .t edit undo
    .t tag ranges tag1
} -cleanup {
    destroy .t
} -result {1.0 2.0}
test text-27.28 {Bug e32292c454704f7defd1cb335b5663f9c4f245d4 \
		 undo is undoing too much} -setup {
    pack [text .t -undo 1]
} -body {
    .t insert end "Line 1\nLine 2\n"
    .t tag configure number -foreground red
    .t tag add number 1.5
    .t tag add number 2.5
    .t edit separator
    .t insert 1.0 "    "
    .t edit separator
    .t edit undo
    .t tag getrange number 2.5    ; # shall not be {}
} -cleanup {
    destroy .t
} -result {2.5 2.6}
test text-27.29 {"edit info" gives error when array name is starting with a minus sign} -body {
    [text .t] edit info -array
} -cleanup {
    destroy .t
} -returnCodes error -result {bad option "-array": must be -bytesize, -generatedmarks, -images, -lines, -linespernode, -marks, -redobytesize, -redocommands, -redodepth, -redostacksize, -tags, -totalbytesize, -totallines, -undobytesize, -undocommands, -undodepth, -undostacksize, -usedtags, -visibleimages, -visiblewindows, or -windows}
test text-27.30 {"edit info" works when array name is preceded by "--"} -body {
    [text .t] edit info -- -array
    set -array(generatedmarks)
} -cleanup {
    destroy .t
} -result {0}
test text-27.31 {"edit info" works w/o arguments} -body {
    set [[text .t] edit info](generatedmarks)
} -cleanup {
    destroy .t
} -result {0}
test text-27.29 {bug ab839efc5f - .text edit undo inserts separators} -setup {
    destroy .t
} -body {
    text .t -undo 1
    .t insert 1.0 "1. 123 5 789012  LINE-1\n2.\n3. 123 5 789012  LINE-3\n"
    .t tag add sel 3.0 3.end
    .t delete sel.first sel.last
    .t edit undo
    .t tag add sel 3.0 3.end
    .t delete sel.first sel.last
    .t edit undo
    .t get 3.0 3.end
} -cleanup {
    destroy .t
} -result {3. 123 5 789012  LINE-3}

test text-28.1 {bug fix - 624372, ControlUtfProc long lines} -body {
    pack [text .t -wrap none]
    .t insert end [string repeat "\1" 500]
} -cleanup {
    destroy .t
} -result {}


test text-29.1 {tabs - must be positive and must be increasing} -body {
    pack [text .t -wrap none]
    .t configure -tabs 0
} -cleanup {
    destroy .t
} -returnCodes {error} -result {tab stop "0" is not at a positive distance}
test text-29.2 {tabs - must be positive and must be increasing} -body {
    pack [text .t -wrap none]
    .t configure -tabs -5
} -cleanup {
    destroy .t
} -returnCodes {error} -result {tab stop "-5" is not at a positive distance}
test text-29.3 {tabs - must be positive and must be increasing} -constraints {
    knownBug
} -body {
# This bug will be fixed in Tk 9.0, when we can allow a minor
# incompatibility with Tk 8.x
    pack [text .t -wrap none]
    .t configure -tabs {10c 5c}
} -cleanup {
    destroy .t
} -returnCodes {error} -result {tabs must be monotonically increasing, but "5c" is smaller than or equal to the previous tab}
test text-29.4 {tabs - must be positive and must be increasing} -body {
    pack [text .t -wrap none]
    .t insert end "a\tb\tc\td\te"
    catch {.t configure -tabs {10c 5c}}
    update ; update ; update
# This test must simply not go into an infinite loop to succeed
    set result 1
} -cleanup {
    destroy .t
} -result {1}


test text-30.1 {repeated insert and scroll} -body {
    pack [text .t]
    for {set i 0} {$i < 30} {incr i} {
	.t insert end "blabla\n"
	eval .t yview moveto 1
    }
# This test must simply not crash to succeed
    set result 1
} -cleanup {
    destroy .t
} -result {1}
test text-30.2 {repeated insert and scroll} -body {
    pack [text .t]
    for {set i 0} {$i < 30} {incr i} {
	.t insert end "blabla\n"
	eval .t yview scroll 1 pages
    }
# This test must simply not crash to succeed
    set result 1
} -cleanup {
    destroy .t
} -result {1}
test text-30.3 {repeated insert and scroll} -body {
    pack [text .t]
    for {set i 0} {$i < 30} {incr i} {
	.t insert end "blabla\n"
	eval .t yview scroll 100 pixels
    }
# This test must simply not crash to succeed
    set result 1
} -cleanup {
    destroy .t
} -result {1}
test text-30.4 {repeated insert and scroll} -body {
    pack [text .t]
    for {set i 0} {$i < 30} {incr i} {
	.t insert end "blabla\n"
	eval .t yview scroll 10 units
    }
# This test must simply not crash to succeed
    set result 1
} -cleanup {
    destroy .t
} -result {1}


test text-31.1 {peer widgets} -body {
    toplevel .top
    pack [text .t]
    pack [.t peer create .top.t]
    destroy .t .top
} -result {}
test text-31.2 {peer widgets} -body {
    toplevel .top1
    toplevel .top2
    pack [text .t]
    pack [.t peer create .top1.t]
    pack [.t peer create .top2.t]
    .t insert end "abcd\nabcd"
    update
    destroy .top1
    update
    .t insert end "abcd\nabcd"
    update
    destroy .t .top2
    update
} -result {}
test text-31.3 {peer widgets} -body {
    toplevel .top1
    toplevel .top2
    pack [text .t]
    pack [.t peer create .top1.t]
    pack [.t peer create .top2.t]
    .t insert end "abcd\nabcd"
    update
    destroy .t
    update
    .top2.t insert end "abcd\nabcd"
    update
    destroy .t .top2
    update
} -result {}
test text-31.4 {peer widgets} -body {
    toplevel .top
    pack [text .t]
    set str ""
    for {set i 1} {$i < 20} {incr i} {
       append str "Line $i\n"
    }
    .t insert end $str
    pack [.t peer create .top.t -start 5 -end 11]
    update
    destroy .t .top
} -result {}
test text-31.5 {peer widgets} -body {
    toplevel .top
    pack [text .t]
    set str ""
    for {set i 1} {$i < 20} {incr i} {
       append str "Line $i\n"
    }
    .t insert end $str
    pack [.t peer create .top.t -start 5 -end 11]
    pack [.top.t peer create .top.t2]
    set res [list [.top.t index end] [.top.t2 index end]]
    update
    return $res
} -cleanup {
    destroy .t .top
} -result {7.0 7.0}
test text-31.6 {peer widgets} -body {
    toplevel .top
    pack [text .t]
    set str ""
    for {set i 1} {$i < 20} {incr i} {
       append str "Line $i\n"
    }
    .t insert end $str
    pack [.t peer create .top.t -start 5 -end 11]
    pack [.top.t peer create .top.t2 -start {} -end {}]
    set res [list [.top.t index end] [.top.t2 index end]]
    update
    return $res
} -cleanup {
    destroy .t .top
} -result {7.0 21.0}
test text-31.7 {peer widgets} -body {
    toplevel .top
    pack [text .t]
    set str ""
    for {set i 1} {$i < 20} {incr i} {
       append str "Line $i\n"
    }
    .t insert end $str
    pack [.t peer create .top.t -start 5 -end 11]
    update ; update
    set p1 [.top.t count -update -ypixels 1.0 end]
    set p2 [.t count -update -ypixels 5.0 11.0]
    expr {$p1 eq $p2}
} -cleanup {
    destroy .t .top
} -result {1}
test text-31.8 {peer widgets} -body {
    toplevel .top
    pack [text .t]
    set str ""
    for {set i 1} {$i < 20} {incr i} {
	append str "Line $i\n"
    }
    .t insert end $str
    pack [.t peer create .top.t -start 5 -end 11]
    update ; update
    .t delete 3.0 6.0
    .top.t index end
} -cleanup {
    destroy .t .top
} -result {6.0}
test text-31.9 {peer widgets} -body {
    toplevel .top
    pack [text .t]
    set str ""
    for {set i 1} {$i < 20} {incr i} {
	append str "Line $i\n"
    }
    .t insert end $str
    pack [.t peer create .top.t -start 5 -end 11]
    update ; update
    .t delete 8.0 12.0
    .top.t index end
} -cleanup {
    destroy .t .top
} -result {4.0}
test text-31.10 {peer widgets} -body {
    toplevel .top
    pack [text .t]
    set str ""
    for {set i 1} {$i < 20} {incr i} {
	append str "Line $i\n"
    }
    .t insert end $str
    pack [.t peer create .top.t -start 5 -end 11]
    update ; update
    .t delete 3.0 13.0
    .top.t index end
} -cleanup {
    destroy .t .top
# NOTE: in revised implementation this peer cannot be empty,
# so the old result "1.0" has been changed to "2.0".
} -result {2.0}
test text-31.11 {peer widgets} -setup {
    pack [text .t]
    set res {}
} -body {
    set str ""
    for {set i 1} {$i < 100} {incr i} {
	append str "Line $i\n"
    }
    .t insert end $str
    .t tag add sel 1.0 end-1c
    lappend res [.t tag ranges sel]
    .t configure -start 10 -end 20
    lappend res [.t tag ranges sel]
    return $res
} -cleanup {
    destroy .t
} -result {{1.0 100.0} {1.0 11.0}}
test text-31.12 {peer widgets} -setup {
    pack [text .t]
    set res {}
} -body {
    set str ""
    for {set i 1} {$i < 100} {incr i} {
	append str "Line $i\n"
    }
    .t insert end $str
    .t tag add sel 1.0 end-1c
    lappend res [.t tag ranges sel]
    .t configure -start 11
    lappend res [.t tag ranges sel]
    return $res
} -cleanup {
    destroy .t
} -result {{1.0 100.0} {1.0 90.0}}
test text-31.13 {peer widgets} -setup {
    pack [text .t]
    set res {}
} -body {
    set str ""
    for {set i 1} {$i < 100} {incr i} {
	append str "Line $i\n"
    }
    .t insert end $str
    .t tag add sel 1.0 end-1c
    lappend res [.t tag ranges sel]
    .t configure -end 90
    lappend res [.t tag ranges sel]
    destroy .t
    return $res
} -cleanup {
    destroy .t
} -result {{1.0 100.0} {1.0 90.0}}
test text-31.14 {peer widgets} -setup {
    pack [text .t]
    set res {}
} -body {
    set str ""
    for {set i 1} {$i < 20} {incr i} {
	append str "Line $i\n"
    }
    .t insert end $str
    .t tag add sel 1.0 3.0 5.0 7.0 9.0 11.0 13.0 15.0 17.0 19.0
    lappend res [.t tag prevrange sel 1.0]
    .t configure -start 6 -end 12
    lappend res [.t tag ranges sel]
    lappend res "next" [.t tag nextrange sel 4.0] \
      [.t tag nextrange sel 5.0] [.t tag nextrange sel 6.0] \
      [.t tag nextrange sel 7.0]
    lappend res "prev" [.t tag prevrange sel 1.0] \
      [.t tag prevrange sel 2.0] [.t tag prevrange sel 3.0] \
      [.t tag prevrange sel 4.0]
    return $res
} -cleanup {
    destroy .t
} -result {{} {1.0 2.0 4.0 6.0} next {4.0 6.0} {} {} {} prev {} {1.0 2.0} {1.0 2.0} {1.0 2.0}}
test text-31.15 {peer widgets} -setup {
    pack [text .t]
    set res {}
} -body {
    set str ""
    for {set i 1} {$i < 20} {incr i} {
	append str "Line $i\n"
    }
    .t insert end $str
    .t tag add sel 1.0 3.0 9.0 11.0 13.0 15.0 17.0 19.0
    .t configure -start 6 -end 12
    lappend res [.t tag ranges sel]
    lappend res "next" [.t tag nextrange sel 4.0] \
      [.t tag nextrange sel 5.0] [.t tag nextrange sel 6.0] \
      [.t tag nextrange sel 7.0]
    lappend res "prev" [.t tag prevrange sel 1.0] \
      [.t tag prevrange sel 2.0] [.t tag prevrange sel 3.0] \
      [.t tag prevrange sel 4.0]
    return $res
} -cleanup {
    destroy .t
} -result {{4.0 6.0} next {4.0 6.0} {} {} {} prev {} {} {} {}}
test text-31.16 {peer widgets} -setup {
    pack [text .t]
    set res {}
} -body {
    set str ""
    for {set i 1} {$i < 20} {incr i} {
	append str "Line $i\n"
    }
    .t insert end $str
    .t tag add sel 1.0 7.0 9.0 11.0 13.0 15.0 17.0 19.0
    .t configure -start 6 -end 12
    lappend res [.t tag ranges sel]
    lappend res "next" [.t tag nextrange sel 4.0] \
      [.t tag nextrange sel 5.0] [.t tag nextrange sel 6.0] \
      [.t tag nextrange sel 7.0]
    lappend res "prev" [.t tag prevrange sel 1.0] \
      [.t tag prevrange sel 2.0] [.t tag prevrange sel 3.0] \
      [.t tag prevrange sel 4.0]
    return $res
} -cleanup {
    destroy .t
} -result {{1.0 2.0 4.0 6.0} next {4.0 6.0} {} {} {} prev {} {1.0 2.0} {1.0 2.0} {1.0 2.0}}
test text-31.17 {peer widgets} -setup {
    pack [text .t]
    set res {}
} -body {
    set str ""
    for {set i 1} {$i < 20} {incr i} {
	append str "Line $i\n"
    }
    .t insert end $str
    .t tag add sel 1.0 11.0
    lappend res [.t tag ranges sel]
    lappend res [catch {.t configure -start 15 -end 10}]
    lappend res [.t tag ranges sel]
    .t configure -start 6 -end 12
    lappend res [.t tag ranges sel]
    .t configure -start {} -end {}
    lappend res [.t tag ranges sel]
    return $res
} -cleanup {
    destroy .t
} -result {{1.0 11.0} 1 {1.0 11.0} {1.0 6.0} {1.0 11.0}}
test text-31.18 {peer widgets} -setup {
    pack [text .t]
    set res {}
} -body {
    set str ""
    for {set i 1} {$i < 20} {incr i} {
	append str "Line $i\n"
    }
    .t insert end $str
    .t tag add sel 1.0 11.0
    lappend res [.t index sel.first]
    lappend res [.t index sel.last]
    return $res
} -cleanup {
    destroy .t
} -result {1.0 11.0}
test text-31.19 {peer widgets} -body {
    pack [text .t]
    set str ""
    for {set i 1} {$i < 20} {incr i} {
	append str "Line $i\n"
    }
    .t insert end $str
    .t tag delete sel
    .t index sel.first
} -cleanup {
    destroy .t
} -returnCodes {error} -result {text doesn't contain any characters tagged with "sel"}


test text-32.1 {line heights on creation} -setup {
    text .t
    proc makeText {} {
	set w .g
	set font "Times 11"
	destroy .g
	toplevel .g
	frame $w.f -highlightthickness 2 -borderwidth 2 -relief sunken
	set t $w.f.text
	text $t -yscrollcommand "$w.scroll set" -setgrid true -font $font \
	    -width 70 -height 35 -wrap word -highlightthickness 0 \
	    -borderwidth 0
	pack $t -expand  yes -fill both
	scrollbar $w.scroll -command "$t yview"
	pack $w.scroll -side right -fill y
	pack $w.f -expand yes -fill both
	$t tag configure center -justify center -spacing1 5m -spacing3 5m
	$t tag configure buttons -lmargin1 1c -lmargin2 1c -rmargin 1c \
	    -spacing1 3m -spacing2 0 -spacing3 0
	set str ""
	for {set i 0} {$i < 40} {incr i} {
	    append str "${i}word "
	}
	$t insert end $str
	return $t
    }
} -body {
    set w [makeText]
    update ; after 1000 ; update
    set before [$w count -ypixels 1.0 2.0]
    $w insert 1.0 "a"
    update
    set after [$w count -ypixels 1.0 2.0]
    destroy .g
    expr {$before eq $after}
} -cleanup {
    destroy .t
} -result {1}
test text-32.2 {peer widget -start, -end and deletion (bug 1630262)} -setup {
    destroy .t .pt
    set res {}
} -body {
    text .t
    .t peer create .pt
    set str ""
    for {set i 1} {$i < 100} {incr i} {
	append str "Line $i\n"
    }
    .t insert end $str
    .t configure -startline 5
    # none of the following delete shall crash
    # (all did before fixing bug 1630262)
    # 1. delete on the same line: line1 == line2 in DeleteIndexRange,
    #    and resetView is true neither for .t not for .pt
    .pt delete 2.0 2.2
    # 2. delete just one line: line1 < line2 in DeleteIndexRange,
    #    and resetView is true only for .t, not for .pt
    .pt delete 2.0 3.0
    # 3. delete several lines: line1 < line2 in DeleteIndexRange,
    #    and resetView is true only for .t, not for .pt
    .pt delete 2.0 5.0
    # 4. delete to the end line: line1 < line2 in DeleteIndexRange,
    #    and resetView is true only for .t, not for .pt
    .pt delete 2.0 end
    # this test succeeds provided there is no crash
    set res 1
} -cleanup {
    destroy .pt
} -result {1}
test text-32.3 {peer widget -start, -end and deletion (bug 1630262)} -setup {
    destroy .t .pt
    set res {}
} -body {
    text .t
    .t peer create .pt
    set str ""
    for {set i 1} {$i < 100} {incr i} {
	append str "Line $i\n"
    }
    .t insert end $str
    .t configure -startline 5
    .pt configure -startline 3
    # the following delete shall not crash
    # (it did before fixing bug 1630262)
    .pt delete 2.0 3.0
    # moreover -startline shall be correct
    # (was wrong before fixing bug 1630262)
    lappend res [.t cget -start] [.pt cget -start] [.t get @0,0 "@0,0 lineend"]
} -cleanup {
    destroy .pt
} -result {4 3 {Line 5}}
test text-32.4 {peer widget -start, -end and deletion (bug 1630262)} -setup {
    destroy .t .pt
    set res {}
} -body {
    text .t
    .t peer create .pt
    set str ""
    for {set i 1} {$i < 100} {incr i} {
	append str "Line $i\n"
    }
    .t insert end $str
    .t configure -startline 5 -endline 15
    .pt configure -startline 8 -endline 12
    # .pt now shows a range entirely inside the range of .pt
    # from .t, delete lines located after [.pt cget -end]
    .t delete 9.0 10.0
    # from .t, delete lines straddling [.pt cget -end]
    .t delete 6.0 9.0
    lappend res [.t cget -start] [.t cget -end] [.pt cget -start] [.pt cget -end]
    .t configure -startline 5 -endline 12
    .pt configure -startline 8 -endline 12
    # .pt now shows again a range entirely inside the range of .pt
    # from .t, delete lines located before [.pt cget -start]
    .t delete 2.0 3.0
    # from .t, delete lines straddling [.pt cget -start]
    .t delete 2.0 5.0
    lappend res [.t cget -start] [.t cget -end] [.pt cget -start] [.pt cget -end]
    .t configure -startline 22 -endline 31
    .pt configure -startline 42 -endline 51
    # .t now shows a range entirely before the range of .pt
    # from .t, delete some lines, then do it from .pt
    .t delete 2.0 3.0
    .t delete 2.0 5.0
    .pt delete 2.0 5.0
    lappend res [.t cget -start] [.t cget -end] [.pt cget -start] [.pt cget -end]
    .t configure -startline 55 -endline 75
    .pt configure -startline 60 -endline 70
    # .pt now shows a range entirely inside the range of .t
    # from .t, delete a range straddling the entire range of .pt
    .t delete 3.0 18.0
    lappend res [.t cget -start] [.t cget -end] [.pt cget -start] [.pt cget -end]
} -cleanup {
    destroy .pt .t
# NOTE: The peer widget is empty, and in revised version always a last newline
# exists, so the last line index has been increased by 1 (57 -> 58).
} -result {5 11 8 10 5 8 6 8 22 27 38 44 55 60 57 58}

test text-33.1 {TextWidgetCmd procedure, "peer" option} -setup {
    text .t
} -body {
    .t peer foo 1
} -cleanup {
    destroy .t
} -returnCodes {error} -result {bad peer option "foo": must be create or names}
test text-33.2 {TextWidgetCmd procedure, "peer" option} -setup {
    text .t
} -body {
    .t peer names foo
} -cleanup {
    destroy .t
} -returnCodes {error} -result {wrong # args: should be ".t peer names"}
test text-33.3 {TextWidgetCmd procedure, "peer" option} -setup {
    text .t
} -body {
    .t peer names
} -cleanup {
    destroy .t
} -returnCodes {ok} -result {}
test text-33.4 {TextWidgetCmd procedure, "peer" option} -setup {
    text .t
} -body {
    .t peer names
} -cleanup {
    destroy .t
} -result {}
test text-33.5 {TextWidgetCmd procedure, "peer" option} -setup {
    text .t
} -body {
    .t peer create foo
} -cleanup {
    destroy .t
} -returnCodes {error} -result {bad window path name "foo"}
test text-33.6 {TextWidgetCmd procedure, "peer" option} -setup {
    text .t
    set res {}
} -body {
    .t peer create .t2
    lappend res [.t peer names]
    lappend res [.t2 peer names]
    destroy .t2
    lappend res [.t peer names]
} -cleanup {
    destroy .t
} -result {.t2 .t {}}
test text-33.7 {peer widget -start, -end} -body {
    text .t
    set res [.t configure -start 10 -end 5]
    return $res
} -cleanup {
    destroy .t
} -returnCodes 2 -result {}
test text-33.8 {peer widget -start, -end} -body {
    text .t
    set str ""
    for {set i 1} {$i < 100} {incr i} {
	append str "Line $i\n"
    }
    .t insert end $str
    .t configure -start 10 -end 5
} -cleanup {
    destroy .t
} -returnCodes {error} -result {-startline must be less than or equal to -endline}
test text-33.9 {peer widget -start, -end} -body {
    text .t
    set str ""
    for {set i 1} {$i < 100} {incr i} {
	append str "Line $i\n"
    }
    .t insert end $str
    .t configure -start 5 -end 10
} -cleanup {
    destroy .t
} -returnCodes {ok} -result {}
test text-33.10 {peer widget -start, -end} -body {
    text .t
    set str ""
    for {set i 1} {$i < 100} {incr i} {
	append str "Line $i\n"
    }
    .t insert end $str
    set res [.t index end]
    lappend res [catch {.t configure -start 5 -end 10 -tab foo}]
    lappend res [.t index end]
    lappend res [catch {.t configure -tab foo -start 15 -end 20}]
    lappend res [.t index end]
    .t configure -start {} -end {}
    lappend res [.t index end]
    return $res
} -cleanup {
    destroy .t
} -result {101.0 1 101.0 1 101.0 101.0}
test text-33.11 {peer widget -start, -end} -body {
    text .t
    set str ""
    for {set i 1} {$i < 100} {incr i} {
	append str "Line $i\n"
    }
    .t insert end $str
    set res [.t index end]
    lappend res [catch {.t configure -start 5 -end 15}]
    lappend res [.t index end]
    lappend res [catch {.t configure -start 10 -end 40}]
    lappend res [.t index end]
    .t configure -start {} -end {}
    lappend res [.t index end]
    return $res
} -cleanup {
    destroy .t
} -result {101.0 0 11.0 0 31.0 101.0}

test text-34.1 {peer widget -start, -end and selection} -setup {
    text .t
    set res {}
} -body {
    set str ""
    for {set i 1} {$i < 100} {incr i} {
	append str "Line $i\n"
    }
    .t insert end $str
    .t tag add sel 10.0 20.0
    lappend res [.t tag ranges sel]
    .t configure -start 5 -end 30
    lappend res [.t tag ranges sel]
    .t configure -start 5 -end 15
    lappend res [.t tag ranges sel]
    .t configure -start 15 -end 30
    lappend res [.t tag ranges sel]
    .t configure -start 15 -end 16
    lappend res [.t tag ranges sel]
    .t configure -start 25 -end 30
    lappend res [.t tag ranges sel]
    .t configure -start {} -end {}
    lappend res [.t tag ranges sel]
    return $res
} -cleanup {
    destroy .t
} -result {{10.0 20.0} {6.0 16.0} {6.0 11.0} {1.0 6.0} {1.0 2.0} {} {10.0 20.0}}

test text-35.1 {widget dump -command alters tags} -setup {
     proc Dumpy {key value index} {
      .t tag add $value [list $index linestart] [list $index lineend]
    }
    text .t
} -body {
    .t insert end "abc\n" a "---" {} "def" b "   \n" {} "ghi\n" c
    .t tag configure b -background red
    .t dump -all -command Dumpy 1.0 end
    set result "ok"
} -cleanup {
    destroy .t
} -result {ok}
test text-35.2 {widget dump -command makes massive changes} -setup {
    proc Dumpy {key value index} {
      .t delete 1.0 end
    }
    text .t
} -body {
    .t insert end "abc\n" a "---" {} "def" b "   \n" {} "ghi\n" c
    .t tag configure b -background red
    .t dump -all -command Dumpy 1.0 end
    set result "ok"
} -cleanup {
    destroy .t
} -result {ok}
test text-35.3 {widget dump -command destroys widget} -setup {
    proc Dumpy {key value index} {
	destroy .t
    }
    text .t
} -body {
    .t insert end "abc\n" a "---" {} "def" b "   \n" {} "ghi\n" c
    .t tag configure b -background red
    .t dump -all -command Dumpy 1.0 end
    set result "ok"
} -cleanup {
    destroy .t
} -result {ok}


test text-36.1 "bug #1777362: event handling with hyphenated windows" -setup {
    set save [interp bgerror {}]
    interp bgerror {} returnerror-36.1
    proc returnerror-36.1 {m opts} {set ::my_error $m}
    set ::my_error {}
    pack [set w [text .t-1]]
} -body {
    tkwait visibility $w
    event generate $w <Button-1>
    event generate $w <Button-1>
    update
    set ::my_error
} -cleanup {
    destroy .t-1
    rename returnerror-36.1 ""
    interp bgerror {} $save
    unset -nocomplain save ::my_error w
} -result {}
test text-36.2 "bug #1777362: event handling with hyphenated windows" -setup {
    set save [interp bgerror {}]
    interp bgerror {} returnerror-36.2
    proc returnerror-36.2 {m opts} {set ::my_error $m}
    set ::my_error {}
    pack [set w [text .t+1]]
} -body {
    tkwait visibility $w
    event generate $w <Button-1>
    event generate $w <Button-1>
    update
    set ::my_error
} -cleanup {
    destroy $w
    rename returnerror-36.2 ""
    interp bgerror {} $save
    unset -nocomplain save ::my_error w
} -result {}
test text-36.3 "bug #1777362: event handling with hyphenated windows" -setup {
    set save [interp bgerror {}]
    interp bgerror {} returnerror-36.3
    proc returnerror-36.3 {m opts} {set ::my_error $m}
    set ::my_error {}
    pack [set w [text .t*1]]
} -body {
    tkwait visibility $w
    event generate $w <Button-1>
    event generate $w <Button-1>
    update
    set ::my_error
} -cleanup {
    destroy $w
    rename returnerror-36.3 ""
    interp bgerror {} $save
    unset -nocomplain save ::my_error w
} -result {}


test text-37.1 "Bug dd9667635d4d286858b1237835502a1d8bd07a82 \
		text anchor not set" -setup {
    set save [interp bgerror {}]
    interp bgerror {} returnerror-37.1
    proc returnerror-37.1 {m opts} {set ::my_error $m}
    destroy .t
    set ::my_error {}
    pack [text .t]
} -body {
    .t insert end "Hello world!"
    .t tag add sel 1.0 end
    # this line shall not trigger error:
    #     bad text index "tk::anchorN"
    event generate .t <<SelectPrevLine>>
    update
    set ::my_error
} -cleanup {
    destroy .t
    rename returnerror-37.1 ""
    interp bgerror {} $save
    unset -nocomplain save ::my_error
} -result {}


test text-38.1 {deletion - newline behavior - undo/redo behavior} -setup {
    text .t -undo on
    .t insert end "1" {} "\n" n1 "2" {}
    set res {}
} -body {
    .t delete begin end
    lappend res [.t inspect -chars -tag]
    .t edit undo
    lappend res [.t inspect -chars -tag]
    .t edit redo
    lappend res [.t inspect -chars -tag]
    set res
} -cleanup {
    destroy .t
    unset res
} -result {{{break {}}}\
    {{text 1 {}} {break {n1}} {text 2 {}} {break {}}}\
    {{break {}}}}
test text-38.2 {deletion - newline behavior - undo/redo behavior} -setup {
    text .t -undo on
    .t insert end "1" {} "\n" n1 "2" {}
    set res {}
} -body {
    .t delete 2.0 end
    lappend res [.t inspect -chars -tag]
    .t edit undo
    lappend res [.t inspect -chars -tag]
    .t edit redo
    lappend res [.t inspect -chars -tag]
    set res
} -cleanup {
    destroy .t
    unset res
} -result {{{text 1 {}} {break {n1}} {break {}}}\
    {{text 1 {}} {break {n1}} {text 2 {}} {break {}}}\
    {{text 1 {}} {break {n1}} {break {}}}}
test text-38.3 {deletion - newline behavior - undo/redo behavior} -setup {
    text .t -undo on
    .t insert end "1" {} "\n" n1 "2" {}
    set res {}
} -body {
    .t delete 1.end end
    lappend res [.t inspect -chars -tag]
    .t edit undo
    lappend res [.t inspect -chars -tag]
    .t edit redo
    lappend res [.t inspect -chars -tag]
    set res
} -cleanup {
    destroy .t
    unset res
} -result {{{text 1 {}} {break {}}}\
    {{text 1 {}} {break {n1}} {text 2 {}} {break {}}}\
    {{text 1 {}} {break {}}}}
test text-38.4 {deletion - newline behavior - undo/redo behavior} -setup {
    text .t -undo on
    .t insert end "1" {} "\n" n1 "2" {}
    set res {}
} -body {
    .t delete 2.end end
    lappend res [.t inspect -chars -tag]
    .t edit undo
    lappend res [.t inspect -chars -tag]
    .t edit redo
    lappend res [.t inspect -chars -tag]
    set res
} -cleanup {
    destroy .t
    unset res
} -result {{{text 1 {}} {break {n1}} {text 2 {}} {break {}}}\
    {{break {}}}\
    {{text 1 {}} {break {n1}} {text 2 {}} {break {}}}}
test text-38.5 {deletion - newline behavior - undo/redo behavior} -setup {
    text .t -undo on
    .t insert end "1" {} "\n" n1 "2" {} "\n" {n2}
    set res {}
} -body {
    .t delete begin end
    lappend res [.t inspect -chars -tag]
    .t edit undo
    lappend res [.t inspect -chars -tag]
    .t edit redo
    lappend res [.t inspect -chars -tag]
    set res
} -cleanup {
    destroy .t
    unset res
} -result {{{break {}}}\
    {{text 1 {}} {break {n1}} {text 2 {}} {break {n2}} {break {}}}\
    {{break {}}}}
test text-38.6 {deletion - newline behavior - undo/redo behavior} -setup {
    text .t -undo on
    .t insert end "1" {} "\n" n1 "2" {} "\n" {n2}
    set res {}
} -body {
    .t delete 2.0 end
    lappend res [.t inspect -chars -tag]
    .t edit undo
    lappend res [.t inspect -chars -tag]
    .t edit redo
    lappend res [.t inspect -chars -tag]
    set res
} -cleanup {
    destroy .t
    unset res
} -result {{{text 1 {}} {break {n1}} {break {}}}\
    {{text 1 {}} {break {n1}} {text 2 {}} {break {n2}} {break {}}}\
    {{text 1 {}} {break {n1}} {break {}}}}
test text-38.7 {deletion - newline behavior - undo/redo behavior} -setup {
    text .t -undo on
    .t insert end "1" {} "\n" n1 "2" {} "\n" {n2}
    set res {}
} -body {
    .t delete 1.end end
    lappend res [.t inspect -chars -tag]
    .t edit undo
    lappend res [.t inspect -chars -tag]
    .t edit redo
    lappend res [.t inspect -chars -tag]
    set res
} -cleanup {
    destroy .t
    unset res
} -result {{{text 1 {}} {break {}}}\
    {{text 1 {}} {break {n1}} {text 2 {}} {break {n2}} {break {}}}\
    {{text 1 {}} {break {}}}}
test text-38.8 {deletion - newline behavior - undo/redo behavior} -setup {
    text .t -undo on
    .t insert end "1" {} "\n" n1 "2" {} "\n" {n2}
    set res {}
} -body {
    .t delete 2.end end
    lappend res [.t inspect -chars -tag]
    .t edit undo
    lappend res [.t inspect -chars -tag]
    .t edit redo
    lappend res [.t inspect -chars -tag]
    set res
} -cleanup {
    destroy .t
    unset res
} -result {{{text 1 {}} {break {n1}} {text 2 {}} {break {}}}\
    {{text 1 {}} {break {n1}} {text 2 {}} {break {n2}} {break {}}}\
    {{text 1 {}} {break {n1}} {text 2 {}} {break {}}}}
test text-38.9 {deletion - newline behavior - undo/redo behavior} -setup {
    text .t -undo on
    .t tag add n begin
    .t edit separator -immediately
    set res {}
} -body {
    .t delete begin end
    lappend res [.t inspect -chars -tag]
    .t edit undo
    lappend res [.t inspect -chars -tag]
    .t edit redo
    lappend res [.t inspect -chars -tag]
    set res
} -cleanup {
    destroy .t
    unset res
} -result {{{break {}}}\
    {{break {n}}}\
    {{break {}}}}
test text-38.10 {deletion - clean widget} -setup {
    text .t -undo on
    set res {}
} -body {
    lappend res [.t inspect -chars -tag]
    .t delete begin end
    lappend res [.t inspect -chars -tag]
    catch {
	.t edit undo
	lappend res [.t inspect -chars -tag]
    }
    set res
} -cleanup {
   destroy .t
   unset res
} -result {{{break {}}}\
    {{break {}}}}
test text-38.11 {deletion - test optimization} -setup {
    text .t -undo on
    .t tag add n begin
    .t edit separator -immediately
} -body {
    .t delete begin end
    .t edit inspect
} -cleanup {
    destroy .t
} -result {{{{tag clear {n 0 1}}} {{tag add n}}} {}}
test text-38.12 {deletion - newline behavior - undo/redo behavior} -setup {
    text .t -undo on
    .t insert end "1"
    .t tag add n begin end
    .t edit separator -immediately
    set res {}
} -body {
    .t delete begin end
    lappend res [.t inspect -chars -tag]
    .t edit undo
    lappend res [.t inspect -chars -tag]
    .t edit redo
    lappend res [.t inspect -chars -tag]
    set res
} -cleanup {
    destroy .t
    unset res
} -result {{{break {}}}\
    {{text 1 {n}} {break {n}}}\
    {{break {}}}}
test text-38.13 {deletion - newline behavior - undo/redo behavior} -setup {
    text .t -undo on
    .t tag add n begin
    .t edit separator -immediately
    .t insert end "1"
    set res {}
} -body {
    .t delete begin end
    lappend res [.t inspect -chars -tag]
    .t edit undo
    lappend res [.t inspect -chars -tag]
    .t edit redo
    lappend res [.t inspect -chars -tag]
    set res
} -cleanup {
    destroy .t
    unset res
} -result {{{break {}}}\
    {{text 1 {}} {break {n}}}\
    {{break {}}}}

# non-regression regarding miscellaneous bugs, especially crashes and failed assertions

test text-39.1 "Bug 83632316b9cc27a2bfc743e049f078419480871e \
		Crash with -showinsertforeground and -blockcursor" -setup {
} -body {
    set w [text .t \
	-showinsertforeground yes \
	-blockcursor on ]
    focus $w
    grid $w
    $w insert end "Bug"
    update                ; # this used to crash
} -cleanup {
    destroy $w
} -result {}
test text-39.2 "Bug 5cfd9dfe0d60f6a78fbdb07e1a0d385216160bd6 \
		-startindex and -endindex defaults cannot be re-eaten by the text widget" -setup {
    text .t
} -body {
    .t configure -startindex [.t cget -startindex]    ; # used to error:  bad text index ""
    .t configure -endindex [.t cget -endindex]        ; # used to error:  bad text index ""
} -cleanup {
    destroy .t
} -result {}
test text-39.3 "Bug ef14e354f51328157e9c553a731af5199cba2bee \
		Segfaults in revised_text - Case 1 (early measurements)" -setup {
    set message {    When wish is built with "--enable-symbols", this demo
		     causes wish to fail an assertion, and to segfault, at startup.

      The code tries to measure the text widget before it has been drawn.
      This may be unwise, but <Configure> bindings often use measurement code
      like this, and it is better if the widget returns default results than
      if it fails: then the first <Configure> event after Tk draws the window
      will do the calculation correctly.  The "traditional" text widget appears
      to work this way.
    }
    # This procedure measures things that may not be defined before
    # the widget is drawn.
    # Arguments:
    # textWidget -   text widget to be examined
    # index -        index in the logical line to be examined
    proc HowMuchIndent {textWidget index} {
	set newWrapRegexp   {[^[:space:]]}
	set lineStart [$textWidget index "$index linestart"]
	set secondDispLineStart [$textWidget index "$lineStart + 1 display line"]
	set indentTo  [$textWidget search -regexp -count matchLen -- \
	$newWrapRegexp $lineStart $secondDispLineStart]
	if {$indentTo eq {}} {
	    set pix 0
	} else {
	    set indentTo [$textWidget index "$indentTo + $matchLen chars - 1 char"]
	    set pix [$textWidget count -xpixels $lineStart $indentTo]
	}
	return $pix
    }
    pack [text .t] -padx 2
} -body {
    .t configure -wrap word -undo 1
    .t configure -width 42 -height 26 -font {{Courier} -15} -bg white
    .t insert end $message
    # Either one of the following commands is OK. Both together used to cause a failed
    # assertion and a segfault.
    HowMuchIndent .t 1.0
    HowMuchIndent .t 2.0
} -cleanup {
    destroy .t
    unset message
} -result {0}
test text-39.4 "Bug ef14e354f51328157e9c553a731af5199cba2bee \
		Segfaults in revised_text - Case 2 (undo after tag lower)" -setup {
    pack [text .t] -padx 2
} -body {
    .t configure -wrap word -undo 1
    .t insert end "Line 1\nLine2"
    .t edit separator
    # Now add a tag, after the edit separator
    .t tag configure foo -undo 1
    .t tag add foo 1.0 2.0
    .t tag lower foo
    # The undo operation should remove the tag "foo" from the first line,
    # but instead the application used to segfault
    .t edit undo
} -cleanup {
    destroy .t
} -result {}
test text-39.5 "Bug 0d630132f2fb8043fc68e18cbb981a10ab27154c \
		Assertion failed in tkTextIndex.c" -setup {
    pack [text .t]
} -body {
    .t insert end "a\nb\n\n"
    .t mark set insert 1.0
    update
    for {set i 1} {$i <= 2} {incr i} {
	.t insert insert "\n"
	set winfoheight [winfo height .t]
	set curheight 1
	while {$curheight <= $winfoheight} {
	    set pos [.t index "@0,$curheight linestart"]
	    incr curheight 11
	}
    }
} -cleanup {
    destroy .t
} -result {}
test text-39.6 "Bug 3f1d48e263ee057743e98b7279bdbe0940515546 \
		Assertion failed in tkTextIndex.c" -setup {
    pack [text .t]
} -body {
    .t insert end "re"
    .t mark set inset 1.1
    update
    .t mark set p1 {insert linestart}  ; # assertion used to fail
} -cleanup {
    destroy .t
} -result {}
test text-39.7 "Bug c3e31d8f981a95a0d7c4d936134e27a9ae5160ed \
		Assertion failed in tkTextMark.c" -setup {
    pack [text .t -undo 1]
} -body {
    .t insert end "a\nb\nc\nd\ne\nf\ng\n"
    .t mark set unsavedmodifiedline1 5.0
    .t mark set unsavedmodifiedline2 6.0
    .t edit undo
    foreach amark [.t mark names] {
      if {[string match *savedmodifiedline* $amark]} {
	.t mark unset $amark
      }
    }
} -cleanup {
    destroy .t
} -result {}
test text-39.8 "Bug 73175271f22560fda74194bb5ca73daacb139c85 \
		Assertion failed in tkTextTagSetPriv.h" -setup {
    text .t
} -body {
    .t load {{text 0 {number}}}
} -cleanup {
    destroy .t
} -result {}
test text-39.9 "Bug 283d52f41f455ac383a95ba688a7e217e9b8755d \
		Assertion failed in tkTextMark.c" -setup {
    pack [text .t -undo 1]
} -body {
    .t insert end "a\nb\nc\nd\ne\nf\ng\n"
    .t mark set unsavedmodifiedline1 5.0
    .t mark set unsavedmodifiedline2 6.0
    .t edit undo
    foreach amark [.t mark names] {
      if {[string match *savedmodifiedline* $amark]} {
	.t mark unset $amark
      }
    }
    .t index unsavedmodifiedline2    ; # assertion used to fail
} -cleanup {
    destroy .t
} -returnCodes {error} -result {bad text index "unsavedmodifiedline2"}
test text-39.10 "Bug 3cd0454c1d3b205157b5fa6bf226d3ad4c4bb8d2 \
		 Assertion failed in tkTextBTree.c" -setup {
    pack [text .t -undo 1]
} -body {
    .t tag configure t -foreground darkred
    for {set i 0} {$i < 2000} {incr i} {
	set c [expr {2*$i}]
	lappend ranges 1.$c
	lappend ranges 1.[incr c]
    }
    .t insert end [string repeat "a" 4000]
    .t tag add t {*}$ranges
    .t tag remove t begin end    ; # used to crash
} -cleanup {
    destroy .t
} -result {}
test text-39.11 "Bug 0bc9df5fe388558fa4f666799c631b9bfd4fc053 \
		 Assertion failed in tkTextMark.c" -setup {
    text .t -undo 1
} -body {
    .t load [list   {right stop} \
		    {break {}} \
		    {break {}} ]
    update
    .t delete 1.0 end
    .t edit reset
    .t mark next 1.0    ; # used to crash
 } -cleanup {
    destroy .t
} -result {stop}
test text-39.12 "Bug 2563b9689e415e496bcb86314cdb13387e919d92 \
		 inspect subcommand, option -complete" -setup {
    text .t
} -body {
    .t inspect -complete    ; # used to panic
} -cleanup {
    destroy .t
} -match glob -result {*}
test text-39.13 "Bug fc24165111709d5add5fb7532e30bb18233c0404 \
		 bbox does not return {} for off-screen characters" -setup {
    pack [text .t -width 10 -height 10 -wrap char]
} -body {
    .t insert 1.0 "abcd\nefg hijkl mnop qrstuv wxyz"
    .t tag configure y -wrap none
    update
    .t tag add y 1.end 2.2
    .t bbox 2.20
} -cleanup {
    destroy .t
} -result {}
test text-39.14 "Bug 9ffb79059bacafe3796bc3ab3ae701f402f4c813 \
		 Assertion failed in tkTextIndex.c" -setup {
    pack [text .t -undo 1]
} -body {
    .t insert end "Line 1\nLine 2\n"
    .t edit separator
    .t tag configure number -foreground red
    .t tag add number 1.5
    .t tag add number 2.5
    .t edit separator

    .t tag add sel 1.0 2.0
    .t mark set leftbound 1.0
    .t mark gravity leftbound left
    .t delete 1.0 1.6
    .t mark unset leftbound 1.6
    .t edit undo    ; # used to crash
} -cleanup {
    destroy .t
} -result {}
test text-39.15 "Bug 84b066a8ffd626f514348e598707ef126693423b \
		 crash with text tags operation and -undo 1" -setup {
    pack [text .t -undo 1]
    update
} -body {
    .t insert end "'Line1'"
    .t tag add operator 1.0 1.1
    .t tag add operator 1.3 1.4
    .t tag add operator 1.6 1.7
    .t tag remove operator 1.0 1.4    ; # used to crash
} -cleanup {
    destroy .t
} -result {}


test text-40.1 {Extending selection with mouse going outside the widget - Bug a9cf210a42} -setup {
    pack [text .t -width 40 -height 10]
    for {set n 1} {$n <= 5} {incr n} {
	.t insert end "This is line $i of text\n"
    }
    update
} -body {
    event generate .t <Button-1> -x 50 -y 50
    event generate .t <B1-Motion> -x 50 -y -50
    .t index sel.first
} -cleanup {
    destroy .t
} -result {1.0}

#
# TESTFILE CLEANUP
#

cleanupTests

# Local Variables:
# mode: tcl
# End:
# vi:set ts=8 sw=4:<|MERGE_RESOLUTION|>--- conflicted
+++ resolved
@@ -1419,12 +1419,8 @@
     .t co 1.0 z 1.2
 } -cleanup {
     destroy .t
-<<<<<<< HEAD
 } -returnCodes {error} -result {ambiguous option "co": must be bbox, brks, checksum, cget, clear, compare, configure, count, debug, delete, dlineinfo, dump, edit, get, image, index, insert, inspect, isclean, isdead, isempty, lineno, load, mark, peer, pendingsync, replace, scan, search, see, sync, tag, watch, window, xview, or yview}
-=======
-} -returnCodes error -result {ambiguous option "co": must be bbox, cget, compare, configure, count, debug, delete, dlineinfo, dump, edit, get, image, index, insert, mark, peer, pendingsync, replace, scan, search, see, sync, tag, window, xview, or yview}
-
->>>>>>> 86821958
+
 # "configure" option is already covered above
 
 test text-7.1 {TextWidgetCmd procedure, "debug" option} -setup {
