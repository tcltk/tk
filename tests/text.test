--- conflicted
+++ resolved
@@ -6980,7 +6980,6 @@
 } -cleanup {
     destroy .t
 } -result {0 0 1 2 3 4 4 5 6 6 7 8 8 9}
-<<<<<<< HEAD
 test text-27.26 {edit undo and edit redo return ranges} -setup {
     destroy .t
     set res {}
@@ -7041,8 +7040,7 @@
 } -cleanup {
     destroy .t
 } -result {1 1}
-=======
-test text-27.26 {bug ab839efc5f - .text edit undo inserts separators} -setup {
+test text-27.29 {bug ab839efc5f - .text edit undo inserts separators} -setup {
     destroy .t
 } -body {
     text .t -undo 1
@@ -7057,8 +7055,6 @@
 } -cleanup {
     destroy .t
 } -result {3. 123 5 789012  LINE-3}
->>>>>>> 71122bfd
-
 
 test text-28.1 {bug fix - 624372, ControlUtfProc long lines} -body {
     pack [text .t -wrap none]
