# This file is a Tcl script to test the code in the file tkText.c.
# This file is organized in the standard fashion for Tcl tests.
#
# Copyright (c) 1992-1994 The Regents of the University of California.
# Copyright (c) 1994-1996 Sun Microsystems, Inc.
# Copyright (c) 1998-1999 by Scriptics Corporation.
# All rights reserved.

package require tcltest 2.2
eval tcltest::configure $argv
tcltest::loadTestedCommands
namespace import -force tcltest::test

# The statements below reset the main window;  it's needed if the window
# manager is mwm to make mwm forget about a previous minimum size setting.
wm geometry . {}
wm withdraw .
wm minsize . 1 1
wm positionfrom . user
wm deiconify .

test text-1.1 {configuration option: "autoseparators"} -setup {
    text .t -borderwidth 2 -highlightthickness 2 -font {Courier -12 bold}
    pack .t
    update
} -body {
    .t configure -autoseparators yes
    .t cget -autoseparators
} -cleanup {
    destroy .t
} -result {1}
test text-1.1b {configuration option: "autoseparators", default} -setup {
    text .t -borderwidth 2 -highlightthickness 2 -font {Courier -12 bold}
    pack .t
    update
} -body {
    .t cget -autoseparators
} -cleanup {
    destroy .t
} -result {1}
test text-1.2 {configuration option: "autoseparators"} -setup {
    text .t -borderwidth 2 -highlightthickness 2 -font {Courier -12 bold}
    pack .t
    update
} -body {
    .t configure -autoseparators nah
} -cleanup {
    destroy .t
} -match glob -returnCodes {error} -result {*}
test text-1.3 {configuration option: "background"} -setup {
    text .t -borderwidth 2 -highlightthickness 2 -font {Courier -12 bold}
    pack .t
    update
} -body {
    .t configure -background #ff00ff
    .t cget -background
} -cleanup {
    destroy .t
} -result {#ff00ff}
test text-1.4 {configuration option: "background"} -setup {
    text .t -borderwidth 2 -highlightthickness 2 -font {Courier -12 bold}
    pack .t
    update
} -body {
    .t configure -background <gorp>
} -cleanup {
    destroy .t
} -match glob -returnCodes {error} -result {*}
test text-1.5 {configuration option: "bd"} -setup {
    text .t -borderwidth 2 -highlightthickness 2 -font {Courier -12 bold}
    pack .t
    update
} -body {
    .t configure -bd 4
    .t cget -bd
} -cleanup {
    destroy .t
} -result {4}
test text-1.6 {configuration option: "bd"} -setup {
    text .t -borderwidth 2 -highlightthickness 2 -font {Courier -12 bold}
    pack .t
    update
} -body {
    .t configure -bd foo
} -cleanup {
    destroy .t
} -match glob -returnCodes {error} -result {*}
test text-1.7 {configuration option: "bg"} -setup {
    text .t -borderwidth 2 -highlightthickness 2 -font {Courier -12 bold}
    pack .t
    update
} -body {
    .t configure -bg blue
    .t cget -bg
} -cleanup {
    destroy .t
} -result {blue}
test text-1.8 {configuration option: "bg"} -setup {
    text .t -borderwidth 2 -highlightthickness 2 -font {Courier -12 bold}
    pack .t
    update
} -body {
    .t configure -bg #xx
} -cleanup {
    destroy .t
} -match glob -returnCodes {error} -result {*}
test text-1.9 {configuration option: "blockcursor"} -setup {
    text .t -borderwidth 2 -highlightthickness 2 -font {Courier -12 bold}
    pack .t
    update
} -body {
    .t configure -blockcursor 0
    .t cget -blockcursor
} -cleanup {
    destroy .t
} -result {0}
test text-1.10 {configuration option: "blockcursor"} -setup {
    text .t -borderwidth 2 -highlightthickness 2 -font {Courier -12 bold}
    pack .t
    update
} -body {
    .t configure -blockcursor xx
} -cleanup {
    destroy .t
} -match glob -returnCodes {error} -result {*}
test text-1.11 {configuration option: "borderwidth"} -setup {
    text .t -borderwidth 2 -highlightthickness 2 -font {Courier -12 bold}
    pack .t
    update
} -body {
    .t configure -borderwidth 7
    .t cget -borderwidth
} -cleanup {
    destroy .t
} -result {7}
test text-1.12 {configuration option: "borderwidth"} -setup {
    text .t -borderwidth 2 -highlightthickness 2 -font {Courier -12 bold}
    pack .t
    update
} -body {
    .t configure -borderwidth ++
} -cleanup {
    destroy .t
} -match glob -returnCodes {error} -result {*}
test text-1.13 {configuration option: "cursor"} -setup {
    text .t -borderwidth 2 -highlightthickness 2 -font {Courier -12 bold}
    pack .t
    update
} -body {
    .t configure -cursor watch
    .t cget -cursor
} -cleanup {
    destroy .t
} -result {watch}
test text-1.14 {configuration option: "cursor"} -setup {
    text .t -borderwidth 2 -highlightthickness 2 -font {Courier -12 bold}
    pack .t
    update
} -body {
    .t configure -cursor lousy
} -cleanup {
    destroy .t
} -match glob -returnCodes {error} -result {*}
test text-1.15 {configuration option: "exportselection"} -setup {
    text .t -borderwidth 2 -highlightthickness 2 -font {Courier -12 bold}
    pack .t
    update
} -body {
    .t configure -exportselection no
    .t cget -exportselection
} -cleanup {
    destroy .t
} -result {0}
test text-1.16 {configuration option: "exportselection"} -setup {
    text .t -borderwidth 2 -highlightthickness 2 -font {Courier -12 bold}
    pack .t
    update
} -body {
    .t configure -exportselection maybe
} -cleanup {
    destroy .t
} -match glob -returnCodes {error} -result {*}
test text-1.17 {configuration option: "fg"} -setup {
    text .t -borderwidth 2 -highlightthickness 2 -font {Courier -12 bold}
    pack .t
    update
} -body {
    .t configure -fg red
    .t cget -fg
} -cleanup {
    destroy .t
} -result {red}
test text-1.18 {configuration option: "fg"} -setup {
    text .t -borderwidth 2 -highlightthickness 2 -font {Courier -12 bold}
    pack .t
    update
} -body {
    .t configure -fg stupid
} -cleanup {
    destroy .t
} -match glob -returnCodes {error} -result {*}
test text-1.19 {configuration option: "font"} -setup {
    text .t -borderwidth 2 -highlightthickness 2 -font {Courier -12 bold}
    pack .t
    update
} -body {
    .t configure -font fixed
    .t cget -font
} -cleanup {
    destroy .t
} -result {fixed}
test text-1.20 {configuration option: "font"} -setup {
    text .t -borderwidth 2 -highlightthickness 2 -font {Courier -12 bold}
    pack .t
    update
} -body {
    .t configure -font {}
} -cleanup {
    destroy .t
} -match glob -returnCodes {error} -result {*}
test text-1.21 {configuration option: "foreground"} -setup {
    text .t -borderwidth 2 -highlightthickness 2 -font {Courier -12 bold}
    pack .t
    update
} -body {
    .t configure -foreground #012
    .t cget -foreground
} -cleanup {
    destroy .t
} -result {#012}
test text-1.22 {configuration option: "foreground"} -setup {
    text .t -borderwidth 2 -highlightthickness 2 -font {Courier -12 bold}
    pack .t
    update
} -body {
    .t configure -foreground bogus
} -cleanup {
    destroy .t
} -match glob -returnCodes {error} -result {*}
test text-1.23 {configuration option: "height"} -setup {
    text .t -borderwidth 2 -highlightthickness 2 -font {Courier -12 bold}
    pack .t
    update
} -body {
    .t configure -height 5
    .t cget -height
} -cleanup {
    destroy .t
} -result {5}
test text-1.24 {configuration option: "height"} -setup {
    text .t -borderwidth 2 -highlightthickness 2 -font {Courier -12 bold}
    pack .t
    update
} -body {
    .t configure -height bad
} -cleanup {
    destroy .t
} -match glob -returnCodes {error} -result {*}
test text-1.25 {configuration option: "highlightbackground"} -setup {
    text .t -borderwidth 2 -highlightthickness 2 -font {Courier -12 bold}
    pack .t
    update
} -body {
    .t configure -highlightbackground #123
    .t cget -highlightbackground
} -cleanup {
    destroy .t
} -result {#123}
test text-1.26 {configuration option: "highlightbackground"} -setup {
    text .t -borderwidth 2 -highlightthickness 2 -font {Courier -12 bold}
    pack .t
    update
} -body {
    .t configure -highlightbackground bogus
} -cleanup {
    destroy .t
} -match glob -returnCodes {error} -result {*}
test text-1.27 {configuration option: "highlightcolor"} -setup {
    text .t -borderwidth 2 -highlightthickness 2 -font {Courier -12 bold}
    pack .t
    update
} -body {
    .t configure -highlightcolor #234
    .t cget -highlightcolor
} -cleanup {
    destroy .t
} -result {#234}
test text-1.28 {configuration option: "highlightcolor"} -setup {
    text .t -borderwidth 2 -highlightthickness 2 -font {Courier -12 bold}
    pack .t
    update
} -body {
    .t configure -highlightcolor bogus
} -cleanup {
    destroy .t
} -match glob -returnCodes {error} -result {*}
test text-1.29 {configuration option: "highlightthickness"} -setup {
    text .t -borderwidth 2 -highlightthickness 2 -font {Courier -12 bold}
    pack .t
    update
} -body {
    .t configure -highlightthickness -2
    .t cget -highlightthickness
} -cleanup {
    destroy .t
} -result {0}
test text-1.30 {configuration option: "highlightthickness"} -setup {
    text .t -borderwidth 2 -highlightthickness 2 -font {Courier -12 bold}
    pack .t
    update
} -body {
    .t configure -highlightthickness bad
} -cleanup {
    destroy .t
} -match glob -returnCodes {error} -result {*}
test text-1.31 {configuration option: "inactiveselectbackground"} -setup {
    text .t -borderwidth 2 -highlightthickness 2 -font {Courier -12 bold}
    pack .t
    update
} -body {
    .t configure -inactiveselectbackground #ffff01234567
    .t cget -inactiveselectbackground
} -cleanup {
    destroy .t
} -result {#ffff01234567}
test text-1.32 {configuration option: "inactiveselectbackground"} -setup {
    text .t -borderwidth 2 -highlightthickness 2 -font {Courier -12 bold}
    pack .t
    update
} -body {
    .t configure -inactiveselectbackground bogus
} -cleanup {
    destroy .t
} -match glob -returnCodes {error} -result {*}
test text-1.33 {configuration option: "insertbackground"} -setup {
    text .t -borderwidth 2 -highlightthickness 2 -font {Courier -12 bold}
    pack .t
    update
} -body {
    .t configure -insertbackground green
    .t cget -insertbackground
} -cleanup {
    destroy .t
} -result {green}
test text-1.34 {configuration option: "insertbackground"} -setup {
    text .t -borderwidth 2 -highlightthickness 2 -font {Courier -12 bold}
    pack .t
    update
} -body {
    .t configure -insertbackground <bogus>
} -cleanup {
    destroy .t
} -match glob -returnCodes {error} -result {*}
test text-1.35 {configuration option: "insertborderwidth"} -setup {
    text .t -borderwidth 2 -highlightthickness 2 -font {Courier -12 bold}
    pack .t
    update
} -body {
    .t configure -insertborderwidth 45
    .t cget -insertborderwidth
} -cleanup {
    destroy .t
} -result {45}
test text-1.36 {configuration option: "insertborderwidth"} -setup {
    text .t -borderwidth 2 -highlightthickness 2 -font {Courier -12 bold}
    pack .t
    update
} -body {
    .t configure -insertborderwidth bogus
} -cleanup {
    destroy .t
} -match glob -returnCodes {error} -result {*}
test text-1.37 {configuration option: "insertofftime"} -setup {
    text .t -borderwidth 2 -highlightthickness 2 -font {Courier -12 bold}
    pack .t
    update
} -body {
    .t configure -insertofftime 100
    .t cget -insertofftime
} -cleanup {
    destroy .t
} -result {100}
test text-1.38 {configuration option: "insertofftime"} -setup {
    text .t -borderwidth 2 -highlightthickness 2 -font {Courier -12 bold}
    pack .t
    update
} -body {
    .t configure -insertofftime 2.4
} -cleanup {
    destroy .t
} -match glob -returnCodes {error} -result {*}
test text-1.39 {configuration option: "insertontime"} -setup {
    text .t -borderwidth 2 -highlightthickness 2 -font {Courier -12 bold}
    pack .t
    update
} -body {
    .t configure -insertontime 47
    .t cget -insertontime
} -cleanup {
    destroy .t
} -result {47}
test text-1.40 {configuration option: "insertontime"} -setup {
    text .t -borderwidth 2 -highlightthickness 2 -font {Courier -12 bold}
    pack .t
    update
} -body {
    .t configure -insertontime e1
} -cleanup {
    destroy .t
} -match glob -returnCodes {error} -result {*}
test text-1.41 {configuration option: "insertwidth"} -setup {
    text .t -borderwidth 2 -highlightthickness 2 -font {Courier -12 bold}
    pack .t
    update
} -body {
    .t configure -insertwidth 2.3
    .t cget -insertwidth
} -cleanup {
    destroy .t
} -result {2}
test text-1.42 {configuration option: "insertwidth"} -setup {
    text .t -borderwidth 2 -highlightthickness 2 -font {Courier -12 bold}
    pack .t
    update
} -body {
    .t configure -insertwidth 47d
} -cleanup {
    destroy .t
} -match glob -returnCodes {error} -result {*}
test text-1.43 {configuration option: "maxundo"} -setup {
    text .t -borderwidth 2 -highlightthickness 2 -font {Courier -12 bold}
    pack .t
    update
} -body {
    .t configure -maxundo 5
    .t cget -maxundo
} -cleanup {
    destroy .t
} -result {5}
test text-1.43b {configuration option: "maxundo", default} -setup {
    text .t -borderwidth 2 -highlightthickness 2 -font {Courier -12 bold}
    pack .t
    update
} -body {
    .t cget -maxundo
} -cleanup {
    destroy .t
} -result {0}
test text-1.44 {configuration option: "maxundo"} -setup {
    text .t -borderwidth 2 -highlightthickness 2 -font {Courier -12 bold}
    pack .t
    update
} -body {
    .t configure -maxundo noway
} -cleanup {
    destroy .t
} -match glob -returnCodes {error} -result {*}
test text-1.45 {configuration option: "padx"} -setup {
    text .t -borderwidth 2 -highlightthickness 2 -font {Courier -12 bold}
    pack .t
    update
} -body {
    .t configure -padx 3.4
    .t cget -padx
} -cleanup {
    destroy .t
} -result {3}
test text-1.46 {configuration option: "padx"} -setup {
    text .t -borderwidth 2 -highlightthickness 2 -font {Courier -12 bold}
    pack .t
    update
} -body {
    .t configure -padx 2.4.
} -cleanup {
    destroy .t
} -match glob -returnCodes {error} -result {*}
test text-1.47 {configuration option: "pady"} -setup {
    text .t -borderwidth 2 -highlightthickness 2 -font {Courier -12 bold}
    pack .t
    update
} -body {
    .t configure -pady 82
    .t cget -pady
} -cleanup {
    destroy .t
} -result {82}
test text-1.48 {configuration option: "pady"} -setup {
    text .t -borderwidth 2 -highlightthickness 2 -font {Courier -12 bold}
    pack .t
    update
} -body {
    .t configure -pady bogus
} -cleanup {
    destroy .t
} -match glob -returnCodes {error} -result {*}
test text-1.49 {configuration option: "relief"} -setup {
    text .t -borderwidth 2 -highlightthickness 2 -font {Courier -12 bold}
    pack .t
    update
} -body {
    .t configure -relief raised
    .t cget -relief
} -cleanup {
    destroy .t
} -result {raised}
test text-1.50 {configuration option: "relief"} -setup {
    text .t -borderwidth 2 -highlightthickness 2 -font {Courier -12 bold}
    pack .t
    update
} -body {
    .t configure -relief bumpy
} -cleanup {
    destroy .t
} -match glob -returnCodes {error} -result {*}
test text-1.51 {configuration option: "selectbackground"} -setup {
    text .t -borderwidth 2 -highlightthickness 2 -font {Courier -12 bold}
    pack .t
    update
} -body {
    .t configure -selectbackground #ffff01234567
    .t cget -selectbackground
} -cleanup {
    destroy .t
} -result {#ffff01234567}
test text-1.52 {configuration option: "selectbackground"} -setup {
    text .t -borderwidth 2 -highlightthickness 2 -font {Courier -12 bold}
    pack .t
    update
} -body {
    .t configure -selectbackground bogus
} -cleanup {
    destroy .t
} -match glob -returnCodes {error} -result {*}
test text-1.53 {configuration option: "selectborderwidth"} -setup {
    text .t -borderwidth 2 -highlightthickness 2 -font {Courier -12 bold}
    pack .t
    update
} -body {
    .t configure -selectborderwidth 21
    .t cget -selectborderwidth
} -cleanup {
    destroy .t
} -result {21}
test text-1.54 {configuration option: "selectborderwidth"} -setup {
    text .t -borderwidth 2 -highlightthickness 2 -font {Courier -12 bold}
    pack .t
    update
} -body {
    .t configure -selectborderwidth 3x
} -cleanup {
    destroy .t
} -match glob -returnCodes {error} -result {*}
test text-1.55 {configuration option: "selectforeground"} -setup {
    text .t -borderwidth 2 -highlightthickness 2 -font {Courier -12 bold}
    pack .t
    update
} -body {
    .t configure -selectforeground yellow
    .t cget -selectforeground
} -cleanup {
    destroy .t
} -result {yellow}
test text-1.56 {configuration option: "selectforeground"} -setup {
    text .t -borderwidth 2 -highlightthickness 2 -font {Courier -12 bold}
    pack .t
    update
} -body {
    .t configure -selectforeground #12345
} -cleanup {
    destroy .t
} -match glob -returnCodes {error} -result {*}
test text-1.57 {configuration option: "spacing1"} -setup {
    text .t -borderwidth 2 -highlightthickness 2 -font {Courier -12 bold}
    pack .t
    update
} -body {
    .t configure -spacing1 20
    .t cget -spacing1
} -cleanup {
    destroy .t
} -result {20}
test text-1.58 {configuration option: "spacing1"} -setup {
    text .t -borderwidth 2 -highlightthickness 2 -font {Courier -12 bold}
    pack .t
    update
} -body {
    .t configure -spacing1 1.3x
} -cleanup {
    destroy .t
} -match glob -returnCodes {error} -result {*}
test text-1.59 {configuration option: "spacing1"} -setup {
    text .t -borderwidth 2 -highlightthickness 2 -font {Courier -12 bold}
    pack .t
    update
} -body {
    .t configure -spacing1 -5
    .t cget -spacing1
} -cleanup {
    destroy .t
} -result {0}
test text-1.60 {configuration option: "spacing1"} -setup {
    text .t -borderwidth 2 -highlightthickness 2 -font {Courier -12 bold}
    pack .t
    update
} -body {
    .t configure -spacing1 bogus
} -cleanup {
    destroy .t
} -match glob -returnCodes {error} -result {*}
test text-1.61 {configuration option: "spacing2"} -setup {
    text .t -borderwidth 2 -highlightthickness 2 -font {Courier -12 bold}
    pack .t
    update
} -body {
    .t configure -spacing2 5
    .t cget -spacing2
} -cleanup {
    destroy .t
} -result {5}
test text-1.62 {configuration option: "spacing2"} -setup {
    text .t -borderwidth 2 -highlightthickness 2 -font {Courier -12 bold}
    pack .t
    update
} -body {
    .t configure -spacing2 bogus
} -cleanup {
    destroy .t
} -match glob -returnCodes {error} -result {*}
test text-1.63 {configuration option: "spacing2"} -setup {
    text .t -borderwidth 2 -highlightthickness 2 -font {Courier -12 bold}
    pack .t
    update
} -body {
    .t configure -spacing2 -1
    .t cget -spacing2
} -cleanup {
    destroy .t
} -result {0}
test text-1.64 {configuration option: "spacing2"} -setup {
    text .t -borderwidth 2 -highlightthickness 2 -font {Courier -12 bold}
    pack .t
    update
} -body {
    .t configure -spacing2 bogus
} -cleanup {
    destroy .t
} -match glob -returnCodes {error} -result {*}
test text-1.65 {configuration option: "spacing3"} -setup {
    text .t -borderwidth 2 -highlightthickness 2 -font {Courier -12 bold}
    pack .t
    update
} -body {
    .t configure -spacing3 20
    .t cget -spacing3
} -cleanup {
    destroy .t
} -result {20}
test text-1.66 {configuration option: "spacing3"} -setup {
    text .t -borderwidth 2 -highlightthickness 2 -font {Courier -12 bold}
    pack .t
    update
} -body {
    .t configure -spacing3 bogus
} -cleanup {
    destroy .t
} -match glob -returnCodes {error} -result {*}
test text-1.67 {configuration option: "spacing3"} -setup {
    text .t -borderwidth 2 -highlightthickness 2 -font {Courier -12 bold}
    pack .t
    update
} -body {
    .t configure -spacing3 -10
    .t cget -spacing3
} -cleanup {
    destroy .t
} -result {0}
test text-1.68 {configuration option: "spacing3"} -setup {
    text .t -borderwidth 2 -highlightthickness 2 -font {Courier -12 bold}
    pack .t
    update
} -body {
    .t configure -spacing3 bogus
} -cleanup {
    destroy .t
} -match glob -returnCodes {error} -result {*}
test text-1.69 {configuration option: "state"} -setup {
    text .t -borderwidth 2 -highlightthickness 2 -font {Courier -12 bold}
    pack .t
    update
} -body {
    .t configure -state d
    .t cget -state
} -cleanup {
    destroy .t
} -result {disabled}
test text-1.70 {configuration option: "state"} -setup {
    text .t -borderwidth 2 -highlightthickness 2 -font {Courier -12 bold}
    pack .t
    update
} -body {
    .t configure -state foo
} -cleanup {
    destroy .t
} -match glob -returnCodes {error} -result {*}
test text-1.71 {configuration option: "tabs"} -setup {
    text .t -borderwidth 2 -highlightthickness 2 -font {Courier -12 bold}
    pack .t
    update
} -body {
    .t configure -tabs {1i 2i 3i 4i}
    .t cget -tabs
} -cleanup {
    destroy .t
} -result {1i 2i 3i 4i}
test text-1.72 {configuration option: "tabs"} -setup {
    text .t -borderwidth 2 -highlightthickness 2 -font {Courier -12 bold}
    pack .t
    update
} -body {
    .t configure -tabs bad_tabs
} -cleanup {
    destroy .t
} -match glob -returnCodes {error} -result {*}
test text-1.73 {configuration option: "tabstyle"} -setup {
    text .t -borderwidth 2 -highlightthickness 2 -font {Courier -12 bold}
    pack .t
    update
} -body {
    .t configure -tabstyle wordprocessor
    .t cget -tabstyle
} -cleanup {
    destroy .t
} -result {wordprocessor}
test text-1.74 {configuration option: "tabstyle"} -setup {
    text .t -borderwidth 2 -highlightthickness 2 -font {Courier -12 bold}
    pack .t
    update
} -body {
    .t configure -tabstyle garbage
} -cleanup {
    destroy .t
} -match glob -returnCodes {error} -result {*}
test text-1.75 {configuration option: "undo"} -setup {
    text .t -borderwidth 2 -highlightthickness 2 -font {Courier -12 bold}
    pack .t
    update
} -body {
    .t configure -undo 1
    .t cget -undo
} -cleanup {
    destroy .t
} -result {1}
test text-1.75b {configuration option: "undo", default} -setup {
    text .t -borderwidth 2 -highlightthickness 2 -font {Courier -12 bold}
    pack .t
    update
} -body {
    .t cget -undo
} -cleanup {
    destroy .t
} -result {0}
test text-1.76 {configuration option: "undo"} -setup {
    text .t -borderwidth 2 -highlightthickness 2 -font {Courier -12 bold}
    pack .t
    update
} -body {
    .t configure -undo eh
} -cleanup {
    destroy .t
} -match glob -returnCodes {error} -result {*}
test text-1.77 {configuration option: "width"} -setup {
    text .t -borderwidth 2 -highlightthickness 2 -font {Courier -12 bold}
    pack .t
    update
} -body {
    .t configure -width 73
    .t cget -width
} -cleanup {
    destroy .t
} -result {73}
test text-1.78 {configuration option: "width"} -setup {
    text .t -borderwidth 2 -highlightthickness 2 -font {Courier -12 bold}
    pack .t
    update
} -body {
    .t configure -width 2.4
} -cleanup {
    destroy .t
} -match glob -returnCodes {error} -result {*}
test text-1.79 {configuration option: "wrap"} -setup {
    text .t -borderwidth 2 -highlightthickness 2 -font {Courier -12 bold}
    pack .t
    update
} -body {
    .t configure -wrap w
    .t cget -wrap
} -cleanup {
    destroy .t
} -result {word}
test text-1.80 {configuration option: "wrap"} -setup {
    text .t -borderwidth 2 -highlightthickness 2 -font {Courier -12 bold}
    pack .t
    update
} -body {
    .t configure -wrap bad_wrap
} -cleanup {
    destroy .t
} -match glob -returnCodes {error} -result {*}
test text-1.81 {text options} -setup {
    text .t -borderwidth 2 -highlightthickness 2 -font {Courier -12 bold}
    pack .t
    update
} -body {
    .t configure -takefocus "any old thing"
    .t cget -takefocus
} -cleanup {
    destroy .t
} -result {any old thing}
test text-1.82 {text options} -setup {
    text .t -borderwidth 2 -highlightthickness 2 -font {Courier -12 bold}
    pack .t
    update
} -body {
    .t configure -xscrollcommand "x scroll command"
    .t configure -xscrollcommand
} -cleanup {
    destroy .t
} -result {-xscrollcommand xScrollCommand ScrollCommand {} {x scroll command}}
test text-1.83 {text options} -setup {
    text .t -borderwidth 2 -highlightthickness 2 -font {Courier -12 bold}
    pack .t
    update
} -body {
    .t configure -yscrollcommand "test command"
    .t configure -yscrollcommand
} -cleanup {
    destroy .t
} -result {-yscrollcommand yScrollCommand ScrollCommand {} {test command}}
test text-1.83.1 {configuration option: "insertunfocussed"} -setup {
    text .t -borderwidth 2 -highlightthickness 2 -font {Courier -12 bold}
    pack .t
    update
} -body {
    .t configure -insertunfocussed none
    .t cget -insertunfocussed
} -cleanup {
    destroy .t
} -result none
test text-1.84 {configuration option: "insertunfocussed"} -setup {
    text .t -borderwidth 2 -highlightthickness 2 -font {Courier -12 bold}
    pack .t
    update
} -body {
    .t configure -insertunfocussed hollow
    .t cget -insertunfocussed
} -cleanup {
    destroy .t
} -result hollow
test text-1.85 {configuration option: "insertunfocussed"} -setup {
    text .t -borderwidth 2 -highlightthickness 2 -font {Courier -12 bold}
    pack .t
    update
} -body {
    .t configure -insertunfocussed solid
    .t cget -insertunfocussed
} -cleanup {
    destroy .t
} -result solid
test text-1.86 {configuration option: "insertunfocussed"} -setup {
    text .t -borderwidth 2 -highlightthickness 2 -font {Courier -12 bold}
    pack .t
    update
} -returnCodes error -body {
    .t configure -insertunfocussed gorp
} -cleanup {
    destroy .t
} -result {bad insertunfocussed "gorp": must be hollow, none, or solid}


test text-2.1 {Tk_TextCmd procedure} -body {
    text
} -returnCodes {error} -result {wrong # args: should be "text pathName ?-option value ...?"}
test text-2.2 {Tk_TextCmd procedure} -body {
    text foobar
} -returnCodes {error} -result {bad window path name "foobar"}
test text-2.3 {Tk_TextCmd procedure} -body {
    text .t -gorp nofun
} -cleanup {
    destroy .t
} -returnCodes {error} -result {unknown option "-gorp"}
test text-2.4 {Tk_TextCmd procedure} -body {
    catch {text .t -gorp nofun}
    winfo exists .t
} -cleanup {
    destroy .t
} -result 0
test text-2.5 {Tk_TextCmd procedure} -body {
    text .t -bd 2 -fg red
} -cleanup {
    destroy .t
} -returnCodes ok -result {.t}
test text-2.6 {Tk_TextCmd procedure} -body {
    text .t -bd 2 -fg red
	list [lindex [.t config -bd] 4] [lindex [.t config -fg] 4]
} -cleanup {
    destroy .t
} -result {2 red}
test text-2.7 {Tk_TextCmd procedure} -constraints {
    win
} -body {
    catch {destroy .t}
    text .t
    .t tag cget sel -relief
} -cleanup {
    destroy .t
} -result {flat}
test text-2.8 {Tk_TextCmd procedure} -constraints {
    aqua
} -body {
    catch {destroy .t}
    text .t
    .t tag cget sel -relief
} -cleanup {
    destroy .t
} -result {flat}
test text-2.9 {Tk_TextCmd procedure} -constraints {
    unix notAqua
} -body {
    catch {destroy .t}
    text .t
    .t tag cget sel -relief
} -cleanup {
    destroy .t
} -result {raised}
test text-2.10 {Tk_TextCmd procedure} -body {
    list [text .t] [winfo class .t]
} -cleanup {
    destroy .t
} -result {.t Text}


test text-3.1 {TextWidgetCmd procedure, basics} -setup {
    text .t
} -body {
    .t
} -cleanup {
    destroy .t
} -returnCodes {error} -result {wrong # args: should be ".t option ?arg ...?"}
test text-3.2 {TextWidgetCmd procedure} -setup {
    text .t
} -body {
    .t gorp 1.0 z 1.2
} -cleanup {
    destroy .t
} -returnCodes {error} -result {bad option "gorp": must be bbox, cget, compare, configure, count, debug, delete, dlineinfo, dump, edit, get, image, index, insert, mark, peer, pendingsync, replace, scan, search, see, sync, tag, window, xview, or yview}

test text-4.1 {TextWidgetCmd procedure, "bbox" option} -setup {
    text .t
} -body {
    .t bbox
} -cleanup {
    destroy .t
} -returnCodes {error} -result {wrong # args: should be ".t bbox index"}
test text-4.2 {TextWidgetCmd procedure, "bbox" option} -setup {
    text .t
} -body {
    .t bbox a b
} -cleanup {
    destroy .t
} -returnCodes {error} -result {wrong # args: should be ".t bbox index"}
test text-4.3 {TextWidgetCmd procedure, "bbox" option} -setup {
    text .t
} -body {
    .t bbox bad_mark
} -cleanup {
    destroy .t
} -returnCodes {error} -result {bad text index "bad_mark"}

test text-5.1 {TextWidgetCmd procedure, "cget" option} -setup {
    text .t
} -body {
    .t cget
} -cleanup {
    destroy .t
} -returnCodes {error} -result {wrong # args: should be ".t cget option"}
test text-5.2 {TextWidgetCmd procedure, "cget" option} -setup {
    text .t
} -body {
    .t cget a b
} -cleanup {
    destroy .t
} -returnCodes {error} -result {wrong # args: should be ".t cget option"}
test text-5.3 {TextWidgetCmd procedure, "cget" option} -setup {
    text .t
} -body {
    .t cget -gorp
} -cleanup {
    destroy .t
} -returnCodes {error} -result {unknown option "-gorp"}
test text-5.4 {TextWidgetCmd procedure, "cget" option} -setup {
    text .t
} -body {
    .t configure -bd 17
    .t cget -bd
} -cleanup {
    destroy .t
} -result {17}


test text-6.1 {TextWidgetCmd procedure, "compare" option} -setup {
    text .t
} -body {
    .t compare a b
} -cleanup {
    destroy .t
} -returnCodes {error} -result {wrong # args: should be ".t compare index1 op index2"}
test text-6.2 {TextWidgetCmd procedure, "compare" option} -setup {
    text .t
} -body {
    .t compare a b c d
} -cleanup {
    destroy .t
} -returnCodes {error} -result {wrong # args: should be ".t compare index1 op index2"}
test text-6.3 {TextWidgetCmd procedure, "compare" option} -setup {
    text .t
} -body {
    .t compare @x == 1.0
} -cleanup {
    destroy .t
} -returnCodes {error} -result {bad text index "@x"}
test text-6.4 {TextWidgetCmd procedure, "compare" option} -setup {
    text .t
} -body {
    .t compare 1.0 < @y
} -cleanup {
    destroy .t
} -returnCodes {error} -result {bad text index "@y"}
test text-6.5 {TextWidgetCmd procedure, "compare" option} -setup {
    text .t
} -body {
    .t insert 1.0 "Line 1
abcdefghijklm
12345
Line 4
bOy GIrl .#@? x_yz
!@#$%
Line 7"
    list [.t compare 1.1 < 1.0] [.t compare 1.1 < 1.1] [.t compare 1.1 < 1.2]
} -cleanup {
    destroy .t
} -result {0 0 1}
test text-6.6 {TextWidgetCmd procedure, "compare" option} -setup {
    text .t
} -body {
    .t insert 1.0 "Line 1
abcdefghijklm
12345
Line 4
bOy GIrl .#@? x_yz
!@#$%
Line 7"
    list [.t compare 1.1 <= 1.0] [.t compare 1.1 <= 1.1] [.t compare 1.1 <= 1.2]
} -cleanup {
    destroy .t
} -result {0 1 1}
test text-6.7 {TextWidgetCmd procedure, "compare" option} -setup {
    text .t
} -body {
    .t insert 1.0 "Line 1
abcdefghijklm
12345
Line 4
bOy GIrl .#@? x_yz
!@#$%
Line 7"
    list [.t compare 1.1 == 1.0] [.t compare 1.1 == 1.1] [.t compare 1.1 == 1.2]
} -cleanup {
    destroy .t
} -result {0 1 0}
test text-6.8 {TextWidgetCmd procedure, "compare" option} -setup {
    text .t
} -body {
    .t insert 1.0 "Line 1
abcdefghijklm
12345
Line 4
bOy GIrl .#@? x_yz
!@#$%
Line 7"
    list [.t compare 1.1 >= 1.0] [.t compare 1.1 >= 1.1] [.t compare 1.1 >= 1.2]
} -cleanup {
    destroy .t
} -result {1 1 0}
test text-6.9 {TextWidgetCmd procedure, "compare" option} -setup {
    text .t
} -body {
    .t insert 1.0 "Line 1
abcdefghijklm
12345
Line 4
bOy GIrl .#@? x_yz
!@#$%
Line 7"
    list [.t compare 1.1 > 1.0] [.t compare 1.1 > 1.1] [.t compare 1.1 > 1.2]
} -cleanup {
    destroy .t
} -result {1 0 0}
test text-6.10 {TextWidgetCmd procedure, "compare" option} -setup {
    text .t
} -body {
    .t insert 1.0 "Line 1
abcdefghijklm
12345
Line 4
bOy GIrl .#@? x_yz
!@#$%
Line 7"
    list [.t com 1.1 != 1.0] [.t compare 1.1 != 1.1] [.t compare 1.1 != 1.2]
} -cleanup {
    destroy .t
} -result {1 0 1}
test text-6.11 {TextWidgetCmd procedure, "compare" option} -setup {
    text .t
} -body {
    .t insert 1.0 "Line 1
abcdefghijklm
12345
Line 4
bOy GIrl .#@? x_yz
!@#$%
Line 7"
    .t compare 1.0 <x 1.2
} -cleanup {
    destroy .t
} -returnCodes {error} -result {bad comparison operator "<x": must be <, <=, ==, >=, >, or !=}
test text-6.12 {TextWidgetCmd procedure, "compare" option} -setup {
    text .t
} -body {
    .t insert 1.0 "Line 1
abcdefghijklm
12345
Line 4
bOy GIrl .#@? x_yz
!@#$%
Line 7"
    .t compare 1.0 >> 1.2
} -cleanup {
    destroy .t
} -returnCodes {error} -result {bad comparison operator ">>": must be <, <=, ==, >=, >, or !=}
test text-6.13 {TextWidgetCmd procedure, "compare" option} -setup {
    text .t
} -body {
    .t insert 1.0 "Line 1
abcdefghijklm
12345
Line 4
bOy GIrl .#@? x_yz
!@#$%
Line 7"
    .t compare 1.0 z 1.2
} -cleanup {
    destroy .t
} -returnCodes {error} -result {bad comparison operator "z": must be <, <=, ==, >=, >, or !=}
test text-6.14 {TextWidgetCmd procedure, "compare" option} -setup {
    text .t
} -body {
    .t insert 1.0 "Line 1
abcdefghijklm
12345
Line 4
bOy GIrl .#@? x_yz
!@#$%
Line 7"
    .t co 1.0 z 1.2
} -cleanup {
    destroy .t
} -returnCodes {error} -result {ambiguous option "co": must be bbox, cget, compare, configure, count, debug, delete, dlineinfo, dump, edit, get, image, index, insert, mark, peer, pendingsync, replace, scan, search, see, sync, tag, window, xview, or yview}
# "configure" option is already covered above

test text-7.1 {TextWidgetCmd procedure, "debug" option} -setup {
    text .t
} -body {
    .t debug 0 1
} -cleanup {
    destroy .t
} -returnCodes {error} -result {wrong # args: should be ".t debug boolean"}
test text-7.2 {TextWidgetCmd procedure, "debug" option} -setup {
    text .t
} -body {
    .t de 0 1
} -cleanup {
    destroy .t
} -returnCodes {error} -result {ambiguous option "de": must be bbox, cget, compare, configure, count, debug, delete, dlineinfo, dump, edit, get, image, index, insert, mark, peer, pendingsync, replace, scan, search, see, sync, tag, window, xview, or yview}
test text-7.3 {TextWidgetCmd procedure, "debug" option} -setup {
    text .t
} -body {
    .t debug true
    .t deb
} -cleanup {
    destroy .t
} -result {1}
test text-7.4 {TextWidgetCmd procedure, "debug" option} -setup {
    text .t
} -body {
    .t debug false
    .t debug
} -cleanup {
    destroy .t
} -result {0}


test text-8.1 {TextWidgetCmd procedure, "delete" option} -setup {
    text .t
} -body {
    .t delete
} -cleanup {
    destroy .t
} -returnCodes {error} -result {wrong # args: should be ".t delete index1 ?index2 ...?"}
test text-8.2 {TextWidgetCmd procedure, "delete" option} -setup {
    text .t
} -body {
    .t delete a b c
} -cleanup {
    destroy .t
} -returnCodes {error} -result {bad text index "a"}
test text-8.3 {TextWidgetCmd procedure, "delete" option} -setup {
    text .t
} -body {
    .t delete @x 2.2
} -cleanup {
    destroy .t
} -returnCodes {error} -result {bad text index "@x"}
test text-8.4 {TextWidgetCmd procedure, "delete" option} -setup {
    text .t
} -body {
    .t insert 1.0 "Line 1
abcdefghijklm
12345"
    .t delete 2.3 @y
} -cleanup {
    destroy .t
} -returnCodes {error} -result {bad text index "@y"}
test text-8.5 {TextWidgetCmd procedure, "delete" option} -setup {
    text .t
} -body {
    .t insert 1.0 "Line 1
abcdefghijklm
12345
Line 4
bOy GIrl .#@? x_yz
!@#$%
Line 7"
    .t configure -state disabled
    .t delete 2.3
    .t g 2.0 2.end
} -cleanup {
    destroy .t
} -result {abcdefghijklm}
test text-8.6 {TextWidgetCmd procedure, "delete" option} -setup {
    text .t
} -body {
    .t insert 1.0 "Line 1
abcdefghijklm
12345
Line 4
bOy GIrl .#@? x_yz
!@#$%
Line 7"
    .t delete 2.3
    .t get 2.0 2.end
} -cleanup {
    destroy .t
} -result {abcefghijklm}
test text-8.7 {TextWidgetCmd procedure, "delete" option} -setup {
    text .t
} -body {
    .t insert 1.0 "Line 1
abcdefghijklm
12345
Line 4
bOy GIrl .#@? x_yz
!@#$%
Line 7"
    .t delete 2.1 2.3
    .t get 2.0 2.end
} -cleanup {
    destroy .t
} -result {adefghijklm}
test text-8.8 {TextWidgetCmd procedure, "delete" option} -setup {
    text .t
} -body {
    .t insert 1.0 "Line 1
abcdefghijklm
12345"
    # All indices are checked before we actually delete anything
    .t delete 2.1 2.3 foo
} -cleanup {
    destroy .t
} -returnCodes {error} -result {bad text index "foo"}
test text-8.9 {TextWidgetCmd procedure, "delete" option} -setup {
    text .t
} -body {
    .t insert 1.0 "Line 1
abcdefghijklm
12345"
# All indices are checked before we actually delete anything
    catch {.t delete 2.1 2.3 foo}
    .t get 2.0 2.end
} -cleanup {
    destroy .t
} -result {abcdefghijklm}
test text-8.10 {TextWidgetCmd procedure, "delete" option} -setup {
    text .t
} -body {
    .t insert 1.0 "Line 1
abcdefghijklm
12345
Line 4
bOy GIrl .#@? x_yz
!@#$%
Line 7"
    # auto-forward one byte if the last "pair" is just one
    .t delete 1.0 end
    .t insert 1.0 "foo\nabcdefghijklm"
    .t delete 2.1 2.3 2.3
    .t get 1.0 end-1c
} -cleanup {
    destroy .t
} -result {foo
aefghijklm}
test text-8.11 {TextWidgetCmd procedure, "delete" option} -setup {
    text .t
} -body {
    # all indices will be ordered before deletion
    .t insert 1.0 "foo\nabcdefghijklm"
    .t delete 2.0 2.3 2.7 2.9 2.4
    .t get 1.0 end-1c
} -cleanup {
    destroy .t
} -result {foo
dfgjklm}
test text-8.12 {TextWidgetCmd procedure, "delete" option} -setup {
    text .t
} -body {
    # and check again with even pairs
    .t insert 1.0 "foo\nabcdefghijklm"
    .t delete 2.0 2.2 2.7 2.9 2.4 2.5
    .t get 1.0 end-1c
} -cleanup {
    destroy .t
} -result {foo
cdfgjklm}
test text-8.13 {TextWidgetCmd procedure, "delete" option} -setup {
    text .t
} -body {
    # we should get the longest range on equal start indices
    .t insert 1.0 "foo\nabcdefghijklm"
    .t delete 2.0 2.2 2.0 2.5 2.0 2.3 2.8 2.7
    .t get 1.0 end-1c
} -cleanup {
    destroy .t
} -result {foo
fghijklm}
test text-8.14 {TextWidgetCmd procedure, "delete" option} -setup {
    text .t
} -body {
    # we should get the longest range on equal start indices
    .t insert 1.0 "foo\nabcdefghijklm"
    .t delete 2.0 2.2 1.2 2.6 2.0 2.5
    .t get 1.0 end-1c
} -cleanup {
    destroy .t
} -result {foghijklm}
test text-8.15 {TextWidgetCmd procedure, "delete" option} -setup {
    text .t
} -body {
    # we should get the longest range on equal start indices
    .t insert 1.0 "foo\nabcdefghijklm"
    .t delete 2.0 2.2 2.0 2.5 1.1 2.3 2.8 2.7
    .t get 1.0 end-1c
} -cleanup {
    destroy .t
} -result {ffghijklm}
test text-8.16 {TextWidgetCmd procedure, "delete" option} -setup {
    text .t
} -body {
    # we should get the watch for overlapping ranges - they should
    # essentially be merged into one span.
    .t insert 1.0 "foo\nabcdefghijklm"
    .t delete 2.0 2.6 2.2 2.8
    .t get 1.0 end-1c
} -cleanup {
    destroy .t
} -result {foo
ijklm}
test text-8.17 {TextWidgetCmd procedure, "delete" option} -setup {
    text .t
} -body {
    # we should get the watch for overlapping ranges - they should
    # essentially be merged into one span.
    .t insert 1.0 "foo\nabcdefghijklm"
    .t delete 2.0 2.6 2.2 2.4
    .t get 1.0 end-1c
} -cleanup {
    destroy .t
} -result {foo
ghijklm}
test text-8.18 {TextWidgetCmd procedure, "replace" option} -setup {
    text .t
} -body {
    .t insert 1.0 "Line 1
abcdefghijklm
12345"
    .t replace 1.3 2.3
} -cleanup {
    destroy .t
} -returnCodes {error} -result {wrong # args: should be ".t replace index1 index2 chars ?tagList chars tagList ...?"}
test text-8.19 {TextWidgetCmd procedure, "replace" option} -setup {
    text .t
} -body {
    .t insert 1.0 "Line 1
abcdefghijklm
12345"
    .t replace 3.1 2.3 foo
} -cleanup {
    destroy .t
} -returnCodes {error} -result {index "2.3" before "3.1" in the text}
test text-8.20 {TextWidgetCmd procedure, "replace" option} -setup {
    text .t
} -body {
    .t insert 1.0 "Line 1
abcdefghijklm
12345
Line 4
bOy GIrl .#@? x_yz
!@#$%
Line 7"
    .t replace 2.1 2.3 foo
} -cleanup {
    destroy .t
} -returnCodes ok -result {}
test text-8.21 {TextWidgetCmd procedure, "replace" option with undo} -setup {
    text .t
} -body {
    .t insert 1.0 "Line 1
abcdefghijklm
12345
Line 4
bOy GIrl .#@? x_yz
!@#$%
Line 7"
    set prevtext [.t get 1.0 end-1c]
    .t configure -undo 0
    .t configure -undo 1
    # Ensure it is treated as a single undo action
    .t replace 2.1 2.3 foo
    .t edit undo
    string equal [.t get 1.0 end-1c] $prevtext
} -cleanup {
    destroy .t
} -result {1}
test text-8.22 {TextWidgetCmd procedure, "replace" option with undo} -setup {
    text .t
    set res {}
} -body {
    .t insert 1.0 "Line 1
aefghijklm
12345
Line 4
bOy GIrl .#@? x_yz
!@#$%
Line 7"
    .t configure -undo 0
    .t configure -undo 1
    .t replace 2.1 2.3 foo
    # Ensure we can override a text widget and intercept undo
    # actions.  If in the future a different mechanism is available
    # to do this, then we should be able to change this test.  The
    # behaviour tested for here is not, strictly speaking, documented.
    rename .t test.t
    proc .t {args} { lappend ::res $args ; uplevel 1 test.t $args }
    .t edit undo
    return $res
} -cleanup {
    rename .t {}
    rename test.t .t
    destroy .t
} -result [list {edit undo} {delete 2.1 2.4} {mark set insert 2.1} {see insert} \
                {mark set tk::undoMarkL2 2.1} {mark set tk::undoMarkR2 2.4} \
                {mark gravity tk::undoMarkL2 left} {mark gravity tk::undoMarkR2 right} \
                {insert 2.1 ef} {mark set insert 2.3} {see insert} \
                {mark set tk::undoMarkL1 2.1} {mark set tk::undoMarkR1 2.3} \
                {mark gravity tk::undoMarkL1 left} {mark gravity tk::undoMarkR1 right} \
                {mark names} \
                {index tk::undoMarkL1} {index tk::undoMarkR1} \
                {mark unset tk::undoMarkL1 tk::undoMarkR1} \
                {index tk::undoMarkL2} {index tk::undoMarkR2} \
                {mark unset tk::undoMarkL2 tk::undoMarkR2} \
                {compare 2.1 > 2.3} {compare 2.6 > 2.3} ]

test text-8.23 {TextWidgetCmd procedure, "replace" option with undo} -setup {
    text .t
} -body {
    .t insert 1.0 "Line 1
aefghijklm
12345
Line 4
bOy GIrl .#@? x_yz
!@#$%
Line 7"
    set prevtext [.t get 1.0 end-1c]
    .t configure -undo 0
    .t configure -undo 1
    # Ensure that undo (even composite undo like 'replace')
    # works when the widget shows nothing useful.
    .t replace 2.1 2.3 foo
    .t configure -start 1 -end 1
    .t edit undo
    .t configure -start {} -end {}
    .t configure -undo 0
    string equal [.t get 1.0 end-1c] $prevtext
} -cleanup {
    destroy .t
} -result {1}
test text-8.24 {TextWidgetCmd procedure, "replace" option with peers, undo} -setup {
    text .t
} -body {
    .t insert 1.0 "Line 1
aefghijklm
12345
Line 4
bOy GIrl .#@? x_yz
!@#$%
Line 7"
    set prevtext [.t get 1.0 end-1c]
    .t configure -undo 0
    .t configure -undo 1
    .t peer create .tt -undo 1
# Ensure that undo (even composite undo like 'replace')
# works when the the event took place in one peer, which
# is then deleted, before the undo takes place in another peer.
    .tt replace 2.1 2.3 foo
    .tt configure -start 1 -end 1
    destroy .tt
    .t edit undo
    .t configure -start {} -end {}
    .t configure -undo 0
    string equal [.t get 1.0 end-1c] $prevtext
} -cleanup {
    destroy .t
} -result {1}
test text-8.25 {TextWidgetCmd procedure, "replace" option with peers, undo} -setup {
    text .t
} -body {
    .t insert 1.0 "Line 1
aefghijklm
12345
Line 4
bOy GIrl .#@? x_yz
!@#$%
Line 7"
    set prevtext [.t get 1.0 end-1c]
    .t configure -undo 0
    .t configure -undo 1
    .t peer create .tt -undo 1
# Ensure that undo (even composite undo like 'replace')
# works when the the event took place in one peer, which
# is then deleted, before the undo takes place in another peer
# which isn't showing everything.
    .tt replace 2.1 2.3 foo
    set res [.tt get 2.1 2.4]
    .tt configure -start 1 -end 1
    destroy .tt
    .t configure -start 3 -end 4
# msg will actually be set to a silently ignored error message here,
# (that the .tt command doesn't exist), but that is not important.
    lappend res [catch {.t edit undo}]
    .t configure -undo 0
    .t configure -start {} -end {}
    lappend res [string equal [.t get 1.0 end-1c] $prevtext]
} -cleanup {
    destroy .t
} -result {foo 0 1}
test text-8.26 {TextWidgetCmd procedure, "replace" option crash} -setup {
    text .tt
} -body {
    .tt insert 0.0 foo\n
    .tt replace end-1l end bar
} -cleanup {
    destroy .tt
} -result {}


test text-9.1 {TextWidgetCmd procedure, "get" option} -setup {
    text .t
} -body {
    .t get
} -cleanup {
    destroy .t
} -returnCodes {error} -result {wrong # args: should be ".t get ?-displaychars? ?--? index1 ?index2 ...?"}
test text-9.2 {TextWidgetCmd procedure, "get" option} -setup {
    text .t
} -body {
    .t get a b c
} -cleanup {
    destroy .t
} -returnCodes {error} -result {bad text index "a"}
test text-9.3 {TextWidgetCmd procedure, "get" option} -setup {
    text .t
} -body {
    .t get @q 3.1
} -cleanup {
    destroy .t
} -returnCodes {error} -result {bad text index "@q"}
test text-9.4 {TextWidgetCmd procedure, "get" option} -setup {
    text .t
} -body {
    .t get 3.1 @r
} -cleanup {
    destroy .t
} -returnCodes {error} -result {bad text index "@r"}
test text-9.5 {TextWidgetCmd procedure, "get" option} -setup {
    text .t
} -body {
    .t insert 1.0 "Line 1
aefghijklm
12345
Line 4
bOy GIrl .#@? x_yz
!@#$%
Line 7"
    .t get 5.7 5.3
} -cleanup {
    destroy .t
} -result {}
test text-9.6 {TextWidgetCmd procedure, "get" option} -setup {
    text .t
} -body {
    .t insert 1.0 "Line 1
aefghijklm
12345
Line 4
bOy GIrl .#@? x_yz
!@#$%
Line 7"
    .t get 5.3 5.5
} -cleanup {
    destroy .t
} -result { G}
test text-9.7 {TextWidgetCmd procedure, "get" option} -setup {
    text .t
} -body {
    .t insert 1.0 "Line 1
aefghijklm
12345
Line 4
bOy GIrl .#@? x_yz
!@#$%
Line 7"
    .t get 5.3 end
} -cleanup {
    destroy .t
} -result { GIrl .#@? x_yz
!@#$%
Line 7
}
test text-9.8 {TextWidgetCmd procedure, "get" option} -setup {
    text .t
} -body {
    .t insert 1.0 "Line 1
aefghijklm
12345
Line 4
bOy GIrl .#@? x_yz
!@#$%
Line 7"
    .t get 5.2 5.7
} -cleanup {
    destroy .t
} -result {y GIr}
test text-9.9 {TextWidgetCmd procedure, "get" option} -setup {
    text .t
} -body {
    .t insert 1.0 "Line 1
aefghijklm
12345
Line 4
bOy GIrl .#@? x_yz
!@#$%
Line 7"
    .t get 5.2
} -cleanup {
    destroy .t
} -result {y}
test text-9.10 {TextWidgetCmd procedure, "get" option} -setup {
    text .t
} -body {
    .t insert 1.0 "Line 1
aefghijklm
12345
Line 4
bOy GIrl .#@? x_yz
!@#$%
Line 7"
    .t get 5.2 5.4
} -cleanup {
    destroy .t
} -result {y }
test text-9.11 {TextWidgetCmd procedure, "get" option} -setup {
    text .t
} -body {
    .t insert 1.0 "Line 1
aefghijklm
12345
Line 4
bOy GIrl .#@? x_yz
!@#$%
Line 7"
    .t get 5.2 5.4 5.4
} -cleanup {
    destroy .t
} -result {{y } G}
test text-9.12 {TextWidgetCmd procedure, "get" option} -setup {
    text .t
} -body {
    .t insert 1.0 "Line 1
aefghijklm
12345
Line 4
bOy GIrl .#@? x_yz
!@#$%
Line 7"
    .t get 5.2 5.4 5.4 5.5
} -cleanup {
    destroy .t
} -result {{y } G}
test text-9.13 {TextWidgetCmd procedure, "get" option} -setup {
    text .t
} -body {
    .t insert 1.0 "Line 1
aefghijklm
12345
Line 4
bOy GIrl .#@? x_yz
!@#$%
Line 7"
    .t get 5.2 5.4 5.5 "5.5+5c"
} -cleanup {
    destroy .t
} -result {{y } {Irl .}}
test text-9.14 {TextWidgetCmd procedure, "get" option} -setup {
    text .t
} -body {
    .t insert 1.0 "Line 1
aefghijklm
12345
Line 4
bOy GIrl .#@? x_yz
!@#$%
Line 7"
    .t get 5.2 5.4 5.4 5.5 end-3c
} -cleanup {
    destroy .t
} -result {{y } G { }}
test text-9.15 {TextWidgetCmd procedure, "get" option} -setup {
    text .t
} -body {
    .t insert 1.0 "Line 1
aefghijklm
12345
Line 4
bOy GIrl .#@? x_yz
!@#$%
Line 7"
    .t get 5.2 5.4 5.4 5.5 end-3c end
} -cleanup {
    destroy .t
} -result {{y } G { 7
}}
test text-9.16 {TextWidgetCmd procedure, "get" option} -setup {
    text .t
} -body {
    .t insert 1.0 "Line 1
aefghijklm
12345
Line 4
bOy GIrl .#@? x_yz
!@#$%
Line 7"
    .t get 5.2 5.3 5.4 5.3
} -cleanup {
    destroy .t
} -result {y}
test text-9.17 {TextWidgetCmd procedure, "get" option} -setup {
    text .t
} -body {
    .t insert 1.0 "Line 1
aefghijklm
12345
Line 4
bOy GIrl .#@? x_yz
!@#$%
Line 7"
    .t index "5.2 +3 indices"
} -cleanup {
    destroy .t
} -result {5.5}
test text-9.18 {TextWidgetCmd procedure, "get" option} -setup {
    text .t
} -body {
    .t insert 1.0 "Line 1
aefghijklm
12345
Line 4
bOy GIrl .#@? x_yz
!@#$%
Line 7"
    .t index "5.2 +3chars"
} -cleanup {
    destroy .t
} -result {5.5}
test text-9.19 {TextWidgetCmd procedure, "get" option} -setup {
    text .t
} -body {
    .t insert 1.0 "Line 1
aefghijklm
12345
Line 4
bOy GIrl .#@? x_yz
!@#$%
Line 7"
    .t index "5.2 +3displayindices"
} -cleanup {
    destroy .t
} -result {5.5}
test text-9.20 {TextWidgetCmd procedure, "get" option} -setup {
    text .t
} -body {
    .t insert 1.0 "Line 1
aefghijklm
12345
Line 4
bOy GIrl .#@? x_yz
!@#$%
Line 7"
    .t tag configure elide -elide 1
    .t tag add elide 5.2 5.4
    .t get 5.2 5.4 5.5 foo
} -cleanup {
    destroy .t
} -returnCodes {error} -result {bad text index "foo"}
test text-9.21 {TextWidgetCmd procedure, "get" option} -setup {
    text .t
} -body {
    .t insert 1.0 "Line 1
aefghijklm
12345
Line 4
bOy GIrl .#@? x_yz
!@#$%
Line 7"
    .t tag configure elide -elide 1
    .t tag add elide 5.2 5.4
    .t get 5.2 5.4 5.4 5.5 end-3c end
} -cleanup {
    destroy .t
} -result {{y } G { 7
}}
test text-9.22 {TextWidgetCmd procedure, "get" option} -setup {
    text .t
} -body {
    .t insert 1.0 "Line 1
aefghijklm
12345
Line 4
bOy GIrl .#@? x_yz
!@#$%
Line 7"
    .t tag configure elide -elide 1
    .t tag add elide 5.2 5.4
    .t get -displaychars 5.2 5.4 5.4 5.5 end-3c end
} -cleanup {
    destroy .t
} -result {{} G { 7
}}
test text-9.23 {TextWidgetCmd procedure, "get" option} -setup {
    text .t
} -body {
    .t insert 1.0 "Line 1
aefghijklm
12345
Line 4
bOy GIrl .#@? x_yz
!@#$%
Line 7"
    .t tag configure elide -elide 1
    .t tag add elide 5.2 5.4
    list [.t index "5.1 +4indices"] [.t index "5.1+4d indices"]
} -cleanup {
    destroy .t
} -result {5.5 5.7}
test text-9.24 {TextWidgetCmd procedure, "get" option} -setup {
    text .t
} -body {
    .t insert 1.0 "Line 1
aefghijklm
12345
Line 4
bOy GIrl .#@? x_yz
!@#$%
Line 7"
    .t tag configure elide -elide 1
    .t tag add elide 5.2 5.4
    list [.t index "5.1 +4a chars"] [.t index "5.1+4d chars"]
} -cleanup {
    destroy .t
} -result {5.5 5.7}
test text-9.25 {TextWidgetCmd procedure, "get" option} -setup {
    text .t
} -body {
    .t insert 1.0 "Line 1
aefghijklm
12345
Line 4
bOy GIrl .#@? x_yz
!@#$%
Line 7"
    .t tag configure elide -elide 1
    .t tag add elide 5.2 5.4
    list [.t index "5.5 -4indices"] [.t index "5.7-4d indices"]
} -cleanup {
    destroy .t
} -result {5.1 5.1}
test text-9.26 {TextWidgetCmd procedure, "get" option} -setup {
    text .t
} -body {
    .t insert 1.0 "Line 1
aefghijklm
12345
Line 4
bOy GIrl .#@? x_yz
!@#$%
Line 7"
    .t tag configure elide -elide 1
    .t tag add elide 5.2 5.4
    list [.t index "5.5 -4a chars"] [.t index "5.7-4d chars"]
} -cleanup {
    destroy .t
} -result {5.1 5.1}
test text-9.27 {TextWidgetCmd procedure, "get" option} -setup {
    text .t
} -body {
    .t insert 1.0 "Line 1
aefghijklm
12345
Line 4
bOy GIrl .#@? x_yz
!@#$%
Line 7"
    .t tag configure elide -elide 1
    .t tag add elide 5.2 5.4
    .t window create 5.4
    list [.t index "5.1 +4indices"] [.t index "5.1+4d indices"]
} -cleanup {
    destroy .t
} -result {5.5 5.7}
test text-9.28 {TextWidgetCmd procedure, "get" option} -setup {
    text .t
} -body {
    .t insert 1.0 "Line 1
aefghijklm
12345
Line 4
bOy GIrl .#@? x_yz
!@#$%
Line 7"
    .t tag configure elide -elide 1
    .t tag add elide 5.2 5.4
    .t window create 5.4
    list [.t index "5.1 +4a chars"] [.t index "5.1+4d chars"]
} -cleanup {
    destroy .t
} -result {5.6 5.8}
test text-9.29 {TextWidgetCmd procedure, "get" option} -setup {
    text .t
} -body {
    .t insert 1.0 "Line 1
aefghijklm
12345
Line 4
bOy GIrl .#@? x_yz
!@#$%
Line 7"
    .t tag configure elide -elide 1
    .t tag add elide 5.2 5.4
    .t window create 5.4
    list [.t index "5.5 -4indices"] [.t index "5.7-4d indices"]
} -cleanup {
    destroy .t
} -result {5.1 5.1}
test text-9.30 {TextWidgetCmd procedure, "get" option} -setup {
    text .t
} -body {
    .t insert 1.0 "Line 1
aefghijklm
12345
Line 4
bOy GIrl .#@? x_yz
!@#$%
Line 7"
    .t tag configure elide -elide 1
    .t tag add elide 5.2 5.4
    .t window create 5.4
    list [.t index "5.6 -4a chars"] [.t index "5.8-4d chars"]
} -cleanup {
    destroy .t
} -result {5.1 5.1}
test text-9.31 {TextWidgetCmd procedure, "get" option} -setup {
    text .t
} -body {
    .t insert 1.0 "Line 1
aefghijklm
12345
Line 4
bOy GIrl .#@? x_yz
!@#$%
Line 7"
    .t tag configure elide -elide 1
    .t tag add elide 5.2 5.4
    .t window create 5.4
    .t delete 5.4
    .t tag add elide 5.5 5.6
    .t get -displaychars 5.2 5.8
} -cleanup {
    destroy .t
} -result {Grl}


test text-10.1 {TextWidgetCmd procedure, "count" option} -setup {
    text .t
} -body {
    .t count
} -cleanup {
    destroy .t
} -returnCodes {error} -result {wrong # args: should be ".t count ?-option value ...? index1 index2"}
test text-10.2 {TextWidgetCmd procedure, "count" option} -setup {
    text .t
} -body {
    .t count blah 1.0 2.0
} -cleanup {
    destroy .t
} -returnCodes {error} -result {bad option "blah" must be -chars, -displaychars, -displayindices, -displaylines, -indices, -lines, -update, -xpixels, or -ypixels}
test text-10.3 {TextWidgetCmd procedure, "count" option} -setup {
    text .t
} -body {
    .t count a b
} -cleanup {
    destroy .t
} -returnCodes {error} -result {bad text index "a"}
test text-10.4 {TextWidgetCmd procedure, "count" option} -setup {
    text .t
} -body {
    .t count @q 3.1
} -cleanup {
    destroy .t
} -returnCodes {error} -result {bad text index "@q"}
test text-10.5 {TextWidgetCmd procedure, "count" option} -setup {
    text .t
} -body {
    .t count 3.1 @r
} -cleanup {
    destroy .t
} -returnCodes {error} -result {bad text index "@r"}
test text-10.6 {TextWidgetCmd procedure, "count" option} -setup {
    text .t
    .t insert 1.0 "Line 1
aefghijklm
12345
Line 4
bOy GIrl .#@? x_yz
!@#$%
Line 7"
} -body {
    .t count 5.7 5.3
} -cleanup {
    destroy .t
} -result {-4}
test text-10.7 {TextWidgetCmd procedure, "count" option} -setup {
    text .t
    .t insert 1.0 "Line 1
aefghijklm
12345
Line 4
bOy GIrl .#@? x_yz
!@#$%
Line 7"
} -body {
    .t count 5.3 5.5
} -cleanup {
    destroy .t
} -result {2}
test text-10.8 {TextWidgetCmd procedure, "count" option} -setup {
    text .t
} -body {
    .t insert 1.0 "Line 1
aefghijklm
12345
Line 4
bOy GIrl .#@? x_yz
!@#$%
Line 7"
    .t count 5.3 end
} -cleanup {
    destroy .t
} -result {29}
test text-10.9 {TextWidgetCmd procedure, "count" option} -setup {
    text .t
    .t insert 1.0 "Line 1
aefghijklm
12345
Line 4
bOy GIrl .#@? x_yz
!@#$%
Line 7"
} -body {
    .t count 5.2 5.7
} -cleanup {
    destroy .t
} -result {5}
test text-10.10 {TextWidgetCmd procedure, "count" option} -setup {
    text .t
    .t insert 1.0 "Line 1
aefghijklm
12345
Line 4
bOy GIrl .#@? x_yz
!@#$%
Line 7"
} -body {
    .t count 5.2 5.3
} -cleanup {
    destroy .t
} -result {1}
test text-10.11 {TextWidgetCmd procedure, "count" option} -setup {
    text .t
    .t insert 1.0 "Line 1
aefghijklm
12345
Line 4
bOy GIrl .#@? x_yz
!@#$%
Line 7"
} -body {
    .t count 5.2 5.4
} -cleanup {
    destroy .t
} -result {2}
test text-10.12 {TextWidgetCmd procedure, "count" option} -setup {
    text .t
    .t insert 1.0 "Line 1
aefghijklm
12345
Line 4
bOy GIrl .#@? x_yz
!@#$%
Line 7"
} -body {
    .t count 5.2 foo
} -cleanup {
    destroy .t
} -returnCodes {error} -result {bad text index "foo"}
test text-10.13 {TextWidgetCmd procedure, "count" option} -setup {
    text .t
} -body {
    .t insert 1.0 "Line 1
aefghijklm
12345
Line 4
bOy GIrl .#@? x_yz
!@#$%
Line 7"
    .t tag configure elide -elide 1
    .t tag add elide 2.2 3.4
    .t count -displayindices 2.0 3.0
} -cleanup {
    destroy .t
} -result {2}
test text-10.14 {TextWidgetCmd procedure, "count" option} -setup {
    text .t
} -body {
    .t insert 1.0 "Line 1
aefghijklm
12345
Line 4
bOy GIrl .#@? x_yz
!@#$%
Line 7"
    .t tag configure elide -elide 1
    .t tag add elide 2.2 3.4
    .t count -displayindices 2.2 3.0
} -cleanup {
    destroy .t
} -result {0}
test text-10.15 {TextWidgetCmd procedure, "count" option} -setup {
    text .t
} -body {
    .t insert 1.0 "Line 1
aefghijklm
12345
Line 4
bOy GIrl .#@? x_yz
!@#$%
Line 7"
    .t tag configure elide -elide 1
    .t tag add elide 2.2 3.4
    .t tag add elide 4.0 4.1
    .t count -displayindices 2.0 4.2
} -cleanup {
    destroy .t
} -result {5}
test text-10.16 {TextWidgetCmd procedure, "count" option} -setup {
    text .t
} -body {
    .t insert 1.0 "Line 1
aefghijklm
12345
Line 4
bOy GIrl .#@? x_yz
!@#$%
Line 7"
    .t tag configure elide -elide 1
    .t tag add elide 2.2 3.4
# Create one visible and one invisible window
    frame .t.w1
    frame .t.w2
# Creating this window here means that the elidden text
# now starts at 2.3
    .t window create 2.1 -window .t.w1
    .t window create 3.1 -window .t.w2
    .t count -displayindices 2.0 3.0
} -cleanup {
    destroy .t
} -result {3}
test text-10.17 {TextWidgetCmd procedure, "count" option} -setup {
    text .t
} -body {
    .t insert 1.0 "Line 1
aefghijklm
12345
Line 4
bOy GIrl .#@? x_yz
!@#$%
Line 7"
    .t tag configure elide -elide 1
    .t tag add elide 2.2 3.4
# Create one visible and one invisible window
    frame .t.w1
    frame .t.w2
# Creating this window here means that the elidden text
# now starts at 2.3
    .t window create 2.1 -window .t.w1
    .t window create 3.1 -window .t.w2
    .t count -displayindices 2.2 3.0
} -cleanup {
    destroy .t
} -result {1}
test text-10.18 {TextWidgetCmd procedure, "count" option} -setup {
    text .t
} -body {
    .t insert 1.0 "Line 1
aefghijklm
12345
Line 4
bOy GIrl .#@? x_yz
!@#$%
Line 7"
    .t tag configure elide -elide 1
    .t tag add elide 2.2 3.4
    .t tag add elide 4.0 4.1
# Create one visible and one invisible window
    frame .t.w1
    frame .t.w2
    .t mark set a 2.2
# Creating this window here means that the elidden text
# now starts at 2.3, but 'a' is automatically moved to 2.3
    .t window create 2.1 -window .t.w1
    .t window create 3.1 -window .t.w2
    .t count -displayindices a 3.0
} -cleanup {
    destroy .t
} -result {0}
test text-10.19 {TextWidgetCmd procedure, "count" option} -setup {
    text .t
} -body {
    .t insert 1.0 "Line 1
aefghijklm
12345
Line 4
bOy GIrl .#@? x_yz
!@#$%
Line 7"
    .t tag configure elide -elide 1
    .t tag add elide 2.2 3.4
    .t tag add elide 4.0 4.1
# Create one visible and one invisible window
    frame .t.w1
    frame .t.w2
# Creating this window here means that the elidden text
# now starts at 2.3
    .t window create 2.1 -window .t.w1
    .t window create 3.1 -window .t.w2
    .t count -displayindices 2.0 4.2
} -cleanup {
    destroy .t
} -result {6}
test text-10.20 {TextWidgetCmd procedure, "count" option} -setup {
    text .t
} -body {
    .t insert 1.0 "Line 1
aefghijklm
12345
Line 4
bOy GIrl .#@? x_yz
!@#$%
Line 7"
    .t tag configure elide -elide 1
    .t tag add elide 2.2 3.4
    .t tag add elide 4.0 4.1
# Create one visible and one invisible window
    frame .t.w1
    frame .t.w2
# Creating this window here means that the elidden text
# now starts at 2.3
    .t window create 2.1 -window .t.w1
    .t window create 3.1 -window .t.w2
    .t count -displaychars 2.0 3.0
} -cleanup {
    destroy .t
} -result {2}
test text-10.21 {TextWidgetCmd procedure, "count" option} -setup {
    text .t
} -body {
    .t insert 1.0 "Line 1
aefghijklm
12345
Line 4
bOy GIrl .#@? x_yz
!@#$%
Line 7"
    .t tag configure elide -elide 1
    .t tag add elide 2.2 3.4
    .t tag add elide 4.0 4.1
# Create one visible and one invisible window
    frame .t.w1
    frame .t.w2
# Creating this window here means that the elidden text
# now starts at 2.3
    .t window create 2.1 -window .t.w1
    .t window create 3.1 -window .t.w2
    .t count -displaychars 2.2 3.0
} -cleanup {
    destroy .t
} -result {1}
test text-10.22 {TextWidgetCmd procedure, "count" option} -setup {
    text .t
} -body {
    .t insert 1.0 "Line 1
aefghijklm
12345
Line 4
bOy GIrl .#@? x_yz
!@#$%
Line 7"
    .t tag configure elide -elide 1
    .t tag add elide 2.2 3.4
    .t tag add elide 4.0 4.1
    .t mark set a 2.2
# Create one visible and one invisible window
    frame .t.w1
    frame .t.w2
# Creating this window here means that the elidden text
# now starts at 2.3, but 'a' is automatically moved to 2.3
    .t window create 2.1 -window .t.w1
    .t window create 3.1 -window .t.w2
    .t count -displaychars a 3.0
} -cleanup {
    destroy .t
} -result {0}
test text-10.23 {TextWidgetCmd procedure, "count" option} -setup {
    text .t
} -body {
    .t insert 1.0 "Line 1
aefghijklm
12345
Line 4
bOy GIrl .#@? x_yz
!@#$%
Line 7"
    .t tag configure elide -elide 1
    .t tag add elide 2.2 3.4
    .t tag add elide 4.0 4.1
# Create one visible and one invisible window
    frame .t.w1
    frame .t.w2
# Creating this window here means that the elidden text
# now starts at 2.3
    .t window create 2.1 -window .t.w1
    .t window create 3.1 -window .t.w2
    .t count -displaychars 2.0 4.2
} -cleanup {
    destroy .t
} -result {5}
test text-10.24 {TextWidgetCmd procedure, "count" option} -setup {
    text .t
} -body {
    .t insert 1.0 "Line 1
aefghijklm
12345
Line 4
bOy GIrl .#@? x_yz
!@#$%
Line 7"
    .t tag configure elide -elide 1
    .t tag add elide 2.2 3.4
    .t tag add elide 4.0 4.1
# Create one visible and one invisible window
    frame .t.w1
    frame .t.w2
# Creating this window here means that the elidden text
# now starts at 2.3
    .t window create 2.1 -window .t.w1
    .t window create 3.1 -window .t.w2
    .t count -displaychars 2.0 4.2
    list [.t count -indices 2.2 3.0] [.t count 2.2 3.0]
} -cleanup {
    destroy .t
} -result {10 10}
test text-10.25 {TextWidgetCmd procedure, "count" option} -setup {
    text .t
} -body {
    .t insert 1.0 "Line 1
aefghijklm
12345
Line 4
bOy GIrl .#@? x_yz
!@#$%
Line 7"
    .t tag configure elide -elide 1
    .t tag add elide 2.2 3.4
    .t tag add elide 4.0 4.1
    .t mark set a 2.2
# Create one visible and one invisible window
    frame .t.w1
    frame .t.w2
# Creating this window here means that the elidden text
# now starts at 2.3, but 'a' is automatically moved to 2.3
    .t window create 2.1 -window .t.w1
    .t window create 3.1 -window .t.w2
    list [.t count -indices a 3.0] [.t count a 3.0]
} -cleanup {
    destroy .t
} -result {9 9}
test text-10.26 {TextWidgetCmd procedure, "count" option} -setup {
    text .t
} -body {
    .t insert 1.0 "Line 1
aefghijklm
12345
Line 4
bOy GIrl .#@? x_yz
!@#$%
Line 7"
    .t tag configure elide -elide 1
    .t tag add elide 2.2 3.4
    .t tag add elide 4.0 4.1
# Create one visible and one invisible window
    frame .t.w1
    frame .t.w2
# Creating this window here means that the elidden text
# now starts at 2.3
    .t window create 2.1 -window .t.w1
    .t window create 3.1 -window .t.w2
    .t count -displaychars 2.0 4.2
    .t count -indices 2.0 4.2
} -cleanup {
    destroy .t
} -result {21}
test text-10.27 {TextWidgetCmd procedure, "count" option} -setup {
    text .t
} -body {
    .t insert 1.0 "Line 1
aefghijklm
12345
Line 4
bOy GIrl .#@? x_yz
!@#$%
Line 7"
    .t tag configure elide -elide 1
    .t tag add elide 2.2 3.4
    .t tag add elide 4.0 4.1
# Create one visible and one invisible window
    frame .t.w1
    frame .t.w2
# Creating this window here means that the elidden text
# now starts at 2.3
    .t window create 2.1 -window .t.w1
    .t window create 3.1 -window .t.w2
    .t count -displaychars 2.0 4.2
    .t count -chars 2.2 3.0
} -cleanup {
    destroy .t
} -result {10}
test text-10.28 {TextWidgetCmd procedure, "count" option} -setup {
    text .t
} -body {
    .t insert 1.0 "Line 1
aefghijklm
12345
Line 4
bOy GIrl .#@? x_yz
!@#$%
Line 7"
    .t tag configure elide -elide 1
    .t tag add elide 2.2 3.4
    .t tag add elide 4.0 4.1
    .t mark set a 2.2
# Create one visible and one invisible window
    frame .t.w1
    frame .t.w2
# Creating this window here means that the elidden text
# now starts at 2.3, but 'a' is automatically moved to 2.3
    .t window create 2.1 -window .t.w1
    .t window create 3.1 -window .t.w2
    .t count -chars a 3.0
} -cleanup {
    destroy .t
} -result {9}
test text-10.29 {TextWidgetCmd procedure, "count" option} -setup {
    text .t
} -body {
    .t insert 1.0 "Line 1
aefghijklm
12345
Line 4
bOy GIrl .#@? x_yz
!@#$%
Line 7"
    .t tag configure elide -elide 1
    .t tag add elide 2.2 3.4
    .t tag add elide 4.0 4.1
# Create one visible and one invisible window
    frame .t.w1
    frame .t.w2
# Creating this window here means that the elidden text
# now starts at 2.3
    .t window create 2.1 -window .t.w1
    .t window create 3.1 -window .t.w2
    .t count -displaychars 2.0 4.2
    .t count -chars 2.0 4.2
} -cleanup {
    destroy .t
} -result {19}
test text-10.30 {TextWidgetCmd procedure, "count" option} -setup {
    text .t
} -body {
    .t insert end [string repeat "abcde " 50]\n
    .t insert end [string repeat "fghij " 50]\n
    .t insert end [string repeat "klmno " 50]
    .t count -lines 1.0 end
} -cleanup {
    destroy .t
} -result {3}
test text-10.31 {TextWidgetCmd procedure, "count" option} -setup {
    text .t
} -body {
    .t insert end [string repeat "abcde " 50]\n
    .t insert end [string repeat "fghij " 50]\n
    .t insert end [string repeat "klmno " 50]
    .t count -lines end 1.0
} -cleanup {
    destroy .t
} -result {-3}
test text-10.32 {TextWidgetCmd procedure, "count" option} -setup {
    text .t
} -body {
    .t insert end [string repeat "abcde " 50]\n
    .t insert end [string repeat "fghij " 50]\n
    .t insert end [string repeat "klmno " 50]
    .t count -lines 1.0 2.0 3.0
} -cleanup {
    destroy .t
} -returnCodes {error} -result {bad option "1.0" must be -chars, -displaychars, -displayindices, -displaylines, -indices, -lines, -update, -xpixels, or -ypixels}
test text-10.33 {TextWidgetCmd procedure, "count" option} -setup {
    text .t
} -body {
    .t insert end [string repeat "abcde " 50]\n
    .t insert end [string repeat "fghij " 50]\n
    .t insert end [string repeat "klmno " 50]
    .t count -lines end end
} -cleanup {
    destroy .t
} -result {0}
test text-10.34 {TextWidgetCmd procedure, "count" option} -setup {
    text .t
} -body {
    .t insert end [string repeat "abcde " 50]\n
    .t insert end [string repeat "fghij " 50]\n
    .t insert end [string repeat "klmno " 50]
    .t count -lines 1.5 2.5
} -cleanup {
    destroy .t
} -result {1}
test text-10.35 {TextWidgetCmd procedure, "count" option} -setup {
    text .t
} -body {
    .t insert end [string repeat "abcde " 50]\n
    .t insert end [string repeat "fghij " 50]\n
    .t insert end [string repeat "klmno " 50]
    .t count -lines 2.5 "2.5 lineend"
} -cleanup {
    destroy .t
} -result {0}
test text-10.36 {TextWidgetCmd procedure, "count" option} -setup {
    text .t
} -body {
    .t insert end [string repeat "abcde " 50]\n
    .t insert end [string repeat "fghij " 50]\n
    .t insert end [string repeat "klmno " 50]
    .t count -lines 2.7 "1.0 lineend"
} -cleanup {
    destroy .t
} -result {-1}
test text-10.37 {TextWidgetCmd procedure, "count" option} -setup {
    text .t
} -body {
    .t insert end [string repeat "abcde " 50]\n
    .t insert end [string repeat "fghij " 50]\n
    .t insert end [string repeat "klmno " 50]
    .t configure -wrap none
    .t count -displaylines 1.0 end
} -cleanup {
    destroy .t
} -result {3}
test text-10.38 {TextWidgetCmd procedure, "count" option} -setup {
    text .t -font {Courier -12} -borderwidth 2 -highlightthickness 2
    pack .t -expand 1 -fill both
} -body {
    .t configure -width 20 -height 10
    update
    .t insert end [string repeat "abcde " 50]\n
    .t insert end [string repeat "fghij " 50]\n
    .t insert end [string repeat "klmno " 50]
    .t count -lines -chars -indices -displaylines 1.0 end
} -cleanup {
    destroy .t
} -result {3 903 903 45}
test text-10.39 {TextWidgetCmd procedure, "count" option} -setup {
    text .t
    pack .t
    update
    set res {}
} -body {
    .t insert end "Line 1 - This is Line 1\n"
    .t insert end "Line 2 - This is Line 2\n"
    .t insert end "Line 3 - This is Line 3\n"
    .t insert end "Line 4 - This is Line 4\n"
    .t insert end "Line 5 - This is Line 5\n"
    lappend res [.t count -displaylines 1.19 3.24] [.t count -displaylines 1.0 end]
    .t tag add hidden 2.9 3.17
    .t tag configure hidden -elide true
    lappend res [.t count -displaylines 1.19 3.24] [.t count -displaylines 1.0 end]
} -cleanup {
    destroy .t
} -result {2 6 1 5}
test text-9.2.45 {TextWidgetCmd procedure, "count" option} -setup {
    text .t
    pack .t
    update
    set res {}
} -body {
    for {set i 1} {$i < 5} {incr i} {
      .t insert end "Line $i+++Line $i---Line $i///Line $i - This is Line [format %c [expr 64+$i]]\n"
    }
    .t tag configure hidden -elide true
    .t tag add hidden 2.15 3.10
    .t configure -wrap none
    set res [.t count -displaylines 2.0 3.0]
} -cleanup {
    destroy .t
} -result {0}
test text-9.2.46 {TextWidgetCmd procedure, "count" option} -setup {
    toplevel .mytop
    pack [text .mytop.t -font TkFixedFont -bd 0 -padx 0 -wrap char]
    set spec [font measure TkFixedFont "Line 1+++Line 1---Li"]  ; # 20 chars
    append spec x300+0+0
    wm geometry .mytop $spec
    .mytop.t delete 1.0 end
    update
    set res {}
} -body {
    for {set i 1} {$i < 5} {incr i} {
      #                    0          1          2          3          4
      #                    012345 678901234 567890123 456789012 34567890123456789
      .mytop.t insert end "Line $i+++Line $i---Line $i///Line $i - This is Line [format %c [expr 64+$i]]\n"
    }
    .mytop.t tag configure hidden -elide true
    .mytop.t tag add hidden 2.30 3.10
    lappend res [.mytop.t count -displaylines 2.0 3.0]
    lappend res [.mytop.t count -displaylines 2.0 3.50]
} -cleanup {
    destroy .mytop
} -result {1 3}
test text-9.2.47 {TextWidgetCmd procedure, "count" option} -setup {
    text .t
    pack .t
    update
    set res {}
} -body {
    for {set i 1} {$i < 25} {incr i} {
        .t insert end "Line $i\n"
    }
    .t tag configure hidden -elide true
    .t tag add hidden 5.7 11.0
    update
    # next line to be fully sure that asynchronous line heights calculation is
    # up-to-date otherwise this test may fail (depending on the computer
    # performance), especially when the . toplevel has small height
    .t sync
    set y1 [lindex [.t yview] 1]
    .t count -displaylines 5.0 11.0
    set y2 [lindex [.t yview] 1]
    .t count -displaylines 5.0 12.0
    set y3 [lindex [.t yview] 1]
    list [expr {$y1 == $y2}] [expr {$y1 == $y3}]
} -cleanup {
    destroy .t
} -result {1 1}


test text-11.1 {counting with tag priority eliding} -setup {
    text .t -font {Courier -12} -borderwidth 2 -highlightthickness 2
    pack .t -expand 1 -fill both
} -body {
    .t insert end "hello"
    .t configure -wrap none
    list [.t count -displaychars 1.0 1.0] \
      [.t count -displaychars 1.0 1.1] \
      [.t count -displaychars 1.0 1.2] \
      [.t count -displaychars 1.0 1.3] \
      [.t count -displaychars 1.0 1.4] \
      [.t count -displaychars 1.0 1.5] \
      [.t count -displaychars 1.0 1.6] \
      [.t count -displaychars 1.0 2.6] \
} -cleanup {
    destroy .t
} -result {0 1 2 3 4 5 5 6}
test text-11.2 {counting with tag priority eliding} -setup {
    text .t -font {Courier -12} -borderwidth 2 -highlightthickness 2
    pack .t -expand 1 -fill both
} -body {
    .t insert end "hello"
    .t tag configure elide1 -elide 0
    .t tag add elide1 1.2 1.4
    .t count -displaychars 1.0 1.5
} -cleanup {
    destroy .t
} -result {5}
test text-11.3 {counting with tag priority eliding} -setup {
    text .t -font {Courier -12} -borderwidth 2 -highlightthickness 2
} -body {
    .t insert end "hello"
# Newer tags are higher priority
    .t tag configure elide1 -elide 0
    .t tag configure elide2 -elide 1
    .t tag add elide1 1.2 1.4
    .t tag add elide2 1.2 1.4
    .t count -displaychars 1.0 1.5
} -cleanup {
    destroy .t
} -result {3}
test text-11.4 {counting with tag priority eliding}  -setup {
    text .t -font {Courier -12} -borderwidth 2 -highlightthickness 2
    set res {}
} -body {
    .t insert end "hello"
# Newer tags are higher priority
    .t tag configure elide1 -elide 0
    .t tag configure elide2 -elide 1
    .t tag add elide1 1.2 1.4
    .t tag add elide2 1.2 1.4
    .t tag add elide1 1.2 1.4
    lappend res [.t count -displaychars 1.0 1.5]
    .t delete 1.0 end
    .t insert end "hello"
    .t tag add elide1 1.2 1.4
    .t tag add elide2 1.2 1.4
    lappend res [.t count -displaychars 1.0 1.5]
} -cleanup {
    destroy .t
} -result {3 3}
test text-11.5 {counting with tag priority eliding}  -setup {
    text .t -font {Courier -12} -borderwidth 2 -highlightthickness 2
    set res {}
} -body {
    .t insert end "hello"
# Newer tags are higher priority
    .t tag configure elide1 -elide 0
    .t tag configure elide2 -elide 1
    .t tag configure elide3 -elide 0
    .t tag add elide1 1.2 1.4
    .t tag add elide2 1.2 1.4
    .t tag add elide3 1.2 1.4
    lappend res [.t count -displaychars 1.0 1.5]
    .t delete 1.0 end
    .t insert end "hello"
    .t tag add elide3 1.2 1.4
    .t tag add elide3 1.2 1.4
    lappend res [.t count -displaychars 1.0 1.5]
} -cleanup {
    destroy .t
} -result {5 5}
test text-11.6 {counting with tag priority eliding}  -setup {
    text .t -font {Courier -12} -borderwidth 2 -highlightthickness 2
    set res {}
} -body {
    .t insert end "hello"
# Newer tags are higher priority
    .t tag configure elide1 -elide 0
    .t tag configure elide2 -elide 1
    .t tag configure elide3 -elide 0
    .t tag configure elide4 -elide 1
    .t tag add elide2 1.2 1.4
    .t tag add elide3 1.2 1.4
    .t tag add elide4 1.2 1.4
    .t tag add elide1 1.2 1.4
    lappend res [.t count -displaychars 1.0 1.5]
    .t delete 1.0 end
    .t insert end "hello"
    .t tag add elide1 1.2 1.4
    .t tag add elide4 1.2 1.4
    .t tag add elide2 1.2 1.4
    .t tag add elide3 1.2 1.4
    lappend res [.t count -displaychars 1.0 1.5]
} -cleanup {
    destroy .t
} -result {3 3}
test text-11.7 {counting with tag priority eliding}  -setup {
    text .t -font {Courier -12} -borderwidth 2 -highlightthickness 2
    set res {}
} -body {
# Newer tags are higher priority
    .t tag configure elide1 -elide 0
    .t tag configure elide2 -elide 1
    .t tag configure elide3 -elide 0
    .t insert end "hello"
    .t tag add elide2 1.2 1.4
    .t tag add elide3 1.2 1.4
    .t tag add elide1 1.2 1.4
    lappend res [.t count -displaychars 1.0 1.5]
    .t delete 1.0 end
    .t insert end "hello"
    .t tag add elide1 1.2 1.4
    .t tag add elide2 1.2 1.4
    .t tag add elide3 1.2 1.4
    lappend res [.t count -displaychars 1.0 1.5]
} -cleanup {
    destroy .t
} -result {5 5}
test text-11.8 {counting with tag priority eliding} -setup {
    text .t -font {Courier -12} -borderwidth 2 -highlightthickness 2
    pack .t -expand 1 -fill both
    set res {}
} -body {
    .t insert end "hello"
# Newer tags are higher priority
    .t tag configure elide1 -elide 0
    .t tag configure elide2 -elide 1
    .t tag add elide2 1.0 1.5
    .t tag add elide1 1.2 1.4
    lappend res [.t count -displaychars 1.0 1.5]
    lappend res [.t count -displaychars 1.1 1.5]
    lappend res [.t count -displaychars 1.2 1.5]
    lappend res [.t count -displaychars 1.3 1.5]
    .t delete 1.0 end
    .t insert end "hello"
    .t tag add elide1 1.0 1.5
    .t tag add elide2 1.2 1.4
    lappend res [.t count -displaychars 1.0 1.5]
    lappend res [.t count -displaychars 1.1 1.5]
    lappend res [.t count -displaychars 1.2 1.5]
    lappend res [.t count -displaychars 1.3 1.5]
} -cleanup {
    destroy .t
} -result {0 0 0 0 3 2 1 1}
test text-11.9 {counting with tag priority eliding} -setup {
    text .t -font {Courier -12} -borderwidth 2 -highlightthickness 2
    pack .t -expand 1 -fill both
    set res {}
} -body {
    .t tag configure WELCOME -elide 1
    .t tag configure SYSTEM -elide 0
    .t tag configure TRAFFIC -elide 1
    .t insert end "\n" {SYSTEM TRAFFIC}
    .t insert end "\n" WELCOME
    lappend res [.t count -displaychars 1.0 end]
    lappend res [.t count -displaychars 1.0 end-1c]
    lappend res [.t count -displaychars 1.0 1.2]
    lappend res [.t count -displaychars 2.0 end]
    lappend res [.t count -displaychars 2.0 end-1c]
    lappend res [.t index "1.0 +1 indices"]
    lappend res [.t index "1.0 +1 display indices"]
    lappend res [.t index "1.0 +1 display chars"]
    lappend res [.t index end]
    lappend res [.t index "end -1 indices"]
    lappend res [.t index "end -1 display indices"]
    lappend res [.t index "end -1 display chars"]
    lappend res [.t index "end -2 indices"]
    lappend res [.t index "end -2 display indices"]
    lappend res [.t index "end -2 display chars"]
} -cleanup {
    destroy .t
} -result {1 0 0 1 0 2.0 4.0 4.0 4.0 3.0 3.0 3.0 2.0 1.0 1.0}

test text-11a.1 {TextWidgetCmd procedure, "pendingsync" option} -setup {
    destroy .yt
} -body {
    text .yt
    list [catch {.yt pendingsync mytext} msg] $msg
} -cleanup {
    destroy .yt
} -result {1 {wrong # args: should be ".yt pendingsync"}}
test text-11a.2 {TextWidgetCmd procedure, "pendingsync" option} -setup {
    destroy .top.yt .top
} -body {
    toplevel .top
    pack [text .top.yt]
    set content {}
    for {set i 1} {$i < 300} {incr i} {
        append content [string repeat "$i " 15] \n
    }
    .top.yt insert 1.0 $content
    # wait for end of line metrics calculation to get correct $fraction1
    # as a reference
    while {[.top.yt pendingsync]} {update}
    .top.yt yview moveto 1
    set fraction1 [lindex [.top.yt yview] 0]
    set res [expr {$fraction1 > 0}]
    .top.yt delete 1.0 end
    .top.yt insert 1.0 $content
    # ensure the test is relevant
    lappend res [.top.yt pendingsync]
    # asynchronously wait for completion of line metrics calculation
    while {[.top.yt pendingsync]} {update}
    .top.yt yview moveto $fraction1
    set fraction2 [lindex [.top.yt yview] 0]
    lappend res [expr {$fraction1 == $fraction2}]
} -cleanup {
    destroy .top.yt .top
} -result {1 1 1}

test text-11a.11 {TextWidgetCmd procedure, "sync" option} -setup {
    destroy .yt
} -body {
    text .yt
    list [catch {.yt sync mytext} msg] $msg
} -cleanup {
    destroy .yt
} -result {1 {wrong # args: should be ".yt sync ?-command command?"}}
test text-11a.12 {TextWidgetCmd procedure, "sync" option} -setup {
    destroy .top.yt .top
} -body {
    toplevel .top
    pack [text .top.yt]
    set content {}
    for {set i 1} {$i < 30} {incr i} {
        append content [string repeat "$i " 15] \n
    }
    .top.yt insert 1.0 $content
    # wait for end of line metrics calculation to get correct $fraction1
    # as a reference
    .top.yt sync
    .top.yt yview moveto 1
    set fraction1 [lindex [.top.yt yview] 0]
    set res [expr {$fraction1 > 0}]
    # first case: do not wait for completion of line metrics calculation
    .top.yt delete 1.0 end
    .top.yt insert 1.0 $content
    .top.yt yview moveto $fraction1
    set fraction2 [lindex [.top.yt yview] 0]
    lappend res [expr {$fraction1 == $fraction2}]
    # second case: wait for completion of line metrics calculation
    .top.yt delete 1.0 end
    .top.yt insert 1.0 $content
    .top.yt sync
    .top.yt yview moveto $fraction1
    set fraction2 [lindex [.top.yt yview] 0]
    lappend res [expr {$fraction1 == $fraction2}]
} -cleanup {
    destroy .top.yt .top
} -result {1 0 1}

test text-11a.21 {TextWidgetCmd procedure, "sync" option with -command} -setup {
    destroy .yt
} -body {
    text .yt
    list [catch {.yt sync -comx foo} msg] $msg
} -cleanup {
    destroy .yt
} -result {1 {wrong option "-comx": should be "-command"}}
test text-11a.22 {TextWidgetCmd procedure, "sync" option with -command} -setup {
    destroy .top.yt .top
} -body {
    set res {}
    set ::x 0
    toplevel .top
    pack [text .top.yt]
    set content {}
    for {set i 1} {$i < 30} {incr i} {
        append content [string repeat "$i " 15] \n
    }
    .top.yt insert 1.0 $content
    # first case: line metrics calculation still running when launching 'sync -command'
    lappend res [.top.yt pendingsync]
    .top.yt sync -command [list set ::x 1]
    lappend res $::x
    # now finish line metrics calculations
    while {[.top.yt pendingsync]} {update}
    lappend res [.top.yt pendingsync] $::x
    # second case: line metrics calculation completed when launching 'sync -command'
    .top.yt sync -command [list set ::x 2]
    lappend res $::x
    vwait ::x
    lappend res $::x
} -cleanup {
    destroy .top.yt .top
} -result {1 0 0 1 1 2}

test text-11a.31 {"<<WidgetViewSync>>" event} -setup {
    destroy .top.yt .top
} -body {
    toplevel .top
    pack [text .top.yt]
    set content {}
    for {set i 1} {$i < 300} {incr i} {
        append content [string repeat "$i " 15] \n
    }
    .top.yt insert 1.0 $content
    update
    bind .top.yt <<WidgetViewSync>> { if {%d} {set yud(%W) 1} }
    # wait for end of line metrics calculation to get correct $fraction1
    # as a reference
    if {[.top.yt pendingsync]} {vwait yud(.top.yt)}
    .top.yt yview moveto 1
    set fraction1 [lindex [.top.yt yview] 0]
    set res [expr {$fraction1 > 0}]
    .top.yt delete 1.0 end
    .top.yt insert 1.0 $content
    # synchronously wait for completion of line metrics calculation
    # and ensure the test is relevant
    set waited 0
    if {[.top.yt pendingsync]} {set waited 1 ; vwait yud(.top.yt)}
    lappend res $waited
    .top.yt yview moveto $fraction1
    set fraction2 [lindex [.top.yt yview] 0]
    lappend res [expr {$fraction1 == $fraction2}]
} -cleanup {
    destroy .top.yt .top
} -result {1 1 1}

test text-11a.41 {"sync" "pendingsync" and <<WidgetViewSync>>} -setup {
    destroy .top.yt .top
} -body {
    set res {}
    toplevel .top
    pack [text .top.yt]
    set content {}
    for {set i 1} {$i < 300} {incr i} {
        append content [string repeat "$i " 50] \n
    }
    bind .top.yt <<WidgetViewSync>> {lappend res Sync:%d}
    .top.yt insert 1.0 $content
    vwait res  ; # event dealt with by the event loop, with %d==0 i.e. we're out of sync
    # ensure the test is relevant
    lappend res "Pending:[.top.yt pendingsync]"
    # - <<WidgetViewSync>> fires when sync returns if there was pending syncs
    # - there is no more any pending sync after running 'sync'
    .top.yt sync
    vwait res  ; # event dealt with by the event loop, with %d==1 i.e. we're in sync again
    lappend res "Pending:[.top.yt pendingsync]"
    set res
} -cleanup {
    destroy .top.yt .top
} -result {Sync:0 Pending:1 Sync:1 Pending:0}

test text-11a.51 {<<WidgetViewSync>> calls TkSendVirtualEvent(),
                  NOT Tk_HandleEvent().
                  Bug [b362182e45704dd7bbd6aed91e48122035ea3d16]} -setup {
    destroy .top.t .top
} -body {
    set res {}
    toplevel .top
    pack [text .top.t]
    for {set i 1} {$i < 10000} {incr i} {
        .top.t insert end "Hello world!\n"
    }
    bind .top.t <<WidgetViewSync>> {destroy .top.t}
    .top.t tag add mytag 1.5 8000.8    ; # shall not crash
    update
    set res "Still doing fine!"
} -cleanup {
    destroy .top.t .top
} -result {Still doing fine!}

test text-12.1 {TextWidgetCmd procedure, "index" option} -setup {
    text .t
} -body {
    .t index
} -cleanup {
    destroy .t
} -returnCodes {error} -result {wrong # args: should be ".t index index"}
test text-12.2 {TextWidgetCmd procedure, "index" option} -setup {
    text .t
} -body {
    .t ind a b
} -cleanup {
    destroy .t
} -returnCodes {error} -result {wrong # args: should be ".t index index"}
test text-12.3 {TextWidgetCmd procedure, "index" option} -setup {
    text .t
} -body {
    .t in a b
} -cleanup {
    destroy .t
} -returnCodes {error} -result {ambiguous option "in": must be bbox, cget, compare, configure, count, debug, delete, dlineinfo, dump, edit, get, image, index, insert, mark, peer, pendingsync, replace, scan, search, see, sync, tag, window, xview, or yview}
test text-12.4 {TextWidgetCmd procedure, "index" option} -setup {
    text .t
} -body {
    .t index @xyz
} -cleanup {
    destroy .t
} -returnCodes {error} -result {bad text index "@xyz"}
test text-12.5 {TextWidgetCmd procedure, "index" option} -setup {
    [text .t] insert 1.0 "Line 1
aefghijklm
12345
Line 4
bOy GIrl .#@? x_yz
!@#$%
Line 7"
} -body {
    .t index 1.2
} -cleanup {
    destroy .t
} -result 1.2


test text-13.1 {TextWidgetCmd procedure, "insert" option} -setup {
    [text .t] insert 1.0 "Line 1
aefghijklm
12345
Line 4
bOy GIrl .#@? x_yz
!@#$%
Line 7"
} -body {
    .t insert 1.2
} -cleanup {
    destroy .t
} -returnCodes {error} -result {wrong # args: should be ".t insert index chars ?tagList chars tagList ...?"}
test text-13.2 {TextWidgetCmd procedure, "insert" option} -setup {
    text .t
} -body {
    .t insert 1.0 "Line 1
aefghijklm
12345
Line 4
bOy GIrl .#@? x_yz
!@#$%
Line 7"
    .t config -state disabled
    .t insert 1.2 xyzzy
    .t get 1.0 1.end
} -cleanup {
    destroy .t
} -result {Line 1}
test text-13.3 {TextWidgetCmd procedure, "insert" option} -setup {
    text .t
} -body {
    .t insert 1.0 "Line 1
aefghijklm
12345
Line 4
bOy GIrl .#@? x_yz
!@#$%
Line 7"
    .t insert 1.2 xyzzy
    .t get 1.0 1.end
} -cleanup {
    destroy .t
} -result {Lixyzzyne 1}
test text-13.4 {TextWidgetCmd procedure, "insert" option} -setup {
    text .t
} -body {
    .t insert 1.0 "Line 1
aefghijklm
12345
Line 4
bOy GIrl .#@? x_yz
!@#$%
Line 7"
    .t delete 1.0 end
    .t insert 1.0 "Sample text" x
    .t tag ranges x
} -cleanup {
    destroy .t
} -result {1.0 1.11}
test text-13.5 {TextWidgetCmd procedure, "insert" option} -setup {
    text .t
} -body {
    .t insert 1.0 "Sample text" x
    .t insert 1.2 "XYZ" y
    list [.t tag ranges x] [.t tag ranges y]
} -cleanup {
    destroy .t
} -result {{1.0 1.2 1.5 1.14} {1.2 1.5}}
test text-13.6 {TextWidgetCmd procedure, "insert" option} -setup {
    text .t
} -body {
    .t insert 1.0 "Sample text" {x y z}
    list [.t tag ranges x] [.t tag ranges y] [.t tag ranges z]
} -cleanup {
    destroy .t
} -result {{1.0 1.11} {1.0 1.11} {1.0 1.11}}
test text-13.7 {TextWidgetCmd procedure, "insert" option} -setup {
    text .t
} -body {
    .t insert 1.0 "Sample text" {x y z}
    .t insert 1.3 "A" {a b z}
    list [.t tag ranges a] [.t tag ranges b] [.t tag ranges x] [.t tag ranges y] [.t tag ranges z]
} -cleanup {
    destroy .t
} -result {{1.3 1.4} {1.3 1.4} {1.0 1.3 1.4 1.12} {1.0 1.3 1.4 1.12} {1.0 1.12}}
test text-13.8 {TextWidgetCmd procedure, "insert" option} -setup {
    text .t
} -body {
    .t insert 1.0 "Sample text" "a \{b"
} -cleanup {
    destroy .t
} -returnCodes {error} -result {unmatched open brace in list}
test text-13.9 {TextWidgetCmd procedure, "insert" option} -setup {
    text .t
} -body {
    .t insert 1.0 "First" bold " " {} second "x y z" " third"
    list [.t get 1.0 1.end] [.t tag ranges bold] [.t tag ranges x] \
	    [.t tag ranges y] [.t tag ranges z]
} -cleanup {
    destroy .t
} -result {{First second third} {1.0 1.5} {1.6 1.12} {1.6 1.12} {1.6 1.12}}
test text-13.10 {TextWidgetCmd procedure, "insert" option} -setup {
    text .t
} -body {
    .t insert 1.0 "First" bold " second" silly
    list [.t get 1.0 1.end] [.t tag ranges bold] [.t tag ranges silly]
} -cleanup {
    destroy .t
} -result {{First second} {1.0 1.5} {1.5 1.12}}

# Edit, mark, scan, search, see, tag, window, xview, and yview actions are tested elsewhere.

test text-14.1 {ConfigureText procedure} -setup {
    text .t
} -body {
    .t configure -state foobar
} -cleanup {
    destroy .t
} -returnCodes {error} -result {bad state "foobar": must be disabled or normal}
test text-14.2 {ConfigureText procedure} -setup {
    text .t
} -body {
    .t configure -spacing1 -2 -spacing2 1 -spacing3 1
    list [.t cget -spacing1] [.t cget -spacing2] [.t cget -spacing3]
} -cleanup {
    destroy .t
} -result {0 1 1}
test text-14.3 {ConfigureText procedure} -setup {
    text .t
} -body {
    .t configure -spacing1 1 -spacing2 -1 -spacing3 1
    list [.t cget -spacing1] [.t cget -spacing2] [.t cget -spacing3]
} -cleanup {
    destroy .t
} -result {1 0 1}
test text-14.4 {ConfigureText procedure} -setup {
    text .t
} -body {
    .t configure -spacing1 1 -spacing2 1 -spacing3 -3
    list [.t cget -spacing1] [.t cget -spacing2] [.t cget -spacing3]
} -cleanup {
    destroy .t
} -result {1 1 0}
test text-14.5 {ConfigureText procedure} -setup {
    text .t
} -body {
    .t configure -tabs {30 foo}
} -cleanup {
    destroy .t
} -returnCodes {error} -result {bad tab alignment "foo": must be left, right, center, or numeric}
test text-14.6 {ConfigureText procedure} -setup {
    text .t
} -body {
    catch {.t configure -tabs {30 foo}}
    .t configure -tabs {10 20 30}
    return $errorInfo
} -cleanup {
    destroy .t
} -result {bad tab alignment "foo": must be left, right, center, or numeric
    (while processing -tabs option)
    invoked from within
".t configure -tabs {30 foo}"}
test text-14.7 {ConfigureText procedure} -setup {
    text .t
} -body {
    .t configure -tabs {10 20 30}
    .t configure -tabs {}
    .t cget -tabs
} -cleanup {
    destroy .t
} -result {}
test text-14.8 {ConfigureText procedure} -setup {
   text .t
} -body {
    .t configure -wrap bogus
} -cleanup {
    destroy .t
} -returnCodes {error} -result {bad wrap "bogus": must be char, none, or word}
test text-14.9 {ConfigureText procedure} -setup {
    text .t -font {Courier -12} -borderwidth 2 -highlightthickness 2
} -body {
    .t configure -selectborderwidth 17 -selectforeground #332211 \
	    -selectbackground #abc
    list [lindex [.t tag config sel -borderwidth] 4] \
	   [lindex [.t tag config sel -foreground] 4] \
	   [lindex [.t tag config sel -background] 4]
} -cleanup {
    destroy .t
} -result {17 #332211 #abc}
test text-14.10 {ConfigureText procedure} -setup {
    text .t -font {Courier -12} -borderwidth 2 -highlightthickness 2
} -body {
    .t configure -selectborderwidth {}
    .t tag cget sel -borderwidth
} -cleanup {
    destroy .t
} -result {}
test text-14.11 {ConfigureText procedure} -setup {
    text .t
} -body {
    .t configure -selectborderwidth foo
} -cleanup {
    destroy .t
} -returnCodes {error} -result {bad screen distance "foo"}
test text-14.12 {ConfigureText procedure} -body {
    text .t
    entry .t.e
    .t.e insert end abcdefg
    .t.e select from 0
    .t.e select to 2
    text .t2 -exportselection 1
    selection get
} -cleanup {
    destroy .t .t2
} -result {ab}
test text-14.13 {ConfigureText procedure} -body {
    text .t
    entry .t.e
    .t.e insert end abcdefg
    .t.e select from 0
    .t.e select to 2
    text .t2 -exportselection 0
    .t2 insert insert 1234657890
    .t2 tag add sel 1.0 1.4
    selection get
} -cleanup {
    destroy .t .t2
} -result {ab}
test text-14.14 {ConfigureText procedure} -body {
    text .t
    entry .t.e
    .t.e insert end abcdefg
    .t.e select from 0
    .t.e select to 1
    text .t2 -exportselection 1
    .t2 insert insert 1234657890
    .t2 tag add sel 1.0 1.4
    selection get
} -cleanup {
    destroy .t .t2
} -result {1234}
test text-14.15 {ConfigureText procedure} -body {
    text .t
    entry .t.e
    .t.e insert end abcdefg
    .t.e select from 0
    .t.e select to 1
    text .t2 -exportselection 0
    .t2 insert insert 1234657890
    .t2 tag add sel 1.0 1.4
    .t2 configure -exportselection 1
    selection get
} -cleanup {
    destroy .t2 .t
} -result {1234}
test text-14.16 {ConfigureText procedure} -body {
    text .t
    entry .t.e
    .t.e insert end abcdefg
    .t.e select from 0
    text .t2 -exportselection 1
    .t2 insert insert 1234657890
    .t2 tag add sel 1.0 1.4
    selection get
    .t2 configure -exportselection 0
    selection get
} -cleanup {
    destroy .t .t2
} -returnCodes error -result {PRIMARY selection doesn't exist or form "STRING" not defined}
test text-14.17 {ConfigureText procedure} -body {
    text .t
    entry .t.e
    .t.e insert end abcdefg
    .t.e select from 0
    text .t2 -exportselection 1
    .t2 insert insert 1234657890
    .t2 tag add sel 1.0 1.4
    set result [selection get]
    .t2 configure -exportselection 0
    catch {selection get}
    return $result
} -cleanup {
    destroy .t .t2
} -result {1234}
test text-14.18 {ConfigureText procedure} -constraints fonts -setup {
    toplevel .top
    text .top.t -font {Courier -12} -borderwidth 2 -highlightthickness 2
} -body {
<<<<<<< HEAD
    .top.t configure -width 20 -height 10
    pack append .top .top.t top
=======
    .top.t configure -width 20 -height 10 
    pack .top.t
>>>>>>> 4bb71c3e
    update
    set geom [wm geometry .top]
    set x [string range $geom 0 [string first + $geom]]
} -cleanup {
    destroy .top
} -result {150x140+}
# This test was failing Windows because the title bar on .t was a certain
# minimum size and it was interfering with the size requested by the -setgrid.
# The "overrideredirect" gets rid of the titlebar so the toplevel can shrink
# to the appropriate size.
test text-14.19 {ConfigureText procedure} -setup {
    toplevel .top
    text .top.t -font {Courier -12} -borderwidth 2 -highlightthickness 2
} -body {
    .top.t configure -width 20 -height 10 -setgrid 1
    wm overrideredirect .top 1
    pack .top.t
    wm geometry .top +0+0
    update
    wm geometry .top
} -cleanup {
    destroy .top
} -result {20x10+0+0}
# This test was failing on Windows because the title bar on .t was a certain
# minimum size and it was interfering with the size requested by the -setgrid.
# The "overrideredirect" gets rid of the titlebar so the toplevel can shrink
# to the appropriate size.
test text-14.20 {ConfigureText procedure} -setup {
    toplevel .top
    text .top.t -font {Courier -12} -borderwidth 2 -highlightthickness 2
} -body {
    .top.t configure -width 20 -height 10 -setgrid 1
    wm overrideredirect .top 1
    pack .top.t
    wm geometry .top +0+0
    update
    set result [wm geometry .top]
    wm geometry .top 15x8
    update
    lappend result [wm geometry .top]
    .top.t configure -wrap word
    update
    lappend result [wm geometry .top]
} -cleanup {
    destroy .top
} -result {20x10+0+0 15x8+0+0 15x8+0+0}


test text-15.1 {TextWorldChanged procedure, spacing options} -constraints {
    fonts
} -body {
    text .t -width 20 -height 10 -font {Courier -12} -borderwidth 2 -highlightthickness 2
    set result [winfo reqheight .t]
    .t configure -spacing1 2
    lappend result [winfo reqheight .t]
    .t  configure -spacing3 1
    lappend result [winfo reqheight .t]
    .t configure -spacing1 0
    lappend result [winfo reqheight .t]
} -cleanup {
    destroy .t
} -result {140 160 170 150}


test text-16.1 {TextEventProc procedure} -body {
    text .tx1 -bg #543210
    rename .tx1 .tx2
    set x {}
    lappend x [winfo exists .tx1]
    lappend x [.tx2 cget -bg]
    destroy .tx1
    lappend x [info command .tx*] [winfo exists .tx1] [winfo exists .tx2]
} -cleanup {
    destroy .txt1
} -result {1 #543210 {} 0 0}


test text-17.1 {TextCmdDeletedProc procedure} -body {
    text .tx1
    rename .tx1 {}
    list [info command .tx*] [winfo exists .tx1]
} -cleanup {
    destroy .txt1
} -result {{} 0}
test text-17.2 {TextCmdDeletedProc procedure, disabling -setgrid} -constraints {
    fonts
} -body {
   toplevel .top
   text .top.t -borderwidth 2 -highlightthickness 2 -font {Courier -12 bold} \
    -setgrid 1 -width 20 -height 10
   pack .top.t
   update
   set geom [wm geometry .top]
   set x [string range $geom 0 [string first + $geom]]
   rename .top.t {}
   update
   set geom [wm geometry .top]
   lappend x [string range $geom 0 [string first + $geom]]
   return $x
} -cleanup {
    destroy .top
} -result {20x10+ 150x140+}


test text-18.1 {InsertChars procedure} -body {
    text .t
    .t insert 2.0 abcd\n
    .t get 1.0 end
} -cleanup {
    destroy .t
} -result {abcd

}
test text-18.2 {InsertChars procedure} -body {
    text .t
    .t insert 1.0 abcd\n
    .t insert end 123\n
    .t get 1.0 end
} -cleanup {
    destroy .t
} -result {abcd
123

}
test text-18.3 {InsertChars procedure} -body {
    text .t
    .t insert 1.0 abcd\n
    .t insert 10.0 123
    .t get 1.0 end
} -cleanup {
    destroy .t
} -result {abcd
123
}
test text-18.4 {InsertChars procedure, inserting on top visible line} -setup {
    text .t -font {Courier -12} -borderwidth 2 -highlightthickness 2
    pack .t
} -body {
    .t configure -width 20 -height 4 -wrap word
    .t insert insert "Now is the time for all great men to come to the "
    .t insert insert "aid of their party.\n"
    .t insert insert "Now is the time for all great men.\n"
    .t see end
    update
    .t insert 1.0 "Short\n"
    .t index @0,0
} -cleanup {
    destroy .t
} -result {2.56}
test text-18.5 {InsertChars procedure, inserting on top visible line} -setup {
    text .t -font {Courier -12} -borderwidth 2 -highlightthickness 2
    pack .t
} -body {
    .t configure -width 20 -height 4 -wrap word
    .t insert insert "Now is the time for all great men to come to the "
    .t insert insert "aid of their party.\n"
    .t insert insert "Now is the time for all great men.\n"
    .t see end
    update
    .t insert 1.55 "Short\n"
    .t index @0,0
} -cleanup {
    destroy .t
} -result {2.0}
test text-18.6 {InsertChars procedure, inserting on top visible line} -setup {
    text .t -font {Courier -12} -borderwidth 2 -highlightthickness 2
    pack .t
} -body {
    .t configure -width 20 -height 4 -wrap word
    .t insert insert "Now is the time for all great men to come to the "
    .t insert insert "aid of their party.\n"
    .t insert insert "Now is the time for all great men.\n"
    .t see end
    update
    .t insert 1.56 "Short\n"
    .t index @0,0
} -cleanup {
    destroy .t
} -result {1.56}
test text-18.7 {InsertChars procedure, inserting on top visible line} -setup {
    text .t -font {Courier -12} -borderwidth 2 -highlightthickness 2
    pack .t
} -body {
    .t configure -width 20 -height 4 -wrap word
    .t insert insert "Now is the time for all great men to come to the "
    .t insert insert "aid of their party.\n"
    .t insert insert "Now is the time for all great men.\n"
    .t see end
    update
    .t insert 1.57 "Short\n"
    .t index @0,0
} -cleanup {
    destroy .t
} -result {1.56}


test text-19.1 {DeleteChars procedure} -body {
    text .t
    .t get 1.0 end
} -cleanup {
    destroy .t
} -result {
}
test text-19.2 {DeleteChars procedure} -body {
    text .t
    .t delete foobar
} -cleanup {
    destroy .t
} -returnCodes {error} -result {bad text index "foobar"}
test text-19.3 {DeleteChars procedure} -body {
    text .t
    .t delete 1.0 lousy
} -cleanup {
    destroy .t
} -returnCodes {error} -result {bad text index "lousy"}
test text-19.4 {DeleteChars procedure} -body {
    text .t
    .t insert 1.0 "Line 1
abcde
12345
Line 4"
    .t delete 2.1
    .t get 1.0 end
} -cleanup {
    destroy .t
} -result {Line 1
acde
12345
Line 4
}
test text-19.5 {DeleteChars procedure} -body {
    text .t
    .t insert 1.0 "Line 1
abcde
12345
Line 4"
    .t delete 2.3
    .t get 1.0 end
} -cleanup {
    destroy .t
} -result {Line 1
abce
12345
Line 4
}
test text-19.6 {DeleteChars procedure} -body {
    text .t
    .t insert 1.0 "Line 1
abcde
12345
Line 4"
    .t delete 2.end
    .t get 1.0 end
} -cleanup {
    destroy .t
} -result {Line 1
abcde12345
Line 4
}
test text-19.7 {DeleteChars procedure} -body {
    text .t
    .t insert 1.0 "Line 1
abcde
12345
Line 4"
    .t tag add sel 4.2 end
    .t delete 4.2 end
    list [.t tag ranges sel] [.t get 1.0 end]
} -cleanup {
    destroy .t
} -result {{} {Line 1
abcde
12345
Li
}}
test text-19.8 {DeleteChars procedure} -body {
    text .t
    .t insert 1.0 "Line 1
abcde
12345
Line 4"
    .t tag add sel 1.0 end
    .t delete 4.0 end
    list [.t tag ranges sel] [.t get 1.0 end]
} -cleanup {
    destroy .t
} -result {{1.0 3.5} {Line 1
abcde
12345
}}
test text-19.9 {DeleteChars procedure} -body {
    text .t
    .t insert 1.0 "Line 1
abcde
12345
Line 4"
    .t delete 2.2 2.2
    .t get 1.0 end
} -cleanup {
    destroy .t
} -result {Line 1
abcde
12345
Line 4
}
test text-19.10 {DeleteChars procedure} -body {
    text .t
    .t insert 1.0 "Line 1
abcde
12345
Line 4"
    .t delete 2.3 2.1
    .t get 1.0 end
} -cleanup {
    destroy .t
} -result {Line 1
abcde
12345
Line 4
}
test text-19.11 {DeleteChars procedure} -body {
    toplevel .top
    text .top.t -width 20 -height 5
    pack .top.t
    wm geometry .top +0+0
    .top.t insert 1.0 "abc\n123\nx\ny\nz\nq\nr\ns"
    update
    .top.t delete 1.0 3.0
    list [.top.t index @0,0] [.top.t get @0,0]
} -cleanup {
    destroy .top
} -result {1.0 x}
test text-19.12 {DeleteChars procedure} -body {
    toplevel .top
    text .top.t -width 20 -height 5
    pack .top.t
    wm geometry .top +0+0
    .top.t insert 1.0 "abc\n123\nx\ny\nz\nq\nr\ns"
    .top.t yview 3.0
    update
    .top.t delete 2.0 4.0
    list [.top.t index @0,0] [.top.t get @0,0]
} -cleanup {
    destroy .top
} -result {2.0 y}
test text-19.13 {DeleteChars procedure, updates affecting topIndex} -setup {
    toplevel .top
    text .top.t -width 1 -height 10 -wrap char
    pack .top.t -side left
    wm geometry .top +0+0
    update
} -body {
    .top.t insert end "abcde\n12345\nqrstuv"
    .top.t yview 2.1
    .top.t delete 1.4 2.3
    .top.t index @0,0
} -cleanup {
    destroy .top
} -result {1.2}
test text-19.14 {DeleteChars procedure, updates affecting topIndex} -setup {
    toplevel .top
    text .top.t -width 1 -height 10 -wrap char
    pack .top.t -side left
    wm geometry .top +0+0
    update
} -body {
    .top.t insert end "abcde\n12345\nqrstuv"
    .top.t yview 2.1
    .top.t delete 2.3 2.4
    .top.t index @0,0
} -cleanup {
    destroy .top
} -result {2.0}
test text-19.15 {DeleteChars procedure, updates affecting topIndex} -setup {
    toplevel .top
    text .top.t -width 1 -height 10 -wrap char
    pack .top.t -side left
    wm geometry .top +0+0
    update
} -body {
    .top.t insert end "abcde\n12345\nqrstuv"
    .top.t yview 1.3
    .top.t delete 1.0 1.2
    .top.t index @0,0
} -cleanup {
    destroy .top
} -result {1.1}
test text-19.16 {DeleteChars procedure, updates affecting topIndex} -setup {
    toplevel .top
    text .top.t -width 6 -height 10 -wrap word
    frame .top.f -width 200 -height 20 -relief raised -bd 2
    pack .top.f .top.t -side left
    wm geometry .top +0+0
    update
} -body {
    .top.t insert end "abc def\n01 2a345 678 9101112\nLine 3\nLine 4\nLine 5\n6\n7\n8\n"
    .top.t yview 2.4
    .top.t delete 2.5
    set x [.top.t index @0,0]
    .top.t delete 2.5
    list $x [.top.t index @0,0]
} -cleanup {
    destroy .top
} -result {2.3 2.0}


test text-20.1 {TextFetchSelection procedure} -setup {
    text .t -width 20 -height 10
    pack .t -expand 1 -fill both
    update
} -body {
    foreach i {a b c d e f g h i j k l m n o p q r s t u v w x y z} {
        .t insert end $i.0$i.1$i.2$i.3$i.4\n
    }
    .t tag add sel 1.3 3.4
    selection get
} -cleanup {
    destroy .t
} -result {a.1a.2a.3a.4
b.0b.1b.2b.3b.4
c.0c}
test text-20.2 {TextFetchSelection procedure} -setup {
    text .t -width 20 -height 10
    pack .t -expand 1 -fill both
    update
} -body {
    foreach i {a b c d e f g h i j k l m n o p q r s t u v w x y z} {
        .t insert end $i.0$i.1$i.2$i.3$i.4\n
    }
    .t tag add x 1.2
    .t tag add x 1.4
    .t tag add x 2.0
    .t tag add x 2.3
    .t tag remove sel 1.0 end
    .t tag add sel 1.0 3.4
    selection get
} -cleanup {
    destroy .t
} -result {a.0a.1a.2a.3a.4
b.0b.1b.2b.3b.4
c.0c}
test text-20.3 {TextFetchSelection procedure}  -setup {
    text .t -width 20 -height 10
    pack .t -expand 1 -fill both
    update
} -body {
    foreach i {a b c d e f g h i j k l m n o p q r s t u v w x y z} {
        .t insert end $i.0$i.1$i.2$i.3$i.4\n
    }
    .t tag remove sel 1.0 end
    .t tag add sel 13.3
    selection get
} -cleanup {
    destroy .t
} -result {m}
test text-20.4 {TextFetchSelection procedure}  -setup {
    text .t -width 20 -height 10
    pack .t -expand 1 -fill both
    update
} -body {
    foreach i {a b c d e f g h i j k l m n o p q r s t u v w x y z} {
        .t insert end $i.0$i.1$i.2$i.3$i.4\n
    }
    .t tag remove x 1.0 end
    .t tag add sel 1.0 3.4
    .t tag remove sel 1.0 end
    .t tag add sel 1.2 1.5
    .t tag add sel 2.4 3.1
    .t tag add sel 10.0 10.end
    .t tag add sel 13.3
    selection get
} -cleanup {
    destroy .t
} -result {0a..1b.2b.3b.4
cj.0j.1j.2j.3j.4m}
test text-20.5 {TextFetchSelection procedure, long selections} -setup {
    text .t -width 20 -height 10
    pack .t -expand 1 -fill both
    update
    set x ""
} -body {
    for {set i 1} {$i < 200} {incr i} {
        append x "This is line $i, padded to just about 53 characters.\n"
    }
    .t insert end $x
    .t tag add sel 1.0 end
    expr {[selection get] eq "$x\n"}
} -cleanup {
    destroy .t
} -result {1}


test text-21.1 {TkTextLostSelection procedure} -constraints {x11} -setup {
    text .t
    .t insert 1.0 "Line 1"
    entry .t.e
    .t.e insert end "abcdefg"
    text .t2
    .t2 insert 1.0 "abc\ndef\nghijk\n1234"
} -body {
    .t2 tag add sel 1.2 3.3
    .t.e select from 0
    .t.e select to 1
    .t2 tag ranges sel
} -cleanup {
    destroy .t .t2
} -result {}
test text-21.2 {TkTextLostSelection procedure} -constraints aquaOrWin32 -setup {
    text .t
    .t insert 1.0 "Line 1"
    entry .t.e
    .t.e insert end "abcdefg"
    text .t2
    .t2 insert 1.0 "abc\ndef\nghijk\n1234"
} -body {
    .t2 tag add sel 1.2 3.3
    .t.e select from 0
    .t.e select to 1
    .t2 tag ranges sel
} -cleanup {
    destroy .t .t2
} -result {1.2 3.3}
test text-21.3 {TkTextLostSelection procedure} -body {
    text .t
    .t insert 1.0 "abcdef\nghijk\n1234"
    .t tag add sel 1.0 1.3
    selection get
    selection clear
    selection get
} -cleanup {
    destroy .t
} -returnCodes error -result {PRIMARY selection doesn't exist or form "STRING" not defined}
test text-21.4 {TkTextLostSelection procedure} -body {
    text .t
    .t insert 1.0 "abcdef\nghijk\n1234"
    .t tag add sel 1.0 1.3
    set x [selection get]
    selection clear
    catch {selection get}
    .t tag add sel 1.0 1.3
    lappend x [selection get]
} -cleanup {
    destroy .t
} -result {abc abc}


test text-22.1 {TextSearchCmd procedure, argument parsing} -body {
    text .t
    .t search -
} -cleanup {
    destroy .t
} -returnCodes error -result {ambiguous switch "-": must be --, -all, -backwards, -count, -elide, -exact, -forwards, -nocase, -nolinestop, -overlap, -regexp, or -strictlimits}
test text-22.2 {TextSearchCmd procedure, -backwards option} -body {
    text .t
    .t insert end "xxyz xyz x. the\nfoo -forward bar xxxxx BaR foo\nxyz xxyzx"
    .t search -backwards xyz 1.4
} -cleanup {
    destroy .t
} -result {1.1}
test text-22.3 {TextSearchCmd procedure, -all option} -body {
    text .t
    .t insert end "xxyz xyz x. the\nfoo -forward bar xxxxx BaR foo\nxyz xxyzx"
    .t search -all xyz 1.4
} -cleanup {
    destroy .t
} -result {1.5 3.0 3.5 1.1}
test text-22.4 {TextSearchCmd procedure, -forwards option} -body {
    text .t
    .t insert end "xxyz xyz x. the\nfoo -forward bar xxxxx BaR foo\nxyz xxyzx"
    .t search -forwards xyz 1.4
} -cleanup {
    destroy .t
} -result {1.5}
test text-22.5 {TextSearchCmd procedure, -exact option} -body {
    text .t
    .t insert end "xxyz xyz x. the\nfoo -forward bar xxxxx BaR foo\nxyz xxyzx"
    .t search -f -exact x. 1.0
} -cleanup {
    destroy .t
} -result {1.9}
test text-22.6 {TextSearchCmd procedure, -regexp option} -body {
    text .t
    .t insert end "xxyz xyz x. the\nfoo -forward bar xxxxx BaR foo\nxyz xxyzx"
    .t search -b -regexp x.z 1.4
} -cleanup {
    destroy .t
} -result {1.1}
test text-22.7 {TextSearchCmd procedure, -count option} -body {
    text .t
    .t insert end "xxyz xyz x. the\nfoo -forward bar xxxxx BaR foo\nxyz xxyzx"
    set length unmodified
    list [.t search -count length x. 1.4] $length
} -cleanup {
    destroy .t
} -result {1.9 2}
test text-22.8 {TextSearchCmd procedure, -count option} -body {
    text .t
    .t insert end "xxyz xyz x. the\nfoo -forward bar xxxxx BaR foo\nxyz xxyzx"
    .t search -count
} -cleanup {
    destroy .t
} -returnCodes {error} -result {no value given for "-count" option}
test text-22.9 {TextSearchCmd procedure, -nocase option} -body {
    text .t
    .t insert end "xxyz xyz x. the\nfoo -forward bar xxxxx BaR foo\nxyz xxyzx"
    list [.t search -nocase BaR 1.1] [.t search BaR 1.1]
} -cleanup {
    destroy .t
} -result {2.13 2.23}
test text-22.10 {TextSearchCmd procedure, -n ambiguous option} -body {
    text .t
    .t insert end "xxyz xyz x. the\nfoo -forward bar xxxxx BaR foo\nxyz xxyzx"
    .t search -n BaR 1.1
} -cleanup {
    destroy .t
} -returnCodes error -result {ambiguous switch "-n": must be --, -all, -backwards, -count, -elide, -exact, -forwards, -nocase, -nolinestop, -overlap, -regexp, or -strictlimits}
test text-22.11 {TextSearchCmd procedure, -nocase option} -body {
    text .t
    .t insert end "xxyz xyz x. the\nfoo -forward bar xxxxx BaR foo\nxyz xxyzx"
    .t search -noc BaR 1.1
} -cleanup {
    destroy .t
} -result {2.13}
test text-22.12 {TextSearchCmd procedure, -nolinestop option} -body {
    text .t
    .t insert end "xxyz xyz x. the\nfoo -forward bar xxxxx BaR foo\nxyz xxyzx"
    .t search -nolinestop BaR 1.1
} -cleanup {
    destroy .t
} -returnCodes {error} -result {the "-nolinestop" option requires the "-regexp" option to be present}
test text-22.13 {TextSearchCmd procedure, -nolinestop option} -body {
    text .t
    .t insert end "xxyz xyz x. the\nfoo -forward bar xxxxx BaR foo\nxyz xxyzx"
    set msg ""
    list [.t search -nolinestop -regexp -count msg e.*o 1.1] $msg
} -cleanup {
    destroy .t
} -result {1.14 32}
test text-22.14 {TextSearchCmd procedure, -- option} -body {
    text .t
    .t insert end "xxyz xyz x. the\nfoo -forward bar xxxxx BaR foo\nxyz xxyzx"
    .t search -- -forward 1.0
} -cleanup {
    destroy .t
} -result {2.4}
test text-22.15 {TextSearchCmd procedure, argument parsing} -body {
    text .t
    .t insert end "xxyz xyz x. the\nfoo -forward bar xxxxx BaR foo\nxyz xxyzx"
    .t search abc
} -cleanup {
    destroy .t
} -returnCodes {error} -result {wrong # args: should be ".t search ?switches? pattern index ?stopIndex?"}
test text-22.16 {TextSearchCmd procedure, argument parsing} -body {
    text .t
    .t insert end "xxyz xyz x. the\nfoo -forward bar xxxxx BaR foo\nxyz xxyzx"
    .t search abc d e f
} -cleanup {
    destroy .t
} -returnCodes {error} -result {wrong # args: should be ".t search ?switches? pattern index ?stopIndex?"}
test text-22.17 {TextSearchCmd procedure, check index} -body {
    text .t
    .t search abc gorp
} -cleanup {
    destroy .t
} -returnCodes {error} -result {bad text index "gorp"}
test text-22.18 {TextSearchCmd procedure, startIndex == "end"} -body {
    text .t
    .t insert end "xxyz xyz x. the\nfoo -forward bar xxxxx BaR foo\nxyz xxyzx"
    .t search non-existent end
} -cleanup {
    destroy .t
} -result {}
test text-22.19 {TextSearchCmd procedure, startIndex == "end"} -body {
    text .t
    .t insert end "xxyz xyz x. the\nfoo -forward bar xxxxx BaR foo\nxyz xxyzx"
    .t search non-existent end
} -cleanup {
    destroy .t
} -result {}
test text-22.20 {TextSearchCmd procedure, bad stopIndex} -body {
    text .t
    .t insert end "xxyz xyz x. the\nfoo -forward bar xxxxx BaR foo\nxyz xxyzx"
    .t search abc 1.0 lousy
} -cleanup {
    destroy .t
} -returnCodes {error} -result {bad text index "lousy"}
test text-22.21 {TextSearchCmd procedure, pattern case conversion} -body {
    text .t
    .t insert end "xxyz xyz x. the\nfoo -forward bar xxxxx BaR foo\nxyz xxyzx"
    list [.t search -nocase BAR 1.1] [.t search BAR 1.1]
} -cleanup {
    destroy .t
} -result {2.13 {}}
test text-22.22 {TextSearchCmd procedure, bad regular expression pattern} -body {
    text .t
    .t insert end "xxyz xyz x. the\nfoo -forward bar xxxxx BaR foo\nxyz xxyzx"
    .t search -regexp a( 1.0
} -cleanup {
    destroy .t
} -returnCodes {error} -result {couldn't compile regular expression pattern: parentheses () not balanced}
test text-22.23 {TextSearchCmd procedure, skip dummy last line} -body {
    text .t
    .t insert end "xxyz xyz x. the\nfoo -forward bar xxxxx BaR foo\nxyz xxyzx"
    .t search -backwards BaR end 1.0
} -cleanup {
    destroy .t
} -result {2.23}
test text-22.24 {TextSearchCmd procedure, skip dummy last line} -body {
    text .t
    .t insert end "xxyz xyz x. the\nfoo -forward bar xxxxx BaR foo\nxyz xxyzx"
    .t search -backwards \n end 1.0
} -cleanup {
    destroy .t
} -result {3.9}
test text-22.25 {TextSearchCmd procedure, skip dummy last line} -body {
    text .t
    .t insert end "xxyz xyz x. the\nfoo -forward bar xxxxx BaR foo\nxyz xxyzx"
    .t search \n end
} -cleanup {
    destroy .t
} -result {1.15}
test text-22.26 {TextSearchCmd procedure, skip dummy last line} -body {
    text .t
    .t insert end "xxyz xyz x. the\nfoo -forward bar xxxxx BaR foo\nxyz xxyzx"
    .t search -back \n 1.0
} -cleanup {
    destroy .t
} -result {3.9}
test text-22.27 {TextSearchCmd procedure, extract line contents} -body {
    text .t
    .t insert end "xxyz xyz x. the\nfoo -forward bar xxxxx BaR foo\nxyz xxyzx"
    .t tag add foo 1.2
    .t tag add x 1.3
    .t mark set silly 1.2
    .t search xyz 3.6
} -cleanup {
    destroy .t
} -result {1.1}
test text-22.28 {TextSearchCmd procedure, stripping newlines} -body {
    text .t
    .t insert end "xxyz xyz x. the\nfoo -forward bar xxxxx BaR foo\nxyz xxyzx"
    .t search the\n 1.0
} -cleanup {
    destroy .t
} -result {1.12}
test text-22.29 {TextSearchCmd procedure, handling newlines} -body {
    text .t
    .t insert end "xxyz xyz x. the\nfoo -forward bar xxxxx BaR foo\nxyz xxyzx"
    .t search -regexp the\n 1.0
} -cleanup {
    destroy .t
} -result {1.12}
test text-22.30 {TextSearchCmd procedure, stripping newlines} -body {
    text .t
    .t insert end "xxyz xyz x. the\nfoo -forward bar xxxxx BaR foo\nxyz xxyzx"
    .t search -regexp {the$} 1.0
} -cleanup {
    destroy .t
} -result {1.12}
test text-22.31 {TextSearchCmd procedure, handling newlines} -body {
    text .t
    .t insert end "xxyz xyz x. the\nfoo -forward bar xxxxx BaR foo\nxyz xxyzx"
    .t search -regexp \n 1.0
} -cleanup {
    destroy .t
} -result {1.15}
test text-22.32 {TextSearchCmd procedure, line case conversion} -body {
    text .t
    .t insert end "xxyz xyz x. the\nfoo -forward bar xxxxx BaR foo\nxyz xxyzx"
    list [.t search -nocase bar 2.18] [.t search bar 2.18]
} -cleanup {
    destroy .t
} -result {2.23 2.13}
test text-22.33 {TextSearchCmd procedure, firstChar and lastChar} -body {
    text .t
    .t insert end "xxyz xyz x. the\nfoo -forward bar xxxxx BaR foo\nxyz xxyzx"
    .t search -backwards xyz 1.6
} -cleanup {
    destroy .t
} -result {1.5}
test text-22.34 {TextSearchCmd procedure, firstChar and lastChar} -body {
    text .t
    .t insert end "xxyz xyz x. the\nfoo -forward bar xxxxx BaR foo\nxyz xxyzx"
    .t search -backwards xyz 1.5
} -cleanup {
    destroy .t
} -result {1.1}
test text-22.35 {TextSearchCmd procedure, firstChar and lastChar} -body {
    text .t
    .t insert end "xxyz xyz x. the\nfoo -forward bar xxxxx BaR foo\nxyz xxyzx"
    .t search xyz 1.5
} -cleanup {
    destroy .t
} -result {1.5}
test text-22.36 {TextSearchCmd procedure, firstChar and lastChar} -body {
    text .t
    .t insert end "xxyz xyz x. the\nfoo -forward bar xxxxx BaR foo\nxyz xxyzx"
    .t search xyz 1.6
} -cleanup {
    destroy .t
} -result {3.0}
test text-22.37 {TextSearchCmd procedure, firstChar and lastChar} -body {
    text .t
    .t insert end "xxyz xyz x. the\nfoo -forward bar xxxxx BaR foo\nxyz xxyzx"
    .t search {} 1.end
} -cleanup {
    destroy .t
} -result {1.15}
test text-22.38 {TextSearchCmd procedure, firstChar and lastChar} -body {
    text .t
    .t insert end "xxyz xyz x. the\nfoo -forward bar xxxxx BaR foo\nxyz xxyzx"
    .t search f 1.end
} -cleanup {
    destroy .t
} -result {2.0}
test text-22.39 {TextSearchCmd procedure, firstChar and lastChar} -body {
    text .t
    .t insert end "xxyz xyz x. the\nfoo -forward bar xxxxx BaR foo\nxyz xxyzx"
    .t search {} end
} -cleanup {
    destroy .t
} -result {1.0}
test text-22.40 {TextSearchCmd procedure, regexp finds empty lines} -body {
    text .t
    .t insert end "xxyz xyz x. the\nfoo -forward bar xxxxx BaR foo\nxyz xxyzx"
# Test for fix of bug #1643
    .t insert end "\n"
    tk::TextSetCursor .t 4.0
    .t search -forward -regexp {^$} insert end
} -cleanup {
    destroy .t
} -result {4.0}
test text-22.41 {TextSearchCmd procedure, firstChar and lastChar} -setup {
    toplevel .top
    text .top.t -width 30 -height 10 -font {Courier -12} -borderwidth 2 -highlightthickness 2
    pack .top.t
} -body {
    .top.t insert 1.0 "This is a line\nand this is another"
    .top.t insert end "\nand this is yet another"
    frame .top.f -width 20 -height 20 -bd 2 -relief raised
    .top.t window create 2.5 -window .top.f
    .top.t search his 2.6
} -cleanup {
    destroy .top
} -result {2.6}
test text-22.42 {TextSearchCmd procedure, firstChar and lastChar} -setup {
    toplevel .top
    text .top.t -width 30 -height 10 -font {Courier -12} -borderwidth 2 -highlightthickness 2
    pack .top.t
} -body {
    .top.t insert 1.0 "This is a line\nand this is another"
    .top.t insert end "\nand this is yet another"
    frame .top.f -width 20 -height 20 -bd 2 -relief raised
    .top.t window create 2.5 -window .top.f
    .top.t search this 2.6
} -cleanup {
    destroy .top
} -result {3.4}
test text-22.43 {TextSearchCmd procedure, firstChar and lastChar} -setup {
    toplevel .top
    text .top.t -width 30 -height 10 -font {Courier -12} -borderwidth 2 -highlightthickness 2
    pack .top.t
} -body {
    .top.t insert 1.0 "This is a line\nand this is another"
    .top.t insert end "\nand this is yet another"
    frame .top.f -width 20 -height 20 -bd 2 -relief raised
    .top.t window create 2.5 -window .top.f
    .top.t search is 2.6
} -cleanup {
    destroy .top
} -result {2.7}
test text-22.44 {TextSearchCmd procedure, firstChar and lastChar} -setup {
    toplevel .top
    text .top.t -width 30 -height 10 -font {Courier -12} -borderwidth 2 -highlightthickness 2
    pack .top.t
} -body {
    .top.t insert 1.0 "This is a line\nand this is another"
    .top.t insert end "\nand this is yet another"
    frame .top.f -width 20 -height 20 -bd 2 -relief raised
    .top.t window create 2.5 -window .top.f
    .top.t search his 2.7
} -cleanup {
    destroy .top
} -result {3.5}
test text-22.45 {TextSearchCmd procedure, firstChar and lastChar} -setup {
    toplevel .top
    text .top.t -width 30 -height 10 -font {Courier -12} -borderwidth 2 -highlightthickness 2
    pack .top.t
} -body {
    .top.t insert 1.0 "This is a line\nand this is another"
    .top.t insert end "\nand this is yet another"
    frame .top.f -width 20 -height 20 -bd 2 -relief raised
    .top.t window create 2.5 -window .top.f
    .top.t search -backwards "his is another" 2.6
} -cleanup {
    destroy .top
} -result {2.6}
test text-22.46 {TextSearchCmd procedure, firstChar and lastChar} -setup {
    toplevel .top
    text .top.t -width 30 -height 10 -font {Courier -12} -borderwidth 2 -highlightthickness 2
    pack .top.t
} -body {
    .top.t insert 1.0 "This is a line\nand this is another"
    .top.t insert end "\nand this is yet another"
    frame .top.f -width 20 -height 20 -bd 2 -relief raised
    .top.t window create 2.5 -window .top.f
    .top.t search -backwards "his is" 2.6
} -cleanup {
    destroy .top
} -result {1.1}
test text-22.47 {TextSearchCmd procedure, firstChar and lastChar} -body {
    text .t
    .t insert end "xxyz xyz x. the\nfoo -forward bar xxxxx BaR foo\nxyz xxyzx"
    .t search -backwards forw 2.5
} -cleanup {
    destroy .t
} -result {2.5}
test text-22.48 {TextSearchCmd procedure, firstChar and lastChar} -body {
    text .t
    .t insert end "xxyz xyz x. the\nfoo -forward bar xxxxx BaR foo\nxyz xxyzx"
    .t search forw 2.5
} -cleanup {
    destroy .t
} -result {2.5}
test text-22.49 {TextSearchCmd procedure, firstChar and lastChar} -body {
    text .t
    .t insert end "xxyz xyz x. the\nfoo -forward bar xxxxx BaR foo\nxyz xxyzx"
    catch {destroy .t}
    text .t2
    list [.t2 search a 1.0] [.t2 search -backward a 1.0]
} -cleanup {
    destroy .t .t2
} -result {{} {}}
test text-22.50 {TextSearchCmd procedure, regexp match length} -body {
    text .t
    .t insert end "xxyz xyz x. the\nfoo -forward bar xxxxx BaR foo\nxyz xxyzx"
    set length unchanged
    list [.t search -regexp -count length x(.)(.*)z 1.1] $length
} -cleanup {
    destroy .t
} -result {1.1 7}
test text-22.51 {TextSearchCmd procedure, regexp match length} -body {
    text .t
    .t insert end "xxyz xyz x. the\nfoo -forward bar xxxxx BaR foo\nxyz xxyzx"
    set length unchanged
    list [.t search -regexp -backward -count length fo* 2.5] $length
} -cleanup {
    destroy .t
} -result {2.0 3}
test text-22.52 {TextSearchCmd procedure, checking stopIndex} -body {
    text .t
    .t insert end "xxyz xyz x. the\nfoo -forward bar xxxxx BaR foo\nxyz xxyzx"
    list [.t search bar 2.1 2.13] [.t search bar 2.1 2.14] \
	    [.t search bar 2.12 2.14] [.t search bar 2.14 2.14]
} -cleanup {
    destroy .t
} -result {{} 2.13 2.13 {}}
test text-22.53 {TextSearchCmd procedure, checking stopIndex} -body {
    text .t
    .t insert end "xxyz xyz x. the\nfoo -forward bar xxxxx BaR foo\nxyz xxyzx"
    list [.t search -backwards bar 2.20 2.13] \
      [.t search -backwards bar 2.20 2.14] \
      [.t search -backwards bar 2.14 2.13] \
      [.t search -backwards bar 2.13 2.13]
} -cleanup {
    destroy .t
} -result {2.13 {} 2.13 {}}
test text-22.54 {TextSearchCmd procedure, checking stopIndex} -body {
    text .t
    .t insert end "xxyz xyz x. the\nfoo -forward bar xxxxx BaR foo\nxyz xxyzx"
    list [.t search -backwards -strict bar 2.20 2.13] \
      [.t search -backwards -strict bar 2.20 2.14] \
      [.t search -backwards -strict bar 2.14 2.13] \
      [.t search -backwards -strict bar 2.13 2.13]
} -cleanup {
    destroy .t
} -result {2.13 {} {} {}}
test text-22.55 {TextSearchCmd procedure, embedded windows and index/count} -setup {
    text .t
    frame .t.f1 -width 20 -height 20 -relief raised -bd 2
    frame .t.f2 -width 20 -height 20 -relief raised -bd 2
    frame .t.f3 -width 20 -height 20 -relief raised -bd 2
    frame .t.f4 -width 20 -height 20 -relief raised -bd 2
    set result ""
} -body {
    .t insert end "xxyz xyz x. the\nfoo -forward bar xxxxx BaR foo\nxyz xxyzx"
    .t window create 2.10 -window .t.f3
    .t window create 2.8 -window .t.f2
    .t window create 2.8 -window .t.f1
    .t window create 2.1 -window .t.f4
    lappend result [.t search -count x forward 1.0] $x
    lappend result [.t search -count x wa 1.0] $x
    return $result
} -cleanup {
    destroy .t
} -result {2.6 10 2.11 2}
test text-22.56 {TextSearchCmd procedure, error setting variable} -body {
    text .t
    .t insert end "xxyz xyz x. the\nfoo -forward bar xxxxx BaR foo\nxyz xxyzx"
    set a 44
    .t search -count a(2) xyz 1.0
} -cleanup {
    destroy .t
} -returnCodes {error} -result {can't set "a(2)": variable isn't array}
test text-22.57 {TextSearchCmd procedure, wrap-around} -body {
    text .t
    .t insert end "xxyz xyz x. the\nfoo -forward bar xxxxx BaR foo\nxyz xxyzx"
    .t search -backwards xyz 1.1
} -cleanup {
    destroy .t
} -result {3.5}
test text-22.58 {TextSearchCmd procedure, wrap-around} -body {
    text .t
    .t insert end "xxyz xyz x. the\nfoo -forward bar xxxxx BaR foo\nxyz xxyzx"
    .t search -backwards xyz 1.1 1.0
} -cleanup {
    destroy .t
} -result {}
test text-22.59 {TextSearchCmd procedure, wrap-around} -body {
    text .t
    .t insert end "xxyz xyz x. the\nfoo -forward bar xxxxx BaR foo\nxyz xxyzx"
    .t search xyz 3.6
} -cleanup {
    destroy .t
} -result {1.1}
test text-22.60 {TextSearchCmd procedure, wrap-around} -body {
    text .t
    .t insert end "xxyz xyz x. the\nfoo -forward bar xxxxx BaR foo\nxyz xxyzx"
    .t search xyz 3.6 end
} -cleanup {
    destroy .t
} -result {}
test text-22.61 {TextSearchCmd procedure, no match} -body {
    text .t
    .t insert end "xxyz xyz x. the\nfoo -forward bar xxxxx BaR foo\nxyz xxyzx"
    .t search non_existent 3.5
} -cleanup {
    destroy .t
} -result {}
test text-22.62 {TextSearchCmd procedure, no match} -body {
    text .t
    .t insert end "xxyz xyz x. the\nfoo -forward bar xxxxx BaR foo\nxyz xxyzx"
    .t search -regexp non_existent 3.5
} -cleanup {
    destroy .t
} -result {}
test text-22.63 {TextSearchCmd procedure, special cases} -body {
    text .t
    .t insert end "xxyz xyz x. the\nfoo -forward bar xxxxx BaR foo\nxyz xxyzx"
    .t search -back x 1.1
} -cleanup {
    destroy .t
} -result {1.0}
test text-22.64 {TextSearchCmd procedure, special cases} -body {
    text .t
    .t insert end "xxyz xyz x. the\nfoo -forward bar xxxxx BaR foo\nxyz xxyzx"
    .t search -back x 1.0
} -cleanup {
    destroy .t
} -result {3.8}
test text-22.65 {TextSearchCmd procedure, special cases} -body {
    text .t
    .t insert end "xxyz xyz x. the\nfoo -forward bar xxxxx BaR foo\nxyz xxyzx"
    .t search \n {end-2c}
} -cleanup {
    destroy .t
} -result {3.9}
test text-22.66 {TextSearchCmd procedure, special cases} -body {
    text .t
    .t insert end "xxyz xyz x. the\nfoo -forward bar xxxxx BaR foo\nxyz xxyzx"
    .t search \n end
} -cleanup {
    destroy .t
} -result {1.15}
test text-22.67 {TextSearchCmd procedure, special cases} -body {
    text .t
    .t insert end "xxyz xyz x. the\nfoo -forward bar xxxxx BaR foo\nxyz xxyzx"
    .t search x 1.0
} -cleanup {
    destroy .t
} -result {1.0}
test text-22.68 {TextSearchCmd, freeing copy of pattern} -body {
    text .t
    .t insert end "xxyz xyz x. the\nfoo -forward bar xxxxx BaR foo\nxyz xxyzx"
# This test doesn't return a result, but it will generate
# a core leak if the pattern copy isn't properly freed.
# (actually in Tk 8.5 objectification means there is no
# longer a copy of the pattern, but we leave this test in
# anyway).
    set p abcdefg1234567890
    set p $p$p$p$p$p$p$p$p
    set p $p$p$p$p$p
    .t search -nocase $p 1.0
} -cleanup {
    destroy .t
} -result {}
test text-22.69 {TextSearchCmd, unicode} -body {
    text .t
    .t insert end "foo\u30c9\u30cabar"
    .t search \u30c9\u30ca 1.0
} -cleanup {
    destroy .t
} -result {1.3}
test text-22.70 {TextSearchCmd, unicode} -body {
    text .t
    .t insert end "foo\u30c9\u30cabar"
    list [.t search -count n \u30c9\u30ca 1.0] $n
} -cleanup {
    destroy .t
} -result {1.3 2}
test text-22.71 {TextSearchCmd, unicode with non-text segments} -body {
    text .t
    button .b1 -text baz
    .t insert end "foo\u30c9"
    .t window create end -window .b1
    .t insert end "\u30cabar"
    list [.t search -count n \u30c9\u30ca 1.0] $n
} -cleanup {
    destroy .t .b1
} -result {1.3 3}
test text-22.72 {TextSearchCmd, hidden text does not affect match index} -body {
    pack [text .t]
    .t insert end "12345H7890"
    .t search 7 1.0
} -cleanup {
    destroy .t
} -result {1.6}
test text-22.73 {TextSearchCmd, hidden text does not affect match index} -body {
    pack [text .t]
    .t insert end "12345H7890"
    .t tag configure hidden -elide true
    .t tag add hidden 1.5
    .t search 7 1.0
} -cleanup {
    destroy .t
} -result {1.6}
test text-22.74 {TextSearchCmd, hidden text does not affect match index} -body {
    pack [text .t]
    .t insert end "foobar\nbarbaz\nbazboo"
    .t search boo 1.0
} -cleanup {
    destroy .t
} -result {3.3}
test text-22.75 {TextSearchCmd, hidden text does not affect match index} -body {
    pack [text .t]
    .t insert end "foobar\nbarbaz\nbazboo"
    .t tag configure hidden -elide true
    .t tag add hidden 2.0 3.0
    .t search boo 1.0
} -cleanup {
    destroy .t
} -result {3.3}
test text-22.76 {TextSearchCmd, -regexp -nocase searches} -body {
    pack [text .t]
    .t insert end "word1 word2"
    .t search -nocase -regexp {\mword.} 1.0 end
} -cleanup {
    destroy .t
} -result {1.0}
test text-22.77 {TextSearchCmd, -regexp -nocase searches} -body {
    pack [text .t]
    .t insert end "word1 word2"
    .t search -nocase -regexp {word.\M} 1.0 end
} -cleanup {
    destroy .t
} -result {1.0}
test text-22.78 {TextSearchCmd, -regexp -nocase searches} -body {
    pack [text .t]
    .t insert end "word1 word2"
    .t search -nocase -regexp {word.\W} 1.0 end
} -cleanup {
    destroy .t
} -result {1.0}
test text-22.79 {TextSearchCmd, hidden text and start index} -body {
    pack [text .t]
    .t insert end "foobar\nfoobar\nfoobar"
    .t search bar 1.3
} -cleanup {
    destroy .t
} -result {1.3}
test text-22.80 {TextSearchCmd, hidden text shouldn't influence start index} -body {
    pack [text .t]
    .t insert end "foobar\nfoobar\nfoobar"
    .t tag configure hidden -elide true
    .t tag add hidden 1.0 1.2
    .t search bar 1.3
} -cleanup {
    destroy .t
} -result {1.3}
test text-22.81 {TextSearchCmd, hidden text inside match must count in length} -body {
    pack [text .t]
    .t insert end "foobar\nfoobar\nfoobar"
    .t tag configure hidden -elide true
    .t tag add hidden 1.2 1.4
    list [.t search -count foo foar 1.3] $foo
} -cleanup {
    destroy .t
} -result {1.0 6}
test text-22.82 {TextSearchCmd, hidden text inside match must count in length} -body {
    pack [text .t]
    .t insert end "foobar\nfoobar\nfoobar"
    .t tag configure hidden -elide true
    .t tag add hidden 1.2 1.4
    list \
      [.t search -strict -count foo foar 1.3] \
      [.t search -strict -count foo foar 2.3] $foo
} -cleanup {
    destroy .t
} -result {{} 1.0 6}
test text-22.83 {TextSearchCmd, hidden text and start index} -body {
    pack [text .t]
    .t insert end "foobar\nfoobar\nfoobar"
    .t search -regexp bar 1.3
} -cleanup {
    destroy .t
} -result {1.3}
test text-22.84 {TextSearchCmd, hidden text shouldn't influence start index} -body {
    pack [text .t]
    .t insert end "foobar\nfoobar\nfoobar"
    .t tag configure hidden -elide true
    .t tag add hidden 1.0 1.2
    .t search -regexp bar 1.3
} -cleanup {
    destroy .t
} -result {1.3}
test text-22.85 {TextSearchCmd, hidden text inside match must count in length} -body {
    pack [text .t]
    .t insert end "foobar\nfoobar\nfoobar"
    .t tag configure hidden -elide true
    .t tag add hidden 1.2 1.4
    list [.t search -regexp -count foo foar 1.3] $foo
} -cleanup {
    destroy .t
} -result {1.0 6}
test text-22.86 {TextSearchCmd, hidden text inside match must count in length} -body {
    pack [text .t]
    .t insert end "foobar\nfoobar\nfoobar"
    .t tag configure hidden -elide true
    .t tag add hidden 1.2 1.4
    list [.t search -count foo foar 1.3] $foo
} -cleanup {
    destroy .t
} -result {1.0 6}
test text-22.87 {TextSearchCmd, hidden text inside match must count in length} -body {
    pack [text .t]
    .t insert end "foobar\nfoobar\nfoobar"
    .t tag configure hidden -elide true
    .t tag add hidden 1.2 1.4
    .t search -strict -count foo foar 1.3
} -cleanup {
    destroy .t
} -result {}
test text-22.88 {TextSearchCmd, hidden text inside match must count in length} -body {
    pack [text .t]
    .t insert end "foobar\nfoobar\nfoar"
    .t tag configure hidden -elide true
    .t tag add hidden 1.2 1.4
    .t tag add hidden 2.2 2.4
    list [.t search -regexp -all -count foo foar 1.3] $foo
} -cleanup {
    destroy .t
} -result {{2.0 3.0 1.0} {6 4 6}}
test text-22.89 {TextSearchCmd, hidden text inside match must count in length} -body {
    pack [text .t]
    .t insert end "foobar\nfoobar\nfoar"
    .t tag configure hidden -elide true
    .t tag add hidden 1.2 1.4
    .t tag add hidden 2.2 2.4
    list [.t search -all -count foo foar 1.3] $foo
} -cleanup {
    destroy .t
} -result {{2.0 3.0 1.0} {6 4 6}}
test text-22.90 {TextSearchCmd, hidden text inside match must count in length} -body {
    pack [text .t]
    .t insert end "foobar\nfoobar\nfoar"
    .t tag configure hidden -elide true
    .t tag add hidden 1.2 1.4
    .t tag add hidden 2.2 2.4
    list [.t search -strict -all -count foo foar 1.3] $foo
} -cleanup {
    destroy .t
} -result {{2.0 3.0} {6 4}}
test text-22.91 {TextSearchCmd, single line with -all} -body {
    pack [text .t]
    .t insert end " X\n X\n X\n X\n X\n X\n"
    .t search -all -regexp { +| *\n} 1.0 end
} -cleanup {
    destroy .t
} -result {1.0 1.2 2.0 2.2 3.0 3.2 4.0 4.2 5.0 5.2 6.0 6.2 7.0}
test text-22.92 {TextSearchCmd, multiline matching} -body {
    pack [text .t]
    .t insert end "foobar\nfoobar\nfoobar"
    list [.t search -count foo foobar\nfoo 1.0] $foo
} -cleanup {
    destroy .t
} -result {1.0 10}
test text-22.93 {TextSearchCmd, multiline matching} -body {
    pack [text .t]
    .t insert end "foobar\nfoobar\nfoobar"
    list [.t search -count foo bar\nfoo 1.0] $foo
} -cleanup {
    destroy .t
} -result {1.3 7}
test text-22.94 {TextSearchCmd, multiline matching} -body {
    pack [text .t]
    .t insert end "foobar\nfoobar\nfoobar"
    list [.t search -count foo \nfoo 1.0] $foo
} -cleanup {
    destroy .t
} -result {1.6 4}
test text-22.95 {TextSearchCmd, multiline matching} -body {
    pack [text .t]
    .t insert end "foobar\nfoobar\nfoobar"
    list [.t search -count foo bar\nfoobar\nfoo 1.0] $foo
} -cleanup {
    destroy .t
} -result {1.3 14}
test text-22.96 {TextSearchCmd, multiline matching} -body {
    pack [text .t]
    .t insert end "foobar\nfoobar\nfoobar"
    .t search -count foo bar\nfoobar\nfoobanearly 1.0
} -cleanup {
    destroy .t
} -result {}
test text-22.97 {TextSearchCmd, multiline matching} -body {
    pack [text .t]
    .t insert end "foobar\nfoobar\nfoobar"
    list [.t search -regexp -count foo foobar\nfoo 1.0] $foo
} -cleanup {
    destroy .t
} -result {1.0 10}
test text-22.98 {TextSearchCmd, multiline matching} -body {
    pack [text .t]
    .t insert end "foobar\nfoobar\nfoobar"
    list [.t search -regexp -count foo bar\nfoo 1.0] $foo
} -cleanup {
    destroy .t
} -result {1.3 7}
test text-22.99 {TextSearchCmd, multiline matching} -body {
    pack [text .t]
    .t insert end "foobar\nfoobar\nfoobar"
    list [.t search -regexp -count foo \nfoo 1.0] $foo
} -cleanup {
    destroy .t
} -result {1.6 4}
test text-22.100 {TextSearchCmd, multiline matching} -body {
    pack [text .t]
    .t insert end "foobar\nfoobar\nfoobar"
    list [.t search -regexp -count foo bar\nfoobar\nfoo 1.0] $foo
} -cleanup {
    destroy .t
} -result {1.3 14}
test text-22.101 {TextSearchCmd, multiline matching} -body {
    pack [text .t]
    .t insert end "foobar\nfoobar\nfoobar"
    .t search -regexp -count foo bar\nfoobar\nfoobanearly 1.0
} -cleanup {
    destroy .t
} -result {}
test text-22.102 {TextSearchCmd, multiline matching} -body {
    pack [text .t]
    .t insert end "foobar\nfaoobar\nfoobar"
    .t search -regexp -count foo bar\nfoo 1.0
} -cleanup {
    destroy .t
} -result {2.4}
test text-22.103 {TextSearchCmd, multiline matching end of window} -body {
    pack [text .t]
    .t insert end "foobar\nfaoobar\nfoobar"
    .t search -regexp -count foo bar\nfoobar\n\n 1.0
} -cleanup {
    destroy .t
} -result {}
test text-22.104 {TextSearchCmd, multiline matching end of window} -body {
    pack [text .t]
    .t search "\n\n" 1.0
} -cleanup {
    destroy .t
} -result {}
test text-22.105 {TextSearchCmd, multiline matching} -body {
    pack [text .t]
    .t insert end "foobar\nfoobar\nfoobar"
    list [.t search -backwards -count foo foobar\nfoo end] $foo
} -cleanup {
    destroy .t
} -result {2.0 10}
test text-22.106 {TextSearchCmd, multiline matching} -body {
    pack [text .t]
    .t insert end "foobar\nfoobar\nfoobar"
    list [.t search -backwards -count foo bar\nfoo 1.0] $foo
} -cleanup {
    destroy .t
} -result {2.3 7}
test text-22.107 {TextSearchCmd, multiline matching} -body {
    pack [text .t]
    .t insert end "foobar\nfoobar\nfoobar"
    list [.t search -backwards -count foo \nfoo 1.0] $foo
} -cleanup {
    destroy .t
} -result {2.6 4}
test text-22.108 {TextSearchCmd, multiline matching} -body {
    pack [text .t]
    .t insert end "foobar\nfoobar\nfoobar"
    list [.t search -backwards -count foo bar\nfoobar\nfoo 1.0] $foo
} -cleanup {
    destroy .t
} -result {1.3 14}
test text-22.109 {TextSearchCmd, multiline matching} -body {
    pack [text .t]
    .t insert end "foobar\nfoobar\nfoobar"
    .t search -backwards -count foo bar\nfoobar\nfoobanearly 1.0
} -cleanup {
    destroy .t
} -result {}
test text-22.110 {TextSearchCmd, multiline matching} -body {
    pack [text .t]
    .t insert end "foobar\nfoobar\nfoobar"
    list [.t search -backwards -regexp -count foo foobar\nfoo end] $foo
} -cleanup {
    destroy .t
} -result {2.0 10}
test text-22.111 {TextSearchCmd, multiline matching} -body {
    pack [text .t]
    .t insert end "foobar\nfoobar\nfoobar"
    list [.t search -backwards -regexp -count foo foobar\nfo end] $foo
} -cleanup {
    destroy .t
} -result {2.0 9}
test text-22.112 {TextSearchCmd, multiline matching} -body {
    pack [text .t]
    .t insert end "foobar\nfoobar\nfoobar"
    list [.t search -backwards -regexp -count foo bar\nfoo 1.0] $foo
} -cleanup {
    destroy .t
} -result {2.3 7}
test text-22.113 {TextSearchCmd, multiline matching} -body {
    pack [text .t]
    .t insert end "foobar\nfoobar\nfoobar"
    list [.t search -backwards -regexp -count foo \nfoo 1.0] $foo
} -cleanup {
    destroy .t
} -result {2.6 4}
test text-22.114 {TextSearchCmd, multiline matching} -body {
    pack [text .t]
    .t insert end "foobar\nfoobar\nfoobar"
    list [.t search -backwards -regexp -count foo bar\nfoobar\nfoo 1.0] $foo
} -cleanup {
    destroy .t
} -result {1.3 14}
test text-22.115 {TextSearchCmd, multiline matching} -body {
    pack [text .t]
    .t insert end "foobar\nfoobar\nfoobar"
    .t search -backwards -regexp -count foo bar\nfoobar\nfoobanearly 1.0
} -cleanup {
    destroy .t
} -result {}
test text-22.116 {TextSearchCmd, multiline matching} -body {
    pack [text .t]
    .t insert end "foobar\nfaoobar\nfoobar"
    .t search -backwards -regexp -count foo bar\nfoo 1.0
} -cleanup {
    destroy .t
} -result {2.4}
test text-22.117 {TextSearchCmd, multiline matching end of window} -body {
    pack [text .t]
    .t insert end "foobar\nfaoobar\nfoobar"
    .t search -backwards -regexp -count foo bar\nfoobar\n\n 1.0
} -cleanup {
    destroy .t
} -result {}
test text-22.118 {TextSearchCmd, multiline matching end of window} -body {
    pack [text .t]
    .t search -backwards "\n\n" 1.0
} -cleanup {
    destroy .t
} -result {}
test text-22.119 {TextSearchCmd, multiline regexp matching} -body {
    pack [text .t]
    .t insert 1.0 {    Tcl_Obj *objPtr));
static Tcl_Obj*         FSNormalizeAbsolutePath
			    _ANSI_ARGS_((Tcl_Interp* interp, Tcl_Obj *pathPtr));}
    set markExpr "^(\[A-Za-z0-9~_\]+\[ \t\n\r\]*\\(|(\[^ \t\(#\n\r/@:\*\]\[^=\(\r\n\]*\[ \t\]+\\*?)?"
    append markExpr "(\[A-Za-z0-9~_\]+(<\[^>\]*>)?(::)?(\[A-Za-z0-9~_\]+::)*\[-A-Za-z0-9~_+ <>\|\\*/\]+|\[A-Za-z0-9~_\]+)"
    append markExpr "\[ \n\t\r\]*\\()"
    .t search -forwards -regexp $markExpr 1.41 end
} -cleanup {
    destroy .t
} -result {}
test text-22.120 {TextSearchCmd, multiline regexp matching} -body {
# Practical example which used to crash Tk, but only after the
# search is complete.  This is memory corruption caused by
# a bug in Tcl's handling of string objects.
# (Tcl bug 635200)
    pack [text .t]
    .t insert 1.0 {static int		SetFsPathFromAny _ANSI_ARGS_((Tcl_Interp *interp,
			    Tcl_Obj *objPtr));
static Tcl_Obj*         FSNormalizeAbsolutePath
			    _ANSI_ARGS_((Tcl_Interp* interp, Tcl_Obj *pathPtr));}
    set markExpr "^(\[A-Za-z0-9~_\]+\[ \t\n\r\]*\\(|(\[^ \t\(#\n\r/@:\*\]\[^=\(\r\n\]*\[ \t\]+\\*?)?"
    append markExpr "(\[A-Za-z0-9~_\]+(<\[^>\]*>)?(::)?(\[A-Za-z0-9~_\]+::)*\[-A-Za-z0-9~_+ <>\|\\*/\]+|\[A-Za-z0-9~_\]+)"
    append markExpr "\[ \n\t\r\]*\\()"
    .t search -forwards -regexp $markExpr 1.41 end
} -cleanup {
    destroy .t
} -result {}
test text-22.121 {TextSearchCmd, multiline regexp matching} -body {
    pack [text .t]
    .t insert 1.0 {
static int		SetFsPathFromAny _ANSI_ARGS_((Tcl_Interp *interp,
			    Tcl_Obj *objPtr));
static Tcl_Obj*         FSNormalizeAbsolutePath
			    _ANSI_ARGS_((Tcl_Interp* interp, Tcl_Obj *pathPtr));}
    set markExpr "^(\[A-Za-z0-9~_\]+\[ \t\n\r\]*\\(|(\[^ \t\(#\n\r/@:\*\]\[^=\(\r\n\]*\[ \t\]+\\*?)?"
    append markExpr "(\[A-Za-z0-9~_\]+(<\[^>\]*>)?(::)?(\[A-Za-z0-9~_\]+::)*\[-A-Za-z0-9~_+ <>\|\\*/\]+|\[A-Za-z0-9~_\]+)"
    append markExpr "\[ \n\t\r\]*\\()"
    .t search -backwards -all -regexp $markExpr end
} -cleanup {
    destroy .t
} -result {2.0}
test text-22.122 {TextSearchCmd, multiline matching} -body {
    pack [text .t]
    .t insert end "foobar\nfoobar\nfoobar"
    .t search -all -regexp -count foo bar\nfoo 1.0
} -cleanup {
    destroy .t
} -result {1.3 2.3}
test text-22.123 {TextSearchCmd, multiline matching} -body {
    pack [text .t]
    .t insert end "foobar\nfoobar\nfoobar"
    .t search -all -backwards -regexp -count foo bar\nfoo 1.0
} -cleanup {
    destroy .t
} -result {2.3 1.3}
test text-22.124 {TextSearchCmd, wrapping and limits} -body {
    pack [text .t]
    .t insert end "foobar\nfoobar\nfoobar"
    .t search -- "blah" 3.3 1.3
} -cleanup {
    destroy .t
} -result {}
test text-22.125 {TextSearchCmd, wrapping and limits} -body {
    pack [text .t]
    .t insert end "foobar\nfoobar\nfoobar"
    .t search -backwards -- "blah" 1.3 3.3
} -cleanup {
    destroy .t
} -result {}
test text-22.126 {TextSearchCmd, wrapping and limits} -body {
    pack [text .t]
    .t insert end "if (stringPtr->uallocated > 0) \{x"
    .t search -backwards -regexp -- "\[\]\")\}\[(\{\]" "1.32" 1.0
} -cleanup {
    destroy .t
} -result {1.31}
test text-22.127 {TextSearchCmd, wrapping and limits} -body {
    pack [text .t]
    .t insert end "if (stringPtr->uallocated > 0) \{x"
    .t search -regexp -- "\[\]\")\}\[(\{\]" 1.30 "1.0 lineend"
} -cleanup {
    destroy .t
} -result {1.31}
test text-22.128 {TextSearchCmd, wrapping and limits} -body {
    pack [text .t]
    .t insert end "if (stringPtr->uallocated > 0) \{x"
    .t search -backwards -all -regexp -- "\[\]\")\}\[(\{\]" "1.32" 1.0
} -cleanup {
    destroy .t
} -result {1.31 1.29 1.3}
test text-22.129 {TextSearchCmd, wrapping and limits} -body {
    pack [text .t]
    .t insert end "if (stringPtr->uallocated > 0) \{x"
    .t search -all -regexp -- "\[\]\")\}\[(\{\]" 1.0 "1.0 lineend"
} -cleanup {
    destroy .t
} -result {1.3 1.29 1.31}
test text-22.130 {TextSearchCmd, wrapping and limits} -body {
    pack [text .t]
    .t insert end "if (stringPtr->uallocated > 0) \{x"
    .t search -backwards -- "\{" "1.32" 1.0
} -cleanup {
    destroy .t
} -result {1.31}
test text-22.131 {TextSearchCmd, wrapping and limits} -body {
    pack [text .t]
    .t insert end "if (stringPtr->uallocated > 0) \{x"
    .t search -- "\{" 1.30 "1.0 lineend"
} -cleanup {
    destroy .t
} -result {1.31}
test text-22.132 {TextSearchCmd, multiline regexp matching} -body {
    pack [text .t]
    .t insert 1.0 {

void
Tcl_SetObjLength(objPtr, length)
    register Tcl_Obj *objPtr;	/* Pointer to object.  This object must
                                * not currently be shared. */
    register int length;	/* Number of bytes desired for string
				 * representation of object, not including
                            * terminating null byte. */
\{
    char *new;
}
    set markExpr "^(\[A-Za-z0-9~_\]+\[ \t\n\r\]*\\(|(\[^ \t\(#\n\r/@:\*\]\[^=\(\r\n\]*\[ \t\]+\\*?)?"
    append markExpr "(\[A-Za-z0-9~_\]+(<\[^>\]*>)?(::)?(\[A-Za-z0-9~_\]+::)*\[-A-Za-z0-9~_+ <>\|\\*/\]+|\[A-Za-z0-9~_\]+)"
    append markExpr "\[ \n\t\r\]*\\()"
    .t search -all -regexp -- $markExpr 1.0
} -cleanup {
    destroy .t
} -result {4.0}
test text-22.133 {TextSearchCmd, multiline regexp matching} -body {
    pack [text .t]
    .t insert 1.0 "first line\nlast line of text"
    set markExpr {^[a-z]+}
# This should not match, and should not wrap
    .t search -regexp -- $markExpr end end
} -cleanup {
    destroy .t
} -result {}
test text-22.134 {TextSearchCmd, multiline regexp matching} -body {
    pack [text .t]
    .t insert 1.0 "first line\nlast line of text"
    set markExpr {^[a-z]+}
# This should not match, and should not wrap
    .t search -regexp -- $markExpr end+10c end
} -cleanup {
    destroy .t
} -result {}
test text-22.135 {TextSearchCmd, multiline regexp matching} -body {
    pack [text .t]
    .t insert 1.0 "first line\nlast line of text"
    set markExpr {^[a-z]+}
# This should not match, and should not wrap
    .t search -regexp -backwards -- $markExpr 1.0 1.0
} -cleanup {
    destroy .t
} -result {}
test text-22.136 {TextSearchCmd, regexp linestop} -body {
    pack [text .t]
    .t insert 1.0 "first line\nlast line of text"
    .t search -regexp -- {i.*x} 1.0
} -cleanup {
    destroy .t
} -result {2.6}
test text-22.137 {TextSearchCmd, multiline regexp nolinestop matching} -body {
    pack [text .t]
    .t insert 1.0 "first line\nlast line of text"
    .t search -regexp -nolinestop -- {i.*x} 1.0
} -cleanup {
    destroy .t
} -result {1.1}
test text-22.138 {TextSearchCmd, regexp linestop} -body {
    pack [text .t]
    .t insert 1.0 "first line\nlast line of text"
    .t search -regexp -all -overlap -- {i.*x} 1.0
} -cleanup {
    destroy .t
} -result {2.6}
test text-22.139 {TextSearchCmd, regexp linestop} -body {
    pack [text .t]
    .t insert 1.0 "first line\nlast line of text"
    .t search -regexp -all -- {i.*x} 1.0
} -cleanup {
    destroy .t
} -result {2.6}
test text-22.140 {TextSearchCmd, multiline regexp nolinestop matching} -body {
    pack [text .t]
    .t insert 1.0 "first line\nlast line of text"
    list [.t search -regexp -all -overlap -count c -nolinestop -- {i.*x} 1.0] $c
} -cleanup {
    destroy .t
} -result {{1.1 2.6} {26 10}}
test text-22.141 {TextSearchCmd, multiline regexp nolinestop matching} -body {
    pack [text .t]
    .t insert 1.0 "first line\nlast line of text"
    list [.t search -regexp -all -count c -nolinestop -- {i.*x} 1.0] $c
} -cleanup {
    destroy .t
} -result {1.1 26}
test text-22.142 {TextSearchCmd, stop at end of line} -body {
    pack [text .t]
    .t insert 1.0 "  \t\n   last line of text"
    .t search -regexp -nolinestop -- {[^ \t]} 1.0
} -cleanup {
    destroy .t
} -result {1.3}
test text-22.143 {TextSearchCmd, overlapping all matches} -body {
    pack [text .t]
    .t insert 1.0 "abcde abcde"
    list [.t search -regexp -all -overlap -count c -- {\w+} 1.0] $c
} -cleanup {
    destroy .t
} -result {{1.0 1.6} {5 5}}
test text-22.144 {TextSearchCmd, non-overlapping all matches} -body {
    pack [text .t]
    .t insert 1.0 "abcde abcde"
    list [.t search -regexp -all -count c -- {\w+} 1.0] $c
} -cleanup {
    destroy .t
} -result {{1.0 1.6} {5 5}}
test text-22.145 {TextSearchCmd, stop at end of line} -body {
    pack [text .t]
    .t insert 1.0 "abcde abcde"
    list [.t search -backwards -regexp -all -count c -- {\w+} 1.0] $c
} -cleanup {
    destroy .t
} -result {{1.6 1.0} {5 5}}
test text-22.146 {TextSearchCmd, backwards search stop index } -body {
    pack [text .t]
    .t insert 1.0 "bla ZabcZdefZghi and some text again"
    list [.t search -backwards -regexp -count c -- {Z\w+} 1.21 1.5] $c
} -cleanup {
    destroy .t
} -result {1.8 8}
test text-22.147 {TextSearchCmd, backwards search stop index } -body {
    pack [text .t]
    .t insert 1.0 "bla ZabcZdefZghi and some text again"
    list [.t search -backwards -all -overlap -regexp -count c -- {Z\w+} 1.21 1.5] $c
} -cleanup {
    destroy .t
} -result {1.8 8}
test text-22.148 {TextSearchCmd, backwards search stop index } -body {
    pack [text .t]
    .t insert 1.0 "bla ZabcZdefZghi and some text again"
    list [.t search -backwards -all -regexp -count c -- {Z\w+} 1.21 1.5] $c
} -cleanup {
    destroy .t
} -result {1.8 8}
test text-22.149 {TextSearchCmd, backwards search stop index } -body {
    pack [text .t]
    .t insert 1.0 "bla ZabcZdefZghi and some text again"
    list [.t search -backwards -overlap -all -regexp -count c -- {Z\w+} 1.21 1.1] $c
} -cleanup {
    destroy .t
} -result {1.4 12}
test text-22.150 {TextSearchCmd, backwards search stop index } -body {
    pack [text .t]
    .t insert 1.0 "bla ZabcZdefZghi and some text again"
    list [.t search -backwards -overlap -all -regexp -count c -- {Z[^Z]+Z} 1.21 1.1] $c
} -cleanup {
    destroy .t
} -result {{1.8 1.4} {5 5}}
test text-22.151 {TextSearchCmd, backwards search stop index } -body {
    pack [text .t]
    .t insert 1.0 "bla ZabcZdefZghi and some text again"
    list [.t search -backwards -all -regexp -count c -- {Z\w+} 1.21 1.1] $c
} -cleanup {
    destroy .t
} -result {1.4 12}
test text-22.152 {TextSearchCmd, backwards search stop index } -body {
    pack [text .t]
    .t insert 1.0 "bla ZabcZdefZghi and some text again"
    .t insert 1.0 "bla ZabcZdefZghi and some text again\n"
    list [.t search -backwards -all -overlap -regexp -count c -- {Z\w+} 2.21 1.5] $c
} -cleanup {
    destroy .t
} -result {{2.4 1.8} {12 8}}
test text-22.153 {TextSearchCmd, backwards search stop index } -body {
    pack [text .t]
    .t insert 1.0 "bla ZabcZdefZghi and some text again"
    .t insert 1.0 "bla ZabcZdefZghi and some text again\n"
    list [.t search -backwards -all -regexp -count c -- {Z\w+} 2.21 1.5] $c
} -cleanup {
    destroy .t
} -result {{2.4 1.8} {12 8}}
test text-22.154 {TextSearchCmd, backwards search stop index } -body {
    pack [text .t]
    .t insert 1.0 "bla ZabcZdefZghi and some text again"
    .t insert 1.0 "bla ZabcZdefZghi and some text again\n"
    list [.t search -backwards -overlap -all -regexp -count c -- {Z\w+} 2.21 1.1] $c
} -cleanup {
    destroy .t
} -result {{2.4 1.4} {12 12}}
test text-22.155 {TextSearchCmd, backwards search stop index } -body {
    pack [text .t]
    .t insert 1.0 "bla ZabcZdefZghi and some text again"
    .t insert 1.0 "bla ZabcZdefZghi and some text again\n"
    list [.t search -backwards -all -regexp -count c -- {Z\w+} 2.21 1.1] $c
} -cleanup {
    destroy .t
} -result {{2.4 1.4} {12 12}}
test text-22.156 {TextSearchCmd, search -all example} -body {
    pack [text .t]
    .t insert 1.0 {

See the package: supersearch for more information.


See the package: incrementalSearch for more information.

package: Brws .


See the package: marks for more information.

}
    set pat {package: ([a-zA-Z0-9][-a-zA-Z0-9._+#/]*)}
    list [.t search -nolinestop -regexp -nocase -all -forwards \
      -count c -- $pat 1.0 end] $c
} -cleanup {
    destroy .t
} -result {{3.8 6.8 8.0 11.8} {20 26 13 14}}
test text-22.157 {TextSearchCmd, backwards search overlaps} -body {
    pack [text .t]
    .t insert 1.0 "foobarfoobaaaaaaaaaaarfoo"
    .t search -backwards -regexp {fooba+rfoo} end
} -cleanup {
    destroy .t
} -result {1.6}
test text-22.158 {TextSearchCmd, backwards search overlaps} -body {
    pack [text .t]
    .t insert 1.0 "foobarfoobaaaaaaaaaaarfoo"
    .t search -backwards -overlap -all -regexp {fooba+rfoo} end
} -cleanup {
    destroy .t
} -result {1.6 1.0}
test text-22.159 {TextSearchCmd, backwards search overlaps} -body {
    pack [text .t]
    .t insert 1.0 "foobarfoobaaaaaaaaaaarfoo"
    .t search -backwards -all -regexp {fooba+rfoo} end
} -cleanup {
    destroy .t
} -result {1.6}
test text-22.160 {TextSearchCmd, forwards search overlaps} -body {
    pack [text .t]
    .t insert 1.0 "foobarfoobaaaaaaaaaaarfoo"
    .t search -all -overlap -regexp {fooba+rfoo} end
} -cleanup {
    destroy .t
} -result {1.0 1.6}
test text-22.161 {TextSearchCmd, forwards search overlaps} -body {
    pack [text .t]
    .t insert 1.0 "foobarfoobaaaaaaaaaaarfoo"
    .t search -all -regexp {fooba+rfoo} end
} -cleanup {
    destroy .t
} -result {1.0}
test text-22.162 {TextSearchCmd, forward exact search overlaps} -body {
    pack [text .t]
    .t insert 1.0 "abababab"
    .t search -exact -overlap -all {abab} 1.0
} -cleanup {
    destroy .t
} -result {1.0 1.2 1.4}
test text-22.163 {TextSearchCmd, forward exact search overlaps} -body {
    pack [text .t]
    .t insert 1.0 "abababab"
    .t search -exact -all {abab} 1.0
} -cleanup {
    destroy .t
} -result {1.0 1.4}
test text-22.164 {TextSearchCmd, backward exact search overlaps} -body {
    pack [text .t]
    .t insert 1.0 "ababababab"
    .t search -exact -overlap -backwards -all {abab} end
} -cleanup {
    destroy .t
} -result {1.6 1.4 1.2 1.0}
test text-22.165 {TextSearchCmd, backward exact search overlaps} -body {
    pack [text .t]
    .t insert 1.0 "ababababab"
    .t search -exact -backwards -all {abab} end
} -cleanup {
    destroy .t
} -result {1.6 1.2}
test text-22.166 {TextSearchCmd, backward exact search overlaps} -body {
    pack [text .t]
    .t insert 1.0 "abababababab"
    .t search -exact -backwards -all {abab} end
} -cleanup {
    destroy .t
} -result {1.8 1.4 1.0}
test text-22.167 {TextSearchCmd, forward exact search overlaps} -body {
    pack [text .t]
    .t insert 1.0 "foo\nbar\nfoo\nbar\nfoo\nbar\nfoo\n"
    .t search -exact -overlap -all "foo\nbar\nfoo" 1.0
} -cleanup {
    destroy .t
} -result {1.0 3.0 5.0}
test text-22.168 {TextSearchCmd, forward exact search no-overlaps} -body {
    pack [text .t]
    .t insert 1.0 "foo\nbar\nfoo\nbar\nfoo\nbar\nfoo\n"
    .t search -exact -all "foo\nbar\nfoo" 1.0
} -cleanup {
    destroy .t
} -result {1.0 5.0}
test text-22.169 {TextSearchCmd, backward exact search overlaps} -body {
    pack [text .t]
    .t insert 1.0 "foo\nbar\nfoo\nbar\nfoo\nbar\nfoo\n"
    .t search -exact -overlap -backward -all "foo\nbar\nfoo" end
} -cleanup {
    destroy .t
} -result {5.0 3.0 1.0}
test text-22.170 {TextSearchCmd, backward exact search no-overlaps} -body {
    pack [text .t]
    .t insert 1.0 "foo\nbar\nfoo\nbar\nfoo\nbar\nfoo\n"
    .t search -exact -backward -all "foo\nbar\nfoo" end
} -cleanup {
    destroy .t
} -result {5.0 1.0}
test text-22.171 {TextSearchCmd, backward exact search overlaps} -body {
    pack [text .t]
    .t insert 1.0 "foo\nbar\nfoo\nbar\nfoo\nbar\nfoo\n"
    .t search -regexp -backward -overlap -all "foo\nbar\nfoo" end
} -cleanup {
    destroy .t
} -result {5.0 3.0 1.0}
test text-22.172 {TextSearchCmd, backward regexp search no-overlaps} -body {
    pack [text .t]
    .t insert 1.0 "foo\nbar\nfoo\nbar\nfoo\nbar\nfoo\n"
    .t search -regexp -backward -all "foo\nbar\nfoo" end
} -cleanup {
    destroy .t
} -result {5.0 1.0}
test text-22.173 {TextSearchCmd, backward regexp search no-overlaps} -body {
    pack [text .t]
    .t insert 1.0 " aasda asdj werwer"
    .t search -regexp -backward -- {(\$)?[\w:_]+} 1.9
} -cleanup {
    destroy .t
} -result {1.7}
test text-22.174 {TextSearchCmd, backward regexp search no-overlaps} -body {
    pack [text .t]
    .t insert 1.0 " aasda asdj werwer"
    .t search -regexp -backward -- {(\$)?[\w:_]+} 1.9 1.5
} -cleanup {
    destroy .t
} -result {1.7}
test text-22.175 {TextSearchCmd, backward regexp search no-overlaps} -body {
    pack [text .t]
    .t insert 1.0 " aasda asdj werwer"
    .t search -regexp -backward -- {(\$)?[\w:_]+} 1.9 1.7
} -cleanup {
    destroy .t
} -result {1.7}
test text-22.176 {TextSearchCmd, backward regexp search no-overlaps} -body {
    pack [text .t]
    .t insert 1.0 " aasda asdj werwer"
    .t search -regexp -backward -- {(\$)?[\w:_]+} 1.9 1.8
} -cleanup {
    destroy .t
} -result {1.8}
test text-22.177 {TextSearchCmd, backward regexp search no-overlaps} -body {
    pack [text .t]
    .t insert 1.0 " aasda asdj werwer"
    .t search -regexp -backward -all -- {(\$)?[\w:_]+} 1.9 1.3
} -cleanup {
    destroy .t
} -result {1.7 1.3}
test text-22.178 {TextSearchCmd, backward regexp search no-overlaps} -body {
    pack [text .t]
    .t insert 1.0 " aasda asdj werwer"
    .t search -regexp -backward -all -- {(\$)?[\w:_]+} 1.9 1.13
} -cleanup {
    destroy .t
} -result {}
test text-22.179 {TextSearchCmd, backward regexp search no-overlaps} -body {
    pack [text .t]
    .t insert 1.0 " aasda asdj werwer"
    .t search -regexp -backward -all -- {(\$)?[\w:_]+} 2.0 1.3
} -cleanup {
    destroy .t
} -result {1.12 1.7 1.3}
test text-22.180 {TextSearchCmd, backward regexp search no-overlaps} -body {
    pack [text .t]
    .t insert 1.0 " aasda asdj werwer"
    .t search -regexp -backward -all -- {(\$)?[\w:_]+} 1.3
} -cleanup {
    destroy .t
} -result {1.1 1.12 1.7 1.3}
test text-22.181 {TextSearchCmd, backward regexp search no-overlaps} -body {
    pack [text .t]
    .t insert 1.0 "abcde\nabcde\nabcde\n"
    .t search -regexp -backward -all -- {(\w+\n)+} end
} -cleanup {
    destroy .t
} -result {1.0}
test text-22.182 {TextSearchCmd, backward regexp search no-overlaps} -body {
    pack [text .t]
    .t insert 1.0 "abcde\nabcde\nabcde\n"
    .t search -regexp -backward -all -- {(\w+\n)+} end 1.5
} -cleanup {
    destroy .t
} -result {2.0}
test text-22.183 {TextSearchCmd, backward regexp search no-overlaps} -body {
    pack [text .t]
    .t insert 1.0 "abcde\nabcde\nabcde\na"
    .t search -regexp -backward -all -- {(\w+\n\w)+} end 1.5
} -cleanup {
    destroy .t
} -result {2.0}
test text-22.184 {TextSearchCmd, backward regexp search no-overlaps} -body {
    pack [text .t]
    .t insert 1.0 "abcde\nabcde\nabcde\na"
    list [.t search -regexp -all -count foo -- {(\w+\n)+} 1.0] $foo
} -cleanup {
    destroy .t
} -result {1.0 20}
test text-22.185 {TextSearchCmd, backward regexp search no-overlaps} -body {
    pack [text .t]
    .t insert 1.0 "abcde\nabcde\nabcde\na"
    set res {}
    lappend res \
      [list [.t search -regexp -all -count foo -- {(\w+\n)+} 1.0] $foo] \
      [list [.t search -regexp -all -count foo -- {(\w+)+} 1.0] $foo]
} -cleanup {
    destroy .t
} -result {{1.0 20} {{1.0 2.0 3.0 4.0} {5 5 5 1}}}
test text-22.186 {TextSearchCmd, regexp search greedy} -body {
    pack [text .t]
    .t insert 1.0 "abcde\nabcde\nabcde\na"
    list [.t search -regexp -all -nolinestop -count foo -- {.*} 1.0] $foo
} -cleanup {
    destroy .t
} -result {1.0 20}
test text-22.187 {TextSearchCmd, regexp search greedy} -body {
    pack [text .t]
    .t insert 1.0 "abcde\nabcde\nabcde\na"
    list [.t search -regexp -all -count foo -- {.*} 1.0] $foo
} -cleanup {
    destroy .t
} -result {{1.0 2.0 3.0 4.0} {5 5 5 1}}
test text-22.188 {TextSearchCmd, regexp search greedy multi-line} -body {
    pack [text .t]
    .t insert 1.0 "abcde\nabcde\nabcde\na"
    list [.t search -regexp -count foo -- {(\w+\n\w)+} 1.0] $foo
} -cleanup {
    destroy .t
} -result {1.0 19}
test text-22.189 {TextSearchCmd, regexp search greedy multi-line} -body {
    pack [text .t]
    .t insert 1.0 "abcde\nabcde\nabcde\na"
    list [.t search -regexp -backwards -count foo -- {(\w+\n\w)+} end] $foo
} -cleanup {
    destroy .t
} -result {1.0 19}
test text-22.190 {TextSearchCmd, regexp search greedy multi-line} -body {
    pack [text .t]
    .t insert 1.0 "abcde\nabcde\nabcde\na"
    list [.t search -regexp -all -backwards -count foo -- {(\w+\n\w)+} end] $foo
} -cleanup {
    destroy .t
} -result {1.0 19}
test text-22.191 {TextSearchCmd, backward regexp search no-overlaps} -body {
    pack [text .t]
    .t insert 1.0 "abcde\nabcde\nabcde\na"
    .t search -regexp -backward -all -- {(\w+\n\w)+} end 1.5
} -cleanup {
    destroy .t
} -result {2.0}
test text-22.192 {TextSearchCmd, backward regexp search no-overlaps} -body {
    pack [text .t]
    .t insert 1.0 "abcde\nabcde\nabcde\na"
    .t search -regexp -backward -all -- {(\w+\n\w)+} end 1.3
} -cleanup {
    destroy .t
} -result {1.3}
test text-22.193 {TextSearchCmd, backward regexp search no-overlaps} -body {
    pack [text .t]
    .t insert 1.0 "abcde\nabcde\nabcde\na"
    list [.t search -regexp -forward -count foo -- {(\w+\n\w)+} 1.3] $foo
} -cleanup {
    destroy .t
} -result {1.3 16}
test text-22.194 {TextSearchCmd, backward regexp search no-overlaps} -body {
    pack [text .t]
    .t insert 1.0 "abcde\nabcde\nabcde\na"
    list [.t search -regexp -forward -all -count foo -- {(\w+\n\w)+} 1.3] $foo
# This result is somewhat debatable -- the two results do overlap,
# but only because the search has totally wrapped around back to
# the start.
} -cleanup {
    destroy .t
} -result {{1.3 1.0} {16 19}}
test text-22.195 {TextSearchCmd, backward regexp search no-overlaps} -body {
    pack [text .t]
    .t insert 1.0 "abcde\nabcde\nabcde\na"
    list [.t search -regexp -forward -all -count foo -- {(\w+\n\w)+} 1.0 1.3] $foo
} -cleanup {
    destroy .t
} -result {1.0 19}
test text-22.196 {TextSearchCmd, regexp search multi-line} -body {
    pack [text .t]
    .t insert 1.0 "aaaa\nbbbb\naaaa\nbbbb\n"
    list [.t search -regexp -forward -all -count foo -- {(a+\n(b+\n))+} 1.0] $foo
} -cleanup {
    destroy .t
} -result {1.0 20}
test text-22.197 {TextSearchCmd, regexp search complex cases} -body {
    pack [text .t]
    .t insert 1.0 "aaaa\nbbbb\naaaa\nbbbb\n"
    list [.t search -regexp -forward -all -count foo \
      -- {(a+\n(b+\n))+} 1.0] $foo
} -cleanup {
    destroy .t
} -result {1.0 20}
test text-22.198 {TextSearchCmd, regexp search multi-line} -body {
    pack [text .t]
    .t insert 1.0 "aaaa\nbbbb\ncccc\nbbbb\naaaa\n"
    set foo {}
    list [.t search -regexp -forward -all -count foo \
      -- {(b+\nc+\nb+)\na+} 1.0] $foo
} -cleanup {
    destroy .t
} -result {2.0 19}
test text-22.199 {TextSearchCmd, regexp search multi-line} -constraints {
    knownBug
} -body {
    pack [text .t]
    .t insert 1.0 "aaaa\nbbbb\ncccc\nbbbb\naaaa\n"
    set foo {}
    list [.t search -regexp -forward -all -count foo \
      -- {(a+|b+\nc+\nb+)\na+} 1.0] $foo
} -cleanup {
    destroy .t
} -result {2.0 19}
test text-22.200 {TextSearchCmd, regexp search multi-line} -constraints {
    knownBug
} -body {
    pack [text .t]
    .t insert 1.0 "aaaa\nbbbb\ncccc\nbbbb\naaaa\n"
    set foo {}
    list [.t search -regexp -forward -all -count foo \
      -- {(a+|b+\nc+\nb+)+\na+} 1.0] $foo
} -cleanup {
    destroy .t
} -result {2.0 19}
test text-22.201 {TextSearchCmd, regexp search multi-line} -body {
    pack [text .t]
    .t insert 1.0 "aaaa\nbbbb\ncccc\nbbbb\naaaa\n"
    set foo {}
    list [.t search -regexp -forward -all -count foo \
      -- {((a+|b+\nc+\nb+)+\n)+a+} 1.0] $foo
} -cleanup {
    destroy .t
} -result {1.0 24}
test text-22.202 {TextSearchCmd, regexp search multi-line} -constraints {
    knownBug
} -body {
    pack [text .t]
    .t insert 1.0 "aaaa\nbbbb\nbbbb\nbbbb\nbbbb\n"
    list [.t search -regexp -backward -all -count foo \
      -- {b+\n|a+\n(b+\n)+} end] $foo
} -cleanup {
    destroy .t
} -result {1.0 25}
test text-22.203 {TextSearchCmd, regexp search multi-line} -constraints {
    knownBug
} -body {
    pack [text .t]
    .t insert 1.0 "aaaa\nbbbb\nbbbb\nbbbb\nbbbb\n"
    .t search -regexp -backward -- {b+\n|a+\n(b+\n)+} end
# Should match at 1.0 for a true greedy match
} -cleanup {
    destroy .t
} -result {1.0}
test text-22.204 {TextSearchCmd, regexp search multi-line} -body {
    pack [text .t]
    .t insert 1.0 "line0\nline1\nline1\nline1\nline1\nline2\nline2\nline2\nline3\n"
    .t search -nolinestop -regexp -nocase -forwards -- {^(.*)\n(\1\n)+} 1.0 end
# Matches at 6.0 currently
} -cleanup {
    destroy .t
} -result {2.0}
test text-22.205 {TextSearchCmd, regexp search multi-line} -setup {
    pack [text .t]
    set res {}
} -body {
    .t insert 1.0 "\naaaxxx\nyyy\n"
    lappend res [.t search -count c -regexp -- {x*\ny*} 2.0] $c
    lappend res [.t search -count c -regexp -- {x*\ny*} 2.1] $c
    return $res
} -cleanup {
    destroy .t
} -result {2.3 7 2.3 7}
test text-22.206 {TextSearchCmd, regexp search multi-line} -setup {
    pack [text .t]
    set res {}
} -body {
    .t insert 1.0 "\naaa\n\n\n\n\nxxx\n"
    lappend res [.t search -count c -regexp -- {\n+} 2.0] $c
    lappend res [.t search -count c -regexp -- {\n+} 2.1] $c
    return $res
} -cleanup {
    destroy .t
} -result {2.3 5 2.3 5}
test text-22.207 {TextSearchCmd, regexp search multi-line} -setup {
    pack [text .t]
    set res {}
} -body {
    .t insert 1.0 "\naaa\n\n\t  \n\t\t\t  \n\nxxx\n"
    lappend res [.t search -count c -regexp -- {(\n+(\t+ *)*)+} 2.0] $c
    return $res
} -cleanup {
    destroy .t
} -result {2.3 13}
test text-22.208 {TextSearchCmd, empty search range} -body {
    pack [text .t]
    .t insert 1.0 "a\na\na\n"
    .t search -- a 2.0 1.0
} -cleanup {
    destroy .t
} -result {}
test text-22.209 {TextSearchCmd, empty search range} -body {
    pack [text .t]
    .t insert 1.0 "a\na\na\n"
    .t search -backwards -- a 1.0 2.0
} -cleanup {
    destroy .t
} -result {}
test text-22.210 {TextSearchCmd, empty search range} -body {
    pack [text .t]
    .t insert 1.0 "a\na\na\n"
    .t search -- a 1.0 1.0
} -cleanup {
    destroy .t
} -result {}
test text-22.211 {TextSearchCmd, empty search range} -body {
    pack [text .t]
    .t insert 1.0 "a\na\na\n"
    .t search -backwards -- a 2.0 2.0
} -cleanup {
    destroy .t
} -result {}
test text-22.212 {TextSearchCmd, elide up to match} -setup {
    pack [text .t]
    set res {}
} -body {
    .t insert 1.0 "a\nb\nc"
    .t tag configure e -elide 1
    lappend res [.t search -regexp a 1.0]
    lappend res [.t search -regexp b 1.0]
    lappend res [.t search -regexp c 1.0]
    .t tag add e 1.0 2.0
    lappend res [.t search -regexp a 1.0]
    lappend res [.t search -regexp b 1.0]
    lappend res [.t search -regexp c 1.0]
    lappend res [.t search -elide -regexp a 1.0]
    lappend res [.t search -elide -regexp b 1.0]
    lappend res [.t search -elide -regexp c 1.0]
} -cleanup {
    destroy .t
} -result {1.0 2.0 3.0 {} 2.0 3.0 1.0 2.0 3.0}
test text-22.213 {TextSearchCmd, elide up to match, backwards} -setup {
    pack [text .t]
    set res {}
} -body {
    .t insert 1.0 "a\nb\nc"
    .t tag configure e -elide 1
    lappend res [.t search -backward -regexp a 1.0]
    lappend res [.t search -backward -regexp b 1.0]
    lappend res [.t search -backward -regexp c 1.0]
    .t tag add e 1.0 2.0
    lappend res [.t search -backward -regexp a 1.0]
    lappend res [.t search -backward -regexp b 1.0]
    lappend res [.t search -backward -regexp c 1.0]
    lappend res [.t search -backward -elide -regexp a 1.0]
    lappend res [.t search -backward -elide -regexp b 1.0]
    lappend res [.t search -backward -elide -regexp c 1.0]
} -cleanup {
    destroy .t
} -result {1.0 2.0 3.0 {} 2.0 3.0 1.0 2.0 3.0}
test text-22.214 {TextSearchCmd, elide up to match} -setup {
    pack [text .t]
    set res {}
} -body {
    .t insert 1.0 "a\nb\nc"
    .t tag configure e -elide 1
    lappend res [.t search a 1.0]
    lappend res [.t search b 1.0]
    lappend res [.t search c 1.0]
    .t tag add e 1.0 2.0
    lappend res [.t search a 1.0]
    lappend res [.t search b 1.0]
    lappend res [.t search c 1.0]
    lappend res [.t search -elide a 1.0]
    lappend res [.t search -elide b 1.0]
    lappend res [.t search -elide c 1.0]
} -cleanup {
    destroy .t
} -result {1.0 2.0 3.0 {} 2.0 3.0 1.0 2.0 3.0}
test text-22.215 {TextSearchCmd, elide up to match, backwards} -setup {
    pack [text .t]
    set res {}
} -body {
    .t insert 1.0 "a\nb\nc"
    .t tag configure e -elide 1
    lappend res [.t search -backward a 1.0]
    lappend res [.t search -backward b 1.0]
    lappend res [.t search -backward c 1.0]
    .t tag add e 1.0 2.0
    lappend res [.t search -backward a 1.0]
    lappend res [.t search -backward b 1.0]
    lappend res [.t search -backward c 1.0]
    lappend res [.t search -backward -elide a 1.0]
    lappend res [.t search -backward -elide b 1.0]
    lappend res [.t search -backward -elide c 1.0]
} -cleanup {
    destroy .t
} -result {1.0 2.0 3.0 {} 2.0 3.0 1.0 2.0 3.0}
test text-22.216 {TextSearchCmd, elide up to match} -setup {
    pack [text .t]
    set res {}
} -body {
    .t insert 1.0 "aa\nbb\ncc"
    .t tag configure e -elide 1
    lappend res [.t search ab 1.0]
    lappend res [.t search bc 1.0]
    .t tag add e 1.1 2.1
    lappend res [.t search ab 1.0]
    lappend res [.t search b 1.0]
    .t tag remove e 1.0 end
    .t tag add e 2.1 3.1
    lappend res [.t search bc 1.0]
    lappend res [.t search c 1.0]
    .t tag remove e 1.0 end
    .t tag add e 2.1 3.0
    lappend res [.t search bc 1.0]
    lappend res [.t search c 1.0]
} -cleanup {
    destroy .t
} -result {{} {} 1.0 2.1 2.0 3.1 2.0 3.0}
test text-22.217 {TextSearchCmd, elide up to match} -setup {
    pack [text .t]
    set res {}
} -body {
    .t insert 1.0 "aa\nbb\ncc"
    .t tag configure e -elide 1
    lappend res [.t search -regexp ab 1.0]
    lappend res [.t search -regexp bc 1.0]
    .t tag add e 1.1 2.1
    lappend res [.t search -regexp ab 1.0]
    lappend res [.t search -regexp b 1.0]
    .t tag remove e 1.0 end
    .t tag add e 2.1 3.1
    lappend res [.t search -regexp bc 1.0]
    lappend res [.t search -regexp c 1.0]
    .t tag remove e 1.0 end
    .t tag add e 2.1 3.0
    lappend res [.t search -regexp bc 1.0]
    lappend res [.t search -regexp c 1.0]
} -cleanup {
    destroy .t
} -result {{} {} 1.0 2.1 2.0 3.1 2.0 3.0}
test text-22.217.1 {elide up to match, with UTF-8 chars before the match} -setup {
    pack [text .t]
    set res {}
} -body {
    .t tag configure e -elide 0
    .t insert end A {} xyz e bb\n
    .t insert end \u00c4 {} xyz e bb
    set res {}
    lappend res [.t search bb 1.0 "1.0 lineend"]
    lappend res [.t search bb 2.0 "2.0 lineend"]
    lappend res [.t search -regexp bb 1.0 "1.0 lineend"]
    lappend res [.t search -regexp bb 2.0 "2.0 lineend"]
    .t tag configure e -elide 1
    lappend res [.t search bb 1.0 "1.0 lineend"]
    lappend res [.t search bb 2.0 "2.0 lineend"]
    lappend res [.t search -regexp bb 1.0 "1.0 lineend"]
    lappend res [.t search -regexp -elide bb 2.0 "2.0 lineend"]
    lappend res [.t search -regexp bb 2.0 "2.0 lineend"]
} -cleanup {
    destroy .t
} -result {1.4 2.4 1.4 2.4 1.4 2.4 1.4 2.4 2.4}
test text-22.218 {TextSearchCmd, strict limits} -body {
    pack [text .t]
    .t insert 1.0 "Hello world!\nThis is a test\n"
    .t search -strictlimits -- "world" 1.3 1.8
} -cleanup {
    destroy .t
} -result {}
test text-22.219 {TextSearchCmd, strict limits} -body {
    pack [text .t]
    .t insert 1.0 "Hello world!\nThis is a test\n"
    .t search -strictlimits -- "world" 1.3 1.10
} -cleanup {
    destroy .t
} -result {}
test text-22.220 {TextSearchCmd, strict limits} -body {
    pack [text .t]
    .t insert 1.0 "Hello world!\nThis is a test\n"
    .t search -strictlimits -- "world" 1.3 1.11
} -cleanup {
    destroy .t
} -result {1.6}
test text-22.221 {TextSearchCmd, strict limits backwards} -body {
    pack [text .t]
    .t insert 1.0 "Hello world!\nThis is a test\n"
    .t search -strictlimits -backward -- "world" 2.3 1.8
} -cleanup {
    destroy .t
} -result {}
test text-22.222 {TextSearchCmd, strict limits backwards} -body {
    pack [text .t]
    .t insert 1.0 "Hello world!\nThis is a test\n"
    .t search -strictlimits -backward -- "world" 2.3 1.6
} -cleanup {
    destroy .t
} -result {1.6}
test text-22.223 {TextSearchCmd, strict limits backwards} -body {
    pack [text .t]
    .t insert 1.0 "Hello world!\nThis is a test\n"
    .t search -strictlimits -backward -- "world" 2.3 1.7
} -cleanup {
    destroy .t
} -result {}
test text-22.224 {TextSearchCmd, strict limits} -body {
    pack [text .t]
    .t insert 1.0 "Hello world!\nThis is a test\n"
    .t search -regexp -strictlimits -- "world" 1.3 1.8
} -cleanup {
    destroy .t
} -result {}
test text-22.225 {TextSearchCmd, strict limits} -body {
    pack [text .t]
    .t insert 1.0 "Hello world!\nThis is a test\n"
    .t search -regexp -strictlimits -backward -- "world" 2.3 1.8
} -cleanup {
    destroy .t
} -result {}


test text-23.1 {TkTextGetTabs procedure} -setup {
    text .t -highlightthickness 0 -bd 0 -relief flat -padx 0 -width 100
    pack .t
} -body {
    .t insert end "1\t2\t3\t4\t55.5"
    .t configure -tabs "\{{}"
} -cleanup {
    destroy .t
} -returnCodes {error} -result {unmatched open brace in list}
test text-23.2 {TkTextGetTabs procedure} -setup {
    text .t -highlightthickness 0 -bd 0 -relief flat -padx 0 -width 100
    pack .t
} -body {
    .t insert end "1\t2\t3\t4\t55.5"
    .t configure -tabs xyz
} -cleanup {
    destroy .t
} -returnCodes {error} -result {bad screen distance "xyz"}
test text-23.3 {TkTextGetTabs procedure} -setup {
    text .t -highlightthickness 0 -bd 0 -relief flat -padx 0 -width 100
    pack .t
} -body {
    .t insert end "1\t2\t3\t4\t55.5"
    .t configure -tabs {100 200}
    update idletasks
    list [lindex [.t bbox 1.2] 0] [lindex [.t bbox 1.4] 0]
} -cleanup {
    destroy .t
} -result {100 200}
test text-23.4 {TkTextGetTabs procedure} -setup {
    text .t -highlightthickness 0 -bd 0 -relief flat -padx 0 -width 100
    pack .t
} -body {
    .t insert end "1\t2\t3\t4\t55.5"
    .t configure -tabs {100 right 200 left 300 center 400 numeric}
    update idletasks
    list [expr [lindex [.t bbox 1.2] 0] + [lindex [.t bbox 1.2] 2]] \
	    [lindex [.t bbox 1.4] 0] \
	    [expr [lindex [.t bbox 1.6] 0] + [lindex [.t bbox 1.6] 2]/2] \
	    [lindex [.t bbox 1.10] 0]
} -cleanup {
    destroy .t
} -result {100 200 300 400}
test text-23.5 {TkTextGetTabs procedure} -setup {
    text .t -highlightthickness 0 -bd 0 -relief flat -padx 0 -width 100
    pack .t
} -body {
    .t insert end "1\t2\t3\t4\t55.5"
    .t configure -tabs {105 r 205 l 305 c 405 n}
    update idletasks
    list [expr [lindex [.t bbox 1.2] 0] + [lindex [.t bbox 1.2] 2]] \
	    [lindex [.t bbox 1.4] 0] \
	    [expr [lindex [.t bbox 1.6] 0] + [lindex [.t bbox 1.6] 2]/2] \
	    [lindex [.t bbox 1.10] 0]
} -cleanup {
    destroy .t
} -result {105 205 305 405}
test text-23.6 {TkTextGetTabs procedure} -setup {
    text .t -highlightthickness 0 -bd 0 -relief flat -padx 0 -width 100
    pack .t
} -body {
    .t insert end "1\t2\t3\t4\t55.5"
    .t configure -tabs {100 left 200 lork}
} -cleanup {
    destroy .t
} -returnCodes {error} -result {bad tab alignment "lork": must be left, right, center, or numeric}
test text-23.7 {TkTextGetTabs procedure} -setup {
    text .t -highlightthickness 0 -bd 0 -relief flat -padx 0 -width 100
    pack .t
} -body {
    .t insert end "1\t2\t3\t4\t55.5"
    .t configure -tabs {100 !44 200 lork}
} -cleanup {
    destroy .t
} -returnCodes {error} -result {bad screen distance "!44"}


test text-24.1 {TextDumpCmd procedure, bad args} -body {
    pack [text .t]
    .t insert 1.0 "One Line"
    .t mark set insert 1.0
    .t dump
} -cleanup {
    destroy .t
} -returnCodes {error} -result {Usage: .t dump ?-all -image -text -mark -tag -window? ?-command script? index ?index2?}
test text-24.2 {TextDumpCmd procedure, bad args} -body {
    pack [text .t]
    .t insert 1.0 "One Line"
    .t mark set insert 1.0
    .t dump -all
} -cleanup {
    destroy .t
} -returnCodes {error} -result {Usage: .t dump ?-all -image -text -mark -tag -window? ?-command script? index ?index2?}
test text-24.3 {TextDumpCmd procedure, bad args} -body {
    pack [text .t]
    .t insert 1.0 "One Line"
    .t mark set insert 1.0
    .t dump -command
} -cleanup {
    destroy .t
} -returnCodes {error} -result {Usage: .t dump ?-all -image -text -mark -tag -window? ?-command script? index ?index2?}
test text-24.4 {TextDumpCmd procedure, bad args} -body {
    pack [text .t]
    .t insert 1.0 "One Line"
    .t mark set insert 1.0
    .t dump -bogus
} -cleanup {
    destroy .t
} -returnCodes {error} -result {bad option "-bogus": must be -all, -command, -image, -mark, -tag, -text, or -window}
test text-24.5 {TextDumpCmd procedure, bad args} -body {
    pack [text .t]
    .t insert 1.0 "One Line"
    .t mark set insert 1.0
    .t dump bogus
} -cleanup {
    destroy .t
} -returnCodes {error} -result {bad text index "bogus"}
test text-24.6 {TextDumpCmd procedure, one index} -body {
    pack [text .t]
    .t insert 1.0 "One Line"
    .t dump -text 1.2
} -cleanup {
    destroy .t
} -result {text e 1.2}
test text-24.7 {TextDumpCmd procedure, two indices} -body {
    pack [text .t]
    .t insert 1.0 "One Line"
    .t dump -text 1.0 1.end
} -cleanup {
    destroy .t
} -result {text {One Line} 1.0}
test text-24.8 {TextDumpCmd procedure, "end" index} -body {
    pack [text .t]
    .t insert 1.0 "One Line"
    .t dump -text 1.end end
} -cleanup {
    destroy .t
} -result {text {
} 1.8}
test text-24.9 {TextDumpCmd procedure, same indices} -body {
    pack [text .t]
    .t insert 1.0 "One Line"
    .t dump 1.5 1.5
} -cleanup {
    destroy .t
} -result {}
test text-24.10 {TextDumpCmd procedure, negative range} -body {
    pack [text .t]
    .t insert 1.0 "One Line"
    .t mark set insert 1.0
    .t dump 1.5 1.0
} -cleanup {
    destroy .t
} -result {}
test text-24.11 {TextDumpCmd procedure, stop at begin-line} -body {
    pack [text .t]
    .t insert end "Line One\nLine Two\nLine Three\nLine Four"
    .t dump -text 1.0 2.0
} -cleanup {
    destroy .t
} -result {text {Line One
} 1.0}
test text-24.12 {TextDumpCmd procedure, span multiple lines} -body {
    pack [text .t]
    .t insert end "Line One\nLine Two\nLine Three\nLine Four"
    .t dump -text 1.5 3.end
} -cleanup {
    destroy .t
} -result {text {One
} 1.5 text {Line Two
} 2.0 text {Line Three} 3.0}
test text-24.13 {TextDumpCmd procedure, tags only} -body {
    pack [text .t]
    .t insert end "Line One\nLine Two\nLine Three\nLine Four"
    .t tag add x 2.0 2.end
    .t tag add y 1.0 end
    .t dump -tag 2.1 2.8
} -cleanup {
    destroy .t
} -result {}
test text-24.14 {TextDumpCmd procedure, tags only} -body {
    pack [text .t]
    .t insert end "Line One\nLine Two\nLine Three\nLine Four"
    .t tag add x 2.0 2.end
    .t tag add y 1.0 end
    .t dump -tag 2.0 2.8
} -cleanup {
    destroy .t
} -result {tagon x 2.0}
test text-24.15 {TextDumpCmd procedure, tags only} -body {
    pack [text .t]
    .t insert end "Line One\nLine Two\nLine Three\nLine Four"
    .t tag add x 2.0 2.end
    .t tag add y 1.0 end
    .t dump -tag 1.0 4.end
} -cleanup {
    destroy .t
} -result {tagon y 1.0 tagon x 2.0 tagoff x 2.8}
test text-24.16 {TextDumpCmd procedure, tags only} -body {
    pack [text .t]
    .t insert end "Line One\nLine Two\nLine Three\nLine Four"
    .t tag add x 2.0 2.end
    .t tag add y 1.0 end
    .t dump -tag 1.0 end
} -cleanup {
    destroy .t
} -result {tagon y 1.0 tagon x 2.0 tagoff x 2.8 tagoff y 5.0}
test text-24.17 {TextDumpCmd procedure, marks only} -body {
    pack [text .t]
    .t insert end "Line One\nLine Two\nLine Three\nLine Four"
    .t mark set insert 1.0
    .t mark set current 1.0
    .t mark set m 2.4
    .t mark set n 4.0
    .t mark set END end
    .t dump -mark 1.1 1.8
} -cleanup {
    destroy .t
} -result {}
test text-24.18 {TextDumpCmd procedure, marks only} -body {
    pack [text .t]
    .t insert end "Line One\nLine Two\nLine Three\nLine Four"
    .t mark set insert 1.0
    .t mark set current 1.0
    .t mark set m 2.4
    .t mark set n 4.0
    .t mark set END end
    .t dump -mark 2.0 2.8
} -cleanup {
    destroy .t
} -result {mark m 2.4}
test text-24.19 {TextDumpCmd procedure, marks only} -body {
    pack [text .t]
    .t insert end "Line One\nLine Two\nLine Three\nLine Four"
    .t mark set insert 1.0
    .t mark set current 1.0
    .t mark set m 2.4
    .t mark set n 4.0
    .t mark set END end
    .t dump -mark 1.1 4.end
} -cleanup {
    destroy .t
} -result {mark m 2.4 mark n 4.0}
test text-24.20 {TextDumpCmd procedure, marks only} -body {
    pack [text .t]
    .t insert end "Line One\nLine Two\nLine Three\nLine Four"
    .t mark set insert 1.0
    .t mark set current 1.0
    .t mark set m 2.4
    .t mark set n 4.0
    .t mark set END end
    .t dump -mark 1.0 end
} -cleanup {
    destroy .t
} -result {mark current 1.0 mark insert 1.0 mark m 2.4 mark n 4.0 mark END 5.0}
test text-24.21 {TextDumpCmd procedure, windows only} -setup {
    pack [text .t]
    .t insert end "Line One\nLine Two\nLine Three\nLine Four"
    for {set i 0} {$i < 100} {incr i} {.t insert end "-\n"}
    button .hello -text Hello
} -body {
    .t window create 3.end -window .hello
    .t window create 100.0 -create { }
    .t dump -window 1.0 5.0
} -cleanup {
    destroy .t
} -result {window .hello 3.10}
test text-24.22 {TextDumpCmd procedure, windows only} -setup {
    pack [text .t]
    .t insert end "Line One\nLine Two\nLine Three\nLine Four"
    for {set i 0} {$i < 100} {incr i} {.t insert end "-\n"}
    button .hello -text Hello
} -body {
    .t window create 3.end -window .hello
    .t window create 100.0 -create { }
    .t dump -window 5.0 end
} -cleanup {
    destroy .t
} -result {window {} 100.0}
test text-24.23 {TextDumpCmd procedure, command script} -setup {
    set x {}
    pack [text .t]
    proc Append {varName key value index} {
        upvar #0 $varName x
        lappend x $key $index $value
    }
} -body {
    .t insert end "Line One\nLine Two\nLine Three\nLine Four"
    .t mark set insert 1.0
    .t mark set current 1.0
    .t tag add x 2.0 2.end
    .t mark set m 2.4
    .t dump -command {Append x} -all 1.0 end
    return $x
} -cleanup {
    destroy .t
    rename Append {}
} -result {mark 1.0 current mark 1.0 insert text 1.0 {Line One
} tagon 2.0 x text 2.0 Line mark 2.4 m text 2.4 { Two} tagoff 2.8 x text 2.8 {
} text 3.0 {Line Three
} text 4.0 {Line Four
}}
test text-24.24 {TextDumpCmd procedure, command script} -setup {
    set x {}
    pack [text .t]
    proc Append {varName key value index} {
        upvar #0 $varName x
        lappend x $key $index $value
    }
} -body {
    .t insert end "Line One\nLine Two\nLine Three\nLine Four"
    .t mark set insert 1.0
    .t mark set current 1.0
    .t mark set m 2.4
    .t dump -mark -command {Append x} 1.0 end
    return $x
} -cleanup {
    destroy .t
    rename Append {}
} -result {mark 1.0 current mark 1.0 insert mark 2.4 m}
test text-24.25 {TextDumpCmd procedure, unicode characters} -body {
    text .t
    .t insert 1.0 \xb1\xb1\xb1
    .t dump -all 1.0 2.0
} -cleanup {
    destroy .t
} -result "text \xb1\xb1\xb1 1.0 mark insert 1.3 mark current 1.3 text {\n} 1.3"
test text-24.26 {TextDumpCmd procedure, unicode characters} -body {
    text .t
    .t delete 1.0 end
    .t insert 1.0 abc\xb1\xb1\xb1
    .t dump -all 1.0 2.0
} -cleanup {
    destroy .t
} -result "text abc\xb1\xb1\xb1 1.0 mark insert 1.6 mark current 1.6 text {\n} 1.6"
test text-24.27 {TextDumpCmd procedure, peer present} -body {
    text .t
    .t peer create .t.t
    .t dump -all 1.0 end
} -cleanup {
    destroy .t
} -result "mark insert 1.0 mark current 1.0 text {\n} 1.0"

test text-25.1 {text widget vs hidden commands} -body {
    text .t
    set y [list {} [interp hidden]]
    interp hide {} .t
    destroy .t
    set x [list [winfo children .] [interp hidden]]
    expr {$x eq $y}
} -result {1}


test text-26.1 {bug fix - 1642} -body {
    pack [text .t]
    .t insert end "line 1\n"
    .t insert end "line 2\n"
    .t insert end "line 3\n"
    .t insert end "line 4\n"
    .t insert end "line 5\n"
    tk::TextSetCursor .t 3.0
    .t search -backward -regexp "\$" insert 1.0
} -cleanup {
    destroy .t
} -result {2.6}


test text-27.1 {TextEditCmd procedure, argument parsing} -body {
    pack [text .t]
    .t edit
} -cleanup {
    destroy .t
} -returnCodes {error} -result {wrong # args: should be ".t edit option ?arg ...?"}
test text-27.2 {TextEditCmd procedure, argument parsing} -body {
    pack [text .t]
    .t edit gorp
} -cleanup {
    destroy .t
} -returnCodes {error} -result {bad edit option "gorp": must be canundo, canredo, modified, redo, reset, separator, or undo}
test text-27.3 {TextEditUndo procedure, undoing changes} -body {
    text .t -undo 1
    pack .t
    .t insert end "line 1\n"
    .t delete 1.4 1.6
    .t insert end "should be gone after undo\n"
    .t edit undo
    .t get 1.0 end
} -cleanup {
    destroy .t
} -result "line\n\n"
test text-27.4 {TextEditRedo procedure, redoing changes} -body {
    text .t -undo 1
    pack .t
    .t insert end "line 1\n"
    .t delete 1.4 1.6
    .t insert end "should be back after redo\n"
    .t edit undo
    .t edit redo
    .t get 1.0 end
} -cleanup {
    destroy .t
} -result "line\nshould be back after redo\n\n"
test text-27.5 {TextEditUndo procedure, resetting stack} -body {
    text .t -undo 1
    pack .t
    .t insert end "line 1\n"
    .t delete 1.4 1.6
    .t insert end "should be back after redo\n"
    .t edit reset
    catch {.t edit undo} msg
    return $msg
} -cleanup {
    destroy .t
} -result "nothing to undo"
test text-27.6 {TextEditCmd procedure, insert separator} -body {
    text .t -undo 1
    pack .t
    .t insert end "line 1\n"
    .t edit separator
    .t insert end "line 2\n"
    .t edit undo
    .t get 1.0 end
} -cleanup {
    destroy .t
} -result "line 1\n\n"
test text-27.7 {-autoseparators configuration option} -body {
    text .t -undo 1 -autoseparators 0
    pack .t
    .t insert end "line 1\n"
    .t delete 1.4 1.6
    .t insert end "line 2\n"
    .t edit undo
    .t get 1.0 end
} -cleanup {
    destroy .t
} -result "\n"
test text-27.8 {TextEditCmd procedure, modified flag} -body {
    text .t
    pack .t
    .t insert end "line 1\n"
    .t edit modified
} -cleanup {
    destroy .t
} -result {1}
test text-27.9 {TextEditCmd procedure, reset modified flag} -body {
    text .t
    pack .t
    .t insert end "line 1\n"
    .t edit modified 0
    .t edit modified
} -cleanup {
    destroy .t
} -result {0}
test text-27.10 {TextEditCmd procedure, set modified flag} -body {
    text .t
    pack .t
    .t edit modified 1
    .t edit modified
} -cleanup {
    destroy .t
} -result {1}
test text-27.11 {TextEditCmd procedure, set modified flag repeat} -setup {
    text .t
    pack .t
    set ::retval {}
} -body {
    bind .t <<Modified>> "lappend ::retval modified"
# Shouldn't require [update idle] to trigger event [Bug 1809538]
    lappend ::retval [.t edit modified]
    .t edit modified 1
    update
    lappend ::retval [.t edit modified]
    .t edit modified 1 ; # binding should only fire once [Bug 1799782]
    update idletasks
    lappend ::retval [.t edit modified]
} -cleanup {
    destroy .t
} -result {0 modified 1 1}
test text-27.12 {<<Modified>> virtual event} -body {
    set ::retval unmodified
    text .t -undo 1
    pack .t
    bind .t <<Modified>> "set ::retval modified"
    update idletasks
    .t insert end "nothing special\n"
    update
    return $::retval
} -cleanup {
    destroy .t
} -result {modified}
test text-27.13 {<<Modified>> virtual event - insert before Modified} -body {
    set ::retval {}
    pack [text .t -undo 1]
    bind .t <<Modified>> { set ::retval [.t get 1.0 end-1c] }
    update idletasks
    .t insert end "nothing special"
    update
    return $::retval
} -cleanup {
    destroy .t
} -result {nothing special}
test text-27.14 {<<Modified>> virtual event - delete before Modified} -body {
# Bug 1737288, make sure we delete chars before triggering <<Modified>>
    set ::retval {}
    pack [text .t -undo 1]
    bind .t <<Modified>> { set ::retval [.t get 1.0 end-1c] }
    .t insert end "nothing special"
    .t edit modified 0
    .t delete 1.0 1.2
    update
    set ::retval
} -cleanup {
    destroy .t
} -result {thing special}
test text-27.14a {<<Modified>> virtual event - propagation to peers} -body {
# Bug [fd3a4dc111], <<Modified>> event is not always sent to peers
    set ::retval 0
    text .t -undo 1
    .t peer create .tt
    pack .t .tt
    bind .t <<Modified>> {incr ::retval}
    bind .tt <<Modified>> {incr ::retval}
    .t insert end "This increments ::retval once for each peer, i.e. twice."
    .t edit modified 0  ; # shall increment twice as well, not just once
    update
    set ::retval
} -cleanup {
    destroy .t .tt
} -result {4}
test text-27.15 {<<Selection>> virtual event} -body {
    set ::retval no_selection
    pack [text .t -undo 1]
    bind .t <<Selection>> "set ::retval selection_changed"
    update idletasks
    .t insert end "nothing special\n"
    .t tag add sel 1.0 1.1
    update
    set ::retval
} -cleanup {
    destroy .t
} -result {selection_changed}
test text-27.16 {-maxundo configuration option} -body {
    text .t -undo 1  -autoseparators 1 -maxundo 2
    pack .t
    .t insert end "line 1\n"
    .t delete 1.4 1.6
    .t insert end "line 2\n"
    catch {.t edit undo}
    catch {.t edit undo}
    catch {.t edit undo}
    .t get 1.0 end
} -cleanup {
    destroy .t
} -result "line 1\n\n"
test text-27.16a {undo configuration options with peers} -body {
    text .t -undo 1 -autoseparators 0 -maxundo 100
    .t peer create .tt
    set res     [.t  cget -undo]
    lappend res [.tt cget -undo]
    lappend res [.t  cget -autoseparators]
    lappend res [.tt cget -autoseparators]
    lappend res [.t  cget -maxundo]
    lappend res [.tt cget -maxundo]
    .t insert end "The undo stack is common between peers"
    lappend res [.t  edit canundo]
    lappend res [.tt edit canundo]
} -cleanup {
    destroy .t .tt
} -result {1 1 0 0 100 100 1 1}
test text-27.16b {undo configuration options with peers, defaults} -body {
    text .t
    .t peer create .tt
    set res     [.t  cget -undo]
    lappend res [.tt cget -undo]
    lappend res [.t  cget -autoseparators]
    lappend res [.tt cget -autoseparators]
    lappend res [.t  cget -maxundo]
    lappend res [.tt cget -maxundo]
    .t insert end "The undo stack is common between peers"
    lappend res [.t  edit canundo]
    lappend res [.tt edit canundo]
} -cleanup {
    destroy .t .tt
} -result {0 0 1 1 0 0 0 0}
test text-27.17 {bug fix 1536735 - undo with empty text} -body {
    text .t -undo 1
    set r [.t edit modified]
    .t delete 1.0
    lappend r [.t edit modified]
    lappend r [catch {.t edit undo}]
    lappend r [.t edit modified]
} -cleanup {
    destroy .t
} -result {0 0 1 0}
test text-27.18 {patch 1469210 - inserting after undo} -setup {
    destroy .t
} -body {
    text .t -undo 1
    .t insert end foo
    .t edit modified 0
    .t edit undo
    .t insert end bar
    .t edit modified
} -cleanup {
    destroy .t
} -result 1
test text-27.19 {patch 1669632 (i) - undo after <Control-1>} -setup {
    destroy .t
} -body {
    text .t -undo 1
    .t insert end foo\nbar
    .t edit reset
    .t insert 2.2 WORLD
    event generate .t <Control-1> -x 1 -y 1
    .t insert insert HELLO
    .t edit undo
    .t get 2.2 2.7
} -cleanup {
    destroy .t
} -result WORLD
test text-27.20 {patch 1669632 (iv) - undo after <<SelectNone>>} -setup {
    destroy .top .top.t
} -body {
    toplevel .top
    pack [text .top.t -undo 1]
    .top.t insert end "This is an example text"
    .top.t edit reset
    .top.t mark set insert 1.5
    .top.t insert 1.5 HELLO
    .top.t tag add sel 1.10 1.12
    update
    focus -force .top.t
    event generate .top.t <<SelectNone>>
    .top.t insert insert " WORLD "
    .top.t edit undo
    .top.t get 1.5 1.10
} -cleanup {
    destroy .top.t .top
} -result HELLO
test text-27.21 {patch 1669632 (vii) - <<Undo>> shall not remove separators} -setup {
    destroy .t
} -body {
    text .t -undo 1
    .t insert end "This is an example text"
    .t edit reset
    .t insert 1.5 "WORLD "
    event generate .t <Control-1> -x 1 -y 1
    .t insert insert HELLO
    event generate .t <<Undo>>
    .t insert insert E
    event generate .t <<Undo>>
    .t get 1.0 "1.0 lineend"
} -cleanup {
    destroy .t
} -result "This WORLD is an example text"
test text-27.22 {patch 1669632 (v) - <<Clear>> is atomic} -setup {
    destroy .t
} -body {
    toplevel .top
    pack [text .top.t -undo 1]
    .top.t insert end "This is an example text"
    .top.t edit reset
    .top.t mark set insert 1.5
    .top.t insert 1.5 "A"
    update
    focus -force .top.t
    event generate .top.t <Delete>
    event generate .top.t <<SelectNextChar>>
    event generate .top.t <<Clear>>
    event generate .top.t <Delete>
    event generate .top.t <<Undo>>
    .top.t get 1.0 "1.0 lineend"
} -cleanup {
    destroy .top.t .top
} -result "This A an example text"
 test text-27.23 {patch 1669632 (v) - <<Cut>> is atomic} -setup {
    destroy .t
} -body {
    toplevel .top
    pack [text .top.t -undo 1]
    .top.t insert end "This is an example text"
    .top.t edit reset
    .top.t mark set insert 1.5
    .top.t insert 1.5 "A"
    update
    focus -force .top.t
    event generate .top.t <Delete>
    event generate .top.t <<SelectNextChar>>
    event generate .top.t <<Cut>>
    event generate .top.t <Delete>
    event generate .top.t <<Undo>>
    .top.t get 1.0 "1.0 lineend"
} -cleanup {
    destroy .top.t .top
} -result "This A an example text"
test text-27.24 {TextEditCmd procedure, canundo and canredo} -setup {
    destroy .t
    set res {}
} -body {
    text .t -undo false -autoseparators false
    lappend res [.t edit canundo] [.t edit canredo]
    .t configure -undo true
    lappend res [.t edit canundo] [.t edit canredo]
    .t insert end "DO\n"
    .t edit separator
    .t insert end "IT\n"
    .t insert end "YOURSELF\n"
    .t edit separator
    lappend res [.t edit canundo] [.t edit canredo]
    .t edit undo
    lappend res [.t edit canundo] [.t edit canredo]
    .t configure -undo false
    lappend res [.t edit canundo] [.t edit canredo]
    .t configure -undo true
    lappend res [.t edit canundo] [.t edit canredo]
    .t edit redo
    lappend res [.t edit canundo] [.t edit canredo]
} -cleanup {
    destroy .t
} -result {0 0 0 0 1 0 1 1 0 0 1 1 1 0}
test text-27.25 {<<UndoStack>> virtual event} -setup {
    destroy .t
    set res {}
    set nbUS 0
} -body {
    text .t -undo false -autoseparators false
    bind .t <<UndoStack>> {incr nbUS}
    update ; lappend res $nbUS
    .t configure -undo true
    update ; lappend res $nbUS
    .t insert end "DO\n"
    .t edit separator
    .t insert end "IT\n"
    .t insert end "YOURSELF\n"
    .t edit separator
    .t insert end "MAN\n"
    .t edit separator
    update ; lappend res $nbUS
    .t edit undo
    update ; lappend res $nbUS
    .t edit redo
    update ; lappend res $nbUS
    .t edit undo
    update ; lappend res $nbUS
    .t edit undo
    update ; lappend res $nbUS
    .t edit undo
    update ; lappend res $nbUS
    .t edit redo
    update ; lappend res $nbUS
    .t edit redo
    update ; lappend res $nbUS
    .t edit redo
    update ; lappend res $nbUS
    .t edit undo
    update ; lappend res $nbUS
    .t edit undo
    update ; lappend res $nbUS
    .t edit reset
    update ; lappend res $nbUS
} -cleanup {
    destroy .t
} -result {0 0 1 2 3 4 4 5 6 6 7 8 8 9}
test text-27.26 {edit undo and edit redo return ranges} -setup {
    destroy .t
    set res {}
} -body {
    text .t -undo true -autoseparators false
    .t insert end "Hello "
    .t edit separator
    .t insert end "World!\n"
    .t insert 1.6 "GREAT "
    .t insert end "Another edit here!!"
    lappend res [.t edit undo]
    lappend res [.t edit redo]
    .t edit separator
    .t delete 1.6
    .t delete 1.9 1.10
    .t insert 1.9 L
    lappend res [.t edit undo]
    lappend res [.t edit redo]
    .t replace 1.6 1.10 Tcl/Tk
    .t replace 2.8 2.12 "one bites the dust"
    lappend res [.t edit undo]
    lappend res [.t edit redo]
} -cleanup {
    destroy .t
} -result [list {1.6 2.0}           \
                {1.6 2.19}          \
                {1.6 1.7 1.10 1.12} \
                {1.6 1.7 1.9 1.11}  \
                {1.6 1.16 2.8 2.19} \
                {1.6 1.16 2.8 2.30} ]
test text-27.27 {edit undo and edit redo return ranges} -setup {
    destroy .t
    set res {}
} -body {
    text .t -undo true -autoseparators false
    for {set i 3} {$i >= 1} {incr i -1} {
        .t insert 1.0 "Line $i\n"
    }
    lappend res [.t edit undo]
    lappend res [.t edit redo]
} -cleanup {
    destroy .t
} -result [list {1.0 2.0} \
                {1.0 4.0} ]
test text-27.28 {edit undo and edit redo do not leave \
                 spurious temporary marks behind them} -setup {
    destroy .t
    set res {}
} -body {
    pack [text .t -undo true -autoseparators false]
    .t insert end "Hello World.\n"
    .t edit separator
    .t insert end "Again hello.\n"
    .t edit undo
    lappend res [lsearch [.t mark names] tk::undoMark*]
    .t edit redo
    lappend res [lsearch [.t mark names] tk::undoMark*]
} -cleanup {
    destroy .t
} -result [list -1 -1]


test text-28.1 {bug fix - 624372, ControlUtfProc long lines} -body {
    pack [text .t -wrap none]
    .t insert end [string repeat "\1" 500]
} -cleanup {
    destroy .t
} -result {}


test text-29.1 {tabs - must be positive and must be increasing} -body {
    pack [text .t -wrap none]
    .t configure -tabs {0}
} -cleanup {
    destroy .t
} -returnCodes {error} -result {tab stop "0" is not at a positive distance}
test text-29.2 {tabs - must be positive and must be increasing} -body {
    pack [text .t -wrap none]
    .t configure -tabs {-5}
} -cleanup {
    destroy .t
} -returnCodes {error} -result {tab stop "-5" is not at a positive distance}
test text-29.3 {tabs - must be positive and must be increasing} -constraints {
    knownBug
} -body {
# This bug will be fixed in Tk 9.0, when we can allow a minor
# incompatibility with Tk 8.x
    pack [text .t -wrap none]
    .t configure -tabs {10c 5c}
} -cleanup {
    destroy .t
} -returnCodes {error} -result {tabs must be monotonically increasing, but "5c" is smaller than or equal to the previous tab}
test text-29.4 {tabs - must be positive and must be increasing} -body {
    pack [text .t -wrap none]
    .t insert end "a\tb\tc\td\te"
    catch {.t configure -tabs {10c 5c}}
    update ; update ; update
# This test must simply not go into an infinite loop to succeed
    set result 1
} -cleanup {
    destroy .t
} -result {1}


test text-30.1 {repeated insert and scroll} -body {
    pack [text .t]
    for {set i 0} {$i < 30} {incr i} {
        .t insert end "blabla\n"
        eval .t yview moveto 1
    }
# This test must simply not crash to succeed
    set result 1
} -cleanup {
    destroy .t
} -result {1}
test text-30.2 {repeated insert and scroll} -body {
    pack [text .t]
    for {set i 0} {$i < 30} {incr i} {
        .t insert end "blabla\n"
        eval .t yview scroll 1 pages
    }
# This test must simply not crash to succeed
    set result 1
} -cleanup {
    destroy .t
} -result {1}
test text-30.3 {repeated insert and scroll} -body {
    pack [text .t]
    for {set i 0} {$i < 30} {incr i} {
        .t insert end "blabla\n"
        eval .t yview scroll 100 pixels
    }
# This test must simply not crash to succeed
    set result 1
} -cleanup {
    destroy .t
} -result {1}
test text-30.4 {repeated insert and scroll} -body {
    pack [text .t]
    for {set i 0} {$i < 30} {incr i} {
        .t insert end "blabla\n"
        eval .t yview scroll 10 units
    }
# This test must simply not crash to succeed
    set result 1
} -cleanup {
    destroy .t
} -result {1}


test text-31.1 {peer widgets} -body {
    toplevel .top
    pack [text .t]
    pack [.t peer create .top.t]
    destroy .t .top
} -result {}
test text-31.2 {peer widgets} -body {
    toplevel .top1
    toplevel .top2
    pack [text .t]
    pack [.t peer create .top1.t]
    pack [.t peer create .top2.t]
    .t insert end "abcd\nabcd"
    update
    destroy .top1
    update
    .t insert end "abcd\nabcd"
    update
    destroy .t .top2
    update
} -result {}
test text-31.3 {peer widgets} -body {
    toplevel .top1
    toplevel .top2
    pack [text .t]
    pack [.t peer create .top1.t]
    pack [.t peer create .top2.t]
    .t insert end "abcd\nabcd"
    update
    destroy .t
    update
    .top2.t insert end "abcd\nabcd"
    update
    destroy .t .top2
    update
} -result {}
test text-31.4 {peer widgets} -body {
    toplevel .top
    pack [text .t]
    for {set i 1} {$i < 20} {incr i} {
	   .t insert end "Line $i\n"
    }
    pack [.t peer create .top.t -start 5 -end 11]
    update
    destroy .t .top
} -result {}
test text-31.5 {peer widgets} -body {
    toplevel .top
    pack [text .t]
    for {set i 1} {$i < 20} {incr i} {
	   .t insert end "Line $i\n"
    }
    pack [.t peer create .top.t -start 5 -end 11]
    pack [.top.t peer create .top.t2]
    set res [list [.top.t index end] [.top.t2 index end]]
    update
    return $res
} -cleanup {
    destroy .t .top
} -result {7.0 7.0}
test text-31.6 {peer widgets} -body {
    toplevel .top
    pack [text .t]
    for {set i 1} {$i < 20} {incr i} {
	   .t insert end "Line $i\n"
    }
    pack [.t peer create .top.t -start 5 -end 11]
    pack [.top.t peer create .top.t2 -start {} -end {}]
    set res [list [.top.t index end] [.top.t2 index end]]
    update
    return $res
} -cleanup {
    destroy .t .top
} -result {7.0 21.0}
test text-31.7 {peer widgets} -body {
    toplevel .top
    pack [text .t]
    for {set i 1} {$i < 20} {incr i} {
	   .t insert end "Line $i\n"
    }
    pack [.t peer create .top.t -start 5 -end 11]
    update ; update
    set p1 [.top.t count -update -ypixels 1.0 end]
    set p2 [.t count -update -ypixels 5.0 11.0]
    expr {$p1 eq $p2}
} -cleanup {
    destroy .t .top
} -result {1}
test text-31.8 {peer widgets} -body {
    toplevel .top
    pack [text .t]
    for {set i 1} {$i < 20} {incr i} {
	   .t insert end "Line $i\n"
    }
    pack [.t peer create .top.t -start 5 -end 11]
    update ; update
    .t delete 3.0 6.0
    .top.t index end
} -cleanup {
    destroy .t .top
} -result {6.0}
test text-31.9 {peer widgets} -body {
    toplevel .top
    pack [text .t]
    for {set i 1} {$i < 20} {incr i} {
	   .t insert end "Line $i\n"
    }
    pack [.t peer create .top.t -start 5 -end 11]
    update ; update
    .t delete 8.0 12.0
    .top.t index end
} -cleanup {
    destroy .t .top
} -result {4.0}
test text-31.10 {peer widgets} -body {
    toplevel .top
    pack [text .t]
        for {set i 1} {$i < 20} {incr i} {
        .t insert end "Line $i\n"
    }
    pack [.t peer create .top.t -start 5 -end 11]
    update ; update
    .t delete 3.0 13.0
    .top.t index end
} -cleanup {
    destroy .t .top
} -result {1.0}
test text-31.11 {peer widgets} -setup {
    pack [text .t]
    set res {}
} -body {
    for {set i 1} {$i < 100} {incr i} {
        .t insert end "Line $i\n"
    }
    .t tag add sel 1.0 end-1c
    lappend res [.t tag ranges sel]
    .t configure -start 10 -end 20
    lappend res [.t tag ranges sel]
    return $res
} -cleanup {
    destroy .t
} -result {{1.0 100.0} {1.0 11.0}}
test text-31.12 {peer widgets} -setup {
    pack [text .t]
    set res {}
} -body {
    for {set i 1} {$i < 100} {incr i} {
	   .t insert end "Line $i\n"
    }
    .t tag add sel 1.0 end-1c
    lappend res [.t tag ranges sel]
    .t configure -start 11
    lappend res [.t tag ranges sel]
    return $res
} -cleanup {
    destroy .t
} -result {{1.0 100.0} {1.0 90.0}}
test text-31.13 {peer widgets} -setup {
    pack [text .t]
    set res {}
} -body {
    for {set i 1} {$i < 100} {incr i} {
	   .t insert end "Line $i\n"
    }
    .t tag add sel 1.0 end-1c
    lappend res [.t tag ranges sel]
    .t configure -end 90
    lappend res [.t tag ranges sel]
    destroy .t
    return $res
} -cleanup {
    destroy .t
} -result {{1.0 100.0} {1.0 90.0}}
test text-31.14 {peer widgets} -setup {
    pack [text .t]
    set res {}
} -body {
    for {set i 1} {$i < 20} {incr i} {
	   .t insert end "Line $i\n"
    }
    .t tag add sel 1.0 3.0 5.0 7.0 9.0 11.0 13.0 15.0 17.0 19.0
    lappend res [.t tag prevrange sel 1.0]
    .t configure -start 6 -end 12
    lappend res [.t tag ranges sel]
    lappend res "next" [.t tag nextrange sel 4.0] \
      [.t tag nextrange sel 5.0] [.t tag nextrange sel 6.0] \
      [.t tag nextrange sel 7.0]
    lappend res "prev" [.t tag prevrange sel 1.0] \
      [.t tag prevrange sel 2.0] [.t tag prevrange sel 3.0] \
      [.t tag prevrange sel 4.0]
    return $res
} -cleanup {
    destroy .t
} -result {{} {1.0 2.0 4.0 6.0} next {4.0 6.0} {} {} {} prev {} {1.0 2.0} {1.0 2.0} {1.0 2.0}}
test text-31.15 {peer widgets} -setup {
    pack [text .t]
    set res {}
} -body {
    for {set i 1} {$i < 20} {incr i} {
	   .t insert end "Line $i\n"
    }
    .t tag add sel 1.0 3.0 9.0 11.0 13.0 15.0 17.0 19.0
    .t configure -start 6 -end 12
    lappend res [.t tag ranges sel]
    lappend res "next" [.t tag nextrange sel 4.0] \
      [.t tag nextrange sel 5.0] [.t tag nextrange sel 6.0] \
      [.t tag nextrange sel 7.0]
    lappend res "prev" [.t tag prevrange sel 1.0] \
      [.t tag prevrange sel 2.0] [.t tag prevrange sel 3.0] \
      [.t tag prevrange sel 4.0]
    return $res
} -cleanup {
    destroy .t
} -result {{4.0 6.0} next {4.0 6.0} {} {} {} prev {} {} {} {}}
test text-31.16 {peer widgets} -setup {
    pack [text .t]
    set res {}
} -body {
    for {set i 1} {$i < 20} {incr i} {
	.t insert end "Line $i\n"
    }
    .t tag add sel 1.0 7.0 9.0 11.0 13.0 15.0 17.0 19.0
    .t configure -start 6 -end 12
    lappend res [.t tag ranges sel]
    lappend res "next" [.t tag nextrange sel 4.0] \
      [.t tag nextrange sel 5.0] [.t tag nextrange sel 6.0] \
      [.t tag nextrange sel 7.0]
    lappend res "prev" [.t tag prevrange sel 1.0] \
      [.t tag prevrange sel 2.0] [.t tag prevrange sel 3.0] \
      [.t tag prevrange sel 4.0]
    return $res
} -cleanup {
    destroy .t
} -result {{1.0 2.0 4.0 6.0} next {4.0 6.0} {} {} {} prev {} {1.0 2.0} {1.0 2.0} {1.0 2.0}}
test text-31.17 {peer widgets} -setup {
    pack [text .t]
    set res {}
} -body {
    for {set i 1} {$i < 20} {incr i} {
	   .t insert end "Line $i\n"
    }
    .t tag add sel 1.0 11.0
    lappend res [.t tag ranges sel]
    lappend res [catch {.t configure -start 15 -end 10}]
    lappend res [.t tag ranges sel]
    .t configure -start 6 -end 12
    lappend res [.t tag ranges sel]
    .t configure -start {} -end {}
    lappend res [.t tag ranges sel]
    return $res
} -cleanup {
    destroy .t
} -result {{1.0 11.0} 1 {1.0 11.0} {1.0 6.0} {1.0 11.0}}
test text-31.18 {peer widgets} -setup {
    pack [text .t]
    set res {}
} -body {
    for {set i 1} {$i < 20} {incr i} {
	   .t insert end "Line $i\n"
    }
    .t tag add sel 1.0 11.0
    lappend res [.t index sel.first]
    lappend res [.t index sel.last]
    return $res
} -cleanup {
    destroy .t
} -result {1.0 11.0}
test text-31.19 {peer widgets} -body {
    pack [text .t]
    for {set i 1} {$i < 20} {incr i} {
	   .t insert end "Line $i\n"
    }
    .t tag delete sel
    .t index sel.first
} -cleanup {
    destroy .t
} -returnCodes {error} -result {text doesn't contain any characters tagged with "sel"}


test text-32.1 {line heights on creation} -setup {
    text .t
    proc makeText {} {
        set w .g
        set font "Times 11"
        destroy .g
        toplevel .g
        frame $w.f -highlightthickness 2 -borderwidth 2 -relief sunken
        set t $w.f.text
        text $t -yscrollcommand "$w.scroll set" -setgrid true -font $font \
	    -width 70 -height 35 -wrap word -highlightthickness 0 \
	    -borderwidth 0
        pack $t -expand  yes -fill both
        scrollbar $w.scroll -command "$t yview"
        pack $w.scroll -side right -fill y
        pack $w.f -expand yes -fill both
        $t tag configure center -justify center -spacing1 5m -spacing3 5m
        $t tag configure buttons -lmargin1 1c -lmargin2 1c -rmargin 1c \
            -spacing1 3m -spacing2 0 -spacing3 0
        for {set i 0} {$i < 40} {incr i} {
            $t insert end "${i}word "
        }
        return $t
    }
} -body {
    set w [makeText]
    update ; after 1000 ; update
    set before [$w count -ypixels 1.0 2.0]
    $w insert 1.0 "a"
    update
    set after [$w count -ypixels 1.0 2.0]
    destroy .g
    expr {$before eq $after}
} -cleanup {
    destroy .t
} -result {1}


test text-33.1 {TextWidgetCmd procedure, "peer" option} -setup {
    text .t
} -body {
    .t peer foo 1
} -cleanup {
    destroy .t
} -returnCodes {error} -result {bad peer option "foo": must be create or names}
test text-33.2 {TextWidgetCmd procedure, "peer" option} -setup {
    text .t
} -body {
    .t peer names foo
} -cleanup {
    destroy .t
} -returnCodes {error} -result {wrong # args: should be ".t peer names"}
test text-33.3 {TextWidgetCmd procedure, "peer" option} -setup {
    text .t
} -body {
    .t pee names
} -cleanup {
    destroy .t
} -returnCodes {ok} -result {}
test text-33.4 {TextWidgetCmd procedure, "peer" option} -setup {
    text .t
} -body {
    .t peer names
} -cleanup {
    destroy .t
} -result {}
test text-33.5 {TextWidgetCmd procedure, "peer" option} -setup {
    text .t
} -body {
    .t peer create foo
} -cleanup {
    destroy .t
} -returnCodes {error} -result {bad window path name "foo"}
test text-33.6 {TextWidgetCmd procedure, "peer" option} -setup {
    text .t
    set res {}
} -body {
    .t peer create .t2
    lappend res [.t peer names]
    lappend res [.t2 peer names]
    destroy .t2
    lappend res [.t peer names]
} -cleanup {
    destroy .t
} -result {.t2 .t {}}
test text-33.7 {peer widget -start, -end} -body {
    text .t
    set res [.t configure -start 10 -end 5]
    return $res
} -cleanup {
    destroy .t
} -returnCodes {2} -result {}
test text-33.8 {peer widget -start, -end} -body {
    text .t
    for {set i 1} {$i < 100} {incr i} {
	   .t insert end "Line $i\n"
    }
    .t configure -start 10 -end 5
} -cleanup {
    destroy .t
} -returnCodes {error} -result {-startline must be less than or equal to -endline}
test text-33.9 {peer widget -start, -end} -body {
    text .t
    for {set i 1} {$i < 100} {incr i} {
	.t insert end "Line $i\n"
    }
    .t configure -start 5 -end 10
} -cleanup {
    destroy .t
} -returnCodes {ok} -result {}
test text-33.10 {peer widget -start, -end} -body {
    text .t
    for {set i 1} {$i < 100} {incr i} {
	   .t insert end "Line $i\n"
    }
    set res [.t index end]
    lappend res [catch {.t configure -start 5 -end 10 -tab foo}]
    lappend res [.t index end]
    lappend res [catch {.t configure -tab foo -start 15 -end 20}]
    lappend res [.t index end]
    .t configure -start {} -end {}
    lappend res [.t index end]
    return $res
} -cleanup {
    destroy .t
} -result {101.0 1 101.0 1 101.0 101.0}
test text-33.11 {peer widget -start, -end} -body {
    text .t
    for {set i 1} {$i < 100} {incr i} {
	   .t insert end "Line $i\n"
    }
    set res [.t index end]
    lappend res [catch {.t configure -start 5 -end 15}]
    lappend res [.t index end]
    lappend res [catch {.t configure -start 10 -end 40}]
    lappend res [.t index end]
    .t configure -start {} -end {}
    lappend res [.t index end]
    return $res
} -cleanup {
    destroy .t
} -result {101.0 0 11.0 0 31.0 101.0}

test text-34.1 {peer widget -start, -end and selection} -setup {
    text .t
    set res {}
} -body {
    for {set i 1} {$i < 100} {incr i} {
	   .t insert end "Line $i\n"
    }
    .t tag add sel 10.0 20.0
    lappend res [.t tag ranges sel]
    .t configure -start 5 -end 30
    lappend res [.t tag ranges sel]
    .t configure -start 5 -end 15
    lappend res [.t tag ranges sel]
    .t configure -start 15 -end 30
    lappend res [.t tag ranges sel]
    .t configure -start 15 -end 16
    lappend res [.t tag ranges sel]
    .t configure -start 25 -end 30
    lappend res [.t tag ranges sel]
    .t configure -start {} -end {}
    lappend res [.t tag ranges sel]
    return $res
} -cleanup {
    destroy .t
} -result {{10.0 20.0} {6.0 16.0} {6.0 11.0} {1.0 6.0} {1.0 2.0} {} {10.0 20.0}}

test text-32.2 {peer widget -start, -end and deletion (bug 1630262)} -setup {
    destroy .t .pt
    set res {}
} -body {
    text .t
    .t peer create .pt
    for {set i 1} {$i < 100} {incr i} {
      .t insert end "Line $i\n"
    }
    .t configure -startline 5
    # none of the following delete shall crash
    # (all did before fixing bug 1630262)
    # 1. delete on the same line: line1 == line2 in DeleteIndexRange,
    #    and resetView is true neither for .t not for .pt
    .pt delete 2.0 2.2
    # 2. delete just one line: line1 < line2 in DeleteIndexRange,
    #    and resetView is true only for .t, not for .pt
    .pt delete 2.0 3.0
    # 3. delete several lines: line1 < line2 in DeleteIndexRange,
    #    and resetView is true only for .t, not for .pt
    .pt delete 2.0 5.0
    # 4. delete to the end line: line1 < line2 in DeleteIndexRange,
    #    and resetView is true only for .t, not for .pt
    .pt delete 2.0 end
    # this test succeeds provided there is no crash
    set res 1
} -cleanup {
    destroy .pt
} -result {1}

test text-32.3 {peer widget -start, -end and deletion (bug 1630262)} -setup {
    destroy .t .pt
    set res {}
} -body {
    text .t
    .t peer create .pt
    for {set i 1} {$i < 100} {incr i} {
      .t insert end "Line $i\n"
    }
    .t configure -startline 5
    .pt configure -startline 3
    # the following delete shall not crash
    # (it did before fixing bug 1630262)
    .pt delete 2.0 3.0
    # moreover -startline shall be correct
    # (was wrong before fixing bug 1630262)
    lappend res [.t cget -start] [.pt cget -start]
} -cleanup {
    destroy .pt
} -result {4 3}

test text-32.4 {peer widget -start, -end and deletion (bug 1630262)} -setup {
    destroy .t .pt
    set res {}
} -body {
    text .t
    .t peer create .pt
    for {set i 1} {$i < 100} {incr i} {
      .t insert end "Line $i\n"
    }
    .t configure -startline 5 -endline 15
    .pt configure -startline 8 -endline 12
    # .pt now shows a range entirely inside the range of .pt
    # from .t, delete lines located after [.pt cget -end]
    .t delete 9.0 10.0
    # from .t, delete lines straddling [.pt cget -end]
    .t delete 6.0 9.0
    lappend res [.t cget -start] [.t cget -end] [.pt cget -start] [.pt cget -end]
    .t configure -startline 5 -endline 12
    .pt configure -startline 8 -endline 12
    # .pt now shows again a range entirely inside the range of .pt
    # from .t, delete lines located before [.pt cget -start]
    .t delete 2.0 3.0
    # from .t, delete lines straddling [.pt cget -start]
    .t delete 2.0 5.0
    lappend res [.t cget -start] [.t cget -end] [.pt cget -start] [.pt cget -end]
    .t configure -startline 22 -endline 31
    .pt configure -startline 42 -endline 51
    # .t now shows a range entirely before the range of .pt
    # from .t, delete some lines, then do it from .pt
    .t delete 2.0 3.0
    .t delete 2.0 5.0
    .pt delete 2.0 5.0
    lappend res [.t cget -start] [.t cget -end] [.pt cget -start] [.pt cget -end]
    .t configure -startline 55 -endline 75
    .pt configure -startline 60 -endline 70
    # .pt now shows a range entirely inside the range of .t
    # from .t, delete a range straddling the entire range of .pt
    .t delete 3.0 18.0
    lappend res [.t cget -start] [.t cget -end] [.pt cget -start] [.pt cget -end]
} -cleanup {
    destroy .pt .t
} -result {5 11 8 10 5 8 6 8 22 27 38 44 55 60 57 57}

test text-35.1 {widget dump -command alters tags} -setup {
     proc Dumpy {key value index} {
#puts "KK: $key, $value"
      .t tag add $value [list $index linestart] [list $index lineend]
    }
    text .t
} -body {
    .t insert end "abc\n" a "---" {} "def" b "   \n" {} "ghi\n" c
    .t tag configure b -background red
    .t dump -all -command Dumpy 1.0 end
    set result "ok"
} -cleanup {
    destroy .t
} -result {ok}
test text-35.2 {widget dump -command makes massive changes} -setup {
    proc Dumpy {key value index} {
#puts "KK: $key, $value"
      .t delete 1.0 end
    }
    text .t
} -body {
    .t insert end "abc\n" a "---" {} "def" b "   \n" {} "ghi\n" c
    .t tag configure b -background red
    .t dump -all -command Dumpy 1.0 end
    set result "ok"
} -cleanup {
    destroy .t
} -result {ok}
test text-35.3 {widget dump -command destroys widget} -setup {
    proc Dumpy {key value index} {
#puts "KK: $key, $value"
        destroy .t
    }
    text .t
} -body {
    .t insert end "abc\n" a "---" {} "def" b "   \n" {} "ghi\n" c
    .t tag configure b -background red
    .t dump -all -command Dumpy 1.0 end
    set result "ok"
} -cleanup {
    destroy .t
} -result {ok}


test text-36.1 "bug #1777362: event handling with hyphenated windows" -setup {
    proc bgerror {m} {set ::my_error $m}
    set ::my_error {}
    pack [set w [text .t-1]]
} -body {
    tkwait visibility $w
    event generate $w <1>
    event generate $w <1>
    update
    set ::my_error
} -cleanup {
    destroy .t-1
} -result {}
test text-36.2 "bug #1777362: event handling with hyphenated windows" -setup {
    proc bgerror {m} {set ::my_error $m}
    set ::my_error {}
    pack [set w [text .t+1]]
} -body {
    tkwait visibility $w
    event generate $w <1>
    event generate $w <1>
    update
    set ::my_error
} -cleanup {
    destroy $w
} -result {}
test text-36.3 "bug #1777362: event handling with hyphenated windows" -setup {
    proc bgerror {m} {set ::my_error $m}
    set ::my_error {}
    pack [set w [text .t*1]]
} -body {
    tkwait visibility $w
    event generate $w <1>
    event generate $w <1>
    update
    set ::my_error
} -cleanup {
    destroy $w
} -result {}

# cleanup
cleanupTests
return

# Local Variables:
# mode: tcl
# End:<|MERGE_RESOLUTION|>--- conflicted
+++ resolved
@@ -3444,13 +3444,8 @@
     toplevel .top
     text .top.t -font {Courier -12} -borderwidth 2 -highlightthickness 2
 } -body {
-<<<<<<< HEAD
     .top.t configure -width 20 -height 10
-    pack append .top .top.t top
-=======
-    .top.t configure -width 20 -height 10 
     pack .top.t
->>>>>>> 4bb71c3e
     update
     set geom [wm geometry .top]
     set x [string range $geom 0 [string first + $geom]]
