# This file is a Tcl script to test the Windows specific message box
#
# Copyright (c) 2007 Pat Thoyts <patthoyts@users.sourceforge.net>
<<<<<<< HEAD
#
# RCS: @(#) $Id: winMsgbox.test,v 1.3 2008/08/30 21:52:26 aniap Exp $
=======
>>>>>>> 661db781

package require tcltest 2.2
namespace import ::tcltest::*
tcltest::configure {*}$argv
tcltest::loadTestedCommands

testConstraint getwindowinfo [expr {[llength [info command ::testgetwindowinfo]] > 0}]

if {[testConstraint testwinevent]} {
    catch {testwinevent debug 1}
}

proc Click {hwnd button} {
    testwinevent $hwnd $button WM_COMMAND
}

proc GetWindowInfo {title button} {
    global windowInfo
    set windowInfo {}
    set hwnd [testfindwindow $title "#32770"]
    set windowInfo [testgetwindowinfo $hwnd]
    array set a $windowInfo
    set childinfo {} ; set childtext ""
    foreach child $a(children) {
        lappend childinfo $child [set info [testgetwindowinfo $child]]
        array set ca $info
        if {$ca(class) eq "Static"} {
            append childtext $ca(text)
        }
    }
    set a(children) $childinfo
    set a(childtext) $childtext
    set windowInfo [array get a]
    testwinevent $hwnd $button WM_COMMAND
}

# -------------------------------------------------------------------------

test winMsgbox-1.1 {tk_messageBox ok} -constraints {win getwindowinfo} -setup {
    wm iconify .
} -body {
    global windowInfo
    set title "winMsgbox-1.0 [pid]"
    after 100 [list GetWindowInfo $title 2]
    tk_messageBox -icon info -type ok -title $title -message Message
} -cleanup {
    wm deiconify .
} -result {ok}

test winMsgbox-1.2 {tk_messageBox okcancel} -constraints {win getwindowinfo} -setup {
    wm iconify .
} -body {
    global windowInfo
    set title "winMsgbox-1.1 [pid]"
    after 100 [list GetWindowInfo $title 1]
    tk_messageBox -icon info -type okcancel -title $title -message Message
} -cleanup {
    wm deiconify .
} -result {ok}

test winMsgbox-1.3 {tk_messageBox okcancel} -constraints {win getwindowinfo} -setup {
    wm iconify .
} -body {
    global windowInfo
    set title "winMsgbox-1.2 [pid]"
    after 100 [list GetWindowInfo $title 2]
    tk_messageBox -icon info -type okcancel -title $title -message Message
} -cleanup {
    wm deiconify .
} -result {cancel}

test winMsgbox-1.4 {tk_messageBox yesno} -constraints {win getwindowinfo} -setup {
    wm iconify .
} -body {
    global windowInfo
    set title "winMsgbox-1.3 [pid]"
    after 100 [list GetWindowInfo $title 6]
    tk_messageBox -icon info -type yesno -title $title -message Message
} -cleanup {
    wm deiconify .
} -result {yes}

test winMsgbox-1.5 {tk_messageBox yesno} -constraints {win getwindowinfo} -setup {
    wm iconify .
} -body {
    global windowInfo
    set title "winMsgbox-1.4 [pid]"
    after 100 [list GetWindowInfo $title 7]
    tk_messageBox -icon info -type yesno -title $title -message Message
} -cleanup {
    wm deiconify .
} -result {no}

test winMsgbox-1.6 {tk_messageBox abortretryignore} -constraints {win getwindowinfo} -setup {
    wm iconify .
} -body {
    global windowInfo
    set title "winMsgbox-1.5 [pid]"
    after 100 [list GetWindowInfo $title 3]
    tk_messageBox -icon info -type abortretryignore -title $title -message Message
} -cleanup {
    wm deiconify .
} -result {abort}

test winMsgbox-1.7 {tk_messageBox abortretryignore} -constraints {win getwindowinfo} -setup {
    wm iconify .
} -body {
    global windowInfo
    set title "winMsgbox-1.6 [pid]"
    after 100 [list GetWindowInfo $title 4]
    tk_messageBox -icon info -type abortretryignore -title $title -message Message
} -cleanup {
    wm deiconify .
} -result {retry}

test winMsgbox-1.8 {tk_messageBox abortretryignore} -constraints {win getwindowinfo} -setup {
    wm iconify .
} -body {
    global windowInfo
    set title "winMsgbox-1.7 [pid]"
    after 100 [list GetWindowInfo $title 5]
    tk_messageBox -icon info -type abortretryignore -title $title -message Message
} -cleanup {
    wm deiconify .
} -result {ignore}

test winMsgbox-1.9 {tk_messageBox retrycancel} -constraints {win getwindowinfo} -setup {
    wm iconify .
} -body {
    global windowInfo
    set title "winMsgbox-1.8 [pid]"
    after 100 [list GetWindowInfo $title 4]
    tk_messageBox -icon info -type retrycancel -title $title -message Message
} -cleanup {
    wm deiconify .
} -result {retry}

test winMsgbox-1.10 {tk_messageBox retrycancel} -constraints {win getwindowinfo} -setup {
    wm iconify .
} -body {
    global windowInfo
    set title "winMsgbox-1.9 [pid]"
    after 100 [list GetWindowInfo $title 2]
    tk_messageBox -icon info -type retrycancel -title $title -message Message
} -cleanup {
    wm deiconify .
} -result {cancel}

test winMsgbox-1.11 {tk_messageBox yesnocancel} -constraints {win getwindowinfo} -setup {
    wm iconify .
} -body {
    global windowInfo
    set title "winMsgbox-1.10 [pid]"
    after 100 [list GetWindowInfo $title 6]
    tk_messageBox -icon info -type yesnocancel -title $title -message Message
} -cleanup {
    wm deiconify .
} -result {yes}

test winMsgbox-1.12 {tk_messageBox yesnocancel} -constraints {win getwindowinfo} -setup {
    wm iconify .
} -body {
    global windowInfo
    set title "winMsgbox-1.11 [pid]"
    after 100 [list GetWindowInfo $title 7]
    tk_messageBox -icon info -type yesnocancel -title $title -message Message
} -cleanup {
    wm deiconify .
} -result {no}

test winMsgbox-1.13 {tk_messageBox yesnocancel} -constraints {win getwindowinfo} -setup {
    wm iconify .
} -body {
    global windowInfo
    set title "winMsgbox-1.12 [pid]"
    after 100 [list GetWindowInfo $title 2]
    tk_messageBox -icon info -type yesnocancel -title $title -message Message
} -cleanup {
    wm deiconify .
} -result {cancel}

# -------------------------------------------------------------------------

test winMsgbox-2.1 {tk_messageBox message} -constraints {win getwindowinfo} -setup {
    wm iconify .
    unset -nocomplain info
} -body {
    global windowInfo
    set title "winMsgbox-2.0 [pid]"
    set message "message"
    after 100 [list GetWindowInfo $title 2]
    set r [tk_messageBox -type ok -title $title -message $message]
    array set info $windowInfo
    lappend r $info(childtext)
} -cleanup {
    wm deiconify .
} -result [list ok "message"]

test winMsgbox-2.2 {tk_messageBox message (long)} -constraints {
    win getwindowinfo
} -setup {
    wm iconify .
    unset -nocomplain info
} -body {
    global windowInfo
    set title "winMsgbox-2.1 [pid]"
    set message [string repeat Ab 80]
    after 100 [list GetWindowInfo $title 2]
    set r [tk_messageBox -type ok -title $title -message $message]
    array set info $windowInfo
    lappend r $info(childtext)
} -cleanup {
    wm deiconify .
} -result [list ok [string repeat Ab 80]]

test winMsgbox-2.3 {tk_messageBox message (unicode)} -constraints {
    win getwindowinfo
} -setup {
    wm iconify .
    unset -nocomplain info
} -body {
    global windowInfo
    set title "winMsgbox-2.2 [pid]"
    set message "\u041f\u043e\u0438\u0441\u043a\u0020\u0441\u0442\u0440\u0430\u043d\u0438\u0446"
    after 100 [list GetWindowInfo $title 2]
    set r [tk_messageBox -type ok -title $title -message $message]
    array set info $windowInfo
    lappend r $info(childtext)
} -cleanup {
    wm deiconify .
} -result [list ok "\u041f\u043e\u0438\u0441\u043a\u0020\u0441\u0442\u0440\u0430\u043d\u0438\u0446"]

test winMsgbox-2.4 {tk_messageBox message (empty)} -constraints {
    win getwindowinfo
} -setup {
    wm iconify .
    unset -nocomplain info
} -body {
    global windowInfo
    set title "winMsgbox-2.3 [pid]"
    after 100 [list GetWindowInfo $title 2]
    set r [tk_messageBox -type ok -title $title]
    array set info $windowInfo
    lappend r $info(childtext)
} -cleanup {
    wm deiconify .
} -result [list ok ""]

# -------------------------------------------------------------------------

test winMsgbox-3.1 {tk_messageBox detail (sourceforge bug #1692927)} -constraints {
    win getwindowinfo
} -setup {
    wm iconify .
    unset -nocomplain info
} -body {
    global windowInfo
    set title "winMsgbox-3.0 [pid]"
    after 100 [list GetWindowInfo $title 2]
    set r [tk_messageBox -type ok -title $title \
               -message Hello -detail "Pleased to meet you"]
    array set info $windowInfo
    lappend r $info(childtext)
} -cleanup {
    wm deiconify .
} -result [list ok "Hello\n\nPleased to meet you"]

test winMsgbox-3.2 {tk_messageBox detail (unicode)} -constraints {
    win getwindowinfo
} -setup {
    wm iconify .
    unset -nocomplain info
} -body {
    global windowInfo
    set title "winMsgbox-3.1 [pid]"
    set message "\u041f\u043e\u0438\u0441\u043a"
    set detail "\u0441\u0442\u0440\u0430\u043d\u0438\u0446"
    after 100 [list GetWindowInfo $title 2]
    set r [tk_messageBox -type ok -title $title -message $message -detail $detail]
    array set info $windowInfo
    lappend r $info(childtext)
} -cleanup {
    wm deiconify .
} -result [list ok "\u041f\u043e\u0438\u0441\u043a\n\n\u0441\u0442\u0440\u0430\u043d\u0438\u0446"]

# -------------------------------------------------------------------------

if {[testConstraint testwinevent]} {
    catch {testwinevent debug 0}
}
cleanupTests
return

# Local variables:
# mode: tcl
# indent-tabs-mode: nil
# End:
<|MERGE_RESOLUTION|>--- conflicted
+++ resolved
@@ -1,11 +1,6 @@
 # This file is a Tcl script to test the Windows specific message box
 #
 # Copyright (c) 2007 Pat Thoyts <patthoyts@users.sourceforge.net>
-<<<<<<< HEAD
-#
-# RCS: @(#) $Id: winMsgbox.test,v 1.3 2008/08/30 21:52:26 aniap Exp $
-=======
->>>>>>> 661db781
 
 package require tcltest 2.2
 namespace import ::tcltest::*
@@ -302,4 +297,4 @@
 # Local variables:
 # mode: tcl
 # indent-tabs-mode: nil
-# End:
+# End: