--- conflicted
+++ resolved
@@ -1345,11 +1345,7 @@
 } -result {2.1 3.2 3.2 3.2 3.2 3.2 4.3}
 
 test textTag-16.2 {TkTextPickCurrent procedure} -constraints {
-<<<<<<< HEAD
-    haveFontSizes
-=======
-    haveCourier12 failsOnUbuntuNoXft
->>>>>>> 231368f7
+    haveFontSizes failsOnUbuntuNoXft
 } -setup {
     .t tag delete {*}[.t tag names]
     wm geometry . +200+200 ; update
