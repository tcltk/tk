--- conflicted
+++ resolved
@@ -113,15 +113,11 @@
 } -cleanup {
     .t tag configure x -justify [lindex [.t tag configure x -justify] 3]
 } -result {left}
-test textTag-1.13 {configuration options} -constraint needsTcl87 -body {
+test textTag-1.13 {configuration options} -body {
     .t tag configure x -justify middle
 } -cleanup {
     .t tag configure x -justify [lindex [.t tag configure x -justify] 3]
-<<<<<<< HEAD
-} -returnCodes error -result {bad justification "middle": must be left, right, full, or center}
-=======
-} -returnCodes error -result {bad justification "middle": must be left, right, center, or ""}
->>>>>>> 989133aa
+} -returnCodes error -result {bad justify "middle": must be left, right, center, full, or ""}
 test textTag-1.14 {tag configuration options} -body {
     .t tag configure x -lmargin1 10
     .t tag cget x -lmargin1
@@ -194,7 +190,7 @@
 } -cleanup {
     .t tag configure x -relief [lindex [.t tag configure x -relief] 3]
 } -result {raised}
-test textTag-1.23 {configuration options} -constraint needsTcl87 -body {
+test textTag-1.23 {configuration options} -body {
     .t tag configure x -relief stupid
 } -cleanup {
     .t tag configure x -relief [lindex [.t tag configure x -relief] 3]
@@ -561,27 +557,18 @@
 } -cleanup {
     .t tag delete x
 } -result {-justify {} {} {} left}
-test textTag-5.9 {TkTextTagCmd - "configure" option} -constraint needsTcl87 -body {
+test textTag-5.9 {TkTextTagCmd - "configure" option} -body {
     .t tag delete x
     .t tag configure x -justify bogus
 } -cleanup {
     .t tag delete x
-<<<<<<< HEAD
-} -returnCodes error -result {bad justification "bogus": must be left, right, full, or center}
+} -returnCodes error -result {bad justify "bogus": must be left, right, center, full, or ""}
 test textTag-5.10 {TkTextTagCmd - "configure" option} -body {
-=======
-} -returnCodes error -result {bad justification "bogus": must be left, right, center, or ""}
-test textTag-5.10 {TkTextTagCmd - "configure" option} -constraint needsTcl87 -body {
->>>>>>> 989133aa
     .t tag delete x
     .t tag configure x -justify fill
 } -cleanup {
     .t tag delete x
-<<<<<<< HEAD
-} -returnCodes error -result {bad justification "fill": must be left, right, full, or center}
-=======
-} -returnCodes error -result {bad justification "fill": must be left, right, center, or ""}
->>>>>>> 989133aa
+} -returnCodes error -result {bad justify "fill": must be left, right, center, full, or ""}
 test textTag-5.11 {TkTextTagCmd - "configure" option} -body {
     .t tag delete x
     .t tag configure x -offset 2
