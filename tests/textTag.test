--- conflicted
+++ resolved
@@ -401,27 +401,9 @@
     .t tag remove sel 1.0 end
     .t tag add sel 1.1 1.5 2.4
     .t tag ranges sel
-<<<<<<< HEAD
 } -cleanup {
     .t tag remove sel 1.0 end
 } -result {1.1 1.5 2.4 2.5}
-
-
-test textTag-3.1 {TkTextTagCmd - "bind" option} -constraints {
-	haveCourier12 
-} -body {
-    .t tag bind
-} -returnCodes error -result {wrong # args: should be ".t tag bind tagName ?sequence? ?command?"}
-test textTag-3.2 {TkTextTagCmd - "bind" option} -constraints {
-	haveCourier12 
-} -body {
-    .t tag bind 1 2 3 4
-} -returnCodes error -result {wrong # args: should be ".t tag bind tagName ?sequence? ?command?"}
-test textTag-3.3 {TkTextTagCmd - "bind" option} -constraints {
-	haveCourier12 
-} -body {
-=======
-} {1.1 1.5 2.4 2.5}
 test textTag-2.14 {tag add before -startline - Bug 1615425} haveCourier12 {
     text .tt
     for {set i 1} {$i <10} {incr i} {
@@ -436,15 +418,20 @@
     set res 1
 } {1}
 
-catch {.t tag delete x}
-test textTag-3.1 {TkTextTagCmd - "bind" option} haveCourier12 {
-    list [catch {.t tag bind} msg] $msg
-} {1 {wrong # args: should be ".t tag bind tagName ?sequence? ?command?"}}
-test textTag-3.2 {TkTextTagCmd - "bind" option} haveCourier12 {
-    list [catch {.t tag bind 1 2 3 4} msg] $msg
-} {1 {wrong # args: should be ".t tag bind tagName ?sequence? ?command?"}}
-test textTag-3.3 {TkTextTagCmd - "bind" option} haveCourier12 {
->>>>>>> fa803f3c
+
+test textTag-3.1 {TkTextTagCmd - "bind" option} -constraints {
+	haveCourier12 
+} -body {
+    .t tag bind
+} -returnCodes error -result {wrong # args: should be ".t tag bind tagName ?sequence? ?command?"}
+test textTag-3.2 {TkTextTagCmd - "bind" option} -constraints {
+	haveCourier12 
+} -body {
+    .t tag bind 1 2 3 4
+} -returnCodes error -result {wrong # args: should be ".t tag bind tagName ?sequence? ?command?"}
+test textTag-3.3 {TkTextTagCmd - "bind" option} -constraints {
+	haveCourier12 
+} -body {
     .t tag bind x <Enter> script1
     .t tag bind x <Enter>
 } -cleanup {
