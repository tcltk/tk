# This file is a Tcl script to test the code in the file tkTextTag.c.
# This file is organized in the standard fashion for Tcl tests.
#
# Copyright (c) 1994 The Regents of the University of California.
# Copyright (c) 1994-1996 Sun Microsystems, Inc.
# Copyright (c) 1998-1999 by Scriptics Corporation.
# All rights reserved.
<<<<<<< HEAD
#
# RCS: @(#) $Id: textTag.test,v 1.12 2004/12/04 00:04:42 dkf Exp $
=======
>>>>>>> 53febd68

package require tcltest 2.1
eval tcltest::configure $argv
tcltest::loadTestedCommands
namespace import -force tcltest::test

catch {destroy .t}
text .t -width 20 -height 10
testConstraint haveCourier12 [expr {[catch {
    .t configure -font {Courier 12}
}] == 0}]
pack append . .t {top expand fill}
update
.t debug on
wm geometry . {}
set bigFont {Helvetica 24}
  
# The statements below reset the main window;  it's needed if the window
# manager is mwm, to make mwm forget about a previous minimum size setting.

wm withdraw .
wm minsize . 1 1
wm positionfrom . user
wm deiconify .

entry .t.e
.t.e insert 0 "Text"

.t insert 1.0 "Line 1
abcdefghijklm
12345
Line 4
bOy GIrl .#@? x_yz
!@#$%
Line 7"


set i 1
foreach test {
    {-background #012345 #012345 non-existent
	    {unknown color name "non-existent"}}
    {-bgstipple gray50 gray50 badStipple
	    {bitmap "badStipple" not defined}}
    {-borderwidth 2 2 46q
	    {bad screen distance "46q"}}
    {-fgstipple gray25 gray25 bogus
	    {bitmap "bogus" not defined}}
    {-font fixed fixed {}
	    {font "" doesn't exist}}
    {-foreground #001122 #001122 {silly color}
	    {unknown color name "silly color"}}
    {-justify left left middle
	    {bad justification "middle": must be left, right, or center}}
    {-lmargin1 10 10 bad
	    {bad screen distance "bad"}}
    {-lmargin2 10 10 bad
	    {bad screen distance "bad"}}
    {-offset 2 2 100xyz
	    {bad screen distance "100xyz"}}
    {-overstrike on on stupid
	    {expected boolean value but got "stupid"}}
    {-relief raised raised stupid
	    {bad relief type "stupid": must be flat, groove, raised, ridge, solid, or sunken}}
    {-rmargin 10 10 bad
	    {bad screen distance "bad"}}
    {-spacing1 10 10 bad
	    {bad screen distance "bad"}}
    {-spacing2 10 10 bad
	    {bad screen distance "bad"}}
    {-spacing3 10 10 bad
	    {bad screen distance "bad"}}
    {-tabs {10 20 30} {10 20 30} {10 fork}
	    {bad tab alignment "fork": must be left, right, center, or numeric}}
    {-underline no no stupid
	    {expected boolean value but got "stupid"}}
} {
    set name [lindex $test 0]
    test textTag-1.$i {tag configuration options} haveCourier12 {
	.t tag configure x $name [lindex $test 1]
	.t tag cget x $name
    } [lindex $test 2]
    incr i
    if {[lindex $test 3] != ""} {
	test textTag-1.$i {configuration options} haveCourier12 {
	    list [catch {.t tag configure x $name [lindex $test 3]} msg] $msg
	} [list 1 [lindex $test 4]]
    }
    .t tag configure x $name [lindex [.t tag configure x $name] 3]
    incr i
}
test textTag-2.1 {TkTextTagCmd - "add" option} haveCourier12 {
    list [catch {.t tag} msg] $msg
} {1 {wrong # args: should be ".t tag option ?arg arg ...?"}}
test textTag-2.2 {TkTextTagCmd - "add" option} haveCourier12 {
    list [catch {.t tag gorp} msg] $msg
} {1 {bad tag option "gorp": must be add, bind, cget, configure, delete, lower, names, nextrange, prevrange, raise, ranges, or remove}}
test textTag-2.3 {TkTextTagCmd - "add" option} haveCourier12 {
    list [catch {.t tag add foo} msg] $msg
} {1 {wrong # args: should be ".t tag add tagName index1 ?index2 index1 index2 ...?"}}
test textTag-2.4 {TkTextTagCmd - "add" option} haveCourier12 {
    list [catch {.t tag add x gorp} msg] $msg
} {1 {bad text index "gorp"}}
test textTag-2.5 {TkTextTagCmd - "add" option} haveCourier12 {
    list [catch {.t tag add x 1.2 gorp} msg] $msg
} {1 {bad text index "gorp"}}
test textTag-2.6 {TkTextTagCmd - "add" option} haveCourier12 {
    .t tag add sel 3.2 3.4
    .t tag add sel 3.2 3.0
    .t tag ranges sel
} {3.2 3.4}
test textTag-2.7 {TkTextTagCmd - "add" option} haveCourier12 {
    .t tag add x 1.0 1.end
    .t tag ranges x
} {1.0 1.6}
test textTag-2.8 {TkTextTagCmd - "add" option} haveCourier12 {
    .t tag remove x 1.0 end
    .t tag add x 1.2
    .t tag ranges x
} {1.2 1.3}
test textTag-2.9 {TkTextTagCmd - "add" option} haveCourier12 {
    .t.e select from 0
    .t.e select to 4
    .t tag add sel 3.2 3.4
    selection get
} 34
test textTag-2.11 {TkTextTagCmd - "add" option} haveCourier12 {
    .t.e select from 0
    .t.e select to 4
    .t configure -exportselection 0
    .t tag add sel 3.2 3.4
    selection get
} Text
test textTag-2.12 {TkTextTagCmd - "add" option} haveCourier12 {
    .t tag remove sel 1.0 end
    .t tag add sel 1.1 1.5 2.4 3.1 4.2 4.4
    .t tag ranges sel
} {1.1 1.5 2.4 3.1 4.2 4.4}
test textTag-2.13 {TkTextTagCmd - "add" option} haveCourier12 {
    .t tag remove sel 1.0 end
    .t tag add sel 1.1 1.5 2.4
    .t tag ranges sel
} {1.1 1.5 2.4 2.5}

catch {.t tag delete x}
test textTag-3.1 {TkTextTagCmd - "bind" option} haveCourier12 {
    list [catch {.t tag bind} msg] $msg
} {1 {wrong # args: should be ".t tag bind tagName ?sequence? ?command?"}}
test textTag-3.2 {TkTextTagCmd - "bind" option} haveCourier12 {
    list [catch {.t tag bind 1 2 3 4} msg] $msg
} {1 {wrong # args: should be ".t tag bind tagName ?sequence? ?command?"}}
test textTag-3.3 {TkTextTagCmd - "bind" option} haveCourier12 {
    .t tag bind x <Enter> script1
    .t tag bind x <Enter>
} script1
test textTag-3.4 {TkTextTagCmd - "bind" option} haveCourier12 {
    list [catch {.t tag bind x <Gorp> script2} msg] $msg
} {1 {bad event type or keysym "Gorp"}}
test textTag-3.5 {TkTextTagCmd - "bind" option} haveCourier12 {
    .t tag delete x
    .t tag bind x <Enter> script1
    list [catch {.t tag bind x <FocusIn> script2} msg] $msg [.t tag bind x]
} {1 {requested illegal events; only key, button, motion, enter, leave, and virtual events may be used} <Enter>}
test textTag-3.6 {TkTextTagCmd - "bind" option} haveCourier12 {
    .t tag delete x
    .t tag bind x <Enter> script1
    .t tag bind x <Leave> script2
    .t tag bind x a xyzzy
    list [lsort [.t tag bind x]] [.t tag bind x <Enter>] [.t tag bind x a]
} {{<Enter> <Leave> a} script1 xyzzy}
test textTag-3.7 {TkTextTagCmd - "bind" option} haveCourier12 {
    .t tag delete x
    .t tag bind x <Enter> script1
    .t tag bind x <Enter> +script2
    .t tag bind x <Enter>
} {script1
script2}
test textTag-3.7a {TkTextTagCmd - "bind" option} haveCourier12 {
    .t tag delete x
    list [catch {.t tag bind x <Enter>} msg] $msg
} {0 {}}
test textTag-3.8 {TkTextTagCmd - "bind" option} haveCourier12 {
    .t tag delete x
    list [catch {.t tag bind x <} msg] $msg
} {1 {no event type or button # or keysym}}

test textTag-4.1 {TkTextTagCmd - "cget" option} haveCourier12 {
    list [catch {.t tag cget a} msg] $msg
} {1 {wrong # args: should be ".t tag cget tagName option"}}
test textTag-4.2 {TkTextTagCmd - "cget" option} haveCourier12 {
    list [catch {.t tag cget a b c} msg] $msg
} {1 {wrong # args: should be ".t tag cget tagName option"}}
test textTag-4.3 {TkTextTagCmd - "cget" option} haveCourier12 {
    .t tag delete foo
    list [catch {.t tag cget foo bar} msg] $msg
} {1 {tag "foo" isn't defined in text widget}}
test textTag-4.4 {TkTextTagCmd - "cget" option} haveCourier12 {
    list [catch {.t tag cget sel bogus} msg] $msg
} {1 {unknown option "bogus"}}
test textTag-4.5 {TkTextTagCmd - "cget" option} haveCourier12 {
    .t tag delete x
    .t tag configure x -background red
    list [catch {.t tag cget x -background} msg] $msg
} {0 red}

test textTag-5.1 {TkTextTagCmd - "configure" option} haveCourier12 {
    list [catch {.t tag configure} msg] $msg
} {1 {wrong # args: should be ".t tag configure tagName ?option? ?value? ?option value ...?"}}
test textTag-5.2 {TkTextTagCmd - "configure" option} haveCourier12 {
    list [catch {.t tag configure x -foo} msg] $msg
} {1 {unknown option "-foo"}}
test textTag-5.3 {TkTextTagCmd - "configure" option} haveCourier12 {
    list [catch {.t tag configure x -background red -underline} msg] $msg
} {1 {value for "-underline" missing}}
test textTag-5.4 {TkTextTagCmd - "configure" option} haveCourier12 {
    .t tag delete x
    .t tag configure x -underline yes
    .t tag configure x -underline
} {-underline {} {} {} yes}
test textTag-5.5 {TkTextTagCmd - "configure" option} haveCourier12 {
    .t tag delete x
    .t tag configure x -overstrike on
    .t tag cget x -overstrike
} {on}
test textTag-5.6 {TkTextTagCmd - "configure" option} haveCourier12 {
    list [catch {.t tag configure x -overstrike foo} msg] $msg
} {1 {expected boolean value but got "foo"}}
test textTag-5.7 {TkTextTagCmd - "configure" option} haveCourier12 {
    .t tag delete x
    list [catch {.t tag configure x -underline stupid} msg] $msg
} {1 {expected boolean value but got "stupid"}}
test textTag-5.8 {TkTextTagCmd - "configure" option} haveCourier12 {
    .t tag delete x
    .t tag configure x -justify left
    .t tag configure x -justify
} {-justify {} {} {} left}
test textTag-5.9 {TkTextTagCmd - "configure" option} haveCourier12 {
    .t tag delete x
    list [catch {.t tag configure x -justify bogus} msg] $msg
} {1 {bad justification "bogus": must be left, right, or center}}
test textTag-5.10 {TkTextTagCmd - "configure" option} haveCourier12 {
    .t tag delete x
    list [catch {.t tag configure x -justify fill} msg] $msg
} {1 {bad justification "fill": must be left, right, or center}}
test textTag-5.11 {TkTextTagCmd - "configure" option} haveCourier12 {
    .t tag delete x
    .t tag configure x -offset 2
    .t tag configure x -offset
} {-offset {} {} {} 2}
test textTag-5.12 {TkTextTagCmd - "configure" option} haveCourier12 {
    .t tag delete x
    list [catch {.t tag configure x -offset 1.0q} msg] $msg
} {1 {bad screen distance "1.0q"}}
test textTag-5.13 {TkTextTagCmd - "configure" option} haveCourier12 {
    .t tag delete x
    .t tag configure x -lmargin1 2 -lmargin2 4 -rmargin 5
    list [.t tag configure x -lmargin1] [.t tag configure x -lmargin2] \
	    [.t tag configure x -rmargin]
} {{-lmargin1 {} {} {} 2} {-lmargin2 {} {} {} 4} {-rmargin {} {} {} 5}}
test textTag-5.14 {TkTextTagCmd - "configure" option} haveCourier12 {
    .t tag delete x
    list [catch {.t tag configure x -lmargin1 2.0x} msg] $msg
} {1 {bad screen distance "2.0x"}}
test textTag-5.15 {TkTextTagCmd - "configure" option} haveCourier12 {
    .t tag delete x
    list [catch {.t tag configure x -lmargin2 gorp} msg] $msg
} {1 {bad screen distance "gorp"}}
test textTag-5.16 {TkTextTagCmd - "configure" option} haveCourier12 {
    .t tag delete x
    list [catch {.t tag configure x -rmargin 140.1.1} msg] $msg
} {1 {bad screen distance "140.1.1"}}
.t tag delete x
test textTag-5.17 {TkTextTagCmd - "configure" option} haveCourier12 {
    .t tag delete x
    .t tag configure x -spacing1 2 -spacing2 4 -spacing3 6
    list [.t tag configure x -spacing1] [.t tag configure x -spacing2] \
	    [.t tag configure x -spacing3]
} {{-spacing1 {} {} {} 2} {-spacing2 {} {} {} 4} {-spacing3 {} {} {} 6}}
test textTag-5.18 {TkTextTagCmd - "configure" option} haveCourier12 {
    .t tag delete x
    list [catch {.t tag configure x -spacing1 2.0x} msg] $msg
} {1 {bad screen distance "2.0x"}}
test textTag-5.19 {TkTextTagCmd - "configure" option} haveCourier12 {
    .t tag delete x
    list [catch {.t tag configure x -spacing1 lousy} msg] $msg
} {1 {bad screen distance "lousy"}}
test textTag-5.20 {TkTextTagCmd - "configure" option} haveCourier12 {
    .t tag delete x
    list [catch {.t tag configure x -spacing1 4.2.3} msg] $msg
} {1 {bad screen distance "4.2.3"}}
test textTag-5.21 {TkTextTagCmd - "configure" option} haveCourier12 {
    .t configure -selectborderwidth 2 -selectforeground blue \
	    -selectbackground black
    .t tag configure sel -borderwidth 4 -foreground green -background yellow
    set x {}
    foreach i {-selectborderwidth -selectforeground -selectbackground} {
	lappend x [lindex [.t configure $i] 4]
    }
    set x
} {4 green yellow}
test textTag-5.22 {TkTextTagCmd - "configure" option} haveCourier12 {
    .t configure -selectborderwidth 20
    .t tag configure sel -borderwidth {}
    .t cget -selectborderwidth
} {}

test textTag-6.1 {TkTextTagCmd - "delete" option} haveCourier12 {
    list [catch {.t tag delete} msg] $msg
} {1 {wrong # args: should be ".t tag delete tagName ?tagName ...?"}}
test textTag-6.2 {TkTextTagCmd - "delete" option} haveCourier12 {
    list [catch {.t tag delete zork} msg] $msg
} {0 {}}
test textTag-6.3 {TkTextTagCmd - "delete" option} haveCourier12 {
    .t tag delete x
    .t tag config x -background black
    .t tag config y -foreground white
    .t tag config z -background black
    .t tag delete y z
    lsort [.t tag names]
} {sel x}
test textTag-6.4 {TkTextTagCmd - "delete" option} haveCourier12 {
    .t tag config x -background black
    .t tag config y -foreground white
    .t tag config z -background black
    eval .t tag delete [.t tag names]
    .t tag names
} {sel}
test textTag-6.5 {TkTextTagCmd - "delete" option} haveCourier12 {
    .t tag bind x <Enter> foo
    .t tag delete x
    .t tag configure x -background black
    .t tag bind x
} {}

proc tagsetup {} {
    .t tag delete x y z a b c d
    .t tag remove sel 1.0 end
    foreach i {a b c d} {
	.t tag configure $i -background black
    }
}
test textTag-7.1 {TkTextTagCmd - "lower" option} haveCourier12 {
    list [catch {.t tag lower} msg] $msg
} {1 {wrong # args: should be ".t tag lower tagName ?belowThis?"}}
test textTag-7.2 {TkTextTagCmd - "lower" option} haveCourier12 {
    list [catch {.t tag lower foo} msg] $msg
} {1 {tag "foo" isn't defined in text widget}}
test textTag-7.3 {TkTextTagCmd - "lower" option} haveCourier12 {
    list [catch {.t tag lower sel bar} msg] $msg
} {1 {tag "bar" isn't defined in text widget}}
test textTag-7.4 {TkTextTagCmd - "lower" option} haveCourier12 {
    tagsetup
    .t tag lower c
    .t tag names
} {c sel a b d}
test textTag-7.5 {TkTextTagCmd - "lower" option} haveCourier12 {
    tagsetup
    .t tag lower d b
    .t tag names
} {sel a d b c}
test textTag-7.6 {TkTextTagCmd - "lower" option} haveCourier12 {
    tagsetup
    .t tag lower a c
    .t tag names
} {sel b a c d}

test textTag-8.1 {TkTextTagCmd - "names" option} haveCourier12 {
    list [catch {.t tag names a b} msg] $msg
} {1 {wrong # args: should be ".t tag names ?index?"}}
test textTag-8.2 {TkTextTagCmd - "names" option} haveCourier12 {
    tagsetup
    .t tag names
} {sel a b c d}
test textTag-8.3 {TkTextTagCmd - "names" option} haveCourier12 {
    tagsetup
    .t tag add "a b" 2.1 2.6
    .t tag add c 2.4 2.7
    .t tag names 2.5
} {c {a b}}

.t tag delete x y z a b c d {a b}
.t tag add x 2.3 2.5
.t tag add x 2.9 3.1
.t tag add x 7.2
test textTag-9.1 {TkTextTagCmd - "nextrange" option} haveCourier12 {
    list [catch {.t tag nextrange x} msg] $msg
} {1 {wrong # args: should be ".t tag nextrange tagName index1 ?index2?"}}
test textTag-9.2 {TkTextTagCmd - "nextrange" option} haveCourier12 {
    list [catch {.t tag nextrange x 1 2 3} msg] $msg
} {1 {wrong # args: should be ".t tag nextrange tagName index1 ?index2?"}}
test textTag-9.3 {TkTextTagCmd - "nextrange" option} haveCourier12 {
    list [catch {.t tag nextrange foo 1.0} msg] $msg
} {0 {}}
test textTag-9.4 {TkTextTagCmd - "nextrange" option} haveCourier12 {
    list [catch {.t tag nextrange x foo} msg] $msg
} {1 {bad text index "foo"}}
test textTag-9.5 {TkTextTagCmd - "nextrange" option} haveCourier12 {
    list [catch {.t tag nextrange x 1.0 bar} msg] $msg
} {1 {bad text index "bar"}}
test textTag-9.6 {TkTextTagCmd - "nextrange" option} haveCourier12 {
    .t tag nextrange x 1.0
} {2.3 2.5}
test textTag-9.7 {TkTextTagCmd - "nextrange" option} haveCourier12 {
    .t tag nextrange x 2.2
} {2.3 2.5}
test textTag-9.8 {TkTextTagCmd - "nextrange" option} haveCourier12 {
    .t tag nextrange x 2.3
} {2.3 2.5}
test textTag-9.9 {TkTextTagCmd - "nextrange" option} haveCourier12 {
    .t tag nextrange x 2.4
} {2.9 3.1}
test textTag-9.10 {TkTextTagCmd - "nextrange" option} haveCourier12 {
    .t tag nextrange x 2.4 2.9
} {}
test textTag-9.11 {TkTextTagCmd - "nextrange" option} haveCourier12 {
    .t tag nextrange x 2.4 2.10
} {2.9 3.1}
test textTag-9.12 {TkTextTagCmd - "nextrange" option} haveCourier12 {
    .t tag nextrange x 2.4 2.11
} {2.9 3.1}
test textTag-9.13 {TkTextTagCmd - "nextrange" option} haveCourier12 {
    .t tag nextrange x 7.0
} {7.2 7.3}
test textTag-9.14 {TkTextTagCmd - "nextrange" option} haveCourier12 {
    .t tag nextrange x 7.3
} {}

test textTag-10.1 {TkTextTagCmd - "prevrange" option} haveCourier12 {
    list [catch {.t tag prevrange x} msg] $msg
} {1 {wrong # args: should be ".t tag prevrange tagName index1 ?index2?"}}
test textTag-10.2 {TkTextTagCmd - "prevrange" option} haveCourier12 {
    list [catch {.t tag prevrange x 1 2 3} msg] $msg
} {1 {wrong # args: should be ".t tag prevrange tagName index1 ?index2?"}}
test textTag-10.3 {TkTextTagCmd - "prevrange" option} haveCourier12 {
    list [catch {.t tag prevrange foo end} msg] $msg
} {0 {}}
test textTag-10.4 {TkTextTagCmd - "prevrange" option} haveCourier12 {
    list [catch {.t tag prevrange x foo} msg] $msg
} {1 {bad text index "foo"}}
test textTag-10.5 {TkTextTagCmd - "prevrange" option} haveCourier12 {
    list [catch {.t tag prevrange x end bar} msg] $msg
} {1 {bad text index "bar"}}
test textTag-10.6 {TkTextTagCmd - "prevrange" option} haveCourier12 {
    .t tag prevrange x end
} {7.2 7.3}
test textTag-10.7 {TkTextTagCmd - "prevrange" option} haveCourier12 {
    .t tag prevrange x 2.4
} {2.3 2.5}
test textTag-10.8 {TkTextTagCmd - "prevrange" option} haveCourier12 {
    .t tag prevrange x 2.5
} {2.3 2.5}
test textTag-10.9 {TkTextTagCmd - "prevrange" option} haveCourier12 {
    .t tag prevrange x 2.9
} {2.3 2.5}
test textTag-10.10 {TkTextTagCmd - "prevrange" option} haveCourier12 {
    .t tag prevrange x 2.9 2.6
} {}
test textTag-10.11 {TkTextTagCmd - "prevrange" option} haveCourier12 {
    .t tag prevrange x 2.9 2.5
} {}
test textTag-10.12 {TkTextTagCmd - "prevrange" option} haveCourier12 {
    .t tag prevrange x 2.9 2.3
} {2.3 2.5}
test textTag-10.13 {TkTextTagCmd - "prevrange" option} haveCourier12 {
    .t tag prevrange x 7.0
} {2.9 3.1}
test textTag-10.14 {TkTextTagCmd - "prevrange" option} haveCourier12 {
    .t tag prevrange x 2.3
} {}

test textTag-11.1 {TkTextTagCmd - "raise" option} haveCourier12 {
    list [catch {.t tag raise} msg] $msg
} {1 {wrong # args: should be ".t tag raise tagName ?aboveThis?"}}
test textTag-11.2 {TkTextTagCmd - "raise" option} haveCourier12 {
    list [catch {.t tag raise foo} msg] $msg
} {1 {tag "foo" isn't defined in text widget}}
test textTag-11.3 {TkTextTagCmd - "raise" option} haveCourier12 {
    list [catch {.t tag raise sel bar} msg] $msg
} {1 {tag "bar" isn't defined in text widget}}
test textTag-11.4 {TkTextTagCmd - "raise" option} haveCourier12 {
    tagsetup
    .t tag raise c
    .t tag names
} {sel a b d c}
test textTag-11.5 {TkTextTagCmd - "raise" option} haveCourier12 {
    tagsetup
    .t tag raise d b
    .t tag names
} {sel a b d c}
test textTag-11.6 {TkTextTagCmd - "raise" option} haveCourier12 {
    tagsetup
    .t tag raise a c
    .t tag names
} {sel b c a d}

test textTag-12.1 {TkTextTagCmd - "ranges" option} haveCourier12 {
    list [catch {.t tag ranges} msg] $msg
} {1 {wrong # args: should be ".t tag ranges tagName"}}
test textTag-12.2 {TkTextTagCmd - "ranges" option} haveCourier12 {
    .t tag delete x
    .t tag ranges x
} {}
test textTag-12.3 {TkTextTagCmd - "ranges" option} haveCourier12 {
    .t tag delete x
    .t tag add x 2.2
    .t tag add x 2.7 4.15
    .t tag add x 5.2 5.5
    .t tag ranges x
} {2.2 2.3 2.7 4.6 5.2 5.5}
test textTag-12.4 {TkTextTagCmd - "ranges" option} haveCourier12 {
    .t tag delete x
    .t tag add x 1.0 3.0
    .t tag add x 4.0 end
    .t tag ranges x
} {1.0 3.0 4.0 8.0}

test textTag-13.1 {TkTextTagCmd - "remove" option} haveCourier12 {
    list [catch {.t tag remove} msg] $msg
} {1 {wrong # args: should be ".t tag remove tagName index1 ?index2 index1 index2 ...?"}}
test textTag-13.2 {TkTextTagCmd - "remove" option} haveCourier12 {
    .t tag delete x
    .t tag add x 2.2 2.11
    .t tag remove x 2.3 2.7
    .t tag ranges x
} {2.2 2.3 2.7 2.11}
test textTag-13.3 {TkTextTagCmd - "remove" option} haveCourier12 {
    .t configure -exportselection 1
    .t tag remove sel 1.0 end
    .t tag add sel 2.4 3.3
    .t.e select to 4
    .t tag remove sel 2.7 3.1
    selection get
} Text

.t tag delete x a b c d
test textTag-14.1 {SortTags} haveCourier12 {
    foreach i {a b c d} {
	.t tag add $i 2.0 2.2
    }
    .t tag names 2.1
} {a b c d}
.t tag delete a b c d
test textTag-14.2 {SortTags} haveCourier12 {
    foreach i {a b c d} {
	.t tag configure $i -background black
    }
    foreach i {d c b a} {
	.t tag add $i 2.0 2.2
    }
    .t tag names 2.1
} {a b c d}
.t tag delete x a b c d
test textTag-14.3 {SortTags} haveCourier12 {
    for {set i 0} {$i < 30} {incr i} {
	.t tag add x$i 2.0 2.2
    }
    .t tag names 2.1
} {x0 x1 x2 x3 x4 x5 x6 x7 x8 x9 x10 x11 x12 x13 x14 x15 x16 x17 x18 x19 x20 x21 x22 x23 x24 x25 x26 x27 x28 x29}
test textTag-14.4 {SortTags} haveCourier12 {
    for {set i 0} {$i < 30} {incr i} {
	.t tag configure x$i -background black
    }
    for {set i 29} {$i >= 0} {incr i -1} {
	.t tag add x$i 2.0 2.2
    }
    .t tag names 2.1
} {x0 x1 x2 x3 x4 x5 x6 x7 x8 x9 x10 x11 x12 x13 x14 x15 x16 x17 x18 x19 x20 x21 x22 x23 x24 x25 x26 x27 x28 x29}

foreach tag [.t tag names] {
    catch {.t tag delete $tag}
}
set c [.t bbox 2.1]
set x1 [expr [lindex $c 0] + [lindex $c 2]/2]
set y1 [expr [lindex $c 1] + [lindex $c 3]/2]
set c [.t bbox 3.2]
set x2 [expr [lindex $c 0] + [lindex $c 2]/2]
set y2 [expr [lindex $c 1] + [lindex $c 3]/2]
set c [.t bbox 4.3]
set x3 [expr [lindex $c 0] + [lindex $c 2]/2]
set y3 [expr [lindex $c 1] + [lindex $c 3]/2]

test textTag-15.1 {TkTextBindProc} haveCourier12 {
    bind .t <ButtonRelease> {lappend x up}
    .t tag bind x <ButtonRelease> {lappend x x-up}
    .t tag bind y <ButtonRelease> {lappend x y-up}
    set x {}
    .t tag add x 2.0 2.4
    .t tag add y 4.3
    event gen .t <Button> -x $x1 -y $y1
    event gen .t <Motion> -x $x1 -y $y1
    event gen .t <ButtonRelease> -x $x1 -y $y1
    event gen .t <Button> -x $x1 -y $y1
    event gen .t <Motion> -x $x2 -y $y2
    event gen .t <ButtonRelease> -x $x2 -y $y2
    event gen .t <Button> -x $x2 -y $y2
    event gen .t <Motion> -x $x3 -y $y3
    event gen .t <ButtonRelease> -x $x3 -y $y3
    bind .t <ButtonRelease> {}
    set x
} {x-up up up y-up up}
test textTag-15.2 {TkTextBindProc} haveCourier12 {
    catch {.t tag delete x}
    catch {.t tag delete y}
    .t tag bind x <Enter> {lappend x x-enter}
    .t tag bind x <ButtonPress> {lappend x x-down}
    .t tag bind x <ButtonRelease> {lappend x x-up}
    .t tag bind x <Leave> {lappend x x-leave}
    .t tag bind y <Enter> {lappend x y-enter}
    .t tag bind y <ButtonPress> {lappend x y-down}
    .t tag bind y <ButtonRelease> {lappend x y-up}
    .t tag bind y <Leave> {lappend x y-leave}
    event gen .t <Motion> -x 0 -y 0
    set x {}
    .t tag add x 2.0 2.4
    .t tag add y 4.3
    event gen .t <Motion> -x $x1 -y $y1
    lappend x |
    event gen .t <Button> -x $x1 -y $y1
    lappend x |
    event gen .t <Motion> -x $x3 -y $y3 -state 0x100
    lappend x |
    event gen .t <ButtonRelease> -x $x3 -y $y3
    set x
} {x-enter | x-down | | x-up x-leave y-enter}
test textTag-15.3 {TkTextBindProc} haveCourier12 {
    catch {.t tag delete x}
    catch {.t tag delete y}
    .t tag bind x <Enter> {lappend x x-enter}
    .t tag bind x <Any-ButtonPress-1> {lappend x x-down}
    .t tag bind x <Any-ButtonRelease-1> {lappend x x-up}
    .t tag bind x <Leave> {lappend x x-leave}
    .t tag bind y <Enter> {lappend x y-enter}
    .t tag bind y <Any-ButtonPress-1> {lappend x y-down}
    .t tag bind y <Any-ButtonRelease-1> {lappend x y-up}
    .t tag bind y <Leave> {lappend x y-leave}
    event gen .t <Motion> -x 0 -y 0
    set x {}
    .t tag add x 2.0 2.4
    .t tag add y 4.3
    event gen .t <Motion> -x $x1 -y $y1
    lappend x |
    event gen .t <Button-1> -x $x1 -y $y1
    lappend x |
    event gen .t <Button-2> -x $x1 -y $y1 -state 0x100
    lappend x |
    event gen .t <Motion> -x $x3 -y $y3  -state 0x300
    lappend x |
    event gen .t <ButtonRelease-1> -x $x3 -y $y3 -state 0x300
    lappend x |
    event gen .t <ButtonRelease-2> -x $x3 -y $y3 -state 0x200
    set x
} {x-enter | x-down | | | x-up | x-leave y-enter}

foreach tag [.t tag names] {
    catch {.t tag delete $tag}
}
.t tag configure big -font $bigFont
test textTag-16.1 {TkTextPickCurrent procedure} haveCourier12 {
    event gen .t <ButtonRelease-1> -state 0x100 -x $x1 -y $y1
    set x [.t index current]
    event gen .t <Motion> -x $x2 -y $y2
    lappend x [.t index current]
    event gen .t <Button-1> -x $x2 -y $y2
    lappend x [.t index current]
    event gen .t <Motion> -x $x3 -y $y3 -state 0x100
    lappend x [.t index current]
    event gen .t <Button-3> -state 0x100 -x $x3 -y $y3
    lappend x [.t index current]
    event gen .t <ButtonRelease-3> -state 0x300 -x $x3 -y $y3
    lappend x [.t index current]
    event gen .t <ButtonRelease-1> -state 0x100 -x $x3 -y $y3
    lappend x [.t index current]
} {2.1 3.2 3.2 3.2 3.2 3.2 4.3}
test textTag-16.2 {TkTextPickCurrent procedure} haveCourier12 {
    event gen .t <ButtonRelease-1> -state 0x100 -x $x1 -y $y1
    event gen .t <Motion> -x $x2 -y $y2
    set x [.t index current]
    .t tag add big 3.0
    update
    lappend x [.t index current]
} {3.2 3.1}
.t tag remove big 1.0 end
foreach i {a b c d} {
    .t tag bind $i <Enter> "lappend x enter-$i"
    .t tag bind $i <Leave> "lappend x leave-$i"
}
test textTag-16.3 {TkTextPickCurrent procedure} haveCourier12 {
    foreach i {a b c d} {
	.t tag remove $i 1.0 end
    }
    .t tag lower b
    .t tag lower a
    set x {}
    event gen .t <Motion> -x $x1 -y $y1
    .t tag add a 2.1 3.3
    .t tag add b 2.1
    .t tag add c 3.2
    update
    lappend x |
    event gen .t <Motion> -x $x2 -y $y2
    lappend x |
    event gen .t <Motion> -x $x3 -y $y3
    set x
} {enter-a enter-b | leave-b enter-c | leave-a leave-c}
test textTag-16.4 {TkTextPickCurrent procedure} haveCourier12 {
    foreach i {a b c d} {
	.t tag remove $i 1.0 end
    }
    .t tag lower b
    .t tag lower a
    set x {}
    event gen .t <Motion> -x $x1 -y $y1
    .t tag add a 2.1 3.3
    .t tag add b 2.1
    .t tag add c 2.1
    update
    lappend x |
    .t tag lower c
    event gen .t <Motion> -x $x2 -y $y2
    set x
} {enter-a enter-b enter-c | leave-c leave-b}
foreach i {a b c d} {
    .t tag delete $i
}
test textTag-16.5 {TkTextPickCurrent procedure} haveCourier12 {
    foreach i {a b c d} {
	.t tag remove $i 1.0 end
    }
    event gen .t <Motion> -x $x1 -y $y1
    .t tag bind a <Enter> {.t tag add big 3.0 3.2}
    .t tag add a 3.2
    event gen .t <Motion> -x $x2 -y $y2
    .t index current
} {3.2}
test textTag-16.6 {TkTextPickCurrent procedure} haveCourier12 {
    foreach i {a b c d} {
	.t tag remove $i 1.0 end
    }
    event gen .t <Motion> -x $x1 -y $y1
    .t tag bind a <Enter> {.t tag add big 3.0 3.2}
    .t tag add a 3.2
    event gen .t <Motion> -x $x2 -y $y2
    update
    .t index current
} {3.1}
test textTag-16.7 {TkTextPickCurrent procedure} haveCourier12 {
    foreach i {a b c d} {
	.t tag remove $i 1.0 end
    }
    event gen .t <Motion> -x $x1 -y $y1
    .t tag bind a <Leave> {.t tag add big 3.0 3.2}
    .t tag add a 2.1
    event gen .t <Motion> -x $x2 -y $y2
    .t index current
} {3.1}

test textTag-17.1 {insert procedure inserts tags} {
    .t delete 1.0 end
    # Objectification of the text widget had a problem
    # with inserting tags when using 'end'. Check that
    # bug has been fixed.
    .t insert end abcd {x} \n {} efgh {y} \n {}
    .t dump -tag 1.0 end
} {tagon x 1.0 tagoff x 1.4 tagon y 2.0 tagoff y 2.4}

catch {destroy .t}

test textTag-18.1 {TkTextPickCurrent tag bindings} {
    text .t -width 30 -height 4 -relief sunken -borderwidth 10 \
      -highlightthickness 10 -pady 2
    pack .t
    
    .t insert end " Tag here " TAG " no tag here"
    .t tag configure TAG -borderwidth 4 -relief raised
    .t tag bind TAG <Enter>  {lappend res "%x %y tag-Enter"}
    .t tag bind TAG <Leave>  {lappend res "%x %y tag-Leave"}
    bind .t <Enter> {lappend res Enter}
    bind .t <Leave> {lappend res Leave}

    set res {}
    # Bindings must not trigger on the widget border, only over
    # the actual tagged characters themselves.
    event gen .t <Motion> -warp 1 -x 0 -y 0 ; update
    event gen .t <Motion> -warp 1 -x 10 -y 10 ; update
    event gen .t <Motion> -warp 1 -x 25 -y 25 ; update
    event gen .t <Motion> -warp 1 -x 20 -y 20 ; update
    event gen .t <Motion> -warp 1 -x 10 -y 10 ; update
    event gen .t <Motion> -warp 1 -x 25 -y 25 ; update
    set res
} {Enter {25 25 tag-Enter} {20 20 tag-Leave} {25 25 tag-Enter}}

catch {destroy .t}

# cleanup
cleanupTests
return<|MERGE_RESOLUTION|>--- conflicted
+++ resolved
@@ -5,11 +5,6 @@
 # Copyright (c) 1994-1996 Sun Microsystems, Inc.
 # Copyright (c) 1998-1999 by Scriptics Corporation.
 # All rights reserved.
-<<<<<<< HEAD
-#
-# RCS: @(#) $Id: textTag.test,v 1.12 2004/12/04 00:04:42 dkf Exp $
-=======
->>>>>>> 53febd68
 
 package require tcltest 2.1
 eval tcltest::configure $argv
