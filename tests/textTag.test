# This file is a Tcl script to test the code in the file tkTextTag.c.
# This file is organized in the standard fashion for Tcl tests.
#
# Copyright © 1994 The Regents of the University of California.
# Copyright © 1994-1996 Sun Microsystems, Inc.
# Copyright © 1998-1999 Scriptics Corporation.
# All rights reserved.

package require tcltest 2.2
namespace import ::tcltest::*
eval tcltest::configure $argv
tcltest::loadTestedCommands

<<<<<<< HEAD
set fam [font configure TkFixedFont -family]
set textWidgetFont [list $fam 12]
set bigFont        [list $fam 24]

# what is needed is a font that is both fixed-width and featuring a
# specific size because in some tests (that will be constrained by
# haveFontSizes), a tag applying the $bigFont will be set to some
# characters, which action has the effect of changing what character
# is under the mouse pointer, which is the purpose of the tests
testConstraint haveFontSizes [expr {
    [font metrics $textWidgetFont -fixed] &&
    [font actual  $textWidgetFont -size] == 12 &&
    [font metrics $bigFont -fixed] &&
    [font actual  $bigFont -size] == 24 }
]

=======
>>>>>>> 63752174
set fixedFont     {Courier 12}
set bigFont       {Helvetica 24}

# Although unexpected, this constraint happens to evaluate to false on at
# least one system: the Github CI runner on Linux with --disable-xft
# This is because this configuration only has ONE single font available,
# making all requested fonts become actually the same font.
# See constraints.tcl for more details.
testConstraint haveBigFontTwiceLargerThanTextFont [expr {
    [font actual $fixedFont -size] * 2 <= [font actual $bigFont -size]
}]

# Warn the user if the actual font is too different from what was requested.
if {[font metrics [font actual $fixedFont] -fixed] != 1} {
    puts "---> Warning: the font actually used by the tests, which is \"[font actual $fixedFont]\",\
does not seem to be a fixed-width font as expected. If this is really the case, many upcoming\
tests will fail."
}

destroy .t
text .t -width 20 -height 10 -font $fixedFont

pack .t -expand 1 -fill both
update
.t debug on

wm geometry . {}

# The statements below reset the main window;  it's needed if the window
# manager is mwm, to make mwm forget about a previous minimum size setting.

wm withdraw .
wm minsize . 1 1
wm positionfrom . user
wm deiconify .

.t insert 1.0 "Line 1
abcdefghijklm
12345
Line 4
bOy GIrl .#@? x_yz
!@#$%
Line 7"

test textTag-1.1 {tag configuration options} -body {
    .t tag configure x -background #012345
    .t tag cget x -background
} -cleanup {
    .t tag configure x -background [lindex [.t tag configure x -background] 3]
} -result {#012345}
test textTag-1.2 {configuration options} -body {
    .t tag configure x -background non-existent
} -cleanup {
    .t tag configure x -background [lindex [.t tag configure x -background] 3]
} -returnCodes error -result {unknown color name "non-existent"}
test textTag-1.3 {tag configuration options} -body {
    .t tag configure x -bgstipple gray50
    .t tag cget x -bgstipple
} -cleanup {
    .t tag configure x -bgstipple [lindex [.t tag configure x -bgstipple] 3]
} -result {gray50}
test textTag-1.4 {configuration options} -body {
    .t tag configure x -bgstipple badStipple
} -cleanup {
    .t tag configure x -bgstipple [lindex [.t tag configure x -bgstipple] 3]
} -returnCodes error -result {bitmap "badStipple" not defined}
test textTag-1.5 {tag configuration options} -body {
    .t tag configure x -borderwidth 2
    .t tag cget x -borderwidth
} -cleanup {
    .t tag configure x -borderwidth [lindex [.t tag configure x -borderwidth] 3]
} -result {2}
test textTag-1.6 {configuration options} -body {
    .t tag configure x -borderwidth 46q
} -cleanup {
    .t tag configure x -borderwidth [lindex [.t tag configure x -borderwidth] 3]
} -returnCodes error -result {bad screen distance "46q"}
test textTag-1.7 {tag configuration options} -body {
    .t tag configure x -fgstipple gray25
    .t tag cget x -fgstipple
} -cleanup {
    .t tag configure x -fgstipple [lindex [.t tag configure x -fgstipple] 3]
} -result {gray25}
test textTag-1.8 {configuration options} -body {
    .t tag configure x -fgstipple bogus
} -cleanup {
    .t tag configure x -fgstipple [lindex [.t tag configure x -fgstipple] 3]
} -returnCodes error -result {bitmap "bogus" not defined}
test textTag-1.9 {tag configuration options} -body {
    .t tag configure x -font fixed
    .t tag cget x -font
} -cleanup {
    .t tag configure x -font [lindex [.t tag configure x -font] 3]
} -result {fixed}
test textTag-1.10 {tag configuration options} -body {
    .t tag configure x -foreground #001122
    .t tag cget x -foreground
} -cleanup {
    .t tag configure x -foreground [lindex [.t tag configure x -foreground] 3]
} -result {#001122}
test textTag-1.11 {configuration options} -body {
    .t tag configure x -foreground {silly color}
} -cleanup {
    .t tag configure x -foreground [lindex [.t tag configure x -foreground] 3]
} -returnCodes error -result {unknown color name "silly color"}
test textTag-1.12 {tag configuration options} -body {
    .t tag configure x -justify left
    .t tag cget x -justify
} -cleanup {
    .t tag configure x -justify [lindex [.t tag configure x -justify] 3]
} -result {left}
test textTag-1.13 {configuration options} -body {
    .t tag configure x -justify middle
} -cleanup {
    .t tag configure x -justify [lindex [.t tag configure x -justify] 3]
} -returnCodes error -result {bad justification "middle": must be left, right, full, or center}
test textTag-1.14 {tag configuration options} -body {
    .t tag configure x -lmargin1 10
    .t tag cget x -lmargin1
} -cleanup {
    .t tag configure x -lmargin1 [lindex [.t tag configure x -lmargin1] 3]
} -result {10}
test textTag-1.15 {configuration options} -body {
    .t tag configure x -lmargin1 bad
} -cleanup {
    .t tag configure x -lmargin1 [lindex [.t tag configure x -lmargin1] 3]
} -returnCodes error -result {bad screen distance "bad"}
test textTag-1.16 {tag configuration options} -body {
    .t tag configure x -lmargin2 10
    .t tag cget x -lmargin2
} -cleanup {
    .t tag configure x -lmargin2 [lindex [.t tag configure x -lmargin2] 3]
} -result {10}
test textTag-1.17 {configuration options} -body {
    .t tag configure x -lmargin2 bad
} -cleanup {
    .t tag configure x -lmargin2 [lindex [.t tag configure x -lmargin2] 3]
} -returnCodes error -result {bad screen distance "bad"}
test textTag-1.17a {tag configuration options} -body {
    .t tag configure x -lmargincolor lightgreen
    .t tag cget x -lmargincolor
} -cleanup {
    .t tag configure x -lmargincolor [lindex [.t tag configure x -lmargincolor] 3]
} -result {lightgreen}
test textTag-1.17b {configuration options} -body {
    .t tag configure x -lmargincolor non-existent
} -cleanup {
    .t tag configure x -lmargincolor [lindex [.t tag configure x -lmargincolor] 3]
} -returnCodes error -result {unknown color name "non-existent"}
test textTag-1.18 {tag configuration options} -body {
    .t tag configure x -offset 2
    .t tag cget x -offset
} -cleanup {
    .t tag configure x -offset [lindex [.t tag configure x -offset] 3]
} -result {2}
test textTag-1.19 {configuration options} -body {
    .t tag configure x -offset 100xyz
} -cleanup {
    .t tag configure x -offset [lindex [.t tag configure x -offset] 3]
} -returnCodes error -result {bad screen distance "100xyz"}
test textTag-1.20 {tag configuration options} -body {
    .t tag configure x -overstrike on
    .t tag cget x -overstrike
} -cleanup {
    .t tag configure x -overstrike [lindex [.t tag configure x -overstrike] 3]
} -result {on}
test textTag-1.21 {configuration options} -body {
    .t tag configure x -overstrike stupid
} -cleanup {
    .t tag configure x -overstrike [lindex [.t tag configure x -overstrike] 3]
} -returnCodes error -result {expected boolean value or "" but got "stupid"}
test textTag-1.21a {tag configuration options} -body {
    .t tag configure x -overstrikecolor red
    .t tag cget x -overstrikecolor
} -cleanup {
    .t tag configure x -overstrikecolor [lindex [.t tag configure x -overstrikecolor] 3]
} -result {red}
test textTag-1.21b {configuration options} -body {
    .t tag configure x -overstrikecolor stupid
} -cleanup {
    .t tag configure x -overstrikecolor [lindex [.t tag configure x -overstrikecolor] 3]
} -returnCodes error -result {unknown color name "stupid"}
test textTag-1.22 {tag configuration options} -body {
    .t tag configure x -relief raised
    .t tag cget x -relief
} -cleanup {
    .t tag configure x -relief [lindex [.t tag configure x -relief] 3]
} -result {raised}
test textTag-1.23 {configuration options} -body {
    .t tag configure x -relief stupid
} -cleanup {
    .t tag configure x -relief [lindex [.t tag configure x -relief] 3]
} -returnCodes error -result {bad relief "stupid": must be flat, groove, raised, ridge, solid, or sunken}
test textTag-1.24 {tag configuration options} -body {
    .t tag configure x -rmargin 10
    .t tag cget x -rmargin
} -cleanup {
    .t tag configure x -rmargin [lindex [.t tag configure x -rmargin] 3]
} -result {10}
test textTag-1.25 {configuration options} -body {
    .t tag configure x -rmargin bad
} -cleanup {
    .t tag configure x -rmargin [lindex [.t tag configure x -rmargin] 3]
} -returnCodes error -result {bad screen distance "bad"}
test textTag-1.25a {tag configuration options} -body {
    .t tag configure x -rmargincolor darkblue
    .t tag cget x -rmargincolor
} -cleanup {
    .t tag configure x -rmargincolor [lindex [.t tag configure x -rmargincolor] 3]
} -result {darkblue}
test textTag-1.25b {configuration options} -body {
    .t tag configure x -rmargincolor non-existent
} -cleanup {
    .t tag configure x -rmargincolor [lindex [.t tag configure x -rmargincolor] 3]
} -returnCodes error -result {unknown color name "non-existent"}
test textTag-1.25c {tag configuration options} -body {
    .t tag configure x -selectbackground #012345
    .t tag cget x -selectbackground
} -cleanup {
    .t tag configure x -selectbackground [lindex [.t tag configure x -selectbackground] 3]
} -result {#012345}
test textTag-1.25d {configuration options} -body {
    .t tag configure x -selectbackground non-existent
} -cleanup {
    .t tag configure x -selectbackground [lindex [.t tag configure x -selectbackground] 3]
} -returnCodes error -result {unknown color name "non-existent"}
test textTag-1.25e {tag configuration options} -body {
    .t tag configure x -selectforeground #012345
    .t tag cget x -selectforeground
} -cleanup {
    .t tag configure x -selectforeground [lindex [.t tag configure x -selectforeground] 3]
} -result {#012345}
test textTag-1.25f {configuration options} -body {
    .t tag configure x -selectforeground non-existent
} -cleanup {
    .t tag configure x -selectforeground [lindex [.t tag configure x -selectforeground] 3]
} -returnCodes error -result {unknown color name "non-existent"}
test textTag-1.26 {tag configuration options} -body {
    .t tag configure x -spacing1 10
    .t tag cget x -spacing1
} -cleanup {
    .t tag configure x -spacing1 [lindex [.t tag configure x -spacing1] 3]
} -result {10}
test textTag-1.27 {configuration options} -body {
    .t tag configure x -spacing1 bad
} -cleanup {
    .t tag configure x -spacing1 [lindex [.t tag configure x -spacing1] 3]
} -returnCodes error -result {bad screen distance "bad"}
test textTag-1.28 {tag configuration options} -body {
    .t tag configure x -spacing2 10
    .t tag cget x -spacing2
} -cleanup {
    .t tag configure x -spacing2 [lindex [.t tag configure x -spacing2] 3]
} -result {10}
test textTag-1.29 {configuration options} -body {
    .t tag configure x -spacing2 bad
} -cleanup {
    .t tag configure x -spacing2 [lindex [.t tag configure x -spacing2] 3]
} -returnCodes error -result {bad screen distance "bad"}
test textTag-1.30 {tag configuration options} -body {
    .t tag configure x -spacing3 10
    .t tag cget x -spacing3
} -cleanup {
    .t tag configure x -spacing3 [lindex [.t tag configure x -spacing3] 3]
} -result {10}
test textTag-1.31 {configuration options} -body {
    .t tag configure x -spacing3 bad
} -cleanup {
    .t tag configure x -spacing3 [lindex [.t tag configure x -spacing3] 3]
} -returnCodes error -result {bad screen distance "bad"}
test textTag-1.32 {tag configuration options} -body {
    .t tag configure x -tabs {10 20 30}
    .t tag cget x -tabs
} -cleanup {
    .t tag configure x -tabs [lindex [.t tag configure x -tabs] 3]
} -result {10 20 30}
test textTag-1.33 {configuration options} -body {
    .t tag configure x -tabs {10 fork}
} -cleanup {
    .t tag configure x -tabs [lindex [.t tag configure x -tabs] 3]
} -returnCodes error -result {bad tab alignment "fork": must be left, right, center, or numeric}
test textTag-1.34 {tag configuration options} -body {
    .t tag configure x -underline no
    .t tag cget x -underline
} -cleanup {
    .t tag configure x -underline [lindex [.t tag configure x -underline] 3]
} -result {no}
test textTag-1.35 {configuration options} -body {
    .t tag configure x -underline stupid
} -cleanup {
    .t tag configure x -underline [lindex [.t tag configure x -underline] 3]
} -returnCodes error -result {expected boolean value or "" but got "stupid"}
test textTag-1.36 {tag configuration options} -body {
    .t tag configure x -underlinecolor red
    .t tag cget x -underlinecolor
} -cleanup {
    .t tag configure x -underlinecolor [lindex [.t tag configure x -underlinecolor] 3]
} -result {red}
test textTag-1.37 {configuration options} -body {
    .t tag configure x -underlinecolor stupid
} -cleanup {
    .t tag configure x -underlinecolor [lindex [.t tag configure x -underlinecolor] 3]
} -returnCodes error -result {unknown color name "stupid"}
test textTag-1.38 {configuration options} -body {
    .t tag configure x -undo eh
} -cleanup {
    .t tag configure x -undo 1
} -returnCodes error -result {expected boolean value but got "eh"}
test textTag-1.39 {configuration options} -setup {
    .t tag configure x -underline [lindex [.t tag configure x -underline] 3]
} -body {
    .t tag cget x -undo
} -result {1}
test textTag-1.40 {configuration options} -setup {
    text .u
} -body {
    .u configure -undotagging 0
    .u tag configure x -underline 0
    .u tag cget x -undo
} -cleanup {
    destroy .u
} -result {0}


test textTag-2.1 {TkTextTagCmd - "add" option} -body {
    .t tag
} -returnCodes error -result {wrong # args: should be ".t tag option ?arg ...?"}
test textTag-2.2 {TkTextTagCmd - "add" option} -body {
    .t tag gorp
} -returnCodes error -result {bad tag option "gorp": must be add, bind, cget, clear, configure, delete, findnext, findprev, getrange, lower, names, nextrange, prevrange, priority, raise, ranges, or remove}
test textTag-2.3 {TkTextTagCmd - "add" option} -body {
    .t tag add foo
} -returnCodes error -result {wrong # args: should be ".t tag add tagName index1 ?index2 index1 index2 ...?"}
test textTag-2.4 {TkTextTagCmd - "add" option} -body {
    .t tag add x gorp
} -returnCodes error -result {bad text index "gorp"}
test textTag-2.5 {TkTextTagCmd - "add" option} -body {
    .t tag add x 1.2 gorp
} -returnCodes error -result {bad text index "gorp"}
test textTag-2.6 {TkTextTagCmd - "add" option} -setup {
    .t tag delete sel
} -body {
    .t tag add sel 3.2 3.4
    .t tag add sel 3.2 3.0
    .t tag ranges sel
} -result {3.2 3.4}
test textTag-2.7 {TkTextTagCmd - "add" option} -setup {
    .t tag delete x
} -body {
    .t tag add x 1.0 1.end
    .t tag ranges x
} -cleanup {
    .t tag delete x
} -result {1.0 1.6}
test textTag-2.8 {TkTextTagCmd - "add" option} -setup {
    .t tag remove x 1.0 end
} -body {
    .t tag add x 1.2
    .t tag ranges x
} -cleanup {
    .t tag delete x
} -result {1.2 1.3}
test textTag-2.9 {TkTextTagCmd - "add" option} -setup {
    destroy .t.e
} -body {
    entry .t.e
    .t.e insert 0 "Text"
    .t.e select from 0
    .t.e select to 4
    .t tag add sel 3.2 3.4
    selection get
} -cleanup {
    destroy .t.e
} -result 34
test textTag-2.10 {TkTextTagCmd - "add" option} -setup {
    destroy .t.e
} -body {
    entry .t.e
    .t.e insert 0 "Text"
    .t.e select from 0
    .t.e select to 4
    .t configure -exportselection 0
    .t tag add sel 3.2 3.4
    selection get
} -cleanup {
    destroy .t.e
}  -result {Text}
test textTag-2.11 {TkTextTagCmd - "add" option} -body {
    .t tag remove sel 1.0 end
    .t tag add sel 1.1 1.5 2.4 3.1 4.2 4.4
    .t tag ranges sel
} -result {1.1 1.5 2.4 3.1 4.2 4.4}
test textTag-2.12 {TkTextTagCmd - "add" option} -body {
    .t tag remove sel 1.0 end
    .t tag add sel 1.1 1.5 2.4
    .t tag ranges sel
} -cleanup {
    .t tag remove sel 1.0 end
} -result {1.1 1.5 2.4 2.5}
test textTag-2.14 {tag add before -startline - Bug 1615425} -body {
    text .tt
    for {set i 1} {$i <10} {incr i} {
        .tt insert end "Line $i\n"
    }
    .tt tag configure mytag -offset 2
    .tt peer create .ptt
    .ptt configure -startline 3 -endline 7
    # the test succeeds if next line does not crash
    .tt tag add mytag 1.0 1.end
    destroy .ptt .tt
    set res 1
} -result {1}


test textTag-3.1 {TkTextTagCmd - "bind" option} -body {
    .t tag bind
} -returnCodes error -result {wrong # args: should be ".t tag bind tagName ?sequence? ?command?"}
test textTag-3.2 {TkTextTagCmd - "bind" option} -body {
    .t tag bind 1 2 3 4
} -returnCodes error -result {wrong # args: should be ".t tag bind tagName ?sequence? ?command?"}
test textTag-3.3 {TkTextTagCmd - "bind" option} -body {
    .t tag bind x <Enter> script1
    .t tag bind x <Enter>
} -cleanup {
    .t tag delete x
} -result {script1}
test textTag-3.4 {TkTextTagCmd - "bind" option} -body {
    .t tag bind x <Gorp> script2
} -returnCodes error -result {bad event type or keysym "Gorp"}
test textTag-3.5 {TkTextTagCmd - "bind" option} -body {
    .t tag delete x
    .t tag bind x <Enter> script1
    .t tag bind x <FocusIn> script2
} -cleanup {
    .t tag delete x
} -returnCodes error -result {requested illegal events; only key, button, motion, enter, leave, and virtual events may be used}
test textTag-3.6 {TkTextTagCmd - "bind" option} -body {
    .t tag delete x
    .t tag bind x <Enter> script1
    catch {.t tag bind x <FocusIn> script2}
    .t tag bind x
} -cleanup {
    .t tag delete x
} -result {<Enter>}
test textTag-3.7 {TkTextTagCmd - "bind" option} -body {
    .t tag delete x
    .t tag bind x <Enter> script1
    .t tag bind x <Leave> script2
    .t tag bind x a xyzzy
    list [lsort [.t tag bind x]] [.t tag bind x <Enter>] [.t tag bind x a]
} -cleanup {
    .t tag delete x
} -result {{<Enter> <Leave> a} script1 xyzzy}
test textTag-3.8 {TkTextTagCmd - "bind" option} -body {
    .t tag delete x
    .t tag bind x <Enter> script1
    .t tag bind x <Enter> +script2
    .t tag bind x <Enter>
} -cleanup {
    .t tag delete x
} -result {script1
script2}
test textTag-3.9 {TkTextTagCmd - "bind" option} -body {
    .t tag delete x
    .t tag bind x <Enter>
} -cleanup {
    .t tag delete x
} -returnCodes ok -result {}
test textTag-3.10 {TkTextTagCmd - "bind" option} -body {
    .t tag delete x
    .t tag bind x <
} -cleanup {
    .t tag delete x
} -returnCodes error -result {no event type or button # or keysym}


test textTag-4.1 {TkTextTagCmd - "cget" option} -body {
    .t tag cget a
} -returnCodes error -result {wrong # args: should be ".t tag cget tagName option"}
test textTag-4.2 {TkTextTagCmd - "cget" option} -body {
    .t tag cget a b c
} -returnCodes error -result {wrong # args: should be ".t tag cget tagName option"}
test textTag-4.3 {TkTextTagCmd - "cget" option} -body {
    .t tag delete foo
    .t tag cget foo bar
} -returnCodes error -result {tag "foo" isn't defined in text widget}
test textTag-4.4 {TkTextTagCmd - "cget" option} -body {
    .t tag cget sel bogus
} -returnCodes error -result {unknown option "bogus"}
test textTag-4.5 {TkTextTagCmd - "cget" option} -body {
    .t tag delete x
    .t tag configure x -background red
    .t tag cget x -background
} -cleanup {
    .t tag delete x
} -result {red}


test textTag-5.1 {TkTextTagCmd - "configure" option} -body {
    .t tag configure
} -returnCodes error -result {wrong # args: should be ".t tag configure tagName ?-option value ...?"}
test textTag-5.2 {TkTextTagCmd - "configure" option} -body {
    .t tag configure x -foo
} -returnCodes error -result {unknown option "-foo"}
test textTag-5.3 {TkTextTagCmd - "configure" option} -body {
    .t tag configure x -background red -underline
} -cleanup {
    .t tag delete x
} -returnCodes error -result {value for "-underline" missing}
test textTag-5.4 {TkTextTagCmd - "configure" option} -body {
    .t tag delete x
    .t tag configure x -underline yes
    .t tag configure x -underline
} -cleanup {
    .t tag delete x
} -result {-underline {} {} {} yes}
test textTag-5.4a {TkTextTagCmd - "configure" option} -body {
    .t tag delete x
    .t tag configure x -underlinecolor lightgreen
    .t tag configure x -underlinecolor
} -cleanup {
    .t tag delete x
} -result {-underlinecolor {} {} {} lightgreen}
test textTag-5.5 {TkTextTagCmd - "configure" option} -body {
    .t tag delete x
    .t tag configure x -overstrike on
    .t tag cget x -overstrike
} -cleanup {
    .t tag delete x
} -result {on}
test textTag-5.5a {TkTextTagCmd - "configure" option} -body {
    .t tag delete x
    .t tag configure x -overstrikecolor lightgreen
    .t tag configure x -overstrikecolor
} -cleanup {
    .t tag delete x
} -result {-overstrikecolor {} {} {} lightgreen}
test textTag-5.6 {TkTextTagCmd - "configure" option} -body {
    .t tag configure x -overstrike foo
} -cleanup {
    .t tag delete x
} -returnCodes error -result {expected boolean value or "" but got "foo"}
test textTag-5.7 {TkTextTagCmd - "configure" option} -body {
    .t tag delete x
    .t tag configure x -underline stupid
} -cleanup {
    .t tag delete x
} -returnCodes error -result {expected boolean value or "" but got "stupid"}
test textTag-5.8 {TkTextTagCmd - "configure" option} -body {
    .t tag delete x
    .t tag configure x -justify left
    .t tag configure x -justify
} -cleanup {
    .t tag delete x
} -result {-justify {} {} {} left}
test textTag-5.9 {TkTextTagCmd - "configure" option} -body {
    .t tag delete x
    .t tag configure x -justify bogus
} -cleanup {
    .t tag delete x
} -returnCodes error -result {bad justification "bogus": must be left, right, full, or center}
test textTag-5.10 {TkTextTagCmd - "configure" option} -body {
    .t tag delete x
    .t tag configure x -justify fill
} -cleanup {
    .t tag delete x
} -returnCodes error -result {bad justification "fill": must be left, right, full, or center}
test textTag-5.11 {TkTextTagCmd - "configure" option} -body {
    .t tag delete x
    .t tag configure x -offset 2
    .t tag configure x -offset
} -cleanup {
    .t tag delete x
} -result {-offset {} {} {} 2}
test textTag-5.12 {TkTextTagCmd - "configure" option} -body {
    .t tag delete x
    .t tag configure x -offset 1.0q
} -cleanup {
    .t tag delete x
} -returnCodes error -result {bad screen distance "1.0q"}
test textTag-5.13 {TkTextTagCmd - "configure" option} -body {
    .t tag delete x
    .t tag configure x -lmargin1 2 -lmargin2 4 -rmargin 5 \
        -lmargincolor darkblue -rmargincolor lightgreen
    list [.t tag configure x -lmargin1] [.t tag configure x -lmargin2] \
        [.t tag configure x -rmargin] [.t tag configure x -lmargincolor] \
        [.t tag configure x -rmargincolor]
} -cleanup {
    .t tag delete x
} -result [list {-lmargin1 {} {} {} 2} {-lmargin2 {} {} {} 4} \
                {-rmargin {} {} {} 5} \
                {-lmargincolor {} {} {} darkblue} {-rmargincolor {} {} {} lightgreen} \
          ]
test textTag-5.14 {TkTextTagCmd - "configure" option} -body {
    .t tag delete x
    .t tag configure x -lmargin1 2.0x
} -cleanup {
    .t tag delete x
} -returnCodes error -result {bad screen distance "2.0x"}
test textTag-5.15 {TkTextTagCmd - "configure" option} -body {
    .t tag delete x
    .t tag configure x -lmargin2 gorp
} -cleanup {
    .t tag delete x
} -returnCodes error -result {bad screen distance "gorp"}
test textTag-5.15a {TkTextTagCmd - "configure" option} -body {
    .t tag delete x
    .t tag configure x -lmargincolor rainbow
} -cleanup {
    .t tag delete x
} -returnCodes error -result {unknown color name "rainbow"}
test textTag-5.16 {TkTextTagCmd - "configure" option} -body {
    .t tag delete x
    .t tag configure x -rmargin 140.1.1
} -cleanup {
    .t tag delete x
} -returnCodes error -result {bad screen distance "140.1.1"}
test textTag-5.16a {TkTextTagCmd - "configure" option} -body {
    .t tag delete x
    .t tag configure x -rmargincolor rainbow
} -cleanup {
    .t tag delete x
} -returnCodes error -result {unknown color name "rainbow"}
.t tag delete x
test textTag-5.17 {TkTextTagCmd - "configure" option} -body {
    .t tag delete x
    .t tag configure x -spacing1 2 -spacing2 4 -spacing3 6
    list [.t tag configure x -spacing1] [.t tag configure x -spacing2] \
        [.t tag configure x -spacing3]
} -cleanup {
    .t tag delete x
} -result {{-spacing1 {} {} {} 2} {-spacing2 {} {} {} 4} {-spacing3 {} {} {} 6}}
test textTag-5.18 {TkTextTagCmd - "configure" option} -body {
    .t tag delete x
    .t tag configure x -spacing1 2.0x
} -cleanup {
    .t tag delete x
} -returnCodes error -result {bad screen distance "2.0x"}
test textTag-5.19 {TkTextTagCmd - "configure" option} -body {
    .t tag delete x
    .t tag configure x -spacing1 lousy
} -cleanup {
    .t tag delete x
} -returnCodes error -result {bad screen distance "lousy"}
test textTag-5.20 {TkTextTagCmd - "configure" option} -body {
    .t tag delete x
    .t tag configure x -spacing1 4.2.3
} -cleanup {
    .t tag delete x
} -returnCodes error -result {bad screen distance "4.2.3"}
test textTag-5.21 {TkTextTagCmd - "configure" option} -body {
    .t configure -selectborderwidth 2 -selectforeground blue \
        -selectbackground black
    .t tag configure sel -borderwidth 4 -foreground green -background yellow
    set x {}
    foreach i {-selectborderwidth -selectforeground -selectbackground} {
        lappend x [lindex [.t configure $i] 4]
    }
    return $x
} -result {4 green yellow}
test textTag-5.22 {TkTextTagCmd - "configure" option} -body {
    .t configure -selectborderwidth 20
    .t tag configure sel -borderwidth {}
    .t cget -selectborderwidth
} -result {}
test textTag-5.23 {TkTextTagCmd - "configure" option} -body {
    set x {}
    # Mirroring happens between
    #     the text widget option -selectbackground
    # and the tag         option -background
    .t tag configure sel -selectbackground {}
    .t configure -selectbackground black
    .t tag configure sel -background yellow
    lappend x [.t cget -selectbackground]
    .t tag configure sel -background orange
    .t configure -selectbackground blue
    lappend x [.t tag cget sel -background]
    # Mirroring happens between
    #     the text widget option -selectforeground
    # and the tag         option -foreground
    .t tag configure sel -selectforeground {}
    .t configure -selectforeground black
    .t tag configure sel -foreground yellow
    lappend x [.t cget -selectforeground]
    .t tag configure sel -foreground orange
    .t configure -selectforeground blue
    lappend x [.t tag cget sel -foreground]
    # Mirroring happens between
    #     the text widget option -inactiveselectbackground
    # and the tag         option -inactivebackground
    .t tag configure sel -inactiveselectbackground {}
    .t configure -inactiveselectbackground black
    .t tag configure sel -inactivebackground yellow
    lappend x [.t cget -inactiveselectbackground]
    .t tag configure sel -inactivebackground orange
    .t configure -inactiveselectbackground blue
    lappend x [.t tag cget sel -inactivebackground]
    # Mirroring happens between
    #     the text widget option -inactiveselectforeground
    # and the tag         option -inactiveforeground
    .t tag configure sel -inactiveselectforeground {}
    .t configure -inactiveselectforeground black
    .t tag configure sel -inactiveforeground yellow
    lappend x [.t cget -inactiveselectforeground]
    .t tag configure sel -inactiveforeground orange
    .t configure -inactiveselectforeground blue
    lappend x [.t tag cget sel -inactiveforeground]
    # Mirroring happens between
    #     the text widget option -selectborderwidth
    # and the tag         option -borderwidth
    .t tag configure sel -borderwidth 0
    .t configure -selectborderwidth 1
    .t tag configure sel -borderwidth 2
    lappend x [.t cget -selectborderwidth]
    .t tag configure sel -borderwidth 3
    .t configure -selectborderwidth 4
    lappend x [.t tag cget sel -borderwidth]
    return $x
} -result {yellow blue yellow blue yellow blue yellow blue 2 4}

test textTag-6.1 {TkTextTagCmd - "delete" option} -body {
    .t tag delete
} -returnCodes error -result {wrong # args: should be ".t tag delete tagName ?tagName ...?"}
test textTag-6.2 {TkTextTagCmd - "delete" option} -body {
    .t tag delete zork
} -returnCodes ok -result {}
test textTag-6.3 {TkTextTagCmd - "delete" option} -setup {
    .t tag delete {*}[.t tag names]
} -body {
    .t tag config x -background black
    .t tag config y -foreground white
    .t tag config z -background black
    .t tag delete y z
    lsort [.t tag names]
} -cleanup {
    .t tag delete x
} -result {sel x}
test textTag-6.4 {TkTextTagCmd - "delete" option} -setup {
    .t tag delete {*}[.t tag names]
} -body {
    .t tag config x -background black
    .t tag config y -foreground white
    .t tag config z -background black
    eval .t tag delete [.t tag names]
    .t tag names
} -result {sel}
test textTag-6.5 {TkTextTagCmd - "delete" option} -body {
    .t tag bind x <Enter> foo
    .t tag delete x
    .t tag configure x -background black
    .t tag bind x
} -cleanup {
    .t tag delete x
} -result {}


test textTag-7.1 {TkTextTagCmd - "lower" option} -body {
    .t tag lower
} -returnCodes error -result {wrong # args: should be ".t tag lower tagName ?belowThis?"}
test textTag-7.2 {TkTextTagCmd - "lower" option} -body {
    .t tag lower foo
} -returnCodes error -result {tag "foo" isn't defined in text widget}
test textTag-7.3 {TkTextTagCmd - "lower" option} -body {
    .t tag lower sel bar
} -returnCodes error -result {tag "bar" isn't defined in text widget}
test textTag-7.4 {TkTextTagCmd - "lower" option} -setup {
    .t tag delete {*}[.t tag names]
    .t tag remove sel 1.0 end
    foreach i {a b c d} {
        .t tag configure $i -background black
    }
} -body {
    .t tag lower c
    .t tag names
} -cleanup {
    .t tag delete {*}[.t tag names]
} -result {c sel a b d}
test textTag-7.5 {TkTextTagCmd - "lower" option} -setup {
    .t tag delete {*}[.t tag names]
    .t tag remove sel 1.0 end
    foreach i {a b c d} {
        .t tag configure $i -background black
    }
} -body {
    .t tag lower d b
    .t tag names
} -cleanup {
    .t tag delete {*}[.t tag names]
} -result {sel a d b c}
test textTag-7.6 {TkTextTagCmd - "lower" option} -setup {
    .t tag delete {*}[.t tag names]
    .t tag remove sel 1.0 end
    foreach i {a b c d} {
        .t tag configure $i -background black
    }
} -body {
    .t tag lower a c
    .t tag names
} -cleanup {
    .t tag delete {*}[.t tag names]
} -result {sel b a c d}


test textTag-8.1 {TkTextTagCmd - "names" option} -body {
    .t tag names a b
} -cleanup {
    .t tag delete {*}[.t tag names]
} -returnCodes error -result {wrong # args: should be ".t tag names ?options? ?index?"}
test textTag-8.2 {TkTextTagCmd - "names" option} -setup {
    .t tag delete {*}[.t tag names]
    .t tag remove sel 1.0 end
    foreach i {a b c d} {
        .t tag configure $i -background black
    }
} -body {
    .t tag names
} -cleanup {
    .t tag delete {*}[.t tag names]
} -result {sel a b c d}
test textTag-8.3 {TkTextTagCmd - "names" option} -setup {
    .t tag delete {*}[.t tag names]
    .t tag remove sel 1.0 end
    foreach i {a b c d} {
        .t tag configure $i -background black
    }
} -body {
    .t tag add "a b" 2.1 2.6
    .t tag add c 2.4 2.7
    .t tag names 2.5
} -cleanup {
    .t tag delete {*}[.t tag names]
} -result {c {a b}}


test textTag-9.1 {TkTextTagCmd - "nextrange" option} -body {
    .t tag nextrange x
} -returnCodes error -result {wrong # args: should be ".t tag nextrange tagName index1 ?index2?"}
test textTag-9.2 {TkTextTagCmd - "nextrange" option} -body {
    .t tag nextrange x 1 2 3
} -returnCodes error -result {wrong # args: should be ".t tag nextrange tagName index1 ?index2?"}
test textTag-9.3 {TkTextTagCmd - "nextrange" option} -body {
    .t tag nextrange foo 1.0
} -returnCodes ok -result {}
test textTag-9.4 {TkTextTagCmd - "nextrange" option} -setup {
    .t tag delete x
} -body {
    .t tag add x 2.3 2.5
    .t tag nextrange x foo
} -cleanup {
    .t tag delete x
} -returnCodes error -result {bad text index "foo"}
test textTag-9.5 {TkTextTagCmd - "nextrange" option} -setup {
    .t tag delete x
} -body {
    .t tag add x 2.3 2.5
    .t tag add x 2.9 3.1
    .t tag add x 7.2
    .t tag nextrange x 1.0 bar
} -cleanup {
    .t tag delete x
} -returnCodes error -result {bad text index "bar"}
test textTag-9.6 {TkTextTagCmd - "nextrange" option} -setup {
    .t tag delete x
} -body {
    .t tag add x 2.3 2.5
    .t tag add x 2.9 3.1
    .t tag add x 7.2
    .t tag nextrange x 1.0
} -cleanup {
    .t tag delete x
} -result {2.3 2.5}
test textTag-9.7 {TkTextTagCmd - "nextrange" option} -setup {
    .t tag delete x
} -body {
    .t tag add x 2.3 2.5
    .t tag add x 2.9 3.1
    .t tag add x 7.2
    .t tag nextrange x 2.2
} -cleanup {
    .t tag delete x
} -result {2.3 2.5}
test textTag-9.8 {TkTextTagCmd - "nextrange" option} -setup {
    .t tag delete x
} -body {
    .t tag add x 2.3 2.5
    .t tag add x 2.9 3.1
    .t tag add x 7.2
    .t tag nextrange x 2.3
} -cleanup {
    .t tag delete x
} -result {2.3 2.5}
test textTag-9.9 {TkTextTagCmd - "nextrange" option} -setup {
    .t tag delete x
} -body {
    .t tag add x 2.3 2.5
    .t tag add x 2.9 3.1
    .t tag add x 7.2
    .t tag nextrange x 2.4
} -cleanup {
    .t tag delete x
} -result {2.9 3.1}
test textTag-9.10 {TkTextTagCmd - "nextrange" option} -setup {
    .t tag delete x
} -body {
    .t tag add x 2.3 2.5
    .t tag add x 2.9 3.1
    .t tag add x 7.2
    .t tag nextrange x 2.4 2.9
} -cleanup {
    .t tag delete x
} -result {}
test textTag-9.11 {TkTextTagCmd - "nextrange" option} -setup {
    .t tag delete x
} -body {
    .t tag add x 2.3 2.5
    .t tag add x 2.9 3.1
    .t tag add x 7.2
    .t tag nextrange x 2.4 2.10
} -cleanup {
    .t tag delete x
} -result {2.9 3.1}
test textTag-9.12 {TkTextTagCmd - "nextrange" option} -setup {
    .t tag delete x
} -body {
    .t tag add x 2.3 2.5
    .t tag add x 2.9 3.1
    .t tag add x 7.2
    .t tag nextrange x 2.4 2.11
} -cleanup {
    .t tag delete x
} -result {2.9 3.1}
test textTag-9.13 {TkTextTagCmd - "nextrange" option} -setup {
    .t tag delete x
} -body {
    .t tag add x 2.3 2.5
    .t tag add x 2.9 3.1
    .t tag add x 7.2
    .t tag nextrange x 7.0
} -cleanup {
    .t tag delete x
} -result {7.2 7.3}
test textTag-9.14 {TkTextTagCmd - "nextrange" option} -setup {
    .t tag delete x
} -body {
    .t tag add x 2.3 2.5
    .t tag add x 2.9 3.1
    .t tag add x 7.2
    .t tag nextrange x 7.3
} -cleanup {
    .t tag delete x
} -result {}


test textTag-10.1 {TkTextTagCmd - "prevrange" option} -body {
    .t tag prevrange x
} -returnCodes error -result {wrong # args: should be ".t tag prevrange tagName index1 ?index2?"}
test textTag-10.2 {TkTextTagCmd - "prevrange" option} -body {
    .t tag prevrange x 1 2 3
} -returnCodes error -result {wrong # args: should be ".t tag prevrange tagName index1 ?index2?"}
test textTag-10.3 {TkTextTagCmd - "prevrange" option} -setup {
    .t tag delete x
} -body {
    .t tag prevrange foo end
} -cleanup {
    .t tag delete x
} -returnCodes ok -result {}
test textTag-10.4 {TkTextTagCmd - "prevrange" option} -setup {
    .t tag delete x
} -body {
    .t tag add x 2.3 2.5
    .t tag add x 2.9 3.1
    .t tag add x 7.2
    .t tag prevrange x foo
} -cleanup {
    .t tag delete x
} -returnCodes error -result {bad text index "foo"}
test textTag-10.5 {TkTextTagCmd - "prevrange" option} -setup {
    .t tag delete x
} -body {
    .t tag add x 2.3 2.5
    .t tag add x 2.9 3.1
    .t tag add x 7.2
    .t tag prevrange x end bar
} -cleanup {
    .t tag delete x
} -returnCodes error -result {bad text index "bar"}
test textTag-10.6 {TkTextTagCmd - "prevrange" option} -setup {
    .t tag delete x
} -body {
    .t tag add x 2.3 2.5
    .t tag add x 2.9 3.1
    .t tag add x 7.2
    .t tag prevrange x end
} -cleanup {
    .t tag delete x
} -result {7.2 7.3}
test textTag-10.7 {TkTextTagCmd - "prevrange" option} -setup {
    .t tag delete x
} -body {
    .t tag add x 2.3 2.5
    .t tag add x 2.9 3.1
    .t tag add x 7.2
    .t tag prevrange x 2.4
} -cleanup {
    .t tag delete x
} -result {2.3 2.5}
test textTag-10.8 {TkTextTagCmd - "prevrange" option} -setup {
    .t tag delete x
} -body {
    .t tag add x 2.3 2.5
    .t tag add x 2.9 3.1
    .t tag add x 7.2
    .t tag prevrange x 2.5
} -cleanup {
    .t tag delete x
} -result {2.3 2.5}
test textTag-10.9 {TkTextTagCmd - "prevrange" option} -setup {
    .t tag delete x
} -body {
    .t tag add x 2.3 2.5
    .t tag add x 2.9 3.1
    .t tag add x 7.2
    .t tag prevrange x 2.9
} -cleanup {
    .t tag delete x
} -result {2.3 2.5}
test textTag-10.10 {TkTextTagCmd - "prevrange" option} -setup {
    .t tag delete x
} -body {
    .t tag add x 2.3 2.5
    .t tag add x 2.9 3.1
    .t tag add x 7.2
    .t tag prevrange x 2.9 2.6
} -cleanup {
    .t tag delete x
} -result {}
test textTag-10.11 {TkTextTagCmd - "prevrange" option} -setup {
    .t tag delete x
} -body {
    .t tag add x 2.3 2.5
    .t tag add x 2.9 3.1
    .t tag add x 7.2
    .t tag prevrange x 2.9 2.5
} -cleanup {
    .t tag delete x
} -result {}
test textTag-10.12 {TkTextTagCmd - "prevrange" option} -setup {
    .t tag delete x
} -body {
    .t tag add x 2.3 2.5
    .t tag add x 2.9 3.1
    .t tag add x 7.2
    .t tag prevrange x 2.9 2.3
} -cleanup {
    .t tag delete x
} -result {2.3 2.5}
test textTag-10.13 {TkTextTagCmd - "prevrange" option} -setup {
    .t tag delete x
} -body {
    .t tag add x 2.3 2.5
    .t tag add x 2.9 3.1
    .t tag add x 7.2
    .t tag prevrange x 7.0
} -cleanup {
    .t tag delete x
} -result {2.9 3.1}
test textTag-10.14 {TkTextTagCmd - "prevrange" option} -setup {
    .t tag delete x
} -body {
    .t tag add x 2.3 2.5
    .t tag add x 2.9 3.1
    .t tag add x 7.2
    .t tag prevrange x 2.3
} -cleanup {
    .t tag delete x
} -result {}


test textTag-11.1 {TkTextTagCmd - "raise" option} -body {
    .t tag raise
} -returnCodes error -result {wrong # args: should be ".t tag raise tagName ?aboveThis?"}
test textTag-11.2 {TkTextTagCmd - "raise" option} -body {
    .t tag raise foo
} -returnCodes error -result {tag "foo" isn't defined in text widget}
test textTag-11.3 {TkTextTagCmd - "raise" option} -body {
    .t tag raise sel bar
} -returnCodes error -result {tag "bar" isn't defined in text widget}
test textTag-11.4 {TkTextTagCmd - "raise" option} -setup {
    .t tag delete {*}[.t tag names]
    .t tag remove sel 1.0 end
    foreach i {a b c d} {
        .t tag configure $i -background black
    }
} -body {
    .t tag raise c
    .t tag names
} -cleanup {
    .t tag delete {*}[.t tag names]
} -result {sel a b d c}
test textTag-11.5 {TkTextTagCmd - "raise" option} -setup {
    .t tag delete {*}[.t tag names]
    .t tag remove sel 1.0 end
    foreach i {a b c d} {
        .t tag configure $i -background black
    }
} -body {
    .t tag raise d b
    .t tag names
} -cleanup {
    .t tag delete {*}[.t tag names]
} -result {sel a b d c}
test textTag-11.6 {TkTextTagCmd - "raise" option} -setup {
    .t tag delete {*}[.t tag names]
    .t tag remove sel 1.0 end
    foreach i {a b c d} {
        .t tag configure $i -background black
    }
} -body {
    .t tag raise a c
    .t tag names
} -cleanup {
    .t tag delete {*}[.t tag names]
} -result {sel b c a d}


test textTag-12.1 {TkTextTagCmd - "ranges" option} -body {
    .t tag ranges
} -returnCodes error -result {wrong # args: should be ".t tag ranges tagName"}
test textTag-12.2 {TkTextTagCmd - "ranges" option} -body {
    .t tag delete x
    .t tag ranges x
} -result {}
test textTag-12.3 {TkTextTagCmd - "ranges" option} -setup {
    .t tag delete x
} -body {
    .t tag add x 2.2
    .t tag add x 2.7 4.15
    .t tag add x 5.2 5.5
    .t tag ranges x
} -cleanup {
    .t tag delete x
} -result {2.2 2.3 2.7 4.6 5.2 5.5}
test textTag-12.4 {TkTextTagCmd - "ranges" option} -setup {
    .t tag delete x
} -body {
    .t tag add x 1.0 3.0
    .t tag add x 4.0 end
    .t tag ranges x
} -cleanup {
    .t tag delete x
} -result {1.0 3.0 4.0 8.0}


test textTag-13.1 {TkTextTagCmd - "remove" option} -body {
    .t tag remove
} -returnCodes error -result {wrong # args: should be ".t tag remove tagName index1 ?index2 index1 index2 ...?"}
test textTag-13.2 {TkTextTagCmd - "remove" option} -setup {
    .t tag delete x
} -body {
    .t tag add x 2.2 2.11
    .t tag remove x 2.3 2.7
    .t tag ranges x
} -cleanup {
    .t tag delete x
} -result {2.2 2.3 2.7 2.11}
test textTag-13.3 {TkTextTagCmd - "remove" option} -setup {
    destroy .t.e
} -body {
    entry .t.e
    .t.e insert 0 "Text"
    .t configure -exportselection 1
    .t tag remove sel 1.0 end
    .t tag add sel 2.4 3.3
    .t.e select to 4
    .t tag remove sel 2.7 3.1
    selection get
} -cleanup {
    destroy .t.e
    .t tag remove sel 1.0 end
} -result {Text}
test textTag-13.4 {TkTextTagCmd - "remove" option} -setup {
    text .tt
} -body {
    for {set n 1} {$n <= 10} {incr n} {
        .tt insert end "Line $n\n"
    }
    .tt tag configure Elided -elide 1
    .tt tag add Elided 6.0 end
    .tt tag remove Elided 6.0 8.0 ;  # used to crash
    .tt tag ranges Elided
} -cleanup {
    destroy .tt
} -result {8.0 12.0}

test textTag-14.1 {SortTags} -setup {
    .t tag delete a b c d
} -body {
    foreach i {a b c d} {
        .t tag add $i 2.0 2.2
    }
    .t tag names 2.1
} -cleanup {
    .t tag delete a b c d
} -result {a b c d}
.t tag delete a b c d
test textTag-14.2 {SortTags} -setup {
    .t tag delete a b c d
} -body {
    foreach i {a b c d} {
        .t tag configure $i -background black
    }
    foreach i {d c b a} {
        .t tag add $i 2.0 2.2
    }
    .t tag names 2.1
} -cleanup {
    .t tag delete a b c d
} -result {a b c d}
test textTag-14.3 {SortTags} -setup {
    .t tag delete {*}[.t tag names]
} -body {
    for {set i 0} {$i < 30} {incr i} {
        .t tag add x$i 2.0 2.2
    }
    .t tag names 2.1
} -cleanup {
    .t tag delete {*}[.t tag names]
} -result {x0 x1 x2 x3 x4 x5 x6 x7 x8 x9 x10 x11 x12 x13 x14 x15 x16 x17 x18 x19 x20 x21 x22 x23 x24 x25 x26 x27 x28 x29}
test textTag-14.4 {SortTags} -setup {
    .t tag delete {*}[.t tag names]
} -body {
    for {set i 0} {$i < 30} {incr i} {
        .t tag configure x$i -background black
    }
    for {set i 29} {$i >= 0} {incr i -1} {
        .t tag add x$i 2.0 2.2
    }
    .t tag names 2.1
} -cleanup {
    .t tag delete {*}[.t tag names]
} -result {x0 x1 x2 x3 x4 x5 x6 x7 x8 x9 x10 x11 x12 x13 x14 x15 x16 x17 x18 x19 x20 x21 x22 x23 x24 x25 x26 x27 x28 x29}


set c [.t bbox 2.1]
set x1 [expr {[lindex $c 0] + [lindex $c 2]/2}]
set y1 [expr {[lindex $c 1] + [lindex $c 3]/2}]
set c [.t bbox 3.2]
set x2 [expr {[lindex $c 0] + [lindex $c 2]/2}]
set y2 [expr {[lindex $c 1] + [lindex $c 3]/2}]
set c [.t bbox 4.3]
set x3 [expr {[lindex $c 0] + [lindex $c 2]/2}]
set y3 [expr {[lindex $c 1] + [lindex $c 3]/2}]

test textTag-15.1 {TkTextBindProc} -setup {
    .t tag delete x y
    wm geometry . +200+200 ; update
    event generate {} <Motion> -warp 1 -x 5 -y 5
    controlPointerWarpTiming
} -body {
    bind .t <ButtonRelease> {lappend x up}
    .t tag bind x <ButtonRelease> {lappend x x-up}
    .t tag bind y <ButtonRelease> {lappend x y-up}
    set x {}
    .t tag add x 2.0 2.4
    .t tag add y 4.3
    event gen .t <Button> -x $x1 -y $y1
    event gen .t <Motion> -x $x1 -y $y1
    event gen .t <ButtonRelease> -x $x1 -y $y1
    event gen .t <Button> -x $x1 -y $y1
    event gen .t <Motion> -x $x2 -y $y2
    event gen .t <ButtonRelease> -x $x2 -y $y2
    event gen .t <Button> -x $x2 -y $y2
    event gen .t <Motion> -x $x3 -y $y3
    event gen .t <ButtonRelease> -x $x3 -y $y3
    return $x
} -cleanup {
    .t tag delete x y
    bind .t <ButtonRelease> {}
} -result {x-up up up y-up up}

test textTag-15.2 {TkTextBindProc} -setup {
    .t tag delete x y
    wm geometry . +200+200 ; update
    event generate {} <Motion> -warp 1 -x 5 -y 5
    controlPointerWarpTiming
} -body {
    .t tag bind x <Enter> {lappend x x-enter}
    .t tag bind x <Button> {lappend x x-down}
    .t tag bind x <ButtonRelease> {lappend x x-up}
    .t tag bind x <Leave> {lappend x x-leave}
    .t tag bind y <Enter> {lappend x y-enter}
    .t tag bind y <Button> {lappend x y-down}
    .t tag bind y <ButtonRelease> {lappend x y-up}
    .t tag bind y <Leave> {lappend x y-leave}
    event gen .t <Motion> -x 0 -y 0
    set x {}
    .t tag add x 2.0 2.4
    .t tag add y 4.3
    event gen .t <Motion> -x $x1 -y $y1
    lappend x |
    event gen .t <Button> -x $x1 -y $y1
    lappend x |
    event gen .t <Motion> -x $x3 -y $y3 -state 0x100
    lappend x |
    event gen .t <ButtonRelease> -x $x3 -y $y3
    return $x
} -cleanup {
    .t tag delete x y
} -result {x-enter | x-down | | x-up x-leave y-enter}

test textTag-15.3 {TkTextBindProc} -setup {
    .t tag delete x y
    wm geometry . +200+200 ; update
    event generate {} <Motion> -warp 1 -x 5 -y 5
    controlPointerWarpTiming
} -body {
    .t tag bind x <Enter> {lappend x x-enter}
    .t tag bind x <Button-1> {lappend x x-down}
    .t tag bind x <ButtonRelease-1> {lappend x x-up}
    .t tag bind x <Leave> {lappend x x-leave}
    .t tag bind y <Enter> {lappend x y-enter}
    .t tag bind y <Button-1> {lappend x y-down}
    .t tag bind y <ButtonRelease-1> {lappend x y-up}
    .t tag bind y <Leave> {lappend x y-leave}
    event gen .t <Motion> -x 0 -y 0
    set x {}
    .t tag add x 2.0 2.4
    .t tag add y 4.3
    event gen .t <Motion> -x $x1 -y $y1
    lappend x |
    event gen .t <Button-1> -x $x1 -y $y1
    lappend x |
    event gen .t <Button-2> -x $x1 -y $y1 -state 0x100
    lappend x |
    event gen .t <Motion> -x $x3 -y $y3  -state 0x300
    lappend x |
    event gen .t <ButtonRelease-1> -x $x3 -y $y3 -state 0x300
    lappend x |
    event gen .t <ButtonRelease-2> -x $x3 -y $y3 -state 0x200
    return $x
} -cleanup {
    .t tag delete x y
} -result {x-enter | x-down | | | x-up | x-leave y-enter}

test textTag-15.4 {TkTextBindProc, key event with mouse outside the widget} -setup {
    .t tag delete {*}[.t tag names]
    wm geometry . +200+200 ; update
} -body {
    set res {}
    .t tag add tag1 1.0 end
    .t tag bind tag1 <Key> {lappend res %K}
    .t mark set insert 1.2
    update
    event generate .t <Motion> -warp 1 -x -50 -y -50
    controlPointerWarpTiming
    focus -force .t
    event generate .t <Key> -keysym a
    set res
} -cleanup {
    .t tag delete tag1
} -result {a}


test textTag-16.1 {TkTextPickCurrent procedure} -setup {
    .t tag delete {*}[.t tag names]
    wm geometry . +200+200 ; update
    event generate {} <Motion> -warp 1 -x 5 -y 5
    controlPointerWarpTiming
} -body {
    event gen .t <ButtonRelease-1> -state 0x100 -x $x1 -y $y1
    set x [.t index current]
    event gen .t <Motion> -x $x2 -y $y2
    lappend x [.t index current]
    event gen .t <Button-1> -x $x2 -y $y2
    lappend x [.t index current]
    event gen .t <Motion> -x $x3 -y $y3 -state 0x100
    lappend x [.t index current]
    event gen .t <Button-3> -state 0x100 -x $x3 -y $y3
    lappend x [.t index current]
    event gen .t <ButtonRelease-3> -state 0x300 -x $x3 -y $y3
    lappend x [.t index current]
    event gen .t <ButtonRelease-1> -state 0x100 -x $x3 -y $y3
    lappend x [.t index current]
} -result {2.1 3.2 3.2 3.2 3.2 3.2 4.3}

test textTag-16.2 {TkTextPickCurrent procedure} -constraints {
    haveBigFontTwiceLargerThanTextFont
} -setup {
    .t tag delete {*}[.t tag names]
    wm geometry . +200+200 ; update
    event generate {} <Motion> -warp 1 -x 5 -y 5
    controlPointerWarpTiming
} -body {
    .t tag configure big -font $bigFont
    # update needed here to stabilize the test
    update
    event gen .t <ButtonRelease-1> -state 0x100 -x $x1 -y $y1
    event gen .t <Motion> -x $x2 -y $y2
    set x [.t index current]
    .t tag add big 3.0
    update
    lappend x [.t index current]
} -cleanup {
    .t tag delete big
} -result {3.2 3.1}

test textTag-16.3 {TkTextPickCurrent procedure} -setup {
    foreach i {a b c d} {
        .t tag remove $i 1.0 end
    }
    wm geometry . +200+200 ; update
    event generate {} <Motion> -warp 1 -x 5 -y 5
    controlPointerWarpTiming
} -body {
    foreach i {a b c d} {
        .t tag bind $i <Enter> "lappend x enter-$i"
        .t tag bind $i <Leave> "lappend x leave-$i"
    }
    .t tag lower b
    .t tag lower a
    set x {}
    event gen .t <Motion> -x $x1 -y $y1
    .t tag add a 2.1 3.3
    .t tag add b 2.1
    .t tag add c 3.2
    update
    lappend x |
    event gen .t <Motion> -x $x2 -y $y2
    lappend x |
    event gen .t <Motion> -x $x3 -y $y3
    return $x
} -cleanup {
    .t tag delete {*}[.t tag names]
} -result {enter-a enter-b | leave-b enter-c | leave-a leave-c}

test textTag-16.4 {TkTextPickCurrent procedure} -setup {
    foreach i {a b c d} {
        .t tag remove $i 1.0 end
    }
    wm geometry . +200+200 ; update
    event generate {} <Motion> -warp 1 -x 5 -y 5
    controlPointerWarpTiming
} -body {
    foreach i {a b c d} {
        .t tag bind $i <Enter> "lappend x enter-$i"
        .t tag bind $i <Leave> "lappend x leave-$i"
    }
    .t tag lower b
    .t tag lower a
    set x {}
    event gen .t <Motion> -x $x1 -y $y1
    .t tag add a 2.1 3.3
    .t tag add b 2.1
    .t tag add c 2.1
    update
    lappend x |
    .t tag lower c
    event gen .t <Motion> -x $x2 -y $y2
    return $x
} -cleanup {
    .t tag delete {*}[.t tag names]
} -result {enter-a enter-b enter-c | leave-c leave-b}

test textTag-16.5 {TkTextPickCurrent procedure} -setup {
    foreach i {big a b c d} {
        .t tag remove $i 1.0 end
    }
    wm geometry . +200+200 ; update
    event generate {} <Motion> -warp 1 -x 5 -y 5
    controlPointerWarpTiming
} -body {
    .t tag configure big -font $bigFont
    event gen .t <Motion> -x $x1 -y $y1
    .t tag bind a <Enter> {.t tag add big 3.0 3.2}
    .t tag add a 3.2
    event gen .t <Motion> -x $x2 -y $y2
    .t index current
} -cleanup {
    .t tag delete a big
} -result {3.2}

test textTag-16.6 {TkTextPickCurrent procedure} -constraints {
    haveBigFontTwiceLargerThanTextFont
} -setup {
    foreach i {big a b c d} {
        .t tag remove $i 1.0 end
    }
    wm geometry . +200+200 ; update
    event generate {} <Motion> -warp 1 -x 5 -y 5
    controlPointerWarpTiming
} -body {
    .t tag configure big -font $bigFont
    event gen .t <Motion> -x $x1 -y $y1
    .t tag bind a <Enter> {.t tag add big 3.0 3.2}
    .t tag add a 3.2
    event gen .t <Motion> -x $x2 -y $y2
    update
    .t index current
} -cleanup {
    .t tag delete a big
} -result {3.1}

test textTag-16.7 {TkTextPickCurrent procedure} -constraints {
    haveBigFontTwiceLargerThanTextFont
} -setup {
    foreach i {big a b c d} {
        .t tag remove $i 1.0 end
    }
    wm geometry . +200+200 ; update
    event generate {} <Motion> -warp 1 -x 5 -y 5
    controlPointerWarpTiming
} -body {
    .t tag configure big -font $bigFont
    .t tag bind a <Enter> {.t tag add big 3.0 3.2}
    .t tag add a 3.2

    event gen .t <Motion> -x $x1 -y $y1
    .t tag bind a <Leave> {.t tag add big 3.0 3.2}
    .t tag add a 2.1
    event gen .t <Motion> -x $x2 -y $y2
    update
    .t index current
} -cleanup {
    .t tag delete a big
} -result {3.1}


test textTag-17.1 {insert procedure inserts tags} -setup {
    .t delete 1.0 end
} -body {
    # Objectification of the text widget had a problem
    # with inserting tags when using 'end'. Check that
    # bug has been fixed.
    .t insert end abcd {x} \n {} efgh {y} \n {}
    .t dump -tag 1.0 end
} -result {tagon x 1.0 tagoff x 1.4 tagon y 2.0 tagoff y 2.4}


test textTag-18.1 {TkTextPickCurrent tag bindings} -setup {
    destroy .t
    wm geometry . +200+200 ; update
    event generate {} <Motion> -warp 1 -x 5 -y 5
    controlPointerWarpTiming
} -body {
    text .t -width 30 -height 4 -relief sunken -borderwidth 10 \
      -highlightthickness 10 -pady 2
    pack .t
    update ; # map the window, otherwise -warp can't be done

    .t insert end " Tag here " TAG " no tag here"
    .t tag configure TAG -borderwidth 4 -relief raised
    .t tag bind TAG <Enter>  {lappend res "%x %y tag-Enter"}
    .t tag bind TAG <Leave>  {lappend res "%x %y tag-Leave"}
    bind .t <Enter> {lappend res Enter}
    bind .t <Leave> {lappend res Leave}

    set res {}
    # Bindings must not trigger on the widget border, only over
    # the actual tagged characters themselves.
    # Note that we don't need to call controlPointerWarpTiming
    # in the following six calls because we're not checking that
    # the mouse pointer has actually moved but rather that the
    # tag binding mechanism of the text widget correctly triggers.
    event gen .t <Motion> -warp 1 -x 0 -y 0 ; update
    event gen .t <Motion> -warp 1 -x 10 -y 10 ; update
    event gen .t <Motion> -warp 1 -x 25 -y 25 ; update
    event gen .t <Motion> -warp 1 -x 20 -y 20 ; update
    event gen .t <Motion> -warp 1 -x 10 -y 10 ; update
    event gen .t <Motion> -warp 1 -x 25 -y 25 ; update
    set res
} -cleanup {
    destroy .t
} -result {Enter {25 25 tag-Enter} {20 20 tag-Leave} {25 25 tag-Enter}}


test textTag-19.1 {Repick after tag add/remove} -setup {
    destroy .t
} -body {
    pack [text .t]
    .t insert end "123"
    .t tag bind x <Enter> { lappend res enter }
    .t tag bind x <Leave> { lappend res leave }
    update
    event generate .t <Motion> -x 5 -y 5
    set res {}
    .t tag add x begin end
    update
    .t tag remove x begin end
    update
    set res
} -cleanup {
    destroy .t
} -result {enter leave}

destroy .t

# cleanup
cleanupTests
return

# vi:set ts=8 sw=4:<|MERGE_RESOLUTION|>--- conflicted
+++ resolved
@@ -11,25 +11,6 @@
 eval tcltest::configure $argv
 tcltest::loadTestedCommands
 
-<<<<<<< HEAD
-set fam [font configure TkFixedFont -family]
-set textWidgetFont [list $fam 12]
-set bigFont        [list $fam 24]
-
-# what is needed is a font that is both fixed-width and featuring a
-# specific size because in some tests (that will be constrained by
-# haveFontSizes), a tag applying the $bigFont will be set to some
-# characters, which action has the effect of changing what character
-# is under the mouse pointer, which is the purpose of the tests
-testConstraint haveFontSizes [expr {
-    [font metrics $textWidgetFont -fixed] &&
-    [font actual  $textWidgetFont -size] == 12 &&
-    [font metrics $bigFont -fixed] &&
-    [font actual  $bigFont -size] == 24 }
-]
-
-=======
->>>>>>> 63752174
 set fixedFont     {Courier 12}
 set bigFont       {Helvetica 24}
 
