# This file is a Tcl script to test the code in the file tkTextTag.c.
# This file is organized in the standard fashion for Tcl tests.
#
# Copyright (c) 1994 The Regents of the University of California.
# Copyright (c) 1994-1996 Sun Microsystems, Inc.
# Copyright (c) 1998-1999 by Scriptics Corporation.
# All rights reserved.

package require tcltest 2.2
namespace import ::tcltest::*
eval tcltest::configure $argv
tcltest::loadTestedCommands

<<<<<<< HEAD
set textWidgetFont {Courier 12}
set bigFont        {Courier 24}

# what is needed is a font that is both fixed-width and featuring a
# specific size because in some tests (that will be constrained by
# haveFontSizes), a tag applying the $bigFont will be set to some
# characters, which action has the effect of changing what character
# is under the mouse pointer, which is the purpose of the tests
testConstraint haveFontSizes [expr {
    [font metrics $textWidgetFont -fixed] &&
    [font actual  $textWidgetFont -size] == 12 &&
    [font metrics $bigFont -fixed] &&
    [font actual  $bigFont -size] == 24 }
]
=======
testConstraint failsOnUbuntu [expr {![info exists ::env(TRAVIS_OS_NAME)] || ![string match linux $::env(TRAVIS_OS_NAME)]}]
testConstraint failsOnUbuntuNoXft [expr {[testConstraint failsOnUbuntu] || ([catch {tk::pkgconfig get fontsystem} fs] || ($fs ne "xft"))}]
>>>>>>> 2cfcf649

destroy .t
text .t -width 20 -height 10

pack .t -expand 1 -fill both
update
.t debug on

wm geometry . {}

# The statements below reset the main window;  it's needed if the window
# manager is mwm, to make mwm forget about a previous minimum size setting.

wm withdraw .
wm minsize . 1 1
wm positionfrom . user
wm deiconify .

.t insert 1.0 "Line 1
abcdefghijklm
12345
Line 4
bOy GIrl .#@? x_yz
!@#$%
Line 7"

test textTag-1.1 {tag configuration options} -body {
    .t tag configure x -background #012345
    .t tag cget x -background
} -cleanup {
    .t tag configure x -background [lindex [.t tag configure x -background] 3]
} -result {#012345}
test textTag-1.2 {configuration options} -body {
    .t tag configure x -background non-existent
} -cleanup {
    .t tag configure x -background [lindex [.t tag configure x -background] 3]
} -returnCodes error -result {unknown color name "non-existent"}
test textTag-1.3 {tag configuration options} -body {
    .t tag configure x -bgstipple gray50
    .t tag cget x -bgstipple
} -cleanup {
    .t tag configure x -bgstipple [lindex [.t tag configure x -bgstipple] 3]
} -result {gray50}
test textTag-1.4 {configuration options} -body {
    .t tag configure x -bgstipple badStipple
} -cleanup {
    .t tag configure x -bgstipple [lindex [.t tag configure x -bgstipple] 3]
} -returnCodes error -result {bitmap "badStipple" not defined}
test textTag-1.5 {tag configuration options} -body {
    .t tag configure x -borderwidth 2
    .t tag cget x -borderwidth
} -cleanup {
    .t tag configure x -borderwidth [lindex [.t tag configure x -borderwidth] 3]
} -result 2
test textTag-1.6 {configuration options} -body {
    .t tag configure x -borderwidth 46q
} -cleanup {
    .t tag configure x -borderwidth [lindex [.t tag configure x -borderwidth] 3]
} -returnCodes error -result {bad screen distance "46q"}
test textTag-1.7 {tag configuration options} -body {
    .t tag configure x -fgstipple gray25
    .t tag cget x -fgstipple
} -cleanup {
    .t tag configure x -fgstipple [lindex [.t tag configure x -fgstipple] 3]
} -result {gray25}
test textTag-1.8 {configuration options} -body {
    .t tag configure x -fgstipple bogus
} -cleanup {
    .t tag configure x -fgstipple [lindex [.t tag configure x -fgstipple] 3]
} -returnCodes error -result {bitmap "bogus" not defined}
test textTag-1.9 {tag configuration options} -body {
    .t tag configure x -font fixed
    .t tag cget x -font
} -cleanup {
    .t tag configure x -font [lindex [.t tag configure x -font] 3]
} -result {fixed}
test textTag-1.10 {tag configuration options} -body {
    .t tag configure x -foreground #001122
    .t tag cget x -foreground
} -cleanup {
    .t tag configure x -foreground [lindex [.t tag configure x -foreground] 3]
} -result {#001122}
test textTag-1.11 {configuration options} -body {
    .t tag configure x -foreground {silly color}
} -cleanup {
    .t tag configure x -foreground [lindex [.t tag configure x -foreground] 3]
} -returnCodes error -result {unknown color name "silly color"}
test textTag-1.12 {tag configuration options} -body {
    .t tag configure x -justify left
    .t tag cget x -justify
} -cleanup {
    .t tag configure x -justify [lindex [.t tag configure x -justify] 3]
} -result {left}
test textTag-1.13 {configuration options} -body {
    .t tag configure x -justify middle
} -cleanup {
    .t tag configure x -justify [lindex [.t tag configure x -justify] 3]
} -returnCodes error -result {bad justification "middle": must be left, right, or center}
test textTag-1.14 {tag configuration options} -body {
    .t tag configure x -lmargin1 10
    .t tag cget x -lmargin1
} -cleanup {
    .t tag configure x -lmargin1 [lindex [.t tag configure x -lmargin1] 3]
} -result 10
test textTag-1.15 {configuration options} -body {
    .t tag configure x -lmargin1 bad
} -cleanup {
    .t tag configure x -lmargin1 [lindex [.t tag configure x -lmargin1] 3]
} -returnCodes error -result {bad screen distance "bad"}
test textTag-1.16 {tag configuration options} -body {
    .t tag configure x -lmargin2 10
    .t tag cget x -lmargin2
} -cleanup {
    .t tag configure x -lmargin2 [lindex [.t tag configure x -lmargin2] 3]
} -result 10
test textTag-1.17 {configuration options} -body {
    .t tag configure x -lmargin2 bad
} -cleanup {
    .t tag configure x -lmargin2 [lindex [.t tag configure x -lmargin2] 3]
} -returnCodes error -result {bad screen distance "bad"}
test textTag-1.17a {tag configuration options} -body {
    .t tag configure x -lmargincolor lightgreen
    .t tag cget x -lmargincolor
} -cleanup {
    .t tag configure x -lmargincolor [lindex [.t tag configure x -lmargincolor] 3]
} -result {lightgreen}
test textTag-1.17b {configuration options} -body {
    .t tag configure x -lmargincolor non-existent
} -cleanup {
    .t tag configure x -lmargincolor [lindex [.t tag configure x -lmargincolor] 3]
} -returnCodes error -result {unknown color name "non-existent"}
test textTag-1.18 {tag configuration options} -body {
    .t tag configure x -offset 2
    .t tag cget x -offset
} -cleanup {
    .t tag configure x -offset [lindex [.t tag configure x -offset] 3]
} -result 2
test textTag-1.19 {configuration options} -body {
    .t tag configure x -offset 100xyz
} -cleanup {
    .t tag configure x -offset [lindex [.t tag configure x -offset] 3]
} -returnCodes error -result {bad screen distance "100xyz"}
test textTag-1.20 {tag configuration options} -body {
    .t tag configure x -overstrike on
    .t tag cget x -overstrike
} -cleanup {
    .t tag configure x -overstrike [lindex [.t tag configure x -overstrike] 3]
} -result {on}
test textTag-1.21 {configuration options} -body {
    .t tag configure x -overstrike stupid
} -cleanup {
    .t tag configure x -overstrike [lindex [.t tag configure x -overstrike] 3]
} -returnCodes error -result {expected boolean value but got "stupid"}
test textTag-1.21a {tag configuration options} -body {
    .t tag configure x -overstrikefg red
    .t tag cget x -overstrikefg
} -cleanup {
    .t tag configure x -overstrikefg [lindex [.t tag configure x -overstrikefg] 3]
} -result {red}
test textTag-1.21b {configuration options} -body {
    .t tag configure x -overstrikefg stupid
} -cleanup {
    .t tag configure x -overstrikefg [lindex [.t tag configure x -overstrikefg] 3]
} -returnCodes error -result {unknown color name "stupid"}
test textTag-1.22 {tag configuration options} -body {
    .t tag configure x -relief raised
    .t tag cget x -relief
} -cleanup {
    .t tag configure x -relief [lindex [.t tag configure x -relief] 3]
} -result {raised}
test textTag-1.23 {configuration options} -body {
    .t tag configure x -relief stupid
} -cleanup {
    .t tag configure x -relief [lindex [.t tag configure x -relief] 3]
} -returnCodes error -result {bad relief "stupid": must be flat, groove, raised, ridge, solid, or sunken}
test textTag-1.24 {tag configuration options} -body {
    .t tag configure x -rmargin 10
    .t tag cget x -rmargin
} -cleanup {
    .t tag configure x -rmargin [lindex [.t tag configure x -rmargin] 3]
} -result 10
test textTag-1.25 {configuration options} -body {
    .t tag configure x -rmargin bad
} -cleanup {
    .t tag configure x -rmargin [lindex [.t tag configure x -rmargin] 3]
} -returnCodes error -result {bad screen distance "bad"}
test textTag-1.25a {tag configuration options} -body {
    .t tag configure x -rmargincolor darkblue
    .t tag cget x -rmargincolor
} -cleanup {
    .t tag configure x -rmargincolor [lindex [.t tag configure x -rmargincolor] 3]
} -result {darkblue}
test textTag-1.25b {configuration options} -body {
    .t tag configure x -rmargincolor non-existent
} -cleanup {
    .t tag configure x -rmargincolor [lindex [.t tag configure x -rmargincolor] 3]
} -returnCodes error -result {unknown color name "non-existent"}
test textTag-1.25c {tag configuration options} -body {
    .t tag configure x -selectbackground #012345
    .t tag cget x -selectbackground
} -cleanup {
    .t tag configure x -selectbackground [lindex [.t tag configure x -selectbackground] 3]
} -result {#012345}
test textTag-1.25d {configuration options} -body {
    .t tag configure x -selectbackground non-existent
} -cleanup {
    .t tag configure x -selectbackground [lindex [.t tag configure x -selectbackground] 3]
} -returnCodes error -result {unknown color name "non-existent"}
test textTag-1.25e {tag configuration options} -body {
    .t tag configure x -selectforeground #012345
    .t tag cget x -selectforeground
} -cleanup {
    .t tag configure x -selectforeground [lindex [.t tag configure x -selectforeground] 3]
} -result {#012345}
test textTag-1.25f {configuration options} -body {
    .t tag configure x -selectforeground non-existent
} -cleanup {
    .t tag configure x -selectforeground [lindex [.t tag configure x -selectforeground] 3]
} -returnCodes error -result {unknown color name "non-existent"}
test textTag-1.26 {tag configuration options} -body {
    .t tag configure x -spacing1 10
    .t tag cget x -spacing1
} -cleanup {
    .t tag configure x -spacing1 [lindex [.t tag configure x -spacing1] 3]
} -result 10
test textTag-1.27 {configuration options} -body {
    .t tag configure x -spacing1 bad
} -cleanup {
    .t tag configure x -spacing1 [lindex [.t tag configure x -spacing1] 3]
} -returnCodes error -result {bad screen distance "bad"}
test textTag-1.28 {tag configuration options} -body {
    .t tag configure x -spacing2 10
    .t tag cget x -spacing2
} -cleanup {
    .t tag configure x -spacing2 [lindex [.t tag configure x -spacing2] 3]
} -result 10
test textTag-1.29 {configuration options} -body {
    .t tag configure x -spacing2 bad
} -cleanup {
    .t tag configure x -spacing2 [lindex [.t tag configure x -spacing2] 3]
} -returnCodes error -result {bad screen distance "bad"}
test textTag-1.30 {tag configuration options} -body {
    .t tag configure x -spacing3 10
    .t tag cget x -spacing3
} -cleanup {
    .t tag configure x -spacing3 [lindex [.t tag configure x -spacing3] 3]
} -result 10
test textTag-1.31 {configuration options} -body {
    .t tag configure x -spacing3 bad
} -cleanup {
    .t tag configure x -spacing3 [lindex [.t tag configure x -spacing3] 3]
} -returnCodes error -result {bad screen distance "bad"}
test textTag-1.32 {tag configuration options} -body {
    .t tag configure x -tabs {10 20 30}
    .t tag cget x -tabs
} -cleanup {
    .t tag configure x -tabs [lindex [.t tag configure x -tabs] 3]
} -result {10 20 30}
test textTag-1.33 {configuration options} -body {
    .t tag configure x -tabs {10 fork}
} -cleanup {
    .t tag configure x -tabs [lindex [.t tag configure x -tabs] 3]
} -returnCodes error -result {bad tab alignment "fork": must be left, right, center, or numeric}
test textTag-1.34 {tag configuration options} -body {
    .t tag configure x -underline no
    .t tag cget x -underline
} -cleanup {
    .t tag configure x -underline [lindex [.t tag configure x -underline] 3]
} -result {no}
test textTag-1.35 {configuration options} -body {
    .t tag configure x -underline stupid
} -cleanup {
    .t tag configure x -underline [lindex [.t tag configure x -underline] 3]
} -returnCodes error -result {expected boolean value but got "stupid"}
test textTag-1.36 {tag configuration options} -body {
    .t tag configure x -underlinefg red
    .t tag cget x -underlinefg
} -cleanup {
    .t tag configure x -underlinefg [lindex [.t tag configure x -underlinefg] 3]
} -result {red}
test textTag-1.37 {configuration options} -body {
    .t tag configure x -underlinefg stupid
} -cleanup {
    .t tag configure x -underlinefg [lindex [.t tag configure x -underlinefg] 3]
} -returnCodes error -result {unknown color name "stupid"}


test textTag-2.1 {TkTextTagCmd - "add" option} -body {
    .t tag
} -returnCodes error -result {wrong # args: should be ".t tag option ?arg ...?"}
test textTag-2.2 {TkTextTagCmd - "add" option} -body {
    .t tag gorp
} -returnCodes error -result {bad tag option "gorp": must be add, bind, cget, configure, delete, lower, names, nextrange, prevrange, raise, ranges, or remove}
test textTag-2.3 {TkTextTagCmd - "add" option} -body {
    .t tag add foo
} -returnCodes error -result {wrong # args: should be ".t tag add tagName index1 ?index2 index1 index2 ...?"}
test textTag-2.4 {TkTextTagCmd - "add" option} -body {
    .t tag add x gorp
} -returnCodes error -result {bad text index "gorp"}
test textTag-2.5 {TkTextTagCmd - "add" option} -body {
    .t tag add x 1.2 gorp
} -returnCodes error -result {bad text index "gorp"}
test textTag-2.6 {TkTextTagCmd - "add" option} -setup {
    .t tag delete sel
} -body {
    .t tag add sel 3.2 3.4
    .t tag add sel 3.2 3.0
    .t tag ranges sel
} -result {3.2 3.4}
test textTag-2.7 {TkTextTagCmd - "add" option} -setup {
    .t tag delete x
} -body {
    .t tag add x 1.0 1.end
    .t tag ranges x
} -cleanup {
    .t tag delete x
} -result {1.0 1.6}
test textTag-2.8 {TkTextTagCmd - "add" option} -setup {
    .t tag remove x 1.0 end
} -body {
    .t tag add x 1.2
    .t tag ranges x
} -cleanup {
    .t tag delete x
} -result {1.2 1.3}
test textTag-2.9 {TkTextTagCmd - "add" option} -setup {
    destroy .t.e
} -body {
    entry .t.e
    .t.e insert 0 "Text"
    .t.e select from 0
    .t.e select to 4
    .t tag add sel 3.2 3.4
    selection get
} -cleanup {
    destroy .t.e
} -result 34
test textTag-2.10 {TkTextTagCmd - "add" option} -setup {
    destroy .t.e
} -body {
    entry .t.e
    .t.e insert 0 "Text"
    .t.e select from 0
    .t.e select to 4
    .t configure -exportselection 0
    .t tag add sel 3.2 3.4
    selection get
} -cleanup {
    destroy .t.e
}  -result {Text}
test textTag-2.11 {TkTextTagCmd - "add" option} -body {
    .t tag remove sel 1.0 end
    .t tag add sel 1.1 1.5 2.4 3.1 4.2 4.4
    .t tag ranges sel
} -result {1.1 1.5 2.4 3.1 4.2 4.4}
test textTag-2.12 {TkTextTagCmd - "add" option} -body {
    .t tag remove sel 1.0 end
    .t tag add sel 1.1 1.5 2.4
    .t tag ranges sel
} -cleanup {
    .t tag remove sel 1.0 end
} -result {1.1 1.5 2.4 2.5}
test textTag-2.14 {tag add before -startline - Bug 1615425} -body {
    text .tt
    for {set i 1} {$i <10} {incr i} {
        .tt insert end "Line $i\n"
    }
    .tt tag configure mytag -font {Courier 12 bold}
    .tt peer create .ptt
    .ptt configure -startline 3 -endline 7
    # the test succeeds if next line does not crash
    .tt tag add mytag 1.0 1.end
    destroy .ptt .tt
    set res 1
} -result 1


test textTag-3.1 {TkTextTagCmd - "bind" option} -body {
    .t tag bind
} -returnCodes error -result {wrong # args: should be ".t tag bind tagName ?sequence? ?command?"}
test textTag-3.2 {TkTextTagCmd - "bind" option} -body {
    .t tag bind 1 2 3 4
} -returnCodes error -result {wrong # args: should be ".t tag bind tagName ?sequence? ?command?"}
test textTag-3.3 {TkTextTagCmd - "bind" option} -body {
    .t tag bind x <Enter> script1
    .t tag bind x <Enter>
} -cleanup {
    .t tag delete x
} -result {script1}
test textTag-3.4 {TkTextTagCmd - "bind" option} -body {
    .t tag bind x <Gorp> script2
} -returnCodes error -result {bad event type or keysym "Gorp"}
test textTag-3.5 {TkTextTagCmd - "bind" option} -body {
    .t tag delete x
    .t tag bind x <Enter> script1
    .t tag bind x <FocusIn> script2
} -cleanup {
    .t tag delete x
} -returnCodes error -result {requested illegal events; only key, button, motion, enter, leave, and virtual events may be used}
test textTag-3.6 {TkTextTagCmd - "bind" option} -body {
    .t tag delete x
    .t tag bind x <Enter> script1
    catch {.t tag bind x <FocusIn> script2}
    .t tag bind x
} -cleanup {
    .t tag delete x
} -result {<Enter>}
test textTag-3.7 {TkTextTagCmd - "bind" option} -body {
    .t tag delete x
    .t tag bind x <Enter> script1
    .t tag bind x <Leave> script2
    .t tag bind x a xyzzy
    list [lsort [.t tag bind x]] [.t tag bind x <Enter>] [.t tag bind x a]
} -cleanup {
    .t tag delete x
} -result {{<Enter> <Leave> a} script1 xyzzy}
test textTag-3.8 {TkTextTagCmd - "bind" option} -body {
    .t tag delete x
    .t tag bind x <Enter> script1
    .t tag bind x <Enter> +script2
    .t tag bind x <Enter>
} -cleanup {
    .t tag delete x
} -result {script1
script2}
test textTag-3.9 {TkTextTagCmd - "bind" option} -body {
    .t tag delete x
    .t tag bind x <Enter>
} -cleanup {
    .t tag delete x
} -returnCodes ok -result {}
test textTag-3.10 {TkTextTagCmd - "bind" option} -body {
    .t tag delete x
    .t tag bind x <
} -cleanup {
    .t tag delete x
} -returnCodes error -result {no event type or button # or keysym}


test textTag-4.1 {TkTextTagCmd - "cget" option} -body {
    .t tag cget a
} -returnCodes error -result {wrong # args: should be ".t tag cget tagName option"}
test textTag-4.2 {TkTextTagCmd - "cget" option} -body {
    .t tag cget a b c
} -returnCodes error -result {wrong # args: should be ".t tag cget tagName option"}
test textTag-4.3 {TkTextTagCmd - "cget" option} -body {
    .t tag delete foo
    .t tag cget foo bar
} -returnCodes error -result {tag "foo" isn't defined in text widget}
test textTag-4.4 {TkTextTagCmd - "cget" option} -body {
    .t tag cget sel bogus
} -returnCodes error -result {unknown option "bogus"}
test textTag-4.5 {TkTextTagCmd - "cget" option} -body {
    .t tag delete x
    .t tag configure x -background red
    .t tag cget x -background
} -cleanup {
    .t tag delete x
} -result {red}


test textTag-5.1 {TkTextTagCmd - "configure" option} -body {
    .t tag configure
} -returnCodes error -result {wrong # args: should be ".t tag configure tagName ?-option value ...?"}
test textTag-5.2 {TkTextTagCmd - "configure" option} -body {
    .t tag configure x -foo
} -returnCodes error -result {unknown option "-foo"}
test textTag-5.3 {TkTextTagCmd - "configure" option} -body {
    .t tag configure x -background red -underline
} -cleanup {
    .t tag delete x
} -returnCodes error -result {value for "-underline" missing}
test textTag-5.4 {TkTextTagCmd - "configure" option} -body {
    .t tag delete x
    .t tag configure x -underline yes
    .t tag configure x -underline
} -cleanup {
    .t tag delete x
} -result {-underline {} {} {} yes}
test textTag-5.4a {TkTextTagCmd - "configure" option} -body {
    .t tag delete x
    .t tag configure x -underlinefg lightgreen
    .t tag configure x -underlinefg
} -cleanup {
    .t tag delete x
} -result {-underlinefg {} {} {} lightgreen}
test textTag-5.5 {TkTextTagCmd - "configure" option} -body {
    .t tag delete x
    .t tag configure x -overstrike on
    .t tag cget x -overstrike
} -cleanup {
    .t tag delete x
} -result {on}
test textTag-5.5a {TkTextTagCmd - "configure" option} -body {
    .t tag delete x
    .t tag configure x -overstrikefg lightgreen
    .t tag configure x -overstrikefg
} -cleanup {
    .t tag delete x
} -result {-overstrikefg {} {} {} lightgreen}
test textTag-5.6 {TkTextTagCmd - "configure" option} -body {
    .t tag configure x -overstrike foo
} -cleanup {
    .t tag delete x
} -returnCodes error -result {expected boolean value but got "foo"}
test textTag-5.7 {TkTextTagCmd - "configure" option} -body {
    .t tag delete x
    .t tag configure x -underline stupid
} -cleanup {
    .t tag delete x
} -returnCodes error -result {expected boolean value but got "stupid"}
test textTag-5.8 {TkTextTagCmd - "configure" option} -body {
    .t tag delete x
    .t tag configure x -justify left
    .t tag configure x -justify
} -cleanup {
    .t tag delete x
} -result {-justify {} {} {} left}
test textTag-5.9 {TkTextTagCmd - "configure" option} -body {
    .t tag delete x
    .t tag configure x -justify bogus
} -cleanup {
    .t tag delete x
} -returnCodes error -result {bad justification "bogus": must be left, right, or center}
test textTag-5.10 {TkTextTagCmd - "configure" option} -body {
    .t tag delete x
    .t tag configure x -justify fill
} -cleanup {
    .t tag delete x
} -returnCodes error -result {bad justification "fill": must be left, right, or center}
test textTag-5.11 {TkTextTagCmd - "configure" option} -body {
    .t tag delete x
    .t tag configure x -offset 2
    .t tag configure x -offset
} -cleanup {
    .t tag delete x
} -result {-offset {} {} {} 2}
test textTag-5.12 {TkTextTagCmd - "configure" option} -body {
    .t tag delete x
    .t tag configure x -offset 1.0q
} -cleanup {
    .t tag delete x
} -returnCodes error -result {bad screen distance "1.0q"}
test textTag-5.13 {TkTextTagCmd - "configure" option} -body {
    .t tag delete x
    .t tag configure x -lmargin1 2 -lmargin2 4 -rmargin 5 \
        -lmargincolor darkblue -rmargincolor lightgreen
    list [.t tag configure x -lmargin1] [.t tag configure x -lmargin2] \
        [.t tag configure x -rmargin] [.t tag configure x -lmargincolor] \
        [.t tag configure x -rmargincolor]
} -cleanup {
    .t tag delete x
} -result [list {-lmargin1 {} {} {} 2} {-lmargin2 {} {} {} 4} \
                {-rmargin {} {} {} 5} \
                {-lmargincolor {} {} {} darkblue} {-rmargincolor {} {} {} lightgreen} \
          ]
test textTag-5.14 {TkTextTagCmd - "configure" option} -body {
    .t tag delete x
    .t tag configure x -lmargin1 2.0x
} -cleanup {
    .t tag delete x
} -returnCodes error -result {bad screen distance "2.0x"}
test textTag-5.15 {TkTextTagCmd - "configure" option} -body {
    .t tag delete x
    .t tag configure x -lmargin2 gorp
} -cleanup {
    .t tag delete x
} -returnCodes error -result {bad screen distance "gorp"}
test textTag-5.15a {TkTextTagCmd - "configure" option} -body {
    .t tag delete x
    .t tag configure x -lmargincolor rainbow
} -cleanup {
    .t tag delete x
} -returnCodes error -result {unknown color name "rainbow"}
test textTag-5.16 {TkTextTagCmd - "configure" option} -body {
    .t tag delete x
    .t tag configure x -rmargin 140.1.1
} -cleanup {
    .t tag delete x
} -returnCodes error -result {bad screen distance "140.1.1"}
test textTag-5.16a {TkTextTagCmd - "configure" option} -body {
    .t tag delete x
    .t tag configure x -rmargincolor rainbow
} -cleanup {
    .t tag delete x
} -returnCodes error -result {unknown color name "rainbow"}
.t tag delete x
test textTag-5.17 {TkTextTagCmd - "configure" option} -body {
    .t tag delete x
    .t tag configure x -spacing1 2 -spacing2 4 -spacing3 6
    list [.t tag configure x -spacing1] [.t tag configure x -spacing2] \
        [.t tag configure x -spacing3]
} -cleanup {
    .t tag delete x
} -result {{-spacing1 {} {} {} 2} {-spacing2 {} {} {} 4} {-spacing3 {} {} {} 6}}
test textTag-5.18 {TkTextTagCmd - "configure" option} -body {
    .t tag delete x
    .t tag configure x -spacing1 2.0x
} -cleanup {
    .t tag delete x
} -returnCodes error -result {bad screen distance "2.0x"}
test textTag-5.19 {TkTextTagCmd - "configure" option} -body {
    .t tag delete x
    .t tag configure x -spacing1 lousy
} -cleanup {
    .t tag delete x
} -returnCodes error -result {bad screen distance "lousy"}
test textTag-5.20 {TkTextTagCmd - "configure" option} -body {
    .t tag delete x
    .t tag configure x -spacing1 4.2.3
} -cleanup {
    .t tag delete x
} -returnCodes error -result {bad screen distance "4.2.3"}
test textTag-5.21 {TkTextTagCmd - "configure" option} -body {
    .t configure -selectborderwidth 2 -selectforeground blue \
        -selectbackground black
    .t tag configure sel -borderwidth 4 -foreground green -background yellow
    set x {}
    foreach i {-selectborderwidth -selectforeground -selectbackground} {
        lappend x [lindex [.t configure $i] 4]
    }
    return $x
} -result {4 green yellow}
test textTag-5.22 {TkTextTagCmd - "configure" option} -body {
    .t configure -selectborderwidth 20
    .t tag configure sel -borderwidth {}
    .t cget -selectborderwidth
} -result {}
test textTag-5.23 {TkTextTagCmd - "configure" option} -body {
    set x {}
    # when [.t tag cget sel -selectbackground] == "", mirroring happens between
    #     the text widget option -selectbackground
    # and the tag         option -background
    .t tag configure sel -selectbackground {}
    .t configure -selectbackground black
    .t tag configure sel -background yellow
    lappend x [.t cget -selectbackground]
    .t tag configure sel -background orange
    .t configure -selectbackground blue
    lappend x [.t tag cget sel -background]
    # when [.t tag cget sel -selectbackground] != "", mirroring happens between
    #     the text widget option -selectbackground
    # and the tag         option -selectbackground
    .t tag configure sel -selectbackground green
    .t configure -selectbackground red
    lappend x [.t tag cget sel -selectbackground]
    .t configure -selectbackground black
    .t tag configure sel -selectbackground white
    lappend x [.t cget -selectbackground]
    return $x
} -result {yellow blue red white}
test textTag-5.24 {TkTextTagCmd - "configure" option} -body {
    set x {}
    # when [.t tag cget sel -selectforeground] == "", mirroring happens between
    #     the text widget option -selectforeground
    # and the tag         option -foreground
    .t tag configure sel -selectforeground {}
    .t configure -selectforeground black
    .t tag configure sel -foreground yellow
    lappend x [.t cget -selectforeground]
    .t tag configure sel -foreground orange
    .t configure -selectforeground blue
    lappend x [.t tag cget sel -foreground]
    # when [.t tag cget sel -selectforeground] != "", mirroring happens between
    #     the text widget option -selectforeground
    # and the tag         option -selectforeground
    .t tag configure sel -selectforeground green
    .t configure -selectforeground red
    lappend x [.t tag cget sel -selectforeground]
    .t configure -selectforeground black
    .t tag configure sel -selectforeground white
    lappend x [.t cget -selectforeground]
    return $x
} -result {yellow blue red white}

test textTag-6.1 {TkTextTagCmd - "delete" option} -body {
    .t tag delete
} -returnCodes error -result {wrong # args: should be ".t tag delete tagName ?tagName ...?"}
test textTag-6.2 {TkTextTagCmd - "delete" option} -body {
    .t tag delete zork
} -returnCodes ok -result {}
test textTag-6.3 {TkTextTagCmd - "delete" option} -setup {
    .t tag delete {*}[.t tag names]
} -body {
    .t tag config x -background black
    .t tag config y -foreground white
    .t tag config z -background black
    .t tag delete y z
    lsort [.t tag names]
} -cleanup {
    .t tag delete x
} -result {sel x}
test textTag-6.4 {TkTextTagCmd - "delete" option} -setup {
    .t tag delete {*}[.t tag names]
} -body {
    .t tag config x -background black
    .t tag config y -foreground white
    .t tag config z -background black
    eval .t tag delete [.t tag names]
    .t tag names
} -result {sel}
test textTag-6.5 {TkTextTagCmd - "delete" option} -body {
    .t tag bind x <Enter> foo
    .t tag delete x
    .t tag configure x -background black
    .t tag bind x
} -cleanup {
    .t tag delete x
} -result {}


test textTag-7.1 {TkTextTagCmd - "lower" option} -body {
    .t tag lower
} -returnCodes error -result {wrong # args: should be ".t tag lower tagName ?belowThis?"}
test textTag-7.2 {TkTextTagCmd - "lower" option} -body {
    .t tag lower foo
} -returnCodes error -result {tag "foo" isn't defined in text widget}
test textTag-7.3 {TkTextTagCmd - "lower" option} -body {
    .t tag lower sel bar
} -returnCodes error -result {tag "bar" isn't defined in text widget}
test textTag-7.4 {TkTextTagCmd - "lower" option} -setup {
    .t tag delete {*}[.t tag names]
    .t tag remove sel 1.0 end
    foreach i {a b c d} {
        .t tag configure $i -background black
    }
} -body {
    .t tag lower c
    .t tag names
} -cleanup {
    .t tag delete {*}[.t tag names]
} -result {c sel a b d}
test textTag-7.5 {TkTextTagCmd - "lower" option} -setup {
    .t tag delete {*}[.t tag names]
    .t tag remove sel 1.0 end
    foreach i {a b c d} {
        .t tag configure $i -background black
    }
} -body {
    .t tag lower d b
    .t tag names
} -cleanup {
    .t tag delete {*}[.t tag names]
} -result {sel a d b c}
test textTag-7.6 {TkTextTagCmd - "lower" option} -setup {
    .t tag delete {*}[.t tag names]
    .t tag remove sel 1.0 end
    foreach i {a b c d} {
        .t tag configure $i -background black
    }
} -body {
    .t tag lower a c
    .t tag names
} -cleanup {
    .t tag delete {*}[.t tag names]
} -result {sel b a c d}


test textTag-8.1 {TkTextTagCmd - "names" option} -body {
    .t tag names a b
} -cleanup {
    .t tag delete {*}[.t tag names]
} -returnCodes error -result {wrong # args: should be ".t tag names ?index?"}
test textTag-8.2 {TkTextTagCmd - "names" option} -setup {
    .t tag delete {*}[.t tag names]
    .t tag remove sel 1.0 end
    foreach i {a b c d} {
        .t tag configure $i -background black
    }
} -body {
    .t tag names
} -cleanup {
    .t tag delete {*}[.t tag names]
} -result {sel a b c d}
test textTag-8.3 {TkTextTagCmd - "names" option} -setup {
    .t tag delete {*}[.t tag names]
    .t tag remove sel 1.0 end
    foreach i {a b c d} {
        .t tag configure $i -background black
    }
} -body {
    .t tag add "a b" 2.1 2.6
    .t tag add c 2.4 2.7
    .t tag names 2.5
} -cleanup {
    .t tag delete {*}[.t tag names]
} -result {c {a b}}


test textTag-9.1 {TkTextTagCmd - "nextrange" option} -body {
    .t tag nextrange x
} -returnCodes error -result {wrong # args: should be ".t tag nextrange tagName index1 ?index2?"}
test textTag-9.2 {TkTextTagCmd - "nextrange" option} -body {
    .t tag nextrange x 1 2 3
} -returnCodes error -result {wrong # args: should be ".t tag nextrange tagName index1 ?index2?"}
test textTag-9.3 {TkTextTagCmd - "nextrange" option} -body {
    .t tag nextrange foo 1.0
} -returnCodes ok -result {}
test textTag-9.4 {TkTextTagCmd - "nextrange" option} -setup {
    .t tag delete x
} -body {
    .t tag add x 2.3 2.5
    .t tag nextrange x foo
} -cleanup {
    .t tag delete x
} -returnCodes error -result {bad text index "foo"}
test textTag-9.5 {TkTextTagCmd - "nextrange" option} -setup {
    .t tag delete x
} -body {
    .t tag add x 2.3 2.5
    .t tag add x 2.9 3.1
    .t tag add x 7.2
    .t tag nextrange x 1.0 bar
} -cleanup {
    .t tag delete x
} -returnCodes error -result {bad text index "bar"}
test textTag-9.6 {TkTextTagCmd - "nextrange" option} -setup {
    .t tag delete x
} -body {
    .t tag add x 2.3 2.5
    .t tag add x 2.9 3.1
    .t tag add x 7.2
    .t tag nextrange x 1.0
} -cleanup {
    .t tag delete x
} -result {2.3 2.5}
test textTag-9.7 {TkTextTagCmd - "nextrange" option} -setup {
    .t tag delete x
} -body {
    .t tag add x 2.3 2.5
    .t tag add x 2.9 3.1
    .t tag add x 7.2
    .t tag nextrange x 2.2
} -cleanup {
    .t tag delete x
} -result {2.3 2.5}
test textTag-9.8 {TkTextTagCmd - "nextrange" option} -setup {
    .t tag delete x
} -body {
    .t tag add x 2.3 2.5
    .t tag add x 2.9 3.1
    .t tag add x 7.2
    .t tag nextrange x 2.3
} -cleanup {
    .t tag delete x
} -result {2.3 2.5}
test textTag-9.9 {TkTextTagCmd - "nextrange" option} -setup {
    .t tag delete x
} -body {
    .t tag add x 2.3 2.5
    .t tag add x 2.9 3.1
    .t tag add x 7.2
    .t tag nextrange x 2.4
} -cleanup {
    .t tag delete x
} -result {2.9 3.1}
test textTag-9.10 {TkTextTagCmd - "nextrange" option} -setup {
    .t tag delete x
} -body {
    .t tag add x 2.3 2.5
    .t tag add x 2.9 3.1
    .t tag add x 7.2
    .t tag nextrange x 2.4 2.9
} -cleanup {
    .t tag delete x
} -result {}
test textTag-9.11 {TkTextTagCmd - "nextrange" option} -setup {
    .t tag delete x
} -body {
    .t tag add x 2.3 2.5
    .t tag add x 2.9 3.1
    .t tag add x 7.2
    .t tag nextrange x 2.4 2.10
} -cleanup {
    .t tag delete x
} -result {2.9 3.1}
test textTag-9.12 {TkTextTagCmd - "nextrange" option} -setup {
    .t tag delete x
} -body {
    .t tag add x 2.3 2.5
    .t tag add x 2.9 3.1
    .t tag add x 7.2
    .t tag nextrange x 2.4 2.11
} -cleanup {
    .t tag delete x
} -result {2.9 3.1}
test textTag-9.13 {TkTextTagCmd - "nextrange" option} -setup {
    .t tag delete x
} -body {
    .t tag add x 2.3 2.5
    .t tag add x 2.9 3.1
    .t tag add x 7.2
    .t tag nextrange x 7.0
} -cleanup {
    .t tag delete x
} -result {7.2 7.3}
test textTag-9.14 {TkTextTagCmd - "nextrange" option} -setup {
    .t tag delete x
} -body {
    .t tag add x 2.3 2.5
    .t tag add x 2.9 3.1
    .t tag add x 7.2
    .t tag nextrange x 7.3
} -cleanup {
    .t tag delete x
} -result {}


test textTag-10.1 {TkTextTagCmd - "prevrange" option} -body {
    .t tag prevrange x
} -returnCodes error -result {wrong # args: should be ".t tag prevrange tagName index1 ?index2?"}
test textTag-10.2 {TkTextTagCmd - "prevrange" option} -body {
    .t tag prevrange x 1 2 3
} -returnCodes error -result {wrong # args: should be ".t tag prevrange tagName index1 ?index2?"}
test textTag-10.3 {TkTextTagCmd - "prevrange" option} -setup {
    .t tag delete x
} -body {
    .t tag prevrange foo end
} -cleanup {
    .t tag delete x
} -returnCodes ok -result {}
test textTag-10.4 {TkTextTagCmd - "prevrange" option} -setup {
    .t tag delete x
} -body {
    .t tag add x 2.3 2.5
    .t tag add x 2.9 3.1
    .t tag add x 7.2
    .t tag prevrange x foo
} -cleanup {
    .t tag delete x
} -returnCodes error -result {bad text index "foo"}
test textTag-10.5 {TkTextTagCmd - "prevrange" option} -setup {
    .t tag delete x
} -body {
    .t tag add x 2.3 2.5
    .t tag add x 2.9 3.1
    .t tag add x 7.2
    .t tag prevrange x end bar
} -cleanup {
    .t tag delete x
} -returnCodes error -result {bad text index "bar"}
test textTag-10.6 {TkTextTagCmd - "prevrange" option} -setup {
    .t tag delete x
} -body {
    .t tag add x 2.3 2.5
    .t tag add x 2.9 3.1
    .t tag add x 7.2
    .t tag prevrange x end
} -cleanup {
    .t tag delete x
} -result {7.2 7.3}
test textTag-10.7 {TkTextTagCmd - "prevrange" option} -setup {
    .t tag delete x
} -body {
    .t tag add x 2.3 2.5
    .t tag add x 2.9 3.1
    .t tag add x 7.2
    .t tag prevrange x 2.4
} -cleanup {
    .t tag delete x
} -result {2.3 2.5}
test textTag-10.8 {TkTextTagCmd - "prevrange" option} -setup {
    .t tag delete x
} -body {
    .t tag add x 2.3 2.5
    .t tag add x 2.9 3.1
    .t tag add x 7.2
    .t tag prevrange x 2.5
} -cleanup {
    .t tag delete x
} -result {2.3 2.5}
test textTag-10.9 {TkTextTagCmd - "prevrange" option} -setup {
    .t tag delete x
} -body {
    .t tag add x 2.3 2.5
    .t tag add x 2.9 3.1
    .t tag add x 7.2
    .t tag prevrange x 2.9
} -cleanup {
    .t tag delete x
} -result {2.3 2.5}
test textTag-10.10 {TkTextTagCmd - "prevrange" option} -setup {
    .t tag delete x
} -body {
    .t tag add x 2.3 2.5
    .t tag add x 2.9 3.1
    .t tag add x 7.2
    .t tag prevrange x 2.9 2.6
} -cleanup {
    .t tag delete x
} -result {}
test textTag-10.11 {TkTextTagCmd - "prevrange" option} -setup {
    .t tag delete x
} -body {
    .t tag add x 2.3 2.5
    .t tag add x 2.9 3.1
    .t tag add x 7.2
    .t tag prevrange x 2.9 2.5
} -cleanup {
    .t tag delete x
} -result {}
test textTag-10.12 {TkTextTagCmd - "prevrange" option} -setup {
    .t tag delete x
} -body {
    .t tag add x 2.3 2.5
    .t tag add x 2.9 3.1
    .t tag add x 7.2
    .t tag prevrange x 2.9 2.3
} -cleanup {
    .t tag delete x
} -result {2.3 2.5}
test textTag-10.13 {TkTextTagCmd - "prevrange" option} -setup {
    .t tag delete x
} -body {
    .t tag add x 2.3 2.5
    .t tag add x 2.9 3.1
    .t tag add x 7.2
    .t tag prevrange x 7.0
} -cleanup {
    .t tag delete x
} -result {2.9 3.1}
test textTag-10.14 {TkTextTagCmd - "prevrange" option} -setup {
    .t tag delete x
} -body {
    .t tag add x 2.3 2.5
    .t tag add x 2.9 3.1
    .t tag add x 7.2
    .t tag prevrange x 2.3
} -cleanup {
    .t tag delete x
} -result {}


test textTag-11.1 {TkTextTagCmd - "raise" option} -body {
    .t tag raise
} -returnCodes error -result {wrong # args: should be ".t tag raise tagName ?aboveThis?"}
test textTag-11.2 {TkTextTagCmd - "raise" option} -body {
    .t tag raise foo
} -returnCodes error -result {tag "foo" isn't defined in text widget}
test textTag-11.3 {TkTextTagCmd - "raise" option} -body {
    .t tag raise sel bar
} -returnCodes error -result {tag "bar" isn't defined in text widget}
test textTag-11.4 {TkTextTagCmd - "raise" option} -setup {
    .t tag delete {*}[.t tag names]
    .t tag remove sel 1.0 end
    foreach i {a b c d} {
        .t tag configure $i -background black
    }
} -body {
    .t tag raise c
    .t tag names
} -cleanup {
    .t tag delete {*}[.t tag names]
} -result {sel a b d c}
test textTag-11.5 {TkTextTagCmd - "raise" option} -setup {
    .t tag delete {*}[.t tag names]
    .t tag remove sel 1.0 end
    foreach i {a b c d} {
        .t tag configure $i -background black
    }
} -body {
    .t tag raise d b
    .t tag names
} -cleanup {
    .t tag delete {*}[.t tag names]
} -result {sel a b d c}
test textTag-11.6 {TkTextTagCmd - "raise" option} -setup {
    .t tag delete {*}[.t tag names]
    .t tag remove sel 1.0 end
    foreach i {a b c d} {
        .t tag configure $i -background black
    }
} -body {
    .t tag raise a c
    .t tag names
} -cleanup {
    .t tag delete {*}[.t tag names]
} -result {sel b c a d}


test textTag-12.1 {TkTextTagCmd - "ranges" option} -body {
    .t tag ranges
} -returnCodes error -result {wrong # args: should be ".t tag ranges tagName"}
test textTag-12.2 {TkTextTagCmd - "ranges" option} -body {
    .t tag delete x
    .t tag ranges x
} -result {}
test textTag-12.3 {TkTextTagCmd - "ranges" option} -setup {
    .t tag delete x
} -body {
    .t tag add x 2.2
    .t tag add x 2.7 4.15
    .t tag add x 5.2 5.5
    .t tag ranges x
} -cleanup {
    .t tag delete x
} -result {2.2 2.3 2.7 4.6 5.2 5.5}
test textTag-12.4 {TkTextTagCmd - "ranges" option} -setup {
    .t tag delete x
} -body {
    .t tag add x 1.0 3.0
    .t tag add x 4.0 end
    .t tag ranges x
} -cleanup {
    .t tag delete x
} -result {1.0 3.0 4.0 8.0}


test textTag-13.1 {TkTextTagCmd - "remove" option} -body {
    .t tag remove
} -returnCodes error -result {wrong # args: should be ".t tag remove tagName index1 ?index2 index1 index2 ...?"}
test textTag-13.2 {TkTextTagCmd - "remove" option} -setup {
    .t tag delete x
} -body {
    .t tag add x 2.2 2.11
    .t tag remove x 2.3 2.7
    .t tag ranges x
} -cleanup {
    .t tag delete x
} -result {2.2 2.3 2.7 2.11}
test textTag-13.3 {TkTextTagCmd - "remove" option} -setup {
    destroy .t.e
} -body {
    entry .t.e
    .t.e insert 0 "Text"
    .t configure -exportselection 1
    .t tag remove sel 1.0 end
    .t tag add sel 2.4 3.3
    .t.e select to 4
    .t tag remove sel 2.7 3.1
    selection get
} -cleanup {
    destroy .t.e
} -result {Text}


test textTag-14.1 {SortTags} -setup {
    .t tag delete a b c d
} -body {
    foreach i {a b c d} {
        .t tag add $i 2.0 2.2
    }
    .t tag names 2.1
} -cleanup {
    .t tag delete a b c d
} -result {a b c d}
.t tag delete a b c d
test textTag-14.2 {SortTags} -setup {
    .t tag delete a b c d
} -body {
    foreach i {a b c d} {
        .t tag configure $i -background black
    }
    foreach i {d c b a} {
        .t tag add $i 2.0 2.2
    }
    .t tag names 2.1
} -cleanup {
    .t tag delete a b c d
} -result {a b c d}
test textTag-14.3 {SortTags} -setup {
    .t tag delete {*}[.t tag names]
} -body {
    for {set i 0} {$i < 30} {incr i} {
        .t tag add x$i 2.0 2.2
    }
    .t tag names 2.1
} -cleanup {
    .t tag delete {*}[.t tag names]
} -result {x0 x1 x2 x3 x4 x5 x6 x7 x8 x9 x10 x11 x12 x13 x14 x15 x16 x17 x18 x19 x20 x21 x22 x23 x24 x25 x26 x27 x28 x29}
test textTag-14.4 {SortTags} -setup {
    .t tag delete {*}[.t tag names]
} -body {
    for {set i 0} {$i < 30} {incr i} {
        .t tag configure x$i -background black
    }
    for {set i 29} {$i >= 0} {incr i -1} {
        .t tag add x$i 2.0 2.2
    }
    .t tag names 2.1
} -cleanup {
    .t tag delete {*}[.t tag names]
} -result {x0 x1 x2 x3 x4 x5 x6 x7 x8 x9 x10 x11 x12 x13 x14 x15 x16 x17 x18 x19 x20 x21 x22 x23 x24 x25 x26 x27 x28 x29}


set curFont [.t cget -font]
set curWrap [.t cget -wrap]
set c [.t bbox 2.1]
set x1 [expr {[lindex $c 0] + [lindex $c 2]/2}]
set y1 [expr {[lindex $c 1] + [lindex $c 3]/2}]
set c [.t bbox 3.2]
set x2 [expr {[lindex $c 0] + [lindex $c 2]/2}]
set y2 [expr {[lindex $c 1] + [lindex $c 3]/2}]
set c [.t bbox 4.3]
set x3 [expr {[lindex $c 0] + [lindex $c 2]/2}]
set y3 [expr {[lindex $c 1] + [lindex $c 3]/2}]
.t configure -font $textWidgetFont -wrap none
update
set c [.t bbox 2.1]
set x4 [expr [lindex $c 0] + [lindex $c 2]/2]
set y4 [expr [lindex $c 1] + [lindex $c 3]/2]
set c [.t bbox 3.2]
set x5 [expr [lindex $c 0] + [lindex $c 2]/2]
set y5 [expr [lindex $c 1] + [lindex $c 3]/2]
.t configure -font $curFont -wrap $curWrap

test textTag-15.1 {TkTextBindProc} -setup {
    .t tag delete x y
    wm geometry . +200+200 ; update
    event generate {} <Motion> -warp 1 -x 5 -y 5 ; update idletasks ; after 50
} -body {
    bind .t <ButtonRelease> {lappend x up}
    .t tag bind x <ButtonRelease> {lappend x x-up}
    .t tag bind y <ButtonRelease> {lappend x y-up}
    set x {}
    .t tag add x 2.0 2.4
    .t tag add y 4.3
    event gen .t <Button> -x $x1 -y $y1
    event gen .t <Motion> -x $x1 -y $y1
    event gen .t <ButtonRelease> -x $x1 -y $y1
    event gen .t <Button> -x $x1 -y $y1
    event gen .t <Motion> -x $x2 -y $y2
    event gen .t <ButtonRelease> -x $x2 -y $y2
    event gen .t <Button> -x $x2 -y $y2
    event gen .t <Motion> -x $x3 -y $y3
    event gen .t <ButtonRelease> -x $x3 -y $y3
    return $x
} -cleanup {
    .t tag delete x y
    bind .t <ButtonRelease> {}
} -result {x-up up up y-up up}

test textTag-15.2 {TkTextBindProc} -setup {
    .t tag delete x y
    wm geometry . +200+200 ; update
    event generate {} <Motion> -warp 1 -x 5 -y 5 ; update idletasks ; after 50
} -body {
    .t tag bind x <Enter> {lappend x x-enter}
    .t tag bind x <Button> {lappend x x-down}
    .t tag bind x <ButtonRelease> {lappend x x-up}
    .t tag bind x <Leave> {lappend x x-leave}
    .t tag bind y <Enter> {lappend x y-enter}
    .t tag bind y <Button> {lappend x y-down}
    .t tag bind y <ButtonRelease> {lappend x y-up}
    .t tag bind y <Leave> {lappend x y-leave}
    event gen .t <Motion> -x 0 -y 0
    set x {}
    .t tag add x 2.0 2.4
    .t tag add y 4.3
    event gen .t <Motion> -x $x1 -y $y1
    lappend x |
    event gen .t <Button> -x $x1 -y $y1
    lappend x |
    event gen .t <Motion> -x $x3 -y $y3 -state 0x100
    lappend x |
    event gen .t <ButtonRelease> -x $x3 -y $y3
    return $x
} -cleanup {
    .t tag delete x y
} -result {x-enter | x-down | | x-up x-leave y-enter}

test textTag-15.3 {TkTextBindProc} -setup {
    .t tag delete x y
    wm geometry . +200+200 ; update
    event generate {} <Motion> -warp 1 -x 5 -y 5 ; update idletasks ; after 50
} -body {
    .t tag bind x <Enter> {lappend x x-enter}
    .t tag bind x <Button-1> {lappend x x-down}
    .t tag bind x <ButtonRelease-1> {lappend x x-up}
    .t tag bind x <Leave> {lappend x x-leave}
    .t tag bind y <Enter> {lappend x y-enter}
    .t tag bind y <Button-1> {lappend x y-down}
    .t tag bind y <ButtonRelease-1> {lappend x y-up}
    .t tag bind y <Leave> {lappend x y-leave}
    event gen .t <Motion> -x 0 -y 0
    set x {}
    .t tag add x 2.0 2.4
    .t tag add y 4.3
    event gen .t <Motion> -x $x1 -y $y1
    lappend x |
    event gen .t <Button-1> -x $x1 -y $y1
    lappend x |
    event gen .t <Button-2> -x $x1 -y $y1 -state 0x100
    lappend x |
    event gen .t <Motion> -x $x3 -y $y3  -state 0x300
    lappend x |
    event gen .t <ButtonRelease-1> -x $x3 -y $y3 -state 0x300
    lappend x |
    event gen .t <ButtonRelease-2> -x $x3 -y $y3 -state 0x200
    return $x
} -cleanup {
    .t tag delete x y
} -result {x-enter | x-down | | | x-up | x-leave y-enter}


test textTag-16.1 {TkTextPickCurrent procedure} -setup {
    .t tag delete {*}[.t tag names]
    wm geometry . +200+200 ; update
    event generate {} <Motion> -warp 1 -x 5 -y 5 ; update idletasks ; after 50
} -body {
    event gen .t <ButtonRelease-1> -state 0x100 -x $x1 -y $y1
    set x [.t index current]
    event gen .t <Motion> -x $x2 -y $y2
    lappend x [.t index current]
    event gen .t <Button-1> -x $x2 -y $y2
    lappend x [.t index current]
    event gen .t <Motion> -x $x3 -y $y3 -state 0x100
    lappend x [.t index current]
    event gen .t <Button-3> -state 0x100 -x $x3 -y $y3
    lappend x [.t index current]
    event gen .t <ButtonRelease-3> -state 0x300 -x $x3 -y $y3
    lappend x [.t index current]
    event gen .t <ButtonRelease-1> -state 0x100 -x $x3 -y $y3
    lappend x [.t index current]
} -result {2.1 3.2 3.2 3.2 3.2 3.2 4.3}

test textTag-16.2 {TkTextPickCurrent procedure} -constraints {
    haveFontSizes
} -setup {
    .t tag delete {*}[.t tag names]
    wm geometry . +200+200 ; update
    event generate {} <Motion> -warp 1 -x 5 -y 5 ; update idletasks ; after 50
    .t configure -font $textWidgetFont -wrap none
} -body {
    .t tag configure big -font $bigFont
    event gen .t <ButtonRelease-1> -state 0x100 -x $x4 -y $y4
    event gen .t <Motion> -x $x5 -y $y5
    set x [.t index current]
    .t tag add big 3.0
    update
    lappend x [.t index current]
} -cleanup {
    .t tag delete big
    .t configure -font $curFont -wrap $curWrap
} -result {3.2 3.1}

test textTag-16.3 {TkTextPickCurrent procedure} -setup {
    foreach i {a b c d} {
        .t tag remove $i 1.0 end
    }
    wm geometry . +200+200 ; update
    event generate {} <Motion> -warp 1 -x 5 -y 5 ; update idletasks ; after 50
} -body {
    foreach i {a b c d} {
        .t tag bind $i <Enter> "lappend x enter-$i"
        .t tag bind $i <Leave> "lappend x leave-$i"
    }
    .t tag lower b
    .t tag lower a
    set x {}
    event gen .t <Motion> -x $x1 -y $y1
    .t tag add a 2.1 3.3
    .t tag add b 2.1
    .t tag add c 3.2
    update
    lappend x |
    event gen .t <Motion> -x $x2 -y $y2
    lappend x |
    event gen .t <Motion> -x $x3 -y $y3
    return $x
} -cleanup {
    .t tag delete {*}[.t tag names]
} -result {enter-a enter-b | leave-b enter-c | leave-a leave-c}

test textTag-16.4 {TkTextPickCurrent procedure} -setup {
    foreach i {a b c d} {
        .t tag remove $i 1.0 end
    }
    wm geometry . +200+200 ; update
    event generate {} <Motion> -warp 1 -x 5 -y 5 ; update idletasks ; after 50
} -body {
    foreach i {a b c d} {
        .t tag bind $i <Enter> "lappend x enter-$i"
        .t tag bind $i <Leave> "lappend x leave-$i"
    }
    .t tag lower b
    .t tag lower a
    set x {}
    event gen .t <Motion> -x $x1 -y $y1
    .t tag add a 2.1 3.3
    .t tag add b 2.1
    .t tag add c 2.1
    update
    lappend x |
    .t tag lower c
    event gen .t <Motion> -x $x2 -y $y2
    return $x
} -cleanup {
    .t tag delete {*}[.t tag names]
} -result {enter-a enter-b enter-c | leave-c leave-b}

test textTag-16.5 {TkTextPickCurrent procedure} -constraints {
    haveFontSizes
} -setup {
    foreach i {big a b c d} {
        .t tag remove $i 1.0 end
    }
    wm geometry . +200+200 ; update
    event generate {} <Motion> -warp 1 -x 5 -y 5 ; update idletasks ; after 50
    .t configure -font $textWidgetFont -wrap none
} -body {
    .t tag configure big -font $bigFont
    event gen .t <Motion> -x $x4 -y $y4
    .t tag bind a <Enter> {.t tag add big 3.0 3.2}
    .t tag add a 3.2
    event gen .t <Motion> -x $x5 -y $y5
    .t index current
} -cleanup {
    .t tag delete a big
    .t configure -font $curFont -wrap $curWrap
} -result {3.2}

test textTag-16.6 {TkTextPickCurrent procedure} -constraints {
<<<<<<< HEAD
    haveFontSizes
=======
    haveCourier12 failsOnUbuntuNoXft
>>>>>>> 2cfcf649
} -setup {
    foreach i {big a b c d} {
        .t tag remove $i 1.0 end
    }
    wm geometry . +200+200 ; update
    event generate {} <Motion> -warp 1 -x 5 -y 5 ; update idletasks ; after 50
    .t configure -font $textWidgetFont -wrap none
} -body {
    .t tag configure big -font $bigFont
    event gen .t <Motion> -x $x4 -y $y4
    .t tag bind a <Enter> {.t tag add big 3.0 3.2}
    .t tag add a 3.2
    event gen .t <Motion> -x $x5 -y $y5
    update
    .t index current
} -cleanup {
    .t tag delete a big
    .t configure -font $curFont -wrap $curWrap
} -result {3.1}

test textTag-16.7 {TkTextPickCurrent procedure} -constraints {
<<<<<<< HEAD
    haveFontSizes
=======
    haveCourier12 failsOnUbuntuNoXft
>>>>>>> 2cfcf649
} -setup {
    foreach i {big a b c d} {
        .t tag remove $i 1.0 end
    }
    wm geometry . +200+200 ; update
    event generate {} <Motion> -warp 1 -x 5 -y 5 ; update idletasks ; after 50
    .t configure -font $textWidgetFont -wrap none
} -body {
    .t tag configure big -font $bigFont
    .t tag bind a <Enter> {.t tag add big 3.0 3.2}
    .t tag add a 3.2

    event gen .t <Motion> -x $x4 -y $y4
    .t tag bind a <Leave> {.t tag add big 3.0 3.2}
    .t tag add a 2.1
    event gen .t <Motion> -x $x5 -y $y5
    update
    .t index current
} -cleanup {
    .t tag delete a big
    .t configure -font $curFont -wrap $curWrap
} -result {3.1}


test textTag-17.1 {insert procedure inserts tags} -setup {
    .t delete 1.0 end
} -body {
    # Objectification of the text widget had a problem
    # with inserting tags when using 'end'. Check that
    # bug has been fixed.
    .t insert end abcd {x} \n {} efgh {y} \n {}
    .t dump -tag 1.0 end
} -result {tagon x 1.0 tagoff x 1.4 tagon y 2.0 tagoff y 2.4}


test textTag-18.1 {TkTextPickCurrent tag bindings} -setup {
    destroy .t
    wm geometry . +200+200 ; update
    event generate {} <Motion> -warp 1 -x 5 -y 5 ; update idletasks ; after 50
} -body {
    text .t -width 30 -height 4 -relief sunken -borderwidth 10 \
      -highlightthickness 10 -pady 2
    pack .t
    update ; # map the window, otherwise -warp can't be done

    .t insert end " Tag here " TAG " no tag here"
    .t tag configure TAG -borderwidth 4 -relief raised
    .t tag bind TAG <Enter>  {lappend res "%x %y tag-Enter"}
    .t tag bind TAG <Leave>  {lappend res "%x %y tag-Leave"}
    bind .t <Enter> {lappend res Enter}
    bind .t <Leave> {lappend res Leave}

    set res {}
    # Bindings must not trigger on the widget border, only over
    # the actual tagged characters themselves.
    event gen .t <Motion> -warp 1 -x 0 -y 0 ; update
    event gen .t <Motion> -warp 1 -x 10 -y 10 ; update
    event gen .t <Motion> -warp 1 -x 25 -y 25 ; update
    event gen .t <Motion> -warp 1 -x 20 -y 20 ; update
    event gen .t <Motion> -warp 1 -x 10 -y 10 ; update
    event gen .t <Motion> -warp 1 -x 25 -y 25 ; update
    return $res
} -cleanup {
    destroy .t
} -result {Enter {25 25 tag-Enter} {20 20 tag-Leave} {25 25 tag-Enter}}

destroy .t

# cleanup
cleanupTests
return<|MERGE_RESOLUTION|>--- conflicted
+++ resolved
@@ -11,7 +11,6 @@
 eval tcltest::configure $argv
 tcltest::loadTestedCommands
 
-<<<<<<< HEAD
 set textWidgetFont {Courier 12}
 set bigFont        {Courier 24}
 
@@ -26,10 +25,9 @@
     [font metrics $bigFont -fixed] &&
     [font actual  $bigFont -size] == 24 }
 ]
-=======
+
 testConstraint failsOnUbuntu [expr {![info exists ::env(TRAVIS_OS_NAME)] || ![string match linux $::env(TRAVIS_OS_NAME)]}]
 testConstraint failsOnUbuntuNoXft [expr {[testConstraint failsOnUbuntu] || ([catch {tk::pkgconfig get fontsystem} fs] || ($fs ne "xft"))}]
->>>>>>> 2cfcf649
 
 destroy .t
 text .t -width 20 -height 10
@@ -1443,11 +1441,7 @@
 } -result {3.2}
 
 test textTag-16.6 {TkTextPickCurrent procedure} -constraints {
-<<<<<<< HEAD
-    haveFontSizes
-=======
-    haveCourier12 failsOnUbuntuNoXft
->>>>>>> 2cfcf649
+    haveFontSizes failsOnUbuntuNoXft
 } -setup {
     foreach i {big a b c d} {
         .t tag remove $i 1.0 end
@@ -1469,11 +1463,7 @@
 } -result {3.1}
 
 test textTag-16.7 {TkTextPickCurrent procedure} -constraints {
-<<<<<<< HEAD
-    haveFontSizes
-=======
-    haveCourier12 failsOnUbuntuNoXft
->>>>>>> 2cfcf649
+    haveFontSizes failsOnUbuntuNoXft
 } -setup {
     foreach i {big a b c d} {
         .t tag remove $i 1.0 end
