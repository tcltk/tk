# This file is a Tcl script to test out the procedures in the file
# tkCursor.c.  It is organized in the standard white-box fashion for
# Tcl tests.
#
# Copyright (c) 1998 Sun Microsystems, Inc.
# Copyright (c) 1998-1999 by Scriptics Corporation.
# All rights reserved.

package require tcltest 2.2
namespace import ::tcltest::*
eval tcltest::configure $argv
tcltest::loadTestedCommands

<<<<<<< HEAD

# Tests 2.3 and 2.4 need a helper file with a very specific name and
# controlled format.
proc setWincur {wincurName} {
	upvar $wincurName wincur
	set wincur(data_octal) {
	    000 000 002 000 001 000 040 040 000 000 007 000 007 000 060 001
	    000 000 026 000 000 000 050 000 000 000 040 000 000 000 100 000
	    000 000 001 000 001 000 000 000 000 000 000 000 000 000 000 000
	    000 000 000 000 000 000 000 000 000 000 000 000 000 000 000 000
	    000 000 377 377 377 000 000 000 000 000 000 000 000 000 000 000
	    000 000 000 000 000 000 000 000 000 000 000 000 000 000 000 000
	    000 000 000 000 000 000 000 000 000 000 000 000 000 000 000 000
	    000 000 000 000 000 000 000 000 000 000 000 000 000 000 000 000
	    000 000 000 000 000 000 000 000 000 000 160 016 000 000 170 036
	    000 000 174 076 000 000 076 174 000 000 037 370 000 000 017 360
	    000 000 007 340 000 000 007 340 000 000 017 360 000 000 037 370
	    000 000 076 174 000 000 174 076 000 000 170 036 000 000 160 016
	    000 000 000 000 000 000 377 377 377 377 377 377 377 377 377 377
	    377 377 377 377 377 377 377 377 377 377 377 377 377 377 377 377
	    377 377 377 377 377 377 377 377 377 377 377 377 377 377 377 377
	    377 377 377 377 377 377 377 377 377 377 377 377 377 377 377 377
	    377 377 377 377 377 377 017 360 377 377 007 340 377 377 003 300
	    377 377 001 200 377 377 200 001 377 377 300 003 377 377 340 007
	    377 377 360 017 377 377 360 017 377 377 340 007 377 377 300 003
	    377 377 200 001 377 377 001 200 377 377 003 300 377 377 007 340
	    377 377 017 360 377 377
	}
	set wincur(data_binary) {}
	foreach wincur(num) $wincur(data_octal) {
	    append wincur(data_binary) [binary format c [scan $wincur(num) %o]]
	}
	set wincur(dir) [makeDirectory {dir with spaces}]
	set wincur(file) [makeFile $wincur(data_binary) "test file.cur" $wincur(dir)]
}


test cursor-1.1 {Tk_AllocCursorFromObj - converting internal reps} -constraints {
    testcursor
} -body {
=======
testConstraint failsOnUbuntu [expr {![info exists ::env(TRAVIS_OS_NAME)] || ![string match linux $::env(TRAVIS_OS_NAME)]}]

test cursor-1.1 {Tk_AllocCursorFromObj - converting internal reps} {testcursor} {
>>>>>>> 7cd7731a
    set x watch
    lindex $x 0
    button .b -cursor $x
    lindex $x 0
    testcursor watch
} -cleanup {
    destroy .b
} -result {{1 0}}
test cursor-1.2 {Tk_AllocCursorFromObj - discard stale cursor} -constraints {
    testcursor
} -body {
    set x watch
    set result {}
    button .b1 -cursor $x
    destroy .b1
    lappend result [testcursor watch]
    button .b2 -cursor $x
    lappend result [testcursor watch]
} -cleanup {
    destroy .b2
} -result {{} {{1 1}}}
test cursor-1.3 {Tk_AllocCursorFromObj - reuse existing cursor} -constraints {
    testcursor
} -body {
    set x watch
    set result {}
    button .b1 -cursor $x
    lappend result [testcursor watch]
    button .b2 -cursor $x
    pack .b1 .b2 -side top
    lappend result [testcursor watch]
} -cleanup {
    destroy .b1 .b2
} -result {{{1 1}} {{2 1}}}

test cursor-2.1 {Tk_GetCursor procedure} -body {
    button .b -cursor bad_name
} -cleanup {
    destroy .b
} -returnCodes error -result {bad cursor spec "bad_name"}
test cursor-2.2 {Tk_GetCursor procedure} -body {
    button .b -cursor @xyzzy
} -cleanup {
    destroy .b
} -returnCodes error -result {bad cursor spec "@xyzzy"}

test cursor-2.3 {Tk_GetCursor procedure: cursor specs are lists} -constraints {
    win
} -setup {
	unset -nocomplain wincur
	set wincur(file) ""
} -body {
	setWincur wincur
    button .b -cursor [list @$wincur(file)]
} -cleanup {
    destroy .b
	removeDirectory $wincur(dir)
	unset wincur	
} -result {.b}
test cursor-2.4 {Tk_GetCursor procedure: cursor specs are lists} -constraints {
    win
} -setup {
	unset -nocomplain wincur
	set wincur(file) ""
} -body {
	setWincur wincur
    button .b -cursor @[regsub -all {[][ \\{}""$#]} $wincur(file) {\\&}]
} -cleanup {
    destroy .b
	removeDirectory $wincur(dir)
	unset wincur
} -result {.b}

test cursor-3.1 {Tk_FreeCursorFromObj - reference counts} -constraints {
    testcursor
} -setup {
    set x heart
    set result {}
} -body {
    button .b1 -cursor $x
    button .b3 -cursor $x
    button .b2 -cursor $x
    lappend result [testcursor heart]
    destroy .b1
    lappend result [testcursor heart]
    destroy .b2
    lappend result [testcursor heart]
    destroy .b3
    lappend result [testcursor heart]
} -result {{{3 1}} {{2 1}} {{1 1}} {}}

<<<<<<< HEAD
test cursor-4.1 {FreeCursorObjProc} -constraints {
    testcursor
} -setup {
    proc copy {s} {return [string index $s 0][string range $s 1 end]}
} -body {
    set x [copy heart]
=======
test cursor-4.1 {FreeCursorObjProc} {testcursor failsOnUbuntu} {
    destroy .b
    set x [format heart]
>>>>>>> 7cd7731a
    button .b -cursor $x
    set y [copy heart]
    .b configure -cursor $y
    set z [copy heart]
    .b configure -cursor $z
    set result {}
    lappend result [testcursor heart]
    set x red
    lappend result [testcursor heart]
    set z 32
    lappend result [testcursor heart]
    destroy .b
    lappend result [testcursor heart]
    set y bogus
    set result
} -cleanup {
    rename copy {}
    destroy .b
} -result {{{1 3}} {{1 2}} {{1 1}} {}}

# -------------------------------------------------------------------------
test cursor-5.1 {assert consistent cursor configuration command} -setup {
    button .b
} -body {
    .b configure -cursor {watch red black}
} -cleanup {
    destroy .b
} -result {}

# -------------------------------------------------------------------------
# Check for the standard set of cursors.
test cursor-6.1 {check cursor-font cursor X_cursor} -setup {
	button .b -text X_cursor
} -body {
	.b configure -cursor X_cursor
} -cleanup {
	destroy .b
} -result {}
test cursor-6.2 {check cursor-font cursor arrow} -setup {
	button .b -text arrow
} -body {
	.b configure -cursor arrow
} -cleanup {
	destroy .b
} -result {}
test cursor-6.3 {check cursor-font cursor based_arrow_down} -setup {
	button .b -text based_arrow_down
} -body {
	.b configure -cursor based_arrow_down
} -cleanup {
	destroy .b
} -result {}
test cursor-6.4 {check cursor-font cursor based_arrow_up} -setup {
	button .b -text based_arrow_up
} -body {
	.b configure -cursor based_arrow_up
} -cleanup {
	destroy .b
} -result {}
test cursor-6.5 {check cursor-font cursor boat} -setup {
	button .b -text boat
} -body {
	.b configure -cursor boat
} -cleanup {
	destroy .b
} -result {}
test cursor-6.6 {check cursor-font cursor bogosity} -setup {
	button .b -text bogosity
} -body {
	.b configure -cursor bogosity
} -cleanup {
	destroy .b
} -result {}
test cursor-6.7 {check cursor-font cursor bottom_left_corner} -setup {
	button .b -text bottom_left_corner
} -body {
	.b configure -cursor bottom_left_corner
} -cleanup {
	destroy .b
} -result {}
test cursor-6.8 {check cursor-font cursor bottom_right_corner} -setup {
	button .b -text bottom_right_corner
} -body {
	.b configure -cursor bottom_right_corner
} -cleanup {
	destroy .b
} -result {}
test cursor-6.9 {check cursor-font cursor bottom_side} -setup {
	button .b -text bottom_side
} -body {
	.b configure -cursor bottom_side
} -cleanup {
	destroy .b
} -result {}
test cursor-6.10 {check cursor-font cursor bottom_tee} -setup {
	button .b -text bottom_tee
} -body {
	.b configure -cursor bottom_tee
} -cleanup {
	destroy .b
} -result {}
test cursor-6.11 {check cursor-font cursor box_spiral} -setup {
	button .b -text box_spiral
} -body {
	.b configure -cursor box_spiral
} -cleanup {
	destroy .b
} -result {}
test cursor-6.12 {check cursor-font cursor center_ptr} -setup {
	button .b -text center_ptr
} -body {
	.b configure -cursor center_ptr
} -cleanup {
	destroy .b
} -result {}
test cursor-6.13 {check cursor-font cursor circle} -setup {
	button .b -text circle
} -body {
	.b configure -cursor circle
} -cleanup {
	destroy .b
} -result {}
test cursor-6.14 {check cursor-font cursor clock} -setup {
	button .b -text clock
} -body {
	.b configure -cursor clock
} -cleanup {
	destroy .b
} -result {}
test cursor-6.15 {check cursor-font cursor coffee_mug} -setup {
	button .b -text coffee_mug
} -body {
	.b configure -cursor coffee_mug
} -cleanup {
	destroy .b
} -result {}
test cursor-6.16 {check cursor-font cursor cross} -setup {
	button .b -text cross
} -body {
	.b configure -cursor cross
} -cleanup {
	destroy .b
} -result {}
test cursor-6.17 {check cursor-font cursor cross_reverse} -setup {
	button .b -text cross_reverse
} -body {
	.b configure -cursor cross_reverse
} -cleanup {
	destroy .b
} -result {}
test cursor-6.18 {check cursor-font cursor crosshair} -setup {
	button .b -text crosshair
} -body {
	.b configure -cursor crosshair
} -cleanup {
	destroy .b
} -result {}
test cursor-6.19 {check cursor-font cursor diamond_cross} -setup {
	button .b -text diamond_cross
} -body {
	.b configure -cursor diamond_cross
} -cleanup {
	destroy .b
} -result {}
test cursor-6.20 {check cursor-font cursor dot} -setup {
	button .b -text dot
} -body {
	.b configure -cursor dot
} -cleanup {
	destroy .b
} -result {}
test cursor-6.21 {check cursor-font cursor dotbox} -setup {
	button .b -text dotbox
} -body {
	.b configure -cursor dotbox
} -cleanup {
	destroy .b
} -result {}
test cursor-6.22 {check cursor-font cursor double_arrow} -setup {
	button .b -text double_arrow
} -body {
	.b configure -cursor double_arrow
} -cleanup {
	destroy .b
} -result {}
test cursor-6.23 {check cursor-font cursor draft_large} -setup {
	button .b -text draft_large
} -body {
	.b configure -cursor draft_large
} -cleanup {
	destroy .b
} -result {}
test cursor-6.24 {check cursor-font cursor draft_small} -setup {
	button .b -text draft_small
} -body {
	.b configure -cursor draft_small
} -cleanup {
	destroy .b
} -result {}
test cursor-6.25 {check cursor-font cursor draped_box} -setup {
	button .b -text draped_box
} -body {
	.b configure -cursor draped_box
} -cleanup {
	destroy .b
} -result {}
test cursor-6.26 {check cursor-font cursor exchange} -setup {
	button .b -text exchange
} -body {
	.b configure -cursor exchange
} -cleanup {
	destroy .b
} -result {}
test cursor-6.27 {check cursor-font cursor fleur} -setup {
	button .b -text fleur
} -body {
	.b configure -cursor fleur
} -cleanup {
	destroy .b
} -result {}
test cursor-6.28 {check cursor-font cursor gobbler} -setup {
	button .b -text gobbler
} -body {
	.b configure -cursor gobbler
} -cleanup {
	destroy .b
} -result {}
test cursor-6.29 {check cursor-font cursor gumby} -setup {
	button .b -text gumby
} -body {
	.b configure -cursor gumby
} -cleanup {
	destroy .b
} -result {}
test cursor-6.30 {check cursor-font cursor hand1} -setup {
	button .b -text hand1
} -body {
	.b configure -cursor hand1
} -cleanup {
	destroy .b
} -result {}
test cursor-6.31 {check cursor-font cursor hand2} -setup {
	button .b -text hand2
} -body {
	.b configure -cursor hand2
} -cleanup {
	destroy .b
} -result {}
test cursor-6.32 {check cursor-font cursor heart} -setup {
	button .b -text heart
} -body {
	.b configure -cursor heart
} -cleanup {
	destroy .b
} -result {}
test cursor-6.33 {check cursor-font cursor icon} -setup {
	button .b -text icon
} -body {
	.b configure -cursor icon
} -cleanup {
	destroy .b
} -result {}
test cursor-6.34 {check cursor-font cursor iron_cross} -setup {
	button .b -text iron_cross
} -body {
	.b configure -cursor iron_cross
} -cleanup {
	destroy .b
} -result {}
test cursor-6.35 {check cursor-font cursor left_ptr} -setup {
	button .b -text left_ptr
} -body {
	.b configure -cursor left_ptr
} -cleanup {
	destroy .b
} -result {}
test cursor-6.36 {check cursor-font cursor left_side} -setup {
	button .b -text left_side
} -body {
	.b configure -cursor left_side
} -cleanup {
	destroy .b
} -result {}
test cursor-6.37 {check cursor-font cursor left_tee} -setup {
	button .b -text left_tee
} -body {
	.b configure -cursor left_tee
} -cleanup {
	destroy .b
} -result {}
test cursor-6.38 {check cursor-font cursor leftbutton} -setup {
	button .b -text leftbutton
} -body {
	.b configure -cursor leftbutton
} -cleanup {
	destroy .b
} -result {}
test cursor-6.39 {check cursor-font cursor ll_angle} -setup {
	button .b -text ll_angle
} -body {
	.b configure -cursor ll_angle
} -cleanup {
	destroy .b
} -result {}
test cursor-6.40 {check cursor-font cursor lr_angle} -setup {
	button .b -text lr_angle
} -body {
	.b configure -cursor lr_angle
} -cleanup {
	destroy .b
} -result {}
test cursor-6.41 {check cursor-font cursor man} -setup {
	button .b -text man
} -body {
	.b configure -cursor man
} -cleanup {
	destroy .b
} -result {}
test cursor-6.42 {check cursor-font cursor middlebutton} -setup {
	button .b -text middlebutton
} -body {
	.b configure -cursor middlebutton
} -cleanup {
	destroy .b
} -result {}
test cursor-6.43 {check cursor-font cursor mouse} -setup {
	button .b -text mouse
} -body {
	.b configure -cursor mouse
} -cleanup {
	destroy .b
} -result {}
test cursor-6.44 {check cursor-font cursor pencil} -setup {
	button .b -text pencil
} -body {
	.b configure -cursor pencil
} -cleanup {
	destroy .b
} -result {}
test cursor-6.45 {check cursor-font cursor pirate} -setup {
	button .b -text pirate
} -body {
	.b configure -cursor pirate
} -cleanup {
	destroy .b
} -result {}
test cursor-6.46 {check cursor-font cursor plus} -setup {
	button .b -text plus
} -body {
	.b configure -cursor plus
} -cleanup {
	destroy .b
} -result {}
test cursor-6.47 {check cursor-font cursor question_arrow} -setup {
	button .b -text question_arrow
} -body {
	.b configure -cursor question_arrow
} -cleanup {
	destroy .b
} -result {}
test cursor-6.48 {check cursor-font cursor right_ptr} -setup {
	button .b -text right_ptr
} -body {
	.b configure -cursor right_ptr
} -cleanup {
	destroy .b
} -result {}
test cursor-6.49 {check cursor-font cursor right_side} -setup {
	button .b -text right_side
} -body {
	.b configure -cursor right_side
} -cleanup {
	destroy .b
} -result {}
test cursor-6.50 {check cursor-font cursor right_tee} -setup {
	button .b -text right_tee
} -body {
	.b configure -cursor right_tee
} -cleanup {
	destroy .b
} -result {}
test cursor-6.51 {check cursor-font cursor rightbutton} -setup {
	button .b -text rightbutton
} -body {
	.b configure -cursor rightbutton
} -cleanup {
	destroy .b
} -result {}
test cursor-6.52 {check cursor-font cursor rtl_logo} -setup {
	button .b -text rtl_logo
} -body {
	.b configure -cursor rtl_logo
} -cleanup {
	destroy .b
} -result {}
test cursor-6.53 {check cursor-font cursor sailboat} -setup {
	button .b -text sailboat
} -body {
	.b configure -cursor sailboat
} -cleanup {
	destroy .b
} -result {}
test cursor-6.54 {check cursor-font cursor sb_down_arrow} -setup {
	button .b -text sb_down_arrow
} -body {
	.b configure -cursor sb_down_arrow
} -cleanup {
	destroy .b
} -result {}
test cursor-6.55 {check cursor-font cursor sb_h_double_arrow} -setup {
	button .b -text sb_h_double_arrow
} -body {
	.b configure -cursor sb_h_double_arrow
} -cleanup {
	destroy .b
} -result {}
test cursor-6.56 {check cursor-font cursor sb_left_arrow} -setup {
	button .b -text sb_left_arrow
} -body {
	.b configure -cursor sb_left_arrow
} -cleanup {
	destroy .b
} -result {}
test cursor-6.57 {check cursor-font cursor sb_right_arrow} -setup {
	button .b -text sb_right_arrow
} -body {
	.b configure -cursor sb_right_arrow
} -cleanup {
	destroy .b
} -result {}
test cursor-6.58 {check cursor-font cursor sb_up_arrow} -setup {
	button .b -text sb_up_arrow
} -body {
	.b configure -cursor sb_up_arrow
} -cleanup {
	destroy .b
} -result {}
test cursor-6.59 {check cursor-font cursor sb_v_double_arrow} -setup {
	button .b -text sb_v_double_arrow
} -body {
	.b configure -cursor sb_v_double_arrow
} -cleanup {
	destroy .b
} -result {}
test cursor-6.60 {check cursor-font cursor shuttle} -setup {
	button .b -text shuttle
} -body {
	.b configure -cursor shuttle
} -cleanup {
	destroy .b
} -result {}
test cursor-6.61 {check cursor-font cursor sizing} -setup {
	button .b -text sizing
} -body {
	.b configure -cursor sizing
} -cleanup {
	destroy .b
} -result {}
test cursor-6.62 {check cursor-font cursor spider} -setup {
	button .b -text spider
} -body {
	.b configure -cursor spider
} -cleanup {
	destroy .b
} -result {}
test cursor-6.63 {check cursor-font cursor spraycan} -setup {
	button .b -text spraycan
} -body {
	.b configure -cursor spraycan
} -cleanup {
	destroy .b
} -result {}
test cursor-6.64 {check cursor-font cursor star} -setup {
	button .b -text star
} -body {
	.b configure -cursor star
} -cleanup {
	destroy .b
} -result {}
test cursor-6.65 {check cursor-font cursor target} -setup {
	button .b -text target
} -body {
	.b configure -cursor target
} -cleanup {
	destroy .b
} -result {}
test cursor-6.66 {check cursor-font cursor tcross} -setup {
	button .b -text tcross
} -body {
	.b configure -cursor tcross
} -cleanup {
	destroy .b
} -result {}
test cursor-6.67 {check cursor-font cursor top_left_arrow} -setup {
	button .b -text top_left_arrow
} -body {
	.b configure -cursor top_left_arrow
} -cleanup {
	destroy .b
} -result {}
test cursor-6.68 {check cursor-font cursor top_left_corner} -setup {
	button .b -text top_left_corner
} -body {
	.b configure -cursor top_left_corner
} -cleanup {
	destroy .b
} -result {}
test cursor-6.69 {check cursor-font cursor top_right_corner} -setup {
	button .b -text top_right_corner
} -body {
	.b configure -cursor top_right_corner
} -cleanup {
	destroy .b
} -result {}
test cursor-6.70 {check cursor-font cursor top_side} -setup {
	button .b -text top_side
} -body {
	.b configure -cursor top_side
} -cleanup {
	destroy .b
} -result {}
test cursor-6.71 {check cursor-font cursor top_tee} -setup {
	button .b -text top_tee
} -body {
	.b configure -cursor top_tee
} -cleanup {
	destroy .b
} -result {}
test cursor-6.72 {check cursor-font cursor trek} -setup {
	button .b -text trek
} -body {
	.b configure -cursor trek
} -cleanup {
	destroy .b
} -result {}
test cursor-6.73 {check cursor-font cursor ul_angle} -setup {
	button .b -text ul_angle
} -body {
	.b configure -cursor ul_angle
} -cleanup {
	destroy .b
} -result {}
test cursor-6.74 {check cursor-font cursor umbrella} -setup {
	button .b -text umbrella
} -body {
	.b configure -cursor umbrella
} -cleanup {
	destroy .b
} -result {}
test cursor-6.75 {check cursor-font cursor ur_angle} -setup {
	button .b -text ur_angle
} -body {
	.b configure -cursor ur_angle
} -cleanup {
	destroy .b
} -result {}
test cursor-6.76 {check cursor-font cursor watch} -setup {
	button .b -text watch
} -body {
	.b configure -cursor watch
} -cleanup {
	destroy .b
} -result {}
test cursor-6.77 {check cursor-font cursor xterm} -setup {
	button .b -text xterm
} -body {
	.b configure -cursor xterm
} -cleanup {
	destroy .b
} -result {}

# Test cursor named "none", it is not defined in
# the X cursor table. It is defined in a Tk specific
# table of named cursors and should be available on
# all platforms.
test cursor-6.78 {test cursor named "none"} -setup {
    button .b -text CButton
} -body {
    .b configure -cursor none
    .b cget -cursor
} -cleanup {
    destroy .b
} -result none

test cursor-6.79 {test cursor named "none"} -setup {
    button .b -text CButton
} -body {
    .b configure -cursor none
    .b configure -cursor {}
    .b cget -cursor
} -cleanup {
    destroy .b
} -result {}

test cursor-6.80 {test cursor named "none"} -setup {
    button .b -text CButton
} -body {
    .b configure -cursor none
    .b configure -cursor {}
    .b configure -cursor none
    .b cget -cursor
} -cleanup {
    destroy .b
} -result none

test cursor-6.81 {test cursor named "none"} -setup {
    button .b -text CButton
} -body {
    # Setting fg and bg does nothing for the none cursor
    # because it displays no fg or bg pixels.
    set results [list]
    .b configure -cursor none
    lappend results [.b cget -cursor]
    .b configure -cursor {none blue}
    lappend results [.b cget -cursor]
    .b configure -cursor {none blue green}
    lappend results [.b cget -cursor]
    .b configure -cursor {}
    lappend results [.b cget -cursor]
    set results
} -cleanup {
    destroy .b
    unset results
} -result {none {none blue} {none blue green} {}}

# -------------------------------------------------------------------------
# Check the Windows specific cursors
test cursor-7.1 {check Windows cursor no} -constraints win -setup {
	button .b -text no
} -body {
	.b configure -cursor no
} -cleanup {
	destroy .b
} -result {}
test cursor-7.2 {check Windows cursor starting} -constraints win -setup {
	button .b -text starting
} -body {
	.b configure -cursor starting
} -cleanup {
	destroy .b
} -result {}
test cursor-7.3 {check Windows cursor size} -constraints win -setup {
	button .b -text size
} -body {
	.b configure -cursor size
} -cleanup {
	destroy .b
} -result {}
test cursor-7.4 {check Windows cursor size_ne_sw} -constraints win -setup {
	button .b -text size_ne_sw
} -body {
	.b configure -cursor size_ne_sw
} -cleanup {
	destroy .b
} -result {}
test cursor-7.5 {check Windows cursor size_ns} -constraints win -setup {
	button .b -text size_ns
} -body {
	.b configure -cursor size_ns
} -cleanup {
	destroy .b
} -result {}
test cursor-7.6 {check Windows cursor size_nw_se} -constraints win -setup {
	button .b -text size_nw_se
} -body {
	.b configure -cursor size_nw_se
} -cleanup {
	destroy .b
} -result {}
test cursor-7.7 {check Windows cursor size_we} -constraints win -setup {
	button .b -text size_we
} -body {
	.b configure -cursor size_we
} -cleanup {
	destroy .b
} -result {}
test cursor-7.8 {check Windows cursor uparrow} -constraints win -setup {
	button .b -text uparrow
} -body {
	.b configure -cursor uparrow
} -cleanup {
	destroy .b
} -result {}
test cursor-7.9 {check Windows cursor wait} -constraints win -setup {
	button .b -text wait
} -body {
	.b configure -cursor wait
} -cleanup {
	destroy .b
} -result {}

# -------------------------------------------------------------------------

# cleanup
cleanupTests
return<|MERGE_RESOLUTION|>--- conflicted
+++ resolved
@@ -11,7 +11,6 @@
 eval tcltest::configure $argv
 tcltest::loadTestedCommands
 
-<<<<<<< HEAD
 
 # Tests 2.3 and 2.4 need a helper file with a very specific name and
 # controlled format.
@@ -52,11 +51,6 @@
 test cursor-1.1 {Tk_AllocCursorFromObj - converting internal reps} -constraints {
     testcursor
 } -body {
-=======
-testConstraint failsOnUbuntu [expr {![info exists ::env(TRAVIS_OS_NAME)] || ![string match linux $::env(TRAVIS_OS_NAME)]}]
-
-test cursor-1.1 {Tk_AllocCursorFromObj - converting internal reps} {testcursor} {
->>>>>>> 7cd7731a
     set x watch
     lindex $x 0
     button .b -cursor $x
@@ -114,7 +108,7 @@
 } -cleanup {
     destroy .b
 	removeDirectory $wincur(dir)
-	unset wincur	
+	unset wincur
 } -result {.b}
 test cursor-2.4 {Tk_GetCursor procedure: cursor specs are lists} -constraints {
     win
@@ -148,18 +142,12 @@
     lappend result [testcursor heart]
 } -result {{{3 1}} {{2 1}} {{1 1}} {}}
 
-<<<<<<< HEAD
 test cursor-4.1 {FreeCursorObjProc} -constraints {
     testcursor
 } -setup {
     proc copy {s} {return [string index $s 0][string range $s 1 end]}
 } -body {
     set x [copy heart]
-=======
-test cursor-4.1 {FreeCursorObjProc} {testcursor failsOnUbuntu} {
-    destroy .b
-    set x [format heart]
->>>>>>> 7cd7731a
     button .b -cursor $x
     set y [copy heart]
     .b configure -cursor $y
