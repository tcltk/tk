# Tests for the "testutils" command, defined in testutils.tcl
#
# © 2025 Erik Leunissen
#
# See the file "license.terms" for information on usage and redistribution of
# this file, and for a DISCLAIMER OF ALL WARRANTIES.
#

# NOTE
#
# All tests in this testfile have been constrained with test constraint "testutils".
# This constraint isn't set anywhere, and therefore false by default. Therefore,
# the tests in this file are skipped in a regular invocation of the Tk test suite.
# In order to run these test, you need to use the tcltest option
# "-constraints testutils" in the invocation, possibly combined with the option
# "-file testutils.test" to exclude other test files, or with
# "-limitconstraints true" to exclude other tests.

#
# TESTFILE INITIALIZATION
#

package require tcltest 2.2; # needed for "-singleproc 0"

# Load the main script "main.tcl", which takes care of:
# - setup for the application and the root window
# - loading and configuration of the tcltest test harness
# - loading of the testutils mechanism together with its utility procs
# - loading of Tk specific test constraints (additionally to constraints
#   provided by the package tcltest)
tcltest::loadTestedCommands

assert {"testutils" in [info procs testutils]}

#
# TESTS
#

#
# Section 1: invalid invocations
#
test testutils-1.1 {invalid subcommand} -constraints testutils -body {
    testutils foo
} -result {invalid subCmd "foo". Usage: testutils export|import|forget ?domain domain ...?} -returnCodes error

test testutils-1.2 {invalid #args for subCmd export} -constraints testutils -body {
    testutils export foo
} -result {invalid #args. Usage: testutils export} -returnCodes error

test testutils-1.3 {invalid #args for subCmd import} -constraints testutils -body {
    testutils import
} -result {invalid #args. Usage: testutils import|forget domain ?domain ...?} -returnCodes error

test testutils-1.4 {invalid #args for subCmd forget} -constraints testutils -body {
    testutils forget
} -result {invalid #args. Usage: testutils import|forget domain ?domain ...?} -returnCodes error

test testutils-1.5 {invalid domain for subCmd import} -constraints testutils -body {
    testutils import foo
} -result {testutils domain "foo" doesn't exist} -returnCodes error

test testutils-1.6 {invalid domain for subCmd forget} -constraints testutils -body {
    testutils forget foo
} -result {testutils domain "foo" doesn't exist} -returnCodes error

#
# COMMON TEST SETUP
#

# Create a domain namespace for testing export, import, forget
assert {"::tk::test::foo" ni [namespace children ::tk::test]}
assert {"::tk::test::zez" ni [namespace children ::tk::test]}
catch {rename init {}}
catch {rename kuk {}}
unset -nocomplain bar pip
namespace eval ::tk::test::foo {
    proc init {} {
	variable bar 123
	variable pip
    }
    proc kuk {} {}
    testutils export
}
set initVars [info vars]; lappend initVars initVars

#
# Section 2. Domain failures for forget and import
#
test testutils-2.1 {forget not-imported domain} -constraints testutils -body {
    testutils forget foo
} -result {testutils domain "foo" was not imported} -returnCodes error

test testutils-2.2 {duplicate import} -constraints testutils -body {
    testutils import foo
    testutils import foo
} -result {testutils domain "foo" was already imported} -returnCodes error -cleanup {
    testutils forget foo
}

#
# Section 3. Import procs
#
test testutils-3.1 {utility proc is imported and init proc is not} -constraints testutils -body {
    testutils import foo
    expr {([info procs kuk] eq "kuk") && ([info procs init] eq "")}
} -result 1 -cleanup {
    testutils forget foo
}

test testutils-3.2 {forget removes utility proc} -constraints testutils -body {
    testutils import foo
    testutils forget foo
    info procs kuk
} -result {}

test testutils-3.3 {import fails: proc already exists} -constraints testutils -setup {
    namespace eval ::zez {
	proc kuk {} {}
    }
} -body {
    namespace eval ::zez {
	testutils import foo
    }
} -result "import from testutils domain \"foo\" failed: can't import command \"kuk\": already exists" -returnCodes error -cleanup {
    namespace delete ::zez
}

#
# Section 4. Import variables
#
test testutils-4.1 {associated variables are imported} -constraints testutils -body {
    testutils import foo
    set varNames [info vars]
    foreach name $initVars {
	set varNames [lremove $varNames [lsearch $varNames $name]]
    }
    list [lsort $varNames] [info exists bar] [info exists pip] $bar
} -result [list {bar pip} 1 0 123] -cleanup {
    unset -nocomplain name varNames
    testutils forget foo
}

test testutils-4.2 {
    Repeated initialization keeps imported variable non-existent if it was
    defined without a value, even if a test file inadvertently assigns it
    a value in the meantime.
} -constraints testutils -body {
    catch {
	testutils import foo
    }
    testutils forget foo
    set pip 11111
    testutils import foo
    info exists pip
} -result 0 -cleanup {
    testutils forget foo
}

test testutils-4.3 {import fails: variable already exists} -constraints testutils -setup {
    #
    # We need a pristine new namespace in which the variable bar was never imported
    # and hence no upvar link for it exists.
    #
    namespace eval ::zez {
	set bar 11
    }
} -body {
    namespace eval ::zez {
	testutils import foo
    }
} -result "import from testutils domain \"foo\" failed: variable \"bar\" already exists" -returnCodes error -cleanup {
    namespace delete ::zez
}

test testutils-4.4 {repeated creation/deletion of requesting namespace doesn't fool testutils} -constraints testutils -body {
    namespace eval ::zez {
	testutils import foo
	testutils forget foo
    }
    namespace delete ::zez
    namespace eval ::zez {
	set pip 22
	testutils import foo
	list [info exists bar] [info exists pip] $bar
    }
} -result {1 0 123} -cleanup {
    namespace delete ::zez
}

#
<<<<<<< HEAD
# TESTFILE CLEANUP
=======
# TESTS FOR SPECIFIC TESTUTILS DOMAINS
#

#
# Domain "timing"
#

#
# COMMON TEST SETUP
#
testutils import timing

test dt-1.1 {Exercise a timing run, default granularity (milliseconds)} -constraints testutils -setup {
} -body {
    dt.reset
    expr {[dt.get] <= 1}
} -result 1

test dt-1.2 {Exercise granularity microseconds} -constraints testutils -body {
    dt.reset microseconds
    expr {[dt.get] <= 1000}
} -result 1

test dt-1.3 {Exercise granularity seconds} -constraints testutils -body {
    dt.reset seconds
    dt.get
} -result 0

test dt-1.4 {Invalid value for granularity} -constraints testutils -body {
    dt.reset bogus
} -returnCodes error -result {invalid parameter "bogus", expected "microseconds", "milliseconds" or "seconds"}

test progress-1.1 {Exercise a timing run for a loop, granularity microseconds} -constraints testutils -body {
    progress.init microseconds
    while {[incr i] < 10} {
	progress.update
    }
    progress.end
} -errorOutput "......... * microseconds\n" -match glob -cleanup {
    unset i
}

#
# COMMON TEST CLEANUP
#
testutils forget timing


#
# CLEANUP
>>>>>>> 714787e4
#

namespace delete ::tk::test::foo
unset -nocomplain bar initVars pip
cleanupTests

# EOF<|MERGE_RESOLUTION|>--- conflicted
+++ resolved
@@ -188,9 +188,6 @@
 }
 
 #
-<<<<<<< HEAD
-# TESTFILE CLEANUP
-=======
 # TESTS FOR SPECIFIC TESTUTILS DOMAINS
 #
 
@@ -240,8 +237,7 @@
 
 
 #
-# CLEANUP
->>>>>>> 714787e4
+# TESTFILE CLEANUP
 #
 
 namespace delete ::tk::test::foo
