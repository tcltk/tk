# Tests for the "testutils" command, defined in testutils.tcl
#
# © 2025 Erik Leunissen
#
# See the file "license.terms" for information on usage and redistribution of
# this file, and for a DISCLAIMER OF ALL WARRANTIES.
#

# NOTE
#
# All tests in this testfile have been constrained with test constraint "testutils".
# This constraint isn't set anywhere, and therefore false by default. Therefore,
# the tests in this file are skipped in a regular invocation of the Tk test suite.
# In order to run these test, you need to use the tcltest option
# "-constraints testutils" in the invocation, possibly combined with the option
# "-file testutils.test" to exclude other test files, or with
# "-limitconstraints true" to exclude other tests.

#
# TESTFILE INITIALIZATION
#

if {[namespace exists ::tk::test]} {
    # All test files, including this one, are evaluated in the current interpreter
    # (-singleproc 1). The file "main.tcl" has already been sourced into this
    # interpreter by all.tcl.
} else {
    # This test file is evaluated inside its own separate process/interpreter
    # (-singleproc 0).
    #
    # Load the main script "main.tcl", which takes care of:
    # - setup for the application and the root window
    # - importing commands from the tcltest namespace
    # - loading of the testutils mechanism along with its utility procs
    # - loading of Tk specific test constraints (additionally to constraints
    #   provided by the package tcltest)
    package require tcltest 2.2
    tcltest::loadTestedCommands
}

# Ensure a pristine initial window state
resetWindows

assert {"testutils" in [info procs testutils]}

#
# TESTS
#

#
# Section 1: invalid invocations
#
test testutils-1.1 {invalid subcommand} -constraints testutils -body {
    testutils foo
} -result {invalid subCmd "foo". Usage: testutils export|import|forget ?domain domain ...?} -returnCodes error

test testutils-1.2 {invalid #args for subCmd export} -constraints testutils -body {
    testutils export foo
} -result {invalid #args. Usage: testutils export} -returnCodes error

test testutils-1.3 {invalid #args for subCmd import} -constraints testutils -body {
    testutils import
} -result {invalid #args. Usage: testutils import|forget domain ?domain ...?} -returnCodes error

test testutils-1.4 {invalid #args for subCmd forget} -constraints testutils -body {
    testutils forget
} -result {invalid #args. Usage: testutils import|forget domain ?domain ...?} -returnCodes error

test testutils-1.5 {invalid domain for subCmd import} -constraints testutils -body {
    testutils import foo
} -result {testutils domain "foo" doesn't exist} -returnCodes error

test testutils-1.6 {invalid domain for subCmd forget} -constraints testutils -body {
    testutils forget foo
} -result {testutils domain "foo" doesn't exist} -returnCodes error

#
# COMMON TEST SETUP
#

# Create a domain namespace for testing export, import, forget
assert {"::tk::test::foo" ni [namespace children ::tk::test]}
assert {"::tk::test::zez" ni [namespace children ::tk::test]}
catch {rename init {}}
catch {rename kuk {}}
unset -nocomplain bar pip
namespace eval ::tk::test::foo {
    proc init {} {
	variable bar 123
	variable pip
    }
    proc kuk {} {}
    testutils export
}
set initVars [info vars]; lappend initVars initVars

#
# Section 2. Domain failures for forget and import
#
test testutils-2.1 {forget not-imported domain} -constraints testutils -body {
    testutils forget foo
} -result {testutils domain "foo" was not imported} -returnCodes error

test testutils-2.2 {duplicate import} -constraints testutils -body {
    testutils import foo
    testutils import foo
} -result {testutils domain "foo" was already imported} -returnCodes error -cleanup {
    testutils forget foo
}

#
# Section 3. Import procs
#
test testutils-3.1 {utility proc is imported and init proc is not} -constraints testutils -body {
    testutils import foo
    expr {([info procs kuk] eq "kuk") && ([info procs init] eq "")}
} -result 1 -cleanup {
    testutils forget foo
}

test testutils-3.2 {forget removes utility proc} -constraints testutils -body {
    testutils import foo
    testutils forget foo
    info procs kuk
} -result {}

test testutils-3.3 {import fails: proc already exists} -constraints testutils -setup {
    namespace eval ::zez {
	proc kuk {} {}
    }
} -body {
    namespace eval ::zez {
	testutils import foo
    }
} -result "import from testutils domain \"foo\" failed: can't import command \"kuk\": already exists" -returnCodes error -cleanup {
    namespace delete ::zez
}

#
# Section 4. Import variables
#
test testutils-4.1 {associated variables are imported} -constraints testutils -body {
    testutils import foo
    set varNames [info vars]
    foreach name $initVars {
	set varNames [lremove $varNames [lsearch $varNames $name]]
    }
    list [lsort $varNames] [info exists bar] [info exists pip] $bar
} -result [list {bar pip} 1 0 123] -cleanup {
    unset -nocomplain name varNames
    testutils forget foo
}

test testutils-4.2 {
    Repeated initialization keeps imported variable non-existent if it was
    defined without a value, even if a test file inadvertently assigns it
    a value in the meantime.
} -constraints testutils -body {
    catch {
	testutils import foo
    }
    testutils forget foo
    set pip 11111
    testutils import foo
    info exists pip
} -result 0 -cleanup {
    testutils forget foo
}

test testutils-4.3 {import fails: variable already exists} -constraints testutils -setup {
    #
    # We need a pristine new namespace in which the variable bar was never imported
    # and hence no upvar link for it exists.
    #
    namespace eval ::zez {
	set bar 11
    }
} -body {
    namespace eval ::zez {
	testutils import foo
    }
} -result "import from testutils domain \"foo\" failed: variable \"bar\" already exists" -returnCodes error -cleanup {
    namespace delete ::zez
}

test testutils-4.4 {repeated creation/deletion of requesting namespace doesn't fool testutils} -constraints testutils -body {
    namespace eval ::zez {
	testutils import foo
	testutils forget foo
    }
    namespace delete ::zez
    namespace eval ::zez {
	set pip 22
	testutils import foo
	list [info exists bar] [info exists pip] $bar
    }
} -result {1 0 123} -cleanup {
    namespace delete ::zez
}

#
<<<<<<< HEAD
# TESTFILE CLEANUP
=======
# TESTS FOR SPECIFIC TESTUTILS DOMAINS
#

#
# Domain "timing"
#

#
# COMMON TEST SETUP
#
testutils import timing

test dt-1.1 {Exercise a timing run, default granularity (milliseconds)} -constraints testutils -setup {
} -body {
    dt.reset
    expr {[dt.get] <= 1}
} -result 1

test dt-1.2 {Exercise granularity microseconds} -constraints testutils -body {
    dt.reset microseconds
    expr {[dt.get] <= 1000}
} -result 1

test dt-1.3 {Exercise granularity seconds} -constraints testutils -body {
    dt.reset seconds
    dt.get
} -result 0

test dt-1.4 {Invalid value for granularity} -constraints testutils -body {
    dt.reset bogus
} -returnCodes error -result {invalid parameter "bogus", expected "microseconds", "milliseconds" or "seconds"}

test progress-1.1 {Exercise a timing run for a loop, granularity microseconds} -constraints testutils -body {
    progress.init microseconds
    while {[incr i] < 10} {
	progress.update
    }
    progress.end
} -errorOutput "......... * microseconds\n" -match glob -cleanup {
    unset i
}

#
# COMMON TEST CLEANUP
#
testutils forget timing


#
# CLEANUP
>>>>>>> fc6374c9
#

namespace delete ::tk::test::foo
unset -nocomplain bar initVars pip
cleanupTests

# EOF<|MERGE_RESOLUTION|>--- conflicted
+++ resolved
@@ -199,9 +199,6 @@
 }
 
 #
-<<<<<<< HEAD
-# TESTFILE CLEANUP
-=======
 # TESTS FOR SPECIFIC TESTUTILS DOMAINS
 #
 
@@ -251,8 +248,7 @@
 
 
 #
-# CLEANUP
->>>>>>> fc6374c9
+# TESTFILE CLEANUP
 #
 
 namespace delete ::tk::test::foo
