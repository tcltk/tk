--- conflicted
+++ resolved
@@ -1342,7 +1342,29 @@
     destroy .tv
 } -result {60 50 60 50 60 50 1}
 
-<<<<<<< HEAD
+test treeview-bc602049ab "treeview with custom background does not change size when switching themes" -setup {
+    image create photo tvbg -data {
+	iVBORw0KGgoAAAANSUhEUgAAABQAAAAUCAYAAACNiR0NAAAACXBIWXMAAAnXAAAJ1wG
+	xbhe3AAAAGXRFWHRTb2Z0d2FyZQB3d3cuaW5rc2NhcGUub3Jnm+48GgAAACJJREFUOI
+	1jPLF9+38GKgImaho2auCogaMGjho4auBQMhAAyR0DXUEyypsAAAAASUVORK5CYII=
+    }
+    ttk::style theme create foo-bc602049ab -parent clam -settings {
+      ttk::style element create Treeview.field image tvbg -width 0 -height 0
+    }
+    ttk::style theme use foo-bc602049ab
+    pack [ttk::treeview .tv]
+    update idletasks
+} -body {
+    set g1 [winfo geometry .tv]
+    ttk::style theme use foo-bc602049ab
+    update idletasks
+    set g2 [winfo geometry .tv]
+    expr {$g1 eq $g2 ? 1 : "$g1 --> $g2"}
+} -cleanup {
+    destroy .tv
+    image delete tvbg
+} -result {1}
+
 test treeview-column0-leak "Test for leak in tree column" -setup {
     destroy .ttt
     set heading [string range _Hej_ 1 3]
@@ -1420,29 +1442,5 @@
 } -cleanup {
     destroy .tv
 } -result {}
-=======
-test treeview-bc602049ab "treeview with custom background does not change size when switching themes" -setup {
-    image create photo tvbg -data {
-	iVBORw0KGgoAAAANSUhEUgAAABQAAAAUCAYAAACNiR0NAAAACXBIWXMAAAnXAAAJ1wG
-	xbhe3AAAAGXRFWHRTb2Z0d2FyZQB3d3cuaW5rc2NhcGUub3Jnm+48GgAAACJJREFUOI
-	1jPLF9+38GKgImaho2auCogaMGjho4auBQMhAAyR0DXUEyypsAAAAASUVORK5CYII=
-    }
-    ttk::style theme create foo-bc602049ab -parent clam -settings {
-      ttk::style element create Treeview.field image tvbg -width 0 -height 0
-    }
-    ttk::style theme use foo-bc602049ab
-    pack [ttk::treeview .tv]
-    update idletasks
-} -body {
-    set g1 [winfo geometry .tv]
-    ttk::style theme use foo-bc602049ab
-    update idletasks
-    set g2 [winfo geometry .tv]
-    expr {$g1 eq $g2 ? 1 : "$g1 --> $g2"}
-} -cleanup {
-    destroy .tv
-    image delete tvbg
-} -result {1}
->>>>>>> f4cee171
 
 tcltest::cleanupTests