--- conflicted
+++ resolved
@@ -1369,7 +1369,13 @@
     image delete tvbg
 } -result {1}
 
-<<<<<<< HEAD
+test treeview-6ee162c3d9 "style configure Treeview -rowheight 0" -setup {
+    tvSetupWithItems
+} -body {
+    ttk::style configure Treeview -rowheight 0  ; # shall not crash
+    update
+} -result {}
+
 test treeview-column0-leak "Test for leak in tree column" -setup {
     destroy .ttt
     set heading [string range _Hej_ 1 3]
@@ -1462,13 +1468,4 @@
     destroy .tv
 } -result {2 4 6 8}
 
-=======
-test treeview-6ee162c3d9 "style configure Treeview -rowheight 0" -setup {
-    tvSetupWithItems
-} -body {
-    ttk::style configure Treeview -rowheight 0  ; # shall not crash
-    update
-} -result {}
-
->>>>>>> 71b29a28
 tcltest::cleanupTests