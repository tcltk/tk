--- conflicted
+++ resolved
@@ -508,13 +508,9 @@
     .tv delete myItem1  ; # <<TreeviewSelect>> triggers
     update
     set res
-<<<<<<< HEAD
 } -cleanup {
     bind .tv <<TreeviewSelect>> {}
-} -result 1
-=======
 } -result {2}
->>>>>>> a269ff1c
 
 test treeview-8.8 "<<TreeviewSelect>> when setting the selection" -body {
     .tv delete [.tv children {}]
@@ -601,13 +597,7 @@
     .tv selection toggle {myItem3 myItem2}  ; # <<TreeviewSelect>> triggers
     update
     set res
-<<<<<<< HEAD
-} -cleanup {
-    bind .tv <<TreeviewSelect>> {}
-} -result {1 1}
-=======
 } -result {2 3 4}
->>>>>>> a269ff1c
 
 ### NEED: more tests for see/yview/scrolling
 
