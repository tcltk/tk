--- conflicted
+++ resolved
@@ -550,7 +550,60 @@
     destroy .tree
 } -result {I006}
 
-<<<<<<< HEAD
+test treeview-9.2 {scrolling on see command - bug [14188104c3]} -setup {
+    toplevel .top
+    ttk::treeview .top.tree -show {} -height 10 -columns {label} \
+            -yscrollcommand [list .top.vs set]
+    ttk::scrollbar .top.vs -command {.top.tree yview}
+    grid .top.tree -row 0 -column 0 -sticky ns
+    grid .top.vs -row 0 -column 1 -sticky ns
+    update
+    proc setrows {n} {
+        .top.tree delete [.top.tree children {}]
+        for {set i 1} {$i <= $n} {incr i} {
+            .top.tree insert {} end -id row$i \
+                    -values [list [format "Row %2.2d" $i]]
+        }
+        .top.tree see row1
+        update idletasks
+    }
+} -body {
+    setrows 10
+    set res [.top.vs get]
+    setrows 20
+    lappend res [expr [lindex [.top.vs get] 1] < 1]
+} -cleanup {
+    destroy .top
+} -result {0.0 1.0 1}
+
+test treeview-9.3 {scrolling on see command, requested item is closed} -setup {
+    toplevel .top
+    ttk::treeview .top.tree -show tree -height 10 -columns {label} \
+            -yscrollcommand [list .top.vs set]
+    ttk::scrollbar .top.vs -command {.top.tree yview}
+    grid .top.tree -row 0 -column 0 -sticky ns
+    grid .top.vs -row 0 -column 1 -sticky ns
+
+    .top.tree insert {} end -id a -text a
+    .top.tree insert a  end -id b -text b
+    .top.tree insert b  end -id c -text c
+    .top.tree insert c  end -id d -text d
+    .top.tree insert d  end -id e -text e
+    for {set i 6} {$i <= 15} {incr i} {
+        .top.tree insert {} end -id row$i \
+                -values [list [format "Row %2.2d" $i]]
+    }
+    update
+} -body {
+    set before [lindex [.top.vs get] 1]
+    .top.tree see e
+    update idletasks
+    set after [lindex [.top.vs get] 1]
+    expr $after < $before
+} -cleanup {
+    destroy .top
+} -result {1}
+
 test treeview-10.0 "See command" -setup {
     # Setup common for all 10.* tests
     ttk::style configure Treeview -rowheight 20
@@ -726,61 +779,6 @@
     .tv cellselection set [list "nn d"]
     .tv cellselection
 } -result {{nn d}}
-=======
-test treeview-9.2 {scrolling on see command - bug [14188104c3]} -setup {
-    toplevel .top
-    ttk::treeview .top.tree -show {} -height 10 -columns {label} \
-            -yscrollcommand [list .top.vs set]
-    ttk::scrollbar .top.vs -command {.top.tree yview}
-    grid .top.tree -row 0 -column 0 -sticky ns
-    grid .top.vs -row 0 -column 1 -sticky ns
-    update
-    proc setrows {n} {
-        .top.tree delete [.top.tree children {}]
-        for {set i 1} {$i <= $n} {incr i} {
-            .top.tree insert {} end -id row$i \
-                    -values [list [format "Row %2.2d" $i]]
-        }
-        .top.tree see row1
-        update idletasks
-    }
-} -body {
-    setrows 10
-    set res [.top.vs get]
-    setrows 20
-    lappend res [expr [lindex [.top.vs get] 1] < 1]
-} -cleanup {
-    destroy .top
-} -result {0.0 1.0 1}
-
-test treeview-9.3 {scrolling on see command, requested item is closed} -setup {
-    toplevel .top
-    ttk::treeview .top.tree -show tree -height 10 -columns {label} \
-            -yscrollcommand [list .top.vs set]
-    ttk::scrollbar .top.vs -command {.top.tree yview}
-    grid .top.tree -row 0 -column 0 -sticky ns
-    grid .top.vs -row 0 -column 1 -sticky ns
-
-    .top.tree insert {} end -id a -text a
-    .top.tree insert a  end -id b -text b
-    .top.tree insert b  end -id c -text c
-    .top.tree insert c  end -id d -text d
-    .top.tree insert d  end -id e -text e
-    for {set i 6} {$i <= 15} {incr i} {
-        .top.tree insert {} end -id row$i \
-                -values [list [format "Row %2.2d" $i]]
-    }
-    update
-} -body {
-    set before [lindex [.top.vs get] 1]
-    .top.tree see e
-    update idletasks
-    set after [lindex [.top.vs get] 1]
-    expr $after < $before
-} -cleanup {
-    destroy .top
-} -result {1}
->>>>>>> 57a7dc66
 
 ### identify tests:
 #
