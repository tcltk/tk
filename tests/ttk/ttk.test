
package require tk
package require tcltest 2.2
namespace import -force tcltest::*
loadTestedCommands

proc skip args {}
proc ok {} { return }

variable widgetClasses {
    button checkbutton radiobutton menubutton label entry
    frame labelframe scrollbar
    notebook progressbar combobox separator
    panedwindow treeview sizegrip
    scale
}

proc bgerror {error} {
    variable bgerror $error
    variable bgerrorInfo $::errorInfo
    variable bgerrorCode $::errorCode
}

# Self-destruct tests.
# Do these early, so any memory corruption has a longer time to cause a crash.
#
proc selfdestruct {w args} {
    destroy $w
}
test ttk-6.1 "Self-destructing checkbutton" -body {
    pack [ttk::checkbutton .sd -text "Self-destruction" -variable ::sd]
    trace add variable sd write [list selfdestruct .sd]
    update
    .sd invoke
} -returnCodes error
test ttk-6.2 "Checkbutton self-destructed" -body {
    winfo exists .sd
} -result 0

# test ttk-6.3 not applicable [see #2175411]

test ttk-6.4 "Destroy widget in configure" -setup {
    set OUCH ouch
    trace add variable OUCH read { kill.b }
    proc kill.b {args} { destroy .b }
} -cleanup {
    unset OUCH
} -body {
    pack [ttk::checkbutton .b]
    set rc [catch { .b configure -variable OUCH } msg]
    list $rc $msg [winfo exists .b] [info commands .b]
} -result [list 1 "widget has been destroyed" 0 {}]

test ttk-6.5 "Clean up -textvariable traces" -body {
    foreach class {ttk::button ttk::checkbutton ttk::radiobutton} {
	$class .b1 -textvariable V
	set V "asdf"
	destroy .b1
	set V ""
    }
}

test ttk-6.6 "Bad color spec in styles" -body {
    pack [ttk::button .b1 -text Hi!]
    ttk::style configure TButton -foreground badColor
    event generate .b1 <Expose>
    update
    ttk::style configure TButton -foreground black
    destroy .b1
    set ::bgerror
} -result {unknown color name "badColor"}

test ttk-6.7 "Basic destruction test" -body {
    foreach widget $widgetClasses {
	ttk::$widget .w
	pack .w
	destroy .w
    }
}

test ttk-6.8 "Button command removes itself" -body {
    ttk::button .b -command ".b configure -command {}; set ::A {it worked}"
    .b invoke
    destroy .b
    set ::A
} -result {it worked}

test ttk-6.9 "Bad font spec in styles" -setup {
    ttk::style theme create badfont -settings {
	ttk::style configure . -font {Helvetica 12 Bogus}
    }
    ttk::style theme use badfont
} -cleanup {
    ttk::style theme use default
} -body {
    pack [ttk::label .l -text Hi! -font {}]
    event generate .l <Expose>
    update
    destroy .l
    set ::bgerror
} -result {unknown font style "Bogus"}

test ttk-construction-failure-1 "Excercise construction failure path" -setup {
    option add *TLabel.cursor badCursor 1
} -cleanup {
    option add *TLabel.cursor {} 1
} -body {
    catch {ttk::label .l} errmsg
    list $errmsg [info commands .l] [winfo exists .l]
} -result [list {bad cursor spec "badCursor"} {} 0]

test ttk-construction-failure-2 "Destroy widget in constructor" -setup {
    set OUCH ouch
    trace add variable OUCH read { kill.b }
    proc kill.b {args} { destroy .b }
} -cleanup {
    unset OUCH
} -body {
    list \
	[catch { ttk::checkbutton .b -variable OUCH } msg] \
	$msg \
	[winfo exists .b] \
	[info commands .b] \
	;
} -result [list 1 "widget has been destroyed" 0 {}]

test ttk-selfdestruct-ok-1 "Intentional self-destruction" -body {
    # see #2298720
    toplevel .t
    ttk::button .t.b -command [list destroy .t]
    .t.b invoke
    list [winfo exists .t] [winfo exists .t.b]
} -result [list 0 0]

#
# Basic tests.
#
test ttk-1.1 "Create multiline button showing justified text" -body {
    pack [ttk::button .t -text "Hello\nWorld!!" -justify center] -expand true -fill both
    update
}

test ttk-1.2 "Check style" -body {
    .t cget -style
} -result {}

test ttk-1.3 "Set bad style" -body {
    .t configure -style "nosuchstyle"
} -returnCodes error -result {Layout nosuchstyle not found}

test ttk-1.4 "Original style preserved" -body {
    .t cget -style
} -result ""

proc checkstate {w} {
    foreach statespec {
	{!active !disabled}
	{!active disabled}
	{active !disabled}
	{active disabled}
	active
	disabled
    } {
	lappend result [$w instate $statespec]
    }
    set result
}

# NB: this will fail if the top-level window pops up underneath the cursor
test ttk-2.0 "Check state" -body {
    checkstate .t
} -result [list 1 0 0 0 0 0]

test ttk-2.1 "Change state" -body {
    .t state active
} -result !active

test ttk-2.2 "Check state again" -body {
    checkstate .t
} -result [list 0 0 1 0 1 0]

test ttk-2.3 "Change state again" -body {
    .t state {!active disabled}
} -result {active !disabled}

test ttk-2.4 "Check state again" -body {
    checkstate .t
} -result [list 0 1 0 0 0 1]

test ttk-2.5 "Change state again" -body {
    .t state !disabled
} -result {disabled}

test ttk-2.6 "instate scripts, false" -body {
    set x 0
    .t instate disabled { set x 1 }
    set x
} -result 0

test ttk-2.7 "instate scripts, true" -body {
    set x 0
    .t instate !disabled { set x 1 }
    set x
} -result 1

test ttk-2.8 "bug 3223850: button state disabled during click" -setup {
    destroy .b
    set ttk28 {}
    pack [ttk::button .b -command {set ::ttk28 failed}]
    update
} -body {
    bind .b <Button-1> {after 0 {.b configure -state disabled}}
    after 1 {event generate .b <Button-1>}
    after 50 {event generate .b <ButtonRelease-1>}
    set aid [after 100 {set ::ttk28 [.b instate {disabled !pressed}]}]
    vwait ::ttk28
    after cancel $aid
    set ttk28
} -cleanup {
    destroy .b
    unset -nocomplain ttk28 aid
} -result 1

foreach wc $widgetClasses {
    test ttk-coreoptions-$wc "$wc has all core options" -body {
	ttk::$wc .w
	foreach option {-class -style -cursor -takefocus} {
	    .w cget $option
	}
    } -cleanup {
	catch {destroy .w}
    }
}

# misc. error detection
test ttk-3.0 "Bad option" -body {
    ttk::button .bad -badoption foo
} -returnCodes error -result {unknown option "-badoption"} -match glob

test ttk-3.1 "Make sure widget command not created" -body {
    .bad state disabled
} -returnCodes error -result {invalid command name ".bad"} -match glob

test ttk-3.2 "Propagate errors from variable traces" -body {
    set A 0
    trace add variable A write {error "failure" ;# }
    ttk::checkbutton .cb -variable A
    .cb invoke
} -cleanup {
    unset ::A ; destroy .cb
} -returnCodes error -result {can't set "A": failure}

test ttk-3.3 "Constructor failure with cursor" -body {
    ttk::button .b -cursor bottom_right_corner -style BadStyle
} -returnCodes error -result "Layout BadStyle not found"

test ttk-3.4 "SF#2009213" -body {
    ttk::style configure TScale -sliderrelief {}
    pack [ttk::scale .s]
    update
} -cleanup {
    ttk::style configure TScale -sliderrelief raised
    destroy .s
}

# Test resource allocation
# (@@@ "-font" is a compatibility option now, so tests 4.1-4.3
# don't really test anything useful at the moment.)
#

test ttk-4.0 "Setup" -body {
    catch { destroy .t }
    pack [ttk::label .t -text "Button 1"]
    testConstraint fontOption [expr {![catch { set prevFont [.t cget -font] }]}]
    ok
}

test ttk-4.1 "Change font" -constraints fontOption -body {
    .t configure -font "Helvetica 18 bold"
}
test ttk-4.2 "Check font" -constraints fontOption -body {
    .t cget -font
} -result "Helvetica 18 bold"

test ttk-4.3 "Restore font" -constraints fontOption -body {
    .t configure -font $prevFont
}

test ttk-4.4 "Bad resource specifications" -body {
    ttk::style theme settings alt {
	ttk::style configure TButton -font {Bad font}
	# @@@ it would be best to raise an error at this point,
	# @@@ but that's not really feasible in the current framework.
    }
    pack [ttk::button .tb1 -text "Ouch"]
    ttk::style theme use alt
    update;
    # As long as we haven't crashed, everything's OK
    ttk::style theme settings alt {
	ttk::style configure TButton -font TkDefaultFont
    }
    ttk::style theme use default
    destroy .tb1
}

#
# -compound tests:
#
variable iconData \
{R0lGODlhIAAgAKIAANnZ2YQAAP8AAISEhP///////////////yH5BAEAAAAALAAAAAAgACAA
AAP/CLoMGLqKoMvtGIqiqxEYCLrcioGiyxwIusyBgaLLLRiBoMsQKLrcjYGgu4Giy+2CAkFX
A0WX2wXFIOgGii7trkCEohsDCACBoktEKLpKhISiGwAIECiqSKooukiqKKoxgACBooukKiIo
SKooujGDECi6iqQqsopEV2MQAkV3kXQZRXdjEAJFl5F0FUWXY3ACRZcFSRdFlyVwJlB0WZB0
UXRZAmcCRZeRdBVFl2NwAkV3kXQZRXdjcAJFV5FURVaR6GoMDgSKLpKqiKAgqaLoxgwOBIoq
kiqKLpIqimrM4ECg6BIRiq4SIaHoxgyCBoou7a5AhKIbMzgAAIGiy+2CTWJmBhAAAkWX2wXF
zCDoBooud2PMDIKuRqDocgtGzMwg6O4Eii5z4Kgi6DIMhqLoagQGjiqCLvPgYOgqji6CLrfi
6DIj6HI7jq4i6DIkADs=}

variable compoundStrings {text image center top bottom left right none}

if {0} {
    proc now {} { set ::now [clock clicks -milliseconds] }
    proc tick {} { puts -nonewline stderr "+" ; flush stderr }
    proc tock {} {
	set then $::now; set ::now [clock clicks -milliseconds]
	puts stderr " [expr {$::now - $then}] ms"
    }
} else {
    proc now {} {} ; proc tick {} {} ; proc tock {} {}
}

now ; tick
test ttk-8.0 "Setup for 8.X" -body {
    ttk::button .ctb
    image create photo icon -data $::iconData;
    pack .ctb
}
tock

now
test ttk-8.1 "Test -compound options" -body {
    # Exhaustively test each combination.
    # Main goal is to make sure no code paths crash.
    foreach image {icon ""} {
        foreach text {"Hi!" ""} {
	    foreach compound $::compoundStrings {
		.ctb configure -image $image -text $text -compound $compound
		update; tick
	    }
	}
    }
}
tock

test ttk-8.2 "Test -compound options with regular button" -body {
    button .rtb
    pack .rtb

    foreach image {"" icon} {
        foreach text {"Hi!" ""} {
	    foreach compound [lrange $::compoundStrings 2 end] {
		.rtb configure -image $image -text $text -compound $compound
		update; tick
	    }
	}
    }
}
tock

test ttk-8.3 "Rerun test 8.1" -body {
    foreach image {icon ""} {
        foreach text {"Hi!" ""} {
	    foreach compound $::compoundStrings {
		.ctb configure -image $image -text $text -compound $compound
		update; tick
	    }
	}
    }
}
tock

test ttk-8.4 "ImageChanged" -body {
    ttk::button .b -image icon
    icon blank
} -cleanup { destroy .b }

#------------------------------------------------------------------------

test ttk-9.1 "Traces on nonexistant namespaces" -body {
    ttk::checkbutton .tcb -variable foo::bar
} -returnCodes error -result "*parent namespace doesn't exist*" -match glob

test ttk-9.2 "Traces on nonexistant namespaces II" -body {
    ttk::checkbutton .tcb -variable X
    .tcb configure -variable foo::bar
} -returnCodes error -result "*parent namespace doesn't exist*" -match glob

test ttk-9.3 "Restore saved options on configure error" -body {
    .tcb cget -variable
} -result X

test ttk-9.4 "Textvariable tests" -body {
    set tcbLabel "Testing..."
    .tcb configure -textvariable tcbLabel
    .tcb cget -text
} -result "Testing..."

# Changing -text has no effect if there is a linked -textvariable.
# Compatible with core widget.
test ttk-9.5 "Change -text" -body {
    .tcb configure -text "Changed -text"
    .tcb cget -text
} -result "Testing..."

# Unset -textvariable clears the text.
# NOTE: this is different from core widgets, which automagically reinitalize
# the -textvariable to the last value of -text.
#
test ttk-9.6 "Unset -textvariable" -body {
    unset tcbLabel
    list [info exists tcbLabel] [.tcb cget -text]
} -result [list 0 ""]

test ttk-9.7 "Unset textvariable, comparison" -body {
#
# NB: ttk::label behaves differently from the standard label here;
# NB: this is on purpose: I believe the standard behaviour is the Wrong Thing
#
    unset -nocomplain V1  V2
    label .l -text Foo ; ttk::label .tl -text Foo

    .l configure -textvariable V1 ; .tl configure -textvariable V2
    list [set V1] [info exists V2]
} -cleanup { destroy .l .tl } -result [list Foo 0]

test ttk-9.8 "-textvariable overrides -text" -body {
    ttk::label .tl -textvariable TV
    set TV Foo
    .tl configure -text Bar
    .tl cget -text
} -cleanup { destroy .tl } -result "Foo"

test ttk-9.9 "default for -justify" -body {
    ttk::label .tl
    .tl cget -justify
} -cleanup { destroy .tl } -result "left"
test ttk-9.10 "default for -anchor" -body {
    ttk::label .tl
    .tl cget -anchor
} -cleanup { destroy .tl } -result "w"

#
# Frame widget tests:
#

test ttk-10.1 "ttk::frame -class resource" -body {
    ttk::frame .f -class Foo
} -result .f

test ttk-10.2 "Check widget class" -body {
    winfo class .f
} -result Foo

test ttk-10.3 "Check class resource" -body {
    .f cget -class
} -result Foo

test ttk-10.4 "Try to modify class resource" -body {
    .f configure -class Bar
} -returnCodes error -match glob -result "*read-only option*"

test ttk-10.5 "Check class resource again" -body {
    .f cget -class
} -result Foo

test ttk-11.1 "-state test, setup" -body {
    ttk::button .b
    .b instate disabled
} -result 0

test ttk-11.2 "-state test, disable" -body {
    .b configure -state disabled
    .b instate disabled
} -result 1

test ttk-11.3 "-state test, reenable" -body {
    .b configure -state normal
    .b instate disabled
} -result 0

test ttk-11.4 "-state test, unrecognized -state value" -body {
    .b configure -state bogus
    .b state
} -result [list]

test ttk-11.5 "-state test, 'active'" -body {
    .b configure -state active
    .b state
} -result [list active] -cleanup  { .b state !active }

test ttk-11.6 "-state test, 'readonly'" -body {
    .b configure -state readonly
    .b state
} -result [list readonly] -cleanup { .b state !readonly }

test ttk-11.7 "-state test, cleanup" -body {
    destroy .b
}

test ttk-12.1 "-cursor option" -body {
    ttk::button .b
    .b cget -cursor
} -result {}

test ttk-12.2 "-cursor option" -body {
    .b configure -cursor arrow
    .b cget -cursor
} -result arrow

test ttk-12.2.1 "-cursor option, widget doesn't overwrite it" -setup {
    ttk::treeview .tr
    pack .tr
    update
} -body {
    .tr configure -cursor X_cursor
    event generate .tr <Motion>
    update
    .tr cget -cursor
} -cleanup {
    destroy .tr
} -result {X_cursor}

test ttk-12.3 "-borderwidth frame option" -body {
    destroy .t
    toplevel .t
    raise .t
    pack [set t [ttk::frame .t.f]] -expand true -fill x ;
    pack [ttk::label $t.l -text "ASDF QWERTY"] -expand true -fill both
    foreach theme {default alt} {
	ttk::style theme use $theme
	foreach relief {flat raised sunken ridge groove solid} {
	    $t configure -relief $relief
	    for {set i 5} {$i >= 0} {incr i -1} {
		$t configure -borderwidth $i
		update
	    }
	}
    }
}

test ttk-12.4 "-borderwidth frame option" -body {
    .t.f configure -relief raised
    .t.f configure -borderwidth 1
    ttk::style theme use alt
    update
}

test ttk-13.1 "Custom styles -- bad -style option" -body {
    ttk::button .tb1 -style badstyle
} -returnCodes error -result "*badstyle not found*" -match glob

test ttk-13.4 "Custom styles -- bad -style option" -body {
    ttk::button .tb1
    .tb1 configure -style badstyle
} -cleanup {
    destroy .tb1
} -returnCodes error -result "*badstyle not found*" -match glob

test ttk-13.5 "Custom layouts -- missing element definition" -body {
    ttk::style layout badstyle {
	NoSuchElement
    }
    ttk::button .tb1 -style badstyle
} -cleanup {
    destroy .tb1
} -result .tb1
# @@@ Should: signal an error, possibly a background error.

#
# See #793909
#

test ttk-14.1 "-variable in nonexistant namespace" -body {
    ttk::checkbutton .tw -variable ::nsn::foo
} -returnCodes error -result {can't trace *: parent namespace doesn't exist} \
  -match glob -cleanup { destroy .tw }

test ttk-14.2 "-textvariable in nonexistant namespace" -body {
    ttk::label .tw -textvariable ::nsn::foo
} -returnCodes error -result {can't trace *: parent namespace doesn't exist} \
  -match glob -cleanup { destroy .tw }

test ttk-14.3 "-textvariable in nonexistant namespace" -body {
    ttk::entry .tw -textvariable ::nsn::foo
} -returnCodes error -result {can't trace *: parent namespace doesn't exist} \
  -match glob -cleanup { destroy .tw }

test ttk-15.1 {Bug 3062331} -setup {
    destroy .b
} -body {
    set Y {}
    ttk::button .b -textvariable Y
    trace add variable Y unset "destroy .b; #"
    unset Y
} -cleanup {
    destroy .b
} -result {}

test ttk-15.2 {Bug 3341056} -setup {
    proc foo {} {
	destroy .lf
	ttk::labelframe .lf
	ttk::checkbutton .lf.cb -text xxx
    }
} -body {
    ttk::button .b -text xxx -command foo
    .b invoke
    .b invoke
    .lf.cb invoke
    destroy .b
} -cleanup {
    rename foo {}
    destroy .lf
} -result {}

## Test ensemble processing:
#
# (See also: SF#2021443)
#
proc wrong#args {args} {
    return "wrong # args: should be \"$args\""
}
proc wrong#varargs {varpart args} {
    set usage $args
    append usage " ?$varpart ...?"
    return "wrong # args: should be \"$usage\""
}

test ttk-ensemble-0 "style element create: insufficient args" -body {
     ttk::style
} -returnCodes error -result \
    [wrong#varargs arg ttk::style option]

test ttk-ensemble-1 "style element create: insufficient args" -body {
     ttk::style element
} -returnCodes error -result \
    [wrong#varargs arg ttk::style element option]

test ttk-ensemble-2 "style element create: insufficient args" -body {
     ttk::style element create
} -returnCodes error -result \
    [wrong#varargs {-option value} ttk::style element create name type]

test ttk-ensemble-3 "style element create: insufficient args" -body {
     ttk::style element create plain.background
} -returnCodes error -result \
    [wrong#varargs {-option value} ttk::style element create name type]

test ttk-ensemble-4 "style element create: insufficient args" -body {
     ttk::style element create plain.background from
} -returnCodes error -result [wrong#args theme ?element?]

test ttk-ensemble-5 "style element create: valid" -body {
     ttk::style element create plain.background from default
} -returnCodes 0 -result ""

<<<<<<< HEAD
test ttk-16.1 {ttk::style theme styles - no such theme} -body {
    ttk::style theme styles noSuchTheme
} -returnCodes 1 -result {theme "noSuchTheme" doesn't exist}
test ttk-16.2 {ttk::style theme styles - theme exists} -body {
    # simply check this produces a list with some style names,
    # without checking exact content (not needed, and may vary
    # depending on platform, versions, improvements...)
    expr {[llength [ttk::style theme styles alt]] > 0}
} -result 1


eval destroy [winfo children .]
=======
destroy {*}[winfo children .]
>>>>>>> 5ef69673

tcltest::cleanupTests

#*EOF*<|MERGE_RESOLUTION|>--- conflicted
+++ resolved
@@ -664,7 +664,6 @@
      ttk::style element create plain.background from default
 } -returnCodes 0 -result ""
 
-<<<<<<< HEAD
 test ttk-16.1 {ttk::style theme styles - no such theme} -body {
     ttk::style theme styles noSuchTheme
 } -returnCodes 1 -result {theme "noSuchTheme" doesn't exist}
@@ -676,10 +675,7 @@
 } -result 1
 
 
-eval destroy [winfo children .]
-=======
 destroy {*}[winfo children .]
->>>>>>> 5ef69673
 
 tcltest::cleanupTests
 
