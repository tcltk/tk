--- conflicted
+++ resolved
@@ -1,7 +1,3 @@
-<<<<<<< HEAD
-# $Id: checkbutton.test,v 1.1 2008/12/31 23:10:48 jenglish Exp $
-=======
->>>>>>> c97f0c88
 #
 # ttk::checkbutton widget tests.
 #
