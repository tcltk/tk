--- conflicted
+++ resolved
@@ -9,11 +9,6 @@
 # Copyright (c) 1996-1997 Sun Microsystems, Inc.
 # Copyright (c) 1998-1999 by Scriptics Corporation.
 # All rights reserved.
-<<<<<<< HEAD
-#
-# RCS: @(#) $Id: winFont.test,v 1.11 2004/12/04 00:04:43 dkf Exp $
-=======
->>>>>>> 2930fe96
 
 package require tcltest 2.1
 eval tcltest::configure $argv
