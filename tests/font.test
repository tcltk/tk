--- conflicted
+++ resolved
@@ -2355,14 +2355,7 @@
 } -result [font actual {-size 10} -family]
 test font-45.2 {TkFontGetAliasList: match} -constraints win -body {
     font actual {times 10} -family
-<<<<<<< HEAD
 } -result {times}
-test font-45.3 {TkFontGetAliasList: match} -constraints {unix noExceed} -body {
-    # can fail on Unix systems that have a real "times new roman" font
-    font actual {{times new roman} 10} -family
-} -result [font actual {times 10} -family]
-=======
-} -result {Times New Roman}
 test font-45.3 {TkFontGetAliasList: match} -constraints {noExceed} -body {
     if {[font actual {{times new roman} 10} -family] eq "Times New Roman"} {
         # avoid test failure on systems that have a real "times new roman" font
@@ -2372,7 +2365,6 @@
                        [font actual {times 10} -family]} ]
     }
 } -result {1}
->>>>>>> 8b404b7c
 
 
 test font-46.1 {font actual, with character, no option, no --} -body {
