# This file is a Tcl script to test out Tk's "font" command
# plus the procedures in tkFont.c.  It is organized in the
# standard white-box fashion for Tcl tests.
#
# Copyright (c) 1996-1998 Sun Microsystems, Inc.
# Copyright (c) 1998-1999 by Scriptics Corporation.
# All rights reserved.

package require tcltest 2.2
namespace import ::tcltest::*
eval tcltest::configure $argv
tcltest::loadTestedCommands

# Some tests require support for 4-byte UTF-8 sequences
testConstraint fullutf [expr {[format %c 0x010000] != "\ufffd"}]

set defaultfontlist [font names]

testConstraint failsOnUbuntu [expr {![info exists ::env(TRAVIS_OS_NAME)] || ![string match linux $::env(TRAVIS_OS_NAME)]}]

proc getnondefaultfonts {} {
    global defaultfontlist
    set nondeffonts [list ]
    foreach afont [font names] {
        if {$afont ni $defaultfontlist} {
            lappend nondeffonts $afont
        }
    }
    set nondeffonts
}

proc clearnondefaultfonts {} {
    foreach afont [getnondefaultfonts] {
        font delete $afont
    }
}

deleteWindows
# Toplevel used (in some tests) of the whole file
toplevel .t
wm geom .t +0+0
update idletasks

switch [tk windowingsystem] {
    x11	 	{set fixed "TkFixedFont"}
    win32	{set fixed "courier 12"}
    aqua	{set fixed "monaco 9"}
}


# Procedure used in tests: 24.15, 26.*, 28.*, 30.*, 31.*, 32.1
proc csetup {{str ""}} {
    focus -force .t.c
    .t.c dchars text 0 end
    .t.c insert text 0 $str
    .t.c focus text
}


test font-1.1 {TkFontPkgInit} -setup {
    catch {interp delete foo}
} -body {
    interp create foo
    foo eval {
		load {} Tk
		wm geometry . +0+0
		update
    }
    interp delete foo
} -result {}


test font-2.1 {TkFontPkgFree} -setup {
    catch {interp delete foo}
    set x {}
} -body {
    interp create foo

    # Makes sure that named font was visible only to child interp.
    foo eval {
		load {} Tk
		wm geometry . +0+0
		button .b -font {times 16} -text "hi"
		pack .b
		font create wiggles -family courier -underline 1
		update
    }
    lappend x [catch {font configure wiggles} msg; set msg]

    # Tests cancelling the idle handler for TheWorldHasChanged,
    # because app goes away before idle serviced.
    foo eval {
		.b config -font wiggles
		font config wiggles -size 24
		destroy .
    }
    lappend x [foo eval {catch {font families} msg; set msg}]
} -cleanup {
        interp delete foo
} -result {{named font "wiggles" doesn't exist} {can't invoke "font" command: application has been destroyed}}


test font-3.1 {font command: general} -body {
    font
} -returnCodes error -result {wrong # args: should be "font option ?arg?"}
test font-3.2 {font command: general} -body {
    font xyz
} -returnCodes error -result {bad option "xyz": must be actual, configure, create, delete, families, measure, metrics, or names}


test font-4.1 {font command: actual: arguments} -body {
    # (skip < 0)
    font actual xyz -displayof
} -returnCodes error -result {value for "-displayof" missing}
test font-4.2 {font command: actual: arguments} -body {
    # (objc < 3)
    font actual
} -returnCodes error -result {wrong # args: should be "font actual font ?-displayof window? ?option? ?--? ?char?"}
test font-4.3 {font command: actual: arguments} -body {
    # (objc - skip > 4) when skip == 0
    font actual xyz abc def
} -returnCodes error -result {wrong # args: should be "font actual font ?-displayof window? ?option? ?--? ?char?"}
test font-4.4 {font command: actual: displayof specified, so skip to next} -body {
    catch {font actual xyz -displayof . -size}
<<<<<<< HEAD
} -result {0}
test font-4.5 {font command: actual: displayof specified, so skip to next} -body {
=======
} 0
test font-4.5 {font command: actual: displayof specified, so skip to next} {
>>>>>>> 7cd7731a
    lindex [font actual xyz -displayof .] 0
} -result {-family}
test font-4.6 {font command: actual: arguments} -body {
    # (objc - skip > 4) when skip == 2
<<<<<<< HEAD
    font actual xyz -displayof . abc def
} -returnCodes error -result {wrong # args: should be "font actual font ?-displayof window? ?option? ?--? ?char?"}
test font-4.7 {font command: actual: arguments} -constraints noExceed -body {
=======
    list [catch {font actual xyz -displayof . abc def} msg] $msg
} {1 {wrong # args: should be "font actual font ?-displayof window? ?option? ?--? ?char?"}}
test font-4.7 {font command: actual: arguments} noExceed {
>>>>>>> 7cd7731a
    # (tkfont == NULL)
    font actual "\{xyz"
} -returnCodes error -result "font \"{xyz\" doesn't exist"
test font-4.8 {font command: actual: all attributes} -body {
    # not (objc > 3) so objPtr = NULL
    lindex [font actual {-family times}] 0
<<<<<<< HEAD
} -result {-family}
test font-4.9 {font command: actual} -constraints {unix noExceed} -body {
    # (objc > 3) so objPtr = objv[3 + skip]
    string tolower [font actual {-family times} -family]
} -result {times}
test font-4.10 {font command: actual} -constraints win -body {
=======
} {-family}
test font-4.9 {font command: actual} {unix noExceed failsOnUbuntu} {
    # (objc > 3) so objPtr = objv[3 + skip]
    string tolower [font actual {-family times} -family]
} times
test font-4.10 {font command: actual} win {
>>>>>>> 7cd7731a
    # (objc > 3) so objPtr = objv[3 + skip]
    font actual {-family times} -family
} -result {Times New Roman}
test font-4.11 {font command: bad option} -body {
    font actual xyz -style
} -returnCodes error -result {bad option "-style": must be -family, -size, -weight, -slant, -underline, or -overstrike}
test font-4.12 {font command: actual} -body {
    font actual {-family times} -- \ud800
} -match glob -result {*}
test font-4.13 {font command: actual} -body {
    font actual {-family times} -- \udc00
} -match glob -result {*}
test font-4.14 {font command: actual} -constraints win -body {
    font actual {-family times} -family -- \uD800\uDC00
} -result {Times New Roman}
test font-4.15 {font command: actual} -body {
    font actual {-family times} -- \udc00\ud800
} -returnCodes 1 -match glob -result {expected a single character but got "*"}
test font-4.16 {font command: actual} -constraints {fullutf win} -body {
    font actual {-family times} -family -- \U10000
} -result {Times New Roman}


test font-5.1 {font command: configure} -body {
    # (objc < 3)
    font configure
} -returnCodes error -result {wrong # args: should be "font configure fontname ?-option value ...?"}
test font-5.2 {font command: configure: non-existent font} -body {
    # (namedHashPtr == NULL)
    font configure xyz
} -returnCodes error -result {named font "xyz" doesn't exist}
test font-5.3 {font command: configure: "deleted" font} -setup {
    destroy .t.f
    catch {font delete xyz}
    pack [label .t.f]
    update
} -body {
    # (nfPtr->deletePending != 0)
    font create xyz
    .t.f configure -font xyz
    font delete xyz
    font configure xyz
} -cleanup {
    destroy .t.f
} -returnCodes error -result {named font "xyz" doesn't exist}
test font-5.4 {font command: configure: get all options} -setup {
    catch {font delete xyz}
} -body {
    # (objc == 3) so objPtr = NULL
    font create xyz -family xyz
    lindex [font configure xyz] 1
} -cleanup {
	font delete xyz
} -result xyz
test font-5.5 {font command: configure: get one option} -setup {
    clearnondefaultfonts
} -body {
    # (objc == 4) so objPtr = objv[3]
    font create xyz -family xyz
    font configure xyz -family
	getnondefaultfonts
} -cleanup {
	font delete xyz
} -result xyz
test font-5.6 {font command: configure: update existing font} -setup {
    catch {font delete xyz}
} -body {
    # else result = ConfigAttributesObj()
    font create xyz
    font configure xyz -family xyz
    update
    font configure xyz -family
} -cleanup {
	font delete xyz
} -result xyz
test font-5.7 {font command: configure: bad option} -setup {
    catch {font delete xyz}
} -body {
    font create xyz
    font configure xyz -style
} -cleanup {
	font delete xyz
} -returnCodes error -result {bad option "-style": must be -family, -size, -weight, -slant, -underline, or -overstrike}


test font-6.1 {font command: create: make up name} -setup {
    clearnondefaultfonts
} -body {
    # (objc < 3) so name = NULL
    font create
<<<<<<< HEAD
    getnondefaultfonts
} -cleanup {
    font delete font1
} -result {font1}
test font-6.2 {font command: create: name specified} -setup {
    clearnondefaultfonts
} -body {
=======
    expr {"font1" in [font names]}
} 1
test font-6.2 {font command: create: name specified} {
>>>>>>> 7cd7731a
    # not (objc < 3)
    font create xyz
<<<<<<< HEAD
    getnondefaultfonts
} -cleanup {
	font delete xyz
} -result {xyz}
test font-6.3 {font command: create: name not really specified} -setup {
    clearnondefaultfonts
} -body {
=======
    expr {"xyz" in [font names]}
} 1
test font-6.3 {font command: create: name not really specified} {
>>>>>>> 7cd7731a
    # (name[0] == '-') so name = NULL
    font create -family xyz
<<<<<<< HEAD
    getnondefaultfonts
} -cleanup {
    font delete font1
} -result {font1}
test font-6.4 {font command: create: generate name} -setup {
} -body {
=======
    expr {"font1" in [font names]}
} 1
test font-6.4 {font command: create: generate name} {
>>>>>>> 7cd7731a
    # (name == NULL)
    font create -family one
    font create -family two
    font create -family three
    font delete font2
    font create -family four
    font configure font2 -family
<<<<<<< HEAD
} -cleanup {
    font delete font1 font2 font3
} -result {four}
test font-6.5 {font command: create: bad option creating new font} -setup {
    catch {font delete xyz}
} -body {
=======
} four
test font-6.5 {font command: create: bad option creating new font} {
>>>>>>> 7cd7731a
    # name was specified so skip = 3
    font create xyz -xyz times
} -returnCodes error -result {bad option "-xyz": must be -family, -size, -weight, -slant, -underline, or -overstrike}
test font-6.6 {font command: create: bad option creating new font} -setup {
    clearnondefaultfonts
} -body {
    # name was not specified so skip = 2
    font create -xyz times
} -returnCodes error -result {bad option "-xyz": must be -family, -size, -weight, -slant, -underline, or -overstrike}
test font-6.7 {font command: create: already exists} -setup {
    catch {font delete xyz}
} -body {
    # (CreateNamedFont() != TCL_OK)
    font create xyz
    font create xyz
} -cleanup {
	font delete xyz
} -returnCodes error -result {named font "xyz" already exists}

test font-7.1 {font command: delete: arguments} -body {
    # (objc < 3)
    font delete
} -returnCodes error -result {wrong # args: should be "font delete fontname ?fontname ...?"}
test font-7.2 {font command: delete: loop test} -setup {
    clearnondefaultfonts
	set x {}
} -body {
    # for (i = 2; i < objc; i++)
    font create a -underline 1
    font create b -underline 1
    font create c -underline 1
    font create d -underline 1
    font create e -underline 1
    lappend x [lsort [getnondefaultfonts]]
    font delete a e c b
    lappend x [lsort [getnondefaultfonts]]
} -cleanup {
    getnondefaultfonts
} -result {{a b c d e} d}
test font-7.3 {font command: delete: loop test} -setup {
    clearnondefaultfonts
	set x {}
} -body {
    # (namedHashPtr == NULL) in middle of loop
    font create a -underline 1
    font create b -underline 1
    font create c -underline 1
    font create d -underline 1
    font create e -underline 1
    lappend x [lsort [getnondefaultfonts]]
    catch {font delete a d q c e b}
    lappend x [lsort [getnondefaultfonts]]
} -cleanup {
    clearnondefaultfonts
} -result {{a b c d e} {b c e}}
test font-7.4 {font command: delete: non-existent} -setup {
    catch {font delete xyz}
} -body {
    # (namedHashPtr == NULL)
    font delete xyz
} -returnCodes error -result {named font "xyz" doesn't exist}
test font-7.5 {font command: delete: mark for later deletion} -setup {
    destroy .t.f
    catch {font delete xyz}
    pack [label .t.f]
    update
} -body {
    # (nfPtr->refCount != 0)
    font create xyz
    .t.f configure -font xyz
    font delete xyz
    font actual xyz
    font configure xyz
} -cleanup {
	destroy .t.f
} -returnCodes error -result {named font "xyz" doesn't exist}
test font-7.6 {font command: delete: mark for later deletion} -setup {
    destroy .t.f
    catch {font delete xyz}
    pack [label .t.f]
    update
} -body {
    # (nfPtr->refCount != 0)
    font create xyz
    .t.f configure -font xyz
    font delete xyz
    font actual xyz
    catch {font configure xyz}
	.t.f cget -font
} -cleanup {
	destroy .t.f
} -result xyz
test font-7.7 {font command: delete: actually delete} -setup {
    catch {font delete xyz}
} -body {
    # not (nfPtr->refCount != 0)
    font create xyz -underline 1
    font delete xyz
<<<<<<< HEAD
    font config xyz
} -returnCodes error -match glob -result {*}

=======
    catch {font config xyz}
} 1
setup
>>>>>>> 7cd7731a

test font-8.1 {font command: families: arguments} -body {
    # (skip < 0)
    font families -displayof
} -returnCodes error -result {value for "-displayof" missing}
test font-8.2 {font command: families: arguments} -body {
    # (objc - skip != 2) when skip == 0
    font families xyz
} -returnCodes error -result {wrong # args: should be "font families ?-displayof window?"}
test font-8.3 {font command: families: arguments} -body {
    # (objc - skip != 2) when skip == 2
<<<<<<< HEAD
    font families -displayof . xyz
} -returnCodes error -result {wrong # args: should be "font families ?-displayof window?"}
test font-8.4 {font command: families} -body {
    # TkpGetFontFamilies()
    regexp -nocase times [font families]
} -result 1
=======
    list [catch {font families -displayof . xyz} msg] $msg
} {1 {wrong # args: should be "font families ?-displayof window?"}}
test font-8.4 {font command: families} failsOnUbuntu {
    # TkpGetFontFamilies()
    regexp -nocase times [font families]
} 1
>>>>>>> 7cd7731a


test font-9.1 {font command: measure: arguments} -body {
    # (skip < 0)
    expr {[font measure xyz -displayof] > 0}
} -returnCodes ok -result 1
test font-9.2 {font command: measure: arguments} -body {
    # (objc - skip != 4)
    font measure
} -returnCodes error -result {wrong # args: should be "font measure font ?-displayof window? text"}
test font-9.3 {font command: measure: arguments} -body {
    # (objc - skip != 4)
<<<<<<< HEAD
    font measure xyz abc def
} -returnCodes error -result {wrong # args: should be "font measure font ?-displayof window? text"}
test font-9.4 {font command: measure: arguments} -constraints noExceed -body {
    # (tkfont == NULL)
    font measure "\{xyz" abc
} -returnCodes error -result "font \"{xyz\" doesn't exist"
test font-9.5 {font command: measure} -body {
    # Tk_TextWidth()
    expr {[font measure $fixed "abcdefg"] == [font measure $fixed "a"]*7 }
} -result 1
test font-9.6 {font command: measure -d} -body {
     expr {[font measure $fixed -d] > 0}
} -returnCodes ok -result 1
test font-9.7 {font command: measure -d with -displayof} -body {
     expr {[font measure $fixed -displayof . -d] > 0}
} -returnCodes ok -result 1
test font-9.8 {font command: measure: arguments} -body {
    font measure $fixed -displayof .
} -returnCodes error -result {wrong # args: should be "font measure font ?-displayof window? text"}


test font-10.1 {font command: metrics: arguments} -body {
    font metrics xyz -displayof
} -returnCodes error -result {value for "-displayof" missing}
test font-10.2 {font command: metrics: arguments} -body {
=======
    list [catch {font measure xyz abc def} msg] $msg
} {1 {wrong # args: should be "font measure font ?-displayof window? text"}}
test font-9.4 {font command: measure: arguments} noExceed {
    # (tkfont == NULL)
    list [catch {font measure "\{xyz" abc} msg] $msg
} [list 1 "font \"{xyz\" doesn't exist"]
test font-9.5 {font command: measure} failsOnUbuntu {
    # Tk_TextWidth()
    expr [font measure $fixed "abcdefg"]==[font measure $fixed "a"]*7
} 1
test font-9.6 {font command: measure -d} {
     list [catch {expr {[font measure $fixed -d] > 0}} msg] $msg
} {0 1}
test font-9.7 {font command: measure -d with -displayof} {
     list [catch {expr {[font measure $fixed -displayof . -d] > 0}} msg] $msg
} {0 1}
test font-9.8 {font command: measure: arguments} {
    list [catch {font measure $fixed -displayof .} msg] $msg
} {1 {wrong # args: should be "font measure font ?-displayof window? text"}}

test font-10.1 {font command: metrics: arguments} {
    list [catch {font metrics xyz -displayof} msg] $msg
} {1 {value for "-displayof" missing}}
test font-10.2 {font command: metrics: arguments} {
>>>>>>> 7cd7731a
    # (skip < 0)
    font metrics xyz -displayof
} -returnCodes error -result {value for "-displayof" missing}
test font-10.3 {font command: metrics: arguments} -body {
    # (objc < 3)
    font metrics
} -returnCodes error -result {wrong # args: should be "font metrics font ?-displayof window? ?option?"}
test font-10.4 {font command: metrics: arguments} -body {
    # (objc - skip) > 4) when skip == 0
    font metrics xyz abc def
} -returnCodes error -result {wrong # args: should be "font metrics font ?-displayof window? ?option?"}
test font-10.5 {font command: metrics: arguments} -body {
    # (objc - skip) > 4) when skip == 2
<<<<<<< HEAD
    font metrics xyz -displayof . abc
} -returnCodes error -result {bad metric "abc": must be -ascent, -descent, -linespace, or -fixed}
test font-10.6 {font command: metrics: bad font} -constraints noExceed -body {
=======
    list [catch {font metrics xyz -displayof . abc} msg] $msg
} {1 {bad metric "abc": must be -ascent, -descent, -linespace, or -fixed}}
test font-10.6 {font command: metrics: bad font} noExceed {
>>>>>>> 7cd7731a
    # (tkfont == NULL)
    font metrics "\{xyz"
} -returnCodes error -result "font \"{xyz\" doesn't exist"
test font-10.7 {font command: metrics: get all metrics} -setup {
    catch {unset a}
} -body {
    # (objc == 3)
    array set a [font metrics {-family xyz}]
    lsort [array names a]
} -cleanup {
    unset a
} -result {-ascent -descent -fixed -linespace}
test font-10.8 {font command: metrics: bad metric} -body {
    # (Tcl_GetIndexFromObj() != TCL_OK)
<<<<<<< HEAD
    font metrics $fixed -xyz
} -returnCodes error -result {bad metric "-xyz": must be -ascent, -descent, -linespace, or -fixed}
test font-10.9 {font command: metrics: get individual metrics} -body {
=======
    list [catch {font metrics $fixed -xyz} msg] $msg
} {1 {bad metric "-xyz": must be -ascent, -descent, -linespace, or -fixed}}
test font-10.9 {font command: metrics: get individual metrics} failsOnUbuntu {
>>>>>>> 7cd7731a
    font metrics $fixed -ascent
    font metrics $fixed -descent
    font metrics $fixed -linespace
    font metrics $fixed -fixed
<<<<<<< HEAD
} -result 1
=======
} 1
>>>>>>> 7cd7731a


test font-11.1 {font command: names: arguments} -body {
    # (objc != 2)
    font names xyz
} -returnCodes error -result {wrong # args: should be "font names"}
test font-11.2 {font command: names: loop test: no passes} -setup {
    clearnondefaultfonts
} -body {
    getnondefaultfonts
} -result {}
test font-11.3 {font command: names: loop test: one pass} -setup {
    clearnondefaultfonts
} -body {
    font create
    getnondefaultfonts
<<<<<<< HEAD
} -result {font1}
test font-11.4 {font command: names: loop test: multiple passes} -setup {
    clearnondefaultfonts
} -body {
=======
} font1
test font-11.4 {font command: names: loop test: multiple passes} {
    setup
>>>>>>> 7cd7731a
    font create xyz
    font create abc
    font create def
    lsort [getnondefaultfonts]
} -cleanup {
    clearnondefaultfonts
} -result {abc def xyz}
test font-11.5 {font command: names: skip deletePending fonts} -setup {
    destroy .t.f
    clearnondefaultfonts
    pack [label .t.f]
    update
    set x {}
} -body {
    # (nfPtr->deletePending == 0)
    font create xyz
    font create abc
    lappend x [lsort [getnondefaultfonts]]
    .t.f config -font xyz
    font delete xyz
    lappend x [getnondefaultfonts]
} -cleanup {
    clearnondefaultfonts
} -result {{abc xyz} abc}


test font-12.1 {UpdateDependantFonts procedure: no users} -setup {
    catch {font delete xyz}
} -body {
    # (nfPtr->refCount == 0)
    font create xyz
    font configure xyz -family times
} -cleanup {
	font delete xyz
} -result {}
test font-12.2 {UpdateDependantFonts procedure: pings the widgets} -setup {
    destroy .t.f
    catch {font delete xyz}
    pack [label .t.f]
    update
} -body {
    font create xyz -family times -size 20
    .t.f config -font xyz -text "abcd" -padx 0 -bd 0 -highlightthickness 0
    set a1 [font measure xyz "abcd"]
    update
    set b1 [winfo reqwidth .t.f]
    font configure xyz -family helvetica -size 20
    set a2 [font measure xyz "abcd"]
    update
    set b2 [winfo reqwidth .t.f]
    expr {$a1==$b1 && $a2==$b2}
<<<<<<< HEAD
} -cleanup {
	destroy .t.f
    font delete xyz
} -result {1}

=======
} 1
>>>>>>> 7cd7731a

test font-13.1 {CreateNamedFont: new named font} -setup {
    catch {font delete xyz}
	set x {}
} -body {
    # not (new == 0)
    lappend x [getnondefaultfonts]
    font create xyz
    lappend x [getnondefaultfonts]
} -cleanup {
	font delete xyz
} -result {{} xyz}
test font-13.2 {CreateNamedFont: named font already exists} -setup {
    catch {font delete xyz}
} -body {
    # (new == 0)
    font create xyz
    font create xyz
} -cleanup {
	font delete xyz
} -returnCodes error -result {named font "xyz" already exists}
test font-13.3 {CreateNamedFont: named font already exists} -setup {
    catch {font delete xyz}
} -body {
    # (nfPtr->deletePending == 0)
    font create xyz
    font create xyz
} -cleanup {
	font delete xyz
} -returnCodes error -result {named font "xyz" already exists}
test font-13.4 {CreateNamedFont: recreate "deleted" font} -setup {
    destroy .t.f
    catch {font delete xyz}
    pack [label .t.f]
    update
} -body {
    # not (nfPtr->deletePending == 0)
    font create xyz -family times
    .t.f configure -font xyz
    font delete xyz
    font create xyz -family courier
    font configure xyz -family
<<<<<<< HEAD
} -cleanup {
	font delete xyz
	destroy .t.f
} -result {courier}


test font-14.1 {Tk_GetFont procedure} -body {
} -result {}
=======
} courier
>>>>>>> 7cd7731a


test font-15.1 {Tk_AllocFontFromObj - converting internal reps} -constraints {
	testfont
} -setup {
    destroy .b1 .b2
} -body {
    set x {Times 16}
    lindex $x 0
    button .b1 -font $x
    lindex $x 0
    testfont counts {Times 16}
} -cleanup {
    destroy .b1 .b2
} -result {{1 0}}
test font-15.2 {Tk_AllocFontFromObj - discard stale font} -constraints {
	testfont
} -setup {
    destroy .b1 .b2
    set result {}
} -body {
    set x {Times 16}
    button .b1 -font $x
    destroy .b1
    lappend result [testfont counts {Times 16}]
    button .b2 -font $x
    lappend result [testfont counts {Times 16}]
} -cleanup {
    destroy .b2
} -result {{} {{1 1}}}
test font-15.3 {Tk_AllocFontFromObj - reuse existing font} -constraints {
	testfont
} -setup {
    destroy .b1 .b2
    set result {}
} -body {
    set x {Times 16}
    button .b1 -font $x
    lappend result [testfont counts {Times 16}]
    button .b2 -font $x
    pack .b1 .b2 -side top
    lappend result [testfont counts {Times 16}]
} -cleanup {
    destroy .b1 .b2
} -result {{{1 1}} {{2 1}}}
test font-15.4 {Tk_AllocFontFromObj procedure: bump ref count} -setup {
    destroy .t.f
    pack [label .t.f]
    update
} -body {
    # (new == 0)
    .t.f config -font {-family fixed}
    lindex [font actual {-family fixed}] 0
} -cleanup {
	destroy .t.f
} -result {-family}
test font-15.5 {Tk_AllocFontFromObj procedure: get named font} -setup {
    destroy .t.f
    catch {font delete xyz}
    pack [label .t.f]
    update
} -body {
    # (namedHashPtr != NULL)
    font create xyz
    .t.f config -font xyz
} -cleanup {
	destroy .t.f
    font delete xyz
} -result {}
test font-15.6 {Tk_AllocFontFromObj procedure: not a named font} -setup {
    destroy .t.f
    pack [label .t.f]
    update
} -body {
    # not (namedHashPtr != NULL)
    .t.f config -font {times 20}
} -cleanup {
	destroy .t.f
} -result {-family} -result {}
test font-15.7 {Tk_AllocFontFromObj procedure: get native font} -constraints {
	unix
} -setup {
    destroy .t.f
    pack [label .t.f]
    update
} -body {
    # not (fontPtr == NULL)
    .t.f config -font fixed
} -result {}
test font-15.8 {Tk_AllocFontFromObj procedure: get native font} -constraints {
	win
} -setup {
    destroy .t.f
    clearnondefaultfonts
    pack [label .t.f]
    update
} -body {
    # not (fontPtr == NULL)
    .t.f config -font oemfixed
} -cleanup {
	destroy .t.f
} -result {}
test font-15.9 {Tk_AllocFontFromObj procedure: get attribute font} -setup {
    destroy .t.f
    pack [label .t.f]
    update
} -body {
    # (fontPtr == NULL)
<<<<<<< HEAD
    .t.f config -font {xxx yyy zzz}
} -cleanup {
	destroy .t.f
} -returnCodes error -result {expected integer but got "yyy"}
test font-15.10 {Tk_AllocFontFromObj procedure: no match} -constraints noExceed -body {
=======
    list [catch {.b.f config -font {xxx yyy zzz}} msg] $msg
} {1 {expected integer but got "yyy"}}
test font-15.11 {Tk_AllocFontFromObj procedure: no match} noExceed {
>>>>>>> 7cd7731a
    # (ParseFontNameObj() != TCL_OK)
    font actual "\{xyz"
} -returnCodes error -result "font \"{xyz\" doesn't exist"
test font-15.11 {Tk_AllocFontFromObj procedure: get attribute font} -body {
    # not (ParseFontNameObj() != TCL_OK)
    lindex [font actual {plan 9}] 0
} -result {-family}
test font-15.12 {Tk_AllocFontFromObj procedure: setup tab width} -setup {
	destroy .l
} -body {
    # Tk_MeasureChars(fontPtr, "0", ...)
    label .l -bd 0 -padx 0  -highlightthickness 0 -font $fixed -text "a\tb"
    update
    set res1 [winfo reqwidth .l]
	set res2 [expr [font measure $fixed "0"]*9]
	expr {$res1 eq $res2}
} -cleanup {
	destroy .l
} -result 1
test font-15.13 {Tk_AllocFontFromObj procedure: underline position} -setup {
    destroy .t.f
    pack [label .t.f]
    update
} -body {
    # (fontPtr->underlineHeight == 0) because size was < 10
    .t.f config -text "underline" -font "times -8 underline"
    update
} -cleanup {
	destroy .t.f
} -result {}


test font-16.1 {Tk_NameOfFont procedure} -setup {
    destroy .t.f
    pack [label .t.f]
    update
} -body {
    .t.f config -font -family\ fixed
    .t.f cget -font
} -cleanup {
	destroy .t.f
} -result {-family fixed}


test font-17.1 {Tk_FreeFontFromObj - reference counts} -constraints {
	testfont
} -setup {
    destroy .b1 .b2 .b3
    set result {}
} -body {
    set x {Courier 12}
    button .b1 -font $x
    button .b3 -font $x
    button .b2 -font $x
    lappend result [testfont counts {Courier 12}]
    destroy .b1
    lappend result [testfont counts {Courier 12}]
    destroy .b2
    lappend result [testfont counts {Courier 12}]
    destroy .b3
    lappend result [testfont counts {Courier 12}]
} -result {{{3 1}} {{2 1}} {{1 1}} {}}
test font-17.2 {Tk_FreeFont procedure: one ref} -setup {
    destroy .t.f
    pack [label .t.f]
    update
} -body {
    # (fontPtr->refCount == 0)
    .t.f config -font {-family fixed}
    destroy .t.f
} -result {}
test font-17.3 {Tk_FreeFont procedure: multiple ref} -setup {
    destroy .t.f .t.b
    pack [label .t.f]
    update
} -body {
    # not (fontPtr->refCount == 0)
    .t.f config -font {-family fixed}
    button .t.b -font {-family fixed}
    destroy .t.f
    .t.b cget -font
} -cleanup {
    destroy .t.b
} -result {-family fixed}
test font-17.4 {Tk_FreeFont procedure: named font} -setup {
    destroy .t.f
    clearnondefaultfonts
    pack [label .t.f]
    update
} -body {
    # (fontPtr->namedHashPtr != NULL)
    font create xyz
<<<<<<< HEAD
    .t.f config -font xyz
    destroy .t.f
    getnondefaultfonts
} -result {xyz}
test font-17.5 {Tk_FreeFont procedure: named font} -setup {
    destroy .t.f
    catch {font delete xyz}
    pack [label .t.f]
    update
} -body {
=======
    .b.f config -font xyz
    destroy .b.f
    expr {"xyz" in [font names]}
} 1
test font-17.5 {Tk_FreeFont procedure: named font} {
>>>>>>> 7cd7731a
    # not (fontPtr->refCount == 0)
    font create xyz -underline 1
    .t.f config -font xyz
    font delete xyz
    set x [font actual xyz -underline]
    destroy .t.f
    list [font actual xyz -underline] $x
} -result {0 1}
test font-17.6 {Tk_FreeFont procedure: named font not deleted yet} -setup {
    destroy .t.f .t.b
    catch {font delete xyz}
    pack [label .t.f]
    update
} -body {
    font create xyz
    .t.f config -font xyz
    button .t.b -font xyz
    font delete xyz
    set x [font actual xyz]
    destroy .t.b
    list [lindex [font actual xyz] 0] [lindex $x 0]
} -cleanup {
    destroy .t.f
} -result {-family -family}

<<<<<<< HEAD

test font-18.1 {FreeFontObjProc} -constraints testfont -setup {
=======
test font-18.1 {FreeFontObjProc} {testfont failsOnUbuntu} {
>>>>>>> 7cd7731a
    destroy .b1
    set result {}
} -body {
    set x [join {Courier 12} { }]
    button .b1 -font $x
    set y [join {Courier 12} { }]
    .b1 configure -font $y
    set z [join {Courier 12} { }]
    .b1 configure -font $z
    lappend result [testfont counts {Courier 12}]
    set x red
    lappend result [testfont counts {Courier 12}]
    set z 32
    lappend result [testfont counts {Courier 12}]
    destroy .b1
    lappend result [testfont counts {Courier 12}]
    set y bogus
    return $result
} -result {{{1 3}} {{1 2}} {{1 1}} {}}


test font-19.1 {Tk_FontId} -setup {
    destroy .t.f
    pack [label .t.f]
    update
} -body {
    .t.f config -font "times 20"
    update
} -cleanup {
	destroy .t.f
} -result {}


test font-20.1 {Tk_GetFontMetrics procedure} -setup {
	destroy .t.w1 .t.w2
} -body {
    button .t.w1 -text abc
    entry .t.w2 -text abcd
    update
    destroy .t.w1 .t.w2
} -result {}


# Procedure used in 21.* tests
proc psfontname {name} {
	destroy .t.c
	canvas .t.c -closeenough 0
	.t.c create text 0 0 -tags text -anchor nw -just left -font "Courier -12"
	pack .t.c
	update
    set a [.t.c itemcget text -font]
    .t.c itemconfig text -text "We need text" -font $name
    set post [.t.c postscript]
    .t.c itemconfig text -font $a
    set end [string first "findfont" $post]
    incr end -2
    set post [string range $post [expr $end-70] $end]
    set start [string first "gsave" $post]
	destroy .t.c
    return [string range $post [expr $start+7] end]
}
test font-21.1 {Tk_PostscriptFontName procedure: native} -constraints {
	unix
} -body {
    set x [font actual {{itc avant garde} 10} -family]
    if {[string match *avant*garde $x]} {
		psfontname "{itc avant garde} 10"
    } else {
		set x {AvantGarde-Book}
    }
} -result {AvantGarde-Book}
test font-21.2 {Tk_PostscriptFontName procedure: native} -constraints {
	win
} -body {
    psfontname "arial 10"
<<<<<<< HEAD
} -result {Helvetica}
test font-21.3 {Tk_PostscriptFontName procedure: native} -constraints {
	win
} -body {
    psfontname "{times new roman} 10"
} -result {Times-Roman}
test font-21.4 {Tk_PostscriptFontName procedure: native} -constraints {
	win
} -body {
    psfontname "{courier new} 10"
} -result {Courier}
test font-21.5 {Tk_PostscriptFontName procedure: spaces} -constraints {
	unix
} -body {
=======
} Helvetica
test font-21.3 {Tk_PostscriptFontName procedure: native} win {
    psfontname "{times new roman} 10"
} Times-Roman
test font-21.4 {Tk_PostscriptFontName procedure: native} win {
    psfontname "{courier new} 10"
} Courier
test font-21.8 {Tk_PostscriptFontName procedure: spaces} unix {
>>>>>>> 7cd7731a
    set x [font actual {{lucida bright} 10} -family]
    if {[string match lucida*bright $x]} {
		psfontname "{lucida bright} 10"
    } else {
<<<<<<< HEAD
		set x {LucidaBright}
    }
} -result {LucidaBright}
test font-21.6 {Tk_PostscriptFontName procedure: spaces} -constraints {
	x11
} -body {
=======
	set x LucidaBright
    }
} LucidaBright
test font-21.9 {Tk_PostscriptFontName procedure: spaces} {unix failsOnUbuntu} {
>>>>>>> 7cd7731a
    psfontname "{new century schoolbook} 10"
} -result {NewCenturySchlbk-Roman}

test font-21.7 {Tk_PostscriptFontName procedure: exhaustive} -constraints {
    unix
} -body {
    set name {avantgarde 12 roman normal}
    if {[font actual {avantgarde 12 roman normal} -family] == "avantgarde"} {
        set x [psfontname avantgarde 12 roman normal]
    } else {
        set x AvantGarde-Book
    }
} -result {AvantGarde-Book}
test font-21.8 {Tk_PostscriptFontName procedure: exhaustive} -constraints {
    unix
} -body {
    set name {avantgarde 12 roman bold}
    if {[font actual {avantgarde 12 roman normal} -family] == "avantgarde"} {
        set x [psfontname avantgarde 12 roman normal]
    } else {
        set x AvantGarde-Demi
    }
} -result {AvantGarde-Demi}
test font-21.9 {Tk_PostscriptFontName procedure: exhaustive} -constraints {
    unix
} -body {
    set name {avantgarde 12 italic normal}
    if {[font actual {avantgarde 12 roman normal} -family] == "avantgarde"} {
        set x [psfontname avantgarde 12 roman normal]
    } else {
        set x AvantGarde-BookOblique
    }
} -result {AvantGarde-BookOblique}
test font-21.10 {Tk_PostscriptFontName procedure: exhaustive} -constraints {
    unix
} -body {
    set name {avantgarde 12 italic bold}
    if {[font actual {avantgarde 12 roman normal} -family] == "avantgarde"} {
        set x [psfontname avantgarde 12 roman normal]
    } else {
        set x AvantGarde-DemiOblique
    }
} -result {AvantGarde-DemiOblique}

test font-21.11 {Tk_PostscriptFontName procedure: exhaustive} -constraints {
    unix
} -body {
    set name {bookman 12 roman normal}
    if {[font actual {avantgarde 12 roman normal} -family] == "bookman"} {
        set x [psfontname avantgarde 12 roman normal]
    } else {
        set x Bookman-Light
    }
} -result {Bookman-Light}
test font-21.12 {Tk_PostscriptFontName procedure: exhaustive} -constraints {
    unix
} -body {
    set name {bookman 12 roman bold}
    if {[font actual {avantgarde 12 roman normal} -family] == "bookman"} {
        set x [psfontname avantgarde 12 roman normal]
    } else {
        set x Bookman-Demi
    }
} -result {Bookman-Demi}
test font-21.13 {Tk_PostscriptFontName procedure: exhaustive} -constraints {
    unix
} -body {
    set name {bookman 12 italic normal}
    if {[font actual {avantgarde 12 roman normal} -family] == "bookman"} {
        set x [psfontname avantgarde 12 roman normal]
    } else {
        set x Bookman-LightItalic
    }
} -result {Bookman-LightItalic}
test font-21.14 {Tk_PostscriptFontName procedure: exhaustive} -constraints {
    unix
} -body {
    set name {bookman 12 italic bold}
    if {[font actual {avantgarde 12 roman normal} -family] == "bookman"} {
        set x [psfontname avantgarde 12 roman normal]
    } else {
        set x Bookman-DemiItalic
    }
} -result {Bookman-DemiItalic}

test font-21.15 {Tk_PostscriptFontName procedure: exhaustive} -constraints {
    unix
} -body {
    set name {courier 12 roman normal}
    if {[font actual {avantgarde 12 roman normal} -family] == "courier"} {
        set x [psfontname avantgarde 12 roman normal]
    } else {
        set x Courier
    }
} -result {Courier}
test font-21.16 {Tk_PostscriptFontName procedure: exhaustive} -constraints {
    unix
} -body {
    set name {courier 12 roman bold}
    if {[font actual {avantgarde 12 roman normal} -family] == "courier"} {
        set x [psfontname avantgarde 12 roman normal]
    } else {
        set x Courier-Bold
    }
} -result {Courier-Bold}
test font-21.17 {Tk_PostscriptFontName procedure: exhaustive} -constraints {
    unix
} -body {
    set name {courier 12 italic normal}
    if {[font actual {avantgarde 12 roman normal} -family] == "courier"} {
        set x [psfontname avantgarde 12 roman normal]
    } else {
        set x Courier-Oblique
    }
} -result {Courier-Oblique}
test font-21.18 {Tk_PostscriptFontName procedure: exhaustive} -constraints {
    unix
} -body {
    set name {courier 12 italic bold}
    if {[font actual {avantgarde 12 roman normal} -family] == "courier"} {
        set x [psfontname avantgarde 12 roman normal]
    } else {
        set x Courier-BoldOblique
    }
} -result {Courier-BoldOblique}

test font-21.19 {Tk_PostscriptFontName procedure: exhaustive} -constraints {
    unix
} -body {
    set name {helvetica 12 roman normal}
    if {[font actual {avantgarde 12 roman normal} -family] == "helvetica"} {
        set x [psfontname avantgarde 12 roman normal]
    } else {
        set x Helvetica
    }
} -result {Helvetica}
test font-21.20 {Tk_PostscriptFontName procedure: exhaustive} -constraints {
    unix
} -body {
    set name {helvetica 12 roman bold}
    if {[font actual {avantgarde 12 roman normal} -family] == "helvetica"} {
        set x [psfontname avantgarde 12 roman normal]
    } else {
        set x Helvetica-Bold
    }
} -result {Helvetica-Bold}
test font-21.21 {Tk_PostscriptFontName procedure: exhaustive} -constraints {
    unix
} -body {
    set name {helvetica 12 italic normal}
    if {[font actual {avantgarde 12 roman normal} -family] == "helvetica"} {
        set x [psfontname avantgarde 12 roman normal]
    } else {
        set x Helvetica-Oblique
    }
} -result {Helvetica-Oblique}
test font-21.22 {Tk_PostscriptFontName procedure: exhaustive} -constraints {
    unix
} -body {
    set name {helvetica 12 italic bold}
    if {[font actual {avantgarde 12 roman normal} -family] == "helvetica"} {
        set x [psfontname avantgarde 12 roman normal]
    } else {
        set x Helvetica-BoldOblique
    }
} -result {Helvetica-BoldOblique}

test font-21.23 {Tk_PostscriptFontName procedure: exhaustive} -constraints {
    unix
} -body {
    set name {{new century schoolbook} 12 roman normal}
    if {[font actual {avantgarde 12 roman normal} -family] == "new century schoolbook"} {
        set x [psfontname avantgarde 12 roman normal]
    } else {
        set x NewCenturySchlbk-Roman
    }
} -result {NewCenturySchlbk-Roman}
test font-21.24 {Tk_PostscriptFontName procedure: exhaustive} -constraints {
    unix
} -body {
    set name {{new century schoolbook} 12 roman bold}
    if {[font actual {avantgarde 12 roman normal} -family] == "new century schoolbook"} {
        set x [psfontname avantgarde 12 roman normal]
    } else {
        set x NewCenturySchlbk-Bold
    }
} -result {NewCenturySchlbk-Bold}
test font-21.25 {Tk_PostscriptFontName procedure: exhaustive} -constraints {
    unix
} -body {
    set name {{new century schoolbook} 12 italic normal}
    if {[font actual {avantgarde 12 roman normal} -family] == "new century schoolbook"} {
        set x [psfontname avantgarde 12 roman normal]
    } else {
        set x NewCenturySchlbk-Italic
    }
} -result {NewCenturySchlbk-Italic}
test font-21.26 {Tk_PostscriptFontName procedure: exhaustive} -constraints {
    unix
} -body {
    set name {{new century schoolbook} 12 italic bold}
    if {[font actual {avantgarde 12 roman normal} -family] == "new century schoolbook"} {
        set x [psfontname avantgarde 12 roman normal]
    } else {
        set x NewCenturySchlbk-BoldItalic
    }
} -result {NewCenturySchlbk-BoldItalic}

test font-21.27 {Tk_PostscriptFontName procedure: exhaustive} -constraints {
    unix
} -body {
    set name {palatino 12 roman normal}
    if {[font actual {avantgarde 12 roman normal} -family] == "palatino"} {
        set x [psfontname avantgarde 12 roman normal]
    } else {
        set x Palatino-Roman
    }
} -result {Palatino-Roman}
test font-21.28 {Tk_PostscriptFontName procedure: exhaustive} -constraints {
    unix
} -body {
    set name {palatino 12 roman bold}
    if {[font actual {avantgarde 12 roman normal} -family] == "palatino"} {
        set x [psfontname avantgarde 12 roman normal]
    } else {
        set x Palatino-Bold
    }
} -result {Palatino-Bold}
test font-21.29 {Tk_PostscriptFontName procedure: exhaustive} -constraints {
    unix
} -body {
    set name {palatino 12 italic normal}
    if {[font actual {avantgarde 12 roman normal} -family] == "palatino"} {
        set x [psfontname avantgarde 12 roman normal]
    } else {
        set x Palatino-Italic
    }
} -result {Palatino-Italic}
test font-21.30 {Tk_PostscriptFontName procedure: exhaustive} -constraints {
    unix
} -body {
    set name {palatino 12 italic bold}
    if {[font actual {avantgarde 12 roman normal} -family] == "palatino"} {
        set x [psfontname avantgarde 12 roman normal]
    } else {
        set x Palatino-BoldItalic
    }
} -result {Palatino-BoldItalic}

test font-21.31 {Tk_PostscriptFontName procedure: exhaustive} -constraints {
    unix
} -body {
    set name {symbol 12 roman normal}
    if {[font actual {avantgarde 12 roman normal} -family] == "symbol"} {
        set x [psfontname avantgarde 12 roman normal]
    } else {
        set x Symbol
    }
} -result {Symbol}
test font-21.32 {Tk_PostscriptFontName procedure: exhaustive} -constraints {
    unix
} -body {
    set name {symbol 12 roman bold}
    if {[font actual {avantgarde 12 roman normal} -family] == "symbol"} {
        set x [psfontname avantgarde 12 roman normal]
    } else {
        set x Symbol
    }
} -result {Symbol}
test font-21.33 {Tk_PostscriptFontName procedure: exhaustive} -constraints {
    unix
} -body {
    set name {symbol 12 italic normal}
    if {[font actual {avantgarde 12 roman normal} -family] == "symbol"} {
        set x [psfontname avantgarde 12 roman normal]
    } else {
        set x Symbol
    }
} -result {Symbol}
test font-21.34 {Tk_PostscriptFontName procedure: exhaustive} -constraints {
    unix
} -body {
    set name {symbol 12 italic bold}
    if {[font actual {avantgarde 12 roman normal} -family] == "symbol"} {
        set x [psfontname avantgarde 12 roman normal]
    } else {
        set x Symbol
    }
} -result {Symbol}

test font-21.35 {Tk_PostscriptFontName procedure: exhaustive} -constraints {
    unix
} -body {
    set name {times 12 roman normal}
    if {[font actual {avantgarde 12 roman normal} -family] == "times"} {
        set x [psfontname avantgarde 12 roman normal]
    } else {
        set x Times-Roman
    }
} -result {Times-Roman}
test font-21.36 {Tk_PostscriptFontName procedure: exhaustive} -constraints {
    unix
} -body {
    set name {times 12 roman bold}
    if {[font actual {avantgarde 12 roman normal} -family] == "times"} {
        set x [psfontname avantgarde 12 roman normal]
    } else {
        set x Times-Bold
    }
} -result {Times-Bold}
test font-21.37 {Tk_PostscriptFontName procedure: exhaustive} -constraints {
    unix
} -body {
    set name {times 12 italic normal}
    if {[font actual {avantgarde 12 roman normal} -family] == "times"} {
        set x [psfontname avantgarde 12 roman normal]
    } else {
        set x Times-Italic
    }
} -result {Times-Italic}
test font-21.38 {Tk_PostscriptFontName procedure: exhaustive} -constraints {
    unix
} -body {
    set name {times 12 italic bold}
    if {[font actual {avantgarde 12 roman normal} -family] == "times"} {
        set x [psfontname avantgarde 12 roman normal]
    } else {
        set x Times-BoldItalic
    }
} -result {Times-BoldItalic}

test font-21.39 {Tk_PostscriptFontName procedure: exhaustive} -constraints {
    unix
} -body {
    set name {zapfchancery 12 roman normal}
    if {[font actual {avantgarde 12 roman normal} -family] == "zapfchancery"} {
        set x [psfontname avantgarde 12 roman normal]
    } else {
        set x ZapfChancery-MediumItalic
    }
} -result {ZapfChancery-MediumItalic}
test font-21.40 {Tk_PostscriptFontName procedure: exhaustive} -constraints {
    unix
} -body {
    set name {zapfchancery 12 roman bold}
    if {[font actual {avantgarde 12 roman normal} -family] == "zapfchancery"} {
        set x [psfontname avantgarde 12 roman normal]
    } else {
        set x ZapfChancery-MediumItalic
    }
} -result {ZapfChancery-MediumItalic}
test font-21.41 {Tk_PostscriptFontName procedure: exhaustive} -constraints {
    unix
} -body {
    set name {zapfchancery 12 italic normal}
    if {[font actual {avantgarde 12 roman normal} -family] == "zapfchancery"} {
        set x [psfontname avantgarde 12 roman normal]
    } else {
        set x ZapfChancery-MediumItalic
    }
} -result {ZapfChancery-MediumItalic}
test font-21.42 {Tk_PostscriptFontName procedure: exhaustive} -constraints {
    unix
} -body {
    set name {zapfchancery 12 italic bold}
    if {[font actual {avantgarde 12 roman normal} -family] == "zapfchancery"} {
        set x [psfontname avantgarde 12 roman normal]
    } else {
        set x ZapfChancery-MediumItalic
    }
} -result {ZapfChancery-MediumItalic}

test font-21.43 {Tk_PostscriptFontName procedure: exhaustive} -constraints {
    unix
} -body {
    set name {zapfdingbats 12 roman normal}
    if {[font actual {avantgarde 12 roman normal} -family] == "zapfdingbats"} {
        set x [psfontname avantgarde 12 roman normal]
    } else {
        set x ZapfDingbats
    }
} -result {ZapfDingbats}
test font-21.44 {Tk_PostscriptFontName procedure: exhaustive} -constraints {
    unix
} -body {
    set name {zapfdingbats 12 roman bold}
    if {[font actual {avantgarde 12 roman normal} -family] == "zapfdingbats"} {
        set x [psfontname avantgarde 12 roman normal]
    } else {
        set x ZapfDingbats
    }
} -result {ZapfDingbats}
test font-21.45 {Tk_PostscriptFontName procedure: exhaustive} -constraints {
    unix
} -body {
    set name {zapfdingbats 12 italic normal}
    if {[font actual {avantgarde 12 roman normal} -family] == "zapfdingbats"} {
        set x [psfontname avantgarde 12 roman normal]
    } else {
        set x ZapfDingbats
    }
} -result {ZapfDingbats}
test font-21.46 {Tk_PostscriptFontName procedure: exhaustive} -constraints {
    unix
} -body {
    set name {zapfdingbats 12 italic bold}
    if {[font actual {avantgarde 12 roman normal} -family] == "zapfdingbats"} {
        set x [psfontname avantgarde 12 roman normal]
    } else {
        set x ZapfDingbats
    }
} -result {ZapfDingbats}

test font-21.47 {Tk_PostscriptFontName procedure: exhaustive} -constraints {
    win
} -body {
    set x [psfontname {arial 12 roman normal}]
} -result {Helvetica}
test font-21.48 {Tk_PostscriptFontName procedure: exhaustive} -constraints {
    win
} -body {
    set x [psfontname {arial 12 roman bold}]
} -result {Helvetica-Bold}
test font-21.49 {Tk_PostscriptFontName procedure: exhaustive} -constraints {
    win
} -body {
    set x [psfontname {arial 12 italic normal}]
} -result {Helvetica-Oblique}
test font-21.50 {Tk_PostscriptFontName procedure: exhaustive} -constraints {
    win
} -body {
    set x [psfontname {arial 12 italic bold}]
} -result {Helvetica-BoldOblique}

test font-21.51 {Tk_PostscriptFontName procedure: exhaustive} -constraints {
    win
} -body {
    set x [psfontname {{courier new} 12 roman normal}]
} -result {Courier}
test font-21.52 {Tk_PostscriptFontName procedure: exhaustive} -constraints {
    win
} -body {
    set x [psfontname {{courier new} 12 roman bold}]
} -result {Courier-Bold}
test font-21.53 {Tk_PostscriptFontName procedure: exhaustive} -constraints {
    win
} -body {
    set x [psfontname {{courier new} 12 italic normal}]
} -result {Courier-Oblique}
test font-21.54 {Tk_PostscriptFontName procedure: exhaustive} -constraints {
    win
} -body {
    set x [psfontname {{courier new} 12 italic bold}]
} -result {Courier-BoldOblique}

test font-21.55 {Tk_PostscriptFontName procedure: exhaustive} -constraints {
    win
} -body {
    set x [psfontname {helvetica 12 roman normal}]
} -result {Helvetica}
test font-21.56 {Tk_PostscriptFontName procedure: exhaustive} -constraints {
    win
} -body {
    set x [psfontname {helvetica 12 roman bold}]
} -result {Helvetica-Bold}
test font-21.57 {Tk_PostscriptFontName procedure: exhaustive} -constraints {
    win
} -body {
    set x [psfontname {helvetica 12 italic normal}]
} -result {Helvetica-Oblique}
test font-21.58 {Tk_PostscriptFontName procedure: exhaustive} -constraints {
    win
} -body {
    set x [psfontname {helvetica 12 italic bold}]
} -result {Helvetica-BoldOblique}

test font-21.59 {Tk_PostscriptFontName procedure: exhaustive} -constraints {
    win
} -body {
    set x [psfontname {symbol 12 roman normal}]
} -result {Symbol}
test font-21.60 {Tk_PostscriptFontName procedure: exhaustive} -constraints {
    win
} -body {
    set x [psfontname {symbol 12 roman bold}]
} -result {Symbol-Bold}
test font-21.61 {Tk_PostscriptFontName procedure: exhaustive} -constraints {
    win
} -body {
    set x [psfontname {symbol 12 italic normal}]
} -result {Symbol-Italic}
test font-21.62 {Tk_PostscriptFontName procedure: exhaustive} -constraints {
    win
} -body {
    set x [psfontname {symbol 12 italic bold}]
} -result {Symbol-BoldItalic}

test font-21.63 {Tk_PostscriptFontName procedure: exhaustive} -constraints {
    win
} -body {
    set x [psfontname {{times new roman} 12 roman normal}]
} -result {Times-Roman}
test font-21.64 {Tk_PostscriptFontName procedure: exhaustive} -constraints {
    win
} -body {
    set x [psfontname {{times new roman} 12 roman bold}]
} -result {Times-Bold}
test font-21.65 {Tk_PostscriptFontName procedure: exhaustive} -constraints {
    win
} -body {
    set x [psfontname {{times new roman} 12 italic normal}]
} -result {Times-Italic}
test font-21.66 {Tk_PostscriptFontName procedure: exhaustive} -constraints {
    win
} -body {
    set x [psfontname {{times new roman} 12 italic bold}]
} -result {Times-BoldItalic}


test font-22.1 {Tk_TextWidth procedure} -setup {
	destroy .t.l
} -body {
	label .t.l -padx 0 -pady 0 -bd 0 -highlightthickness 0 -justify left \
		-text "0" -font "Courier -12"
	pack .t.l
	set ax [winfo reqwidth .t.l]
    expr {[font measure [.t.l cget -font] "000"] eq $ax*3}
} -cleanup {
	destroy .t.l
} -result 1


test font-23.1 {Tk_UnderlineChars procedure} -setup {
	destroy .t.t
} -body {
    text .t.t
    .t.t insert 1.0 abc\tdefg
    .t.t tag config sel -underline 1
    .t.t tag add sel 1.0 end
    update
} -cleanup {
	destroy .t.t
} -result {}


<<<<<<< HEAD
# Data used in 24.* tests
destroy .t.l
label .t.l -padx 0 -pady 0 -bd 0 -highlightthickness 0 -justify left \
	-text "0" -font "Courier -12"
pack .t.l
update
set ax [winfo reqwidth .t.l]
set ay [winfo reqheight .t.l]
test font-24.1 {Tk_ComputeTextLayout: empty string} -body {
    .t.l config -text ""
} -result {}
test font-24.2 {Tk_ComputeTextLayout: simple string} -body {
    .t.l config -text "000"
	update
	list [expr {[winfo reqwidth .t.l] eq [expr {$ax * 3}]}] \
		[expr {[winfo reqheight .t.l] eq $ay}]
} -result {1 1}
test font-24.3 {Tk_ComputeTextLayout: find special chars} -body {
    .t.l config -text "000\n000"
	update
	list [expr {[winfo reqwidth .t.l] eq [expr {$ax * 3}]}] \
		[expr {[winfo reqheight .t.l] eq [expr {$ay * 2}]}]
} -result {1 1}
test font-24.4 {Tk_ComputeTextLayout: calls Tk_MeasureChars} -body {
    .t.l config -text "000\n000"
	update
	list [expr {[winfo reqwidth .t.l] eq [expr {$ax * 3}]}] \
		[expr {[winfo reqheight .t.l] eq [expr {$ay * 2}]}]
} -result {1 1}
test font-24.5 {Tk_ComputeTextLayout: break line} -body {
    .t.l config -text "000\t00000" -wrap [expr 9 * $ax]
	update
	list [expr {[winfo reqwidth .t.l] eq [expr {$ax * 8}]}] \
		[expr {[winfo reqheight .t.l] eq [expr {$ay * 2}]}]
} -cleanup {
    .t.l config -wrap 0
} -result {1 1}
test font-24.6 {Tk_ComputeTextLayout: normal ended on special char} -body {
    .t.l config -text "000\n000"
} -result {}
test font-24.7 {Tk_ComputeTextLayout: special char was \n} -body {
    .t.l config -text "000\n0000"
	update
	list [expr {[winfo reqwidth .t.l] eq [expr {$ax * 4}]}] \
		[expr {[winfo reqheight .t.l] eq [expr {$ay * 2}]}]
} -result {1 1}
test font-24.8 {Tk_ComputeTextLayout: special char was \t} -body {
    .t.l config -text "000\t00"
	update
	list [expr {[winfo reqwidth .t.l] eq [expr {$ax * 10}]}] \
		[expr {[winfo reqheight .t.l] eq $ay}]
} -result {1 1}
test font-24.9 {Tk_ComputeTextLayout: tab didn't cause break} -body {
=======
test font-23.1 {Tk_UnderlineChars procedure} {
    text .b.t
    .b.t insert 1.0 abc\tdefg
    .b.t tag config sel -underline 1
    .b.t tag add sel 1.0 end
    update
} {}

setup
test font-24.1 {Tk_ComputeTextLayout: empty string} {
    .b.l config -text ""
} {}
test font-24.2 {Tk_ComputeTextLayout: simple string} {
    .b.l config -text "000"
    getsize
} "[expr $ax*3] $ay"
test font-24.3 {Tk_ComputeTextLayout: find special chars} {
    .b.l config -text "000\n000"
    getsize
} "[expr $ax*3] [expr $ay*2]"
test font-24.4 {Tk_ComputeTextLayout: calls Tk_MeasureChars} {
    .b.l config -text "000\n000"
    getsize
} "[expr $ax*3] [expr $ay*2]"
test font-24.5 {Tk_ComputeTextLayout: break line} failsOnUbuntu {
    .b.l config -text "000\t00000" -wrap [expr 9*$ax]
    set x [getsize]
    .b.l config -wrap 0
    set x
} "[expr 8*$ax] [expr 2*$ay]"
test font-24.6 {Tk_ComputeTextLayout: normal ended on special char} {
    .b.l config -text "000\n000"
} {}
test font-24.7 {Tk_ComputeTextLayout: special char was \n} {
    .b.l config -text "000\n0000"
    getsize
} "[expr $ax*4] [expr $ay*2]"
test font-24.8 {Tk_ComputeTextLayout: special char was \t} {
    .b.l config -text "000\t00"
    getsize
} "[expr $ax*10] $ay"
test font-24.9 {Tk_ComputeTextLayout: tab didn't cause break} {
>>>>>>> 7cd7731a
    set x {}
    .t.l config -text "000\t000"
	update
    lappend x [expr {[winfo reqwidth .t.l] eq [expr {$ax * 11}]}]
	lappend x [expr {[winfo reqheight .t.l] eq $ay}]
    .t.l config -text "000\t000" -wrap [expr 100 * $ax]
	update
    lappend x [expr {[winfo reqwidth .t.l] eq [expr {$ax * 11}]}]
	lappend x [expr {[winfo reqheight .t.l] eq $ay}]
    return $x
} -cleanup {
    .t.l config -wrap 0
} -result {1 1 1 1}
test font-24.10 {Tk_ComputeTextLayout: tab caused break} -body {
    set x {}
    .t.l config -text "000\t"
	update
    lappend x [expr {[winfo reqwidth .t.l] eq [expr {$ax * 8}]}]
	lappend x [expr {[winfo reqheight .t.l] eq $ay}]
    .t.l config -text "000\t00" -wrap [expr $ax * 6]
	update
	lappend x [expr {[winfo reqwidth .t.l] eq [expr {$ax * 8}]}]
	lappend x [expr {[winfo reqheight .t.l] eq [expr {$ay * 2}]}]
    return $x
} -cleanup {
    .t.l config -wrap 0
} -result {1 1 1 1}
test font-24.11 {Tk_ComputeTextLayout: absorb spaces at eol} -body {
    set x {}
    .t.l config -text "000            000" -wrap [expr {$ax * 5}]
	update
	lappend x [expr {[winfo reqwidth .t.l] eq [expr {$ax * 3}]}]
	lappend x [expr {[winfo reqheight .t.l] eq [expr {$ay * 2}]}]
    .t.l config -text "000            "
	update
	lappend x [expr {[winfo reqwidth .t.l] eq [expr {$ax * 3}]}]
	lappend x [expr {[winfo reqheight .t.l] eq $ay}]
    return $x
} -cleanup {
    .t.l config -wrap 0
} -result {1 1 1 1}
test font-24.12 {Tk_ComputeTextLayout: append non-printing spaces to chunk} -body {
    set x {}
    .t.l config -text "000            0000" -wrap [expr {$ax * 5}]
	update
	lappend x [expr {[winfo reqwidth .t.l] eq [expr {$ax * 4}]}]
	lappend x [expr {[winfo reqheight .t.l] eq [expr {$ay * 2}]}]
    .t.l config -text "000\t00            0000" -wrap [expr {$ax * 12}]
	update
	lappend x [expr {[winfo reqwidth .t.l] eq [expr {$ax * 10}]}]
	lappend x [expr {[winfo reqheight .t.l] eq [expr {$ay * 2}]}]
    return $x
} -cleanup {
    .t.l config -wrap 0
} -result {1 1 1 1}
test font-24.13 {Tk_ComputeTextLayout: many lines -> realloc line array} -body {
    .t.l config -text "\n\n\n\n\n\n\n\n\n\n\n\n\n\n\n\n\n\n\n\n\n\n\n\n\n\n\n\n\n\n\n\n\n\n\n\n\n\n\n\n\n\n\n\n\n\n\n\n\n\n\n\n\n\n\n\n\n\n\n\n\n\n\n\n\n\n\n\n\n\n\n\n\n\n\n\n\n\n\n\n\n\n\n\n\n\n\n\n\n\n\n\n\n\n\n\n\n\n\n\n\n\n\n\n\n\n\n\n\n\n\n\n\n\n\n\n\n\n\n\n\n\n\n\n\n\n\n\n"
	update
	list [expr {[winfo reqwidth .t.l] eq 1}] \
		[expr {[winfo reqheight .t.l] eq [expr {$ay * 129}]}]
} -result {1 1}
test font-24.14 {Tk_ComputeTextLayout: text ended with \n} -body {
    set x {}
	.t.l config -text "0000"
	update
	lappend x [expr {[winfo reqwidth .t.l] eq [expr {$ax * 4}]}]
	lappend x [expr {[winfo reqheight .t.l] eq $ay}]
	.t.l config -text "0000\n"
	update
	lappend x [expr {[winfo reqwidth .t.l] eq [expr {$ax * 4}]}]
	lappend x [expr {[winfo reqheight .t.l] eq [expr {$ay * 2}]}]
    return $x
} -result {1 1 1 1}
destroy .t.l

test font-24.15 {Tk_ComputeTextLayout: justification} -setup {
    set x {}
	destroy .t.c
	canvas .t.c -closeenough 0
	.t.c create text 0 0 -tags text -anchor nw -just left -font "Courier -12"
	pack .t.c
	update
} -body {
    csetup "000\n00000"
    .t.c itemconfig text -just left
    lappend x [.t.c index text @[expr $ax*2],0]
    .t.c itemconfig text -just center
    lappend x [.t.c index text @[expr $ax*2],0]
    .t.c itemconfig text -just right
    lappend x [.t.c index text @[expr $ax*2],0]
    .t.c itemconfig text -just left
    return $x
} -cleanup {
	destroy .t.c
} -result {2 1 0}


test font-25.1 {Tk_FreeTextLayout procedure} -setup {
    destroy .t.f
    pack [label .t.f]
    update
} -body {
    .t.f config -text foo
    .t.f config -text boo
} -cleanup {
	destroy .t.f
} -result {}


# Canvas created for tests: 26.*
destroy .t.c
canvas .t.c -closeenough 0
.t.c create text 0 0 -tags text -anchor nw -just left -font "Courier -12"
pack .t.c
update
test font-26.1 {Tk_DrawTextLayout procedure: auto-detect last char} -setup {
    destroy .t.f
    pack [label .t.f]
    update
} -body {
    .t.f config -text foo
} -cleanup {
	destroy .t.f
} -result {}
test font-26.2 {Tk_DrawTextLayout procedure: multiple chunks} -body {
    csetup "000\t00\n000"
} -result {}
test font-26.3 {Tk_DrawTextLayout: draw subset of chunk: numDisplay <= 0} -body {
    csetup "000\t00"
    .t.c select from text 3
    .t.c select to text 5
} -result {}
test font-26.4 {Tk_DrawTextLayout: draw subset of chunk: firstChar <= 0} -body {
    csetup "000\t00"
    .t.c select from text 3
    .t.c select to text 5
} -result {}
test font-26.5 {Tk_DrawTextLayout: draw subset of chunk: firstChar > 0} -body {
    csetup "000\t00"
    .t.c select from text 2
    .t.c select to text 2
} -result {}
test font-26.6 {Tk_DrawTextLayout: draw subset of chunk: lastChar < numChars} -body {
    csetup "000\t00"
    .t.c select from text 4
    .t.c select to text 4
} -result {}
destroy .t.c

#  Label used in 27.* tests
destroy .t.f
pack [label .t.f]
update
test font-27.1 {Tk_UnderlineTextLayout procedure: no underline chosen} -body {
    .t.f config -text "foo" -under -1
} -result {}
test font-27.2 {Tk_UnderlineTextLayout procedure: underline not visible} -body {
    .t.f config -text "000          00000" -wrap [expr $ax*7] -under 10
} -result {}
test font-27.3 {Tk_UnderlineTextLayout procedure: underline is visible} -body {
    .t.f config -text "000          00000" -wrap [expr $ax*7] -under 5
    .t.f config -wrap -1 -under -1
} -result {}
destroy .t.f



# Canvas created for tests: 28.*
destroy .t.c
canvas .t.c -closeenough 0
.t.c create text 0 0 -tags text -anchor nw -just left -font "Courier -12"
pack .t.c
update
test font-28.1 {Tk_PointToChar procedure: above all lines} -body {
    csetup "000"
<<<<<<< HEAD
    .t.c index text @-1,0
} -result {0}
test font-28.2 {Tk_PointToChar procedure: no chars} -body {
=======
    .b.c index text @-1,0
} 0
test font-28.2 {Tk_PointToChar procedure: no chars} {
>>>>>>> 7cd7731a
    # After fixing the following bug:
    #
    # In canvas text item, it was impossible to click to position the
    # insertion point just after the last character.
    #
    # introduced another bug that Tk_PointToChar() would return a character
    # index of 1 if TextLayout contained 0 characters.

    csetup ""
<<<<<<< HEAD
    .t.c index text @100,100
} -result {0}
test font-28.3 {Tk_PointToChar procedure: loop test} -body {
    csetup "000\n000\n000\n000"
    .t.c index text @10000,0
} -result {3}
test font-28.4 {Tk_PointToChar procedure: intersect line} -body {
    csetup "000\n000\n000"
    .t.c index text @0,$ay
} -result {4}
test font-28.5 {Tk_PointToChar procedure: to the left of all chunks} -body {
    csetup "000\n000\n000"
    .t.c index text @-100,$ay
} -result {4}
test font-28.6 {Tk_PointToChar procedure: past any possible chunk} -body {
    csetup "000\n000\n000"
    .t.c index text @100000,$ay
} -result {7}
test font-28.7 {Tk_PointToChar procedure: which chunk on this line} -body {
    csetup "000\n000\t000\t000\n000"
    .t.c index text @[expr $ax*2],$ay
} -result {6}
test font-28.8 {Tk_PointToChar procedure: which chunk on this line} -body {
    csetup "000\n000\t000\t000\n000"
    .t.c index text @[expr $ax*10],$ay
} -result {10}
test font-28.9 {Tk_PointToChar procedure: in special chunk} -body {
    csetup "000\n000\t000\t000\n000"
    .t.c index text @[expr $ax*6],$ay
} -result {7}
test font-28.10 {Tk_PointToChar procedure: past all chars in chunk} -body {
    csetup "000 0000000"
    .t.c itemconfig text -width [expr $ax*5]
    set x [.t.c index text @[expr $ax*5],0]
    .t.c itemconfig text -width 0
    return $x
} -result {3}
test font-28.11 {Tk_PointToChar procedure: below all chunks} -body {
    csetup "000 0000000"
    .t.c index text @0,1000000
} -result {11}
destroy .t.c


#  Label used in 29.* tests
destroy .t.f
pack [label .t.f]
update
test font-29.1 {Tk_CharBBox procedure: index < 0} -body {
    .t.f config -text "000" -underline -1
} -result {}
test font-29.2 {Tk_CharBBox procedure: loop} -body {
    .t.f config -text "000\t000\t000\t000" -underline 9
} -result {}
test font-29.3 {Tk_CharBBox procedure: special char} -body {
    .t.f config -text "000\t000\t000" -underline 7
} -result {}
test font-29.4 {Tk_CharBBox procedure: normal char} -body {
    .t.f config -text "000" -underline 1
} -result {}
test font-29.5 {Tk_CharBBox procedure: right edge of bbox truncated} -body {
    .t.f config -text "0    0000" -wrap [expr $ax*4] -under 2
    .t.f config -wrap 0
} -result {}
test font-29.6 {Tk_CharBBox procedure: bbox pegged to right edge} -body {
    .t.f config -text "0    0000" -wrap [expr $ax*4] -under 3
    .t.f config -wrap 0
} -result {}
destroy .t.f



# Canvas created for tests: 30.*
destroy .t.c
canvas .t.c -closeenough 0
.t.c create text 0 0 -tags text -anchor nw -just left -font "Courier -12"
pack .t.c
update
test font-30.1 {Tk_DistanceToTextLayout procedure: loop once} -body {
=======
    .b.c index text @100,100
} 0
test font-28.3 {Tk_PointToChar procedure: loop test} {
    csetup "000\n000\n000\n000"
    .b.c index text @10000,0
} 3
test font-28.4 {Tk_PointToChar procedure: intersect line} {
    csetup "000\n000\n000"
    .b.c index text @0,$ay
} 4
test font-28.5 {Tk_PointToChar procedure: to the left of all chunks} {
    .b.c index text @-100,$ay
} 4
test font-28.6 {Tk_PointToChar procedure: past any possible chunk} {
    .b.c index text @100000,$ay
} 7
test font-28.7 {Tk_PointToChar procedure: which chunk on this line} {
    csetup "000\n000\t000\t000\n000"
    .b.c index text @[expr $ax*2],$ay
} 6
test font-28.8 {Tk_PointToChar procedure: which chunk on this line} {
    csetup "000\n000\t000\t000\n000"
    .b.c index text @[expr $ax*10],$ay
} 10
test font-28.9 {Tk_PointToChar procedure: in special chunk} {
    csetup "000\n000\t000\t000\n000"
    .b.c index text @[expr $ax*6],$ay
} 7
test font-28.10 {Tk_PointToChar procedure: past all chars in chunk} {
    csetup "000 0000000"
    .b.c itemconfig text -width [expr $ax*5]
    set x [.b.c index text @[expr $ax*5],0]
    .b.c itemconfig text -width 0
    set x
} 3
test font-28.11 {Tk_PointToChar procedure: below all chunks} {
    csetup "000 0000000"
    .b.c index text @0,1000000
} 11

test font-29.1 {Tk_CharBBox procedure: index < 0} {
    .b.f config -text "000" -underline -1
} {}
test font-29.2 {Tk_CharBBox procedure: loop} {
    .b.f config -text "000\t000\t000\t000" -underline 9
} {}
test font-29.3 {Tk_CharBBox procedure: special char} {
    .b.f config -text "000\t000\t000" -underline 7
} {}
test font-29.4 {Tk_CharBBox procedure: normal char} {
    .b.f config -text "000" -underline 1
} {}
test font-29.5 {Tk_CharBBox procedure: right edge of bbox truncated} {
    .b.f config -text "0    0000" -wrap [expr $ax*4] -under 2
    .b.f config -wrap 0
} {}
test font-29.6 {Tk_CharBBox procedure: bbox pegged to right edge} {
    .b.f config -text "0    0000" -wrap [expr $ax*4] -under 3
    .b.f config -wrap 0
} {}

.b.c bind all <Enter> {lappend x [.b.c index current @%x,%y]}

test font-30.1 {Tk_DistanceToTextLayout procedure: loop once} {
>>>>>>> 7cd7731a
    csetup "000\n000\n000"
	.t.c bind all <Enter> {lappend x [.t.c index current @%x,%y]}
    set x {}
<<<<<<< HEAD
    event generate .t.c <Leave>
    event generate .t.c <Enter> -x 0 -y 0
    return $x
} -cleanup {
	bind all <Enter> {}
} -result {0}
test font-30.2 {Tk_DistanceToTextLayout procedure: loop multiple} -body {
=======
    event generate .b.c <Leave>
    event generate .b.c <Enter> -x 0 -y 0
    set x
} 0
test font-30.2 {Tk_DistanceToTextLayout procedure: loop multiple} {
>>>>>>> 7cd7731a
    csetup "000\n000\n000"
	.t.c bind all <Enter> {lappend x [.t.c index current @%x,%y]}
    set x {}
<<<<<<< HEAD
    event generate .t.c <Leave>
    event generate .t.c <Enter> -x $ax -y $ay
    return $x
} -cleanup {
	bind all <Enter> {}
} -result {5}
test font-30.3 {Tk_DistanceToTextLayout procedure: loop to end} -body {
=======
    event generate .b.c <Leave>
    event generate .b.c <Enter> -x $ax -y $ay
    set x
} 5
test font-30.3 {Tk_DistanceToTextLayout procedure: loop to end} {
>>>>>>> 7cd7731a
    csetup "000\n0\n000"
	.t.c bind all <Enter> {lappend x [.t.c index current @%x,%y]}
    set x {}
    event generate .t.c <Leave>
    event generate .t.c <Enter> -x [expr $ax*2] -y $ay
    return $x
} -cleanup {
	bind all <Enter> {}
} -result {}
test font-30.4 {Tk_DistanceToTextLayout procedure: hit a special char (tab)} -body {
    csetup "000\t000\n000"
	.t.c bind all <Enter> {lappend x [.t.c index current @%x,%y]}
    set x {}
<<<<<<< HEAD
    event generate .t.c <Leave>
    event generate .t.c <Enter> -x [expr $ax*6] -y 0
    return $x
} -cleanup {
	bind all <Enter> {}
} -result {3}
test font-30.5 {Tk_DistanceToTextLayout procedure: ignore newline} -body {
=======
    event generate .b.c <Leave>
    event generate .b.c <Enter> -x [expr $ax*6] -y 0
    set x
} 3
test font-30.5 {Tk_DistanceToTextLayout procedure: ignore newline} {
>>>>>>> 7cd7731a
    csetup "000\n0\n000"
	.t.c bind all <Enter> {lappend x [.t.c index current @%x,%y]}
    set x {}
    event generate .t.c <Leave>
    event generate .t.c <Enter> -x [expr $ax*2] -y $ay
    return $x
} -cleanup {
	bind all <Enter> {}
} -result {}
test font-30.6 {Tk_DistanceToTextLayout procedure: ignore spaces at eol} -body {
    csetup "000\n000      000000000"
    .t.c itemconfig text -width [expr $ax*10]
	.t.c bind all <Enter> {lappend x [.t.c index current @%x,%y]}
    set x {}
    event generate .t.c <Leave>
    event generate .t.c <Enter> -x [expr $ax*5] -y $ay
    .t.c itemconfig text -width 0
    return $x
} -cleanup {
	bind all <Enter> {}
} -result {}
.t.c itemconfig text -justify center
test font-30.7 {Tk_DistanceToTextLayout procedure: on left side} -body {
    csetup "0\n000"
	.t.c bind all <Enter> {lappend x [.t.c index current @%x,%y]}
    set x {}
    event generate .t.c <Leave>
    event generate .t.c <Enter> -x 0 -y 0
    return $x
} -cleanup {
	bind all <Enter> {}
} -result {}
test font-30.8 {Tk_DistanceToTextLayout procedure: on right side} -body {
    csetup "0\n000"
	.t.c bind all <Enter> {lappend x [.t.c index current @%x,%y]}
    set x {}
    event generate .t.c <Leave>
    event generate .t.c <Enter> -x [expr $ax*2] -y 0
    return $x
} -cleanup {
	bind all <Enter> {}
} -result {}
test font-30.9 {Tk_DistanceToTextLayout procedure: inside line} -body {
    csetup "0\n000"
	.t.c bind all <Enter> {lappend x [.t.c index current @%x,%y]}
    set x {}
<<<<<<< HEAD
    event generate .t.c <Leave>
    event generate .t.c <Enter> -x $ax -y 0
    return $x
} -cleanup {
	bind all <Enter> {}
} -result {0}
test font-30.10 {Tk_DistanceToTextLayout procedure: above line} -body {
=======
    event generate .b.c <Leave>
    event generate .b.c <Enter> -x $ax -y 0
    set x
} 0
test font-30.10 {Tk_DistanceToTextLayout procedure: above line} {
>>>>>>> 7cd7731a
    csetup "0\n000"
	.t.c bind all <Enter> {lappend x [.t.c index current @%x,%y]}
    set x {}
    event generate .t.c <Leave>
    event generate .t.c <Enter> -x 0 -y 0
    return $x
} -cleanup {
	bind all <Enter> {}
} -result {}
test font-30.11 {Tk_DistanceToTextLayout procedure: below line} -body {
    csetup "000\n0"
	.t.c bind all <Enter> {lappend x [.t.c index current @%x,%y]}
    set x {}
    event generate .t.c <Leave>
    event generate .t.c <Enter> -x 0 -y $ay
    return $x
} -cleanup {
	bind all <Enter> {}
} -result {}
test font-30.12 {Tk_DistanceToTextLayout procedure: in line} -body {
    csetup "0\n000"
	.t.c bind all <Enter> {lappend x [.t.c index current @%x,%y]}
    set x {}
<<<<<<< HEAD
    event generate .t.c <Leave>
    event generate .t.c <Enter> -x $ax -y $ay
    return $x
} -cleanup {
	bind all <Enter> {}
} -result {3}
.t.c itemconfig text -justify left
test font-30.13 {Tk_DistanceToTextLayout procedure: exact hit} -body {
=======
    event generate .b.c <Leave>
    event generate .b.c <Enter> -x $ax -y $ay
    set x
} 3
.b.c itemconfig text -justify left
test font-30.13 {Tk_DistanceToTextLayout procedure: exact hit} {
>>>>>>> 7cd7731a
    csetup "000"
	.t.c bind all <Enter> {lappend x [.t.c index current @%x,%y]}
    set x {}
<<<<<<< HEAD
    event generate .t.c <Leave>
    event generate .t.c <Enter> -x $ax -y 0
    return $x
} -cleanup {
	bind all <Enter> {}
} -result {1}
destroy .t.c


# Canvas created for tests 31.*
destroy .t.c
canvas .t.c -closeenough 0
.t.c create text 0 0 -tags text -anchor nw -just left -font "Courier -12"
pack .t.c
update
test font-31.1 {Tk_IntersectTextLayout procedure: loop once} -body {
=======
    event generate .b.c <Leave>
    event generate .b.c <Enter> -x $ax -y 0
    set x
} 1

test font-31.1 {Tk_IntersectTextLayout procedure: loop once} {
>>>>>>> 7cd7731a
    csetup "000\n000\n000"
    .t.c find overlapping 0 0 0 0
} -result [.t.c find withtag text]
test font-31.2 {Tk_IntersectTextLayout procedure: loop multiple} -body {
    csetup "000\t000\t000"
    .t.c find overlapping [expr $ax*10] 0 [expr $ax*10] 0
} -result [.t.c find withtag text]
test font-31.3 {Tk_IntersectTextLayout procedure: loop to end} -body {
    csetup "0\n000"
    .t.c find overlapping [expr $ax*2] 0 [expr $ax*2] 0
} -result {}
test font-31.4 {Tk_IntersectTextLayout procedure: hit a special char (tab)} -body {
    csetup "000\t000"
    .t.c find overlapping [expr $ax*6] 0 [expr $ax*6] 0
} -result [.t.c find withtag text]
test font-31.5 {Tk_IntersectTextLayout procedure: ignore newlines} -body {
    csetup "000\n0\n000"
    .t.c find overlapping $ax $ay $ax $ay
} -result {}
test font-31.6 {Tk_IntersectTextLayout procedure: ignore spaces at eol} -body {
    csetup "000\n000      000000000"
<<<<<<< HEAD
    .t.c itemconfig text -width [expr $ax*10]
    set x [.t.c find overlapping [expr $ax*5] $ay [expr $ax*5] $ay]
    .t.c itemconfig text -width 0
    return $x
} -result {}
test font-31.7 {TkIntersectAngledTextLayout procedure: bug [514ff64dd0]} -body {
    csetup "This is line one\nand line two\nand line three here"
    .t.c itemconfigure text -angle 90
    # Coordinates of the rectangle to check can be hardcoded:
    # The goal of this test is to check whether the overlap detection algorithm
    # works when the rectangle is entirely included in a chunk of the text layout.
    # The text has been rotated 90 degrees around it's upper left corner,
    # so it's enough to check with a small rectangle with small negative y coords.
    .t.c find overlapping 5 -7 7 -5
} -result {1}
destroy .t.c


test font-32.1 {Tk_TextLayoutToPostscript: ensure buffer doesn't overflow} -setup {
	destroy .t.c
	canvas .t.c -closeenough 0
	.t.c create text 0 0 -tags text -anchor nw -just left -font "Courier -12"
	pack .t.c
	update
} -body {
=======
    .b.c itemconfig text -width [expr $ax*10]
    set x [.b.c find overlapping [expr $ax*5] $ay [expr $ax*5] $ay]
    .b.c itemconfig text -width 0
    set x
} {}

test font-32.1 {Tk_TextLayoutToPostscript: ensure buffer doesn't overflow} failsOnUbuntu {
>>>>>>> 7cd7731a
    # If there were a whole bunch of returns or tabs in a row, then the
    # temporary buffer could overflow and write on the stack.
    csetup "qwertyuiopasdfghjklzxcvbnm1234qwertyuiopasdfghjklzxcvbnm\n"
    .t.c itemconfig text -width 800
    .t.c insert text end "qwertyuiopasdfghjklzxcvbnm1234qwertyuiopasdfghjklzxcvbnm\n"
    .t.c insert text end "\n\n\n\n\n\n\n\n\n\n\n\n\n\n\n\n\n\n\n\n\n\n\n\n\n\n\n\n\n\n"
    .t.c insert text end "end"
    set x [.t.c postscript]
    set i [string first "(qwerty" $x]
    string range $x $i [expr {$i + 278}]
} -cleanup {
	destroy .t.c
} -result {(qwertyuiopasdfghjklzxcvbnm1234qwertyuiopasdfghjklzxcvbnm)]
[(qwertyuiopasdfghjklzxcvbnm1234qwertyuiopasdfghjklzxcvbnm)]
[()]
[()]
[()]
[()]
[()]
[()]
[()]
[()]
[()]
[()]
[()]
[()]
[()]
[()]
[()]
[()]
[()]
[()]
[()]
[()]
[()]
[()]
[()]
[()]
[()]
[()]
[()]
[()]
[()]
[()]
[(end)]
}


test font-33.1 {Tk_TextWidth procedure} -body {
} -result {}


test font-34.1 {ConfigAttributesObj procedure: arguments} -setup {
    catch {font delete xyz}
} -body {
    # (Tcl_GetIndexFromObj() != TCL_OK)
    font create xyz -xyz
} -returnCodes {
    error
} -result {bad option "-xyz": must be -family, -size, -weight, -slant, -underline, or -overstrike}
test font-34.2 {ConfigAttributesObj procedure: arguments} -setup {
    catch {font delete xyz}
} -body {
    # (objc & 1)
    font create xyz -family
} -returnCodes error -result {value for "-family" option missing}

test font-34.3 {ConfigAttributesObj procedure: family} -setup {
    catch {font delete xyz}
	set x {}
} -body {
	font create xyz -family xyz
	lappend x [font config xyz -family]
	font config xyz -family times
	lappend x [font config xyz -family]
} -cleanup {
	font delete xyz
} -result {xyz times}
test font-34.4 {ConfigAttributesObj procedure: size} -setup {
    catch {font delete xyz}
	set x {}
} -body {
	font create xyz -size 20
	lappend x [font config xyz -size]
	font config xyz -size 40
	lappend x [font config xyz -size]
} -cleanup {
	font delete xyz
} -result {20 40}
test font-34.5 {ConfigAttributesObj procedure: weight} -setup {
    catch {font delete xyz}
	set x {}
} -body {
	font create xyz -weight normal
	lappend x [font config xyz -weight]
	font config xyz -weight bold
	lappend x [font config xyz -weight]
} -cleanup {
	font delete xyz
} -result {normal bold}
test font-34.6 {ConfigAttributesObj procedure: slant} -setup {
    catch {font delete xyz}
	set x {}
} -body {
	font create xyz -slant roman
	lappend x [font config xyz -slant]
	font config xyz -slant italic
	lappend x [font config xyz -slant]
} -cleanup {
	font delete xyz
} -result {roman italic}
test font-34.7 {ConfigAttributesObj procedure: underline} -setup {
    catch {font delete xyz}
	set x {}
} -body {
	font create xyz -underline 0
	lappend x [font config xyz -underline]
	font config xyz -underline 1
	lappend x [font config xyz -underline]
} -cleanup {
	font delete xyz
} -result {0 1}
test font-34.8 {ConfigAttributesObj procedure: overstrike} -setup {
    catch {font delete xyz}
	set x {}
} -body {
	font create xyz -overstrike 0
	lappend x [font config xyz -overstrike]
	font config xyz -overstrike 1
	lappend x [font config xyz -overstrike]
} -cleanup {
	font delete xyz
} -result {0 1}

test font-34.9 {ConfigAttributesObj procedure: size} -body {
	font create xyz -size xyz
} -returnCodes error -result {expected integer but got "xyz"}
test font-34.10 {ConfigAttributesObj procedure: weight} -body {
	font create xyz -weight xyz
} -returnCodes error -result {bad -weight value "xyz": must be normal, or bold}
test font-34.11 {ConfigAttributesObj procedure: slant} -body {
	font create xyz -slant xyz
} -returnCodes error -result {bad -slant value "xyz": must be roman, or italic}
test font-34.12 {ConfigAttributesObj procedure: underline} -body {
	font create xyz -underline xyz
} -returnCodes error -result {expected boolean value but got "xyz"}
test font-34.13 {ConfigAttributesObj procedure: overstrike} -body {
	font create xyz -overstrike xyz
} -returnCodes error -result {expected boolean value but got "xyz"}


test font-35.1 {GetAttributeInfoObj procedure: one attribute} -setup {
    catch {font delete xyz}
} -body {
    # (objPtr != NULL)
    font create xyz -family xyz
    font config xyz -family
<<<<<<< HEAD
} -cleanup {
	font delete xyz
} -result {xyz}

=======
} xyz
>>>>>>> 7cd7731a

test font-36.1 {GetAttributeInfoObj procedure: unknown attribute} -setup {
    catch {font delete xyz}
} -body {
    # (Tcl_GetIndexFromObj() != TCL_OK)
    font create xyz
    font config xyz -xyz
} -cleanup {
	font delete xyz
} -returnCodes {
    error
} -result {bad option "-xyz": must be -family, -size, -weight, -slant, -underline, or -overstrike}


test font-37.1 {GetAttributeInfoObj procedure: all attributes} -setup {
    catch {font delete xyz}
} -body {
    # not (objPtr != NULL)
    font create xyz -family xyz
    font config xyz
} -cleanup {
	font delete xyz
} -result {-family xyz -size 0 -weight normal -slant roman -underline 0 -overstrike 0}
test font-37.2 {GetAttributeInfo procedure: family} -setup {
    catch {font delete xyz}
} -body {
	font create xyz -family xyz
	font config xyz -family
} -cleanup {
	font delete xyz
} -result {xyz}
test font-37.3 {GetAttributeInfo procedure: size} -setup {
    catch {font delete xyz}
	set x {}
} -body {
	font create xyz -size 20
	font config xyz -size
} -cleanup {
	font delete xyz
} -result {20}
test font-37.4 {GetAttributeInfo procedure: weight} -setup {
    catch {font delete xyz}
	set x {}
} -body {
	font create xyz -weight normal
	font config xyz -weight
} -cleanup {
	font delete xyz
} -result {normal}
test font-37.5 {GetAttributeInfo procedure: slant} -setup {
    catch {font delete xyz}
	set x {}
} -body {
	font create xyz -slant italic
	font config xyz -slant
} -cleanup {
	font delete xyz
} -result {italic}
test font-37.6 {GetAttributeInfo procedure: underline} -setup {
    catch {font delete xyz}
	set x {}
} -body {
	font create xyz -underline yes
	font config xyz -underline
} -cleanup {
	font delete xyz
} -result {1}
test font-37.7 {GetAttributeInfo procedure: overstrike} -setup {
    catch {font delete xyz}
	set x {}
} -body {
	font create xyz -overstrike no
	font config xyz -overstrike
} -cleanup {
	font delete xyz
} -result {0}


# In tests below, one field is set to "xyz" so that font name doesn't
# look like a native X font, so that ParseFontNameObj or TkParseXLFD will
# be called.

test font-38.1 {ParseFontNameObj procedure: begins with -} -body {
    lindex [font actual -xyz-times-*-*-*-*-*-*-*-*-*-*-*-*] 1
} -result [font actual {times 0} -family]
test font-38.2 {ParseFontNameObj procedure: begins with -*} -body {
    lindex [font actual -*-times-xyz-*-*-*-*-*-*-*-*-*-*-*] 1
} -result [font actual {times 0} -family]
test font-38.3 {ParseFontNameObj procedure: begins with -, doesn't look like list} -body {
    lindex [font actual -xyz-times-*-*-*-*-*-*-*-*-*-*-*-*] 1
} -result [font actual {times 0} -family]
test font-38.4 {ParseFontNameObj procedure: begins with -, looks like list} -body {
    lindex [font actual {-family times}] 1
} -result [font actual {times 0} -family]
test font-38.5 {ParseFontNameObj procedure: begins with *} -body {
    lindex [font actual *-times-xyz-*-*-*-*-*-*-*-*-*-*-*] 1
} -result [font actual {times 0} -family]
test font-38.6 {ParseFontNameObj procedure: begins with *} -body {
    font actual *-times-xyz -family
<<<<<<< HEAD
} -result [font actual {times 0} -family]
test font-38.7 {ParseFontNameObj procedure: arguments} -constraints noExceed -body {
    font actual "\{xyz"
} -returnCodes error -result "font \"{xyz\" doesn't exist"
test font-38.8 {ParseFontNameObj procedure: arguments} -constraints noExceed -body {
    font actual ""
} -returnCodes error -result {font "" doesn't exist}
test font-38.9 {ParseFontNameObj procedure: arguments} -body {
    font actual {times 20 xyz xyz}
} -returnCodes error -result {unknown font style "xyz"}
test font-38.10 {ParseFontNameObj procedure: arguments} -body {
    font actual {times xyz xyz}
} -returnCodes error -result {expected integer but got "xyz"}
test font-38.11 {ParseFontNameObj procedure: stylelist loop} -constraints {
	unixOrWin
} -body {
=======
} $times
test font-38.7 {ParseFontNameObj procedure: arguments} noExceed {
    list [catch {font actual "\{xyz"} msg] $msg
} [list 1 "font \"{xyz\" doesn't exist"]
test font-38.8 {ParseFontNameObj procedure: arguments} noExceed {
    list [catch {font actual ""} msg] $msg
} {1 {font "" doesn't exist}}
test font-38.9 {ParseFontNameObj procedure: arguments} {
    list [catch {font actual {times 20 xyz xyz}} msg] $msg
} {1 {unknown font style "xyz"}}
test font-38.10 {ParseFontNameObj procedure: arguments} {
    list [catch {font actual {times xyz xyz}} msg] $msg
} {1 {expected integer but got "xyz"}}
test font-38.12 {ParseFontNameObj procedure: stylelist loop} {unixOrPc failsOnUbuntu} {
>>>>>>> 7cd7731a
    lrange [font actual {times 12 bold italic overstrike underline}] 4 end
} -result {-weight bold -slant italic -underline 1 -overstrike 1}
test font-38.12 {ParseFontNameObj procedure: stylelist error} -body {
    font actual {times 12 bold xyz}
} -returnCodes error -result {unknown font style "xyz"}
test font-38.13 "ParseFontNameObj: options with hyphenated family: bug #2791352" -body {
    font actual {-family sans-serif -size 12 -weight bold -slant roman -underline 0 -overstrike 0}
<<<<<<< HEAD
} -returnCodes ok -result [font actual {sans-serif 12 bold}]
test font-38.14 "ParseFontNameObj: bug #2791352" -body {
=======
} -result [font actual {sans-serif 12 bold}]
test font-38.15 "ParseFontNameObj: bug #2791352" -body {
>>>>>>> 7cd7731a
    font actual {-invalidfont 8 bold}
} -returnCodes error -match glob -result {bad option "-invalidfont": *}


test font-39.1 {NewChunk procedure: test realloc} -setup {
    destroy .t.f
    pack [label .t.f]
    update
} -body {
    .t.f config -text "xxx\nxxx\txxx\nxxx\t\t\t"
} -cleanup {
	destroy .t.f
} -result {}


test font-40.1 {TkFontParseXLFD procedure: initial dash} -body {
    font actual -xyz-times-*-*-*-*-*-*-*-*-*-*-*-* -family
} -result [font actual {times 0} -family]
test font-40.2 {TkFontParseXLFD procedure: no initial dash} -body {
    font actual *-times-*-*-*-*-*-*-*-*-*-*-*-xyz -family
} -result [font actual {times 0} -family]
test font-40.3 {TkFontParseXLFD procedure: not enough fields} -body {
    font actual -xyz-times-*-*-* -family
} -result [font actual {times 0} -family]
test font-40.4 {TkFontParseXLFD procedure: all fields unspecified} -body {
    lindex [font actual -xyz-*-*-*-*-*-*-*-*-*-*-*-*-*] 0
} -result {-family}
test font-40.5 {TkFontParseXLFD procedure: all fields specified} -body {
    lindex [font actual \
        -foundry-times-weight-slant-setwidth-addstyle-10-10-10-10-spacing-avgwidth-registry-encoding] 1
} -result [font actual {times 0} -family]


test font-41.1 {TkParseXLFD procedure: arguments} -body {
    # XLFD with bad pointsize: fallback to some system font.
    font actual -*-*-*-*-*-*-xyz-*-*-*-*-*-*-*
    set x {}
} -result {}


test font-42.1 {TkFontParseXLFD procedure: arguments} -body {
    # XLFD with bad pixelsize: fallback to some system font.
    font actual -*-*-*-*-*-*-*-xyz-*-*-*-*-*-*
    set x {}
} -result {}
test font-42.2 {TkFontParseXLFD procedure: pixelsize specified} -body {
    font metrics -xyz-times-*-*-*-*-12-*-*-*-*-*-*-* -linespace
    set x {}
} -result {}
test font-42.3 {TkFontParseXLFD procedure: weird pixelsize specified} -body {
    font metrics {-xyz-times-*-*-*-*-[ 12.0 0 12.0 0]-*-*-*-*-*-*-*} -linespace
    set x {}
} -result {}
test font-42.4 {TkFontParseXLFD procedure: pointsize specified} -body {
    font metrics -xyz-times-*-*-*-*-*-120-*-*-*-*-*-* -linespace
    set x {}
} -result {}
test font-42.5 {TkFontParseXLFD procedure: weird pointsize specified} -body {
    font metrics {-xyz-times-*-*-*-*-*-[ 12.0 0 12.0 0]-*-*-*-*-*-*} -linespace
    set x {}
} -result {}


test font-43.1 {FieldSpecified procedure: specified vs. non-specified} -body {
    font actual -xyz--*-*-*-*-*-*-*-*-*-*-*-*
    font actual -xyz-*-*-*-*-*-*-*-*-*-*-*-*-*
    font actual -xyz-?-*-*-*-*-*-*-*-*-*-*-*-*
    lindex [font actual -xyz-times-*-*-*-*-*-*-*-*-*-*-*-*] 1
} -result [font actual {times 0} -family]

<<<<<<< HEAD

test font-44.1 {TkFontGetPixels: size < 0} -setup {
	set oldscale [tk scaling]
} -body {
	tk scaling 0.5
    font actual {times -12} -size
} -cleanup {
	tk scaling $oldscale
} -result {24}
test font-44.2 {TkFontGetPoints: size >= 0} -constraints noExceed -setup {
	set oldscale [tk scaling]
} -body {
	tk scaling 0.5
    font actual {times 12} -size
} -cleanup {
	tk scaling $oldscale
} -result {12}
=======
set oldscale [tk scaling]
tk scaling 0.5
test font-44.1 {TkFontGetPixels: size < 0} failsOnUbuntu {
    font actual {times -12} -size
} 24
test font-44.2 {TkFontGetPoints: size >= 0} {noExceed failsOnUbuntu} {
    font actual {times 12} -size
} 12
>>>>>>> 7cd7731a


test font-45.1 {TkFontGetAliasList: no match} -body {
    font actual {snarky 10} -family
} -result [font actual {-size 10} -family]
test font-45.2 {TkFontGetAliasList: match} -constraints win -body {
    font actual {times 10} -family
} -result {Times New Roman}
test font-45.3 {TkFontGetAliasList: match} -constraints {noExceed} -body {
    if {[font actual {{times new roman} 10} -family] eq "Times New Roman"} {
        # avoid test failure on systems that have a real "times new roman" font
        set res 1
    } else {
        set res [expr {[font actual {{times new roman} 10} -family] eq \
                       [font actual {times 10} -family]} ]
    }
} -result {1}


test font-46.1 {font actual, with character, no option, no --} -body {
	font actual {times 10} a
} -match glob -result [list -family [font actual {times 10} -family] -size *\
		 -slant roman -underline 0 -overstrike 0]

test font-46.2 {font actual, with character introduced by --} -body {
	font actual {times 10} -- -
} -match glob -result [list -family [font actual {times 10} -family] -size *\
		 -slant roman -underline 0 -overstrike 0]

test font-46.3 {font actual, with character and option} -body {
    font actual {times 10} -family a
} -result [font actual {times 10} -family]

test font-46.4 {font actual, with character, option and --} -body {
    font actual {times 10} -family -- -
} -result [font actual {times 10} -family]

test font-46.5 {font actual, too many chars} -body {
    font actual {times 10} 123456789012345678901234567890123456789012345678901
} -returnCodes error -result {expected a single character but got "1234567890123456789012345678901234567..."}

test font-47.1 {Bug f214b8ad5b} -body {
    interp create one
    interp create two
    load {} Tk one
    load {} Tk two
    one eval menu .menubar
    two eval menu .menubar
    interp delete one
    interp delete two
} -result {}

# cleanup
cleanupTests
return



<|MERGE_RESOLUTION|>--- conflicted
+++ resolved
@@ -12,11 +12,11 @@
 tcltest::loadTestedCommands
 
 # Some tests require support for 4-byte UTF-8 sequences
-testConstraint fullutf [expr {[format %c 0x010000] != "\ufffd"}]
+testConstraint fullutf [expr {[format %c 0x010000] != "\uFFFD"}]
+
+testConstraint failsOnUbuntu [expr {![info exists ::env(TRAVIS_OS_NAME)] || ![string match linux $::env(TRAVIS_OS_NAME)]}]
 
 set defaultfontlist [font names]
-
-testConstraint failsOnUbuntu [expr {![info exists ::env(TRAVIS_OS_NAME)] || ![string match linux $::env(TRAVIS_OS_NAME)]}]
 
 proc getnondefaultfonts {} {
     global defaultfontlist
@@ -122,47 +122,27 @@
 } -returnCodes error -result {wrong # args: should be "font actual font ?-displayof window? ?option? ?--? ?char?"}
 test font-4.4 {font command: actual: displayof specified, so skip to next} -body {
     catch {font actual xyz -displayof . -size}
-<<<<<<< HEAD
 } -result {0}
 test font-4.5 {font command: actual: displayof specified, so skip to next} -body {
-=======
-} 0
-test font-4.5 {font command: actual: displayof specified, so skip to next} {
->>>>>>> 7cd7731a
     lindex [font actual xyz -displayof .] 0
 } -result {-family}
 test font-4.6 {font command: actual: arguments} -body {
     # (objc - skip > 4) when skip == 2
-<<<<<<< HEAD
     font actual xyz -displayof . abc def
 } -returnCodes error -result {wrong # args: should be "font actual font ?-displayof window? ?option? ?--? ?char?"}
 test font-4.7 {font command: actual: arguments} -constraints noExceed -body {
-=======
-    list [catch {font actual xyz -displayof . abc def} msg] $msg
-} {1 {wrong # args: should be "font actual font ?-displayof window? ?option? ?--? ?char?"}}
-test font-4.7 {font command: actual: arguments} noExceed {
->>>>>>> 7cd7731a
     # (tkfont == NULL)
     font actual "\{xyz"
 } -returnCodes error -result "font \"{xyz\" doesn't exist"
 test font-4.8 {font command: actual: all attributes} -body {
     # not (objc > 3) so objPtr = NULL
     lindex [font actual {-family times}] 0
-<<<<<<< HEAD
 } -result {-family}
-test font-4.9 {font command: actual} -constraints {unix noExceed} -body {
+test font-4.9 {font command: actual} -constraints {unix noExceed failsOnUbuntu} -body {
     # (objc > 3) so objPtr = objv[3 + skip]
     string tolower [font actual {-family times} -family]
 } -result {times}
 test font-4.10 {font command: actual} -constraints win -body {
-=======
-} {-family}
-test font-4.9 {font command: actual} {unix noExceed failsOnUbuntu} {
-    # (objc > 3) so objPtr = objv[3 + skip]
-    string tolower [font actual {-family times} -family]
-} times
-test font-4.10 {font command: actual} win {
->>>>>>> 7cd7731a
     # (objc > 3) so objPtr = objv[3 + skip]
     font actual {-family times} -family
 } -result {Times New Roman}
@@ -253,7 +233,6 @@
 } -body {
     # (objc < 3) so name = NULL
     font create
-<<<<<<< HEAD
     getnondefaultfonts
 } -cleanup {
     font delete font1
@@ -261,14 +240,8 @@
 test font-6.2 {font command: create: name specified} -setup {
     clearnondefaultfonts
 } -body {
-=======
-    expr {"font1" in [font names]}
-} 1
-test font-6.2 {font command: create: name specified} {
->>>>>>> 7cd7731a
     # not (objc < 3)
     font create xyz
-<<<<<<< HEAD
     getnondefaultfonts
 } -cleanup {
 	font delete xyz
@@ -276,25 +249,14 @@
 test font-6.3 {font command: create: name not really specified} -setup {
     clearnondefaultfonts
 } -body {
-=======
-    expr {"xyz" in [font names]}
-} 1
-test font-6.3 {font command: create: name not really specified} {
->>>>>>> 7cd7731a
     # (name[0] == '-') so name = NULL
     font create -family xyz
-<<<<<<< HEAD
     getnondefaultfonts
 } -cleanup {
     font delete font1
 } -result {font1}
 test font-6.4 {font command: create: generate name} -setup {
 } -body {
-=======
-    expr {"font1" in [font names]}
-} 1
-test font-6.4 {font command: create: generate name} {
->>>>>>> 7cd7731a
     # (name == NULL)
     font create -family one
     font create -family two
@@ -302,17 +264,12 @@
     font delete font2
     font create -family four
     font configure font2 -family
-<<<<<<< HEAD
 } -cleanup {
     font delete font1 font2 font3
 } -result {four}
 test font-6.5 {font command: create: bad option creating new font} -setup {
     catch {font delete xyz}
 } -body {
-=======
-} four
-test font-6.5 {font command: create: bad option creating new font} {
->>>>>>> 7cd7731a
     # name was specified so skip = 3
     font create xyz -xyz times
 } -returnCodes error -result {bad option "-xyz": must be -family, -size, -weight, -slant, -underline, or -overstrike}
@@ -411,15 +368,9 @@
     # not (nfPtr->refCount != 0)
     font create xyz -underline 1
     font delete xyz
-<<<<<<< HEAD
     font config xyz
 } -returnCodes error -match glob -result {*}
 
-=======
-    catch {font config xyz}
-} 1
-setup
->>>>>>> 7cd7731a
 
 test font-8.1 {font command: families: arguments} -body {
     # (skip < 0)
@@ -431,21 +382,12 @@
 } -returnCodes error -result {wrong # args: should be "font families ?-displayof window?"}
 test font-8.3 {font command: families: arguments} -body {
     # (objc - skip != 2) when skip == 2
-<<<<<<< HEAD
     font families -displayof . xyz
 } -returnCodes error -result {wrong # args: should be "font families ?-displayof window?"}
-test font-8.4 {font command: families} -body {
+test font-8.4 {font command: families} -constraints failsOnUbuntu -body {
     # TkpGetFontFamilies()
     regexp -nocase times [font families]
 } -result 1
-=======
-    list [catch {font families -displayof . xyz} msg] $msg
-} {1 {wrong # args: should be "font families ?-displayof window?"}}
-test font-8.4 {font command: families} failsOnUbuntu {
-    # TkpGetFontFamilies()
-    regexp -nocase times [font families]
-} 1
->>>>>>> 7cd7731a
 
 
 test font-9.1 {font command: measure: arguments} -body {
@@ -458,7 +400,6 @@
 } -returnCodes error -result {wrong # args: should be "font measure font ?-displayof window? text"}
 test font-9.3 {font command: measure: arguments} -body {
     # (objc - skip != 4)
-<<<<<<< HEAD
     font measure xyz abc def
 } -returnCodes error -result {wrong # args: should be "font measure font ?-displayof window? text"}
 test font-9.4 {font command: measure: arguments} -constraints noExceed -body {
@@ -484,32 +425,6 @@
     font metrics xyz -displayof
 } -returnCodes error -result {value for "-displayof" missing}
 test font-10.2 {font command: metrics: arguments} -body {
-=======
-    list [catch {font measure xyz abc def} msg] $msg
-} {1 {wrong # args: should be "font measure font ?-displayof window? text"}}
-test font-9.4 {font command: measure: arguments} noExceed {
-    # (tkfont == NULL)
-    list [catch {font measure "\{xyz" abc} msg] $msg
-} [list 1 "font \"{xyz\" doesn't exist"]
-test font-9.5 {font command: measure} failsOnUbuntu {
-    # Tk_TextWidth()
-    expr [font measure $fixed "abcdefg"]==[font measure $fixed "a"]*7
-} 1
-test font-9.6 {font command: measure -d} {
-     list [catch {expr {[font measure $fixed -d] > 0}} msg] $msg
-} {0 1}
-test font-9.7 {font command: measure -d with -displayof} {
-     list [catch {expr {[font measure $fixed -displayof . -d] > 0}} msg] $msg
-} {0 1}
-test font-9.8 {font command: measure: arguments} {
-    list [catch {font measure $fixed -displayof .} msg] $msg
-} {1 {wrong # args: should be "font measure font ?-displayof window? text"}}
-
-test font-10.1 {font command: metrics: arguments} {
-    list [catch {font metrics xyz -displayof} msg] $msg
-} {1 {value for "-displayof" missing}}
-test font-10.2 {font command: metrics: arguments} {
->>>>>>> 7cd7731a
     # (skip < 0)
     font metrics xyz -displayof
 } -returnCodes error -result {value for "-displayof" missing}
@@ -523,15 +438,9 @@
 } -returnCodes error -result {wrong # args: should be "font metrics font ?-displayof window? ?option?"}
 test font-10.5 {font command: metrics: arguments} -body {
     # (objc - skip) > 4) when skip == 2
-<<<<<<< HEAD
     font metrics xyz -displayof . abc
 } -returnCodes error -result {bad metric "abc": must be -ascent, -descent, -linespace, or -fixed}
 test font-10.6 {font command: metrics: bad font} -constraints noExceed -body {
-=======
-    list [catch {font metrics xyz -displayof . abc} msg] $msg
-} {1 {bad metric "abc": must be -ascent, -descent, -linespace, or -fixed}}
-test font-10.6 {font command: metrics: bad font} noExceed {
->>>>>>> 7cd7731a
     # (tkfont == NULL)
     font metrics "\{xyz"
 } -returnCodes error -result "font \"{xyz\" doesn't exist"
@@ -546,24 +455,14 @@
 } -result {-ascent -descent -fixed -linespace}
 test font-10.8 {font command: metrics: bad metric} -body {
     # (Tcl_GetIndexFromObj() != TCL_OK)
-<<<<<<< HEAD
     font metrics $fixed -xyz
 } -returnCodes error -result {bad metric "-xyz": must be -ascent, -descent, -linespace, or -fixed}
 test font-10.9 {font command: metrics: get individual metrics} -body {
-=======
-    list [catch {font metrics $fixed -xyz} msg] $msg
-} {1 {bad metric "-xyz": must be -ascent, -descent, -linespace, or -fixed}}
-test font-10.9 {font command: metrics: get individual metrics} failsOnUbuntu {
->>>>>>> 7cd7731a
     font metrics $fixed -ascent
     font metrics $fixed -descent
     font metrics $fixed -linespace
     font metrics $fixed -fixed
-<<<<<<< HEAD
 } -result 1
-=======
-} 1
->>>>>>> 7cd7731a
 
 
 test font-11.1 {font command: names: arguments} -body {
@@ -580,16 +479,10 @@
 } -body {
     font create
     getnondefaultfonts
-<<<<<<< HEAD
 } -result {font1}
 test font-11.4 {font command: names: loop test: multiple passes} -setup {
     clearnondefaultfonts
 } -body {
-=======
-} font1
-test font-11.4 {font command: names: loop test: multiple passes} {
-    setup
->>>>>>> 7cd7731a
     font create xyz
     font create abc
     font create def
@@ -641,15 +534,11 @@
     update
     set b2 [winfo reqwidth .t.f]
     expr {$a1==$b1 && $a2==$b2}
-<<<<<<< HEAD
 } -cleanup {
 	destroy .t.f
     font delete xyz
 } -result {1}
 
-=======
-} 1
->>>>>>> 7cd7731a
 
 test font-13.1 {CreateNamedFont: new named font} -setup {
     catch {font delete xyz}
@@ -692,7 +581,6 @@
     font delete xyz
     font create xyz -family courier
     font configure xyz -family
-<<<<<<< HEAD
 } -cleanup {
 	font delete xyz
 	destroy .t.f
@@ -701,9 +589,6 @@
 
 test font-14.1 {Tk_GetFont procedure} -body {
 } -result {}
-=======
-} courier
->>>>>>> 7cd7731a
 
 
 test font-15.1 {Tk_AllocFontFromObj - converting internal reps} -constraints {
@@ -812,17 +697,11 @@
     update
 } -body {
     # (fontPtr == NULL)
-<<<<<<< HEAD
     .t.f config -font {xxx yyy zzz}
 } -cleanup {
 	destroy .t.f
 } -returnCodes error -result {expected integer but got "yyy"}
 test font-15.10 {Tk_AllocFontFromObj procedure: no match} -constraints noExceed -body {
-=======
-    list [catch {.b.f config -font {xxx yyy zzz}} msg] $msg
-} {1 {expected integer but got "yyy"}}
-test font-15.11 {Tk_AllocFontFromObj procedure: no match} noExceed {
->>>>>>> 7cd7731a
     # (ParseFontNameObj() != TCL_OK)
     font actual "\{xyz"
 } -returnCodes error -result "font \"{xyz\" doesn't exist"
@@ -915,7 +794,6 @@
 } -body {
     # (fontPtr->namedHashPtr != NULL)
     font create xyz
-<<<<<<< HEAD
     .t.f config -font xyz
     destroy .t.f
     getnondefaultfonts
@@ -926,13 +804,6 @@
     pack [label .t.f]
     update
 } -body {
-=======
-    .b.f config -font xyz
-    destroy .b.f
-    expr {"xyz" in [font names]}
-} 1
-test font-17.5 {Tk_FreeFont procedure: named font} {
->>>>>>> 7cd7731a
     # not (fontPtr->refCount == 0)
     font create xyz -underline 1
     .t.f config -font xyz
@@ -958,12 +829,8 @@
     destroy .t.f
 } -result {-family -family}
 
-<<<<<<< HEAD
 
 test font-18.1 {FreeFontObjProc} -constraints testfont -setup {
-=======
-test font-18.1 {FreeFontObjProc} {testfont failsOnUbuntu} {
->>>>>>> 7cd7731a
     destroy .b1
     set result {}
 } -body {
@@ -1039,7 +906,6 @@
 	win
 } -body {
     psfontname "arial 10"
-<<<<<<< HEAD
 } -result {Helvetica}
 test font-21.3 {Tk_PostscriptFontName procedure: native} -constraints {
 	win
@@ -1054,33 +920,16 @@
 test font-21.5 {Tk_PostscriptFontName procedure: spaces} -constraints {
 	unix
 } -body {
-=======
-} Helvetica
-test font-21.3 {Tk_PostscriptFontName procedure: native} win {
-    psfontname "{times new roman} 10"
-} Times-Roman
-test font-21.4 {Tk_PostscriptFontName procedure: native} win {
-    psfontname "{courier new} 10"
-} Courier
-test font-21.8 {Tk_PostscriptFontName procedure: spaces} unix {
->>>>>>> 7cd7731a
     set x [font actual {{lucida bright} 10} -family]
     if {[string match lucida*bright $x]} {
 		psfontname "{lucida bright} 10"
     } else {
-<<<<<<< HEAD
 		set x {LucidaBright}
     }
 } -result {LucidaBright}
 test font-21.6 {Tk_PostscriptFontName procedure: spaces} -constraints {
-	x11
-} -body {
-=======
-	set x LucidaBright
-    }
-} LucidaBright
-test font-21.9 {Tk_PostscriptFontName procedure: spaces} {unix failsOnUbuntu} {
->>>>>>> 7cd7731a
+	x11 failsOnUbuntu
+} -body {
     psfontname "{new century schoolbook} 10"
 } -result {NewCenturySchlbk-Roman}
 
@@ -1626,7 +1475,6 @@
 } -result {}
 
 
-<<<<<<< HEAD
 # Data used in 24.* tests
 destroy .t.l
 label .t.l -padx 0 -pady 0 -bd 0 -highlightthickness 0 -justify left \
@@ -1680,50 +1528,6 @@
 		[expr {[winfo reqheight .t.l] eq $ay}]
 } -result {1 1}
 test font-24.9 {Tk_ComputeTextLayout: tab didn't cause break} -body {
-=======
-test font-23.1 {Tk_UnderlineChars procedure} {
-    text .b.t
-    .b.t insert 1.0 abc\tdefg
-    .b.t tag config sel -underline 1
-    .b.t tag add sel 1.0 end
-    update
-} {}
-
-setup
-test font-24.1 {Tk_ComputeTextLayout: empty string} {
-    .b.l config -text ""
-} {}
-test font-24.2 {Tk_ComputeTextLayout: simple string} {
-    .b.l config -text "000"
-    getsize
-} "[expr $ax*3] $ay"
-test font-24.3 {Tk_ComputeTextLayout: find special chars} {
-    .b.l config -text "000\n000"
-    getsize
-} "[expr $ax*3] [expr $ay*2]"
-test font-24.4 {Tk_ComputeTextLayout: calls Tk_MeasureChars} {
-    .b.l config -text "000\n000"
-    getsize
-} "[expr $ax*3] [expr $ay*2]"
-test font-24.5 {Tk_ComputeTextLayout: break line} failsOnUbuntu {
-    .b.l config -text "000\t00000" -wrap [expr 9*$ax]
-    set x [getsize]
-    .b.l config -wrap 0
-    set x
-} "[expr 8*$ax] [expr 2*$ay]"
-test font-24.6 {Tk_ComputeTextLayout: normal ended on special char} {
-    .b.l config -text "000\n000"
-} {}
-test font-24.7 {Tk_ComputeTextLayout: special char was \n} {
-    .b.l config -text "000\n0000"
-    getsize
-} "[expr $ax*4] [expr $ay*2]"
-test font-24.8 {Tk_ComputeTextLayout: special char was \t} {
-    .b.l config -text "000\t00"
-    getsize
-} "[expr $ax*10] $ay"
-test font-24.9 {Tk_ComputeTextLayout: tab didn't cause break} {
->>>>>>> 7cd7731a
     set x {}
     .t.l config -text "000\t000"
 	update
@@ -1899,15 +1703,9 @@
 update
 test font-28.1 {Tk_PointToChar procedure: above all lines} -body {
     csetup "000"
-<<<<<<< HEAD
     .t.c index text @-1,0
 } -result {0}
 test font-28.2 {Tk_PointToChar procedure: no chars} -body {
-=======
-    .b.c index text @-1,0
-} 0
-test font-28.2 {Tk_PointToChar procedure: no chars} {
->>>>>>> 7cd7731a
     # After fixing the following bug:
     #
     # In canvas text item, it was impossible to click to position the
@@ -1917,7 +1715,6 @@
     # index of 1 if TextLayout contained 0 characters.
 
     csetup ""
-<<<<<<< HEAD
     .t.c index text @100,100
 } -result {0}
 test font-28.3 {Tk_PointToChar procedure: loop test} -body {
@@ -1997,76 +1794,9 @@
 pack .t.c
 update
 test font-30.1 {Tk_DistanceToTextLayout procedure: loop once} -body {
-=======
-    .b.c index text @100,100
-} 0
-test font-28.3 {Tk_PointToChar procedure: loop test} {
-    csetup "000\n000\n000\n000"
-    .b.c index text @10000,0
-} 3
-test font-28.4 {Tk_PointToChar procedure: intersect line} {
-    csetup "000\n000\n000"
-    .b.c index text @0,$ay
-} 4
-test font-28.5 {Tk_PointToChar procedure: to the left of all chunks} {
-    .b.c index text @-100,$ay
-} 4
-test font-28.6 {Tk_PointToChar procedure: past any possible chunk} {
-    .b.c index text @100000,$ay
-} 7
-test font-28.7 {Tk_PointToChar procedure: which chunk on this line} {
-    csetup "000\n000\t000\t000\n000"
-    .b.c index text @[expr $ax*2],$ay
-} 6
-test font-28.8 {Tk_PointToChar procedure: which chunk on this line} {
-    csetup "000\n000\t000\t000\n000"
-    .b.c index text @[expr $ax*10],$ay
-} 10
-test font-28.9 {Tk_PointToChar procedure: in special chunk} {
-    csetup "000\n000\t000\t000\n000"
-    .b.c index text @[expr $ax*6],$ay
-} 7
-test font-28.10 {Tk_PointToChar procedure: past all chars in chunk} {
-    csetup "000 0000000"
-    .b.c itemconfig text -width [expr $ax*5]
-    set x [.b.c index text @[expr $ax*5],0]
-    .b.c itemconfig text -width 0
-    set x
-} 3
-test font-28.11 {Tk_PointToChar procedure: below all chunks} {
-    csetup "000 0000000"
-    .b.c index text @0,1000000
-} 11
-
-test font-29.1 {Tk_CharBBox procedure: index < 0} {
-    .b.f config -text "000" -underline -1
-} {}
-test font-29.2 {Tk_CharBBox procedure: loop} {
-    .b.f config -text "000\t000\t000\t000" -underline 9
-} {}
-test font-29.3 {Tk_CharBBox procedure: special char} {
-    .b.f config -text "000\t000\t000" -underline 7
-} {}
-test font-29.4 {Tk_CharBBox procedure: normal char} {
-    .b.f config -text "000" -underline 1
-} {}
-test font-29.5 {Tk_CharBBox procedure: right edge of bbox truncated} {
-    .b.f config -text "0    0000" -wrap [expr $ax*4] -under 2
-    .b.f config -wrap 0
-} {}
-test font-29.6 {Tk_CharBBox procedure: bbox pegged to right edge} {
-    .b.f config -text "0    0000" -wrap [expr $ax*4] -under 3
-    .b.f config -wrap 0
-} {}
-
-.b.c bind all <Enter> {lappend x [.b.c index current @%x,%y]}
-
-test font-30.1 {Tk_DistanceToTextLayout procedure: loop once} {
->>>>>>> 7cd7731a
     csetup "000\n000\n000"
 	.t.c bind all <Enter> {lappend x [.t.c index current @%x,%y]}
     set x {}
-<<<<<<< HEAD
     event generate .t.c <Leave>
     event generate .t.c <Enter> -x 0 -y 0
     return $x
@@ -2074,17 +1804,9 @@
 	bind all <Enter> {}
 } -result {0}
 test font-30.2 {Tk_DistanceToTextLayout procedure: loop multiple} -body {
-=======
-    event generate .b.c <Leave>
-    event generate .b.c <Enter> -x 0 -y 0
-    set x
-} 0
-test font-30.2 {Tk_DistanceToTextLayout procedure: loop multiple} {
->>>>>>> 7cd7731a
     csetup "000\n000\n000"
 	.t.c bind all <Enter> {lappend x [.t.c index current @%x,%y]}
     set x {}
-<<<<<<< HEAD
     event generate .t.c <Leave>
     event generate .t.c <Enter> -x $ax -y $ay
     return $x
@@ -2092,13 +1814,6 @@
 	bind all <Enter> {}
 } -result {5}
 test font-30.3 {Tk_DistanceToTextLayout procedure: loop to end} -body {
-=======
-    event generate .b.c <Leave>
-    event generate .b.c <Enter> -x $ax -y $ay
-    set x
-} 5
-test font-30.3 {Tk_DistanceToTextLayout procedure: loop to end} {
->>>>>>> 7cd7731a
     csetup "000\n0\n000"
 	.t.c bind all <Enter> {lappend x [.t.c index current @%x,%y]}
     set x {}
@@ -2112,7 +1827,6 @@
     csetup "000\t000\n000"
 	.t.c bind all <Enter> {lappend x [.t.c index current @%x,%y]}
     set x {}
-<<<<<<< HEAD
     event generate .t.c <Leave>
     event generate .t.c <Enter> -x [expr $ax*6] -y 0
     return $x
@@ -2120,13 +1834,6 @@
 	bind all <Enter> {}
 } -result {3}
 test font-30.5 {Tk_DistanceToTextLayout procedure: ignore newline} -body {
-=======
-    event generate .b.c <Leave>
-    event generate .b.c <Enter> -x [expr $ax*6] -y 0
-    set x
-} 3
-test font-30.5 {Tk_DistanceToTextLayout procedure: ignore newline} {
->>>>>>> 7cd7731a
     csetup "000\n0\n000"
 	.t.c bind all <Enter> {lappend x [.t.c index current @%x,%y]}
     set x {}
@@ -2173,7 +1880,6 @@
     csetup "0\n000"
 	.t.c bind all <Enter> {lappend x [.t.c index current @%x,%y]}
     set x {}
-<<<<<<< HEAD
     event generate .t.c <Leave>
     event generate .t.c <Enter> -x $ax -y 0
     return $x
@@ -2181,13 +1887,6 @@
 	bind all <Enter> {}
 } -result {0}
 test font-30.10 {Tk_DistanceToTextLayout procedure: above line} -body {
-=======
-    event generate .b.c <Leave>
-    event generate .b.c <Enter> -x $ax -y 0
-    set x
-} 0
-test font-30.10 {Tk_DistanceToTextLayout procedure: above line} {
->>>>>>> 7cd7731a
     csetup "0\n000"
 	.t.c bind all <Enter> {lappend x [.t.c index current @%x,%y]}
     set x {}
@@ -2211,7 +1910,6 @@
     csetup "0\n000"
 	.t.c bind all <Enter> {lappend x [.t.c index current @%x,%y]}
     set x {}
-<<<<<<< HEAD
     event generate .t.c <Leave>
     event generate .t.c <Enter> -x $ax -y $ay
     return $x
@@ -2220,18 +1918,9 @@
 } -result {3}
 .t.c itemconfig text -justify left
 test font-30.13 {Tk_DistanceToTextLayout procedure: exact hit} -body {
-=======
-    event generate .b.c <Leave>
-    event generate .b.c <Enter> -x $ax -y $ay
-    set x
-} 3
-.b.c itemconfig text -justify left
-test font-30.13 {Tk_DistanceToTextLayout procedure: exact hit} {
->>>>>>> 7cd7731a
     csetup "000"
 	.t.c bind all <Enter> {lappend x [.t.c index current @%x,%y]}
     set x {}
-<<<<<<< HEAD
     event generate .t.c <Leave>
     event generate .t.c <Enter> -x $ax -y 0
     return $x
@@ -2248,14 +1937,6 @@
 pack .t.c
 update
 test font-31.1 {Tk_IntersectTextLayout procedure: loop once} -body {
-=======
-    event generate .b.c <Leave>
-    event generate .b.c <Enter> -x $ax -y 0
-    set x
-} 1
-
-test font-31.1 {Tk_IntersectTextLayout procedure: loop once} {
->>>>>>> 7cd7731a
     csetup "000\n000\n000"
     .t.c find overlapping 0 0 0 0
 } -result [.t.c find withtag text]
@@ -2277,7 +1958,6 @@
 } -result {}
 test font-31.6 {Tk_IntersectTextLayout procedure: ignore spaces at eol} -body {
     csetup "000\n000      000000000"
-<<<<<<< HEAD
     .t.c itemconfig text -width [expr $ax*10]
     set x [.t.c find overlapping [expr $ax*5] $ay [expr $ax*5] $ay]
     .t.c itemconfig text -width 0
@@ -2303,15 +1983,6 @@
 	pack .t.c
 	update
 } -body {
-=======
-    .b.c itemconfig text -width [expr $ax*10]
-    set x [.b.c find overlapping [expr $ax*5] $ay [expr $ax*5] $ay]
-    .b.c itemconfig text -width 0
-    set x
-} {}
-
-test font-32.1 {Tk_TextLayoutToPostscript: ensure buffer doesn't overflow} failsOnUbuntu {
->>>>>>> 7cd7731a
     # If there were a whole bunch of returns or tabs in a row, then the
     # temporary buffer could overflow and write on the stack.
     csetup "qwertyuiopasdfghjklzxcvbnm1234qwertyuiopasdfghjklzxcvbnm\n"
@@ -2469,14 +2140,10 @@
     # (objPtr != NULL)
     font create xyz -family xyz
     font config xyz -family
-<<<<<<< HEAD
 } -cleanup {
 	font delete xyz
 } -result {xyz}
 
-=======
-} xyz
->>>>>>> 7cd7731a
 
 test font-36.1 {GetAttributeInfoObj procedure: unknown attribute} -setup {
     catch {font delete xyz}
@@ -2576,7 +2243,6 @@
 } -result [font actual {times 0} -family]
 test font-38.6 {ParseFontNameObj procedure: begins with *} -body {
     font actual *-times-xyz -family
-<<<<<<< HEAD
 } -result [font actual {times 0} -family]
 test font-38.7 {ParseFontNameObj procedure: arguments} -constraints noExceed -body {
     font actual "\{xyz"
@@ -2593,22 +2259,6 @@
 test font-38.11 {ParseFontNameObj procedure: stylelist loop} -constraints {
 	unixOrWin
 } -body {
-=======
-} $times
-test font-38.7 {ParseFontNameObj procedure: arguments} noExceed {
-    list [catch {font actual "\{xyz"} msg] $msg
-} [list 1 "font \"{xyz\" doesn't exist"]
-test font-38.8 {ParseFontNameObj procedure: arguments} noExceed {
-    list [catch {font actual ""} msg] $msg
-} {1 {font "" doesn't exist}}
-test font-38.9 {ParseFontNameObj procedure: arguments} {
-    list [catch {font actual {times 20 xyz xyz}} msg] $msg
-} {1 {unknown font style "xyz"}}
-test font-38.10 {ParseFontNameObj procedure: arguments} {
-    list [catch {font actual {times xyz xyz}} msg] $msg
-} {1 {expected integer but got "xyz"}}
-test font-38.12 {ParseFontNameObj procedure: stylelist loop} {unixOrPc failsOnUbuntu} {
->>>>>>> 7cd7731a
     lrange [font actual {times 12 bold italic overstrike underline}] 4 end
 } -result {-weight bold -slant italic -underline 1 -overstrike 1}
 test font-38.12 {ParseFontNameObj procedure: stylelist error} -body {
@@ -2616,13 +2266,8 @@
 } -returnCodes error -result {unknown font style "xyz"}
 test font-38.13 "ParseFontNameObj: options with hyphenated family: bug #2791352" -body {
     font actual {-family sans-serif -size 12 -weight bold -slant roman -underline 0 -overstrike 0}
-<<<<<<< HEAD
 } -returnCodes ok -result [font actual {sans-serif 12 bold}]
 test font-38.14 "ParseFontNameObj: bug #2791352" -body {
-=======
-} -result [font actual {sans-serif 12 bold}]
-test font-38.15 "ParseFontNameObj: bug #2791352" -body {
->>>>>>> 7cd7731a
     font actual {-invalidfont 8 bold}
 } -returnCodes error -match glob -result {bad option "-invalidfont": *}
 
@@ -2693,7 +2338,6 @@
     lindex [font actual -xyz-times-*-*-*-*-*-*-*-*-*-*-*-*] 1
 } -result [font actual {times 0} -family]
 
-<<<<<<< HEAD
 
 test font-44.1 {TkFontGetPixels: size < 0} -setup {
 	set oldscale [tk scaling]
@@ -2711,16 +2355,6 @@
 } -cleanup {
 	tk scaling $oldscale
 } -result {12}
-=======
-set oldscale [tk scaling]
-tk scaling 0.5
-test font-44.1 {TkFontGetPixels: size < 0} failsOnUbuntu {
-    font actual {times -12} -size
-} 24
-test font-44.2 {TkFontGetPoints: size >= 0} {noExceed failsOnUbuntu} {
-    font actual {times 12} -size
-} 12
->>>>>>> 7cd7731a
 
 
 test font-45.1 {TkFontGetAliasList: no match} -body {
