--- conflicted
+++ resolved
@@ -13,12 +13,7 @@
 
 # Some tests require support for 4-byte UTF-8 sequences
 testConstraint fullutf [expr {[format %c 0x010000] != "\uFFFD"}]
-<<<<<<< HEAD
-=======
 testConstraint utfcompat [expr {([string length "\U10000"] == 2) && [package vsatisfies [package provide Tcl] 8]}]
-testConstraint failsOnUbuntu [expr {![info exists ::env(CI)] || ![string match Linux $::tcl_platform(os)]}]
->>>>>>> c1b0d8d1
-
 set defaultfontlist [font names]
 
 proc getnondefaultfonts {} {
@@ -132,13 +127,8 @@
 test font-4.6 {font command: actual: arguments} -body {
     # (objc - skip > 4) when skip == 2
     font actual xyz -displayof . abc def
-<<<<<<< HEAD
-} -returnCodes error -result {wrong # args: should be "font actual font ?-displayof window? ?option? ?--? ?char?"}
+} -returnCodes error -result {wrong # args: should be "font actual font ?-displayof window? ?-option? ?--? ?char?"}
 test font-4.7 {font command: actual: arguments} -body {
-=======
-} -returnCodes error -result {wrong # args: should be "font actual font ?-displayof window? ?-option? ?--? ?char?"}
-test font-4.7 {font command: actual: arguments} -constraints noExceed -body {
->>>>>>> c1b0d8d1
     # (tkfont == NULL)
     font actual "\{xyz"
 } -returnCodes error -result "font \"{xyz\" does not exist"
@@ -447,13 +437,8 @@
 test font-10.5 {font command: metrics: arguments} -body {
     # (objc - skip) > 4) when skip == 2
     font metrics xyz -displayof . abc
-<<<<<<< HEAD
-} -returnCodes error -result {bad metric "abc": must be -ascent, -descent, -linespace, or -fixed}
+} -returnCodes error -result {bad metric "abc": must be -ascent, -descent, -fixed, or -linespace}
 test font-10.6 {font command: metrics: bad font} -body {
-=======
-} -returnCodes error -result {bad metric "abc": must be -ascent, -descent, -fixed, or -linespace}
-test font-10.6 {font command: metrics: bad font} -constraints noExceed -body {
->>>>>>> c1b0d8d1
     # (tkfont == NULL)
     font metrics "\{xyz"
 } -returnCodes error -result "font \"{xyz\" does not exist"
@@ -2271,13 +2256,8 @@
 } -result [font actual {times 0} -family]
 test font-38.7 {ParseFontNameObj procedure: arguments} -body {
     font actual "\{xyz"
-<<<<<<< HEAD
-} -returnCodes error -result "font \"{xyz\" doesn't exist"
+} -returnCodes error -result "font \"{xyz\" does not exist"
 test font-38.8 {ParseFontNameObj procedure: arguments} -body {
-=======
-} -returnCodes error -result "font \"{xyz\" does not exist"
-test font-38.8 {ParseFontNameObj procedure: arguments} -constraints noExceed -body {
->>>>>>> c1b0d8d1
     font actual ""
 } -returnCodes error -result {font "" does not exist}
 test font-38.9 {ParseFontNameObj procedure: arguments} -body {
@@ -2401,13 +2381,8 @@
 } -result [font actual {-size 10} -family]
 test font-45.2 {TkFontGetAliasList: match} -constraints win -body {
     font actual {times 10} -family
-<<<<<<< HEAD
-} -result {Times New Roman}
+} -result {times}
 test font-45.3 {TkFontGetAliasList: match} -constraints haveTimesFamilyFont -body {
-=======
-} -result {times}
-test font-45.3 {TkFontGetAliasList: match} -constraints {noExceed failsOnUbuntu} -body {
->>>>>>> c1b0d8d1
     if {[font actual {{times new roman} 10} -family] eq "Times New Roman"} {
 	# avoid test failure on systems that have a real "times new roman" font
 	set res 1
