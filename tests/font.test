# This file is a Tcl script to test out Tk's "font" command
# plus the procedures in tkFont.c.  It is organized in the
# standard white-box fashion for Tcl tests.
#
# Copyright (c) 1996-1998 Sun Microsystems, Inc.
# Copyright (c) 1998-1999 by Scriptics Corporation.
# All rights reserved.

package require tcltest 2.2
namespace import ::tcltest::*
eval tcltest::configure $argv
tcltest::loadTestedCommands

# Some tests require support for 4-byte UTF-8 sequences
testConstraint fullutf [expr {[format %c 0x010000] != "\uFFFD"}]

set defaultfontlist [font names]

proc getnondefaultfonts {} {
    global defaultfontlist
    set nondeffonts [list ]
    foreach afont [font names] {
        if {$afont ni $defaultfontlist} {
            lappend nondeffonts $afont
        }
    }
    set nondeffonts
}

proc clearnondefaultfonts {} {
    foreach afont [getnondefaultfonts] {
        font delete $afont
    }
}

deleteWindows
# Toplevel used (in some tests) of the whole file
toplevel .t
wm geom .t +0+0
update idletasks

switch [tk windowingsystem] {
    x11	 	{set fixed "TkFixedFont"}
    win32	{set fixed "courier 12"}
    aqua	{set fixed "monaco 9"}
}


# Procedure used in tests: 24.15, 26.*, 28.*, 30.*, 31.*, 32.1
proc csetup {{str ""}} {
    focus -force .t.c
    .t.c dchars text 0 end
    .t.c insert text 0 $str
    .t.c focus text
}


test font-1.1 {TkFontPkgInit} -setup {
    catch {interp delete foo}
} -body {
    interp create foo
    foo eval {
	load {} Tk
	wm geometry . +0+0
	update
    }
    interp delete foo
} -result {}


test font-2.1 {TkFontPkgFree} -setup {
    catch {interp delete foo}
    set x {}
} -body {
    interp create foo

    # Makes sure that named font was visible only to child interp.
    foo eval {
	load {} Tk
	wm geometry . +0+0
	button .b -font {times 16} -text "hi"
	pack .b
	font create wiggles -family courier -underline 1
	update
    }
    lappend x [catch {font configure wiggles} msg; set msg]

    # Tests cancelling the idle handler for TheWorldHasChanged,
    # because app goes away before idle serviced.
    foo eval {
	.b config -font wiggles
	font config wiggles -size 24
	destroy .
    }
    lappend x [foo eval {catch {font families} msg; set msg}]
} -cleanup {
    interp delete foo
} -result {{named font "wiggles" doesn't exist} {can't invoke "font" command: application has been destroyed}}


test font-3.1 {font command: general} -body {
    font
} -returnCodes error -result {wrong # args: should be "font option ?arg?"}
test font-3.2 {font command: general} -body {
    font xyz
} -returnCodes error -result {bad option "xyz": must be actual, configure, create, delete, families, measure, metrics, or names}


test font-4.1 {font command: actual: arguments} -body {
    # (skip < 0)
    font actual xyz -displayof
} -returnCodes error -result {value for "-displayof" missing}
test font-4.2 {font command: actual: arguments} -body {
    # (objc < 3)
    font actual
} -returnCodes error -result {wrong # args: should be "font actual font ?-displayof window? ?option? ?--? ?char?"}
test font-4.3 {font command: actual: arguments} -body {
    # (objc - skip > 4) when skip == 0
    font actual xyz abc def
} -returnCodes error -result {wrong # args: should be "font actual font ?-displayof window? ?option? ?--? ?char?"}
test font-4.4 {font command: actual: displayof specified, so skip to next} -body {
    catch {font actual xyz -displayof . -size}
} -result 0
test font-4.5 {font command: actual: displayof specified, so skip to next} -body {
    lindex [font actual xyz -displayof .] 0
} -result {-family}
test font-4.6 {font command: actual: arguments} -body {
    # (objc - skip > 4) when skip == 2
    font actual xyz -displayof . abc def
} -returnCodes error -result {wrong # args: should be "font actual font ?-displayof window? ?option? ?--? ?char?"}
test font-4.7 {font command: actual: arguments} -body {
    # (tkfont == NULL)
    font actual "\{xyz"
} -returnCodes error -result "font \"{xyz\" doesn't exist"
test font-4.8 {font command: actual: all attributes} -body {
    # not (objc > 3) so objPtr = NULL
    lindex [font actual {-family times}] 0
} -result {-family}
test font-4.9 {font command: actual} -constraints {unix haveTimesFamilyFont} -body {
    # (objc > 3) so objPtr = objv[3 + skip]
    string tolower [font actual {-family times} -family]
} -result {times}
test font-4.10 {font command: actual} -constraints win -body {
    # (objc > 3) so objPtr = objv[3 + skip]
    font actual {-family times} -family
} -result {Times New Roman}
test font-4.11 {font command: bad option} -body {
    font actual xyz -style
} -returnCodes error -result {bad option "-style": must be -family, -size, -weight, -slant, -underline, or -overstrike}
test font-4.12 {font command: actual} -body {
    font actual {-family times} -- \ud800
} -match glob -result {*}
test font-4.13 {font command: actual} -body {
    font actual {-family times} -- \udc00
} -match glob -result {*}
test font-4.14 {font command: actual} -constraints win -body {
    font actual {-family times} -family -- \uD800\uDC00
} -result {Times New Roman}
test font-4.15 {font command: actual} -body {
    font actual {-family times} -- \udc00\ud800
} -returnCodes 1 -match glob -result {expected a single character but got "*"}
test font-4.16 {font command: actual} -constraints {fullutf win} -body {
    font actual {-family times} -family -- \U10000
} -result {Times New Roman}


test font-5.1 {font command: configure} -body {
    # (objc < 3)
    font configure
} -returnCodes error -result {wrong # args: should be "font configure fontname ?-option value ...?"}
test font-5.2 {font command: configure: non-existent font} -body {
    # (namedHashPtr == NULL)
    font configure xyz
} -returnCodes error -result {named font "xyz" doesn't exist}
test font-5.3 {font command: configure: "deleted" font} -setup {
    destroy .t.f
    catch {font delete xyz}
    pack [label .t.f]
    update
} -body {
    # (nfPtr->deletePending != 0)
    font create xyz
    .t.f configure -font xyz
    font delete xyz
    font configure xyz
} -cleanup {
    destroy .t.f
} -returnCodes error -result {named font "xyz" doesn't exist}
test font-5.4 {font command: configure: get all options} -setup {
    catch {font delete xyz}
} -body {
    # (objc == 3) so objPtr = NULL
    font create xyz -family xyz
    lindex [font configure xyz] 1
} -cleanup {
    font delete xyz
} -result xyz
test font-5.5 {font command: configure: get one option} -setup {
    clearnondefaultfonts
} -body {
    # (objc == 4) so objPtr = objv[3]
    font create xyz -family xyz
    font configure xyz -family
    getnondefaultfonts
} -cleanup {
    font delete xyz
} -result xyz
test font-5.6 {font command: configure: update existing font} -setup {
    catch {font delete xyz}
} -body {
    # else result = ConfigAttributesObj()
    font create xyz
    font configure xyz -family xyz
    update
    font configure xyz -family
} -cleanup {
    font delete xyz
} -result xyz
test font-5.7 {font command: configure: bad option} -setup {
    catch {font delete xyz}
} -body {
    font create xyz
    font configure xyz -style
} -cleanup {
    font delete xyz
} -returnCodes error -result {bad option "-style": must be -family, -size, -weight, -slant, -underline, or -overstrike}


test font-6.1 {font command: create: make up name} -setup {
    clearnondefaultfonts
} -body {
    # (objc < 3) so name = NULL
    font create
    getnondefaultfonts
} -cleanup {
    font delete font1
} -result {font1}
test font-6.2 {font command: create: name specified} -setup {
    clearnondefaultfonts
} -body {
    # not (objc < 3)
    font create xyz
    getnondefaultfonts
} -cleanup {
    font delete xyz
} -result {xyz}
test font-6.3 {font command: create: name not really specified} -setup {
    clearnondefaultfonts
} -body {
    # (name[0] == '-') so name = NULL
    font create -family xyz
    getnondefaultfonts
} -cleanup {
    font delete font1
} -result {font1}
test font-6.4 {font command: create: generate name} -setup {
} -body {
    # (name == NULL)
    font create -family one
    font create -family two
    font create -family three
    font delete font2
    font create -family four
    font configure font2 -family
} -cleanup {
    font delete font1 font2 font3
} -result {four}
test font-6.5 {font command: create: bad option creating new font} -setup {
    catch {font delete xyz}
} -body {
    # name was specified so skip = 3
    font create xyz -xyz times
} -returnCodes error -result {bad option "-xyz": must be -family, -size, -weight, -slant, -underline, or -overstrike}
test font-6.6 {font command: create: bad option creating new font} -setup {
    clearnondefaultfonts
} -body {
    # name was not specified so skip = 2
    font create -xyz times
} -returnCodes error -result {bad option "-xyz": must be -family, -size, -weight, -slant, -underline, or -overstrike}
test font-6.7 {font command: create: already exists} -setup {
    catch {font delete xyz}
} -body {
    # (CreateNamedFont() != TCL_OK)
    font create xyz
    font create xyz
} -cleanup {
    font delete xyz
} -returnCodes error -result {named font "xyz" already exists}

test font-7.1 {font command: delete: arguments} -body {
    # (objc < 3)
    font delete
} -returnCodes error -result {wrong # args: should be "font delete fontname ?fontname ...?"}
test font-7.2 {font command: delete: loop test} -setup {
    clearnondefaultfonts
    set x {}
} -body {
    # for (i = 2; i < objc; i++)
    font create a -underline 1
    font create b -underline 1
    font create c -underline 1
    font create d -underline 1
    font create e -underline 1
    lappend x [lsort [getnondefaultfonts]]
    font delete a e c b
    lappend x [lsort [getnondefaultfonts]]
} -cleanup {
    getnondefaultfonts
} -result {{a b c d e} d}
test font-7.3 {font command: delete: loop test} -setup {
    clearnondefaultfonts
    set x {}
} -body {
    # (namedHashPtr == NULL) in middle of loop
    font create a -underline 1
    font create b -underline 1
    font create c -underline 1
    font create d -underline 1
    font create e -underline 1
    lappend x [lsort [getnondefaultfonts]]
    catch {font delete a d q c e b}
    lappend x [lsort [getnondefaultfonts]]
} -cleanup {
    clearnondefaultfonts
} -result {{a b c d e} {b c e}}
test font-7.4 {font command: delete: non-existent} -setup {
    catch {font delete xyz}
} -body {
    # (namedHashPtr == NULL)
    font delete xyz
} -returnCodes error -result {named font "xyz" doesn't exist}
test font-7.5 {font command: delete: mark for later deletion} -setup {
    destroy .t.f
    catch {font delete xyz}
    pack [label .t.f]
    update
} -body {
    # (nfPtr->refCount != 0)
    font create xyz
    .t.f configure -font xyz
    font delete xyz
    font actual xyz
    font configure xyz
} -cleanup {
    destroy .t.f
} -returnCodes error -result {named font "xyz" doesn't exist}
test font-7.6 {font command: delete: mark for later deletion} -setup {
    destroy .t.f
    catch {font delete xyz}
    pack [label .t.f]
    update
} -body {
    # (nfPtr->refCount != 0)
    font create xyz
    .t.f configure -font xyz
    font delete xyz
    font actual xyz
    catch {font configure xyz}
    .t.f cget -font
} -cleanup {
	destroy .t.f
} -result xyz
test font-7.7 {font command: delete: actually delete} -setup {
    catch {font delete xyz}
} -body {
    # not (nfPtr->refCount != 0)
    font create xyz -underline 1
    font delete xyz
    font config xyz
} -returnCodes error -match glob -result {*}


test font-8.1 {font command: families: arguments} -body {
    # (skip < 0)
    font families -displayof
} -returnCodes error -result {value for "-displayof" missing}
test font-8.2 {font command: families: arguments} -body {
    # (objc - skip != 2) when skip == 0
    font families xyz
} -returnCodes error -result {wrong # args: should be "font families ?-displayof window?"}
test font-8.3 {font command: families: arguments} -body {
    # (objc - skip != 2) when skip == 2
    font families -displayof . xyz
} -returnCodes error -result {wrong # args: should be "font families ?-displayof window?"}
test font-8.4 {font command: families} -constraints haveTimesFamilyFont -body {
    # TkpGetFontFamilies()
    regexp -nocase times [font families]
} -result 1


test font-9.1 {font command: measure: arguments} -body {
    # (skip < 0)
    expr {[font measure xyz -displayof] > 0}
} -returnCodes ok -result 1
test font-9.2 {font command: measure: arguments} -body {
    # (objc - skip != 4)
    font measure
} -returnCodes error -result {wrong # args: should be "font measure font ?-displayof window? text"}
test font-9.3 {font command: measure: arguments} -body {
    # (objc - skip != 4)
    font measure xyz abc def
} -returnCodes error -result {wrong # args: should be "font measure font ?-displayof window? text"}
test font-9.4 {font command: measure: arguments} -body {
    # (tkfont == NULL)
    font measure "\{xyz" abc
} -returnCodes error -result "font \"{xyz\" doesn't exist"
test font-9.5 {font command: measure} -body {
    # Tk_TextWidth()
    expr {[font measure $fixed "abcdefg"] == [font measure $fixed "a"]*7 }
} -result 1
test font-9.6 {font command: measure -d} -body {
     expr {[font measure $fixed -d] > 0}
} -returnCodes ok -result 1
test font-9.7 {font command: measure -d with -displayof} -body {
     expr {[font measure $fixed -displayof . -d] > 0}
} -returnCodes ok -result 1
test font-9.8 {font command: measure: arguments} -body {
    font measure $fixed -displayof .
} -returnCodes error -result {wrong # args: should be "font measure font ?-displayof window? text"}


test font-10.1 {font command: metrics: arguments} -body {
    font metrics xyz -displayof
} -returnCodes error -result {value for "-displayof" missing}
test font-10.2 {font command: metrics: arguments} -body {
    # (skip < 0)
    font metrics xyz -displayof
} -returnCodes error -result {value for "-displayof" missing}
test font-10.3 {font command: metrics: arguments} -body {
    # (objc < 3)
    font metrics
} -returnCodes error -result {wrong # args: should be "font metrics font ?-displayof window? ?option?"}
test font-10.4 {font command: metrics: arguments} -body {
    # (objc - skip) > 4) when skip == 0
    font metrics xyz abc def
} -returnCodes error -result {wrong # args: should be "font metrics font ?-displayof window? ?option?"}
test font-10.5 {font command: metrics: arguments} -body {
    # (objc - skip) > 4) when skip == 2
    font metrics xyz -displayof . abc
} -returnCodes error -result {bad metric "abc": must be -ascent, -descent, -linespace, or -fixed}
test font-10.6 {font command: metrics: bad font} -body {
    # (tkfont == NULL)
    font metrics "\{xyz"
} -returnCodes error -result "font \"{xyz\" doesn't exist"
test font-10.7 {font command: metrics: get all metrics} -setup {
    catch {unset a}
} -body {
    # (objc == 3)
    array set a [font metrics {-family xyz}]
    lsort [array names a]
} -cleanup {
    unset a
} -result {-ascent -descent -fixed -linespace}
test font-10.8 {font command: metrics: bad metric} -body {
    # (Tcl_GetIndexFromObj() != TCL_OK)
    font metrics $fixed -xyz
} -returnCodes error -result {bad metric "-xyz": must be -ascent, -descent, -linespace, or -fixed}
test font-10.9 {font command: metrics: get individual metrics} -body {
    font metrics $fixed -ascent
    font metrics $fixed -descent
    font metrics $fixed -linespace
    font metrics $fixed -fixed
} -result 1


test font-11.1 {font command: names: arguments} -body {
    # (objc != 2)
    font names xyz
} -returnCodes error -result {wrong # args: should be "font names"}
test font-11.2 {font command: names: loop test: no passes} -setup {
    clearnondefaultfonts
} -body {
    getnondefaultfonts
} -result {}
test font-11.3 {font command: names: loop test: one pass} -setup {
    clearnondefaultfonts
} -body {
    font create
    getnondefaultfonts
} -result {font1}
test font-11.4 {font command: names: loop test: multiple passes} -setup {
    clearnondefaultfonts
} -body {
    font create xyz
    font create abc
    font create def
    lsort [getnondefaultfonts]
} -cleanup {
    clearnondefaultfonts
} -result {abc def xyz}
test font-11.5 {font command: names: skip deletePending fonts} -setup {
    destroy .t.f
    clearnondefaultfonts
    pack [label .t.f]
    update
    set x {}
} -body {
    # (nfPtr->deletePending == 0)
    font create xyz
    font create abc
    lappend x [lsort [getnondefaultfonts]]
    .t.f config -font xyz
    font delete xyz
    lappend x [getnondefaultfonts]
} -cleanup {
    clearnondefaultfonts
} -result {{abc xyz} abc}


test font-12.1 {UpdateDependantFonts procedure: no users} -setup {
    catch {font delete xyz}
} -body {
    # (nfPtr->refCount == 0)
    font create xyz
    font configure xyz -family times
} -cleanup {
    font delete xyz
} -result {}
test font-12.2 {UpdateDependantFonts procedure: pings the widgets} -setup {
    destroy .t.f
    catch {font delete xyz}
    pack [label .t.f]
    update idletasks
} -body {
    font create xyz -family times -size 20
    .t.f config -font xyz -text "abcd" -padx 0 -bd 0 -highlightthickness 0
    set a1 [font measure xyz "abcd"]
    update idletasks
    set b1 [winfo reqwidth .t.f]
    font configure xyz -family helvetica -size 20
    set a2 [font measure xyz "abcd"]
    update idletasks
    set b2 [winfo reqwidth .t.f]
    expr {$a1==$b1 && $a2==$b2}
} -cleanup {
    destroy .t.f
    font delete xyz
} -result 1


test font-13.1 {CreateNamedFont: new named font} -setup {
    catch {font delete xyz}
    set x {}
} -body {
    # not (new == 0)
    lappend x [getnondefaultfonts]
    font create xyz
    lappend x [getnondefaultfonts]
} -cleanup {
    font delete xyz
} -result {{} xyz}
test font-13.2 {CreateNamedFont: named font already exists} -setup {
    catch {font delete xyz}
} -body {
    # (new == 0)
    font create xyz
    font create xyz
} -cleanup {
    font delete xyz
} -returnCodes error -result {named font "xyz" already exists}
test font-13.3 {CreateNamedFont: named font already exists} -setup {
    catch {font delete xyz}
} -body {
    # (nfPtr->deletePending == 0)
    font create xyz
    font create xyz
} -cleanup {
    font delete xyz
} -returnCodes error -result {named font "xyz" already exists}
test font-13.4 {CreateNamedFont: recreate "deleted" font} -setup {
    destroy .t.f
    catch {font delete xyz}
    pack [label .t.f]
    update
} -body {
    # not (nfPtr->deletePending == 0)
    font create xyz -family times
    .t.f configure -font xyz
    font delete xyz
    font create xyz -family courier
    font configure xyz -family
} -cleanup {
    font delete xyz
    destroy .t.f
} -result {courier}


test font-14.1 {Tk_GetFont procedure} -body {
} -result {}


test font-15.1 {Tk_AllocFontFromObj - converting internal reps} -constraints {
    testfont
} -setup {
    destroy .b1 .b2
} -body {
    set x {Times 16}
    lindex $x 0
    button .b1 -font $x
    lindex $x 0
    testfont counts {Times 16}
} -cleanup {
    destroy .b1 .b2
} -result {{1 0}}
test font-15.2 {Tk_AllocFontFromObj - discard stale font} -constraints {
    testfont
} -setup {
    destroy .b1 .b2
    set result {}
} -body {
    set x {Times 16}
    button .b1 -font $x
    destroy .b1
    lappend result [testfont counts {Times 16}]
    button .b2 -font $x
    lappend result [testfont counts {Times 16}]
} -cleanup {
    destroy .b2
} -result {{} {{1 1}}}
test font-15.3 {Tk_AllocFontFromObj - reuse existing font} -constraints {
    testfont
} -setup {
    destroy .b1 .b2
    set result {}
} -body {
    set x {Times 16}
    button .b1 -font $x
    lappend result [testfont counts {Times 16}]
    button .b2 -font $x
    pack .b1 .b2 -side top
    lappend result [testfont counts {Times 16}]
} -cleanup {
    destroy .b1 .b2
} -result {{{1 1}} {{2 1}}}
test font-15.4 {Tk_AllocFontFromObj procedure: bump ref count} -setup {
    destroy .t.f
    pack [label .t.f]
    update
} -body {
    # (new == 0)
    .t.f config -font {-family fixed}
    lindex [font actual {-family fixed}] 0
} -cleanup {
    destroy .t.f
} -result {-family}
test font-15.5 {Tk_AllocFontFromObj procedure: get named font} -setup {
    destroy .t.f
    catch {font delete xyz}
    pack [label .t.f]
    update
} -body {
    # (namedHashPtr != NULL)
    font create xyz
    .t.f config -font xyz
} -cleanup {
    destroy .t.f
    font delete xyz
} -result {}
test font-15.6 {Tk_AllocFontFromObj procedure: not a named font} -setup {
    destroy .t.f
    pack [label .t.f]
    update
} -body {
    # not (namedHashPtr != NULL)
    .t.f config -font {times 20}
} -cleanup {
    destroy .t.f
} -result {-family} -result {}
test font-15.7 {Tk_AllocFontFromObj procedure: get native font} -constraints {
	unix
} -setup {
    destroy .t.f
    pack [label .t.f]
    update
} -body {
    # not (fontPtr == NULL)
    .t.f config -font fixed
} -result {}
test font-15.8 {Tk_AllocFontFromObj procedure: get native font} -constraints {
	win
} -setup {
    destroy .t.f
    clearnondefaultfonts
    pack [label .t.f]
    update
} -body {
    # not (fontPtr == NULL)
    .t.f config -font oemfixed
} -cleanup {
	destroy .t.f
} -result {}
test font-15.9 {Tk_AllocFontFromObj procedure: get attribute font} -setup {
    destroy .t.f
    pack [label .t.f]
    update
} -body {
    # (fontPtr == NULL)
    .t.f config -font {xxx yyy zzz}
} -cleanup {
	destroy .t.f
} -returnCodes error -result {expected integer but got "yyy"}
test font-15.10 {Tk_AllocFontFromObj procedure: no match} -body {
    # (ParseFontNameObj() != TCL_OK)
    font actual "\{xyz"
} -returnCodes error -result "font \"{xyz\" doesn't exist"
test font-15.11 {Tk_AllocFontFromObj procedure: get attribute font} -body {
    # not (ParseFontNameObj() != TCL_OK)
    lindex [font actual {plan 9}] 0
} -result {-family}
test font-15.12 {Tk_AllocFontFromObj procedure: setup tab width} -setup {
    destroy .l
} -body {
    # Tk_MeasureChars(fontPtr, "0", ...)
    label .l -bd 0 -padx 0  -highlightthickness 0 -font $fixed -text "a\tb"
    update
    set res1 [winfo reqwidth .l]
	set res2 [expr [font measure $fixed "0"]*9]
	expr {$res1 eq $res2}
} -cleanup {
    destroy .l
} -result 1
test font-15.13 {Tk_AllocFontFromObj procedure: underline position} -setup {
    destroy .t.f
    pack [label .t.f]
    update
} -body {
    # (fontPtr->underlineHeight == 0) because size was < 10
    .t.f config -text "underline" -font "times -8 underline"
    update
} -cleanup {
    destroy .t.f
} -result {}


test font-16.1 {Tk_NameOfFont procedure} -setup {
    destroy .t.f
    pack [label .t.f]
    update
} -body {
    .t.f config -font -family\ fixed
    .t.f cget -font
} -cleanup {
    destroy .t.f
} -result {-family fixed}


test font-17.1 {Tk_FreeFontFromObj - reference counts} -constraints {
	testfont
} -setup {
    destroy .b1 .b2 .b3
    set result {}
} -body {
    set x {Courier 12}
    button .b1 -font $x
    button .b3 -font $x
    button .b2 -font $x
    lappend result [testfont counts {Courier 12}]
    destroy .b1
    lappend result [testfont counts {Courier 12}]
    destroy .b2
    lappend result [testfont counts {Courier 12}]
    destroy .b3
    lappend result [testfont counts {Courier 12}]
} -result {{{3 1}} {{2 1}} {{1 1}} {}}
test font-17.2 {Tk_FreeFont procedure: one ref} -setup {
    destroy .t.f
    pack [label .t.f]
    update
} -body {
    # (fontPtr->refCount == 0)
    .t.f config -font {-family fixed}
    destroy .t.f
} -result {}
test font-17.3 {Tk_FreeFont procedure: multiple ref} -setup {
    destroy .t.f .t.b
    pack [label .t.f]
    update
} -body {
    # not (fontPtr->refCount == 0)
    .t.f config -font {-family fixed}
    button .t.b -font {-family fixed}
    destroy .t.f
    .t.b cget -font
} -cleanup {
    destroy .t.b
} -result {-family fixed}
test font-17.4 {Tk_FreeFont procedure: named font} -setup {
    destroy .t.f
    clearnondefaultfonts
    pack [label .t.f]
    update
} -body {
    # (fontPtr->namedHashPtr != NULL)
    font create xyz
    .t.f config -font xyz
    destroy .t.f
    getnondefaultfonts
} -result {xyz}
test font-17.5 {Tk_FreeFont procedure: named font} -setup {
    destroy .t.f
    catch {font delete xyz}
    pack [label .t.f]
    update
} -body {
    # not (fontPtr->refCount == 0)
    font create xyz -underline 1
    .t.f config -font xyz
    font delete xyz
    set x [font actual xyz -underline]
    destroy .t.f
    list [font actual xyz -underline] $x
} -result {0 1}
test font-17.6 {Tk_FreeFont procedure: named font not deleted yet} -setup {
    destroy .t.f .t.b
    catch {font delete xyz}
    pack [label .t.f]
    update
} -body {
    font create xyz
    .t.f config -font xyz
    button .t.b -font xyz
    font delete xyz
    set x [font actual xyz]
    destroy .t.b
    list [lindex [font actual xyz] 0] [lindex $x 0]
} -cleanup {
    destroy .t.f
} -result {-family -family}


test font-18.1 {FreeFontObjProc} -constraints testfont -setup {
    destroy .b1
    set result {}
} -body {
    set x [join {Courier 12} { }]
    button .b1 -font $x
    set y [join {Courier 12} { }]
    .b1 configure -font $y
    set z [join {Courier 12} { }]
    .b1 configure -font $z
    lappend result [testfont counts {Courier 12}]
    set x red
    lappend result [testfont counts {Courier 12}]
    set z 32
    lappend result [testfont counts {Courier 12}]
    destroy .b1
    lappend result [testfont counts {Courier 12}]
    set y bogus
    return $result
} -result {{{1 3}} {{1 2}} {{1 1}} {}}


test font-19.1 {Tk_FontId} -setup {
    destroy .t.f
    pack [label .t.f]
    update
} -body {
    .t.f config -font "times 20"
    update
} -cleanup {
	destroy .t.f
} -result {}


test font-20.1 {Tk_GetFontMetrics procedure} -setup {
	destroy .t.w1 .t.w2
} -body {
    button .t.w1 -text abc
    entry .t.w2 -text abcd
    update
    destroy .t.w1 .t.w2
} -result {}


# Procedure used in 21.* tests
proc psfontname {name} {
	destroy .t.c
	canvas .t.c -closeenough 0
	.t.c create text 0 0 -tags text -anchor nw -just left -font "Courier -12"
	pack .t.c
	update
    set a [.t.c itemcget text -font]
    .t.c itemconfig text -text "We need text" -font $name
    set post [.t.c postscript]
    .t.c itemconfig text -font $a
    set end [string first "findfont" $post]
    incr end -2
    set post [string range $post [expr $end-70] $end]
    set start [string first "gsave" $post]
	destroy .t.c
    return [string range $post [expr $start+7] end]
}
test font-21.1 {Tk_PostscriptFontName procedure: native} -constraints {
	unix
} -body {
    set x [font actual {{itc avant garde} 10} -family]
    if {[string match *avant*garde $x]} {
		psfontname "{itc avant garde} 10"
    } else {
		set x {AvantGarde-Book}
    }
} -result {AvantGarde-Book}
test font-21.2 {Tk_PostscriptFontName procedure: native} -constraints {
	win
} -body {
    psfontname "arial 10"
} -result {Helvetica}
test font-21.3 {Tk_PostscriptFontName procedure: native} -constraints {
	win
} -body {
    psfontname "{times new roman} 10"
} -result {Times-Roman}
test font-21.4 {Tk_PostscriptFontName procedure: native} -constraints {
	win
} -body {
    psfontname "{courier new} 10"
} -result {Courier}
test font-21.5 {Tk_PostscriptFontName procedure: spaces} -constraints {
	unix
} -body {
    set x [font actual {{lucida bright} 10} -family]
    if {[string match lucida*bright $x]} {
		psfontname "{lucida bright} 10"
    } else {
		set x {LucidaBright}
    }
} -result {LucidaBright}
test font-21.6 {Tk_PostscriptFontName procedure: spaces} -constraints {
    x11
} -body {
    set name {{new century schoolbook} 10}
    if {[font actual {{new century schoolbook} 10} -family] == "new century schoolbook"} {
        set x [psfontname "{new century schoolbook} 10"]
    } else {
        set x NewCenturySchlbk-Roman
    }
} -result {NewCenturySchlbk-Roman}
test font-21.7 {Tk_PostscriptFontName procedure: exhaustive} -constraints {
    unix
} -body {
    set name {avantgarde 12 roman normal}
    if {[font actual {avantgarde 12 roman normal} -family] == "avantgarde"} {
        set x [psfontname avantgarde 12 roman normal]
    } else {
        set x AvantGarde-Book
    }
} -result {AvantGarde-Book}
test font-21.8 {Tk_PostscriptFontName procedure: exhaustive} -constraints {
    unix
} -body {
    set name {avantgarde 12 roman bold}
    if {[font actual {avantgarde 12 roman normal} -family] == "avantgarde"} {
        set x [psfontname avantgarde 12 roman normal]
    } else {
        set x AvantGarde-Demi
    }
} -result {AvantGarde-Demi}
test font-21.9 {Tk_PostscriptFontName procedure: exhaustive} -constraints {
    unix
} -body {
    set name {avantgarde 12 italic normal}
    if {[font actual {avantgarde 12 roman normal} -family] == "avantgarde"} {
        set x [psfontname avantgarde 12 roman normal]
    } else {
        set x AvantGarde-BookOblique
    }
} -result {AvantGarde-BookOblique}
test font-21.10 {Tk_PostscriptFontName procedure: exhaustive} -constraints {
    unix
} -body {
    set name {avantgarde 12 italic bold}
    if {[font actual {avantgarde 12 roman normal} -family] == "avantgarde"} {
        set x [psfontname avantgarde 12 roman normal]
    } else {
        set x AvantGarde-DemiOblique
    }
} -result {AvantGarde-DemiOblique}

test font-21.11 {Tk_PostscriptFontName procedure: exhaustive} -constraints {
    unix
} -body {
    set name {bookman 12 roman normal}
    if {[font actual {avantgarde 12 roman normal} -family] == "bookman"} {
        set x [psfontname avantgarde 12 roman normal]
    } else {
        set x Bookman-Light
    }
} -result {Bookman-Light}
test font-21.12 {Tk_PostscriptFontName procedure: exhaustive} -constraints {
    unix
} -body {
    set name {bookman 12 roman bold}
    if {[font actual {avantgarde 12 roman normal} -family] == "bookman"} {
        set x [psfontname avantgarde 12 roman normal]
    } else {
        set x Bookman-Demi
    }
} -result {Bookman-Demi}
test font-21.13 {Tk_PostscriptFontName procedure: exhaustive} -constraints {
    unix
} -body {
    set name {bookman 12 italic normal}
    if {[font actual {avantgarde 12 roman normal} -family] == "bookman"} {
        set x [psfontname avantgarde 12 roman normal]
    } else {
        set x Bookman-LightItalic
    }
} -result {Bookman-LightItalic}
test font-21.14 {Tk_PostscriptFontName procedure: exhaustive} -constraints {
    unix
} -body {
    set name {bookman 12 italic bold}
    if {[font actual {avantgarde 12 roman normal} -family] == "bookman"} {
        set x [psfontname avantgarde 12 roman normal]
    } else {
        set x Bookman-DemiItalic
    }
} -result {Bookman-DemiItalic}

test font-21.15 {Tk_PostscriptFontName procedure: exhaustive} -constraints {
    unix
} -body {
    set name {courier 12 roman normal}
    if {[font actual {avantgarde 12 roman normal} -family] == "courier"} {
        set x [psfontname avantgarde 12 roman normal]
    } else {
        set x Courier
    }
} -result {Courier}
test font-21.16 {Tk_PostscriptFontName procedure: exhaustive} -constraints {
    unix
} -body {
    set name {courier 12 roman bold}
    if {[font actual {avantgarde 12 roman normal} -family] == "courier"} {
        set x [psfontname avantgarde 12 roman normal]
    } else {
        set x Courier-Bold
    }
} -result {Courier-Bold}
test font-21.17 {Tk_PostscriptFontName procedure: exhaustive} -constraints {
    unix
} -body {
    set name {courier 12 italic normal}
    if {[font actual {avantgarde 12 roman normal} -family] == "courier"} {
        set x [psfontname avantgarde 12 roman normal]
    } else {
        set x Courier-Oblique
    }
} -result {Courier-Oblique}
test font-21.18 {Tk_PostscriptFontName procedure: exhaustive} -constraints {
    unix
} -body {
    set name {courier 12 italic bold}
    if {[font actual {avantgarde 12 roman normal} -family] == "courier"} {
        set x [psfontname avantgarde 12 roman normal]
    } else {
        set x Courier-BoldOblique
    }
} -result {Courier-BoldOblique}

test font-21.19 {Tk_PostscriptFontName procedure: exhaustive} -constraints {
    unix
} -body {
    set name {helvetica 12 roman normal}
    if {[font actual {avantgarde 12 roman normal} -family] == "helvetica"} {
        set x [psfontname avantgarde 12 roman normal]
    } else {
        set x Helvetica
    }
} -result {Helvetica}
test font-21.20 {Tk_PostscriptFontName procedure: exhaustive} -constraints {
    unix
} -body {
    set name {helvetica 12 roman bold}
    if {[font actual {avantgarde 12 roman normal} -family] == "helvetica"} {
        set x [psfontname avantgarde 12 roman normal]
    } else {
        set x Helvetica-Bold
    }
} -result {Helvetica-Bold}
test font-21.21 {Tk_PostscriptFontName procedure: exhaustive} -constraints {
    unix
} -body {
    set name {helvetica 12 italic normal}
    if {[font actual {avantgarde 12 roman normal} -family] == "helvetica"} {
        set x [psfontname avantgarde 12 roman normal]
    } else {
        set x Helvetica-Oblique
    }
} -result {Helvetica-Oblique}
test font-21.22 {Tk_PostscriptFontName procedure: exhaustive} -constraints {
    unix
} -body {
    set name {helvetica 12 italic bold}
    if {[font actual {avantgarde 12 roman normal} -family] == "helvetica"} {
        set x [psfontname avantgarde 12 roman normal]
    } else {
        set x Helvetica-BoldOblique
    }
} -result {Helvetica-BoldOblique}

test font-21.23 {Tk_PostscriptFontName procedure: exhaustive} -constraints {
    unix
} -body {
    set name {{new century schoolbook} 12 roman normal}
    if {[font actual {avantgarde 12 roman normal} -family] == "new century schoolbook"} {
        set x [psfontname avantgarde 12 roman normal]
    } else {
        set x NewCenturySchlbk-Roman
    }
} -result {NewCenturySchlbk-Roman}
test font-21.24 {Tk_PostscriptFontName procedure: exhaustive} -constraints {
    unix
} -body {
    set name {{new century schoolbook} 12 roman bold}
    if {[font actual {avantgarde 12 roman normal} -family] == "new century schoolbook"} {
        set x [psfontname avantgarde 12 roman normal]
    } else {
        set x NewCenturySchlbk-Bold
    }
} -result {NewCenturySchlbk-Bold}
test font-21.25 {Tk_PostscriptFontName procedure: exhaustive} -constraints {
    unix
} -body {
    set name {{new century schoolbook} 12 italic normal}
    if {[font actual {avantgarde 12 roman normal} -family] == "new century schoolbook"} {
        set x [psfontname avantgarde 12 roman normal]
    } else {
        set x NewCenturySchlbk-Italic
    }
} -result {NewCenturySchlbk-Italic}
test font-21.26 {Tk_PostscriptFontName procedure: exhaustive} -constraints {
    unix
} -body {
    set name {{new century schoolbook} 12 italic bold}
    if {[font actual {avantgarde 12 roman normal} -family] == "new century schoolbook"} {
        set x [psfontname avantgarde 12 roman normal]
    } else {
        set x NewCenturySchlbk-BoldItalic
    }
} -result {NewCenturySchlbk-BoldItalic}

test font-21.27 {Tk_PostscriptFontName procedure: exhaustive} -constraints {
    unix
} -body {
    set name {palatino 12 roman normal}
    if {[font actual {avantgarde 12 roman normal} -family] == "palatino"} {
        set x [psfontname avantgarde 12 roman normal]
    } else {
        set x Palatino-Roman
    }
} -result {Palatino-Roman}
test font-21.28 {Tk_PostscriptFontName procedure: exhaustive} -constraints {
    unix
} -body {
    set name {palatino 12 roman bold}
    if {[font actual {avantgarde 12 roman normal} -family] == "palatino"} {
        set x [psfontname avantgarde 12 roman normal]
    } else {
        set x Palatino-Bold
    }
} -result {Palatino-Bold}
test font-21.29 {Tk_PostscriptFontName procedure: exhaustive} -constraints {
    unix
} -body {
    set name {palatino 12 italic normal}
    if {[font actual {avantgarde 12 roman normal} -family] == "palatino"} {
        set x [psfontname avantgarde 12 roman normal]
    } else {
        set x Palatino-Italic
    }
} -result {Palatino-Italic}
test font-21.30 {Tk_PostscriptFontName procedure: exhaustive} -constraints {
    unix
} -body {
    set name {palatino 12 italic bold}
    if {[font actual {avantgarde 12 roman normal} -family] == "palatino"} {
        set x [psfontname avantgarde 12 roman normal]
    } else {
        set x Palatino-BoldItalic
    }
} -result {Palatino-BoldItalic}

test font-21.31 {Tk_PostscriptFontName procedure: exhaustive} -constraints {
    unix
} -body {
    set name {symbol 12 roman normal}
    if {[font actual {avantgarde 12 roman normal} -family] == "symbol"} {
        set x [psfontname avantgarde 12 roman normal]
    } else {
        set x Symbol
    }
} -result {Symbol}
test font-21.32 {Tk_PostscriptFontName procedure: exhaustive} -constraints {
    unix
} -body {
    set name {symbol 12 roman bold}
    if {[font actual {avantgarde 12 roman normal} -family] == "symbol"} {
        set x [psfontname avantgarde 12 roman normal]
    } else {
        set x Symbol
    }
} -result {Symbol}
test font-21.33 {Tk_PostscriptFontName procedure: exhaustive} -constraints {
    unix
} -body {
    set name {symbol 12 italic normal}
    if {[font actual {avantgarde 12 roman normal} -family] == "symbol"} {
        set x [psfontname avantgarde 12 roman normal]
    } else {
        set x Symbol
    }
} -result {Symbol}
test font-21.34 {Tk_PostscriptFontName procedure: exhaustive} -constraints {
    unix
} -body {
    set name {symbol 12 italic bold}
    if {[font actual {avantgarde 12 roman normal} -family] == "symbol"} {
        set x [psfontname avantgarde 12 roman normal]
    } else {
        set x Symbol
    }
} -result {Symbol}

test font-21.35 {Tk_PostscriptFontName procedure: exhaustive} -constraints {
    unix
} -body {
    set name {times 12 roman normal}
    if {[font actual {avantgarde 12 roman normal} -family] == "times"} {
        set x [psfontname avantgarde 12 roman normal]
    } else {
        set x Times-Roman
    }
} -result {Times-Roman}
test font-21.36 {Tk_PostscriptFontName procedure: exhaustive} -constraints {
    unix
} -body {
    set name {times 12 roman bold}
    if {[font actual {avantgarde 12 roman normal} -family] == "times"} {
        set x [psfontname avantgarde 12 roman normal]
    } else {
        set x Times-Bold
    }
} -result {Times-Bold}
test font-21.37 {Tk_PostscriptFontName procedure: exhaustive} -constraints {
    unix
} -body {
    set name {times 12 italic normal}
    if {[font actual {avantgarde 12 roman normal} -family] == "times"} {
        set x [psfontname avantgarde 12 roman normal]
    } else {
        set x Times-Italic
    }
} -result {Times-Italic}
test font-21.38 {Tk_PostscriptFontName procedure: exhaustive} -constraints {
    unix
} -body {
    set name {times 12 italic bold}
    if {[font actual {avantgarde 12 roman normal} -family] == "times"} {
        set x [psfontname avantgarde 12 roman normal]
    } else {
        set x Times-BoldItalic
    }
} -result {Times-BoldItalic}

test font-21.39 {Tk_PostscriptFontName procedure: exhaustive} -constraints {
    unix
} -body {
    set name {zapfchancery 12 roman normal}
    if {[font actual {avantgarde 12 roman normal} -family] == "zapfchancery"} {
        set x [psfontname avantgarde 12 roman normal]
    } else {
        set x ZapfChancery-MediumItalic
    }
} -result {ZapfChancery-MediumItalic}
test font-21.40 {Tk_PostscriptFontName procedure: exhaustive} -constraints {
    unix
} -body {
    set name {zapfchancery 12 roman bold}
    if {[font actual {avantgarde 12 roman normal} -family] == "zapfchancery"} {
        set x [psfontname avantgarde 12 roman normal]
    } else {
        set x ZapfChancery-MediumItalic
    }
} -result {ZapfChancery-MediumItalic}
test font-21.41 {Tk_PostscriptFontName procedure: exhaustive} -constraints {
    unix
} -body {
    set name {zapfchancery 12 italic normal}
    if {[font actual {avantgarde 12 roman normal} -family] == "zapfchancery"} {
        set x [psfontname avantgarde 12 roman normal]
    } else {
        set x ZapfChancery-MediumItalic
    }
} -result {ZapfChancery-MediumItalic}
test font-21.42 {Tk_PostscriptFontName procedure: exhaustive} -constraints {
    unix
} -body {
    set name {zapfchancery 12 italic bold}
    if {[font actual {avantgarde 12 roman normal} -family] == "zapfchancery"} {
        set x [psfontname avantgarde 12 roman normal]
    } else {
        set x ZapfChancery-MediumItalic
    }
} -result {ZapfChancery-MediumItalic}

test font-21.43 {Tk_PostscriptFontName procedure: exhaustive} -constraints {
    unix
} -body {
    set name {zapfdingbats 12 roman normal}
    if {[font actual {avantgarde 12 roman normal} -family] == "zapfdingbats"} {
        set x [psfontname avantgarde 12 roman normal]
    } else {
        set x ZapfDingbats
    }
} -result {ZapfDingbats}
test font-21.44 {Tk_PostscriptFontName procedure: exhaustive} -constraints {
    unix
} -body {
    set name {zapfdingbats 12 roman bold}
    if {[font actual {avantgarde 12 roman normal} -family] == "zapfdingbats"} {
        set x [psfontname avantgarde 12 roman normal]
    } else {
        set x ZapfDingbats
    }
} -result {ZapfDingbats}
test font-21.45 {Tk_PostscriptFontName procedure: exhaustive} -constraints {
    unix
} -body {
    set name {zapfdingbats 12 italic normal}
    if {[font actual {avantgarde 12 roman normal} -family] == "zapfdingbats"} {
        set x [psfontname avantgarde 12 roman normal]
    } else {
        set x ZapfDingbats
    }
} -result {ZapfDingbats}
test font-21.46 {Tk_PostscriptFontName procedure: exhaustive} -constraints {
    unix
} -body {
    set name {zapfdingbats 12 italic bold}
    if {[font actual {avantgarde 12 roman normal} -family] == "zapfdingbats"} {
        set x [psfontname avantgarde 12 roman normal]
    } else {
        set x ZapfDingbats
    }
} -result {ZapfDingbats}

test font-21.47 {Tk_PostscriptFontName procedure: exhaustive} -constraints {
    win
} -body {
    set x [psfontname {arial 12 roman normal}]
} -result {Helvetica}
test font-21.48 {Tk_PostscriptFontName procedure: exhaustive} -constraints {
    win
} -body {
    set x [psfontname {arial 12 roman bold}]
} -result {Helvetica-Bold}
test font-21.49 {Tk_PostscriptFontName procedure: exhaustive} -constraints {
    win
} -body {
    set x [psfontname {arial 12 italic normal}]
} -result {Helvetica-Oblique}
test font-21.50 {Tk_PostscriptFontName procedure: exhaustive} -constraints {
    win
} -body {
    set x [psfontname {arial 12 italic bold}]
} -result {Helvetica-BoldOblique}

test font-21.51 {Tk_PostscriptFontName procedure: exhaustive} -constraints {
    win
} -body {
    set x [psfontname {{courier new} 12 roman normal}]
} -result {Courier}
test font-21.52 {Tk_PostscriptFontName procedure: exhaustive} -constraints {
    win
} -body {
    set x [psfontname {{courier new} 12 roman bold}]
} -result {Courier-Bold}
test font-21.53 {Tk_PostscriptFontName procedure: exhaustive} -constraints {
    win
} -body {
    set x [psfontname {{courier new} 12 italic normal}]
} -result {Courier-Oblique}
test font-21.54 {Tk_PostscriptFontName procedure: exhaustive} -constraints {
    win
} -body {
    set x [psfontname {{courier new} 12 italic bold}]
} -result {Courier-BoldOblique}

test font-21.55 {Tk_PostscriptFontName procedure: exhaustive} -constraints {
    win
} -body {
    set x [psfontname {helvetica 12 roman normal}]
} -result {Helvetica}
test font-21.56 {Tk_PostscriptFontName procedure: exhaustive} -constraints {
    win
} -body {
    set x [psfontname {helvetica 12 roman bold}]
} -result {Helvetica-Bold}
test font-21.57 {Tk_PostscriptFontName procedure: exhaustive} -constraints {
    win
} -body {
    set x [psfontname {helvetica 12 italic normal}]
} -result {Helvetica-Oblique}
test font-21.58 {Tk_PostscriptFontName procedure: exhaustive} -constraints {
    win
} -body {
    set x [psfontname {helvetica 12 italic bold}]
} -result {Helvetica-BoldOblique}

test font-21.59 {Tk_PostscriptFontName procedure: exhaustive} -constraints {
    win
} -body {
    set x [psfontname {symbol 12 roman normal}]
} -result {Symbol}
test font-21.60 {Tk_PostscriptFontName procedure: exhaustive} -constraints {
    win
} -body {
    set x [psfontname {symbol 12 roman bold}]
} -result {Symbol-Bold}
test font-21.61 {Tk_PostscriptFontName procedure: exhaustive} -constraints {
    win
} -body {
    set x [psfontname {symbol 12 italic normal}]
} -result {Symbol-Italic}
test font-21.62 {Tk_PostscriptFontName procedure: exhaustive} -constraints {
    win
} -body {
    set x [psfontname {symbol 12 italic bold}]
} -result {Symbol-BoldItalic}

test font-21.63 {Tk_PostscriptFontName procedure: exhaustive} -constraints {
    win
} -body {
    set x [psfontname {{times new roman} 12 roman normal}]
} -result {Times-Roman}
test font-21.64 {Tk_PostscriptFontName procedure: exhaustive} -constraints {
    win
} -body {
    set x [psfontname {{times new roman} 12 roman bold}]
} -result {Times-Bold}
test font-21.65 {Tk_PostscriptFontName procedure: exhaustive} -constraints {
    win
} -body {
    set x [psfontname {{times new roman} 12 italic normal}]
} -result {Times-Italic}
test font-21.66 {Tk_PostscriptFontName procedure: exhaustive} -constraints {
    win
} -body {
    set x [psfontname {{times new roman} 12 italic bold}]
} -result {Times-BoldItalic}


test font-22.1 {Tk_TextWidth procedure} -setup {
    destroy .t.l
} -body {
    label .t.l -padx 0 -pady 0 -bd 0 -highlightthickness 0 -justify left \
	    -text "0" -font "Courier -12"
    pack .t.l
    set ax [winfo reqwidth .t.l]
    expr {[font measure [.t.l cget -font] "000"] eq $ax*3}
} -cleanup {
    destroy .t.l
} -result 1


test font-23.1 {Tk_UnderlineChars procedure} -setup {
    destroy .t.t
} -body {
    text .t.t
    .t.t insert 1.0 abc\tdefg
    .t.t tag config sel -underline 1
    .t.t tag add sel 1.0 end
    update
} -cleanup {
    destroy .t.t
} -result {}


# Data used in 24.* tests
destroy .t.l
label .t.l -padx 0 -pady 0 -bd 0 -highlightthickness 0 -justify left \
	-text "0" -font "Courier -12"
pack .t.l
update
set ax [winfo reqwidth .t.l]
set ay [winfo reqheight .t.l]
test font-24.1 {Tk_ComputeTextLayout: empty string} -body {
    .t.l config -text ""
} -result {}
test font-24.2 {Tk_ComputeTextLayout: simple string} -body {
    .t.l config -text "000"
    update
    list [expr {[winfo reqwidth .t.l] eq [expr {$ax * 3}]}] \
	    [expr {[winfo reqheight .t.l] eq $ay}]
} -result {1 1}
test font-24.3 {Tk_ComputeTextLayout: find special chars} -body {
    .t.l config -text "000\n000"
    update
    list [expr {[winfo reqwidth .t.l] eq [expr {$ax * 3}]}] \
	    [expr {[winfo reqheight .t.l] eq [expr {$ay * 2}]}]
} -result {1 1}
test font-24.4 {Tk_ComputeTextLayout: calls Tk_MeasureChars} -body {
    .t.l config -text "000\n000"
    update
    list [expr {[winfo reqwidth .t.l] eq [expr {$ax * 3}]}] \
	    [expr {[winfo reqheight .t.l] eq [expr {$ay * 2}]}]
} -result {1 1}
test font-24.5 {Tk_ComputeTextLayout: break line} -body {
    .t.l config -text "000\t00000" -wrap [expr 9 * $ax]
    update
    list [expr {[winfo reqwidth .t.l] eq [expr {$ax * 8}]}] \
	    [expr {[winfo reqheight .t.l] eq [expr {$ay * 2}]}]
} -cleanup {
    .t.l config -wrap 0
} -result {1 1}
test font-24.6 {Tk_ComputeTextLayout: normal ended on special char} -body {
    .t.l config -text "000\n000"
} -result {}
test font-24.7 {Tk_ComputeTextLayout: special char was \n} -body {
    .t.l config -text "000\n0000"
    update
    list [expr {[winfo reqwidth .t.l] eq [expr {$ax * 4}]}] \
	    [expr {[winfo reqheight .t.l] eq [expr {$ay * 2}]}]
} -result {1 1}
test font-24.8 {Tk_ComputeTextLayout: special char was \t} -body {
    .t.l config -text "000\t00"
    update
    list [expr {[winfo reqwidth .t.l] eq [expr {$ax * 10}]}] \
	    [expr {[winfo reqheight .t.l] eq $ay}]
} -result {1 1}
test font-24.9 {Tk_ComputeTextLayout: tab didn't cause break} -body {
    set x {}
    .t.l config -text "000\t000"
    update
    lappend x [expr {[winfo reqwidth .t.l] eq [expr {$ax * 11}]}]
    lappend x [expr {[winfo reqheight .t.l] eq $ay}]
    .t.l config -text "000\t000" -wrap [expr 100 * $ax]
    update
    lappend x [expr {[winfo reqwidth .t.l] eq [expr {$ax * 11}]}]
    lappend x [expr {[winfo reqheight .t.l] eq $ay}]
    return $x
} -cleanup {
    .t.l config -wrap 0
} -result {1 1 1 1}
test font-24.10 {Tk_ComputeTextLayout: tab caused break} -body {
    set x {}
    .t.l config -text "000\t"
    update
    lappend x [expr {[winfo reqwidth .t.l] eq [expr {$ax * 8}]}]
    lappend x [expr {[winfo reqheight .t.l] eq $ay}]
    .t.l config -text "000\t00" -wrap [expr $ax * 6]
    update
    lappend x [expr {[winfo reqwidth .t.l] eq [expr {$ax * 8}]}]
    lappend x [expr {[winfo reqheight .t.l] eq [expr {$ay * 2}]}]
    return $x
} -cleanup {
    .t.l config -wrap 0
} -result {1 1 1 1}
test font-24.11 {Tk_ComputeTextLayout: absorb spaces at eol} -body {
    set x {}
    .t.l config -text "000            000" -wrap [expr {$ax * 5}]
    update
    lappend x [expr {[winfo reqwidth .t.l] eq [expr {$ax * 3}]}]
    lappend x [expr {[winfo reqheight .t.l] eq [expr {$ay * 2}]}]
    .t.l config -text "000            "
    update
    lappend x [expr {[winfo reqwidth .t.l] eq [expr {$ax * 3}]}]
    lappend x [expr {[winfo reqheight .t.l] eq $ay}]
    return $x
} -cleanup {
    .t.l config -wrap 0
} -result {1 1 1 1}
test font-24.12 {Tk_ComputeTextLayout: append non-printing spaces to chunk} -body {
    set x {}
    .t.l config -text "000            0000" -wrap [expr {$ax * 5}]
    update
    lappend x [expr {[winfo reqwidth .t.l] eq [expr {$ax * 4}]}]
    lappend x [expr {[winfo reqheight .t.l] eq [expr {$ay * 2}]}]
    .t.l config -text "000\t00            0000" -wrap [expr {$ax * 12}]
    update
    lappend x [expr {[winfo reqwidth .t.l] eq [expr {$ax * 10}]}]
    lappend x [expr {[winfo reqheight .t.l] eq [expr {$ay * 2}]}]
    return $x
} -cleanup {
    .t.l config -wrap 0
} -result {1 1 1 1}
test font-24.13 {Tk_ComputeTextLayout: many lines -> realloc line array} -body {
    .t.l config -text "\n\n\n\n\n\n\n\n\n\n\n\n\n\n\n\n\n\n\n\n\n\n\n\n\n\n\n\n\n\n\n\n\n\n\n\n\n\n\n\n\n\n\n\n\n\n\n\n\n\n\n\n\n\n\n\n\n\n\n\n\n\n\n\n\n\n\n\n\n\n\n\n\n\n\n\n\n\n\n\n\n\n\n\n\n\n\n\n\n\n\n\n\n\n\n\n\n\n\n\n\n\n\n\n\n\n\n\n\n\n\n\n\n\n\n\n\n\n\n\n\n\n\n\n\n\n\n\n"
    update
    list [expr {[winfo reqwidth .t.l] eq 1}] \
	    [expr {[winfo reqheight .t.l] eq [expr {$ay * 129}]}]
} -result {1 1}
test font-24.14 {Tk_ComputeTextLayout: text ended with \n} -body {
    set x {}
    .t.l config -text "0000"
    update
    lappend x [expr {[winfo reqwidth .t.l] eq [expr {$ax * 4}]}]
    lappend x [expr {[winfo reqheight .t.l] eq $ay}]
    .t.l config -text "0000\n"
    update
    lappend x [expr {[winfo reqwidth .t.l] eq [expr {$ax * 4}]}]
    lappend x [expr {[winfo reqheight .t.l] eq [expr {$ay * 2}]}]
    set x
} -result {1 1 1 1}
destroy .t.l

test font-24.15 {Tk_ComputeTextLayout: justification} -setup {
    set x {}
    destroy .t.c
    canvas .t.c -closeenough 0
    .t.c create text 0 0 -tags text -anchor nw -just left -font "Courier -12"
    pack .t.c
    update
} -body {
    csetup "000\n00000"
    .t.c itemconfig text -just left
    lappend x [.t.c index text @[expr $ax*2],0]
    .t.c itemconfig text -just center
    lappend x [.t.c index text @[expr $ax*2],0]
    .t.c itemconfig text -just right
    lappend x [.t.c index text @[expr $ax*2],0]
    .t.c itemconfig text -just left
    return $x
} -cleanup {
    destroy .t.c
} -result {2 1 0}


test font-25.1 {Tk_FreeTextLayout procedure} -setup {
    destroy .t.f
    pack [label .t.f]
    update
} -body {
    .t.f config -text foo
    .t.f config -text boo
} -cleanup {
    destroy .t.f
} -result {}


# Canvas created for tests: 26.*
destroy .t.c
canvas .t.c -closeenough 0
.t.c create text 0 0 -tags text -anchor nw -just left -font "Courier -12"
pack .t.c
update
test font-26.1 {Tk_DrawTextLayout procedure: auto-detect last char} -setup {
    destroy .t.f
    pack [label .t.f]
    update
} -body {
    .t.f config -text foo
} -cleanup {
    destroy .t.f
} -result {}
test font-26.2 {Tk_DrawTextLayout procedure: multiple chunks} -body {
    csetup "000\t00\n000"
} -result {}
test font-26.3 {Tk_DrawTextLayout: draw subset of chunk: numDisplay <= 0} -body {
    csetup "000\t00"
    .t.c select from text 3
    .t.c select to text 5
} -result {}
test font-26.4 {Tk_DrawTextLayout: draw subset of chunk: firstChar <= 0} -body {
    csetup "000\t00"
    .t.c select from text 3
    .t.c select to text 5
} -result {}
test font-26.5 {Tk_DrawTextLayout: draw subset of chunk: firstChar > 0} -body {
    csetup "000\t00"
    .t.c select from text 2
    .t.c select to text 2
} -result {}
test font-26.6 {Tk_DrawTextLayout: draw subset of chunk: lastChar < numChars} -body {
    csetup "000\t00"
    .t.c select from text 4
    .t.c select to text 4
} -result {}
destroy .t.c

#  Label used in 27.* tests
destroy .t.f
pack [label .t.f]
update
test font-27.1 {Tk_UnderlineTextLayout procedure: no underline chosen} -body {
    .t.f config -text "foo" -underline -1
} -result {}
test font-27.2 {Tk_UnderlineTextLayout procedure: underline not visible} -body {
    .t.f config -text "000          00000" -wrap [expr $ax*7] -under 10
} -result {}
test font-27.3 {Tk_UnderlineTextLayout procedure: underline is visible} -body {
    .t.f config -text "000          00000" -wrap [expr $ax*7] -under 5
    .t.f config -wrap -1 -underline -1
} -result {}
destroy .t.f



# Canvas created for tests: 28.*
destroy .t.c
canvas .t.c -closeenough 0
.t.c create text 0 0 -tags text -anchor nw -just left -font "Courier -12"
pack .t.c
update
test font-28.1 {Tk_PointToChar procedure: above all lines} -body {
    csetup "000"
    .t.c index text @-1,0
} -result 0
test font-28.2 {Tk_PointToChar procedure: no chars} -body {
    # After fixing the following bug:
    #
    # In canvas text item, it was impossible to click to position the
    # insertion point just after the last character.
    #
    # introduced another bug that Tk_PointToChar() would return a character
    # index of 1 if TextLayout contained 0 characters.

    csetup ""
    .t.c index text @100,100
} -result 0
test font-28.3 {Tk_PointToChar procedure: loop test} -body {
    csetup "000\n000\n000\n000"
    .t.c index text @10000,0
} -result 3
test font-28.4 {Tk_PointToChar procedure: intersect line} -body {
    csetup "000\n000\n000"
    .t.c index text @0,$ay
} -result 4
test font-28.5 {Tk_PointToChar procedure: to the left of all chunks} -body {
    csetup "000\n000\n000"
    .t.c index text @-100,$ay
} -result 4
test font-28.6 {Tk_PointToChar procedure: past any possible chunk} -body {
    csetup "000\n000\n000"
    .t.c index text @100000,$ay
} -result 7
test font-28.7 {Tk_PointToChar procedure: which chunk on this line} -body {
    csetup "000\n000\t000\t000\n000"
    .t.c index text @[expr $ax*2],$ay
} -result 6
test font-28.8 {Tk_PointToChar procedure: which chunk on this line} -body {
    csetup "000\n000\t000\t000\n000"
    .t.c index text @[expr $ax*10],$ay
} -result 10
test font-28.9 {Tk_PointToChar procedure: in special chunk} -body {
    csetup "000\n000\t000\t000\n000"
    .t.c index text @[expr $ax*6],$ay
} -result 7
test font-28.10 {Tk_PointToChar procedure: past all chars in chunk} -body {
    csetup "000 0000000"
    .t.c itemconfig text -width [expr $ax*5]
    set x [.t.c index text @[expr $ax*5],0]
    .t.c itemconfig text -width 0
    return $x
} -result 3
test font-28.11 {Tk_PointToChar procedure: below all chunks} -body {
    csetup "000 0000000"
    .t.c index text @0,1000000
} -result 11
destroy .t.c


#  Label used in 29.* tests
destroy .t.f
pack [label .t.f]
update
test font-29.1 {Tk_CharBBox procedure: index < 0} -body {
    .t.f config -text "000" -underline -1
} -result {}
test font-29.2 {Tk_CharBBox procedure: loop} -body {
    .t.f config -text "000\t000\t000\t000" -underline 9
} -result {}
test font-29.3 {Tk_CharBBox procedure: special char} -body {
    .t.f config -text "000\t000\t000" -underline 7
} -result {}
test font-29.4 {Tk_CharBBox procedure: normal char} -body {
    .t.f config -text "000" -underline 1
} -result {}
test font-29.5 {Tk_CharBBox procedure: right edge of bbox truncated} -body {
    .t.f config -text "0    0000" -wrap [expr $ax*4] -under 2
    .t.f config -wrap 0
} -result {}
test font-29.6 {Tk_CharBBox procedure: bbox pegged to right edge} -body {
    .t.f config -text "0    0000" -wrap [expr $ax*4] -under 3
    .t.f config -wrap 0
} -result {}
destroy .t.f



# Canvas created for tests: 30.*
destroy .t.c
canvas .t.c -closeenough 0
.t.c create text 0 0 -tags text -anchor nw -just left -font "Courier -12"
pack .t.c
update
test font-30.1 {Tk_DistanceToTextLayout procedure: loop once} -body {
    csetup "000\n000\n000"
    .t.c bind all <Enter> {lappend x [.t.c index current @%x,%y]}
    set x {}
    event generate .t.c <Leave>
    event generate .t.c <Enter> -x 0 -y 0
    return $x
} -cleanup {
    bind all <Enter> {}
} -result 0
test font-30.2 {Tk_DistanceToTextLayout procedure: loop multiple} -body {
    csetup "000\n000\n000"
    .t.c bind all <Enter> {lappend x [.t.c index current @%x,%y]}
    set x {}
    event generate .t.c <Leave>
    event generate .t.c <Enter> -x $ax -y $ay
    return $x
} -cleanup {
    bind all <Enter> {}
} -result 5
test font-30.3 {Tk_DistanceToTextLayout procedure: loop to end} -body {
    csetup "000\n0\n000"
    .t.c bind all <Enter> {lappend x [.t.c index current @%x,%y]}
    set x {}
    event generate .t.c <Leave>
    event generate .t.c <Enter> -x [expr $ax*2] -y $ay
    return $x
} -cleanup {
    bind all <Enter> {}
} -result {}
test font-30.4 {Tk_DistanceToTextLayout procedure: hit a special char (tab)} -body {
    csetup "000\t000\n000"
    .t.c bind all <Enter> {lappend x [.t.c index current @%x,%y]}
    set x {}
    event generate .t.c <Leave>
    event generate .t.c <Enter> -x [expr $ax*6] -y 0
    return $x
} -cleanup {
    bind all <Enter> {}
} -result 3
test font-30.5 {Tk_DistanceToTextLayout procedure: ignore newline} -body {
    csetup "000\n0\n000"
    .t.c bind all <Enter> {lappend x [.t.c index current @%x,%y]}
    set x {}
    event generate .t.c <Leave>
    event generate .t.c <Enter> -x [expr $ax*2] -y $ay
    return $x
} -cleanup {
    bind all <Enter> {}
} -result {}
test font-30.6 {Tk_DistanceToTextLayout procedure: ignore spaces at eol} -body {
    csetup "000\n000      000000000"
    .t.c itemconfig text -width [expr $ax*10]
    .t.c bind all <Enter> {lappend x [.t.c index current @%x,%y]}
    set x {}
    event generate .t.c <Leave>
    event generate .t.c <Enter> -x [expr $ax*5] -y $ay
    .t.c itemconfig text -width 0
    return $x
} -cleanup {
    bind all <Enter> {}
} -result {}
.t.c itemconfig text -justify center
test font-30.7 {Tk_DistanceToTextLayout procedure: on left side} -body {
    csetup "0\n000"
    .t.c bind all <Enter> {lappend x [.t.c index current @%x,%y]}
    set x {}
    event generate .t.c <Leave>
    event generate .t.c <Enter> -x 0 -y 0
    return $x
} -cleanup {
    bind all <Enter> {}
} -result {}
test font-30.8 {Tk_DistanceToTextLayout procedure: on right side} -body {
    csetup "0\n000"
    .t.c bind all <Enter> {lappend x [.t.c index current @%x,%y]}
    set x {}
    event generate .t.c <Leave>
    event generate .t.c <Enter> -x [expr $ax*2] -y 0
    return $x
} -cleanup {
    bind all <Enter> {}
} -result {}
test font-30.9 {Tk_DistanceToTextLayout procedure: inside line} -body {
    csetup "0\n000"
    .t.c bind all <Enter> {lappend x [.t.c index current @%x,%y]}
    set x {}
    event generate .t.c <Leave>
    event generate .t.c <Enter> -x $ax -y 0
    return $x
} -cleanup {
    bind all <Enter> {}
} -result 0
test font-30.10 {Tk_DistanceToTextLayout procedure: above line} -body {
    csetup "0\n000"
    .t.c bind all <Enter> {lappend x [.t.c index current @%x,%y]}
    set x {}
    event generate .t.c <Leave>
    event generate .t.c <Enter> -x 0 -y 0
    return $x
} -cleanup {
    bind all <Enter> {}
} -result {}
test font-30.11 {Tk_DistanceToTextLayout procedure: below line} -body {
    csetup "000\n0"
    .t.c bind all <Enter> {lappend x [.t.c index current @%x,%y]}
    set x {}
    event generate .t.c <Leave>
    event generate .t.c <Enter> -x 0 -y $ay
    return $x
} -cleanup {
	bind all <Enter> {}
} -result {}
test font-30.12 {Tk_DistanceToTextLayout procedure: in line} -body {
    csetup "0\n000"
    .t.c bind all <Enter> {lappend x [.t.c index current @%x,%y]}
    set x {}
    event generate .t.c <Leave>
    event generate .t.c <Enter> -x $ax -y $ay
    return $x
} -cleanup {
	bind all <Enter> {}
} -result 3
.t.c itemconfig text -justify left
test font-30.13 {Tk_DistanceToTextLayout procedure: exact hit} -body {
    csetup "000"
    .t.c bind all <Enter> {lappend x [.t.c index current @%x,%y]}
    set x {}
    event generate .t.c <Leave>
    event generate .t.c <Enter> -x $ax -y 0
    return $x
} -cleanup {
    bind all <Enter> {}
} -result 1
destroy .t.c


# Canvas created for tests 31.*
destroy .t.c
canvas .t.c -closeenough 0
.t.c create text 0 0 -tags text -anchor nw -just left -font "Courier -12"
pack .t.c
update
test font-31.1 {Tk_IntersectTextLayout procedure: loop once} -body {
    csetup "000\n000\n000"
    .t.c find overlapping 0 0 0 0
} -result [.t.c find withtag text]
test font-31.2 {Tk_IntersectTextLayout procedure: loop multiple} -body {
    csetup "000\t000\t000"
    .t.c find overlapping [expr $ax*10] 0 [expr $ax*10] 0
} -result [.t.c find withtag text]
test font-31.3 {Tk_IntersectTextLayout procedure: loop to end} -body {
    csetup "0\n000"
    .t.c find overlapping [expr $ax*2] 0 [expr $ax*2] 0
} -result {}
test font-31.4 {Tk_IntersectTextLayout procedure: hit a special char (tab)} -body {
    csetup "000\t000"
    .t.c find overlapping [expr $ax*6] 0 [expr $ax*6] 0
} -result [.t.c find withtag text]
test font-31.5 {Tk_IntersectTextLayout procedure: ignore newlines} -body {
    csetup "000\n0\n000"
    .t.c find overlapping $ax $ay $ax $ay
} -result {}
test font-31.6 {Tk_IntersectTextLayout procedure: ignore spaces at eol} -body {
    csetup "000\n000      000000000"
    .t.c itemconfig text -width [expr $ax*10]
    set x [.t.c find overlapping [expr $ax*5] $ay [expr $ax*5] $ay]
    .t.c itemconfig text -width 0
    return $x
} -result {}
test font-31.7 {TkIntersectAngledTextLayout procedure: bug [514ff64dd0]} -body {
    csetup "This is line one\nand line two\nand line three here"
    .t.c itemconfigure text -angle 90
    # Coordinates of the rectangle to check can be hardcoded:
    # The goal of this test is to check whether the overlap detection algorithm
    # works when the rectangle is entirely included in a chunk of the text layout.
    # The text has been rotated 90 degrees around it's upper left corner,
    # so it's enough to check with a small rectangle with small negative y coords.
    .t.c find overlapping 5 -7 7 -5
} -result 1
destroy .t.c


test font-32.1 {Tk_TextLayoutToPostscript: ensure buffer doesn't overflow} -setup {
    destroy .t.c
    canvas .t.c -closeenough 0
    .t.c create text 0 0 -tags text -anchor nw -just left -font "Courier -12"
    pack .t.c
    update
} -body {
    # If there were a whole bunch of returns or tabs in a row, then the
    # temporary buffer could overflow and write on the stack.
    csetup "qwertyuiopasdfghjklzxcvbnm1234qwertyuiopasdfghjklzxcvbnm\n"
    .t.c itemconfig text -width 800
    .t.c insert text end "qwertyuiopasdfghjklzxcvbnm1234qwertyuiopasdfghjklzxcvbnm\n"
    .t.c insert text end "\n\n\n\n\n\n\n\n\n\n\n\n\n\n\n\n\n\n\n\n\n\n\n\n\n\n\n\n\n\n"
    .t.c insert text end "end"
    set x [.t.c postscript]
    set i [string first "(qwerty" $x]
    string range $x $i [expr {$i + 278}]
} -cleanup {
    destroy .t.c
} -result {(qwertyuiopasdfghjklzxcvbnm1234qwertyuiopasdfghjklzxcvbnm)]
[(qwertyuiopasdfghjklzxcvbnm1234qwertyuiopasdfghjklzxcvbnm)]
[()]
[()]
[()]
[()]
[()]
[()]
[()]
[()]
[()]
[()]
[()]
[()]
[()]
[()]
[()]
[()]
[()]
[()]
[()]
[()]
[()]
[()]
[()]
[()]
[()]
[()]
[()]
[()]
[()]
[()]
[(end)]
}


test font-33.1 {Tk_TextWidth procedure} -body {
} -result {}


test font-34.1 {ConfigAttributesObj procedure: arguments} -setup {
    catch {font delete xyz}
} -body {
    # (Tcl_GetIndexFromObj() != TCL_OK)
    font create xyz -xyz
} -returnCodes {
    error
} -result {bad option "-xyz": must be -family, -size, -weight, -slant, -underline, or -overstrike}
test font-34.2 {ConfigAttributesObj procedure: arguments} -setup {
    catch {font delete xyz}
} -body {
    # (objc & 1)
    font create xyz -family
} -returnCodes error -result {value for "-family" option missing}

test font-34.3 {ConfigAttributesObj procedure: family} -setup {
    catch {font delete xyz}
    set x {}
} -body {
    font create xyz -family xyz
    lappend x [font config xyz -family]
    font config xyz -family times
    lappend x [font config xyz -family]
} -cleanup {
	font delete xyz
} -result {xyz times}
test font-34.4 {ConfigAttributesObj procedure: size} -setup {
    catch {font delete xyz}
    set x {}
} -body {
    font create xyz -size 20
    lappend x [font config xyz -size]
    font config xyz -size 40
    lappend x [font config xyz -size]
} -cleanup {
    font delete xyz
} -result {20 40}
test font-34.5 {ConfigAttributesObj procedure: weight} -setup {
    catch {font delete xyz}
    set x {}
} -body {
    font create xyz -weight normal
    lappend x [font config xyz -weight]
    font config xyz -weight bold
    lappend x [font config xyz -weight]
} -cleanup {
    font delete xyz
} -result {normal bold}
test font-34.6 {ConfigAttributesObj procedure: slant} -setup {
    catch {font delete xyz}
    set x {}
} -body {
    font create xyz -slant roman
    lappend x [font config xyz -slant]
    font config xyz -slant italic
    lappend x [font config xyz -slant]
} -cleanup {
    font delete xyz
} -result {roman italic}
test font-34.7 {ConfigAttributesObj procedure: underline} -setup {
    catch {font delete xyz}
    set x {}
} -body {
    font create xyz -underline 0
    lappend x [font config xyz -underline]
    font config xyz -underline 1
    lappend x [font config xyz -underline]
} -cleanup {
    font delete xyz
} -result {0 1}
test font-34.8 {ConfigAttributesObj procedure: overstrike} -setup {
    catch {font delete xyz}
    set x {}
} -body {
    font create xyz -overstrike 0
    lappend x [font config xyz -overstrike]
    font config xyz -overstrike 1
    lappend x [font config xyz -overstrike]
} -cleanup {
    font delete xyz
} -result {0 1}

test font-34.9 {ConfigAttributesObj procedure: size} -body {
    font create xyz -size xyz
} -returnCodes error -result {expected integer but got "xyz"}
test font-34.10 {ConfigAttributesObj procedure: weight} -body {
    font create xyz -weight xyz
} -returnCodes error -result {bad -weight value "xyz": must be normal, or bold}
test font-34.11 {ConfigAttributesObj procedure: slant} -body {
    font create xyz -slant xyz
} -returnCodes error -result {bad -slant value "xyz": must be roman, or italic}
test font-34.12 {ConfigAttributesObj procedure: underline} -body {
    font create xyz -underline xyz
} -returnCodes error -result {expected boolean value but got "xyz"}
test font-34.13 {ConfigAttributesObj procedure: overstrike} -body {
    font create xyz -overstrike xyz
} -returnCodes error -result {expected boolean value but got "xyz"}


test font-35.1 {GetAttributeInfoObj procedure: one attribute} -setup {
    catch {font delete xyz}
} -body {
    # (objPtr != NULL)
    font create xyz -family xyz
    font config xyz -family
} -cleanup {
    font delete xyz
} -result {xyz}


test font-36.1 {GetAttributeInfoObj procedure: unknown attribute} -setup {
    catch {font delete xyz}
} -body {
    # (Tcl_GetIndexFromObj() != TCL_OK)
    font create xyz
    font config xyz -xyz
} -cleanup {
    font delete xyz
} -returnCodes {
    error
} -result {bad option "-xyz": must be -family, -size, -weight, -slant, -underline, or -overstrike}


test font-37.1 {GetAttributeInfoObj procedure: all attributes} -setup {
    catch {font delete xyz}
} -body {
    # not (objPtr != NULL)
    font create xyz -family xyz
    font config xyz
} -cleanup {
    font delete xyz
} -result {-family xyz -size 0 -weight normal -slant roman -underline 0 -overstrike 0}
test font-37.2 {GetAttributeInfo procedure: family} -setup {
    catch {font delete xyz}
} -body {
    font create xyz -family xyz
    font config xyz -family
} -cleanup {
    font delete xyz
} -result {xyz}
test font-37.3 {GetAttributeInfo procedure: size} -setup {
    catch {font delete xyz}
    set x {}
} -body {
    font create xyz -size 20
    font config xyz -size
} -cleanup {
    font delete xyz
} -result 20
test font-37.4 {GetAttributeInfo procedure: weight} -setup {
    catch {font delete xyz}
    set x {}
} -body {
    font create xyz -weight normal
    font config xyz -weight
} -cleanup {
    font delete xyz
} -result {normal}
test font-37.5 {GetAttributeInfo procedure: slant} -setup {
    catch {font delete xyz}
    set x {}
} -body {
    font create xyz -slant italic
    font config xyz -slant
} -cleanup {
    font delete xyz
} -result {italic}
test font-37.6 {GetAttributeInfo procedure: underline} -setup {
    catch {font delete xyz}
    set x {}
} -body {
    font create xyz -underline yes
    font config xyz -underline
} -cleanup {
    font delete xyz
} -result 1
test font-37.7 {GetAttributeInfo procedure: overstrike} -setup {
    catch {font delete xyz}
    set x {}
} -body {
    font create xyz -overstrike no
    font config xyz -overstrike
} -cleanup {
    font delete xyz
} -result 0


# In tests below, one field is set to "xyz" so that font name doesn't
# look like a native X font, so that ParseFontNameObj or TkParseXLFD will
# be called.

test font-38.1 {ParseFontNameObj procedure: begins with -} -body {
    lindex [font actual -xyz-times-*-*-*-*-*-*-*-*-*-*-*-*] 1
} -result [font actual {times 0} -family]
test font-38.2 {ParseFontNameObj procedure: begins with -*} -body {
    lindex [font actual -*-times-xyz-*-*-*-*-*-*-*-*-*-*-*] 1
} -result [font actual {times 0} -family]
test font-38.3 {ParseFontNameObj procedure: begins with -, doesn't look like list} -body {
    lindex [font actual -xyz-times-*-*-*-*-*-*-*-*-*-*-*-*] 1
} -result [font actual {times 0} -family]
test font-38.4 {ParseFontNameObj procedure: begins with -, looks like list} -body {
    lindex [font actual {-family times}] 1
} -result [font actual {times 0} -family]
test font-38.5 {ParseFontNameObj procedure: begins with *} -body {
    lindex [font actual *-times-xyz-*-*-*-*-*-*-*-*-*-*-*] 1
} -result [font actual {times 0} -family]
test font-38.6 {ParseFontNameObj procedure: begins with *} -body {
    font actual *-times-xyz -family
} -result [font actual {times 0} -family]
test font-38.7 {ParseFontNameObj procedure: arguments} -body {
    font actual "\{xyz"
} -returnCodes error -result "font \"{xyz\" doesn't exist"
test font-38.8 {ParseFontNameObj procedure: arguments} -body {
    font actual ""
} -returnCodes error -result {font "" doesn't exist}
test font-38.9 {ParseFontNameObj procedure: arguments} -body {
    font actual {times 20 xyz xyz}
} -returnCodes error -result {unknown font style "xyz"}
test font-38.10 {ParseFontNameObj procedure: arguments} -body {
    font actual {times xyz xyz}
} -returnCodes error -result {expected integer but got "xyz"}
test font-38.11 {ParseFontNameObj procedure: stylelist loop} -constraints {
    unixOrWin haveBoldItalicUnderlineOverstrikeFont
} -body {
    lrange [font actual {times 12 bold italic overstrike underline}] 4 end
} -result {-weight bold -slant italic -underline 1 -overstrike 1}
test font-38.12 {ParseFontNameObj procedure: stylelist error} -body {
    font actual {times 12 bold xyz}
} -returnCodes error -result {unknown font style "xyz"}
test font-38.13 "ParseFontNameObj: options with hyphenated family: bug #2791352" -body {
    font actual {-family sans-serif -size 12 -weight bold -slant roman -underline 0 -overstrike 0}
} -returnCodes ok -result [font actual {sans-serif 12 bold}]
test font-38.14 "ParseFontNameObj: bug #2791352" -body {
    font actual {-invalidfont 8 bold}
} -returnCodes error -match glob -result {bad option "-invalidfont": *}


test font-39.1 {NewChunk procedure: test realloc} -setup {
    destroy .t.f
    pack [label .t.f]
    update
} -body {
    .t.f config -text "xxx\nxxx\txxx\nxxx\t\t\t"
} -cleanup {
	destroy .t.f
} -result {}


test font-40.1 {TkFontParseXLFD procedure: initial dash} -body {
    font actual -xyz-times-*-*-*-*-*-*-*-*-*-*-*-* -family
} -result [font actual {times 0} -family]
test font-40.2 {TkFontParseXLFD procedure: no initial dash} -body {
    font actual *-times-*-*-*-*-*-*-*-*-*-*-*-xyz -family
} -result [font actual {times 0} -family]
test font-40.3 {TkFontParseXLFD procedure: not enough fields} -body {
    font actual -xyz-times-*-*-* -family
} -result [font actual {times 0} -family]
test font-40.4 {TkFontParseXLFD procedure: all fields unspecified} -body {
    lindex [font actual -xyz-*-*-*-*-*-*-*-*-*-*-*-*-*] 0
} -result {-family}
test font-40.5 {TkFontParseXLFD procedure: all fields specified} -body {
    lindex [font actual \
        -foundry-times-weight-slant-setwidth-addstyle-10-10-10-10-spacing-avgwidth-registry-encoding] 1
} -result [font actual {times 0} -family]


test font-41.1 {TkParseXLFD procedure: arguments} -body {
    # XLFD with bad pointsize: fallback to some system font.
    font actual -*-*-*-*-*-*-xyz-*-*-*-*-*-*-*
    set x {}
} -result {}


test font-42.1 {TkFontParseXLFD procedure: arguments} -body {
    # XLFD with bad pixelsize: fallback to some system font.
    font actual -*-*-*-*-*-*-*-xyz-*-*-*-*-*-*
    set x {}
} -result {}
test font-42.2 {TkFontParseXLFD procedure: pixelsize specified} -body {
    font metrics -xyz-times-*-*-*-*-12-*-*-*-*-*-*-* -linespace
    set x {}
} -result {}
test font-42.3 {TkFontParseXLFD procedure: weird pixelsize specified} -body {
    font metrics {-xyz-times-*-*-*-*-[ 12.0 0 12.0 0]-*-*-*-*-*-*-*} -linespace
    set x {}
} -result {}
test font-42.4 {TkFontParseXLFD procedure: pointsize specified} -body {
    font metrics -xyz-times-*-*-*-*-*-120-*-*-*-*-*-* -linespace
    set x {}
} -result {}
test font-42.5 {TkFontParseXLFD procedure: weird pointsize specified} -body {
    font metrics {-xyz-times-*-*-*-*-*-[ 12.0 0 12.0 0]-*-*-*-*-*-*} -linespace
    set x {}
} -result {}


test font-43.1 {FieldSpecified procedure: specified vs. non-specified} -body {
    font actual -xyz--*-*-*-*-*-*-*-*-*-*-*-*
    font actual -xyz-*-*-*-*-*-*-*-*-*-*-*-*-*
    font actual -xyz-?-*-*-*-*-*-*-*-*-*-*-*-*
    lindex [font actual -xyz-times-*-*-*-*-*-*-*-*-*-*-*-*] 1
} -result [font actual {times 0} -family]


<<<<<<< HEAD
test font-44.1 {TkFontGetPixels: size < 0} -constraints withoutXft -setup {
=======
test font-44.1 {TkFontGetPixels: size < 0} -setup {
>>>>>>> e35d7300
    set oldscale [tk scaling]
} -body {
    tk scaling 0.5
    font actual {times -12} -size
} -cleanup {
    tk scaling $oldscale
} -result 24
test font-44.2 {TkFontGetPoints: size >= 0} -setup {
    set oldscale [tk scaling]
} -body {
    set oldSize [font actual {times 12} -size]
    tk scaling 0.5
    expr {[font actual {times 12} -size] == $oldSize}
} -cleanup {
    tk scaling $oldscale
} -result 1


test font-45.1 {TkFontGetAliasList: no match} -body {
    font actual {snarky 10} -family
} -result [font actual {-size 10} -family]
test font-45.2 {TkFontGetAliasList: match} -constraints win -body {
    font actual {times 10} -family
} -result {Times New Roman}
test font-45.3 {TkFontGetAliasList: match} -constraints haveTimesFamilyFont -body {
    if {[font actual {{times new roman} 10} -family] eq "Times New Roman"} {
        # avoid test failure on systems that have a real "times new roman" font
        set res 1
    } else {
        set res [expr {[font actual {{times new roman} 10} -family] eq \
                       [font actual {times 10} -family]} ]
    }
} -result 1


test font-46.1 {font actual, with character, no option, no --} -body {
    font actual {times 10} a
} -match glob -result [list -family [font actual {times 10} -family] -size *\
		 -slant roman -underline 0 -overstrike 0]

test font-46.2 {font actual, with character introduced by --} -body {
    font actual {times 10} -- -
} -match glob -result [list -family [font actual {times 10} -family] -size *\
		 -slant roman -underline 0 -overstrike 0]

test font-46.3 {font actual, with character and option} -body {
    font actual {times 10} -family a
} -result [font actual {times 10} -family]

test font-46.4 {font actual, with character, option and --} -body {
    font actual {times 10} -family -- -
} -result [font actual {times 10} -family]

test font-46.5 {font actual, too many chars} -body {
    font actual {times 10} 123456789012345678901234567890123456789012345678901
} -returnCodes error -result {expected a single character but got "1234567890123456789012345678901234567..."}

test font-47.1 {Bug f214b8ad5b} -body {
    interp create one
    interp create two
    load {} Tk one
    load {} Tk two
    one eval menu .menubar
    two eval menu .menubar
    interp delete one
    interp delete two
} -result {}

test font-47.2 {Bug 3049518 - Canvas} -body {
    if {"MyFont" ni [font names]} {
	font create MyFont -family "Liberation Sans" -size 13
    }
    set text Hello!
    destroy .t.c
    set c [canvas .t.c]
    set textid [$c create text 20 20 -font MyFont -text $text -anchor nw]
    set twidth [font measure MyFont $text]
    set theight [font metrics MyFont -linespace]
    set circid [$c create polygon \
		    15                    15 \
		    [expr {15 + $twidth}] 15 \
		    [expr {15 + $twidth}] [expr {15 + $theight}] \
		    15                    [expr {15 + $theight}] \
		    -width 1 -joinstyle round -smooth true -fill {} -outline blue]
    pack $c -fill both -expand 1 -side top
    update

    # Lamda test functions
    set circle_text {{w user_data text circ} {
	if {[winfo class $w] ne "Canvas"} {
	    puts "Wrong widget type: $w"
	    return
	}
	if {$user_data ne "FontChanged"} {
	    return
	}
	lappend ::results called-$w
	lassign [$w bbox $text] x0 y0 x1 y1
	set offset 5
	set coord [lmap expr {
			      $x0-$offset $y0-$offset $x1+$offset $y0-$offset
			      $x1+$offset $y1+$offset $x0-$offset $y1+$offset
			  } {expr $expr}]
	if {[catch {$w coord $circ $coord} err]} {
	    puts Error:$err
	}
    }}
    set enclosed {{can id} {$can find enclosed {*}[$can bbox $id]}}

    set results {}
    apply $circle_text $c FontChanged $textid $circid
    update
    bind $c <<TkWorldChanged>> [list apply $circle_text %W %d $textid $circid]

    # Begin test:
    set results {}
    lappend results [apply $enclosed $c $circid]
    font configure MyFont -size 26
    update  ; # services the "TheWorldHasChanged" event, queues "TkWorldChanged" events
    update  ; # services the queued "TkWorldChanged" events
    lappend results [apply $enclosed $c $circid]
    font configure MyFont -size 9
    update idletasks
    update
    lappend results [apply $enclosed $c $circid]
    font configure MyFont -size 12
    update idletasks
    update
    lappend results [apply $enclosed $c $circid]
} -cleanup {
    destroy $c
    unset -nocomplain ::results
} -result {{1 2} called-.t.c {1 2} called-.t.c {1 2} called-.t.c {1 2}}

test font-47.3 {Bug 3049518 - Label} -body {
    if {"MyFont" ni [font names]} {
	font create MyFont -family "Liberation Sans" -size 13
    }
    set text "Label Test"
    destroy .t.l

    set make-img {{size} {
	set img [image create photo -width $size -height $size]
	$img blank
	set max [expr {$size - 1}]
	for {set x 0} {$x < $size} {incr x} {
	    $img put red -to $x $x
	    $img put black -to 0 $x
	    $img put black -to $x 0
	    $img put black -to $max $x
	    $img put black -to $x $max
	}
	return $img
    }}

    set testWorldChanged {{w user_data} {
	global make-img
	if {$user_data ne "FontChanged"} {
	    return
	}
	if {![winfo exists $w] || [winfo class $w] ne "Label"} {
	    return
	}
	if {[$w cget -image] ne ""} {
	    image delete [$w cget -image]
	}
	set size [font metrics [$w cget -font] -linespace]
	set img [apply ${make-img} $size]
	$w configure -image $img
    }}

    set check {{w} {
	global results
	set f [$w cget -font]
	set i [$w cget -image]
	set fs [font metrics $f -linespace]
	set ish [image height $i]
	set isw [image width $i]
	lappend results [list [expr {$fs == $ish ? 1 : [list $fs $ish]}] [expr {$fs == $isw ? 1 : [list $fs $isw]}]]
    }}

    set size [font metrics MyFont -linespace]
    set img [apply ${make-img} $size]
    set l [label .t.l -compound left -image $img -text $text -font MyFont]
    pack $l -side top -fill both -expand 1
    update
    bind $l <<TkWorldChanged>> [list apply $testWorldChanged %W %d]
    set ::results {}

    apply $check $l
    font configure MyFont -size 26
    update  ; # services the "TheWorldHasChanged" event, queues "TkWorldChanged" events
    update  ; # services the queued "TkWorldChanged" events
    apply $check $l
    font configure MyFont -size 9
    update idletasks
    update
    apply $check $l
    font configure MyFont -size 13
    update idletasks
    update
    apply $check $l
    set results
} -cleanup {
    destroy $l
    unset -nocomplain ::results
} -result {{1 1} {1 1} {1 1} {1 1}}

# cleanup
cleanupTests
return



<|MERGE_RESOLUTION|>--- conflicted
+++ resolved
@@ -2341,11 +2341,7 @@
 } -result [font actual {times 0} -family]
 
 
-<<<<<<< HEAD
-test font-44.1 {TkFontGetPixels: size < 0} -constraints withoutXft -setup {
-=======
 test font-44.1 {TkFontGetPixels: size < 0} -setup {
->>>>>>> e35d7300
     set oldscale [tk scaling]
 } -body {
     tk scaling 0.5
