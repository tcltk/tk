# This file is a Tcl script to test out Tk's "tk_messageBox" command.
# It is organized in the standard fashion for Tcl tests.
#
# Copyright (c) 1996 Sun Microsystems, Inc.
# Copyright (c) 1998-1999 by Scriptics Corporation.
# All rights reserved.
<<<<<<< HEAD
#
# RCS: @(#) $Id: msgbox.test,v 1.9 2004/05/24 21:23:23 dkf Exp $
#
=======
>>>>>>> 2930fe96

package require tcltest 2.1
eval tcltest::configure $argv
tcltest::loadTestedCommands

test msgbox-1.1 {tk_messageBox command} {
    list [catch {tk_messageBox -foo} msg] $msg
} {1 {bad option "-foo": must be -default, -detail, -icon, -message, -parent, -title, or -type}}
test msgbox-1.2 {tk_messageBox command} {
    list [catch {tk_messageBox -foo bar} msg] $msg
} {1 {bad option "-foo": must be -default, -detail, -icon, -message, -parent, -title, or -type}}

catch {tk_messageBox -foo bar} msg
regsub -all ,      $msg "" options
regsub \"-foo\" $options "" options

foreach option $options {
    if {[string index $option 0] eq "-"} {
	test msgbox-1.3$option {tk_messageBox command} -body {
	    tk_messageBox $option
	} -returnCodes error -result "value for \"$option\" missing"
    }
}

test msgbox-1.4 {tk_messageBox command} {
    list [catch {tk_messageBox -default} msg] $msg
} {1 {value for "-default" missing}}

test msgbox-1.5 {tk_messageBox command} {
    list [catch {tk_messageBox -type foo} msg] $msg
} {1 {bad -type value "foo": must be abortretryignore, ok, okcancel, retrycancel, yesno, or yesnocancel}}

proc createPlatformMsg {val} {
    global tcl_platform
    if {$tcl_platform(platform) == "unix"} {
	return "invalid default button \"$val\""
    }
    return "bad -default value \"$val\": must be abort, retry, ignore, ok, cancel, no, or yes"
}

test msgbox-1.6 {tk_messageBox command} {
    list [catch {tk_messageBox -default 1.1} msg] $msg
} [list 1 [createPlatformMsg "1.1"]]

test msgbox-1.7 {tk_messageBox command} {
    list [catch {tk_messageBox -default foo} msg] $msg
} [list 1 [createPlatformMsg "foo"]]

test msgbox-1.8 {tk_messageBox command} {
    list [catch {tk_messageBox -type yesno -default 3} msg] $msg
} [list 1 [createPlatformMsg "3"]]

test msgbox-1.9 {tk_messageBox command} {
    list [catch {tk_messageBox -icon foo} msg] $msg
} {1 {bad -icon value "foo": must be error, info, question, or warning}}

test msgbox-1.10 {tk_messageBox command} {
    list [catch {tk_messageBox -parent foo.bar} msg] $msg
} {1 {bad window path name "foo.bar"}}

set isNative [expr {[info commands tk::MessageBox] == ""}]

proc ChooseMsg {parent btn} {
    global isNative
    if {!$isNative} {
	after 100 SendEventToMsg $parent $btn mouse
    }
}

proc ChooseMsgByKey {parent btn} {
    global isNative
    if {!$isNative} {
	after 100 SendEventToMsg $parent $btn key
    }
}

proc PressButton {btn} {
    event generate $btn <Enter>
    event generate $btn <ButtonPress-1> -x 5 -y 5
    event generate $btn <ButtonRelease-1> -x 5 -y 5
}

proc SendEventToMsg {parent btn type} {
    if {$parent != "."} {
	set w $parent.__tk__messagebox
    } else {
	set w .__tk__messagebox
    }
    if ![winfo ismapped $w.$btn] {
	update
    }
    if {$type == "mouse"} {
	PressButton $w.$btn
    } else {
	event generate $w <Enter>
	focus $w
	event generate $w.$btn <Enter>
	event generate $w <KeyPress> -keysym Return
    }
}

set parent .

set specs {
    {"abortretryignore"  MB_ABORTRETRYIGNORE  3  {"abort"  "retry"  "ignore"}} 
    {"ok"  		 MB_OK  	      1  {"ok"                      }} 
    {"okcancel" 	 MB_OKCANCEL 	      2  {"ok"     "cancel"         }} 
    {"retrycancel" 	 MB_RETRYCANCEL       2  {"retry"  "cancel"         }} 
    {"yesno" 		 MB_YESNO 	      2  {"yes"    "no"             }} 
    {"yesnocancel" 	 MB_YESNOCANCEL       3  {"yes"    "no"     "cancel"}}
}

#
# Try out all combinations of (type) x (default button) and
# (type) x (icon).
#
set count 1
foreach spec $specs {
    set type [lindex $spec 0]
    set buttons [lindex $spec 3]

    set button [lindex $buttons 0]
    test msgbox-2.$count {tk_messageBox command} nonUnixUserInteraction {
	ChooseMsg $parent $button
	tk_messageBox -title Hi -message "Please press $button" \
		-type $type
    } $button
    incr count

    foreach icon {warning error info question} {
	test msgbox-2.$count {tk_messageBox command -icon option} \
		nonUnixUserInteraction {
	    ChooseMsg $parent $button
	    tk_messageBox -title Hi -message "Please press $button" \
		    -type $type -icon $icon
	} $button
        incr count
    }

    foreach button $buttons {
	test msgbox-2.$count {tk_messageBox command} nonUnixUserInteraction {
	    ChooseMsg $parent $button
	    tk_messageBox -title Hi -message "Please press $button" \
		    -type $type -default $button
	} "$button"
        incr count
    }
}

# These tests will hang your test suite if they fail.
test msgbox-3.1 {tk_messageBox handles withdrawn parent} nonUnixUserInteraction {
    wm withdraw .
    ChooseMsg . "ok"
    tk_messageBox -title Hi -message "Please press ok" \
	    -type ok -default ok
} "ok"
wm deiconify .

test msgbox-3.2 {tk_messageBox handles iconified parent} nonUnixUserInteraction {
    wm iconify .
    ChooseMsg . "ok"
    tk_messageBox -title Hi -message "Please press ok" \
	    -type ok -default ok
} "ok"
wm deiconify .

# cleanup
cleanupTests
return<|MERGE_RESOLUTION|>--- conflicted
+++ resolved
@@ -4,12 +4,6 @@
 # Copyright (c) 1996 Sun Microsystems, Inc.
 # Copyright (c) 1998-1999 by Scriptics Corporation.
 # All rights reserved.
-<<<<<<< HEAD
-#
-# RCS: @(#) $Id: msgbox.test,v 1.9 2004/05/24 21:23:23 dkf Exp $
-#
-=======
->>>>>>> 2930fe96
 
 package require tcltest 2.1
 eval tcltest::configure $argv
