# This file is a Tcl script to test the "tk" command, except those for
# "tk busy", which are in the test file busy.test.
#
# Copyright © 1997 Sun Microsystems, Inc.
# Copyright © 1998-1999 Scriptics Corporation.
# Copyright © 2002 ActiveState Corporation.

#
# TESTFILE INITIALIZATION
#

package require tcltest 2.2; # needed for "-singleproc 0"

# Load the main script "main.tcl", which takes care of:
# - setup for the application and the root window
# - loading and configuration of the tcltest test harness
# - loading of the testutils mechanism together with its utility procs
# - loading of Tk specific test constraints (additionally to constraints
#   provided by the package tcltest)
tcltest::loadTestedCommands

#
# LOCAL TEST CONSTRAINTS
#

testConstraint testprintf [llength [info command testprintf]]

#
# TESTS
#

test tk-1.1 {tk command: general} -body {
    tk
} -returnCodes error -result {wrong # args: should be "tk subcommand ?arg ...?"}
test tk-1.2 {tk command: general} -body {
    tk xyz
<<<<<<< HEAD
} -returnCodes error -result {unknown or ambiguous subcommand "xyz": must be accessible, appname, busy, caret, fontchooser, inactive, print, scaling, sysnotify, systray, useinputmethods, or windowingsystem}
=======
} -returnCodes error -result {unknown or ambiguous subcommand "xyz": must be appname, attribtable, busy, caret, fontchooser, inactive, print, scaling, sysnotify, systray, useinputmethods, or windowingsystem}
>>>>>>> b6ebd753

#
# COMMON TEST SETUP
#

# Value stored to restore default settings after 2.* tests
set appname [tk appname]

test tk-2.1 {tk command: appname} -body {
    tk appname xyz abc
} -returnCodes error -result {wrong # args: should be "tk appname ?newName?"}
test tk-2.2 {tk command: appname} -body {
    tk appname foobazgarply
} -result {foobazgarply}
test tk-2.3 {tk command: appname} -constraints unix -body {
    tk appname bazfoogarply
    expr {[lsearch -exact [winfo interps] [tk appname]] >= 0}
} -result 1
test tk-2.4 {tk command: appname} -body {
    tk appname [tk appname]
} -result [tk appname]

#
# COMMON TEST CLEANUP
#
tk appname $appname

#
# COMMON TEST SETUP
#

# Value stored to restore default settings after 3.* tests
set scaling [tk scaling]

test tk-3.1 {tk command: scaling} -body {
    tk scaling -displayof
} -returnCodes error -result {value for "-displayof" missing}
test tk-3.2 {tk command: scaling: get current} -body {
    tk scaling 1
    format %.2g [tk scaling]
}  -result 1
test tk-3.3 {tk command: scaling: get current} -body {
    tk scaling -displayof . 1.25
    format %.3g [tk scaling]
}  -result 1.25
test tk-3.4 {tk command: scaling: set new} -body {
    tk scaling xyz
} -returnCodes error -result {expected floating-point number but got "xyz"}
test tk-3.5 {tk command: scaling: set new} -body {
    tk scaling -displayof . xyz
} -returnCodes error -result {expected floating-point number but got "xyz"}
test tk-3.6 {tk command: scaling: set new} -body {
    tk scaling 1
    format %.2g [tk scaling]
} -result 1
test tk-3.7 {tk command: scaling: set new} -body {
    tk scaling -displayof . 1.25
    format %.3g [tk scaling]
} -result 1.25
test tk-3.8 {tk command: scaling: negative} -body {
    tk scaling -1
    expr {[tk scaling] > 0}
} -result 1
test tk-3.9 {tk command: scaling: too big} -body {
    tk scaling 1000000
    expr {[tk scaling] < 10000}
} -result 1
test tk-3.10 {tk command: scaling: widthmm} -body {
    tk scaling 1.25
    expr {int((25.4*[winfo screenwidth .])/(72*1.25) + 0.5) \
	- [winfo screenmmwidth .]}
} -result 0
test tk-3.11 {tk command: scaling: heightmm} -body {
    tk scaling 1.25
    expr {int((25.4*[winfo screenheight .])/(72*1.25) + 0.5) \
	- [winfo screenmmheight .]}
} -result 0

#
# COMMON TEST CLEANUP
#
tk scaling $scaling

#
# COMMON TEST SETUP
#

# Value stored to restore default settings after 4.* tests
set useim [tk useinputmethods]

test tk-4.1 {tk command: useinputmethods} -body {
    tk useinputmethods -displayof
} -returnCodes error -result {value for "-displayof" missing}
test tk-4.2 {tk command: useinputmethods: get current} -body {
    tk useinputmethods no
} -cleanup {
    tk useinputmethods $useim
} -result 0
test tk-4.3 {tk command: useinputmethods: get current} -body {
    tk useinputmethods no
    tk useinputmethods -displayof .
} -cleanup {
    tk useinputmethods $useim
} -result 0
test tk-4.4 {tk command: useinputmethods: set new} -body {
    tk useinputmethods xyz
} -returnCodes error -result {expected boolean value but got "xyz"}
test tk-4.5 {tk command: useinputmethods: set new} -body {
    tk useinputmethods -displayof . xyz
} -returnCodes error -result {expected boolean value but got "xyz"}
test tk-4.6 {tk command: useinputmethods: set new} -body {
    # This isn't really a test, but more of a check... The answer is what was
    # given, because we may be on a Unix system that doesn't have the XIM
    # stuff
    if {[tk useinputmethods 1] == 0} {
	puts "this wish doesn't have XIM (X Input Methods) support"
    }
    return $useim
} -result $useim
test tk-4.7 {tk command: useinputmethods: set new} -constraints win -body {
    # Mac and Windows don't have X Input Methods, so this should always return
    # 0
    tk useinputmethods 1
} -cleanup {
    tk useinputmethods $useim
} -result 0

test tk-5.1 {tk caret} -body {
    tk caret
} -returnCodes error -result {wrong # args: should be "tk caret window ?-x x? ?-y y? ?-height height?"}
test tk-5.2 {tk caret} -body {
    tk caret bogus
} -returnCodes error -result {bad window path name "bogus"}
test tk-5.3 {tk caret} -body {
    tk caret . -foo
} -returnCodes error -result {bad caret option "-foo": must be -x, -y, or -height}
test tk-5.4 {tk caret} -body {
    tk caret . -x 0 -y
} -returnCodes error -result {wrong # args: should be "tk caret window ?-x x? ?-y y? ?-height height?"}
test tk-5.5 {tk caret} -body {
    tk caret . -x 10 -y 11 -h 12; tk caret .
} -result {-height 12 -x 10 -y 11}
test tk-5.6 {tk caret} -body {
    tk caret . -x 20 -y 25 -h 30; tk caret . -hei
} -result 30

# tk inactive
test tk-6.1 {tk inactive} -body {
    string is integer [tk inactive]
} -result 1
test tk-6.2 {tk inactive reset} -body {
    tk inactive reset
} -returnCodes ok -match glob -result *
test tk-6.3 {tk inactive wrong argument} -body {
    tk inactive foo
} -returnCodes 1 -result {bad option "foo": must be reset}
test tk-6.4 {tk inactive too many arguments} -body {
    tk inactive reset foo
} -returnCodes 1 -result {wrong # args: should be "tk inactive ?-displayof window? ?reset?"}
test tk-6.5 {tk inactive} -body {
    tk inactive reset
    update
    after 100
    set i [tk inactive]
    expr {$i < 0 || ( $i > 90 && $i < 300 )}
} -result 1

test tk-7.1 {tk inactive in a safe interpreter} -body {
# tk inactive in safe interpreters
    safe::interpCreate foo
    safe::loadTk foo
    foo eval {tk inactive}
} -cleanup {
    ::safe::interpDelete foo
} -result -1
test tk-7.2 {tk inactive reset in a safe interpreter} -body {
# tk inactive in safe interpreters
    safe::interpCreate foo
    safe::loadTk foo
    foo eval {tk inactive reset}
} -cleanup {
    ::safe::interpDelete foo
} -returnCodes 1 -result {resetting the user inactivity timer is not allowed in a safe interpreter}

test tk-8.1 {Test for ticket [1cc44617e2], see if TCL_LL_MODIFIER works as expected on all platforms} -constraints testprintf -body {
    testprintf -21474836480
} -result {-21474836480 18446744052234715136}

#
# TESTFILE CLEANUP
#

cleanupTests<|MERGE_RESOLUTION|>--- conflicted
+++ resolved
@@ -34,11 +34,7 @@
 } -returnCodes error -result {wrong # args: should be "tk subcommand ?arg ...?"}
 test tk-1.2 {tk command: general} -body {
     tk xyz
-<<<<<<< HEAD
-} -returnCodes error -result {unknown or ambiguous subcommand "xyz": must be accessible, appname, busy, caret, fontchooser, inactive, print, scaling, sysnotify, systray, useinputmethods, or windowingsystem}
-=======
 } -returnCodes error -result {unknown or ambiguous subcommand "xyz": must be appname, attribtable, busy, caret, fontchooser, inactive, print, scaling, sysnotify, systray, useinputmethods, or windowingsystem}
->>>>>>> b6ebd753
 
 #
 # COMMON TEST SETUP
