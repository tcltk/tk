--- conflicted
+++ resolved
@@ -36,11 +36,7 @@
 test tk-1.1 {tk command: general} -body {
     tk
 } -returnCodes error -result {wrong # args: should be "tk subcommand ?arg ...?"}
-<<<<<<< HEAD
-test tk-1.2 {tk command: general} -constraints failsOnXQuartz -body {
-=======
 test tk-1.2 {tk command: general} -constraints {aquaOrWin32 failsOnXQuartz} -body {
->>>>>>> 22730fb6
     tk xyz
 } -returnCodes error -result {unknown or ambiguous subcommand "xyz": must be accessible, appname, attribtable, busy, caret, fontchooser, inactive, print, scaling, sysnotify, systray, useinputmethods, or windowingsystem}
 
