--- conflicted
+++ resolved
@@ -255,13 +255,8 @@
     set y [then {
         Click cancel
     }]
-<<<<<<< HEAD
     # Note this also tests fix for
-    # http://core.tcl.tk/tk/tktview/4a0451f5291b3c9168cc560747dae9264e1d2ef6
-=======
-    # Note this also tests fix for 
     # https://core.tcl-lang.org/tk/tktview/4a0451f5291b3c9168cc560747dae9264e1d2ef6
->>>>>>> b91c0747
     # $x is expected to be empty
     append x $y
 } -result {0}
