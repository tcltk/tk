# -*- tcl -*-
# This file is a Tcl script to test the Windows specific behavior of
# the common dialog boxes.  It is organized in the standard
# fashion for Tcl tests.
#
# Copyright © 1997 Sun Microsystems, Inc.
# Copyright © 1998-1999 Scriptics Corporation.
# Copyright © 1998-1999 ActiveState Corporation.

package require tcltest 2.2
namespace import ::tcltest::*
tcltest::configure {*}$argv
tcltest::loadTestedCommands

# Import utility procs for specific functional areas
testutils import dialog
set applyFontCmd [list set testDialogFont]

if {[testConstraint testwinevent]} {
    catch {testwinevent debug 1}
}

# Locale identifier LANG_ENGLISH is 0x09
testConstraint english [expr {
    [llength [info commands testwinlocale]]
    && (([testwinlocale] & 0xff) == 9)
}]

set initialDir [tcltest::temporaryDirectory]

proc Click {button} {
    variable testDialog
    switch -exact -- $button {
	ok     { set button 1 }
	cancel { set button 2 }
    }
    testwinevent $testDialog $button WM_LBUTTONDOWN 1 0x000a000b
    testwinevent $testDialog $button WM_LBUTTONUP 0 0x000a000b
}

proc GetText {id} {
    variable testDialog
    switch -exact -- $id {
	ok     { set id 1 }
	cancel { set id 2 }
    }
    return [testwinevent $testDialog $id WM_GETTEXT]
}

proc SetText {id text} {
    variable testDialog
    return [testwinevent $testDialog $id WM_SETTEXT $text]
}

# ----------------------------------------------------------------------

test winDialog-1.1 {Tk_ChooseColorObjCmd} -constraints {
    testwinevent
} -body {
    testDialog launch {tk_chooseColor}
    testDialog onDisplay {
	Click cancel
    }
} -result 0
test winDialog-1.2 {Tk_ChooseColorObjCmd} -constraints {
    testwinevent
} -body {
    testDialog launch {set clr [tk_chooseColor -initialcolor "#ff9933"]}
    testDialog onDisplay {
	set x [Click cancel]
    }
    list $x $clr
} -result {0 {}}
test winDialog-1.3 {Tk_ChooseColorObjCmd} -constraints {
    testwinevent
} -body {
    testDialog launch {set clr [tk_chooseColor -initialcolor "#ff9933"]}
    testDialog onDisplay {
	set x [Click ok]
    }
    list $x $clr
} -result [list 0 "#ff9933"]
test winDialog-1.4 {Tk_ChooseColorObjCmd: -title} -constraints {
    testwinevent
} -setup {
    catch {unset a x}
} -body {
    set x {}
    testDialog launch {set clr [tk_chooseColor -initialcolor "#ff9933" -title "Hello"]}
    testDialog onDisplay {
	if {[catch {
	    array set a [testgetwindowinfo $testDialog]
	    if {[info exists a(text)]} {lappend x $a(text)}
	} err]} { lappend x $err }
	lappend x [Click ok]
    }
    lappend x $clr
} -result [list Hello 0 "#ff9933"]
test winDialog-1.5 {Tk_ChooseColorObjCmd: -title} -constraints {
    testwinevent
} -setup {
    catch {unset a x}
} -body {
    set x {}
    testDialog launch {
	set clr [tk_chooseColor -initialcolor "#ff9933" \
		     -title "Привет"]
    }
    testDialog onDisplay {
	if {[catch {
	    array set a [testgetwindowinfo $testDialog]
	    if {[info exists a(text)]} {lappend x $a(text)}
	} err]} { lappend x $err }
	lappend x [Click ok]
    }
    lappend x $clr
} -result [list "Привет" 0 "#ff9933"]
test winDialog-1.6 {Tk_ChooseColorObjCmd: -parent} -constraints {
    testwinevent
} -setup {
    catch {unset a x}
} -body {
    testDialog launch {set clr [tk_chooseColor -initialcolor "#ff9933" -parent .]}
    set x {}
    testDialog onDisplay {
	if {[catch {
	    array set a [testgetwindowinfo $testDialog]
	    if {[info exists a(parent)]} {
		append x [expr {$a(parent) == [wm frame .]}]
	    }
	} err]} {lappend x $err}
	Click ok
    }
    list $x $clr
} -result [list 1 "#ff9933"]
test winDialog-1.7 {Tk_ChooseColorObjCmd: -parent} -constraints {
    testwinevent
} -body {
    tk_chooseColor -initialcolor "#ff9933" -parent .xyzzy12
} -returnCodes error -match glob -result {bad window path name*}


test winDialog-2.1 {ColorDlgHookProc} -constraints {emptyTest nt} -body {}

test winDialog-3.1 {Tk_GetOpenFileObjCmd} -constraints {
    nt testwinevent english
} -body {
    testDialog launch {tk_getOpenFile}
    testDialog onDisplay {
	set x [GetText cancel]
	Click cancel
    }
    return $x
} -result {Cancel}


test winDialog-4.1 {Tk_GetSaveFileObjCmd} -constraints {
    nt testwinevent english
} -body {
    testDialog launch {tk_getSaveFile}
    testDialog onDisplay {
	set x [GetText cancel]
	Click cancel
    }
    return $x
} -result {Cancel}

test winDialog-5.1 {GetFileName: no arguments} -constraints {
    nt testwinevent
} -body {
    testDialog launch {tk_getOpenFile -title Open}
    testDialog onDisplay {
	Click cancel
    }
} -result 0
test winDialog-5.2 {GetFileName: one argument} -constraints {
    nt
} -body {
    tk_getOpenFile -foo
} -returnCodes error -result {bad option "-foo": must be -defaultextension, -filetypes, -initialdir, -initialfile, -multiple, -parent, -title, or -typevariable}
test winDialog-5.3 {GetFileName: many arguments} -constraints {
    nt testwinevent
} -body {
    testDialog launch {tk_getOpenFile -initialdir $initialDir -parent . -title test -initialfile foo}
    testDialog onDisplay {
	Click cancel
    }
} -result 0
test winDialog-5.4 {GetFileName: Tcl_GetIndexFromObj() != TCL_OK} -constraints {
    nt
} -body {
    tk_getOpenFile -foo bar -abc
} -returnCodes error -result {bad option "-foo": must be -defaultextension, -filetypes, -initialdir, -initialfile, -multiple, -parent, -title, or -typevariable}
test winDialog-5.5 {GetFileName: Tcl_GetIndexFromObj() == TCL_OK} -constraints {
    nt testwinevent
} -body {
    testDialog launch {set x [tk_getOpenFile -title bar]}
    set y [testDialog onDisplay {
	Click cancel
    }]
    # Note this also tests fix for
    # https://core.tcl-lang.org/tk/tktview/4a0451f5291b3c9168cc560747dae9264e1d2ef6
    # $x is expected to be empty
    append x $y
} -result 0
test winDialog-5.6 {GetFileName: valid option, but missing value} -constraints {
    nt
} -body {
    tk_getOpenFile -initialdir bar -title
} -returnCodes error -result {value for "-title" missing}

test winDialog-5.7 {GetFileName: extension begins with .} -constraints {
    nt testwinevent
} -body {
    testDialog launch {set x [tk_getSaveFile -defaultextension .foo -title Save]}
    set msg {}
    testDialog onDisplay {
	if {[catch {SetText 0x3e9 bar} msg]} {
	    Click cancel
	} else {
	    Click ok
	}
    }
    set x "[file tail $x]$msg"
} -cleanup {
    unset msg
} -result bar.foo

test winDialog-5.7.1 {GetFileName: extension {} } -constraints {
    nt testwinevent
} -body {
    testDialog launch {set x [tk_getSaveFile -defaultextension {} -title Save]}
    set msg {}
    testDialog onDisplay {
	if {[catch {SetText 0x3e9 bar} msg]} {
	    Click cancel
	} else {
	    Click ok
	}
    }
    set x "[file tail $x]$msg"
} -cleanup {
    unset msg
} -result bar

test winDialog-5.7.2 {GetFileName: extension {} Bug 47af31bd3ac6fbbb33cde1a5bab1e756ff2a6e00 } -constraints {
    nt testwinevent
} -body {
    testDialog launch {set x [tk_getSaveFile -filetypes {{All *}} -defaultextension {} -title Save]}
    set msg {}
    testDialog onDisplay {
	if {[catch {SetText 0x3e9 bar} msg]} {
	    Click cancel
	} else {
	    Click ok
	}
    }
    set x "[file tail $x]$msg"
} -cleanup {
    unset msg
} -result bar

test winDialog-5.7.3 {GetFileName: extension {} Bug 47af31bd3ac6fbbb33cde1a5bab1e756ff2a6e00 } -constraints {
    nt testwinevent
} -body {
    testDialog launch {set x [tk_getSaveFile -filetypes {{All *}} -defaultextension {} -title Save]}
    set msg {}
    testDialog onDisplay {
	if {[catch {SetText 0x3e9 bar.c} msg]} {
	    Click cancel
	} else {
	    Click ok
	}
    }
    set x "[file tail $x]$msg"
} -cleanup {
    unset msg
} -result bar.c

test winDialog-5.7.4 {GetFileName: extension {} } -constraints {
    nt testwinevent
} -body {
    # Although the docs do not explicitly mention, -filetypes seems to
    # override -defaultextension
    testDialog launch {set x [tk_getSaveFile -filetypes {{C .c} {Tcl .tcl}} -defaultextension {foo} -title Save]}
    set msg {}
    testDialog onDisplay {
	if {[catch {SetText 0x3e9 bar} msg]} {
	    Click cancel
	} else {
	    Click ok
	}
    }
    set x "[file tail $x]$msg"
} -cleanup {
    unset msg
} -result bar.c

test winDialog-5.7.5 {GetFileName: extension {} } -constraints {
    nt testwinevent
} -body {
    # Although the docs do not explicitly mention, -filetypes seems to
    # override -defaultextension
    testDialog launch {set x [tk_getSaveFile -filetypes {{C .c} {Tcl .tcl}} -defaultextension {} -title Save]}
    set msg {}
    testDialog onDisplay {
	if {[catch {SetText 0x3e9 bar} msg]} {
	    Click cancel
	} else {
	    Click ok
	}
    }
    set x "[file tail $x]$msg"
} -cleanup {
    unset msg
} -result bar.c


test winDialog-5.7.6 {GetFileName: All/extension } -constraints {
    nt testwinevent
} -body {
    # In 8.6.4 this combination resulted in bar.aaa.aaa which is bad
    testDialog launch {set x [tk_getSaveFile -filetypes {{All *}} -defaultextension {aaa} -title Save]}
    set msg {}
    testDialog onDisplay {
	if {[catch {SetText 0x3e9 bar} msg]} {
	    Click cancel
	} else {
	    Click ok
	}
    }
    set x "[file tail $x]$msg"
} -cleanup {
    unset msg
} -result bar.aaa

test winDialog-5.7.7 {tk_getOpenFile: -defaultextension} -constraints {
    nt testwinevent
} -body {
    unset -nocomplain x
    tcltest::makeFile "" "5 7 7.aaa" $initialDir
    testDialog launch {set x [tk_getOpenFile \
		      -defaultextension aaa \
		      -initialdir [file nativename $initialDir] \
		      -initialfile "5 7 7" -title Foo]}
    testDialog onDisplay {
	Click ok
    }
    return $x
} -result [file join $initialDir "5 7 7.aaa"]

test winDialog-5.7.8 {tk_getOpenFile: -defaultextension} -constraints {
    nt testwinevent
} -body {
    unset -nocomplain x
    tcltest::makeFile "" "5 7 8.aaa" $initialDir
    testDialog launch {set x [tk_getOpenFile \
		      -defaultextension aaa \
		      -initialdir [file nativename $initialDir] \
		      -initialfile "5 7 8.aaa" -title Foo]}
    testDialog onDisplay {
	Click ok
    }
    return $x
} -result [file join $initialDir "5 7 8.aaa"]

test winDialog-5.8 {GetFileName: extension doesn't begin with .} -constraints {
    nt testwinevent
} -body {
    testDialog launch {set x [tk_getSaveFile -defaultextension foo -title Save]}
    set msg {}
    testDialog onDisplay {
	if {[catch {SetText 0x3e9 bar} msg]} {
	    Click cancel
	} else {
	    Click ok
	}
    }
    set x "[file tail $x]$msg"
} -cleanup {
    unset msg
} -result bar.foo
test winDialog-5.9 {GetFileName: file types} -constraints {
    nt testwinevent knownBug
} -body {
    #
    # This test was used with MS Windows versions before Windows Vista.
    # Starting from that version, the test is not valid anymore because the
    # dialog's file types control has no control ID and we don't have a
    # mechanism to locate it.
    # The test remains at this place, with constraint knownBug, to serve as an
    # example/template in the event that the situation changes in the future
    # somehow.
    #
    testDialog launch {tk_getSaveFile -filetypes {{"foo files" .foo FOOF}} -title Foo}
    testDialog onDisplay {
	set x [GetText 0x470]
	Click cancel
    }
    return $x
} -result {foo files (*.foo)}
test winDialog-5.10 {GetFileName: file types: MakeFilter() fails} -constraints {
    nt
} -body {
#        if (MakeFilter(interp, string, &utfFilterString) != TCL_OK)

    tk_getSaveFile -filetypes {{"foo" .foo FOO}}
} -returnCodes error -result {bad Macintosh file type "FOO"}
test winDialog-5.11 {GetFileName: initial directory} -constraints {
    nt testwinevent
} -body {
#        case FILE_INITDIR:
    unset -nocomplain x
    testDialog launch {set x [tk_getSaveFile \
		      -initialdir $initialDir \
		      -initialfile "12x 455" -title Foo]}
    testDialog onDisplay {
	Click ok
    }
    return $x
} -result [file join $initialDir "12x 455"]

<<<<<<< HEAD
test winDialog-5.12 {GetFileName: initial directory: Tcl_TranslateFilename()} -constraints {
    nt tcl8
} -body {
    tk_getOpenFile -initialdir ~12x/455
} -returnCodes error -result {user "12x" doesn't exist}

test winDialog-5.12.1 {tk_getSaveFile: initial directory: ~} -constraints {
    nt testwinevent tcl8
} -body {
    unset -nocomplain x
    testDialog launch {set x [tk_getSaveFile \
		      -initialdir ~ \
		      -initialfile "5 12 1" -title Foo]}
    testDialog onDisplay {
	Click ok
    }
    return $x
} -result [file normalize [file join ~ "5 12 1"]]

test winDialog-5.12.2 {tk_getSaveFile: initial directory: ~user} -constraints {
    nt testwinevent tcl8
} -body {

    # Note: this test will fail on Tcl versions 8.6.4 and earlier due
    # to a bug in file normalize for names of the form ~xxx that
    # returns the wrong dir on Windows.  In particular (in Win8 at
    # least) it returned /users/Default instead of /users/USERNAME...

    unset -nocomplain x
    testDialog launch {set x [tk_getSaveFile \
		      -initialdir ~$::tcl_platform(user) \
		      -initialfile "5 12 2" -title Foo]}
    testDialog onDisplay {
	Click ok
    }
    return $x
} -result [file normalize [file join ~$::tcl_platform(user) "5 12 2"]]

test winDialog-5.12.3 {tk_getSaveFile: initial directory: .} -constraints {
    nt testwinevent
} -body {
    # Windows remembers dirs from previous selections so use
    # a subdir for this test, not $initialDir itself
    set newdir [tcltest::makeDirectory "5 12 3"]
    set cur [pwd]
    try {
	cd $newdir
	unset -nocomplain x
	testDialog launch {set x [tk_getSaveFile \
			  -initialdir . \
			  -initialfile "testfile" -title Foo]}
	testDialog onDisplay {
	    Click ok
	}
    } finally {
	cd $cur
    }
    string equal $x [file join $newdir testfile]
} -result 1

=======
>>>>>>> 1ff1854e
test winDialog-5.12.4 {tk_getSaveFile: initial directory: unicode} -constraints {
    nt testwinevent
} -body {
    set dir [tcltest::makeDirectory "ŧéŝŧ"]
    unset -nocomplain x
    testDialog launch {set x [tk_getSaveFile \
		      -initialdir $dir \
		      -initialfile "testfile" -title Foo]}
    testDialog onDisplay {
	Click ok
    }
    string equal $x [file join $dir testfile]
} -result 1

test winDialog-5.12.5 {tk_getSaveFile: initial directory: nativename} -constraints {
    nt testwinevent
} -body {
    unset -nocomplain x
    testDialog launch {set x [tk_getSaveFile \
		      -initialdir [file nativename $initialDir] \
		      -initialfile "5 12 5" -title Foo]}
    testDialog onDisplay {
	Click ok
    }
    return $x
} -result [file join $initialDir "5 12 5"]

test winDialog-5.12.6 {tk_getSaveFile: initial directory: relative} -constraints {
    nt testwinevent
} -body {
    # Windows remembers dirs from previous selections so use
    # a subdir for this test, not $initialDir itself
    set dir [tcltest::makeDirectory "5 12 6"]
    set cur [pwd]
    try {
	cd [file dirname $dir]
	unset -nocomplain x
	testDialog launch {set x [tk_getSaveFile \
			  -initialdir "5 12 6" \
			  -initialfile "testfile" -title Foo]}
	testDialog onDisplay {
	    Click ok
	}
    } finally {
	cd $cur
    }
    string equal $x [file join $dir testfile]
} -result 1

<<<<<<< HEAD
test winDialog-5.12.7 {tk_getOpenFile: initial directory: ~} -setup {
    # Ensure there's at least one file in the home directory in CI environments
    set makeEmpty [expr {![llength [glob -nocomplain -type f -directory ~ *]]}]
    if {$makeEmpty} {
	for {set i 1} {$i < 1000} {incr i} {
	    # Technically a race condition...
	    set actualFilename [format "~/tkWinDialog5_12_7_%03d" $i]
	    if {![file exists $actualFilename]} break
	}
	close [open $actualFilename w]
    }
} -constraints {
    nt testwinevent tcl8
} -body {
    set fn [file tail [lindex [glob -types f ~/*] 0]]
    unset -nocomplain x
    testDialog launch {set x [tk_getOpenFile \
		      -initialdir ~ \
		      -initialfile $fn -title Foo]}
    testDialog onDisplay {
	Click ok
    }
    string equal $x [file normalize [file join ~ $fn]]
} -cleanup {
    if {$makeEmpty} {
	file delete $actualFilename
    }
} -result 1

=======
>>>>>>> 1ff1854e
test winDialog-5.12.8 {tk_getOpenFile: initial directory: .} -constraints {
    nt testwinevent
} -body {
    # Windows remembers dirs from previous selections so use
    # a subdir for this test, not $initialDir itself
    set newdir [tcltest::makeDirectory "5 12 8"]
    set path [tcltest::makeFile "" "testfile" $newdir]
    set cur [pwd]
    try {
	cd $newdir
	unset -nocomplain x
	testDialog launch {set x [tk_getOpenFile \
			  -initialdir . \
			  -initialfile "testfile" -title Foo]}
	testDialog onDisplay {
	    Click ok
	}
    } finally {
	cd $cur
    }
    string equal $x $path
} -result 1

test winDialog-5.12.9 {tk_getOpenFile: initial directory: unicode} -constraints {
    nt testwinevent
} -body {
    set dir [tcltest::makeDirectory "ŧéŝŧ"]
    set path [tcltest::makeFile "" testfile $dir]
    unset -nocomplain x
    testDialog launch {set x [tk_getOpenFile \
		      -initialdir $dir \
		      -initialfile "testfile" -title Foo]}
    testDialog onDisplay {
	Click ok
    }
    string equal $x $path
} -result 1

test winDialog-5.12.10 {tk_getOpenFile: initial directory: nativename} -constraints {
    nt testwinevent
} -body {
    unset -nocomplain x
    tcltest::makeFile "" "5 12 10" $initialDir
    testDialog launch {set x [tk_getOpenFile \
		      -initialdir [file nativename $initialDir] \
		      -initialfile "5 12 10" -title Foo]}
    testDialog onDisplay {
	Click ok
    }
    return $x
} -result [file join $initialDir "5 12 10"]

test winDialog-5.12.11 {tk_getOpenFile: initial directory: relative} -constraints {
    nt testwinevent
} -body {
    # Windows remembers dirs from previous selections so use
    # a subdir for this test, not $initialDir itself
    set dir [tcltest::makeDirectory "5 12 11"]
    set path [tcltest::makeFile "" testfile $dir]
    set cur [pwd]
    try {
	cd [file dirname $dir]
	unset -nocomplain x
	testDialog launch {set x [tk_getOpenFile \
			  -initialdir [file tail $dir] \
			  -initialfile "testfile" -title Foo]}
	testDialog onDisplay {
	    Click ok
	}
    } finally {
	cd $cur
    }
    string equal $x $path
} -result 1

test winDialog-5.13 {GetFileName: initial file} -constraints {
    nt testwinevent
} -body {
#        case FILE_INITFILE:

    testDialog launch {set x [tk_getSaveFile -initialfile "12x 456" -title Foo]}
    testDialog onDisplay {
	Click ok
    }
    file tail $x
} -result "12x 456"
<<<<<<< HEAD
test winDialog-5.14 {GetFileName: initial file: Tcl_TranslateFileName()} -constraints {
    nt tcl8
} -body {
#        if (Tcl_TranslateFileName(interp, string, &ds) == NULL)
    tk_getOpenFile -initialfile ~12x/455
} -returnCodes error -result {user "12x" doesn't exist}

#
# test winDialog-5.15 targeted Windows OS versions older than Vista.
# As of TIP #592, those OS versions are not supported anymore and therefore
# the test was removed.
#

=======
>>>>>>> 1ff1854e
test winDialog-5.16 {GetFileName: parent} -constraints {
    nt
} -body {
#        case FILE_PARENT:

    toplevel .t
    set x 0
    testDialog launch {tk_getOpenFile -parent .t -title Parent; set x 1}
    testDialog onDisplay {
	destroy .t
    }
    return $x
} -result 1
test winDialog-5.17 {GetFileName: title} -constraints {
    nt testwinevent
} -body {
#        case FILE_TITLE:

    testDialog launch {tk_getOpenFile -title Narf}
    testDialog onDisplay {
	Click cancel
    }
} -result 0
# In the newer file dialogs, the file type widget does not even exist
# if no file types specified
test winDialog-5.18 {GetFileName: no filter specified} -constraints {
    nt testwinevent
} -body {
    #    if (ofn.lpstrFilter == NULL)
    testDialog launch {tk_getOpenFile -title Filter}
    testDialog onDisplay {
	catch {set x [GetText 0x470]} y
	Click cancel
    }
    return $y
} -result {Could not find control with id 1136}
test winDialog-5.19 {GetFileName: parent HWND doesn't yet exist} -constraints {
    nt
} -setup {
    destroy .t
} -body {
#    if (Tk_WindowId(parent) == None)

    toplevel .t
    testDialog launch {tk_getOpenFile -parent .t -title Open}
    testDialog onDisplay {
	destroy .t
    }
} -result {}
test winDialog-5.20 {GetFileName: parent HWND already exists} -constraints {
    nt
} -setup {
    destroy .t
} -body {
    toplevel .t
    update
    testDialog launch {tk_getOpenFile -parent .t -title Open}
    testDialog onDisplay {
	destroy .t
    }
} -result {}
test winDialog-5.21 {GetFileName: call GetOpenFileName} -constraints {
    nt testwinevent english
} -body {
#        winCode = GetOpenFileName(&ofn);

    testDialog launch {tk_getOpenFile -title Open}
    testDialog onDisplay {
	set x [GetText ok]
	Click cancel
    }
    return $x
} -result {&Open}
test winDialog-5.22 {GetFileName: call GetSaveFileName} -constraints {
    nt testwinevent english
} -body {
#        winCode = GetSaveFileName(&ofn);

    testDialog launch {tk_getSaveFile -title Save}
    testDialog onDisplay {
	set x [GetText ok]
	Click cancel
    }
    return $x
} -result {&Save}
test winDialog-5.23 {GetFileName: convert \ to /} -constraints {
    nt testwinevent
} -body {
    set msg {}
    testDialog launch {set x [tk_getSaveFile -title Back]}
    testDialog onDisplay {
	if {[catch {SetText 0x3e9 [file nativename \
		[file join $initialDir "12x 457"]]} msg]} {
	    Click cancel
	} else {
	    Click ok
	}
    }
    return $x$msg
} -cleanup {
    unset msg
} -result [file join $initialDir "12x 457"]
test winDialog-5.24 {GetFileName: file types: MakeFilter() succeeds} -constraints {
    nt
} -body {
    # MacOS type that is correct, but has embedded nulls.

    testDialog launch {set x [catch {tk_getSaveFile -filetypes {{"foo" .foo {\0\0\0\0}}}}]}
    testDialog onDisplay {
	Click cancel
    }
    return $x
} -result 0
test winDialog-5.25 {GetFileName: file types: MakeFilter() succeeds} -constraints {
    nt
} -body {
    # MacOS type that is correct, but has embedded high-bit chars.

    testDialog launch {set x [catch {tk_getSaveFile -filetypes {{"foo" .foo {••••}}}}]}
    testDialog onDisplay {
	Click cancel
    }
    return $x
} -result 0


test winDialog-6.1 {MakeFilter} -constraints {emptyTest nt} -body {}


test winDialog-7.1 {Tk_MessageBoxObjCmd} -constraints {emptyTest nt} -body {}


test winDialog-8.1 {OFNHookProc} -constraints {emptyTest nt} -body {}


## The Tk_ChooseDirectoryObjCmd hang on the static build of Windows
## because somehow the GetOpenFileName ends up a noop in the static
## build.
##
test winDialog-9.1 {Tk_ChooseDirectoryObjCmd: no arguments} -constraints {
    nt testwinevent
} -body {
    testDialog launch {set x [tk_chooseDirectory]}
    set y [testDialog onDisplay {
	Click cancel
    }]
    # $x should be "" on a Cancel
    append x $y
} -result 0
test winDialog-9.2 {Tk_ChooseDirectoryObjCmd: one argument} -constraints {
    nt
} -body {
    tk_chooseDirectory -foo
} -returnCodes error -result {bad option "-foo": must be -initialdir, -mustexist, -parent, or -title}
test winDialog-9.3 {Tk_ChooseDirectoryObjCmd: many arguments} -constraints {
    nt testwinevent
} -body {
    testDialog launch {
	tk_chooseDirectory -initialdir $initialDir -mustexist 1 -parent . -title test
    }
    testDialog onDisplay {
	Click cancel
    }
} -result 0
test winDialog-9.4 {Tk_ChooseDirectoryObjCmd: Tcl_GetIndexFromObj() != TCL_OK} -constraints {
    nt
} -body {
    tk_chooseDirectory -foo bar -abc
} -returnCodes error -result {bad option "-foo": must be -initialdir, -mustexist, -parent, or -title}
test winDialog-9.5 {Tk_ChooseDirectoryObjCmd: Tcl_GetIndexFromObj() == TCL_OK} -constraints {
    nt testwinevent
} -body {
    testDialog launch {tk_chooseDirectory -title bar}
    testDialog onDisplay {
	Click cancel
    }
} -result 0
test winDialog-9.6 {Tk_ChooseDirectoryObjCmd: valid option, but missing value} -constraints {
    nt
} -body {
    tk_chooseDirectory -initialdir bar -title
} -returnCodes error -result {value for "-title" missing}
test winDialog-9.7 {Tk_ChooseDirectoryObjCmd: -initialdir} -constraints {
    nt testwinevent
} -body {
#        case DIR_INITIAL:

    testDialog launch {set x [tk_chooseDirectory -initialdir $initialDir -title Foo]}
    testDialog onDisplay {
	Click ok
    }
    string tolower [set x]
<<<<<<< HEAD
} -result [string tolower $initialDir]
test winDialog-9.8 {Tk_ChooseDirectoryObjCmd: initial directory: Tcl_TranslateFilename()} -constraints {
    nt tcl8
} -body {
#        if (Tcl_TranslateFileName(interp, string,
#            &utfDirString) == NULL)

    tk_chooseDirectory -initialdir ~12x/455
} -returnCodes error -result {user "12x" doesn't exist}
=======
} -result [string tolower [initialdir]]
>>>>>>> 1ff1854e


test winDialog-10.1 {Tk_FontchooserObjCmd: no arguments} -constraints {
    nt testwinevent
} -body {
    testDialog launch {tk fontchooser show}
    list [testDialog onDisplay {
	Click cancel
    }] $testDialogFont
} -result {0 {}}
test winDialog-10.2 {Tk_FontchooserObjCmd: -initialfont} -constraints {
    nt testwinevent
} -body {
    testDialog launch {
	tk fontchooser configure -command $applyFontCmd -font system
	tk fontchooser show
    }
    list [testDialog onDisplay {
	Click cancel
    }] $testDialogFont
} -result {0 {}}
test winDialog-10.3 {Tk_FontchooserObjCmd: -initialfont} -constraints {
    nt testwinevent
} -body {
    testDialog launch {
	tk fontchooser configure -command $applyFontCmd -font system
	tk fontchooser show
    }
    list [testDialog onDisplay {
	Click 1
    }] [expr {[llength $testDialogFont] ne {}}]
} -result {0 1}
test winDialog-10.4 {Tk_FontchooserObjCmd: -title} -constraints {
    nt testwinevent
} -body {
    testDialog launch {
	tk fontchooser configure -command $applyFontCmd -title "tk test"
	tk fontchooser show
    }
    list [testDialog onDisplay {
	Click cancel
    }] $testDialogFont
} -result {0 {}}
test winDialog-10.5 {Tk_FontchooserObjCmd: -parent} -constraints {
    nt testwinevent
} -setup {
    array set a {parent {}}
} -body {
    testDialog launch {
	tk fontchooser configure -command $applyFontCmd -parent .
	tk fontchooser show
    }
    testDialog onDisplay {
	array set a [testgetwindowinfo $testDialog]
	Click cancel
    }
    list [expr {$a(parent) == [wm frame .]}] $testDialogFont
} -result {1 {}}
test winDialog-10.6 {Tk_FontchooserObjCmd: -apply} -constraints {
    nt testwinevent
} -body {
    testDialog launch {
	tk fontchooser configure -command FooBarBaz
	tk fontchooser show
    }
    testDialog onDisplay {
	Click cancel
    }
} -result 0
test winDialog-10.7 {Tk_FontchooserObjCmd: -apply} -constraints {
    nt testwinevent
} -body {
    testDialog launch {
	tk fontchooser configure -command $applyFontCmd -parent .
	tk fontchooser show
    }
    list [testDialog onDisplay {
	Click [expr {0x0402}] ;# value from XP
	Click cancel
    }] [expr {[llength $testDialogFont] > 0}]
} -result {0 1}
test winDialog-10.8 {Tk_FontchooserObjCmd: -title} -constraints {
    nt testwinevent
} -setup {
    array set a {text failed}
} -body {
    testDialog launch {
	tk fontchooser configure -command $applyFontCmd -title "Hello"
	tk fontchooser show
    }
    testDialog onDisplay {
	array set a [testgetwindowinfo $testDialog]
	Click cancel
    }
    set a(text)
} -result "Hello"
test winDialog-10.9 {Tk_FontchooserObjCmd: -title} -constraints {
    nt testwinevent
} -setup {
    array set a {text failed}
} -body {
    testDialog launch {
	tk fontchooser configure -command $applyFontCmd \
	    -title  "Привет"
	tk fontchooser show
    }
    testDialog onDisplay {
	array set a [testgetwindowinfo $testDialog]
	Click cancel
    }
    set a(text)
} -result "Привет"

if {[testConstraint testwinevent]} {
    catch {testwinevent debug 0}
}

#
# CLEANUP
#

unset applyFontCmd initialDir
testutils forget dialog
cleanupTests
return

# Local variables:
# mode: tcl
# End:
<|MERGE_RESOLUTION|>--- conflicted
+++ resolved
@@ -420,69 +420,6 @@
     return $x
 } -result [file join $initialDir "12x 455"]
 
-<<<<<<< HEAD
-test winDialog-5.12 {GetFileName: initial directory: Tcl_TranslateFilename()} -constraints {
-    nt tcl8
-} -body {
-    tk_getOpenFile -initialdir ~12x/455
-} -returnCodes error -result {user "12x" doesn't exist}
-
-test winDialog-5.12.1 {tk_getSaveFile: initial directory: ~} -constraints {
-    nt testwinevent tcl8
-} -body {
-    unset -nocomplain x
-    testDialog launch {set x [tk_getSaveFile \
-		      -initialdir ~ \
-		      -initialfile "5 12 1" -title Foo]}
-    testDialog onDisplay {
-	Click ok
-    }
-    return $x
-} -result [file normalize [file join ~ "5 12 1"]]
-
-test winDialog-5.12.2 {tk_getSaveFile: initial directory: ~user} -constraints {
-    nt testwinevent tcl8
-} -body {
-
-    # Note: this test will fail on Tcl versions 8.6.4 and earlier due
-    # to a bug in file normalize for names of the form ~xxx that
-    # returns the wrong dir on Windows.  In particular (in Win8 at
-    # least) it returned /users/Default instead of /users/USERNAME...
-
-    unset -nocomplain x
-    testDialog launch {set x [tk_getSaveFile \
-		      -initialdir ~$::tcl_platform(user) \
-		      -initialfile "5 12 2" -title Foo]}
-    testDialog onDisplay {
-	Click ok
-    }
-    return $x
-} -result [file normalize [file join ~$::tcl_platform(user) "5 12 2"]]
-
-test winDialog-5.12.3 {tk_getSaveFile: initial directory: .} -constraints {
-    nt testwinevent
-} -body {
-    # Windows remembers dirs from previous selections so use
-    # a subdir for this test, not $initialDir itself
-    set newdir [tcltest::makeDirectory "5 12 3"]
-    set cur [pwd]
-    try {
-	cd $newdir
-	unset -nocomplain x
-	testDialog launch {set x [tk_getSaveFile \
-			  -initialdir . \
-			  -initialfile "testfile" -title Foo]}
-	testDialog onDisplay {
-	    Click ok
-	}
-    } finally {
-	cd $cur
-    }
-    string equal $x [file join $newdir testfile]
-} -result 1
-
-=======
->>>>>>> 1ff1854e
 test winDialog-5.12.4 {tk_getSaveFile: initial directory: unicode} -constraints {
     nt testwinevent
 } -body {
@@ -532,38 +469,6 @@
     string equal $x [file join $dir testfile]
 } -result 1
 
-<<<<<<< HEAD
-test winDialog-5.12.7 {tk_getOpenFile: initial directory: ~} -setup {
-    # Ensure there's at least one file in the home directory in CI environments
-    set makeEmpty [expr {![llength [glob -nocomplain -type f -directory ~ *]]}]
-    if {$makeEmpty} {
-	for {set i 1} {$i < 1000} {incr i} {
-	    # Technically a race condition...
-	    set actualFilename [format "~/tkWinDialog5_12_7_%03d" $i]
-	    if {![file exists $actualFilename]} break
-	}
-	close [open $actualFilename w]
-    }
-} -constraints {
-    nt testwinevent tcl8
-} -body {
-    set fn [file tail [lindex [glob -types f ~/*] 0]]
-    unset -nocomplain x
-    testDialog launch {set x [tk_getOpenFile \
-		      -initialdir ~ \
-		      -initialfile $fn -title Foo]}
-    testDialog onDisplay {
-	Click ok
-    }
-    string equal $x [file normalize [file join ~ $fn]]
-} -cleanup {
-    if {$makeEmpty} {
-	file delete $actualFilename
-    }
-} -result 1
-
-=======
->>>>>>> 1ff1854e
 test winDialog-5.12.8 {tk_getOpenFile: initial directory: .} -constraints {
     nt testwinevent
 } -body {
@@ -650,22 +555,7 @@
     }
     file tail $x
 } -result "12x 456"
-<<<<<<< HEAD
-test winDialog-5.14 {GetFileName: initial file: Tcl_TranslateFileName()} -constraints {
-    nt tcl8
-} -body {
-#        if (Tcl_TranslateFileName(interp, string, &ds) == NULL)
-    tk_getOpenFile -initialfile ~12x/455
-} -returnCodes error -result {user "12x" doesn't exist}
-
-#
-# test winDialog-5.15 targeted Windows OS versions older than Vista.
-# As of TIP #592, those OS versions are not supported anymore and therefore
-# the test was removed.
-#
-
-=======
->>>>>>> 1ff1854e
+
 test winDialog-5.16 {GetFileName: parent} -constraints {
     nt
 } -body {
@@ -858,19 +748,7 @@
 	Click ok
     }
     string tolower [set x]
-<<<<<<< HEAD
 } -result [string tolower $initialDir]
-test winDialog-9.8 {Tk_ChooseDirectoryObjCmd: initial directory: Tcl_TranslateFilename()} -constraints {
-    nt tcl8
-} -body {
-#        if (Tcl_TranslateFileName(interp, string,
-#            &utfDirString) == NULL)
-
-    tk_chooseDirectory -initialdir ~12x/455
-} -returnCodes error -result {user "12x" doesn't exist}
-=======
-} -result [string tolower [initialdir]]
->>>>>>> 1ff1854e
 
 
 test winDialog-10.1 {Tk_FontchooserObjCmd: no arguments} -constraints {
