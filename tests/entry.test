# This file is a Tcl script to test entry widgets in Tk.  It is
# organized in the standard fashion for Tcl tests.
#
# Copyright © 1994 The Regents of the University of California.
# Copyright © 1994-1997 Sun Microsystems, Inc.
# Copyright © 1998-1999 Scriptics Corporation.
# All rights reserved.

package require tcltest 2.2
namespace import ::tcltest::*
eval tcltest::configure $argv
tcltest::loadTestedCommands

testConstraint failsOnUbuntu [expr {![info exists ::env(CI)] || ![string match Linux $::tcl_platform(os)]}]
testConstraint failsOnUbuntuNoXft [expr {[testConstraint failsOnUbuntu] || (![catch {tk::pkgconfig get fontsystem} fs] && ($fs eq "xft"))}]
testConstraint failsOnXQuarz [expr {$tcl_platform(os) ne "Darwin" || [tk windowingsystem] ne "x11" }]

# For xscrollcommand
set scrollInfo {}
proc scroll args {
        global scrollInfo
        set scrollInfo $args
}
# For trace variable
proc override args {
        global x
        set x 12345
}

# Procedures used in widget VALIDATION tests
proc doval {W d i P s S v V} {
        set ::vVals [list $W $d $i $P $s $S $v $V]
        return 1
}
proc doval2 {W d i P s S v V} {
        set ::vVals [list $W $d $i $P $s $S $v $V]
        set ::e mydata
        return 1
}
proc doval3 {W d i P s S v V} {
        set ::vVals [list $W $d $i $P $s $S $v $V]
        return 0
}

set cy [font metrics {Courier -12} -linespace]


test entry-1.1 {configuration option: "background" for entry} -setup {
    entry .e -borderwidth 2 -highlightthickness 2 -font {Helvetica -12 bold}
    pack .e ; update idletasks
    update
} -body {
    .e configure -background #ff0000
    .e cget -background
} -cleanup {
    destroy .e
} -result {#ff0000}
test entry-1.2 {configuration option: "background" for entry} -setup {
    entry .e -borderwidth 2 -highlightthickness 2 -font {Helvetica -12 bold}
    pack .e ; update idletasks
    update
} -body {
    .e configure -background non-existent
} -cleanup {
    destroy .e
} -returnCodes {error} -result {unknown color name "non-existent"}

test entry-1.3 {configuration option: "bd" for entry} -setup {
    entry .e -borderwidth 2 -highlightthickness 2 -font {Helvetica -12 bold}
    pack .e ; update idletasks
    update
} -body {
    .e configure -bd 4
    .e cget -bd
} -cleanup {
    destroy .e
} -result 4
test entry-1.4 {configuration option: "bd" for entry} -setup {
    entry .e -borderwidth 2 -highlightthickness 2 -font {Helvetica -12 bold}
    pack .e ; update idletasks
    update
} -body {
    .e configure -bd badValue
} -cleanup {
    destroy .e
} -returnCodes {error} -result {bad screen distance "badValue"}

test entry-1.5 {configuration option: "bg" for entry} -setup {
    entry .e -borderwidth 2 -highlightthickness 2 -font {Helvetica -12 bold}
    pack .e ; update idletasks
    update
} -body {
    .e configure -bg #ff0000
    .e cget -bg
} -cleanup {
    destroy .e
} -result {#ff0000}
test entry-1.6 {configuration option: "bg" for entry} -setup {
    entry .e -borderwidth 2 -highlightthickness 2 -font {Helvetica -12 bold}
    pack .e ; update idletasks
    update
} -body {
    .e configure -bg non-existent
} -cleanup {
    destroy .e
} -returnCodes {error} -result {unknown color name "non-existent"}

test entry-1.7 {configuration option: "borderwidth" for entry} -setup {
    entry .e -highlightthickness 2 -font {Helvetica -12 bold}
    pack .e ; update idletasks
    update
} -body {
    .e configure -borderwidth 1.3
    .e cget -borderwidth
} -cleanup {
    destroy .e
} -result 1
test entry-1.8 {configuration option: "borderwidth" for entry} -setup {
    entry .e -borderwidth 2 -highlightthickness 2 -font {Helvetica -12 bold}
    pack .e ; update idletasks
    update
} -body {
    .e configure -borderwidth badValue
} -cleanup {
    destroy .e
} -returnCodes {error} -result {bad screen distance "badValue"}

test entry-1.9 {configuration option: "cursor" for entry} -setup {
    entry .e -borderwidth 2 -highlightthickness 2 -font {Helvetica -12 bold}
    pack .e ; update idletasks
    update
} -body {
    .e configure -cursor arrow
    .e cget -cursor
} -cleanup {
    destroy .e
} -result {arrow}
test entry-1.10 {configuration option: "cursor" for entry} -setup {
    entry .e -borderwidth 2 -highlightthickness 2 -font {Helvetica -12 bold}
    pack .e ; update idletasks
    update
} -body {
    .e configure -cursor badValue
} -cleanup {
    destroy .e
} -returnCodes {error} -result {bad cursor spec "badValue"}

test entry-1.11 {configuration option: "disabledbackground" for entry} -setup {
    entry .e -borderwidth 2 -highlightthickness 2 -font {Helvetica -12 bold}
    pack .e ; update idletasks
    update
} -body {
    .e configure -disabledbackground green
    .e cget -disabledbackground
} -cleanup {
    destroy .e
} -result {green}
test entry-1.12 {configuration option: "disabledbackground" for entry} -setup {
    entry .e -borderwidth 2 -highlightthickness 2 -font {Helvetica -12 bold}
    pack .e ; update idletasks
    update
} -body {
    .e configure -disabledbackground non-existent
} -cleanup {
    destroy .e
} -returnCodes {error} -result {unknown color name "non-existent"}

test entry-1.13 {configuration option: "disabledforeground" for entry} -setup {
    entry .e -borderwidth 2 -highlightthickness 2 -font {Helvetica -12 bold}
    pack .e ; update idletasks
    update
} -body {
    .e configure -disabledforeground blue
    .e cget -disabledforeground
} -cleanup {
    destroy .e
} -result {blue}
test entry-1.14 {configuration option: "disabledforeground" for entry} -setup {
    entry .e -borderwidth 2 -highlightthickness 2 -font {Helvetica -12 bold}
    pack .e ; update idletasks
    update
} -body {
    .e configure -disabledforeground non-existent
} -cleanup {
    destroy .e
} -returnCodes {error} -result {unknown color name "non-existent"}

test entry-1.15 {configuration option: "exportselection" for entry} -setup {
    entry .e -borderwidth 2 -highlightthickness 2 -font {Helvetica -12 bold}
    pack .e ; update idletasks
    update
} -body {
    .e configure -exportselection yes
    .e cget -exportselection
} -cleanup {
    destroy .e
} -result 1
test entry-1.16 {configuration option: "exportselection" for entry} -setup {
    entry .e -borderwidth 2 -highlightthickness 2 -font {Helvetica -12 bold}
    pack .e ; update idletasks
    update
} -body {
    .e configure -exportselection xyzzy
} -cleanup {
    destroy .e
} -returnCodes {error} -result {expected boolean value but got "xyzzy"}

test entry-1.17 {configuration option: "fg" for entry} -setup {
    entry .e -borderwidth 2 -highlightthickness 2 -font {Helvetica -12 bold}
    pack .e ; update idletasks
    update
} -body {
    .e configure -fg #110022
    .e cget -fg
} -cleanup {
    destroy .e
} -result {#110022}
test entry-1.18 {configuration option: "fg" for entry} -setup {
    entry .e -borderwidth 2 -highlightthickness 2 -font {Helvetica -12 bold}
    pack .e ; update idletasks
    update
} -body {
    .e configure -fg non-existent
} -cleanup {
    destroy .e
} -returnCodes {error} -result {unknown color name "non-existent"}

test entry-1.19 {configuration option: "font" for entry} -setup {
    entry .e -borderwidth 2 -highlightthickness 2
    pack .e ; update idletasks
    update
} -body {
    .e configure -font {Helvetica -12}
    .e cget -font
} -cleanup {
    destroy .e
} -result {Helvetica -12}
test entry-1.20 {configuration option: "font" for entry} -setup {
    entry .e -borderwidth 2 -highlightthickness 2
    pack .e ; update idletasks
    update
} -body {
    .e configure -font {}
} -cleanup {
    destroy .e
} -returnCodes {error} -result {font "" doesn't exist}

test entry-1.21 {configuration option: "foreground" for entry} -setup {
    entry .e -borderwidth 2 -highlightthickness 2 -font {Helvetica -12 bold}
    pack .e ; update idletasks
    update
} -body {
    .e configure -foreground #110022
    .e cget -foreground
} -cleanup {
    destroy .e
} -result {#110022}
test entry-1.22 {configuration option: "foreground" for entry} -setup {
    entry .e -borderwidth 2 -highlightthickness 2 -font {Helvetica -12 bold}
    pack .e ; update idletasks
    update
} -body {
    .e configure -foreground non-existent
} -cleanup {
    destroy .e
} -returnCodes {error} -result {unknown color name "non-existent"}

test entry-1.23 {configuration option: "highlightbackground" for entry} -setup {
    entry .e -borderwidth 2 -highlightthickness 2 -font {Helvetica -12 bold}
    pack .e ; update idletasks
    update
} -body {
    .e configure -highlightbackground #110022
    .e cget -highlightbackground
} -cleanup {
    destroy .e
} -result {#110022}
test entry-1.24 {configuration option: "highlightbackground" for entry} -setup {
    entry .e -borderwidth 2 -highlightthickness 2 -font {Helvetica -12 bold}
    pack .e ; update idletasks
    update
} -body {
    .e configure -highlightbackground non-existent
} -cleanup {
    destroy .e
} -returnCodes {error} -result {unknown color name "non-existent"}

test entry-1.25 {configuration option: "highlightcolor" for entry} -setup {
    entry .e -borderwidth 2 -highlightthickness 2 -font {Helvetica -12 bold}
    pack .e ; update idletasks
    update
} -body {
    .e configure -highlightcolor #110022
    .e cget -highlightcolor
} -cleanup {
    destroy .e
} -result {#110022}
test entry-1.26 {configuration option: "highlightcolor" for entry} -setup {
    entry .e -borderwidth 2 -highlightthickness 2 -font {Helvetica -12 bold}
    pack .e ; update idletasks
    update
} -body {
    .e configure -highlightcolor non-existent
} -cleanup {
    destroy .e
} -returnCodes {error} -result {unknown color name "non-existent"}

test entry-1.27 {configuration option: "highlightthickness" for entry} -setup {
    entry .e -borderwidth 2 -font {Helvetica -12 bold}
    pack .e ; update idletasks
    update
} -body {
    .e configure -highlightthickness 6
    .e cget -highlightthickness
} -cleanup {
    destroy .e
} -result 6
test entry-1.28 {configuration option: "highlightthickness" for entry} -setup {
    entry .e -borderwidth 2 -font {Helvetica -12 bold}
    pack .e ; update idletasks
    update
} -body {
    .e configure -highlightthickness -2
    .e cget -highlightthickness
} -cleanup {
    destroy .e
} -result 0
test entry-1.29 {configuration option: "highlightthickness" for entry} -setup {
    entry .e -borderwidth 2 -highlightthickness 2 -font {Helvetica -12 bold}
    pack .e ; update idletasks
    update
} -body {
    .e configure -highlightthickness badValue
} -cleanup {
    destroy .e
} -returnCodes {error} -result {bad screen distance "badValue"}

test entry-1.30 {configuration option: "insertbackground" for entry} -setup {
    entry .e -borderwidth 2 -highlightthickness 2 -font {Helvetica -12 bold}
    pack .e ; update idletasks
    update
} -body {
    .e configure -insertbackground #110022
    .e cget -insertbackground
} -cleanup {
    destroy .e
} -result {#110022}
test entry-1.31 {configuration option: "insertbackground" for entry} -setup {
    entry .e -borderwidth 2 -highlightthickness 2 -font {Helvetica -12 bold}
    pack .e ; update idletasks
    update
} -body {
    .e configure -insertbackground non-existent
} -cleanup {
    destroy .e
} -returnCodes {error} -result {unknown color name "non-existent"}

test entry-1.32 {configuration option: "insertborderwidth" for entry} -setup {
    entry .e -borderwidth 2 -insertwidth 2 -highlightthickness 2 -font {Helvetica -12 bold}
    pack .e ; update idletasks
    update
} -body {
    .e configure -insertborderwidth 1.3
    .e cget -insertborderwidth
} -cleanup {
    destroy .e
} -result 1
test entry-1.33 {configuration option: "insertborderwidth" for entry} -setup {
    entry .e -borderwidth 2 -highlightthickness 2 -font {Helvetica -12 bold}
    pack .e ; update idletasks
    update
} -body {
    .e configure -insertborderwidth 2.6x
} -cleanup {
    destroy .e
} -returnCodes {error} -result {bad screen distance "2.6x"}

test entry-1.34 {configuration option: "insertofftime" for entry} -setup {
    entry .e -borderwidth 2 -highlightthickness 2 -font {Helvetica -12 bold}
    pack .e ; update idletasks
    update
} -body {
    .e configure -insertofftime 100
    .e cget -insertofftime
} -cleanup {
    destroy .e
} -result 100
test entry-1.35 {configuration option: "insertofftime" for entry} -setup {
    entry .e -borderwidth 2 -highlightthickness 2 -font {Helvetica -12 bold}
    pack .e ; update idletasks
    update
} -body {
    .e configure -insertofftime 3.2
} -cleanup {
    destroy .e
} -returnCodes {error} -result {expected integer but got "3.2"}

test entry-1.36 {configuration option: "insertontime" for entry} -setup {
    entry .e -borderwidth 2 -highlightthickness 2 -font {Helvetica -12 bold}
    pack .e ; update idletasks
    update
} -body {
    .e configure -insertontime 100
    .e cget -insertontime
} -cleanup {
    destroy .e
} -result 100
test entry-1.37 {configuration option: "insertontime" for entry} -setup {
    entry .e -borderwidth 2 -highlightthickness 2 -font {Helvetica -12 bold}
    pack .e ; update idletasks
    update
} -body {
    .e configure -insertontime 3.2
} -cleanup {
    destroy .e
} -returnCodes {error} -result {expected integer but got "3.2"}

test entry-1.38 {configuration option: "invalidcommand" for entry} -setup {
    entry .e -borderwidth 2 -highlightthickness 2 -font {Helvetica -12 bold}
    pack .e ; update idletasks
    update
} -body {
    .e configure -invalidcommand "any string"
    .e cget -invalidcommand
} -cleanup {
    destroy .e
} -result {any string}

test entry-1.39 {configuration option: "invcmd" for entry} -setup {
    entry .e -borderwidth 2 -highlightthickness 2 -font {Helvetica -12 bold}
    pack .e ; update idletasks
    update
} -body {
    .e configure -invcmd "any string"
    .e cget -invcmd
} -cleanup {
    destroy .e
} -result {any string}

test entry-1.40 {configuration option: "justify" for entry} -setup {
    entry .e -borderwidth 2 -highlightthickness 2 -font {Helvetica -12 bold}
    pack .e ; update idletasks
    update
} -body {
    .e configure -justify right
    .e cget -justify
} -cleanup {
    destroy .e
} -result {right}
test entry-1.41 {configuration option: "justify" for entry} -setup {
    entry .e -borderwidth 2 -highlightthickness 2 -font {Helvetica -12 bold}
    pack .e ; update idletasks
    update
} -body {
    .e configure -justify bogus
} -cleanup {
    destroy .e
} -returnCodes {error} -result {bad justification "bogus": must be left, right, or center}

test entry-1.42 {configuration option: "readonlybackground" for entry} -setup {
    entry .e -borderwidth 2 -highlightthickness 2 -font {Helvetica -12 bold}
    pack .e ; update idletasks
    update
} -body {
    .e configure -readonlybackground green
    .e cget -readonlybackground
} -cleanup {
    destroy .e
} -result {green}
test entry-1.43 {configuration option: "readonlybackground" for entry} -setup {
    entry .e -borderwidth 2 -highlightthickness 2 -font {Helvetica -12 bold}
    pack .e ; update idletasks
    update
} -body {
    .e configure -readonlybackground non-existent
} -cleanup {
    destroy .e
} -returnCodes {error} -result {unknown color name "non-existent"}

test entry-1.44 {configuration option: "relief" for entry} -setup {
    entry .e -borderwidth 2 -highlightthickness 2 -font {Helvetica -12 bold}
    pack .e ; update idletasks
    update
} -body {
    .e configure -relief flat
    .e cget -relief
} -cleanup {
    destroy .e
} -result {flat}

test entry-1.45 {configuration option: "selectbackground" for entry} -setup {
    entry .e -borderwidth 2 -highlightthickness 2 -font {Helvetica -12 bold}
    pack .e ; update idletasks
    update
} -body {
    .e configure -selectbackground #110022
    .e cget -selectbackground
} -cleanup {
    destroy .e
} -result {#110022}
test entry-1.46 {configuration option: "selectbackground" for entry} -setup {
    entry .e -borderwidth 2 -highlightthickness 2 -font {Helvetica -12 bold}
    pack .e ; update idletasks
    update
} -body {
    .e configure -selectbackground non-existent
} -cleanup {
    destroy .e
} -returnCodes {error} -result {unknown color name "non-existent"}

test entry-1.47 {configuration option: "selectborderwidth" for entry} -setup {
    entry .e -borderwidth 2 -highlightthickness 2 -font {Helvetica -12 bold}
    pack .e ; update idletasks
    update
} -body {
    .e configure -selectborderwidth 1.3
    .e cget -selectborderwidth
} -cleanup {
    destroy .e
} -result 1
test entry-1.48 {configuration option: "selectborderwidth" for entry} -setup {
    entry .e -borderwidth 2 -highlightthickness 2 -font {Helvetica -12 bold}
    pack .e ; update idletasks
    update
} -body {
    .e configure -selectborderwidth badValue
} -cleanup {
    destroy .e
} -returnCodes {error} -result {bad screen distance "badValue"}

test entry-1.49 {configuration option: "selectforeground" for entry} -setup {
    entry .e -borderwidth 2 -highlightthickness 2 -font {Helvetica -12 bold}
    pack .e ; update idletasks
    update
} -body {
    .e configure -selectforeground #110022
    .e cget -selectforeground
} -cleanup {
    destroy .e
} -result {#110022}
test entry-1.50 {configuration option: "selectforeground" for entry} -setup {
    entry .e -borderwidth 2 -highlightthickness 2 -font {Helvetica -12 bold}
    pack .e ; update idletasks
    update
} -body {
    .e configure -selectforeground non-existent
} -cleanup {
    destroy .e
} -returnCodes {error} -result {unknown color name "non-existent"}

test entry-1.51 {configuration option: "show" for entry} -setup {
    entry .e -borderwidth 2 -highlightthickness 2 -font {Helvetica -12 bold}
    pack .e ; update idletasks
    update
} -body {
    .e configure -show *
    .e cget -show
} -cleanup {
    destroy .e
} -result {*}

test entry-1.52 {configuration option: "state" for entry} -setup {
    entry .e -borderwidth 2 -highlightthickness 2 -font {Helvetica -12 bold}
    pack .e ; update idletasks
    update
} -body {
    .e configure -state n
    .e cget -state
} -cleanup {
    destroy .e
} -result {normal}
test entry-1.53 {configuration option: "state" for entry} -setup {
    entry .e -borderwidth 2 -highlightthickness 2 -font {Helvetica -12 bold}
    pack .e ; update idletasks
    update
} -body {
    .e configure -state bogus
} -cleanup {
    destroy .e
} -returnCodes {error} -result {bad state "bogus": must be disabled, normal, or readonly}

test entry-1.54 {configuration option: "takefocus" for entry} -setup {
    entry .e -borderwidth 2 -highlightthickness 2 -font {Helvetica -12 bold}
    pack .e ; update idletasks
    update
} -body {
    .e configure -takefocus "any string"
    .e cget -takefocus
} -cleanup {
    destroy .e
} -result {any string}

test entry-1.55 {configuration option: "textvariable" for entry} -setup {
    entry .e -borderwidth 2 -highlightthickness 2 -font {Helvetica -12 bold}
    pack .e ; update idletasks
    update
} -body {
    .e configure -textvariable i
    .e cget -textvariable
} -cleanup {
    destroy .e
} -result {i}

test entry-1.56 {configuration option: "width" for entry} -setup {
    entry .e -borderwidth 2 -highlightthickness 2 -font {Helvetica -12 bold}
    pack .e ; update idletasks
    update
} -body {
    .e configure -width 402
    .e cget -width
} -cleanup {
    destroy .e
} -result 402
test entry-1.57 {configuration option: "width" for entry} -setup {
    entry .e -borderwidth 2 -highlightthickness 2 -font {Helvetica -12 bold}
    pack .e ; update idletasks
    update
} -body {
    .e configure -width 3p
} -cleanup {
    destroy .e
} -returnCodes {error} -result {expected integer but got "3p"}

test entry-1.58 {configuration option: "xscrollcommand" for entry} -setup {
    entry .e -borderwidth 2 -highlightthickness 2 -font {Helvetica -12 bold}
    pack .e ; update idletasks
    update
} -body {
    .e configure -xscrollcommand {Some command}
    .e cget -xscrollcommand
} -cleanup {
    destroy .e
} -result {Some command}

test entry-1.59 {configuration option: "-placeholder"} -setup {
    pack [entry .e]
} -body {
    .e configure -placeholder {Some text}
    .e cget -placeholder
} -cleanup {
    destroy .e
} -result {Some text}

test entry-1.60 {configuration option: "-placeholderforeground"} -setup {
    pack [entry .e]
} -body {
    .e configure -placeholder {Some text} -placeholderforeground red
    .e cget -placeholderforeground
} -cleanup {
    destroy .e
} -result {red}


test entry-2.1 {Tk_EntryCmd procedure} -body {
    entry
} -returnCodes error -result {wrong # args: should be "entry pathName ?-option value ...?"}
test entry-2.2 {Tk_EntryCmd procedure} -body {
    entry gorp
} -returnCodes error -result {bad window path name "gorp"}
test entry-2.3 {Tk_EntryCmd procedure} -body {
    entry .e
    pack .e ; update idletasks
    update
    list [winfo exists .e] [winfo class .e] [info commands .e]
} -cleanup {
    destroy .e
} -result {1 Entry .e}
test entry-2.4 {Tk_EntryCmd procedure} -body {
    entry .e -gorp foo
} -cleanup {
    destroy .e
} -returnCodes error -result {unknown option "-gorp"}
test entry-2.4.1 {Tk_EntryCmd procedure} -body {
    catch {entry .e -gorp foo}
    list [winfo exists .e] [info commands .e]
} -cleanup {
    destroy .e
} -result {0 {}}
test entry-2.5 {Tk_EntryCmd procedure} -body {
    entry .e
} -cleanup {
    destroy .e
} -result {.e}


test entry-3.1 {EntryWidgetCmd procedure} -setup {
    entry .e
    pack .e ; update idletasks
    update
} -body {
    .e
} -cleanup {
    destroy .e
} -returnCodes error -result {wrong # args: should be ".e option ?arg ...?"}
test entry-3.2 {EntryWidgetCmd procedure, "bbox" widget command} -setup {
    entry .e -font {Courier -12} -borderwidth 2 -highlightthickness 2
    pack .e ; update idletasks
    update
} -body {
    .e bbox
} -cleanup {
    destroy .e
} -returnCodes error -result {wrong # args: should be ".e bbox index"}
test entry-3.3 {EntryWidgetCmd procedure, "bbox" widget command} -setup {
    entry .e -font {Courier -12} -borderwidth 2 -highlightthickness 2
    pack .e ; update idletasks
    update
} -body {
    .e bbox a b
} -cleanup {
    destroy .e
} -returnCodes error -result {wrong # args: should be ".e bbox index"}
test entry-3.4 {EntryWidgetCmd procedure, "bbox" widget command} -setup {
    entry .e
    pack .e ; update idletasks
    update
} -body {
    .e bbox bogus
} -cleanup {
    destroy .e
} -returnCodes error -result {bad entry index "bogus"}
test entry-3.5 {EntryWidgetCmd procedure, "bbox" widget command} -setup {
    entry .e -font {Courier -12} -borderwidth 2 -highlightthickness 2
    pack .e ; update idletasks
    update
} -body {
   .e bbox 0
} -cleanup {
    destroy .e
} -result [list 5 5 0 $cy]

# Previously the result was count using previousli counted font measurements
# and metrics. It was changed to less verbose solution - the result is the one
# that passes fonts constraint (this concerns tests 3.6, 3.7, 3.8, 3.10)
test entry-3.6 {EntryWidgetCmd procedure, "bbox" widget command} -constraints {
	fonts
} -setup {
    entry .e -font {Courier -12} -borderwidth 2 -highlightthickness 2
    pack .e ; update idletasks
    update
} -body {
# Tcl_UtfAtIndex(): no utf chars
    .e insert 0 "abc"
    list [.e bbox 3] [.e bbox end]
} -cleanup {
    destroy .e
} -result {{19 5 7 13} {19 5 7 13}}
test entry-3.7 {EntryWidgetCmd procedure, "bbox" widget command} -constraints {
	fonts
} -setup {
    entry .e -font {Courier -12} -borderwidth 2 -highlightthickness 2
    pack .e ; update idletasks
    update
} -body {
# Tcl_UtfAtIndex(): utf at end
    .e insert 0 "ab乎"
    .e bbox end
} -cleanup {
    destroy .e
} -result {19 5 12 13}
test entry-3.8 {EntryWidgetCmd procedure, "bbox" widget command} -constraints {
	fonts
} -setup {
    entry .e -font {Courier -12} -borderwidth 2 -highlightthickness 2
    pack .e ; update idletasks
    update
} -body {
# Tcl_UtfAtIndex(): utf before index
    .e insert 0 "ab乎c"
    .e bbox 3
} -cleanup {
    destroy .e
} -result {31 5 7 13}
test entry-3.9 {EntryWidgetCmd procedure, "bbox" widget command} -setup {
    entry .e -font {Courier -12} -borderwidth 2 -highlightthickness 2
    pack .e ; update idletasks
    update
} -body {
# Tcl_UtfAtIndex(): no chars
    .e bbox end
} -cleanup {
    destroy .e
} -result "5 5 0 $cy"
test entry-3.10 {EntryWidgetCmd procedure, "bbox" widget command} -constraints {
	fonts
} -setup {
    entry .e -font {Courier -12} -borderwidth 2 -highlightthickness 2
    pack .e ; update idletasks
    update
} -body {
    .e insert 0 "abcdefghij乎klmnop"
    list [.e bbox 0] [.e bbox 1] [.e bbox 10] [.e bbox end]
} -cleanup {
    destroy .e
} -result {{5 5 7 13} {12 5 7 13} {75 5 12 13} {122 5 7 13}}
test entry-3.11 {EntryWidgetCmd procedure, "cget" widget command} -setup {
    entry .e
} -body {
    .e cget
} -cleanup {
    destroy .e
} -returnCodes error -result {wrong # args: should be ".e cget option"}
test entry-3.12 {EntryWidgetCmd procedure, "cget" widget command} -setup {
    entry .e
} -body {
    .e cget a b
} -cleanup {
    destroy .e
} -returnCodes error -result {wrong # args: should be ".e cget option"}
test entry-3.13 {EntryWidgetCmd procedure, "cget" widget command} -setup {
    entry .e
} -body {
    .e cget -gorp
} -cleanup {
    destroy .e
} -returnCodes error -result {unknown option "-gorp"}
test entry-3.14 {EntryWidgetCmd procedure, "cget" widget command} -setup {
    entry .e
} -body {
    .e configure -bd 4
    .e cget -bd
} -cleanup {
    destroy .e
} -result 4
test entry-3.15 {EntryWidgetCmd procedure, "configure" widget command} -setup {
    entry .e
    pack .e ; update idletasks
    update
} -body {
    llength [.e configure]
} -cleanup {
    destroy .e
} -result 38
test entry-3.16 {EntryWidgetCmd procedure, "configure" widget command} -setup {
    entry .e
} -body {
    .e configure -foo
} -cleanup {
    destroy .e
} -returnCodes error -result {unknown option "-foo"}
test entry-3.17 {EntryWidgetCmd procedure, "configure" widget command} -setup {
    entry .e
} -body {
    .e configure -bd 4
    .e configure -bg #ffffff
    lindex [.e configure -bd] 4
} -cleanup {
    destroy .e
} -result 4
test entry-3.18 {EntryWidgetCmd procedure, "delete" widget command} -setup {
    entry .e
} -body {
    .e delete
} -cleanup {
    destroy .e
} -returnCodes error -result {wrong # args: should be ".e delete firstIndex ?lastIndex?"}
test entry-3.19 {EntryWidgetCmd procedure, "delete" widget command} -setup {
    entry .e
} -body {
    .e delete a b c
} -cleanup {
    destroy .e
} -returnCodes error -result {wrong # args: should be ".e delete firstIndex ?lastIndex?"}
test entry-3.20 {EntryWidgetCmd procedure, "delete" widget command} -setup {
    entry .e
} -body {
    .e delete foo
} -cleanup {
    destroy .e
} -returnCodes error -result {bad entry index "foo"}
test entry-3.21 {EntryWidgetCmd procedure, "delete" widget command} -setup {
    entry .e
} -body {
    .e delete 0 bar
} -cleanup {
    destroy .e
} -returnCodes error -result {bad entry index "bar"}
test entry-3.22 {EntryWidgetCmd procedure, "delete" widget command} -setup {
    entry .e
    pack .e ; update idletasks
    update
} -body {
    .e insert end "01234567890"
    .e delete 2 4
    .e get
} -cleanup {
    destroy .e
} -result 014567890
test entry-3.23 {EntryWidgetCmd procedure, "delete" widget command} -setup {
    entry .e
} -body {
    .e insert end "01234567890"
    .e delete 6
    .e get
} -cleanup {
    destroy .e
} -result 0123457890
test entry-3.24 {EntryWidgetCmd procedure, "delete" widget command} -setup {
    entry .e
    pack .e ; update idletasks
    update
    set x {}
} -body {
# UTF
    .e insert end "01234乎67890"
    .e delete 6
    lappend x [.e get]
    .e delete 0 end
    .e insert end "012345乎7890"
    .e delete 6
    lappend x [.e get]
    .e delete 0 end
    .e insert end "0123456乎890"
    .e delete 6
    lappend x [.e get]
} -cleanup {
    destroy .e
} -result [list "01234乎7890" "0123457890" "012345乎890"]
test entry-3.25 {EntryWidgetCmd procedure, "delete" widget command} -setup {
    entry .e
    pack .e ; update idletasks
    update
} -body {
    .e insert end "01234567890"
    .e delete 6 5
    .e get
} -cleanup {
    destroy .e
} -result 01234567890
test entry-3.26 {EntryWidgetCmd procedure, "delete" widget command} -setup {
    entry .e
    pack .e ; update idletasks
    update
} -body {
    .e insert end "01234567890"
    .e configure -state disabled
    .e delete 2 8
    .e configure -state normal
    .e get
} -cleanup {
    destroy .e
} -result 01234567890
test entry-3.26a {EntryWidgetCmd procedure, "delete" widget command} -setup {
    entry .e
    pack .e ; update idletasks
    update
} -body {
    .e insert end "01234567890"
    .e configure -state readonly
    .e delete 2 8
    .e configure -state normal
    .e get
} -cleanup {
    destroy .e
} -result 01234567890
test entry-3.27 {EntryWidgetCmd procedure, "get" widget command} -setup {
    entry .e
} -body {
    .e get foo
} -cleanup {
    destroy .e
} -returnCodes error -result {wrong # args: should be ".e get"}
test entry-3.28 {EntryWidgetCmd procedure, "icursor" widget command} -setup {
    entry .e
} -body {
    .e icursor
} -cleanup {
    destroy .e
} -returnCodes error -result {wrong # args: should be ".e icursor pos"}
test entry-3.29 {EntryWidgetCmd procedure, "icursor" widget command} -setup {
    entry .e
} -body {
    .e icursor foo
} -cleanup {
    destroy .e
} -returnCodes error -result {bad entry index "foo"}
test entry-3.30 {EntryWidgetCmd procedure, "icursor" widget command} -setup {
    entry .e
} -body {
    .e insert end "01234567890"
    .e icursor 4
    .e index insert
} -cleanup {
    destroy .e
} -result 4
test entry-3.31 {EntryWidgetCmd procedure, "index" widget command} -setup {
    entry .e
} -body {
    .e in
} -cleanup {
    destroy .e
} -returnCodes error -result {ambiguous option "in": must be bbox, cget, configure, delete, get, icursor, index, insert, scan, selection, validate, or xview}
test entry-3.32 {EntryWidgetCmd procedure, "index" widget command} -setup {
    entry .e
} -body {
    .e index
} -cleanup {
    destroy .e
} -returnCodes error -result {wrong # args: should be ".e index string"}
test entry-3.33 {EntryWidgetCmd procedure, "index" widget command} -setup {
    entry .e
} -body {
    .e index foo
} -cleanup {
    destroy .e
} -returnCodes error -result {bad entry index "foo"}
test entry-3.34 {EntryWidgetCmd procedure, "index" widget command} -setup {
    entry .e
    pack .e ; update idletasks
    update
} -body {
    .e index 0
} -cleanup {
    destroy .e
} -returnCodes {ok} -match glob -result {*}
test entry-3.35 {EntryWidgetCmd procedure, "index" widget command} -setup {
    entry .e
    pack .e ; update idletasks
    update
} -body {
# UTF
    .e insert 0 abc乎œdef
    list [.e index 3] [.e index 4] [.e index end]
} -cleanup {
    destroy .e
} -result {3 4 8}
test entry-3.36 {EntryWidgetCmd procedure, "insert" widget command} -setup {
    entry .e
} -body {
    .e insert a
} -cleanup {
    destroy .e
} -returnCodes error -result {wrong # args: should be ".e insert index text"}
test entry-3.37 {EntryWidgetCmd procedure, "insert" widget command} -setup {
    entry .e
} -body {
    .e insert a b c
} -cleanup {
    destroy .e
} -returnCodes error -result {wrong # args: should be ".e insert index text"}
test entry-3.38 {EntryWidgetCmd procedure, "insert" widget command} -setup {
    entry .e
} -body {
    .e insert foo Text
} -cleanup {
    destroy .e
} -returnCodes error -result {bad entry index "foo"}
test entry-3.39 {EntryWidgetCmd procedure, "insert" widget command} -setup {
    entry .e
    pack .e ; update idletasks
    update
} -body {
    .e insert end "01234567890"
    .e insert 3 xxx
    .e get
} -cleanup {
    destroy .e
} -result {012xxx34567890}
test entry-3.40 {EntryWidgetCmd procedure, "insert" widget command} -setup {
    entry .e
    pack .e ; update idletasks
    update
} -body {
    .e insert end "01234567890"
    .e configure -state disabled
    .e insert 3 xxx
    .e configure -state normal
    .e get
} -cleanup {
    destroy .e
} -result 01234567890
test entry-3.40a {EntryWidgetCmd procedure, "insert" widget command} -setup {
    entry .e
    pack .e ; update idletasks
    update
} -body {
    .e insert end "01234567890"
    .e configure -state readonly
    .e insert 3 xxx
    .e configure -state normal
    .e get
} -cleanup {
    destroy .e
} -result 01234567890
test entry-3.41 {EntryWidgetCmd procedure, "insert" widget command} -setup {
    entry .e
} -body {
    .e insert a b c
} -cleanup {
    destroy .e
} -returnCodes error -result {wrong # args: should be ".e insert index text"}
test entry-3.42 {EntryWidgetCmd procedure, "scan" widget command} -setup {
    entry .e
    pack .e ; update idletasks
    update
} -body {
    .e scan a
} -cleanup {
    destroy .e
} -returnCodes error -result {wrong # args: should be ".e scan mark|dragto x"}
test entry-3.43 {EntryWidgetCmd procedure, "scan" widget command} -setup {
    entry .e
    pack .e ; update idletasks
    update
} -body {
    .e scan a b c
} -cleanup {
    destroy .e
} -returnCodes error -result {wrong # args: should be ".e scan mark|dragto x"}
test entry-3.44 {EntryWidgetCmd procedure, "scan" widget command} -setup {
    entry .e
    pack .e ; update idletasks
    update
} -body {
    .e scan foobar 20
} -cleanup {
    destroy .e
} -returnCodes error -result {bad scan option "foobar": must be dragto or mark}
test entry-3.45 {EntryWidgetCmd procedure, "scan" widget command} -setup {
    entry .e
    pack .e ; update idletasks
    update
} -body {
    .e scan mark 20.1
} -cleanup {
    destroy .e
} -returnCodes error -result {expected integer but got "20.1"}

# This test is non-portable because character sizes vary.
test entry-3.46 {EntryWidgetCmd procedure, "scan" widget command} -constraints {
    fonts
} -setup {
    entry .e -font {Helvetica -12} -borderwidth 2 -highlightthickness 2
    pack .e ; update idletasks
    update
} -body {
    .e insert end "This is quite a long string, in fact a "
    .e insert end "very very long string"
    .e scan mark 30
    .e scan dragto 28
    .e index @0
} -cleanup {
    destroy .e
} -result 2
test entry-3.47 {EntryWidgetCmd procedure, "select" widget command} -setup {
    entry .e
} -body {
    .e select
} -cleanup {
    destroy .e
} -returnCodes error -result {wrong # args: should be ".e selection option ?index?"}
test entry-3.48 {EntryWidgetCmd procedure, "select" widget command} -setup {
    entry .e
} -body {
    .e select foo
} -cleanup {
    destroy .e
} -returnCodes error -result {bad selection option "foo": must be adjust, clear, from, present, range, or to}

test entry-3.49 {EntryWidgetCmd procedure, "select clear" widget command} -setup {
    entry .e
} -body {
    .e select clear gorp
} -cleanup {
    destroy .e
} -returnCodes error -result {wrong # args: should be ".e selection clear"}
test entry-3.50 {EntryWidgetCmd procedure, "select clear" widget command} -setup {
    entry .e
} -body {
    .e insert end "0123456789"
    .e select from 1
    .e select to 4
    update
    .e select clear
    selection get
} -cleanup {
    destroy .e
} -returnCodes error -result {PRIMARY selection doesn't exist or form "STRING" not defined}
test entry-3.50.1 {EntryWidgetCmd procedure, "select clear" widget command} -setup {
    entry .e
    pack .e ; update idletasks
    update
} -body {
    .e insert end "0123456789"
    .e select from 1
    .e select to 4
    update
    .e select clear
    catch {selection get}
    selection own
} -cleanup {
    destroy .e
} -result {.e}

test entry-3.51 {EntryWidgetCmd procedure, "selection present" widget command} -setup {
    entry .e
} -body {
    .e selection present foo
} -cleanup {
    destroy .e
} -returnCodes error -result {wrong # args: should be ".e selection present"}
test entry-3.52 {EntryWidgetCmd procedure, "selection present" widget command} -setup {
    entry .e
    pack .e ; update idletasks
    update
} -body {
    .e insert end 0123456789
    .e select from 3
    .e select to 6
    .e selection present
} -cleanup {
    destroy .e
} -result 1
test entry-3.53 {EntryWidgetCmd procedure, "selection present" widget command} -setup {
    entry .e
    pack .e ; update idletasks
    update
} -body {
    .e insert end 0123456789
    .e select from 3
    .e select to 6
    .e configure -exportselection false
    .e selection present
} -cleanup {
    destroy .e
} -result 1
test entry-3.54 {EntryWidgetCmd procedure, "selection present" widget command} -setup {
    entry .e
    pack .e ; update idletasks
    update
} -body {
    .e insert end 0123456789
    .e select from 3
    .e select to 6
    .e delete 0 end
    .e selection present
} -cleanup {
    destroy .e
} -result 0
test entry-3.55 {EntryWidgetCmd procedure, "selection adjust" widget command} -setup {
    entry .e
} -body {
    .e select adjust x
} -cleanup {
    destroy .e
} -returnCodes error -result {bad entry index "x"}
test entry-3.56 {EntryWidgetCmd procedure, "selection adjust" widget command} -setup {
    entry .e
} -body {
    .e select adjust 2 3
} -cleanup {
    destroy .e
} -returnCodes error -result {wrong # args: should be ".e selection adjust index"}
test entry-3.57 {EntryWidgetCmd procedure, "selection adjust" widget command} -setup {
    entry .e
    pack .e ; update idletasks
    update
} -body {
    .e insert end "0123456789"
    .e select from 1
    .e select to 5
    update
    .e select adjust 4
    selection get
} -cleanup {
    destroy .e
} -result 123
test entry-3.58 {EntryWidgetCmd procedure, "selection adjust" widget command} -setup {
    entry .e
    pack .e ; update idletasks
    update
} -body {
    .e insert end "0123456789"
    .e select from 1
    .e select to 5
    update
    .e select adjust 2
    selection get
} -cleanup {
    destroy .e
} -result 234
test entry-3.59 {EntryWidgetCmd procedure, "selection from" widget command} -setup {
    entry .e
} -body {
    .e select from 2 3
} -cleanup {
    destroy .e
} -returnCodes error -result {wrong # args: should be ".e selection from index"}

test entry-3.60 {EntryWidgetCmd procedure, "selection range" widget command} -setup {
    entry .e
} -body {
    .e select range 2
} -cleanup {
    destroy .e
} -returnCodes error -result {wrong # args: should be ".e selection range start end"}
test entry-3.61 {EntryWidgetCmd procedure, "selection range" widget command} -setup {
    entry .e
} -body {
    .e selection range 2 3 4
} -cleanup {
    destroy .e
} -returnCodes error -result {wrong # args: should be ".e selection range start end"}
test entry-3.62 {EntryWidgetCmd procedure, "selection range" widget command} -setup {
    entry .e
} -body {
    .e insert end 0123456789
    .e select from 1
    .e select to 5
    .e select range 4 4
    .e index sel.first
} -cleanup {
    destroy .e
} -returnCodes error -result {selection isn't in widget .e}
test entry-3.63 {EntryWidgetCmd procedure, "selection range" widget command} -setup {
    entry .e
    pack .e ; update idletasks
    update
} -body {
    .e insert end 0123456789
    .e select from 3
    .e select to 7
    .e select range 2 9
    list [.e index sel.first] [.e index sel.last] [.e index anchor]
} -cleanup {
    destroy .e
} -result {2 9 3}
test entry-3.64 {EntryWidgetCmd procedure, "selection" widget command} -setup {
    entry .e
    pack .e ; update idletasks
    update
} -body {
    .e insert end 0123456789
    .e selection range 0 end
    .e configure -state disabled
    .e selection range 2 4
    .e configure -state normal
    list [.e index sel.first] [.e index sel.last]
} -cleanup {
    destroy .e
} -result {0 10}
test entry-3.64a {EntryWidgetCmd procedure, "selection" widget command} -setup {
    entry .e
    pack .e ; update idletasks
    update
} -body {
    .e insert end 0123456789
    .e selection range 0 end
    .e configure -state readonly
    .e selection range 2 4
    .e configure -state normal
    list [.e index sel.first] [.e index sel.last]
} -cleanup {
    destroy .e
} -result {2 4}
test entry-3.64b {EntryWidgetCmd procedure, "selection to" widget command} -setup {
    entry .e
    pack .e ; update idletasks
    update
    .e insert end "This is quite a long text string, so long that it "
    .e insert end "runs off the end of the window quite a bit."
} -body {
    .e select to 2 3
} -cleanup {
    destroy .e
} -returnCodes error -result {wrong # args: should be ".e selection to index"}

test entry-3.65 {EntryWidgetCmd procedure, "xview" widget command} -setup {
    entry .e -font {Courier -12} -borderwidth 2 -highlightthickness 2
    pack .e ; update idletasks
    update
} -body {
    .e insert end "This is quite a long text string, so long that it "
    .e insert end "runs off the end of the window quite a bit."
    .e xview 5
    format {%.7f %.7f} {*}[.e xview]
} -cleanup {
    destroy .e
} -result {0.0537634 0.2688172}
test entry-3.66 {EntryWidgetCmd procedure, "xview" widget command} -setup {
    entry .e -font {Courier -12} -borderwidth 2 -highlightthickness 2
    pack .e ; update idletasks
    update
} -body {
    .e xview gorp
} -cleanup {
    destroy .e
} -returnCodes error -result {bad entry index "gorp"}
test entry-3.67 {EntryWidgetCmd procedure, "xview" widget command} -setup {
    entry .e -font {Courier -12} -borderwidth 2 -highlightthickness 2
    pack .e ; update idletasks
    update
} -body {
    .e insert end "This is quite a long text string, so long that it "
    .e insert end "runs off the end of the window quite a bit."
    .e xview 0
    .e icursor 10
    .e xview insert
    format {%.6f %.6f} {*}[.e xview]
} -cleanup {
    destroy .e
} -result {0.107527 0.322581}
test entry-3.68 {EntryWidgetCmd procedure, "xview" widget command} -setup {
    entry .e -font {Courier -12} -borderwidth 2 -highlightthickness 2
    pack .e ; update idletasks
    update
} -body {
    .e xview moveto foo bar
} -cleanup {
    destroy .e
} -returnCodes error -result {wrong # args: should be ".e xview moveto fraction"}
test entry-3.69 {EntryWidgetCmd procedure, "xview" widget command} -setup {
    entry .e -font {Courier -12} -borderwidth 2 -highlightthickness 2
    pack .e ; update idletasks
    update
} -body {
    .e xview moveto foo
} -cleanup {
    destroy .e
} -returnCodes error -result {expected floating-point number but got "foo"}
test entry-3.70 {EntryWidgetCmd procedure, "xview" widget command} -setup {
    entry .e -font {Courier -12} -borderwidth 2 -highlightthickness 2
    pack .e ; update idletasks
    update
} -body {
    .e insert end "This is quite a long text string, so long that it "
    .e insert end "runs off the end of the window quite a bit."
    .e xview moveto 0.5
    format {%.6f %.6f} {*}[.e xview]
} -cleanup {
    destroy .e
} -result {0.505376 0.720430}
test entry-3.71 {EntryWidgetCmd procedure, "xview" widget command} -setup {
    entry .e -font {Courier -12} -borderwidth 2 -highlightthickness 2
    pack .e ; update idletasks
    update
} -body {
    .e insert end "This is quite a long text string, so long that it "
    .e insert end "runs off the end of the window quite a bit."
    .e xview scroll 24
} -cleanup {
    destroy .e
} -returnCodes error -result {wrong # args: should be ".e xview scroll number pages|units"}
test entry-3.72 {EntryWidgetCmd procedure, "xview" widget command} -setup {
    entry .e -font {Courier -12} -borderwidth 2 -highlightthickness 2
    pack .e ; update idletasks
} -body {
    .e insert end "This is quite a long text string, so long that it "
    .e insert end "runs off the end of the window quite a bit."
    update
    .e xview scroll gorp units
} -cleanup {
    destroy .e
} -returnCodes error -result {expected floating-point number but got "gorp"}
test entry-3.73 {EntryWidgetCmd procedure, "xview" widget command} -setup {
    entry .e -font {Courier -12} -borderwidth 2 -highlightthickness 2
    pack .e ; update idletasks
} -body {
    .e insert end "This is quite a long text string, so long that it "
    .e insert end "runs off the end of the window quite a bit."
    update
    .e xview moveto 0
    .e xview scroll 1 pages
    format {%.6f %.6f} {*}[.e xview]
} -cleanup {
    destroy .e
} -result {0.193548 0.408602}
test entry-3.74 {EntryWidgetCmd procedure, "xview" widget command} -setup {
    entry .e -font {Courier -12} -borderwidth 2 -highlightthickness 2
    pack .e ; update idletasks
    update
} -body {
    .e insert end "This is quite a long text string, so long that it "
    .e insert end "runs off the end of the window quite a bit."
    .e xview moveto .9
    update
    .e xview scroll -2 p
    format {%.6f %.6f} {*}[.e xview]
} -cleanup {
    destroy .e
} -result {0.397849 0.612903}
test entry-3.75 {EntryWidgetCmd procedure, "xview" widget command} -setup {
    entry .e -font {Courier -12} -borderwidth 2 -highlightthickness 2
    pack .e ; update idletasks
} -body {
    .e insert end "This is quite a long text string, so long that it "
    .e insert end "runs off the end of the window quite a bit."
    update
    .e xview 30
    update
    .e xview scroll 2 units
    .e index @0
} -cleanup {
    destroy .e
} -result 32
test entry-3.76 {EntryWidgetCmd procedure, "xview" widget command} -setup {
    entry .e -font {Courier -12} -borderwidth 2 -highlightthickness 2
    pack .e ; update idletasks
} -body {
    .e insert end "This is quite a long text string, so long that it "
    .e insert end "runs off the end of the window quite a bit."
    update
    .e xview 30
    update
    .e xview scroll -1 units
    .e index @0
} -cleanup {
    destroy .e
} -result 29
test entry-3.77 {EntryWidgetCmd procedure, "xview" widget command} -setup {
    entry .e -font {Courier -12} -borderwidth 2 -highlightthickness 2
    pack .e ; update idletasks
} -body {
    .e insert end "This is quite a long text string, so long that it "
    .e insert end "runs off the end of the window quite a bit."
    update
    .e xview scroll 23 foobars
} -cleanup {
    destroy .e
} -returnCodes error -result {bad argument "foobars": must be pages or units}
test entry-3.78 {EntryWidgetCmd procedure, "xview" widget command} -setup {
    entry .e -font {Courier -12} -borderwidth 2 -highlightthickness 2
    pack .e ; update idletasks
} -body {
    .e insert end "This is quite a long text string, so long that it "
    .e insert end "runs off the end of the window quite a bit."
    update
    .e xview eat 23 hamburgers
} -cleanup {
    destroy .e
} -returnCodes error -result {unknown option "eat": must be moveto or scroll}
test entry-3.79 {EntryWidgetCmd procedure, "xview" widget command} -setup {
    entry .e -font {Courier -12} -borderwidth 2 -highlightthickness 2
    pack .e ; update idletasks
    update
} -body {
    .e insert end "This is quite a long text string, so long that it "
    .e insert end "runs off the end of the window quite a bit."
    .e xview 0
    update
    .e xview {}
    .e index @0
} -cleanup {
    destroy .e
} -result 0
test entry-3.80 {EntryWidgetCmd procedure, "xview" widget command} -setup {
    entry .e -font {Courier -12} -borderwidth 2 -highlightthickness 2
    pack .e ; update idletasks
} -body {
    .e insert end "This is quite a long text string, so long that it "
    .e insert end "runs off the end of the window quite a bit."
    update
    .e xview 300
    .e index @0
} -cleanup {
    destroy .e
} -result 73
test entry-3.86 {EntryWidgetCmd procedure, "xview" widget command} -setup {
    entry .e -font {Courier -12} -borderwidth 2 -highlightthickness 2
    pack .e ; update idletasks
} -body {
    .e insert end "This is quite a long text string, so long that it "
    .e insert end "runs off the end of the window quite a bit."
    .e insert 10 乎
    update
# UTF
# If Tcl_NumUtfChars wasn't used, wrong answer would be:
# 0.106383 0.117021 0.117021
    set x {}
    .e xview moveto .1
    lappend x [format {%.6f} [lindex [.e xview] 0]]
    .e xview moveto .11
    lappend x [format {%.6f} [lindex [.e xview] 0]]
    .e xview moveto .12
    lappend x [format {%.6f} [lindex [.e xview] 0]]
} -cleanup {
    destroy .e
} -result {0.095745 0.106383 0.117021}

test entry-3.82 {EntryWidgetCmd procedure} -setup {
    entry .e -font {Courier -12} -borderwidth 2 -highlightthickness 2
    pack .e ; update idletasks
    update
} -body {
    .e gorp
} -cleanup {
    destroy .e
} -returnCodes error -result {bad option "gorp": must be bbox, cget, configure, delete, get, icursor, index, insert, scan, selection, validate, or xview}

# The test below doesn't actually check anything directly, but if run
# with Purify or some other memory-allocation-checking program it will
# ensure that resources get properly freed.

test entry-4.1 {DestroyEntry procedure} -body {
    entry .e -textvariable x -show *
    pack .e ; update idletasks
    .e insert end "Sample text"
    update
    destroy .e
} -result {}

test entry-5.1 {ConfigureEntry procedure, -textvariable} -body {
    set x 12345
    entry .e -textvariable x
    .e get
} -cleanup {
    destroy .e
} -result 12345
test entry-5.2 {ConfigureEntry procedure, -textvariable} -body {
    set x 12345
    entry .e -textvariable x
    set y abcde
    .e configure -textvariable y
    set x 54321
    .e get
} -cleanup {
    destroy .e
} -result {abcde}
test entry-5.3 {ConfigureEntry procedure, -textvariable} -setup {
    unset -nocomplain x
    entry .e
} -body {
    .e insert 0 "Some text"
    .e configure -textvariable x
    set x
} -cleanup {
    destroy .e
} -result {Some text}
test entry-5.4 {ConfigureEntry procedure, -textvariable} -setup {
    unset -nocomplain x
    entry .e
} -body {
    trace variable x w override
    .e insert 0 "Some text"
    .e configure -textvariable x
    list $x [.e get]
} -cleanup {
    destroy .e
    trace vdelete x w override
    unset x;
} -result {12345 12345}

test entry-5.5 {ConfigureEntry procedure} -setup {
    set x {}
    entry .e1
    entry .e2
} -body {
    .e2 insert end "This is some sample text"
    .e1 configure -exportselection false
    .e1 insert end "0123456789"
    pack .e1 .e2 ; update idletasks
    .e2 select from 0
    .e2 select to 10
    lappend x [selection get]
    .e1 select from 1
    .e1 select to 5
    lappend x [selection get]
    .e1 configure -exportselection 1
    lappend x [selection get]
    set x
} -cleanup {
    destroy .e1 .e2
} -result {{This is so} {This is so} 1234}
test entry-5.6 {ConfigureEntry procedure} -setup {
    entry .e
    pack .e ; update idletasks
} -body {
    .e insert end "0123456789"
    .e select from 1
    .e select to 5
    .e configure -exportselection 0
    selection get
} -cleanup {
    destroy .e
} -returnCodes error -result {PRIMARY selection doesn't exist or form "STRING" not defined}
test entry-5.6.1 {ConfigureEntry procedure} -setup {
    entry .e
    pack .e ; update idletasks
} -body {
    .e insert end "0123456789"
    .e select from 1
    .e select to 5
    .e configure -exportselection 0
    catch {selection get}
    list [.e index sel.first] [.e index sel.last]
} -cleanup {
    destroy .e
} -result {1 5}

test entry-5.7 {ConfigureEntry procedure} -setup {
    entry .e -font {Helvetica -12} -borderwidth 2 -highlightthickness 2
    pack .e ; update idletasks
} -body {
    .e configure -font {Courier -12} -width 4 -xscrollcommand scroll
    .e insert end "01234567890"
    update
    set scrollInfo wrong
    .e configure -width 5
    update
    format {%.6f %.6f} {*}$scrollInfo
} -cleanup {
    destroy .e
} -result {0.000000 0.454545}


test entry-5.8 {ConfigureEntry procedure} -constraints {
    fonts failsOnXQuarz
} -setup {
    entry .e -borderwidth 2 -highlightthickness 2
    pack .e ; update idletasks
} -body {
    .e configure -width 0 -font {Helvetica -12}
    .e insert end "0123"
    update
    .e configure -font {Helvetica -24}
    update
    winfo geom .e
} -cleanup {
    destroy .e
} -result {62x37+0+0}
test entry-5.9 {ConfigureEntry procedure} -constraints {
    fonts
} -setup {
    entry .e -borderwidth 2 -highlightthickness 2
    pack .e ; update idletasks
} -body {
    .e configure -font {Courier -12} -bd 2 -relief raised
    .e insert end "0123"
    update
    list [.e index @10] [.e index @11] [.e index @12] [.e index @13]
} -cleanup {
    destroy .e
} -result {0 0 1 1}
test entry-5.10 {ConfigureEntry procedure} -constraints {
    fonts
} -setup {
    entry .e -borderwidth 2 -highlightthickness 2
    pack .e ; update idletasks
} -body {
    .e configure -font {Courier -12} -bd 2 -relief flat
    .e insert end "0123"
    update
    list [.e index @10] [.e index @11] [.e index @12] [.e index @13]
} -cleanup {
    destroy .e
} -result {0 0 1 1}
test entry-5.11 {ConfigureEntry procedure} -setup {
    entry .e -borderwidth 2 -highlightthickness 2
    pack .e ; update idletasks
} -body {
# If "0" in selected font had 0 width, caused divide-by-zero error.
    .e configure -font {{open look glyph}}
    .e scan dragto 30
    update
} -cleanup {
    destroy .e
} -result {}

# No tests for DisplayEntry.

test entry-6.1 {EntryComputeGeometry procedure} -constraints {
    fonts
} -setup {
    entry .e
    pack .e ; update idletasks
} -body {
    .e configure -font {Courier -12} -bd 2 -relief raised -width 20 \
        -highlightthickness 3
    .e insert end 012\t45
    update
    list [.e index @61] [.e index @62]
} -cleanup {
    destroy .e
} -result {3 4}
test entry-6.2 {EntryComputeGeometry procedure} -constraints {
    fonts
} -setup {
    entry .e
    pack .e ; update idletasks
} -body {
    .e configure -font {Courier -12} -bd 2 -relief raised -width 20 \
        -justify center -highlightthickness 3
    .e insert end 012\t45
    update
    list [.e index @96] [.e index @97]
} -cleanup {
    destroy .e
} -result {3 4}
test entry-6.3 {EntryComputeGeometry procedure} -constraints {
    fonts
} -setup {
    entry .e
    pack .e ; update idletasks
} -body {
    .e configure -font {Courier -12} -bd 2 -relief raised -width 20 \
        -justify right -highlightthickness 3
    .e insert end 012\t45
    update
    list [.e index @131] [.e index @132]
} -cleanup {
    destroy .e
} -result {3 4}
test entry-6.4 {EntryComputeGeometry procedure} -setup {
    entry .e
    pack .e ; update idletasks
} -body {
    .e configure -font {Courier -12} -bd 2 -relief raised -width 5
    .e insert end "01234567890"
    update
    .e xview 6
    .e index @0
} -cleanup {
    destroy .e
} -result 6
test entry-6.5 {EntryComputeGeometry procedure} -setup {
    entry .e -highlightthickness 2
    pack .e ; update idletasks
} -body {
    .e configure -font {Courier -12} -bd 2 -relief raised -width 5
    .e insert end "01234567890"
    update
    .e xview 7
    .e index @0
} -cleanup {
    destroy .e
} -result 6
test entry-6.6 {EntryComputeGeometry procedure} -constraints {
    fonts
} -setup {
    entry .e -highlightthickness 2
    pack .e ; update idletasks
} -body {
    .e configure -font {Courier -12} -bd 2 -relief raised -width 10
    .e insert end "01234\t67890"
    update
    .e xview 3
    list [.e index @39] [.e index @40]
} -cleanup {
    destroy .e
} -result {5 6}
test entry-6.7 {EntryComputeGeometry procedure} -constraints {
    fonts
} -setup {
    entry .e -highlightthickness 2
    pack .e ; update idletasks
} -body {
    .e configure -font {Helvetica -24} -bd 3 -relief raised -width 5
    .e insert end "01234567"
    update
    list [winfo reqwidth .e] [winfo reqheight .e]
} -cleanup {
    destroy .e
} -result {77 39}
test entry-6.8 {EntryComputeGeometry procedure} -constraints {
    fonts
} -setup {
    entry .e -highlightthickness 2
    pack .e ; update idletasks
} -body {
    .e configure -font {Helvetica -24} -bd 3 -relief raised -width 0
    .e insert end "01234567"
    update
    list [winfo reqwidth .e] [winfo reqheight .e]
} -cleanup {
    destroy .e
} -result {116 39}
test entry-6.9 {EntryComputeGeometry procedure} -constraints {
    fonts
} -setup {
    entry .e -highlightthickness 2
    pack .e ; update idletasks
} -body {
    .e configure -font {Helvetica -24} -bd 3 -relief raised -width 0
    update
    list [winfo reqwidth .e] [winfo reqheight .e]
} -cleanup {
    destroy .e
} -result {25 39}
test entry-6.10 {EntryComputeGeometry procedure} -constraints {
    unix fonts
} -setup {
    entry .e -highlightthickness 2 -font {Helvetica -12}
    pack .e ; update idletasks
} -body {
    .e configure -bd 1 -relief raised -width 0 -show .
    .e insert 0 12345
    update
    set x [winfo reqwidth .e]
    .e configure -show X
    lappend x [winfo reqwidth .e]
    .e configure -show ""
    lappend x [winfo reqwidth .e]
} -cleanup {
    destroy .e
} -result {23 53 43}
test entry-6.11 {EntryComputeGeometry procedure} -constraints {
    win
} -setup {
    entry .e -highlightthickness 2
    pack .e ; update idletasks
} -body {
    .e configure -bd 1 -relief raised -width 0 -show . -font {helvetica 12}
    .e insert 0 12345
    update
    set x1 [winfo reqwidth .e]
	set x2 [expr {8+5*[font measure {helvetica 12} .]}]
	set x [expr {$x1 eq $x2}]
    .e configure -show X
	set x1 [winfo reqwidth .e]
	set x2 [expr {8+5*[font measure {helvetica 12} X]}]
    lappend x [expr {$x1 eq $x2}]
    .e configure -show ""
	set x1 [winfo reqwidth .e]
	set x2 [expr {8+[font measure {helvetica 12} 12345]}]
    lappend x [expr {$x1 eq $x2}]
} -cleanup {
    destroy .e
} -result {1 1 1}
test entry-6.12 {EntryComputeGeometry procedure} -constraints {
    fonts
} -setup {
    catch {destroy .e}
    entry .e -font {Courier -12} -bd 2 -relief raised -width 20
    pack .e ; update idletasks
} -body {
    .e insert end "012\t456\t"
    update
    list [.e index @80] [.e index @81] [.e index @115] [.e index @116]
} -cleanup {
    destroy .e
} -result {6 7 7 8}


test entry-7.1 {InsertChars procedure} -setup {
    unset -nocomplain contents
    entry .e -width 10 -font {Courier -12} -highlightthickness 2 -bd 2
    pack .e ; update idletasks
    focus .e
} -body {
    .e configure -textvariable contents -xscrollcommand scroll
    update
    set scrollInfo wrong
    .e insert 0 abcde
    .e insert 2 XXX
    update
    list [.e get] $contents [format {%.6f %.6f} {*}$scrollInfo]
} -cleanup {
    destroy .e
} -result {abXXXcde abXXXcde {0.000000 1.000000}}

test entry-7.2 {InsertChars procedure} -setup {
    unset -nocomplain contents
    entry .e -width 10 -font {Courier -12} -highlightthickness 2 -bd 2
    pack .e ; update idletasks
    focus .e
} -body {
    .e configure -textvariable contents -xscrollcommand scroll
    update
    set scrollInfo wrong
    .e insert 0 abcde
    .e insert 500 XXX
    update
    list [.e get] $contents [format {%.6f %.6f} {*}$scrollInfo]
} -cleanup {
    destroy .e
} -result {abcdeXXX abcdeXXX {0.000000 1.000000}}
test entry-7.3 {InsertChars procedure} -setup {
    entry .e -width 10 -font {Courier -12} -highlightthickness 2 -bd 2
    pack .e ; update idletasks
} -body {
    .e insert 0 0123456789
    .e select from 2
    .e select to 6
    .e insert 2 XXX
    set x "[.e index sel.first] [.e index sel.last]"
    .e select to 8
    lappend x [.e index sel.first] [.e index sel.last]
} -cleanup {
    destroy .e
} -result {5 9 5 8}
test entry-7.4 {InsertChars procedure} -setup {
    entry .e -width 10 -font {Courier -12} -highlightthickness 2 -bd 2
    pack .e ; update idletasks
} -body {
    .e insert 0 0123456789
    .e select from 2
    .e select to 6
    .e insert 3 XXX
    set x "[.e index sel.first] [.e index sel.last]"
    .e select to 8
    lappend x [.e index sel.first] [.e index sel.last]
} -cleanup {
    destroy .e
} -result {2 9 2 8}
test entry-7.5 {InsertChars procedure} -setup {
    entry .e -width 10 -font {Courier -12} -highlightthickness 2 -bd 2
    pack .e ; update idletasks
} -body {
    .e insert 0 0123456789
    .e select from 2
    .e select to 6
    .e insert 5 XXX
    set x "[.e index sel.first] [.e index sel.last]"
    .e select to 8
    lappend x [.e index sel.first] [.e index sel.last]
} -cleanup {
    destroy .e
} -result {2 9 2 8}
test entry-7.6 {InsertChars procedure} -setup {
    entry .e -width 10 -font {Courier -12} -highlightthickness 2 -bd 2
    pack .e ; update idletasks
} -body {
    .e insert 0 0123456789
    .e select from 2
    .e select to 6
    .e insert 6 XXX
    set x "[.e index sel.first] [.e index sel.last]"
    .e select to 5
    lappend x [.e index sel.first] [.e index sel.last]
} -cleanup {
    destroy .e
} -result {2 6 2 5}
test entry-7.7 {InsertChars procedure} -setup {
    entry .e -width 10 -font {Courier -12} -highlightthickness 2 -bd 2
    pack .e ; update idletasks
} -body {
    .e configure -xscrollcommand scroll
    .e insert 0 0123456789
    .e icursor 4
    .e insert 4 XXX
    .e index insert
} -cleanup {
    destroy .e
} -result 7
test entry-7.8 {InsertChars procedure} -setup {
    entry .e -width 10 -font {Courier -12} -highlightthickness 2 -bd 2
    pack .e ; update idletasks
} -body {
    .e insert 0 0123456789
    .e icursor 4
    .e insert 5 XXX
    .e index insert
} -cleanup {
    destroy .e
} -result 4
test entry-7.9 {InsertChars procedure} -setup {
    entry .e -width 10 -font {Courier -12} -highlightthickness 2 -bd 2
    pack .e ; update idletasks
} -body {
    .e insert 0 "This is a very long string"
    update
    .e xview 4
    .e insert 3 XXX
    .e index @0
} -cleanup {
    destroy .e
} -result 7
test entry-7.10 {InsertChars procedure} -setup {
    entry .e -width 10 -font {Courier -12} -highlightthickness 2 -bd 2
    pack .e ; update idletasks
} -body {
    .e insert 0 "This is a very long string"
    update
    .e xview 4
    .e insert 4 XXX
    .e index @0
} -cleanup {
    destroy .e
} -result 4

test entry-7.11 {InsertChars procedure} -constraints {
    fonts
} -setup {
    entry .e -width 0 -font {Courier -12} -highlightthickness 2 -bd 2
    pack .e ; update idletasks
} -body {
    .e insert 0 "xyzzy"
    update
    .e insert 2 00
    winfo reqwidth .e
} -cleanup {
    destroy .e
} -result 59

test entry-8.1 {DeleteChars procedure} -setup {
    unset -nocomplain contents
    entry .e -width 10 -font {Courier -12} -highlightthickness 2 -bd 2
    pack .e ; update idletasks
    focus .e
} -body {
    .e configure -textvariable contents -xscrollcommand scroll
    update
    set scrollInfo wrong
    .e insert 0 abcde
    .e delete 2 4
    update
    list [.e get] $contents [format {%.6f %.6f} {*}$scrollInfo]
} -cleanup {
    destroy .e
} -result {abe abe {0.000000 1.000000}}
test entry-8.2 {DeleteChars procedure} -setup {
    unset -nocomplain contents
    entry .e -width 10 -font {Courier -12} -highlightthickness 2 -bd 2
    pack .e ; update idletasks
    focus .e
} -body {
    .e configure -textvariable contents -xscrollcommand scroll
    update
    set scrollInfo wrong
    .e insert 0 abcde
<<<<<<< HEAD
    .e delete {} 2
    vwait scrollInfo
=======
    .e delete -1 2
    update
>>>>>>> 9549fdb1
    list [.e get] $contents [format {%.6f %.6f} {*}$scrollInfo]
} -cleanup {
    destroy .e
} -result {cde cde {0.000000 1.000000}}
test entry-8.3 {DeleteChars procedure} -setup {
    unset -nocomplain contents
    entry .e -width 10 -font {Courier -12} -highlightthickness 2 -bd 2
    pack .e ; update idletasks
    focus .e
} -body {
    .e configure -textvariable contents -xscrollcommand scroll
    update
    set scrollInfo wrong
    .e insert 0 abcde
    .e delete 3 1000
    update
    list [.e get] $contents [format {%.6f %.6f} {*}$scrollInfo]
} -cleanup {
    destroy .e
} -result {abc abc {0.000000 1.000000}}
test entry-8.4 {DeleteChars procedure} -setup {
    entry .e -width 10 -font {Courier -12} -highlightthickness 2 -bd 2
    pack .e ; update idletasks
    focus .e
} -body {
    .e insert 0 0123456789abcde
    .e select from 3
    .e select to 8
    .e delete 1 3
    update
    set x "[.e index sel.first] [.e index sel.last]"
    .e select to 5
    lappend x [.e index sel.first] [.e index sel.last]
} -cleanup {
    destroy .e
} -result {1 6 1 5}
test entry-8.5 {DeleteChars procedure} -setup {
    entry .e -width 10 -font {Courier -12} -highlightthickness 2 -bd 2
    pack .e ; update idletasks
    focus .e
} -body {
    .e insert 0 0123456789abcde
    .e select from 3
    .e select to 8
    .e delete 1 4
    update
    set x "[.e index sel.first] [.e index sel.last]"
    .e select to 4
    lappend x [.e index sel.first] [.e index sel.last]
} -cleanup {
    destroy .e
} -result {1 5 1 4}
test entry-8.6 {DeleteChars procedure} -setup {
    entry .e -width 10 -font {Courier -12} -highlightthickness 2 -bd 2
    pack .e ; update idletasks
    focus .e
} -body {
    .e insert 0 0123456789abcde
    .e select from 3
    .e select to 8
    .e delete 1 7
    update
    set x "[.e index sel.first] [.e index sel.last]"
    .e select to 5
    lappend x [.e index sel.first] [.e index sel.last]
} -cleanup {
    destroy .e
} -result {1 2 1 5}
test entry-8.7 {DeleteChars procedure} -setup {
    entry .e -width 10 -font {Courier -12} -highlightthickness 2 -bd 2
    pack .e ; update idletasks
    focus .e
} -body {
    .e insert 0 0123456789abcde
    .e select from 3
    .e select to 8
    .e delete 1 8
    update
    .e index sel.first
} -cleanup {
    destroy .e
} -returnCodes error -result {selection isn't in widget .e}
test entry-8.8 {DeleteChars procedure} -setup {
    entry .e -width 10 -font {Courier -12} -highlightthickness 2 -bd 2
    pack .e ; update idletasks
    focus .e
} -body {
    .e insert 0 0123456789abcde
    .e select from 3
    .e select to 8
    .e delete 3 7
    update
    set x "[.e index sel.first] [.e index sel.last]"
    .e select to 8
    lappend x [.e index sel.first] [.e index sel.last]
} -cleanup {
    destroy .e
} -result {3 4 3 8}
test entry-8.9 {DeleteChars procedure} -setup {
    entry .e -width 10 -font {Courier -12} -highlightthickness 2 -bd 2
    pack .e ; update idletasks
} -body {
    .e insert 0 0123456789abcde
    .e select from 3
    .e select to 8
    .e delete 3 8
    update
    .e index sel.first
} -cleanup {
    destroy .e
} -returnCodes error -result {selection isn't in widget .e}
test entry-8.10 {DeleteChars procedure} -setup {
    entry .e -width 10 -font {Courier -12} -highlightthickness 2 -bd 2
    pack .e ; update idletasks
    focus .e
} -body {
    .e insert 0 0123456789abcde
    .e select from 8
    .e select to 3
    .e delete 5 8
    update
    set x "[.e index sel.first] [.e index sel.last]"
    .e select to 8
    lappend x [.e index sel.first] [.e index sel.last]
} -cleanup {
    destroy .e
} -result {3 5 5 8}
test entry-8.11 {DeleteChars procedure} -setup {
    entry .e -width 10 -font {Courier -12} -highlightthickness 2 -bd 2
    pack .e ; update idletasks
    focus .e
} -body {
    .e insert 0 0123456789abcde
    .e select from 8
    .e select to 3
    .e delete 8 10
    update
    set x "[.e index sel.first] [.e index sel.last]"
    .e select to 4
    lappend x [.e index sel.first] [.e index sel.last]
} -cleanup {
    destroy .e
} -result {3 8 4 8}
test entry-8.12 {DeleteChars procedure} -setup {
    entry .e -width 10 -font {Courier -12} -highlightthickness 2 -bd 2
    pack .e ; update idletasks
    focus .e
} -body {
    .e insert 0 0123456789abcde
    .e icursor 4
    .e delete 1 4
    update
    .e index insert
} -cleanup {
    destroy .e
} -result 1
test entry-8.13 {DeleteChars procedure} -setup {
    entry .e -width 10 -font {Courier -12} -highlightthickness 2 -bd 2
    pack .e ; update idletasks
    focus .e
} -body {
    .e insert 0 0123456789abcde
    .e icursor 4
    .e delete 1 5
    update
    .e index insert
} -cleanup {
    destroy .e
} -result 1
test entry-8.14 {DeleteChars procedure} -setup {
    entry .e -width 10 -font {Courier -12} -highlightthickness 2 -bd 2
    pack .e ; update idletasks
    focus .e
} -body {
    .e insert 0 0123456789abcde
    .e icursor 4
    .e delete 4 6
    update
    .e index insert
} -cleanup {
    destroy .e
} -result 4
test entry-8.15 {DeleteChars procedure} -setup {
    entry .e -width 10 -font {Courier -12} -highlightthickness 2 -bd 2
    pack .e ; update idletasks
    focus .e
} -body {
    .e insert 0 "This is a very long string"
    .e xview 4
    .e delete 1 4
    update
    .e index @0
} -cleanup {
    destroy .e
} -result 1
test entry-8.16 {DeleteChars procedure} -setup {
    entry .e -width 10 -font {Courier -12} -highlightthickness 2 -bd 2
    pack .e ; update idletasks
    focus .e
} -body {
    .e insert 0 "This is a very long string"
    .e xview 4
    .e delete 1 5
    update
    .e index @0
} -cleanup {
    destroy .e
} -result 1
test entry-8.17 {DeleteChars procedure} -setup {
    entry .e -width 10 -font {Courier -12} -highlightthickness 2 -bd 2
    pack .e ; update idletasks
    focus .e
} -body {
    .e insert 0 "This is a very long string"
    .e xview 4
    .e delete 4 6
    update
    .e index @0
} -cleanup {
    destroy .e
} -result 4
test entry-8.18 {DeleteChars procedure} -constraints failsOnUbuntuNoXft -setup {
    entry .e -width 0 -font {Courier -12} -highlightthickness 2 -bd 2
    pack .e ; update idletasks
    focus .e
} -body {
    .e insert 0 "xyzzy"
    update
    .e delete 2 4
    # To check that deletion actually happened we measure the new width
    # of the widget, based on the measuring width of the remaining text ("xyy")
    # in the widget. For that purpose we have to mirror the code in tkEntry.c
    # for computation of the reqwidth
    # note: XPAD corresponds to the hardcoded    #define XPAD 1
    set XPAD 1
    set expected [expr { [font measure [.e cget -font] "xyy"] \
                          + 2 * ( [.e cget -borderwidth] + \
                                [.e cget -highlightthickness] + $XPAD ) } ]
    expr {[winfo reqwidth .e] == $expected}
} -cleanup {
    destroy .e
    unset XPAD expected
} -result 1

test entry-9.1 {EntryValueChanged procedure} -setup {
    unset -nocomplain x
} -body {
    trace variable x w override
    entry .e -textvariable x -width 0
    .e insert 0 foo
    list $x [.e get]
} -cleanup {
    destroy .e
    trace vdelete x w override
    unset x
} -result {12345 12345}


test entry-10.1 {EntrySetValue procedure} -constraints fonts -body {
    set x abcde
    set y ab
    entry .e  -font {Helvetica -12} -highlightthickness 2 -bd 2  -width 0
    pack .e ; update idletasks
    .e configure -textvariable x
    .e configure -textvariable y
    update
    list [.e get] [winfo reqwidth .e]
} -cleanup {
    destroy .e
} -result {ab 24}
test entry-10.2 {EntrySetValue procedure, updating selection} -setup {
    unset -nocomplain x
    entry .e -font {Helvetica -12} -highlightthickness 2 -bd 2
    pack .e ; update idletasks
} -body {
    .e configure -textvariable x
    .e insert 0 "abcdefghjklmnopqrstu"
    .e selection range 4 10
    set x "a"
    .e index sel.first
} -cleanup {
    destroy .e
} -returnCodes error -result {selection isn't in widget .e}
test entry-10.3 {EntrySetValue procedure, updating selection} -setup {
    unset -nocomplain x
    entry .e -font {Helvetica -12} -highlightthickness 2 -bd 2
    pack .e ; update idletasks
} -body {
    .e configure -textvariable x
    .e insert 0 "abcdefghjklmnopqrstu"
    .e selection range 4 10
    set x "abcdefg"
    list [.e index sel.first] [.e index sel.last]
} -cleanup {
    destroy .e
} -result {4 7}
test entry-10.4 {EntrySetValue procedure, updating selection} -setup {
    unset -nocomplain x
    entry .e -font {Helvetica -12} -highlightthickness 2 -bd 2
    pack .e ; update idletasks
} -body {
    .e configure -textvariable x
    .e insert 0 "abcdefghjklmnopqrstu"
    .e selection range 4 10
    set x "abcdefghijklmn"
    list [.e index sel.first] [.e index sel.last]
} -cleanup {
    destroy .e
} -result {4 10}
test entry-10.5 {EntrySetValue procedure, updating display position} -setup {
    unset -nocomplain x
    entry .e -highlightthickness 2 -bd 2
    pack .e ; update idletasks
} -body {
    .e configure -width 10 -font {Courier -12} -textvariable x
    .e insert 0 "abcdefghjklmnopqrstuvwxyz"
    .e xview 10
    update
    set x "abcdefg"
    update
    .e index @0
} -cleanup {
    destroy .e
} -result 0
test entry-10.6 {EntrySetValue procedure, updating display position} -setup {
    unset -nocomplain x
    entry .e -highlightthickness 2 -bd 2
    pack .e ; update idletasks
} -body {
    .e configure -width 10 -font {Courier -12} -textvariable x
    pack .e ; update idletasks
    .e insert 0 "abcdefghjklmnopqrstuvwxyz"
    .e xview 10
    update
    set x "1234567890123456789012"
    update
    .e index @0
} -cleanup {
    destroy .e
} -result 10
test entry-10.7 {EntrySetValue procedure, updating insertion cursor} -setup {
    unset -nocomplain x
    entry .e -highlightthickness 2 -bd 2
    pack .e ; update idletasks
    update
} -body {
    .e configure -width 10 -font {Courier -12} -textvariable x
    pack .e ; update idletasks
    .e insert 0 "abcdefghjklmnopqrstuvwxyz"
    .e icursor 5
    set x "123"
    .e index insert
} -cleanup {
    destroy .e
} -result 3
test entry-10.8 {EntrySetValue procedure, updating insertion cursor} -setup {
    unset -nocomplain x
    entry .e -highlightthickness 2 -bd 2
    pack .e ; update idletasks
} -body {
    .e configure -width 10 -font {Courier -12} -textvariable x
    pack .e ; update idletasks
    .e insert 0 "abcdefghjklmnopqrstuvwxyz"
    .e icursor 5
    set x "123456"
    .e index insert
} -cleanup {
    destroy .e
} -result 5

test entry-11.1 {EntryEventProc procedure} -setup {
    entry .e -highlightthickness 2 -bd 2 -font {Helvetica -12}
    pack .e ; update idletasks
} -body {
    .e insert 0 abcdefg
    destroy .e
    update
} -cleanup {
    destroy .e
} -result {}
test entry-11.2 {EntryEventProc procedure} -setup {
    set x {}
} -body {
    entry .e1 -fg #112233
    rename .e1 .e2
    lappend x [winfo children .]
    lappend x [.e2 cget -fg]
    destroy .e1
    lappend x [info command .e*] [winfo children .]
} -cleanup {
    destroy .e1
} -result {.e1 #112233 {} {}}

test entry-12.1 {EntryCmdDeletedProc procedure} -body {
    button .b -text "xyz_123"
    rename .b {}
    list [info command .b*] [winfo children .]
} -cleanup {
    destroy .b
} -result {{} {}}


test entry-13.1 {GetEntryIndex procedure} -setup {
    entry .e -font {Courier -12} -width 5 -bd 2 -relief sunken
    pack .e ; update idletasks
} -body {
    .e insert 0 012345678901234567890
    .e xview 4
    update
    .e index end
} -cleanup {
    destroy .e
} -result 21
test entry-13.2 {GetEntryIndex procedure} -body {
    entry .e
    .e index abogus
} -cleanup {
    destroy .e
} -returnCodes error -result {bad entry index "abogus"}
test entry-13.3 {GetEntryIndex procedure} -setup {
    entry .e -font {Courier -12} -width 5 -bd 2 -relief sunken
    pack .e ; update idletasks
} -body {
    .e insert 0 012345678901234567890
    .e xview 4
    update
    .e select from 1
    .e select to 6
    .e index anchor
} -cleanup {
    destroy .e
} -result 1
test entry-13.4 {GetEntryIndex procedure} -setup {
    entry .e -font {Courier -12} -width 5 -bd 2 -relief sunken
    pack .e ; update idletasks
} -body {
    .e insert 0 012345678901234567890
    .e xview 4
    update
    .e select from 4
    .e select to 1
    .e index anchor
} -cleanup {
    destroy .e
} -result 4
test entry-13.5 {GetEntryIndex procedure} -setup {
    entry .e -font {Courier -12} -width 5 -bd 2 -relief sunken
    pack .e ; update idletasks
} -body {
    .e insert 0 012345678901234567890
    .e xview 4
    update
    .e select from 3
    .e select to 15
    .e select adjust 4
    .e index anchor
} -cleanup {
    destroy .e
} -result 15
test entry-13.6 {GetEntryIndex procedure} -setup {
    entry .e
} -body {
    .e index ebogus
} -cleanup {
    destroy .e
} -returnCodes error -result {bad entry index "ebogus"}
test entry-13.7 {GetEntryIndex procedure} -setup {
    entry .e -font {Courier -12} -width 5 -bd 2 -relief sunken
    pack .e ; update idletasks
} -body {
    .e insert 0 012345678901234567890
    .e xview 4
    update
    .e icursor 2
    .e index insert
} -cleanup {
    destroy .e
} -result 2
test entry-13.8 {GetEntryIndex procedure} -setup {
    entry .e
} -body {
    .e index ibogus
} -cleanup {
    destroy .e
} -returnCodes error -result {bad entry index "ibogus"}
test entry-13.9 {GetEntryIndex procedure} -setup {
    entry .e -font {Courier -12} -width 5 -bd 2 -relief sunken
    pack .e ; update idletasks
} -body {
    .e insert 0 012345678901234567890
    .e xview 4
    update
    .e select from 1
    .e select to 6
    list [.e index sel.first] [.e index sel.last]
} -cleanup {
    destroy .e
} -result {1 6}






test entry-13.10 {GetEntryIndex procedure} -constraints x11 -body {
# On unix, when selection is cleared, entry widget's internal
# selection range is reset.
# Previous settings:
	entry .e -font {Courier -12} -width 5 -bd 2 -relief sunken
	pack .e ; update idletasks
	.e insert 0 012345678901234567890
	.e xview 4
	update
    .e select from 1
    .e select to 6
    list [.e index sel.first] [.e index sel.last]
# Testing:
    selection clear .e
    .e index sel.first
} -cleanup {
    destroy .e
} -returnCodes error -result {selection isn't in widget .e}

test entry-13.11 {GetEntryIndex procedure} -constraints aquaOrWin32 -body {
# On mac and pc, when selection is cleared, entry widget remembers
# last selected range.  When selection ownership is restored to
# entry, the old range will be rehighlighted.
# Previous settings:
	entry .e -font {Courier -12} -width 5 -bd 2 -relief sunken
	pack .e ; update idletasks
	.e insert 0 012345678901234567890
	.e xview 4
	update
    .e select from 1
    .e select to 6
    list [.e index sel.first] [.e index sel.last]
# Testing:
    selection clear .e
    catch {selection get}
    .e index sel.first
} -cleanup {
    destroy .e
} -result 1

test entry-13.12 {GetEntryIndex procedure} -constraints x11 -body {
# Previous settings:
	entry .e -font {Courier -12} -width 5 -bd 2 -relief sunken
	pack .e ; update idletasks
	.e insert 0 012345678901234567890
	.e xview 4
	update
    .e select from 1
    .e select to 6
    list [.e index sel.first] [.e index sel.last]
# Testing:
    selection clear .e
    .e index sbogus
} -cleanup {
    destroy .e
} -returnCodes error -result {selection isn't in widget .e}

# why when string in .e index changed to not beginning with s,
# it behaves differently?
test entry-13.12.1 {GetEntryIndex procedure} -constraints unix -body {
# Previous settings:
	entry .e -font {Courier -12} -width 5 -bd 2 -relief sunken
	pack .e ; update idletasks
	.e insert 0 012345678901234567890
	.e xview 4
	update
    .e select from 1
    .e select to 6
    list [.e index sel.first] [.e index sel.last]
# Testing:
    selection clear .e
    .e index bogus
} -cleanup {
    destroy .e
} -returnCodes error -result {bad entry index "bogus"}

test entry-13.13 {GetEntryIndex procedure} -constraints win -body {
# Previous settings:
	entry .e -font {Courier -12} -width 5 -bd 2 -relief sunken
	pack .e ; update idletasks
	.e insert 0 012345678901234567890
	.e xview 4
	update
    .e select from 1
    .e select to 6
    list [.e index sel.first] [.e index sel.last]
# Testing:
    selection clear .e
    .e index sbogus
} -cleanup {
    destroy .e
} -returnCodes error -result {bad entry index "sbogus"}

test entry-13.14 {GetEntryIndex procedure} -constraints win -body {
# On mac and pc, when selection is cleared, entry widget remembers
# last selected range.  When selection ownership is restored to
# entry, the old range will be rehighlighted.
# Previous settings:
	entry .e -font {Courier -12} -width 5 -bd 2 -relief sunken
	pack .e ; update idletasks
	.e insert 0 012345678901234567890
	.e xview 4
	update
    .e select from 1
    .e select to 6
    list [.e index sel.first] [.e index sel.last]
# Testing:
    selection clear .e
    selection get
} -cleanup {
    destroy .e
} -returnCodes error -match glob -result {*}

test entry-13.14.1 {GetEntryIndex procedure} -constraints win -body {
# On mac and pc, when selection is cleared, entry widget remembers
# last selected range.  When selection ownership is restored to
# entry, the old range will be rehighlighted.
# Previous settings:
	entry .e -font {Courier -12} -width 5 -bd 2 -relief sunken
	pack .e ; update idletasks
	.e insert 0 012345678901234567890
	.e xview 4
	update
    .e select from 1
    .e select to 6
    list [.e index sel.first] [.e index sel.last]
# Testing:
    selection clear .e
    catch {selection get}
    .e index sbogus
} -cleanup {
    destroy .e
} -returnCodes error -match glob -result {*}

test entry-13.15 {GetEntryIndex procedure} -body {
    entry .e
    selection clear .e
    .e index @xyz
} -cleanup {
    destroy .e
} -returnCodes error -result {bad entry index "@xyz"}

test entry-13.16 {GetEntryIndex procedure} -constraints fonts -body {
    entry .e -width 5 -relief sunken -highlightthickness 2 -bd 2\
        -font {Courier -12}
    pack .e ; update idletasks
    .e insert 0 012345678901234567890
    .e xview 4
    update
    .e index @4
} -cleanup {
    destroy .e
} -result 4
test entry-13.17 {GetEntryIndex procedure} -constraints fonts -body {
    entry .e -width 5 -relief sunken -highlightthickness 2 -bd 2\
        -font {Courier -12}
    pack .e ; update idletasks
    .e insert 0 012345678901234567890
    .e xview 4
    update
    .e index @11
} -cleanup {
    destroy .e
} -result 4
test entry-13.18 {GetEntryIndex procedure} -constraints fonts -body {
    entry .e -width 5 -relief sunken -highlightthickness 2 -bd 2\
        -font {Courier -12}
    pack .e ; update idletasks
    .e insert 0 012345678901234567890
    .e xview 4
    update
    .e index @12
} -cleanup {
    destroy .e
} -result 5
test entry-13.19 {GetEntryIndex procedure} -constraints fonts -body {
    entry .e -width 5 -relief sunken -highlightthickness 2 -bd 2\
        -font {Courier -12}
    pack .e ; update idletasks
    .e insert 0 012345678901234567890
    .e xview 4
    update
    .e index @[expr {[winfo width .e] - 6}]
} -cleanup {
    destroy .e
} -result 8
test entry-13.20 {GetEntryIndex procedure} -constraints fonts -body {
    entry .e -width 5 -relief sunken -highlightthickness 2 -bd 2\
        -font {Courier -12}
    pack .e ; update idletasks
    .e insert 0 012345678901234567890
    .e xview 4
    update
    .e index @[expr {[winfo width .e] - 5}]
} -cleanup {
    destroy .e
} -result 9
test entry-13.21 {GetEntryIndex procedure} -body {
    entry .e -width 5 -relief sunken -highlightthickness 2 -bd 2\
        -font {Courier -12}
    pack .e ; update idletasks
    .e insert 0 012345678901234567890
    .e xview 4
    update
    .e index @1000
} -cleanup {
    destroy .e
} -result 9
test entry-13.22 {GetEntryIndex procedure} -setup {
    entry .e
    pack .e ; update idletasks
    update
} -body {
    .e index 1xyz
} -cleanup {
    destroy .e
} -returnCodes error -result {bad entry index "1xyz"}
test entry-13.23 {GetEntryIndex procedure} -body {
    entry .e -width 5 -relief sunken -highlightthickness 2 -bd 2\
        -font {Courier -12}
    pack .e ; update idletasks
    .e insert 0 012345678901234567890
    .e xview 4
    update
    .e index {}
} -cleanup {
    destroy .e
} -result 0
test entry-13.24 {GetEntryIndex procedure} -body {
    entry .e -width 5 -relief sunken -highlightthickness 2 -bd 2\
        -font {Courier -12}
    pack .e ; update idletasks
    .e insert 0 012345678901234567890
    .e xview 4
    update
    .e index 12
} -cleanup {
    destroy .e
} -result 12
test entry-13.25 {GetEntryIndex procedure} -body {
    entry .e -width 5 -relief sunken -highlightthickness 2 -bd 2\
        -font {Courier -12}
    pack .e ; update idletasks
    .e insert 0 012345678901234567890
    .e xview 4
    update
    .e index 49
} -cleanup {
    destroy .e
} -result 21
test entry-13.26 {GetEntryIndex procedure} -constraints fonts -body {
    entry .e -highlightthickness 2 -bd 2 -font {Helvetica -12}
    selection clear .e
    .e configure -show .
    .e insert 0 XXXYZZY
    pack .e ; update idletasks
    update
    list [.e index @7] [.e index @8]
} -cleanup {
    destroy .e
} -result {0 1}

# XXX Still need to write tests for EntryScanTo and EntrySelectTo.


test entry-14.1 {EntryFetchSelection procedure} -body {
    entry .e
    .e insert end "This is a test string"
    .e select from 1
    .e select to 18
    selection get
} -cleanup {
    destroy .e
} -result {his is a test str}
test entry-14.2 {EntryFetchSelection procedure} -body {
    entry .e -show *
    .e insert end "This is a test string"
    .e select from 1
    .e select to 18
    selection get
} -cleanup {
    destroy .e
} -result {*****************}
test entry-14.3 {EntryFetchSelection procedure} -setup {
    set x {}
    for {set i 1} {$i <= 500} {incr i} {
        append x "This is line $i, out of 500\n"
}
} -body {
    entry .e
    .e insert end $x
    .e select from 0
    .e select to end
    string compare [selection get] $x
} -cleanup {
    destroy .e
} -result 0

test entry-15.1 {EntryLostSelection} -body {
    entry .e
    .e insert 0 "Text"
    .e select from 0
    .e select to 4
    set result [selection get]
    selection clear
    .e select from 0
    .e select to 4
    lappend result [selection get]
} -cleanup {
    destroy .e
} -result {Text Text}

# is scrollcommand needed here??
test entry-16.1 {EntryVisibleRange procedure} -constraints fonts  -body {
    entry .e -width 10 -font {Helvetica -12}
    pack .e ; update idletasks
    update
    .e insert 0 "............................."
    format {%.6f %.6f} {*}[.e xview]
} -cleanup {
    destroy .e
} -result {0.000000 0.827586}
test entry-16.2 {EntryVisibleRange procedure} -constraints {
    unix fonts
} -body {
    entry .e -show X -width 10  -font {Helvetica -12}
    pack .e ; update idletasks
    update
    .e insert 0 "............................."
    format {%.6f %.6f} {*}[.e xview]
} -cleanup {
    destroy .e
} -result {0.000000 0.275862}
test entry-16.3 {EntryVisibleRange procedure} -constraints {
    win
} -body {
    entry .e -show . -width 10  -font {Helvetica -12}
	pack .e ; update idletasks
    update
    .e insert 0 XXXXXXXXXXXXXXXXXXXXXXXXXXXXX
    format {%.6f %.6f} {*}[.e xview]
} -cleanup {
    destroy .e
} -result {0.000000 0.827586}
test entry-16.4 {EntryVisibleRange procedure} -body {
    entry .e -show ""
    format {%.6f %.6f} {*}[.e xview]
} -cleanup {
    destroy .e
} -result {0.000000 1.000000}


test entry-17.1 {EntryUpdateScrollbar procedure} -body {
    entry .e -width 10 -xscrollcommand scroll -font {Courier -12}
    pack .e
    update
    set scrollInfo wrong
    .e delete 0 end
    .e insert 0 123
    update
    format {%.6f %.6f} {*}$scrollInfo
} -cleanup {
    destroy .e
} -result {0.000000 1.000000}
test entry-17.2 {EntryUpdateScrollbar procedure} -body {
    entry .e -width 10 -xscrollcommand scroll -font {Courier -12}
    pack .e
    update
    set scrollInfo wrong
    .e insert 0 0123456789abcdef
    .e xview 3
    update
    format {%.6f %.6f} {*}$scrollInfo
} -cleanup {
    destroy .e
} -result {0.187500 0.812500}
test entry-17.3 {EntryUpdateScrollbar procedure} -body {
    entry .e -width 10 -xscrollcommand scroll -font {Courier -12}
    pack .e
    update
    set scrollInfo wrong
    .e insert 0 abcdefghijklmnopqrs
    .e xview 6
    update
    format {%.6f %.6f} {*}$scrollInfo
} -cleanup {
    destroy .e
} -result {0.315789 0.842105}
test entry-17.4 {EntryUpdateScrollbar procedure} -setup {
    proc bgerror msg {
	global x
	set x $msg
}
} -body {
    entry .e -width 5
    pack .e
    update
    set scrollInfo wrong
    .e configure -xscrollcommand thisisnotacommand
    update
    list $x $errorInfo
} -cleanup {
    destroy .e
    rename bgerror {}
} -result {{invalid command name "thisisnotacommand"} {invalid command name "thisisnotacommand"
    while executing
"thisisnotacommand 0.0 1.0"
    (horizontal scrolling command executed by .e)}}


test entry-18.1 {Entry widget vs hiding} -setup {
    entry .e
} -body {
    set l [interp hidden]
    interp hide {} .e
    destroy .e
    set res1 [list [winfo children .] [interp hidden]]
    set res2 [list {} $l]
    expr {$res1 == $res2}
} -result 1

##
## Entry widget VALIDATION tests
##
# The validation tests build each one upon the previous, so cascading
# failures aren't good
#

# 19.* test cases in previous version highly depended on the previous
# test cases. This was replaced by inserting recently set configurations
# that matters for the test case
test entry-19.1 {entry widget validation} -setup {
    unset -nocomplain ::e ::vVals
} -body {
    entry .e -validate all \
        -validatecommand [list doval %W %d %i %P %s %S %v %V] \
        -invalidcommand bell \
        -textvariable ::e \
        -background red -foreground white
    pack .e ; update idletasks
    .e insert 0 a
    set ::vVals
} -cleanup {
    destroy .e
} -result {.e 1 0 a {} a all key}

test entry-19.2 {entry widget validation} -setup {
    unset -nocomplain ::e ::vVals
} -body {
    entry .e -validate all \
        -validatecommand [list doval %W %d %i %P %s %S %v %V] \
        -invalidcommand bell \
        -textvariable ::e \
        -background red -foreground white
    pack .e ; update idletasks
    .e insert 0 a   ;# previous settings
    .e insert 1 b
    return $::vVals
} -cleanup {
    destroy .e
} -result {.e 1 1 ab a b all key}

test entry-19.3 {entry widget validation} -setup {
    unset -nocomplain ::e ::vVals
} -body {
    entry .e -validate all \
        -validatecommand [list doval %W %d %i %P %s %S %v %V] \
        -invalidcommand bell \
        -textvariable ::e \
        -background red -foreground white
    pack .e ; update idletasks
    .e insert 0 ab   ;# previous settings
    .e insert end c
    set ::vVals
} -cleanup {
    destroy .e
} -result {.e 1 2 abc ab c all key}

test entry-19.4 {entry widget validation} -setup {
    unset -nocomplain ::e ::vVals
} -body {
    entry .e -validate all \
        -validatecommand [list doval %W %d %i %P %s %S %v %V] \
        -invalidcommand bell \
        -textvariable ::e \
        -background red -foreground white
    pack .e ; update idletasks
    .e insert 0 abc   ;# previous settings
    .e insert 1 123
    list $::vVals $::e
} -cleanup {
    destroy .e
} -result {{.e 1 1 a123bc abc 123 all key} a123bc}

test entry-19.5 {entry widget validation} -setup {
    unset -nocomplain ::e ::vVals
} -body {
    entry .e -validate all \
        -validatecommand [list doval %W %d %i %P %s %S %v %V] \
        -invalidcommand bell \
        -textvariable ::e \
        -background red -foreground white
    pack .e ; update idletasks
    .e insert 0 a123bc   ;# previous settings
    .e delete 2
    set ::vVals
} -cleanup {
    destroy .e
} -result {.e 0 2 a13bc a123bc 2 all key}

test entry-19.6 {entry widget validation} -setup {
    unset -nocomplain ::e ::vVals
} -body {
    entry .e -validate all \
        -validatecommand [list doval %W %d %i %P %s %S %v %V] \
        -invalidcommand bell \
        -textvariable ::e \
        -background red -foreground white
    pack .e ; update idletasks
    .e insert 0 a13bc   ;# previous settings
    .e configure -validate key
    .e delete 1 3
    set ::vVals
} -cleanup {
    destroy .e
} -result {.e 0 1 abc a13bc 13 key key}

test entry-19.7 {entry widget validation} -setup {
    unset -nocomplain ::e ::vVals
} -body {
    entry .e -validate focus \
        -validatecommand [list doval %W %d %i %P %s %S %v %V] \
        -invalidcommand bell \
        -textvariable ::e \
        -background red -foreground white
    pack .e ; update idletasks
    .e insert end abc                 ;# previous settings
    set ::vVals {}
    .e insert end d
    set ::vVals
} -cleanup {
    destroy .e
} -result {}

test entry-19.8 {entry widget validation} -setup {
    unset -nocomplain ::e ::vVals
} -body {
    entry .e -validate all \
        -validatecommand [list doval %W %d %i %P %s %S %v %V] \
        -invalidcommand bell \
        -textvariable ::e \
        -background red -foreground white
    pack .e ; update idletasks
    .e configure -validate focus    ;# previous settings
    .e insert end abcd              ;# previous settings
    focus -force .e
# update necessary to process FocusIn event
    update
    set ::vVals
} -cleanup {
    destroy .e
} -result {.e -1 -1 abcd abcd {} focus focusin}

test entry-19.9 {entry widget validation} -setup {
    unset -nocomplain ::e ::vVals
} -body {
    entry .e -validate focus \
        -validatecommand [list doval %W %d %i %P %s %S %v %V] \
        -invalidcommand bell \
        -textvariable ::e \
        -background red -foreground white
    pack .e ; update idletasks
    .e insert end abcd      ;# previous settings
    focus -force .e         ;# previous settings
    update                  ;# previous settings
# update necessary to process FocusIn event
    focus -force .
# update necessary to process FocusOut event
    update
    set ::vVals
} -cleanup {
    destroy .e
} -result {.e -1 -1 abcd abcd {} focus focusout}

test entry-19.10 {entry widget validation} -setup {
    unset -nocomplain ::e ::vVals
} -body {
    entry .e -validate all \
        -validatecommand [list doval %W %d %i %P %s %S %v %V] \
        -invalidcommand bell \
        -textvariable ::e \
        -background red -foreground white
    pack .e ; update idletasks
    .e insert end abcd          ;# previous settings
    focus -force .e
# update necessary to process FocusIn event
    update
    set ::vVals
} -cleanup {
    destroy .e
} -result {.e -1 -1 abcd abcd {} all focusin}

test entry-19.11 {entry widget validation} -setup {
    unset -nocomplain ::e ::vVals
} -body {
    entry .e -validate all \
        -validatecommand [list doval %W %d %i %P %s %S %v %V] \
        -invalidcommand bell \
        -textvariable ::e \
        -background red -foreground white
    pack .e ; update idletasks
    .e insert end abcd          ;# previous settings
    focus -force .e             ;# previous settings
# update necessary to process FocusIn event
    update                      ;# previous settings
    focus -force .
# update necessary to process FocusOut event
    update
    set ::vVals
} -cleanup {
    destroy .e
} -result {.e -1 -1 abcd abcd {} all focusout}

test entry-19.12 {entry widget validation} -setup {
    unset -nocomplain ::e ::vVals
} -body {
    entry .e -validate focusin \
        -validatecommand [list doval %W %d %i %P %s %S %v %V] \
        -invalidcommand bell \
        -textvariable ::e \
        -background red -foreground white
    pack .e ; update idletasks
    .e insert 0 abcd              ;# previous settings
    focus -force .e
# update necessary to process FocusIn event
    update
    set ::vVals
} -cleanup {
    destroy .e
} -result {.e -1 -1 abcd abcd {} focusin focusin}

test entry-19.13 {entry widget validation} -setup {
    unset -nocomplain ::e ::vVals
} -body {
    entry .e -validate focusin \
        -validatecommand [list doval %W %d %i %P %s %S %v %V] \
        -invalidcommand bell \
        -textvariable ::e \
        -background red -foreground white
    pack .e ; update idletasks
    .e insert end abcd              ;# previous settings
    set ::vVals {}
    focus -force .
# update necessary to process FocusOut event
    update
    set ::vVals
} -cleanup {
    destroy .e
} -result {}

test entry-19.14 {entry widget validation} -setup {
    unset -nocomplain ::e ::vVals
} -body {
    entry .e -validate focuso \
        -validatecommand [list doval %W %d %i %P %s %S %v %V] \
        -invalidcommand bell \
        -textvariable ::e \
        -background red -foreground white
    pack .e ; update idletasks
    .e insert end abcd              ;# previous settings
    set ::vVals {}                  ;# previous settings
    focus -force .e
# update necessary to process FocusIn event
    update
    set ::vVals
} -cleanup {
    destroy .e
} -result {}

test entry-19.15 {entry widget validation} -setup {
    unset -nocomplain ::e ::vVals
} -body {
    entry .e -validate focuso \
        -validatecommand [list doval %W %d %i %P %s %S %v %V] \
        -invalidcommand bell \
        -textvariable ::e \
        -background red -foreground white
    pack .e ; update idletasks
    .e insert end abcd              ;# previous settings
    set ::vVals {}                  ;# previous settings
    focus -force .e                 ;# previous settings
# update necessary to process FocusIn event
    update                          ;# previous settings
    focus -force .
# update necessary to process FocusOut event
    update
    set ::vVals
} -cleanup {
    destroy .e
} -result {.e -1 -1 abcd abcd {} focusout focusout}

# the same as 19.16 but added [.e validate] to returned list
test entry-19.16 {entry widget validation} -setup {
    unset -nocomplain ::e ::vVals
} -body {
    entry .e -validate focuso \
        -validatecommand [list doval %W %d %i %P %s %S %v %V] \
        -invalidcommand bell \
        -textvariable ::e \
        -background red -foreground white
    pack .e ; update idletasks
    .e insert end abcd              ;# previous settings
    set ::vVals {}                  ;# previous settings
    focus -force .e                 ;# previous settings
# update necessary to process FocusIn event
    update                          ;# previous settings
    focus -force .
# update necessary to process FocusOut event
    update
    list [.e validate] $::vVals
} -cleanup {
    destroy .e
} -result {1 {.e -1 -1 abcd abcd {} all forced}}


test entry-19.17 {entry widget validation} -setup {
    unset -nocomplain ::e ::vVals
} -body {
    entry .e -validate focuso \
        -validatecommand [list doval %W %d %i %P %s %S %v %V] \
        -invalidcommand bell \
        -textvariable ::e \
        -background red -foreground white
    pack .e ; update idletasks
    .e insert end abcd              ;# previous settings
    set ::e newdata
    list [.e cget -validate] $::vVals
} -cleanup {
    destroy .e
} -result {focusout {.e -1 -1 newdata abcd {} focusout forced}}


# proc doval changed - returns 0
test entry-19.18 {entry widget validation} -setup {
    unset -nocomplain ::e ::vVals
} -body {
    entry .e -validate all \
        -validatecommand [list doval3 %W %d %i %P %s %S %v %V] \
        -invalidcommand bell \
        -textvariable ::e \
        -background red -foreground white
    pack .e ; update idletasks
    set ::e newdata                 ;# previous settings
    .e configure -validate all
    set ::e nextdata
    list [.e cget -validate] $::vVals
} -cleanup {
    destroy .e
} -result {none {.e -1 -1 nextdata newdata {} all forced}}

## This sets validate to none because it shows that we prevent a possible
## loop condition in the validation, when the entry textvar is also set
# proc doval2 used
test entry-19.19 {entry widget validation} -setup {
    unset -nocomplain ::e ::vVals
} -body {
    entry .e -validate all \
        -validatecommand [list doval3 %W %d %i %P %s %S %v %V] \
        -invalidcommand bell \
        -textvariable ::e \
        -background red -foreground white
    pack .e ; update idletasks
    set ::e nextdata                 ;# previous settings

    .e configure -validatecommand [list doval2 %W %d %i %P %s %S %v %V]
    .e validate
    list [.e cget -validate] [.e get] $::vVals
} -cleanup {
    destroy .e
} -result {none nextdata {.e -1 -1 nextdata nextdata {} all forced}}

## This leaves validate alone because we trigger validation through the
## textvar (a write trace), and the write during validation triggers
## nothing (by definition of avoiding loops on var traces).  This is
## one of those "dangerous" conditions where the user will have a
## different value in the entry widget shown as is in the textvar.
test entry-19.20 {entry widget validation} -setup {
    unset -nocomplain ::e ::vVals
} -body {
    entry .e -validate all \
        -validatecommand [list doval %W %d %i %P %s %S %v %V] \
        -invalidcommand bell \
        -textvariable ::e \
        -background red -foreground white
    pack .e ; update idletasks
    set ::e nextdata                 ;# previous settings
    .e configure -validatecommand [list doval2 %W %d %i %P %s %S %v %V] ;# prev
    .e validate                     ;# previous settings

    .e configure -validate all
    set ::e testdata
    list [.e cget -validate] [.e get] $::e $::vVals
} -cleanup {
    destroy .e
} -result {all testdata mydata {.e -1 -1 testdata mydata {} all forced}}

## This leaves validate alone because we trigger validation through the
## textvar (a write trace), and the write during validation triggers
## nothing (by definition of avoiding loops on var traces).  This is
## one of those "dangerous" conditions where the user will have a
## different value in the entry widget shown as is in the textvar.
test entry-19.21 {entry widget validation - bug 40e4bf6198} -setup {
    unset -nocomplain ::e ::vVals
} -body {
    entry .e -validate key \
        -validatecommand [list doval2 %W %d %i %P %s %S %v %V] \
        -textvariable ::e
    pack .e ; update idletasks
    set ::e origdata
    .e insert 0 A
    list [.e cget -validate] [.e get] $::e $::vVals
} -cleanup {
    destroy .e
} -result {none origdata mydata {.e 1 0 Aorigdata origdata A key key}}

##
## End validation tests
##

test entry-20.1 {widget deletion while active} -body {
    entry .e -validate all \
	    -validatecommand { destroy %W ; return 1 } \
	    -invalidcommand bell
    update
    .e insert 0 abc
    winfo exists .e
} -cleanup {
    destroy .e
} -result 0

test entry-20.2 {widget deletion while active} -body {
    entry .e -validate all \
	    -validatecommand { return 0 } \
	    -invalidcommand { destroy %W }
    .e insert 0 abc
    winfo exists .e
} -cleanup {
    destroy .e
} -result 0

test entry-20.3 {widget deletion while active} -body {
    entry .e -validate all \
	    -validatecommand { rename .e {} ; return 1 }
    .e insert 0 abc
    winfo exists .e
} -cleanup {
    destroy .e
} -result 0

test entry-20.4 {widget deletion while active} -body {
    entry .e -validate all \
	    -validatecommand { return 0 } \
	    -invalidcommand { rename .e {} }
    .e insert 0 abc
    winfo exists .e
} -cleanup {
    destroy .e
} -result 0

test entry-20.5 {widget deletion while active} -body {
    entry .e -validatecommand { destroy .e ; return 0 }
    .e validate
    winfo exists .e
} -cleanup {
    destroy .e
} -result 0

test entry-20.6 {widget deletion while active} -body {
    pack [entry .e]
    update
    .e config -xscrollcommand { destroy .e }
    update idle
    winfo exists .e
} -cleanup {
    destroy .e
} -result 0

test entry-20.7 {widget deletion with textvariable active} -body {
# SF bugs 607390 and 617446
    set FOO init
    entry .e -textvariable FOO -validate all \
	    -validatecommand {%W configure -bg white; format 1}
    bind .e <Destroy> { set FOO hello }
    destroy .e
    winfo exists .e
} -cleanup {
    destroy .e
} -result 0


test entry-21.1 {selection present while disabled, bug 637828} -body {
    entry .e
    .e insert end 0123456789
    .e select from 3
    .e select to 6
    set out [.e selection present]
    .e configure -state disabled
# still return 1 when disabled, because 'selection get' will work,
# but selection cannot be changed (new behavior since 8.4)
    .e select to 9
    lappend out [.e selection present] [selection get]
} -cleanup {
    destroy .e
} -result {1 1 345}

test entry-22.1 {lost namespaced textvar} -body {
    namespace eval test { variable foo {a b} }
    entry .e -textvariable ::test::foo
    namespace delete test
    set ::test::foo
} -cleanup {
    destroy .e
} -returnCodes error -result {can't read "::test::foo": no such variable}
test entry-22.2 {lost namespaced textvar} -body {
    namespace eval test { variable foo {a b} }
    entry .e -textvariable ::test::foo
    namespace delete test
    catch {.e insert end "more stuff"} result1
    catch {.e delete 5 end } result2
    catch {set ::test::foo} result3
    list [.e get] [.e cget -textvar] $result1 $result2 $result3
} -cleanup {
    destroy .e
} -result [list "a bmo" ::test::foo \
	{can't set "::test::foo": parent namespace doesn't exist} \
	{can't set "::test::foo": parent namespace doesn't exist} \
	{can't read "::test::foo": no such variable}]

test entry-23.1 {error in trace proc attached to the textvariable} -setup {
    destroy .e
} -body {
    trace variable myvar w traceit
    proc traceit args {error "Intentional error here!"}
    entry .e -textvariable myvar
    catch {.e insert end mystring} result1
    catch {.e delete 0} result2
    list $result1 $result2
} -cleanup {
    destroy .e
} -result [list {can't set "myvar": Intentional error here!} \
    {can't set "myvar": Intentional error here!}]

test entry-24.1 {textvariable lives in a non-existing namespace} -setup {
    destroy .e
} -body {
    catch {entry .e -textvariable thisnsdoesntexist::myvar} result1
    set result1
} -cleanup {
  destroy .e
} -result {can't trace "thisnsdoesntexist::myvar": parent namespace doesn't exist}

test entry-25.1 {Bug [5d991b822e]} {
    # Want this not to segfault, or write to variable with empty name
    set var INIT
    entry .b -textvariable var
    trace add variable var unset {apply {args {
        .b configure -textvariable {}
    }}}
    pack .b
    bind .b <Configure> {unset var}
    update
    destroy .b
    info exists {}
} 0
test entry-25.2 {Bug [5d991b822e]} {
    # Want this not to leak traces
    set var INIT
    entry .b -textvariable var
    trace add variable var unset {apply {args {
        .b configure -textvariable new
    }}}
    pack .b
    bind .b <Configure> {unset -nocomplain var}
    update
    destroy .b
    unset new
} {}


# Gathered comments about lacks
# XXX Still need to write tests for EntryBlinkProc, EntryFocusProc,
# and EntryTextVarProc.
# No tests for DisplayEntry.
# XXX Still need to write tests for EntryScanTo and EntrySelectTo.
# No tests for EventuallyRedraw

# option clear
# cleanup
cleanupTests
return


<|MERGE_RESOLUTION|>--- conflicted
+++ resolved
@@ -2108,13 +2108,8 @@
     update
     set scrollInfo wrong
     .e insert 0 abcde
-<<<<<<< HEAD
     .e delete {} 2
-    vwait scrollInfo
-=======
-    .e delete -1 2
-    update
->>>>>>> 9549fdb1
+    update
     list [.e get] $contents [format {%.6f %.6f} {*}$scrollInfo]
 } -cleanup {
     destroy .e
