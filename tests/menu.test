--- conflicted
+++ resolved
@@ -1775,8 +1775,6 @@
 test menu-3.66a {MenuWidgetCmd procedure, "yposition" option, no tearoff} -setup {
 	destroy .m1
 } -body {
-<<<<<<< HEAD
-=======
     menu .m1 -tearoff 0
     .m1 yposition 1
 } -cleanup {
@@ -1789,7 +1787,6 @@
 } -body {
     # on Win or Linux, tearoff menus are supported
     # see menu-3.66c for aqua
->>>>>>> 85e0dd9d
     menu .m1 -tearoff 1
     .m1 yposition 1
 } -cleanup {
