--- conflicted
+++ resolved
@@ -4,11 +4,6 @@
 # Copyright (c) 1995-1997 Sun Microsystems, Inc.
 # Copyright (c) 1998-1999 by Scriptics Corporation.
 # All rights reserved.
-<<<<<<< HEAD
-#
-# RCS: @(#) $Id: menu.test,v 1.20.4.3 2010/01/05 09:44:54 dkf Exp $
-=======
->>>>>>> 53febd68
 
 package require tcltest 2.1
 eval tcltest::configure $argv
