# This file is a Tcl script to test systray and sysnotify features in Tk.
#
# Copyright © 2020 Kevin Walzer/WordTech Communications LLC.
# Copyright © 2020 Francois Vogel.
# All rights reserved.

#
# TESTFILE INITIALIZATION
#

# Load the main script "main.tcl", which takes care of:
# - setup for the application and the root window
# - loading and configuration of the tcltest test harness
# - loading of the testutils mechanism together with its utility procs
# - loading of Tk specific test constraints (additionally to constraints provided by the package tcltest)
tcltest::loadTestedCommands

<<<<<<< HEAD
#
# TESTS
#
=======
# Import utility procs for specific functional areas
testutils import child
>>>>>>> 193efefd

test systray-1 {systray icon creation, all options} -setup {
    image create photo _book -data R0lGODlhDwAPAKIAAP//////AP8AAMDAwICAgAAAAAAAAAAAACwAAAAADwAPAAADSQhA2u5ksPeKABKSCaya29d4WKgERFF0l1IMQCAKatvBJ0OTdzzXI1xMB3TBZAvATtB6NSLKleXi3OBoLqrVgc0yv+DVSEUuFxIAOw==
} -body {
    tk systray create -image _book -text "Systray sample" \
	    -button1 {puts "button 1 click"} -button3 {puts "button 3 click"}
} -cleanup {
    tk systray destroy
    image delete _book
} -result {}

test systray-2 {systray create, argument checking} -body {
    tk systray create
} -returnCodes error -result {missing required option "-image"}

test systray-3 {systray create, argument checking} -body {
    tk systray create -text Hell
} -returnCodes error -result {missing required option "-image"}

test systray-4 {systray create, argument checking} -setup {
    image create photo _book -data R0lGODlhDwAPAKIAAP//////AP8AAMDAwICAgAAAAAAAAAAAACwAAAAADwAPAAADSQhA2u5ksPeKABKSCaya29d4WKgERFF0l1IMQCAKatvBJ0OTdzzXI1xMB3TBZAvATtB6NSLKleXi3OBoLqrVgc0yv+DVSEUuFxIAOw==
} -body {
    tk systray create -image _book -gorp invalidOption
} -returnCodes error -result {unknown option "-gorp": must be -image, -text, -button1 or -button3}

test systray-5 {systray icon creation, only required option present} -setup {
    image create photo _book -data R0lGODlhDwAPAKIAAP//////AP8AAMDAwICAgAAAAAAAAAAAACwAAAAADwAPAAADSQhA2u5ksPeKABKSCaya29d4WKgERFF0l1IMQCAKatvBJ0OTdzzXI1xMB3TBZAvATtB6NSLKleXi3OBoLqrVgc0yv+DVSEUuFxIAOw==
} -body {
    tk systray create -image _book
} -cleanup {
    tk systray destroy
    image delete _book
} -result {}

test systray-6 {systray icon creation, some options present} -setup {
    image create photo _book -data R0lGODlhDwAPAKIAAP//////AP8AAMDAwICAgAAAAAAAAAAAACwAAAAADwAPAAADSQhA2u5ksPeKABKSCaya29d4WKgERFF0l1IMQCAKatvBJ0OTdzzXI1xMB3TBZAvATtB6NSLKleXi3OBoLqrVgc0yv+DVSEUuFxIAOw==
} -body {
    tk systray create -image _book -button3 {puts b3}
} -cleanup {
    tk systray destroy
    image delete _book
} -result {}

test systray-7 {systray icon, all parameters modification, introspection} -setup {
    image create photo _book -data R0lGODlhDwAPAKIAAP//////AP8AAMDAwICAgAAAAAAAAAAAACwAAAAADwAPAAADSQhA2u5ksPeKABKSCaya29d4WKgERFF0l1IMQCAKatvBJ0OTdzzXI1xMB3TBZAvATtB6NSLKleXi3OBoLqrVgc0yv+DVSEUuFxIAOw==
    image create photo _page -data R0lGODlhCwAPAKIAAP//////AMDAwICAgAAA/wAAAAAAAAAAACwAAAAACwAPAAADMzi6CzAugiAgDGE68aB0RXgRJBFVX0SNpQlUWfahQOvSsgrX7eZJMlQMWBEYj8iQchlKAAA7
} -body {
    tk systray create -image _book -text "Systray icon text"
    tk systray configure -image _page
    tk systray configure -text "Another text for my icon"
    tk systray configure -button1 {set a 1}
    tk systray configure -button3 {set b 2}
    tk systray configure
} -cleanup {
    tk systray destroy
    image delete _book
    image delete _page
} -result {-image _page -text {Another text for my icon} -button1 {set a 1} -button3 {set b 2}}

test systray-8 {systray icon, single parameter modification, introspection} -setup {
    image create photo _book -data R0lGODlhDwAPAKIAAP//////AP8AAMDAwICAgAAAAAAAAAAAACwAAAAADwAPAAADSQhA2u5ksPeKABKSCaya29d4WKgERFF0l1IMQCAKatvBJ0OTdzzXI1xMB3TBZAvATtB6NSLKleXi3OBoLqrVgc0yv+DVSEUuFxIAOw==
} -body {
    tk systray create -image _book -text "Systray icon text" -button1 {puts b1}
    tk systray configure -button1 {set a 1}
    tk systray configure -button1
} -cleanup {
    tk systray destroy
    image delete _book
} -result {set a 1}

test systray-9 {systray icon, several parameters modification at once, introspection} -setup {
    image create photo _book -data R0lGODlhDwAPAKIAAP//////AP8AAMDAwICAgAAAAAAAAAAAACwAAAAADwAPAAADSQhA2u5ksPeKABKSCaya29d4WKgERFF0l1IMQCAKatvBJ0OTdzzXI1xMB3TBZAvATtB6NSLKleXi3OBoLqrVgc0yv+DVSEUuFxIAOw==
} -body {
    tk systray create -image _book -text "Systray icon text" -button1 {puts b1}
    tk systray configure -button1 {set a 1} -text NewText
    list [tk systray configure -button1] [tk systray configure -text]
} -cleanup {
    tk systray destroy
    image delete _book
} -result {{set a 1} NewText}

test systray-10 {configure non-existing systray icon} -setup {
    catch {tk systray destroy}
} -body {
    tk systray configure
} -returnCodes error -result {systray not created}

test systray-11 {destroy non-existing systray icon} -setup {
    catch {tk systray destroy}
} -body {
    tk systray destroy
} -returnCodes error -result {systray not created}

test systray-12 {destroy systray icon works} -setup {
    image create photo _book -data R0lGODlhDwAPAKIAAP//////AP8AAMDAwICAgAAAAAAAAAAAACwAAAAADwAPAAADSQhA2u5ksPeKABKSCaya29d4WKgERFF0l1IMQCAKatvBJ0OTdzzXI1xMB3TBZAvATtB6NSLKleXi3OBoLqrVgc0yv+DVSEUuFxIAOw==
} -body {
    tk systray create -image _book
    tk systray destroy
    tk systray create -image _book
} -result {}

test systray-13 {systray icon creation, attempt to create more than one in an interp} -setup {
    image create photo _book -data R0lGODlhDwAPAKIAAP//////AP8AAMDAwICAgAAAAAAAAAAAACwAAAAADwAPAAADSQhA2u5ksPeKABKSCaya29d4WKgERFF0l1IMQCAKatvBJ0OTdzzXI1xMB3TBZAvATtB6NSLKleXi3OBoLqrVgc0yv+DVSEUuFxIAOw==
} -body {
    tk systray create -image _book
    tk systray create -image _book
} -cleanup {
    tk systray destroy
    image delete _book
} -returnCodes error -result {only one system tray icon supported per interpeter}

test systray-14 {systray icon creation, create one per interp, visibiliy checks} -setup {
    image create photo _book -data R0lGODlhDwAPAKIAAP//////AP8AAMDAwICAgAAAAAAAAAAAACwAAAAADwAPAAADSQhA2u5ksPeKABKSCaya29d4WKgERFF0l1IMQCAKatvBJ0OTdzzXI1xMB3TBZAvATtB6NSLKleXi3OBoLqrVgc0yv+DVSEUuFxIAOw==
} -body {
    tk systray create -image _book -text "first interp"
    childTkInterp second
    # create the icon in the 'second' interp
    second eval {
	# should trigger an error: image _book unknown in 'second' interp'
	# image from higer interp should not be visible by 'tk systray'
	tk systray create -image _book -text "second interp"
    }
} -cleanup {
    tk systray destroy
    image delete _book
    interp delete second
} -returnCodes error -result {image "_book" does not exist}

test systray-15 {systray icon creation, create one per interp} -setup {
    image create photo _book -data R0lGODlhDwAPAKIAAP//////AP8AAMDAwICAgAAAAAAAAAAAACwAAAAADwAPAAADSQhA2u5ksPeKABKSCaya29d4WKgERFF0l1IMQCAKatvBJ0OTdzzXI1xMB3TBZAvATtB6NSLKleXi3OBoLqrVgc0yv+DVSEUuFxIAOw==
} -body {
    tk systray create -image _book -text "first interp"
    childTkInterp second
    # create the icon in the 'second' interp
    second eval {
	image create photo _page -data R0lGODlhCwAPAKIAAP//////AMDAwICAgAAA/wAAAAAAAAAAACwAAAAACwAPAAADMzi6CzAugiAgDGE68aB0RXgRJBFVX0SNpQlUWfahQOvSsgrX7eZJMlQMWBEYj8iQchlKAAA7
	tk systray create -image _page -text "second interp"
    }
} -cleanup {
    second eval {
	tk systray destroy
	image delete _page
    }
    interp delete second
    tk systray destroy
    image delete _book
} -result {}

test systray-16 {systray icon creation from a bitmap, on Linux and macOS only} -constraints {
    nonwin
} -setup {
    set data1 {
	#define foo_width 16
	#define foo_height 16
	static unsigned char foo_bits[] = {
	   0xff, 0xff, 0x81, 0x81, 0x81, 0x81, 0x81, 0x81, 0x81, 0x81, 0x81, 0x81,
	   0x81, 0x81, 0xff, 0xff, 0xff, 0xff, 0x81, 0x81, 0x81, 0x81, 0x81, 0x81,
	   0x81, 0x81, 0x81, 0x81, 0x81, 0x81, 0xff, 0xff
	};
    }
    image create bitmap cross -data $data1
} -body {
    tk systray create -image cross
} -cleanup {
    tk systray destroy
    image delete cross
} -result {}

test systray-17 {systray icon existence check} -setup {
    catch {tk systray destroy}
} -body {
    tk systray exists
} -result {0}

test systray-18 {systray icon existence check} -setup {
    catch {tk systray destroy}
    image create photo _book -data R0lGODlhDwAPAKIAAP//////AP8AAMDAwICAgAAAAAAAAAAAACwAAAAADwAPAAADSQhA2u5ksPeKABKSCaya29d4WKgERFF0l1IMQCAKatvBJ0OTdzzXI1xMB3TBZAvATtB6NSLKleXi3OBoLqrVgc0yv+DVSEUuFxIAOw==
} -body {
    tk systray create -image _book -text "Systray test"
    tk systray exists
} -cleanup {
    tk systray destroy
    image delete _book
} -result {1}


test sysnotify-1 {system notification popup} -setup {
    image create photo _book -data R0lGODlhDwAPAKIAAP//////AP8AAMDAwICAgAAAAAAAAAAAACwAAAAADwAPAAADSQhA2u5ksPeKABKSCaya29d4WKgERFF0l1IMQCAKatvBJ0OTdzzXI1xMB3TBZAvATtB6NSLKleXi3OBoLqrVgc0yv+DVSEUuFxIAOw==
    tk systray create -image _book -text "Systray sample"
} -body {
    tk sysnotify {Alert} {This is an alert}
} -cleanup {
    tk systray destroy
    image delete _book
} -result {}

test sysnotify-2.1 {system notification stems from a systray icon on Windows} -constraints {
    win
} -setup {
    catch {tk systray destroy}
} -body {
    tk sysnotify {Alert} {This is an alert}
} -returnCodes error -result {must create a system tray icon with the "tk systray" command first}
test sysnotify-2.2 {system notification is not linked to any systray icon on X11 or aqua} -constraints {
    nonwin
} -setup {
    catch {tk systray destroy}
} -body {
    tk sysnotify {Alert} {This is an alert}
} -result {}

#
# CLEANUP
#

testutils forget child
cleanupTests<|MERGE_RESOLUTION|>--- conflicted
+++ resolved
@@ -15,14 +15,12 @@
 # - loading of Tk specific test constraints (additionally to constraints provided by the package tcltest)
 tcltest::loadTestedCommands
 
-<<<<<<< HEAD
-#
-# TESTS
-#
-=======
 # Import utility procs for specific functional areas
 testutils import child
->>>>>>> 193efefd
+
+#
+# TESTS
+#
 
 test systray-1 {systray icon creation, all options} -setup {
     image create photo _book -data R0lGODlhDwAPAKIAAP//////AP8AAMDAwICAgAAAAAAAAAAAACwAAAAADwAPAAADSQhA2u5ksPeKABKSCaya29d4WKgERFF0l1IMQCAKatvBJ0OTdzzXI1xMB3TBZAvATtB6NSLKleXi3OBoLqrVgc0yv+DVSEUuFxIAOw==
