--- conflicted
+++ resolved
@@ -229,13 +229,8 @@
     }
     setup
     .t image create end -image small
-<<<<<<< HEAD
     foreach {option value}  {align top padx 5 pady 7 image large name none tags {tag1 tag2}} {
-        .t image configure small -$option $value
-=======
-    foreach {option value}  {align top padx 5 pady 7 image large name none} {
 	.t image configure small -$option $value
->>>>>>> 1380f074
     }
     update
     .t image configure small
