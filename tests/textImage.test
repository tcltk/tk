--- conflicted
+++ resolved
@@ -33,16 +33,14 @@
 .t debug on
 destroy .t
 
-<<<<<<< HEAD
 proc setup {} {
     text .t -font test_font -bd 0 -highlightthickness 0 -padx 0 -pady 0
     pack .t
 }
-=======
+
 #
 # TESTS
 #
->>>>>>> 86821958
 
 test textImage-1.1 {basic argument checking} -setup {
     destroy .t
@@ -472,5 +470,4 @@
 
 # Local variables:
 # mode: tcl
-# End:
-# vi:set ts=8 sw=4:+# End: