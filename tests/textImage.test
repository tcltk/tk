--- conflicted
+++ resolved
@@ -6,11 +6,6 @@
 #
 # Copyright (c) 1998-1999 by Scriptics Corporation.
 # All rights reserved.
-<<<<<<< HEAD
-#
-# RCS: @(#) $Id: textImage.test,v 1.10 2004/09/10 12:13:43 vincentdarley Exp $
-=======
->>>>>>> 53febd68
 
 package require tcltest 2.1
 eval tcltest::configure $argv
