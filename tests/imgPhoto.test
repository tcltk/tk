--- conflicted
+++ resolved
@@ -1948,17 +1948,14 @@
 } -cleanup {
     catch {image delete gif1}
 } -returnCodes error -result {error reading color map}
-<<<<<<< HEAD
-test imgPhoto-20.7 {Reject corrupted GIF (> 4Gb) (binary string)} -constraints {
-=======
-test imgPhoto-18.6.1 {Reject truncated GIF in Colormap - ticket 865af0148c - file} -setup {
+test imgPhoto-20.6.1 {Reject truncated GIF in Colormap - ticket 865af0148c - file} -setup {
     set fileName [file join [file dirname [info script]] corruptTruncatedColormap.gif]
 } -body {
     image create photo gif1 -file $fileName
 } -cleanup {
     catch {image delete gif1}
 } -returnCodes error -result {GIF file truncated}
-test imgPhoto-18.6.2 {Reject truncated GIF in Colormap - ticket 865af0148c - data} -setup {
+test imgPhoto-20.6.2 {Reject truncated GIF in Colormap - ticket 865af0148c - data} -setup {
     set fileName [file join [file dirname [info script]] corruptTruncatedColormap.gif]
     set h [open $fileName rb]
     set d [read $h]
@@ -1968,8 +1965,7 @@
 } -cleanup {
     catch {image delete gif1}
 } -returnCodes error -result {GIF file truncated}
-test imgPhoto-18.7 {Reject corrupted GIF (> 4Gb) (binary string)} -constraints {
->>>>>>> 8998ac12
+test imgPhoto-20.7 {Reject corrupted GIF (> 4Gb) (binary string)} -constraints {
     nonPortable
 } -setup {
     # About the non portability constraint of this test: see ticket [cc42cc18a5]
