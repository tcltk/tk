--- conflicted
+++ resolved
@@ -127,7 +127,10 @@
 # find the teapot.ppm file for use in these tests
 set teapotPhotoFile [file join [file dirname [info script]] teapot.ppm]
 testConstraint hasTeapotPhoto [file exists $teapotPhotoFile]
-<<<<<<< HEAD
+# let's see if we have the semi-transparent one as well
+set transpTeapotPhotoFile [file join [file dirname [info script]] teapotTransparent.png]
+testConstraint hasTranspTeapotPhoto [file exists $transpTeapotPhotoFile]
+ 
 proc base64ok {} {
     expr {
@@ -136,14 +139,6 @@
 }
 
 testConstraint base64PackageNeeded [base64ok]
-=======
-# let's see if we have the semi-transparent one as well
-set transpTeapotPhotoFile [file join [file dirname [info script]] teapotTransparent.png]
-testConstraint hasTranspTeapotPhoto [file exists $transpTeapotPhotoFile]
--
-# ----------------------------------------------------------------------
->>>>>>> 7dfd519b
 
 test imgPhoto-1.1 {options for photo images} -body {
     image create photo photo1 -width 79 -height 83
