--- conflicted
+++ resolved
@@ -282,20 +282,14 @@
 }]
 testConstraint haveDISPLAY [expr {[info exists env(DISPLAY)] && [testConstraint x11]}]
 testConstraint altDisplay  [info exists env(TK_ALT_DISPLAY)]
-<<<<<<< HEAD
-=======
-testConstraint noExceed [expr {
-    ![testConstraint unix] || [catch {font actual "\{xyz"}]
-}]
+
 testConstraint deprecated [expr {![::tk::build-info no-deprecate]}]
->>>>>>> c1b0d8d1
 
 # constraint for running a test on all windowing system except aqua
 # where the test fails due to a known bug
 testConstraint aquaKnownBug [expr {[testConstraint notAqua] || [testConstraint knownBug]}]
 
 # constraints for testing facilities defined in the tktest executable...
-<<<<<<< HEAD
 testConstraint testbitmap      [llength [info commands testbitmap]]
 testConstraint testborder      [llength [info commands testborder]]
 testConstraint testcbind       [llength [info commands testcbind]]
@@ -310,31 +304,11 @@
 testConstraint testmetrics     [llength [info commands testmetrics]]
 testConstraint testmovemouse   [llength [info commands testmovemouse]]
 testConstraint testobjconfig   [llength [info commands testobjconfig]]
-testConstraint testOldImageType [expr {"oldtest" in [image types]}]
 testConstraint testpressbutton [llength [info commands testpressbutton]]
 testConstraint testsend        [llength [info commands testsend]]
 testConstraint testtext        [llength [info commands testtext]]
 testConstraint testwinevent    [llength [info commands testwinevent]]
 testConstraint testwrapper     [llength [info commands testwrapper]]
-=======
-testConstraint testImageType [expr {"test" in [image types]}]
-testConstraint testbitmap    [llength [info commands testbitmap]]
-testConstraint testborder    [llength [info commands testborder]]
-testConstraint testcbind     [llength [info commands testcbind]]
-testConstraint testclipboard [llength [info commands testclipboard]]
-testConstraint testcolor     [llength [info commands testcolor]]
-testConstraint testcursor    [llength [info commands testcursor]]
-testConstraint testembed     [llength [info commands testembed]]
-testConstraint testfont      [llength [info commands testfont]]
-testConstraint testmakeexist [llength [info commands testmakeexist]]
-testConstraint testmenubar   [llength [info commands testmenubar]]
-testConstraint testmetrics   [llength [info commands testmetrics]]
-testConstraint testobjconfig [llength [info commands testobjconfig]]
-testConstraint testsend      [llength [info commands testsend]]
-testConstraint testtext      [llength [info commands testtext]]
-testConstraint testwinevent  [llength [info commands testwinevent]]
-testConstraint testwrapper   [llength [info commands testwrapper]]
->>>>>>> c1b0d8d1
 
 # constraints about what sort of fonts are available
 testConstraint fonts 1
