--- conflicted
+++ resolved
@@ -78,13 +78,8 @@
 
 test unixfont-1.1 {TkpGetNativeFont procedure: not native} {x11} {
     list [catch {font measure {} xyz} msg] $msg
-<<<<<<< HEAD
-} {1 {font "" doesn't exist}}
+} {1 {font "" does not exist}}
 test unixfont-1.2 {TkpGetNativeFont procedure: native} {x11 haveFixedFamilyFont} {
-=======
-} {1 {font "" does not exist}}
-test unixfont-1.2 {TkpGetNativeFont procedure: native} {x11 failsOnUbuntu} {
->>>>>>> c1b0d8d1
     font measure fixed 0
 } 6
 
