--- conflicted
+++ resolved
@@ -4,12 +4,6 @@
 # Copyright (c) 1996 Sun Microsystems, Inc.
 # Copyright (c) 1998-1999 by Scriptics Corporation.
 # All rights reserved.
-<<<<<<< HEAD
-#
-# RCS: @(#) $Id: choosedir.test,v 1.15 2007/05/09 12:52:44 das Exp $
-#
-=======
->>>>>>> 5cad7e12
 
 package require tcltest 2.1
 eval tcltest::configure $argv
