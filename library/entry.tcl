# entry.tcl --
#
# This file defines the default bindings for Tk entry widgets and provides
# procedures that help in implementing those bindings.
#
# Copyright © 1992-1994 The Regents of the University of California.
# Copyright © 1994-1997 Sun Microsystems, Inc.
#
# See the file "license.terms" for information on usage and redistribution
# of this file, and for a DISCLAIMER OF ALL WARRANTIES.
#

#-------------------------------------------------------------------------
# Elements of tk::Priv that are used in this file:
#
# afterId -		If non-null, it means that auto-scanning is underway
#			and it gives the "after" id for the next auto-scan
#			command to be executed.
# mouseMoved -		Non-zero means the mouse has moved a significant
#			amount since the button went down (so, for example,
#			start dragging out a selection).
# pressX -		X-coordinate at which the mouse button was pressed.
# selectMode -		The style of selection currently underway:
#			char, word, or line.
# x, y -		Last known mouse coordinates for scanning
#			and auto-scanning.
# data -		Used for Cut and Copy
#-------------------------------------------------------------------------

#-------------------------------------------------------------------------
# The code below creates the default class bindings for entries.
#-------------------------------------------------------------------------
bind Entry <<Cut>> {
    if {![catch {tk::EntryGetSelection %W} tk::Priv(data)]} {
	clipboard clear -displayof %W
	clipboard append -displayof %W $tk::Priv(data)
	%W delete sel.first sel.last
	unset tk::Priv(data)
    }
}
bind Entry <<Copy>> {
    if {![catch {tk::EntryGetSelection %W} tk::Priv(data)]} {
	clipboard clear -displayof %W
	clipboard append -displayof %W $tk::Priv(data)
	unset tk::Priv(data)
    }
}
bind Entry <<Paste>> {
    catch {
	if {[tk windowingsystem] ne "x11"} {
	    catch {
		%W delete sel.first sel.last
	    }
	}
	%W insert insert [::tk::GetSelection %W CLIPBOARD]
	tk::EntrySeeInsert %W
    }
}
bind Entry <<Clear>> {
    # ignore if there is no selection
    catch {%W delete sel.first sel.last}
}
bind Entry <<PasteSelection>> {
    if {$tk_strictMotif || ![info exists tk::Priv(mouseMoved)]
	|| !$tk::Priv(mouseMoved)} {
	tk::EntryPaste %W %x
    }
}

bind Entry <<TraverseIn>> {
    %W selection range 0 end
    %W icursor end
}

# Standard Motif bindings:

bind Entry <Button-1> {
    tk::EntryButton1 %W %x
    %W selection clear
}
bind Entry <B1-Motion> {
    set tk::Priv(x) %x
    tk::EntryMouseSelect %W %x
}
bind Entry <Double-Button-1> {
    set tk::Priv(selectMode) word
    tk::EntryMouseSelect %W %x
    catch {%W icursor sel.last}
}
bind Entry <Triple-Button-1> {
    set tk::Priv(selectMode) line
    tk::EntryMouseSelect %W %x
    catch {%W icursor sel.last}
}
bind Entry <Shift-Button-1> {
    set tk::Priv(selectMode) char
    %W selection adjust @%x
}
bind Entry <Double-Shift-Button-1>	{
    set tk::Priv(selectMode) word
    tk::EntryMouseSelect %W %x
}
bind Entry <Triple-Shift-Button-1>	{
    set tk::Priv(selectMode) line
    tk::EntryMouseSelect %W %x
}
bind Entry <B1-Leave> {
    set tk::Priv(x) %x
    tk::EntryAutoScan %W
}
bind Entry <B1-Enter> {
    tk::CancelRepeat
}
bind Entry <ButtonRelease-1> {
    tk::CancelRepeat
}
bind Entry <Control-Button-1> {
    %W icursor @%x
}

bind Entry <<PrevChar>> {
    tk::EntrySetCursor %W [tk::EntryPreviousChar %W insert]
}
bind Entry <<NextChar>> {
    tk::EntrySetCursor %W [tk::EntryNextChar %W insert]
}
bind Entry <<SelectPrevChar>> {
    tk::EntryKeySelect %W [tk::EntryPreviousChar %W insert]
    tk::EntrySeeInsert %W
}
bind Entry <<SelectNextChar>> {
    tk::EntryKeySelect %W [tk::EntryNextChar %W insert]
    tk::EntrySeeInsert %W
}
bind Entry <<PrevWord>> {
    tk::EntrySetCursor %W [tk::EntryPreviousWord %W insert]
}
bind Entry <<NextWord>> {
    tk::EntrySetCursor %W [tk::EntryNextWord %W insert]
}
bind Entry <<SelectPrevWord>> {
    tk::EntryKeySelect %W [tk::EntryPreviousWord %W insert]
    tk::EntrySeeInsert %W
}
bind Entry <<SelectNextWord>> {
    tk::EntryKeySelect %W [tk::EntryNextWord %W insert]
    tk::EntrySeeInsert %W
}
bind Entry <<LineStart>> {
    tk::EntrySetCursor %W 0
}
bind Entry <<SelectLineStart>> {
    tk::EntryKeySelect %W 0
    tk::EntrySeeInsert %W
}
bind Entry <<LineEnd>> {
    tk::EntrySetCursor %W end
}
bind Entry <<SelectLineEnd>> {
    tk::EntryKeySelect %W end
    tk::EntrySeeInsert %W
}

bind Entry <Delete> {
    if {[%W selection present]} {
	%W delete sel.first sel.last
    } else {
	%W delete [tk::startOfCluster [%W get] [%W index insert]] \
		[tk::endOfCluster [%W get] [%W index insert]]
    }
}
bind Entry <BackSpace> {
    tk::EntryBackspace %W
}

bind Entry <Control-space> {
    %W selection from insert
}
bind Entry <Select> {
    %W selection from insert
}
bind Entry <Control-Shift-space> {
    %W selection adjust insert
}
bind Entry <Shift-Select> {
    %W selection adjust insert
}
bind Entry <<SelectAll>> {
    %W selection range 0 end
}
bind Entry <<SelectNone>> {
    %W selection clear
}
bind Entry <Key> {
    tk::CancelRepeat
    tk::EntryInsert %W %A
}

# Ignore all Alt, Meta, Control, Command, and Fn keypresses unless explicitly bound.
# Otherwise, if a widget binding for one of these is defined, the
# <Key> class binding will also fire and insert the character,
# which is wrong.  Ditto for Escape, Return, and Tab.

bind Entry <Alt-Key> {# nothing}
bind Entry <Meta-Key> {# nothing}
bind Entry <Control-Key> {# nothing}
bind Entry <Escape> {# nothing}
bind Entry <Return> {# nothing}
bind Entry <KP_Enter> {# nothing}
bind Entry <Tab> {# nothing}
bind Entry <Prior> {# nothing}
bind Entry <Next> {# nothing}
bind Entry <Command-Key> {# nothing}
bind Entry <Fn-Key> {# nothing}
# Tk-on-Cocoa generates characters for these two keys. [Bug 2971663]
bind Entry <<NextLine>> {# nothing}
bind Entry <<PrevLine>> {# nothing}

# On Windows, paste is done using Shift-Insert.  Shift-Insert already
# generates the <<Paste>> event, so we don't need to do anything here.
if {[tk windowingsystem] ne "win32"} {
    bind Entry <Insert> {
	catch {tk::EntryInsert %W [::tk::GetSelection %W PRIMARY]}
    }
}

# Additional emacs-like bindings:

bind Entry <Control-d> {
    if {!$tk_strictMotif} {
	%W delete insert
    }
}
bind Entry <Control-h> {
    if {!$tk_strictMotif} {
	tk::EntryBackspace %W
    }
}
bind Entry <Control-k> {
    if {!$tk_strictMotif} {
	%W delete insert end
    }
}
bind Entry <Control-t> {
    if {!$tk_strictMotif} {
	tk::EntryTranspose %W
    }
}
bind Entry <Meta-b> {
    if {!$tk_strictMotif} {
	tk::EntrySetCursor %W [tk::EntryPreviousWord %W insert]
    }
}
bind Entry <Meta-d> {
    if {!$tk_strictMotif} {
	%W delete insert [tk::EntryNextWord %W insert]
    }
}
bind Entry <Meta-f> {
    if {!$tk_strictMotif} {
	tk::EntrySetCursor %W [tk::EntryNextWord %W insert]
    }
}
bind Entry <Meta-BackSpace> {
    if {!$tk_strictMotif} {
	%W delete [tk::EntryPreviousWord %W insert] insert
    }
}
bind Entry <Meta-Delete> {
    if {!$tk_strictMotif} {
	%W delete [tk::EntryPreviousWord %W insert] insert
    }
}

# Bindings for IME text input and accents.

bind Entry <<TkStartIMEMarkedText>> {
    dict set ::tk::Priv(IMETextMark) "%W" [%W index insert]
}
bind Entry <<TkEndIMEMarkedText>> {
    ::tk::EntryEndIMEMarkedText %W
}
bind Entry <<TkClearIMEMarkedText>> {
    %W delete [dict get $::tk::Priv(IMETextMark) "%W"] [%W index insert]
}
bind Entry <<TkAccentBackspace>> {
    tk::EntryBackspace %W
}

# ::tk::EntryEndIMEMarkedText --
# Handles input method text marking in an entry
#
# Arguments:
# w -		The entry window.

proc ::tk::EntryEndIMEMarkedText {w} {
    variable Priv
    if {[catch {
	set mark [dict get $Priv(IMETextMark) $w]
    }]} {
	bell
	return
    }
    $w selection range $mark insert
}

# A few additional bindings of my own.

bind Entry <Button-2> {
    if {!$tk_strictMotif} {
        ::tk::EntryScanMark %W %x
    }
}
bind Entry <B2-Motion> {
    if {!$tk_strictMotif} {
        ::tk::EntryScanDrag %W %x
     }
}

# ::tk::EntryClosestGap --
# Given x and y coordinates, this procedure finds the closest boundary
# between characters to the given coordinates and returns the index
# of the character just after the boundary.
#
# Arguments:
# w -		The entry window.
# x -		X-coordinate within the window.

proc ::tk::EntryClosestGap {w x} {
    set pos [$w index @$x]
    set bbox [$w bbox $pos]
    if {($x - [lindex $bbox 0]) < ([lindex $bbox 2]/2)} {
	return $pos
    }
    incr pos
}

# ::tk::EntryButton1 --
# This procedure is invoked to handle button-1 presses in entry
# widgets.  It moves the insertion cursor, sets the selection anchor,
# and claims the input focus.
#
# Arguments:
# w -		The entry window in which the button was pressed.
# x -		The x-coordinate of the button press.

proc ::tk::EntryButton1 {w x} {
    variable ::tk::Priv

    set Priv(selectMode) char
    set Priv(mouseMoved) 0
    set Priv(pressX) $x
    $w icursor [EntryClosestGap $w $x]
    $w selection from insert
    if {"disabled" ne [$w cget -state]} {
	focus $w
    }
}

# ::tk::EntryMouseSelect --
# This procedure is invoked when dragging out a selection with
# the mouse.  Depending on the selection mode (character, word,
# line) it selects in different-sized units.  This procedure
# ignores mouse motions initially until the mouse has moved from
# one character to another or until there have been multiple clicks.
#
# Arguments:
# w -		The entry window in which the button was pressed.
# x -		The x-coordinate of the mouse.

proc ::tk::EntryMouseSelect {w x} {
    variable ::tk::Priv

    set cur [EntryClosestGap $w $x]
    set anchor [$w index anchor]
    if {($cur != $anchor) || (abs($Priv(pressX) - $x) >= 3)} {
	set Priv(mouseMoved) 1
    }
    switch $Priv(selectMode) {
	char {
	    if {$Priv(mouseMoved)} {
		if {$cur < $anchor} {
		    $w selection range $cur $anchor
		} elseif {$cur > $anchor} {
		    $w selection range $anchor $cur
		} else {
		    $w selection clear
		}
	    }
	}
	word {
	    if {$cur < $anchor} {
		set before [tk::wordBreakBefore [$w get] $cur]
		set after [tk::wordBreakAfter [$w get] $anchor-1]
	    } elseif {$cur > $anchor} {
		set before [tk::wordBreakBefore [$w get] $anchor]
		set after [tk::wordBreakAfter [$w get] $cur-1]
	    } else {
		if {[$w index @$Priv(pressX)] < $anchor} {
		      incr anchor -1
		}
		set before [tk::wordBreakBefore [$w get] $anchor]
		set after [tk::wordBreakAfter [$w get] $anchor]
	    }
	    if {$before < 0} {
		set before 0
	    }
	    if {$after < 0} {
		set after end
	    }
	    $w selection range $before $after
	}
	line {
	    $w selection range 0 end
	}
    }
    if {$Priv(mouseMoved)} {
        $w icursor $cur
    }
    update idletasks
}

# ::tk::EntryPaste --
# This procedure sets the insertion cursor to the current mouse position,
# pastes the selection there, and sets the focus to the window.
#
# Arguments:
# w -		The entry window.
# x -		X position of the mouse.

proc ::tk::EntryPaste {w x} {
    $w icursor [EntryClosestGap $w $x]
    catch {$w insert insert [::tk::GetSelection $w PRIMARY]}
    if {"disabled" ne [$w cget -state]} {
	focus $w
    }
}

# ::tk::EntryAutoScan --
# This procedure is invoked when the mouse leaves an entry window
# with button 1 down.  It scrolls the window left or right,
# depending on where the mouse is, and reschedules itself as an
# "after" command so that the window continues to scroll until the
# mouse moves back into the window or the mouse button is released.
#
# Arguments:
# w -		The entry window.

proc ::tk::EntryAutoScan {w} {
    variable ::tk::Priv
    set x $Priv(x)
    if {![winfo exists $w]} {
	return
    }
    if {$x >= [winfo width $w]} {
	$w xview scroll 2 units
	EntryMouseSelect $w $x
    } elseif {$x < 0} {
	$w xview scroll -2 units
	EntryMouseSelect $w $x
    }
    set Priv(afterId) [after 50 [list tk::EntryAutoScan $w]]
}

# ::tk::EntryKeySelect --
# This procedure is invoked when stroking out selections using the
# keyboard.  It moves the cursor to a new position, then extends
# the selection to that position.
#
# Arguments:
# w -		The entry window.
# new -		A new position for the insertion cursor (the cursor hasn't
#		actually been moved to this position yet).

proc ::tk::EntryKeySelect {w new} {
    if {![$w selection present]} {
	$w selection from insert
	$w selection to $new
    } else {
	$w selection adjust $new
    }
    $w icursor $new
}

# ::tk::EntryInsert --
# Insert a string into an entry at the point of the insertion cursor.
# If there is a selection in the entry, and it covers the point of the
# insertion cursor, then delete the selection before inserting.
#
# Arguments:
# w -		The entry window in which to insert the string
# s -		The string to insert (usually just a single character)

proc ::tk::EntryInsert {w s} {
    if {$s eq ""} {
	return
    }
    catch {
	set insert [$w index insert]
	if {([$w index sel.first] <= $insert)
		&& ([$w index sel.last] >= $insert)} {
	    $w delete sel.first sel.last
	}
    }
    $w insert insert $s
    EntrySeeInsert $w
}

# ::tk::EntryBackspace --
# Backspace over the character just before the insertion cursor.
# If backspacing would move the cursor off the left edge of the
# window, reposition the cursor at about the middle of the window.
#
# Arguments:
# w -		The entry window in which to backspace.

proc ::tk::EntryBackspace w {
    if {[$w selection present]} {
	$w delete sel.first sel.last
    } else {
	set x [expr {[$w index insert] - 1}]
	if {$x >= 0} {
	    $w delete [tk::startOfCluster [$w get] $x] \
		      [tk::endOfCluster [$w get] $x]
	}
	if {[$w index @0] >= [$w index insert]} {
	    set range [$w xview]
	    set left [lindex $range 0]
	    set right [lindex $range 1]
	    $w xview moveto [expr {$left - ($right - $left)/2.0}]
	}
    }
}

# ::tk::EntrySeeInsert --
# Make sure that the insertion cursor is visible in the entry window.
# If not, adjust the view so that it is.
#
# Arguments:
# w -		The entry window.

proc ::tk::EntrySeeInsert w {
    set c [$w index insert]
    if {($c < [$w index @0]) || ($c > [$w index @[winfo width $w]])} {
	$w xview $c
    }
}

# ::tk::EntrySetCursor -
# Move the insertion cursor to a given position in an entry.  Also
# clears the selection, if there is one in the entry, and makes sure
# that the insertion cursor is visible.
#
# Arguments:
# w -		The entry window.
# pos -		The desired new position for the cursor in the window.

proc ::tk::EntrySetCursor {w pos} {
    $w icursor $pos
    $w selection clear
    EntrySeeInsert $w
}

# ::tk::EntryTranspose -
# This procedure implements the "transpose" function for entry widgets.
# It tranposes the characters on either side of the insertion cursor,
# unless the cursor is at the end of the line.  In this case it
# transposes the two characters to the left of the cursor.  In either
# case, the cursor ends up to the right of the transposed characters.
#
# Arguments:
# w -		The entry window.

proc ::tk::EntryTranspose w {
    set i [$w index insert]
    if {$i < [$w index end]} {
	incr i
    }
    if {$i < 2} {
	return
    }
    set first $i-2
    set data [$w get]
    set new [string index $data $i-1][string index $data $first]
    $w delete $first $i
    $w insert insert $new
    EntrySeeInsert $w
}

# ::tk::EntryNextWord --
# Returns the index of the next word position after a given position in the
# entry.  The next word is platform dependent and may be either the next
# end-of-word position or the next start-of-word position after the next
# end-of-word position.
#
# Arguments:
# w -		The entry window in which the cursor is to move.
# start -	Position at which to start search.

if {[tk windowingsystem] eq "win32"}  {
    proc ::tk::EntryNextWord {w start} {
<<<<<<< HEAD
	set pos [tk::endOfWord [$w get] [$w index $start]]
=======
	if {[$w cget -show] ne ""} {
	    return end
	}
	set pos [tcl_endOfWord [$w get] [$w index $start]]
>>>>>>> ab478b50
	if {$pos >= 0} {
	    set pos [tk::startOfNextWord [$w get] $pos]
	}
	if {$pos < 0} {
	    return end
	}
	return $pos
    }
} else {
    proc ::tk::EntryNextWord {w start} {
<<<<<<< HEAD
	set pos [tk::endOfWord [$w get] [$w index $start]]
=======
	if {[$w cget -show] ne ""} {
	    return end
	}
	set pos [tcl_endOfWord [$w get] [$w index $start]]
>>>>>>> ab478b50
	if {$pos < 0} {
	    return end
	}
	return $pos
    }
}

# ::tk::EntryPreviousWord --
#
# Returns the index of the previous word position before a given
# position in the entry.
#
# Arguments:
# w -		The entry window in which the cursor is to move.
# start -	Position at which to start search.

proc ::tk::EntryPreviousWord {w start} {
<<<<<<< HEAD
    set pos [tk::startOfPreviousWord [$w get] [$w index $start]]
=======
    if {[$w cget -show] ne ""} {
	return 0
    }
    set pos [tcl_startOfPreviousWord [$w get] [$w index $start]]
>>>>>>> ab478b50
    if {$pos < 0} {
	return 0
    }
    return $pos
}

proc ::tk::EntryNextChar {w start} {
    set pos [tk::endOfCluster [$w get] [$w index $start]]
    if {$pos < 0} {
	return end
    }
    return $pos
}

proc ::tk::EntryPreviousChar {w start} {
    set pos [tk::startOfCluster [$w get] [expr {[$w index $start]-1}]]
    if {$pos < 0} {
	return 0
    }
    return $pos
}


# ::tk::EntryScanMark --
#
# Marks the start of a possible scan drag operation
#
# Arguments:
# w -	The entry window from which the text to get
# x -	x location on screen

proc ::tk::EntryScanMark {w x} {
    $w scan mark $x
    set ::tk::Priv(x) $x
    set ::tk::Priv(y) 0 ; # not used
    set ::tk::Priv(mouseMoved) 0
}

# ::tk::EntryScanDrag --
#
# Marks the start of a possible scan drag operation
#
# Arguments:
# w -	The entry window from which the text to get
# x -	x location on screen

proc ::tk::EntryScanDrag {w x} {
    # Make sure these exist, as some weird situations can trigger the
    # motion binding without the initial press.  [Bug #220269]
    if {![info exists ::tk::Priv(x)]} {set ::tk::Priv(x) $x}
    # allow for a delta
    if {abs($x-$::tk::Priv(x)) > 2} {
	set ::tk::Priv(mouseMoved) 1
    }
    $w scan dragto $x
}

# ::tk::EntryGetSelection --
#
# Returns the selected text of the entry with respect to the -show option.
#
# Arguments:
# w -         The entry window from which the text to get

proc ::tk::EntryGetSelection {w} {
    set entryString [string range [$w get] [$w index sel.first] \
	    [$w index sel.last]-1]
    if {[$w cget -show] ne ""} {
	return [string repeat [string index [$w cget -show] 0] \
		[string length $entryString]]
    }
    return $entryString
}<|MERGE_RESOLUTION|>--- conflicted
+++ resolved
@@ -599,14 +599,10 @@
 
 if {[tk windowingsystem] eq "win32"}  {
     proc ::tk::EntryNextWord {w start} {
-<<<<<<< HEAD
-	set pos [tk::endOfWord [$w get] [$w index $start]]
-=======
 	if {[$w cget -show] ne ""} {
 	    return end
 	}
-	set pos [tcl_endOfWord [$w get] [$w index $start]]
->>>>>>> ab478b50
+	set pos [tk::endOfWord [$w get] [$w index $start]]
 	if {$pos >= 0} {
 	    set pos [tk::startOfNextWord [$w get] $pos]
 	}
@@ -617,14 +613,10 @@
     }
 } else {
     proc ::tk::EntryNextWord {w start} {
-<<<<<<< HEAD
-	set pos [tk::endOfWord [$w get] [$w index $start]]
-=======
 	if {[$w cget -show] ne ""} {
 	    return end
 	}
-	set pos [tcl_endOfWord [$w get] [$w index $start]]
->>>>>>> ab478b50
+	set pos [tk::endOfWord [$w get] [$w index $start]]
 	if {$pos < 0} {
 	    return end
 	}
@@ -642,14 +634,10 @@
 # start -	Position at which to start search.
 
 proc ::tk::EntryPreviousWord {w start} {
-<<<<<<< HEAD
-    set pos [tk::startOfPreviousWord [$w get] [$w index $start]]
-=======
     if {[$w cget -show] ne ""} {
 	return 0
     }
-    set pos [tcl_startOfPreviousWord [$w get] [$w index $start]]
->>>>>>> ab478b50
+    set pos [tk::startOfPreviousWord [$w get] [$w index $start]]
     if {$pos < 0} {
 	return 0
     }
