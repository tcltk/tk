# entry.tcl --
#
# This file defines the default bindings for Tk entry widgets and provides
# procedures that help in implementing those bindings.
#
# Copyright © 1992-1994 The Regents of the University of California.
# Copyright © 1994-1997 Sun Microsystems, Inc.
#
# See the file "license.terms" for information on usage and redistribution
# of this file, and for a DISCLAIMER OF ALL WARRANTIES.
#

#-------------------------------------------------------------------------
# Elements of tk::Priv that are used in this file:
#
# afterId -		If non-null, it means that auto-scanning is underway
#			and it gives the "after" id for the next auto-scan
#			command to be executed.
# mouseMoved -		Non-zero means the mouse has moved a significant
#			amount since the button went down (so, for example,
#			start dragging out a selection).
# pressX -		X-coordinate at which the mouse button was pressed.
# selectMode -		The style of selection currently underway:
#			char, word, or line.
# x, y -		Last known mouse coordinates for scanning
#			and auto-scanning.
# data -		Used for Cut and Copy
#-------------------------------------------------------------------------

#-------------------------------------------------------------------------
# The code below creates the default class bindings for entries.
#-------------------------------------------------------------------------
bind Entry <<Cut>> {
    if {![catch {tk::EntryGetSelection %W} tk::Priv(data)]} {
	clipboard clear -displayof %W
	clipboard append -displayof %W $tk::Priv(data)
	%W delete sel.first sel.last
	unset tk::Priv(data)
    }
}
bind Entry <<Copy>> {
    if {![catch {tk::EntryGetSelection %W} tk::Priv(data)]} {
	clipboard clear -displayof %W
	clipboard append -displayof %W $tk::Priv(data)
	unset tk::Priv(data)
    }
}
bind Entry <<Paste>> {
    catch {
	if {[tk windowingsystem] ne "x11"} {
	    catch {
		%W delete sel.first sel.last
	    }
	}
	%W insert insert [::tk::GetSelection %W CLIPBOARD]
	tk::EntrySeeInsert %W
    }
}
bind Entry <<Clear>> {
    # ignore if there is no selection
    catch {%W delete sel.first sel.last}
}
bind Entry <<PasteSelection>> {
    if {$tk_strictMotif || ![info exists tk::Priv(mouseMoved)]
	|| !$tk::Priv(mouseMoved)} {
	tk::EntryPaste %W %x
    }
}

bind Entry <<TraverseIn>> {
    %W selection range 0 end
    %W icursor end
}

# Standard Motif bindings:

bind Entry <Button-1> {
    tk::EntryButton1 %W %x
    %W selection clear
}
bind Entry <B1-Motion> {
    set tk::Priv(x) %x
    tk::EntryMouseSelect %W %x
}
bind Entry <Double-Button-1> {
    set tk::Priv(selectMode) word
    tk::EntryMouseSelect %W %x
    catch {%W icursor sel.last}
}
bind Entry <Triple-Button-1> {
    set tk::Priv(selectMode) line
    tk::EntryMouseSelect %W %x
    catch {%W icursor sel.last}
}
bind Entry <Shift-Button-1> {
    set tk::Priv(selectMode) char
    %W selection adjust @%x
}
bind Entry <Double-Shift-Button-1>	{
    set tk::Priv(selectMode) word
    tk::EntryMouseSelect %W %x
}
bind Entry <Triple-Shift-Button-1>	{
    set tk::Priv(selectMode) line
    tk::EntryMouseSelect %W %x
}
bind Entry <B1-Leave> {
    set tk::Priv(x) %x
    tk::EntryAutoScan %W
}
bind Entry <B1-Enter> {
    tk::CancelRepeat
}
bind Entry <ButtonRelease-1> {
    tk::CancelRepeat
}
bind Entry <Control-Button-1> {
    %W icursor @%x
}

bind Entry <<PrevChar>> {
    tk::EntrySetCursor %W [%W index insert]-1
}
bind Entry <<NextChar>> {
    tk::EntrySetCursor %W [%W index insert]+1
}
bind Entry <<SelectPrevChar>> {
    tk::EntryKeySelect %W [%W index insert]-1
    tk::EntrySeeInsert %W
}
bind Entry <<SelectNextChar>> {
    tk::EntryKeySelect %W [%W index insert]+1
    tk::EntrySeeInsert %W
}
bind Entry <<PrevWord>> {
    tk::EntrySetCursor %W [tk::EntryPreviousWord %W insert]
}
bind Entry <<NextWord>> {
    tk::EntrySetCursor %W [tk::EntryNextWord %W insert]
}
bind Entry <<SelectPrevWord>> {
    tk::EntryKeySelect %W [tk::EntryPreviousWord %W insert]
    tk::EntrySeeInsert %W
}
bind Entry <<SelectNextWord>> {
    tk::EntryKeySelect %W [tk::EntryNextWord %W insert]
    tk::EntrySeeInsert %W
}
bind Entry <<LineStart>> {
    tk::EntrySetCursor %W 0
}
bind Entry <<SelectLineStart>> {
    tk::EntryKeySelect %W 0
    tk::EntrySeeInsert %W
}
bind Entry <<LineEnd>> {
    tk::EntrySetCursor %W end
}
bind Entry <<SelectLineEnd>> {
    tk::EntryKeySelect %W end
    tk::EntrySeeInsert %W
}

bind Entry <Delete> {
    if {[%W selection present]} {
	%W delete sel.first sel.last
    } else {
	%W delete insert
    }
}
bind Entry <BackSpace> {
    tk::EntryBackspace %W
}

bind Entry <Control-space> {
    %W selection from insert
}
bind Entry <Select> {
    %W selection from insert
}
bind Entry <Control-Shift-space> {
    %W selection adjust insert
}
bind Entry <Shift-Select> {
    %W selection adjust insert
}
bind Entry <<SelectAll>> {
    %W selection range 0 end
}
bind Entry <<SelectNone>> {
    %W selection clear
}
bind Entry <Key> {
    tk::CancelRepeat
    tk::EntryInsert %W %A
}

# Ignore all Alt, Meta, and Control keypresses unless explicitly bound.
# Otherwise, if a widget binding for one of these is defined, the
# <Key> class binding will also fire and insert the character,
# which is wrong.  Ditto for Escape, Return, and Tab.

bind Entry <Alt-Key> {# nothing}
bind Entry <Meta-Key> {# nothing}
bind Entry <Control-Key> {# nothing}
bind Entry <Escape> {# nothing}
bind Entry <Return> {# nothing}
bind Entry <KP_Enter> {# nothing}
bind Entry <Tab> {# nothing}
bind Entry <Prior> {# nothing}
bind Entry <Next> {# nothing}
<<<<<<< HEAD
bind Entry <Command-Key> {# nothing}
=======
if {[tk windowingsystem] eq "aqua"} {
    bind Entry <Command-Key> {# nothing}
    bind Entry <Mod4-Key> {# nothing}
}
>>>>>>> 9519ffb3
# Tk-on-Cocoa generates characters for these two keys. [Bug 2971663]
bind Entry <<NextLine>> {# nothing}
bind Entry <<PrevLine>> {# nothing}

# On Windows, paste is done using Shift-Insert.  Shift-Insert already
# generates the <<Paste>> event, so we don't need to do anything here.
if {[tk windowingsystem] ne "win32"} {
    bind Entry <Insert> {
	catch {tk::EntryInsert %W [::tk::GetSelection %W PRIMARY]}
    }
}

# Additional emacs-like bindings:

bind Entry <Control-d> {
    if {!$tk_strictMotif} {
	%W delete insert
    }
}
bind Entry <Control-h> {
    if {!$tk_strictMotif} {
	tk::EntryBackspace %W
    }
}
bind Entry <Control-k> {
    if {!$tk_strictMotif} {
	%W delete insert end
    }
}
bind Entry <Control-t> {
    if {!$tk_strictMotif} {
	tk::EntryTranspose %W
    }
}
bind Entry <Meta-b> {
    if {!$tk_strictMotif} {
	tk::EntrySetCursor %W [tk::EntryPreviousWord %W insert]
    }
}
bind Entry <Meta-d> {
    if {!$tk_strictMotif} {
	%W delete insert [tk::EntryNextWord %W insert]
    }
}
bind Entry <Meta-f> {
    if {!$tk_strictMotif} {
	tk::EntrySetCursor %W [tk::EntryNextWord %W insert]
    }
}
bind Entry <Meta-BackSpace> {
    if {!$tk_strictMotif} {
	%W delete [tk::EntryPreviousWord %W insert] insert
    }
}
bind Entry <Meta-Delete> {
    if {!$tk_strictMotif} {
	%W delete [tk::EntryPreviousWord %W insert] insert
    }
}

# Bindings for IME text input and accents.

bind Entry <<TkStartIMEMarkedText>> {
    dict set ::tk::Priv(IMETextMark) "%W" [%W index insert]
}
bind Entry <<TkEndIMEMarkedText>> {
    ::tk::EntryEndIMEMarkedText %W
}
bind Entry <<TkClearIMEMarkedText>> {
    %W delete [dict get $::tk::Priv(IMETextMark) "%W"] [%W index insert]
}
bind Entry <<TkAccentBackspace>> {
    tk::EntryBackspace %W
}

# ::tk::EntryEndIMEMarkedText --
# Handles input method text marking in an entry
#
# Arguments:
# w -		The entry window.

proc ::tk::EntryEndIMEMarkedText {w} {
    variable Priv
    if {[catch {
	set mark [dict get $Priv(IMETextMark) $w]
    }]} {
	bell
	return
    }
    $w selection range $mark insert
}

# A few additional bindings of my own.

bind Entry <Button-2> {
    if {!$tk_strictMotif} {
        ::tk::EntryScanMark %W %x
    }
}
bind Entry <B2-Motion> {
    if {!$tk_strictMotif} {
        ::tk::EntryScanDrag %W %x
     }
}

# ::tk::EntryClosestGap --
# Given x and y coordinates, this procedure finds the closest boundary
# between characters to the given coordinates and returns the index
# of the character just after the boundary.
#
# Arguments:
# w -		The entry window.
# x -		X-coordinate within the window.

proc ::tk::EntryClosestGap {w x} {
    set pos [$w index @$x]
    set bbox [$w bbox $pos]
    if {($x - [lindex $bbox 0]) < ([lindex $bbox 2]/2)} {
	return $pos
    }
    incr pos
}

# ::tk::EntryButton1 --
# This procedure is invoked to handle button-1 presses in entry
# widgets.  It moves the insertion cursor, sets the selection anchor,
# and claims the input focus.
#
# Arguments:
# w -		The entry window in which the button was pressed.
# x -		The x-coordinate of the button press.

proc ::tk::EntryButton1 {w x} {
    variable ::tk::Priv

    set Priv(selectMode) char
    set Priv(mouseMoved) 0
    set Priv(pressX) $x
    $w icursor [EntryClosestGap $w $x]
    $w selection from insert
    if {"disabled" ne [$w cget -state]} {
	focus $w
    }
}

# ::tk::EntryMouseSelect --
# This procedure is invoked when dragging out a selection with
# the mouse.  Depending on the selection mode (character, word,
# line) it selects in different-sized units.  This procedure
# ignores mouse motions initially until the mouse has moved from
# one character to another or until there have been multiple clicks.
#
# Arguments:
# w -		The entry window in which the button was pressed.
# x -		The x-coordinate of the mouse.

proc ::tk::EntryMouseSelect {w x} {
    variable ::tk::Priv

    set cur [EntryClosestGap $w $x]
    set anchor [$w index anchor]
    if {($cur != $anchor) || (abs($Priv(pressX) - $x) >= 3)} {
	set Priv(mouseMoved) 1
    }
    switch $Priv(selectMode) {
	char {
	    if {$Priv(mouseMoved)} {
		if {$cur < $anchor} {
		    $w selection range $cur $anchor
		} elseif {$cur > $anchor} {
		    $w selection range $anchor $cur
		} else {
		    $w selection clear
		}
	    }
	}
	word {
	    if {$cur < $anchor} {
		set before [tcl_wordBreakBefore [$w get] $cur]
		set after [tcl_wordBreakAfter [$w get] $anchor-1]
	    } elseif {$cur > $anchor} {
		set before [tcl_wordBreakBefore [$w get] $anchor]
		set after [tcl_wordBreakAfter [$w get] $cur-1]
	    } else {
		if {[$w index @$Priv(pressX)] < $anchor} {
		      incr anchor -1
		}
		set before [tcl_wordBreakBefore [$w get] $anchor]
		set after [tcl_wordBreakAfter [$w get] $anchor]
	    }
	    if {$before < 0} {
		set before 0
	    }
	    if {$after < 0} {
		set after end
	    }
	    $w selection range $before $after
	}
	line {
	    $w selection range 0 end
	}
    }
    if {$Priv(mouseMoved)} {
        $w icursor $cur
    }
    update idletasks
}

# ::tk::EntryPaste --
# This procedure sets the insertion cursor to the current mouse position,
# pastes the selection there, and sets the focus to the window.
#
# Arguments:
# w -		The entry window.
# x -		X position of the mouse.

proc ::tk::EntryPaste {w x} {
    $w icursor [EntryClosestGap $w $x]
    catch {$w insert insert [::tk::GetSelection $w PRIMARY]}
    if {"disabled" ne [$w cget -state]} {
	focus $w
    }
}

# ::tk::EntryAutoScan --
# This procedure is invoked when the mouse leaves an entry window
# with button 1 down.  It scrolls the window left or right,
# depending on where the mouse is, and reschedules itself as an
# "after" command so that the window continues to scroll until the
# mouse moves back into the window or the mouse button is released.
#
# Arguments:
# w -		The entry window.

proc ::tk::EntryAutoScan {w} {
    variable ::tk::Priv
    set x $Priv(x)
    if {![winfo exists $w]} {
	return
    }
    if {$x >= [winfo width $w]} {
	$w xview scroll 2 units
	EntryMouseSelect $w $x
    } elseif {$x < 0} {
	$w xview scroll -2 units
	EntryMouseSelect $w $x
    }
    set Priv(afterId) [after 50 [list tk::EntryAutoScan $w]]
}

# ::tk::EntryKeySelect --
# This procedure is invoked when stroking out selections using the
# keyboard.  It moves the cursor to a new position, then extends
# the selection to that position.
#
# Arguments:
# w -		The entry window.
# new -		A new position for the insertion cursor (the cursor hasn't
#		actually been moved to this position yet).

proc ::tk::EntryKeySelect {w new} {
    if {![$w selection present]} {
	$w selection from insert
	$w selection to $new
    } else {
	$w selection adjust $new
    }
    $w icursor $new
}

# ::tk::EntryInsert --
# Insert a string into an entry at the point of the insertion cursor.
# If there is a selection in the entry, and it covers the point of the
# insertion cursor, then delete the selection before inserting.
#
# Arguments:
# w -		The entry window in which to insert the string
# s -		The string to insert (usually just a single character)

proc ::tk::EntryInsert {w s} {
    if {$s eq ""} {
	return
    }
    catch {
	set insert [$w index insert]
	if {([$w index sel.first] <= $insert)
		&& ([$w index sel.last] >= $insert)} {
	    $w delete sel.first sel.last
	}
    }
    $w insert insert $s
    EntrySeeInsert $w
}

# ::tk::EntryBackspace --
# Backspace over the character just before the insertion cursor.
# If backspacing would move the cursor off the left edge of the
# window, reposition the cursor at about the middle of the window.
#
# Arguments:
# w -		The entry window in which to backspace.

proc ::tk::EntryBackspace w {
    if {[$w selection present]} {
	$w delete sel.first sel.last
    } else {
	set x [$w index insert]
	if {$x > 0} {
	    $w delete $x-1
	}
	if {[$w index @0] >= [$w index insert]} {
	    set range [$w xview]
	    set left [lindex $range 0]
	    set right [lindex $range 1]
	    $w xview moveto [expr {$left - ($right - $left)/2.0}]
	}
    }
}

# ::tk::EntrySeeInsert --
# Make sure that the insertion cursor is visible in the entry window.
# If not, adjust the view so that it is.
#
# Arguments:
# w -		The entry window.

proc ::tk::EntrySeeInsert w {
    set c [$w index insert]
    if {($c < [$w index @0]) || ($c > [$w index @[winfo width $w]])} {
	$w xview $c
    }
}

# ::tk::EntrySetCursor -
# Move the insertion cursor to a given position in an entry.  Also
# clears the selection, if there is one in the entry, and makes sure
# that the insertion cursor is visible.
#
# Arguments:
# w -		The entry window.
# pos -		The desired new position for the cursor in the window.

proc ::tk::EntrySetCursor {w pos} {
    $w icursor $pos
    $w selection clear
    EntrySeeInsert $w
}

# ::tk::EntryTranspose -
# This procedure implements the "transpose" function for entry widgets.
# It tranposes the characters on either side of the insertion cursor,
# unless the cursor is at the end of the line.  In this case it
# transposes the two characters to the left of the cursor.  In either
# case, the cursor ends up to the right of the transposed characters.
#
# Arguments:
# w -		The entry window.

proc ::tk::EntryTranspose w {
    set i [$w index insert]
    if {$i < [$w index end]} {
	incr i
    }
    if {$i < 2} {
	return
    }
    set first $i-2
    set data [$w get]
    set new [string index $data $i-1][string index $data $first]
    $w delete $first $i
    $w insert insert $new
    EntrySeeInsert $w
}

# ::tk::EntryNextWord --
# Returns the index of the next word position after a given position in the
# entry.  The next word is platform dependent and may be either the next
# end-of-word position or the next start-of-word position after the next
# end-of-word position.
#
# Arguments:
# w -		The entry window in which the cursor is to move.
# start -	Position at which to start search.

if {[tk windowingsystem] eq "win32"}  {
    proc ::tk::EntryNextWord {w start} {
	set pos [tcl_endOfWord [$w get] [$w index $start]]
	if {$pos >= 0} {
	    set pos [tcl_startOfNextWord [$w get] $pos]
	}
	if {$pos < 0} {
	    return end
	}
	return $pos
    }
} else {
    proc ::tk::EntryNextWord {w start} {
	set pos [tcl_endOfWord [$w get] [$w index $start]]
	if {$pos < 0} {
	    return end
	}
	return $pos
    }
}

# ::tk::EntryPreviousWord --
#
# Returns the index of the previous word position before a given
# position in the entry.
#
# Arguments:
# w -		The entry window in which the cursor is to move.
# start -	Position at which to start search.

proc ::tk::EntryPreviousWord {w start} {
    set pos [tcl_startOfPreviousWord [$w get] [$w index $start]]
    if {$pos < 0} {
	return 0
    }
    return $pos
}

# ::tk::EntryScanMark --
#
# Marks the start of a possible scan drag operation
#
# Arguments:
# w -	The entry window from which the text to get
# x -	x location on screen

proc ::tk::EntryScanMark {w x} {
    $w scan mark $x
    set ::tk::Priv(x) $x
    set ::tk::Priv(y) 0 ; # not used
    set ::tk::Priv(mouseMoved) 0
}

# ::tk::EntryScanDrag --
#
# Marks the start of a possible scan drag operation
#
# Arguments:
# w -	The entry window from which the text to get
# x -	x location on screen

proc ::tk::EntryScanDrag {w x} {
    # Make sure these exist, as some weird situations can trigger the
    # motion binding without the initial press.  [Bug #220269]
    if {![info exists ::tk::Priv(x)]} {set ::tk::Priv(x) $x}
    # allow for a delta
    if {abs($x-$::tk::Priv(x)) > 2} {
	set ::tk::Priv(mouseMoved) 1
    }
    $w scan dragto $x
}

# ::tk::EntryGetSelection --
#
# Returns the selected text of the entry with respect to the -show option.
#
# Arguments:
# w -         The entry window from which the text to get

proc ::tk::EntryGetSelection {w} {
    set entryString [string range [$w get] [$w index sel.first] \
	    [$w index sel.last]-1]
    if {[$w cget -show] ne ""} {
	return [string repeat [string index [$w cget -show] 0] \
		[string length $entryString]]
    }
    return $entryString
}<|MERGE_RESOLUTION|>--- conflicted
+++ resolved
@@ -209,14 +209,8 @@
 bind Entry <Tab> {# nothing}
 bind Entry <Prior> {# nothing}
 bind Entry <Next> {# nothing}
-<<<<<<< HEAD
 bind Entry <Command-Key> {# nothing}
-=======
-if {[tk windowingsystem] eq "aqua"} {
-    bind Entry <Command-Key> {# nothing}
-    bind Entry <Mod4-Key> {# nothing}
-}
->>>>>>> 9519ffb3
+bind Entry <Mod4-Key> {# nothing}
 # Tk-on-Cocoa generates characters for these two keys. [Bug 2971663]
 bind Entry <<NextLine>> {# nothing}
 bind Entry <<PrevLine>> {# nothing}
