--- conflicted
+++ resolved
@@ -9,11 +9,9 @@
 # Usage: tk_scalingPct ?-displayof path?
 # (replaces command ::tk::ScalingPct)
 #
-# Returns the display's "scaling percentage" (the display resolution expressed
-# as a percentage of 96dpi), rounded to the nearest multiple of 25 that is at
-# least 100.
-#
-<<<<<<< HEAD
+# Returns the display's "scaling percentage" (floating-point number,
+# the display resolution expressed as a percentage of 96dpi).
+#
 # On X11 systems (but not on SDL systems that claim to be X11), the first
 # call of the command for a particular display also sets [tk scaling] and
 # ::tk::fontScalingFactor to values extracted from the X11 configuration.
@@ -36,14 +34,6 @@
     } else {
 	set path .
     }
-=======
-# On X11 systems (but not on SDL systems that claim to be X11), the first call
-# of the command also sets [tk scaling] and ::tk::fontScalingFactor to values
-# extracted from the X11 configuration.
-#
-# The command is called during Tk initialization, from icons.tcl, when the
-# latter is sourced by tk.tcl.
->>>>>>> 76aaf9b5
 
     if {![winfo exists $path]} {
 	return -code error "window \"$path\" does not exist"
@@ -52,7 +42,6 @@
     set pct [expr {[tk scaling -displayof $path] * 75}]
     set screen [winfo screen $path]
 
-<<<<<<< HEAD
     if {![info exists doneScalingInitX11($screen)]} {
 	# - FIXME we need to discover all X11 screens and initialise them at
 	#   startup.  (On other [tk windowingsystem]s the system does the
@@ -64,12 +53,6 @@
 	#   which the screen is used).
 	set pct [::tk::ScalingInitX11 $pct $path]
 	set doneScalingInitX11($screen) 1
-=======
-    variable doneScalingInitX11
-    if {![info exists doneScalingInitX11]} {
-	set pct [::tk::ScalingInitX11 $pct]
-	set doneScalingInitX11 1
->>>>>>> 76aaf9b5
     }
 
     #
@@ -236,13 +219,8 @@
 	    #
 	    # Set Tk's scaling factor according to $pct
 	    #
-<<<<<<< HEAD
 	    tk scaling -displayof $w [expr {$pct / 75.0}]
-        }
-=======
-	    tk scaling [expr {$pct / 75.0}]
-	}
->>>>>>> 76aaf9b5
+	}
     }
     return $pct
 }
