--- conflicted
+++ resolved
@@ -280,17 +280,11 @@
 
 # A few additional bindings of my own.
 
-<<<<<<< HEAD
-bind Spinbox <Button-2> {
-    if {!$tk_strictMotif} {
-	::tk::EntryScanMark %W %x
-=======
 if {[tk windowingsystem] ne "aqua"} {
-    bind Spinbox <2> {
+    bind Spinbox <Button-2> {
         if {!$tk_strictMotif} {
         ::tk::EntryScanMark %W %x
         }
->>>>>>> ef67d7e4
     }
     bind Spinbox <B2-Motion> {
         if {!$tk_strictMotif} {
@@ -298,7 +292,7 @@
         }
     }
 } else {
-    bind Spinbox <3> {
+    bind Spinbox <Button-3> {
         if {!$tk_strictMotif} {
         ::tk::EntryScanMark %W %x
         }
