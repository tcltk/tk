--- conflicted
+++ resolved
@@ -204,22 +204,14 @@
 	if {%D >= 0} {
 	    %W yview scroll [expr {-%D/30}] units
 	} else {
-<<<<<<< HEAD
-	    %W yview scroll [expr {29-%D/30}] units
-=======
 	    %W yview scroll [expr {(29-%D)/30}] units
->>>>>>> f51d73de
 	}
     }
     bind Listbox <Shift-MouseWheel> {
 	if {%D >= 0} {
 	    %W xview scroll [expr {-%D/30}] units
 	} else {
-<<<<<<< HEAD
-	    %W xview scroll [expr {29-%D/30}] units
-=======
 	    %W xview scroll [expr {(29-%D)/30}] units
->>>>>>> f51d73de
 	}
     }
 }
