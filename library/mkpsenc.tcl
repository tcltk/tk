--- conflicted
+++ resolved
@@ -31,1079 +31,6 @@
 	append result "\]"
 	return $result
     }
-<<<<<<< HEAD
-=======
-    append result "\] def\n"
-    return $result
-}
-
-# List of adobe glyph names. Converted from glyphlist.txt, downloaded
-# from Adobe
-
-namespace eval ::tk {
-array set psglyphs {
-   0020 space
-   0021 exclam
-   0022 quotedbl
-   0023 numbersign
-   0024 dollar
-   0025 percent
-   0026 ampersand
-   0027 quotesingle
-   0028 parenleft
-   0029 parenright
-   002A asterisk
-   002B plus
-   002C comma
-   002D hyphen
-   002E period
-   002F slash
-   0030 zero
-   0031 one
-   0032 two
-   0033 three
-   0034 four
-   0035 five
-   0036 six
-   0037 seven
-   0038 eight
-   0039 nine
-   003A colon
-   003B semicolon
-   003C less
-   003D equal
-   003E greater
-   003F question
-   0040 at
-   0041 A
-   0042 B
-   0043 C
-   0044 D
-   0045 E
-   0046 F
-   0047 G
-   0048 H
-   0049 I
-   004A J
-   004B K
-   004C L
-   004D M
-   004E N
-   004F O
-   0050 P
-   0051 Q
-   0052 R
-   0053 S
-   0054 T
-   0055 U
-   0056 V
-   0057 W
-   0058 X
-   0059 Y
-   005A Z
-   005B bracketleft
-   005C backslash
-   005D bracketright
-   005E asciicircum
-   005F underscore
-   0060 grave
-   0061 a
-   0062 b
-   0063 c
-   0064 d
-   0065 e
-   0066 f
-   0067 g
-   0068 h
-   0069 i
-   006A j
-   006B k
-   006C l
-   006D m
-   006E n
-   006F o
-   0070 p
-   0071 q
-   0072 r
-   0073 s
-   0074 t
-   0075 u
-   0076 v
-   0077 w
-   0078 x
-   0079 y
-   007A z
-   007B braceleft
-   007C bar
-   007D braceright
-   007E asciitilde
-   00A0 space
-   00A1 exclamdown
-   00A2 cent
-   00A3 sterling
-   00A4 currency
-   00A5 yen
-   00A6 brokenbar
-   00A7 section
-   00A8 dieresis
-   00A9 copyright
-   00AA ordfeminine
-   00AB guillemotleft
-   00AC logicalnot
-   00AD hyphen
-   00AE registered
-   00AF macron
-   00B0 degree
-   00B1 plusminus
-   00B2 twosuperior
-   00B3 threesuperior
-   00B4 acute
-   00B5 mu
-   00B6 paragraph
-   00B7 periodcentered
-   00B8 cedilla
-   00B9 onesuperior
-   00BA ordmasculine
-   00BB guillemotright
-   00BC onequarter
-   00BD onehalf
-   00BE threequarters
-   00BF questiondown
-   00C0 Agrave
-   00C1 Aacute
-   00C2 Acircumflex
-   00C3 Atilde
-   00C4 Adieresis
-   00C5 Aring
-   00C6 AE
-   00C7 Ccedilla
-   00C8 Egrave
-   00C9 Eacute
-   00CA Ecircumflex
-   00CB Edieresis
-   00CC Igrave
-   00CD Iacute
-   00CE Icircumflex
-   00CF Idieresis
-   00D0 Eth
-   00D1 Ntilde
-   00D2 Ograve
-   00D3 Oacute
-   00D4 Ocircumflex
-   00D5 Otilde
-   00D6 Odieresis
-   00D7 multiply
-   00D8 Oslash
-   00D9 Ugrave
-   00DA Uacute
-   00DB Ucircumflex
-   00DC Udieresis
-   00DD Yacute
-   00DE Thorn
-   00DF germandbls
-   00E0 agrave
-   00E1 aacute
-   00E2 acircumflex
-   00E3 atilde
-   00E4 adieresis
-   00E5 aring
-   00E6 ae
-   00E7 ccedilla
-   00E8 egrave
-   00E9 eacute
-   00EA ecircumflex
-   00EB edieresis
-   00EC igrave
-   00ED iacute
-   00EE icircumflex
-   00EF idieresis
-   00F0 eth
-   00F1 ntilde
-   00F2 ograve
-   00F3 oacute
-   00F4 ocircumflex
-   00F5 otilde
-   00F6 odieresis
-   00F7 divide
-   00F8 oslash
-   00F9 ugrave
-   00FA uacute
-   00FB ucircumflex
-   00FC udieresis
-   00FD yacute
-   00FE thorn
-   00FF ydieresis
-   0100 Amacron
-   0101 amacron
-   0102 Abreve
-   0103 abreve
-   0104 Aogonek
-   0105 aogonek
-   0106 Cacute
-   0107 cacute
-   0108 Ccircumflex
-   0109 ccircumflex
-   010A Cdotaccent
-   010B cdotaccent
-   010C Ccaron
-   010D ccaron
-   010E Dcaron
-   010F dcaron
-   0110 Dcroat
-   0111 dcroat
-   0112 Emacron
-   0113 emacron
-   0114 Ebreve
-   0115 ebreve
-   0116 Edotaccent
-   0117 edotaccent
-   0118 Eogonek
-   0119 eogonek
-   011A Ecaron
-   011B ecaron
-   011C Gcircumflex
-   011D gcircumflex
-   011E Gbreve
-   011F gbreve
-   0120 Gdotaccent
-   0121 gdotaccent
-   0122 Gcommaaccent
-   0123 gcommaaccent
-   0124 Hcircumflex
-   0125 hcircumflex
-   0126 Hbar
-   0127 hbar
-   0128 Itilde
-   0129 itilde
-   012A Imacron
-   012B imacron
-   012C Ibreve
-   012D ibreve
-   012E Iogonek
-   012F iogonek
-   0130 Idotaccent
-   0131 dotlessi
-   0132 IJ
-   0133 ij
-   0134 Jcircumflex
-   0135 jcircumflex
-   0136 Kcommaaccent
-   0137 kcommaaccent
-   0138 kgreenlandic
-   0139 Lacute
-   013A lacute
-   013B Lcommaaccent
-   013C lcommaaccent
-   013D Lcaron
-   013E lcaron
-   013F Ldot
-   0140 ldot
-   0141 Lslash
-   0142 lslash
-   0143 Nacute
-   0144 nacute
-   0145 Ncommaaccent
-   0146 ncommaaccent
-   0147 Ncaron
-   0148 ncaron
-   0149 napostrophe
-   014A Eng
-   014B eng
-   014C Omacron
-   014D omacron
-   014E Obreve
-   014F obreve
-   0150 Ohungarumlaut
-   0151 ohungarumlaut
-   0152 OE
-   0153 oe
-   0154 Racute
-   0155 racute
-   0156 Rcommaaccent
-   0157 rcommaaccent
-   0158 Rcaron
-   0159 rcaron
-   015A Sacute
-   015B sacute
-   015C Scircumflex
-   015D scircumflex
-   015E Scedilla
-   015F scedilla
-   0160 Scaron
-   0161 scaron
-   0162 Tcommaaccent
-   0163 tcommaaccent
-   0164 Tcaron
-   0165 tcaron
-   0166 Tbar
-   0167 tbar
-   0168 Utilde
-   0169 utilde
-   016A Umacron
-   016B umacron
-   016C Ubreve
-   016D ubreve
-   016E Uring
-   016F uring
-   0170 Uhungarumlaut
-   0171 uhungarumlaut
-   0172 Uogonek
-   0173 uogonek
-   0174 Wcircumflex
-   0175 wcircumflex
-   0176 Ycircumflex
-   0177 ycircumflex
-   0178 Ydieresis
-   0179 Zacute
-   017A zacute
-   017B Zdotaccent
-   017C zdotaccent
-   017D Zcaron
-   017E zcaron
-   017F longs
-   0192 florin
-   01A0 Ohorn
-   01A1 ohorn
-   01AF Uhorn
-   01B0 uhorn
-   01E6 Gcaron
-   01E7 gcaron
-   01FA Aringacute
-   01FB aringacute
-   01FC AEacute
-   01FD aeacute
-   01FE Oslashacute
-   01FF oslashacute
-   0218 Scommaaccent
-   0219 scommaaccent
-   021A Tcommaaccent
-   021B tcommaaccent
-   02BC afii57929
-   02BD afii64937
-   02C6 circumflex
-   02C7 caron
-   02C9 macron
-   02D8 breve
-   02D9 dotaccent
-   02DA ring
-   02DB ogonek
-   02DC tilde
-   02DD hungarumlaut
-   0300 gravecomb
-   0301 acutecomb
-   0303 tildecomb
-   0309 hookabovecomb
-   0323 dotbelowcomb
-   0384 tonos
-   0385 dieresistonos
-   0386 Alphatonos
-   0387 anoteleia
-   0388 Epsilontonos
-   0389 Etatonos
-   038A Iotatonos
-   038C Omicrontonos
-   038E Upsilontonos
-   038F Omegatonos
-   0390 iotadieresistonos
-   0391 Alpha
-   0392 Beta
-   0393 Gamma
-   0394 Delta
-   0395 Epsilon
-   0396 Zeta
-   0397 Eta
-   0398 Theta
-   0399 Iota
-   039A Kappa
-   039B Lambda
-   039C Mu
-   039D Nu
-   039E Xi
-   039F Omicron
-   03A0 Pi
-   03A1 Rho
-   03A3 Sigma
-   03A4 Tau
-   03A5 Upsilon
-   03A6 Phi
-   03A7 Chi
-   03A8 Psi
-   03A9 Omega
-   03AA Iotadieresis
-   03AB Upsilondieresis
-   03AC alphatonos
-   03AD epsilontonos
-   03AE etatonos
-   03AF iotatonos
-   03B0 upsilondieresistonos
-   03B1 alpha
-   03B2 beta
-   03B3 gamma
-   03B4 delta
-   03B5 epsilon
-   03B6 zeta
-   03B7 eta
-   03B8 theta
-   03B9 iota
-   03BA kappa
-   03BB lambda
-   03BC mu
-   03BD nu
-   03BE xi
-   03BF omicron
-   03C0 pi
-   03C1 rho
-   03C2 sigma1
-   03C3 sigma
-   03C4 tau
-   03C5 upsilon
-   03C6 phi
-   03C7 chi
-   03C8 psi
-   03C9 omega
-   03CA iotadieresis
-   03CB upsilondieresis
-   03CC omicrontonos
-   03CD upsilontonos
-   03CE omegatonos
-   03D1 theta1
-   03D2 Upsilon1
-   03D5 phi1
-   03D6 omega1
-   0401 afii10023
-   0402 afii10051
-   0403 afii10052
-   0404 afii10053
-   0405 afii10054
-   0406 afii10055
-   0407 afii10056
-   0408 afii10057
-   0409 afii10058
-   040A afii10059
-   040B afii10060
-   040C afii10061
-   040E afii10062
-   040F afii10145
-   0410 afii10017
-   0411 afii10018
-   0412 afii10019
-   0413 afii10020
-   0414 afii10021
-   0415 afii10022
-   0416 afii10024
-   0417 afii10025
-   0418 afii10026
-   0419 afii10027
-   041A afii10028
-   041B afii10029
-   041C afii10030
-   041D afii10031
-   041E afii10032
-   041F afii10033
-   0420 afii10034
-   0421 afii10035
-   0422 afii10036
-   0423 afii10037
-   0424 afii10038
-   0425 afii10039
-   0426 afii10040
-   0427 afii10041
-   0428 afii10042
-   0429 afii10043
-   042A afii10044
-   042B afii10045
-   042C afii10046
-   042D afii10047
-   042E afii10048
-   042F afii10049
-   0430 afii10065
-   0431 afii10066
-   0432 afii10067
-   0433 afii10068
-   0434 afii10069
-   0435 afii10070
-   0436 afii10072
-   0437 afii10073
-   0438 afii10074
-   0439 afii10075
-   043A afii10076
-   043B afii10077
-   043C afii10078
-   043D afii10079
-   043E afii10080
-   043F afii10081
-   0440 afii10082
-   0441 afii10083
-   0442 afii10084
-   0443 afii10085
-   0444 afii10086
-   0445 afii10087
-   0446 afii10088
-   0447 afii10089
-   0448 afii10090
-   0449 afii10091
-   044A afii10092
-   044B afii10093
-   044C afii10094
-   044D afii10095
-   044E afii10096
-   044F afii10097
-   0451 afii10071
-   0452 afii10099
-   0453 afii10100
-   0454 afii10101
-   0455 afii10102
-   0456 afii10103
-   0457 afii10104
-   0458 afii10105
-   0459 afii10106
-   045A afii10107
-   045B afii10108
-   045C afii10109
-   045E afii10110
-   045F afii10193
-   0462 afii10146
-   0463 afii10194
-   0472 afii10147
-   0473 afii10195
-   0474 afii10148
-   0475 afii10196
-   0490 afii10050
-   0491 afii10098
-   04D9 afii10846
-   05B0 afii57799
-   05B1 afii57801
-   05B2 afii57800
-   05B3 afii57802
-   05B4 afii57793
-   05B5 afii57794
-   05B6 afii57795
-   05B7 afii57798
-   05B8 afii57797
-   05B9 afii57806
-   05BB afii57796
-   05BC afii57807
-   05BD afii57839
-   05BE afii57645
-   05BF afii57841
-   05C0 afii57842
-   05C1 afii57804
-   05C2 afii57803
-   05C3 afii57658
-   05D0 afii57664
-   05D1 afii57665
-   05D2 afii57666
-   05D3 afii57667
-   05D4 afii57668
-   05D5 afii57669
-   05D6 afii57670
-   05D7 afii57671
-   05D8 afii57672
-   05D9 afii57673
-   05DA afii57674
-   05DB afii57675
-   05DC afii57676
-   05DD afii57677
-   05DE afii57678
-   05DF afii57679
-   05E0 afii57680
-   05E1 afii57681
-   05E2 afii57682
-   05E3 afii57683
-   05E4 afii57684
-   05E5 afii57685
-   05E6 afii57686
-   05E7 afii57687
-   05E8 afii57688
-   05E9 afii57689
-   05EA afii57690
-   05F0 afii57716
-   05F1 afii57717
-   05F2 afii57718
-   060C afii57388
-   061B afii57403
-   061F afii57407
-   0621 afii57409
-   0622 afii57410
-   0623 afii57411
-   0624 afii57412
-   0625 afii57413
-   0626 afii57414
-   0627 afii57415
-   0628 afii57416
-   0629 afii57417
-   062A afii57418
-   062B afii57419
-   062C afii57420
-   062D afii57421
-   062E afii57422
-   062F afii57423
-   0630 afii57424
-   0631 afii57425
-   0632 afii57426
-   0633 afii57427
-   0634 afii57428
-   0635 afii57429
-   0636 afii57430
-   0637 afii57431
-   0638 afii57432
-   0639 afii57433
-   063A afii57434
-   0640 afii57440
-   0641 afii57441
-   0642 afii57442
-   0643 afii57443
-   0644 afii57444
-   0645 afii57445
-   0646 afii57446
-   0647 afii57470
-   0648 afii57448
-   0649 afii57449
-   064A afii57450
-   064B afii57451
-   064C afii57452
-   064D afii57453
-   064E afii57454
-   064F afii57455
-   0650 afii57456
-   0651 afii57457
-   0652 afii57458
-   0660 afii57392
-   0661 afii57393
-   0662 afii57394
-   0663 afii57395
-   0664 afii57396
-   0665 afii57397
-   0666 afii57398
-   0667 afii57399
-   0668 afii57400
-   0669 afii57401
-   066A afii57381
-   066D afii63167
-   0679 afii57511
-   067E afii57506
-   0686 afii57507
-   0688 afii57512
-   0691 afii57513
-   0698 afii57508
-   06A4 afii57505
-   06AF afii57509
-   06BA afii57514
-   06D2 afii57519
-   06D5 afii57534
-   1E80 Wgrave
-   1E81 wgrave
-   1E82 Wacute
-   1E83 wacute
-   1E84 Wdieresis
-   1E85 wdieresis
-   1EF2 Ygrave
-   1EF3 ygrave
-   200C afii61664
-   200D afii301
-   200E afii299
-   200F afii300
-   2012 figuredash
-   2013 endash
-   2014 emdash
-   2015 afii00208
-   2017 underscoredbl
-   2018 quoteleft
-   2019 quoteright
-   201A quotesinglbase
-   201B quotereversed
-   201C quotedblleft
-   201D quotedblright
-   201E quotedblbase
-   2020 dagger
-   2021 daggerdbl
-   2022 bullet
-   2024 onedotenleader
-   2025 twodotenleader
-   2026 ellipsis
-   202C afii61573
-   202D afii61574
-   202E afii61575
-   2030 perthousand
-   2032 minute
-   2033 second
-   2039 guilsinglleft
-   203A guilsinglright
-   203C exclamdbl
-   2044 fraction
-   2070 zerosuperior
-   2074 foursuperior
-   2075 fivesuperior
-   2076 sixsuperior
-   2077 sevensuperior
-   2078 eightsuperior
-   2079 ninesuperior
-   207D parenleftsuperior
-   207E parenrightsuperior
-   207F nsuperior
-   2080 zeroinferior
-   2081 oneinferior
-   2082 twoinferior
-   2083 threeinferior
-   2084 fourinferior
-   2085 fiveinferior
-   2086 sixinferior
-   2087 seveninferior
-   2088 eightinferior
-   2089 nineinferior
-   208D parenleftinferior
-   208E parenrightinferior
-   20A1 colonmonetary
-   20A3 franc
-   20A4 lira
-   20A7 peseta
-   20AA afii57636
-   20AB dong
-   20AC Euro
-   2105 afii61248
-   2111 Ifraktur
-   2113 afii61289
-   2116 afii61352
-   2118 weierstrass
-   211C Rfraktur
-   211E prescription
-   2122 trademark
-   2126 Omega
-   212E estimated
-   2135 aleph
-   2153 onethird
-   2154 twothirds
-   215B oneeighth
-   215C threeeighths
-   215D fiveeighths
-   215E seveneighths
-   2190 arrowleft
-   2191 arrowup
-   2192 arrowright
-   2193 arrowdown
-   2194 arrowboth
-   2195 arrowupdn
-   21A8 arrowupdnbse
-   21B5 carriagereturn
-   21D0 arrowdblleft
-   21D1 arrowdblup
-   21D2 arrowdblright
-   21D3 arrowdbldown
-   21D4 arrowdblboth
-   2200 universal
-   2202 partialdiff
-   2203 existential
-   2205 emptyset
-   2206 Delta
-   2207 gradient
-   2208 element
-   2209 notelement
-   220B suchthat
-   220F product
-   2211 summation
-   2212 minus
-   2215 fraction
-   2217 asteriskmath
-   2219 periodcentered
-   221A radical
-   221D proportional
-   221E infinity
-   221F orthogonal
-   2220 angle
-   2227 logicaland
-   2228 logicalor
-   2229 intersection
-   222A union
-   222B integral
-   2234 therefore
-   223C similar
-   2245 congruent
-   2248 approxequal
-   2260 notequal
-   2261 equivalence
-   2264 lessequal
-   2265 greaterequal
-   2282 propersubset
-   2283 propersuperset
-   2284 notsubset
-   2286 reflexsubset
-   2287 reflexsuperset
-   2295 circleplus
-   2297 circlemultiply
-   22A5 perpendicular
-   22C5 dotmath
-   2302 house
-   2310 revlogicalnot
-   2320 integraltp
-   2321 integralbt
-   2329 angleleft
-   232A angleright
-   2500 SF100000
-   2502 SF110000
-   250C SF010000
-   2510 SF030000
-   2514 SF020000
-   2518 SF040000
-   251C SF080000
-   2524 SF090000
-   252C SF060000
-   2534 SF070000
-   253C SF050000
-   2550 SF430000
-   2551 SF240000
-   2552 SF510000
-   2553 SF520000
-   2554 SF390000
-   2555 SF220000
-   2556 SF210000
-   2557 SF250000
-   2558 SF500000
-   2559 SF490000
-   255A SF380000
-   255B SF280000
-   255C SF270000
-   255D SF260000
-   255E SF360000
-   255F SF370000
-   2560 SF420000
-   2561 SF190000
-   2562 SF200000
-   2563 SF230000
-   2564 SF470000
-   2565 SF480000
-   2566 SF410000
-   2567 SF450000
-   2568 SF460000
-   2569 SF400000
-   256A SF540000
-   256B SF530000
-   256C SF440000
-   2580 upblock
-   2584 dnblock
-   2588 block
-   258C lfblock
-   2590 rtblock
-   2591 ltshade
-   2592 shade
-   2593 dkshade
-   25A0 filledbox
-   25A1 H22073
-   25AA H18543
-   25AB H18551
-   25AC filledrect
-   25B2 triagup
-   25BA triagrt
-   25BC triagdn
-   25C4 triaglf
-   25CA lozenge
-   25CB circle
-   25CF H18533
-   25D8 invbullet
-   25D9 invcircle
-   25E6 openbullet
-   263A smileface
-   263B invsmileface
-   263C sun
-   2640 female
-   2642 male
-   2660 spade
-   2663 club
-   2665 heart
-   2666 diamond
-   266A musicalnote
-   266B musicalnotedbl
-   F6BE dotlessj
-   F6BF LL
-   F6C0 ll
-   F6C1 Scedilla
-   F6C2 scedilla
-   F6C3 commaaccent
-   F6C4 afii10063
-   F6C5 afii10064
-   F6C6 afii10192
-   F6C7 afii10831
-   F6C8 afii10832
-   F6C9 Acute
-   F6CA Caron
-   F6CB Dieresis
-   F6CC DieresisAcute
-   F6CD DieresisGrave
-   F6CE Grave
-   F6CF Hungarumlaut
-   F6D0 Macron
-   F6D1 cyrBreve
-   F6D2 cyrFlex
-   F6D3 dblGrave
-   F6D4 cyrbreve
-   F6D5 cyrflex
-   F6D6 dblgrave
-   F6D7 dieresisacute
-   F6D8 dieresisgrave
-   F6D9 copyrightserif
-   F6DA registerserif
-   F6DB trademarkserif
-   F6DC onefitted
-   F6DD rupiah
-   F6DE threequartersemdash
-   F6DF centinferior
-   F6E0 centsuperior
-   F6E1 commainferior
-   F6E2 commasuperior
-   F6E3 dollarinferior
-   F6E4 dollarsuperior
-   F6E5 hypheninferior
-   F6E6 hyphensuperior
-   F6E7 periodinferior
-   F6E8 periodsuperior
-   F6E9 asuperior
-   F6EA bsuperior
-   F6EB dsuperior
-   F6EC esuperior
-   F6ED isuperior
-   F6EE lsuperior
-   F6EF msuperior
-   F6F0 osuperior
-   F6F1 rsuperior
-   F6F2 ssuperior
-   F6F3 tsuperior
-   F6F4 Brevesmall
-   F6F5 Caronsmall
-   F6F6 Circumflexsmall
-   F6F7 Dotaccentsmall
-   F6F8 Hungarumlautsmall
-   F6F9 Lslashsmall
-   F6FA OEsmall
-   F6FB Ogoneksmall
-   F6FC Ringsmall
-   F6FD Scaronsmall
-   F6FE Tildesmall
-   F6FF Zcaronsmall
-   F721 exclamsmall
-   F724 dollaroldstyle
-   F726 ampersandsmall
-   F730 zerooldstyle
-   F731 oneoldstyle
-   F732 twooldstyle
-   F733 threeoldstyle
-   F734 fouroldstyle
-   F735 fiveoldstyle
-   F736 sixoldstyle
-   F737 sevenoldstyle
-   F738 eightoldstyle
-   F739 nineoldstyle
-   F73F questionsmall
-   F760 Gravesmall
-   F761 Asmall
-   F762 Bsmall
-   F763 Csmall
-   F764 Dsmall
-   F765 Esmall
-   F766 Fsmall
-   F767 Gsmall
-   F768 Hsmall
-   F769 Ismall
-   F76A Jsmall
-   F76B Ksmall
-   F76C Lsmall
-   F76D Msmall
-   F76E Nsmall
-   F76F Osmall
-   F770 Psmall
-   F771 Qsmall
-   F772 Rsmall
-   F773 Ssmall
-   F774 Tsmall
-   F775 Usmall
-   F776 Vsmall
-   F777 Wsmall
-   F778 Xsmall
-   F779 Ysmall
-   F77A Zsmall
-   F7A1 exclamdownsmall
-   F7A2 centoldstyle
-   F7A8 Dieresissmall
-   F7AF Macronsmall
-   F7B4 Acutesmall
-   F7B8 Cedillasmall
-   F7BF questiondownsmall
-   F7E0 Agravesmall
-   F7E1 Aacutesmall
-   F7E2 Acircumflexsmall
-   F7E3 Atildesmall
-   F7E4 Adieresissmall
-   F7E5 Aringsmall
-   F7E6 AEsmall
-   F7E7 Ccedillasmall
-   F7E8 Egravesmall
-   F7E9 Eacutesmall
-   F7EA Ecircumflexsmall
-   F7EB Edieresissmall
-   F7EC Igravesmall
-   F7ED Iacutesmall
-   F7EE Icircumflexsmall
-   F7EF Idieresissmall
-   F7F0 Ethsmall
-   F7F1 Ntildesmall
-   F7F2 Ogravesmall
-   F7F3 Oacutesmall
-   F7F4 Ocircumflexsmall
-   F7F5 Otildesmall
-   F7F6 Odieresissmall
-   F7F8 Oslashsmall
-   F7F9 Ugravesmall
-   F7FA Uacutesmall
-   F7FB Ucircumflexsmall
-   F7FC Udieresissmall
-   F7FD Yacutesmall
-   F7FE Thornsmall
-   F7FF Ydieresissmall
-   F8E5 radicalex
-   F8E6 arrowvertex
-   F8E7 arrowhorizex
-   F8E8 registersans
-   F8E9 copyrightsans
-   F8EA trademarksans
-   F8EB parenlefttp
-   F8EC parenleftex
-   F8ED parenleftbt
-   F8EE bracketlefttp
-   F8EF bracketleftex
-   F8F0 bracketleftbt
-   F8F1 bracelefttp
-   F8F2 braceleftmid
-   F8F3 braceleftbt
-   F8F4 braceex
-   F8F5 integralex
-   F8F6 parenrighttp
-   F8F7 parenrightex
-   F8F8 parenrightbt
-   F8F9 bracketrighttp
-   F8FA bracketrightex
-   F8FB bracketrightbt
-   F8FC bracerighttp
-   F8FD bracerightmid
-   F8FE bracerightbt
-   FB00 ff
-   FB01 fi
-   FB02 fl
-   FB03 ffi
-   FB04 ffl
-   FB1F afii57705
-   FB2A afii57694
-   FB2B afii57695
-   FB35 afii57723
-   FB4B afii57700
-}
-
-# precalculate entire prolog when this file is loaded 
-# (to speed things up)
-set ps_preamable "%%BeginProlog\n"
-append ps_preamable [CreatePostscriptEncoding [encoding system]]
-append ps_preamable {
-50 dict begin
-% This is a standard prolog for Postscript generated by Tk's canvas
-% widget.
->>>>>>> c97f0c88
 
     # List of adobe glyph names. Converted from glyphlist.txt, downloaded from
     # Adobe.
@@ -2201,7 +1128,6 @@
 	%%BeginProlog
 	% This is a standard prolog for Postscript generated by Tk's canvas
 	% widget.
-	% RCS: @(#) $Id: mkpsenc.tcl,v 1.7 2010/01/03 16:24:13 dkf Exp $
     }
     ps variable CurrentEncoding [CreatePostscriptEncoding]
     ps literal {50 dict begin}
