# print.tcl --

# This file defines the 'tk print' command for printing of the canvas
# widget and text on X11, Windows, and macOS. It implements an abstraction
# layer that presents a consistent API across the three platforms.

# Copyright © 2009 Michael I. Schwartz.
# Copyright © 2021 Kevin Walzer/WordTech Communications LLC.
# Copyright © 2021 Harald Oehlmann, Elmicron GmbH
#
# See the file "license.terms" for information on usage and redistribution
# of this file, and for a DISCLAIMER OF ALL WARRANTIES.

namespace eval ::tk::print {
    namespace import -force ::tk::msgcat::*

    # makeTempFile:
    #    Create a temporary file and populate its contents
    # Arguments:
    #	 filename - base of the name of the file to create
    #    contents - what to put in the file; defaults to empty
    # Returns:
    #    Full filename for created file
    #
    proc makeTempFile {filename {contents ""}} {
	set f [file tempfile filename $filename]
	try {
	    puts -nonewline $f $contents
	    return $filename
	} finally {
	    close $f
	}
    }

    if {[tk windowingsystem] eq "win32"} {
	variable printer_name
	variable copies
	variable dpi_x
	variable dpi_y
	variable paper_width
	variable paper_height
	variable margin_left
	variable margin_top
	variable printargs
	array set printargs {}

	# Multiple utility procedures for printing text based on the
	# C printer primitives.

	# _set_dc:
	# Select printer and set device context and other parameters
	# for print job.
	#
	proc _set_dc {} {
	    variable printargs
	    variable printer_name
	    variable paper_width
	    variable paper_height
	    variable dpi_x
	    variable dpi_y
	    variable copies
<<<<<<< HEAD

=======
		
>>>>>>> 2663ec07
	    #First, we select the printer.
	    _selectprinter

	    #Next, set values. Some are taken from the printer,
	    #some are sane defaults.

        if {[info exists printer_name] && $printer_name ne ""} {
	    set printargs(hDC) $printer_name
	    set printargs(pw) $paper_width
	    set printargs(pl) $paper_height
	    set printargs(lm) 1000
	    set printargs(tm) 1000
	    set printargs(rm) 1000
	    set printargs(bm) 1000
	    set printargs(resx) $dpi_x
	    set printargs(resy) $dpi_y
	    set printargs(copies) $copies
	    set printargs(resolution) [list $dpi_x $dpi_y]
		}
	}

	# _print_data
	# This function prints multiple-page files, using a line-oriented
	# function, taking advantage of knowing the character widths.
	# Arguments:
	# data -       Text data for printing
	# breaklines - If non-zero, keep newlines in the string as
	#              newlines in the output.
	# font -       Font for printing
	proc _print_data {data {breaklines 1} {font ""}} {
	    variable printargs
		variable printer_name
		
	    _set_dc
		if {$printer_name eq ""} {
			return
		}

	    if {$font eq ""} {
		_gdi characters $printargs(hDC) -array printcharwid
	    } else {
		_gdi characters $printargs(hDC) -font $font -array printcharwid
	    }
	    set pagewid [expr {($printargs(pw) - $printargs(rm) ) / 1000 * $printargs(resx)}]
	    set pagehgt [expr {($printargs(pl) - $printargs(bm) ) / 1000 * $printargs(resy)}]
	    set totallen [string length $data]
	    set curlen 0
	    set curhgt [expr {$printargs(tm) * $printargs(resy) / 1000}]

	    _opendoc
	    _openpage

	    while {$curlen < $totallen} {
		set linestring [string range $data $curlen end]
		if {$breaklines} {
		    set endind [string first "\n" $linestring]
		    if {$endind != -1} {
			set linestring [string range $linestring 0 $endind]
			# handle blank lines....
			if {$linestring eq ""} {
			    set linestring " "
			}
		    }
		}

		set result [_print_page_nextline $linestring \
				printcharwid printargs $curhgt $font]
		incr curlen [lindex $result 0]
		incr curhgt [lindex $result 1]
		if {$curhgt + [lindex $result 1] > $pagehgt} {
		    _closepage
		    _openpage
		    set curhgt [expr {$printargs(tm) * $printargs(resy) / 1000}]
		}
	    }

	    _closepage
	    _closedoc
	}

	# _print_file
	# This function prints multiple-page files
	# It will either break lines or just let them run over the
	# margins (and thus truncate).
	# The font argument is JUST the font name, not any additional
	# arguments.
	# Arguments:
	#   filename -   File to open for printing
	#   breaklines - 1 to break lines as done on input, 0 to ignore newlines
	#   font -       Optional arguments to supply to the text command
	proc _print_file {filename {breaklines 1} {font ""}} {
	    set fn [open $filename r]
	    set data [read $fn]
	    close $fn
	    _print_data $data $breaklines $font
	}

	# _print_page_nextline
	# Returns the pair "chars y"
	# where chars is the number of characters printed on the line
	# and y is the height of the line printed
	# Arguments:
	#   string -         Data to print
	#   pdata -         Array of values for printer characteristics
	#   cdata -         Array of values for character widths
	#   y -              Y value to begin printing at
	#   font -           if non-empty specifies a font to draw the line in
	proc _print_page_nextline {string carray parray y font} {
	    upvar #0 $carray charwidths
	    upvar #0 $parray printargs

	    variable printargs

	    set endindex 0
	    set totwidth 0
	    set maxwidth [expr {
		(($printargs(pw) - $printargs(rm)) / 1000) * $printargs(resx)
	    }]
	    set maxstring [string length $string]
	    set lm [expr {$printargs(lm) * $printargs(resx) / 1000}]

	    for {set i 0} {($i < $maxstring) && ($totwidth < $maxwidth)} {incr i} {
		incr totwidth $charwidths([string index $string $i])
		# set width($i) $totwidth
	    }

	    set endindex $i
	    set startindex $endindex

	    if {$i < $maxstring} {
		# In this case, the whole data string is not used up, and we
		# wish to break on a word. Since we have all the partial
		# widths calculated, this should be easy.

		set endindex [expr {[string wordstart $string $endindex] - 1}]
		set startindex [expr {$endindex + 1}]

		# If the line is just too long (no word breaks), print as much
		# as you can....
		if {$endindex <= 1} {
		    set endindex $i
		    set startindex $i
		}
	    }

	    set txt [string trim [string range $string 0 $endindex] "\r\n"]
	    if {$font ne ""} {
		set result [_gdi text $printargs(hDC) $lm $y \
				 -anchor nw -justify left \
				 -text $txt -font $font]
	    } else {
		set result [_gdi text $printargs(hDC) $lm $y \
				 -anchor nw -justify left -text $txt]
	    }
	    return "$startindex $result"
	}

	# These procedures read in the canvas widget, and write all of
	# its contents out to the Windows printer.

	variable option
	variable vtgPrint

	proc _init_print_canvas {} {
	    variable option
	    variable vtgPrint
	    variable printargs

	    set vtgPrint(printer.bg) white
	}

	proc _is_win {} {
	    variable printargs

	    return [info exist tk_patchLevel]
	}

	# _print_widget
	# Main procedure for printing a widget.  Currently supports
	# canvas widgets.  Handles opening and closing of printer.
	# Arguments:
	#   wid -              The widget to be printed.
	#   printer -          Flag whether to use the default printer.
	#   name  -            App name to pass to printer.

	proc _print_widget {wid {printer default} {name "Tk Print Output"}} {
	    variable printargs
		variable printer_name

	    _set_dc	
		if {$printer_name eq ""} {
			return
		}
		
	    _opendoc
	    _openpage

	    # Here is where any scaling/gdi mapping should take place
	    # For now, scale so the dimensions of the window are sized to the
	    # width of the page. Scale evenly.

	    # For normal windows, this may be fine--but for a canvas, one
	    # wants the canvas dimensions, and not the WINDOW dimensions.
	    if {[winfo class $wid] eq "Canvas"} {
		set sc [$wid cget -scrollregion]
		# if there is no scrollregion, use width and height.
		if {$sc eq ""} {
		    set window_x [$wid cget -width]
		    set window_y [$wid cget -height]
		} else {
		    set window_x [lindex $sc 2]
		    set window_y [lindex $sc 3]
		}
	    } else {
		set window_x [winfo width $wid]
		set window_y [winfo height $wid]
	    }

	    set printer_x [expr {
		( $printargs(pw) - $printargs(lm) - $printargs(rm) ) *
		$printargs(resx)  / 1000.0
	    }]
	    set printer_y [expr {
		( $printargs(pl) - $printargs(tm) - $printargs(bm) ) * 
		$printargs(resy) / 1000.0
	    }]
	    set factor_x [expr {$window_x / $printer_x}]
	    set factor_y [expr {$window_y / $printer_y}]

	    if {$factor_x < $factor_y} {
		set lo $window_y
		set ph $printer_y
	    } else {
		set lo $window_x
		set ph $printer_x
	    }

	    _gdi map $printargs(hDC) -logical $lo -physical $ph \
		-offset $printargs(resolution)

	    # Handling of canvas widgets.
	    switch [winfo class $wid] {
		Canvas {
		    _print_canvas $printargs(hDC) $wid
		}
		default {
		    puts "Can't print items of type [winfo class $wid]. No handler registered"
		}
	    }

	    # End printing process.
	    _closepage
	    _closedoc
	}

	#  _print_canvas
	# Main procedure for writing canvas widget items to printer.
	# Arguments:
	#    hdc -              The printer handle.
	#    cw  -              The canvas widget.
	proc _print_canvas {hdc cw} {
	    variable  vtgPrint
	    variable printargs

	    # Get information about page being printed to
	    # print_canvas.CalcSizing $cw
	    set vtgPrint(canvas.bg) [string tolower [$cw cget -background]]

	    # Re-write each widget from cw to printer
	    foreach id [$cw find all] {
		set type [$cw type $id]
		if {[info commands _print_canvas.$type] eq "_print_canvas.$type"} {
		    _print_canvas.[$cw type $id] $printargs(hDC) $cw $id
		} else {
		    puts "Omitting canvas item of type $type since there is no handler registered for it"
		}
	    }
	}

	# These procedures support the various canvas item types, reading the
	# information about the item on the real canvas and then writing a
	# similar item to the printer.

	# _print_canvas.line
	# Description:
	#   Prints a line item.
	# Arguments:
	#   hdc -              The printer handle.
	#   cw  -              The canvas widget.
	#   id  -              The id of the canvas item.
	proc _print_canvas.line {hdc cw id} {
	    variable vtgPrint
	    variable printargs

	    set color [_print_canvas.TransColor [$cw itemcget $id -fill]]
	    if {[string match $vtgPrint(printer.bg) $color]} {
		return
	    }

	    set coords  [$cw coords $id]
	    set wdth    [$cw itemcget $id -width]
	    set arrow   [$cw itemcget $id -arrow]
	    set arwshp  [$cw itemcget $id -arrowshape]
	    set dash    [$cw itemcget $id -dash]
	    set smooth  [$cw itemcget $id -smooth]
	    set splinesteps [$cw itemcget $id -splinesteps]

	    set cmdargs {}

	    if {$wdth > 1} {
		lappend cmdargs -width $wdth
	    }
	    if {$dash ne ""} {
		lappend cmdargs -dash $dash
	    }
	    if {$smooth ne ""} {
		lappend cmdargs -smooth $smooth
	    }
	    if {$splinesteps ne ""} {
		lappend cmdargs -splinesteps $splinesteps
	    }

	    set result [_gdi line $hdc {*}$coords \
			    -fill $color -arrow $arrow -arrowshape $arwshp \
			    {*}$cmdargs]
	    if {$result ne ""} {
		puts $result
	    }
	}

	# _print_canvas.arc
	#   Prints a arc item.
	# Args:
	#   hdc -              The printer handle.
	#   cw  -              The canvas widget.
	#   id  -              The id of the canvas item.
	proc _print_canvas.arc {hdc cw id} {
	    variable vtgPrint
	    variable printargs

	    set color [_print_canvas.TransColor [$cw itemcget $id -outline]]
	    if {[string match $vtgPrint(printer.bg) $color]} {
		return
	    }
	    set coords  [$cw coords $id]
	    set wdth    [$cw itemcget $id -width]
	    set style   [$cw itemcget $id -style]
	    set start   [$cw itemcget $id -start]
	    set extent  [$cw itemcget $id -extent]
	    set fill    [$cw itemcget $id -fill]

	    set cmdargs {}
	    if {$wdth > 1} {
		lappend cmdargs -width $wdth
	    }
	    if {$fill ne ""} {
		lappend cmdargs -fill $fill
	    }

	    _gdi arc $hdc {*}$coords \
		-outline $color -style $style -start $start -extent $extent \
		{*}$cmdargs
	}

	# _print_canvas.polygon
	#   Prints a polygon item.
	# Arguments:
	#   hdc -              The printer handle.
	#   cw  -              The canvas widget.
	#   id  -              The id of the canvas item.
	proc _print_canvas.polygon {hdc cw id} {
	    variable vtgPrint
	    variable printargs

	    set fcolor [_print_canvas.TransColor [$cw itemcget $id -fill]]
	    if {$fcolor eq ""} {
		set fcolor $vtgPrint(printer.bg)
	    }
	    set ocolor [_print_canvas.TransColor [$cw itemcget $id -outline]]
	    if {$ocolor eq ""} {
		set ocolor $vtgPrint(printer.bg)
	    }
	    set coords  [$cw coords $id]
	    set wdth [$cw itemcget $id -width]
	    set smooth  [$cw itemcget $id -smooth]
	    set splinesteps [$cw itemcget $id -splinesteps]

	    set cmdargs {}
	    if {$smooth ne ""} {
		lappend cmdargs -smooth $smooth
	    }
	    if {$splinesteps ne ""} {
		lappend cmdargs -splinesteps $splinesteps
	    }

	    _gdi polygon $hdc {*}$coords \
		-width $wdth -fill $fcolor -outline $ocolor {*}$cmdargs
	}

	# _print_canvas.oval
	#   Prints an oval item.
	# Arguments:
	#   hdc -              The printer handle.
	#   cw  -              The canvas widget.
	#   id  -              The id of the canvas item.
	proc _print_canvas.oval {hdc cw id} {
	    variable vtgPrint

	    set fcolor [_print_canvas.TransColor [$cw itemcget $id -fill]]
	    if {$fcolor eq ""} {
		set fcolor $vtgPrint(printer.bg)
	    }
	    set ocolor [_print_canvas.TransColor [$cw itemcget $id -outline]]
	    if {$ocolor eq ""} {
		set ocolor $vtgPrint(printer.bg)
	    }
	    set coords  [$cw coords $id]
	    set wdth [$cw itemcget $id -width]

	    _gdi oval $hdc {*}$coords \
		-width $wdth -fill $fcolor -outline $ocolor
	}

	# _print_canvas.rectangle
	#   Prints a rectangle item.
	# Arguments:
	#   hdc -              The printer handle.
	#   cw  -              The canvas widget.
	#   id  -              The id of the canvas item.
	proc _print_canvas.rectangle {hdc cw id} {
	    variable vtgPrint

	    set fcolor [_print_canvas.TransColor [$cw itemcget $id -fill]]
	    if {$fcolor eq ""} {
		set fcolor $vtgPrint(printer.bg)
	    }
	    set ocolor [_print_canvas.TransColor [$cw itemcget $id -outline]]
	    if {$ocolor eq ""} {
		set ocolor $vtgPrint(printer.bg)
	    }
	    set coords  [$cw coords $id]
	    set wdth [$cw itemcget $id -width]

	    _gdi rectangle $hdc {*}$coords \
		-width $wdth -fill $fcolor -outline $ocolor
	}

	# _print_canvas.text
	#   Prints a text item.
	# Arguments:
	#   hdc -              The printer handle.
	#   cw  -              The canvas widget.
	#   id  -              The id of the canvas item.
	proc _print_canvas.text {hdc cw id} {
	    variable vtgPrint
	    variable printargs

	    set color [_print_canvas.TransColor [$cw itemcget $id -fill]]
	    #    if {"white" eq [string tolower $color]} {return}
	    #    set color black
	    set txt [$cw itemcget $id -text]
	    if {$txt eq ""} {
		return
	    }
	    set coords [$cw coords $id]
	    set anchr [$cw itemcget $id -anchor]

	    set bbox [$cw bbox $id]
	    set wdth [expr {[lindex $bbox 2] - [lindex $bbox 0]}]

	    set just [$cw itemcget $id -justify]

	    # Get the real canvas font info and create a compatible font,
	    # suitable for printer name extraction.
	    set font [font create {*}[font actual [$cw itemcget $id -font]]]

	    # Just get the name and family, or some of the _gdi commands will
	    # fail.
	    set font [list [font configure $font -family] \
			  -[font configure $font -size]]

	    _gdi text $hdc {*}$coords \
		-fill $color -text $txt -font $font \
		-anchor $anchr -width $wdth -justify $just
	}

	# _print_canvas.image
	# Prints an image item.
	# Arguments:
	#   hdc -              The printer handle.
	#   cw  -              The canvas widget.
	#   id  -              The id of the canvas item.
	proc _print_canvas.image {hdc cw id} {
	    # First, we have to get the image name.
	    set imagename [$cw itemcget $id -image]

	    # Now we get the size.
	    set wid [image width $imagename]
	    set hgt [image height $imagename]

	    # Next, we get the location and anchor
	    set anchor [$cw itemcget $id -anchor]
	    set coords [$cw coords $id]

	    _gdi photo $hdc -destination $coords -photo $imagename
	}

	# _print_canvas.bitmap
	#   Prints a bitmap item.
	# Arguments:
	#   hdc -              The printer handle.
	#   cw  -              The canvas widget.
	#   id  -              The id of the canvas item.
	proc _print_canvas.bitmap {hdc cw id} {
	    variable option
	    variable vtgPrint

	    # First, we have to get the bitmap name.
	    set imagename [$cw itemcget $id -image]

	    # Now we get the size.
	    set wid [image width $imagename]
	    set hgt [image height $imagename]

	    #Next, we get the location and anchor.
	    set anchor [$cw itemcget $id -anchor]
	    set coords [$cw coords $id]

	    # Since the GDI commands don't yet support images and bitmaps,
	    # and since this represents a rendered bitmap, we CAN use
	    # copybits IF we create a new temporary toplevel to hold the beast.
	    # If this is too ugly, change the option!

	    if {[info exist option(use_copybits)]} {
		set firstcase $option(use_copybits)
	    } else {
		set firstcase 0
	    }
	    if {$firstcase > 0} {
		set tl [toplevel .tmptop[expr {int( rand() * 65535 )}] \
			    -height $hgt -width $wid \
			    -background $vtgPrint(canvas.bg)]
		canvas $tl.canvas -width $wid -height $hgt
		$tl.canvas create image 0 0 -image $imagename -anchor nw
		pack $tl.canvas -side left -expand false -fill none
		tkwait visibility $tl.canvas
		update
		set srccoords [list 0 0 [expr {$wid - 1}] [expr {$hgt - 1}]]
		set dstcoords [list [lindex $coords 0] [lindex $coords 1] [expr {$wid - 1}] [expr {$hgt - 1}]]
		_gdi copybits $hdc -window $tl -client \
		    -source $srccoords -destination $dstcoords
		destroy $tl
	    } else {
		_gdi bitmap $hdc {*}$coords \
		    -anchor $anchor -bitmap $imagename
	    }
	}

	# These procedures transform attribute setting from the real
	# canvas to the appropriate setting for printing to paper.

	# _print_canvas.TransColor
	#   Does the actual transformation of colors from the
	#   canvas widget to paper.
	# Arguments:
	#   color -            The color value to be transformed.
	proc _print_canvas.TransColor {color} {
	    variable vtgPrint
	    variable printargs

	    switch [string toupper $color] {
		$vtgPrint(canvas.bg)       {return $vtgPrint(printer.bg)}
	    }
	    return $color
	}

	# Initialize all the variables once.
	_init_print_canvas
    }
    #end win32 procedures

    #begin X11 procedures

    # X11 procedures wrap standard Unix shell commands such as lp/lpr and
    # lpstat for printing. Some output configuration that on other platforms
    # is managed through the printer driver/dialog is configured through the
    # canvas postscript command.

    if {[tk windowingsystem] eq "x11"} {
	variable printcmd ""
	variable printlist {}
	variable choosepaper
	variable chooseprinter {}
	variable p

	# _setprintenv
	#  Set the print environtment - print command, and list of printers.
	#  Arguments:
	#    none.

	proc _setprintenv {} {
	    variable printcmd
	    variable printlist

	    #Test for existence of lpstat command to obtain list of printers. Return error
	    #if not found.

	    catch {exec lpstat -a} msg
	    set notfound "command not found"
	    if {[string first $notfound $msg] != -1} {
		error "Unable to obtain list of printers. Please install the CUPS package \
		for your system."
		return
	    }
		set notfound "No destinations added"
		if {[string first $notfound $msg] != -1} {
		error "Please check or update your CUPS installation."
		return
	    }

	    # Select print command. We prefer lpr, but will fall back to lp if
	    # necessary.
	    if {[auto_execok lpr] ne ""} {
		set printcmd lpr
	    } else {
		set printcmd lp
	    }

	    #Build list of printers.
	    set printdata [exec lpstat -a]
	    foreach item [split $printdata \n] {
		lappend printlist [lindex [split $item] 0]
	    }
	}

	# _print
	#  Main printer dialog. Select printer, set options, and
	#  fire print command.
	# Arguments:
	#  w - widget with contents to print.
	#

	proc _print {w} {
	    variable printlist
	    variable printcmd
	    variable chooseprinter
	    variable printcopies
	    variable printorientation
	    variable choosepaper
	    variable color
	    variable p
	    variable zoomnumber

	    _setprintenv

	    set chooseprinter [lindex $printlist 0]

	    set p ._print
	    catch {destroy $p}

	    toplevel $p
	    wm title $p "Print"
	    wm resizable $p 0 0

	    frame $p.frame -padx 10 -pady 10
	    pack $p.frame -fill x -expand no

	    #The main dialog
	    frame $p.frame.printframe -padx 5 -pady 5
	    pack $p.frame.printframe -side top -fill x -expand no

	    label $p.frame.printframe.printlabel -text [mc "Printer"]
	    ttk::combobox $p.frame.printframe.mb \
		-textvariable [namespace which -variable chooseprinter] \
		-state readonly -values [lsort -unique $printlist]
	    pack $p.frame.printframe.printlabel $p.frame.printframe.mb \
		-side left -fill x -expand no

	    bind $p.frame.printframe.mb <<ComboboxSelected>>  {
		set chooseprinter
	    }

	    set paperlist [list [mc Letter] [mc Legal] [mc A4]]
	    set colorlist [list [mc Grayscale] [mc RGB]]

	    #Initialize with sane defaults.
	    set printcopies 1
	    set choosepaper [mc A4]
	    set color [mc RGB]
	    set printorientation portrait

	    set percentlist {100 90 80 70 60 50 40 30 20 10}

	    #Base widgets to load.
	    labelframe $p.frame.copyframe -text [mc "Options"] -padx 5 -pady 5
	    pack $p.frame.copyframe -fill x -expand no

	    frame $p.frame.copyframe.l -padx 5 -pady 5
	    pack $p.frame.copyframe.l -side top -fill x -expand no

	    label $p.frame.copyframe.l.copylabel -text [mc "Copies"]
	    spinbox $p.frame.copyframe.l.field -from 1 -to 1000 \
		-textvariable [namespace which -variable printcopies] -width 5

	    pack  $p.frame.copyframe.l.copylabel $p.frame.copyframe.l.field \
		-side left -fill x -expand  no

	    set printcopies [$p.frame.copyframe.l.field get]

	    frame $p.frame.copyframe.r -padx 5 -pady 5
	    pack $p.frame.copyframe.r -fill x -expand no

	    label $p.frame.copyframe.r.paper -text [mc "Paper"]
	    tk_optionMenu $p.frame.copyframe.r.menu \
		[namespace which -variable choosepaper] \
		{*}$paperlist

	    pack $p.frame.copyframe.r.paper $p.frame.copyframe.r.menu \
		-side left -fill x -expand no

	    #Widgets with additional options for canvas output.
	    if {[winfo class $w] eq "Canvas"} {

		frame $p.frame.copyframe.z -padx 5 -pady 5
		pack $p.frame.copyframe.z  -fill x -expand no

		label $p.frame.copyframe.z.zlabel -text [mc "Scale"]
		tk_optionMenu $p.frame.copyframe.z.zentry \
		    [namespace which -variable zoomnumber] \
		    {*}$percentlist

		pack $p.frame.copyframe.z.zlabel $p.frame.copyframe.z.zentry \
		    -side left -fill x -expand no

		frame $p.frame.copyframe.orient -padx 5 -pady 5
		pack $p.frame.copyframe.orient  -fill x -expand no

		label $p.frame.copyframe.orient.text -text [mc "Orientation"]
		radiobutton $p.frame.copyframe.orient.v -text [mc "Portrait"] \
		    -value portrait -compound left \
		    -variable [namespace which -variable printorientation]
		radiobutton $p.frame.copyframe.orient.h -text [mc "Landscape"] \
		    -value landscape -compound left \
		    -variable [namespace which -variable printorientation]

		pack $p.frame.copyframe.orient.text \
		    $p.frame.copyframe.orient.v $p.frame.copyframe.orient.h \
		    -side left -fill x -expand no

		frame $p.frame.copyframe.c -padx 5 -pady 5
		pack $p.frame.copyframe.c  -fill x -expand no

		label $p.frame.copyframe.c.l -text [mc "Output"]
		tk_optionMenu $p.frame.copyframe.c.c \
		    [namespace which -variable color] \
		    {*}$colorlist
		pack $p.frame.copyframe.c.l $p.frame.copyframe.c.c -side left \
		    -fill x -expand no
	    }

	    #Build rest of GUI.
	    frame $p.frame.buttonframe
	    pack $p.frame.buttonframe -fill x -expand no -side bottom

	    button $p.frame.buttonframe.printbutton -text [mc "Print"] \
		-command [namespace code [list _runprint $w]]
	    button $p.frame.buttonframe.cancel -text [mc "Cancel"] \
		-command {destroy ._print}

	    pack $p.frame.buttonframe.printbutton $p.frame.buttonframe.cancel \
		-side right -fill x -expand no
	    #Center the window as a dialog.
	    ::tk::PlaceWindow $p
	}

	# _runprint -
	#   Execute the print command--print the file.
	# Arguments:
	#  w - widget with contents to print.
	#
	proc _runprint {w} {
	    variable printlist
	    variable printcmd
	    variable choosepaper
	    variable chooseprinter
	    variable color
	    variable printcopies
	    variable printorientation
	    variable zoomnumber
	    variable p

	    #First, generate print file.

	    if {[winfo class $w] eq "Text"} {
		set file [makeTempFile tk_text.txt [$w get 1.0 end]]
	    }

	    if {[winfo class $w] eq "Canvas"} {
		if {$color eq [mc "RGB"]} {
		    set colormode color
		} else {
		    set colormode gray
		}

		if {$printorientation eq "landscape"} {
		    set willrotate "1"
		} else {
		    set willrotate "0"
		}

		#Scale based on size of widget, not size of paper.
		set printwidth [expr {$zoomnumber / 100.00 * [winfo width $w]}]
		set file [makeTempFile tk_canvas.ps]
		$w postscript -file $file -colormode $colormode \
		    -rotate $willrotate -pagewidth $printwidth
	    }

	    #Build list of args to pass to print command.

	    set printargs {}
	    set printcopies [$p.frame.copyframe.l.field get]
	    if {$printcmd eq "lpr"} {
		lappend printargs -P $chooseprinter -# $printcopies
	    } else {
		lappend printargs -d $chooseprinter -n $printcopies
	    }

	    after 500
	    exec $printcmd {*}$printargs -o PageSize=$choosepaper $file

	    after 500
	    destroy ._print
	}
    }
    #end X11 procedures

    #begin macOS Aqua procedures
    if {[tk windowingsystem] eq "aqua"} {
	# makePDF -
	#   Convert a file to PDF
	# Arguments:
	#   inFilename -  file containing the data to convert; format is
	#                 autodetected.
	#   outFilename - base for filename to write to; conventionally should
	#                 have .pdf as suffix
	# Returns:
	#   The full pathname of the generated PDF.
	#
	proc makePDF {inFilename outFilename} {
	    set out [::tk::print::makeTempFile $outFilename]
	    try {
		exec /usr/sbin/cupsfilter $inFilename > $out
	    } trap NONE {msg} {
		# cupsfilter produces a lot of debugging output, which we
		# don't want.
		regsub -all -line {^(?:DEBUG|INFO):.*$} $msg "" msg
		set msg [string trimleft [regsub -all {\n+} $msg "\n"] "\n"]
		if {$msg ne ""} {
		    # Lines should be prefixed with WARN or ERROR now
		    puts $msg
		}
	    }
	    return $out
	}
    }
    #end macOS Aqua procedures

    namespace export canvas text
    namespace ensemble create
}

# tk print --
# This procedure prints the canvas and text widgets using platform-
# native API's.
#   Arguments:
#      w: Widget to print.
proc ::tk::print {w} {
    switch [winfo class $w],[tk windowingsystem] {
	"Canvas,win32" {
	    tailcall ::tk::print::_print_widget $w 0 "Tk Print Output"
	}
	"Canvas,x11" {
	    tailcall ::tk::print::_print $w
	}
	"Canvas,aqua" {
	    set psfile [::tk::print::makeTempFile tk_canvas.ps]
	    try {
		$w postscript -file $psfile
		set printfile [::tk::print::makePDF $psfile tk_canvas.pdf]
		::tk::print::_print $printfile
	    } finally {
		file delete $psfile
	    }
	}

	"Text,win32" {
	    tailcall ::tk::print::_print_data [$w get 1.0 end] 1 {Arial 12}
	}
	"Text,x11" {
	    tailcall ::tk::print::_print $w
	}
	"Text,aqua" {
	    set txtfile [::tk::print::makeTempFile tk_text.txt [$w get 1.0 end]]
	    try {
		set printfile [::tk::print::makePDF $txtfile tk_text.pdf]
		::tk::print::_print $printfile
	    } finally {
		file delete $txtfile
	    }
	}

	default {
	    return -code error -errorcode {TK PRINT CLASS_UNSUPPORTED} \
		"widgets of class [winfo class $w] are not supported on\
		this platform"
	}
    }
}

#Add this command to the tk command ensemble: tk print
#Thanks to Christian Gollwitzer for the guidance here
namespace ensemble configure tk -map \
    [dict merge [namespace ensemble configure tk -map] \
	 {print ::tk::print}]

return

# Local Variables:
# mode: tcl
# fill-column: 78
# End:<|MERGE_RESOLUTION|>--- conflicted
+++ resolved
@@ -59,11 +59,7 @@
 	    variable dpi_x
 	    variable dpi_y
 	    variable copies
-<<<<<<< HEAD
-
-=======
-		
->>>>>>> 2663ec07
+
 	    #First, we select the printer.
 	    _selectprinter
 
