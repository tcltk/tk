--- conflicted
+++ resolved
@@ -3,16 +3,10 @@
 # This file defines the default bindings for Tk text widgets and provides
 # procedures that help in implementing the bindings.
 #
-<<<<<<< HEAD
-# Copyright (c) 1992-1994 The Regents of the University of California.
-# Copyright (c) 1994-1997 Sun Microsystems, Inc.
-# Copyright (c) 1998 by Scriptics Corporation.
-# Copyright (c) 2015-2017 Gregor Cramer
-=======
 # Copyright © 1992-1994 The Regents of the University of California.
 # Copyright © 1994-1997 Sun Microsystems, Inc.
 # Copyright © 1998 by Scriptics Corporation.
->>>>>>> 5164db76
+# Copyright © 2015-2017 Gregor Cramer
 #
 # See the file "license.terms" for information on usage and redistribution
 # of this file, and for a DISCLAIMER OF ALL WARRANTIES.
@@ -54,6 +48,8 @@
 # The code below creates the default class bindings for text widgets.
 #-------------------------------------------------------------------------
 
+
+
 # Standard Motif bindings:
 
 bind Text <Button-1> {
@@ -99,6 +95,7 @@
 bind Text <ButtonRelease-1> {
     tk::CancelRepeat
 }
+
 bind Text <Control-Button-1> {
     %W mark set insert @%x,%y
     # An operation that moves the insert mark without making it
@@ -211,7 +208,7 @@
     }
 }
 bind Text <Shift-Tab> {
-    # Needed only to keep <Tab> binding from triggering; doesn't
+    # Needed only to keep <Tab> binding from triggering;  doesn't
     # have to actually do anything.
     break
 }
@@ -279,7 +276,7 @@
 bind Text <<SelectNone>> {
     %W tag remove sel 1.0 end
     # An operation that clears the selection must insert an autoseparator,
-    # because the selection operation may have moved the insert mark.
+    # because the selection operation may have moved the insert mark
     if {[%W cget -autoseparators]} {
 	%W edit separator
     }
@@ -307,7 +304,8 @@
     }
 }
 bind Text <<PasteSelection>> {
-    if {$tk_strictMotif || ![info exists tk::Priv(mouseMoved)] || !$tk::Priv(mouseMoved)} {
+    if {$tk_strictMotif || ![info exists tk::Priv(mouseMoved)]
+	    || !$tk::Priv(mouseMoved)} {
 	tk::TextPasteSelection %W %x %y
     }
 }
@@ -439,9 +437,9 @@
 # Macintosh only bindings:
 
 if {[tk windowingsystem] eq "aqua"} {
-   bind Text <Control-v> {
-       tk::TextScrollPages %W 1
-   }
+bind Text <Control-v> {
+    tk::TextScrollPages %W 1
+}
 
 # End of Mac only bindings
 }
@@ -468,68 +466,6 @@
 }
 set ::tk::Priv(prevPos) {}
 
-<<<<<<< HEAD
-# The MouseWheel events:
-# We must be careful not to round -ve values of %D down to zero.
-
-if {[tk windowingsystem] eq "aqua"} {
-    bind Text <MouseWheel> {
-	%W yview scroll [expr {-15 * (%D)}] pixels
-    }
-    bind Text <Option-MouseWheel> {
-	%W yview scroll [expr {-150 * (%D)}] pixels
-    }
-    bind Text <Shift-MouseWheel> {
-	%W xview scroll [expr {-15 * (%D)}] pixels
-    }
-    bind Text <Shift-Option-MouseWheel> {
-	%W xview scroll [expr {-150 * (%D)}] pixels
-    }
-} else {
-    # We must make sure that positive and negative movements are rounded
-    # equally to integers, avoiding the problem that
-    #     (int)1/3 = 0,
-    # but
-    #     (int)-1/3 = -1
-    # The following code ensure equal +/- behaviour.
-    bind Text <MouseWheel> {
-	%W yview scroll [expr {%D >= 0 ? -%D/3 : (2-%D)/3}] pixels
-    }
-    bind Text <Shift-MouseWheel> {
-	%W xview scroll [expr {%D >= 0 ? -%D/3 : (2-%D)/3}] pixels
-    }
-}
-
-if {[tk windowingsystem] eq "x11"} {
-    # Support for mousewheels on Linux/Unix commonly comes through mapping
-    # the wheel to the extended buttons.  If you have a mousewheel, find
-    # Linux configuration info at:
-    #	http://linuxreviews.org/howtos/xfree/mouse/
-    bind Text <Button-4> {
-	if {!$tk_strictMotif} { %W yview scroll -50 pixels }
-    }
-    bind Text <Button-5> {
-	if {!$tk_strictMotif} { %W yview scroll 50 pixels }
-    }
-    bind Text <Shift-Button-4> {
-	if {!$tk_strictMotif} { %W xview scroll -50 pixels }
-    }
-    bind Text <Shift-Button-5> {
-	if {!$tk_strictMotif} {
-	    %W xview scroll 50 pixels
-	}
-    }
-    bind Text <Button-6> {
-	if {!$tk_strictMotif} {
-	    %W xview scroll -50 pixels
-	}
-    }
-    bind Text <Button-7> {
-	if {!$tk_strictMotif} {
-	    %W xview scroll 50 pixels
-	}
-    }
-=======
 bind Text <MouseWheel> {
     tk::MouseWheel %W y %D -3.0 pixels
 }
@@ -541,7 +477,6 @@
 }
 bind Text <Shift-Option-MouseWheel> {
     tk::MouseWheel %W x %D -0.3 pixels
->>>>>>> 5164db76
 }
 
 # ::tk::TextCursorPos --
@@ -575,11 +510,11 @@
 proc ::tk::TextClosestGap {w x y} {
     set pos [$w index @$x,$y]
     set bbox [$w bbox $pos]
-    if {[llength $bbox] == 0} {
-    	return $pos
+    if {$bbox eq ""} {
+	return $pos
     }
     if {($x - [lindex $bbox 0]) < ([lindex $bbox 2]/2)} {
-    	return $pos
+	return $pos
     }
     $w index "$pos + 1i"
 }
@@ -595,7 +530,7 @@
 # y -		The x-coordinate of the button press.
 
 proc ::tk::TextButton1 {w x y} {
-    variable Priv
+    variable ::tk::Priv
     # Catch the very special case with dead peers.
     if {![$w isdead]} {
 	set Priv(selectMode) char
@@ -651,7 +586,6 @@
 
 proc ::tk::TextAnchor {w} {
     variable Priv
-
     if {![info exists Priv(textanchor,$w)]} {
 	# This gives us a private mark, not visible with
 	# "mark names|next|previous|..".
@@ -667,12 +601,12 @@
 }
 
 proc ::tk::TextSelectTo {w x y {extend 0}} {
-    variable Priv
+    variable ::tk::Priv
     if {[$w isdead]} {
 	# Catch the very special case with dead peers.
 	return
     }
-    set anchorname [TextAnchor $w]
+    set anchorname [tk::TextAnchor $w]
     set cur [TextCursorPos $w $x $y]
     if {![$w mark exists $anchorname]} {
 	$w mark set $anchorname $cur
@@ -752,7 +686,7 @@
 # index -	The point to which the selection is to be extended.
 
 proc ::tk::TextKeyExtend {w index} {
-    set anchorname [TextAnchor $w]
+    set anchorname [tk::TextAnchor $w]
     set cur [$w index $index]
     if {![$w mark exists $anchorname]} {
 	$w mark set $anchorname $cur left
@@ -800,7 +734,7 @@
 # w -		The text window.
 
 proc ::tk::TextAutoScan {w} {
-    variable Priv
+    variable ::tk::Priv
     if {![winfo exists $w]} {
 	return
     }
@@ -856,8 +790,8 @@
 	# Catch the very special case with dead peers.
 	return
     }
-    set anchorname [TextAnchor $w]
-    if {[llength [$w tag nextrange sel 1.0 end]] == 0} {
+    set anchorname [tk::TextAnchor $w]
+    if {[$w tag nextrange sel 1.0 end] eq ""} {
 	if {[$w compare $new < insert]} {
 	    $w tag add sel $new insert
 	} else {
@@ -896,14 +830,14 @@
 #		which end of selection should be used as anchor point.
 
 proc ::tk::TextResetAnchor {w index} {
-    if {[llength [$w tag ranges sel]] == 0} {
+    if {[$w tag ranges sel] eq ""} {
 	# Don't move the anchor if there is no selection now; this
 	# makes the widget behave "correctly" when the user clicks
 	# once, then shift-clicks somewhere -- ie, the area between
 	# the two clicks will be selected. [Bug: 5929].
 	return
     }
-    set anchorname [TextAnchor $w]
+    set anchorname [::tk::TextAnchor $w]
     set a [$w index $index]
     set b [$w index sel.first]
     set c [$w index sel.last]
@@ -930,7 +864,7 @@
 	}
 	return
     }
-    if {$lineA - $lineB < $lineC - $lineA} {
+    if {($lineA - $lineB) < ($lineC - $lineA)} {
 	$w mark set $anchorname sel.last
     } else {
 	$w mark set $anchorname sel.first
@@ -945,7 +879,7 @@
 # w -		The text widget whose selection is to be checked
 
 proc ::tk::TextCursorInSelection {w} {
-    expr {[llength [$w tag ranges sel]]
+    expr {[$w tag ranges sel] ne ""
 	&& [$w compare sel.first <= insert]
 	&& [$w compare sel.last >= insert]
     }
@@ -961,7 +895,7 @@
 # s -		The string to insert (usually just a single character)
 
 proc ::tk::TextInsert {w s} {
-    if {[string length $s] == 0 || [$w cget -state] ne "normal"} {
+    if {$s eq "" || [$w cget -state] ne "normal"} {
 	return
     }
     if {[TextCursorInSelection $w]} {
@@ -990,14 +924,15 @@
 #		+1 for down one line.
 
 proc ::tk::TextUpDownLine {w n} {
-    variable Priv
+    variable ::tk::Priv
 
     set i [$w index insert]
     if {$Priv(prevPos) ne $i} {
 	set Priv(textPosOrig) $i
     }
     set lines [$w count -displaylines $Priv(textPosOrig) $i]
-    set new [$w index "$Priv(textPosOrig) + [expr {$lines + $n}] displaylines"]
+    set new [$w index \
+	    "$Priv(textPosOrig) + [expr {$lines + $n}] displaylines"]
     set Priv(prevPos) $new
     if {[$w compare $new == "end display lineend"] \
             || [$w compare $new == "insert display linestart"]} {
@@ -1054,7 +989,8 @@
 	    return [$w index "end - 1i"]
 	}
     }
-    if {[regexp -indices -- {^[ \t]+(.)} [$w get $pos "$pos lineend"] -> index]} {
+    if {[regexp -indices -- {^[ \t]+(.)} \
+	    [$w get $pos "$pos lineend"] -> index]} {
 	return [$w index "$pos + [lindex $index 0] chars"]
     }
     return $pos
@@ -1206,7 +1142,8 @@
 
 if {[tk windowingsystem] eq "win32"}  {
     proc ::tk::TextNextWord {w start} {
-	TextNextPos $w [TextNextPos $w $start tcl_endOfWord] tcl_startOfNextWord
+	TextNextPos $w [TextNextPos $w $start tcl_endOfWord] \
+		tcl_startOfNextWord
     }
 } else {
     proc ::tk::TextNextWord {w start} {
@@ -1273,7 +1210,7 @@
 # y -	y location on screen
 
 proc ::tk::TextScanMark {w x y} {
-    variable Priv
+    variable ::tk::Priv
     $w scan mark $x $y
     set Priv(x) $x
     set Priv(y) $y
@@ -1290,7 +1227,7 @@
 # y -	y location on screen
 
 proc ::tk::TextScanDrag {w x y} {
-    variable Priv
+    variable ::tk::Priv
     # Make sure these exist, as some weird situations can trigger the
     # motion binding without the initial press.  [Bug #220269]
     if {![info exists Priv(x)]} {
@@ -1299,7 +1236,7 @@
     if {![info exists Priv(y)]} {
 	set Priv(y) $y
     }
-    if {$x != $Priv(x) || $y != $Priv(y)} {
+    if {($x != $Priv(x)) || ($y != $Priv(y))} {
 	set Priv(mouseMoved) 1
     }
     if {[info exists Priv(mouseMoved)] && $Priv(mouseMoved)} {
