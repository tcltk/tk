# text.tcl --
#
# This file defines the default bindings for Tk text widgets and provides
# procedures that help in implementing the bindings.
#
# Copyright (c) 1992-1994 The Regents of the University of California.
# Copyright (c) 1994-1997 Sun Microsystems, Inc.
# Copyright (c) 1998 by Scriptics Corporation.
#
# See the file "license.terms" for information on usage and redistribution
# of this file, and for a DISCLAIMER OF ALL WARRANTIES.
#

#-------------------------------------------------------------------------
# Elements of ::tk::Priv that are used in this file:
#
# afterId -		If non-null, it means that auto-scanning is underway
#			and it gives the "after" id for the next auto-scan
#			command to be executed.
# char -		Character position on the line;  kept in order
#			to allow moving up or down past short lines while
#			still remembering the desired position.
# mouseMoved -		Non-zero means the mouse has moved a significant
#			amount since the button went down (so, for example,
#			start dragging out a selection).
# prevPos -		Used when moving up or down lines via the keyboard.
#			Keeps track of the previous insert position, so
#			we can distinguish a series of ups and downs, all
#			in a row, from a new up or down.
# selectMode -		The style of selection currently underway:
#			char, word, or line.
# x, y -		Last known mouse coordinates for scanning
#			and auto-scanning.
#
#-------------------------------------------------------------------------

#-------------------------------------------------------------------------
# The code below creates the default class bindings for text widgets.
#-------------------------------------------------------------------------



# Standard Motif bindings:

bind Text <Map> {
    if {[tk windowingsystem] eq "aqua"} {
    	::tk::RegisterServiceWidget %W
    }
}

bind Text <1> {
    tk::TextButton1 %W %x %y
    %W tag remove sel 0.0 end
}
bind Text <B1-Motion> {
    set tk::Priv(x) %x
    set tk::Priv(y) %y
    tk::TextSelectTo %W %x %y
}
bind Text <Double-1> {
    set tk::Priv(selectMode) word
    tk::TextSelectTo %W %x %y
    catch {%W mark set insert sel.first}
}
bind Text <Triple-1> {
    set tk::Priv(selectMode) line
    tk::TextSelectTo %W %x %y
    catch {%W mark set insert sel.first}
}
bind Text <Shift-1> {
    tk::TextResetAnchor %W @%x,%y
    set tk::Priv(selectMode) char
    tk::TextSelectTo %W %x %y
}
bind Text <Double-Shift-1>	{
    set tk::Priv(selectMode) word
    tk::TextSelectTo %W %x %y 1
}
bind Text <Triple-Shift-1>	{
    set tk::Priv(selectMode) line
    tk::TextSelectTo %W %x %y
}
bind Text <B1-Leave> {
    set tk::Priv(x) %x
    set tk::Priv(y) %y
    tk::TextAutoScan %W
}
bind Text <B1-Enter> {
    tk::CancelRepeat
}
bind Text <ButtonRelease-1> {
    tk::CancelRepeat
}

bind Text <Control-1> {
    %W mark set insert @%x,%y
    # An operation that moves the insert mark without making it
    # one end of the selection must insert an autoseparator
    if {[%W cget -autoseparators]} {
	%W edit separator
    }
}
# stop an accidental double click triggering <Double-Button-1>
bind Text <Double-Control-1> { # nothing }
# stop an accidental movement triggering <B1-Motion>
bind Text <Control-B1-Motion> { # nothing }
bind Text <<PrevChar>> {
    tk::TextSetCursor %W insert-1displayindices
}
bind Text <<NextChar>> {
    tk::TextSetCursor %W insert+1displayindices
}
bind Text <<PrevLine>> {
    tk::TextSetCursor %W [tk::TextUpDownLine %W -1]
}
bind Text <<NextLine>> {
    tk::TextSetCursor %W [tk::TextUpDownLine %W 1]
}
bind Text <<SelectPrevChar>> {
    tk::TextKeySelect %W [%W index {insert - 1displayindices}]
}
bind Text <<SelectNextChar>> {
    tk::TextKeySelect %W [%W index {insert + 1displayindices}]
}
bind Text <<SelectPrevLine>> {
    tk::TextKeySelect %W [tk::TextUpDownLine %W -1]
}
bind Text <<SelectNextLine>> {
    tk::TextKeySelect %W [tk::TextUpDownLine %W 1]
}
bind Text <<PrevWord>> {
    tk::TextSetCursor %W [tk::TextPrevPos %W insert tcl_startOfPreviousWord]
}
bind Text <<NextWord>> {
    tk::TextSetCursor %W [tk::TextNextWord %W insert]
}
bind Text <<PrevPara>> {
    tk::TextSetCursor %W [tk::TextPrevPara %W insert]
}
bind Text <<NextPara>> {
    tk::TextSetCursor %W [tk::TextNextPara %W insert]
}
bind Text <<SelectPrevWord>> {
    tk::TextKeySelect %W [tk::TextPrevPos %W insert tcl_startOfPreviousWord]
}
bind Text <<SelectNextWord>> {
    tk::TextKeySelect %W [tk::TextNextWord %W insert]
}
bind Text <<SelectPrevPara>> {
    tk::TextKeySelect %W [tk::TextPrevPara %W insert]
}
bind Text <<SelectNextPara>> {
    tk::TextKeySelect %W [tk::TextNextPara %W insert]
}
bind Text <Prior> {
    tk::TextSetCursor %W [tk::TextScrollPages %W -1]
}
bind Text <Shift-Prior> {
    tk::TextKeySelect %W [tk::TextScrollPages %W -1]
}
bind Text <Next> {
    tk::TextSetCursor %W [tk::TextScrollPages %W 1]
}
bind Text <Shift-Next> {
    tk::TextKeySelect %W [tk::TextScrollPages %W 1]
}
bind Text <Control-Prior> {
    %W xview scroll -1 page
}
bind Text <Control-Next> {
    %W xview scroll 1 page
}

bind Text <<LineStart>> {
    tk::TextSetCursor %W {insert display linestart}
}
bind Text <<SelectLineStart>> {
    tk::TextKeySelect %W {insert display linestart}
}
bind Text <<LineEnd>> {
    tk::TextSetCursor %W {insert display lineend}
}
bind Text <<SelectLineEnd>> {
    tk::TextKeySelect %W {insert display lineend}
}
bind Text <Control-Home> {
    tk::TextSetCursor %W 1.0
}
bind Text <Control-Shift-Home> {
    tk::TextKeySelect %W 1.0
}
bind Text <Control-End> {
    tk::TextSetCursor %W {end - 1 indices}
}
bind Text <Control-Shift-End> {
    tk::TextKeySelect %W {end - 1 indices}
}

bind Text <Tab> {
    if {[%W cget -state] eq "normal"} {
	tk::TextInsert %W \t
	focus %W
	break
    }
}
bind Text <Shift-Tab> {
    # Needed only to keep <Tab> binding from triggering;  doesn't
    # have to actually do anything.
    break
}
bind Text <Control-Tab> {
    focus [tk_focusNext %W]
}
bind Text <Control-Shift-Tab> {
    focus [tk_focusPrev %W]
}
bind Text <Control-i> {
    tk::TextInsert %W \t
}
bind Text <Return> {
    tk::TextInsert %W \n
    if {[%W cget -autoseparators]} {
	%W edit separator
    }
}
bind Text <Delete> {
    if {[tk::TextCursorInSelection %W]} {
	%W delete sel.first sel.last
    } else {
	if {[%W compare end != insert+1c]} {
	    %W delete insert
	}
	%W see insert
    }
}
bind Text <BackSpace> {
    if {[tk::TextCursorInSelection %W]} {
	%W delete sel.first sel.last
    } else {
	if {[%W compare insert != 1.0]} {
	    %W delete insert-1c
	}
	%W see insert
    }
}

bind Text <Control-space> {
    %W mark set [tk::TextAnchor %W] insert
}
bind Text <Select> {
    %W mark set [tk::TextAnchor %W] insert
}
bind Text <Control-Shift-space> {
    set tk::Priv(selectMode) char
    tk::TextKeyExtend %W insert
}
bind Text <Shift-Select> {
    set tk::Priv(selectMode) char
    tk::TextKeyExtend %W insert
}
bind Text <<SelectAll>> {
    %W tag add sel 1.0 end
}
bind Text <<SelectNone>> {
    %W tag remove sel 1.0 end
    # An operation that clears the selection must insert an autoseparator,
    # because the selection operation may have moved the insert mark
    if {[%W cget -autoseparators]} {
	%W edit separator
    }
}
bind Text <<Cut>> {
    tk_textCut %W
}
bind Text <<Copy>> {
    tk_textCopy %W
}
bind Text <<Paste>> {
    tk_textPaste %W
}
bind Text <<Clear>> {
    # Make <<Clear>> an atomic operation on the Undo stack,
    # i.e. separate it from other delete operations on either side
    if {[%W cget -autoseparators]} {
	%W edit separator
    }
    catch {%W delete sel.first sel.last}
    if {[%W cget -autoseparators]} {
	%W edit separator
    }
}
bind Text <<PasteSelection>> {
    if {$tk_strictMotif || ![info exists tk::Priv(mouseMoved)]
	    || !$tk::Priv(mouseMoved)} {
	tk::TextPasteSelection %W %x %y
    }
}
bind Text <Insert> {
    catch {tk::TextInsert %W [::tk::GetSelection %W PRIMARY]}
}
bind Text <KeyPress> {
    tk::TextInsert %W %A
}

# Ignore all Alt, Meta, and Control keypresses unless explicitly bound.
# Otherwise, if a widget binding for one of these is defined, the
# <KeyPress> class binding will also fire and insert the character,
# which is wrong.  Ditto for <Escape>.

bind Text <Alt-KeyPress> {# nothing }
bind Text <Meta-KeyPress> {# nothing}
bind Text <Control-KeyPress> {# nothing}
bind Text <Escape> {# nothing}
bind Text <KP_Enter> {# nothing}
if {[tk windowingsystem] eq "aqua"} {
    bind Text <Command-KeyPress> {# nothing}
}

# Additional emacs-like bindings:

bind Text <Control-d> {
    if {!$tk_strictMotif && [%W compare end != insert+1c]} {
	%W delete insert
    }
}
bind Text <Control-k> {
    if {!$tk_strictMotif && [%W compare end != insert+1c]} {
	if {[%W compare insert == {insert lineend}]} {
	    %W delete insert
	} else {
	    %W delete insert {insert lineend}
	}
    }
}
bind Text <Control-o> {
    if {!$tk_strictMotif} {
	%W insert insert \n
	%W mark set insert insert-1c
    }
}
bind Text <Control-t> {
    if {!$tk_strictMotif} {
	tk::TextTranspose %W
    }
}

bind Text <<Undo>> {
    # An Undo operation may remove the separator at the top of the Undo stack.
    # Then the item at the top of the stack gets merged with the subsequent changes.
    # Place separators before and after Undo to prevent this.
    if {[%W cget -autoseparators]} {
	%W edit separator
    }
    catch { %W edit undo }
    if {[%W cget -autoseparators]} {
	%W edit separator
    }
}

bind Text <<Redo>> {
    catch { %W edit redo }
}

bind Text <Meta-b> {
    if {!$tk_strictMotif} {
	tk::TextSetCursor %W [tk::TextPrevPos %W insert tcl_startOfPreviousWord]
    }
}
bind Text <Meta-d> {
    if {!$tk_strictMotif && [%W compare end != insert+1c]} {
	%W delete insert [tk::TextNextWord %W insert]
    }
}
bind Text <Meta-f> {
    if {!$tk_strictMotif} {
	tk::TextSetCursor %W [tk::TextNextWord %W insert]
    }
}
bind Text <Meta-less> {
    if {!$tk_strictMotif} {
	tk::TextSetCursor %W 1.0
    }
}
bind Text <Meta-greater> {
    if {!$tk_strictMotif} {
	tk::TextSetCursor %W end-1c
    }
}
bind Text <Meta-BackSpace> {
    if {!$tk_strictMotif} {
	%W delete [tk::TextPrevPos %W insert tcl_startOfPreviousWord] insert
    }
}
bind Text <Meta-Delete> {
    if {!$tk_strictMotif} {
	%W delete [tk::TextPrevPos %W insert tcl_startOfPreviousWord] insert
    }
}

# Macintosh only bindings:

if {[tk windowingsystem] eq "aqua"} {
bind Text <Control-v> {
    tk::TextScrollPages %W 1
}

# End of Mac only bindings
}

# A few additional bindings of my own.

bind Text <Control-h> {
    if {!$tk_strictMotif && [%W compare insert != 1.0]} {
	%W delete insert-1c
	%W see insert
    }
}
bind Text <2> {
    if {!$tk_strictMotif} {
	tk::TextScanMark %W %x %y
    }
}
bind Text <B2-Motion> {
    if {!$tk_strictMotif} {
	tk::TextScanDrag %W %x %y
    }
}
set ::tk::Priv(prevPos) {}

bind Text <MouseWheel> {
    %W yview scroll %D mouseunits
}
<<<<<<< HEAD
bind Text <Option-MouseWheel> {
    %W yview scroll [expr {10 * (%D)}] mouseunits
}
bind Text <Shift-MouseWheel> {
    %W xview scroll %D mouseunits
}
bind Text <Shift-Option-MouseWheel> {
    %W xview scroll [expr {10 * (%D)}] mouseunits
=======

if {[tk windowingsystem] eq "x11"} {
    # Support for mousewheels on Linux/Unix commonly comes through mapping
    # the wheel to the extended buttons.  If you have a mousewheel, find
    # Linux configuration info at:
    #	http://linuxreviews.org/howtos/xfree/mouse/
    bind Text <4> {
	if {!$tk_strictMotif} {
	    %W yview scroll -50 pixels
	}
    }
    bind Text <5> {
	if {!$tk_strictMotif} {
	    %W yview scroll 50 pixels
	}
    }
    bind Text <Shift-4> {
	if {!$tk_strictMotif} {
	    %W xview scroll -50 pixels
	}
    }
    bind Text <Shift-5> {
	if {!$tk_strictMotif} {
	    %W xview scroll 50 pixels
	}
    }
    bind Text <6> {
	if {!$tk_strictMotif} {
	    %W xview scroll -50 pixels
	}
    }
    bind Text <7> {
	if {!$tk_strictMotif} {
	    %W xview scroll 50 pixels
	}
    }
>>>>>>> 3c4e724f
}

# ::tk::TextClosestGap --
# Given x and y coordinates, this procedure finds the closest boundary
# between characters to the given coordinates and returns the index
# of the character just after the boundary.
#
# Arguments:
# w -		The text window.
# x -		X-coordinate within the window.
# y -		Y-coordinate within the window.

proc ::tk::TextClosestGap {w x y} {
    set pos [$w index @$x,$y]
    set bbox [$w bbox $pos]
    if {$bbox eq ""} {
	return $pos
    }
    if {($x - [lindex $bbox 0]) < ([lindex $bbox 2]/2)} {
	return $pos
    }
    $w index "$pos + 1 char"
}

# ::tk::TextButton1 --
# This procedure is invoked to handle button-1 presses in text
# widgets.  It moves the insertion cursor, sets the selection anchor,
# and claims the input focus.
#
# Arguments:
# w -		The text window in which the button was pressed.
# x -		The x-coordinate of the button press.
# y -		The x-coordinate of the button press.

proc ::tk::TextButton1 {w x y} {
    variable ::tk::Priv

    set Priv(selectMode) char
    set Priv(mouseMoved) 0
    set Priv(pressX) $x
    set anchorname [tk::TextAnchor $w]
    $w mark set insert [TextClosestGap $w $x $y]
    $w mark set $anchorname insert
    # Set the anchor mark's gravity depending on the click position
    # relative to the gap
    set bbox [$w bbox [$w index $anchorname]]
    if {$x > [lindex $bbox 0]} {
	$w mark gravity $anchorname right
    } else {
	$w mark gravity $anchorname left
    }
    # Allow focus in any case on Windows, because that will let the
    # selection be displayed even for state disabled text widgets.
    if {[tk windowingsystem] eq "win32" \
	    || [$w cget -state] eq "normal"} {
	focus $w
    }
    if {[$w cget -autoseparators]} {
	$w edit separator
    }
}

# ::tk::TextSelectTo --
# This procedure is invoked to extend the selection, typically when
# dragging it with the mouse.  Depending on the selection mode (character,
# word, line) it selects in different-sized units.  This procedure
# ignores mouse motions initially until the mouse has moved from
# one character to another or until there have been multiple clicks.
#
# Note that the 'anchor' is implemented programmatically using
# a text widget mark, and uses a name that will be unique for each
# text widget (even when there are multiple peers).  Currently the
# anchor is considered private to Tk, hence the name 'tk::anchor$w'.
#
# Arguments:
# w -		The text window in which the button was pressed.
# x -		Mouse x position.
# y - 		Mouse y position.

set ::tk::Priv(textanchoruid) 0

proc ::tk::TextAnchor {w} {
    variable Priv
    if {![info exists Priv(textanchor,$w)]} {
        set Priv(textanchor,$w) tk::anchor[incr Priv(textanchoruid)]
    }
    return $Priv(textanchor,$w)
}

proc ::tk::TextSelectTo {w x y {extend 0}} {
    variable ::tk::Priv

    set anchorname [tk::TextAnchor $w]
    set cur [TextClosestGap $w $x $y]
    if {[catch {$w index $anchorname}]} {
	$w mark set $anchorname $cur
    }
    set anchor [$w index $anchorname]
    if {[$w compare $cur != $anchor] || (abs($Priv(pressX) - $x) >= 3)} {
	set Priv(mouseMoved) 1
    }
    switch -- $Priv(selectMode) {
	char {
	    if {[$w compare $cur < $anchorname]} {
		set first $cur
		set last $anchorname
	    } else {
		set first $anchorname
		set last $cur
	    }
	}
	word {
	    # Set initial range based only on the anchor (1 char min width)
	    if {[$w mark gravity $anchorname] eq "right"} {
		set first $anchorname
		set last "$anchorname + 1c"
	    } else {
		set first "$anchorname - 1c"
		set last $anchorname
	    }
	    # Extend range (if necessary) based on the current point
	    if {[$w compare $cur < $first]} {
		set first $cur
	    } elseif {[$w compare $cur > $last]} {
		set last $cur
	    }

	    # Now find word boundaries
	    set first [TextPrevPos $w "$first + 1c" tcl_wordBreakBefore]
	    set last [TextNextPos $w "$last - 1c" tcl_wordBreakAfter]
	}
	line {
	    # Set initial range based only on the anchor
	    set first "$anchorname linestart"
	    set last "$anchorname lineend"

	    # Extend range (if necessary) based on the current point
	    if {[$w compare $cur < $first]} {
		set first "$cur linestart"
	    } elseif {[$w compare $cur > $last]} {
		set last "$cur lineend"
	    }
	    set first [$w index $first]
	    set last [$w index "$last + 1c"]
	}
    }
    if {$Priv(mouseMoved) || ($Priv(selectMode) ne "char")} {
	$w tag remove sel 0.0 end
	$w mark set insert $cur
	$w tag add sel $first $last
	$w tag remove sel $last end
	update idletasks
    }
}

# ::tk::TextKeyExtend --
# This procedure handles extending the selection from the keyboard,
# where the point to extend to is really the boundary between two
# characters rather than a particular character.
#
# Arguments:
# w -		The text window.
# index -	The point to which the selection is to be extended.

proc ::tk::TextKeyExtend {w index} {

    set anchorname [tk::TextAnchor $w]
    set cur [$w index $index]
    if {[catch {$w index $anchorname}]} {
	$w mark set $anchorname $cur
    }
    set anchor [$w index $anchorname]
    if {[$w compare $cur < $anchorname]} {
	set first $cur
	set last $anchorname
    } else {
	set first $anchorname
	set last $cur
    }
    $w tag remove sel 0.0 $first
    $w tag add sel $first $last
    $w tag remove sel $last end
}

# ::tk::TextPasteSelection --
# This procedure sets the insertion cursor to the mouse position,
# inserts the selection, and sets the focus to the window.
#
# Arguments:
# w -		The text window.
# x, y - 	Position of the mouse.

proc ::tk::TextPasteSelection {w x y} {
    $w mark set insert [TextClosestGap $w $x $y]
    if {![catch {::tk::GetSelection $w PRIMARY} sel]} {
	set oldSeparator [$w cget -autoseparators]
	if {$oldSeparator} {
	    $w configure -autoseparators 0
	    $w edit separator
	}
	$w insert insert $sel
	if {$oldSeparator} {
	    $w edit separator
	    $w configure -autoseparators 1
	}
    }
    if {[$w cget -state] eq "normal"} {
	focus $w
    }
}

# ::tk::TextAutoScan --
# This procedure is invoked when the mouse leaves a text window
# with button 1 down.  It scrolls the window up, down, left, or right,
# depending on where the mouse is (this information was saved in
# ::tk::Priv(x) and ::tk::Priv(y)), and reschedules itself as an "after"
# command so that the window continues to scroll until the mouse
# moves back into the window or the mouse button is released.
#
# Arguments:
# w -		The text window.

proc ::tk::TextAutoScan {w} {
    variable ::tk::Priv
    if {![winfo exists $w]} {
	return
    }
    if {$Priv(y) >= [winfo height $w]} {
	$w yview scroll [expr {1 + $Priv(y) - [winfo height $w]}] pixels
    } elseif {$Priv(y) < 0} {
	$w yview scroll [expr {-1 + $Priv(y)}] pixels
    } elseif {$Priv(x) >= [winfo width $w]} {
	$w xview scroll 2 units
    } elseif {$Priv(x) < 0} {
	$w xview scroll -2 units
    } else {
	return
    }
    TextSelectTo $w $Priv(x) $Priv(y)
    set Priv(afterId) [after 50 [list tk::TextAutoScan $w]]
}

# ::tk::TextSetCursor
# Move the insertion cursor to a given position in a text.  Also
# clears the selection, if there is one in the text, and makes sure
# that the insertion cursor is visible.  Also, don't let the insertion
# cursor appear on the dummy last line of the text.
#
# Arguments:
# w -		The text window.
# pos -		The desired new position for the cursor in the window.

proc ::tk::TextSetCursor {w pos} {
    if {[$w compare $pos == end]} {
	set pos {end - 1 chars}
    }
    $w mark set insert $pos
    $w tag remove sel 1.0 end
    $w see insert
    if {[$w cget -autoseparators]} {
	$w edit separator
    }
}

# ::tk::TextKeySelect
# This procedure is invoked when stroking out selections using the
# keyboard.  It moves the cursor to a new position, then extends
# the selection to that position.
#
# Arguments:
# w -		The text window.
# new -		A new position for the insertion cursor (the cursor hasn't
#		actually been moved to this position yet).

proc ::tk::TextKeySelect {w new} {
    set anchorname [tk::TextAnchor $w]
    if {[$w tag nextrange sel 1.0 end] eq ""} {
	if {[$w compare $new < insert]} {
	    $w tag add sel $new insert
	} else {
	    $w tag add sel insert $new
	}
	$w mark set $anchorname insert
    } else {
        if {[catch {$w index $anchorname}]} {
            $w mark set $anchorname insert
        }
	if {[$w compare $new < $anchorname]} {
	    set first $new
	    set last $anchorname
	} else {
	    set first $anchorname
	    set last $new
	}
	$w tag remove sel 1.0 $first
	$w tag add sel $first $last
	$w tag remove sel $last end
    }
    $w mark set insert $new
    $w see insert
    update idletasks
}

# ::tk::TextResetAnchor --
# Set the selection anchor to whichever end is farthest from the
# index argument.  One special trick: if the selection has two or
# fewer characters, just leave the anchor where it is.  In this
# case it doesn't matter which point gets chosen for the anchor,
# and for the things like Shift-Left and Shift-Right this produces
# better behavior when the cursor moves back and forth across the
# anchor.
#
# Arguments:
# w -		The text widget.
# index -	Position at which mouse button was pressed, which determines
#		which end of selection should be used as anchor point.

proc ::tk::TextResetAnchor {w index} {
    if {[$w tag ranges sel] eq ""} {
	# Don't move the anchor if there is no selection now; this
	# makes the widget behave "correctly" when the user clicks
	# once, then shift-clicks somewhere -- ie, the area between
	# the two clicks will be selected. [Bug: 5929].
	return
    }
    set anchorname [tk::TextAnchor $w]
    set a [$w index $index]
    set b [$w index sel.first]
    set c [$w index sel.last]
    if {[$w compare $a < $b]} {
	$w mark set $anchorname sel.last
	return
    }
    if {[$w compare $a > $c]} {
	$w mark set $anchorname sel.first
	return
    }
    scan $a "%d.%d" lineA chA
    scan $b "%d.%d" lineB chB
    scan $c "%d.%d" lineC chC
    if {$lineB < $lineC+2} {
	set total [string length [$w get $b $c]]
	if {$total <= 2} {
	    return
	}
	if {[string length [$w get $b $a]] < ($total/2)} {
	    $w mark set $anchorname sel.last
	} else {
	    $w mark set $anchorname sel.first
	}
	return
    }
    if {($lineA-$lineB) < ($lineC-$lineA)} {
	$w mark set $anchorname sel.last
    } else {
	$w mark set $anchorname sel.first
    }
}

# ::tk::TextCursorInSelection --
# Check whether the selection exists and contains the insertion cursor. Note
# that it assumes that the selection is contiguous.
#
# Arguments:
# w -		The text widget whose selection is to be checked

proc ::tk::TextCursorInSelection {w} {
    expr {
	[llength [$w tag ranges sel]]
	&& [$w compare sel.first <= insert]
	&& [$w compare sel.last >= insert]
    }
}

# ::tk::TextInsert --
# Insert a string into a text at the point of the insertion cursor.
# If there is a selection in the text, and it covers the point of the
# insertion cursor, then delete the selection before inserting.
#
# Arguments:
# w -		The text window in which to insert the string
# s -		The string to insert (usually just a single character)

proc ::tk::TextInsert {w s} {
    if {$s eq "" || [$w cget -state] eq "disabled"} {
	return
    }
    set compound 0
    if {[TextCursorInSelection $w]} {
	set oldSeparator [$w cget -autoseparators]
	if {$oldSeparator} {
	    $w configure -autoseparators 0
	    $w edit separator
	    set compound 1
	}
	$w delete sel.first sel.last
    }
    $w insert insert $s
    $w see insert
    if {$compound && $oldSeparator} {
	$w edit separator
	$w configure -autoseparators 1
    }
}

# ::tk::TextUpDownLine --
# Returns the index of the character one display line above or below the
# insertion cursor.  There is a tricky thing here: we want to maintain the
# original x position across repeated operations, even though some lines
# that will get passed through don't have enough characters to cover the
# original column.
#
# Arguments:
# w -		The text window in which the cursor is to move.
# n -		The number of display lines to move: -1 for up one line,
#		+1 for down one line.

proc ::tk::TextUpDownLine {w n} {
    variable ::tk::Priv

    set i [$w index insert]
    if {$Priv(prevPos) ne $i} {
	set Priv(textPosOrig) $i
    }
    set lines [$w count -displaylines $Priv(textPosOrig) $i]
    set new [$w index \
	    "$Priv(textPosOrig) + [expr {$lines + $n}] displaylines"]
    set Priv(prevPos) $new
    if {[$w compare $new == "end display lineend"] \
            || [$w compare $new == "insert display linestart"]} {
        set Priv(textPosOrig) $new
    }
    return $new
}

# ::tk::TextPrevPara --
# Returns the index of the beginning of the paragraph just before a given
# position in the text (the beginning of a paragraph is the first non-blank
# character after a blank line).
#
# Arguments:
# w -		The text window in which the cursor is to move.
# pos -		Position at which to start search.

proc ::tk::TextPrevPara {w pos} {
    set pos [$w index "$pos linestart"]
    while {1} {
	if {([$w get "$pos - 1 line"] eq "\n" && ([$w get $pos] ne "\n")) \
		|| $pos eq "1.0"} {
	    if {[regexp -indices -- {^[ \t]+(.)} \
		    [$w get $pos "$pos lineend"] -> index]} {
		set pos [$w index "$pos + [lindex $index 0] chars"]
	    }
	    if {[$w compare $pos != insert] || [lindex [split $pos .] 0]==1} {
		return $pos
	    }
	}
	set pos [$w index "$pos - 1 line"]
    }
}

# ::tk::TextNextPara --
# Returns the index of the beginning of the paragraph just after a given
# position in the text (the beginning of a paragraph is the first non-blank
# character after a blank line).
#
# Arguments:
# w -		The text window in which the cursor is to move.
# start -	Position at which to start search.

proc ::tk::TextNextPara {w start} {
    set pos [$w index "$start linestart + 1 line"]
    while {[$w get $pos] ne "\n"} {
	if {[$w compare $pos == end]} {
	    return [$w index "end - 1c"]
	}
	set pos [$w index "$pos + 1 line"]
    }
    while {[$w get $pos] eq "\n"} {
	set pos [$w index "$pos + 1 line"]
	if {[$w compare $pos == end]} {
	    return [$w index "end - 1c"]
	}
    }
    if {[regexp -indices -- {^[ \t]+(.)} \
	    [$w get $pos "$pos lineend"] -> index]} {
	return [$w index "$pos + [lindex $index 0] chars"]
    }
    return $pos
}

# ::tk::TextScrollPages --
# This is a utility procedure used in bindings for moving up and down
# pages and possibly extending the selection along the way.  It scrolls
# the view in the widget by the number of pages, and it returns the
# index of the character that is at the same position in the new view
# as the insertion cursor used to be in the old view.
#
# Arguments:
# w -		The text window in which the cursor is to move.
# count -	Number of pages forward to scroll;  may be negative
#		to scroll backwards.

proc ::tk::TextScrollPages {w count} {
    set bbox [$w bbox insert]
    $w yview scroll $count pages
    if {$bbox eq ""} {
	return [$w index @[expr {[winfo height $w]/2}],0]
    }
    return [$w index @[lindex $bbox 0],[lindex $bbox 1]]
}

# ::tk::TextTranspose --
# This procedure implements the "transpose" function for text widgets.
# It tranposes the characters on either side of the insertion cursor,
# unless the cursor is at the end of the line.  In this case it
# transposes the two characters to the left of the cursor.  In either
# case, the cursor ends up to the right of the transposed characters.
#
# Arguments:
# w -		Text window in which to transpose.

proc ::tk::TextTranspose w {
    set pos insert
    if {[$w compare $pos != "$pos lineend"]} {
	set pos [$w index "$pos + 1 char"]
    }
    set new [$w get "$pos - 1 char"][$w get  "$pos - 2 char"]
    if {[$w compare "$pos - 1 char" == 1.0]} {
	return
    }
    # ensure this is seen as an atomic op to undo
    set autosep [$w cget -autoseparators]
    if {$autosep} {
	$w configure -autoseparators 0
	$w edit separator
    }
    $w delete "$pos - 2 char" $pos
    $w insert insert $new
    $w see insert
    if {$autosep} {
	$w edit separator
	$w configure -autoseparators $autosep
    }
}

# ::tk_textCopy --
# This procedure copies the selection from a text widget into the
# clipboard.
#
# Arguments:
# w -		Name of a text widget.

proc ::tk_textCopy w {
    if {![catch {set data [$w get sel.first sel.last]}]} {
	clipboard clear -displayof $w
	clipboard append -displayof $w $data
    }
}

# ::tk_textCut --
# This procedure copies the selection from a text widget into the
# clipboard, then deletes the selection (if it exists in the given
# widget).
#
# Arguments:
# w -		Name of a text widget.

proc ::tk_textCut w {
    if {![catch {set data [$w get sel.first sel.last]}]} {
        # make <<Cut>> an atomic operation on the Undo stack,
        # i.e. separate it from other delete operations on either side
	set oldSeparator [$w cget -autoseparators]
	if {([$w cget -state] eq "normal") && $oldSeparator} {
	    $w edit separator
	}
	clipboard clear -displayof $w
	clipboard append -displayof $w $data
	$w delete sel.first sel.last
	if {([$w cget -state] eq "normal") && $oldSeparator} {
	    $w edit separator
	}
    }
}

# ::tk_textPaste --
# This procedure pastes the contents of the clipboard to the insertion
# point in a text widget.
#
# Arguments:
# w -		Name of a text widget.

proc ::tk_textPaste w {
    if {![catch {::tk::GetSelection $w CLIPBOARD} sel]} {
	set oldSeparator [$w cget -autoseparators]
	if {$oldSeparator} {
	    $w configure -autoseparators 0
	    $w edit separator
	}
	if {[tk windowingsystem] ne "x11"} {
	    catch { $w delete sel.first sel.last }
	}
	$w insert insert $sel
	if {$oldSeparator} {
	    $w edit separator
	    $w configure -autoseparators 1
	}
    }
}

# ::tk::TextNextWord --
# Returns the index of the next word position after a given position in the
# text.  The next word is platform dependent and may be either the next
# end-of-word position or the next start-of-word position after the next
# end-of-word position.
#
# Arguments:
# w -		The text window in which the cursor is to move.
# start -	Position at which to start search.

if {[tk windowingsystem] eq "win32"}  {
    proc ::tk::TextNextWord {w start} {
	TextNextPos $w [TextNextPos $w $start tcl_endOfWord] \
		tcl_startOfNextWord
    }
} else {
    proc ::tk::TextNextWord {w start} {
	TextNextPos $w $start tcl_endOfWord
    }
}

# ::tk::TextNextPos --
# Returns the index of the next position after the given starting
# position in the text as computed by a specified function.
#
# Arguments:
# w -		The text window in which the cursor is to move.
# start -	Position at which to start search.
# op -		Function to use to find next position.

proc ::tk::TextNextPos {w start op} {
    set text ""
    set cur $start
    while {[$w compare $cur < end]} {
	set text $text[$w get -displaychars $cur "$cur lineend + 1c"]
	set pos [$op $text 0]
	if {$pos >= 0} {
	    return [$w index "$start + $pos display chars"]
	}
	set cur [$w index "$cur lineend +1c"]
    }
    return end
}

# ::tk::TextPrevPos --
# Returns the index of the previous position before the given starting
# position in the text as computed by a specified function.
#
# Arguments:
# w -		The text window in which the cursor is to move.
# start -	Position at which to start search.
# op -		Function to use to find next position.

proc ::tk::TextPrevPos {w start op} {
    set text ""
    set cur $start
    while {[$w compare $cur > 0.0]} {
	set text [$w get -displaychars "$cur linestart - 1c" $cur]$text
	set pos [$op $text end]
	if {$pos >= 0} {
	    return [$w index "$cur linestart - 1c + $pos display chars"]
	}
	set cur [$w index "$cur linestart - 1c"]
    }
    return 0.0
}

# ::tk::TextScanMark --
#
# Marks the start of a possible scan drag operation
#
# Arguments:
# w -	The text window from which the text to get
# x -	x location on screen
# y -	y location on screen

proc ::tk::TextScanMark {w x y} {
    variable ::tk::Priv
    $w scan mark $x $y
    set Priv(x) $x
    set Priv(y) $y
    set Priv(mouseMoved) 0
}

# ::tk::TextScanDrag --
#
# Marks the start of a possible scan drag operation
#
# Arguments:
# w -	The text window from which the text to get
# x -	x location on screen
# y -	y location on screen

proc ::tk::TextScanDrag {w x y} {
    variable ::tk::Priv
    # Make sure these exist, as some weird situations can trigger the
    # motion binding without the initial press.  [Bug #220269]
    if {![info exists Priv(x)]} {
	set Priv(x) $x
    }
    if {![info exists Priv(y)]} {
	set Priv(y) $y
    }
    if {($x != $Priv(x)) || ($y != $Priv(y))} {
	set Priv(mouseMoved) 1
    }
    if {[info exists Priv(mouseMoved)] && $Priv(mouseMoved)} {
	$w scan dragto $x $y
    }
}

# ::tk::TextUndoRedoProcessMarks --
#
# This proc is executed after an undo or redo action.
# It processes the list of undo/redo marks temporarily set in the
# text widget to positions delimiting where changes happened, and
# returns a flat list of ranges. The temporary marks are removed
# from the text widget.
#
# Arguments:
# w -	The text widget

proc ::tk::TextUndoRedoProcessMarks {w} {
    set indices {}
    set undoMarks {}

    # only consider the temporary marks set by an undo/redo action
    foreach mark [$w mark names] {
        if {[string range $mark 0 11] eq "tk::undoMark"} {
            lappend undoMarks $mark
        }
    }

    # transform marks into indices
    # the number of undo/redo marks is always even, each right mark
    # completes a left mark to give a range
    # this is true because:
    #   - undo/redo only deals with insertions and deletions of text
    #   - insertions may move marks but not delete them
    #   - when deleting text, marks located inside the deleted range
    #     are not erased but moved to the start of the deletion range
    #         . this is done in TkBTreeDeleteIndexRange ("This segment
    #           refuses to die...")
    #         . because MarkDeleteProc does nothing else than returning
    #           a value indicating that marks are not deleted by this
    #           deleteProc
    #         . mark deletion rather happen through [.text mark unset xxx]
    #           which was not used _up to this point of the code_ (it
    #           is a bit later just before exiting the present proc)
    set nUndoMarks [llength $undoMarks]
    set n [expr {$nUndoMarks / 2}]
    set undoMarks [lsort -dictionary $undoMarks]
    set Lmarks [lrange $undoMarks 0 [expr {$n - 1}]]
    set Rmarks [lrange $undoMarks $n [llength $undoMarks]]
    foreach Lmark $Lmarks Rmark $Rmarks {
        lappend indices [$w index $Lmark] [$w index $Rmark]
        $w mark unset $Lmark $Rmark
    }

    # process ranges to:
    #   - remove those already fully included in another range
    #   - merge overlapping ranges
    set ind [lsort -dictionary -stride 2 $indices]
    set indices {}

    for {set i 0} {$i < $nUndoMarks} {incr i 2} {
        set il1 [lindex $ind $i]
        set ir1 [lindex $ind [expr {$i + 1}]]
        lappend indices $il1 $ir1

        for {set j [expr {$i + 2}]} {$j < $nUndoMarks} {incr j 2} {
            set il2 [lindex $ind $j]
            set ir2 [lindex $ind [expr {$j + 1}]]

            if {[$w compare $il2 > $ir1]} {
                # second range starts after the end of first range
                # -> further second ranges do not need to be considered
                #    because ranges were sorted by increasing first index
                set j $nUndoMarks
            } else {
                if {[$w compare $ir2 > $ir1]} {
                    # second range overlaps first range
                    # -> merge them into a single range
                    set indices [lreplace $indices end-1 end]
                    lappend indices $il1 $ir2
                } else {
                    # second range is fully included in first range
                    # -> ignore it
                }
                # in both cases above, the second range shall be
                # trimmed out from the list of ranges
                set ind [lreplace $ind $j [expr {$j + 1}]]
                incr j -2
                incr nUndoMarks -2
            }
        }
    }

    return $indices
}<|MERGE_RESOLUTION|>--- conflicted
+++ resolved
@@ -427,56 +427,36 @@
 }
 set ::tk::Priv(prevPos) {}
 
+# The MouseWheel will typically only fire on Windows and MacOS X.
+# However, someone could use the "event generate" command to produce one
+# on other platforms.  We must be careful not to round -ve values of %D
+# down to zero.
+
+# We must make sure that positive and negative movements are rounded
+# equally to integers, avoiding the problem that
+#     (int)1/3 = 0,
+# but
+#     (int)-1/3 = -1
+# The following code ensure equal +/- behaviour.
 bind Text <MouseWheel> {
-    %W yview scroll %D mouseunits
-}
-<<<<<<< HEAD
+    if {%D >= 0} {
+	%W yview scroll [expr {-%D/3}] pixels
+    } else {
+	%W yview scroll [expr {(2-%D)/3}] pixels
+    }
+}
 bind Text <Option-MouseWheel> {
-    %W yview scroll [expr {10 * (%D)}] mouseunits
+    %W yview scroll [expr {-3*%D}] pixels
 }
 bind Text <Shift-MouseWheel> {
-    %W xview scroll %D mouseunits
+    if {%D >= 0} {
+	%W xview scroll [expr {-%D/3}] pixels
+    } else {
+	%W xview scroll [expr {(2-%D)/3}] pixels
+    }
 }
 bind Text <Shift-Option-MouseWheel> {
-    %W xview scroll [expr {10 * (%D)}] mouseunits
-=======
-
-if {[tk windowingsystem] eq "x11"} {
-    # Support for mousewheels on Linux/Unix commonly comes through mapping
-    # the wheel to the extended buttons.  If you have a mousewheel, find
-    # Linux configuration info at:
-    #	http://linuxreviews.org/howtos/xfree/mouse/
-    bind Text <4> {
-	if {!$tk_strictMotif} {
-	    %W yview scroll -50 pixels
-	}
-    }
-    bind Text <5> {
-	if {!$tk_strictMotif} {
-	    %W yview scroll 50 pixels
-	}
-    }
-    bind Text <Shift-4> {
-	if {!$tk_strictMotif} {
-	    %W xview scroll -50 pixels
-	}
-    }
-    bind Text <Shift-5> {
-	if {!$tk_strictMotif} {
-	    %W xview scroll 50 pixels
-	}
-    }
-    bind Text <6> {
-	if {!$tk_strictMotif} {
-	    %W xview scroll -50 pixels
-	}
-    }
-    bind Text <7> {
-	if {!$tk_strictMotif} {
-	    %W xview scroll 50 pixels
-	}
-    }
->>>>>>> 3c4e724f
+    %W xview scroll [expr {-3*%D}] pixels
 }
 
 # ::tk::TextClosestGap --
