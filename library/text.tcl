# text.tcl --
#
# This file defines the default bindings for Tk text widgets and provides
# procedures that help in implementing the bindings.
#
# Copyright © 1992-1994 The Regents of the University of California.
# Copyright © 1994-1997 Sun Microsystems, Inc.
# Copyright © 1998 Scriptics Corporation.
# Copyright © 2015-2017 Gregor Cramer
#
# See the file "license.terms" for information on usage and redistribution
# of this file, and for a DISCLAIMER OF ALL WARRANTIES.
#

##########################################################################
# TODO:
# Currently we cannot use identifier "begin" for very first index, because
# it has still lowest precedence, and this may clash if the application is
# using this identifier for marks. In a later version of this file all
# occurences of "1.0" should be replaced with "begin", as soon as "begin"
# has highest precedence.
##########################################################################

#-------------------------------------------------------------------------
# Elements of ::tk::Priv that are used in this file:
#
# afterId -		If non-null, it means that auto-scanning is underway
#			and it gives the "after" id for the next auto-scan
#			command to be executed.
# char -		Character position on the line;  kept in order
#			to allow moving up or down past short lines while
#			still remembering the desired position.
# mouseMoved -		Non-zero means the mouse has moved a significant
#			amount since the button went down (so, for example,
#			start dragging out a selection).
# prevPos -		Used when moving up or down lines via the keyboard.
#			Keeps track of the previous insert position, so
#			we can distinguish a series of ups and downs, all
#			in a row, from a new up or down.
# selectMode -		The style of selection currently underway:
#			char, word, or line.
# x, y -		Last known mouse coordinates for scanning
#			and auto-scanning.
#
#-------------------------------------------------------------------------

#-------------------------------------------------------------------------
# The code below creates the default class bindings for text widgets.
#-------------------------------------------------------------------------



# Standard Motif bindings:

bind Text <Button-1> {
    tk::TextButton1 %W %x %y
    %W tag remove sel 1.0 end
}
bind Text <B1-Motion> {
    set tk::Priv(x) %x
    set tk::Priv(y) %y
    tk::TextSelectTo %W %x %y
}
bind Text <Double-Button-1> {
    set tk::Priv(selectMode) word
    tk::TextSelectTo %W %x %y
    catch {%W mark set insert sel.first}
}
bind Text <Triple-Button-1> {
    set tk::Priv(selectMode) line
    tk::TextSelectTo %W %x %y
    catch {%W mark set insert sel.first}
}
bind Text <Shift-Button-1> {
    tk::TextResetAnchor %W @%x,%y
    set tk::Priv(selectMode) char
    tk::TextSelectTo %W %x %y
}
bind Text <Double-Shift-Button-1>	{
    set tk::Priv(selectMode) word
    tk::TextSelectTo %W %x %y 1
}
bind Text <Triple-Shift-Button-1>	{
    set tk::Priv(selectMode) line
    tk::TextSelectTo %W %x %y
}
bind Text <B1-Leave> {
    set tk::Priv(x) %x
    set tk::Priv(y) %y
    tk::TextAutoScan %W
}
bind Text <B1-Enter> {
    tk::CancelRepeat
}
bind Text <ButtonRelease-1> {
    tk::CancelRepeat
}

bind Text <Control-Button-1> {
    %W mark set insert @%x,%y
    # An operation that moves the insert mark without making it
    # one end of the selection must insert an autoseparator
    if {[%W cget -autoseparators]} {
	%W edit separator
    }
}
# stop an accidental double click triggering <Double-Button-1>
bind Text <Double-Control-Button-1> { # nothing }
# stop an accidental movement triggering <B1-Motion>
bind Text <Control-B1-Motion> { # nothing }
bind Text <<PrevChar>> {
<<<<<<< HEAD
    tk::TextSetCursor %W insert-1displaychars
}
bind Text <<NextChar>> {
    tk::TextSetCursor %W insert+1displaychars
=======
    tk::TextSetCursor %W [tk::TextPrevPos %W insert tk::startOfCluster]
}
bind Text <<NextChar>> {
    tk::TextSetCursor %W [tk::TextNextPos %W insert tk::endOfCluster]
>>>>>>> 4a28a43e
}
bind Text <<PrevLine>> {
    tk::TextSetCursor %W [tk::TextUpDownLine %W -1]
}
bind Text <<NextLine>> {
    tk::TextSetCursor %W [tk::TextUpDownLine %W 1]
}
bind Text <<SelectPrevChar>> {
<<<<<<< HEAD
    tk::TextKeySelect %W [%W index {insert - 1displaychars}]
}
bind Text <<SelectNextChar>> {
    tk::TextKeySelect %W [%W index {insert + 1displaychars}]
=======
    tk::TextKeySelect %W [tk::TextPrevPos %W insert tk::startOfCluster]
}
bind Text <<SelectNextChar>> {
    tk::TextKeySelect %W [tk::TextNextPos %W insert tk::endOfCluster]
>>>>>>> 4a28a43e
}
bind Text <<SelectPrevLine>> {
    tk::TextKeySelect %W [tk::TextUpDownLine %W -1]
}
bind Text <<SelectNextLine>> {
    tk::TextKeySelect %W [tk::TextUpDownLine %W 1]
}
bind Text <<PrevWord>> {
    tk::TextSetCursor %W [tk::TextPrevPos %W insert tk::startOfPreviousWord]
}
bind Text <<NextWord>> {
    tk::TextSetCursor %W [tk::TextNextWord %W insert]
}
bind Text <<PrevPara>> {
    tk::TextSetCursor %W [tk::TextPrevPara %W insert]
}
bind Text <<NextPara>> {
    tk::TextSetCursor %W [tk::TextNextPara %W insert]
}
bind Text <<SelectPrevWord>> {
    tk::TextKeySelect %W [tk::TextPrevPos %W insert tk::startOfPreviousWord]
}
bind Text <<SelectNextWord>> {
    tk::TextKeySelect %W [tk::TextNextWord %W insert]
}
bind Text <<SelectPrevPara>> {
    tk::TextKeySelect %W [tk::TextPrevPara %W insert]
}
bind Text <<SelectNextPara>> {
    tk::TextKeySelect %W [tk::TextNextPara %W insert]
}
bind Text <Prior> {
    tk::TextSetCursor %W [tk::TextScrollPages %W -1]
}
bind Text <Shift-Prior> {
    tk::TextKeySelect %W [tk::TextScrollPages %W -1]
}
bind Text <Next> {
    tk::TextSetCursor %W [tk::TextScrollPages %W 1]
}
bind Text <Shift-Next> {
    tk::TextKeySelect %W [tk::TextScrollPages %W 1]
}
bind Text <Control-Prior> {
    %W xview scroll -1 page
}
bind Text <Control-Next> {
    %W xview scroll 1 page
}

bind Text <<LineStart>> {
    tk::TextSetCursor %W {insert display linestart}
}
bind Text <<SelectLineStart>> {
    tk::TextKeySelect %W {insert display linestart}
}
bind Text <<LineEnd>> {
    tk::TextSetCursor %W {insert display lineend}
}
bind Text <<SelectLineEnd>> {
    tk::TextKeySelect %W {insert display lineend}
}
bind Text <Control-Home> {
    tk::TextSetCursor %W 1.0
}
bind Text <Control-Shift-Home> {
    tk::TextKeySelect %W 1.0
}
bind Text <Control-End> {
    tk::TextSetCursor %W {end - 1 indices}
}
bind Text <Control-Shift-End> {
    tk::TextKeySelect %W {end - 1 indices}
}

bind Text <Tab> {
    if {[%W cget -state] eq "normal"} {
	tk::TextInsert %W \t
	focus %W
	break
    }
}
bind Text <Shift-Tab> {
    # Needed only to keep <Tab> binding from triggering;  doesn't
    # have to actually do anything.
    break
}
bind Text <Control-Tab> {
    focus [tk_focusNext %W]
}
bind Text <Control-Shift-Tab> {
    focus [tk_focusPrev %W]
}
bind Text <Control-i> {
    tk::TextInsert %W \t
}
bind Text <Return> {
    if {[%W cget -state] eq "normal"} {
	tk::TextInsert %W \n
	if {[%W cget -autoseparators]} {
	    %W edit separator
	}
    }
}
bind Text <Delete> {
<<<<<<< HEAD
    if {[%W cget -state] eq "normal"} {
	if {[tk::TextCursorInSelection %W]} {
	    tk::TextDelete %W sel.first sel.last
	} else {
	    if {[%W compare end != insert+1i]} {
		%W delete insert
	    }
	    %W see insert
=======
    if {[tk::TextCursorInSelection %W]} {
	%W delete sel.first sel.last
    } else {
	if {[%W compare end != insert+1c]} {
	    %W delete [tk::TextPrevPos %W insert+1c tk::startOfCluster] \
		    [tk::TextNextPos %W insert tk::endOfCluster]
>>>>>>> 4a28a43e
	}
    }
}
bind Text <BackSpace> {
<<<<<<< HEAD
    if {[%W cget -state] eq "normal"} {
	if {[tk::TextCursorInSelection %W]} {
	    tk::TextDelete %W sel.first sel.last
	} else {
	    if {[%W compare insert != 1.0]} {
		# ensure that this operation is triggering "watch"
		%W mark set insert insert-1i
		%W delete insert
	    }
	    %W see insert
=======
    if {[tk::TextCursorInSelection %W]} {
	%W delete sel.first sel.last
    } else {
	if {[%W compare insert != 1.0]} {
	    %W delete [tk::TextPrevPos %W insert tk::startOfCluster] \
		    [tk::TextNextPos %W insert-1c tk::endOfCluster]
>>>>>>> 4a28a43e
	}
    }
}

bind Text <Control-space> {
    %W mark set [tk::TextAnchor %W] insert
}
bind Text <Select> {
    %W mark set [tk::TextAnchor %W] insert
}
bind Text <Control-Shift-space> {
    set tk::Priv(selectMode) char
    tk::TextKeyExtend %W insert
}
bind Text <Shift-Select> {
    set tk::Priv(selectMode) char
    tk::TextKeyExtend %W insert
}
bind Text <<SelectAll>> {
    %W tag add sel 1.0 end
}
bind Text <<SelectNone>> {
    %W tag remove sel 1.0 end
    # An operation that clears the selection must insert an autoseparator,
    # because the selection operation may have moved the insert mark
    if {[%W cget -autoseparators]} {
	%W edit separator
    }
}
bind Text <<Cut>> {
    tk_textCut %W
}
bind Text <<Copy>> {
    tk_textCopy %W
}
bind Text <<Paste>> {
    tk_textPaste %W
}
bind Text <<Clear>> {
    if {[%W cget -state] eq "normal"} {
	# Make <<Clear>> an atomic operation on the Undo stack,
	# i.e. separate it from other delete operations on either side
	if {[%W cget -autoseparators]} {
	    %W edit separator
	}
	catch { tk::TextDelete %W sel.first sel.last }
	if {[%W cget -autoseparators]} {
	    %W edit separator
	}
    }
}
bind Text <<PasteSelection>> {
    if {$tk_strictMotif || ![info exists tk::Priv(mouseMoved)]
	    || !$tk::Priv(mouseMoved)} {
	tk::TextPasteSelection %W %x %y
    }
}
bind Text <Insert> {
    if {[%W cget -state] eq "normal"} {
	catch {tk::TextInsert %W [::tk::GetSelection %W PRIMARY]}
    }
}
bind Text <Key> {
    tk::TextInsert %W %A
}

# Ignore all Alt, Meta, Control, Command, and Fn keypresses unless explicitly bound.
# Otherwise, if a widget binding for one of these is defined, the
# <Key> class binding will also fire and insert the character,
# which is wrong.  Ditto for <Escape>.

bind Text <Alt-Key> {# nothing }
bind Text <Meta-Key> {# nothing}
bind Text <Control-Key> {# nothing}
bind Text <Escape> {# nothing}
bind Text <KP_Enter> {# nothing}
bind Text <Command-Key> {# nothing}
bind Text <Fn-Key> {# nothing}

# Additional emacs-like bindings:

bind Text <Control-d> {
    if {[%W cget -state] eq "normal" && !$tk_strictMotif && [%W compare end != insert+1i]} {
	%W delete insert
    }
}
bind Text <Control-k> {
    if {[%W cget -state] eq "normal" && !$tk_strictMotif && [%W compare end != insert+1i]} {
	if {[%W compare insert == {insert lineend}]} {
	    %W delete insert
	} else {
	    %W delete insert {insert lineend}
	}
    }
}
bind Text <Control-o> {
    if {[%W cget -state] eq "normal" && !$tk_strictMotif} {
	%W insert insert \n
	%W mark set insert insert-1i
    }
}
bind Text <Control-t> {
    if {!$tk_strictMotif} {
	tk::TextTranspose %W
    }
}

bind Text <<Undo>> {
    if {[%W cget -state] eq "normal"} {
	# NOTE: the undo operation is not merging with subsequent changes, so
	# it is safe to do an undo without setting separators.
	if {[%W edit info -undodepth] > 0} {
	    %W edit undo
	}
    }
}

bind Text <<Redo>> {
    if {[%W cget -state] eq "normal"} {
	if {[%W edit info -redodepth] > 0} {
	    %W edit redo
	}
    }
}

bind Text <Meta-b> {
    if {!$tk_strictMotif} {
	tk::TextSetCursor %W [tk::TextPrevPos %W insert tk::startOfPreviousWord]
    }
}
bind Text <Meta-d> {
    if {[%W cget -state] eq "normal" && !$tk_strictMotif && [%W compare end != insert+1i]} {
	%W delete insert [tk::TextNextWord %W insert]
    }
}
bind Text <Meta-f> {
    if {!$tk_strictMotif} {
	tk::TextSetCursor %W [tk::TextNextWord %W insert]
    }
}
bind Text <Meta-less> {
    if {!$tk_strictMotif} {
	tk::TextSetCursor %W 1.0
    }
}
bind Text <Meta-greater> {
    if {!$tk_strictMotif} {
	tk::TextSetCursor %W end-1i
    }
}
bind Text <Meta-BackSpace> {
<<<<<<< HEAD
    if {[%W cget -state] eq "normal" && !$tk_strictMotif} {
	tk::TextDelete %W [tk::TextPrevPos %W insert tcl_startOfPreviousWord] insert
    }
}
bind Text <Meta-Delete> {
    if {[%W cget -state] eq "normal" && !$tk_strictMotif} {
	tk::TextDelete %W [tk::TextPrevPos %W insert tcl_startOfPreviousWord] insert
=======
    if {!$tk_strictMotif} {
	%W delete [tk::TextPrevPos %W insert tk::startOfPreviousWord] insert
    }
}
bind Text <Meta-Delete> {
    if {!$tk_strictMotif} {
	%W delete [tk::TextPrevPos %W insert tk::startOfPreviousWord] insert
>>>>>>> 4a28a43e
    }
}

# Bindings for IME text input.

bind Text <<TkStartIMEMarkedText>> {
    dict set ::tk::Priv(IMETextMark) "%W" [%W index insert]
}
bind Text <<TkEndIMEMarkedText>> {
    ::tk::TextEndIMEMarkedText %W
}
bind Text <<TkClearIMEMarkedText>> {
    %W delete IMEmarkedtext.first IMEmarkedtext.last
}
bind Text <<TkAccentBackspace>> {
    %W delete insert-1c
}

# ::tk::TextEndIMEMarkedText --
#
# Handles input method text marking in a text widget.
#
# Arguments:
# w -	The text widget

proc ::tk::TextEndIMEMarkedText {w} {
    variable Priv
    if {[catch {
	set mark [dict get $Priv(IMETextMark) $w]
    }]} {
	bell
	return
    }
    $w tag add IMEmarkedtext $mark insert
    $w tag configure IMEmarkedtext -underline on
}

# Macintosh only bindings:

if {[tk windowingsystem] eq "aqua"} {
bind Text <Control-v> {
    tk::TextScrollPages %W 1
}

# End of Mac only bindings
}

# A few additional bindings of my own.

bind Text <Control-h> {
    if {[%W cget -state] eq "normal" && !$tk_strictMotif && [%W compare insert != 1.0]} {
	# ensure that this operation is triggering "watch"
	%W mark set insert insert-1i
	%W delete insert
	%W see insert
    }
}
bind Text <Button-2> {
    if {!$tk_strictMotif} {
	tk::TextScanMark %W %x %y
    }
}
bind Text <B2-Motion> {
    if {!$tk_strictMotif} {
	tk::TextScanDrag %W %x %y
    }
}
set ::tk::Priv(prevPos) {}

bind Text <MouseWheel> {
    tk::MouseWheel %W y %D -4.0 pixels
}
bind Text <Option-MouseWheel> {
    tk::MouseWheel %W y %D -1.2 pixels
}
bind Text <Shift-MouseWheel> {
    tk::MouseWheel %W x %D -4.0 pixels
}
bind Text <Shift-Option-MouseWheel> {
    tk::MouseWheel %W x %D -1.2 pixels
}

# ::tk::TextCursorPos --
# Given x and y coordinates, this procedure computes the "cursor"
# position, and returns the index of the character at this position.
#
# Arguments:
# w -		The text window.
# x -		X-coordinate within the window.
# y -		Y-coordinate within the window.

proc ::tk::TextCursorPos {w x y} {
    if {[$w cget -blockcursor]} {
	# If we have a block cursor, then use the actual x-position
	# for cursor position.
	return [$w index @$x,$y]
    }
    return [TextClosestGap $w $x $y]
}

# ::tk::TextClosestGap --
# Given x and y coordinates, this procedure finds the closest boundary
# between characters to the given coordinates and returns the index
# of the character just after the boundary.
#
# Arguments:
# w -		The text window.
# x -		X-coordinate within the window.
# y -		Y-coordinate within the window.

proc ::tk::TextClosestGap {w x y} {
    set pos [$w index @$x,$y]
    set bbox [$w bbox $pos]
    if {$bbox eq ""} {
	return $pos
    }
    if {($x - [lindex $bbox 0]) < ([lindex $bbox 2]/2)} {
	return $pos
    }
    $w index "$pos + 1i"
}

# ::tk::TextButton1 --
# This procedure is invoked to handle button-1 presses in text
# widgets.  It moves the insertion cursor, sets the selection anchor,
# and claims the input focus.
#
# Arguments:
# w -		The text window in which the button was pressed.
# x -		The x-coordinate of the button press.
# y -		The x-coordinate of the button press.

proc ::tk::TextButton1 {w x y} {
    variable ::tk::Priv
    # Catch the very special case with dead peers.
    if {![$w isdead]} {
	set Priv(selectMode) char
	set Priv(mouseMoved) 0
	set Priv(pressX) $x
	set pos [TextCursorPos $w $x $y]
	set thisLineNo [$w lineno @last,$y]
	if {[$w lineno $pos] == [expr {$thisLineNo + 1}]} {
	    # The button has been pressed at an x position after last character.
	    # In this case [$w index @$x,$y] is returning the start of next line,
	    # but we want the end of this line.
	    set pos "$thisLineNo.end"
	}
	$w mark set insert $pos
	if {[$w cget -blockcursor]} {
	    set anchor [TextClosestGap $w $x $y]
	} else {
	    # this is already the closest gap
	    set anchor insert
	}
	# Set the anchor mark's gravity depending on the click position
	# relative to the gap.
	set bbox [$w bbox $anchor]
	set gravity [expr {$x > [lindex $bbox 0] ? "right" : "left"}]
	$w mark set [TextAnchor $w] $anchor $gravity
	if {[$w cget -state] eq "normal" && [$w cget -autoseparators]} {
	    $w edit separator
	}
    }

    # Allow focus in any case on Windows, because that will let the
    # selection be displayed even for state disabled text widgets.
    if {[tk windowingsystem] eq "win32" || [$w cget -state] eq "normal"} {
	focus $w
    }
}

# ::tk::TextSelectTo --
# This procedure is invoked to extend the selection, typically when
# dragging it with the mouse.  Depending on the selection mode (character,
# word, line) it selects in different-sized units.  This procedure
# ignores mouse motions initially until the mouse has moved from
# one character to another or until there have been multiple clicks.
#
# Note that the 'anchor' is implemented programmatically using
# a text widget mark, and uses a name that will be unique for each
# text widget (even when there are multiple peers).
#
# Arguments:
# w -		The text window in which the button was pressed.
# x -		Mouse x position.
# y - 		Mouse y position.

proc ::tk::TextAnchor {w} {
    variable Priv
    if {![info exists Priv(textanchor,$w)]} {
	# This gives us a private mark, not visible with
	# "mark names|next|previous|..".
	set Priv(textanchor,$w) [$w mark generate]
	# The Tk library still has a big weakness: it's not possible to
	# bind variables to a widget, so we use a private command for this
	# binding; this means that the variable will be unset automatically
	# when the widget will be destroyed. This is the only proper way to
	# handle unique identifiers.
	$w tk_bindvar [namespace current]::Priv(textanchor,$w)
    }
    return $Priv(textanchor,$w)
}

proc ::tk::TextSelectTo {w x y {extend 0}} {
    variable ::tk::Priv
    if {[$w isdead]} {
	# Catch the very special case with dead peers.
	return
    }
    set anchorname [tk::TextAnchor $w]
    set cur [TextCursorPos $w $x $y]
    if {![$w mark exists $anchorname]} {
	$w mark set $anchorname $cur
    }
    set anchor [$w index $anchorname]
    if {[$w compare $cur != $anchor] || (abs($Priv(pressX) - $x) >= 3)} {
	set Priv(mouseMoved) 1
    }
    switch -- $Priv(selectMode) {
	char {
	    if {[$w compare $cur < $anchorname]} {
		set first $cur
		set last $anchorname
	    } else {
		set first $anchorname
		set last $cur
	    }
	}
	word {
	    set first [$w index @$x,$y]
	    set isEmbedded [expr {[string length [$w get $first]] == 0}]
	    if {$isEmbedded} {
		# Don't extend the range if we have an embedded item at this position
		set last "$first+1i"
	    } else {
		# Set initial range based only on the anchor (1 char min width)
		if {[$w mark gravity $anchorname] eq "right"} {
		    set first $anchorname
		    set last "$anchorname + 1i"
		} else {
		    set first "$anchorname - 1i"
		    set last $anchorname
		}
		# Extend range (if necessary) based on the current point
		if {[$w compare $cur < $first]} {
		    set first $cur
		} elseif {[$w compare $cur > $last]} {
		    set last $cur
		}

		# Now find word boundaries
		set first [TextPrevPos $w "$first + 1i" tcl_wordBreakBefore]
		set last [TextNextPos $w "$last - 1i" tcl_wordBreakAfter]
	    }
<<<<<<< HEAD
=======

	    # Now find word boundaries
	    set first [TextPrevPos $w "$first + 1c" tk::wordBreakBefore]
	    set last [TextNextPos $w "$last - 1c" tk::wordBreakAfter]
>>>>>>> 4a28a43e
	}
	line {
	    # Set initial range based only on the anchor
	    set first "$anchorname linestart"
	    set last "$anchorname lineend"

	    # Extend range (if necessary) based on the current point
	    if {[$w compare $cur < $first]} {
		set first "$cur linestart"
	    } elseif {[$w compare $cur > $last]} {
		set last "$cur lineend"
	    }
	    set first [$w index $first]
	    set last [$w index "$last + 1i"]
	}
    }
    if {$Priv(mouseMoved) || ($Priv(selectMode) ne "char")} {
	$w mark set insert $cur
	$w tag remove sel 1.0 $first
	$w tag add sel $first $last
	$w tag remove sel $last end
	update idletasks
    }
}

# ::tk::TextKeyExtend --
# This procedure handles extending the selection from the keyboard,
# where the point to extend to is really the boundary between two
# characters rather than a particular character.
#
# Arguments:
# w -		The text window.
# index -	The point to which the selection is to be extended.

proc ::tk::TextKeyExtend {w index} {
    set anchorname [tk::TextAnchor $w]
    set cur [$w index $index]
    if {![$w mark exists $anchorname]} {
	$w mark set $anchorname $cur left
    }
    set anchor [$w index $anchorname]
    if {[$w compare $cur < $anchorname]} {
	set first $cur
	set last $anchorname
    } else {
	set first $anchorname
	set last $cur
    }
    $w tag remove sel 1.0 $first
    $w tag add sel $first $last
    $w tag remove sel $last end
}

# ::tk::TextPasteSelection --
# This procedure sets the insertion cursor to the mouse position,
# inserts the selection, and sets the focus to the window.
#
# Arguments:
# w -		The text window.
# x, y - 	Position of the mouse.

proc ::tk::TextPasteSelection {w x y} {
    if {[$w cget -state] eq "normal"} {
	$w mark set insert [TextCursorPos $w $x $y]
	TextInsertSelection $w PRIMARY
    }
    if {[$w cget -state] eq "normal"} {
	focus $w
    }
}

# ::tk::TextAutoScan --
# This procedure is invoked when the mouse leaves a text window
# with button 1 down.  It scrolls the window up, down, left, or right,
# depending on where the mouse is (this information was saved in
# ::tk::Priv(x) and ::tk::Priv(y)), and reschedules itself as an "after"
# command so that the window continues to scroll until the mouse
# moves back into the window or the mouse button is released.
#
# Arguments:
# w -		The text window.

proc ::tk::TextAutoScan {w} {
    variable ::tk::Priv
    if {![winfo exists $w]} {
	return
    }
    if {$Priv(y) >= [winfo height $w]} {
	$w yview scroll [expr {1 + $Priv(y) - [winfo height $w]}] pixels
    } elseif {$Priv(y) < 0} {
	$w yview scroll [expr {-1 + $Priv(y)}] pixels
    } elseif {$Priv(x) >= [winfo width $w]} {
	$w xview scroll 2 units
    } elseif {$Priv(x) < 0} {
	$w xview scroll -2 units
    } else {
	return
    }
    TextSelectTo $w $Priv(x) $Priv(y)
    set Priv(afterId) [after 50 [list ::tk::TextAutoScan $w]]
}

# ::tk::TextSetCursor
# Move the insertion cursor to a given position in a text.  Also
# clears the selection, if there is one in the text, and makes sure
# that the insertion cursor is visible.  Also, don't let the insertion
# cursor appear on the dummy last line of the text.
#
# Arguments:
# w -		The text window.
# pos -		The desired new position for the cursor in the window.

proc ::tk::TextSetCursor {w pos} {
    if {[$w compare $pos == end]} {
	set pos {end - 1i}
    }
    $w mark set insert $pos
    $w tag remove sel 1.0 end
    $w see insert
    if {[$w cget -autoseparators]} {
	$w edit separator
    }
}

# ::tk::TextKeySelect
# This procedure is invoked when stroking out selections using the
# keyboard.  It moves the cursor to a new position, then extends
# the selection to that position.
#
# Arguments:
# w -		The text window.
# new -		A new position for the insertion cursor (the cursor hasn't
#		actually been moved to this position yet).

proc ::tk::TextKeySelect {w new} {
    if {[$w isdead]} {
	# Catch the very special case with dead peers.
	return
    }
    set anchorname [tk::TextAnchor $w]
    if {[$w tag nextrange sel 1.0 end] eq ""} {
	if {[$w compare $new < insert]} {
	    $w tag add sel $new insert
	} else {
	    $w tag add sel insert $new
	}
	$w mark set $anchorname insert
    } else {
	if {[$w compare $new < $anchorname]} {
	    set first $new
	    set last $anchorname
	} else {
	    set first $anchorname
	    set last $new
	}
	$w tag remove sel 1.0 $first
	$w tag add sel $first $last
	$w tag remove sel $last end
    }
    $w mark set insert $new
    $w see insert
    update idletasks
}

# ::tk::TextResetAnchor --
# Set the selection anchor to whichever end is farthest from the
# index argument.  One special trick: if the selection has two or
# fewer characters, just leave the anchor where it is.  In this
# case it doesn't matter which point gets chosen for the anchor,
# and for the things like Shift-Left and Shift-Right this produces
# better behavior when the cursor moves back and forth across the
# anchor.
#
# Arguments:
# w -		The text widget.
# index -	Position at which mouse button was pressed, which determines
#		which end of selection should be used as anchor point.

proc ::tk::TextResetAnchor {w index} {
    if {[$w tag ranges sel] eq ""} {
	# Don't move the anchor if there is no selection now; this
	# makes the widget behave "correctly" when the user clicks
	# once, then shift-clicks somewhere -- ie, the area between
	# the two clicks will be selected. [Bug: 5929].
	return
    }
    set anchorname [::tk::TextAnchor $w]
    set a [$w index $index]
    set b [$w index sel.first]
    set c [$w index sel.last]
    if {[$w compare $a < $b]} {
	$w mark set $anchorname sel.last
	return
    }
    if {[$w compare $a > $c]} {
	$w mark set $anchorname sel.first
	return
    }
    scan $a "%d.%d" lineA chA
    scan $b "%d.%d" lineB chB
    scan $c "%d.%d" lineC chC
    if {$lineB < $lineC + 2} {
	set total [string length [$w get $b $c]]
	if {$total <= 2} {
	    return
	}
	if {[string length [$w get $b $a]] < ($total/2)} {
	    $w mark set $anchorname sel.last
	} else {
	    $w mark set $anchorname sel.first
	}
	return
    }
    if {($lineA - $lineB) < ($lineC - $lineA)} {
	$w mark set $anchorname sel.last
    } else {
	$w mark set $anchorname sel.first
    }
}

# ::tk::TextCursorInSelection --
# Check whether the selection exists and contains the insertion cursor. Note
# that it assumes that the selection is contiguous.
#
# Arguments:
# w -		The text widget whose selection is to be checked

proc ::tk::TextCursorInSelection {w} {
    expr {[$w tag ranges sel] ne ""
	&& [$w compare sel.first <= insert]
	&& [$w compare sel.last >= insert]
    }
}

# ::tk::TextInsert --
# Insert a string into a text at the point of the insertion cursor.
# If there is a selection in the text, and it covers the point of the
# insertion cursor, then delete the selection before inserting.
#
# Arguments:
# w -		The text window in which to insert the string
# s -		The string to insert (usually just a single character)

proc ::tk::TextInsert {w s} {
    if {$s eq "" || [$w cget -state] ne "normal"} {
	return
    }
    if {[TextCursorInSelection $w]} {
	if {[$w cget -autoseparators]} {
	    $w edit separator
	}
	# ensure that this operation is triggering "watch"
	$w mark set insert sel.first
	$w replace insert sel.last $s
    } else {
	$w insert insert $s
    }
    $w see insert
}

# ::tk::TextUpDownLine --
# Returns the index of the character one display line above or below the
# insertion cursor.  There is a tricky thing here: we want to maintain the
# original x position across repeated operations, even though some lines
# that will get passed through don't have enough characters to cover the
# original column.
#
# Arguments:
# w -		The text window in which the cursor is to move.
# n -		The number of display lines to move: -1 for up one line,
#		+1 for down one line.

proc ::tk::TextUpDownLine {w n} {
    variable ::tk::Priv

    set i [$w index insert]
    if {$Priv(prevPos) ne $i} {
	set Priv(textPosOrig) $i
    }
    set lines [$w count -displaylines $Priv(textPosOrig) $i]
    set new [$w index \
	    "$Priv(textPosOrig) + [expr {$lines + $n}] displaylines"]
    set Priv(prevPos) $new
    if {[$w compare $new == "end display lineend"] \
            || [$w compare $new == "insert display linestart"]} {
        set Priv(textPosOrig) $new
    }
    return $new
}

# ::tk::TextPrevPara --
# Returns the index of the beginning of the paragraph just before a given
# position in the text (the beginning of a paragraph is the first non-blank
# character after a blank line).
#
# Arguments:
# w -		The text window in which the cursor is to move.
# pos -		Position at which to start search.

proc ::tk::TextPrevPara {w pos} {
    set pos [$w index "$pos linestart"]
    while {1} {
	set newPos [$w index "$pos - 1 line"]
	if {([$w get $newPos] eq "\n" && ([$w get $pos] ne "\n")) || [$w compare $pos == 1.0]} {
	    if {[regexp -indices -- {^[ \t]+(.)} [$w get $pos "$pos lineend"] -> index]} {
		set pos [$w index "$pos + [lindex $index 0] chars"]
	    }
	    if {[$w compare $pos != insert] || [$w compare [$w index "$pos linestart"] == 1.0]} {
		return $pos
	    }
	}
	set pos $newPos
    }
}

# ::tk::TextNextPara --
# Returns the index of the beginning of the paragraph just after a given
# position in the text (the beginning of a paragraph is the first non-blank
# character after a blank line).
#
# Arguments:
# w -		The text window in which the cursor is to move.
# start -	Position at which to start search.

proc ::tk::TextNextPara {w start} {
    set pos [$w index "$start linestart + 1 line"]
    while {[$w get $pos] ne "\n"} {
	if {[$w compare $pos == end]} {
	    return [$w index "end - 1i"]
	}
	set pos [$w index "$pos + 1 line"]
    }
    while {[$w get $pos] eq "\n"} {
	set pos [$w index "$pos + 1 line"]
	if {[$w compare $pos == end]} {
	    return [$w index "end - 1i"]
	}
    }
    if {[regexp -indices -- {^[ \t]+(.)} \
	    [$w get $pos "$pos lineend"] -> index]} {
	return [$w index "$pos + [lindex $index 0] chars"]
    }
    return $pos
}

# ::tk::TextScrollPages --
# This is a utility procedure used in bindings for moving up and down
# pages and possibly extending the selection along the way.  It scrolls
# the view in the widget by the number of pages, and it returns the
# index of the character that is at the same position in the new view
# as the insertion cursor used to be in the old view.
#
# Arguments:
# w -		The text window in which the cursor is to move.
# count -	Number of pages forward to scroll;  may be negative
#		to scroll backwards.

proc ::tk::TextScrollPages {w count} {
    if {$count > 0} {
	if {[llength [$w dlineinfo end-1c]]} {
	    # Last display line of very last line is visible.
	    if {[llength [set res [$w dlineinfo -extents @first,last]]]} {
		if {[lindex $res 3] == 0} {
		    # Line is fully visible (vertically), so nothing to do.
		    return insert
		}
		# Line is only partially visible, so jump to this line.
		return [$w index "insert +[$w count -displaylines insert end-1c] displayline"]
	    }
	}
    } else {
	if {[llength [$w dlineinfo 1.0]]} {
	    # First display line of very first line is visible.
	    if {[llength [set res [$w dlineinfo -extents @first,0]]]} {
		if {[lindex $res 1] == 0} {
		    # Line is fully visible (vertically), so nothing to do.
		    return insert
		}
		# Line is not fully visible, so jump to first line.
		return [$w index "insert -[$w count -displaylines 1.0 insert] displayline"]
	    }
	}
    }
    set bbox [$w bbox insert]
    $w yview scroll $count pages
    if {[llength $bbox] == 0} {
	set newPos [$w index @[expr {[winfo height $w]/2}],0]
    } else {
	set newPos [$w index @[lindex $bbox 0],[lindex $bbox 1]]
    }
    if {[$w compare insert == $newPos]} {
	# This may happen if a character is spanning the entire view,
	# ensure that at least one line will change.
	set newPos [$w index "[expr {$count > 0 ? "insert +1" : "insert -1"}] displayline"]
    }
    return $newPos
}

# ::tk::TextTranspose --
# This procedure implements the "transpose" function for text widgets.
# It tranposes the characters on either side of the insertion cursor,
# unless the cursor is at the end of the line.  In this case it
# transposes the two characters to the left of the cursor.  In either
# case, the cursor ends up to the right of the transposed characters.
#
# Arguments:
# w -		Text window in which to transpose.

proc ::tk::TextTranspose w {
    if {[$w cget -state] ne "normal" || [$w compare insert == 1.0]} {
	return
    }
    set pos insert
    if {[$w compare insert != "insert lineend"]} {
	append pos +1i
    }
    set pos [$w index $pos]
    # ensure that this operation is triggering "watch"
    set insPos [$w index insert]
    $w mark set insert ${pos}-2c
    set new [$w get insert+1i][$w get insert]
    $w replace insert $pos $new
    $w mark set insert $insPos
    $w see insert
}

# ::tk_textCopy --
# This procedure copies the selection from a text widget into the
# clipboard.
#
# Arguments:
# w -		Name of a text widget.

proc ::tk_textCopy w {
    if {![catch {set data [$w get sel.first sel.last]}]} {
	clipboard clear -displayof $w
	clipboard append -displayof $w $data
    }
}

# ::tk_textCut --
# This procedure copies the selection from a text widget into the
# clipboard, then deletes the selection (if it exists in the given
# widget).
#
# Arguments:
# w -		Name of a text widget.

proc ::tk_textCut w {
    if {![catch {set data [$w get sel.first sel.last]}]} {
	# make <<Cut>> an atomic operation on the Undo stack,
	# i.e. separate it from other delete operations on either side
	if {[$w cget -autoseparators] && ([$w cget -state] eq "normal")} {
	    $w edit separator
	}
	clipboard clear -displayof $w
	clipboard append -displayof $w $data
	if {[$w cget -state] eq "normal"} {
	    ::tk::TextDelete $w sel.first sel.last
	}
	if {[$w cget -autoseparators] && ([$w cget -state] eq "normal")} {
	    $w edit separator
	}
    }
}

# ::tk_textPaste --
# This procedure pastes the contents of the clipboard to the insertion
# point in a text widget.
#
# Arguments:
# w -		Name of a text widget.

proc ::tk_textPaste w {
    if {[$w cget -state] eq "normal"} {
	::tk::TextInsertSelection $w CLIPBOARD
    }
}

# ::tk::TextNextWord --
# Returns the index of the next word position after a given position in the
# text.  The next word is platform dependent and may be either the next
# end-of-word position or the next start-of-word position after the next
# end-of-word position.
#
# Arguments:
# w -		The text window in which the cursor is to move.
# start -	Position at which to start search.

if {[tk windowingsystem] eq "win32"}  {
    proc ::tk::TextNextWord {w start} {
	TextNextPos $w [TextNextPos $w $start tk::endOfWord] \
		tk::startOfNextWord
    }
} else {
    proc ::tk::TextNextWord {w start} {
	TextNextPos $w $start tk::endOfWord
    }
}

# ::tk::TextNextPos --
# Returns the index of the next position after the given starting
# position in the text as computed by a specified function.
#
# Arguments:
# w -		The text window in which the cursor is to move.
# start -	Position at which to start search.
# op -		Function to use to find next position.

proc ::tk::TextNextPos {w start op} {
    set text ""
    set cur $start
    while {[$w compare $cur < end]} {
	set end [$w index "$cur lineend + 1i"]
	append text [$w get -displaychars $cur $end]
	set pos [$op $text 0]
	if {$pos >= 0} {
	    return [$w index "$start + $pos display chars"]
	}
	set cur $end
    }
    return end
}

# ::tk::TextPrevPos --
# Returns the index of the previous position before the given starting
# position in the text as computed by a specified function.
#
# Arguments:
# w -		The text window in which the cursor is to move.
# start -	Position at which to start search.
# op -		Function to use to find next position.

proc ::tk::TextPrevPos {w start op} {
    set succ ""
    set cur $start
    while {[$w compare $cur > 1.0]} {
	set text ""
	append text [$w get -displaychars "$cur linestart - 1i" $cur] $succ
	set pos [$op $text end]
	if {$pos >= 0} {
	    return [$w index "$cur linestart - 1i + $pos display chars"]
	}
	set cur [$w index "$cur linestart - 1i"]
	set succ $text
    }
    return 1.0
}

# ::tk::TextScanMark --
#
# Marks the start of a possible scan drag operation
#
# Arguments:
# w -	The text window from which the text to get
# x -	x location on screen
# y -	y location on screen

proc ::tk::TextScanMark {w x y} {
    variable ::tk::Priv
    $w scan mark $x $y
    set Priv(x) $x
    set Priv(y) $y
    set Priv(mouseMoved) 0
}

# ::tk::TextScanDrag --
#
# Marks the start of a possible scan drag operation
#
# Arguments:
# w -	The text window from which the text to get
# x -	x location on screen
# y -	y location on screen

proc ::tk::TextScanDrag {w x y} {
    variable ::tk::Priv
    # Make sure these exist, as some weird situations can trigger the
    # motion binding without the initial press.  [Bug #220269]
    if {![info exists Priv(x)]} {
	set Priv(x) $x
    }
    if {![info exists Priv(y)]} {
	set Priv(y) $y
    }
    if {($x != $Priv(x)) || ($y != $Priv(y))} {
	set Priv(mouseMoved) 1
    }
    if {[info exists Priv(mouseMoved)] && $Priv(mouseMoved)} {
	$w scan dragto $x $y
    }
}
# ::tk::TextDelete --
#
# Delete the characters in given range.
# Ensure that "watch" will be triggered, and consider
# that "insert" may be involved in the given range.
# This implementation avoids unnecessary mappings of indices.

proc ::tk::TextDelete {w start end} {
    # Remember old positions, use temporary marks ('mark generate'),
    # take into account that $end may refer "insert" mark.
    $w mark set [set insPos [$w mark generate]] insert
    $w mark set [set endPos [$w mark generate]] $end
    $w mark set insert $start
    $w delete insert $endPos
    $w mark set insert $insPos
    $w mark unset $insPos
    $w mark unset $endPos
}

# ::tk::TextInsertSelection --
# This procedure inserts the selection.
#
# Arguments:
# w -		The text window.
# selection	atom name of the selection

proc ::tk::TextInsertSelection {w selection} {
    if {[catch {GetSelection $w $selection} sel]} {
	return
    }
    set oldSeparator [$w cget -autoseparators]
    if {$oldSeparator} {
	$w configure -autoseparators 0
	$w edit separator
    }
    if {$selection eq "CLIPBOARD" && [tk windowingsystem] ne "x11"} {
	catch { TextDelete $w sel.first sel.last }
    }
    $w insert insert $sel
    if {$oldSeparator} {
	$w edit separator
	$w configure -autoseparators 1
    }
}

# ::tk_textInsert --
# This procedure supports the insertion of text with hyphen information.
#
# Arguments:
# w -		The text window.
# args -	Arguments for text insertion.

proc ::tk_textInsert {w args} {
    # Use an internal command:
    uplevel [list $w tk_textInsert {*}$args]
}

# ::tk_textReplace --
# This procedure supports the replacement of text with hyphen information.
#
# Arguments:
# w -		The text window.
# args -	Arguments for text insertion.

proc ::tk_textReplace {w args} {
    # Use an internal command:
    uplevel [list $w tk_textReplace {*}$args]
}

# ::tk_textRebindMouseWheel --
# This procedure is rebinding the mouse wheel events of the embedded
# window to the container (the text widget). This is a quite important
# convenience function, because the user might not be interested in
# the internal handlings.
#
# Arguments:
# text -	The container (text widget), send mouse wheel events
#		to this container.
# args -	Zero or more embedded windows. If none is specified,
#		then rebind all the windows that are currently embedded.

proc tk_textRebindMouseWheel {w args} {
    if {[llength $args] == 0} {
	set args [$w window names]
    }
    foreach ew $args {
	set cls [winfo class $w]
	foreach ev {MouseWheel Option-MouseWheel Shift-MouseWheel Shift-Option-MouseWheel} {
	    if {[string length [bind $w <$ev>]] || [string length [bind $cls <$ev>]]} {
		bind $ew <$ev> [list event generate $w <$ev> -delta %D]
	    }
	}
	foreach ev {4 5 Shift-4 Shift-5 6 7} {
	    if {[string length [bind $w <$ev>]] || [string length [bind $cls <$ev>]]} {
		bind $ew <$ev> [list event generate $w <$ev>]
	    }
	}
    }
}

# ::tk_mergeRange --
# This procedure is merging a range into a sorted list of ranges.
# If given range is adjacent to, or intersecting a range in given
# list, then it will be amalgamated.
#
# Arguments:
# rangeListVar -	Name of variable containing the list of ranges.
# newRange -		New range which should be merged into given list.

proc tk_mergeRange {rangeListVar newRange} {
    upvar $rangeListVar ranges

    if {![info exists ranges]} {
	lappend ranges $newRange
	return $ranges
    }

    lassign $newRange s e
    lassign [split $s .] sline scol
    lassign [split $e .] eline ecol
    set newRangeList {}
    set n [llength $ranges]

    for {set i 0} {$i < $n} {incr i} {
	set range [lindex $ranges $i]
	lassign $range s1 e1
	lassign [split $s1 .] sline1 scol1
	lassign [split $e1 .] eline1 ecol1

	# compare "$e+1i" < $s1
	if {$eline < $sline1 || ($eline == $sline1 && $ecol + 1 < $scol1)} {
	    lappend newRangeList [list $s $e]
	    lappend newRangeList {*}[lrange $ranges $i end]
	    set ranges $newRangeList
	    return $newRangeList
	}
	# compare $s <= "$e1+1i"
	if {$sline < $eline1 || ($sline == $eline1 && $scol <= $ecol1 + 1)} {
	    # [$w compare $s > $s1]
	    if {$sline > $sline1 || ($sline == $sline1 && $scol > $scol1)} {
		set s $s1; set sline $sline1; set scol $scol1
	    }
	    # compare $e < $e1
	    if {$eline < $eline1 || ($eline == $eline1 && $ecol < $ecol1)} {
		set e $e1; set eline $eline1; set ecol $ecol1
	    }
	} else {
	    lappend newRangeList $range
	}
    }

    lappend newRangeList [list $s $e]
    set ranges $newRangeList
    return $newRangeList
}

# vi:set ts=8 sw=4:<|MERGE_RESOLUTION|>--- conflicted
+++ resolved
@@ -109,17 +109,10 @@
 # stop an accidental movement triggering <B1-Motion>
 bind Text <Control-B1-Motion> { # nothing }
 bind Text <<PrevChar>> {
-<<<<<<< HEAD
-    tk::TextSetCursor %W insert-1displaychars
-}
-bind Text <<NextChar>> {
-    tk::TextSetCursor %W insert+1displaychars
-=======
     tk::TextSetCursor %W [tk::TextPrevPos %W insert tk::startOfCluster]
 }
 bind Text <<NextChar>> {
     tk::TextSetCursor %W [tk::TextNextPos %W insert tk::endOfCluster]
->>>>>>> 4a28a43e
 }
 bind Text <<PrevLine>> {
     tk::TextSetCursor %W [tk::TextUpDownLine %W -1]
@@ -128,17 +121,10 @@
     tk::TextSetCursor %W [tk::TextUpDownLine %W 1]
 }
 bind Text <<SelectPrevChar>> {
-<<<<<<< HEAD
-    tk::TextKeySelect %W [%W index {insert - 1displaychars}]
-}
-bind Text <<SelectNextChar>> {
-    tk::TextKeySelect %W [%W index {insert + 1displaychars}]
-=======
     tk::TextKeySelect %W [tk::TextPrevPos %W insert tk::startOfCluster]
 }
 bind Text <<SelectNextChar>> {
     tk::TextKeySelect %W [tk::TextNextPos %W insert tk::endOfCluster]
->>>>>>> 4a28a43e
 }
 bind Text <<SelectPrevLine>> {
     tk::TextKeySelect %W [tk::TextUpDownLine %W -1]
@@ -244,28 +230,19 @@
     }
 }
 bind Text <Delete> {
-<<<<<<< HEAD
     if {[%W cget -state] eq "normal"} {
 	if {[tk::TextCursorInSelection %W]} {
 	    tk::TextDelete %W sel.first sel.last
 	} else {
 	    if {[%W compare end != insert+1i]} {
-		%W delete insert
+		%W delete [tk::TextPrevPos %W insert+1i tk::startOfCluster] \
+			[tk::TextNextPos %W insert tk::endOfCluster]
 	    }
 	    %W see insert
-=======
-    if {[tk::TextCursorInSelection %W]} {
-	%W delete sel.first sel.last
-    } else {
-	if {[%W compare end != insert+1c]} {
-	    %W delete [tk::TextPrevPos %W insert+1c tk::startOfCluster] \
-		    [tk::TextNextPos %W insert tk::endOfCluster]
->>>>>>> 4a28a43e
 	}
     }
 }
 bind Text <BackSpace> {
-<<<<<<< HEAD
     if {[%W cget -state] eq "normal"} {
 	if {[tk::TextCursorInSelection %W]} {
 	    tk::TextDelete %W sel.first sel.last
@@ -273,17 +250,10 @@
 	    if {[%W compare insert != 1.0]} {
 		# ensure that this operation is triggering "watch"
 		%W mark set insert insert-1i
-		%W delete insert
+		%W delete [tk::TextPrevPos %W insert tk::startOfCluster] \
+			[tk::TextNextPos %W insert-1i tk::endOfCluster]
 	    }
 	    %W see insert
-=======
-    if {[tk::TextCursorInSelection %W]} {
-	%W delete sel.first sel.last
-    } else {
-	if {[%W compare insert != 1.0]} {
-	    %W delete [tk::TextPrevPos %W insert tk::startOfCluster] \
-		    [tk::TextNextPos %W insert-1c tk::endOfCluster]
->>>>>>> 4a28a43e
 	}
     }
 }
@@ -435,23 +405,13 @@
     }
 }
 bind Text <Meta-BackSpace> {
-<<<<<<< HEAD
     if {[%W cget -state] eq "normal" && !$tk_strictMotif} {
-	tk::TextDelete %W [tk::TextPrevPos %W insert tcl_startOfPreviousWord] insert
+	tk::TextDelete %W [tk::TextPrevPos %W insert tk::startOfPreviousWord] insert
     }
 }
 bind Text <Meta-Delete> {
     if {[%W cget -state] eq "normal" && !$tk_strictMotif} {
-	tk::TextDelete %W [tk::TextPrevPos %W insert tcl_startOfPreviousWord] insert
-=======
-    if {!$tk_strictMotif} {
-	%W delete [tk::TextPrevPos %W insert tk::startOfPreviousWord] insert
-    }
-}
-bind Text <Meta-Delete> {
-    if {!$tk_strictMotif} {
-	%W delete [tk::TextPrevPos %W insert tk::startOfPreviousWord] insert
->>>>>>> 4a28a43e
+	tk::TextDelete %W [tk::TextPrevPos %W insert tk::startOfPreviousWord] insert
     }
 }
 
@@ -703,16 +663,9 @@
 		}
 
 		# Now find word boundaries
-		set first [TextPrevPos $w "$first + 1i" tcl_wordBreakBefore]
-		set last [TextNextPos $w "$last - 1i" tcl_wordBreakAfter]
+		set first [TextPrevPos $w "$first + 1i" tk::wordBreakBefore]
+		set last [TextNextPos $w "$last - 1i" tk::wordBreakAfter]
 	    }
-<<<<<<< HEAD
-=======
-
-	    # Now find word boundaries
-	    set first [TextPrevPos $w "$first + 1c" tk::wordBreakBefore]
-	    set last [TextNextPos $w "$last - 1c" tk::wordBreakAfter]
->>>>>>> 4a28a43e
 	}
 	line {
 	    # Set initial range based only on the anchor
@@ -812,7 +765,7 @@
 	return
     }
     TextSelectTo $w $Priv(x) $Priv(y)
-    set Priv(afterId) [after 50 [list ::tk::TextAutoScan $w]]
+    set Priv(afterId) [after 50 [list tk::TextAutoScan $w]]
 }
 
 # ::tk::TextSetCursor
@@ -899,7 +852,7 @@
 	# the two clicks will be selected. [Bug: 5929].
 	return
     }
-    set anchorname [::tk::TextAnchor $w]
+    set anchorname [tk::TextAnchor $w]
     set a [$w index $index]
     set b [$w index sel.first]
     set c [$w index sel.last]
@@ -914,7 +867,7 @@
     scan $a "%d.%d" lineA chA
     scan $b "%d.%d" lineB chB
     scan $c "%d.%d" lineC chC
-    if {$lineB < $lineC + 2} {
+    if {$lineB < $lineC+2} {
 	set total [string length [$w get $b $c]]
 	if {$total <= 2} {
 	    return
@@ -926,7 +879,7 @@
 	}
 	return
     }
-    if {($lineA - $lineB) < ($lineC - $lineA)} {
+    if {($lineA-$lineB) < ($lineC-$lineA)} {
 	$w mark set $anchorname sel.last
     } else {
 	$w mark set $anchorname sel.first
