--- conflicted
+++ resolved
@@ -129,11 +129,7 @@
 }
 }
 
-<<<<<<< HEAD
 bind Scrollbar <Enter> {+
-=======
-bind Scrollbar <Enter> {+ 
->>>>>>> fa30d6e9
     set tk::Priv(xEvents) 0; set tk::Priv(yEvents) 0
 }
 bind Scrollbar <MouseWheel> {
