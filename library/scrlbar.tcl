# scrlbar.tcl --
#
# This file defines the default bindings for Tk scrollbar widgets.
# It also provides procedures that help in implementing the bindings.
#
<<<<<<< HEAD
# RCS: @(#) $Id: scrlbar.tcl,v 1.14 2008/12/28 23:43:14 dkf Exp $
#
=======
>>>>>>> 39c6a8e5
# Copyright (c) 1994 The Regents of the University of California.
# Copyright (c) 1994-1996 Sun Microsystems, Inc.
#
# See the file "license.terms" for information on usage and redistribution
# of this file, and for a DISCLAIMER OF ALL WARRANTIES.
#

#-------------------------------------------------------------------------
# The code below creates the default class bindings for scrollbars.
#-------------------------------------------------------------------------

# Standard Motif bindings:
if {[tk windowingsystem] eq "x11"} {

bind Scrollbar <Enter> {
    if {$tk_strictMotif} {
	set tk::Priv(activeBg) [%W cget -activebackground]
	%W configure -activebackground [%W cget -background]
    }
    %W activate [%W identify %x %y]
}
bind Scrollbar <Motion> {
    %W activate [%W identify %x %y]
}

# The "info exists" command in the following binding handles the
# situation where a Leave event occurs for a scrollbar without the Enter
# event.  This seems to happen on some systems (such as Solaris 2.4) for
# unknown reasons.

bind Scrollbar <Leave> {
    if {$tk_strictMotif && [info exists tk::Priv(activeBg)]} {
	%W configure -activebackground $tk::Priv(activeBg)
    }
    %W activate {}
}
bind Scrollbar <1> {
    tk::ScrollButtonDown %W %x %y
}
bind Scrollbar <B1-Motion> {
    tk::ScrollDrag %W %x %y
}
bind Scrollbar <B1-B2-Motion> {
    tk::ScrollDrag %W %x %y
}
bind Scrollbar <ButtonRelease-1> {
    tk::ScrollButtonUp %W %x %y
}
bind Scrollbar <B1-Leave> {
    # Prevents <Leave> binding from being invoked.
}
bind Scrollbar <B1-Enter> {
    # Prevents <Enter> binding from being invoked.
}
bind Scrollbar <2> {
    tk::ScrollButton2Down %W %x %y
}
bind Scrollbar <B1-2> {
    # Do nothing, since button 1 is already down.
}
bind Scrollbar <B2-1> {
    # Do nothing, since button 2 is already down.
}
bind Scrollbar <B2-Motion> {
    tk::ScrollDrag %W %x %y
}
bind Scrollbar <ButtonRelease-2> {
    tk::ScrollButtonUp %W %x %y
}
bind Scrollbar <B1-ButtonRelease-2> {
    # Do nothing:  B1 release will handle it.
}
bind Scrollbar <B2-ButtonRelease-1> {
    # Do nothing:  B2 release will handle it.
}
bind Scrollbar <B2-Leave> {
    # Prevents <Leave> binding from being invoked.
}
bind Scrollbar <B2-Enter> {
    # Prevents <Enter> binding from being invoked.
}
bind Scrollbar <Control-1> {
    tk::ScrollTopBottom %W %x %y
}
bind Scrollbar <Control-2> {
    tk::ScrollTopBottom %W %x %y
}

bind Scrollbar <Up> {
    tk::ScrollByUnits %W v -1
}
bind Scrollbar <Down> {
    tk::ScrollByUnits %W v 1
}
bind Scrollbar <Control-Up> {
    tk::ScrollByPages %W v -1
}
bind Scrollbar <Control-Down> {
    tk::ScrollByPages %W v 1
}
bind Scrollbar <Left> {
    tk::ScrollByUnits %W h -1
}
bind Scrollbar <Right> {
    tk::ScrollByUnits %W h 1
}
bind Scrollbar <Control-Left> {
    tk::ScrollByPages %W h -1
}
bind Scrollbar <Control-Right> {
    tk::ScrollByPages %W h 1
}
bind Scrollbar <Prior> {
    tk::ScrollByPages %W hv -1
}
bind Scrollbar <Next> {
    tk::ScrollByPages %W hv 1
}
bind Scrollbar <Home> {
    tk::ScrollToPos %W 0
}
bind Scrollbar <End> {
    tk::ScrollToPos %W 1
}
}
switch [tk windowingsystem] {
    "aqua" {
	bind Scrollbar <MouseWheel> {
	    tk::ScrollByUnits %W v [expr {- (%D)}]
	}
	bind Scrollbar <Option-MouseWheel> {
	    tk::ScrollByUnits %W v [expr {-10 * (%D)}]
	}
	bind Scrollbar <Shift-MouseWheel> {
	    tk::ScrollByUnits %W h [expr {- (%D)}]
	}
	bind Scrollbar <Shift-Option-MouseWheel> {
	    tk::ScrollByUnits %W h [expr {-10 * (%D)}]
	}
    }
    "win32" {
	bind Scrollbar <MouseWheel> {
	    tk::ScrollByUnits %W v [expr {- (%D / 120) * 4}]
	}
	bind Scrollbar <Shift-MouseWheel> {
	    tk::ScrollByUnits %W h [expr {- (%D / 120) * 4}]
	}
    }
    "x11" {
	bind Scrollbar <4> {tk::ScrollByUnits %W v -5}
	bind Scrollbar <5> {tk::ScrollByUnits %W v 5}
	bind Scrollbar <Shift-4> {tk::ScrollByUnits %W h -5}
	bind Scrollbar <Shift-5> {tk::ScrollByUnits %W h 5}
    }
}
# tk::ScrollButtonDown --
# This procedure is invoked when a button is pressed in a scrollbar.
# It changes the way the scrollbar is displayed and takes actions
# depending on where the mouse is.
#
# Arguments:
# w -		The scrollbar widget.
# x, y -	Mouse coordinates.

proc tk::ScrollButtonDown {w x y} {
    variable ::tk::Priv
    set Priv(relief) [$w cget -activerelief]
    $w configure -activerelief sunken
    set element [$w identify $x $y]
    if {$element eq "slider"} {
	ScrollStartDrag $w $x $y
    } else {
	ScrollSelect $w $element initial
    }
}

# ::tk::ScrollButtonUp --
# This procedure is invoked when a button is released in a scrollbar.
# It cancels scans and auto-repeats that were in progress, and restores
# the way the active element is displayed.
#
# Arguments:
# w -		The scrollbar widget.
# x, y -	Mouse coordinates.

proc ::tk::ScrollButtonUp {w x y} {
    variable ::tk::Priv
    tk::CancelRepeat
    if {[info exists Priv(relief)]} {
	# Avoid error due to spurious release events
	$w configure -activerelief $Priv(relief)
	ScrollEndDrag $w $x $y
	$w activate [$w identify $x $y]
    }
}

# ::tk::ScrollSelect --
# This procedure is invoked when a button is pressed over the scrollbar.
# It invokes one of several scrolling actions depending on where in
# the scrollbar the button was pressed.
#
# Arguments:
# w -		The scrollbar widget.
# element -	The element of the scrollbar that was selected, such
#		as "arrow1" or "trough2".  Shouldn't be "slider".
# repeat -	Whether and how to auto-repeat the action:  "noRepeat"
#		means don't auto-repeat, "initial" means this is the
#		first action in an auto-repeat sequence, and "again"
#		means this is the second repetition or later.

proc ::tk::ScrollSelect {w element repeat} {
    variable ::tk::Priv
    if {![winfo exists $w]} return
    switch -- $element {
	"arrow1"	{ScrollByUnits $w hv -1}
	"trough1"	{ScrollByPages $w hv -1}
	"trough2"	{ScrollByPages $w hv 1}
	"arrow2"	{ScrollByUnits $w hv 1}
	default		{return}
    }
    if {$repeat eq "again"} {
	set Priv(afterId) [after [$w cget -repeatinterval] \
		[list tk::ScrollSelect $w $element again]]
    } elseif {$repeat eq "initial"} {
	set delay [$w cget -repeatdelay]
	if {$delay > 0} {
	    set Priv(afterId) [after $delay \
		    [list tk::ScrollSelect $w $element again]]
	}
    }
}

# ::tk::ScrollStartDrag --
# This procedure is called to initiate a drag of the slider.  It just
# remembers the starting position of the mouse and slider.
#
# Arguments:
# w -		The scrollbar widget.
# x, y -	The mouse position at the start of the drag operation.

proc ::tk::ScrollStartDrag {w x y} {
    variable ::tk::Priv

    if {[$w cget -command] eq ""} {
	return
    }
    set Priv(pressX) $x
    set Priv(pressY) $y
    set Priv(initValues) [$w get]
    set iv0 [lindex $Priv(initValues) 0]
    if {[llength $Priv(initValues)] == 2} {
	set Priv(initPos) $iv0
    } elseif {$iv0 == 0} {
	set Priv(initPos) 0.0
    } else {
	set Priv(initPos) [expr {(double([lindex $Priv(initValues) 2])) \
		/ [lindex $Priv(initValues) 0]}]
    }
}

# ::tk::ScrollDrag --
# This procedure is called for each mouse motion even when the slider
# is being dragged.  It notifies the associated widget if we're not
# jump scrolling, and it just updates the scrollbar if we are jump
# scrolling.
#
# Arguments:
# w -		The scrollbar widget.
# x, y -	The current mouse position.

proc ::tk::ScrollDrag {w x y} {
    variable ::tk::Priv

    if {$Priv(initPos) eq ""} {
	return
    }
    set delta [$w delta [expr {$x - $Priv(pressX)}] [expr {$y - $Priv(pressY)}]]
    if {[$w cget -jump]} {
	if {[llength $Priv(initValues)] == 2} {
	    $w set [expr {[lindex $Priv(initValues) 0] + $delta}] \
		    [expr {[lindex $Priv(initValues) 1] + $delta}]
	} else {
	    set delta [expr {round($delta * [lindex $Priv(initValues) 0])}]
	    eval [list $w] set [lreplace $Priv(initValues) 2 3 \
		    [expr {[lindex $Priv(initValues) 2] + $delta}] \
		    [expr {[lindex $Priv(initValues) 3] + $delta}]]
	}
    } else {
	ScrollToPos $w [expr {$Priv(initPos) + $delta}]
    }
}

# ::tk::ScrollEndDrag --
# This procedure is called to end an interactive drag of the slider.
# It scrolls the window if we're in jump mode, otherwise it does nothing.
#
# Arguments:
# w -		The scrollbar widget.
# x, y -	The mouse position at the end of the drag operation.

proc ::tk::ScrollEndDrag {w x y} {
    variable ::tk::Priv

    if {$Priv(initPos) eq ""} {
	return
    }
    if {[$w cget -jump]} {
	set delta [$w delta [expr {$x - $Priv(pressX)}] \
		[expr {$y - $Priv(pressY)}]]
	ScrollToPos $w [expr {$Priv(initPos) + $delta}]
    }
    set Priv(initPos) ""
}

# ::tk::ScrollByUnits --
# This procedure tells the scrollbar's associated widget to scroll up
# or down by a given number of units.  It notifies the associated widget
# in different ways for old and new command syntaxes.
#
# Arguments:
# w -		The scrollbar widget.
# orient -	Which kinds of scrollbars this applies to:  "h" for
#		horizontal, "v" for vertical, "hv" for both.
# amount -	How many units to scroll:  typically 1 or -1.

proc ::tk::ScrollByUnits {w orient amount} {
    set cmd [$w cget -command]
    if {$cmd eq "" || ([string first \
	    [string index [$w cget -orient] 0] $orient] < 0)} {
	return
    }
    set info [$w get]
    if {[llength $info] == 2} {
	uplevel #0 $cmd scroll $amount units
    } else {
	uplevel #0 $cmd [expr {[lindex $info 2] + $amount}]
    }
}

# ::tk::ScrollByPages --
# This procedure tells the scrollbar's associated widget to scroll up
# or down by a given number of screenfuls.  It notifies the associated
# widget in different ways for old and new command syntaxes.
#
# Arguments:
# w -		The scrollbar widget.
# orient -	Which kinds of scrollbars this applies to:  "h" for
#		horizontal, "v" for vertical, "hv" for both.
# amount -	How many screens to scroll:  typically 1 or -1.

proc ::tk::ScrollByPages {w orient amount} {
    set cmd [$w cget -command]
    if {$cmd eq "" || ([string first \
	    [string index [$w cget -orient] 0] $orient] < 0)} {
	return
    }
    set info [$w get]
    if {[llength $info] == 2} {
	uplevel #0 $cmd scroll $amount pages
    } else {
	uplevel #0 $cmd [expr {[lindex $info 2] + $amount*([lindex $info 1] - 1)}]
    }
}

# ::tk::ScrollToPos --
# This procedure tells the scrollbar's associated widget to scroll to
# a particular location, given by a fraction between 0 and 1.  It notifies
# the associated widget in different ways for old and new command syntaxes.
#
# Arguments:
# w -		The scrollbar widget.
# pos -		A fraction between 0 and 1 indicating a desired position
#		in the document.

proc ::tk::ScrollToPos {w pos} {
    set cmd [$w cget -command]
    if {$cmd eq ""} {
	return
    }
    set info [$w get]
    if {[llength $info] == 2} {
	uplevel #0 $cmd moveto $pos
    } else {
	uplevel #0 $cmd [expr {round([lindex $info 0]*$pos)}]
    }
}

# ::tk::ScrollTopBottom
# Scroll to the top or bottom of the document, depending on the mouse
# position.
#
# Arguments:
# w -		The scrollbar widget.
# x, y -	Mouse coordinates within the widget.

proc ::tk::ScrollTopBottom {w x y} {
    variable ::tk::Priv
    set element [$w identify $x $y]
    if {[string match *1 $element]} {
	ScrollToPos $w 0
    } elseif {[string match *2 $element]} {
	ScrollToPos $w 1
    }

    # Set Priv(relief), since it's needed by tk::ScrollButtonUp.

    set Priv(relief) [$w cget -activerelief]
}

# ::tk::ScrollButton2Down
# This procedure is invoked when button 2 is pressed over a scrollbar.
# If the button is over the trough or slider, it sets the scrollbar to
# the mouse position and starts a slider drag.  Otherwise it just
# behaves the same as button 1.
#
# Arguments:
# w -		The scrollbar widget.
# x, y -	Mouse coordinates within the widget.

proc ::tk::ScrollButton2Down {w x y} {
    variable ::tk::Priv
    set element [$w identify $x $y]
    if {[string match {arrow[12]} $element]} {
	ScrollButtonDown $w $x $y
	return
    }
    ScrollToPos $w [$w fraction $x $y]
    set Priv(relief) [$w cget -activerelief]

    # Need the "update idletasks" below so that the widget calls us
    # back to reset the actual scrollbar position before we start the
    # slider drag.

    update idletasks
    $w configure -activerelief sunken
    $w activate slider
    ScrollStartDrag $w $x $y
}<|MERGE_RESOLUTION|>--- conflicted
+++ resolved
@@ -3,11 +3,6 @@
 # This file defines the default bindings for Tk scrollbar widgets.
 # It also provides procedures that help in implementing the bindings.
 #
-<<<<<<< HEAD
-# RCS: @(#) $Id: scrlbar.tcl,v 1.14 2008/12/28 23:43:14 dkf Exp $
-#
-=======
->>>>>>> 39c6a8e5
 # Copyright (c) 1994 The Regents of the University of California.
 # Copyright (c) 1994-1996 Sun Microsystems, Inc.
 #
