--- conflicted
+++ resolved
@@ -145,21 +145,12 @@
     tk::ScrollByUnits %W hv %D -12.0
 }
 bind Scrollbar <TouchpadScroll> {
-<<<<<<< HEAD
-    lassign [tk::PreciseScrollDeltas %D] tk::Priv::deltaX tk::Priv::deltaY
-    if {$tk::Priv::deltaX != 0 && [%W cget -orient] eq "horizontal"} {
-	tk::ScrollbarScrollByPixels %W h $tk::Priv::deltaX
-    }
-    if {$tk::Priv::deltaY != 0 && [%W cget -orient] eq "vertical"} {
-	tk::ScrollbarScrollByPixels %W v $tk::Priv::deltaY
-=======
     lassign [tk::PreciseScrollDeltas %D] tk::Priv(deltaX) tk::Priv(deltaY)
     if {$tk::Priv(deltaX) != 0 && [%W cget -orient] eq "horizontal"} {
 	tk::ScrollbarScrollByPixels %W h $tk::Priv(deltaX)
     }
     if {$tk::Priv(deltaY) != 0 && [%W cget -orient] eq "vertical"} {
 	tk::ScrollbarScrollByPixels %W v $tk::Priv(deltaY)
->>>>>>> 1c7e4150
     }
 }
 
