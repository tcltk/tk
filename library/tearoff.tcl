--- conflicted
+++ resolved
@@ -138,23 +138,13 @@
     # Copy the meny entries, if any
 
     set last [$src index last]
-<<<<<<< HEAD
-    if {$last < 0} {
-	return
-    }
-    for {set i [$src cget -tearoff]} {$i <= $last} {incr i} {
-	set cmd [list $dst add [$src type $i] [$src id $i]]
-	foreach option [$src entryconfigure $i]  {
-	    lappend cmd [lindex $option 0] [lindex $option 4]
-=======
     if {$last >= 0} {
 	for {set i [$src cget -tearoff]} {$i <= $last} {incr i} {
-	    set cmd [list $dst add [$src type $i]]
+	    set cmd [list $dst add [$src type $i] [$src id $i]]
 	    foreach option [$src entryconfigure $i]  {
 		lappend cmd [lindex $option 0] [lindex $option 4]
 	    }
 	    eval $cmd
->>>>>>> 818721f5
 	}
     }
 
