--- conflicted
+++ resolved
@@ -2,11 +2,6 @@
 #
 # This file contains procedures that implement tear-off menus.
 #
-<<<<<<< HEAD
-# RCS: @(#) $Id: tearoff.tcl,v 1.12 2010/01/03 01:15:08 patthoyts Exp $
-#
-=======
->>>>>>> fca5c4a6
 # Copyright (c) 1994 The Regents of the University of California.
 # Copyright (c) 1994-1997 Sun Microsystems, Inc.
 #
