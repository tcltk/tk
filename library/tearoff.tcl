# tearoff.tcl --
#
# This file contains procedures that implement tear-off menus.
#
# Copyright © 1994 The Regents of the University of California.
# Copyright © 1994-1997 Sun Microsystems, Inc.
#
# See the file "license.terms" for information on usage and redistribution
# of this file, and for a DISCLAIMER OF ALL WARRANTIES.
#

# ::tk::TearoffMenu --
# Given the name of a menu, this procedure creates a torn-off menu
# that is identical to the given menu (including nested submenus).
# The new torn-off menu exists as a toplevel window managed by the
# window manager.  The return value is the name of the new menu.
# The window is created at the point specified by x and y
#
# Arguments:
# w -			The menu to be torn-off (duplicated).
# x -			x coordinate where window is created
# y -			y coordinate where window is created

proc ::tk::TearOffMenu {w {x 0} {y 0}} {
    # Find a unique name to use for the torn-off menu.  Find the first
    # ancestor of w that is a toplevel but not a menu, and use this as
    # the parent of the new menu.  This guarantees that the torn off
    # menu will be on the same screen as the original menu.  By making
    # it a child of the ancestor, rather than a child of the menu, it
    # can continue to live even if the menu is deleted;  it will go
    # away when the toplevel goes away.

    if {$x == 0} {
    	set x [winfo rootx $w]
    }
    if {$y == 0} {
    	set y [winfo rooty $w]
	if {[tk windowingsystem] eq "aqua"} {
	    # Shift by height of tearoff entry minus height of window titlebar
	    catch {incr y [expr {[$w yposition 1] - 16}]}
	    # Avoid the native menu bar which sits on top of everything.
	    if {$y < 22} {set y 22}
	}
    }

    set parent [winfo parent $w]
    while {[winfo toplevel $parent] ne $parent \
	    || [winfo class $parent] eq "Menu"} {
	set parent [winfo parent $parent]
    }
    if {$parent eq "."} {
	set parent ""
    }
    for {set i 1} 1 {incr i} {
	set menu $parent.tearoff$i
	if {![winfo exists $menu]} {
	    break
	}
    }

    $w clone $menu tearoff

    # Pick a title for the new menu by looking at the parent of the
    # original: if the parent is a menu, then use the text of the active
    # entry.  If it's a menubutton then use its text.

    set parent [winfo parent $w]
    if {[$menu cget -title] ne ""} {
    	wm title $menu [$menu cget -title]
    } else {
    	switch -- [winfo class $parent] {
	    Menubutton {
	    	wm title $menu [$parent cget -text]
	    }
	    Menu {
	    	wm title $menu [$parent entrycget active -label]
	    }
	}
    }

    if {[tk windowingsystem] eq "win32"} {
        # [Bug 3181181]: Find the toplevel window for the menu
        set parent [winfo toplevel $parent]
        while {[winfo class $parent] eq "Menu"} {
            set parent [winfo toplevel [winfo parent $parent]]
        }
	wm transient $menu [winfo toplevel $parent]
	wm attributes $menu -toolwindow 1
    }

    $menu post $x $y

    if {[winfo exists $menu] == 0} {
	return ""
    }

    # Set tk::Priv(focus) on entry:  otherwise the focus will get lost
    # after keyboard invocation of a sub-menu (it will stay on the
    # submenu).

    bind $menu <Enter> {
	set tk::Priv(focus) %W
    }

    # If there is a -tearoffcommand option for the menu, invoke it
    # now.

    set cmd [$w cget -tearoffcommand]
    if {$cmd ne ""} {
	uplevel #0 $cmd [list $w $menu]
    }
    return $menu
}

# ::tk::MenuDup --
# Given a menu (hierarchy), create a duplicate menu (hierarchy)
# in a given window.
#
# Arguments:
# src -			Source window.  Must be a menu.  It and its
#			menu descendants will be duplicated at dst.
# dst -			Name to use for topmost menu in duplicate
#			hierarchy.

proc ::tk::MenuDup {src dst type} {
    set cmd [list menu $dst -type $type]
    foreach option [$src configure] {
	if {[llength $option] == 2} {
	    continue
	}
	if {[lindex $option 0] eq "-type"} {
	    continue
	}
	lappend cmd [lindex $option 0] [lindex $option 4]
    }
    eval $cmd
    set last [$src index last]
<<<<<<< HEAD
    if {$last eq "none" || $last eq ""} {
=======
    if {$last eq "none" || $last < 0} {
>>>>>>> 9156b7cd
	return
    }
    for {set i [$src cget -tearoff]} {$i <= $last} {incr i} {
	set cmd [list $dst add [$src type $i]]
	foreach option [$src entryconfigure $i]  {
	    lappend cmd [lindex $option 0] [lindex $option 4]
	}
	eval $cmd
    }

    # Duplicate the binding tags and bindings from the source menu.

    set tags [bindtags $src]
    set srcLen [string length $src]

    # Copy tags to x, replacing each substring of src with dst.

    while {[set index [string first $src $tags]] >= 0} {
	if {$index > 0} {
	    append x [string range $tags 0 $index-1]$dst
	}
	set tags [string range $tags $index+$srcLen end]
    }
    append x $tags

    bindtags $dst $x

    foreach event [bind $src] {
	unset x
	set script [bind $src $event]
	set eventLen [string length $event]

	# Copy script to x, replacing each substring of event with dst.

	while {[set index [string first $event $script]] >= 0} {
	    if {$index > 0} {
		append x [string range $script 0 $index-1]
	    }
	    append x $dst
	    set script [string range $script $index+$eventLen end]
	}
	append x $script

	bind $dst $event $x
    }
}<|MERGE_RESOLUTION|>--- conflicted
+++ resolved
@@ -135,11 +135,7 @@
     }
     eval $cmd
     set last [$src index last]
-<<<<<<< HEAD
-    if {$last eq "none" || $last eq ""} {
-=======
-    if {$last eq "none" || $last < 0} {
->>>>>>> 9156b7cd
+    if {$last < 0} {
 	return
     }
     for {set i [$src cget -tearoff]} {$i <= $last} {incr i} {
