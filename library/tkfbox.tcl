# tkfbox.tcl --
#
#	Implements the "TK" standard file selection dialog box.  This dialog
#	box is used on the Unix platforms whenever the tk_strictMotif flag is
#	not set.
#
#	The "TK" standard file selection dialog box is similar to the file
#	selection dialog box on Win95(TM).  The user can navigate the
#	directories by clicking on the folder icons or by selecting the
#	"Directory" option menu.  The user can select files by clicking on the
#	file icons or by entering a filename in the "Filename:" entry.
#
# Copyright (c) 1994-1998 Sun Microsystems, Inc.
#
# See the file "license.terms" for information on usage and redistribution
# of this file, and for a DISCLAIMER OF ALL WARRANTIES.
#

namespace eval ::tk::dialog {}
namespace eval ::tk::dialog::file {
    namespace import -force ::tk::msgcat::*
    variable showHiddenBtn 0
    variable showHiddenVar 1

    # Create the images if they did not already exist.
    if {![info exists ::tk::Priv(updirImage)]} {
	set ::tk::Priv(updirImage) [image create photo -data {
	    iVBORw0KGgoAAAANSUhEUgAAABYAAAAWCAYAAADEtGw7AAAABmJLR0QA/gD+AP7rGN
	    SCAAAACXBIWXMAAA3WAAAN1gGQb3mcAAAACXZwQWcAAAAWAAAAFgDcxelYAAAENUlE
	    QVQ4y7WUbWiVZRjHf/f9POcc9+Kc5bC2aIq5sGG0XnTzNU13zAIlFMNc9CEhTCKwCC
	    JIgt7AglaR0RcrolAKg14+GBbiGL6xZiYyy63cmzvu7MVznnOe537rw7bDyvlBoT/c
	    n+6L3/3nf13XLZLJJP+HfICysjKvqqpq+rWKysvLR1tbW+11g+fPn/+bEGIe4KYqCs
	    Owu66u7oG2trah6wJrrRc0NTVhjME5h7Vj5pxzCCE4duxYZUdHx/aGhoZmgJ+yb+wF
	    uCO19RmAffv25f8LFslkktraWtvU1CS6u7vRWmOtxVpbAPu+T0tLS04pFU/J34Wd3S
	    cdFtlfZWeZBU4IcaS5uXn1ZLAEMMY4ay1aa4wx/zpKKYIgoL6+vmjxqoXe5ZLTcsPq
	    bTyycjODpe1y3WMrvDAMV14jCuW0VhhjiJQpOJ5w7Zwjk8/y9R+vsHHNNq6oFMrkeX
	    BxI+8d2sktap3YvOPD0lRQrH+Z81fE7t3WB4gihVKazsuaA20aKSUgAG/seQdy2l6W
	    37+EyopqTv39I6HJUT2zlnlza2jLdgiTaxwmDov6alLHcZUTzXPGGAauWJbfO4dHl9
	    bgJs3HyfNf0N4ZsOa+jbT3/ownY/hO09p1kBULtjBw+Tvq7xzwauds4dWPDleAcP5E
	    xlprgtBRUZRgYCRPTzoHwEi2g6OnX+eFrW/RM9qBE4p43CeTz5ATaU6nDrFm2cPs/+
	    E1SopqkZ7MFJqntXZaa7IKppckwIEvJbg8LWd28OT6nVihCPQQ8UScWCLGqO4hXuQx
	    qDtJ204eWrqWb1ufRspwtABWaqx5gRKUFSdwDnxPcuLcyyxbuIyaqntIBV34MY9YzC
	    Owg+S9YeJFkniRpGPkCLMrZzG3+jbktA/KClMxFoUhiKC0OAbAhd79CO8i6xe/STyW
	    4O7KVRgUJ/sP0heeJV4kEVKw/vZd40sFKxat4mLvp6VLdvnb/XHHGGPIKwBBpC1/9n
	    3DpfRZnn9/AwCxRII9O79kVPdjvByxuET6Ai8mePeTt4lyheXzhOSpCcdWa00uckTG
	    kckbGu76nEhbIm2xznH4VB3OWYaiXqQn8GKSWGIMHuXyPL76LBcupmhp69pz4uMnXi
	    w4VloTGcdQRtGdzmHs1f+RdYZslMZJhzUOHVnceN1ooEiP5JUzdqCQMWCD0JCIeQzn
	    NNpO+clhrCYf5rC+A2cxWmDUWG2oHEOZMEKIwclgMnnLrTeXUV7sUzpNXgU9DmijWV
	    v9LEKCkAIhKIBnlvpks6F21qUZ31u/sbExPa9h0/RzwzMov2nGlG5TmW1YOzzlnSfL
	    mVnyGf19Q7lwZHBp+1fPtflAIgiC7389n9qkihP+lWyeqfUO15ZwQTqlw9H+o2cOvN
	    QJCAHEgEqgYnI0NyALjAJdyWQy7wMa6AEujUdzo3LjcAXwD/XCTKIRjWytAAAAJXRF
	    WHRjcmVhdGUtZGF0ZQAyMDA5LTA0LTA2VDIxOjI1OjQxLTAzOjAw8s+uCAAAACV0RV
	    h0bW9kaWZ5LWRhdGUAMjAwOC0wMS0wM1QxNTowODoyMS0wMjowMJEc/44AAAAZdEVY
	    dFNvZnR3YXJlAHd3dy5pbmtzY2FwZS5vcmeb7jwaAAAAAElFTkSuQmCC
	}]
    }
    if {![info exists ::tk::Priv(folderImage)]} {
	set ::tk::Priv(folderImage) [image create photo -data {
	    iVBORw0KGgoAAAANSUhEUgAAABAAAAAQCAYAAAAf8/9hAAAABHNCSVQICAgIfAhkiA
	    AAAAlwSFlzAAAN1wAADdcBQiibeAAAABl0RVh0U29mdHdhcmUAd3d3Lmlua3NjYXBl
	    Lm9yZ5vuPBoAAAHCSURBVDiNpZAxa5NRFIafc+9XLCni4BC6FBycMnbrLpkcgtDVX6
	    C70D/g4lZX/4coxLlgxFkpiiSSUGm/JiXfveee45AmNlhawXc53HvPee55X+l2u/yP
	    qt3d3Tfu/viatwt3fzIYDI5uBJhZr9fr3TMzzAx3B+D09PR+v98/7HQ6z5fNOWdCCG
	    U4HH6s67oAVDlnV1UmkwmllBUkhMD29nYHeLuEAkyn06qU8qqu64MrgIyqYmZrkHa7
	    3drc3KTVahFjJITAaDRiPB4/XFlQVVMtHH5IzJo/P4EA4MyB+erWPQB7++zs7ccYvl
	    U5Z08pMW2cl88eIXLZeDUpXzsBkNQ5eP1+p0opmaoCTgzw6fjs6gLLsp58FB60t0Dc
	    K1Ul54yIEIMQ43Uj68pquDmCeJVztpwzuBNE2LgBoMVpslHMCUEAFgDVxQbzVAiA+a
	    K5uGPmmDtZF3VpoUm2ArhqQaRiUjcMf81p1G60UEVhcjZfAFTVUkrgkS+jc06mDX9n
	    vq4YhJ9nlxZExMwMEaHJRutOdWuIIsJFUoBSuTvHJ4YIfP46unV4qdlsjsBRZRtb/X
	    fHd5+C8+P7+J8BIoxFwovfRxYhnhxjpzEAAAAASUVORK5CYII=
	}]
    }
    if {![info exists ::tk::Priv(fileImage)]} {
	set ::tk::Priv(fileImage)   [image create photo -data {
	    iVBORw0KGgoAAAANSUhEUgAAABAAAAAQCAYAAAAf8/9hAAAABmJLR0QA/wD/AP+gva
	    eTAAAACXBIWXMAAAsTAAALEwEAmpwYAAAAB3RJTUUH1QQWFA84umAmQgAAANpJREFU
	    OMutkj1uhDAQhb8HSLtbISGfgZ+zbJkix0HmFhwhUdocBnMBGvqtTIqIFSReWKK8ai
	    x73nwzHrVt+zEMwwvH9FrX9TsA1trpqKy10+yUzME4jnjvAZB0LzXHkojjmDRNVyh3
	    A+89zrlVwlKSqKrqVy/J8lAUxSZBSMny4ZLgp54iyPM8UPHGNJ2IomibAKDv+9VlWZ
	    bABbgB5/0WQgSSkC4PF2JF4JzbHN430c4vhAm0TyCJruuClefph4yCBCGT3T3Isoy/
	    KDHGfDZNcz2SZIx547/0BVRRX7n8uT/sAAAAAElFTkSuQmCC
	}]
    }
}

# ::tk::dialog::file:: --
#
#	Implements the TK file selection dialog.  This dialog is used when the
#	tk_strictMotif flag is set to false.  This procedure shouldn't be
#	called directly.  Call tk_getOpenFile or tk_getSaveFile instead.
#
# Arguments:
#	type		"open" or "save"
#	args		Options parsed by the procedure.
#

proc ::tk::dialog::file:: {type args} {
    variable ::tk::Priv
    variable showHiddenBtn
    set dataName __tk_filedialog
    upvar ::tk::dialog::file::$dataName data

    Config $dataName $type $args

    if {$data(-parent) eq "."} {
	set w .$dataName
    } else {
	set w $data(-parent).$dataName
    }

    # (re)create the dialog box if necessary
    #
    if {![winfo exists $w]} {
	Create $w TkFDialog
    } elseif {[winfo class $w] ne "TkFDialog"} {
	destroy $w
	Create $w TkFDialog
    } else {
	set data(dirMenuBtn) $w.contents.f1.menu
	set data(dirMenu) $w.contents.f1.menu.menu
	set data(upBtn) $w.contents.f1.up
	set data(icons) $w.contents.icons
	set data(ent) $w.contents.f2.ent
	set data(typeMenuLab) $w.contents.f2.lab2
	set data(typeMenuBtn) $w.contents.f2.menu
	set data(typeMenu) $data(typeMenuBtn).m
	set data(okBtn) $w.contents.f2.ok
	set data(cancelBtn) $w.contents.f2.cancel
	set data(hiddenBtn) $w.contents.f2.hidden
	SetSelectMode $w $data(-multiple)
    }
    if {$showHiddenBtn} {
	$data(hiddenBtn) configure -state normal
	grid $data(hiddenBtn)
    } else {
	$data(hiddenBtn) configure -state disabled
	grid remove $data(hiddenBtn)
    }

    # Make sure subseqent uses of this dialog are independent [Bug 845189]
    unset -nocomplain data(extUsed)

    # Dialog boxes should be transient with respect to their parent, so that
    # they will always stay on top of their parent window.  However, some
    # window managers will create the window as withdrawn if the parent window
    # is withdrawn or iconified.  Combined with the grab we put on the window,
    # this can hang the entire application.  Therefore we only make the dialog
    # transient if the parent is viewable.

    if {[winfo viewable [winfo toplevel $data(-parent)]]} {
	wm transient $w $data(-parent)
    }

    # Add traces on the selectPath variable
    #

    trace add variable data(selectPath) write \
	    [list ::tk::dialog::file::SetPath $w]
    $data(dirMenuBtn) configure \
	    -textvariable ::tk::dialog::file::${dataName}(selectPath)

    # Cleanup previous menu
    #
    $data(typeMenu) delete 0 end
    $data(typeMenuBtn) configure -state normal -text ""

    # Initialize the file types menu
    #
    if {[llength $data(-filetypes)]} {
	# Default type and name to first entry
	set initialtype     [lindex $data(-filetypes) 0]
	set initialTypeName [lindex $initialtype 0]
	if {$data(-typevariable) ne ""} {
	    upvar #0 $data(-typevariable) typeVariable
	    if {[info exists typeVariable]} {
		set initialTypeName $typeVariable
	    }
	}
	foreach type $data(-filetypes) {
	    set title  [lindex $type 0]
	    set filter [lindex $type 1]
	    $data(typeMenu) add command -label $title \
		-command [list ::tk::dialog::file::SetFilter $w $type]
	    # [string first] avoids glob-pattern char issues
	    if {[string first ${initialTypeName} $title] == 0} {
		set initialtype $type
	    }
	}
	SetFilter $w $initialtype
	$data(typeMenuBtn) configure -state normal
	$data(typeMenuLab) configure -state normal
    } else {
	set data(filter) "*"
	$data(typeMenuBtn) configure -state disabled -takefocus 0
	$data(typeMenuLab) configure -state disabled
    }
    UpdateWhenIdle $w

<<<<<<< HEAD
    # Withdraw the window, then update all the geometry information so we know
    # how big it wants to be, then center the window in the display and
    # de-iconify it.
=======
    # Withdraw the window, then update all the geometry information
    # so we know how big it wants to be, then center the window in the
    # display (Motif style) and de-iconify it.
>>>>>>> 975a7340

    ::tk::PlaceWindow $w widget $data(-parent)
    wm title $w $data(-title)

    # Set a grab and claim the focus too.

    ::tk::SetFocusGrab $w $data(ent)
    $data(ent) delete 0 end
    $data(ent) insert 0 $data(selectFile)
    $data(ent) selection range 0 end
    $data(ent) icursor end

    # Wait for the user to respond, then restore the focus and return the
    # index of the selected button.  Restore the focus before deleting the
    # window, since otherwise the window manager may take the focus away so we
    # can't redirect it.  Finally, restore any grab that was in effect.

    vwait ::tk::Priv(selectFilePath)

    ::tk::RestoreFocusGrab $w $data(ent) withdraw

    # Cleanup traces on selectPath variable
    #

    foreach trace [trace info variable data(selectPath)] {
	trace remove variable data(selectPath) {*}$trace
    }
    $data(dirMenuBtn) configure -textvariable {}

    return $Priv(selectFilePath)
}

# ::tk::dialog::file::Config --
#
#	Configures the TK filedialog according to the argument list
#
proc ::tk::dialog::file::Config {dataName type argList} {
    upvar ::tk::dialog::file::$dataName data

    set data(type) $type

    # 0: Delete all variable that were set on data(selectPath) the
    # last time the file dialog is used. The traces may cause troubles
    # if the dialog is now used with a different -parent option.

    foreach trace [trace info variable data(selectPath)] {
	trace remove variable data(selectPath) {*}$trace
    }

    # 1: the configuration specs
    #
    set specs {
	{-defaultextension "" "" ""}
	{-filetypes "" "" ""}
	{-initialdir "" "" ""}
	{-initialfile "" "" ""}
	{-parent "" "" "."}
	{-title "" "" ""}
	{-typevariable "" "" ""}
    }

    # The "-multiple" option is only available for the "open" file dialog.
    #
    if {$type eq "open"} {
	lappend specs {-multiple "" "" "0"}
    }

    # The "-confirmoverwrite" option is only for the "save" file dialog.
    #
    if {$type eq "save"} {
	lappend specs {-confirmoverwrite "" "" "1"}
    }

    # 2: default values depending on the type of the dialog
    #
    if {![info exists data(selectPath)]} {
	# first time the dialog has been popped up
	set data(selectPath) [pwd]
	set data(selectFile) ""
    }

    # 3: parse the arguments
    #
    tclParseConfigSpec ::tk::dialog::file::$dataName $specs "" $argList

    if {$data(-title) eq ""} {
	if {$type eq "open"} {
	    set data(-title) [mc "Open"]
	} else {
	    set data(-title) [mc "Save As"]
	}
    }

    # 4: set the default directory and selection according to the -initial
    #    settings
    #
    if {$data(-initialdir) ne ""} {
	# Ensure that initialdir is an absolute path name.
	if {[file isdirectory $data(-initialdir)]} {
	    set old [pwd]
	    cd $data(-initialdir)
	    set data(selectPath) [pwd]
	    cd $old
	} else {
	    set data(selectPath) [pwd]
	}
    }
    set data(selectFile) $data(-initialfile)

    # 5. Parse the -filetypes option
    #
    set data(-filetypes) [::tk::FDGetFileTypes $data(-filetypes)]

    if {![winfo exists $data(-parent)]} {
	error "bad window path name \"$data(-parent)\""
    }

    # Set -multiple to a one or zero value (not other boolean types like
    # "yes") so we can use it in tests more easily.
    if {$type eq "save"} {
	set data(-multiple) 0
    } elseif {$data(-multiple)} {
	set data(-multiple) 1
    } else {
	set data(-multiple) 0
    }
}

proc ::tk::dialog::file::Create {w class} {
    set dataName [lindex [split $w .] end]
    upvar ::tk::dialog::file::$dataName data
    variable ::tk::Priv
    global tk_library

    toplevel $w -class $class
    if {[tk windowingsystem] eq "x11"} {wm attributes $w -type dialog}
    pack [ttk::frame $w.contents] -expand 1 -fill both
    #set w $w.contents

    # f1: the frame with the directory option menu
    #
    set f1 [ttk::frame $w.contents.f1]
    bind [::tk::AmpWidget ttk::label $f1.lab -text [mc "&Directory:"]] \
	    <<AltUnderlined>> [list focus $f1.menu]

    set data(dirMenuBtn) $f1.menu
    if {![info exists data(selectPath)]} {
	set data(selectPath) ""
    }
    set data(dirMenu) $f1.menu.menu
    ttk::menubutton $f1.menu -menu $data(dirMenu) -direction flush \
	    -textvariable [format %s(selectPath) ::tk::dialog::file::$dataName]
    menu $data(dirMenu) -tearoff 0
    $data(dirMenu) add radiobutton -label "" -variable \
	    [format %s(selectPath) ::tk::dialog::file::$dataName]
    set data(upBtn) [ttk::button $f1.up]
    $data(upBtn) configure -image $Priv(updirImage)

    $f1.menu configure -takefocus 1;# -highlightthickness 2

    pack $data(upBtn) -side right -padx 4 -fill both
    pack $f1.lab -side left -padx 4 -fill both
    pack $f1.menu -expand yes -fill both -padx 4

    # data(icons): the IconList that list the files and directories.
    #
    if {$class eq "TkFDialog"} {
	if { $data(-multiple) } {
	    set fNameCaption [mc "File &names:"]
	} else {
	    set fNameCaption [mc "File &name:"]
	}
	set fTypeCaption [mc "Files of &type:"]
	set iconListCommand [list ::tk::dialog::file::OkCmd $w]
    } else {
	set fNameCaption [mc "&Selection:"]
	set iconListCommand [list ::tk::dialog::file::chooseDir::DblClick $w]
    }
    set data(icons) [::tk::IconList $w.contents.icons \
	    -command $iconListCommand -multiple $data(-multiple)]
    bind $data(icons) <<ListboxSelect>> \
	    [list ::tk::dialog::file::ListBrowse $w]

    # f2: the frame with the OK button, cancel button, "file name" field
    #     and file types field.
    #
    set f2 [ttk::frame $w.contents.f2]
    bind [::tk::AmpWidget ttk::label $f2.lab -text $fNameCaption -anchor e]\
	    <<AltUnderlined>> [list focus $f2.ent]
    # -pady 0
    set data(ent) [ttk::entry $f2.ent]

    # The font to use for the icons. The default Canvas font on Unix is just
    # deviant.
    set ::tk::$w.contents.icons(font) [$data(ent) cget -font]

    # Make the file types bits only if this is a File Dialog
    if {$class eq "TkFDialog"} {
	set data(typeMenuLab) [::tk::AmpWidget ttk::label $f2.lab2 \
		-text $fTypeCaption -anchor e]
	# -pady [$f2.lab cget -pady]
	set data(typeMenuBtn) [ttk::menubutton $f2.menu \
		-menu $f2.menu.m]
	# -indicatoron 1
	set data(typeMenu) [menu $data(typeMenuBtn).m -tearoff 0]
	# $data(typeMenuBtn) configure -takefocus 1 -relief raised -anchor w
	bind $data(typeMenuLab) <<AltUnderlined>> [list \
		focus $data(typeMenuBtn)]
    }

    # The hidden button is displayed when ::tk::dialog::file::showHiddenBtn is
    # true.  Create it disabled so the binding doesn't trigger if it isn't
    # shown.
    if {$class eq "TkFDialog"} {
	set text [mc "Show &Hidden Files and Directories"]
    } else {
	set text [mc "Show &Hidden Directories"]
    }
    set data(hiddenBtn) [::tk::AmpWidget ttk::checkbutton $f2.hidden \
	    -text $text -state disabled \
	    -variable ::tk::dialog::file::showHiddenVar \
	    -command [list ::tk::dialog::file::UpdateWhenIdle $w]]
# -anchor w -padx 3

    # the okBtn is created after the typeMenu so that the keyboard traversal
    # is in the right order, and add binding so that we find out when the
    # dialog is destroyed by the user (added here instead of to the overall
    # window so no confusion about how much <Destroy> gets called; exactly
    # once will do). [Bug 987169]

    set data(okBtn)     [::tk::AmpWidget ttk::button $f2.ok \
	    -text [mc "&OK"]     -default active];# -pady 3]
    bind $data(okBtn) <Destroy> [list ::tk::dialog::file::Destroyed $w]
    set data(cancelBtn) [::tk::AmpWidget ttk::button $f2.cancel \
	    -text [mc "&Cancel"] -default normal];# -pady 3]

    # grid the widgets in f2
    #
    grid $f2.lab $f2.ent $data(okBtn) -padx 4 -pady 3 -sticky ew
    grid configure $f2.ent -padx 2
    if {$class eq "TkFDialog"} {
	grid $data(typeMenuLab) $data(typeMenuBtn) $data(cancelBtn) \
		-padx 4 -sticky ew
	grid configure $data(typeMenuBtn) -padx 0
	grid $data(hiddenBtn) -columnspan 2 -padx 4 -sticky ew
    } else {
	grid $data(hiddenBtn) - $data(cancelBtn) -padx 4 -sticky ew
    }
    grid columnconfigure $f2 1 -weight 1

    # Pack all the frames together. We are done with widget construction.
    #
    pack $f1 -side top -fill x -pady 4
    pack $f2 -side bottom -pady 4 -fill x
    pack $data(icons) -expand yes -fill both -padx 4 -pady 1

    # Set up the event handlers that are common to Directory and File Dialogs
    #

    wm protocol $w WM_DELETE_WINDOW [list ::tk::dialog::file::CancelCmd $w]
    $data(upBtn)     configure -command [list ::tk::dialog::file::UpDirCmd $w]
    $data(cancelBtn) configure -command [list ::tk::dialog::file::CancelCmd $w]
    bind $w <KeyPress-Escape> [list $data(cancelBtn) invoke]
    bind $w <Alt-Key> [list tk::AltKeyInDialog $w %A]

    # Set up event handlers specific to File or Directory Dialogs
    #
    if {$class eq "TkFDialog"} {
	bind $data(ent) <Return> [list ::tk::dialog::file::ActivateEnt $w]
	$data(okBtn)     configure -command [list ::tk::dialog::file::OkCmd $w]
	bind $w <Alt-t> [format {
	    if {[%s cget -state] eq "normal"} {
		focus %s
	    }
	} $data(typeMenuBtn) $data(typeMenuBtn)]
    } else {
	set okCmd [list ::tk::dialog::file::chooseDir::OkCmd $w]
	bind $data(ent) <Return> $okCmd
	$data(okBtn) configure -command $okCmd
	bind $w <Alt-s> [list focus $data(ent)]
	bind $w <Alt-o> [list $data(okBtn) invoke]
    }
    bind $w <Alt-h> [list $data(hiddenBtn) invoke]
    bind $data(ent) <Tab> [list ::tk::dialog::file::CompleteEnt $w]

    # Build the focus group for all the entries
    #
    ::tk::FocusGroup_Create $w
    ::tk::FocusGroup_BindIn $w  $data(ent) [list \
	    ::tk::dialog::file::EntFocusIn $w]
    ::tk::FocusGroup_BindOut $w $data(ent) [list \
	    ::tk::dialog::file::EntFocusOut $w]
}

# ::tk::dialog::file::SetSelectMode --
#
#	Set the select mode of the dialog to single select or multi-select.
#
# Arguments:
#	w		The dialog path.
#	multi		1 if the dialog is multi-select; 0 otherwise.
#
# Results:
#	None.

proc ::tk::dialog::file::SetSelectMode {w multi} {
    set dataName __tk_filedialog
    upvar ::tk::dialog::file::$dataName data
    if { $multi } {
	set fNameCaption [mc "File &names:"]
    } else {
	set fNameCaption [mc "File &name:"]
    }
    set iconListCommand [list ::tk::dialog::file::OkCmd $w]
    ::tk::SetAmpText $w.contents.f2.lab $fNameCaption
    $data(icons) configure -multiple $multi -command $iconListCommand
    return
}

# ::tk::dialog::file::UpdateWhenIdle --
#
#	Creates an idle event handler which updates the dialog in idle time.
#	This is important because loading the directory may take a long time
#	and we don't want to load the same directory for multiple times due to
#	multiple concurrent events.
#
proc ::tk::dialog::file::UpdateWhenIdle {w} {
    upvar ::tk::dialog::file::[winfo name $w] data

    if {[info exists data(updateId)]} {
	return
    }
    set data(updateId) [after idle [list ::tk::dialog::file::Update $w]]
}

# ::tk::dialog::file::Update --
#
#	Loads the files and directories into the IconList widget. Also sets up
#	the directory option menu for quick access to parent directories.
#
proc ::tk::dialog::file::Update {w} {
    # This proc may be called within an idle handler. Make sure that the
    # window has not been destroyed before this proc is called
    if {![winfo exists $w]} {
	return
    }
    set class [winfo class $w]
    if {($class ne "TkFDialog") && ($class ne "TkChooseDir")} {
	return
    }

    set dataName [winfo name $w]
    upvar ::tk::dialog::file::$dataName data
    variable ::tk::Priv
    variable showHiddenVar
    global tk_library
    unset -nocomplain data(updateId)

    set folder $Priv(folderImage)
    set file   $Priv(fileImage)

    set appPWD [pwd]
    if {[catch {
	cd $data(selectPath)
    }]} then {
	# We cannot change directory to $data(selectPath). $data(selectPath)
	# should have been checked before ::tk::dialog::file::Update is
	# called, so we normally won't come to here. Anyways, give an error
	# and abort action.
	tk_messageBox -type ok -parent $w -icon warning -message [mc \
	       "Cannot change to the directory \"%1\$s\".\nPermission denied."\
		$data(selectPath)]
	cd $appPWD
	return
    }

    # Turn on the busy cursor. BUG?? We haven't disabled X events, though,
    # so the user may still click and cause havoc ...
    #
    set entCursor [$data(ent) cget -cursor]
    set dlgCursor [$w         cget -cursor]
    $data(ent) configure -cursor watch
    $w         configure -cursor watch
    update idletasks

    $data(icons) deleteall

    set showHidden $showHiddenVar

    # Make the dir list
    # Using -directory [pwd] is better in some VFS cases.
    set cmd [list glob -tails -directory [pwd] -type d -nocomplain *]
    if {$showHidden} {
	lappend cmd .*
    }
    set dirs [lsort -dictionary -unique [{*}$cmd]]
    set dirList {}
    foreach d $dirs {
	if {$d eq "." || $d eq ".."} {
	    continue
	}
	lappend dirList $d
    }
    $data(icons) add $folder $dirList

    if {$class eq "TkFDialog"} {
	# Make the file list if this is a File Dialog, selecting all but
	# 'd'irectory type files.
	#
	set cmd [list glob -tails -directory [pwd] \
		-type {f b c l p s} -nocomplain]
	if {$data(filter) eq "*"} {
	    lappend cmd *
	    if {$showHidden} {
		lappend cmd .*
	    }
	} else {
	    lappend cmd {*}$data(filter)
	}
	set fileList [lsort -dictionary -unique [{*}$cmd]]
	$data(icons) add $file $fileList
    }

    # Update the Directory: option menu
    #
    set list ""
    set dir ""
    foreach subdir [file split $data(selectPath)] {
	set dir [file join $dir $subdir]
	lappend list $dir
    }

    $data(dirMenu) delete 0 end
    set var [format %s(selectPath) ::tk::dialog::file::$dataName]
    foreach path $list {
	$data(dirMenu) add command -label $path -command [list set $var $path]
    }

    # Restore the PWD to the application's PWD
    #
    cd $appPWD

    if {$class eq "TkFDialog"} {
	# Restore the Open/Save Button if this is a File Dialog
	#
	if {$data(type) eq "open"} {
	    ::tk::SetAmpText $data(okBtn) [mc "&Open"]
	} else {
	    ::tk::SetAmpText $data(okBtn) [mc "&Save"]
	}
    }

    # turn off the busy cursor.
    #
    $data(ent) configure -cursor $entCursor
    $w         configure -cursor $dlgCursor
}

# ::tk::dialog::file::SetPathSilently --
#
# 	Sets data(selectPath) without invoking the trace procedure
#
proc ::tk::dialog::file::SetPathSilently {w path} {
    upvar ::tk::dialog::file::[winfo name $w] data

    set cb [list ::tk::dialog::file::SetPath $w]
    trace remove variable data(selectPath) write $cb
    set data(selectPath) $path
    trace add variable data(selectPath) write $cb
}


# This proc gets called whenever data(selectPath) is set
#
proc ::tk::dialog::file::SetPath {w name1 name2 op} {
    if {[winfo exists $w]} {
	upvar ::tk::dialog::file::[winfo name $w] data
	UpdateWhenIdle $w
	# On directory dialogs, we keep the entry in sync with the currentdir.
	if {[winfo class $w] eq "TkChooseDir"} {
	    $data(ent) delete 0 end
	    $data(ent) insert end $data(selectPath)
	}
    }
}

# This proc gets called whenever data(filter) is set
#
proc ::tk::dialog::file::SetFilter {w type} {
    upvar ::tk::dialog::file::[winfo name $w] data

    set data(filterType) $type
    set data(filter) [lindex $type 1]
    $data(typeMenuBtn) configure -text [lindex $type 0] ;#-indicatoron 1

    # If we aren't using a default extension, use the one suppled by the
    # filter.
    if {![info exists data(extUsed)]} {
	if {[string length $data(-defaultextension)]} {
	    set data(extUsed) 1
	} else {
	    set data(extUsed) 0
	}
    }

    if {!$data(extUsed)} {
	# Get the first extension in the list that matches {^\*\.\w+$} and
	# remove all * from the filter.
	set index [lsearch -regexp $data(filter) {^\*\.\w+$}]
	if {$index >= 0} {
	    set data(-defaultextension) \
		    [string trimleft [lindex $data(filter) $index] "*"]
	} else {
	    # Couldn't find anything!  Reset to a safe default...
	    set data(-defaultextension) ""
	}
    }

    $data(icons) see 0

    UpdateWhenIdle $w
}

# tk::dialog::file::ResolveFile --
#
#	Interpret the user's text input in a file selection dialog.  Performs:
#
#	(1) ~ substitution
#	(2) resolve all instances of . and ..
#	(3) check for non-existent files/directories
#	(4) check for chdir permissions
#	(5) conversion of environment variable references to their
#	    contents (once only)
#
# Arguments:
#	context:  the current directory you are in
#	text:	  the text entered by the user
#	defaultext: the default extension to add to files with no extension
#	expandEnv: whether to expand environment variables (yes by default)
#
# Return vaue:
#	[list $flag $directory $file]
#
#	 flag = OK	: valid input
#	      = PATTERN	: valid directory/pattern
#	      = PATH	: the directory does not exist
#	      = FILE	: the directory exists by the file doesn't exist
#	      = CHDIR	: Cannot change to the directory
#	      = ERROR	: Invalid entry
#
#	 directory      : valid only if flag = OK or PATTERN or FILE
#	 file           : valid only if flag = OK or PATTERN
#
#	directory may not be the same as context, because text may contain a
#	subdirectory name
#
proc ::tk::dialog::file::ResolveFile {context text defaultext {expandEnv 1}} {
    set appPWD [pwd]

    set path [JoinFile $context $text]

    # If the file has no extension, append the default.  Be careful not to do
    # this for directories, otherwise typing a dirname in the box will give
    # back "dirname.extension" instead of trying to change dir.
    if {
	![file isdirectory $path] && ([file ext $path] eq "") &&
	![string match {$*} [file tail $path]]
    } then {
	set path "$path$defaultext"
    }

    if {[catch {file exists $path}]} {
	# This "if" block can be safely removed if the following code stop
	# generating errors.
	#
	#	file exists ~nonsuchuser
	#
	return [list ERROR $path ""]
    }

    if {[file exists $path]} {
	if {[file isdirectory $path]} {
	    if {[catch {cd $path}]} {
		return [list CHDIR $path ""]
	    }
	    set directory [pwd]
	    set file ""
	    set flag OK
	    cd $appPWD
	} else {
	    if {[catch {cd [file dirname $path]}]} {
		return [list CHDIR [file dirname $path] ""]
	    }
	    set directory [pwd]
	    set file [file tail $path]
	    set flag OK
	    cd $appPWD
	}
    } else {
	set dirname [file dirname $path]
	if {[file exists $dirname]} {
	    if {[catch {cd $dirname}]} {
		return [list CHDIR $dirname ""]
	    }
	    set directory [pwd]
	    cd $appPWD
	    set file [file tail $path]
	    # It's nothing else, so check to see if it is an env-reference
	    if {$expandEnv && [string match {$*} $file]} {
		set var [string range $file 1 end]
		if {[info exist ::env($var)]} {
		    return [ResolveFile $context $::env($var) $defaultext 0]
		}
	    }
	    if {[regexp {[*?]} $file]} {
		set flag PATTERN
	    } else {
		set flag FILE
	    }
	} else {
	    set directory $dirname
	    set file [file tail $path]
	    set flag PATH
	    # It's nothing else, so check to see if it is an env-reference
	    if {$expandEnv && [string match {$*} $file]} {
		set var [string range $file 1 end]
		if {[info exist ::env($var)]} {
		    return [ResolveFile $context $::env($var) $defaultext 0]
		}
	    }
	}
    }

    return [list $flag $directory $file]
}


# Gets called when the entry box gets keyboard focus. We clear the selection
# from the icon list . This way the user can be certain that the input in the
# entry box is the selection.
#
proc ::tk::dialog::file::EntFocusIn {w} {
    upvar ::tk::dialog::file::[winfo name $w] data

    if {[$data(ent) get] ne ""} {
	$data(ent) selection range 0 end
	$data(ent) icursor end
    } else {
	$data(ent) selection clear
    }

    if {[winfo class $w] eq "TkFDialog"} {
	# If this is a File Dialog, make sure the buttons are labeled right.
	if {$data(type) eq "open"} {
	    ::tk::SetAmpText $data(okBtn) [mc "&Open"]
	} else {
	    ::tk::SetAmpText $data(okBtn) [mc "&Save"]
	}
    }
}

proc ::tk::dialog::file::EntFocusOut {w} {
    upvar ::tk::dialog::file::[winfo name $w] data

    $data(ent) selection clear
}


# Gets called when user presses Return in the "File name" entry.
#
proc ::tk::dialog::file::ActivateEnt {w} {
    upvar ::tk::dialog::file::[winfo name $w] data

    set text [$data(ent) get]
    if {$data(-multiple)} {
	foreach t $text {
	    VerifyFileName $w $t
	}
    } else {
	VerifyFileName $w $text
    }
}

# Verification procedure
#
proc ::tk::dialog::file::VerifyFileName {w filename} {
    upvar ::tk::dialog::file::[winfo name $w] data

    set list [ResolveFile $data(selectPath) $filename $data(-defaultextension)]
    foreach {flag path file} $list {
	break
    }

    switch -- $flag {
	OK {
	    if {$file eq ""} {
		# user has entered an existing (sub)directory
		set data(selectPath) $path
		$data(ent) delete 0 end
	    } else {
		SetPathSilently $w $path
		if {$data(-multiple)} {
		    lappend data(selectFile) $file
		} else {
		    set data(selectFile) $file
		}
		Done $w
	    }
	}
	PATTERN {
	    set data(selectPath) $path
	    set data(filter) $file
	}
	FILE {
	    if {$data(type) eq "open"} {
		tk_messageBox -icon warning -type ok -parent $w \
			-message [mc "File \"%1\$s\"  does not exist." \
			[file join $path $file]]
		$data(ent) selection range 0 end
		$data(ent) icursor end
	    } else {
		SetPathSilently $w $path
		if {$data(-multiple)} {
		    lappend data(selectFile) $file
		} else {
		    set data(selectFile) $file
		}
		Done $w
	    }
	}
	PATH {
	    tk_messageBox -icon warning -type ok -parent $w \
		    -message [mc "Directory \"%1\$s\" does not exist." $path]
	    $data(ent) selection range 0 end
	    $data(ent) icursor end
	}
	CHDIR {
	    tk_messageBox -type ok -parent $w -icon warning -message  \
		[mc "Cannot change to the directory\
                     \"%1\$s\".\nPermission denied." $path]
	    $data(ent) selection range 0 end
	    $data(ent) icursor end
	}
	ERROR {
	    tk_messageBox -type ok -parent $w -icon warning -message \
		    [mc "Invalid file name \"%1\$s\"." $path]
	    $data(ent) selection range 0 end
	    $data(ent) icursor end
	}
    }
}

# Gets called when user presses the Alt-s or Alt-o keys.
#
proc ::tk::dialog::file::InvokeBtn {w key} {
    upvar ::tk::dialog::file::[winfo name $w] data

    if {[$data(okBtn) cget -text] eq $key} {
	$data(okBtn) invoke
    }
}

# Gets called when user presses the "parent directory" button
#
proc ::tk::dialog::file::UpDirCmd {w} {
    upvar ::tk::dialog::file::[winfo name $w] data

    if {$data(selectPath) ne "/"} {
	set data(selectPath) [file dirname $data(selectPath)]
    }
}

# Join a file name to a path name. The "file join" command will break if the
# filename begins with ~
#
proc ::tk::dialog::file::JoinFile {path file} {
    if {[string match {~*} $file] && [file exists $path/$file]} {
	return [file join $path ./$file]
    } else {
	return [file join $path $file]
    }
}

# Gets called when user presses the "OK" button
#
proc ::tk::dialog::file::OkCmd {w} {
    upvar ::tk::dialog::file::[winfo name $w] data

    set filenames {}
    foreach item [$data(icons) selection get] {
	lappend filenames [$data(icons) get $item]
    }

    if {
	([llength $filenames] && !$data(-multiple)) ||
	($data(-multiple) && ([llength $filenames] == 1))
    } then {
	set filename [lindex $filenames 0]
	set file [JoinFile $data(selectPath) $filename]
	if {[file isdirectory $file]} {
	    ListInvoke $w [list $filename]
	    return
	}
    }

    ActivateEnt $w
}

# Gets called when user presses the "Cancel" button
#
proc ::tk::dialog::file::CancelCmd {w} {
    upvar ::tk::dialog::file::[winfo name $w] data
    variable ::tk::Priv

    bind $data(okBtn) <Destroy> {}
    set Priv(selectFilePath) ""
}

# Gets called when user destroys the dialog directly [Bug 987169]
#
proc ::tk::dialog::file::Destroyed {w} {
    upvar ::tk::dialog::file::[winfo name $w] data
    variable ::tk::Priv

    set Priv(selectFilePath) ""
}

# Gets called when user browses the IconList widget (dragging mouse, arrow
# keys, etc)
#
proc ::tk::dialog::file::ListBrowse {w} {
    upvar ::tk::dialog::file::[winfo name $w] data

    set text {}
    foreach item [$data(icons) selection get] {
	lappend text [$data(icons) get $item]
    }
    if {[llength $text] == 0} {
	return
    }
    if {$data(-multiple)} {
	set newtext {}
	foreach file $text {
	    set fullfile [JoinFile $data(selectPath) $file]
	    if { ![file isdirectory $fullfile] } {
		lappend newtext $file
	    }
	}
	set text $newtext
	set isDir 0
    } else {
	set text [lindex $text 0]
	set file [JoinFile $data(selectPath) $text]
	set isDir [file isdirectory $file]
    }
    if {!$isDir} {
	$data(ent) delete 0 end
	$data(ent) insert 0 $text

	if {[winfo class $w] eq "TkFDialog"} {
	    if {$data(type) eq "open"} {
		::tk::SetAmpText $data(okBtn) [mc "&Open"]
	    } else {
		::tk::SetAmpText $data(okBtn) [mc "&Save"]
	    }
	}
    } elseif {[winfo class $w] eq "TkFDialog"} {
	::tk::SetAmpText $data(okBtn) [mc "&Open"]
    }
}

# Gets called when user invokes the IconList widget (double-click, Return key,
# etc)
#
proc ::tk::dialog::file::ListInvoke {w filenames} {
    upvar ::tk::dialog::file::[winfo name $w] data

    if {[llength $filenames] == 0} {
	return
    }

    set file [JoinFile $data(selectPath) [lindex $filenames 0]]

    set class [winfo class $w]
    if {$class eq "TkChooseDir" || [file isdirectory $file]} {
	set appPWD [pwd]
	if {[catch {cd $file}]} {
	    tk_messageBox -type ok -parent $w -icon warning -message \
		    [mc "Cannot change to the directory \"%1\$s\".\nPermission denied." $file]
	} else {
	    cd $appPWD
	    set data(selectPath) $file
	}
    } else {
	if {$data(-multiple)} {
	    set data(selectFile) $filenames
	} else {
	    set data(selectFile) $file
	}
	Done $w
    }
}

# ::tk::dialog::file::Done --
#
#	Gets called when user has input a valid filename.  Pops up a dialog
#	box to confirm selection when necessary.  Sets the
#	tk::Priv(selectFilePath) variable, which will break the "vwait" loop
#	in ::tk::dialog::file:: and return the selected filename to the script
#	that calls tk_getOpenFile or tk_getSaveFile
#
proc ::tk::dialog::file::Done {w {selectFilePath ""}} {
    upvar ::tk::dialog::file::[winfo name $w] data
    variable ::tk::Priv

    if {$selectFilePath eq ""} {
	if {$data(-multiple)} {
	    set selectFilePath {}
	    foreach f $data(selectFile) {
		lappend selectFilePath [JoinFile $data(selectPath) $f]
	    }
	} else {
	    set selectFilePath [JoinFile $data(selectPath) $data(selectFile)]
	}

	set Priv(selectFile) $data(selectFile)
	set Priv(selectPath) $data(selectPath)

	if {($data(type) eq "save") && $data(-confirmoverwrite) && [file exists $selectFilePath]} {
	    set reply [tk_messageBox -icon warning -type yesno -parent $w \
		    -message [mc "File \"%1\$s\" already exists.\nDo you want\
		    to overwrite it?" $selectFilePath]]
	    if {$reply eq "no"} {
		return
	    }
	}
	if {
	    [info exists data(-typevariable)] && $data(-typevariable) ne ""
	    && [info exists data(-filetypes)] && [llength $data(-filetypes)]
	    && [info exists data(filterType)] && $data(filterType) ne ""
	} then {
	    upvar #0 $data(-typevariable) typeVariable
	    set typeVariable [lindex $data(filterType) 0]
	}
    }
    bind $data(okBtn) <Destroy> {}
    set Priv(selectFilePath) $selectFilePath
}

proc ::tk::dialog::file::CompleteEnt {w} {
    variable showHiddenVar
    upvar ::tk::dialog::file::[winfo name $w] data
    set f [$data(ent) get]
    if {$data(-multiple)} {
	if {[catch {llength $f} len] || $len != 1} {
	    return -code break
	}
	set f [lindex $f 0]
    }

    # Get list of matching filenames and dirnames
    set globF [list glob -tails -directory $data(selectPath) \
		-type {f b c l p s} -nocomplain]
    set globD [list glob -tails -directory $data(selectPath) -type d \
		       -nocomplain *]
    if {$data(filter) eq "*"} {
	lappend globF *
	if {$showHiddenVar} {
	    lappend globF .*
	    lappend globD .*
	}
	if {[winfo class $w] eq "TkFDialog"} {
	    set files [lsort -dictionary -unique [{*}$globF]]
	} else {
	    set files {}
	}
	set dirs [lsort -dictionary -unique [{*}$globD]]
    } else {
	if {$showHiddenVar} {
	    lappend globD .*
	}
	if {[winfo class $w] eq "TkFDialog"} {
	    set files [lsort -dictionary -unique [{*}$globF {*}$data(filter)]]
	} else {
	    set files {}
	}
	set dirs [lsort -dictionary -unique [{*}$globD]]
    }
    # Filter specials
    set dirs [lsearch -all -not -exact -inline $dirs .]
    set dirs [lsearch -all -not -exact -inline $dirs ..]
    set dirs2 {}
    foreach d $dirs {lappend dirs2 $d/}

    set targets [concat \
	    [lsearch -glob -all -inline $files $f*] \
	    [lsearch -glob -all -inline $dirs2 $f*]]

    if {[llength $targets] == 1} {
	# We have a winner!
	set f [lindex $targets 0]
    } elseif {$f in $targets || [llength $targets] == 0} {
	if {[string length $f] > 0} {
	    bell
	}
	return
    } elseif {[llength $targets] > 1} {
	# Multiple possibles
	if {[string length $f] == 0} {
	    return
	}
	set t0 [lindex $targets 0]
	for {set len [string length $t0]} {$len>0} {} {
	    set allmatch 1
	    foreach s $targets {
		if {![string equal -length $len $s $t0]} {
		    set allmatch 0
		    break
		}
	    }
	    incr len -1
	    if {$allmatch} break
	}
	set f [string range $t0 0 $len]
    }

    if {$data(-multiple)} {
	set f [list $f]
    }
    $data(ent) delete 0 end
    $data(ent) insert 0 $f
    return -code break
}<|MERGE_RESOLUTION|>--- conflicted
+++ resolved
@@ -196,15 +196,9 @@
     }
     UpdateWhenIdle $w
 
-<<<<<<< HEAD
-    # Withdraw the window, then update all the geometry information so we know
-    # how big it wants to be, then center the window in the display and
-    # de-iconify it.
-=======
     # Withdraw the window, then update all the geometry information
     # so we know how big it wants to be, then center the window in the
     # display (Motif style) and de-iconify it.
->>>>>>> 975a7340
 
     ::tk::PlaceWindow $w widget $data(-parent)
     wm title $w $data(-title)
