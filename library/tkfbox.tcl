# tkfbox.tcl --
#
#	Implements the "TK" standard file selection dialog box.  This dialog
#	box is used on the Unix platforms whenever the tk_strictMotif flag is
#	not set.
#
#	The "TK" standard file selection dialog box is similar to the file
#	selection dialog box on Win95(TM).  The user can navigate the
#	directories by clicking on the folder icons or by selecting the
#	"Directory" option menu.  The user can select files by clicking on the
#	file icons or by entering a filename in the "Filename:" entry.
#
<<<<<<< HEAD
# RCS: @(#) $Id: tkfbox.tcl,v 1.76 2010/01/19 01:27:41 patthoyts Exp $
#
=======
>>>>>>> fca5c4a6
# Copyright (c) 1994-1998 Sun Microsystems, Inc.
#
# See the file "license.terms" for information on usage and redistribution
# of this file, and for a DISCLAIMER OF ALL WARRANTIES.
#

namespace eval ::tk::dialog {}
namespace eval ::tk::dialog::file {
    namespace import -force ::tk::msgcat::*
    variable showHiddenBtn 0
    variable showHiddenVar 1

    # Create the images if they did not already exist.
    if {![info exists ::tk::Priv(updirImage)]} {
	set ::tk::Priv(updirImage) [image create photo -data {
	    iVBORw0KGgoAAAANSUhEUgAAABYAAAAWCAYAAADEtGw7AAAABmJLR0QA/gD+AP7rGN
	    SCAAAACXBIWXMAAA3WAAAN1gGQb3mcAAAACXZwQWcAAAAWAAAAFgDcxelYAAAENUlE
	    QVQ4y7WUbWiVZRjHf/f9POcc9+Kc5bC2aIq5sGG0XnTzNU13zAIlFMNc9CEhTCKwCC
	    JIgt7AglaR0RcrolAKg14+GBbiGL6xZiYyy63cmzvu7MVznnOe537rw7bDyvlBoT/c
	    n+6L3/3nf13XLZLJJP+HfICysjKvqqpq+rWKysvLR1tbW+11g+fPn/+bEGIe4KYqCs
	    Owu66u7oG2trah6wJrrRc0NTVhjME5h7Vj5pxzCCE4duxYZUdHx/aGhoZmgJ+yb+wF
	    uCO19RmAffv25f8LFslkktraWtvU1CS6u7vRWmOtxVpbAPu+T0tLS04pFU/J34Wd3S
	    cdFtlfZWeZBU4IcaS5uXn1ZLAEMMY4ay1aa4wx/zpKKYIgoL6+vmjxqoXe5ZLTcsPq
	    bTyycjODpe1y3WMrvDAMV14jCuW0VhhjiJQpOJ5w7Zwjk8/y9R+vsHHNNq6oFMrkeX
	    BxI+8d2sktap3YvOPD0lRQrH+Z81fE7t3WB4gihVKazsuaA20aKSUgAG/seQdy2l6W
	    37+EyopqTv39I6HJUT2zlnlza2jLdgiTaxwmDov6alLHcZUTzXPGGAauWJbfO4dHl9
	    bgJs3HyfNf0N4ZsOa+jbT3/ownY/hO09p1kBULtjBw+Tvq7xzwauds4dWPDleAcP5E
	    xlprgtBRUZRgYCRPTzoHwEi2g6OnX+eFrW/RM9qBE4p43CeTz5ATaU6nDrFm2cPs/+
	    E1SopqkZ7MFJqntXZaa7IKppckwIEvJbg8LWd28OT6nVihCPQQ8UScWCLGqO4hXuQx
	    qDtJ204eWrqWb1ufRspwtABWaqx5gRKUFSdwDnxPcuLcyyxbuIyaqntIBV34MY9YzC
	    Owg+S9YeJFkniRpGPkCLMrZzG3+jbktA/KClMxFoUhiKC0OAbAhd79CO8i6xe/STyW
	    4O7KVRgUJ/sP0heeJV4kEVKw/vZd40sFKxat4mLvp6VLdvnb/XHHGGPIKwBBpC1/9n
	    3DpfRZnn9/AwCxRII9O79kVPdjvByxuET6Ai8mePeTt4lyheXzhOSpCcdWa00uckTG
	    kckbGu76nEhbIm2xznH4VB3OWYaiXqQn8GKSWGIMHuXyPL76LBcupmhp69pz4uMnXi
	    w4VloTGcdQRtGdzmHs1f+RdYZslMZJhzUOHVnceN1ooEiP5JUzdqCQMWCD0JCIeQzn
	    NNpO+clhrCYf5rC+A2cxWmDUWG2oHEOZMEKIwclgMnnLrTeXUV7sUzpNXgU9DmijWV
	    v9LEKCkAIhKIBnlvpks6F21qUZ31u/sbExPa9h0/RzwzMov2nGlG5TmW1YOzzlnSfL
	    mVnyGf19Q7lwZHBp+1fPtflAIgiC7389n9qkihP+lWyeqfUO15ZwQTqlw9H+o2cOvN
	    QJCAHEgEqgYnI0NyALjAJdyWQy7wMa6AEujUdzo3LjcAXwD/XCTKIRjWytAAAAJXRF
	    WHRjcmVhdGUtZGF0ZQAyMDA5LTA0LTA2VDIxOjI1OjQxLTAzOjAw8s+uCAAAACV0RV
	    h0bW9kaWZ5LWRhdGUAMjAwOC0wMS0wM1QxNTowODoyMS0wMjowMJEc/44AAAAZdEVY
	    dFNvZnR3YXJlAHd3dy5pbmtzY2FwZS5vcmeb7jwaAAAAAElFTkSuQmCC
	}]
    }
    if {![info exists ::tk::Priv(folderImage)]} {
	set ::tk::Priv(folderImage) [image create photo -data {
	    iVBORw0KGgoAAAANSUhEUgAAABAAAAAQCAYAAAAf8/9hAAAABHNCSVQICAgIfAhkiA
	    AAAAlwSFlzAAAN1wAADdcBQiibeAAAABl0RVh0U29mdHdhcmUAd3d3Lmlua3NjYXBl
	    Lm9yZ5vuPBoAAAHCSURBVDiNpZAxa5NRFIafc+9XLCni4BC6FBycMnbrLpkcgtDVX6
	    C70D/g4lZX/4coxLlgxFkpiiSSUGm/JiXfveee45AmNlhawXc53HvPee55X+l2u/yP
	    qt3d3Tfu/viatwt3fzIYDI5uBJhZr9fr3TMzzAx3B+D09PR+v98/7HQ6z5fNOWdCCG
	    U4HH6s67oAVDlnV1UmkwmllBUkhMD29nYHeLuEAkyn06qU8qqu64MrgIyqYmZrkHa7
	    3drc3KTVahFjJITAaDRiPB4/XFlQVVMtHH5IzJo/P4EA4MyB+erWPQB7++zs7ccYvl
	    U5Z08pMW2cl88eIXLZeDUpXzsBkNQ5eP1+p0opmaoCTgzw6fjs6gLLsp58FB60t0Dc
	    K1Ul54yIEIMQ43Uj68pquDmCeJVztpwzuBNE2LgBoMVpslHMCUEAFgDVxQbzVAiA+a
	    K5uGPmmDtZF3VpoUm2ArhqQaRiUjcMf81p1G60UEVhcjZfAFTVUkrgkS+jc06mDX9n
	    vq4YhJ9nlxZExMwMEaHJRutOdWuIIsJFUoBSuTvHJ4YIfP46unV4qdlsjsBRZRtb/X
	    fHd5+C8+P7+J8BIoxFwovfRxYhnhxjpzEAAAAASUVORK5CYII=
	}]
    }
    if {![info exists ::tk::Priv(fileImage)]} {
	set ::tk::Priv(fileImage)   [image create photo -data {
	    iVBORw0KGgoAAAANSUhEUgAAABAAAAAQCAYAAAAf8/9hAAAABmJLR0QA/wD/AP+gva
	    eTAAAACXBIWXMAAAsTAAALEwEAmpwYAAAAB3RJTUUH1QQWFA84umAmQgAAANpJREFU
	    OMutkj1uhDAQhb8HSLtbISGfgZ+zbJkix0HmFhwhUdocBnMBGvqtTIqIFSReWKK8ai
	    x73nwzHrVt+zEMwwvH9FrX9TsA1trpqKy10+yUzME4jnjvAZB0LzXHkojjmDRNVyh3
	    A+89zrlVwlKSqKrqVy/J8lAUxSZBSMny4ZLgp54iyPM8UPHGNJ2IomibAKDv+9VlWZ
	    bABbgB5/0WQgSSkC4PF2JF4JzbHN430c4vhAm0TyCJruuClefph4yCBCGT3T3Isoy/
	    KDHGfDZNcz2SZIx547/0BVRRX7n8uT/sAAAAAElFTkSuQmCC
	}]
    }
}

# ::tk::dialog::file:: --
#
#	Implements the TK file selection dialog.  This dialog is used when the
#	tk_strictMotif flag is set to false.  This procedure shouldn't be
#	called directly.  Call tk_getOpenFile or tk_getSaveFile instead.
#
# Arguments:
#	type		"open" or "save"
#	args		Options parsed by the procedure.
#

proc ::tk::dialog::file:: {type args} {
    variable ::tk::Priv
    variable showHiddenBtn
    set dataName __tk_filedialog
    upvar ::tk::dialog::file::$dataName data

    Config $dataName $type $args

    if {$data(-parent) eq "."} {
	set w .$dataName
    } else {
	set w $data(-parent).$dataName
    }

    # (re)create the dialog box if necessary
    #
    if {![winfo exists $w]} {
	Create $w TkFDialog
    } elseif {[winfo class $w] ne "TkFDialog"} {
	destroy $w
	Create $w TkFDialog
    } else {
	set data(dirMenuBtn) $w.contents.f1.menu
	set data(dirMenu) $w.contents.f1.menu.menu
	set data(upBtn) $w.contents.f1.up
	set data(icons) $w.contents.icons
	set data(ent) $w.contents.f2.ent
	set data(typeMenuLab) $w.contents.f2.lab2
	set data(typeMenuBtn) $w.contents.f2.menu
	set data(typeMenu) $data(typeMenuBtn).m
	set data(okBtn) $w.contents.f2.ok
	set data(cancelBtn) $w.contents.f2.cancel
	set data(hiddenBtn) $w.contents.f2.hidden
	SetSelectMode $w $data(-multiple)
    }
    if {$showHiddenBtn} {
	$data(hiddenBtn) configure -state normal
	grid $data(hiddenBtn)
    } else {
	$data(hiddenBtn) configure -state disabled
	grid remove $data(hiddenBtn)
    }

    # Make sure subseqent uses of this dialog are independent [Bug 845189]
    unset -nocomplain data(extUsed)

    # Dialog boxes should be transient with respect to their parent, so that
    # they will always stay on top of their parent window.  However, some
    # window managers will create the window as withdrawn if the parent window
    # is withdrawn or iconified.  Combined with the grab we put on the window,
    # this can hang the entire application.  Therefore we only make the dialog
    # transient if the parent is viewable.

    if {[winfo viewable [winfo toplevel $data(-parent)]]} {
	wm transient $w $data(-parent)
    }

    # Add traces on the selectPath variable
    #

    trace add variable data(selectPath) write \
	    [list ::tk::dialog::file::SetPath $w]
    $data(dirMenuBtn) configure \
	    -textvariable ::tk::dialog::file::${dataName}(selectPath)

    # Cleanup previous menu
    #
    $data(typeMenu) delete 0 end
    $data(typeMenuBtn) configure -state normal -text ""

    # Initialize the file types menu
    #
    if {[llength $data(-filetypes)]} {
	# Default type and name to first entry
	set initialtype     [lindex $data(-filetypes) 0]
	set initialTypeName [lindex $initialtype 0]
	if {$data(-typevariable) ne ""} {
	    upvar #0 $data(-typevariable) typeVariable
	    if {[info exists typeVariable]} {
		set initialTypeName $typeVariable
	    }
	}
	foreach type $data(-filetypes) {
	    set title  [lindex $type 0]
	    set filter [lindex $type 1]
	    $data(typeMenu) add command -label $title \
		-command [list ::tk::dialog::file::SetFilter $w $type]
	    # [string first] avoids glob-pattern char issues
	    if {[string first ${initialTypeName} $title] == 0} {
		set initialtype $type
	    }
	}
	SetFilter $w $initialtype
	$data(typeMenuBtn) configure -state normal
	$data(typeMenuLab) configure -state normal
    } else {
	set data(filter) "*"
	$data(typeMenuBtn) configure -state disabled -takefocus 0
	$data(typeMenuLab) configure -state disabled
    }
    UpdateWhenIdle $w

    # Withdraw the window, then update all the geometry information so we know
    # how big it wants to be, then center the window in the display and
    # de-iconify it.

    ::tk::PlaceWindow $w widget $data(-parent)
    wm title $w $data(-title)

    # Set a grab and claim the focus too.

    ::tk::SetFocusGrab $w $data(ent)
    $data(ent) delete 0 end
    $data(ent) insert 0 $data(selectFile)
    $data(ent) selection range 0 end
    $data(ent) icursor end

    # Wait for the user to respond, then restore the focus and return the
    # index of the selected button.  Restore the focus before deleting the
    # window, since otherwise the window manager may take the focus away so we
    # can't redirect it.  Finally, restore any grab that was in effect.

    vwait ::tk::Priv(selectFilePath)

    ::tk::RestoreFocusGrab $w $data(ent) withdraw

    # Cleanup traces on selectPath variable
    #

    foreach trace [trace info variable data(selectPath)] {
	trace remove variable data(selectPath) {*}$trace
    }
    $data(dirMenuBtn) configure -textvariable {}

    return $Priv(selectFilePath)
}

# ::tk::dialog::file::Config --
#
#	Configures the TK filedialog according to the argument list
#
proc ::tk::dialog::file::Config {dataName type argList} {
    upvar ::tk::dialog::file::$dataName data

    set data(type) $type

    # 0: Delete all variable that were set on data(selectPath) the
    # last time the file dialog is used. The traces may cause troubles
    # if the dialog is now used with a different -parent option.

    foreach trace [trace info variable data(selectPath)] {
	trace remove variable data(selectPath) {*}$trace
    }

    # 1: the configuration specs
    #
    set specs {
	{-defaultextension "" "" ""}
	{-filetypes "" "" ""}
	{-initialdir "" "" ""}
	{-initialfile "" "" ""}
	{-parent "" "" "."}
	{-title "" "" ""}
	{-typevariable "" "" ""}
    }

    # The "-multiple" option is only available for the "open" file dialog.
    #
    if {$type eq "open"} {
	lappend specs {-multiple "" "" "0"}
    }

    # 2: default values depending on the type of the dialog
    #
    if {![info exists data(selectPath)]} {
	# first time the dialog has been popped up
	set data(selectPath) [pwd]
	set data(selectFile) ""
    }

    # 3: parse the arguments
    #
    tclParseConfigSpec ::tk::dialog::file::$dataName $specs "" $argList

    if {$data(-title) eq ""} {
	if {$type eq "open"} {
	    set data(-title) [mc "Open"]
	} else {
	    set data(-title) [mc "Save As"]
	}
    }

    # 4: set the default directory and selection according to the -initial
    #    settings
    #
    if {$data(-initialdir) ne ""} {
	# Ensure that initialdir is an absolute path name.
	if {[file isdirectory $data(-initialdir)]} {
	    set old [pwd]
	    cd $data(-initialdir)
	    set data(selectPath) [pwd]
	    cd $old
	} else {
	    set data(selectPath) [pwd]
	}
    }
    set data(selectFile) $data(-initialfile)

    # 5. Parse the -filetypes option
    #
    set data(-filetypes) [::tk::FDGetFileTypes $data(-filetypes)]

    if {![winfo exists $data(-parent)]} {
	error "bad window path name \"$data(-parent)\""
    }

    # Set -multiple to a one or zero value (not other boolean types like
    # "yes") so we can use it in tests more easily.
    if {$type eq "save"} {
	set data(-multiple) 0
    } elseif {$data(-multiple)} {
	set data(-multiple) 1
    } else {
	set data(-multiple) 0
    }
}

proc ::tk::dialog::file::Create {w class} {
    set dataName [lindex [split $w .] end]
    upvar ::tk::dialog::file::$dataName data
    variable ::tk::Priv
    global tk_library

    toplevel $w -class $class
    if {[tk windowingsystem] eq "x11"} {wm attributes $w -type dialog}
    pack [ttk::frame $w.contents] -expand 1 -fill both
    #set w $w.contents

    # f1: the frame with the directory option menu
    #
    set f1 [ttk::frame $w.contents.f1]
    bind [::tk::AmpWidget ttk::label $f1.lab -text [mc "&Directory:"]] \
	    <<AltUnderlined>> [list focus $f1.menu]

    set data(dirMenuBtn) $f1.menu
    if {![info exists data(selectPath)]} {
	set data(selectPath) ""
    }
    set data(dirMenu) $f1.menu.menu
    ttk::menubutton $f1.menu -menu $data(dirMenu) -direction flush \
	    -textvariable [format %s(selectPath) ::tk::dialog::file::$dataName]
    menu $data(dirMenu) -tearoff 0
    $data(dirMenu) add radiobutton -label "" -variable \
	    [format %s(selectPath) ::tk::dialog::file::$dataName]
    set data(upBtn) [ttk::button $f1.up]
    $data(upBtn) configure -image $Priv(updirImage)

    $f1.menu configure -takefocus 1;# -highlightthickness 2

    pack $data(upBtn) -side right -padx 4 -fill both
    pack $f1.lab -side left -padx 4 -fill both
    pack $f1.menu -expand yes -fill both -padx 4

    # data(icons): the IconList that list the files and directories.
    #
    if {$class eq "TkFDialog"} {
	if { $data(-multiple) } {
	    set fNameCaption [mc "File &names:"]
	} else {
	    set fNameCaption [mc "File &name:"]
	}
	set fTypeCaption [mc "Files of &type:"]
	set iconListCommand [list ::tk::dialog::file::OkCmd $w]
    } else {
	set fNameCaption [mc "&Selection:"]
	set iconListCommand [list ::tk::dialog::file::chooseDir::DblClick $w]
    }
    set data(icons) [::tk::IconList $w.contents.icons \
	    -command $iconListCommand -multiple $data(-multiple)]
    bind $data(icons) <<ListboxSelect>> \
	    [list ::tk::dialog::file::ListBrowse $w]

    # f2: the frame with the OK button, cancel button, "file name" field
    #     and file types field.
    #
    set f2 [ttk::frame $w.contents.f2]
    bind [::tk::AmpWidget ttk::label $f2.lab -text $fNameCaption -anchor e]\
	    <<AltUnderlined>> [list focus $f2.ent]
    # -pady 0
    set data(ent) [ttk::entry $f2.ent]

    # The font to use for the icons. The default Canvas font on Unix is just
    # deviant.
    set ::tk::$w.contents.icons(font) [$data(ent) cget -font]

    # Make the file types bits only if this is a File Dialog
    if {$class eq "TkFDialog"} {
	set data(typeMenuLab) [::tk::AmpWidget ttk::label $f2.lab2 \
		-text $fTypeCaption -anchor e]
	# -pady [$f2.lab cget -pady]
	set data(typeMenuBtn) [ttk::menubutton $f2.menu \
		-menu $f2.menu.m]
	# -indicatoron 1
	set data(typeMenu) [menu $data(typeMenuBtn).m -tearoff 0]
	# $data(typeMenuBtn) configure -takefocus 1 -relief raised -anchor w
	bind $data(typeMenuLab) <<AltUnderlined>> [list \
		focus $data(typeMenuBtn)]
    }

    # The hidden button is displayed when ::tk::dialog::file::showHiddenBtn is
    # true.  Create it disabled so the binding doesn't trigger if it isn't
    # shown.
    if {$class eq "TkFDialog"} {
	set text [mc "Show &Hidden Files and Directories"]
    } else {
	set text [mc "Show &Hidden Directories"]
    }
    set data(hiddenBtn) [::tk::AmpWidget ttk::checkbutton $f2.hidden \
	    -text $text -state disabled \
	    -variable ::tk::dialog::file::showHiddenVar \
	    -command [list ::tk::dialog::file::UpdateWhenIdle $w]]
# -anchor w -padx 3

    # the okBtn is created after the typeMenu so that the keyboard traversal
    # is in the right order, and add binding so that we find out when the
    # dialog is destroyed by the user (added here instead of to the overall
    # window so no confusion about how much <Destroy> gets called; exactly
    # once will do). [Bug 987169]

    set data(okBtn)     [::tk::AmpWidget ttk::button $f2.ok \
	    -text [mc "&OK"]     -default active];# -pady 3]
    bind $data(okBtn) <Destroy> [list ::tk::dialog::file::Destroyed $w]
    set data(cancelBtn) [::tk::AmpWidget ttk::button $f2.cancel \
	    -text [mc "&Cancel"] -default normal];# -pady 3]

    # grid the widgets in f2
    #
    grid $f2.lab $f2.ent $data(okBtn) -padx 4 -pady 3 -sticky ew
    grid configure $f2.ent -padx 2
    if {$class eq "TkFDialog"} {
	grid $data(typeMenuLab) $data(typeMenuBtn) $data(cancelBtn) \
		-padx 4 -sticky ew
	grid configure $data(typeMenuBtn) -padx 0
	grid $data(hiddenBtn) -columnspan 2 -padx 4 -sticky ew
    } else {
	grid $data(hiddenBtn) - $data(cancelBtn) -padx 4 -sticky ew
    }
    grid columnconfigure $f2 1 -weight 1

    # Pack all the frames together. We are done with widget construction.
    #
    pack $f1 -side top -fill x -pady 4
    pack $f2 -side bottom -pady 4 -fill x
    pack $data(icons) -expand yes -fill both -padx 4 -pady 1

    # Set up the event handlers that are common to Directory and File Dialogs
    #

    wm protocol $w WM_DELETE_WINDOW [list ::tk::dialog::file::CancelCmd $w]
    $data(upBtn)     configure -command [list ::tk::dialog::file::UpDirCmd $w]
    $data(cancelBtn) configure -command [list ::tk::dialog::file::CancelCmd $w]
    bind $w <KeyPress-Escape> [list $data(cancelBtn) invoke]
    bind $w <Alt-Key> [list tk::AltKeyInDialog $w %A]

    # Set up event handlers specific to File or Directory Dialogs
    #
    if {$class eq "TkFDialog"} {
	bind $data(ent) <Return> [list ::tk::dialog::file::ActivateEnt $w]
	$data(okBtn)     configure -command [list ::tk::dialog::file::OkCmd $w]
	bind $w <Alt-t> [format {
	    if {[%s cget -state] eq "normal"} {
		focus %s
	    }
	} $data(typeMenuBtn) $data(typeMenuBtn)]
    } else {
	set okCmd [list ::tk::dialog::file::chooseDir::OkCmd $w]
	bind $data(ent) <Return> $okCmd
	$data(okBtn) configure -command $okCmd
	bind $w <Alt-s> [list focus $data(ent)]
	bind $w <Alt-o> [list $data(okBtn) invoke]
    }
    bind $w <Alt-h> [list $data(hiddenBtn) invoke]
    bind $data(ent) <Tab> [list ::tk::dialog::file::CompleteEnt $w]

    # Build the focus group for all the entries
    #
    ::tk::FocusGroup_Create $w
    ::tk::FocusGroup_BindIn $w  $data(ent) [list \
	    ::tk::dialog::file::EntFocusIn $w]
    ::tk::FocusGroup_BindOut $w $data(ent) [list \
	    ::tk::dialog::file::EntFocusOut $w]
}

# ::tk::dialog::file::SetSelectMode --
#
#	Set the select mode of the dialog to single select or multi-select.
#
# Arguments:
#	w		The dialog path.
#	multi		1 if the dialog is multi-select; 0 otherwise.
#
# Results:
#	None.

proc ::tk::dialog::file::SetSelectMode {w multi} {
    set dataName __tk_filedialog
    upvar ::tk::dialog::file::$dataName data
    if { $multi } {
	set fNameCaption [mc "File &names:"]
    } else {
	set fNameCaption [mc "File &name:"]
    }
    set iconListCommand [list ::tk::dialog::file::OkCmd $w]
    ::tk::SetAmpText $w.contents.f2.lab $fNameCaption
    $data(icons) configure -multiple $multi -command $iconListCommand
    return
}

# ::tk::dialog::file::UpdateWhenIdle --
#
#	Creates an idle event handler which updates the dialog in idle time.
#	This is important because loading the directory may take a long time
#	and we don't want to load the same directory for multiple times due to
#	multiple concurrent events.
#
proc ::tk::dialog::file::UpdateWhenIdle {w} {
    upvar ::tk::dialog::file::[winfo name $w] data

    if {[info exists data(updateId)]} {
	return
    }
    set data(updateId) [after idle [list ::tk::dialog::file::Update $w]]
}

# ::tk::dialog::file::Update --
#
#	Loads the files and directories into the IconList widget. Also sets up
#	the directory option menu for quick access to parent directories.
#
proc ::tk::dialog::file::Update {w} {
    # This proc may be called within an idle handler. Make sure that the
    # window has not been destroyed before this proc is called
    if {![winfo exists $w]} {
	return
    }
    set class [winfo class $w]
    if {($class ne "TkFDialog") && ($class ne "TkChooseDir")} {
	return
    }

    set dataName [winfo name $w]
    upvar ::tk::dialog::file::$dataName data
    variable ::tk::Priv
    variable showHiddenVar
    global tk_library
    unset -nocomplain data(updateId)

    set folder $Priv(folderImage)
    set file   $Priv(fileImage)

    set appPWD [pwd]
    if {[catch {
	cd $data(selectPath)
    }]} then {
	# We cannot change directory to $data(selectPath). $data(selectPath)
	# should have been checked before ::tk::dialog::file::Update is
	# called, so we normally won't come to here. Anyways, give an error
	# and abort action.
	tk_messageBox -type ok -parent $w -icon warning -message [mc \
	       "Cannot change to the directory \"%1\$s\".\nPermission denied."\
		$data(selectPath)]
	cd $appPWD
	return
    }

    # Turn on the busy cursor. BUG?? We haven't disabled X events, though,
    # so the user may still click and cause havoc ...
    #
    set entCursor [$data(ent) cget -cursor]
    set dlgCursor [$w         cget -cursor]
    $data(ent) configure -cursor watch
    $w         configure -cursor watch
    update idletasks

    $data(icons) deleteall

    set showHidden $showHiddenVar

    # Make the dir list
    # Using -directory [pwd] is better in some VFS cases.
    set cmd [list glob -tails -directory [pwd] -type d -nocomplain *]
    if {$showHidden} {
	lappend cmd .*
    }
    set dirs [lsort -dictionary -unique [{*}$cmd]]
    set dirList {}
    foreach d $dirs {
	if {$d eq "." || $d eq ".."} {
	    continue
	}
	lappend dirList $d
    }
    $data(icons) add $folder $dirList

    if {$class eq "TkFDialog"} {
	# Make the file list if this is a File Dialog, selecting all but
	# 'd'irectory type files.
	#
	set cmd [list glob -tails -directory [pwd] \
		-type {f b c l p s} -nocomplain]
	if {$data(filter) eq "*"} {
	    lappend cmd *
	    if {$showHidden} {
		lappend cmd .*
	    }
	} else {
	    lappend cmd {*}$data(filter)
	}
	set fileList [lsort -dictionary -unique [{*}$cmd]]
	$data(icons) add $file $fileList
    }

    # Update the Directory: option menu
    #
    set list ""
    set dir ""
    foreach subdir [file split $data(selectPath)] {
	set dir [file join $dir $subdir]
	lappend list $dir
    }

    $data(dirMenu) delete 0 end
    set var [format %s(selectPath) ::tk::dialog::file::$dataName]
    foreach path $list {
	$data(dirMenu) add command -label $path -command [list set $var $path]
    }

    # Restore the PWD to the application's PWD
    #
    cd $appPWD

    if {$class eq "TkFDialog"} {
	# Restore the Open/Save Button if this is a File Dialog
	#
	if {$data(type) eq "open"} {
	    ::tk::SetAmpText $data(okBtn) [mc "&Open"]
	} else {
	    ::tk::SetAmpText $data(okBtn) [mc "&Save"]
	}
    }

    # turn off the busy cursor.
    #
    $data(ent) configure -cursor $entCursor
    $w         configure -cursor $dlgCursor
}

# ::tk::dialog::file::SetPathSilently --
#
# 	Sets data(selectPath) without invoking the trace procedure
#
proc ::tk::dialog::file::SetPathSilently {w path} {
    upvar ::tk::dialog::file::[winfo name $w] data

    set cb [list ::tk::dialog::file::SetPath $w]
    trace remove variable data(selectPath) write $cb
    set data(selectPath) $path
    trace add variable data(selectPath) write $cb
}


# This proc gets called whenever data(selectPath) is set
#
proc ::tk::dialog::file::SetPath {w name1 name2 op} {
    if {[winfo exists $w]} {
	upvar ::tk::dialog::file::[winfo name $w] data
	UpdateWhenIdle $w
	# On directory dialogs, we keep the entry in sync with the currentdir.
	if {[winfo class $w] eq "TkChooseDir"} {
	    $data(ent) delete 0 end
	    $data(ent) insert end $data(selectPath)
	}
    }
}

# This proc gets called whenever data(filter) is set
#
proc ::tk::dialog::file::SetFilter {w type} {
    upvar ::tk::dialog::file::[winfo name $w] data

    set data(filterType) $type
    set data(filter) [lindex $type 1]
    $data(typeMenuBtn) configure -text [lindex $type 0] ;#-indicatoron 1

    # If we aren't using a default extension, use the one suppled by the
    # filter.
    if {![info exists data(extUsed)]} {
	if {[string length $data(-defaultextension)]} {
	    set data(extUsed) 1
	} else {
	    set data(extUsed) 0
	}
    }

    if {!$data(extUsed)} {
	# Get the first extension in the list that matches {^\*\.\w+$} and
	# remove all * from the filter.
	set index [lsearch -regexp $data(filter) {^\*\.\w+$}]
	if {$index >= 0} {
	    set data(-defaultextension) \
		    [string trimleft [lindex $data(filter) $index] "*"]
	} else {
	    # Couldn't find anything!  Reset to a safe default...
	    set data(-defaultextension) ""
	}
    }

    $data(icons) see 0

    UpdateWhenIdle $w
}

# tk::dialog::file::ResolveFile --
#
#	Interpret the user's text input in a file selection dialog.  Performs:
#
#	(1) ~ substitution
#	(2) resolve all instances of . and ..
#	(3) check for non-existent files/directories
#	(4) check for chdir permissions
#	(5) conversion of environment variable references to their
#	    contents (once only)
#
# Arguments:
#	context:  the current directory you are in
#	text:	  the text entered by the user
#	defaultext: the default extension to add to files with no extension
#	expandEnv: whether to expand environment variables (yes by default)
#
# Return vaue:
#	[list $flag $directory $file]
#
#	 flag = OK	: valid input
#	      = PATTERN	: valid directory/pattern
#	      = PATH	: the directory does not exist
#	      = FILE	: the directory exists by the file doesn't exist
#	      = CHDIR	: Cannot change to the directory
#	      = ERROR	: Invalid entry
#
#	 directory      : valid only if flag = OK or PATTERN or FILE
#	 file           : valid only if flag = OK or PATTERN
#
#	directory may not be the same as context, because text may contain a
#	subdirectory name
#
proc ::tk::dialog::file::ResolveFile {context text defaultext {expandEnv 1}} {
    set appPWD [pwd]

    set path [JoinFile $context $text]

    # If the file has no extension, append the default.  Be careful not to do
    # this for directories, otherwise typing a dirname in the box will give
    # back "dirname.extension" instead of trying to change dir.
    if {
	![file isdirectory $path] && ([file ext $path] eq "") &&
	![string match {$*} [file tail $path]]
    } then {
	set path "$path$defaultext"
    }

    if {[catch {file exists $path}]} {
	# This "if" block can be safely removed if the following code stop
	# generating errors.
	#
	#	file exists ~nonsuchuser
	#
	return [list ERROR $path ""]
    }

    if {[file exists $path]} {
	if {[file isdirectory $path]} {
	    if {[catch {cd $path}]} {
		return [list CHDIR $path ""]
	    }
	    set directory [pwd]
	    set file ""
	    set flag OK
	    cd $appPWD
	} else {
	    if {[catch {cd [file dirname $path]}]} {
		return [list CHDIR [file dirname $path] ""]
	    }
	    set directory [pwd]
	    set file [file tail $path]
	    set flag OK
	    cd $appPWD
	}
    } else {
	set dirname [file dirname $path]
	if {[file exists $dirname]} {
	    if {[catch {cd $dirname}]} {
		return [list CHDIR $dirname ""]
	    }
	    set directory [pwd]
	    cd $appPWD
	    set file [file tail $path]
	    # It's nothing else, so check to see if it is an env-reference
	    if {$expandEnv && [string match {$*} $file]} {
		set var [string range $file 1 end]
		if {[info exist ::env($var)]} {
		    return [ResolveFile $context $::env($var) $defaultext 0]
		}
	    }
	    if {[regexp {[*?]} $file]} {
		set flag PATTERN
	    } else {
		set flag FILE
	    }
	} else {
	    set directory $dirname
	    set file [file tail $path]
	    set flag PATH
	    # It's nothing else, so check to see if it is an env-reference
	    if {$expandEnv && [string match {$*} $file]} {
		set var [string range $file 1 end]
		if {[info exist ::env($var)]} {
		    return [ResolveFile $context $::env($var) $defaultext 0]
		}
	    }
	}
    }

    return [list $flag $directory $file]
}


# Gets called when the entry box gets keyboard focus. We clear the selection
# from the icon list . This way the user can be certain that the input in the
# entry box is the selection.
#
proc ::tk::dialog::file::EntFocusIn {w} {
    upvar ::tk::dialog::file::[winfo name $w] data

    if {[$data(ent) get] ne ""} {
	$data(ent) selection range 0 end
	$data(ent) icursor end
    } else {
	$data(ent) selection clear
    }

    if {[winfo class $w] eq "TkFDialog"} {
	# If this is a File Dialog, make sure the buttons are labeled right.
	if {$data(type) eq "open"} {
	    ::tk::SetAmpText $data(okBtn) [mc "&Open"]
	} else {
	    ::tk::SetAmpText $data(okBtn) [mc "&Save"]
	}
    }
}

proc ::tk::dialog::file::EntFocusOut {w} {
    upvar ::tk::dialog::file::[winfo name $w] data

    $data(ent) selection clear
}


# Gets called when user presses Return in the "File name" entry.
#
proc ::tk::dialog::file::ActivateEnt {w} {
    upvar ::tk::dialog::file::[winfo name $w] data

    set text [$data(ent) get]
    if {$data(-multiple)} {
	foreach t $text {
	    VerifyFileName $w $t
	}
    } else {
	VerifyFileName $w $text
    }
}

# Verification procedure
#
proc ::tk::dialog::file::VerifyFileName {w filename} {
    upvar ::tk::dialog::file::[winfo name $w] data

    set list [ResolveFile $data(selectPath) $filename $data(-defaultextension)]
    foreach {flag path file} $list {
	break
    }

    switch -- $flag {
	OK {
	    if {$file eq ""} {
		# user has entered an existing (sub)directory
		set data(selectPath) $path
		$data(ent) delete 0 end
	    } else {
		SetPathSilently $w $path
		if {$data(-multiple)} {
		    lappend data(selectFile) $file
		} else {
		    set data(selectFile) $file
		}
		Done $w
	    }
	}
	PATTERN {
	    set data(selectPath) $path
	    set data(filter) $file
	}
	FILE {
	    if {$data(type) eq "open"} {
		tk_messageBox -icon warning -type ok -parent $w \
			-message [mc "File \"%1\$s\"  does not exist." \
			[file join $path $file]]
		$data(ent) selection range 0 end
		$data(ent) icursor end
	    } else {
		SetPathSilently $w $path
		if {$data(-multiple)} {
		    lappend data(selectFile) $file
		} else {
		    set data(selectFile) $file
		}
		Done $w
	    }
	}
	PATH {
	    tk_messageBox -icon warning -type ok -parent $w \
		    -message [mc "Directory \"%1\$s\" does not exist." $path]
	    $data(ent) selection range 0 end
	    $data(ent) icursor end
	}
	CHDIR {
	    tk_messageBox -type ok -parent $w -icon warning -message  \
		[mc "Cannot change to the directory\
                     \"%1\$s\".\nPermission denied." $path]
	    $data(ent) selection range 0 end
	    $data(ent) icursor end
	}
	ERROR {
	    tk_messageBox -type ok -parent $w -icon warning -message \
		    [mc "Invalid file name \"%1\$s\"." $path]
	    $data(ent) selection range 0 end
	    $data(ent) icursor end
	}
    }
}

# Gets called when user presses the Alt-s or Alt-o keys.
#
proc ::tk::dialog::file::InvokeBtn {w key} {
    upvar ::tk::dialog::file::[winfo name $w] data

    if {[$data(okBtn) cget -text] eq $key} {
	$data(okBtn) invoke
    }
}

# Gets called when user presses the "parent directory" button
#
proc ::tk::dialog::file::UpDirCmd {w} {
    upvar ::tk::dialog::file::[winfo name $w] data

    if {$data(selectPath) ne "/"} {
	set data(selectPath) [file dirname $data(selectPath)]
    }
}

# Join a file name to a path name. The "file join" command will break if the
# filename begins with ~
#
proc ::tk::dialog::file::JoinFile {path file} {
    if {[string match {~*} $file] && [file exists $path/$file]} {
	return [file join $path ./$file]
    } else {
	return [file join $path $file]
    }
}

# Gets called when user presses the "OK" button
#
proc ::tk::dialog::file::OkCmd {w} {
    upvar ::tk::dialog::file::[winfo name $w] data

    set filenames {}
    foreach item [$data(icons) selection get] {
	lappend filenames [$data(icons) get $item]
    }

    if {
	([llength $filenames] && !$data(-multiple)) ||
	($data(-multiple) && ([llength $filenames] == 1))
    } then {
	set filename [lindex $filenames 0]
	set file [JoinFile $data(selectPath) $filename]
	if {[file isdirectory $file]} {
	    ListInvoke $w [list $filename]
	    return
	}
    }

    ActivateEnt $w
}

# Gets called when user presses the "Cancel" button
#
proc ::tk::dialog::file::CancelCmd {w} {
    upvar ::tk::dialog::file::[winfo name $w] data
    variable ::tk::Priv

    bind $data(okBtn) <Destroy> {}
    set Priv(selectFilePath) ""
}

# Gets called when user destroys the dialog directly [Bug 987169]
#
proc ::tk::dialog::file::Destroyed {w} {
    upvar ::tk::dialog::file::[winfo name $w] data
    variable ::tk::Priv

    set Priv(selectFilePath) ""
}

# Gets called when user browses the IconList widget (dragging mouse, arrow
# keys, etc)
#
proc ::tk::dialog::file::ListBrowse {w} {
    upvar ::tk::dialog::file::[winfo name $w] data

    set text {}
    foreach item [$data(icons) selection get] {
	lappend text [$data(icons) get $item]
    }
    if {[llength $text] == 0} {
	return
    }
    if {$data(-multiple)} {
	set newtext {}
	foreach file $text {
	    set fullfile [JoinFile $data(selectPath) $file]
	    if { ![file isdirectory $fullfile] } {
		lappend newtext $file
	    }
	}
	set text $newtext
	set isDir 0
    } else {
	set text [lindex $text 0]
	set file [JoinFile $data(selectPath) $text]
	set isDir [file isdirectory $file]
    }
    if {!$isDir} {
	$data(ent) delete 0 end
	$data(ent) insert 0 $text

	if {[winfo class $w] eq "TkFDialog"} {
	    if {$data(type) eq "open"} {
		::tk::SetAmpText $data(okBtn) [mc "&Open"]
	    } else {
		::tk::SetAmpText $data(okBtn) [mc "&Save"]
	    }
	}
    } elseif {[winfo class $w] eq "TkFDialog"} {
	::tk::SetAmpText $data(okBtn) [mc "&Open"]
    }
}

# Gets called when user invokes the IconList widget (double-click, Return key,
# etc)
#
proc ::tk::dialog::file::ListInvoke {w filenames} {
    upvar ::tk::dialog::file::[winfo name $w] data

    if {[llength $filenames] == 0} {
	return
    }

    set file [JoinFile $data(selectPath) [lindex $filenames 0]]

    set class [winfo class $w]
    if {$class eq "TkChooseDir" || [file isdirectory $file]} {
	set appPWD [pwd]
	if {[catch {cd $file}]} {
	    tk_messageBox -type ok -parent $w -icon warning -message \
		    [mc "Cannot change to the directory \"%1\$s\".\nPermission denied." $file]
	} else {
	    cd $appPWD
	    set data(selectPath) $file
	}
    } else {
	if {$data(-multiple)} {
	    set data(selectFile) $filenames
	} else {
	    set data(selectFile) $file
	}
	Done $w
    }
}

# ::tk::dialog::file::Done --
#
#	Gets called when user has input a valid filename.  Pops up a dialog
#	box to confirm selection when necessary.  Sets the
#	tk::Priv(selectFilePath) variable, which will break the "vwait" loop
#	in ::tk::dialog::file:: and return the selected filename to the script
#	that calls tk_getOpenFile or tk_getSaveFile
#
proc ::tk::dialog::file::Done {w {selectFilePath ""}} {
    upvar ::tk::dialog::file::[winfo name $w] data
    variable ::tk::Priv

    if {$selectFilePath eq ""} {
	if {$data(-multiple)} {
	    set selectFilePath {}
	    foreach f $data(selectFile) {
		lappend selectFilePath [JoinFile $data(selectPath) $f]
	    }
	} else {
	    set selectFilePath [JoinFile $data(selectPath) $data(selectFile)]
	}

	set Priv(selectFile) $data(selectFile)
	set Priv(selectPath) $data(selectPath)

	if {($data(type) eq "save") && [file exists $selectFilePath]} {
	    set reply [tk_messageBox -icon warning -type yesno -parent $w \
		    -message [mc "File \"%1\$s\" already exists.\nDo you want\
		    to overwrite it?" $selectFilePath]]
	    if {$reply eq "no"} {
		return
	    }
	}
	if {
	    [info exists data(-typevariable)] && $data(-typevariable) ne ""
	    && [info exists data(-filetypes)] && [llength $data(-filetypes)]
	    && [info exists data(filterType)] && $data(filterType) ne ""
	} then {
	    upvar #0 $data(-typevariable) typeVariable
	    set typeVariable [lindex $data(filterType) 0]
	}
    }
    bind $data(okBtn) <Destroy> {}
    set Priv(selectFilePath) $selectFilePath
}

proc ::tk::dialog::file::CompleteEnt {w} {
    variable showHiddenVar
    upvar ::tk::dialog::file::[winfo name $w] data
    set f [$data(ent) get]
    if {$data(-multiple)} {
	if {[catch {llength $f} len] || $len != 1} {
	    return -code break
	}
	set f [lindex $f 0]
    }

    # Get list of matching filenames and dirnames
    set globF [list glob -tails -directory $data(selectPath) \
		-type {f b c l p s} -nocomplain]
    set globD [list glob -tails -directory $data(selectPath) -type d \
		       -nocomplain *]
    if {$data(filter) eq "*"} {
	lappend globF *
	if {$showHiddenVar} {
	    lappend globF .*
	    lappend globD .*
	}
	if {[winfo class $w] eq "TkFDialog"} {
	    set files [lsort -dictionary -unique [{*}$globF]]
	} else {
	    set files {}
	}
	set dirs [lsort -dictionary -unique [{*}$globD]]
    } else {
	if {$showHiddenVar} {
	    lappend globD .*
	}
	if {[winfo class $w] eq "TkFDialog"} {
	    set files [lsort -dictionary -unique [{*}$globF {*}$data(filter)]]
	} else {
	    set files {}
	}
	set dirs [lsort -dictionary -unique [{*}$globD]]
    }
    # Filter specials
    set dirs [lsearch -all -not -exact -inline $dirs .]
    set dirs [lsearch -all -not -exact -inline $dirs ..]
    set dirs2 {}
    foreach d $dirs {lappend dirs2 $d/}

    set targets [concat \
	    [lsearch -glob -all -inline $files $f*] \
	    [lsearch -glob -all -inline $dirs2 $f*]]

    if {[llength $targets] == 1} {
	# We have a winner!
	set f [lindex $targets 0]
    } elseif {$f in $targets || [llength $targets] == 0} {
	if {[string length $f] > 0} {
	    bell
	}
	return
    } elseif {[llength $targets] > 1} {
	# Multiple possibles
	if {[string length $f] == 0} {
	    return
	}
	set t0 [lindex $targets 0]
	for {set len [string length $t0]} {$len>0} {} {
	    set allmatch 1
	    foreach s $targets {
		if {![string equal -length $len $s $t0]} {
		    set allmatch 0
		    break
		}
	    }
	    incr len -1
	    if {$allmatch} break
	}
	set f [string range $t0 0 $len]
    }

    if {$data(-multiple)} {
	set f [list $f]
    }
    $data(ent) delete 0 end
    $data(ent) insert 0 $f
    return -code break
}<|MERGE_RESOLUTION|>--- conflicted
+++ resolved
@@ -10,11 +10,6 @@
 #	"Directory" option menu.  The user can select files by clicking on the
 #	file icons or by entering a filename in the "Filename:" entry.
 #
-<<<<<<< HEAD
-# RCS: @(#) $Id: tkfbox.tcl,v 1.76 2010/01/19 01:27:41 patthoyts Exp $
-#
-=======
->>>>>>> fca5c4a6
 # Copyright (c) 1994-1998 Sun Microsystems, Inc.
 #
 # See the file "license.terms" for information on usage and redistribution
