# cscroll.tcl --
#
# This demonstration script creates a simple canvas that can be
# scrolled in two dimensions.

if {![info exists widgetDemo]} {
    error "This script should be run from the \"widget\" demo."
}

package require Tk

set w .cscroll
catch {destroy $w}
toplevel $w
wm title $w "Scrollable Canvas Demonstration"
wm iconname $w "cscroll"
positionWindow $w
set c $w.c

label $w.msg -font $font -wraplength 4i -justify left -text "This window displays a canvas widget that can be scrolled either using the scrollbars or by dragging with button 2 in the canvas.  If you click button 1 on one of the rectangles, its indices will be printed on stdout."
pack $w.msg -side top

## See Code / Dismiss buttons
set btns [addSeeDismiss $w.buttons $w]
pack $btns -side bottom -fill x

frame $w.grid
scrollbar $w.hscroll -orient horiz -command "$c xview"
scrollbar $w.vscroll -command "$c yview"
canvas $c -relief sunken -borderwidth 2 -scrollregion {-11c -11c 50c 20c} \
	-xscrollcommand "$w.hscroll set" \
	-yscrollcommand "$w.vscroll set"
pack $w.grid -expand yes -fill both -padx 1 -pady 1
grid rowconfig    $w.grid 0 -weight 1 -minsize 0
grid columnconfig $w.grid 0 -weight 1 -minsize 0

grid $c -padx 1 -in $w.grid -pady 1 \
    -row 0 -column 0 -rowspan 1 -columnspan 1 -sticky news
grid $w.vscroll -in $w.grid -padx 1 -pady 1 \
    -row 0 -column 1 -rowspan 1 -columnspan 1 -sticky news
grid $w.hscroll -in $w.grid -padx 1 -pady 1 \
    -row 1 -column 0 -rowspan 1 -columnspan 1 -sticky news


set bg [lindex [$c config -bg] 4]
for {set i 0} {$i < 20} {incr i} {
    set x [expr {-10 + 3*$i}]
    for {set j 0; set y -10} {$j < 10} {incr j; incr y 3} {
	$c create rect ${x}c ${y}c [expr {$x+2}]c [expr {$y+2}]c \
		-fill $bg -tags rect
	$c create text [expr {$x+1}]c [expr {$y+1}]c -text "$i,$j" \
	    -anchor center -tags text
    }
}

$c bind all <Enter> "scrollEnter $c"
$c bind all <Leave> "scrollLeave $c"
$c bind all <Button-1> "scrollButton $c"
bind $c <Button-2> "$c scan mark %x %y"
bind $c <B2-Motion> "$c scan dragto %x %y"
if {[package vsatisfies [package provide Tk] 8.7-]} {
    bind $c <MouseWheel> {
	%W yview scroll [expr {%D/-30.0}] units
    }
    bind $c <Option-MouseWheel> {
	%W yview scroll [expr {%D/-3.0}] units
    }
    bind $c <Shift-MouseWheel> {
	%W xview scroll [expr {%D/-30.0}] units
    }
    bind $c <Shift-Option-MouseWheel> {
	%W xview scroll [expr {%D/-3.0}] units
    }
} elseif {[tk windowingsystem] eq "aqua"} {
    bind $c <MouseWheel> {
	%W yview scroll [expr {-(%D)}] units
    }
    bind $c <Option-MouseWheel> {
	%W yview scroll [expr {-10 * (%D)}] units
    }
    bind $c <Shift-MouseWheel> {
	%W xview scroll [expr {-(%D)}] units
    }
    bind $c <Shift-Option-MouseWheel> {
	%W xview scroll [expr {-10 * (%D)}] units
    }
} else {
    # We must make sure that positive and negative movements are rounded
    # equally to integers, avoiding the problem that
    #     (int)1/30 = 0,
    # but
    #     (int)-1/30 = -1
    # The following code ensure equal +/- behaviour.
    bind $c <MouseWheel> {
	if {%D >= 0} {
	    %W yview scroll [expr {-%D/30}] units
	} else {
	    %W yview scroll [expr {(29-%D)/30}] units
	}
    }
    bind $c <Option-MouseWheel> {
	%W yview scroll [expr {-(%D / 3)}] units
    }
    bind $c <Shift-MouseWheel> {
	if {%D >= 0} {
	    %W xview scroll [expr {-%D/30}] units
	} else {
	    %W xview scroll [expr {(29-%D)/30}] units
	}
    }
    bind $c <Shift-Option-MouseWheel> {
	%W xview scroll [expr {-(%D / 3)}] units
    }
}

if {[tk windowingsystem] eq "x11" && ![package vsatisfies [package provide Tk] 8.7-]} {
    # Support for mousewheels on Linux/Unix commonly comes through mapping
    # the wheel to the extended buttons.  If you have a mousewheel, find
    # Linux configuration info at:
    #	http://linuxreviews.org/howtos/xfree/mouse/
    bind $c <Button-4> {
	if {!$tk_strictMotif} {
	    %W yview scroll -5 units
	}
    }
    bind $c <Shift-Button-4> {
	if {!$tk_strictMotif} {
	    %W xview scroll -5 units
	}
    }
    bind $c <Button-5> {
	if {!$tk_strictMotif} {
	    %W yview scroll 5 units
	}
    }
    bind $c <Shift-Button-5> {
	if {!$tk_strictMotif} {
	    %W xview scroll 5 units
	}
    }
<<<<<<< HEAD
=======
    if {[package vsatisfies [package provide Tk] 8.7]} {
	bind $c <Button-6> {
	    if {!$tk_strictMotif} {
		%W xview scroll -5 units
	    }
	}
	bind $c <Button-7> {
	    if {!$tk_strictMotif} {
		%W xview scroll 5 units
	    }
	}
    }
>>>>>>> 51da8fab
}


proc scrollEnter canvas {
    global oldFill
    set id [$canvas find withtag current]
    if {[lsearch [$canvas gettags current] text] >= 0} {
	set id [expr {$id-1}]
    }
    set oldFill [lindex [$canvas itemconfig $id -fill] 4]
    if {[winfo depth $canvas] > 1} {
	if {[tk windowingsystem] eq "aqua"} {
	    $canvas itemconfigure $id -fill systemSelectedTextBackgroundColor
	} else {
	    $canvas itemconfigure $id -fill LightSeaGreen
	}
    }
}

proc scrollLeave canvas {
    global oldFill
    set id [$canvas find withtag current]
    if {[lsearch [$canvas gettags current] text] >= 0} {
	set id [expr {$id-1}]
    }
    $canvas itemconfigure $id -fill $oldFill
}

proc scrollButton canvas {
    set id [$canvas find withtag current]
    if {[lsearch [$canvas gettags current] text] < 0} {
	set id [expr {$id+1}]
    }
    puts stdout "You buttoned at [lindex [$canvas itemconf $id -text] 4]"
}<|MERGE_RESOLUTION|>--- conflicted
+++ resolved
@@ -138,21 +138,6 @@
 	    %W xview scroll 5 units
 	}
     }
-<<<<<<< HEAD
-=======
-    if {[package vsatisfies [package provide Tk] 8.7]} {
-	bind $c <Button-6> {
-	    if {!$tk_strictMotif} {
-		%W xview scroll -5 units
-	    }
-	}
-	bind $c <Button-7> {
-	    if {!$tk_strictMotif} {
-		%W xview scroll 5 units
-	    }
-	}
-    }
->>>>>>> 51da8fab
 }
 
 
