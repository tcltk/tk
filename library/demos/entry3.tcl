# entry3.tcl --
#
# This demonstration script creates several entry widgets whose
# permitted input is constrained in some way.  It also shows off a
# password entry.
<<<<<<< HEAD
#
# RCS: @(#) $Id: entry3.tcl,v 1.7 2007/12/13 15:27:07 dgp Exp $
=======
>>>>>>> 2930fe96

if {![info exists widgetDemo]} {
    error "This script should be run from the \"widget\" demo."
}

package require Tk

set w .entry3
catch {destroy $w}
toplevel $w
wm title $w "Constrained Entry Demonstration"
wm iconname $w "entry3"
positionWindow $w

label $w.msg -font $font -wraplength 5i -justify left -text "Four different\
	entries are displayed below.  You can add characters by pointing,\
	clicking and typing, though each is constrained in what it will\
	accept.  The first only accepts 32-bit integers or the empty string\
	(checking when focus leaves it) and will flash to indicate any\
	problem.  The second only accepts strings with fewer than ten\
	characters and sounds the bell when an attempt to go over the limit\
	is made.  The third accepts US phone numbers, mapping letters to\
	their digit equivalent and sounding the bell on encountering an\
	illegal character or if trying to type over a character that is not\
	a digit.  The fourth is a password field that accepts up to eight\
	characters (silently ignoring further ones), and displaying them as\
	asterisk characters."

## See Code / Dismiss buttons
set btns [addSeeDismiss $w.buttons $w]
pack $btns -side bottom -fill x

# focusAndFlash --
# Error handler for entry widgets that forces the focus onto the
# widget and makes the widget flash by exchanging the foreground and
# background colours at intervals of 200ms (i.e. at approximately
# 2.5Hz).
#
# Arguments:
# W -		Name of entry widget to flash
# fg -		Initial foreground colour
# bg -		Initial background colour
# count -	Counter to control the number of times flashed

proc focusAndFlash {W fg bg {count 9}} {
    focus -force $W
    if {$count<1} {
	$W configure -foreground $fg -background $bg
    } else {
	if {$count%2} {
	    $W configure -foreground $bg -background $fg
	} else {
	    $W configure -foreground $fg -background $bg
	}
	after 200 [list focusAndFlash $W $fg $bg [expr {$count-1}]]
    }
}

labelframe $w.l1 -text "Integer Entry"
# Alternatively try using {string is digit} for arbitrary length numbers,
# and not just 32-bit ones.
entry $w.l1.e -validate focus -vcmd {string is integer %P}
$w.l1.e configure -invalidcommand \
	"focusAndFlash %W [$w.l1.e cget -fg] [$w.l1.e cget -bg]"
pack $w.l1.e -fill x -expand 1 -padx 1m -pady 1m

labelframe $w.l2 -text "Length-Constrained Entry"
entry $w.l2.e -validate key -invcmd bell -vcmd {expr {[string length %P]<10}}
pack $w.l2.e -fill x -expand 1 -padx 1m -pady 1m

### PHONE NUMBER ENTRY ###
# Note that the source to this is quite a bit longer as the behaviour
# demonstrated is a lot more ambitious than with the others.

# Initial content for the third entry widget
set entry3content "1-(000)-000-0000"
# Mapping from alphabetic characters to numbers.  This is probably
# wrong, but it is the only mapping I have; the UK doesn't really go
# for associating letters with digits for some reason.
set phoneNumberMap {}
foreach {chars digit} {abc 2 def 3 ghi 4 jkl 5 mno 6 pqrs 7 tuv 8 wxyz 9} {
    foreach char [split $chars ""] {
	lappend phoneNumberMap $char $digit [string toupper $char] $digit
    }
}

# validatePhoneChange --
# Checks that the replacement (mapped to a digit) of the given
# character in an entry widget at the given position will leave a
# valid phone number in the widget.
#
# W -	  The entry widget to validate
# vmode - The widget's validation mode
# idx -	  The index where replacement is to occur
# char -  The character (or string, though that will always be
#	  refused) to be overwritten at that point.

proc validatePhoneChange {W vmode idx char} {
    global phoneNumberMap entry3content
    if {$idx == -1} {return 1}
    after idle [list $W configure -validate $vmode -invcmd bell]
    if {
	!($idx<3 || $idx==6 || $idx==7 || $idx==11 || $idx>15) &&
	[string match {[0-9A-Za-z]} $char]
    } then {
	$W delete $idx
	$W insert $idx [string map $phoneNumberMap $char]
	after idle [list phoneSkipRight $W -1]
	return 1
    }
    return 0
}

# phoneSkipLeft --
# Skip over fixed characters in a phone-number string when moving left.
#
# Arguments:
# W -	The entry widget containing the phone-number.

proc phoneSkipLeft {W} {
    set idx [$W index insert]
    if {$idx == 8} {
	# Skip back two extra characters
	$W icursor [incr idx -2]
    } elseif {$idx == 7 || $idx == 12} {
	# Skip back one extra character
	$W icursor [incr idx -1]
    } elseif {$idx <= 3} {
	# Can't move any further
	bell
	return -code break
    }
}

# phoneSkipRight --
# Skip over fixed characters in a phone-number string when moving right.
#
# Arguments:
# W -	The entry widget containing the phone-number.
# add - Offset to add to index before calculation (used by validation.)

proc phoneSkipRight {W {add 0}} {
    set idx [$W index insert]
    if {$idx+$add == 5} {
	# Skip forward two extra characters
	$W icursor [incr idx 2]
    } elseif {$idx+$add == 6 || $idx+$add == 10} {
	# Skip forward one extra character
	$W icursor [incr idx]
    } elseif {$idx+$add == 15 && !$add} {
	# Can't move any further
	bell
	return -code break
    }
}

labelframe $w.l3 -text "US Phone-Number Entry"
entry $w.l3.e -validate key  -invcmd bell  -textvariable entry3content \
	-vcmd {validatePhoneChange %W %v %i %S}
# Click to focus goes to the first editable character...
bind $w.l3.e <FocusIn> {
    if {"%d" ne "NotifyAncestor"} {
	%W icursor 3
	after idle {%W selection clear}
    }
}
bind $w.l3.e <Left>  {phoneSkipLeft  %W}
bind $w.l3.e <Right> {phoneSkipRight %W}
pack $w.l3.e -fill x -expand 1 -padx 1m -pady 1m

labelframe $w.l4 -text "Password Entry"
entry $w.l4.e -validate key -show "*" -vcmd {expr {[string length %P]<=8}}
pack $w.l4.e -fill x -expand 1 -padx 1m -pady 1m

lower [frame $w.mid]
grid $w.l1 $w.l2 -in $w.mid -padx 3m -pady 1m -sticky ew
grid $w.l3 $w.l4 -in $w.mid -padx 3m -pady 1m -sticky ew
grid columnconfigure $w.mid {0 1} -uniform 1
pack $w.msg -side top
pack $w.mid -fill both -expand 1<|MERGE_RESOLUTION|>--- conflicted
+++ resolved
@@ -3,11 +3,6 @@
 # This demonstration script creates several entry widgets whose
 # permitted input is constrained in some way.  It also shows off a
 # password entry.
-<<<<<<< HEAD
-#
-# RCS: @(#) $Id: entry3.tcl,v 1.7 2007/12/13 15:27:07 dgp Exp $
-=======
->>>>>>> 2930fe96
 
 if {![info exists widgetDemo]} {
     error "This script should be run from the \"widget\" demo."
