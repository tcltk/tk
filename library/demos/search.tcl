# search.tcl --
#
# This demonstration script creates a collection of widgets that
# allow you to load a file into a text widget, then perform searches
# on that file.
<<<<<<< HEAD
#
# RCS: @(#) $Id: search.tcl,v 1.4 2004/12/21 11:56:35 dkf Exp $
=======
>>>>>>> 42bca745

if {![info exists widgetDemo]} {
    error "This script should be run from the \"widget\" demo."
}

package require Tk

# textLoadFile --
# This procedure below loads a file into a text widget, discarding
# the previous contents of the widget. Tags for the old widget are
# not affected, however.
#
# Arguments:
# w -		The window into which to load the file.  Must be a
#		text widget.
# file -	The name of the file to load.  Must be readable.

proc textLoadFile {w file} {
    set f [open $file]
    $w delete 1.0 end
    while {![eof $f]} {
	$w insert end [read $f 10000]
    }
    close $f
}

# textSearch --
# Search for all instances of a given string in a text widget and
# apply a given tag to each instance found.
#
# Arguments:
# w -		The window in which to search.  Must be a text widget.
# string -	The string to search for.  The search is done using
#		exact matching only;  no special characters.
# tag -		Tag to apply to each instance of a matching string.

proc textSearch {w string tag} {
    $w tag remove search 0.0 end
    if {$string == ""} {
	return
    }
    set cur 1.0
    while 1 {
	set cur [$w search -count length $string $cur end]
	if {$cur == ""} {
	    break
	}
	$w tag add $tag $cur "$cur + $length char"
	set cur [$w index "$cur + $length char"]
    }
}

# textToggle --
# This procedure is invoked repeatedly to invoke two commands at
# periodic intervals.  It normally reschedules itself after each
# execution but if an error occurs (e.g. because the window was
# deleted) then it doesn't reschedule itself.
#
# Arguments:
# cmd1 -	Command to execute when procedure is called.
# sleep1 -	Ms to sleep after executing cmd1 before executing cmd2.
# cmd2 -	Command to execute in the *next* invocation of this
#		procedure.
# sleep2 -	Ms to sleep after executing cmd2 before executing cmd1 again.

proc textToggle {cmd1 sleep1 cmd2 sleep2} {
    catch {
	eval $cmd1
	after $sleep1 [list textToggle $cmd2 $sleep2 $cmd1 $sleep1]
    }
}

set w .search
catch {destroy $w}
toplevel $w
wm title $w "Text Demonstration - Search and Highlight"
wm iconname $w "search"
positionWindow $w

## See Code / Dismiss buttons
set btns [addSeeDismiss $w.buttons $w]
pack $btns -side bottom -fill x

frame $w.file
label $w.file.label -text "File name:" -width 13 -anchor w
entry $w.file.entry -width 40 -textvariable fileName
button $w.file.button -text "Load File" \
	-command "textLoadFile $w.text \$fileName"
pack $w.file.label $w.file.entry -side left
pack $w.file.button -side left -pady 5 -padx 10
bind $w.file.entry <Return> "
    textLoadFile $w.text \$fileName
    focus $w.string.entry
"
focus $w.file.entry

frame $w.string
label $w.string.label -text "Search string:" -width 13 -anchor w
entry $w.string.entry -width 40 -textvariable searchString
button $w.string.button -text "Highlight" \
	-command "textSearch $w.text \$searchString search"
pack $w.string.label $w.string.entry -side left
pack $w.string.button -side left -pady 5 -padx 10
bind $w.string.entry <Return> "textSearch $w.text \$searchString search"

text $w.text -yscrollcommand "$w.scroll set" -setgrid true
scrollbar $w.scroll -command "$w.text yview"
pack $w.file $w.string -side top -fill x
pack $w.scroll -side right -fill y
pack $w.text -expand yes -fill both

# Set up display styles for text highlighting.

if {[winfo depth $w] > 1} {
    textToggle "$w.text tag configure search -background \
	    #ce5555 -foreground white" 800 "$w.text tag configure \
	    search -background {} -foreground {}" 200
} else {
    textToggle "$w.text tag configure search -background \
	    black -foreground white" 800 "$w.text tag configure \
	    search -background {} -foreground {}" 200
}
$w.text insert 1.0 \
{This window demonstrates how to use the tagging facilities in text
widgets to implement a searching mechanism.  First, type a file name
in the top entry, then type <Return> or click on "Load File".  Then
type a string in the lower entry and type <Return> or click on
"Load File".  This will cause all of the instances of the string to
be tagged with the tag "search", and it will arrange for the tag's
display attributes to change to make all of the strings blink.}
$w.text mark set insert 0.0

set fileName ""
set searchString ""<|MERGE_RESOLUTION|>--- conflicted
+++ resolved
@@ -3,11 +3,6 @@
 # This demonstration script creates a collection of widgets that
 # allow you to load a file into a text widget, then perform searches
 # on that file.
-<<<<<<< HEAD
-#
-# RCS: @(#) $Id: search.tcl,v 1.4 2004/12/21 11:56:35 dkf Exp $
-=======
->>>>>>> 42bca745
 
 if {![info exists widgetDemo]} {
     error "This script should be run from the \"widget\" demo."
