--- conflicted
+++ resolved
@@ -6,11 +6,6 @@
 # This script implements a simple color editor, where you can
 # create colors using either the RGB, HSB, or CYM color spaces
 # and apply the color to existing applications.
-<<<<<<< HEAD
-#
-# RCS: @(#) $Id: tcolor,v 1.7 2009/03/25 23:27:14 nijtmans Exp $
-=======
->>>>>>> c97f0c88
 
 package require Tk 8.4
 wm title . "Color Editor"
