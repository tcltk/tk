# image1.tcl --
#
# This demonstration script displays two image widgets.
<<<<<<< HEAD
#
# RCS: @(#) $Id: image1.tcl,v 1.5 2004/12/21 11:56:35 dkf Exp $
=======
>>>>>>> 2930fe96

if {![info exists widgetDemo]} {
    error "This script should be run from the \"widget\" demo."
}

package require Tk

set w .image1
catch {destroy $w}
toplevel $w
wm title $w "Image Demonstration #1"
wm iconname $w "Image1"
positionWindow $w

label $w.msg -font $font -wraplength 4i -justify left -text "This demonstration displays two images, each in a separate label widget."
pack $w.msg -side top

## See Code / Dismiss buttons
set btns [addSeeDismiss $w.buttons $w]
pack $btns -side bottom -fill x

# Main widget program sets variable tk_demoDirectory
catch {image delete image1a}
image create photo image1a -file [file join $tk_demoDirectory images earth.gif]
label $w.l1 -image image1a -bd 1 -relief sunken

catch {image delete image1b}
image create photo image1b \
	-file [file join $tk_demoDirectory images earthris.gif]
label $w.l2 -image image1b -bd 1 -relief sunken

pack $w.l1 $w.l2 -side top -padx .5m -pady .5m<|MERGE_RESOLUTION|>--- conflicted
+++ resolved
@@ -1,11 +1,6 @@
 # image1.tcl --
 #
 # This demonstration script displays two image widgets.
-<<<<<<< HEAD
-#
-# RCS: @(#) $Id: image1.tcl,v 1.5 2004/12/21 11:56:35 dkf Exp $
-=======
->>>>>>> 2930fe96
 
 if {![info exists widgetDemo]} {
     error "This script should be run from the \"widget\" demo."
