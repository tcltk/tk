# ctext.tcl --
#
# This demonstration script creates a canvas widget with a text
# item that can be edited and reconfigured in various ways.

if {![info exists widgetDemo]} {
    error "This script should be run from the \"widget\" demo."
}

package require tk

set w .ctext
catch {destroy $w}
toplevel $w
wm title $w "Canvas Text Demonstration"
wm iconname $w "Text"
positionWindow $w
set c $w.c

label $w.msg -font $font -wraplength 5i -justify left -text "This window displays a string of text to demonstrate the text facilities of canvas widgets.  You can click in the boxes to adjust the position of the text relative to its positioning point or change its justification, and on a pie slice to change its angle.  The text also supports the following simple bindings for editing:
  1. You can point, click, and type.
  2. You can also select with button 1.
  3. You can copy the selection to the mouse position with button 2.
  4. Backspace and Control+h delete the selection if there is one;
     otherwise they delete the character just before the insertion cursor.
  5. Delete deletes the selection if there is one; otherwise it deletes
     the character just after the insertion cursor."
pack $w.msg -side top

## See Code / Dismiss buttons
set btns [addSeeDismiss $w.buttons $w]
pack $btns -side bottom -fill x

canvas $c -relief flat -borderwidth 0 -width 375p -height 262.5p
pack $w.c -side top -expand yes -fill both

set textFont {Helvetica 24}

$c create rectangle 183.75p 122.25p 191.25p 129.75p -outline black -fill red

# First, create the text item and give it bindings so it can be edited.

$c addtag text withtag [$c create text 187.5p 126p -text "This is just a string of text to demonstrate the text facilities of canvas widgets. Bindings have been defined to support editing (see above)." -width 330p -anchor n -font $textFont -justify left]
$c bind text <Button-1> "textB1Press $c %x %y"
$c bind text <B1-Motion> "textB1Move $c %x %y"
$c bind text <Shift-Button-1> "$c select adjust current @%x,%y"
$c bind text <Shift-B1-Motion> "textB1Move $c %x %y"
$c bind text <Key> "textInsert $c %A"
$c bind text <Return> "textInsert $c \\n"
$c bind text <Control-h> "textBs $c"
$c bind text <BackSpace> "textBs $c"
$c bind text <Delete> "textDel $c"
<<<<<<< HEAD
if {[tk windowingsystem] eq "aqua" && ![package vsatisfies [package provide tk] 8.7-]} {
    $c bind text <Button-3> "textPaste $c @%x,%y"
} else {
    $c bind text <Button-2> "textPaste $c @%x,%y"
}
=======
$c bind text <Button-2> "textPaste $c @%x,%y"
>>>>>>> d5d68cc9

# Next, create some items that allow the text's anchor position
# to be edited.

proc mkTextConfigBox {w x y option value color} {	;# x, y are in points
    set item [$w create rect ${x}p ${y}p [expr {$x+22.5}]p [expr {$y+22.5}]p \
	    -outline black -fill $color -width 0.75p]
    $w bind $item <Button-1> "$w itemconf text $option $value"
    $w addtag config withtag $item
}
proc mkTextConfigPie {w x y a option value color} {	;# x, y are in points
    set item [$w create arc ${x}p ${y}p [expr {$x+67.5}]p [expr {$y+67.5}]p \
	    -start [expr {$a-15}] -extent 30 -outline black -fill $color \
	    -width 0.75p]
    $w bind $item <Button-1> "$w itemconf text $option $value"
    $w addtag config withtag $item
}

set x 37.5	;# in points
set y 37.5	;# in points
set color LightSkyBlue1
mkTextConfigBox $c $x $y -anchor se $color
mkTextConfigBox $c [expr {$x+22.5}] [expr {$y     }] -anchor s      $color
mkTextConfigBox $c [expr {$x+45  }] [expr {$y     }] -anchor sw     $color
mkTextConfigBox $c [expr {$x     }] [expr {$y+22.5}] -anchor e      $color
mkTextConfigBox $c [expr {$x+22.5}] [expr {$y+22.5}] -anchor center $color
mkTextConfigBox $c [expr {$x+45  }] [expr {$y+22.5}] -anchor w      $color
mkTextConfigBox $c [expr {$x     }] [expr {$y+45  }] -anchor ne     $color
mkTextConfigBox $c [expr {$x+22.5}] [expr {$y+45  }] -anchor n      $color
mkTextConfigBox $c [expr {$x+45  }] [expr {$y+45  }] -anchor nw     $color
set item [$c create rect \
	[expr {$x+30}]p [expr {$y+30}]p [expr {$x+37.5}]p [expr {$y+37.5}]p \
	-outline black -fill red]
$c bind $item <Button-1> "$c itemconf text -anchor center"
$c create text [expr {$x+33.75}]p [expr {$y-3.75}]p \
	-text {Text Position}  -anchor s  -font {Times 20}  -fill brown

# Now create some items that allow the text's angle to be changed.

set x 153.75	;# in points
set y 37.5	;# in points
set color Yellow
mkTextConfigPie $c $x $y   0 -angle  90 $color
mkTextConfigPie $c $x $y  30 -angle 120 $color
mkTextConfigPie $c $x $y  60 -angle 150 $color
mkTextConfigPie $c $x $y  90 -angle 180 $color
mkTextConfigPie $c $x $y 120 -angle 210 $color
mkTextConfigPie $c $x $y 150 -angle 240 $color
mkTextConfigPie $c $x $y 180 -angle 270 $color
mkTextConfigPie $c $x $y 210 -angle 300 $color
mkTextConfigPie $c $x $y 240 -angle 330 $color
mkTextConfigPie $c $x $y 270 -angle   0 $color
mkTextConfigPie $c $x $y 300 -angle  30 $color
mkTextConfigPie $c $x $y 330 -angle  60 $color
$c create text [expr {$x+33.75}]p [expr {$y-3.75}]p \
	-text {Text Angle}     -anchor s  -font {Times 20}  -fill brown

# Lastly, create some items that allow the text's justification to be
# changed.

set x 262.5	;# in points
set y 37.5	;# in points
set color SeaGreen2
mkTextConfigBox $c $x $y -justify left $color
mkTextConfigBox $c [expr {$x+22.5}] $y -justify center $color
mkTextConfigBox $c [expr {$x+45}] $y -justify right $color
$c create text [expr {$x+33.75}]p [expr {$y-3.75}]p \
	-text {Justification}  -anchor s  -font {Times 20}  -fill brown

$c bind config <Enter> "textEnter $c"
$c bind config <Leave> "$c itemconf current -fill \$textConfigFill"

set textConfigFill {}

proc textEnter {w} {
    global textConfigFill
    set textConfigFill [lindex [$w itemconfig current -fill] 4]
    $w itemconfig current -fill black
}

proc textInsert {w string} {
    if {$string == ""} {
	return
    }
    catch {$w dchars text sel.first sel.last}
    $w insert text insert $string
}

proc textPaste {w pos} {
    catch {
	$w insert text $pos [selection get]
    }
}

proc textB1Press {w x y} {
    $w icursor current @$x,$y
    $w focus current
    focus $w
    $w select from current @$x,$y
}

proc textB1Move {w x y} {
    $w select to current @$x,$y
}

proc textBs {w} {
    if {![catch {$w dchars text sel.first sel.last}]} {
	return
    }
    set char [expr {[$w index text insert] - 1}]
    if {$char >= 0} {$w dchar text $char}
}

proc textDel {w} {
    if {![catch {$w dchars text sel.first sel.last}]} {
	return
    }
    $w dchars text insert
}<|MERGE_RESOLUTION|>--- conflicted
+++ resolved
@@ -50,15 +50,7 @@
 $c bind text <Control-h> "textBs $c"
 $c bind text <BackSpace> "textBs $c"
 $c bind text <Delete> "textDel $c"
-<<<<<<< HEAD
-if {[tk windowingsystem] eq "aqua" && ![package vsatisfies [package provide tk] 8.7-]} {
-    $c bind text <Button-3> "textPaste $c @%x,%y"
-} else {
-    $c bind text <Button-2> "textPaste $c @%x,%y"
-}
-=======
 $c bind text <Button-2> "textPaste $c @%x,%y"
->>>>>>> d5d68cc9
 
 # Next, create some items that allow the text's anchor position
 # to be edited.
