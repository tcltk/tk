--- conflicted
+++ resolved
@@ -1,11 +1,6 @@
 # ttkscale.tcl --
 #
 # This demonstration script shows an example with a horizontal scale.
-<<<<<<< HEAD
-#
-# RCS: @(#) $Id: ttkscale.tcl,v 1.3 2009/12/16 13:20:18 dkf Exp $
-=======
->>>>>>> c97f0c88
 
 if {![info exists widgetDemo]} {
     error "This script should be run from the \"widget\" demo."
