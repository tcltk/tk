# image2.tcl --
#
# This demonstration script creates a simple collection of widgets
# that allow you to select and view images in a Tk label.
<<<<<<< HEAD
#
# RCS: @(#) $Id: image2.tcl,v 1.12 2009/02/11 15:25:31 dkf Exp $
=======
>>>>>>> c97f0c88

if {![info exists widgetDemo]} {
    error "This script should be run from the \"widget\" demo."
}

package require Tk

# loadDir --
# This procedure reloads the directory listbox from the directory
# named in the demo's entry.
#
# Arguments:
# w -			Name of the toplevel window of the demo.

proc loadDir w {
    global dirName

    $w.f.list delete 0 end
    foreach i [lsort [glob -type f -directory $dirName *]] {
	$w.f.list insert end [file tail $i]
    }
}

# selectAndLoadDir --
# This procedure pops up a dialog to ask for a directory to load into
# the listobx and (if the user presses OK) reloads the directory
# listbox from the directory named in the demo's entry.
#
# Arguments:
# w -			Name of the toplevel window of the demo.

proc selectAndLoadDir w {
    global dirName
    set dir [tk_chooseDirectory -initialdir $dirName -parent $w -mustexist 1]
    if {$dir ne ""} {
	set dirName $dir
	loadDir $w
    }
}

# loadImage --
# Given the name of the toplevel window of the demo and the mouse
# position, extracts the directory entry under the mouse and loads
# that file into a photo image for display.
#
# Arguments:
# w -			Name of the toplevel window of the demo.
# x, y-			Mouse position within the listbox.

proc loadImage {w x y} {
    global dirName

    set file [file join $dirName [$w.f.list get @$x,$y]]
    if {[catch {
	image2a configure -file $file
    }]} then {
	# Mark the file as not loadable
	$w.f.list itemconfigure @$x,$y -bg \#c00000 -selectbackground \#ff0000
    }
}

set w .image2
catch {destroy $w}
toplevel $w
wm title $w "Image Demonstration #2"
wm iconname $w "Image2"
positionWindow $w

label $w.msg -font $font -wraplength 4i -justify left -text "This demonstration allows you to view images using a Tk \"photo\" image.  First type a directory name in the listbox, then type Return to load the directory into the listbox.  Then double-click on a file name in the listbox to see that image."
pack $w.msg -side top

## See Code / Dismiss buttons
set btns [addSeeDismiss $w.buttons $w]
pack $btns -side bottom -fill x

frame $w.mid
pack $w.mid -fill both -expand 1

labelframe $w.dir -text "Directory:"
# Main widget program sets variable tk_demoDirectory
set dirName [file join $tk_demoDirectory images]
entry $w.dir.e -width 30 -textvariable dirName
button $w.dir.b -pady 0 -padx 2m -text "Select Dir." \
	-command "selectAndLoadDir $w"
bind $w.dir.e <Return> "loadDir $w"
pack $w.dir.e -side left -fill both -padx 2m     -pady 2m -expand true
pack $w.dir.b -side left -fill y    -padx {0 2m} -pady 2m
labelframe $w.f -text "File:" -padx 2m -pady 2m

listbox $w.f.list -width 20 -height 10 -yscrollcommand "$w.f.scroll set"
scrollbar $w.f.scroll -command "$w.f.list yview"
pack $w.f.list $w.f.scroll -side left -fill y -expand 1
$w.f.list insert 0 earth.gif earthris.gif teapot.ppm
bind $w.f.list <Double-1> "loadImage $w %x %y"

catch {image delete image2a}
image create photo image2a
labelframe $w.image -text "Image:"
label $w.image.image -image image2a
pack $w.image.image -padx 2m -pady 2m

grid $w.dir -        -sticky ew -padx 1m -pady 1m -in $w.mid
grid $w.f   $w.image -sticky nw -padx 1m -pady 1m -in $w.mid
grid columnconfigure $w.mid 1 -weight 1<|MERGE_RESOLUTION|>--- conflicted
+++ resolved
@@ -2,11 +2,6 @@
 #
 # This demonstration script creates a simple collection of widgets
 # that allow you to select and view images in a Tk label.
-<<<<<<< HEAD
-#
-# RCS: @(#) $Id: image2.tcl,v 1.12 2009/02/11 15:25:31 dkf Exp $
-=======
->>>>>>> c97f0c88
 
 if {![info exists widgetDemo]} {
     error "This script should be run from the \"widget\" demo."
