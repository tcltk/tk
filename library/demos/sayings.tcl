--- conflicted
+++ resolved
@@ -3,11 +3,6 @@
 # This demonstration script creates a listbox that can be scrolled
 # both horizontally and vertically.  It displays a collection of
 # well-known sayings.
-<<<<<<< HEAD
-#
-# RCS: @(#) $Id: sayings.tcl,v 1.6 2007/12/13 15:27:07 dgp Exp $
-=======
->>>>>>> 53febd68
 
 if {![info exists widgetDemo]} {
     error "This script should be run from the \"widget\" demo."
