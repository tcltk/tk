# ttkprogress.tcl --
#
# This demonstration script creates several progress bar widgets.
<<<<<<< HEAD
#
# RCS: @(#) $Id: ttkprogress.tcl,v 1.4 2008/12/11 18:13:08 jenglish Exp $
=======
>>>>>>> c97f0c88

if {![info exists widgetDemo]} {
    error "This script should be run from the \"widget\" demo."
}

package require Tk

set w .ttkprogress
catch {destroy $w}
toplevel $w
wm title $w "Progress Bar Demonstration"
wm iconname $w "ttkprogress"
positionWindow $w

ttk::label $w.msg -font $font -wraplength 4i -justify left -text "Below are two progress bars. The top one is a \u201Cdeterminate\u201D progress bar, which is used for showing how far through a defined task the program has got. The bottom one is an \u201Cindeterminate\u201D progress bar, which is used to show that the program is busy but does not know how long for. Both are run here in self-animated mode, which can be turned on and off using the buttons underneath."
pack $w.msg -side top -fill x

## See Code / Dismiss buttons
set btns [addSeeDismiss $w.buttons $w]
pack $btns -side bottom -fill x

ttk::frame $w.f
pack $w.f -fill both -expand 1
set w $w.f

proc doBars {op args} {
    foreach w $args {
	$w $op
    }
}
ttk::progressbar $w.p1 -mode determinate
ttk::progressbar $w.p2 -mode indeterminate
ttk::button $w.start -text "Start Progress" -command [list \
	doBars start $w.p1 $w.p2]
ttk::button $w.stop -text "Stop Progress" -command [list \
	doBars stop $w.p1 $w.p2]

grid $w.p1 - -pady 5 -padx 10
grid $w.p2 - -pady 5 -padx 10
grid $w.start $w.stop -padx 10 -pady 5
grid configure $w.start -sticky e
grid configure $w.stop -sticky w
grid columnconfigure $w all -weight 1<|MERGE_RESOLUTION|>--- conflicted
+++ resolved
@@ -1,11 +1,6 @@
 # ttkprogress.tcl --
 #
 # This demonstration script creates several progress bar widgets.
-<<<<<<< HEAD
-#
-# RCS: @(#) $Id: ttkprogress.tcl,v 1.4 2008/12/11 18:13:08 jenglish Exp $
-=======
->>>>>>> c97f0c88
 
 if {![info exists widgetDemo]} {
     error "This script should be run from the \"widget\" demo."
