--- conflicted
+++ resolved
@@ -712,17 +712,10 @@
 proc tkAboutDialog {} {
     tk_messageBox -icon info -type ok -title [mc "About Widget Demo"] \
 	    -message [mc "Tk widget demonstration application"] -detail \
-<<<<<<< HEAD
-"[mc \"Copyright\ \u00a9\ %s\" {1996-1997 Sun Microsystems, Inc.}]
-[mc \"Copyright\ \u00a9\ %s\" {1997-2000 Ajuba Solutions, Inc.}]
-[mc \"Copyright\ \u00a9\ %s\" {2001-2009 Donal K. Fellows}]
-[mc \"Copyright\ \u00a9\ %s\" {2002-2007 Daniel A. Steffen}]"
-=======
 "[mc "Copyright \u00a9 %s" {1996-1997 Sun Microsystems, Inc.}]
 [mc "Copyright \u00a9 %s" {1997-2000 Ajuba Solutions, Inc.}]
-[mc "Copyright \u00a9 %s" {2001-2007 Donal K. Fellows}]
+[mc "Copyright \u00a9 %s" {2001-2009 Donal K. Fellows}]
 [mc "Copyright \u00a9 %s" {2002-2007 Daniel A. Steffen}]"
->>>>>>> 7a5337dc
 }
 
 # Local Variables:
