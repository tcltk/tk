# hscale.tcl --
#
# This demonstration script shows an example with a horizontal scale.
<<<<<<< HEAD
#
# RCS: @(#) $Id: hscale.tcl,v 1.5 2004/12/21 11:56:35 dkf Exp $
=======
>>>>>>> 5cad7e12

if {![info exists widgetDemo]} {
    error "This script should be run from the \"widget\" demo."
}

package require Tk

set w .hscale
catch {destroy $w}
toplevel $w
wm title $w "Horizontal Scale Demonstration"
wm iconname $w "hscale"
positionWindow $w

label $w.msg -font $font -wraplength 3.5i -justify left -text "An arrow and a horizontal scale are displayed below.  If you click or drag mouse button 1 in the scale, you can change the length of the arrow."
pack $w.msg -side top -padx .5c

## See Code / Dismiss buttons
set btns [addSeeDismiss $w.buttons $w]
pack $btns -side bottom -fill x

frame $w.frame -borderwidth 10
pack $w.frame -side top -fill x

canvas $w.frame.canvas -width 50 -height 50 -bd 0 -highlightthickness 0
$w.frame.canvas create polygon 0 0 1 1 2 2 -fill DeepSkyBlue3 -tags poly
$w.frame.canvas create line 0 0 1 1 2 2 0 0 -fill black -tags line
scale $w.frame.scale -orient horizontal -length 284 -from 0 -to 250 \
	-command "setWidth $w.frame.canvas" -tickinterval 50
pack $w.frame.canvas -side top -expand yes -anchor s -fill x  -padx 15
pack $w.frame.scale -side bottom -expand yes -anchor n
$w.frame.scale set 75

proc setWidth {w width} {
    incr width 21
    set x2 [expr {$width - 30}]
    if {$x2 < 21} {
	set x2 21
    }
    $w coords poly 20 15 20 35 $x2 35 $x2 45 $width 25 $x2 5 $x2 15 20 15
    $w coords line 20 15 20 35 $x2 35 $x2 45 $width 25 $x2 5 $x2 15 20 15
}<|MERGE_RESOLUTION|>--- conflicted
+++ resolved
@@ -1,11 +1,6 @@
 # hscale.tcl --
 #
 # This demonstration script shows an example with a horizontal scale.
-<<<<<<< HEAD
-#
-# RCS: @(#) $Id: hscale.tcl,v 1.5 2004/12/21 11:56:35 dkf Exp $
-=======
->>>>>>> 5cad7e12
 
 if {![info exists widgetDemo]} {
     error "This script should be run from the \"widget\" demo."
