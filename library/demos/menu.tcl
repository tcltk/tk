--- conflicted
+++ resolved
@@ -2,11 +2,6 @@
 #
 # This demonstration script creates a window with a bunch of menus
 # and cascaded menus using menubars.
-<<<<<<< HEAD
-#
-# RCS: @(#) $Id: menu.tcl,v 1.11 2007/04/23 21:16:00 das Exp $
-=======
->>>>>>> 53febd68
 
 if {![info exists widgetDemo]} {
     error "This script should be run from the \"widget\" demo."
