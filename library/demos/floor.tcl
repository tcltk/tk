--- conflicted
+++ resolved
@@ -1372,18 +1372,8 @@
 $c bind floor3 <Button-1> "floorDisplay $c 3"
 $c bind room <Enter> "newRoom $c"
 $c bind room <Leave> {set currentRoom ""}
-<<<<<<< HEAD
-if {[tk windowingsystem] eq "aqua" && ![package vsatisfies [package provide tk] 8.7-]} {
-    bind $c <Button-3> "$c scan mark %x %y"
-    bind $c <B3-Motion> "$c scan dragto %x %y"
-} else {
-    bind $c <Button-2> "$c scan mark %x %y"
-    bind $c <B2-Motion> "$c scan dragto %x %y"
-}
-=======
 bind $c <Button-2> "$c scan mark %x %y"
 bind $c <B2-Motion> "$c scan dragto %x %y"
->>>>>>> 9ba8a0fe
 bind $c <Destroy> "unset currentRoom"
 set currentRoom ""
 trace add variable currentRoom write "roomChanged $c"