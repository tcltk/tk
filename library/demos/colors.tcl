# colors.tcl --
#
# This demonstration script creates a listbox widget that displays
# many of the colors from the X color database.  You can click on
# a color to change the application's palette.
<<<<<<< HEAD
#
# RCS: @(#) $Id: colors.tcl,v 1.4 2004/12/21 11:56:35 dkf Exp $
=======
>>>>>>> 5cad7e12

if {![info exists widgetDemo]} {
    error "This script should be run from the \"widget\" demo."
}

package require Tk

set w .colors
catch {destroy $w}
toplevel $w
wm title $w "Listbox Demonstration (colors)"
wm iconname $w "Listbox"
positionWindow $w

label $w.msg -font $font -wraplength 4i -justify left -text "A listbox containing several color names is displayed below, along with a scrollbar.  You can scan the list either using the scrollbar or by dragging in the listbox window with button 2 pressed.  If you double-click button 1 on a color, then the application's color palette will be set to match that color"
pack $w.msg -side top

## See Code / Dismiss buttons
set btns [addSeeDismiss $w.buttons $w]
pack $btns -side bottom -fill x

frame $w.frame -borderwidth 10
pack $w.frame -side top -expand yes -fill y

scrollbar $w.frame.scroll -command "$w.frame.list yview"
listbox $w.frame.list -yscroll "$w.frame.scroll set" \
	-width 20 -height 16 -setgrid 1
pack $w.frame.list $w.frame.scroll -side left -fill y -expand 1

bind $w.frame.list <Double-1> {
    tk_setPalette [selection get]
}
$w.frame.list insert 0 gray60 gray70 gray80 gray85 gray90 gray95 \
    snow1 snow2 snow3 snow4 seashell1 seashell2 \
    seashell3 seashell4 AntiqueWhite1 AntiqueWhite2 AntiqueWhite3 \
    AntiqueWhite4 bisque1 bisque2 bisque3 bisque4 PeachPuff1 \
    PeachPuff2 PeachPuff3 PeachPuff4 NavajoWhite1 NavajoWhite2 \
    NavajoWhite3 NavajoWhite4 LemonChiffon1 LemonChiffon2 \
    LemonChiffon3 LemonChiffon4 cornsilk1 cornsilk2 cornsilk3 \
    cornsilk4 ivory1 ivory2 ivory3 ivory4 honeydew1 honeydew2 \
    honeydew3 honeydew4 LavenderBlush1 LavenderBlush2 \
    LavenderBlush3 LavenderBlush4 MistyRose1 MistyRose2 \
    MistyRose3 MistyRose4 azure1 azure2 azure3 azure4 \
    SlateBlue1 SlateBlue2 SlateBlue3 SlateBlue4 RoyalBlue1 \
    RoyalBlue2 RoyalBlue3 RoyalBlue4 blue1 blue2 blue3 blue4 \
    DodgerBlue1 DodgerBlue2 DodgerBlue3 DodgerBlue4 SteelBlue1 \
    SteelBlue2 SteelBlue3 SteelBlue4 DeepSkyBlue1 DeepSkyBlue2 \
    DeepSkyBlue3 DeepSkyBlue4 SkyBlue1 SkyBlue2 SkyBlue3 \
    SkyBlue4 LightSkyBlue1 LightSkyBlue2 LightSkyBlue3 \
    LightSkyBlue4 SlateGray1 SlateGray2 SlateGray3 SlateGray4 \
    LightSteelBlue1 LightSteelBlue2 LightSteelBlue3 \
    LightSteelBlue4 LightBlue1 LightBlue2 LightBlue3 \
    LightBlue4 LightCyan1 LightCyan2 LightCyan3 LightCyan4 \
    PaleTurquoise1 PaleTurquoise2 PaleTurquoise3 PaleTurquoise4 \
    CadetBlue1 CadetBlue2 CadetBlue3 CadetBlue4 turquoise1 \
    turquoise2 turquoise3 turquoise4 cyan1 cyan2 cyan3 cyan4 \
    DarkSlateGray1 DarkSlateGray2 DarkSlateGray3 \
    DarkSlateGray4 aquamarine1 aquamarine2 aquamarine3 \
    aquamarine4 DarkSeaGreen1 DarkSeaGreen2 DarkSeaGreen3 \
    DarkSeaGreen4 SeaGreen1 SeaGreen2 SeaGreen3 SeaGreen4 \
    PaleGreen1 PaleGreen2 PaleGreen3 PaleGreen4 SpringGreen1 \
    SpringGreen2 SpringGreen3 SpringGreen4 green1 green2 \
    green3 green4 chartreuse1 chartreuse2 chartreuse3 \
    chartreuse4 OliveDrab1 OliveDrab2 OliveDrab3 OliveDrab4 \
    DarkOliveGreen1 DarkOliveGreen2 DarkOliveGreen3 \
    DarkOliveGreen4 khaki1 khaki2 khaki3 khaki4 \
    LightGoldenrod1 LightGoldenrod2 LightGoldenrod3 \
    LightGoldenrod4 LightYellow1 LightYellow2 LightYellow3 \
    LightYellow4 yellow1 yellow2 yellow3 yellow4 gold1 gold2 \
    gold3 gold4 goldenrod1 goldenrod2 goldenrod3 goldenrod4 \
    DarkGoldenrod1 DarkGoldenrod2 DarkGoldenrod3 DarkGoldenrod4 \
    RosyBrown1 RosyBrown2 RosyBrown3 RosyBrown4 IndianRed1 \
    IndianRed2 IndianRed3 IndianRed4 sienna1 sienna2 sienna3 \
    sienna4 burlywood1 burlywood2 burlywood3 burlywood4 wheat1 \
    wheat2 wheat3 wheat4 tan1 tan2 tan3 tan4 chocolate1 \
    chocolate2 chocolate3 chocolate4 firebrick1 firebrick2 \
    firebrick3 firebrick4 brown1 brown2 brown3 brown4 salmon1 \
    salmon2 salmon3 salmon4 LightSalmon1 LightSalmon2 \
    LightSalmon3 LightSalmon4 orange1 orange2 orange3 orange4 \
    DarkOrange1 DarkOrange2 DarkOrange3 DarkOrange4 coral1 \
    coral2 coral3 coral4 tomato1 tomato2 tomato3 tomato4 \
    OrangeRed1 OrangeRed2 OrangeRed3 OrangeRed4 red1 red2 red3 \
    red4 DeepPink1 DeepPink2 DeepPink3 DeepPink4 HotPink1 \
    HotPink2 HotPink3 HotPink4 pink1 pink2 pink3 pink4 \
    LightPink1 LightPink2 LightPink3 LightPink4 PaleVioletRed1 \
    PaleVioletRed2 PaleVioletRed3 PaleVioletRed4 maroon1 \
    maroon2 maroon3 maroon4 VioletRed1 VioletRed2 VioletRed3 \
    VioletRed4 magenta1 magenta2 magenta3 magenta4 orchid1 \
    orchid2 orchid3 orchid4 plum1 plum2 plum3 plum4 \
    MediumOrchid1 MediumOrchid2 MediumOrchid3 MediumOrchid4 \
    DarkOrchid1 DarkOrchid2 DarkOrchid3 DarkOrchid4 purple1 \
    purple2 purple3 purple4 MediumPurple1 MediumPurple2 \
    MediumPurple3 MediumPurple4 thistle1 thistle2 thistle3 \
    thistle4<|MERGE_RESOLUTION|>--- conflicted
+++ resolved
@@ -3,11 +3,6 @@
 # This demonstration script creates a listbox widget that displays
 # many of the colors from the X color database.  You can click on
 # a color to change the application's palette.
-<<<<<<< HEAD
-#
-# RCS: @(#) $Id: colors.tcl,v 1.4 2004/12/21 11:56:35 dkf Exp $
-=======
->>>>>>> 5cad7e12
 
 if {![info exists widgetDemo]} {
     error "This script should be run from the \"widget\" demo."
