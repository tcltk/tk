# twind.tcl --
#
# This demonstration script creates a text widget with a bunch of
# embedded windows.
<<<<<<< HEAD
#
# RCS: @(#) $Id: twind.tcl,v 1.12 2009/02/11 15:17:26 dkf Exp $
=======
>>>>>>> 661db781

if {![info exists widgetDemo]} {
    error "This script should be run from the \"widget\" demo."
}

package require Tk

set w .twind
catch {destroy $w}
toplevel $w
wm title $w "Text Demonstration - Embedded Windows and Other Features"
wm iconname $w "Embedded Windows"
positionWindow $w

## See Code / Dismiss buttons
set btns [addSeeDismiss $w.buttons $w]
pack $btns -side bottom -fill x

frame $w.f -highlightthickness 1 -borderwidth 1 -relief sunken
set t $w.f.text
text $t -yscrollcommand "$w.scroll set" -setgrid true -font $font -width 70 \
	-height 35 -wrap word -highlightthickness 0 -borderwidth 0
pack $t -expand  yes -fill both
scrollbar $w.scroll -command "$t yview"
pack $w.scroll -side right -fill y
panedwindow $w.pane
pack $w.pane -expand yes -fill both
$w.pane add $w.f
# Import to raise given creation order above
raise $w.f

$t tag configure center -justify center -spacing1 5m -spacing3 5m
$t tag configure buttons -lmargin1 1c -lmargin2 1c -rmargin 1c \
	-spacing1 3m -spacing2 0 -spacing3 0

button $t.on -text "Turn On" -command "textWindOn $w" \
	-cursor top_left_arrow
button $t.off -text "Turn Off" -command "textWindOff $w" \
	-cursor top_left_arrow

$t insert end "A text widget can contain many different kinds of items, "
$t insert end "both active and passive.  It can lay these out in various "
$t insert end "ways, with wrapping, tabs, centering, etc.  In addition, "
$t insert end "when the contents are too big for the window, smooth "
$t insert end "scrolling in all directions is provided.\n\n"

$t insert end "A text widget can contain other widgets embedded "
$t insert end "it.  These are called \"embedded windows\", "
$t insert end "and they can consist of arbitrary widgets.  "
$t insert end "For example, here are two embedded button "
$t insert end "widgets.  You can click on the first button to "
$t window create end -window $t.on
$t insert end " horizontal scrolling, which also turns off "
$t insert end "word wrapping.  Or, you can click on the second "
$t insert end "button to\n"
$t window create end -window $t.off
$t insert end " horizontal scrolling and turn back on word wrapping.\n\n"

$t insert end "Or, here is another example.  If you "
$t window create end -create {
    button %W.click -text "Click Here" -command "textWindPlot %W" \
	    -cursor top_left_arrow}

$t insert end " a canvas displaying an x-y plot will appear right here."
$t mark set plot insert
$t mark gravity plot left
$t insert end "  You can drag the data points around with the mouse, "
$t insert end "or you can click here to "
$t window create end -create {
    button %W.delete -text "Delete" -command "textWindDel %W" \
	    -cursor top_left_arrow
}
$t insert end " the plot again.\n\n"

$t insert end "You can also create multiple text widgets each of which "
$t insert end "display the same underlying text. Click this button to "
$t window create end \
  -create {button %W.peer -text "Make A Peer" -command "textMakePeer %W" \
  -cursor top_left_arrow} -padx 3
$t insert end " widget.  Notice how peer widgets can have different "
$t insert end "font settings, and by default contain all the images "
$t insert end "of the 'parent', but many of the embedded windows, "
$t insert end "such as buttons will not be there.  The easiest way "
$t insert end "to ensure they are in all peers is to use '-create' "
$t insert end "embedded window creation scripts "
$t insert end "(the plot above and the 'Make A Peer' button are "
$t insert end "designed to show up in all peers).  A good use of "
$t insert end "peers is for "
$t window create end \
  -create {button %W.split -text "Split Windows" -command "textSplitWindow %W" \
  -cursor top_left_arrow} -padx 3
$t insert end " \n\n"

$t insert end "Users of previous versions of Tk will also be interested "
$t insert end "to note that now cursor movement is now by visual line by "
$t insert end "default, and that all scrolling of this widget is by pixel.\n\n"

$t insert end "You may also find it useful to put embedded windows in "
$t insert end "a text without any actual text.  In this case the "
$t insert end "text widget acts like a geometry manager.  For "
$t insert end "example, here is a collection of buttons laid out "
$t insert end "neatly into rows by the text widget.  These buttons "
$t insert end "can be used to change the background color of the "
$t insert end "text widget (\"Default\" restores the color to "
$t insert end "its default).  If you click on the button labeled "
$t insert end "\"Short\", it changes to a longer string so that "
$t insert end "you can see how the text widget automatically "
$t insert end "changes the layout.  Click on the button again "
$t insert end "to restore the short string.\n"

button $t.default -text Default -command "embDefBg $t" \
	-cursor top_left_arrow
$t window create end -window $t.default -padx 3
global embToggle
set embToggle Short
checkbutton $t.toggle -textvariable embToggle -indicatoron 0 \
	-variable embToggle -onvalue "A much longer string" \
	-offvalue "Short" -cursor top_left_arrow -pady 5 -padx 2
$t window create end -window $t.toggle -padx 3 -pady 2
set i 1
foreach color {AntiqueWhite3 Bisque1 Bisque2 Bisque3 Bisque4
	SlateBlue3 RoyalBlue1 SteelBlue2 DeepSkyBlue3 LightBlue1
	DarkSlateGray1 Aquamarine2 DarkSeaGreen2 SeaGreen1
	Yellow1 IndianRed1 IndianRed2 Tan1 Tan4} {
    button $t.color$i -text $color -cursor top_left_arrow -command \
	    "$t configure -bg $color"
    $t window create end -window $t.color$i -padx 3 -pady 2
    incr i
}
$t tag add buttons $t.default end

button $t.bigB -text "Big borders" -command "textWindBigB $t" \
  -cursor top_left_arrow
button $t.smallB -text "Small borders" -command "textWindSmallB $t" \
  -cursor top_left_arrow
button $t.bigH -text "Big highlight" -command "textWindBigH $t" \
  -cursor top_left_arrow
button $t.smallH -text "Small highlight" -command "textWindSmallH $t" \
  -cursor top_left_arrow
button $t.bigP -text "Big pad" -command "textWindBigP $t" \
  -cursor top_left_arrow
button $t.smallP -text "Small pad" -command "textWindSmallP $t" \
  -cursor top_left_arrow

set text_normal(border) [$t cget -borderwidth]
set text_normal(highlight) [$t cget -highlightthickness]
set text_normal(pad) [$t cget -padx]

$t insert end "\nYou can also change the usual border width and "
$t insert end "highlightthickness and padding.\n"
$t window create end -window $t.bigB
$t window create end -window $t.smallB
$t window create end -window $t.bigH
$t window create end -window $t.smallH
$t window create end -window $t.bigP
$t window create end -window $t.smallP

$t insert end "\n\nFinally, images fit comfortably in text widgets too:"

$t image create end -image \
    [image create photo -file [file join $tk_demoDirectory images ouster.png]]


proc textWindBigB w {
    $w configure -borderwidth 15 
}

proc textWindBigH w {
    $w configure -highlightthickness 15
}

proc textWindBigP w {
    $w configure -padx 15 -pady 15
}

proc textWindSmallB w {
    $w configure -borderwidth $::text_normal(border)
}

proc textWindSmallH w {
    $w configure -highlightthickness $::text_normal(highlight)
}

proc textWindSmallP w {
    $w configure -padx $::text_normal(pad) -pady $::text_normal(pad)
}


proc textWindOn w {
    catch {destroy $w.scroll2}
    set t $w.f.text
    scrollbar $w.scroll2 -orient horizontal -command "$t xview"
    pack $w.scroll2 -after $w.buttons -side bottom -fill x
    $t configure -xscrollcommand "$w.scroll2 set" -wrap none
}

proc textWindOff w {
    catch {destroy $w.scroll2}
    set t $w.f.text
    $t configure -xscrollcommand {} -wrap word
}

proc textWindPlot t {
    set c $t.c
    if {[winfo exists $c]} {
	return
    }

    while {[string first [$t get plot] " \t\n"] >= 0} {
	$t delete plot
    }
    $t insert plot "\n"

    $t window create plot -create {createPlot %W}
    $t tag add center plot
    $t insert plot "\n"
}

proc createPlot {t} {
    set c $t.c

    canvas $c -relief sunken -width 450 -height 300 -cursor top_left_arrow

    set font {Helvetica 18}

    $c create line 100 250 400 250 -width 2
    $c create line 100 250 100 50 -width 2
    $c create text 225 20 -text "A Simple Plot" -font $font -fill brown
    
    for {set i 0} {$i <= 10} {incr i} {
	set x [expr {100 + ($i*30)}]
	$c create line $x 250 $x 245 -width 2
	$c create text $x 254 -text [expr {10*$i}] -anchor n -font $font
    }
    for {set i 0} {$i <= 5} {incr i} {
	set y [expr {250 - ($i*40)}]
	$c create line 100 $y 105 $y -width 2
	$c create text 96 $y -text [expr {$i*50}].0 -anchor e -font $font
    }
    
    foreach point {
	{12 56} {20 94} {33 98} {32 120} {61 180} {75 160} {98 223}
    } {
	set x [expr {100 + (3*[lindex $point 0])}]
	set y [expr {250 - (4*[lindex $point 1])/5}]
	set item [$c create oval [expr {$x-6}] [expr {$y-6}] \
		[expr {$x+6}] [expr {$y+6}] -width 1 -outline black \
		-fill SkyBlue2]
	$c addtag point withtag $item
    }

    $c bind point <Any-Enter> "$c itemconfig current -fill red"
    $c bind point <Any-Leave> "$c itemconfig current -fill SkyBlue2"
    $c bind point <1> "embPlotDown $c %x %y"
    $c bind point <ButtonRelease-1> "$c dtag selected"
    bind $c <B1-Motion> "embPlotMove $c %x %y"
    return $c
}

set embPlot(lastX) 0
set embPlot(lastY) 0

proc embPlotDown {w x y} {
    global embPlot
    $w dtag selected
    $w addtag selected withtag current
    $w raise current
    set embPlot(lastX) $x
    set embPlot(lastY) $y
}

proc embPlotMove {w x y} {
    global embPlot
    $w move selected [expr {$x-$embPlot(lastX)}] [expr {$y-$embPlot(lastY)}]
    set embPlot(lastX) $x
    set embPlot(lastY) $y
}

proc textWindDel t {
    if {[winfo exists $t.c]} {
	$t delete $t.c
	while {[string first [$t get plot] " \t\n"] >= 0} {
	    $t delete plot
	}
	$t insert plot "  "
    }
}

proc embDefBg t {
    $t configure -background [lindex [$t configure -background] 3]
}

proc textMakePeer {parent} {
    set n 1
    while {[winfo exists .peer$n]} { incr n }
    set w [toplevel .peer$n]
    wm title $w "Text Peer #$n"
    frame $w.f -highlightthickness 1 -borderwidth 1 -relief sunken
    set t [$parent peer create $w.f.text -yscrollcommand "$w.scroll set" \
	       -borderwidth 0 -highlightthickness 0]
    pack $t -expand  yes -fill both
    scrollbar $w.scroll -command "$t yview"
    pack $w.scroll -side right -fill y
    pack $w.f -expand yes -fill both
}

proc textSplitWindow {textW} {
    if {$textW eq ".twind.f.text"} {
	if {[winfo exists .twind.peer]} {
	    destroy .twind.peer
	} else {
	    set parent [winfo parent $textW]
	    set w [winfo parent $parent]
	    set t [$textW peer create $w.peer \
	      -yscrollcommand "$w.scroll set"]
	    $w.pane add $t
	}
    } else {
        return
    }
}<|MERGE_RESOLUTION|>--- conflicted
+++ resolved
@@ -2,11 +2,6 @@
 #
 # This demonstration script creates a text widget with a bunch of
 # embedded windows.
-<<<<<<< HEAD
-#
-# RCS: @(#) $Id: twind.tcl,v 1.12 2009/02/11 15:17:26 dkf Exp $
-=======
->>>>>>> 661db781
 
 if {![info exists widgetDemo]} {
     error "This script should be run from the \"widget\" demo."
