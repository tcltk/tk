# menu.tcl --
#
# This file defines the default bindings for Tk menus and menubuttons.
# It also implements keyboard traversal of menus and implements a few
# other utility procedures related to menus.
#
<<<<<<< HEAD
# RCS: @(#) $Id: menu.tcl,v 1.34 2010/03/06 01:11:07 patthoyts Exp $
#
=======
>>>>>>> c97f0c88
# Copyright (c) 1992-1994 The Regents of the University of California.
# Copyright (c) 1994-1997 Sun Microsystems, Inc.
# Copyright (c) 1998-1999 by Scriptics Corporation.
# Copyright (c) 2007 Daniel A. Steffen <das@users.sourceforge.net>
#
# See the file "license.terms" for information on usage and redistribution
# of this file, and for a DISCLAIMER OF ALL WARRANTIES.
#

#-------------------------------------------------------------------------
# Elements of tk::Priv that are used in this file:
#
# cursor -		Saves the -cursor option for the posted menubutton.
# focus -		Saves the focus during a menu selection operation.
#			Focus gets restored here when the menu is unposted.
# grabGlobal -		Used in conjunction with tk::Priv(oldGrab):  if
#			tk::Priv(oldGrab) is non-empty, then tk::Priv(grabGlobal)
#			contains either an empty string or "-global" to
#			indicate whether the old grab was a local one or
#			a global one.
# inMenubutton -	The name of the menubutton widget containing
#			the mouse, or an empty string if the mouse is
#			not over any menubutton.
# menuBar -		The name of the menubar that is the root
#			of the cascade hierarchy which is currently
#			posted. This is null when there is no menu currently
#			being pulled down from a menu bar.
# oldGrab -		Window that had the grab before a menu was posted.
#			Used to restore the grab state after the menu
#			is unposted.  Empty string means there was no
#			grab previously set.
# popup -		If a menu has been popped up via tk_popup, this
#			gives the name of the menu.  Otherwise this
#			value is empty.
# postedMb -		Name of the menubutton whose menu is currently
#			posted, or an empty string if nothing is posted
#			A grab is set on this widget.
# relief -		Used to save the original relief of the current
#			menubutton.
# window -		When the mouse is over a menu, this holds the
#			name of the menu;  it's cleared when the mouse
#			leaves the menu.
# tearoff -		Whether the last menu posted was a tearoff or not.
#			This is true always for unix, for tearoffs for Mac
#			and Windows.
# activeMenu -		This is the last active menu for use
#			with the <<MenuSelect>> virtual event.
# activeItem -		This is the last active menu item for
#			use with the <<MenuSelect>> virtual event.
#-------------------------------------------------------------------------

#-------------------------------------------------------------------------
# Overall note:
# This file is tricky because there are five different ways that menus
# can be used:
#
# 1. As a pulldown from a menubutton. In this style, the variable 
#    tk::Priv(postedMb) identifies the posted menubutton.
# 2. As a torn-off menu copied from some other menu.  In this style
#    tk::Priv(postedMb) is empty, and menu's type is "tearoff".
# 3. As an option menu, triggered from an option menubutton.  In this
#    style tk::Priv(postedMb) identifies the posted menubutton.
# 4. As a popup menu.  In this style tk::Priv(postedMb) is empty and
#    the top-level menu's type is "normal".
# 5. As a pulldown from a menubar. The variable tk::Priv(menubar) has
#    the owning menubar, and the menu itself is of type "normal".
#
# The various binding procedures use the  state described above to
# distinguish the various cases and take different actions in each
# case.
#-------------------------------------------------------------------------

#-------------------------------------------------------------------------
# The code below creates the default class bindings for menus
# and menubuttons.
#-------------------------------------------------------------------------

bind Menubutton <FocusIn> {}
bind Menubutton <Enter> {
    tk::MbEnter %W
}
bind Menubutton <Leave> {
    tk::MbLeave %W
}
bind Menubutton <1> {
    if {$tk::Priv(inMenubutton) ne ""} {
	tk::MbPost $tk::Priv(inMenubutton) %X %Y
    }
}
bind Menubutton <Motion> {
    tk::MbMotion %W up %X %Y
}
bind Menubutton <B1-Motion> {
    tk::MbMotion %W down %X %Y
}
bind Menubutton <ButtonRelease-1> {
    tk::MbButtonUp %W
}
bind Menubutton <space> {
    tk::MbPost %W
    tk::MenuFirstEntry [%W cget -menu]
}

# Must set focus when mouse enters a menu, in order to allow
# mixed-mode processing using both the mouse and the keyboard.
# Don't set the focus if the event comes from a grab release,
# though:  such an event can happen after as part of unposting
# a cascaded chain of menus, after the focus has already been
# restored to wherever it was before menu selection started.

bind Menu <FocusIn> {}

bind Menu <Enter> {
    set tk::Priv(window) %W
    if {[%W cget -type] eq "tearoff"} {
	if {"%m" ne "NotifyUngrab"} {
	    if {[tk windowingsystem] eq "x11"} {
		tk_menuSetFocus %W
	    }
	}
    }
    tk::MenuMotion %W %x %y %s
}

bind Menu <Leave> {
    tk::MenuLeave %W %X %Y %s
}
bind Menu <Motion> {
    tk::MenuMotion %W %x %y %s
}
bind Menu <ButtonPress> {
    tk::MenuButtonDown %W
}
bind Menu <ButtonRelease> {
   tk::MenuInvoke %W 1
}
bind Menu <space> {
    tk::MenuInvoke %W 0
}
bind Menu <Return> {
    tk::MenuInvoke %W 0
}
bind Menu <Escape> {
    tk::MenuEscape %W
}
bind Menu <Left> {
    tk::MenuLeftArrow %W
}
bind Menu <Right> {
    tk::MenuRightArrow %W
}
bind Menu <Up> {
    tk::MenuUpArrow %W
}
bind Menu <Down> {
    tk::MenuDownArrow %W
}
bind Menu <KeyPress> {
    tk::TraverseWithinMenu %W %A
}

# The following bindings apply to all windows, and are used to
# implement keyboard menu traversal.

if {[tk windowingsystem] eq "x11"} {
    bind all <Alt-KeyPress> {
	tk::TraverseToMenu %W %A
    }

    bind all <F10> {
	tk::FirstMenu %W
    }
} else {
    bind Menubutton <Alt-KeyPress> {
	tk::TraverseToMenu %W %A
    }

    bind Menubutton <F10> {
	tk::FirstMenu %W
    }
}

# ::tk::MbEnter --
# This procedure is invoked when the mouse enters a menubutton
# widget.  It activates the widget unless it is disabled.  Note:
# this procedure is only invoked when mouse button 1 is *not* down.
# The procedure ::tk::MbB1Enter is invoked if the button is down.
#
# Arguments:
# w -			The  name of the widget.

proc ::tk::MbEnter w {
    variable ::tk::Priv

    if {$Priv(inMenubutton) ne ""} {
	MbLeave $Priv(inMenubutton)
    }
    set Priv(inMenubutton) $w
    if {[$w cget -state] ne "disabled" && [tk windowingsystem] ne "aqua"} {
	$w configure -state active
    }
}

# ::tk::MbLeave --
# This procedure is invoked when the mouse leaves a menubutton widget.
# It de-activates the widget, if the widget still exists.
#
# Arguments:
# w -			The  name of the widget.

proc ::tk::MbLeave w {
    variable ::tk::Priv

    set Priv(inMenubutton) {}
    if {![winfo exists $w]} {
	return
    }
    if {[$w cget -state] eq "active" && [tk windowingsystem] ne "aqua"} {
	$w configure -state normal
    }
}

# ::tk::MbPost --
# Given a menubutton, this procedure does all the work of posting
# its associated menu and unposting any other menu that is currently
# posted.
#
# Arguments:
# w -			The name of the menubutton widget whose menu
#			is to be posted.
# x, y -		Root coordinates of cursor, used for positioning
#			option menus.  If not specified, then the center
#			of the menubutton is used for an option menu.

proc ::tk::MbPost {w {x {}} {y {}}} {
    global errorInfo
    variable ::tk::Priv
    global tcl_platform

    if {[$w cget -state] eq "disabled" || $w eq $Priv(postedMb)} {
	return
    }
    set menu [$w cget -menu]
    if {$menu eq ""} {
	return
    }
    set tearoff [expr {[tk windowingsystem] eq "x11" \
	    || [$menu cget -type] eq "tearoff"}]
    if {[string first $w $menu] != 0} {
	error "can't post $menu:  it isn't a descendant of $w (this is a new requirement in Tk versions 3.0 and later)"
    }
    set cur $Priv(postedMb)
    if {$cur ne ""} {
	MenuUnpost {}
    }
    if {$::tk_strictMotif} {
        set Priv(cursor) [$w cget -cursor]
        $w configure -cursor arrow
    }
    if {[tk windowingsystem] ne "aqua"} {
	set Priv(relief) [$w cget -relief]
	$w configure -relief raised
    } else {
	$w configure -state active
    }

    set Priv(postedMb) $w
    set Priv(focus) [focus]
    $menu activate none
    GenerateMenuSelect $menu

    # If this looks like an option menubutton then post the menu so
    # that the current entry is on top of the mouse.  Otherwise post
    # the menu just below the menubutton, as for a pull-down.

    update idletasks
    if {[catch {
	switch [$w cget -direction] {
    	    above {
    	    	set x [winfo rootx $w]
    	    	set y [expr {[winfo rooty $w] - [winfo reqheight $menu]}]
		# if we go offscreen to the top, show as 'below'
		if {$y < 0} {
		    set y [expr {[winfo rooty $w] + [winfo height $w]}]
		}
		PostOverPoint $menu $x $y
    	    }
    	    below {
    	    	set x [winfo rootx $w]
    	    	set y [expr {[winfo rooty $w] + [winfo height $w]}]
		# if we go offscreen to the bottom, show as 'above'
		set mh [winfo reqheight $menu]
		if {($y + $mh) > [winfo screenheight $w]} {
		    set y [expr {[winfo rooty $w] - $mh}]
		}
		PostOverPoint $menu $x $y
    	    }
    	    left {
    	    	set x [expr {[winfo rootx $w] - [winfo reqwidth $menu]}]
    	    	set y [expr {(2 * [winfo rooty $w] + [winfo height $w]) / 2}]
    	    	set entry [MenuFindName $menu [$w cget -text]]
		if {[$w cget -indicatoron] && $entry ne ""} {
		    if {$entry == [$menu index last]} {
		    	incr y [expr {-([$menu yposition $entry] \
			    	+ [winfo reqheight $menu])/2}]
		    } else {
		    	incr y [expr {-([$menu yposition $entry] \
			        + [$menu yposition [expr {$entry+1}]])/2}]
		    }
    	    	}
		PostOverPoint $menu $x $y
		if {$entry ne "" \
			&& [$menu entrycget $entry -state] ne "disabled"} {
    	    	    $menu activate $entry
		    GenerateMenuSelect $menu
    	    	}
    	    }
    	    right {
    	    	set x [expr {[winfo rootx $w] + [winfo width $w]}]
    	    	set y [expr {(2 * [winfo rooty $w] + [winfo height $w]) / 2}]
    	    	set entry [MenuFindName $menu [$w cget -text]]
		if {[$w cget -indicatoron] && $entry ne ""} {
		    if {$entry == [$menu index last]} {
		    	incr y [expr {-([$menu yposition $entry] \
			    	+ [winfo reqheight $menu])/2}]
		    } else {
		    	incr y [expr {-([$menu yposition $entry] \
			        + [$menu yposition [expr {$entry+1}]])/2}]
		    }
    	    	}
		PostOverPoint $menu $x $y
		if {$entry ne "" \
			&& [$menu entrycget $entry -state] ne "disabled"} {
    	    	    $menu activate $entry
		    GenerateMenuSelect $menu
    	    	}
    	    }
    	    default {
    	    	if {[$w cget -indicatoron]} {
		    if {$y eq ""} {
			set x [expr {[winfo rootx $w] + [winfo width $w]/2}]
			set y [expr {[winfo rooty $w] + [winfo height $w]/2}]
	    	    }
	            PostOverPoint $menu $x $y [MenuFindName $menu [$w cget -text]]
		} else {
		    PostOverPoint $menu [winfo rootx $w] [expr {[winfo rooty $w]+[winfo height $w]}]
    	    	}
    	    }
	}
    } msg]} {
	# Error posting menu (e.g. bogus -postcommand). Unpost it and
	# reflect the error.
	
	set savedInfo $errorInfo
	MenuUnpost {}
	error $msg $savedInfo

    }

    set Priv(tearoff) $tearoff
    if {$tearoff != 0} {
    	focus $menu
	if {[winfo viewable $w]} {
	    SaveGrabInfo $w
	    grab -global $w
	}
    }
}

# ::tk::MenuUnpost --
# This procedure unposts a given menu, plus all of its ancestors up
# to (and including) a menubutton, if any.  It also restores various
# values to what they were before the menu was posted, and releases
# a grab if there's a menubutton involved.  Special notes:
# 1. It's important to unpost all menus before releasing the grab, so
#    that any Enter-Leave events (e.g. from menu back to main
#    application) have mode NotifyGrab.
# 2. Be sure to enclose various groups of commands in "catch" so that
#    the procedure will complete even if the menubutton or the menu
#    or the grab window has been deleted.
#
# Arguments:
# menu -		Name of a menu to unpost.  Ignored if there
#			is a posted menubutton.

proc ::tk::MenuUnpost menu {
    global tcl_platform
    variable ::tk::Priv
    set mb $Priv(postedMb)

    # Restore focus right away (otherwise X will take focus away when
    # the menu is unmapped and under some window managers (e.g. olvwm)
    # we'll lose the focus completely).

    catch {focus $Priv(focus)}
    set Priv(focus) ""

    # Unpost menu(s) and restore some stuff that's dependent on
    # what was posted.

    after cancel [array get Priv menuActivatedTimer]
    unset -nocomplain Priv(menuActivated)
    after cancel [array get Priv menuDeactivatedTimer]
    unset -nocomplain Priv(menuDeactivated)

    catch {
	if {$mb ne ""} {
	    set menu [$mb cget -menu]
	    $menu unpost
	    set Priv(postedMb) {}
	    if {$::tk_strictMotif} {
	        $mb configure -cursor $Priv(cursor)
	    }
	    if {[tk windowingsystem] ne "aqua"} {
		$mb configure -relief $Priv(relief)
	    } else {
		$mb configure -state normal
	    }
	} elseif {$Priv(popup) ne ""} {
	    $Priv(popup) unpost
	    set Priv(popup) {}
	} elseif {[$menu cget -type] ne "menubar" \
		&& [$menu cget -type] ne "tearoff"} {
	    # We're in a cascaded sub-menu from a torn-off menu or popup.
	    # Unpost all the menus up to the toplevel one (but not
	    # including the top-level torn-off one) and deactivate the
	    # top-level torn off menu if there is one.

	    while {1} {
		set parent [winfo parent $menu]
		if {[winfo class $parent] ne "Menu" \
			|| ![winfo ismapped $parent]} {
		    break
		}
		$parent activate none
		$parent postcascade none
		GenerateMenuSelect $parent
		set type [$parent cget -type]
		if {$type eq "menubar" || $type eq "tearoff"} {
		    break
		}
		set menu $parent
	    }
	    if {[$menu cget -type] ne "menubar"} {
		$menu unpost
	    }
	}
    }

    if {($Priv(tearoff) != 0) || $Priv(menuBar) ne ""} {
    	# Release grab, if any, and restore the previous grab, if there
    	# was one.
	if {$menu ne ""} {
	    set grab [grab current $menu]
	    if {$grab ne ""} {
		grab release $grab
	    }
	}
	RestoreOldGrab
	if {$Priv(menuBar) ne ""} {
	    if {$::tk_strictMotif} {
		$Priv(menuBar) configure -cursor $Priv(cursor)
	    }
	    set Priv(menuBar) {}
	}
	if {[tk windowingsystem] ne "x11"} {
	    set Priv(tearoff) 0
	}
    }
}

# ::tk::MbMotion --
# This procedure handles mouse motion events inside menubuttons, and
# also outside menubuttons when a menubutton has a grab (e.g. when a
# menu selection operation is in progress).
#
# Arguments:
# w -			The name of the menubutton widget.
# upDown - 		"down" means button 1 is pressed, "up" means
#			it isn't.
# rootx, rooty -	Coordinates of mouse, in (virtual?) root window.

proc ::tk::MbMotion {w upDown rootx rooty} {
    variable ::tk::Priv

    if {$Priv(inMenubutton) eq $w} {
	return
    }
    set new [winfo containing $rootx $rooty]
    if {$new ne $Priv(inMenubutton) \
	    && ($new eq "" || [winfo toplevel $new] eq [winfo toplevel $w])} {
	if {$Priv(inMenubutton) ne ""} {
	    MbLeave $Priv(inMenubutton)
	}
	if {$new ne "" \
		&& [winfo class $new] eq "Menubutton" \
		&& ([$new cget -indicatoron] == 0) \
		&& ([$w cget -indicatoron] == 0)} {
	    if {$upDown eq "down"} {
		MbPost $new $rootx $rooty
	    } else {
		MbEnter $new
	    }
	}
    }
}

# ::tk::MbButtonUp --
# This procedure is invoked to handle button 1 releases for menubuttons.
# If the release happens inside the menubutton then leave its menu
# posted with element 0 activated.  Otherwise, unpost the menu.
#
# Arguments:
# w -			The name of the menubutton widget.

proc ::tk::MbButtonUp w {
    variable ::tk::Priv
    global tcl_platform

    set menu [$w cget -menu]
    set tearoff [expr {[tk windowingsystem] eq "x11" || \
	    ($menu ne "" && [$menu cget -type] eq "tearoff")}]
    if {($tearoff != 0) && $Priv(postedMb) eq $w \
	    && $Priv(inMenubutton) eq $w} {
	MenuFirstEntry [$Priv(postedMb) cget -menu]
    } else {
	MenuUnpost {}
    }
}

# ::tk::MenuMotion --
# This procedure is called to handle mouse motion events for menus.
# It does two things.  First, it resets the active element in the
# menu, if the mouse is over the menu.  Second, if a mouse button
# is down, it posts and unposts cascade entries to match the mouse
# position.
#
# Arguments:
# menu -		The menu window.
# x -			The x position of the mouse.
# y -			The y position of the mouse.
# state -		Modifier state (tells whether buttons are down).

proc ::tk::MenuMotion {menu x y state} {
    variable ::tk::Priv
    if {$menu eq $Priv(window)} {
        set activeindex [$menu index active]
	if {[$menu cget -type] eq "menubar"} {
	    if {[info exists Priv(focus)] && $menu ne $Priv(focus)} {
		$menu activate @$x,$y
		GenerateMenuSelect $menu
	    }
	} else {
	    $menu activate @$x,$y
	    GenerateMenuSelect $menu
	}
        set index [$menu index @$x,$y]
        if {[info exists Priv(menuActivated)] \
                && $index ne "none" \
                && $index ne $activeindex} {
            set mode [option get $menu clickToFocus ClickToFocus]
            if {[string is false $mode]} {
                set delay [expr {[$menu cget -type] eq "menubar" ? 0 : 50}]
                if {[$menu type $index] eq "cascade"} {
                    set Priv(menuActivatedTimer) \
                        [after $delay [list $menu postcascade active]]
                } else {
                    set Priv(menuDeactivatedTimer) \
                        [after $delay [list $menu postcascade none]]
                }
            }
        }
    }
}

# ::tk::MenuButtonDown --
# Handles button presses in menus.  There are a couple of tricky things
# here:
# 1. Change the posted cascade entry (if any) to match the mouse position.
# 2. If there is a posted menubutton, must grab to the menubutton;  this
#    overrrides the implicit grab on button press, so that the menu
#    button can track mouse motions over other menubuttons and change
#    the posted menu.
# 3. If there's no posted menubutton (e.g. because we're a torn-off menu
#    or one of its descendants) must grab to the top-level menu so that
#    we can track mouse motions across the entire menu hierarchy.
#
# Arguments:
# menu -		The menu window.

proc ::tk::MenuButtonDown menu {
    variable ::tk::Priv
    global tcl_platform

    if {![winfo viewable $menu]} {
        return
    }
    $menu postcascade active
    if {$Priv(postedMb) ne "" && [winfo viewable $Priv(postedMb)]} {
	grab -global $Priv(postedMb)
    } else {
	while {[$menu cget -type] eq "normal" \
		&& [winfo class [winfo parent $menu]] eq "Menu" \
		&& [winfo ismapped [winfo parent $menu]]} {
	    set menu [winfo parent $menu]
	}

	if {$Priv(menuBar) eq {}} {
	    set Priv(menuBar) $menu
	    if {$::tk_strictMotif} {
		set Priv(cursor) [$menu cget -cursor]
		$menu configure -cursor arrow
	    }
	    if {[$menu type active] eq "cascade"} {
		set Priv(menuActivated) 1
	    }
        }

	# Don't update grab information if the grab window isn't changing.
	# Otherwise, we'll get an error when we unpost the menus and
	# restore the grab, since the old grab window will not be viewable
	# anymore.

	if {$menu ne [grab current $menu]} {
	    SaveGrabInfo $menu
	}

	# Must re-grab even if the grab window hasn't changed, in order
	# to release the implicit grab from the button press.

	if {[tk windowingsystem] eq "x11"} {
	    grab -global $menu
	}
    }
}

# ::tk::MenuLeave --
# This procedure is invoked to handle Leave events for a menu.  It
# deactivates everything unless the active element is a cascade element
# and the mouse is now over the submenu.
#
# Arguments:
# menu -		The menu window.
# rootx, rooty -	Root coordinates of mouse.
# state -		Modifier state.

proc ::tk::MenuLeave {menu rootx rooty state} {
    variable ::tk::Priv
    set Priv(window) {}
    if {[$menu index active] eq "none"} {
	return
    }
    if {[$menu type active] eq "cascade" \
	    && [winfo containing $rootx $rooty] eq \
		[$menu entrycget active -menu]} {
	return
    }
    $menu activate none
    GenerateMenuSelect $menu
}

# ::tk::MenuInvoke --
# This procedure is invoked when button 1 is released over a menu.
# It invokes the appropriate menu action and unposts the menu if
# it came from a menubutton.
#
# Arguments:
# w -			Name of the menu widget.
# buttonRelease -	1 means this procedure is called because of
#			a button release;  0 means because of keystroke.

proc ::tk::MenuInvoke {w buttonRelease} {
    variable ::tk::Priv

    if {$buttonRelease && $Priv(window) eq ""} {
	# Mouse was pressed over a menu without a menu button, then
	# dragged off the menu (possibly with a cascade posted) and
	# released.  Unpost everything and quit.

	$w postcascade none
	$w activate none
	event generate $w <<MenuSelect>>
	MenuUnpost $w
	return
    }
    if {[$w type active] eq "cascade"} {
	$w postcascade active
	set menu [$w entrycget active -menu]
	MenuFirstEntry $menu
    } elseif {[$w type active] eq "tearoff"} {
	::tk::TearOffMenu $w
	MenuUnpost $w
    } elseif {[$w cget -type] eq "menubar"} {
	$w postcascade none
	set active [$w index active]
	set isCascade [string equal [$w type $active] "cascade"]

	# Only de-activate the active item if it's a cascade; this prevents
	# the annoying "activation flicker" you otherwise get with 
	# checkbuttons/commands/etc. on menubars

	if { $isCascade } {
	    $w activate none
	    event generate $w <<MenuSelect>>
	}

	MenuUnpost $w

	# If the active item is not a cascade, invoke it.  This enables
	# the use of checkbuttons/commands/etc. on menubars (which is legal,
	# but not recommended)

	if { !$isCascade } {
	    uplevel #0 [list $w invoke $active]
	}
    } else {
	set active [$w index active]
	if {$Priv(popup) eq "" || $active ne "none"} {
	    MenuUnpost $w
	}
	uplevel #0 [list $w invoke active]
    }
}

# ::tk::MenuEscape --
# This procedure is invoked for the Cancel (or Escape) key.  It unposts
# the given menu and, if it is the top-level menu for a menu button,
# unposts the menu button as well.
#
# Arguments:
# menu -		Name of the menu window.

proc ::tk::MenuEscape menu {
    set parent [winfo parent $menu]
    if {[winfo class $parent] ne "Menu"} {
	MenuUnpost $menu
    } elseif {[$parent cget -type] eq "menubar"} {
	MenuUnpost $menu
	RestoreOldGrab
    } else {
	MenuNextMenu $menu left
    }
}

# The following routines handle arrow keys. Arrow keys behave
# differently depending on whether the menu is a menu bar or not.

proc ::tk::MenuUpArrow {menu} {
    if {[$menu cget -type] eq "menubar"} {
	MenuNextMenu $menu left
    } else {
	MenuNextEntry $menu -1
    }
}

proc ::tk::MenuDownArrow {menu} {
    if {[$menu cget -type] eq "menubar"} {
	MenuNextMenu $menu right
    } else {
	MenuNextEntry $menu 1
    }
}

proc ::tk::MenuLeftArrow {menu} {
    if {[$menu cget -type] eq "menubar"} {
	MenuNextEntry $menu -1
    } else {
	MenuNextMenu $menu left
    }
}

proc ::tk::MenuRightArrow {menu} {
    if {[$menu cget -type] eq "menubar"} {
	MenuNextEntry $menu 1
    } else {
	MenuNextMenu $menu right
    }
}

# ::tk::MenuNextMenu --
# This procedure is invoked to handle "left" and "right" traversal
# motions in menus.  It traverses to the next menu in a menu bar,
# or into or out of a cascaded menu.
#
# Arguments:
# menu -		The menu that received the keyboard
#			event.
# direction -		Direction in which to move: "left" or "right"

proc ::tk::MenuNextMenu {menu direction} {
    variable ::tk::Priv

    # First handle traversals into and out of cascaded menus.

    if {$direction eq "right"} {
	set count 1
	set parent [winfo parent $menu]
	set class [winfo class $parent]
	if {[$menu type active] eq "cascade"} {
	    $menu postcascade active
	    set m2 [$menu entrycget active -menu]
	    if {$m2 ne ""} {
		MenuFirstEntry $m2
	    }
	    return
	} else {
	    set parent [winfo parent $menu]
	    while {$parent ne "."} {
		if {[winfo class $parent] eq "Menu" \
			&& [$parent cget -type] eq "menubar"} {
		    tk_menuSetFocus $parent
		    MenuNextEntry $parent 1
		    return
		}
		set parent [winfo parent $parent]
	    }
	}
    } else {
	set count -1
	set m2 [winfo parent $menu]
	if {[winfo class $m2] eq "Menu"} {
	    $menu activate none
	    GenerateMenuSelect $menu
	    tk_menuSetFocus $m2

	    $m2 postcascade none

	    if {[$m2 cget -type] ne "menubar"} {
		return
	    }
	}
    }

    # Can't traverse into or out of a cascaded menu. Go to the next
    # or previous menubutton, if that makes sense.

    set m2 [winfo parent $menu]
    if {[winfo class $m2] eq "Menu" && [$m2 cget -type] eq "menubar"} {
	tk_menuSetFocus $m2
	MenuNextEntry $m2 -1
	return
    }

    set w $Priv(postedMb)
    if {$w eq ""} {
	return
    }
    set buttons [winfo children [winfo parent $w]]
    set length [llength $buttons]
    set i [expr {[lsearch -exact $buttons $w] + $count}]
    while {1} {
	while {$i < 0} {
	    incr i $length
	}
	while {$i >= $length} {
	    incr i -$length
	}
	set mb [lindex $buttons $i]
	if {[winfo class $mb] eq "Menubutton" \
		&& [$mb cget -state] ne "disabled" \
		&& [$mb cget -menu] ne "" \
		&& [[$mb cget -menu] index last] ne "none"} {
	    break
	}
	if {$mb eq $w} {
	    return
	}
	incr i $count
    }
    MbPost $mb
    MenuFirstEntry [$mb cget -menu]
}

# ::tk::MenuNextEntry --
# Activate the next higher or lower entry in the posted menu,
# wrapping around at the ends.  Disabled entries are skipped.
#
# Arguments:
# menu -			Menu window that received the keystroke.
# count -			1 means go to the next lower entry,
#				-1 means go to the next higher entry.

proc ::tk::MenuNextEntry {menu count} {
    if {[$menu index last] eq "none"} {
	return
    }
    set length [expr {[$menu index last]+1}]
    set quitAfter $length
    set active [$menu index active]
    if {$active eq "none"} {
	set i 0
    } else {
	set i [expr {$active + $count}]
    }
    while {1} {
	if {$quitAfter <= 0} {
	    # We've tried every entry in the menu.  Either there are
	    # none, or they're all disabled.  Just give up.

	    return
	}
	while {$i < 0} {
	    incr i $length
	}
	while {$i >= $length} {
	    incr i -$length
	}
	if {[catch {$menu entrycget $i -state} state] == 0} {
	    if {$state ne "disabled" && \
		    ($i!=0 || [$menu cget -type] ne "tearoff" \
		    || [$menu type 0] ne "tearoff")} {
		break
	    }
	}
	if {$i == $active} {
	    return
	}
	incr i $count
	incr quitAfter -1
    }
    $menu activate $i
    GenerateMenuSelect $menu

    if {[$menu type $i] eq "cascade" && [$menu cget -type] eq "menubar"} {
	set cascade [$menu entrycget $i -menu]
	if {$cascade ne ""} {
	    # Here we auto-post a cascade.  This is necessary when
	    # we traverse left/right in the menubar, but undesirable when
	    # we traverse up/down in a menu.
	    $menu postcascade $i
	    MenuFirstEntry $cascade
	}
    }
}

# ::tk::MenuFind --
# This procedure searches the entire window hierarchy under w for
# a menubutton that isn't disabled and whose underlined character
# is "char" or an entry in a menubar that isn't disabled and whose
# underlined character is "char".
# It returns the name of that window, if found, or an
# empty string if no matching window was found.  If "char" is an
# empty string then the procedure returns the name of the first
# menubutton found that isn't disabled.
#
# Arguments:
# w -				Name of window where key was typed.
# char -			Underlined character to search for;
#				may be either upper or lower case, and
#				will match either upper or lower case.

proc ::tk::MenuFind {w char} {
    set char [string tolower $char]
    set windowlist [winfo child $w]

    foreach child $windowlist {
	# Don't descend into other toplevels.
        if {[winfo toplevel $w] ne [winfo toplevel $child]} {
	    continue
	}
	if {[winfo class $child] eq "Menu" && \
		[$child cget -type] eq "menubar"} {
	    if {$char eq ""} {
		return $child
	    }
	    set last [$child index last]
	    for {set i [$child cget -tearoff]} {$i <= $last} {incr i} {
		if {[$child type $i] eq "separator"} {
		    continue
		}
		set char2 [string index [$child entrycget $i -label] \
			[$child entrycget $i -underline]]
		if {$char eq [string tolower $char2] || $char eq ""} {
		    if {[$child entrycget $i -state] ne "disabled"} {
			return $child
		    }
		}
	    }
	}
    }

    foreach child $windowlist {
	# Don't descend into other toplevels.
        if {[winfo toplevel $w] ne [winfo toplevel $child]} {
	    continue
	}
	switch -- [winfo class $child] {
	    Menubutton {
		set char2 [string index [$child cget -text] \
			[$child cget -underline]]
		if {$char eq [string tolower $char2] || $char eq ""} {
		    if {[$child cget -state] ne "disabled"} {
			return $child
		    }
		}
	    }

	    default {
		set match [MenuFind $child $char]
		if {$match ne ""} {
		    return $match
		}
	    }
	}
    }
    return {}
}

# ::tk::TraverseToMenu --
# This procedure implements keyboard traversal of menus.  Given an
# ASCII character "char", it looks for a menubutton with that character
# underlined.  If one is found, it posts the menubutton's menu
#
# Arguments:
# w -				Window in which the key was typed (selects
#				a toplevel window).
# char -			Character that selects a menu.  The case
#				is ignored.  If an empty string, nothing
#				happens.

proc ::tk::TraverseToMenu {w char} {
    variable ::tk::Priv
    if {$char eq ""} {
	return
    }
    while {[winfo class $w] eq "Menu"} {
	if {[$w cget -type] ne "menubar" && $Priv(postedMb) eq ""} {
	    return
	}
	if {[$w cget -type] eq "menubar"} {
	    break
	}
	set w [winfo parent $w]
    }
    set w [MenuFind [winfo toplevel $w] $char]
    if {$w ne ""} {
	if {[winfo class $w] eq "Menu"} {
	    tk_menuSetFocus $w
	    set Priv(window) $w
	    SaveGrabInfo $w
	    grab -global $w
	    TraverseWithinMenu $w $char
	} else {
	    MbPost $w
	    MenuFirstEntry [$w cget -menu]
	}
    }
}

# ::tk::FirstMenu --
# This procedure traverses to the first menubutton in the toplevel
# for a given window, and posts that menubutton's menu.
#
# Arguments:
# w -				Name of a window.  Selects which toplevel
#				to search for menubuttons.

proc ::tk::FirstMenu w {
    variable ::tk::Priv
    set w [MenuFind [winfo toplevel $w] ""]
    if {$w ne ""} {
	if {[winfo class $w] eq "Menu"} {
	    tk_menuSetFocus $w
	    set Priv(window) $w
	    SaveGrabInfo $w
	    grab -global $w
	    MenuFirstEntry $w
	} else {
	    MbPost $w
	    MenuFirstEntry [$w cget -menu]
	}
    }
}

# ::tk::TraverseWithinMenu
# This procedure implements keyboard traversal within a menu.  It
# searches for an entry in the menu that has "char" underlined.  If
# such an entry is found, it is invoked and the menu is unposted.
#
# Arguments:
# w -				The name of the menu widget.
# char -			The character to look for;  case is
#				ignored.  If the string is empty then
#				nothing happens.

proc ::tk::TraverseWithinMenu {w char} {
    if {$char eq ""} {
	return
    }
    set char [string tolower $char]
    set last [$w index last]
    if {$last eq "none"} {
	return
    }
    for {set i 0} {$i <= $last} {incr i} {
	if {[catch {set char2 [string index \
		[$w entrycget $i -label] [$w entrycget $i -underline]]}]} {
	    continue
	}
	if {$char eq [string tolower $char2]} {
	    if {[$w type $i] eq "cascade"} {
		$w activate $i
		$w postcascade active
		event generate $w <<MenuSelect>>
		set m2 [$w entrycget $i -menu]
		if {$m2 ne ""} {
		    MenuFirstEntry $m2
		}
	    } else {
		MenuUnpost $w
		uplevel #0 [list $w invoke $i]
	    }
	    return
	}
    }
}

# ::tk::MenuFirstEntry --
# Given a menu, this procedure finds the first entry that isn't
# disabled or a tear-off or separator, and activates that entry.
# However, if there is already an active entry in the menu (e.g.,
# because of a previous call to tk::PostOverPoint) then the active
# entry isn't changed.  This procedure also sets the input focus
# to the menu.
#
# Arguments:
# menu -		Name of the menu window (possibly empty).

proc ::tk::MenuFirstEntry menu {
    if {$menu eq ""} {
	return
    }
    tk_menuSetFocus $menu
    if {[$menu index active] ne "none"} {
	return
    }
    set last [$menu index last]
    if {$last eq "none"} {
	return
    }
    for {set i 0} {$i <= $last} {incr i} {
	if {([catch {set state [$menu entrycget $i -state]}] == 0) \
		&& $state ne "disabled" && [$menu type $i] ne "tearoff"} {
	    $menu activate $i
	    GenerateMenuSelect $menu
	    # Only post the cascade if the current menu is a menubar;
	    # otherwise, if the first entry of the cascade is a cascade,
	    # we can get an annoying cascading effect resulting in a bunch of
	    # menus getting posted (bug 676)
	    if {[$menu type $i] eq "cascade" \
		    && [$menu cget -type] eq "menubar"} {
		set cascade [$menu entrycget $i -menu]
		if {$cascade ne ""} {
		    $menu postcascade $i
		    MenuFirstEntry $cascade
		}
	    }
	    return
	}
    }
}

# ::tk::MenuFindName --
# Given a menu and a text string, return the index of the menu entry
# that displays the string as its label.  If there is no such entry,
# return an empty string.  This procedure is tricky because some names
# like "active" have a special meaning in menu commands, so we can't
# always use the "index" widget command.
#
# Arguments:
# menu -		Name of the menu widget.
# s -			String to look for.

proc ::tk::MenuFindName {menu s} {
    set i ""
    if {![regexp {^active$|^last$|^none$|^[0-9]|^@} $s]} {
	catch {set i [$menu index $s]}
	return $i
    }
    set last [$menu index last]
    if {$last eq "none"} {
	return
    }
    for {set i 0} {$i <= $last} {incr i} {
	if {![catch {$menu entrycget $i -label} label]} {
	    if {$label eq $s} {
		return $i
	    }
	}
    }
    return ""
}

# ::tk::PostOverPoint --
# This procedure posts a given menu such that a given entry in the
# menu is centered over a given point in the root window.  It also
# activates the given entry.
#
# Arguments:
# menu -		Menu to post.
# x, y -		Root coordinates of point.
# entry -		Index of entry within menu to center over (x,y).
#			If omitted or specified as {}, then the menu's
#			upper-left corner goes at (x,y).

proc ::tk::PostOverPoint {menu x y {entry {}}}  {
    global tcl_platform
    
    if {$entry ne ""} {
	if {$entry == [$menu index last]} {
	    incr y [expr {-([$menu yposition $entry] \
		    + [winfo reqheight $menu])/2}]
	} else {
	    incr y [expr {-([$menu yposition $entry] \
		    + [$menu yposition [expr {$entry+1}]])/2}]
	}
	incr x [expr {-[winfo reqwidth $menu]/2}]
    }

    if {$tcl_platform(platform) eq "windows"} {
	# osVersion is not available in safe interps
	set ver 5
	if {[info exists tcl_platform(osVersion)]} {
	    scan $tcl_platform(osVersion) %d ver
	}

	# We need to fix some problems with menu posting on Windows,
	# where, if the menu would overlap top or bottom of screen,
	# Windows puts it in the wrong place for us.  We must also
	# subtract an extra amount for half the height of the current
	# entry.  To be safe we subtract an extra 10.
        # NOTE: this issue appears to have been resolved in the Window
        # manager provided with Vista and Windows 7.
	if {$ver < 6} {
	    set yoffset [expr {[winfo screenheight $menu] \
				   - $y - [winfo reqheight $menu] - 10}]
	    if {$yoffset < 0} {
		# The bottom of the menu is offscreen, so adjust upwards
		incr y $yoffset
		if {$y < 0} { set y 0 }
	    }
	    # If we're off the top of the screen (either because we were
	    # originally or because we just adjusted too far upwards),
	    # then make the menu popup on the top edge.
	    if {$y < 0} {
		set y 0
	    }
	}
    }
    $menu post $x $y
    if {$entry ne "" && [$menu entrycget $entry -state] ne "disabled"} {
	$menu activate $entry
	GenerateMenuSelect $menu
    }
}

# ::tk::SaveGrabInfo --
# Sets the variables tk::Priv(oldGrab) and tk::Priv(grabStatus) to record
# the state of any existing grab on the w's display.
#
# Arguments:
# w -			Name of a window;  used to select the display
#			whose grab information is to be recorded.

proc tk::SaveGrabInfo w {
    variable ::tk::Priv
    set Priv(oldGrab) [grab current $w]
    if {$Priv(oldGrab) ne ""} {
	set Priv(grabStatus) [grab status $Priv(oldGrab)]
    }
}

# ::tk::RestoreOldGrab --
# Restores the grab to what it was before TkSaveGrabInfo was called.
#

proc ::tk::RestoreOldGrab {} {
    variable ::tk::Priv

    if {$Priv(oldGrab) ne ""} {
    	# Be careful restoring the old grab, since it's window may not
	# be visible anymore.

	catch {
	    if {$Priv(grabStatus) eq "global"} {
		grab set -global $Priv(oldGrab)
	    } else {
		grab set $Priv(oldGrab)
	    }
	}
	set Priv(oldGrab) ""
    }
}

proc ::tk_menuSetFocus {menu} {
    variable ::tk::Priv
    if {![info exists Priv(focus)] || $Priv(focus) eq ""} {
	set Priv(focus) [focus]
    }
    focus $menu
}
    
proc ::tk::GenerateMenuSelect {menu} {
    variable ::tk::Priv

    if {$Priv(activeMenu) eq $menu \
	    && $Priv(activeItem) eq [$menu index active]} {
	return
    }

    set Priv(activeMenu) $menu
    set Priv(activeItem) [$menu index active]
    event generate $menu <<MenuSelect>>
}

# ::tk_popup --
# This procedure pops up a menu and sets things up for traversing
# the menu and its submenus.
#
# Arguments:
# menu -		Name of the menu to be popped up.
# x, y -		Root coordinates at which to pop up the
#			menu.
# entry -		Index of a menu entry to center over (x,y).
#			If omitted or specified as {}, then menu's
#			upper-left corner goes at (x,y).

proc ::tk_popup {menu x y {entry {}}} {
    variable ::tk::Priv
    global tcl_platform
    if {$Priv(popup) ne "" || $Priv(postedMb) ne ""} {
	tk::MenuUnpost {}
    }
    tk::PostOverPoint $menu $x $y $entry
    if {[tk windowingsystem] eq "x11" && [winfo viewable $menu]} {
        tk::SaveGrabInfo $menu
	grab -global $menu
	set Priv(popup) $menu
	set Priv(menuActivated) 1
	tk_menuSetFocus $menu
    }
}<|MERGE_RESOLUTION|>--- conflicted
+++ resolved
@@ -4,11 +4,6 @@
 # It also implements keyboard traversal of menus and implements a few
 # other utility procedures related to menus.
 #
-<<<<<<< HEAD
-# RCS: @(#) $Id: menu.tcl,v 1.34 2010/03/06 01:11:07 patthoyts Exp $
-#
-=======
->>>>>>> c97f0c88
 # Copyright (c) 1992-1994 The Regents of the University of California.
 # Copyright (c) 1994-1997 Sun Microsystems, Inc.
 # Copyright (c) 1998-1999 by Scriptics Corporation.
