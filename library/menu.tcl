# menu.tcl --
#
# This file defines the default bindings for Tk menus and menubuttons.
# It also implements keyboard traversal of menus and implements a few
# other utility procedures related to menus.
#
# Copyright (c) 1992-1994 The Regents of the University of California.
# Copyright (c) 1994-1997 Sun Microsystems, Inc.
# Copyright (c) 1998-1999 by Scriptics Corporation.
# Copyright (c) 2007 Daniel A. Steffen <das@users.sourceforge.net>
#
# See the file "license.terms" for information on usage and redistribution
# of this file, and for a DISCLAIMER OF ALL WARRANTIES.
#

#-------------------------------------------------------------------------
# Elements of tk::Priv that are used in this file:
#
# cursor -		Saves the -cursor option for the posted menubutton.
# focus -		Saves the focus during a menu selection operation.
#			Focus gets restored here when the menu is unposted.
# grabGlobal -		Used in conjunction with tk::Priv(oldGrab):  if
#			tk::Priv(oldGrab) is non-empty, then tk::Priv(grabGlobal)
#			contains either an empty string or "-global" to
#			indicate whether the old grab was a local one or
#			a global one.
# inMenubutton -	The name of the menubutton widget containing
#			the mouse, or an empty string if the mouse is
#			not over any menubutton.
# menuBar -		The name of the menubar that is the root
#			of the cascade hierarchy which is currently
#			posted. This is null when there is no menu currently
#			being pulled down from a menu bar.
# oldGrab -		Window that had the grab before a menu was posted.
#			Used to restore the grab state after the menu
#			is unposted.  Empty string means there was no
#			grab previously set.
# popup -		If a menu has been popped up via tk_popup, this
#			gives the name of the menu.  Otherwise this
#			value is empty.
# postedMb -		Name of the menubutton whose menu is currently
#			posted, or an empty string if nothing is posted
#			A grab is set on this widget.
# relief -		Used to save the original relief of the current
#			menubutton.
# window -		When the mouse is over a menu, this holds the
#			name of the menu;  it's cleared when the mouse
#			leaves the menu.
# tearoff -		Whether the last menu posted was a tearoff or not.
#			This is true always for unix, for tearoffs for Mac
#			and Windows.
# activeMenu -		This is the last active menu for use
#			with the <<MenuSelect>> virtual event.
# activeItem -		This is the last active menu item for
#			use with the <<MenuSelect>> virtual event.
#-------------------------------------------------------------------------

#-------------------------------------------------------------------------
# Overall note:
# This file is tricky because there are five different ways that menus
# can be used:
#
# 1. As a pulldown from a menubutton. In this style, the variable
#    tk::Priv(postedMb) identifies the posted menubutton.
# 2. As a torn-off menu copied from some other menu.  In this style
#    tk::Priv(postedMb) is empty, and menu's type is "tearoff".
# 3. As an option menu, triggered from an option menubutton.  In this
#    style tk::Priv(postedMb) identifies the posted menubutton.
# 4. As a popup menu.  In this style tk::Priv(postedMb) is empty and
#    the top-level menu's type is "normal".
# 5. As a pulldown from a menubar. The variable tk::Priv(menubar) has
#    the owning menubar, and the menu itself is of type "normal".
#
# The various binding procedures use the  state described above to
# distinguish the various cases and take different actions in each
# case.
#-------------------------------------------------------------------------

#-------------------------------------------------------------------------
# The code below creates the default class bindings for menus
# and menubuttons.
#-------------------------------------------------------------------------

bind Menubutton <FocusIn> {}
bind Menubutton <Enter> {
    tk::MbEnter %W
}
bind Menubutton <Leave> {
    tk::MbLeave %W
}
bind Menubutton <1> {
    if {$tk::Priv(inMenubutton) ne ""} {
	tk::MbPost $tk::Priv(inMenubutton) %X %Y
    }
}
bind Menubutton <Motion> {
    tk::MbMotion %W up %X %Y
}
bind Menubutton <B1-Motion> {
    tk::MbMotion %W down %X %Y
}
bind Menubutton <ButtonRelease-1> {
    tk::MbButtonUp %W
}
bind Menubutton <space> {
    tk::MbPost %W
    tk::MenuFirstEntry [%W cget -menu]
}

# Must set focus when mouse enters a menu, in order to allow
# mixed-mode processing using both the mouse and the keyboard.
# Don't set the focus if the event comes from a grab release,
# though:  such an event can happen after as part of unposting
# a cascaded chain of menus, after the focus has already been
# restored to wherever it was before menu selection started.

bind Menu <FocusIn> {}

bind Menu <Enter> {
    set tk::Priv(window) %W
    if {[%W cget -type] eq "tearoff"} {
	if {"%m" ne "NotifyUngrab"} {
	    if {[tk windowingsystem] eq "x11"} {
		tk_menuSetFocus %W
	    }
	}
    }
    tk::MenuMotion %W %x %y %s
}

bind Menu <Leave> {
    tk::MenuLeave %W %X %Y %s
}
bind Menu <Motion> {
    tk::MenuMotion %W %x %y %s
}
bind Menu <ButtonPress> {
    tk::MenuButtonDown %W
}
bind Menu <ButtonRelease> {
   tk::MenuInvoke %W 1
}
bind Menu <space> {
    tk::MenuInvoke %W 0
}
bind Menu <Return> {
    tk::MenuInvoke %W 0
}
bind Menu <Escape> {
    tk::MenuEscape %W
}
bind Menu <Left> {
    tk::MenuLeftArrow %W
}
bind Menu <Right> {
    tk::MenuRightArrow %W
}
bind Menu <Up> {
    tk::MenuUpArrow %W
}
bind Menu <Down> {
    tk::MenuDownArrow %W
}
bind Menu <KeyPress> {
    tk::TraverseWithinMenu %W %A
}

# The following bindings apply to all windows, and are used to
# implement keyboard menu traversal.

if {[tk windowingsystem] eq "x11"} {
    bind all <Alt-KeyPress> {
	tk::TraverseToMenu %W %A
    }

    bind all <F10> {
	tk::FirstMenu %W
    }
} else {
    bind Menubutton <Alt-KeyPress> {
	tk::TraverseToMenu %W %A
    }

    bind Menubutton <F10> {
	tk::FirstMenu %W
    }
}

# ::tk::MbEnter --
# This procedure is invoked when the mouse enters a menubutton
# widget.  It activates the widget unless it is disabled.  Note:
# this procedure is only invoked when mouse button 1 is *not* down.
# The procedure ::tk::MbB1Enter is invoked if the button is down.
#
# Arguments:
# w -			The  name of the widget.

proc ::tk::MbEnter w {
    variable ::tk::Priv

    if {$Priv(inMenubutton) ne ""} {
	MbLeave $Priv(inMenubutton)
    }
    set Priv(inMenubutton) $w
    if {[$w cget -state] ne "disabled" && [tk windowingsystem] ne "aqua"} {
	$w configure -state active
    }
}

# ::tk::MbLeave --
# This procedure is invoked when the mouse leaves a menubutton widget.
# It de-activates the widget, if the widget still exists.
#
# Arguments:
# w -			The  name of the widget.

proc ::tk::MbLeave w {
    variable ::tk::Priv

    set Priv(inMenubutton) {}
    if {![winfo exists $w]} {
	return
    }
    if {[$w cget -state] eq "active" && [tk windowingsystem] ne "aqua"} {
	$w configure -state normal
    }
}

# ::tk::MbPost --
# Given a menubutton, this procedure does all the work of posting
# its associated menu and unposting any other menu that is currently
# posted.
#
# Arguments:
# w -			The name of the menubutton widget whose menu
#			is to be posted.
# x, y -		Root coordinates of cursor, used for positioning
#			option menus.  If not specified, then the center
#			of the menubutton is used for an option menu.

proc ::tk::MbPost {w {x {}} {y {}}} {
    global errorInfo
    variable ::tk::Priv
    global tcl_platform

    if {[$w cget -state] eq "disabled" || $w eq $Priv(postedMb)} {
	return
    }
    set menu [$w cget -menu]
    if {$menu eq ""} {
	return
    }
    set tearoff [expr {[tk windowingsystem] eq "x11" \
	    || [$menu cget -type] eq "tearoff"}]
    if {[string first $w $menu] != 0} {
	error "can't post $menu:  it isn't a descendant of $w (this is a new requirement in Tk versions 3.0 and later)"
    }
    set cur $Priv(postedMb)
    if {$cur ne ""} {
	MenuUnpost {}
    }
    if {$::tk_strictMotif} {
        set Priv(cursor) [$w cget -cursor]
        $w configure -cursor arrow
    }
    if {[tk windowingsystem] ne "aqua"} {
	set Priv(relief) [$w cget -relief]
	$w configure -relief raised
    } else {
	$w configure -state active
    }

    set Priv(postedMb) $w
    set Priv(focus) [focus]
    $menu activate none
    GenerateMenuSelect $menu

    # If this looks like an option menubutton then post the menu so
    # that the current entry is on top of the mouse.  Otherwise post
    # the menu just below the menubutton, as for a pull-down.

    update idletasks
    if {[catch {
	switch [$w cget -direction] {
	    above {
		set x [winfo rootx $w]
		set y [expr {[winfo rooty $w] - [winfo reqheight $menu]}]
		# if we go offscreen to the top, show as 'below'
		if {$y < [winfo vrooty $w]} {
		    set y [expr {[winfo vrooty $w] + [winfo rooty $w] + [winfo reqheight $w]}]
		}
		PostOverPoint $menu $x $y
	    }
	    below {
		set x [winfo rootx $w]
		set y [expr {[winfo rooty $w] + [winfo height $w]}]
		# if we go offscreen to the bottom, show as 'above'
		set mh [winfo reqheight $menu]
		if {($y + $mh) > ([winfo vrooty $w] + [winfo vrootheight $w])} {
		    set y [expr {[winfo vrooty $w] + [winfo vrootheight $w] + [winfo rooty $w] - $mh}]
		}
		PostOverPoint $menu $x $y
<<<<<<< HEAD
    	    }
    	    left {
    	    	set x [expr {[winfo rootx $w] - [winfo reqwidth $menu]}]
    	    	set y [expr {(2 * [winfo rooty $w] + [winfo height $w]) / 2}]
    	    	set entry [MenuFindName $menu [$w cget -text]]
		if {[$w cget -indicatoron] && $entry ne ""} {
=======
	    }
	    left {
		set x [expr {[winfo rootx $w] - [winfo reqwidth $menu]}]
		set y [expr {(2 * [winfo rooty $w] + [winfo height $w]) / 2}]
		set entry [MenuFindName $menu [$w cget -text]]
		if {[$w cget -indicatoron]} {
>>>>>>> b9db87a7
		    if {$entry == [$menu index last]} {
			incr y [expr {-([$menu yposition $entry] \
				+ [winfo reqheight $menu])/2}]
		    } else {
			incr y [expr {-([$menu yposition $entry] \
			        + [$menu yposition [expr {$entry+1}]])/2}]
		    }
		}
		PostOverPoint $menu $x $y
		if {$entry ne "" \
			&& [$menu entrycget $entry -state] ne "disabled"} {
		    $menu activate $entry
		    GenerateMenuSelect $menu
<<<<<<< HEAD
    	    	}
    	    }
    	    right {
    	    	set x [expr {[winfo rootx $w] + [winfo width $w]}]
    	    	set y [expr {(2 * [winfo rooty $w] + [winfo height $w]) / 2}]
    	    	set entry [MenuFindName $menu [$w cget -text]]
		if {[$w cget -indicatoron] && $entry ne ""} {
=======
		}
	}
	    right {
		set x [expr {[winfo rootx $w] + [winfo width $w]}]
		set y [expr {(2 * [winfo rooty $w] + [winfo height $w]) / 2}]
		set entry [MenuFindName $menu [$w cget -text]]
		if {[$w cget -indicatoron]} {
>>>>>>> b9db87a7
		    if {$entry == [$menu index last]} {
			incr y [expr {-([$menu yposition $entry] \
				+ [winfo reqheight $menu])/2}]
		    } else {
			incr y [expr {-([$menu yposition $entry] \
			        + [$menu yposition [expr {$entry+1}]])/2}]
		    }
		}
		PostOverPoint $menu $x $y
		if {$entry ne "" \
			&& [$menu entrycget $entry -state] ne "disabled"} {
		    $menu activate $entry
		    GenerateMenuSelect $menu
		}
	    }
	    default {
		if {[$w cget -indicatoron]} {
		    if {$y eq ""} {
			set x [expr {[winfo rootx $w] + [winfo width $w]/2}]
			set y [expr {[winfo rooty $w] + [winfo height $w]/2}]
		    }
	            PostOverPoint $menu $x $y [MenuFindName $menu [$w cget -text]]
		} else {
		    PostOverPoint $menu [winfo rootx $w] [expr {[winfo rooty $w]+[winfo height $w]}]
		}
	    }
	}
    } msg]} {
	# Error posting menu (e.g. bogus -postcommand). Unpost it and
	# reflect the error.

	set savedInfo $errorInfo
	MenuUnpost {}
	error $msg $savedInfo

    }

    set Priv(tearoff) $tearoff
    if {$tearoff != 0} {
	focus $menu
	if {[winfo viewable $w]} {
	    SaveGrabInfo $w
	    grab -global $w
	}
    }
}

# ::tk::MenuUnpost --
# This procedure unposts a given menu, plus all of its ancestors up
# to (and including) a menubutton, if any.  It also restores various
# values to what they were before the menu was posted, and releases
# a grab if there's a menubutton involved.  Special notes:
# 1. It's important to unpost all menus before releasing the grab, so
#    that any Enter-Leave events (e.g. from menu back to main
#    application) have mode NotifyGrab.
# 2. Be sure to enclose various groups of commands in "catch" so that
#    the procedure will complete even if the menubutton or the menu
#    or the grab window has been deleted.
#
# Arguments:
# menu -		Name of a menu to unpost.  Ignored if there
#			is a posted menubutton.

proc ::tk::MenuUnpost menu {
    global tcl_platform
    variable ::tk::Priv
    set mb $Priv(postedMb)

    # Restore focus right away (otherwise X will take focus away when
    # the menu is unmapped and under some window managers (e.g. olvwm)
    # we'll lose the focus completely).

    catch {focus $Priv(focus)}
    set Priv(focus) ""

    # Unpost menu(s) and restore some stuff that's dependent on
    # what was posted.

    after cancel [array get Priv menuActivatedTimer]
    unset -nocomplain Priv(menuActivated)
    after cancel [array get Priv menuDeactivatedTimer]
    unset -nocomplain Priv(menuDeactivated)

    catch {
	if {$mb ne ""} {
	    set menu [$mb cget -menu]
	    $menu unpost
	    set Priv(postedMb) {}
	    if {$::tk_strictMotif} {
	        $mb configure -cursor $Priv(cursor)
	    }
	    if {[tk windowingsystem] ne "aqua"} {
		$mb configure -relief $Priv(relief)
	    } else {
		$mb configure -state normal
	    }
	} elseif {$Priv(popup) ne ""} {
	    $Priv(popup) unpost
	    set Priv(popup) {}
	} elseif {[$menu cget -type] ne "menubar" \
		&& [$menu cget -type] ne "tearoff"} {
	    # We're in a cascaded sub-menu from a torn-off menu or popup.
	    # Unpost all the menus up to the toplevel one (but not
	    # including the top-level torn-off one) and deactivate the
	    # top-level torn off menu if there is one.

	    while {1} {
		set parent [winfo parent $menu]
		if {[winfo class $parent] ne "Menu" \
			|| ![winfo ismapped $parent]} {
		    break
		}
		$parent activate none
		$parent postcascade none
		GenerateMenuSelect $parent
		set type [$parent cget -type]
		if {$type eq "menubar" || $type eq "tearoff"} {
		    break
		}
		set menu $parent
	    }
	    if {[$menu cget -type] ne "menubar"} {
		$menu unpost
	    }
	}
    }

    if {($Priv(tearoff) != 0) || $Priv(menuBar) ne ""} {
	# Release grab, if any, and restore the previous grab, if there
	# was one.
	if {$menu ne ""} {
	    set grab [grab current $menu]
	    if {$grab ne ""} {
		grab release $grab
	    }
	}
	RestoreOldGrab
	if {$Priv(menuBar) ne ""} {
	    if {$::tk_strictMotif} {
		$Priv(menuBar) configure -cursor $Priv(cursor)
	    }
	    set Priv(menuBar) {}
	}
	if {[tk windowingsystem] ne "x11"} {
	    set Priv(tearoff) 0
	}
    }
}

# ::tk::MbMotion --
# This procedure handles mouse motion events inside menubuttons, and
# also outside menubuttons when a menubutton has a grab (e.g. when a
# menu selection operation is in progress).
#
# Arguments:
# w -			The name of the menubutton widget.
# upDown - 		"down" means button 1 is pressed, "up" means
#			it isn't.
# rootx, rooty -	Coordinates of mouse, in (virtual?) root window.

proc ::tk::MbMotion {w upDown rootx rooty} {
    variable ::tk::Priv

    if {$Priv(inMenubutton) eq $w} {
	return
    }
    set new [winfo containing $rootx $rooty]
    if {$new ne $Priv(inMenubutton) \
	    && ($new eq "" || [winfo toplevel $new] eq [winfo toplevel $w])} {
	if {$Priv(inMenubutton) ne ""} {
	    MbLeave $Priv(inMenubutton)
	}
	if {$new ne "" \
		&& [winfo class $new] eq "Menubutton" \
		&& ([$new cget -indicatoron] == 0) \
		&& ([$w cget -indicatoron] == 0)} {
	    if {$upDown eq "down"} {
		MbPost $new $rootx $rooty
	    } else {
		MbEnter $new
	    }
	}
    }
}

# ::tk::MbButtonUp --
# This procedure is invoked to handle button 1 releases for menubuttons.
# If the release happens inside the menubutton then leave its menu
# posted with element 0 activated.  Otherwise, unpost the menu.
#
# Arguments:
# w -			The name of the menubutton widget.

proc ::tk::MbButtonUp w {
    variable ::tk::Priv
    global tcl_platform

    set menu [$w cget -menu]
    set tearoff [expr {[tk windowingsystem] eq "x11" || \
	    ($menu ne "" && [$menu cget -type] eq "tearoff")}]
    if {($tearoff != 0) && $Priv(postedMb) eq $w \
	    && $Priv(inMenubutton) eq $w} {
	MenuFirstEntry [$Priv(postedMb) cget -menu]
    } else {
	MenuUnpost {}
    }
}

# ::tk::MenuMotion --
# This procedure is called to handle mouse motion events for menus.
# It does two things.  First, it resets the active element in the
# menu, if the mouse is over the menu.  Second, if a mouse button
# is down, it posts and unposts cascade entries to match the mouse
# position.
#
# Arguments:
# menu -		The menu window.
# x -			The x position of the mouse.
# y -			The y position of the mouse.
# state -		Modifier state (tells whether buttons are down).

proc ::tk::MenuMotion {menu x y state} {
    variable ::tk::Priv
    if {$menu eq $Priv(window)} {
        set activeindex [$menu index active]
	if {[$menu cget -type] eq "menubar"} {
	    if {[info exists Priv(focus)] && $menu ne $Priv(focus)} {
		$menu activate @$x,$y
		GenerateMenuSelect $menu
	    }
	} else {
	    $menu activate @$x,$y
	    GenerateMenuSelect $menu
	}
        set index [$menu index @$x,$y]
        if {[info exists Priv(menuActivated)] \
                && $index ne "none" \
                && $index ne $activeindex} {
            set mode [option get $menu clickToFocus ClickToFocus]
            if {[string is false $mode]} {
                set delay [expr {[$menu cget -type] eq "menubar" ? 0 : 50}]
                if {[$menu type $index] eq "cascade"} {
                    set Priv(menuActivatedTimer) \
                        [after $delay [list $menu postcascade active]]
                } else {
                    set Priv(menuDeactivatedTimer) \
                        [after $delay [list $menu postcascade none]]
                }
            }
        }
    }
}

# ::tk::MenuButtonDown --
# Handles button presses in menus.  There are a couple of tricky things
# here:
# 1. Change the posted cascade entry (if any) to match the mouse position.
# 2. If there is a posted menubutton, must grab to the menubutton;  this
#    overrrides the implicit grab on button press, so that the menu
#    button can track mouse motions over other menubuttons and change
#    the posted menu.
# 3. If there's no posted menubutton (e.g. because we're a torn-off menu
#    or one of its descendants) must grab to the top-level menu so that
#    we can track mouse motions across the entire menu hierarchy.
#
# Arguments:
# menu -		The menu window.

proc ::tk::MenuButtonDown menu {
    variable ::tk::Priv
    global tcl_platform

    if {![winfo viewable $menu]} {
        return
    }
    $menu postcascade active
    if {$Priv(postedMb) ne "" && [winfo viewable $Priv(postedMb)]} {
	grab -global $Priv(postedMb)
    } else {
	while {[$menu cget -type] eq "normal" \
		&& [winfo class [winfo parent $menu]] eq "Menu" \
		&& [winfo ismapped [winfo parent $menu]]} {
	    set menu [winfo parent $menu]
	}

	if {$Priv(menuBar) eq {}} {
	    set Priv(menuBar) $menu
	    if {$::tk_strictMotif} {
		set Priv(cursor) [$menu cget -cursor]
		$menu configure -cursor arrow
	    }
	    if {[$menu type active] eq "cascade"} {
		set Priv(menuActivated) 1
	    }
        }

	# Don't update grab information if the grab window isn't changing.
	# Otherwise, we'll get an error when we unpost the menus and
	# restore the grab, since the old grab window will not be viewable
	# anymore.

	if {$menu ne [grab current $menu]} {
	    SaveGrabInfo $menu
	}

	# Must re-grab even if the grab window hasn't changed, in order
	# to release the implicit grab from the button press.

	if {[tk windowingsystem] eq "x11"} {
	    grab -global $menu
	}
    }
}

# ::tk::MenuLeave --
# This procedure is invoked to handle Leave events for a menu.  It
# deactivates everything unless the active element is a cascade element
# and the mouse is now over the submenu.
#
# Arguments:
# menu -		The menu window.
# rootx, rooty -	Root coordinates of mouse.
# state -		Modifier state.

proc ::tk::MenuLeave {menu rootx rooty state} {
    variable ::tk::Priv
    set Priv(window) {}
    if {[$menu index active] eq "none"} {
	return
    }
    if {[$menu type active] eq "cascade" \
	    && [winfo containing $rootx $rooty] eq \
		[$menu entrycget active -menu]} {
	return
    }
    $menu activate none
    GenerateMenuSelect $menu
}

# ::tk::MenuInvoke --
# This procedure is invoked when button 1 is released over a menu.
# It invokes the appropriate menu action and unposts the menu if
# it came from a menubutton.
#
# Arguments:
# w -			Name of the menu widget.
# buttonRelease -	1 means this procedure is called because of
#			a button release;  0 means because of keystroke.

proc ::tk::MenuInvoke {w buttonRelease} {
    variable ::tk::Priv

    if {$buttonRelease && $Priv(window) eq ""} {
	# Mouse was pressed over a menu without a menu button, then
	# dragged off the menu (possibly with a cascade posted) and
	# released.  Unpost everything and quit.

	$w postcascade none
	$w activate none
	event generate $w <<MenuSelect>>
	MenuUnpost $w
	return
    }
    if {[$w type active] eq "cascade"} {
	$w postcascade active
	set menu [$w entrycget active -menu]
	MenuFirstEntry $menu
    } elseif {[$w type active] eq "tearoff"} {
	::tk::TearOffMenu $w
	MenuUnpost $w
    } elseif {[$w cget -type] eq "menubar"} {
	$w postcascade none
	set active [$w index active]
	set isCascade [string equal [$w type $active] "cascade"]

	# Only de-activate the active item if it's a cascade; this prevents
	# the annoying "activation flicker" you otherwise get with
	# checkbuttons/commands/etc. on menubars

	if { $isCascade } {
	    $w activate none
	    event generate $w <<MenuSelect>>
	}

	MenuUnpost $w

	# If the active item is not a cascade, invoke it.  This enables
	# the use of checkbuttons/commands/etc. on menubars (which is legal,
	# but not recommended)

	if { !$isCascade } {
	    uplevel #0 [list $w invoke $active]
	}
    } else {
	set active [$w index active]
	if {$Priv(popup) eq "" || $active ne "none"} {
	    MenuUnpost $w
	}
	uplevel #0 [list $w invoke active]
    }
}

# ::tk::MenuEscape --
# This procedure is invoked for the Cancel (or Escape) key.  It unposts
# the given menu and, if it is the top-level menu for a menu button,
# unposts the menu button as well.
#
# Arguments:
# menu -		Name of the menu window.

proc ::tk::MenuEscape menu {
    set parent [winfo parent $menu]
    if {[winfo class $parent] ne "Menu"} {
	MenuUnpost $menu
    } elseif {[$parent cget -type] eq "menubar"} {
	MenuUnpost $menu
	RestoreOldGrab
    } else {
	MenuNextMenu $menu left
    }
}

# The following routines handle arrow keys. Arrow keys behave
# differently depending on whether the menu is a menu bar or not.

proc ::tk::MenuUpArrow {menu} {
    if {[$menu cget -type] eq "menubar"} {
	MenuNextMenu $menu left
    } else {
	MenuNextEntry $menu -1
    }
}

proc ::tk::MenuDownArrow {menu} {
    if {[$menu cget -type] eq "menubar"} {
	MenuNextMenu $menu right
    } else {
	MenuNextEntry $menu 1
    }
}

proc ::tk::MenuLeftArrow {menu} {
    if {[$menu cget -type] eq "menubar"} {
	MenuNextEntry $menu -1
    } else {
	MenuNextMenu $menu left
    }
}

proc ::tk::MenuRightArrow {menu} {
    if {[$menu cget -type] eq "menubar"} {
	MenuNextEntry $menu 1
    } else {
	MenuNextMenu $menu right
    }
}

# ::tk::MenuNextMenu --
# This procedure is invoked to handle "left" and "right" traversal
# motions in menus.  It traverses to the next menu in a menu bar,
# or into or out of a cascaded menu.
#
# Arguments:
# menu -		The menu that received the keyboard
#			event.
# direction -		Direction in which to move: "left" or "right"

proc ::tk::MenuNextMenu {menu direction} {
    variable ::tk::Priv

    # First handle traversals into and out of cascaded menus.

    if {$direction eq "right"} {
	set count 1
	set parent [winfo parent $menu]
	set class [winfo class $parent]
	if {[$menu type active] eq "cascade"} {
	    $menu postcascade active
	    set m2 [$menu entrycget active -menu]
	    if {$m2 ne ""} {
		MenuFirstEntry $m2
	    }
	    return
	} else {
	    set parent [winfo parent $menu]
	    while {$parent ne "."} {
		if {[winfo class $parent] eq "Menu" \
			&& [$parent cget -type] eq "menubar"} {
		    tk_menuSetFocus $parent
		    MenuNextEntry $parent 1
		    return
		}
		set parent [winfo parent $parent]
	    }
	}
    } else {
	set count -1
	set m2 [winfo parent $menu]
	if {[winfo class $m2] eq "Menu"} {
	    $menu activate none
	    GenerateMenuSelect $menu
	    tk_menuSetFocus $m2

	    $m2 postcascade none

	    if {[$m2 cget -type] ne "menubar"} {
		return
	    }
	}
    }

    # Can't traverse into or out of a cascaded menu. Go to the next
    # or previous menubutton, if that makes sense.

    set m2 [winfo parent $menu]
    if {[winfo class $m2] eq "Menu" && [$m2 cget -type] eq "menubar"} {
	tk_menuSetFocus $m2
	MenuNextEntry $m2 -1
	return
    }

    set w $Priv(postedMb)
    if {$w eq ""} {
	return
    }
    set buttons [winfo children [winfo parent $w]]
    set length [llength $buttons]
    set i [expr {[lsearch -exact $buttons $w] + $count}]
    while {1} {
	while {$i < 0} {
	    incr i $length
	}
	while {$i >= $length} {
	    incr i -$length
	}
	set mb [lindex $buttons $i]
	if {[winfo class $mb] eq "Menubutton" \
		&& [$mb cget -state] ne "disabled" \
		&& [$mb cget -menu] ne "" \
		&& [[$mb cget -menu] index last] ne "none"} {
	    break
	}
	if {$mb eq $w} {
	    return
	}
	incr i $count
    }
    MbPost $mb
    MenuFirstEntry [$mb cget -menu]
}

# ::tk::MenuNextEntry --
# Activate the next higher or lower entry in the posted menu,
# wrapping around at the ends.  Disabled entries are skipped.
#
# Arguments:
# menu -			Menu window that received the keystroke.
# count -			1 means go to the next lower entry,
#				-1 means go to the next higher entry.

proc ::tk::MenuNextEntry {menu count} {
    if {[$menu index last] eq "none"} {
	return
    }
    set length [expr {[$menu index last]+1}]
    set quitAfter $length
    set active [$menu index active]
    if {$active eq "none"} {
	set i 0
    } else {
	set i [expr {$active + $count}]
    }
    while {1} {
	if {$quitAfter <= 0} {
	    # We've tried every entry in the menu.  Either there are
	    # none, or they're all disabled.  Just give up.

	    return
	}
	while {$i < 0} {
	    incr i $length
	}
	while {$i >= $length} {
	    incr i -$length
	}
	if {[catch {$menu entrycget $i -state} state] == 0} {
	    if {$state ne "disabled" && \
		    ($i!=0 || [$menu cget -type] ne "tearoff" \
		    || [$menu type 0] ne "tearoff")} {
		break
	    }
	}
	if {$i == $active} {
	    return
	}
	incr i $count
	incr quitAfter -1
    }
    $menu activate $i
    GenerateMenuSelect $menu

    if {[$menu type $i] eq "cascade" && [$menu cget -type] eq "menubar"} {
	set cascade [$menu entrycget $i -menu]
	if {$cascade ne ""} {
	    # Here we auto-post a cascade.  This is necessary when
	    # we traverse left/right in the menubar, but undesirable when
	    # we traverse up/down in a menu.
	    $menu postcascade $i
	    MenuFirstEntry $cascade
	}
    }
}

# ::tk::MenuFind --
# This procedure searches the entire window hierarchy under w for
# a menubutton that isn't disabled and whose underlined character
# is "char" or an entry in a menubar that isn't disabled and whose
# underlined character is "char".
# It returns the name of that window, if found, or an
# empty string if no matching window was found.  If "char" is an
# empty string then the procedure returns the name of the first
# menubutton found that isn't disabled.
#
# Arguments:
# w -				Name of window where key was typed.
# char -			Underlined character to search for;
#				may be either upper or lower case, and
#				will match either upper or lower case.

proc ::tk::MenuFind {w char} {
    set char [string tolower $char]
    set windowlist [winfo child $w]

    foreach child $windowlist {
	# Don't descend into other toplevels.
        if {[winfo toplevel $w] ne [winfo toplevel $child]} {
	    continue
	}
	if {[winfo class $child] eq "Menu" && \
		[$child cget -type] eq "menubar"} {
	    if {$char eq ""} {
		return $child
	    }
	    set last [$child index last]
	    for {set i [$child cget -tearoff]} {$i <= $last} {incr i} {
		if {[$child type $i] eq "separator"} {
		    continue
		}
		set char2 [string index [$child entrycget $i -label] \
			[$child entrycget $i -underline]]
		if {$char eq [string tolower $char2] || $char eq ""} {
		    if {[$child entrycget $i -state] ne "disabled"} {
			return $child
		    }
		}
	    }
	}
    }

    foreach child $windowlist {
	# Don't descend into other toplevels.
        if {[winfo toplevel $w] ne [winfo toplevel $child]} {
	    continue
	}
	switch -- [winfo class $child] {
	    Menubutton {
		set char2 [string index [$child cget -text] \
			[$child cget -underline]]
		if {$char eq [string tolower $char2] || $char eq ""} {
		    if {[$child cget -state] ne "disabled"} {
			return $child
		    }
		}
	    }

	    default {
		set match [MenuFind $child $char]
		if {$match ne ""} {
		    return $match
		}
	    }
	}
    }
    return {}
}

# ::tk::TraverseToMenu --
# This procedure implements keyboard traversal of menus.  Given an
# ASCII character "char", it looks for a menubutton with that character
# underlined.  If one is found, it posts the menubutton's menu
#
# Arguments:
# w -				Window in which the key was typed (selects
#				a toplevel window).
# char -			Character that selects a menu.  The case
#				is ignored.  If an empty string, nothing
#				happens.

proc ::tk::TraverseToMenu {w char} {
    variable ::tk::Priv
    if {$char eq ""} {
	return
    }
    while {[winfo class $w] eq "Menu"} {
	if {[$w cget -type] ne "menubar" && $Priv(postedMb) eq ""} {
	    return
	}
	if {[$w cget -type] eq "menubar"} {
	    break
	}
	set w [winfo parent $w]
    }
    set w [MenuFind [winfo toplevel $w] $char]
    if {$w ne ""} {
	if {[winfo class $w] eq "Menu"} {
	    tk_menuSetFocus $w
	    set Priv(window) $w
	    SaveGrabInfo $w
	    grab -global $w
	    TraverseWithinMenu $w $char
	} else {
	    MbPost $w
	    MenuFirstEntry [$w cget -menu]
	}
    }
}

# ::tk::FirstMenu --
# This procedure traverses to the first menubutton in the toplevel
# for a given window, and posts that menubutton's menu.
#
# Arguments:
# w -				Name of a window.  Selects which toplevel
#				to search for menubuttons.

proc ::tk::FirstMenu w {
    variable ::tk::Priv
    set w [MenuFind [winfo toplevel $w] ""]
    if {$w ne ""} {
	if {[winfo class $w] eq "Menu"} {
	    tk_menuSetFocus $w
	    set Priv(window) $w
	    SaveGrabInfo $w
	    grab -global $w
	    MenuFirstEntry $w
	} else {
	    MbPost $w
	    MenuFirstEntry [$w cget -menu]
	}
    }
}

# ::tk::TraverseWithinMenu
# This procedure implements keyboard traversal within a menu.  It
# searches for an entry in the menu that has "char" underlined.  If
# such an entry is found, it is invoked and the menu is unposted.
#
# Arguments:
# w -				The name of the menu widget.
# char -			The character to look for;  case is
#				ignored.  If the string is empty then
#				nothing happens.

proc ::tk::TraverseWithinMenu {w char} {
    if {$char eq ""} {
	return
    }
    set char [string tolower $char]
    set last [$w index last]
    if {$last eq "none"} {
	return
    }
    for {set i 0} {$i <= $last} {incr i} {
	if {[catch {set char2 [string index \
		[$w entrycget $i -label] [$w entrycget $i -underline]]}]} {
	    continue
	}
	if {$char eq [string tolower $char2]} {
	    if {[$w type $i] eq "cascade"} {
		$w activate $i
		$w postcascade active
		event generate $w <<MenuSelect>>
		set m2 [$w entrycget $i -menu]
		if {$m2 ne ""} {
		    MenuFirstEntry $m2
		}
	    } else {
		MenuUnpost $w
		uplevel #0 [list $w invoke $i]
	    }
	    return
	}
    }
}

# ::tk::MenuFirstEntry --
# Given a menu, this procedure finds the first entry that isn't
# disabled or a tear-off or separator, and activates that entry.
# However, if there is already an active entry in the menu (e.g.,
# because of a previous call to tk::PostOverPoint) then the active
# entry isn't changed.  This procedure also sets the input focus
# to the menu.
#
# Arguments:
# menu -		Name of the menu window (possibly empty).

proc ::tk::MenuFirstEntry menu {
    if {$menu eq ""} {
	return
    }
    tk_menuSetFocus $menu
    if {[$menu index active] ne "none"} {
	return
    }
    set last [$menu index last]
    if {$last eq "none"} {
	return
    }
    for {set i 0} {$i <= $last} {incr i} {
	if {([catch {set state [$menu entrycget $i -state]}] == 0) \
		&& $state ne "disabled" && [$menu type $i] ne "tearoff"} {
	    $menu activate $i
	    GenerateMenuSelect $menu
	    # Only post the cascade if the current menu is a menubar;
	    # otherwise, if the first entry of the cascade is a cascade,
	    # we can get an annoying cascading effect resulting in a bunch of
	    # menus getting posted (bug 676)
<<<<<<< HEAD
	    if {[$menu type $i] eq "cascade" \
		    && [$menu cget -type] eq "menubar"} {
=======
	    if {[$menu type $i] eq "cascade" && [$menu cget -type] eq "menubar"} {
>>>>>>> b9db87a7
		set cascade [$menu entrycget $i -menu]
		if {$cascade ne ""} {
		    $menu postcascade $i
		    MenuFirstEntry $cascade
		}
	    }
	    return
	}
    }
}

# ::tk::MenuFindName --
# Given a menu and a text string, return the index of the menu entry
# that displays the string as its label.  If there is no such entry,
# return an empty string.  This procedure is tricky because some names
# like "active" have a special meaning in menu commands, so we can't
# always use the "index" widget command.
#
# Arguments:
# menu -		Name of the menu widget.
# s -			String to look for.

proc ::tk::MenuFindName {menu s} {
    set i ""
    if {![regexp {^active$|^last$|^none$|^[0-9]|^@} $s]} {
	catch {set i [$menu index $s]}
	return $i
    }
    set last [$menu index last]
    if {$last eq "none"} {
	return
    }
    for {set i 0} {$i <= $last} {incr i} {
	if {![catch {$menu entrycget $i -label} label]} {
	    if {$label eq $s} {
		return $i
	    }
	}
    }
    return ""
}

# ::tk::PostOverPoint --
# This procedure posts a given menu such that a given entry in the
# menu is centered over a given point in the root window.  It also
# activates the given entry.
#
# Arguments:
# menu -		Menu to post.
# x, y -		Root coordinates of point.
# entry -		Index of entry within menu to center over (x,y).
#			If omitted or specified as {}, then the menu's
#			upper-left corner goes at (x,y).

proc ::tk::PostOverPoint {menu x y {entry {}}}  {
    global tcl_platform

    if {$entry ne ""} {
	if {$entry == [$menu index last]} {
	    incr y [expr {-([$menu yposition $entry] \
		    + [winfo reqheight $menu])/2}]
	} else {
	    incr y [expr {-([$menu yposition $entry] \
		    + [$menu yposition [expr {$entry+1}]])/2}]
	}
	incr x [expr {-[winfo reqwidth $menu]/2}]
    }

    if {$tcl_platform(platform) eq "windows"} {
	# osVersion is not available in safe interps
	set ver 5
	if {[info exists tcl_platform(osVersion)]} {
	    scan $tcl_platform(osVersion) %d ver
	}

	# We need to fix some problems with menu posting on Windows,
	# where, if the menu would overlap top or bottom of screen,
	# Windows puts it in the wrong place for us.  We must also
	# subtract an extra amount for half the height of the current
	# entry.  To be safe we subtract an extra 10.
<<<<<<< HEAD
        # NOTE: this issue appears to have been resolved in the Window
        # manager provided with Vista and Windows 7.
	if {$ver < 6} {
	    set yoffset [expr {[winfo screenheight $menu] \
				   - $y - [winfo reqheight $menu] - 10}]
=======
	# NOTE: this issue appears to have been resolved in the Window
	# manager provided with Vista and Windows 7.
	if {$ver < 6} {
	    set yoffset [expr {[winfo screenheight $menu] \
		    - $y - [winfo reqheight $menu] - 10}]
>>>>>>> b9db87a7
	    if {$yoffset < [winfo vrooty $menu]} {
		# The bottom of the menu is offscreen, so adjust upwards
		incr y [expr {$yoffset - [winfo vrooty $menu]}]
	    }
	    # If we're off the top of the screen (either because we were
	    # originally or because we just adjusted too far upwards),
	    # then make the menu popup on the top edge.
	    if {$y < [winfo vrooty $menu]} {
		set y [winfo vrooty $menu]
	    }
	}
    }
    $menu post $x $y
    if {$entry ne "" && [$menu entrycget $entry -state] ne "disabled"} {
	$menu activate $entry
	GenerateMenuSelect $menu
    }
}

# ::tk::SaveGrabInfo --
# Sets the variables tk::Priv(oldGrab) and tk::Priv(grabStatus) to record
# the state of any existing grab on the w's display.
#
# Arguments:
# w -			Name of a window;  used to select the display
#			whose grab information is to be recorded.

proc tk::SaveGrabInfo w {
    variable ::tk::Priv
    set Priv(oldGrab) [grab current $w]
    if {$Priv(oldGrab) ne ""} {
	set Priv(grabStatus) [grab status $Priv(oldGrab)]
    }
}

# ::tk::RestoreOldGrab --
# Restores the grab to what it was before TkSaveGrabInfo was called.
#

proc ::tk::RestoreOldGrab {} {
    variable ::tk::Priv

    if {$Priv(oldGrab) ne ""} {
	# Be careful restoring the old grab, since it's window may not
	# be visible anymore.

	catch {
	    if {$Priv(grabStatus) eq "global"} {
		grab set -global $Priv(oldGrab)
	    } else {
		grab set $Priv(oldGrab)
	    }
	}
	set Priv(oldGrab) ""
    }
}

proc ::tk_menuSetFocus {menu} {
    variable ::tk::Priv
    if {![info exists Priv(focus)] || $Priv(focus) eq ""} {
	set Priv(focus) [focus]
    }
    focus $menu
}
    
proc ::tk::GenerateMenuSelect {menu} {
    variable ::tk::Priv

    if {$Priv(activeMenu) eq $menu \
	    && $Priv(activeItem) eq [$menu index active]} {
	return
    }

    set Priv(activeMenu) $menu
    set Priv(activeItem) [$menu index active]
    event generate $menu <<MenuSelect>>
}

# ::tk_popup --
# This procedure pops up a menu and sets things up for traversing
# the menu and its submenus.
#
# Arguments:
# menu -		Name of the menu to be popped up.
# x, y -		Root coordinates at which to pop up the
#			menu.
# entry -		Index of a menu entry to center over (x,y).
#			If omitted or specified as {}, then menu's
#			upper-left corner goes at (x,y).

proc ::tk_popup {menu x y {entry {}}} {
    variable ::tk::Priv
    global tcl_platform
    if {$Priv(popup) ne "" || $Priv(postedMb) ne ""} {
	tk::MenuUnpost {}
    }
    tk::PostOverPoint $menu $x $y $entry
    if {[tk windowingsystem] eq "x11" && [winfo viewable $menu]} {
        tk::SaveGrabInfo $menu
	grab -global $menu
	set Priv(popup) $menu
	set Priv(menuActivated) 1
	tk_menuSetFocus $menu
    }
}<|MERGE_RESOLUTION|>--- conflicted
+++ resolved
@@ -300,21 +300,12 @@
 		    set y [expr {[winfo vrooty $w] + [winfo vrootheight $w] + [winfo rooty $w] - $mh}]
 		}
 		PostOverPoint $menu $x $y
-<<<<<<< HEAD
-    	    }
-    	    left {
-    	    	set x [expr {[winfo rootx $w] - [winfo reqwidth $menu]}]
-    	    	set y [expr {(2 * [winfo rooty $w] + [winfo height $w]) / 2}]
-    	    	set entry [MenuFindName $menu [$w cget -text]]
-		if {[$w cget -indicatoron] && $entry ne ""} {
-=======
 	    }
 	    left {
 		set x [expr {[winfo rootx $w] - [winfo reqwidth $menu]}]
 		set y [expr {(2 * [winfo rooty $w] + [winfo height $w]) / 2}]
 		set entry [MenuFindName $menu [$w cget -text]]
 		if {[$w cget -indicatoron]} {
->>>>>>> b9db87a7
 		    if {$entry == [$menu index last]} {
 			incr y [expr {-([$menu yposition $entry] \
 				+ [winfo reqheight $menu])/2}]
@@ -328,15 +319,6 @@
 			&& [$menu entrycget $entry -state] ne "disabled"} {
 		    $menu activate $entry
 		    GenerateMenuSelect $menu
-<<<<<<< HEAD
-    	    	}
-    	    }
-    	    right {
-    	    	set x [expr {[winfo rootx $w] + [winfo width $w]}]
-    	    	set y [expr {(2 * [winfo rooty $w] + [winfo height $w]) / 2}]
-    	    	set entry [MenuFindName $menu [$w cget -text]]
-		if {[$w cget -indicatoron] && $entry ne ""} {
-=======
 		}
 	}
 	    right {
@@ -344,7 +326,6 @@
 		set y [expr {(2 * [winfo rooty $w] + [winfo height $w]) / 2}]
 		set entry [MenuFindName $menu [$w cget -text]]
 		if {[$w cget -indicatoron]} {
->>>>>>> b9db87a7
 		    if {$entry == [$menu index last]} {
 			incr y [expr {-([$menu yposition $entry] \
 				+ [winfo reqheight $menu])/2}]
@@ -444,8 +425,7 @@
 	} elseif {$Priv(popup) ne ""} {
 	    $Priv(popup) unpost
 	    set Priv(popup) {}
-	} elseif {[$menu cget -type] ne "menubar" \
-		&& [$menu cget -type] ne "tearoff"} {
+	} elseif {[$menu cget -type] ne "menubar" && [$menu cget -type] ne "tearoff"} {
 	    # We're in a cascaded sub-menu from a torn-off menu or popup.
 	    # Unpost all the menus up to the toplevel one (but not
 	    # including the top-level torn-off one) and deactivate the
@@ -453,8 +433,7 @@
 
 	    while {1} {
 		set parent [winfo parent $menu]
-		if {[winfo class $parent] ne "Menu" \
-			|| ![winfo ismapped $parent]} {
+		if {[winfo class $parent] ne "Menu" || ![winfo ismapped $parent]} {
 		    break
 		}
 		$parent activate none
@@ -1049,11 +1028,10 @@
 	return
     }
     while {[winfo class $w] eq "Menu"} {
-	if {[$w cget -type] ne "menubar" && $Priv(postedMb) eq ""} {
-	    return
-	}
 	if {[$w cget -type] eq "menubar"} {
 	    break
+	} elseif {$Priv(postedMb) eq ""} {
+	    return
 	}
 	set w [winfo parent $w]
     }
@@ -1172,12 +1150,7 @@
 	    # otherwise, if the first entry of the cascade is a cascade,
 	    # we can get an annoying cascading effect resulting in a bunch of
 	    # menus getting posted (bug 676)
-<<<<<<< HEAD
-	    if {[$menu type $i] eq "cascade" \
-		    && [$menu cget -type] eq "menubar"} {
-=======
 	    if {[$menu type $i] eq "cascade" && [$menu cget -type] eq "menubar"} {
->>>>>>> b9db87a7
 		set cascade [$menu entrycget $i -menu]
 		if {$cascade ne ""} {
 		    $menu postcascade $i
@@ -1258,19 +1231,11 @@
 	# Windows puts it in the wrong place for us.  We must also
 	# subtract an extra amount for half the height of the current
 	# entry.  To be safe we subtract an extra 10.
-<<<<<<< HEAD
-        # NOTE: this issue appears to have been resolved in the Window
-        # manager provided with Vista and Windows 7.
-	if {$ver < 6} {
-	    set yoffset [expr {[winfo screenheight $menu] \
-				   - $y - [winfo reqheight $menu] - 10}]
-=======
 	# NOTE: this issue appears to have been resolved in the Window
 	# manager provided with Vista and Windows 7.
 	if {$ver < 6} {
 	    set yoffset [expr {[winfo screenheight $menu] \
 		    - $y - [winfo reqheight $menu] - 10}]
->>>>>>> b9db87a7
 	    if {$yoffset < [winfo vrooty $menu]} {
 		# The bottom of the menu is offscreen, so adjust upwards
 		incr y [expr {$yoffset - [winfo vrooty $menu]}]
@@ -1335,7 +1300,7 @@
     }
     focus $menu
 }
-    
+
 proc ::tk::GenerateMenuSelect {menu} {
     variable ::tk::Priv
 
