# menu.tcl --
#
# This file defines the default bindings for Tk menus and menubuttons.
# It also implements keyboard traversal of menus and implements a few
# other utility procedures related to menus.
#
# Copyright (c) 1992-1994 The Regents of the University of California.
# Copyright (c) 1994-1997 Sun Microsystems, Inc.
# Copyright (c) 1998-1999 by Scriptics Corporation.
# Copyright (c) 2007 Daniel A. Steffen <das@users.sourceforge.net>
#
# See the file "license.terms" for information on usage and redistribution
# of this file, and for a DISCLAIMER OF ALL WARRANTIES.
#

#-------------------------------------------------------------------------
# Elements of tk::Priv that are used in this file:
#
# cursor -		Saves the -cursor option for the posted menubutton.
# focus -		Saves the focus during a menu selection operation.
#			Focus gets restored here when the menu is unposted.
# grabGlobal -		Used in conjunction with tk::Priv(oldGrab):  if
#			tk::Priv(oldGrab) is non-empty, then tk::Priv(grabGlobal)
#			contains either an empty string or "-global" to
#			indicate whether the old grab was a local one or
#			a global one.
# inMenubutton -	The name of the menubutton widget containing
#			the mouse, or an empty string if the mouse is
#			not over any menubutton.
# menuBar -		The name of the menubar that is the root
#			of the cascade hierarchy which is currently
#			posted. This is null when there is no menu currently
#			being pulled down from a menu bar.
# oldGrab -		Window that had the grab before a menu was posted.
#			Used to restore the grab state after the menu
#			is unposted.  Empty string means there was no
#			grab previously set.
# popup -		If a menu has been popped up via tk_popup, this
#			gives the name of the menu.  Otherwise this
#			value is empty.
# postedMb -		Name of the menubutton whose menu is currently
#			posted, or an empty string if nothing is posted
#			A grab is set on this widget.
# relief -		Used to save the original relief of the current
#			menubutton.
# window -		When the mouse is over a menu, this holds the
#			name of the menu;  it's cleared when the mouse
#			leaves the menu.
# tearoff -		Whether the last menu posted was a tearoff or not.
#			This is true always for unix, for tearoffs for Mac
#			and Windows.
# activeMenu -		This is the last active menu for use
#			with the <<MenuSelect>> virtual event.
# activeItem -		This is the last active menu item for
#			use with the <<MenuSelect>> virtual event.
#-------------------------------------------------------------------------

#-------------------------------------------------------------------------
# Overall note:
# This file is tricky because there are five different ways that menus
# can be used:
#
# 1. As a pulldown from a menubutton. In this style, the variable 
#    tk::Priv(postedMb) identifies the posted menubutton.
# 2. As a torn-off menu copied from some other menu.  In this style
#    tk::Priv(postedMb) is empty, and menu's type is "tearoff".
# 3. As an option menu, triggered from an option menubutton.  In this
#    style tk::Priv(postedMb) identifies the posted menubutton.
# 4. As a popup menu.  In this style tk::Priv(postedMb) is empty and
#    the top-level menu's type is "normal".
# 5. As a pulldown from a menubar. The variable tk::Priv(menubar) has
#    the owning menubar, and the menu itself is of type "normal".
#
# The various binding procedures use the  state described above to
# distinguish the various cases and take different actions in each
# case.
#-------------------------------------------------------------------------

#-------------------------------------------------------------------------
# The code below creates the default class bindings for menus
# and menubuttons.
#-------------------------------------------------------------------------

bind Menubutton <FocusIn> {}
bind Menubutton <Enter> {
    tk::MbEnter %W
}
bind Menubutton <Leave> {
    tk::MbLeave %W
}
bind Menubutton <1> {
    if {$tk::Priv(inMenubutton) ne ""} {
	tk::MbPost $tk::Priv(inMenubutton) %X %Y
    }
}
bind Menubutton <Motion> {
    tk::MbMotion %W up %X %Y
}
bind Menubutton <B1-Motion> {
    tk::MbMotion %W down %X %Y
}
bind Menubutton <ButtonRelease-1> {
    tk::MbButtonUp %W
}
bind Menubutton <space> {
    tk::MbPost %W
    tk::MenuFirstEntry [%W cget -menu]
}

# Must set focus when mouse enters a menu, in order to allow
# mixed-mode processing using both the mouse and the keyboard.
# Don't set the focus if the event comes from a grab release,
# though:  such an event can happen after as part of unposting
# a cascaded chain of menus, after the focus has already been
# restored to wherever it was before menu selection started.

bind Menu <FocusIn> {}

bind Menu <Enter> {
    set tk::Priv(window) %W
    if {[%W cget -type] eq "tearoff"} {
	if {"%m" ne "NotifyUngrab"} {
	    if {[tk windowingsystem] eq "x11"} {
		tk_menuSetFocus %W
	    }
	}
    }
    tk::MenuMotion %W %x %y %s
}

bind Menu <Leave> {
    tk::MenuLeave %W %X %Y %s
}
bind Menu <Motion> {
    tk::MenuMotion %W %x %y %s
}
bind Menu <ButtonPress> {
    tk::MenuButtonDown %W
}
bind Menu <ButtonRelease> {
   tk::MenuInvoke %W 1
}
bind Menu <space> {
    tk::MenuInvoke %W 0
}
bind Menu <Return> {
    tk::MenuInvoke %W 0
}
bind Menu <Escape> {
    tk::MenuEscape %W
}
bind Menu <Left> {
    tk::MenuLeftArrow %W
}
bind Menu <Right> {
    tk::MenuRightArrow %W
}
bind Menu <Up> {
    tk::MenuUpArrow %W
}
bind Menu <Down> {
    tk::MenuDownArrow %W
}
bind Menu <KeyPress> {
    tk::TraverseWithinMenu %W %A
}

# The following bindings apply to all windows, and are used to
# implement keyboard menu traversal.

if {[tk windowingsystem] eq "x11"} {
    bind all <Alt-KeyPress> {
	tk::TraverseToMenu %W %A
    }

    bind all <F10> {
	tk::FirstMenu %W
    }
} else {
    bind Menubutton <Alt-KeyPress> {
	tk::TraverseToMenu %W %A
    }

    bind Menubutton <F10> {
	tk::FirstMenu %W
    }
}

# ::tk::MbEnter --
# This procedure is invoked when the mouse enters a menubutton
# widget.  It activates the widget unless it is disabled.  Note:
# this procedure is only invoked when mouse button 1 is *not* down.
# The procedure ::tk::MbB1Enter is invoked if the button is down.
#
# Arguments:
# w -			The  name of the widget.

proc ::tk::MbEnter w {
    variable ::tk::Priv

    if {$Priv(inMenubutton) ne ""} {
	MbLeave $Priv(inMenubutton)
    }
    set Priv(inMenubutton) $w
    if {[$w cget -state] ne "disabled" && [tk windowingsystem] ne "aqua"} {
	$w configure -state active
    }
}

# ::tk::MbLeave --
# This procedure is invoked when the mouse leaves a menubutton widget.
# It de-activates the widget, if the widget still exists.
#
# Arguments:
# w -			The  name of the widget.

proc ::tk::MbLeave w {
    variable ::tk::Priv

    set Priv(inMenubutton) {}
    if {![winfo exists $w]} {
	return
    }
    if {[$w cget -state] eq "active" && [tk windowingsystem] ne "aqua"} {
	$w configure -state normal
    }
}

# ::tk::MbPost --
# Given a menubutton, this procedure does all the work of posting
# its associated menu and unposting any other menu that is currently
# posted.
#
# Arguments:
# w -			The name of the menubutton widget whose menu
#			is to be posted.
# x, y -		Root coordinates of cursor, used for positioning
#			option menus.  If not specified, then the center
#			of the menubutton is used for an option menu.

proc ::tk::MbPost {w {x {}} {y {}}} {
    global errorInfo
    variable ::tk::Priv
    global tcl_platform

    if {[$w cget -state] eq "disabled" || $w eq $Priv(postedMb)} {
	return
    }
    set menu [$w cget -menu]
    if {$menu eq ""} {
	return
    }
    set tearoff [expr {[tk windowingsystem] eq "x11" \
	    || [$menu cget -type] eq "tearoff"}]
    if {[string first $w $menu] != 0} {
	error "can't post $menu:  it isn't a descendant of $w (this is a new requirement in Tk versions 3.0 and later)"
    }
    set cur $Priv(postedMb)
    if {$cur ne ""} {
	MenuUnpost {}
    }
    if {$::tk_strictMotif} {
        set Priv(cursor) [$w cget -cursor]
        $w configure -cursor arrow
    }
    if {[tk windowingsystem] ne "aqua"} {
	set Priv(relief) [$w cget -relief]
	$w configure -relief raised
    } else {
	$w configure -state active
    }

    set Priv(postedMb) $w
    set Priv(focus) [focus]
    $menu activate none
    GenerateMenuSelect $menu

    # If this looks like an option menubutton then post the menu so
    # that the current entry is on top of the mouse.  Otherwise post
    # the menu just below the menubutton, as for a pull-down.

    update idletasks
    if {[catch {
	switch [$w cget -direction] {
    	    above {
    	    	set x [winfo rootx $w]
    	    	set y [expr {[winfo rooty $w] - [winfo reqheight $menu]}]
		# if we go offscreen to the top, show as 'below'
		if {$y < [winfo vrooty $w]} {
		    set y [expr {[winfo vrooty $w] + [winfo rooty $w] + [winfo reqheight $w]}]
		}
		PostOverPoint $menu $x $y
    	    }
    	    below {
    	    	set x [winfo rootx $w]
    	    	set y [expr {[winfo rooty $w] + [winfo height $w]}]
		# if we go offscreen to the bottom, show as 'above'
		set mh [winfo reqheight $menu]
		if {($y + $mh) > ([winfo vrooty $w] + [winfo vrootheight $w])} {
		    set y [expr {[winfo vrooty $w] + [winfo vrootheight $w] + [winfo rooty $w] - $mh}]
		}
		PostOverPoint $menu $x $y
    	    }
    	    left {
    	    	set x [expr {[winfo rootx $w] - [winfo reqwidth $menu]}]
    	    	set y [expr {(2 * [winfo rooty $w] + [winfo height $w]) / 2}]
    	    	set entry [MenuFindName $menu [$w cget -text]]
		if {[$w cget -indicatoron] && $entry ne ""} {
		    if {$entry == [$menu index last]} {
		    	incr y [expr {-([$menu yposition $entry] \
			    	+ [winfo reqheight $menu])/2}]
		    } else {
		    	incr y [expr {-([$menu yposition $entry] \
			        + [$menu yposition [expr {$entry+1}]])/2}]
		    }
    	    	}
		PostOverPoint $menu $x $y
		if {$entry ne "" \
			&& [$menu entrycget $entry -state] ne "disabled"} {
    	    	    $menu activate $entry
		    GenerateMenuSelect $menu
    	    	}
    	    }
    	    right {
    	    	set x [expr {[winfo rootx $w] + [winfo width $w]}]
    	    	set y [expr {(2 * [winfo rooty $w] + [winfo height $w]) / 2}]
    	    	set entry [MenuFindName $menu [$w cget -text]]
		if {[$w cget -indicatoron] && $entry ne ""} {
		    if {$entry == [$menu index last]} {
		    	incr y [expr {-([$menu yposition $entry] \
			    	+ [winfo reqheight $menu])/2}]
		    } else {
		    	incr y [expr {-([$menu yposition $entry] \
			        + [$menu yposition [expr {$entry+1}]])/2}]
		    }
    	    	}
		PostOverPoint $menu $x $y
		if {$entry ne "" \
			&& [$menu entrycget $entry -state] ne "disabled"} {
    	    	    $menu activate $entry
		    GenerateMenuSelect $menu
    	    	}
    	    }
    	    default {
    	    	if {[$w cget -indicatoron]} {
		    if {$y eq ""} {
			set x [expr {[winfo rootx $w] + [winfo width $w]/2}]
			set y [expr {[winfo rooty $w] + [winfo height $w]/2}]
	    	    }
	            PostOverPoint $menu $x $y [MenuFindName $menu [$w cget -text]]
		} else {
		    PostOverPoint $menu [winfo rootx $w] [expr {[winfo rooty $w]+[winfo height $w]}]
    	    	}
    	    }
	}
    } msg]} {
	# Error posting menu (e.g. bogus -postcommand). Unpost it and
	# reflect the error.
	
	set savedInfo $errorInfo
	MenuUnpost {}
	error $msg $savedInfo

    }

    set Priv(tearoff) $tearoff
    if {$tearoff != 0} {
    	focus $menu
	if {[winfo viewable $w]} {
	    SaveGrabInfo $w
	    grab -global $w
	}
    }
}

# ::tk::MenuUnpost --
# This procedure unposts a given menu, plus all of its ancestors up
# to (and including) a menubutton, if any.  It also restores various
# values to what they were before the menu was posted, and releases
# a grab if there's a menubutton involved.  Special notes:
# 1. It's important to unpost all menus before releasing the grab, so
#    that any Enter-Leave events (e.g. from menu back to main
#    application) have mode NotifyGrab.
# 2. Be sure to enclose various groups of commands in "catch" so that
#    the procedure will complete even if the menubutton or the menu
#    or the grab window has been deleted.
#
# Arguments:
# menu -		Name of a menu to unpost.  Ignored if there
#			is a posted menubutton.

proc ::tk::MenuUnpost menu {
    global tcl_platform
    variable ::tk::Priv
    set mb $Priv(postedMb)

    # Restore focus right away (otherwise X will take focus away when
    # the menu is unmapped and under some window managers (e.g. olvwm)
    # we'll lose the focus completely).

    catch {focus $Priv(focus)}
    set Priv(focus) ""

    # Unpost menu(s) and restore some stuff that's dependent on
    # what was posted.

    after cancel [array get Priv menuActivatedTimer]
    unset -nocomplain Priv(menuActivated)
    after cancel [array get Priv menuDeactivatedTimer]
    unset -nocomplain Priv(menuDeactivated)

    catch {
	if {$mb ne ""} {
	    set menu [$mb cget -menu]
	    $menu unpost
	    set Priv(postedMb) {}
	    if {$::tk_strictMotif} {
	        $mb configure -cursor $Priv(cursor)
	    }
	    if {[tk windowingsystem] ne "aqua"} {
		$mb configure -relief $Priv(relief)
	    } else {
		$mb configure -state normal
	    }
	} elseif {$Priv(popup) ne ""} {
	    $Priv(popup) unpost
	    set Priv(popup) {}
	} elseif {[$menu cget -type] ne "menubar" \
		&& [$menu cget -type] ne "tearoff"} {
	    # We're in a cascaded sub-menu from a torn-off menu or popup.
	    # Unpost all the menus up to the toplevel one (but not
	    # including the top-level torn-off one) and deactivate the
	    # top-level torn off menu if there is one.

	    while {1} {
		set parent [winfo parent $menu]
		if {[winfo class $parent] ne "Menu" \
			|| ![winfo ismapped $parent]} {
		    break
		}
		$parent activate none
		$parent postcascade none
		GenerateMenuSelect $parent
		set type [$parent cget -type]
		if {$type eq "menubar" || $type eq "tearoff"} {
		    break
		}
		set menu $parent
	    }
	    if {[$menu cget -type] ne "menubar"} {
		$menu unpost
	    }
	}
    }

    if {($Priv(tearoff) != 0) || $Priv(menuBar) ne ""} {
    	# Release grab, if any, and restore the previous grab, if there
    	# was one.
	if {$menu ne ""} {
	    set grab [grab current $menu]
	    if {$grab ne ""} {
		grab release $grab
	    }
	}
	RestoreOldGrab
	if {$Priv(menuBar) ne ""} {
	    if {$::tk_strictMotif} {
		$Priv(menuBar) configure -cursor $Priv(cursor)
	    }
	    set Priv(menuBar) {}
	}
	if {[tk windowingsystem] ne "x11"} {
	    set Priv(tearoff) 0
	}
    }
}

# ::tk::MbMotion --
# This procedure handles mouse motion events inside menubuttons, and
# also outside menubuttons when a menubutton has a grab (e.g. when a
# menu selection operation is in progress).
#
# Arguments:
# w -			The name of the menubutton widget.
# upDown - 		"down" means button 1 is pressed, "up" means
#			it isn't.
# rootx, rooty -	Coordinates of mouse, in (virtual?) root window.

proc ::tk::MbMotion {w upDown rootx rooty} {
    variable ::tk::Priv

    if {$Priv(inMenubutton) eq $w} {
	return
    }
    set new [winfo containing $rootx $rooty]
    if {$new ne $Priv(inMenubutton) \
	    && ($new eq "" || [winfo toplevel $new] eq [winfo toplevel $w])} {
	if {$Priv(inMenubutton) ne ""} {
	    MbLeave $Priv(inMenubutton)
	}
	if {$new ne "" \
		&& [winfo class $new] eq "Menubutton" \
		&& ([$new cget -indicatoron] == 0) \
		&& ([$w cget -indicatoron] == 0)} {
	    if {$upDown eq "down"} {
		MbPost $new $rootx $rooty
	    } else {
		MbEnter $new
	    }
	}
    }
}

# ::tk::MbButtonUp --
# This procedure is invoked to handle button 1 releases for menubuttons.
# If the release happens inside the menubutton then leave its menu
# posted with element 0 activated.  Otherwise, unpost the menu.
#
# Arguments:
# w -			The name of the menubutton widget.

proc ::tk::MbButtonUp w {
    variable ::tk::Priv
    global tcl_platform

    set menu [$w cget -menu]
    set tearoff [expr {[tk windowingsystem] eq "x11" || \
	    ($menu ne "" && [$menu cget -type] eq "tearoff")}]
    if {($tearoff != 0) && $Priv(postedMb) eq $w \
	    && $Priv(inMenubutton) eq $w} {
	MenuFirstEntry [$Priv(postedMb) cget -menu]
    } else {
	MenuUnpost {}
    }
}

# ::tk::MenuMotion --
# This procedure is called to handle mouse motion events for menus.
# It does two things.  First, it resets the active element in the
# menu, if the mouse is over the menu.  Second, if a mouse button
# is down, it posts and unposts cascade entries to match the mouse
# position.
#
# Arguments:
# menu -		The menu window.
# x -			The x position of the mouse.
# y -			The y position of the mouse.
# state -		Modifier state (tells whether buttons are down).

proc ::tk::MenuMotion {menu x y state} {
    variable ::tk::Priv
    if {$menu eq $Priv(window)} {
        set activeindex [$menu index active]
	if {[$menu cget -type] eq "menubar"} {
	    if {[info exists Priv(focus)] && $menu ne $Priv(focus)} {
		$menu activate @$x,$y
		GenerateMenuSelect $menu
	    }
	} else {
	    $menu activate @$x,$y
	    GenerateMenuSelect $menu
	}
        set index [$menu index @$x,$y]
        if {[info exists Priv(menuActivated)] \
                && $index ne "none" \
                && $index ne $activeindex} {
            set mode [option get $menu clickToFocus ClickToFocus]
            if {[string is false $mode]} {
                set delay [expr {[$menu cget -type] eq "menubar" ? 0 : 50}]
                if {[$menu type $index] eq "cascade"} {
                    set Priv(menuActivatedTimer) \
                        [after $delay [list $menu postcascade active]]
                } else {
                    set Priv(menuDeactivatedTimer) \
                        [after $delay [list $menu postcascade none]]
                }
            }
        }
    }
}

# ::tk::MenuButtonDown --
# Handles button presses in menus.  There are a couple of tricky things
# here:
# 1. Change the posted cascade entry (if any) to match the mouse position.
# 2. If there is a posted menubutton, must grab to the menubutton;  this
#    overrrides the implicit grab on button press, so that the menu
#    button can track mouse motions over other menubuttons and change
#    the posted menu.
# 3. If there's no posted menubutton (e.g. because we're a torn-off menu
#    or one of its descendants) must grab to the top-level menu so that
#    we can track mouse motions across the entire menu hierarchy.
#
# Arguments:
# menu -		The menu window.

proc ::tk::MenuButtonDown menu {
    variable ::tk::Priv
    global tcl_platform

    if {![winfo viewable $menu]} {
        return
    }
    $menu postcascade active
    if {$Priv(postedMb) ne "" && [winfo viewable $Priv(postedMb)]} {
	grab -global $Priv(postedMb)
    } else {
	while {[$menu cget -type] eq "normal" \
		&& [winfo class [winfo parent $menu]] eq "Menu" \
		&& [winfo ismapped [winfo parent $menu]]} {
	    set menu [winfo parent $menu]
	}

	if {$Priv(menuBar) eq {}} {
	    set Priv(menuBar) $menu
	    if {$::tk_strictMotif} {
		set Priv(cursor) [$menu cget -cursor]
		$menu configure -cursor arrow
	    }
	    if {[$menu type active] eq "cascade"} {
		set Priv(menuActivated) 1
	    }
        }

	# Don't update grab information if the grab window isn't changing.
	# Otherwise, we'll get an error when we unpost the menus and
	# restore the grab, since the old grab window will not be viewable
	# anymore.

	if {$menu ne [grab current $menu]} {
	    SaveGrabInfo $menu
	}

	# Must re-grab even if the grab window hasn't changed, in order
	# to release the implicit grab from the button press.

	if {[tk windowingsystem] eq "x11"} {
	    grab -global $menu
	}
    }
}

# ::tk::MenuLeave --
# This procedure is invoked to handle Leave events for a menu.  It
# deactivates everything unless the active element is a cascade element
# and the mouse is now over the submenu.
#
# Arguments:
# menu -		The menu window.
# rootx, rooty -	Root coordinates of mouse.
# state -		Modifier state.

proc ::tk::MenuLeave {menu rootx rooty state} {
    variable ::tk::Priv
    set Priv(window) {}
    if {[$menu index active] eq "none"} {
	return
    }
    if {[$menu type active] eq "cascade" \
	    && [winfo containing $rootx $rooty] eq \
		[$menu entrycget active -menu]} {
	return
    }
    $menu activate none
    GenerateMenuSelect $menu
}

# ::tk::MenuInvoke --
# This procedure is invoked when button 1 is released over a menu.
# It invokes the appropriate menu action and unposts the menu if
# it came from a menubutton.
#
# Arguments:
# w -			Name of the menu widget.
# buttonRelease -	1 means this procedure is called because of
#			a button release;  0 means because of keystroke.

proc ::tk::MenuInvoke {w buttonRelease} {
    variable ::tk::Priv

    if {$buttonRelease && $Priv(window) eq ""} {
	# Mouse was pressed over a menu without a menu button, then
	# dragged off the menu (possibly with a cascade posted) and
	# released.  Unpost everything and quit.

	$w postcascade none
	$w activate none
	event generate $w <<MenuSelect>>
	MenuUnpost $w
	return
    }
    if {[$w type active] eq "cascade"} {
	$w postcascade active
	set menu [$w entrycget active -menu]
	MenuFirstEntry $menu
    } elseif {[$w type active] eq "tearoff"} {
	::tk::TearOffMenu $w
	MenuUnpost $w
    } elseif {[$w cget -type] eq "menubar"} {
	$w postcascade none
	set active [$w index active]
	set isCascade [string equal [$w type $active] "cascade"]

	# Only de-activate the active item if it's a cascade; this prevents
	# the annoying "activation flicker" you otherwise get with 
	# checkbuttons/commands/etc. on menubars

	if { $isCascade } {
	    $w activate none
	    event generate $w <<MenuSelect>>
	}

	MenuUnpost $w

	# If the active item is not a cascade, invoke it.  This enables
	# the use of checkbuttons/commands/etc. on menubars (which is legal,
	# but not recommended)

	if { !$isCascade } {
	    uplevel #0 [list $w invoke $active]
	}
    } else {
	set active [$w index active]
	if {$Priv(popup) eq "" || $active ne "none"} {
	    MenuUnpost $w
	}
	uplevel #0 [list $w invoke active]
    }
}

# ::tk::MenuEscape --
# This procedure is invoked for the Cancel (or Escape) key.  It unposts
# the given menu and, if it is the top-level menu for a menu button,
# unposts the menu button as well.
#
# Arguments:
# menu -		Name of the menu window.

proc ::tk::MenuEscape menu {
    set parent [winfo parent $menu]
    if {[winfo class $parent] ne "Menu"} {
	MenuUnpost $menu
    } elseif {[$parent cget -type] eq "menubar"} {
	MenuUnpost $menu
	RestoreOldGrab
    } else {
	MenuNextMenu $menu left
    }
}

# The following routines handle arrow keys. Arrow keys behave
# differently depending on whether the menu is a menu bar or not.

proc ::tk::MenuUpArrow {menu} {
    if {[$menu cget -type] eq "menubar"} {
	MenuNextMenu $menu left
    } else {
	MenuNextEntry $menu -1
    }
}

proc ::tk::MenuDownArrow {menu} {
    if {[$menu cget -type] eq "menubar"} {
	MenuNextMenu $menu right
    } else {
	MenuNextEntry $menu 1
    }
}

proc ::tk::MenuLeftArrow {menu} {
    if {[$menu cget -type] eq "menubar"} {
	MenuNextEntry $menu -1
    } else {
	MenuNextMenu $menu left
    }
}

proc ::tk::MenuRightArrow {menu} {
    if {[$menu cget -type] eq "menubar"} {
	MenuNextEntry $menu 1
    } else {
	MenuNextMenu $menu right
    }
}

# ::tk::MenuNextMenu --
# This procedure is invoked to handle "left" and "right" traversal
# motions in menus.  It traverses to the next menu in a menu bar,
# or into or out of a cascaded menu.
#
# Arguments:
# menu -		The menu that received the keyboard
#			event.
# direction -		Direction in which to move: "left" or "right"

proc ::tk::MenuNextMenu {menu direction} {
    variable ::tk::Priv

    # First handle traversals into and out of cascaded menus.

    if {$direction eq "right"} {
	set count 1
	set parent [winfo parent $menu]
	set class [winfo class $parent]
	if {[$menu type active] eq "cascade"} {
	    $menu postcascade active
	    set m2 [$menu entrycget active -menu]
	    if {$m2 ne ""} {
		MenuFirstEntry $m2
	    }
	    return
	} else {
	    set parent [winfo parent $menu]
	    while {$parent ne "."} {
		if {[winfo class $parent] eq "Menu" \
			&& [$parent cget -type] eq "menubar"} {
		    tk_menuSetFocus $parent
		    MenuNextEntry $parent 1
		    return
		}
		set parent [winfo parent $parent]
	    }
	}
    } else {
	set count -1
	set m2 [winfo parent $menu]
	if {[winfo class $m2] eq "Menu"} {
	    $menu activate none
	    GenerateMenuSelect $menu
	    tk_menuSetFocus $m2

	    $m2 postcascade none

	    if {[$m2 cget -type] ne "menubar"} {
		return
	    }
	}
    }

    # Can't traverse into or out of a cascaded menu. Go to the next
    # or previous menubutton, if that makes sense.

    set m2 [winfo parent $menu]
    if {[winfo class $m2] eq "Menu" && [$m2 cget -type] eq "menubar"} {
	tk_menuSetFocus $m2
	MenuNextEntry $m2 -1
	return
    }

    set w $Priv(postedMb)
    if {$w eq ""} {
	return
    }
    set buttons [winfo children [winfo parent $w]]
    set length [llength $buttons]
    set i [expr {[lsearch -exact $buttons $w] + $count}]
    while {1} {
	while {$i < 0} {
	    incr i $length
	}
	while {$i >= $length} {
	    incr i -$length
	}
	set mb [lindex $buttons $i]
	if {[winfo class $mb] eq "Menubutton" \
		&& [$mb cget -state] ne "disabled" \
		&& [$mb cget -menu] ne "" \
		&& [[$mb cget -menu] index last] ne "none"} {
	    break
	}
	if {$mb eq $w} {
	    return
	}
	incr i $count
    }
    MbPost $mb
    MenuFirstEntry [$mb cget -menu]
}

# ::tk::MenuNextEntry --
# Activate the next higher or lower entry in the posted menu,
# wrapping around at the ends.  Disabled entries are skipped.
#
# Arguments:
# menu -			Menu window that received the keystroke.
# count -			1 means go to the next lower entry,
#				-1 means go to the next higher entry.

proc ::tk::MenuNextEntry {menu count} {
    if {[$menu index last] eq "none"} {
	return
    }
    set length [expr {[$menu index last]+1}]
    set quitAfter $length
    set active [$menu index active]
    if {$active eq "none"} {
	set i 0
    } else {
	set i [expr {$active + $count}]
    }
    while {1} {
	if {$quitAfter <= 0} {
	    # We've tried every entry in the menu.  Either there are
	    # none, or they're all disabled.  Just give up.

	    return
	}
	while {$i < 0} {
	    incr i $length
	}
	while {$i >= $length} {
	    incr i -$length
	}
	if {[catch {$menu entrycget $i -state} state] == 0} {
	    if {$state ne "disabled" && \
		    ($i!=0 || [$menu cget -type] ne "tearoff" \
		    || [$menu type 0] ne "tearoff")} {
		break
	    }
	}
	if {$i == $active} {
	    return
	}
	incr i $count
	incr quitAfter -1
    }
    $menu activate $i
    GenerateMenuSelect $menu

    if {[$menu type $i] eq "cascade" && [$menu cget -type] eq "menubar"} {
	set cascade [$menu entrycget $i -menu]
	if {$cascade ne ""} {
	    # Here we auto-post a cascade.  This is necessary when
	    # we traverse left/right in the menubar, but undesirable when
	    # we traverse up/down in a menu.
	    $menu postcascade $i
	    MenuFirstEntry $cascade
	}
    }
}

# ::tk::MenuFind --
# This procedure searches the entire window hierarchy under w for
# a menubutton that isn't disabled and whose underlined character
# is "char" or an entry in a menubar that isn't disabled and whose
# underlined character is "char".
# It returns the name of that window, if found, or an
# empty string if no matching window was found.  If "char" is an
# empty string then the procedure returns the name of the first
# menubutton found that isn't disabled.
#
# Arguments:
# w -				Name of window where key was typed.
# char -			Underlined character to search for;
#				may be either upper or lower case, and
#				will match either upper or lower case.

proc ::tk::MenuFind {w char} {
    set char [string tolower $char]
    set windowlist [winfo child $w]

    foreach child $windowlist {
	# Don't descend into other toplevels.
        if {[winfo toplevel $w] ne [winfo toplevel $child]} {
	    continue
	}
	if {[winfo class $child] eq "Menu" && \
		[$child cget -type] eq "menubar"} {
	    if {$char eq ""} {
		return $child
	    }
	    set last [$child index last]
	    for {set i [$child cget -tearoff]} {$i <= $last} {incr i} {
		if {[$child type $i] eq "separator"} {
		    continue
		}
		set char2 [string index [$child entrycget $i -label] \
			[$child entrycget $i -underline]]
		if {$char eq [string tolower $char2] || $char eq ""} {
		    if {[$child entrycget $i -state] ne "disabled"} {
			return $child
		    }
		}
	    }
	}
    }

    foreach child $windowlist {
	# Don't descend into other toplevels.
        if {[winfo toplevel $w] ne [winfo toplevel $child]} {
	    continue
	}
	switch -- [winfo class $child] {
	    Menubutton {
		set char2 [string index [$child cget -text] \
			[$child cget -underline]]
		if {$char eq [string tolower $char2] || $char eq ""} {
		    if {[$child cget -state] ne "disabled"} {
			return $child
		    }
		}
	    }

	    default {
		set match [MenuFind $child $char]
		if {$match ne ""} {
		    return $match
		}
	    }
	}
    }
    return {}
}

# ::tk::TraverseToMenu --
# This procedure implements keyboard traversal of menus.  Given an
# ASCII character "char", it looks for a menubutton with that character
# underlined.  If one is found, it posts the menubutton's menu
#
# Arguments:
# w -				Window in which the key was typed (selects
#				a toplevel window).
# char -			Character that selects a menu.  The case
#				is ignored.  If an empty string, nothing
#				happens.

proc ::tk::TraverseToMenu {w char} {
    variable ::tk::Priv
    if {$char eq ""} {
	return
    }
    while {[winfo class $w] eq "Menu"} {
	if {[$w cget -type] ne "menubar" && $Priv(postedMb) eq ""} {
	    return
	}
	if {[$w cget -type] eq "menubar"} {
	    break
	}
	set w [winfo parent $w]
    }
    set w [MenuFind [winfo toplevel $w] $char]
    if {$w ne ""} {
	if {[winfo class $w] eq "Menu"} {
	    tk_menuSetFocus $w
	    set Priv(window) $w
	    SaveGrabInfo $w
	    grab -global $w
	    TraverseWithinMenu $w $char
	} else {
	    MbPost $w
	    MenuFirstEntry [$w cget -menu]
	}
    }
}

# ::tk::FirstMenu --
# This procedure traverses to the first menubutton in the toplevel
# for a given window, and posts that menubutton's menu.
#
# Arguments:
# w -				Name of a window.  Selects which toplevel
#				to search for menubuttons.

proc ::tk::FirstMenu w {
    variable ::tk::Priv
    set w [MenuFind [winfo toplevel $w] ""]
    if {$w ne ""} {
	if {[winfo class $w] eq "Menu"} {
	    tk_menuSetFocus $w
	    set Priv(window) $w
	    SaveGrabInfo $w
	    grab -global $w
	    MenuFirstEntry $w
	} else {
	    MbPost $w
	    MenuFirstEntry [$w cget -menu]
	}
    }
}

# ::tk::TraverseWithinMenu
# This procedure implements keyboard traversal within a menu.  It
# searches for an entry in the menu that has "char" underlined.  If
# such an entry is found, it is invoked and the menu is unposted.
#
# Arguments:
# w -				The name of the menu widget.
# char -			The character to look for;  case is
#				ignored.  If the string is empty then
#				nothing happens.

proc ::tk::TraverseWithinMenu {w char} {
    if {$char eq ""} {
	return
    }
    set char [string tolower $char]
    set last [$w index last]
    if {$last eq "none"} {
	return
    }
    for {set i 0} {$i <= $last} {incr i} {
	if {[catch {set char2 [string index \
		[$w entrycget $i -label] [$w entrycget $i -underline]]}]} {
	    continue
	}
	if {$char eq [string tolower $char2]} {
	    if {[$w type $i] eq "cascade"} {
		$w activate $i
		$w postcascade active
		event generate $w <<MenuSelect>>
		set m2 [$w entrycget $i -menu]
		if {$m2 ne ""} {
		    MenuFirstEntry $m2
		}
	    } else {
		MenuUnpost $w
		uplevel #0 [list $w invoke $i]
	    }
	    return
	}
    }
}

# ::tk::MenuFirstEntry --
# Given a menu, this procedure finds the first entry that isn't
# disabled or a tear-off or separator, and activates that entry.
# However, if there is already an active entry in the menu (e.g.,
# because of a previous call to tk::PostOverPoint) then the active
# entry isn't changed.  This procedure also sets the input focus
# to the menu.
#
# Arguments:
# menu -		Name of the menu window (possibly empty).

proc ::tk::MenuFirstEntry menu {
    if {$menu eq ""} {
	return
    }
    tk_menuSetFocus $menu
    if {[$menu index active] ne "none"} {
	return
    }
    set last [$menu index last]
    if {$last eq "none"} {
	return
    }
    for {set i 0} {$i <= $last} {incr i} {
	if {([catch {set state [$menu entrycget $i -state]}] == 0) \
		&& $state ne "disabled" && [$menu type $i] ne "tearoff"} {
	    $menu activate $i
	    GenerateMenuSelect $menu
	    # Only post the cascade if the current menu is a menubar;
	    # otherwise, if the first entry of the cascade is a cascade,
	    # we can get an annoying cascading effect resulting in a bunch of
	    # menus getting posted (bug 676)
	    if {[$menu type $i] eq "cascade" \
		    && [$menu cget -type] eq "menubar"} {
		set cascade [$menu entrycget $i -menu]
		if {$cascade ne ""} {
		    $menu postcascade $i
		    MenuFirstEntry $cascade
		}
	    }
	    return
	}
    }
}

# ::tk::MenuFindName --
# Given a menu and a text string, return the index of the menu entry
# that displays the string as its label.  If there is no such entry,
# return an empty string.  This procedure is tricky because some names
# like "active" have a special meaning in menu commands, so we can't
# always use the "index" widget command.
#
# Arguments:
# menu -		Name of the menu widget.
# s -			String to look for.

proc ::tk::MenuFindName {menu s} {
    set i ""
    if {![regexp {^active$|^last$|^none$|^[0-9]|^@} $s]} {
	catch {set i [$menu index $s]}
	return $i
    }
    set last [$menu index last]
    if {$last eq "none"} {
	return
    }
    for {set i 0} {$i <= $last} {incr i} {
	if {![catch {$menu entrycget $i -label} label]} {
	    if {$label eq $s} {
		return $i
	    }
	}
    }
    return ""
}

# ::tk::PostOverPoint --
# This procedure posts a given menu such that a given entry in the
# menu is centered over a given point in the root window.  It also
# activates the given entry.
#
# Arguments:
# menu -		Menu to post.
# x, y -		Root coordinates of point.
# entry -		Index of entry within menu to center over (x,y).
#			If omitted or specified as {}, then the menu's
#			upper-left corner goes at (x,y).

proc ::tk::PostOverPoint {menu x y {entry {}}}  {
    global tcl_platform
    
    if {$entry ne ""} {
	if {$entry == [$menu index last]} {
	    incr y [expr {-([$menu yposition $entry] \
		    + [winfo reqheight $menu])/2}]
	} else {
	    incr y [expr {-([$menu yposition $entry] \
		    + [$menu yposition [expr {$entry+1}]])/2}]
	}
	incr x [expr {-[winfo reqwidth $menu]/2}]
    }

    if {$tcl_platform(platform) eq "windows"} {
	# osVersion is not available in safe interps
	set ver 5
	if {[info exists tcl_platform(osVersion)]} {
	    scan $tcl_platform(osVersion) %d ver
	}

	# We need to fix some problems with menu posting on Windows,
	# where, if the menu would overlap top or bottom of screen,
	# Windows puts it in the wrong place for us.  We must also
	# subtract an extra amount for half the height of the current
	# entry.  To be safe we subtract an extra 10.
<<<<<<< HEAD
        # NOTE: this issue appears to have been resolved in the Window
        # manager provided with Vista and Windows 7.
	if {$ver < 6} {
	    set yoffset [expr {[winfo screenheight $menu] \
				   - $y - [winfo reqheight $menu] - 10}]
	    if {$yoffset < 0} {
		# The bottom of the menu is offscreen, so adjust upwards
		incr y $yoffset
		if {$y < 0} { set y 0 }
	    }
	    # If we're off the top of the screen (either because we were
	    # originally or because we just adjusted too far upwards),
	    # then make the menu popup on the top edge.
	    if {$y < 0} {
		set y 0
	    }
=======
	set yoffset [expr {[winfo screenheight $menu] \
		- $y - [winfo reqheight $menu] - 10}]
	if {$yoffset < [winfo vrooty $menu]} {
	    # The bottom of the menu is offscreen, so adjust upwards
	    incr y [expr {$yoffset - [winfo vrooty $menu]}]
	}
	# If we're off the top of the screen (either because we were
	# originally or because we just adjusted too far upwards),
	# then make the menu popup on the top edge.
	if {$y < [winfo vrooty $menu]} {
	    set y [winfo vrooty $menu]
>>>>>>> 700e3c5a
	}
    }
    $menu post $x $y
    if {$entry ne "" && [$menu entrycget $entry -state] ne "disabled"} {
	$menu activate $entry
	GenerateMenuSelect $menu
    }
}

# ::tk::SaveGrabInfo --
# Sets the variables tk::Priv(oldGrab) and tk::Priv(grabStatus) to record
# the state of any existing grab on the w's display.
#
# Arguments:
# w -			Name of a window;  used to select the display
#			whose grab information is to be recorded.

proc tk::SaveGrabInfo w {
    variable ::tk::Priv
    set Priv(oldGrab) [grab current $w]
    if {$Priv(oldGrab) ne ""} {
	set Priv(grabStatus) [grab status $Priv(oldGrab)]
    }
}

# ::tk::RestoreOldGrab --
# Restores the grab to what it was before TkSaveGrabInfo was called.
#

proc ::tk::RestoreOldGrab {} {
    variable ::tk::Priv

    if {$Priv(oldGrab) ne ""} {
    	# Be careful restoring the old grab, since it's window may not
	# be visible anymore.

	catch {
	    if {$Priv(grabStatus) eq "global"} {
		grab set -global $Priv(oldGrab)
	    } else {
		grab set $Priv(oldGrab)
	    }
	}
	set Priv(oldGrab) ""
    }
}

proc ::tk_menuSetFocus {menu} {
    variable ::tk::Priv
    if {![info exists Priv(focus)] || $Priv(focus) eq ""} {
	set Priv(focus) [focus]
    }
    focus $menu
}
    
proc ::tk::GenerateMenuSelect {menu} {
    variable ::tk::Priv

    if {$Priv(activeMenu) eq $menu \
	    && $Priv(activeItem) eq [$menu index active]} {
	return
    }

    set Priv(activeMenu) $menu
    set Priv(activeItem) [$menu index active]
    event generate $menu <<MenuSelect>>
}

# ::tk_popup --
# This procedure pops up a menu and sets things up for traversing
# the menu and its submenus.
#
# Arguments:
# menu -		Name of the menu to be popped up.
# x, y -		Root coordinates at which to pop up the
#			menu.
# entry -		Index of a menu entry to center over (x,y).
#			If omitted or specified as {}, then menu's
#			upper-left corner goes at (x,y).

proc ::tk_popup {menu x y {entry {}}} {
    variable ::tk::Priv
    global tcl_platform
    if {$Priv(popup) ne "" || $Priv(postedMb) ne ""} {
	tk::MenuUnpost {}
    }
    tk::PostOverPoint $menu $x $y $entry
    if {[tk windowingsystem] eq "x11" && [winfo viewable $menu]} {
        tk::SaveGrabInfo $menu
	grab -global $menu
	set Priv(popup) $menu
	set Priv(menuActivated) 1
	tk_menuSetFocus $menu
    }
}<|MERGE_RESOLUTION|>--- conflicted
+++ resolved
@@ -1235,36 +1235,21 @@
 	# Windows puts it in the wrong place for us.  We must also
 	# subtract an extra amount for half the height of the current
 	# entry.  To be safe we subtract an extra 10.
-<<<<<<< HEAD
         # NOTE: this issue appears to have been resolved in the Window
         # manager provided with Vista and Windows 7.
 	if {$ver < 6} {
 	    set yoffset [expr {[winfo screenheight $menu] \
 				   - $y - [winfo reqheight $menu] - 10}]
-	    if {$yoffset < 0} {
+	    if {$yoffset < [winfo vrooty $menu]} {
 		# The bottom of the menu is offscreen, so adjust upwards
-		incr y $yoffset
-		if {$y < 0} { set y 0 }
+		incr y [expr {$yoffset - [winfo vrooty $menu]}]
 	    }
 	    # If we're off the top of the screen (either because we were
 	    # originally or because we just adjusted too far upwards),
 	    # then make the menu popup on the top edge.
-	    if {$y < 0} {
-		set y 0
-	    }
-=======
-	set yoffset [expr {[winfo screenheight $menu] \
-		- $y - [winfo reqheight $menu] - 10}]
-	if {$yoffset < [winfo vrooty $menu]} {
-	    # The bottom of the menu is offscreen, so adjust upwards
-	    incr y [expr {$yoffset - [winfo vrooty $menu]}]
-	}
-	# If we're off the top of the screen (either because we were
-	# originally or because we just adjusted too far upwards),
-	# then make the menu popup on the top edge.
-	if {$y < [winfo vrooty $menu]} {
-	    set y [winfo vrooty $menu]
->>>>>>> 700e3c5a
+	    if {$y < [winfo vrooty $menu]} {
+		set y [winfo vrooty $menu]
+	    }
 	}
     }
     $menu post $x $y
