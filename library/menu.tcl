# menu.tcl --
#
# This file defines the default bindings for Tk menus and menubuttons.
# It also implements keyboard traversal of menus and implements a few
# other utility procedures related to menus.
#
<<<<<<< HEAD
# Copyright © 1992-1994 The Regents of the University of California.
# Copyright © 1994-1997 Sun Microsystems, Inc.
# Copyright © 1998-1999 Scriptics Corporation.
# Copyright © 2007 Daniel A. Steffen <das@users.sourceforge.net>
=======
# Copyright (c) 1992-1994 The Regents of the University of California.
# Copyright (c) 1994-1997 Sun Microsystems, Inc.
# Copyright (c) 1998-1999 Scriptics Corporation.
# Copyright (c) 2007 Daniel A. Steffen <das@users.sourceforge.net>
>>>>>>> 4583fda0
#
# See the file "license.terms" for information on usage and redistribution
# of this file, and for a DISCLAIMER OF ALL WARRANTIES.
#

#-------------------------------------------------------------------------
# Elements of tk::Priv that are used in this file:
#
# cursor -		Saves the -cursor option for the posted menubutton.
# focus -		Saves the focus during a menu selection operation.
#			Focus gets restored here when the menu is unposted.
# grabGlobal -		Used in conjunction with tk::Priv(oldGrab):  if
#			tk::Priv(oldGrab) is non-empty, then tk::Priv(grabGlobal)
#			contains either an empty string or "-global" to
#			indicate whether the old grab was a local one or
#			a global one.
# inMenubutton -	The name of the menubutton widget containing
#			the mouse, or an empty string if the mouse is
#			not over any menubutton.
# menuBar -		The name of the menubar that is the root
#			of the cascade hierarchy which is currently
#			posted. This is null when there is no menu currently
#			being pulled down from a menu bar.
# oldGrab -		Window that had the grab before a menu was posted.
#			Used to restore the grab state after the menu
#			is unposted.  Empty string means there was no
#			grab previously set.
# popup -		If a menu has been popped up via tk_popup, this
#			gives the name of the menu.  Otherwise this
#			value is empty.
# postedMb -		Name of the menubutton whose menu is currently
#			posted, or an empty string if nothing is posted
#			A grab is set on this widget.
# relief -		Used to save the original relief of the current
#			menubutton.
# window -		When the mouse is over a menu, this holds the
#			name of the menu;  it's cleared when the mouse
#			leaves the menu.
# tearoff -		Whether the last menu posted was a tearoff or not.
#			This is true always for unix, for tearoffs for Mac
#			and Windows.
# activeMenu -		This is the last active menu for use
#			with the <<MenuSelect>> virtual event.
# activeItem -		This is the last active menu item for
#			use with the <<MenuSelect>> virtual event.
#-------------------------------------------------------------------------

#-------------------------------------------------------------------------
# Overall note:
# This file is tricky because there are five different ways that menus
# can be used:
#
# 1. As a pulldown from a menubutton. In this style, the variable
#    tk::Priv(postedMb) identifies the posted menubutton.
# 2. As a torn-off menu copied from some other menu.  In this style
#    tk::Priv(postedMb) is empty, and menu's type is "tearoff".
# 3. As an option menu, triggered from an option menubutton.  In this
#    style tk::Priv(postedMb) identifies the posted menubutton.
# 4. As a popup menu.  In this style tk::Priv(postedMb) is empty and
#    the top-level menu's type is "normal".
# 5. As a pulldown from a menubar. The variable tk::Priv(menubar) has
#    the owning menubar, and the menu itself is of type "normal".
#
# The various binding procedures use the  state described above to
# distinguish the various cases and take different actions in each
# case.
#-------------------------------------------------------------------------

#-------------------------------------------------------------------------
# The code below creates the default class bindings for menus
# and menubuttons.
#-------------------------------------------------------------------------

bind Menubutton <FocusIn> {}
bind Menubutton <Enter> {
    tk::MbEnter %W
}
bind Menubutton <Leave> {
    tk::MbLeave %W
}
bind Menubutton <Button-1> {
    if {$tk::Priv(inMenubutton) ne ""} {
	tk::MbPost $tk::Priv(inMenubutton) %X %Y
    }
}
bind Menubutton <Motion> {
    tk::MbMotion %W up %X %Y
}
bind Menubutton <B1-Motion> {
    tk::MbMotion %W down %X %Y
}
bind Menubutton <ButtonRelease-1> {
    tk::MbButtonUp %W
}
bind Menubutton <space> {
    tk::MbPost %W
    tk::MenuFirstEntry [%W cget -menu]
}
bind Menubutton <<Invoke>> {
    tk::MbPost %W
    tk::MenuFirstEntry [%W cget -menu]
}

# Must set focus when mouse enters a menu, in order to allow
# mixed-mode processing using both the mouse and the keyboard.
# Don't set the focus if the event comes from a grab release,
# though:  such an event can happen after as part of unposting
# a cascaded chain of menus, after the focus has already been
# restored to wherever it was before menu selection started.

bind Menu <FocusIn> {}

bind Menu <Enter> {
    set tk::Priv(window) %W
    if {[%W cget -type] eq "tearoff"} {
	if {"%m" ne "NotifyUngrab"} {
	    if {[tk windowingsystem] eq "x11"} {
		tk_menuSetFocus %W
	    }
	}
    }
    tk::MenuMotion %W %x %y %s
}

bind Menu <Leave> {
    tk::MenuLeave %W %X %Y %s
}
bind Menu <Motion> {
    tk::MenuMotion %W %x %y %s
}
bind Menu <Button> {
    tk::MenuButtonDown %W
}
bind Menu <ButtonRelease> {
   tk::MenuInvoke %W 1
}
bind Menu <space> {
    tk::MenuInvoke %W 0
}
bind Menu <<Invoke>> {
    tk::MenuInvoke %W 0
}
bind Menu <Return> {
    tk::MenuInvoke %W 0
}
bind Menu <Escape> {
    tk::MenuEscape %W
}
bind Menu <<PrevChar>> {
    tk::MenuLeftArrow %W
}
bind Menu <<NextChar>> {
    tk::MenuRightArrow %W
}
bind Menu <<PrevLine>> {
    tk::MenuUpArrow %W
}
bind Menu <<NextLine>> {
    tk::MenuDownArrow %W
}
bind Menu <Key> {
    tk::TraverseWithinMenu %W %A
    break
}

# The following bindings apply to all windows, and are used to
# implement keyboard menu traversal.

if {[tk windowingsystem] eq "x11"} {
    bind all <Alt-Key> {
	tk::TraverseToMenu %W %A
    }

    bind all <F10> {
	tk::FirstMenu %W
    }
} else {
    bind Menubutton <Alt-Key> {
	tk::TraverseToMenu %W %A
    }

    bind Menubutton <F10> {
	tk::FirstMenu %W
    }
}

# ::tk::MbEnter --
# This procedure is invoked when the mouse enters a menubutton
# widget.  It activates the widget unless it is disabled.  Note:
# this procedure is only invoked when mouse button 1 is *not* down.
# The procedure ::tk::MbB1Enter is invoked if the button is down.
#
# Arguments:
# w -			The  name of the widget.

proc ::tk::MbEnter w {
    variable ::tk::Priv

    if {$Priv(inMenubutton) ne ""} {
	MbLeave $Priv(inMenubutton)
    }
    set Priv(inMenubutton) $w
    if {[$w cget -state] ne "disabled" && [tk windowingsystem] ne "aqua"} {
	$w configure -state active
    }
}

# ::tk::MbLeave --
# This procedure is invoked when the mouse leaves a menubutton widget.
# It de-activates the widget, if the widget still exists.
#
# Arguments:
# w -			The  name of the widget.

proc ::tk::MbLeave w {
    variable ::tk::Priv

    set Priv(inMenubutton) {}
    if {![winfo exists $w]} {
	return
    }
    if {[$w cget -state] eq "active" && [tk windowingsystem] ne "aqua"} {
	$w configure -state normal
    }
}


# ::tk::MbPost --
# Given a menubutton, this procedure does all the work of posting
# its associated menu and unposting any other menu that is currently
# posted.
#
# Arguments:
# w -			The name of the menubutton widget whose menu
#			is to be posted.
# x, y -		Root coordinates of cursor, used for positioning
#			option menus.  If not specified, then the center
#			of the menubutton is used for an option menu.

proc ::tk::MbPost {w {x {}} {y {}}} {
    global errorInfo
    variable ::tk::Priv

    if {[$w cget -state] eq "disabled" || $w eq $Priv(postedMb)} {
	return
    }
    set menu [$w cget -menu]
    if {$menu eq ""} {
	return
    }
    set tearoff [expr {[tk windowingsystem] eq "x11" \
	    || [$menu cget -type] eq "tearoff"}]
    if {[string first $w $menu] != 0} {
	return -code error -errorcode {TK MENUBUTTON POST_NONCHILD} \
	    "can't post $menu: it isn't a descendant of $w"
    }
    set cur $Priv(postedMb)
    if {$cur ne ""} {
	MenuUnpost {}
    }
    if {$::tk_strictMotif} {
	set Priv(cursor) [$w cget -cursor]
	$w configure -cursor arrow
    }
    if {[tk windowingsystem] ne "aqua"} {
	set Priv(relief) [$w cget -relief]
	$w configure -relief raised
    } else {
	$w configure -state active
    }

    set Priv(postedMb) $w
    set Priv(focus) [focus]
    $menu activate none
    GenerateMenuSelect $menu
    update idletasks

    if {[catch {PostMenubuttonMenu $w $menu} msg opt]} {
	# Error posting menu (e.g. bogus -postcommand). Unpost it and
	# reflect the error.
	MenuUnpost {}
	return -options $opt $msg
    }

    set Priv(tearoff) $tearoff
    if {$tearoff != 0 && [tk windowingsystem] ne "aqua"} {
	focus $menu
	if {[winfo viewable $w]} {
	    SaveGrabInfo $w
	    grab -global $w
	}
    }
}

# ::tk::MenuUnpost --
# This procedure unposts a given menu, plus all of its ancestors up
# to (and including) a menubutton, if any.  It also restores various
# values to what they were before the menu was posted, and releases
# a grab if there's a menubutton involved.  Special notes:
# 1. It's important to unpost all menus before releasing the grab, so
#    that any Enter-Leave events (e.g. from menu back to main
#    application) have mode NotifyGrab.
# 2. Be sure to enclose various groups of commands in "catch" so that
#    the procedure will complete even if the menubutton or the menu
#    or the grab window has been deleted.
#
# Arguments:
# menu -		Name of a menu to unpost.  Ignored if there
#			is a posted menubutton.

proc ::tk::MenuUnpost menu {
    variable ::tk::Priv
    set mb $Priv(postedMb)

    # Restore focus right away (otherwise X will take focus away when
    # the menu is unmapped and under some window managers (e.g. olvwm)
    # we'll lose the focus completely).

    catch {focus $Priv(focus)}
    set Priv(focus) ""

    # Unpost menu(s) and restore some stuff that's dependent on
    # what was posted.

    after cancel [array get Priv menuActivatedTimer]
    unset -nocomplain Priv(menuActivated)
    after cancel [array get Priv menuDeactivatedTimer]
    unset -nocomplain Priv(menuDeactivated)

    catch {
	if {$mb ne ""} {
	    set menu [$mb cget -menu]
	    $menu unpost
	    set Priv(postedMb) {}
	    if {$::tk_strictMotif} {
		$mb configure -cursor $Priv(cursor)
	    }
	    if {[tk windowingsystem] ne "aqua"} {
		$mb configure -relief $Priv(relief)
	    } else {
		$mb configure -state normal
	    }
	} elseif {$Priv(popup) ne ""} {
	    $Priv(popup) unpost
	    set Priv(popup) {}
	} elseif {[$menu cget -type] ne "menubar" && [$menu cget -type] ne "tearoff"} {
	    # We're in a cascaded sub-menu from a torn-off menu or popup.
	    # Unpost all the menus up to the toplevel one (but not
	    # including the top-level torn-off one) and deactivate the
	    # top-level torn off menu if there is one.

	    while {1} {
		set parent [winfo parent $menu]
		if {[winfo class $parent] ne "Menu" || ![winfo ismapped $parent]} {
		    break
		}
		$parent activate none
		$parent postcascade none
		GenerateMenuSelect $parent
		set type [$parent cget -type]
		if {$type eq "menubar" || $type eq "tearoff"} {
		    break
		}
		set menu $parent
	    }
	    if {[$menu cget -type] ne "menubar"} {
		$menu unpost
	    }
	}
    }

    if {($Priv(tearoff) != 0) || $Priv(menuBar) ne ""} {
	# Release grab, if any, and restore the previous grab, if there
	# was one.
	if {$menu ne ""} {
	    set grab [grab current $menu]
	    if {$grab ne ""} {
		grab release $grab
	    }
	}
	RestoreOldGrab
	if {$Priv(menuBar) ne ""} {
	    if {$::tk_strictMotif} {
		$Priv(menuBar) configure -cursor $Priv(cursor)
	    }
	    set Priv(menuBar) {}
	}
	if {[tk windowingsystem] ne "x11"} {
	    set Priv(tearoff) 0
	}
    }
}

# ::tk::MbMotion --
# This procedure handles mouse motion events inside menubuttons, and
# also outside menubuttons when a menubutton has a grab (e.g. when a
# menu selection operation is in progress).
#
# Arguments:
# w -			The name of the menubutton widget.
# upDown - 		"down" means button 1 is pressed, "up" means
#			it isn't.
# rootx, rooty -	Coordinates of mouse, in (virtual?) root window.

proc ::tk::MbMotion {w upDown rootx rooty} {
    variable ::tk::Priv

    if {$Priv(inMenubutton) eq $w} {
	return
    }
    set new [winfo containing $rootx $rooty]
    if {$new ne $Priv(inMenubutton) \
	    && ($new eq "" || [winfo toplevel $new] eq [winfo toplevel $w])} {
	if {$Priv(inMenubutton) ne ""} {
	    MbLeave $Priv(inMenubutton)
	}
	if {$new ne "" \
		&& [winfo class $new] eq "Menubutton" \
		&& ([$new cget -indicatoron] == 0) \
		&& ([$w cget -indicatoron] == 0)} {
	    if {$upDown eq "down"} {
		MbPost $new $rootx $rooty
	    } else {
		MbEnter $new
	    }
	}
    }
}

# ::tk::MbButtonUp --
# This procedure is invoked to handle button 1 releases for menubuttons.
# If the release happens inside the menubutton then leave its menu
# posted with element 0 activated.  Otherwise, unpost the menu.
#
# Arguments:
# w -			The name of the menubutton widget.

proc ::tk::MbButtonUp w {
    variable ::tk::Priv

    set menu [$w cget -menu]
    set tearoff [expr {[tk windowingsystem] eq "x11" || \
	    ($menu ne "" && [$menu cget -type] eq "tearoff")}]
    if {($tearoff != 0) && $Priv(postedMb) eq $w \
	    && $Priv(inMenubutton) eq $w} {
	MenuFirstEntry [$Priv(postedMb) cget -menu]
    } else {
	MenuUnpost {}
    }
}

# ::tk::MenuMotion --
# This procedure is called to handle mouse motion events for menus.
# It does two things.  First, it resets the active element in the
# menu, if the mouse is over the menu.  Second, if a mouse button
# is down, it posts and unposts cascade entries to match the mouse
# position.
#
# Arguments:
# menu -		The menu window.
# x -			The x position of the mouse.
# y -			The y position of the mouse.
# state -		Modifier state (tells whether buttons are down).

proc ::tk::MenuMotion {menu x y state} {
    variable ::tk::Priv
    if {$menu eq $Priv(window)} {
	set active [$menu index active]
	if {[$menu cget -type] eq "menubar"} {
	    if {[info exists Priv(focus)] && $menu ne $Priv(focus)} {
		$menu activate @$x,$y
		GenerateMenuSelect $menu
	    }
	} else {
	    $menu activate @$x,$y
	    GenerateMenuSelect $menu
	}
	set index [$menu index @$x,$y]
	if {[info exists Priv(menuActivated)] \
		&& $index ne "none" \
		&& $index ne $active} {
	    set mode [option get $menu clickToFocus ClickToFocus]
	    if {[string is false $mode]} {
		set delay [expr {[$menu cget -type] eq "menubar" ? 0 : 50}]
		if {[$menu type $index] eq "cascade"} {
		    # Catch these postcascade commands since the menu could be
		    # destroyed before they run.
		    set Priv(menuActivatedTimer) \
			[after $delay "catch {$menu postcascade active}"]
		} else {
		    set Priv(menuDeactivatedTimer) \
			[after $delay "catch {$menu postcascade none}"]
		}
	    }
	}
    }
}

# ::tk::MenuButtonDown --
# Handles button presses in menus.  There are a couple of tricky things
# here:
# 1. Change the posted cascade entry (if any) to match the mouse position.
# 2. If there is a posted menubutton, must grab to the menubutton;  this
#    overrrides the implicit grab on button press, so that the menu
#    button can track mouse motions over other menubuttons and change
#    the posted menu.
# 3. If there's no posted menubutton (e.g. because we're a torn-off menu
#    or one of its descendants) must grab to the top-level menu so that
#    we can track mouse motions across the entire menu hierarchy.
#
# Arguments:
# menu -		The menu window.

proc ::tk::MenuButtonDown menu {
    variable ::tk::Priv

    if {![winfo viewable $menu]} {
	return
    }
    if {[$menu index active] eq "none"} {
	if {[$menu cget -type] ne "menubar" } {
	    set Priv(window) {}
	}
	return
    }
    $menu postcascade active
    if {$Priv(postedMb) ne "" && [winfo viewable $Priv(postedMb)]} {
	grab -global $Priv(postedMb)
    } else {
	while {[$menu cget -type] eq "normal" \
		&& [winfo class [winfo parent $menu]] eq "Menu" \
		&& [winfo ismapped [winfo parent $menu]]} {
	    set menu [winfo parent $menu]
	}

	if {$Priv(menuBar) eq {}} {
	    set Priv(menuBar) $menu
	    if {$::tk_strictMotif} {
		set Priv(cursor) [$menu cget -cursor]
		$menu configure -cursor arrow
	    }
	    if {[$menu type active] eq "cascade"} {
		set Priv(menuActivated) 1
	    }
	}

	# Don't update grab information if the grab window isn't changing.
	# Otherwise, we'll get an error when we unpost the menus and
	# restore the grab, since the old grab window will not be viewable
	# anymore.

	if {$menu ne [grab current $menu]} {
	    SaveGrabInfo $menu
	}

	# Must re-grab even if the grab window hasn't changed, in order
	# to release the implicit grab from the button press.

	if {[tk windowingsystem] eq "x11"} {
	    grab -global $menu
	}
    }
}

# ::tk::MenuLeave --
# This procedure is invoked to handle Leave events for a menu.  It
# deactivates everything unless the active element is a cascade element
# and the mouse is now over the submenu.
#
# Arguments:
# menu -		The menu window.
# rootx, rooty -	Root coordinates of mouse.
# state -		Modifier state.

proc ::tk::MenuLeave {menu rootx rooty state} {
    variable ::tk::Priv
    set Priv(window) {}
    if {[$menu index active] eq "none"} {
	return
    }
    if {[$menu type active] eq "cascade" \
	    && [winfo containing $rootx $rooty] eq \
		[$menu entrycget active -menu]} {
	return
    }
    $menu activate none
    GenerateMenuSelect $menu
}

# ::tk::MenuInvoke --
# This procedure is invoked when button 1 is released over a menu.
# It invokes the appropriate menu action and unposts the menu if
# it came from a menubutton.
#
# Arguments:
# w -			Name of the menu widget.
# buttonRelease -	1 means this procedure is called because of
#			a button release;  0 means because of keystroke.

proc ::tk::MenuInvoke {w buttonRelease} {
    variable ::tk::Priv

    if {$buttonRelease && $Priv(window) eq ""} {
	# Mouse was pressed over a menu without a menu button, then
	# dragged off the menu (possibly with a cascade posted) and
	# released.  Unpost everything and quit.

	$w postcascade none
	$w activate none
	event generate $w <<MenuSelect>>
	MenuUnpost $w
	return
    }
    if {[$w type active] eq "cascade"} {
	$w postcascade active
	set menu [$w entrycget active -menu]
	MenuFirstEntry $menu
    } elseif {[$w type active] eq "tearoff"} {
	::tk::TearOffMenu $w
	MenuUnpost $w
    } elseif {[$w cget -type] eq "menubar"} {
	$w postcascade none
	set active [$w index active]
	set isCascade [string equal [$w type $active] "cascade"]

	# Only de-activate the active item if it's a cascade; this prevents
	# the annoying "activation flicker" you otherwise get with
	# checkbuttons/commands/etc. on menubars

	if { $isCascade } {
	    $w activate none
	    event generate $w <<MenuSelect>>
	}

	MenuUnpost $w

	# If the active item is not a cascade, invoke it.  This enables
	# the use of checkbuttons/commands/etc. on menubars (which is legal,
	# but not recommended)

	if { !$isCascade } {
	    uplevel #0 [list $w invoke $active]
	}
    } else {
	set active [$w index active]
	if {$Priv(popup) eq "" || $active ne "none"} {
	    MenuUnpost $w
	}
	uplevel #0 [list $w invoke active]
    }
}

# ::tk::MenuEscape --
# This procedure is invoked for the Cancel (or Escape) key.  It unposts
# the given menu and, if it is the top-level menu for a menu button,
# unposts the menu button as well.
#
# Arguments:
# menu -		Name of the menu window.

proc ::tk::MenuEscape menu {
    set parent [winfo parent $menu]
    if {[winfo class $parent] ne "Menu"} {
	MenuUnpost $menu
    } elseif {[$parent cget -type] eq "menubar"} {
	MenuUnpost $menu
	RestoreOldGrab
    } else {
	MenuNextMenu $menu left
    }
}

# The following routines handle arrow keys. Arrow keys behave
# differently depending on whether the menu is a menu bar or not.

proc ::tk::MenuUpArrow {menu} {
    if {[$menu cget -type] eq "menubar"} {
	MenuNextMenu $menu left
    } else {
	MenuNextEntry $menu -1
    }
}

proc ::tk::MenuDownArrow {menu} {
    if {[$menu cget -type] eq "menubar"} {
	MenuNextMenu $menu right
    } else {
	MenuNextEntry $menu 1
    }
}

proc ::tk::MenuLeftArrow {menu} {
    if {[$menu cget -type] eq "menubar"} {
	MenuNextEntry $menu -1
    } else {
	MenuNextMenu $menu left
    }
}

proc ::tk::MenuRightArrow {menu} {
    if {[$menu cget -type] eq "menubar"} {
	MenuNextEntry $menu 1
    } else {
	MenuNextMenu $menu right
    }
}

# ::tk::MenuNextMenu --
# This procedure is invoked to handle "left" and "right" traversal
# motions in menus.  It traverses to the next menu in a menu bar,
# or into or out of a cascaded menu.
#
# Arguments:
# menu -		The menu that received the keyboard
#			event.
# direction -		Direction in which to move: "left" or "right"

proc ::tk::MenuNextMenu {menu direction} {
    variable ::tk::Priv

    # First handle traversals into and out of cascaded menus.

    if {$direction eq "right"} {
	set count 1
	set parent [winfo parent $menu]
	set class [winfo class $parent]
	if {[$menu type active] eq "cascade"} {
	    $menu postcascade active
	    set m2 [$menu entrycget active -menu]
	    if {$m2 ne ""} {
		MenuFirstEntry $m2
	    }
	    return
	} else {
	    set parent [winfo parent $menu]
	    while {$parent ne "."} {
		if {[winfo class $parent] eq "Menu" \
			&& [$parent cget -type] eq "menubar"} {
		    tk_menuSetFocus $parent
		    MenuNextEntry $parent 1
		    return
		}
		set parent [winfo parent $parent]
	    }
	}
    } else {
	set count -1
	set m2 [winfo parent $menu]
	if {[winfo class $m2] eq "Menu"} {
	    $menu activate none
	    GenerateMenuSelect $menu
	    tk_menuSetFocus $m2

	    $m2 postcascade none

	    if {[$m2 cget -type] ne "menubar"} {
		return
	    }
	}
    }

    # Can't traverse into or out of a cascaded menu. Go to the next
    # or previous menubutton, if that makes sense.

    set m2 [winfo parent $menu]
    if {[winfo class $m2] eq "Menu" && [$m2 cget -type] eq "menubar"} {
	tk_menuSetFocus $m2
	MenuNextEntry $m2 -1
	return
    }

    set w $Priv(postedMb)
    if {$w eq ""} {
	return
    }
    set buttons [winfo children [winfo parent $w]]
    set length [llength $buttons]
    set i [expr {[lsearch -exact $buttons $w] + $count}]
    while {1} {
	while {$i < 0} {
	    incr i $length
	}
	while {$i >= $length} {
	    incr i -$length
	}
	set mb [lindex $buttons $i]
	if {[winfo class $mb] eq "Menubutton" \
		&& [$mb cget -state] ne "disabled" \
		&& [$mb cget -menu] ne "" \
		&& [[$mb cget -menu] index last] ne "none"} {
	    break
	}
	if {$mb eq $w} {
	    return
	}
	incr i $count
    }
    MbPost $mb
    MenuFirstEntry [$mb cget -menu]
}

# ::tk::MenuNextEntry --
# Activate the next higher or lower entry in the posted menu,
# wrapping around at the ends.  Disabled entries are skipped.
#
# Arguments:
# menu -			Menu window that received the keystroke.
# count -			1 means go to the next lower entry,
#				-1 means go to the next higher entry.

proc ::tk::MenuNextEntry {menu count} {
    if {[$menu index last] eq "none"} {
	return
    }
    set length [expr {[$menu index last]+1}]
    set quitAfter $length
    set active [$menu index active]
    if {$active eq "none"} {
	set i 0
    } else {
	set i [expr {$active + $count}]
    }
    while {1} {
	if {$quitAfter <= 0} {
	    # We've tried every entry in the menu.  Either there are
	    # none, or they're all disabled.  Just give up.

	    return
	}
	while {$i < 0} {
	    incr i $length
	}
	while {$i >= $length} {
	    incr i -$length
	}
	if {[catch {$menu entrycget $i -state} state] == 0} {
	    if {$state ne "disabled" && \
		    ($i!=0 || [$menu cget -type] ne "tearoff" \
		    || [$menu type 0] ne "tearoff")} {
		break
	    }
	}
	if {$i == $active} {
	    return
	}
	incr i $count
	incr quitAfter -1
    }
    $menu activate $i
    GenerateMenuSelect $menu

    if {[$menu type $i] eq "cascade" && [$menu cget -type] eq "menubar"} {
	set cascade [$menu entrycget $i -menu]
	if {$cascade ne ""} {
	    # Here we auto-post a cascade.  This is necessary when
	    # we traverse left/right in the menubar, but undesirable when
	    # we traverse up/down in a menu.
	    $menu postcascade $i
	    MenuFirstEntry $cascade
	}
    }
}

# ::tk::MenuFind --
# This procedure searches the entire window hierarchy under w for
# a menubutton that isn't disabled and whose underlined character
# is "char" or an entry in a menubar that isn't disabled and whose
# underlined character is "char".
# It returns the name of that window, if found, or an
# empty string if no matching window was found.  If "char" is an
# empty string then the procedure returns the name of the first
# menubutton found that isn't disabled.
#
# Arguments:
# w -				Name of window where key was typed.
# char -			Underlined character to search for;
#				may be either upper or lower case, and
#				will match either upper or lower case.

proc ::tk::MenuFind {w char} {
    set char [string tolower $char]
    set windowlist [winfo child $w]

    foreach child $windowlist {
	# Don't descend into other toplevels.
	if {[winfo toplevel $w] ne [winfo toplevel $child]} {
	    continue
	}
	if {[winfo class $child] eq "Menu" && \
		[$child cget -type] eq "menubar"} {
	    if {$char eq ""} {
		return $child
	    }
	    set last [$child index last]
	    for {set i [$child cget -tearoff]} {$i <= $last} {incr i} {
		if {[$child type $i] eq "separator"} {
		    continue
		}
		set char2 [string index [$child entrycget $i -label] \
			[$child entrycget $i -underline]]
		if {$char eq [string tolower $char2] || $char eq ""} {
		    if {[$child entrycget $i -state] ne "disabled"} {
			return $child
		    }
		}
	    }
	}
    }

    foreach child $windowlist {
	# Don't descend into other toplevels.
	if {[winfo toplevel $w] ne [winfo toplevel $child]} {
	    continue
	}
	switch -- [winfo class $child] {
	    Menubutton {
		set char2 [string index [$child cget -text] \
			[$child cget -underline]]
		if {$char eq [string tolower $char2] || $char eq ""} {
		    if {[$child cget -state] ne "disabled"} {
			return $child
		    }
		}
	    }

	    default {
		set match [MenuFind $child $char]
		if {$match ne ""} {
		    return $match
		}
	    }
	}
    }
    return ""
}

# ::tk::TraverseToMenu --
# This procedure implements keyboard traversal of menus.  Given an
# ASCII character "char", it looks for a menubutton with that character
# underlined.  If one is found, it posts the menubutton's menu
#
# Arguments:
# w -				Window in which the key was typed (selects
#				a toplevel window).
# char -			Character that selects a menu.  The case
#				is ignored.  If an empty string, nothing
#				happens.

proc ::tk::TraverseToMenu {w char} {
    variable ::tk::Priv
    if {![winfo exists $w] || $char eq ""} {
	return
    }
    while {[winfo class $w] eq "Menu"} {
	if {[$w cget -type] eq "menubar"} {
	    break
	} elseif {$Priv(postedMb) eq ""} {
	    return
	}
	set w [winfo parent $w]
    }
    set w [MenuFind [winfo toplevel $w] $char]
    if {$w ne ""} {
	if {[winfo class $w] eq "Menu"} {
	    tk_menuSetFocus $w
	    set Priv(window) $w
	    SaveGrabInfo $w
	    grab -global $w
	    TraverseWithinMenu $w $char
	} else {
	    MbPost $w
	    MenuFirstEntry [$w cget -menu]
	}
    }
}

# ::tk::FirstMenu --
# This procedure traverses to the first menubutton in the toplevel
# for a given window, and posts that menubutton's menu.
#
# Arguments:
# w -				Name of a window.  Selects which toplevel
#				to search for menubuttons.

proc ::tk::FirstMenu w {
    variable ::tk::Priv
    set w [MenuFind [winfo toplevel $w] ""]
    if {$w ne ""} {
	if {[winfo class $w] eq "Menu"} {
	    tk_menuSetFocus $w
	    set Priv(window) $w
	    SaveGrabInfo $w
	    grab -global $w
	    MenuFirstEntry $w
	} else {
	    MbPost $w
	    MenuFirstEntry [$w cget -menu]
	}
    }
}

# ::tk::TraverseWithinMenu
# This procedure implements keyboard traversal within a menu.  It
# searches for an entry in the menu that has "char" underlined.  If
# such an entry is found, it is invoked and the menu is unposted.
#
# Arguments:
# w -				The name of the menu widget.
# char -			The character to look for;  case is
#				ignored.  If the string is empty then
#				nothing happens.

proc ::tk::TraverseWithinMenu {w char} {
    if {$char eq ""} {
	return
    }
    set char [string tolower $char]
    set last [$w index last]
    if {$last eq "none"} {
	return
    }
    for {set i 0} {$i <= $last} {incr i} {
	if {[catch {set char2 [string index \
		[$w entrycget $i -label] [$w entrycget $i -underline]]}]} {
	    continue
	}
	if {$char eq [string tolower $char2]} {
	    if {[$w type $i] eq "cascade"} {
		$w activate $i
		$w postcascade active
		event generate $w <<MenuSelect>>
		set m2 [$w entrycget $i -menu]
		if {$m2 ne ""} {
		    MenuFirstEntry $m2
		}
	    } else {
		MenuUnpost $w
		uplevel #0 [list $w invoke $i]
	    }
	    return
	}
    }
}

# ::tk::MenuFirstEntry --
# Given a menu, this procedure finds the first entry that isn't
# disabled or a tear-off or separator, and activates that entry.
# However, if there is already an active entry in the menu (e.g.,
# because of a previous call to tk::PostOverPoint) then the active
# entry isn't changed.  This procedure also sets the input focus
# to the menu.
#
# Arguments:
# menu -		Name of the menu window (possibly empty).

proc ::tk::MenuFirstEntry menu {
    if {$menu eq ""} {
	return
    }
    tk_menuSetFocus $menu
    if {[$menu index active] ne "none"} {
	return
    }
    set last [$menu index last]
    if {$last eq "none"} {
	return
    }
    for {set i 0} {$i <= $last} {incr i} {
	if {([catch {set state [$menu entrycget $i -state]}] == 0) \
		&& $state ne "disabled" && [$menu type $i] ne "tearoff"} {
	    $menu activate $i
	    GenerateMenuSelect $menu
	    # Only post the cascade if the current menu is a menubar;
	    # otherwise, if the first entry of the cascade is a cascade,
	    # we can get an annoying cascading effect resulting in a bunch of
	    # menus getting posted (bug 676)
	    if {[$menu type $i] eq "cascade" && [$menu cget -type] eq "menubar"} {
		set cascade [$menu entrycget $i -menu]
		if {$cascade ne ""} {
		    $menu postcascade $i
		    MenuFirstEntry $cascade
		}
	    }
	    return
	}
    }
}

# ::tk::MenuFindName --
# Given a menu and a text string, return the index of the menu entry
# that displays the string as its label.  If there is no such entry,
# return an empty string.  This procedure is tricky because some names
# like "active" have a special meaning in menu commands, so we can't
# always use the "index" widget command.
#
# Arguments:
# menu -		Name of the menu widget.
# s -			String to look for.

proc ::tk::MenuFindName {menu s} {
    set i ""
    if {![regexp {^active$|^last$|^none$|^[0-9]|^@} $s]} {
	catch {set i [$menu index $s]}
	return $i
    }
    set last [$menu index last]
    if {$last eq "none"} {
	return ""
    }
    for {set i 0} {$i <= $last} {incr i} {
	if {![catch {$menu entrycget $i -label} label]} {
	    if {$label eq $s} {
		return $i
	    }
	}
    }
    return ""
}

# ::tk::PostMenubuttonMenu --
#
# Given a menubutton and a menu, this procedure posts the menu at the
# appropriate location.  If the menubutton looks like an option
# menubutton, meaning that the indicator is on and the direction is
# neither above nor below, then the menu is posted so that the current
# entry is vertically aligned with the menubutton.  On the Mac this
# will expose a small amount of the blue indicator on the right hand
# side.  On other platforms the entry is centered over the button.

if {[tk windowingsystem] eq "aqua"} {
    proc ::tk::PostMenubuttonMenu {button menu} {
	set entry ""
	if {[$button cget -indicatoron]} {
	    set entry [MenuFindName $menu [$button cget -text]]
	    if {$entry eq ""} {
		set entry 0
	    }
	}
	set x [winfo rootx $button]
	set y [expr {2 + [winfo rooty $button]}]
	switch [$button cget -direction] {
	    above {
		set entry ""
		incr y [expr {4 - [winfo reqheight $menu]}]
	    }
	    below {
		set entry ""
		incr y [expr {2 + [winfo height $button]}]
	    }
	    left {
		incr x [expr {-[winfo reqwidth $menu]}]
	    }
	    right {
		incr x [winfo width $button]
	    }
	    default {
		incr x [expr {[winfo width $button] - [winfo reqwidth $menu] - 5}]
	    }
	}
	PostOverPoint $menu $x $y $entry
    }
} else {
    proc ::tk::PostMenubuttonMenu {button menu} {
	set entry ""
	if {[$button cget -indicatoron]} {
	    set entry [MenuFindName $menu [$button cget -text]]
	    if {$entry eq ""} {
		set entry 0
	    }
	}
	set x [winfo rootx $button]
	set y [winfo rooty $button]
	switch [$button cget -direction] {
	    above {
		incr y [expr {-[winfo reqheight $menu]}]
		# if we go offscreen to the top, show as 'below'
		if {$y < [winfo vrooty $button]} {
		    set y [expr {[winfo vrooty $button] + [winfo rooty $button]\
			   + [winfo reqheight $button]}]
		}
		set entry {}
	    }
	    below {
		incr y [winfo height $button]
		# if we go offscreen to the bottom, show as 'above'
		set mh [winfo reqheight $menu]
		if {($y + $mh) > ([winfo vrooty $button] + [winfo vrootheight $button])} {
		    set y [expr {[winfo vrooty $button] + [winfo vrootheight $button] \
			   + [winfo rooty $button] - $mh}]
		}
		set entry {}
	    }
	    left {
		# It is not clear why this is needed.
		if {[tk windowingsystem] eq "win32"} {
		    incr x [expr {-4 - [winfo reqwidth $button] / 2}]
		}
		incr x [expr {- [winfo reqwidth $menu]}]
	    }
	    right {
		incr x [expr {[winfo width $button]}]
	    }
	    default {
		if {[$button cget -indicatoron]} {
		    incr x [expr {([winfo width $button] - \
				   [winfo reqwidth $menu])/ 2}]
		} else {
		    incr y [winfo height $button]
		}
	    }
	}
	PostOverPoint $menu $x $y $entry
    }
}

# ::tk::PostOverPoint --
#
# This procedure posts a menu on the screen so that a given entry in
# the menu is positioned with its upper left corner at a given point
# in the root window.  The procedure also activates that entry.  If no
# entry is specified the upper left corner of the entire menu is
# placed at the point.
#
# Arguments:
# menu -		Menu to post.
# x, y -		Root coordinates of point.
# entry -		Index of entry within menu to center over (x,y).
#			If omitted or specified as {}, then the menu's
#			upper-left corner goes at (x,y).

if {[tk windowingsystem] ne "win32"} {
    proc ::tk::PostOverPoint {menu x y {entry {}}}  {
	if {$entry ne ""} {
	    $menu post $x $y $entry
	    if {[$menu entrycget $entry -state] ne "disabled"} {
		$menu activate $entry
		GenerateMenuSelect $menu
	    }
	} else {
	    $menu post $x $y
	}
	return
    }
} else {
    proc ::tk::PostOverPoint {menu x y {entry {}}}  {
	if {$entry ne ""} {
	    incr y [expr {-[$menu yposition $entry]}]
	}
	# osVersion is not available in safe interps
	set ver 5
	if {[info exists ::tcl_platform(osVersion)]} {
	    scan $::tcl_platform(osVersion) %d ver
	}

	# We need to fix some problems with menu posting on Windows,
	# where, if the menu would overlap top or bottom of screen,
	# Windows puts it in the wrong place for us.  We must also
	# subtract an extra amount for half the height of the current
	# entry.  To be safe we subtract an extra 10.
	# NOTE: this issue appears to have been resolved in the Window
	# manager provided with Vista and Windows 7.
	if {$ver < 6} {
	    set yoffset [expr {[winfo screenheight $menu] \
				   - $y - [winfo reqheight $menu] - 10}]
	    if {$yoffset < [winfo vrooty $menu]} {
		# The bottom of the menu is offscreen, so adjust upwards
		incr y [expr {$yoffset - [winfo vrooty $menu]}]
	    }
	    # If we're off the top of the screen (either because we were
	    # originally or because we just adjusted too far upwards),
	    # then make the menu popup on the top edge.
	    if {$y < [winfo vrooty $menu]} {
		set y [winfo vrooty $menu]
	    }
	}
	$menu post $x $y
	if {$entry ne "" && [$menu entrycget $entry -state] ne "disabled"} {
	    $menu activate $entry
	    GenerateMenuSelect $menu
	}
    }
}

# ::tk::SaveGrabInfo --
# Sets the variables tk::Priv(oldGrab) and tk::Priv(grabStatus) to record
# the state of any existing grab on the w's display.
#
# Arguments:
# w -			Name of a window;  used to select the display
#			whose grab information is to be recorded.

proc tk::SaveGrabInfo w {
    variable ::tk::Priv
    set Priv(oldGrab) [grab current $w]
    if {$Priv(oldGrab) ne ""} {
	set Priv(grabStatus) [grab status $Priv(oldGrab)]
    }
}

# ::tk::RestoreOldGrab --
# Restores the grab to what it was before TkSaveGrabInfo was called.
#

proc ::tk::RestoreOldGrab {} {
    variable ::tk::Priv

    if {$Priv(oldGrab) ne ""} {
	# Be careful restoring the old grab, since it's window may not
	# be visible anymore.

	catch {
	    if {$Priv(grabStatus) eq "global"} {
		grab set -global $Priv(oldGrab)
	    } else {
		grab set $Priv(oldGrab)
	    }
	}
	set Priv(oldGrab) ""
    }
}

proc ::tk_menuSetFocus {menu} {
    variable ::tk::Priv
    if {![info exists Priv(focus)] || $Priv(focus) eq ""} {
	set Priv(focus) [focus]
    }
    focus $menu
}

proc ::tk::GenerateMenuSelect {menu} {
    variable ::tk::Priv

    if {$Priv(activeMenu) ne $menu \
	    || $Priv(activeItem) ne [$menu index active]} {
	set Priv(activeMenu) $menu
	set Priv(activeItem) [$menu index active]
	event generate $menu <<MenuSelect>>
    }
}

# ::tk_popup --
# This procedure pops up a menu and sets things up for traversing
# the menu and its submenus.
#
# Arguments:
# menu -		Name of the menu to be popped up.
# x, y -		Root coordinates at which to pop up the
#			menu.
# entry -		Index of a menu entry to center over (x,y).
#			If omitted or specified as {}, then menu's
#			upper-left corner goes at (x,y).

proc ::tk_popup {menu x y {entry {}}} {
    variable ::tk::Priv
    if {$Priv(popup) ne "" || $Priv(postedMb) ne ""} {
	tk::MenuUnpost {}
    }
    tk::PostOverPoint $menu $x $y $entry
    if {[tk windowingsystem] eq "x11" && [winfo viewable $menu]} {
	tk::SaveGrabInfo $menu
	grab -global $menu
	set Priv(popup) $menu
	set Priv(window) $menu
	set Priv(menuActivated) 1
	tk_menuSetFocus $menu
    }
}<|MERGE_RESOLUTION|>--- conflicted
+++ resolved
@@ -4,17 +4,10 @@
 # It also implements keyboard traversal of menus and implements a few
 # other utility procedures related to menus.
 #
-<<<<<<< HEAD
 # Copyright © 1992-1994 The Regents of the University of California.
 # Copyright © 1994-1997 Sun Microsystems, Inc.
 # Copyright © 1998-1999 Scriptics Corporation.
 # Copyright © 2007 Daniel A. Steffen <das@users.sourceforge.net>
-=======
-# Copyright (c) 1992-1994 The Regents of the University of California.
-# Copyright (c) 1994-1997 Sun Microsystems, Inc.
-# Copyright (c) 1998-1999 Scriptics Corporation.
-# Copyright (c) 2007 Daniel A. Steffen <das@users.sourceforge.net>
->>>>>>> 4583fda0
 #
 # See the file "license.terms" for information on usage and redistribution
 # of this file, and for a DISCLAIMER OF ALL WARRANTIES.
@@ -495,6 +488,7 @@
 	set index [$menu index @$x,$y]
 	if {[info exists Priv(menuActivated)] \
 		&& $index ne "none" \
+		&& $index >= 0 \
 		&& $index ne $active} {
 	    set mode [option get $menu clickToFocus ClickToFocus]
 	    if {[string is false $mode]} {
@@ -534,7 +528,8 @@
     if {![winfo viewable $menu]} {
 	return
     }
-    if {[$menu index active] eq "none"} {
+    set active [$menu index active]
+    if {$active eq "none" || $active < 0} {
 	if {[$menu cget -type] ne "menubar" } {
 	    set Priv(window) {}
 	}
@@ -592,7 +587,8 @@
 proc ::tk::MenuLeave {menu rootx rooty state} {
     variable ::tk::Priv
     set Priv(window) {}
-    if {[$menu index active] eq "none"} {
+    set active [$menu index active]
+    if {$active eq "none" || $active < 0} {
 	return
     }
     if {[$menu type active] eq "cascade" \
@@ -660,7 +656,7 @@
 	}
     } else {
 	set active [$w index active]
-	if {$Priv(popup) eq "" || $active ne "none"} {
+	if {$Priv(popup) eq "" || ($active ne "none" && $active >= 0)} {
 	    MenuUnpost $w
 	}
 	uplevel #0 [list $w invoke active]
@@ -804,7 +800,8 @@
 	if {[winfo class $mb] eq "Menubutton" \
 		&& [$mb cget -state] ne "disabled" \
 		&& [$mb cget -menu] ne "" \
-		&& [[$mb cget -menu] index last] ne "none"} {
+		&& [[$mb cget -menu] index last] ne "none" \
+		&& [[$mb cget -menu] index last] >= 0} {
 	    break
 	}
 	if {$mb eq $w} {
@@ -826,13 +823,14 @@
 #				-1 means go to the next higher entry.
 
 proc ::tk::MenuNextEntry {menu count} {
-    if {[$menu index last] eq "none"} {
+    set last [$menu index last]
+    if {$last eq "none" || $last < 0} {
 	return
     }
     set length [expr {[$menu index last]+1}]
     set quitAfter $length
     set active [$menu index active]
-    if {$active eq "none"} {
+    if {$active eq "none" || $active < 0} {
 	set i 0
     } else {
 	set i [expr {$active + $count}]
@@ -1075,7 +1073,8 @@
 	return
     }
     tk_menuSetFocus $menu
-    if {[$menu index active] ne "none"} {
+    set active [$menu index active]
+    if {$active ne "none" && $active >= 0} {
 	return
     }
     set last [$menu index last]
