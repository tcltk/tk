--- conflicted
+++ resolved
@@ -11,13 +11,7 @@
 # this file, and for a DISCLAIMER OF ALL WARRANTIES.
 
 # Verify that we have Tk binary and script components from the same release
-<<<<<<< HEAD
-package require -exact Tk  8.6.5
-=======
 package require -exact Tk  8.7a0
--
->>>>>>> 7e1ff1a8
 # Create a ::tk namespace
 namespace eval ::tk {
     # Set up the msgcat commands
