--- conflicted
+++ resolved
@@ -507,11 +507,7 @@
 
 if {$::tk_library ne ""} {
     proc ::tk::SourceLibFile {file} {
-<<<<<<< HEAD
-        namespace eval :: [list source [file join $::tk_library $file.tcl]]
-=======
-	namespace eval :: [list source -encoding utf-8 [file join $::tk_library $file.tcl]]
->>>>>>> 83514ebc
+	namespace eval :: [list source [file join $::tk_library $file.tcl]]
     }
     namespace eval ::tk {
 	SourceLibFile icons
