--- conflicted
+++ resolved
@@ -93,20 +93,6 @@
 
     wm withdraw $w
     update idletasks
-<<<<<<< HEAD
-    set frameWidth [WMFrameWidth]
-    set titleHeight [WMTitleHeight]
-
-    # Check if window gets zoomed if it does not fit on the screen
-    if {[winfo reqwidth $w] + 2*$frameWidth > [winfo screenwidth $w]
-	    || [winfo reqheight $w] + $titleHeight + $frameWidth
-	     > [winfo screenheight $w]
-    } {
-	wm attributes $w -fullscreen 1    
-	wm deiconify $w
-	return
-    }
-=======
 
     set screenWidth [winfo screenwidth $w]
     set screenHeight [winfo screenheight $w]
@@ -126,7 +112,13 @@
 	set constrain 1
     }
 
->>>>>>> f081bf99
+
+    # Check if window gets zoomed if it does not fit on the screen
+    if {$constrain && $zoomNoSpace} {
+	wm attributes $w -fullscreen 1    
+	wm deiconify $w
+	return
+    }
     set checkBounds 1
     if {$place eq ""} {
 	set x [expr {($screenWidth - $width)/2}]
@@ -180,21 +172,12 @@
     }
 
     wm maxsize $w [winfo vrootwidth $w] [winfo vrootheight $w]
-<<<<<<< HEAD
-    # "wm geometry" operates in window manager coordinates and thus includes
-    # an eventual decoration frame.
-    incr x -$frameWidth
-    incr y -$titleHeight
-    # Set geometry and show window
-    wm geometry $w +$x+$y
-=======
     ## Set geometry and show window
     set geom [expr {$constrain ? "${width}x${height}" : ""}]
     incr x -$frameWidth
     incr y -$titleHeight
     append geom +$x+$y
     wm geometry $w $geom
->>>>>>> f081bf99
     wm deiconify $w
 }
 @@ -823,7 +806,6 @@
 # ::tk::mcmaxamp --
 #	Replacement for mcmax, used for texts with "magic ampersand" in it.
 #
-
 proc ::tk::mcmaxamp {args} {
     set maxlen 0
     foreach arg $args {
