--- conflicted
+++ resolved
@@ -113,16 +113,6 @@
 	set y [expr {([winfo screenheight $w]-[winfo reqheight $w])/2}]
 	set checkBounds 0
     }
-<<<<<<< HEAD
-    if {[tk windowingsystem] eq "win32"} {
-        # Bug 533519: win32 multiple desktops may produce negative geometry.
-        set checkBounds 0
-    }
-=======
-
-    set windowingsystem [tk windowingsystem]
-
->>>>>>> cd5235fc
     if {$checkBounds} {
 	if {$x < [winfo vrootx $w]} {
 	    set x [winfo vrootx $w]
