--- conflicted
+++ resolved
@@ -10,11 +10,6 @@
 # See the file "license.terms" for information on usage and redistribution of
 # this file, and for a DISCLAIMER OF ALL WARRANTIES.
 
-<<<<<<< HEAD
-# Insist on running with compatible version of Tcl
-package require Tcl 8.6
-=======
->>>>>>> 72ced987
 # Verify that we have Tk binary and script components from the same release
 package require -exact Tk  8.6.5
 