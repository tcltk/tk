--- conflicted
+++ resolved
@@ -314,11 +314,9 @@
 	set op add
     }
 
-<<<<<<< HEAD
     event $op <<Cut>> <Control-Key-w> <Control-Lock-Key-W> <Shift-Key-Delete>
     event $op <<Copy>> <Meta-Key-w> <Meta-Lock-Key-W> <Control-Key-Insert>
     event $op <<Paste>> <Control-Key-y> <Control-Lock-Key-Y> <Shift-Key-Insert>
-    event $op <<Undo>> <Control-underscore>
     event $op <<PrevChar>> <Control-Key-b> <Control-Lock-Key-B>
     event $op <<NextChar>> <Control-Key-f> <Control-Lock-Key-F>
     event $op <<PrevLine>> <Control-Key-p> <Control-Lock-Key-P>
@@ -331,11 +329,6 @@
     event $op <<SelectNextLine>> <Control-Key-N> <Control-Lock-Key-n>
     event $op <<SelectLineStart>> <Control-Key-A> <Control-Lock-Key-a>
     event $op <<SelectLineEnd>> <Control-Key-E> <Control-Lock-Key-e>
-=======
-    event $op <<Cut>> <Control-Key-w>
-    event $op <<Copy>> <Meta-Key-w> 
-    event $op <<Paste>> <Control-Key-y>
->>>>>>> 788e9a2a
 }
  
