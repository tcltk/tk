# tk.tcl --
#
# Initialization script normally executed in the interpreter for each Tk-based
# application.  Arranges class bindings for widgets.
#
# Copyright © 1992-1994 The Regents of the University of California.
# Copyright © 1994-1996 Sun Microsystems, Inc.
# Copyright © 1998-2000 Ajuba Solutions.
#
# See the file "license.terms" for information on usage and redistribution of
# this file, and for a DISCLAIMER OF ALL WARRANTIES.

# Verify that we have Tk binary and script components from the same release
package require -exact tk  9.0.3

# Create a ::tk namespace
namespace eval ::tk {
    # Set up the msgcat commands
    namespace eval msgcat {
	namespace export mc mcmax
	if {[interp issafe] || [catch {package require msgcat}]} {
	    # The msgcat package is not available.  Supply our own
	    # minimal replacement.
	    proc mc {src args} {
		return [format $src {*}$args]
	    }
	    proc mcmax {args} {
		set max 0
		foreach string $args {
		    set len [string length $string]
		    if {$len>$max} {
			set max $len
		    }
		}
		return $max
	    }
	} else {
	    # Get the commands from the msgcat package that Tk uses.
	    namespace import ::msgcat::mc
	    namespace import ::msgcat::mcmax
	    ::msgcat::mcload [file join $::tk_library msgs]
	}
    }
    namespace import ::tk::msgcat::*
}
# and a ::ttk namespace
namespace eval ::ttk {
    if {$::tk_library ne ""} {
	# avoid file join to work in safe interps, but this is also x-plat ok
	variable library $::tk_library/ttk
    }
}

# Add Ttk & Tk's directory to the end of the auto-load search path, if it
# isn't already on the path:

if {[info exists ::auto_path] && ($::tk_library ne "")
    && ($::tk_library ni $::auto_path)
} then {
    lappend ::auto_path $::tk_library $::ttk::library
}

# Turn off strict Motif look and feel as a default.

set ::tk_strictMotif 0

# Turn on useinputmethods (X Input Methods) by default.
# We catch this because safe interpreters may not allow the call.

catch {tk useinputmethods 1}

# ::tk::PlaceWindow --
#   place a toplevel at a particular position
# Arguments:
#   toplevel	name of toplevel window
#   ?placement?	pointer ?center? ; places $w centered on the pointer
#		widget widgetPath ; centers $w over widget_name
#		defaults to placing toplevel in the middle of the screen
#   ?anchor?	center or widgetPath
# Results:
#   Returns nothing
#
proc ::tk::PlaceWindow {w {place ""} {anchor ""}} {
    wm withdraw $w
    update idletasks
    set checkBounds 1
    if {$place eq ""} {
	set x [expr {([winfo screenwidth $w]-[winfo reqwidth $w])/2}]
	set y [expr {([winfo screenheight $w]-[winfo reqheight $w])/2}]
	set checkBounds 0
    } elseif {[string equal -length [string length $place] $place "pointer"]} {
	## place at POINTER (centered if $anchor == center)
	if {[string equal -length [string length $anchor] $anchor "center"]} {
	    set x [expr {[winfo pointerx $w]-[winfo reqwidth $w]/2}]
	    set y [expr {[winfo pointery $w]-[winfo reqheight $w]/2}]
	} else {
	    set x [winfo pointerx $w]
	    set y [winfo pointery $w]
	}
    } elseif {[string equal -length [string length $place] $place "widget"] && \
	    [winfo exists $anchor] && [winfo ismapped $anchor]} {
	## center about WIDGET $anchor, widget must be mapped
	set x [expr {[winfo rootx $anchor] + \
		([winfo width $anchor]-[winfo reqwidth $w])/2}]
	set y [expr {[winfo rooty $anchor] + \
		([winfo height $anchor]-[winfo reqheight $w])/2}]
    } else {
	set x [expr {([winfo screenwidth $w]-[winfo reqwidth $w])/2}]
	set y [expr {([winfo screenheight $w]-[winfo reqheight $w])/2}]
	set checkBounds 0
    }
    if {$checkBounds} {
	if {$x < [winfo vrootx $w]} {
	    set x [winfo vrootx $w]
	} elseif {$x > ([winfo vrootx $w]+[winfo vrootwidth $w]-[winfo reqwidth $w])} {
	    set x [expr {[winfo vrootx $w]+[winfo vrootwidth $w]-[winfo reqwidth $w]}]
	}
	if {$y < [winfo vrooty $w]} {
	    set y [winfo vrooty $w]
	} elseif {$y > ([winfo vrooty $w]+[winfo vrootheight $w]-[winfo reqheight $w])} {
	    set y [expr {[winfo vrooty $w]+[winfo vrootheight $w]-[winfo reqheight $w]}]
	}
	if {[tk windowingsystem] eq "aqua"} {
	    # Avoid the native menu bar which sits on top of everything.
	    if {$y < 22} {
		set y 22
	    }
	}
    }
    wm maxsize $w [winfo vrootwidth $w] [winfo vrootheight $w]
    wm geometry $w +$x+$y
    wm deiconify $w
}

# ::tk::SetFocusGrab --
#   swap out current focus and grab temporarily (for dialogs)
# Arguments:
#   grab	new window to grab
#   focus	window to give focus to
# Results:
#   Returns nothing
#
proc ::tk::SetFocusGrab {grab {focus {}}} {
    set index "$grab,$focus"
    upvar ::tk::FocusGrab($index) data

    lappend data [focus]
    set oldGrab [grab current $grab]
    lappend data $oldGrab
    if {[winfo exists $oldGrab]} {
	lappend data [grab status $oldGrab]
    }
    # The "grab" command will fail if another application
    # already holds the grab.  So catch it.
    catch {grab $grab}
    if {[winfo exists $focus]} {
	focus $focus
    }
}

# ::tk::RestoreFocusGrab --
#   restore old focus and grab (for dialogs)
# Arguments:
#   grab	window that had taken grab
#   focus	window that had taken focus
#   destroy	destroy|withdraw - how to handle the old grabbed window
# Results:
#   Returns nothing
#
proc ::tk::RestoreFocusGrab {grab focus {destroy destroy}} {
    set index "$grab,$focus"
    if {[info exists ::tk::FocusGrab($index)]} {
	foreach {oldFocus oldGrab oldStatus} $::tk::FocusGrab($index) { break }
	unset ::tk::FocusGrab($index)
    } else {
	set oldGrab ""
    }

    catch {focus $oldFocus}
    grab release $grab
    if {[winfo exists $grab]} {
	if {$destroy eq "withdraw"} {
	    wm withdraw $grab
	} else {
	    destroy $grab
	}
    }
    if {[winfo exists $oldGrab] && [winfo ismapped $oldGrab]} {
	# The "grab" command will fail if another application
	# already holds the grab on a window with the same name.
	# So catch it. See [7447ed20ec] for an example.
	if {$oldStatus eq "global"} {
	    catch {grab -global $oldGrab}
	} else {
	    catch {grab $oldGrab}
	}
    }
}

# ::tk::GetSelection --
#   This tries to obtain the default selection.  On Unix, we first try
#   and get a UTF8_STRING, a type supported by modern Unix apps for
#   passing Unicode data safely.  We fall back on the default STRING
#   type otherwise.  On Windows, only the STRING type is necessary.
# Arguments:
#   w	The widget for which the selection will be retrieved.
#	Important for the -displayof property.
#   sel	The source of the selection (PRIMARY or CLIPBOARD)
# Results:
#   Returns the selection, or an error if none could be found
#
if {[tk windowingsystem] ne "win32"} {
    proc ::tk::GetSelection {w {sel PRIMARY}} {
	if {[catch {
	    selection get -displayof $w -selection $sel -type UTF8_STRING
	} txt] && [catch {
	    selection get -displayof $w -selection $sel
	} txt]} then {
	    return -code error -errorcode {TK SELECTION NONE} \
		"could not find default selection"
	} else {
	    return $txt
	}
    }
} else {
    proc ::tk::GetSelection {w {sel PRIMARY}} {
	if {[catch {
	    selection get -displayof $w -selection $sel
	} txt]} then {
	    return -code error -errorcode {TK SELECTION NONE} \
		"could not find default selection"
	} else {
	    return $txt
	}
    }
}

# ::tk::ScreenChanged --
# This procedure is invoked by the binding mechanism whenever the
# "current" screen is changing.  The procedure does two things.
# First, it uses "upvar" to make variable "::tk::Priv" point at an
# array variable that holds state for the current display.  Second,
# it initializes the array if it didn't already exist.
#
# Arguments:
# screen -		The name of the new screen.

proc ::tk::ScreenChanged screen {
    # Extract the display name.
    set disp [string range $screen 0 [string last . $screen]-1]

    # Ensure that namespace separators never occur in the display name (as
    # they cause problems in variable names). Double-colons exist in some VNC
    # display names. [Bug 2912473]
    set disp [string map {:: _doublecolon_} $disp]

    uplevel #0 [list upvar #0 ::tk::Priv.$disp ::tk::Priv]
    variable ::tk::Priv

    if {[info exists Priv]} {
	set Priv(screen) $screen
	return
    }
    array set Priv {
	activeMenu	{}
	activeItem	{}
	afterId		{}
	buttons		0
	buttonWindow	{}
	dragging	0
	focus		{}
	grab		{}
	initPos		{}
	inMenubutton	{}
	listboxPrev	{}
	menuBar		{}
	mouseMoved	0
	oldGrab		{}
	popup		{}
	postedMb	{}
	pressX		0
	pressY		0
	prevPos		0
	selectMode	char
    }
    set Priv(screen) $screen
    set Priv(tearoff) [string equal [tk windowingsystem] "x11"]
    set Priv(window) {}
}

# Do initial setup for Priv, so that it is always bound to something
# (otherwise, if someone references it, it may get set to a non-upvar-ed
# value, which will cause trouble later).

tk::ScreenChanged [winfo screen .]

# ::tk::EventMotifBindings --
# This procedure is invoked as a trace whenever ::tk_strictMotif is
# changed.  It is used to turn on or turn off the motif virtual
# bindings.
#
# Arguments:
# n1 - the name of the variable being changed ("::tk_strictMotif").

proc ::tk::EventMotifBindings {n1 dummy dummy} {
    upvar $n1 name

    if {$name} {
	set op delete
    } else {
	set op add
    }

    event $op <<Cut>> <Control-w> <Control-Lock-W> <Shift-Delete>
    event $op <<Copy>> <Meta-w> <Meta-Lock-W> <Control-Insert>
    event $op <<Paste>> <Control-y> <Control-Lock-Y> <Shift-Insert>
    event $op <<PrevChar>> <Control-b> <Control-Lock-B>
    event $op <<NextChar>> <Control-f> <Control-Lock-F>
    event $op <<PrevLine>> <Control-p> <Control-Lock-P>
    event $op <<NextLine>> <Control-n> <Control-Lock-N>
    event $op <<LineStart>> <Control-a> <Control-Lock-A>
    event $op <<LineEnd>> <Control-e> <Control-Lock-E>
    event $op <<SelectPrevChar>> <Control-B> <Control-Lock-b>
    event $op <<SelectNextChar>> <Control-F> <Control-Lock-f>
    event $op <<SelectPrevLine>> <Control-P> <Control-Lock-p>
    event $op <<SelectNextLine>> <Control-N> <Control-Lock-n>
    event $op <<SelectLineStart>> <Control-A> <Control-Lock-a>
    event $op <<SelectLineEnd>> <Control-E> <Control-Lock-e>
}

#----------------------------------------------------------------------
# Define common dialogs on platforms where they are not implemented
# using compiled code.
#----------------------------------------------------------------------

if {![llength [info commands tk_chooseColor]]} {
    proc ::tk_chooseColor {args} {
	return [::tk::dialog::color:: {*}$args]
    }
}
if {![llength [info commands tk_getOpenFile]]} {
    proc ::tk_getOpenFile {args} {
	if {$::tk_strictMotif} {
	    return [::tk::MotifFDialog open {*}$args]
	} else {
	    return [::tk::dialog::file:: open {*}$args]
	}
    }
}
if {![llength [info commands tk_getSaveFile]]} {
    proc ::tk_getSaveFile {args} {
	if {$::tk_strictMotif} {
	    return [::tk::MotifFDialog save {*}$args]
	} else {
	    return [::tk::dialog::file:: save {*}$args]
	}
    }
}
if {![llength [info commands tk_messageBox]]} {
    proc ::tk_messageBox {args} {
	return [::tk::MessageBox {*}$args]
    }
}
if {![llength [info command tk_chooseDirectory]]} {
    proc ::tk_chooseDirectory {args} {
	return [::tk::dialog::file::chooseDir:: {*}$args]
    }
}

#----------------------------------------------------------------------
# Define the set of common virtual events.
#----------------------------------------------------------------------

event add <<ContextMenu>>	<Button-3>
event add <<PasteSelection>>	<ButtonRelease-2>

switch -exact -- [tk windowingsystem] {
    "x11" {
<<<<<<< HEAD
	event add <<Cut>>		<Control-x> <F20> <Control-Lock-X>
	event add <<Copy>>		<Control-c> <F16> <Control-Lock-C>
	event add <<Paste>>		<Control-v> <F18> <Control-Lock-V>
	event add <<Undo>>		<Control-z> <Control-Lock-Z>
	event add <<Redo>>		<Control-Z> <Control-Lock-z>
	event add <<SelectAll>>		<Control-/>
	event add <<SelectNone>>	<Control-backslash>
=======
	event add <<Cut>>		<Control-Key-x> <Key-F20> <Control-Lock-Key-X>
	event add <<Copy>>		<Control-Key-c> <Key-F16> <Control-Lock-Key-C>
	event add <<Paste>>		<Control-Key-v> <Key-F18> <Control-Lock-Key-V>
	event add <<PasteSelection>>	<ButtonRelease-2>
	event add <<Undo>>		<Control-Key-z> <Control-Lock-Key-Z> <Undo>
	event add <<Redo>>		<Control-Key-Z> <Control-Lock-Key-z> <Redo>
	event add <<ContextMenu>>	<Button-3>
	# On Darwin/Aqua, buttons from left to right are 1,3,2.  On Darwin/X11 with recent
	# XQuartz as the X server, they are 1,2,3; other X servers may differ.

	event add <<SelectAll>>		<Control-Key-slash>
	event add <<SelectNone>>	<Control-Key-backslash>
>>>>>>> 601dec66
	event add <<NextChar>>		<Right>
	event add <<SelectNextChar>>	<Shift-Right>
	event add <<PrevChar>>		<Left>
	event add <<SelectPrevChar>>	<Shift-Left>
	event add <<NextWord>>		<Control-Right>
	event add <<SelectNextWord>>	<Control-Shift-Right>
	event add <<PrevWord>>		<Control-Left>
	event add <<SelectPrevWord>>	<Control-Shift-Left>
	event add <<LineStart>>		<Home>
	event add <<SelectLineStart>>	<Shift-Home>
	event add <<LineEnd>>		<End>
	event add <<SelectLineEnd>>	<Shift-End>
	event add <<PrevLine>>		<Up>
	event add <<NextLine>>		<Down>
	event add <<SelectPrevLine>>	<Shift-Up>
	event add <<SelectNextLine>>	<Shift-Down>
	event add <<PrevPara>>		<Control-Up>
	event add <<NextPara>>		<Control-Down>
	event add <<SelectPrevPara>>	<Control-Shift-Up>
	event add <<SelectNextPara>>	<Control-Shift-Down>
	event add <<ToggleSelection>>	<Control-Button-1>

	# Some OS's define a goofy (as in, not <Shift-Tab>) keysym that is
	# returned when the user presses <Shift-Tab>. In order for tab
	# traversal to work, we have to add these keysyms to the PrevWindow
	# event. We use catch just in case the keysym isn't recognized.

	# This is needed for XFree86 systems
	catch { event add <<PrevWindow>> <ISO_Left_Tab> }
	catch {
	    event add <<Cut>> <XF86Cut>
	    event add <<Copy>> <XF86Copy>
	    event add <<Paste>> <XF86Paste>
	}
	# This seems to be correct on *some* HP systems.
	catch { event add <<PrevWindow>> <hpBackTab> }

	trace add variable ::tk_strictMotif write ::tk::EventMotifBindings
	set ::tk_strictMotif $::tk_strictMotif
	# On unix, we want to always display entry/text selection,
	# regardless of which window has focus
	set ::tk::AlwaysShowSelection 1
    }
    "win32" {
<<<<<<< HEAD
	event add <<Cut>>		<Control-x> <Shift-Delete> <Control-Lock-X>
	event add <<Copy>>		<Control-c> <Control-Insert> <Control-Lock-C>
	event add <<Paste>>		<Control-v> <Shift-Insert> <Control-Lock-V>
	event add <<Undo>>		<Control-z> <Control-Lock-Z>
	event add <<Redo>>		<Control-y> <Control-Lock-Y>

	event add <<SelectAll>>		<Control-/> <Control-a> <Control-Lock-A>
	event add <<SelectNone>>	<Control-backslash>
=======
	event add <<Cut>>		<Control-Key-x> <Shift-Key-Delete> <Control-Lock-Key-X> <XF86Cut>
	event add <<Copy>>		<Control-Key-c> <Control-Key-Insert> <Control-Lock-Key-C> <XF86Copy>
	event add <<Paste>>		<Control-Key-v> <Shift-Key-Insert> <Control-Lock-Key-V> <XF86Paste>
	event add <<PasteSelection>>	<ButtonRelease-2>
	event add <<Undo>>		<Control-Key-z> <Control-Lock-Key-Z> <Undo>
	event add <<Redo>>		<Control-Key-y> <Control-Lock-Key-Y> <Redo>
	event add <<ContextMenu>>	<Button-3>

	event add <<SelectAll>>		<Control-Key-slash> <Control-Key-a> <Control-Lock-Key-A>
	event add <<SelectNone>>	<Control-Key-backslash>
>>>>>>> 601dec66
	event add <<NextChar>>		<Right>
	event add <<SelectNextChar>>	<Shift-Right>
	event add <<PrevChar>>		<Left>
	event add <<SelectPrevChar>>	<Shift-Left>
	event add <<NextWord>>		<Control-Right>
	event add <<SelectNextWord>>	<Control-Shift-Right>
	event add <<PrevWord>>		<Control-Left>
	event add <<SelectPrevWord>>	<Control-Shift-Left>
	event add <<LineStart>>		<Home>
	event add <<SelectLineStart>>	<Shift-Home>
	event add <<LineEnd>>		<End>
	event add <<SelectLineEnd>>	<Shift-End>
	event add <<PrevLine>>		<Up>
	event add <<NextLine>>		<Down>
	event add <<SelectPrevLine>>	<Shift-Up>
	event add <<SelectNextLine>>	<Shift-Down>
	event add <<PrevPara>>		<Control-Up>
	event add <<NextPara>>		<Control-Down>
	event add <<SelectPrevPara>>	<Control-Shift-Up>
	event add <<SelectNextPara>>	<Control-Shift-Down>
	event add <<ToggleSelection>>	<Control-Button-1>
    }
    "aqua" {
<<<<<<< HEAD
	event add <<Cut>>		<Command-x> <F2> <Command-Lock-X>
	event add <<Copy>>		<Command-c> <F3> <Command-Lock-C>
	event add <<Paste>>		<Command-v> <F4> <Command-Lock-V>
=======
	event add <<Cut>>		<Command-Key-x> <Key-F2> <Command-Lock-Key-X> <XF86Cut>
	event add <<Copy>>		<Command-Key-c> <Key-F3> <Command-Lock-Key-C> <XF86Copy>
	event add <<Paste>>		<Command-Key-v> <Key-F4> <Command-Lock-Key-V> <XF86Paste>
	event add <<PasteSelection>>	<ButtonRelease-3>
>>>>>>> 601dec66
	event add <<Clear>>		<Clear>

	# Official bindings
	# See https://support.apple.com/en-us/HT201236
<<<<<<< HEAD
	event add <<SelectAll>>		<Command-a>
	event add <<Undo>>		<Command-Key-z> <Command-Lock-Key-Z>
	event add <<Redo>>		<Shift-Command-Key-z> <Shift-Command-Lock-Key-z>
=======
	event add <<SelectAll>>		<Command-Key-a>
	event add <<Undo>>		<Command-Key-z> <Command-Lock-Key-Z> <Undo>
	event add <<Redo>>		<Shift-Command-Key-z> <Shift-Command-Lock-Key-z> <Redo>
>>>>>>> 601dec66
	event add <<NextChar>>		<Right> <Control-Key-f> <Control-Lock-Key-F>
	event add <<SelectNextChar>>	<Shift-Right> <Shift-Control-Key-F> <Shift-Control-Lock-Key-F>
	event add <<PrevChar>>		<Left> <Control-Key-b> <Control-Lock-Key-B>
	event add <<SelectPrevChar>>	<Shift-Left> <Shift-Control-Key-B> <Shift-Control-Lock-Key-B>
	event add <<NextWord>>		<Option-Right>
	event add <<SelectNextWord>>	<Shift-Option-Right>
	event add <<PrevWord>>		<Option-Left>
	event add <<SelectPrevWord>>	<Shift-Option-Left>
	event add <<LineStart>>		<Home> <Command-Left> <Control-a> <Control-Lock-A>
	event add <<SelectLineStart>>	<Shift-Home> <Shift-Command-Left> <Shift-Control-A> <Shift-Control-Lock-A>
	event add <<LineEnd>>		<End> <Command-Right> <Control-e> <Control-Lock-E>
	event add <<SelectLineEnd>>	<Shift-End> <Shift-Command-Right> <Shift-Control-E> <Shift-Control-Lock-E>
	event add <<PrevLine>>		<Up> <Control-p> <Control-Lock-P>
	event add <<SelectPrevLine>>	<Shift-Up> <Shift-Control-P> <Shift-Control-Lock-P>
	event add <<NextLine>>		<Down> <Control-n> <Control-Lock-N>
	event add <<SelectNextLine>>	<Shift-Down> <Shift-Control-N> <Shift-Control-Lock-N>
	# Not official, but logical extensions of above. Also derived from
	# bindings present in MS Word on OSX.
	event add <<PrevPara>>		<Option-Up>
	event add <<NextPara>>		<Option-Down>
	event add <<SelectPrevPara>>	<Shift-Option-Up>
	event add <<SelectNextPara>>	<Shift-Option-Down>
	event add <<ToggleSelection>>	<Command-Button-1>
    }
}

# ----------------------------------------------------------------------
# Read in files that define all of the class bindings.
# ----------------------------------------------------------------------

if {$::tk_library ne ""} {
    proc ::tk::SourceLibFile {file} {
	namespace eval :: [list source [file join $::tk_library $file.tcl]]
    }
    namespace eval ::tk {
	SourceLibFile icons
	SourceLibFile iconbadges
	SourceLibFile button
	SourceLibFile entry
	SourceLibFile listbox
	SourceLibFile menu
	SourceLibFile panedwindow
	SourceLibFile print
	SourceLibFile scale
	SourceLibFile scrlbar
	SourceLibFile spinbox
	if {![interp issafe]} {
	    SourceLibFile systray
	}
	SourceLibFile text
    }
}

# ----------------------------------------------------------------------
# Default bindings for keyboard traversal.
# ----------------------------------------------------------------------

event add <<PrevWindow>> <Shift-Tab>
event add <<NextWindow>> <Tab>
bind all <<NextWindow>> {tk::TabToWindow [tk_focusNext %W]}
bind all <<PrevWindow>> {tk::TabToWindow [tk_focusPrev %W]}

# ::tk::CancelRepeat --
# This procedure is invoked to cancel an auto-repeat action described
# by ::tk::Priv(afterId).  It's used by several widgets to auto-scroll
# the widget when the mouse is dragged out of the widget with a
# button pressed.
#
# Arguments:
# None.

proc ::tk::CancelRepeat {} {
    variable ::tk::Priv
    after cancel $Priv(afterId)
    set Priv(afterId) {}
}

## ::tk::MouseWheel $w $dir $amount $factor $units

proc ::tk::MouseWheel {w dir amount {factor -120.0} {units units}} {
    $w ${dir}view scroll [expr {$amount/$factor}] $units
}

## ::tk::PreciseScrollDeltas $dxdy

proc ::tk::PreciseScrollDeltas {dxdy} {
    set deltaX [expr {$dxdy >> 16}]
    set low [expr {$dxdy & 0xffff}]
    set deltaY [expr {$low < 0x8000 ? $low : $low - 0x10000}]
    return [list $deltaX $deltaY]
}

## Helper for smooth scrolling of widgets that support xview moveto and
## yview moveto.

proc ::tk::ScrollByPixels {w deltaX deltaY} {
    set fracX [lindex [$w xview] 0]
    set fracY [lindex [$w yview] 0]
    set width [expr {1.0 * [winfo width $w]}]
    set height [expr {1.0 * [winfo height $w]}]
    $w xview moveto [expr {$fracX - $deltaX / $width}]
    $w yview moveto [expr {$fracY - $deltaY / $height}]
}

# ::tk::TabToWindow --
# This procedure moves the focus to the given widget.
# It sends a <<TraverseOut>> virtual event to the previous focus window,
# if any, before changing the focus, and a <<TraverseIn>> event
# to the new focus window afterwards.
#
# Arguments:
# w - Window to which focus should be set.

proc ::tk::TabToWindow {w} {
    set focus [focus]
    if {$focus ne ""} {
	event generate $focus <<TraverseOut>>
    }
    focus $w
    event generate $w <<TraverseIn>>
}

# ::tk::UnderlineAmpersand --
#	This procedure takes some text with ampersand and returns text w/o
#	ampersand and position of the ampersand.  Double ampersands are
#	converted to single ones.  Position returned is -1 when there is no
#	ampersand.
#
proc ::tk::UnderlineAmpersand {text} {
    set s [string map {&& & & \ufeff} $text]
    set idx [string first \ufeff $s]
    return [list [string map {\ufeff {}} $s] $idx]
}

# ::tk::SetAmpText --
#	Given widget path and text with "magic ampersands", sets -text and
#	-underline options for the widget
#
proc ::tk::SetAmpText {widget text} {
    lassign [UnderlineAmpersand $text] newtext under
    $widget configure -text $newtext -underline $under
}

# ::tk::AmpWidget --
#	Creates new widget, turning -text option into -text and -underline
#	options, returned by ::tk::UnderlineAmpersand.
#
proc ::tk::AmpWidget {class path args} {
    set options {}
    foreach {opt val} $args {
	if {$opt eq "-text"} {
	    lassign [UnderlineAmpersand $val] newtext under
	    lappend options -text $newtext -underline $under
	} else {
	    lappend options $opt $val
	}
    }
    set result [$class $path {*}$options]
    if {[string match "*button" $class]} {
	bind $path <<AltUnderlined>> [list $path invoke]
    }
    return $result
}

# ::tk::AmpMenuArgs --
#	Processes arguments for a menu entry, turning -label option into
#	-label and -underline options, returned by ::tk::UnderlineAmpersand.
#      The cmd argument is supposed to be either "add" or "entryconfigure"
#
proc ::tk::AmpMenuArgs {widget cmd type args} {
    set options {}
    foreach {opt val} $args {
	if {$opt eq "-label"} {
	    lassign [UnderlineAmpersand $val] newlabel under
	    lappend options -label $newlabel -underline $under
	} else {
	    lappend options $opt $val
	}
    }
    $widget $cmd $type {*}$options
}

# ::tk::FindAltKeyTarget --
#	Search recursively through the hierarchy of visible widgets to find
#	button or label which has $char as underlined character.
#
proc ::tk::FindAltKeyTarget {path char} {
    set class [winfo class $path]
    if {$class in {
	Button Checkbutton Label Radiobutton
	TButton TCheckbutton TLabel TRadiobutton
    } && ([$path cget -underline] >= 0) && [string equal -nocase $char \
	    [string index [$path cget -text] [$path cget -underline]]]} {
	return $path
    }
    set subwins [concat [grid content $path] [pack content $path] \
	    [place content $path]]
    if {$class eq "Canvas"} {
	foreach item [$path find all] {
	    if {[$path type $item] eq "window"} {
		set w [$path itemcget $item -window]
		if {$w ne ""} {lappend subwins $w}
	    }
	}
    } elseif {$class eq "Text"} {
	lappend subwins {*}[$path window names]
    }
    foreach child $subwins {
	set target [FindAltKeyTarget $child $char]
	if {$target ne ""} {
	    return $target
	}
    }
}

# ::tk::AltKeyInDialog --
#	<Alt-Key> event handler for standard dialogs. Sends <<AltUnderlined>>
#	to button or label which has appropriate underlined character.
#
proc ::tk::AltKeyInDialog {path key} {
    set target [FindAltKeyTarget $path $key]
    if {$target ne ""} {
	event generate $target <<AltUnderlined>>
    }
}

# ::tk::mcmaxamp --
#	Replacement for mcmax, used for texts with "magic ampersand" in it.
#

proc ::tk::mcmaxamp {args} {
    set maxlen 0
    foreach arg $args {
	# Should we run [mc] in caller's namespace?
	lassign [UnderlineAmpersand [mc $arg]] msg
	set length [string length $msg]
	if {$length > $maxlen} {
	    set maxlen $length
	}
    }
    return $maxlen
}

if {[tk windowingsystem] eq "aqua"} {
    #stub procedures to respond to "do script" Apple Events
    proc ::tk::mac::DoScriptFile {file} {
	uplevel #0 $file
<<<<<<< HEAD
	source $file
=======
	source -encoding utf-8 $file
>>>>>>> 601dec66
    }
    proc ::tk::mac::DoScriptText {script} {
	uplevel #0 $script
	eval $script
<<<<<<< HEAD
    }
    #This procedure is required to silence warnings generated
    #by inline AppleScript execution.
    proc ::tk::mac::GetDynamicSdef {} {
	puts ""
    }
}

if {[info commands ::tk::endOfWord] eq ""} {
    proc ::tk::endOfWord {str start {locale {}}} {
	if {$start < 0} {
	    set start -1
	}
	set start [tcl_endOfWord $str $start]
	if {$start < 0} {
	    set start ""
	}
	return $start
    }
}
if {[info commands ::tk::startOfNextWord] eq ""} {
    proc ::tk::startOfNextWord {str start {locale {}}} {
	if {$start < 0} {
	    set start -1
	}
	set start [tcl_startOfNextWord $str $start]
	if {$start < 0} {
	    set start ""
	}
	return $start
    }
}
if {[info commands ::tk::startOfPreviousWord] eq ""} {
    proc ::tk::startOfPreviousWord {str start {locale {}}} {
	if {$start < 0} {
	    set start -1
	}
	set start [tcl_startOfPreviousWord $str $start]
	if {$start < 0} {
	    set start ""
	}
	return $start
    }
}
if {[info commands ::tk::wordBreakBefore] eq ""} {
    proc ::tk::wordBreakBefore {str start {locale {}}} {
	if {$start < 0} {
	    set start -1
	}
	set start [tcl_wordBreakBefore $str $start]
	if {$start < 0} {
	    set start ""
	}
	return $start
    }
}
if {[info commands ::tk::wordBreakAfter] eq ""} {
    proc ::tk::wordBreakAfter {str start {locale {}}} {
	if {$start < 0} {
	    set start -1
	}
	set start [tcl_wordBreakAfter $str $start]
	if {$start < 0} {
	    set start ""
	}
	return $start
    }
}
if {[info commands ::tk::endOfCluster] eq ""} {
    proc ::tk::endOfCluster {str start {locale {}}} {
	if {$start < 0} {
	    set start -1
	} elseif {$start eq "end"} {
	    set start [expr {[string length $str]-1}]
	} elseif {[string match end-* $start]} {
	    set start [expr {[string length $str]-1-[string range $start 4 end]}]
	} elseif {$start >= [string length $str]} {
	    return ""
	}
	incr start
	return $start
    }
}
if {[info commands ::tk::startOfCluster] eq ""} {
    proc ::tk::startOfCluster {str start {locale {}}} {
	if {$start < 0} {
	    set start -1
	} elseif {$start eq "end"} {
	    set start [expr {[string length $str]-1}]
	} elseif {[string match end-* $start]} {
	    set start [expr {[string length $str]-1-[string range $start 4 end]}]
	} elseif {$start >= [string length $str]} {
	    return [string length $str]
	}
	if {$start < 0} {
	    return ""
	}
	return $start
=======
>>>>>>> 601dec66
    }
}

# Create a dictionary to store the starting index of the IME marked
# text in an Entry or Text widget.

set ::tk::Priv(IMETextMark) [dict create]

# Scale the default parameters of the panedwindow sash
option add *Panedwindow.handlePad	6p widgetDefault
option add *Panedwindow.handleSize	6p widgetDefault
option add *Panedwindow.sashWidth	2.25p widgetDefault

# Scale the default size of the scale widget and its slider
option add *Scale.length		75p widgetDefault
option add *Scale.sliderLength		22.5p widgetDefault
option add *Scale.width			11.25p widgetDefault

# Scale the default scrollbar width on X11
if {[tk windowingsystem] eq "x11"} {
    option add *Scrollbar.width		8.25p widgetDefault
}

# Run the Ttk themed widget set initialization
if {$::ttk::library ne ""} {
    uplevel \#0 [list source $::ttk::library/ttk.tcl]
}


# Local Variables:
# mode: tcl
# fill-column: 78
# End:<|MERGE_RESOLUTION|>--- conflicted
+++ resolved
@@ -384,28 +384,13 @@
 
 switch -exact -- [tk windowingsystem] {
     "x11" {
-<<<<<<< HEAD
 	event add <<Cut>>		<Control-x> <F20> <Control-Lock-X>
 	event add <<Copy>>		<Control-c> <F16> <Control-Lock-C>
 	event add <<Paste>>		<Control-v> <F18> <Control-Lock-V>
-	event add <<Undo>>		<Control-z> <Control-Lock-Z>
-	event add <<Redo>>		<Control-Z> <Control-Lock-z>
+	event add <<Undo>>		<Control-z> <Control-Lock-Z> <Undo>
+	event add <<Redo>>		<Control-Z> <Control-Lock-z> <Redo>
 	event add <<SelectAll>>		<Control-/>
 	event add <<SelectNone>>	<Control-backslash>
-=======
-	event add <<Cut>>		<Control-Key-x> <Key-F20> <Control-Lock-Key-X>
-	event add <<Copy>>		<Control-Key-c> <Key-F16> <Control-Lock-Key-C>
-	event add <<Paste>>		<Control-Key-v> <Key-F18> <Control-Lock-Key-V>
-	event add <<PasteSelection>>	<ButtonRelease-2>
-	event add <<Undo>>		<Control-Key-z> <Control-Lock-Key-Z> <Undo>
-	event add <<Redo>>		<Control-Key-Z> <Control-Lock-Key-z> <Redo>
-	event add <<ContextMenu>>	<Button-3>
-	# On Darwin/Aqua, buttons from left to right are 1,3,2.  On Darwin/X11 with recent
-	# XQuartz as the X server, they are 1,2,3; other X servers may differ.
-
-	event add <<SelectAll>>		<Control-Key-slash>
-	event add <<SelectNone>>	<Control-Key-backslash>
->>>>>>> 601dec66
 	event add <<NextChar>>		<Right>
 	event add <<SelectNextChar>>	<Shift-Right>
 	event add <<PrevChar>>		<Left>
@@ -450,27 +435,14 @@
 	set ::tk::AlwaysShowSelection 1
     }
     "win32" {
-<<<<<<< HEAD
-	event add <<Cut>>		<Control-x> <Shift-Delete> <Control-Lock-X>
-	event add <<Copy>>		<Control-c> <Control-Insert> <Control-Lock-C>
-	event add <<Paste>>		<Control-v> <Shift-Insert> <Control-Lock-V>
-	event add <<Undo>>		<Control-z> <Control-Lock-Z>
-	event add <<Redo>>		<Control-y> <Control-Lock-Y>
+	event add <<Cut>>		<Control-x> <Shift-Delete> <Control-Lock-X> <XF86Cut>
+	event add <<Copy>>		<Control-c> <Control-Insert> <Control-Lock-C> <XF86Copy>
+	event add <<Paste>>		<Control-v> <Shift-Insert> <Control-Lock-V> <XF86Paste>
+	event add <<Undo>>		<Control-z> <Control-Lock-Z> <Undo>
+	event add <<Redo>>		<Control-y> <Control-Lock-Y> <Redo>
 
 	event add <<SelectAll>>		<Control-/> <Control-a> <Control-Lock-A>
 	event add <<SelectNone>>	<Control-backslash>
-=======
-	event add <<Cut>>		<Control-Key-x> <Shift-Key-Delete> <Control-Lock-Key-X> <XF86Cut>
-	event add <<Copy>>		<Control-Key-c> <Control-Key-Insert> <Control-Lock-Key-C> <XF86Copy>
-	event add <<Paste>>		<Control-Key-v> <Shift-Key-Insert> <Control-Lock-Key-V> <XF86Paste>
-	event add <<PasteSelection>>	<ButtonRelease-2>
-	event add <<Undo>>		<Control-Key-z> <Control-Lock-Key-Z> <Undo>
-	event add <<Redo>>		<Control-Key-y> <Control-Lock-Key-Y> <Redo>
-	event add <<ContextMenu>>	<Button-3>
-
-	event add <<SelectAll>>		<Control-Key-slash> <Control-Key-a> <Control-Lock-Key-A>
-	event add <<SelectNone>>	<Control-Key-backslash>
->>>>>>> 601dec66
 	event add <<NextChar>>		<Right>
 	event add <<SelectNextChar>>	<Shift-Right>
 	event add <<PrevChar>>		<Left>
@@ -494,29 +466,16 @@
 	event add <<ToggleSelection>>	<Control-Button-1>
     }
     "aqua" {
-<<<<<<< HEAD
-	event add <<Cut>>		<Command-x> <F2> <Command-Lock-X>
-	event add <<Copy>>		<Command-c> <F3> <Command-Lock-C>
-	event add <<Paste>>		<Command-v> <F4> <Command-Lock-V>
-=======
-	event add <<Cut>>		<Command-Key-x> <Key-F2> <Command-Lock-Key-X> <XF86Cut>
-	event add <<Copy>>		<Command-Key-c> <Key-F3> <Command-Lock-Key-C> <XF86Copy>
-	event add <<Paste>>		<Command-Key-v> <Key-F4> <Command-Lock-Key-V> <XF86Paste>
-	event add <<PasteSelection>>	<ButtonRelease-3>
->>>>>>> 601dec66
+	event add <<Cut>>		<Command-x> <F2> <Command-Lock-X> <XF86Cut>
+	event add <<Copy>>		<Command-c> <F3> <Command-Lock-C> <XF86Copy>
+	event add <<Paste>>		<Command-v> <F4> <Command-Lock-V> <XF86Paste>
 	event add <<Clear>>		<Clear>
 
 	# Official bindings
 	# See https://support.apple.com/en-us/HT201236
-<<<<<<< HEAD
 	event add <<SelectAll>>		<Command-a>
-	event add <<Undo>>		<Command-Key-z> <Command-Lock-Key-Z>
-	event add <<Redo>>		<Shift-Command-Key-z> <Shift-Command-Lock-Key-z>
-=======
-	event add <<SelectAll>>		<Command-Key-a>
 	event add <<Undo>>		<Command-Key-z> <Command-Lock-Key-Z> <Undo>
 	event add <<Redo>>		<Shift-Command-Key-z> <Shift-Command-Lock-Key-z> <Redo>
->>>>>>> 601dec66
 	event add <<NextChar>>		<Right> <Control-Key-f> <Control-Lock-Key-F>
 	event add <<SelectNextChar>>	<Shift-Right> <Shift-Control-Key-F> <Shift-Control-Lock-Key-F>
 	event add <<PrevChar>>		<Left> <Control-Key-b> <Control-Lock-Key-B>
@@ -769,16 +728,11 @@
     #stub procedures to respond to "do script" Apple Events
     proc ::tk::mac::DoScriptFile {file} {
 	uplevel #0 $file
-<<<<<<< HEAD
 	source $file
-=======
-	source -encoding utf-8 $file
->>>>>>> 601dec66
     }
     proc ::tk::mac::DoScriptText {script} {
 	uplevel #0 $script
 	eval $script
-<<<<<<< HEAD
     }
     #This procedure is required to silence warnings generated
     #by inline AppleScript execution.
@@ -877,8 +831,6 @@
 	    return ""
 	}
 	return $start
-=======
->>>>>>> 601dec66
     }
 }
 
