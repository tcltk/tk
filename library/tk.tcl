--- conflicted
+++ resolved
@@ -465,13 +465,8 @@
 	event add <<Clear>>		<Clear>
 
 	# Official bindings
-<<<<<<< HEAD
-	# See http://support.apple.com/kb/HT1343
+	# See https://support.apple.com/en-us/HT201236
 	event add <<SelectAll>>		<Command-a>
-=======
-	# See https://support.apple.com/en-us/HT201236
-	event add <<SelectAll>>		<Command-Key-a>
->>>>>>> 6eac9c2f
 	event add <<Undo>>		<Command-Key-z> <Command-Lock-Key-Z>
 	event add <<Redo>>		<Shift-Command-Key-z> <Shift-Command-Lock-Key-z>
 	event add <<NextChar>>		<Right> <Control-Key-f> <Control-Lock-Key-F>
