# tk.tcl --
#
# Initialization script normally executed in the interpreter for each Tk-based
# application.  Arranges class bindings for widgets.
#
# Copyright (c) 1992-1994 The Regents of the University of California.
# Copyright (c) 1994-1996 Sun Microsystems, Inc.
# Copyright (c) 1998-2000 Ajuba Solutions.
#
# See the file "license.terms" for information on usage and redistribution of
# this file, and for a DISCLAIMER OF ALL WARRANTIES.

# Verify that we have Tk binary and script components from the same release
package require -exact Tk  8.7a4

# Create a ::tk namespace
namespace eval ::tk {
    # Set up the msgcat commands
    namespace eval msgcat {
	namespace export mc mcmax
        if {[interp issafe] || [catch {package require msgcat}]} {
            # The msgcat package is not available.  Supply our own
            # minimal replacement.
            proc mc {src args} {
                return [format $src {*}$args]
            }
            proc mcmax {args} {
                set max 0
                foreach string $args {
                    set len [string length $string]
                    if {$len>$max} {
                        set max $len
                    }
                }
                return $max
            }
        } else {
            # Get the commands from the msgcat package that Tk uses.
            namespace import ::msgcat::mc
            namespace import ::msgcat::mcmax
            ::msgcat::mcload [file join $::tk_library msgs]
        }
    }
    namespace import ::tk::msgcat::*
}
# and a ::ttk namespace
namespace eval ::ttk {
    if {$::tk_library ne ""} {
	# avoid file join to work in safe interps, but this is also x-plat ok
	variable library $::tk_library/ttk
    }
}

# Add Ttk & Tk's directory to the end of the auto-load search path, if it
# isn't already on the path:

if {[info exists ::auto_path] && ($::tk_library ne "")
    && ($::tk_library ni $::auto_path)
} then {
    lappend ::auto_path $::tk_library $::ttk::library
}

# Turn off strict Motif look and feel as a default.

set ::tk_strictMotif 0

# Turn on useinputmethods (X Input Methods) by default.
# We catch this because safe interpreters may not allow the call.

catch {tk useinputmethods 1}

# ::tk::PlaceWindow --
#   place a toplevel at a particular position
# Arguments:
#   toplevel	name of toplevel window
#   ?placement?	pointer ?center? ; places $w centered on the pointer
#		widget widgetPath ; centers $w over widget_name
#		defaults to placing toplevel in the middle of the screen
#   ?anchor?	center or widgetPath
# Results:
#   Returns nothing
#
proc ::tk::PlaceWindow {w {place ""} {anchor ""}} {
    wm withdraw $w
    update idletasks
    set checkBounds 1
    if {$place eq ""} {
	set x [expr {([winfo screenwidth $w]-[winfo reqwidth $w])/2}]
	set y [expr {([winfo screenheight $w]-[winfo reqheight $w])/2}]
	set checkBounds 0
    } elseif {[string equal -length [string length $place] $place "pointer"]} {
	## place at POINTER (centered if $anchor == center)
	if {[string equal -length [string length $anchor] $anchor "center"]} {
	    set x [expr {[winfo pointerx $w]-[winfo reqwidth $w]/2}]
	    set y [expr {[winfo pointery $w]-[winfo reqheight $w]/2}]
	} else {
	    set x [winfo pointerx $w]
	    set y [winfo pointery $w]
	}
    } elseif {[string equal -length [string length $place] $place "widget"] && \
	    [winfo exists $anchor] && [winfo ismapped $anchor]} {
	## center about WIDGET $anchor, widget must be mapped
	set x [expr {[winfo rootx $anchor] + \
		([winfo width $anchor]-[winfo reqwidth $w])/2}]
	set y [expr {[winfo rooty $anchor] + \
		([winfo height $anchor]-[winfo reqheight $w])/2}]
    } else {
	set x [expr {([winfo screenwidth $w]-[winfo reqwidth $w])/2}]
	set y [expr {([winfo screenheight $w]-[winfo reqheight $w])/2}]
	set checkBounds 0
    }
    if {$checkBounds} {
	if {$x < [winfo vrootx $w]} {
	    set x [winfo vrootx $w]
	} elseif {$x > ([winfo vrootx $w]+[winfo vrootwidth $w]-[winfo reqwidth $w])} {
	    set x [expr {[winfo vrootx $w]+[winfo vrootwidth $w]-[winfo reqwidth $w]}]
	}
	if {$y < [winfo vrooty $w]} {
	    set y [winfo vrooty $w]
	} elseif {$y > ([winfo vrooty $w]+[winfo vrootheight $w]-[winfo reqheight $w])} {
	    set y [expr {[winfo vrooty $w]+[winfo vrootheight $w]-[winfo reqheight $w]}]
	}
	if {[tk windowingsystem] eq "aqua"} {
	    # Avoid the native menu bar which sits on top of everything.
	    if {$y < 22} {
		set y 22
	    }
	}
    }
    wm maxsize $w [winfo vrootwidth $w] [winfo vrootheight $w]
    wm geometry $w +$x+$y
    wm deiconify $w
}

# ::tk::SetFocusGrab --
#   swap out current focus and grab temporarily (for dialogs)
# Arguments:
#   grab	new window to grab
#   focus	window to give focus to
# Results:
#   Returns nothing
#
proc ::tk::SetFocusGrab {grab {focus {}}} {
    set index "$grab,$focus"
    upvar ::tk::FocusGrab($index) data

    lappend data [focus]
    set oldGrab [grab current $grab]
    lappend data $oldGrab
    if {[winfo exists $oldGrab]} {
	lappend data [grab status $oldGrab]
    }
    # The "grab" command will fail if another application
    # already holds the grab.  So catch it.
    catch {grab $grab}
    if {[winfo exists $focus]} {
	focus $focus
    }
}

# ::tk::RestoreFocusGrab --
#   restore old focus and grab (for dialogs)
# Arguments:
#   grab	window that had taken grab
#   focus	window that had taken focus
#   destroy	destroy|withdraw - how to handle the old grabbed window
# Results:
#   Returns nothing
#
proc ::tk::RestoreFocusGrab {grab focus {destroy destroy}} {
    set index "$grab,$focus"
    if {[info exists ::tk::FocusGrab($index)]} {
	foreach {oldFocus oldGrab oldStatus} $::tk::FocusGrab($index) { break }
	unset ::tk::FocusGrab($index)
    } else {
	set oldGrab ""
    }

    catch {focus $oldFocus}
    grab release $grab
    if {$destroy eq "withdraw"} {
	wm withdraw $grab
    } else {
	destroy $grab
    }
    if {[winfo exists $oldGrab] && [winfo ismapped $oldGrab]} {
	if {$oldStatus eq "global"} {
	    grab -global $oldGrab
	} else {
	    grab $oldGrab
	}
    }
}

# ::tk::GetSelection --
#   This tries to obtain the default selection.  On Unix, we first try
#   and get a UTF8_STRING, a type supported by modern Unix apps for
#   passing Unicode data safely.  We fall back on the default STRING
#   type otherwise.  On Windows, only the STRING type is necessary.
# Arguments:
#   w	The widget for which the selection will be retrieved.
#	Important for the -displayof property.
#   sel	The source of the selection (PRIMARY or CLIPBOARD)
# Results:
#   Returns the selection, or an error if none could be found
#
if {[tk windowingsystem] ne "win32"} {
    proc ::tk::GetSelection {w {sel PRIMARY}} {
	if {[catch {
	    selection get -displayof $w -selection $sel -type UTF8_STRING
	} txt] && [catch {
	    selection get -displayof $w -selection $sel
	} txt]} then {
	    return -code error -errorcode {TK SELECTION NONE} \
		"could not find default selection"
	} else {
	    return $txt
	}
    }
} else {
    proc ::tk::GetSelection {w {sel PRIMARY}} {
	if {[catch {
	    selection get -displayof $w -selection $sel
	} txt]} then {
	    return -code error -errorcode {TK SELECTION NONE} \
		"could not find default selection"
	} else {
	    return $txt
	}
    }
}

# ::tk::ScreenChanged --
# This procedure is invoked by the binding mechanism whenever the
# "current" screen is changing.  The procedure does two things.
# First, it uses "upvar" to make variable "::tk::Priv" point at an
# array variable that holds state for the current display.  Second,
# it initializes the array if it didn't already exist.
#
# Arguments:
# screen -		The name of the new screen.

proc ::tk::ScreenChanged screen {
    # Extract the display name.
    set disp [string range $screen 0 [string last . $screen]-1]

    # Ensure that namespace separators never occur in the display name (as
    # they cause problems in variable names). Double-colons exist in some VNC
    # display names. [Bug 2912473]
    set disp [string map {:: _doublecolon_} $disp]

    uplevel #0 [list upvar #0 ::tk::Priv.$disp ::tk::Priv]
    variable ::tk::Priv

    if {[info exists Priv]} {
	set Priv(screen) $screen
	return
    }
    array set Priv {
	activeMenu	{}
	activeItem	{}
	afterId		{}
	buttons		0
	buttonWindow	{}
	dragging	0
	focus		{}
	grab		{}
	initPos		{}
	inMenubutton	{}
	listboxPrev	{}
	menuBar		{}
	mouseMoved	0
	oldGrab		{}
	popup		{}
	postedMb	{}
	pressX		0
	pressY		0
	prevPos		0
	selectMode	char
    }
    set Priv(screen) $screen
    set Priv(tearoff) [string equal [tk windowingsystem] "x11"]
    set Priv(window) {}
}

# Do initial setup for Priv, so that it is always bound to something
# (otherwise, if someone references it, it may get set to a non-upvar-ed
# value, which will cause trouble later).

tk::ScreenChanged [winfo screen .]

# ::tk::EventMotifBindings --
# This procedure is invoked as a trace whenever ::tk_strictMotif is
# changed.  It is used to turn on or turn off the motif virtual
# bindings.
#
# Arguments:
# n1 - the name of the variable being changed ("::tk_strictMotif").

proc ::tk::EventMotifBindings {n1 dummy dummy} {
    upvar $n1 name

    if {$name} {
	set op delete
    } else {
	set op add
    }

    event $op <<Cut>> <Control-w> <Control-Lock-W> <Shift-Delete>
    event $op <<Copy>> <Meta-w> <Meta-Lock-W> <Control-Insert>
    event $op <<Paste>> <Control-y> <Control-Lock-Y> <Shift-Insert>
    event $op <<PrevChar>> <Control-b> <Control-Lock-B>
    event $op <<NextChar>> <Control-f> <Control-Lock-F>
    event $op <<PrevLine>> <Control-p> <Control-Lock-P>
    event $op <<NextLine>> <Control-n> <Control-Lock-N>
    event $op <<LineStart>> <Control-a> <Control-Lock-A>
    event $op <<LineEnd>> <Control-e> <Control-Lock-E>
    event $op <<SelectPrevChar>> <Control-B> <Control-Lock-b>
    event $op <<SelectNextChar>> <Control-F> <Control-Lock-f>
    event $op <<SelectPrevLine>> <Control-P> <Control-Lock-p>
    event $op <<SelectNextLine>> <Control-N> <Control-Lock-n>
    event $op <<SelectLineStart>> <Control-A> <Control-Lock-a>
    event $op <<SelectLineEnd>> <Control-E> <Control-Lock-e>
}

#----------------------------------------------------------------------
# Define common dialogs on platforms where they are not implemented
# using compiled code.
#----------------------------------------------------------------------

if {![llength [info commands tk_chooseColor]]} {
    proc ::tk_chooseColor {args} {
	return [::tk::dialog::color:: {*}$args]
    }
}
if {![llength [info commands tk_getOpenFile]]} {
    proc ::tk_getOpenFile {args} {
	if {$::tk_strictMotif} {
	    return [::tk::MotifFDialog open {*}$args]
	} else {
	    return [::tk::dialog::file:: open {*}$args]
	}
    }
}
if {![llength [info commands tk_getSaveFile]]} {
    proc ::tk_getSaveFile {args} {
	if {$::tk_strictMotif} {
	    return [::tk::MotifFDialog save {*}$args]
	} else {
	    return [::tk::dialog::file:: save {*}$args]
	}
    }
}
if {![llength [info commands tk_messageBox]]} {
    proc ::tk_messageBox {args} {
	return [::tk::MessageBox {*}$args]
    }
}
if {![llength [info command tk_chooseDirectory]]} {
    proc ::tk_chooseDirectory {args} {
	return [::tk::dialog::file::chooseDir:: {*}$args]
    }
}

#----------------------------------------------------------------------
# Define the set of common virtual events.
#----------------------------------------------------------------------

switch -exact -- [tk windowingsystem] {
    "x11" {
	event add <<Cut>>		<Control-x> <F20> <Control-Lock-X>
	event add <<Copy>>		<Control-c> <F16> <Control-Lock-C>
	event add <<Paste>>		<Control-v> <F18> <Control-Lock-V>
	event add <<PasteSelection>>	<ButtonRelease-2>
	event add <<Undo>>		<Control-z> <Control-Lock-Z>
	event add <<Redo>>		<Control-Z> <Control-Lock-z>
	event add <<ContextMenu>>	<Button-3>
	# On Darwin/Aqua, buttons from left to right are 1,3,2.  On Darwin/X11 with recent
	# XQuartz as the X server, they are 1,2,3; other X servers may differ.

	event add <<SelectAll>>		<Control-slash>
	event add <<SelectNone>>	<Control-backslash>
	event add <<NextChar>>		<Right>
	event add <<SelectNextChar>>	<Shift-Right>
	event add <<PrevChar>>		<Left>
	event add <<SelectPrevChar>>	<Shift-Left>
	event add <<NextWord>>		<Control-Right>
	event add <<SelectNextWord>>	<Control-Shift-Right>
	event add <<PrevWord>>		<Control-Left>
	event add <<SelectPrevWord>>	<Control-Shift-Left>
	event add <<LineStart>>		<Home>
	event add <<SelectLineStart>>	<Shift-Home>
	event add <<LineEnd>>		<End>
	event add <<SelectLineEnd>>	<Shift-End>
	event add <<PrevLine>>		<Up>
	event add <<NextLine>>		<Down>
	event add <<SelectPrevLine>>	<Shift-Up>
	event add <<SelectNextLine>>	<Shift-Down>
	event add <<PrevPara>>		<Control-Up>
	event add <<NextPara>>		<Control-Down>
	event add <<SelectPrevPara>>	<Control-Shift-Up>
	event add <<SelectNextPara>>	<Control-Shift-Down>
	event add <<ToggleSelection>>	<Control-Button-1>

	# Some OS's define a goofy (as in, not <Shift-Tab>) keysym that is
	# returned when the user presses <Shift-Tab>. In order for tab
	# traversal to work, we have to add these keysyms to the PrevWindow
	# event. We use catch just in case the keysym isn't recognized.

	# This is needed for XFree86 systems
	catch { event add <<PrevWindow>> <ISO_Left_Tab> }
	# This seems to be correct on *some* HP systems.
	catch { event add <<PrevWindow>> <hpBackTab> }

	trace add variable ::tk_strictMotif write ::tk::EventMotifBindings
	set ::tk_strictMotif $::tk_strictMotif
	# On unix, we want to always display entry/text selection,
	# regardless of which window has focus
	set ::tk::AlwaysShowSelection 1
    }
    "win32" {
	event add <<Cut>>		<Control-x> <Shift-Delete> <Control-Lock-X>
	event add <<Copy>>		<Control-c> <Control-Insert> <Control-Lock-C>
	event add <<Paste>>		<Control-v> <Shift-Insert> <Control-Lock-V>
	event add <<PasteSelection>>	<ButtonRelease-2>
  	event add <<Undo>>		<Control-z> <Control-Lock-Z>
	event add <<Redo>>		<Control-y> <Control-Lock-Y>
	event add <<ContextMenu>>	<Button-3>

	event add <<SelectAll>>		<Control-slash> <Control-a> <Control-Lock-A>
	event add <<SelectNone>>	<Control-backslash>
	event add <<NextChar>>		<Right>
	event add <<SelectNextChar>>	<Shift-Right>
	event add <<PrevChar>>		<Left>
	event add <<SelectPrevChar>>	<Shift-Left>
	event add <<NextWord>>		<Control-Right>
	event add <<SelectNextWord>>	<Control-Shift-Right>
	event add <<PrevWord>>		<Control-Left>
	event add <<SelectPrevWord>>	<Control-Shift-Left>
	event add <<LineStart>>		<Home>
	event add <<SelectLineStart>>	<Shift-Home>
	event add <<LineEnd>>		<End>
	event add <<SelectLineEnd>>	<Shift-End>
	event add <<PrevLine>>		<Up>
	event add <<NextLine>>		<Down>
	event add <<SelectPrevLine>>	<Shift-Up>
	event add <<SelectNextLine>>	<Shift-Down>
	event add <<PrevPara>>		<Control-Up>
	event add <<NextPara>>		<Control-Down>
	event add <<SelectPrevPara>>	<Control-Shift-Up>
	event add <<SelectNextPara>>	<Control-Shift-Down>
	event add <<ToggleSelection>>	<Control-Button-1>
    }
    "aqua" {
	event add <<Cut>>		<Command-x> <F2> <Command-Lock-X>
	event add <<Copy>>		<Command-c> <F3> <Command-Lock-C>
	event add <<Paste>>		<Command-v> <F4> <Command-Lock-V>
	event add <<PasteSelection>>	<ButtonRelease-3>
	event add <<Clear>>		<Clear>
	event add <<ContextMenu>>	<Button-2>

	# Official bindings
	# See http://support.apple.com/kb/HT1343
<<<<<<< HEAD
	event add <<SelectAll>>		<Command-a>
	#Attach function keys not otherwise assigned to this event so they no-op - workaround for bug 0e6930dfe7
	event add <<SelectNone>>	<Option-Command-a> <F5> <F1> <F5> <F6> <F7> <F8> <F9> <F10> <F11> <F12>
	event add <<Undo>>		<Command-z> <Command-Lock-Z>
	event add <<Redo>>		<Shift-Command-z> <Shift-Command-Lock-z>
	event add <<NextChar>>		<Right> <Control-f> <Control-Lock-F>
	event add <<SelectNextChar>>	<Shift-Right> <Shift-Control-F> <Shift-Control-Lock-F>
	event add <<PrevChar>>		<Left> <Control-b> <Control-Lock-B>
	event add <<SelectPrevChar>>	<Shift-Left> <Shift-Control-B> <Shift-Control-Lock-B>
=======
	event add <<SelectAll>>		<Command-Key-a>
	event add <<Undo>>		<Command-Key-z> <Command-Lock-Key-Z>
	event add <<Redo>>		<Shift-Command-Key-z> <Shift-Command-Lock-Key-z>
	event add <<NextChar>>		<Right> <Control-Key-f> <Control-Lock-Key-F>
	event add <<SelectNextChar>>	<Shift-Right> <Shift-Control-Key-F> <Shift-Control-Lock-Key-F>
	event add <<PrevChar>>		<Left> <Control-Key-b> <Control-Lock-Key-B>
	event add <<SelectPrevChar>>	<Shift-Left> <Shift-Control-Key-B> <Shift-Control-Lock-Key-B>
>>>>>>> 523aa062
	event add <<NextWord>>		<Option-Right>
	event add <<SelectNextWord>>	<Shift-Option-Right>
	event add <<PrevWord>>		<Option-Left>
	event add <<SelectPrevWord>>	<Shift-Option-Left>
	event add <<LineStart>>		<Home> <Command-Left> <Control-a> <Control-Lock-A>
	event add <<SelectLineStart>>	<Shift-Home> <Shift-Command-Left> <Shift-Control-A> <Shift-Control-Lock-A>
	event add <<LineEnd>>		<End> <Command-Right> <Control-e> <Control-Lock-E>
	event add <<SelectLineEnd>>	<Shift-End> <Shift-Command-Right> <Shift-Control-E> <Shift-Control-Lock-E>
	event add <<PrevLine>>		<Up> <Control-p> <Control-Lock-P>
	event add <<SelectPrevLine>>	<Shift-Up> <Shift-Control-P> <Shift-Control-Lock-P>
	event add <<NextLine>>		<Down> <Control-n> <Control-Lock-N>
	event add <<SelectNextLine>>	<Shift-Down> <Shift-Control-N> <Shift-Control-Lock-N>
	# Not official, but logical extensions of above. Also derived from
	# bindings present in MS Word on OSX.
	event add <<PrevPara>>		<Option-Up>
	event add <<NextPara>>		<Option-Down>
	event add <<SelectPrevPara>>	<Shift-Option-Up>
	event add <<SelectNextPara>>	<Shift-Option-Down>
	event add <<ToggleSelection>>	<Command-Button-1>
    }
}

# ----------------------------------------------------------------------
# Read in files that define all of the class bindings.
# ----------------------------------------------------------------------

if {$::tk_library ne ""} {
    proc ::tk::SourceLibFile {file} {
        namespace eval :: [list source [file join $::tk_library $file.tcl]]
    }
    namespace eval ::tk {
	SourceLibFile icons
	SourceLibFile button
	SourceLibFile entry
	SourceLibFile listbox
	SourceLibFile menu
	SourceLibFile panedwindow
	SourceLibFile scale
	SourceLibFile scrlbar
	SourceLibFile spinbox
	SourceLibFile text
    }
}

# ----------------------------------------------------------------------
# Default bindings for keyboard traversal.
# ----------------------------------------------------------------------

event add <<PrevWindow>> <Shift-Tab>
event add <<NextWindow>> <Tab>
bind all <<NextWindow>> {tk::TabToWindow [tk_focusNext %W]}
bind all <<PrevWindow>> {tk::TabToWindow [tk_focusPrev %W]}

# ::tk::CancelRepeat --
# This procedure is invoked to cancel an auto-repeat action described
# by ::tk::Priv(afterId).  It's used by several widgets to auto-scroll
# the widget when the mouse is dragged out of the widget with a
# button pressed.
#
# Arguments:
# None.

proc ::tk::CancelRepeat {} {
    variable ::tk::Priv
    after cancel $Priv(afterId)
    set Priv(afterId) {}
}

# ::tk::TabToWindow --
# This procedure moves the focus to the given widget.
# It sends a <<TraverseOut>> virtual event to the previous focus window,
# if any, before changing the focus, and a <<TraverseIn>> event
# to the new focus window afterwards.
#
# Arguments:
# w - Window to which focus should be set.

proc ::tk::TabToWindow {w} {
    set focus [focus]
    if {$focus ne ""} {
	event generate $focus <<TraverseOut>>
    }
    focus $w
    event generate $w <<TraverseIn>>
}

# ::tk::UnderlineAmpersand --
#	This procedure takes some text with ampersand and returns text w/o
#	ampersand and position of the ampersand.  Double ampersands are
#	converted to single ones.  Position returned is -1 when there is no
#	ampersand.
#
proc ::tk::UnderlineAmpersand {text} {
    set s [string map {&& & & \ufeff} $text]
    set idx [string first \ufeff $s]
    return [list [string map {\ufeff {}} $s] $idx]
}

# ::tk::SetAmpText --
#	Given widget path and text with "magic ampersands", sets -text and
#	-underline options for the widget
#
proc ::tk::SetAmpText {widget text} {
    lassign [UnderlineAmpersand $text] newtext under
    $widget configure -text $newtext -underline $under
}

# ::tk::AmpWidget --
#	Creates new widget, turning -text option into -text and -underline
#	options, returned by ::tk::UnderlineAmpersand.
#
proc ::tk::AmpWidget {class path args} {
    set options {}
    foreach {opt val} $args {
	if {$opt eq "-text"} {
	    lassign [UnderlineAmpersand $val] newtext under
	    lappend options -text $newtext -underline $under
	} else {
	    lappend options $opt $val
	}
    }
    set result [$class $path {*}$options]
    if {[string match "*button" $class]} {
	bind $path <<AltUnderlined>> [list $path invoke]
    }
    return $result
}

# ::tk::AmpMenuArgs --
#	Processes arguments for a menu entry, turning -label option into
#	-label and -underline options, returned by ::tk::UnderlineAmpersand.
#      The cmd argument is supposed to be either "add" or "entryconfigure"
#
proc ::tk::AmpMenuArgs {widget cmd type args} {
    set options {}
    foreach {opt val} $args {
	if {$opt eq "-label"} {
	    lassign [UnderlineAmpersand $val] newlabel under
	    lappend options -label $newlabel -underline $under
	} else {
	    lappend options $opt $val
	}
    }
    $widget $cmd $type {*}$options
}

# ::tk::FindAltKeyTarget --
#	Search recursively through the hierarchy of visible widgets to find
#	button or label which has $char as underlined character.
#
proc ::tk::FindAltKeyTarget {path char} {
    set class [winfo class $path]
    if {$class in {
	Button Checkbutton Label Radiobutton
	TButton TCheckbutton TLabel TRadiobutton
    } && [string equal -nocase $char \
	    [string index [$path cget -text] [$path cget -underline]]]} {
	return $path
    }
    set subwins [concat [grid slaves $path] [pack slaves $path] \
	    [place slaves $path]]
    if {$class eq "Canvas"} {
	foreach item [$path find all] {
	    if {[$path type $item] eq "window"} {
		set w [$path itemcget $item -window]
		if {$w ne ""} {lappend subwins $w}
	    }
	}
    } elseif {$class eq "Text"} {
	lappend subwins {*}[$path window names]
    }
    foreach child $subwins {
	set target [FindAltKeyTarget $child $char]
	if {$target ne ""} {
	    return $target
	}
    }
}

# ::tk::AltKeyInDialog --
#	<Alt-Key> event handler for standard dialogs. Sends <<AltUnderlined>>
#	to button or label which has appropriate underlined character.
#
proc ::tk::AltKeyInDialog {path key} {
    set target [FindAltKeyTarget $path $key]
    if {$target ne ""} {
	event generate $target <<AltUnderlined>>
    }
}

# ::tk::mcmaxamp --
#	Replacement for mcmax, used for texts with "magic ampersand" in it.
#

proc ::tk::mcmaxamp {args} {
    set maxlen 0
    foreach arg $args {
	# Should we run [mc] in caller's namespace?
	lassign [UnderlineAmpersand [mc $arg]] msg
	set length [string length $msg]
	if {$length > $maxlen} {
	    set maxlen $length
	}
    }
    return $maxlen
}

# For now, turn off the custom mdef proc for the Mac:

if {[tk windowingsystem] eq "aqua"} {
    namespace eval ::tk::mac {
	set useCustomMDEF 0
    }
}


if {[tk windowingsystem] eq "aqua"} {
    #stub procedures to respond to "do script" Apple Events
    proc ::tk::mac::DoScriptFile {file} {
    	source $file
    }
    proc ::tk::mac::DoScriptText {script} {
    	eval $script
    }
}

# Create a dictionary to store the starting index of the IME marked
# text in an Entry or Text widget.

set ::tk::Priv(IMETextMark) [dict create]

# Run the Ttk themed widget set initialization
if {$::ttk::library ne ""} {
    uplevel \#0 [list source $::ttk::library/ttk.tcl]
}

# Local Variables:
# mode: tcl
# fill-column: 78
# End:<|MERGE_RESOLUTION|>--- conflicted
+++ resolved
@@ -469,25 +469,13 @@
 
 	# Official bindings
 	# See http://support.apple.com/kb/HT1343
-<<<<<<< HEAD
 	event add <<SelectAll>>		<Command-a>
-	#Attach function keys not otherwise assigned to this event so they no-op - workaround for bug 0e6930dfe7
-	event add <<SelectNone>>	<Option-Command-a> <F5> <F1> <F5> <F6> <F7> <F8> <F9> <F10> <F11> <F12>
-	event add <<Undo>>		<Command-z> <Command-Lock-Z>
-	event add <<Redo>>		<Shift-Command-z> <Shift-Command-Lock-z>
-	event add <<NextChar>>		<Right> <Control-f> <Control-Lock-F>
-	event add <<SelectNextChar>>	<Shift-Right> <Shift-Control-F> <Shift-Control-Lock-F>
-	event add <<PrevChar>>		<Left> <Control-b> <Control-Lock-B>
-	event add <<SelectPrevChar>>	<Shift-Left> <Shift-Control-B> <Shift-Control-Lock-B>
-=======
-	event add <<SelectAll>>		<Command-Key-a>
 	event add <<Undo>>		<Command-Key-z> <Command-Lock-Key-Z>
 	event add <<Redo>>		<Shift-Command-Key-z> <Shift-Command-Lock-Key-z>
 	event add <<NextChar>>		<Right> <Control-Key-f> <Control-Lock-Key-F>
 	event add <<SelectNextChar>>	<Shift-Right> <Shift-Control-Key-F> <Shift-Control-Lock-Key-F>
 	event add <<PrevChar>>		<Left> <Control-Key-b> <Control-Lock-Key-B>
 	event add <<SelectPrevChar>>	<Shift-Left> <Shift-Control-Key-B> <Shift-Control-Lock-Key-B>
->>>>>>> 523aa062
 	event add <<NextWord>>		<Option-Right>
 	event add <<SelectNextWord>>	<Shift-Option-Right>
 	event add <<PrevWord>>		<Option-Left>
