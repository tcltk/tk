--- conflicted
+++ resolved
@@ -131,16 +131,8 @@
 bind TEntry <KP_Enter> 			{# nothing}
 bind TEntry <Tab> 			{# nothing}
 bind TEntry <Command-Key>		{# nothing}
-
-<<<<<<< HEAD
-=======
-# Argh.  Apparently on Windows, the NumLock modifier is interpreted
-# as a Command modifier.
-if {[tk windowingsystem] eq "aqua"} {
-    bind TEntry <Command-Key>		{# nothing}
-    bind TEntry <Mod4-Key>		{# nothing}
-}
->>>>>>> 9519ffb3
+bind TEntry <Mod4-Key>			{# nothing}
+
 # Tk-on-Cocoa generates characters for these two keys. [Bug 2971663]
 bind TEntry <<PrevLine>>		{# nothing}
 bind TEntry <<NextLine>>		{# nothing}
