<<<<<<< HEAD
# $Id: treeview.tcl,v 1.8 2009/11/12 18:17:14 jenglish Exp $
=======
>>>>>>> fca5c4a6
#
# ttk::treeview widget bindings and utilities.
#

namespace eval ttk::treeview {
    variable State

    # Enter/Leave/Motion
    #
    set State(activeWidget) 	{}
    set State(activeHeading) 	{}

    # Press/drag/release:
    #
    set State(pressMode) 	none
    set State(pressX)		0

    # For pressMode == "resize"
    set State(resizeColumn)	#0

    # For pressmode == "heading"
    set State(heading)  	{}
}

### Widget bindings.
#

bind Treeview	<Motion> 		{ ttk::treeview::Motion %W %x %y }
bind Treeview	<B1-Leave>		{ #nothing }
bind Treeview	<Leave>			{ ttk::treeview::ActivateHeading {} {}}
bind Treeview	<ButtonPress-1> 	{ ttk::treeview::Press %W %x %y }
bind Treeview	<Double-ButtonPress-1> 	{ ttk::treeview::DoubleClick %W %x %y }
bind Treeview	<ButtonRelease-1> 	{ ttk::treeview::Release %W %x %y }
bind Treeview	<B1-Motion> 		{ ttk::treeview::Drag %W %x %y }
bind Treeview 	<KeyPress-Up>    	{ ttk::treeview::Keynav %W up }
bind Treeview 	<KeyPress-Down>  	{ ttk::treeview::Keynav %W down }
bind Treeview 	<KeyPress-Right> 	{ ttk::treeview::Keynav %W right }
bind Treeview 	<KeyPress-Left>  	{ ttk::treeview::Keynav %W left }
bind Treeview	<KeyPress-Prior>	{ %W yview scroll -1 pages }
bind Treeview	<KeyPress-Next> 	{ %W yview scroll  1 pages }
bind Treeview	<KeyPress-Return>	{ ttk::treeview::ToggleFocus %W }
bind Treeview	<KeyPress-space>	{ ttk::treeview::ToggleFocus %W }

bind Treeview	<Shift-ButtonPress-1> \
		{ ttk::treeview::Select %W %x %y extend }
bind Treeview	<Control-ButtonPress-1> \
		{ ttk::treeview::Select %W %x %y toggle }

ttk::copyBindings TtkScrollable Treeview 

### Binding procedures.
#

## Keynav -- Keyboard navigation
#
# @@@ TODO: verify/rewrite up and down code.
#
proc ttk::treeview::Keynav {w dir} {
    set focus [$w focus]
    if {$focus eq ""} { return }

    switch -- $dir {
	up {
	    if {[set up [$w prev $focus]] eq ""} {
	        set focus [$w parent $focus]
	    } else {
		while {[$w item $up -open] && [llength [$w children $up]]} {
		    set up [lindex [$w children $up] end]
		}
		set focus $up
	    }
	}
	down {
	    if {[$w item $focus -open] && [llength [$w children $focus]]} {
	        set focus [lindex [$w children $focus] 0]
	    } else {
		set up $focus
		while {$up ne "" && [set down [$w next $up]] eq ""} {
		    set up [$w parent $up]
		}
		set focus $down
	    }
	}
	left {
	    if {[$w item $focus -open] && [llength [$w children $focus]]} {
	    	CloseItem $w $focus
	    } else {
	    	set focus [$w parent $focus]
	    }
	}
	right {
	    OpenItem $w $focus
	}
    }

    if {$focus != {}} {
	SelectOp $w $focus choose
    }
}

## Motion -- pointer motion binding.
#	Sets cursor, active element ...
#
proc ttk::treeview::Motion {w x y} {
    set cursor {}
    set activeHeading {}

    switch -- [$w identify region $x $y] {
	separator { set cursor hresize }
	heading { set activeHeading [$w identify column $x $y] }
    }

    ttk::setCursor $w $cursor
    ActivateHeading $w $activeHeading
}

## ActivateHeading -- track active heading element
#
proc ttk::treeview::ActivateHeading {w heading} {
    variable State

    if {$w != $State(activeWidget) || $heading != $State(activeHeading)} {
	if {$State(activeHeading) != {}} {
	    $State(activeWidget) heading $State(activeHeading) state !active
	}
	if {$heading != {}} {
	    $w heading $heading state active
	}
	set State(activeHeading) $heading
	set State(activeWidget) $w
    }
}

## Select $w $x $y $selectop
#	Binding procedure for selection operations.
#	See "Selection modes", below.
#
proc ttk::treeview::Select {w x y op} {
    if {[set item [$w identify row $x $y]] ne "" } {
	SelectOp $w $item $op
    }
}

## DoubleClick -- Double-ButtonPress-1 binding.
#
proc ttk::treeview::DoubleClick {w x y} {
    if {[set row [$w identify row $x $y]] ne ""} {
	Toggle $w $row
    } else {
	Press $w $x $y ;# perform single-click action
    }
}

## Press -- ButtonPress binding.
#
proc ttk::treeview::Press {w x y} {
    focus $w
    switch -- [$w identify region $x $y] {
	nothing { }
	heading { heading.press $w $x $y }
	separator { resize.press $w $x $y }
	tree -
	cell {
	    set item [$w identify item $x $y]
	    SelectOp $w $item choose
	    switch -glob -- [$w identify element $x $y] {
		*indicator -
		*disclosure { Toggle $w $item }
	    }
	}
    }
}

## Drag -- B1-Motion binding
#
proc ttk::treeview::Drag {w x y} {
    variable State
    switch $State(pressMode) {
	resize	{ resize.drag $w $x }
	heading	{ heading.drag $w $x $y }
    }
}

proc ttk::treeview::Release {w x y} {
    variable State
    switch $State(pressMode) {
	resize	{ resize.release $w $x }
	heading	{ heading.release $w }
    }
    set State(pressMode) none
    Motion $w $x $y
}

### Interactive column resizing.
#
proc ttk::treeview::resize.press {w x y} {
    variable State
    set State(pressMode) "resize"
    set State(resizeColumn) [$w identify column $x $y]
}

proc ttk::treeview::resize.drag {w x} {
    variable State
    $w drag $State(resizeColumn) $x
}

proc ttk::treeview::resize.release {w x} {
    # no-op
}

### Heading activation.
#

proc ttk::treeview::heading.press {w x y} {
    variable State
    set column [$w identify column $x $y]
    set State(pressMode) "heading"
    set State(heading) $column
    $w heading $column state pressed
}

proc ttk::treeview::heading.drag {w x y} {
    variable State
    if {   [$w identify region $x $y] eq "heading"
        && [$w identify column $x $y] eq $State(heading)
    } {
    	$w heading $State(heading) state pressed
    } else {
    	$w heading $State(heading) state !pressed
    }
}

proc ttk::treeview::heading.release {w} {
    variable State
    if {[lsearch -exact [$w heading $State(heading) state] pressed] >= 0} {
	after 0 [$w heading $State(heading) -command]
    }
    $w heading $State(heading) state !pressed
}

### Selection modes.
#

## SelectOp $w $item [ choose | extend | toggle ] --
#	Dispatch to appropriate selection operation
#	depending on current value of -selectmode.
#
proc ttk::treeview::SelectOp {w item op} {
    select.$op.[$w cget -selectmode] $w $item
}

## -selectmode none:
#
proc ttk::treeview::select.choose.none {w item} { $w focus $item }
proc ttk::treeview::select.toggle.none {w item} { $w focus $item }
proc ttk::treeview::select.extend.none {w item} { $w focus $item }

## -selectmode browse:
#
proc ttk::treeview::select.choose.browse {w item} { BrowseTo $w $item }
proc ttk::treeview::select.toggle.browse {w item} { BrowseTo $w $item }
proc ttk::treeview::select.extend.browse {w item} { BrowseTo $w $item }

## -selectmode multiple:
#
proc ttk::treeview::select.choose.extended {w item} {
    BrowseTo $w $item
}
proc ttk::treeview::select.toggle.extended {w item} {
    $w selection toggle [list $item]
}
proc ttk::treeview::select.extend.extended {w item} {
    if {[set anchor [$w focus]] ne ""} {
	$w selection set [between $w $anchor $item]
    } else {
    	BrowseTo $w $item
    }
}

### Tree structure utilities.
#

## between $tv $item1 $item2 --
#	Returns a list of all items between $item1 and $item2,
#	in preorder traversal order.  $item1 and $item2 may be
#	in either order.
#
# NOTES:
#	This routine is O(N) in the size of the tree.
#	There's probably a way to do this that's O(N) in the number
#	of items returned, but I'm not clever enough to figure it out.
#
proc ttk::treeview::between {tv item1 item2} {
    variable between [list]
    variable selectingBetween 0
    ScanBetween $tv $item1 $item2 {}
    return $between
}

## ScanBetween --
#	Recursive worker routine for ttk::treeview::between
#
proc ttk::treeview::ScanBetween {tv item1 item2 item} {
    variable between
    variable selectingBetween

    if {$item eq $item1 || $item eq $item2} {
    	lappend between $item
	set selectingBetween [expr {!$selectingBetween}]
    } elseif {$selectingBetween} {
    	lappend between $item
    }
    foreach child [$tv children $item] {
	ScanBetween $tv $item1 $item2 $child
    }
}

### User interaction utilities.
#

## OpenItem, CloseItem -- Set the open state of an item, generate event
#

proc ttk::treeview::OpenItem {w item} {
    $w focus $item
    event generate $w <<TreeviewOpen>>
    $w item $item -open true
}

proc ttk::treeview::CloseItem {w item} {
    $w item $item -open false
    $w focus $item
    event generate $w <<TreeviewClose>>
}

## Toggle -- toggle opened/closed state of item
#
proc ttk::treeview::Toggle {w item} {
    if {[$w item $item -open]} {
	CloseItem $w $item
    } else {
	OpenItem $w $item
    }
}

## ToggleFocus -- toggle opened/closed state of focus item
#
proc ttk::treeview::ToggleFocus {w} {
    set item [$w focus]
    if {$item ne ""} {
    	Toggle $w $item
    }
}

## BrowseTo -- navigate to specified item; set focus and selection
#
proc ttk::treeview::BrowseTo {w item} {
    $w see $item
    $w focus $item
    $w selection set [list $item]
}

#*EOF*<|MERGE_RESOLUTION|>--- conflicted
+++ resolved
@@ -1,7 +1,3 @@
-<<<<<<< HEAD
-# $Id: treeview.tcl,v 1.8 2009/11/12 18:17:14 jenglish Exp $
-=======
->>>>>>> fca5c4a6
 #
 # ttk::treeview widget bindings and utilities.
 #
