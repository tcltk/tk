--- conflicted
+++ resolved
@@ -273,21 +273,6 @@
 #
 # Platform inconsistencies:
 #
-<<<<<<< HEAD
-=======
-# On X11, the server typically maps the mouse wheel to Button4 and Button5.
-#
-# On OSX, Tk generates sensible values for the %D field in <MouseWheel> events.
-#
-# On Windows, %D must be scaled by a factor of 120.
-#
-# OSX conventionally uses Shift+MouseWheel for horizontal scrolling,
-# and Option+MouseWheel for accelerated scrolling.
-#
-# The Shift+MouseWheel behavior is not conventional on Windows or most
-# X11 toolkits, but it's useful.
-#
->>>>>>> 51da8fab
 # MouseWheel scrolling is accelerated on X11, which is conventional
 # for Tk and appears to be conventional for other toolkits (although
 # Gtk+ and Qt do not appear to use as large a factor).
@@ -300,29 +285,8 @@
 #
 
 proc ttk::bindMouseWheel {bindtag callback} {
-<<<<<<< HEAD
     bind $bindtag <MouseWheel> [append callback { [expr {%D/-120.0}]}]
     bind $bindtag <Option-MouseWheel> [append callback { [expr {%D/-12.0}]}]
-=======
-    if {[tk windowingsystem] eq "x11"} {
-	bind $bindtag <Button-4> "$callback -1"
-	bind $bindtag <Button-5> "$callback +1"
-    }
-    if {[tk windowingsystem] eq "aqua"} {
-	bind $bindtag <MouseWheel> [append callback { [expr {-(%D)}]} ]
-	bind $bindtag <Option-MouseWheel> [append callback { [expr {-10 *(%D)}]} ]
-    } else {
-	# We must make sure that positive and negative movements are rounded
-	# equally to integers, avoiding the problem that
-	#     (int)1/120 = 0,
-	# but
-	#     (int)-1/120 = -1
-	# The following code ensure equal +/- behaviour.
-	bind $bindtag <MouseWheel> [append callback { [
-	    expr {%D>=0 ? (-%D/120) : ((119-%D)/120)}
-	]}]
-    }
->>>>>>> 51da8fab
 }
 
 ## Mousewheel bindings for standard scrollable widgets.
@@ -333,7 +297,6 @@
 # standard scrollbar protocol.
 #
 
-<<<<<<< HEAD
 bind TtkScrollable <MouseWheel> \
 	{ %W yview scroll [expr {%D/-120.0}] units }
 bind TtkScrollable <Option-MouseWheel> \
@@ -342,48 +305,5 @@
 	{ %W xview scroll [expr {%D/-120.0}] units }
 bind TtkScrollable <Shift-Option-MouseWheel> \
 	{ %W xview scroll [expr {%D/-12.0}] units }
-=======
-if {[tk windowingsystem] eq "x11"} {
-    bind TtkScrollable <Button-4>       { %W yview scroll -5 units }
-    bind TtkScrollable <Button-5>       { %W yview scroll  5 units }
-    bind TtkScrollable <Shift-Button-4> { %W xview scroll -5 units }
-    bind TtkScrollable <Shift-Button-5> { %W xview scroll  5 units }
-}
-if {[tk windowingsystem] eq "aqua"} {
-    bind TtkScrollable <MouseWheel> {
-	%W yview scroll [expr {-(%D)}] units
-    }
-    bind TtkScrollable <Shift-MouseWheel> {
-	%W xview scroll [expr {-(%D)}] units
-    }
-    bind TtkScrollable <Option-MouseWheel> {
-	%W yview scroll  [expr {-10 * (%D)}] units
-    }
-    bind TtkScrollable <Shift-Option-MouseWheel> {
-	%W xview scroll [expr {-10 * (%D)}] units
-    }
-} else {
-    # We must make sure that positive and negative movements are rounded
-    # equally to integers, avoiding the problem that
-    #     (int)1/120 = 0,
-    # but
-    #     (int)-1/120 = -1
-    # The following code ensure equal +/- behaviour.
-    bind TtkScrollable <MouseWheel> {
-	if {%D >= 0} {
-	    %W yview scroll [expr {-%D/120}] units
-	} else {
-	    %W yview scroll [expr {(119-%D)/120}] units
-	}
-    }
-    bind TtkScrollable <Shift-MouseWheel> {
-	if {%D >= 0} {
-	    %W xview scroll [expr {-%D/120}] units
-	} else {
-	    %W xview scroll [expr {(119-%D)/120}] units
-	}
-    }
-}
->>>>>>> 51da8fab
 
 #*EOF*