#
# Utilities for widget implementations.
#

### Focus management.
#
# See also: #1516479
#

## ttk::takefocus --
#	This is the default value of the "-takefocus" option
#	for ttk::* widgets that participate in keyboard navigation.
#
# NOTES:
#	tk::FocusOK (called by tk_focusNext) tests [winfo viewable]
#	if -takefocus is 1, empty, or missing; but not if it's a
#	script prefix, so we have to check that here as well.
#
#
proc ttk::takefocus {w} {
    expr {[$w instate !disabled] && [winfo viewable $w]}
}

## ttk::GuessTakeFocus --
#	This routine is called as a fallback for widgets
#	with a missing or empty -takefocus option.
#
#	It implements the same heuristics as tk::FocusOK.
#
proc ttk::GuessTakeFocus {w} {
    # Don't traverse to widgets with '-state disabled':
    #
    if {![catch {$w cget -state} state] && $state eq "disabled"} {
	return 0
    }

    # Allow traversal to widgets with explicit key or focus bindings:
    #
    if {[regexp {Key|Focus} [concat [bind $w] [bind [winfo class $w]]]]} {
	return 1;
    }

    # Default is nontraversable:
    #
    return 0;
}

## ttk::traverseTo $w --
# 	Set the keyboard focus to the specified window.
#
proc ttk::traverseTo {w} {
    set focus [focus]
    if {$focus ne ""} {
	event generate $focus <<TraverseOut>>
    }
    focus $w
    event generate $w <<TraverseIn>>
}

## ttk::clickToFocus $w --
#	Utility routine, used in <Button-1> bindings --
#	Assign keyboard focus to the specified widget if -takefocus is enabled.
#
proc ttk::clickToFocus {w} {
    if {[ttk::takesFocus $w]} { focus $w }
}

## ttk::takesFocus w --
#	Test if the widget can take keyboard focus.
#
#	See the description of the -takefocus option in options(n)
#	for details.
#
proc ttk::takesFocus {w} {
    if {![winfo viewable $w]} {
	return 0
    } elseif {[catch {$w cget -takefocus} takefocus]} {
	return [GuessTakeFocus $w]
    } else {
	switch -- $takefocus {
	    "" { return [GuessTakeFocus $w] }
	    0  { return 0 }
	    1  { return 1 }
	    default {
		return [expr {[uplevel #0 $takefocus [list $w]] == 1}]
	    }
	}
    }
}

## ttk::focusFirst $w --
#	Return the first descendant of $w, in preorder traversal order,
#	that can take keyboard focus, "" if none do.
#
# See also: tk_focusNext
#

proc ttk::focusFirst {w} {
    if {[ttk::takesFocus $w]} {
	return $w
    }
    foreach child [winfo children $w] {
	if {[set c [ttk::focusFirst $child]] ne ""} {
	    return $c
	}
    }
    return ""
}

### Grabs.
#
# Rules:
#	Each call to [grabWindow $w] or [globalGrab $w] must be
#	matched with a call to [releaseGrab $w] in LIFO order.
#
#	Do not call [grabWindow $w] for a window that currently
#	appears on the grab stack.
#
#	See #1239190 and #1411983 for more discussion.
#
namespace eval ttk {
    variable Grab 		;# map: window name -> grab token

    # grab token details:
    #	Two-element list containing:
    #	1) a script to evaluate to restore the previous grab (if any);
    #	2) a script to evaluate to restore the focus (if any)
}

## SaveGrab --
#	Record current grab and focus windows.
#
proc ttk::SaveGrab {w} {
    variable Grab

    if {[info exists Grab($w)]} {
	# $w is already on the grab stack.
	# This should not happen, but bail out in case it does anyway:
	#
	return
    }

    set restoreGrab [set restoreFocus ""]

    set grabbed [grab current $w]
    if {[winfo exists $grabbed]} {
	switch [grab status $grabbed] {
	    global { set restoreGrab [list grab -global $grabbed] }
	    local  { set restoreGrab [list grab $grabbed] }
	    none   { ;# grab window is really in a different interp }
	}
    }

    set focus [focus]
    if {$focus ne ""} {
	set restoreFocus [list focus -force $focus]
    }

    set Grab($w) [list $restoreGrab $restoreFocus]
}

## RestoreGrab --
#	Restore previous grab and focus windows.
#	If called more than once without an intervening [SaveGrab $w],
#	does nothing.
#
proc ttk::RestoreGrab {w} {
    variable Grab

    if {![info exists Grab($w)]} {	# Ignore
	return;
    }

    # The previous grab/focus window may have been destroyed,
    # unmapped, or some other abnormal condition; ignore any errors.
    #
    foreach script $Grab($w) {
	catch $script
    }

    unset Grab($w)
}

## ttk::grabWindow $w --
#	Records the current focus and grab windows, sets an application-modal
#	grab on window $w.
#
proc ttk::grabWindow {w} {
    SaveGrab $w
    grab $w
}

## ttk::globalGrab $w --
#	Same as grabWindow, but sets a global grab on $w.
#
proc ttk::globalGrab {w} {
    SaveGrab $w
    grab -global $w
}

## ttk::releaseGrab --
#	Release the grab previously set by [ttk::grabWindow]
#	or [ttk::globalGrab].
#
proc ttk::releaseGrab {w} {
    grab release $w
    RestoreGrab $w
}

### Auto-repeat.
#
# NOTE: repeating widgets do not have -repeatdelay
# or -repeatinterval resources as in standard Tk;
# instead a single set of settings is applied application-wide.
# (TODO: make this user-configurable)
#
# (@@@ Windows seems to use something like 500/50 milliseconds
#  @@@ for -repeatdelay/-repeatinterval)
#

namespace eval ttk {
    variable Repeat
    array set Repeat {
	delay		300
	interval	100
	timer		{}
	script		{}
    }
}

## ttk::Repeatedly --
#	Begin auto-repeat.
#
proc ttk::Repeatedly {args} {
    variable Repeat
    after cancel $Repeat(timer)
    set script [uplevel 1 [list namespace code $args]]
    set Repeat(script) $script
    set Repeat(timer) [after $Repeat(delay) ttk::Repeat]
    uplevel #0 $script
}

## Repeat --
#	Continue auto-repeat
#
proc ttk::Repeat {} {
    variable Repeat
    set Repeat(timer) [after $Repeat(interval) ttk::Repeat]
    uplevel #0 $Repeat(script)
}

## ttk::CancelRepeat --
#	Halt auto-repeat.
#
proc ttk::CancelRepeat {} {
    variable Repeat
    after cancel $Repeat(timer)
}

### Bindings.
#

## ttk::copyBindings $from $to --
#	Utility routine; copies bindings from one bindtag onto another.
#
proc ttk::copyBindings {from to} {
    foreach event [bind $from] {
	bind $to $event [bind $from $event]
    }
}

### Mousewheel bindings.
#
# Platform inconsistencies:
#
# MouseWheel scrolling is accelerated on X11, which is conventional
# for Tk and appears to be conventional for other toolkits (although
# Gtk+ and Qt do not appear to use as large a factor).
#

## ttk::bindMouseWheel $bindtag $command...
#	Adds basic mousewheel support to $bindtag.
#	$command will be passed two additional arguments
#	specifying the mousewheel change and a factor.
#

proc ttk::bindMouseWheel {bindtag callback} {
    bind $bindtag <MouseWheel> "$callback %D -120.0"
    bind $bindtag <Option-MouseWheel> "$callback %D -12.0"
}

## Mousewheel bindings for standard scrollable widgets.
#

bind TtkScrollable <MouseWheel> \
	{ tk::MouseWheel %W y %D -40.0 }
bind TtkScrollable <Option-MouseWheel> \
	{ tk::MouseWheel %W y %D -12.0 }
bind TtkScrollable <Shift-MouseWheel> \
	{ tk::MouseWheel %W x %D -40.0 }
bind TtkScrollable <Shift-Option-MouseWheel> \
	{ tk::MouseWheel %W x %D -12.0 }

## Touchpad scrolling
#
bind TtkScrollable <TouchpadScroll> {
    if {%# %% 5 != 0} {
        return
    }
<<<<<<< HEAD
    lassign [tk::PreciseScrollDeltas %D] tk::Priv::deltaX tk::Priv::deltaY
    if {$tk::Priv::deltaX != 0} {
 	%W xview scroll [expr {-$tk::Priv::deltaX}] units
    }
    if {$tk::Priv::deltaY != 0} {
	%W yview scroll [expr {-$tk::Priv::deltaY}] units
=======
    lassign [tk::PreciseScrollDeltas %D] tk::Priv(deltaX) tk::Priv(deltaY)
    if {$tk::Priv(deltaX) != 0} {
 	%W xview scroll [expr {-$tk::Priv(deltaX)}] units
    }
    if {$tk::Priv(deltaY) != 0} {
	%W yview scroll [expr {-$tk::Priv(deltaY)}] units
>>>>>>> 1c7e4150
    }
}
#*EOF*<|MERGE_RESOLUTION|>--- conflicted
+++ resolved
@@ -307,21 +307,12 @@
     if {%# %% 5 != 0} {
         return
     }
-<<<<<<< HEAD
-    lassign [tk::PreciseScrollDeltas %D] tk::Priv::deltaX tk::Priv::deltaY
-    if {$tk::Priv::deltaX != 0} {
- 	%W xview scroll [expr {-$tk::Priv::deltaX}] units
-    }
-    if {$tk::Priv::deltaY != 0} {
-	%W yview scroll [expr {-$tk::Priv::deltaY}] units
-=======
     lassign [tk::PreciseScrollDeltas %D] tk::Priv(deltaX) tk::Priv(deltaY)
     if {$tk::Priv(deltaX) != 0} {
  	%W xview scroll [expr {-$tk::Priv(deltaX)}] units
     }
     if {$tk::Priv(deltaY) != 0} {
 	%W yview scroll [expr {-$tk::Priv(deltaY)}] units
->>>>>>> 1c7e4150
     }
 }
 #*EOF*