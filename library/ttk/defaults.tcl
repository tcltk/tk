--- conflicted
+++ resolved
@@ -3,13 +3,11 @@
 #
 
 namespace eval ttk::theme::default {
-
     variable colors
     array set colors {
 	-frame			"#d9d9d9"
 	-foreground		"#000000"
 	-window			"#ffffff"
-	-alternate		"#e8e8e8"
 	-text   		"#000000"
 	-activebg		"#ececec"
 	-selectbg		"#4a6984"
@@ -18,69 +16,9 @@
 	-disabledfg		"#a3a3a3"
 	-indicator		"#4a6984"
 	-disabledindicator	"#a3a3a3"
-	-pressedindicator	"#5895bc"
+	-altindicator		"#9fbdd8"
+	-disabledaltindicator	"#c0c0c0"
     }
-
-    # On X11, if the user specifies their own choice of colour scheme via
-    # X resources, then set the colour palette based on the user's choice.
-    if {[tk windowingsystem] eq "x11"} {
-	foreach \
-		xResourceName {
-		    {	background		Background		}
-		    {	foreground		Foreground		}
-		    {	background		Background		}
-		    {	background		Background		}
-		    {	foreground		Foreground		}
-		    {	activeBackground	ActiveBackground	}
-		    {	selectBackground	SelectBackground	}
-		    {	selectForeground	SelectForeground	}
-		    {	troughColor		TroughColor		}
-		    {	disabledForeground	DisabledForeground	}
-		    {	selectBackground	SelectBackground	}
-		    {	disabledForeground	DisabledForeground	}
-		    {	selectBackground	SelectBackground	}
-		    {	windowColor		Background		} } \
-		colorName {
-		    -frame -foreground -window -alternate -text
-		    -activebg -selectbg -selectfg
-		    -darker -disabledfg -indicator
-		    -disabledindicator -pressedindicator -window } {
-	    set color [eval option get . $xResourceName]
-	    if {$color ne ""} {
-		set colors($colorName) $color
-	    }
-	}
-    }
-
-    # This array is used to match up the tk widget options with
-    # the corresponding values in the 'colors' array.
-    # This is used by tk_setPalette to apply the new palette
-    # to the ttk widgets.
-    variable colorOptionLookup
-    array set colorOptionLookup {
-	background		{-frame -window -alternate}
-	foreground		{-foreground -text}
-	activeBackground	-activebg
-	selectBackground	{-selectbg -indicator -pressedindicator}
-	selectForeground	-selectfg
-	troughColor		-darker
-	disabledForeground	{-disabledfg -disabledindicator}
-    }
-}
-
-# ttk::theme::default::reconfigureDefaultTheme --
-#
-# This procedure contains the definition of the 'default' theme itself.
-# The theme definition is in a procedure, so it can be re-called when
-# required, enabling tk_setPalette to set the colours of the ttk widgets.
-#
-# Arguments:
-# None.
-
-proc ttk::theme::default::reconfigureDefaultTheme {} {
-    upvar ttk::theme::default::colors colors
-
-    # The definition of the 'default' theme.
 
     ttk::style theme settings default {
 
@@ -90,12 +28,11 @@
 	    -foreground 	$colors(-foreground) \
 	    -troughcolor 	$colors(-darker) \
 	    -font 		TkDefaultFont \
-	    -selectborderwidth	0 \
 	    -selectbackground	$colors(-selectbg) \
 	    -selectforeground	$colors(-selectfg) \
 	    -insertwidth 	1 \
-	    -insertcolor	$colors(-foreground) \
-	    -focuscolor		$colors(-text)
+	    -indicatordiameter	10 \
+	    ;
 
 	ttk::style map "." -background \
 	    [list disabled $colors(-frame)  active $colors(-activebg)]
@@ -103,53 +40,52 @@
 	    [list disabled $colors(-disabledfg)]
 
 	ttk::style configure TButton \
-	    -anchor center -padding 2.25p -width -9 \
+	    -anchor center -padding "3 3" -width -9 \
 	    -relief raised -shiftrelief 1
 	ttk::style map TButton -relief [list {!disabled pressed} sunken]
 
-	foreach style {TCheckbutton TRadiobutton} {
-	    ttk::style configure $style \
-		-indicatorbackground $colors(-window) \
-		-indicatorforeground $colors(-selectfg) \
-		-indicatormargin {0 1.5p 3p 1.5p} -padding 0.75p
-	    ttk::style map $style -indicatorbackground \
-		[list {alternate disabled}	$colors(-disabledindicator) \
-		      {alternate pressed}	$colors(-pressedindicator) \
-		      alternate			$colors(-indicator) \
-		      {selected disabled}	$colors(-disabledindicator) \
-		      {selected pressed}	$colors(-pressedindicator) \
-		      selected			$colors(-indicator) \
-		      disabled			$colors(-frame) \
-		      pressed			$colors(-darker)]
-	}
+	ttk::style configure TCheckbutton \
+	    -indicatorcolor "#ffffff" -indicatorrelief sunken -padding 1
+	ttk::style map TCheckbutton -indicatorcolor \
+	    [list pressed $colors(-activebg)  \
+			{!disabled alternate} $colors(-altindicator) \
+			{disabled alternate} $colors(-disabledaltindicator) \
+			{!disabled selected} $colors(-indicator) \
+			{disabled selected} $colors(-disabledindicator)]
+	ttk::style map TCheckbutton -indicatorrelief \
+	    [list alternate raised]
+
+	ttk::style configure TRadiobutton \
+	    -indicatorcolor "#ffffff" -indicatorrelief sunken -padding 1
+	ttk::style map TRadiobutton -indicatorcolor \
+	    [list pressed $colors(-activebg)  \
+			{!disabled alternate} $colors(-altindicator) \
+			{disabled alternate} $colors(-disabledaltindicator) \
+			{!disabled selected} $colors(-indicator) \
+			{disabled selected} $colors(-disabledindicator)]
+	ttk::style map TRadiobutton -indicatorrelief \
+	    [list alternate raised]
 
 	ttk::style configure TMenubutton \
-<<<<<<< HEAD
 	    -relief raised -indicatorborderwidth 1 -padding "10 3"
-=======
-	    -relief raised -arrowsize 3.75p -arrowpadding 2.25p \
-	    -arrowcolor $colors(-text) -padding {7.5p 2.25p}
-	ttk::style map TMenubutton \
-	    -arrowcolor [list disabled $colors(-disabledfg)]
->>>>>>> 1c9cfdb0
 
 	ttk::style configure TEntry \
-	    -fieldbackground $colors(-window) -padding 1 \
+	    -fieldbackground white -padding 1 \
 	    -focuswidth 2 -focuscolor $colors(-selectbg)
 	ttk::style map TEntry -fieldbackground \
 	    [list readonly $colors(-frame) disabled $colors(-frame)]
 
 	ttk::style configure TCombobox \
-	    -arrowsize 9p -arrowcolor $colors(-text) \
-	    -fieldbackground $colors(-window) -padding 1 \
+	    -arrowsize 12 -arrowcolor black \
+	    -fieldbackground white -padding 1 \
 	    -focuswidth 1 -focuscolor $colors(-selectbg)
 	ttk::style map TCombobox -fieldbackground \
 	    [list readonly $colors(-frame) disabled $colors(-frame)] \
 	    -arrowcolor [list disabled $colors(-disabledfg)]
 
 	ttk::style configure TSpinbox \
-	    -arrowsize 7.5p -arrowcolor $colors(-text) \
-	    -fieldbackground $colors(-window) -padding {1.5p 0 7.5p 0} \
+	    -arrowsize 10 -arrowcolor black \
+	    -fieldbackground white -padding {2 0 10 0} \
 	    -focuswidth 1 -focuscolor $colors(-selectbg)
 	ttk::style map TSpinbox -fieldbackground \
 	    [list readonly $colors(-frame) disabled $colors(-frame)] \
@@ -159,30 +95,17 @@
 	    -relief groove -borderwidth 2
 
 	ttk::style configure TScrollbar \
-	    -width 9p -arrowsize 9p -arrowcolor $colors(-text)
+	    -width 12 -arrowsize 12
 	ttk::style map TScrollbar \
 	    -arrowcolor [list disabled $colors(-disabledfg)]
 
 	ttk::style configure TScale \
-<<<<<<< HEAD
 	    -sliderrelief raised -sliderborderwidth 1
-=======
-	    -innercolor $colors(-selectbg) \
-	    -outercolor $colors(-window) \
-	    -bordercolor $colors(-darker) \
-	    -groovewidth 3p
-	ttk::style map TScale \
-	    -outercolor [list active $colors(-activebg)]
-
->>>>>>> 1c9cfdb0
 	ttk::style configure TProgressbar \
-	    -background $colors(-selectbg) \
-	    -borderwidth 0 \
-	    -barsize 22.5p \
-	    -thickness 3p
+	    -background $colors(-selectbg)
 
 	ttk::style configure TNotebook.Tab \
-	    -padding {3p 1.5p} -background $colors(-darker)
+	    -padding {4 2} -background $colors(-darker)
 	ttk::style map TNotebook.Tab \
 	    -background [list selected $colors(-frame)] \
 	    -highlight [list selected 1] \
@@ -191,17 +114,9 @@
 	# Treeview.
 	#
 	ttk::style configure Heading -font TkHeadingFont -relief raised
-	ttk::style configure Item -indicatorsize 9p \
-	    -indicatormargins {1.5p 1.5p 3p 1.5p}
 	ttk::style configure Treeview \
 	    -background $colors(-window) \
-	    -stripedbackground $colors(-alternate) \
-	    -fieldbackground $colors(-window) \
-	    -foreground $colors(-text) \
-	    -indent 15p
-	ttk::setTreeviewRowHeight
-	ttk::style configure Treeview.Separator \
-	    -background $colors(-alternate)
+	    -foreground $colors(-text) ;
 	ttk::style map Treeview \
 	    -background [list disabled $colors(-frame)\
 				selected $colors(-selectbg)] \
@@ -227,12 +142,10 @@
 	}
 
 	ttk::style configure Toolbutton \
-	    -padding 1.5p -relief flat
+	    -padding 2 -relief flat
 	ttk::style map Toolbutton -relief \
 	    [list disabled flat selected sunken pressed sunken active raised]
 	ttk::style map Toolbutton -background \
 	    [list pressed $colors(-darker)  active $colors(-activebg)]
     }
-}
-
-ttk::theme::default::reconfigureDefaultTheme+}