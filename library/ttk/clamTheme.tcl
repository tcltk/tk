#
# "Clam" theme.
#
# Inspired by the XFCE family of Gnome themes.
#

namespace eval ttk::theme::clam {

    variable colors
    array set colors {
	-disabledfg		"#999999"
	-frame			"#dcdad5"
	-window			"#ffffff"
	-dark			"#cfcdc8"
	-darker			"#bab5ab"
	-darkest		"#9e9a91"
	-lighter		"#eeebe7"
	-lightest		"#ffffff"
	-selectbg		"#4a6984"
	-selectfg		"#ffffff"
	-altindicator		"#5895bc"
	-disabledaltindicator	"#a0a0a0"
    }

    ttk::style theme settings clam {

	ttk::style configure "." \
	    -background $colors(-frame) \
	    -foreground black \
	    -bordercolor $colors(-darkest) \
	    -darkcolor $colors(-dark) \
	    -lightcolor $colors(-lighter) \
	    -troughcolor $colors(-darker) \
	    -selectbackground $colors(-selectbg) \
	    -selectforeground $colors(-selectfg) \
	    -font TkDefaultFont

	ttk::style map "." \
	    -background [list disabled $colors(-frame) \
			     active $colors(-lighter)] \
	    -foreground [list disabled $colors(-disabledfg)] \
	    -selectbackground [list !focus $colors(-darkest)] \
	    -selectforeground [list !focus white]

	# -selectbackground [list  !focus "#847d73"]

	ttk::style configure TButton \
	    -anchor center -width -11 -padding 3.75p -relief raised
	ttk::style map TButton \
	    -background [list \
			     disabled $colors(-frame) \
			     pressed $colors(-darker) \
			     active $colors(-lighter)] \
	    -lightcolor [list pressed $colors(-darker)] \
	    -darkcolor [list pressed $colors(-darker)] \
	    -bordercolor {alternate #000000}

	ttk::style configure Toolbutton \
	    -anchor center -padding 1.5p -relief flat
	ttk::style map Toolbutton \
	    -relief [list \
		    disabled flat \
		    selected sunken \
		    pressed sunken \
		    active raised] \
	    -background [list \
		    disabled $colors(-frame) \
		    pressed $colors(-darker) \
		    active $colors(-lighter)] \
	    -lightcolor [list pressed $colors(-darker)] \
	    -darkcolor [list pressed $colors(-darker)]

	ttk::style configure TCheckbutton \
	    -indicatorbackground "#ffffff" \
<<<<<<< HEAD
	    -indicatormargin {0.75p 0.75p 3p 0.75p} \
	    -padding 1.5p
	ttk::style configure TRadiobutton \
	    -indicatorbackground "#ffffff" \
	    -indicatormargin {0.75p 0.75p 3p 0.75p} \
	    -padding 1.5p
	ttk::style map TCheckbutton -indicatorbackground \
	    [list  pressed $colors(-frame) \
			{!disabled alternate} $colors(-altindicator) \
			{disabled alternate} $colors(-disabledaltindicator) \
			disabled $colors(-frame)]
	ttk::style map TRadiobutton -indicatorbackground \
	    [list  pressed $colors(-frame) \
			{!disabled alternate} $colors(-altindicator) \
			{disabled alternate} $colors(-disabledaltindicator) \
			disabled $colors(-frame)]
=======
	    -indicatorforeground "#000000" \
	    -indicatormargin {1 1 4 1} \
	    -padding 2
	ttk::style configure TRadiobutton \
	    -indicatorbackground "#ffffff" \
	    -indicatorforeground "#000000" \
	    -indicatormargin {1 1 4 1} \
	    -padding 2
	ttk::style map TCheckbutton \
	    -indicatorbackground [list \
		    pressed		  $colors(-frame) \
		    {alternate disabled}  $colors(-disabledaltindicator) \
		    alternate		  $colors(-altindicator) \
		    disabled		  $colors(-frame)] \
	    -indicatorforeground [list disabled $colors(-disabledfg)]
	ttk::style map TRadiobutton \
	    -indicatorbackground [list \
		    pressed		  $colors(-frame) \
		    {alternate disabled}  $colors(-disabledaltindicator) \
		    alternate		  $colors(-altindicator) \
		    disabled		  $colors(-frame)] \
	    -indicatorforeground [list disabled $colors(-disabledfg)]
>>>>>>> 00d8e5a5

	ttk::style configure TMenubutton \
	    -width -11 -arrowsize 3.75p -arrowpadding 2.25p -padding 3.75p \
	    -relief raised

	ttk::style configure TEntry -padding 1 -insertwidth 1
	ttk::style map TEntry \
	    -background [list readonly $colors(-frame)] \
	    -bordercolor [list focus $colors(-selectbg)] \
	    -lightcolor [list focus #6f9dc6]

	ttk::style configure TCombobox -padding 1 -insertwidth 1 \
	    -arrowsize 10.5p
	ttk::style map TCombobox \
	    -background [list active $colors(-lighter) \
			     pressed $colors(-lighter)] \
	    -fieldbackground [list {readonly focus} $colors(-selectbg) \
				  readonly $colors(-frame)] \
	    -foreground [list {readonly focus} $colors(-selectfg)] \
	    -arrowcolor [list disabled $colors(-disabledfg)] \
	    -bordercolor [list focus $colors(-selectbg)]
	ttk::style configure ComboboxPopdownFrame \
	    -relief solid -borderwidth 1

	ttk::style configure TSpinbox -arrowsize 7.5p -padding {1.5p 0 7.5p 0}
	ttk::style map TSpinbox \
	    -background [list readonly $colors(-frame)] \
	    -arrowcolor [list disabled $colors(-disabledfg)] \
	    -bordercolor [list focus $colors(-selectbg)]

	ttk::style configure TNotebook.Tab -padding {4.5p 1.5p 4.5p 1.5p}
	ttk::style map TNotebook.Tab \
	    -padding {selected {4.5p 3p 4.5p 1.5p}} \
	    -background [list selected $colors(-frame) {} $colors(-darker)] \
	    -lightcolor [list selected $colors(-lighter) {} $colors(-dark)]

	# Treeview:
	ttk::style configure Heading \
	    -font TkHeadingFont -relief raised -padding 2.25p
	ttk::style configure Item -indicatorsize 9p \
	    -indicatormargins {1.5p 1.5p 3p 1.5p}
	ttk::style configure Treeview -background $colors(-window) \
	    -stripedbackground $colors(-lighter) -indent 15p
	ttk::setTreeviewRowHeight
	ttk::style configure Treeview.Separator \
	    -background $colors(-lighter)
	ttk::style map Treeview \
	    -background [list disabled $colors(-frame)\
				selected $colors(-selectbg)] \
	    -foreground [list disabled $colors(-disabledfg) \
				selected $colors(-selectfg)] \
	    -bordercolor [list focus $colors(-selectbg)]

	ttk::style configure TLabelframe \
	    -labeloutside true -labelmargins {0 0 0 3p} \
	    -borderwidth 2 -relief raised

	ttk::style configure TScrollbar -gripcount 3.75p \
	    -arrowsize 10.5p -width 10.5p

	ttk::style configure TScale -gripcount 3.75p \
	    -arrowsize 10.5p -sliderlength 22.5p

	ttk::style configure TProgressbar -background $colors(-frame) \
	    -arrowsize 10.5p -sliderlength 22.5p

	ttk::style configure Sash -sashthickness 4.5p -gripcount 7.5p
    }
}

# ttk::theme::clam::configureNotebookStyle --
#
# Sets theme-specific option values for the ttk::notebook tab style $style.Tab.
# Invoked by ::ttk::configureNotebookStyle.

proc ttk::theme::clam::configureNotebookStyle {style} {
    set tabPos [ttk::style lookup $style -tabposition {} nw]
    switch -- [string index $tabPos 0] {
	n {
	    ttk::style configure $style.Tab -padding     {4.5p 1.5p 4.5p 1.5p}
	    ttk::style map $style.Tab -padding {selected {4.5p 3p   4.5p 1.5p}}
	}
	s {
	    ttk::style configure $style.Tab -padding     {4.5p 1.5p 4.5p 1.5p}
	    ttk::style map $style.Tab -padding {selected {4.5p 1.5p 4.5p 3p  }}
	}
	w {
	    ttk::style configure $style.Tab -padding     {1.5p 4.5p 1.5p 4.5p}
	    ttk::style map $style.Tab -padding {selected {3p   4.5p 1.5p 4.5p}}
	}
	e {
	    ttk::style configure $style.Tab -padding     {1.5p 4.5p 1.5p 4.5p}
	    ttk::style map $style.Tab -padding {selected {1.5p 4.5p 3p   4.5p}}
	}
	default {
	    ttk::style configure $style.Tab -padding     {4.5p 1.5p 4.5p 1.5p}
	    ttk::style map $style.Tab -padding {selected {4.5p 3p   4.5p 1.5p}}
	}
    }
}<|MERGE_RESOLUTION|>--- conflicted
+++ resolved
@@ -72,32 +72,14 @@
 
 	ttk::style configure TCheckbutton \
 	    -indicatorbackground "#ffffff" \
-<<<<<<< HEAD
+	    -indicatorforeground "#000000" \
 	    -indicatormargin {0.75p 0.75p 3p 0.75p} \
 	    -padding 1.5p
 	ttk::style configure TRadiobutton \
 	    -indicatorbackground "#ffffff" \
+	    -indicatorforeground "#000000" \
 	    -indicatormargin {0.75p 0.75p 3p 0.75p} \
 	    -padding 1.5p
-	ttk::style map TCheckbutton -indicatorbackground \
-	    [list  pressed $colors(-frame) \
-			{!disabled alternate} $colors(-altindicator) \
-			{disabled alternate} $colors(-disabledaltindicator) \
-			disabled $colors(-frame)]
-	ttk::style map TRadiobutton -indicatorbackground \
-	    [list  pressed $colors(-frame) \
-			{!disabled alternate} $colors(-altindicator) \
-			{disabled alternate} $colors(-disabledaltindicator) \
-			disabled $colors(-frame)]
-=======
-	    -indicatorforeground "#000000" \
-	    -indicatormargin {1 1 4 1} \
-	    -padding 2
-	ttk::style configure TRadiobutton \
-	    -indicatorbackground "#ffffff" \
-	    -indicatorforeground "#000000" \
-	    -indicatormargin {1 1 4 1} \
-	    -padding 2
 	ttk::style map TCheckbutton \
 	    -indicatorbackground [list \
 		    pressed		  $colors(-frame) \
@@ -112,7 +94,6 @@
 		    alternate		  $colors(-altindicator) \
 		    disabled		  $colors(-frame)] \
 	    -indicatorforeground [list disabled $colors(-disabledfg)]
->>>>>>> 00d8e5a5
 
 	ttk::style configure TMenubutton \
 	    -width -11 -arrowsize 3.75p -arrowpadding 2.25p -padding 3.75p \
