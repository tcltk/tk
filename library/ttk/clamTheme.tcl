#
<<<<<<< HEAD
# $Id: clamTheme.tcl,v 1.10 2008/12/07 18:42:55 jenglish Exp $
#
=======
>>>>>>> 39c6a8e5
# "Clam" theme.
#
# Inspired by the XFCE family of Gnome themes.
#

namespace eval ttk::theme::clam {
    variable colors 
    array set colors {
	-disabledfg	"#999999"
	-frame  	"#dcdad5"
	-window  	"#ffffff"
	-dark		"#cfcdc8"
	-darker 	"#bab5ab"
	-darkest	"#9e9a91"
	-lighter	"#eeebe7"
	-lightest 	"#ffffff"
	-selectbg	"#4a6984"
	-selectfg	"#ffffff"
    }

    ttk::style theme settings clam {

	ttk::style configure "." \
	    -background $colors(-frame) \
	    -foreground black \
	    -bordercolor $colors(-darkest) \
	    -darkcolor $colors(-dark) \
	    -lightcolor $colors(-lighter) \
	    -troughcolor $colors(-darker) \
	    -selectbackground $colors(-selectbg) \
	    -selectforeground $colors(-selectfg) \
	    -selectborderwidth 0 \
	    -font TkDefaultFont \
	    ;

	ttk::style map "." \
	    -background [list disabled $colors(-frame) \
			     active $colors(-lighter)] \
	    -foreground [list disabled $colors(-disabledfg)] \
	    -selectbackground [list  !focus $colors(-darkest)] \
	    -selectforeground [list  !focus white] \
	    ;
	# -selectbackground [list  !focus "#847d73"]

	ttk::style configure TButton \
	    -anchor center -width -11 -padding 5 -relief raised
	ttk::style map TButton \
	    -background [list \
			     disabled $colors(-frame) \
			     pressed $colors(-darker) \
			     active $colors(-lighter)] \
	    -lightcolor [list pressed $colors(-darker)] \
	    -darkcolor [list pressed $colors(-darker)] \
	    -bordercolor [list alternate "#000000"] \
	    ;

	ttk::style configure Toolbutton \
	    -anchor center -padding 2 -relief flat
	ttk::style map Toolbutton \
	    -relief [list \
		    disabled flat \
		    selected sunken \
		    pressed sunken \
		    active raised] \
	    -background [list \
		    disabled $colors(-frame) \
		    pressed $colors(-darker) \
		    active $colors(-lighter)] \
	    -lightcolor [list pressed $colors(-darker)] \
	    -darkcolor [list pressed $colors(-darker)] \
	    ;

	ttk::style configure TCheckbutton \
	    -indicatorbackground "#ffffff" \
	    -indicatormargin {1 1 4 1} \
	    -padding 2 ;
	ttk::style configure TRadiobutton \
	    -indicatorbackground "#ffffff" \
	    -indicatormargin {1 1 4 1} \
	    -padding 2 ;
	ttk::style map TCheckbutton -indicatorbackground \
	    [list  disabled $colors(-frame)  pressed $colors(-frame)]
	ttk::style map TRadiobutton -indicatorbackground \
	    [list  disabled $colors(-frame)  pressed $colors(-frame)]

	ttk::style configure TMenubutton \
	    -width -11 -padding 5 -relief raised

	ttk::style configure TEntry -padding 1 -insertwidth 1
	ttk::style map TEntry \
	    -background [list  readonly $colors(-frame)] \
	    -bordercolor [list  focus $colors(-selectbg)] \
	    -lightcolor [list  focus "#6f9dc6"] \
	    -darkcolor [list  focus "#6f9dc6"] \
	    ;

	ttk::style configure TCombobox -padding 1 -insertwidth 1
	ttk::style map TCombobox \
	    -background [list active $colors(-lighter) \
			     pressed $colors(-lighter)] \
	    -fieldbackground [list {readonly focus} $colors(-selectbg) \
				  readonly $colors(-frame)] \
	    -foreground [list {readonly focus} $colors(-selectfg)] \
	    ;
	ttk::style configure ComboboxPopdownFrame \
	    -relief solid -borderwidth 1

	ttk::style configure TSpinbox -arrowsize 10 -padding {2 0 10 0}
	ttk::style map TSpinbox \
	    -background [list  readonly $colors(-frame)] \
            -arrowcolor [list disabled $colors(-disabledfg)]

	ttk::style configure TNotebook.Tab -padding {6 2 6 2}
	ttk::style map TNotebook.Tab \
	    -padding [list selected {6 4 6 2}] \
	    -background [list selected $colors(-frame) {} $colors(-darker)] \
	    -lightcolor [list selected $colors(-lighter) {} $colors(-dark)] \
	    ;

	# Treeview:
	ttk::style configure Heading \
	    -font TkHeadingFont -relief raised -padding {3}
	ttk::style configure Treeview -background $colors(-window)
	ttk::style map Treeview \
	    -background [list selected $colors(-selectbg)] \
	    -foreground [list selected $colors(-selectfg)] ;

    	ttk::style configure TLabelframe \
	    -labeloutside true -labelmargins {0 0 0 4} \
	    -borderwidth 2 -relief raised

	ttk::style configure TProgressbar -background $colors(-frame)

	ttk::style configure Sash -sashthickness 6 -gripcount 10
    }
}<|MERGE_RESOLUTION|>--- conflicted
+++ resolved
@@ -1,9 +1,4 @@
 #
-<<<<<<< HEAD
-# $Id: clamTheme.tcl,v 1.10 2008/12/07 18:42:55 jenglish Exp $
-#
-=======
->>>>>>> 39c6a8e5
 # "Clam" theme.
 #
 # Inspired by the XFCE family of Gnome themes.
