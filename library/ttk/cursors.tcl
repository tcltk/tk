#
<<<<<<< HEAD
# $Id: cursors.tcl,v 1.2 2008/10/28 20:02:03 jenglish Exp $
#
=======
>>>>>>> 39c6a8e5
# Map symbolic cursor names to platform-appropriate cursors.
#
# The following cursors are defined:
#
#	standard	-- default cursor for most controls
#	""		-- inherit cursor from parent window
#	none		-- no cursor
#
#	text		-- editable widgets (entry, text)
#	link		-- hyperlinks within text
#	crosshair	-- graphic selection, fine control
#	busy		-- operation in progress
#	forbidden	-- action not allowed
#
#	hresize		-- horizontal resizing
#	vresize		-- vertical resizing
#
# Also resize cursors for each of the compass points,
# {nw,n,ne,w,e,sw,s,se}resize.
#
# Platform notes:
#
# Windows doesn't distinguish resizing at the 8 compass points,
# only horizontal, vertical, and the two diagonals.
#
# OSX doesn't have resize cursors for nw, ne, sw, or se corners.
# We use the Tk-defined X11 fallbacks for these.
#
# X11 doesn't have a "forbidden" cursor (usually a slashed circle);
# "pirate" seems to be the conventional cursor for this purpose.
#
# Windows has an IDC_HELP cursor, but it's not available from Tk.
#
# Tk does not support "none" on Windows.
#

namespace eval ttk {

    variable Cursors

    # Use X11 cursor names as defaults, since Tk supplies these
    # on all platforms.
    #
    array set Cursors {
	""		""
	none		none

	standard	left_ptr
	text 		xterm
	link		hand2
	crosshair	crosshair
	busy		watch
	forbidden	pirate

	hresize 	sb_h_double_arrow
	vresize 	sb_v_double_arrow

	nresize 	top_side
	sresize 	bottom_side
	wresize 	left_side
	eresize 	right_side
	nwresize	top_left_corner
	neresize	top_right_corner
	swresize	bottom_left_corner
	seresize	bottom_right_corner
	move		fleur

    }

    # Platform-specific overrides for Windows and OSX.
    #
    switch [tk windowingsystem] {
	"win32" {
	    array set Cursors {
		none		{}

		standard	arrow
		text		ibeam
		link		hand2
		crosshair	crosshair
		busy		wait
		forbidden	no

		vresize 	size_ns
		nresize 	size_ns
		sresize		size_ns

		wresize		size_we
		eresize		size_we
		hresize 	size_we

		nwresize	size_nw_se
		swresize	size_ne_sw

		neresize	size_ne_sw
		seresize	size_nw_se
	    }
	}

	"aqua" {
	    if {[package vsatisfies [package provide Tk] 8.5]} {
		# appeared 2007-04-23, Tk 8.5a6
		array set Cursors {
		    standard	arrow
		    text 	ibeam
		    link	pointinghand
		    crosshair	crosshair
		    busy	watch
		    forbidden	notallowed

		    hresize 	resizeleftright
		    vresize 	resizeupdown
		    nresize	resizeup
		    sresize	resizedown
		    wresize	resizeleft
		    eresize	resizeright
		}
	    }
	}
    }
}

## ttk::cursor $cursor --
#	Return platform-specific cursor for specified symbolic cursor.
#
proc ttk::cursor {name} {
    variable Cursors
    return $Cursors($name)
}

## ttk::setCursor $w $cursor --
#	Set the cursor for specified window.
#
# [ttk::setCursor] should be used in <Motion> bindings
# instead of directly calling [$w configure -cursor ...],
# as the latter always incurs a server round-trip and
# can lead to high CPU load (see [#1184746])
#

proc ttk::setCursor {w name} {
    variable Cursors
    if {[$w cget -cursor] ne $Cursors($name)} {
	$w configure -cursor $Cursors($name)
    }
}

## Interactive test harness:
#
proc ttk::CursorSampler {f} {
    ttk::frame $f

    set r 0
    foreach row {
	{nwresize nresize   neresize}
	{ wresize move       eresize}
	{swresize sresize   seresize}
	{text link crosshair}
	{hresize vresize ""}
	{busy forbidden ""}
	{none standard ""}
    } {
	set c 0
	foreach cursor $row {
	    set w $f.${r}${c}
	    ttk::label $w -text $cursor -cursor [ttk::cursor $cursor] \
		-relief solid -borderwidth 1 -padding 3
	    grid $w -row $r -column $c -sticky nswe
	    grid columnconfigure $f $c -uniform cols -weight 1
	    incr c
	}
	grid rowconfigure $f $r -uniform rows -weight 1
	incr r
    }

    return $f
}

if {[info exists argv0] && $argv0 eq [info script]} {
    wm title . "[array size ::ttk::Cursors] cursors"
    pack [ttk::CursorSampler .f] -expand true -fill both
    bind . <KeyPress-Escape> [list destroy .]
    focus .f
}

#*EOF*<|MERGE_RESOLUTION|>--- conflicted
+++ resolved
@@ -1,9 +1,4 @@
 #
-<<<<<<< HEAD
-# $Id: cursors.tcl,v 1.2 2008/10/28 20:02:03 jenglish Exp $
-#
-=======
->>>>>>> 39c6a8e5
 # Map symbolic cursor names to platform-appropriate cursors.
 #
 # The following cursors are defined:
