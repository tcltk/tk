--- conflicted
+++ resolved
@@ -327,15 +327,6 @@
 	    wm overrideredirect $w true
 	    wm attributes $w -topmost 1
 	}
-<<<<<<< HEAD
-=======
-	aqua {
-	    $w configure -relief solid -borderwidth 0
-	    tk::unsupported::MacWindowStyle style $w \
-		help {noActivates hideOnSuspend}
-	    wm resizable $w 0 0
-	}
->>>>>>> 4138204f
     }
     return $w
 }
