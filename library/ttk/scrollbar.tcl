--- conflicted
+++ resolved
@@ -23,12 +23,8 @@
     set tk::Priv(xEvents) 0; set tk::Priv(yEvents) 0
 }
 foreach event {<MouseWheel> <Option-MouseWheel>
-<<<<<<< HEAD
-	       <Shift-MouseWheel> <Shift-Option-MouseWheel>} {
-=======
 	       <Shift-MouseWheel> <Shift-Option-MouseWheel>
 	       <TouchpadScroll>} {
->>>>>>> dd849957
     bind TScrollbar $event [bind Scrollbar $event]
 }
 unset event
