#
<<<<<<< HEAD
# $Id: aquaTheme.tcl,v 1.14 2009/07/15 21:50:40 das Exp $
#
=======
>>>>>>> 661db781
# Aqua theme (OSX native look and feel)
#

namespace eval ttk::theme::aqua {
    ttk::style theme settings aqua {

	ttk::style configure . \
	    -font TkDefaultFont \
	    -background systemWindowBody \
	    -foreground systemModelessDialogActiveText \
	    -selectbackground systemHighlight \
	    -selectforeground systemModelessDialogActiveText \
	    -selectborderwidth 0 \
	    -insertwidth 1

	ttk::style map . \
	    -foreground {disabled systemModelessDialogInactiveText
		    background systemModelessDialogInactiveText} \
	    -selectbackground {background systemHighlightSecondary
		    !focus systemHighlightSecondary} \
	    -selectforeground {background systemModelessDialogInactiveText
		    !focus systemDialogActiveText}

	# Workaround for #1100117:
	# Actually, on Aqua we probably shouldn't stipple images in
	# disabled buttons even if it did work...
	ttk::style configure . -stipple {}

	ttk::style configure TButton -anchor center -width -6
	ttk::style configure Toolbutton -padding 4

	ttk::style configure TNotebook -tabmargins {10 0} -tabposition n
	ttk::style configure TNotebook -padding {18 8 18 17}
	ttk::style configure TNotebook.Tab -padding {12 3 12 2}

	# Combobox:
	ttk::style configure TCombobox -postoffset {5 -2 -10 0}

	# Treeview:
	ttk::style configure Heading -font TkHeadingFont
	ttk::style configure Treeview -rowheight 18 -background White
	ttk::style map Treeview \
	    -background {{selected background} systemHighlightSecondary
		    selected systemHighlight}

	# Enable animation for ttk::progressbar widget:
	ttk::style configure TProgressbar -period 100 -maxphase 255

	# For Aqua, labelframe labels should appear outside the border,
	# with a 14 pixel inset and 4 pixels spacing between border and label
	# (ref: Apple Human Interface Guidelines / Controls / Grouping Controls)
	#
	ttk::style configure TLabelframe \
		-labeloutside true -labelmargins {14 0 14 4}

	# TODO: panedwindow sashes should be 9 pixels (HIG:Controls:Split Views)
    }
}<|MERGE_RESOLUTION|>--- conflicted
+++ resolved
@@ -1,9 +1,4 @@
 #
-<<<<<<< HEAD
-# $Id: aquaTheme.tcl,v 1.14 2009/07/15 21:50:40 das Exp $
-#
-=======
->>>>>>> 661db781
 # Aqua theme (OSX native look and feel)
 #
 
