# bgerror.tcl --
#
#	Implementation of the bgerror procedure.  It posts a dialog box with
#	the error message and gives the user a chance to see a more detailed
#	stack trace, and possible do something more interesting with that
#	trace (like save it to a log).  This is adapted from work done by
#	Donal K. Fellows.
#
# Copyright (c) 1998-2000 by Ajuba Solutions.
# Copyright (c) 2007 by ActiveState Software Inc.
# Copyright (c) 2007 Daniel A. Steffen <das@users.sourceforge.net>

namespace eval ::tk::dialog::error {
    namespace import -force ::tk::msgcat::*
    namespace export bgerror
    option add *ErrorDialog.function.text [mc "Save To Log"] \
	widgetDefault
    option add *ErrorDialog.function.command [namespace code SaveToLog]
    option add *ErrorDialog*Label.font TkCaptionFont widgetDefault
    if {[tk windowingsystem] eq "aqua"} {
	option add *ErrorDialog*background systemAlertBackgroundActive \
		widgetDefault
	option add *ErrorDialog*info.text.background white widgetDefault
	option add *ErrorDialog*Button.highlightBackground \
		systemAlertBackgroundActive widgetDefault
    }
}

proc ::tk::dialog::error::Return {} {
    variable button

    .bgerrorDialog.ok configure -state active -relief sunken
    update idletasks
    after 100
    set button 0
}

proc ::tk::dialog::error::Details {} {
    set w .bgerrorDialog
    set caption [option get $w.function text {}]
    set command [option get $w.function command {}]
    if { ($caption eq "") || ($command eq "") } {
	grid forget $w.function
    }
    lappend command [$w.top.info.text get 1.0 end-1c]
    $w.function configure -text $caption -command $command
    grid $w.top.info - -sticky nsew -padx 3m -pady 3m
}

proc ::tk::dialog::error::SaveToLog {text} {
    if { $::tcl_platform(platform) eq "windows" } {
	set allFiles *.*
    } else {
	set allFiles *
    }
    set types [list	\
	    [list [mc "Log Files"] .log]	\
	    [list [mc "Text Files"] .txt]	\
	    [list [mc "All Files"] $allFiles] \
	    ]
    set filename [tk_getSaveFile -title [mc "Select Log File"] \
	    -filetypes $types -defaultextension .log -parent .bgerrorDialog]
    if {![string length $filename]} {
	return
    }
    set f [open $filename w]
    puts -nonewline $f $text
    close $f
}

proc ::tk::dialog::error::Destroy {w} {
    if {$w eq ".bgerrorDialog"} {
	variable button
	set button -1
    }
}

# ::tk::dialog::error::bgerror --
# This is the default version of bgerror.
# It tries to execute tkerror, if that fails it posts a dialog box containing
# the error message and gives the user a chance to ask to see a stack
# trace.
# Arguments:
# err -			The error message.

proc ::tk::dialog::error::bgerror err {
    global errorInfo tcl_platform
    variable button

    set info $errorInfo

    set ret [catch {::tkerror $err} msg];
    if {$ret != 1} {return -code $ret $msg}

    # Ok the application's tkerror either failed or was not found
    # we use the default dialog then :
    set windowingsystem [tk windowingsystem]
<<<<<<< HEAD
    if {$windowingsystem eq "aqua"} {
	set ok [mc Ok]
=======

    if {($windowingsystem eq "classic")
             || ($windowingsystem eq "aqua")} {
	set ok		[mc Ok]
	set messageFont	system
	set textRelief	flat
	set textHilight	0
>>>>>>> c8f0062c
    } else {
	set ok [mc OK]
    }

    # Truncate the message if it is too wide (>maxLine characters) or
    # too tall (>4 lines).  Truncation occurs at the first point at
    # which one of those conditions is met.
    set displayedErr ""
    set lines 0
    set maxLine 45
    foreach line [split $err \n] {
	if { [string length $line] > $maxLine } {
	    append displayedErr "[string range $line 0 [expr {$maxLine-3}]]..."
	    break
	}
	if { $lines > 4 } {
	    append displayedErr "..."
	    break
	} else {
	    append displayedErr "${line}\n"
	}
	incr lines
    }

    set title [mc "Application Error"]
    set text [mc "Error: %1\$s" $displayedErr]
    set buttons [list ok $ok dismiss [mc "Skip Messages"] \
		     function [mc "Details >>"]]

    # 1. Create the top-level window and divide it into top
    # and bottom parts.

    set dlg .bgerrorDialog
    destroy $dlg
    toplevel $dlg -class ErrorDialog
    wm withdraw $dlg
    wm title $dlg $title
    wm iconname $dlg ErrorDialog
    wm protocol $dlg WM_DELETE_WINDOW { }

<<<<<<< HEAD
    if {$windowingsystem eq "aqua"} {
	::tk::unsupported::MacWindowStyle style $dlg moveableAlert {}
=======
    if {($windowingsystem eq "classic")
            || ($windowingsystem eq "aqua")} {
	::tk::unsupported::MacWindowStyle style .bgerrorDialog moveableAlert {}
>>>>>>> c8f0062c
    } elseif {$windowingsystem eq "x11"} {
	wm attributes $dlg -type dialog
    }

    frame $dlg.bot
    frame $dlg.top
    if {$windowingsystem eq "x11"} {
	$dlg.bot configure -relief raised -bd 1
	$dlg.top configure -relief raised -bd 1
    }
    pack $dlg.bot -side bottom -fill both
    pack $dlg.top -side top -fill both -expand 1

    set W [frame $dlg.top.info]
    text $W.text -setgrid true -height 10 -wrap char \
	-yscrollcommand [list $W.scroll set]
    if {$windowingsystem ne "aqua"} {
	$W.text configure -width 40
    }

    scrollbar $W.scroll -command [list $W.text yview]
    pack $W.scroll -side right -fill y
    pack $W.text -side left -expand yes -fill both
    $W.text insert 0.0 "$err\n$info"
    $W.text mark set insert 0.0
    bind $W.text <ButtonPress-1> { focus %W }
    $W.text configure -state disabled

    # 2. Fill the top part with bitmap and message

    # Max-width of message is the width of the screen...
    set wrapwidth [winfo screenwidth $dlg]
    # ...minus the width of the icon, padding and a fudge factor for
    # the window manager decorations and aesthetics.
<<<<<<< HEAD
    set wrapwidth [expr {$wrapwidth-60-[winfo pixels $dlg 9m]}]
    label $dlg.msg -justify left -text $text -wraplength $wrapwidth
    if {$windowingsystem eq "aqua"} {
=======
    set wrapwidth [expr {$wrapwidth-60-[winfo pixels .bgerrorDialog 9m]}]
    label .bgerrorDialog.msg -justify left -text $text -font $messageFont \
	    -wraplength $wrapwidth
    if {($windowingsystem eq "classic")
            || ($windowingsystem eq "aqua")} {
>>>>>>> c8f0062c
	# On the Macintosh, use the stop bitmap
	label $dlg.bitmap -bitmap stop
    } else {
	# On other platforms, make the error icon
	canvas $dlg.bitmap -width 32 -height 32 -highlightthickness 0
	$dlg.bitmap create oval 0 0 31 31 -fill red -outline black
	$dlg.bitmap create line 9 9 23 23 -fill white -width 4
	$dlg.bitmap create line 9 23 23 9 -fill white -width 4
    }
    grid $dlg.bitmap $dlg.msg -in $dlg.top -row 0 -padx 3m -pady 3m
    grid configure	 $dlg.msg -sticky nsw -padx {0 3m}
    grid rowconfigure	 $dlg.top 1 -weight 1
    grid columnconfigure $dlg.top 1 -weight 1

    # 3. Create a row of buttons at the bottom of the dialog.

    set i 0
    foreach {name caption} $buttons {
	button $dlg.$name -text $caption -default normal \
	    -command [namespace code [list set button $i]]
	grid $dlg.$name -in $dlg.bot -column $i -row 0 -sticky ew -padx 10
	grid columnconfigure $dlg.bot $i -weight 1
	# We boost the size of some Mac buttons for l&f
<<<<<<< HEAD
	if {$windowingsystem eq "aqua"} {
=======
	if {($windowingsystem eq "classic")
	    || ($windowingsystem eq "aqua")} {
>>>>>>> c8f0062c
	    if {($name eq "ok") || ($name eq "dismiss")} {
		grid columnconfigure $dlg.bot $i -minsize 90
	    }
	    grid configure $dlg.$name -pady 7
	}
	incr i
    }
    # The "OK" button is the default for this dialog.
    $dlg.ok configure -default active

    bind $dlg <Return>	[namespace code Return]
    bind $dlg <Destroy>	[namespace code [list Destroy %W]]
    $dlg.function configure -command [namespace code Details]

    # 6. Withdraw the window, then update all the geometry information
    # so we know how big it wants to be, then center the window in the
    # display (Motif style) and de-iconify it.

    ::tk::PlaceWindow $dlg

    # 7. Ensure that we are topmost.

<<<<<<< HEAD
    raise $dlg
    if {$tcl_platform(platform) eq "windows"} {
=======
    raise .bgerrorDialog
    if {[tk windowingsystem] eq "win32"} {
>>>>>>> c8f0062c
	# Place it topmost if we aren't at the top of the stacking
	# order to ensure that it's seen
	if {[lindex [wm stackorder .] end] ne "$dlg"} {
	    wm attributes $dlg -topmost 1
	}
    }

    # 8. Set a grab and claim the focus too.

    ::tk::SetFocusGrab $dlg $dlg.ok

    # 9. Wait for the user to respond, then restore the focus and
    # return the index of the selected button.  Restore the focus
    # before deleting the window, since otherwise the window manager
    # may take the focus away so we can't redirect it.  Finally,
    # restore any grab that was in effect.

    vwait [namespace which -variable button]
    set copy $button; # Save a copy...

    ::tk::RestoreFocusGrab $dlg $dlg.ok destroy

    if {$copy == 1} {
	return -code break
    }
}

namespace eval :: {
    # Fool the indexer
    proc bgerror err {}
    rename bgerror {}
    namespace import ::tk::dialog::error::bgerror
}<|MERGE_RESOLUTION|>--- conflicted
+++ resolved
@@ -95,18 +95,8 @@
     # Ok the application's tkerror either failed or was not found
     # we use the default dialog then :
     set windowingsystem [tk windowingsystem]
-<<<<<<< HEAD
     if {$windowingsystem eq "aqua"} {
 	set ok [mc Ok]
-=======
-
-    if {($windowingsystem eq "classic")
-             || ($windowingsystem eq "aqua")} {
-	set ok		[mc Ok]
-	set messageFont	system
-	set textRelief	flat
-	set textHilight	0
->>>>>>> c8f0062c
     } else {
 	set ok [mc OK]
     }
@@ -147,14 +137,8 @@
     wm iconname $dlg ErrorDialog
     wm protocol $dlg WM_DELETE_WINDOW { }
 
-<<<<<<< HEAD
     if {$windowingsystem eq "aqua"} {
 	::tk::unsupported::MacWindowStyle style $dlg moveableAlert {}
-=======
-    if {($windowingsystem eq "classic")
-            || ($windowingsystem eq "aqua")} {
-	::tk::unsupported::MacWindowStyle style .bgerrorDialog moveableAlert {}
->>>>>>> c8f0062c
     } elseif {$windowingsystem eq "x11"} {
 	wm attributes $dlg -type dialog
     }
@@ -189,17 +173,9 @@
     set wrapwidth [winfo screenwidth $dlg]
     # ...minus the width of the icon, padding and a fudge factor for
     # the window manager decorations and aesthetics.
-<<<<<<< HEAD
     set wrapwidth [expr {$wrapwidth-60-[winfo pixels $dlg 9m]}]
     label $dlg.msg -justify left -text $text -wraplength $wrapwidth
     if {$windowingsystem eq "aqua"} {
-=======
-    set wrapwidth [expr {$wrapwidth-60-[winfo pixels .bgerrorDialog 9m]}]
-    label .bgerrorDialog.msg -justify left -text $text -font $messageFont \
-	    -wraplength $wrapwidth
-    if {($windowingsystem eq "classic")
-            || ($windowingsystem eq "aqua")} {
->>>>>>> c8f0062c
 	# On the Macintosh, use the stop bitmap
 	label $dlg.bitmap -bitmap stop
     } else {
@@ -223,12 +199,7 @@
 	grid $dlg.$name -in $dlg.bot -column $i -row 0 -sticky ew -padx 10
 	grid columnconfigure $dlg.bot $i -weight 1
 	# We boost the size of some Mac buttons for l&f
-<<<<<<< HEAD
 	if {$windowingsystem eq "aqua"} {
-=======
-	if {($windowingsystem eq "classic")
-	    || ($windowingsystem eq "aqua")} {
->>>>>>> c8f0062c
 	    if {($name eq "ok") || ($name eq "dismiss")} {
 		grid columnconfigure $dlg.bot $i -minsize 90
 	    }
@@ -251,13 +222,8 @@
 
     # 7. Ensure that we are topmost.
 
-<<<<<<< HEAD
     raise $dlg
-    if {$tcl_platform(platform) eq "windows"} {
-=======
-    raise .bgerrorDialog
     if {[tk windowingsystem] eq "win32"} {
->>>>>>> c8f0062c
 	# Place it topmost if we aren't at the top of the stacking
 	# order to ensure that it's seen
 	if {[lindex [wm stackorder .] end] ne "$dlg"} {
