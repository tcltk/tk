# dialog.tcl --
#
# This file defines the procedure tk_dialog, which creates a dialog
# box containing a bitmap, a message, and one or more buttons.
#
<<<<<<< HEAD
# RCS: @(#) $Id: dialog.tcl,v 1.26 2010/01/19 01:27:41 patthoyts Exp $
#
=======
>>>>>>> c97f0c88
# Copyright (c) 1992-1993 The Regents of the University of California.
# Copyright (c) 1994-1997 Sun Microsystems, Inc.
#
# See the file "license.terms" for information on usage and redistribution
# of this file, and for a DISCLAIMER OF ALL WARRANTIES.
#

#
# ::tk_dialog:
#
# This procedure displays a dialog box, waits for a button in the dialog
# to be invoked, then returns the index of the selected button.  If the
# dialog somehow gets destroyed, -1 is returned.
#
# Arguments:
# w -		Window to use for dialog top-level.
# title -	Title to display in dialog's decorative frame.
# text -	Message to display in dialog.
# bitmap -	Bitmap to display in dialog (empty string means none).
# default -	Index of button that is to display the default ring
#		(-1 means none).
# args -	One or more strings to display in buttons across the
#		bottom of the dialog box.

proc ::tk_dialog {w title text bitmap default args} {
    global tcl_platform
    variable ::tk::Priv

    # Check that $default was properly given
    if {[string is integer -strict $default]} {
	if {$default >= [llength $args]} {
	    return -code error "default button index greater than number of\
		    buttons specified for tk_dialog"
	}
    } elseif {"" eq $default} {
	set default -1
    } else {
	set default [lsearch -exact $args $default]
    }

    set windowingsystem [tk windowingsystem]
    if {$windowingsystem eq "aqua"} {
	option add *Dialog*background systemDialogBackgroundActive widgetDefault
	option add *Dialog*Button.highlightBackground \
		systemDialogBackgroundActive widgetDefault
    }

    # 1. Create the top-level window and divide it into top
    # and bottom parts.

    destroy $w
    toplevel $w -class Dialog
    wm title $w $title
    wm iconname $w Dialog
    wm protocol $w WM_DELETE_WINDOW { }

    # Dialog boxes should be transient with respect to their parent,
    # so that they will always stay on top of their parent window.  However,
    # some window managers will create the window as withdrawn if the parent
    # window is withdrawn or iconified.  Combined with the grab we put on the
    # window, this can hang the entire application.  Therefore we only make
    # the dialog transient if the parent is viewable.
    #
    if {[winfo viewable [winfo toplevel [winfo parent $w]]] } {
	wm transient $w [winfo toplevel [winfo parent $w]]
    }

    if {$windowingsystem eq "aqua"} {
	::tk::unsupported::MacWindowStyle style $w moveableModal {}
    } elseif {$windowingsystem eq "x11"} {
	wm attributes $w -type dialog
    }

    frame $w.bot
    frame $w.top
    if {$windowingsystem eq "x11"} {
	$w.bot configure -relief raised -bd 1
	$w.top configure -relief raised -bd 1
    }
    pack $w.bot -side bottom -fill both
    pack $w.top -side top -fill both -expand 1
    grid anchor $w.bot center

    # 2. Fill the top part with bitmap and message (use the option
    # database for -wraplength and -font so that they can be
    # overridden by the caller).

    option add *Dialog.msg.wrapLength 3i widgetDefault
    option add *Dialog.msg.font TkCaptionFont widgetDefault

    label $w.msg -justify left -text $text
    pack $w.msg -in $w.top -side right -expand 1 -fill both -padx 3m -pady 3m
    if {$bitmap ne ""} {
	if {$windowingsystem eq "aqua" && $bitmap eq "error"} {
	    set bitmap "stop"
	}
	label $w.bitmap -bitmap $bitmap
	pack $w.bitmap -in $w.top -side left -padx 3m -pady 3m
    }

    # 3. Create a row of buttons at the bottom of the dialog.

    set i 0
    foreach but $args {
	button $w.button$i -text $but -command [list set ::tk::Priv(button) $i]
	if {$i == $default} {
	    $w.button$i configure -default active
	} else {
	    $w.button$i configure -default normal
	}
	grid $w.button$i -in $w.bot -column $i -row 0 -sticky ew \
		-padx 10 -pady 4
	grid columnconfigure $w.bot $i
	# We boost the size of some Mac buttons for l&f
	if {$windowingsystem eq "aqua"} {
	    set tmp [string tolower $but]
	    if {$tmp eq "ok" || $tmp eq "cancel"} {
		grid columnconfigure $w.bot $i -minsize 90
	    }
	    grid configure $w.button$i -pady 7
	}
	incr i
    }

    # 4. Create a binding for <Return> on the dialog if there is a
    # default button.
    # Convention also dictates that if the keyboard focus moves among the
    # the buttons that the <Return> binding affects the button with the focus.

    if {$default >= 0} {
	bind $w <Return> [list $w.button$default invoke]
    }
    bind $w <<PrevWindow>> [list bind $w <Return> {[tk_focusPrev %W] invoke}]
    bind $w <<NextWindow>> [list bind $w <Return> {[tk_focusNext %W] invoke}]

    # 5. Create a <Destroy> binding for the window that sets the
    # button variable to -1;  this is needed in case something happens
    # that destroys the window, such as its parent window being destroyed.

    bind $w <Destroy> {set ::tk::Priv(button) -1}

    # 6. Withdraw the window, then update all the geometry information
    # so we know how big it wants to be, then center the window in the
    # display and de-iconify it.

    wm withdraw $w
    update idletasks
    set x [expr {[winfo screenwidth $w]/2 - [winfo reqwidth $w]/2 \
	    - [winfo vrootx [winfo parent $w]]}]
    set y [expr {[winfo screenheight $w]/2 - [winfo reqheight $w]/2 \
	    - [winfo vrooty [winfo parent $w]]}]
    # Make sure that the window is on the screen and set the maximum
    # size of the window is the size of the screen.  That'll let things
    # fail fairly gracefully when very large messages are used. [Bug 827535]
    if {$x < 0} {
	set x 0
    }
    if {$y < 0} {
	set y 0
    }
    wm maxsize $w [winfo screenwidth $w] [winfo screenheight $w]
    wm geometry $w +$x+$y
    wm deiconify $w

    tkwait visibility $w

    # 7. Set a grab and claim the focus too.

    if {$default >= 0} {
        set focus $w.button$default
    } else {
        set focus $w
    }
    tk::SetFocusGrab $w $focus

    # 8. Wait for the user to respond, then restore the focus and
    # return the index of the selected button.  Restore the focus
    # before deleting the window, since otherwise the window manager
    # may take the focus away so we can't redirect it.  Finally,
    # restore any grab that was in effect.

    vwait ::tk::Priv(button)

    catch {
	# It's possible that the window has already been destroyed,
	# hence this "catch".  Delete the Destroy handler so that
	# Priv(button) doesn't get reset by it.

	bind $w <Destroy> {}
    }
    tk::RestoreFocusGrab $w $focus
    return $Priv(button)
}<|MERGE_RESOLUTION|>--- conflicted
+++ resolved
@@ -3,11 +3,6 @@
 # This file defines the procedure tk_dialog, which creates a dialog
 # box containing a bitmap, a message, and one or more buttons.
 #
-<<<<<<< HEAD
-# RCS: @(#) $Id: dialog.tcl,v 1.26 2010/01/19 01:27:41 patthoyts Exp $
-#
-=======
->>>>>>> c97f0c88
 # Copyright (c) 1992-1993 The Regents of the University of California.
 # Copyright (c) 1994-1997 Sun Microsystems, Inc.
 #
