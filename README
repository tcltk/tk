README:  Tk
<<<<<<< HEAD
    This is the Tk 8.6.0 source distribution.
	http://tcl.sourceforge.net/
    You can get any source release of Tcl from the file distributions
    link at the above URL.
=======
    This is the Tk 8.5.14 source distribution.
	http://sourceforge.net/projects/tcl/files/Tcl/
    You can get any source release of Tk from the URL above.
>>>>>>> 4efbdf84

1. Introduction
---------------

This directory contains the sources and documentation for Tk, an X11
toolkit implemented with the Tcl scripting language.

For details on features, incompatibilities, and potential problems with
this release, see the Tcl/Tk 8.6 Web page at

	http://www.tcl.tk/software/tcltk/8.6.html

or refer to the "changes" file in this directory, which contains a
historical record of all changes to Tk.

Tk is maintained, enhanced, and distributed freely by the Tcl community.
Source code development and tracking of bug reports and feature requests
takes place at:

	http://core.tcl.tk/tk/

with the Tcl Developer Xchange at:

	http://www.tcl.tk/

Tk is a freely available open source package.  You can do virtually
anything you like with it, such as modifying it, redistributing it,
and selling it either in whole or in part.  See the file
"license.terms" for complete information.

2. See Tcl README
-----------------

Please see the README file that comes with the associated Tcl release
for more information.  There are pointers there to extensive
documentation.  In addition, there are additional README files
in the subdirectories of this distribution.<|MERGE_RESOLUTION|>--- conflicted
+++ resolved
@@ -1,14 +1,7 @@
 README:  Tk
-<<<<<<< HEAD
     This is the Tk 8.6.0 source distribution.
-	http://tcl.sourceforge.net/
-    You can get any source release of Tcl from the file distributions
-    link at the above URL.
-=======
-    This is the Tk 8.5.14 source distribution.
 	http://sourceforge.net/projects/tcl/files/Tcl/
     You can get any source release of Tk from the URL above.
->>>>>>> 4efbdf84
 
 1. Introduction
 ---------------
