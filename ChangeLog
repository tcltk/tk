<<<<<<< HEAD
2012-05-30  Jan Nijtmans  <nijtmans@users.sf.net>
=======
2012-06-02  Jan Nijtmans  <nijtmans@users.sf.net>

	* generic/tkInt.decls:   Change XSetDashes signature and many others
	* generic/tkIntXlibDeclsDecls.h: to match Xorg, needed for Cygwin.
	* unix/Makefile.in:      Add .PHONY targets, and various quoting issues
	* win/Makefile.in:       (Backported from Tcl 8.5)

2012-05-29  Jan Nijtmans  <nijtmans@users.sf.net>

	* generic/tkInt.decls:   Change XFillRectangle(s)/XDrawLines(s) signature
	* generic/tkIntXlibDeclsDecls.h: to match Xorg, needed for Cygwin.
	* xlib/xdraw.c:
	* mac/tkMacDraw.c:
	* macosx/tkMacOSXDraw.c:
	* win/tkWinDraw.c:
	* win/Makefile.in:       Generate same pkgIndex.tcl file for win32 and
	* unix/Makefile.in:      cygwin, one that is equally useable for both.

2012-05-25  Jan Nijtmans  <nijtmans@users.sf.net>
>>>>>>> 4f18880e

	* generic/tkWindow.c:    Simpify determination whether we are running on cygwin.
	* generic/tkStubInit.c:  Export Tk_GetHINSTANCE, TkSetPixmapColormap and
	* generic/tkInt.decls: 	 TkpPrintWindowId on the Cygwin dll, sync stub table
	with Tk 8.6 win32 version.
	* generic/tk*Decls.h:    re-generated
	* win/Makefile.in:       Fix "make genstubs" when cross-compiling on UNIX

2012-05-28  Francois Vogel  <fvogelnew1@free.fr>

	* doc/text.n:  [Bug 1630251]: Documentation for -endline option was wrong

2012-05-28  Francois Vogel  <fvogelnew1@free.fr>

	* generic/tkTextDisp.c:    [Bug 1630254]: missing scrolling of text widget
	when from a -startline == -endline initial state it is configured to display
	a non-empty part of it

2012-05-24  Jan Nijtmans  <nijtmans@users.sf.net>

	* win/stubs.c:          Change XSetCommand signature to match Xorg,
	* win/tkWinWm.c:        needed for Cygwin.
	* generic/tkInt.decls
	* generic/tk*Decls.h:   re-generated

2012-05-09  Jan Nijtmans  <nijtmans@users.sf.net>

	* win/tkWinWm.c:           Change TkpWmSetState signature to match Xorg,
	* generic/tkInt.decls:     needed for Cygwin. (not needed for Mac)
	* generic/tkIntPlatDeclsDecls.h:
	* generic/tkWindow.c:      Don't check for cygwin in win32 static build.
	* unix/tkUnixPort.h:       Some more useful #defines for Cygwin

2012-05-05  Jan Nijtmans  <nijtmans@users.sf.net>

	* xlib/xcolors.c:      Single "const" addition
	* generic/tkWindow.c:  If tk.dll loaded in cygwin, don't use the win32 file dialogs

2012-05-04  Jan Nijtmans  <nijtmans@users.sf.net>

	* library/menu.tcl:    [Bug 2768586]: Menu posting problem on dual monitors

2012-05-02  Jan Nijtmans  <nijtmans@users.sf.net>

	* library/tk.tcl:    [Bug 533519]: Window placement with multiple screens
	* generic/tkBind.c:
	* generic/tkFocus.c:
	* generic/tkMenuDraw.c:
	* generic/tkWinWm.c:

2012-04-26  Donal K. Fellows  <dkf@users.sf.net>

	* generic/tkStubInit.c (Tk_GetHINSTANCE): Ensure that this is defined
	for OSX.

2012-04-26  Jan Nijtmans  <nijtmans@users.sf.net>

	* generic/tk.decls:      [Bug 3508771]: Implement TkClipBox, Tk*Region and
	* generic/tkInt.decls:   Tk_GetHINSTANCE for Cygwin
	* generic/tkPlatDecls.h:
	* generic/tkintDecls.h:
	* generic/tkStubInit.c:
	* unix/Makefile.in:   [Bug 3519917]: Snow Leopard unix/Makefile `make test` fail

2012-04-22  Donal K. Fellows  <dkf@users.sf.net>

	* generic/tkBind.c (ExpandPercents): [Bug 3520202]: Ensure that the
	%k, %K and %N substitutions use dummy tokens with <MouseWheel> events
	and that the %D subsitution is a dummy with <Key>/<KeyRelease>. This
	was causing significant indigestion (and a read of goodness knows what
	memory) to Tkinter/Python because of the way they map events between
	languages.

2012-04-20  Jan Nijtmans  <nijtmans@users.sf.net>

	* generic/tk.tcl: Use vroot size in stead of screen size for
	clipping window coordinates in ::tk::PlaceWindow.
	* generic/dialog.tcl: Use ::tk::PlaceWindow in dialog.tcl, in
	stead of dumplicating the code there.
	(harmless part of [Bug 533519])

2012-04-13  Jan Nijtmans  <nijtmans@users.sf.net>

	* win/rules.vc: [Bug 3517448] TclKit build fails (unresolved
	__strtoi64)

2012-04-07  Jan Nijtmans  <nijtmans@users.sf.net>

	* generic/tkBind.c: [Bug 3176239] control-MouseWheel causes segv

2012-03-30  Jan Nijtmans  <nijtmans@users.sf.net>

	* unix/tcl.m4:        [Bug 3511806] Compiler checks too early
	* unix/configure.in:  This change allows to build the cygwin
	* unix/configure      and mingw32 ports of Tcl/Tk to build
	* win/tcl.m4:         out-of-the-box using a native or cross-
	* win/configure.in:   compiler.
	* win/configure

2012-03-21  Jan Nijtmans  <nijtmans@users.sf.net>

	* generic/tkColor.c:  [Bug 2809525] Abort on overlong color name.
	* unix/tkUnixColor.c:

2012-03-18  Jan Nijtmans  <nijtmans@users.sf.net>

	* xlib/xcolors.c:   [RFE 3503317]: XParseColor speedup
	* xlib/rgb.txt:     List of all colors accepted by Tk in Xorg format
	* tests/color.test: Added test case for all colors in rgb.txt

2012-03-07  Donal K. Fellows  <dkf@users.sf.net>

	* generic/tkObj.c (GetPixelsFromObjEx): [Bug 3497848]: Better rounding
	of pixel values to integers.

2012-03-04  Jan Nijtmans  <nijtmans@users.sf.net>

	* unix/tcl.m4:    Patch from the cygwin folks
	* unix/configure: (re-generated)

2012-02-28  Francois Vogel  <fvogelnew1@free.fr>

	* generic/tkText.c:      [Bug 1630262, Bug 1615425]: segfault
	* generic/tkTextBTree.c  when deleting lines or tagging outside of
	* generic/tkTextDisp.c   the -startline/-endline range with peer
	* generic/tkTextMark.c   text widgets.
	* tests/text.test        [Bug 3487407]: Weird text indices.
	* tests/textMark.test

2012-02-28  Donal K. Fellows  <dkf@users.sf.net>

	* doc/canvas.n: [Bug 3495198]: Corrected types of bitmap options.

2012-02-26  Jan Nijtmans  <nijtmans@users.sf.net>

	* xlib/xcolors.c: Provide fallback for _strtoi64
	* win/configure.in: Detect whether _strtoi64 is available
	* win/configure: (regenerated)

2012-02-15  Jan Nijtmans  <nijtmans@users.sf.net>

	* xlib/xcolors.c: [Bug 3486474]: Inconsistent color scaling
	* generic/tkColor.c: new internal function TkParseColor
	* generic/tkInt.h:
	* generic/tk*.c:   Change XParseColor() to TkParseColor() everywhere.

2012-02-10  Donal K. Fellows  <dkf@users.sf.net>

	* win/tkWinDialog.c (GetFileNameW): Ensure that we do not convert a
	result list to a string inadvertently, as this causes problems with
	Tkinter's handling of multiple filename results. Issue was reported
	via StackOverflow: http://stackoverflow.com/q/9227859/301832

2012-01-29  Jan Nijtmans  <nijtmans@users.sf.net>

	* win/tkImgPhoto.c: [Bug 3480634]: PNG Images missing in menus on Mac

2012-01-27  Jan Nijtmans  <nijtmans@users.sf.net>

	* win/tkWinDialog.c: [Bug 3480471]: tk_getOpenFile crashes on Win64

2012-01-26  Francois Vogel  <fvogelnew1@free.fr>

	* generic/tkTextDisp.c: [Bug-1754043] and [Bug-2321450]: When
	-blockcursor is true, the cursor appears as a blinking bar which
	expands to the right edge of the widget.

2012-01-25  Jan Nijtmans  <nijtmans@users.sf.net>

	* generic/tkImgPhoto.c: [Bug 2433260]: non-critical error in
	Tk_PhotoPutBlock

2012-01-25  Francois Vogel  <fvogelnew1@free.fr>

	* generic/tkText.c: Don't increase the epoch twice

2012-01-25  Francois Vogel  <fvogelnew1@free.fr>

	* generic/tkText.c:      [Bug-1630271]: segfault/infinite loop
	* generic/tkTextMark.c:  when a mark is before -startline
	* tests/textMark.test:

2012-01-25  Francois Vogel  <fvogelnew1@free.fr>

	* generic/tkText.c: [Bug-3475627]: Test text-31.11 fails

2012-01-22  Francois Vogel  <fvogelnew1@free.fr>

	* generic/tkTextMark.c: [Bug-3288113,3288121]: Missing marks/endless
	* tests/textMark.test:  loop in text mark prev/next

2012-01-19  Francois Vogel  <fvogelnew1@free.fr>

	* generic/tkText.c: [Bug-3021557]: Moving the cursor in
	* tests/text.test:  elided text freezes Tk

2011-11-22  Jan Nijtmans  <nijtmans@users.sf.net>

	* doc/wish.1: Use the same shebang comment everywhere.
	* library/demos/hello
	* library/demos/rmt
	* library/demos/square
	* library/demos/tcolor
	* library/demos/timer
	* library/demos/widget
	* unix/Makefile.in: [Bug 1945073]: Demo square.tcl
	* win/Makefile.in: cannot run; need package tktest

2011-11-17  Alexandre Ferrieux  <ferrieux@users.sourceforge.net>

	* generic/tkCanvas.c: [Bug 3437816]: Missing TCL_ERROR return
	in [canvas lower].

2011-11-08  Reinhard Max  <max@suse.de>

	* unix/Makefile.in: Add square to DEMOPROGS. It contains a shebang
	and hence should get installed with executable bits.

	* doc/label.n:         Fix the escaping of leading dots in lines that
	* doc/text.n:          start with a widget name, so that nroff
	* doc/ttk_notebook.n:  doesn't mistake it as a non-existing macro
	* doc/pack.n:          and skips the entire line.

2011-11-04  Don Porter  <dgp@users.sourceforge.net>

	*** 8.5.11 TAGGED FOR RELEASE ***

	* generic/tk.h:		Bump to 8.5.11 for release.
	* library/tk.tcl:
	* unix/configure.in:
	* unix/tk.spec:
	* win/configure.in:
	* README:

	* unix/configure:	autoconf-2.59
	* win/configure:

	* changes:	Updated for 8.5.11 release.

2011-11-01  Donal K. Fellows  <dkf@users.sf.net>

	* generic/tkObj.c (GetPixelsFromObjEx): [Bug 3431491]: Use a bit of
	type hackery to allow numbers to be interpreted as coordinates (most
	notably on a canvas) without reinterpreting via a string.

2011-10-26  Don Porter  <dgp@users.sourceforge.net>

	* changes:	Updates for 8.5.11.

2011-10-01  Kevin B. Kenny  <kennykb@acm.org>

	* generic/tkInt.h:	[Bug 3410609] Change the event mechanism
	* unix/tkUnixEvent.c:	for <KeyPress> events to use the keysym
	* unix/tkUnixKey.c:	returned by XLookupString in preference to
	the one that appears in the raw X event at any level. This change
	allows binding to ISO_Level3_Shift-ed characters, composed characters,
	and similar beasts. KeyRelease events still work as they did before,
	as does Tk with input methods disabled.

2011-09-01  Donal K. Fellows  <dkf@users.sf.net>

	* doc/photo.n: Correctly documented what the [$ph data] command
	produces without the -format option.

2011-08-16  Jan Nijtmans  <nijtmans@users.sf.net>

	* win/tkWinDialog.c: [Bug 3388350] mingw64 compiler warnings
	* win/tkWinDraw.c
	* win/tkWinSend.c
	* win/tkWinSendCom.c
	* win/tkWinColor.c
	* win/tkWinDialog.c
	* win/tkWinEmbed.c
	* win/tkWinMenu.c
	* win/tkWinPixmap.c
	* win/tkWinTest.c
	* win/tkWinWindow.c
	* win/tkWinWm.c
	* win/tkWinX.c
	* win/stubs.c
	* generic/tkAtom.c
	* generic/tkSelect.c

2011-08-13  Jan Nijtmans  <nijtmans@users.sf.net>

	* generic/tkBitmap.c: [Bug 3388350] mingw64 compiler warnings
	* generic/tkConsole.c
	* unix/tkUnixMenubu.c
	* win/tkWinButton.c
	* win/tkWinEmbed.c
	* win/tkWinFont.c
	* win/tkWinImage.c
	* win/tkWinKey.c
	* win/tkWinTest.c
	* win/tkWinWm.c

2011-08-03  Jan Nijtmans  <nijtmans@users.sf.net>

	* win/tkWinDialog.c: [Bug 3314770] regression - Windows file
	dialogs not resizable

2011-07-28  Jan Nijtmans  <nijtmans@users.sf.net>

	* xlib/X11/Xutil.h: [Bug 3380684] XEmptyRegion prototype doesn't
	match usage

2011-06-29  Don Porter  <dgp@users.sourceforge.net>

	* generic/ttk/ttkTrace.c: [Bug 3341056] Correct segfault due to flaw
	* tests/ttk/ttk.test:	in the 2011-06-17 commit.

2011-06-23  Don Porter  <dgp@users.sourceforge.net>

	* changes:	Updated for 8.5.10 release.

2011-06-17  Don Porter  <dgp@users.sourceforge.net>

	*** 8.5.10 TAGGED FOR RELEASE ***

	* generic/ttk/ttkTrace.c:	Workaround Bug 3062331.
	* tests/ttk/ttk.test:
	* changes:	Updated

2011-06-16  Jan Nijtmans  <nijtmans@users.sf.net>

	* win/tcl.m4: Sync with win/tcl.m4 from Tcl
	* win/configure: (regenerated)

2011-06-10  Don Porter  <dgp@users.sourceforge.net>

	* README:	Correct some README bitrot.
	* macosx/README:

	* generic/tkCanvLine.c: [Bug 3175610] Incomplete refresh of line item.
	Backport of 2011-03-03 trunk commit from Alexandre Ferrieux.

2011-06-08  Don Porter  <dgp@users.sourceforge.net>

	* changes:	Updated for 8.5.10 release.

2011-06-07  Don Porter  <dgp@users.sourceforge.net>

	* win/tkWinDialog.c:	Backport [Bug 2484771] fix.

	* generic/tkEntry.c:	Restore support for values "08" and "09"
	in a [spinbox] configured to use -from and -to values.  [Bug 2358545].

2011-06-06  Don Porter  <dgp@users.sourceforge.net>

	* generic/tkConsole.c:	Restore proper NUL output to the [console].
	[Bug 2546087]

2011-04-22  Peter Spjuth  <peter.spjuth@gmail.com>

	* generic/tkCanvPoly.c: [Bug 3291543] There was a crash if dchars
	* tests/canvas.test:    removed all coordinates of a polygon.

2011-04-21  Peter Spjuth  <peter.spjuth@gmail.com>

	* doc/checkbutton.n: Document all variable options as global.
	* doc/radiobutton.n:
	* doc/listbox.n:
	* doc/menu.n:
	* doc/options.n:
	* doc/ttk_combobox.n:
	* doc/ttk_entry.n:
	* doc/ttk_progressbar.n:
	* doc/ttk_widget.n:

2011-04-04  Peter Spjuth  <peter.spjuth@gmail.com>

	* tests/grid.test:
	* generic/tkGrid.c: [Bug 723765]: When a slave was removed from grid,
	the -in option was not remembered.

2011-04-04  Peter Spjuth  <peter.spjuth@gmail.com>

	* doc/labelframe.n:
	* doc/frame.n:
	* generic/tkFrame.c: [Bug 2997657]: Removed -container from labelframe
	documentation since it does not work as expected and does not make
	sense as a container. Added note to frame about restrictions when used
	as a container.

2011-03-28  Jan Nijtmans  <nijtmans@users.sf.net>

	* generic/tkTextBTree.c:	[Bug 3129527]: Fix buffer overflow
	w/ GCC 4.5 and -D_FORTIFY_SOURCE=2. One more place where this problem
	could appear.

2011-03-24  Jan Nijtmans  <nijtmans@users.sf.net>

	* win/tkWinMenu.c: [Bug #3239768] tk8.4.19 (and later) WIN32
	menu font support.

2011-03-16  Jan Nijtmans  <nijtmans@users.sf.net>

	* unix/tcl.m4:    Make SHLIB_LD_LIBS='${LIBS}' the default and
	* unix/configure: set to "" on per-platform necessary basis.
	Backported from TEA, but kept all original platform code which was
	removed from TEA.

2011-03-12  Jan Nijtmans  <nijtmans@users.sf.net>

	* win/tkWin32Dll.c: Eliminate unneeded _TkFinalize wrapper.

2011-03-11  Jan Nijtmans  <nijtmans@users.sf.net>

	* generic/ttk/ttkDefaultTheme.c: Eliminate some unneeded write-only
	* generic/ttk/ttkManager.c:      variables (discovered by gcc-4.6)
	* generic/ttk/ttkSquare.c:

2011-03-09  Reinhard Max  <max@suse.de>

	* unix/configure.in: Use a symbol from libXft itself for the link
	test rather than one from libfreetype, because the latter doesn't
	work when the linker is called with --as-needed.

2011-01-25  Jan Nijtmans  <nijtmans@users.sf.net>

	* generic/tkSelect.c:	[Patch #3129527]: Fix buffer overflow
	* win/tkWinWm.c:	w/ GCC 4.5 and -D_FORTIFY_SOURCE=2. Just the
	* unix/tkUnixWm.c:	strcpy->memcpy part, to prevent anything
	like [Bug #3164879]

2011-01-22  Joe English  <jenglish@users.sourceforge.net>

	* generic/ttk/ttkEntry.c(ttk::combobox): Add missing
	'validate' command (reported by schelte).

2011-01-19  Jan Nijtmans  <nijtmans@users.sf.net>

	* generic/ttk/ttkGenStubs.tcl:	Make sure to use CONST/VOID in stead of
	* generic/ttk/ttkDecls.h: const/void when appropriate. This allows to
	use const/void in the *.decls file always, genStubs will do the right
	thing.

2011-01-17  Jan Nijtmans  <nijtmans@users.sf.net>

	* win/tcl.m4:         handle --enable-64bit=ia64 for gcc. BACKPORT.
	* win/configure:      (autoconf-2.59)

2011-01-13  Jan Nijtmans  <nijtmans@users.sf.net>

	* library/msgbox.tcl: [Patch #3154705] Close button has no effect

2011-01-06  Stuart Cassoff  <stwo@users.sourceforge.net>

	* generic/tkEvent.c:	Cast some NULLs to (void *) in order to quash
	* unix/tkUnixEvent.c:	"missing sentinel in function call"
	* unix/tkUnixKey.c:	compiler warnings.
	* unix/tkUnixRFont.c:

2010-12-17  Stuart Cassoff  <stwo@users.sourceforge.net>

	* unix/Makefile.in:  [Bug 2446711]: Remove 'allpatch' target.

2010-12-17  Stuart Cassoff  <stwo@users.sourceforge.net>

	* unix/Makefile.in:  Use 'rpmbuild', not 'rpm' [Bug 2537626].

2010-12-13  Jan Nijtmans  <nijtmans@users.sf.net>

	* unix/tcl.m4:       Cross-compile support for Win and UNIX (backported)
	* unix/configure:    (autoconf-2.59)
	* win/tcl.m4:
	* win/configure.in:
	* win/configure:     (autoconf-2.59)
	* win/tkWin32Dll.c:  SEH-emulation for AMD64
	* win/tkWinX.c:      mingw-w64 does not accept _WIN32_IE < 0x0501

2010-12-12  Stuart Cassoff  <stwo@users.sourceforge.net>

	* unix/tcl.m4: Better building on OpenBSD.
	* unix/configure: (autoconf-2.59)

2010-11-24  Jan Nijtmans  <nijtmans@users.sf.net>

	* win/tkWinDialog.c:	[Bug #3071836]: Crash/Tcl_Panic on WinXP saving
	* win/tkWinInit.c:	file to C:\ re-wrote TkpDisplayWarning such
	that it does not use an Tcl API calls any more, so it works even with
	an ill-initialized Tcl.
	* win/winMain.c:	Teach WishPanic how to thread UTF-8 in it's
	messagebox.  Backports from Tcl 8.6. No change in functionality.

2010-11-19  Jan Nijtmans  <nijtmans@users.sf.net>

	* win/configure.in:	Allow cross-compilation by default. (backported)
	* win/tcl.m4:		Use -pipe for gcc on win32 (backported)
	* win/configure:	(regenerated)

2010-11-16  Jan Nijtmans  <nijtmans@users.sf.net>

	* win/tkWinPort.h  [Bug #3110161]: Extensions using TCHAR don't compile
	on VS2005 SP1

2010-11-04  Jan Nijtmans  <nijtmans@users.sf.net>

	* library/msgs/de.msg:  Updated German messages.  Thanks to Ruediger
	Haertel. [Patch 2442309] [Bug 3102739].

2010-10-23  Jan Nijtmans  <nijtmans@users.sf.net>

	* win/rules.vc        Update for VS10

2010-10-11  Joe English  <jenglish@users.sourceforge.net>

	* generic/ttk/ttkTreeview.c: Fix crash in 'tag add' / 'tag remove'
	commands when no -tags specified [Bug 3085489].

2010-10-06  Donal K. Fellows  <dkf@users.sf.net>

	* win/Makefile.in (genstubs): [Tcl Bug 3082049]: Typo.

2010-09-08  Joe English  <jenglish@users.sourceforge.net>

	* generic/ttk/ttkTreeview.c (TreeviewSeeCommand): [Bug 2829363]:
	Schedule redisplay if [$tv see] opens any items.

2010-09-02  Joe English  <jenglish@users.sourceforge.net>

	* library/ttk/winTheme.tcl, library/ttk/xpTheme.tcl,
	* library/ttk/vistaTheme.tcl: [Bug 3057573]: Specify disabled combobox
	text foreground color.

2010-09-01  Don Porter  <dgp@users.sourceforge.net>

	*** 8.5.9 TAGGED FOR RELEASE ***

	* changes:	Updated for 8.5.9 release.

	* doc/menu.n:  Formatting error.

2010-09-01  Joe English  <jenglish@users.sourceforge.net>

	* library/ttk/entry.tcl: Revert keyboard navigation bindings
	to use real events instead of virtual events.

2010-08-31  Andreas Kupries  <andreask@activestate.com>

	* win/tcl.m4: Applied patch by Jeff fixing issues with the
	manifest handling on Win64.
	* win/configure: Regenerated.

2010-08-26  Jeff Hobbs  <jeffh@ActiveState.com>

	* generic/tkText.c (DumpLine): [Bug 3053347]:
	s/segPtr->size/currentSize/ throughout, but particularly in if
	lineChanged block where segPtr may no longer be valid.

	* unix/Makefile.in: add valgrind target
	* unix/configure, unix/tcl.m4: [Bug 1230554]: SHLIB_LD_LIBS='${LIBS}'
	for OSF1-V*. Add /usr/lib64 to set of auto-search dirs.
	(SC_PATH_X): Correct syntax error when xincludes not found.

	* win/Makefile.in (VC_MANIFEST_EMBED_DLL VC_MANIFEST_EMBED_EXE):
	* win/configure, win/configure.in, win/tcl.m4: SC_EMBED_MANIFEST
	macro and --enable-embedded-manifest configure arg added to support
	manifest embedding where we know the magic.  Help prevents DLL hell
	with MSVC8+.

2010-08-25  Jeff Hobbs  <jeffh@ActiveState.com>

	* doc/ttk_spinbox.n (new), doc/ttk_*.3, doc/ttk_*.n:
	* generic/ttk/ttkGenStubs.tcl:
	* generic/ttk/ttk.decls, generic/ttk/ttkDecls.h:
	* generic/ttk/ttkButton.c, generic/ttk/ttkCache.c:
	* generic/ttk/ttkClamTheme.c, generic/ttk/ttkClassicTheme.c:
	* generic/ttk/ttkDefaultTheme.c, generic/ttk/ttkElements.c:
	* generic/ttk/ttkEntry.c, generic/ttk/ttkFrame.c:
	* generic/ttk/ttkImage.c, generic/ttk/ttkInit.c:
	* generic/ttk/ttkLabel.c, generic/ttk/ttkLayout.c:
	* generic/ttk/ttkNotebook.c, generic/ttk/ttkPanedwindow.c:
	* generic/ttk/ttkProgress.c, generic/ttk/ttkScale.c:
	* generic/ttk/ttkScroll.c, generic/ttk/ttkScrollbar.c:
	* generic/ttk/ttkSeparator.c, generic/ttk/ttkSquare.c:
	* generic/ttk/ttkState.c, generic/ttk/ttkStubInit.c:
	* generic/ttk/ttkStubLib.c, generic/ttk/ttkTagSet.c:
	* generic/ttk/ttkTheme.c, generic/ttk/ttkTheme.h:
	* generic/ttk/ttkThemeInt.h, generic/ttk/ttkTrace.c:
	* generic/ttk/ttkTrack.c, generic/ttk/ttkTreeview.c:
	* generic/ttk/ttkWidget.c, generic/ttk/ttkWidget.h:
	* library/ttk/spinbox.tcl (new):
	* library/ttk/altTheme.tcl, library/ttk/aquaTheme.tcl:
	* library/ttk/button.tcl, library/ttk/clamTheme.tcl:
	* library/ttk/classicTheme.tcl, library/ttk/combobox.tcl:
	* library/ttk/cursors.tcl, library/ttk/defaults.tcl:
	* library/ttk/entry.tcl, library/ttk/notebook.tcl:
	* library/ttk/panedwindow.tcl, library/ttk/scale.tcl:
	* library/ttk/sizegrip.tcl, library/ttk/treeview.tcl:
	* library/ttk/ttk.tcl, library/ttk/utils.tcl:
	* library/ttk/vistaTheme.tcl, library/ttk/winTheme.tcl:
	* library/ttk/xpTheme.tcl:
	* macosx/ttkMacOSXTheme.c: used 8.6/carbon variant
	* tests/ttk/combobox.test, tests/ttk/treetags.test:
	* tests/ttk/treeview.test, tests/ttk/ttk.test:
	* tests/ttk/vsapi.test:
	* tests/ttk/checkbutton.test (new):
	* tests/ttk/radiobutton.test (new):
	* tests/ttk/spinbox.test (new):
	* win/ttkWinMonitor.c, win/ttkWinTheme.c, win/ttkWinXPTheme.c:
	Major backport of 8.6 Ttk for 8.5.9.  Most changes were only being
	committed to head (8.6), although they could apply for 8.5 as well.
	This re-sync makes future work easier to maintain and adds some
	useful work for 8.5 users. [Bug 3053320]: Notable changes:
	- Lots of code cleanup
	- Some bug fixes never backported
	- Addition of ttk::spinbox
	- minor color changes
	- Improved Vista/7 styling
	- Move to tile version 0.8.6 (pseudo-package)
	- ABI and API compatible (even $w identify)
	- minor new features (extended $w identify)

2010-08-03  Don Porter  <dgp@users.sourceforge.net>

	* changes:	Updated for 8.5.9 release.

2010-08-20  Donal K. Fellows  <dkf@users.sf.net>

	* doc/listbox.n (SEE ALSO): [Bug 3048809]: Corrected what other page
	was referred to (ttk::treeview can work as a listbox).

2010-08-12  Donal K. Fellows  <dkf@users.sf.net>

	* library/text.tcl (TextCursorInSelection): [Patch 2585265]: Backport
	of factoring-out of decision logic for whether to delete the selected
	text.

2010-08-11  Jeff Hobbs  <jeffh@ActiveState.com>

	* win/Makefile.in (%.${OBJEXT}): better implicit rules support

	* unix/configure: regen with ac-2.59
	* unix/configure.in, unix/Makefile.in:
	* unix/tcl.m4 (AIX): remove the need for ldAIX, replace with
	-bexpall/-brtl.  Remove TK_EXP_FILE (export file) and other baggage
	that went with it.  Remove pre-4 AIX build support.

2010-08-11  Donal K. Fellows  <dkf@users.sf.net>

	* generic/tkCanvLine.c (LineDeleteCoords): [Bug 2900121]: Backport of
	fix to sense of test.

2010-08-10  Don Porter  <dgp@users.sourceforge.net>

	* library/msgs/pl.msg:	Backport updates to pl.msg from HEAD

2010-08-04  Jeff Hobbs  <jeffh@ActiveState.com>

	* license.terms: Fix DFARs note for number-adjusted rights clause

2010-08-04  Don Porter  <dgp@users.sourceforge.net>

	* generic/tk.h:		Bump to 8.5.9 for release.
	* library/tk.tcl:
	* unix/configure.in:
	* unix/tk.spec:
	* win/configure.in:
	* README:

	* unix/configure:	autoconf-2.59
	* win/configure:

	* changes:	Updated for 8.5.9 release.

2010-08-03  Jeff Hobbs  <jeffh@ActiveState.com>

	* library/button.tcl (::tk::CheckEnter): [AS Bug#87409]: Use uplevel
	set instead of set :: to work with other var resolvers (itcl).

2010-08-03  Don Porter  <dgp@users.sourceforge.net>

	* changes:	Updated for 8.5.9 release.

2010-07-06  Andreas Kupries  <andreask@activestate.com>

	* doc/text.n: Fixed minor typo in the description of 'text delete', as
	reported by <eee@users.sf.net> on the chat.

2010-05-31  Joe English  <jenglish@users.sourceforge.net>

	* generic/tkBind.c (Tk_CreateBinding): [Bug 3006842]: Silently ignore
	empty binding scripts.
	* generic/ttk/ttkTreeview.c: [$tv tag bind $tag <...> {}] now removes
	binding.

2010-05-31  Jan Nijtmans  <nijtmans@users.sf.net>

	* generic/tkMain.c:  Fix CYGWIN warning: "fd_set and assiciated.macros
	have been defined in sys/types. This may cause runtime problems with
	W32"
	* win/winMain.c:     Add command line processing for CYGWIN, backported
	from trunk.

2010-05-20  Donal K. Fellows  <dkf@users.sf.net>

	* win/tkWinX.c (HandleIMEComposition): [Bug 2992129]: Ensure that all
	places that generate key events zero them out first; Tk relies on that
	being true for the generic parts of the fix for Bug 1924761.

2010-05-19  Jan Nijtmans  <nijtmans@users.sf.net>

	* win/tkWinDialog.c: [Bug 3002230]: tk_chooseDirectory returns garbage
	on cancel.

2010-05-17  Jan Nijtmans  <nijtmans@users.sf.net>

	* win/tkWinDialog.c: [Bug 2987995]: Tk_getOpenFile returns garbage
	under described circumstances. Backported some formatting from trunk.

2010-05-03  Donal K. Fellows  <dkf@users.sf.net>

	* library/button.tcl (CheckInvoke, CheckEnter): [Patch 1530276 redux]:
	Apply a bit more care to ensure that things continue to work correctly
	even when there is no -selectcolor defined.

2010-04-19  Jan Nijtmans  <nijtmans@users.sf.net>

	* win/tkWinPort.h: Fix [Patch 2986105]: conditionally defining
	strcasecmp/strncasecmp
	* win/tkWinDialog.c: Fix [Bug 2987995]: Tk_GetOpenFile returns garbage
	under described circumstances, minor formatting.
	* win/tkWinDialog.c: [Patch 2898255]: Filenames limit with
	Tk_GetFileName().
	Assure modern style dialogs where available

2010-03-12  Jan Nijtmans  <nijtmans@users.sf.net>

	* generic/tkButton.h:	[Bug 2956548]: TkpButtonSetDefaults only
	* generic/tkButton.c:	initializes one button type
	* win/tkWinButton.c:
	* win/tkWinEmbed.c:	Fix various gcc warnings, all
	* win/tkWinMenu.c:	backported from Tk 8.6
	* win/tkWinPixmap.c:
	* win/tkWinSend.c:
	* win/tkWinTest.c:
	* win/tkWinWm.c:
	* win/tkWinX.c:
	* win/tkWinInt.h:	VC6++ does not have SPI_SETKEYBOARDCUES
	* win/.cvsignore:

2010-03-11  Donal K. Fellows  <dkf@users.sf.net>

	* generic/tkText.c (DumpLine): [Bug 2968379]: When peers are about,
	there can be unnamed marks present during a dump. Ignore them as they
	will just be for the peers' insert and current marks, which aren't
	very important.

2010-03-04  Donal K. Fellows  <dkf@users.sf.net>

	* doc/clipboard.n: Added note about STRING vs. UTF8_STRING types.

2010-02-21  Donal K. Fellows  <dkf@users.sf.net>

	* generic/tkText.c (TextEditCmd): [Bug 1799782]: Refix this, so that
        <<Modified>> events are issued when things change.

2010-02-19  Donal K. Fellows  <dkf@users.sf.net>

	* unix/installManPage: [Tcl Bug 2954638]: Correct behaviour of manual
	page installer. Also added armouring to check that assumptions about
	the initial state are actually valid (e.g., look for existing input
	file).

2010-02-19  Stuart Cassoff  <stwo@users.sourceforge.net>

	* tcl.m4: Correct compiler/linker flags for threaded builds on
	OpenBSD.
	* configure: (regenerated).

2010-02-17  Joe English  <jenglish@users.sourceforge.net>

	* generic/tkMenu.c: [Bug 2952745]: Defer TkMenuOptionTables cleanup to
	CallWhenDeleted() time, to ensure that the record doesn't get freed
	until after all widget instance commands have been deleted.

2010-02-16  Jan Nijtmans  <nijtmans@users.sf.net>

	* unix/tkUnixWm.c: Make TkSetTransientFor static

2010-02-07  Jan Nijtmans  <nijtmans@users.sf.net>

	* generic/ttk/ttkGenStubs.tcl: Backport various formatting (spacing)
	* generic/ttk/ttk.decls:       changes from HEAD, so diffing
	* generic/ttk/ttkDecls.h:      between 8.5.x and 8.6 shows the
	* generic/tk*.decls:           real structural differences again.
	* generic/tk*Decls.h:          (any signature change not backported!)

2010-01-29  Jan Nijtmans  <nijtmans@users.sf.net>

	* generic/tkBind.c:      Fix various gcc-4.4 warnings, all
	* generic/tkListbox.c:   backported from HEAD.
	* generic/tkText.c:
	* generic/ttk/ttkInit.c:

2010-01-20  Pat Thoyts  <patthoyts@users.sourceforge.net>

	* library/bgerror.tcl:  [TIP 359]: Extended Window Manager Hints
	* library/clrpick.tcl:  following the freedesktop.org specification
	* library/demos/widget: are now supported on X11 using a new
	* library/dialog.tcl:   wm attribute called '-type'
	* library/msgbox.tcl:   This feature is now used in the Tk library
	* library/tkfbox.tcl:   functions where appropriate.
	* library/ttk/combobox.tcl:
	* tests/unixWm.test:
	* tests/wm.test:
	* unix/tkUnixWm.c:

2010-01-19  Donal K. Fellows  <dkf@users.sf.net>

	* generic/tkCanvas.c (TagSearchScanExpr): [Bug 2931374]: Stop overflow
	of working buffer during construction of long tag expressions.

2010-01-18  Jan Nijtmans  <nijtmans@users.sf.net>

	* generic/tkCanvas.c:      [Patch 2932808]: Canvas items not
	                           updating on widget state change.

2010-01-09  Pat Thoyts  <patthoyts@users.sourceforge.net>

	* doc/menu.n:           [TIP 360]: Remove special handling of
	* library/obsolete.tcl: the .help menu on X11.
	* unix/tkUnixMenu.c:

	* library/menu.tcl:      [TIP 360]: Make Tk menu activation
	* library/obsolete.tcl:  follow mouse movements.

2010-01-08  Pat Thoyts  <patthoyts@users.sourceforge.net>

	* doc/photo.n: [Bug 2927569]: Multiple edits have peverted the
	original meaning of the phrase 'image file data' to reference
	a filename option that does not exist.

2010-01-07  Donal K. Fellows  <dkf@users.sf.net>

	* generic/tkTextDisp.c (AsyncUpdateLineMetrics): [Bug 2677890]: Fix
	odd text widget update problem that had scrollbars being unable to
	cover the whole widget. Fix is to reify the range to update sooner.

2010-01-06  Jan Nijtmans  <nijtmans@users.sf.net>

	* unix/tcl.m4:		Sync with Tcl version
	* unix/configure:	(regenerated)
	* unix/Makefile.in:
	* unix/.cvsignore:
	* generic/default.h:	Trivial CYGWIN fixes
	* generic/tkWindow.c:
	* doc/.cvsignore:

2010-01-06  Donal K. Fellows  <dkf@users.sf.net>

	* unix/tkUnixWm.c (TkWmMapWindow): [Bug 1163496]: Allow windows to be
	* tests/wm.test (wm-transient-8.1): set to be transients for withdrawn
	masters correctly.

2010-01-05  Pat Thoyts  <patthoyts@users.sourceforge.net>

	* win/tkWinDialog.c: [Patch 2898255]: Enable unlimited multiple
	file selection from the open files dialog (pawlak,fellows,thoyts)

2010-01-05  Donal K. Fellows  <dkf@users.sf.net>

	* generic/tkMenu.c (MenuWidgetObjCmd): [Bug 220950]: Do not delete
	menu entries if the first index to delete is explicitly after the last
	index of existing entries.

2010-01-04  Pat Thoyts  <patthoyts@users.sourceforge.net>

	* library/dialog.tcl: Backported fix for tk_dialog <Return> binding
	* library/console.tcl: Backported fix for console keyboard menu
	activation and <<Cut>> handling from HEAD.
	* library/tk.tcl: Correctly handle quoted ampersands in AmpMenuArgs

2010-01-03  Pat Thoyts  <patthoyts@users.sourceforge.net>

	* generic/tkMenu.h: [Patch 2848897] Support the system keyboard
	* win/tkWinMenu.c:  cues option on Windows. This system parameter
	hides the underlines on menu items unless the keyboard is used to
	open the menu. (kovalenko, thoyts)

2010-01-03  Pat Thoyts  <patthoyts@users.sourceforge.net>

	* library/tearoff.tcl: tearoff menus should be transient and use the
	                       toolwindow style on Windows.
	* tests/menu.test: menu tests using 'tkwait visibility' are unix only

2010-01-02  Donal K. Fellows  <dkf@users.sf.net>

	* unix/tkUnixEvent.c (TransferXEventsToTcl): [Bug 1924761]: Use the
	new cache mechanism to force the extraction of the string of a key
	event from XIM at the right time rather than after queueing when it
	can be quashed by a race condition centered on the limited amount of
	state in some XIM implementations.

	* unix/tkUnixKey.c (TkpGetString): [Bug 1373712]: Cache the value that
	* generic/tkInt.h (TkKeyEvent):		will be substituted via %A so
	* generic/tkEvent.c (CleanUpTkEvent):	that we do not need to make it
	* doc/HandleEvent.3 (ARGUMENTS):	fresh each time, which causes
	* doc/QWinEvent.3 (ARGUMENTS):		trouble with some input
	* macosx/tkMacOSXKeyEvent.c (InitKeyEvent): methods. Also includes the
	* win/tkWinX.c (GenerateXEvent):	factoring out of some code and
	update of documentation to describe the slightly increased constraints
	on how Tk_HandleEvent can be used.

2010-01-01  Donal K. Fellows  <dkf@users.sf.net>

	* unix/tkUnixEvent.c (TransferXEventsToTcl): [Bug 1924761]: Move the
	* generic/tkEvent.c (Tk_HandleEvent):	     passing of key events to
	XFilterEvent to the low level point where all other events are
	handled, where it should have been all along. This makes more input
	methods work, stops [event generate] from interfering with input
	methods, and allows the simplification of tkEvent.c by removing half
	of InvokeInputMethods and allowing the rest - which was not full input
	method handling - to be rolled back into Tk_HandleEvent. Introduces a
	small potential bug when a focus change and input method handling are
	too close together in the Tk event queue, but that should be less
	deadly to usability than the previous problems where input methods
	could fail completely or reorder key presses...

2009-12-30  Pat Thoyts  <patthoyts@users.sourceforge.net>

	* generic/tkMenu.c: [Patch 2879789]: Torn off menu items are only
	* tests/menu.tcl:   activated over a limited region of the window.
	Fixed to make the whole width of a menu item activate the entry.

2009-12-27  Pat Thoyts  <patthoyts@users.sourceforge.net>

	* win/tkWinMenu.c: [Bug 2879927]: Highlight for cascade items in
	torn-off menus is incorrect on Windows.

2009-12-25  Donal K. Fellows  <dkf@users.sf.net>

	* doc/option.n: [Bug 2914943]: Correct the first example.
	Also define what the format of option patterns is; that's a much less
	commonly known fact than it used to be.

2009-12-22  Joe English  <jenglish@users.sourceforge.net>

	* library/ttk/sizegrip.tcl: [Bug 2912356]: Patch to avoid bizarro
	behavior under compiz.

2009-12-22  Donal K. Fellows  <dkf@users.sf.net>

	* library/tkfbox.tcl (ListInvoke): [Bug 2919205]: Correct ordering of
	arguments to tk_messageBox.

2009-12-20  Donal K. Fellows  <dkf@users.sf.net>

	* unix/tkUnixSend.c (ServerSecure): [Patch 2917663]: Better support
	for server-interpreted access control addreses.

2009-12-16  Joe English  <jenglish@users.sourceforge.net>

	* generic/ttk/ttkNotebook.c: Don't call Tk_DeleteOptionTable()
	[Bug 2915709], backport fix for [Bug 2496162].

2009-12-14  Kevin B. Kenny  <kennykb@acm.org>

	* library/demos/unicodeout.tcl: Added code to check for right-to-left
	support on Windows and adjust Hebrew and Arabic character strings
	accordingly. Changed the Hebrew string to 'ktb ebryt' (ktav Ivrit,
	"Hebrew writing") to be consistent with at least the Greek and Russian
	strings. Thanks to Rodrigo Readi for calling the inconsistency to our
	attention.

2009-12-02  Jan Nijtmans  <nijtmans@users.sf.net>

	* win/tkInt.decls:	[Bugs 220600, 220690]: Comment that
	TkWinChildProc is exported through the stubs table since 8.5.9

2009-12-11  Donal K. Fellows  <dkf@users.sf.net>

	* library/tk.tcl (tk::ScreenChanged): [Bug 2912473]: Stop problems
	caused by display names with a double colon in.

2009-12-10  Donal K. Fellows  <dkf@users.sf.net>

	* library/demos/ttkscale.tcl: Added demo of [ttk::scale] widget.

2009-12-09  Andreas Kupries  <andreask@activestate.com>

	* library/safetk.tcl (::safe::loadTk): [Bug 2902573]: Fixed access to
	the cleanupHook of the safe base. The code used the old internal
	commands which have been removed since 2009-12-09. See Tcl's
	ChangeLog.

2009-12-09  Donal K. Fellows  <dkf@users.sf.net>

	* generic/tkColor.c (Tk_GetColorByValue): [Bug 2911570]: Ensure that
	hash keys of color values are zeroed first, so that they hash properly
	on 64-bit systems (where X structures are not tightly packed).

2009-12-08  Pat Thoyts  <patthoyts@users.sourceforge.net>

	* unix/tkUnixWm.c: [Bug 2864685]: Backported window manager hinting
			   update from HEAD

2009-12-06  Benjamin Riefenstahl  <b.riefenstahl@turtle-trading.net>

	* macosx/tkMacOSXFont.c (GetFontFamilyName): [Bug 2548661]: Merge fix
	from HEAD (1.44).

2009-12-03  Pat Thoyts  <patthoyts@users.sourceforge.net>

	* library/ttk/xpTheme.tcl:    Fix selection of treeview rows on
	* library/ttk/vistaTheme.tcl: Windows XP and Vista.

2009-12-02  Jan Nijtmans  <nijtmans@users.sf.net>

	* doc/GetHINSTANCE.3:	Correct mentioned header file
	* win/tkWinInt.h:	[Bugs 220600, 220690]: Make TkWinChildProc
	* generic/tkInt.decls:	available in private stub table.
	* generic/tkIntPlatDecls.h: (regenerated)
	* generic/tkStubInit.c:	(regenerated)

2009-11-25  Stuart Cassoff <stwo@users.sf.net>

	* unix/tcl.m4:		[Patch 2892871]: Remove unneeded
	*			AC_STRUCT_TIMEZONE.
	* unix/configure:	Regenerated with autoconf-2.59.

2009-11-24  Donal K. Fellows  <dkf@users.sf.net>

	* unix/tkUnixWm.c (WmIconphotoCmd): [Bug 2902814]: Use the correct
	type for the array of data passed into X. It's wrong, but "right"
	because of a mistake in the X11 specification.

2009-11-22  Pat Thoyts  <patthoyts@users.sourceforge.net>

	* tests/winWm.test: [Bug 2899949]: Make sure the window is still
	* win/tkWinWm.c:    present when handling delayed activation

2009-11-13  Pat Thoyts  <patthoyts@users.sourceforge.net>

	* tests/winDialog.test: [Bug 2307837]: Backported fix for running
	* win/tkWinTest.c:      dialog tests on non-English locales

2009-11-12  Don Porter  <dgp@users.sourceforge.net>

	*** 8.5.8 TAGGED FOR RELEASE ***

	* changes:	Updated for 8.5.8 release.

2009-11-03  Don Porter  <dgp@users.sourceforge.net>

	* generic/tk.h:		Bump to 8.5.8 for release.
	* library/tk.tcl:
	* unix/configure.in:
	* unix/tk.spec:
	* win/configure.in:
	* README:

	* unix/configure:	autoconf-2.59
	* win/configure:

	* changes:	Updated for 8.5.8 release.

2009-11-03  Pat Thoyts  <patthoyts@users.sourceforge.net>

	* win/tkWinWm.c: [Bug 2891541]: Permit normal behaviour on
	Windows for a grabbed toplevel when it is the main window.

2009-11-01  Joe Mistachkin  <joe@mistachkin.com>

	* win/tkWinButton.c: [Bug 1739613]: The default width being stored
	in TSD cannot be put into the process-wide options table.  This fix
	allocates storage for the default width from the heap and frees it
	using an exit handler.

2009-10-29  Pat Thoyts  <patthoyts@users.sourceforge.net>

	* win/tkWinFont.c: [Bug 1825353]: Backported patch for tiny
	fixed font on Russian Windows systems.

2009-10-25  Donal K. Fellows  <dkf@users.sf.net>

	* unix/tkUnixColor.c (TkpGetColor): [Bug 2809525]: Impose a maximum
	X11 color name length so that it becomes impossible to blow things up
	that way.

	* library/text.tcl: [Bug 1854913]: Stop <Delete> actions from ever
	deleting backwards, even when the insertion cursor is "at the end" of
	the text widget.

2009-10-24  Donal K. Fellows  <dkf@users.sf.net>

	* macosx/ttkMacOSXTheme.c (RangeToFactor, TrackElementDraw)
	(PbarElementDraw): [Bug 2883712]: Corrected scaling of progress bars
	and scales, and backported the fix for 64-bitness.

	* library/button.tcl, unix/tkUnixButton.c (TkpDisplayButton):
	[Patch 1530276]: Make -selectcolor handling work better for both
	checkbuttons and radiobuttons when they don't have indicators.

2009-10-22  Donal K. Fellows  <dkf@users.sf.net>

	* generic/tkText.c (CreateWidget, TextEditUndo, TextEditRedo)
	(TextEditCmd, UpdateDirtyFlag):
	* generic/tkText.h: [Patch 1469210]: Corrected handling of marking as
	dirty when inserting after an undo from a non-dirty state.

	* library/xmfbox.tcl (MotifFDialog_FileTypes)
	(MotifFDialog_ActivateSEnt):
	* library/tkfbox.tcl (Done, ::tk::dialog::file::):
	* macosx/tkMacOSXDialog.c (Tk_GetOpenFileObjCmd):
	* win/tkWinDialog.c (GetFileNameW, GetFileNameA):
	* doc/getOpenFile.n: [Patch 2168768]: Corrected handling of the
	-typevariable option to be consistently global; it's the only way it
	can work even close to the same on all platforms.

2009-10-15  Don Porter  <dgp@users.sourceforge.net>

	* generic/tkConsole.c:	Relax the runtime version requirements on Tcl
	* generic/tkMain.c:	so that Tk 8.5.8 can [load] into Tcl 8.6 (and
	* generic/tkWindow.c:	later 8.*) interps.  [Feature Request 2794032]
	* library/tk.tcl
	* unix/Makefile.in:
	* win/Makefile.in:
	* win/makefile.vc:

2009-10-10  Donal K. Fellows  <dkf@users.sf.net>

	* unix/tkUnixRFont.c (InitFont,TkpGetFontFromAttributes,Tk_DrawChars):
	[Bug 1961455]: Draw underlines and overstrikes when using Xft for font
	rendering.

2009-10-08  Donal K. Fellows  <dkf@users.sf.net>

	* library/tkfbox.tcl (::tk::IconList_Create): [Patch 2870648]:
	Corrected cursor used in file/directory dialogs.

2009-10-07  Pat Thoyts  <patthoyts@users.sourceforge.net>

	* library/ttk/vistaTheme.tcl: [Bug 2787164]: Fix size of dropdown
	arrow on combobox and menubutton for Windows 7.

2009-10-07  Donal K. Fellows  <dkf@users.sf.net>

	* unix/tkUnixScrlbr.c (TkpComputeScrollbarGeometry): [Patch 2088597]:
	Stop scrollbars from getting too small at the end.

2009-10-05  Don Porter  <dgp@users.sourceforge.net>

	* changes:	Updated for 8.5.8 release.

2009-10-05  Pat Thoyts  <patthoyts@users.sourceforge.net>

	* win/tkWinButton.c: [Bug 2860827]: Backported patch avoiding 3D
	effects with user-specified background.

2009-09-25  Donal K. Fellows  <dkf@users.sf.net>

	* generic/tkImgPhoto.c (ImgGetPhoto): Correct generation of grayscale
	data from an image. Reported by Keith Vetter on comp.lang.tcl.

2009-09-14  Jeff Hobbs  <jeffh@ActiveState.com>

	* generic/tkMenuDraw.c (TkPostSubmenu): [Bug 873613]: Fix reposting of
	* win/tkWinMenu.c (TkWinHandleMenuEvent): submenu in torn off Windows
	menu.
	(DrawMenuEntryArrow): [Bug 873608]: Draw Win menu arrow after being
	torn off.

2009-09-10  Donal K. Fellows  <dkf@users.sf.net>

	* unix/tkUnixRFont.c (InitFont): Move pattern disposal in error case
	to callers so they have more options when they come to recovering from
	the failure.
	(TkpGetFontFromAttributes): If the default attributes don't work, try
	adding a setting to turn off use of XRender. That seems to work for
	some people for unexplained reasons (possibly local misconfiguration).
	* generic/tkFont.c (Tk_AllocFontFromObj): Stop this function from
	keeling over in a heap when the low-level font allocation fails. An
	error beats a crash! (Issue reported on comp.lang.tcl by Denis
	Berezhnoy.)

2009-08-25  Donal K. Fellows  <dkf@users.sf.net>

	* unix/tkUnixSend.c (ServerSecure): [Bug 1909931]: Added some support
	for server-interpreted access control addreses.

2009-08-24  Donal K. Fellows  <dkf@users.sf.net>

	* library/msgbox.tcl (::tk::MessageBox): Correct bindings so that they
	work with ttk::buttons. Reported by Hans-Christoph Steiner.

2009-08-24  Daniel Steffen  <das@users.sourceforge.net>

	* macosx/tkMacOSXHLEvents.c (ScriptHandler): Fix "do script" apple
	event handler issues on recent Mac OS X releases by using AE coercion
	to 'utf8' for text data and to 'fsrf' for alias data. (Reported by
	Youness Alaoui on tcl-mac)

2009-08-08  Donal K. Fellows  <dkf@users.sf.net>

	* library/demos/pendulum.tcl: Make the display handle being resized
	more gracefully.

2009-08-04  Donal K. Fellows  <dkf@users.sf.net>

	* generic/tkTextDisp.c (TkTextCharLayoutProc): Make the line breaking
	algorithm (in the word-wrap case) do the right thing with non-breaking
	spaces by restricting what we break on to ASCII spaces, which is good
	enough for most purposes.

2009-08-01  Donal K. Fellows  <dkf@users.sf.net>

	* unix/tkUnixWm.c (WmIconphotoCmd): [Bug 2830420]: Assemble the image
	for the window manager in a way that doesn't assume we're on a little-
	endian system.

2009-07-22  Donal K. Fellows  <dkf@users.sf.net>

	* generic/tkFocus.c (TkFocusDeadWindow): [Bug 2496114]: Ensure that
	focus desynchronization doesn't cause a crash.

2009-07-20  Donal K. Fellows  <dkf@users.sf.net>

	* tests/clipboard.test (clipboard-6.2): [Bug 2824378]: Corrected
	result of test in light of changes to binary selection retrieval.

2009-07-18  Donal K. Fellows  <dkf@users.sf.net>

	* unix/tkUnixSelect.c (SelCvtFromX32, SelCvtFromX8): Make the
	incremental transfer of binary selections work get deserialized
	correctly. Thanks to Emiliano Gavilan for detecting.

2009-07-15  Donal K. Fellows  <dkf@users.sf.net>

	* unix/tkUnixSelect.c (TkSelEventProc, SelRcvIncrProc, SelCvtFromX8):
	[Bug 2821962]: Make byte sequence selection transfers possible.

2009-07-14  Donal K. Fellows  <dkf@users.sf.net>

	* doc/canvas.n (WINDOW ITEMS): [Bug 2326602]: Corrected definition of
	the -height and -width options for these items.

	* unix/configure.in: [Bug 2496018]: Allow the disabling of the use of
	XScreenSaver at configuration time, so as to permit better control of
	dependencies in the embedded case.

2009-07-11  Donal K. Fellows  <dkf@users.sf.net>

	* doc/grid.n: [Bug 2818455]: Corrected example.

2009-06-27  Jan Nijtmans  <nijtmans@users.sf.net>

	* generic/tkInt.decls (Tk(Orient|Smooth)(Parse|Print)Proc):
	Backport [Bug 2804935]: Expose these functions through the internal
	stub table as they are useful to existing third-party code.

2009-06-23  Jan Nijtmans  <nijtmans@users.sf.net>

	* generic/tkCanvUtil.c: [Bug 220935]: canvas dash update problem

2009-06-02  Pat Thoyts  <patthoyts@users.sourceforge.net>

	* win/tkWinWm.c:   [Bug 2799589]: Backported fix for crash on
	* tests/winWm.test: delayed window activation.

2009-05-21  Pat Thoyts  <patthoyts@users.sourceforge.net>

	* win/tkWinMenu.c: [Bug 2794778]: Backported fix for keyboard
	traversal of the menus on Windows.

2009-05-14  Pat Thoyts  <patthoyts@users.sourceforge.net>

	* generic/tkButton.c: [Bug 1923684]: Backported checkbutton fix
	for confused state when -offvalue equals -tristatevalue

2009-05-14  Pat Thoyts  <patthoyts@users.sourceforge.net>

	* doc/ttk_image.n:  Backported support for the Vista theme.
	* doc/ttk_style.n:  This requires the vsapi element engine,
	* doc/ttk_vsapi.n:  the hover state and the theme script
	* doc/ttk_widget.n: definition.
	* generic/ttk/ttkState.c:
	* generic/ttk/ttkTheme.h:
	* generic/ttk/ttkWidget.c:
	* library/ttk/ttk.tcl:
	* library/ttk/vistaTheme.tcl:
	* library/ttk/xpTheme.tcl:
	* tests/ttk/vsapi.test:
	* win/ttkWinXPTheme.c:

2009-05-13  Pat Thoyts  <patthoyts@users.sourceforge.net>

	* generic/tkFont.c: [Bug 2791352]: Backported fix and tests for
	* tests/font.test:  mis-parsing of certain font descriptions.

2009-05-03  Donal K. Fellows  <dkf@users.sf.net>

	* win/tkWinWm.c (UpdateWrapper): [Bug 2785744]: Manipulate flag bit
	correctly so that menubar updates can't smash other attributes.

2009-04-30  Pat Thoyts  <patthoyts@users.sourceforge.net>

	* win/tkWinWm.c: [Patch 2504402]: Backported change to create
	wm icons as device independent bitmaps. (cjmcdonald)

2009-04-30  Donal K. Fellows  <dkf@users.sf.net>

	* win/tkWinPixmap.c (Tk_GetPixmap): [Bug 2080533]: Added patch that
	allows Tk to keep working even when the graphics card is stressed.

2009-04-28  Jeff Hobbs  <jeffh@ActiveState.com>

	* unix/tcl.m4, unix/configure (SC_CONFIG_CFLAGS): Harden the check
	to add _r to CC on AIX with threads.

2009-04-27  Donal K. Fellows  <dkf@users.sf.net>

	* generic/tkInt.decls: [Bug 2768945]: Expose (as "private") a set of
	functions needed for easily building canvas items that work like
	existing standard ones.

2009-04-24  Jeff Hobbs  <jeffh@ActiveState.com>

	* win/tkWinDialog.c (ChooseDirectoryValidateProc): No need to set
	cwd on selchange. Prevents delete of selected folder in dialog.

2009-04-24  Stuart Cassoff <stwo@users.sf.net>

	* unix/Makefile.in:	[Bug 2764263]: Removed stray @ from
	Makefile.in test target. [Bug 1945073]: Don't chmod+x square demo.
	[Patch 2764272]: Adjustable demo install location.

2009-04-24  Stuart Cassoff <stwo@users.sf.net>

	* unix/Makefile.in: [Patch 2769530]: Don't chmod/exec installManPage.

2009-04-23  Jeff Hobbs  <jeffh@ActiveState.com>

	* win/tkWinDialog.c (Tk_ChooseDirectoryObjCmd): [Bug 2779910]: Enable
	the new style choosedir that has a "New Folder" button, with
	::tk::winChooseDirFlags override for new behavior.

2009-04-15  Don Porter  <dgp@users.sourceforge.net>

	*** 8.5.7 TAGGED FOR RELEASE ***

	* changes:	Updated for 8.5.7 release.

2009-04-14  Stuart Cassoff  <stwo@users.sourceforge.net>

	* unix/tcl.m4:	Removed -Wno-implicit-int from CFLAGS_WARNING.

2009-04-10  Don Porter  <dgp@users.sourceforge.net>

	* changes:	Updated for 8.5.7 release.

	* generic/tk.h:		Bump to 8.5.7 for release.
	* library/tk.tcl:
	* unix/configure.in:
	* unix/tk.spec:
	* win/configure.in:
	* README:

	* unix/configure:	autoconf-2.59
	* win/configure:

2009-04-10  Joe English  <jenglish@users.sourceforge.net

	* library/palette.tcl(tk_setPalette): Don't set
	*selectColor: #b03060; this makes radio- and checkbuttons
	look wrong post-TIP#109.

2009-04-10  Daniel Steffen  <das@users.sourceforge.net>

	* unix/configure.in (Darwin):	use Darwin SUSv3 extensions if
					available.
	* unix/configure:		autoconf-2.59
	* unix/tkConfig.h.in:		autoheader-2.59

	* library/msgbox.tcl: don't set msgbox bitmap background on TkAqua.

	* library/demos/filebox.tcl: only show "Motif Style Dialog" checkbutton
	on X11 windowingsystem.

	* library/demos/widget: GOOBE: use ttk::cursor

	* library/ttk/cursors.tcl: backport ttk::cursor from HEAD

	* library/demos/knightstour.tcl: fix knightstour demo not running from
	interactive wish.

	* library/console.tcl (::tk::ConsoleInit): remove redundant TkAqua
	Quit menu item.

	* generic/tkPointer.c (Tk_UpdatePointer): use all 5 buttons.

	* generic/tkMenu.c (PostProcessEntry): delay call to
	TkpConfigureMenuEntry() until all menu entry attributes are setup.

	* library/menu.tcl (::tk::MbPost): fix error thrown in y position
	computation with indicatoron.

	* generic/tkMenubutton.c: s/DEF_BUTTON_JUSTIFY/DEF_MENUBUTTON_JUSTIFY/

	* generic/tkTextBTree.c (TkBTreeDeleteIndexRange): add bounds check
	to startEnd array access (fixes testsuite crash).

	* tests/unixFont.test: only use xlsfonts with X11 windowingsystem.

2009-04-10  Donal K. Fellows  <dkf@users.sf.net>

	* generic/tkCanvPs.c (TkPostscriptInfo): [Bug 1466509]: Eliminate old
	and misleading comments mentioning prolog.ps.
	* generic/prolog.ps, library/prolog.ps: Remove unused files.
	* unix/Makefile.in, win/Makefile.in: Stop building distributions that
	include the removed files or trying to install them.

	* library/tk.tcl: [Bug 2116837]: Add event definitions to handle the
	standard virtual events when Caps Lock is on.

2009-04-03  Joe English  <jenglish@users.sourceforge.net>

	* unix/tkUnixWm.c: [Bug 1789819]: Don't Panic.

2009-03-25  Donal K. Fellows  <dkf@users.sf.net>

	* generic/ttk/ttkTheme.c (BuildOptionMap, NewElementImpl):
	[Bug 2178820]: Ensure that zero-size allocations don't happen; some
	malloc implementations don't like it at all.

	* win/wish.exe.manifest.in: [Bug 1871101]: Add magic to make Tk not be
	blurred on Vista with large fonts.

2009-03-03  Pat Thoyts  <patthoyts@users.sourceforge.net>

	* generic/tkFileFilter.c: Backported some fixes for uninitialized
	* generic/tkFont.c:       variables identified by das using clang
	* generic/tkListbox.c:    analysis.

2009-02-27  Pat Thoyts  <patthoyts@users.sourceforge.net>

	* generic/tkWindow.c: [Bug 2645457] check for dead windows after
	calling Tk_MakeWindowExist to avoid a crash when mapping dead windows.

2009-02-23  Pat Thoyts  <patthoyts@users.sourceforge.net>

	* win/tkWinCursor.c: [Patch 2542828] use stock Win32 help arrow
	cursor when question_arrow requested (danckaert)

	* win/rc/*.cur: [Patch 2513104] fix cursor hotspots (cjmcdonald)

	* win/tkWinMenu.c: Applied patch for menu image display bug
	[Bug 1329198, 456299] [Patch 2507419] (cjmcdonald)

2009-02-17  Jeff Hobbs  <jeffh@ActiveState.com>

	* win/tcl.m4, win/configure: Check if cl groks _WIN64 already to
	avoid CC manipulation that can screw up later configure checks.
	Use 'd'ebug runtime in 64-bit builds.

2009-02-16  Jeff Hobbs  <jeffh@ActiveState.com>

	* win/configure.in, win/configure: align better with tcl
	version. Ensures finding correct CPP for Win64.

2008-02-06  Daniel Steffen  <das@users.sourceforge.net>

	* generic/tkImgPhoto.c:		fix numerous leaks discovered with the
	* generic/tkMenu.c:		Mac OS X Instruments.app Leaks tool.
	* generic/tkText.c:
	* generic/tkTextImage.c:
	* generic/tkTextIndex.c:
	* generic/tkUndo.c:
	* generic/ttk/ttkFrame.c:
	* macosx/tkMacOSXWm.c:

2009-01-22  Kevin B. Kenny  <kennykb@acm.org>

	* unix/tcl.m4: Corrected a typo ($(SHLIB_VERSION) should be
	${SHLIB_VERSION}).
	* unix/configure: Autoconf 2.59

2009-01-19  Kevin B. Kenny  <kennykb@acm.org>

	* unix/Makefile.in: Added a CONFIG_INSTALL_DIR parameter so that
	* unix/tcl.m4:      distributors can control where tclConfig.sh goes.
	Made the installation of 'ldAix' conditional
	upon actually being on an AIX system.  Allowed for downstream
	packagers to customize SHLIB_VERSION on BSD-derived systems.
	Thanks to Stuart Cassoff for [Patch 907924].
	* unix/configure: Autoconf 2.59

2009-01-14  Jan Nijtmans  <nijtmans@users.sf.net>

	* generic/tkImgPhoto.c: fix for aMSN compatibility [tcl-Bug 2507326]

2009-01-11  George Peter Staplin  <georgeps@users.sourceforge.net>

	* generic/tkEvent.c: Backport a fix from 8.6 for a NULL pointer
	dereference in CreateXIC.

2009-01-07  Pat Thoyts  <patthoyts@users.sourceforge.net>

	* win/tkWinWm.c: Backported fix for [Bug 1847002] to prevent the
	bypassing of grab restrictions via the taskbar on Windows.

2008-12-22  Don Porter  <dgp@users.sourceforge.net>

	*** 8.5.6 TAGGED FOR RELEASE ***

	* tests/embed.test:	Eliminate duplicate test names.

	* changes:	Updates for 8.5.6 release.

2008-12-22  Joe English  <jenglish@users.sourceforge.net>

	* generic/ttk/ttkWidget.c: Don't crash when
	application uses nondefault visual [Bug 2264732]
	(Backport from trunk change 2008-11-11)
	* Workaround for [Bug 2207435]
	(Backport from trunk change 2008-10-31).

2008-12-22  Donal K. Fellows  <dkf@users.sf.net>

	* generic/tkCanvPs.c (Tk_PostscriptFont,TkCanvPostscriptCmd): Backport
	of font size and reflection fix. [Bug 2107938]

2008-12-22  Alexandre Ferrieux 	<ferrieux@users.sourceforge.net>

	* generic/tkCanvUtil.c: Backport of the Millipeter patch [1813597,
	* generic/tkInt.h:       2218964]
	* generic/tkObj.c:
	* generic/tkText.c:

2008-12-21  Don Porter  <dgp@users.sourceforge.net>

	* generic/tk.h:		Bump to 8.5.6 for release.
	* library/tk.tcl:
	* unix/configure.in:
	* unix/tk.spec:
	* win/configure.in:
	* README:

	* unix/configure:	autoconf-2.59
	* win/configure:

	* changes:	Updates for 8.5.6 release.

2008-11-22  Pat Thoyts  <patthoyts@users.sourceforge.net>

	* library/ttk/combobox.tcl: [Bug 1939129,1991930] combobox dropdown
	                            was drawn behind topmost toplevels.

2008-11-19  Jan Nijtmans  <nijtmans@users.sf.net>

	* generic/tkImage.c    Relax the constraint that every Tk_ImageType
	* generic/tkImgPhoto.c can only be passed to this function once.
	                       This allows tkImg to be loaded in multiple
	                       interpreters in a thread-enabled build of Tk.
	                       [Bug 2312027]

2008-11-15  Pat Thoyts  <patthoyts@users.sourceforge.net>

	* generic/tk.h:        The tip 125 implementation permits the
	* generic/tkFrame.c:   wm manage command to manage any widget but
	* macosx/tkMacOSXWm.c: only those with Frame instance data should
	* unix/tkUnixWm.c:     be permitted. We now check for the suitability
	* win/tkWinWm.c:       and raise an error for non-frame widgets.
	* test/wm.test:        Updated the tests and documentation.
	* doc/wm.n:            See also [Bug 2239034]

2008-11-12  Pat Thoyts  <patthoyts@users.sourceforge.net>

	* tests/constraints.tcl: backported listbox test fix from head
	* tests/listbox.test:    the default on windows is 'underline'
	* tests/winDialog.test: backported some fixes from head
	* library/text.tcl: Backported fix for bug #1777362 to have events
	* test/text.test:   work with window paths that include hyphens.

2008-10-23  Don Porter  <dgp@users.sourceforge.net>

	* generic/tk.h:		Bump version number to 8.5.6b1 to distinguish
	* library/tk.tcl:	CVS development snapshots from the 8.5.5 and
	* unix/configure.in:	8.5.6 releases.
	* unix/tk.spec:
	* win/configure.in:
	* README:

	* unix/configure:	autoconf (2.59)
	* win/configure:

2008-10-17  Pat Thoyts  <patthoyts@users.sourceforge.net>

	* library/ttk/scale.tcl: Backported keyboard bindings for ttk::scale

2008-10-11  Donal K. Fellows  <donal.k.fellows@man.ac.uk>

	*** 8.5.5 TAGGED FOR RELEASE ***

	* generic/tkCanvas.c (CanvasWidgetCmd): Corrected result generation.

2008-10-10  Don Porter  <dgp@users.sourceforge.net>

	* generic/tk.h:		Bump to 8.5.5 for release.
	* library/tk.tcl:
	* unix/configure.in:
	* unix/tk.spec:
	* win/configure.in:

	* unix/configure:	autoconf-2.59
	* win/configure:

	* changes:	Updates for 8.5.5 release.

	* unix/Makefile.in:	Relax constraints in index script so that
	* win/Makefile.in:	each Tk 8.5.* release may be [package require]d
	* win/makefile.vc:	into any Tcl 8.5.* interp.  [Bug 1890438].

2008-10-09  Don Porter  <dgp@users.sourceforge.net>

	* generic/tkListbox.c:	Make literal return values consistent with
	those generated by Tcl_PrintDouble().

	* tests/canvText.test:	Backport test updates in light of the
	* tests/entry.test:	2008-10-05 commit.
	* tests/listbox.test:
	* tests/scrollbar.test:
	* tests/spinbox.test:
	* tests/textDisp.test:

	* generic/tkEntry.c:	Fix missing space constructing the scroll
	command.

2008-10-05  Donal K. Fellows  <donal.k.fellows@man.ac.uk>

	* win/tkWinScrlbr.c:		Convert 'sprintf(..."%g"...)' to the
	* macosx/tkMacOSXScrlbr.c:	locale-insensitive Tcl_PrintDouble.
	* generic/tkScrollbar.c:	[Bug 2112563]  NOTE: Tcl_PrintDouble
	* generic/tkListbox.c:		is sensitive to the value of
	* generic/tkEntry.c:		::tcl_precision.
	* generic/tkCanvText.c:		*** POTENTIAL INCOMPATIBILITY ***
	* generic/tkArgv.c:

2008-08-25  Todd M. Helfter  <tmh@users.sourceforge.net>

	* library/menu.tcl: additional fix for [Bug 1023955]

2008-09-08  Todd M. Helfter  <tmh@users.sourceforge.net>

	* doc/menu.n: fix typo in docs [Bug 2098425]

2008-08-28  Don Porter  <dgp@users.sourceforge.net>

	* unix/tkConfig.sh.in:	Added @XFT_LIBS@ to the definition of TK_LIBS
	to avoid link failures when a "big wish" program links against a
	--disable-shared build of libtk.  (Discovered building expectTk).

	* generic/tk.h:		Bump version number to 8.5.5b1 to distinguish
	* library/tk.tcl:	CVS development snapshots from the 8.5.4 and
	* unix/configure.in:	8.5.5 releases.
	* unix/tk.spec:
	* win/configure.in:
	* README:

	* unix/configure:	autoconf (2.59)
	* win/configure:

2008-08-25  Todd M. Helfter  <tmh@users.sourceforge.net>

	* library/menu.tcl: fix typo from [Bug 1023955]

2008-08-25  Todd M. Helfter <tmh@users.sourceforge.net>

	* library/menu.tcl : Do not flip to the arrow cursor on menus.
	This was a Motif convention.  Current behavior is maintained if
	tk_strictMotif is enabled.  [Bug 1023955]

2008-08-25  Todd M. Helfter <tmh@users.sourceforge.net>

	The patch is associated with the bug tracker id: 1936220
	library/tkfbox.tcl : fix the multiple selection error for
	tk_getOpenFile -multiple 1 which fails on all unix platforms since
	the adoption of ttk widgets.

2008-08-19  Joe English  <jenglish@users.sourceforge.net>

	* generic/ttk/ttkScroll.c:  Don't use sprintf "%g" to
	format floating point numbers in -[xy]scrollcommand callbacks
	or [xy]view methods.  Minor incompatibility: 0 and 1 now
	formatted as "0.0" resp "1.0".
	* tests/ttk/entry.test, tests/ttk/treeview.test: Updated
	to account for above change.

2008-08-19  Daniel Steffen  <das@users.sourceforge.net>

	* macosx/tkMacOSXFont.c (SetFontFeatures):	Disable antialiasing of
						 	fixed-width fonts with
						 	size <= 10.

2008-08-14  Daniel Steffen  <das@users.sourceforge.net>

	*** 8.5.4 TAGGED FOR RELEASE ***

	* unix/tcl.m4 (SC_PATH_X):	check for libX11.dylib in addition to
					libX11.so et al.

	* unix/configure: 		autoconf-2.59

2008-08-08  Don Porter  <dgp@users.sourceforge.net>

	* generic/tk.h:		Bump to 8.5.4 for release.
	* library/tk.tcl:
	* unix/configure.in:
	* unix/tk.spec:
	* win/configure.in:
	* README:

	* unix/configure:	autoconf-2.59
	* win/configure:

	* changes:	Updates for 8.5.4 release.

2008-08-05  Joe English  <jenglish@users.sourceforge.net>

	* generic/tk.h, generic/tkEvent.c: Fix for [Bug 2010422]
	"no event type or button # or keysym while executing
	"bind Listbox <MouseWheel> [...]".

2008-08-01  Pat Thoyts  <patthoyts@users.sourceforge.net>

	* win/tkWinWm.c: Backported fixes for handling unmapped parent
	* test/wm.test:  toplevels. [Bug 2009788, 2028703]

2008-07-31  Don Porter  <dgp@users.sourceforge.net>

	* generic/tk.h:	Added missing EXTERN for the Tcl_PkgInitStubsCheck
	declaration to fix inability to embed non-stub-enabled Tk on Windows.

2008-07-26  Pat Thoyts  <patthoyts@users.sourceforge.net>

	* doc/options.n: Direct to the font manual for -font [Bug 1686012]

	* win/tkWinWindow.c: Check for 0x prefix in sprintf %p. Bug [2026405]

2008-07-22  Daniel Steffen  <das@users.sourceforge.net>

	* library/ttk/aquaTheme.tcl: Use system color names and TIP145 named
	font instead of hardcoded color values and deprecated native font name.

	* macosx/tkMacOSXHLEvents.c: sync with HEAD.

2008-07-04  Joe English  <jenglish@users.sourceforge.net>

	* generic/ttk/ttkDefaultTheme.c, generic/ttk/ttkClamTheme.c,
	generic/ttk/ttkClassicTheme.c, generic/ttk/ttkElements.c:
	Backport [Bug 2009213].

2008-06-29  Don Porter  <dgp@users.sourceforge.net>

	*** 8.5.3 TAGGED FOR RELEASE ***

	* generic/tk.h:		Bump to 8.5.3 for release.
	* library/tk.tcl:
	* unix/configure.in:
	* unix/tk.spec:
	* win/configure.in:
	* README:

	* unix/configure:	autoconf-2.59
	* win/configure:

	* changes:	Updates for 8.5.3 release.

2008-06-26  Don Porter  <dgp@users.sourceforge.net>

	* generic/tkPanedWindow.c (PanedWindowProxyCommand)
	(DisplayPanedWindow): Ensure that a zero width never gets fed to the
	underlying window system. [Bug 1639824]  (Backport fix from dkf).

2008-06-20  Joe English  <jenglish@users.sourceforge.net>

	* library/ttk/treeview.tcl: Backport fix for [Bug 1951733]

2008-06-19  Don Porter  <dgp@users.sourceforge.net>

	* changes:	Updates for 8.5.3 release.

2008-06-18  Daniel Steffen  <das@users.sourceforge.net>

	* macosx/tkMacOSXCarbonEvents.c:	fix debug carbon event tracing;
	(InstallStandardApplicationEventHandler):	replace needless use of
	TkMacOSXInitNamedDebugSymbol() by standard TkMacOSXInitNamedSymbol().

	* macosx/tkMacOSXDebug.c:	revert 2007-11-09 commit making
	* macosx/tkMacOSXDebug.h:	TkMacOSXInitNamedDebugSymbol()
					available outside of debug builds.

	* macosx/tkMacOSXEmbed.c (TkpMakeWindow):	fix bug with missing
	* macosx/tkMacOSXSubwindows.c (XMapWindow):	focus on first map by
	only sending VisibilityNotify events once windows are mapped (rather
	than when they are created).

	* macosx/tkMacOSXWindowEvent.c (TkMacOSXProcessWindowEvent): fix
	return value.

	* macosx/tkMacOSXInit.c:	add helper to efficiently convert from
	* macosx/tkMacOSXPrivate.h:	CFString to Tcl_Obj.

	* macosx/tkMacOSXFont.c (TkpGetFontFromAttributes, InitFont):	fix
	incorrect conversion to points of font sizes already in points; factor
	out retrieval of font family name from font family ID.

2008-06-13  Jeff Hobbs  <jeffh@ActiveState.com>

	* win/configure, win/configure.in (TK_WIN_VERSION): fix handling
	of interim a/b versioning for manifest usage.

2008-06-12  Daniel Steffen  <das@users.sourceforge.net>

	* generic/tkPointer.c (Tk_UpdatePointer): fix failure to restore a
	global grab capture and to release the restrict window capture when
	releasing a button grab. Fixes segfault due to dangling reference to
	restrict window inside TkpSetCapture() implementation. [Bug 1991932]

	* unix/tcl.m4 (SunOS-5.11): fix 64bit amd64 support with gcc & Sun cc.
	* unix/configure: autoconf-2.59

	* macosx/tkMacOSXXStubs.c (Tk_ResetUserInactiveTime): use UsrActivity
	instead of OverallAct (which may be ignored in some circumstances).

	* macosx/Wish.xcodeproj/project.pbxproj: add debug configs for 64bit,
	* macosx/Wish.xcodeproj/default.pbxuser: with gcov, and with
	corefoundation disabled; updates & cleanup for Xcode 3.1 and for
	Leopard; sync with Tcl.xcodeproj.
	* macosx/Wish.xcode/project.pbxproj:	sync Wish.xcodeproj changes.
	* macosx/Wish.xcode/default.pbxuser:
	* macosx/README:			document new build configs.

2008-06-10  Joe English  <jenglish@users.sourceforge.net>

	* unix/tkUnixKey.c: tkUnixKey.c: Use Xutf8LookupString if available
	[Patch #1986818].  This should fix problems (like #1908443) where
	Xlib's idea of the system encoding does not match Tcl's.

2008-05-23  Joe English  <jenglish@users.sourceforge.net>

	* generic/ttk/ttkLabel.c: Avoid passing width or height <= 0 to
	Tk_RedrawImage, as this leads to a panic on Windows [Bug 1967576]

2008-05-11  Pat Thoyts  <patthoyts@users.sourceforge.net>

	* library/tk.tcl: Support for ttk widgets in AmpWidget

	* doc/button.n: Note negative widths for button [Patch #1883418]
	* doc/ttk_*:   'identify' widget command is on all ttk widgets.

2008-05-04  Joe English  <jenglish@users.sourceforge.net>

	* macosx/ttkMacOSAquaTheme.c: "default" and "focus" adornments
	should not be disjoint [Bug 1942785]

2008-04-17  Don Porter  <dgp@users.sourceforge.net>

	* generic/tkCanvas.c:   Fix logic that determines when canvas item
	<Enter> event should fire.  Thanks to Sebastian Wangnick. [Bug 1327482]

2008-04-14  Pat Thoyts  <patthoyts@users.sourceforge.net>

	* win/tkWinDialog.c: backport tk_chooseColor -title fix from head
	* win/tkWinTest.c:   Added parent to testgetwininfo
	* tests/winDialog.test: Created some tk_chooseColor win tests.

2008-04-11  Don Porter  <dgp@users.sourceforge.net>

	* generic/tk.h:		Bump version number to 8.5.3b1 to distinguish
	* library/tk.tcl:	CVS development snapshots from the 8.5.2 and
	* unix/configure.in:	8.5.3 releases.
	* unix/tk.spec:
	* win/configure.in:

	* unix/configure:	autoconf (2.59)
	* win/configure:

2008-04-07  Jeff Hobbs  <jeffh@ActiveState.com>

	* generic/tkWindow.c (Initialize): fix double-free on Tk_ParseArgv
	* tests/main.test (main-3.*):      error. [Bug 1937135]

	* generic/tkArgv.c: fix -help mem explosion. [Bug 1936238] (kenny)

2008-04-03  Pat Thoyts  <patthoyts@users.sourceforge.net>

	* library/ttk/xpTheme.tcl: fix the colour of labelframe in xp

2008-04-01  Don Porter  <dgp@users.sourceforge.net>

	* generic/tkStubLib.c (Tk_InitStubs):	Added missing error message.
	* generic/tkWindow.c (Tk_PkgInitStubsCheck):

2008-03-28  Don Porter  <dgp@users.sourceforge.net>

	*** 8.5.2 TAGGED FOR RELEASE ***

	* README:		Bump to 8.5.2 for release.
	* generic/tk.h:
	* library/tk.tcl:
	* unix/configure.in:
	* unix/tk.spec:
	* win/configure.in:

	* unix/configure:	autoconf-2.59
	* win/configure:

	* changes:	Updates for 8.5.2 release.

2008-03-27  Jeff Hobbs  <jeffh@ActiveState.com>

	* library/safetk.tcl (::safe::tkInterpInit): make sure tk_library
	and its subdirs (eg, ttk) are on the "safe" access path.

2008-03-27  Daniel Steffen  <das@users.sourceforge.net>

	* unix/tcl.m4 (SunOS-5.1x): fix 64bit support for Sun cc. [Bug 1921166]

	* unix/configure: autoconf-2.59

2008-03-27  Daniel Steffen  <das@users.sourceforge.net>

	* generic/ttk/ttkStubLib.c:	ensure tcl stubs are used in libtkstub
					even in a static build of Tk.
	* generic/ttk/ttkDecls.h:	fix incorrect number of arguments in
					Ttk_InitStubs macro definition.

2008-03-26  Don Porter  <dgp@users.sourceforge.net>

	* changes:	Updates for 8.5.2 release.

	* unix/tkUnixCursor.c:	Stop crash in [. configure -cursor] on X11.
	Thanks to emiliano gavilán.  [Bug 1922466]

2008-03-26  Joe English  <jenglish@users.sourceforge.net>

	* generic/tkInt.h, generic/tkEvent.c, unix/tkUnixEvent.c,
	unix/tkUnixKey.c: XIM reorganization and cleanup; see
	[Patch 1919791] for details.

2008-03-21  Joe English  <jenglish@users.sourceforge.net>

	* generic/tk.decls, generic/ttk/ttkStubLib.c, unix/Makefile.in:
	Keep ttkStubLib.o in libtkstub instead of libtk. [Bug 1920030]

2008-03-20  Donal K. Fellows  <dkf@users.sf.net>

	* tests/wm.test: Rewrote so that tests clean up after themselves
	rather than leaving that to the following test. Makes it easier to
	catch problems where they originate. Inspired by [Bug 1852338]

2008-03-19  Donal K. Fellows  <dkf@users.sf.net>

	* doc/GetClrmap.3: Documented Tk_PreserveColormap. [Bug 220809]

2008-03-17  Joe English  <jenglish@users.sourceforge.net>

	* unix/Makefile.in, win/Makefile.in, win/makefile.vc: Put ttkStubLib.o
	in libtkstub instead of libtk. [Bug 1863007]

2008-03-16  Donal K. Fellows  <dkf@users.sf.net>

	* library/demos/goldberg.tcl: Made work when run twice in the same
	session. [Bug 1899664] Also made the control panel use Ttk widgets.

2008-03-13  Daniel Steffen  <das@users.sourceforge.net>

	* unix/configure.in:	Use backslash-quoting instead of double-quoting
	* unix/tcl.m4:		for lib paths in tkConfig.sh. [Bug 1913622]
	* unix/configure:	autoconf-2.59

2008-03-13  Don Porter  <dgp@users.sourceforge.net>

	* changes:	Updates for 8.5.2 release.

2008-03-12  Daniel Steffen  <das@users.sourceforge.net>

	* macosx/Wish.xcodeproj/project.pbxproj: Add support for Xcode 3.1
	* macosx/Wish.xcodeproj/default.pbxuser: CODE_SIGN_IDENTITY and
	* macosx/Wish-Common.xcconfig:		 'xcodebuild install'.

2008-03-12  Joe English  <jenglish@users.sourceforge.net>

	* unix/tkUnixRFont.c: Try a fallback font if XftFontOpenPattern()
	fails in GetFont (workaround for [Bug 1090382]).

2008-03-11  Daniel Steffen  <das@users.sourceforge.net>

	* library/demos/knightstour.tcl:	Aqua GOOBE.
	* library/demos/widget:

	* macosx/Wish.xcodeproj/project.pbxproj: Add support for Xcode 3.1 and
	* macosx/Wish.xcodeproj/default.pbxuser: configs for building with
	* macosx/Wish-Common.xcconfig:		 gcc-4.2 and llvm-gcc-4.2.

	* generic/tkCanvUtil.c:			Fix gcc-4.2 warnings.

	* macosx/GNUmakefile:			Fix quoting to allow paths to
	* macosx/Wish-Common.xcconfig:		${builddir}, ${INSTALL_ROOT}
	* unix/Makefile.in:			and ${TCL_BIN_DIR} to contain
	* unix/configure.in:			spaces.
	* unix/install-sh:
	* unix/tcl.m4:

	* unix/configure:			autoconf-2.59

	* unix/Makefile.in (install-strip):	Strip non-global symbols from
						dynamic library.

2008-03-10  Don Porter  <dgp@users.sourceforge.net>

	* changes:	Updates for 8.5.2 release.

2008-03-07  Donal K. Fellows  <donal.k.fellows@man.ac.uk>

	* doc/colors.n: Reworked to produce nicer HTML output.

2008-03-06  Joe English  <jenglish@users.sourceforge.net>

	* doc/ttk_notebook.n: Move "TAB IDENTIFIERS" section above "WIDGET
	COMMAND" section. [Bug 1882011]

2008-02-29  Pat Thoyts  <patthoyts@users.sourceforge.net>

	* library/demos/widget:  Added a Knight's tour canvas demo.
	* library/demos/knightstour.tcl:

2008-02-27  Daniel Steffen  <das@users.sourceforge.net>

	* macosx/tkMacOSXDraw.c: workaround leak in Carbon SetPortPenPixPat()
	API [Bug 1863346]; avoid repeated PixPat allocation/deallocation.

2008-02-23  Joe English  <jenglish@users.sourceforge.net>

	* library/ttk/combobox.tcl, doc/ttk_combobox.n,
	* tests/ttk/combobox.test: Arrange to deliver <<ComboboxSelected>>
	event after listbox is unposted, as intended [Bug 1890211]. Clarified
	documentation.

2008-02-23  Joe English  <jenglish@users.sourceforge.net>

	* generic/ttk/ttkPanedWindow.c: Don't enforce minimum sash thickness
	of 5 pixels, just use 5 as a default. [FR 1898288]

2008-02-14  Donal K. Fellows  <donal.k.fellows@man.ac.uk>

	* unix/README: Documented missing configure flags.

2008-02-06  Donal K. Fellows  <donal.k.fellows@man.ac.uk>

	* doc/ttk_scale.n (new file): Added basic documentation. [Bug 1881925]

2008-02-04  Don Porter  <dgp@users.sourceforge.net>

	*** 8.5.1 TAGGED FOR RELEASE ***

	* generic/tk.h:		Bump to 8.5.1 for release.
	* library/tk.tcl:
	* unix/configure.in:
	* unix/tk.spec:
	* win/configure.in:

	* unix/configure:	autoconf-2.59
	* win/configure:

2008-02-04  Donal K. Fellows  <donal.k.fellows@man.ac.uk>

	* doc/MeasureChar.3, doc/FontId.3: Minor improvements (formatting,
	keywords).

2008-02-02  Daniel Steffen  <das@users.sourceforge.net>

	* macosx/Wish-Info.plist.in:	add CFBundleLocalizations key, listing
	* unix/configure.in (Darwin): 	all library/msgs locales.

	* unix/configure.in (Darwin):	correct Info.plist year substitution in
					non-framework builds.

	* unix/configure:		autoconf-2.59

2008-02-01  Don Porter  <dgp@users.sourceforge.net>

	* changes:	Updates for 8.5.1 release.

2008-02-01  Reinhard Max  <max@suse.de>

	* generic/tkImgGIF.c: Fixed a buffer overflow (CVE-2008-0553).
	* tests/imgPhoto.test: Added a test for the above.

2008-01-31  Jeff Hobbs  <jeffh@ActiveState.com>

	* library/msgbox.tcl (::tk::MessageBox): don't use ttk::label in
	low depth/aqua fallback, as it doesn't support -bitmap.

	* win/tkWinDialog.c (Tk_MessageBoxObjCmd): pass "" instead of NULL
	when -title isn't set.  [Bug 1881892]

2008-01-31  Donal K. Fellows  <donal.k.fellows@man.ac.uk>

	* doc/panedwindow.n: Added proper description of -height and -width
	options, which aren't "standard". Last of fallout from [Bug 1882495].

2008-01-30  Donal K. Fellows  <donal.k.fellows@man.ac.uk>

	* doc/canvas.n, doc/listbox.n, doc/message.n: Fix erroneous listing of
	"standard" options. [Bug 1882495]

2008-01-29  Joe English  <jenglish@users.sourceforge.net>

	* library/treeview.tcl: Fix bug in Shift-ButtonPress-1 binding (error
	if no current focus item; reported on c.l.t.)

2008-01-29  Donal K. Fellows  <donal.k.fellows@man.ac.uk>

	* doc/ttk_*.n: Adjusted handling of the standard options part of the
	Ttk manual pages so that they are documented in the correct location.
	[Bug 1876493]

2008-01-28  Joe English  <jenglish@users.sourceforge.net>

	* unix/tkUnixRFont.c: Re-fix strict-aliasing warnings reintroduced by
	last patch.

2008-01-27  Joe English  <jenglish@users.sourceforge.net>

	* generic/ttk/ttkNotebook.c: Make sure to schedule a redisplay when
	adding and/or hiding tabs. [Bug 1878298]

2008-01-27  Joe English  <jenglish@users.sourceforge.net>

	* unix/tkUnixRFont.c: Merged common code from InitFont() and
	TkpGetFontAttrsForChar(), factored into GetTkFontAttributes() and
	GetTkFontMetrics(). Removed write-only struct UnixFtFont member
	'drawable'. Removed unneeded double-pointer indirections. Ensure that
	TkFontAttributes.family member is a Tk_Uid, as specified. Use
	FcTypeDouble for XFT_SIZE attribute. Finally: fix [Bug 1835848]

2008-01-25  Don Porter  <dgp@users.sourceforge.net>

	* changes:	Updates for 8.5.1 release.

2008-01-08  Joe English  <jenglish@users.sourceforge.net>

	* generic/ttk/ttkFrame.c: BUGFIX: fix crash in [ttk::labelframe] when
	-style option specified. [Bug 1867122]

2008-01-08  Joe English  <jenglish@users.sourceforge.net>

	* win/ttkWinTheme.c: Add tristate support to checkbuttons and
	radiobuttons. [Bug 1865898]
	Fix check and radio indicator size. [Bug 1679067]

2008-01-06  Joe English  <jenglish@users.sourceforge.net>

	* generic/ttk/ttkWidget.c, generic/ttk/ttkWidget.h: Call
	Tk_MakeWindowExist() in widget constructor. Removed now-unnecessary
	initial ConfigureNotify processing.

2008-01-06  Joe English  <jenglish@users.sourceforge.net>

	* library/ttk/treeview.tcl, library/ttk/utils.tcl: Fix MouseWheel
	bindings for ttk::treeview widget. [Bugs 1442006, 1821939, 1862692]

2008-01-02  Don Porter  <dgp@users.sourceforge.net>

	* generic/tk.h:		Bump version number to 8.5.1b1 to distinguish
	* library/tk.tcl:	CVS development snapshots from the 8.5.0 and
	* unix/configure.in:	8.5.1 releases.
	* unix/tk.spec:
	* win/configure.in:

	* unix/configure:	autoconf (2.59)
	* win/configure:

2007-12-30  Donal K. Fellows  <dkf@users.sf.net>

	* doc/canvas.n: Documented exact behaviour of items with respect to
	when they are the current item. [Bug 1774593] Also documented the
	clipping behaviour of window items.

	* library/demos/nl.msg: Corrected following testing "in the field" by
	Arjen Markus. [Bug 1860802]

2007-12-17  Donal K. Fellows  <donal.k.fellows@manchester.ac.uk>

	*** 8.5.0 TAGGED FOR RELEASE ***

	* doc/canvas.n: Documented -outlineoffset item option. [Bug 1836621]

2007-12-14  Don Porter  <dgp@users.sourceforge.net>

	* changes:	More updates for 8.5.0 release.

2007-12-14  Joe English  <jenglish@users.sourceforge.net>

	* doc/ttk_treeview.n: Fix typo. [Bug 1850713]

2007-12-14  Pat Thoyts  <patthoyts@users.sourceforge.net>

	* win/tkWinInt.h:     Add in missing function definitions
	* win/tkWinButton.c:  to support plain MSVC6 and use INT_PTR
	* win/tkWinScrlBar.c: rather than LONG_PTR which isn'tr defined
	* win/tkWinWm.c:      in the msvc6 headers.

2007-12-14  Pat Thoyts <patthoyts@users.sourceforge.net>

	* win/nmakehlp.c:  Support compilation with MSVC9 for AMD64.
	* win/makefile.vc:

2007-12-13  Jeff Hobbs  <jeffh@ActiveState.com>

	* generic/tkMenubutton.c (ConfigureMenuButton): trace the
	-textvariable even if an image exists as it may use -compound.

2007-12-12  Jeff Hobbs  <jeffh@ActiveState.com>

	* generic/tkText.c (DeleteIndexRange, TextEditCmd, UpdateDirtyFlag):
	* tests/text.test (text-25.10.1,25.11.[12]):
	Don't require [update idle] to trigger Modified event [Bug 1809538]
	Modified virtual event should only fire on state change [Bug 1799782]
	Make sure we delete chars before triggering <<Modified>> [Bug 1737288]

2007-12-12  Daniel Steffen  <das@users.sourceforge.net>

	* macosx/tkMacOSXWm.c (ApplyMasterOverrideChanges): Revert 2007-10-26
	change to window class of transient toplevels that are not also
	overrideredirect. [Bug 1845899]

	* macosx/tkMacOSXWm.c (ApplyMasterOverrideChanges): Implement more
	* macosx/tkMacOSXMouseEvent.c (BringWindowForward): X11-like transient
	* macosx/tkMacOSXSubwindows.c (XDestroyWindow):     behaviour by adding
	transient windows to a window group owned by the master window, this
	ensures transients always remain in front of and are collapsed with the
	master; bring master to front when selecting transient windows; restore
	default window group of transients if master destroyed. [Bug 1845899]

2007-12-12  Joe English  <jenglish@users.sourceforge.net>

	* doc/ttk_intro.n, doc/ttk_style.n, doc/ttk_widget.n:
	Various minor updates.

2007-12-12  Don Porter  <dgp@users.sourceforge.net>

	* changes:		Updated for 8.5.0 release.

2007-12-11  Joe English  <jenglish@users.sourceforge.net>

	* generic/ttk/ttkTheme.c(StyleElementOptionsCmd):
	Use Ttk_GetElement() to find element instead of direct
	hash table access.

2007-12-11  Donal K. Fellows  <dkf@users.sf.net>

	* generic/tkText.c (TextReplaceCmd): Added code to rebuild the from
	index after the deletion phase so that the linePtr field is valid for
	the insertion phase. [Bug 1602537]

2007-12-10  Donal K. Fellows  <dkf@users.sf.net>

	* doc/event.n: Clarify the fact that [event info] only returns the
	names of virtual events that are bound to physical event sequences.
	This follows on from comments on comp.lang.tcl.
	http://groups.google.com/group/comp.lang.tcl/msg/935d2d226ae8a770

2007-12-10  Joe English  <jenglish@users.sourceforge.net>

	* doc/AddOption.3, doc/CrtImgType.3, doc/CrtPhImgFmt.3,
	* doc/InternAtom.3, doc/TextLayout.3, doc/chooseColor.n,
	* doc/chooseDirectory.n, doc/loadTk.n, doc/palette.n,
	* doc/ttk_combobox.n: Various markup fixes (mostly: missing quotes on
	.SH arguments, extraneous .PPs)

	* doc/ttk_entry.n, doc/ttk_scrollbar.n, doc/ttk_treeview.n: Remove
	extra .BEs that got added by mistake somewhere.

2007-12-10  Daniel Steffen  <das@users.sourceforge.net>

	* generic/tk.decls:		use new genstubs 'export' command to
	* generic/tkInt.decls:		mark exported symbols not in stubs
					table [FR 1716117]; cleanup formatting

	* generic/tkIntDecls.h:		regen with new genStubs.tcl.
	* generic/tkIntPlatDecls.h:	[Tcl Bug 1834288]
	* generic/tkIntXlibDecls.h:
	* generic/tkPlatDecls.h:
	* generic/tkStubInit.c:

2007-12-10  Donal K. Fellows  <donal.k.fellows@manchester.ac.uk>

	* tests/safe.test: Ensure list of hidden commands is correct. [Bug
	1847925]

2007-12-10  Pat Thoyts  <patthoyts@users.sourceforge.net>

	* win/tkWin.h: We must specify the lowest Windows version we intend to
	support. In particular the SystemParametersInfo API doesn't like to
	receive structures that are larger than it expects which affects the
	font assignements. Set to Win98 support.

	* win/tkWinFont.c: Handle failure to read the system parameters. This
	causes ttk/fonts.tcl to set any missing named fonts.

	* win/ttkWinMonitor.c:  Only tkWin.h should include windows.h unless
	* win/ttkWinTheme.c:    we have an explicit override of the WINVER
	* tin/ttkWinXPTheme.c:  macro.

	* win/rules.vc: Handle MSVC 9 (aka: Visual Studio 2008)

	* tests/safe.test: Update for 'unload' as a safe command (tcl 8.5b3+)

2007-12-09  Donal K. Fellows  <dkf@users.sf.net>

	* win/configure.in: Adjusted code so that running configure does not
	generate an error message when the full current directory name
	contains a space.

	* win/tkWinWm.c: Added set of #defs to make this file build with my
	version of the SDK (i.e. with the msys suite we distribute).

2007-12-07  Joe English  <jenglish@users.sourceforge.net>

	* library/ttk/altTheme.tcl, library/ttk/classicTheme.tcl:
	s/style/ttk::style/.

2007-12-07  Don Porter  <dgp@users.sourceforge.net>

	* unix/README:  Mention the stub library created by `make` and warn
	about the effect of embedded paths in the installed binaries. Thanks
	to Larry Virden. [Tcl Bug 1794084]

2007-12-05  Joe English  <jenglish@users.sourceforge.net>

	* macosx/ttkMacOSXTheme.c: Fix TCombobox layout so as not to truncate
	long text when combobox is wider than requested. [Bug 1845164]

2007-12-05  Jeff Hobbs  <jeffh@ActiveState.com>

	* library/demos/widget: reduce start size to 70% of screenheight from
	sh-200 for a more reasonable size.

	* win/tkWinButton.c, win/tkWinDialog.c: use SetWindowLongPtr and
	* win/tkWinScrlbr.c, win/tkWinWm.c:     GetWindowLongPtr only.
	* win/ttkWinMonitor.c:

	* win/tkWinInt.h: remove CS_CLASSDC (not recommended for any apps now)
	* win/tkWinX.c:   and simplify WNDCLASS to one style.
	* win/tkWinWm.c:  Reduce wrapper update for exStyle to toolwindow
	change only and set WS_EX_LAYERED as sticky (once set on a window, do
	not remove it) to reduce alpha transition flicker.

	* win/configure, win/tcl.m4 (LIBS_GUI): mingw needs -lole32 -loleaut32
	but not msvc for Tk's [send]. [Bug 1844749]

2007-12-04  Joe English  <jenglish@users.sourceforge.net>

	* doc/ttk_style.n: Remove nonsense about "this manpage has not yet
	been written"; everything supported is documented.

2007-12-04  Donal K. Fellows  <dkf@users.sf.net>

	* library/msgs/en.msg: Added missing messages. [Patch 1800744]

	* library/msgs/da.msg: Added Danish messages. [Patch 1844143]. Many
	thanks to Torsten Berg <treincke@users.sf.net>.

2007-12-03  Jeff Hobbs  <jeffh@ActiveState.com>

	* win/configure, win/tcl.m4 (LIBS_GUI): remove ole32.lib oleaut32.lib
	(LIBS): add ws2_32.lib for static builds with Tcl.

2007-12-01  Joe English  <jenglish@users.sourceforge.net>

	* generic/ttk/ttkTheme.h, generic/ttk/ttkThemeInt.h,
	* generic/ttk/ttkTheme.c, generic/ttk/ttkLayout.c,
	* generic/ttk/ttkClamTheme.c, generic/ttk/ttkClassicTheme.c,
	* generic/ttk/ttkTreeview.c, macosx/ttkMacOSXTheme.c,
	* win/ttkWinTheme.c, win/ttkWinXPTheme.c: Improved macrology for
	statically-initialized layout template tables.

2007-11-28  Don Porter  <dgp@users.sourceforge.net>

	* unix/tkUnixPort.h:	When unix/configure determines whether the
	intptr_t type is available, it has the <inttypes.h> header present.
	It's only fair that we let Tk have it too.

2007-11-26  Kevin Kenny  <kennykb@acm.org>

	* generic/tkImgPPM.c (StringReadPPM): Corrected a comparison whose
	sense was reversed that resulted in reading beyond the end of the
	input buffer on malformed PPM data. [Bug 1822391]
	* library/tkfbox.tcl (VerifyFileName): Corrected a couple of typos in
	handling of bad file names. [Bug 1822076] Thanks to Christoph Bauer
	(fridolin@users.sf.net) for the patch.
	* tests/filebox.test (filebox-7.1, filebox-7.2): Added test cases that
	exercise. [Bug 1822076]
	* tests/imgPPM.test (imgPPM-4.1): Added test case that exercises. [Bug
	1822391]

2007-11-25  Joe English  <jenglish@users.sourceforge.net>

	* generic/ttk/ttkManager.h, generic/ttk/ttkManager.c,
	* generic/ttk/ttkFrame.c, generic/ttk/ttkNotebook.c,
	* generic/ttk/ttkPanedwindow.c:  Internal Ttk_Manager API updates;
	Fixed [Bug 1343984]; Added [$nb hide] method; [$nb add] on
	already-managed windows no longer throws an error, can be used to
	re-add a hidden tab.

	* doc/ttk_notebook.n, tests/ttk/notebook.test,
	* tests/ttk/panedwindow.test:  Updated docs and test suite.

2007-11-23  Donal K. Fellows  <donal.k.fellows@manchester.ac.uk>

	* unix/README: General improvements.

2007-11-21  Donal K. Fellows  <donal.k.fellows@manchester.ac.uk>

	* library/tkfbox.tcl: Better theming in the file list area.

2007-11-19  Don Porter  <dgp@users.sourceforge.net>

	*** 8.5b3 TAGGED FOR RELEASE ***

	* README:		Bump version number to 8.5b3.
	* generic/tk.h:
	* library/tk.tcl:
	* unix/configure.in:
	* unix/tk.spec:
	* win/configure.in:

	* unix/configure:	autoconf-2.59
	* win/configure:

	* changes:		Update changes for 8.5b3 release.

2007-11-19  Pat Thoyts  <patthoyts@users.sourceforge.net>

	* generic/ttk/ttkTheme.c:	Fix crash when 'style element create'
	* tests/ttk/ttk.test:		called w/ insufficient args; add tests.

2007-11-18  Joe English  <jenglish@users.sourceforge.net>

	* generic/ttk/ttkElements.c, macosx/ttkMacOSXTheme.c: Add "fill"
	element: like "background" but only erases parcel.

	* generic/ttk/ttkFrame.c: Use fill element in Labelframe Label
	sublayout.  Also improved default labelmargins for -labelanchor w*, e*.

	* generic/ttk/ttkLabel.c: no longer need Labelframe hack.

	* library/ttk/aquaTheme.tcl: ImageTextElement no longer needed.
	TextElement no longer needs '-background' option.

	* generic/ttk/ttkFrame.c: Use sublayout for ttk::labelframe labels
	instead of single element.

	* generic/ttk/ttkLabel.c: Default -anchor for text and label elements
	is now "w" instead of "center". [Bug 1614540]

	* library/ttk/defaults.tcl, library/ttk/*Theme.tcl: Button styles now
	need explicit "-anchor center".

	* generic/ttk/ttkLayout.c (TTKInitPadding): BUGFIX:
	Ttk_GetPaddingFromObj() and Ttk_GetBorderFromObj() returned garbage
	when passed an empty list.

	* macosx/ttkMacOSXTheme.c: Resynchronize with Tile codebase so that
	patches can flow back and forth.

	* library/ttk/aquaTheme.tcl: Extra TButton -padding no longer needed.

2007-11-18  Pat Thoyts  <patthoyts@users.sourceforge.net>

	* win/ttkWinXPTheme.c: Add support for size information flags for
	scrollbar and combobox buttons. This handles Tile [Patches 1596647 and
	1596657] but a bit more generically.

2007-11-17  Pat Thoyts  <patthoyts@users.sourceforge.net>

	* generic/(tkArgv.c, tkBind.c, tkCipboard.c, tkEntry.c, tkOption.c,
	tkScale.c, tkScrollbar.c, tkTextImage.c, tkVisual.c, tkWindow.c): Tidy
	up some variable types.

	* generic/tkFont.c:	Only check for -displayof if there are
	* test/font.test:	sufficient arguments. This permits checking
				strings like -d.

2007-11-17  Joe English  <jenglish@users.sourceforge.net>

	* library/ttk/scrollbar.tcl: Swap in core scrollbars for
	[ttk::scrollbar]s on OSX.

2007-11-16  Benjamin Riefenstahl  <b.riefenstahl@turtle-trading.net>

	* macosx/tkMacOSXFont.c (TkpMeasureCharsInContext): Correct an
	oversight in the bug fix from 2007-11-11. [Bug 1824638]

2007-11-15  Daniel Steffen  <das@users.sourceforge.net>

	* macosx/Wish.xcodeproj/project.pbxproj: add new chanio.test.
	* macosx/Wish.xcode/project.pbxproj:

2007-11-14  Donal K. Fellows  <dkf@users.sf.net>

	* library/msgs/sv.msg: Get the locale declared within the message
	catalog correct! [Bug 1831803]

2007-11-11  Benjamin Riefenstahl  <b.riefenstahl@turtle-trading.net>

	* macosx/tkMacOSXFont.c (TkpMeasureCharsInContext): Fix the case when
	TK_WHOLE_WORDS and TK_AT_LEAST_ONE are both set and maxLength is small.
	[Bug 1824638]

2007-11-09  Daniel Steffen  <das@users.sourceforge.net>

	* macosx/tkMacOSXCarbonEvents.c
	(InstallStandardApplicationEventHandler): on Mac OS X Leopard, replace
	the 2005-11-27 approach of installing the standard application handler
	by calling RAEL and immediately longjmping out of it from an event
	handler, as that now leads to crashes in -[NSView unlockFocus] whenever
	HIToolbox uses Cocoa in Leopard (Help menu, Nav Services, Color
	Picker). Instead call InstallStandardEventHandler() on the application
	and menubar event targets, as Leopard ISEH finally handles these
	correctly. Unfortunately need a HIToolbox-internal SPI to retrieve the
	menubar event target, no public API appears have that functionality.

	* macosx/tkMacOSXDebug.c:	make TkMacOSXInitNamedDebugSymbol()
	* macosx/tkMacOSXDebug.h:	available outside of debug builds as
					the new Leopard ISAEH needs it.

	* macosx/tkMacOSXButton.c:	replace HiliteControl() by modern API
	* macosx/tkMacOSXMenubutton.c:	for activation and enabling;
					distinguish inactive and disabled
					look&feel; correct activation handling
					to match that of container toplevel.

	* macosx/tkMacOSXMenubutton.c:	correct size computation of bevelbutton
					variant to match that of buttons;
					fix crash with bitmap due to NULL GC;
					delay picParams setup until needed;
					formatting cleanup. [Bug 1824521]

	* library/menu.tcl:		correct handling of menubutton "active"
					state on Aqua to match that of buttons.

	* macosx/tkMacOSXDefault.h:	correct button & menubutton active
					foreground and background colors and
					menubutton border width.

	* macosx/tkMacOSXWindowEvent.c:	handle kEventWindowExpanding carbon
	* macosx/tkMacOSXCarbonEvents.c: event instead of kEventWindowExpanded
					to ensure activate event arrives after
					window is remapped, also need to
					process all Tk events generated by
					remapping in the event handler to
					ensure children are remapped before
					activate event is processed.

	* macosx/tkMacOSXSubwindows.c:	add pixmap size field to MacDrawable
	* macosx/tkMacOSXInt.h:		struct; add flag for B&W pixmaps.
	* macosx/tkMacOSXDraw.c:
	* macosx/tkMacOSXEmbed.c:
	* macosx/tkMacOSXMenu.c:

	* macosx/tkMacOSXPrivate.h:	correct Leopard HIToolboxVersionNumber.

	* macosx/ttkMacOSXTheme.c:	add error checking; cleanup formatting.

	* macosx/tkMacOSXFont.c (TkpGetFontAttrsForChar): panic on false return
					from TkMacOSXSetupDrawingContext().

	* macosx/tkMacOSXButton.c:	sync formatting, whitespace, copyright
	* macosx/tkMacOSXDialog.c:	with core-8-4-branch.
	* macosx/tkMacOSXMenus.c:
	* macosx/tkMacOSXWm.c:
	* xlib/xgc.c
	* library/bgerror.tcl:
	* library/console.tcl:
	* library/menu.tcl:

2007-11-07  Joe English  <jenglish@users.sourceforge.net>

	* generic/ttk/ttkTheme.c (Ttk_ElementSize): Fixed longstanding,
	subtle bug that caused element padding to sometimes be counted
	twice in size computations.

	* generic/ttk/ttkElements.c, generic/ttk/ttkClamTheme.c,
	generic/ttk/ttkDefaultTheme.c, generic/ttk/ttkTreeview.c,
	generic/ttk/ttkImage.c, macosx/ttkMacOSXTheme.c,
	win/ttkWinTheme.c, win/ttkWinXPTheme.c:	Fix ElementSizeProcs affected
						 by previous change.

2007-11-06  Andreas Kupries  <andreask@activestate.com>

	* doc/CrtConsoleChan.3: Fixed markup typo and extended see also
	  section per suggestions by Donal.

2007-11-05  Joe English  <jenglish@users.sourceforge.net>

	* library/ttk/combobox.tcl: Set focus to listbox in <Map> binding
	instead of in Post command (see [Bug 1349811] for info).

2007-11-05  Andreas Kupries  <andreask@activestate.com>

	* doc/CrtConsoleChan.3: New file providing minimal documentation
	  of 'Tk_InitConsoleChannels()'. [Bug 432435]

2007-11-05  Joe English  <jenglish@users.sourceforge.net>

	* macosx/ttkMacOSXTheme.c (TreeitemLayout): Remove focus ring
	from treeview items on OSX (problem reported by Kevin Walzer).

2007-11-04  Joe English  <jenglish@users.sourceforge.net>

	* generic/ttk/ttkTreeview.c: Use null "treearea" element for
	treeview owner-draw area instead of "client", to avoid
	nameclash with Notebook.client element (this was causing
	sizing anomalies in XP theme, and introduced extraneous
	padding).
	* generic/ttk/ttkDefaultTheme.c: Treeitem.indicator element
	needs left margin now.

2007-11-04  Daniel Steffen  <das@users.sourceforge.net>

	* macosx/tkMacOSXMenus.c: add "Run Widget Demo" menu item to the
	default Edit menu along with associated carbon event handler enabling
	the item only if demo files are installed; cleanup handling of "About"
	and "Source" menu items.

	* library/bgerror.tcl:		fix background of detail text on Aqua.

	* library/console.tcl:		add accelerators and fix Aqua bindings
					of the new font size menu items.

	* library/demos/mclist.tcl:	Aqua GOOBE.
	* library/demos/tree.tcl:
	* library/demos/ttknote.tcl:
	* library/demos/widget:

	* doc/chooseDirectory.n:	remove/correct obsolete Mac OS 9-era
	* doc/getOpenFile.n:		information.
	* doc/menu.n:

	* macosx/tkMacOSXEvent.c (TkMacOSXProcessCommandEvent): fix boolean arg

	* macosx/Wish.xcodeproj/project.pbxproj: add new demo file.
	* macosx/Wish.xcode/project.pbxproj:

2007-11-03  Pat Thoyts  <patthoyts@users.sourceforge.net>

	* library/console.tcl: Add menu item and key binding to adjust font.

2007-11-02  Donal K. Fellows  <dkf@users.sf.net>

	* library/demos/mclist.tcl: Added a demo of how to do a multi-column
	sortable listbox.

	* library/msgbox.tcl: Made message dialog use Ttk widgets for better
	L&F.

	* library/tkfbox.tcl (::tk::dialog::file::CompleteEnt): Added <Tab>
	completion. [FR 805091]
	* library/tkfbox.tcl: Made file dialog use Ttk widgets for better L&F.

	* library/demos/sayings.tcl: Better resizing. [Bug 1822410]

2007-11-01  Donal K. Fellows  <donal.k.fellows@manchester.ac.uk>

	* library/demos/textpeer.tcl: Better resizing. [Bug 1822601]

	* doc/colors.n: Added list of Windows system colors. [Bug 945409]

2007-11-01  Daniel Steffen  <das@users.sourceforge.net>

	* macosx/tkMacOSXColor.c (GetThemeColor): improve translation of RGB
				pixel values into RGBColor.

	* library/demos/widget:	increase height of main window text widget to
				use more of the available vertical space.

	* doc/bind.n:		document the Option modifier, clarify meaning
				and availability of Command & Option.

	* doc/console.n:	clarify availability of [console] in TkAqua.

2007-11-01  Donal K. Fellows  <donal.k.fellows@man.ac.uk>

	* unix/installManPage, doc/*.n: Make documentation use the name that
	scripts use as much as possible. [Bug 1640073]

	* doc/text.n: Fixed mistake in [$t tag remove] docs. [Bug 1792191]

	* doc/bind.n: Documented the Command modifier. [Bug 1232908]

	* doc/console.n, doc/wish.1: Made it clearer when and why the console
	command is present. [Bug 1386955]

2007-10-31  Donal K. Fellows  <donal.k.fellows@manchester.ac.uk>

	* library/demos/entry3.tcl: Improved description/comments so that
	people better understand what is being validated, following suggestion
	from Don Porter.

	* library/demos/image2.tcl (loadImage): Mark non-loadable images
	as such instead of throwing a nasty dialog, following suggestion
	from Don Porter.

	* generic/tkImgPhoto.c (Tk_PhotoPutBlock): More optimization, derived
	from [Patch 224066].

2007-10-30  Joe English  <jenglish@users.sourceforge.net>

	* library/ttk/combobox.tcl (Unpost): BUGFIX: Unpost can be called with
	no preceding Post.

2007-10-31  Pat Thoyts  <patthoyts@users.sourceforge.net>

	* win/rules.vc:     Use -fp:strict with msvc8 as -fp:precise fails on
	* generic/tkObj.c:  amd64 builds. Fix the two places in Tk that
	* generic/tkTrig.c: generate errors with msvc8 when using this flag.

2007-10-30  Jeff Hobbs  <jeffh@ActiveState.com>

	* library/choosedir.tcl: only enable OK button when valid in
	conjunction with -mustexist. [Bug 1550528]

	* library/listbox.tcl (::tk::ListboxBeginSelect): ignore -takefocus
	when considering focus on <1>, it is for tab focus.

2007-10-30  Don Porter  <dgp@users.sourceforge.net>

	* generic/tk.h:		Bump version number to 8.5b2.1 to distinguish
	* library/tk.tcl:	CVS development snapshots from the 8.5b2
	* unix/configure.in:	release.
	* unix/tk.spec:
	* win/configure.in:

	* unix/configure:	autoconf (2.59)
	* win/configure:

2007-10-30  Jeff Hobbs  <jeffh@ActiveState.com>

	* doc/text.n: fix spelling of -inactiveselectbackground [Bug 1626415]

	* library/entry.tcl: don't error with Clear event. [Bug 1509288]

	* library/ttk/fonts.tcl: use size -12 TkFixedFont (was -10) on X11

2007-10-30  Donal K. Fellows  <donal.k.fellows@manchester.ac.uk>

	* library/demos/unicodeout.tcl: Fixed Arabic and Hebrew rendering on
	Windows. [Bug 1803723]

	* generic/tkImgPhoto.c (ImgPhotoCmd): Rename enumeration for somewhat
	simpler-to-read code. [Bug 1677613]

2007-10-30  Joe English  <jenglish@users.sourceforge.net>

	* generic/ttk/ttkWidget.c: Split up RedisplayWidget() to factor out
	double-buffering related code.

	* macosx/ttkMacOSXAquaTheme.c: Use SetThemeBackGround/
	kThemeBrushModelessDialogBackground{Active|Inactive} instead of
	ApplyThemeBackground/kThemeBackgroundWindowHeader (advice from DAS).

	* library/ttk/aquaTheme.tcl: Use darker shade for inactive and
	disabled text, to match typical values of most
	kThemeXXXTextColorInactive values.

2007-10-30  Donal K. Fellows  <donal.k.fellows@man.ac.uk>

	* doc/selection.n: Clarify UTF8_STRING handling. [Bug 1778563]

	* doc/text.n: Clarify search subccommand docs. [Bug 1622919]

2007-10-29  Jeff Hobbs  <jeffh@ActiveState.com>

	* macosx/tkMacOSXFont.c (InitSystemFonts):
	* library/ttk/fonts.tcl: use Monaco 11 (was 9) as Aqua TkFixedFont

	* tests/listbox.test, tests/panedwindow.test, tests/scrollbar.test:
	* library/bgerror.tcl, library/dialog.tcl, library/listbox.tcl:
	* library/msgbox.tcl, library/optMenu.tcl, library/tclIndex:
	* library/tkfbox.tcl, library/demos/floor.tcl, library/demos/rmt:
	* library/demos/tcolor, library/demos/text.tcl:
	* library/demos/twind.tcl, library/demos/widget: Buh-bye Motif look
	* library/ttk/fonts.tcl:    Update of Tk default look in 8.5
	* macosx/tkMacOSXDefault.h: Trims border sizes, cleaner X11 look
	* unix/tkUnixDefault.h:     with minor modifications for Win32/Aqua.
	* win/tkWinDefault.h:       Uses Tk*Font definitions throughout for
	* win/tkWinFont.c:          classic widgets. [Bug 1820344]
	* library/obsolete.tcl (::tk::classic::restore): This restores
	changes made to defaults in 8.5 using the 'option' command,
	segmented into logical groups.

	* tests/winfo.test: winfo-4.5 raise .t to above . for Windows

	* tests/unixWm.test: note TIP#142 results and remove unnecessary
	catches.

2007-10-29  Donal K. Fellows  <donal.k.fellows@man.ac.uk>

	* doc/*.1, doc/*.n, doc/*.3: Lots more GOOBE work.

2007-10-28  Joe English  <jenglish@users.sourceforge.net>

	* library/ttk/combobox.tcl: Make popdown window [wm resizable 0 0] on
	OSX, to prevent TkAqua from shrinking the scrollbar to make room for a
	grow box that isn't there.
	* macosx/ttkMacOSXTheme.c, library/ttk/aquaTheme.tcl: Reworked
	combobox layout.

2007-10-26  Don Porter  <dgp@users.sourceforge.net>

	*** 8.5b2 TAGGED FOR RELEASE ***

	* changes:		Update changes for 8.5b2 release.

	* doc/*.1:              Revert doc changes that broke
	* doc/*.3:              `make html` so we can get the release
	* doc/*.n:              out the door.

	* README:		Bump version number to 8.5b2.
	* generic/tk.h:
	* library/tk.tcl:
	* unix/configure.in:
	* unix/tk.spec:
	* win/configure.in:

	* unix/configure:	autoconf-2.59
	* win/configure:

2007-10-26  Daniel Steffen  <das@users.sourceforge.net>

	* macosx/tkMacOSXWm.c (ApplyMasterOverrideChanges): fix window class
	of transient toplevels that are not also overrideredirect. [Bug
	1816252]

	* macosx/tkMacOSXDialog.c:	TIP#242 cleanup.
	* library/demos/filebox.tcl: 	demo TIP#242 -typevariable.

2007-10-25  Joe English  <jenglish@users.sourceforge.net>

	* generic/ttk/ttkNotebook.c: [Bug 1817596]

2007-10-25  Jeff Hobbs  <jeffh@ActiveState.com>

	* doc/getOpenFile.n:	TIP#242 implementation of -typevariable to
	* library/tkfbox.tcl:	return type of selected file in file dialogs.
	* library/xmfbox.tcl:	[Bug 1156388]
	* macosx/tkMacOSXDialog.c:
	* tests/filebox.test:
	* tests/winDialog.test:
	* win/tkWinDialog.c:

2007-10-25  Don Porter  <dgp@users.sourceforge.net>

	* generic/tkPlace.c:	Prevent segfault in place geometry manager.
	Thanks to Colin McDonald.  [Bug 1818491]

2007-10-24  Joe English  <jenglish@users.sourceforge.net>

	* generic/ttk/*.c, win/{ttkWinMonitor,ttkWinTheme,ttkWinXPTheme}.c,
	* macosx/ttkMacOSXTheme.c: Move widget layout registration
	from TtkElements_Init() to widget *_Init() routines.
	Renaming/consistency: s/...ElementGeometry()/...ElementSize()/

2007-10-24  Donal K. Fellows  <donal.k.fellows@man.ac.uk>

	* doc/*.n, doc/*.3, doc/*.1: Lots of changes to take advantage of the
	new macros.

2007-10-24  Pat Thoyts  <patthoyts@users.sourceforge.net>

	* win/tkWinDraw.c: Applied [Patch 1723362] for transparent bitmaps.

	* generic/tkWindow.c: permit wm manage of any widget (esp: ttk::frame)

2007-10-23  Jeff Hobbs  <jeffh@ActiveState.com>

	* library/ttk/combobox.tcl (ttk::combobox::PopdownWindow): redo wm
	transient on each drop to handle reparent-able frames. [Bug 1818441]

2007-10-23  Joe English  <jenglish@users.sourceforge.net>

	* library/ttk/combobox.tcl: [namespace import ::ttk::scrollbar]
	doesn't work, since ttk::scrollbar isn't [namespace export]ed.

2007-10-23  Don Porter  <dgp@users.sourceforge.net>

	* tests/cursor.test:	Make tests robust against changes in Tcl's
	rules for accepting integers in octal format.

2007-10-23  Donal K. Fellows  <donal.k.fellows@manchester.ac.uk>

	* doc/font.n: Added section on the TIP#145 fonts.

2007-10-23  Pat Thoyts  <patthoyts@users.sourceforge.net>

	* win/tkWinFont.c: Fixed leak in CreateNamedFont spotted by das.

2007-10-23  Daniel Steffen  <das@users.sourceforge.net>

	* library/demos/combo.tcl:	Aqua GOOBE.
	* library/demos/toolbar.tcl:
	* library/demos/tree.tcl:
	* library/demos/ttknote.tcl:
	* library/demos/ttkprogress.tcl:
	* library/demos/widget:

	* macosx/Wish.xcodeproj/project.pbxproj: add new demo files.
	* macosx/Wish.xcode/project.pbxproj:

2007-10-22  Donal K. Fellows  <donal.k.fellows@manchester.ac.uk>

	* library/demos/widget: Added more demos, reorganized to make Tk and
	Ttk demos seem to be more coherent whole. Made localization a bit
	easier by reducing the amount of duplication.
	* library/demos/{combo,toolbar,tree,ttknote,ttkprogress}.tcl: New
	demos of new (mostly) Ttk widgets.
	* library/demos/ttkbut.tcl: Improvements.

2007-10-22  Joe English  <jenglish@users.sourceforge.net>

	* library/ttk/combobox.tcl:	ttk::combobox overhaul; fixes [Bugs
					1814778, 1780286, 1609168, 1349586]
	* library/ttk/aquaTheme.tcl:	Factored out aqua-specific combobox
					-postposition adjustments.
	* generic/ttk/ttkTrack.c:	Detect [grab]s and unpress pressed
					element; combobox workaround no longer
					needed.

2007-10-22  Daniel Steffen  <das@users.sourceforge.net>

	* macosx/tkMacOSXFont.c: 	register named fonts for TIP #145 fonts
					and all theme font IDs.

	* generic/tkFont.c (Tk{Create,Delete}NamedFont): allow NULL interp.

	* library/ttk/fonts.tcl:	check for TIP #145 fonts on all
					platforms; correct aqua font sizes.

	* library/demos/ttkmenu.tcl:	Aqua GOOBE.
	* library/demos/ttkpane.tcl:
	* library/demos/widget:

	* macosx/Wish.xcodeproj/project.pbxproj: add new demo files.
	* macosx/Wish.xcode/project.pbxproj:

2007-10-18  Donal K. Fellows  <donal.k.fellows@manchester.ac.uk>

	* library/demos/ttkmenu.tcl: Added more demos of Ttk widgets. These
	* library/demos/ttkpane.tcl: ones are of menubuttons, panedwindows and
	a progress bar (indirectly).

2007-10-18  Pat Thoyts  <patthoyts@users.sourceforge.net>

	* library/ttk/fonts.tcl: Create all the TIP #145 font names on all
	platforms (mac and unix get handled in script, windows in C)

2007-10-17  David Gravereaux <davygrvy@pobox.com>

	* bitmaps/*.xbm: Changed CVS storage mode from -kb to -kkv as these
	are really text files, not binaries.
	* win/makefile.vc: Added $(BITMAPDIR) to the search path for the
	depend target.

2007-10-18  Daniel Steffen  <das@users.sourceforge.net>

	* library/demos/widget:		Aqua GOOBE, cleanup icons.
	* library/demos/ttkbut.tcl:
	* library/demos/entry3.tcl:
	* library/demos/msgbox.tcl:

	* library/demos/button.tcl:	restore setting of button
					highlightbackground on Aqua.

	* macosx/ttkMacOSXTheme.c: 	adjust button and separator geometry.

	* macosx/tkMacOSXWm.c:		fix warnings.

	* macosx/Wish.xcodeproj/project.pbxproj: add new demo files.
	* macosx/Wish.xcode/project.pbxproj:

2007-10-17  Donal K. Fellows  <donal.k.fellows@manchester.ac.uk>

	* library/demos/ttkbut.tcl: Added demo of the basic Ttk widgets.

2007-10-16  David Gravereaux <davygrvy@pobox.com>

	* win/makefile.vc: depend target now works and builds a generated
	dependency list with $(TCLTOOLSDIR)/mkdepend.tcl

2007-10-16  Donal K. Fellows  <donal.k.fellows@manchester.ac.uk>

	* library/demos/widget: Made the code for generating the contents of
	the main widget more informative. Added 'new' flagging for wholly new
	demos.

	* doc/text.n: Made it clearer what things are text widget invokations
	and what are not. Also some other clarity improvements.

2007-10-15  Donal K. Fellows  <donal.k.fellows@manchester.ac.uk>

	* library/demos/widget: Use Ttk widgets for the widget demo core, for
	vastly improved look-and-feel on at least one platform (Windows).
	* library/demos/{button,check,style,twind}.tcl: Various tweaks for
	GOOBE...
	* library/demos/textpeer.tcl: New demo script to show off peering as a
	specific feature.

2007-10-15  Jeff Hobbs  <jeffh@ActiveState.com>

	* generic/tkFocus.c, generic/tkFrame.c, generic/tkInt.h:
	* macosx/tkMacOSXButton.c, macosx/tkMacOSXMenubutton.c:
	* macosx/tkMacOSXWm.c, unix/tkUnixWm.c, win/tkWinWm.c:
	* doc/wm.n, tests/wm.test: TIP #125 implementation [Bug 998125]
	Adds [wm manage|forget] for dockable frames.
	Finished X11 and Windows code, needs OS X completion.

2007-10-15  Joe English  <jenglish@users.sourceforge.net>

	* generic/ttk/ttkTreeview.c: Store pointer to column table entry
	instead of column index in columnNames hash table. This avoids the
	need for the evil PTR2INT and INT2PTR macros, and simplifies things a
	bit.

2007-10-15  Daniel Steffen  <das@users.sourceforge.net>

	* generic/tkArgv.c:		Fix gcc warnings about 'cast to/from
	* generic/tkCanvUtil.c:		pointer from/to integer of different
	* generic/tkCanvas.c:		size' on 64-bit platforms by casting
	* generic/tkCursor.c:		to intermediate types
	* generic/tkInt.h:		intptr_t/uintptr_t via new PTR2INT(),
	* generic/tkListbox.c:		INT2PTR(), PTR2UINT() and UINT2PTR()
	* generic/tkObj.c:		macros.
	* generic/tkStyle.c:
	* generic/tkTextIndex.c:
	* generic/tkUtil.c:
	* generic/ttk/ttkTheme.h:
	* generic/ttk/ttkTreeview.c:
	* unix/tkUnixMenu.c:
	* unix/configure.in:

	* unix/configure:		autoconf-2.59
	* unix/tkConfig.h.in:		autoheader-2.59

	* macosx/Wish-Common.xcconfig:		add 'tktest-X11' target.
	* macosx/Wish.xcode/project.pbxproj:
	* macosx/Wish.xcode/default.pbxuser:
	* macosx/Wish.xcodeproj/default.pbxuser:
	* macosx/Wish.xcodeproj/project.pbxproj:

	* unix/configure.in (Darwin):	add support for 64-bit X11.
	* unix/configure:		autoconf-2.59

2007-10-14  Jeff Hobbs  <jeffh@ActiveState.com>

	* win/configure, win/configure.in (TK_WIN_VERSION): Make sure the
	patchlevel doesn't contain extra dotted pairs (eg. interim release)

2007-10-12  Pat Thoyts  <patthoyts@users.sourceforge.net>

	* win/makefile.vc:  Mine all version information from headers.
	* win/rules.vc:     Sync tcl and tk and bring extension versions
	* win/nmakehlp.c:   closer together. Try and avoid using tclsh
	                    to do substitutions as we may cross compile.

	* library/console.tcl:          Use TkFixedFont and ttk widgets

2007-10-12  Daniel Steffen  <das@users.sourceforge.net>

	* macosx/tkMacOSXDraw.c:	replace all (internal) use of QD region
	* macosx/tkMacOSXSubwindows.c:	API by HIShape API, with conversion to
	* macosx/tkMacOSXWindowEvent.c:	QD regions only when required by legacy
	* macosx/tkMacOSXPrivate.h:	Carbon or Tk API.
	* macosx/tkMacOSXRegion.c:
	* macosx/tkMacOSXDebug.c:
	* macosx/tkMacOSXDebug.h:

	* macosx/tkMacOSXInt.h:		replace MacDrawable's QD RgnHandles
	* macosx/tkMacOSXEmbed.c:	clipRgn, aboveClipRgn & drawRgn by
	* macosx/tkMacOSXMenu.c:	HIShapeRefs visRgn & aboveVisRgn and
	* macosx/tkMacOSXSubwindows.c:	CGRect drawRect.

	* macosx/tkMacOSXWindowEvent.c:	remove use of QD port vis rgn in window
	* macosx/tkMacOSXSubwindows.c:	update rgn calculation, manually excise
	* macosx/tkMacOSXWm.c:		growbox from toplevel clip rgn instead.

	* macosx/tkMacOSXDraw.c:	replace use of QD port clip rgn by new
	* macosx/tkMacOSXPrivate.h:	clipRgn fld in TkMacOSXDrawingContext;
					handle QD/CG drawing mismatches in
					XCopyArea, XCopyPlane and TkPutImage;
					cleanup/speedup CGContext setup in
					TkMacOSXSetupDrawingContext().

	* macosx/tkMacOSXDraw.c:	change TkMacOSXSetupDrawingContext() to
	* macosx/tkMacOSXEntry.c:	return boolean indicating whether
	* macosx/tkMacOSXFont.c:	drawing is allowed (and was setup) or
	* macosx/tkMacOSXMenu.c:	not (e.g. when clipRgn is empty).
	* macosx/ttkMacOSXTheme.c:

	* macosx/tkMacOSXSubwindows.c:	signal that drawable is a pixmap via
	* macosx/tkMacOSXInt.h:		new explicit TK_IS_PIXMAP flag instead
					of a NULL cligRgn field.

	* macosx/tkMacOSXRegion.c:	add wrappers for missing/buggy HIShape
	* macosx/tkMacOSXPrivate.h:	API, and private helpers to operate on
					HIShapeRefs & convert to/from TkRegion.

	* macosx/tkMacOSXRegion.c:	add Tkp{Retain,Release}Region() API for
	* macosx/tkMacOSXInt.h:		TkRegion.

	* xlib/xgc.c:			factor out alloc/free of GC clip_mask;
	* macosx/tkMacOSXXStubs.c:	manage clip rgn lifetime with new
					Tkp{Retain,Release}Region().

	* macosx/tkMacOSXButton.c:	delay picParams setup until needed.

	* generic/tkTextDisp.c (CharUndisplayProc): fix textDisp.test crash.

2007-10-11  David Gravereaux <davygrvy@pobox.com>

	* win/winMain.c:  Replaced incorrect comments in main() to descibe
	why the console widget does not need to be created for this
	application entry point (if used).  Must have been a bad copy/paste
	of WinMain() from 10 years back.

2007-10-11  Daniel Steffen  <das@users.sourceforge.net>

	* macosx/tkMacOSXWm.c (TkMacOSXGrowToplevel): manually constrain resize
	limitBounds to maxBounds, works around SectRect() mis-feature (return
	zero rect if input rect has zero height/width). [Bug 1810818]

2007-10-09  Pat Thoyts  <patthoyts@users.sourceforge.net>

	* generic/tkImage.c:     Make Ttk_GetImage safe if called with NULL
	* tests/ttk/image.test:  interp. Added some tests that crash
	                         on Windows without this fix.

2007-10-02  Don Porter  <dgp@users.sourceforge.net>

	[core-stabilizer-branch]

	* README:               Bump version number to 8.5.0
	* generic/tk.h:
	* library/tk.tcl:
	* unix/configure.in:	Updated LOCALES.
	* unix/tk.spec:
	* win/configure.in:

	* unix/configure:	autoconf (2.59)
	* win/configure:

2007-09-30  Joe English  <jenglish@users.sourceforge.net>

	* library/ttk/entry.tcl (WordBack, WordForward):
	Fix private routines accidentally defined in global namespace
	[Bug 1803836]

2007-09-26  Donal K. Fellows  <donal.k.fellows@manchester.ac.uk>

	* library/msgs/hu.msg: Added Hungarian message set, from Pader Reszo.
	[Patch 1800742]

2007-09-20  Donal K. Fellows  <dkf@users.sf.net>

	*** 8.5b1 TAGGED FOR RELEASE ***

	* generic/tkTextDisp.c (LayoutDLine):  Only call callbacks that are
	* tests/textDisp.test (textDisp-32.3): not NULL. [Bug 1791052]

2007-09-20  Don Porter  <dgp@users.sourceforge.net>

	* changes: updates for 8.5b1 release.

2007-09-19  Don Porter  <dgp@users.sourceforge.net>

	* README:		Bump version number to 8.5b1.
	* generic/tk.h:		Merge from core-stabilizer-branch.
	* library/tk.tcl:	Stabilizing toward 8.5b1 release now done
	* unix/configure.in:	on the HEAD.  core-stabilizer-branch is
	* unix/tk.spec:		now suspended.
	* win/configure.in:

2007-09-19  Pat Thoyts  <patthoyts@users.sourceforge.net>

	* generic/tkStubLib.: Replaced isdigit with internal implementation.

2007-09-18  Don Porter  <dgp@users.sourceforge.net>

	* generic/tkStubLib.c:	Remove C library calls from Tk_InitStubs()
	* win/makefile.vc:	so that we don't need the C library linked
	in to libtkStub.

2007-09-18  Donal K. Fellows  <donal.k.fellows@man.ac.uk>

	* generic/tkImgGIF.c (FileReadGIF, StringReadGIF): Rewrite for greater
	clarity (more comments, saner code arrangement, etc.)

2007-09-18  Pat Thoyts  <patthoyts@users.sourceforge.net>

	* tests/all.tcl:     Made ttk/all.tcl be the same as tk's all.tcl and
	* tests/ttk/all.tcl: make use of file normalize (bugs noted by
	mjanssen and GPS with msys)

2007-09-17  Pat Thoyts  <patthoyts@users.sourceforge.net>

	* win/makefile.vc: Add crt flags for tkStubLib now it uses C-library
	functions.

2007-09-17  Joe English  <jenglish@users.sourceforge.net>

	* unix/tcl.m4: use '${CC} -shared' instead of 'ld -Bshareable' to
	build shared libraries on current NetBSDs. [Bug 1749251]
	* unix/configure: regenerated (autoconf-2.59).

2007-09-17  Don Porter  <dgp@users.sourceforge.net>

	* generic/tkConsole.c:	Revised callers of Tcl_InitStubs() to account
	* generic/tkMain.c:	for restored compatible support for the call
	* generic/tkWindow.c:	Tcl_InitStubs(interp, TCL_VERSION, 1).  Also
	revised Tcl_PkgRequire() call for Tcl so that, for example, a Tk
	library built against Tcl 8.5.1 headers will not refuse to [load] into
	a Tcl 8.5.0 interpreter. [Tcl Bug 1578344]

	* generic/tk.h:		Revised Tk_InitStubs() to restore Tk 8.4
	* generic/tkStubLib.c:	source compatibility with callers of
	* generic/tkWindow.c:	Tk_InitStubs(interp, TK_VERSION, 1).

2007-09-17  Joe English  <jenglish@users.sourceforge.net>

	* library/ttk/combobox.tcl:  Try to improve combobox appearance on
	OSX + Tk 8.5. [Bug 1780286]

2007-09-15  Daniel Steffen  <das@users.sourceforge.net>

	* unix/tcl.m4: 	replace all direct references to compiler by ${CC} to
			enable CC overriding at configure & make time; run
			check for visibility "hidden" with all compilers;
			quoting fixes from TEA tcl.m4.
	(SunOS-5.1x):	replace direct use of '/usr/ccs/bin/ld' in SHLIB_LD by
			'cc' compiler driver.
	* unix/configure: autoconf-2.59

2007-09-14  Daniel Steffen  <das@users.sourceforge.net>

	* macosx/Wish-Common.xcconfig:		  enable Tcl DTrace support.
	* macosx/Wish.xcodeproj/project.pbxproj:

2007-09-12  Andreas Kupries  <andreask@activestate.com>

	* win/Makefile.in (install-binaries): Fixed missing brace in the
	* win/makefile.vc (install-binaries): generated package index file.
	Note: unix/Makefile.in is good.

2007-09-11  Reinhard Max  <max@suse.de>

	* generic/tkImgGIF.c: Fixed a buffer overrun that got triggered by
	multi-frame interlaced GIFs that contain subsequent frames that are
	smaller than the first one.

	* tests/imgPhoto.test: Added a test for the above.

2007-09-11  Don Porter  <dgp@users.sourceforge.net>

	* generic/tkConsole.c:	Revised calls to Tcl_InitStubs() and
	* generic/tkMain.c:	[package require Tcl] so that Tk Says What It
	* generic/tkWindow.c:	Means using the new facilties of [package] in
	* library/tk.tcl:	Tcl 8.5 about what version(s) of Tcl it is
	* unix/Makefile.in:	willing to work with. [Bug 1578344]
	* win/Makefile.in:
	* win/makefile.vc:

2007-09-10  Jeff Hobbs  <jeffh@ActiveState.com>

	* unix/README: typo corrections [Bug 1788682]

2007-09-10  Don Porter  <dgp@users.sourceforge.net>

	* generic/tkConsole.c:	Revise all Tcl_InitStubs() calls to restore
	* generic/tkMain.c:	the traditional practice that a Tk shared
	* generic/tkWindow.c:	library may [load] into a Tcl 8.5 interp at
	any patchlevel.	 This practice also matches the compile time checks of
	TCL_MAJOR_VERSION and TCL_MINOR_VERSION in tk.h. [Bug 1723622]

2007-09-06  Don Porter  <dgp@users.sourceforge.net>

	* generic/tkWindow.c (Initialize):	Moved common Tk initialization
	* generic/tkInitScript.h (removed):	script out of tkInitScript.h
	* macosx/tkMacOSXInit.c:	and multiple TkpInit() routines and
	* unix/Makefile.in:	into the common Initialize() routine in
	* unix/tkUnixInit.c:	generic code. Also removed constraint on
	* win/tkWinInit.c:	ability to define a custom [tkInit] before
	calling Tk_Init(). Until now the custom [tkInit] had to be a proc. Now
	it can be any command. Removal of tkInitScript.h also fixes [Bug
	1656283].

2007-09-06  Daniel Steffen  <das@users.sourceforge.net>

	* macosx/Wish.xcode/project.pbxproj: discontinue unmaintained support
	* macosx/Wish.xcode/default.pbxuser: for Xcode 1.5; replace by Xcode2
	project for use on Tiger (with Wish.xcodeproj to be used on Leopard).

	* macosx/Wish.xcodeproj/project.pbxproj: updates for Xcode 2.5 and 3.0.
	* macosx/Wish.xcodeproj/default.pbxuser:
	* macosx/Wish.xcode/project.pbxproj:
	* macosx/Wish.xcode/default.pbxuser:
	* macosx/Wish-Common.xcconfig:

	* macosx/README: document project changes.

2007-09-04  Joe English  <jenglish@users.sourceforge.net>

	* generic/tkTest.c: Fix for [Bug 1788019] "tkTest.c compiler warning".

2007-09-04  Don Porter  <dgp@users.sourceforge.net>

	* unix/Makefile.in:     It's unreliable to count on the release
	manager to remember to `make genstubs` before `make dist`. Let the
	Makefile remember the dependency for us.

	* unix/Makefile.in:     Corrections to `make dist` dependencies to be
	sure that macosx/configure gets generated whenever it does not exist.

2007-09-03  Daniel Steffen  <das@users.sourceforge.net>

	* generic/ttk/ttkInit.c  (Ttk_Init): register ttk in package database
	to enable extension access to the ttkStubs table.

	* generic/ttk/ttkDecls.h: correct capitalization of ttk package name.

2007-08-28  Donal K. Fellows  <donal.k.fellows@manchester.ac.uk>

	Assorted documentation improvements.
	* doc/button.n: Added examples.
	* doc/checkbutton.n: Added example.
	* doc/console.n: Standardized section ordering.
	* doc/tk.n: Added "See also".
	* doc/ttk_combobox.n: Added keywords.

2007-08-27  Daniel Steffen  <das@users.sourceforge.net>

	* macosx/tkMacOSXDialog.c (Tk_ChooseColorObjCmd): correct setting of
	interp result [Bug 1782105]; fix -initialcolor overwriting last color
	selection; style cleanup.

2007-08-21  Pat Thoyts  <patthoyts@users.sourceforge.net>

	* win/rules.vc: Synchronize with tcl rules.vc
	* tests/all.tcl: Fix the line-endings.

2007-08-07  Daniel Steffen  <das@users.sourceforge.net>

	* unix/Makefile.in:	Add support for compile flags specific to
				object files linked directly into executables.

	* unix/configure.in (Darwin): Only use -seg1addr flag when prebinding;
	use -mdynamic-no-pic flag for object files linked directly into exes.

	* unix/configure: autoconf-2.59

2007-08-01  Pat Thoyts  <patthoyts@users.sourceforge.net>

	* win/tkWinDialog.c:    Fix [Bug 1692927] (buffer length problems)
	* win/tkWinTest.c:      Added 'testfindwindow' and 'testgetwindowinfo'
	and extended 'testwinevent' for WM_COMMAND support to enable testing
	native messagebox dialogs.
	* tests/winMsgbox.test: New Windows native messagebox tests.

2007-07-25  Daniel Steffen  <das@users.sourceforge.net>

	* macosx/tkMacOSXDialog.c (NavServicesGetFile): Reset interp result on
	nav dialog cancel. [Bug 1743786]

2007-07-09  Jeff Hobbs  <jeffh@ActiveState.com>

	* unix/Makefile.in: clarify what the headers installed are, and
	add ttkTheme.h and ttkDecls.h to private headers (later public).

2007-07-09  Daniel Steffen  <das@users.sourceforge.net>

	* macosx/tkMacOSXWindowEvent.c (Tk_MacOSXIsAppInFront):	Use process mgr
	* macosx/tkMacOSXMouseEvent.c:				to determine if
	app is in front instead of relying on activate/deactivate events (which
	may arrive after this info is needed, e.g. during window drag/click
	activation); replace other process mgr use to get this info with calls
	to Tk_MacOSXIsAppInFront().

	* macosx/tkMacOSXMouseEvent.c (TkMacOSXProcessMouseEvent): Correct
	window click activation, titlebar click handling and background window
	dragging/growing in the presence of grabs or window-/app-modal windows;
	fix window click activation bringing all other app windows to front.

	* macosx/tkMacOSXDraw.c (TkPutImage): Handle non-native XImage byte and
	bit orders; reverse bits via xBitReverseTable instead of InvertByte().

2007-07-06  Joe English  <jenglish@users.sourceforge.net>

	* library/ttk/aquaTheme.tcl:	Set -anchor w for TMenubuttons.
					[Bug 1614540]

2007-07-04  Andreas Kupries  <andreask@activestate.com>

	* macosx/tkMacOSXXStubs.c (DestroyImage): Fixed seg.fault in release
	of image data for images coming from XGetImage. Change committed by me
	for Daniel Steffen. See 2007-06-23 for the change which introduced the
	problem.

2007-07-02  Daniel Steffen  <das@users.sourceforge.net>

	* xlib/xgc.c (XCreateGC): Correct black and white pixel values used to
	initialize GC foregrund and background fields.

	* macosx/tkMacOSXColor.c: Add debug messages for unknown pixel values.

	* macosx/tkMacOSXDraw.c (TkMacOSXRestoreDrawingContext): Don't restore
	port state if it wasn't altered by TkMacOSXSetupDrawingContext().

2007-06-29  Daniel Steffen  <das@users.sourceforge.net>

	* xlib/ximage.c:		Bitmaps created from the static .xbm
					arrays always have LSBFirst bit order.

	* unix/configure.in:		Fix flag used to weak-link libXss.
	* unix/configure:		autoconf-2.59

	* macosx/tkMacOSXScrlbr.c: Correct int <-> dobule conversion issues
	that could lead to Carbon getting confused about scrollbar thumb size.

	* macosx/tkMacOSXDraw.c (XCopyArea, XCopyPlane, TkPutImage): Use
	TkMacOSX{Setup,Restore}DrawingContext() to setup/restore clip & colors.
	(TkMacOSXSetupDrawingContext, TkMacOSXRestoreDrawingContext): Add save
	and restore of QD port clip region; factor out clip region code common
	to CG and QD branches; check for port and context validity; handle
	tkPictureIsOpen flag during QD port setup.
	(TkScrollWindow): Remove unnecessary scroll region manipulation

	* macosx/tkMacOSXDraw.c:	Remove second global QD temp region
	* macosx/tkMacOSXInt.h:		(no longer necessary) and rename
	* macosx/tkMacOSXRegion.c:	remaining global QD temp region.
	* macosx/tkMacOSXSubwindows.c:
	* macosx/tkMacOSXWindowEvent.c:

	* macosx/tkMacOSXDraw.c: 	Make useCGDrawing variable MODULE_SCOPE
	* macosx/tkMacOSXFont.c: 	and respect it for ATSUI font drawing.

	* macosx/tkMacOSXButton.c:	Reduce reliance on current QD port
	* macosx/tkMacOSXColor.c:	setting and remove unnecessary
	* macosx/tkMacOSXDebug.c:	references to a drawable's QD port,
	* macosx/tkMacOSXDebug.h:	notably replace GetWindowFromPort(
	* macosx/tkMacOSXDialog.c:	TkMacOSXGetDrawablePort()) idiom by new
	* macosx/tkMacOSXDraw.c:	TkMacOSXDrawableWindow() and change
	* macosx/tkMacOSXKeyEvent.c:	TkMacOSXSetColorInPort() to take a port
	* macosx/tkMacOSXMenu.c:	argument.
	* macosx/tkMacOSXMenubutton.c:
	* macosx/tkMacOSXMouseEvent.c:
	* macosx/tkMacOSXScale.c:
	* macosx/tkMacOSXScrlbr.c:
	* macosx/tkMacOSXSubwindows.c:
	* macosx/tkMacOSXWindowEvent.c:
	* macosx/tkMacOSXWm.c:

	* macosx/tkMacOSXInt.h:		  	Factor out macros, declarations
	* macosx/tkMacOSXPrivate.h (new): 	and prototypes that are purely
	internal and private to the 'macosx' sources into a new internal header
	file that does _not_ get installed into Tk.framework/PrivateHeaders.

	* macosx/tkMacOSXButton.c: 		#include new tkMacOSXPrivate.h
	* macosx/tkMacOSXCarbonEvents.c:	instead of tkMacOSXInt.h.
	* macosx/tkMacOSXClipboard.c:
	* macosx/tkMacOSXColor.c:
	* macosx/tkMacOSXCursor.c:
	* macosx/tkMacOSXDebug.c:
	* macosx/tkMacOSXDialog.c:
	* macosx/tkMacOSXDraw.c:
	* macosx/tkMacOSXEntry.c:
	* macosx/tkMacOSXEvent.c:
	* macosx/tkMacOSXFont.c:
	* macosx/tkMacOSXHLEvents.c:
	* macosx/tkMacOSXInit.c:
	* macosx/tkMacOSXKeyEvent.c:
	* macosx/tkMacOSXMenu.c:
	* macosx/tkMacOSXMenubutton.c:
	* macosx/tkMacOSXMenus.c:
	* macosx/tkMacOSXMouseEvent.c:
	* macosx/tkMacOSXNotify.c:
	* macosx/tkMacOSXRegion.c:
	* macosx/tkMacOSXScale.c:
	* macosx/tkMacOSXScrlbr.c:
	* macosx/tkMacOSXSubwindows.c:
	* macosx/tkMacOSXWindowEvent.c:
	* macosx/tkMacOSXWm.c:
	* macosx/tkMacOSXXStubs.c:
	* macosx/ttkMacOSXTheme.c:

	* macosx/Wish.xcodeproj/project.pbxproj: Improve support for renamed
	* macosx/Wish.xcodeproj/default.pbxuser: tcl and tk source dirs; add
	* macosx/Wish-Common.xcconfig:		 10.5 SDK build config; remove
						 tclMathOp.c.

	* macosx/README: Document Wish.xcodeproj changes.

2007-06-23  Daniel Steffen  <das@users.sourceforge.net>

	* generic/tkImgPhoto.c (ImgPhotoConfigureInstance, DisposeInstance):
	Use XDestroyImage instead of XFree to destroy XImage; replace runtime
	endianness determination by compile-time check for WORDS_BIGENDIAN.

	* xlib/ximage.c (XCreateBitmapFromData): Use XCreateImage and
	XDestroyImage instead of creating XImage structure manually.

	* macosx/tkMacOSXXStubs.c (XCreateImage, DestroyImage): Correct XImage
	bytes_per_line/bitmap_pad calculations and endianness setting; free
	image data and XImage structure at destruction; formatting cleanup.

	* macosx/tkMacOSXDialog.c (NavServicesGetFile): Disable app-modal
	sheet variant of nav dialog on OS versions where it causes problems.

2007-06-20  Jeff Hobbs  <jeffh@ActiveState.com>

	* library/ttk/ttk.tcl: Should require Tk before pseudo-providing
	tile 0.8.0.

2007-06-09  Joe English  <jenglish@users.sourceforge.net>

	* generic/ttk/ttkPanedwindow.c, doc/ttk_panedwindow.n,
	* tests/ttk/panedwindow.test: Added -width and -height options. Added
	'panes' method, return list of managed windows. 'sashpos' method is
	now documented as part of the public interface, and details clarified.
	Should be easier to set initial sash positions now. Alleviates [Bug
	1659067].

2007-06-09  Jeff Hobbs  <jeffh@ActiveState.com>

	* win/tkWinWm.c (WmIconphotoCmd): fix wm iconphoto RGBA issues.
	[Bug 1467997] (janssen)

	* win/tkWinMenu.c (TkWinHandleMenuEvent): Improve handling to allow
	for unicode char menu indices and not use CharUpper on Tcl utf
	strings. [Bug 1734223]

2007-06-09  Joe English  <jenglish@users.sourceforge.net>

	* generic/ttk/ttkManager.h, generic/ttk/ttkManager.c,
	* generic/ttk/ttkNotebook.c, generic/ttk/ttkPanedwindow.c,
	* generic/ttk/ttkFrame.c: Ttk_Manager API overhaul:
	    + Ttk_Manager no longer responsible for managing slave records
	    + Ttk_Manager structure now opaque
	    + Ttk_Slave structure now private
	    + Pass Ttk_Manager* to Tk_GeomMgr hooks instead of Ttk_Slave*

	* generic/ttk/ttkFrame.c: Simplified -labelwidget management.

	* doc/ttk_panedwindow.n, library/ttk/panedwindow.tcl: Changed
	documentation of ttk::panedwindow 'identify' command to match
	implementation.

	* generic/ttk/ttkNotebook.c, tests/ttk/notebook.test:
	BUGFIX: ttk::noteboook 'insert' command didn't correctly maintain
	current tab.

2007-06-09  Daniel Steffen  <das@users.sourceforge.net>

	* macosx/tkMacOSXColor.c: Fix issues with TK_{IF,ELSE,ENDIF} macros;
	* macosx/tkMacOSXDraw.c:  implement Jaguar equivalent of unavailable
	* macosx/tkMacOSXEntry.c: kHIToolboxVersion global; panic at startup
	* macosx/tkMacOSXEvent.c: if MAC_OS_X_VERSION_MIN_REQUIRED constraint
	* macosx/tkMacOSXInit.c:  is not satisfied.
	* macosx/tkMacOSXInt.h:
	* macosx/tkMacOSXWm.c:

	* macosx/tkMacOSXDraw.c (XCopyArea, XCopyPlane, TkPutImage)
	(TkMacOSXSetupDrawingContext): Factor out common code and standardize
	setup/restore of port, context and clipping; formatting cleanup.

	* macosx/tkMacOSXWindowEvent.c:	Add error checking.
	* macosx/tkMacOSXMenu.c:	Fix gcc3 warning.
	* macosx/tkMacOSXScrlbr.c:	Fix testsuite crash.
	* macosx/tkMacOSXSubwindows.c:	Formatting cleanup.
	* macosx/tkMacOSXRegion.c:	Fix typos.
	* macosx/tkMacOSXScale.c:

	* macosx/tkMacOSXXStubs.c (Tk_GetUserInactiveTime): Remove superfluous
							    CFRetain/CFRelease.

	* macosx/Wish-Release.xcconfig: Disable tktest release build stripping.

	* macosx/Wish.xcodeproj/project.pbxproj: Add new Tclsh-Info.plist.in.

2007-06-06  Daniel Steffen  <das@users.sourceforge.net>

	* macosx/tkMacOSXInt.h: Use native debug message API when available.
	* macosx/Wish-Debug.xcconfig:

	* macosx/tkMacOSXMouseEvent.c (GenerateMouseWheelEvent): Enable
	processing of mousewheel events in background windows.

	* macosx/tkMacOSXScrlbr.c: Modernize checks for active/front window.
	* macosx/tkMacOSXScale.c:
	* macosx/tkMacOSXWm.c:

	* macosx/tkMacOSXColor.c: Factor out verbose #ifdef checks of
	* macosx/tkMacOSXDraw.c:  MAC_OS_X_VERSION_{MAX_ALLOWED,MIN_REQUIRED}
	* macosx/tkMacOSXEntry.c: and runtime checks of kHIToolboxVersion into
	* macosx/tkMacOSXEvent.c: new TK_{IF,ELSE,ENDIF}_MAC_OS_X macros.
	* macosx/tkMacOSXInit.c:
	* macosx/tkMacOSXInt.h:
	* macosx/tkMacOSXWm.c:

	* macosx/tkMacOSXDraw.c:  Factor out clip clearing in QD ports;
	* macosx/tkMacOSXEntry.c: Formatting cleanup.

	* macosx/Wish.xcodeproj/project.pbxproj: Add settings for Fix&Continue.

	* unix/configure.in (Darwin): Link the Tk and Wish plists into their
	binaries in all cases; fix 64bit arch removal in fat 32&64bit builds.

	* unix/tcl.m4 (Darwin): Fix CF checks in fat 32&64bit builds.
	* unix/configure: autoconf-2.59

2007-06-05  Donal K. Fellows  <donal.k.fellows@man.ac.uk>

	* doc/photo.n: Clarified the fact that base64 support for the -data
	option is not universal. [Bug 1731348] (matzek)

2007-06-03  Daniel Steffen  <das@users.sourceforge.net>

	* unix/Makefile.in: Add datarootdir to silence autoconf-2.6x warning.

	* macosx/Wish.xcodeproj/default.pbxuser: Add ttk tests.

	* macosx/tkMacOSXMenu.c: Add error checking; whitespace cleanup.

	* macosx/tkMacOSXDraw.c:	Comment formatting fixes for Xcode 3.0
	* macosx/tkMacOSXEmbed.c:
	* macosx/tkMacOSXEntry.c:
	* macosx/tkMacOSXFont.c:
	* macosx/tkMacOSXInit.c:
	* macosx/tkMacOSXKeyEvent.c:
	* macosx/tkMacOSXKeyboard.c:
	* macosx/tkMacOSXMenus.c:
	* macosx/tkMacOSXSend.c:
	* macosx/tkMacOSXSubwindows.c:
	* macosx/tkMacOSXWindowEvent.c:
	* macosx/tkMacOSXWm.c:
	* macosx/tkMacOSXXStubs.c:

2007-06-02  Daniel Steffen  <das@users.sourceforge.net>

	* macosx/tkMacOSXMenu.c (TkpPostMenu): Ensure cascade menus display in
	posted menus that are not part of the menubar or attached to a
	menubutton (fixes bug reported on tcl-mac by Linus Nyberg).

2007-05-31  Daniel Steffen  <das@users.sourceforge.net>

	* macosx/tkMacOSXWindowEvent.c (GenerateUpdateEvent): Complete all
	pending idle-time redraws before newly posted Expose events are
	processed; add bounds of redrawn windows to update region to ensure
	all child windows overdrawn by parents are redrawn.

	* macosx/tkMacOSXWindowEvent.c:	Centralize clip and window invalidation
	* macosx/tkMacOSXSubwindows.c: 	after location/size changes in the
	* macosx/tkMacOSXWm.c:		BoundsChanged carbon event handler;
	correct/add window invalidation after window attribute changes.

	* macosx/tkMacOSXSubwindows.c (XResizeWindow, XMoveResizeWindow)
	(XMoveWindow): Factor out common code dealing with embedded and
	non-toplevel windows; remove unnecessary clip and window invalidation.

	* macosx/tkMacOSXButton.c (TkpDisplayButton): Move clip setup closer
	to native button drawing calls.

	* macosx/tkMacOSXWm.c (TkMacOSXIsWindowZoomed, TkMacOSXZoomToplevel):
	Correct handling of gridded windows in max size calculations.

	* macosx/tkMacOSXEvent.c (TkMacOSXFlushWindows): Use HIWindowFlush API
	when available.

	* macosx/tkMacOSXColor.c:	Cleanup whitespace and formatting.
	* macosx/tkMacOSXDraw.c:
	* macosx/tkMacOSXSubwindows.c:
	* macosx/tkMacOSXWm.c:

	* generic/tkFont.c:	#ifdef out debug msg printing to stderr.
	* generic/tkTextDisp.c:

2007-05-30  Don Porter  <dgp@users.sourceforge.net>

	* generic/tk.h: Correct placement of #include <tcl.h>. [Bug 1723812]

2007-05-30  Daniel Steffen  <das@users.sourceforge.net>

	* library/bgerror.tcl:	Standardize dialog option & button size
	* library/dialog.tcl:	modifications done when running on on Aqua.
	* library/msgbox.tcl:

	* library/demos/button.tcl: Set button highlightbackground on Aqua.

	* macosx/tkMacOSXMenu.c (DrawMenuSeparator): Use DrawingContext API.

	* macosx/tkMacOSXWindowEvent.c (ClearPort): Clip to updateRgn.

	* macosx/tkMacOSXDebug.c:	Factor out debug region flashing.
	* macosx/tkMacOSXDebug.h:
	* macosx/tkMacOSXDraw.c:
	* macosx/tkMacOSXSubwindows.c:
	* macosx/tkMacOSXWindowEvent.c:

	* macosx/tkMacOSXEvent.c:	Cleanup whitespace and formatting.
	* macosx/tkMacOSXFont.c:
	* macosx/tkMacOSXRegion.c:
	* macosx/tkMacOSXSubwindows.c:
	* macosx/tkMacOSXWindowEvent.c:
	* macosx/tkMacOSXWm.c:
	* macosx/tkMacOSXXStubs.c:
	* xlib/xgc.c:

	* macosx/Wish.xcodeproj/project.pbxproj: Delete references to removed
	* macosx/Wish.xcodeproj/default.pbxuser: ttk files.

2007-05-28  Benjamin Riefenstahl  <b.riefenstahl@turtle-trading.net>

	* macosx/tkMacOSXFont.c (TkpMeasureCharsInContext): Fix short measures
	with flags=TK_WHOLE_WORDS|TK_AT_LEAST_ONE [Bug 1716141]. Make some
	casts unnecessary by changing variable types.

2007-05-25  Joe English  <jenglish@users.sourceforge.net>

	* library/ttk/ttk.tcl: Omit ttk::dialog and dependencies.
	* library/ttk/dialog.tcl, library/ttk/icons.tcl,
	* library/ttk/keynav.tcl: Removed.
	* tests/ttk/misc.test: Removed.
	* doc/ttk_dialog.tcl: Removed.

2007-05-25  Donal K. Fellows  <dkf@users.sf.net>

	* doc/canvas.n: Fixed documentation of default -joinstyle option
	values for line and polygon items. [Bug 1725782]

2007-05-22  Don Porter  <dgp@users.sourceforge.net>

	[core-stabilizer-branch]

	* unix/configure:       autoconf-2.59 (FC6 fork)
	* win/configure:

	* README:               Bump version number to 8.5b1
	* generic/tk.h:
	* library/tk.tcl:
	* unix/configure.in:
	* unix/tk.spec:
	* win/configure.in:

2007-05-18  Joe English  <jenglish@users.sourceforge.net>

	* generic/ttk/ttkEntry.c(EntrySetValue):  Ensure that widget is in a
	consistent state before setting the linked -textvariable. Previously,
	it was possible for [$e index insert] to point past the end of the
	string, leading to heap corruption. [Bug 1721532]
	* tests/ttk/entry.test(entry-9.1): Add test case for the above.

2007-05-18  Don Porter  <dgp@users.sourceforge.net>

	* unix/configure:       autoconf-2.59 (FC6 fork)
	* win/configure:

	* README:               Bump version number to 8.5a7
	* generic/tk.h:
	* library/tk.tcl:
	* unix/configure.in:
	* unix/tk.spec:
	* win/configure.in:

	* tests/ttk/treetags.test:	Another bit of test suite
	SCIM-tolerance. [Bug 1609316]

2007-05-17  Daniel Steffen  <das@users.sourceforge.net>

	* generic/tk.decls: Workaround 'make checkstubs' failures from
	tkStubLib.c MODULE_SCOPE revert. [Bug 1716117]

	* macosx/Wish.xcodeproj/project.pbxproj: Add tkOldTest.c and remove
						 tkStubImg.c.

2007-05-16  Joe English  <jenglish@users.sourceforge.net>

	* generic/tkStubLib.c:  Change Tk_InitStubs(), tkStubsPtr, and the
	auxilliary stubs table pointers back to public visibility. See [Bug
	1716117] for details.

	Removed TCL_STORAGE_CLASS monkey business, as it had no effect.

2007-05-16  Don Porter  <dgp@users.sourceforge.net>

	* library/choosedir.tcl:	Removed uses of obsolete {expand}
	* library/comdlg.tcl:		syntax; replaced with the now
	* library/tk.tcl:		approved {*}. [Bug 1710633]
	* tests/canvImg.test:
	* tests/imgPhoto.test:

	* tests/bind.test:    Make test suite more SCIM-tolerant. [Bug 1609316]

2007-05-16  Pat Thoyts  <patthoyts@users.sourceforge.net>

	* win/makefile.vc: Test ttk widgets.

2007-05-15  Joe English  <jenglish@users.sourceforge.net>

	* unix/tkUnixRFont.c: Fix crash introduced by previous fix exposed
	under newer fontconfig libraries [Bug 1717830] again.

2007-05-15  Don Porter  <dgp@users.sourceforge.net>

	* generic/tkGrid.c: Stop crash due to list intrep shimmer [Bug 1677608]

2007-05-15  Joe English  <jenglish@users.sourceforge.net>

	* unix/tkUnixRFont.c: Fix various memory leaks. [Bug 1717830], [Bug
	800149]

2007-05-14  Don Porter  <dgp@users.sourceforge.net>

	[Tk Bug 1712081]

	* unix/Makefile.in:	Updates to account for new and deleted files
	* win/Makefile.in:	tkStubImg.c and tkOldTest.c.
	* win/makefile.bc:
	* win/makefile.vc:

	* generic/tkOldTest.c (new):	New file used to create testing
	* generic/tkTest.c:		commands for testing various Tk
	* tests/constraints.tcl:	legacy interfaces where a separate
	* tests/image.test:		compilation unit is needed in order to
	#define suitable macros during compilation. Only the effect of
	USE_OLD_IMAGE on Tk_CreateImageType() is currently tested, but more
	similar testing commands can be added to this same file. New
	constraint defined to detect presence of the image type provided by
	the new testing code, and a few tests added to exercise it. Having
	USE_OLD_IMAGE support tested by the default test suite should reduce
	chance of a recurrence of this bug.

	* doc/CrtImgType.3:	Revised docs to better indicate the legacy
	* doc/CrtPhImgFmt.3:	nature of the interfaces supported by
	USE_OLD_IMAGE.

	* generic/tkDecls.h:	make genstubs
	* generic/tkStubInit.c:

	* generic/tk.decls:		Reworked USE_OLD_IMAGE support to use
	* generic/tk.h:			the same support mechanisms both with
	* generic/tkStubImg.c (deleted):and without a stub-enabled build. In
	each case, route the legacy calls to Tk_CreateImageType and
	Tk_CreatePhotoImageFormat through the Tk_CreateOldImageType and
	Tk_CreateOldPhotoImageFormat routines. Add those routines to the
	public stub table so they're available to a stub-enabled extension.
	Remove the definition of Tk_InitImageArgs() and use a macro to convert
	any calls to it in source code into a comment.

	* generic/tkImage.c:	Removed the MODULE_SCOPE declarations that
	* generic/tkImgPhoto.c:	broke USE_OLD_IMAGE support.

2007-05-11  Pat Thoyts  <patthoyts@users.sourceforge.net>

	* tests/winButton.test: Avoid font dependencies in results.

	* generic/tkFont.c: propagate error from TkDeleteNamedFont. [Bug
	1716613]

2007-05-09  Daniel Steffen  <das@users.sourceforge.net>

	* generic/tkFileFilter.c (AddClause): OSType endianness fixes.

	* library/palette.tcl (tk::RecolorTree): Handle color options with
	empty value, fixes error due to emtpy -selectforeground (reported on
	tcl-mac by Russel E. Owen).

	* macosx/tkMacOSXWindowEvent.c:	Ensure window is brought to the front
	* macosx/tkMacOSXMouseEvent.c:	at the start of a window drag (except
	* macosx/tkMacOSXInt.h:		when cmd key is down); formatting and
					whitespace fixes.

	* macosx/tkMacOSXDialog.c (Tk_GetSaveFileObjCmd): Add -filetypes option
	processing (fixes fileDialog-0.1, fileDialog-0.2 failures).

	* macosx/tkMacOSXEmbed.c (TkpMakeWindow, TkpUseWindow): Fix sending of
	Visibility event for embedded windows (fixes frame-3.9 hang).

	* macosx/tkMacOSXScrlbr.c (ScrollbarBindProc):		Fix testsuite
	* macosx/tkMacOSXSubwindows.c (TkMacOSXUpdateClipRgn):	crashes by
	adding sanity checks.

	* macosx/Wish.xcodeproj/project.pbxproj: Add 'DebugUnthreaded' &
	* macosx/Wish.xcodeproj/default.pbxuser: 'DebugLeaks' targets and env
	var settings needed to run the 'leaks' tool.

	* macosx/tkMacOSXButton.c: Fix debug msg typo.

	* tests/constraints.tcl: Ensure 'nonUnixUserInteraction' constraint is
	set for aqua.

	* tests/choosedir.test:	Add 'notAqua' constraints to X11-only tests;
	* tests/clrpick.test:	add 'nonUnixUserInteraction' to 'unix' tests
	* tests/menuDraw.test:	requiring interaction on aqua.
	* tests/unixMenu.test:
	* tests/unixWm.test:
	* tests/winMenu.test:

2007-05-07  Joe English  <jenglish@users.sourceforge.net>

	* unix/tkUnixRFont.c: Properly cast sentinel arguments to variadic
	function (fixes "warning: missing sentinel in function call", [Bug
	1712001])

2007-05-04  Pat Thoyts  <patthoyts@users.sourceforge.net>

	* generic/tkFont.c:     TIP #145 implementation -
	* generic/tkFont.h:     Enhanced font handling.
	* win/tkWinDefault.h:
	* win/tkWinFont.c:
	* win/tkWinInt.h:
	* win/tkWinWm.c:
	* library/demos/widget:
	* library/ttk/fonts.tcl:

2007-05-04  Donal K. Fellows  <donal.k.fellows@man.ac.uk>

	* doc/ttk_treeview.n, doc/ttk_panedwindow.n, doc/ttk_dialog.n:
	* doc/ttk_checkbutton.n, doc/tk.n, doc/menu.n, doc/font.n:
	* doc/canvas.n: Spelling fixes. [Bug 1686210]

2007-05-03  Donal K. Fellows  <donal.k.fellows@man.ac.uk>

	* generic/tkStubLib.c (Tk_InitStubs):
	* generic/ttk/ttkLabel.c (LabelSetup):
	* unix/tkUnixSelect.c (ConvertSelection):
	* unix/tkUnixEvent.c (TkUnixDoOneXEvent):
	* generic/tkConfig.c (Tk_RestoreSavedOptions):
	* generic/tkCanvPs.c (TkCanvPostscriptCmd):
	* generic/tkOption.c (GetDefaultOptions):
	* unix/tkUnixRFont.c (TkpGetFontAttrsForChar, InitFont)
	(TkpGetFontFamilies, TkpGetSubFonts):
	* unix/tkUnixSend.c (TkpTestsendCmd, RegOpen): Squelch warnings from
	GCC type aliasing. [Bug 1711985 and others]

2007-04-29  Daniel Steffen  <das@users.sourceforge.net>

	* unix/configure.in: Fix for default case in tk debug build detection.
	* unix/configure: autoconf-2.59

2007-04-27  Joe English  <jenglish@users.sourceforge.net>

	* generic/ttk/ttkTreeview.c(TagOptionSpecs): Use TK_OPTION_STRING
	instead of TK_OPTION_FONT to avoid resource leak in tag management.

2007-04-26  Joe English  <jenglish@users.sourceforge.net>

	* macosx/ttkMacOSXTheme.c: Merged OFFSET_RECT processing into
	BoxToRect(); factored out PatternOrigin; resynchronized with Tile
	codebase.

2007-04-26  Jeff Hobbs  <jeffh@ActiveState.com>

	*** 8.5a6 TAGGED FOR RELEASE ***

	* unix/Makefile.in (dist): Correct tests/ttk glob inclusion

2007-04-25  Jeff Hobbs  <jeffh@ActiveState.com>

	* unix/Makefile.in (dist): Add tests/ttk dir to src dist

	* unix/tkUnixMenubu.c (TkpDisplayMenuButton): Init width/height to 0

2007-04-25  Daniel Steffen  <das@users.sourceforge.net>

	* unix/Makefile.in (dist): Add macosx/*.xcconfig files to src dist;
	copy license.terms to dist macosx dir; fix autoheader bits.

2007-04-24  Jeff Hobbs  <jeffh@ActiveState.com>

	* unix/Makefile.in (dist): Add ttk bits to src dist

	* tests/font.test (font-46.[12]): Correct listification of result

2007-04-23  Daniel Steffen  <das@users.sourceforge.net>

	* generic/tkCanvas.c:	Allow -selectforeground option to be None; add
	* generic/tkCanvText.c:	fallback to fgColor when selFgColor is None
	* generic/tkEntry.c:	(new default on aqua to match native L&F).
	* generic/tkListbox.c:
	* generic/tkText.c:

	* generic/tkCanvas.c:	   Add support for bypassing all of Tk's double
	* generic/tkEntry.c:	   buffered drawing into intermediate pixmaps
	* generic/tkFrame.c:	   (via TK_NO_DOUBLE_BUFFERING #define), it is
	* generic/tkListbox.c:	   unnecessary & wasteful on aqua where all
	* generic/tkPanedWindow.c: drawing is already double-buffered by the
	* generic/tkTextDisp.c:	   window server. (Use of this on other
	* generic/ttk/ttkWidget.c: platforms would only require implementation
	* unix/tkUnixScale.c:	   of TkpClipDrawableToRect()).
	* macosx/tkMacOSXPort.h:

	* library/bgerror.tcl:	On aqua, use moveable alert resp. modal dialog
	* library/dialog.tcl:	window class and corresponding system
				background pattern; fix button padding.

	* library/tearoff.tcl:	Correct aqua menu bar height; vertically offset
	* library/tk.tcl:	aqua tearoff floating window to match menu.

	* library/demos/goldberg.tcl: Fix overwriting of widget demo global.

	* library/demos/menu.tcl:   On aqua, use custom MDEF and tearoffs;
	* library/demos/menubu.tcl: correct menubutton toplevel name.

	* library/demos/puzzle.tcl: Fix button size & padding for aqua.
	* library/demos/radio.tcl:

	* macosx/tkMacOSXCarbonEvents.c: Add window event target carbon event
	* macosx/tkMacOSXEvent.c:	 handler for all kEventClassWindow and
	* macosx/tkMacOSXEvent.h:	 kEventClassMouse events; move all
	* macosx/tkMacOSXNotify.c:	 remaining events except for
	* macosx/tkMacOSXWindowEvent.c:	 kEventClassKeyboard from dispatcher to
	application event handler; pass event handler callRef downstream; fix
	debug event tracing; process all tcl event types in carbon event timer;
	delay carbon event timer first fire; add TkMacOSXTrackingLoop() to mark
	enter/exit of event tracking loop during which all tcl events but only
	carbon update events should be processed by the timer (replaces various
	calls to Tcl_SetServiceMode()); rename TkMacOSXReceiveAndProcessEvent()
	to TkMacOSXReceiveAndDispatchEvent(), move it from tkMacOSXEvent.c to
	tkMacOSXCarbonEvents.c and modify it to dequeue only update events
	during a tracking loop; add TkMacOSXRunTclEventLoop() to standardize
	the various ways in use to run the tcl event loop; add handling of
	kEventClassAppearance events (for ScrollBarVariantChanged event).

	* macosx/tkMacOSXDialog.c:	Use new TkMacOSXTrackingLoop() around
	* macosx/tkMacOSXEvent.c:	blocking API that puts up modal dialogs
	* macosx/tkMacOSXMenu.c:	or when entering/exiting menu/control
	* macosx/tkMacOSXMouseEvent.c:	tracking, window dragging and other
	* macosx/tkMacOSXScale.c:	mouse tracking loops.
	* macosx/tkMacOSXScrlbr.c:
	* macosx/tkMacOSXWindowEvent.c:
	* macosx/tkMacOSXWm.c:

	* macosx/tkMacOSXDialog.c:	Use new TkMacOSXRunTclEventLoop()
	* macosx/tkMacOSXScale.c:	instead of Tcl_DoOneEvent(),
	* macosx/tkMacOSXScrlbr.c:	Tcl_ServiceAll(), TclServiceIdle()
	* macosx/tkMacOSXWindowEvent.c:	and Tcl_GlobalEval("update idletasks").

	* macosx/tkMacOSXColor.c: Make available as Tk system colors all
	* macosx/tkMacOSXPort.h:  appearance manager brushes, text colors and
	backgrounds with new and legacy names, as well as the fully transparent
	color "systemTransparent"; add TkMacOSXSetColorIn{Port,Context}() to
	directly set an X pixel color value in the current QD port resp. the
	given CG context without requiring passage through rgb representation
	(lossy for most system colors); modernize/remove Classic-era code;
	replace crufty strcmp() elseifs by Tcl_GetIndexFromObjStruct().

	* macosx/tkMacOSXButton.c:	Use new TkMacOSXSetColorInPort()
	* macosx/tkMacOSXDraw.c:	instead of setting rgb color directly
	* macosx/tkMacOSXMenubutton.c:	to allow for non-rgb system colors.

	* macosx/tkMacOSXCursor.c: Implement "none" cursor as on other
	platforms [Patch 1615427]; add all missing appearance manager cursors.

	* macosx/tkMacOSXDefault.h: Set SELECT_FG_COLORs to None to match aqua
	L&F; use standard system color names; use new 'menu' system font;
	correct default scrollbar width.

	* macosx/tkMacOSXDraw.c: 	Standardize initialization, use and
	* macosx/tkMacOSXInt.h: 	emptying of various static temp rgns
	* macosx/tkMacOSXRegion.c:	onto two global RgnHandles; in debug
	* macosx/tkMacOSXSubwindows.c:	builds, verify emptiness of these temp
	* macosx/tkMacOSXWindowEvent.c:	rgns before use.

	* macosx/tkMacOSXDraw.c: Add TkMacOSX{Setup,Restore}DrawingContext() to
	* macosx/tkMacOSXInt.h:  abstract common setup & teardown of drawing
	environment (for both CG and QD); save/restore QD theme drawing state;
	handle GC clip region; add TkpClipDrawableToRect() to allow clipped
	drawing into drawable regardless of GC used; use new system color
	"systemWindowHeaderBackground" to setup background in themed toplevels;
	correct implementation of TkMacOSXMakeStippleMap().

	* macosx/tkMacOSXEntry.c:  Use new TkMacOSXSetupDrawingContext() and
	* macosx/tkMacOSXFont.c:   TkMacOSXRestoreDrawingContext() instead of
	* macosx/ttkMacOSXTheme.c: various setup/teardown procs like
	TkMacOSX{SetUp,Release}CGContext(), TkMacOSXQuarz{Start,End}Draw(),
	TkMacOSXSetUpGraphicsPort() etc.

	* macosx/tkMacOSXEmbed.c: Add CG context and drawable clip rgn fields
	* macosx/tkMacOSXInt.h:   to MacDrawable struct.
	* macosx/tkMacOSXSubwindows.c:

	* macosx/tkMacOSXDialog.c: Make -parent option of tk_getOpenFile et al.
	use the sheet version of NavServices dialogs; ensure native parent win
	exists before using StandardSheet API for tk_messageBox [Bug 1677611];
	force sheets to behave like app-modal dialogs via WindowModality() API;
	use more modern ColorPicker API.

	* macosx/tkAboutDlg.r: Use themed movable modal dialog, fix (c) year.

	* macosx/tkMacOSXEntry.c:  Take xOff/yOff of MacDrawable into account
	* macosx/ttkMacOSXTheme.c: when computing locations/bounds to ensure
	correct posititioning when not drawing into intermediate pixmap.

	* macosx/tkMacOSXFont.c: Use appearance manager API to map system font
	* macosx/tkMacOSXFont.h: names to TkFonts; add "menu" system font for
	menu item text drawing from MDEF; always draw with CG; remove QD
	dependent stippling algorithm; move most header declarations into the
	source file (as they were not used anywhere else).

	* macosx/tkMacOSXMenu.c:		 Large-scale rewrite of custom
	* macosx/tkMacOSXMenu.r (removed):	 MDEF and related code that
	* macosx/Wish.xcode/project.pbxproj:	 restores many longtime-MIA
	* macosx/Wish.xcodeproj/project.pbxproj: features to working order
	* unix/Makefile.in:			 (e.g. images, custom colors &
	fonts in menus etc); implement compound menu items; use Appearance Mgr
	and ThemeText APIs to mimic native MDEF as closely as possible when
	default "menu" system font is used; remove now obsolete SICN drawing
	code and resources.

	* macosx/tkMacOSXCarbonEvents.c: Handle additional menu carbon events
	* macosx/tkMacOSXEvent.c:	 in order to support <<MenuSelect>> in
	* macosx/tkMacOSXMenu.c:	 the menubar and in menus that are not
	* macosx/tkMacOSXMenus.c:	 using the custom MDEF [Bug 1620826];
	fix early and missing clearing of current Tk active menu entry; fix
	extraneous sending of <<MenuSelect>> during active menu entry clearing.

	* macosx/tkMacOSXMouseEvent.c: Add support for async window dragging by
	the window server; set the corresponding window attribute by default.

	* macosx/tkMacOSXMouseEvent.c: Rationalized handling order of
	non-mousedown events; add TkMacOSXModifierState() to retrieve the
	current key modifiers in carbon format.

	* macosx/tkMacOSXScrlbr.c: Use appearance manager API to retrieve
	scrollbar component metrics; add awareness of multiple possibilites for
	scrollbar arrow position in aqua and handle user changes to arrow
	position pref; handle difference in metrics of small & large scrollbar
	variants; handle aqua "jump to here" scrollbar behaviour; correct
	computation of scroll view size and position; enforce min scrollbar
	height to avoid scrollbar component overlap; erase scrollbar area
	outside of standard width; remove broken auto-adjust code; account for
	window class when leaving space for grow box; remove code to manually
	draw grow box; use modern API for thumb scroll proc; replace
	HiliteControl() by modern API; replace control mgr constants with
	appearance mgr equivalents.

	* macosx/tkMacOSXSubwindows.c: Use SetWindowBounds() API instead of
	SizeWindow(); invalidate clip regions after X{Map,Unmap}Window as fix
	for [Bug 940117] made them dependent on mapping state; remove unneeded
	calls to TkMacOSXInvalClipRgns() and unnecessary setting of QD port;
	use native-endian pixmap on intel; remove obsolete pixmap pix locking.

	* macosx/tkMacOSXWindowEvent.c: Handle only the first of a batch of
	kEventAppAvailableWindowBoundsChanged events sent per transaction;
	handle kEventWindowBoundsChanged event to support live window resizing
	and centralized sending of location/size changed ConfigureNotify
	events; ensure HIGrowBox is redrawn after bounds change; constrain
	window after dragging to ensure titlebar is not inacessible
	offscreen or under dock/menubar; handle kEventWindowGetRegion and
	kEventWindowDrawContent for transparent windows to mark resp. paint
	content region as transparent; handle kEventWindowConstrain for
	fullscreen windows to ensure bounds match new screen size; enter/exit
	fullscreen UIMode upon activation/deactivation of fullscreen window.

	* macosx/tkMacOSXWm.c: Use live-resize and async-drag carbon window
	* macosx/tkMacOSXWm.h: attributes for toplevels by default; implement
	new [wm attributes] -topmost, -transparent and -fullscreen; refactor
	WmAttributesCmd() parallelling the tkUnixWm.c implementation, use thus
	factored proc to set proxy icon from [wm iconbitmap]; dynamically
	determine default values for toplevel min and max sizes (similar to
	tkWinWm.c impl): min sizes depend on window class & attributes to
	ensure visibility of all titlebar widgets and grow box, max sizes
	depend on maximal window bounds for all active displays; factor out
	code that puts into effect changes to master or override_redirect; use
	RepositionWindow() API to determine staggered initial window bounds;
	correct resize limit calculations, handle gridding and use modern
	resize API in TkMacOSXGrowToplevel(); remove sending of ConfigureNotify
	after resize or zoom (now handled by BoundsChanged handler); correct
	composite carbon window attribute handling, remove currently unusable
	attributes and add new attributes in [tk::unsupported::MacWindowStyle];
	ensure validity of window class and attributes before use; apply
	changes to window class when handling carbon window attribute changes
	(if HIWindowChangeClass() API available); add debug build warning
	message when deprecated window style is used instead of window class;
	use transparent HIGrowBox for resizable windows; avoid unnecessary
	calls to window structure width API; use tcl time API in TkpGetMS();
	add TkMacOSXEnterExitFullscreen() to enter/exit UIMode with dock and
	menubar hidden; restrict wmTracing output to debug builds; remove
	unneeded calls to TkMacOSXInvalClipRgns() and unnecessary setting of QD
	port; workaround GetWindowStructureWidths() Carbon bug (bogus results
	for never-mapped floating windows).

	* macosx/tkMacOSXXStubs.c (TkMacOSXDisplayChanged): Add maximal window
	bounds field to Screen record (in ext_data), computed as the union of
	available window positioning bounds of all graphics devices (displays).

	* macosx/tkMacOSXBitmap.c: Fix macRoman encoding leak.
	* macosx/tkMacOSXCursor.c:

	* macosx/tkMacOSXDebug.c (TkMacOSXCarbonEventToAscii): Use static
	* macosx/tkMacOSXDebug.h: buffer to simplify callers; const fixes.

	* macosx/tkMacOSXBitmap.c: Use more efficient QDSwapPort() instead of
	* macosx/tkMacOSXButton.c: GetPort()/SetPort()/GetGWorld()/SetGWorld().
	* macosx/tkMacOSXDraw.c:
	* macosx/tkMacOSXMenubutton.c:
	* macosx/tkMacOSXScale.c:
	* macosx/tkMacOSXScrlbr.c:
	* macosx/tkMacOSXXStubs.c:

	* macosx/tkMacOSXColor.c: Use kHIToolboxVersionNumber for runtime OS
	* macosx/tkMacOSXEntry.c: version check rather than Gestalt() etc.
	* macosx/tkMacOSXInt.h:
	* macosx/tkMacOSXWm.c:

	* macosx/tkMacOSXDraw.c: Remove obsolete and now incorrect
	* macosx/tkMacOSXInt.h:  tkMenuCascadeRgn clipping code.
	* macosx/tkMacOSXMenu.c:

	* macosx/tkMacOSXHLEvents.c: Replace Tcl_GlobalEval() resp. Tcl_Eval()
	* macosx/tkMacOSXScrlbr.c:   by Tcl_EvalEx().
	* macosx/tkMacOSXInit.c:

	* macosx/tkMacOSXInit.c (TkpInit): Reorder initialization steps.

	* macosx/tkMacOSXKeyEvent.c: Remove pre-10.2 support.

	* macosx/tkMacOSXMenus.c: Remove now useless call to
	TkMacOSXHandleTearoffMenu(); use \x.. quoting for non-latin1 macroman
	literar chars to allow file to be edited as utf-8.

	* macosx/tkMacOSXScale.c: Replace TrackControl() by modern
	* macosx/tkMacOSXScrlbr.c: HandleControlClick() API (using new
	TkMacOSXModifierState()).

	* macosx/tkMacOSXInt.h:		Move all constant #defines needed to
	* macosx/tkMacOSXColor.c:	support building on older OS X releases
	* macosx/tkMacOSXEvent.h:	to a central location in tkMacOSXInt.h.
	* macosx/tkMacOSXFont.c:
	* macosx/tkMacOSXMenu.c:
	* macosx/tkMacOSXMenubutton.c:
	* macosx/tkMacOSXMenus.c:
	* macosx/tkMacOSXMouseEvent.c:
	* macosx/tkMacOSXWm.c:
	* macosx/ttkMacOSXTheme.c:

	* macosx/tkMacOSXInt.h:		 Add ChkErr() macro to factor out
	* macosx/tkMacOSXButton.c:	 Carbon OSStatus return value checking
	* macosx/tkMacOSXCarbonEvents.c: and TkMacOSXDbgMsg() macro to factour
	* macosx/tkMacOSXClipboard.c:	 out debug message output; use these
	* macosx/tkMacOSXColor.c:	 macros to replace #ifdef TK_MAC_DEBUG
	* macosx/tkMacOSXCursor.c:	 blocks & direct printing to stderr,
	* macosx/tkMacOSXDebug.c:	 and to do additional OSStatus return
	* macosx/tkMacOSXDialog.c:	 checking, and to standardize OSStatus
	* macosx/tkMacOSXDraw.c:	 usage.
	* macosx/tkMacOSXEntry.c:
	* macosx/tkMacOSXEvent.c:
	* macosx/tkMacOSXFont.c:
	* macosx/tkMacOSXHLEvents.c:
	* macosx/tkMacOSXInit.c:
	* macosx/tkMacOSXKeyEvent.c:
	* macosx/tkMacOSXMenu.c:
	* macosx/tkMacOSXMenubutton.c:
	* macosx/tkMacOSXMenus.c:
	* macosx/tkMacOSXMouseEvent.c:
	* macosx/tkMacOSXScrlbr.c:
	* macosx/tkMacOSXSubwindows.c:
	* macosx/tkMacOSXWindowEvent.c:
	* macosx/tkMacOSXWm.c:
	* macosx/tkMacOSXXStubs.c:

	* macosx/tkMacOSXSend.c:	Remove duplicate/unused declarations.
	* macosx/tkMacOSXXStubs.c:

	* macosx/tkMacOSXDebug.c:	Const fixes.
	* macosx/tkMacOSXInit.c:
	* macosx/tkMacOSXTest.c:
	* macosx/tkMacOSXWm.c:
	* macosx/tkMacOSXXStubs.c:

	* macosx/Wish-Info.plist.in: Add tcl document extensions/mime types and
	LSMinimumSystemVersion, LSRequiresCarbon & NSAppleScriptEnabled keys.

	* macosx/Wish-Common.xcconfig: Add Wish's Info.plist as __info_plist
	section to tktest; enable more warnings.

	* macosx/Wish.xcodeproj/project.pbxproj: Add 'DebugMemCompile' build
	configuration that calls configure with --enable-symbols=all; disable
	configure check for __attribute__((__visibility__("hidden"))) in Debug
	configuration to restore availability of ZeroLink.

	* macosx/Wish-Common.xcconfig:	Fix whitespace.
	* macosx/Wish-Debug.xcconfig:
	* macosx/Wish-Release.xcconfig:
	* macosx/tkMacOSXAETE.r:
	* macosx/tkMacOSXConfig.c:
	* macosx/tkMacOSXCursors.r:
	* macosx/tkMacOSXKeyboard.c:
	* macosx/tkMacOSXSend.c:
	* macosx/ttkMacOSXTheme.c:
	* macosx/tkMacOSXXCursors.r:
	* macosx/README:

	* macosx/GNUmakefile:		Fix/add copyright and license refs.
	* macosx/Tk-Info.plist.in:
	* macosx/Wish-Info.plist.in:
	* macosx/Wish.xcode/project.pbxproj:
	* macosx/Wish.xcodeproj/project.pbxproj:
	* macosx/tkMacOSX.h:

	* unix/configure.in: Install license.terms into Tk.framework; fix tk
	debug build detection.
	* unix/configure: autoconf-2.59

	* doc/colors.n:		Document new Mac OS X system colors.
	* doc/cursors.n:	Document new Mac OS X native cursors.
	* doc/font.n:		Document new Mac OS X 'menu' system font.
	* doc/wm.n:		Document new Mac OS X [wm attributes].
	* doc/ttk_image.n:	Fix 'make html' warning.
	* doc/canvas.n:		Fix nroff typo.

2007-04-21  Jeff Hobbs  <jeffh@ActiveState.com>

	* macosx/tkMacOSXBitmap.c, macosx/tkMacOSXButton.c:
	* macosx/tkMacOSXCarbonEvents.c, macosx/tkMacOSXClipboard.c:
	* macosx/tkMacOSXCursor.c, macosx/tkMacOSXDialog.c:
	* macosx/tkMacOSXDraw.c, macosx/tkMacOSXEvent.c:
	* macosx/tkMacOSXFont.c, macosx/tkMacOSXInit.c, macosx/tkMacOSXInt.h:
	* macosx/tkMacOSXKeyEvent.c, macosx/tkMacOSXMenu.c:
	* macosx/tkMacOSXMenubutton.c, macosx/tkMacOSXMouseEvent.c:
	* macosx/tkMacOSXScale.c, macosx/tkMacOSXWindowEvent.c:
	* macosx/tkMacOSXWm.c: Revert of commits from 2007-04-13 which broke
	the OS X build.

2007-04-17  Donal K. Fellows  <donal.k.fellows@manchester.ac.uk>

	* generic/tkFont.c, generic/tkListbox.c, unix/tkUnixSelect.c:
	* win/ttkWinMonitor.c, win/ttkWinTheme.c, win/ttkWinXPTheme.c: Make
	the format of declarations much more standardized (removing K&R-isms
	and other things like that).

2007-04-13  Donal K. Fellows  <donal.k.fellows@manchester.ac.uk>

	* macosx/tkMacOSXInt.h (LOG_MSG, LOG_ON_ERROR): Added macros to make
	the OSX code much less #ifdef-full.

2007-04-12  Jeff Hobbs  <jeffh@ActiveState.com>

	* library/ttk/panedwindow.tcl (ttk::panedwindow::Press): handle Press
	triggering outside sash element boundaries.

2007-04-10  Joe English  <jenglish@users.sourceforge.net>

	* win/ttkWinMonitor.c, win/ttkWinXPTheme.c: Re-sync with Tile codebase
	so patches can flow back and forth.

	* win/ttkWinXPTheme.c: Skip OS version test, should work on Vista/Aero
	now as well as XP. Fixes [Bug 1687299], thanks to George Petasis for
	tracking this down.

2007-03-21  Joe English  <jenglish@users.sourceforge.net>

	* generic/ttk/ttkLayout.c(Ttk_BuildLayoutTemplate): BUGFIX: Nested
	TTK_GROUP nodes did not work unless they appeared at the end of the
	layout (and only by accident then).

2007-03-08  Joe English  <jenglish@users.sourceforge.net>

	* tests/grid.test(grid-21.7): Reset wm geometry . and pack propagate .
	at end of test. 'pack propagate . 0' was causing cascading failures in
	subsequent tests. [Bug 1676770]

2007-03-07  Daniel Steffen  <das@users.sourceforge.net>

	* generic/tkMain.c (Tk_MainEx): Replicate macosx-specific code from
	TkpInit() that ensures the console window appears when wish is started
	from the OS X Finder (i.e. with stdin == /dev/null), jeffh's 2006-11-24
	change rendered the corresponding code in TkpInit() ineffective in wish
	because Tk_MainEx() sets tcl_interactive before calling TkpInit().

	* generic/ttk/ttkGenStubs.tcl (new): Add ttk-specific genstubs.tcl from
	* unix/Makefile.in (genstubs):       tile and run it from 'genstubs'
	target, restores ability to generate all of Tk's stub sources.

	* generic/ttk/ttkTreeview.c: #ifdef out unused declaration.

	* macosx/tkMacOSXDebug.c (TkMacOSXGetNamedDebugSymbol): Add fix for
	libraries loaded with a DYLD_IMAGE_SUFFIX.

	* macosx/Wish.xcodeproj/project.pbxproj: Ensure gcc version used by
	* macosx/Wish.xcodeproj/default.pbxuser: Xcode and configure/make are
	* macosx/Wish-Common.xcconfig:		 consistent and independent of
	gcc_select default and CC env var; fixes for Xcode 3.0.

	* unix/tcl.m4 (Darwin): s/CFLAGS/CPPFLAGS/ in macosx-version-min check.
	* unix/configure: autoconf-2.59

2007-02-25  Peter Spjuth  <peter.spjuth@space.se>

	* generic/tkUtil.c: Fixed grid anchor center problem in labelframes.
	* tests/grid.test:  [Bug 1545765]

2007-02-23  Jeff Hobbs  <jeffh@ActiveState.com>

	* library/ttk/notebook.tcl (ttk::notebook::enableTraversal): OS X
	needs Option instead of Alt binding

2007-02-19  Jeff Hobbs  <jeffh@ActiveState.com>

	* unix/tcl.m4: use SHLIB_SUFFIX=".so" on HP-UX ia64 arch.
	* unix/configure: autoconf-2.59

	* library/tkfbox.tcl (::tk::IconList_Goto): avoid goto issues in empty
	dirs. [Bug 1662959]

2007-02-09  Joe Mistachkin  <joe@mistachkin.com>

	* win/nmakehlp.c: Properly cleanup after nmakehlp, including the
	* win/makefile.vc: vcX0.pch file. Sync up fixed nmakehlp usage from
	Tcl.

2007-02-06  Joe English  <jenglish@users.sourceforge.net>

	* library/ttk/ttk.tcl: Add no-op [package ifneeded] script for tile
	0.8.0, so that existing applications that use "package require tile"
	won't fail when run under Tk 8.5.

2007-02-04  Daniel Steffen  <das@users.sourceforge.net>

	* unix/tcl.m4: Use gcc4's __attribute__((__visibility__("hidden"))) if
	available to define MODULE_SCOPE effective on all platforms.
	* unix/configure.in: add caching to -pipe check.
	* unix/configure: autoconf-2.59
	* unix/tkConfig.h.in: autoheader-2.59

2007-02-03  Joe Mistachkin  <joe@mistachkin.com>

	* win/rules.vc: Fix platform specific file copy macros for downlevel
	Windows.
	* win/ttkWinMonitor.c: Windows portability support. Fix "noxp" build
	* win/ttkWinXPTheme.c: option handling and use GetWindowLongPtr and
	SetWindowLongPtr only when needed.

2007-02-02  Pat Thoyts  <patthoyts@users.sourceforge.net>

	* win/ttkWinXPTheme.c: Support IsAppThemed() call. This is what is
	used when theming is turned off just for an individual application.

2007-01-28  Daniel Steffen  <das@users.sourceforge.net>

	* macosx/Wish.xcodeproj/project.pbxproj:   Extract build settings that
	* macosx/Wish.xcodeproj/default.pbxuser:   were common to multiple
	* macosx/Wish-Common.xcconfig (new file):  configurations into external
	* macosx/Wish-Debug.xcconfig (new file):   xcconfig files; add extra
	* macosx/Wish-Release.xcconfig (new file): configurations for building
	with SDKs; convert legacy jam-based 'Tk' target to native target with
	single script phase; correct syntax of build setting references to use
	$() throughout; remove unused tcltest sources from 'tktest' target.

	* macosx/README: Document new Wish.xcodeproj configurations; other
	minor updates/corrections.

	* generic/tk.h: Update location of version numbers in macosx files.

	* macosx/Wish.xcode/project.pbxproj: Restore 'tktest' target to working
	* macosx/Wish.xcode/default.pbxuser: order by replicating applicable
	changes to Wish.xcodeproj since 2006-07-20.

2007-01-25  Daniel Steffen  <das@users.sourceforge.net>

	* unix/tcl.m4: Integrate CPPFLAGS into CFLAGS as late as possible and
	move (rather than duplicate) -isysroot flags from CFLAGS to CPPFLAGS to
	avoid errors about multiple -isysroot flags from some older gcc builds.

	* unix/configure: autoconf-2.59

2007-01-19  Joe Mistachkin  <joe@mistachkin.com>

	* win/makefile.vc: Properly build man2tcl.c for MSVC8.

2007-01-19  Daniel Steffen  <das@users.sourceforge.net>

	* macosx/Wish.xcodeproj/project.pbxproj: Remove libtommath defines.

	* unix/tcl.m4: Ensure CPPFLAGS env var is used when set. [Bug 1586861]
	(Darwin): add -isysroot and -mmacosx-version-min flags to CPPFLAGS when
	present in CFLAGS to avoid discrepancies between what headers configure
	sees during preprocessing tests and compiling tests.

	* unix/configure: autoconf-2.59

2007-01-11  Jeff Hobbs  <jeffh@activestate.com>

	* unix/tkUnixEvent.c, library/msgs/es.msg: s/CRLF/LF/g

2007-01-11  Joe English  <jenglish@users.sourceforge.net>

	* win/tcl.m4 (CFLAGS_WARNING): Remove "-Wconversion". This was removed
	from unix/tcl.m4 2004-07-16 but not from here.
	* win/configure: Regenerated.

2007-01-11  Joe English  <jenglish@users.sourceforge.net>

	* generic/ttk/ttkManager.h, generic/ttk/ttk*.c: Revert addition of
	contravariant 'const' qualifiers, to keep in sync with Tile codebase
	(which must remain compatible with Tk 8.4).

2007-01-03  Jan Nijtmans  <nijtmans@users.sf.net>

	* doc/ManageGeom.3,
	* generic/tk.decls,
	* generic/tk.h: Add const to 2nd parameter of Tk_ManageGeometry
	* generic/tkDecls.h: regenerated
	* generic/tkInt.h,
	* generic/tk*.c,
	* generic/ttk/ttk*.c: Added many "const" specifiers in implementation.

2007-01-02  Donal K. Fellows  <dkf@users.sf.net>

	* xlib/*: Made the generic fake-X11 glue layer abide by the formatting
	rules of the core.

2006-12-31  Benjamin Riefenstahl  <b.riefenstahl@turtle-trading.net>

	* macosx/tkMacOSXFont.c: Fill-in TkpGetFontAttrsForChar (TIP #300).
	* macosx/ttkMacOSXTheme.c: Define a constant to make it compile on Mac
	OS X 10.3.

2006-12-28  Mo DeJong  <mdejong@users.sourceforge.net>

	* tests/wm.test: Update wm attributes output so that tests pass after
	addition of -transparentcolor for Win32.

2006-12-26  Joe English  <jenglish@users.sourceforge.net>

	* generic/ttk/ttkLabel.c: ImageElement clientData no longer needed.

2006-12-22  Donal K. Fellows  <dkf@users.sf.net>

	* unix/tkUnixEvent.c (TkUnixDoOneXEvent): Made correct on AMD64 and
	other similar 64-bit systems where fd_mask is not 'unsigned int' in
	effect. [Bug 1522467]

	* library/msgs/es_ES.msg (removed):
	* library/msgs/es.msg: Fixed translation fault that was present in all
	Spanish-speaking locales. [Bug 1111213]

2006-12-19  Jeff Hobbs  <jeffh@ActiveState.com>

	* win/tkWinButton.c (TkpDisplayButton): lint init. [Bug 1618604]

2006-12-19  Daniel Steffen  <das@users.sourceforge.net>

	* unix/tcl.m4 (Darwin): --enable-64bit: verify linking with 64bit -arch
	flag succeeds before enabling 64bit build.
	* unix/configure: autoconf-2.59

2006-12-18  Joe English  <jenglish@users.sourceforge.net>

	* generic/ttk/ttkTreeview.c, library/ttk/treeview.tcl, doc/treeview.n:
	Added column '-stretch' and '-minwidth' options. Improved column drag
	and resize behavior. Added horizontal scrolling [Bug 1518650]. Row
	height and child indent specifiable on Treeview style. Decreased
	default row height, no default -padding. Use correct heading height
	[Bug 1163349]. Apply tag settings to tree item as well as to data
	columns [NOTE: 'tag configure' still buggy]. Fix off-by-one condition
	when moving nodes forward [Bug 1618142]
	* generic/ttk/ttkScroll.c (TtkScrollTo): Prevent overscroll [Bug
	1173434]
	* library/ttk/altTheme.tcl, library/ttk/aquaTheme.tcl,
	* library/ttk/clamTheme.tcl, library/ttk/classicTheme.tcl,
	* library/ttk/defaults.tcl, library/ttk/winTheme.tcl,
	* library/ttk/xpTheme.tcl: Per-theme treeview settings.
	* macosx/ttkMacOSXTheme.c: Added disclosure triangle element.

2006-12-17  Joe English  <jenglish@users.sourceforge.net>

	* library/ttk/combobox.tcl, generic/ttk/ttkEntry.c,
	* doc/ttk_combobox.n: Add combobox -height option; only show scrollbar
	if the listbox needs to scroll. [Bug 1032869]

2006-12-16  Mo DeJong  <mdejong@users.sourceforge.net>

	* doc/cursors.n: Mention "none" in supported cursor list. Fix comment
	that incorrectly claims that the Win32 "no" cursor hides the cursor.
	* tests/cursor.test: Test "none" cursor.
	* unix/tkUnixCursor.c (CreateCursorFromTableOrFile)
	(TkGetCursorByName): Define a table of Tk cursors that is searched in
	addition to the X cursor table. A Tk cursor is loaded from a data
	string and works with the same options as the built in X cursors. This
	code makes it possible to use "none" as a cursor name under Unix.
	* win/rc/cursor9a.cur: Added none Win32 cursor.
	* win/rc/tk_base.rc: Define a built-in Win32 cursor named "none".
	[Patch 1615427]

2006-12-14  Joe English  <jenglish@users.sourceforge.net>

	* generic/ttk/ttkButton.c, generic/ttk/ttkElements.c,
	* generic/ttk/ttkEntry.c, generic/ttk/ttkFrame.c,
	* generic/ttk/ttkImage.c, generic/ttk/ttkInit.c,
	* generic/ttk/ttkLabel.c, generic/ttk/ttkNotebook.c,
	* generic/ttk/ttkPanedwindow.c, generic/ttk/ttkProgress.c,
	* generic/ttk/ttkScale.c, generic/ttk/ttkScrollbar.c,
	* generic/ttk/ttkSeparator.c, generic/ttk/ttkTheme.h,
	* generic/ttk/ttkTreeview.c, generic/ttk/ttkWidget.h:
	Global reduction: use per-file *_Init() routines to reduce the number
	of globally-visible initialization records.

2006-12-13  Jeff Hobbs  <jeffh@ActiveState.com>

	* unix/Makefile.in (install-doc): intentionally skip ttk_dialog.n
	installation (not for public consumption)

	* doc/scrollbar.n, doc/button.n, doc/checkbutton.n:
	* doc/entry.n, doc/frame.n, doc/label.n, doc/labelframe.n:
	* doc/menu.n, doc/menubutton.n, doc/panedwindow.n:
	* doc/radiobutton.n, doc/scrollbar.n, doc/ttk_*: revamp ttk docs to
	use consist nroff format (not 100% consistent with classic widget
	docs). Add more man page cross-linking "SEE ALSO".

	* generic/ttk/ttkInit.c:
	* generic/ttk/ttkTreeview.c: make treeview exist by default
	* generic/ttk/ttkPanedwindow.c: s/TtkPaned_Init/TtkPanedwindow_Init/

	* win/Makefile.in, unix/Makefile.in (demo): add 'demo' target

2006-12-13  Joe English  <jenglish@users.sourceforge.net>

	* library/ttk/ttk.tcl: Try to straighten out theme loading and
	selection logic.
	* generic/ttk/ttkElements.c, library/ttk/defaults.tcl,
	* generic/ttk/ttkClamTheme.c, library/ttk/clamTheme.tcl:
	Provide package in C part instead of Tcl part.

2006-12-12  Joe English  <jenglish@users.sourceforge.net>

	* library/ttk/ttk.tcl, generic/ttkTheme.c: Remove nonfunctional code.

2006-12-12  Mo DeJong  <mdejong@users.sourceforge.net>

	* win/tkWinButton.c (InitBoxes): Call Tcl_Panic() if loading of bitmap
	resources fails. This change generates an error if Tk is unable to
	find button widget resources instead of silently failing and then
	drawing widgets incorrectly.
	* win/rc/tk_base.rc: If the user defines BASE_NO_TK_ICON then compile
	the base resources file without a "tk" icon. This change makes it
	easier to replace the default tk icon with a custom icon. [Patch
	1614362]

2006-12-11  Donal K. Fellows  <donal.k.fellows@manchester.ac.uk>

	* unix/tkUnixWm.c (TkWmMapWindow, WmClientCmd): Added support for
	_NET_WM_PID property from the EWMH spec. This is only installed when
	the client machine is set.
	(WmProtocolCmd, UpdateWmProtocols, TkWmProtocolEventProc): Added
	support for the _NET_WM_PING protocol from the EWMH spec. Note that
	the support for this is not exposed to the script level as that would
	prevent correct handling.

2006-12-10  Joe English  <jenglish@users.sourceforge.net>

	* generic/ttk/ttkTheme.h, generic/ttk/ttkThemeInt.h,
	* generic/ttk/ttk.decls, generic/ttk/ttkTheme.c,
	* generic/ttk/ttkLayout.c, generic/ttk/ttkDecls.h:
	Rename typedef Ttk_Element => Ttk_ElementImpl.

2006-12-09  Joe English  <jenglish@users.sourceforge.net>

	* generic/ttk/ttkButton.c, generic/ttk/ttkImage.c,
	* generic/ttk/ttkLabel.c, generic/ttk/ttkWidget.h,
	* generic/ttk/ttkTheme.h, generic/ttk/ttkNotebook.c,
	* generic/ttk/ttkTreeview.c, doc/ttk_image.n:
	Merged duplicate functionality between image element factory, image
	element, and -image option processing. Image element factory now takes
	an imageSpec argument instead of a separate image name and -map option
	* tests/ttk/image.test(image-1.1): Can catch this error earlier now.

2006-12-06  Kevin Kenny  <kennykb@acm.org>

	* unix/configure.in: Further changes to avoid attempting to link
	* unix/configure:    against Xft libraries in a non-Xft build
	                     [Bug 1609616] (dgp)

2006-12-04  Jeff Hobbs  <jeffh@ActiveState.com>

	* generic/tkListbox.c (ConfigureListboxItem): ListboxWorldChanged not
	needed - just call EventuallyRedrawRange. [Bug 1608046] (rezic)

2006-12-04  Donal K. Fellows  <dkf@users.sf.net>

	TIP #286 IMPLEMENTATION

	* generic/tkMenu.c (MenuWidgetObjCmd, MenuDoXPosition):
	* doc/menu.n, tests/menu.test: Added an [$menu xposition] subcommand
	which is useful in menubars and when menus use multiple columns. Many
	thanks to Schelte Bron for the implementation.

2006-12-01  Kevin Kenny  <kennykb@acm.org>

	TIP #300 IMPLEMENTATION

	* doc/font.n:			Added a [font actual $font $char]
	* generic/tkFont.c:		variant that introspects the font that
	* generic/tkFont.h:		is chosen to render a given character
	* macosx/tkMacOSXFont.c:	in a given nominal font. Added
	* tests/font.test:		documentation and test cases for the
	* unix/tkUnixFont.c:		new command syntax.
	* unix/tkUnixRFont.c:
	* win/tkWinFont.c:

2006-12-01  Jeff Hobbs  <jeffh@ActiveState.com>

	* doc/wm.n, tests/winWm.test:
	* win/tkWinWm.c: add -transparentcolor attribute for Windows.

2006-12-01  Joe English  <jenglish@users.sourceforge.net>

	* generic/ttk/ttkTheme.h, generic/ttk/ttkLayout.c: Dead code removal.

2006-11-30  Daniel Steffen  <das@users.sourceforge.net>

	* macosx/tkMacOSXDialog.c (Tk_MessageBoxObjCmd): fix inability to use
	buttons with standard Escape key binding as -default button (reported
	on tcl-mac by Hans-Christoph Steiner).

	* macosx/tkMacOSXWm.c (WmAttributesCmd): fix getting [wm attr -alpha].
	[Bug 1581932]

2006-11-28  Joe English  <jenglish@users.sourceforge.net>

	* library/ttk/fonts.tcl: Clean up temporary variables.

2006-11-27  Kevin Kenny  <kennykb@acm.org>

	* unix/configure.in: Corrected Xft configuration so that Xft actually
	does get turned on when available.
	* unix/configure: autoconf

2006-11-26  Joe English  <jenglish@users.sourceforge.net>

	* generic/ttk/ttkWidget.c, generic/ttk/ttkPaned.c: Fix [Bug 1603506]
	* library/ttk/button.tcl, library/ttk/combobox.tcl,
	* library/ttk/utils.tcl: Rename ttk::CopyBindings to ttk::copyBindings
	* generic/ttk/ttkTreeview.c, doc/ttk_treeview.n:
	-displaycolumns {} now means "no columns" instead of "all columns".
	Use -displaycolumns #all for "all columns". [Bug 1547622]

2006-11-26  Daniel Steffen  <das@users.sourceforge.net>

	* unix/tcl.m4 (Linux): --enable-64bit support.	[Patch 1597389]
	* unix/configure: autoconf-2.59			[Bug 1230558]

2006-11-24  Jeff Hobbs  <jeffh@ActiveState.com>

	* macosx/tkMacOSXInit.c (TkpInit): only set tcl_interactive 1 if it
	isn't already defined. Allows embedders to set it to 0 to prevent the
	console appearing on OS X. [Bug 1487701]

	* unix/tkUnixMenu.c (DrawMenuUnderline): bound Tcl_UtfAtIndex usage
	* tests/menu.test (menu-36.1): [Bug 1599877]

2006-11-24  Joe English  <jenglish@users.sourceforge.net>

	* library/ttk/altTheme.tcl, library/ttk/clamTheme.tcl,
	* library/ttk/defaults.tcl, library/ttk/winTheme.tcl,
	* library/ttk/xpTheme.tcl: explicitly specify -anchor w on TMenubutton
	* tests/ttk/entry.test: Fixed font dependency; test entry-3.2 should
	work on all platforms now.
	* library/classicTheme.tcl: Don't define or use TkClassicDefaultFont.
	* generic/ttk/ttkTreeview.c, generic/ttk/ttkPanedwindow.c: Handle
	missing layouts.

2006-11-23  Jeff Hobbs  <jeffh@ActiveState.com>

	* win/tkWinMenu.c (TkWinHandleMenuEvent, DrawMenuUnderline): Handle
	unichar underlining correctly and safely. [Bug 1599877]

2006-11-20  Joe English  <jenglish@users.sourceforge.net>

	* win/ttkWinXPTheme.c: Add support for alternate/indeterminate
	checkbutton state. Fix various spacing parameters [Bug 1596020, patch
	from Tim Baker]. Remove unused uxtheme hooks.

2006-11-16  Donal K. Fellows  <dkf@users.sf.net>

	* doc/colors.n, doc/wm.n: Minor fixes, added See Also.

	* doc/labelframe.n: Added an example.

2006-11-15  Donal K. Fellows  <dkf@users.sf.net>

	* doc/label.n: Added an example and some See Also refs.

	* doc/ConfigWidg.3, doc/bind.n, doc/grid.n, doc/panedwindow.n:
	* doc/text.n, doc/ttk_Geometry.3, doc/ttk_button.n:
	* doc/ttk_checkbutton.n, doc/ttk_combobox.n, doc/ttk_dialog.n:
	* doc/ttk_entry.n, doc/ttk_frame.n, doc/ttk_image.n, doc/ttk_intro.n:
	* doc/ttk_label.n, doc/ttk_labelframe.n, doc/ttk_menubutton.n:
	* doc/ttk_notebook.n, doc/ttk_panedwindow.n, doc/ttk_progressbar.n:
	* doc/ttk_radiobutton.n, doc/ttk_scrollbar.n, doc/ttk_separator.n:
	* doc/ttk_sizegrip.n, doc/ttk_style.n, doc/ttk_widget.n, doc/wm.n:
	Convert \fP to \fR so that man-page scrapers have an easier time.

2006-11-14  Joe English  <jenglish@users.sourceforge.net>

	* generic/ttk/ttkDefaultTheme.c: Fix off-by-one bug in tree indicator
	size computation [Bug 1596021, patch from Tim Baker]. Increased
	default size from 7 to 9 pixels.

2006-11-12  Joe English  <jenglish@users.sourceforge.net>

	* generic/ttkScroll.c: *correct* fix for [Bug 1588251].

2006-11-12  Joe English  <jenglish@users.sourceforge.net>

	* tests/ttk/ttk.test(ttk-6.9): Workaround for [Bug 1583038]

2006-11-12  Joe English  <jenglish@users.sourceforge.net>

	* generic/ttkScroll.c: Reworked cleanup procedure; "self-cancelling"
	idle call is not robust, call Tcl_CancelIdleCall() in
	TtkFreeScrollHandle instead. Fixes [Bug 1588251]

2006-11-10  Daniel Steffen  <das@users.sourceforge.net>

	* macosx/Wish.xcodeproj/project.pbxproj: remove tclParseExpr.c and
	bwidget.test.

	* unix/tcl.m4 (Darwin): suppress linker arch warnings when building
	universal for both 32 & 64 bit and no 64bit CoreFoundation is
	available; sync with tcl tcl.m4 change.
	* unix/configure: autoconf-2.59
	* unix/tkConfig.h.in: autoheader-2.59

2006-11-08  Kevin Kenny  <kennykb@acm.org>

	* unix/configure.in: Silenced warnings about missing Xft configuration
	unless --enable-xft is requested explicitly. Also added a few basic
	checks that we can actually compile and link against Xft headers and
	libraries. [Bug 1592667]
	* unix/configure: Regen.

2006-11-07  Kevin Kenny  <kennykb@acm.org>

	* unix/configure.in: Made --enable-xft the default.
	* unix/configure: Regen.

2006-11-06  Joe English  <jenglish@users.sourceforge.net>

	* generic/ttk/ttkClassicTheme.c, generic/ttk/ttkPanedwindow.c,
	* generic/ttk/ttkTheme.c, generic/ttk/ttkTreeview.c,
	* win/ttkWinXPTheme.c, library/ttk/entry.tcl,
	* library/ttk/notebook.tcl, library/ttk/panedwindow.tcl,
	* library/ttk/utils.tcl, tests/ttk/entry.test, tests/ttk/bwidget.test:
	Miscellaneous minor changes to re-sync Ttk codebase with Tile CVS: fix
	comments damaged by overzealous search-and-destroy; removed obsolete
	[style default] synonym for [ttk::style configure]; removed other dead
	code.

2006-11-03  Pat Thoyts  <patthoyts@users.sourceforge.net>

	* library/safetk.tcl (::safe::tkTopLevel): Theme it.

	* generic/ttk/ttkLayout.c:     We do not want to require tkInt in all
	* generic/ttk/ttkMananager.h:  the ttk files so added the definition
	* generic/ttk/ttkTheme.h:      of MODULE_SCOPE to ttkTheme.h. Ensures
	* generic/ttk/ttkWinMonitor.c: everyone gets to see the definition
	from someplace.

	* library/ttk/fonts.tcl: In a safe interp there is no osVersion field
	in tcl_platform so work around it.

2006-11-02  Daniel Steffen  <das@users.sourceforge.net>

	* generic/ttk/ttkBlink.c, generic/ttk/ttkButton.c:
	* generic/ttk/ttkClamTheme.c, generic/ttk/ttkClassicTheme.c:
	* generic/ttk/ttkDecls.h, generic/ttk/ttkDefaultTheme.c:
	* generic/ttk/ttkElements.c, generic/ttk/ttkEntry.c:
	* generic/ttk/ttkFrame.c, generic/ttk/ttkImage.c:
	* generic/ttk/ttkInit.c, generic/ttk/ttkLabel.c:
	* generic/ttk/ttkLayout.c, generic/ttk/ttkManager.h:
	* generic/ttk/ttkNotebook.c, generic/ttk/ttkPanedwindow.c:
	* generic/ttk/ttkProgress.c, generic/ttk/ttkScale.c:
	* generic/ttk/ttkScroll.c, generic/ttk/ttkScrollbar.c:
	* generic/ttk/ttkSeparator.c, generic/ttk/ttkSquare.c:
	* generic/ttk/ttkStubInit.c, generic/ttk/ttkStubLib.c:
	* generic/ttk/ttkTheme.c, generic/ttk/ttkTheme.h:
	* generic/ttk/ttkThemeInt.h, generic/ttk/ttkTrack.c:
	* generic/ttk/ttkTreeview.c, generic/ttk/ttkWidget.c:
	* generic/ttk/ttkWidget.h, macosx/ttkMacOSXTheme.c:
	* win/ttkWinMonitor.c, win/ttkWinTheme.c, win/ttkWinXPTheme.c: ensure
	all global Ttk symbols have Ttk or ttk prefix; declare all externally
	visible Ttk symbols not contained in stubs table as MODULE_SCOPE (or as
	static when possible); so that 'make check{exports,stubs}' once again
	complete without errors.

	* macosx/tkMacOSXColor.c (TkMacOSXCompareColors): ifdef out when unused

	* macosx/Wish.xcodeproj/project.pbxproj: check autoconf/autoheader exit
	status and stop build if they fail.

	* macosx/tkMacOSXWindowEvent.c (GenerateUpdateEvent): fix handling of
	Carbon Update events: the QuickDraw window update region was being
	ignored and all child TkWindows were sent an Expose XEvent even when
	they did not need to be redrawn. [Patch 1589226]

2006-11-01  Daniel Steffen  <das@users.sourceforge.net>

	* macosx/tkMacOSXDebug.c: add TkMacOSX prefix to leftover
	* macosx/tkMacOSXDebug.h: macosx-private global symbols without Tk
	* macosx/tkMacOSXEmbed.c: prefix; ifdef out currently unused debug
	* macosx/tkMacOSXEvent.c: procs.
	* macosx/tkMacOSXInt.h:
	* macosx/tkMacOSXCarbonEvents.c:
	* macosx/tkMacOSXSubwindows.c:
	* macosx/tkMacOSXWm.c:

2006-10-31  Pat Thoyts  <patthoyts@users.sourceforge.net>

	* win/makefile.vc: Added ttk files to msvc build and add manifest
	* win/rules.vc:    files to binaries with MSVC8.

2006-10-31  Daniel Steffen  <das@users.sourceforge.net>

	* macosx/Wish.xcodeproj/project.pbxproj: add new Ttk files.

	* macosx/ttkMacOSXTheme.c: standardize header #includes.

	* unix/Makefile (checkstubs, checkexports): check ttk.decls, allow
	export of Ttk prefixed symbols.

	* generic/ttk/tkDefaultTheme.c: fix warnings.

2006-10-30  Jeff Hobbs  <jeffh@ActiveState.com>

	* doc/ttk_Geometry.3, doc/ttk_Theme.3, doc/ttk_button.n:
	* doc/ttk_checkbutton.n, doc/ttk_combobox.n, doc/ttk_dialog.n:
	* doc/ttk_entry.n, doc/ttk_frame.n, doc/ttk_image.n:
	* doc/ttk_intro.n, doc/ttk_label.n, doc/ttk_labelframe.n:
	* doc/ttk_menubutton.n, doc/ttk_notebook.n, doc/ttk_panedwindow.n:
	* doc/ttk_progressbar.n, doc/ttk_radiobutton.n, doc/ttk_scrollbar.n:
	* doc/ttk_separator.n, doc/ttk_sizegrip.n, doc/ttk_style.n:
	* doc/ttk_treeview.n, doc/ttk_widget.n,:
	* generic/ttk/ttk.decls, generic/ttk/ttkBlink.c:
	* generic/ttk/ttkButton.c, generic/ttk/ttkCache.c:
	* generic/ttk/ttkClamTheme.c, generic/ttk/ttkClassicTheme.c:
	* generic/ttk/ttkDecls.h, generic/ttk/ttkDefaultTheme.c:
	* generic/ttk/ttkElements.c, generic/ttk/ttkEntry.c:
	* generic/ttk/ttkFrame.c, generic/ttk/ttkImage.c:
	* generic/ttk/ttkInit.c, generic/ttk/ttkLabel.c:
	* generic/ttk/ttkLayout.c, generic/ttk/ttkManager.c:
	* generic/ttk/ttkManager.h, generic/ttk/ttkNotebook.c:
	* generic/ttk/ttkPanedwindow.c, generic/ttk/ttkProgress.c:
	* generic/ttk/ttkScale.c, generic/ttk/ttkScroll.c:
	* generic/ttk/ttkScrollbar.c, generic/ttk/ttkSeparator.c:
	* generic/ttk/ttkSquare.c, generic/ttk/ttkState.c:
	* generic/ttk/ttkStubInit.c, generic/ttk/ttkStubLib.c:
	* generic/ttk/ttkTagSet.c, generic/ttk/ttkTheme.c:
	* generic/ttk/ttkTheme.h, generic/ttk/ttkThemeInt.h:
	* generic/ttk/ttkTrace.c, generic/ttk/ttkTrack.c:
	* generic/ttk/ttkTreeview.c, generic/ttk/ttkWidget.c:
	* generic/ttk/ttkWidget.h:
	* library/demos/ttk_demo.tcl, library/demos/ttk_iconlib.tcl:
	* library/demos/ttk_repeater.tcl:
	* library/ttk/altTheme.tcl, library/ttk/aquaTheme.tcl:
	* library/ttk/button.tcl, library/ttk/clamTheme.tcl:
	* library/ttk/classicTheme.tcl, library/ttk/combobox.tcl:
	* library/ttk/cursors.tcl, library/ttk/defaults.tcl:
	* library/ttk/dialog.tcl, library/ttk/entry.tcl:
	* library/ttk/fonts.tcl, library/ttk/icons.tcl:
	* library/ttk/keynav.tcl, library/ttk/menubutton.tcl:
	* library/ttk/notebook.tcl, library/ttk/panedwindow.tcl:
	* library/ttk/progress.tcl, library/ttk/scale.tcl:
	* library/ttk/scrollbar.tcl, library/ttk/sizegrip.tcl:
	* library/ttk/treeview.tcl, library/ttk/ttk.tcl:
	* library/ttk/utils.tcl, library/ttk/winTheme.tcl:
	* library/ttk/xpTheme.tcl:
	* macosx/ttkMacOSXTheme.c:
	* tests/ttk/all.tcl, tests/ttk/bwidget.test, tests/ttk/combobox.test:
	* tests/ttk/entry.test, tests/ttk/image.test:
	* tests/ttk/labelframe.test, tests/ttk/layout.test:
	* tests/ttk/misc.test, tests/ttk/notebook.test:
	* tests/ttk/panedwindow.test, tests/ttk/progressbar.test:
	* tests/ttk/scrollbar.test, tests/ttk/treetags.test:
	* tests/ttk/treeview.test, tests/ttk/ttk.test, tests/ttk/validate.test:
	* win/ttkWinMonitor.c, win/ttkWinTheme.c, win/ttkWinXPTheme.c:
	First import of Ttk themed Tk widgets as branched from tile 0.7.8

	* generic/tkInt.h, generic/tkWindow.c: add Ttk_Init call, copy tk
	classic widgets to ::tk namespace.
	* library/tk.tcl: add source of ttk/ttk.tcl, define $::ttk::library.
	* unix/Makefile.in, win/Makefile.in: add Ttk build bits
	* win/configure, win/configure.in: check for uxtheme.h (XP theme).

2006-10-23  Don Porter  <dgp@users.sourceforge.net>

	* README:		Bump version number to 8.5a6
	* generic/tk.h:
	* library/tk.tcl:
	* unix/configure.in:
	* unix/tk.spec:
	* win/configure.in:

	* unix/configure:	autoconf-2.59
	* win/configure:

2006-10-19  Pat Thoyts  <patthoyts@users.sourceforge.net>

	*** 8.5a5 TAGGED FOR RELEASE ***

	* generic/tkImgBmap.c: Fixed line endings.
	* win/makefile.vc:  Patched up build system to manage
	* win/rules.vc:     AMD64 with MSVC8
	* win/nmakehlp.c:   Ensure operation without Platform SDK.

2006-10-18  Don Porter  <dgp@users.sourceforge.net>

	* changes:		8.5a5 release date set.

2006-10-17  Jeff Hobbs  <jeffh@ActiveState.com>

	* doc/text.n: fix docs to not correct -tabs usage case.

	* generic/tkTextDisp.c (SizeOfTab): fix -tabstyle wordprocessor tab
	alignment to correct tab edge case. [Bug 1578858]

2006-10-17  Pat Thoyts  <patthoyts@users.sourceforge.net>

	* generic/tkText.c: Applied suggested patch from [Bug 1536735]
	* tests/text.test:  Update test for above patch.
	* tests/textWind.test:  Corrected test to catch all messages
	* tests/safe.test: Silence spurious win32 failure awaiting TIP150
	* tests/winDialog.test: Updated test for file name length check.
	* test/winWm.test: Corrected test expectation for menu wrapping.

2006-10-16  Andreas Kupries  <andreask@activestate.com>

	* doc/WindowId.3: Pat's commit on 2006-10-08 broke the .SH NAME
	information across several lines, breaking the cross-linking of
	manpages during installation for this one. Put everything back on a
	single line, unbreaking it.

2006-10-16  Daniel Steffen  <das@users.sourceforge.net>

	* changes: updates for 8.5a5 release.

	* macosx/tkMacOSXDraw.c: fix numerous issues in CG and QD drawing
	procs so that they now match X11 drawing much more closely [Bug
	1558051]; use Tiger ellipse drawing API when available; fix comments &
	whitespace.

	* macosx/tkMacOSXInit.c: set default linewidth limit for CG
	antialiasing to 0 as thin horizontal/vertical lines look good now.
	* macosx/README: document CG antialiasing limit changes.

	* generic/tkCanvLine.c (ConfigureLine):     on TkAqua, pass outline
	* generic/tkCanvPoly.c (ConfigurePolygon):  linewidth in gc even for
	* generic/tkRectOval.c (ConfigureRectOval): fills (as it controls AA).

	* macosx/GNUmakefile: don't redo prebinding of non-prebound binaires.

	* library/demos/pendulum.tcl: fix incorrect setting of toplevel title.

2006-10-10  Don Porter  <dgp@users.sourceforge.net>

	* changes:	Updates for 8.5a5 release

2006-10-08  Pat Thoyts  <patthoyts@users.sourceforge.net>

	* generic/tkWindow.c:  Implemented TIP #264 - Tk_Interp function.
	* doc/WindowId.3:      Documented Tk_Interp.
	* generic/tk.decls:    Added to the stubs interface and
	* generic/tkDecls.h:   regenerated.
	* generic/tkStubsInit.c:

2006-10-05  Jeff Hobbs  <jeffh@ActiveState.com>

	* unix/tkUnixFont.c (Ucs2beToUtfProc, UtfToUcs2beProc):
	(TkpFontPkgInit, encodingAliases): Correct alignment issues in
	encoding conversion. Call ucs-2be "unicode" on big-endian systems.
	[Bug 1122671]

2006-09-27  Andreas Kupries  <andreask@activestate.com>

	* unix/Makefile.in (install-binaries): Added a second guard to the
	* win/Makefile.in: package index file to prevent older versions of Tcl
	* win/makefile.vc: from seeing version numbers which may contain a/b
	information, and then balking on them. This could otherwise happen
	when Tcl/Tk 8.4 and 8.5 are installed in the same directory, seeing
	each other. [Bug 1566418]

2006-09-22  Andreas Kupries  <andreask@activestate.com>

	* generic/tkConsole.c: TIP #268 update regarding registered package
	* generic/tkMain.c:    version, now using full patchlevel instead of
	* generic/tkWindow.c:  major.minor
	* library/tk.tcl:
	* unix/configure:
	* unix/Makefile.in:
	* unix/tcl.m4:
	* win/configure:
	* win/Makefile.in:
	* win/makefile.vc:
	* win/rules.vc:
	* win/tcl.m4:

2006-09-20  Jeff Hobbs  <jeffh@ActiveState.com>

	* win/tkWinMenu.c (TkpPostMenu): disable menu animation in menus with
	images to avoid clipping bug. [Bug 1329198]

2006-09-21  Donal K. Fellows  <dkf@users.sf.net>

	* generic/tkImgBmap.c (ImgBmapPostscript): Change 0 to NULL, since
	they are not interchangable on all platforms in all circumstances.
	[Tcl Bug 1562528]

2006-09-11  Daniel Steffen  <das@users.sourceforge.net>

	* macosx/tkMacOSXWm.c (TkMacOSXMakeRealWindowExist): revert part of
	2006-05-16 change that had set overrideredirect windows to not become
	activated by the window manager, as this prevented interaction with
	native widgets in such windows [Bug 1472624]; apply changes to carbon
	window attributes even if native window has already been created.

	* macosx/tkMacOSXKeyEvent.c (TkMacOSXProcessKeyboardEvent): fix app
	* macosx/tkMacOSXMenu.c (DrawMenuBarWhenIdle): menu item key shortcuts
	* macosx/tkMacOSXInt.h: when custom ".apple" menu is installed.

	* library/demos/widget: on TkAqua, don't install file menu with single
	quit menu item, as the application menu already has a quit item.

	* macosx/tkMacOSXColor.c: fix building on Mac OS X 10.2.

2006-09-10  Daniel Steffen  <das@users.sourceforge.net>

	* macosx/tkMacOSXColor.c (TkSetMacColor,TkpGetColor): use AppearanceMgr
	* macosx/tkMacOSXDefault.h: to retrieve platform std colors for text
	* macosx/tkMacOSXPort.h:    selections, add "systemHighlightSecondary"
	color name for standard color of inactive selections, use this color as
	default for text widget -inactiveselectbackground to implement platform
	standard look for inactive text selections.

	* library/text.tcl (aqua): remove focus bindings to set selection color

	* generic/tkTextBTree.c (TkTextIsElided): on TkAqua, don't show
	* generic/tkTextDisp.c (GetStyle):        inactive text selection when
						  text widget is disabled.

	* generic/tkEntry.c (DisplayEntry): change default TkAqua selection
	* macosx/tkMacOSXDefault.h:         relief to "flat" (platform std).

	* generic/tkText.c (CreateWidget): fix bug leading to default text
	selection relief string DEF_TEXT_SELECT_RELIEF being ignored.

	* macosx/tkMacOSXMouseEvent.c (TkMacOSXProcessMouseEvent): allow mouse
	event delivery to background windows with kWindowNoActivatesAttribute
	(e.g. overrideredirect windows), as these never come to the foreground
	they would never receive any mouse events otherwise. [Bug 1472624]

	* macosx/tkMacOSXWindowEvent.c (TkMacOSXGenerateFocusEvent): do not
	send focus events to any windows with kWindowNoActivatesAttribute.

	* macosx/tkMacOSXXStubs.c (XQueryColor, XQueryColors): implement basic
	XColor computation from pixel values, enough to make tkImg's window.c
	happy, fixes img::window failures reported on tcl-mac.

	* macosx/tkMacOSXMenu.c (DrawMenuEntryLabel): fix leak. [Bug 1554672]

	* macosx/GNUmakefile: workaround bug in 'cp -pRH' on Darwin 6 and
	earlier, fixes 'make embedded' failure reported on tcl-mac; fix error
	from 'make deploy' with same build tree as previous 'make embedded'.

	* macosx/Wish.xcodeproj/project.pbxproj: add new tclUnixCompat.c file.

	* macosx/tkMacOSXEntry.c (TkpDrawEntryBorderAndFocus): fix typo.

	* unix/tcl.m4: sync with tcl/unix/tcl.m4.
	* unix/configure: autoconf-2.59

2006-09-06  Jeff Hobbs  <jeffh@ActiveState.com>

	* generic/tkEntry.c:   move hard-coded ALWAYS_SHOW_SELECTION control
	* generic/tkInt.h:     of entry/text selection display based on focus
	* generic/tkText.c:    to the Tcl level, controlled by
	* generic/tkWindow.c:  ::tk::AlwaysShowSelection (boolean, private).
	* library/tk.tcl:      [Bug 1553691]
	* macosx/tkMacOSXDefault.h:
	* unix/tkUnixDefault.h:
	* unix/tkUnixPort.h:
	* win/tkWinDefault.h:

2006-08-30  Jeff Hobbs  <jeffh@ActiveState.com>

	* win/tkWinKey.c: Add WM_UNICHAR window message support (used by
	* win/tkWinX.c:   virtual keyboard apps). [Bug 1518677] (petasis)

2006-08-24  Daniel Steffen  <das@users.sourceforge.net>

	* macosx/tkMacOSXScrlbr.c (UpdateControlValues): set native scrollbar
	control bounds only once all size adjustments have been computed.
	Fixes issue with grow icon obscuring scrollbar reported on tcl-mac.

2006-08-21  Daniel Steffen  <das@users.sourceforge.net>

	* macosx/tkMacOSXCarbonEvents.c (CarbonTimerProc): avoid starving main
	event loop: limit the number of tcl events processed per invocation.
	Fixes bug reported on tcl-mac by Kevan Hashemi.

2006-08-18  Donal K. Fellows  <donal.k.fellows@manchester.ac.uk>

	* tests/text.test (text-25.15): Added test suggested by Sam
	<baudinm@yahoo.com> on comp.lang.tcl

	* generic/tk.h, generic/tkInt.h: Stylistic improvements. No API change.

2006-08-18  Daniel Steffen  <das@users.sourceforge.net>

	* unix/tcl.m4 (Darwin): add support for --enable-64bit on x86_64, for
	universal builds including x86_64, for 64-bit CoreFoundation on Leopard
	and for use of -mmacosx-version-min instead of MACOSX_DEPLOYMENT_TARGET
	* unix/configure.in (Darwin): remove 64-bit arch flags from CFLAGS for
	combined 32-bit and 64-bit universal builds, as neither TkAqua nor
	TkX11 can be built for 64-bit at present.
	* unix/configure: autoconf-2.59
	* unix/tkConfig.h.in: autoheader-2.59

	* macosx/Wish.xcodeproj/project.pbxproj: switch native release targets
	to use DWARF with dSYM, Xcode 3.0 changes.
	* macosx/README: updates for x86_64 support in Tcl.

	* macosx/tkMacOSXInit.c (TkpInit): when available, use public
	TransformProcessType() API instead of CPSEnableForegroundOperation()
	SPI to notify the window server that we are a GUI application.

	* macosx/tkMacOSXWm.c (WmAttrGetTitlePath): use HIWindow API on >=Tiger

	* macosx/tkMacOSXMouseEvent.c (GenerateToolbarButtonEvent):
	* macosx/tkMacOSXMenus.c (GenerateEditEvent):
	* macosx/tkMacOSXMenu.c (MenuSelectEvent): bzero() the XVirtualEvent
	structure before use to ensure all fields are initialized. [Bug
	1542205]

2006-08-16  Jeff Hobbs  <jeffh@ActiveState.com>

	* macosx/tkMacOSXWm.c (WmAttributesCmd): correct OS X result for [wm
	attributes $top].

2006-07-25  Daniel Steffen  <das@users.sourceforge.net>

	* macosx/tkMacOSXKeyEvent.c (TkMacOSXProcessKeyboardEvent): handle key
	shortcut for kHICommandQuit in the same way as other application menu
	item key shortcuts. [Bug 1516950]

2006-07-24  Daniel Steffen  <das@users.sourceforge.net>

	* macosx/tkMacOSXWm.c (TkWmMapWindow): fix incorrect values of wmInfo
	parentWidth/Height for toplevels by recalculating them once the window
	is mapped (i.e once the window&structure sizes are known). [Bug
	1358663]
	(ParseGeometry): sync with ParseGeometry in tkUnixWm.c/tkWinWm.c.

2006-07-21  Daniel Steffen  <das@users.sourceforge.net>

	* generic/tkBind.c (TkBindInit): for REDO_KEYSYM_LOOKUP, change
	keysym-to-string mapping hash to use first name in ks_names.h instead
	of last (if there are multiple possibilities), e.g. "F11" instead of
	"L1".

	* macosx/tkMacOSXKeyboard.c (TkpGetKeySym): correct keysyms for pure
	modifier key presses [Bugs 700311, 1525905]; correct keysym for Enter
	key; add keysyms for new NumLock and Fn modifiers (added 2005-08-09).

2006-07-20  Daniel Steffen  <das@users.sourceforge.net>

	* macosx/tkMacOSXWm.c (WmAttributesCmd, WmIconbitmapCmd): add support
	* unix/tkUnixSend.c (Tk_GetUserInactiveTime):             for weakly
	importing symbols not available on OSX 10.2 or 10.3, enables binaires
	built on later OSX versions to run on earlier ones.
	* macosx/Wish.xcodeproj/project.pbxproj: enable weak-linking; turn on
	                                         extra warnings.
	* macosx/README: document how to enable weak-linking; cleanup.
	* unix/configure.in: add check on Darwin-X11 for ld support of -weak-l
	* unix/tcl.m4:       flag and weak-link libXss if possible as it is not
	available before OSX 10.4; enforce requirement of OSX 10.2 for TkAqua;
	move Darwin specific checks & defines that are only relevant to the tcl
	build out of tcl.m4; restrict framework option to Darwin; clean up
	quoting and help messages.
	* unix/configure: autoconf-2.59
	* unix/tkConfig.h.in: autoheader-2.59

	* macosx/GNUmakefile: enable xft for TkX11 build.
	* macosx/tkMacOSXFont.c (TkMacOSXQuarzStartDraw, TkMacOSXQuarzEndDraw):
	verify validity of context returned from QDBeginCGContext() before use.
	* macosx/tkMacOSXKeyEvent.c: ifdef out diagnostic messages to stderr.

	* macosx/tkMacOSXEvent.h:      standardize MAC_OS_X_VERSION_MAX_ALLOWED
	* macosx/tkMacOSXMenu.c:       checks per QA1316, ensure define can be
	* macosx/tkMacOSXMenubutton.c: overridden on command line (from default
	* macosx/tkMacOSXMenus.c:      of current OS version).
	* macosx/tkMacOSXMouseEvent.c:
	* macosx/tkMacOSXWm.c:

	* generic/tkImgGIF.c (ReadImage):
	* macosx/tkMacOSXCursor.c (TkMacOSXCursor):
	* macosx/tkMacOSXDebug.c (TkMacOSXGetNamedDebugSymbol):
	* macosx/tkMacOSXFont.c (TkpMeasureCharsInContext):
	* macosx/tkMacOSXInit.c (Map):
	* xlib/xgc.c (XCreateGC): fix signed-with-unsigned comparison and other
	warnings from gcc4 -Wextra.

2006-07-14  Andreas Kupries  <andreask@activestate.com>

	* generic/tkWindow.c (Initialize): Modify change of 2006-05-25 (jeffh).
	Release mutex a bit earlier, to prevent lock when OS X creates its
	console windows (recursively enters Tk_Init). Patch by JeffH.

2006-07-06  Jeff Hobbs  <jeffh@ActiveState.com>

	* library/tkfbox.tcl: catch scrollbar use of highlightthickness

2006-06-21  Jeff Hobbs  <jeffh@ActiveState.com>

	* library/bgerror.tcl (::tk::dialog::error::bgerror): remove a couple
	of unnecessary hardcoded options

2006-06-14  Don Porter  <dgp@users.sourceforge.net>

	* generic/tkScale.c: Revised variable writing logic to account for
	[scale]'s design that it deals with its value as a formatted string,
	and not as a double. [Bug 891141]

2006-06-14  Daniel Steffen  <das@users.sourceforge.net>

	* macosx/tkMacOSXSubwindows.c (TkMacOSXInvalidateWindow): ensure
	invalid clip regions are recreated via TkMacOSXUpdateClipRgn() before
	they are used; correct call order of TkMacOSXInvalidateWindow() and
	TkMacOSXInvalClipRgns() throughout. [Bug 1501922]

	* macosx/tkMacOSXDraw.c (TkPutImage): implement drawing of very wide
	images in slices of less than 4096 pixels to workaround CopyBits
	limitation. [Bug 950121]

2006-06-09  Don Porter  <dgp@users.sourceforge.net>

	* generic/tkMain.c:	Added Tcl_Preserve() call on the master interp
	as crash protection against any Tcl_DeleteInterp() call that might
	happen.

2006-06-01  Don Porter  <dgp@users.sourceforge.net>

	* generic/tkConsole.c:	Added Tcl_RegisterChannel() calls to bump the
	refcount of channels passed to Tcl_SetStdChannel(). This prevents early
	free-ing of the channels that leads to crashes. [Bug 912571]

2006-05-29  Jeff Hobbs  <jeffh@ActiveState.com>

	* win/tkWinEmbed.c (TkpGetOtherWindow):   Do not panic if no window is
	* unix/tkUnixEmbed.c (TkpGetOtherWindow): found; caller handles. [Bug
	* unix/tkUnixWm.c (Tk_CoordsToWindow, UpdateGeometryInfo): 1212056]

	* tests/entry.test (entry-22.1):
	* tests/listbox.test (listbox-6.15):
	* generic/tkListbox.c (ListboxInsertSubCmd, ListboxDeleteSubCmd):
	Ignore Tcl_SetVar2Ex failure of listVarName, similar to entry widget
	handling. [Bug 1424513]

2006-05-26  Jeff Hobbs  <jeffh@ActiveState.com>

	* macosx/tkMacOSXButton.c (TkMacOSXDrawControl): correct redraw for
	direct transition from disabled to active state. [Bug 706446]

2006-05-25  Jeff Hobbs  <jeffh@ActiveState.com>

	* win/tkWinMenu.c (TkWinMenuKeyObjCmd): get eventPtr after we know the
	window is still alive. [AS bug 45987] [Bug 1236306]

	* generic/tkMenu.c (DeleteMenuCloneEntries): Modify entry index
	changes to work around VC6 optimization bug. [Bug 1224330]

	* generic/tkMessage.c (MessageWidgetObjCmd): Correct msgPtr
	preserve/release pairing. [Bug 1485750] (afredd)

	* generic/tkWindow.c (Initialize): Correct mutex (un)lock pairing.
	[Bug 1479587] (loewis)

	* generic/tkBind.c (Tk_BindEvent, TkCopyAndGlobalEval): use Tcl_EvalEx
	instead of Tcl_GlobalEval.

2006-05-16  Daniel Steffen  <das@users.sourceforge.net>

	* macosx/tkMacOSXWindowEvent.c (TkMacOSXGenerateFocusEvent): don't send
	focus events to windows of class help or to overrideredirect windows.
	[Bug 1472624]

	* macosx/tkMacOSXWm.c: set overrideredirect windows to not become
	activated by the window manager and to not receive OS activate events
	(should make them behave more like on other platforms); use modern
	window class API for overrideredirect and transient windows; set the
	default class of overrideredirect windows to 'simple' rather than
	'plain' (i.e. no window frame); add missing Panther and Tiger window
	attributes to [::tk::unsupported::MacWindowStyle].

2006-05-12  Jeff Hobbs  <jeffh@ActiveState.com>

	* generic/tkImgPhoto.c (Tk_PhotoPutBlock, Tk_PhotoPutZoomedBlock): Fix
	opt added 2006-03 that caused slowdown for some common cases. [Bug
	1409140]

2006-05-13  Daniel Steffen  <das@users.sourceforge.net>

	* generic/tkCanvWind.c (DisplayWinItem, WinItemRequestProc): ensure
	canvas window items are unmapped when canvas is unmapped. [Bug 940117]

	* macosx/tkMacOSXSubwindows.c (TkMacOSXUpdateClipRgn): empty clip
	region of unmapped windows to prevent any drawing into them or into
	their children from becoming visible. [Bug 940117]

	* macosx/tkMacOSXInt.h:         revert Jim's attempt of 2005-03-14 to
	* macosx/tkMacOSXSubwindows.c:  fix Bug 940117 as it disables Map/Unmap
	event propagation to children. [Bug 1480105]

	* macosx/tkMacOSXDraw.c (TkPutImage): handle tkPictureIsOpen flag,
	fixes incorrect positioning of images with complex alpha on native
	buttons; actual alpha blending is still broken in this situation. [Bug
	1155596]

	* macosx/tkMacOSXEvent.c (TkMacOSXProcessCommandEvent):
	* macosx/tkMacOSXMenus.c (TkMacOSXInitMenus): workaround carbon bug
	with key shortcut for 'Preferences' app menu item. [Bug 1481503]

	* macosx/tkMacOSXKeyEvent.c (TkMacOSXProcessKeyboardEvent): only check
	for HICommand menu item shortcuts in the application menu.

	* macosx/tkMacOSXInt.h:       initialize keyboard layout setup in
	* macosx/tkMacOSXInit.c:      TkpInit() rather than during handling of
	* macosx/tkMacOSXKeyEvent.c:  first key down event.

	* macosx/tkMacOSXDraw.c:        add optional debug code to flash clip
	* macosx/tkMacOSXSubwindows.c:  regions during update or draw.

2006-05-04  Don Porter  <dgp@users.sourceforge.net>

	* README:		Bump version number to 8.5a5
	* generic/tk.h:
	* unix/configure.in:
	* unix/tk.spec:
	* win/configure.in:

	* unix/configure:	autoconf-2.59
	* win/configure:

2006-04-28  Daniel Steffen  <das@users.sourceforge.net>

	* macosx/tkMacOSXWm.c (TkWmMapWindow, InitialWindowBounds): fix use of
	potentially stale window position in initial configure event on first
	map of a window. [Bug 1476443]
	(TkMacOSXWindowOffset): use modern GetWindowStructureWidths API.

	* macosx/tkMacOSXInt.h:
	* macosx/tkMacOSXMouseEvent.c (TkGenerateButtonEventForXPointer): new
	internal function to generate button events for current pointer
	directly, without requiring prior call to XQueryPointer().

	* macosx/tkMacOSXMouseEvent.c (XQueryPointer): implement return of
	window-local pointer position.

	* macosx/tkMacOSXInt.h:      use improvements above to avoid calls to
	* macosx/tkMacOSXKeyEvent.c: GlobalToLocal() when the current port
	* macosx/tkMacOSXMenu.c:     might not be set correctly. May fix [Bug
	* macosx/tkMacOSXMenus.c:    1243318]
	* macosx/tkMacOSXScale.c:
	* macosx/tkMacOSXScrlbr.c:

	* tkAboutDlg.r: update copyright.

	* macosx/tkMacOSXDebug.h: sync #includes with core-8-4-branch.
	* macosx/tkMacOSXEvent.h:
	* macosx/tkMacOSXFont.h:

2006-04-26  Don Porter  <dgp@users.sourceforge.net>

	*** 8.5a4 TAGGED FOR RELEASE ***

	* changes:	Updates for next RC

2006-04-25  Donal K. Fellows  <donal.k.fellows@manchester.ac.uk>

	* unix/tkUnixFont.c (TkpGetFontFamilies): Fix crash caused when the
	XServer returns invalid font names. [Bug 1475865]

2006-04-23  Vince Darley  <vincentdarley@users.sourceforge.net>

	* tests/scrollbar.test: fix to tkAqua test failures

2006-04-18  Vince Darley  <vincentdarley@users.sourceforge.net>

	* macosx/tkMacOSXEmbed.c: fix to [Bug 1088814] test failures in
	embed.test

	* macosx/tkMacOSXWm.c:
	* tests/constraints.tcl:
	* tests/wm.test: fix to 'wm attributes' test for TkAqua

2006-04-11  Peter Spjuth  <peter.spjuth@space.se>

	* generic/tkWindow.c (Tk_NameToWindow): Allow NULL interp to
	Tk_NameToWindow. This fixes TkGetWindowFromObj which promises to handle
	NULL but didn't.

	* generic/tkGrid.c: Fixed handling of out of bounds row or column.
	* tests/grid.test:  [Bug 1432666]

2006-04-11  Don Porter  <dgp@users.sourceforge.net>

	* unix/Makefile.in:	Updated `make dist` target to be sure the
	message catalogs for the widget demo get packaged into the source code
	distribution. [Bug 1466509]

2006-04-11  Daniel Steffen  <das@users.sourceforge.net>

	* changes: added latest aqua bug fixes.

	* macosx/tkMacOSXDialog.c (Tk_MessageBoxObjCmd): added standard Escape
	key binding for msgbox cancel buttons [Patch 1193614], whitespace.

	* macosx/tkMacOSXCarbonEvents.c: handle kEventCommandUpdateStatus
	* macosx/tkMacOSXEvent.c:        carbon event to dynamically enable
	the 'Preferences' app menu item when proc [::tk::mac::ShowPreferences]
	is defined. [Bug 700316]

	* macosx/tkMacOSXHLEvents.c:    call ::tk::mac::* procs for all
	* macosx/tkMacOSXWindowEvent.c: registered appleevents [FR 1105284],
	implement print applevent handling, style/whitespace cleanup.

	* macosx/tkMacOSXDraw.c (TkMacOSXInitCGDrawing): prevent multiple init.

	* macosx/tkMacOSXFont.c: remove #ifdef'd text measuring codepaths now
	* macosx/tkMacOSXInit.c: known to be incorrect, cleanup obsolete text
	* macosx/README:         antialiasing control code, document ATSUI text
				 antialiasing changes.

	* macosx/tkMacOSXInt.h:         Implemented 'zoomed' window state
	* macosx/tkMacOSXWindowEvent.c: handling for TkAqua, via titlebar
	* macosx/tkMacOSXWm.c:          widget clicks as well as [wm state].
	* doc/wm.n:                     [Bug 1073456]

2006-04-10  Donal K. Fellows  <donal.k.fellows@manchester.ac.uk>

	* library/tkfbox.tcl (::tk::IconList_Goto): Fix prefix searching so
	that the start location is reasonable, and the prefix matching is using
	the correct Tcl command for this. [Bug 1467938]

2006-04-10  Benjamin Riefenstahl  <b.riefenstahl@turtle-trading.net>

	* macosx/tkMacOSXFont.c (MeasureStringWidth): Use implementation based
	on ATSUGetGlyphBounds (TK_MAC_USE_GETGLYPHBOUNDS), so we can use
	kATSUseFractionalOrigins. This in turn corrects [Bug 1461650].
	(InitFont): Use "." and "W" instead of "i" and "w" to determine the
	"-fixed" attribute. This prevents "Apple Chancery" from being
	classified as fixed.
	(InitFontFamilies): Only get the font families once.

2006-04-09  Daniel Steffen  <das@users.sourceforge.net>

	* macosx/tkMacOSXWm.c (WmResizableCmd): propagate window attribute
	changes to Carbon window manager. [FR 1467004]
	(TkSetWMName, TkMacOSXMakeRealWindowExist): allow empty name for
	toplevels, remove bogus initial window name. [Bug 1450800]

2006-04-07  Daniel Steffen  <das@users.sourceforge.net>

	* macosx/tkMacOSXMouseEvent.c (TkMacOSXProcessMouseEvent): fix return
	values, implement window dragging & growing in background (with Command
	key down) and by fronting clicks [Bug 934524], use correct button &
	modifier state API when application is in background (also in
	TkMacOSXButtonKeyState).

	* macosx/tkMacOSXWm.c (TkMacOSXGrowToplevel): ensure QD port is set
	correctly before using API relying on it.

2006-04-06  Vince Darley  <vincentdarley@users.sourceforge.net>

	* macosx/tkMacOSXMouseEvent.c: Now that [wm attributes -titlepath]
	works correctly, add OS support for dragging proxy icons and using the
	titlepath menu.

2006-04-06  Daniel Steffen  <das@users.sourceforge.net>

	* macosx/tkMacOSXWm.c (WmAttributesCmd, WmIconbitmapCmd): fix errors in
	setting/removing window proxy icons via [wm attributes -titlepath] and
	[wm iconbitmap], use HIWindow API on Tiger or later. [Bug 1455241]

	* unix/tcl.m4: remove TCL_IO_TRACK_OS_FOR_DRIVER_WITH_BAD_BLOCKING
	define on Darwin. [Tcl Bug 1457515]
	* unix/configure: autoconf-2.59
	* unix/tkConfig.h.in: autoheader-2.59

2006-04-05  Jeff Hobbs  <jeffh@ActiveState.com>

	* generic/tkWindow.c (Initialize): remove impotent use of
	DeleteWindowsExitProc as a global exit handler.

	* generic/tkMenu.c (TkSetWindowMenuBar): remove extra TkMenuInit call
	that caused finalization panic. [Bug 1456851]
	* win/tkWinMenu.c (FreeID, TkpNewMenu, MenuExitHandler)
	(MenuThreadExitHandler, TkpMenuInit, TkpMenuThreadInit): rework Windows
	menu init/finalization to better respect per-process and per-thread
	boundaries. [Bug 1456851]
	(TkWinMenuKeyObjCmd): Do not error when unknown window is passed in.
	[Bug 1236306]

	* win/tkWinX.c (TkWinXInit): init default keyboard charset correctly.
	[Bug 1374119] (pajas)

	* win/tkWinWm.c (WmProc): pass WM_QUERYENDSESSION message to Tk as
	WM_SAVE_YOURSELF wm protocol callback.

	* tests/textWind.test (textWind-10.6.1): prevent infinite update loop
	in case of test failure.

	* tests/wm.test (wm-attributes-1.2.4): correct expected result.

	* tests/grid.test: fix segfault on empty or "all" index list
	* generic/tkGrid.c (GridRowColumnConfigureCommand): [Bug 1422430]

2006-04-05  Vince Darley  <vincentdarley@users.sourceforge.net>

	* generic/tkText.c: fix to crash caused on some platforms by new tests
	introduced to check for [Bug 1414171], which destroy the text widget in
	the dump callback script.

2006-03-29  Jeff Hobbs  <jeffh@ActiveState.com>

	* generic/tkOption.c (TkOptionDeadWindow): handle OptionThreadExitProc
	being called before DeleteWindowsExitProc.

	* win/Makefile.in: convert _NATIVE paths to use / to avoid ".\"
	path-as-escape issue.

2006-03-29  Don Porter  <dgp@users.sourceforge.net>

	* changes:	Updates for next RC

	* unix/tkUnixDefault.h: Changed "Black" to "#000000" and "White" to
	"#ffffff" to work around the (broken?) X servers that do not accept
	those color names. [Bug 917433]

2006-03-28  Jeff Hobbs  <jeffh@ActiveState.com>

	* unix/tcl.m4, win/tcl.m4: []-quote AC_DEFUN functions.

2006-03-26  Vince Darley  <vincentdarley@users.sourceforge.net>

	* generic/tkText.c:
	* tests/text.test: Fix for elaborations of [Bug 1414171] for '$text
	dump -command <script>' where script deletes large portions of the
	text widget, or even destroys the widget.

2006-03-28  Daniel Steffen  <das@users.sourceforge.net>

	* macosx/Wish.xcode/default.pbxuser:     add '-singleproc 1' cli arg to
	* macosx/Wish.xcodeproj/default.pbxuser: tktest to ease test debugging.

	* macosx/Wish.xcode/project.pbxproj:     removed $prefix/share from
	* macosx/Wish.xcodeproj/project.pbxproj: TCL_PACKAGE_PATH as per change
	to tcl/unix/configure.in of 2006-03-13.

	* macosx/tkMacOSXDraw.c:   sync whitespace & minor changes with
	* macosx/tkMacOSXEvent.h:  core-8-4-branch.
	* macosx/tkMacOSXFont.h:
	* macosx/tkMacOSXMenu.c:
	* macosx/tkMacOSXNotify.c:

2006-03-27  Don Porter  <dgp@users.sourceforge.net>

	* changes:	Updates for next RC

2006-03-27  Benjamin Riefenstahl  <b.riefenstahl@turtle-trading.net>

	* generic/tkTextDisp.c (MeasureChars): Fix calculations of start and
	end of string. [Bugs 1325998, 1456157]

2006-03-27  Donal K. Fellows  <dkf@users.sf.net>

	* generic/tkImgGIF.c (FileReadGIF): Stop crashes when the first GIF
	frame does not define the overall size of the image. [Bug 1458234]

2006-03-26  Vince Darley  <vincentdarley@users.sourceforge.net>

	* generic/tkText.c:
	* generic/tkText.h:
	* generic/tkTextBTree.c:
	* tests/text.test: Fix for [Bug 1414171] for '$text dump -command
	<script>' where 'script' actually modifies the widget during the
	process.

2006-03-25  Daniel Steffen  <das@users.sourceforge.net>

	* macosx/tkMacOSXDraw.c (TkMacOSXSetUpCGContext):
	* macosx/tkMacOSXFont.c (TkMacOSXQuarzStartDraw, TkMacOSXQuarzEndDraw):
	performance improvements, sync similar code, formatting & whitespace.

2006-03-24  Daniel Steffen  <das@users.sourceforge.net>

	* generic/tkTextDisp.c:   Moved #ifdef MAC_OSX_TK code added by
	* macosx/tkMacOSXColor.c: [Patch 638966] into platform specific files.
	* macosx/tkMacOSXInt.h:

	* macosx/tkMacOSX.h:             Cleaned up & rationalized order of
	* macosx/tkMacOSXBitmap.c:       #includes of tk and carbon headers.
	* macosx/tkMacOSXButton.c:
	* macosx/tkMacOSXCarbonEvents.c:
	* macosx/tkMacOSXClipboard.c:
	* macosx/tkMacOSXColor.c:
	* macosx/tkMacOSXConfig.c:
	* macosx/tkMacOSXCursor.c:
	* macosx/tkMacOSXDialog.c:
	* macosx/tkMacOSXDraw.c:
	* macosx/tkMacOSXEmbed.c:
	* macosx/tkMacOSXEntry.c:
	* macosx/tkMacOSXEvent.c:
	* macosx/tkMacOSXEvent.h:
	* macosx/tkMacOSXFont.h:
	* macosx/tkMacOSXHLEvents.c:
	* macosx/tkMacOSXInit.c:
	* macosx/tkMacOSXInt.h:
	* macosx/tkMacOSXKeyEvent.c:
	* macosx/tkMacOSXKeyboard.c:
	* macosx/tkMacOSXMenu.c:
	* macosx/tkMacOSXMenubutton.c:
	* macosx/tkMacOSXMenus.c:
	* macosx/tkMacOSXMouseEvent.c:
	* macosx/tkMacOSXRegion.c:
	* macosx/tkMacOSXScale.c:
	* macosx/tkMacOSXScrlbr.c:
	* macosx/tkMacOSXSend.c:
	* macosx/tkMacOSXSubwindows.c:
	* macosx/tkMacOSXWindowEvent.c:
	* macosx/tkMacOSXWm.c:
	* macosx/tkMacOSXWm.h:
	* macosx/tkMacOSXXStubs.c:

2006-03-23  Reinhard Max  <max@tclers.tk>

	* unix/tkUnixRFont.c (TkpMeasureCharsInContext): Copied over from
	tkUnixFont.c to fix compiling with --enable-xft .

	* unix/tk.spec: Cleaned up and completed. An RPM can now be built from
	the tk source distribution with "rpmbuild -tb <tarball>".

2006-03-23  Don Porter  <dgp@users.sourceforge.net>

	* tests/textDisp.test: Updated expected error messages to match the
	standardized formats established on 2005-11-17. [Bug 1370296]

2006-03-22  Don Porter  <dgp@users.sourceforge.net>

	* changes:	Updates for next RC

2006-03-21  Daniel Steffen  <das@users.sourceforge.net>

	* generic/tkFont.c:             implementation of ATSUI text rendering
	* generic/tkInt.h:              in TkAqua provided by Benjamin
	* generic/tkTextDisp.c:         Riefenstahl. [Patch 638966]
	* library/demos/unicodeout.tcl:
	* macosx/tkMacOSXFont.h (new file):
	* macosx/tkMacOSXFont.c:
	* tests/font.test:
	* unix/tkUnixFont.c:
	* win/tkWinFont.c:

	* generic/tkFont.c:             moved MODULE_SCOPE declarations of font
	* generic/tkFont.h:             helper procs into header files.
	* macosx/tkMacOSXButton.c:
	* macosx/tkMacOSXFont.h:
	* macosx/tkMacOSXMenubutton.c:

	* macosx/Wish.xcode/project.pbxproj:     add new tkMacOSXFont.h file,
	* macosx/Wish.xcodeproj/project.pbxproj: turn off dead code stripping
	as it interferes with -sectcreate (rdar://4486223).

	* macosx/Wish.xcode/default.pbxuser:     add TCLLIBPATH=/Library/Tcl
	* macosx/Wish.xcodeproj/default.pbxuser: env var setting to tktest.

	* unix/configure.in: fix detection of symbols build when enabling
	TkAqua debug code; filter nm output of libtclstub better to avoid
	error on intel macs. [Bug 1415789]
	* unix/configure: autoconf-2.59

2006-03-20  Don Porter  <dgp@users.sourceforge.net>

	* generic/tkConsole.c:	Added exit handler to clean up the interp where
	the console window lives. Also added code to handle multiple calls to
	Tk_CreateConsoleWindow so that the console channels connect to the last
	console window opened, in compatibility with the previous
	implementation.

2006-03-18  Vince Darley  <vincentdarley@users.sourceforge.net>

	* generic/tkText.c: Fix for undo/modified status of text widgets when
	empty strings are inserted and undone.

2006-03-17  Pat Thoyts  <patthoyts@users.sourceforge.net>

	* library/clrpick.tcl:   Avoid using abbreviated sub-commands in core
	* library/palette.tcl:   scripts as this can cause problems with
	* library/scale.tcl:     mega-widget libraries like snit.
	* library/scrlbar.tcl:	 [Bug 1451587]
	* library/tkfbox.tcl:
	* library/xmfbox.tcl:

2006-03-16  Don Porter  <dgp@users.sourceforge.net>

	* generic/tkConsole.c:	Substantial rewrite of [console] support.
	* generic/tkInt.h:	Included Obj-ification of the [console] and
	[consoleinterp] commands, and reworking of all the supporting data
	structures for cleaner sharing and lifetime management especially in
	multi-threaded configurations.

2006-03-16  Donal K. Fellows  <dkf@users.sf.net>

	* library/msgs/pt.msg: Messages for Portuguese (strictly just for
	Brazilian Portuguese, but they'll do until we get other Portuguese
	speakers localize) from Ricardo Jorge <ricardoj@users.sf.net> and Silas
	Justiano <silasj@users.sf.net>. Many thanks! [Bug 1405069]

	* generic/tkImgPhoto.c (ImgPhotoCmd, Tk_PhotoPutBlock)
	(Tk_PhotoPutZoomedBlock): Added hack to detect copying of a photo with
	a simple alpha channel and skip calling ToggleComplexAlphaIfNeeded.
	This should speed up many photo-to-photo copies, keeping the cost of
	the alpha channel down.

2006-03-15  Donal K. Fellows  <dkf@users.sf.net>

	* generic/tkImgPhoto.c (Tk_PhotoPutBlock, Tk_PhotoPutZoomedBlock): Try
	to squelch performance issue with code that writes to large images by
	single pixels. Masses of thanks to George Staplin for helping to trace
	this down to the COMPLEX_ALPHA flag handling code. [Bug 1409140]

2006-03-13  Don Porter  <dgp@users.sourceforge.net>

	* tests/scrollbar.test: Corrected several broken calls to [testmetrics]
	that were crashing the test suite.

	* tests/constraints.tcl:        Added notAqua constraint to canvPs-3.1
	* tests/canvPs.test:            to stop test suite crash on Mac OSX.
					[Bug 1088807]

	* generic/tkCmds.c:		Purged remaining references to errno,
	* macosx/tkMacOSXPort.h:	and errno.h. Standardized the logic
	* macosx/tkMacOSXWm.c:		for using header files from the compat
	* macosx/tkMacOSXWm.h:		directory. Thanks Joe English for the
	* unix/tkUnixPort.h:		patch. [Patch 1445404]

2006-03-08  Don Porter	<dgp@users.sourceforge.net>

	* unix/Makefile.in: Update `make dist` to copy the image files needed
	by the test suite into the source distro. This was overlooked in the
	2005-10-12 commit.

	* changes:	Update in prep. for 8.5a4 release.

2006-03-07  Joe English  <jenglish@users.sourceforge.net>

	* unix/tcl.m4: Set SHLIB_LD_FLAGS='${LIBS}' on NetBSD, as per the other
	*BSD variants. [Bug 1334613]
	* unix/configure: Regenerated.

2006-03-07  Donal K. Fellows  <dkf@users.sf.net>

	* doc/canvas.n: Added note that stipples are not well-supported on
	non-X11 platforms. [Bug 220787] It's not a great solution, but it does
	indicate the state of affairs that has existed for years anyway; not
	much modern software uses stipples anyway.

2006-03-02  Jeff Hobbs  <jeffh@ActiveState.com>

	* macosx/tkMacOSXDraw.c (TkPutImage): Fix endian issue on OS X x86
	displaying images. Bitmap images still have a black/white reversal
	issue, appears to be a general OS X issue (as seen in frogger demo).

2006-02-27  Donal K. Fellows  <donal.k.fellows@manchester.ac.uk>

	* generic/tkBitmap.c (Tk_GetBitmapFromData): Improve thread-safety.
	[Bug 470322]

	* generic/tkImgBmap.c (ImgBmapConfigureInstance): Force creation of new
	Pixmaps before deletion of old ones to prevent stupid caching problems.
	[Bug 480862]

2006-02-09  Daniel Steffen  <das@users.sourceforge.net>

	* generic/tk.decls:             fix signature of TkMacOSXInvalClipRgns
	* generic/tkPlatDecls.h:        to use Tk_Window instead of internal
	* macosx/tkMacOSXSubwindows.c:  type TkWindow (which led to any include
	* macosx/tkMacOSXWindowEvent.c: of public header tkMacOSX.h requiring
	* macosx/tkMacOSXWm.c:          prior include of tkInt.h).

	* generic/tk.h:          move TkAqua specific REDO_KEYSYM_LOOKUP define
	* macosx/tkMacOSXPort.h: out of tk.h into platform header.

2006-01-31  Donal K. Fellows  <dkf@users.sf.net>

	* library/bgerror.tcl (::tk::dialog::error::bgerror): Finish the
	internationalization of the error dialog. [Bug 1409264]

2006-01-25  Don Porter	<dgp@users.sourceforge.net>

	* library/bgerror.tcl: Updates to use Tcl 8.4 features. [Patch 1237759]
	* library/choosedir.tcl:
	* library/comdlg.tcl:
	* library/console.tcl:
	* library/dialog.tcl:
	* library/focus.tcl:
	* library/msgbox.tcl:
	* library/palette.tcl:
	* library/tk.tcl:
	* library/tkfbox.tcl:
	* library/xmfbox.tcl:

2006-01-23  Daniel Steffen  <das@users.sourceforge.net>

	* unix/configure:    minor fix to Darwin specific code removing
	* unix/configure.in: 64bit flags from CFLAGS for Tk build.

2006-01-20  Joe English  <jenglish@users.sourceforge.net>

	* generic/tkEvent.c, unix/tkUnixEvent.c: XIM fixes [See 905830, patch
	tk84-xim-fixes.patch], and revert 2005-12-05 patch disabling XIM when
	SCIM in use, and make sure all X events get passed to XFilterEvent,
	including those without a corresponding Tk window.

2006-01-13  Anton Kovalenko  <a_kovalenko@users.sourceforge.net>

	* generic/tkUndo.c (TkUndoSetDepth): Don't free TkUndoSubAtoms for
	separator entries that are deleted: there is some unpredictable garbage
	instead of subatoms.

	Free both 'apply' and 'revert' action chains for non-separator entries.

2006-01-12  Donal K. Fellows  <dkf@users.sf.net>

	TIP #260 IMPLEMENTATION

	* generic/tkCanvText.c (TextItem, CreateText, DisplayCanvText):
	* doc/canvas.n:		Code, docs and tests to implement an -underline
	* tests/canvText.test:	option for canvases' text items.

2006-01-11  Peter Spjuth  <peter.spjuth@space.se>

	* generic/tkGrid.c: Removed a lingering error message from TIP#147
	implementation.

2006-01-10  Daniel Steffen  <das@users.sourceforge.net>

	* macosx/tkMacOSXDebug.c: add TkMacOSXGetNamedDebugSymbol() function
	* macosx/tkMacOSXDebug.h: that finds unexported symbols in loaded
	libraries by manually walking their symbol table; only to be used for
	debugging purposes, may break unexpectedly in the future. Needed to get
	access to private_extern internal debugging functions in HIToolbox.

	* macosx/tkMacOSXCarbonEvents.c: fix debug event tracing on Tiger.
	* macosx/tkMacOSXMenu.c: add debug menu printing during reconfigure.
	* macosx/tkMacOSXInit.c: conditionalize 64bit-unsafe dyld code.
	* macosx/GNUmakefile: add 'wish8.x' symlink to SYMROOT.

	* macosx/Wish.xcode/project.pbxproj:     fix copy to tktest resource
	* macosx/Wish.xcodeproj/project.pbxproj: fork when zerolinked.

	* macosx/Wish.xcode/default.pbxuser:     add widget demo as argument to
	* macosx/Wish.xcodeproj/default.pbxuser: executables (on by default).

	* unix/configure:    add caching, use AC_CACHE_CHECK instead of
	* unix/configure.in: AC_CACHE_VAL where possible, consistent message
	* unix/tcl.m4:       quoting, sync relevant tclconfig/tcl.m4 changes
	and gratuitous formatting differences, fix SC_CONFIG_MANPAGES with
	default argument, Darwin improvements to SC_LOAD_*CONFIG.

2005-12-28  Donal K. Fellows  <dkf@users.sf.net>

	* generic/tkUndo.c (TkUndoSetDepth): Apply [Patch 1391939] from Ludwig
	Callewaert to fix [Bug 1380427].

2005-12-14  Daniel Steffen  <das@users.sourceforge.net>

	* macosx/Wish.xcode/project.pbxproj:
	* macosx/Wish.xcodeproj/project.pbxproj: add new tclTomMath* files.

2005-12-13  Daniel Steffen  <das@users.sourceforge.net>

	* library/demos/cscroll.tcl: add MouseWheel bindings for aqua.

	* macosx/tkMacOSXCarbonEvents.c (TkMacOSXInitCarbonEvents):
	* macosx/tkMacOSXMouseEvent.c (TkMacOSXProcessMouseEvent)
	(GenerateMouseWheelEvent): add support for kEventMouseScroll events
	(smooth mouse wheel scrolling from mighty mouse or scrolling trackpad)
	by handling kEventMouseWheelMoved on application target as well as on
	dispatcher, in order to pick up synthesized MouseWheel events from
	HIObject handler (c.f. QA1453); add support for horizontal scrolling
	events by generating MouseWheel XEvent with Shift modifier.

2005-12-12  Jeff Hobbs  <jeffh@ActiveState.com>

	* unix/tcl.m4, unix/configure: Fix sh quoting error reported in
	bash-3.1+ [Bug 1377619] (schafer)

2005-12-09  Mo DeJong  <mdejong@users.sourceforge.net>

	* win/tkWinWm.c (WinSetIcon): Don't check result of SetClassLong() or
	SetClassLongPtr() since it was generating an incorrect error and the
	MSDN docs indicate that the result need not be checked.

2005-12-09  Mo DeJong  <mdejong@users.sourceforge.net>

	* win/configure: Regen.
	* win/tcl.m4 (SC_CONFIG_CFLAGS): Define MACHINE for gcc builds. The
	lack of a definition of this variable in the manifest file was causing
	a runtime error in wish built with gcc.

2005-12-09  Daniel Steffen  <das@users.sourceforge.net>

	* generic/tkInt.decls:  Move all platform test sources from tk lib into
	* generic/tkTest.c:     tktest directly, removes requirement to export
	* macosx/tkMacOSXTest.c:TkplatformtestInit from internal stubs table.
	* unix/Makefile.in:
	* win/Makefile.in:
	* win/makefile.vc:
	* win/tkWinTest.c:

	* generic/tkIntPlatDecls.h:
	* generic/tkStubInit.c: regen.

2005-12-08  Jeff Hobbs  <jeffh@ActiveState.com>

	* win/tcl.m4:       Add build support for Windows-x64 builds.
	* win/configure:    --enable-64bit now accepts =amd64|ia64 for
	* win/Makefile.in:  Windows 64-bit build variants (default: amd64)
	* win/makefile.vc:  [Bug 1369597]
	(TKOBJS): add tkWinTest.obj to regular Tk obj for TkplatformtestInit

	* win/configure.in: Add CE build support (some C code fixes needed)
	* win/wish.exe.manifest.in (new):     manifest must map in MACHINE and
	* win/rc/wish.exe.manifest (removed): VERSION to be correct.
	* unix/Makefile.in: fix dist target for manifest dir change

	* generic/tkTextTag.c (TkTextTagCmd): use correct arraySize for peered
	text widgets in [$text tag names]. [Bugs 1375069, 1374935]

2005-12-08  Daniel Steffen  <das@users.sourceforge.net>

	* macosx/tkMacOSXDraw.c:  Remove inclusion of tclInt.h and use of tcl
	* macosx/tkMacOSXFont.c:  internals wherever possible in tk/macosx, the
	* macosx/tkMacOSXInit.c:  only remaining tcl internals in TkAqua are
	* macosx/tkMacOSXNotify.c:TclServiceIdle() in tkMacOSXScrlbr.c and
	* macosx/tkMacOSXScrlbr.c:Tcl_Get/SetStartupScript() in tkMacOSXInit.c
				  [RFE 1336531]

	* macosx/tkMacOSXInt.h: sync comments with core-8-4-branch.

2005-12-07  Jeff Hobbs  <jeffh@ActiveState.com>

	* unix/tkUnixEvent.c (OpenIM): remove extraneous const

2005-12-06  Donal K. Fellows  <donal.k.fellows@manchester.ac.uk>

	* doc/ConfigWidg.3 (TK_CONFIG_OPTION_SPECIFIED): Mentioned that the
	flag is deprecated because it is not thread-safe.

2005-12-05  Reinhard Max  <max@suse.de>

	* unix/tkUnixEvent.c (OpenIM): Added a workaround to allow at least
	ASCII and the Compose key when typing into text and entry widgets on a
	system that uses SCIM. This has to be taken out again once the SCIM
	problems have been fixed.

2005-12-01  Daniel Steffen  <das@users.sourceforge.net>

	* unix/tcl.m4 (Darwin): fixed error when MACOSX_DEPLOYMENT_TARGET unset
	* unix/configure: regen.

2005-11-30  Jeff Hobbs  <jeffh@ActiveState.com>

	* win/tkWinWm.c (WmAttributesCmd): set (no)topmost window aspect before
	rewrapping. [Bug 1086049]

	* macosx/tkMacOSXXStubs.c (TkpOpenDisplay, TkMacOSXDisplayChanged):
	* macosx/tkMacOSXWindowEvent.c (TkMacOSXProcessApplicationEvent):
	* macosx/tkMacOSXCarbonEvents.c (TkMacOSXInitCarbonEvents):
	* macosx/tkMacOSXEvent.h: Trap kEventAppAvailableWindowBoundsChanged
	* macosx/tkMacOSXInt.h:   event to watch for change in display size and
	adjust internal state appropriately.

	* doc/checkbutton.n: fix -selectcolor docs. [Bug 1083838]

	* generic/tkImgGIF.c: cast calls to blockOut

	* win/Makefile.in: place TCL_BIN_DIR first in PATH for targets to get
	Tcl built dll first.
	Add tkWinTest.obj to tk84.dll to handle some needed test functions
	being defined in stubs (TkplatformtestInit).

	* tests/scrollbar.test (6.22): fix rounding-error sensitive test

2005-11-29  Jeff Hobbs  <jeffh@ActiveState.com>

	* library/console.tcl (::tk::ConsoleInit): improve work-around to avoid
	'% ' from tclMain.c. [Bug 1252259]

2005-11-27  Daniel Steffen  <das@users.sourceforge.net>

	* unix/tcl.m4 (Darwin): add 64bit support, check for Tiger copyfile(),
	add CFLAGS to SHLIB_LD to support passing -isysroot in env(CFLAGS) to
	configure (flag can't be present twice, so can't be in both CFLAGS and
	LDFLAGS during configure), don't use -prebind when deploying on 10.4,
	define TCL_IO_TRACK_OS_FOR_DRIVER_WITH_BAD_BLOCKING (rdar://3171542).
	(SC_ENABLE_LANGINFO, SC_TIME_HANDLER): add/fix caching, fix obsolete
	autoconf macros. Sync with tcl/unix/tcl.m4.

	* unix/configure.in: fix obsolete autoconf macros, sync gratuitous
	formatting/ordering differences with tcl/unix/configure.in.

	* unix/Makefile.in: add CFLAGS to wish/tktest link to make executable
	linking the same as during configure (needed to avoid loosing any
	linker relevant flags in CFLAGS, in particular flags that can't be in
	LDFLAGS). Avoid concurrent linking of wish and compiling of
	tkTestInit.o during parallel make, fix dependencies and flags for
	building tkMacOSXInit.o
	(checkstubs, checkexports): dependency and Darwin fixes
	(dist): add new macosx files.

	* macosx/tkMacOSXEvent.c (TkMacOSXProcessEvent):
	* macosx/tkMacOSXEvent.h:
	* macosx/tkMacOSXMouseEvent.c (TkMacOSXProcessMouseEvent):
	* macosx/tkMacOSXCarbonEvents.c: install standard application event
	handler, add & call functions to start and stop carbon even timer that
	runs the tcl event loop periodically during a nested carbon event loop
	in the toolbox (e.g. during menutracking) to ensure tcl timers etc.
	continue to fire, register app event handler for menu tracking and HI
	command carbon events, move menu event handling to new handlers for
	those carbon events, no longer register for/handle appleevent carbon
	event (now dealt with by standard application event handler), event
	debugging code dynamically acquires carbon event debugging functions to
	allow use on Tiger where they are no longer exported from HIToolbox.

	* macosx/tkMacOSXFont.c (TkMacOSXUseAntialiasedText):
	* macosx/tkMacOSXKeyEvent.c (GetKeyboardLayout):
	* macosx/tkMacOSXCarbonEvents.c (TkMacOSXInitCarbonEvents):
	* macosx/tkMacOSXInit.c:
	* macosx/tkMacOSXInt.h: abstract common code to dynamically acquire
	address of a named symbol (from a loaded dynamic library) into new
	function TkMacOSXGetNamedSymbol() and macro TkMacOSXInitNamedSymbol.

	* macosx/tkMacOSXMenu.c (TkpNewMenu):
	* macosx/tkMacOSXMenubutton.c (MenuButtonInitControl):
	* macosx/tkMacOSXMenus.c (TkMacOSXHandleMenuSelect): switch to modern
	utf-8 aware menu manager API, remove obsolete code, add error handling.

	* macosx/tkMacOSXMenu.c:
	* macosx/tkMacOSXMenus.c:
	* macosx/tkMacOSXMenubutton.c:
	* macosx/tkMacOSXMouseEvent.c: define OSX 10.3 or later only constants
	if necessary to allow compilation on OSX 10.2

	* macosx/tkMacOSXWm.c (UpdateSizeHints): remove code that is never
	executed.

	* xlib/xgc.c (XCreateGC): sync with core-8-4-branch change.

	* generic/tk.h: add/correct location of version numbers in macosx files

	* generic/tkInt.h: clarify fat compile comment.

	* macosx/Wish.pbproj/default.pbxuser (new):
	* macosx/Wish.pbproj/jingham.pbxuser:
	* macosx/Wish.pbproj/project.pbxproj:
	* macosx/Wish.xcode/default.pbxuser:
	* macosx/Wish.xcode/project.pbxproj:
	* macosx/Wish.xcodeproj/default.pbxuser (new):
	* macosx/Wish.xcodeproj/project.pbxproj (new): new/updated projects for
	Xcode 2.2 on 10.4, Xcode 1.5 on 10.3 & ProjectBuilder on 10.2, with
	native tktest targets and support for universal (fat) compiles.

	* macosx/Tk-Info.plist (removed):
	* macosx/Wish-Info.plist (removed):
	* macosx/buildTkConfig.tcl (removed): remove obsolete build files.

	* macosx/README: clarification/cleanup, document new Xcode projects and
	universal (fat) builds via CFLAGS (i.e. ppc and i386 at the same time).

	* unix/Makefile.in:
	* unix/aclocal.m4:
	* unix/configure.in:
	* macosx/configure.ac (new): add support for inclusion of
	unix/configure.in by macosx/configure.ac, allows generation of a
	config headers enabled configure script in macosx (required by Xcode
	projects).

	* macosx/GNUmakefile: rename from Makefile to avoid overwriting by
	configure run in tk/macosx, add support for reusing configure cache,
	build target fixes.

	* generic/tk3d.h:
	* generic/tkButton.h:
	* generic/tkCanvas.c:
	* generic/tkCanvas.h:
	* generic/tkColor.h:
	* generic/tkEntry.h:
	* generic/tkFileFilter.h:
	* generic/tkFont.c:
	* generic/tkFont.h:
	* generic/tkImage.c:
	* generic/tkImgPhoto.c:
	* generic/tkInt.h:
	* generic/tkMenu.c:
	* generic/tkMenu.h:
	* generic/tkMenubutton.h:
	* generic/tkScale.h:
	* generic/tkScrollbar.h:
	* generic/tkSelect.h:
	* generic/tkStubInit.c:
	* generic/tkStubLib.c:
	* generic/tkText.h:
	* generic/tkUndo.h:
	* macosx/tkMacOSXButton.c:
	* macosx/tkMacOSXDebug.c:
	* macosx/tkMacOSXDebug.h:
	* macosx/tkMacOSXDialog.c:
	* macosx/tkMacOSXDraw.c:
	* macosx/tkMacOSXEntry.c:
	* macosx/tkMacOSXFont.c:
	* macosx/tkMacOSXInt.h:
	* macosx/tkMacOSXMenu.c:
	* macosx/tkMacOSXMenubutton.c:
	* macosx/tkMacOSXMouseEvent.c:
	* macosx/tkMacOSXSend.c:
	* macosx/tkMacOSXSubwindows.c:
	* macosx/tkMacOSXWindowEvent.c:
	* macosx/tkMacOSXWm.c:
	* macosx/tkMacOSXXStubs.c:
	* unix/tkUnixButton.c:
	* unix/tkUnixMenu.c:
	* xlib/xgc.c: ensure externally visible symbols not contained in stubs
	table are declared as MODULE_SCOPE (or as static if not used outside of
	own source file), #ifdef out a few Xlib and aqua functions that are
	never called. These changes allow 'make checkstubs' to complete without
	error on Darwin with gcc 4.

	* macosx/tkMacOSXTest.c:
	* macosx/tkMacOSXPort.h:
	* win/tkWinTest.c:
	* generic/tkInt.decls: add functions needed by tktest to internal stubs
	table, correct signature of TkMacOSXHandleMenuSelect, add XSync to aqua
	Xlib stubs.

	* unix/tkUnixSend.c:
	* generic/tkText.c:
	* generic/tkTest.c: #ifdef unix only declarations.
	(TestmetricsCmd): unify win and mac implementation.
	(TestsendCmd): move to tkUnixSend.c to avoid access to global var.
	(TesttextCmd): move to tkText.c to avoid having to put all the internal
	text functions it uses into the stubs table.

	* generic/tkTextDisp.c:
	* macosx/tkMacOSXInit.c:
	* macosx/tkMacOSXKeyEvent.c:
	* macosx/tkMacOSXWindowEvent.c:
	* macosx/tkMacOSXXStubs.c: fix gcc 4 warnings.

	* macosx/tkMacOSXNotify.c:
	* macosx/tkMacOSXScrlbr.c: sync with core-8-4-branch.

	* generic/tkIntDecls.h:
	* generic/tkIntPlatDecls.h:
	* generic/tkIntXlibDecls.h:
	* generic/tkStubInit.c:
	* unix/configure:
	* unix/tkConfig.h.in: regen.

2005-11-22  Donal K. Fellows  <donal.k.fellows@manchester.ac.uk>

	* library/tkfbox.tcl: Remove all references to data(curItem), as it is
	no longer used. [Bug 600313]
	(::tk::IconList_CurSelection): Renamed for clarity.

	* doc/GetFont.3: Revert previous fix; a NULL interp is now legal.
	* generic/tkFont.c (ParseFontNameObj, GetAttributeInfoObj): Allow these
	functions to work with a NULL interp by making them check when
	generating error messages. [Bug 1151523]

	* library/tkfbox.tcl (::tk::dialog::file::): Correct the quoting of the
	script used in variable traces so that widget names with spaces in will
	work. [Bug 1335485]

2005-11-16  Vince Darley  <vincentdarley@users.sourceforge.net>

	* doc/text.n: clarify left to right interpretation of index modifiers,
	including the fact that validation occurs after each step. [Bug
	1357575]

2005-11-15  Joe English  <jenglish@users.sourceforge.net>

	* unix/tkUnixWm.c, tests/unixWm.test, doc/wm.n: Support for [wm
	attributes] on X11. [TIP#231, Patch 1062022]

2005-11-14  Joe English  <jenglish@users.sourceforge.net>

	* library/bgerror.tcl: Truncate error messages at 45 characters
	instead of 30. [Bug 1224235]

2005-11-14  Donal K. Fellows  <donal.k.fellows@manchester.ac.uk>

	* generic/tkSelect.c (TkSelDefaultSelection): Test select-9.5
	highlighted further brokenness in this function.

2005-11-13  Donal K. Fellows  <donal.k.fellows@manchester.ac.uk>

	* unix/tkUnixSelect.c (SelCvtToX): Arrange for the parsing code to use
	Tcl's list parsing code, another simplification that enables testing
	of the [Bug 1353414] fix.

	* unix/tkUnixSelect.c (SelCvtFromX): Generate string forms of the
	advanced selection types in a Tcl_DString. This makes fixing [Bug
	1353414] trivial, and simplifies the code at the same time.
	* tests/select.test (select-9.5): Added test for [Bug 1353414]

2005-11-10  Donal K. Fellows  <donal.k.fellows@manchester.ac.uk>

	* generic/tkBind.c (ChangeScreen):		More DString fixes from
	* generic/tkTextWind.c (EmbWinLayoutProc):	[Bug 1353022]
	* win/tkWinMenu.c (SetDefaults):

	* win/tkWinDialog.c (ConvertExternalFilename): Factored out the
	encoding conversion and de-backslash-ing code that is used in many
	places in this file.
	(GetFileNameW, GetFileNameA, ChooseDirectoryValidateProc): Make sure
	that data is freed correctly and that certain (hopefully impossible)
	failure modes won't cause crashes. [Bug 1353022]

2005-11-06  Pat Thoyts  <pat@zsplat.freeserve.co.uk>

	* unix/tcl.m4:    Fix SHLIB_LD_LIBS for building tclkit on OpenBSD.
	* unix/configure: regenerated

2005-10-31  Vince Darley  <vincentdarley@users.sourceforge.net>

	* generic/tkText.c
	* tests/textDisp.test: fix and test for [Bug 1333951] in '.text count
	-displaylines'.

2005-10-18  Don Porter	<dgp@users.sourceforge.net>

	* generic/tkMain.c: Rewrote code that sets the ::argv value to be sure
	conversion from the system encoding is complete before any processing
	sensitive to list-special characters is done. [Bug 1328926]

2005-10-17  Jeff Hobbs  <jeffh@ActiveState.com>

	* macosx/tkMacOSXScrlbr.c (UpdateControlValues): check geomMgrPtr is
	valid before checking type

2005-10-15  Jeff Hobbs  <jeffh@ActiveState.com>

	* library/menu.tcl (::tk::MenuUnpost): remove leftover ] from string
	equal mods of 2005-07-25. (sowadsky)

2005-10-14  Pat Thoyts  <patthoyts@users.sourceforge.net>

	* win/tkWinSend.c:    Avoid using tcl internal headers and fix to
	* win/tkWinSendCom.h: correctly link on all types of build (was
	* win/tkWinSendCom.c: broken in static,msvcrt builds).

2005-10-12  Donal K. Fellows  <donal.k.fellows@man.ac.uk>

	* tests/canvPs.test, tests/canvPsBmap.tcl, tests/canvPsImg.tcl:
	* tests/imgPhoto.test, tests/menu.test: Arrange for the test suite to
	only ever refer to images in the same directory as the tests. This
	makes it possible to package the test suite itself as a starkit. Thanks
	to David Zolli for suggesting this.

2005-10-10  Jeff Hobbs  <jeffh@ActiveState.com>

	* generic/tkConfig.c (Tk_DeleteOptionTable, Tk_CreateOptionTable):
	properly alloc/delete one more option. [Bug 1319720] (melbardis)

	* macosx/tkMacOSXInt.h: Move MODULE_SCOPE defn to tkInt.h and add
	* generic/tkInt.h:      WORDS_BIGENDIAN checks that will work with OS X
	universal binary compiles. (steffen)

	* generic/tkMenu.c (TkSetWindowMenuBar): do not call TkMenuInit if the
	winPtr indicates TK_ALREADY_DEAD. This prevents reinit that creates a
	Tk exit handler after all exit handlers should be called. [Bug 749908,
	1322294]

2005-10-10  Vince Darley  <vincentdarley@users.sourceforge.net>

	TIP #256 IMPLEMENTATION

	* doc/text.n
	* generic/tkText.c
	* generic/tkText.h
	* generic/tkTextBTree.c
	* generic/tkTextDisp.c
	* generic/tkTextImage.c
	* generic/tkTextIndex.c
	* generic/tkTextMark.c
	* generic/tkTextTag.c
	* generic/tkTextWind.c
	* macosx/tkMacOSXDefault.h
	* tests/text.test
	* tests/textDisp.test
	* unix/tkUnixDefault.h
	* win/tkWinDefault.h: Implementation of TIP#256, adding a new text
	widget configuration option '-tabstyle', with new tests and
	documentation.

	Also a fix for [Bug 1281228] (documentation and full implementation of
	-strictlimits), and [Bug 1288677] (corrected elide behaviour), again
	with more tests.

2005-10-04  Jeff Hobbs  <jeffh@ActiveState.com>

	* library/dialog.tcl (::tk_dialog): add tkwait visibility before grab.
	[Bug 1216775]

	* win/tkWinDialog.c (ChooseDirectoryValidateProc): reset stored path to
	"" if it doesn't exist and -mustexist is true. [Bug 1309218] Remove
	old-style dir chooser (no longer used).

	* macosx/tkMacOSXInt.h: add MODULE_SCOPE definition check for extension
	writers that access private headers on OS X and don't define it in
	configure.

2005-09-28  Don Porter	<dgp@users.sourceforge.net>

	* unix/tkUnixPort.h:	Disabled inclusion of the private Tcl header
	* win/tkWinPort.h:	file tclInt.h. Tk ought to have a tiny and
	shrinking number of calls of private Tcl routines. Each Tk source file
	doing this should follow the convention in the macosx port and have its
	own #include "tclInt.h".

	* generic/tkEvent.c:	Disabled calls to private Tcl routine
	TclInExit(). See comment in TkCreateExitHandler() for full rationale.

2005-09-21  Donal K. Fellows  <donal.k.fellows@manchester.ac.uk>

	* generic/tkEvent.c (TkCreateThreadExitHandler, TkFinalizeThread)
	(TkDeleteThreadExitHandler): New internal API (from Joe Mistachkin) to
	allow Tk to finalize itself correctly in a multi-threaded
	environment. [Bug 749908]

2005-09-14  Donal K. Fellows  <dkf@users.sf.net>

	* generic/tkOldConfig.c (GetCachedSpecs): Split out the code to
	manipulate the cached writable specs so that it can be reused from all
	the public Tk_Configure* functions.
	(Tk_ConfigureInfo, Tk_ConfigureWidget, Tk_ConfigureValue): Use the
	factored out code everywhere, so we always manipulate the cache
	correctly. [Bug 1288128]

2005-09-13  Don Porter	<dgp@users.sourceforge.net>

	* win/winMain.c (WishPanic): Replaced TCL_VARARGS* macros with direct
	use of stdarg.h conventions.

2005-09-11  Daniel Steffen  <das@users.sourceforge.net>

	* macosx/tkMacOSXMouseEvent.c (TkMacOSXProcessMouseEvent): check if
	process is in front on MouseDown, otherwise request process activation
	from BringWindowForward() via new isFrontProcess param.

	* macosx/tkMacOSXCarbonEvents.c (TkMacOSXInitCarbonEvents): register
	our event handler on the dispatcher target for all carbon events of
	interest to TkAqua; this replaces event processing directly from the
	event queue and thus allows to capture events that are syntesized by
	Carbon and sent directly to the dispatcher and not to the event queue.

	* macosx/tkMacOSXEvent.c: remove TkMacOSXCountAndProcessMacEvents(),
	rename ReceiveAndProcessEvent() to TkMacOSXReceiveAndProcessEvent().
	(TkMacOSXReceiveAndProcessEvent): remove tk event processing before
	sending events to the dispatcher, all events of interest are now
	processed in our dispatcher target event handler.

	* macosx/tkMacOSXNotify.c (CarbonEventsCheckProc): dispatch events
	directly via TkMacOSXReceiveAndProcessEvent(), but dispatch no more
	than four carbon events at one time to avoid starving other event
	sources.

	* macosx/tkMacOSXEvent.c: formatting cleanup, move XSync() to XStubs,
	* macosx/tkMacOSXEvent.h: removed obsolete kEventClassWish handling.
	* macosx/tkMacOSXXStubs.c

	* macosx/tkMacOSXEvent.h: declare macosx internal procs as MODULE_SCOPE
	* macosx/tkMacOSXEvent.c:
	* macosx/tkMacOSXKeyEvent.c:
	* macosx/tkMacOSXMouseEvent.c:
	* macosx/tkMacOSXWindowEvent.c:

	* macosx/tkMacOSXButton.c: conditionalize all debug message printing to
	* macosx/tkMacOSXCursor.c: stderr via TK_MAC_DEBUG define.
	* macosx/tkMacOSXDebug.c:
	* macosx/tkMacOSXDebug.h:
	* macosx/tkMacOSXDialog.c:
	* macosx/tkMacOSXEvent.c:
	* macosx/tkMacOSXInit.c:
	* macosx/tkMacOSXKeyEvent.c:
	* macosx/tkMacOSXMenu.c:
	* macosx/tkMacOSXMenubutton.c:
	* macosx/tkMacOSXScale.c:
	* macosx/tkMacOSXWindowEvent.c:
	* macosx/tkMacOSXWm.c:

	* unix/configure.in: define TK_MAC_DEBUG on aqua when symbols enabled.
	* unix/configure: autoconf-2.59
	* unix/tkConfig.h.in: autoheader-2.59

	* library/listbox.tcl: synced aqua MouseWheel bindings with
	* library/scrlbar.tcl: core-8-4-branch.
	* library/text.tcl:

	* xlib/xcolors.c: fixed warning

2005-08-25  Daniel Steffen  <das@users.sourceforge.net>

	* unix/Makefile.in (html): reverted/amended changes of 2005-08-23 that
	broke TkAqua 'make install'; added BUILD_HTML_FLAGS optional var like
	in tcl/unix/Makefile.in.

2005-08-24  Donal K. Fellows  <dkf@users.sf.net>

	* tests/text.test (text-8.18): Fix punctuation of error message to
	match good practice (actual message already fixed). [Bug 1267484]

2005-08-23  Jeff Hobbs  <jeffh@ActiveState.com>

	* macosx/tkMacOSXDialog.c: make dialogs ignore -initialfile "" and
	-initialdir "" instead of error.

2005-08-23  Mo DeJong  <mdejong@users.sourceforge.net>

	* win/tkWin32Dll.c (DllMain): Replace old asm SEH approach with Kenny's
	new SEH implementation. [Tcl Bug 1235544]

2005-08-23  Mo DeJong  <mdejong@users.sourceforge.net>

	* unix/Makefile.in: Subst BUILD_TCLSH and TCL_EXE.
	* unix/configure: Regen.
	* unix/configure.in: Update minimum autoconf version to 2.59. Invoke
	SC_PROG_TCLSH and SC_BUILD_TCLSH.
	* unix/tcl.m4 (SC_PROG_TCLSH, SC_BUILD_TCLSH):
	* win/Makefile.in: Subst BUILD_TCLSH and TCL_EXE.
	* win/configure: Regen.
	* win/configure.in: Update minimum autoconf version to 2.59. Invoke
	SC_BUILD_TCLSH.
	* win/tcl.m4 (SC_PROG_TCLSH, SC_BUILD_TCLSH): Split confused search
	for tclsh on PATH and build and install locations into two macros.
	SC_PROG_TCLSH searches just the PATH. SC_BUILD_TCLSH determines the
	name of the tclsh executable in the Tcl build directory. [Tcl Bug
	1160114] [Tcl Patch 1244153]

2005-08-22  Daniel Steffen  <das@users.sourceforge.net>

	* macosx/tkMacOSXButton.c:
	* macosx/tkMacOSXDialog.c: fix warnings.

2005-08-20  Joe Mistachkin  <joe@mistachkin.com>

	* win/tkWinX.c: Fixed bad cast. [Bug 1216006]

2005-08-18  Donal K. Fellows  <donal.k.fellows@manchester.ac.uk>

	* doc/GetFont.3: Reworded to reflect the truth. [Bug 1151523]

2005-08-16 George Peter Staplin  <GeorgePS@XMission.com>

	* doc/CrtItemType.3 prototypes were lacking [] after objv. Thus the man
	page was wrong about the actual prototypes. This was verified by
	studying tkCanvBmap.c.

2005-08-13 Chengye Mao  <chengye.geo@yahoo.com>

	* generic/tkOldConfig.c: Fixed [Bug 1258604]. This bug was introduced
	into the modfied Tk_ConfigureWidget. It failed to properly handle the
	specFlags' bit TK_CONFIG_OPTION_SPECIFIED.

2005-08-12  Donal K. Fellows  <donal.k.fellows@manchester.ac.uk>

	* generic/tkOldConfig.c (Tk_ConfigureWidget): Stop storing per-thread
	data in global data structures. Store it in per-interpreter data (i.e.
	per-thread data) instead. [Bug 749908]

2005-08-10  Donal K. Fellows  <dkf@users.sf.net>

	* generic/tkFrame.c (CreateFrame) and others: Don't use size_t when
	working with Tcl_GetStringFromObj because it is not 64-bit clean. [Bug
	1252702]

2005-08-04  Vince Darley  <vincentdarley@users.sourceforge.net>

	* doc/text.n: Clarify behaviour of tab stops (as per [Bug 1247835])

2005-08-09  Daniel Steffen  <das@users.sourceforge.net>

	* macosx/tkMacOSXCarbonEvents.c (AppEventHandlerProc): handle carbon
	events sent directly to application event target via the general
	TkMacOSXProcessEvent() in the same way as events posted to the event
	loop. Moved existing app event handlers to tkMacOSXWindowEvent.c.
	(TkMacOSXInitCarbonEvents): register our application event handler for
	kEventWindowExpanded events to deal with uncollapsing from the dock.

	* macosx/tkMacOSXEvent.h: made TkMacOSXProcessEvent() non-static, added
	* macosx/tkMacOSXEvent.c: new interp field to TkMacOSXEvent struct for
				  use by app event handler.

	* macosx/tkMacOSXMouseEvent.c (TkMacOSXProcessMouseEvent): retrieve
	current window, partCode, modifiers and local cursor position from
	carbon mouse event if possible. Use new static GenerateButtonEvent()
	taking a MouseEventData struct instead of TkGenerateButtonEvent() to
	avoid recomputing already known values. Move process activation on
	MouseDown into BringWindowForward() to allow clicking on window
	titlebar widgets without activating process. Move code dealing with
	clicks in window titelbar into separate function
	HandleWindowTitlebarMouseDown() to avoid code duplication. Avoid
	repeated calls to TkMacOSXGetXWindow() by storing result in
	MouseEventData struct.
	(TkMacOSXButtonKeyState, XQueryPointer): try to get button and modifier
	state from currently processed carbon event (to avoid unnecessary IPC
	with the window server), otherwise use modern carbon API to get this
	info instead of Button() and GetKeys(); only retrieve info caller asks
	for (via non-NULL ptr passed to XQueryPointer).
	(ButtonModifiers2State): new static function converting carbon button
	and modifier state into tk state, allows detection of more than 3 mouse
	buttons (tk supports up to 5) and of NumLock and Fn modifier keys
	(NumLock is mapped to Mod3 and Fn to Mod4).

	* macosx/tkMacOSXWindowEvent.c (TkMacOSXProcessApplicationEvent):
	handle kEventWindowExpanded event to deal with window uncollapsing from
	the dock by generating tk Map event, handle kEventAppHidden and
	kEventAppShown events (moved here from tkMacOSXCarbonEvents.c).

	* macosx/tkMacOSXSubwindows.c (XUnmapWindow): only hide window when it
	is not iconified to avoid window flashing on collapse.

	* macosx/tkMacOSXWm.c: replaced Tk_DoWhenIdle() by Tcl_DoWhenIdle().
	(TkMacOSXZoomToplevel): remove call to TrackBox(), now done in
	HandleWindowTitlebarMouseDown() in tkMacOSXMouseEvent.c.
	(TkpWmSetState): avoid window flashing on collapse by unmapping after
	calling CollapseWindow(); only uncollapse window if it is collapsed.

	* generic/tkInt.decls: changed TkMacOSXZoomToplevel() signature.
	* generic/tkIntPlatDecls.h:

	* macosx/tkMacOSXKeyEvent.c (TkMacOSXProcessKeyboardEvent): only call
	GetMenuItemCommandID() on KeyDown or KeyRepeat events.

	* macosx/tkMacOSXMenu.c (ReconfigureMacintoshMenu): remove call to
	obsolete AppendResMenu() API.

	* macosx/tkMacOSXKeyEvent.c: replaced all direct uses of expensive
	* macosx/tkMacOSXMenu.c:     GetMouse() and TkMacOSXButtonKeyState()
	* macosx/tkMacOSXMenus.c:    APIs by calls to XQueryPointer()
	* macosx/tkMacOSXMouseEvent.c:
	* macosx/tkMacOSXScale.c:
	* macosx/tkMacOSXScrlbr.c:
	* macosx/tkMacOSXWm.c:

	* macosx/tkMacOSXDialog.c:   replaced use of FrontNonFloatingWindow()
	* macosx/tkMacOSXKeyEvent.c: by ActiveNonFloatingWindow() as
	* macosx/tkMacOSXMenu.c:     recommended by Carbon docs.
	* macosx/tkMacOSXMenus.c:
	* macosx/tkMacOSXSubwindows.c:
	* macosx/tkMacOSXWm.c:

	* macosx/tkMacOSXDialog.c: fixed warnings
	* macosx/tkMacOSXTest.c:

	* macosx/tkMacOSXCarbonEvents.c: added CVS Id line to file header.
	* macosx/tkMacOSXDebug.c:
	* macosx/tkMacOSXDebug.h:
	* macosx/tkMacOSXEntry.c:
	* macosx/tkMacOSXEvent.h:
	* macosx/tkMacOSXKeyEvent.c:
	* macosx/tkMacOSXMouseEvent.c:
	* macosx/tkMacOSXWindowEvent.c:
	* macosx/tkMacOSXWm.h:

	* macosx/tkMacOSXInt.h: declare macosx internal procs as MODULE_SCOPE.
	* macosx/tkMacOSXCarbonEvents.c:
	* macosx/tkMacOSXDraw.c:
	* macosx/tkMacOSXFont.c:
	* macosx/tkMacOSXHLEvents.c:
	* macosx/tkMacOSXInit.c:
	* macosx/tkMacOSXWindowEvent.c

	* library/bgerror.tcl: sync with core-8-4-branch changes of 2005-07-28.
	* macosx/tkMacOSXDraw.c:
	* macosx/tkMacOSXWm.c:
	* macosx/tkMacOSXMouseEvent.c:

	* generic/tkFrame.c:   sync with core-8-4-branch changes of 2005-07-27.
	* generic/tkIntDecls.h:
	* generic/tkStubInit.c:
	* generic/tkFrame.c:
	* win/tkWinDraw.c:
	* unix/tkUnixDraw.c:
	* macosx/tkMacOSXDraw.c:
	* macosx/tkMacOSXInt.h:
	* macosx/tkMacOSXWm.c:
	* macosx/tkMacOSXSubwindows.c:

	* macosx/tkMacOSXButton.c: sync with core-8-4-branch.
	* macosx/tkMacOSXEntry.c:
	* macosx/tkMacOSXScale.c:

	* library/demos/menu.tcl: removed errant '}'.

2005-08-04  Donal K. Fellows  <donal.k.fellows@manchester.ac.uk>

	* doc/clipboard.n: Add example demonstrating custom types of clipboard
	data.

2005-07-25  Donal K. Fellows  <donal.k.fellows@manchester.ac.uk>

	* library/*.tcl: Updated to use more 8.4 and 8.5 features as part of
	resolving [Patch 1237759].

2005-07-22  Mo DeJong  <mdejong@users.sourceforge.net>

	* win/tkWinX.c: Define _WIN32_WINNT with NT SP 3 data to fix compiler
	error because SendInput was not defined. The new msys_mingw7 release is
	now needed to compile the HEAD with mingw gcc. [Bug 1210712]

2005-07-21  Jeff Hobbs	<jeffh@ActiveState.com>

	* macosx/tkMacOSXMouseEvent.c (TkMacOSXProcessMouseEvent): corrected if
	expression error (use of = instead of ==).

2005-07-18  Vince Darley  <vincentdarley@users.sourceforge.net>

	* generic/tkTextMark.c: fix to segfault in "mark prev"
	* tests/textIndex.test: [Bug 1240221]

	* tests/textWind.test: make test more robust to avoid infinite loop

2005-07-06  Jeff Hobbs	<jeffh@ActiveState.com>

	* doc/getOpenFile.n: correct -multiple docs (takes boolean)

2005-07-05  Don Porter	<dgp@users.sourceforge.net>

	* unix/Makefile.in:	Purged use of TCLTESTARGS. [RFE 1161550]

2005-06-23  Daniel Steffen  <das@users.sourceforge.net>

	* generic/tkConsole.c (TkConsolePrint): prevent potential NULL deref.

	* macosx/tkMacOSXDefault.h: change ENTRY_BORDER defaults to from 5 to 2
	to make default entry widgets in TkAqua look like in other aqua apps
	(and have same border dimensions as other platforms). [Bug 1176610]

2005-06-21  Donal K. Fellows  <dkf@users.sf.net>

	* doc/GetBitmap.3: Fix silly error in SYNOPSIS. [Bug 1224983]

2005-06-19  Donal K. Fellows  <dkf@users.sf.net>

	* generic/tkImgGIF.c: Cleanse all static (i.e. non-thread-safe) data
	at a miniscule performance hit.

2005-06-18  Daniel Steffen  <das@users.sourceforge.net>

	* macosx/Makefile: for X11 build, add -X11 suffix to unversioned wish
	symbolic link.

	* unix/tcl.m4 (Darwin): add -headerpad_max_install_names to LDFLAGS to
	ensure we can always relocate binaries with install_name_tool.

	* unix/configure: autoconf-2.59

2005-06-07  Donal K. Fellows  <donal.k.fellows@manchester.ac.uk>

	Bump patchlevel to a4 to distinguish from a3 release.

2005-06-04  Jeff Hobbs	<jeffh@ActiveState.com>

	*** 8.5a3 TAGGED FOR RELEASE ***

2005-06-02  Jim Ingham	<jingham@apple.com>

	* generic/tkEvent.c (InvokeFocusHandlers): On Mac OS X the scrollwheel
	events are sent to the window under the mouse, not to the focus window

	Another patch from M. Kirkham.

	* macosx/tkMacOSXScrlbr.c (ThumbActionProc, ScrollBarBindProc): Record
	the first mouse down point, and compute differences from that, rather
	than getting the mouse down each time through the loop. The old method
	would get fooled if you moved the mouse less than a text line height in
	the text widget. [Bug 1083728]

2005-06-03  Daniel Steffen  <das@users.sourceforge.net>

	* macosx/Makefile: fixed 'embedded' target.

2005-06-02  Reinhard Max  <max@suse.de>

	* unix/tkUnix.c (Tk_GetUserInactiveTime): Improvements to get it
	working on Solaris, and panic if we run out of memory.
	* unix/configure.in: Rework the searching for Xss, to make it work on
	Solaris and provide more useful output. Use AC_HELP_STRING where
	appropriate.
	* unix/tcl.m4: synced from Tcl.
	* unix/configure: regenerated with autoconf 2.59.

2005-06-01  Jeff Hobbs	<jeffh@ActiveState.com>

	* win/tkWinInt.h: added private decls of Tk_GetEmbeddedMenuHWND,
	Tk_GetMenuHWND, TkWinCleanupContainerList, and TkpWmGetState to that
	are used across source files.

	* win/tkWinX.c (Tk_ResetUserInactiveTime): cast to squelch compiler
	warning.

2005-05-31  Reinhard Max  <max@suse.de>

	* doc/Inactive.3 (new file): C level API documentationn for
	TIP#245 (Tk_GetUserInactiveTime, Tk_ResetUserInactiveTime).
	* tests/tk.test: Added tests for the TIP#245 implementation.

2005-05-30  Jeff Hobbs	<jeffh@ActiveState.com>

	* generic/tkPanedWindow.c, tests/panedwindow.test: batch of fixes to
	panedwindow from Daniel South. Improved auto-size to fit internal
	windows, fixed sash placement at edge of pane, fixed calculation of
	stretch amount for internal windows. [Bug 1124198, 1161543, 1054117,
	1010941, 795869, 690169, 1192323]

	* generic/tkMenu.c (MenuCmd): create event handler earlier to ensure
	proper destruction of menu through DestroyNotify. [Bug 1159367]

	* library/console.tcl (::tk::ConsoleInit): print out first prompt and
	swallow the extra "% " that comes once from Tcl on Windows.

2005-05-29  Daniel Steffen  <das@users.sourceforge.net>

	* macosx/tkMacOSXFont.c: use Tcl_Panic instead of panic.

	* unix/configure.in: added description of HAVE_XSS for autoheader.
	* unix/configure: autoconf-2.59
	* unix/tkConfig.h.in: autoheader-2.59

	* macosx/Wish.pbproj/project.pbxproj:
	* macosx/Wish.xcode/project.pbxproj: added missing FRAMEWORK defines
	introduced with configure/make based build.

	* macosx/tkMacOSXInit.c:
	* macosx/tkMacOSXNotify.c: fixed warnings.

	* generic/tkDecls.h:
	* generic/tkIntPlatDecls.h:
	* generic/tkPlatDecls.h:
	* generic/tkStubInit.c: ran missing 'make genstubs' for TIP245 changes
	to tk.decls

	* macosx/tkMacOSXXStubs.c (Tk_ResetUserInactiveTime): use symbolic
	constant argument in call to UpdateSystemActivity();

	* macosx/Wish.pbproj/project.pbxproj:
	* macosx/Wish.xcode/project.pbxproj:
	* unix/configure.in: added/corrected linking to IOKit.framework for
	TIP245.

	* unix/configure.in: skip X11 configure checks when building tk_aqua.
	* unix/configure: autoconf-2.59

2005-05-28  Donal K. Fellows  <dkf@users.sf.net>

	TIP #245 IMPLEMENTATION from Reinhard Max <max@suse.de>

	* doc/tk.n: Documentation of [tk inactivity].
	* win/tkWinX.c (Tk_GetUserInactiveTime, Tk_ResetUserInactiveTime):
	* unix/tkUnix.c (Tk_GetUserInactiveTime, Tk_ResetUserInactiveTime):
	* macosx/tkMacOSXXStubs.c:	Implementations of the core API for
	(Tk_GetUserInactiveTime):	determining how long as user's left
	(Tk_ResetUserInactiveTime):	her machine alone.
	* unix/configure.in: Test for XScreenSaver support.
	* generic/tkCmds.c (Tk_TkObjCmd): Implementation of [tk inactivity].

2005-05-27  Todd Helfter  <tmh@users.sourceforge.net>

	* library/menu.tcl: correct the sticky behavior of menus posted by
	tk_popup so that they "stick" after the initial <ButtonRelease>
	following the post, that is not over an active menu entry.

2005-05-26  Daniel Steffen  <das@users.sourceforge.net>

	* macosx/tkMacOSXInit.c (TkpInit): fixed resource file extraction from
	__tk_rsrc section to work with non-prebound .dylib and .bundle.

	* macosx/Makefile: corrected EMBEDDED_BUILD check, use separate Tcl and
	Tk version vars to properly support tk/x11 framework version
	overriding, rewrite tkConfig.sh when overriding tk version, corrected
	Wish.app symlink in tk build dir.

	* unix/configure.in: corrected framework finalization to softlink stub
	library to Versions/8.x subdir instead of Versions/Current.
	* unix/configure: autoconf-2.59

2005-05-25  Jeff Hobbs	<jeffh@ActiveState.com>

	* unix/Makefile.in (install-libraries): protect possible empty list in
	for with list= trick for older shells.

2005-05-23  Jeff Hobbs	<jeffh@ActiveState.com>

	* generic/tkFileFilter.c (FreeGlobPatterns): s/null/NULL/

2005-05-24  Daniel Steffen  <das@users.sourceforge.net>

	* generic/tkTest.c: disable commands not available on TkAqua.

	* macosx/Makefile:
	* macosx/README:
	* macosx/Tk-Info.plist.in (new file):
	* macosx/Wish-Info.plist.in (new file):
	* unix/Makefile.in:
	* unix/configure.in:
	* unix/tcl.m4:
	* unix/tkUnixInit.c: moved all Darwin framework and TkAqua build
	support from macosx/Wish.pbproj and macosx/Makefile into the standard
	unix configure/make buildsystem, the project and macosx/Makefile are no
	longer required to build Tk.framework and/or TkAqua. TkAqua is now
	enabled by the --enable-aqua configure option, and static and
	non-framework builds of TkAqua are now available via the standard
	configure switches. Tk/X11 can also be built as a framework. The
	macosx/Makefile now wraps the unix buildsystem and no longer uses the
	projects, embedded builds are still only available via this Makefile,
	but for other builds it is not longer required (but its current
	functionality is still available for backwards compatibility). The
	projects currently do not call through to the Makefile to build (unlike
	Tcl.pbproj) so project builds may differ from makefile builds. Due to
	issues with spaces in pathnames, 'Wish Shell.app' has been renamed to
	'Wish.app', the macosx/Makefile installs backwards compatibility
	symlinks for the old name.
	* macosx/tkMacOSXInit.c (TkpInit): added support for Tk resource file
	in non-framework and static builds: the resource file is copied into a
	__tk_rsrc MachO section of the library or executable at link time and
	extracted into a temporary location at initialization.
	* unix/configure: autoconf-2.59
	* unix/tkConfig.h.in (new file): autoheader-2.59

	* macosx/Wish.pbproj/project.pbxproj:
	* macosx/Tk-Info.plist:
	* macosx/Wish-Info.plist:
	* macosx/tkAboutDlg.r: updated copyright years to 2005.

2005-05-22  Donal K. Fellows  <dkf@users.sf.net>

	* generic/tkFileFilter.c (TkGetFileFilters): Add all filters, not just
	the first one. [Bug 1206133]

2005-05-15  Jim Ingham	<jingham@apple.com>

	Fixes from Michael Kirkham:

	* macosx/tkMacOSXMenu.c (TkpConfigureMenuEntry): Thinko in clearing the
	ENTRY_ACCEL_MASK before re-parsing it. [Bug 1012852]

	* macosx/tkMacOSXScrlbr.c (UpdateControlValues): Don't set the control
	value BEFORE setting the min and max or the control manager will reset
	it for you. [Bug 1202181]

	* macosx/tkMacOSXXStubs.c (TkMacOSXXGetPixel, TkMacOSXXPutPixel):
	Restore the port to what it was before putting we were called. [Bug
	1202223]

2005-05-14  Jim Ingham  <jingham@apple.com>

	* macosx/tkMacOSXScrlbr.c (ThumbActionProc): Missing Tcl_Release.

2005-05-14  Daniel Steffen  <das@users.sourceforge.net>

	* macosx/tkMacOSXInit.c:
	* macosx/tkMacOSXNotify.c: introduction of new tcl notifier based on
	CFRunLoop allows replacement of the custom TkAqua notifier by a
	standard tcl event source. Removes requirement of threaded tcl core
	for TkAqua, allows to stub-link TkAqua against Tcl by removing use of
	the unstubbed TclInitNotifier & TclFinalizeNotifier. [Tcl Patch
	1202052]

	* macosx/Wish.xcode/project.pbxproj:
	* macosx/Wish.pbproj/project.pbxproj: stub-link TkAqua: build with
	USE_TCL_STUBS and link against libtclstub instead of Tcl.framework,
	unexport libtclstub symbols from Tk to avoid duplicate symbol warnings
	when linking with both Tcl and Tk, fixes for gcc4.0 warnings.

	* macosx/Wish.xcode/project.pbxproj: sync with Wish.pbproj changes
	since 2004-11-19.
	NOTE: to use this project, need to uncomment the tclConfig.h settings
	at the top of tcl/unix/configure.in, autoconf and rebuild tcl !

	* macosx/tkMacOSXBitmap.c:
	* macosx/tkMacOSXButton.c:
	* macosx/tkMacOSXDialog.c:
	* macosx/tkMacOSXFont.c:
	* macosx/tkMacOSXHLEvents.c:
	* macosx/tkMacOSXInit.c:
	* macosx/tkMacOSXKeyboard.c:
	* macosx/tkMacOSXMenu.c:
	* macosx/tkMacOSXMenubutton.c:
	* macosx/tkMacOSXWm.c:
	* macosx/tkMacOSXXStubs.c: fixed gcc 4.0 warnings.

	* unix/tcl.m4: sync with tcl
	* unix/configure: autoconf-2.59

2005-05-10  Vince Darley  <vincentdarley@users.sourceforge.net>

	* library/text.tcl: test and fix to TextPrevPara to avoid infinite loop
	* tests/textIndex.test: at start of widget. [Bug 1191895]

	* generic/tkTextDisp.c: better synchronisation between explicit and
	implicit pixel line-height calculations. [Bug 1186558]

2005-05-10  Don Porter	<dgp@users.sourceforge.net>

	* generic/tkTextDisp.c (GetXView): Improved numerical precision of
	calculation of [.t xview] return values.
	* tests/textDisp.test: Match greater precisions of [.t xview] and
	[.t yview] values in tests.

2005-05-06  Jeff Hobbs	<jeffh@ActiveState.com>

	* unix/configure: regen
	* unix/configure.in: Add AC_C_BIGENDIAN check and pkg-config xft checks
	to extend xft search.
	* unix/tcl.m4: Correct Solaris 10 (5.10) check and add support for
	x86_64 Solaris cc builds.

2005-04-28  Donal K. Fellows  <donal.k.fellows@manchester.ac.uk>

	* macosx/tkMacOSXNotify.c (TkMacOSXWaitForEvent): Fix for typo in
	waitTime computation. [Bug 1191097]
	(AlertNotifier): Factor out the core of the notifier alerting code.

2005-04-25  Daniel Steffen  <das@users.sourceforge.net>

	* macosx/tkMacOSXNotify.c: sync with tclUnixNotfy.c changes since
	2004-06-22, added compile time check for threaded tcl core, removed
	unthreaded code paths as they are never used anyway, fixed
	TkMacOSXAlertNotifier() implementation.

	* unix/Makefile.in: added TCL_STUB_LIB_FILE, needed for unexporting of
	symbols from libtclstub to avoid duplicate symbol warnings.

	* unix/tcl.m4 (Darwin): added configure checks for recently added
	linker flags -single_module and -search_paths_first to allow building
	with older tools (and on Mac OS X 10.1), use -single_module in SHLIB_LD
	and not just T{CL,K}_SHLIB_LD_EXTRAS, added unexporting from Tk of
	symbols from libtclstub to avoid duplicate symbol warnings, added
	PLAT_SRCS definition for Mac OS X, defined MODULE_SCOPE to
	__private_extern__.
	(SC_MISSING_POSIX_HEADERS): added caching of dirent.h check.

	* unix/configure: autoconf-2.59

2005-04-22  George Peter Staplin  <GeorgePS@XMission.com>

	* doc/FontId.3: I fixed a typo. "linespace" was used instead of
	"ascent". I also added a .PP before the paragraph to make the
	formatting look better for the ascent paragraph.

2003-04-18  Joe English	 <jenglish@users.sourceforge.net>

	* unix/tkUnixRFont.c(Tk_MeasureChars): Use Tcl_UtfToUnichar() for lax
	UTF-8 parsing instead of strict parsing with FcUtf8ToUcs4()
	[fix/workaround for Bug 1185640]

2003-04-18  Vince Darley  <vincentdarley@users.sourceforge.net>

	* library/text.tcl
	* doc/text.n: corrected 'Home' and 'End' and Control-a/e handling to
	work with display lines. This was an ommission of the previous tip155
	patch. Clarified the documentation on this point.

2005-04-14  Jeff Hobbs	<jeffh@ActiveState.com>

	* unix/tkUnixFont.c (FontMapLoadPage): reorder char[] decls to avoid
	possible segv. Minimal fix for [Bug 1122671]

2005-04-12  Jeff Hobbs	<jeffh@ActiveState.com>

	* library/tkfbox.tcl (::tk::dialog::file::): fix typeMenuLab ref. Add
	undoc'd ::tk::dialog::file::showHiddenBtn var (default 0) that will add
	a "Show Hidden" checkbutton to tk_get*File and tk_chooseDirectory if
	set to true.
	* library/choosedir.tcl (::tk::dialog::file::chooseDir::): fix
	cancelBtn ref, add hiddenBtn ref for "Show Hidden" button.

2005-04-09  Daniel Steffen  <das@users.sourceforge.net>

	* macosx/README: updated requirements for OS & developer tool versions
	+ other small fixes/cleanup.

	* macosx/tkMacOSXEntry.c (ComputeIncDecParameters): manually define
	constants present only in 10.3 headers so that we can build on 10.2.

	* macosx/Wish.pbproj/project.pbxproj: fixed absolute path to tkEntry.h
	that confused 10.2 PBX.

	* unix/tcl.m4 (Darwin): added -single_module linker flag to
	TCL_SHLIB_LD_EXTRAS and TK_SHLIB_LD_EXTRAS.
	* unix/configure: autoconf-2.59

2005-04-07  Mo DeJong  <mdejong@users.sourceforge.net>

	* macosx/tkMacOSXWm.c (TkWmStackorderToplevelWrapperMap,
	(TkWmStackorderToplevel):
	* unix/tkUnixWm.c (TkWmStackorderToplevelWrapperMap,
	(TkWmStackorderToplevel):
	* win/tkWinWm.c (TkWmStackorderToplevelWrapperMap,
	(TkWmStackorderToplevel):
	Fix panic in wm stackorder when a toplevel is created on another
	display. The code now ignores toplevels that have a display that does
	not match the display of the parent window. [Bug 1152809]

2005-04-06  Donal K. Fellows  <dkf@users.sf.net>

	* doc/wm.n, doc/winfo.n, doc/tk.n, doc/send.n, doc/selection.n:
	* doc/radiobutton.n, doc/photo.n, doc/options.n, doc/menu.n:
	* doc/listbox.n, doc/getOpenFile.n, doc/font.n, doc/event.n:
	* doc/entry.n, doc/clipboard.n, doc/checkbutton.n, doc/canvas.n:
	* doc/button.n, doc/bind.n, doc/TextLayout.3, doc/MeasureChar.3:
	* doc/GetRelief.3, doc/GetPixels.3, doc/GetJustify.3, doc/GetFont.3:
	* doc/GetCursor.3, doc/GetColor.3, doc/GetBitmap.3, doc/GetAnchor.3:
	* doc/FontId.3, doc/CrtWindow.3, doc/CrtImgType.3, doc/ConfigWidg.3:
	* doc/3DBorder.3: Purge old .VS/.VE macro instances.

2005-04-04  Don Porter	<dgp@users.sourceforge.net>

	* library/comdlg.tcl: Added Macintosh file type validation to
	[::tk::FDGetFileTypes]. [Bug 1083878] (Thanks, Vince Darley)

2005-04-04  Vince Darley  <vincentdarley@users.sourceforge.net>

	* generic/tkText.c:
	* tests/text.test: fix to elide searching problems [Bug 1174269] and
	disappearing cursor with insertofftime 0. [Bug 1169429]

2005-04-03  Peter Spjuth  <peter.spjuth@space.se>

	* tests/grid.test:
	* generic/tkGrid.c: Fixed bug in geometry calculations for widgets that
	span multiple columns/row. Bug was introduced in 8.5a1 when fixing
	792387. [Bug 1175092]

2005-03-29  Jeff Hobbs	<jeffh@ActiveState.com>

	* win/tcl.m4, win/configure: do not require cygpath in macros to allow
	msys alone as an alternative.

2005-03-27  Vince Darley  <vincentdarley@users.sourceforge.net>

	* tests/textDisp.test: added test for fix of 2005-03-15.

2005-03-24  Jim Ingham	<jingham@apple.com>

	* macosx/tkMacOSXEntry.c (TkpDrawEntryBorderAndFocus): Dopey bug - do
	not reset the width for entry widgets - we didn't change it for them.

2005-03-23  Jim Ingham	<jingham@apple.com>

	These changes allow us to draw the Entry and Spinbox widget with a
	native look and feel on Mac OS X.

	* generic/tkEntry.h: New file, extracting the definitions of Entry and
	Spinbox.
	* generic/tkEntry.c (DisplayEntry): Call out to TkpDrawSpinboxButtons
	and TkpDrawEntryBorderAndFocus. Also provide default implementations
	for X11 & Win.
	* macosx/tkMacOSXEntry.c: New file, implements the entry & focus and
	spinbox button drawing.
	* tkMacOSXDefaults.h: Change the Mac OS X defaults so they fit the
	native widget shapes.

	This is cleanup thanks to Neil Madden <nem@cs.nott.ac.uk>.

	* macosx/tkMacOSXWm.c (TkMacOSXWinStyle) New function.
	(TkUnsupported1ObjCmd): New function, replaces the un-objectified
	version of the command.
	* generic/tkInt.h: Swap TkUnsupported1Cmd for TkUnsupported1ObjCmd.
	* generic/tkWindow.c (): Ditto.

	This adds a "-notify" flag to "wm attributes" that will bounce the
	dock icon on Mac OS X.	This is from Revar Desmera <revarbat@gmail.com>

	* macosx/tkMacOSXWm.c (WmAttrGetNotifyStatus, WmAttrSetNotifyStatus):
	New functions.
	(WmAttributesCmd): Add the -notify.
	* doc/wm.n: Document -notify.

2005-03-19  Donal K. Fellows  <dkf@users.sf.net>

	* generic/tkConsole.c (Tk_CreateConsoleWindow,TkConsolePrint): Rewrite
	so that TkConsolePrint cannot become detached from the console when the
	[console] command is renamed. [Bug 1016385]

2005-03-15  Vince Darley  <vincentdarley@users.sourceforge.net>

	* generic/tkTextDisp.c: fix for [Bug 1143776] in adjusting displayed
	lines when running into the bottom of the window.

2005-03-14  Jim Ingham	<jingham@apple.com>

	* macosx/tkMacOSXScrlbr.c (ThumbActionProc): No need to use "update
	idletasks" here, TclServiceIdle will do as well and it is simpler.

	These changes implement a change on the Mac OS X side. When we unmap a
	window we mark all its children as unmapped (not following toplevels.
	But we preserve whether they had been mapped before, and when the
	parent is remapped, we remap the children as well. [Bug 940117]

	* macosx/tkMacOSXInt.h: Added TK_MAPPED_IN_PARENT
	* macosx/tkMacOSXSubwindows.c (FixMappingFlags): New function.
	(XMapWindow): Call FixMappingFlags.
	(XUnMapWindow): Ditto.

	* macosx/tkMacOSXSubwindows.c (XMoveResizeWindow): Update the xOff &
	yOff data in the Macdrawable even if the native window hasn't been
	created yet. [Bug 700305]
	(XMoveWindow): Ditto.
	(XResizeWindow): Ditto.

2005-03-15  Pat Thoyts	<patthoyts@users.sourceforge.net>

	* unix/tcl.m4:	  Updated the OpenBSD configuration and regenerated the
	* unix/configure: configure script.

2005-03-14  Donal K. Fellows  <donal.k.fellows@manchester.ac.uk>

	* generic/tkEvent.c (InvokeClientMessageHandlers): Ensure that client
	messages are handled correctly. Thanks to George Petasis for tracking
	this down. [Bug 1162356]

2005-03-11  Jim Ingham	<jingham@apple.com>

	* macosx/tkMacOSXButton.c (TkpDisplayButton): Set the port to the
	Button window's port BEFORE you set the clip, otherwise you are setting
	the clip on the wrong window!
	Also, a little cleanup - move x & y into the branches where they are
	used, and don't compute the TextAnchor if we are using the native
	button text, since we aren't going to use it.
	(TkMacOSXDrawControl): Call ShowControl & SetControlVisibility in a
	more logical order.

	* tkMacOSXInt.h: Add TkMacOSXGenerateFocusEvent.
	* tkMacOSXSubwindows.c (XDestroyWindow): We don't get Activate events
	for the remaining windows when a Floating window is destroyed. This can
	cause the focus to disappear. So catch this case when the window is
	being destroyed and move the focus here.

	* tkMacOSXWindowEvent.c (TkMacOSXGenerateFocusEvent): Make this public
	(used to be GenerateFocusEvent) since we need it here and in
	tkMacOSXSubwindows.c. Then change the name everywhere it is used. [Bug
	1124237]

2005-03-10  Jim Ingham	<jingham@apple.com>

	* macosx/tkMacOSXMouseEvent.c (TkMacOSXProcessMouseEvent): In the
	inDrag section, set the GrafPort to the drag window's GrafPort before
	doing LocalToGlobal. [Bug 1160025]

2005-03-09  Jim Ingham	<jingham@apple.com>

	* macosx/tkMacOSXInit.c (TkpInit): Check to see if the environment
	variable XCNOSTDIN is set, and if so, close stdin & stdout. This is
	necessary to make remote debugging under Xcode work properly.

2005-03-08  Jeff Hobbs	<jeffh@ActiveState.com>

	* win/tkWinWm.c (WinSetIcon): fix GCLP_ICONSM -> GCLP_HICONSM.

	* win/makefile.vc: clarify necessary defined vars that can come from
	MSVC or the Platform SDK.

2005-02-28  Jeff Hobbs	<jeffh@ActiveState.com>

	* win/tkWinX.c (GenerateXEvent): correct %A translation on MouseWheel.
	[Bug 1118340]

2005-02-24  Daniel Steffen  <das@users.sourceforge.net>

	* macosx/tkMacOSX.h: fixed incorrect inclusion of internal header.
	* macosx/tkMacOSXNotify.c: corrected included headers.

2005-02-22  Daniel Steffen  <das@users.sourceforge.net>

	* macosx/tkMacOSXDialog.c (Tk_GetSaveFileObjCmd, NavServicesGetFile):
	fixed encoding problems with -initialfile & -filetypes and corrected
	potential buffer overrun with -initialdir/-initialfile. [Bug 1146057]

2005-02-16  Mo DeJong  <mdejong@users.sourceforge.net>

	TIP#223 IMPLEMENTATION

	* doc/wm.n: Add documentation for -fullscreen attribute.
	* tests/winWm.test: Add -fullscreen to wm attribute usage message.
	* tests/wm.test: Add -fullscreen to wm attribute usage message. Add
	-fullscreen attribute test cases for Windows.
	* win/tkWinWm.c (WmInfo, UpdateWrapper, TkpWmSetFullScreen)
	(WmAttributesCmd, UpdateGeometryInfo):
	Implement TIP 223 [wm attributes -fullscreen].

2005-02-14  Vince Darley  <vincentdarley@users.sourceforge.net>

	* generic/tkText.c:
	* generic/tkText.h:
	* generic/tkTextDisp.c:
	* generic/tkTextIndex.c:
	* generic/tkTextBTree.c:
	* doc/text.n:
	* tests/textDisp.test:
	* tests/textIndex.test: fix of longstanding elide problem when eliding
	a newline without eliding the entire logical line. [Bug 443848]

2005-02-14  Jeff Hobbs	<jeffh@ActiveState.com>

	* doc/options.n: note -cursor {} behavior. [Bug 965618]

2005-02-14  Donal K. Fellows  <donal.k.fellows@man.ac.uk>

	* tests/all.tcl: Add a [package require Tk] so that a missing display
	causes an early failure and keeps the error trace short. Issue observed
	in [FRQ 11122147], even though that's unrelated.

2005-02-11  Jeff Hobbs	<jeffh@ActiveState.com>

	* library/panedwindow.tcl (::tk::panedwindow::Cursor): check window
	existence on delayed call. [Bug 949792]

	* doc/text.n: note 'image' key in 'dump' command. [Bug 1115907]

	* win/tkWinWm.c (TkWinGetIcon): fix toplevel retrieval for determining
	icon ref (potential crash). [Bug 1105738]

	* generic/tkCanvBmap.c (ConfigureBitmap, ComputeBitmapBbox): Fixed
	possible crash with disabled bmap and bbox handling [Bug 1119460]
	(BitmapToPostscript): made aware of various bitmap types

	* unix/Makefile.in: remove SHLIB_LD_FLAGS (only for AIX, inlined into
	* unix/tcl.m4:	    SHLIB_LD). Combine AIX-* and AIX-5 branches in
	* unix/configure:   SC_CONFIG_CFLAGS. Correct gcc builds for AIX-4+ and
	HP-UX-11. autoconf-2.59 gen'd.

2005-02-09  Donal K. Fellows  <donal.k.fellows@manchester.ac.uk>

	* tests/wm.test: Convert to use more tcltest2 features.

2005-02-07  Donal K. Fellows  <donal.k.fellows@manchester.ac.uk>

	* generic/tkCanvas.c (CanvasWidgetCmd): Fix stupid mistake in variable
	names, reported by Andreas Leitgeb.

2005-02-03  Donal K. Fellows  <donal.k.fellows@manchester.ac.uk>

	* generic/tkCanvas.c (GetStaticUids): New function to manage the
	thread-specific data detailing the list of all uids in a thread.
	(typeList): Protect this (the other piece of global data) with a mutex.
	[Bug 1114977]

2005-01-31  Jeff Hobbs	<jeffh@ActiveState.com>

	* unix/tcl.m4, unix/configure: add solaris-64 gcc build support. [Bug
	1021871]

2005-01-31  Donal K. Fellows  <donal.k.fellows@manchester.ac.uk>

	* generic/tkImgPhoto.c (PhotoFormatThreadExitProc): Made the comments
	in the code more relevant to the function they were documenting! [Bug
	1110553]

	* library/msgs/es_ES.msg: Added more localization for Spanish Spanish.
	[Bug 1111213]

2005-01-25  Daniel Steffen  <das@users.sourceforge.net>

	* macosx/tkMacOSXInit.c (TkpInit): set tcl_interactive to 1 to show
	console at startup instead of directly calling [console show].

	* unix/tcl.m4 (Darwin): fixed bug with static build linking to dynamic
	library in /usr/lib etc instead of linking to static library earlier in
	search path. [Tcl Bug 956908]
	Removed obsolete references to Rhapsody.
	* unix/configure: autoconf-2.57

2005-01-18  Donal K. Fellows  <donal.k.fellows@man.ac.uk>

	* library/demos/menu.tcl: Reworked to make dialogs children of the
	demo widget so that they are properly visible. Issue reported by Keith
	Nash <k.j.nash@usa.net>

2005-01-13  Donal K. Fellows  <donal.k.fellows@man.ac.uk>

	* library/tkfbox.tcl (IconList_Selection, IconList_Create):
	(IconList_Arrange): Assorted tk_getOpenFile fixes. [part of Bug 600313]
	(IconList_ShiftMotion1): Also fix shift-drag.

2005-01-12  Don Porter	<dgp@users.sourceforge.net>

	* unix/tcl.m4:		Sync'ed to Tcl's copy.
	* unix/configure:	autoconf-2.57

2005-01-12  Donal K. Fellows  <donal.k.fellows@man.ac.uk>

	* doc/event.n: Added section on predefined virtual events. [Bug 608115]

2005-01-11  Vince Darley  <vincentdarley@users.sourceforge.net>

	* generic/tkTextDisp.c: fix to scrollbar height calculations of text
	widgets containing a single very long (wrapped) line. This fixes at
	least part of [Bug 1093631].

2005-01-11  Donal K. Fellows  <donal.k.fellows@man.ac.uk>

	* generic/tkObj.c (TkParsePadAmount):
	* generic/tkPack.c: Moved function to tkObj.c and rewrote so that it
	takes advantage of Tcl_Objs properly and cannot leave objects in an
	inconsistent state. [Bug 1098779]

2005-01-10  Joe English	 <jenglish@users.sourceforge.net>

	* unix/Makefile.in, unix/configure.in, unix/tkConfig.sh.in:
	Remove ${DBGX}, ${TK_DBGX} from Tk build system. [Patch 1081595]
	* unix/tcl.m4: re-synced with tcl/unix/tcl.m4
	* unix/configure: Regenerated.

2005-01-07  Donal K. Fellows  <donal.k.fellows@man.ac.uk>

	* generic/tkWindow.c (GetScreen): Make sure the result is reset on all
	error paths to stop strange errors. [Bug 697915]

2005-01-05  Donal K. Fellows  <donal.k.fellows@man.ac.uk>

	* doc/loadTk.n, doc/toplevel.n: Convert to other form of emacs mode
	control comment to prevent problems with old versions of man. [Bug
	1085127]

2005-01-03  Jeff Hobbs	<jeffh@ActiveState.com>

	* win/tkWinWm.c (TkWinWmCleanup): clean up layered window class. This
	caused crash in reinit of Tk (as seen in plugin).

	******************************************************************
	*** CHANGELOG ENTRIES FOR 2004 AND 2003 IN "ChangeLog.2004"    ***
	*** CHANGELOG ENTRIES FOR 2002 AND EARLIER IN "ChangeLog.2002" ***
	******************************************************************<|MERGE_RESOLUTION|>--- conflicted
+++ resolved
@@ -1,26 +1,10 @@
-<<<<<<< HEAD
+2012-06-02  Jan Nijtmans  <nijtmans@users.sf.net>
+
+	* generic/tkInt.decls:   Change XSetDashes signature and many others
+	* generic/tkIntDecls.h:  to match Xorg, needed for Cygwin.
+	* generic/tkIntXlibDeclsDecls.h
+
 2012-05-30  Jan Nijtmans  <nijtmans@users.sf.net>
-=======
-2012-06-02  Jan Nijtmans  <nijtmans@users.sf.net>
-
-	* generic/tkInt.decls:   Change XSetDashes signature and many others
-	* generic/tkIntXlibDeclsDecls.h: to match Xorg, needed for Cygwin.
-	* unix/Makefile.in:      Add .PHONY targets, and various quoting issues
-	* win/Makefile.in:       (Backported from Tcl 8.5)
-
-2012-05-29  Jan Nijtmans  <nijtmans@users.sf.net>
-
-	* generic/tkInt.decls:   Change XFillRectangle(s)/XDrawLines(s) signature
-	* generic/tkIntXlibDeclsDecls.h: to match Xorg, needed for Cygwin.
-	* xlib/xdraw.c:
-	* mac/tkMacDraw.c:
-	* macosx/tkMacOSXDraw.c:
-	* win/tkWinDraw.c:
-	* win/Makefile.in:       Generate same pkgIndex.tcl file for win32 and
-	* unix/Makefile.in:      cygwin, one that is equally useable for both.
-
-2012-05-25  Jan Nijtmans  <nijtmans@users.sf.net>
->>>>>>> 4f18880e
 
 	* generic/tkWindow.c:    Simpify determination whether we are running on cygwin.
 	* generic/tkStubInit.c:  Export Tk_GetHINSTANCE, TkSetPixmapColormap and
