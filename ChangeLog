<<<<<<< HEAD
2012-07-05  Jan Nijtmans  <nijtmans@users.sf.net>
=======
2012-07-17  Jan Nijtmans  <nijtmans@users.sf.net>

	* win/makefile.vc: [Bug 3544932]: Visual studio compiler check fails

2012-07-08  Jan Nijtmans  <nijtmans@users.sf.net>
>>>>>>> 4cf304a0

	* win/tkWinDialog.c (GetFileNameW): [Bug 3540127]: Better solution,
	using Tcl_GetIndexFromObj in stead of Tcl_GetIndexFromObjStruct

2012-07-05  Donal K. Fellows  <dkf@users.sf.net>

	* doc/wm.n (geometry): [Bug 3538401]: Better description of the key
	difference between [wm geometry] and [winfo geometry]; the former
	represents the window manager's understanding, not Tk's.

2012-07-04  Donal K. Fellows  <dkf@users.sf.net>

	* win/tkWinDialog.c (GetFileNameW): [Bug 3540127]: Clean up the tables
	of options for the file dialogs so that options are listed in error
	messages in alphabetical order.

2012-07-02  Jan Nijtmans  <nijtmans@users.sf.net>

	* win/tkWinDialog.c: [Bug 3540127]: filebox.test fails on win32

2012-06-26  Jan Nijtmans  <nijtmans@users.sf.net>

	* unix/configure.in:  Link cygwin wish.exe with win32 tk.dll, only
	* unix/Makefile.in:   in combination with --enable-shared.
	* unix/tcl.m4:
	* unix/configure:     autoconf-2.59

2012-06-24  Jan Nijtmans  <nijtmans@users.sf.net>

	* doc/SetOptions.3:   [Frq-3536507]: clientData field in Tk_OptionSpec
	* generic/tk.h:       should be "const void *"
	* generic/tk*.c:      Eliminate many unnessessary type casts

2012-06-22  Jan Nijtmans  <nijtmans@users.sf.net>

	* win/Makefile.in:    [Bug 1844430]: cygwin make fails in 8.4.14-8.5b3
	* unix/tcl.m4:        Sync with Tcl version.
	* unix/configure:     autoconf-2.59

2012-06-20  Jan Nijtmans  <nijtmans@users.sf.net>

	* generic/tk.decls:    rfe-2636558 simplification. Restore forwards
	* generic/tkBitmap.c:  compatibility with Tk 8.5.
	* generic/tkdecls.h:
	* generic/tkStubInit.c:

2012-06-15  Donal K. Fellows  <dkf@users.sf.net>

	* generic/ttk/ttkTreeview.c (unshareObj): [Bug 3535362]: Changed name
	of 'unshare' internal function to avoid clash with some libc versions.

2012-06-12  Donal K. Fellows  <dkf@users.sf.net>

	* unix/tkUnixRFont.c (Tk_DrawChars, TkUnixSetXftClipRegion): Add some
	* generic/ttk/ttkEntry.c (EntryDisplay): special magic to make the
	* generic/ttk/ttkLabel.c (TextDraw): text clipping work right with the
	Xft-based renderer (which doesn't use the standard Tk GC except to
	supply the color).

2012-06-11  Donal K. Fellows  <dkf@users.sf.net>

	* generic/ttk/ttkLabel.c (TextDraw): [Bug 3294450]: Get the clipping
	* generic/ttk/ttkEntry.c (EntryDisplay): of text in Ttk various text
	elements (e.g., buttons, entries, etc.) correct. Stops a whole range
	of visual problems, including loss of the second and subsequent lines
	of a label when the first line doesn't entirely fit, and failing to
	draw the last character of an entry at all if it doesn't all exactly
	fit in the space available (a problem I've noticed in tkchat, and been
	very frustrated with).

2012-06-10  Jan Nijtmans  <nijtmans@users.sf.net>

	* library/*.tcl:      [Bug 3534137]: $tcl_platform(platform) !=
	[tk windowingsystem]

2012-06-08  Jan Nijtmans  <nijtmans@users.sf.net>

	* generic/tkMain.c:   Implement TkCygwinMainEx for loading
	* generic/tkWindow.c: Cygwin's Tk_MainEx from the Tk dll.
	* generic/tkInt.decls:   Change XChangeWindowAttributes signature and
	* generic/tkIntXlibDeclsDecls.h: many others to match Xorg, needed for
	Cygwin.

2012-06-06  Jan Nijtmans  <nijtmans@users.sf.net>

	* unix/Makefile.in:      [Bug 3532186] pkgIndex.tcl file complexity
	* win/Makefile.in:

2012-05-31  Jan Nijtmans  <nijtmans@users.sf.net>

	* generic/tkWindow.c:	Simplify determination whether we are running
	* generic/tkStubInit.c:	on cygwin.  Export Tk_GetHINSTANCE,
	* generic/tkInt.decls:	TkSetPixmapColormap and TkpPrintWindowId on the
	Cygwin dll, sync stub table with Tk 8.6 win32 version.
	* generic/tk*Decls.h:    re-generated
	* win/Makefile.in:       "make genstubs" when cross-compiling on UNIX

	* win/stubs.c:           Implement XFlush and various others for win32 as stubs,
	* win/tkWinPort.h:       so win32 extensions using those can run under CYGWIN as well.
	* generic/tkMain.c:      Allow tk86.dll to cooperate with the cygwin console.

2012-05-29  Donal K. Fellows  <dkf@users.sf.net>

	* generic/tkInt.decls (TkMacOSXDrawable): Added OSX-specific mechanism
	to allow retrieval of the drawing surface. Allows Canvas3d to be
	adapted to 8.6.

2012-05-28  Francois Vogel  <fvogelnew1@free.fr>

	* doc/text.n:  [Bug 1630251]: Doc for -endline option was wrong

2012-05-28  Francois Vogel  <fvogelnew1@free.fr>

	* generic/tkTextDisp.c: [Bug 1630254]: missing scrolling of text widget
	when from a -startline == -endline initial state it is configured to
	display a non-empty part of it

2012-05-24  Jan Nijtmans  <nijtmans@users.sf.net>

	* win/stubs.c:          Change XSetCommand signature to match Xorg,
	* win/tkWinWm.c:        needed for Cygwin.
	* generic/tkInt.decls
	* generic/tk*Decls.h:   re-generated

2012-05-09  Jan Nijtmans  <nijtmans@users.sf.net>

	* win/tkWinWm.c:           Change TkpWmSetState signature to match Xorg,
	* generic/tkInt.decls:     needed for Cygwin. (not needed for Mac)
	* generic/tkIntPlatDeclsDecls.h:
	* generic/tkWindow.c:      Don't check for cygwin in win32 static build.
	* unix/tkUnixPort.h:       Some more useful #defines for Cygwin

2012-05-05  Jan Nijtmans  <nijtmans@users.sf.net>

	* xlib/xcolors.c:      Single "const" addition
	* generic/tkWindow.c:  If tk.dll loaded in cygwin, don't use the
	win32 file dialogs

2012-05-04  Jan Nijtmans  <nijtmans@users.sf.net>

	* library/menu.tcl: [Bug 2768586]: Menu posting on dual monitors

2012-04-29  Jan Nijtmans  <nijtmans@users.sf.net>

	* library/tk.tcl: [Bug 533519]: Window placement with multiple screens
	* generic/tkBind.c:
	* generic/tkFocus.c:
	* generic/tkMenuDraw.c:
	* generic/tkWinWm.c:

2012-04-26  Donal K. Fellows  <dkf@users.sf.net>

	* generic/tkStubInit.c (Tk_GetHINSTANCE): Ensure that this is defined
	for OSX.

2012-04-26  Jan Nijtmans  <nijtmans@users.sf.net>

	* generic/tk.decls:	[Bug 3508771]: Implement TkClipBox, Tk*Region
	* generic/tkInt.decls:	and Tk_GetHINSTANCE for Cygwin
	* generic/tkPlatDecls.h:
	* generic/tkintDecls.h:
	* generic/tkStubInit.c:

2012-04-22  Donal K. Fellows  <dkf@users.sf.net>

	* generic/tkBind.c (ExpandPercents): [Bug 3520202]: Ensure that the
	%k, %K and %N substitutions use dummy tokens with <MouseWheel> events
	and that the %D subsitution is a dummy with <Key>/<KeyRelease>. This
	was causing significant indigestion (and a read of goodness knows what
	memory) to Tkinter/Python because of the way they map events between
	languages.

2012-04-20  Donal K. Fellows  <dkf@users.sf.net>

	* generic/tkWindow.c (commands): Ensure that all descriptions of
	commands created by Tk are correct.

2012-04-20  Jan Nijtmans  <nijtmans@users.sf.net>

	* generic/tk.tcl: Use vroot size in stead of screen size for clipping
	window coordinates in ::tk::PlaceWindow.
	* generic/dialog.tcl: Use ::tk::PlaceWindow in dialog.tcl, instead of
	dumplicating the code there. (harmless part of [Bug 533519])

2012-04-13  Jan Nijtmans  <nijtmans@users.sf.net>

	* win/rules.vc: [Bug 3517448]: TclKit build fails (unresolved
	__strtoi64)

2012-04-07  Jan Nijtmans  <nijtmans@users.sf.net>

	* generic/tkBind.c: [Bug 3176239]: control-MouseWheel causes segv

2012-03-30  Jan Nijtmans  <nijtmans@users.sf.net>

	* unix/tcl.m4:        [Bug 3511806]: Compiler checks too early
	* unix/configure.in:  This change allows to build the cygwin
	* unix/configure      and mingw32 ports of Tcl/Tk to build
	* win/tcl.m4:         out-of-the-box using a native or cross-
	* win/configure.in:   compiler.
	* win/configure

2012-03-21  Jan Nijtmans  <nijtmans@users.sf.net>

	* generic/tkColor.c:  [Bug 2809525]: Abort on overlong color name.
	* unix/tkUnixColor.c:

2012-03-18  Jan Nijtmans  <nijtmans@users.sf.net>

	* xlib/xcolors.c:   [RFE 3503317]: XParseColor speedup
	* xlib/rgb.txt:     List of all colors accepted by Tk in Xorg format
	* tests/color.test: Added test case for all colors in rgb.txt

2012-03-13  Donal K. Fellows  <dkf@users.sf.net>

	* doc/*.3, doc/*.n: Minor spelling fixes.

2012-03-07  Donal K. Fellows  <dkf@users.sf.net>

	* generic/tkObj.c (GetPixelsFromObjEx): [Bug 3497848]: Better rounding
	of pixel values to integers.

2012-03-04  Jan Nijtmans  <nijtmans@users.sf.net>

	* unix/tcl.m4:    Patch from the cygwin folks
	* unix/configure: (re-generated)

2012-02-28  Francois Vogel  <fvogelnew1@free.fr>

	* generic/tkText.c:      [Bug 1630262, Bug 1615425]: segfault
	* generic/tkTextBTree.c  when deleting lines or tagging outside of
	* generic/tkTextDisp.c   the -startline/-endline range with peer
	* generic/tkTextMark.c   text widgets.
	* tests/text.test        [Bug 3487407]: Weird text indices.
	* tests/textMark.test

2012-02-28  Donal K. Fellows  <dkf@users.sf.net>

	* doc/canvas.n: [Bug 3495198]: Corrected types of bitmap options.

2012-02-26  Jan Nijtmans  <nijtmans@users.sf.net>

	* xlib/xcolors.c: Provide fallback for _strtoi64
	* win/configure.in: Detect whether _strtoi64 is available
	* win/configure: (regenerated)

2012-02-25  Jan Nijtmans  <nijtmans@users.sf.net>

	* win/tkWinDialog.c: [Bug 1913750]: tk_chooseDirectory -initialdir
	internationalization problem.

2012-02-15  Jan Nijtmans  <nijtmans@users.sf.net>

	* xlib/xcolors.c: [Bug 3486474]: Inconsistent color scaling
	* generic/tkColor.c: new internal function TkParseColor
	* generic/tkInt.h:
	* generic/tk*.c:   Change XParseColor() to TkParseColor() everywhere.

2012-02-10  Donal K. Fellows  <dkf@users.sf.net>

	* win/tkWinDialog.c (GetFileName): Ensure that we do not convert a
	result list to a string inadvertently, as this causes problems with
	Tkinter's handling of multiple filename results. Issue was reported
	via StackOverflow: http://stackoverflow.com/q/9227859/301832

2012-01-30  Joe English  <jenglish@users.sourceforge.net>

	* library/ttk/combobox.tcl: [Bug 2925561] Don't take focus in
	disabled state.

2012-01-29  Jan Nijtmans  <nijtmans@users.sf.net>

	* win/tkImgPhoto.c: [Bug 3480634]: PNG Images missing in menus on Mac

2012-01-27  Jan Nijtmans  <nijtmans@users.sf.net>

	* win/tkWinDialog.c: [Bug 3480471]: tk_getOpenFile crashes on Win64

2012-01-26  Francois Vogel  <fvogelnew1@free.fr>

	* generic/tkTextDisp.c: [Bug-1754043] and [Bug-2321450]: When
	-blockcursor is true, the cursor appears as a blinking bar which
	expands to the right edge of the widget.

2012-01-25  Jan Nijtmans  <nijtmans@users.sf.net>

	* generic/tkImgPhoto.c: [Bug 2433260]: non-critical error in
	Tk_PhotoPutBlock

2012-01-25  Francois Vogel  <fvogelnew1@free.fr>

	* generic/tkText.c: Don't increase the epoch twice

2012-01-25  Francois Vogel  <fvogelnew1@free.fr>

	* generic/tkText.c:      [Bug-1630271]: segfault/infinite loop
	* generic/tkTextMark.c:  when a mark is before -startline
	* tests/textMark.test:

2012-01-25  Francois Vogel  <fvogelnew1@free.fr>

	* generic/tkText.c: [Bug-3475627]: Test text-31.11 fails

2012-01-22  Francois Vogel  <fvogelnew1@free.fr>

	* generic/tkTextMark.c: [Bug-3288113,3288121]: Missing marks/endless
	* tests/textMark.test:  loop in text mark prev/next

2012-01-19  Francois Vogel  <fvogelnew1@free.fr>

	* generic/tkText.c: [Bug-3021557]: Moving the cursor in
	* tests/text.test:  elided text freezes Tk

2011-12-22  Don Porter  <dgp@users.sourceforge.net>

	* win/tkWinMenu.c: [Bug 3235256] Keep menu entry IDs out of system
	values. Thanks Colin McDonald. 

2011-12-13  Donal K. Fellows  <dkf@users.sf.net>

	* doc/getOpenFile.n: Make example follow best practices. Issue spotted
	by Emiliano Gavilan.

2011-11-29  Donal K. Fellows  <dkf@users.sf.net>

	* tests/safe.test: [Bug 1847925]: Update list of hidden commands.

2011-11-22  Jan Nijtmans  <nijtmans@users.sf.net>

	* unix/Makefile.in: [Bug 1945073]: Demo square.tcl
	* win/Makefile.in: cannot run; need package tktest

2011-11-17  Jan Nijtmans  <nijtmans@users.sf.net>

	* doc/menu.n: Fix the escaping of leading dots in lines that start with
	a widget name, so that nroff doesn't mistake it as a non-existing macro
	and skips the entire line.

2011-11-14  Alexandre Ferrieux  <ferrieux@users.sourceforge.net>

	* generic/tkCanvas.c: [Bug 3437816]: Missing TCL_ERROR return
	in [canvas lower].

2011-11-08  Reinhard Max  <max@suse.de>

	* unix/Makefile.in: Add square to DEMOPROGS. It contains a shebang
	and hence should get installed with executable bits.

	* doc/label.n:         Fix the escaping of leading dots in lines that
	* doc/text.n:          start with a widget name, so that nroff
	* doc/ttk_notebook.n:  doesn't mistake it as a non-existing macro
	* doc/pack.n:          and skips the entire line.

2011-11-01  Donal K. Fellows  <dkf@users.sf.net>

	* generic/tkObj.c (GetPixelsFromObjEx): [Bug 3431491]: Use a bit of
	type hackery to allow numbers to be interpreted as coordinates (most
	notably on a canvas) without reinterpreting via a string.

2011-10-27  Kevin B. Kenny  <kennykb@acm.org>

	* generic/tkInt.h:	[Bug 3410609]: Change the event mechanism
	* unix/tkUnixEvent.c:	for <KeyPress> events to use the keysym
	* unix/tkUnixKey.c:	returned by XLookupString in preference to
	the one that appears in the raw X event at any level. This change
	allows binding to ISO_Level3_Shift-ed characters, composed characters,
	and similar beasts. KeyRelease events still work as they did before,
	as does Tk with input methods disabled.

2011-10-13  Jan Nijtmans  <nijtmans@users.sf.net>

	* win/tkWinDialog.c: Internationalization of all Windows font
	* win/tkWinFont.c:   handling.

2011-10-10  Jan Nijtmans  <nijtmans@users.sf.net>

	* win/tkWinDialog.c: [Bug 3163893]: -initialdir option bug for
	tk_chooseDirectory under XP

2011-10-05  Jan Nijtmans  <nijtmans@users.sf.net>

	* win/tkWinInt.h:   Remove tkWinProcs, as it is no longer
	* win/tkWinX.c:     being used.
	* win/tkWinTest.c:

2011-09-27  Donal K. Fellows  <dkf@users.sf.net>

	* generic/tkImgPNG.c (WriteExtraChunks): [Bug 3405839]: Write the sDAT
	chunk with the correct length.

2011-09-08  Jan Nijtmans  <nijtmans@users.sf.net>

	* generic/tkDecls.h: Don't let tkDecls.h depend on <tchar.h> on
	windows, not even in UNICODE mode.

2011-09-01  Donal K. Fellows  <dkf@users.sf.net>

	* doc/photo.n: Correctly documented what the [$ph data] command
	produces without the -format option.

2011-08-16  Jan Nijtmans  <nijtmans@users.sf.net>

	* win/tkWinDialog.c: [Bug 3388350]: mingw64 compiler warnings
	* win/tkWinEmbed.c
	* win/tkWinMenu.c
	* win/tkWinTest.c
	* win/tkWinWm.c
	* win/tkWinX.c

2011-08-13  Jan Nijtmans  <nijtmans@users.sf.net>

	* generic/tkBitmap.c: [Bug 3388350]: mingw64 compiler warnings
	* generic/tkConsole.c
	* win/tkWinDialog.c
	* win/tkWinEmbed.c
	* win/tkWinSend.c
	* win/tkWinSendCom.c

2011-08-05  Don Porter  <dgp@users.sourceforge.net>

	*** 8.6b2 TAGGED FOR RELEASE ***

	* changes:	Updates for 8.6b2 release.

2011-08-03  Don Porter  <dgp@users.sourceforge.net>

	* win/tkWinWm.c: [Bug 2891541]: Merge of 8.5.8 fix from Pat Thoyts.
	Permit normal behaviour on Windows for a grabbed toplevel when it
	is the main window.

2011-08-03  Jan Nijtmans  <nijtmans@users.sf.net>

	* win/tkWinDialog.c: [Bug 3314770]: regression - Windows file
	dialogs not resizable

2011-07-28  Don Porter  <dgp@users.sourceforge.net>

	* changes:	Updates for 8.6b2 release.

2011-07-28  Jan Nijtmans  <nijtmans@users.sf.net>

	* xlib/X11/Xutil.h: [Bug 3380684]: XEmptyRegion prototype doesn't
	match usage

2011-07-19  Donal K. Fellows  <dkf@users.sf.net>

	* doc/*.3, doc/*.n: Many small fixes to documentation as part of
	project to improve quality of generated HTML docs.

2011-07-18  Don Porter  <dgp@users.sourceforge.net>

	* README:		Bump version number to 8.6b2
	* generic/tk.h:
	* library/tk.tcl:
	* unix/configure.in:
	* unix/tk.spec:
	* win/configure.in:

	* unix/configure:	autoconf-2.59
	* win/configure:

2011-06-29  Don Porter  <dgp@users.sourceforge.net>

	* generic/ttk/ttkTrace.c: [Bug 3341056]: Correct segfault due to flaw
	* tests/ttk/ttk.test:	in the 2011-06-17 commit.

2011-06-19  Donal K. Fellows  <dkf@users.sf.net>

	* doc/wm.n: Added documentation of the -type attribute that was
	introduced in TIP#359, and moved documentation of -alpha to common
	section as it is supported on all platforms now.

2011-06-17  Don Porter  <dgp@users.sourceforge.net>

	* generic/ttk/ttkTrace.c:	Workaround Bug 3062331.
	* tests/ttk/ttk.test:
	* changes:	Updated

2011-06-16  Jan Nijtmans  <nijtmans@users.sf.net>

	* win/tcl.m4: Sync with win/tcl.m4 from Tcl
	* win/configure: (regenerated)

2011-06-10  Don Porter  <dgp@users.sourceforge.net>

	* generic/tkEntry.c:	[Bug 3315731]: Fix [$entry -invcmd].

2011-06-10  Don Porter  <dgp@users.sourceforge.net>

	* README:	Correct some README bitrot.
	* macosx/README:

2011-06-07  Don Porter  <dgp@users.sourceforge.net>

	* generic/tkEntry.c:	[Bug 2358545]: Restore support for values "08"
	and "09" in a [spinbox] configured to use -from and -to values.

2011-06-06  Don Porter  <dgp@users.sourceforge.net>

	* generic/tkConsole.c:	[Bug 2546087]: Restore proper NUL output to
	* library/console.tcl:	the [console].

2011-04-22  Peter Spjuth  <peter.spjuth@gmail.com>

	* generic/tkCanvPoly.c: [Bug 3291543]: There was a crash if dchars
	* tests/canvas.test:    removed all coordinates of a polygon.

2011-04-21  Peter Spjuth  <peter.spjuth@gmail.com>

	* doc/checkbutton.n: Document all variable options as global.
	* doc/radiobutton.n:
	* doc/listbox.n:
	* doc/menu.n:
	* doc/options.n:
	* doc/ttk_combobox.n:
	* doc/ttk_entry.n:
	* doc/ttk_progressbar.n:
	* doc/ttk_widget.n:

2011-04-06  Jan Nijtmans  <nijtmans@users.sf.net>

	* unix/tkAppInit.c:  Make symbols "main" and "Tcl_AppInit"
	MODULE_SCOPE: there is absolutely no reason for exporting them.
	* unix/tcl.m4:        Don't use -fvisibility=hidden with static
	* unix/configure      libraries (--disable-shared)

2011-04-04  Peter Spjuth  <peter.spjuth@gmail.com>

	* tests/grid.test:
	* generic/tkGrid.c: [Bug 723765]: When a slave was removed from grid,
	the -in option was not remembered.

2011-04-04  Joe Mistachkin  <joe@mistachkin.com>

	* win/tkWinDialog.c (FontchooserShowCmd): Change the CHOOSEFONT and
	LOGFONT used with sizeof to CHOOSEFONTA and LOGFONTA to match their
	local variable declarations (i.e. mismatch with -DUNICODE).  This code
	is not present in 8.4 or 8.5.

2011-04-04  Peter Spjuth  <peter.spjuth@gmail.com>

	* doc/labelframe.n:
	* doc/frame.n:
	* generic/tkFrame.c: [Bug 2997657]: Removed -container from labelframe
	documentation since it does not work as expected and does not make
	sense as a container. Added note to frame about restrictions when used
	as a container.

2011-03-28  Donal K. Fellows  <dkf@users.sf.net>

	* library/tk.tcl (::tk::FindAltKeyTarget): Make this handle the
	traversal of the logical window manager hierarchy correctly. Based on
	comments by Emiliano Gavilan.

2011-03-28  Jan Nijtmans  <nijtmans@users.sf.net>

	* generic/tkTextBTree.c: [Bug 3129527]: Fix buffer overflow w/ GCC 4.5
	and -D_FORTIFY_SOURCE=2. One more place where this problem could
	appear.

2011-03-24  Jan Nijtmans  <nijtmans@users.sf.net>

	* win/tkWinMenu.c: [Bug #3239768]: tk8.4.19 (and later) WIN32
	menu font support.

2011-03-16  Jan Nijtmans  <nijtmans@users.sf.net>

	* unix/tcl.m4:    Make SHLIB_LD_LIBS='${LIBS}' the default and
	* unix/configure: set to "" on per-platform necessary basis.
	Backported from TEA, but kept all original platform code which was
	removed from TEA.

2011-03-14  Jan Nijtmans  <nijtmans@users.sf.net>

	* generic/tkBind.c:      Eliminate some more unneeded write-only
	* generic/tkCanvUtil.c:  variables (discovered by gcc-4.6)
	* generic/tkFocus.c:

2011-03-12  Donal K. Fellows  <dkf@users.sf.net>

	Remove casts from uses of ckalloc/ckfree/... now that Tcl declares
	them to be using useful casts internally.

2011-03-12  Jan Nijtmans  <nijtmans@users.sf.net>

	* win/tkWin32Dll.c: Eliminate unneeded _TkFinalize wrapper.

2011-03-11  Jan Nijtmans  <nijtmans@users.sf.net>

	* generic/ttk/ttkDefaultTheme.c: Eliminate some unneeded write-only
	* generic/ttk/ttkManager.c:      variables (discovered by gcc-4.6)
	* generic/ttk/ttkSquare.c:

2011-03-09  Reinhard Max  <max@suse.de>

	* unix/configure.in: Use a symbol from libXft itself for the link
	test rather than one from libfreetype, because the latter doesn't
	work when the linker is called with --as-needed.

2011-03-03  Alexandre Ferrieux  <ferrieux@users.sourceforge.net>

	* generic/tkCanvLine.c: [Bug 3175610]: Incomplete refresh of line items.

2011-03-02  Donal K. Fellows  <dkf@users.sf.net>

	* doc/tk_mac.n (new file): Description of OSX-specific functionality
	in Tk, contributed by Kevin Walzer.
	* doc/button.n, doc/font.n, doc/menu.n: Noted which parts of these
	commands are intentionally not fully supported on OSX.

2011-01-24  Joe English  <jenglish@users.sourceforge.net>

	* generic/tkSelect.c: Fix for [Bug #3164879]: (memory allocation
	bug introduced by [Patch #3129527])

2011-01-22  Joe English  <jenglish@users.sourceforge.net>

	* generic/ttk/ttkEntry.c(ttk::combobox): Add missing
	'validate' command (reported by schelte).

2011-01-13  Jan Nijtmans  <nijtmans@users.sf.net>

	* library/msgbox.tcl: [Patch #3154705]: Close button has no effect

2011-01-12  Jan Nijtmans  <nijtmans@users.sf.net>

	* win/tcl.m4:         handle --enable-64bit=ia64 for gcc
	* win/configure.in    typo
	* win/configure:      (autoconf-2.59)

2011-01-06   Kevin Walzer <wordtech@users.sourceforge.net>

	* macosx/README:	Added info on textured background windows.
	* macosx/tkMacOSXFont.c: Fix for 2857300, improves rounding up on text
	width [submitted by treectrl]
	* macosx/tkMacOSXMenu.c: Fix for radiobuttons and checkbuttons not
	displaying in popup menus, and disabled menu entries.
	* macosx/tkMacOSXWindowEvent.c:	Fix for 3086887, speeds up scrolling;
	also textured background windows
	* macosx/tkMacOSXWm.c: Textured background windows.

2011-01-06  Stuart Cassoff  <stwo@users.sourceforge.net>

	* generic/tkEvent.c:	Cast some NULLs to (void *) in order to quash
	* unix/tkUnixEvent.c:	"missing sentinel in function call"
	* unix/tkUnixKey.c:	compiler warnings.
	* unix/tkUnixRFont.c:

2010-12-17  Stuart Cassoff  <stwo@users.sourceforge.net>

	* unix/Makefile.in:	Clean up '.PHONY:' targets: Arrange those
				common to Tcl and Tk as in Tcl's Makefile.in,
				add any missing ones and remove duplicates.

2010-12-17  Stuart Cassoff  <stwo@users.sourceforge.net>

	* unix/Makefile.in:  [Bug 2446711]: Remove 'allpatch' target.

2010-12-17  Stuart Cassoff  <stwo@users.sourceforge.net>

	* unix/Makefile.in:  [Bug 2537626]: Use 'rpmbuild', not 'rpm'.

2010-12-17  Jan Nijtmans  <nijtmans@users.sf.net>

	* generic/tkMain.c:  refactor isatty() function for Windows.
	* win/tkWinImage.c:  better warning message.
	* win/tkWinInit.c:   Let TkpDisplayWarning() send the message
	directly to the debugger, if available, otherwise do as before.

2010-12-16  Jan Nijtmans  <nijtmans@users.sf.net>

	* generic/tk.h:       [Patch 3124554]: Move WishPanic from Tk to Tcl
	* win/winMain.c:      Remove special MessageBox'es here, since every
	panic-related thing is now handled correctly by Tcl.

2010-12-15  Stuart Cassoff  <stwo@users.sourceforge.net>

	* unix/Makefile.in:	Installer Improvements.
	* unix/install-sh:	Similar to Tcl [Patch 3101127].

2010-12-15  Jan Nijtmans  <nijtmans@users.sf.net>

	* generic/tkMain.c:	[Patch #3124683]: platform specific stuff
	in (tcl|tk)Main.c

2010-12-13  Jan Nijtmans  <nijtmans@users.sf.net>

	* unix/tcl.m4:		[Bug 3135271]: Link error due to hidden
	* unix/configure:	symbols (CentOS 4.2)  (autoconf-2.59)
	* generic/tkMain.c:	Change "Application initialization failed" to
	* tests/main.test:	"application-specific initialization failed",
	for consistency with Tcl.
	* win/tkWin32Dll.c:	See also: [Patch 1910041] and [Patch 3059922].
	SEH emulation on Win64 was not correct here: it sometimes results in
	a crash. Contrary to the other places, the code here is not meant to
	protect from OS bugs, but to protect Finalizing Tk when the application
	went in an invalid state.

2010-12-12  Stuart Cassoff  <stwo@users.sourceforge.net>

	* unix/tcl.m4: Better building on OpenBSD.
	* unix/configure: (autoconf-2.59)

2010-12-10  Jan Nijtmans  <nijtmans@users.sf.net>

	* win/tcl.m4:	Fix manifest-generation for 64-bit gcc (mingw-w64)
	* win/configure: (autoconf-2.59)

2010-12-06  Jan Nijtmans  <nijtmans@users.sf.net>

	* generic/tkSelect.c:	[Bug 3129527]: Fix buffer overflow w/ GCC 4.5
	* generic/tkTextDisp.c: and -D_FORTIFY_SOURCE=2
	* unix/tkUnixWm.c:
	* win/tkWinWm.c:

2010-12-05  Jan Nijtmans  <nijtmans@users.sf.net>

	* unix/tcl.m4:      [Patch 3116490]: cross-compile support for unix
	* unix/configure    (autoconf-2.59)

2010-12-03  Jan Nijtmans  <nijtmans@users.sf.net>

	* win/tcl.m4:	[Patch 3116490]: cross-compile Tcl mingw32 on unix
	* win/configure: This makes it possible to cross-compile Tcl/Tk for
	Windows (either 32-bit or 64-bit) out-of-the-box on UNIX, using
	mingw-w64 build tools.

2010-12-02  Donal K. Fellows  <dkf@users.sf.net>

	* generic/tkInt.decls (TkDrawAngledTextLayout,TkDrawAngledChars,...):
	Expose angled text API for Emiliano Gavilan. Still only in internal
	stub table.

2010-11-29  Jan Nijtmans  <nijtmans@users.sf.net>

	* generic/tkAtom.c:    Fix various 64-bit gcc(-4.5.2) warnings: cast
	* generic/tkSelect.c:  from pointer to integer of different size.
	* win/stubs.c:
	* win/tkWinButton.c:
	* win/tkWinColor.c:
	* win/tkWinPixmap.c:
	* win/tkWinScrlbr.c:
	* win/tkWinWindow.c:
	* win/tkWinWm.c:
	* win/ttkWinMonitor.c:
	* win/tkWin32Dll.c:   Make assembler code compile in Win64 with gcc.

2010-11-24  Jan Nijtmans  <nijtmans@users.sf.net>

	* win/tkWinDialog.c:  [Bug 3071836]: Crash/Tcl_Panic on WinXP saving
	* win/tkWinInit.c:    file to C:\, and rewrite TkpDisplayWarning not
	to use any Tcl functions any more. This allows TkpDisplayWarning to be
	used as panic proc.
	* win/winMain.c:      Use TkpDisplayWarning as panic proc on Windows.
	* generic/tkMain.c:   Remove unused strrchr, combine outChannel and
	errChannel variables to a single variable.

2010-11-19  Jan Nijtmans  <nijtmans@users.sf.net>

	* generic/tkCanv*.c:         Revise Tcl_Panic() calls ending with a
	* generic/tkGeomerty.c:      newline removing the newline, because
	* generic/tkImgPhInstance.c: Tcl_Panic() outputs a final newline
	* generic/tkMenu.c:	     already.
	* generic/tkRectOval.c:
	* generic/tkTextBTree.c:
	* generic/tkWindow.c:
	* unix/tkUnixRFont.c:
	* win/tkWinColor.c:
	* win/tkWinDraw.c:
	* win/tkWinMenu.c:

2010-11-18  Jan Nijtmans  <nijtmans@users.sf.net>

	* win/winMain.c:   [FRQ 491789]: "setargv() doesn't support a unicode
	cmdline" now implemented for cygwin and mingw32 too.
	* win/configure.in:	Allow cross-compilation by default.
	* win/configure    (regenerated)

2010-11-17  Jan Nijtmans  <nijtmans@users.sf.net>

	* win/tcl.m4:      [FRQ 491789]: "setargv() doesn't support a unicode
	cmdline" now implemented for mingw-w64
	* win/configure    (regenerated)
	* win/winMain.c    Workaround for bug in some versions of mingw-w64

2010-11-16  Jan Nijtmans  <nijtmans@users.sf.net>

	* win/winMain.c    Bring compilation under mingw-w64 a bit closer
	* win/tcl.m4       to reality. See for what's missing:
	    https://sourceforge.net/apps/trac/mingw-w64/wiki/Unicode%20apps
	* win/configure:   (re-generated)
	* win/tkWinPort.h: [Bug 3110161]: Extensions using TCHAR don't compile
	on VS2005 SP1

2010-11-10  Andreas Kupries  <andreask@activestate.com>

	* changes:	Updates for 8.6b2 release.

2010-11-06  Jan Nijtmans  <nijtmans@users.sf.net>

	* library/msgs/*.msg:	Update NL catalog. For other languages,
	sorting and fix some locations of "&".

2010-11-05  Jan Nijtmans  <nijtmans@users.sf.net>

	* library/demos/widget: Use unicode copyright sign, instead of
	* library/demos/en.msg: depending on translation.
	* library/demos/nl.msg:
	* generic/tkMain.c:    Sync TK_ASCII_MAIN usage with tclMain.c

2010-11-04  Don Porter  <dgp@users.sourceforge.net>

	* changes:	Updates for 8.6b2 release.

2010-11-03  Jan Nijtmans  <nijtmans@users.sf.net>

	* win/tkWinClipboard.c: [FRQ 2965056]: Windows build with
	* win/tkWinDialog.c:     -DUNICODE
	* win/tkWinMenu.c:

2010-10-11  Jan Nijtmans  <nijtmans@users.sf.net>

	* generic/tkDecls.h:  [FRQ 491789]: "setargv() doesn't support a
	* doc/Tk_Main.3:      unicode cmdline" implemented for Tk on MSVC++
	* win/Makefile.in:
	* win/makefile.vc:
	* win/winMain.c:
	* win/rules.vc:       Update for VS10

2010-10-11  Joe English  <jenglish@users.sourceforge.net>

	* generic/ttk/ttkTreeview.c: [Bug 3085489]: Fix crash in 'tag add' /
	'tag remove' commands when no -tags specified.

2010-10-11  Jan Nijtmans  <nijtmans@users.sf.net>

	* win/tkWinMenu.c:    [FRQ 2965056]: Windows build with -DUNICODE
	* win/tkWinWm.c:
	* win/tcl.m4:         Add netapi32 to the link line, so we no longer
	* win/makefile.vc:    have to use LoadLibrary to access those
	* win/configure:      functions.

2010-10-06  Jan Nijtmans  <nijtmans@users.sf.net>

	* win/tkWinClipboard.c: [FRQ 2965056]: Windows build with
	* win/tkWinColor.c:     -DUNICODE
	* win/tkWinCursor.c:
	* win/tkWinFont.c:
	* win/tkWinTest.c:
	* win/tkWinMenu.c:
	* win/tkWinPixmap.c:
	* win/tkWinX.c:         Eliminate isWinNT variable
	* win/Makefile.in (genstubs): Generate ttk files as well.

2010-10-06  Donal K. Fellows  <dkf@users.sf.net>

	* win/Makefile.in (genstubs): [Tcl Bug 3082049]: Typo.

2010-10-05  Jan Nijtmans  <nijtmans@users.sf.net>

	* generic/tkWinX.c: [Bug 3080953]: Malformed Unicode characters in %A
	substitution Problem was in the static function GetTranslatedKey().

2010-10-01  Donal K. Fellows  <dkf@users.sf.net>

	* generic/tkImgPhoto.c (Tk_PhotoPutBlock, Tk_PhotoPutZoomedBlock):
	[Bug 3078902]: Ensure that zero-dimensioned data blocks cause no
	changes at all instead of causing a hang.

2010-09-29  Jan Nijtmans  <nijtmans@users.sf.net>

	* unix/tcl.m4:         Sync with Tcl version
	* unix/configure:      Re-generate with autoconf-2.59
	* win/configure:
	* generic/tkMain.c     Make compilable with -DUNICODE as well

2010-09-28  Jan Nijtmans  <nijtmans@users.sf.net>

	* win/tkWinSend.c: [Bug 3076671]: CVS HEAD Tk build fails on win32
	with msys/mingw. Make it compile on older mingw as well.
	* generic/tk.decls:   Add explicit scspec "EXTERN", as in Tcl
	* generic/tkInt.decls:
	* generic/tkStubInit.c: Don't let Tk_MainEx macro disturb compilation

2010-09-23  Jan Nijtmans  <nijtmans@users.sf.net>

	* win/tcl.m4:            Add -Wdeclaration-after-statement
	* win/configure:         (regenerated)
	* win/tkWinX.c:          Make compilable with -DUNICODE.
	* win/winMain.c:
	* unix/tkAppInit.c:      Many clean-ups in comments, so all
	(tcl|tk)AppInit.c variants use the same style.
	* generic/ttk/ttkGenStubs.tcl: Dummy genStubs::export (from
	genStubs.tcl)

2010-09-20  Jan Nijtmans  <nijtmans@users.sf.net>

	* generic/ttk/ttkGenStubs.tcl: Clean-up, port all genStubs.tcl changes
	* generic/ttk/ttk.decls:    from Tcl to ttkGenStubs.tcl as well (no
	* generic/tk.decls:         change in any output files). This brings
	* generic/tkInt.decls:      all *.decls in the same form as tcl.decls

2010-09-16  Jeff Hobbs  <jeffh@ActiveState.com>

	* win/tkWinX.c (_WIN32_IE): update to IE5.5 base expectation

2010-09-14  Jan Nijtmans  <nijtmans@users.sf.net>

	* win/rules.vc       [FRQ 2965056]: Windows build with -DUNICODE
	* win/Makefile.in

2010-09-13  Jan Nijtmans  <nijtmans@users.sf.net>

	* win/tkWin.h          Move definitions of WINVER/_WIN32_WINNT
	* win/tkWinDialog.h    to one place, now that we only support
	* win/tkWinMenu.c      Win2000+
	* win/tkWinX.c

2010-09-10  Jan Nijtmans  <nijtmans@users.sf.net>

	* win/tkWinEmbed.c:     Make compilable with -DUNICODE
	* win/tkWinClipboard.c: Mark those files as not compilable with
	* win/tkWinColor.c:     -DUNICODE, so add a TODO.
	* win/tkWinCursor.c:
	* win/tkWinDialog.c:
	* win/tkWinFont.c:
	* win/tkWinMenu.c:
	* win/tkWinPixmap.c:
	* win/tkWinTest.c:
	* win/tkWinWm.c:
	* win/tkWinX.c:
	* win/winMain.c:
	* win/tkWinPort.h:  mingw/cygwin fixes: <tchar.h> should always
	be included here.

2010-09-09  Jan Nijtmans  <nijtmans@users.sf.net>

	* win/rules.vc:   (sync with tcl version)
	* win/makefile.vc: mingw should always link with -ladvapi32
	* win/tcl.m4:
	* win/configure:   (regenerated)
	* win/tkWinInt.h:  Remove ascii variant of tkWinPocs table,
	* win/tkWinX.c:    it is no longer necessary.
	* win/tkWinTest.c:

2010-09-08  Joe English  <jenglish@users.sourceforge.net>

	* generic/ttk/ttkTreeview.c (TreeviewSeeCommand): [Bug 2829363]:
	Schedule redisplay if [$tv see] opens any items.

2010-09-05  Donal K. Fellows  <dkf@users.sf.net>

	* library/bgerror.tcl: [Bugs 3046742,3046750]: Improve keybindings for
	the background error dialog, and allow the use of the window manager
	controls for closing it (where supported). The Escape key now causes
	all remaining background error messages in the queue to be dropped.

2010-09-02  Joe English  <jenglish@users.sourceforge.net>

        * library/ttk/winTheme.tcl, library/ttk/xpTheme.tcl,
	* library/ttk/vistaTheme.tcl: [Bug 3057573]: Specify disabled combobox
	text foreground color.

2010-08-31  Andreas Kupries  <andreask@activestate.com>

	* win/tcl.m4: Applied patch by Jeff fixing issues with the manifest
	handling on Win64.
	* win/configure: Regenerated.

2010-08-26  Jeff Hobbs  <jeffh@ActiveState.com>

	* unix/Makefile.in: Add valgrind target
	* unix/configure, unix/tcl.m4: [Bug 1230554]: SHLIB_LD_LIBS='${LIBS}'
	for OSF1-V*. Add /usr/lib64 to set of auto-search dirs.
	(SC_PATH_X): Correct syntax error when xincludes not found.

	* win/Makefile.in (VC_MANIFEST_EMBED_DLL VC_MANIFEST_EMBED_EXE):
	* win/configure, win/configure.in, win/tcl.m4: SC_EMBED_MANIFEST macro
	and --enable-embedded-manifest configure arg added to support manifest
	embedding where we know the magic. Help prevents DLL hell with MSVC8+.

	* generic/tkText.c (DumpLine): [Bug 3053347]: Replace segPtr->size
	with currentSize throughout, but particularly in if lineChanged block
	where segPtr may no longer be valid.

2010-08-21  Jan Nijtmans  <nijtmans@users.sf.net>

	* generic/tk*Decls.h:   (regenerated with modified genStubs.tcl)
	* generic/tk*StubInit.c

2010-08-18  Jan Nijtmans  <nijtmans@users.sf.net>

	* generic/ttk/ttkGenStubs.tcl: [Patch 3034251]: partly: remove some
	more unneeded ifdeffery, as in tcl/tools/genStubs.tcl.
	* generic/tk.h:     Move USE_OLD_IMAGE support after tkDecls.h
	* generic/*Decls.h  (regenerated)
	* generic/ttk/ttkDecls.h

2010-08-11  Jeff Hobbs  <jeffh@ActiveState.com>

	* win/Makefile.in (%.${OBJEXT}): Better implicit rules support

	* unix/configure: regen with ac-2.59
	* unix/configure.in, unix/Makefile.in:
	* unix/tcl.m4 (AIX): Remove the need for ldAIX, replace with
	-bexpall/-brtl.  Remove TK_EXP_FILE (export file) and other baggage
	that went with it.  Remove pre-4 AIX build support.

2010-08-11  Don Porter  <dgp@users.sourceforge.net>

	* changes:	Updates for 8.6b2 release.

2010-08-04  Jeff Hobbs  <jeffh@ActiveState.com>

	* license.terms: fix DFARs note for number-adjusted rights clause

2010-08-03  Jeff Hobbs  <jeffh@ActiveState.com>

	* library/button.tcl (::tk::CheckEnter): [AS Bug#87409]: Use uplevel
	set instead of set :: to work with other var resolvers (itcl).

2010-07-19  Donal K. Fellows  <dkf@users.sf.net>

	* generic/tkImgGIF.c (StringWriteGIF): Added ability to write a GIF to
	a string (as a byte array, of course) following comments on c.l.t by
	Aric Bills. Also improved readability of some of the function and
	field names in this file.

2010-07-16  Jan Nijtmans  <nijtmans@users.sf.net>

	* generic/tkDecls.h: [Tcl Bug 3029891]: Functions that don't belong in
	the stub table (Tk part, not really removed from the stub table, just
	disabled)
	* generic/tkMain.c:  [Bug 3027438]: Tk_Main calls Tcl_CreateInterp
	* generic/tk.h:      before Tcl_FindExecutable

2010-07-06  Andreas Kupries  <andreask@activestate.com>

	* doc/text.n: Fixed minor typo in the description of 'text delete', as
	reported by <eee@users.sf.net> on the chat.

2010-07-01  Jan Nijtmans  <nijtmans@users.sf.net>

	* win/rules.vc:  [Bug 3020677]: wish can't link reg1.2

2010-06-22  Anton Kovalenko  <a_kovalenko@users.sf.net>

	* generic/tkPlace.c: [Patch 3019624]: modify "place" command, making
	it get main window through ClientData (like grid or pack do), instead
	of calling Tk_MainWindow(interp).
	* generic/tkWindow.c: modify "place" entry in commands[], turn on
	passMainWindow flag.

2010-06-22  Jan Nijtmans  <nijtmans@users.sf.net>

	* generic/ttk/ttkGenStubs.tcl: [Bug 3019363]: "make genstubs" failure
	* generic/ttk/ttkDecls.h:      (regenerated)
	* generic/ttk/ttkTheme.c:      Unnecessary type cast

2010-06-21  Jan Nijtmans  <nijtmans@users.sf.net>

	* generic/tkInt.decls: [Patch 2999889]: TkCopyAndGlobalEval obsolete
	* generic/tkIntDecls.h
	* generic/tkBind.c
	* generic/tkStubInit.c

2010-06-19  Joe English  <jenglish@users.sourceforge.net>

	* win/tkWinScrlbr.c, carbon/tkMacOSXScrlbr.c: Replace binding
	procedures with ordinary event handlers [Patch 3009998].
	* generic/tkBind.c, generic/tk.h, generic/tkInt.h,
	* generic/tkInt.decls: Simplifications enabled by previous change:
	TkCreateBindingProcedure() and associated machinery no longer needed;
	TkBindDeadWindow() no longer needed; TK_DEFER_MODAL_LOOP and
	associated machinery no longer needed.
	* generic/tkTest.c, tests/bind.test: Tests related to C binding
	procedures no longer needed.
	* generic/tkWindow.c: TkBindDeadWindow() no longer needed.
	* generic/tkIntDecls.h, generic/tkStubInit.c: Regenerated.

2010-06-15  Joe English  <jenglish@users.sourceforge.net>

	* library/ttk/ttk.tcl: Bump dummy [package ifneeded tile] version to
	0.8.6; see [Bug 3016598].

2010-06-15  Donal K. Fellows  <dkf@users.sf.net>

	* library/text.tcl (TextCursorInSelection): [Patch 2585265]: Make it
	so that pressing delete or backspace when the primary selection does
	not include the insertion cursor does not cause the deletion of the
	inserted text.

2010-06-15  Jan Nijtmans  <nijtmans@users.sf.net>

	* generic/tkCanvArc.c:	Eliminate many unnecessary (ClientData) type
	* generic/tkCanvas.c:	casts.
	* generic/tkCanvBmap.c:
	* generic/tkCanvImg.c:
	* generic/tkCanvLine.c:
	* generic/tkCanvPoly.c:
	* generic/tkCanvTest.c:
	* generic/tkCanvWind.c:
	* generic/tkRectOval.c:
	* generic/tkScrollbar.c:
	* generic/tkStyle.c:
	* generic/tkTest.c:
	* unix/tkUnixEmbed.c:
	* unix/tkUnixEvent.c:
	* unix/tkUnixScale.c:
	* unix/tkUnixScrlbr.c:
	* unix/tkUnixSelect.c:
	* unix/tkUnixWm.c:
	* carbon/tkMacOSXDialog.c: Terminate TkEnsemble definition with NULL
	* macosx/tkMacOSXDialog.c:

2010-05-31  Joe English <jenglish@users.sourceforge.net>

	* generic/tkBind.c (Tk_CreateBinding): [Bug 3006842]: Silently ignore
	empty scripts.

2010-05-27  Joe English <jenglish@users.sourceforge.net>

	* generic/ttk/ttkTreeview.c, tests/ttk/treeview.test:
	[$tv tag bind $tag <...> {}] now removes binding completely.
	Fixes [Bug 3006842] (although there's still a problem somewhere
	in Tk_CreateBinding()).

2010-05-26  Jan Nijtmans  <nijtmans@users.sf.net>

	* tests/wm.test: Fix 3 tests on Ubuntu 10.4, two of them timing
	dependent, one wm-dependent.
	* generic/tkText.c:	Fix some gcc strict-aliasing warnings,
	* unix/tkUnixFont.c:	discovered with "-Wstrict-aliasing=2"
	* unix/tkUnixSelect.c:

2010-05-20  Donal K. Fellows  <dkf@users.sf.net>

	* win/tkWinX.c (HandleIMEComposition): [Bug 2992129]: Ensure that all
	places that generate key events zero them out first; Tk relies on that
	being true for the generic parts of the fix for Bug 1924761.

2010-05-17  Jan Nijtmans  <nijtmans@users.sf.net>

	* win/tkWinDialog.c: Fix [Bug 3002230]: tk_chooseDirectory returns
	garbage on cancel

2010-05-17  Joe English  <jenglish@users.sourceforge.net>

	* generic/tkBind.c: Revert [Patch 2999920], as it entails an
	incompatible change to the C API is and is the cause of [Bug 3002768].

2010-05-17  Jan Nijtmans  <nijtmans@users.sf.net>

	* generic/tkBind.c: [Patch 2999920]: Optimize Internal Virtual event
	string operations.
	* win/tkWinDialog.c: [Bug 2987995]: Tk_getOpenFile returns garbage
	under described circumstances

2010-05-11  Jan Nijtmans  <nijtmans@users.sf.net>

	* doc/RestrictEv.3:  Consistent use of variable names in RestrictEvent
	* generic/tkGrab.c:  API documentation and implementation: Use 'prev'
	* unix/tkUnixDraw.c: instead of 'old', and 'arg' instead of
	* unix/tkUnixSend.c: 'clientData' everywhere, just as in tkEvent.c.
	* unix/tkUnixWm.c

2010-05-10  Jan Nijtmans  <nijtmans@users.sf.net>

	* doc/BindTable.3:     Bring in line with actual implementation.
	* generic/tk.decls:    Change Tk_CreateBinding param name, as in doc
	* generic/tkInt.decls: CONSTify TkCopyAndGlobalEval,
	* generic/tkBind.c:    TkpSetMainMenubar, TkpMenuNotifyToplevelCreate,
	* generic/tkMenu.c:    and TkSetWindowMenuBar
	* generic/tkDecls.h:    (regenerated)
	* generic/tkIntDecls.h: (regenerated)
	* carbon/tkMacOSXMenu.c:
	* macosx/tkMacOSXMenu.c:
	* unix/tkUnixMenu.c:
	* win/tkWinMenu.c:

2010-05-03  Don Porter  <dgp@users.sourceforge.net>

	* generic/tk.h:		Bump patchlevel to 8.6b1.2 to distinguish
	* library/tk.tcl:	CVS snapshots from earlier snapshots as well
	* unix/configure.in:	as the 8.6b1 and 8.6b2 releases.
	* win/configure.in:

	* unix/configure:	autoconf-2.59
	* win/configure:

2010-05-03  Donal K. Fellows  <dkf@users.sf.net>

	* library/button.tcl (CheckInvoke, CheckEnter): [Patch 1530276 redux]:
	Apply a bit more care to ensure that things continue to work correctly
	even when there is no -selectcolor defined.

2010-04-29  Jan Nijtmans  <nijtmans@users.sf.net>

	* win/tkWin.h:		Unnecessary TCL_STORAGE_CLASS re-definition
	* win/tkWinInt.h:	Make various functions MODULE_SCOPE
	* win/tkWinButton.c:	TCHAR-related fixes, making al those
	* win/tkWinFont.c:	files compile fine when TCHAR != char.
	* win/tkWinScrlbr.c:
	* win/tkWinWindow.c:
	* win/tkWinWm.c:
	* win/tkWinX.c:
	* win/ttkWinMonitor.c:
	* win/ttkWinXPTheme.c:

2010-04-25  Donal K. Fellows  <dkf@users.sf.net>

	* generic/tkImgPNG.c (ReadIDAT, DecodePNG): Move the check for overall
	termination of the compressed stream until after the final IDAT has
	been read, so that multi-segment images will work right. Reported by
	Andy Goth on the Wiki.

2010-04-23  Jan Nijtmans  <nijtmans@users.sf.net>

	* generic/tkImgGIF.c:  Formatting
	* generic/tkListbox.c: fix typo;
	* generic/tkTrig.c:    fix typo;
	* generic/tkInt.h:     fix typo; remove not existing tkDisplayList;
	* generic/*.h:         Useless re-definitions of TCL_STORAGE_CLASS

2010-04-20  Jan Nijtmans  <nijtmans@users.sf.net>

	* generic/tkPort.h:         Make sure that tkWinPort.h is always
	* generic/tkIntXlibDecls.h: included before tcl.h, otherwise the
	* win/tkWinPort.h:          fallback for TCHAR might go off before the
				    inclusion of <tchar.h>
	* win/tkWinDialog.c:        Define OPENFILENAME_SIZE_VERSION_400 if
				    needed.
	* compat/stdlib.h:          Include <tcl.h> only when not already
	* compat/unistd.h:	    done.
	* generic/tkInt.h:          tkPort.h already includes tk.h, which
				    includes tcl.h.
	* generic/tk3d.h:           Always use #include "tkInt.h", not
	* generic/tkColor.h:	    <tkInt.h>
	* xlib/xcolors.c:
	* xlib/xgc.c:

2010-04-19  Jan Nijtmans  <nijtmans@users.sf.net>

	* win/tkWinDialog.c: Fix [Bug 2987995]: Tk_GetOpenFile returns garbage
	under described circumstances.
	* win/tkWinDialog.c: [Patch 2898255]: Filenames limit with
	Tk_GetFileName().
	Assure modern style dialogs where available

2010-04-13  Jan Nijtmans  <nijtmans@users.sf.net>

	* win/tkWinPort.h     Fix [Patch 2986105]: conditionally defining
	strcasecmp/strncasecmp

2010-04-12  Donal K. Fellows  <dkf@users.sf.net>

	* generic/tkImgPNG.c (WriteIDAT): [Bug 2984787]: Use the correct
	flushing semantics when handling the last data from the image. Without
	this, many PNG readers (notably including Firefox) refuse to show the
	image and instead complain about errors.
	(ReadIDAT): Added sanity checks to ensure that when we've got bad data
	of the sorts of forms we were previously generating, we detect it and
	error out rather than silently failing.
	(WriteExtraChunks): New function to write in some basic metadata.

2010-04-09  Jan Nijtmans  <nijtmans@users.sf.net>

	* doc/photo.n:    Follow-up to [Bug 2983824]: update doc.

2010-04-09  Donal K. Fellows  <dkf@users.sf.net>

	* generic/tkImgPhoto.c (ImgPhotoCmd): [Bug 2983824]: Use the file
	extension to guess the output format to use if one isn't specified.

2010-04-08  Jan Nijtmans  <nijtmans@users.sf.net>

	* win/tkWinPort.h:    Add <wchar.h> to tkWinPort.h, and
	* win/tkWinSend.c:    remove some earlier CYGWIN-related
	* win/tkWinSendCom.c: hacks which are no longer necessary.

2010-04-06  Jan Nijtmans  <nijtmans@users.sf.net>

	* win/tcl.m4:         Sync with Tcl version
	* unix/tcl.m4:
	* win/configure:      (regenerate with autoconf-2.59)
	* unix/configure:     [Bug 2982540]: configure and install* script
			      files should always have LF

2010-03-29  Jan Nijtmans  <nijtmans@users.sf.net>

	* unix/tcl.m4:            Only test for -visibility=hidden with gcc
	                          (Second remark in [Bug 2976508])
	* unix/configure:         regen

2010-03-29  Donal K. Fellows  <dkf@users.sf.net>

	* unix/tkUnixRFont.c (GetFont): [Bug 2978410]: Do not use non-constant
	initializers for structures, since HP-UX cc doesn't like it.

2010-03-28  Joe English  <jenglish@users.sourceforge.net>

	* generic/ttk/ttkTagSet.c, generic/ttk/ttkTheme.c,
	* generic/ttk/ttkTheme.h, generic/ttk/ttkTreeview.c,
	* generic/ttk/ttkWidget.h, doc/ttk_treeview.n,
	* tests/ttk/treetags.test: ttk::treeview widget: add 'tag names',
	'tag add', and 'tag remove' methods.

2010-03-23  Donal K. Fellows  <dkf@users.sf.net>

	* unix/configure.in, unix/Makefile.in: [Bug 2965133]: Get rid of the
	spurious NONE and some pointless quotes that were causing problems
	with building Tk on OSX. Overall bug might not yet be solved.

2010-03-17  Donal K. Fellows  <dkf@users.sf.net>

	* library/entry.tcl:	 [Bug 2971663]: Make the <Up> and <Down> keys
	* library/ttk/entry.tcl: explicitly do nothing, since Tk-on-Cocoa will
	generate (invisible zero-width) characters for them otherwise. The
	explicitly empty bindings are harmless on other platforms.

2010-03-16  Jan Nijtmans  <nijtmans@users.sf.net>

	* unix/.cvsignore:	Ignore .a and .so

2010-03-12  Jan Nijtmans  <nijtmans@users.sf.net>

	* win/rules.vc:		Fix [Tcl Bug 2967340]: Static build failure
	* win/makefile.vc:
	* win/.cvsignore:

2010-03-12  Donal K. Fellows  <dkf@users.sf.net>

	* library/iconlist.tcl:		Factor out some of the machinery for
	* library/megawidget.tcl:	making a megawidget framework. Not a
					public API at the moment.

2010-03-11  Donal K. Fellows  <dkf@users.sf.net>

	* generic/tkText.c (DumpLine): [Bug 2968379]: When peers are about,
	there can be unnamed marks present during a dump. Ignore them as they
	will just be for the peers' insert and current marks, which aren't
	very important.
	(DumpLine): Removed lame reliance on the leading letters of the names
	of segment types. Entailed expanding the scope of the declarations of
	the types of embedded images and windows.

2010-03-08  Don Porter  <dgp@users.sourceforge.net>

	* generic/tkPlatDecls.h: [Bug 2965600]: Correct broken 2886635 fix.

2010-03-06  Pat Thoyts  <patthoyts@users.sourceforge.net>

	* library/menu.tcl: [Bug 2949774]: When using the non-ClickToFocus
	menu mode cascade menus should popdown once the pointer moves to
	another entry to be compatible with current X desktop usage.

2010-03-04  Jan Nijtmans  <nijtmans@users.sf.net>

	* unix/configure.in:    Don't use -fvisibility=hidden
	* unix/tcl.m4:          for cygwin.
	* win/tkWinTest.c:      Make tkTestWinProcs const

2010-03-04  Donal K. Fellows  <dkf@users.sf.net>

	* doc/clipboard.n: Added note about STRING vs. UTF8_STRING types.

2010-03-02  Jan Nijtmans  <nijtmans@users.sf.net>

	* unix/tcl.m4: [Tcl FRQ 2959069]: Support for -fvisibility=hidden
	* unix/configure:  (regenerated with autoconf-2.59)

2010-02-23  Jan Nijtmans  <nijtmans@users.sf.net>

	* unix/configure.in:    Use @EXEEXT@ in stead of @EXT_SUFFIX@
	* unix/tcl.m4:
	* unix/Makefile.in:     Use -DBUILD_tk
	* unix/configure:       (regenerated)
	* generic/tkConfig.c:   Make internal Tk_ObjCustomOption const
	* generic/tkPanedWindow.c:
	* generic/tkTest.c:
	* generic/tkText.c:

2010-02-21  Donal K. Fellows  <dkf@users.sf.net>

	* generic/tkText.c (TextEditCmd): [Bug 1799782]: Refix this, so that
	<<Modified>> events are issued when things change.

2010-02-20  Joe English  <jenglish@users.sourceforge.net>

	* generic/ttk/ttkTreeview.c: Cache the result of the last call to
	EndPosition() to avoid quadratic-time behavior in the common cases
	where the treeview is populated in depth-first or breadth-first
	order.

2010-02-19  Jan Nijtmans  <nijtmans@users.sf.net>

	* win/tkWinColor.c:	 remove unused "dataKey" variable

2010-02-19  Donal K. Fellows  <dkf@users.sf.net>

	* unix/configure.in, unix/Makefile.in: [Bug 2415437]: Corrections to
	allow installation of Tcl and Tk to different directories, especially
	when neither is a system standard location. Also [Tcl Bug 2307398].

	* unix/installManPage: [Tcl Bug 2954638]: Correct behaviour of manual
	page installer. Also added armouring to check that assumptions about
	the initial state are actually valid (e.g., look for existing input
	file).

2010-02-19  Stuart Cassoff  <stwo@users.sourceforge.net>

	* tcl.m4: Correct compiler/linker flags for threaded builds on
	OpenBSD.
	* configure: (regenerated).

2010-02-18  Jan Nijtmans  <nijtmans@users.sf.net>

	* generic/tkButton.h:	Put all Tk_OptionSpec for buttons and labels
	* generic/tkButton.c:	in const memory. With some changes to win32
	* win/tkWinButton.c:	and macosx, preventing direct writes to
	* unix/tkUnixPort.h:	read-only memory.
	* carbon/tkMacOSXPort.h:
	* macosx/tkMacOSXButton.c:

2010-02-17  Joe English  <jenglish@users.sourceforge.net>

	* generic/tkMenu.c: [Bug 2952745]: Defer TkMenuOptionTables cleanup to
	CallWhenDeleted() time, to ensure that the record doesn't get freed
	until after all widget instance commands have been deleted.

2010-02-17  Jan Nijtmans  <nijtmans@users.sf.net>

	* generic/tk.decls:	CONSTify everything related to Tk_ConfigSpec
	* generic/tk.h:
	* generic/tkCanvArc.c:	Many tables can now be put in const memory
	* generic/tkCanvas.c:
	* generic/tkCanvBmap.c:
	* generic/tkCanvImg.c:
	* generic/tkCanvLine.c:
	* generic/tkCanvPoly.c:
	* generic/tkCanvPs.c:
	* generic/tkCanvText.c:
	* generic/tkCanvWind.c:
	* generic/tkImgBmap.c:
	* generic/tkImgPhoto.c:
	* generic/tkOldConfig.c:
	* generic/tkRectOval.c:
	* generic/tkScrollbar.c:
	* generic/tkScrollbar.h:
	* generic/tkDecls.h:	(regenerated)
	* doc/CanvTkwin.3:
	* doc/ConfigWidg.3:
	* doc/CrtItemType.3:
	* win/tkWinScrlbr.c:
	* carbon/tkMacOSXScrlbr.c:
	* macosx/tkMacOSXScrlbr.c:

2010-02-16  Jan Nijtmans  <nijtmans@users.sf.net>

	* generic/tkWindow.c:	Reverted rename from tkStubs to tkConstStubs
	* generic/tkStubInit.c: (regenerated)
	* generic/tkArgv.c:	make defaultTable const
	* generic/tkScrollbar.c:Store default for "-with" in static non-const
				space
	* win/tkWinInt.h:	Make tkWinProcs const, and 5 procs
	* win/tkWinX.c:		MODULE_SCOPE.
	* win/tkWinColor.c:	Make sysColors const.
	* win/tkWinKey.c:	Make keymap const.
	* win/tkWinScrlbr.c:	Simplify copying of "-with" default value.
	* unix/tkUnixWm.c:	Make TkSetTransientFor static.
	* tests/textImage.test: textImage-1.13 depends on hash-order

2010-02-12  Jan Nijtmans  <nijtmans@users.sf.net>

	* win/tcl.m4:		Use -pipe for gcc on win32
	* win/configure:	(mingw/cygwin) (regenerated)
	* unix/tkUnixColor.c:	Make sure that TkpCmapStressed is exported
	* generic/tkImgPhoto.c:	Clean up unused Tk_CreatePhotoOption
	* generic/tkBind.c:	Make more internal arrays "const"
	* generic/tkBusy.c:
	* generic/tkButton.c:
	* generic/tkEvent.c:
	* generic/tkGrab.c:
	* generic/tkImgBmap.c:
	* generic/tkObj.c:
	* generic/tkOption.c:
	* generic/tkPanedWindow.c:
	* generic/tkPointer.c:
	* generic/tkWindow.c:
	* generic/tkImgPhoto.c:	Eliminate never used Tk_CreatePhotoOption()

2010-02-05  Jan Nijtmans  <nijtmans@users.sf.net>

	* carbon/tkMacOSXDialog.c:  Make more internal tables "const"
	* macosx/tkMacOSXDialog.c:
	* unix/tkUnixButton.c:
	* unix/tkUnixWm.c:
	* win/tkWinDialog.c:
	* generic/tkWindow.c:
	* generic/tk*Decls.h:       (regenerated with new
	* generic/tkStubInit.c:     genStubs.tcl from Tcl)

2010-02-05  Joe English  <jenglish@users.sourceforge.net>

	* generic/ttk/*.[ch]: Revert contravariant const qualifiers added by
	the previous commit to keep codebase in sync with the Tile extension,
	which must remain 8.4 compatible.

2010-02-05  Jan Nijtmans  <nijtmans@users.sf.net>

	* generic/ttk/ttkGenStubs.tcl: Follow-up to [2010-01-29] commit:
	        prevent space within stub table function parameters if the
	        parameter type is a pointer. Make the various stub tables and
	        hook pointers const, just as Tcl and Tk.
	* generic/ttk/ttkDecls.h: (regenerated)
	* generic/ttk/ttkStubInit.c: (regenerated)
	* generic/ttk/ttk.decls:	Minor formatting
	* generic/ttk/ttkButton.c:	Make more internal tables "const"
	* generic/ttk/ttkDefaultTheme.c:
	* generic/ttk/ttkEntry.c:
	* generic/ttk/ttkImage.c:
	* generic/ttk/ttkInit.c:
	* generic/ttk/ttkLayout.c:
	* generic/ttk/ttkNotebook.c:
	* generic/ttk/ttkPanedWindow.c:
	* generic/ttk/ttkProgress.c:
	* generic/ttk/ttkStubLib.c:
	* generic/ttk/ttkTheme.c:
	* generic/ttk/ttkTreeview.c:
	* generic/ttk/ttkWidget.c:
	* generic/ttk/ttkWidget.h:

2010-01-31  Joe English  <jenglish@users.sourceforge.net>

	* generic/ttk/ttkTheme.h, generic/ttk/ttkWidget.h, generic/ttk/*.c:
	Change signature of widget subcommand procedures to match
	Tcl_ObjCmdProc. Merge now-redundant ensemble dispatch code.

2010-01-29  Jan Nijtmans  <nijtmans@users.sf.net>

	* generic/ttk/ttkGenStubs.tcl: No longer generate a space after "*"
	                        and immediately after a function name, so the
	                        format of function definitions in *Decls.h
	                        match all other *.h header files.
	* generic/ttk/ttkDecls.h: (re-generated)
	* generic/tk.decls:	Formatting
	* generic/tkDecls.h:	(re-generated)
	* generic/tkIntDecls.h:
	* generic/tkIntPlatDecls.h:
	* generic/tkIntXlibDecls.h:
	* generic/tkPlatDecls.h:
	* generic/tkBind.c:	Little simplification

2010-01-19  Jan Nijtmans  <nijtmans@users.sf.net>

	* generic/tkInt.h:           Don't depend on <stdio.h> from tcl.h any
	* generic/tkOldConfig.c:     more.
	* generic/ttk/ttkClamTheme.c:	 Fix more gcc warnings: missing
	* generic/ttk/ttkClassicTheme.c: initializer.
	* generic/ttk/ttkDefaultTheme.c:
	* generic/ttk/ttkElements.c:
	* generic/ttk/ttkEntry.c:
	* generic/ttk/ttkInit.c:
	* generic/ttk/ttkLabel.c:
	* generic/ttk/ttkNotebook.c:
	* generic/ttk/ttkPanedwindow.c:
	* generic/ttk/ttkSquare.c:
	* generic/ttk/ttkTreeview.c:
	* win/ttkWinTheme.c:
	* win/tkWinMenu.c:     Add missing #include <string.h>
	* win/tkWinPort.h:     Fix include files for CYGWIN
	* win/tkWinSend.c:
	* win/tkWinSendCom.c:
	* win/tkWinTest.c:     Fix gcc warning
	* win/winMain.c:       Eliminate use of __argc and __argv for CYGWIN
	* win/tcl.m4:          Make cygwin configuration error into
	* win/configure.in:    a warning: CYGWIN compilation works
	* win/configure:       although there still are test failures.

2010-01-19  Donal K. Fellows  <dkf@users.sf.net>

	* generic/tkCanvas.c (TagSearchScanExpr): [Bug 2931374]: Stop overflow
	of working buffer during construction of long tag expressions.

2010-01-19  Pat Thoyts  <patthoyts@users.sourceforge.net>

	* library/bgerror.tcl:  [TIP 359]: Extended Window Manager Hints
	* library/clrpick.tcl:  following the freedesktop.org specification
	* library/demos/widget: are now supported on X11 using a new
	* library/dialog.tcl:   wm attribute called '-type'
	* library/msgbox.tcl:   This feature is now used in the Tk library
	* library/tkfbox.tcl:   functions where appropriate.
	* library/ttk/combobox.tcl:
	* tests/unixWm.test:
	* tests/wm.test:
	* unix/tkUnixWm.c:

2010-01-18  Jan Nijtmans  <nijtmans@users.sf.net>

	* generic/tkCanvArc.c:	Fix more gcc warnings: missing initializer
	* generic/tkCanvBmap.c:
	* generic/tkCanvImg.c:
	* generic/tkCanvLine.c:
	* generic/tkCanvPoly.c:
	* generic/tkCanvPs.c:
	* generic/tkCanvText.c:
	* generic/tkCanvWind.c:
	* generic/tkCmds.c:
	* generic/tkImgBmap.c:
	* generic/tkImgGIF.c:
	* generic/tkImgPhoto.c:
	* generic/tkImgPNG.c:
	* generic/tkImgPPM.c:
	* generic/tkMenu.c:
	* generic/tkMenubutton.c:
	* generic/tkMessage.c:
	* generic/tkOldTest.c:
	* generic/tkPanedWindow.c:
	* generic/tkRectOval.c:
	* generic/tkScrollbar.c:
	* generic/tkSquare.c:
	* generic/tkTest.c:
	* generic/tkText.c:
	* generic/tkTextImage.c:
	* generic/tkTextTag.c:
	* generic/tkTextWind.c:
	* generic/tkTrig.c:
	* generic/tkCanvas.c:      [Patch 2932808]: Canvas items not updating
				   on widget state change.

2010-01-13  Jan Nijtmans  <nijtmans@users.sf.net>

	* generic/tkMenubutton.h:  Eliminate tkpMenubuttonClass
	* generic/tkButton.h       make tkpButtonProcs CONST
	* generic/tkBusy.c:        fix gcc warning: missing initializer
	* generic/tkButton.c
	* generic/tkCanvas.c
	* generic/tkConsole.c
	* generic/tkEntry.c
	* generic/tkFrame.c
	* generic/tkListbox.c
	* generic/tkMenu.c
	* generic/tkMenubutton.c
	* generic/tkMessage.c
	* generic/tkScale.c
	* generic/tkScrollbar.h
	* generic/tkText.c
	* generic/ttk/ttkWidget.c
	* carbon/tkMacOSXButton.c
	* carbon/tkMacOSXMenubutton.c
	* carbon/tkMacOSXScrlbr.c
	* macosx/tkMacOSXButton.c
	* macosx/tkMacOSXMenubutton.c
	* macosx/tkMacOSXScrlbr.c
	* unix/tkUnixButton.c
	* unix/tkUnixMenubu.c
	* unix/tkUnixScrolbr.c
	* win/tkWinButton.c
	* win/tkWinDialog.c
	* win/tkWinEmbed.c
	* win/tkWinFont.c
	* win/tkWinInit.c
	* win/tkWinKey.c
	* win/tkWinScrlbr.c
	* win/tkWinInt.h      Add SPI_SETKEYBOARDCUES definition, needed for
	                      original VC++ 6.0.

2010-01-10  Jan Nijtmans  <nijtmans@users.sf.net>

	* doc/SetClassProcs.3:  CONSTify Tk_SetClassProcs
	* generic/tk.decls
	* generic/tkInt.h
	* generic/tkWindow.c
	* generic/tkDecls.h:    (regenerated)
	* unix/tcl.m4           Sync with Tcl version
	* unix/configure        (regenerated)

2010-01-09  Pat Thoyts  <patthoyts@users.sourceforge.net>

	* doc/menu.n:           [TIP 360]: Remove special handling of
	* library/obsolete.tcl: the .help menu on X11.
	* unix/tkUnixMenu.c:

	* library/menu.tcl:	[TIP 360]: Make Tk menu activation
	* library/obsolete.tcl: follow mouse movements.

2010-01-08  Pat Thoyts  <patthoyts@users.sourceforge.net>

	* doc/photo.n: [Bug 2927569]: Multiple edits have peverted the
	original meaning of the phrase 'image file data' to reference
	a filename option that does not exist.

2010-01-07  Donal K. Fellows  <dkf@users.sf.net>

	* generic/tkTextDisp.c (AsyncUpdateLineMetrics): [Bug 2677890]: Fix
	odd text widget update problem that had scrollbars being unable to
	cover the whole widget. Fix is to reify the range to update sooner.

2010-01-06  Donal K. Fellows  <dkf@users.sf.net>

	* library/tk.tcl:		Centralize the definition of keys that
	* library/entry.tcl:		do common movement in entry and text
	* library/spinbox.tcl:		widgets. This is because they are
	* library/text.tcl:		subtlely different on the different
	* library/ttk/entry.tcl:	platforms. Lets Tk code work more
	* doc/event.n (PREDEFINED VIRTUAL EVENTS): correctly with platform
					conventions "out of the box".

	* generic/tkBind.c (HandleEventGenerate, DoWarp): [Bug 2926819]:
	* generic/tkInt.h (TkDisplay):			Factor out the pointer
	* generic/tkWindow.c (GetScreen):		warping code a bit
	* carbon/tkMacOSXMouseEvent.c (TkpWarpPointer): better and extend it
	* macosx/tkMacOSXMouseEvent.c (TkpWarpPointer): to work on OSX too.
	* unix/tkUnixEvent.c (TkpWarpPointer):
	* win/tkWinPointer.c (TkpWarpPointer):

	* unix/tkUnixWm.c (TkWmMapWindow): [Bug 1163496]: Allow windows to be
	* tests/wm.test (wm-transient-8.1): set to be transients for withdrawn
	masters correctly.

2010-01-05  Pat Thoyts  <patthoyts@users.sourceforge.net>

	* win/tkWinDialog.c: [Patch 2898255]: Enable unlimited multiple file
	selection from the open files dialog. (pawlak,fellows,thoyts)

2010-01-05  Donal K. Fellows  <dkf@users.sf.net>

	* generic/tkMenu.c (MenuWidgetObjCmd): [Bug 220950]: Do not delete
	menu entries if the first index to delete is explicitly after the last
	index of existing entries.

	* generic/tkFont.h (ROUND16): [Bug 2824916]: Use a correct rounding
	* unix/tkUnixFont.c (TkpDrawAngledChars):    macro for converting a
	* unix/tkUnixRFont.c (TkpDrawAngledChars):   double to a short. This
	* win/tkWinFont.c (GetScreenFont):	     stops a number of small
	visual artefacts from happening and reduces the effect of others. The
	ROUND16 macro is now shared across all the font code (though some
	platforms do not need it specially).

2010-01-04  Pat Thoyts  <patthoyts@users.sourceforge.net>

	* doc/TkInitStubs.3: [Bug 2192104]: Mention USE_TK_STUBS macro.
	* library/dialog.tcl: [Bug 2811266]: <Return> binding should invoke
	the button with the focus.
	* library/fontchooser.tcl: [Bug 2727476]: Fix default size of font
	chooser dialog and assigned minimum sizes for the lists.
	* library/console.tcl: [Bug 580361]: Fix console <<Cut>> binding.
	* library/console.tcl: Fix keyboard access to console menu.
	* library/demos/filebox.tcl: Make prettier using ttk.
	* library/demos/fontchoose.tcl: Fix display of demo code.
	* library/tk.tcl: Correctly handle quoted ampersands in AmpMenuArgs

2010-01-03  Donal K. Fellows  <dkf@users.sf.net>

	* unix/tcl.m4 (SC_CONFIG_CFLAGS): [Bug 1636685]: Use the configuration
	for modern FreeBSD suggested by the FreeBSD porter.

2010-01-03  Pat Thoyts  <patthoyts@users.sourceforge.net>

	* generic/tkMenu.h: [Patch 2848897]: Support the system keyboard
	* win/tkWinMenu.c:  cues option on Windows. This system parameter
	hides the underlines on menu items unless the keyboard is used to
	open the menu. (kovalenko, thoyts)

2010-01-03  Donal K. Fellows  <dkf@users.sf.net>

	* generic/tkFont.c (Tk_TextLayoutToPostscript):	Simplified the code to
	* generic/tkCanvPs.c (TkCanvPostscriptCmd):	generate the preamble
	* library/mkpsenc.tcl:				for PS generation and
	also simplify the code to output text following the observation that
	it effectively only produces ASCII anyway, even when it might have the
	option to do otherwise in theory.

2010-01-03  Pat Thoyts  <patthoyts@users.sourceforge.net>

	* library/tearoff.tcl: Tearoff menus should be transient and use the
	                       toolwindow style on Windows.
	* tests/menu.test: Menu tests using 'tkwait visibility' are unix only.

2010-01-02  Donal K. Fellows  <dkf@users.sf.net>

	* unix/tkUnixEvent.c (TransferXEventsToTcl): [Bug 1924761]: Use the
	new cache mechanism to force the extraction of the string of a key
	event from XIM at the right time rather than after queueing when it
	can be quashed by a race condition centered on the limited amount of
	state in some XIM implementations.

	* unix/tkUnixKey.c (TkpGetString): [Bug 1373712]: Cache the value that
	* generic/tkInt.h (TkKeyEvent):		will be substituted via %A so
	* generic/tkEvent.c (CleanUpTkEvent):	that we do not need to make it
	* doc/HandleEvent.3 (ARGUMENTS):	fresh each time, which causes
	* doc/QWinEvent.3 (ARGUMENTS):		trouble with some input
	* carbon/tkMacOSXKeyEvent.c (InitKeyEvent): methods. Also includes the
	* macosx/tkMacOSXKeyEvent.c (tkProcessKeyEvent): factoring out of some
	* win/tkWinX.c (GenerateXEvent):	code and update of
	documentation to describe the slightly increased constraints on
	how Tk_HandleEvent can be used.

2010-01-01  Donal K. Fellows  <dkf@users.sf.net>

	* unix/tkUnixEvent.c (TransferXEventsToTcl): [Bug 1924761]: Move the
	* generic/tkEvent.c (Tk_HandleEvent):	     passing of key events to
	XFilterEvent to the low level point where all other events are
	handled, where it should have been all along. This makes more input
	methods work, stops [event generate] from interfering with input
	methods, and allows the simplification of tkEvent.c by removing half
	of InvokeInputMethods and allowing the rest - which was not full input
	method handling - to be rolled back into Tk_HandleEvent. Introduces a
	small potential bug when a focus change and input method handling are
	too close together in the Tk event queue, but that should be less
	deadly to usability than the previous problems where input methods
	could fail completely or reorder key presses...

2009-12-30  Pat Thoyts  <patthoyts@users.sourceforge.net>

	* generic/tkMenu.c: [Patch 2879789]: Torn off menu items are only
	* tests/menu.tcl:   activated over a limited region of the window.
	Fixed to make the whole width of a menu item activate the entry.

2009-12-27  Pat Thoyts  <patthoyts@users.sourceforge.net>

	* win/tkWinMenu.c: [Bug 2879927]: Highlight for cascade items in
	torn-off menus is incorrect on Windows.

2009-12-25  Joe English  <jenglish@users.sourceforge.net>

	* library/ttk/utils.tcl, library/notebook.tcl: [Bugs 2917688,2546779]:
	Reworked ActivateTab focus selection logic.

2009-12-25  Donal K. Fellows  <dkf@users.sf.net>

	* doc/option.n: [Bug 2914943]: Correct the first example.
	Also define what the format of option patterns is; that's a much less
	commonly known fact than it used to be.

2009-12-22  Jan Nijtmans  <nijtmans@users.sf.net>

	* unix/tcl.m4:		Sync with current Tcl version.
	* unix/Makefile.in:	Use EXE_SUFFIX for Cygwin, and install
				libtk8.6.dll in bin directory.
	* unix/configure:	(regenerated)

2009-12-22  Joe English  <jenglish@users.sourceforge.net>

	* library/ttk/sizegrip.tcl: [Bug 2912356]: Patch to avoid bizarro
	behavior under compiz.

2009-12-20  Donal K. Fellows  <dkf@users.sf.net>

	* unix/tkUnixSend.c (ServerSecure): [Patch 2917663]: Better support
	for server-interpreted access control addreses.

2009-12-16  Jan Nijtmans  <nijtmans@users.sf.net>

	* generic/tkListbox.c:	Fix gcc warning: ignoring return value of
				"strtol", declared with attribute
				warn_unused_result.
	* unix/tkUnixEvent.c:   Fix gcc warning: dereferencing pointer
				"xgePtr" does break strict-aliasing rules.
	* generic/tkInt.decls:  CONSTify return values of TkKeysymToString,
	* generic/tkBind.c      TkFindStateString, TkpGetString, TkpGetChar,
	* generic/tkIntDecls.h  which are all not supposed to be modified by
	* generic/tkUtil.c      the caller. In tkUtil.c this gets rid of a
	* carbon/tkMacOSXKeyboard.c   dangerous type cast.
	* macosx/tkMacOSXKeyboard.c
	* unix/tkUnixKey.c
	* win/tkWinKey.c

2009-12-15  Don Porter  <dgp@users.sourceforge.net>

	* generic/tkConfig.c:	Added another dimension of refCounting to the
	* generic/tkInt.c:	"option" Tcl_ObjType to improve memory troubles
	* generic/tkObj.c:	detailed in [Bug 2492179].  Also removed
	registration of the "option" Tcl_ObjType.
	*** POTENTIAL INCOMPATIBILITY *** for callers of
	Tcl_GetObjType("option") which must now handle a NULL return.

2009-12-15  Donal K. Fellows  <dkf@users.sf.net>

	* library/demos/unicodeout.tcl (usePresentationFormsFor): Split out
	the code to decide whether to use presentation forms for clarity, and
	add some more languages (though only in natural uncomposed form for
	Devanagari script).

2009-12-14  Kevin B. Kenny  <kennykb@acm.org>

	* library/demos/unicodeout.tcl: Added code to check for right-to-left
	support on Windows and adjust Hebrew and Arabic character strings
	accordingly. Changed the Hebrew string to 'ktb ebryt' (ktav Ivrit,
	"Hebrew writing") to be consistent with at least the Greek and Russian
	strings. Thanks to Rodrigo Readi for calling the inconsistency to our
	attention.

2009-12-02  Jan Nijtmans  <nijtmans@users.sf.net>

	* win/tkInt.decls: [Bugs 220600, 220690]: Comment that TkWinChildProc
	is exported through the stubs table since 8.5.9

2009-12-11  Jan Nijtmans  <nijtmans@users.sf.net>

	* win/makefile.vc:	Fix dependancies on ${TKSTUBLIB} when
				TCL_USE_STATIC_PACKAGES is defined
	* generic/tkWindow.c:	Fix gcc warning, using gcc-4.3.4 on cygwin
				warning: array subscript has type 'char'

2009-12-11  Donal K. Fellows  <dkf@users.sf.net>

	* library/tk.tcl (::tk::ScreenChanged): [Bug 2912473]: Stop problems
	caused by display names with a double colon in.

2009-12-10  Donal K. Fellows  <dkf@users.sf.net>

	* library/demos/ttkscale.tcl: Added demo of [ttk::scale] widget.

2009-12-09  Donal K. Fellows  <dkf@users.sf.net>

	* generic/tkColor.c (Tk_GetColorByValue): [Bug 2911570]: Ensure that
	hash keys of color values are zeroed first, so that they hash properly
	on 64-bit systems (where X structures are not tightly packed).

	* unix/tkUnixWm.c (TkpMakeMenuWindow):	Improve the determining of what
	* generic/tkMenu.c (ConfigureMenu):	EWMH hint to use so that we
	distinguish between dropdown menus (children of menubars) and what are
	presumably popup menus.

2009-12-08  Pat Thoyts  <patthoyts@users.sourceforge.net>

	* unix/tkUnixWm.c: [Bug 2864685]: Apply suitable extended window
	manager hints to the menus so that modern unix window managers can use
	the correct animation modes.

2009-12-02  Jan Nijtmans  <nijtmans@users.sf.net>

	* win/configure:	(regenerated)
	* win/Makefile.in:	Use tktest86.dll for all tests.
	* win/tkWinInt.h:	Mark various functions MODULE_SCOPE
	* generic/tkInt.decls:	[Bugs 220600, 220690]: Make TkWinChildProc
				available in private stub table.
	* generic/tkIntPlatDecls.h: (regenerated)
	* generic/tkStubInit.c:	(regenerated)

2009-11-30  Jan Nijtmans  <nijtmans@users.sf.net>

	* win/Makefile.in: Better dependancies in case of static build.
	Generate tktest86.dll and tktest86.lib.

2009-11-29  Jan Nijtmans  <nijtmans@users.sf.net>

	* generic/tkInt.h:      Make all internal initialization
	* generic/tkTest.c:     routines MODULE_SCOPE
	* generic/tkOldTest.c:
	* generic/tkSquare.c:
	* carbon/tkMaxOSXTest.c:
	* macosx/tkMaxOSXTest.c:
	* win/tkWinTest.c:
	* win/tcl.m4:           (copied from Tcl 8.6)
	* win/configure:        (regenerated)

2009-11-25  Stuart Cassoff  <stwo@users.sf.net>

	* unix/tcl.m4:		[Patch 2892871]: Remove unneeded
				AC_STRUCT_TIMEZONE.
	* unix/configure:	Regenerated with autoconf-2.59.

2009-11-24  Donal K. Fellows  <dkf@users.sf.net>

	* unix/tkUnixWm.c (WmIconphotoCmd): [Bug 2902814]: Use the correct
	type for the array of data passed into X. It's wrong, but "right"
	because of a mistake in the X11 specification.

2009-11-23  Andreas Kupries  <andreask@activestate.com>

	* library/safetk.tcl (::safe::loadTk): [Bug 2902573]: Fixed access
	to the cleanupHook of the safe base. The code used the old
	internal commands which have been removed since 2009-11-05/06. See
	Tcl's ChangeLog.

2009-11-23  Donal K. Fellows  <dkf@users.sf.net>

	* unix/Makefile.in: Added .PHONY lines to stop make from getting
	confused when someone makes an error in a rule.

2009-11-22  Pat Thoyts  <patthoyts@users.sourceforge.net>

	* tests/winWm.test: [Bug 2899949]: Make sure the window is still
	* win/tkWinWm.c:    present when handling delayed activation.

	* win/Makefile.vc: Include tk stubs in the tktest link

2009-11-21  Donal K. Fellows  <dkf@users.sf.net>

	* generic/tkUtil.c: Remove some anachronistic techniques (pointless
	casts, mixed assignments and tests, etc.)

	* generic/tk3d.c, generic/tkBitmap.c, generic/tkColor.c:
	* generic/tkCursor.c, generic/tkFont.c, generic/tkTextIndex.c:
	[Tcl Bug 2857044]: Corrections following audit of Tcl_ObjType freeing
	practises; the typePtr field is now cleared when an object ceases to
	be of the type.

2009-11-19  Alexandre Ferrieux  <ferrieux@users.sourceforge.net>

	* generic/tkCanvas.c: [Bug 2899685]: Fix the redraw logic of [imove]

2009-11-19  Jan Nijtmans  <nijtmans@users.sf.net>

	* doc/GetHINSTANCE.3:	Fix mentioned header file
	* generic/tkTest.c:	Compile with Stubs
	* generic/tkOldTest.c
	* generic/tkSquare.c
	* win/tcl.m4:		Should have been checked in together with the
				2009-08-09 check in of "win/configure"
	* win/tkWinTest.c:	Don't access tkWinProcs from Tk dll any more
	* unix/tcl.m4:		[Patch 2883533]: tcl.m4 support for Haiku OS
	* unix/configure	(regenerated)
	* unix/Makefile.in:	Fix library order in X11_LIB_SWITCHES

2009-11-19  Donal K. Fellows  <dkf@users.sf.net>

	* generic/tkCanvLine.c (LineDeleteCoords): [Bug 2900121]: Get sense of
	test for drawing optimization correct.

2009-11-15  Donal K. Fellows  <dkf@users.sf.net>

	* doc/ttk_treeview.n (detach): Added note that the 'move' operation
	restores detached nodes.

2009-11-12  Joe English  <jenglish@users.sourceforge.net>

	* library/ttk/button.tcl, library/ttk/combobox.tcl,
	* library/ttk/notebook.tcl, library/ttk/treeview.tcl:
	[update] hygiene.

	+ Where possible, replace [a; update; b] with [a ; after 0 b].
	+ Where not possible, use [update idletasks] instead of full [update].
	+ Use [after 0] in favor of [after idle] for delayed work, to reduce
	likelihood of reentrancy issues in [update idletasks].

2009-11-11  Don Porter  <dgp@users.sourceforge.net>

	* generic/tkPlatDecls.h:	[Bug 2886635]: Restore C++
	friendliness to the tkPlatDecls.h header file, which we insist
	extensions #include to gain access to the Tk_*HWND*() routines.

2009-11-10  Andreas Kupries  <andreask@activestate.com>

	* unix/Makefile.in: Partially reverted Don Porter's 2009-10-20 commit.
	The OSX Cocoa code branch still needs tclInt.h and the internal
	headers, thus the TCL_PLATFORM directory. See tclMacOSXNotify.c for
	example.

2009-11-09  Donal K. Fellows  <dkf@users.sf.net>

	* generic/tkFileFilter.c (TkFreeFileFilters): Simplify the code in
	this file by consolidating the deletion code together into a single
	function rather than scattering it over four.

2009-11-01  Joe Mistachkin  <joe@mistachkin.com>

	* win/tkWinButton.c: [Bug 1739613]: The default width being stored
	in TSD cannot be put into the process-wide options table.  This fix
	allocates storage for the default width from the heap and frees it
	using an exit handler.

2009-11-01  Joe Mistachkin  <joe@mistachkin.com>

	* doc/loadTk.n: Minor fix for htmlhelp target.

2009-11-01  Joe English  <jenglish@users.sourceforge.net>

	* generic/ttk/ttkWidget.c, doc/ttk_widget.n: Uniform, extensible
	syntax for [$w identify] methods: [$w identify $component $x $y].  All
	ttk::* widgets support [$w identify element $x $y]; widgets with other
	identifiable parts may have additional subcommands.
	* generic/ttk/ttkNotebook.c, doc/ttk_notebook.n: Notebook widgets
	support [$nb identify tab].
	* generic/ttk/ttkPanedwindow.c, doc/ttk_panedwindow.n: Panedwindow
	widgets support [$w identify sash].  Older 2-argument form [$w
	identify $x $y] still supported, though it does different things
	depending on the widget.

2009-10-29  Pat Thoyts  <patthoyts@users.sourceforge.net>

	* win/tkWinFont.c: [Bug 1825353]: This patch reverts a previous
	attempt to fix tiny fonts on Russian Windows. It fixes the issue by
	requesting a suitable fixed font instead of decoding the system stock
	font.

2009-10-26  Don Porter  <dgp@users.sourceforge.net>

	* unix/Makefile.in:	Remove $(PACKAGE).* and prototype from the
	`make distclean` target.  Completes 2009-10-20 commit.

2009-10-25  Donal K. Fellows  <dkf@users.sf.net>

	* unix/tkUnixColor.c (TkpGetColor): [Bug 2809525]: Impose a maximum
	X11 color name length so that it becomes impossible to blow things up
	that way.

	* library/text.tcl: [Bug 1854913]: Stop <Delete> actions from ever
	deleting backwards, even when the insertion cursor is "at the end" of
	the text widget.

2009-10-24  Donal K. Fellows  <dkf@users.sf.net>

	* library/button.tcl, unix/tkUnixButton.c (TkpDisplayButton):
	[Patch 1530276]: Make -selectcolor handling work better for both
	checkbuttons and radiobuttons when they don't have indicators.

2009-10-22  Donal K. Fellows  <dkf@users.sf.net>

	* generic/tkText.c (CreateWidget, TextEditUndo, TextEditRedo)
	(TextEditCmd, UpdateDirtyFlag):
	* generic/tkText.h: [Patch 1469210]: Corrected handling of marking as
	dirty when inserting after an undo from a non-dirty state.

	* win/tkWinDialog.c (GetFileNameA): Make the handling of the filter
	index the same as in GetFileNameW.

	* library/tkfbox.tcl (::tk::dialog::file::, Done):
	* library/xmfbox.tcl (MotifFDialog_FileTypes)
	(MotifFDialog_ActivateSEnt):
	* macosx/tkMacOSXDialog.c (Tk_GetOpenFileObjCmd):
	* win/tkWinDialog.c (GetFileNameW, GetFileNameA):
	* doc/getOpenFile.n: [Patch 2168768]: Corrected handling of the
	-typevariable option to be consistently global; it's the only way it
	can work even close to the same on all platforms.

	* macosx/ttkMacOSXTheme.c (RangeToFactor): [Bug 2883712]: Factor out
	some common code and make sure that it is 64-bit correct.

2009-10-21  Jan Nijtmans  <nijtmans@users.sf.net>

	* win/Makefile.in:	[Bug 2875562]: Make sure that winMain.c and
	* win/winMain.c:	tkAppInit.c are never compiled with stubs.
	* unix/tkAppInit.c:

2009-10-20  Don Porter  <dgp@users.sourceforge.net>

	* unix/Makefile.in:	Compiling Tk no longer requires header files
	* win/Makefile.in:	from the TCL_PLATFORM DIR.  Baby step in
	pursuit of [Bug 1712098].  Also removed the long outdated and broken
	targets package-* that were for building Solaris packages.  Appears
	that the pieces needed for these targets to function have never been
	present in the current era of Tcl development and belong completely
	to Tcl pre-history.

2009-10-20  Andreas Kupries  <andreask@activestate.com>

	* library/msgs/pl.msg: Applied patch to Polish message catalog created
	and submitted by Pawel Pawlak <morris@elysium.pl> (via JeffH).

2009-10-18  Donal K. Fellows  <dkf@users.sf.net>

	* doc/menu.n: Reorganized for readability, and added a note describing
	some subtleties of the -variable entry configuration option following
	some discussion with Joe Mistachkin.

2009-10-10  Donal K. Fellows  <dkf@users.sf.net>

	* unix/tkUnixRFont.c (InitFont, TkpGetFontFromAttributes)
	(Tk_DrawChars, TkpDrawAngledChars): [Bug 1961455]: Draw underlines and
	overstrikes when using Xft for font rendering.

	* generic/tkFont.c (TkDrawAngledTextLayout): Optimize the zero-angle
	case better.

2009-10-08  Donal K. Fellows  <dkf@users.sf.net>

	* library/iconlist.tcl (Create): [Patch 2870648]: Corrected cursor
	used in file/directory dialogs.

2009-10-07  Pat Thoyts  <patthoyts@users.sourceforge.net>

	* library/ttk/vistaTheme.tcl: [Bug 2787164]: Fix size of dropdown
	arrow on combobox and menubutton for Windows 7.

2009-10-07  Donal K. Fellows  <dkf@users.sf.net>

	* unix/tkUnixScrlbr.c (TkpComputeScrollbarGeometry): [Patch 2088597]:
	Stop scrollbars from getting too small at the end.

2009-10-05  Pat Thoyts  <patthoyts@users.sourceforge.net>

	* win/tkWinButton.c: [Bug 2860827]: Avoid 3D effects with
	user-specified backgrounds. The default disabled text is embossed on
	Windows. But this looks poor when a non-default background color is in
	use. This patch disables the embossed effect for buttons and labels
	when the background is non- standard.

2009-09-30  Pat Thoyts  <patthoyts@users.sourceforge.net>

	* tests/winWm.test: [Bug 2799589]: Grab on deleted window.

2009-09-25  Donal K. Fellows  <dkf@users.sf.net>

	* generic/tkImgPhoto.c (ImgGetPhoto): Correct generation of grayscale
	data from an image. Reported by Keith Vetter on comp.lang.tcl.

2009-09-19  Peter Spjuth  <peter.spjuth@gmail.com>

	* generic/tkGrid.c:	[Bug 2859912]: Bug fix in grid/pack collision
	* generic/tkPack.c:	detect. Faulty slave was not properly blocked
	* tests/packgrid.test:	from slave list.

2009-09-14  Jeff Hobbs  <jeffh@ActiveState.com>

	* generic/tkMenuDraw.c (TkPostSubmenu): [Bug 873613]: Fix reposting of
	* win/tkWinMenu.c (TkWinHandleMenuEvent): submenu in torn off Windows
	menu.
	(DrawMenuEntryArrow): [Bug 873608]: Draw Win menu arrow after being
	torn off.

2009-09-09  Donal K. Fellows  <dkf@users.sf.net>

	* unix/tkUnixRFont.c (InitFont): Move pattern disposal in error case
	to callers so they have more options when they come to recovering from
	the failure.
	(TkpGetFontFromAttributes): If the default attributes don't work, try
	adding a setting to turn off use of XRender. That seems to work for
	some people for unexplained reasons (possibly local misconfiguration).
	* generic/tkFont.c (Tk_AllocFontFromObj): Stop this function from
	keeling over in a heap when the low-level font allocation fails. An
	error beats a crash! (Issue reported on comp.lang.tcl by Denis
	Berezhnoy.)

2009-09-07  Daniel Steffen  <das@users.sourceforge.net>

	* generic/tkFocus.c:	Fix potential null dereference flagged by clang
	* generic/tkMenu.c:	static analyzer.
	* generic/tkTextBTree.c:
	* generic/tkTextDisp.c:
	* generic/tkTextIndex.c:

	* generic/tkConsole.c:	Silence false positives from clang static
	* generic/tkTest.c:	analyzer about potential null dereference.
	* generic/tkText.c:
	* generic/tkTextBTree.c:
	* generic/tkTextTag.c:
	* generic/tkVisual.c:

2009-09-04  Donal K. Fellows  <dkf@users.sf.net>

	* generic/tkInt.h (TkDisplay): Remove fields that are never read from.
	* generic/tkWindow.c (Tk_DestroyWindow): Remove code to write to
	write-only fields of TkDisplay. This follows on from [Bug 2039720].

2009-08-25  Donal K. Fellows  <dkf@users.sf.net>

	* unix/tkUnixSend.c (ServerSecure): [Bug 1909931]: Added some support
	for server-interpreted access control addreses.

2009-08-24  Donal K. Fellows  <dkf@users.sf.net>

	* library/msgbox.tcl (::tk::MessageBox): Correct bindings so that they
	work with ttk::buttons. Reported by Hans-Christoph Steiner.

2009-08-24  Daniel Steffen  <das@users.sourceforge.net>

	* generic/tkInt.h: Annotate Tcl_Panic as noreturn for clang static
	analyzer in PURIFY builds, replacing preprocessor/assert technique.

	* generic/tkBind.c (HandleEventGenerate): Don't generate events for
	windows that don't exist yet (fixes TkAqua testsuite crash).

	* macosx/tkMacOSXWindowEvent.c: [Bug 2821084]: Allow WM_DELETE_WINDOW
	handlers to prevent window closure by generating WM destroy event
	earlier (from window delegate's -windowShouldClose:).

	* macosx/tkMacOSXDraw.c (TkMacOSX{Setup,Restore}DrawingContext):
	Disable window flushing during Tk drawing to avoid immediate flush of
	NSView-based native widgets on draw. (fixes drawing performance issue
	reported by Youness Alaoui on tcl-mac)

	* macosx/tkMacOSXHLEvents.c (ScriptHandler):	Fix "do script" apple
	* carbon/tkMacOSXHLEvents.c (ScriptHandler):	event handler issues
	on recent OS X releases by using AE coercion to 'utf8' for text data
	and to 'fsrf' for alias data. (reported by Youness Alaoui on tcl-mac)

	* macosx/Wish.sdef (new file):		Install and enable sdef file
	* macosx/Wish-Info.plist.in:		into Wish application bundle,
	* macosx/Tk.xcode/project.pbxproj:	describing TkAqua apple event
	* macosx/Tk.xcodeproj/project.pbxproj:	support for use by AppleScript.
	* unix/Makefile.in:			(replaces functionality of
	* unix/configure.in:			'aete' resource removed with
						Cocoa port & fixes AppleScript
						issues reported on tcl-mac)
	* unix/configure: autoconf-2.59

	* carbon/Wish.xcode/project.pbxproj:	Remove references to obsolete
	* carbon/Wish.xcodeproj/project.pbxproj: prolog.ps file.

2009-08-19  Peter Spjuth  <peter.spjuth@gmail.com>

	* generic/tk.h
	* generic/tkGeometry.c
	* generic/tkGrid.c
	* generic/tkInt.h
	* generic/tkPack.c
	* generic/tkWindow.c
	* tests/grid.test
	* tests/packgrid.test
	* tests/textIndex.test:	[Patch 2475855]: Give an error if grid and
	pack are used in the same master.

2009-08-14  Daniel Steffen  <das@users.sourceforge.net>

	* macosx/tkMacOSXDraw.c: Avoid exception in XCopyArea() when copying
	from toplevel that has never been mapped. (Reported by Youness Alaoui
	on tcl-mac)

	* macosx/tkMacOSXWm.c: Workaround for textured windows being draggable
	from opaque content areas. [Bug 2824538] (walzer)

2009-08-10  Jan Nijtmans  <nijtmans@users.sf.net>

	* win/tkWinPixmap.c: Eliminate more gcc warnings
	* win/tkWinWm.c:
	* win/tkWinTest.c

2009-08-09  Jan Nijtmans  <nijtmans@users.sf.net>

	* generic/ttk/ttkInit.c: Eliminate gcc warning
	* generic/tkBind.c
	* generic/tkText.c
	* generic/tkUtil.c
	* win/ttkWinXPTheme.c:	Include <vssym32.h> only when available
	* win/configure.in:	check for vssym32.h, available in newer SDK's
	* win/configure:	(regenerated)

2009-08-08  Donal K. Fellows  <dkf@users.sf.net>

	* library/demos/pendulum.tcl: Make the display handle being resized
	more gracefully.

2009-08-04  Donal K. Fellows  <dkf@users.sf.net>

	* generic/tkTextDisp.c (TkTextCharLayoutProc): Make the line breaking
	algorithm (in the word-wrap case) do the right thing with non-breaking
	spaces by restricting what we break on to ASCII spaces, which is good
	enough for most purposes.

2009-08-02  Jan Nijtmans  <nijtmans@users.sf.net>

	* win/tkWinClipboard.c Correct check for winNT
	* win/tkWinDialog.c    Eliminate many gcc warnings
	* win/tkWinImage.c:
	* win/tkWinMenu.c:
	* win/tkWinWm.c:
	* win/tkWinX.c:
	* win/ttkWinXPTheme.c: Eliminate msvc warnings
	* win/tcl.m4:
	* win/configure
	* win/.cvsignore:      Prevent files from being checked in by accident

2009-08-01  Donal K. Fellows  <dkf@users.sf.net>

	* unix/tkUnixWm.c (WmIconphotoCmd): [Bug 2830420]: Assemble the image
	for the window manager in a way that doesn't assume we're on a little-
	endian system.

2009-07-27  Donal K. Fellows  <dkf@users.sf.net>

	* doc/GetScroll.3: Reworded and reordered so as to indicate that the
	Tcl_Obj forms are preferred.

2009-07-26  Donal K. Fellows  <dkf@users.sf.net>

	* doc/canvas.n: Corrected description of acceptable join styles.
	Spotted by Emiliano Gavilan.

2009-07-23  Donal K. Fellows  <dkf@users.sf.net>

	* generic/tkSelect.c (HandleTclCommand): [Bug 2441988]: Stop losing
	reports of errors in selection handlers; that's what the background
	error handling code is for.
	*** POTENTIAL INCOMPATIBILITY *** if your code was relying on erroring
	selection scripts being silent.
	(LostSelection, Tk_SelectionObjCmd): Stop using the vastly inefficient
	TkCopyAndGlobalEval; better to use Tcl_Obj refcount management.

2009-07-22  Donal K. Fellows  <dkf@users.sf.net>

	* generic/tkFocus.c (TkFocusDeadWindow): [Bug 2496114]: Ensure that
	focus desynchronization doesn't cause a crash.

2009-07-21  Donal K. Fellows  <dkf@users.sf.net>

	* generic/tkFont.c (TkUnderlineAngledTextLayout): [Bug 2356057]:
	Corrected drawing of rotated underlines.

2009-07-21  Alexandre Ferrieux  <ferrieux@users.sourceforge.net>

	* generic/tkFont.c: [Bug 2328657]: Explicitly exclude hacky zero-char
	chunks from intersection computation. Might deserve generalization to
	other tests.

2009-07-20  Donal K. Fellows  <dkf@users.sf.net>

	* tests/clipboard.test (clipboard-6.2): [Bug 2824378]: Corrected
	result of test in light of changes to binary selection retrieval.

2009-07-18  Donal K. Fellows  <dkf@users.sf.net>

	* unix/tkUnixSelect.c (SelCvtFromX32, SelCvtFromX8): Make the
	incremental transfer of binary selections work get deserialized
	correctly. Thanks to Emiliano Gavilan for detecting.

2009-07-18  Daniel Steffen  <das@users.sourceforge.net>

	* unix/Makefile.in:		Define NDEBUG in optimized (non-
					symbols) build to disable assert()s.

	* macosx/tkMacOSXBitmap.c:	[Bug 2821318]: Fix tk::mac::iconBitmap
					crash due to off-by-one ckalloc error.

2009-07-15  Daniel Steffen  <das@users.sourceforge.net>

	* macosx/ttkMacOSXTheme.c:	[Patch 2819620]: Update notebook tab
	* library/ttk/aquaTheme.tcl:	appearance to modern L&F; adjust tab &
					notebook padding and tabmargins;
					correct appearance of selected tree
					header; add support for native tree
					header sort arrows via user1 state.

	* library/demos/mclist.tcl:	Use native sort arrows with aqua theme

2009-07-15  Donal K. Fellows  <dkf@users.sf.net>

	* unix/tkUnixSelect.c (TkSelEventProc, SelRcvIncrProc, SelCvtFromX8):
	[Bug 2821962]: Make byte sequence selection transfers possible.

2009-07-14  Donal K. Fellows  <dkf@users.sf.net>

	* doc/canvas.n (WINDOW ITEMS): [Bug 2326602]: Corrected definition of
	the -height and -width options for these items.

	* unix/configure.in: [Bug 2496018]: Allow the disabling of the use of
	XScreenSaver at configuration time, so as to permit better control of
	dependencies in the embedded case.

2009-07-11  Donal K. Fellows  <dkf@users.sf.net>

	* doc/grid.n: [Bug 2818455]: Corrected example.

2009-07-02  Pat Thoyts  <patthoyts@users.sourceforge.net>

	* generic/tkInt.h: Avoid using C++ reserved word in header.

2009-06-30  Daniel Steffen  <das@users.sourceforge.net>

	* generic/tkInt.h:		Add assert macros for clang static
					analyzer and redefine Tcl_Panic to
					assert after panic in clang PURIFY
					builds.

	* generic/tkImgPhInstance.c:	Small fixes to make clang static
	* generic/tkTextDisp.c:		analyzer happier.

	* generic/tkConfig.c:		Add clang assert for false positives
	* generic/tkUndo.c:		from static analyzer.

2009-06-29  Daniel Steffen  <das@users.sourceforge.net>

	Merge of TkAqua Cocoa port <http://github.com/das/tcltk/tree/de-carbon>
	*** POTENTIAL INCOMPATIBILITY ***

	* macosx/tkMacOSX.h:		Large-scale rewrite of TkAqua migrating
	* macosx/tkMacOSXBitmap.c:	all use of deprecated Carbon API to
	* macosx/tkMacOSXButton.c:	Cocoa API; now supports 64bit
	* macosx/tkMacOSXClipboard.c:	architecture and requires Mac OS X 10.5
	* macosx/tkMacOSXColor.c:	or later; with TkAqua enabled, all Tk
	* macosx/tkMacOSXConfig.c:	sources are now built with the
	* macosx/tkMacOSXCursor.c:	Objective-C compiler and running in
	* macosx/tkMacOSXDebug.c:	Objective-C garbage collection mode as
	* macosx/tkMacOSXDebug.h:	well as in retain-release mode is
	* macosx/tkMacOSXDefault.h:	supported; detailed development history
	* macosx/tkMacOSXDialog.c:	is available in github repository.
	* macosx/tkMacOSXDraw.c:
	* macosx/tkMacOSXEmbed.c:	There should be no script-visible
	* macosx/tkMacOSXEntry.c:	changes to existing Tk functionality,
	* macosx/tkMacOSXEvent.c:	but there are a few aqua-specific
	* macosx/tkMacOSXEvent.h:	additions, see macosx/README for
	* macosx/tkMacOSXFont.c:	details; extensions using only public
	* macosx/tkMacOSXFont.h:	Tk API should continue to work
	* macosx/tkMacOSXHLEvents.c:	unchanged but extensions that rely on
	* macosx/tkMacOSXInit.c:	platform-specific internal Tk API or
	* macosx/tkMacOSXInt.h:		make assumptions about the inner
	* macosx/tkMacOSXKeyEvent.c:	workings of TkAqua (in particular
	* macosx/tkMacOSXKeyboard.c:	presence of QuickDraw) will require
	* macosx/tkMacOSXMenu.c:	porting.
	* macosx/tkMacOSXMenubutton.c:
	* macosx/tkMacOSXMenus.c:	Configure Tk with --enable-aqua=carbon
	* macosx/tkMacOSXMouseEvent.c:	to fallback to now-deprecated previous
	* macosx/tkMacOSXNotify.c:	TkAqua implementation in tk/carbon.
	* macosx/tkMacOSXPort.h:
	* macosx/tkMacOSXPrivate.h:
	* macosx/tkMacOSXRegion.c:
	* macosx/tkMacOSXScale.c:
	* macosx/tkMacOSXScrlbr.c:
	* macosx/tkMacOSXSend.c:
	* macosx/tkMacOSXSubwindows.c:
	* macosx/tkMacOSXTest.c:
	* macosx/tkMacOSXWindowEvent.c:
	* macosx/tkMacOSXWm.c:
	* macosx/tkMacOSXWm.h:
	* macosx/tkMacOSXXStubs.c:
	* macosx/ttkMacOSXTheme.c:
	* macosx/tkMacOSXCarbonEvents.c (removed):

	* macosx/tkMacOSXCursors.h (new):	Move cursor data from resources
	* macosx/tkMacOSXXCursors.h (new):	to compiled-in const array;
	* macosx/tkMacOSXCursors.r (removed):	remove obsolete Rez source
	* macosx/tkMacOSXXCursors.r (removed):	files for resource data.
	* macosx/tkAboutDlg.r (removed):
	* macosx/tkMacOSXAETE.r (removed):

	* macosx/Tk.tiff (new):		Rename and update icon to blue feather;
	* macosx/Tk.icns (new):		add tiff version for about dialog.
	* macosx/Wish.icns (removed):

	* macosx/Tk-Info.plist.in:	Update copyright; adjust minimum system
	* macosx/Wish-Info.plist.in:	version requirement.
	* generic/tkEntry.h:

	* license.terms:		Sync list of entities with those in the
					tcl license.terms, add Apple Inc.

	* generic/tk.h:			Update comment with list of source
					files containing tk version numbers.

	* generic/tkButton.c:		On aqua, recompute button geometry on
					secondary image change to enable cache
					of native img format in geom compute.

	* generic/tkGrab.c:		On aqua, make all grabs global, the
					Mac OS X windowserver forces all grabs
					to be application-local only anyway.

	* generic/tkSelect.c:		Enable utf8 atom on aqua.

	* generic/tk.decls:		Replace carbon types in public and
	* generic/tkInt.decls:		internal platform stubs interfaces with
					void* resp. generic Tk types.

	* xlib/xgc.c:			Add support for managing a platform-
					specific cache appended to a GC.

	* tests/dialog.test:		Change name of undefined bit to avoid
					match with OSType native bitmap name.

	* doc/cursors.n:		Update list of cursors mapped to native
					cursors and add new native cursors.

	* doc/menu.n:			Add documentation of new aqua-specific
					.window menu, document new constraints
					on .apple menu.

	* library/console.tcl:		Add aqua window and help menus.

	* unix/Makefile.in:		Add support for TkAqua-implementation-
					specific sources determined at
					configure-time. Update dist target for
					new/removed files.

	* unix/configure.in:		Add libraries & compiler flags for
					Cocoa and Objective-C; update build
					support for new/removed files; add
					support for configure-time choice of
					TkAqua implementation.

	* macosx/Tk-Common.xcconfig (new):	Rename Xcode projects and
	* macosx/Tk-Debug.xcconfig (new):	related files; update for Xcode
	* macosx/Tk-Release.xcconfig (new):	3.1 and 3.2; update for Cocoa,
	* macosx/Tk.xcode/* (new):		Objective-C & GC; update with
	* macosx/Tk.xcodeproj/* (new):		new/removed source files;
	* macosx/Wish.xcode/* (removed):	standardize on gcc 4.2; remove
	* macosx/Wish.xcodeproj/* (removed):	obsolete configurations and
	* macosx/Wish-Debug.xcconfig (removed):	pre-Xcode project.
	* macosx/Wish-Common.xcconfig (removed):
	* macosx/Wish-Release.xcconfig (removed):
	* macosx/Wish.pbproj/* (removed):

	* macosx/README:		Document new Cocoa-port features and
					constraints; update project docs;
					cleanup.

	* carbon/tkMacOSXInt.h:		Add dummy defines for empty GC cache.

	* carbon/tkMacOSXColor.c:	Update for type changes in platform
	* carbon/tkMacOSXDraw.c:	stubs interfaces.
	* carbon/tkMacOSXHLEvents.c:
	* carbon/tkMacOSXMouseEvent.c:
	* carbon/tkMacOSXSubwindows.c:
	* carbon/tkMacOSXWm.c:

	* carbon/tkMacOSXButton.c:	Fix warning.

	* generic/tkPlatDecls.h:	regen.
	* generic/tkIntPlatDecls.h:
	* unix/configure:		autoconf-2.59

2009-06-27  Jan Nijtmans  <nijtmans@users.sf.net>

	* generic/tkInt.decls (added TkSmooth(Parse|Print)Proc,
	removed TkTile(Parse|Print)Proc which don't exist):
	Follow-up to [Bug 2804935]: Expose these functions through the
	internal stub table as they are useful to existing third-party code.

2009-06-26  Daniel Steffen  <das@users.sourceforge.net>

	* carbon/ (new directory):	Copy of current state of 'macosx'
	source directory, to preserve legacy TkAqua implementation based on
	Carbon API (with support for Mac OS X releases older than 10.5).

	* unix/Makefile.in:		Add support for --enable-aqua=carbon
	* unix/configure.in:		configure option (legacy fallback for
					pre-Mac OS X 10.5 releases).

	* unix/configure:		autoconf-2.59

2009-06-22  Jan Nijtmans  <nijtmans@users.sf.net>

	* generic/tkCanvUtil.c: [Bug 220935]: canvas dash update problem

2009-06-12  Donal K. Fellows  <dkf@users.sf.net>

	* generic/tkInt.decls (TkOrientParseProc, TkOrientPrintProc):
	[Bug 2804935]: Expose these functions through the internal stub table
	as they are useful to existing third-party code.

2009-06-02  Pat Thoyts  <patthoyts@users.sourceforge.net>

	* win/tkWinWm.c:    [Bug 2799589]: Avoid setting the focus on a
	* tests/winWm.test: deleted window during delayed activation.

2009-05-21  Pat Thoyts  <patthoyts@users.sourceforge.net>

	* win/tkWinMenu.c: [Bug 2794778]: Calls to CallWindowProc can lead to
	other functions overwriting the event strucure. Therefore preserve a
	local copy of the XKeyEvent while looping over the key events.

2009-05-17  Joe English  <jenglish@users.sourceforge.net>

	* generic/ttkNotebook.c: [Bug 1470246]: More flexible tab placement.

2009-05-14  Pat Thoyts  <patthoyts@users.sourceforge.net>

	* generic/tkButton.c: [Bug 1923684]: If a checkbutton offvalue is the
	same as the tristate value we should use the off state in
	preference. (andrey gusev)

2009-05-13  Pat Thoyts  <patthoyts@users.sourceforge.net>

	* win/tkWinSend.c: FormatMessage should always use the ignore-inserts
	* win/tkWinTest.c: flag when processing system errors.

	* generic/tkFont.c: [Bug 2791352]: Handle parsing of type 5 font
	* tests/font.test: descriptions with hyphenated family name.

2009-05-06  Pat Thoyts  <patthoyts@users.sourceforge.net>

	* library/images/lamp.svg: Added an SVG version of the Tk lamp and
	* library/images/lamp.png: a pre-rendered PNG version.
	* win/rc/wish.ico: Wish gets a new icon using the SVG lamp and the tk
	* win/rc/tk.ico:   dll gets the tcl rendered feather. This provides
	improved icons for Vista/Windows 7.

2009-05-05  Donal K. Fellows  <dkf@users.sf.net>

	* doc/MainWin.3 (Tk_GetNumMainWindows): [Bug 487220]: Clarified that
	this function works per-thread, not per-process.

	* doc/canvas.n (scale): [Bug 1832015]: Clarified that [$c scale] only
	affects item coordinates.

2009-05-04  Donal K. Fellows  <dkf@users.sf.net>

	* doc/3DBorder.3, doc/BindTable.3, doc/CanvPsY.3, doc/Clipboard.3:
	* doc/ConfigWidg.3, doc/CrtWindow.3, doc/GetBitmap.3:
	* doc/GetCapStyl.3, doc/GetImage.3, doc/GetJoinStl.3, doc/GetScroll.3:
	* doc/GetSelect.3, doc/GetVisual.3, doc/MainWin.3, doc/Name.3:
	* doc/ParseArgv.3, doc/TextLayout.3, doc/Tk_Init.3: [Bug 2431507]:
	Purge all mention of the now-obsolete 'interp->result'.

2009-05-03  Donal K. Fellows  <dkf@users.sf.net>

	* win/tkWinWm.c (UpdateWrapper): [Bug 2785744]: Manipulate flag bit
	correctly so that menubar updates can't smash other attributes.

2009-05-01  Donal K. Fellows  <dkf@users.sf.net>

	* library/mkpsenc.tcl (DrawText): [Bug 2777019]: Corrected point of
	application of rotation transform so rotation is about the anchor
	point of the text.

	* generic/tkCanvPs.c (Tk_PostscriptPhoto):
	* library/mkpsenc.tcl: Factor out the postscript code for converting
	images into postscript so that the code bits are in the prolog and not
	emitted at runtime if a non-thread-safe static says to...

2009-04-30  Pat Thoyts  <patthoyts@users.sourceforge.net>

	* win/tkWinWm.c: [Patch 2504402]: Create icon bitmaps as device
	independent bitmaps. This ensures the icon can be drawn properly on
	various colour depth surfaces - in particular it fixes a problem with
	remote desktop and looks better in the vista task switching overlay.
	(cjmcdonald)

2009-04-30  Donal K. Fellows  <dkf@users.sf.net>

	* win/tkWinPixmap.c (Tk_GetPixmap): [Bug 2080533]: Added patch that
	allows Tk to keep working even when the graphics card is stressed.

2009-04-28  Jeff Hobbs  <jeffh@ActiveState.com>

	* unix/tcl.m4, unix/configure (SC_CONFIG_CFLAGS): Harden the check
	to add _r to CC on AIX with threads.

2009-04-27  Donal K. Fellows  <dkf@users.sf.net>

	* generic/tkInt.decls: [Bug 2768945]: Expose (as "private") a set of
	functions needed for easily building canvas items that work like
	existing standard ones.

2009-04-24  Jeff Hobbs  <jeffh@ActiveState.com>

	* win/tkWinDialog.c (ChooseDirectoryValidateProc): No need to set cwd
	on selchange. Prevents delete of selected folder in dialog.

2009-04-24  Stuart Cassoff <stwo@users.sf.net>

	* unix/Makefile.in: Assorted issues:
	[Bug 2764263]: Removed stray @ from Makefile.in test target.
	[Bug 1945073]: Don't chmod+x square demo.
	[Patch 2764272]: Adjustable demo install location.

2009-04-24  Stuart Cassoff <stwo@users.sf.net>

	* unix/Makefile.in: [Patch 2769530]: Don't chmod/exec installManPage.

2009-04-23  Jeff Hobbs  <jeffh@ActiveState.com>

	* win/tkWinDialog.c (Tk_ChooseDirectoryObjCmd): [Bug 2779910]: Enable
	the new style choosedir that has a "New Folder" button, with
	::tk::winChooseDirFlags override for new behavior.

2009-04-14  Donal K. Fellows  <dkf@users.sf.net>

	* library/xmfbox.tcl (MotifFDialog_ActivateSEnt): Ensure that the
	* library/tkfbox.tcl (Done):			  dialogs have the
	correct levels for [upvar] for accessing the -typevariable var.

2009-04-13  Donal K. Fellows  <dkf@users.sf.net>

	* library/tk.tcl: Corrected another problem; can't determine the exact
	type of OS - needed for figuring out how to guess the correct binding
	in some circumstances - in a safe interpreter.

	* library/tkfbox.tcl: [Bug 2759119]: Corrected level handling for the
	* library/xmfbox.tcl: -typevariable option following updates to tk.tcl
	[Patch 2739360]: Use more modern images from Tango set for the non-
	Motif file dialog. Thanks to Emiliano for bring this to my attention.

2008-04-10  Joe English  <jenglish@users.sourceforge.net

	* library/palette.tcl (tk_setPalette): Don't set *selectColor:
	#b03060; this makes radio- and checkbuttons look wrong post-TIP#109.

2009-04-10  Daniel Steffen  <das@users.sourceforge.net>

	* unix/configure.in (Darwin):	Use Darwin SUSv3 extensions if
					available.
	* unix/configure:		autoconf-2.59
	* unix/tkConfig.h.in:		autoheader-2.59

	* library/demos/filebox.tcl: Only show "Motif Style Dialog"
	checkbutton on X11 windowingsystem.

	* library/demos/widget: GOOBE: use ttk::cursor

	* library/demos/knightstour.tcl: Fix knightstour demo not running from
	interactive wish.

	* library/console.tcl (::tk::ConsoleInit): Remove redundant TkAqua
	Quit menu item.

	* generic/tkPointer.c (Tk_UpdatePointer): Use all 5 buttons.

	* generic/tkMenu.c (PostProcessEntry): Delay call to
	TkpConfigureMenuEntry() until all menu entry attributes are setup.

	* library/menu.tcl (::tk::MbPost): Fix error thrown in y position
	computation with indicatoron.

	* generic/tkMenubutton.c: s/DEF_BUTTON_JUSTIFY/DEF_MENUBUTTON_JUSTIFY/

	* generic/tkUtil.c (TkBackgroundEvalObjv): Use Tcl_BackgroundException

	* generic/tkTextBTree.c (TkBTreeDeleteIndexRange): Add bounds check
	to startEnd array access (fixes testsuite crash).

	* tests/unixFont.test: Only use xlsfonts with X11 windowingsystem.

2009-04-10  Donal K. Fellows  <dkf@users.sf.net>

	* library/tk.tcl: [Bug 2116837]: Add event definitions to handle the
	standard virtual events when Caps Lock is on.

2009-04-08  Donal K. Fellows  <dkf@users.sf.net>

	* library/demos/widget (addFormattedText): Stop marking demonstrations
	as new for 8.6; that label is for wholly new demos.

2009-04-04  Donal K. Fellows  <dkf@users.sf.net>

	* doc/messageBox.n: [Bug 1881896]: Reworded to be clearer on what the
	platform restrictions really are.

2009-04-03  Joe English  <jenglish@users.sourceforge.net>

	* unix/tkUnixWm.c: [Bug 1789819]: Don't panic when the window manager
	does something unexpected with the stacking order.

2009-04-03  Donal K. Fellows  <dkf@users.sf.net>

	* doc/TextLayout.3: [Bug 974421]: Clarified description of how result
	of lookup of a point after end of layout relates to the underlying
	string's length.

2009-04-02  Pat Thoyts  <patthoyts@users.sourceforge.net>

	* tests/textTag.test: Ensure the pointer begins outside the window for
	all the tests checking Enter/Leave motion events.

	* library/demos/pendulum.tcl: Use unicode labels
	* library/demos/knightstour.tcl: Use polygon knight on x11.

2009-03-31  Donal K. Fellows  <dkf@users.sf.net>

	* library/demos/mclist.tcl: Added support for arrow indicators to show
	which way a column is being sorted. Corrected determination of which
	fonts to use for measurements.

2009-03-25  Jan Nijtmans  <nijtmans@users.sf.net>

	* doc/wish.1:		Bring doc and demos in line with
	* library/demos/hello:	http://wiki.tcl.tk/812
	* library/demos/rmt
	* library/demos/square
	* library/demos/tcolor
	* library/demos/timer
	* library/demos/widget
	* win/tkWinMenu.c:	Eliminate a few compiler warnings on mingw
	* win/ttkWinXPTheme.c:	Spacing

2009-03-25  Donal K. Fellows  <dkf@users.sf.net>

	* generic/ttk/ttkTheme.c (BuildOptionMap, NewElementClass):
	[Bug 2178820]: Ensure that zero-size allocations don't happen; some
	malloc implementations don't like it at all.

	* win/wish.exe.manifest.in: [Bug 1871101]: Add magic to make Tk not be
	blurred on Vista with large fonts.

2009-03-14  Donal K. Fellows  <dkf@users.sf.net>

	* unix/tk.pc.in (new file):		[Patch 2243962] (hat0)
	* unix/configure.in, unix/Makefile.in: Added support for reporting
	Tk's public build configuration via the pkg-config system. TEA is
	still the official mechanism though, in part because pkg-config is not
	universally supported across all Tk's supported platforms.

2009-03-10  Donal K. Fellows  <dkf@users.sf.net>

	* doc/event.n: Tidy up and improve examples.

2009-03-09  Benjamin Riefenstahl  <b.riefenstahl@turtle-trading.net>

	* tkMacOSXFont.c (GetFontFamilyName): [Bug 2548661]: Handle NULL
	return from CFStringCreate.

2009-02-27  Jan Nijtmans  <nijtmans@users.sf.net>

	* doc/GetBitmap.3     [Feature Request 2636558]: Tk_DefineBitmap
	* generic/tk.decls    and Tk_GetBitmapFromData signature problem
	* generic/tkInt.decls
	* generic/tkBitmap.c
	* generic/tkInt.h
	* generic/tkStubInit.c
	* generic/tkDecls.h:    (regenerated)
	* generic/tkIntDecls.h: (regenerated)
	* macosx/tkMacOSXBitmap.c

2009-02-27  Pat Thoyts  <patthoyts@users.sourceforge.net>

	* generic/tkWindow.c: [Bug 2645457]: Check for dead windows after
	calling Tk_MakeWindowExist to avoid a crash when mapping dead windows.

2009-02-23  Pat Thoyts  <patthoyts@users.sourceforge.net>

	* win/rc/*.cur: [Patch 2513104]: Fix cursor hotspots (cjmcdonald)

	* win/tkWinMenu.c: Applied patch for menu image display bug.
	[Bug 1329198, 456299] [Patch 2507419] (cjmcdonald)

2009-02-22  Pat Thoyts  <patthoyts@users.sourceforge.net>

	* win/tkWinCursor.c: Applied patch to support stock Win32 help arrow
	cursor when question_arrow requested [Patch 2542828] (danckaert)

2009-02-21  Pat Thoyts  <patthoyts@users.sourceforge.net>

	* library/ttk/vistaTheme.tcl: Correct the ttk::treeview border on
	* win/ttkWinXpTheme.c:        XP and vista.

	* library/console.tcl: [Bug 2546087]: In 2004 a fix to Tcl channels
	prevented the exposure of the internal UTF-8 representation of the
	ASCII NUL character (\uc080). Since then strings in the console have
	been truncated at NUL. This restores the older behaviour.

2009-02-17  Jeff Hobbs  <jeffh@ActiveState.com>

	* win/tcl.m4, win/configure: Check if cl groks _WIN64 already to avoid
	CC manipulation that can screw up later configure checks. Use 'd'ebug
	runtime in 64-bit builds.

2009-02-16  Jeff Hobbs  <jeffh@ActiveState.com>

	* win/configure.in, win/configure: Align better with tcl version.
	Ensures finding correct CPP for Win64.

2009-02-16  Donal K. Fellows  <dkf@users.sf.net>

	* doc/ttk_intro.n: [Bug 2604420]: Improve wording so that this page
	feels less obviously incomplete.

2009-02-12  Donal K. Fellows  <dkf@users.sf.net>

	* library/iconlist.tcl: Split out the IconList megawidget from
	tkfbox.tcl into its own file so as to make it easier to maintain. Also
	cleans up the API for the megawidget, making it more like a
	conventional Tk widget.

2009-02-11  Donal K. Fellows  <dkf@users.sf.net>

	* library/demos/items.tcl, .../label.tcl, .../twind.tcl:
	* library/demos/images/ouster.png: [Bug 2588919]: Demo GOOBE. Added
	new image of John Ousterhout that does not look quite so massively out
	of date, and also showed off a bit of how we can adjust PNG images
	when loading them. Also labeled JO as the creator; it's the TCT who
	are the proprietors now.

2009-02-10  Jan Nijtmans  <nijtmans@users.sf.net>

	* unix/tcl.m4: [Bug 2502365]: Building of head on HPUX was broken when
	using the native CC.
	* unix/configure (autoconf-2.59)

2009-02-08  Joe English  <jenglish@users.sourceforge.net>

	* generic/ttk/*.[ch]: Renamed several internal data structures and
	functions: ElementImpl -> ElementClass, LayoutNode -> Element. Remove
	more unnecessary casts. Add function Ttk_ClientRegion, common factor
	of entry, scale, progress, and treeview widgets.
	* generic/ttk/ttkTrack.c: Fix [Bug 2431428].

2009-02-06  Daniel Steffen  <das@users.sourceforge.net>

	* generic/tkImgPhInstance.c:	Fix numerous leaks discovered with the
	* generic/tkMenu.c:		Mac OS X Instruments.app Leaks tool.
	* generic/tkText.c:
	* generic/tkTextImage.c:
	* generic/tkTextIndex.c:
	* generic/tkUndo.c:
	* generic/tkUtil.c:
	* generic/ttk/ttkFrame.c:
	* macosx/tkMacOSXWm.c:

2009-01-29  Jan Nijtmans  <nijtmans@users.sf.net>

	* generic/tkCanvArc.c   - eliminate some unnessary type casts
	* generic/tkCanvBmap.c  - some internal const decorations
	* generic/tkCanvImg.c   - spacing
	* generic/tkCanvWind.c
	* generic/tkCmds.c
	* generic/tkConfig.c
	* generic/tkEntry.c
	* generic/tkFocus.c
	* generic/tkFont.c
	* generic/tkFrame.c
	* generic/tkGrab.c
	* generic/tkGrid.c
	* generic/tkImage.c
	* generic/tkListbox.c
	* generic/tkObj.c
	* generic/tkOption.c
	* generic/tkPack.c
	* generic/tkPanedWindow.c
	* generic/tkRectOval.c
	* generic/tkSelect.c
	* generic/tkText.c
	* generic/tkTextMark.c
	* generic/tkTextTag.c

2009-01-28  Jan Nijtmans  <nijtmans@users.sf.net>

	* generic/ttk/ttkCache.c:  - eliminate some unnessary type casts
	* generic/ttk/ttkLayout.c  - some internal const decorations
	* generic/ttk/ttkState.c   - spacing
	* generic/ttk/ttkTheme.c
	* macosx/tkMacOSXMenu.c
	* macosx/tkMacOSXPrivate.h
	* unix/tkUnixFont.c
	* unix/tkUnixMenu.c
	* unix/tkUnixWm.c
	* win/tkWinColor.c
	* win/tkWinDialog.c
	* win/tkWinFont.c
	* win/tkWinMenu.c
	* win/tkWinSend.c
	* win/tkWinWindow.c
	* win/tkWinWM.c

2009-01-22  Kevin B. Kenny  <kennykb@acm.org>

	* unix/tcl.m4: Corrected a typo ($(SHLIB_VERSION) should be
	${SHLIB_VERSION}).
	* unix/configure: Autoconf 2.59

2009-01-19  Kevin B. Kenny  <kennykb@acm.org>

	* unix/Makefile.in: Added a CONFIG_INSTALL_DIR parameter so that
	* unix/tcl.m4:      distributors can control where tclConfig.sh goes.
	Made the installation of 'ldAix' conditional upon actually being on an
	AIX system. Allowed for downstream packagers to customize
	SHLIB_VERSION on BSD-derived systems.
	Thanks to Stuart Cassoff for [Patch 907924].
	* unix/configure: Autoconf 2.59

2009-01-16  Don Porter  <dgp@users.sourceforge.net>

	* generic/tk.h:		Bump patchlevel to 8.6b1.1 to distinguish
	* library/tk.tcl:	CVS snapshots from the 8.6b1 and 8.6b2
	* unix/configure.in:	releases.
	* win/configure.in:

	* unix/configure:	autoconf-2.59
	* win/configure:

2009-01-14  Jan Nijtmans  <nijtmans@users.sf.net>

	* generic/tkImgPhoto.c: [Bug 2507326]: Fix for aMSN compatibility
	* generic/tkMenu.h: CONSTify Tk(Create|Find)MenuReferences
	* generic/tkMenu.c: various internal "const" decorations.

2009-01-13  Jan Nijtmans  <nijtmans@users.sf.net>

	* unix/tcl.m4: [Bug 2502365]: Building of head on HPUX was broken when
	using the native CC
	* unix/configure (autoconf-2.59)

2009-01-13  Pat Thoyts  <patthoyts@users.sourceforge.net>

	* tests/constraints.tcl: Made the tests more independent of the
	* tests/*.test:          presence of images in the interpreter.

2009-01-11  Pat Thoyts  <patthoyts@users.sourceforge.net>

	* tests/bind.test: Fixed keysym bind tests for unix [Bug 2336454]

2009-01-11  George Peter Staplin <georgeps@users.sourceforge.net>

	* generic/tkEvent.c: Fix a possible segv due to a NULL pointer
	dereference that occurs when XCreateIC fails.

2009-01-11  Pat Thoyts  <patthoyts@users.sourceforge.net>

	* library/bgerror.tcl: Pretty up the unix tk_messageBox icons with PNG
	* library/icons.tcl:   images and grouped all the stock icons in one
	* library/msgbox.tcl:  file.
	* library/tk.tcl:

2009-01-11  Joe English  <jenglish@users.sourceforge.net>

	* generic/ttk/ttkNotebook.c (NotebookCleanup): [Bug 2496162]: Don't
	call Tk_DeleteOptionTable(), it's unnecessary and quite possibly
	harmful.

2009-01-08  Jan Nijtmans  <nijtmans@users.sf.net>

	* generic/tk3d.c:     CONSTify TkDebugBorder
	* generic/tkBind.c:   CONSTify TkStringToKeysym
	* generic/tkBitmap.c: CONSTify TkDebugBitmap
	* generic/tkColor.c:  CONSTify TkDebugColor
	* generic/tkCursor.c: CONSTify TkDebugCursor
	* generic/tkFont.c:   CONSTify TkDebugFont
	* generic/tkInt.decls All those mods TIP #27 complient,
	                      no incompatibility risks.
	* generic/tkIntDecls.h (regenerated)

2009-01-08  Pat Thoyts  <patthoyts@users.sourceforge.net>

	* library/bgerror.tcl: Theme the bgerror dialog and make use of our
	PNG support to improve the icon.

2009-01-07  Pat Thoyts  <patthoyts@users.sourceforge.net>

	* library/tkfbox.tcl: [Bug 2473120]: Mis-ordered messagebox args.

	* win/tkWinWm.c: [Bug 1847002]: Prevent grabs being bypassed on
	Windows.

2009-01-06  Jan Nijtmans  <nijtmans@users.sf.net>

	* generic/tk.h:		A few const -> CONST86 modifications,
	* generic/tkCanvas.c:	improving backwards compatibility. Change
	* generic/tkCanvLine.c:	Tk_ItemIndexProc and Tk_ItemInsertProc
	* generic/tkCanvPoly.c:	signature to have a Tcl_Obj parameter instead
	* generic/tkCanvText.c:	of a string parameter. This is binary and
	* doc/CrtItemType.3:	source compatible with previous API, it just
	* doc/Clipboard.3:	prevents the need for a type cast in the
	* doc/ConfigWidg.3:	Tk_ItemType table construction. Bring doc in
	* doc/ParseArgv.3:	line with API.

2009-01-06  Donal K. Fellows  <dkf@users.sf.net>

	* generic/tkImgPhoto.c (Tk_PhotoPutBlock): Optimize a common case for
	photo image building. [Patch 1539990] (jepler)

2009-01-06  Pat Thoyts  <patthoyts@users.sourceforge.net>

	* win/tkWinDialog.c: Use task modal for messagebox instead of system
	modal. [Bug 2484771] (ferrieux,thoyts,mjanssen)

2009-01-03  Donal K. Fellows  <dkf@users.sf.net>

	* doc/canvas.n: [Bug 1836621]: Improve the documentation of the
	-offset and -outlineoffset item options.

2009-01-03  Jan Nijtmans  <nijtmans@users.sf.net>

	* generic/tk.decls:       CONSTify Tk_ClipboardAppend
	* generic/tkClipboard.c:
	* generic/tkDecls.h: (regenerated)

2008-12-31  David Gravereaux <davygrvy@pobox.com>

	* win/rules.vc: Small bug not setting SYMBOLS macro fixed.

2008-12-31  Joe English  <jenglish@users.sourceforge.net>

	* generic/ttk/ttkDefaultTheme.c: Fix color palette for radiobutton and
	checkbutton indicators. Fixes [Bug 2003310]; also makes "alt" theme
	check/radiobuttons look like Windows 98, as intended.
	* library/ttk/altTheme.tcl: Specify dark gray -bordercolor to soften
	edges.
	* tests/ttk/{checkbutton,radiobutton}.test: Split out of ttk.test.

2008-12-28  Donal K. Fellows  <dkf@users.sf.net>

	TIP #171 IMPLEMENTATION

	* library/listbox.tcl, library/scrlbar.tcl, library/text.tcl: Adjust
	users of the <MouseWheel> event to do the right thing horizontally as
	well as vertically.
	* win/tkWinX.c (GenerateXEvent): Redirect <MouseWheel> to the window
	that contains the mouse.
	* generic/tkEvent.c (InvokeFocusHandlers): Do not direct <MouseWheel>
	through the focus mechanism.
	*** POTENTIAL INCOMPATIBILITY *** for anyone counting on shift-wheel
	to do something else (or nothing at all) or for the wheel events to be
	following the keyboard on Win.

	* generic/tkImgPNG.c (ReadIDAT): Corrected code to transfer blocks of
	compressed data into the Tcl_ZlibStream. Allows the reading of all
	images from PngSuite set. Thanks to Michael Kirkham for fix/testing.

	TIP #244 IMPLEMENTATION

	* generic/tkImgPNG.c, tests/imgPNG.test, doc/photo.n: Adaptation of
	tkpng to the Tk core, proving support for PNG image reading and
	writing, based on Tcl's zlib support.

2008-12-27  Joe English  <jenglish@users.sourceforge.net>

	* generic/ttk/ttkTreeview.c: [Bug 2381555]: Fix inconsistent use of
	treeArea / headingArea. ([$tv identify] didn't work when horizontally
	scrolled).

2008-12-21  Donal K. Fellows  <dkf@users.sf.net>

	* doc/canvas.n (postscript): Regularized documentation of -channel
	option.

2008-12-19  Don Porter  <dgp@users.sourceforge.net>

	*** 8.6b1 TAGGED FOR RELEASE ***

	* changes:	Updates for 8.6b1 release.

	* tests/clrpick.test:	Eliminate duplicate test names.
	* tests/embed.test:
	* tests/text.test:
	* tests/textMark.test:

	* README:		Bump version number to 8.6b1
	* generic/tk.h:
	* library/tk.tcl:
	* unix/configure.in:
	* unix/tk.spec:
	* win/configure.in:

	* unix/configure:	autoconf-2.59
	* win/configure:

2008-12-18  Don Porter  <dgp@users.sourceforge.net>

	* library/msgs/de.msg:	[Patch 2442309]: Updated German messages.
	Thanks to Ruediger Haertel.

2008-12-17  Jan Nijtmans  <nijtmans@users.sf.net>

	* generic/tk.h:		VOID --> void
	* unix/tkUnixPort.h:
	* macosx/tkMacOSXPort.h:

2008-12-17  Donal K. Fellows  <dkf@users.sf.net>

	* doc/selection.n: [Bugs 2441817,2441884]: Assorted small fixes.

2008-12-16  Jan Nijtmans  <nijtmans@users.sf.net>

	* win/tkWinDialog.c: Remove unused variables

2008-12-15  Don Porter  <dgp@users.sourceforge.net>

	TIP #338 IMPLEMENTATION

	* doc/Tk_Main.c:	Removed the last two '#include "tclInt.h"'.
	* generic/tkMain.c:	Tk is now limited to Tcl's public interface.
	* macosx/tkMacOSXInit.c:

2008-12-12  Pat Thoyts  <patthoyts@users.sourceforge.net>

	* library/demos/fontchoose.tcl: Simple fontchooser demo.
	* library/demos/widget:

2008-12-11  Jan Nijtmans  <nijtmans@users.sf.net>

	* generic/tk3d.c:	Make error message from Tk_GetRelief the same
				as for Tk_GetReliefFromObj.
	* tests/canvas.test:	Adapt test cases for changed error message.
	* tests/scrollbar.test
	* tests/textTag.test

2008-12-11  Joe English  <jenglish@users.sourceforge.net>

	* library/demos/*.tcl: Omit contraindicated [package require Ttk].
	Remove logic that switches [ttk::scrollbar]s to [tk::scrollbar]s
	based on [tk windowingsystem]; this is already handled in
	library/ttk/scrollbar.tcl.

2008-12-10  Daniel Steffen  <das@users.sourceforge.net>

	TIP #324 IMPLEMENTATION

	* generic/tkCmds.c:		Implementation of [tk fontchooser] as
	* generic/tkInt.h:		a Ttk dialog for X11 and as a native
	* win/tkWinDialog.c:		platform dialog on Mac OS X & Windows.
	* win/tkWinInt.h:		(thoyts, vetter, robert, steffen)
	* win/tkWinTest.c:		[Patch 1477426]
	* win/tkWinX.c:
	* macosx/tkMacOSXCarbonEvents.c:
	* macosx/tkMacOSXDialog.c:
	* macosx/tkMacOSXEvent.c:
	* macosx/tkMacOSXEvent.h:
	* macosx/tkMacOSXFont.c:
	* macosx/tkMacOSXFont.h:
	* macosx/Wish.xcodeproj/project.pbxproj:
	* library/fontchooser.tcl (new):
	* library/tclIndex:
	* library/msgs/de.msg:
	* library/msgs/en.msg:
	* tests/fontchooser.test (new):
	* tests/winDialog.test:
	* doc/fontchooser.n (new):
	* doc/tk.n:

	* library/console.tcl:		Let user select console font via
					[tk fontchooser].
	* library/demos/text.tcl:	Add [tk fontchooser] demo.

	* generic/tkUtil.c:		Add TkBackgroundEvalObjv() and
					TkSendVirtualEvent() utility functions
					(used by TIP #324 code).

	* generic/tkInt.h:		Turn [tk] into an ensemble.
	* generic/tkBusy.c:		(thoyts, steffen)
	* generic/tkCmds.c:
	* generic/tkWindow.c:

	* macosx/tkMacOSXInit.c (TkpInit): Unconditionally show Tk console if
					   TK_CONSOLE env var is set.

2008-12-09  Don Porter  <dgp@users.sourceforge.net>

	TIP #337 IMPLEMENTATION

	* generic/tkBind.c:	Updated callers of Tcl_BackgroundError() to
	* generic/tkCanvas.c:	use the new routine
	* generic/tkEntry.c:	Tcl_BackgroundException() as appropriate.
	* generic/tkImgBmap.c:
	* generic/tkListbox.c:
	* generic/tkSelect.c:
	* generic/tkTextDisp.c:
	* generic/tkTextWind.c:
	* macosx/tkMacOSXHLEvents.c:
	* macosx/tkMacOSXMenu.c:
	* macosx/tkMacOSXMenus.c:
	* macosx/tkMacOSXScale.c:
	* macosx/tkMacOSXWindowEvent.c:
	* unix/tkUnixScale.c:
	* unix/tkUnixWm.c:
	* win/tkWinButton.c:
	* win/tkWinMenu.c:
	* win/tkWinScrlbr.c:
	* win/tkWinWm.c:

2008-12-07  Joe English  <jenglish@users.sourceforge.net>

	* macosx/ttkMacOSXTheme.c: [Bug 2219588]: Add native aqua elements for
	ttk::spinbox
	* generic/ttk/ttkEntry.c, library/ttk/spinbox.tcl,
	* tests/ttk/spinbox.test: Moved most spinbox "business logic" out of
	ttkEntry.c into Tcl bindings.
	* library/ttk/clamTheme.tcl: Minor spinbox appearance improvements.
	* library/ttk/combobox.tcl, library/ttk/utils.tcl:
	Factor out ttk::bindMouseWheel procedure.
	* library/ttk/spinbox.tcl: Add cross-platform MouseWheel bindings.

2008-12-06  Donal K. Fellows  <dkf@users.sf.net>

	TIP #197 IMPLEMENTATION

	* generic/tkText.c (insertUnfocussedStrings, optionSpecs):
	* generic/tkText.h (TkText, TkTextInsertUnfocussed):
	* doc/text.n, tests/text.test:
	Added definitions/tests/docs for "-insertunfocussed" field.
	* generic/tkTextMark.c (TkTextInsertDisplayProc):
	* generic/tkText.c (TextBlinkProc):
	Added user-controlledrendering of insertion cursor when focus is not
	in the text widget.

2008-12-05  Pat Thoyts  <patthoyts@users.sourceforge.net>

	* library/ttk/ttk.tcl:	      Added vista theme to iron out the visual
	* library/ttk/vistaTheme.tcl: differences between vista and XP.
	* library/ttk/xpTheme.tcl:
	* win/ttkWinXPTheme.c:

2008-12-05  Donal K. Fellows  <dkf@users.sf.net>

	* generic/tkCanvPs.c (Tk_PostscriptFont): [Bug 2107938]: Ensure that
	font sizes can ever be negative; it triggers a really strange case
	that is definitely not what is wanted.
	* library/mkpsenc.tcl: Corrected and improved generation of postscript
	* library/prolog.ps:  prolog. Removed prolog.ps, which wasn't used and
	was misleading.

2008-12-04  Jan Nijtmans  <nijtmans@users.sf.net>

	* generic/tkInt.decls:	[FRQ 220906]: Move 10 functions from tkText.h
	* generic/tkText.h:     to stub table.
	* generic/tkStubInit.c (regenerated)
	* generic/tkIntDecls.h (regenerated)

2008-12-04  Donal K. Fellows  <dkf@users.sf.net>

	* doc/ttk_button.n, doc/ttk_checkbutton.n, doc/ttk_menubutton.n:
	* doc/ttk_radiobutton.n: Added mention of the Toolbutton style to all
	widgets that can sensibly make use of it.

2008-12-03  Joe English  <jenglish@users.sourceforge.net>

	* generic/ttk/ttkState.c, generic/ttk/ttkTheme.h,
	* generic/ttk/ttkWidget.c, doc/ttk_widget.n:
	Add new "hover" state (patch from Pat Thoyts; needed to support proper
	visual feedback on Vista).

2008-11-29  Pat Thoyts  <patthoyts@users.sourceforge.net>

	* library/ttk/altTheme.tcl:     Use a styled frame around the popdown
	* library/ttk/clamTheme.tcl:    listbox so we can adjust the border
	* library/ttk/classicTheme.tcl: for each theme as needed.
	* library/ttk/combobox.tcl:
	* library/ttk/defaults.tcl:
	* library/ttk/winTheme.tcl:
	* library/ttk/xpTheme.tcl:
	* tests/ttk/combobox.test:

2008-11-28  Alexandre Ferrieux  <ferrieux@users.sourceforge.net>

	* generic/tkCanvUtil.c:	[Bug 1813597,2218964]: Millimeter patch.
	* generic/tkInt.h:	Eliminates the functional redundancy and
	* generic/tkObj.c:	unnecessary loss of precision of the
	* generic/tkText.c:	{pixel,mm}ObjType tandem.

2008-11-27  Jan Nijtmans  <nijtmans@users.sf.net>

	* generic/tkCanvLine.c:	Replace Tcl_SetResult(interp, NULL, ....)
	* generic/tkEntry.c:	calls with Tcl_ResetResult(interp)
	* generic/tkMenu.c
	* generic/tkOldConfig.c
	* win/tkWinTest.c:	Eliminate warning: unused variable 'tkwin'

2008-11-23  Pat Thoyts  <patthoyts@users.sourceforge.net>

	* generic/tkBind.c:  [Bug 1389270]: event generate silently ignored
	* generic/tkFocus.c: focus events. These can now be generated.
	* generic/tkGrab.c:
	* generic/tkInt.h:
	* tests/bind.test: Fixed some locale dependencies in various
	tests to reduce the noise on non-English windows systems.

2008-11-22  Donal K. Fellows  <dkf@users.sf.net>

	* library/demos/ctext.tcl: Extended to show off what you can do with
	angled text; there is now a pie selector to change the orientation.

2008-11-22  Pat Thoyts  <patthoyts@users.sourceforge.net>

	* library/ttk/combobox.tcl: [Bug 1939129,1991930]: combobox dropdown
				    was drawn behind topmost toplevels.
	* generic/tkCanvText.c:  Fixed up complaints from MSVC engendered
	* generic/tkFont.c:      by the last commit. In particular replaced
	* win/tkWinDraw.c:       round() which is a C99 function.
	* win/tkWinFont.c:

2008-11-22  Donal K. Fellows  <dkf@users.sf.net>

	TIP #119 IMPLEMENTATION

	* generic/tkCanvText.c:  Added -angle configuration option to canvas
	* generic/tkFont.c:	 text items. This required reengineering the
	* library/prolog.ps:	 whole text rendering engine to be able to
	* macosx/tkMacOSXFont.c: handle an angle! No change to any external
	* unix/tkUnixFont.c:	 API. Note, this feature was originally
	* unix/tkUnixRFont.c:	 approved for Tk 8.5, but it has proved much
	* win/tkWinFont.c:	 harder to implement than originally
	* generic/tkInt.h:	 estimated. [Patch 1611359]
	* tests/canvText.test:

2008-11-22  Pat Thoyts  <patthoyts@users.sourceforge.net>

	* test/winDialog.test: [Bug 2307837]: Avoid some locale-dependent
	* win/tkWinTest.c:     failures by using id's or an english constraint

2008-11-19  Joe English  <jenglish@users.sourceforge.net>

	* doc/ttk_panedwindow.n: [Bug 1824996]: Remove inoperative text
	stating that slave windows must be direct children of the master.

2008-11-19  Jan Nijtmans  <nijtmans@users.sf.net>

	* generic/tkImgPhoto.c	 Minor simplification in fix for [Bug 2312027]
				 no need to malloc and copy photo type name
				 because it is a constant to begin with.
	* generic/tkOldConfig.c	 Convert Tcl_SetResult(......, TCL_DYNAMIC) to
	* mac/tkMacOSXWm.c	 Tcl_SetResult(......, TCL_VOLATILE), in
	* unix/tkUnixWm.c	 preparation for TIP #340
	* unix/tkUnixSend.c
	* win/tkWinWm.c

2008-11-16  Joe English  <jenglish@users.sourceforge.net>

	* generic/ttk/ttkWidget.c: [Bug 2298720]: Widget self-destruction is
	not necessarily an error.

2008-11-16  Donal K. Fellows  <dkf@users.sf.net>

	* doc/wm.n: Added note about [wm overrideredirect] so that users will
	avoid making unwarranted assumptions about how magical it is.
	Triggered by [Bug 2282861] discussion.

2008-11-14  Pat Thoyts  <patthoyts@users.sourceforge.net>

	* generic/tk.h:	       The TIP 125 implementation permits the
	* generic/tkFrame.c:   [wm manage] command to manage any widget but
	* macosx/tkMacOSXWm.c: only those with Frame instance data should be
	* unix/tkUnixWm.c:     permitted. We now check for the suitability and
	* win/tkWinWm.c:       raise an error for non-frame widgets. Updated
	* test/wm.test:	       the tests and documentation. See also [Bug
	* doc/wm.n:	       2239034]

2008-11-12  Joe English  <jenglish@users.sourceforge.net>

	* generic/ttk/ttkWidget.c: Reworked widget construction and
	destruction sequence; fixes [Bug 2207435] and several other problems
	discovered during investigation of same.
	* generic/ttk/ttkButton.c (CheckbuttonInitialize): Account for
	initializeProc being called earlier in the construction sequence now.
	* tests/ttk/ttk.test: Updated test suite.

2008-11-12  Pat Thoyts  <patthoyts@users.sourceforge.net>

	* library/text.tcl: [Bug 1777362]: Handle windows with funky names by
	* test/text.test:   avoiding use of the window path for anchors.

2008-11-11  Jan Nijtmans  <nijtmans@users.sf.net>

	* generic/tkImgPhoto.c	  Fix [Bug 2265860] new test failures

2008-11-11  Joe English  <jenglish@users.sourceforge.net>

	* generic/ttk/ttkWidget.c (BeginDrawing): [Bug 2264732]: Don't crash
	when application uses nondefault visual.

2008-11-11  Jan Nijtmans  <nijtmans@users.sf.net>

	* win/tcl.m4:	    Reverted change from 2008-11-06 (was under the
			    impression that "-Wno-implicit-int" added an extra
			    warning)
	* win/configure	    (regenerated)
	* unix/tcl.m4:	    Use -O2 as gcc optimization compiler flag, and get
			    rid of -Wno-implicit-int for UNIX
	* unix/configure    (regenerated)

	* generic/tk.decls     Modify Tk_Create(Old)ImageType signature,
	* generic/tk.h	       relaxing the constraint that every Tk_ImageType
	* generic/tkImage.c    can only be passed to this function once. This
	* generic/tkImgBmap.c  lets tkImg be loaded in multiple interpreters
	* generic/tkImgPhoto.c in a thread-enabled build of Tk. [Bug 2312027]
	* generic/tkTest.c     This CONSTification complies with TIP #27. It
	* doc/CrtImgType.3     is binary compatible with the old interface,
			       but not fully source compatible (although tkImg
			       does not suffer).
	* generic/tkDecls.h (regenerated)

	*** POTENTIAL INCOMPATIBILITY ***

2008-11-09  Joe English  <jenglish@users.sourceforge.net>

	* generic/ttk/ttkWidget.c: Remove unnecessary casts.

	* generic/ttk/ttkWidget.h, generic/ttk/ttkWidget.c: Ttk widget
	initializeProc()s now return void instead of a status code, and are no
	longer allowed to fail. (Fix for [Bug 2207435] in progress).

	* generic/ttk/ttkButton.c, generic/ttk/ttkEntry.c,
	* generic/ttk/ttkFrame.c, generic/ttk/ttkNotebook.c,
	* generic/ttk/ttkPanedwindow.c, generic/ttk/ttkProgress.c,
	* generic/ttk/ttkScale.c, generic/ttk/ttkScrollbar.c,
	* generic/ttk/ttkTreeview.c: Adjustments for the above.

2008-11-09  Jan Nijtmans  <nijtmans@users.sf.net>

	* generic/tkCanvas.c:	 Make all Tk_CustomOption tables const and
	* generic/tkCanvBmap.c:	 remove unnecessary type cast.
	* generic/tkCanvImg.c:
	* generic/tkCanvPoly.c:
	* generic/tkCanvText.c:
	* generic/tkCanvWind.c:
	* generic/tkRectOval.c:
	* generic/tkScrollbar.c:
	* generic/tk.decls:	Two more (hopefully the last) signature
	* generic/tkInt.h:	changes in Tk_CreateSmoothMethod and
	* generic/tkCanvLine.c: Tk_CreatePhotoImageFormat
	* generic/tkCanvUtil.c:
	* generic/tkImgPhoto.c:
	* generic/tkDecls.h: (regenerated)
	* doc/CrtImgType.3:  doc updates
	* doc/CrtPhImgFmt.3:

2008-11-06  Jan Nijtmans  <nijtmans@users.sf.net>

	* win/tcl.m4: Add "-Wno-implicit-int" flag for gcc, as on UNIX
	* win/configure: (regenerated)
	* generic/default.h: Use tkUnixDefault.h under CygWin. With this
			     change, at least the X11 version of Tk can be
			     built with cygwin.

2008-11-06  Donal K. Fellows  <dkf@users.sf.net>

	* unix/configure.in: [Bug 2229999]: Work around the fact that the
	HP-UX system compiler cannot handle 'inline'.

2008-11-05  Jan Nijtmans  <nijtmans@users.sf.net>

	* unix/tkUnixFont.c:   [Bug 2226093]: Const changes not all correct
	* unix/tkUnixButton.c: More internal -Wwrite-strings warning fixes
	* unix/tkUnixCursor.c:
	* unix/tkUnixSend.c:
	* unix/tkUnixRFont.c:
	* generic/tkInt.h:     No need to use CONST in internal header files
	* generic/tkFont.h
	* generic/tkInt.decls: CONSTify string and fileName parameters of
	* generic/tkImgBmap.c: TkGetBitmapData
	* generic/tkBitmap.c:  Remove unneccessary type cast
	* generic/tkIntDecls.h: (regenerated)
	* doc/GetCursor.3:     Fix documentation about obsolete X10 bitmaps
	* doc/GetBitmap.3:     [Bug 1866774]: Remove X10 references from docs

2008-11-03  Jan Nijtmans  <nijtmans@users.sf.net>

	* generic/ttk/ttkEntry.c: Fix warning: unused variable `currentValue'
	* generic/tkOldTest.c:	  Fix warning: assignment discards qualifiers
	* win/tkWinTest.c:	  from pointer target type

2008-11-03  Pat Thoyts  <patthoyts@users.sourceforge.net>

	* tests/winClipboard.test: testclipboard no longer returns strings
	with embedded \r but now returns Tcl strings
	* tests/winfo.test: Fixed embedding test broken during upgrade
	* tests/busy.test: Default wait cursor on windows is 'wait'
	* win/tkWinFont.c: const fixes for the windows code.

2008-11-02  Jan Nijtmans  <nijtmans@users.sf.net>

	* generic/tkFont.h:	 More internal -Wwrite-strings warning fixes
	* generic/tkFont.c
	* generic/ttk/ttkTheme.h
	* generic/ttk/ttkDefaultTheme.c
	* generic/ttk/ttkState.c
	* macosx/tkMacOSXFont.c
	* unix/tkUnixFont.c
	* win/tkWinFont.c

2008-11-01  Donal K. Fellows  <dkf@users.sf.net>

	TIP #97 IMPLEMENTATION

	* generic/tkCanvas.c (CanvasWidgetCmd): Implementation of the 'imove'
	and 'rchars' subcommands.
	* generic/tk.h (TK_MOVABLE_POINTS): New flag to allow items to state
	whether they support finding and moving individual coordinates.
	* doc/canvas.n, tests/canvas.test: Docs 'n' tests.

2008-11-01  Pat Thoyts  <patthoyts@users.sourceforge.net>

	* generic/ttk/ttkEntry.c:      Implemented the themed spinbox
	* library/ttk/altTheme.tcl:    widget.
	* library/ttk/clamTheme.tcl:
	* library/ttk/classicTheme.tcl:
	* library/ttk/defaults.tcl:
	* library/ttk/entry.tcl:
	* library/ttk/ttk.tcl:
	* library/ttk/winTheme.tcl:
	* library/ttk/xpTheme.tcl:
	* library/ttk/spinbox.tcl:
	* win/ttkWinTheme.c:
	* win/ttkWinXPTheme.c:
	* doc/ttk_spinbox.n:
	* tests/ttk/spinbox.test:

2008-10-31  Joe English  <jenglish@users.sourceforge.net>

	* generic/widget.c: Temporary workaround for [Bug 2207435]

2008-10-30  Jan Nijtmans  <nijtmans@users.sf.net>

	* generic/tkAtom.c:	 more internal -Wwrite-strings warning fixes
	* generic/tkBusy.c
	* generic/tkButton.c
	* generic/tkCanvPoly.c
	* generic/tkCanvText.c
	* generic/tkCmds.c
	* generic/tkListbox.c
	* generic/tkMenu.c
	* generic/tkOldConfig.c
	* generic/tkOption.c
	* generic/tkPanedWindow.c
	* generic/tkPlace.c
	* generic/tkScale.c
	* generic/tkTest.c
	* generic/tkText.c
	* generic/tkTextImage.c

2008-10-30  Don Porter  <dgp@users.sourceforge.net>

	* tests/unixSelect.test:	Revise the unixSelect-1.* tests so that
	they test the ability of Tk's selection mechanism to faithfully pass
	valid Tcl values without corruption, and stop testing details of
	Tcl's internal encoding scheme.	 With this change, the Tk test suite
	no longer uses the identity encoding or [string bytelength].

2008-10-30  Jan Nijtmans  <nijtmans@users.sf.net>

	* generic/tk.h:		      CONSTify return value of
	* generic/tkInt.h	      Tk_OptionPrintProc, and customPtr
	* generic/tk.decls	      field of Tk_ConfigSpec.
	* generic/tkCanvArc.c	      See [Bug 2190619]: Warnings due to
	* generic/tkCanvLine.c	      Tk_SmoothMethod name constness change
	* generic/tkCanvUtil.c
	* generic/tkUtil.c
	* generic/tkDecls.h:	      (regenerated)

2008-10-29  Joe English  <jenglish@users.sourceforge.net>

	* generic/tkAtom.c(Tk_GetAtomName): Remove incorrect 'const' qualifier.
	Remove useless 'register' declarations too, while we're at it.

2008-10-28  Jan Nijtmans  <nijtmans@users.sf.net>

	* generic/tk.h:		Add "const" to a few struct member fields.
	* generic/tkInt.h:	CONSTify TkPrintPadAmount
	* generic/tkSelect.h:	Move TkSelGetSelection to tkInt.decls
	* generic/tk.decls:	CONSTify Tk_ParseArgv
	* generic/tkInt.decls:	CONSTify TkCreateFrame and TkCreateMainWindow
	* generic/tkDecls.h:	(regenerated)
	* generic/tkIntDecls.h:	(regenerated)
	* generic/tkArgv.c:
	* generic/tkAtom.c:
	* generic/tkEntry.c:
	* generic/tkFrame.c:
	* generic/tkImgPhoto.c:
	* generic/tkPack.c:
	* generic/tkSelect.c:
	* generic/tkVisual.c:
	* generic/tkWindow.c:
	* win/tkWinTest.c:	Fix compilation under mingw32

2008-10-28  Joe English  <jenglish@users.sourceforge.net>

	* library/ttk/cursors.tcl, library/ttk/combobox.tcl,
	library/ttk/entry.tcl, library/ttk/paned.tcl, library/ttk/sizegrip.tcl,
	library/treeview.tcl:
	[Bug 2054562]: Add correct platform-specific cursors for OSX
	[Bug 1534835]: Expanded set of symbolic cursors.  Use correct cursor
	for ttk::entry and ttk::combobox widgets

2008-10-28  Don Porter  <dgp@users.sourceforge.net>

	* win/tkWinTest.c:		[Bug 2191960]: Revise [testclipboard]
	* tests/winClipboard.test:	to form that handles encodings.
	* tests/constraints.tcl: [tcltest::bytestring] no longer used.

2008-10-24  Joe English  <jenglish@users.sourceforge.net>

	* tests/ttk/ttk.test: [Bug 2175411]: Disable test ttk-6.3, it's not
	applicable.

	* generic/ttk/ttkTheme.c: Use different Tcl_AssocData key so the tile
	extension can be loaded into an 8.6 interp, in the off-chance that
	anyone wants to do this.

2008-10-24  Donal K. Fellows  <dkf@users.sf.net>

	* generic/tkCanvUtil.c (TkSmoothPrintProc): [Bug 2190619]: Corrected
	'const'ness to quell warning.

2008-10-23  Don Porter  <dgp@users.sourceforge.net>

	* README:		Bump version number to 8.6a4
	* generic/tk.h:
	* library/tk.tcl:
	* unix/configure.in:
	* unix/tk.spec:
	* win/configure.in:

	* unix/configure:	autoconf-2.59
	* win/configure:

2008-10-22  Jan Nijtmans  <nijtmans@users.sf.net>

	* generic/tk.h:		      CONST -> const and white-spacing
	* generic/tk.decls
	* generic/tkInt.decls
	* generic/tkDecls.h:	      (regenerated)
	* generic/tkIntDecls.h:	      (regenerated)
	* generic/tkIntPlatDecls.h:   (regenerated)
	* generic/tkIntXlibDecls.h:   (regenerated)
	* generic/tkPlatDecls.h:      (regenerated)
	* generic/ttk/tk.decls
	* generic/ttk/ttkDecls.h      (regenerated)
	* generic/ttk/ttkGenStubs.tcl

2008-10-20  Donal K. Fellows  <dkf@users.sf.net>

	* generic/tkBusy.c, macosx/tkMacOSXEmbed.c, unix/tkUnixEmbed.c:
	* win/tkWinWindow.c: [Bug 2180919]: Factor out the platform-specific
	parts into the platform directories.

2008-10-18  Donal K. Fellows  <dkf@users.sf.net>

	TIP #321 IMPLEMENTATION

	* generic/tkBusy.c, doc/busy.n, tests/busy.test: [Patch 1997907]:
	Implementation of the [tk busy] command.

2008-10-18  Pat Thoyts  <patthoyts@users.sourceforge.net>

	* win/tkWinFont.c: [Bug 1825353]: To fix a problem with tiny fonts on
	Russian versions of Windows we will avoid removing the internal
	leading for fixed width fonts.

2008-10-15  Jan Nijtmans  <nijtmans@users.sf.net>

	* generic/tk.h:		 Add "const" to many internal const tables, so
	* generic/tkBind.c:	 those will be put by the C-compiler in the
	* generic/tkButton.c:	 TEXT segment instead of the DATA segment.
	* generic/tkCanvas.c:	 This makes those tables as being shareable in
	* generic/tkClipboard.c: shared libraries.
	* generic/tkCmds.c:
	* generic/tkConsole.c:
	* generic/tkEntry.c:
	* generic/tkFocus.c:
	* generic/tkFrame.c:
	* generic/tkGet.c:
	* generic/tkGrab.c:
	* generic/tkGrid.c:
	* generic/tkImage.c:
	* generic/tkImgBmap.c:
	* generic/tkImgGIF.c:
	* generic/tkImgPhoto.c:
	* generic/tkListbox.c:
	* generic/tkMenu.c:
	* generic/tkMenu.h:
	* generic/tkMenubutton.c:
	* generic/tkMessage.c:
	* generic/tkOption.c:
	* generic/tkPack.c:
	* generic/tkPanedWindow.c:
	* generic/tkPlace.c:
	* generic/tkScale.c:
	* generic/tkSelect.c:
	* generic/tkSquare.c:
	* generic/tkTest.c:
	* generic/tkText.c:
	* generic/tkTextDisp.c:
	* generic/tkTextMark.c:
	* generic/tkTextTag.c:
	* generic/tkTextWind.c:
	* macosx/tkMacOSXDialog.c:
	* macosx/tkMacOSXSend.c:
	* macosx/tkMacOSXWin.c:
	* unix/tkUnixFont.c:
	* unix/tkUnixWm.c:
	* win/tkWinButton.c:
	* win/tkWinColor.c:
	* win/tkWinDialog.c:
	* win/tkWinMenu.c:
	* win/tkWinSend.c:
	* win/tkWinWm.c:
	* xlib/xcolors.c:

2008-10-17  Pat Thoyts  <patthoyts@users.sourceforge.net>

	* library/ttk/scale.tcl: Implemented keyboard bindings for ttk::scale

2008-10-15  Jan Nijtmans  <nijtmans@users.sf.net>

	* generic/tkInt.h:	 Add "const" to many internal const tables, so
	* generic/tk3d.c:	 those will be put by the C-compiler in the
	* generic/tkBitmap.c:	 TEXT segment instead of the DATA segment.
	* generic/tkColor.c:	 This makes those tables as being shareable in
	* generic/tkConfig.c:	 shared libraries.
	* generic/tkCursor.c:
	* generic/tkFont.c:
	* generic/tkObj.c:
	* generic/tkStyle.c:
	* generic/tkTextIndex.c:
	* generic/tkUtil.c:

2008-10-14  Donal K. Fellows  <dkf@users.sf.net>

	* generic/tkObj.c (TkNewWindowObj): Added utility function for making
	a Tcl_Obj from a Tk_Window reference. Candidate for future exposure to
	third-party code I suppose, but useful internal to Tk for sure.

2008-10-11  Donal K. Fellows  <donal.k.fellows@man.ac.uk>

	* generic/tkCanvas.c (CanvasWidgetCmd): Corrected result generation.

2008-10-10  Don Porter  <dgp@users.sourceforge.net>

	*** 8.6a3 TAGGED FOR RELEASE ***

	* changes:	Updates for 8.6a3 release.

2008-10-09  Don Porter  <dgp@users.sourceforge.net>

	* generic/tkListbox.c:	Make literal return values consistent with
	those generated by Tcl_PrintDouble().

	* tests/entry.test:	Restore test naming consistency with Tk 8.5.
	* tests/listbox.test:	Remove some more dependency on precision in
	* tests/spinbox.test:	test results.

2008-10-08  Jan Nijtmans  <nijtmans@users.sf.net>

	* unix/tcl.m4:		[Bug 2073255]: fix
	* unix/configure:	regenerated

2008-10-08  Don Porter  <dgp@users.sourceforge.net>

	* tests/textDisp.test (textDisp-16.34): Update test that tested string
	equality of double values based on an assumption of tcl_precision==12.
	Test now does its own formatting.

	* tests/scrollbar.test: Revised testing of the cget subcommand so that
	it tests consistency with the configure subcommand and not agreement
	with a hardcoded value that will change as tastes in GUIs evolve.

	* tests/canvText.test (canvText-17.1): Update expected result to match
	revised PostScript output due to more predictable formatting of
	floating point values.

	* unix/tkUnixWm.c:	[Bug 2021443]: Restored consistency of error
	* macosx/tkMacOSXWm.c:	messages from [wm iconphoto] with the test
	* tests/unixWm.test:	suite and across all platforms.

2008-10-07  Pat Thoyts  <patthoyts@users.sourceforge.net>

	* tests/canvImg.test:  Removed dependency on precision in results
	* tests/canvRect.test:
	* tests/canvText.test:
	* tests/entry.test:
	* tests/listbox.test:
	* tests/scrollbar.test:
	* tests/spinbox.test:
	* tests/winWm.test: Fixed incorrect error strings
	* tests/wm.test:

2008-10-06  Pat Thoyts  <patthoyts@users.sourceforge.net>

	* tests/winDialog.test: Fixed tests for Vista+
	* win/tkWinWm.c: corrected some errors from the previous commit

2008-10-05  Donal K. Fellows  <dkf@users.sf.net>

	* win/tkWinWm.c (WmAttributesCmd, WmOverrideredirectCmd)
	(WmStackorderCmd):
	* win/tkWinSendCom.c (Async):
	* win/tkWinSend.c (Tk_SendObjCmd):
	* win/tkWinFont.c (TkpGetFontFamilies, TkpGetSubFonts):
	* unix/tkUnixWm.c (WmOverrideredirectCmd, WmStackorderCmd):
	* unix/tkUnixFont.c (TkpGetFontFamilies, TkpGetSubFonts):
	* macosx/tkMacOSXWm.c (WmOverrideredirectCmd, WmStackorderCmd):
	* generic/tkTextIndex.c (SetTextIndexFromAny):
	* generic/tkTest.c (TrivialConfigObjCmd):
	* generic/tkSelect.c (HandleTclCommand):
	* generic/tkPanedWindow.c (Tk_PanedWindowObjCmd)
	(PanedWindowSashCommand, PanedWindowProxyCommand):
	* generic/tkMenubutton.c (Tk_MenubuttonObjCmd):
	* generic/tkMenu.c (MenuWidgetObjCmd):
	* generic/tkListbox.c (ListboxWidgetObjCmd):
	* generic/tkImgPhoto.c (ImgPhotoCmd): (mostly)
	* generic/tkImage.c (Tk_ImageObjCmd):
	* generic/tkFont.c (Tk_FontObjCmd, GetAttributeInfoObj):
	* generic/tkEntry.c (EntryWidgetObjCmd, SpinboxWidgetObjCmd):
	* generic/tkConfig.c (SetOptionFromAny, Tk_SetOptions):
	* generic/tkCmds.c (Tk_TkObjCmd, Tk_WinfoObjCmd, TkGetDisplayOf):
	* generic/tkButton.c (ButtonCreate): Get rid of code that insists on
	non-idiomatically writing to the object in the interpreter result.

2008-10-03  Donal K. Fellows  <dkf@users.sf.net>

	* generic/tkArgv.c, generic/tkCanvText.c, generic/tkEntry.c:
	* generic/tkListbox.c, generic/tkScrollbar.c, macosx/tkMacOSXScrlbr.c:
	* win/tkWinScrlbr.c: [Bug 2112563]: Convert use of %g to
	Tcl_PrintDouble to create string versions of floats so as to avoid
	trouble with some locales.

2008-10-02  Joe Mistachkin  <joe@mistachkin.com>

	* doc/canvas.n: Fix unmatched font change.
	* win/buildall.vc.bat: Prefer the HtmlHelp target over the WinHelp
	target.

2008-10-01  Donal K. Fellows  <dkf@users.sf.net>

	TIP #236 IMPLEMENTATION

	* doc/canvas.n, generic/tkCanvas.c (CanvasWidgetCmd)
	* tests/canvMoveto.test: Added 'moveto' subcommand to canvases to
	allow items to be easily moved to a particular place.

2008-09-23  Donal K. Fellows  <dkf@users.sf.net>

	* doc/listbox.n (SEE ALSO): [Bug 2123813]: Redirected this to
	ttk::treeview(n) which is far more useful (it does multicolumn listbox
	duties).

	* doc/*.n: [Bug 2118116]: Make sure that the initial line of the
	manpage includes nothing that chokes old versions of man.

2008-08-25  Todd M. Helfter  <tmh@users.sourceforge.net>

	* library/menu.tcl: [Bug 1023955]: Additional fix.

2008-09-08  Todd M. Helfter  <tmh@users.sourceforge.net>

	* doc/menu.n: [Bug 2098425]: Fix typo in docs.

2008-09-03  Don Porter  <dgp@users.sourceforge.net>

	* generic/tk.h:		Dropped use of _ANSI_ARGS_ macro to preserve
	* generic/tkSelect.h:	Tk's TCL_NO_DEPRECATED build.

2008-08-30  Ania Pawelczyk  <aniap@users.sourceforge.net>

	* tests/textWind.test: Update to tcltest2
	* tests/unixSelect.test:
	* tests/visual_bb.test:
	* tests/visual.test:
	* tests/window.test:
	* tests/winfo.test:
	* tests/xmfbox.test:
	* tests/winButton.test:
	* tests/winDialog.test:
	* tests/winFont.test:
	* tests/winMenu.test:
	* tests/winMsbox.test:
	* tests/winWm.test:

2008-08-28  Don Porter  <dgp@users.sourceforge.net>

	* unix/tkConfig.sh.in:	Added @XFT_LIBS@ to the definition of TK_LIBS
	to avoid link failures when a "big wish" program links against a
	--disable-shared build of libtk. (Discovered building expectTk.)

	* generic/tkImgPhoto.c:	Changed TclStack* calls to ck* calls so that
	we don't create new dependencies on Tcl internals.

	* unix/tkUnixPort.h:	Removed #include of tclInt.h that has been
	* win/tkWinPort.h:	disabled for three years. If we needed this
	we'd have noticed by now.

	* README:		Bump version number to 8.6a3
	* generic/tk.h:
	* library/tk.tcl:
	* unix/configure.in:
	* unix/tk.spec:
	* win/configure.in:

	* unix/configure:	autoconf-2.59
	* win/configure:

2008-08-28  Donal K. Fellows  <dkf@users.sf.net>

	* tests/imgPhoto.test: [Bug 2080587]: Fix failures.

2008-08-28  Ania Pawelczyk  <aniap@users.sourceforge.net>

	* tests/option.test: Update to tcltest2
	* tests/place.test:
	* tests/scale.test:
	* tests/select.test:
	* tests/textBTree.test:
	* tests/textImage.test:
	* tests/textMark.test:
	* tests/textTag.test:
	* tests/unixMenu.test:

2008-08-25  Todd M. Helfter  <tmh@users.sourceforge.net>

	* library/menu.tcl: [Bug 1023955]: Fix typo.

2008-08-27  Peter Spjuth  <peter.spjuth@gmail.com>

	* tests/grid.test: [Bug 2075285]: Added a "knownBug"-marked test to
	show a problem identified in the grid implementation.

2008-08-26  Donal K. Fellows  <dkf@users.sf.net>

	* tests/imgPhoto.test: More style improvements.

2008-08-25  Todd M. Helfter  <tmh@users.sourceforge.net>

	* library/menu.tcl: [Bug 1023955]: Do not flip to the arrow cursor on
	menus. This was a Motif convention. Current behavior is maintained iff
	tk_strictMotif is enabled.

2008-08-25  Donal K. Fellows  <dkf@users.sf.net>

	* generic/tkImgPhoto.c (ImgPhotoConfigureMaster): Ensure that uses of
	TclStackAlloc and TclStackFree balance.

2008-08-25  Todd M. Helfter  <tmh@users.sourceforge.net>

	* library/tkfbox.tcl: [Bug 1936220]: Fix the multiple selection error
	for tk_getOpenFile -multiple 1 which fails on all unix platforms since
	the adoption of ttk widgets.

2008-08-25  Donal K. Fellows  <dkf@users.sf.net>

	* generic/tkImgPhoto.c:	     Split the implementation of the core of
	* generic/tkImgPhoto.h:	     photo images into two pieces, the photo
	* generic/tkImgPhInstance.c: master (which manages the data model and
	the interaction with the script level) and the photo instances (which
	handle display).

2008-08-22  Don Porter  <dgp@users.sourceforge.net>

	*** 8.6a2 TAGGED FOR RELEASE ***

	* changes:	Updates for 8.6a2 release.

2008-08-21  Ania Pawelczyk  <aniap@users.sourceforge.net>

	* tests/menuDraw.test: Update to tcltest2
	* tests/msgbox.test:
	* tests/oldpack.test:
	* tests/pack.test:
	* tests/panedwindow.test:

2008-08-21  Donal K. Fellows  <dkf@users.sf.net>

	* generic/tkOption.c (ExtendArray): Rework so that the code uses
	ckrealloc (idiomatically) rather than its home-brewed version.

2008-08-19  George Peter Staplin  <georgeps@users.sourceforge.net>

	[Bug 2039720]: After some discussion with Joe English and subsequently
	the X.org developers (Keith Packard in particular), it was discovered
	that Tk is doing management of XIDs that it shouldn't need to do. The
	very common XC-MISC extension which has come with every version of X
	for the last 15 years is used with Xlib now, to retrieve the
	information about the used/unused XIDs. The public Tk_FreeXId is now a
	no-op.

	* generic/tkError.c: Remove the usage of TkpWindowWasRecentlyDeleted.
	* generic/tkInt.decls: Update the declarations for the now unused
	internal stubs.
	* generic/tkIntDecls.h: Regenerated based on tkInt.decls.
	* generic/tkIntPlatDecls.h: Regenerated based on tkInt.decls.
	* generic/tkStubInit.c
	* generic/tkWindow.c: Remove the calls to TkInitXId, and
	TkFreeWindowId.
	* macosx/tkMaxOSXPort.h: Remove TkFreeWindowId and TkInitXId macro
	definitions.
	* macosx/tkMacOSXXStubs.c: Remove the no-op
	TkpWindowWasRecentlyDeleted.
	* unix/tkUnixEvent.c: Remove call to TkFreeXId.
	* unix/tkUnixXId.c: Remove a lot of unnecessary code (see above).
	* win/tkWinPort.h: Remove TkFreeWindowId and TkInitXId.
	* win/tkWinWindow.c: Remove TkpWindowWasRecentlyDeleted.
	* tests/id.test: Remove this unnecessary test.

2008-08-19  Joe English  <jenglish@users.sourceforge.net>

	* generic/ttk/ttkScroll.c: Don't use sprintf "%g" to format floating
	point numbers in -[xy]scrollcommand callbacks or [xy]view methods.
	Minor incompatibility: 0 and 1 now formatted as "0.0" resp "1.0".
	* tests/ttk/entry.test, tests/ttk/treeview.test: Updated to account
	for above change.

2008-08-19  Daniel Steffen  <das@users.sourceforge.net>

	* macosx/tkMacOSXFont.c (SetFontFeatures): Disable antialiasing of
						   fixed-width fonts with
						   size <= 10.

2008-08-18  Ania Pawelczyk  <aniap@users.sourceforge.net>

	* tests/canvWind.test: Update to tcltest2
	* tests/menubut.test:
	* tests/raise.test:
	* tests/unixButton.test:
	* tests/unixEmbed.test:
	* tests/winClipboard.test:

2008-08-17  Ania Pawelczyk  <aniap@users.sourceforge.net>

	* tests/focus.test: Update to tcltest2
	* tests/focusTcl.test:
	* tests/geometry.test:
	* tests/grab.test:
	* tests/grid.test:
	* tests/imgBmap.test:
	* tests/imgPhoto.test:
	* tests/imgPPM.test:
	* tests/listbox.test:
	* tests/safe.test:
	* tests/tk.test:
	* tests/util.test:

2008-08-15  Ania Pawelczyk  <aniap@users.sourceforge.net>

	* tests/clrpick.test: Update to tcltest2
	* tests/frame.test:
	* tests/font.test:
	* tests/image.test:

2008-08-14  Ania Pawelczyk  <aniap@users.sourceforge.net>

	* tests/event.test: Update to tcltest2
	* tests/id.test:
	* tests/menu.test:

2008-08-14  Daniel Steffen  <das@users.sourceforge.net>

	* unix/tcl.m4 (SC_PATH_X):	Check for libX11.dylib in addition to
					libX11.so et al.

	* unix/configure:		autoconf-2.59

2008-08-12  Ania Pawelczyk  <aniap@users.sourceforge.net>

	* tests/choosedir.test: Update to tcltest2
	* tests/clipboard.test:
	* tests/embed.test:
	* tests/main.test:

2008-08-12  Don Porter  <dgp@users.sourceforge.net>

	* README:		Bump version number to 8.6a2
	* generic/tk.h:
	* library/tk.tcl:
	* unix/configure.in:
	* unix/tk.spec:
	* win/configure.in:

	* unix/configure:	autoconf-2.59
	* win/configure:

	* changes:	Updates for 8.6a2 release.

2008-08-11  Ania Pawelczyk  <aniap@users.sourceforge.net>

	* tests/canvImg.test: Update to tcltest2
	* tests/canvRect.test:
	* tests/canvText.test:
	* tests/obj.test:

2008-08-07  Ania Pawelczyk  <aniap@users.sourceforge.net>

	* tests/canvPs.test: Update to tcltest2
	* tests/config.test:
	* tests/canvas.test:

2008-08-05  Joe English  <jenglish@users.sourceforge.net>

	* generic/tk.h, generic/tkEvent.c: Fix for [Bug 2010422] "no event
	type or button # or keysym while executing "bind Listbox
	<MouseWheel> [...]".

2008-08-03  Ania Pawelczyk  <aniap@users.sourceforge.net>

	* tests/cmds.test: Update to tcltest2
	* tests/dialog.test:
	* tests/get.test:
	* tests/text.test: Update to tcltest2; report: 33.11 fails

2008-08-01  Pat Thoyts  <patthoyts@users.sourceforge.net>

	* win/tkWinWm.c: [Bug 2028703]: Check wmPtr is valid in
	* tests/wm.test: TopLevelReqProc.

2008-07-31  Don Porter  <dgp@users.sourceforge.net>

	* generic/tk.h: Added missing EXTERN for the Tcl_PkgInitStubsCheck
	declaration to fix inability to embed non-stub-enabled Tk on Windows.

2008-07-29  Ania Pawelczyk  <aniap@users.sourceforge.net>

	* tests/constraints.tcl: -highlightthickness entry's option (fonts
	constraint)

2008-07-28  Ania Pawelczyk  <aniap@users.sourceforge.net>

	* tests/cursor.test: Update to tcltest2
	* tests/message.test:

2008-07-26  Pat Thoyts  <patthoyts@users.sourceforge.net>

	* doc/options.n: [Bug 1686012]: Direct to the font manual for -font.

	* tests/constraints.tcl: Add a nonwin contraint.
	* tests/listbox.test:	 [Bug 2024753]: Conform to testing policy.

	* win/tkWinWm.c: [Bug 2009788]: Check that the parent has been mapped
	* tests/wm.test: before calling RemapWindows.

	* win/tkWinWindow.c: [Bug 2026405]: Check for 0x prefix in sprintf %p.

2008-07-25  Ania Pawelczyk  <aniap@users.sourceforge.net>

	* tests/bind.test: Update to tcltest2

2008-07-24  Jan Nijtmans  <nijtmans@users.sf.net>

	* generic/*.c: [Bug 2021443]: Fix inconsistant "wrong # args" messages
	* macosx/tkMacOSXSend.c
	* macosx/tkMacOSXWm.c
	* unix/tkUnixSend.c
	* unix/tkUnixWm.c
	* tests/*.test

2008-07-22  Ania Pawelczyk  <aniap@users.sourceforge.net>

	* tests/bell.test:   Update to tcltest2
	* tests/bgerror.test:
	* tests/bitmap.test:
	* tests/border.test:
	* tests/button.test:
	* tests/entry.test:
	* tests/spinbox.test:

2008-07-22  Daniel Steffen  <das@users.sourceforge.net>

	* library/ttk/aquaTheme.tcl: Use system color names and TIP145 named
	font instead of hardcoded color values and deprecated native font name

	* macosx/tkMacOSXHLEvents.c: Factor out common code; formatting.

2008-07-08  Pat Thoyts  <patthoyts@users.sourceforge.net>

	* doc/*.n: Fixed broken line endings from last doc commit.

2008-07-04  Joe English  <jenglish@users.sourceforge.net>

	* generic/ttk/ttkDefaultTheme.c, generic/ttk/ttkClamTheme.c,
	* generic/ttk/ttkClassicTheme.c, generic/ttk/ttkElements.c:
	[Bug 2009213]: Audit: ensure that output arguments to Tk_Get*FromObj()
	are initialized, in case of erroneous style specifications.

2008-07-02  Donal K. Fellows  <dkf@users.sf.net>

	* macosx/tkMacOSXHLEvents.c: Some tidying up of this file. Make sure
	that failing handling callbacks get reported as background errors.

2008-06-30  Donal K. Fellows  <dkf@users.sf.net>

	* doc/*.1, doc/*.3, doc/*.n: Remove out of date changebars, make
	formatting of typedefs consistent, other small changes.

2008-06-25  Don Porter  <dgp@users.sourceforge.net>

	*** 8.6a1 TAGGED FOR RELEASE ***

	* changes:		Updates for 8.6a1 release.

2008-06-24  Pat Thoyts  <patthoyts@users.sourceforge.net>

	* library/demos/ttkpane.tcl: Work around missing timezones
	* doc/text.n: [Bug 1997293]: Fix documentation of text tag options.

2008-06-19  Don Porter  <dgp@users.sourceforge.net>

	* changes:		Updates for 8.6a1 release.

	* generic/tk.h:		TIP 285 additions make Tk 8.6 call the new
	* library/tk.tcl:	Tcl_Canceled() routine, available only in Tcl
	8.6, so bump our Tcl dependencies to version 8.6. Tk 8.6a1 will no
	longer [load] into a Tcl 8.5 interp.

	* README:		Bump version number to 8.6a1
	* generic/tk.h:
	* library/tk.tcl:
	* unix/configure.in:
	* unix/tk.spec:
	* win/configure.in:

	* unix/configure:	autoconf-2.59
	* win/configure:

2008-06-18  Daniel Steffen  <das@users.sourceforge.net>

	* macosx/tkMacOSXCarbonEvents.c: Fix debug carbon event tracing.
	(InstallStandardApplicationEventHandler): Replace needless use of
	TkMacOSXInitNamedDebugSymbol() by standard TkMacOSXInitNamedSymbol().

	* macosx/tkMacOSXDebug.c:	Revert 2007-11-09 commit making
	* macosx/tkMacOSXDebug.h:	TkMacOSXInitNamedDebugSymbol()
					available outside of debug builds.

	* macosx/tkMacOSXEmbed.c (TkpMakeWindow):	Fix bug with missing
	* macosx/tkMacOSXSubwindows.c (XMapWindow):	focus on first map by
	only sending VisibilityNotify events once windows are mapped (rather
	than when they are created).

	* macosx/tkMacOSXWindowEvent.c (TkMacOSXProcessWindowEvent): Fix
	return value.

	* macosx/tkMacOSXInit.c:	Add helper to efficiently convert from
	* macosx/tkMacOSXPrivate.h:	CFString to Tcl_Obj.

	* macosx/tkMacOSXFont.c (TkpGetFontFromAttributes, InitFont):	Fix
	incorrect conversion to points of font sizes already in points; factor
	out retrieval of font family name from font family ID.

2008-06-13  Jeff Hobbs  <jeffh@ActiveState.com>

	* win/configure, win/configure.in (TK_WIN_VERSION): Fix handling of
	interim a/b versioning for manifest usage.

2008-06-13  Joe Mistachkin  <joe@mistachkin.com>

	TIP #285 IMPLEMENTATION

	* generic/tkCmds.c: During [tkwait] and [update], always cooperatively
	check for script cancellation.
	* win/makefile.vc: Added 'pdbs' option for Windows build rules to
	* win/rules.vc: allow for non-debug builds with full symbols.

2008-06-12  Daniel Steffen  <das@users.sourceforge.net>

	* generic/tkPointer.c (Tk_UpdatePointer): [Bug 1991932]: Fix failure
	to restore a global grab capture and to release the restrict window
	capture when releasing a button grab. Fixes segfault due to dangling
	reference to restrict window inside TkpSetCapture() implementation.

	* generic/ttk/ttkTreeview.c:	Fix warning.

	* unix/tcl.m4 (SunOS-5.11): Fix 64bit amd64 support with gcc & Sun cc.
	* unix/configure: autoconf-2.59

	* macosx/tkMacOSXXStubs.c (Tk_ResetUserInactiveTime): Use UsrActivity
	instead of OverallAct (which may be ignored in some circumstances).

	* macosx/Wish.xcodeproj/project.pbxproj: Add tclIORTrans.c; add tclOO
	* macosx/Wish.xcodeproj/default.pbxuser: files to tktest-X11 target;
	add debug configs for 64bit and with corefoundation disabled; updates
	and cleanup for Xcode 3.1 and for Leopard; sync with Tcl.xcodeproj.
	* macosx/Wish.xcode/project.pbxproj:	Sync Wish.xcodeproj changes.
	* macosx/Wish.xcode/default.pbxuser:
	* macosx/README:			Document new build configs.

2008-06-10  Joe English  <jenglish@users.sourceforge.net>

	* unix/tkUnixKey.c: [Patch 1986818]: Use Xutf8LookupString if
	available. This should fix problems (like [Bug 1908443]) where Xlib's
	idea of the system encoding does not match Tcl's.

2008-06-01  Daniel Steffen  <das@users.sourceforge.net>

	* macosx/Wish.xcodeproj/project.pbxproj: Add new tclOO files; add
	* macosx/README:			 debug configs with gcov;
						 update to Xcode 3.1.

2008-05-27  Pat Thoyts  <patthoyts@users.sourceforge.net>

	* generic/ttk/ttkTheme.c: [ttk::style theme use] without an argument
	* doc/ttk_style.n: now returns the current theme.

2008-05-23  Joe English  <jenglish@users.sourceforge.net>

	* doc/ttk_treeview.n, generic/ttk/ttkTreeview.c,
	* generic/ttk/ttkTagSet.c, generic/ttk/ttkLayout.c,
	* generic/ttk/ttkTheme.c, generic/ttk/ttkTheme.h,
	* generic/ttk/ttkThemeInt.h, generic/ttk/ttkWidget.h:
	Added [$tv identify region], [$tv identify element], and [$tv identify
	item] subcommands. Simplified bindings. Added [$tv tag has]
	subcommand. Tag-related display improvements; setting a tag
	-background or -foreground no longer overrides selection feedback.

	* library/ttk/altTheme.tcl, library/ttk/aquaTheme.tcl,
	* library/ttk/clamTheme.tcl, library/ttk/classicTheme.tcl,
	* library/ttk/defaults.tcl, library/ttk/treeview.tcl,
	* library/ttk/winTheme.tcl, library/ttk/xpTheme.tcl:
	Don't need separate 'Item', 'Cell', and 'Row' style settings anymore,
	only the base "Treeview" style is used.

2008-05-23  Joe English  <jenglish@users.sourceforge.net>

	* generic/ttk/ttkLabel.c: [Bug 1967576]: Avoid passing width or height
	<= 0 to Tk_RedrawImage, as this leads to a panic on Windows.

2008-05-16  Pat Thoyts  <patthoyts@users.sourceforge.net>

	* library/ttk/xpTheme.tcl: Add correct border to combobox on Vista

2008-05-15  Pat Thoyts  <patthoyts@users.sourceforge.net>

	* win/makefile.vc: We should use the thread allocator for threaded
	* win/rules.vc: builds. Added 'tclalloc' option to disable.

2008-05-14  Donal K. Fellows  <dkf@users.sf.net>

	* generic/tkPanedWindow.c (PanedWindowProxyCommand)
	(DisplayPanedWindow): [Bug 1639824]: Ensure that a zero width never
	gets fed to the underlying window system.

2008-05-13  Pat Thoyts  <patthoyts@users.sourceforge.net>

	* library/console.tcl: Support pixel sized font in +/- keybinding.
	* tests/listbox.test: -activestyle default is underline on windows.
	* tests/winDialog.test: Fixed hanging tk_chooseColor tests.

2008-05-11  Pat Thoyts  <patthoyts@users.sourceforge.net>

	* library/tk.tcl: Support for ttk widgets in AmpWidget
	* doc/button.n: [Patch 1883418]: Note negative widths for button.

2008-05-09  Pat Thoyts  <patthoyts@users.sourceforge.net>

	* doc/ttk_*: 'identify' widget command is on all ttk widgets.

2008-05-04  Joe English  <jenglish@users.sourceforge.net>

	* macosx/ttkMacOSAquaTheme.c: [Bug 1942785]: "default" and "focus"
	adornments should not be disjoint.

2008-04-27  Donal K. Fellows  <dkf@users.sf.net>

	* */*.c: A large tranche of getting rid of pre-C89-isms; if your
	compiler doesn't support things like proper function declarations,
	'void' and 'const', borrow a proper one when building Tcl. (The header
	files allow building things that link against Tcl with really ancient
	compilers still; the requirement is just when building Tcl itself.)

2008-04-25  Joe English  <jenglish@users.sourceforge.net>

	* library/ttk/treeview.tcl: [Bug 1951733]: [$tv selection] takes a
	list of items, not a single item.

2008-04-20  Pat Thoyts  <patthoyts@users.sourceforge.net>

	* win/makefile.vc: [Bug 1900872]: Include ws2_32 in the link list.
	* doc/menu.n: [Bug 1887169]: Minor change regarding the system menu.
	* doc/button.n: [Bug 1926223]: Minor clarification of button flash.

2008-04-17  Donal K. Fellows  <dkf@cspool38.cs.man.ac.uk>

	* doc/text.n: Correct description of when -relief option is ignored on
	a tag. Thanks to emiliano for spotting.

2008-04-17  Don Porter  <dgp@users.sourceforge.net>

	* generic/tkCanvas.c: [Bug 1327482]: Fix logic that determines when
	canvas item <Enter> event should fire. Thanks to Sebastian Wangnick.

2008-04-16  Daniel Steffen  <das@users.sourceforge.net>

	* generic/tkStubInit.c:			[Patch 1938497]: Make stubs
	* generic/tkWindow.c (Initialize):	tables static const and export
	only a module-scope pointer to to the main stubs table (for package
	init).

2008-04-14  Pat Thoyts  <patthoyts@users.sourceforge.net>

	* win/tkWinDialog.c:	[Bug 1941740]: Fix [tk_chooseColor -title].
	* win/tkWinTest.c:	Added parent to testgetwininfo
	* tests/winDialog.test:	Created some tk_chooseColor win tests.

2008-04-09  Jan Nijtmans  <nijtmans@users.sourceforge.net>

	* generic/tkImgGIF.c:	Let the GIF writer use a real LZW compressor.

2008-04-08  Pat Thoyts  <patthoyts@users.sourceforge.net>

	* win/ttkWinXpTheme.c:	Provide a visual-styles API element engine
	* tests/ttk/vsapi.test: to permit scripts to create any available
	* doc/ttk_vsapi.n:    windows xp/vista element. Plus basic tests.

2008-04-08  Daniel Steffen  <das@users.sourceforge.net>

	* generic/tkDecls.h:		make genstubs (genStubs.tcl changes).
	* generic/tkIntDecls.h:
	* generic/tkIntPlatDecls.h:
	* generic/tkIntXlibDecls.h:
	* generic/tkPlatDecls.h:

2008-04-08  Kevin Kenny  <kennykb@acm.org>

	* tkWinEmbed.c:	 Removed #if 0 code. Trust the revision control
	system, if you need it again, you can find it.

	* tkWinSend.c:	 Added conditional compilation to silence several
	compiler warnings.

2008-04-07  Jeff Hobbs  <jeffh@ActiveState.com>

	* generic/tkWindow.c (Initialize): [Bug 1937135]: Fix double-free on
	* tests/main.test (main-3.*):	   Tk_ParseArgv error.

	* generic/tkArgv.c: Fix -help mem explosion. [Bug 1936238] (kenny)

2008-04-04  Pat Thoyts  <patthoyts@users.sourceforge.net>

	* library/ttk/sizegrip.tcl: Don't resize if the toplevel is not
	resizable or the sizegrip has been disabled.

2008-04-03  Pat Thoyts  <patthoyts@users.sourceforge.net>

	* win/makefile.vc:    Fixed stubs usage
	* library/ttk/xpTheme.tcl: fix the colour of labelframe in xp

2008-04-02  Daniel Steffen  <das@users.sourceforge.net>

	* generic/tk.decls:	Remove 'export' declarations of symbols now
				only in libtkstub and no longer in libtk.

	* generic/tkStubLib.c:	[Bug 1819422]: Make symbols in libtkstub.a
				MODULE_SCOPE to avoid exporting them from
				libraries that link with -ltkstub; constify
				tk*StubsPtr and stub table hook pointers.

	* generic/tkStubLib.c:	    Undef USE_TCL_STUBS before defining it
	* generic/ttk/ttkStubLib.c: unconditionally; remove needless #ifdef

	* generic/tkDecls.h:		make genstubs
	* generic/tkIntDecls.h:
	* generic/tkIntPlatDecls.h:
	* generic/tkIntXlibDecls.h:
	* generic/tkPlatDecls.h:
	* generic/tkStubInit.c:

	* unix/configure.in (Darwin):	Remove now unnecessary unexporting of
					libtclstub symbols from libtk.

	* unix/configure:		autoconf-2.59

2008-04-01  Don Porter  <dgp@users.sourceforge.net>

	* generic/tkStubLib.c (Tk_InitStubs):		Added missing error
	* generic/tkWindow.c (Tk_PkgInitStubsCheck):	message and removed
	needless #ifdef complexity.

	* generic/tkWindow.c:	[Tcl Bug 1819422]: Revised package init so
	* unix/Makefile.in:	that "tkStubsPtr" is not present in libtk.so,
	* win/Makefile.in:	but is present only in libtkstub.a. This
	* win/makefile.bc:	tightens up the rules for users of the stubs
	* win/makefile.vc:	interfaces.

	* README:		Bump version number to 8.6a0
	* generic/tk.h:
	* library/tk.tcl:
	* macosx/Wish-Common.xcconfig:
	* unix/configure.in:
	* unix/tk.spec:
	* win/README:
	* win/configure.in:
	* win/tcl.m4:

	* unix/configure:	autoconf-2.59
	* win/configure:

	* generic/tkConsole.c:	Relax Tcl_InitStubs() calls so that a Tk 8.6
	* generic/tkMain.c:	might [load] into a Tcl 8.5 interp.
	* generic/tkWindow.c:

	* generic/tkDecls.h:		make genstubs
	* generic/tkIntDecls.h:
	* generic/tkIntPlatDecls.h:
	* generic/tkIntXlibDecls.h:
	* generic/tkPlatDecls.h:

2008-03-28  Don Porter  <dgp@users.sourceforge.net>

	*** 8.5.2 TAGGED FOR RELEASE ***

	* README:		Bump to 8.5.2 for release.
	* generic/tk.h:
	* library/tk.tcl:
	* unix/configure.in:
	* unix/tk.spec:
	* win/configure.in:

	* unix/configure:	autoconf-2.59
	* win/configure:

	* changes:	Updates for 8.5.2 release.

2008-03-27  Jeff Hobbs  <jeffh@ActiveState.com>

	* library/safetk.tcl (::safe::tkInterpInit): Make sure tk_library and
	its subdirs (eg, ttk) are on the "safe" access path.

2008-03-27  Daniel Steffen  <das@users.sourceforge.net>

	* unix/tcl.m4 (SunOS-5.1x): [Bug 1921166]: Fix 64bit support for Sun
	cc.

	* unix/configure: autoconf-2.59

2008-03-27  Daniel Steffen  <das@users.sourceforge.net>

	* generic/ttk/ttkStubLib.c:	Ensure tcl stubs are used in libtkstub
					even in a static build of Tk.
	* generic/ttk/ttkDecls.h:	Fix incorrect number of arguments in
					Ttk_InitStubs macro definition.

2008-03-26  Don Porter  <dgp@users.sourceforge.net>

	* changes:	Updates for 8.5.2 release.

	* unix/tkUnixCursor.c:	[Bug 1922466]: Stop crash in [. configure
	-cursor] on X11. Thanks to emiliano gavilan.

2008-03-26  Joe English  <jenglish@users.sourceforge.net>

	* generic/tkInt.h, generic/tkEvent.c, unix/tkUnixEvent.c,
	* unix/tkUnixKey.c: XIM reorganization and cleanup; see
	[Patch 1919791] for details.

2008-03-21  Joe English  <jenglish@users.sourceforge.net>

	* generic/tk.decls, generic/ttk/ttkStubLib.c, unix/Makefile.in:
	[Bug 1920030]: Keep ttkStubLib.o in libtkstub instead of libtk.

2008-03-20  Donal K. Fellows  <dkf@users.sf.net>

	* tests/wm.test: Rewrote so that tests clean up after themselves
	rather than leaving that to the following test. Makes it easier to
	catch problems where they originate. Inspired by [Bug 1852338]

2008-03-19  Donal K. Fellows  <dkf@users.sf.net>

	* doc/GetClrmap.3: [Bug 220809]: Documented Tk_PreserveColormap.

2008-03-17  Joe English  <jenglish@users.sourceforge.net>

	* unix/Makefile.in, win/Makefile.in, win/makefile.vc: [Bug 1863007]:
	Put ttkStubLib.o in libtkstub instead of libtk.

2008-03-16  Donal K. Fellows  <dkf@users.sf.net>

	* library/demos/goldberg.tcl: [Bug 1899664]: Made work when run twice
	in the same session. Also made the control panel use Ttk widgets.

2008-03-13  Daniel Steffen  <das@users.sourceforge.net>

	* unix/configure.in: [Bug 1913622]: Use backslash-quoting instead of
	* unix/tcl.m4:	     double-quoting for lib paths in tkConfig.sh.
	* unix/configure:    autoconf-2.59

2008-03-13  Don Porter  <dgp@users.sourceforge.net>

	* changes:	Updates for 8.5.2 release.

2008-03-12  Daniel Steffen  <das@users.sourceforge.net>

	* macosx/Wish.xcodeproj/project.pbxproj: Add support for Xcode 3.1
	* macosx/Wish.xcodeproj/default.pbxuser: CODE_SIGN_IDENTITY and
	* macosx/Wish-Common.xcconfig:		 'xcodebuild install'.

2008-03-12  Joe English  <jenglish@users.sourceforge.net>

	* unix/tkUnixRFont.c: Try a fallback font if XftFontOpenPattern()
	fails in GetFont (workaround for [Bug 1090382]).

2008-03-11  Daniel Steffen  <das@users.sourceforge.net>

	* library/demos/knightstour.tcl:	Aqua GOOBE.
	* library/demos/widget:

	* macosx/Wish.xcodeproj/project.pbxproj: Add support for Xcode 3.1 and
	* macosx/Wish.xcodeproj/default.pbxuser: configs for building with
	* macosx/Wish-Common.xcconfig:		 gcc-4.2 and llvm-gcc-4.2.

	* generic/tkCanvUtil.c:			Fix gcc-4.2 warnings.

	* macosx/GNUmakefile:			Fix quoting to allow paths to
	* macosx/Wish-Common.xcconfig:		${builddir}, ${INSTALL_ROOT}
	* unix/Makefile.in:			and ${TCL_BIN_DIR} to contain
	* unix/configure.in:			spaces.
	* unix/install-sh:
	* unix/tcl.m4:

	* unix/configure:			autoconf-2.59

	* unix/Makefile.in (install-strip):	Strip non-global symbols from
						dynamic library.

2008-03-10  Don Porter  <dgp@users.sourceforge.net>

	* changes:	Updates for 8.5.2 release.

2008-03-07  Donal K. Fellows  <donal.k.fellows@man.ac.uk>

	* doc/colors.n: Reworked to produce nicer HTML output.

2008-03-06  Joe English  <jenglish@users.sourceforge.net>

	* doc/ttk_notebook.n: [Bug 1882011]: Move "TAB IDENTIFIERS" section
	above "WIDGET COMMAND" section.

2008-02-29  Pat Thoyts  <patthoyts@users.sourceforge.net>

	* library/demos/widget:	 Added a Knight's tour canvas demo.
	* library/demos/knightstour.tcl:

2008-02-27  Daniel Steffen  <das@users.sourceforge.net>

	* macosx/tkMacOSXDraw.c: Workaround leak in Carbon SetPortPenPixPat()
	API [Bug 1863346]; avoid repeated PixPat allocation/deallocation.

2008-02-23  Joe English  <jenglish@users.sourceforge.net>

	* library/ttk/combobox.tcl, doc/ttk_combobox.n,
	* tests/ttk/combobox.test: Arrange to deliver <<ComboboxSelected>>
	event after listbox is unposted, as intended [Bug 1890211]. Clarified
	documentation.

2008-02-23  Joe English  <jenglish@users.sourceforge.net>

	* generic/ttk/ttkPanedWindow.c: [FRQ 1898288]: Don't enforce minimum
	sash thickness of 5 pixels, just use 5 as a default.

2008-02-14  Donal K. Fellows  <donal.k.fellows@man.ac.uk>

	* unix/README: Documented missing configure flags.

2008-02-06  Donal K. Fellows  <donal.k.fellows@man.ac.uk>

	* doc/ttk_scale.n (new file): [Bug 1881925]: Added basic documentation

2008-02-04  Don Porter  <dgp@users.sourceforge.net>

	*** 8.5.1 TAGGED FOR RELEASE ***

	* generic/tk.h:		Bump to 8.5.1 for release.
	* library/tk.tcl:
	* unix/configure.in:
	* unix/tk.spec:
	* win/configure.in:

	* unix/configure:	autoconf-2.59
	* win/configure:

2008-02-04  Donal K. Fellows  <donal.k.fellows@man.ac.uk>

	* doc/MeasureChar.3, doc/FontId.3: Minor improvements (formatting,
	keywords).

2008-02-02  Daniel Steffen  <das@users.sourceforge.net>

	* macosx/Wish-Info.plist.in:	Add CFBundleLocalizations key, listing
	* unix/configure.in (Darwin):	all library/msgs locales.

	* unix/configure.in (Darwin):	Correct Info.plist year substitution
					in non-framework builds.

	* unix/configure:		autoconf-2.59

2008-02-01  Don Porter  <dgp@users.sourceforge.net>

	* changes:	Updates for 8.5.1 release.

2008-02-01  Reinhard Max  <max@suse.de>

	* generic/tkImgGIF.c: Fixed a buffer overflow (CVE-2008-0553).
	* tests/imgPhoto.test: Added a test for the above.

2008-01-31  Jeff Hobbs  <jeffh@ActiveState.com>

	* library/msgbox.tcl (::tk::MessageBox): Don't use ttk::label in low
	depth/aqua fallback, as it doesn't support -bitmap.

	* win/tkWinDialog.c (Tk_MessageBoxObjCmd): [Bug 1881892]: Pass ""
	instead of NULL when -title isn't set.

2008-01-31  Donal K. Fellows  <donal.k.fellows@man.ac.uk>

	* doc/panedwindow.n: Added proper description of -height and -width
	options, which aren't "standard". Last of fallout from [Bug 1882495].

2008-01-30  Donal K. Fellows  <donal.k.fellows@man.ac.uk>

	* doc/canvas.n, doc/listbox.n, doc/message.n: [Bug 1882495]: Fix
	erroneous listing of "standard" options.

2008-01-29  Joe English  <jenglish@users.sourceforge.net>

	* library/treeview.tcl: Fix bug in Shift-ButtonPress-1 binding (error
	if no current focus item; reported on c.l.t.)

2008-01-29  Donal K. Fellows  <donal.k.fellows@man.ac.uk>

	* doc/ttk_*.n: [Bug 1876493]: Adjusted handling of the standard
	options part of the Ttk manual pages so that they are documented in
	the correct location.

2008-01-28  Joe English  <jenglish@users.sourceforge.net>

	* unix/tkUnixRFont.c: Re-fix strict-aliasing warnings reintroduced by
	last patch.

2008-01-27  Joe English  <jenglish@users.sourceforge.net>

	* generic/ttk/ttkNotebook.c: [Bug 1878298]: Make sure to schedule a
	redisplay when adding and/or hiding tabs.

2008-01-27  Joe English  <jenglish@users.sourceforge.net>

	* unix/tkUnixRFont.c: Merged common code from InitFont() and
	TkpGetFontAttrsForChar(), factored into GetTkFontAttributes() and
	GetTkFontMetrics(). Removed write-only struct UnixFtFont member
	'drawable'. Removed unneeded double-pointer indirections. Ensure that
	TkFontAttributes.family member is a Tk_Uid, as specified. Use
	FcTypeDouble for XFT_SIZE attribute. Finally: fix [Bug 1835848]

2008-01-25  Don Porter  <dgp@users.sourceforge.net>

	* changes:	Updates for 8.5.1 release.

2008-01-08  Joe English  <jenglish@users.sourceforge.net>

	* generic/ttk/ttkFrame.c: [Bug 1867122]: fix crash in
	[ttk::labelframe] when -style option specified.

2008-01-08  Joe English  <jenglish@users.sourceforge.net>

	* win/ttkWinTheme.c: [Bug 1865898]: Add tristate support to
	checkbuttons and radiobuttons.
	[Bug 1679067]: Fix check and radio indicator size.

2008-01-06  Joe English  <jenglish@users.sourceforge.net>

	* generic/ttk/ttkWidget.c, generic/ttk/ttkWidget.h: Call
	Tk_MakeWindowExist() in widget constructor. Removed now-unnecessary
	initial ConfigureNotify processing.

2008-01-06  Joe English  <jenglish@users.sourceforge.net>

	* library/ttk/treeview.tcl, library/ttk/utils.tcl:
	[Bugs 1442006, 1821939, 1862692]: Fix MouseWheel bindings for
	ttk::treeview widget.

2008-01-02  Don Porter  <dgp@users.sourceforge.net>

	* generic/tk.h:		Bump version number to 8.5.1b1 to distinguish
	* library/tk.tcl:	CVS development snapshots from the 8.5.0 and
	* unix/configure.in:	8.5.1 releases.
	* unix/tk.spec:
	* win/configure.in:

	* unix/configure:	autoconf (2.59)
	* win/configure:

	******************************************************************
	*** CHANGELOG ENTRIES FOR 2005 TO 2007 IN "ChangeLog.2007"     ***
	*** CHANGELOG ENTRIES FOR 2004 AND 2003 IN "ChangeLog.2004"    ***
	*** CHANGELOG ENTRIES FOR 2002 AND EARLIER IN "ChangeLog.2002" ***
	******************************************************************<|MERGE_RESOLUTION|>--- conflicted
+++ resolved
@@ -1,12 +1,8 @@
-<<<<<<< HEAD
+2012-07-17  Jan Nijtmans  <nijtmans@users.sf.net>
+
+	* win/makefile.vc: [Bug 3544932]: Visual studio compiler check fails
+
 2012-07-05  Jan Nijtmans  <nijtmans@users.sf.net>
-=======
-2012-07-17  Jan Nijtmans  <nijtmans@users.sf.net>
-
-	* win/makefile.vc: [Bug 3544932]: Visual studio compiler check fails
-
-2012-07-08  Jan Nijtmans  <nijtmans@users.sf.net>
->>>>>>> 4cf304a0
 
 	* win/tkWinDialog.c (GetFileNameW): [Bug 3540127]: Better solution,
 	using Tcl_GetIndexFromObj in stead of Tcl_GetIndexFromObjStruct
