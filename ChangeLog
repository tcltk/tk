--- conflicted
+++ resolved
@@ -1,4 +1,15 @@
-<<<<<<< HEAD
+2011-04-21  Peter Spjuth  <peter.spjuth@gmail.com>
+
+	* doc/checkbutton.n: Document all variable options as global.
+	* doc/radiobutton.n:
+	* doc/listbox.n:
+	* doc/menu.n:
+	* doc/options.n:
+	* doc/ttk_combobox.n:
+	* doc/ttk_entry.n:
+	* doc/ttk_progressbar.n:
+	* doc/ttk_widget.n:
+
 2011-04-04  Peter Spjuth  <peter.spjuth@gmail.com>
 
 	* tests/grid.test:
@@ -13,15 +24,6 @@
 	documentation since it does not work as expected and does not make
 	sense as a container. Added note to frame about restrictions when used
 	as a container.
-=======
-2011-04-21  Peter Spjuth  <peter.spjuth@gmail.com>
-
-	* doc/checkbutton.n: Document all variable options as global.
-	* doc/radiobutton.n:
-	* doc/listbox.n:
-	* doc/menu.n:
-	* doc/options.n:
->>>>>>> 6fbfe956
 
 2011-03-28  Jan Nijtmans  <nijtmans@users.sf.net>
 
