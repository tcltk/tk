<<<<<<< HEAD
2012-05-24  Jan Nijtmans  <nijtmans@users.sf.net>

	* win/stubs.c:          Change XSetCommand signature to match Xorg,
	* win/tkWinWm.c:        needed for Cygwin.
	* generic/tkInt.decls
	* generic/tk*Decls.h:   re-generated
=======
2012-05-??  Francois Vogel  <fvogelnew1@free.fr>

	* generic/tkTextDisp.c:    [Bug 1630254]: missing scrolling of text widget
	when from a -startline == -endline initial state it is configured to display
	a non-empty part of it
>>>>>>> 80e6d08f

2012-05-09  Jan Nijtmans  <nijtmans@users.sf.net>

	* win/tkWinWm.c:           Change TkpWmSetState signature to match Xorg,
	* generic/tkInt.decls:     needed for Cygwin. (not needed for Mac)
	* generic/tkIntPlatDeclsDecls.h:
	* generic/tkWindow.c:      Don't check for cygwin in win32 static build.
	* unix/tkUnixPort.h:       Some more useful #defines for Cygwin

2012-05-05  Jan Nijtmans  <nijtmans@users.sf.net>

	* xlib/xcolors.c:      Single "const" addition
	* generic/tkWindow.c:  If tk.dll loaded in cygwin, don't use the win32 file dialogs

2012-05-04  Jan Nijtmans  <nijtmans@users.sf.net>

	* library/menu.tcl:    [Bug 2768586]: Menu posting problem on dual monitors

2012-05-02  Jan Nijtmans  <nijtmans@users.sf.net>

	* library/tk.tcl:    [Bug 533519]: Window placement with multiple screens
	* generic/tkBind.c:
	* generic/tkFocus.c:
	* generic/tkMenuDraw.c:
	* generic/tkWinWm.c:

2012-04-26  Donal K. Fellows  <dkf@users.sf.net>

	* generic/tkStubInit.c (Tk_GetHINSTANCE): Ensure that this is defined
	for OSX.

2012-04-26  Jan Nijtmans  <nijtmans@users.sf.net>

	* generic/tk.decls:      [Bug 3508771]: Implement TkClipBox, Tk*Region and
	* generic/tkInt.decls:   Tk_GetHINSTANCE for Cygwin
	* generic/tkPlatDecls.h:
	* generic/tkintDecls.h:
	* generic/tkStubInit.c:
	* unix/Makefile.in:   [Bug 3519917]: Snow Leopard unix/Makefile `make test` fail

2012-04-22  Donal K. Fellows  <dkf@users.sf.net>

	* generic/tkBind.c (ExpandPercents): [Bug 3520202]: Ensure that the
	%k, %K and %N substitutions use dummy tokens with <MouseWheel> events
	and that the %D subsitution is a dummy with <Key>/<KeyRelease>. This
	was causing significant indigestion (and a read of goodness knows what
	memory) to Tkinter/Python because of the way they map events between
	languages.

2012-04-20  Jan Nijtmans  <nijtmans@users.sf.net>

	* generic/tk.tcl: Use vroot size in stead of screen size for
	clipping window coordinates in ::tk::PlaceWindow.
	* generic/dialog.tcl: Use ::tk::PlaceWindow in dialog.tcl, in
	stead of dumplicating the code there.
	(harmless part of [Bug 533519])

2012-04-13  Jan Nijtmans  <nijtmans@users.sf.net>

	* win/rules.vc: [Bug 3517448] TclKit build fails (unresolved
	__strtoi64)

2012-04-07  Jan Nijtmans  <nijtmans@users.sf.net>

	* generic/tkBind.c: [Bug 3176239] control-MouseWheel causes segv

2012-03-30  Jan Nijtmans  <nijtmans@users.sf.net>

	* unix/tcl.m4:        [Bug 3511806] Compiler checks too early
	* unix/configure.in:  This change allows to build the cygwin
	* unix/configure      and mingw32 ports of Tcl/Tk to build
	* win/tcl.m4:         out-of-the-box using a native or cross-
	* win/configure.in:   compiler.
	* win/configure

2012-03-21  Jan Nijtmans  <nijtmans@users.sf.net>

	* generic/tkColor.c:  [Bug 2809525] Abort on overlong color name.
	* unix/tkUnixColor.c:

2012-03-18  Jan Nijtmans  <nijtmans@users.sf.net>

	* xlib/xcolors.c:   [RFE 3503317]: XParseColor speedup
	* xlib/rgb.txt:     List of all colors accepted by Tk in Xorg format
	* tests/color.test: Added test case for all colors in rgb.txt

2012-03-07  Donal K. Fellows  <dkf@users.sf.net>

	* generic/tkObj.c (GetPixelsFromObjEx): [Bug 3497848]: Better rounding
	of pixel values to integers.

2012-03-04  Jan Nijtmans  <nijtmans@users.sf.net>

	* unix/tcl.m4:    Patch from the cygwin folks
	* unix/configure: (re-generated)

2012-02-28  Francois Vogel  <fvogelnew1@free.fr>

	* generic/tkText.c:      [Bug 1630262, Bug 1615425]: segfault
	* generic/tkTextBTree.c  when deleting lines or tagging outside of
	* generic/tkTextDisp.c   the -startline/-endline range with peer
	* generic/tkTextMark.c   text widgets.
	* tests/text.test        [Bug 3487407]: Weird text indices.
	* tests/textMark.test

2012-02-28  Donal K. Fellows  <dkf@users.sf.net>

	* doc/canvas.n: [Bug 3495198]: Corrected types of bitmap options.

2012-02-26  Jan Nijtmans  <nijtmans@users.sf.net>

	* xlib/xcolors.c: Provide fallback for _strtoi64
	* win/configure.in: Detect whether _strtoi64 is available
	* win/configure: (regenerated)

2012-02-15  Jan Nijtmans  <nijtmans@users.sf.net>

	* xlib/xcolors.c: [Bug 3486474]: Inconsistent color scaling
	* generic/tkColor.c: new internal function TkParseColor
	* generic/tkInt.h:
	* generic/tk*.c:   Change XParseColor() to TkParseColor() everywhere.

2012-02-10  Donal K. Fellows  <dkf@users.sf.net>

	* win/tkWinDialog.c (GetFileNameW): Ensure that we do not convert a
	result list to a string inadvertently, as this causes problems with
	Tkinter's handling of multiple filename results. Issue was reported
	via StackOverflow: http://stackoverflow.com/q/9227859/301832

2012-01-29  Jan Nijtmans  <nijtmans@users.sf.net>

	* win/tkImgPhoto.c: [Bug 3480634]: PNG Images missing in menus on Mac

2012-01-27  Jan Nijtmans  <nijtmans@users.sf.net>

	* win/tkWinDialog.c: [Bug 3480471]: tk_getOpenFile crashes on Win64

2012-01-26  Francois Vogel  <fvogelnew1@free.fr>

	* generic/tkTextDisp.c: [Bug-1754043] and [Bug-2321450]: When
	-blockcursor is true, the cursor appears as a blinking bar which
	expands to the right edge of the widget.

2012-01-25  Jan Nijtmans  <nijtmans@users.sf.net>

	* generic/tkImgPhoto.c: [Bug 2433260]: non-critical error in
	Tk_PhotoPutBlock

2012-01-25  Francois Vogel  <fvogelnew1@free.fr>

	* generic/tkText.c: Don't increase the epoch twice

2012-01-25  Francois Vogel  <fvogelnew1@free.fr>

	* generic/tkText.c:      [Bug-1630271]: segfault/infinite loop
	* generic/tkTextMark.c:  when a mark is before -startline
	* tests/textMark.test:

2012-01-25  Francois Vogel  <fvogelnew1@free.fr>

	* generic/tkText.c: [Bug-3475627]: Test text-31.11 fails

2012-01-22  Francois Vogel  <fvogelnew1@free.fr>

	* generic/tkTextMark.c: [Bug-3288113,3288121]: Missing marks/endless
	* tests/textMark.test:  loop in text mark prev/next

2012-01-19  Francois Vogel  <fvogelnew1@free.fr>

	* generic/tkText.c: [Bug-3021557]: Moving the cursor in
	* tests/text.test:  elided text freezes Tk

2011-11-22  Jan Nijtmans  <nijtmans@users.sf.net>

	* doc/wish.1: Use the same shebang comment everywhere.
	* library/demos/hello
	* library/demos/rmt
	* library/demos/square
	* library/demos/tcolor
	* library/demos/timer
	* library/demos/widget
	* unix/Makefile.in: [Bug 1945073]: Demo square.tcl
	* win/Makefile.in: cannot run; need package tktest

2011-11-17  Alexandre Ferrieux  <ferrieux@users.sourceforge.net>

	* generic/tkCanvas.c: [Bug 3437816]: Missing TCL_ERROR return
	in [canvas lower].

2011-11-08  Reinhard Max  <max@suse.de>

	* unix/Makefile.in: Add square to DEMOPROGS. It contains a shebang
	and hence should get installed with executable bits.

	* doc/label.n:         Fix the escaping of leading dots in lines that
	* doc/text.n:          start with a widget name, so that nroff
	* doc/ttk_notebook.n:  doesn't mistake it as a non-existing macro
	* doc/pack.n:          and skips the entire line.

2011-11-04  Don Porter  <dgp@users.sourceforge.net>

	*** 8.5.11 TAGGED FOR RELEASE ***

	* generic/tk.h:		Bump to 8.5.11 for release.
	* library/tk.tcl:
	* unix/configure.in:
	* unix/tk.spec:
	* win/configure.in:
	* README:

	* unix/configure:	autoconf-2.59
	* win/configure:

	* changes:	Updated for 8.5.11 release.

2011-11-01  Donal K. Fellows  <dkf@users.sf.net>

	* generic/tkObj.c (GetPixelsFromObjEx): [Bug 3431491]: Use a bit of
	type hackery to allow numbers to be interpreted as coordinates (most
	notably on a canvas) without reinterpreting via a string.

2011-10-26  Don Porter  <dgp@users.sourceforge.net>

	* changes:	Updates for 8.5.11.

2011-10-01  Kevin B. Kenny  <kennykb@acm.org>

	* generic/tkInt.h:	[Bug 3410609] Change the event mechanism
	* unix/tkUnixEvent.c:	for <KeyPress> events to use the keysym
	* unix/tkUnixKey.c:	returned by XLookupString in preference to
	the one that appears in the raw X event at any level. This change
	allows binding to ISO_Level3_Shift-ed characters, composed characters,
	and similar beasts. KeyRelease events still work as they did before,
	as does Tk with input methods disabled.

2011-09-01  Donal K. Fellows  <dkf@users.sf.net>

	* doc/photo.n: Correctly documented what the [$ph data] command
	produces without the -format option.

2011-08-16  Jan Nijtmans  <nijtmans@users.sf.net>

	* win/tkWinDialog.c: [Bug 3388350] mingw64 compiler warnings
	* win/tkWinDraw.c
	* win/tkWinSend.c
	* win/tkWinSendCom.c
	* win/tkWinColor.c
	* win/tkWinDialog.c
	* win/tkWinEmbed.c
	* win/tkWinMenu.c
	* win/tkWinPixmap.c
	* win/tkWinTest.c
	* win/tkWinWindow.c
	* win/tkWinWm.c
	* win/tkWinX.c
	* win/stubs.c
	* generic/tkAtom.c
	* generic/tkSelect.c

2011-08-13  Jan Nijtmans  <nijtmans@users.sf.net>

	* generic/tkBitmap.c: [Bug 3388350] mingw64 compiler warnings
	* generic/tkConsole.c
	* unix/tkUnixMenubu.c
	* win/tkWinButton.c
	* win/tkWinEmbed.c
	* win/tkWinFont.c
	* win/tkWinImage.c
	* win/tkWinKey.c
	* win/tkWinTest.c
	* win/tkWinWm.c

2011-08-03  Jan Nijtmans  <nijtmans@users.sf.net>

	* win/tkWinDialog.c: [Bug 3314770] regression - Windows file
	dialogs not resizable

2011-07-28  Jan Nijtmans  <nijtmans@users.sf.net>

	* xlib/X11/Xutil.h: [Bug 3380684] XEmptyRegion prototype doesn't
	match usage

2011-06-29  Don Porter  <dgp@users.sourceforge.net>

	* generic/ttk/ttkTrace.c: [Bug 3341056] Correct segfault due to flaw
	* tests/ttk/ttk.test:	in the 2011-06-17 commit.

2011-06-23  Don Porter  <dgp@users.sourceforge.net>

	* changes:	Updated for 8.5.10 release.

2011-06-17  Don Porter  <dgp@users.sourceforge.net>

	*** 8.5.10 TAGGED FOR RELEASE ***

	* generic/ttk/ttkTrace.c:	Workaround Bug 3062331.
	* tests/ttk/ttk.test:
	* changes:	Updated

2011-06-16  Jan Nijtmans  <nijtmans@users.sf.net>

	* win/tcl.m4: Sync with win/tcl.m4 from Tcl
	* win/configure: (regenerated)

2011-06-10  Don Porter  <dgp@users.sourceforge.net>

	* README:	Correct some README bitrot.
	* macosx/README:

	* generic/tkCanvLine.c: [Bug 3175610] Incomplete refresh of line item.
	Backport of 2011-03-03 trunk commit from Alexandre Ferrieux.

2011-06-08  Don Porter  <dgp@users.sourceforge.net>

	* changes:	Updated for 8.5.10 release.

2011-06-07  Don Porter  <dgp@users.sourceforge.net>

	* win/tkWinDialog.c:	Backport [Bug 2484771] fix.

	* generic/tkEntry.c:	Restore support for values "08" and "09"
	in a [spinbox] configured to use -from and -to values.  [Bug 2358545].

2011-06-06  Don Porter  <dgp@users.sourceforge.net>

	* generic/tkConsole.c:	Restore proper NUL output to the [console].
	[Bug 2546087]

2011-04-22  Peter Spjuth  <peter.spjuth@gmail.com>

	* generic/tkCanvPoly.c: [Bug 3291543] There was a crash if dchars
	* tests/canvas.test:    removed all coordinates of a polygon.

2011-04-21  Peter Spjuth  <peter.spjuth@gmail.com>

	* doc/checkbutton.n: Document all variable options as global.
	* doc/radiobutton.n:
	* doc/listbox.n:
	* doc/menu.n:
	* doc/options.n:
	* doc/ttk_combobox.n:
	* doc/ttk_entry.n:
	* doc/ttk_progressbar.n:
	* doc/ttk_widget.n:

2011-04-04  Peter Spjuth  <peter.spjuth@gmail.com>

	* tests/grid.test:
	* generic/tkGrid.c: [Bug 723765]: When a slave was removed from grid,
	the -in option was not remembered.

2011-04-04  Peter Spjuth  <peter.spjuth@gmail.com>

	* doc/labelframe.n:
	* doc/frame.n:
	* generic/tkFrame.c: [Bug 2997657]: Removed -container from labelframe
	documentation since it does not work as expected and does not make
	sense as a container. Added note to frame about restrictions when used
	as a container.

2011-03-28  Jan Nijtmans  <nijtmans@users.sf.net>

	* generic/tkTextBTree.c:	[Bug 3129527]: Fix buffer overflow
	w/ GCC 4.5 and -D_FORTIFY_SOURCE=2. One more place where this problem
	could appear.

2011-03-24  Jan Nijtmans  <nijtmans@users.sf.net>

	* win/tkWinMenu.c: [Bug #3239768] tk8.4.19 (and later) WIN32
	menu font support.

2011-03-16  Jan Nijtmans  <nijtmans@users.sf.net>

	* unix/tcl.m4:    Make SHLIB_LD_LIBS='${LIBS}' the default and
	* unix/configure: set to "" on per-platform necessary basis.
	Backported from TEA, but kept all original platform code which was
	removed from TEA.

2011-03-12  Jan Nijtmans  <nijtmans@users.sf.net>

	* win/tkWin32Dll.c: Eliminate unneeded _TkFinalize wrapper.

2011-03-11  Jan Nijtmans  <nijtmans@users.sf.net>

	* generic/ttk/ttkDefaultTheme.c: Eliminate some unneeded write-only
	* generic/ttk/ttkManager.c:      variables (discovered by gcc-4.6)
	* generic/ttk/ttkSquare.c:

2011-03-09  Reinhard Max  <max@suse.de>

	* unix/configure.in: Use a symbol from libXft itself for the link
	test rather than one from libfreetype, because the latter doesn't
	work when the linker is called with --as-needed.

2011-01-25  Jan Nijtmans  <nijtmans@users.sf.net>

	* generic/tkSelect.c:	[Patch #3129527]: Fix buffer overflow
	* win/tkWinWm.c:	w/ GCC 4.5 and -D_FORTIFY_SOURCE=2. Just the
	* unix/tkUnixWm.c:	strcpy->memcpy part, to prevent anything
	like [Bug #3164879]

2011-01-22  Joe English  <jenglish@users.sourceforge.net>

	* generic/ttk/ttkEntry.c(ttk::combobox): Add missing
	'validate' command (reported by schelte).

2011-01-19  Jan Nijtmans  <nijtmans@users.sf.net>

	* generic/ttk/ttkGenStubs.tcl:	Make sure to use CONST/VOID in stead of
	* generic/ttk/ttkDecls.h: const/void when appropriate. This allows to
	use const/void in the *.decls file always, genStubs will do the right
	thing.

2011-01-17  Jan Nijtmans  <nijtmans@users.sf.net>

	* win/tcl.m4:         handle --enable-64bit=ia64 for gcc. BACKPORT.
	* win/configure:      (autoconf-2.59)

2011-01-13  Jan Nijtmans  <nijtmans@users.sf.net>

	* library/msgbox.tcl: [Patch #3154705] Close button has no effect

2011-01-06  Stuart Cassoff  <stwo@users.sourceforge.net>

	* generic/tkEvent.c:	Cast some NULLs to (void *) in order to quash
	* unix/tkUnixEvent.c:	"missing sentinel in function call"
	* unix/tkUnixKey.c:	compiler warnings.
	* unix/tkUnixRFont.c:

2010-12-17  Stuart Cassoff  <stwo@users.sourceforge.net>

	* unix/Makefile.in:  [Bug 2446711]: Remove 'allpatch' target.

2010-12-17  Stuart Cassoff  <stwo@users.sourceforge.net>

	* unix/Makefile.in:  Use 'rpmbuild', not 'rpm' [Bug 2537626].

2010-12-13  Jan Nijtmans  <nijtmans@users.sf.net>

	* unix/tcl.m4:       Cross-compile support for Win and UNIX (backported)
	* unix/configure:    (autoconf-2.59)
	* win/tcl.m4:
	* win/configure.in:
	* win/configure:     (autoconf-2.59)
	* win/tkWin32Dll.c:  SEH-emulation for AMD64
	* win/tkWinX.c:      mingw-w64 does not accept _WIN32_IE < 0x0501

2010-12-12  Stuart Cassoff  <stwo@users.sourceforge.net>

	* unix/tcl.m4: Better building on OpenBSD.
	* unix/configure: (autoconf-2.59)

2010-11-24  Jan Nijtmans  <nijtmans@users.sf.net>

	* win/tkWinDialog.c:	[Bug #3071836]: Crash/Tcl_Panic on WinXP saving
	* win/tkWinInit.c:	file to C:\ re-wrote TkpDisplayWarning such
	that it does not use an Tcl API calls any more, so it works even with
	an ill-initialized Tcl.
	* win/winMain.c:	Teach WishPanic how to thread UTF-8 in it's
	messagebox.  Backports from Tcl 8.6. No change in functionality.

2010-11-19  Jan Nijtmans  <nijtmans@users.sf.net>

	* win/configure.in:	Allow cross-compilation by default. (backported)
	* win/tcl.m4:		Use -pipe for gcc on win32 (backported)
	* win/configure:	(regenerated)

2010-11-16  Jan Nijtmans  <nijtmans@users.sf.net>

	* win/tkWinPort.h  [Bug #3110161]: Extensions using TCHAR don't compile
	on VS2005 SP1

2010-11-04  Jan Nijtmans  <nijtmans@users.sf.net>

	* library/msgs/de.msg:  Updated German messages.  Thanks to Ruediger
	Haertel. [Patch 2442309] [Bug 3102739].

2010-10-23  Jan Nijtmans  <nijtmans@users.sf.net>

	* win/rules.vc        Update for VS10

2010-10-11  Joe English  <jenglish@users.sourceforge.net>

	* generic/ttk/ttkTreeview.c: Fix crash in 'tag add' / 'tag remove'
	commands when no -tags specified [Bug 3085489].

2010-10-06  Donal K. Fellows  <dkf@users.sf.net>

	* win/Makefile.in (genstubs): [Tcl Bug 3082049]: Typo.

2010-09-08  Joe English  <jenglish@users.sourceforge.net>

	* generic/ttk/ttkTreeview.c (TreeviewSeeCommand): [Bug 2829363]:
	Schedule redisplay if [$tv see] opens any items.

2010-09-02  Joe English  <jenglish@users.sourceforge.net>

	* library/ttk/winTheme.tcl, library/ttk/xpTheme.tcl,
	* library/ttk/vistaTheme.tcl: [Bug 3057573]: Specify disabled combobox
	text foreground color.

2010-09-01  Don Porter  <dgp@users.sourceforge.net>

	*** 8.5.9 TAGGED FOR RELEASE ***

	* changes:	Updated for 8.5.9 release.

	* doc/menu.n:  Formatting error.

2010-09-01  Joe English  <jenglish@users.sourceforge.net>

	* library/ttk/entry.tcl: Revert keyboard navigation bindings
	to use real events instead of virtual events.

2010-08-31  Andreas Kupries  <andreask@activestate.com>

	* win/tcl.m4: Applied patch by Jeff fixing issues with the
	manifest handling on Win64.
	* win/configure: Regenerated.

2010-08-26  Jeff Hobbs  <jeffh@ActiveState.com>

	* generic/tkText.c (DumpLine): [Bug 3053347]:
	s/segPtr->size/currentSize/ throughout, but particularly in if
	lineChanged block where segPtr may no longer be valid.

	* unix/Makefile.in: add valgrind target
	* unix/configure, unix/tcl.m4: [Bug 1230554]: SHLIB_LD_LIBS='${LIBS}'
	for OSF1-V*. Add /usr/lib64 to set of auto-search dirs.
	(SC_PATH_X): Correct syntax error when xincludes not found.

	* win/Makefile.in (VC_MANIFEST_EMBED_DLL VC_MANIFEST_EMBED_EXE):
	* win/configure, win/configure.in, win/tcl.m4: SC_EMBED_MANIFEST
	macro and --enable-embedded-manifest configure arg added to support
	manifest embedding where we know the magic.  Help prevents DLL hell
	with MSVC8+.

2010-08-25  Jeff Hobbs  <jeffh@ActiveState.com>

	* doc/ttk_spinbox.n (new), doc/ttk_*.3, doc/ttk_*.n:
	* generic/ttk/ttkGenStubs.tcl:
	* generic/ttk/ttk.decls, generic/ttk/ttkDecls.h:
	* generic/ttk/ttkButton.c, generic/ttk/ttkCache.c:
	* generic/ttk/ttkClamTheme.c, generic/ttk/ttkClassicTheme.c:
	* generic/ttk/ttkDefaultTheme.c, generic/ttk/ttkElements.c:
	* generic/ttk/ttkEntry.c, generic/ttk/ttkFrame.c:
	* generic/ttk/ttkImage.c, generic/ttk/ttkInit.c:
	* generic/ttk/ttkLabel.c, generic/ttk/ttkLayout.c:
	* generic/ttk/ttkNotebook.c, generic/ttk/ttkPanedwindow.c:
	* generic/ttk/ttkProgress.c, generic/ttk/ttkScale.c:
	* generic/ttk/ttkScroll.c, generic/ttk/ttkScrollbar.c:
	* generic/ttk/ttkSeparator.c, generic/ttk/ttkSquare.c:
	* generic/ttk/ttkState.c, generic/ttk/ttkStubInit.c:
	* generic/ttk/ttkStubLib.c, generic/ttk/ttkTagSet.c:
	* generic/ttk/ttkTheme.c, generic/ttk/ttkTheme.h:
	* generic/ttk/ttkThemeInt.h, generic/ttk/ttkTrace.c:
	* generic/ttk/ttkTrack.c, generic/ttk/ttkTreeview.c:
	* generic/ttk/ttkWidget.c, generic/ttk/ttkWidget.h:
	* library/ttk/spinbox.tcl (new):
	* library/ttk/altTheme.tcl, library/ttk/aquaTheme.tcl:
	* library/ttk/button.tcl, library/ttk/clamTheme.tcl:
	* library/ttk/classicTheme.tcl, library/ttk/combobox.tcl:
	* library/ttk/cursors.tcl, library/ttk/defaults.tcl:
	* library/ttk/entry.tcl, library/ttk/notebook.tcl:
	* library/ttk/panedwindow.tcl, library/ttk/scale.tcl:
	* library/ttk/sizegrip.tcl, library/ttk/treeview.tcl:
	* library/ttk/ttk.tcl, library/ttk/utils.tcl:
	* library/ttk/vistaTheme.tcl, library/ttk/winTheme.tcl:
	* library/ttk/xpTheme.tcl:
	* macosx/ttkMacOSXTheme.c: used 8.6/carbon variant
	* tests/ttk/combobox.test, tests/ttk/treetags.test:
	* tests/ttk/treeview.test, tests/ttk/ttk.test:
	* tests/ttk/vsapi.test:
	* tests/ttk/checkbutton.test (new):
	* tests/ttk/radiobutton.test (new):
	* tests/ttk/spinbox.test (new):
	* win/ttkWinMonitor.c, win/ttkWinTheme.c, win/ttkWinXPTheme.c:
	Major backport of 8.6 Ttk for 8.5.9.  Most changes were only being
	committed to head (8.6), although they could apply for 8.5 as well.
	This re-sync makes future work easier to maintain and adds some
	useful work for 8.5 users. [Bug 3053320]: Notable changes:
	- Lots of code cleanup
	- Some bug fixes never backported
	- Addition of ttk::spinbox
	- minor color changes
	- Improved Vista/7 styling
	- Move to tile version 0.8.6 (pseudo-package)
	- ABI and API compatible (even $w identify)
	- minor new features (extended $w identify)

2010-08-03  Don Porter  <dgp@users.sourceforge.net>

	* changes:	Updated for 8.5.9 release.

2010-08-20  Donal K. Fellows  <dkf@users.sf.net>

	* doc/listbox.n (SEE ALSO): [Bug 3048809]: Corrected what other page
	was referred to (ttk::treeview can work as a listbox).

2010-08-12  Donal K. Fellows  <dkf@users.sf.net>

	* library/text.tcl (TextCursorInSelection): [Patch 2585265]: Backport
	of factoring-out of decision logic for whether to delete the selected
	text.

2010-08-11  Jeff Hobbs  <jeffh@ActiveState.com>

	* win/Makefile.in (%.${OBJEXT}): better implicit rules support

	* unix/configure: regen with ac-2.59
	* unix/configure.in, unix/Makefile.in:
	* unix/tcl.m4 (AIX): remove the need for ldAIX, replace with
	-bexpall/-brtl.  Remove TK_EXP_FILE (export file) and other baggage
	that went with it.  Remove pre-4 AIX build support.

2010-08-11  Donal K. Fellows  <dkf@users.sf.net>

	* generic/tkCanvLine.c (LineDeleteCoords): [Bug 2900121]: Backport of
	fix to sense of test.

2010-08-10  Don Porter  <dgp@users.sourceforge.net>

	* library/msgs/pl.msg:	Backport updates to pl.msg from HEAD

2010-08-04  Jeff Hobbs  <jeffh@ActiveState.com>

	* license.terms: Fix DFARs note for number-adjusted rights clause

2010-08-04  Don Porter  <dgp@users.sourceforge.net>

	* generic/tk.h:		Bump to 8.5.9 for release.
	* library/tk.tcl:
	* unix/configure.in:
	* unix/tk.spec:
	* win/configure.in:
	* README:

	* unix/configure:	autoconf-2.59
	* win/configure:

	* changes:	Updated for 8.5.9 release.

2010-08-03  Jeff Hobbs  <jeffh@ActiveState.com>

	* library/button.tcl (::tk::CheckEnter): [AS Bug#87409]: Use uplevel
	set instead of set :: to work with other var resolvers (itcl).

2010-08-03  Don Porter  <dgp@users.sourceforge.net>

	* changes:	Updated for 8.5.9 release.

2010-07-06  Andreas Kupries  <andreask@activestate.com>

	* doc/text.n: Fixed minor typo in the description of 'text delete', as
	reported by <eee@users.sf.net> on the chat.

2010-05-31  Joe English  <jenglish@users.sourceforge.net>

	* generic/tkBind.c (Tk_CreateBinding): [Bug 3006842]: Silently ignore
	empty binding scripts.
	* generic/ttk/ttkTreeview.c: [$tv tag bind $tag <...> {}] now removes
	binding.

2010-05-31  Jan Nijtmans  <nijtmans@users.sf.net>

	* generic/tkMain.c:  Fix CYGWIN warning: "fd_set and assiciated.macros
	have been defined in sys/types. This may cause runtime problems with
	W32"
	* win/winMain.c:     Add command line processing for CYGWIN, backported
	from trunk.

2010-05-20  Donal K. Fellows  <dkf@users.sf.net>

	* win/tkWinX.c (HandleIMEComposition): [Bug 2992129]: Ensure that all
	places that generate key events zero them out first; Tk relies on that
	being true for the generic parts of the fix for Bug 1924761.

2010-05-19  Jan Nijtmans  <nijtmans@users.sf.net>

	* win/tkWinDialog.c: [Bug 3002230]: tk_chooseDirectory returns garbage
	on cancel.

2010-05-17  Jan Nijtmans  <nijtmans@users.sf.net>

	* win/tkWinDialog.c: [Bug 2987995]: Tk_getOpenFile returns garbage
	under described circumstances. Backported some formatting from trunk.

2010-05-03  Donal K. Fellows  <dkf@users.sf.net>

	* library/button.tcl (CheckInvoke, CheckEnter): [Patch 1530276 redux]:
	Apply a bit more care to ensure that things continue to work correctly
	even when there is no -selectcolor defined.

2010-04-19  Jan Nijtmans  <nijtmans@users.sf.net>

	* win/tkWinPort.h: Fix [Patch 2986105]: conditionally defining
	strcasecmp/strncasecmp
	* win/tkWinDialog.c: Fix [Bug 2987995]: Tk_GetOpenFile returns garbage
	under described circumstances, minor formatting.
	* win/tkWinDialog.c: [Patch 2898255]: Filenames limit with
	Tk_GetFileName().
	Assure modern style dialogs where available

2010-03-12  Jan Nijtmans  <nijtmans@users.sf.net>

	* generic/tkButton.h:	[Bug 2956548]: TkpButtonSetDefaults only
	* generic/tkButton.c:	initializes one button type
	* win/tkWinButton.c:
	* win/tkWinEmbed.c:	Fix various gcc warnings, all
	* win/tkWinMenu.c:	backported from Tk 8.6
	* win/tkWinPixmap.c:
	* win/tkWinSend.c:
	* win/tkWinTest.c:
	* win/tkWinWm.c:
	* win/tkWinX.c:
	* win/tkWinInt.h:	VC6++ does not have SPI_SETKEYBOARDCUES
	* win/.cvsignore:

2010-03-11  Donal K. Fellows  <dkf@users.sf.net>

	* generic/tkText.c (DumpLine): [Bug 2968379]: When peers are about,
	there can be unnamed marks present during a dump. Ignore them as they
	will just be for the peers' insert and current marks, which aren't
	very important.

2010-03-04  Donal K. Fellows  <dkf@users.sf.net>

	* doc/clipboard.n: Added note about STRING vs. UTF8_STRING types.

2010-02-21  Donal K. Fellows  <dkf@users.sf.net>

	* generic/tkText.c (TextEditCmd): [Bug 1799782]: Refix this, so that
        <<Modified>> events are issued when things change.

2010-02-19  Donal K. Fellows  <dkf@users.sf.net>

	* unix/installManPage: [Tcl Bug 2954638]: Correct behaviour of manual
	page installer. Also added armouring to check that assumptions about
	the initial state are actually valid (e.g., look for existing input
	file).

2010-02-19  Stuart Cassoff  <stwo@users.sourceforge.net>

	* tcl.m4: Correct compiler/linker flags for threaded builds on
	OpenBSD.
	* configure: (regenerated).

2010-02-17  Joe English  <jenglish@users.sourceforge.net>

	* generic/tkMenu.c: [Bug 2952745]: Defer TkMenuOptionTables cleanup to
	CallWhenDeleted() time, to ensure that the record doesn't get freed
	until after all widget instance commands have been deleted.

2010-02-16  Jan Nijtmans  <nijtmans@users.sf.net>

	* unix/tkUnixWm.c: Make TkSetTransientFor static

2010-02-07  Jan Nijtmans  <nijtmans@users.sf.net>

	* generic/ttk/ttkGenStubs.tcl: Backport various formatting (spacing)
	* generic/ttk/ttk.decls:       changes from HEAD, so diffing
	* generic/ttk/ttkDecls.h:      between 8.5.x and 8.6 shows the
	* generic/tk*.decls:           real structural differences again.
	* generic/tk*Decls.h:          (any signature change not backported!)

2010-01-29  Jan Nijtmans  <nijtmans@users.sf.net>

	* generic/tkBind.c:      Fix various gcc-4.4 warnings, all
	* generic/tkListbox.c:   backported from HEAD.
	* generic/tkText.c:
	* generic/ttk/ttkInit.c:

2010-01-20  Pat Thoyts  <patthoyts@users.sourceforge.net>

	* library/bgerror.tcl:  [TIP 359]: Extended Window Manager Hints
	* library/clrpick.tcl:  following the freedesktop.org specification
	* library/demos/widget: are now supported on X11 using a new
	* library/dialog.tcl:   wm attribute called '-type'
	* library/msgbox.tcl:   This feature is now used in the Tk library
	* library/tkfbox.tcl:   functions where appropriate.
	* library/ttk/combobox.tcl:
	* tests/unixWm.test:
	* tests/wm.test:
	* unix/tkUnixWm.c:

2010-01-19  Donal K. Fellows  <dkf@users.sf.net>

	* generic/tkCanvas.c (TagSearchScanExpr): [Bug 2931374]: Stop overflow
	of working buffer during construction of long tag expressions.

2010-01-18  Jan Nijtmans  <nijtmans@users.sf.net>

	* generic/tkCanvas.c:      [Patch 2932808]: Canvas items not
	                           updating on widget state change.

2010-01-09  Pat Thoyts  <patthoyts@users.sourceforge.net>

	* doc/menu.n:           [TIP 360]: Remove special handling of
	* library/obsolete.tcl: the .help menu on X11.
	* unix/tkUnixMenu.c:

	* library/menu.tcl:      [TIP 360]: Make Tk menu activation
	* library/obsolete.tcl:  follow mouse movements.

2010-01-08  Pat Thoyts  <patthoyts@users.sourceforge.net>

	* doc/photo.n: [Bug 2927569]: Multiple edits have peverted the
	original meaning of the phrase 'image file data' to reference
	a filename option that does not exist.

2010-01-07  Donal K. Fellows  <dkf@users.sf.net>

	* generic/tkTextDisp.c (AsyncUpdateLineMetrics): [Bug 2677890]: Fix
	odd text widget update problem that had scrollbars being unable to
	cover the whole widget. Fix is to reify the range to update sooner.

2010-01-06  Jan Nijtmans  <nijtmans@users.sf.net>

	* unix/tcl.m4:		Sync with Tcl version
	* unix/configure:	(regenerated)
	* unix/Makefile.in:
	* unix/.cvsignore:
	* generic/default.h:	Trivial CYGWIN fixes
	* generic/tkWindow.c:
	* doc/.cvsignore:

2010-01-06  Donal K. Fellows  <dkf@users.sf.net>

	* unix/tkUnixWm.c (TkWmMapWindow): [Bug 1163496]: Allow windows to be
	* tests/wm.test (wm-transient-8.1): set to be transients for withdrawn
	masters correctly.

2010-01-05  Pat Thoyts  <patthoyts@users.sourceforge.net>

	* win/tkWinDialog.c: [Patch 2898255]: Enable unlimited multiple
	file selection from the open files dialog (pawlak,fellows,thoyts)

2010-01-05  Donal K. Fellows  <dkf@users.sf.net>

	* generic/tkMenu.c (MenuWidgetObjCmd): [Bug 220950]: Do not delete
	menu entries if the first index to delete is explicitly after the last
	index of existing entries.

2010-01-04  Pat Thoyts  <patthoyts@users.sourceforge.net>

	* library/dialog.tcl: Backported fix for tk_dialog <Return> binding
	* library/console.tcl: Backported fix for console keyboard menu
	activation and <<Cut>> handling from HEAD.
	* library/tk.tcl: Correctly handle quoted ampersands in AmpMenuArgs

2010-01-03  Pat Thoyts  <patthoyts@users.sourceforge.net>

	* generic/tkMenu.h: [Patch 2848897] Support the system keyboard
	* win/tkWinMenu.c:  cues option on Windows. This system parameter
	hides the underlines on menu items unless the keyboard is used to
	open the menu. (kovalenko, thoyts)

2010-01-03  Pat Thoyts  <patthoyts@users.sourceforge.net>

	* library/tearoff.tcl: tearoff menus should be transient and use the
	                       toolwindow style on Windows.
	* tests/menu.test: menu tests using 'tkwait visibility' are unix only

2010-01-02  Donal K. Fellows  <dkf@users.sf.net>

	* unix/tkUnixEvent.c (TransferXEventsToTcl): [Bug 1924761]: Use the
	new cache mechanism to force the extraction of the string of a key
	event from XIM at the right time rather than after queueing when it
	can be quashed by a race condition centered on the limited amount of
	state in some XIM implementations.

	* unix/tkUnixKey.c (TkpGetString): [Bug 1373712]: Cache the value that
	* generic/tkInt.h (TkKeyEvent):		will be substituted via %A so
	* generic/tkEvent.c (CleanUpTkEvent):	that we do not need to make it
	* doc/HandleEvent.3 (ARGUMENTS):	fresh each time, which causes
	* doc/QWinEvent.3 (ARGUMENTS):		trouble with some input
	* macosx/tkMacOSXKeyEvent.c (InitKeyEvent): methods. Also includes the
	* win/tkWinX.c (GenerateXEvent):	factoring out of some code and
	update of documentation to describe the slightly increased constraints
	on how Tk_HandleEvent can be used.

2010-01-01  Donal K. Fellows  <dkf@users.sf.net>

	* unix/tkUnixEvent.c (TransferXEventsToTcl): [Bug 1924761]: Move the
	* generic/tkEvent.c (Tk_HandleEvent):	     passing of key events to
	XFilterEvent to the low level point where all other events are
	handled, where it should have been all along. This makes more input
	methods work, stops [event generate] from interfering with input
	methods, and allows the simplification of tkEvent.c by removing half
	of InvokeInputMethods and allowing the rest - which was not full input
	method handling - to be rolled back into Tk_HandleEvent. Introduces a
	small potential bug when a focus change and input method handling are
	too close together in the Tk event queue, but that should be less
	deadly to usability than the previous problems where input methods
	could fail completely or reorder key presses...

2009-12-30  Pat Thoyts  <patthoyts@users.sourceforge.net>

	* generic/tkMenu.c: [Patch 2879789]: Torn off menu items are only
	* tests/menu.tcl:   activated over a limited region of the window.
	Fixed to make the whole width of a menu item activate the entry.

2009-12-27  Pat Thoyts  <patthoyts@users.sourceforge.net>

	* win/tkWinMenu.c: [Bug 2879927]: Highlight for cascade items in
	torn-off menus is incorrect on Windows.

2009-12-25  Donal K. Fellows  <dkf@users.sf.net>

	* doc/option.n: [Bug 2914943]: Correct the first example.
	Also define what the format of option patterns is; that's a much less
	commonly known fact than it used to be.

2009-12-22  Joe English  <jenglish@users.sourceforge.net>

	* library/ttk/sizegrip.tcl: [Bug 2912356]: Patch to avoid bizarro
	behavior under compiz.

2009-12-22  Donal K. Fellows  <dkf@users.sf.net>

	* library/tkfbox.tcl (ListInvoke): [Bug 2919205]: Correct ordering of
	arguments to tk_messageBox.

2009-12-20  Donal K. Fellows  <dkf@users.sf.net>

	* unix/tkUnixSend.c (ServerSecure): [Patch 2917663]: Better support
	for server-interpreted access control addreses.

2009-12-16  Joe English  <jenglish@users.sourceforge.net>

	* generic/ttk/ttkNotebook.c: Don't call Tk_DeleteOptionTable()
	[Bug 2915709], backport fix for [Bug 2496162].

2009-12-14  Kevin B. Kenny  <kennykb@acm.org>

	* library/demos/unicodeout.tcl: Added code to check for right-to-left
	support on Windows and adjust Hebrew and Arabic character strings
	accordingly. Changed the Hebrew string to 'ktb ebryt' (ktav Ivrit,
	"Hebrew writing") to be consistent with at least the Greek and Russian
	strings. Thanks to Rodrigo Readi for calling the inconsistency to our
	attention.

2009-12-02  Jan Nijtmans  <nijtmans@users.sf.net>

	* win/tkInt.decls:	[Bugs 220600, 220690]: Comment that
	TkWinChildProc is exported through the stubs table since 8.5.9

2009-12-11  Donal K. Fellows  <dkf@users.sf.net>

	* library/tk.tcl (tk::ScreenChanged): [Bug 2912473]: Stop problems
	caused by display names with a double colon in.

2009-12-10  Donal K. Fellows  <dkf@users.sf.net>

	* library/demos/ttkscale.tcl: Added demo of [ttk::scale] widget.

2009-12-09  Andreas Kupries  <andreask@activestate.com>

	* library/safetk.tcl (::safe::loadTk): [Bug 2902573]: Fixed access to
	the cleanupHook of the safe base. The code used the old internal
	commands which have been removed since 2009-12-09. See Tcl's
	ChangeLog.

2009-12-09  Donal K. Fellows  <dkf@users.sf.net>

	* generic/tkColor.c (Tk_GetColorByValue): [Bug 2911570]: Ensure that
	hash keys of color values are zeroed first, so that they hash properly
	on 64-bit systems (where X structures are not tightly packed).

2009-12-08  Pat Thoyts  <patthoyts@users.sourceforge.net>

	* unix/tkUnixWm.c: [Bug 2864685]: Backported window manager hinting
			   update from HEAD

2009-12-06  Benjamin Riefenstahl  <b.riefenstahl@turtle-trading.net>

	* macosx/tkMacOSXFont.c (GetFontFamilyName): [Bug 2548661]: Merge fix
	from HEAD (1.44).

2009-12-03  Pat Thoyts  <patthoyts@users.sourceforge.net>

	* library/ttk/xpTheme.tcl:    Fix selection of treeview rows on
	* library/ttk/vistaTheme.tcl: Windows XP and Vista.

2009-12-02  Jan Nijtmans  <nijtmans@users.sf.net>

	* doc/GetHINSTANCE.3:	Correct mentioned header file
	* win/tkWinInt.h:	[Bugs 220600, 220690]: Make TkWinChildProc
	* generic/tkInt.decls:	available in private stub table.
	* generic/tkIntPlatDecls.h: (regenerated)
	* generic/tkStubInit.c:	(regenerated)

2009-11-25  Stuart Cassoff <stwo@users.sf.net>

	* unix/tcl.m4:		[Patch 2892871]: Remove unneeded
	*			AC_STRUCT_TIMEZONE.
	* unix/configure:	Regenerated with autoconf-2.59.

2009-11-24  Donal K. Fellows  <dkf@users.sf.net>

	* unix/tkUnixWm.c (WmIconphotoCmd): [Bug 2902814]: Use the correct
	type for the array of data passed into X. It's wrong, but "right"
	because of a mistake in the X11 specification.

2009-11-22  Pat Thoyts  <patthoyts@users.sourceforge.net>

	* tests/winWm.test: [Bug 2899949]: Make sure the window is still
	* win/tkWinWm.c:    present when handling delayed activation

2009-11-13  Pat Thoyts  <patthoyts@users.sourceforge.net>

	* tests/winDialog.test: [Bug 2307837]: Backported fix for running
	* win/tkWinTest.c:      dialog tests on non-English locales

2009-11-12  Don Porter  <dgp@users.sourceforge.net>

	*** 8.5.8 TAGGED FOR RELEASE ***

	* changes:	Updated for 8.5.8 release.

2009-11-03  Don Porter  <dgp@users.sourceforge.net>

	* generic/tk.h:		Bump to 8.5.8 for release.
	* library/tk.tcl:
	* unix/configure.in:
	* unix/tk.spec:
	* win/configure.in:
	* README:

	* unix/configure:	autoconf-2.59
	* win/configure:

	* changes:	Updated for 8.5.8 release.

2009-11-03  Pat Thoyts  <patthoyts@users.sourceforge.net>

	* win/tkWinWm.c: [Bug 2891541]: Permit normal behaviour on
	Windows for a grabbed toplevel when it is the main window.

2009-11-01  Joe Mistachkin  <joe@mistachkin.com>

	* win/tkWinButton.c: [Bug 1739613]: The default width being stored
	in TSD cannot be put into the process-wide options table.  This fix
	allocates storage for the default width from the heap and frees it
	using an exit handler.

2009-10-29  Pat Thoyts  <patthoyts@users.sourceforge.net>

	* win/tkWinFont.c: [Bug 1825353]: Backported patch for tiny
	fixed font on Russian Windows systems.

2009-10-25  Donal K. Fellows  <dkf@users.sf.net>

	* unix/tkUnixColor.c (TkpGetColor): [Bug 2809525]: Impose a maximum
	X11 color name length so that it becomes impossible to blow things up
	that way.

	* library/text.tcl: [Bug 1854913]: Stop <Delete> actions from ever
	deleting backwards, even when the insertion cursor is "at the end" of
	the text widget.

2009-10-24  Donal K. Fellows  <dkf@users.sf.net>

	* macosx/ttkMacOSXTheme.c (RangeToFactor, TrackElementDraw)
	(PbarElementDraw): [Bug 2883712]: Corrected scaling of progress bars
	and scales, and backported the fix for 64-bitness.

	* library/button.tcl, unix/tkUnixButton.c (TkpDisplayButton):
	[Patch 1530276]: Make -selectcolor handling work better for both
	checkbuttons and radiobuttons when they don't have indicators.

2009-10-22  Donal K. Fellows  <dkf@users.sf.net>

	* generic/tkText.c (CreateWidget, TextEditUndo, TextEditRedo)
	(TextEditCmd, UpdateDirtyFlag):
	* generic/tkText.h: [Patch 1469210]: Corrected handling of marking as
	dirty when inserting after an undo from a non-dirty state.

	* library/xmfbox.tcl (MotifFDialog_FileTypes)
	(MotifFDialog_ActivateSEnt):
	* library/tkfbox.tcl (Done, ::tk::dialog::file::):
	* macosx/tkMacOSXDialog.c (Tk_GetOpenFileObjCmd):
	* win/tkWinDialog.c (GetFileNameW, GetFileNameA):
	* doc/getOpenFile.n: [Patch 2168768]: Corrected handling of the
	-typevariable option to be consistently global; it's the only way it
	can work even close to the same on all platforms.

2009-10-15  Don Porter  <dgp@users.sourceforge.net>

	* generic/tkConsole.c:	Relax the runtime version requirements on Tcl
	* generic/tkMain.c:	so that Tk 8.5.8 can [load] into Tcl 8.6 (and
	* generic/tkWindow.c:	later 8.*) interps.  [Feature Request 2794032]
	* library/tk.tcl
	* unix/Makefile.in:
	* win/Makefile.in:
	* win/makefile.vc:

2009-10-10  Donal K. Fellows  <dkf@users.sf.net>

	* unix/tkUnixRFont.c (InitFont,TkpGetFontFromAttributes,Tk_DrawChars):
	[Bug 1961455]: Draw underlines and overstrikes when using Xft for font
	rendering.

2009-10-08  Donal K. Fellows  <dkf@users.sf.net>

	* library/tkfbox.tcl (::tk::IconList_Create): [Patch 2870648]:
	Corrected cursor used in file/directory dialogs.

2009-10-07  Pat Thoyts  <patthoyts@users.sourceforge.net>

	* library/ttk/vistaTheme.tcl: [Bug 2787164]: Fix size of dropdown
	arrow on combobox and menubutton for Windows 7.

2009-10-07  Donal K. Fellows  <dkf@users.sf.net>

	* unix/tkUnixScrlbr.c (TkpComputeScrollbarGeometry): [Patch 2088597]:
	Stop scrollbars from getting too small at the end.

2009-10-05  Don Porter  <dgp@users.sourceforge.net>

	* changes:	Updated for 8.5.8 release.

2009-10-05  Pat Thoyts  <patthoyts@users.sourceforge.net>

	* win/tkWinButton.c: [Bug 2860827]: Backported patch avoiding 3D
	effects with user-specified background.

2009-09-25  Donal K. Fellows  <dkf@users.sf.net>

	* generic/tkImgPhoto.c (ImgGetPhoto): Correct generation of grayscale
	data from an image. Reported by Keith Vetter on comp.lang.tcl.

2009-09-14  Jeff Hobbs  <jeffh@ActiveState.com>

	* generic/tkMenuDraw.c (TkPostSubmenu): [Bug 873613]: Fix reposting of
	* win/tkWinMenu.c (TkWinHandleMenuEvent): submenu in torn off Windows
	menu.
	(DrawMenuEntryArrow): [Bug 873608]: Draw Win menu arrow after being
	torn off.

2009-09-10  Donal K. Fellows  <dkf@users.sf.net>

	* unix/tkUnixRFont.c (InitFont): Move pattern disposal in error case
	to callers so they have more options when they come to recovering from
	the failure.
	(TkpGetFontFromAttributes): If the default attributes don't work, try
	adding a setting to turn off use of XRender. That seems to work for
	some people for unexplained reasons (possibly local misconfiguration).
	* generic/tkFont.c (Tk_AllocFontFromObj): Stop this function from
	keeling over in a heap when the low-level font allocation fails. An
	error beats a crash! (Issue reported on comp.lang.tcl by Denis
	Berezhnoy.)

2009-08-25  Donal K. Fellows  <dkf@users.sf.net>

	* unix/tkUnixSend.c (ServerSecure): [Bug 1909931]: Added some support
	for server-interpreted access control addreses.

2009-08-24  Donal K. Fellows  <dkf@users.sf.net>

	* library/msgbox.tcl (::tk::MessageBox): Correct bindings so that they
	work with ttk::buttons. Reported by Hans-Christoph Steiner.

2009-08-24  Daniel Steffen  <das@users.sourceforge.net>

	* macosx/tkMacOSXHLEvents.c (ScriptHandler): Fix "do script" apple
	event handler issues on recent Mac OS X releases by using AE coercion
	to 'utf8' for text data and to 'fsrf' for alias data. (Reported by
	Youness Alaoui on tcl-mac)

2009-08-08  Donal K. Fellows  <dkf@users.sf.net>

	* library/demos/pendulum.tcl: Make the display handle being resized
	more gracefully.

2009-08-04  Donal K. Fellows  <dkf@users.sf.net>

	* generic/tkTextDisp.c (TkTextCharLayoutProc): Make the line breaking
	algorithm (in the word-wrap case) do the right thing with non-breaking
	spaces by restricting what we break on to ASCII spaces, which is good
	enough for most purposes.

2009-08-01  Donal K. Fellows  <dkf@users.sf.net>

	* unix/tkUnixWm.c (WmIconphotoCmd): [Bug 2830420]: Assemble the image
	for the window manager in a way that doesn't assume we're on a little-
	endian system.

2009-07-22  Donal K. Fellows  <dkf@users.sf.net>

	* generic/tkFocus.c (TkFocusDeadWindow): [Bug 2496114]: Ensure that
	focus desynchronization doesn't cause a crash.

2009-07-20  Donal K. Fellows  <dkf@users.sf.net>

	* tests/clipboard.test (clipboard-6.2): [Bug 2824378]: Corrected
	result of test in light of changes to binary selection retrieval.

2009-07-18  Donal K. Fellows  <dkf@users.sf.net>

	* unix/tkUnixSelect.c (SelCvtFromX32, SelCvtFromX8): Make the
	incremental transfer of binary selections work get deserialized
	correctly. Thanks to Emiliano Gavilan for detecting.

2009-07-15  Donal K. Fellows  <dkf@users.sf.net>

	* unix/tkUnixSelect.c (TkSelEventProc, SelRcvIncrProc, SelCvtFromX8):
	[Bug 2821962]: Make byte sequence selection transfers possible.

2009-07-14  Donal K. Fellows  <dkf@users.sf.net>

	* doc/canvas.n (WINDOW ITEMS): [Bug 2326602]: Corrected definition of
	the -height and -width options for these items.

	* unix/configure.in: [Bug 2496018]: Allow the disabling of the use of
	XScreenSaver at configuration time, so as to permit better control of
	dependencies in the embedded case.

2009-07-11  Donal K. Fellows  <dkf@users.sf.net>

	* doc/grid.n: [Bug 2818455]: Corrected example.

2009-06-27  Jan Nijtmans  <nijtmans@users.sf.net>

	* generic/tkInt.decls (Tk(Orient|Smooth)(Parse|Print)Proc):
	Backport [Bug 2804935]: Expose these functions through the internal
	stub table as they are useful to existing third-party code.

2009-06-23  Jan Nijtmans  <nijtmans@users.sf.net>

	* generic/tkCanvUtil.c: [Bug 220935]: canvas dash update problem

2009-06-02  Pat Thoyts  <patthoyts@users.sourceforge.net>

	* win/tkWinWm.c:   [Bug 2799589]: Backported fix for crash on
	* tests/winWm.test: delayed window activation.

2009-05-21  Pat Thoyts  <patthoyts@users.sourceforge.net>

	* win/tkWinMenu.c: [Bug 2794778]: Backported fix for keyboard
	traversal of the menus on Windows.

2009-05-14  Pat Thoyts  <patthoyts@users.sourceforge.net>

	* generic/tkButton.c: [Bug 1923684]: Backported checkbutton fix
	for confused state when -offvalue equals -tristatevalue

2009-05-14  Pat Thoyts  <patthoyts@users.sourceforge.net>

	* doc/ttk_image.n:  Backported support for the Vista theme.
	* doc/ttk_style.n:  This requires the vsapi element engine,
	* doc/ttk_vsapi.n:  the hover state and the theme script
	* doc/ttk_widget.n: definition.
	* generic/ttk/ttkState.c:
	* generic/ttk/ttkTheme.h:
	* generic/ttk/ttkWidget.c:
	* library/ttk/ttk.tcl:
	* library/ttk/vistaTheme.tcl:
	* library/ttk/xpTheme.tcl:
	* tests/ttk/vsapi.test:
	* win/ttkWinXPTheme.c:

2009-05-13  Pat Thoyts  <patthoyts@users.sourceforge.net>

	* generic/tkFont.c: [Bug 2791352]: Backported fix and tests for
	* tests/font.test:  mis-parsing of certain font descriptions.

2009-05-03  Donal K. Fellows  <dkf@users.sf.net>

	* win/tkWinWm.c (UpdateWrapper): [Bug 2785744]: Manipulate flag bit
	correctly so that menubar updates can't smash other attributes.

2009-04-30  Pat Thoyts  <patthoyts@users.sourceforge.net>

	* win/tkWinWm.c: [Patch 2504402]: Backported change to create
	wm icons as device independent bitmaps. (cjmcdonald)

2009-04-30  Donal K. Fellows  <dkf@users.sf.net>

	* win/tkWinPixmap.c (Tk_GetPixmap): [Bug 2080533]: Added patch that
	allows Tk to keep working even when the graphics card is stressed.

2009-04-28  Jeff Hobbs  <jeffh@ActiveState.com>

	* unix/tcl.m4, unix/configure (SC_CONFIG_CFLAGS): Harden the check
	to add _r to CC on AIX with threads.

2009-04-27  Donal K. Fellows  <dkf@users.sf.net>

	* generic/tkInt.decls: [Bug 2768945]: Expose (as "private") a set of
	functions needed for easily building canvas items that work like
	existing standard ones.

2009-04-24  Jeff Hobbs  <jeffh@ActiveState.com>

	* win/tkWinDialog.c (ChooseDirectoryValidateProc): No need to set
	cwd on selchange. Prevents delete of selected folder in dialog.

2009-04-24  Stuart Cassoff <stwo@users.sf.net>

	* unix/Makefile.in:	[Bug 2764263]: Removed stray @ from
	Makefile.in test target. [Bug 1945073]: Don't chmod+x square demo.
	[Patch 2764272]: Adjustable demo install location.

2009-04-24  Stuart Cassoff <stwo@users.sf.net>

	* unix/Makefile.in: [Patch 2769530]: Don't chmod/exec installManPage.

2009-04-23  Jeff Hobbs  <jeffh@ActiveState.com>

	* win/tkWinDialog.c (Tk_ChooseDirectoryObjCmd): [Bug 2779910]: Enable
	the new style choosedir that has a "New Folder" button, with
	::tk::winChooseDirFlags override for new behavior.

2009-04-15  Don Porter  <dgp@users.sourceforge.net>

	*** 8.5.7 TAGGED FOR RELEASE ***

	* changes:	Updated for 8.5.7 release.

2009-04-14  Stuart Cassoff  <stwo@users.sourceforge.net>

	* unix/tcl.m4:	Removed -Wno-implicit-int from CFLAGS_WARNING.

2009-04-10  Don Porter  <dgp@users.sourceforge.net>

	* changes:	Updated for 8.5.7 release.

	* generic/tk.h:		Bump to 8.5.7 for release.
	* library/tk.tcl:
	* unix/configure.in:
	* unix/tk.spec:
	* win/configure.in:
	* README:

	* unix/configure:	autoconf-2.59
	* win/configure:

2009-04-10  Joe English  <jenglish@users.sourceforge.net

	* library/palette.tcl(tk_setPalette): Don't set
	*selectColor: #b03060; this makes radio- and checkbuttons
	look wrong post-TIP#109.

2009-04-10  Daniel Steffen  <das@users.sourceforge.net>

	* unix/configure.in (Darwin):	use Darwin SUSv3 extensions if
					available.
	* unix/configure:		autoconf-2.59
	* unix/tkConfig.h.in:		autoheader-2.59

	* library/msgbox.tcl: don't set msgbox bitmap background on TkAqua.

	* library/demos/filebox.tcl: only show "Motif Style Dialog" checkbutton
	on X11 windowingsystem.

	* library/demos/widget: GOOBE: use ttk::cursor

	* library/ttk/cursors.tcl: backport ttk::cursor from HEAD

	* library/demos/knightstour.tcl: fix knightstour demo not running from
	interactive wish.

	* library/console.tcl (::tk::ConsoleInit): remove redundant TkAqua
	Quit menu item.

	* generic/tkPointer.c (Tk_UpdatePointer): use all 5 buttons.

	* generic/tkMenu.c (PostProcessEntry): delay call to
	TkpConfigureMenuEntry() until all menu entry attributes are setup.

	* library/menu.tcl (::tk::MbPost): fix error thrown in y position
	computation with indicatoron.

	* generic/tkMenubutton.c: s/DEF_BUTTON_JUSTIFY/DEF_MENUBUTTON_JUSTIFY/

	* generic/tkTextBTree.c (TkBTreeDeleteIndexRange): add bounds check
	to startEnd array access (fixes testsuite crash).

	* tests/unixFont.test: only use xlsfonts with X11 windowingsystem.

2009-04-10  Donal K. Fellows  <dkf@users.sf.net>

	* generic/tkCanvPs.c (TkPostscriptInfo): [Bug 1466509]: Eliminate old
	and misleading comments mentioning prolog.ps.
	* generic/prolog.ps, library/prolog.ps: Remove unused files.
	* unix/Makefile.in, win/Makefile.in: Stop building distributions that
	include the removed files or trying to install them.

	* library/tk.tcl: [Bug 2116837]: Add event definitions to handle the
	standard virtual events when Caps Lock is on.

2009-04-03  Joe English  <jenglish@users.sourceforge.net>

	* unix/tkUnixWm.c: [Bug 1789819]: Don't Panic.

2009-03-25  Donal K. Fellows  <dkf@users.sf.net>

	* generic/ttk/ttkTheme.c (BuildOptionMap, NewElementImpl):
	[Bug 2178820]: Ensure that zero-size allocations don't happen; some
	malloc implementations don't like it at all.

	* win/wish.exe.manifest.in: [Bug 1871101]: Add magic to make Tk not be
	blurred on Vista with large fonts.

2009-03-03  Pat Thoyts  <patthoyts@users.sourceforge.net>

	* generic/tkFileFilter.c: Backported some fixes for uninitialized
	* generic/tkFont.c:       variables identified by das using clang
	* generic/tkListbox.c:    analysis.

2009-02-27  Pat Thoyts  <patthoyts@users.sourceforge.net>

	* generic/tkWindow.c: [Bug 2645457] check for dead windows after
	calling Tk_MakeWindowExist to avoid a crash when mapping dead windows.

2009-02-23  Pat Thoyts  <patthoyts@users.sourceforge.net>

	* win/tkWinCursor.c: [Patch 2542828] use stock Win32 help arrow
	cursor when question_arrow requested (danckaert)

	* win/rc/*.cur: [Patch 2513104] fix cursor hotspots (cjmcdonald)

	* win/tkWinMenu.c: Applied patch for menu image display bug
	[Bug 1329198, 456299] [Patch 2507419] (cjmcdonald)

2009-02-17  Jeff Hobbs  <jeffh@ActiveState.com>

	* win/tcl.m4, win/configure: Check if cl groks _WIN64 already to
	avoid CC manipulation that can screw up later configure checks.
	Use 'd'ebug runtime in 64-bit builds.

2009-02-16  Jeff Hobbs  <jeffh@ActiveState.com>

	* win/configure.in, win/configure: align better with tcl
	version. Ensures finding correct CPP for Win64.

2008-02-06  Daniel Steffen  <das@users.sourceforge.net>

	* generic/tkImgPhoto.c:		fix numerous leaks discovered with the
	* generic/tkMenu.c:		Mac OS X Instruments.app Leaks tool.
	* generic/tkText.c:
	* generic/tkTextImage.c:
	* generic/tkTextIndex.c:
	* generic/tkUndo.c:
	* generic/ttk/ttkFrame.c:
	* macosx/tkMacOSXWm.c:

2009-01-22  Kevin B. Kenny  <kennykb@acm.org>

	* unix/tcl.m4: Corrected a typo ($(SHLIB_VERSION) should be
	${SHLIB_VERSION}).
	* unix/configure: Autoconf 2.59

2009-01-19  Kevin B. Kenny  <kennykb@acm.org>

	* unix/Makefile.in: Added a CONFIG_INSTALL_DIR parameter so that
	* unix/tcl.m4:      distributors can control where tclConfig.sh goes.
	Made the installation of 'ldAix' conditional
	upon actually being on an AIX system.  Allowed for downstream
	packagers to customize SHLIB_VERSION on BSD-derived systems.
	Thanks to Stuart Cassoff for [Patch 907924].
	* unix/configure: Autoconf 2.59

2009-01-14  Jan Nijtmans  <nijtmans@users.sf.net>

	* generic/tkImgPhoto.c: fix for aMSN compatibility [tcl-Bug 2507326]

2009-01-11  George Peter Staplin  <georgeps@users.sourceforge.net>

	* generic/tkEvent.c: Backport a fix from 8.6 for a NULL pointer
	dereference in CreateXIC.

2009-01-07  Pat Thoyts  <patthoyts@users.sourceforge.net>

	* win/tkWinWm.c: Backported fix for [Bug 1847002] to prevent the
	bypassing of grab restrictions via the taskbar on Windows.

2008-12-22  Don Porter  <dgp@users.sourceforge.net>

	*** 8.5.6 TAGGED FOR RELEASE ***

	* tests/embed.test:	Eliminate duplicate test names.

	* changes:	Updates for 8.5.6 release.

2008-12-22  Joe English  <jenglish@users.sourceforge.net>

	* generic/ttk/ttkWidget.c: Don't crash when
	application uses nondefault visual [Bug 2264732]
	(Backport from trunk change 2008-11-11)
	* Workaround for [Bug 2207435]
	(Backport from trunk change 2008-10-31).

2008-12-22  Donal K. Fellows  <dkf@users.sf.net>

	* generic/tkCanvPs.c (Tk_PostscriptFont,TkCanvPostscriptCmd): Backport
	of font size and reflection fix. [Bug 2107938]

2008-12-22  Alexandre Ferrieux 	<ferrieux@users.sourceforge.net>

	* generic/tkCanvUtil.c: Backport of the Millipeter patch [1813597,
	* generic/tkInt.h:       2218964]
	* generic/tkObj.c:
	* generic/tkText.c:

2008-12-21  Don Porter  <dgp@users.sourceforge.net>

	* generic/tk.h:		Bump to 8.5.6 for release.
	* library/tk.tcl:
	* unix/configure.in:
	* unix/tk.spec:
	* win/configure.in:
	* README:

	* unix/configure:	autoconf-2.59
	* win/configure:

	* changes:	Updates for 8.5.6 release.

2008-11-22  Pat Thoyts  <patthoyts@users.sourceforge.net>

	* library/ttk/combobox.tcl: [Bug 1939129,1991930] combobox dropdown
	                            was drawn behind topmost toplevels.

2008-11-19  Jan Nijtmans  <nijtmans@users.sf.net>

	* generic/tkImage.c    Relax the constraint that every Tk_ImageType
	* generic/tkImgPhoto.c can only be passed to this function once.
	                       This allows tkImg to be loaded in multiple
	                       interpreters in a thread-enabled build of Tk.
	                       [Bug 2312027]

2008-11-15  Pat Thoyts  <patthoyts@users.sourceforge.net>

	* generic/tk.h:        The tip 125 implementation permits the
	* generic/tkFrame.c:   wm manage command to manage any widget but
	* macosx/tkMacOSXWm.c: only those with Frame instance data should
	* unix/tkUnixWm.c:     be permitted. We now check for the suitability
	* win/tkWinWm.c:       and raise an error for non-frame widgets.
	* test/wm.test:        Updated the tests and documentation.
	* doc/wm.n:            See also [Bug 2239034]

2008-11-12  Pat Thoyts  <patthoyts@users.sourceforge.net>

	* tests/constraints.tcl: backported listbox test fix from head
	* tests/listbox.test:    the default on windows is 'underline'
	* tests/winDialog.test: backported some fixes from head
	* library/text.tcl: Backported fix for bug #1777362 to have events
	* test/text.test:   work with window paths that include hyphens.

2008-10-23  Don Porter  <dgp@users.sourceforge.net>

	* generic/tk.h:		Bump version number to 8.5.6b1 to distinguish
	* library/tk.tcl:	CVS development snapshots from the 8.5.5 and
	* unix/configure.in:	8.5.6 releases.
	* unix/tk.spec:
	* win/configure.in:
	* README:

	* unix/configure:	autoconf (2.59)
	* win/configure:

2008-10-17  Pat Thoyts  <patthoyts@users.sourceforge.net>

	* library/ttk/scale.tcl: Backported keyboard bindings for ttk::scale

2008-10-11  Donal K. Fellows  <donal.k.fellows@man.ac.uk>

	*** 8.5.5 TAGGED FOR RELEASE ***

	* generic/tkCanvas.c (CanvasWidgetCmd): Corrected result generation.

2008-10-10  Don Porter  <dgp@users.sourceforge.net>

	* generic/tk.h:		Bump to 8.5.5 for release.
	* library/tk.tcl:
	* unix/configure.in:
	* unix/tk.spec:
	* win/configure.in:

	* unix/configure:	autoconf-2.59
	* win/configure:

	* changes:	Updates for 8.5.5 release.

	* unix/Makefile.in:	Relax constraints in index script so that
	* win/Makefile.in:	each Tk 8.5.* release may be [package require]d
	* win/makefile.vc:	into any Tcl 8.5.* interp.  [Bug 1890438].

2008-10-09  Don Porter  <dgp@users.sourceforge.net>

	* generic/tkListbox.c:	Make literal return values consistent with
	those generated by Tcl_PrintDouble().

	* tests/canvText.test:	Backport test updates in light of the
	* tests/entry.test:	2008-10-05 commit.
	* tests/listbox.test:
	* tests/scrollbar.test:
	* tests/spinbox.test:
	* tests/textDisp.test:

	* generic/tkEntry.c:	Fix missing space constructing the scroll
	command.

2008-10-05  Donal K. Fellows  <donal.k.fellows@man.ac.uk>

	* win/tkWinScrlbr.c:		Convert 'sprintf(..."%g"...)' to the
	* macosx/tkMacOSXScrlbr.c:	locale-insensitive Tcl_PrintDouble.
	* generic/tkScrollbar.c:	[Bug 2112563]  NOTE: Tcl_PrintDouble
	* generic/tkListbox.c:		is sensitive to the value of
	* generic/tkEntry.c:		::tcl_precision.
	* generic/tkCanvText.c:		*** POTENTIAL INCOMPATIBILITY ***
	* generic/tkArgv.c:

2008-08-25  Todd M. Helfter  <tmh@users.sourceforge.net>

	* library/menu.tcl: additional fix for [Bug 1023955]

2008-09-08  Todd M. Helfter  <tmh@users.sourceforge.net>

	* doc/menu.n: fix typo in docs [Bug 2098425]

2008-08-28  Don Porter  <dgp@users.sourceforge.net>

	* unix/tkConfig.sh.in:	Added @XFT_LIBS@ to the definition of TK_LIBS
	to avoid link failures when a "big wish" program links against a
	--disable-shared build of libtk.  (Discovered building expectTk).

	* generic/tk.h:		Bump version number to 8.5.5b1 to distinguish
	* library/tk.tcl:	CVS development snapshots from the 8.5.4 and
	* unix/configure.in:	8.5.5 releases.
	* unix/tk.spec:
	* win/configure.in:
	* README:

	* unix/configure:	autoconf (2.59)
	* win/configure:

2008-08-25  Todd M. Helfter  <tmh@users.sourceforge.net>

	* library/menu.tcl: fix typo from [Bug 1023955]

2008-08-25  Todd M. Helfter <tmh@users.sourceforge.net>

	* library/menu.tcl : Do not flip to the arrow cursor on menus.
	This was a Motif convention.  Current behavior is maintained if
	tk_strictMotif is enabled.  [Bug 1023955]

2008-08-25  Todd M. Helfter <tmh@users.sourceforge.net>

	The patch is associated with the bug tracker id: 1936220
	library/tkfbox.tcl : fix the multiple selection error for
	tk_getOpenFile -multiple 1 which fails on all unix platforms since
	the adoption of ttk widgets.

2008-08-19  Joe English  <jenglish@users.sourceforge.net>

	* generic/ttk/ttkScroll.c:  Don't use sprintf "%g" to
	format floating point numbers in -[xy]scrollcommand callbacks
	or [xy]view methods.  Minor incompatibility: 0 and 1 now
	formatted as "0.0" resp "1.0".
	* tests/ttk/entry.test, tests/ttk/treeview.test: Updated
	to account for above change.

2008-08-19  Daniel Steffen  <das@users.sourceforge.net>

	* macosx/tkMacOSXFont.c (SetFontFeatures):	Disable antialiasing of
						 	fixed-width fonts with
						 	size <= 10.

2008-08-14  Daniel Steffen  <das@users.sourceforge.net>

	*** 8.5.4 TAGGED FOR RELEASE ***

	* unix/tcl.m4 (SC_PATH_X):	check for libX11.dylib in addition to
					libX11.so et al.

	* unix/configure: 		autoconf-2.59

2008-08-08  Don Porter  <dgp@users.sourceforge.net>

	* generic/tk.h:		Bump to 8.5.4 for release.
	* library/tk.tcl:
	* unix/configure.in:
	* unix/tk.spec:
	* win/configure.in:
	* README:

	* unix/configure:	autoconf-2.59
	* win/configure:

	* changes:	Updates for 8.5.4 release.

2008-08-05  Joe English  <jenglish@users.sourceforge.net>

	* generic/tk.h, generic/tkEvent.c: Fix for [Bug 2010422]
	"no event type or button # or keysym while executing
	"bind Listbox <MouseWheel> [...]".

2008-08-01  Pat Thoyts  <patthoyts@users.sourceforge.net>

	* win/tkWinWm.c: Backported fixes for handling unmapped parent
	* test/wm.test:  toplevels. [Bug 2009788, 2028703]

2008-07-31  Don Porter  <dgp@users.sourceforge.net>

	* generic/tk.h:	Added missing EXTERN for the Tcl_PkgInitStubsCheck
	declaration to fix inability to embed non-stub-enabled Tk on Windows.

2008-07-26  Pat Thoyts  <patthoyts@users.sourceforge.net>

	* doc/options.n: Direct to the font manual for -font [Bug 1686012]

	* win/tkWinWindow.c: Check for 0x prefix in sprintf %p. Bug [2026405]

2008-07-22  Daniel Steffen  <das@users.sourceforge.net>

	* library/ttk/aquaTheme.tcl: Use system color names and TIP145 named
	font instead of hardcoded color values and deprecated native font name.

	* macosx/tkMacOSXHLEvents.c: sync with HEAD.

2008-07-04  Joe English  <jenglish@users.sourceforge.net>

	* generic/ttk/ttkDefaultTheme.c, generic/ttk/ttkClamTheme.c,
	generic/ttk/ttkClassicTheme.c, generic/ttk/ttkElements.c:
	Backport [Bug 2009213].

2008-06-29  Don Porter  <dgp@users.sourceforge.net>

	*** 8.5.3 TAGGED FOR RELEASE ***

	* generic/tk.h:		Bump to 8.5.3 for release.
	* library/tk.tcl:
	* unix/configure.in:
	* unix/tk.spec:
	* win/configure.in:
	* README:

	* unix/configure:	autoconf-2.59
	* win/configure:

	* changes:	Updates for 8.5.3 release.

2008-06-26  Don Porter  <dgp@users.sourceforge.net>

	* generic/tkPanedWindow.c (PanedWindowProxyCommand)
	(DisplayPanedWindow): Ensure that a zero width never gets fed to the
	underlying window system. [Bug 1639824]  (Backport fix from dkf).

2008-06-20  Joe English  <jenglish@users.sourceforge.net>

	* library/ttk/treeview.tcl: Backport fix for [Bug 1951733]

2008-06-19  Don Porter  <dgp@users.sourceforge.net>

	* changes:	Updates for 8.5.3 release.

2008-06-18  Daniel Steffen  <das@users.sourceforge.net>

	* macosx/tkMacOSXCarbonEvents.c:	fix debug carbon event tracing;
	(InstallStandardApplicationEventHandler):	replace needless use of
	TkMacOSXInitNamedDebugSymbol() by standard TkMacOSXInitNamedSymbol().

	* macosx/tkMacOSXDebug.c:	revert 2007-11-09 commit making
	* macosx/tkMacOSXDebug.h:	TkMacOSXInitNamedDebugSymbol()
					available outside of debug builds.

	* macosx/tkMacOSXEmbed.c (TkpMakeWindow):	fix bug with missing
	* macosx/tkMacOSXSubwindows.c (XMapWindow):	focus on first map by
	only sending VisibilityNotify events once windows are mapped (rather
	than when they are created).

	* macosx/tkMacOSXWindowEvent.c (TkMacOSXProcessWindowEvent): fix
	return value.

	* macosx/tkMacOSXInit.c:	add helper to efficiently convert from
	* macosx/tkMacOSXPrivate.h:	CFString to Tcl_Obj.

	* macosx/tkMacOSXFont.c (TkpGetFontFromAttributes, InitFont):	fix
	incorrect conversion to points of font sizes already in points; factor
	out retrieval of font family name from font family ID.

2008-06-13  Jeff Hobbs  <jeffh@ActiveState.com>

	* win/configure, win/configure.in (TK_WIN_VERSION): fix handling
	of interim a/b versioning for manifest usage.

2008-06-12  Daniel Steffen  <das@users.sourceforge.net>

	* generic/tkPointer.c (Tk_UpdatePointer): fix failure to restore a
	global grab capture and to release the restrict window capture when
	releasing a button grab. Fixes segfault due to dangling reference to
	restrict window inside TkpSetCapture() implementation. [Bug 1991932]

	* unix/tcl.m4 (SunOS-5.11): fix 64bit amd64 support with gcc & Sun cc.
	* unix/configure: autoconf-2.59

	* macosx/tkMacOSXXStubs.c (Tk_ResetUserInactiveTime): use UsrActivity
	instead of OverallAct (which may be ignored in some circumstances).

	* macosx/Wish.xcodeproj/project.pbxproj: add debug configs for 64bit,
	* macosx/Wish.xcodeproj/default.pbxuser: with gcov, and with
	corefoundation disabled; updates & cleanup for Xcode 3.1 and for
	Leopard; sync with Tcl.xcodeproj.
	* macosx/Wish.xcode/project.pbxproj:	sync Wish.xcodeproj changes.
	* macosx/Wish.xcode/default.pbxuser:
	* macosx/README:			document new build configs.

2008-06-10  Joe English  <jenglish@users.sourceforge.net>

	* unix/tkUnixKey.c: tkUnixKey.c: Use Xutf8LookupString if available
	[Patch #1986818].  This should fix problems (like #1908443) where
	Xlib's idea of the system encoding does not match Tcl's.

2008-05-23  Joe English  <jenglish@users.sourceforge.net>

	* generic/ttk/ttkLabel.c: Avoid passing width or height <= 0 to
	Tk_RedrawImage, as this leads to a panic on Windows [Bug 1967576]

2008-05-11  Pat Thoyts  <patthoyts@users.sourceforge.net>

	* library/tk.tcl: Support for ttk widgets in AmpWidget

	* doc/button.n: Note negative widths for button [Patch #1883418]
	* doc/ttk_*:   'identify' widget command is on all ttk widgets.

2008-05-04  Joe English  <jenglish@users.sourceforge.net>

	* macosx/ttkMacOSAquaTheme.c: "default" and "focus" adornments
	should not be disjoint [Bug 1942785]

2008-04-17  Don Porter  <dgp@users.sourceforge.net>

	* generic/tkCanvas.c:   Fix logic that determines when canvas item
	<Enter> event should fire.  Thanks to Sebastian Wangnick. [Bug 1327482]

2008-04-14  Pat Thoyts  <patthoyts@users.sourceforge.net>

	* win/tkWinDialog.c: backport tk_chooseColor -title fix from head
	* win/tkWinTest.c:   Added parent to testgetwininfo
	* tests/winDialog.test: Created some tk_chooseColor win tests.

2008-04-11  Don Porter  <dgp@users.sourceforge.net>

	* generic/tk.h:		Bump version number to 8.5.3b1 to distinguish
	* library/tk.tcl:	CVS development snapshots from the 8.5.2 and
	* unix/configure.in:	8.5.3 releases.
	* unix/tk.spec:
	* win/configure.in:

	* unix/configure:	autoconf (2.59)
	* win/configure:

2008-04-07  Jeff Hobbs  <jeffh@ActiveState.com>

	* generic/tkWindow.c (Initialize): fix double-free on Tk_ParseArgv
	* tests/main.test (main-3.*):      error. [Bug 1937135]

	* generic/tkArgv.c: fix -help mem explosion. [Bug 1936238] (kenny)

2008-04-03  Pat Thoyts  <patthoyts@users.sourceforge.net>

	* library/ttk/xpTheme.tcl: fix the colour of labelframe in xp

2008-04-01  Don Porter  <dgp@users.sourceforge.net>

	* generic/tkStubLib.c (Tk_InitStubs):	Added missing error message.
	* generic/tkWindow.c (Tk_PkgInitStubsCheck):

2008-03-28  Don Porter  <dgp@users.sourceforge.net>

	*** 8.5.2 TAGGED FOR RELEASE ***

	* README:		Bump to 8.5.2 for release.
	* generic/tk.h:
	* library/tk.tcl:
	* unix/configure.in:
	* unix/tk.spec:
	* win/configure.in:

	* unix/configure:	autoconf-2.59
	* win/configure:

	* changes:	Updates for 8.5.2 release.

2008-03-27  Jeff Hobbs  <jeffh@ActiveState.com>

	* library/safetk.tcl (::safe::tkInterpInit): make sure tk_library
	and its subdirs (eg, ttk) are on the "safe" access path.

2008-03-27  Daniel Steffen  <das@users.sourceforge.net>

	* unix/tcl.m4 (SunOS-5.1x): fix 64bit support for Sun cc. [Bug 1921166]

	* unix/configure: autoconf-2.59

2008-03-27  Daniel Steffen  <das@users.sourceforge.net>

	* generic/ttk/ttkStubLib.c:	ensure tcl stubs are used in libtkstub
					even in a static build of Tk.
	* generic/ttk/ttkDecls.h:	fix incorrect number of arguments in
					Ttk_InitStubs macro definition.

2008-03-26  Don Porter  <dgp@users.sourceforge.net>

	* changes:	Updates for 8.5.2 release.

	* unix/tkUnixCursor.c:	Stop crash in [. configure -cursor] on X11.
	Thanks to emiliano gavilán.  [Bug 1922466]

2008-03-26  Joe English  <jenglish@users.sourceforge.net>

	* generic/tkInt.h, generic/tkEvent.c, unix/tkUnixEvent.c,
	unix/tkUnixKey.c: XIM reorganization and cleanup; see
	[Patch 1919791] for details.

2008-03-21  Joe English  <jenglish@users.sourceforge.net>

	* generic/tk.decls, generic/ttk/ttkStubLib.c, unix/Makefile.in:
	Keep ttkStubLib.o in libtkstub instead of libtk. [Bug 1920030]

2008-03-20  Donal K. Fellows  <dkf@users.sf.net>

	* tests/wm.test: Rewrote so that tests clean up after themselves
	rather than leaving that to the following test. Makes it easier to
	catch problems where they originate. Inspired by [Bug 1852338]

2008-03-19  Donal K. Fellows  <dkf@users.sf.net>

	* doc/GetClrmap.3: Documented Tk_PreserveColormap. [Bug 220809]

2008-03-17  Joe English  <jenglish@users.sourceforge.net>

	* unix/Makefile.in, win/Makefile.in, win/makefile.vc: Put ttkStubLib.o
	in libtkstub instead of libtk. [Bug 1863007]

2008-03-16  Donal K. Fellows  <dkf@users.sf.net>

	* library/demos/goldberg.tcl: Made work when run twice in the same
	session. [Bug 1899664] Also made the control panel use Ttk widgets.

2008-03-13  Daniel Steffen  <das@users.sourceforge.net>

	* unix/configure.in:	Use backslash-quoting instead of double-quoting
	* unix/tcl.m4:		for lib paths in tkConfig.sh. [Bug 1913622]
	* unix/configure:	autoconf-2.59

2008-03-13  Don Porter  <dgp@users.sourceforge.net>

	* changes:	Updates for 8.5.2 release.

2008-03-12  Daniel Steffen  <das@users.sourceforge.net>

	* macosx/Wish.xcodeproj/project.pbxproj: Add support for Xcode 3.1
	* macosx/Wish.xcodeproj/default.pbxuser: CODE_SIGN_IDENTITY and
	* macosx/Wish-Common.xcconfig:		 'xcodebuild install'.

2008-03-12  Joe English  <jenglish@users.sourceforge.net>

	* unix/tkUnixRFont.c: Try a fallback font if XftFontOpenPattern()
	fails in GetFont (workaround for [Bug 1090382]).

2008-03-11  Daniel Steffen  <das@users.sourceforge.net>

	* library/demos/knightstour.tcl:	Aqua GOOBE.
	* library/demos/widget:

	* macosx/Wish.xcodeproj/project.pbxproj: Add support for Xcode 3.1 and
	* macosx/Wish.xcodeproj/default.pbxuser: configs for building with
	* macosx/Wish-Common.xcconfig:		 gcc-4.2 and llvm-gcc-4.2.

	* generic/tkCanvUtil.c:			Fix gcc-4.2 warnings.

	* macosx/GNUmakefile:			Fix quoting to allow paths to
	* macosx/Wish-Common.xcconfig:		${builddir}, ${INSTALL_ROOT}
	* unix/Makefile.in:			and ${TCL_BIN_DIR} to contain
	* unix/configure.in:			spaces.
	* unix/install-sh:
	* unix/tcl.m4:

	* unix/configure:			autoconf-2.59

	* unix/Makefile.in (install-strip):	Strip non-global symbols from
						dynamic library.

2008-03-10  Don Porter  <dgp@users.sourceforge.net>

	* changes:	Updates for 8.5.2 release.

2008-03-07  Donal K. Fellows  <donal.k.fellows@man.ac.uk>

	* doc/colors.n: Reworked to produce nicer HTML output.

2008-03-06  Joe English  <jenglish@users.sourceforge.net>

	* doc/ttk_notebook.n: Move "TAB IDENTIFIERS" section above "WIDGET
	COMMAND" section. [Bug 1882011]

2008-02-29  Pat Thoyts  <patthoyts@users.sourceforge.net>

	* library/demos/widget:  Added a Knight's tour canvas demo.
	* library/demos/knightstour.tcl:

2008-02-27  Daniel Steffen  <das@users.sourceforge.net>

	* macosx/tkMacOSXDraw.c: workaround leak in Carbon SetPortPenPixPat()
	API [Bug 1863346]; avoid repeated PixPat allocation/deallocation.

2008-02-23  Joe English  <jenglish@users.sourceforge.net>

	* library/ttk/combobox.tcl, doc/ttk_combobox.n,
	* tests/ttk/combobox.test: Arrange to deliver <<ComboboxSelected>>
	event after listbox is unposted, as intended [Bug 1890211]. Clarified
	documentation.

2008-02-23  Joe English  <jenglish@users.sourceforge.net>

	* generic/ttk/ttkPanedWindow.c: Don't enforce minimum sash thickness
	of 5 pixels, just use 5 as a default. [FR 1898288]

2008-02-14  Donal K. Fellows  <donal.k.fellows@man.ac.uk>

	* unix/README: Documented missing configure flags.

2008-02-06  Donal K. Fellows  <donal.k.fellows@man.ac.uk>

	* doc/ttk_scale.n (new file): Added basic documentation. [Bug 1881925]

2008-02-04  Don Porter  <dgp@users.sourceforge.net>

	*** 8.5.1 TAGGED FOR RELEASE ***

	* generic/tk.h:		Bump to 8.5.1 for release.
	* library/tk.tcl:
	* unix/configure.in:
	* unix/tk.spec:
	* win/configure.in:

	* unix/configure:	autoconf-2.59
	* win/configure:

2008-02-04  Donal K. Fellows  <donal.k.fellows@man.ac.uk>

	* doc/MeasureChar.3, doc/FontId.3: Minor improvements (formatting,
	keywords).

2008-02-02  Daniel Steffen  <das@users.sourceforge.net>

	* macosx/Wish-Info.plist.in:	add CFBundleLocalizations key, listing
	* unix/configure.in (Darwin): 	all library/msgs locales.

	* unix/configure.in (Darwin):	correct Info.plist year substitution in
					non-framework builds.

	* unix/configure:		autoconf-2.59

2008-02-01  Don Porter  <dgp@users.sourceforge.net>

	* changes:	Updates for 8.5.1 release.

2008-02-01  Reinhard Max  <max@suse.de>

	* generic/tkImgGIF.c: Fixed a buffer overflow (CVE-2008-0553).
	* tests/imgPhoto.test: Added a test for the above.

2008-01-31  Jeff Hobbs  <jeffh@ActiveState.com>

	* library/msgbox.tcl (::tk::MessageBox): don't use ttk::label in
	low depth/aqua fallback, as it doesn't support -bitmap.

	* win/tkWinDialog.c (Tk_MessageBoxObjCmd): pass "" instead of NULL
	when -title isn't set.  [Bug 1881892]

2008-01-31  Donal K. Fellows  <donal.k.fellows@man.ac.uk>

	* doc/panedwindow.n: Added proper description of -height and -width
	options, which aren't "standard". Last of fallout from [Bug 1882495].

2008-01-30  Donal K. Fellows  <donal.k.fellows@man.ac.uk>

	* doc/canvas.n, doc/listbox.n, doc/message.n: Fix erroneous listing of
	"standard" options. [Bug 1882495]

2008-01-29  Joe English  <jenglish@users.sourceforge.net>

	* library/treeview.tcl: Fix bug in Shift-ButtonPress-1 binding (error
	if no current focus item; reported on c.l.t.)

2008-01-29  Donal K. Fellows  <donal.k.fellows@man.ac.uk>

	* doc/ttk_*.n: Adjusted handling of the standard options part of the
	Ttk manual pages so that they are documented in the correct location.
	[Bug 1876493]

2008-01-28  Joe English  <jenglish@users.sourceforge.net>

	* unix/tkUnixRFont.c: Re-fix strict-aliasing warnings reintroduced by
	last patch.

2008-01-27  Joe English  <jenglish@users.sourceforge.net>

	* generic/ttk/ttkNotebook.c: Make sure to schedule a redisplay when
	adding and/or hiding tabs. [Bug 1878298]

2008-01-27  Joe English  <jenglish@users.sourceforge.net>

	* unix/tkUnixRFont.c: Merged common code from InitFont() and
	TkpGetFontAttrsForChar(), factored into GetTkFontAttributes() and
	GetTkFontMetrics(). Removed write-only struct UnixFtFont member
	'drawable'. Removed unneeded double-pointer indirections. Ensure that
	TkFontAttributes.family member is a Tk_Uid, as specified. Use
	FcTypeDouble for XFT_SIZE attribute. Finally: fix [Bug 1835848]

2008-01-25  Don Porter  <dgp@users.sourceforge.net>

	* changes:	Updates for 8.5.1 release.

2008-01-08  Joe English  <jenglish@users.sourceforge.net>

	* generic/ttk/ttkFrame.c: BUGFIX: fix crash in [ttk::labelframe] when
	-style option specified. [Bug 1867122]

2008-01-08  Joe English  <jenglish@users.sourceforge.net>

	* win/ttkWinTheme.c: Add tristate support to checkbuttons and
	radiobuttons. [Bug 1865898]
	Fix check and radio indicator size. [Bug 1679067]

2008-01-06  Joe English  <jenglish@users.sourceforge.net>

	* generic/ttk/ttkWidget.c, generic/ttk/ttkWidget.h: Call
	Tk_MakeWindowExist() in widget constructor. Removed now-unnecessary
	initial ConfigureNotify processing.

2008-01-06  Joe English  <jenglish@users.sourceforge.net>

	* library/ttk/treeview.tcl, library/ttk/utils.tcl: Fix MouseWheel
	bindings for ttk::treeview widget. [Bugs 1442006, 1821939, 1862692]

2008-01-02  Don Porter  <dgp@users.sourceforge.net>

	* generic/tk.h:		Bump version number to 8.5.1b1 to distinguish
	* library/tk.tcl:	CVS development snapshots from the 8.5.0 and
	* unix/configure.in:	8.5.1 releases.
	* unix/tk.spec:
	* win/configure.in:

	* unix/configure:	autoconf (2.59)
	* win/configure:

2007-12-30  Donal K. Fellows  <dkf@users.sf.net>

	* doc/canvas.n: Documented exact behaviour of items with respect to
	when they are the current item. [Bug 1774593] Also documented the
	clipping behaviour of window items.

	* library/demos/nl.msg: Corrected following testing "in the field" by
	Arjen Markus. [Bug 1860802]

2007-12-17  Donal K. Fellows  <donal.k.fellows@manchester.ac.uk>

	*** 8.5.0 TAGGED FOR RELEASE ***

	* doc/canvas.n: Documented -outlineoffset item option. [Bug 1836621]

2007-12-14  Don Porter  <dgp@users.sourceforge.net>

	* changes:	More updates for 8.5.0 release.

2007-12-14  Joe English  <jenglish@users.sourceforge.net>

	* doc/ttk_treeview.n: Fix typo. [Bug 1850713]

2007-12-14  Pat Thoyts  <patthoyts@users.sourceforge.net>

	* win/tkWinInt.h:     Add in missing function definitions
	* win/tkWinButton.c:  to support plain MSVC6 and use INT_PTR
	* win/tkWinScrlBar.c: rather than LONG_PTR which isn'tr defined
	* win/tkWinWm.c:      in the msvc6 headers.

2007-12-14  Pat Thoyts <patthoyts@users.sourceforge.net>

	* win/nmakehlp.c:  Support compilation with MSVC9 for AMD64.
	* win/makefile.vc:

2007-12-13  Jeff Hobbs  <jeffh@ActiveState.com>

	* generic/tkMenubutton.c (ConfigureMenuButton): trace the
	-textvariable even if an image exists as it may use -compound.

2007-12-12  Jeff Hobbs  <jeffh@ActiveState.com>

	* generic/tkText.c (DeleteIndexRange, TextEditCmd, UpdateDirtyFlag):
	* tests/text.test (text-25.10.1,25.11.[12]):
	Don't require [update idle] to trigger Modified event [Bug 1809538]
	Modified virtual event should only fire on state change [Bug 1799782]
	Make sure we delete chars before triggering <<Modified>> [Bug 1737288]

2007-12-12  Daniel Steffen  <das@users.sourceforge.net>

	* macosx/tkMacOSXWm.c (ApplyMasterOverrideChanges): Revert 2007-10-26
	change to window class of transient toplevels that are not also
	overrideredirect. [Bug 1845899]

	* macosx/tkMacOSXWm.c (ApplyMasterOverrideChanges): Implement more
	* macosx/tkMacOSXMouseEvent.c (BringWindowForward): X11-like transient
	* macosx/tkMacOSXSubwindows.c (XDestroyWindow):     behaviour by adding
	transient windows to a window group owned by the master window, this
	ensures transients always remain in front of and are collapsed with the
	master; bring master to front when selecting transient windows; restore
	default window group of transients if master destroyed. [Bug 1845899]

2007-12-12  Joe English  <jenglish@users.sourceforge.net>

	* doc/ttk_intro.n, doc/ttk_style.n, doc/ttk_widget.n:
	Various minor updates.

2007-12-12  Don Porter  <dgp@users.sourceforge.net>

	* changes:		Updated for 8.5.0 release.

2007-12-11  Joe English  <jenglish@users.sourceforge.net>

	* generic/ttk/ttkTheme.c(StyleElementOptionsCmd):
	Use Ttk_GetElement() to find element instead of direct
	hash table access.

2007-12-11  Donal K. Fellows  <dkf@users.sf.net>

	* generic/tkText.c (TextReplaceCmd): Added code to rebuild the from
	index after the deletion phase so that the linePtr field is valid for
	the insertion phase. [Bug 1602537]

2007-12-10  Donal K. Fellows  <dkf@users.sf.net>

	* doc/event.n: Clarify the fact that [event info] only returns the
	names of virtual events that are bound to physical event sequences.
	This follows on from comments on comp.lang.tcl.
	http://groups.google.com/group/comp.lang.tcl/msg/935d2d226ae8a770

2007-12-10  Joe English  <jenglish@users.sourceforge.net>

	* doc/AddOption.3, doc/CrtImgType.3, doc/CrtPhImgFmt.3,
	* doc/InternAtom.3, doc/TextLayout.3, doc/chooseColor.n,
	* doc/chooseDirectory.n, doc/loadTk.n, doc/palette.n,
	* doc/ttk_combobox.n: Various markup fixes (mostly: missing quotes on
	.SH arguments, extraneous .PPs)

	* doc/ttk_entry.n, doc/ttk_scrollbar.n, doc/ttk_treeview.n: Remove
	extra .BEs that got added by mistake somewhere.

2007-12-10  Daniel Steffen  <das@users.sourceforge.net>

	* generic/tk.decls:		use new genstubs 'export' command to
	* generic/tkInt.decls:		mark exported symbols not in stubs
					table [FR 1716117]; cleanup formatting

	* generic/tkIntDecls.h:		regen with new genStubs.tcl.
	* generic/tkIntPlatDecls.h:	[Tcl Bug 1834288]
	* generic/tkIntXlibDecls.h:
	* generic/tkPlatDecls.h:
	* generic/tkStubInit.c:

2007-12-10  Donal K. Fellows  <donal.k.fellows@manchester.ac.uk>

	* tests/safe.test: Ensure list of hidden commands is correct. [Bug
	1847925]

2007-12-10  Pat Thoyts  <patthoyts@users.sourceforge.net>

	* win/tkWin.h: We must specify the lowest Windows version we intend to
	support. In particular the SystemParametersInfo API doesn't like to
	receive structures that are larger than it expects which affects the
	font assignements. Set to Win98 support.

	* win/tkWinFont.c: Handle failure to read the system parameters. This
	causes ttk/fonts.tcl to set any missing named fonts.

	* win/ttkWinMonitor.c:  Only tkWin.h should include windows.h unless
	* win/ttkWinTheme.c:    we have an explicit override of the WINVER
	* tin/ttkWinXPTheme.c:  macro.

	* win/rules.vc: Handle MSVC 9 (aka: Visual Studio 2008)

	* tests/safe.test: Update for 'unload' as a safe command (tcl 8.5b3+)

2007-12-09  Donal K. Fellows  <dkf@users.sf.net>

	* win/configure.in: Adjusted code so that running configure does not
	generate an error message when the full current directory name
	contains a space.

	* win/tkWinWm.c: Added set of #defs to make this file build with my
	version of the SDK (i.e. with the msys suite we distribute).

2007-12-07  Joe English  <jenglish@users.sourceforge.net>

	* library/ttk/altTheme.tcl, library/ttk/classicTheme.tcl:
	s/style/ttk::style/.

2007-12-07  Don Porter  <dgp@users.sourceforge.net>

	* unix/README:  Mention the stub library created by `make` and warn
	about the effect of embedded paths in the installed binaries. Thanks
	to Larry Virden. [Tcl Bug 1794084]

2007-12-05  Joe English  <jenglish@users.sourceforge.net>

	* macosx/ttkMacOSXTheme.c: Fix TCombobox layout so as not to truncate
	long text when combobox is wider than requested. [Bug 1845164]

2007-12-05  Jeff Hobbs  <jeffh@ActiveState.com>

	* library/demos/widget: reduce start size to 70% of screenheight from
	sh-200 for a more reasonable size.

	* win/tkWinButton.c, win/tkWinDialog.c: use SetWindowLongPtr and
	* win/tkWinScrlbr.c, win/tkWinWm.c:     GetWindowLongPtr only.
	* win/ttkWinMonitor.c:

	* win/tkWinInt.h: remove CS_CLASSDC (not recommended for any apps now)
	* win/tkWinX.c:   and simplify WNDCLASS to one style.
	* win/tkWinWm.c:  Reduce wrapper update for exStyle to toolwindow
	change only and set WS_EX_LAYERED as sticky (once set on a window, do
	not remove it) to reduce alpha transition flicker.

	* win/configure, win/tcl.m4 (LIBS_GUI): mingw needs -lole32 -loleaut32
	but not msvc for Tk's [send]. [Bug 1844749]

2007-12-04  Joe English  <jenglish@users.sourceforge.net>

	* doc/ttk_style.n: Remove nonsense about "this manpage has not yet
	been written"; everything supported is documented.

2007-12-04  Donal K. Fellows  <dkf@users.sf.net>

	* library/msgs/en.msg: Added missing messages. [Patch 1800744]

	* library/msgs/da.msg: Added Danish messages. [Patch 1844143]. Many
	thanks to Torsten Berg <treincke@users.sf.net>.

2007-12-03  Jeff Hobbs  <jeffh@ActiveState.com>

	* win/configure, win/tcl.m4 (LIBS_GUI): remove ole32.lib oleaut32.lib
	(LIBS): add ws2_32.lib for static builds with Tcl.

2007-12-01  Joe English  <jenglish@users.sourceforge.net>

	* generic/ttk/ttkTheme.h, generic/ttk/ttkThemeInt.h,
	* generic/ttk/ttkTheme.c, generic/ttk/ttkLayout.c,
	* generic/ttk/ttkClamTheme.c, generic/ttk/ttkClassicTheme.c,
	* generic/ttk/ttkTreeview.c, macosx/ttkMacOSXTheme.c,
	* win/ttkWinTheme.c, win/ttkWinXPTheme.c: Improved macrology for
	statically-initialized layout template tables.

2007-11-28  Don Porter  <dgp@users.sourceforge.net>

	* unix/tkUnixPort.h:	When unix/configure determines whether the
	intptr_t type is available, it has the <inttypes.h> header present.
	It's only fair that we let Tk have it too.

2007-11-26  Kevin Kenny  <kennykb@acm.org>

	* generic/tkImgPPM.c (StringReadPPM): Corrected a comparison whose
	sense was reversed that resulted in reading beyond the end of the
	input buffer on malformed PPM data. [Bug 1822391]
	* library/tkfbox.tcl (VerifyFileName): Corrected a couple of typos in
	handling of bad file names. [Bug 1822076] Thanks to Christoph Bauer
	(fridolin@users.sf.net) for the patch.
	* tests/filebox.test (filebox-7.1, filebox-7.2): Added test cases that
	exercise. [Bug 1822076]
	* tests/imgPPM.test (imgPPM-4.1): Added test case that exercises. [Bug
	1822391]

2007-11-25  Joe English  <jenglish@users.sourceforge.net>

	* generic/ttk/ttkManager.h, generic/ttk/ttkManager.c,
	* generic/ttk/ttkFrame.c, generic/ttk/ttkNotebook.c,
	* generic/ttk/ttkPanedwindow.c:  Internal Ttk_Manager API updates;
	Fixed [Bug 1343984]; Added [$nb hide] method; [$nb add] on
	already-managed windows no longer throws an error, can be used to
	re-add a hidden tab.

	* doc/ttk_notebook.n, tests/ttk/notebook.test,
	* tests/ttk/panedwindow.test:  Updated docs and test suite.

2007-11-23  Donal K. Fellows  <donal.k.fellows@manchester.ac.uk>

	* unix/README: General improvements.

2007-11-21  Donal K. Fellows  <donal.k.fellows@manchester.ac.uk>

	* library/tkfbox.tcl: Better theming in the file list area.

2007-11-19  Don Porter  <dgp@users.sourceforge.net>

	*** 8.5b3 TAGGED FOR RELEASE ***

	* README:		Bump version number to 8.5b3.
	* generic/tk.h:
	* library/tk.tcl:
	* unix/configure.in:
	* unix/tk.spec:
	* win/configure.in:

	* unix/configure:	autoconf-2.59
	* win/configure:

	* changes:		Update changes for 8.5b3 release.

2007-11-19  Pat Thoyts  <patthoyts@users.sourceforge.net>

	* generic/ttk/ttkTheme.c:	Fix crash when 'style element create'
	* tests/ttk/ttk.test:		called w/ insufficient args; add tests.

2007-11-18  Joe English  <jenglish@users.sourceforge.net>

	* generic/ttk/ttkElements.c, macosx/ttkMacOSXTheme.c: Add "fill"
	element: like "background" but only erases parcel.

	* generic/ttk/ttkFrame.c: Use fill element in Labelframe Label
	sublayout.  Also improved default labelmargins for -labelanchor w*, e*.

	* generic/ttk/ttkLabel.c: no longer need Labelframe hack.

	* library/ttk/aquaTheme.tcl: ImageTextElement no longer needed.
	TextElement no longer needs '-background' option.

	* generic/ttk/ttkFrame.c: Use sublayout for ttk::labelframe labels
	instead of single element.

	* generic/ttk/ttkLabel.c: Default -anchor for text and label elements
	is now "w" instead of "center". [Bug 1614540]

	* library/ttk/defaults.tcl, library/ttk/*Theme.tcl: Button styles now
	need explicit "-anchor center".

	* generic/ttk/ttkLayout.c (TTKInitPadding): BUGFIX:
	Ttk_GetPaddingFromObj() and Ttk_GetBorderFromObj() returned garbage
	when passed an empty list.

	* macosx/ttkMacOSXTheme.c: Resynchronize with Tile codebase so that
	patches can flow back and forth.

	* library/ttk/aquaTheme.tcl: Extra TButton -padding no longer needed.

2007-11-18  Pat Thoyts  <patthoyts@users.sourceforge.net>

	* win/ttkWinXPTheme.c: Add support for size information flags for
	scrollbar and combobox buttons. This handles Tile [Patches 1596647 and
	1596657] but a bit more generically.

2007-11-17  Pat Thoyts  <patthoyts@users.sourceforge.net>

	* generic/(tkArgv.c, tkBind.c, tkCipboard.c, tkEntry.c, tkOption.c,
	tkScale.c, tkScrollbar.c, tkTextImage.c, tkVisual.c, tkWindow.c): Tidy
	up some variable types.

	* generic/tkFont.c:	Only check for -displayof if there are
	* test/font.test:	sufficient arguments. This permits checking
				strings like -d.

2007-11-17  Joe English  <jenglish@users.sourceforge.net>

	* library/ttk/scrollbar.tcl: Swap in core scrollbars for
	[ttk::scrollbar]s on OSX.

2007-11-16  Benjamin Riefenstahl  <b.riefenstahl@turtle-trading.net>

	* macosx/tkMacOSXFont.c (TkpMeasureCharsInContext): Correct an
	oversight in the bug fix from 2007-11-11. [Bug 1824638]

2007-11-15  Daniel Steffen  <das@users.sourceforge.net>

	* macosx/Wish.xcodeproj/project.pbxproj: add new chanio.test.
	* macosx/Wish.xcode/project.pbxproj:

2007-11-14  Donal K. Fellows  <dkf@users.sf.net>

	* library/msgs/sv.msg: Get the locale declared within the message
	catalog correct! [Bug 1831803]

2007-11-11  Benjamin Riefenstahl  <b.riefenstahl@turtle-trading.net>

	* macosx/tkMacOSXFont.c (TkpMeasureCharsInContext): Fix the case when
	TK_WHOLE_WORDS and TK_AT_LEAST_ONE are both set and maxLength is small.
	[Bug 1824638]

2007-11-09  Daniel Steffen  <das@users.sourceforge.net>

	* macosx/tkMacOSXCarbonEvents.c
	(InstallStandardApplicationEventHandler): on Mac OS X Leopard, replace
	the 2005-11-27 approach of installing the standard application handler
	by calling RAEL and immediately longjmping out of it from an event
	handler, as that now leads to crashes in -[NSView unlockFocus] whenever
	HIToolbox uses Cocoa in Leopard (Help menu, Nav Services, Color
	Picker). Instead call InstallStandardEventHandler() on the application
	and menubar event targets, as Leopard ISEH finally handles these
	correctly. Unfortunately need a HIToolbox-internal SPI to retrieve the
	menubar event target, no public API appears have that functionality.

	* macosx/tkMacOSXDebug.c:	make TkMacOSXInitNamedDebugSymbol()
	* macosx/tkMacOSXDebug.h:	available outside of debug builds as
					the new Leopard ISAEH needs it.

	* macosx/tkMacOSXButton.c:	replace HiliteControl() by modern API
	* macosx/tkMacOSXMenubutton.c:	for activation and enabling;
					distinguish inactive and disabled
					look&feel; correct activation handling
					to match that of container toplevel.

	* macosx/tkMacOSXMenubutton.c:	correct size computation of bevelbutton
					variant to match that of buttons;
					fix crash with bitmap due to NULL GC;
					delay picParams setup until needed;
					formatting cleanup. [Bug 1824521]

	* library/menu.tcl:		correct handling of menubutton "active"
					state on Aqua to match that of buttons.

	* macosx/tkMacOSXDefault.h:	correct button & menubutton active
					foreground and background colors and
					menubutton border width.

	* macosx/tkMacOSXWindowEvent.c:	handle kEventWindowExpanding carbon
	* macosx/tkMacOSXCarbonEvents.c: event instead of kEventWindowExpanded
					to ensure activate event arrives after
					window is remapped, also need to
					process all Tk events generated by
					remapping in the event handler to
					ensure children are remapped before
					activate event is processed.

	* macosx/tkMacOSXSubwindows.c:	add pixmap size field to MacDrawable
	* macosx/tkMacOSXInt.h:		struct; add flag for B&W pixmaps.
	* macosx/tkMacOSXDraw.c:
	* macosx/tkMacOSXEmbed.c:
	* macosx/tkMacOSXMenu.c:

	* macosx/tkMacOSXPrivate.h:	correct Leopard HIToolboxVersionNumber.

	* macosx/ttkMacOSXTheme.c:	add error checking; cleanup formatting.

	* macosx/tkMacOSXFont.c (TkpGetFontAttrsForChar): panic on false return
					from TkMacOSXSetupDrawingContext().

	* macosx/tkMacOSXButton.c:	sync formatting, whitespace, copyright
	* macosx/tkMacOSXDialog.c:	with core-8-4-branch.
	* macosx/tkMacOSXMenus.c:
	* macosx/tkMacOSXWm.c:
	* xlib/xgc.c
	* library/bgerror.tcl:
	* library/console.tcl:
	* library/menu.tcl:

2007-11-07  Joe English  <jenglish@users.sourceforge.net>

	* generic/ttk/ttkTheme.c (Ttk_ElementSize): Fixed longstanding,
	subtle bug that caused element padding to sometimes be counted
	twice in size computations.

	* generic/ttk/ttkElements.c, generic/ttk/ttkClamTheme.c,
	generic/ttk/ttkDefaultTheme.c, generic/ttk/ttkTreeview.c,
	generic/ttk/ttkImage.c, macosx/ttkMacOSXTheme.c,
	win/ttkWinTheme.c, win/ttkWinXPTheme.c:	Fix ElementSizeProcs affected
						 by previous change.

2007-11-06  Andreas Kupries  <andreask@activestate.com>

	* doc/CrtConsoleChan.3: Fixed markup typo and extended see also
	  section per suggestions by Donal.

2007-11-05  Joe English  <jenglish@users.sourceforge.net>

	* library/ttk/combobox.tcl: Set focus to listbox in <Map> binding
	instead of in Post command (see [Bug 1349811] for info).

2007-11-05  Andreas Kupries  <andreask@activestate.com>

	* doc/CrtConsoleChan.3: New file providing minimal documentation
	  of 'Tk_InitConsoleChannels()'. [Bug 432435]

2007-11-05  Joe English  <jenglish@users.sourceforge.net>

	* macosx/ttkMacOSXTheme.c (TreeitemLayout): Remove focus ring
	from treeview items on OSX (problem reported by Kevin Walzer).

2007-11-04  Joe English  <jenglish@users.sourceforge.net>

	* generic/ttk/ttkTreeview.c: Use null "treearea" element for
	treeview owner-draw area instead of "client", to avoid
	nameclash with Notebook.client element (this was causing
	sizing anomalies in XP theme, and introduced extraneous
	padding).
	* generic/ttk/ttkDefaultTheme.c: Treeitem.indicator element
	needs left margin now.

2007-11-04  Daniel Steffen  <das@users.sourceforge.net>

	* macosx/tkMacOSXMenus.c: add "Run Widget Demo" menu item to the
	default Edit menu along with associated carbon event handler enabling
	the item only if demo files are installed; cleanup handling of "About"
	and "Source" menu items.

	* library/bgerror.tcl:		fix background of detail text on Aqua.

	* library/console.tcl:		add accelerators and fix Aqua bindings
					of the new font size menu items.

	* library/demos/mclist.tcl:	Aqua GOOBE.
	* library/demos/tree.tcl:
	* library/demos/ttknote.tcl:
	* library/demos/widget:

	* doc/chooseDirectory.n:	remove/correct obsolete Mac OS 9-era
	* doc/getOpenFile.n:		information.
	* doc/menu.n:

	* macosx/tkMacOSXEvent.c (TkMacOSXProcessCommandEvent): fix boolean arg

	* macosx/Wish.xcodeproj/project.pbxproj: add new demo file.
	* macosx/Wish.xcode/project.pbxproj:

2007-11-03  Pat Thoyts  <patthoyts@users.sourceforge.net>

	* library/console.tcl: Add menu item and key binding to adjust font.

2007-11-02  Donal K. Fellows  <dkf@users.sf.net>

	* library/demos/mclist.tcl: Added a demo of how to do a multi-column
	sortable listbox.

	* library/msgbox.tcl: Made message dialog use Ttk widgets for better
	L&F.

	* library/tkfbox.tcl (::tk::dialog::file::CompleteEnt): Added <Tab>
	completion. [FR 805091]
	* library/tkfbox.tcl: Made file dialog use Ttk widgets for better L&F.

	* library/demos/sayings.tcl: Better resizing. [Bug 1822410]

2007-11-01  Donal K. Fellows  <donal.k.fellows@manchester.ac.uk>

	* library/demos/textpeer.tcl: Better resizing. [Bug 1822601]

	* doc/colors.n: Added list of Windows system colors. [Bug 945409]

2007-11-01  Daniel Steffen  <das@users.sourceforge.net>

	* macosx/tkMacOSXColor.c (GetThemeColor): improve translation of RGB
				pixel values into RGBColor.

	* library/demos/widget:	increase height of main window text widget to
				use more of the available vertical space.

	* doc/bind.n:		document the Option modifier, clarify meaning
				and availability of Command & Option.

	* doc/console.n:	clarify availability of [console] in TkAqua.

2007-11-01  Donal K. Fellows  <donal.k.fellows@man.ac.uk>

	* unix/installManPage, doc/*.n: Make documentation use the name that
	scripts use as much as possible. [Bug 1640073]

	* doc/text.n: Fixed mistake in [$t tag remove] docs. [Bug 1792191]

	* doc/bind.n: Documented the Command modifier. [Bug 1232908]

	* doc/console.n, doc/wish.1: Made it clearer when and why the console
	command is present. [Bug 1386955]

2007-10-31  Donal K. Fellows  <donal.k.fellows@manchester.ac.uk>

	* library/demos/entry3.tcl: Improved description/comments so that
	people better understand what is being validated, following suggestion
	from Don Porter.

	* library/demos/image2.tcl (loadImage): Mark non-loadable images
	as such instead of throwing a nasty dialog, following suggestion
	from Don Porter.

	* generic/tkImgPhoto.c (Tk_PhotoPutBlock): More optimization, derived
	from [Patch 224066].

2007-10-30  Joe English  <jenglish@users.sourceforge.net>

	* library/ttk/combobox.tcl (Unpost): BUGFIX: Unpost can be called with
	no preceding Post.

2007-10-31  Pat Thoyts  <patthoyts@users.sourceforge.net>

	* win/rules.vc:     Use -fp:strict with msvc8 as -fp:precise fails on
	* generic/tkObj.c:  amd64 builds. Fix the two places in Tk that
	* generic/tkTrig.c: generate errors with msvc8 when using this flag.

2007-10-30  Jeff Hobbs  <jeffh@ActiveState.com>

	* library/choosedir.tcl: only enable OK button when valid in
	conjunction with -mustexist. [Bug 1550528]

	* library/listbox.tcl (::tk::ListboxBeginSelect): ignore -takefocus
	when considering focus on <1>, it is for tab focus.

2007-10-30  Don Porter  <dgp@users.sourceforge.net>

	* generic/tk.h:		Bump version number to 8.5b2.1 to distinguish
	* library/tk.tcl:	CVS development snapshots from the 8.5b2
	* unix/configure.in:	release.
	* unix/tk.spec:
	* win/configure.in:

	* unix/configure:	autoconf (2.59)
	* win/configure:

2007-10-30  Jeff Hobbs  <jeffh@ActiveState.com>

	* doc/text.n: fix spelling of -inactiveselectbackground [Bug 1626415]

	* library/entry.tcl: don't error with Clear event. [Bug 1509288]

	* library/ttk/fonts.tcl: use size -12 TkFixedFont (was -10) on X11

2007-10-30  Donal K. Fellows  <donal.k.fellows@manchester.ac.uk>

	* library/demos/unicodeout.tcl: Fixed Arabic and Hebrew rendering on
	Windows. [Bug 1803723]

	* generic/tkImgPhoto.c (ImgPhotoCmd): Rename enumeration for somewhat
	simpler-to-read code. [Bug 1677613]

2007-10-30  Joe English  <jenglish@users.sourceforge.net>

	* generic/ttk/ttkWidget.c: Split up RedisplayWidget() to factor out
	double-buffering related code.

	* macosx/ttkMacOSXAquaTheme.c: Use SetThemeBackGround/
	kThemeBrushModelessDialogBackground{Active|Inactive} instead of
	ApplyThemeBackground/kThemeBackgroundWindowHeader (advice from DAS).

	* library/ttk/aquaTheme.tcl: Use darker shade for inactive and
	disabled text, to match typical values of most
	kThemeXXXTextColorInactive values.

2007-10-30  Donal K. Fellows  <donal.k.fellows@man.ac.uk>

	* doc/selection.n: Clarify UTF8_STRING handling. [Bug 1778563]

	* doc/text.n: Clarify search subccommand docs. [Bug 1622919]

2007-10-29  Jeff Hobbs  <jeffh@ActiveState.com>

	* macosx/tkMacOSXFont.c (InitSystemFonts):
	* library/ttk/fonts.tcl: use Monaco 11 (was 9) as Aqua TkFixedFont

	* tests/listbox.test, tests/panedwindow.test, tests/scrollbar.test:
	* library/bgerror.tcl, library/dialog.tcl, library/listbox.tcl:
	* library/msgbox.tcl, library/optMenu.tcl, library/tclIndex:
	* library/tkfbox.tcl, library/demos/floor.tcl, library/demos/rmt:
	* library/demos/tcolor, library/demos/text.tcl:
	* library/demos/twind.tcl, library/demos/widget: Buh-bye Motif look
	* library/ttk/fonts.tcl:    Update of Tk default look in 8.5
	* macosx/tkMacOSXDefault.h: Trims border sizes, cleaner X11 look
	* unix/tkUnixDefault.h:     with minor modifications for Win32/Aqua.
	* win/tkWinDefault.h:       Uses Tk*Font definitions throughout for
	* win/tkWinFont.c:          classic widgets. [Bug 1820344]
	* library/obsolete.tcl (::tk::classic::restore): This restores
	changes made to defaults in 8.5 using the 'option' command,
	segmented into logical groups.

	* tests/winfo.test: winfo-4.5 raise .t to above . for Windows

	* tests/unixWm.test: note TIP#142 results and remove unnecessary
	catches.

2007-10-29  Donal K. Fellows  <donal.k.fellows@man.ac.uk>

	* doc/*.1, doc/*.n, doc/*.3: Lots more GOOBE work.

2007-10-28  Joe English  <jenglish@users.sourceforge.net>

	* library/ttk/combobox.tcl: Make popdown window [wm resizable 0 0] on
	OSX, to prevent TkAqua from shrinking the scrollbar to make room for a
	grow box that isn't there.
	* macosx/ttkMacOSXTheme.c, library/ttk/aquaTheme.tcl: Reworked
	combobox layout.

2007-10-26  Don Porter  <dgp@users.sourceforge.net>

	*** 8.5b2 TAGGED FOR RELEASE ***

	* changes:		Update changes for 8.5b2 release.

	* doc/*.1:              Revert doc changes that broke
	* doc/*.3:              `make html` so we can get the release
	* doc/*.n:              out the door.

	* README:		Bump version number to 8.5b2.
	* generic/tk.h:
	* library/tk.tcl:
	* unix/configure.in:
	* unix/tk.spec:
	* win/configure.in:

	* unix/configure:	autoconf-2.59
	* win/configure:

2007-10-26  Daniel Steffen  <das@users.sourceforge.net>

	* macosx/tkMacOSXWm.c (ApplyMasterOverrideChanges): fix window class
	of transient toplevels that are not also overrideredirect. [Bug
	1816252]

	* macosx/tkMacOSXDialog.c:	TIP#242 cleanup.
	* library/demos/filebox.tcl: 	demo TIP#242 -typevariable.

2007-10-25  Joe English  <jenglish@users.sourceforge.net>

	* generic/ttk/ttkNotebook.c: [Bug 1817596]

2007-10-25  Jeff Hobbs  <jeffh@ActiveState.com>

	* doc/getOpenFile.n:	TIP#242 implementation of -typevariable to
	* library/tkfbox.tcl:	return type of selected file in file dialogs.
	* library/xmfbox.tcl:	[Bug 1156388]
	* macosx/tkMacOSXDialog.c:
	* tests/filebox.test:
	* tests/winDialog.test:
	* win/tkWinDialog.c:

2007-10-25  Don Porter  <dgp@users.sourceforge.net>

	* generic/tkPlace.c:	Prevent segfault in place geometry manager.
	Thanks to Colin McDonald.  [Bug 1818491]

2007-10-24  Joe English  <jenglish@users.sourceforge.net>

	* generic/ttk/*.c, win/{ttkWinMonitor,ttkWinTheme,ttkWinXPTheme}.c,
	* macosx/ttkMacOSXTheme.c: Move widget layout registration
	from TtkElements_Init() to widget *_Init() routines.
	Renaming/consistency: s/...ElementGeometry()/...ElementSize()/

2007-10-24  Donal K. Fellows  <donal.k.fellows@man.ac.uk>

	* doc/*.n, doc/*.3, doc/*.1: Lots of changes to take advantage of the
	new macros.

2007-10-24  Pat Thoyts  <patthoyts@users.sourceforge.net>

	* win/tkWinDraw.c: Applied [Patch 1723362] for transparent bitmaps.

	* generic/tkWindow.c: permit wm manage of any widget (esp: ttk::frame)

2007-10-23  Jeff Hobbs  <jeffh@ActiveState.com>

	* library/ttk/combobox.tcl (ttk::combobox::PopdownWindow): redo wm
	transient on each drop to handle reparent-able frames. [Bug 1818441]

2007-10-23  Joe English  <jenglish@users.sourceforge.net>

	* library/ttk/combobox.tcl: [namespace import ::ttk::scrollbar]
	doesn't work, since ttk::scrollbar isn't [namespace export]ed.

2007-10-23  Don Porter  <dgp@users.sourceforge.net>

	* tests/cursor.test:	Make tests robust against changes in Tcl's
	rules for accepting integers in octal format.

2007-10-23  Donal K. Fellows  <donal.k.fellows@manchester.ac.uk>

	* doc/font.n: Added section on the TIP#145 fonts.

2007-10-23  Pat Thoyts  <patthoyts@users.sourceforge.net>

	* win/tkWinFont.c: Fixed leak in CreateNamedFont spotted by das.

2007-10-23  Daniel Steffen  <das@users.sourceforge.net>

	* library/demos/combo.tcl:	Aqua GOOBE.
	* library/demos/toolbar.tcl:
	* library/demos/tree.tcl:
	* library/demos/ttknote.tcl:
	* library/demos/ttkprogress.tcl:
	* library/demos/widget:

	* macosx/Wish.xcodeproj/project.pbxproj: add new demo files.
	* macosx/Wish.xcode/project.pbxproj:

2007-10-22  Donal K. Fellows  <donal.k.fellows@manchester.ac.uk>

	* library/demos/widget: Added more demos, reorganized to make Tk and
	Ttk demos seem to be more coherent whole. Made localization a bit
	easier by reducing the amount of duplication.
	* library/demos/{combo,toolbar,tree,ttknote,ttkprogress}.tcl: New
	demos of new (mostly) Ttk widgets.
	* library/demos/ttkbut.tcl: Improvements.

2007-10-22  Joe English  <jenglish@users.sourceforge.net>

	* library/ttk/combobox.tcl:	ttk::combobox overhaul; fixes [Bugs
					1814778, 1780286, 1609168, 1349586]
	* library/ttk/aquaTheme.tcl:	Factored out aqua-specific combobox
					-postposition adjustments.
	* generic/ttk/ttkTrack.c:	Detect [grab]s and unpress pressed
					element; combobox workaround no longer
					needed.

2007-10-22  Daniel Steffen  <das@users.sourceforge.net>

	* macosx/tkMacOSXFont.c: 	register named fonts for TIP #145 fonts
					and all theme font IDs.

	* generic/tkFont.c (Tk{Create,Delete}NamedFont): allow NULL interp.

	* library/ttk/fonts.tcl:	check for TIP #145 fonts on all
					platforms; correct aqua font sizes.

	* library/demos/ttkmenu.tcl:	Aqua GOOBE.
	* library/demos/ttkpane.tcl:
	* library/demos/widget:

	* macosx/Wish.xcodeproj/project.pbxproj: add new demo files.
	* macosx/Wish.xcode/project.pbxproj:

2007-10-18  Donal K. Fellows  <donal.k.fellows@manchester.ac.uk>

	* library/demos/ttkmenu.tcl: Added more demos of Ttk widgets. These
	* library/demos/ttkpane.tcl: ones are of menubuttons, panedwindows and
	a progress bar (indirectly).

2007-10-18  Pat Thoyts  <patthoyts@users.sourceforge.net>

	* library/ttk/fonts.tcl: Create all the TIP #145 font names on all
	platforms (mac and unix get handled in script, windows in C)

2007-10-17  David Gravereaux <davygrvy@pobox.com>

	* bitmaps/*.xbm: Changed CVS storage mode from -kb to -kkv as these
	are really text files, not binaries.
	* win/makefile.vc: Added $(BITMAPDIR) to the search path for the
	depend target.

2007-10-18  Daniel Steffen  <das@users.sourceforge.net>

	* library/demos/widget:		Aqua GOOBE, cleanup icons.
	* library/demos/ttkbut.tcl:
	* library/demos/entry3.tcl:
	* library/demos/msgbox.tcl:

	* library/demos/button.tcl:	restore setting of button
					highlightbackground on Aqua.

	* macosx/ttkMacOSXTheme.c: 	adjust button and separator geometry.

	* macosx/tkMacOSXWm.c:		fix warnings.

	* macosx/Wish.xcodeproj/project.pbxproj: add new demo files.
	* macosx/Wish.xcode/project.pbxproj:

2007-10-17  Donal K. Fellows  <donal.k.fellows@manchester.ac.uk>

	* library/demos/ttkbut.tcl: Added demo of the basic Ttk widgets.

2007-10-16  David Gravereaux <davygrvy@pobox.com>

	* win/makefile.vc: depend target now works and builds a generated
	dependency list with $(TCLTOOLSDIR)/mkdepend.tcl

2007-10-16  Donal K. Fellows  <donal.k.fellows@manchester.ac.uk>

	* library/demos/widget: Made the code for generating the contents of
	the main widget more informative. Added 'new' flagging for wholly new
	demos.

	* doc/text.n: Made it clearer what things are text widget invokations
	and what are not. Also some other clarity improvements.

2007-10-15  Donal K. Fellows  <donal.k.fellows@manchester.ac.uk>

	* library/demos/widget: Use Ttk widgets for the widget demo core, for
	vastly improved look-and-feel on at least one platform (Windows).
	* library/demos/{button,check,style,twind}.tcl: Various tweaks for
	GOOBE...
	* library/demos/textpeer.tcl: New demo script to show off peering as a
	specific feature.

2007-10-15  Jeff Hobbs  <jeffh@ActiveState.com>

	* generic/tkFocus.c, generic/tkFrame.c, generic/tkInt.h:
	* macosx/tkMacOSXButton.c, macosx/tkMacOSXMenubutton.c:
	* macosx/tkMacOSXWm.c, unix/tkUnixWm.c, win/tkWinWm.c:
	* doc/wm.n, tests/wm.test: TIP #125 implementation [Bug 998125]
	Adds [wm manage|forget] for dockable frames.
	Finished X11 and Windows code, needs OS X completion.

2007-10-15  Joe English  <jenglish@users.sourceforge.net>

	* generic/ttk/ttkTreeview.c: Store pointer to column table entry
	instead of column index in columnNames hash table. This avoids the
	need for the evil PTR2INT and INT2PTR macros, and simplifies things a
	bit.

2007-10-15  Daniel Steffen  <das@users.sourceforge.net>

	* generic/tkArgv.c:		Fix gcc warnings about 'cast to/from
	* generic/tkCanvUtil.c:		pointer from/to integer of different
	* generic/tkCanvas.c:		size' on 64-bit platforms by casting
	* generic/tkCursor.c:		to intermediate types
	* generic/tkInt.h:		intptr_t/uintptr_t via new PTR2INT(),
	* generic/tkListbox.c:		INT2PTR(), PTR2UINT() and UINT2PTR()
	* generic/tkObj.c:		macros.
	* generic/tkStyle.c:
	* generic/tkTextIndex.c:
	* generic/tkUtil.c:
	* generic/ttk/ttkTheme.h:
	* generic/ttk/ttkTreeview.c:
	* unix/tkUnixMenu.c:
	* unix/configure.in:

	* unix/configure:		autoconf-2.59
	* unix/tkConfig.h.in:		autoheader-2.59

	* macosx/Wish-Common.xcconfig:		add 'tktest-X11' target.
	* macosx/Wish.xcode/project.pbxproj:
	* macosx/Wish.xcode/default.pbxuser:
	* macosx/Wish.xcodeproj/default.pbxuser:
	* macosx/Wish.xcodeproj/project.pbxproj:

	* unix/configure.in (Darwin):	add support for 64-bit X11.
	* unix/configure:		autoconf-2.59

2007-10-14  Jeff Hobbs  <jeffh@ActiveState.com>

	* win/configure, win/configure.in (TK_WIN_VERSION): Make sure the
	patchlevel doesn't contain extra dotted pairs (eg. interim release)

2007-10-12  Pat Thoyts  <patthoyts@users.sourceforge.net>

	* win/makefile.vc:  Mine all version information from headers.
	* win/rules.vc:     Sync tcl and tk and bring extension versions
	* win/nmakehlp.c:   closer together. Try and avoid using tclsh
	                    to do substitutions as we may cross compile.

	* library/console.tcl:          Use TkFixedFont and ttk widgets

2007-10-12  Daniel Steffen  <das@users.sourceforge.net>

	* macosx/tkMacOSXDraw.c:	replace all (internal) use of QD region
	* macosx/tkMacOSXSubwindows.c:	API by HIShape API, with conversion to
	* macosx/tkMacOSXWindowEvent.c:	QD regions only when required by legacy
	* macosx/tkMacOSXPrivate.h:	Carbon or Tk API.
	* macosx/tkMacOSXRegion.c:
	* macosx/tkMacOSXDebug.c:
	* macosx/tkMacOSXDebug.h:

	* macosx/tkMacOSXInt.h:		replace MacDrawable's QD RgnHandles
	* macosx/tkMacOSXEmbed.c:	clipRgn, aboveClipRgn & drawRgn by
	* macosx/tkMacOSXMenu.c:	HIShapeRefs visRgn & aboveVisRgn and
	* macosx/tkMacOSXSubwindows.c:	CGRect drawRect.

	* macosx/tkMacOSXWindowEvent.c:	remove use of QD port vis rgn in window
	* macosx/tkMacOSXSubwindows.c:	update rgn calculation, manually excise
	* macosx/tkMacOSXWm.c:		growbox from toplevel clip rgn instead.

	* macosx/tkMacOSXDraw.c:	replace use of QD port clip rgn by new
	* macosx/tkMacOSXPrivate.h:	clipRgn fld in TkMacOSXDrawingContext;
					handle QD/CG drawing mismatches in
					XCopyArea, XCopyPlane and TkPutImage;
					cleanup/speedup CGContext setup in
					TkMacOSXSetupDrawingContext().

	* macosx/tkMacOSXDraw.c:	change TkMacOSXSetupDrawingContext() to
	* macosx/tkMacOSXEntry.c:	return boolean indicating whether
	* macosx/tkMacOSXFont.c:	drawing is allowed (and was setup) or
	* macosx/tkMacOSXMenu.c:	not (e.g. when clipRgn is empty).
	* macosx/ttkMacOSXTheme.c:

	* macosx/tkMacOSXSubwindows.c:	signal that drawable is a pixmap via
	* macosx/tkMacOSXInt.h:		new explicit TK_IS_PIXMAP flag instead
					of a NULL cligRgn field.

	* macosx/tkMacOSXRegion.c:	add wrappers for missing/buggy HIShape
	* macosx/tkMacOSXPrivate.h:	API, and private helpers to operate on
					HIShapeRefs & convert to/from TkRegion.

	* macosx/tkMacOSXRegion.c:	add Tkp{Retain,Release}Region() API for
	* macosx/tkMacOSXInt.h:		TkRegion.

	* xlib/xgc.c:			factor out alloc/free of GC clip_mask;
	* macosx/tkMacOSXXStubs.c:	manage clip rgn lifetime with new
					Tkp{Retain,Release}Region().

	* macosx/tkMacOSXButton.c:	delay picParams setup until needed.

	* generic/tkTextDisp.c (CharUndisplayProc): fix textDisp.test crash.

2007-10-11  David Gravereaux <davygrvy@pobox.com>

	* win/winMain.c:  Replaced incorrect comments in main() to descibe
	why the console widget does not need to be created for this
	application entry point (if used).  Must have been a bad copy/paste
	of WinMain() from 10 years back.

2007-10-11  Daniel Steffen  <das@users.sourceforge.net>

	* macosx/tkMacOSXWm.c (TkMacOSXGrowToplevel): manually constrain resize
	limitBounds to maxBounds, works around SectRect() mis-feature (return
	zero rect if input rect has zero height/width). [Bug 1810818]

2007-10-09  Pat Thoyts  <patthoyts@users.sourceforge.net>

	* generic/tkImage.c:     Make Ttk_GetImage safe if called with NULL
	* tests/ttk/image.test:  interp. Added some tests that crash
	                         on Windows without this fix.

2007-10-02  Don Porter  <dgp@users.sourceforge.net>

	[core-stabilizer-branch]

	* README:               Bump version number to 8.5.0
	* generic/tk.h:
	* library/tk.tcl:
	* unix/configure.in:	Updated LOCALES.
	* unix/tk.spec:
	* win/configure.in:

	* unix/configure:	autoconf (2.59)
	* win/configure:

2007-09-30  Joe English  <jenglish@users.sourceforge.net>

	* library/ttk/entry.tcl (WordBack, WordForward):
	Fix private routines accidentally defined in global namespace
	[Bug 1803836]

2007-09-26  Donal K. Fellows  <donal.k.fellows@manchester.ac.uk>

	* library/msgs/hu.msg: Added Hungarian message set, from Pader Reszo.
	[Patch 1800742]

2007-09-20  Donal K. Fellows  <dkf@users.sf.net>

	*** 8.5b1 TAGGED FOR RELEASE ***

	* generic/tkTextDisp.c (LayoutDLine):  Only call callbacks that are
	* tests/textDisp.test (textDisp-32.3): not NULL. [Bug 1791052]

2007-09-20  Don Porter  <dgp@users.sourceforge.net>

	* changes: updates for 8.5b1 release.

2007-09-19  Don Porter  <dgp@users.sourceforge.net>

	* README:		Bump version number to 8.5b1.
	* generic/tk.h:		Merge from core-stabilizer-branch.
	* library/tk.tcl:	Stabilizing toward 8.5b1 release now done
	* unix/configure.in:	on the HEAD.  core-stabilizer-branch is
	* unix/tk.spec:		now suspended.
	* win/configure.in:

2007-09-19  Pat Thoyts  <patthoyts@users.sourceforge.net>

	* generic/tkStubLib.: Replaced isdigit with internal implementation.

2007-09-18  Don Porter  <dgp@users.sourceforge.net>

	* generic/tkStubLib.c:	Remove C library calls from Tk_InitStubs()
	* win/makefile.vc:	so that we don't need the C library linked
	in to libtkStub.

2007-09-18  Donal K. Fellows  <donal.k.fellows@man.ac.uk>

	* generic/tkImgGIF.c (FileReadGIF, StringReadGIF): Rewrite for greater
	clarity (more comments, saner code arrangement, etc.)

2007-09-18  Pat Thoyts  <patthoyts@users.sourceforge.net>

	* tests/all.tcl:     Made ttk/all.tcl be the same as tk's all.tcl and
	* tests/ttk/all.tcl: make use of file normalize (bugs noted by
	mjanssen and GPS with msys)

2007-09-17  Pat Thoyts  <patthoyts@users.sourceforge.net>

	* win/makefile.vc: Add crt flags for tkStubLib now it uses C-library
	functions.

2007-09-17  Joe English  <jenglish@users.sourceforge.net>

	* unix/tcl.m4: use '${CC} -shared' instead of 'ld -Bshareable' to
	build shared libraries on current NetBSDs. [Bug 1749251]
	* unix/configure: regenerated (autoconf-2.59).

2007-09-17  Don Porter  <dgp@users.sourceforge.net>

	* generic/tkConsole.c:	Revised callers of Tcl_InitStubs() to account
	* generic/tkMain.c:	for restored compatible support for the call
	* generic/tkWindow.c:	Tcl_InitStubs(interp, TCL_VERSION, 1).  Also
	revised Tcl_PkgRequire() call for Tcl so that, for example, a Tk
	library built against Tcl 8.5.1 headers will not refuse to [load] into
	a Tcl 8.5.0 interpreter. [Tcl Bug 1578344]

	* generic/tk.h:		Revised Tk_InitStubs() to restore Tk 8.4
	* generic/tkStubLib.c:	source compatibility with callers of
	* generic/tkWindow.c:	Tk_InitStubs(interp, TK_VERSION, 1).

2007-09-17  Joe English  <jenglish@users.sourceforge.net>

	* library/ttk/combobox.tcl:  Try to improve combobox appearance on
	OSX + Tk 8.5. [Bug 1780286]

2007-09-15  Daniel Steffen  <das@users.sourceforge.net>

	* unix/tcl.m4: 	replace all direct references to compiler by ${CC} to
			enable CC overriding at configure & make time; run
			check for visibility "hidden" with all compilers;
			quoting fixes from TEA tcl.m4.
	(SunOS-5.1x):	replace direct use of '/usr/ccs/bin/ld' in SHLIB_LD by
			'cc' compiler driver.
	* unix/configure: autoconf-2.59

2007-09-14  Daniel Steffen  <das@users.sourceforge.net>

	* macosx/Wish-Common.xcconfig:		  enable Tcl DTrace support.
	* macosx/Wish.xcodeproj/project.pbxproj:

2007-09-12  Andreas Kupries  <andreask@activestate.com>

	* win/Makefile.in (install-binaries): Fixed missing brace in the
	* win/makefile.vc (install-binaries): generated package index file.
	Note: unix/Makefile.in is good.

2007-09-11  Reinhard Max  <max@suse.de>

	* generic/tkImgGIF.c: Fixed a buffer overrun that got triggered by
	multi-frame interlaced GIFs that contain subsequent frames that are
	smaller than the first one.

	* tests/imgPhoto.test: Added a test for the above.

2007-09-11  Don Porter  <dgp@users.sourceforge.net>

	* generic/tkConsole.c:	Revised calls to Tcl_InitStubs() and
	* generic/tkMain.c:	[package require Tcl] so that Tk Says What It
	* generic/tkWindow.c:	Means using the new facilties of [package] in
	* library/tk.tcl:	Tcl 8.5 about what version(s) of Tcl it is
	* unix/Makefile.in:	willing to work with. [Bug 1578344]
	* win/Makefile.in:
	* win/makefile.vc:

2007-09-10  Jeff Hobbs  <jeffh@ActiveState.com>

	* unix/README: typo corrections [Bug 1788682]

2007-09-10  Don Porter  <dgp@users.sourceforge.net>

	* generic/tkConsole.c:	Revise all Tcl_InitStubs() calls to restore
	* generic/tkMain.c:	the traditional practice that a Tk shared
	* generic/tkWindow.c:	library may [load] into a Tcl 8.5 interp at
	any patchlevel.	 This practice also matches the compile time checks of
	TCL_MAJOR_VERSION and TCL_MINOR_VERSION in tk.h. [Bug 1723622]

2007-09-06  Don Porter  <dgp@users.sourceforge.net>

	* generic/tkWindow.c (Initialize):	Moved common Tk initialization
	* generic/tkInitScript.h (removed):	script out of tkInitScript.h
	* macosx/tkMacOSXInit.c:	and multiple TkpInit() routines and
	* unix/Makefile.in:	into the common Initialize() routine in
	* unix/tkUnixInit.c:	generic code. Also removed constraint on
	* win/tkWinInit.c:	ability to define a custom [tkInit] before
	calling Tk_Init(). Until now the custom [tkInit] had to be a proc. Now
	it can be any command. Removal of tkInitScript.h also fixes [Bug
	1656283].

2007-09-06  Daniel Steffen  <das@users.sourceforge.net>

	* macosx/Wish.xcode/project.pbxproj: discontinue unmaintained support
	* macosx/Wish.xcode/default.pbxuser: for Xcode 1.5; replace by Xcode2
	project for use on Tiger (with Wish.xcodeproj to be used on Leopard).

	* macosx/Wish.xcodeproj/project.pbxproj: updates for Xcode 2.5 and 3.0.
	* macosx/Wish.xcodeproj/default.pbxuser:
	* macosx/Wish.xcode/project.pbxproj:
	* macosx/Wish.xcode/default.pbxuser:
	* macosx/Wish-Common.xcconfig:

	* macosx/README: document project changes.

2007-09-04  Joe English  <jenglish@users.sourceforge.net>

	* generic/tkTest.c: Fix for [Bug 1788019] "tkTest.c compiler warning".

2007-09-04  Don Porter  <dgp@users.sourceforge.net>

	* unix/Makefile.in:     It's unreliable to count on the release
	manager to remember to `make genstubs` before `make dist`. Let the
	Makefile remember the dependency for us.

	* unix/Makefile.in:     Corrections to `make dist` dependencies to be
	sure that macosx/configure gets generated whenever it does not exist.

2007-09-03  Daniel Steffen  <das@users.sourceforge.net>

	* generic/ttk/ttkInit.c  (Ttk_Init): register ttk in package database
	to enable extension access to the ttkStubs table.

	* generic/ttk/ttkDecls.h: correct capitalization of ttk package name.

2007-08-28  Donal K. Fellows  <donal.k.fellows@manchester.ac.uk>

	Assorted documentation improvements.
	* doc/button.n: Added examples.
	* doc/checkbutton.n: Added example.
	* doc/console.n: Standardized section ordering.
	* doc/tk.n: Added "See also".
	* doc/ttk_combobox.n: Added keywords.

2007-08-27  Daniel Steffen  <das@users.sourceforge.net>

	* macosx/tkMacOSXDialog.c (Tk_ChooseColorObjCmd): correct setting of
	interp result [Bug 1782105]; fix -initialcolor overwriting last color
	selection; style cleanup.

2007-08-21  Pat Thoyts  <patthoyts@users.sourceforge.net>

	* win/rules.vc: Synchronize with tcl rules.vc
	* tests/all.tcl: Fix the line-endings.

2007-08-07  Daniel Steffen  <das@users.sourceforge.net>

	* unix/Makefile.in:	Add support for compile flags specific to
				object files linked directly into executables.

	* unix/configure.in (Darwin): Only use -seg1addr flag when prebinding;
	use -mdynamic-no-pic flag for object files linked directly into exes.

	* unix/configure: autoconf-2.59

2007-08-01  Pat Thoyts  <patthoyts@users.sourceforge.net>

	* win/tkWinDialog.c:    Fix [Bug 1692927] (buffer length problems)
	* win/tkWinTest.c:      Added 'testfindwindow' and 'testgetwindowinfo'
	and extended 'testwinevent' for WM_COMMAND support to enable testing
	native messagebox dialogs.
	* tests/winMsgbox.test: New Windows native messagebox tests.

2007-07-25  Daniel Steffen  <das@users.sourceforge.net>

	* macosx/tkMacOSXDialog.c (NavServicesGetFile): Reset interp result on
	nav dialog cancel. [Bug 1743786]

2007-07-09  Jeff Hobbs  <jeffh@ActiveState.com>

	* unix/Makefile.in: clarify what the headers installed are, and
	add ttkTheme.h and ttkDecls.h to private headers (later public).

2007-07-09  Daniel Steffen  <das@users.sourceforge.net>

	* macosx/tkMacOSXWindowEvent.c (Tk_MacOSXIsAppInFront):	Use process mgr
	* macosx/tkMacOSXMouseEvent.c:				to determine if
	app is in front instead of relying on activate/deactivate events (which
	may arrive after this info is needed, e.g. during window drag/click
	activation); replace other process mgr use to get this info with calls
	to Tk_MacOSXIsAppInFront().

	* macosx/tkMacOSXMouseEvent.c (TkMacOSXProcessMouseEvent): Correct
	window click activation, titlebar click handling and background window
	dragging/growing in the presence of grabs or window-/app-modal windows;
	fix window click activation bringing all other app windows to front.

	* macosx/tkMacOSXDraw.c (TkPutImage): Handle non-native XImage byte and
	bit orders; reverse bits via xBitReverseTable instead of InvertByte().

2007-07-06  Joe English  <jenglish@users.sourceforge.net>

	* library/ttk/aquaTheme.tcl:	Set -anchor w for TMenubuttons.
					[Bug 1614540]

2007-07-04  Andreas Kupries  <andreask@activestate.com>

	* macosx/tkMacOSXXStubs.c (DestroyImage): Fixed seg.fault in release
	of image data for images coming from XGetImage. Change committed by me
	for Daniel Steffen. See 2007-06-23 for the change which introduced the
	problem.

2007-07-02  Daniel Steffen  <das@users.sourceforge.net>

	* xlib/xgc.c (XCreateGC): Correct black and white pixel values used to
	initialize GC foregrund and background fields.

	* macosx/tkMacOSXColor.c: Add debug messages for unknown pixel values.

	* macosx/tkMacOSXDraw.c (TkMacOSXRestoreDrawingContext): Don't restore
	port state if it wasn't altered by TkMacOSXSetupDrawingContext().

2007-06-29  Daniel Steffen  <das@users.sourceforge.net>

	* xlib/ximage.c:		Bitmaps created from the static .xbm
					arrays always have LSBFirst bit order.

	* unix/configure.in:		Fix flag used to weak-link libXss.
	* unix/configure:		autoconf-2.59

	* macosx/tkMacOSXScrlbr.c: Correct int <-> dobule conversion issues
	that could lead to Carbon getting confused about scrollbar thumb size.

	* macosx/tkMacOSXDraw.c (XCopyArea, XCopyPlane, TkPutImage): Use
	TkMacOSX{Setup,Restore}DrawingContext() to setup/restore clip & colors.
	(TkMacOSXSetupDrawingContext, TkMacOSXRestoreDrawingContext): Add save
	and restore of QD port clip region; factor out clip region code common
	to CG and QD branches; check for port and context validity; handle
	tkPictureIsOpen flag during QD port setup.
	(TkScrollWindow): Remove unnecessary scroll region manipulation

	* macosx/tkMacOSXDraw.c:	Remove second global QD temp region
	* macosx/tkMacOSXInt.h:		(no longer necessary) and rename
	* macosx/tkMacOSXRegion.c:	remaining global QD temp region.
	* macosx/tkMacOSXSubwindows.c:
	* macosx/tkMacOSXWindowEvent.c:

	* macosx/tkMacOSXDraw.c: 	Make useCGDrawing variable MODULE_SCOPE
	* macosx/tkMacOSXFont.c: 	and respect it for ATSUI font drawing.

	* macosx/tkMacOSXButton.c:	Reduce reliance on current QD port
	* macosx/tkMacOSXColor.c:	setting and remove unnecessary
	* macosx/tkMacOSXDebug.c:	references to a drawable's QD port,
	* macosx/tkMacOSXDebug.h:	notably replace GetWindowFromPort(
	* macosx/tkMacOSXDialog.c:	TkMacOSXGetDrawablePort()) idiom by new
	* macosx/tkMacOSXDraw.c:	TkMacOSXDrawableWindow() and change
	* macosx/tkMacOSXKeyEvent.c:	TkMacOSXSetColorInPort() to take a port
	* macosx/tkMacOSXMenu.c:	argument.
	* macosx/tkMacOSXMenubutton.c:
	* macosx/tkMacOSXMouseEvent.c:
	* macosx/tkMacOSXScale.c:
	* macosx/tkMacOSXScrlbr.c:
	* macosx/tkMacOSXSubwindows.c:
	* macosx/tkMacOSXWindowEvent.c:
	* macosx/tkMacOSXWm.c:

	* macosx/tkMacOSXInt.h:		  	Factor out macros, declarations
	* macosx/tkMacOSXPrivate.h (new): 	and prototypes that are purely
	internal and private to the 'macosx' sources into a new internal header
	file that does _not_ get installed into Tk.framework/PrivateHeaders.

	* macosx/tkMacOSXButton.c: 		#include new tkMacOSXPrivate.h
	* macosx/tkMacOSXCarbonEvents.c:	instead of tkMacOSXInt.h.
	* macosx/tkMacOSXClipboard.c:
	* macosx/tkMacOSXColor.c:
	* macosx/tkMacOSXCursor.c:
	* macosx/tkMacOSXDebug.c:
	* macosx/tkMacOSXDialog.c:
	* macosx/tkMacOSXDraw.c:
	* macosx/tkMacOSXEntry.c:
	* macosx/tkMacOSXEvent.c:
	* macosx/tkMacOSXFont.c:
	* macosx/tkMacOSXHLEvents.c:
	* macosx/tkMacOSXInit.c:
	* macosx/tkMacOSXKeyEvent.c:
	* macosx/tkMacOSXMenu.c:
	* macosx/tkMacOSXMenubutton.c:
	* macosx/tkMacOSXMenus.c:
	* macosx/tkMacOSXMouseEvent.c:
	* macosx/tkMacOSXNotify.c:
	* macosx/tkMacOSXRegion.c:
	* macosx/tkMacOSXScale.c:
	* macosx/tkMacOSXScrlbr.c:
	* macosx/tkMacOSXSubwindows.c:
	* macosx/tkMacOSXWindowEvent.c:
	* macosx/tkMacOSXWm.c:
	* macosx/tkMacOSXXStubs.c:
	* macosx/ttkMacOSXTheme.c:

	* macosx/Wish.xcodeproj/project.pbxproj: Improve support for renamed
	* macosx/Wish.xcodeproj/default.pbxuser: tcl and tk source dirs; add
	* macosx/Wish-Common.xcconfig:		 10.5 SDK build config; remove
						 tclMathOp.c.

	* macosx/README: Document Wish.xcodeproj changes.

2007-06-23  Daniel Steffen  <das@users.sourceforge.net>

	* generic/tkImgPhoto.c (ImgPhotoConfigureInstance, DisposeInstance):
	Use XDestroyImage instead of XFree to destroy XImage; replace runtime
	endianness determination by compile-time check for WORDS_BIGENDIAN.

	* xlib/ximage.c (XCreateBitmapFromData): Use XCreateImage and
	XDestroyImage instead of creating XImage structure manually.

	* macosx/tkMacOSXXStubs.c (XCreateImage, DestroyImage): Correct XImage
	bytes_per_line/bitmap_pad calculations and endianness setting; free
	image data and XImage structure at destruction; formatting cleanup.

	* macosx/tkMacOSXDialog.c (NavServicesGetFile): Disable app-modal
	sheet variant of nav dialog on OS versions where it causes problems.

2007-06-20  Jeff Hobbs  <jeffh@ActiveState.com>

	* library/ttk/ttk.tcl: Should require Tk before pseudo-providing
	tile 0.8.0.

2007-06-09  Joe English  <jenglish@users.sourceforge.net>

	* generic/ttk/ttkPanedwindow.c, doc/ttk_panedwindow.n,
	* tests/ttk/panedwindow.test: Added -width and -height options. Added
	'panes' method, return list of managed windows. 'sashpos' method is
	now documented as part of the public interface, and details clarified.
	Should be easier to set initial sash positions now. Alleviates [Bug
	1659067].

2007-06-09  Jeff Hobbs  <jeffh@ActiveState.com>

	* win/tkWinWm.c (WmIconphotoCmd): fix wm iconphoto RGBA issues.
	[Bug 1467997] (janssen)

	* win/tkWinMenu.c (TkWinHandleMenuEvent): Improve handling to allow
	for unicode char menu indices and not use CharUpper on Tcl utf
	strings. [Bug 1734223]

2007-06-09  Joe English  <jenglish@users.sourceforge.net>

	* generic/ttk/ttkManager.h, generic/ttk/ttkManager.c,
	* generic/ttk/ttkNotebook.c, generic/ttk/ttkPanedwindow.c,
	* generic/ttk/ttkFrame.c: Ttk_Manager API overhaul:
	    + Ttk_Manager no longer responsible for managing slave records
	    + Ttk_Manager structure now opaque
	    + Ttk_Slave structure now private
	    + Pass Ttk_Manager* to Tk_GeomMgr hooks instead of Ttk_Slave*

	* generic/ttk/ttkFrame.c: Simplified -labelwidget management.

	* doc/ttk_panedwindow.n, library/ttk/panedwindow.tcl: Changed
	documentation of ttk::panedwindow 'identify' command to match
	implementation.

	* generic/ttk/ttkNotebook.c, tests/ttk/notebook.test:
	BUGFIX: ttk::noteboook 'insert' command didn't correctly maintain
	current tab.

2007-06-09  Daniel Steffen  <das@users.sourceforge.net>

	* macosx/tkMacOSXColor.c: Fix issues with TK_{IF,ELSE,ENDIF} macros;
	* macosx/tkMacOSXDraw.c:  implement Jaguar equivalent of unavailable
	* macosx/tkMacOSXEntry.c: kHIToolboxVersion global; panic at startup
	* macosx/tkMacOSXEvent.c: if MAC_OS_X_VERSION_MIN_REQUIRED constraint
	* macosx/tkMacOSXInit.c:  is not satisfied.
	* macosx/tkMacOSXInt.h:
	* macosx/tkMacOSXWm.c:

	* macosx/tkMacOSXDraw.c (XCopyArea, XCopyPlane, TkPutImage)
	(TkMacOSXSetupDrawingContext): Factor out common code and standardize
	setup/restore of port, context and clipping; formatting cleanup.

	* macosx/tkMacOSXWindowEvent.c:	Add error checking.
	* macosx/tkMacOSXMenu.c:	Fix gcc3 warning.
	* macosx/tkMacOSXScrlbr.c:	Fix testsuite crash.
	* macosx/tkMacOSXSubwindows.c:	Formatting cleanup.
	* macosx/tkMacOSXRegion.c:	Fix typos.
	* macosx/tkMacOSXScale.c:

	* macosx/tkMacOSXXStubs.c (Tk_GetUserInactiveTime): Remove superfluous
							    CFRetain/CFRelease.

	* macosx/Wish-Release.xcconfig: Disable tktest release build stripping.

	* macosx/Wish.xcodeproj/project.pbxproj: Add new Tclsh-Info.plist.in.

2007-06-06  Daniel Steffen  <das@users.sourceforge.net>

	* macosx/tkMacOSXInt.h: Use native debug message API when available.
	* macosx/Wish-Debug.xcconfig:

	* macosx/tkMacOSXMouseEvent.c (GenerateMouseWheelEvent): Enable
	processing of mousewheel events in background windows.

	* macosx/tkMacOSXScrlbr.c: Modernize checks for active/front window.
	* macosx/tkMacOSXScale.c:
	* macosx/tkMacOSXWm.c:

	* macosx/tkMacOSXColor.c: Factor out verbose #ifdef checks of
	* macosx/tkMacOSXDraw.c:  MAC_OS_X_VERSION_{MAX_ALLOWED,MIN_REQUIRED}
	* macosx/tkMacOSXEntry.c: and runtime checks of kHIToolboxVersion into
	* macosx/tkMacOSXEvent.c: new TK_{IF,ELSE,ENDIF}_MAC_OS_X macros.
	* macosx/tkMacOSXInit.c:
	* macosx/tkMacOSXInt.h:
	* macosx/tkMacOSXWm.c:

	* macosx/tkMacOSXDraw.c:  Factor out clip clearing in QD ports;
	* macosx/tkMacOSXEntry.c: Formatting cleanup.

	* macosx/Wish.xcodeproj/project.pbxproj: Add settings for Fix&Continue.

	* unix/configure.in (Darwin): Link the Tk and Wish plists into their
	binaries in all cases; fix 64bit arch removal in fat 32&64bit builds.

	* unix/tcl.m4 (Darwin): Fix CF checks in fat 32&64bit builds.
	* unix/configure: autoconf-2.59

2007-06-05  Donal K. Fellows  <donal.k.fellows@man.ac.uk>

	* doc/photo.n: Clarified the fact that base64 support for the -data
	option is not universal. [Bug 1731348] (matzek)

2007-06-03  Daniel Steffen  <das@users.sourceforge.net>

	* unix/Makefile.in: Add datarootdir to silence autoconf-2.6x warning.

	* macosx/Wish.xcodeproj/default.pbxuser: Add ttk tests.

	* macosx/tkMacOSXMenu.c: Add error checking; whitespace cleanup.

	* macosx/tkMacOSXDraw.c:	Comment formatting fixes for Xcode 3.0
	* macosx/tkMacOSXEmbed.c:
	* macosx/tkMacOSXEntry.c:
	* macosx/tkMacOSXFont.c:
	* macosx/tkMacOSXInit.c:
	* macosx/tkMacOSXKeyEvent.c:
	* macosx/tkMacOSXKeyboard.c:
	* macosx/tkMacOSXMenus.c:
	* macosx/tkMacOSXSend.c:
	* macosx/tkMacOSXSubwindows.c:
	* macosx/tkMacOSXWindowEvent.c:
	* macosx/tkMacOSXWm.c:
	* macosx/tkMacOSXXStubs.c:

2007-06-02  Daniel Steffen  <das@users.sourceforge.net>

	* macosx/tkMacOSXMenu.c (TkpPostMenu): Ensure cascade menus display in
	posted menus that are not part of the menubar or attached to a
	menubutton (fixes bug reported on tcl-mac by Linus Nyberg).

2007-05-31  Daniel Steffen  <das@users.sourceforge.net>

	* macosx/tkMacOSXWindowEvent.c (GenerateUpdateEvent): Complete all
	pending idle-time redraws before newly posted Expose events are
	processed; add bounds of redrawn windows to update region to ensure
	all child windows overdrawn by parents are redrawn.

	* macosx/tkMacOSXWindowEvent.c:	Centralize clip and window invalidation
	* macosx/tkMacOSXSubwindows.c: 	after location/size changes in the
	* macosx/tkMacOSXWm.c:		BoundsChanged carbon event handler;
	correct/add window invalidation after window attribute changes.

	* macosx/tkMacOSXSubwindows.c (XResizeWindow, XMoveResizeWindow)
	(XMoveWindow): Factor out common code dealing with embedded and
	non-toplevel windows; remove unnecessary clip and window invalidation.

	* macosx/tkMacOSXButton.c (TkpDisplayButton): Move clip setup closer
	to native button drawing calls.

	* macosx/tkMacOSXWm.c (TkMacOSXIsWindowZoomed, TkMacOSXZoomToplevel):
	Correct handling of gridded windows in max size calculations.

	* macosx/tkMacOSXEvent.c (TkMacOSXFlushWindows): Use HIWindowFlush API
	when available.

	* macosx/tkMacOSXColor.c:	Cleanup whitespace and formatting.
	* macosx/tkMacOSXDraw.c:
	* macosx/tkMacOSXSubwindows.c:
	* macosx/tkMacOSXWm.c:

	* generic/tkFont.c:	#ifdef out debug msg printing to stderr.
	* generic/tkTextDisp.c:

2007-05-30  Don Porter  <dgp@users.sourceforge.net>

	* generic/tk.h: Correct placement of #include <tcl.h>. [Bug 1723812]

2007-05-30  Daniel Steffen  <das@users.sourceforge.net>

	* library/bgerror.tcl:	Standardize dialog option & button size
	* library/dialog.tcl:	modifications done when running on on Aqua.
	* library/msgbox.tcl:

	* library/demos/button.tcl: Set button highlightbackground on Aqua.

	* macosx/tkMacOSXMenu.c (DrawMenuSeparator): Use DrawingContext API.

	* macosx/tkMacOSXWindowEvent.c (ClearPort): Clip to updateRgn.

	* macosx/tkMacOSXDebug.c:	Factor out debug region flashing.
	* macosx/tkMacOSXDebug.h:
	* macosx/tkMacOSXDraw.c:
	* macosx/tkMacOSXSubwindows.c:
	* macosx/tkMacOSXWindowEvent.c:

	* macosx/tkMacOSXEvent.c:	Cleanup whitespace and formatting.
	* macosx/tkMacOSXFont.c:
	* macosx/tkMacOSXRegion.c:
	* macosx/tkMacOSXSubwindows.c:
	* macosx/tkMacOSXWindowEvent.c:
	* macosx/tkMacOSXWm.c:
	* macosx/tkMacOSXXStubs.c:
	* xlib/xgc.c:

	* macosx/Wish.xcodeproj/project.pbxproj: Delete references to removed
	* macosx/Wish.xcodeproj/default.pbxuser: ttk files.

2007-05-28  Benjamin Riefenstahl  <b.riefenstahl@turtle-trading.net>

	* macosx/tkMacOSXFont.c (TkpMeasureCharsInContext): Fix short measures
	with flags=TK_WHOLE_WORDS|TK_AT_LEAST_ONE [Bug 1716141]. Make some
	casts unnecessary by changing variable types.

2007-05-25  Joe English  <jenglish@users.sourceforge.net>

	* library/ttk/ttk.tcl: Omit ttk::dialog and dependencies.
	* library/ttk/dialog.tcl, library/ttk/icons.tcl,
	* library/ttk/keynav.tcl: Removed.
	* tests/ttk/misc.test: Removed.
	* doc/ttk_dialog.tcl: Removed.

2007-05-25  Donal K. Fellows  <dkf@users.sf.net>

	* doc/canvas.n: Fixed documentation of default -joinstyle option
	values for line and polygon items. [Bug 1725782]

2007-05-22  Don Porter  <dgp@users.sourceforge.net>

	[core-stabilizer-branch]

	* unix/configure:       autoconf-2.59 (FC6 fork)
	* win/configure:

	* README:               Bump version number to 8.5b1
	* generic/tk.h:
	* library/tk.tcl:
	* unix/configure.in:
	* unix/tk.spec:
	* win/configure.in:

2007-05-18  Joe English  <jenglish@users.sourceforge.net>

	* generic/ttk/ttkEntry.c(EntrySetValue):  Ensure that widget is in a
	consistent state before setting the linked -textvariable. Previously,
	it was possible for [$e index insert] to point past the end of the
	string, leading to heap corruption. [Bug 1721532]
	* tests/ttk/entry.test(entry-9.1): Add test case for the above.

2007-05-18  Don Porter  <dgp@users.sourceforge.net>

	* unix/configure:       autoconf-2.59 (FC6 fork)
	* win/configure:

	* README:               Bump version number to 8.5a7
	* generic/tk.h:
	* library/tk.tcl:
	* unix/configure.in:
	* unix/tk.spec:
	* win/configure.in:

	* tests/ttk/treetags.test:	Another bit of test suite
	SCIM-tolerance. [Bug 1609316]

2007-05-17  Daniel Steffen  <das@users.sourceforge.net>

	* generic/tk.decls: Workaround 'make checkstubs' failures from
	tkStubLib.c MODULE_SCOPE revert. [Bug 1716117]

	* macosx/Wish.xcodeproj/project.pbxproj: Add tkOldTest.c and remove
						 tkStubImg.c.

2007-05-16  Joe English  <jenglish@users.sourceforge.net>

	* generic/tkStubLib.c:  Change Tk_InitStubs(), tkStubsPtr, and the
	auxilliary stubs table pointers back to public visibility. See [Bug
	1716117] for details.

	Removed TCL_STORAGE_CLASS monkey business, as it had no effect.

2007-05-16  Don Porter  <dgp@users.sourceforge.net>

	* library/choosedir.tcl:	Removed uses of obsolete {expand}
	* library/comdlg.tcl:		syntax; replaced with the now
	* library/tk.tcl:		approved {*}. [Bug 1710633]
	* tests/canvImg.test:
	* tests/imgPhoto.test:

	* tests/bind.test:    Make test suite more SCIM-tolerant. [Bug 1609316]

2007-05-16  Pat Thoyts  <patthoyts@users.sourceforge.net>

	* win/makefile.vc: Test ttk widgets.

2007-05-15  Joe English  <jenglish@users.sourceforge.net>

	* unix/tkUnixRFont.c: Fix crash introduced by previous fix exposed
	under newer fontconfig libraries [Bug 1717830] again.

2007-05-15  Don Porter  <dgp@users.sourceforge.net>

	* generic/tkGrid.c: Stop crash due to list intrep shimmer [Bug 1677608]

2007-05-15  Joe English  <jenglish@users.sourceforge.net>

	* unix/tkUnixRFont.c: Fix various memory leaks. [Bug 1717830], [Bug
	800149]

2007-05-14  Don Porter  <dgp@users.sourceforge.net>

	[Tk Bug 1712081]

	* unix/Makefile.in:	Updates to account for new and deleted files
	* win/Makefile.in:	tkStubImg.c and tkOldTest.c.
	* win/makefile.bc:
	* win/makefile.vc:

	* generic/tkOldTest.c (new):	New file used to create testing
	* generic/tkTest.c:		commands for testing various Tk
	* tests/constraints.tcl:	legacy interfaces where a separate
	* tests/image.test:		compilation unit is needed in order to
	#define suitable macros during compilation. Only the effect of
	USE_OLD_IMAGE on Tk_CreateImageType() is currently tested, but more
	similar testing commands can be added to this same file. New
	constraint defined to detect presence of the image type provided by
	the new testing code, and a few tests added to exercise it. Having
	USE_OLD_IMAGE support tested by the default test suite should reduce
	chance of a recurrence of this bug.

	* doc/CrtImgType.3:	Revised docs to better indicate the legacy
	* doc/CrtPhImgFmt.3:	nature of the interfaces supported by
	USE_OLD_IMAGE.

	* generic/tkDecls.h:	make genstubs
	* generic/tkStubInit.c:

	* generic/tk.decls:		Reworked USE_OLD_IMAGE support to use
	* generic/tk.h:			the same support mechanisms both with
	* generic/tkStubImg.c (deleted):and without a stub-enabled build. In
	each case, route the legacy calls to Tk_CreateImageType and
	Tk_CreatePhotoImageFormat through the Tk_CreateOldImageType and
	Tk_CreateOldPhotoImageFormat routines. Add those routines to the
	public stub table so they're available to a stub-enabled extension.
	Remove the definition of Tk_InitImageArgs() and use a macro to convert
	any calls to it in source code into a comment.

	* generic/tkImage.c:	Removed the MODULE_SCOPE declarations that
	* generic/tkImgPhoto.c:	broke USE_OLD_IMAGE support.

2007-05-11  Pat Thoyts  <patthoyts@users.sourceforge.net>

	* tests/winButton.test: Avoid font dependencies in results.

	* generic/tkFont.c: propagate error from TkDeleteNamedFont. [Bug
	1716613]

2007-05-09  Daniel Steffen  <das@users.sourceforge.net>

	* generic/tkFileFilter.c (AddClause): OSType endianness fixes.

	* library/palette.tcl (tk::RecolorTree): Handle color options with
	empty value, fixes error due to emtpy -selectforeground (reported on
	tcl-mac by Russel E. Owen).

	* macosx/tkMacOSXWindowEvent.c:	Ensure window is brought to the front
	* macosx/tkMacOSXMouseEvent.c:	at the start of a window drag (except
	* macosx/tkMacOSXInt.h:		when cmd key is down); formatting and
					whitespace fixes.

	* macosx/tkMacOSXDialog.c (Tk_GetSaveFileObjCmd): Add -filetypes option
	processing (fixes fileDialog-0.1, fileDialog-0.2 failures).

	* macosx/tkMacOSXEmbed.c (TkpMakeWindow, TkpUseWindow): Fix sending of
	Visibility event for embedded windows (fixes frame-3.9 hang).

	* macosx/tkMacOSXScrlbr.c (ScrollbarBindProc):		Fix testsuite
	* macosx/tkMacOSXSubwindows.c (TkMacOSXUpdateClipRgn):	crashes by
	adding sanity checks.

	* macosx/Wish.xcodeproj/project.pbxproj: Add 'DebugUnthreaded' &
	* macosx/Wish.xcodeproj/default.pbxuser: 'DebugLeaks' targets and env
	var settings needed to run the 'leaks' tool.

	* macosx/tkMacOSXButton.c: Fix debug msg typo.

	* tests/constraints.tcl: Ensure 'nonUnixUserInteraction' constraint is
	set for aqua.

	* tests/choosedir.test:	Add 'notAqua' constraints to X11-only tests;
	* tests/clrpick.test:	add 'nonUnixUserInteraction' to 'unix' tests
	* tests/menuDraw.test:	requiring interaction on aqua.
	* tests/unixMenu.test:
	* tests/unixWm.test:
	* tests/winMenu.test:

2007-05-07  Joe English  <jenglish@users.sourceforge.net>

	* unix/tkUnixRFont.c: Properly cast sentinel arguments to variadic
	function (fixes "warning: missing sentinel in function call", [Bug
	1712001])

2007-05-04  Pat Thoyts  <patthoyts@users.sourceforge.net>

	* generic/tkFont.c:     TIP #145 implementation -
	* generic/tkFont.h:     Enhanced font handling.
	* win/tkWinDefault.h:
	* win/tkWinFont.c:
	* win/tkWinInt.h:
	* win/tkWinWm.c:
	* library/demos/widget:
	* library/ttk/fonts.tcl:

2007-05-04  Donal K. Fellows  <donal.k.fellows@man.ac.uk>

	* doc/ttk_treeview.n, doc/ttk_panedwindow.n, doc/ttk_dialog.n:
	* doc/ttk_checkbutton.n, doc/tk.n, doc/menu.n, doc/font.n:
	* doc/canvas.n: Spelling fixes. [Bug 1686210]

2007-05-03  Donal K. Fellows  <donal.k.fellows@man.ac.uk>

	* generic/tkStubLib.c (Tk_InitStubs):
	* generic/ttk/ttkLabel.c (LabelSetup):
	* unix/tkUnixSelect.c (ConvertSelection):
	* unix/tkUnixEvent.c (TkUnixDoOneXEvent):
	* generic/tkConfig.c (Tk_RestoreSavedOptions):
	* generic/tkCanvPs.c (TkCanvPostscriptCmd):
	* generic/tkOption.c (GetDefaultOptions):
	* unix/tkUnixRFont.c (TkpGetFontAttrsForChar, InitFont)
	(TkpGetFontFamilies, TkpGetSubFonts):
	* unix/tkUnixSend.c (TkpTestsendCmd, RegOpen): Squelch warnings from
	GCC type aliasing. [Bug 1711985 and others]

2007-04-29  Daniel Steffen  <das@users.sourceforge.net>

	* unix/configure.in: Fix for default case in tk debug build detection.
	* unix/configure: autoconf-2.59

2007-04-27  Joe English  <jenglish@users.sourceforge.net>

	* generic/ttk/ttkTreeview.c(TagOptionSpecs): Use TK_OPTION_STRING
	instead of TK_OPTION_FONT to avoid resource leak in tag management.

2007-04-26  Joe English  <jenglish@users.sourceforge.net>

	* macosx/ttkMacOSXTheme.c: Merged OFFSET_RECT processing into
	BoxToRect(); factored out PatternOrigin; resynchronized with Tile
	codebase.

2007-04-26  Jeff Hobbs  <jeffh@ActiveState.com>

	*** 8.5a6 TAGGED FOR RELEASE ***

	* unix/Makefile.in (dist): Correct tests/ttk glob inclusion

2007-04-25  Jeff Hobbs  <jeffh@ActiveState.com>

	* unix/Makefile.in (dist): Add tests/ttk dir to src dist

	* unix/tkUnixMenubu.c (TkpDisplayMenuButton): Init width/height to 0

2007-04-25  Daniel Steffen  <das@users.sourceforge.net>

	* unix/Makefile.in (dist): Add macosx/*.xcconfig files to src dist;
	copy license.terms to dist macosx dir; fix autoheader bits.

2007-04-24  Jeff Hobbs  <jeffh@ActiveState.com>

	* unix/Makefile.in (dist): Add ttk bits to src dist

	* tests/font.test (font-46.[12]): Correct listification of result

2007-04-23  Daniel Steffen  <das@users.sourceforge.net>

	* generic/tkCanvas.c:	Allow -selectforeground option to be None; add
	* generic/tkCanvText.c:	fallback to fgColor when selFgColor is None
	* generic/tkEntry.c:	(new default on aqua to match native L&F).
	* generic/tkListbox.c:
	* generic/tkText.c:

	* generic/tkCanvas.c:	   Add support for bypassing all of Tk's double
	* generic/tkEntry.c:	   buffered drawing into intermediate pixmaps
	* generic/tkFrame.c:	   (via TK_NO_DOUBLE_BUFFERING #define), it is
	* generic/tkListbox.c:	   unnecessary & wasteful on aqua where all
	* generic/tkPanedWindow.c: drawing is already double-buffered by the
	* generic/tkTextDisp.c:	   window server. (Use of this on other
	* generic/ttk/ttkWidget.c: platforms would only require implementation
	* unix/tkUnixScale.c:	   of TkpClipDrawableToRect()).
	* macosx/tkMacOSXPort.h:

	* library/bgerror.tcl:	On aqua, use moveable alert resp. modal dialog
	* library/dialog.tcl:	window class and corresponding system
				background pattern; fix button padding.

	* library/tearoff.tcl:	Correct aqua menu bar height; vertically offset
	* library/tk.tcl:	aqua tearoff floating window to match menu.

	* library/demos/goldberg.tcl: Fix overwriting of widget demo global.

	* library/demos/menu.tcl:   On aqua, use custom MDEF and tearoffs;
	* library/demos/menubu.tcl: correct menubutton toplevel name.

	* library/demos/puzzle.tcl: Fix button size & padding for aqua.
	* library/demos/radio.tcl:

	* macosx/tkMacOSXCarbonEvents.c: Add window event target carbon event
	* macosx/tkMacOSXEvent.c:	 handler for all kEventClassWindow and
	* macosx/tkMacOSXEvent.h:	 kEventClassMouse events; move all
	* macosx/tkMacOSXNotify.c:	 remaining events except for
	* macosx/tkMacOSXWindowEvent.c:	 kEventClassKeyboard from dispatcher to
	application event handler; pass event handler callRef downstream; fix
	debug event tracing; process all tcl event types in carbon event timer;
	delay carbon event timer first fire; add TkMacOSXTrackingLoop() to mark
	enter/exit of event tracking loop during which all tcl events but only
	carbon update events should be processed by the timer (replaces various
	calls to Tcl_SetServiceMode()); rename TkMacOSXReceiveAndProcessEvent()
	to TkMacOSXReceiveAndDispatchEvent(), move it from tkMacOSXEvent.c to
	tkMacOSXCarbonEvents.c and modify it to dequeue only update events
	during a tracking loop; add TkMacOSXRunTclEventLoop() to standardize
	the various ways in use to run the tcl event loop; add handling of
	kEventClassAppearance events (for ScrollBarVariantChanged event).

	* macosx/tkMacOSXDialog.c:	Use new TkMacOSXTrackingLoop() around
	* macosx/tkMacOSXEvent.c:	blocking API that puts up modal dialogs
	* macosx/tkMacOSXMenu.c:	or when entering/exiting menu/control
	* macosx/tkMacOSXMouseEvent.c:	tracking, window dragging and other
	* macosx/tkMacOSXScale.c:	mouse tracking loops.
	* macosx/tkMacOSXScrlbr.c:
	* macosx/tkMacOSXWindowEvent.c:
	* macosx/tkMacOSXWm.c:

	* macosx/tkMacOSXDialog.c:	Use new TkMacOSXRunTclEventLoop()
	* macosx/tkMacOSXScale.c:	instead of Tcl_DoOneEvent(),
	* macosx/tkMacOSXScrlbr.c:	Tcl_ServiceAll(), TclServiceIdle()
	* macosx/tkMacOSXWindowEvent.c:	and Tcl_GlobalEval("update idletasks").

	* macosx/tkMacOSXColor.c: Make available as Tk system colors all
	* macosx/tkMacOSXPort.h:  appearance manager brushes, text colors and
	backgrounds with new and legacy names, as well as the fully transparent
	color "systemTransparent"; add TkMacOSXSetColorIn{Port,Context}() to
	directly set an X pixel color value in the current QD port resp. the
	given CG context without requiring passage through rgb representation
	(lossy for most system colors); modernize/remove Classic-era code;
	replace crufty strcmp() elseifs by Tcl_GetIndexFromObjStruct().

	* macosx/tkMacOSXButton.c:	Use new TkMacOSXSetColorInPort()
	* macosx/tkMacOSXDraw.c:	instead of setting rgb color directly
	* macosx/tkMacOSXMenubutton.c:	to allow for non-rgb system colors.

	* macosx/tkMacOSXCursor.c: Implement "none" cursor as on other
	platforms [Patch 1615427]; add all missing appearance manager cursors.

	* macosx/tkMacOSXDefault.h: Set SELECT_FG_COLORs to None to match aqua
	L&F; use standard system color names; use new 'menu' system font;
	correct default scrollbar width.

	* macosx/tkMacOSXDraw.c: 	Standardize initialization, use and
	* macosx/tkMacOSXInt.h: 	emptying of various static temp rgns
	* macosx/tkMacOSXRegion.c:	onto two global RgnHandles; in debug
	* macosx/tkMacOSXSubwindows.c:	builds, verify emptiness of these temp
	* macosx/tkMacOSXWindowEvent.c:	rgns before use.

	* macosx/tkMacOSXDraw.c: Add TkMacOSX{Setup,Restore}DrawingContext() to
	* macosx/tkMacOSXInt.h:  abstract common setup & teardown of drawing
	environment (for both CG and QD); save/restore QD theme drawing state;
	handle GC clip region; add TkpClipDrawableToRect() to allow clipped
	drawing into drawable regardless of GC used; use new system color
	"systemWindowHeaderBackground" to setup background in themed toplevels;
	correct implementation of TkMacOSXMakeStippleMap().

	* macosx/tkMacOSXEntry.c:  Use new TkMacOSXSetupDrawingContext() and
	* macosx/tkMacOSXFont.c:   TkMacOSXRestoreDrawingContext() instead of
	* macosx/ttkMacOSXTheme.c: various setup/teardown procs like
	TkMacOSX{SetUp,Release}CGContext(), TkMacOSXQuarz{Start,End}Draw(),
	TkMacOSXSetUpGraphicsPort() etc.

	* macosx/tkMacOSXEmbed.c: Add CG context and drawable clip rgn fields
	* macosx/tkMacOSXInt.h:   to MacDrawable struct.
	* macosx/tkMacOSXSubwindows.c:

	* macosx/tkMacOSXDialog.c: Make -parent option of tk_getOpenFile et al.
	use the sheet version of NavServices dialogs; ensure native parent win
	exists before using StandardSheet API for tk_messageBox [Bug 1677611];
	force sheets to behave like app-modal dialogs via WindowModality() API;
	use more modern ColorPicker API.

	* macosx/tkAboutDlg.r: Use themed movable modal dialog, fix (c) year.

	* macosx/tkMacOSXEntry.c:  Take xOff/yOff of MacDrawable into account
	* macosx/ttkMacOSXTheme.c: when computing locations/bounds to ensure
	correct posititioning when not drawing into intermediate pixmap.

	* macosx/tkMacOSXFont.c: Use appearance manager API to map system font
	* macosx/tkMacOSXFont.h: names to TkFonts; add "menu" system font for
	menu item text drawing from MDEF; always draw with CG; remove QD
	dependent stippling algorithm; move most header declarations into the
	source file (as they were not used anywhere else).

	* macosx/tkMacOSXMenu.c:		 Large-scale rewrite of custom
	* macosx/tkMacOSXMenu.r (removed):	 MDEF and related code that
	* macosx/Wish.xcode/project.pbxproj:	 restores many longtime-MIA
	* macosx/Wish.xcodeproj/project.pbxproj: features to working order
	* unix/Makefile.in:			 (e.g. images, custom colors &
	fonts in menus etc); implement compound menu items; use Appearance Mgr
	and ThemeText APIs to mimic native MDEF as closely as possible when
	default "menu" system font is used; remove now obsolete SICN drawing
	code and resources.

	* macosx/tkMacOSXCarbonEvents.c: Handle additional menu carbon events
	* macosx/tkMacOSXEvent.c:	 in order to support <<MenuSelect>> in
	* macosx/tkMacOSXMenu.c:	 the menubar and in menus that are not
	* macosx/tkMacOSXMenus.c:	 using the custom MDEF [Bug 1620826];
	fix early and missing clearing of current Tk active menu entry; fix
	extraneous sending of <<MenuSelect>> during active menu entry clearing.

	* macosx/tkMacOSXMouseEvent.c: Add support for async window dragging by
	the window server; set the corresponding window attribute by default.

	* macosx/tkMacOSXMouseEvent.c: Rationalized handling order of
	non-mousedown events; add TkMacOSXModifierState() to retrieve the
	current key modifiers in carbon format.

	* macosx/tkMacOSXScrlbr.c: Use appearance manager API to retrieve
	scrollbar component metrics; add awareness of multiple possibilites for
	scrollbar arrow position in aqua and handle user changes to arrow
	position pref; handle difference in metrics of small & large scrollbar
	variants; handle aqua "jump to here" scrollbar behaviour; correct
	computation of scroll view size and position; enforce min scrollbar
	height to avoid scrollbar component overlap; erase scrollbar area
	outside of standard width; remove broken auto-adjust code; account for
	window class when leaving space for grow box; remove code to manually
	draw grow box; use modern API for thumb scroll proc; replace
	HiliteControl() by modern API; replace control mgr constants with
	appearance mgr equivalents.

	* macosx/tkMacOSXSubwindows.c: Use SetWindowBounds() API instead of
	SizeWindow(); invalidate clip regions after X{Map,Unmap}Window as fix
	for [Bug 940117] made them dependent on mapping state; remove unneeded
	calls to TkMacOSXInvalClipRgns() and unnecessary setting of QD port;
	use native-endian pixmap on intel; remove obsolete pixmap pix locking.

	* macosx/tkMacOSXWindowEvent.c: Handle only the first of a batch of
	kEventAppAvailableWindowBoundsChanged events sent per transaction;
	handle kEventWindowBoundsChanged event to support live window resizing
	and centralized sending of location/size changed ConfigureNotify
	events; ensure HIGrowBox is redrawn after bounds change; constrain
	window after dragging to ensure titlebar is not inacessible
	offscreen or under dock/menubar; handle kEventWindowGetRegion and
	kEventWindowDrawContent for transparent windows to mark resp. paint
	content region as transparent; handle kEventWindowConstrain for
	fullscreen windows to ensure bounds match new screen size; enter/exit
	fullscreen UIMode upon activation/deactivation of fullscreen window.

	* macosx/tkMacOSXWm.c: Use live-resize and async-drag carbon window
	* macosx/tkMacOSXWm.h: attributes for toplevels by default; implement
	new [wm attributes] -topmost, -transparent and -fullscreen; refactor
	WmAttributesCmd() parallelling the tkUnixWm.c implementation, use thus
	factored proc to set proxy icon from [wm iconbitmap]; dynamically
	determine default values for toplevel min and max sizes (similar to
	tkWinWm.c impl): min sizes depend on window class & attributes to
	ensure visibility of all titlebar widgets and grow box, max sizes
	depend on maximal window bounds for all active displays; factor out
	code that puts into effect changes to master or override_redirect; use
	RepositionWindow() API to determine staggered initial window bounds;
	correct resize limit calculations, handle gridding and use modern
	resize API in TkMacOSXGrowToplevel(); remove sending of ConfigureNotify
	after resize or zoom (now handled by BoundsChanged handler); correct
	composite carbon window attribute handling, remove currently unusable
	attributes and add new attributes in [tk::unsupported::MacWindowStyle];
	ensure validity of window class and attributes before use; apply
	changes to window class when handling carbon window attribute changes
	(if HIWindowChangeClass() API available); add debug build warning
	message when deprecated window style is used instead of window class;
	use transparent HIGrowBox for resizable windows; avoid unnecessary
	calls to window structure width API; use tcl time API in TkpGetMS();
	add TkMacOSXEnterExitFullscreen() to enter/exit UIMode with dock and
	menubar hidden; restrict wmTracing output to debug builds; remove
	unneeded calls to TkMacOSXInvalClipRgns() and unnecessary setting of QD
	port; workaround GetWindowStructureWidths() Carbon bug (bogus results
	for never-mapped floating windows).

	* macosx/tkMacOSXXStubs.c (TkMacOSXDisplayChanged): Add maximal window
	bounds field to Screen record (in ext_data), computed as the union of
	available window positioning bounds of all graphics devices (displays).

	* macosx/tkMacOSXBitmap.c: Fix macRoman encoding leak.
	* macosx/tkMacOSXCursor.c:

	* macosx/tkMacOSXDebug.c (TkMacOSXCarbonEventToAscii): Use static
	* macosx/tkMacOSXDebug.h: buffer to simplify callers; const fixes.

	* macosx/tkMacOSXBitmap.c: Use more efficient QDSwapPort() instead of
	* macosx/tkMacOSXButton.c: GetPort()/SetPort()/GetGWorld()/SetGWorld().
	* macosx/tkMacOSXDraw.c:
	* macosx/tkMacOSXMenubutton.c:
	* macosx/tkMacOSXScale.c:
	* macosx/tkMacOSXScrlbr.c:
	* macosx/tkMacOSXXStubs.c:

	* macosx/tkMacOSXColor.c: Use kHIToolboxVersionNumber for runtime OS
	* macosx/tkMacOSXEntry.c: version check rather than Gestalt() etc.
	* macosx/tkMacOSXInt.h:
	* macosx/tkMacOSXWm.c:

	* macosx/tkMacOSXDraw.c: Remove obsolete and now incorrect
	* macosx/tkMacOSXInt.h:  tkMenuCascadeRgn clipping code.
	* macosx/tkMacOSXMenu.c:

	* macosx/tkMacOSXHLEvents.c: Replace Tcl_GlobalEval() resp. Tcl_Eval()
	* macosx/tkMacOSXScrlbr.c:   by Tcl_EvalEx().
	* macosx/tkMacOSXInit.c:

	* macosx/tkMacOSXInit.c (TkpInit): Reorder initialization steps.

	* macosx/tkMacOSXKeyEvent.c: Remove pre-10.2 support.

	* macosx/tkMacOSXMenus.c: Remove now useless call to
	TkMacOSXHandleTearoffMenu(); use \x.. quoting for non-latin1 macroman
	literar chars to allow file to be edited as utf-8.

	* macosx/tkMacOSXScale.c: Replace TrackControl() by modern
	* macosx/tkMacOSXScrlbr.c: HandleControlClick() API (using new
	TkMacOSXModifierState()).

	* macosx/tkMacOSXInt.h:		Move all constant #defines needed to
	* macosx/tkMacOSXColor.c:	support building on older OS X releases
	* macosx/tkMacOSXEvent.h:	to a central location in tkMacOSXInt.h.
	* macosx/tkMacOSXFont.c:
	* macosx/tkMacOSXMenu.c:
	* macosx/tkMacOSXMenubutton.c:
	* macosx/tkMacOSXMenus.c:
	* macosx/tkMacOSXMouseEvent.c:
	* macosx/tkMacOSXWm.c:
	* macosx/ttkMacOSXTheme.c:

	* macosx/tkMacOSXInt.h:		 Add ChkErr() macro to factor out
	* macosx/tkMacOSXButton.c:	 Carbon OSStatus return value checking
	* macosx/tkMacOSXCarbonEvents.c: and TkMacOSXDbgMsg() macro to factour
	* macosx/tkMacOSXClipboard.c:	 out debug message output; use these
	* macosx/tkMacOSXColor.c:	 macros to replace #ifdef TK_MAC_DEBUG
	* macosx/tkMacOSXCursor.c:	 blocks & direct printing to stderr,
	* macosx/tkMacOSXDebug.c:	 and to do additional OSStatus return
	* macosx/tkMacOSXDialog.c:	 checking, and to standardize OSStatus
	* macosx/tkMacOSXDraw.c:	 usage.
	* macosx/tkMacOSXEntry.c:
	* macosx/tkMacOSXEvent.c:
	* macosx/tkMacOSXFont.c:
	* macosx/tkMacOSXHLEvents.c:
	* macosx/tkMacOSXInit.c:
	* macosx/tkMacOSXKeyEvent.c:
	* macosx/tkMacOSXMenu.c:
	* macosx/tkMacOSXMenubutton.c:
	* macosx/tkMacOSXMenus.c:
	* macosx/tkMacOSXMouseEvent.c:
	* macosx/tkMacOSXScrlbr.c:
	* macosx/tkMacOSXSubwindows.c:
	* macosx/tkMacOSXWindowEvent.c:
	* macosx/tkMacOSXWm.c:
	* macosx/tkMacOSXXStubs.c:

	* macosx/tkMacOSXSend.c:	Remove duplicate/unused declarations.
	* macosx/tkMacOSXXStubs.c:

	* macosx/tkMacOSXDebug.c:	Const fixes.
	* macosx/tkMacOSXInit.c:
	* macosx/tkMacOSXTest.c:
	* macosx/tkMacOSXWm.c:
	* macosx/tkMacOSXXStubs.c:

	* macosx/Wish-Info.plist.in: Add tcl document extensions/mime types and
	LSMinimumSystemVersion, LSRequiresCarbon & NSAppleScriptEnabled keys.

	* macosx/Wish-Common.xcconfig: Add Wish's Info.plist as __info_plist
	section to tktest; enable more warnings.

	* macosx/Wish.xcodeproj/project.pbxproj: Add 'DebugMemCompile' build
	configuration that calls configure with --enable-symbols=all; disable
	configure check for __attribute__((__visibility__("hidden"))) in Debug
	configuration to restore availability of ZeroLink.

	* macosx/Wish-Common.xcconfig:	Fix whitespace.
	* macosx/Wish-Debug.xcconfig:
	* macosx/Wish-Release.xcconfig:
	* macosx/tkMacOSXAETE.r:
	* macosx/tkMacOSXConfig.c:
	* macosx/tkMacOSXCursors.r:
	* macosx/tkMacOSXKeyboard.c:
	* macosx/tkMacOSXSend.c:
	* macosx/ttkMacOSXTheme.c:
	* macosx/tkMacOSXXCursors.r:
	* macosx/README:

	* macosx/GNUmakefile:		Fix/add copyright and license refs.
	* macosx/Tk-Info.plist.in:
	* macosx/Wish-Info.plist.in:
	* macosx/Wish.xcode/project.pbxproj:
	* macosx/Wish.xcodeproj/project.pbxproj:
	* macosx/tkMacOSX.h:

	* unix/configure.in: Install license.terms into Tk.framework; fix tk
	debug build detection.
	* unix/configure: autoconf-2.59

	* doc/colors.n:		Document new Mac OS X system colors.
	* doc/cursors.n:	Document new Mac OS X native cursors.
	* doc/font.n:		Document new Mac OS X 'menu' system font.
	* doc/wm.n:		Document new Mac OS X [wm attributes].
	* doc/ttk_image.n:	Fix 'make html' warning.
	* doc/canvas.n:		Fix nroff typo.

2007-04-21  Jeff Hobbs  <jeffh@ActiveState.com>

	* macosx/tkMacOSXBitmap.c, macosx/tkMacOSXButton.c:
	* macosx/tkMacOSXCarbonEvents.c, macosx/tkMacOSXClipboard.c:
	* macosx/tkMacOSXCursor.c, macosx/tkMacOSXDialog.c:
	* macosx/tkMacOSXDraw.c, macosx/tkMacOSXEvent.c:
	* macosx/tkMacOSXFont.c, macosx/tkMacOSXInit.c, macosx/tkMacOSXInt.h:
	* macosx/tkMacOSXKeyEvent.c, macosx/tkMacOSXMenu.c:
	* macosx/tkMacOSXMenubutton.c, macosx/tkMacOSXMouseEvent.c:
	* macosx/tkMacOSXScale.c, macosx/tkMacOSXWindowEvent.c:
	* macosx/tkMacOSXWm.c: Revert of commits from 2007-04-13 which broke
	the OS X build.

2007-04-17  Donal K. Fellows  <donal.k.fellows@manchester.ac.uk>

	* generic/tkFont.c, generic/tkListbox.c, unix/tkUnixSelect.c:
	* win/ttkWinMonitor.c, win/ttkWinTheme.c, win/ttkWinXPTheme.c: Make
	the format of declarations much more standardized (removing K&R-isms
	and other things like that).

2007-04-13  Donal K. Fellows  <donal.k.fellows@manchester.ac.uk>

	* macosx/tkMacOSXInt.h (LOG_MSG, LOG_ON_ERROR): Added macros to make
	the OSX code much less #ifdef-full.

2007-04-12  Jeff Hobbs  <jeffh@ActiveState.com>

	* library/ttk/panedwindow.tcl (ttk::panedwindow::Press): handle Press
	triggering outside sash element boundaries.

2007-04-10  Joe English  <jenglish@users.sourceforge.net>

	* win/ttkWinMonitor.c, win/ttkWinXPTheme.c: Re-sync with Tile codebase
	so patches can flow back and forth.

	* win/ttkWinXPTheme.c: Skip OS version test, should work on Vista/Aero
	now as well as XP. Fixes [Bug 1687299], thanks to George Petasis for
	tracking this down.

2007-03-21  Joe English  <jenglish@users.sourceforge.net>

	* generic/ttk/ttkLayout.c(Ttk_BuildLayoutTemplate): BUGFIX: Nested
	TTK_GROUP nodes did not work unless they appeared at the end of the
	layout (and only by accident then).

2007-03-08  Joe English  <jenglish@users.sourceforge.net>

	* tests/grid.test(grid-21.7): Reset wm geometry . and pack propagate .
	at end of test. 'pack propagate . 0' was causing cascading failures in
	subsequent tests. [Bug 1676770]

2007-03-07  Daniel Steffen  <das@users.sourceforge.net>

	* generic/tkMain.c (Tk_MainEx): Replicate macosx-specific code from
	TkpInit() that ensures the console window appears when wish is started
	from the OS X Finder (i.e. with stdin == /dev/null), jeffh's 2006-11-24
	change rendered the corresponding code in TkpInit() ineffective in wish
	because Tk_MainEx() sets tcl_interactive before calling TkpInit().

	* generic/ttk/ttkGenStubs.tcl (new): Add ttk-specific genstubs.tcl from
	* unix/Makefile.in (genstubs):       tile and run it from 'genstubs'
	target, restores ability to generate all of Tk's stub sources.

	* generic/ttk/ttkTreeview.c: #ifdef out unused declaration.

	* macosx/tkMacOSXDebug.c (TkMacOSXGetNamedDebugSymbol): Add fix for
	libraries loaded with a DYLD_IMAGE_SUFFIX.

	* macosx/Wish.xcodeproj/project.pbxproj: Ensure gcc version used by
	* macosx/Wish.xcodeproj/default.pbxuser: Xcode and configure/make are
	* macosx/Wish-Common.xcconfig:		 consistent and independent of
	gcc_select default and CC env var; fixes for Xcode 3.0.

	* unix/tcl.m4 (Darwin): s/CFLAGS/CPPFLAGS/ in macosx-version-min check.
	* unix/configure: autoconf-2.59

2007-02-25  Peter Spjuth  <peter.spjuth@space.se>

	* generic/tkUtil.c: Fixed grid anchor center problem in labelframes.
	* tests/grid.test:  [Bug 1545765]

2007-02-23  Jeff Hobbs  <jeffh@ActiveState.com>

	* library/ttk/notebook.tcl (ttk::notebook::enableTraversal): OS X
	needs Option instead of Alt binding

2007-02-19  Jeff Hobbs  <jeffh@ActiveState.com>

	* unix/tcl.m4: use SHLIB_SUFFIX=".so" on HP-UX ia64 arch.
	* unix/configure: autoconf-2.59

	* library/tkfbox.tcl (::tk::IconList_Goto): avoid goto issues in empty
	dirs. [Bug 1662959]

2007-02-09  Joe Mistachkin  <joe@mistachkin.com>

	* win/nmakehlp.c: Properly cleanup after nmakehlp, including the
	* win/makefile.vc: vcX0.pch file. Sync up fixed nmakehlp usage from
	Tcl.

2007-02-06  Joe English  <jenglish@users.sourceforge.net>

	* library/ttk/ttk.tcl: Add no-op [package ifneeded] script for tile
	0.8.0, so that existing applications that use "package require tile"
	won't fail when run under Tk 8.5.

2007-02-04  Daniel Steffen  <das@users.sourceforge.net>

	* unix/tcl.m4: Use gcc4's __attribute__((__visibility__("hidden"))) if
	available to define MODULE_SCOPE effective on all platforms.
	* unix/configure.in: add caching to -pipe check.
	* unix/configure: autoconf-2.59
	* unix/tkConfig.h.in: autoheader-2.59

2007-02-03  Joe Mistachkin  <joe@mistachkin.com>

	* win/rules.vc: Fix platform specific file copy macros for downlevel
	Windows.
	* win/ttkWinMonitor.c: Windows portability support. Fix "noxp" build
	* win/ttkWinXPTheme.c: option handling and use GetWindowLongPtr and
	SetWindowLongPtr only when needed.

2007-02-02  Pat Thoyts  <patthoyts@users.sourceforge.net>

	* win/ttkWinXPTheme.c: Support IsAppThemed() call. This is what is
	used when theming is turned off just for an individual application.

2007-01-28  Daniel Steffen  <das@users.sourceforge.net>

	* macosx/Wish.xcodeproj/project.pbxproj:   Extract build settings that
	* macosx/Wish.xcodeproj/default.pbxuser:   were common to multiple
	* macosx/Wish-Common.xcconfig (new file):  configurations into external
	* macosx/Wish-Debug.xcconfig (new file):   xcconfig files; add extra
	* macosx/Wish-Release.xcconfig (new file): configurations for building
	with SDKs; convert legacy jam-based 'Tk' target to native target with
	single script phase; correct syntax of build setting references to use
	$() throughout; remove unused tcltest sources from 'tktest' target.

	* macosx/README: Document new Wish.xcodeproj configurations; other
	minor updates/corrections.

	* generic/tk.h: Update location of version numbers in macosx files.

	* macosx/Wish.xcode/project.pbxproj: Restore 'tktest' target to working
	* macosx/Wish.xcode/default.pbxuser: order by replicating applicable
	changes to Wish.xcodeproj since 2006-07-20.

2007-01-25  Daniel Steffen  <das@users.sourceforge.net>

	* unix/tcl.m4: Integrate CPPFLAGS into CFLAGS as late as possible and
	move (rather than duplicate) -isysroot flags from CFLAGS to CPPFLAGS to
	avoid errors about multiple -isysroot flags from some older gcc builds.

	* unix/configure: autoconf-2.59

2007-01-19  Joe Mistachkin  <joe@mistachkin.com>

	* win/makefile.vc: Properly build man2tcl.c for MSVC8.

2007-01-19  Daniel Steffen  <das@users.sourceforge.net>

	* macosx/Wish.xcodeproj/project.pbxproj: Remove libtommath defines.

	* unix/tcl.m4: Ensure CPPFLAGS env var is used when set. [Bug 1586861]
	(Darwin): add -isysroot and -mmacosx-version-min flags to CPPFLAGS when
	present in CFLAGS to avoid discrepancies between what headers configure
	sees during preprocessing tests and compiling tests.

	* unix/configure: autoconf-2.59

2007-01-11  Jeff Hobbs  <jeffh@activestate.com>

	* unix/tkUnixEvent.c, library/msgs/es.msg: s/CRLF/LF/g

2007-01-11  Joe English  <jenglish@users.sourceforge.net>

	* win/tcl.m4 (CFLAGS_WARNING): Remove "-Wconversion". This was removed
	from unix/tcl.m4 2004-07-16 but not from here.
	* win/configure: Regenerated.

2007-01-11  Joe English  <jenglish@users.sourceforge.net>

	* generic/ttk/ttkManager.h, generic/ttk/ttk*.c: Revert addition of
	contravariant 'const' qualifiers, to keep in sync with Tile codebase
	(which must remain compatible with Tk 8.4).

2007-01-03  Jan Nijtmans  <nijtmans@users.sf.net>

	* doc/ManageGeom.3,
	* generic/tk.decls,
	* generic/tk.h: Add const to 2nd parameter of Tk_ManageGeometry
	* generic/tkDecls.h: regenerated
	* generic/tkInt.h,
	* generic/tk*.c,
	* generic/ttk/ttk*.c: Added many "const" specifiers in implementation.

2007-01-02  Donal K. Fellows  <dkf@users.sf.net>

	* xlib/*: Made the generic fake-X11 glue layer abide by the formatting
	rules of the core.

2006-12-31  Benjamin Riefenstahl  <b.riefenstahl@turtle-trading.net>

	* macosx/tkMacOSXFont.c: Fill-in TkpGetFontAttrsForChar (TIP #300).
	* macosx/ttkMacOSXTheme.c: Define a constant to make it compile on Mac
	OS X 10.3.

2006-12-28  Mo DeJong  <mdejong@users.sourceforge.net>

	* tests/wm.test: Update wm attributes output so that tests pass after
	addition of -transparentcolor for Win32.

2006-12-26  Joe English  <jenglish@users.sourceforge.net>

	* generic/ttk/ttkLabel.c: ImageElement clientData no longer needed.

2006-12-22  Donal K. Fellows  <dkf@users.sf.net>

	* unix/tkUnixEvent.c (TkUnixDoOneXEvent): Made correct on AMD64 and
	other similar 64-bit systems where fd_mask is not 'unsigned int' in
	effect. [Bug 1522467]

	* library/msgs/es_ES.msg (removed):
	* library/msgs/es.msg: Fixed translation fault that was present in all
	Spanish-speaking locales. [Bug 1111213]

2006-12-19  Jeff Hobbs  <jeffh@ActiveState.com>

	* win/tkWinButton.c (TkpDisplayButton): lint init. [Bug 1618604]

2006-12-19  Daniel Steffen  <das@users.sourceforge.net>

	* unix/tcl.m4 (Darwin): --enable-64bit: verify linking with 64bit -arch
	flag succeeds before enabling 64bit build.
	* unix/configure: autoconf-2.59

2006-12-18  Joe English  <jenglish@users.sourceforge.net>

	* generic/ttk/ttkTreeview.c, library/ttk/treeview.tcl, doc/treeview.n:
	Added column '-stretch' and '-minwidth' options. Improved column drag
	and resize behavior. Added horizontal scrolling [Bug 1518650]. Row
	height and child indent specifiable on Treeview style. Decreased
	default row height, no default -padding. Use correct heading height
	[Bug 1163349]. Apply tag settings to tree item as well as to data
	columns [NOTE: 'tag configure' still buggy]. Fix off-by-one condition
	when moving nodes forward [Bug 1618142]
	* generic/ttk/ttkScroll.c (TtkScrollTo): Prevent overscroll [Bug
	1173434]
	* library/ttk/altTheme.tcl, library/ttk/aquaTheme.tcl,
	* library/ttk/clamTheme.tcl, library/ttk/classicTheme.tcl,
	* library/ttk/defaults.tcl, library/ttk/winTheme.tcl,
	* library/ttk/xpTheme.tcl: Per-theme treeview settings.
	* macosx/ttkMacOSXTheme.c: Added disclosure triangle element.

2006-12-17  Joe English  <jenglish@users.sourceforge.net>

	* library/ttk/combobox.tcl, generic/ttk/ttkEntry.c,
	* doc/ttk_combobox.n: Add combobox -height option; only show scrollbar
	if the listbox needs to scroll. [Bug 1032869]

2006-12-16  Mo DeJong  <mdejong@users.sourceforge.net>

	* doc/cursors.n: Mention "none" in supported cursor list. Fix comment
	that incorrectly claims that the Win32 "no" cursor hides the cursor.
	* tests/cursor.test: Test "none" cursor.
	* unix/tkUnixCursor.c (CreateCursorFromTableOrFile)
	(TkGetCursorByName): Define a table of Tk cursors that is searched in
	addition to the X cursor table. A Tk cursor is loaded from a data
	string and works with the same options as the built in X cursors. This
	code makes it possible to use "none" as a cursor name under Unix.
	* win/rc/cursor9a.cur: Added none Win32 cursor.
	* win/rc/tk_base.rc: Define a built-in Win32 cursor named "none".
	[Patch 1615427]

2006-12-14  Joe English  <jenglish@users.sourceforge.net>

	* generic/ttk/ttkButton.c, generic/ttk/ttkElements.c,
	* generic/ttk/ttkEntry.c, generic/ttk/ttkFrame.c,
	* generic/ttk/ttkImage.c, generic/ttk/ttkInit.c,
	* generic/ttk/ttkLabel.c, generic/ttk/ttkNotebook.c,
	* generic/ttk/ttkPanedwindow.c, generic/ttk/ttkProgress.c,
	* generic/ttk/ttkScale.c, generic/ttk/ttkScrollbar.c,
	* generic/ttk/ttkSeparator.c, generic/ttk/ttkTheme.h,
	* generic/ttk/ttkTreeview.c, generic/ttk/ttkWidget.h:
	Global reduction: use per-file *_Init() routines to reduce the number
	of globally-visible initialization records.

2006-12-13  Jeff Hobbs  <jeffh@ActiveState.com>

	* unix/Makefile.in (install-doc): intentionally skip ttk_dialog.n
	installation (not for public consumption)

	* doc/scrollbar.n, doc/button.n, doc/checkbutton.n:
	* doc/entry.n, doc/frame.n, doc/label.n, doc/labelframe.n:
	* doc/menu.n, doc/menubutton.n, doc/panedwindow.n:
	* doc/radiobutton.n, doc/scrollbar.n, doc/ttk_*: revamp ttk docs to
	use consist nroff format (not 100% consistent with classic widget
	docs). Add more man page cross-linking "SEE ALSO".

	* generic/ttk/ttkInit.c:
	* generic/ttk/ttkTreeview.c: make treeview exist by default
	* generic/ttk/ttkPanedwindow.c: s/TtkPaned_Init/TtkPanedwindow_Init/

	* win/Makefile.in, unix/Makefile.in (demo): add 'demo' target

2006-12-13  Joe English  <jenglish@users.sourceforge.net>

	* library/ttk/ttk.tcl: Try to straighten out theme loading and
	selection logic.
	* generic/ttk/ttkElements.c, library/ttk/defaults.tcl,
	* generic/ttk/ttkClamTheme.c, library/ttk/clamTheme.tcl:
	Provide package in C part instead of Tcl part.

2006-12-12  Joe English  <jenglish@users.sourceforge.net>

	* library/ttk/ttk.tcl, generic/ttkTheme.c: Remove nonfunctional code.

2006-12-12  Mo DeJong  <mdejong@users.sourceforge.net>

	* win/tkWinButton.c (InitBoxes): Call Tcl_Panic() if loading of bitmap
	resources fails. This change generates an error if Tk is unable to
	find button widget resources instead of silently failing and then
	drawing widgets incorrectly.
	* win/rc/tk_base.rc: If the user defines BASE_NO_TK_ICON then compile
	the base resources file without a "tk" icon. This change makes it
	easier to replace the default tk icon with a custom icon. [Patch
	1614362]

2006-12-11  Donal K. Fellows  <donal.k.fellows@manchester.ac.uk>

	* unix/tkUnixWm.c (TkWmMapWindow, WmClientCmd): Added support for
	_NET_WM_PID property from the EWMH spec. This is only installed when
	the client machine is set.
	(WmProtocolCmd, UpdateWmProtocols, TkWmProtocolEventProc): Added
	support for the _NET_WM_PING protocol from the EWMH spec. Note that
	the support for this is not exposed to the script level as that would
	prevent correct handling.

2006-12-10  Joe English  <jenglish@users.sourceforge.net>

	* generic/ttk/ttkTheme.h, generic/ttk/ttkThemeInt.h,
	* generic/ttk/ttk.decls, generic/ttk/ttkTheme.c,
	* generic/ttk/ttkLayout.c, generic/ttk/ttkDecls.h:
	Rename typedef Ttk_Element => Ttk_ElementImpl.

2006-12-09  Joe English  <jenglish@users.sourceforge.net>

	* generic/ttk/ttkButton.c, generic/ttk/ttkImage.c,
	* generic/ttk/ttkLabel.c, generic/ttk/ttkWidget.h,
	* generic/ttk/ttkTheme.h, generic/ttk/ttkNotebook.c,
	* generic/ttk/ttkTreeview.c, doc/ttk_image.n:
	Merged duplicate functionality between image element factory, image
	element, and -image option processing. Image element factory now takes
	an imageSpec argument instead of a separate image name and -map option
	* tests/ttk/image.test(image-1.1): Can catch this error earlier now.

2006-12-06  Kevin Kenny  <kennykb@acm.org>

	* unix/configure.in: Further changes to avoid attempting to link
	* unix/configure:    against Xft libraries in a non-Xft build
	                     [Bug 1609616] (dgp)

2006-12-04  Jeff Hobbs  <jeffh@ActiveState.com>

	* generic/tkListbox.c (ConfigureListboxItem): ListboxWorldChanged not
	needed - just call EventuallyRedrawRange. [Bug 1608046] (rezic)

2006-12-04  Donal K. Fellows  <dkf@users.sf.net>

	TIP #286 IMPLEMENTATION

	* generic/tkMenu.c (MenuWidgetObjCmd, MenuDoXPosition):
	* doc/menu.n, tests/menu.test: Added an [$menu xposition] subcommand
	which is useful in menubars and when menus use multiple columns. Many
	thanks to Schelte Bron for the implementation.

2006-12-01  Kevin Kenny  <kennykb@acm.org>

	TIP #300 IMPLEMENTATION

	* doc/font.n:			Added a [font actual $font $char]
	* generic/tkFont.c:		variant that introspects the font that
	* generic/tkFont.h:		is chosen to render a given character
	* macosx/tkMacOSXFont.c:	in a given nominal font. Added
	* tests/font.test:		documentation and test cases for the
	* unix/tkUnixFont.c:		new command syntax.
	* unix/tkUnixRFont.c:
	* win/tkWinFont.c:

2006-12-01  Jeff Hobbs  <jeffh@ActiveState.com>

	* doc/wm.n, tests/winWm.test:
	* win/tkWinWm.c: add -transparentcolor attribute for Windows.

2006-12-01  Joe English  <jenglish@users.sourceforge.net>

	* generic/ttk/ttkTheme.h, generic/ttk/ttkLayout.c: Dead code removal.

2006-11-30  Daniel Steffen  <das@users.sourceforge.net>

	* macosx/tkMacOSXDialog.c (Tk_MessageBoxObjCmd): fix inability to use
	buttons with standard Escape key binding as -default button (reported
	on tcl-mac by Hans-Christoph Steiner).

	* macosx/tkMacOSXWm.c (WmAttributesCmd): fix getting [wm attr -alpha].
	[Bug 1581932]

2006-11-28  Joe English  <jenglish@users.sourceforge.net>

	* library/ttk/fonts.tcl: Clean up temporary variables.

2006-11-27  Kevin Kenny  <kennykb@acm.org>

	* unix/configure.in: Corrected Xft configuration so that Xft actually
	does get turned on when available.
	* unix/configure: autoconf

2006-11-26  Joe English  <jenglish@users.sourceforge.net>

	* generic/ttk/ttkWidget.c, generic/ttk/ttkPaned.c: Fix [Bug 1603506]
	* library/ttk/button.tcl, library/ttk/combobox.tcl,
	* library/ttk/utils.tcl: Rename ttk::CopyBindings to ttk::copyBindings
	* generic/ttk/ttkTreeview.c, doc/ttk_treeview.n:
	-displaycolumns {} now means "no columns" instead of "all columns".
	Use -displaycolumns #all for "all columns". [Bug 1547622]

2006-11-26  Daniel Steffen  <das@users.sourceforge.net>

	* unix/tcl.m4 (Linux): --enable-64bit support.	[Patch 1597389]
	* unix/configure: autoconf-2.59			[Bug 1230558]

2006-11-24  Jeff Hobbs  <jeffh@ActiveState.com>

	* macosx/tkMacOSXInit.c (TkpInit): only set tcl_interactive 1 if it
	isn't already defined. Allows embedders to set it to 0 to prevent the
	console appearing on OS X. [Bug 1487701]

	* unix/tkUnixMenu.c (DrawMenuUnderline): bound Tcl_UtfAtIndex usage
	* tests/menu.test (menu-36.1): [Bug 1599877]

2006-11-24  Joe English  <jenglish@users.sourceforge.net>

	* library/ttk/altTheme.tcl, library/ttk/clamTheme.tcl,
	* library/ttk/defaults.tcl, library/ttk/winTheme.tcl,
	* library/ttk/xpTheme.tcl: explicitly specify -anchor w on TMenubutton
	* tests/ttk/entry.test: Fixed font dependency; test entry-3.2 should
	work on all platforms now.
	* library/classicTheme.tcl: Don't define or use TkClassicDefaultFont.
	* generic/ttk/ttkTreeview.c, generic/ttk/ttkPanedwindow.c: Handle
	missing layouts.

2006-11-23  Jeff Hobbs  <jeffh@ActiveState.com>

	* win/tkWinMenu.c (TkWinHandleMenuEvent, DrawMenuUnderline): Handle
	unichar underlining correctly and safely. [Bug 1599877]

2006-11-20  Joe English  <jenglish@users.sourceforge.net>

	* win/ttkWinXPTheme.c: Add support for alternate/indeterminate
	checkbutton state. Fix various spacing parameters [Bug 1596020, patch
	from Tim Baker]. Remove unused uxtheme hooks.

2006-11-16  Donal K. Fellows  <dkf@users.sf.net>

	* doc/colors.n, doc/wm.n: Minor fixes, added See Also.

	* doc/labelframe.n: Added an example.

2006-11-15  Donal K. Fellows  <dkf@users.sf.net>

	* doc/label.n: Added an example and some See Also refs.

	* doc/ConfigWidg.3, doc/bind.n, doc/grid.n, doc/panedwindow.n:
	* doc/text.n, doc/ttk_Geometry.3, doc/ttk_button.n:
	* doc/ttk_checkbutton.n, doc/ttk_combobox.n, doc/ttk_dialog.n:
	* doc/ttk_entry.n, doc/ttk_frame.n, doc/ttk_image.n, doc/ttk_intro.n:
	* doc/ttk_label.n, doc/ttk_labelframe.n, doc/ttk_menubutton.n:
	* doc/ttk_notebook.n, doc/ttk_panedwindow.n, doc/ttk_progressbar.n:
	* doc/ttk_radiobutton.n, doc/ttk_scrollbar.n, doc/ttk_separator.n:
	* doc/ttk_sizegrip.n, doc/ttk_style.n, doc/ttk_widget.n, doc/wm.n:
	Convert \fP to \fR so that man-page scrapers have an easier time.

2006-11-14  Joe English  <jenglish@users.sourceforge.net>

	* generic/ttk/ttkDefaultTheme.c: Fix off-by-one bug in tree indicator
	size computation [Bug 1596021, patch from Tim Baker]. Increased
	default size from 7 to 9 pixels.

2006-11-12  Joe English  <jenglish@users.sourceforge.net>

	* generic/ttkScroll.c: *correct* fix for [Bug 1588251].

2006-11-12  Joe English  <jenglish@users.sourceforge.net>

	* tests/ttk/ttk.test(ttk-6.9): Workaround for [Bug 1583038]

2006-11-12  Joe English  <jenglish@users.sourceforge.net>

	* generic/ttkScroll.c: Reworked cleanup procedure; "self-cancelling"
	idle call is not robust, call Tcl_CancelIdleCall() in
	TtkFreeScrollHandle instead. Fixes [Bug 1588251]

2006-11-10  Daniel Steffen  <das@users.sourceforge.net>

	* macosx/Wish.xcodeproj/project.pbxproj: remove tclParseExpr.c and
	bwidget.test.

	* unix/tcl.m4 (Darwin): suppress linker arch warnings when building
	universal for both 32 & 64 bit and no 64bit CoreFoundation is
	available; sync with tcl tcl.m4 change.
	* unix/configure: autoconf-2.59
	* unix/tkConfig.h.in: autoheader-2.59

2006-11-08  Kevin Kenny  <kennykb@acm.org>

	* unix/configure.in: Silenced warnings about missing Xft configuration
	unless --enable-xft is requested explicitly. Also added a few basic
	checks that we can actually compile and link against Xft headers and
	libraries. [Bug 1592667]
	* unix/configure: Regen.

2006-11-07  Kevin Kenny  <kennykb@acm.org>

	* unix/configure.in: Made --enable-xft the default.
	* unix/configure: Regen.

2006-11-06  Joe English  <jenglish@users.sourceforge.net>

	* generic/ttk/ttkClassicTheme.c, generic/ttk/ttkPanedwindow.c,
	* generic/ttk/ttkTheme.c, generic/ttk/ttkTreeview.c,
	* win/ttkWinXPTheme.c, library/ttk/entry.tcl,
	* library/ttk/notebook.tcl, library/ttk/panedwindow.tcl,
	* library/ttk/utils.tcl, tests/ttk/entry.test, tests/ttk/bwidget.test:
	Miscellaneous minor changes to re-sync Ttk codebase with Tile CVS: fix
	comments damaged by overzealous search-and-destroy; removed obsolete
	[style default] synonym for [ttk::style configure]; removed other dead
	code.

2006-11-03  Pat Thoyts  <patthoyts@users.sourceforge.net>

	* library/safetk.tcl (::safe::tkTopLevel): Theme it.

	* generic/ttk/ttkLayout.c:     We do not want to require tkInt in all
	* generic/ttk/ttkMananager.h:  the ttk files so added the definition
	* generic/ttk/ttkTheme.h:      of MODULE_SCOPE to ttkTheme.h. Ensures
	* generic/ttk/ttkWinMonitor.c: everyone gets to see the definition
	from someplace.

	* library/ttk/fonts.tcl: In a safe interp there is no osVersion field
	in tcl_platform so work around it.

2006-11-02  Daniel Steffen  <das@users.sourceforge.net>

	* generic/ttk/ttkBlink.c, generic/ttk/ttkButton.c:
	* generic/ttk/ttkClamTheme.c, generic/ttk/ttkClassicTheme.c:
	* generic/ttk/ttkDecls.h, generic/ttk/ttkDefaultTheme.c:
	* generic/ttk/ttkElements.c, generic/ttk/ttkEntry.c:
	* generic/ttk/ttkFrame.c, generic/ttk/ttkImage.c:
	* generic/ttk/ttkInit.c, generic/ttk/ttkLabel.c:
	* generic/ttk/ttkLayout.c, generic/ttk/ttkManager.h:
	* generic/ttk/ttkNotebook.c, generic/ttk/ttkPanedwindow.c:
	* generic/ttk/ttkProgress.c, generic/ttk/ttkScale.c:
	* generic/ttk/ttkScroll.c, generic/ttk/ttkScrollbar.c:
	* generic/ttk/ttkSeparator.c, generic/ttk/ttkSquare.c:
	* generic/ttk/ttkStubInit.c, generic/ttk/ttkStubLib.c:
	* generic/ttk/ttkTheme.c, generic/ttk/ttkTheme.h:
	* generic/ttk/ttkThemeInt.h, generic/ttk/ttkTrack.c:
	* generic/ttk/ttkTreeview.c, generic/ttk/ttkWidget.c:
	* generic/ttk/ttkWidget.h, macosx/ttkMacOSXTheme.c:
	* win/ttkWinMonitor.c, win/ttkWinTheme.c, win/ttkWinXPTheme.c: ensure
	all global Ttk symbols have Ttk or ttk prefix; declare all externally
	visible Ttk symbols not contained in stubs table as MODULE_SCOPE (or as
	static when possible); so that 'make check{exports,stubs}' once again
	complete without errors.

	* macosx/tkMacOSXColor.c (TkMacOSXCompareColors): ifdef out when unused

	* macosx/Wish.xcodeproj/project.pbxproj: check autoconf/autoheader exit
	status and stop build if they fail.

	* macosx/tkMacOSXWindowEvent.c (GenerateUpdateEvent): fix handling of
	Carbon Update events: the QuickDraw window update region was being
	ignored and all child TkWindows were sent an Expose XEvent even when
	they did not need to be redrawn. [Patch 1589226]

2006-11-01  Daniel Steffen  <das@users.sourceforge.net>

	* macosx/tkMacOSXDebug.c: add TkMacOSX prefix to leftover
	* macosx/tkMacOSXDebug.h: macosx-private global symbols without Tk
	* macosx/tkMacOSXEmbed.c: prefix; ifdef out currently unused debug
	* macosx/tkMacOSXEvent.c: procs.
	* macosx/tkMacOSXInt.h:
	* macosx/tkMacOSXCarbonEvents.c:
	* macosx/tkMacOSXSubwindows.c:
	* macosx/tkMacOSXWm.c:

2006-10-31  Pat Thoyts  <patthoyts@users.sourceforge.net>

	* win/makefile.vc: Added ttk files to msvc build and add manifest
	* win/rules.vc:    files to binaries with MSVC8.

2006-10-31  Daniel Steffen  <das@users.sourceforge.net>

	* macosx/Wish.xcodeproj/project.pbxproj: add new Ttk files.

	* macosx/ttkMacOSXTheme.c: standardize header #includes.

	* unix/Makefile (checkstubs, checkexports): check ttk.decls, allow
	export of Ttk prefixed symbols.

	* generic/ttk/tkDefaultTheme.c: fix warnings.

2006-10-30  Jeff Hobbs  <jeffh@ActiveState.com>

	* doc/ttk_Geometry.3, doc/ttk_Theme.3, doc/ttk_button.n:
	* doc/ttk_checkbutton.n, doc/ttk_combobox.n, doc/ttk_dialog.n:
	* doc/ttk_entry.n, doc/ttk_frame.n, doc/ttk_image.n:
	* doc/ttk_intro.n, doc/ttk_label.n, doc/ttk_labelframe.n:
	* doc/ttk_menubutton.n, doc/ttk_notebook.n, doc/ttk_panedwindow.n:
	* doc/ttk_progressbar.n, doc/ttk_radiobutton.n, doc/ttk_scrollbar.n:
	* doc/ttk_separator.n, doc/ttk_sizegrip.n, doc/ttk_style.n:
	* doc/ttk_treeview.n, doc/ttk_widget.n,:
	* generic/ttk/ttk.decls, generic/ttk/ttkBlink.c:
	* generic/ttk/ttkButton.c, generic/ttk/ttkCache.c:
	* generic/ttk/ttkClamTheme.c, generic/ttk/ttkClassicTheme.c:
	* generic/ttk/ttkDecls.h, generic/ttk/ttkDefaultTheme.c:
	* generic/ttk/ttkElements.c, generic/ttk/ttkEntry.c:
	* generic/ttk/ttkFrame.c, generic/ttk/ttkImage.c:
	* generic/ttk/ttkInit.c, generic/ttk/ttkLabel.c:
	* generic/ttk/ttkLayout.c, generic/ttk/ttkManager.c:
	* generic/ttk/ttkManager.h, generic/ttk/ttkNotebook.c:
	* generic/ttk/ttkPanedwindow.c, generic/ttk/ttkProgress.c:
	* generic/ttk/ttkScale.c, generic/ttk/ttkScroll.c:
	* generic/ttk/ttkScrollbar.c, generic/ttk/ttkSeparator.c:
	* generic/ttk/ttkSquare.c, generic/ttk/ttkState.c:
	* generic/ttk/ttkStubInit.c, generic/ttk/ttkStubLib.c:
	* generic/ttk/ttkTagSet.c, generic/ttk/ttkTheme.c:
	* generic/ttk/ttkTheme.h, generic/ttk/ttkThemeInt.h:
	* generic/ttk/ttkTrace.c, generic/ttk/ttkTrack.c:
	* generic/ttk/ttkTreeview.c, generic/ttk/ttkWidget.c:
	* generic/ttk/ttkWidget.h:
	* library/demos/ttk_demo.tcl, library/demos/ttk_iconlib.tcl:
	* library/demos/ttk_repeater.tcl:
	* library/ttk/altTheme.tcl, library/ttk/aquaTheme.tcl:
	* library/ttk/button.tcl, library/ttk/clamTheme.tcl:
	* library/ttk/classicTheme.tcl, library/ttk/combobox.tcl:
	* library/ttk/cursors.tcl, library/ttk/defaults.tcl:
	* library/ttk/dialog.tcl, library/ttk/entry.tcl:
	* library/ttk/fonts.tcl, library/ttk/icons.tcl:
	* library/ttk/keynav.tcl, library/ttk/menubutton.tcl:
	* library/ttk/notebook.tcl, library/ttk/panedwindow.tcl:
	* library/ttk/progress.tcl, library/ttk/scale.tcl:
	* library/ttk/scrollbar.tcl, library/ttk/sizegrip.tcl:
	* library/ttk/treeview.tcl, library/ttk/ttk.tcl:
	* library/ttk/utils.tcl, library/ttk/winTheme.tcl:
	* library/ttk/xpTheme.tcl:
	* macosx/ttkMacOSXTheme.c:
	* tests/ttk/all.tcl, tests/ttk/bwidget.test, tests/ttk/combobox.test:
	* tests/ttk/entry.test, tests/ttk/image.test:
	* tests/ttk/labelframe.test, tests/ttk/layout.test:
	* tests/ttk/misc.test, tests/ttk/notebook.test:
	* tests/ttk/panedwindow.test, tests/ttk/progressbar.test:
	* tests/ttk/scrollbar.test, tests/ttk/treetags.test:
	* tests/ttk/treeview.test, tests/ttk/ttk.test, tests/ttk/validate.test:
	* win/ttkWinMonitor.c, win/ttkWinTheme.c, win/ttkWinXPTheme.c:
	First import of Ttk themed Tk widgets as branched from tile 0.7.8

	* generic/tkInt.h, generic/tkWindow.c: add Ttk_Init call, copy tk
	classic widgets to ::tk namespace.
	* library/tk.tcl: add source of ttk/ttk.tcl, define $::ttk::library.
	* unix/Makefile.in, win/Makefile.in: add Ttk build bits
	* win/configure, win/configure.in: check for uxtheme.h (XP theme).

2006-10-23  Don Porter  <dgp@users.sourceforge.net>

	* README:		Bump version number to 8.5a6
	* generic/tk.h:
	* library/tk.tcl:
	* unix/configure.in:
	* unix/tk.spec:
	* win/configure.in:

	* unix/configure:	autoconf-2.59
	* win/configure:

2006-10-19  Pat Thoyts  <patthoyts@users.sourceforge.net>

	*** 8.5a5 TAGGED FOR RELEASE ***

	* generic/tkImgBmap.c: Fixed line endings.
	* win/makefile.vc:  Patched up build system to manage
	* win/rules.vc:     AMD64 with MSVC8
	* win/nmakehlp.c:   Ensure operation without Platform SDK.

2006-10-18  Don Porter  <dgp@users.sourceforge.net>

	* changes:		8.5a5 release date set.

2006-10-17  Jeff Hobbs  <jeffh@ActiveState.com>

	* doc/text.n: fix docs to not correct -tabs usage case.

	* generic/tkTextDisp.c (SizeOfTab): fix -tabstyle wordprocessor tab
	alignment to correct tab edge case. [Bug 1578858]

2006-10-17  Pat Thoyts  <patthoyts@users.sourceforge.net>

	* generic/tkText.c: Applied suggested patch from [Bug 1536735]
	* tests/text.test:  Update test for above patch.
	* tests/textWind.test:  Corrected test to catch all messages
	* tests/safe.test: Silence spurious win32 failure awaiting TIP150
	* tests/winDialog.test: Updated test for file name length check.
	* test/winWm.test: Corrected test expectation for menu wrapping.

2006-10-16  Andreas Kupries  <andreask@activestate.com>

	* doc/WindowId.3: Pat's commit on 2006-10-08 broke the .SH NAME
	information across several lines, breaking the cross-linking of
	manpages during installation for this one. Put everything back on a
	single line, unbreaking it.

2006-10-16  Daniel Steffen  <das@users.sourceforge.net>

	* changes: updates for 8.5a5 release.

	* macosx/tkMacOSXDraw.c: fix numerous issues in CG and QD drawing
	procs so that they now match X11 drawing much more closely [Bug
	1558051]; use Tiger ellipse drawing API when available; fix comments &
	whitespace.

	* macosx/tkMacOSXInit.c: set default linewidth limit for CG
	antialiasing to 0 as thin horizontal/vertical lines look good now.
	* macosx/README: document CG antialiasing limit changes.

	* generic/tkCanvLine.c (ConfigureLine):     on TkAqua, pass outline
	* generic/tkCanvPoly.c (ConfigurePolygon):  linewidth in gc even for
	* generic/tkRectOval.c (ConfigureRectOval): fills (as it controls AA).

	* macosx/GNUmakefile: don't redo prebinding of non-prebound binaires.

	* library/demos/pendulum.tcl: fix incorrect setting of toplevel title.

2006-10-10  Don Porter  <dgp@users.sourceforge.net>

	* changes:	Updates for 8.5a5 release

2006-10-08  Pat Thoyts  <patthoyts@users.sourceforge.net>

	* generic/tkWindow.c:  Implemented TIP #264 - Tk_Interp function.
	* doc/WindowId.3:      Documented Tk_Interp.
	* generic/tk.decls:    Added to the stubs interface and
	* generic/tkDecls.h:   regenerated.
	* generic/tkStubsInit.c:

2006-10-05  Jeff Hobbs  <jeffh@ActiveState.com>

	* unix/tkUnixFont.c (Ucs2beToUtfProc, UtfToUcs2beProc):
	(TkpFontPkgInit, encodingAliases): Correct alignment issues in
	encoding conversion. Call ucs-2be "unicode" on big-endian systems.
	[Bug 1122671]

2006-09-27  Andreas Kupries  <andreask@activestate.com>

	* unix/Makefile.in (install-binaries): Added a second guard to the
	* win/Makefile.in: package index file to prevent older versions of Tcl
	* win/makefile.vc: from seeing version numbers which may contain a/b
	information, and then balking on them. This could otherwise happen
	when Tcl/Tk 8.4 and 8.5 are installed in the same directory, seeing
	each other. [Bug 1566418]

2006-09-22  Andreas Kupries  <andreask@activestate.com>

	* generic/tkConsole.c: TIP #268 update regarding registered package
	* generic/tkMain.c:    version, now using full patchlevel instead of
	* generic/tkWindow.c:  major.minor
	* library/tk.tcl:
	* unix/configure:
	* unix/Makefile.in:
	* unix/tcl.m4:
	* win/configure:
	* win/Makefile.in:
	* win/makefile.vc:
	* win/rules.vc:
	* win/tcl.m4:

2006-09-20  Jeff Hobbs  <jeffh@ActiveState.com>

	* win/tkWinMenu.c (TkpPostMenu): disable menu animation in menus with
	images to avoid clipping bug. [Bug 1329198]

2006-09-21  Donal K. Fellows  <dkf@users.sf.net>

	* generic/tkImgBmap.c (ImgBmapPostscript): Change 0 to NULL, since
	they are not interchangable on all platforms in all circumstances.
	[Tcl Bug 1562528]

2006-09-11  Daniel Steffen  <das@users.sourceforge.net>

	* macosx/tkMacOSXWm.c (TkMacOSXMakeRealWindowExist): revert part of
	2006-05-16 change that had set overrideredirect windows to not become
	activated by the window manager, as this prevented interaction with
	native widgets in such windows [Bug 1472624]; apply changes to carbon
	window attributes even if native window has already been created.

	* macosx/tkMacOSXKeyEvent.c (TkMacOSXProcessKeyboardEvent): fix app
	* macosx/tkMacOSXMenu.c (DrawMenuBarWhenIdle): menu item key shortcuts
	* macosx/tkMacOSXInt.h: when custom ".apple" menu is installed.

	* library/demos/widget: on TkAqua, don't install file menu with single
	quit menu item, as the application menu already has a quit item.

	* macosx/tkMacOSXColor.c: fix building on Mac OS X 10.2.

2006-09-10  Daniel Steffen  <das@users.sourceforge.net>

	* macosx/tkMacOSXColor.c (TkSetMacColor,TkpGetColor): use AppearanceMgr
	* macosx/tkMacOSXDefault.h: to retrieve platform std colors for text
	* macosx/tkMacOSXPort.h:    selections, add "systemHighlightSecondary"
	color name for standard color of inactive selections, use this color as
	default for text widget -inactiveselectbackground to implement platform
	standard look for inactive text selections.

	* library/text.tcl (aqua): remove focus bindings to set selection color

	* generic/tkTextBTree.c (TkTextIsElided): on TkAqua, don't show
	* generic/tkTextDisp.c (GetStyle):        inactive text selection when
						  text widget is disabled.

	* generic/tkEntry.c (DisplayEntry): change default TkAqua selection
	* macosx/tkMacOSXDefault.h:         relief to "flat" (platform std).

	* generic/tkText.c (CreateWidget): fix bug leading to default text
	selection relief string DEF_TEXT_SELECT_RELIEF being ignored.

	* macosx/tkMacOSXMouseEvent.c (TkMacOSXProcessMouseEvent): allow mouse
	event delivery to background windows with kWindowNoActivatesAttribute
	(e.g. overrideredirect windows), as these never come to the foreground
	they would never receive any mouse events otherwise. [Bug 1472624]

	* macosx/tkMacOSXWindowEvent.c (TkMacOSXGenerateFocusEvent): do not
	send focus events to any windows with kWindowNoActivatesAttribute.

	* macosx/tkMacOSXXStubs.c (XQueryColor, XQueryColors): implement basic
	XColor computation from pixel values, enough to make tkImg's window.c
	happy, fixes img::window failures reported on tcl-mac.

	* macosx/tkMacOSXMenu.c (DrawMenuEntryLabel): fix leak. [Bug 1554672]

	* macosx/GNUmakefile: workaround bug in 'cp -pRH' on Darwin 6 and
	earlier, fixes 'make embedded' failure reported on tcl-mac; fix error
	from 'make deploy' with same build tree as previous 'make embedded'.

	* macosx/Wish.xcodeproj/project.pbxproj: add new tclUnixCompat.c file.

	* macosx/tkMacOSXEntry.c (TkpDrawEntryBorderAndFocus): fix typo.

	* unix/tcl.m4: sync with tcl/unix/tcl.m4.
	* unix/configure: autoconf-2.59

2006-09-06  Jeff Hobbs  <jeffh@ActiveState.com>

	* generic/tkEntry.c:   move hard-coded ALWAYS_SHOW_SELECTION control
	* generic/tkInt.h:     of entry/text selection display based on focus
	* generic/tkText.c:    to the Tcl level, controlled by
	* generic/tkWindow.c:  ::tk::AlwaysShowSelection (boolean, private).
	* library/tk.tcl:      [Bug 1553691]
	* macosx/tkMacOSXDefault.h:
	* unix/tkUnixDefault.h:
	* unix/tkUnixPort.h:
	* win/tkWinDefault.h:

2006-08-30  Jeff Hobbs  <jeffh@ActiveState.com>

	* win/tkWinKey.c: Add WM_UNICHAR window message support (used by
	* win/tkWinX.c:   virtual keyboard apps). [Bug 1518677] (petasis)

2006-08-24  Daniel Steffen  <das@users.sourceforge.net>

	* macosx/tkMacOSXScrlbr.c (UpdateControlValues): set native scrollbar
	control bounds only once all size adjustments have been computed.
	Fixes issue with grow icon obscuring scrollbar reported on tcl-mac.

2006-08-21  Daniel Steffen  <das@users.sourceforge.net>

	* macosx/tkMacOSXCarbonEvents.c (CarbonTimerProc): avoid starving main
	event loop: limit the number of tcl events processed per invocation.
	Fixes bug reported on tcl-mac by Kevan Hashemi.

2006-08-18  Donal K. Fellows  <donal.k.fellows@manchester.ac.uk>

	* tests/text.test (text-25.15): Added test suggested by Sam
	<baudinm@yahoo.com> on comp.lang.tcl

	* generic/tk.h, generic/tkInt.h: Stylistic improvements. No API change.

2006-08-18  Daniel Steffen  <das@users.sourceforge.net>

	* unix/tcl.m4 (Darwin): add support for --enable-64bit on x86_64, for
	universal builds including x86_64, for 64-bit CoreFoundation on Leopard
	and for use of -mmacosx-version-min instead of MACOSX_DEPLOYMENT_TARGET
	* unix/configure.in (Darwin): remove 64-bit arch flags from CFLAGS for
	combined 32-bit and 64-bit universal builds, as neither TkAqua nor
	TkX11 can be built for 64-bit at present.
	* unix/configure: autoconf-2.59
	* unix/tkConfig.h.in: autoheader-2.59

	* macosx/Wish.xcodeproj/project.pbxproj: switch native release targets
	to use DWARF with dSYM, Xcode 3.0 changes.
	* macosx/README: updates for x86_64 support in Tcl.

	* macosx/tkMacOSXInit.c (TkpInit): when available, use public
	TransformProcessType() API instead of CPSEnableForegroundOperation()
	SPI to notify the window server that we are a GUI application.

	* macosx/tkMacOSXWm.c (WmAttrGetTitlePath): use HIWindow API on >=Tiger

	* macosx/tkMacOSXMouseEvent.c (GenerateToolbarButtonEvent):
	* macosx/tkMacOSXMenus.c (GenerateEditEvent):
	* macosx/tkMacOSXMenu.c (MenuSelectEvent): bzero() the XVirtualEvent
	structure before use to ensure all fields are initialized. [Bug
	1542205]

2006-08-16  Jeff Hobbs  <jeffh@ActiveState.com>

	* macosx/tkMacOSXWm.c (WmAttributesCmd): correct OS X result for [wm
	attributes $top].

2006-07-25  Daniel Steffen  <das@users.sourceforge.net>

	* macosx/tkMacOSXKeyEvent.c (TkMacOSXProcessKeyboardEvent): handle key
	shortcut for kHICommandQuit in the same way as other application menu
	item key shortcuts. [Bug 1516950]

2006-07-24  Daniel Steffen  <das@users.sourceforge.net>

	* macosx/tkMacOSXWm.c (TkWmMapWindow): fix incorrect values of wmInfo
	parentWidth/Height for toplevels by recalculating them once the window
	is mapped (i.e once the window&structure sizes are known). [Bug
	1358663]
	(ParseGeometry): sync with ParseGeometry in tkUnixWm.c/tkWinWm.c.

2006-07-21  Daniel Steffen  <das@users.sourceforge.net>

	* generic/tkBind.c (TkBindInit): for REDO_KEYSYM_LOOKUP, change
	keysym-to-string mapping hash to use first name in ks_names.h instead
	of last (if there are multiple possibilities), e.g. "F11" instead of
	"L1".

	* macosx/tkMacOSXKeyboard.c (TkpGetKeySym): correct keysyms for pure
	modifier key presses [Bugs 700311, 1525905]; correct keysym for Enter
	key; add keysyms for new NumLock and Fn modifiers (added 2005-08-09).

2006-07-20  Daniel Steffen  <das@users.sourceforge.net>

	* macosx/tkMacOSXWm.c (WmAttributesCmd, WmIconbitmapCmd): add support
	* unix/tkUnixSend.c (Tk_GetUserInactiveTime):             for weakly
	importing symbols not available on OSX 10.2 or 10.3, enables binaires
	built on later OSX versions to run on earlier ones.
	* macosx/Wish.xcodeproj/project.pbxproj: enable weak-linking; turn on
	                                         extra warnings.
	* macosx/README: document how to enable weak-linking; cleanup.
	* unix/configure.in: add check on Darwin-X11 for ld support of -weak-l
	* unix/tcl.m4:       flag and weak-link libXss if possible as it is not
	available before OSX 10.4; enforce requirement of OSX 10.2 for TkAqua;
	move Darwin specific checks & defines that are only relevant to the tcl
	build out of tcl.m4; restrict framework option to Darwin; clean up
	quoting and help messages.
	* unix/configure: autoconf-2.59
	* unix/tkConfig.h.in: autoheader-2.59

	* macosx/GNUmakefile: enable xft for TkX11 build.
	* macosx/tkMacOSXFont.c (TkMacOSXQuarzStartDraw, TkMacOSXQuarzEndDraw):
	verify validity of context returned from QDBeginCGContext() before use.
	* macosx/tkMacOSXKeyEvent.c: ifdef out diagnostic messages to stderr.

	* macosx/tkMacOSXEvent.h:      standardize MAC_OS_X_VERSION_MAX_ALLOWED
	* macosx/tkMacOSXMenu.c:       checks per QA1316, ensure define can be
	* macosx/tkMacOSXMenubutton.c: overridden on command line (from default
	* macosx/tkMacOSXMenus.c:      of current OS version).
	* macosx/tkMacOSXMouseEvent.c:
	* macosx/tkMacOSXWm.c:

	* generic/tkImgGIF.c (ReadImage):
	* macosx/tkMacOSXCursor.c (TkMacOSXCursor):
	* macosx/tkMacOSXDebug.c (TkMacOSXGetNamedDebugSymbol):
	* macosx/tkMacOSXFont.c (TkpMeasureCharsInContext):
	* macosx/tkMacOSXInit.c (Map):
	* xlib/xgc.c (XCreateGC): fix signed-with-unsigned comparison and other
	warnings from gcc4 -Wextra.

2006-07-14  Andreas Kupries  <andreask@activestate.com>

	* generic/tkWindow.c (Initialize): Modify change of 2006-05-25 (jeffh).
	Release mutex a bit earlier, to prevent lock when OS X creates its
	console windows (recursively enters Tk_Init). Patch by JeffH.

2006-07-06  Jeff Hobbs  <jeffh@ActiveState.com>

	* library/tkfbox.tcl: catch scrollbar use of highlightthickness

2006-06-21  Jeff Hobbs  <jeffh@ActiveState.com>

	* library/bgerror.tcl (::tk::dialog::error::bgerror): remove a couple
	of unnecessary hardcoded options

2006-06-14  Don Porter  <dgp@users.sourceforge.net>

	* generic/tkScale.c: Revised variable writing logic to account for
	[scale]'s design that it deals with its value as a formatted string,
	and not as a double. [Bug 891141]

2006-06-14  Daniel Steffen  <das@users.sourceforge.net>

	* macosx/tkMacOSXSubwindows.c (TkMacOSXInvalidateWindow): ensure
	invalid clip regions are recreated via TkMacOSXUpdateClipRgn() before
	they are used; correct call order of TkMacOSXInvalidateWindow() and
	TkMacOSXInvalClipRgns() throughout. [Bug 1501922]

	* macosx/tkMacOSXDraw.c (TkPutImage): implement drawing of very wide
	images in slices of less than 4096 pixels to workaround CopyBits
	limitation. [Bug 950121]

2006-06-09  Don Porter  <dgp@users.sourceforge.net>

	* generic/tkMain.c:	Added Tcl_Preserve() call on the master interp
	as crash protection against any Tcl_DeleteInterp() call that might
	happen.

2006-06-01  Don Porter  <dgp@users.sourceforge.net>

	* generic/tkConsole.c:	Added Tcl_RegisterChannel() calls to bump the
	refcount of channels passed to Tcl_SetStdChannel(). This prevents early
	free-ing of the channels that leads to crashes. [Bug 912571]

2006-05-29  Jeff Hobbs  <jeffh@ActiveState.com>

	* win/tkWinEmbed.c (TkpGetOtherWindow):   Do not panic if no window is
	* unix/tkUnixEmbed.c (TkpGetOtherWindow): found; caller handles. [Bug
	* unix/tkUnixWm.c (Tk_CoordsToWindow, UpdateGeometryInfo): 1212056]

	* tests/entry.test (entry-22.1):
	* tests/listbox.test (listbox-6.15):
	* generic/tkListbox.c (ListboxInsertSubCmd, ListboxDeleteSubCmd):
	Ignore Tcl_SetVar2Ex failure of listVarName, similar to entry widget
	handling. [Bug 1424513]

2006-05-26  Jeff Hobbs  <jeffh@ActiveState.com>

	* macosx/tkMacOSXButton.c (TkMacOSXDrawControl): correct redraw for
	direct transition from disabled to active state. [Bug 706446]

2006-05-25  Jeff Hobbs  <jeffh@ActiveState.com>

	* win/tkWinMenu.c (TkWinMenuKeyObjCmd): get eventPtr after we know the
	window is still alive. [AS bug 45987] [Bug 1236306]

	* generic/tkMenu.c (DeleteMenuCloneEntries): Modify entry index
	changes to work around VC6 optimization bug. [Bug 1224330]

	* generic/tkMessage.c (MessageWidgetObjCmd): Correct msgPtr
	preserve/release pairing. [Bug 1485750] (afredd)

	* generic/tkWindow.c (Initialize): Correct mutex (un)lock pairing.
	[Bug 1479587] (loewis)

	* generic/tkBind.c (Tk_BindEvent, TkCopyAndGlobalEval): use Tcl_EvalEx
	instead of Tcl_GlobalEval.

2006-05-16  Daniel Steffen  <das@users.sourceforge.net>

	* macosx/tkMacOSXWindowEvent.c (TkMacOSXGenerateFocusEvent): don't send
	focus events to windows of class help or to overrideredirect windows.
	[Bug 1472624]

	* macosx/tkMacOSXWm.c: set overrideredirect windows to not become
	activated by the window manager and to not receive OS activate events
	(should make them behave more like on other platforms); use modern
	window class API for overrideredirect and transient windows; set the
	default class of overrideredirect windows to 'simple' rather than
	'plain' (i.e. no window frame); add missing Panther and Tiger window
	attributes to [::tk::unsupported::MacWindowStyle].

2006-05-12  Jeff Hobbs  <jeffh@ActiveState.com>

	* generic/tkImgPhoto.c (Tk_PhotoPutBlock, Tk_PhotoPutZoomedBlock): Fix
	opt added 2006-03 that caused slowdown for some common cases. [Bug
	1409140]

2006-05-13  Daniel Steffen  <das@users.sourceforge.net>

	* generic/tkCanvWind.c (DisplayWinItem, WinItemRequestProc): ensure
	canvas window items are unmapped when canvas is unmapped. [Bug 940117]

	* macosx/tkMacOSXSubwindows.c (TkMacOSXUpdateClipRgn): empty clip
	region of unmapped windows to prevent any drawing into them or into
	their children from becoming visible. [Bug 940117]

	* macosx/tkMacOSXInt.h:         revert Jim's attempt of 2005-03-14 to
	* macosx/tkMacOSXSubwindows.c:  fix Bug 940117 as it disables Map/Unmap
	event propagation to children. [Bug 1480105]

	* macosx/tkMacOSXDraw.c (TkPutImage): handle tkPictureIsOpen flag,
	fixes incorrect positioning of images with complex alpha on native
	buttons; actual alpha blending is still broken in this situation. [Bug
	1155596]

	* macosx/tkMacOSXEvent.c (TkMacOSXProcessCommandEvent):
	* macosx/tkMacOSXMenus.c (TkMacOSXInitMenus): workaround carbon bug
	with key shortcut for 'Preferences' app menu item. [Bug 1481503]

	* macosx/tkMacOSXKeyEvent.c (TkMacOSXProcessKeyboardEvent): only check
	for HICommand menu item shortcuts in the application menu.

	* macosx/tkMacOSXInt.h:       initialize keyboard layout setup in
	* macosx/tkMacOSXInit.c:      TkpInit() rather than during handling of
	* macosx/tkMacOSXKeyEvent.c:  first key down event.

	* macosx/tkMacOSXDraw.c:        add optional debug code to flash clip
	* macosx/tkMacOSXSubwindows.c:  regions during update or draw.

2006-05-04  Don Porter  <dgp@users.sourceforge.net>

	* README:		Bump version number to 8.5a5
	* generic/tk.h:
	* unix/configure.in:
	* unix/tk.spec:
	* win/configure.in:

	* unix/configure:	autoconf-2.59
	* win/configure:

2006-04-28  Daniel Steffen  <das@users.sourceforge.net>

	* macosx/tkMacOSXWm.c (TkWmMapWindow, InitialWindowBounds): fix use of
	potentially stale window position in initial configure event on first
	map of a window. [Bug 1476443]
	(TkMacOSXWindowOffset): use modern GetWindowStructureWidths API.

	* macosx/tkMacOSXInt.h:
	* macosx/tkMacOSXMouseEvent.c (TkGenerateButtonEventForXPointer): new
	internal function to generate button events for current pointer
	directly, without requiring prior call to XQueryPointer().

	* macosx/tkMacOSXMouseEvent.c (XQueryPointer): implement return of
	window-local pointer position.

	* macosx/tkMacOSXInt.h:      use improvements above to avoid calls to
	* macosx/tkMacOSXKeyEvent.c: GlobalToLocal() when the current port
	* macosx/tkMacOSXMenu.c:     might not be set correctly. May fix [Bug
	* macosx/tkMacOSXMenus.c:    1243318]
	* macosx/tkMacOSXScale.c:
	* macosx/tkMacOSXScrlbr.c:

	* tkAboutDlg.r: update copyright.

	* macosx/tkMacOSXDebug.h: sync #includes with core-8-4-branch.
	* macosx/tkMacOSXEvent.h:
	* macosx/tkMacOSXFont.h:

2006-04-26  Don Porter  <dgp@users.sourceforge.net>

	*** 8.5a4 TAGGED FOR RELEASE ***

	* changes:	Updates for next RC

2006-04-25  Donal K. Fellows  <donal.k.fellows@manchester.ac.uk>

	* unix/tkUnixFont.c (TkpGetFontFamilies): Fix crash caused when the
	XServer returns invalid font names. [Bug 1475865]

2006-04-23  Vince Darley  <vincentdarley@users.sourceforge.net>

	* tests/scrollbar.test: fix to tkAqua test failures

2006-04-18  Vince Darley  <vincentdarley@users.sourceforge.net>

	* macosx/tkMacOSXEmbed.c: fix to [Bug 1088814] test failures in
	embed.test

	* macosx/tkMacOSXWm.c:
	* tests/constraints.tcl:
	* tests/wm.test: fix to 'wm attributes' test for TkAqua

2006-04-11  Peter Spjuth  <peter.spjuth@space.se>

	* generic/tkWindow.c (Tk_NameToWindow): Allow NULL interp to
	Tk_NameToWindow. This fixes TkGetWindowFromObj which promises to handle
	NULL but didn't.

	* generic/tkGrid.c: Fixed handling of out of bounds row or column.
	* tests/grid.test:  [Bug 1432666]

2006-04-11  Don Porter  <dgp@users.sourceforge.net>

	* unix/Makefile.in:	Updated `make dist` target to be sure the
	message catalogs for the widget demo get packaged into the source code
	distribution. [Bug 1466509]

2006-04-11  Daniel Steffen  <das@users.sourceforge.net>

	* changes: added latest aqua bug fixes.

	* macosx/tkMacOSXDialog.c (Tk_MessageBoxObjCmd): added standard Escape
	key binding for msgbox cancel buttons [Patch 1193614], whitespace.

	* macosx/tkMacOSXCarbonEvents.c: handle kEventCommandUpdateStatus
	* macosx/tkMacOSXEvent.c:        carbon event to dynamically enable
	the 'Preferences' app menu item when proc [::tk::mac::ShowPreferences]
	is defined. [Bug 700316]

	* macosx/tkMacOSXHLEvents.c:    call ::tk::mac::* procs for all
	* macosx/tkMacOSXWindowEvent.c: registered appleevents [FR 1105284],
	implement print applevent handling, style/whitespace cleanup.

	* macosx/tkMacOSXDraw.c (TkMacOSXInitCGDrawing): prevent multiple init.

	* macosx/tkMacOSXFont.c: remove #ifdef'd text measuring codepaths now
	* macosx/tkMacOSXInit.c: known to be incorrect, cleanup obsolete text
	* macosx/README:         antialiasing control code, document ATSUI text
				 antialiasing changes.

	* macosx/tkMacOSXInt.h:         Implemented 'zoomed' window state
	* macosx/tkMacOSXWindowEvent.c: handling for TkAqua, via titlebar
	* macosx/tkMacOSXWm.c:          widget clicks as well as [wm state].
	* doc/wm.n:                     [Bug 1073456]

2006-04-10  Donal K. Fellows  <donal.k.fellows@manchester.ac.uk>

	* library/tkfbox.tcl (::tk::IconList_Goto): Fix prefix searching so
	that the start location is reasonable, and the prefix matching is using
	the correct Tcl command for this. [Bug 1467938]

2006-04-10  Benjamin Riefenstahl  <b.riefenstahl@turtle-trading.net>

	* macosx/tkMacOSXFont.c (MeasureStringWidth): Use implementation based
	on ATSUGetGlyphBounds (TK_MAC_USE_GETGLYPHBOUNDS), so we can use
	kATSUseFractionalOrigins. This in turn corrects [Bug 1461650].
	(InitFont): Use "." and "W" instead of "i" and "w" to determine the
	"-fixed" attribute. This prevents "Apple Chancery" from being
	classified as fixed.
	(InitFontFamilies): Only get the font families once.

2006-04-09  Daniel Steffen  <das@users.sourceforge.net>

	* macosx/tkMacOSXWm.c (WmResizableCmd): propagate window attribute
	changes to Carbon window manager. [FR 1467004]
	(TkSetWMName, TkMacOSXMakeRealWindowExist): allow empty name for
	toplevels, remove bogus initial window name. [Bug 1450800]

2006-04-07  Daniel Steffen  <das@users.sourceforge.net>

	* macosx/tkMacOSXMouseEvent.c (TkMacOSXProcessMouseEvent): fix return
	values, implement window dragging & growing in background (with Command
	key down) and by fronting clicks [Bug 934524], use correct button &
	modifier state API when application is in background (also in
	TkMacOSXButtonKeyState).

	* macosx/tkMacOSXWm.c (TkMacOSXGrowToplevel): ensure QD port is set
	correctly before using API relying on it.

2006-04-06  Vince Darley  <vincentdarley@users.sourceforge.net>

	* macosx/tkMacOSXMouseEvent.c: Now that [wm attributes -titlepath]
	works correctly, add OS support for dragging proxy icons and using the
	titlepath menu.

2006-04-06  Daniel Steffen  <das@users.sourceforge.net>

	* macosx/tkMacOSXWm.c (WmAttributesCmd, WmIconbitmapCmd): fix errors in
	setting/removing window proxy icons via [wm attributes -titlepath] and
	[wm iconbitmap], use HIWindow API on Tiger or later. [Bug 1455241]

	* unix/tcl.m4: remove TCL_IO_TRACK_OS_FOR_DRIVER_WITH_BAD_BLOCKING
	define on Darwin. [Tcl Bug 1457515]
	* unix/configure: autoconf-2.59
	* unix/tkConfig.h.in: autoheader-2.59

2006-04-05  Jeff Hobbs  <jeffh@ActiveState.com>

	* generic/tkWindow.c (Initialize): remove impotent use of
	DeleteWindowsExitProc as a global exit handler.

	* generic/tkMenu.c (TkSetWindowMenuBar): remove extra TkMenuInit call
	that caused finalization panic. [Bug 1456851]
	* win/tkWinMenu.c (FreeID, TkpNewMenu, MenuExitHandler)
	(MenuThreadExitHandler, TkpMenuInit, TkpMenuThreadInit): rework Windows
	menu init/finalization to better respect per-process and per-thread
	boundaries. [Bug 1456851]
	(TkWinMenuKeyObjCmd): Do not error when unknown window is passed in.
	[Bug 1236306]

	* win/tkWinX.c (TkWinXInit): init default keyboard charset correctly.
	[Bug 1374119] (pajas)

	* win/tkWinWm.c (WmProc): pass WM_QUERYENDSESSION message to Tk as
	WM_SAVE_YOURSELF wm protocol callback.

	* tests/textWind.test (textWind-10.6.1): prevent infinite update loop
	in case of test failure.

	* tests/wm.test (wm-attributes-1.2.4): correct expected result.

	* tests/grid.test: fix segfault on empty or "all" index list
	* generic/tkGrid.c (GridRowColumnConfigureCommand): [Bug 1422430]

2006-04-05  Vince Darley  <vincentdarley@users.sourceforge.net>

	* generic/tkText.c: fix to crash caused on some platforms by new tests
	introduced to check for [Bug 1414171], which destroy the text widget in
	the dump callback script.

2006-03-29  Jeff Hobbs  <jeffh@ActiveState.com>

	* generic/tkOption.c (TkOptionDeadWindow): handle OptionThreadExitProc
	being called before DeleteWindowsExitProc.

	* win/Makefile.in: convert _NATIVE paths to use / to avoid ".\"
	path-as-escape issue.

2006-03-29  Don Porter  <dgp@users.sourceforge.net>

	* changes:	Updates for next RC

	* unix/tkUnixDefault.h: Changed "Black" to "#000000" and "White" to
	"#ffffff" to work around the (broken?) X servers that do not accept
	those color names. [Bug 917433]

2006-03-28  Jeff Hobbs  <jeffh@ActiveState.com>

	* unix/tcl.m4, win/tcl.m4: []-quote AC_DEFUN functions.

2006-03-26  Vince Darley  <vincentdarley@users.sourceforge.net>

	* generic/tkText.c:
	* tests/text.test: Fix for elaborations of [Bug 1414171] for '$text
	dump -command <script>' where script deletes large portions of the
	text widget, or even destroys the widget.

2006-03-28  Daniel Steffen  <das@users.sourceforge.net>

	* macosx/Wish.xcode/default.pbxuser:     add '-singleproc 1' cli arg to
	* macosx/Wish.xcodeproj/default.pbxuser: tktest to ease test debugging.

	* macosx/Wish.xcode/project.pbxproj:     removed $prefix/share from
	* macosx/Wish.xcodeproj/project.pbxproj: TCL_PACKAGE_PATH as per change
	to tcl/unix/configure.in of 2006-03-13.

	* macosx/tkMacOSXDraw.c:   sync whitespace & minor changes with
	* macosx/tkMacOSXEvent.h:  core-8-4-branch.
	* macosx/tkMacOSXFont.h:
	* macosx/tkMacOSXMenu.c:
	* macosx/tkMacOSXNotify.c:

2006-03-27  Don Porter  <dgp@users.sourceforge.net>

	* changes:	Updates for next RC

2006-03-27  Benjamin Riefenstahl  <b.riefenstahl@turtle-trading.net>

	* generic/tkTextDisp.c (MeasureChars): Fix calculations of start and
	end of string. [Bugs 1325998, 1456157]

2006-03-27  Donal K. Fellows  <dkf@users.sf.net>

	* generic/tkImgGIF.c (FileReadGIF): Stop crashes when the first GIF
	frame does not define the overall size of the image. [Bug 1458234]

2006-03-26  Vince Darley  <vincentdarley@users.sourceforge.net>

	* generic/tkText.c:
	* generic/tkText.h:
	* generic/tkTextBTree.c:
	* tests/text.test: Fix for [Bug 1414171] for '$text dump -command
	<script>' where 'script' actually modifies the widget during the
	process.

2006-03-25  Daniel Steffen  <das@users.sourceforge.net>

	* macosx/tkMacOSXDraw.c (TkMacOSXSetUpCGContext):
	* macosx/tkMacOSXFont.c (TkMacOSXQuarzStartDraw, TkMacOSXQuarzEndDraw):
	performance improvements, sync similar code, formatting & whitespace.

2006-03-24  Daniel Steffen  <das@users.sourceforge.net>

	* generic/tkTextDisp.c:   Moved #ifdef MAC_OSX_TK code added by
	* macosx/tkMacOSXColor.c: [Patch 638966] into platform specific files.
	* macosx/tkMacOSXInt.h:

	* macosx/tkMacOSX.h:             Cleaned up & rationalized order of
	* macosx/tkMacOSXBitmap.c:       #includes of tk and carbon headers.
	* macosx/tkMacOSXButton.c:
	* macosx/tkMacOSXCarbonEvents.c:
	* macosx/tkMacOSXClipboard.c:
	* macosx/tkMacOSXColor.c:
	* macosx/tkMacOSXConfig.c:
	* macosx/tkMacOSXCursor.c:
	* macosx/tkMacOSXDialog.c:
	* macosx/tkMacOSXDraw.c:
	* macosx/tkMacOSXEmbed.c:
	* macosx/tkMacOSXEntry.c:
	* macosx/tkMacOSXEvent.c:
	* macosx/tkMacOSXEvent.h:
	* macosx/tkMacOSXFont.h:
	* macosx/tkMacOSXHLEvents.c:
	* macosx/tkMacOSXInit.c:
	* macosx/tkMacOSXInt.h:
	* macosx/tkMacOSXKeyEvent.c:
	* macosx/tkMacOSXKeyboard.c:
	* macosx/tkMacOSXMenu.c:
	* macosx/tkMacOSXMenubutton.c:
	* macosx/tkMacOSXMenus.c:
	* macosx/tkMacOSXMouseEvent.c:
	* macosx/tkMacOSXRegion.c:
	* macosx/tkMacOSXScale.c:
	* macosx/tkMacOSXScrlbr.c:
	* macosx/tkMacOSXSend.c:
	* macosx/tkMacOSXSubwindows.c:
	* macosx/tkMacOSXWindowEvent.c:
	* macosx/tkMacOSXWm.c:
	* macosx/tkMacOSXWm.h:
	* macosx/tkMacOSXXStubs.c:

2006-03-23  Reinhard Max  <max@tclers.tk>

	* unix/tkUnixRFont.c (TkpMeasureCharsInContext): Copied over from
	tkUnixFont.c to fix compiling with --enable-xft .

	* unix/tk.spec: Cleaned up and completed. An RPM can now be built from
	the tk source distribution with "rpmbuild -tb <tarball>".

2006-03-23  Don Porter  <dgp@users.sourceforge.net>

	* tests/textDisp.test: Updated expected error messages to match the
	standardized formats established on 2005-11-17. [Bug 1370296]

2006-03-22  Don Porter  <dgp@users.sourceforge.net>

	* changes:	Updates for next RC

2006-03-21  Daniel Steffen  <das@users.sourceforge.net>

	* generic/tkFont.c:             implementation of ATSUI text rendering
	* generic/tkInt.h:              in TkAqua provided by Benjamin
	* generic/tkTextDisp.c:         Riefenstahl. [Patch 638966]
	* library/demos/unicodeout.tcl:
	* macosx/tkMacOSXFont.h (new file):
	* macosx/tkMacOSXFont.c:
	* tests/font.test:
	* unix/tkUnixFont.c:
	* win/tkWinFont.c:

	* generic/tkFont.c:             moved MODULE_SCOPE declarations of font
	* generic/tkFont.h:             helper procs into header files.
	* macosx/tkMacOSXButton.c:
	* macosx/tkMacOSXFont.h:
	* macosx/tkMacOSXMenubutton.c:

	* macosx/Wish.xcode/project.pbxproj:     add new tkMacOSXFont.h file,
	* macosx/Wish.xcodeproj/project.pbxproj: turn off dead code stripping
	as it interferes with -sectcreate (rdar://4486223).

	* macosx/Wish.xcode/default.pbxuser:     add TCLLIBPATH=/Library/Tcl
	* macosx/Wish.xcodeproj/default.pbxuser: env var setting to tktest.

	* unix/configure.in: fix detection of symbols build when enabling
	TkAqua debug code; filter nm output of libtclstub better to avoid
	error on intel macs. [Bug 1415789]
	* unix/configure: autoconf-2.59

2006-03-20  Don Porter  <dgp@users.sourceforge.net>

	* generic/tkConsole.c:	Added exit handler to clean up the interp where
	the console window lives. Also added code to handle multiple calls to
	Tk_CreateConsoleWindow so that the console channels connect to the last
	console window opened, in compatibility with the previous
	implementation.

2006-03-18  Vince Darley  <vincentdarley@users.sourceforge.net>

	* generic/tkText.c: Fix for undo/modified status of text widgets when
	empty strings are inserted and undone.

2006-03-17  Pat Thoyts  <patthoyts@users.sourceforge.net>

	* library/clrpick.tcl:   Avoid using abbreviated sub-commands in core
	* library/palette.tcl:   scripts as this can cause problems with
	* library/scale.tcl:     mega-widget libraries like snit.
	* library/scrlbar.tcl:	 [Bug 1451587]
	* library/tkfbox.tcl:
	* library/xmfbox.tcl:

2006-03-16  Don Porter  <dgp@users.sourceforge.net>

	* generic/tkConsole.c:	Substantial rewrite of [console] support.
	* generic/tkInt.h:	Included Obj-ification of the [console] and
	[consoleinterp] commands, and reworking of all the supporting data
	structures for cleaner sharing and lifetime management especially in
	multi-threaded configurations.

2006-03-16  Donal K. Fellows  <dkf@users.sf.net>

	* library/msgs/pt.msg: Messages for Portuguese (strictly just for
	Brazilian Portuguese, but they'll do until we get other Portuguese
	speakers localize) from Ricardo Jorge <ricardoj@users.sf.net> and Silas
	Justiano <silasj@users.sf.net>. Many thanks! [Bug 1405069]

	* generic/tkImgPhoto.c (ImgPhotoCmd, Tk_PhotoPutBlock)
	(Tk_PhotoPutZoomedBlock): Added hack to detect copying of a photo with
	a simple alpha channel and skip calling ToggleComplexAlphaIfNeeded.
	This should speed up many photo-to-photo copies, keeping the cost of
	the alpha channel down.

2006-03-15  Donal K. Fellows  <dkf@users.sf.net>

	* generic/tkImgPhoto.c (Tk_PhotoPutBlock, Tk_PhotoPutZoomedBlock): Try
	to squelch performance issue with code that writes to large images by
	single pixels. Masses of thanks to George Staplin for helping to trace
	this down to the COMPLEX_ALPHA flag handling code. [Bug 1409140]

2006-03-13  Don Porter  <dgp@users.sourceforge.net>

	* tests/scrollbar.test: Corrected several broken calls to [testmetrics]
	that were crashing the test suite.

	* tests/constraints.tcl:        Added notAqua constraint to canvPs-3.1
	* tests/canvPs.test:            to stop test suite crash on Mac OSX.
					[Bug 1088807]

	* generic/tkCmds.c:		Purged remaining references to errno,
	* macosx/tkMacOSXPort.h:	and errno.h. Standardized the logic
	* macosx/tkMacOSXWm.c:		for using header files from the compat
	* macosx/tkMacOSXWm.h:		directory. Thanks Joe English for the
	* unix/tkUnixPort.h:		patch. [Patch 1445404]

2006-03-08  Don Porter	<dgp@users.sourceforge.net>

	* unix/Makefile.in: Update `make dist` to copy the image files needed
	by the test suite into the source distro. This was overlooked in the
	2005-10-12 commit.

	* changes:	Update in prep. for 8.5a4 release.

2006-03-07  Joe English  <jenglish@users.sourceforge.net>

	* unix/tcl.m4: Set SHLIB_LD_FLAGS='${LIBS}' on NetBSD, as per the other
	*BSD variants. [Bug 1334613]
	* unix/configure: Regenerated.

2006-03-07  Donal K. Fellows  <dkf@users.sf.net>

	* doc/canvas.n: Added note that stipples are not well-supported on
	non-X11 platforms. [Bug 220787] It's not a great solution, but it does
	indicate the state of affairs that has existed for years anyway; not
	much modern software uses stipples anyway.

2006-03-02  Jeff Hobbs  <jeffh@ActiveState.com>

	* macosx/tkMacOSXDraw.c (TkPutImage): Fix endian issue on OS X x86
	displaying images. Bitmap images still have a black/white reversal
	issue, appears to be a general OS X issue (as seen in frogger demo).

2006-02-27  Donal K. Fellows  <donal.k.fellows@manchester.ac.uk>

	* generic/tkBitmap.c (Tk_GetBitmapFromData): Improve thread-safety.
	[Bug 470322]

	* generic/tkImgBmap.c (ImgBmapConfigureInstance): Force creation of new
	Pixmaps before deletion of old ones to prevent stupid caching problems.
	[Bug 480862]

2006-02-09  Daniel Steffen  <das@users.sourceforge.net>

	* generic/tk.decls:             fix signature of TkMacOSXInvalClipRgns
	* generic/tkPlatDecls.h:        to use Tk_Window instead of internal
	* macosx/tkMacOSXSubwindows.c:  type TkWindow (which led to any include
	* macosx/tkMacOSXWindowEvent.c: of public header tkMacOSX.h requiring
	* macosx/tkMacOSXWm.c:          prior include of tkInt.h).

	* generic/tk.h:          move TkAqua specific REDO_KEYSYM_LOOKUP define
	* macosx/tkMacOSXPort.h: out of tk.h into platform header.

2006-01-31  Donal K. Fellows  <dkf@users.sf.net>

	* library/bgerror.tcl (::tk::dialog::error::bgerror): Finish the
	internationalization of the error dialog. [Bug 1409264]

2006-01-25  Don Porter	<dgp@users.sourceforge.net>

	* library/bgerror.tcl: Updates to use Tcl 8.4 features. [Patch 1237759]
	* library/choosedir.tcl:
	* library/comdlg.tcl:
	* library/console.tcl:
	* library/dialog.tcl:
	* library/focus.tcl:
	* library/msgbox.tcl:
	* library/palette.tcl:
	* library/tk.tcl:
	* library/tkfbox.tcl:
	* library/xmfbox.tcl:

2006-01-23  Daniel Steffen  <das@users.sourceforge.net>

	* unix/configure:    minor fix to Darwin specific code removing
	* unix/configure.in: 64bit flags from CFLAGS for Tk build.

2006-01-20  Joe English  <jenglish@users.sourceforge.net>

	* generic/tkEvent.c, unix/tkUnixEvent.c: XIM fixes [See 905830, patch
	tk84-xim-fixes.patch], and revert 2005-12-05 patch disabling XIM when
	SCIM in use, and make sure all X events get passed to XFilterEvent,
	including those without a corresponding Tk window.

2006-01-13  Anton Kovalenko  <a_kovalenko@users.sourceforge.net>

	* generic/tkUndo.c (TkUndoSetDepth): Don't free TkUndoSubAtoms for
	separator entries that are deleted: there is some unpredictable garbage
	instead of subatoms.

	Free both 'apply' and 'revert' action chains for non-separator entries.

2006-01-12  Donal K. Fellows  <dkf@users.sf.net>

	TIP #260 IMPLEMENTATION

	* generic/tkCanvText.c (TextItem, CreateText, DisplayCanvText):
	* doc/canvas.n:		Code, docs and tests to implement an -underline
	* tests/canvText.test:	option for canvases' text items.

2006-01-11  Peter Spjuth  <peter.spjuth@space.se>

	* generic/tkGrid.c: Removed a lingering error message from TIP#147
	implementation.

2006-01-10  Daniel Steffen  <das@users.sourceforge.net>

	* macosx/tkMacOSXDebug.c: add TkMacOSXGetNamedDebugSymbol() function
	* macosx/tkMacOSXDebug.h: that finds unexported symbols in loaded
	libraries by manually walking their symbol table; only to be used for
	debugging purposes, may break unexpectedly in the future. Needed to get
	access to private_extern internal debugging functions in HIToolbox.

	* macosx/tkMacOSXCarbonEvents.c: fix debug event tracing on Tiger.
	* macosx/tkMacOSXMenu.c: add debug menu printing during reconfigure.
	* macosx/tkMacOSXInit.c: conditionalize 64bit-unsafe dyld code.
	* macosx/GNUmakefile: add 'wish8.x' symlink to SYMROOT.

	* macosx/Wish.xcode/project.pbxproj:     fix copy to tktest resource
	* macosx/Wish.xcodeproj/project.pbxproj: fork when zerolinked.

	* macosx/Wish.xcode/default.pbxuser:     add widget demo as argument to
	* macosx/Wish.xcodeproj/default.pbxuser: executables (on by default).

	* unix/configure:    add caching, use AC_CACHE_CHECK instead of
	* unix/configure.in: AC_CACHE_VAL where possible, consistent message
	* unix/tcl.m4:       quoting, sync relevant tclconfig/tcl.m4 changes
	and gratuitous formatting differences, fix SC_CONFIG_MANPAGES with
	default argument, Darwin improvements to SC_LOAD_*CONFIG.

2005-12-28  Donal K. Fellows  <dkf@users.sf.net>

	* generic/tkUndo.c (TkUndoSetDepth): Apply [Patch 1391939] from Ludwig
	Callewaert to fix [Bug 1380427].

2005-12-14  Daniel Steffen  <das@users.sourceforge.net>

	* macosx/Wish.xcode/project.pbxproj:
	* macosx/Wish.xcodeproj/project.pbxproj: add new tclTomMath* files.

2005-12-13  Daniel Steffen  <das@users.sourceforge.net>

	* library/demos/cscroll.tcl: add MouseWheel bindings for aqua.

	* macosx/tkMacOSXCarbonEvents.c (TkMacOSXInitCarbonEvents):
	* macosx/tkMacOSXMouseEvent.c (TkMacOSXProcessMouseEvent)
	(GenerateMouseWheelEvent): add support for kEventMouseScroll events
	(smooth mouse wheel scrolling from mighty mouse or scrolling trackpad)
	by handling kEventMouseWheelMoved on application target as well as on
	dispatcher, in order to pick up synthesized MouseWheel events from
	HIObject handler (c.f. QA1453); add support for horizontal scrolling
	events by generating MouseWheel XEvent with Shift modifier.

2005-12-12  Jeff Hobbs  <jeffh@ActiveState.com>

	* unix/tcl.m4, unix/configure: Fix sh quoting error reported in
	bash-3.1+ [Bug 1377619] (schafer)

2005-12-09  Mo DeJong  <mdejong@users.sourceforge.net>

	* win/tkWinWm.c (WinSetIcon): Don't check result of SetClassLong() or
	SetClassLongPtr() since it was generating an incorrect error and the
	MSDN docs indicate that the result need not be checked.

2005-12-09  Mo DeJong  <mdejong@users.sourceforge.net>

	* win/configure: Regen.
	* win/tcl.m4 (SC_CONFIG_CFLAGS): Define MACHINE for gcc builds. The
	lack of a definition of this variable in the manifest file was causing
	a runtime error in wish built with gcc.

2005-12-09  Daniel Steffen  <das@users.sourceforge.net>

	* generic/tkInt.decls:  Move all platform test sources from tk lib into
	* generic/tkTest.c:     tktest directly, removes requirement to export
	* macosx/tkMacOSXTest.c:TkplatformtestInit from internal stubs table.
	* unix/Makefile.in:
	* win/Makefile.in:
	* win/makefile.vc:
	* win/tkWinTest.c:

	* generic/tkIntPlatDecls.h:
	* generic/tkStubInit.c: regen.

2005-12-08  Jeff Hobbs  <jeffh@ActiveState.com>

	* win/tcl.m4:       Add build support for Windows-x64 builds.
	* win/configure:    --enable-64bit now accepts =amd64|ia64 for
	* win/Makefile.in:  Windows 64-bit build variants (default: amd64)
	* win/makefile.vc:  [Bug 1369597]
	(TKOBJS): add tkWinTest.obj to regular Tk obj for TkplatformtestInit

	* win/configure.in: Add CE build support (some C code fixes needed)
	* win/wish.exe.manifest.in (new):     manifest must map in MACHINE and
	* win/rc/wish.exe.manifest (removed): VERSION to be correct.
	* unix/Makefile.in: fix dist target for manifest dir change

	* generic/tkTextTag.c (TkTextTagCmd): use correct arraySize for peered
	text widgets in [$text tag names]. [Bugs 1375069, 1374935]

2005-12-08  Daniel Steffen  <das@users.sourceforge.net>

	* macosx/tkMacOSXDraw.c:  Remove inclusion of tclInt.h and use of tcl
	* macosx/tkMacOSXFont.c:  internals wherever possible in tk/macosx, the
	* macosx/tkMacOSXInit.c:  only remaining tcl internals in TkAqua are
	* macosx/tkMacOSXNotify.c:TclServiceIdle() in tkMacOSXScrlbr.c and
	* macosx/tkMacOSXScrlbr.c:Tcl_Get/SetStartupScript() in tkMacOSXInit.c
				  [RFE 1336531]

	* macosx/tkMacOSXInt.h: sync comments with core-8-4-branch.

2005-12-07  Jeff Hobbs  <jeffh@ActiveState.com>

	* unix/tkUnixEvent.c (OpenIM): remove extraneous const

2005-12-06  Donal K. Fellows  <donal.k.fellows@manchester.ac.uk>

	* doc/ConfigWidg.3 (TK_CONFIG_OPTION_SPECIFIED): Mentioned that the
	flag is deprecated because it is not thread-safe.

2005-12-05  Reinhard Max  <max@suse.de>

	* unix/tkUnixEvent.c (OpenIM): Added a workaround to allow at least
	ASCII and the Compose key when typing into text and entry widgets on a
	system that uses SCIM. This has to be taken out again once the SCIM
	problems have been fixed.

2005-12-01  Daniel Steffen  <das@users.sourceforge.net>

	* unix/tcl.m4 (Darwin): fixed error when MACOSX_DEPLOYMENT_TARGET unset
	* unix/configure: regen.

2005-11-30  Jeff Hobbs  <jeffh@ActiveState.com>

	* win/tkWinWm.c (WmAttributesCmd): set (no)topmost window aspect before
	rewrapping. [Bug 1086049]

	* macosx/tkMacOSXXStubs.c (TkpOpenDisplay, TkMacOSXDisplayChanged):
	* macosx/tkMacOSXWindowEvent.c (TkMacOSXProcessApplicationEvent):
	* macosx/tkMacOSXCarbonEvents.c (TkMacOSXInitCarbonEvents):
	* macosx/tkMacOSXEvent.h: Trap kEventAppAvailableWindowBoundsChanged
	* macosx/tkMacOSXInt.h:   event to watch for change in display size and
	adjust internal state appropriately.

	* doc/checkbutton.n: fix -selectcolor docs. [Bug 1083838]

	* generic/tkImgGIF.c: cast calls to blockOut

	* win/Makefile.in: place TCL_BIN_DIR first in PATH for targets to get
	Tcl built dll first.
	Add tkWinTest.obj to tk84.dll to handle some needed test functions
	being defined in stubs (TkplatformtestInit).

	* tests/scrollbar.test (6.22): fix rounding-error sensitive test

2005-11-29  Jeff Hobbs  <jeffh@ActiveState.com>

	* library/console.tcl (::tk::ConsoleInit): improve work-around to avoid
	'% ' from tclMain.c. [Bug 1252259]

2005-11-27  Daniel Steffen  <das@users.sourceforge.net>

	* unix/tcl.m4 (Darwin): add 64bit support, check for Tiger copyfile(),
	add CFLAGS to SHLIB_LD to support passing -isysroot in env(CFLAGS) to
	configure (flag can't be present twice, so can't be in both CFLAGS and
	LDFLAGS during configure), don't use -prebind when deploying on 10.4,
	define TCL_IO_TRACK_OS_FOR_DRIVER_WITH_BAD_BLOCKING (rdar://3171542).
	(SC_ENABLE_LANGINFO, SC_TIME_HANDLER): add/fix caching, fix obsolete
	autoconf macros. Sync with tcl/unix/tcl.m4.

	* unix/configure.in: fix obsolete autoconf macros, sync gratuitous
	formatting/ordering differences with tcl/unix/configure.in.

	* unix/Makefile.in: add CFLAGS to wish/tktest link to make executable
	linking the same as during configure (needed to avoid loosing any
	linker relevant flags in CFLAGS, in particular flags that can't be in
	LDFLAGS). Avoid concurrent linking of wish and compiling of
	tkTestInit.o during parallel make, fix dependencies and flags for
	building tkMacOSXInit.o
	(checkstubs, checkexports): dependency and Darwin fixes
	(dist): add new macosx files.

	* macosx/tkMacOSXEvent.c (TkMacOSXProcessEvent):
	* macosx/tkMacOSXEvent.h:
	* macosx/tkMacOSXMouseEvent.c (TkMacOSXProcessMouseEvent):
	* macosx/tkMacOSXCarbonEvents.c: install standard application event
	handler, add & call functions to start and stop carbon even timer that
	runs the tcl event loop periodically during a nested carbon event loop
	in the toolbox (e.g. during menutracking) to ensure tcl timers etc.
	continue to fire, register app event handler for menu tracking and HI
	command carbon events, move menu event handling to new handlers for
	those carbon events, no longer register for/handle appleevent carbon
	event (now dealt with by standard application event handler), event
	debugging code dynamically acquires carbon event debugging functions to
	allow use on Tiger where they are no longer exported from HIToolbox.

	* macosx/tkMacOSXFont.c (TkMacOSXUseAntialiasedText):
	* macosx/tkMacOSXKeyEvent.c (GetKeyboardLayout):
	* macosx/tkMacOSXCarbonEvents.c (TkMacOSXInitCarbonEvents):
	* macosx/tkMacOSXInit.c:
	* macosx/tkMacOSXInt.h: abstract common code to dynamically acquire
	address of a named symbol (from a loaded dynamic library) into new
	function TkMacOSXGetNamedSymbol() and macro TkMacOSXInitNamedSymbol.

	* macosx/tkMacOSXMenu.c (TkpNewMenu):
	* macosx/tkMacOSXMenubutton.c (MenuButtonInitControl):
	* macosx/tkMacOSXMenus.c (TkMacOSXHandleMenuSelect): switch to modern
	utf-8 aware menu manager API, remove obsolete code, add error handling.

	* macosx/tkMacOSXMenu.c:
	* macosx/tkMacOSXMenus.c:
	* macosx/tkMacOSXMenubutton.c:
	* macosx/tkMacOSXMouseEvent.c: define OSX 10.3 or later only constants
	if necessary to allow compilation on OSX 10.2

	* macosx/tkMacOSXWm.c (UpdateSizeHints): remove code that is never
	executed.

	* xlib/xgc.c (XCreateGC): sync with core-8-4-branch change.

	* generic/tk.h: add/correct location of version numbers in macosx files

	* generic/tkInt.h: clarify fat compile comment.

	* macosx/Wish.pbproj/default.pbxuser (new):
	* macosx/Wish.pbproj/jingham.pbxuser:
	* macosx/Wish.pbproj/project.pbxproj:
	* macosx/Wish.xcode/default.pbxuser:
	* macosx/Wish.xcode/project.pbxproj:
	* macosx/Wish.xcodeproj/default.pbxuser (new):
	* macosx/Wish.xcodeproj/project.pbxproj (new): new/updated projects for
	Xcode 2.2 on 10.4, Xcode 1.5 on 10.3 & ProjectBuilder on 10.2, with
	native tktest targets and support for universal (fat) compiles.

	* macosx/Tk-Info.plist (removed):
	* macosx/Wish-Info.plist (removed):
	* macosx/buildTkConfig.tcl (removed): remove obsolete build files.

	* macosx/README: clarification/cleanup, document new Xcode projects and
	universal (fat) builds via CFLAGS (i.e. ppc and i386 at the same time).

	* unix/Makefile.in:
	* unix/aclocal.m4:
	* unix/configure.in:
	* macosx/configure.ac (new): add support for inclusion of
	unix/configure.in by macosx/configure.ac, allows generation of a
	config headers enabled configure script in macosx (required by Xcode
	projects).

	* macosx/GNUmakefile: rename from Makefile to avoid overwriting by
	configure run in tk/macosx, add support for reusing configure cache,
	build target fixes.

	* generic/tk3d.h:
	* generic/tkButton.h:
	* generic/tkCanvas.c:
	* generic/tkCanvas.h:
	* generic/tkColor.h:
	* generic/tkEntry.h:
	* generic/tkFileFilter.h:
	* generic/tkFont.c:
	* generic/tkFont.h:
	* generic/tkImage.c:
	* generic/tkImgPhoto.c:
	* generic/tkInt.h:
	* generic/tkMenu.c:
	* generic/tkMenu.h:
	* generic/tkMenubutton.h:
	* generic/tkScale.h:
	* generic/tkScrollbar.h:
	* generic/tkSelect.h:
	* generic/tkStubInit.c:
	* generic/tkStubLib.c:
	* generic/tkText.h:
	* generic/tkUndo.h:
	* macosx/tkMacOSXButton.c:
	* macosx/tkMacOSXDebug.c:
	* macosx/tkMacOSXDebug.h:
	* macosx/tkMacOSXDialog.c:
	* macosx/tkMacOSXDraw.c:
	* macosx/tkMacOSXEntry.c:
	* macosx/tkMacOSXFont.c:
	* macosx/tkMacOSXInt.h:
	* macosx/tkMacOSXMenu.c:
	* macosx/tkMacOSXMenubutton.c:
	* macosx/tkMacOSXMouseEvent.c:
	* macosx/tkMacOSXSend.c:
	* macosx/tkMacOSXSubwindows.c:
	* macosx/tkMacOSXWindowEvent.c:
	* macosx/tkMacOSXWm.c:
	* macosx/tkMacOSXXStubs.c:
	* unix/tkUnixButton.c:
	* unix/tkUnixMenu.c:
	* xlib/xgc.c: ensure externally visible symbols not contained in stubs
	table are declared as MODULE_SCOPE (or as static if not used outside of
	own source file), #ifdef out a few Xlib and aqua functions that are
	never called. These changes allow 'make checkstubs' to complete without
	error on Darwin with gcc 4.

	* macosx/tkMacOSXTest.c:
	* macosx/tkMacOSXPort.h:
	* win/tkWinTest.c:
	* generic/tkInt.decls: add functions needed by tktest to internal stubs
	table, correct signature of TkMacOSXHandleMenuSelect, add XSync to aqua
	Xlib stubs.

	* unix/tkUnixSend.c:
	* generic/tkText.c:
	* generic/tkTest.c: #ifdef unix only declarations.
	(TestmetricsCmd): unify win and mac implementation.
	(TestsendCmd): move to tkUnixSend.c to avoid access to global var.
	(TesttextCmd): move to tkText.c to avoid having to put all the internal
	text functions it uses into the stubs table.

	* generic/tkTextDisp.c:
	* macosx/tkMacOSXInit.c:
	* macosx/tkMacOSXKeyEvent.c:
	* macosx/tkMacOSXWindowEvent.c:
	* macosx/tkMacOSXXStubs.c: fix gcc 4 warnings.

	* macosx/tkMacOSXNotify.c:
	* macosx/tkMacOSXScrlbr.c: sync with core-8-4-branch.

	* generic/tkIntDecls.h:
	* generic/tkIntPlatDecls.h:
	* generic/tkIntXlibDecls.h:
	* generic/tkStubInit.c:
	* unix/configure:
	* unix/tkConfig.h.in: regen.

2005-11-22  Donal K. Fellows  <donal.k.fellows@manchester.ac.uk>

	* library/tkfbox.tcl: Remove all references to data(curItem), as it is
	no longer used. [Bug 600313]
	(::tk::IconList_CurSelection): Renamed for clarity.

	* doc/GetFont.3: Revert previous fix; a NULL interp is now legal.
	* generic/tkFont.c (ParseFontNameObj, GetAttributeInfoObj): Allow these
	functions to work with a NULL interp by making them check when
	generating error messages. [Bug 1151523]

	* library/tkfbox.tcl (::tk::dialog::file::): Correct the quoting of the
	script used in variable traces so that widget names with spaces in will
	work. [Bug 1335485]

2005-11-16  Vince Darley  <vincentdarley@users.sourceforge.net>

	* doc/text.n: clarify left to right interpretation of index modifiers,
	including the fact that validation occurs after each step. [Bug
	1357575]

2005-11-15  Joe English  <jenglish@users.sourceforge.net>

	* unix/tkUnixWm.c, tests/unixWm.test, doc/wm.n: Support for [wm
	attributes] on X11. [TIP#231, Patch 1062022]

2005-11-14  Joe English  <jenglish@users.sourceforge.net>

	* library/bgerror.tcl: Truncate error messages at 45 characters
	instead of 30. [Bug 1224235]

2005-11-14  Donal K. Fellows  <donal.k.fellows@manchester.ac.uk>

	* generic/tkSelect.c (TkSelDefaultSelection): Test select-9.5
	highlighted further brokenness in this function.

2005-11-13  Donal K. Fellows  <donal.k.fellows@manchester.ac.uk>

	* unix/tkUnixSelect.c (SelCvtToX): Arrange for the parsing code to use
	Tcl's list parsing code, another simplification that enables testing
	of the [Bug 1353414] fix.

	* unix/tkUnixSelect.c (SelCvtFromX): Generate string forms of the
	advanced selection types in a Tcl_DString. This makes fixing [Bug
	1353414] trivial, and simplifies the code at the same time.
	* tests/select.test (select-9.5): Added test for [Bug 1353414]

2005-11-10  Donal K. Fellows  <donal.k.fellows@manchester.ac.uk>

	* generic/tkBind.c (ChangeScreen):		More DString fixes from
	* generic/tkTextWind.c (EmbWinLayoutProc):	[Bug 1353022]
	* win/tkWinMenu.c (SetDefaults):

	* win/tkWinDialog.c (ConvertExternalFilename): Factored out the
	encoding conversion and de-backslash-ing code that is used in many
	places in this file.
	(GetFileNameW, GetFileNameA, ChooseDirectoryValidateProc): Make sure
	that data is freed correctly and that certain (hopefully impossible)
	failure modes won't cause crashes. [Bug 1353022]

2005-11-06  Pat Thoyts  <pat@zsplat.freeserve.co.uk>

	* unix/tcl.m4:    Fix SHLIB_LD_LIBS for building tclkit on OpenBSD.
	* unix/configure: regenerated

2005-10-31  Vince Darley  <vincentdarley@users.sourceforge.net>

	* generic/tkText.c
	* tests/textDisp.test: fix and test for [Bug 1333951] in '.text count
	-displaylines'.

2005-10-18  Don Porter	<dgp@users.sourceforge.net>

	* generic/tkMain.c: Rewrote code that sets the ::argv value to be sure
	conversion from the system encoding is complete before any processing
	sensitive to list-special characters is done. [Bug 1328926]

2005-10-17  Jeff Hobbs  <jeffh@ActiveState.com>

	* macosx/tkMacOSXScrlbr.c (UpdateControlValues): check geomMgrPtr is
	valid before checking type

2005-10-15  Jeff Hobbs  <jeffh@ActiveState.com>

	* library/menu.tcl (::tk::MenuUnpost): remove leftover ] from string
	equal mods of 2005-07-25. (sowadsky)

2005-10-14  Pat Thoyts  <patthoyts@users.sourceforge.net>

	* win/tkWinSend.c:    Avoid using tcl internal headers and fix to
	* win/tkWinSendCom.h: correctly link on all types of build (was
	* win/tkWinSendCom.c: broken in static,msvcrt builds).

2005-10-12  Donal K. Fellows  <donal.k.fellows@man.ac.uk>

	* tests/canvPs.test, tests/canvPsBmap.tcl, tests/canvPsImg.tcl:
	* tests/imgPhoto.test, tests/menu.test: Arrange for the test suite to
	only ever refer to images in the same directory as the tests. This
	makes it possible to package the test suite itself as a starkit. Thanks
	to David Zolli for suggesting this.

2005-10-10  Jeff Hobbs  <jeffh@ActiveState.com>

	* generic/tkConfig.c (Tk_DeleteOptionTable, Tk_CreateOptionTable):
	properly alloc/delete one more option. [Bug 1319720] (melbardis)

	* macosx/tkMacOSXInt.h: Move MODULE_SCOPE defn to tkInt.h and add
	* generic/tkInt.h:      WORDS_BIGENDIAN checks that will work with OS X
	universal binary compiles. (steffen)

	* generic/tkMenu.c (TkSetWindowMenuBar): do not call TkMenuInit if the
	winPtr indicates TK_ALREADY_DEAD. This prevents reinit that creates a
	Tk exit handler after all exit handlers should be called. [Bug 749908,
	1322294]

2005-10-10  Vince Darley  <vincentdarley@users.sourceforge.net>

	TIP #256 IMPLEMENTATION

	* doc/text.n
	* generic/tkText.c
	* generic/tkText.h
	* generic/tkTextBTree.c
	* generic/tkTextDisp.c
	* generic/tkTextImage.c
	* generic/tkTextIndex.c
	* generic/tkTextMark.c
	* generic/tkTextTag.c
	* generic/tkTextWind.c
	* macosx/tkMacOSXDefault.h
	* tests/text.test
	* tests/textDisp.test
	* unix/tkUnixDefault.h
	* win/tkWinDefault.h: Implementation of TIP#256, adding a new text
	widget configuration option '-tabstyle', with new tests and
	documentation.

	Also a fix for [Bug 1281228] (documentation and full implementation of
	-strictlimits), and [Bug 1288677] (corrected elide behaviour), again
	with more tests.

2005-10-04  Jeff Hobbs  <jeffh@ActiveState.com>

	* library/dialog.tcl (::tk_dialog): add tkwait visibility before grab.
	[Bug 1216775]

	* win/tkWinDialog.c (ChooseDirectoryValidateProc): reset stored path to
	"" if it doesn't exist and -mustexist is true. [Bug 1309218] Remove
	old-style dir chooser (no longer used).

	* macosx/tkMacOSXInt.h: add MODULE_SCOPE definition check for extension
	writers that access private headers on OS X and don't define it in
	configure.

2005-09-28  Don Porter	<dgp@users.sourceforge.net>

	* unix/tkUnixPort.h:	Disabled inclusion of the private Tcl header
	* win/tkWinPort.h:	file tclInt.h. Tk ought to have a tiny and
	shrinking number of calls of private Tcl routines. Each Tk source file
	doing this should follow the convention in the macosx port and have its
	own #include "tclInt.h".

	* generic/tkEvent.c:	Disabled calls to private Tcl routine
	TclInExit(). See comment in TkCreateExitHandler() for full rationale.

2005-09-21  Donal K. Fellows  <donal.k.fellows@manchester.ac.uk>

	* generic/tkEvent.c (TkCreateThreadExitHandler, TkFinalizeThread)
	(TkDeleteThreadExitHandler): New internal API (from Joe Mistachkin) to
	allow Tk to finalize itself correctly in a multi-threaded
	environment. [Bug 749908]

2005-09-14  Donal K. Fellows  <dkf@users.sf.net>

	* generic/tkOldConfig.c (GetCachedSpecs): Split out the code to
	manipulate the cached writable specs so that it can be reused from all
	the public Tk_Configure* functions.
	(Tk_ConfigureInfo, Tk_ConfigureWidget, Tk_ConfigureValue): Use the
	factored out code everywhere, so we always manipulate the cache
	correctly. [Bug 1288128]

2005-09-13  Don Porter	<dgp@users.sourceforge.net>

	* win/winMain.c (WishPanic): Replaced TCL_VARARGS* macros with direct
	use of stdarg.h conventions.

2005-09-11  Daniel Steffen  <das@users.sourceforge.net>

	* macosx/tkMacOSXMouseEvent.c (TkMacOSXProcessMouseEvent): check if
	process is in front on MouseDown, otherwise request process activation
	from BringWindowForward() via new isFrontProcess param.

	* macosx/tkMacOSXCarbonEvents.c (TkMacOSXInitCarbonEvents): register
	our event handler on the dispatcher target for all carbon events of
	interest to TkAqua; this replaces event processing directly from the
	event queue and thus allows to capture events that are syntesized by
	Carbon and sent directly to the dispatcher and not to the event queue.

	* macosx/tkMacOSXEvent.c: remove TkMacOSXCountAndProcessMacEvents(),
	rename ReceiveAndProcessEvent() to TkMacOSXReceiveAndProcessEvent().
	(TkMacOSXReceiveAndProcessEvent): remove tk event processing before
	sending events to the dispatcher, all events of interest are now
	processed in our dispatcher target event handler.

	* macosx/tkMacOSXNotify.c (CarbonEventsCheckProc): dispatch events
	directly via TkMacOSXReceiveAndProcessEvent(), but dispatch no more
	than four carbon events at one time to avoid starving other event
	sources.

	* macosx/tkMacOSXEvent.c: formatting cleanup, move XSync() to XStubs,
	* macosx/tkMacOSXEvent.h: removed obsolete kEventClassWish handling.
	* macosx/tkMacOSXXStubs.c

	* macosx/tkMacOSXEvent.h: declare macosx internal procs as MODULE_SCOPE
	* macosx/tkMacOSXEvent.c:
	* macosx/tkMacOSXKeyEvent.c:
	* macosx/tkMacOSXMouseEvent.c:
	* macosx/tkMacOSXWindowEvent.c:

	* macosx/tkMacOSXButton.c: conditionalize all debug message printing to
	* macosx/tkMacOSXCursor.c: stderr via TK_MAC_DEBUG define.
	* macosx/tkMacOSXDebug.c:
	* macosx/tkMacOSXDebug.h:
	* macosx/tkMacOSXDialog.c:
	* macosx/tkMacOSXEvent.c:
	* macosx/tkMacOSXInit.c:
	* macosx/tkMacOSXKeyEvent.c:
	* macosx/tkMacOSXMenu.c:
	* macosx/tkMacOSXMenubutton.c:
	* macosx/tkMacOSXScale.c:
	* macosx/tkMacOSXWindowEvent.c:
	* macosx/tkMacOSXWm.c:

	* unix/configure.in: define TK_MAC_DEBUG on aqua when symbols enabled.
	* unix/configure: autoconf-2.59
	* unix/tkConfig.h.in: autoheader-2.59

	* library/listbox.tcl: synced aqua MouseWheel bindings with
	* library/scrlbar.tcl: core-8-4-branch.
	* library/text.tcl:

	* xlib/xcolors.c: fixed warning

2005-08-25  Daniel Steffen  <das@users.sourceforge.net>

	* unix/Makefile.in (html): reverted/amended changes of 2005-08-23 that
	broke TkAqua 'make install'; added BUILD_HTML_FLAGS optional var like
	in tcl/unix/Makefile.in.

2005-08-24  Donal K. Fellows  <dkf@users.sf.net>

	* tests/text.test (text-8.18): Fix punctuation of error message to
	match good practice (actual message already fixed). [Bug 1267484]

2005-08-23  Jeff Hobbs  <jeffh@ActiveState.com>

	* macosx/tkMacOSXDialog.c: make dialogs ignore -initialfile "" and
	-initialdir "" instead of error.

2005-08-23  Mo DeJong  <mdejong@users.sourceforge.net>

	* win/tkWin32Dll.c (DllMain): Replace old asm SEH approach with Kenny's
	new SEH implementation. [Tcl Bug 1235544]

2005-08-23  Mo DeJong  <mdejong@users.sourceforge.net>

	* unix/Makefile.in: Subst BUILD_TCLSH and TCL_EXE.
	* unix/configure: Regen.
	* unix/configure.in: Update minimum autoconf version to 2.59. Invoke
	SC_PROG_TCLSH and SC_BUILD_TCLSH.
	* unix/tcl.m4 (SC_PROG_TCLSH, SC_BUILD_TCLSH):
	* win/Makefile.in: Subst BUILD_TCLSH and TCL_EXE.
	* win/configure: Regen.
	* win/configure.in: Update minimum autoconf version to 2.59. Invoke
	SC_BUILD_TCLSH.
	* win/tcl.m4 (SC_PROG_TCLSH, SC_BUILD_TCLSH): Split confused search
	for tclsh on PATH and build and install locations into two macros.
	SC_PROG_TCLSH searches just the PATH. SC_BUILD_TCLSH determines the
	name of the tclsh executable in the Tcl build directory. [Tcl Bug
	1160114] [Tcl Patch 1244153]

2005-08-22  Daniel Steffen  <das@users.sourceforge.net>

	* macosx/tkMacOSXButton.c:
	* macosx/tkMacOSXDialog.c: fix warnings.

2005-08-20  Joe Mistachkin  <joe@mistachkin.com>

	* win/tkWinX.c: Fixed bad cast. [Bug 1216006]

2005-08-18  Donal K. Fellows  <donal.k.fellows@manchester.ac.uk>

	* doc/GetFont.3: Reworded to reflect the truth. [Bug 1151523]

2005-08-16 George Peter Staplin  <GeorgePS@XMission.com>

	* doc/CrtItemType.3 prototypes were lacking [] after objv. Thus the man
	page was wrong about the actual prototypes. This was verified by
	studying tkCanvBmap.c.

2005-08-13 Chengye Mao  <chengye.geo@yahoo.com>

	* generic/tkOldConfig.c: Fixed [Bug 1258604]. This bug was introduced
	into the modfied Tk_ConfigureWidget. It failed to properly handle the
	specFlags' bit TK_CONFIG_OPTION_SPECIFIED.

2005-08-12  Donal K. Fellows  <donal.k.fellows@manchester.ac.uk>

	* generic/tkOldConfig.c (Tk_ConfigureWidget): Stop storing per-thread
	data in global data structures. Store it in per-interpreter data (i.e.
	per-thread data) instead. [Bug 749908]

2005-08-10  Donal K. Fellows  <dkf@users.sf.net>

	* generic/tkFrame.c (CreateFrame) and others: Don't use size_t when
	working with Tcl_GetStringFromObj because it is not 64-bit clean. [Bug
	1252702]

2005-08-04  Vince Darley  <vincentdarley@users.sourceforge.net>

	* doc/text.n: Clarify behaviour of tab stops (as per [Bug 1247835])

2005-08-09  Daniel Steffen  <das@users.sourceforge.net>

	* macosx/tkMacOSXCarbonEvents.c (AppEventHandlerProc): handle carbon
	events sent directly to application event target via the general
	TkMacOSXProcessEvent() in the same way as events posted to the event
	loop. Moved existing app event handlers to tkMacOSXWindowEvent.c.
	(TkMacOSXInitCarbonEvents): register our application event handler for
	kEventWindowExpanded events to deal with uncollapsing from the dock.

	* macosx/tkMacOSXEvent.h: made TkMacOSXProcessEvent() non-static, added
	* macosx/tkMacOSXEvent.c: new interp field to TkMacOSXEvent struct for
				  use by app event handler.

	* macosx/tkMacOSXMouseEvent.c (TkMacOSXProcessMouseEvent): retrieve
	current window, partCode, modifiers and local cursor position from
	carbon mouse event if possible. Use new static GenerateButtonEvent()
	taking a MouseEventData struct instead of TkGenerateButtonEvent() to
	avoid recomputing already known values. Move process activation on
	MouseDown into BringWindowForward() to allow clicking on window
	titlebar widgets without activating process. Move code dealing with
	clicks in window titelbar into separate function
	HandleWindowTitlebarMouseDown() to avoid code duplication. Avoid
	repeated calls to TkMacOSXGetXWindow() by storing result in
	MouseEventData struct.
	(TkMacOSXButtonKeyState, XQueryPointer): try to get button and modifier
	state from currently processed carbon event (to avoid unnecessary IPC
	with the window server), otherwise use modern carbon API to get this
	info instead of Button() and GetKeys(); only retrieve info caller asks
	for (via non-NULL ptr passed to XQueryPointer).
	(ButtonModifiers2State): new static function converting carbon button
	and modifier state into tk state, allows detection of more than 3 mouse
	buttons (tk supports up to 5) and of NumLock and Fn modifier keys
	(NumLock is mapped to Mod3 and Fn to Mod4).

	* macosx/tkMacOSXWindowEvent.c (TkMacOSXProcessApplicationEvent):
	handle kEventWindowExpanded event to deal with window uncollapsing from
	the dock by generating tk Map event, handle kEventAppHidden and
	kEventAppShown events (moved here from tkMacOSXCarbonEvents.c).

	* macosx/tkMacOSXSubwindows.c (XUnmapWindow): only hide window when it
	is not iconified to avoid window flashing on collapse.

	* macosx/tkMacOSXWm.c: replaced Tk_DoWhenIdle() by Tcl_DoWhenIdle().
	(TkMacOSXZoomToplevel): remove call to TrackBox(), now done in
	HandleWindowTitlebarMouseDown() in tkMacOSXMouseEvent.c.
	(TkpWmSetState): avoid window flashing on collapse by unmapping after
	calling CollapseWindow(); only uncollapse window if it is collapsed.

	* generic/tkInt.decls: changed TkMacOSXZoomToplevel() signature.
	* generic/tkIntPlatDecls.h:

	* macosx/tkMacOSXKeyEvent.c (TkMacOSXProcessKeyboardEvent): only call
	GetMenuItemCommandID() on KeyDown or KeyRepeat events.

	* macosx/tkMacOSXMenu.c (ReconfigureMacintoshMenu): remove call to
	obsolete AppendResMenu() API.

	* macosx/tkMacOSXKeyEvent.c: replaced all direct uses of expensive
	* macosx/tkMacOSXMenu.c:     GetMouse() and TkMacOSXButtonKeyState()
	* macosx/tkMacOSXMenus.c:    APIs by calls to XQueryPointer()
	* macosx/tkMacOSXMouseEvent.c:
	* macosx/tkMacOSXScale.c:
	* macosx/tkMacOSXScrlbr.c:
	* macosx/tkMacOSXWm.c:

	* macosx/tkMacOSXDialog.c:   replaced use of FrontNonFloatingWindow()
	* macosx/tkMacOSXKeyEvent.c: by ActiveNonFloatingWindow() as
	* macosx/tkMacOSXMenu.c:     recommended by Carbon docs.
	* macosx/tkMacOSXMenus.c:
	* macosx/tkMacOSXSubwindows.c:
	* macosx/tkMacOSXWm.c:

	* macosx/tkMacOSXDialog.c: fixed warnings
	* macosx/tkMacOSXTest.c:

	* macosx/tkMacOSXCarbonEvents.c: added CVS Id line to file header.
	* macosx/tkMacOSXDebug.c:
	* macosx/tkMacOSXDebug.h:
	* macosx/tkMacOSXEntry.c:
	* macosx/tkMacOSXEvent.h:
	* macosx/tkMacOSXKeyEvent.c:
	* macosx/tkMacOSXMouseEvent.c:
	* macosx/tkMacOSXWindowEvent.c:
	* macosx/tkMacOSXWm.h:

	* macosx/tkMacOSXInt.h: declare macosx internal procs as MODULE_SCOPE.
	* macosx/tkMacOSXCarbonEvents.c:
	* macosx/tkMacOSXDraw.c:
	* macosx/tkMacOSXFont.c:
	* macosx/tkMacOSXHLEvents.c:
	* macosx/tkMacOSXInit.c:
	* macosx/tkMacOSXWindowEvent.c

	* library/bgerror.tcl: sync with core-8-4-branch changes of 2005-07-28.
	* macosx/tkMacOSXDraw.c:
	* macosx/tkMacOSXWm.c:
	* macosx/tkMacOSXMouseEvent.c:

	* generic/tkFrame.c:   sync with core-8-4-branch changes of 2005-07-27.
	* generic/tkIntDecls.h:
	* generic/tkStubInit.c:
	* generic/tkFrame.c:
	* win/tkWinDraw.c:
	* unix/tkUnixDraw.c:
	* macosx/tkMacOSXDraw.c:
	* macosx/tkMacOSXInt.h:
	* macosx/tkMacOSXWm.c:
	* macosx/tkMacOSXSubwindows.c:

	* macosx/tkMacOSXButton.c: sync with core-8-4-branch.
	* macosx/tkMacOSXEntry.c:
	* macosx/tkMacOSXScale.c:

	* library/demos/menu.tcl: removed errant '}'.

2005-08-04  Donal K. Fellows  <donal.k.fellows@manchester.ac.uk>

	* doc/clipboard.n: Add example demonstrating custom types of clipboard
	data.

2005-07-25  Donal K. Fellows  <donal.k.fellows@manchester.ac.uk>

	* library/*.tcl: Updated to use more 8.4 and 8.5 features as part of
	resolving [Patch 1237759].

2005-07-22  Mo DeJong  <mdejong@users.sourceforge.net>

	* win/tkWinX.c: Define _WIN32_WINNT with NT SP 3 data to fix compiler
	error because SendInput was not defined. The new msys_mingw7 release is
	now needed to compile the HEAD with mingw gcc. [Bug 1210712]

2005-07-21  Jeff Hobbs	<jeffh@ActiveState.com>

	* macosx/tkMacOSXMouseEvent.c (TkMacOSXProcessMouseEvent): corrected if
	expression error (use of = instead of ==).

2005-07-18  Vince Darley  <vincentdarley@users.sourceforge.net>

	* generic/tkTextMark.c: fix to segfault in "mark prev"
	* tests/textIndex.test: [Bug 1240221]

	* tests/textWind.test: make test more robust to avoid infinite loop

2005-07-06  Jeff Hobbs	<jeffh@ActiveState.com>

	* doc/getOpenFile.n: correct -multiple docs (takes boolean)

2005-07-05  Don Porter	<dgp@users.sourceforge.net>

	* unix/Makefile.in:	Purged use of TCLTESTARGS. [RFE 1161550]

2005-06-23  Daniel Steffen  <das@users.sourceforge.net>

	* generic/tkConsole.c (TkConsolePrint): prevent potential NULL deref.

	* macosx/tkMacOSXDefault.h: change ENTRY_BORDER defaults to from 5 to 2
	to make default entry widgets in TkAqua look like in other aqua apps
	(and have same border dimensions as other platforms). [Bug 1176610]

2005-06-21  Donal K. Fellows  <dkf@users.sf.net>

	* doc/GetBitmap.3: Fix silly error in SYNOPSIS. [Bug 1224983]

2005-06-19  Donal K. Fellows  <dkf@users.sf.net>

	* generic/tkImgGIF.c: Cleanse all static (i.e. non-thread-safe) data
	at a miniscule performance hit.

2005-06-18  Daniel Steffen  <das@users.sourceforge.net>

	* macosx/Makefile: for X11 build, add -X11 suffix to unversioned wish
	symbolic link.

	* unix/tcl.m4 (Darwin): add -headerpad_max_install_names to LDFLAGS to
	ensure we can always relocate binaries with install_name_tool.

	* unix/configure: autoconf-2.59

2005-06-07  Donal K. Fellows  <donal.k.fellows@manchester.ac.uk>

	Bump patchlevel to a4 to distinguish from a3 release.

2005-06-04  Jeff Hobbs	<jeffh@ActiveState.com>

	*** 8.5a3 TAGGED FOR RELEASE ***

2005-06-02  Jim Ingham	<jingham@apple.com>

	* generic/tkEvent.c (InvokeFocusHandlers): On Mac OS X the scrollwheel
	events are sent to the window under the mouse, not to the focus window

	Another patch from M. Kirkham.

	* macosx/tkMacOSXScrlbr.c (ThumbActionProc, ScrollBarBindProc): Record
	the first mouse down point, and compute differences from that, rather
	than getting the mouse down each time through the loop. The old method
	would get fooled if you moved the mouse less than a text line height in
	the text widget. [Bug 1083728]

2005-06-03  Daniel Steffen  <das@users.sourceforge.net>

	* macosx/Makefile: fixed 'embedded' target.

2005-06-02  Reinhard Max  <max@suse.de>

	* unix/tkUnix.c (Tk_GetUserInactiveTime): Improvements to get it
	working on Solaris, and panic if we run out of memory.
	* unix/configure.in: Rework the searching for Xss, to make it work on
	Solaris and provide more useful output. Use AC_HELP_STRING where
	appropriate.
	* unix/tcl.m4: synced from Tcl.
	* unix/configure: regenerated with autoconf 2.59.

2005-06-01  Jeff Hobbs	<jeffh@ActiveState.com>

	* win/tkWinInt.h: added private decls of Tk_GetEmbeddedMenuHWND,
	Tk_GetMenuHWND, TkWinCleanupContainerList, and TkpWmGetState to that
	are used across source files.

	* win/tkWinX.c (Tk_ResetUserInactiveTime): cast to squelch compiler
	warning.

2005-05-31  Reinhard Max  <max@suse.de>

	* doc/Inactive.3 (new file): C level API documentationn for
	TIP#245 (Tk_GetUserInactiveTime, Tk_ResetUserInactiveTime).
	* tests/tk.test: Added tests for the TIP#245 implementation.

2005-05-30  Jeff Hobbs	<jeffh@ActiveState.com>

	* generic/tkPanedWindow.c, tests/panedwindow.test: batch of fixes to
	panedwindow from Daniel South. Improved auto-size to fit internal
	windows, fixed sash placement at edge of pane, fixed calculation of
	stretch amount for internal windows. [Bug 1124198, 1161543, 1054117,
	1010941, 795869, 690169, 1192323]

	* generic/tkMenu.c (MenuCmd): create event handler earlier to ensure
	proper destruction of menu through DestroyNotify. [Bug 1159367]

	* library/console.tcl (::tk::ConsoleInit): print out first prompt and
	swallow the extra "% " that comes once from Tcl on Windows.

2005-05-29  Daniel Steffen  <das@users.sourceforge.net>

	* macosx/tkMacOSXFont.c: use Tcl_Panic instead of panic.

	* unix/configure.in: added description of HAVE_XSS for autoheader.
	* unix/configure: autoconf-2.59
	* unix/tkConfig.h.in: autoheader-2.59

	* macosx/Wish.pbproj/project.pbxproj:
	* macosx/Wish.xcode/project.pbxproj: added missing FRAMEWORK defines
	introduced with configure/make based build.

	* macosx/tkMacOSXInit.c:
	* macosx/tkMacOSXNotify.c: fixed warnings.

	* generic/tkDecls.h:
	* generic/tkIntPlatDecls.h:
	* generic/tkPlatDecls.h:
	* generic/tkStubInit.c: ran missing 'make genstubs' for TIP245 changes
	to tk.decls

	* macosx/tkMacOSXXStubs.c (Tk_ResetUserInactiveTime): use symbolic
	constant argument in call to UpdateSystemActivity();

	* macosx/Wish.pbproj/project.pbxproj:
	* macosx/Wish.xcode/project.pbxproj:
	* unix/configure.in: added/corrected linking to IOKit.framework for
	TIP245.

	* unix/configure.in: skip X11 configure checks when building tk_aqua.
	* unix/configure: autoconf-2.59

2005-05-28  Donal K. Fellows  <dkf@users.sf.net>

	TIP #245 IMPLEMENTATION from Reinhard Max <max@suse.de>

	* doc/tk.n: Documentation of [tk inactivity].
	* win/tkWinX.c (Tk_GetUserInactiveTime, Tk_ResetUserInactiveTime):
	* unix/tkUnix.c (Tk_GetUserInactiveTime, Tk_ResetUserInactiveTime):
	* macosx/tkMacOSXXStubs.c:	Implementations of the core API for
	(Tk_GetUserInactiveTime):	determining how long as user's left
	(Tk_ResetUserInactiveTime):	her machine alone.
	* unix/configure.in: Test for XScreenSaver support.
	* generic/tkCmds.c (Tk_TkObjCmd): Implementation of [tk inactivity].

2005-05-27  Todd Helfter  <tmh@users.sourceforge.net>

	* library/menu.tcl: correct the sticky behavior of menus posted by
	tk_popup so that they "stick" after the initial <ButtonRelease>
	following the post, that is not over an active menu entry.

2005-05-26  Daniel Steffen  <das@users.sourceforge.net>

	* macosx/tkMacOSXInit.c (TkpInit): fixed resource file extraction from
	__tk_rsrc section to work with non-prebound .dylib and .bundle.

	* macosx/Makefile: corrected EMBEDDED_BUILD check, use separate Tcl and
	Tk version vars to properly support tk/x11 framework version
	overriding, rewrite tkConfig.sh when overriding tk version, corrected
	Wish.app symlink in tk build dir.

	* unix/configure.in: corrected framework finalization to softlink stub
	library to Versions/8.x subdir instead of Versions/Current.
	* unix/configure: autoconf-2.59

2005-05-25  Jeff Hobbs	<jeffh@ActiveState.com>

	* unix/Makefile.in (install-libraries): protect possible empty list in
	for with list= trick for older shells.

2005-05-23  Jeff Hobbs	<jeffh@ActiveState.com>

	* generic/tkFileFilter.c (FreeGlobPatterns): s/null/NULL/

2005-05-24  Daniel Steffen  <das@users.sourceforge.net>

	* generic/tkTest.c: disable commands not available on TkAqua.

	* macosx/Makefile:
	* macosx/README:
	* macosx/Tk-Info.plist.in (new file):
	* macosx/Wish-Info.plist.in (new file):
	* unix/Makefile.in:
	* unix/configure.in:
	* unix/tcl.m4:
	* unix/tkUnixInit.c: moved all Darwin framework and TkAqua build
	support from macosx/Wish.pbproj and macosx/Makefile into the standard
	unix configure/make buildsystem, the project and macosx/Makefile are no
	longer required to build Tk.framework and/or TkAqua. TkAqua is now
	enabled by the --enable-aqua configure option, and static and
	non-framework builds of TkAqua are now available via the standard
	configure switches. Tk/X11 can also be built as a framework. The
	macosx/Makefile now wraps the unix buildsystem and no longer uses the
	projects, embedded builds are still only available via this Makefile,
	but for other builds it is not longer required (but its current
	functionality is still available for backwards compatibility). The
	projects currently do not call through to the Makefile to build (unlike
	Tcl.pbproj) so project builds may differ from makefile builds. Due to
	issues with spaces in pathnames, 'Wish Shell.app' has been renamed to
	'Wish.app', the macosx/Makefile installs backwards compatibility
	symlinks for the old name.
	* macosx/tkMacOSXInit.c (TkpInit): added support for Tk resource file
	in non-framework and static builds: the resource file is copied into a
	__tk_rsrc MachO section of the library or executable at link time and
	extracted into a temporary location at initialization.
	* unix/configure: autoconf-2.59
	* unix/tkConfig.h.in (new file): autoheader-2.59

	* macosx/Wish.pbproj/project.pbxproj:
	* macosx/Tk-Info.plist:
	* macosx/Wish-Info.plist:
	* macosx/tkAboutDlg.r: updated copyright years to 2005.

2005-05-22  Donal K. Fellows  <dkf@users.sf.net>

	* generic/tkFileFilter.c (TkGetFileFilters): Add all filters, not just
	the first one. [Bug 1206133]

2005-05-15  Jim Ingham	<jingham@apple.com>

	Fixes from Michael Kirkham:

	* macosx/tkMacOSXMenu.c (TkpConfigureMenuEntry): Thinko in clearing the
	ENTRY_ACCEL_MASK before re-parsing it. [Bug 1012852]

	* macosx/tkMacOSXScrlbr.c (UpdateControlValues): Don't set the control
	value BEFORE setting the min and max or the control manager will reset
	it for you. [Bug 1202181]

	* macosx/tkMacOSXXStubs.c (TkMacOSXXGetPixel, TkMacOSXXPutPixel):
	Restore the port to what it was before putting we were called. [Bug
	1202223]

2005-05-14  Jim Ingham  <jingham@apple.com>

	* macosx/tkMacOSXScrlbr.c (ThumbActionProc): Missing Tcl_Release.

2005-05-14  Daniel Steffen  <das@users.sourceforge.net>

	* macosx/tkMacOSXInit.c:
	* macosx/tkMacOSXNotify.c: introduction of new tcl notifier based on
	CFRunLoop allows replacement of the custom TkAqua notifier by a
	standard tcl event source. Removes requirement of threaded tcl core
	for TkAqua, allows to stub-link TkAqua against Tcl by removing use of
	the unstubbed TclInitNotifier & TclFinalizeNotifier. [Tcl Patch
	1202052]

	* macosx/Wish.xcode/project.pbxproj:
	* macosx/Wish.pbproj/project.pbxproj: stub-link TkAqua: build with
	USE_TCL_STUBS and link against libtclstub instead of Tcl.framework,
	unexport libtclstub symbols from Tk to avoid duplicate symbol warnings
	when linking with both Tcl and Tk, fixes for gcc4.0 warnings.

	* macosx/Wish.xcode/project.pbxproj: sync with Wish.pbproj changes
	since 2004-11-19.
	NOTE: to use this project, need to uncomment the tclConfig.h settings
	at the top of tcl/unix/configure.in, autoconf and rebuild tcl !

	* macosx/tkMacOSXBitmap.c:
	* macosx/tkMacOSXButton.c:
	* macosx/tkMacOSXDialog.c:
	* macosx/tkMacOSXFont.c:
	* macosx/tkMacOSXHLEvents.c:
	* macosx/tkMacOSXInit.c:
	* macosx/tkMacOSXKeyboard.c:
	* macosx/tkMacOSXMenu.c:
	* macosx/tkMacOSXMenubutton.c:
	* macosx/tkMacOSXWm.c:
	* macosx/tkMacOSXXStubs.c: fixed gcc 4.0 warnings.

	* unix/tcl.m4: sync with tcl
	* unix/configure: autoconf-2.59

2005-05-10  Vince Darley  <vincentdarley@users.sourceforge.net>

	* library/text.tcl: test and fix to TextPrevPara to avoid infinite loop
	* tests/textIndex.test: at start of widget. [Bug 1191895]

	* generic/tkTextDisp.c: better synchronisation between explicit and
	implicit pixel line-height calculations. [Bug 1186558]

2005-05-10  Don Porter	<dgp@users.sourceforge.net>

	* generic/tkTextDisp.c (GetXView): Improved numerical precision of
	calculation of [.t xview] return values.
	* tests/textDisp.test: Match greater precisions of [.t xview] and
	[.t yview] values in tests.

2005-05-06  Jeff Hobbs	<jeffh@ActiveState.com>

	* unix/configure: regen
	* unix/configure.in: Add AC_C_BIGENDIAN check and pkg-config xft checks
	to extend xft search.
	* unix/tcl.m4: Correct Solaris 10 (5.10) check and add support for
	x86_64 Solaris cc builds.

2005-04-28  Donal K. Fellows  <donal.k.fellows@manchester.ac.uk>

	* macosx/tkMacOSXNotify.c (TkMacOSXWaitForEvent): Fix for typo in
	waitTime computation. [Bug 1191097]
	(AlertNotifier): Factor out the core of the notifier alerting code.

2005-04-25  Daniel Steffen  <das@users.sourceforge.net>

	* macosx/tkMacOSXNotify.c: sync with tclUnixNotfy.c changes since
	2004-06-22, added compile time check for threaded tcl core, removed
	unthreaded code paths as they are never used anyway, fixed
	TkMacOSXAlertNotifier() implementation.

	* unix/Makefile.in: added TCL_STUB_LIB_FILE, needed for unexporting of
	symbols from libtclstub to avoid duplicate symbol warnings.

	* unix/tcl.m4 (Darwin): added configure checks for recently added
	linker flags -single_module and -search_paths_first to allow building
	with older tools (and on Mac OS X 10.1), use -single_module in SHLIB_LD
	and not just T{CL,K}_SHLIB_LD_EXTRAS, added unexporting from Tk of
	symbols from libtclstub to avoid duplicate symbol warnings, added
	PLAT_SRCS definition for Mac OS X, defined MODULE_SCOPE to
	__private_extern__.
	(SC_MISSING_POSIX_HEADERS): added caching of dirent.h check.

	* unix/configure: autoconf-2.59

2005-04-22  George Peter Staplin  <GeorgePS@XMission.com>

	* doc/FontId.3: I fixed a typo. "linespace" was used instead of
	"ascent". I also added a .PP before the paragraph to make the
	formatting look better for the ascent paragraph.

2003-04-18  Joe English	 <jenglish@users.sourceforge.net>

	* unix/tkUnixRFont.c(Tk_MeasureChars): Use Tcl_UtfToUnichar() for lax
	UTF-8 parsing instead of strict parsing with FcUtf8ToUcs4()
	[fix/workaround for Bug 1185640]

2003-04-18  Vince Darley  <vincentdarley@users.sourceforge.net>

	* library/text.tcl
	* doc/text.n: corrected 'Home' and 'End' and Control-a/e handling to
	work with display lines. This was an ommission of the previous tip155
	patch. Clarified the documentation on this point.

2005-04-14  Jeff Hobbs	<jeffh@ActiveState.com>

	* unix/tkUnixFont.c (FontMapLoadPage): reorder char[] decls to avoid
	possible segv. Minimal fix for [Bug 1122671]

2005-04-12  Jeff Hobbs	<jeffh@ActiveState.com>

	* library/tkfbox.tcl (::tk::dialog::file::): fix typeMenuLab ref. Add
	undoc'd ::tk::dialog::file::showHiddenBtn var (default 0) that will add
	a "Show Hidden" checkbutton to tk_get*File and tk_chooseDirectory if
	set to true.
	* library/choosedir.tcl (::tk::dialog::file::chooseDir::): fix
	cancelBtn ref, add hiddenBtn ref for "Show Hidden" button.

2005-04-09  Daniel Steffen  <das@users.sourceforge.net>

	* macosx/README: updated requirements for OS & developer tool versions
	+ other small fixes/cleanup.

	* macosx/tkMacOSXEntry.c (ComputeIncDecParameters): manually define
	constants present only in 10.3 headers so that we can build on 10.2.

	* macosx/Wish.pbproj/project.pbxproj: fixed absolute path to tkEntry.h
	that confused 10.2 PBX.

	* unix/tcl.m4 (Darwin): added -single_module linker flag to
	TCL_SHLIB_LD_EXTRAS and TK_SHLIB_LD_EXTRAS.
	* unix/configure: autoconf-2.59

2005-04-07  Mo DeJong  <mdejong@users.sourceforge.net>

	* macosx/tkMacOSXWm.c (TkWmStackorderToplevelWrapperMap,
	(TkWmStackorderToplevel):
	* unix/tkUnixWm.c (TkWmStackorderToplevelWrapperMap,
	(TkWmStackorderToplevel):
	* win/tkWinWm.c (TkWmStackorderToplevelWrapperMap,
	(TkWmStackorderToplevel):
	Fix panic in wm stackorder when a toplevel is created on another
	display. The code now ignores toplevels that have a display that does
	not match the display of the parent window. [Bug 1152809]

2005-04-06  Donal K. Fellows  <dkf@users.sf.net>

	* doc/wm.n, doc/winfo.n, doc/tk.n, doc/send.n, doc/selection.n:
	* doc/radiobutton.n, doc/photo.n, doc/options.n, doc/menu.n:
	* doc/listbox.n, doc/getOpenFile.n, doc/font.n, doc/event.n:
	* doc/entry.n, doc/clipboard.n, doc/checkbutton.n, doc/canvas.n:
	* doc/button.n, doc/bind.n, doc/TextLayout.3, doc/MeasureChar.3:
	* doc/GetRelief.3, doc/GetPixels.3, doc/GetJustify.3, doc/GetFont.3:
	* doc/GetCursor.3, doc/GetColor.3, doc/GetBitmap.3, doc/GetAnchor.3:
	* doc/FontId.3, doc/CrtWindow.3, doc/CrtImgType.3, doc/ConfigWidg.3:
	* doc/3DBorder.3: Purge old .VS/.VE macro instances.

2005-04-04  Don Porter	<dgp@users.sourceforge.net>

	* library/comdlg.tcl: Added Macintosh file type validation to
	[::tk::FDGetFileTypes]. [Bug 1083878] (Thanks, Vince Darley)

2005-04-04  Vince Darley  <vincentdarley@users.sourceforge.net>

	* generic/tkText.c:
	* tests/text.test: fix to elide searching problems [Bug 1174269] and
	disappearing cursor with insertofftime 0. [Bug 1169429]

2005-04-03  Peter Spjuth  <peter.spjuth@space.se>

	* tests/grid.test:
	* generic/tkGrid.c: Fixed bug in geometry calculations for widgets that
	span multiple columns/row. Bug was introduced in 8.5a1 when fixing
	792387. [Bug 1175092]

2005-03-29  Jeff Hobbs	<jeffh@ActiveState.com>

	* win/tcl.m4, win/configure: do not require cygpath in macros to allow
	msys alone as an alternative.

2005-03-27  Vince Darley  <vincentdarley@users.sourceforge.net>

	* tests/textDisp.test: added test for fix of 2005-03-15.

2005-03-24  Jim Ingham	<jingham@apple.com>

	* macosx/tkMacOSXEntry.c (TkpDrawEntryBorderAndFocus): Dopey bug - do
	not reset the width for entry widgets - we didn't change it for them.

2005-03-23  Jim Ingham	<jingham@apple.com>

	These changes allow us to draw the Entry and Spinbox widget with a
	native look and feel on Mac OS X.

	* generic/tkEntry.h: New file, extracting the definitions of Entry and
	Spinbox.
	* generic/tkEntry.c (DisplayEntry): Call out to TkpDrawSpinboxButtons
	and TkpDrawEntryBorderAndFocus. Also provide default implementations
	for X11 & Win.
	* macosx/tkMacOSXEntry.c: New file, implements the entry & focus and
	spinbox button drawing.
	* tkMacOSXDefaults.h: Change the Mac OS X defaults so they fit the
	native widget shapes.

	This is cleanup thanks to Neil Madden <nem@cs.nott.ac.uk>.

	* macosx/tkMacOSXWm.c (TkMacOSXWinStyle) New function.
	(TkUnsupported1ObjCmd): New function, replaces the un-objectified
	version of the command.
	* generic/tkInt.h: Swap TkUnsupported1Cmd for TkUnsupported1ObjCmd.
	* generic/tkWindow.c (): Ditto.

	This adds a "-notify" flag to "wm attributes" that will bounce the
	dock icon on Mac OS X.	This is from Revar Desmera <revarbat@gmail.com>

	* macosx/tkMacOSXWm.c (WmAttrGetNotifyStatus, WmAttrSetNotifyStatus):
	New functions.
	(WmAttributesCmd): Add the -notify.
	* doc/wm.n: Document -notify.

2005-03-19  Donal K. Fellows  <dkf@users.sf.net>

	* generic/tkConsole.c (Tk_CreateConsoleWindow,TkConsolePrint): Rewrite
	so that TkConsolePrint cannot become detached from the console when the
	[console] command is renamed. [Bug 1016385]

2005-03-15  Vince Darley  <vincentdarley@users.sourceforge.net>

	* generic/tkTextDisp.c: fix for [Bug 1143776] in adjusting displayed
	lines when running into the bottom of the window.

2005-03-14  Jim Ingham	<jingham@apple.com>

	* macosx/tkMacOSXScrlbr.c (ThumbActionProc): No need to use "update
	idletasks" here, TclServiceIdle will do as well and it is simpler.

	These changes implement a change on the Mac OS X side. When we unmap a
	window we mark all its children as unmapped (not following toplevels.
	But we preserve whether they had been mapped before, and when the
	parent is remapped, we remap the children as well. [Bug 940117]

	* macosx/tkMacOSXInt.h: Added TK_MAPPED_IN_PARENT
	* macosx/tkMacOSXSubwindows.c (FixMappingFlags): New function.
	(XMapWindow): Call FixMappingFlags.
	(XUnMapWindow): Ditto.

	* macosx/tkMacOSXSubwindows.c (XMoveResizeWindow): Update the xOff &
	yOff data in the Macdrawable even if the native window hasn't been
	created yet. [Bug 700305]
	(XMoveWindow): Ditto.
	(XResizeWindow): Ditto.

2005-03-15  Pat Thoyts	<patthoyts@users.sourceforge.net>

	* unix/tcl.m4:	  Updated the OpenBSD configuration and regenerated the
	* unix/configure: configure script.

2005-03-14  Donal K. Fellows  <donal.k.fellows@manchester.ac.uk>

	* generic/tkEvent.c (InvokeClientMessageHandlers): Ensure that client
	messages are handled correctly. Thanks to George Petasis for tracking
	this down. [Bug 1162356]

2005-03-11  Jim Ingham	<jingham@apple.com>

	* macosx/tkMacOSXButton.c (TkpDisplayButton): Set the port to the
	Button window's port BEFORE you set the clip, otherwise you are setting
	the clip on the wrong window!
	Also, a little cleanup - move x & y into the branches where they are
	used, and don't compute the TextAnchor if we are using the native
	button text, since we aren't going to use it.
	(TkMacOSXDrawControl): Call ShowControl & SetControlVisibility in a
	more logical order.

	* tkMacOSXInt.h: Add TkMacOSXGenerateFocusEvent.
	* tkMacOSXSubwindows.c (XDestroyWindow): We don't get Activate events
	for the remaining windows when a Floating window is destroyed. This can
	cause the focus to disappear. So catch this case when the window is
	being destroyed and move the focus here.

	* tkMacOSXWindowEvent.c (TkMacOSXGenerateFocusEvent): Make this public
	(used to be GenerateFocusEvent) since we need it here and in
	tkMacOSXSubwindows.c. Then change the name everywhere it is used. [Bug
	1124237]

2005-03-10  Jim Ingham	<jingham@apple.com>

	* macosx/tkMacOSXMouseEvent.c (TkMacOSXProcessMouseEvent): In the
	inDrag section, set the GrafPort to the drag window's GrafPort before
	doing LocalToGlobal. [Bug 1160025]

2005-03-09  Jim Ingham	<jingham@apple.com>

	* macosx/tkMacOSXInit.c (TkpInit): Check to see if the environment
	variable XCNOSTDIN is set, and if so, close stdin & stdout. This is
	necessary to make remote debugging under Xcode work properly.

2005-03-08  Jeff Hobbs	<jeffh@ActiveState.com>

	* win/tkWinWm.c (WinSetIcon): fix GCLP_ICONSM -> GCLP_HICONSM.

	* win/makefile.vc: clarify necessary defined vars that can come from
	MSVC or the Platform SDK.

2005-02-28  Jeff Hobbs	<jeffh@ActiveState.com>

	* win/tkWinX.c (GenerateXEvent): correct %A translation on MouseWheel.
	[Bug 1118340]

2005-02-24  Daniel Steffen  <das@users.sourceforge.net>

	* macosx/tkMacOSX.h: fixed incorrect inclusion of internal header.
	* macosx/tkMacOSXNotify.c: corrected included headers.

2005-02-22  Daniel Steffen  <das@users.sourceforge.net>

	* macosx/tkMacOSXDialog.c (Tk_GetSaveFileObjCmd, NavServicesGetFile):
	fixed encoding problems with -initialfile & -filetypes and corrected
	potential buffer overrun with -initialdir/-initialfile. [Bug 1146057]

2005-02-16  Mo DeJong  <mdejong@users.sourceforge.net>

	TIP#223 IMPLEMENTATION

	* doc/wm.n: Add documentation for -fullscreen attribute.
	* tests/winWm.test: Add -fullscreen to wm attribute usage message.
	* tests/wm.test: Add -fullscreen to wm attribute usage message. Add
	-fullscreen attribute test cases for Windows.
	* win/tkWinWm.c (WmInfo, UpdateWrapper, TkpWmSetFullScreen)
	(WmAttributesCmd, UpdateGeometryInfo):
	Implement TIP 223 [wm attributes -fullscreen].

2005-02-14  Vince Darley  <vincentdarley@users.sourceforge.net>

	* generic/tkText.c:
	* generic/tkText.h:
	* generic/tkTextDisp.c:
	* generic/tkTextIndex.c:
	* generic/tkTextBTree.c:
	* doc/text.n:
	* tests/textDisp.test:
	* tests/textIndex.test: fix of longstanding elide problem when eliding
	a newline without eliding the entire logical line. [Bug 443848]

2005-02-14  Jeff Hobbs	<jeffh@ActiveState.com>

	* doc/options.n: note -cursor {} behavior. [Bug 965618]

2005-02-14  Donal K. Fellows  <donal.k.fellows@man.ac.uk>

	* tests/all.tcl: Add a [package require Tk] so that a missing display
	causes an early failure and keeps the error trace short. Issue observed
	in [FRQ 11122147], even though that's unrelated.

2005-02-11  Jeff Hobbs	<jeffh@ActiveState.com>

	* library/panedwindow.tcl (::tk::panedwindow::Cursor): check window
	existence on delayed call. [Bug 949792]

	* doc/text.n: note 'image' key in 'dump' command. [Bug 1115907]

	* win/tkWinWm.c (TkWinGetIcon): fix toplevel retrieval for determining
	icon ref (potential crash). [Bug 1105738]

	* generic/tkCanvBmap.c (ConfigureBitmap, ComputeBitmapBbox): Fixed
	possible crash with disabled bmap and bbox handling [Bug 1119460]
	(BitmapToPostscript): made aware of various bitmap types

	* unix/Makefile.in: remove SHLIB_LD_FLAGS (only for AIX, inlined into
	* unix/tcl.m4:	    SHLIB_LD). Combine AIX-* and AIX-5 branches in
	* unix/configure:   SC_CONFIG_CFLAGS. Correct gcc builds for AIX-4+ and
	HP-UX-11. autoconf-2.59 gen'd.

2005-02-09  Donal K. Fellows  <donal.k.fellows@manchester.ac.uk>

	* tests/wm.test: Convert to use more tcltest2 features.

2005-02-07  Donal K. Fellows  <donal.k.fellows@manchester.ac.uk>

	* generic/tkCanvas.c (CanvasWidgetCmd): Fix stupid mistake in variable
	names, reported by Andreas Leitgeb.

2005-02-03  Donal K. Fellows  <donal.k.fellows@manchester.ac.uk>

	* generic/tkCanvas.c (GetStaticUids): New function to manage the
	thread-specific data detailing the list of all uids in a thread.
	(typeList): Protect this (the other piece of global data) with a mutex.
	[Bug 1114977]

2005-01-31  Jeff Hobbs	<jeffh@ActiveState.com>

	* unix/tcl.m4, unix/configure: add solaris-64 gcc build support. [Bug
	1021871]

2005-01-31  Donal K. Fellows  <donal.k.fellows@manchester.ac.uk>

	* generic/tkImgPhoto.c (PhotoFormatThreadExitProc): Made the comments
	in the code more relevant to the function they were documenting! [Bug
	1110553]

	* library/msgs/es_ES.msg: Added more localization for Spanish Spanish.
	[Bug 1111213]

2005-01-25  Daniel Steffen  <das@users.sourceforge.net>

	* macosx/tkMacOSXInit.c (TkpInit): set tcl_interactive to 1 to show
	console at startup instead of directly calling [console show].

	* unix/tcl.m4 (Darwin): fixed bug with static build linking to dynamic
	library in /usr/lib etc instead of linking to static library earlier in
	search path. [Tcl Bug 956908]
	Removed obsolete references to Rhapsody.
	* unix/configure: autoconf-2.57

2005-01-18  Donal K. Fellows  <donal.k.fellows@man.ac.uk>

	* library/demos/menu.tcl: Reworked to make dialogs children of the
	demo widget so that they are properly visible. Issue reported by Keith
	Nash <k.j.nash@usa.net>

2005-01-13  Donal K. Fellows  <donal.k.fellows@man.ac.uk>

	* library/tkfbox.tcl (IconList_Selection, IconList_Create):
	(IconList_Arrange): Assorted tk_getOpenFile fixes. [part of Bug 600313]
	(IconList_ShiftMotion1): Also fix shift-drag.

2005-01-12  Don Porter	<dgp@users.sourceforge.net>

	* unix/tcl.m4:		Sync'ed to Tcl's copy.
	* unix/configure:	autoconf-2.57

2005-01-12  Donal K. Fellows  <donal.k.fellows@man.ac.uk>

	* doc/event.n: Added section on predefined virtual events. [Bug 608115]

2005-01-11  Vince Darley  <vincentdarley@users.sourceforge.net>

	* generic/tkTextDisp.c: fix to scrollbar height calculations of text
	widgets containing a single very long (wrapped) line. This fixes at
	least part of [Bug 1093631].

2005-01-11  Donal K. Fellows  <donal.k.fellows@man.ac.uk>

	* generic/tkObj.c (TkParsePadAmount):
	* generic/tkPack.c: Moved function to tkObj.c and rewrote so that it
	takes advantage of Tcl_Objs properly and cannot leave objects in an
	inconsistent state. [Bug 1098779]

2005-01-10  Joe English	 <jenglish@users.sourceforge.net>

	* unix/Makefile.in, unix/configure.in, unix/tkConfig.sh.in:
	Remove ${DBGX}, ${TK_DBGX} from Tk build system. [Patch 1081595]
	* unix/tcl.m4: re-synced with tcl/unix/tcl.m4
	* unix/configure: Regenerated.

2005-01-07  Donal K. Fellows  <donal.k.fellows@man.ac.uk>

	* generic/tkWindow.c (GetScreen): Make sure the result is reset on all
	error paths to stop strange errors. [Bug 697915]

2005-01-05  Donal K. Fellows  <donal.k.fellows@man.ac.uk>

	* doc/loadTk.n, doc/toplevel.n: Convert to other form of emacs mode
	control comment to prevent problems with old versions of man. [Bug
	1085127]

2005-01-03  Jeff Hobbs	<jeffh@ActiveState.com>

	* win/tkWinWm.c (TkWinWmCleanup): clean up layered window class. This
	caused crash in reinit of Tk (as seen in plugin).

	******************************************************************
	*** CHANGELOG ENTRIES FOR 2004 AND 2003 IN "ChangeLog.2004"    ***
	*** CHANGELOG ENTRIES FOR 2002 AND EARLIER IN "ChangeLog.2002" ***
	******************************************************************<|MERGE_RESOLUTION|>--- conflicted
+++ resolved
@@ -1,17 +1,15 @@
-<<<<<<< HEAD
+2012-05-28  Francois Vogel  <fvogelnew1@free.fr>
+
+	* generic/tkTextDisp.c:    [Bug 1630254]: missing scrolling of text widget
+	when from a -startline == -endline initial state it is configured to display
+	a non-empty part of it
+
 2012-05-24  Jan Nijtmans  <nijtmans@users.sf.net>
 
 	* win/stubs.c:          Change XSetCommand signature to match Xorg,
 	* win/tkWinWm.c:        needed for Cygwin.
 	* generic/tkInt.decls
 	* generic/tk*Decls.h:   re-generated
-=======
-2012-05-??  Francois Vogel  <fvogelnew1@free.fr>
-
-	* generic/tkTextDisp.c:    [Bug 1630254]: missing scrolling of text widget
-	when from a -startline == -endline initial state it is configured to display
-	a non-empty part of it
->>>>>>> 80e6d08f
 
 2012-05-09  Jan Nijtmans  <nijtmans@users.sf.net>
 
