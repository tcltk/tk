<<<<<<< HEAD
2013-04-10  Jan Nijtmans  <nijtmans@users.sf.net>

	* win/makefile.vc: [Bug 3568760]: Tk documentation fails to build

2013-04-01  Don Porter  <dgp@users.sourceforge.net>

	*** 8.5.14 TAGGED FOR RELEASE ***

	* generic/tk.h:		Bump to 8.5.14 for release.
	* library/tk.tcl:
	* unix/configure.in:
	* unix/tk.spec:
	* win/configure.in:
	* README:

	* unix/configure:	autoconf-2.59
	* win/configure:

	* generic/tkInt.h:	[Bug 3607830] Runtime checks that Xkb is
	* unix/tkUnixEvent.c:	available in the X server before trying to
	* unix/tkUnixKey.c:	use.  Adapted from patch from Brian Griffin.

2013-03-27  Jan Nijtmans  <nijtmans@users.sf.net>

	* library/button.tcl:    [Bug 3608074]: Add <<Invoke>> bindings to
	* library/listbox.tcl:   Button's, Listbox and Menu.
	* library/menu.tcl:
	* doc/event.n:           Document <<Invoke>>, <<ThemeChanged>>,
	* doc/ttk_panedwindow.n: <<EnteredChild>> (ttk_pandedwindow only) and
	* doc/ttk_spinbox.n:     <<Increment/Decrement>> (ttk_spinbox only)
=======
2013-05-19  Jan Nijtmans  <nijtmans@users.sf.net>

	* unix/tcl.m4:     Fix for FreeBSD, and remove support for older
	* unix/configure:  FreeBSD versions. Patch by Pietro Cerutti.
>>>>>>> 69b3af43

2013-03-13  Jan Nijtmans  <nijtmans@users.sf.net>

	* unix/tcl.m4: Patch by Andrew Shadura, providing better support for
	three architectures they have in Debian.

2013-03-11  Don Porter  <dgp@users.sourceforge.net>

	* generic/tkListbox.c:	[Bug 3607326] Stop segfault from
	* tests/listbox.test:	[listbox .l -listvariable $array].

2013-02-28  Donal K. Fellows  <dkf@users.sf.net>

	* unix/tkUnixKey.c (TkpGetKeySym): [Bug 3599312]: Put the
	initialization of the key mapping before the input method handling so
	that Alt key handling is correct on non-OSX Unix. Thanks to Colin
	McDonald for developing the fix.

2013-01-16  Jan Nijtmans  <nijtmans@users.sf.net>

	* win/Makefile.in:  Don't compile Tk with -DTCL_NO_DEPRECATED by
	* unix/Makefile.in: default any more, it might hurt when we compile Tk
	8.x against Tcl 8.y with y > x, because new deprecated constructs
	might be added in higher Tcl versions (except for Tk 8.6, for now,
	because there is no higher 8.x yet).

2013-01-14  Jan Nijtmans  <nijtmans@users.sf.net>

	* win/tcl.m4:	 More flexible search for win32 tclConfig.sh,
	* win/configure: backported from TEA.

2012-12-03  François Vogel  <fvogelnew1@free.fr>

	* generic/tkTextIndex.c: [Bug 3588824]: bug in image index handling
	* tests/textIndex.test:  for weird image names

2012-11-13  Jan Nijtmans  <nijtmans@users.sf.net>

	* win/tkWinTest.c: [Bug 3585396]: winDialog.test requires user
	* tests/winDialog.test: interaction. Renumber test-cases as in Tk 8.6,
	and convert various to tcltest-2 style.

2012-11-09  Don Porter  <dgp@users.sourceforge.net>

	*** 8.5.13 TAGGED FOR RELEASE ***

	* generic/tk.h:		Bump to 8.5.13 for release.
	* library/tk.tcl:
	* unix/configure.in:
	* unix/tk.spec:
	* win/configure.in:
	* README:

	* unix/configure:	autoconf-2.59
	* win/configure:

2012-11-07  Donal K. Fellows  <dkf@users.sf.net>

	* generic/tkFocus.c (TkSetFocusWin): [Bug 3574708]: Move window
	liveness into this function from caller sites to ensure that there are
	no paths where things can trip up on setting the focus to a partially
	dead window.

2012-10-24  Don Porter  <dgp@users.sourceforge.net>

	* macosx/tkMacOSXWm.c:	[Bug 3574893] Add overlooked toplevel ref
	count maintenance in the [wm manage|forget] operations that could
	cause segfaults due to premature free of structs.

2012-10-23  Jan Nijtmans  <nijtmans@users.sf.net>

	* generic/tkButton.h: Backport of ::tk::mac::useCompatibilityMetrics
	* generic/tkButton.c  handling and scrollbar metrics handling from trunk.
	* generic/tkScrollbar.h
	* generic/tkScrollbar.c
	* macosx/tkMacOSXButton.c
	* macosx/tkMacOSXScrlbr.c
	* unix/tkUnixPort.h
	* win/tkWinButton.c
	* win/tkWinScrlbr.c

2012-10-09  Andreas Kupries  <andreask@activestate.com>

	Cherrypick Merge, Backport of [6223d9e067]. Restored from
	tk-cocoa-8-5-bacport-branch, did not survive the merge.
	See trunk 2012-05-29 Donal K. Fellows

	* generic/tkInt.decls (TkMacOSXDrawable): Added OSX-specific mechanism
	to allow retrieval of the drawing surface. Allows Canvas3d to be
	adapted to 8.6.

2012-09-28  Jan Nijtmans  <nijtmans@users.sf.net>

	* generic/tkInt.h:     Add 8 colors to the supported color list
	* generic/tkColor.c:   (aqua, crimson, fuchsia, indigo, lime,
	* unix/tkUnixColor.c:  olive, silver and teal), part of TIP #403
	* xlib/rgb.txt
	* xlib/xcolors.c

2012-09-26  Jan Nijtmans  <nijtmans@users.sf.net>

	* win/Makefile.in:    Compile win32 binaries with -DTCL_NO_DEPRECATED

2012-09-25   Kevin Walzer <wordtech@users.sourceforge.net>

	* macosx/*: Merge Tk-Cocoa backport into core-8-5-branch

2012-09-13  Donal K. Fellows  <dkf@users.sf.net>

	* generic/ttk/ttkEntry.c (EntryDisplay): [Bug 3567453]: Clip regions
	* generic/ttk/ttkLabel.c (TextDraw): must be cleared with XSetClipMask
	* xlib/xgc.c (TkSetRegion): and not TkSetRegion, or crashes will ensue
	on X11-based builds, which can't handle None for a region argument.
	Added a clean panic to the non-X11 TkSetRegion to catch this case and
	stop such confusion from happening again.

2012-09-11  Donal K. Fellows  <dkf@users.sf.net>

	* generic/ttk/ttkEntry.c (EntryDisplay): [Bug 3566594]: Must manually
	* generic/ttk/ttkLabel.c (TextDraw):     reset the clip region of GCs
	when not using the Xft font renderer (well, especially on classic X11)
	because the GC sharing code doesn't take into account clip handling.
	Thanks to Christian Nassau for identifying the problem.

2012-08-28  Jan Nijtmans  <nijtmans@users.sf.net>

	* generic/tkMenuDraw.c: [Bug 3562426]: Context menu goes out of edge of
	screen.

2012-08-24  Donal K. Fellows  <dkf@users.sf.net>

	* library/tkfbox.tcl (GlobFiltered): [Bug 3558535]: Factor out the
	filtered-sorted globbing code into one procedure that knows how to
	avoid nasty problems when non-list filters are used. This allows the
	rest of the [tk_getOpenFile] implementation to be ignorant of the
	considerable complexities of globbing.

2012-08-23  Don Porter  <dgp@users.sourceforge.net>

	* unix/tkUnixWm.c: [Bugs 3554026,3561016]: Stop crash with tearoff
	menus.

2012-08-17  Jan Nijtmans  <nijtmans@users.sf.net>

	* win/nmakehlp.c: Add "-V<num>" option, in order to be able
	to detect partial version numbers.

2012-08-15  Jan Nijtmans  <nijtmans@users.sf.net>

	* win/buildall.vc.bat: Only build the threaded builds by default
	* win/rules.vc:        Backport some improvements from Tcl 8.6
	* win/makefile.vc:

2012-08-11  François Vogel  <fvogelnew1@free.fr>

	* generic/tkTextTag.c:  [Bug 3554273]: Test textDisp-32.2 failed

2012-08-09  Stuart Cassoff  <stwo@users.sourceforge.net>

	* generic/tkEvent.c:	Remove useless (void *) casts
	* unix/tkUnixEvent.c:	introduced in checkin [b7a58eae61].
	* unix/tkUnixKey.c:	The warnings were false flags from a
	* unix/tkUnixRFont.c:	faulty OpenBSD C compiler.

2012-08-03  François Vogel  <fvogelnew1@free.fr>

	* tests/bind.test:  [Bug 3554081]: Test bind-22.10 failed

2012-08-02  François Vogel  <fvogelnew1@free.fr>

	* tests/spinbox.test:  [Bug 3553311]: Test spinbox-3.70 failed

2012-07-31  Donal K. Fellows  <dkf@users.sf.net>

	* unix/tkUnixKey.c (TkpSetKeycodeAndState, TkpInitKeymapInfo)
	(TkpGetKeySym): [Bug 3551802]: Convert from XKeycodeToKeysym to
	XkbKeycodeToKeysym to fix deprecation warning.

2012-07-31  Jan Nijtmans  <nijtmans@users.sf.net>

	* win/nmakehlp.c: Backport from Tcl 8.6, but add -Q option from
	sampleextension.

2012-07-17  Don Porter  <dgp@users.sourceforge.net>

	*** 8.5.12 TAGGED FOR RELEASE ***

	* generic/tk.h:		Bump to 8.5.12 for release.
	* library/tk.tcl:
	* unix/configure.in:
	* unix/tk.spec:
	* win/configure.in:
	* README:

	* unix/configure:	autoconf-2.59
	* win/configure:

	* changes:	Updated for 8.5.12 release.

2012-07-17  Jan Nijtmans  <nijtmans@users.sf.net>

	* win/makefile.vc: [Bug 3544932]: Visual studio compiler check fails

2012-07-08  Jan Nijtmans  <nijtmans@users.sf.net>

	* generic/tkIntXlibDecls.h: [Bug 3541305]: Xfree/Xsync...
	should not be macros

2012-07-05  Donal K. Fellows  <dkf@users.sf.net>

	* doc/wm.n (geometry): [Bug 3538401]: Better description of the key
	difference between [wm geometry] and [winfo geometry]; the former
	represents the window manager's understanding, not Tk's.

2012-07-04  Donal K. Fellows  <dkf@users.sf.net>

	* win/tkWinDialog.c (GetFileNameW): [Bug 3540127]: Clean up the tables
	of options for the file dialogs so that options are listed in error
	messages in alphabetical order.

2012-07-02  Jan Nijtmans  <nijtmans@users.sf.net>

	* win/tkWinDialog.c: [Bug 3540127]: filebox.test fails on win32

2012-06-26  Jan Nijtmans  <nijtmans@users.sf.net>

	* unix/configure.in:  Link cygwin wish.exe with win32 tk.dll, only
	* unix/Makefile.in:   in combination with --enable-shared.
	* unix/tcl.m4:
	* unix/configure:     autoconf-2.59

2012-06-22  Jan Nijtmans  <nijtmans@users.sf.net>

	* win/Makefile.in:    [Bug 1844430]: cygwin make fails in 8.4.14-8.5b3
	* unix/tcl.m4:        Sync with Tcl version.
	* unix/configure:     autoconf-2.59

2012-06-15  Donal K. Fellows  <dkf@users.sf.net>

	* generic/ttk/ttkTreeview.c (unshareObj): [Bug 3535362]: Changed name
	of 'unshare' internal function to avoid clash with some libc versions.

2012-06-12  Donal K. Fellows  <dkf@users.sf.net>

	* unix/tkUnixRFont.c (Tk_DrawChars, TkUnixSetXftClipRegion): Add some
	* generic/ttk/ttkEntry.c (EntryDisplay): special magic to make the
	* generic/ttk/ttkLabel.c (TextDraw): text clipping work right with the
	Xft-based renderer (which doesn't use the standard Tk GC except to
	supply the color).

2012-06-11  Donal K. Fellows  <dkf@users.sf.net>

	* generic/ttk/ttkLabel.c (TextDraw): [Bug 3294450]: Get the clipping
	* generic/ttk/ttkEntry.c (EntryDisplay): of text in Ttk various text
	elements (e.g., buttons, entries, etc.) correct. Stops a whole range
	of visual problems, including loss of the second and subsequent lines
	of a label when the first line doesn't entirely fit, and failing to
	draw the last character of an entry at all if it doesn't all exactly
	fit in the space available (a problem I've noticed in tkchat, and been
	very frustrated with).

2012-06-10  Jan Nijtmans  <nijtmans@users.sf.net>

	* library/*.tcl:      [Bug 3534137]: $tcl_platform(platform) !=
	[tk windowingsystem]

2012-06-08  Jan Nijtmans  <nijtmans@users.sf.net>

	* generic/tkMain.c:   Implement TkCygwinMainEx for loading
	* generic/tkWindow.c: Cygwin's Tk_MainEx from the Tk dll.

2012-06-07  Jan Nijtmans  <nijtmans@users.sf.net>

	* generic/tkInt.decls:   Change XChangeWindowAttributes signature and
	* generic/tkIntXlibDeclsDecls.h: many others to match Xorg, needed for
	Cygwin.

2012-06-06  Jan Nijtmans  <nijtmans@users.sf.net>

	* unix/Makefile.in:      [Bug 3532186] pkgIndex.tcl file complexity
	* win/Makefile.in:

2012-06-02  Jan Nijtmans  <nijtmans@users.sf.net>

	* generic/tkInt.decls:   Change XSetDashes signature and many others
	* generic/tkIntDecls.h:  to match Xorg, needed for Cygwin.
	* generic/tkIntXlibDeclsDecls.h
	* win/Makefile.in:       Generate same pkgIndex.tcl file for win32 and
	* unix/Makefile.in:      cygwin, one that is equally useable for both.

2012-05-30  Jan Nijtmans  <nijtmans@users.sf.net>

	* generic/tkWindow.c:	Simplify determination whether we are running
	* generic/tkStubInit.c:	on cygwin.  Export Tk_GetHINSTANCE,
	* generic/tkInt.decls:	TkSetPixmapColormap and TkpPrintWindowId on the
	Cygwin dll, sync stub table with Tk 8.6 win32 version.
	* generic/tk*Decls.h:    re-generated
	* win/Makefile.in:       "make genstubs" when cross-compiling on UNIX

2012-05-28  François Vogel  <fvogelnew1@free.fr>

	* doc/text.n:  [Bug 1630251]: Doc for -endline option was wrong

2012-05-28  François Vogel  <fvogelnew1@free.fr>

	* generic/tkTextDisp.c: [Bug 1630254]: missing scrolling of text widget
	when from a -startline == -endline initial state it is configured to
	display a non-empty part of it

2012-05-24  Jan Nijtmans  <nijtmans@users.sf.net>

	* win/stubs.c:          Change XSetCommand signature to match Xorg,
	* win/tkWinWm.c:        needed for Cygwin.
	* generic/tkInt.decls
	* generic/tk*Decls.h:   re-generated

2012-05-09  Jan Nijtmans  <nijtmans@users.sf.net>

	* win/tkWinWm.c:           Change TkpWmSetState signature to match Xorg,
	* generic/tkInt.decls:     needed for Cygwin. (not needed for Mac)
	* generic/tkIntPlatDeclsDecls.h:
	* generic/tkWindow.c:      Don't check for cygwin in win32 static build.
	* unix/tkUnixPort.h:       Some more useful #defines for Cygwin

2012-05-05  Jan Nijtmans  <nijtmans@users.sf.net>

	* xlib/xcolors.c:      Single "const" addition
	* generic/tkWindow.c:  If tk.dll loaded in cygwin, don't use the
	win32 file dialogs

2012-05-04  Jan Nijtmans  <nijtmans@users.sf.net>

	* library/menu.tcl: [Bug 2768586]: Menu posting on dual monitors

2012-05-02  Jan Nijtmans  <nijtmans@users.sf.net>

	* library/tk.tcl: [Bug 533519]: Window placement with multiple screens
	* generic/tkBind.c:
	* generic/tkFocus.c:
	* generic/tkMenuDraw.c:
	* generic/tkWinWm.c:

2012-04-26  Donal K. Fellows  <dkf@users.sf.net>

	* generic/tkStubInit.c (Tk_GetHINSTANCE): Ensure that this is defined
	for OSX.

2012-04-26  Jan Nijtmans  <nijtmans@users.sf.net>

	* generic/tk.decls:	[Bug 3508771]: Implement TkClipBox, Tk*Region
	* generic/tkInt.decls:	and Tk_GetHINSTANCE for Cygwin
	* generic/tkPlatDecls.h:
	* generic/tkintDecls.h:
	* generic/tkStubInit.c:
	* unix/Makefile.in:   [Bug 3519917]: Snow Leopard unix/Makefile
	`make test` fail

2012-04-22  Donal K. Fellows  <dkf@users.sf.net>

	* generic/tkBind.c (ExpandPercents): [Bug 3520202]: Ensure that the
	%k, %K and %N substitutions use dummy tokens with <MouseWheel> events
	and that the %D subsitution is a dummy with <Key>/<KeyRelease>. This
	was causing significant indigestion (and a read of goodness knows what
	memory) to Tkinter/Python because of the way they map events between
	languages.

2012-04-20  Jan Nijtmans  <nijtmans@users.sf.net>

	* generic/tk.tcl: Use vroot size in stead of screen size for
	clipping window coordinates in ::tk::PlaceWindow.
	* generic/dialog.tcl: Use ::tk::PlaceWindow in dialog.tcl, in
	stead of dumplicating the code there.
	(harmless part of [Bug 533519])

2012-04-13  Jan Nijtmans  <nijtmans@users.sf.net>

	* win/rules.vc: [Bug 3517448] TclKit build fails (unresolved
	__strtoi64)

2012-04-07  Jan Nijtmans  <nijtmans@users.sf.net>

	* generic/tkBind.c: [Bug 3176239] control-MouseWheel causes segv

2012-03-30  Jan Nijtmans  <nijtmans@users.sf.net>

	* unix/tcl.m4:        [Bug 3511806] Compiler checks too early
	* unix/configure.in:  This change allows to build the cygwin
	* unix/configure      and mingw32 ports of Tcl/Tk to build
	* win/tcl.m4:         out-of-the-box using a native or cross-
	* win/configure.in:   compiler.
	* win/configure

2012-03-21  Jan Nijtmans  <nijtmans@users.sf.net>

	* generic/tkColor.c:  [Bug 2809525] Abort on overlong color name.
	* unix/tkUnixColor.c:

2012-03-18  Jan Nijtmans  <nijtmans@users.sf.net>

	* xlib/xcolors.c:   [RFE 3503317]: XParseColor speedup
	* xlib/rgb.txt:     List of all colors accepted by Tk in Xorg format
	* tests/color.test: Added test case for all colors in rgb.txt

2012-03-07  Donal K. Fellows  <dkf@users.sf.net>

	* generic/tkObj.c (GetPixelsFromObjEx): [Bug 3497848]: Better rounding
	of pixel values to integers.

2012-03-04  Jan Nijtmans  <nijtmans@users.sf.net>

	* unix/tcl.m4:    Patch from the cygwin folks
	* unix/configure: (re-generated)

2012-02-28  François Vogel  <fvogelnew1@free.fr>

	* generic/tkText.c:      [Bug 1630262, Bug 1615425]: segfault
	* generic/tkTextBTree.c  when deleting lines or tagging outside of
	* generic/tkTextDisp.c   the -startline/-endline range with peer
	* generic/tkTextMark.c   text widgets.
	* tests/text.test        [Bug 3487407]: Weird text indices.
	* tests/textMark.test

2012-02-28  Donal K. Fellows  <dkf@users.sf.net>

	* doc/canvas.n: [Bug 3495198]: Corrected types of bitmap options.

2012-02-26  Jan Nijtmans  <nijtmans@users.sf.net>

	* xlib/xcolors.c: Provide fallback for _strtoi64
	* win/configure.in: Detect whether _strtoi64 is available
	* win/configure: (regenerated)

2012-02-15  Jan Nijtmans  <nijtmans@users.sf.net>

	* xlib/xcolors.c: [Bug 3486474]: Inconsistent color scaling
	* generic/tkColor.c: new internal function TkParseColor
	* generic/tkInt.h:
	* generic/tk*.c:   Change XParseColor() to TkParseColor() everywhere.

2012-02-10  Donal K. Fellows  <dkf@users.sf.net>

	* win/tkWinDialog.c (GetFileNameW): Ensure that we do not convert a
	result list to a string inadvertently, as this causes problems with
	Tkinter's handling of multiple filename results. Issue was reported
	via StackOverflow: http://stackoverflow.com/q/9227859/301832

2012-01-30  Joe English  <jenglish@users.sourceforge.net>

	* library/ttk/combobox.tcl: [Bug 2925561] Don't take focus in
	disabled state.

2012-01-29  Jan Nijtmans  <nijtmans@users.sf.net>

	* win/tkImgPhoto.c: [Bug 3480634]: PNG Images missing in menus on Mac

2012-01-27  Jan Nijtmans  <nijtmans@users.sf.net>

	* win/tkWinDialog.c: [Bug 3480471]: tk_getOpenFile crashes on Win64

2012-01-26  François Vogel  <fvogelnew1@free.fr>

	* generic/tkTextDisp.c: [Bug-1754043] and [Bug-2321450]: When
	-blockcursor is true, the cursor appears as a blinking bar which
	expands to the right edge of the widget.

2012-01-25  Jan Nijtmans  <nijtmans@users.sf.net>

	* generic/tkImgPhoto.c: [Bug 2433260]: non-critical error in
	Tk_PhotoPutBlock

2012-01-25  François Vogel  <fvogelnew1@free.fr>

	* generic/tkText.c: Don't increase the epoch twice

2012-01-25  François Vogel  <fvogelnew1@free.fr>

	* generic/tkText.c:      [Bug-1630271]: segfault/infinite loop
	* generic/tkTextMark.c:  when a mark is before -startline
	* tests/textMark.test:

2012-01-25  François Vogel  <fvogelnew1@free.fr>

	* generic/tkText.c: [Bug-3475627]: Test text-31.11 fails

2012-01-22  François Vogel  <fvogelnew1@free.fr>

	* generic/tkTextMark.c: [Bug-3288113,3288121]: Missing marks/endless
	* tests/textMark.test:  loop in text mark prev/next

2012-01-19  François Vogel  <fvogelnew1@free.fr>

	* generic/tkText.c: [Bug-3021557]: Moving the cursor in
	* tests/text.test:  elided text freezes Tk

2011-12-22  Don Porter  <dgp@users.sourceforge.net>

	* win/tkWinMenu.c: [Bug 3235256] Keep menu entry IDs out of system
	values. Thanks Colin McDonald.

2011-11-22  Jan Nijtmans  <nijtmans@users.sf.net>

	* doc/wish.1: Use the same shebang comment everywhere.
	* library/demos/hello
	* library/demos/rmt
	* library/demos/square
	* library/demos/tcolor
	* library/demos/timer
	* library/demos/widget
	* unix/Makefile.in: [Bug 1945073]: Demo square.tcl
	* win/Makefile.in: cannot run; need package tktest

2011-11-17  Alexandre Ferrieux  <ferrieux@users.sourceforge.net>

	* generic/tkCanvas.c: [Bug 3437816]: Missing TCL_ERROR return
	in [canvas lower].

2011-11-08  Reinhard Max  <max@suse.de>

	* unix/Makefile.in: Add square to DEMOPROGS. It contains a shebang
	and hence should get installed with executable bits.

	* doc/label.n:         Fix the escaping of leading dots in lines that
	* doc/text.n:          start with a widget name, so that nroff
	* doc/ttk_notebook.n:  doesn't mistake it as a non-existing macro
	* doc/pack.n:          and skips the entire line.

2011-11-04  Don Porter  <dgp@users.sourceforge.net>

	*** 8.5.11 TAGGED FOR RELEASE ***

	* generic/tk.h:		Bump to 8.5.11 for release.
	* library/tk.tcl:
	* unix/configure.in:
	* unix/tk.spec:
	* win/configure.in:
	* README:

	* unix/configure:	autoconf-2.59
	* win/configure:

	* changes:	Updated for 8.5.11 release.

2011-11-01  Donal K. Fellows  <dkf@users.sf.net>

	* generic/tkObj.c (GetPixelsFromObjEx): [Bug 3431491]: Use a bit of
	type hackery to allow numbers to be interpreted as coordinates (most
	notably on a canvas) without reinterpreting via a string.

2011-10-26  Don Porter  <dgp@users.sourceforge.net>

	* changes:	Updates for 8.5.11.

2011-10-01  Kevin B. Kenny  <kennykb@acm.org>

	* generic/tkInt.h:	[Bug 3410609] Change the event mechanism
	* unix/tkUnixEvent.c:	for <KeyPress> events to use the keysym
	* unix/tkUnixKey.c:	returned by XLookupString in preference to
	the one that appears in the raw X event at any level. This change
	allows binding to ISO_Level3_Shift-ed characters, composed characters,
	and similar beasts. KeyRelease events still work as they did before,
	as does Tk with input methods disabled.

2011-09-01  Donal K. Fellows  <dkf@users.sf.net>

	* doc/photo.n: Correctly documented what the [$ph data] command
	produces without the -format option.

2011-08-16  Jan Nijtmans  <nijtmans@users.sf.net>

	* win/tkWinDialog.c: [Bug 3388350] mingw64 compiler warnings
	* win/tkWinDraw.c
	* win/tkWinSend.c
	* win/tkWinSendCom.c
	* win/tkWinColor.c
	* win/tkWinDialog.c
	* win/tkWinEmbed.c
	* win/tkWinMenu.c
	* win/tkWinPixmap.c
	* win/tkWinTest.c
	* win/tkWinWindow.c
	* win/tkWinWm.c
	* win/tkWinX.c
	* win/stubs.c
	* generic/tkAtom.c
	* generic/tkSelect.c

2011-08-13  Jan Nijtmans  <nijtmans@users.sf.net>

	* generic/tkBitmap.c: [Bug 3388350] mingw64 compiler warnings
	* generic/tkConsole.c
	* unix/tkUnixMenubu.c
	* win/tkWinButton.c
	* win/tkWinEmbed.c
	* win/tkWinFont.c
	* win/tkWinImage.c
	* win/tkWinKey.c
	* win/tkWinTest.c
	* win/tkWinWm.c

2011-08-03  Jan Nijtmans  <nijtmans@users.sf.net>

	* win/tkWinDialog.c: [Bug 3314770] regression - Windows file
	dialogs not resizable

2011-07-28  Jan Nijtmans  <nijtmans@users.sf.net>

	* xlib/X11/Xutil.h: [Bug 3380684] XEmptyRegion prototype doesn't
	match usage

2011-06-29  Don Porter  <dgp@users.sourceforge.net>

	* generic/ttk/ttkTrace.c: [Bug 3341056] Correct segfault due to flaw
	* tests/ttk/ttk.test:	in the 2011-06-17 commit.

2011-06-23  Don Porter  <dgp@users.sourceforge.net>

	* changes:	Updated for 8.5.10 release.

2011-06-17  Don Porter  <dgp@users.sourceforge.net>

	*** 8.5.10 TAGGED FOR RELEASE ***

	* generic/ttk/ttkTrace.c:	Workaround Bug 3062331.
	* tests/ttk/ttk.test:
	* changes:	Updated

2011-06-16  Jan Nijtmans  <nijtmans@users.sf.net>

	* win/tcl.m4: Sync with win/tcl.m4 from Tcl
	* win/configure: (regenerated)

2011-06-10  Don Porter  <dgp@users.sourceforge.net>

	* README:	Correct some README bitrot.
	* macosx/README:

	* generic/tkCanvLine.c: [Bug 3175610] Incomplete refresh of line item.
	Backport of 2011-03-03 trunk commit from Alexandre Ferrieux.

2011-06-08  Don Porter  <dgp@users.sourceforge.net>

	* changes:	Updated for 8.5.10 release.

2011-06-07  Don Porter  <dgp@users.sourceforge.net>

	* win/tkWinDialog.c:	Backport [Bug 2484771] fix.

	* generic/tkEntry.c:	Restore support for values "08" and "09"
	in a [spinbox] configured to use -from and -to values.  [Bug 2358545].

2011-06-06  Don Porter  <dgp@users.sourceforge.net>

	* generic/tkConsole.c:	Restore proper NUL output to the [console].
	[Bug 2546087]

2011-04-22  Peter Spjuth  <peter.spjuth@gmail.com>

	* generic/tkCanvPoly.c: [Bug 3291543] There was a crash if dchars
	* tests/canvas.test:    removed all coordinates of a polygon.

2011-04-21  Peter Spjuth  <peter.spjuth@gmail.com>

	* doc/checkbutton.n: Document all variable options as global.
	* doc/radiobutton.n:
	* doc/listbox.n:
	* doc/menu.n:
	* doc/options.n:
	* doc/ttk_combobox.n:
	* doc/ttk_entry.n:
	* doc/ttk_progressbar.n:
	* doc/ttk_widget.n:

2011-04-04  Peter Spjuth  <peter.spjuth@gmail.com>

	* tests/grid.test:
	* generic/tkGrid.c: [Bug 723765]: When a slave was removed from grid,
	the -in option was not remembered.

2011-04-04  Peter Spjuth  <peter.spjuth@gmail.com>

	* doc/labelframe.n:
	* doc/frame.n:
	* generic/tkFrame.c: [Bug 2997657]: Removed -container from labelframe
	documentation since it does not work as expected and does not make
	sense as a container. Added note to frame about restrictions when used
	as a container.

2011-03-28  Jan Nijtmans  <nijtmans@users.sf.net>

	* generic/tkTextBTree.c:	[Bug 3129527]: Fix buffer overflow
	w/ GCC 4.5 and -D_FORTIFY_SOURCE=2. One more place where this problem
	could appear.

2011-03-24  Jan Nijtmans  <nijtmans@users.sf.net>

	* win/tkWinMenu.c: [Bug #3239768] tk8.4.19 (and later) WIN32
	menu font support.

2011-03-16  Jan Nijtmans  <nijtmans@users.sf.net>

	* unix/tcl.m4:    Make SHLIB_LD_LIBS='${LIBS}' the default and
	* unix/configure: set to "" on per-platform necessary basis.
	Backported from TEA, but kept all original platform code which was
	removed from TEA.

2011-03-12  Jan Nijtmans  <nijtmans@users.sf.net>

	* win/tkWin32Dll.c: Eliminate unneeded _TkFinalize wrapper.

2011-03-11  Jan Nijtmans  <nijtmans@users.sf.net>

	* generic/ttk/ttkDefaultTheme.c: Eliminate some unneeded write-only
	* generic/ttk/ttkManager.c:      variables (discovered by gcc-4.6)
	* generic/ttk/ttkSquare.c:

2011-03-09  Reinhard Max  <max@suse.de>

	* unix/configure.in: Use a symbol from libXft itself for the link
	test rather than one from libfreetype, because the latter doesn't
	work when the linker is called with --as-needed.

2011-01-25  Jan Nijtmans  <nijtmans@users.sf.net>

	* generic/tkSelect.c:	[Patch #3129527]: Fix buffer overflow
	* win/tkWinWm.c:	w/ GCC 4.5 and -D_FORTIFY_SOURCE=2. Just the
	* unix/tkUnixWm.c:	strcpy->memcpy part, to prevent anything
	like [Bug #3164879]

2011-01-22  Joe English  <jenglish@users.sourceforge.net>

	* generic/ttk/ttkEntry.c(ttk::combobox): Add missing
	'validate' command (reported by schelte).

2011-01-19  Jan Nijtmans  <nijtmans@users.sf.net>

	* generic/ttk/ttkGenStubs.tcl:	Make sure to use CONST/VOID in stead of
	* generic/ttk/ttkDecls.h: const/void when appropriate. This allows to
	use const/void in the *.decls file always, genStubs will do the right
	thing.

2011-01-17  Jan Nijtmans  <nijtmans@users.sf.net>

	* win/tcl.m4:         handle --enable-64bit=ia64 for gcc. BACKPORT.
	* win/configure:      (autoconf-2.59)

2011-01-13  Jan Nijtmans  <nijtmans@users.sf.net>

	* library/msgbox.tcl: [Patch #3154705] Close button has no effect

2011-01-06  Stuart Cassoff  <stwo@users.sourceforge.net>

	* generic/tkEvent.c:	Cast some NULLs to (void *) in order to quash
	* unix/tkUnixEvent.c:	"missing sentinel in function call"
	* unix/tkUnixKey.c:	compiler warnings.
	* unix/tkUnixRFont.c:

2010-12-17  Stuart Cassoff  <stwo@users.sourceforge.net>

	* unix/Makefile.in:  [Bug 2446711]: Remove 'allpatch' target.

2010-12-17  Stuart Cassoff  <stwo@users.sourceforge.net>

	* unix/Makefile.in:  Use 'rpmbuild', not 'rpm' [Bug 2537626].

2010-12-13  Jan Nijtmans  <nijtmans@users.sf.net>

	* unix/tcl.m4:       Cross-compile support for Win and UNIX (backported)
	* unix/configure:    (autoconf-2.59)
	* win/tcl.m4:
	* win/configure.in:
	* win/configure:     (autoconf-2.59)
	* win/tkWin32Dll.c:  SEH-emulation for AMD64
	* win/tkWinX.c:      mingw-w64 does not accept _WIN32_IE < 0x0501

2010-12-12  Stuart Cassoff  <stwo@users.sourceforge.net>

	* unix/tcl.m4: Better building on OpenBSD.
	* unix/configure: (autoconf-2.59)

2010-11-24  Jan Nijtmans  <nijtmans@users.sf.net>

	* win/tkWinDialog.c:	[Bug #3071836]: Crash/Tcl_Panic on WinXP saving
	* win/tkWinInit.c:	file to C:\ re-wrote TkpDisplayWarning such
	that it does not use an Tcl API calls any more, so it works even with
	an ill-initialized Tcl.
	* win/winMain.c:	Teach WishPanic how to thread UTF-8 in it's
	messagebox.  Backports from Tcl 8.6. No change in functionality.

2010-11-19  Jan Nijtmans  <nijtmans@users.sf.net>

	* win/configure.in:	Allow cross-compilation by default. (backported)
	* win/tcl.m4:		Use -pipe for gcc on win32 (backported)
	* win/configure:	(regenerated)

2010-11-16  Jan Nijtmans  <nijtmans@users.sf.net>

	* win/tkWinPort.h  [Bug #3110161]: Extensions using TCHAR don't compile
	on VS2005 SP1

2010-11-04  Jan Nijtmans  <nijtmans@users.sf.net>

	* library/msgs/de.msg:  Updated German messages.  Thanks to Ruediger
	Haertel. [Patch 2442309] [Bug 3102739].

2010-10-23  Jan Nijtmans  <nijtmans@users.sf.net>

	* win/rules.vc        Update for VS10

2010-10-11  Joe English  <jenglish@users.sourceforge.net>

	* generic/ttk/ttkTreeview.c: Fix crash in 'tag add' / 'tag remove'
	commands when no -tags specified [Bug 3085489].

2010-10-06  Donal K. Fellows  <dkf@users.sf.net>

	* win/Makefile.in (genstubs): [Tcl Bug 3082049]: Typo.

2010-09-08  Joe English  <jenglish@users.sourceforge.net>

	* generic/ttk/ttkTreeview.c (TreeviewSeeCommand): [Bug 2829363]:
	Schedule redisplay if [$tv see] opens any items.

2010-09-02  Joe English  <jenglish@users.sourceforge.net>

	* library/ttk/winTheme.tcl, library/ttk/xpTheme.tcl,
	* library/ttk/vistaTheme.tcl: [Bug 3057573]: Specify disabled combobox
	text foreground color.

2010-09-01  Don Porter  <dgp@users.sourceforge.net>

	*** 8.5.9 TAGGED FOR RELEASE ***

	* changes:	Updated for 8.5.9 release.

	* doc/menu.n:  Formatting error.

2010-09-01  Joe English  <jenglish@users.sourceforge.net>

	* library/ttk/entry.tcl: Revert keyboard navigation bindings
	to use real events instead of virtual events.

2010-08-31  Andreas Kupries  <andreask@activestate.com>

	* win/tcl.m4: Applied patch by Jeff fixing issues with the
	manifest handling on Win64.
	* win/configure: Regenerated.

2010-08-26  Jeff Hobbs  <jeffh@ActiveState.com>

	* generic/tkText.c (DumpLine): [Bug 3053347]:
	s/segPtr->size/currentSize/ throughout, but particularly in if
	lineChanged block where segPtr may no longer be valid.

	* unix/Makefile.in: add valgrind target
	* unix/configure, unix/tcl.m4: [Bug 1230554]: SHLIB_LD_LIBS='${LIBS}'
	for OSF1-V*. Add /usr/lib64 to set of auto-search dirs.
	(SC_PATH_X): Correct syntax error when xincludes not found.

	* win/Makefile.in (VC_MANIFEST_EMBED_DLL VC_MANIFEST_EMBED_EXE):
	* win/configure, win/configure.in, win/tcl.m4: SC_EMBED_MANIFEST
	macro and --enable-embedded-manifest configure arg added to support
	manifest embedding where we know the magic.  Help prevents DLL hell
	with MSVC8+.

2010-08-25  Jeff Hobbs  <jeffh@ActiveState.com>

	* doc/ttk_spinbox.n (new), doc/ttk_*.3, doc/ttk_*.n:
	* generic/ttk/ttkGenStubs.tcl:
	* generic/ttk/ttk.decls, generic/ttk/ttkDecls.h:
	* generic/ttk/ttkButton.c, generic/ttk/ttkCache.c:
	* generic/ttk/ttkClamTheme.c, generic/ttk/ttkClassicTheme.c:
	* generic/ttk/ttkDefaultTheme.c, generic/ttk/ttkElements.c:
	* generic/ttk/ttkEntry.c, generic/ttk/ttkFrame.c:
	* generic/ttk/ttkImage.c, generic/ttk/ttkInit.c:
	* generic/ttk/ttkLabel.c, generic/ttk/ttkLayout.c:
	* generic/ttk/ttkNotebook.c, generic/ttk/ttkPanedwindow.c:
	* generic/ttk/ttkProgress.c, generic/ttk/ttkScale.c:
	* generic/ttk/ttkScroll.c, generic/ttk/ttkScrollbar.c:
	* generic/ttk/ttkSeparator.c, generic/ttk/ttkSquare.c:
	* generic/ttk/ttkState.c, generic/ttk/ttkStubInit.c:
	* generic/ttk/ttkStubLib.c, generic/ttk/ttkTagSet.c:
	* generic/ttk/ttkTheme.c, generic/ttk/ttkTheme.h:
	* generic/ttk/ttkThemeInt.h, generic/ttk/ttkTrace.c:
	* generic/ttk/ttkTrack.c, generic/ttk/ttkTreeview.c:
	* generic/ttk/ttkWidget.c, generic/ttk/ttkWidget.h:
	* library/ttk/spinbox.tcl (new):
	* library/ttk/altTheme.tcl, library/ttk/aquaTheme.tcl:
	* library/ttk/button.tcl, library/ttk/clamTheme.tcl:
	* library/ttk/classicTheme.tcl, library/ttk/combobox.tcl:
	* library/ttk/cursors.tcl, library/ttk/defaults.tcl:
	* library/ttk/entry.tcl, library/ttk/notebook.tcl:
	* library/ttk/panedwindow.tcl, library/ttk/scale.tcl:
	* library/ttk/sizegrip.tcl, library/ttk/treeview.tcl:
	* library/ttk/ttk.tcl, library/ttk/utils.tcl:
	* library/ttk/vistaTheme.tcl, library/ttk/winTheme.tcl:
	* library/ttk/xpTheme.tcl:
	* macosx/ttkMacOSXTheme.c: used 8.6/carbon variant
	* tests/ttk/combobox.test, tests/ttk/treetags.test:
	* tests/ttk/treeview.test, tests/ttk/ttk.test:
	* tests/ttk/vsapi.test:
	* tests/ttk/checkbutton.test (new):
	* tests/ttk/radiobutton.test (new):
	* tests/ttk/spinbox.test (new):
	* win/ttkWinMonitor.c, win/ttkWinTheme.c, win/ttkWinXPTheme.c:
	Major backport of 8.6 Ttk for 8.5.9.  Most changes were only being
	committed to head (8.6), although they could apply for 8.5 as well.
	This re-sync makes future work easier to maintain and adds some
	useful work for 8.5 users. [Bug 3053320]: Notable changes:
	- Lots of code cleanup
	- Some bug fixes never backported
	- Addition of ttk::spinbox
	- minor color changes
	- Improved Vista/7 styling
	- Move to tile version 0.8.6 (pseudo-package)
	- ABI and API compatible (even $w identify)
	- minor new features (extended $w identify)

2010-08-03  Don Porter  <dgp@users.sourceforge.net>

	* changes:	Updated for 8.5.9 release.

2010-08-20  Donal K. Fellows  <dkf@users.sf.net>

	* doc/listbox.n (SEE ALSO): [Bug 3048809]: Corrected what other page
	was referred to (ttk::treeview can work as a listbox).

2010-08-12  Donal K. Fellows  <dkf@users.sf.net>

	* library/text.tcl (TextCursorInSelection): [Patch 2585265]: Backport
	of factoring-out of decision logic for whether to delete the selected
	text.

2010-08-11  Jeff Hobbs  <jeffh@ActiveState.com>

	* win/Makefile.in (%.${OBJEXT}): better implicit rules support

	* unix/configure: regen with ac-2.59
	* unix/configure.in, unix/Makefile.in:
	* unix/tcl.m4 (AIX): remove the need for ldAIX, replace with
	-bexpall/-brtl.  Remove TK_EXP_FILE (export file) and other baggage
	that went with it.  Remove pre-4 AIX build support.

2010-08-11  Donal K. Fellows  <dkf@users.sf.net>

	* generic/tkCanvLine.c (LineDeleteCoords): [Bug 2900121]: Backport of
	fix to sense of test.

2010-08-10  Don Porter  <dgp@users.sourceforge.net>

	* library/msgs/pl.msg:	Backport updates to pl.msg from HEAD

2010-08-04  Jeff Hobbs  <jeffh@ActiveState.com>

	* license.terms: Fix DFARs note for number-adjusted rights clause

2010-08-04  Don Porter  <dgp@users.sourceforge.net>

	* generic/tk.h:		Bump to 8.5.9 for release.
	* library/tk.tcl:
	* unix/configure.in:
	* unix/tk.spec:
	* win/configure.in:
	* README:

	* unix/configure:	autoconf-2.59
	* win/configure:

	* changes:	Updated for 8.5.9 release.

2010-08-03  Jeff Hobbs  <jeffh@ActiveState.com>

	* library/button.tcl (::tk::CheckEnter): [AS Bug#87409]: Use uplevel
	set instead of set :: to work with other var resolvers (itcl).

2010-08-03  Don Porter  <dgp@users.sourceforge.net>

	* changes:	Updated for 8.5.9 release.

2010-07-06  Andreas Kupries  <andreask@activestate.com>

	* doc/text.n: Fixed minor typo in the description of 'text delete', as
	reported by <eee@users.sf.net> on the chat.

2010-05-31  Joe English  <jenglish@users.sourceforge.net>

	* generic/tkBind.c (Tk_CreateBinding): [Bug 3006842]: Silently ignore
	empty binding scripts.
	* generic/ttk/ttkTreeview.c: [$tv tag bind $tag <...> {}] now removes
	binding.

2010-05-31  Jan Nijtmans  <nijtmans@users.sf.net>

	* generic/tkMain.c:  Fix CYGWIN warning: "fd_set and assiciated.macros
	have been defined in sys/types. This may cause runtime problems with
	W32"
	* win/winMain.c:     Add command line processing for CYGWIN, backported
	from trunk.

2010-05-20  Donal K. Fellows  <dkf@users.sf.net>

	* win/tkWinX.c (HandleIMEComposition): [Bug 2992129]: Ensure that all
	places that generate key events zero them out first; Tk relies on that
	being true for the generic parts of the fix for Bug 1924761.

2010-05-19  Jan Nijtmans  <nijtmans@users.sf.net>

	* win/tkWinDialog.c: [Bug 3002230]: tk_chooseDirectory returns garbage
	on cancel.

2010-05-17  Jan Nijtmans  <nijtmans@users.sf.net>

	* win/tkWinDialog.c: [Bug 2987995]: Tk_getOpenFile returns garbage
	under described circumstances. Backported some formatting from trunk.

2010-05-03  Donal K. Fellows  <dkf@users.sf.net>

	* library/button.tcl (CheckInvoke, CheckEnter): [Patch 1530276 redux]:
	Apply a bit more care to ensure that things continue to work correctly
	even when there is no -selectcolor defined.

2010-04-19  Jan Nijtmans  <nijtmans@users.sf.net>

	* win/tkWinPort.h: Fix [Patch 2986105]: conditionally defining
	strcasecmp/strncasecmp
	* win/tkWinDialog.c: Fix [Bug 2987995]: Tk_GetOpenFile returns garbage
	under described circumstances, minor formatting.
	* win/tkWinDialog.c: [Patch 2898255]: Filenames limit with
	Tk_GetFileName().
	Assure modern style dialogs where available

2010-03-12  Jan Nijtmans  <nijtmans@users.sf.net>

	* generic/tkButton.h:	[Bug 2956548]: TkpButtonSetDefaults only
	* generic/tkButton.c:	initializes one button type
	* win/tkWinButton.c:
	* win/tkWinEmbed.c:	Fix various gcc warnings, all
	* win/tkWinMenu.c:	backported from Tk 8.6
	* win/tkWinPixmap.c:
	* win/tkWinSend.c:
	* win/tkWinTest.c:
	* win/tkWinWm.c:
	* win/tkWinX.c:
	* win/tkWinInt.h:	VC6++ does not have SPI_SETKEYBOARDCUES
	* win/.cvsignore:

2010-03-11  Donal K. Fellows  <dkf@users.sf.net>

	* generic/tkText.c (DumpLine): [Bug 2968379]: When peers are about,
	there can be unnamed marks present during a dump. Ignore them as they
	will just be for the peers' insert and current marks, which aren't
	very important.

2010-03-04  Donal K. Fellows  <dkf@users.sf.net>

	* doc/clipboard.n: Added note about STRING vs. UTF8_STRING types.

2010-02-21  Donal K. Fellows  <dkf@users.sf.net>

	* generic/tkText.c (TextEditCmd): [Bug 1799782]: Refix this, so that
        <<Modified>> events are issued when things change.

2010-02-19  Donal K. Fellows  <dkf@users.sf.net>

	* unix/installManPage: [Tcl Bug 2954638]: Correct behaviour of manual
	page installer. Also added armouring to check that assumptions about
	the initial state are actually valid (e.g., look for existing input
	file).

2010-02-19  Stuart Cassoff  <stwo@users.sourceforge.net>

	* tcl.m4: Correct compiler/linker flags for threaded builds on
	OpenBSD.
	* configure: (regenerated).

2010-02-17  Joe English  <jenglish@users.sourceforge.net>

	* generic/tkMenu.c: [Bug 2952745]: Defer TkMenuOptionTables cleanup to
	CallWhenDeleted() time, to ensure that the record doesn't get freed
	until after all widget instance commands have been deleted.

2010-02-16  Jan Nijtmans  <nijtmans@users.sf.net>

	* unix/tkUnixWm.c: Make TkSetTransientFor static

2010-02-07  Jan Nijtmans  <nijtmans@users.sf.net>

	* generic/ttk/ttkGenStubs.tcl: Backport various formatting (spacing)
	* generic/ttk/ttk.decls:       changes from HEAD, so diffing
	* generic/ttk/ttkDecls.h:      between 8.5.x and 8.6 shows the
	* generic/tk*.decls:           real structural differences again.
	* generic/tk*Decls.h:          (any signature change not backported!)

2010-01-29  Jan Nijtmans  <nijtmans@users.sf.net>

	* generic/tkBind.c:      Fix various gcc-4.4 warnings, all
	* generic/tkListbox.c:   backported from HEAD.
	* generic/tkText.c:
	* generic/ttk/ttkInit.c:

2010-01-20  Pat Thoyts  <patthoyts@users.sourceforge.net>

	* library/bgerror.tcl:  [TIP 359]: Extended Window Manager Hints
	* library/clrpick.tcl:  following the freedesktop.org specification
	* library/demos/widget: are now supported on X11 using a new
	* library/dialog.tcl:   wm attribute called '-type'
	* library/msgbox.tcl:   This feature is now used in the Tk library
	* library/tkfbox.tcl:   functions where appropriate.
	* library/ttk/combobox.tcl:
	* tests/unixWm.test:
	* tests/wm.test:
	* unix/tkUnixWm.c:

2010-01-19  Donal K. Fellows  <dkf@users.sf.net>

	* generic/tkCanvas.c (TagSearchScanExpr): [Bug 2931374]: Stop overflow
	of working buffer during construction of long tag expressions.

2010-01-18  Jan Nijtmans  <nijtmans@users.sf.net>

	* generic/tkCanvas.c:      [Patch 2932808]: Canvas items not
	                           updating on widget state change.

2010-01-09  Pat Thoyts  <patthoyts@users.sourceforge.net>

	* doc/menu.n:           [TIP 360]: Remove special handling of
	* library/obsolete.tcl: the .help menu on X11.
	* unix/tkUnixMenu.c:

	* library/menu.tcl:      [TIP 360]: Make Tk menu activation
	* library/obsolete.tcl:  follow mouse movements.

2010-01-08  Pat Thoyts  <patthoyts@users.sourceforge.net>

	* doc/photo.n: [Bug 2927569]: Multiple edits have peverted the
	original meaning of the phrase 'image file data' to reference
	a filename option that does not exist.

2010-01-07  Donal K. Fellows  <dkf@users.sf.net>

	* generic/tkTextDisp.c (AsyncUpdateLineMetrics): [Bug 2677890]: Fix
	odd text widget update problem that had scrollbars being unable to
	cover the whole widget. Fix is to reify the range to update sooner.

2010-01-06  Jan Nijtmans  <nijtmans@users.sf.net>

	* unix/tcl.m4:		Sync with Tcl version
	* unix/configure:	(regenerated)
	* unix/Makefile.in:
	* unix/.cvsignore:
	* generic/default.h:	Trivial CYGWIN fixes
	* generic/tkWindow.c:
	* doc/.cvsignore:

2010-01-06  Donal K. Fellows  <dkf@users.sf.net>

	* unix/tkUnixWm.c (TkWmMapWindow): [Bug 1163496]: Allow windows to be
	* tests/wm.test (wm-transient-8.1): set to be transients for withdrawn
	masters correctly.

2010-01-05  Pat Thoyts  <patthoyts@users.sourceforge.net>

	* win/tkWinDialog.c: [Patch 2898255]: Enable unlimited multiple
	file selection from the open files dialog (pawlak,fellows,thoyts)

2010-01-05  Donal K. Fellows  <dkf@users.sf.net>

	* generic/tkMenu.c (MenuWidgetObjCmd): [Bug 220950]: Do not delete
	menu entries if the first index to delete is explicitly after the last
	index of existing entries.

2010-01-04  Pat Thoyts  <patthoyts@users.sourceforge.net>

	* library/dialog.tcl: Backported fix for tk_dialog <Return> binding
	* library/console.tcl: Backported fix for console keyboard menu
	activation and <<Cut>> handling from HEAD.
	* library/tk.tcl: Correctly handle quoted ampersands in AmpMenuArgs

2010-01-03  Pat Thoyts  <patthoyts@users.sourceforge.net>

	* generic/tkMenu.h: [Patch 2848897] Support the system keyboard
	* win/tkWinMenu.c:  cues option on Windows. This system parameter
	hides the underlines on menu items unless the keyboard is used to
	open the menu. (kovalenko, thoyts)

2010-01-03  Pat Thoyts  <patthoyts@users.sourceforge.net>

	* library/tearoff.tcl: tearoff menus should be transient and use the
	                       toolwindow style on Windows.
	* tests/menu.test: menu tests using 'tkwait visibility' are unix only

2010-01-02  Donal K. Fellows  <dkf@users.sf.net>

	* unix/tkUnixEvent.c (TransferXEventsToTcl): [Bug 1924761]: Use the
	new cache mechanism to force the extraction of the string of a key
	event from XIM at the right time rather than after queueing when it
	can be quashed by a race condition centered on the limited amount of
	state in some XIM implementations.

	* unix/tkUnixKey.c (TkpGetString): [Bug 1373712]: Cache the value that
	* generic/tkInt.h (TkKeyEvent):		will be substituted via %A so
	* generic/tkEvent.c (CleanUpTkEvent):	that we do not need to make it
	* doc/HandleEvent.3 (ARGUMENTS):	fresh each time, which causes
	* doc/QWinEvent.3 (ARGUMENTS):		trouble with some input
	* macosx/tkMacOSXKeyEvent.c (InitKeyEvent): methods. Also includes the
	* win/tkWinX.c (GenerateXEvent):	factoring out of some code and
	update of documentation to describe the slightly increased constraints
	on how Tk_HandleEvent can be used.

2010-01-01  Donal K. Fellows  <dkf@users.sf.net>

	* unix/tkUnixEvent.c (TransferXEventsToTcl): [Bug 1924761]: Move the
	* generic/tkEvent.c (Tk_HandleEvent):	     passing of key events to
	XFilterEvent to the low level point where all other events are
	handled, where it should have been all along. This makes more input
	methods work, stops [event generate] from interfering with input
	methods, and allows the simplification of tkEvent.c by removing half
	of InvokeInputMethods and allowing the rest - which was not full input
	method handling - to be rolled back into Tk_HandleEvent. Introduces a
	small potential bug when a focus change and input method handling are
	too close together in the Tk event queue, but that should be less
	deadly to usability than the previous problems where input methods
	could fail completely or reorder key presses...

2009-12-30  Pat Thoyts  <patthoyts@users.sourceforge.net>

	* generic/tkMenu.c: [Patch 2879789]: Torn off menu items are only
	* tests/menu.tcl:   activated over a limited region of the window.
	Fixed to make the whole width of a menu item activate the entry.

2009-12-27  Pat Thoyts  <patthoyts@users.sourceforge.net>

	* win/tkWinMenu.c: [Bug 2879927]: Highlight for cascade items in
	torn-off menus is incorrect on Windows.

2009-12-25  Donal K. Fellows  <dkf@users.sf.net>

	* doc/option.n: [Bug 2914943]: Correct the first example.
	Also define what the format of option patterns is; that's a much less
	commonly known fact than it used to be.

2009-12-22  Joe English  <jenglish@users.sourceforge.net>

	* library/ttk/sizegrip.tcl: [Bug 2912356]: Patch to avoid bizarro
	behavior under compiz.

2009-12-22  Donal K. Fellows  <dkf@users.sf.net>

	* library/tkfbox.tcl (ListInvoke): [Bug 2919205]: Correct ordering of
	arguments to tk_messageBox.

2009-12-20  Donal K. Fellows  <dkf@users.sf.net>

	* unix/tkUnixSend.c (ServerSecure): [Patch 2917663]: Better support
	for server-interpreted access control addreses.

2009-12-16  Joe English  <jenglish@users.sourceforge.net>

	* generic/ttk/ttkNotebook.c: Don't call Tk_DeleteOptionTable()
	[Bug 2915709], backport fix for [Bug 2496162].

2009-12-14  Kevin B. Kenny  <kennykb@acm.org>

	* library/demos/unicodeout.tcl: Added code to check for right-to-left
	support on Windows and adjust Hebrew and Arabic character strings
	accordingly. Changed the Hebrew string to 'ktb ebryt' (ktav Ivrit,
	"Hebrew writing") to be consistent with at least the Greek and Russian
	strings. Thanks to Rodrigo Readi for calling the inconsistency to our
	attention.

2009-12-02  Jan Nijtmans  <nijtmans@users.sf.net>

	* win/tkInt.decls:	[Bugs 220600, 220690]: Comment that
	TkWinChildProc is exported through the stubs table since 8.5.9

2009-12-11  Donal K. Fellows  <dkf@users.sf.net>

	* library/tk.tcl (tk::ScreenChanged): [Bug 2912473]: Stop problems
	caused by display names with a double colon in.

2009-12-10  Donal K. Fellows  <dkf@users.sf.net>

	* library/demos/ttkscale.tcl: Added demo of [ttk::scale] widget.

2009-12-09  Andreas Kupries  <andreask@activestate.com>

	* library/safetk.tcl (::safe::loadTk): [Bug 2902573]: Fixed access to
	the cleanupHook of the safe base. The code used the old internal
	commands which have been removed since 2009-12-09. See Tcl's
	ChangeLog.

2009-12-09  Donal K. Fellows  <dkf@users.sf.net>

	* generic/tkColor.c (Tk_GetColorByValue): [Bug 2911570]: Ensure that
	hash keys of color values are zeroed first, so that they hash properly
	on 64-bit systems (where X structures are not tightly packed).

2009-12-08  Pat Thoyts  <patthoyts@users.sourceforge.net>

	* unix/tkUnixWm.c: [Bug 2864685]: Backported window manager hinting
			   update from HEAD

2009-12-06  Benjamin Riefenstahl  <b.riefenstahl@turtle-trading.net>

	* macosx/tkMacOSXFont.c (GetFontFamilyName): [Bug 2548661]: Merge fix
	from HEAD (1.44).

2009-12-03  Pat Thoyts  <patthoyts@users.sourceforge.net>

	* library/ttk/xpTheme.tcl:    Fix selection of treeview rows on
	* library/ttk/vistaTheme.tcl: Windows XP and Vista.

2009-12-02  Jan Nijtmans  <nijtmans@users.sf.net>

	* doc/GetHINSTANCE.3:	Correct mentioned header file
	* win/tkWinInt.h:	[Bugs 220600, 220690]: Make TkWinChildProc
	* generic/tkInt.decls:	available in private stub table.
	* generic/tkIntPlatDecls.h: (regenerated)
	* generic/tkStubInit.c:	(regenerated)

2009-11-25  Stuart Cassoff <stwo@users.sf.net>

	* unix/tcl.m4:		[Patch 2892871]: Remove unneeded
	*			AC_STRUCT_TIMEZONE.
	* unix/configure:	Regenerated with autoconf-2.59.

2009-11-24  Donal K. Fellows  <dkf@users.sf.net>

	* unix/tkUnixWm.c (WmIconphotoCmd): [Bug 2902814]: Use the correct
	type for the array of data passed into X. It's wrong, but "right"
	because of a mistake in the X11 specification.

2009-11-22  Pat Thoyts  <patthoyts@users.sourceforge.net>

	* tests/winWm.test: [Bug 2899949]: Make sure the window is still
	* win/tkWinWm.c:    present when handling delayed activation

2009-11-13  Pat Thoyts  <patthoyts@users.sourceforge.net>

	* tests/winDialog.test: [Bug 2307837]: Backported fix for running
	* win/tkWinTest.c:      dialog tests on non-English locales

2009-11-12  Don Porter  <dgp@users.sourceforge.net>

	*** 8.5.8 TAGGED FOR RELEASE ***

	* changes:	Updated for 8.5.8 release.

2009-11-03  Don Porter  <dgp@users.sourceforge.net>

	* generic/tk.h:		Bump to 8.5.8 for release.
	* library/tk.tcl:
	* unix/configure.in:
	* unix/tk.spec:
	* win/configure.in:
	* README:

	* unix/configure:	autoconf-2.59
	* win/configure:

	* changes:	Updated for 8.5.8 release.

2009-11-03  Pat Thoyts  <patthoyts@users.sourceforge.net>

	* win/tkWinWm.c: [Bug 2891541]: Permit normal behaviour on
	Windows for a grabbed toplevel when it is the main window.

2009-11-01  Joe Mistachkin  <joe@mistachkin.com>

	* win/tkWinButton.c: [Bug 1739613]: The default width being stored
	in TSD cannot be put into the process-wide options table.  This fix
	allocates storage for the default width from the heap and frees it
	using an exit handler.

2009-10-29  Pat Thoyts  <patthoyts@users.sourceforge.net>

	* win/tkWinFont.c: [Bug 1825353]: Backported patch for tiny
	fixed font on Russian Windows systems.

2009-10-25  Donal K. Fellows  <dkf@users.sf.net>

	* unix/tkUnixColor.c (TkpGetColor): [Bug 2809525]: Impose a maximum
	X11 color name length so that it becomes impossible to blow things up
	that way.

	* library/text.tcl: [Bug 1854913]: Stop <Delete> actions from ever
	deleting backwards, even when the insertion cursor is "at the end" of
	the text widget.

2009-10-24  Donal K. Fellows  <dkf@users.sf.net>

	* macosx/ttkMacOSXTheme.c (RangeToFactor, TrackElementDraw)
	(PbarElementDraw): [Bug 2883712]: Corrected scaling of progress bars
	and scales, and backported the fix for 64-bitness.

	* library/button.tcl, unix/tkUnixButton.c (TkpDisplayButton):
	[Patch 1530276]: Make -selectcolor handling work better for both
	checkbuttons and radiobuttons when they don't have indicators.

2009-10-22  Donal K. Fellows  <dkf@users.sf.net>

	* generic/tkText.c (CreateWidget, TextEditUndo, TextEditRedo)
	(TextEditCmd, UpdateDirtyFlag):
	* generic/tkText.h: [Patch 1469210]: Corrected handling of marking as
	dirty when inserting after an undo from a non-dirty state.

	* library/xmfbox.tcl (MotifFDialog_FileTypes)
	(MotifFDialog_ActivateSEnt):
	* library/tkfbox.tcl (Done, ::tk::dialog::file::):
	* macosx/tkMacOSXDialog.c (Tk_GetOpenFileObjCmd):
	* win/tkWinDialog.c (GetFileNameW, GetFileNameA):
	* doc/getOpenFile.n: [Patch 2168768]: Corrected handling of the
	-typevariable option to be consistently global; it's the only way it
	can work even close to the same on all platforms.

2009-10-15  Don Porter  <dgp@users.sourceforge.net>

	* generic/tkConsole.c:	Relax the runtime version requirements on Tcl
	* generic/tkMain.c:	so that Tk 8.5.8 can [load] into Tcl 8.6 (and
	* generic/tkWindow.c:	later 8.*) interps.  [Feature Request 2794032]
	* library/tk.tcl
	* unix/Makefile.in:
	* win/Makefile.in:
	* win/makefile.vc:

2009-10-10  Donal K. Fellows  <dkf@users.sf.net>

	* unix/tkUnixRFont.c (InitFont,TkpGetFontFromAttributes,Tk_DrawChars):
	[Bug 1961455]: Draw underlines and overstrikes when using Xft for font
	rendering.

2009-10-08  Donal K. Fellows  <dkf@users.sf.net>

	* library/tkfbox.tcl (::tk::IconList_Create): [Patch 2870648]:
	Corrected cursor used in file/directory dialogs.

2009-10-07  Pat Thoyts  <patthoyts@users.sourceforge.net>

	* library/ttk/vistaTheme.tcl: [Bug 2787164]: Fix size of dropdown
	arrow on combobox and menubutton for Windows 7.

2009-10-07  Donal K. Fellows  <dkf@users.sf.net>

	* unix/tkUnixScrlbr.c (TkpComputeScrollbarGeometry): [Patch 2088597]:
	Stop scrollbars from getting too small at the end.

2009-10-05  Don Porter  <dgp@users.sourceforge.net>

	* changes:	Updated for 8.5.8 release.

2009-10-05  Pat Thoyts  <patthoyts@users.sourceforge.net>

	* win/tkWinButton.c: [Bug 2860827]: Backported patch avoiding 3D
	effects with user-specified background.

2009-09-25  Donal K. Fellows  <dkf@users.sf.net>

	* generic/tkImgPhoto.c (ImgGetPhoto): Correct generation of grayscale
	data from an image. Reported by Keith Vetter on comp.lang.tcl.

2009-09-14  Jeff Hobbs  <jeffh@ActiveState.com>

	* generic/tkMenuDraw.c (TkPostSubmenu): [Bug 873613]: Fix reposting of
	* win/tkWinMenu.c (TkWinHandleMenuEvent): submenu in torn off Windows
	menu.
	(DrawMenuEntryArrow): [Bug 873608]: Draw Win menu arrow after being
	torn off.

2009-09-10  Donal K. Fellows  <dkf@users.sf.net>

	* unix/tkUnixRFont.c (InitFont): Move pattern disposal in error case
	to callers so they have more options when they come to recovering from
	the failure.
	(TkpGetFontFromAttributes): If the default attributes don't work, try
	adding a setting to turn off use of XRender. That seems to work for
	some people for unexplained reasons (possibly local misconfiguration).
	* generic/tkFont.c (Tk_AllocFontFromObj): Stop this function from
	keeling over in a heap when the low-level font allocation fails. An
	error beats a crash! (Issue reported on comp.lang.tcl by Denis
	Berezhnoy.)

2009-08-25  Donal K. Fellows  <dkf@users.sf.net>

	* unix/tkUnixSend.c (ServerSecure): [Bug 1909931]: Added some support
	for server-interpreted access control addreses.

2009-08-24  Donal K. Fellows  <dkf@users.sf.net>

	* library/msgbox.tcl (::tk::MessageBox): Correct bindings so that they
	work with ttk::buttons. Reported by Hans-Christoph Steiner.

2009-08-24  Daniel Steffen  <das@users.sourceforge.net>

	* macosx/tkMacOSXHLEvents.c (ScriptHandler): Fix "do script" apple
	event handler issues on recent Mac OS X releases by using AE coercion
	to 'utf8' for text data and to 'fsrf' for alias data. (Reported by
	Youness Alaoui on tcl-mac)

2009-08-08  Donal K. Fellows  <dkf@users.sf.net>

	* library/demos/pendulum.tcl: Make the display handle being resized
	more gracefully.

2009-08-04  Donal K. Fellows  <dkf@users.sf.net>

	* generic/tkTextDisp.c (TkTextCharLayoutProc): Make the line breaking
	algorithm (in the word-wrap case) do the right thing with non-breaking
	spaces by restricting what we break on to ASCII spaces, which is good
	enough for most purposes.

2009-08-01  Donal K. Fellows  <dkf@users.sf.net>

	* unix/tkUnixWm.c (WmIconphotoCmd): [Bug 2830420]: Assemble the image
	for the window manager in a way that doesn't assume we're on a little-
	endian system.

2009-07-22  Donal K. Fellows  <dkf@users.sf.net>

	* generic/tkFocus.c (TkFocusDeadWindow): [Bug 2496114]: Ensure that
	focus desynchronization doesn't cause a crash.

2009-07-20  Donal K. Fellows  <dkf@users.sf.net>

	* tests/clipboard.test (clipboard-6.2): [Bug 2824378]: Corrected
	result of test in light of changes to binary selection retrieval.

2009-07-18  Donal K. Fellows  <dkf@users.sf.net>

	* unix/tkUnixSelect.c (SelCvtFromX32, SelCvtFromX8): Make the
	incremental transfer of binary selections work get deserialized
	correctly. Thanks to Emiliano Gavilán for detecting.

2009-07-15  Donal K. Fellows  <dkf@users.sf.net>

	* unix/tkUnixSelect.c (TkSelEventProc, SelRcvIncrProc, SelCvtFromX8):
	[Bug 2821962]: Make byte sequence selection transfers possible.

2009-07-14  Donal K. Fellows  <dkf@users.sf.net>

	* doc/canvas.n (WINDOW ITEMS): [Bug 2326602]: Corrected definition of
	the -height and -width options for these items.

	* unix/configure.in: [Bug 2496018]: Allow the disabling of the use of
	XScreenSaver at configuration time, so as to permit better control of
	dependencies in the embedded case.

2009-07-11  Donal K. Fellows  <dkf@users.sf.net>

	* doc/grid.n: [Bug 2818455]: Corrected example.

2009-06-27  Jan Nijtmans  <nijtmans@users.sf.net>

	* generic/tkInt.decls (Tk(Orient|Smooth)(Parse|Print)Proc):
	Backport [Bug 2804935]: Expose these functions through the internal
	stub table as they are useful to existing third-party code.

2009-06-23  Jan Nijtmans  <nijtmans@users.sf.net>

	* generic/tkCanvUtil.c: [Bug 220935]: canvas dash update problem

2009-06-02  Pat Thoyts  <patthoyts@users.sourceforge.net>

	* win/tkWinWm.c:   [Bug 2799589]: Backported fix for crash on
	* tests/winWm.test: delayed window activation.

2009-05-21  Pat Thoyts  <patthoyts@users.sourceforge.net>

	* win/tkWinMenu.c: [Bug 2794778]: Backported fix for keyboard
	traversal of the menus on Windows.

2009-05-14  Pat Thoyts  <patthoyts@users.sourceforge.net>

	* generic/tkButton.c: [Bug 1923684]: Backported checkbutton fix
	for confused state when -offvalue equals -tristatevalue

2009-05-14  Pat Thoyts  <patthoyts@users.sourceforge.net>

	* doc/ttk_image.n:  Backported support for the Vista theme.
	* doc/ttk_style.n:  This requires the vsapi element engine,
	* doc/ttk_vsapi.n:  the hover state and the theme script
	* doc/ttk_widget.n: definition.
	* generic/ttk/ttkState.c:
	* generic/ttk/ttkTheme.h:
	* generic/ttk/ttkWidget.c:
	* library/ttk/ttk.tcl:
	* library/ttk/vistaTheme.tcl:
	* library/ttk/xpTheme.tcl:
	* tests/ttk/vsapi.test:
	* win/ttkWinXPTheme.c:

2009-05-13  Pat Thoyts  <patthoyts@users.sourceforge.net>

	* generic/tkFont.c: [Bug 2791352]: Backported fix and tests for
	* tests/font.test:  mis-parsing of certain font descriptions.

2009-05-03  Donal K. Fellows  <dkf@users.sf.net>

	* win/tkWinWm.c (UpdateWrapper): [Bug 2785744]: Manipulate flag bit
	correctly so that menubar updates can't smash other attributes.

2009-04-30  Pat Thoyts  <patthoyts@users.sourceforge.net>

	* win/tkWinWm.c: [Patch 2504402]: Backported change to create
	wm icons as device independent bitmaps. (cjmcdonald)

2009-04-30  Donal K. Fellows  <dkf@users.sf.net>

	* win/tkWinPixmap.c (Tk_GetPixmap): [Bug 2080533]: Added patch that
	allows Tk to keep working even when the graphics card is stressed.

2009-04-28  Jeff Hobbs  <jeffh@ActiveState.com>

	* unix/tcl.m4, unix/configure (SC_CONFIG_CFLAGS): Harden the check
	to add _r to CC on AIX with threads.

2009-04-27  Donal K. Fellows  <dkf@users.sf.net>

	* generic/tkInt.decls: [Bug 2768945]: Expose (as "private") a set of
	functions needed for easily building canvas items that work like
	existing standard ones.

2009-04-24  Jeff Hobbs  <jeffh@ActiveState.com>

	* win/tkWinDialog.c (ChooseDirectoryValidateProc): No need to set
	cwd on selchange. Prevents delete of selected folder in dialog.

2009-04-24  Stuart Cassoff <stwo@users.sf.net>

	* unix/Makefile.in:	[Bug 2764263]: Removed stray @ from
	Makefile.in test target. [Bug 1945073]: Don't chmod+x square demo.
	[Patch 2764272]: Adjustable demo install location.

2009-04-24  Stuart Cassoff <stwo@users.sf.net>

	* unix/Makefile.in: [Patch 2769530]: Don't chmod/exec installManPage.

2009-04-23  Jeff Hobbs  <jeffh@ActiveState.com>

	* win/tkWinDialog.c (Tk_ChooseDirectoryObjCmd): [Bug 2779910]: Enable
	the new style choosedir that has a "New Folder" button, with
	::tk::winChooseDirFlags override for new behavior.

2009-04-15  Don Porter  <dgp@users.sourceforge.net>

	*** 8.5.7 TAGGED FOR RELEASE ***

	* changes:	Updated for 8.5.7 release.

2009-04-14  Stuart Cassoff  <stwo@users.sourceforge.net>

	* unix/tcl.m4:	Removed -Wno-implicit-int from CFLAGS_WARNING.

2009-04-10  Don Porter  <dgp@users.sourceforge.net>

	* changes:	Updated for 8.5.7 release.

	* generic/tk.h:		Bump to 8.5.7 for release.
	* library/tk.tcl:
	* unix/configure.in:
	* unix/tk.spec:
	* win/configure.in:
	* README:

	* unix/configure:	autoconf-2.59
	* win/configure:

2009-04-10  Joe English  <jenglish@users.sourceforge.net

	* library/palette.tcl(tk_setPalette): Don't set
	*selectColor: #b03060; this makes radio- and checkbuttons
	look wrong post-TIP#109.

2009-04-10  Daniel Steffen  <das@users.sourceforge.net>

	* unix/configure.in (Darwin):	use Darwin SUSv3 extensions if
					available.
	* unix/configure:		autoconf-2.59
	* unix/tkConfig.h.in:		autoheader-2.59

	* library/msgbox.tcl: don't set msgbox bitmap background on TkAqua.

	* library/demos/filebox.tcl: only show "Motif Style Dialog" checkbutton
	on X11 windowingsystem.

	* library/demos/widget: GOOBE: use ttk::cursor

	* library/ttk/cursors.tcl: backport ttk::cursor from HEAD

	* library/demos/knightstour.tcl: fix knightstour demo not running from
	interactive wish.

	* library/console.tcl (::tk::ConsoleInit): remove redundant TkAqua
	Quit menu item.

	* generic/tkPointer.c (Tk_UpdatePointer): use all 5 buttons.

	* generic/tkMenu.c (PostProcessEntry): delay call to
	TkpConfigureMenuEntry() until all menu entry attributes are setup.

	* library/menu.tcl (::tk::MbPost): fix error thrown in y position
	computation with indicatoron.

	* generic/tkMenubutton.c: s/DEF_BUTTON_JUSTIFY/DEF_MENUBUTTON_JUSTIFY/

	* generic/tkTextBTree.c (TkBTreeDeleteIndexRange): add bounds check
	to startEnd array access (fixes testsuite crash).

	* tests/unixFont.test: only use xlsfonts with X11 windowingsystem.

2009-04-10  Donal K. Fellows  <dkf@users.sf.net>

	* generic/tkCanvPs.c (TkPostscriptInfo): [Bug 1466509]: Eliminate old
	and misleading comments mentioning prolog.ps.
	* generic/prolog.ps, library/prolog.ps: Remove unused files.
	* unix/Makefile.in, win/Makefile.in: Stop building distributions that
	include the removed files or trying to install them.

	* library/tk.tcl: [Bug 2116837]: Add event definitions to handle the
	standard virtual events when Caps Lock is on.

2009-04-03  Joe English  <jenglish@users.sourceforge.net>

	* unix/tkUnixWm.c: [Bug 1789819]: Don't Panic.

2009-03-25  Donal K. Fellows  <dkf@users.sf.net>

	* generic/ttk/ttkTheme.c (BuildOptionMap, NewElementImpl):
	[Bug 2178820]: Ensure that zero-size allocations don't happen; some
	malloc implementations don't like it at all.

	* win/wish.exe.manifest.in: [Bug 1871101]: Add magic to make Tk not be
	blurred on Vista with large fonts.

2009-03-03  Pat Thoyts  <patthoyts@users.sourceforge.net>

	* generic/tkFileFilter.c: Backported some fixes for uninitialized
	* generic/tkFont.c:       variables identified by das using clang
	* generic/tkListbox.c:    analysis.

2009-02-27  Pat Thoyts  <patthoyts@users.sourceforge.net>

	* generic/tkWindow.c: [Bug 2645457] check for dead windows after
	calling Tk_MakeWindowExist to avoid a crash when mapping dead windows.

2009-02-23  Pat Thoyts  <patthoyts@users.sourceforge.net>

	* win/tkWinCursor.c: [Patch 2542828] use stock Win32 help arrow
	cursor when question_arrow requested (danckaert)

	* win/rc/*.cur: [Patch 2513104] fix cursor hotspots (cjmcdonald)

	* win/tkWinMenu.c: Applied patch for menu image display bug
	[Bug 1329198, 456299] [Patch 2507419] (cjmcdonald)

2009-02-17  Jeff Hobbs  <jeffh@ActiveState.com>

	* win/tcl.m4, win/configure: Check if cl groks _WIN64 already to
	avoid CC manipulation that can screw up later configure checks.
	Use 'd'ebug runtime in 64-bit builds.

2009-02-16  Jeff Hobbs  <jeffh@ActiveState.com>

	* win/configure.in, win/configure: align better with tcl
	version. Ensures finding correct CPP for Win64.

2008-02-06  Daniel Steffen  <das@users.sourceforge.net>

	* generic/tkImgPhoto.c:		fix numerous leaks discovered with the
	* generic/tkMenu.c:		Mac OS X Instruments.app Leaks tool.
	* generic/tkText.c:
	* generic/tkTextImage.c:
	* generic/tkTextIndex.c:
	* generic/tkUndo.c:
	* generic/ttk/ttkFrame.c:
	* macosx/tkMacOSXWm.c:

2009-01-22  Kevin B. Kenny  <kennykb@acm.org>

	* unix/tcl.m4: Corrected a typo ($(SHLIB_VERSION) should be
	${SHLIB_VERSION}).
	* unix/configure: Autoconf 2.59

2009-01-19  Kevin B. Kenny  <kennykb@acm.org>

	* unix/Makefile.in: Added a CONFIG_INSTALL_DIR parameter so that
	* unix/tcl.m4:      distributors can control where tclConfig.sh goes.
	Made the installation of 'ldAix' conditional
	upon actually being on an AIX system.  Allowed for downstream
	packagers to customize SHLIB_VERSION on BSD-derived systems.
	Thanks to Stuart Cassoff for [Patch 907924].
	* unix/configure: Autoconf 2.59

2009-01-14  Jan Nijtmans  <nijtmans@users.sf.net>

	* generic/tkImgPhoto.c: fix for aMSN compatibility [tcl-Bug 2507326]

2009-01-11  George Peter Staplin  <georgeps@users.sourceforge.net>

	* generic/tkEvent.c: Backport a fix from 8.6 for a NULL pointer
	dereference in CreateXIC.

2009-01-07  Pat Thoyts  <patthoyts@users.sourceforge.net>

	* win/tkWinWm.c: Backported fix for [Bug 1847002] to prevent the
	bypassing of grab restrictions via the taskbar on Windows.

2008-12-22  Don Porter  <dgp@users.sourceforge.net>

	*** 8.5.6 TAGGED FOR RELEASE ***

	* tests/embed.test:	Eliminate duplicate test names.

	* changes:	Updates for 8.5.6 release.

2008-12-22  Joe English  <jenglish@users.sourceforge.net>

	* generic/ttk/ttkWidget.c: Don't crash when
	application uses nondefault visual [Bug 2264732]
	(Backport from trunk change 2008-11-11)
	* Workaround for [Bug 2207435]
	(Backport from trunk change 2008-10-31).

2008-12-22  Donal K. Fellows  <dkf@users.sf.net>

	* generic/tkCanvPs.c (Tk_PostscriptFont,TkCanvPostscriptCmd): Backport
	of font size and reflection fix. [Bug 2107938]

2008-12-22  Alexandre Ferrieux 	<ferrieux@users.sourceforge.net>

	* generic/tkCanvUtil.c: Backport of the Millipeter patch [1813597,
	* generic/tkInt.h:       2218964]
	* generic/tkObj.c:
	* generic/tkText.c:

2008-12-21  Don Porter  <dgp@users.sourceforge.net>

	* generic/tk.h:		Bump to 8.5.6 for release.
	* library/tk.tcl:
	* unix/configure.in:
	* unix/tk.spec:
	* win/configure.in:
	* README:

	* unix/configure:	autoconf-2.59
	* win/configure:

	* changes:	Updates for 8.5.6 release.

2008-11-22  Pat Thoyts  <patthoyts@users.sourceforge.net>

	* library/ttk/combobox.tcl: [Bug 1939129,1991930] combobox dropdown
	                            was drawn behind topmost toplevels.

2008-11-19  Jan Nijtmans  <nijtmans@users.sf.net>

	* generic/tkImage.c    Relax the constraint that every Tk_ImageType
	* generic/tkImgPhoto.c can only be passed to this function once.
	                       This allows tkImg to be loaded in multiple
	                       interpreters in a thread-enabled build of Tk.
	                       [Bug 2312027]

2008-11-15  Pat Thoyts  <patthoyts@users.sourceforge.net>

	* generic/tk.h:        The tip 125 implementation permits the
	* generic/tkFrame.c:   wm manage command to manage any widget but
	* macosx/tkMacOSXWm.c: only those with Frame instance data should
	* unix/tkUnixWm.c:     be permitted. We now check for the suitability
	* win/tkWinWm.c:       and raise an error for non-frame widgets.
	* test/wm.test:        Updated the tests and documentation.
	* doc/wm.n:            See also [Bug 2239034]

2008-11-12  Pat Thoyts  <patthoyts@users.sourceforge.net>

	* tests/constraints.tcl: backported listbox test fix from head
	* tests/listbox.test:    the default on windows is 'underline'
	* tests/winDialog.test: backported some fixes from head
	* library/text.tcl: Backported fix for bug #1777362 to have events
	* test/text.test:   work with window paths that include hyphens.

2008-10-23  Don Porter  <dgp@users.sourceforge.net>

	* generic/tk.h:		Bump version number to 8.5.6b1 to distinguish
	* library/tk.tcl:	CVS development snapshots from the 8.5.5 and
	* unix/configure.in:	8.5.6 releases.
	* unix/tk.spec:
	* win/configure.in:
	* README:

	* unix/configure:	autoconf (2.59)
	* win/configure:

2008-10-17  Pat Thoyts  <patthoyts@users.sourceforge.net>

	* library/ttk/scale.tcl: Backported keyboard bindings for ttk::scale

2008-10-11  Donal K. Fellows  <donal.k.fellows@man.ac.uk>

	*** 8.5.5 TAGGED FOR RELEASE ***

	* generic/tkCanvas.c (CanvasWidgetCmd): Corrected result generation.

2008-10-10  Don Porter  <dgp@users.sourceforge.net>

	* generic/tk.h:		Bump to 8.5.5 for release.
	* library/tk.tcl:
	* unix/configure.in:
	* unix/tk.spec:
	* win/configure.in:

	* unix/configure:	autoconf-2.59
	* win/configure:

	* changes:	Updates for 8.5.5 release.

	* unix/Makefile.in:	Relax constraints in index script so that
	* win/Makefile.in:	each Tk 8.5.* release may be [package require]d
	* win/makefile.vc:	into any Tcl 8.5.* interp.  [Bug 1890438].

2008-10-09  Don Porter  <dgp@users.sourceforge.net>

	* generic/tkListbox.c:	Make literal return values consistent with
	those generated by Tcl_PrintDouble().

	* tests/canvText.test:	Backport test updates in light of the
	* tests/entry.test:	2008-10-05 commit.
	* tests/listbox.test:
	* tests/scrollbar.test:
	* tests/spinbox.test:
	* tests/textDisp.test:

	* generic/tkEntry.c:	Fix missing space constructing the scroll
	command.

2008-10-05  Donal K. Fellows  <donal.k.fellows@man.ac.uk>

	* win/tkWinScrlbr.c:		Convert 'sprintf(..."%g"...)' to the
	* macosx/tkMacOSXScrlbr.c:	locale-insensitive Tcl_PrintDouble.
	* generic/tkScrollbar.c:	[Bug 2112563]  NOTE: Tcl_PrintDouble
	* generic/tkListbox.c:		is sensitive to the value of
	* generic/tkEntry.c:		::tcl_precision.
	* generic/tkCanvText.c:		*** POTENTIAL INCOMPATIBILITY ***
	* generic/tkArgv.c:

2008-08-25  Todd M. Helfter  <tmh@users.sourceforge.net>

	* library/menu.tcl: additional fix for [Bug 1023955]

2008-09-08  Todd M. Helfter  <tmh@users.sourceforge.net>

	* doc/menu.n: fix typo in docs [Bug 2098425]

2008-08-28  Don Porter  <dgp@users.sourceforge.net>

	* unix/tkConfig.sh.in:	Added @XFT_LIBS@ to the definition of TK_LIBS
	to avoid link failures when a "big wish" program links against a
	--disable-shared build of libtk.  (Discovered building expectTk).

	* generic/tk.h:		Bump version number to 8.5.5b1 to distinguish
	* library/tk.tcl:	CVS development snapshots from the 8.5.4 and
	* unix/configure.in:	8.5.5 releases.
	* unix/tk.spec:
	* win/configure.in:
	* README:

	* unix/configure:	autoconf (2.59)
	* win/configure:

2008-08-25  Todd M. Helfter  <tmh@users.sourceforge.net>

	* library/menu.tcl: fix typo from [Bug 1023955]

2008-08-25  Todd M. Helfter <tmh@users.sourceforge.net>

	* library/menu.tcl : Do not flip to the arrow cursor on menus.
	This was a Motif convention.  Current behavior is maintained if
	tk_strictMotif is enabled.  [Bug 1023955]

2008-08-25  Todd M. Helfter <tmh@users.sourceforge.net>

	The patch is associated with the bug tracker id: 1936220
	library/tkfbox.tcl : fix the multiple selection error for
	tk_getOpenFile -multiple 1 which fails on all unix platforms since
	the adoption of ttk widgets.

2008-08-19  Joe English  <jenglish@users.sourceforge.net>

	* generic/ttk/ttkScroll.c:  Don't use sprintf "%g" to
	format floating point numbers in -[xy]scrollcommand callbacks
	or [xy]view methods.  Minor incompatibility: 0 and 1 now
	formatted as "0.0" resp "1.0".
	* tests/ttk/entry.test, tests/ttk/treeview.test: Updated
	to account for above change.

2008-08-19  Daniel Steffen  <das@users.sourceforge.net>

	* macosx/tkMacOSXFont.c (SetFontFeatures):	Disable antialiasing of
						 	fixed-width fonts with
						 	size <= 10.

2008-08-14  Daniel Steffen  <das@users.sourceforge.net>

	*** 8.5.4 TAGGED FOR RELEASE ***

	* unix/tcl.m4 (SC_PATH_X):	check for libX11.dylib in addition to
					libX11.so et al.

	* unix/configure: 		autoconf-2.59

2008-08-08  Don Porter  <dgp@users.sourceforge.net>

	* generic/tk.h:		Bump to 8.5.4 for release.
	* library/tk.tcl:
	* unix/configure.in:
	* unix/tk.spec:
	* win/configure.in:
	* README:

	* unix/configure:	autoconf-2.59
	* win/configure:

	* changes:	Updates for 8.5.4 release.

2008-08-05  Joe English  <jenglish@users.sourceforge.net>

	* generic/tk.h, generic/tkEvent.c: Fix for [Bug 2010422]
	"no event type or button # or keysym while executing
	"bind Listbox <MouseWheel> [...]".

2008-08-01  Pat Thoyts  <patthoyts@users.sourceforge.net>

	* win/tkWinWm.c: Backported fixes for handling unmapped parent
	* test/wm.test:  toplevels. [Bug 2009788, 2028703]

2008-07-31  Don Porter  <dgp@users.sourceforge.net>

	* generic/tk.h:	Added missing EXTERN for the Tcl_PkgInitStubsCheck
	declaration to fix inability to embed non-stub-enabled Tk on Windows.

2008-07-26  Pat Thoyts  <patthoyts@users.sourceforge.net>

	* doc/options.n: Direct to the font manual for -font [Bug 1686012]

	* win/tkWinWindow.c: Check for 0x prefix in sprintf %p. Bug [2026405]

2008-07-22  Daniel Steffen  <das@users.sourceforge.net>

	* library/ttk/aquaTheme.tcl: Use system color names and TIP145 named
	font instead of hardcoded color values and deprecated native font name.

	* macosx/tkMacOSXHLEvents.c: sync with HEAD.

2008-07-04  Joe English  <jenglish@users.sourceforge.net>

	* generic/ttk/ttkDefaultTheme.c, generic/ttk/ttkClamTheme.c,
	generic/ttk/ttkClassicTheme.c, generic/ttk/ttkElements.c:
	Backport [Bug 2009213].

2008-06-29  Don Porter  <dgp@users.sourceforge.net>

	*** 8.5.3 TAGGED FOR RELEASE ***

	* generic/tk.h:		Bump to 8.5.3 for release.
	* library/tk.tcl:
	* unix/configure.in:
	* unix/tk.spec:
	* win/configure.in:
	* README:

	* unix/configure:	autoconf-2.59
	* win/configure:

	* changes:	Updates for 8.5.3 release.

2008-06-26  Don Porter  <dgp@users.sourceforge.net>

	* generic/tkPanedWindow.c (PanedWindowProxyCommand)
	(DisplayPanedWindow): Ensure that a zero width never gets fed to the
	underlying window system. [Bug 1639824]  (Backport fix from dkf).

2008-06-20  Joe English  <jenglish@users.sourceforge.net>

	* library/ttk/treeview.tcl: Backport fix for [Bug 1951733]

2008-06-19  Don Porter  <dgp@users.sourceforge.net>

	* changes:	Updates for 8.5.3 release.

2008-06-18  Daniel Steffen  <das@users.sourceforge.net>

	* macosx/tkMacOSXCarbonEvents.c:	fix debug carbon event tracing;
	(InstallStandardApplicationEventHandler):	replace needless use of
	TkMacOSXInitNamedDebugSymbol() by standard TkMacOSXInitNamedSymbol().

	* macosx/tkMacOSXDebug.c:	revert 2007-11-09 commit making
	* macosx/tkMacOSXDebug.h:	TkMacOSXInitNamedDebugSymbol()
					available outside of debug builds.

	* macosx/tkMacOSXEmbed.c (TkpMakeWindow):	fix bug with missing
	* macosx/tkMacOSXSubwindows.c (XMapWindow):	focus on first map by
	only sending VisibilityNotify events once windows are mapped (rather
	than when they are created).

	* macosx/tkMacOSXWindowEvent.c (TkMacOSXProcessWindowEvent): fix
	return value.

	* macosx/tkMacOSXInit.c:	add helper to efficiently convert from
	* macosx/tkMacOSXPrivate.h:	CFString to Tcl_Obj.

	* macosx/tkMacOSXFont.c (TkpGetFontFromAttributes, InitFont):	fix
	incorrect conversion to points of font sizes already in points; factor
	out retrieval of font family name from font family ID.

2008-06-13  Jeff Hobbs  <jeffh@ActiveState.com>

	* win/configure, win/configure.in (TK_WIN_VERSION): fix handling
	of interim a/b versioning for manifest usage.

2008-06-12  Daniel Steffen  <das@users.sourceforge.net>

	* generic/tkPointer.c (Tk_UpdatePointer): fix failure to restore a
	global grab capture and to release the restrict window capture when
	releasing a button grab. Fixes segfault due to dangling reference to
	restrict window inside TkpSetCapture() implementation. [Bug 1991932]

	* unix/tcl.m4 (SunOS-5.11): fix 64bit amd64 support with gcc & Sun cc.
	* unix/configure: autoconf-2.59

	* macosx/tkMacOSXXStubs.c (Tk_ResetUserInactiveTime): use UsrActivity
	instead of OverallAct (which may be ignored in some circumstances).

	* macosx/Wish.xcodeproj/project.pbxproj: add debug configs for 64bit,
	* macosx/Wish.xcodeproj/default.pbxuser: with gcov, and with
	corefoundation disabled; updates & cleanup for Xcode 3.1 and for
	Leopard; sync with Tcl.xcodeproj.
	* macosx/Wish.xcode/project.pbxproj:	sync Wish.xcodeproj changes.
	* macosx/Wish.xcode/default.pbxuser:
	* macosx/README:			document new build configs.

2008-06-10  Joe English  <jenglish@users.sourceforge.net>

	* unix/tkUnixKey.c: tkUnixKey.c: Use Xutf8LookupString if available
	[Patch #1986818].  This should fix problems (like #1908443) where
	Xlib's idea of the system encoding does not match Tcl's.

2008-05-23  Joe English  <jenglish@users.sourceforge.net>

	* generic/ttk/ttkLabel.c: Avoid passing width or height <= 0 to
	Tk_RedrawImage, as this leads to a panic on Windows [Bug 1967576]

2008-05-11  Pat Thoyts  <patthoyts@users.sourceforge.net>

	* library/tk.tcl: Support for ttk widgets in AmpWidget

	* doc/button.n: Note negative widths for button [Patch #1883418]
	* doc/ttk_*:   'identify' widget command is on all ttk widgets.

2008-05-04  Joe English  <jenglish@users.sourceforge.net>

	* macosx/ttkMacOSAquaTheme.c: "default" and "focus" adornments
	should not be disjoint [Bug 1942785]

2008-04-17  Don Porter  <dgp@users.sourceforge.net>

	* generic/tkCanvas.c:   Fix logic that determines when canvas item
	<Enter> event should fire.  Thanks to Sebastian Wangnick. [Bug 1327482]

2008-04-14  Pat Thoyts  <patthoyts@users.sourceforge.net>

	* win/tkWinDialog.c: backport tk_chooseColor -title fix from head
	* win/tkWinTest.c:   Added parent to testgetwininfo
	* tests/winDialog.test: Created some tk_chooseColor win tests.

2008-04-11  Don Porter  <dgp@users.sourceforge.net>

	* generic/tk.h:		Bump version number to 8.5.3b1 to distinguish
	* library/tk.tcl:	CVS development snapshots from the 8.5.2 and
	* unix/configure.in:	8.5.3 releases.
	* unix/tk.spec:
	* win/configure.in:

	* unix/configure:	autoconf (2.59)
	* win/configure:

2008-04-07  Jeff Hobbs  <jeffh@ActiveState.com>

	* generic/tkWindow.c (Initialize): fix double-free on Tk_ParseArgv
	* tests/main.test (main-3.*):      error. [Bug 1937135]

	* generic/tkArgv.c: fix -help mem explosion. [Bug 1936238] (kenny)

2008-04-03  Pat Thoyts  <patthoyts@users.sourceforge.net>

	* library/ttk/xpTheme.tcl: fix the colour of labelframe in xp

2008-04-01  Don Porter  <dgp@users.sourceforge.net>

	* generic/tkStubLib.c (Tk_InitStubs):	Added missing error message.
	* generic/tkWindow.c (Tk_PkgInitStubsCheck):

2008-03-28  Don Porter  <dgp@users.sourceforge.net>

	*** 8.5.2 TAGGED FOR RELEASE ***

	* README:		Bump to 8.5.2 for release.
	* generic/tk.h:
	* library/tk.tcl:
	* unix/configure.in:
	* unix/tk.spec:
	* win/configure.in:

	* unix/configure:	autoconf-2.59
	* win/configure:

	* changes:	Updates for 8.5.2 release.

2008-03-27  Jeff Hobbs  <jeffh@ActiveState.com>

	* library/safetk.tcl (::safe::tkInterpInit): make sure tk_library
	and its subdirs (eg, ttk) are on the "safe" access path.

2008-03-27  Daniel Steffen  <das@users.sourceforge.net>

	* unix/tcl.m4 (SunOS-5.1x): fix 64bit support for Sun cc. [Bug 1921166]

	* unix/configure: autoconf-2.59

2008-03-27  Daniel Steffen  <das@users.sourceforge.net>

	* generic/ttk/ttkStubLib.c:	ensure tcl stubs are used in libtkstub
					even in a static build of Tk.
	* generic/ttk/ttkDecls.h:	fix incorrect number of arguments in
					Ttk_InitStubs macro definition.

2008-03-26  Don Porter  <dgp@users.sourceforge.net>

	* changes:	Updates for 8.5.2 release.

	* unix/tkUnixCursor.c:	Stop crash in [. configure -cursor] on X11.
	Thanks to Emiliano Gavilán.  [Bug 1922466]

2008-03-26  Joe English  <jenglish@users.sourceforge.net>

	* generic/tkInt.h, generic/tkEvent.c, unix/tkUnixEvent.c,
	unix/tkUnixKey.c: XIM reorganization and cleanup; see
	[Patch 1919791] for details.

2008-03-21  Joe English  <jenglish@users.sourceforge.net>

	* generic/tk.decls, generic/ttk/ttkStubLib.c, unix/Makefile.in:
	Keep ttkStubLib.o in libtkstub instead of libtk. [Bug 1920030]

2008-03-20  Donal K. Fellows  <dkf@users.sf.net>

	* tests/wm.test: Rewrote so that tests clean up after themselves
	rather than leaving that to the following test. Makes it easier to
	catch problems where they originate. Inspired by [Bug 1852338]

2008-03-19  Donal K. Fellows  <dkf@users.sf.net>

	* doc/GetClrmap.3: Documented Tk_PreserveColormap. [Bug 220809]

2008-03-17  Joe English  <jenglish@users.sourceforge.net>

	* unix/Makefile.in, win/Makefile.in, win/makefile.vc: Put ttkStubLib.o
	in libtkstub instead of libtk. [Bug 1863007]

2008-03-16  Donal K. Fellows  <dkf@users.sf.net>

	* library/demos/goldberg.tcl: Made work when run twice in the same
	session. [Bug 1899664] Also made the control panel use Ttk widgets.

2008-03-13  Daniel Steffen  <das@users.sourceforge.net>

	* unix/configure.in:	Use backslash-quoting instead of double-quoting
	* unix/tcl.m4:		for lib paths in tkConfig.sh. [Bug 1913622]
	* unix/configure:	autoconf-2.59

2008-03-13  Don Porter  <dgp@users.sourceforge.net>

	* changes:	Updates for 8.5.2 release.

2008-03-12  Daniel Steffen  <das@users.sourceforge.net>

	* macosx/Wish.xcodeproj/project.pbxproj: Add support for Xcode 3.1
	* macosx/Wish.xcodeproj/default.pbxuser: CODE_SIGN_IDENTITY and
	* macosx/Wish-Common.xcconfig:		 'xcodebuild install'.

2008-03-12  Joe English  <jenglish@users.sourceforge.net>

	* unix/tkUnixRFont.c: Try a fallback font if XftFontOpenPattern()
	fails in GetFont (workaround for [Bug 1090382]).

2008-03-11  Daniel Steffen  <das@users.sourceforge.net>

	* library/demos/knightstour.tcl:	Aqua GOOBE.
	* library/demos/widget:

	* macosx/Wish.xcodeproj/project.pbxproj: Add support for Xcode 3.1 and
	* macosx/Wish.xcodeproj/default.pbxuser: configs for building with
	* macosx/Wish-Common.xcconfig:		 gcc-4.2 and llvm-gcc-4.2.

	* generic/tkCanvUtil.c:			Fix gcc-4.2 warnings.

	* macosx/GNUmakefile:			Fix quoting to allow paths to
	* macosx/Wish-Common.xcconfig:		${builddir}, ${INSTALL_ROOT}
	* unix/Makefile.in:			and ${TCL_BIN_DIR} to contain
	* unix/configure.in:			spaces.
	* unix/install-sh:
	* unix/tcl.m4:

	* unix/configure:			autoconf-2.59

	* unix/Makefile.in (install-strip):	Strip non-global symbols from
						dynamic library.

2008-03-10  Don Porter  <dgp@users.sourceforge.net>

	* changes:	Updates for 8.5.2 release.

2008-03-07  Donal K. Fellows  <donal.k.fellows@man.ac.uk>

	* doc/colors.n: Reworked to produce nicer HTML output.

2008-03-06  Joe English  <jenglish@users.sourceforge.net>

	* doc/ttk_notebook.n: Move "TAB IDENTIFIERS" section above "WIDGET
	COMMAND" section. [Bug 1882011]

2008-02-29  Pat Thoyts  <patthoyts@users.sourceforge.net>

	* library/demos/widget:  Added a Knight's tour canvas demo.
	* library/demos/knightstour.tcl:

2008-02-27  Daniel Steffen  <das@users.sourceforge.net>

	* macosx/tkMacOSXDraw.c: workaround leak in Carbon SetPortPenPixPat()
	API [Bug 1863346]; avoid repeated PixPat allocation/deallocation.

2008-02-23  Joe English  <jenglish@users.sourceforge.net>

	* library/ttk/combobox.tcl, doc/ttk_combobox.n,
	* tests/ttk/combobox.test: Arrange to deliver <<ComboboxSelected>>
	event after listbox is unposted, as intended [Bug 1890211]. Clarified
	documentation.

2008-02-23  Joe English  <jenglish@users.sourceforge.net>

	* generic/ttk/ttkPanedWindow.c: Don't enforce minimum sash thickness
	of 5 pixels, just use 5 as a default. [FR 1898288]

2008-02-14  Donal K. Fellows  <donal.k.fellows@man.ac.uk>

	* unix/README: Documented missing configure flags.

2008-02-06  Donal K. Fellows  <donal.k.fellows@man.ac.uk>

	* doc/ttk_scale.n (new file): Added basic documentation. [Bug 1881925]

2008-02-04  Don Porter  <dgp@users.sourceforge.net>

	*** 8.5.1 TAGGED FOR RELEASE ***

	* generic/tk.h:		Bump to 8.5.1 for release.
	* library/tk.tcl:
	* unix/configure.in:
	* unix/tk.spec:
	* win/configure.in:

	* unix/configure:	autoconf-2.59
	* win/configure:

2008-02-04  Donal K. Fellows  <donal.k.fellows@man.ac.uk>

	* doc/MeasureChar.3, doc/FontId.3: Minor improvements (formatting,
	keywords).

2008-02-02  Daniel Steffen  <das@users.sourceforge.net>

	* macosx/Wish-Info.plist.in:	add CFBundleLocalizations key, listing
	* unix/configure.in (Darwin): 	all library/msgs locales.

	* unix/configure.in (Darwin):	correct Info.plist year substitution in
					non-framework builds.

	* unix/configure:		autoconf-2.59

2008-02-01  Don Porter  <dgp@users.sourceforge.net>

	* changes:	Updates for 8.5.1 release.

2008-02-01  Reinhard Max  <max@suse.de>

	* generic/tkImgGIF.c: Fixed a buffer overflow (CVE-2008-0553).
	* tests/imgPhoto.test: Added a test for the above.

2008-01-31  Jeff Hobbs  <jeffh@ActiveState.com>

	* library/msgbox.tcl (::tk::MessageBox): don't use ttk::label in
	low depth/aqua fallback, as it doesn't support -bitmap.

	* win/tkWinDialog.c (Tk_MessageBoxObjCmd): pass "" instead of NULL
	when -title isn't set.  [Bug 1881892]

2008-01-31  Donal K. Fellows  <donal.k.fellows@man.ac.uk>

	* doc/panedwindow.n: Added proper description of -height and -width
	options, which aren't "standard". Last of fallout from [Bug 1882495].

2008-01-30  Donal K. Fellows  <donal.k.fellows@man.ac.uk>

	* doc/canvas.n, doc/listbox.n, doc/message.n: Fix erroneous listing of
	"standard" options. [Bug 1882495]

2008-01-29  Joe English  <jenglish@users.sourceforge.net>

	* library/treeview.tcl: Fix bug in Shift-ButtonPress-1 binding (error
	if no current focus item; reported on c.l.t.)

2008-01-29  Donal K. Fellows  <donal.k.fellows@man.ac.uk>

	* doc/ttk_*.n: Adjusted handling of the standard options part of the
	Ttk manual pages so that they are documented in the correct location.
	[Bug 1876493]

2008-01-28  Joe English  <jenglish@users.sourceforge.net>

	* unix/tkUnixRFont.c: Re-fix strict-aliasing warnings reintroduced by
	last patch.

2008-01-27  Joe English  <jenglish@users.sourceforge.net>

	* generic/ttk/ttkNotebook.c: Make sure to schedule a redisplay when
	adding and/or hiding tabs. [Bug 1878298]

2008-01-27  Joe English  <jenglish@users.sourceforge.net>

	* unix/tkUnixRFont.c: Merged common code from InitFont() and
	TkpGetFontAttrsForChar(), factored into GetTkFontAttributes() and
	GetTkFontMetrics(). Removed write-only struct UnixFtFont member
	'drawable'. Removed unneeded double-pointer indirections. Ensure that
	TkFontAttributes.family member is a Tk_Uid, as specified. Use
	FcTypeDouble for XFT_SIZE attribute. Finally: fix [Bug 1835848]

2008-01-25  Don Porter  <dgp@users.sourceforge.net>

	* changes:	Updates for 8.5.1 release.

2008-01-08  Joe English  <jenglish@users.sourceforge.net>

	* generic/ttk/ttkFrame.c: BUGFIX: fix crash in [ttk::labelframe] when
	-style option specified. [Bug 1867122]

2008-01-08  Joe English  <jenglish@users.sourceforge.net>

	* win/ttkWinTheme.c: Add tristate support to checkbuttons and
	radiobuttons. [Bug 1865898]
	Fix check and radio indicator size. [Bug 1679067]

2008-01-06  Joe English  <jenglish@users.sourceforge.net>

	* generic/ttk/ttkWidget.c, generic/ttk/ttkWidget.h: Call
	Tk_MakeWindowExist() in widget constructor. Removed now-unnecessary
	initial ConfigureNotify processing.

2008-01-06  Joe English  <jenglish@users.sourceforge.net>

	* library/ttk/treeview.tcl, library/ttk/utils.tcl: Fix MouseWheel
	bindings for ttk::treeview widget. [Bugs 1442006, 1821939, 1862692]

2008-01-02  Don Porter  <dgp@users.sourceforge.net>

	* generic/tk.h:		Bump version number to 8.5.1b1 to distinguish
	* library/tk.tcl:	CVS development snapshots from the 8.5.0 and
	* unix/configure.in:	8.5.1 releases.
	* unix/tk.spec:
	* win/configure.in:

	* unix/configure:	autoconf (2.59)
	* win/configure:

2007-12-30  Donal K. Fellows  <dkf@users.sf.net>

	* doc/canvas.n: Documented exact behaviour of items with respect to
	when they are the current item. [Bug 1774593] Also documented the
	clipping behaviour of window items.

	* library/demos/nl.msg: Corrected following testing "in the field" by
	Arjen Markus. [Bug 1860802]

2007-12-17  Donal K. Fellows  <donal.k.fellows@manchester.ac.uk>

	*** 8.5.0 TAGGED FOR RELEASE ***

	* doc/canvas.n: Documented -outlineoffset item option. [Bug 1836621]

2007-12-14  Don Porter  <dgp@users.sourceforge.net>

	* changes:	More updates for 8.5.0 release.

2007-12-14  Joe English  <jenglish@users.sourceforge.net>

	* doc/ttk_treeview.n: Fix typo. [Bug 1850713]

2007-12-14  Pat Thoyts  <patthoyts@users.sourceforge.net>

	* win/tkWinInt.h:     Add in missing function definitions
	* win/tkWinButton.c:  to support plain MSVC6 and use INT_PTR
	* win/tkWinScrlBar.c: rather than LONG_PTR which isn'tr defined
	* win/tkWinWm.c:      in the msvc6 headers.

2007-12-14  Pat Thoyts <patthoyts@users.sourceforge.net>

	* win/nmakehlp.c:  Support compilation with MSVC9 for AMD64.
	* win/makefile.vc:

2007-12-13  Jeff Hobbs  <jeffh@ActiveState.com>

	* generic/tkMenubutton.c (ConfigureMenuButton): trace the
	-textvariable even if an image exists as it may use -compound.

2007-12-12  Jeff Hobbs  <jeffh@ActiveState.com>

	* generic/tkText.c (DeleteIndexRange, TextEditCmd, UpdateDirtyFlag):
	* tests/text.test (text-25.10.1,25.11.[12]):
	Don't require [update idle] to trigger Modified event [Bug 1809538]
	Modified virtual event should only fire on state change [Bug 1799782]
	Make sure we delete chars before triggering <<Modified>> [Bug 1737288]

2007-12-12  Daniel Steffen  <das@users.sourceforge.net>

	* macosx/tkMacOSXWm.c (ApplyMasterOverrideChanges): Revert 2007-10-26
	change to window class of transient toplevels that are not also
	overrideredirect. [Bug 1845899]

	* macosx/tkMacOSXWm.c (ApplyMasterOverrideChanges): Implement more
	* macosx/tkMacOSXMouseEvent.c (BringWindowForward): X11-like transient
	* macosx/tkMacOSXSubwindows.c (XDestroyWindow):     behaviour by adding
	transient windows to a window group owned by the master window, this
	ensures transients always remain in front of and are collapsed with the
	master; bring master to front when selecting transient windows; restore
	default window group of transients if master destroyed. [Bug 1845899]

2007-12-12  Joe English  <jenglish@users.sourceforge.net>

	* doc/ttk_intro.n, doc/ttk_style.n, doc/ttk_widget.n:
	Various minor updates.

2007-12-12  Don Porter  <dgp@users.sourceforge.net>

	* changes:		Updated for 8.5.0 release.

2007-12-11  Joe English  <jenglish@users.sourceforge.net>

	* generic/ttk/ttkTheme.c(StyleElementOptionsCmd):
	Use Ttk_GetElement() to find element instead of direct
	hash table access.

2007-12-11  Donal K. Fellows  <dkf@users.sf.net>

	* generic/tkText.c (TextReplaceCmd): Added code to rebuild the from
	index after the deletion phase so that the linePtr field is valid for
	the insertion phase. [Bug 1602537]

2007-12-10  Donal K. Fellows  <dkf@users.sf.net>

	* doc/event.n: Clarify the fact that [event info] only returns the
	names of virtual events that are bound to physical event sequences.
	This follows on from comments on comp.lang.tcl.
	http://groups.google.com/group/comp.lang.tcl/msg/935d2d226ae8a770

2007-12-10  Joe English  <jenglish@users.sourceforge.net>

	* doc/AddOption.3, doc/CrtImgType.3, doc/CrtPhImgFmt.3,
	* doc/InternAtom.3, doc/TextLayout.3, doc/chooseColor.n,
	* doc/chooseDirectory.n, doc/loadTk.n, doc/palette.n,
	* doc/ttk_combobox.n: Various markup fixes (mostly: missing quotes on
	.SH arguments, extraneous .PPs)

	* doc/ttk_entry.n, doc/ttk_scrollbar.n, doc/ttk_treeview.n: Remove
	extra .BEs that got added by mistake somewhere.

2007-12-10  Daniel Steffen  <das@users.sourceforge.net>

	* generic/tk.decls:		use new genstubs 'export' command to
	* generic/tkInt.decls:		mark exported symbols not in stubs
					table [FR 1716117]; cleanup formatting

	* generic/tkIntDecls.h:		regen with new genStubs.tcl.
	* generic/tkIntPlatDecls.h:	[Tcl Bug 1834288]
	* generic/tkIntXlibDecls.h:
	* generic/tkPlatDecls.h:
	* generic/tkStubInit.c:

2007-12-10  Donal K. Fellows  <donal.k.fellows@manchester.ac.uk>

	* tests/safe.test: Ensure list of hidden commands is correct. [Bug
	1847925]

2007-12-10  Pat Thoyts  <patthoyts@users.sourceforge.net>

	* win/tkWin.h: We must specify the lowest Windows version we intend to
	support. In particular the SystemParametersInfo API doesn't like to
	receive structures that are larger than it expects which affects the
	font assignements. Set to Win98 support.

	* win/tkWinFont.c: Handle failure to read the system parameters. This
	causes ttk/fonts.tcl to set any missing named fonts.

	* win/ttkWinMonitor.c:  Only tkWin.h should include windows.h unless
	* win/ttkWinTheme.c:    we have an explicit override of the WINVER
	* tin/ttkWinXPTheme.c:  macro.

	* win/rules.vc: Handle MSVC 9 (aka: Visual Studio 2008)

	* tests/safe.test: Update for 'unload' as a safe command (tcl 8.5b3+)

2007-12-09  Donal K. Fellows  <dkf@users.sf.net>

	* win/configure.in: Adjusted code so that running configure does not
	generate an error message when the full current directory name
	contains a space.

	* win/tkWinWm.c: Added set of #defs to make this file build with my
	version of the SDK (i.e. with the msys suite we distribute).

2007-12-07  Joe English  <jenglish@users.sourceforge.net>

	* library/ttk/altTheme.tcl, library/ttk/classicTheme.tcl:
	s/style/ttk::style/.

2007-12-07  Don Porter  <dgp@users.sourceforge.net>

	* unix/README:  Mention the stub library created by `make` and warn
	about the effect of embedded paths in the installed binaries. Thanks
	to Larry Virden. [Tcl Bug 1794084]

2007-12-05  Joe English  <jenglish@users.sourceforge.net>

	* macosx/ttkMacOSXTheme.c: Fix TCombobox layout so as not to truncate
	long text when combobox is wider than requested. [Bug 1845164]

2007-12-05  Jeff Hobbs  <jeffh@ActiveState.com>

	* library/demos/widget: reduce start size to 70% of screenheight from
	sh-200 for a more reasonable size.

	* win/tkWinButton.c, win/tkWinDialog.c: use SetWindowLongPtr and
	* win/tkWinScrlbr.c, win/tkWinWm.c:     GetWindowLongPtr only.
	* win/ttkWinMonitor.c:

	* win/tkWinInt.h: remove CS_CLASSDC (not recommended for any apps now)
	* win/tkWinX.c:   and simplify WNDCLASS to one style.
	* win/tkWinWm.c:  Reduce wrapper update for exStyle to toolwindow
	change only and set WS_EX_LAYERED as sticky (once set on a window, do
	not remove it) to reduce alpha transition flicker.

	* win/configure, win/tcl.m4 (LIBS_GUI): mingw needs -lole32 -loleaut32
	but not msvc for Tk's [send]. [Bug 1844749]

2007-12-04  Joe English  <jenglish@users.sourceforge.net>

	* doc/ttk_style.n: Remove nonsense about "this manpage has not yet
	been written"; everything supported is documented.

2007-12-04  Donal K. Fellows  <dkf@users.sf.net>

	* library/msgs/en.msg: Added missing messages. [Patch 1800744]

	* library/msgs/da.msg: Added Danish messages. [Patch 1844143]. Many
	thanks to Torsten Berg <treincke@users.sf.net>.

2007-12-03  Jeff Hobbs  <jeffh@ActiveState.com>

	* win/configure, win/tcl.m4 (LIBS_GUI): remove ole32.lib oleaut32.lib
	(LIBS): add ws2_32.lib for static builds with Tcl.

2007-12-01  Joe English  <jenglish@users.sourceforge.net>

	* generic/ttk/ttkTheme.h, generic/ttk/ttkThemeInt.h,
	* generic/ttk/ttkTheme.c, generic/ttk/ttkLayout.c,
	* generic/ttk/ttkClamTheme.c, generic/ttk/ttkClassicTheme.c,
	* generic/ttk/ttkTreeview.c, macosx/ttkMacOSXTheme.c,
	* win/ttkWinTheme.c, win/ttkWinXPTheme.c: Improved macrology for
	statically-initialized layout template tables.

2007-11-28  Don Porter  <dgp@users.sourceforge.net>

	* unix/tkUnixPort.h:	When unix/configure determines whether the
	intptr_t type is available, it has the <inttypes.h> header present.
	It's only fair that we let Tk have it too.

2007-11-26  Kevin Kenny  <kennykb@acm.org>

	* generic/tkImgPPM.c (StringReadPPM): Corrected a comparison whose
	sense was reversed that resulted in reading beyond the end of the
	input buffer on malformed PPM data. [Bug 1822391]
	* library/tkfbox.tcl (VerifyFileName): Corrected a couple of typos in
	handling of bad file names. [Bug 1822076] Thanks to Christoph Bauer
	(fridolin@users.sf.net) for the patch.
	* tests/filebox.test (filebox-7.1, filebox-7.2): Added test cases that
	exercise. [Bug 1822076]
	* tests/imgPPM.test (imgPPM-4.1): Added test case that exercises. [Bug
	1822391]

2007-11-25  Joe English  <jenglish@users.sourceforge.net>

	* generic/ttk/ttkManager.h, generic/ttk/ttkManager.c,
	* generic/ttk/ttkFrame.c, generic/ttk/ttkNotebook.c,
	* generic/ttk/ttkPanedwindow.c:  Internal Ttk_Manager API updates;
	Fixed [Bug 1343984]; Added [$nb hide] method; [$nb add] on
	already-managed windows no longer throws an error, can be used to
	re-add a hidden tab.

	* doc/ttk_notebook.n, tests/ttk/notebook.test,
	* tests/ttk/panedwindow.test:  Updated docs and test suite.

2007-11-23  Donal K. Fellows  <donal.k.fellows@manchester.ac.uk>

	* unix/README: General improvements.

2007-11-21  Donal K. Fellows  <donal.k.fellows@manchester.ac.uk>

	* library/tkfbox.tcl: Better theming in the file list area.

2007-11-19  Don Porter  <dgp@users.sourceforge.net>

	*** 8.5b3 TAGGED FOR RELEASE ***

	* README:		Bump version number to 8.5b3.
	* generic/tk.h:
	* library/tk.tcl:
	* unix/configure.in:
	* unix/tk.spec:
	* win/configure.in:

	* unix/configure:	autoconf-2.59
	* win/configure:

	* changes:		Update changes for 8.5b3 release.

2007-11-19  Pat Thoyts  <patthoyts@users.sourceforge.net>

	* generic/ttk/ttkTheme.c:	Fix crash when 'style element create'
	* tests/ttk/ttk.test:		called w/ insufficient args; add tests.

2007-11-18  Joe English  <jenglish@users.sourceforge.net>

	* generic/ttk/ttkElements.c, macosx/ttkMacOSXTheme.c: Add "fill"
	element: like "background" but only erases parcel.

	* generic/ttk/ttkFrame.c: Use fill element in Labelframe Label
	sublayout.  Also improved default labelmargins for -labelanchor w*, e*.

	* generic/ttk/ttkLabel.c: no longer need Labelframe hack.

	* library/ttk/aquaTheme.tcl: ImageTextElement no longer needed.
	TextElement no longer needs '-background' option.

	* generic/ttk/ttkFrame.c: Use sublayout for ttk::labelframe labels
	instead of single element.

	* generic/ttk/ttkLabel.c: Default -anchor for text and label elements
	is now "w" instead of "center". [Bug 1614540]

	* library/ttk/defaults.tcl, library/ttk/*Theme.tcl: Button styles now
	need explicit "-anchor center".

	* generic/ttk/ttkLayout.c (TTKInitPadding): BUGFIX:
	Ttk_GetPaddingFromObj() and Ttk_GetBorderFromObj() returned garbage
	when passed an empty list.

	* macosx/ttkMacOSXTheme.c: Resynchronize with Tile codebase so that
	patches can flow back and forth.

	* library/ttk/aquaTheme.tcl: Extra TButton -padding no longer needed.

2007-11-18  Pat Thoyts  <patthoyts@users.sourceforge.net>

	* win/ttkWinXPTheme.c: Add support for size information flags for
	scrollbar and combobox buttons. This handles Tile [Patches 1596647 and
	1596657] but a bit more generically.

2007-11-17  Pat Thoyts  <patthoyts@users.sourceforge.net>

	* generic/(tkArgv.c, tkBind.c, tkCipboard.c, tkEntry.c, tkOption.c,
	tkScale.c, tkScrollbar.c, tkTextImage.c, tkVisual.c, tkWindow.c): Tidy
	up some variable types.

	* generic/tkFont.c:	Only check for -displayof if there are
	* test/font.test:	sufficient arguments. This permits checking
				strings like -d.

2007-11-17  Joe English  <jenglish@users.sourceforge.net>

	* library/ttk/scrollbar.tcl: Swap in core scrollbars for
	[ttk::scrollbar]s on OSX.

2007-11-16  Benjamin Riefenstahl  <b.riefenstahl@turtle-trading.net>

	* macosx/tkMacOSXFont.c (TkpMeasureCharsInContext): Correct an
	oversight in the bug fix from 2007-11-11. [Bug 1824638]

2007-11-15  Daniel Steffen  <das@users.sourceforge.net>

	* macosx/Wish.xcodeproj/project.pbxproj: add new chanio.test.
	* macosx/Wish.xcode/project.pbxproj:

2007-11-14  Donal K. Fellows  <dkf@users.sf.net>

	* library/msgs/sv.msg: Get the locale declared within the message
	catalog correct! [Bug 1831803]

2007-11-11  Benjamin Riefenstahl  <b.riefenstahl@turtle-trading.net>

	* macosx/tkMacOSXFont.c (TkpMeasureCharsInContext): Fix the case when
	TK_WHOLE_WORDS and TK_AT_LEAST_ONE are both set and maxLength is small.
	[Bug 1824638]

2007-11-09  Daniel Steffen  <das@users.sourceforge.net>

	* macosx/tkMacOSXCarbonEvents.c
	(InstallStandardApplicationEventHandler): on Mac OS X Leopard, replace
	the 2005-11-27 approach of installing the standard application handler
	by calling RAEL and immediately longjmping out of it from an event
	handler, as that now leads to crashes in -[NSView unlockFocus] whenever
	HIToolbox uses Cocoa in Leopard (Help menu, Nav Services, Color
	Picker). Instead call InstallStandardEventHandler() on the application
	and menubar event targets, as Leopard ISEH finally handles these
	correctly. Unfortunately need a HIToolbox-internal SPI to retrieve the
	menubar event target, no public API appears have that functionality.

	* macosx/tkMacOSXDebug.c:	make TkMacOSXInitNamedDebugSymbol()
	* macosx/tkMacOSXDebug.h:	available outside of debug builds as
					the new Leopard ISAEH needs it.

	* macosx/tkMacOSXButton.c:	replace HiliteControl() by modern API
	* macosx/tkMacOSXMenubutton.c:	for activation and enabling;
					distinguish inactive and disabled
					look&feel; correct activation handling
					to match that of container toplevel.

	* macosx/tkMacOSXMenubutton.c:	correct size computation of bevelbutton
					variant to match that of buttons;
					fix crash with bitmap due to NULL GC;
					delay picParams setup until needed;
					formatting cleanup. [Bug 1824521]

	* library/menu.tcl:		correct handling of menubutton "active"
					state on Aqua to match that of buttons.

	* macosx/tkMacOSXDefault.h:	correct button & menubutton active
					foreground and background colors and
					menubutton border width.

	* macosx/tkMacOSXWindowEvent.c:	handle kEventWindowExpanding carbon
	* macosx/tkMacOSXCarbonEvents.c: event instead of kEventWindowExpanded
					to ensure activate event arrives after
					window is remapped, also need to
					process all Tk events generated by
					remapping in the event handler to
					ensure children are remapped before
					activate event is processed.

	* macosx/tkMacOSXSubwindows.c:	add pixmap size field to MacDrawable
	* macosx/tkMacOSXInt.h:		struct; add flag for B&W pixmaps.
	* macosx/tkMacOSXDraw.c:
	* macosx/tkMacOSXEmbed.c:
	* macosx/tkMacOSXMenu.c:

	* macosx/tkMacOSXPrivate.h:	correct Leopard HIToolboxVersionNumber.

	* macosx/ttkMacOSXTheme.c:	add error checking; cleanup formatting.

	* macosx/tkMacOSXFont.c (TkpGetFontAttrsForChar): panic on false return
					from TkMacOSXSetupDrawingContext().

	* macosx/tkMacOSXButton.c:	sync formatting, whitespace, copyright
	* macosx/tkMacOSXDialog.c:	with core-8-4-branch.
	* macosx/tkMacOSXMenus.c:
	* macosx/tkMacOSXWm.c:
	* xlib/xgc.c
	* library/bgerror.tcl:
	* library/console.tcl:
	* library/menu.tcl:

2007-11-07  Joe English  <jenglish@users.sourceforge.net>

	* generic/ttk/ttkTheme.c (Ttk_ElementSize): Fixed longstanding,
	subtle bug that caused element padding to sometimes be counted
	twice in size computations.

	* generic/ttk/ttkElements.c, generic/ttk/ttkClamTheme.c,
	generic/ttk/ttkDefaultTheme.c, generic/ttk/ttkTreeview.c,
	generic/ttk/ttkImage.c, macosx/ttkMacOSXTheme.c,
	win/ttkWinTheme.c, win/ttkWinXPTheme.c:	Fix ElementSizeProcs affected
						 by previous change.

2007-11-06  Andreas Kupries  <andreask@activestate.com>

	* doc/CrtConsoleChan.3: Fixed markup typo and extended see also
	  section per suggestions by Donal.

2007-11-05  Joe English  <jenglish@users.sourceforge.net>

	* library/ttk/combobox.tcl: Set focus to listbox in <Map> binding
	instead of in Post command (see [Bug 1349811] for info).

2007-11-05  Andreas Kupries  <andreask@activestate.com>

	* doc/CrtConsoleChan.3: New file providing minimal documentation
	  of 'Tk_InitConsoleChannels()'. [Bug 432435]

2007-11-05  Joe English  <jenglish@users.sourceforge.net>

	* macosx/ttkMacOSXTheme.c (TreeitemLayout): Remove focus ring
	from treeview items on OSX (problem reported by Kevin Walzer).

2007-11-04  Joe English  <jenglish@users.sourceforge.net>

	* generic/ttk/ttkTreeview.c: Use null "treearea" element for
	treeview owner-draw area instead of "client", to avoid
	nameclash with Notebook.client element (this was causing
	sizing anomalies in XP theme, and introduced extraneous
	padding).
	* generic/ttk/ttkDefaultTheme.c: Treeitem.indicator element
	needs left margin now.

2007-11-04  Daniel Steffen  <das@users.sourceforge.net>

	* macosx/tkMacOSXMenus.c: add "Run Widget Demo" menu item to the
	default Edit menu along with associated carbon event handler enabling
	the item only if demo files are installed; cleanup handling of "About"
	and "Source" menu items.

	* library/bgerror.tcl:		fix background of detail text on Aqua.

	* library/console.tcl:		add accelerators and fix Aqua bindings
					of the new font size menu items.

	* library/demos/mclist.tcl:	Aqua GOOBE.
	* library/demos/tree.tcl:
	* library/demos/ttknote.tcl:
	* library/demos/widget:

	* doc/chooseDirectory.n:	remove/correct obsolete Mac OS 9-era
	* doc/getOpenFile.n:		information.
	* doc/menu.n:

	* macosx/tkMacOSXEvent.c (TkMacOSXProcessCommandEvent): fix boolean arg

	* macosx/Wish.xcodeproj/project.pbxproj: add new demo file.
	* macosx/Wish.xcode/project.pbxproj:

2007-11-03  Pat Thoyts  <patthoyts@users.sourceforge.net>

	* library/console.tcl: Add menu item and key binding to adjust font.

2007-11-02  Donal K. Fellows  <dkf@users.sf.net>

	* library/demos/mclist.tcl: Added a demo of how to do a multi-column
	sortable listbox.

	* library/msgbox.tcl: Made message dialog use Ttk widgets for better
	L&F.

	* library/tkfbox.tcl (::tk::dialog::file::CompleteEnt): Added <Tab>
	completion. [FR 805091]
	* library/tkfbox.tcl: Made file dialog use Ttk widgets for better L&F.

	* library/demos/sayings.tcl: Better resizing. [Bug 1822410]

2007-11-01  Donal K. Fellows  <donal.k.fellows@manchester.ac.uk>

	* library/demos/textpeer.tcl: Better resizing. [Bug 1822601]

	* doc/colors.n: Added list of Windows system colors. [Bug 945409]

2007-11-01  Daniel Steffen  <das@users.sourceforge.net>

	* macosx/tkMacOSXColor.c (GetThemeColor): improve translation of RGB
				pixel values into RGBColor.

	* library/demos/widget:	increase height of main window text widget to
				use more of the available vertical space.

	* doc/bind.n:		document the Option modifier, clarify meaning
				and availability of Command & Option.

	* doc/console.n:	clarify availability of [console] in TkAqua.

2007-11-01  Donal K. Fellows  <donal.k.fellows@man.ac.uk>

	* unix/installManPage, doc/*.n: Make documentation use the name that
	scripts use as much as possible. [Bug 1640073]

	* doc/text.n: Fixed mistake in [$t tag remove] docs. [Bug 1792191]

	* doc/bind.n: Documented the Command modifier. [Bug 1232908]

	* doc/console.n, doc/wish.1: Made it clearer when and why the console
	command is present. [Bug 1386955]

2007-10-31  Donal K. Fellows  <donal.k.fellows@manchester.ac.uk>

	* library/demos/entry3.tcl: Improved description/comments so that
	people better understand what is being validated, following suggestion
	from Don Porter.

	* library/demos/image2.tcl (loadImage): Mark non-loadable images
	as such instead of throwing a nasty dialog, following suggestion
	from Don Porter.

	* generic/tkImgPhoto.c (Tk_PhotoPutBlock): More optimization, derived
	from [Patch 224066].

2007-10-30  Joe English  <jenglish@users.sourceforge.net>

	* library/ttk/combobox.tcl (Unpost): BUGFIX: Unpost can be called with
	no preceding Post.

2007-10-31  Pat Thoyts  <patthoyts@users.sourceforge.net>

	* win/rules.vc:     Use -fp:strict with msvc8 as -fp:precise fails on
	* generic/tkObj.c:  amd64 builds. Fix the two places in Tk that
	* generic/tkTrig.c: generate errors with msvc8 when using this flag.

2007-10-30  Jeff Hobbs  <jeffh@ActiveState.com>

	* library/choosedir.tcl: only enable OK button when valid in
	conjunction with -mustexist. [Bug 1550528]

	* library/listbox.tcl (::tk::ListboxBeginSelect): ignore -takefocus
	when considering focus on <1>, it is for tab focus.

2007-10-30  Don Porter  <dgp@users.sourceforge.net>

	* generic/tk.h:		Bump version number to 8.5b2.1 to distinguish
	* library/tk.tcl:	CVS development snapshots from the 8.5b2
	* unix/configure.in:	release.
	* unix/tk.spec:
	* win/configure.in:

	* unix/configure:	autoconf (2.59)
	* win/configure:

2007-10-30  Jeff Hobbs  <jeffh@ActiveState.com>

	* doc/text.n: fix spelling of -inactiveselectbackground [Bug 1626415]

	* library/entry.tcl: don't error with Clear event. [Bug 1509288]

	* library/ttk/fonts.tcl: use size -12 TkFixedFont (was -10) on X11

2007-10-30  Donal K. Fellows  <donal.k.fellows@manchester.ac.uk>

	* library/demos/unicodeout.tcl: Fixed Arabic and Hebrew rendering on
	Windows. [Bug 1803723]

	* generic/tkImgPhoto.c (ImgPhotoCmd): Rename enumeration for somewhat
	simpler-to-read code. [Bug 1677613]

2007-10-30  Joe English  <jenglish@users.sourceforge.net>

	* generic/ttk/ttkWidget.c: Split up RedisplayWidget() to factor out
	double-buffering related code.

	* macosx/ttkMacOSXAquaTheme.c: Use SetThemeBackGround/
	kThemeBrushModelessDialogBackground{Active|Inactive} instead of
	ApplyThemeBackground/kThemeBackgroundWindowHeader (advice from DAS).

	* library/ttk/aquaTheme.tcl: Use darker shade for inactive and
	disabled text, to match typical values of most
	kThemeXXXTextColorInactive values.

2007-10-30  Donal K. Fellows  <donal.k.fellows@man.ac.uk>

	* doc/selection.n: Clarify UTF8_STRING handling. [Bug 1778563]

	* doc/text.n: Clarify search subccommand docs. [Bug 1622919]

2007-10-29  Jeff Hobbs  <jeffh@ActiveState.com>

	* macosx/tkMacOSXFont.c (InitSystemFonts):
	* library/ttk/fonts.tcl: use Monaco 11 (was 9) as Aqua TkFixedFont

	* tests/listbox.test, tests/panedwindow.test, tests/scrollbar.test:
	* library/bgerror.tcl, library/dialog.tcl, library/listbox.tcl:
	* library/msgbox.tcl, library/optMenu.tcl, library/tclIndex:
	* library/tkfbox.tcl, library/demos/floor.tcl, library/demos/rmt:
	* library/demos/tcolor, library/demos/text.tcl:
	* library/demos/twind.tcl, library/demos/widget: Buh-bye Motif look
	* library/ttk/fonts.tcl:    Update of Tk default look in 8.5
	* macosx/tkMacOSXDefault.h: Trims border sizes, cleaner X11 look
	* unix/tkUnixDefault.h:     with minor modifications for Win32/Aqua.
	* win/tkWinDefault.h:       Uses Tk*Font definitions throughout for
	* win/tkWinFont.c:          classic widgets. [Bug 1820344]
	* library/obsolete.tcl (::tk::classic::restore): This restores
	changes made to defaults in 8.5 using the 'option' command,
	segmented into logical groups.

	* tests/winfo.test: winfo-4.5 raise .t to above . for Windows

	* tests/unixWm.test: note TIP#142 results and remove unnecessary
	catches.

2007-10-29  Donal K. Fellows  <donal.k.fellows@man.ac.uk>

	* doc/*.1, doc/*.n, doc/*.3: Lots more GOOBE work.

2007-10-28  Joe English  <jenglish@users.sourceforge.net>

	* library/ttk/combobox.tcl: Make popdown window [wm resizable 0 0] on
	OSX, to prevent TkAqua from shrinking the scrollbar to make room for a
	grow box that isn't there.
	* macosx/ttkMacOSXTheme.c, library/ttk/aquaTheme.tcl: Reworked
	combobox layout.

2007-10-26  Don Porter  <dgp@users.sourceforge.net>

	*** 8.5b2 TAGGED FOR RELEASE ***

	* changes:		Update changes for 8.5b2 release.

	* doc/*.1:              Revert doc changes that broke
	* doc/*.3:              `make html` so we can get the release
	* doc/*.n:              out the door.

	* README:		Bump version number to 8.5b2.
	* generic/tk.h:
	* library/tk.tcl:
	* unix/configure.in:
	* unix/tk.spec:
	* win/configure.in:

	* unix/configure:	autoconf-2.59
	* win/configure:

2007-10-26  Daniel Steffen  <das@users.sourceforge.net>

	* macosx/tkMacOSXWm.c (ApplyMasterOverrideChanges): fix window class
	of transient toplevels that are not also overrideredirect. [Bug
	1816252]

	* macosx/tkMacOSXDialog.c:	TIP#242 cleanup.
	* library/demos/filebox.tcl: 	demo TIP#242 -typevariable.

2007-10-25  Joe English  <jenglish@users.sourceforge.net>

	* generic/ttk/ttkNotebook.c: [Bug 1817596]

2007-10-25  Jeff Hobbs  <jeffh@ActiveState.com>

	* doc/getOpenFile.n:	TIP#242 implementation of -typevariable to
	* library/tkfbox.tcl:	return type of selected file in file dialogs.
	* library/xmfbox.tcl:	[Bug 1156388]
	* macosx/tkMacOSXDialog.c:
	* tests/filebox.test:
	* tests/winDialog.test:
	* win/tkWinDialog.c:

2007-10-25  Don Porter  <dgp@users.sourceforge.net>

	* generic/tkPlace.c:	Prevent segfault in place geometry manager.
	Thanks to Colin McDonald.  [Bug 1818491]

2007-10-24  Joe English  <jenglish@users.sourceforge.net>

	* generic/ttk/*.c, win/{ttkWinMonitor,ttkWinTheme,ttkWinXPTheme}.c,
	* macosx/ttkMacOSXTheme.c: Move widget layout registration
	from TtkElements_Init() to widget *_Init() routines.
	Renaming/consistency: s/...ElementGeometry()/...ElementSize()/

2007-10-24  Donal K. Fellows  <donal.k.fellows@man.ac.uk>

	* doc/*.n, doc/*.3, doc/*.1: Lots of changes to take advantage of the
	new macros.

2007-10-24  Pat Thoyts  <patthoyts@users.sourceforge.net>

	* win/tkWinDraw.c: Applied [Patch 1723362] for transparent bitmaps.

	* generic/tkWindow.c: permit wm manage of any widget (esp: ttk::frame)

2007-10-23  Jeff Hobbs  <jeffh@ActiveState.com>

	* library/ttk/combobox.tcl (ttk::combobox::PopdownWindow): redo wm
	transient on each drop to handle reparent-able frames. [Bug 1818441]

2007-10-23  Joe English  <jenglish@users.sourceforge.net>

	* library/ttk/combobox.tcl: [namespace import ::ttk::scrollbar]
	doesn't work, since ttk::scrollbar isn't [namespace export]ed.

2007-10-23  Don Porter  <dgp@users.sourceforge.net>

	* tests/cursor.test:	Make tests robust against changes in Tcl's
	rules for accepting integers in octal format.

2007-10-23  Donal K. Fellows  <donal.k.fellows@manchester.ac.uk>

	* doc/font.n: Added section on the TIP#145 fonts.

2007-10-23  Pat Thoyts  <patthoyts@users.sourceforge.net>

	* win/tkWinFont.c: Fixed leak in CreateNamedFont spotted by das.

2007-10-23  Daniel Steffen  <das@users.sourceforge.net>

	* library/demos/combo.tcl:	Aqua GOOBE.
	* library/demos/toolbar.tcl:
	* library/demos/tree.tcl:
	* library/demos/ttknote.tcl:
	* library/demos/ttkprogress.tcl:
	* library/demos/widget:

	* macosx/Wish.xcodeproj/project.pbxproj: add new demo files.
	* macosx/Wish.xcode/project.pbxproj:

2007-10-22  Donal K. Fellows  <donal.k.fellows@manchester.ac.uk>

	* library/demos/widget: Added more demos, reorganized to make Tk and
	Ttk demos seem to be more coherent whole. Made localization a bit
	easier by reducing the amount of duplication.
	* library/demos/{combo,toolbar,tree,ttknote,ttkprogress}.tcl: New
	demos of new (mostly) Ttk widgets.
	* library/demos/ttkbut.tcl: Improvements.

2007-10-22  Joe English  <jenglish@users.sourceforge.net>

	* library/ttk/combobox.tcl:	ttk::combobox overhaul; fixes [Bugs
					1814778, 1780286, 1609168, 1349586]
	* library/ttk/aquaTheme.tcl:	Factored out aqua-specific combobox
					-postposition adjustments.
	* generic/ttk/ttkTrack.c:	Detect [grab]s and unpress pressed
					element; combobox workaround no longer
					needed.

2007-10-22  Daniel Steffen  <das@users.sourceforge.net>

	* macosx/tkMacOSXFont.c: 	register named fonts for TIP #145 fonts
					and all theme font IDs.

	* generic/tkFont.c (Tk{Create,Delete}NamedFont): allow NULL interp.

	* library/ttk/fonts.tcl:	check for TIP #145 fonts on all
					platforms; correct aqua font sizes.

	* library/demos/ttkmenu.tcl:	Aqua GOOBE.
	* library/demos/ttkpane.tcl:
	* library/demos/widget:

	* macosx/Wish.xcodeproj/project.pbxproj: add new demo files.
	* macosx/Wish.xcode/project.pbxproj:

2007-10-18  Donal K. Fellows  <donal.k.fellows@manchester.ac.uk>

	* library/demos/ttkmenu.tcl: Added more demos of Ttk widgets. These
	* library/demos/ttkpane.tcl: ones are of menubuttons, panedwindows and
	a progress bar (indirectly).

2007-10-18  Pat Thoyts  <patthoyts@users.sourceforge.net>

	* library/ttk/fonts.tcl: Create all the TIP #145 font names on all
	platforms (mac and unix get handled in script, windows in C)

2007-10-17  David Gravereaux <davygrvy@pobox.com>

	* bitmaps/*.xbm: Changed CVS storage mode from -kb to -kkv as these
	are really text files, not binaries.
	* win/makefile.vc: Added $(BITMAPDIR) to the search path for the
	depend target.

2007-10-18  Daniel Steffen  <das@users.sourceforge.net>

	* library/demos/widget:		Aqua GOOBE, cleanup icons.
	* library/demos/ttkbut.tcl:
	* library/demos/entry3.tcl:
	* library/demos/msgbox.tcl:

	* library/demos/button.tcl:	restore setting of button
					highlightbackground on Aqua.

	* macosx/ttkMacOSXTheme.c: 	adjust button and separator geometry.

	* macosx/tkMacOSXWm.c:		fix warnings.

	* macosx/Wish.xcodeproj/project.pbxproj: add new demo files.
	* macosx/Wish.xcode/project.pbxproj:

2007-10-17  Donal K. Fellows  <donal.k.fellows@manchester.ac.uk>

	* library/demos/ttkbut.tcl: Added demo of the basic Ttk widgets.

2007-10-16  David Gravereaux <davygrvy@pobox.com>

	* win/makefile.vc: depend target now works and builds a generated
	dependency list with $(TCLTOOLSDIR)/mkdepend.tcl

2007-10-16  Donal K. Fellows  <donal.k.fellows@manchester.ac.uk>

	* library/demos/widget: Made the code for generating the contents of
	the main widget more informative. Added 'new' flagging for wholly new
	demos.

	* doc/text.n: Made it clearer what things are text widget invokations
	and what are not. Also some other clarity improvements.

2007-10-15  Donal K. Fellows  <donal.k.fellows@manchester.ac.uk>

	* library/demos/widget: Use Ttk widgets for the widget demo core, for
	vastly improved look-and-feel on at least one platform (Windows).
	* library/demos/{button,check,style,twind}.tcl: Various tweaks for
	GOOBE...
	* library/demos/textpeer.tcl: New demo script to show off peering as a
	specific feature.

2007-10-15  Jeff Hobbs  <jeffh@ActiveState.com>

	* generic/tkFocus.c, generic/tkFrame.c, generic/tkInt.h:
	* macosx/tkMacOSXButton.c, macosx/tkMacOSXMenubutton.c:
	* macosx/tkMacOSXWm.c, unix/tkUnixWm.c, win/tkWinWm.c:
	* doc/wm.n, tests/wm.test: TIP #125 implementation [Bug 998125]
	Adds [wm manage|forget] for dockable frames.
	Finished X11 and Windows code, needs OS X completion.

2007-10-15  Joe English  <jenglish@users.sourceforge.net>

	* generic/ttk/ttkTreeview.c: Store pointer to column table entry
	instead of column index in columnNames hash table. This avoids the
	need for the evil PTR2INT and INT2PTR macros, and simplifies things a
	bit.

2007-10-15  Daniel Steffen  <das@users.sourceforge.net>

	* generic/tkArgv.c:		Fix gcc warnings about 'cast to/from
	* generic/tkCanvUtil.c:		pointer from/to integer of different
	* generic/tkCanvas.c:		size' on 64-bit platforms by casting
	* generic/tkCursor.c:		to intermediate types
	* generic/tkInt.h:		intptr_t/uintptr_t via new PTR2INT(),
	* generic/tkListbox.c:		INT2PTR(), PTR2UINT() and UINT2PTR()
	* generic/tkObj.c:		macros.
	* generic/tkStyle.c:
	* generic/tkTextIndex.c:
	* generic/tkUtil.c:
	* generic/ttk/ttkTheme.h:
	* generic/ttk/ttkTreeview.c:
	* unix/tkUnixMenu.c:
	* unix/configure.in:

	* unix/configure:		autoconf-2.59
	* unix/tkConfig.h.in:		autoheader-2.59

	* macosx/Wish-Common.xcconfig:		add 'tktest-X11' target.
	* macosx/Wish.xcode/project.pbxproj:
	* macosx/Wish.xcode/default.pbxuser:
	* macosx/Wish.xcodeproj/default.pbxuser:
	* macosx/Wish.xcodeproj/project.pbxproj:

	* unix/configure.in (Darwin):	add support for 64-bit X11.
	* unix/configure:		autoconf-2.59

2007-10-14  Jeff Hobbs  <jeffh@ActiveState.com>

	* win/configure, win/configure.in (TK_WIN_VERSION): Make sure the
	patchlevel doesn't contain extra dotted pairs (eg. interim release)

2007-10-12  Pat Thoyts  <patthoyts@users.sourceforge.net>

	* win/makefile.vc:  Mine all version information from headers.
	* win/rules.vc:     Sync tcl and tk and bring extension versions
	* win/nmakehlp.c:   closer together. Try and avoid using tclsh
	                    to do substitutions as we may cross compile.

	* library/console.tcl:          Use TkFixedFont and ttk widgets

2007-10-12  Daniel Steffen  <das@users.sourceforge.net>

	* macosx/tkMacOSXDraw.c:	replace all (internal) use of QD region
	* macosx/tkMacOSXSubwindows.c:	API by HIShape API, with conversion to
	* macosx/tkMacOSXWindowEvent.c:	QD regions only when required by legacy
	* macosx/tkMacOSXPrivate.h:	Carbon or Tk API.
	* macosx/tkMacOSXRegion.c:
	* macosx/tkMacOSXDebug.c:
	* macosx/tkMacOSXDebug.h:

	* macosx/tkMacOSXInt.h:		replace MacDrawable's QD RgnHandles
	* macosx/tkMacOSXEmbed.c:	clipRgn, aboveClipRgn & drawRgn by
	* macosx/tkMacOSXMenu.c:	HIShapeRefs visRgn & aboveVisRgn and
	* macosx/tkMacOSXSubwindows.c:	CGRect drawRect.

	* macosx/tkMacOSXWindowEvent.c:	remove use of QD port vis rgn in window
	* macosx/tkMacOSXSubwindows.c:	update rgn calculation, manually excise
	* macosx/tkMacOSXWm.c:		growbox from toplevel clip rgn instead.

	* macosx/tkMacOSXDraw.c:	replace use of QD port clip rgn by new
	* macosx/tkMacOSXPrivate.h:	clipRgn fld in TkMacOSXDrawingContext;
					handle QD/CG drawing mismatches in
					XCopyArea, XCopyPlane and TkPutImage;
					cleanup/speedup CGContext setup in
					TkMacOSXSetupDrawingContext().

	* macosx/tkMacOSXDraw.c:	change TkMacOSXSetupDrawingContext() to
	* macosx/tkMacOSXEntry.c:	return boolean indicating whether
	* macosx/tkMacOSXFont.c:	drawing is allowed (and was setup) or
	* macosx/tkMacOSXMenu.c:	not (e.g. when clipRgn is empty).
	* macosx/ttkMacOSXTheme.c:

	* macosx/tkMacOSXSubwindows.c:	signal that drawable is a pixmap via
	* macosx/tkMacOSXInt.h:		new explicit TK_IS_PIXMAP flag instead
					of a NULL cligRgn field.

	* macosx/tkMacOSXRegion.c:	add wrappers for missing/buggy HIShape
	* macosx/tkMacOSXPrivate.h:	API, and private helpers to operate on
					HIShapeRefs & convert to/from TkRegion.

	* macosx/tkMacOSXRegion.c:	add Tkp{Retain,Release}Region() API for
	* macosx/tkMacOSXInt.h:		TkRegion.

	* xlib/xgc.c:			factor out alloc/free of GC clip_mask;
	* macosx/tkMacOSXXStubs.c:	manage clip rgn lifetime with new
					Tkp{Retain,Release}Region().

	* macosx/tkMacOSXButton.c:	delay picParams setup until needed.

	* generic/tkTextDisp.c (CharUndisplayProc): fix textDisp.test crash.

2007-10-11  David Gravereaux <davygrvy@pobox.com>

	* win/winMain.c:  Replaced incorrect comments in main() to descibe
	why the console widget does not need to be created for this
	application entry point (if used).  Must have been a bad copy/paste
	of WinMain() from 10 years back.

2007-10-11  Daniel Steffen  <das@users.sourceforge.net>

	* macosx/tkMacOSXWm.c (TkMacOSXGrowToplevel): manually constrain resize
	limitBounds to maxBounds, works around SectRect() mis-feature (return
	zero rect if input rect has zero height/width). [Bug 1810818]

2007-10-09  Pat Thoyts  <patthoyts@users.sourceforge.net>

	* generic/tkImage.c:     Make Ttk_GetImage safe if called with NULL
	* tests/ttk/image.test:  interp. Added some tests that crash
	                         on Windows without this fix.

2007-10-02  Don Porter  <dgp@users.sourceforge.net>

	[core-stabilizer-branch]

	* README:               Bump version number to 8.5.0
	* generic/tk.h:
	* library/tk.tcl:
	* unix/configure.in:	Updated LOCALES.
	* unix/tk.spec:
	* win/configure.in:

	* unix/configure:	autoconf (2.59)
	* win/configure:

2007-09-30  Joe English  <jenglish@users.sourceforge.net>

	* library/ttk/entry.tcl (WordBack, WordForward):
	Fix private routines accidentally defined in global namespace
	[Bug 1803836]

2007-09-26  Donal K. Fellows  <donal.k.fellows@manchester.ac.uk>

	* library/msgs/hu.msg: Added Hungarian message set, from Pader Reszo.
	[Patch 1800742]

2007-09-20  Donal K. Fellows  <dkf@users.sf.net>

	*** 8.5b1 TAGGED FOR RELEASE ***

	* generic/tkTextDisp.c (LayoutDLine):  Only call callbacks that are
	* tests/textDisp.test (textDisp-32.3): not NULL. [Bug 1791052]

2007-09-20  Don Porter  <dgp@users.sourceforge.net>

	* changes: updates for 8.5b1 release.

2007-09-19  Don Porter  <dgp@users.sourceforge.net>

	* README:		Bump version number to 8.5b1.
	* generic/tk.h:		Merge from core-stabilizer-branch.
	* library/tk.tcl:	Stabilizing toward 8.5b1 release now done
	* unix/configure.in:	on the HEAD.  core-stabilizer-branch is
	* unix/tk.spec:		now suspended.
	* win/configure.in:

2007-09-19  Pat Thoyts  <patthoyts@users.sourceforge.net>

	* generic/tkStubLib.: Replaced isdigit with internal implementation.

2007-09-18  Don Porter  <dgp@users.sourceforge.net>

	* generic/tkStubLib.c:	Remove C library calls from Tk_InitStubs()
	* win/makefile.vc:	so that we don't need the C library linked
	in to libtkStub.

2007-09-18  Donal K. Fellows  <donal.k.fellows@man.ac.uk>

	* generic/tkImgGIF.c (FileReadGIF, StringReadGIF): Rewrite for greater
	clarity (more comments, saner code arrangement, etc.)

2007-09-18  Pat Thoyts  <patthoyts@users.sourceforge.net>

	* tests/all.tcl:     Made ttk/all.tcl be the same as tk's all.tcl and
	* tests/ttk/all.tcl: make use of file normalize (bugs noted by
	mjanssen and GPS with msys)

2007-09-17  Pat Thoyts  <patthoyts@users.sourceforge.net>

	* win/makefile.vc: Add crt flags for tkStubLib now it uses C-library
	functions.

2007-09-17  Joe English  <jenglish@users.sourceforge.net>

	* unix/tcl.m4: use '${CC} -shared' instead of 'ld -Bshareable' to
	build shared libraries on current NetBSDs. [Bug 1749251]
	* unix/configure: regenerated (autoconf-2.59).

2007-09-17  Don Porter  <dgp@users.sourceforge.net>

	* generic/tkConsole.c:	Revised callers of Tcl_InitStubs() to account
	* generic/tkMain.c:	for restored compatible support for the call
	* generic/tkWindow.c:	Tcl_InitStubs(interp, TCL_VERSION, 1).  Also
	revised Tcl_PkgRequire() call for Tcl so that, for example, a Tk
	library built against Tcl 8.5.1 headers will not refuse to [load] into
	a Tcl 8.5.0 interpreter. [Tcl Bug 1578344]

	* generic/tk.h:		Revised Tk_InitStubs() to restore Tk 8.4
	* generic/tkStubLib.c:	source compatibility with callers of
	* generic/tkWindow.c:	Tk_InitStubs(interp, TK_VERSION, 1).

2007-09-17  Joe English  <jenglish@users.sourceforge.net>

	* library/ttk/combobox.tcl:  Try to improve combobox appearance on
	OSX + Tk 8.5. [Bug 1780286]

2007-09-15  Daniel Steffen  <das@users.sourceforge.net>

	* unix/tcl.m4: 	replace all direct references to compiler by ${CC} to
			enable CC overriding at configure & make time; run
			check for visibility "hidden" with all compilers;
			quoting fixes from TEA tcl.m4.
	(SunOS-5.1x):	replace direct use of '/usr/ccs/bin/ld' in SHLIB_LD by
			'cc' compiler driver.
	* unix/configure: autoconf-2.59

2007-09-14  Daniel Steffen  <das@users.sourceforge.net>

	* macosx/Wish-Common.xcconfig:		  enable Tcl DTrace support.
	* macosx/Wish.xcodeproj/project.pbxproj:

2007-09-12  Andreas Kupries  <andreask@activestate.com>

	* win/Makefile.in (install-binaries): Fixed missing brace in the
	* win/makefile.vc (install-binaries): generated package index file.
	Note: unix/Makefile.in is good.

2007-09-11  Reinhard Max  <max@suse.de>

	* generic/tkImgGIF.c: Fixed a buffer overrun that got triggered by
	multi-frame interlaced GIFs that contain subsequent frames that are
	smaller than the first one.

	* tests/imgPhoto.test: Added a test for the above.

2007-09-11  Don Porter  <dgp@users.sourceforge.net>

	* generic/tkConsole.c:	Revised calls to Tcl_InitStubs() and
	* generic/tkMain.c:	[package require Tcl] so that Tk Says What It
	* generic/tkWindow.c:	Means using the new facilties of [package] in
	* library/tk.tcl:	Tcl 8.5 about what version(s) of Tcl it is
	* unix/Makefile.in:	willing to work with. [Bug 1578344]
	* win/Makefile.in:
	* win/makefile.vc:

2007-09-10  Jeff Hobbs  <jeffh@ActiveState.com>

	* unix/README: typo corrections [Bug 1788682]

2007-09-10  Don Porter  <dgp@users.sourceforge.net>

	* generic/tkConsole.c:	Revise all Tcl_InitStubs() calls to restore
	* generic/tkMain.c:	the traditional practice that a Tk shared
	* generic/tkWindow.c:	library may [load] into a Tcl 8.5 interp at
	any patchlevel.	 This practice also matches the compile time checks of
	TCL_MAJOR_VERSION and TCL_MINOR_VERSION in tk.h. [Bug 1723622]

2007-09-06  Don Porter  <dgp@users.sourceforge.net>

	* generic/tkWindow.c (Initialize):	Moved common Tk initialization
	* generic/tkInitScript.h (removed):	script out of tkInitScript.h
	* macosx/tkMacOSXInit.c:	and multiple TkpInit() routines and
	* unix/Makefile.in:	into the common Initialize() routine in
	* unix/tkUnixInit.c:	generic code. Also removed constraint on
	* win/tkWinInit.c:	ability to define a custom [tkInit] before
	calling Tk_Init(). Until now the custom [tkInit] had to be a proc. Now
	it can be any command. Removal of tkInitScript.h also fixes [Bug
	1656283].

2007-09-06  Daniel Steffen  <das@users.sourceforge.net>

	* macosx/Wish.xcode/project.pbxproj: discontinue unmaintained support
	* macosx/Wish.xcode/default.pbxuser: for Xcode 1.5; replace by Xcode2
	project for use on Tiger (with Wish.xcodeproj to be used on Leopard).

	* macosx/Wish.xcodeproj/project.pbxproj: updates for Xcode 2.5 and 3.0.
	* macosx/Wish.xcodeproj/default.pbxuser:
	* macosx/Wish.xcode/project.pbxproj:
	* macosx/Wish.xcode/default.pbxuser:
	* macosx/Wish-Common.xcconfig:

	* macosx/README: document project changes.

2007-09-04  Joe English  <jenglish@users.sourceforge.net>

	* generic/tkTest.c: Fix for [Bug 1788019] "tkTest.c compiler warning".

2007-09-04  Don Porter  <dgp@users.sourceforge.net>

	* unix/Makefile.in:     It's unreliable to count on the release
	manager to remember to `make genstubs` before `make dist`. Let the
	Makefile remember the dependency for us.

	* unix/Makefile.in:     Corrections to `make dist` dependencies to be
	sure that macosx/configure gets generated whenever it does not exist.

2007-09-03  Daniel Steffen  <das@users.sourceforge.net>

	* generic/ttk/ttkInit.c  (Ttk_Init): register ttk in package database
	to enable extension access to the ttkStubs table.

	* generic/ttk/ttkDecls.h: correct capitalization of ttk package name.

2007-08-28  Donal K. Fellows  <donal.k.fellows@manchester.ac.uk>

	Assorted documentation improvements.
	* doc/button.n: Added examples.
	* doc/checkbutton.n: Added example.
	* doc/console.n: Standardized section ordering.
	* doc/tk.n: Added "See also".
	* doc/ttk_combobox.n: Added keywords.

2007-08-27  Daniel Steffen  <das@users.sourceforge.net>

	* macosx/tkMacOSXDialog.c (Tk_ChooseColorObjCmd): correct setting of
	interp result [Bug 1782105]; fix -initialcolor overwriting last color
	selection; style cleanup.

2007-08-21  Pat Thoyts  <patthoyts@users.sourceforge.net>

	* win/rules.vc: Synchronize with tcl rules.vc
	* tests/all.tcl: Fix the line-endings.

2007-08-07  Daniel Steffen  <das@users.sourceforge.net>

	* unix/Makefile.in:	Add support for compile flags specific to
				object files linked directly into executables.

	* unix/configure.in (Darwin): Only use -seg1addr flag when prebinding;
	use -mdynamic-no-pic flag for object files linked directly into exes.

	* unix/configure: autoconf-2.59

2007-08-01  Pat Thoyts  <patthoyts@users.sourceforge.net>

	* win/tkWinDialog.c:    Fix [Bug 1692927] (buffer length problems)
	* win/tkWinTest.c:      Added 'testfindwindow' and 'testgetwindowinfo'
	and extended 'testwinevent' for WM_COMMAND support to enable testing
	native messagebox dialogs.
	* tests/winMsgbox.test: New Windows native messagebox tests.

2007-07-25  Daniel Steffen  <das@users.sourceforge.net>

	* macosx/tkMacOSXDialog.c (NavServicesGetFile): Reset interp result on
	nav dialog cancel. [Bug 1743786]

2007-07-09  Jeff Hobbs  <jeffh@ActiveState.com>

	* unix/Makefile.in: clarify what the headers installed are, and
	add ttkTheme.h and ttkDecls.h to private headers (later public).

2007-07-09  Daniel Steffen  <das@users.sourceforge.net>

	* macosx/tkMacOSXWindowEvent.c (Tk_MacOSXIsAppInFront):	Use process mgr
	* macosx/tkMacOSXMouseEvent.c:				to determine if
	app is in front instead of relying on activate/deactivate events (which
	may arrive after this info is needed, e.g. during window drag/click
	activation); replace other process mgr use to get this info with calls
	to Tk_MacOSXIsAppInFront().

	* macosx/tkMacOSXMouseEvent.c (TkMacOSXProcessMouseEvent): Correct
	window click activation, titlebar click handling and background window
	dragging/growing in the presence of grabs or window-/app-modal windows;
	fix window click activation bringing all other app windows to front.

	* macosx/tkMacOSXDraw.c (TkPutImage): Handle non-native XImage byte and
	bit orders; reverse bits via xBitReverseTable instead of InvertByte().

2007-07-06  Joe English  <jenglish@users.sourceforge.net>

	* library/ttk/aquaTheme.tcl:	Set -anchor w for TMenubuttons.
					[Bug 1614540]

2007-07-04  Andreas Kupries  <andreask@activestate.com>

	* macosx/tkMacOSXXStubs.c (DestroyImage): Fixed seg.fault in release
	of image data for images coming from XGetImage. Change committed by me
	for Daniel Steffen. See 2007-06-23 for the change which introduced the
	problem.

2007-07-02  Daniel Steffen  <das@users.sourceforge.net>

	* xlib/xgc.c (XCreateGC): Correct black and white pixel values used to
	initialize GC foregrund and background fields.

	* macosx/tkMacOSXColor.c: Add debug messages for unknown pixel values.

	* macosx/tkMacOSXDraw.c (TkMacOSXRestoreDrawingContext): Don't restore
	port state if it wasn't altered by TkMacOSXSetupDrawingContext().

2007-06-29  Daniel Steffen  <das@users.sourceforge.net>

	* xlib/ximage.c:		Bitmaps created from the static .xbm
					arrays always have LSBFirst bit order.

	* unix/configure.in:		Fix flag used to weak-link libXss.
	* unix/configure:		autoconf-2.59

	* macosx/tkMacOSXScrlbr.c: Correct int <-> dobule conversion issues
	that could lead to Carbon getting confused about scrollbar thumb size.

	* macosx/tkMacOSXDraw.c (XCopyArea, XCopyPlane, TkPutImage): Use
	TkMacOSX{Setup,Restore}DrawingContext() to setup/restore clip & colors.
	(TkMacOSXSetupDrawingContext, TkMacOSXRestoreDrawingContext): Add save
	and restore of QD port clip region; factor out clip region code common
	to CG and QD branches; check for port and context validity; handle
	tkPictureIsOpen flag during QD port setup.
	(TkScrollWindow): Remove unnecessary scroll region manipulation

	* macosx/tkMacOSXDraw.c:	Remove second global QD temp region
	* macosx/tkMacOSXInt.h:		(no longer necessary) and rename
	* macosx/tkMacOSXRegion.c:	remaining global QD temp region.
	* macosx/tkMacOSXSubwindows.c:
	* macosx/tkMacOSXWindowEvent.c:

	* macosx/tkMacOSXDraw.c: 	Make useCGDrawing variable MODULE_SCOPE
	* macosx/tkMacOSXFont.c: 	and respect it for ATSUI font drawing.

	* macosx/tkMacOSXButton.c:	Reduce reliance on current QD port
	* macosx/tkMacOSXColor.c:	setting and remove unnecessary
	* macosx/tkMacOSXDebug.c:	references to a drawable's QD port,
	* macosx/tkMacOSXDebug.h:	notably replace GetWindowFromPort(
	* macosx/tkMacOSXDialog.c:	TkMacOSXGetDrawablePort()) idiom by new
	* macosx/tkMacOSXDraw.c:	TkMacOSXDrawableWindow() and change
	* macosx/tkMacOSXKeyEvent.c:	TkMacOSXSetColorInPort() to take a port
	* macosx/tkMacOSXMenu.c:	argument.
	* macosx/tkMacOSXMenubutton.c:
	* macosx/tkMacOSXMouseEvent.c:
	* macosx/tkMacOSXScale.c:
	* macosx/tkMacOSXScrlbr.c:
	* macosx/tkMacOSXSubwindows.c:
	* macosx/tkMacOSXWindowEvent.c:
	* macosx/tkMacOSXWm.c:

	* macosx/tkMacOSXInt.h:		  	Factor out macros, declarations
	* macosx/tkMacOSXPrivate.h (new): 	and prototypes that are purely
	internal and private to the 'macosx' sources into a new internal header
	file that does _not_ get installed into Tk.framework/PrivateHeaders.

	* macosx/tkMacOSXButton.c: 		#include new tkMacOSXPrivate.h
	* macosx/tkMacOSXCarbonEvents.c:	instead of tkMacOSXInt.h.
	* macosx/tkMacOSXClipboard.c:
	* macosx/tkMacOSXColor.c:
	* macosx/tkMacOSXCursor.c:
	* macosx/tkMacOSXDebug.c:
	* macosx/tkMacOSXDialog.c:
	* macosx/tkMacOSXDraw.c:
	* macosx/tkMacOSXEntry.c:
	* macosx/tkMacOSXEvent.c:
	* macosx/tkMacOSXFont.c:
	* macosx/tkMacOSXHLEvents.c:
	* macosx/tkMacOSXInit.c:
	* macosx/tkMacOSXKeyEvent.c:
	* macosx/tkMacOSXMenu.c:
	* macosx/tkMacOSXMenubutton.c:
	* macosx/tkMacOSXMenus.c:
	* macosx/tkMacOSXMouseEvent.c:
	* macosx/tkMacOSXNotify.c:
	* macosx/tkMacOSXRegion.c:
	* macosx/tkMacOSXScale.c:
	* macosx/tkMacOSXScrlbr.c:
	* macosx/tkMacOSXSubwindows.c:
	* macosx/tkMacOSXWindowEvent.c:
	* macosx/tkMacOSXWm.c:
	* macosx/tkMacOSXXStubs.c:
	* macosx/ttkMacOSXTheme.c:

	* macosx/Wish.xcodeproj/project.pbxproj: Improve support for renamed
	* macosx/Wish.xcodeproj/default.pbxuser: tcl and tk source dirs; add
	* macosx/Wish-Common.xcconfig:		 10.5 SDK build config; remove
						 tclMathOp.c.

	* macosx/README: Document Wish.xcodeproj changes.

2007-06-23  Daniel Steffen  <das@users.sourceforge.net>

	* generic/tkImgPhoto.c (ImgPhotoConfigureInstance, DisposeInstance):
	Use XDestroyImage instead of XFree to destroy XImage; replace runtime
	endianness determination by compile-time check for WORDS_BIGENDIAN.

	* xlib/ximage.c (XCreateBitmapFromData): Use XCreateImage and
	XDestroyImage instead of creating XImage structure manually.

	* macosx/tkMacOSXXStubs.c (XCreateImage, DestroyImage): Correct XImage
	bytes_per_line/bitmap_pad calculations and endianness setting; free
	image data and XImage structure at destruction; formatting cleanup.

	* macosx/tkMacOSXDialog.c (NavServicesGetFile): Disable app-modal
	sheet variant of nav dialog on OS versions where it causes problems.

2007-06-20  Jeff Hobbs  <jeffh@ActiveState.com>

	* library/ttk/ttk.tcl: Should require Tk before pseudo-providing
	tile 0.8.0.

2007-06-09  Joe English  <jenglish@users.sourceforge.net>

	* generic/ttk/ttkPanedwindow.c, doc/ttk_panedwindow.n,
	* tests/ttk/panedwindow.test: Added -width and -height options. Added
	'panes' method, return list of managed windows. 'sashpos' method is
	now documented as part of the public interface, and details clarified.
	Should be easier to set initial sash positions now. Alleviates [Bug
	1659067].

2007-06-09  Jeff Hobbs  <jeffh@ActiveState.com>

	* win/tkWinWm.c (WmIconphotoCmd): fix wm iconphoto RGBA issues.
	[Bug 1467997] (janssen)

	* win/tkWinMenu.c (TkWinHandleMenuEvent): Improve handling to allow
	for unicode char menu indices and not use CharUpper on Tcl utf
	strings. [Bug 1734223]

2007-06-09  Joe English  <jenglish@users.sourceforge.net>

	* generic/ttk/ttkManager.h, generic/ttk/ttkManager.c,
	* generic/ttk/ttkNotebook.c, generic/ttk/ttkPanedwindow.c,
	* generic/ttk/ttkFrame.c: Ttk_Manager API overhaul:
	    + Ttk_Manager no longer responsible for managing slave records
	    + Ttk_Manager structure now opaque
	    + Ttk_Slave structure now private
	    + Pass Ttk_Manager* to Tk_GeomMgr hooks instead of Ttk_Slave*

	* generic/ttk/ttkFrame.c: Simplified -labelwidget management.

	* doc/ttk_panedwindow.n, library/ttk/panedwindow.tcl: Changed
	documentation of ttk::panedwindow 'identify' command to match
	implementation.

	* generic/ttk/ttkNotebook.c, tests/ttk/notebook.test:
	BUGFIX: ttk::noteboook 'insert' command didn't correctly maintain
	current tab.

2007-06-09  Daniel Steffen  <das@users.sourceforge.net>

	* macosx/tkMacOSXColor.c: Fix issues with TK_{IF,ELSE,ENDIF} macros;
	* macosx/tkMacOSXDraw.c:  implement Jaguar equivalent of unavailable
	* macosx/tkMacOSXEntry.c: kHIToolboxVersion global; panic at startup
	* macosx/tkMacOSXEvent.c: if MAC_OS_X_VERSION_MIN_REQUIRED constraint
	* macosx/tkMacOSXInit.c:  is not satisfied.
	* macosx/tkMacOSXInt.h:
	* macosx/tkMacOSXWm.c:

	* macosx/tkMacOSXDraw.c (XCopyArea, XCopyPlane, TkPutImage)
	(TkMacOSXSetupDrawingContext): Factor out common code and standardize
	setup/restore of port, context and clipping; formatting cleanup.

	* macosx/tkMacOSXWindowEvent.c:	Add error checking.
	* macosx/tkMacOSXMenu.c:	Fix gcc3 warning.
	* macosx/tkMacOSXScrlbr.c:	Fix testsuite crash.
	* macosx/tkMacOSXSubwindows.c:	Formatting cleanup.
	* macosx/tkMacOSXRegion.c:	Fix typos.
	* macosx/tkMacOSXScale.c:

	* macosx/tkMacOSXXStubs.c (Tk_GetUserInactiveTime): Remove superfluous
							    CFRetain/CFRelease.

	* macosx/Wish-Release.xcconfig: Disable tktest release build stripping.

	* macosx/Wish.xcodeproj/project.pbxproj: Add new Tclsh-Info.plist.in.

2007-06-06  Daniel Steffen  <das@users.sourceforge.net>

	* macosx/tkMacOSXInt.h: Use native debug message API when available.
	* macosx/Wish-Debug.xcconfig:

	* macosx/tkMacOSXMouseEvent.c (GenerateMouseWheelEvent): Enable
	processing of mousewheel events in background windows.

	* macosx/tkMacOSXScrlbr.c: Modernize checks for active/front window.
	* macosx/tkMacOSXScale.c:
	* macosx/tkMacOSXWm.c:

	* macosx/tkMacOSXColor.c: Factor out verbose #ifdef checks of
	* macosx/tkMacOSXDraw.c:  MAC_OS_X_VERSION_{MAX_ALLOWED,MIN_REQUIRED}
	* macosx/tkMacOSXEntry.c: and runtime checks of kHIToolboxVersion into
	* macosx/tkMacOSXEvent.c: new TK_{IF,ELSE,ENDIF}_MAC_OS_X macros.
	* macosx/tkMacOSXInit.c:
	* macosx/tkMacOSXInt.h:
	* macosx/tkMacOSXWm.c:

	* macosx/tkMacOSXDraw.c:  Factor out clip clearing in QD ports;
	* macosx/tkMacOSXEntry.c: Formatting cleanup.

	* macosx/Wish.xcodeproj/project.pbxproj: Add settings for Fix&Continue.

	* unix/configure.in (Darwin): Link the Tk and Wish plists into their
	binaries in all cases; fix 64bit arch removal in fat 32&64bit builds.

	* unix/tcl.m4 (Darwin): Fix CF checks in fat 32&64bit builds.
	* unix/configure: autoconf-2.59

2007-06-05  Donal K. Fellows  <donal.k.fellows@man.ac.uk>

	* doc/photo.n: Clarified the fact that base64 support for the -data
	option is not universal. [Bug 1731348] (matzek)

2007-06-03  Daniel Steffen  <das@users.sourceforge.net>

	* unix/Makefile.in: Add datarootdir to silence autoconf-2.6x warning.

	* macosx/Wish.xcodeproj/default.pbxuser: Add ttk tests.

	* macosx/tkMacOSXMenu.c: Add error checking; whitespace cleanup.

	* macosx/tkMacOSXDraw.c:	Comment formatting fixes for Xcode 3.0
	* macosx/tkMacOSXEmbed.c:
	* macosx/tkMacOSXEntry.c:
	* macosx/tkMacOSXFont.c:
	* macosx/tkMacOSXInit.c:
	* macosx/tkMacOSXKeyEvent.c:
	* macosx/tkMacOSXKeyboard.c:
	* macosx/tkMacOSXMenus.c:
	* macosx/tkMacOSXSend.c:
	* macosx/tkMacOSXSubwindows.c:
	* macosx/tkMacOSXWindowEvent.c:
	* macosx/tkMacOSXWm.c:
	* macosx/tkMacOSXXStubs.c:

2007-06-02  Daniel Steffen  <das@users.sourceforge.net>

	* macosx/tkMacOSXMenu.c (TkpPostMenu): Ensure cascade menus display in
	posted menus that are not part of the menubar or attached to a
	menubutton (fixes bug reported on tcl-mac by Linus Nyberg).

2007-05-31  Daniel Steffen  <das@users.sourceforge.net>

	* macosx/tkMacOSXWindowEvent.c (GenerateUpdateEvent): Complete all
	pending idle-time redraws before newly posted Expose events are
	processed; add bounds of redrawn windows to update region to ensure
	all child windows overdrawn by parents are redrawn.

	* macosx/tkMacOSXWindowEvent.c:	Centralize clip and window invalidation
	* macosx/tkMacOSXSubwindows.c: 	after location/size changes in the
	* macosx/tkMacOSXWm.c:		BoundsChanged carbon event handler;
	correct/add window invalidation after window attribute changes.

	* macosx/tkMacOSXSubwindows.c (XResizeWindow, XMoveResizeWindow)
	(XMoveWindow): Factor out common code dealing with embedded and
	non-toplevel windows; remove unnecessary clip and window invalidation.

	* macosx/tkMacOSXButton.c (TkpDisplayButton): Move clip setup closer
	to native button drawing calls.

	* macosx/tkMacOSXWm.c (TkMacOSXIsWindowZoomed, TkMacOSXZoomToplevel):
	Correct handling of gridded windows in max size calculations.

	* macosx/tkMacOSXEvent.c (TkMacOSXFlushWindows): Use HIWindowFlush API
	when available.

	* macosx/tkMacOSXColor.c:	Cleanup whitespace and formatting.
	* macosx/tkMacOSXDraw.c:
	* macosx/tkMacOSXSubwindows.c:
	* macosx/tkMacOSXWm.c:

	* generic/tkFont.c:	#ifdef out debug msg printing to stderr.
	* generic/tkTextDisp.c:

2007-05-30  Don Porter  <dgp@users.sourceforge.net>

	* generic/tk.h: Correct placement of #include <tcl.h>. [Bug 1723812]

2007-05-30  Daniel Steffen  <das@users.sourceforge.net>

	* library/bgerror.tcl:	Standardize dialog option & button size
	* library/dialog.tcl:	modifications done when running on on Aqua.
	* library/msgbox.tcl:

	* library/demos/button.tcl: Set button highlightbackground on Aqua.

	* macosx/tkMacOSXMenu.c (DrawMenuSeparator): Use DrawingContext API.

	* macosx/tkMacOSXWindowEvent.c (ClearPort): Clip to updateRgn.

	* macosx/tkMacOSXDebug.c:	Factor out debug region flashing.
	* macosx/tkMacOSXDebug.h:
	* macosx/tkMacOSXDraw.c:
	* macosx/tkMacOSXSubwindows.c:
	* macosx/tkMacOSXWindowEvent.c:

	* macosx/tkMacOSXEvent.c:	Cleanup whitespace and formatting.
	* macosx/tkMacOSXFont.c:
	* macosx/tkMacOSXRegion.c:
	* macosx/tkMacOSXSubwindows.c:
	* macosx/tkMacOSXWindowEvent.c:
	* macosx/tkMacOSXWm.c:
	* macosx/tkMacOSXXStubs.c:
	* xlib/xgc.c:

	* macosx/Wish.xcodeproj/project.pbxproj: Delete references to removed
	* macosx/Wish.xcodeproj/default.pbxuser: ttk files.

2007-05-28  Benjamin Riefenstahl  <b.riefenstahl@turtle-trading.net>

	* macosx/tkMacOSXFont.c (TkpMeasureCharsInContext): Fix short measures
	with flags=TK_WHOLE_WORDS|TK_AT_LEAST_ONE [Bug 1716141]. Make some
	casts unnecessary by changing variable types.

2007-05-25  Joe English  <jenglish@users.sourceforge.net>

	* library/ttk/ttk.tcl: Omit ttk::dialog and dependencies.
	* library/ttk/dialog.tcl, library/ttk/icons.tcl,
	* library/ttk/keynav.tcl: Removed.
	* tests/ttk/misc.test: Removed.
	* doc/ttk_dialog.tcl: Removed.

2007-05-25  Donal K. Fellows  <dkf@users.sf.net>

	* doc/canvas.n: Fixed documentation of default -joinstyle option
	values for line and polygon items. [Bug 1725782]

2007-05-22  Don Porter  <dgp@users.sourceforge.net>

	[core-stabilizer-branch]

	* unix/configure:       autoconf-2.59 (FC6 fork)
	* win/configure:

	* README:               Bump version number to 8.5b1
	* generic/tk.h:
	* library/tk.tcl:
	* unix/configure.in:
	* unix/tk.spec:
	* win/configure.in:

2007-05-18  Joe English  <jenglish@users.sourceforge.net>

	* generic/ttk/ttkEntry.c(EntrySetValue):  Ensure that widget is in a
	consistent state before setting the linked -textvariable. Previously,
	it was possible for [$e index insert] to point past the end of the
	string, leading to heap corruption. [Bug 1721532]
	* tests/ttk/entry.test(entry-9.1): Add test case for the above.

2007-05-18  Don Porter  <dgp@users.sourceforge.net>

	* unix/configure:       autoconf-2.59 (FC6 fork)
	* win/configure:

	* README:               Bump version number to 8.5a7
	* generic/tk.h:
	* library/tk.tcl:
	* unix/configure.in:
	* unix/tk.spec:
	* win/configure.in:

	* tests/ttk/treetags.test:	Another bit of test suite
	SCIM-tolerance. [Bug 1609316]

2007-05-17  Daniel Steffen  <das@users.sourceforge.net>

	* generic/tk.decls: Workaround 'make checkstubs' failures from
	tkStubLib.c MODULE_SCOPE revert. [Bug 1716117]

	* macosx/Wish.xcodeproj/project.pbxproj: Add tkOldTest.c and remove
						 tkStubImg.c.

2007-05-16  Joe English  <jenglish@users.sourceforge.net>

	* generic/tkStubLib.c:  Change Tk_InitStubs(), tkStubsPtr, and the
	auxilliary stubs table pointers back to public visibility. See [Bug
	1716117] for details.

	Removed TCL_STORAGE_CLASS monkey business, as it had no effect.

2007-05-16  Don Porter  <dgp@users.sourceforge.net>

	* library/choosedir.tcl:	Removed uses of obsolete {expand}
	* library/comdlg.tcl:		syntax; replaced with the now
	* library/tk.tcl:		approved {*}. [Bug 1710633]
	* tests/canvImg.test:
	* tests/imgPhoto.test:

	* tests/bind.test:    Make test suite more SCIM-tolerant. [Bug 1609316]

2007-05-16  Pat Thoyts  <patthoyts@users.sourceforge.net>

	* win/makefile.vc: Test ttk widgets.

2007-05-15  Joe English  <jenglish@users.sourceforge.net>

	* unix/tkUnixRFont.c: Fix crash introduced by previous fix exposed
	under newer fontconfig libraries [Bug 1717830] again.

2007-05-15  Don Porter  <dgp@users.sourceforge.net>

	* generic/tkGrid.c: Stop crash due to list intrep shimmer [Bug 1677608]

2007-05-15  Joe English  <jenglish@users.sourceforge.net>

	* unix/tkUnixRFont.c: Fix various memory leaks. [Bug 1717830], [Bug
	800149]

2007-05-14  Don Porter  <dgp@users.sourceforge.net>

	[Tk Bug 1712081]

	* unix/Makefile.in:	Updates to account for new and deleted files
	* win/Makefile.in:	tkStubImg.c and tkOldTest.c.
	* win/makefile.bc:
	* win/makefile.vc:

	* generic/tkOldTest.c (new):	New file used to create testing
	* generic/tkTest.c:		commands for testing various Tk
	* tests/constraints.tcl:	legacy interfaces where a separate
	* tests/image.test:		compilation unit is needed in order to
	#define suitable macros during compilation. Only the effect of
	USE_OLD_IMAGE on Tk_CreateImageType() is currently tested, but more
	similar testing commands can be added to this same file. New
	constraint defined to detect presence of the image type provided by
	the new testing code, and a few tests added to exercise it. Having
	USE_OLD_IMAGE support tested by the default test suite should reduce
	chance of a recurrence of this bug.

	* doc/CrtImgType.3:	Revised docs to better indicate the legacy
	* doc/CrtPhImgFmt.3:	nature of the interfaces supported by
	USE_OLD_IMAGE.

	* generic/tkDecls.h:	make genstubs
	* generic/tkStubInit.c:

	* generic/tk.decls:		Reworked USE_OLD_IMAGE support to use
	* generic/tk.h:			the same support mechanisms both with
	* generic/tkStubImg.c (deleted):and without a stub-enabled build. In
	each case, route the legacy calls to Tk_CreateImageType and
	Tk_CreatePhotoImageFormat through the Tk_CreateOldImageType and
	Tk_CreateOldPhotoImageFormat routines. Add those routines to the
	public stub table so they're available to a stub-enabled extension.
	Remove the definition of Tk_InitImageArgs() and use a macro to convert
	any calls to it in source code into a comment.

	* generic/tkImage.c:	Removed the MODULE_SCOPE declarations that
	* generic/tkImgPhoto.c:	broke USE_OLD_IMAGE support.

2007-05-11  Pat Thoyts  <patthoyts@users.sourceforge.net>

	* tests/winButton.test: Avoid font dependencies in results.

	* generic/tkFont.c: propagate error from TkDeleteNamedFont. [Bug
	1716613]

2007-05-09  Daniel Steffen  <das@users.sourceforge.net>

	* generic/tkFileFilter.c (AddClause): OSType endianness fixes.

	* library/palette.tcl (tk::RecolorTree): Handle color options with
	empty value, fixes error due to emtpy -selectforeground (reported on
	tcl-mac by Russel E. Owen).

	* macosx/tkMacOSXWindowEvent.c:	Ensure window is brought to the front
	* macosx/tkMacOSXMouseEvent.c:	at the start of a window drag (except
	* macosx/tkMacOSXInt.h:		when cmd key is down); formatting and
					whitespace fixes.

	* macosx/tkMacOSXDialog.c (Tk_GetSaveFileObjCmd): Add -filetypes option
	processing (fixes fileDialog-0.1, fileDialog-0.2 failures).

	* macosx/tkMacOSXEmbed.c (TkpMakeWindow, TkpUseWindow): Fix sending of
	Visibility event for embedded windows (fixes frame-3.9 hang).

	* macosx/tkMacOSXScrlbr.c (ScrollbarBindProc):		Fix testsuite
	* macosx/tkMacOSXSubwindows.c (TkMacOSXUpdateClipRgn):	crashes by
	adding sanity checks.

	* macosx/Wish.xcodeproj/project.pbxproj: Add 'DebugUnthreaded' &
	* macosx/Wish.xcodeproj/default.pbxuser: 'DebugLeaks' targets and env
	var settings needed to run the 'leaks' tool.

	* macosx/tkMacOSXButton.c: Fix debug msg typo.

	* tests/constraints.tcl: Ensure 'nonUnixUserInteraction' constraint is
	set for aqua.

	* tests/choosedir.test:	Add 'notAqua' constraints to X11-only tests;
	* tests/clrpick.test:	add 'nonUnixUserInteraction' to 'unix' tests
	* tests/menuDraw.test:	requiring interaction on aqua.
	* tests/unixMenu.test:
	* tests/unixWm.test:
	* tests/winMenu.test:

2007-05-07  Joe English  <jenglish@users.sourceforge.net>

	* unix/tkUnixRFont.c: Properly cast sentinel arguments to variadic
	function (fixes "warning: missing sentinel in function call", [Bug
	1712001])

2007-05-04  Pat Thoyts  <patthoyts@users.sourceforge.net>

	* generic/tkFont.c:     TIP #145 implementation -
	* generic/tkFont.h:     Enhanced font handling.
	* win/tkWinDefault.h:
	* win/tkWinFont.c:
	* win/tkWinInt.h:
	* win/tkWinWm.c:
	* library/demos/widget:
	* library/ttk/fonts.tcl:

2007-05-04  Donal K. Fellows  <donal.k.fellows@man.ac.uk>

	* doc/ttk_treeview.n, doc/ttk_panedwindow.n, doc/ttk_dialog.n:
	* doc/ttk_checkbutton.n, doc/tk.n, doc/menu.n, doc/font.n:
	* doc/canvas.n: Spelling fixes. [Bug 1686210]

2007-05-03  Donal K. Fellows  <donal.k.fellows@man.ac.uk>

	* generic/tkStubLib.c (Tk_InitStubs):
	* generic/ttk/ttkLabel.c (LabelSetup):
	* unix/tkUnixSelect.c (ConvertSelection):
	* unix/tkUnixEvent.c (TkUnixDoOneXEvent):
	* generic/tkConfig.c (Tk_RestoreSavedOptions):
	* generic/tkCanvPs.c (TkCanvPostscriptCmd):
	* generic/tkOption.c (GetDefaultOptions):
	* unix/tkUnixRFont.c (TkpGetFontAttrsForChar, InitFont)
	(TkpGetFontFamilies, TkpGetSubFonts):
	* unix/tkUnixSend.c (TkpTestsendCmd, RegOpen): Squelch warnings from
	GCC type aliasing. [Bug 1711985 and others]

2007-04-29  Daniel Steffen  <das@users.sourceforge.net>

	* unix/configure.in: Fix for default case in tk debug build detection.
	* unix/configure: autoconf-2.59

2007-04-27  Joe English  <jenglish@users.sourceforge.net>

	* generic/ttk/ttkTreeview.c(TagOptionSpecs): Use TK_OPTION_STRING
	instead of TK_OPTION_FONT to avoid resource leak in tag management.

2007-04-26  Joe English  <jenglish@users.sourceforge.net>

	* macosx/ttkMacOSXTheme.c: Merged OFFSET_RECT processing into
	BoxToRect(); factored out PatternOrigin; resynchronized with Tile
	codebase.

2007-04-26  Jeff Hobbs  <jeffh@ActiveState.com>

	*** 8.5a6 TAGGED FOR RELEASE ***

	* unix/Makefile.in (dist): Correct tests/ttk glob inclusion

2007-04-25  Jeff Hobbs  <jeffh@ActiveState.com>

	* unix/Makefile.in (dist): Add tests/ttk dir to src dist

	* unix/tkUnixMenubu.c (TkpDisplayMenuButton): Init width/height to 0

2007-04-25  Daniel Steffen  <das@users.sourceforge.net>

	* unix/Makefile.in (dist): Add macosx/*.xcconfig files to src dist;
	copy license.terms to dist macosx dir; fix autoheader bits.

2007-04-24  Jeff Hobbs  <jeffh@ActiveState.com>

	* unix/Makefile.in (dist): Add ttk bits to src dist

	* tests/font.test (font-46.[12]): Correct listification of result

2007-04-23  Daniel Steffen  <das@users.sourceforge.net>

	* generic/tkCanvas.c:	Allow -selectforeground option to be None; add
	* generic/tkCanvText.c:	fallback to fgColor when selFgColor is None
	* generic/tkEntry.c:	(new default on aqua to match native L&F).
	* generic/tkListbox.c:
	* generic/tkText.c:

	* generic/tkCanvas.c:	   Add support for bypassing all of Tk's double
	* generic/tkEntry.c:	   buffered drawing into intermediate pixmaps
	* generic/tkFrame.c:	   (via TK_NO_DOUBLE_BUFFERING #define), it is
	* generic/tkListbox.c:	   unnecessary & wasteful on aqua where all
	* generic/tkPanedWindow.c: drawing is already double-buffered by the
	* generic/tkTextDisp.c:	   window server. (Use of this on other
	* generic/ttk/ttkWidget.c: platforms would only require implementation
	* unix/tkUnixScale.c:	   of TkpClipDrawableToRect()).
	* macosx/tkMacOSXPort.h:

	* library/bgerror.tcl:	On aqua, use moveable alert resp. modal dialog
	* library/dialog.tcl:	window class and corresponding system
				background pattern; fix button padding.

	* library/tearoff.tcl:	Correct aqua menu bar height; vertically offset
	* library/tk.tcl:	aqua tearoff floating window to match menu.

	* library/demos/goldberg.tcl: Fix overwriting of widget demo global.

	* library/demos/menu.tcl:   On aqua, use custom MDEF and tearoffs;
	* library/demos/menubu.tcl: correct menubutton toplevel name.

	* library/demos/puzzle.tcl: Fix button size & padding for aqua.
	* library/demos/radio.tcl:

	* macosx/tkMacOSXCarbonEvents.c: Add window event target carbon event
	* macosx/tkMacOSXEvent.c:	 handler for all kEventClassWindow and
	* macosx/tkMacOSXEvent.h:	 kEventClassMouse events; move all
	* macosx/tkMacOSXNotify.c:	 remaining events except for
	* macosx/tkMacOSXWindowEvent.c:	 kEventClassKeyboard from dispatcher to
	application event handler; pass event handler callRef downstream; fix
	debug event tracing; process all tcl event types in carbon event timer;
	delay carbon event timer first fire; add TkMacOSXTrackingLoop() to mark
	enter/exit of event tracking loop during which all tcl events but only
	carbon update events should be processed by the timer (replaces various
	calls to Tcl_SetServiceMode()); rename TkMacOSXReceiveAndProcessEvent()
	to TkMacOSXReceiveAndDispatchEvent(), move it from tkMacOSXEvent.c to
	tkMacOSXCarbonEvents.c and modify it to dequeue only update events
	during a tracking loop; add TkMacOSXRunTclEventLoop() to standardize
	the various ways in use to run the tcl event loop; add handling of
	kEventClassAppearance events (for ScrollBarVariantChanged event).

	* macosx/tkMacOSXDialog.c:	Use new TkMacOSXTrackingLoop() around
	* macosx/tkMacOSXEvent.c:	blocking API that puts up modal dialogs
	* macosx/tkMacOSXMenu.c:	or when entering/exiting menu/control
	* macosx/tkMacOSXMouseEvent.c:	tracking, window dragging and other
	* macosx/tkMacOSXScale.c:	mouse tracking loops.
	* macosx/tkMacOSXScrlbr.c:
	* macosx/tkMacOSXWindowEvent.c:
	* macosx/tkMacOSXWm.c:

	* macosx/tkMacOSXDialog.c:	Use new TkMacOSXRunTclEventLoop()
	* macosx/tkMacOSXScale.c:	instead of Tcl_DoOneEvent(),
	* macosx/tkMacOSXScrlbr.c:	Tcl_ServiceAll(), TclServiceIdle()
	* macosx/tkMacOSXWindowEvent.c:	and Tcl_GlobalEval("update idletasks").

	* macosx/tkMacOSXColor.c: Make available as Tk system colors all
	* macosx/tkMacOSXPort.h:  appearance manager brushes, text colors and
	backgrounds with new and legacy names, as well as the fully transparent
	color "systemTransparent"; add TkMacOSXSetColorIn{Port,Context}() to
	directly set an X pixel color value in the current QD port resp. the
	given CG context without requiring passage through rgb representation
	(lossy for most system colors); modernize/remove Classic-era code;
	replace crufty strcmp() elseifs by Tcl_GetIndexFromObjStruct().

	* macosx/tkMacOSXButton.c:	Use new TkMacOSXSetColorInPort()
	* macosx/tkMacOSXDraw.c:	instead of setting rgb color directly
	* macosx/tkMacOSXMenubutton.c:	to allow for non-rgb system colors.

	* macosx/tkMacOSXCursor.c: Implement "none" cursor as on other
	platforms [Patch 1615427]; add all missing appearance manager cursors.

	* macosx/tkMacOSXDefault.h: Set SELECT_FG_COLORs to None to match aqua
	L&F; use standard system color names; use new 'menu' system font;
	correct default scrollbar width.

	* macosx/tkMacOSXDraw.c: 	Standardize initialization, use and
	* macosx/tkMacOSXInt.h: 	emptying of various static temp rgns
	* macosx/tkMacOSXRegion.c:	onto two global RgnHandles; in debug
	* macosx/tkMacOSXSubwindows.c:	builds, verify emptiness of these temp
	* macosx/tkMacOSXWindowEvent.c:	rgns before use.

	* macosx/tkMacOSXDraw.c: Add TkMacOSX{Setup,Restore}DrawingContext() to
	* macosx/tkMacOSXInt.h:  abstract common setup & teardown of drawing
	environment (for both CG and QD); save/restore QD theme drawing state;
	handle GC clip region; add TkpClipDrawableToRect() to allow clipped
	drawing into drawable regardless of GC used; use new system color
	"systemWindowHeaderBackground" to setup background in themed toplevels;
	correct implementation of TkMacOSXMakeStippleMap().

	* macosx/tkMacOSXEntry.c:  Use new TkMacOSXSetupDrawingContext() and
	* macosx/tkMacOSXFont.c:   TkMacOSXRestoreDrawingContext() instead of
	* macosx/ttkMacOSXTheme.c: various setup/teardown procs like
	TkMacOSX{SetUp,Release}CGContext(), TkMacOSXQuarz{Start,End}Draw(),
	TkMacOSXSetUpGraphicsPort() etc.

	* macosx/tkMacOSXEmbed.c: Add CG context and drawable clip rgn fields
	* macosx/tkMacOSXInt.h:   to MacDrawable struct.
	* macosx/tkMacOSXSubwindows.c:

	* macosx/tkMacOSXDialog.c: Make -parent option of tk_getOpenFile et al.
	use the sheet version of NavServices dialogs; ensure native parent win
	exists before using StandardSheet API for tk_messageBox [Bug 1677611];
	force sheets to behave like app-modal dialogs via WindowModality() API;
	use more modern ColorPicker API.

	* macosx/tkAboutDlg.r: Use themed movable modal dialog, fix (c) year.

	* macosx/tkMacOSXEntry.c:  Take xOff/yOff of MacDrawable into account
	* macosx/ttkMacOSXTheme.c: when computing locations/bounds to ensure
	correct posititioning when not drawing into intermediate pixmap.

	* macosx/tkMacOSXFont.c: Use appearance manager API to map system font
	* macosx/tkMacOSXFont.h: names to TkFonts; add "menu" system font for
	menu item text drawing from MDEF; always draw with CG; remove QD
	dependent stippling algorithm; move most header declarations into the
	source file (as they were not used anywhere else).

	* macosx/tkMacOSXMenu.c:		 Large-scale rewrite of custom
	* macosx/tkMacOSXMenu.r (removed):	 MDEF and related code that
	* macosx/Wish.xcode/project.pbxproj:	 restores many longtime-MIA
	* macosx/Wish.xcodeproj/project.pbxproj: features to working order
	* unix/Makefile.in:			 (e.g. images, custom colors &
	fonts in menus etc); implement compound menu items; use Appearance Mgr
	and ThemeText APIs to mimic native MDEF as closely as possible when
	default "menu" system font is used; remove now obsolete SICN drawing
	code and resources.

	* macosx/tkMacOSXCarbonEvents.c: Handle additional menu carbon events
	* macosx/tkMacOSXEvent.c:	 in order to support <<MenuSelect>> in
	* macosx/tkMacOSXMenu.c:	 the menubar and in menus that are not
	* macosx/tkMacOSXMenus.c:	 using the custom MDEF [Bug 1620826];
	fix early and missing clearing of current Tk active menu entry; fix
	extraneous sending of <<MenuSelect>> during active menu entry clearing.

	* macosx/tkMacOSXMouseEvent.c: Add support for async window dragging by
	the window server; set the corresponding window attribute by default.

	* macosx/tkMacOSXMouseEvent.c: Rationalized handling order of
	non-mousedown events; add TkMacOSXModifierState() to retrieve the
	current key modifiers in carbon format.

	* macosx/tkMacOSXScrlbr.c: Use appearance manager API to retrieve
	scrollbar component metrics; add awareness of multiple possibilites for
	scrollbar arrow position in aqua and handle user changes to arrow
	position pref; handle difference in metrics of small & large scrollbar
	variants; handle aqua "jump to here" scrollbar behaviour; correct
	computation of scroll view size and position; enforce min scrollbar
	height to avoid scrollbar component overlap; erase scrollbar area
	outside of standard width; remove broken auto-adjust code; account for
	window class when leaving space for grow box; remove code to manually
	draw grow box; use modern API for thumb scroll proc; replace
	HiliteControl() by modern API; replace control mgr constants with
	appearance mgr equivalents.

	* macosx/tkMacOSXSubwindows.c: Use SetWindowBounds() API instead of
	SizeWindow(); invalidate clip regions after X{Map,Unmap}Window as fix
	for [Bug 940117] made them dependent on mapping state; remove unneeded
	calls to TkMacOSXInvalClipRgns() and unnecessary setting of QD port;
	use native-endian pixmap on intel; remove obsolete pixmap pix locking.

	* macosx/tkMacOSXWindowEvent.c: Handle only the first of a batch of
	kEventAppAvailableWindowBoundsChanged events sent per transaction;
	handle kEventWindowBoundsChanged event to support live window resizing
	and centralized sending of location/size changed ConfigureNotify
	events; ensure HIGrowBox is redrawn after bounds change; constrain
	window after dragging to ensure titlebar is not inacessible
	offscreen or under dock/menubar; handle kEventWindowGetRegion and
	kEventWindowDrawContent for transparent windows to mark resp. paint
	content region as transparent; handle kEventWindowConstrain for
	fullscreen windows to ensure bounds match new screen size; enter/exit
	fullscreen UIMode upon activation/deactivation of fullscreen window.

	* macosx/tkMacOSXWm.c: Use live-resize and async-drag carbon window
	* macosx/tkMacOSXWm.h: attributes for toplevels by default; implement
	new [wm attributes] -topmost, -transparent and -fullscreen; refactor
	WmAttributesCmd() parallelling the tkUnixWm.c implementation, use thus
	factored proc to set proxy icon from [wm iconbitmap]; dynamically
	determine default values for toplevel min and max sizes (similar to
	tkWinWm.c impl): min sizes depend on window class & attributes to
	ensure visibility of all titlebar widgets and grow box, max sizes
	depend on maximal window bounds for all active displays; factor out
	code that puts into effect changes to master or override_redirect; use
	RepositionWindow() API to determine staggered initial window bounds;
	correct resize limit calculations, handle gridding and use modern
	resize API in TkMacOSXGrowToplevel(); remove sending of ConfigureNotify
	after resize or zoom (now handled by BoundsChanged handler); correct
	composite carbon window attribute handling, remove currently unusable
	attributes and add new attributes in [tk::unsupported::MacWindowStyle];
	ensure validity of window class and attributes before use; apply
	changes to window class when handling carbon window attribute changes
	(if HIWindowChangeClass() API available); add debug build warning
	message when deprecated window style is used instead of window class;
	use transparent HIGrowBox for resizable windows; avoid unnecessary
	calls to window structure width API; use tcl time API in TkpGetMS();
	add TkMacOSXEnterExitFullscreen() to enter/exit UIMode with dock and
	menubar hidden; restrict wmTracing output to debug builds; remove
	unneeded calls to TkMacOSXInvalClipRgns() and unnecessary setting of QD
	port; workaround GetWindowStructureWidths() Carbon bug (bogus results
	for never-mapped floating windows).

	* macosx/tkMacOSXXStubs.c (TkMacOSXDisplayChanged): Add maximal window
	bounds field to Screen record (in ext_data), computed as the union of
	available window positioning bounds of all graphics devices (displays).

	* macosx/tkMacOSXBitmap.c: Fix macRoman encoding leak.
	* macosx/tkMacOSXCursor.c:

	* macosx/tkMacOSXDebug.c (TkMacOSXCarbonEventToAscii): Use static
	* macosx/tkMacOSXDebug.h: buffer to simplify callers; const fixes.

	* macosx/tkMacOSXBitmap.c: Use more efficient QDSwapPort() instead of
	* macosx/tkMacOSXButton.c: GetPort()/SetPort()/GetGWorld()/SetGWorld().
	* macosx/tkMacOSXDraw.c:
	* macosx/tkMacOSXMenubutton.c:
	* macosx/tkMacOSXScale.c:
	* macosx/tkMacOSXScrlbr.c:
	* macosx/tkMacOSXXStubs.c:

	* macosx/tkMacOSXColor.c: Use kHIToolboxVersionNumber for runtime OS
	* macosx/tkMacOSXEntry.c: version check rather than Gestalt() etc.
	* macosx/tkMacOSXInt.h:
	* macosx/tkMacOSXWm.c:

	* macosx/tkMacOSXDraw.c: Remove obsolete and now incorrect
	* macosx/tkMacOSXInt.h:  tkMenuCascadeRgn clipping code.
	* macosx/tkMacOSXMenu.c:

	* macosx/tkMacOSXHLEvents.c: Replace Tcl_GlobalEval() resp. Tcl_Eval()
	* macosx/tkMacOSXScrlbr.c:   by Tcl_EvalEx().
	* macosx/tkMacOSXInit.c:

	* macosx/tkMacOSXInit.c (TkpInit): Reorder initialization steps.

	* macosx/tkMacOSXKeyEvent.c: Remove pre-10.2 support.

	* macosx/tkMacOSXMenus.c: Remove now useless call to
	TkMacOSXHandleTearoffMenu(); use \x.. quoting for non-latin1 macroman
	literar chars to allow file to be edited as utf-8.

	* macosx/tkMacOSXScale.c: Replace TrackControl() by modern
	* macosx/tkMacOSXScrlbr.c: HandleControlClick() API (using new
	TkMacOSXModifierState()).

	* macosx/tkMacOSXInt.h:		Move all constant #defines needed to
	* macosx/tkMacOSXColor.c:	support building on older OS X releases
	* macosx/tkMacOSXEvent.h:	to a central location in tkMacOSXInt.h.
	* macosx/tkMacOSXFont.c:
	* macosx/tkMacOSXMenu.c:
	* macosx/tkMacOSXMenubutton.c:
	* macosx/tkMacOSXMenus.c:
	* macosx/tkMacOSXMouseEvent.c:
	* macosx/tkMacOSXWm.c:
	* macosx/ttkMacOSXTheme.c:

	* macosx/tkMacOSXInt.h:		 Add ChkErr() macro to factor out
	* macosx/tkMacOSXButton.c:	 Carbon OSStatus return value checking
	* macosx/tkMacOSXCarbonEvents.c: and TkMacOSXDbgMsg() macro to factour
	* macosx/tkMacOSXClipboard.c:	 out debug message output; use these
	* macosx/tkMacOSXColor.c:	 macros to replace #ifdef TK_MAC_DEBUG
	* macosx/tkMacOSXCursor.c:	 blocks & direct printing to stderr,
	* macosx/tkMacOSXDebug.c:	 and to do additional OSStatus return
	* macosx/tkMacOSXDialog.c:	 checking, and to standardize OSStatus
	* macosx/tkMacOSXDraw.c:	 usage.
	* macosx/tkMacOSXEntry.c:
	* macosx/tkMacOSXEvent.c:
	* macosx/tkMacOSXFont.c:
	* macosx/tkMacOSXHLEvents.c:
	* macosx/tkMacOSXInit.c:
	* macosx/tkMacOSXKeyEvent.c:
	* macosx/tkMacOSXMenu.c:
	* macosx/tkMacOSXMenubutton.c:
	* macosx/tkMacOSXMenus.c:
	* macosx/tkMacOSXMouseEvent.c:
	* macosx/tkMacOSXScrlbr.c:
	* macosx/tkMacOSXSubwindows.c:
	* macosx/tkMacOSXWindowEvent.c:
	* macosx/tkMacOSXWm.c:
	* macosx/tkMacOSXXStubs.c:

	* macosx/tkMacOSXSend.c:	Remove duplicate/unused declarations.
	* macosx/tkMacOSXXStubs.c:

	* macosx/tkMacOSXDebug.c:	Const fixes.
	* macosx/tkMacOSXInit.c:
	* macosx/tkMacOSXTest.c:
	* macosx/tkMacOSXWm.c:
	* macosx/tkMacOSXXStubs.c:

	* macosx/Wish-Info.plist.in: Add tcl document extensions/mime types and
	LSMinimumSystemVersion, LSRequiresCarbon & NSAppleScriptEnabled keys.

	* macosx/Wish-Common.xcconfig: Add Wish's Info.plist as __info_plist
	section to tktest; enable more warnings.

	* macosx/Wish.xcodeproj/project.pbxproj: Add 'DebugMemCompile' build
	configuration that calls configure with --enable-symbols=all; disable
	configure check for __attribute__((__visibility__("hidden"))) in Debug
	configuration to restore availability of ZeroLink.

	* macosx/Wish-Common.xcconfig:	Fix whitespace.
	* macosx/Wish-Debug.xcconfig:
	* macosx/Wish-Release.xcconfig:
	* macosx/tkMacOSXAETE.r:
	* macosx/tkMacOSXConfig.c:
	* macosx/tkMacOSXCursors.r:
	* macosx/tkMacOSXKeyboard.c:
	* macosx/tkMacOSXSend.c:
	* macosx/ttkMacOSXTheme.c:
	* macosx/tkMacOSXXCursors.r:
	* macosx/README:

	* macosx/GNUmakefile:		Fix/add copyright and license refs.
	* macosx/Tk-Info.plist.in:
	* macosx/Wish-Info.plist.in:
	* macosx/Wish.xcode/project.pbxproj:
	* macosx/Wish.xcodeproj/project.pbxproj:
	* macosx/tkMacOSX.h:

	* unix/configure.in: Install license.terms into Tk.framework; fix tk
	debug build detection.
	* unix/configure: autoconf-2.59

	* doc/colors.n:		Document new Mac OS X system colors.
	* doc/cursors.n:	Document new Mac OS X native cursors.
	* doc/font.n:		Document new Mac OS X 'menu' system font.
	* doc/wm.n:		Document new Mac OS X [wm attributes].
	* doc/ttk_image.n:	Fix 'make html' warning.
	* doc/canvas.n:		Fix nroff typo.

2007-04-21  Jeff Hobbs  <jeffh@ActiveState.com>

	* macosx/tkMacOSXBitmap.c, macosx/tkMacOSXButton.c:
	* macosx/tkMacOSXCarbonEvents.c, macosx/tkMacOSXClipboard.c:
	* macosx/tkMacOSXCursor.c, macosx/tkMacOSXDialog.c:
	* macosx/tkMacOSXDraw.c, macosx/tkMacOSXEvent.c:
	* macosx/tkMacOSXFont.c, macosx/tkMacOSXInit.c, macosx/tkMacOSXInt.h:
	* macosx/tkMacOSXKeyEvent.c, macosx/tkMacOSXMenu.c:
	* macosx/tkMacOSXMenubutton.c, macosx/tkMacOSXMouseEvent.c:
	* macosx/tkMacOSXScale.c, macosx/tkMacOSXWindowEvent.c:
	* macosx/tkMacOSXWm.c: Revert of commits from 2007-04-13 which broke
	the OS X build.

2007-04-17  Donal K. Fellows  <donal.k.fellows@manchester.ac.uk>

	* generic/tkFont.c, generic/tkListbox.c, unix/tkUnixSelect.c:
	* win/ttkWinMonitor.c, win/ttkWinTheme.c, win/ttkWinXPTheme.c: Make
	the format of declarations much more standardized (removing K&R-isms
	and other things like that).

2007-04-13  Donal K. Fellows  <donal.k.fellows@manchester.ac.uk>

	* macosx/tkMacOSXInt.h (LOG_MSG, LOG_ON_ERROR): Added macros to make
	the OSX code much less #ifdef-full.

2007-04-12  Jeff Hobbs  <jeffh@ActiveState.com>

	* library/ttk/panedwindow.tcl (ttk::panedwindow::Press): handle Press
	triggering outside sash element boundaries.

2007-04-10  Joe English  <jenglish@users.sourceforge.net>

	* win/ttkWinMonitor.c, win/ttkWinXPTheme.c: Re-sync with Tile codebase
	so patches can flow back and forth.

	* win/ttkWinXPTheme.c: Skip OS version test, should work on Vista/Aero
	now as well as XP. Fixes [Bug 1687299], thanks to George Petasis for
	tracking this down.

2007-03-21  Joe English  <jenglish@users.sourceforge.net>

	* generic/ttk/ttkLayout.c(Ttk_BuildLayoutTemplate): BUGFIX: Nested
	TTK_GROUP nodes did not work unless they appeared at the end of the
	layout (and only by accident then).

2007-03-08  Joe English  <jenglish@users.sourceforge.net>

	* tests/grid.test(grid-21.7): Reset wm geometry . and pack propagate .
	at end of test. 'pack propagate . 0' was causing cascading failures in
	subsequent tests. [Bug 1676770]

2007-03-07  Daniel Steffen  <das@users.sourceforge.net>

	* generic/tkMain.c (Tk_MainEx): Replicate macosx-specific code from
	TkpInit() that ensures the console window appears when wish is started
	from the OS X Finder (i.e. with stdin == /dev/null), jeffh's 2006-11-24
	change rendered the corresponding code in TkpInit() ineffective in wish
	because Tk_MainEx() sets tcl_interactive before calling TkpInit().

	* generic/ttk/ttkGenStubs.tcl (new): Add ttk-specific genstubs.tcl from
	* unix/Makefile.in (genstubs):       tile and run it from 'genstubs'
	target, restores ability to generate all of Tk's stub sources.

	* generic/ttk/ttkTreeview.c: #ifdef out unused declaration.

	* macosx/tkMacOSXDebug.c (TkMacOSXGetNamedDebugSymbol): Add fix for
	libraries loaded with a DYLD_IMAGE_SUFFIX.

	* macosx/Wish.xcodeproj/project.pbxproj: Ensure gcc version used by
	* macosx/Wish.xcodeproj/default.pbxuser: Xcode and configure/make are
	* macosx/Wish-Common.xcconfig:		 consistent and independent of
	gcc_select default and CC env var; fixes for Xcode 3.0.

	* unix/tcl.m4 (Darwin): s/CFLAGS/CPPFLAGS/ in macosx-version-min check.
	* unix/configure: autoconf-2.59

2007-02-25  Peter Spjuth  <peter.spjuth@space.se>

	* generic/tkUtil.c: Fixed grid anchor center problem in labelframes.
	* tests/grid.test:  [Bug 1545765]

2007-02-23  Jeff Hobbs  <jeffh@ActiveState.com>

	* library/ttk/notebook.tcl (ttk::notebook::enableTraversal): OS X
	needs Option instead of Alt binding

2007-02-19  Jeff Hobbs  <jeffh@ActiveState.com>

	* unix/tcl.m4: use SHLIB_SUFFIX=".so" on HP-UX ia64 arch.
	* unix/configure: autoconf-2.59

	* library/tkfbox.tcl (::tk::IconList_Goto): avoid goto issues in empty
	dirs. [Bug 1662959]

2007-02-09  Joe Mistachkin  <joe@mistachkin.com>

	* win/nmakehlp.c: Properly cleanup after nmakehlp, including the
	* win/makefile.vc: vcX0.pch file. Sync up fixed nmakehlp usage from
	Tcl.

2007-02-06  Joe English  <jenglish@users.sourceforge.net>

	* library/ttk/ttk.tcl: Add no-op [package ifneeded] script for tile
	0.8.0, so that existing applications that use "package require tile"
	won't fail when run under Tk 8.5.

2007-02-04  Daniel Steffen  <das@users.sourceforge.net>

	* unix/tcl.m4: Use gcc4's __attribute__((__visibility__("hidden"))) if
	available to define MODULE_SCOPE effective on all platforms.
	* unix/configure.in: add caching to -pipe check.
	* unix/configure: autoconf-2.59
	* unix/tkConfig.h.in: autoheader-2.59

2007-02-03  Joe Mistachkin  <joe@mistachkin.com>

	* win/rules.vc: Fix platform specific file copy macros for downlevel
	Windows.
	* win/ttkWinMonitor.c: Windows portability support. Fix "noxp" build
	* win/ttkWinXPTheme.c: option handling and use GetWindowLongPtr and
	SetWindowLongPtr only when needed.

2007-02-02  Pat Thoyts  <patthoyts@users.sourceforge.net>

	* win/ttkWinXPTheme.c: Support IsAppThemed() call. This is what is
	used when theming is turned off just for an individual application.

2007-01-28  Daniel Steffen  <das@users.sourceforge.net>

	* macosx/Wish.xcodeproj/project.pbxproj:   Extract build settings that
	* macosx/Wish.xcodeproj/default.pbxuser:   were common to multiple
	* macosx/Wish-Common.xcconfig (new file):  configurations into external
	* macosx/Wish-Debug.xcconfig (new file):   xcconfig files; add extra
	* macosx/Wish-Release.xcconfig (new file): configurations for building
	with SDKs; convert legacy jam-based 'Tk' target to native target with
	single script phase; correct syntax of build setting references to use
	$() throughout; remove unused tcltest sources from 'tktest' target.

	* macosx/README: Document new Wish.xcodeproj configurations; other
	minor updates/corrections.

	* generic/tk.h: Update location of version numbers in macosx files.

	* macosx/Wish.xcode/project.pbxproj: Restore 'tktest' target to working
	* macosx/Wish.xcode/default.pbxuser: order by replicating applicable
	changes to Wish.xcodeproj since 2006-07-20.

2007-01-25  Daniel Steffen  <das@users.sourceforge.net>

	* unix/tcl.m4: Integrate CPPFLAGS into CFLAGS as late as possible and
	move (rather than duplicate) -isysroot flags from CFLAGS to CPPFLAGS to
	avoid errors about multiple -isysroot flags from some older gcc builds.

	* unix/configure: autoconf-2.59

2007-01-19  Joe Mistachkin  <joe@mistachkin.com>

	* win/makefile.vc: Properly build man2tcl.c for MSVC8.

2007-01-19  Daniel Steffen  <das@users.sourceforge.net>

	* macosx/Wish.xcodeproj/project.pbxproj: Remove libtommath defines.

	* unix/tcl.m4: Ensure CPPFLAGS env var is used when set. [Bug 1586861]
	(Darwin): add -isysroot and -mmacosx-version-min flags to CPPFLAGS when
	present in CFLAGS to avoid discrepancies between what headers configure
	sees during preprocessing tests and compiling tests.

	* unix/configure: autoconf-2.59

2007-01-11  Jeff Hobbs  <jeffh@activestate.com>

	* unix/tkUnixEvent.c, library/msgs/es.msg: s/CRLF/LF/g

2007-01-11  Joe English  <jenglish@users.sourceforge.net>

	* win/tcl.m4 (CFLAGS_WARNING): Remove "-Wconversion". This was removed
	from unix/tcl.m4 2004-07-16 but not from here.
	* win/configure: Regenerated.

2007-01-11  Joe English  <jenglish@users.sourceforge.net>

	* generic/ttk/ttkManager.h, generic/ttk/ttk*.c: Revert addition of
	contravariant 'const' qualifiers, to keep in sync with Tile codebase
	(which must remain compatible with Tk 8.4).

2007-01-03  Jan Nijtmans  <nijtmans@users.sf.net>

	* doc/ManageGeom.3,
	* generic/tk.decls,
	* generic/tk.h: Add const to 2nd parameter of Tk_ManageGeometry
	* generic/tkDecls.h: regenerated
	* generic/tkInt.h,
	* generic/tk*.c,
	* generic/ttk/ttk*.c: Added many "const" specifiers in implementation.

2007-01-02  Donal K. Fellows  <dkf@users.sf.net>

	* xlib/*: Made the generic fake-X11 glue layer abide by the formatting
	rules of the core.

2006-12-31  Benjamin Riefenstahl  <b.riefenstahl@turtle-trading.net>

	* macosx/tkMacOSXFont.c: Fill-in TkpGetFontAttrsForChar (TIP #300).
	* macosx/ttkMacOSXTheme.c: Define a constant to make it compile on Mac
	OS X 10.3.

2006-12-28  Mo DeJong  <mdejong@users.sourceforge.net>

	* tests/wm.test: Update wm attributes output so that tests pass after
	addition of -transparentcolor for Win32.

2006-12-26  Joe English  <jenglish@users.sourceforge.net>

	* generic/ttk/ttkLabel.c: ImageElement clientData no longer needed.

2006-12-22  Donal K. Fellows  <dkf@users.sf.net>

	* unix/tkUnixEvent.c (TkUnixDoOneXEvent): Made correct on AMD64 and
	other similar 64-bit systems where fd_mask is not 'unsigned int' in
	effect. [Bug 1522467]

	* library/msgs/es_ES.msg (removed):
	* library/msgs/es.msg: Fixed translation fault that was present in all
	Spanish-speaking locales. [Bug 1111213]

2006-12-19  Jeff Hobbs  <jeffh@ActiveState.com>

	* win/tkWinButton.c (TkpDisplayButton): lint init. [Bug 1618604]

2006-12-19  Daniel Steffen  <das@users.sourceforge.net>

	* unix/tcl.m4 (Darwin): --enable-64bit: verify linking with 64bit -arch
	flag succeeds before enabling 64bit build.
	* unix/configure: autoconf-2.59

2006-12-18  Joe English  <jenglish@users.sourceforge.net>

	* generic/ttk/ttkTreeview.c, library/ttk/treeview.tcl, doc/treeview.n:
	Added column '-stretch' and '-minwidth' options. Improved column drag
	and resize behavior. Added horizontal scrolling [Bug 1518650]. Row
	height and child indent specifiable on Treeview style. Decreased
	default row height, no default -padding. Use correct heading height
	[Bug 1163349]. Apply tag settings to tree item as well as to data
	columns [NOTE: 'tag configure' still buggy]. Fix off-by-one condition
	when moving nodes forward [Bug 1618142]
	* generic/ttk/ttkScroll.c (TtkScrollTo): Prevent overscroll [Bug
	1173434]
	* library/ttk/altTheme.tcl, library/ttk/aquaTheme.tcl,
	* library/ttk/clamTheme.tcl, library/ttk/classicTheme.tcl,
	* library/ttk/defaults.tcl, library/ttk/winTheme.tcl,
	* library/ttk/xpTheme.tcl: Per-theme treeview settings.
	* macosx/ttkMacOSXTheme.c: Added disclosure triangle element.

2006-12-17  Joe English  <jenglish@users.sourceforge.net>

	* library/ttk/combobox.tcl, generic/ttk/ttkEntry.c,
	* doc/ttk_combobox.n: Add combobox -height option; only show scrollbar
	if the listbox needs to scroll. [Bug 1032869]

2006-12-16  Mo DeJong  <mdejong@users.sourceforge.net>

	* doc/cursors.n: Mention "none" in supported cursor list. Fix comment
	that incorrectly claims that the Win32 "no" cursor hides the cursor.
	* tests/cursor.test: Test "none" cursor.
	* unix/tkUnixCursor.c (CreateCursorFromTableOrFile)
	(TkGetCursorByName): Define a table of Tk cursors that is searched in
	addition to the X cursor table. A Tk cursor is loaded from a data
	string and works with the same options as the built in X cursors. This
	code makes it possible to use "none" as a cursor name under Unix.
	* win/rc/cursor9a.cur: Added none Win32 cursor.
	* win/rc/tk_base.rc: Define a built-in Win32 cursor named "none".
	[Patch 1615427]

2006-12-14  Joe English  <jenglish@users.sourceforge.net>

	* generic/ttk/ttkButton.c, generic/ttk/ttkElements.c,
	* generic/ttk/ttkEntry.c, generic/ttk/ttkFrame.c,
	* generic/ttk/ttkImage.c, generic/ttk/ttkInit.c,
	* generic/ttk/ttkLabel.c, generic/ttk/ttkNotebook.c,
	* generic/ttk/ttkPanedwindow.c, generic/ttk/ttkProgress.c,
	* generic/ttk/ttkScale.c, generic/ttk/ttkScrollbar.c,
	* generic/ttk/ttkSeparator.c, generic/ttk/ttkTheme.h,
	* generic/ttk/ttkTreeview.c, generic/ttk/ttkWidget.h:
	Global reduction: use per-file *_Init() routines to reduce the number
	of globally-visible initialization records.

2006-12-13  Jeff Hobbs  <jeffh@ActiveState.com>

	* unix/Makefile.in (install-doc): intentionally skip ttk_dialog.n
	installation (not for public consumption)

	* doc/scrollbar.n, doc/button.n, doc/checkbutton.n:
	* doc/entry.n, doc/frame.n, doc/label.n, doc/labelframe.n:
	* doc/menu.n, doc/menubutton.n, doc/panedwindow.n:
	* doc/radiobutton.n, doc/scrollbar.n, doc/ttk_*: revamp ttk docs to
	use consist nroff format (not 100% consistent with classic widget
	docs). Add more man page cross-linking "SEE ALSO".

	* generic/ttk/ttkInit.c:
	* generic/ttk/ttkTreeview.c: make treeview exist by default
	* generic/ttk/ttkPanedwindow.c: s/TtkPaned_Init/TtkPanedwindow_Init/

	* win/Makefile.in, unix/Makefile.in (demo): add 'demo' target

2006-12-13  Joe English  <jenglish@users.sourceforge.net>

	* library/ttk/ttk.tcl: Try to straighten out theme loading and
	selection logic.
	* generic/ttk/ttkElements.c, library/ttk/defaults.tcl,
	* generic/ttk/ttkClamTheme.c, library/ttk/clamTheme.tcl:
	Provide package in C part instead of Tcl part.

2006-12-12  Joe English  <jenglish@users.sourceforge.net>

	* library/ttk/ttk.tcl, generic/ttkTheme.c: Remove nonfunctional code.

2006-12-12  Mo DeJong  <mdejong@users.sourceforge.net>

	* win/tkWinButton.c (InitBoxes): Call Tcl_Panic() if loading of bitmap
	resources fails. This change generates an error if Tk is unable to
	find button widget resources instead of silently failing and then
	drawing widgets incorrectly.
	* win/rc/tk_base.rc: If the user defines BASE_NO_TK_ICON then compile
	the base resources file without a "tk" icon. This change makes it
	easier to replace the default tk icon with a custom icon. [Patch
	1614362]

2006-12-11  Donal K. Fellows  <donal.k.fellows@manchester.ac.uk>

	* unix/tkUnixWm.c (TkWmMapWindow, WmClientCmd): Added support for
	_NET_WM_PID property from the EWMH spec. This is only installed when
	the client machine is set.
	(WmProtocolCmd, UpdateWmProtocols, TkWmProtocolEventProc): Added
	support for the _NET_WM_PING protocol from the EWMH spec. Note that
	the support for this is not exposed to the script level as that would
	prevent correct handling.

2006-12-10  Joe English  <jenglish@users.sourceforge.net>

	* generic/ttk/ttkTheme.h, generic/ttk/ttkThemeInt.h,
	* generic/ttk/ttk.decls, generic/ttk/ttkTheme.c,
	* generic/ttk/ttkLayout.c, generic/ttk/ttkDecls.h:
	Rename typedef Ttk_Element => Ttk_ElementImpl.

2006-12-09  Joe English  <jenglish@users.sourceforge.net>

	* generic/ttk/ttkButton.c, generic/ttk/ttkImage.c,
	* generic/ttk/ttkLabel.c, generic/ttk/ttkWidget.h,
	* generic/ttk/ttkTheme.h, generic/ttk/ttkNotebook.c,
	* generic/ttk/ttkTreeview.c, doc/ttk_image.n:
	Merged duplicate functionality between image element factory, image
	element, and -image option processing. Image element factory now takes
	an imageSpec argument instead of a separate image name and -map option
	* tests/ttk/image.test(image-1.1): Can catch this error earlier now.

2006-12-06  Kevin Kenny  <kennykb@acm.org>

	* unix/configure.in: Further changes to avoid attempting to link
	* unix/configure:    against Xft libraries in a non-Xft build
	                     [Bug 1609616] (dgp)

2006-12-04  Jeff Hobbs  <jeffh@ActiveState.com>

	* generic/tkListbox.c (ConfigureListboxItem): ListboxWorldChanged not
	needed - just call EventuallyRedrawRange. [Bug 1608046] (rezic)

2006-12-04  Donal K. Fellows  <dkf@users.sf.net>

	TIP #286 IMPLEMENTATION

	* generic/tkMenu.c (MenuWidgetObjCmd, MenuDoXPosition):
	* doc/menu.n, tests/menu.test: Added an [$menu xposition] subcommand
	which is useful in menubars and when menus use multiple columns. Many
	thanks to Schelte Bron for the implementation.

2006-12-01  Kevin Kenny  <kennykb@acm.org>

	TIP #300 IMPLEMENTATION

	* doc/font.n:			Added a [font actual $font $char]
	* generic/tkFont.c:		variant that introspects the font that
	* generic/tkFont.h:		is chosen to render a given character
	* macosx/tkMacOSXFont.c:	in a given nominal font. Added
	* tests/font.test:		documentation and test cases for the
	* unix/tkUnixFont.c:		new command syntax.
	* unix/tkUnixRFont.c:
	* win/tkWinFont.c:

2006-12-01  Jeff Hobbs  <jeffh@ActiveState.com>

	* doc/wm.n, tests/winWm.test:
	* win/tkWinWm.c: add -transparentcolor attribute for Windows.

2006-12-01  Joe English  <jenglish@users.sourceforge.net>

	* generic/ttk/ttkTheme.h, generic/ttk/ttkLayout.c: Dead code removal.

2006-11-30  Daniel Steffen  <das@users.sourceforge.net>

	* macosx/tkMacOSXDialog.c (Tk_MessageBoxObjCmd): fix inability to use
	buttons with standard Escape key binding as -default button (reported
	on tcl-mac by Hans-Christoph Steiner).

	* macosx/tkMacOSXWm.c (WmAttributesCmd): fix getting [wm attr -alpha].
	[Bug 1581932]

2006-11-28  Joe English  <jenglish@users.sourceforge.net>

	* library/ttk/fonts.tcl: Clean up temporary variables.

2006-11-27  Kevin Kenny  <kennykb@acm.org>

	* unix/configure.in: Corrected Xft configuration so that Xft actually
	does get turned on when available.
	* unix/configure: autoconf

2006-11-26  Joe English  <jenglish@users.sourceforge.net>

	* generic/ttk/ttkWidget.c, generic/ttk/ttkPaned.c: Fix [Bug 1603506]
	* library/ttk/button.tcl, library/ttk/combobox.tcl,
	* library/ttk/utils.tcl: Rename ttk::CopyBindings to ttk::copyBindings
	* generic/ttk/ttkTreeview.c, doc/ttk_treeview.n:
	-displaycolumns {} now means "no columns" instead of "all columns".
	Use -displaycolumns #all for "all columns". [Bug 1547622]

2006-11-26  Daniel Steffen  <das@users.sourceforge.net>

	* unix/tcl.m4 (Linux): --enable-64bit support.	[Patch 1597389]
	* unix/configure: autoconf-2.59			[Bug 1230558]

2006-11-24  Jeff Hobbs  <jeffh@ActiveState.com>

	* macosx/tkMacOSXInit.c (TkpInit): only set tcl_interactive 1 if it
	isn't already defined. Allows embedders to set it to 0 to prevent the
	console appearing on OS X. [Bug 1487701]

	* unix/tkUnixMenu.c (DrawMenuUnderline): bound Tcl_UtfAtIndex usage
	* tests/menu.test (menu-36.1): [Bug 1599877]

2006-11-24  Joe English  <jenglish@users.sourceforge.net>

	* library/ttk/altTheme.tcl, library/ttk/clamTheme.tcl,
	* library/ttk/defaults.tcl, library/ttk/winTheme.tcl,
	* library/ttk/xpTheme.tcl: explicitly specify -anchor w on TMenubutton
	* tests/ttk/entry.test: Fixed font dependency; test entry-3.2 should
	work on all platforms now.
	* library/classicTheme.tcl: Don't define or use TkClassicDefaultFont.
	* generic/ttk/ttkTreeview.c, generic/ttk/ttkPanedwindow.c: Handle
	missing layouts.

2006-11-23  Jeff Hobbs  <jeffh@ActiveState.com>

	* win/tkWinMenu.c (TkWinHandleMenuEvent, DrawMenuUnderline): Handle
	unichar underlining correctly and safely. [Bug 1599877]

2006-11-20  Joe English  <jenglish@users.sourceforge.net>

	* win/ttkWinXPTheme.c: Add support for alternate/indeterminate
	checkbutton state. Fix various spacing parameters [Bug 1596020, patch
	from Tim Baker]. Remove unused uxtheme hooks.

2006-11-16  Donal K. Fellows  <dkf@users.sf.net>

	* doc/colors.n, doc/wm.n: Minor fixes, added See Also.

	* doc/labelframe.n: Added an example.

2006-11-15  Donal K. Fellows  <dkf@users.sf.net>

	* doc/label.n: Added an example and some See Also refs.

	* doc/ConfigWidg.3, doc/bind.n, doc/grid.n, doc/panedwindow.n:
	* doc/text.n, doc/ttk_Geometry.3, doc/ttk_button.n:
	* doc/ttk_checkbutton.n, doc/ttk_combobox.n, doc/ttk_dialog.n:
	* doc/ttk_entry.n, doc/ttk_frame.n, doc/ttk_image.n, doc/ttk_intro.n:
	* doc/ttk_label.n, doc/ttk_labelframe.n, doc/ttk_menubutton.n:
	* doc/ttk_notebook.n, doc/ttk_panedwindow.n, doc/ttk_progressbar.n:
	* doc/ttk_radiobutton.n, doc/ttk_scrollbar.n, doc/ttk_separator.n:
	* doc/ttk_sizegrip.n, doc/ttk_style.n, doc/ttk_widget.n, doc/wm.n:
	Convert \fP to \fR so that man-page scrapers have an easier time.

2006-11-14  Joe English  <jenglish@users.sourceforge.net>

	* generic/ttk/ttkDefaultTheme.c: Fix off-by-one bug in tree indicator
	size computation [Bug 1596021, patch from Tim Baker]. Increased
	default size from 7 to 9 pixels.

2006-11-12  Joe English  <jenglish@users.sourceforge.net>

	* generic/ttkScroll.c: *correct* fix for [Bug 1588251].

2006-11-12  Joe English  <jenglish@users.sourceforge.net>

	* tests/ttk/ttk.test(ttk-6.9): Workaround for [Bug 1583038]

2006-11-12  Joe English  <jenglish@users.sourceforge.net>

	* generic/ttkScroll.c: Reworked cleanup procedure; "self-cancelling"
	idle call is not robust, call Tcl_CancelIdleCall() in
	TtkFreeScrollHandle instead. Fixes [Bug 1588251]

2006-11-10  Daniel Steffen  <das@users.sourceforge.net>

	* macosx/Wish.xcodeproj/project.pbxproj: remove tclParseExpr.c and
	bwidget.test.

	* unix/tcl.m4 (Darwin): suppress linker arch warnings when building
	universal for both 32 & 64 bit and no 64bit CoreFoundation is
	available; sync with tcl tcl.m4 change.
	* unix/configure: autoconf-2.59
	* unix/tkConfig.h.in: autoheader-2.59

2006-11-08  Kevin Kenny  <kennykb@acm.org>

	* unix/configure.in: Silenced warnings about missing Xft configuration
	unless --enable-xft is requested explicitly. Also added a few basic
	checks that we can actually compile and link against Xft headers and
	libraries. [Bug 1592667]
	* unix/configure: Regen.

2006-11-07  Kevin Kenny  <kennykb@acm.org>

	* unix/configure.in: Made --enable-xft the default.
	* unix/configure: Regen.

2006-11-06  Joe English  <jenglish@users.sourceforge.net>

	* generic/ttk/ttkClassicTheme.c, generic/ttk/ttkPanedwindow.c,
	* generic/ttk/ttkTheme.c, generic/ttk/ttkTreeview.c,
	* win/ttkWinXPTheme.c, library/ttk/entry.tcl,
	* library/ttk/notebook.tcl, library/ttk/panedwindow.tcl,
	* library/ttk/utils.tcl, tests/ttk/entry.test, tests/ttk/bwidget.test:
	Miscellaneous minor changes to re-sync Ttk codebase with Tile CVS: fix
	comments damaged by overzealous search-and-destroy; removed obsolete
	[style default] synonym for [ttk::style configure]; removed other dead
	code.

2006-11-03  Pat Thoyts  <patthoyts@users.sourceforge.net>

	* library/safetk.tcl (::safe::tkTopLevel): Theme it.

	* generic/ttk/ttkLayout.c:     We do not want to require tkInt in all
	* generic/ttk/ttkMananager.h:  the ttk files so added the definition
	* generic/ttk/ttkTheme.h:      of MODULE_SCOPE to ttkTheme.h. Ensures
	* generic/ttk/ttkWinMonitor.c: everyone gets to see the definition
	from someplace.

	* library/ttk/fonts.tcl: In a safe interp there is no osVersion field
	in tcl_platform so work around it.

2006-11-02  Daniel Steffen  <das@users.sourceforge.net>

	* generic/ttk/ttkBlink.c, generic/ttk/ttkButton.c:
	* generic/ttk/ttkClamTheme.c, generic/ttk/ttkClassicTheme.c:
	* generic/ttk/ttkDecls.h, generic/ttk/ttkDefaultTheme.c:
	* generic/ttk/ttkElements.c, generic/ttk/ttkEntry.c:
	* generic/ttk/ttkFrame.c, generic/ttk/ttkImage.c:
	* generic/ttk/ttkInit.c, generic/ttk/ttkLabel.c:
	* generic/ttk/ttkLayout.c, generic/ttk/ttkManager.h:
	* generic/ttk/ttkNotebook.c, generic/ttk/ttkPanedwindow.c:
	* generic/ttk/ttkProgress.c, generic/ttk/ttkScale.c:
	* generic/ttk/ttkScroll.c, generic/ttk/ttkScrollbar.c:
	* generic/ttk/ttkSeparator.c, generic/ttk/ttkSquare.c:
	* generic/ttk/ttkStubInit.c, generic/ttk/ttkStubLib.c:
	* generic/ttk/ttkTheme.c, generic/ttk/ttkTheme.h:
	* generic/ttk/ttkThemeInt.h, generic/ttk/ttkTrack.c:
	* generic/ttk/ttkTreeview.c, generic/ttk/ttkWidget.c:
	* generic/ttk/ttkWidget.h, macosx/ttkMacOSXTheme.c:
	* win/ttkWinMonitor.c, win/ttkWinTheme.c, win/ttkWinXPTheme.c: ensure
	all global Ttk symbols have Ttk or ttk prefix; declare all externally
	visible Ttk symbols not contained in stubs table as MODULE_SCOPE (or as
	static when possible); so that 'make check{exports,stubs}' once again
	complete without errors.

	* macosx/tkMacOSXColor.c (TkMacOSXCompareColors): ifdef out when unused

	* macosx/Wish.xcodeproj/project.pbxproj: check autoconf/autoheader exit
	status and stop build if they fail.

	* macosx/tkMacOSXWindowEvent.c (GenerateUpdateEvent): fix handling of
	Carbon Update events: the QuickDraw window update region was being
	ignored and all child TkWindows were sent an Expose XEvent even when
	they did not need to be redrawn. [Patch 1589226]

2006-11-01  Daniel Steffen  <das@users.sourceforge.net>

	* macosx/tkMacOSXDebug.c: add TkMacOSX prefix to leftover
	* macosx/tkMacOSXDebug.h: macosx-private global symbols without Tk
	* macosx/tkMacOSXEmbed.c: prefix; ifdef out currently unused debug
	* macosx/tkMacOSXEvent.c: procs.
	* macosx/tkMacOSXInt.h:
	* macosx/tkMacOSXCarbonEvents.c:
	* macosx/tkMacOSXSubwindows.c:
	* macosx/tkMacOSXWm.c:

2006-10-31  Pat Thoyts  <patthoyts@users.sourceforge.net>

	* win/makefile.vc: Added ttk files to msvc build and add manifest
	* win/rules.vc:    files to binaries with MSVC8.

2006-10-31  Daniel Steffen  <das@users.sourceforge.net>

	* macosx/Wish.xcodeproj/project.pbxproj: add new Ttk files.

	* macosx/ttkMacOSXTheme.c: standardize header #includes.

	* unix/Makefile (checkstubs, checkexports): check ttk.decls, allow
	export of Ttk prefixed symbols.

	* generic/ttk/tkDefaultTheme.c: fix warnings.

2006-10-30  Jeff Hobbs  <jeffh@ActiveState.com>

	* doc/ttk_Geometry.3, doc/ttk_Theme.3, doc/ttk_button.n:
	* doc/ttk_checkbutton.n, doc/ttk_combobox.n, doc/ttk_dialog.n:
	* doc/ttk_entry.n, doc/ttk_frame.n, doc/ttk_image.n:
	* doc/ttk_intro.n, doc/ttk_label.n, doc/ttk_labelframe.n:
	* doc/ttk_menubutton.n, doc/ttk_notebook.n, doc/ttk_panedwindow.n:
	* doc/ttk_progressbar.n, doc/ttk_radiobutton.n, doc/ttk_scrollbar.n:
	* doc/ttk_separator.n, doc/ttk_sizegrip.n, doc/ttk_style.n:
	* doc/ttk_treeview.n, doc/ttk_widget.n,:
	* generic/ttk/ttk.decls, generic/ttk/ttkBlink.c:
	* generic/ttk/ttkButton.c, generic/ttk/ttkCache.c:
	* generic/ttk/ttkClamTheme.c, generic/ttk/ttkClassicTheme.c:
	* generic/ttk/ttkDecls.h, generic/ttk/ttkDefaultTheme.c:
	* generic/ttk/ttkElements.c, generic/ttk/ttkEntry.c:
	* generic/ttk/ttkFrame.c, generic/ttk/ttkImage.c:
	* generic/ttk/ttkInit.c, generic/ttk/ttkLabel.c:
	* generic/ttk/ttkLayout.c, generic/ttk/ttkManager.c:
	* generic/ttk/ttkManager.h, generic/ttk/ttkNotebook.c:
	* generic/ttk/ttkPanedwindow.c, generic/ttk/ttkProgress.c:
	* generic/ttk/ttkScale.c, generic/ttk/ttkScroll.c:
	* generic/ttk/ttkScrollbar.c, generic/ttk/ttkSeparator.c:
	* generic/ttk/ttkSquare.c, generic/ttk/ttkState.c:
	* generic/ttk/ttkStubInit.c, generic/ttk/ttkStubLib.c:
	* generic/ttk/ttkTagSet.c, generic/ttk/ttkTheme.c:
	* generic/ttk/ttkTheme.h, generic/ttk/ttkThemeInt.h:
	* generic/ttk/ttkTrace.c, generic/ttk/ttkTrack.c:
	* generic/ttk/ttkTreeview.c, generic/ttk/ttkWidget.c:
	* generic/ttk/ttkWidget.h:
	* library/demos/ttk_demo.tcl, library/demos/ttk_iconlib.tcl:
	* library/demos/ttk_repeater.tcl:
	* library/ttk/altTheme.tcl, library/ttk/aquaTheme.tcl:
	* library/ttk/button.tcl, library/ttk/clamTheme.tcl:
	* library/ttk/classicTheme.tcl, library/ttk/combobox.tcl:
	* library/ttk/cursors.tcl, library/ttk/defaults.tcl:
	* library/ttk/dialog.tcl, library/ttk/entry.tcl:
	* library/ttk/fonts.tcl, library/ttk/icons.tcl:
	* library/ttk/keynav.tcl, library/ttk/menubutton.tcl:
	* library/ttk/notebook.tcl, library/ttk/panedwindow.tcl:
	* library/ttk/progress.tcl, library/ttk/scale.tcl:
	* library/ttk/scrollbar.tcl, library/ttk/sizegrip.tcl:
	* library/ttk/treeview.tcl, library/ttk/ttk.tcl:
	* library/ttk/utils.tcl, library/ttk/winTheme.tcl:
	* library/ttk/xpTheme.tcl:
	* macosx/ttkMacOSXTheme.c:
	* tests/ttk/all.tcl, tests/ttk/bwidget.test, tests/ttk/combobox.test:
	* tests/ttk/entry.test, tests/ttk/image.test:
	* tests/ttk/labelframe.test, tests/ttk/layout.test:
	* tests/ttk/misc.test, tests/ttk/notebook.test:
	* tests/ttk/panedwindow.test, tests/ttk/progressbar.test:
	* tests/ttk/scrollbar.test, tests/ttk/treetags.test:
	* tests/ttk/treeview.test, tests/ttk/ttk.test, tests/ttk/validate.test:
	* win/ttkWinMonitor.c, win/ttkWinTheme.c, win/ttkWinXPTheme.c:
	First import of Ttk themed Tk widgets as branched from tile 0.7.8

	* generic/tkInt.h, generic/tkWindow.c: add Ttk_Init call, copy tk
	classic widgets to ::tk namespace.
	* library/tk.tcl: add source of ttk/ttk.tcl, define $::ttk::library.
	* unix/Makefile.in, win/Makefile.in: add Ttk build bits
	* win/configure, win/configure.in: check for uxtheme.h (XP theme).

2006-10-23  Don Porter  <dgp@users.sourceforge.net>

	* README:		Bump version number to 8.5a6
	* generic/tk.h:
	* library/tk.tcl:
	* unix/configure.in:
	* unix/tk.spec:
	* win/configure.in:

	* unix/configure:	autoconf-2.59
	* win/configure:

2006-10-19  Pat Thoyts  <patthoyts@users.sourceforge.net>

	*** 8.5a5 TAGGED FOR RELEASE ***

	* generic/tkImgBmap.c: Fixed line endings.
	* win/makefile.vc:  Patched up build system to manage
	* win/rules.vc:     AMD64 with MSVC8
	* win/nmakehlp.c:   Ensure operation without Platform SDK.

2006-10-18  Don Porter  <dgp@users.sourceforge.net>

	* changes:		8.5a5 release date set.

2006-10-17  Jeff Hobbs  <jeffh@ActiveState.com>

	* doc/text.n: fix docs to not correct -tabs usage case.

	* generic/tkTextDisp.c (SizeOfTab): fix -tabstyle wordprocessor tab
	alignment to correct tab edge case. [Bug 1578858]

2006-10-17  Pat Thoyts  <patthoyts@users.sourceforge.net>

	* generic/tkText.c: Applied suggested patch from [Bug 1536735]
	* tests/text.test:  Update test for above patch.
	* tests/textWind.test:  Corrected test to catch all messages
	* tests/safe.test: Silence spurious win32 failure awaiting TIP150
	* tests/winDialog.test: Updated test for file name length check.
	* test/winWm.test: Corrected test expectation for menu wrapping.

2006-10-16  Andreas Kupries  <andreask@activestate.com>

	* doc/WindowId.3: Pat's commit on 2006-10-08 broke the .SH NAME
	information across several lines, breaking the cross-linking of
	manpages during installation for this one. Put everything back on a
	single line, unbreaking it.

2006-10-16  Daniel Steffen  <das@users.sourceforge.net>

	* changes: updates for 8.5a5 release.

	* macosx/tkMacOSXDraw.c: fix numerous issues in CG and QD drawing
	procs so that they now match X11 drawing much more closely [Bug
	1558051]; use Tiger ellipse drawing API when available; fix comments &
	whitespace.

	* macosx/tkMacOSXInit.c: set default linewidth limit for CG
	antialiasing to 0 as thin horizontal/vertical lines look good now.
	* macosx/README: document CG antialiasing limit changes.

	* generic/tkCanvLine.c (ConfigureLine):     on TkAqua, pass outline
	* generic/tkCanvPoly.c (ConfigurePolygon):  linewidth in gc even for
	* generic/tkRectOval.c (ConfigureRectOval): fills (as it controls AA).

	* macosx/GNUmakefile: don't redo prebinding of non-prebound binaires.

	* library/demos/pendulum.tcl: fix incorrect setting of toplevel title.

2006-10-10  Don Porter  <dgp@users.sourceforge.net>

	* changes:	Updates for 8.5a5 release

2006-10-08  Pat Thoyts  <patthoyts@users.sourceforge.net>

	* generic/tkWindow.c:  Implemented TIP #264 - Tk_Interp function.
	* doc/WindowId.3:      Documented Tk_Interp.
	* generic/tk.decls:    Added to the stubs interface and
	* generic/tkDecls.h:   regenerated.
	* generic/tkStubsInit.c:

2006-10-05  Jeff Hobbs  <jeffh@ActiveState.com>

	* unix/tkUnixFont.c (Ucs2beToUtfProc, UtfToUcs2beProc):
	(TkpFontPkgInit, encodingAliases): Correct alignment issues in
	encoding conversion. Call ucs-2be "unicode" on big-endian systems.
	[Bug 1122671]

2006-09-27  Andreas Kupries  <andreask@activestate.com>

	* unix/Makefile.in (install-binaries): Added a second guard to the
	* win/Makefile.in: package index file to prevent older versions of Tcl
	* win/makefile.vc: from seeing version numbers which may contain a/b
	information, and then balking on them. This could otherwise happen
	when Tcl/Tk 8.4 and 8.5 are installed in the same directory, seeing
	each other. [Bug 1566418]

2006-09-22  Andreas Kupries  <andreask@activestate.com>

	* generic/tkConsole.c: TIP #268 update regarding registered package
	* generic/tkMain.c:    version, now using full patchlevel instead of
	* generic/tkWindow.c:  major.minor
	* library/tk.tcl:
	* unix/configure:
	* unix/Makefile.in:
	* unix/tcl.m4:
	* win/configure:
	* win/Makefile.in:
	* win/makefile.vc:
	* win/rules.vc:
	* win/tcl.m4:

2006-09-20  Jeff Hobbs  <jeffh@ActiveState.com>

	* win/tkWinMenu.c (TkpPostMenu): disable menu animation in menus with
	images to avoid clipping bug. [Bug 1329198]

2006-09-21  Donal K. Fellows  <dkf@users.sf.net>

	* generic/tkImgBmap.c (ImgBmapPostscript): Change 0 to NULL, since
	they are not interchangable on all platforms in all circumstances.
	[Tcl Bug 1562528]

2006-09-11  Daniel Steffen  <das@users.sourceforge.net>

	* macosx/tkMacOSXWm.c (TkMacOSXMakeRealWindowExist): revert part of
	2006-05-16 change that had set overrideredirect windows to not become
	activated by the window manager, as this prevented interaction with
	native widgets in such windows [Bug 1472624]; apply changes to carbon
	window attributes even if native window has already been created.

	* macosx/tkMacOSXKeyEvent.c (TkMacOSXProcessKeyboardEvent): fix app
	* macosx/tkMacOSXMenu.c (DrawMenuBarWhenIdle): menu item key shortcuts
	* macosx/tkMacOSXInt.h: when custom ".apple" menu is installed.

	* library/demos/widget: on TkAqua, don't install file menu with single
	quit menu item, as the application menu already has a quit item.

	* macosx/tkMacOSXColor.c: fix building on Mac OS X 10.2.

2006-09-10  Daniel Steffen  <das@users.sourceforge.net>

	* macosx/tkMacOSXColor.c (TkSetMacColor,TkpGetColor): use AppearanceMgr
	* macosx/tkMacOSXDefault.h: to retrieve platform std colors for text
	* macosx/tkMacOSXPort.h:    selections, add "systemHighlightSecondary"
	color name for standard color of inactive selections, use this color as
	default for text widget -inactiveselectbackground to implement platform
	standard look for inactive text selections.

	* library/text.tcl (aqua): remove focus bindings to set selection color

	* generic/tkTextBTree.c (TkTextIsElided): on TkAqua, don't show
	* generic/tkTextDisp.c (GetStyle):        inactive text selection when
						  text widget is disabled.

	* generic/tkEntry.c (DisplayEntry): change default TkAqua selection
	* macosx/tkMacOSXDefault.h:         relief to "flat" (platform std).

	* generic/tkText.c (CreateWidget): fix bug leading to default text
	selection relief string DEF_TEXT_SELECT_RELIEF being ignored.

	* macosx/tkMacOSXMouseEvent.c (TkMacOSXProcessMouseEvent): allow mouse
	event delivery to background windows with kWindowNoActivatesAttribute
	(e.g. overrideredirect windows), as these never come to the foreground
	they would never receive any mouse events otherwise. [Bug 1472624]

	* macosx/tkMacOSXWindowEvent.c (TkMacOSXGenerateFocusEvent): do not
	send focus events to any windows with kWindowNoActivatesAttribute.

	* macosx/tkMacOSXXStubs.c (XQueryColor, XQueryColors): implement basic
	XColor computation from pixel values, enough to make tkImg's window.c
	happy, fixes img::window failures reported on tcl-mac.

	* macosx/tkMacOSXMenu.c (DrawMenuEntryLabel): fix leak. [Bug 1554672]

	* macosx/GNUmakefile: workaround bug in 'cp -pRH' on Darwin 6 and
	earlier, fixes 'make embedded' failure reported on tcl-mac; fix error
	from 'make deploy' with same build tree as previous 'make embedded'.

	* macosx/Wish.xcodeproj/project.pbxproj: add new tclUnixCompat.c file.

	* macosx/tkMacOSXEntry.c (TkpDrawEntryBorderAndFocus): fix typo.

	* unix/tcl.m4: sync with tcl/unix/tcl.m4.
	* unix/configure: autoconf-2.59

2006-09-06  Jeff Hobbs  <jeffh@ActiveState.com>

	* generic/tkEntry.c:   move hard-coded ALWAYS_SHOW_SELECTION control
	* generic/tkInt.h:     of entry/text selection display based on focus
	* generic/tkText.c:    to the Tcl level, controlled by
	* generic/tkWindow.c:  ::tk::AlwaysShowSelection (boolean, private).
	* library/tk.tcl:      [Bug 1553691]
	* macosx/tkMacOSXDefault.h:
	* unix/tkUnixDefault.h:
	* unix/tkUnixPort.h:
	* win/tkWinDefault.h:

2006-08-30  Jeff Hobbs  <jeffh@ActiveState.com>

	* win/tkWinKey.c: Add WM_UNICHAR window message support (used by
	* win/tkWinX.c:   virtual keyboard apps). [Bug 1518677] (petasis)

2006-08-24  Daniel Steffen  <das@users.sourceforge.net>

	* macosx/tkMacOSXScrlbr.c (UpdateControlValues): set native scrollbar
	control bounds only once all size adjustments have been computed.
	Fixes issue with grow icon obscuring scrollbar reported on tcl-mac.

2006-08-21  Daniel Steffen  <das@users.sourceforge.net>

	* macosx/tkMacOSXCarbonEvents.c (CarbonTimerProc): avoid starving main
	event loop: limit the number of tcl events processed per invocation.
	Fixes bug reported on tcl-mac by Kevan Hashemi.

2006-08-18  Donal K. Fellows  <donal.k.fellows@manchester.ac.uk>

	* tests/text.test (text-25.15): Added test suggested by Sam
	<baudinm@yahoo.com> on comp.lang.tcl

	* generic/tk.h, generic/tkInt.h: Stylistic improvements. No API change.

2006-08-18  Daniel Steffen  <das@users.sourceforge.net>

	* unix/tcl.m4 (Darwin): add support for --enable-64bit on x86_64, for
	universal builds including x86_64, for 64-bit CoreFoundation on Leopard
	and for use of -mmacosx-version-min instead of MACOSX_DEPLOYMENT_TARGET
	* unix/configure.in (Darwin): remove 64-bit arch flags from CFLAGS for
	combined 32-bit and 64-bit universal builds, as neither TkAqua nor
	TkX11 can be built for 64-bit at present.
	* unix/configure: autoconf-2.59
	* unix/tkConfig.h.in: autoheader-2.59

	* macosx/Wish.xcodeproj/project.pbxproj: switch native release targets
	to use DWARF with dSYM, Xcode 3.0 changes.
	* macosx/README: updates for x86_64 support in Tcl.

	* macosx/tkMacOSXInit.c (TkpInit): when available, use public
	TransformProcessType() API instead of CPSEnableForegroundOperation()
	SPI to notify the window server that we are a GUI application.

	* macosx/tkMacOSXWm.c (WmAttrGetTitlePath): use HIWindow API on >=Tiger

	* macosx/tkMacOSXMouseEvent.c (GenerateToolbarButtonEvent):
	* macosx/tkMacOSXMenus.c (GenerateEditEvent):
	* macosx/tkMacOSXMenu.c (MenuSelectEvent): bzero() the XVirtualEvent
	structure before use to ensure all fields are initialized. [Bug
	1542205]

2006-08-16  Jeff Hobbs  <jeffh@ActiveState.com>

	* macosx/tkMacOSXWm.c (WmAttributesCmd): correct OS X result for [wm
	attributes $top].

2006-07-25  Daniel Steffen  <das@users.sourceforge.net>

	* macosx/tkMacOSXKeyEvent.c (TkMacOSXProcessKeyboardEvent): handle key
	shortcut for kHICommandQuit in the same way as other application menu
	item key shortcuts. [Bug 1516950]

2006-07-24  Daniel Steffen  <das@users.sourceforge.net>

	* macosx/tkMacOSXWm.c (TkWmMapWindow): fix incorrect values of wmInfo
	parentWidth/Height for toplevels by recalculating them once the window
	is mapped (i.e once the window&structure sizes are known). [Bug
	1358663]
	(ParseGeometry): sync with ParseGeometry in tkUnixWm.c/tkWinWm.c.

2006-07-21  Daniel Steffen  <das@users.sourceforge.net>

	* generic/tkBind.c (TkBindInit): for REDO_KEYSYM_LOOKUP, change
	keysym-to-string mapping hash to use first name in ks_names.h instead
	of last (if there are multiple possibilities), e.g. "F11" instead of
	"L1".

	* macosx/tkMacOSXKeyboard.c (TkpGetKeySym): correct keysyms for pure
	modifier key presses [Bugs 700311, 1525905]; correct keysym for Enter
	key; add keysyms for new NumLock and Fn modifiers (added 2005-08-09).

2006-07-20  Daniel Steffen  <das@users.sourceforge.net>

	* macosx/tkMacOSXWm.c (WmAttributesCmd, WmIconbitmapCmd): add support
	* unix/tkUnixSend.c (Tk_GetUserInactiveTime):             for weakly
	importing symbols not available on OSX 10.2 or 10.3, enables binaires
	built on later OSX versions to run on earlier ones.
	* macosx/Wish.xcodeproj/project.pbxproj: enable weak-linking; turn on
	                                         extra warnings.
	* macosx/README: document how to enable weak-linking; cleanup.
	* unix/configure.in: add check on Darwin-X11 for ld support of -weak-l
	* unix/tcl.m4:       flag and weak-link libXss if possible as it is not
	available before OSX 10.4; enforce requirement of OSX 10.2 for TkAqua;
	move Darwin specific checks & defines that are only relevant to the tcl
	build out of tcl.m4; restrict framework option to Darwin; clean up
	quoting and help messages.
	* unix/configure: autoconf-2.59
	* unix/tkConfig.h.in: autoheader-2.59

	* macosx/GNUmakefile: enable xft for TkX11 build.
	* macosx/tkMacOSXFont.c (TkMacOSXQuarzStartDraw, TkMacOSXQuarzEndDraw):
	verify validity of context returned from QDBeginCGContext() before use.
	* macosx/tkMacOSXKeyEvent.c: ifdef out diagnostic messages to stderr.

	* macosx/tkMacOSXEvent.h:      standardize MAC_OS_X_VERSION_MAX_ALLOWED
	* macosx/tkMacOSXMenu.c:       checks per QA1316, ensure define can be
	* macosx/tkMacOSXMenubutton.c: overridden on command line (from default
	* macosx/tkMacOSXMenus.c:      of current OS version).
	* macosx/tkMacOSXMouseEvent.c:
	* macosx/tkMacOSXWm.c:

	* generic/tkImgGIF.c (ReadImage):
	* macosx/tkMacOSXCursor.c (TkMacOSXCursor):
	* macosx/tkMacOSXDebug.c (TkMacOSXGetNamedDebugSymbol):
	* macosx/tkMacOSXFont.c (TkpMeasureCharsInContext):
	* macosx/tkMacOSXInit.c (Map):
	* xlib/xgc.c (XCreateGC): fix signed-with-unsigned comparison and other
	warnings from gcc4 -Wextra.

2006-07-14  Andreas Kupries  <andreask@activestate.com>

	* generic/tkWindow.c (Initialize): Modify change of 2006-05-25 (jeffh).
	Release mutex a bit earlier, to prevent lock when OS X creates its
	console windows (recursively enters Tk_Init). Patch by JeffH.

2006-07-06  Jeff Hobbs  <jeffh@ActiveState.com>

	* library/tkfbox.tcl: catch scrollbar use of highlightthickness

2006-06-21  Jeff Hobbs  <jeffh@ActiveState.com>

	* library/bgerror.tcl (::tk::dialog::error::bgerror): remove a couple
	of unnecessary hardcoded options

2006-06-14  Don Porter  <dgp@users.sourceforge.net>

	* generic/tkScale.c: Revised variable writing logic to account for
	[scale]'s design that it deals with its value as a formatted string,
	and not as a double. [Bug 891141]

2006-06-14  Daniel Steffen  <das@users.sourceforge.net>

	* macosx/tkMacOSXSubwindows.c (TkMacOSXInvalidateWindow): ensure
	invalid clip regions are recreated via TkMacOSXUpdateClipRgn() before
	they are used; correct call order of TkMacOSXInvalidateWindow() and
	TkMacOSXInvalClipRgns() throughout. [Bug 1501922]

	* macosx/tkMacOSXDraw.c (TkPutImage): implement drawing of very wide
	images in slices of less than 4096 pixels to workaround CopyBits
	limitation. [Bug 950121]

2006-06-09  Don Porter  <dgp@users.sourceforge.net>

	* generic/tkMain.c:	Added Tcl_Preserve() call on the master interp
	as crash protection against any Tcl_DeleteInterp() call that might
	happen.

2006-06-01  Don Porter  <dgp@users.sourceforge.net>

	* generic/tkConsole.c:	Added Tcl_RegisterChannel() calls to bump the
	refcount of channels passed to Tcl_SetStdChannel(). This prevents early
	free-ing of the channels that leads to crashes. [Bug 912571]

2006-05-29  Jeff Hobbs  <jeffh@ActiveState.com>

	* win/tkWinEmbed.c (TkpGetOtherWindow):   Do not panic if no window is
	* unix/tkUnixEmbed.c (TkpGetOtherWindow): found; caller handles. [Bug
	* unix/tkUnixWm.c (Tk_CoordsToWindow, UpdateGeometryInfo): 1212056]

	* tests/entry.test (entry-22.1):
	* tests/listbox.test (listbox-6.15):
	* generic/tkListbox.c (ListboxInsertSubCmd, ListboxDeleteSubCmd):
	Ignore Tcl_SetVar2Ex failure of listVarName, similar to entry widget
	handling. [Bug 1424513]

2006-05-26  Jeff Hobbs  <jeffh@ActiveState.com>

	* macosx/tkMacOSXButton.c (TkMacOSXDrawControl): correct redraw for
	direct transition from disabled to active state. [Bug 706446]

2006-05-25  Jeff Hobbs  <jeffh@ActiveState.com>

	* win/tkWinMenu.c (TkWinMenuKeyObjCmd): get eventPtr after we know the
	window is still alive. [AS bug 45987] [Bug 1236306]

	* generic/tkMenu.c (DeleteMenuCloneEntries): Modify entry index
	changes to work around VC6 optimization bug. [Bug 1224330]

	* generic/tkMessage.c (MessageWidgetObjCmd): Correct msgPtr
	preserve/release pairing. [Bug 1485750] (afredd)

	* generic/tkWindow.c (Initialize): Correct mutex (un)lock pairing.
	[Bug 1479587] (loewis)

	* generic/tkBind.c (Tk_BindEvent, TkCopyAndGlobalEval): use Tcl_EvalEx
	instead of Tcl_GlobalEval.

2006-05-16  Daniel Steffen  <das@users.sourceforge.net>

	* macosx/tkMacOSXWindowEvent.c (TkMacOSXGenerateFocusEvent): don't send
	focus events to windows of class help or to overrideredirect windows.
	[Bug 1472624]

	* macosx/tkMacOSXWm.c: set overrideredirect windows to not become
	activated by the window manager and to not receive OS activate events
	(should make them behave more like on other platforms); use modern
	window class API for overrideredirect and transient windows; set the
	default class of overrideredirect windows to 'simple' rather than
	'plain' (i.e. no window frame); add missing Panther and Tiger window
	attributes to [::tk::unsupported::MacWindowStyle].

2006-05-12  Jeff Hobbs  <jeffh@ActiveState.com>

	* generic/tkImgPhoto.c (Tk_PhotoPutBlock, Tk_PhotoPutZoomedBlock): Fix
	opt added 2006-03 that caused slowdown for some common cases. [Bug
	1409140]

2006-05-13  Daniel Steffen  <das@users.sourceforge.net>

	* generic/tkCanvWind.c (DisplayWinItem, WinItemRequestProc): ensure
	canvas window items are unmapped when canvas is unmapped. [Bug 940117]

	* macosx/tkMacOSXSubwindows.c (TkMacOSXUpdateClipRgn): empty clip
	region of unmapped windows to prevent any drawing into them or into
	their children from becoming visible. [Bug 940117]

	* macosx/tkMacOSXInt.h:         revert Jim's attempt of 2005-03-14 to
	* macosx/tkMacOSXSubwindows.c:  fix Bug 940117 as it disables Map/Unmap
	event propagation to children. [Bug 1480105]

	* macosx/tkMacOSXDraw.c (TkPutImage): handle tkPictureIsOpen flag,
	fixes incorrect positioning of images with complex alpha on native
	buttons; actual alpha blending is still broken in this situation. [Bug
	1155596]

	* macosx/tkMacOSXEvent.c (TkMacOSXProcessCommandEvent):
	* macosx/tkMacOSXMenus.c (TkMacOSXInitMenus): workaround carbon bug
	with key shortcut for 'Preferences' app menu item. [Bug 1481503]

	* macosx/tkMacOSXKeyEvent.c (TkMacOSXProcessKeyboardEvent): only check
	for HICommand menu item shortcuts in the application menu.

	* macosx/tkMacOSXInt.h:       initialize keyboard layout setup in
	* macosx/tkMacOSXInit.c:      TkpInit() rather than during handling of
	* macosx/tkMacOSXKeyEvent.c:  first key down event.

	* macosx/tkMacOSXDraw.c:        add optional debug code to flash clip
	* macosx/tkMacOSXSubwindows.c:  regions during update or draw.

2006-05-04  Don Porter  <dgp@users.sourceforge.net>

	* README:		Bump version number to 8.5a5
	* generic/tk.h:
	* unix/configure.in:
	* unix/tk.spec:
	* win/configure.in:

	* unix/configure:	autoconf-2.59
	* win/configure:

2006-04-28  Daniel Steffen  <das@users.sourceforge.net>

	* macosx/tkMacOSXWm.c (TkWmMapWindow, InitialWindowBounds): fix use of
	potentially stale window position in initial configure event on first
	map of a window. [Bug 1476443]
	(TkMacOSXWindowOffset): use modern GetWindowStructureWidths API.

	* macosx/tkMacOSXInt.h:
	* macosx/tkMacOSXMouseEvent.c (TkGenerateButtonEventForXPointer): new
	internal function to generate button events for current pointer
	directly, without requiring prior call to XQueryPointer().

	* macosx/tkMacOSXMouseEvent.c (XQueryPointer): implement return of
	window-local pointer position.

	* macosx/tkMacOSXInt.h:      use improvements above to avoid calls to
	* macosx/tkMacOSXKeyEvent.c: GlobalToLocal() when the current port
	* macosx/tkMacOSXMenu.c:     might not be set correctly. May fix [Bug
	* macosx/tkMacOSXMenus.c:    1243318]
	* macosx/tkMacOSXScale.c:
	* macosx/tkMacOSXScrlbr.c:

	* tkAboutDlg.r: update copyright.

	* macosx/tkMacOSXDebug.h: sync #includes with core-8-4-branch.
	* macosx/tkMacOSXEvent.h:
	* macosx/tkMacOSXFont.h:

2006-04-26  Don Porter  <dgp@users.sourceforge.net>

	*** 8.5a4 TAGGED FOR RELEASE ***

	* changes:	Updates for next RC

2006-04-25  Donal K. Fellows  <donal.k.fellows@manchester.ac.uk>

	* unix/tkUnixFont.c (TkpGetFontFamilies): Fix crash caused when the
	XServer returns invalid font names. [Bug 1475865]

2006-04-23  Vince Darley  <vincentdarley@users.sourceforge.net>

	* tests/scrollbar.test: fix to tkAqua test failures

2006-04-18  Vince Darley  <vincentdarley@users.sourceforge.net>

	* macosx/tkMacOSXEmbed.c: fix to [Bug 1088814] test failures in
	embed.test

	* macosx/tkMacOSXWm.c:
	* tests/constraints.tcl:
	* tests/wm.test: fix to 'wm attributes' test for TkAqua

2006-04-11  Peter Spjuth  <peter.spjuth@space.se>

	* generic/tkWindow.c (Tk_NameToWindow): Allow NULL interp to
	Tk_NameToWindow. This fixes TkGetWindowFromObj which promises to handle
	NULL but didn't.

	* generic/tkGrid.c: Fixed handling of out of bounds row or column.
	* tests/grid.test:  [Bug 1432666]

2006-04-11  Don Porter  <dgp@users.sourceforge.net>

	* unix/Makefile.in:	Updated `make dist` target to be sure the
	message catalogs for the widget demo get packaged into the source code
	distribution. [Bug 1466509]

2006-04-11  Daniel Steffen  <das@users.sourceforge.net>

	* changes: added latest aqua bug fixes.

	* macosx/tkMacOSXDialog.c (Tk_MessageBoxObjCmd): added standard Escape
	key binding for msgbox cancel buttons [Patch 1193614], whitespace.

	* macosx/tkMacOSXCarbonEvents.c: handle kEventCommandUpdateStatus
	* macosx/tkMacOSXEvent.c:        carbon event to dynamically enable
	the 'Preferences' app menu item when proc [::tk::mac::ShowPreferences]
	is defined. [Bug 700316]

	* macosx/tkMacOSXHLEvents.c:    call ::tk::mac::* procs for all
	* macosx/tkMacOSXWindowEvent.c: registered appleevents [FR 1105284],
	implement print applevent handling, style/whitespace cleanup.

	* macosx/tkMacOSXDraw.c (TkMacOSXInitCGDrawing): prevent multiple init.

	* macosx/tkMacOSXFont.c: remove #ifdef'd text measuring codepaths now
	* macosx/tkMacOSXInit.c: known to be incorrect, cleanup obsolete text
	* macosx/README:         antialiasing control code, document ATSUI text
				 antialiasing changes.

	* macosx/tkMacOSXInt.h:         Implemented 'zoomed' window state
	* macosx/tkMacOSXWindowEvent.c: handling for TkAqua, via titlebar
	* macosx/tkMacOSXWm.c:          widget clicks as well as [wm state].
	* doc/wm.n:                     [Bug 1073456]

2006-04-10  Donal K. Fellows  <donal.k.fellows@manchester.ac.uk>

	* library/tkfbox.tcl (::tk::IconList_Goto): Fix prefix searching so
	that the start location is reasonable, and the prefix matching is using
	the correct Tcl command for this. [Bug 1467938]

2006-04-10  Benjamin Riefenstahl  <b.riefenstahl@turtle-trading.net>

	* macosx/tkMacOSXFont.c (MeasureStringWidth): Use implementation based
	on ATSUGetGlyphBounds (TK_MAC_USE_GETGLYPHBOUNDS), so we can use
	kATSUseFractionalOrigins. This in turn corrects [Bug 1461650].
	(InitFont): Use "." and "W" instead of "i" and "w" to determine the
	"-fixed" attribute. This prevents "Apple Chancery" from being
	classified as fixed.
	(InitFontFamilies): Only get the font families once.

2006-04-09  Daniel Steffen  <das@users.sourceforge.net>

	* macosx/tkMacOSXWm.c (WmResizableCmd): propagate window attribute
	changes to Carbon window manager. [FR 1467004]
	(TkSetWMName, TkMacOSXMakeRealWindowExist): allow empty name for
	toplevels, remove bogus initial window name. [Bug 1450800]

2006-04-07  Daniel Steffen  <das@users.sourceforge.net>

	* macosx/tkMacOSXMouseEvent.c (TkMacOSXProcessMouseEvent): fix return
	values, implement window dragging & growing in background (with Command
	key down) and by fronting clicks [Bug 934524], use correct button &
	modifier state API when application is in background (also in
	TkMacOSXButtonKeyState).

	* macosx/tkMacOSXWm.c (TkMacOSXGrowToplevel): ensure QD port is set
	correctly before using API relying on it.

2006-04-06  Vince Darley  <vincentdarley@users.sourceforge.net>

	* macosx/tkMacOSXMouseEvent.c: Now that [wm attributes -titlepath]
	works correctly, add OS support for dragging proxy icons and using the
	titlepath menu.

2006-04-06  Daniel Steffen  <das@users.sourceforge.net>

	* macosx/tkMacOSXWm.c (WmAttributesCmd, WmIconbitmapCmd): fix errors in
	setting/removing window proxy icons via [wm attributes -titlepath] and
	[wm iconbitmap], use HIWindow API on Tiger or later. [Bug 1455241]

	* unix/tcl.m4: remove TCL_IO_TRACK_OS_FOR_DRIVER_WITH_BAD_BLOCKING
	define on Darwin. [Tcl Bug 1457515]
	* unix/configure: autoconf-2.59
	* unix/tkConfig.h.in: autoheader-2.59

2006-04-05  Jeff Hobbs  <jeffh@ActiveState.com>

	* generic/tkWindow.c (Initialize): remove impotent use of
	DeleteWindowsExitProc as a global exit handler.

	* generic/tkMenu.c (TkSetWindowMenuBar): remove extra TkMenuInit call
	that caused finalization panic. [Bug 1456851]
	* win/tkWinMenu.c (FreeID, TkpNewMenu, MenuExitHandler)
	(MenuThreadExitHandler, TkpMenuInit, TkpMenuThreadInit): rework Windows
	menu init/finalization to better respect per-process and per-thread
	boundaries. [Bug 1456851]
	(TkWinMenuKeyObjCmd): Do not error when unknown window is passed in.
	[Bug 1236306]

	* win/tkWinX.c (TkWinXInit): init default keyboard charset correctly.
	[Bug 1374119] (pajas)

	* win/tkWinWm.c (WmProc): pass WM_QUERYENDSESSION message to Tk as
	WM_SAVE_YOURSELF wm protocol callback.

	* tests/textWind.test (textWind-10.6.1): prevent infinite update loop
	in case of test failure.

	* tests/wm.test (wm-attributes-1.2.4): correct expected result.

	* tests/grid.test: fix segfault on empty or "all" index list
	* generic/tkGrid.c (GridRowColumnConfigureCommand): [Bug 1422430]

2006-04-05  Vince Darley  <vincentdarley@users.sourceforge.net>

	* generic/tkText.c: fix to crash caused on some platforms by new tests
	introduced to check for [Bug 1414171], which destroy the text widget in
	the dump callback script.

2006-03-29  Jeff Hobbs  <jeffh@ActiveState.com>

	* generic/tkOption.c (TkOptionDeadWindow): handle OptionThreadExitProc
	being called before DeleteWindowsExitProc.

	* win/Makefile.in: convert _NATIVE paths to use / to avoid ".\"
	path-as-escape issue.

2006-03-29  Don Porter  <dgp@users.sourceforge.net>

	* changes:	Updates for next RC

	* unix/tkUnixDefault.h: Changed "Black" to "#000000" and "White" to
	"#ffffff" to work around the (broken?) X servers that do not accept
	those color names. [Bug 917433]

2006-03-28  Jeff Hobbs  <jeffh@ActiveState.com>

	* unix/tcl.m4, win/tcl.m4: []-quote AC_DEFUN functions.

2006-03-26  Vince Darley  <vincentdarley@users.sourceforge.net>

	* generic/tkText.c:
	* tests/text.test: Fix for elaborations of [Bug 1414171] for '$text
	dump -command <script>' where script deletes large portions of the
	text widget, or even destroys the widget.

2006-03-28  Daniel Steffen  <das@users.sourceforge.net>

	* macosx/Wish.xcode/default.pbxuser:     add '-singleproc 1' cli arg to
	* macosx/Wish.xcodeproj/default.pbxuser: tktest to ease test debugging.

	* macosx/Wish.xcode/project.pbxproj:     removed $prefix/share from
	* macosx/Wish.xcodeproj/project.pbxproj: TCL_PACKAGE_PATH as per change
	to tcl/unix/configure.in of 2006-03-13.

	* macosx/tkMacOSXDraw.c:   sync whitespace & minor changes with
	* macosx/tkMacOSXEvent.h:  core-8-4-branch.
	* macosx/tkMacOSXFont.h:
	* macosx/tkMacOSXMenu.c:
	* macosx/tkMacOSXNotify.c:

2006-03-27  Don Porter  <dgp@users.sourceforge.net>

	* changes:	Updates for next RC

2006-03-27  Benjamin Riefenstahl  <b.riefenstahl@turtle-trading.net>

	* generic/tkTextDisp.c (MeasureChars): Fix calculations of start and
	end of string. [Bugs 1325998, 1456157]

2006-03-27  Donal K. Fellows  <dkf@users.sf.net>

	* generic/tkImgGIF.c (FileReadGIF): Stop crashes when the first GIF
	frame does not define the overall size of the image. [Bug 1458234]

2006-03-26  Vince Darley  <vincentdarley@users.sourceforge.net>

	* generic/tkText.c:
	* generic/tkText.h:
	* generic/tkTextBTree.c:
	* tests/text.test: Fix for [Bug 1414171] for '$text dump -command
	<script>' where 'script' actually modifies the widget during the
	process.

2006-03-25  Daniel Steffen  <das@users.sourceforge.net>

	* macosx/tkMacOSXDraw.c (TkMacOSXSetUpCGContext):
	* macosx/tkMacOSXFont.c (TkMacOSXQuarzStartDraw, TkMacOSXQuarzEndDraw):
	performance improvements, sync similar code, formatting & whitespace.

2006-03-24  Daniel Steffen  <das@users.sourceforge.net>

	* generic/tkTextDisp.c:   Moved #ifdef MAC_OSX_TK code added by
	* macosx/tkMacOSXColor.c: [Patch 638966] into platform specific files.
	* macosx/tkMacOSXInt.h:

	* macosx/tkMacOSX.h:             Cleaned up & rationalized order of
	* macosx/tkMacOSXBitmap.c:       #includes of tk and carbon headers.
	* macosx/tkMacOSXButton.c:
	* macosx/tkMacOSXCarbonEvents.c:
	* macosx/tkMacOSXClipboard.c:
	* macosx/tkMacOSXColor.c:
	* macosx/tkMacOSXConfig.c:
	* macosx/tkMacOSXCursor.c:
	* macosx/tkMacOSXDialog.c:
	* macosx/tkMacOSXDraw.c:
	* macosx/tkMacOSXEmbed.c:
	* macosx/tkMacOSXEntry.c:
	* macosx/tkMacOSXEvent.c:
	* macosx/tkMacOSXEvent.h:
	* macosx/tkMacOSXFont.h:
	* macosx/tkMacOSXHLEvents.c:
	* macosx/tkMacOSXInit.c:
	* macosx/tkMacOSXInt.h:
	* macosx/tkMacOSXKeyEvent.c:
	* macosx/tkMacOSXKeyboard.c:
	* macosx/tkMacOSXMenu.c:
	* macosx/tkMacOSXMenubutton.c:
	* macosx/tkMacOSXMenus.c:
	* macosx/tkMacOSXMouseEvent.c:
	* macosx/tkMacOSXRegion.c:
	* macosx/tkMacOSXScale.c:
	* macosx/tkMacOSXScrlbr.c:
	* macosx/tkMacOSXSend.c:
	* macosx/tkMacOSXSubwindows.c:
	* macosx/tkMacOSXWindowEvent.c:
	* macosx/tkMacOSXWm.c:
	* macosx/tkMacOSXWm.h:
	* macosx/tkMacOSXXStubs.c:

2006-03-23  Reinhard Max  <max@tclers.tk>

	* unix/tkUnixRFont.c (TkpMeasureCharsInContext): Copied over from
	tkUnixFont.c to fix compiling with --enable-xft .

	* unix/tk.spec: Cleaned up and completed. An RPM can now be built from
	the tk source distribution with "rpmbuild -tb <tarball>".

2006-03-23  Don Porter  <dgp@users.sourceforge.net>

	* tests/textDisp.test: Updated expected error messages to match the
	standardized formats established on 2005-11-17. [Bug 1370296]

2006-03-22  Don Porter  <dgp@users.sourceforge.net>

	* changes:	Updates for next RC

2006-03-21  Daniel Steffen  <das@users.sourceforge.net>

	* generic/tkFont.c:             implementation of ATSUI text rendering
	* generic/tkInt.h:              in TkAqua provided by Benjamin
	* generic/tkTextDisp.c:         Riefenstahl. [Patch 638966]
	* library/demos/unicodeout.tcl:
	* macosx/tkMacOSXFont.h (new file):
	* macosx/tkMacOSXFont.c:
	* tests/font.test:
	* unix/tkUnixFont.c:
	* win/tkWinFont.c:

	* generic/tkFont.c:             moved MODULE_SCOPE declarations of font
	* generic/tkFont.h:             helper procs into header files.
	* macosx/tkMacOSXButton.c:
	* macosx/tkMacOSXFont.h:
	* macosx/tkMacOSXMenubutton.c:

	* macosx/Wish.xcode/project.pbxproj:     add new tkMacOSXFont.h file,
	* macosx/Wish.xcodeproj/project.pbxproj: turn off dead code stripping
	as it interferes with -sectcreate (rdar://4486223).

	* macosx/Wish.xcode/default.pbxuser:     add TCLLIBPATH=/Library/Tcl
	* macosx/Wish.xcodeproj/default.pbxuser: env var setting to tktest.

	* unix/configure.in: fix detection of symbols build when enabling
	TkAqua debug code; filter nm output of libtclstub better to avoid
	error on intel macs. [Bug 1415789]
	* unix/configure: autoconf-2.59

2006-03-20  Don Porter  <dgp@users.sourceforge.net>

	* generic/tkConsole.c:	Added exit handler to clean up the interp where
	the console window lives. Also added code to handle multiple calls to
	Tk_CreateConsoleWindow so that the console channels connect to the last
	console window opened, in compatibility with the previous
	implementation.

2006-03-18  Vince Darley  <vincentdarley@users.sourceforge.net>

	* generic/tkText.c: Fix for undo/modified status of text widgets when
	empty strings are inserted and undone.

2006-03-17  Pat Thoyts  <patthoyts@users.sourceforge.net>

	* library/clrpick.tcl:   Avoid using abbreviated sub-commands in core
	* library/palette.tcl:   scripts as this can cause problems with
	* library/scale.tcl:     mega-widget libraries like snit.
	* library/scrlbar.tcl:	 [Bug 1451587]
	* library/tkfbox.tcl:
	* library/xmfbox.tcl:

2006-03-16  Don Porter  <dgp@users.sourceforge.net>

	* generic/tkConsole.c:	Substantial rewrite of [console] support.
	* generic/tkInt.h:	Included Obj-ification of the [console] and
	[consoleinterp] commands, and reworking of all the supporting data
	structures for cleaner sharing and lifetime management especially in
	multi-threaded configurations.

2006-03-16  Donal K. Fellows  <dkf@users.sf.net>

	* library/msgs/pt.msg: Messages for Portuguese (strictly just for
	Brazilian Portuguese, but they'll do until we get other Portuguese
	speakers localize) from Ricardo Jorge <ricardoj@users.sf.net> and Silas
	Justiano <silasj@users.sf.net>. Many thanks! [Bug 1405069]

	* generic/tkImgPhoto.c (ImgPhotoCmd, Tk_PhotoPutBlock)
	(Tk_PhotoPutZoomedBlock): Added hack to detect copying of a photo with
	a simple alpha channel and skip calling ToggleComplexAlphaIfNeeded.
	This should speed up many photo-to-photo copies, keeping the cost of
	the alpha channel down.

2006-03-15  Donal K. Fellows  <dkf@users.sf.net>

	* generic/tkImgPhoto.c (Tk_PhotoPutBlock, Tk_PhotoPutZoomedBlock): Try
	to squelch performance issue with code that writes to large images by
	single pixels. Masses of thanks to George Staplin for helping to trace
	this down to the COMPLEX_ALPHA flag handling code. [Bug 1409140]

2006-03-13  Don Porter  <dgp@users.sourceforge.net>

	* tests/scrollbar.test: Corrected several broken calls to [testmetrics]
	that were crashing the test suite.

	* tests/constraints.tcl:        Added notAqua constraint to canvPs-3.1
	* tests/canvPs.test:            to stop test suite crash on Mac OSX.
					[Bug 1088807]

	* generic/tkCmds.c:		Purged remaining references to errno,
	* macosx/tkMacOSXPort.h:	and errno.h. Standardized the logic
	* macosx/tkMacOSXWm.c:		for using header files from the compat
	* macosx/tkMacOSXWm.h:		directory. Thanks Joe English for the
	* unix/tkUnixPort.h:		patch. [Patch 1445404]

2006-03-08  Don Porter	<dgp@users.sourceforge.net>

	* unix/Makefile.in: Update `make dist` to copy the image files needed
	by the test suite into the source distro. This was overlooked in the
	2005-10-12 commit.

	* changes:	Update in prep. for 8.5a4 release.

2006-03-07  Joe English  <jenglish@users.sourceforge.net>

	* unix/tcl.m4: Set SHLIB_LD_FLAGS='${LIBS}' on NetBSD, as per the other
	*BSD variants. [Bug 1334613]
	* unix/configure: Regenerated.

2006-03-07  Donal K. Fellows  <dkf@users.sf.net>

	* doc/canvas.n: Added note that stipples are not well-supported on
	non-X11 platforms. [Bug 220787] It's not a great solution, but it does
	indicate the state of affairs that has existed for years anyway; not
	much modern software uses stipples anyway.

2006-03-02  Jeff Hobbs  <jeffh@ActiveState.com>

	* macosx/tkMacOSXDraw.c (TkPutImage): Fix endian issue on OS X x86
	displaying images. Bitmap images still have a black/white reversal
	issue, appears to be a general OS X issue (as seen in frogger demo).

2006-02-27  Donal K. Fellows  <donal.k.fellows@manchester.ac.uk>

	* generic/tkBitmap.c (Tk_GetBitmapFromData): Improve thread-safety.
	[Bug 470322]

	* generic/tkImgBmap.c (ImgBmapConfigureInstance): Force creation of new
	Pixmaps before deletion of old ones to prevent stupid caching problems.
	[Bug 480862]

2006-02-09  Daniel Steffen  <das@users.sourceforge.net>

	* generic/tk.decls:             fix signature of TkMacOSXInvalClipRgns
	* generic/tkPlatDecls.h:        to use Tk_Window instead of internal
	* macosx/tkMacOSXSubwindows.c:  type TkWindow (which led to any include
	* macosx/tkMacOSXWindowEvent.c: of public header tkMacOSX.h requiring
	* macosx/tkMacOSXWm.c:          prior include of tkInt.h).

	* generic/tk.h:          move TkAqua specific REDO_KEYSYM_LOOKUP define
	* macosx/tkMacOSXPort.h: out of tk.h into platform header.

2006-01-31  Donal K. Fellows  <dkf@users.sf.net>

	* library/bgerror.tcl (::tk::dialog::error::bgerror): Finish the
	internationalization of the error dialog. [Bug 1409264]

2006-01-25  Don Porter	<dgp@users.sourceforge.net>

	* library/bgerror.tcl: Updates to use Tcl 8.4 features. [Patch 1237759]
	* library/choosedir.tcl:
	* library/comdlg.tcl:
	* library/console.tcl:
	* library/dialog.tcl:
	* library/focus.tcl:
	* library/msgbox.tcl:
	* library/palette.tcl:
	* library/tk.tcl:
	* library/tkfbox.tcl:
	* library/xmfbox.tcl:

2006-01-23  Daniel Steffen  <das@users.sourceforge.net>

	* unix/configure:    minor fix to Darwin specific code removing
	* unix/configure.in: 64bit flags from CFLAGS for Tk build.

2006-01-20  Joe English  <jenglish@users.sourceforge.net>

	* generic/tkEvent.c, unix/tkUnixEvent.c: XIM fixes [See 905830, patch
	tk84-xim-fixes.patch], and revert 2005-12-05 patch disabling XIM when
	SCIM in use, and make sure all X events get passed to XFilterEvent,
	including those without a corresponding Tk window.

2006-01-13  Anton Kovalenko  <a_kovalenko@users.sourceforge.net>

	* generic/tkUndo.c (TkUndoSetDepth): Don't free TkUndoSubAtoms for
	separator entries that are deleted: there is some unpredictable garbage
	instead of subatoms.

	Free both 'apply' and 'revert' action chains for non-separator entries.

2006-01-12  Donal K. Fellows  <dkf@users.sf.net>

	TIP #260 IMPLEMENTATION

	* generic/tkCanvText.c (TextItem, CreateText, DisplayCanvText):
	* doc/canvas.n:		Code, docs and tests to implement an -underline
	* tests/canvText.test:	option for canvases' text items.

2006-01-11  Peter Spjuth  <peter.spjuth@space.se>

	* generic/tkGrid.c: Removed a lingering error message from TIP#147
	implementation.

2006-01-10  Daniel Steffen  <das@users.sourceforge.net>

	* macosx/tkMacOSXDebug.c: add TkMacOSXGetNamedDebugSymbol() function
	* macosx/tkMacOSXDebug.h: that finds unexported symbols in loaded
	libraries by manually walking their symbol table; only to be used for
	debugging purposes, may break unexpectedly in the future. Needed to get
	access to private_extern internal debugging functions in HIToolbox.

	* macosx/tkMacOSXCarbonEvents.c: fix debug event tracing on Tiger.
	* macosx/tkMacOSXMenu.c: add debug menu printing during reconfigure.
	* macosx/tkMacOSXInit.c: conditionalize 64bit-unsafe dyld code.
	* macosx/GNUmakefile: add 'wish8.x' symlink to SYMROOT.

	* macosx/Wish.xcode/project.pbxproj:     fix copy to tktest resource
	* macosx/Wish.xcodeproj/project.pbxproj: fork when zerolinked.

	* macosx/Wish.xcode/default.pbxuser:     add widget demo as argument to
	* macosx/Wish.xcodeproj/default.pbxuser: executables (on by default).

	* unix/configure:    add caching, use AC_CACHE_CHECK instead of
	* unix/configure.in: AC_CACHE_VAL where possible, consistent message
	* unix/tcl.m4:       quoting, sync relevant tclconfig/tcl.m4 changes
	and gratuitous formatting differences, fix SC_CONFIG_MANPAGES with
	default argument, Darwin improvements to SC_LOAD_*CONFIG.

2005-12-28  Donal K. Fellows  <dkf@users.sf.net>

	* generic/tkUndo.c (TkUndoSetDepth): Apply [Patch 1391939] from Ludwig
	Callewaert to fix [Bug 1380427].

2005-12-14  Daniel Steffen  <das@users.sourceforge.net>

	* macosx/Wish.xcode/project.pbxproj:
	* macosx/Wish.xcodeproj/project.pbxproj: add new tclTomMath* files.

2005-12-13  Daniel Steffen  <das@users.sourceforge.net>

	* library/demos/cscroll.tcl: add MouseWheel bindings for aqua.

	* macosx/tkMacOSXCarbonEvents.c (TkMacOSXInitCarbonEvents):
	* macosx/tkMacOSXMouseEvent.c (TkMacOSXProcessMouseEvent)
	(GenerateMouseWheelEvent): add support for kEventMouseScroll events
	(smooth mouse wheel scrolling from mighty mouse or scrolling trackpad)
	by handling kEventMouseWheelMoved on application target as well as on
	dispatcher, in order to pick up synthesized MouseWheel events from
	HIObject handler (c.f. QA1453); add support for horizontal scrolling
	events by generating MouseWheel XEvent with Shift modifier.

2005-12-12  Jeff Hobbs  <jeffh@ActiveState.com>

	* unix/tcl.m4, unix/configure: Fix sh quoting error reported in
	bash-3.1+ [Bug 1377619] (schafer)

2005-12-09  Mo DeJong  <mdejong@users.sourceforge.net>

	* win/tkWinWm.c (WinSetIcon): Don't check result of SetClassLong() or
	SetClassLongPtr() since it was generating an incorrect error and the
	MSDN docs indicate that the result need not be checked.

2005-12-09  Mo DeJong  <mdejong@users.sourceforge.net>

	* win/configure: Regen.
	* win/tcl.m4 (SC_CONFIG_CFLAGS): Define MACHINE for gcc builds. The
	lack of a definition of this variable in the manifest file was causing
	a runtime error in wish built with gcc.

2005-12-09  Daniel Steffen  <das@users.sourceforge.net>

	* generic/tkInt.decls:  Move all platform test sources from tk lib into
	* generic/tkTest.c:     tktest directly, removes requirement to export
	* macosx/tkMacOSXTest.c:TkplatformtestInit from internal stubs table.
	* unix/Makefile.in:
	* win/Makefile.in:
	* win/makefile.vc:
	* win/tkWinTest.c:

	* generic/tkIntPlatDecls.h:
	* generic/tkStubInit.c: regen.

2005-12-08  Jeff Hobbs  <jeffh@ActiveState.com>

	* win/tcl.m4:       Add build support for Windows-x64 builds.
	* win/configure:    --enable-64bit now accepts =amd64|ia64 for
	* win/Makefile.in:  Windows 64-bit build variants (default: amd64)
	* win/makefile.vc:  [Bug 1369597]
	(TKOBJS): add tkWinTest.obj to regular Tk obj for TkplatformtestInit

	* win/configure.in: Add CE build support (some C code fixes needed)
	* win/wish.exe.manifest.in (new):     manifest must map in MACHINE and
	* win/rc/wish.exe.manifest (removed): VERSION to be correct.
	* unix/Makefile.in: fix dist target for manifest dir change

	* generic/tkTextTag.c (TkTextTagCmd): use correct arraySize for peered
	text widgets in [$text tag names]. [Bugs 1375069, 1374935]

2005-12-08  Daniel Steffen  <das@users.sourceforge.net>

	* macosx/tkMacOSXDraw.c:  Remove inclusion of tclInt.h and use of tcl
	* macosx/tkMacOSXFont.c:  internals wherever possible in tk/macosx, the
	* macosx/tkMacOSXInit.c:  only remaining tcl internals in TkAqua are
	* macosx/tkMacOSXNotify.c:TclServiceIdle() in tkMacOSXScrlbr.c and
	* macosx/tkMacOSXScrlbr.c:Tcl_Get/SetStartupScript() in tkMacOSXInit.c
				  [RFE 1336531]

	* macosx/tkMacOSXInt.h: sync comments with core-8-4-branch.

2005-12-07  Jeff Hobbs  <jeffh@ActiveState.com>

	* unix/tkUnixEvent.c (OpenIM): remove extraneous const

2005-12-06  Donal K. Fellows  <donal.k.fellows@manchester.ac.uk>

	* doc/ConfigWidg.3 (TK_CONFIG_OPTION_SPECIFIED): Mentioned that the
	flag is deprecated because it is not thread-safe.

2005-12-05  Reinhard Max  <max@suse.de>

	* unix/tkUnixEvent.c (OpenIM): Added a workaround to allow at least
	ASCII and the Compose key when typing into text and entry widgets on a
	system that uses SCIM. This has to be taken out again once the SCIM
	problems have been fixed.

2005-12-01  Daniel Steffen  <das@users.sourceforge.net>

	* unix/tcl.m4 (Darwin): fixed error when MACOSX_DEPLOYMENT_TARGET unset
	* unix/configure: regen.

2005-11-30  Jeff Hobbs  <jeffh@ActiveState.com>

	* win/tkWinWm.c (WmAttributesCmd): set (no)topmost window aspect before
	rewrapping. [Bug 1086049]

	* macosx/tkMacOSXXStubs.c (TkpOpenDisplay, TkMacOSXDisplayChanged):
	* macosx/tkMacOSXWindowEvent.c (TkMacOSXProcessApplicationEvent):
	* macosx/tkMacOSXCarbonEvents.c (TkMacOSXInitCarbonEvents):
	* macosx/tkMacOSXEvent.h: Trap kEventAppAvailableWindowBoundsChanged
	* macosx/tkMacOSXInt.h:   event to watch for change in display size and
	adjust internal state appropriately.

	* doc/checkbutton.n: fix -selectcolor docs. [Bug 1083838]

	* generic/tkImgGIF.c: cast calls to blockOut

	* win/Makefile.in: place TCL_BIN_DIR first in PATH for targets to get
	Tcl built dll first.
	Add tkWinTest.obj to tk84.dll to handle some needed test functions
	being defined in stubs (TkplatformtestInit).

	* tests/scrollbar.test (6.22): fix rounding-error sensitive test

2005-11-29  Jeff Hobbs  <jeffh@ActiveState.com>

	* library/console.tcl (::tk::ConsoleInit): improve work-around to avoid
	'% ' from tclMain.c. [Bug 1252259]

2005-11-27  Daniel Steffen  <das@users.sourceforge.net>

	* unix/tcl.m4 (Darwin): add 64bit support, check for Tiger copyfile(),
	add CFLAGS to SHLIB_LD to support passing -isysroot in env(CFLAGS) to
	configure (flag can't be present twice, so can't be in both CFLAGS and
	LDFLAGS during configure), don't use -prebind when deploying on 10.4,
	define TCL_IO_TRACK_OS_FOR_DRIVER_WITH_BAD_BLOCKING (rdar://3171542).
	(SC_ENABLE_LANGINFO, SC_TIME_HANDLER): add/fix caching, fix obsolete
	autoconf macros. Sync with tcl/unix/tcl.m4.

	* unix/configure.in: fix obsolete autoconf macros, sync gratuitous
	formatting/ordering differences with tcl/unix/configure.in.

	* unix/Makefile.in: add CFLAGS to wish/tktest link to make executable
	linking the same as during configure (needed to avoid loosing any
	linker relevant flags in CFLAGS, in particular flags that can't be in
	LDFLAGS). Avoid concurrent linking of wish and compiling of
	tkTestInit.o during parallel make, fix dependencies and flags for
	building tkMacOSXInit.o
	(checkstubs, checkexports): dependency and Darwin fixes
	(dist): add new macosx files.

	* macosx/tkMacOSXEvent.c (TkMacOSXProcessEvent):
	* macosx/tkMacOSXEvent.h:
	* macosx/tkMacOSXMouseEvent.c (TkMacOSXProcessMouseEvent):
	* macosx/tkMacOSXCarbonEvents.c: install standard application event
	handler, add & call functions to start and stop carbon even timer that
	runs the tcl event loop periodically during a nested carbon event loop
	in the toolbox (e.g. during menutracking) to ensure tcl timers etc.
	continue to fire, register app event handler for menu tracking and HI
	command carbon events, move menu event handling to new handlers for
	those carbon events, no longer register for/handle appleevent carbon
	event (now dealt with by standard application event handler), event
	debugging code dynamically acquires carbon event debugging functions to
	allow use on Tiger where they are no longer exported from HIToolbox.

	* macosx/tkMacOSXFont.c (TkMacOSXUseAntialiasedText):
	* macosx/tkMacOSXKeyEvent.c (GetKeyboardLayout):
	* macosx/tkMacOSXCarbonEvents.c (TkMacOSXInitCarbonEvents):
	* macosx/tkMacOSXInit.c:
	* macosx/tkMacOSXInt.h: abstract common code to dynamically acquire
	address of a named symbol (from a loaded dynamic library) into new
	function TkMacOSXGetNamedSymbol() and macro TkMacOSXInitNamedSymbol.

	* macosx/tkMacOSXMenu.c (TkpNewMenu):
	* macosx/tkMacOSXMenubutton.c (MenuButtonInitControl):
	* macosx/tkMacOSXMenus.c (TkMacOSXHandleMenuSelect): switch to modern
	utf-8 aware menu manager API, remove obsolete code, add error handling.

	* macosx/tkMacOSXMenu.c:
	* macosx/tkMacOSXMenus.c:
	* macosx/tkMacOSXMenubutton.c:
	* macosx/tkMacOSXMouseEvent.c: define OSX 10.3 or later only constants
	if necessary to allow compilation on OSX 10.2

	* macosx/tkMacOSXWm.c (UpdateSizeHints): remove code that is never
	executed.

	* xlib/xgc.c (XCreateGC): sync with core-8-4-branch change.

	* generic/tk.h: add/correct location of version numbers in macosx files

	* generic/tkInt.h: clarify fat compile comment.

	* macosx/Wish.pbproj/default.pbxuser (new):
	* macosx/Wish.pbproj/jingham.pbxuser:
	* macosx/Wish.pbproj/project.pbxproj:
	* macosx/Wish.xcode/default.pbxuser:
	* macosx/Wish.xcode/project.pbxproj:
	* macosx/Wish.xcodeproj/default.pbxuser (new):
	* macosx/Wish.xcodeproj/project.pbxproj (new): new/updated projects for
	Xcode 2.2 on 10.4, Xcode 1.5 on 10.3 & ProjectBuilder on 10.2, with
	native tktest targets and support for universal (fat) compiles.

	* macosx/Tk-Info.plist (removed):
	* macosx/Wish-Info.plist (removed):
	* macosx/buildTkConfig.tcl (removed): remove obsolete build files.

	* macosx/README: clarification/cleanup, document new Xcode projects and
	universal (fat) builds via CFLAGS (i.e. ppc and i386 at the same time).

	* unix/Makefile.in:
	* unix/aclocal.m4:
	* unix/configure.in:
	* macosx/configure.ac (new): add support for inclusion of
	unix/configure.in by macosx/configure.ac, allows generation of a
	config headers enabled configure script in macosx (required by Xcode
	projects).

	* macosx/GNUmakefile: rename from Makefile to avoid overwriting by
	configure run in tk/macosx, add support for reusing configure cache,
	build target fixes.

	* generic/tk3d.h:
	* generic/tkButton.h:
	* generic/tkCanvas.c:
	* generic/tkCanvas.h:
	* generic/tkColor.h:
	* generic/tkEntry.h:
	* generic/tkFileFilter.h:
	* generic/tkFont.c:
	* generic/tkFont.h:
	* generic/tkImage.c:
	* generic/tkImgPhoto.c:
	* generic/tkInt.h:
	* generic/tkMenu.c:
	* generic/tkMenu.h:
	* generic/tkMenubutton.h:
	* generic/tkScale.h:
	* generic/tkScrollbar.h:
	* generic/tkSelect.h:
	* generic/tkStubInit.c:
	* generic/tkStubLib.c:
	* generic/tkText.h:
	* generic/tkUndo.h:
	* macosx/tkMacOSXButton.c:
	* macosx/tkMacOSXDebug.c:
	* macosx/tkMacOSXDebug.h:
	* macosx/tkMacOSXDialog.c:
	* macosx/tkMacOSXDraw.c:
	* macosx/tkMacOSXEntry.c:
	* macosx/tkMacOSXFont.c:
	* macosx/tkMacOSXInt.h:
	* macosx/tkMacOSXMenu.c:
	* macosx/tkMacOSXMenubutton.c:
	* macosx/tkMacOSXMouseEvent.c:
	* macosx/tkMacOSXSend.c:
	* macosx/tkMacOSXSubwindows.c:
	* macosx/tkMacOSXWindowEvent.c:
	* macosx/tkMacOSXWm.c:
	* macosx/tkMacOSXXStubs.c:
	* unix/tkUnixButton.c:
	* unix/tkUnixMenu.c:
	* xlib/xgc.c: ensure externally visible symbols not contained in stubs
	table are declared as MODULE_SCOPE (or as static if not used outside of
	own source file), #ifdef out a few Xlib and aqua functions that are
	never called. These changes allow 'make checkstubs' to complete without
	error on Darwin with gcc 4.

	* macosx/tkMacOSXTest.c:
	* macosx/tkMacOSXPort.h:
	* win/tkWinTest.c:
	* generic/tkInt.decls: add functions needed by tktest to internal stubs
	table, correct signature of TkMacOSXHandleMenuSelect, add XSync to aqua
	Xlib stubs.

	* unix/tkUnixSend.c:
	* generic/tkText.c:
	* generic/tkTest.c: #ifdef unix only declarations.
	(TestmetricsCmd): unify win and mac implementation.
	(TestsendCmd): move to tkUnixSend.c to avoid access to global var.
	(TesttextCmd): move to tkText.c to avoid having to put all the internal
	text functions it uses into the stubs table.

	* generic/tkTextDisp.c:
	* macosx/tkMacOSXInit.c:
	* macosx/tkMacOSXKeyEvent.c:
	* macosx/tkMacOSXWindowEvent.c:
	* macosx/tkMacOSXXStubs.c: fix gcc 4 warnings.

	* macosx/tkMacOSXNotify.c:
	* macosx/tkMacOSXScrlbr.c: sync with core-8-4-branch.

	* generic/tkIntDecls.h:
	* generic/tkIntPlatDecls.h:
	* generic/tkIntXlibDecls.h:
	* generic/tkStubInit.c:
	* unix/configure:
	* unix/tkConfig.h.in: regen.

2005-11-22  Donal K. Fellows  <donal.k.fellows@manchester.ac.uk>

	* library/tkfbox.tcl: Remove all references to data(curItem), as it is
	no longer used. [Bug 600313]
	(::tk::IconList_CurSelection): Renamed for clarity.

	* doc/GetFont.3: Revert previous fix; a NULL interp is now legal.
	* generic/tkFont.c (ParseFontNameObj, GetAttributeInfoObj): Allow these
	functions to work with a NULL interp by making them check when
	generating error messages. [Bug 1151523]

	* library/tkfbox.tcl (::tk::dialog::file::): Correct the quoting of the
	script used in variable traces so that widget names with spaces in will
	work. [Bug 1335485]

2005-11-16  Vince Darley  <vincentdarley@users.sourceforge.net>

	* doc/text.n: clarify left to right interpretation of index modifiers,
	including the fact that validation occurs after each step. [Bug
	1357575]

2005-11-15  Joe English  <jenglish@users.sourceforge.net>

	* unix/tkUnixWm.c, tests/unixWm.test, doc/wm.n: Support for [wm
	attributes] on X11. [TIP#231, Patch 1062022]

2005-11-14  Joe English  <jenglish@users.sourceforge.net>

	* library/bgerror.tcl: Truncate error messages at 45 characters
	instead of 30. [Bug 1224235]

2005-11-14  Donal K. Fellows  <donal.k.fellows@manchester.ac.uk>

	* generic/tkSelect.c (TkSelDefaultSelection): Test select-9.5
	highlighted further brokenness in this function.

2005-11-13  Donal K. Fellows  <donal.k.fellows@manchester.ac.uk>

	* unix/tkUnixSelect.c (SelCvtToX): Arrange for the parsing code to use
	Tcl's list parsing code, another simplification that enables testing
	of the [Bug 1353414] fix.

	* unix/tkUnixSelect.c (SelCvtFromX): Generate string forms of the
	advanced selection types in a Tcl_DString. This makes fixing [Bug
	1353414] trivial, and simplifies the code at the same time.
	* tests/select.test (select-9.5): Added test for [Bug 1353414]

2005-11-10  Donal K. Fellows  <donal.k.fellows@manchester.ac.uk>

	* generic/tkBind.c (ChangeScreen):		More DString fixes from
	* generic/tkTextWind.c (EmbWinLayoutProc):	[Bug 1353022]
	* win/tkWinMenu.c (SetDefaults):

	* win/tkWinDialog.c (ConvertExternalFilename): Factored out the
	encoding conversion and de-backslash-ing code that is used in many
	places in this file.
	(GetFileNameW, GetFileNameA, ChooseDirectoryValidateProc): Make sure
	that data is freed correctly and that certain (hopefully impossible)
	failure modes won't cause crashes. [Bug 1353022]

2005-11-06  Pat Thoyts  <pat@zsplat.freeserve.co.uk>

	* unix/tcl.m4:    Fix SHLIB_LD_LIBS for building tclkit on OpenBSD.
	* unix/configure: regenerated

2005-10-31  Vince Darley  <vincentdarley@users.sourceforge.net>

	* generic/tkText.c
	* tests/textDisp.test: fix and test for [Bug 1333951] in '.text count
	-displaylines'.

2005-10-18  Don Porter	<dgp@users.sourceforge.net>

	* generic/tkMain.c: Rewrote code that sets the ::argv value to be sure
	conversion from the system encoding is complete before any processing
	sensitive to list-special characters is done. [Bug 1328926]

2005-10-17  Jeff Hobbs  <jeffh@ActiveState.com>

	* macosx/tkMacOSXScrlbr.c (UpdateControlValues): check geomMgrPtr is
	valid before checking type

2005-10-15  Jeff Hobbs  <jeffh@ActiveState.com>

	* library/menu.tcl (::tk::MenuUnpost): remove leftover ] from string
	equal mods of 2005-07-25. (sowadsky)

2005-10-14  Pat Thoyts  <patthoyts@users.sourceforge.net>

	* win/tkWinSend.c:    Avoid using tcl internal headers and fix to
	* win/tkWinSendCom.h: correctly link on all types of build (was
	* win/tkWinSendCom.c: broken in static,msvcrt builds).

2005-10-12  Donal K. Fellows  <donal.k.fellows@man.ac.uk>

	* tests/canvPs.test, tests/canvPsBmap.tcl, tests/canvPsImg.tcl:
	* tests/imgPhoto.test, tests/menu.test: Arrange for the test suite to
	only ever refer to images in the same directory as the tests. This
	makes it possible to package the test suite itself as a starkit. Thanks
	to David Zolli for suggesting this.

2005-10-10  Jeff Hobbs  <jeffh@ActiveState.com>

	* generic/tkConfig.c (Tk_DeleteOptionTable, Tk_CreateOptionTable):
	properly alloc/delete one more option. [Bug 1319720] (melbardis)

	* macosx/tkMacOSXInt.h: Move MODULE_SCOPE defn to tkInt.h and add
	* generic/tkInt.h:      WORDS_BIGENDIAN checks that will work with OS X
	universal binary compiles. (steffen)

	* generic/tkMenu.c (TkSetWindowMenuBar): do not call TkMenuInit if the
	winPtr indicates TK_ALREADY_DEAD. This prevents reinit that creates a
	Tk exit handler after all exit handlers should be called. [Bug 749908,
	1322294]

2005-10-10  Vince Darley  <vincentdarley@users.sourceforge.net>

	TIP #256 IMPLEMENTATION

	* doc/text.n
	* generic/tkText.c
	* generic/tkText.h
	* generic/tkTextBTree.c
	* generic/tkTextDisp.c
	* generic/tkTextImage.c
	* generic/tkTextIndex.c
	* generic/tkTextMark.c
	* generic/tkTextTag.c
	* generic/tkTextWind.c
	* macosx/tkMacOSXDefault.h
	* tests/text.test
	* tests/textDisp.test
	* unix/tkUnixDefault.h
	* win/tkWinDefault.h: Implementation of TIP#256, adding a new text
	widget configuration option '-tabstyle', with new tests and
	documentation.

	Also a fix for [Bug 1281228] (documentation and full implementation of
	-strictlimits), and [Bug 1288677] (corrected elide behaviour), again
	with more tests.

2005-10-04  Jeff Hobbs  <jeffh@ActiveState.com>

	* library/dialog.tcl (::tk_dialog): add tkwait visibility before grab.
	[Bug 1216775]

	* win/tkWinDialog.c (ChooseDirectoryValidateProc): reset stored path to
	"" if it doesn't exist and -mustexist is true. [Bug 1309218] Remove
	old-style dir chooser (no longer used).

	* macosx/tkMacOSXInt.h: add MODULE_SCOPE definition check for extension
	writers that access private headers on OS X and don't define it in
	configure.

2005-09-28  Don Porter	<dgp@users.sourceforge.net>

	* unix/tkUnixPort.h:	Disabled inclusion of the private Tcl header
	* win/tkWinPort.h:	file tclInt.h. Tk ought to have a tiny and
	shrinking number of calls of private Tcl routines. Each Tk source file
	doing this should follow the convention in the macosx port and have its
	own #include "tclInt.h".

	* generic/tkEvent.c:	Disabled calls to private Tcl routine
	TclInExit(). See comment in TkCreateExitHandler() for full rationale.

2005-09-21  Donal K. Fellows  <donal.k.fellows@manchester.ac.uk>

	* generic/tkEvent.c (TkCreateThreadExitHandler, TkFinalizeThread)
	(TkDeleteThreadExitHandler): New internal API (from Joe Mistachkin) to
	allow Tk to finalize itself correctly in a multi-threaded
	environment. [Bug 749908]

2005-09-14  Donal K. Fellows  <dkf@users.sf.net>

	* generic/tkOldConfig.c (GetCachedSpecs): Split out the code to
	manipulate the cached writable specs so that it can be reused from all
	the public Tk_Configure* functions.
	(Tk_ConfigureInfo, Tk_ConfigureWidget, Tk_ConfigureValue): Use the
	factored out code everywhere, so we always manipulate the cache
	correctly. [Bug 1288128]

2005-09-13  Don Porter	<dgp@users.sourceforge.net>

	* win/winMain.c (WishPanic): Replaced TCL_VARARGS* macros with direct
	use of stdarg.h conventions.

2005-09-11  Daniel Steffen  <das@users.sourceforge.net>

	* macosx/tkMacOSXMouseEvent.c (TkMacOSXProcessMouseEvent): check if
	process is in front on MouseDown, otherwise request process activation
	from BringWindowForward() via new isFrontProcess param.

	* macosx/tkMacOSXCarbonEvents.c (TkMacOSXInitCarbonEvents): register
	our event handler on the dispatcher target for all carbon events of
	interest to TkAqua; this replaces event processing directly from the
	event queue and thus allows to capture events that are syntesized by
	Carbon and sent directly to the dispatcher and not to the event queue.

	* macosx/tkMacOSXEvent.c: remove TkMacOSXCountAndProcessMacEvents(),
	rename ReceiveAndProcessEvent() to TkMacOSXReceiveAndProcessEvent().
	(TkMacOSXReceiveAndProcessEvent): remove tk event processing before
	sending events to the dispatcher, all events of interest are now
	processed in our dispatcher target event handler.

	* macosx/tkMacOSXNotify.c (CarbonEventsCheckProc): dispatch events
	directly via TkMacOSXReceiveAndProcessEvent(), but dispatch no more
	than four carbon events at one time to avoid starving other event
	sources.

	* macosx/tkMacOSXEvent.c: formatting cleanup, move XSync() to XStubs,
	* macosx/tkMacOSXEvent.h: removed obsolete kEventClassWish handling.
	* macosx/tkMacOSXXStubs.c

	* macosx/tkMacOSXEvent.h: declare macosx internal procs as MODULE_SCOPE
	* macosx/tkMacOSXEvent.c:
	* macosx/tkMacOSXKeyEvent.c:
	* macosx/tkMacOSXMouseEvent.c:
	* macosx/tkMacOSXWindowEvent.c:

	* macosx/tkMacOSXButton.c: conditionalize all debug message printing to
	* macosx/tkMacOSXCursor.c: stderr via TK_MAC_DEBUG define.
	* macosx/tkMacOSXDebug.c:
	* macosx/tkMacOSXDebug.h:
	* macosx/tkMacOSXDialog.c:
	* macosx/tkMacOSXEvent.c:
	* macosx/tkMacOSXInit.c:
	* macosx/tkMacOSXKeyEvent.c:
	* macosx/tkMacOSXMenu.c:
	* macosx/tkMacOSXMenubutton.c:
	* macosx/tkMacOSXScale.c:
	* macosx/tkMacOSXWindowEvent.c:
	* macosx/tkMacOSXWm.c:

	* unix/configure.in: define TK_MAC_DEBUG on aqua when symbols enabled.
	* unix/configure: autoconf-2.59
	* unix/tkConfig.h.in: autoheader-2.59

	* library/listbox.tcl: synced aqua MouseWheel bindings with
	* library/scrlbar.tcl: core-8-4-branch.
	* library/text.tcl:

	* xlib/xcolors.c: fixed warning

2005-08-25  Daniel Steffen  <das@users.sourceforge.net>

	* unix/Makefile.in (html): reverted/amended changes of 2005-08-23 that
	broke TkAqua 'make install'; added BUILD_HTML_FLAGS optional var like
	in tcl/unix/Makefile.in.

2005-08-24  Donal K. Fellows  <dkf@users.sf.net>

	* tests/text.test (text-8.18): Fix punctuation of error message to
	match good practice (actual message already fixed). [Bug 1267484]

2005-08-23  Jeff Hobbs  <jeffh@ActiveState.com>

	* macosx/tkMacOSXDialog.c: make dialogs ignore -initialfile "" and
	-initialdir "" instead of error.

2005-08-23  Mo DeJong  <mdejong@users.sourceforge.net>

	* win/tkWin32Dll.c (DllMain): Replace old asm SEH approach with Kenny's
	new SEH implementation. [Tcl Bug 1235544]

2005-08-23  Mo DeJong  <mdejong@users.sourceforge.net>

	* unix/Makefile.in: Subst BUILD_TCLSH and TCL_EXE.
	* unix/configure: Regen.
	* unix/configure.in: Update minimum autoconf version to 2.59. Invoke
	SC_PROG_TCLSH and SC_BUILD_TCLSH.
	* unix/tcl.m4 (SC_PROG_TCLSH, SC_BUILD_TCLSH):
	* win/Makefile.in: Subst BUILD_TCLSH and TCL_EXE.
	* win/configure: Regen.
	* win/configure.in: Update minimum autoconf version to 2.59. Invoke
	SC_BUILD_TCLSH.
	* win/tcl.m4 (SC_PROG_TCLSH, SC_BUILD_TCLSH): Split confused search
	for tclsh on PATH and build and install locations into two macros.
	SC_PROG_TCLSH searches just the PATH. SC_BUILD_TCLSH determines the
	name of the tclsh executable in the Tcl build directory. [Tcl Bug
	1160114] [Tcl Patch 1244153]

2005-08-22  Daniel Steffen  <das@users.sourceforge.net>

	* macosx/tkMacOSXButton.c:
	* macosx/tkMacOSXDialog.c: fix warnings.

2005-08-20  Joe Mistachkin  <joe@mistachkin.com>

	* win/tkWinX.c: Fixed bad cast. [Bug 1216006]

2005-08-18  Donal K. Fellows  <donal.k.fellows@manchester.ac.uk>

	* doc/GetFont.3: Reworded to reflect the truth. [Bug 1151523]

2005-08-16 George Peter Staplin  <GeorgePS@XMission.com>

	* doc/CrtItemType.3 prototypes were lacking [] after objv. Thus the man
	page was wrong about the actual prototypes. This was verified by
	studying tkCanvBmap.c.

2005-08-13 Chengye Mao  <chengye.geo@yahoo.com>

	* generic/tkOldConfig.c: Fixed [Bug 1258604]. This bug was introduced
	into the modfied Tk_ConfigureWidget. It failed to properly handle the
	specFlags' bit TK_CONFIG_OPTION_SPECIFIED.

2005-08-12  Donal K. Fellows  <donal.k.fellows@manchester.ac.uk>

	* generic/tkOldConfig.c (Tk_ConfigureWidget): Stop storing per-thread
	data in global data structures. Store it in per-interpreter data (i.e.
	per-thread data) instead. [Bug 749908]

2005-08-10  Donal K. Fellows  <dkf@users.sf.net>

	* generic/tkFrame.c (CreateFrame) and others: Don't use size_t when
	working with Tcl_GetStringFromObj because it is not 64-bit clean. [Bug
	1252702]

2005-08-04  Vince Darley  <vincentdarley@users.sourceforge.net>

	* doc/text.n: Clarify behaviour of tab stops (as per [Bug 1247835])

2005-08-09  Daniel Steffen  <das@users.sourceforge.net>

	* macosx/tkMacOSXCarbonEvents.c (AppEventHandlerProc): handle carbon
	events sent directly to application event target via the general
	TkMacOSXProcessEvent() in the same way as events posted to the event
	loop. Moved existing app event handlers to tkMacOSXWindowEvent.c.
	(TkMacOSXInitCarbonEvents): register our application event handler for
	kEventWindowExpanded events to deal with uncollapsing from the dock.

	* macosx/tkMacOSXEvent.h: made TkMacOSXProcessEvent() non-static, added
	* macosx/tkMacOSXEvent.c: new interp field to TkMacOSXEvent struct for
				  use by app event handler.

	* macosx/tkMacOSXMouseEvent.c (TkMacOSXProcessMouseEvent): retrieve
	current window, partCode, modifiers and local cursor position from
	carbon mouse event if possible. Use new static GenerateButtonEvent()
	taking a MouseEventData struct instead of TkGenerateButtonEvent() to
	avoid recomputing already known values. Move process activation on
	MouseDown into BringWindowForward() to allow clicking on window
	titlebar widgets without activating process. Move code dealing with
	clicks in window titelbar into separate function
	HandleWindowTitlebarMouseDown() to avoid code duplication. Avoid
	repeated calls to TkMacOSXGetXWindow() by storing result in
	MouseEventData struct.
	(TkMacOSXButtonKeyState, XQueryPointer): try to get button and modifier
	state from currently processed carbon event (to avoid unnecessary IPC
	with the window server), otherwise use modern carbon API to get this
	info instead of Button() and GetKeys(); only retrieve info caller asks
	for (via non-NULL ptr passed to XQueryPointer).
	(ButtonModifiers2State): new static function converting carbon button
	and modifier state into tk state, allows detection of more than 3 mouse
	buttons (tk supports up to 5) and of NumLock and Fn modifier keys
	(NumLock is mapped to Mod3 and Fn to Mod4).

	* macosx/tkMacOSXWindowEvent.c (TkMacOSXProcessApplicationEvent):
	handle kEventWindowExpanded event to deal with window uncollapsing from
	the dock by generating tk Map event, handle kEventAppHidden and
	kEventAppShown events (moved here from tkMacOSXCarbonEvents.c).

	* macosx/tkMacOSXSubwindows.c (XUnmapWindow): only hide window when it
	is not iconified to avoid window flashing on collapse.

	* macosx/tkMacOSXWm.c: replaced Tk_DoWhenIdle() by Tcl_DoWhenIdle().
	(TkMacOSXZoomToplevel): remove call to TrackBox(), now done in
	HandleWindowTitlebarMouseDown() in tkMacOSXMouseEvent.c.
	(TkpWmSetState): avoid window flashing on collapse by unmapping after
	calling CollapseWindow(); only uncollapse window if it is collapsed.

	* generic/tkInt.decls: changed TkMacOSXZoomToplevel() signature.
	* generic/tkIntPlatDecls.h:

	* macosx/tkMacOSXKeyEvent.c (TkMacOSXProcessKeyboardEvent): only call
	GetMenuItemCommandID() on KeyDown or KeyRepeat events.

	* macosx/tkMacOSXMenu.c (ReconfigureMacintoshMenu): remove call to
	obsolete AppendResMenu() API.

	* macosx/tkMacOSXKeyEvent.c: replaced all direct uses of expensive
	* macosx/tkMacOSXMenu.c:     GetMouse() and TkMacOSXButtonKeyState()
	* macosx/tkMacOSXMenus.c:    APIs by calls to XQueryPointer()
	* macosx/tkMacOSXMouseEvent.c:
	* macosx/tkMacOSXScale.c:
	* macosx/tkMacOSXScrlbr.c:
	* macosx/tkMacOSXWm.c:

	* macosx/tkMacOSXDialog.c:   replaced use of FrontNonFloatingWindow()
	* macosx/tkMacOSXKeyEvent.c: by ActiveNonFloatingWindow() as
	* macosx/tkMacOSXMenu.c:     recommended by Carbon docs.
	* macosx/tkMacOSXMenus.c:
	* macosx/tkMacOSXSubwindows.c:
	* macosx/tkMacOSXWm.c:

	* macosx/tkMacOSXDialog.c: fixed warnings
	* macosx/tkMacOSXTest.c:

	* macosx/tkMacOSXCarbonEvents.c: added CVS Id line to file header.
	* macosx/tkMacOSXDebug.c:
	* macosx/tkMacOSXDebug.h:
	* macosx/tkMacOSXEntry.c:
	* macosx/tkMacOSXEvent.h:
	* macosx/tkMacOSXKeyEvent.c:
	* macosx/tkMacOSXMouseEvent.c:
	* macosx/tkMacOSXWindowEvent.c:
	* macosx/tkMacOSXWm.h:

	* macosx/tkMacOSXInt.h: declare macosx internal procs as MODULE_SCOPE.
	* macosx/tkMacOSXCarbonEvents.c:
	* macosx/tkMacOSXDraw.c:
	* macosx/tkMacOSXFont.c:
	* macosx/tkMacOSXHLEvents.c:
	* macosx/tkMacOSXInit.c:
	* macosx/tkMacOSXWindowEvent.c

	* library/bgerror.tcl: sync with core-8-4-branch changes of 2005-07-28.
	* macosx/tkMacOSXDraw.c:
	* macosx/tkMacOSXWm.c:
	* macosx/tkMacOSXMouseEvent.c:

	* generic/tkFrame.c:   sync with core-8-4-branch changes of 2005-07-27.
	* generic/tkIntDecls.h:
	* generic/tkStubInit.c:
	* generic/tkFrame.c:
	* win/tkWinDraw.c:
	* unix/tkUnixDraw.c:
	* macosx/tkMacOSXDraw.c:
	* macosx/tkMacOSXInt.h:
	* macosx/tkMacOSXWm.c:
	* macosx/tkMacOSXSubwindows.c:

	* macosx/tkMacOSXButton.c: sync with core-8-4-branch.
	* macosx/tkMacOSXEntry.c:
	* macosx/tkMacOSXScale.c:

	* library/demos/menu.tcl: removed errant '}'.

2005-08-04  Donal K. Fellows  <donal.k.fellows@manchester.ac.uk>

	* doc/clipboard.n: Add example demonstrating custom types of clipboard
	data.

2005-07-25  Donal K. Fellows  <donal.k.fellows@manchester.ac.uk>

	* library/*.tcl: Updated to use more 8.4 and 8.5 features as part of
	resolving [Patch 1237759].

2005-07-22  Mo DeJong  <mdejong@users.sourceforge.net>

	* win/tkWinX.c: Define _WIN32_WINNT with NT SP 3 data to fix compiler
	error because SendInput was not defined. The new msys_mingw7 release is
	now needed to compile the HEAD with mingw gcc. [Bug 1210712]

2005-07-21  Jeff Hobbs	<jeffh@ActiveState.com>

	* macosx/tkMacOSXMouseEvent.c (TkMacOSXProcessMouseEvent): corrected if
	expression error (use of = instead of ==).

2005-07-18  Vince Darley  <vincentdarley@users.sourceforge.net>

	* generic/tkTextMark.c: fix to segfault in "mark prev"
	* tests/textIndex.test: [Bug 1240221]

	* tests/textWind.test: make test more robust to avoid infinite loop

2005-07-06  Jeff Hobbs	<jeffh@ActiveState.com>

	* doc/getOpenFile.n: correct -multiple docs (takes boolean)

2005-07-05  Don Porter	<dgp@users.sourceforge.net>

	* unix/Makefile.in:	Purged use of TCLTESTARGS. [RFE 1161550]

2005-06-23  Daniel Steffen  <das@users.sourceforge.net>

	* generic/tkConsole.c (TkConsolePrint): prevent potential NULL deref.

	* macosx/tkMacOSXDefault.h: change ENTRY_BORDER defaults to from 5 to 2
	to make default entry widgets in TkAqua look like in other aqua apps
	(and have same border dimensions as other platforms). [Bug 1176610]

2005-06-21  Donal K. Fellows  <dkf@users.sf.net>

	* doc/GetBitmap.3: Fix silly error in SYNOPSIS. [Bug 1224983]

2005-06-19  Donal K. Fellows  <dkf@users.sf.net>

	* generic/tkImgGIF.c: Cleanse all static (i.e. non-thread-safe) data
	at a miniscule performance hit.

2005-06-18  Daniel Steffen  <das@users.sourceforge.net>

	* macosx/Makefile: for X11 build, add -X11 suffix to unversioned wish
	symbolic link.

	* unix/tcl.m4 (Darwin): add -headerpad_max_install_names to LDFLAGS to
	ensure we can always relocate binaries with install_name_tool.

	* unix/configure: autoconf-2.59

2005-06-07  Donal K. Fellows  <donal.k.fellows@manchester.ac.uk>

	Bump patchlevel to a4 to distinguish from a3 release.

2005-06-04  Jeff Hobbs	<jeffh@ActiveState.com>

	*** 8.5a3 TAGGED FOR RELEASE ***

2005-06-02  Jim Ingham	<jingham@apple.com>

	* generic/tkEvent.c (InvokeFocusHandlers): On Mac OS X the scrollwheel
	events are sent to the window under the mouse, not to the focus window

	Another patch from M. Kirkham.

	* macosx/tkMacOSXScrlbr.c (ThumbActionProc, ScrollBarBindProc): Record
	the first mouse down point, and compute differences from that, rather
	than getting the mouse down each time through the loop. The old method
	would get fooled if you moved the mouse less than a text line height in
	the text widget. [Bug 1083728]

2005-06-03  Daniel Steffen  <das@users.sourceforge.net>

	* macosx/Makefile: fixed 'embedded' target.

2005-06-02  Reinhard Max  <max@suse.de>

	* unix/tkUnix.c (Tk_GetUserInactiveTime): Improvements to get it
	working on Solaris, and panic if we run out of memory.
	* unix/configure.in: Rework the searching for Xss, to make it work on
	Solaris and provide more useful output. Use AC_HELP_STRING where
	appropriate.
	* unix/tcl.m4: synced from Tcl.
	* unix/configure: regenerated with autoconf 2.59.

2005-06-01  Jeff Hobbs	<jeffh@ActiveState.com>

	* win/tkWinInt.h: added private decls of Tk_GetEmbeddedMenuHWND,
	Tk_GetMenuHWND, TkWinCleanupContainerList, and TkpWmGetState to that
	are used across source files.

	* win/tkWinX.c (Tk_ResetUserInactiveTime): cast to squelch compiler
	warning.

2005-05-31  Reinhard Max  <max@suse.de>

	* doc/Inactive.3 (new file): C level API documentationn for
	TIP#245 (Tk_GetUserInactiveTime, Tk_ResetUserInactiveTime).
	* tests/tk.test: Added tests for the TIP#245 implementation.

2005-05-30  Jeff Hobbs	<jeffh@ActiveState.com>

	* generic/tkPanedWindow.c, tests/panedwindow.test: batch of fixes to
	panedwindow from Daniel South. Improved auto-size to fit internal
	windows, fixed sash placement at edge of pane, fixed calculation of
	stretch amount for internal windows. [Bug 1124198, 1161543, 1054117,
	1010941, 795869, 690169, 1192323]

	* generic/tkMenu.c (MenuCmd): create event handler earlier to ensure
	proper destruction of menu through DestroyNotify. [Bug 1159367]

	* library/console.tcl (::tk::ConsoleInit): print out first prompt and
	swallow the extra "% " that comes once from Tcl on Windows.

2005-05-29  Daniel Steffen  <das@users.sourceforge.net>

	* macosx/tkMacOSXFont.c: use Tcl_Panic instead of panic.

	* unix/configure.in: added description of HAVE_XSS for autoheader.
	* unix/configure: autoconf-2.59
	* unix/tkConfig.h.in: autoheader-2.59

	* macosx/Wish.pbproj/project.pbxproj:
	* macosx/Wish.xcode/project.pbxproj: added missing FRAMEWORK defines
	introduced with configure/make based build.

	* macosx/tkMacOSXInit.c:
	* macosx/tkMacOSXNotify.c: fixed warnings.

	* generic/tkDecls.h:
	* generic/tkIntPlatDecls.h:
	* generic/tkPlatDecls.h:
	* generic/tkStubInit.c: ran missing 'make genstubs' for TIP245 changes
	to tk.decls

	* macosx/tkMacOSXXStubs.c (Tk_ResetUserInactiveTime): use symbolic
	constant argument in call to UpdateSystemActivity();

	* macosx/Wish.pbproj/project.pbxproj:
	* macosx/Wish.xcode/project.pbxproj:
	* unix/configure.in: added/corrected linking to IOKit.framework for
	TIP245.

	* unix/configure.in: skip X11 configure checks when building tk_aqua.
	* unix/configure: autoconf-2.59

2005-05-28  Donal K. Fellows  <dkf@users.sf.net>

	TIP #245 IMPLEMENTATION from Reinhard Max <max@suse.de>

	* doc/tk.n: Documentation of [tk inactivity].
	* win/tkWinX.c (Tk_GetUserInactiveTime, Tk_ResetUserInactiveTime):
	* unix/tkUnix.c (Tk_GetUserInactiveTime, Tk_ResetUserInactiveTime):
	* macosx/tkMacOSXXStubs.c:	Implementations of the core API for
	(Tk_GetUserInactiveTime):	determining how long as user's left
	(Tk_ResetUserInactiveTime):	her machine alone.
	* unix/configure.in: Test for XScreenSaver support.
	* generic/tkCmds.c (Tk_TkObjCmd): Implementation of [tk inactivity].

2005-05-27  Todd Helfter  <tmh@users.sourceforge.net>

	* library/menu.tcl: correct the sticky behavior of menus posted by
	tk_popup so that they "stick" after the initial <ButtonRelease>
	following the post, that is not over an active menu entry.

2005-05-26  Daniel Steffen  <das@users.sourceforge.net>

	* macosx/tkMacOSXInit.c (TkpInit): fixed resource file extraction from
	__tk_rsrc section to work with non-prebound .dylib and .bundle.

	* macosx/Makefile: corrected EMBEDDED_BUILD check, use separate Tcl and
	Tk version vars to properly support tk/x11 framework version
	overriding, rewrite tkConfig.sh when overriding tk version, corrected
	Wish.app symlink in tk build dir.

	* unix/configure.in: corrected framework finalization to softlink stub
	library to Versions/8.x subdir instead of Versions/Current.
	* unix/configure: autoconf-2.59

2005-05-25  Jeff Hobbs	<jeffh@ActiveState.com>

	* unix/Makefile.in (install-libraries): protect possible empty list in
	for with list= trick for older shells.

2005-05-23  Jeff Hobbs	<jeffh@ActiveState.com>

	* generic/tkFileFilter.c (FreeGlobPatterns): s/null/NULL/

2005-05-24  Daniel Steffen  <das@users.sourceforge.net>

	* generic/tkTest.c: disable commands not available on TkAqua.

	* macosx/Makefile:
	* macosx/README:
	* macosx/Tk-Info.plist.in (new file):
	* macosx/Wish-Info.plist.in (new file):
	* unix/Makefile.in:
	* unix/configure.in:
	* unix/tcl.m4:
	* unix/tkUnixInit.c: moved all Darwin framework and TkAqua build
	support from macosx/Wish.pbproj and macosx/Makefile into the standard
	unix configure/make buildsystem, the project and macosx/Makefile are no
	longer required to build Tk.framework and/or TkAqua. TkAqua is now
	enabled by the --enable-aqua configure option, and static and
	non-framework builds of TkAqua are now available via the standard
	configure switches. Tk/X11 can also be built as a framework. The
	macosx/Makefile now wraps the unix buildsystem and no longer uses the
	projects, embedded builds are still only available via this Makefile,
	but for other builds it is not longer required (but its current
	functionality is still available for backwards compatibility). The
	projects currently do not call through to the Makefile to build (unlike
	Tcl.pbproj) so project builds may differ from makefile builds. Due to
	issues with spaces in pathnames, 'Wish Shell.app' has been renamed to
	'Wish.app', the macosx/Makefile installs backwards compatibility
	symlinks for the old name.
	* macosx/tkMacOSXInit.c (TkpInit): added support for Tk resource file
	in non-framework and static builds: the resource file is copied into a
	__tk_rsrc MachO section of the library or executable at link time and
	extracted into a temporary location at initialization.
	* unix/configure: autoconf-2.59
	* unix/tkConfig.h.in (new file): autoheader-2.59

	* macosx/Wish.pbproj/project.pbxproj:
	* macosx/Tk-Info.plist:
	* macosx/Wish-Info.plist:
	* macosx/tkAboutDlg.r: updated copyright years to 2005.

2005-05-22  Donal K. Fellows  <dkf@users.sf.net>

	* generic/tkFileFilter.c (TkGetFileFilters): Add all filters, not just
	the first one. [Bug 1206133]

2005-05-15  Jim Ingham	<jingham@apple.com>

	Fixes from Michael Kirkham:

	* macosx/tkMacOSXMenu.c (TkpConfigureMenuEntry): Thinko in clearing the
	ENTRY_ACCEL_MASK before re-parsing it. [Bug 1012852]

	* macosx/tkMacOSXScrlbr.c (UpdateControlValues): Don't set the control
	value BEFORE setting the min and max or the control manager will reset
	it for you. [Bug 1202181]

	* macosx/tkMacOSXXStubs.c (TkMacOSXXGetPixel, TkMacOSXXPutPixel):
	Restore the port to what it was before putting we were called. [Bug
	1202223]

2005-05-14  Jim Ingham  <jingham@apple.com>

	* macosx/tkMacOSXScrlbr.c (ThumbActionProc): Missing Tcl_Release.

2005-05-14  Daniel Steffen  <das@users.sourceforge.net>

	* macosx/tkMacOSXInit.c:
	* macosx/tkMacOSXNotify.c: introduction of new tcl notifier based on
	CFRunLoop allows replacement of the custom TkAqua notifier by a
	standard tcl event source. Removes requirement of threaded tcl core
	for TkAqua, allows to stub-link TkAqua against Tcl by removing use of
	the unstubbed TclInitNotifier & TclFinalizeNotifier. [Tcl Patch
	1202052]

	* macosx/Wish.xcode/project.pbxproj:
	* macosx/Wish.pbproj/project.pbxproj: stub-link TkAqua: build with
	USE_TCL_STUBS and link against libtclstub instead of Tcl.framework,
	unexport libtclstub symbols from Tk to avoid duplicate symbol warnings
	when linking with both Tcl and Tk, fixes for gcc4.0 warnings.

	* macosx/Wish.xcode/project.pbxproj: sync with Wish.pbproj changes
	since 2004-11-19.
	NOTE: to use this project, need to uncomment the tclConfig.h settings
	at the top of tcl/unix/configure.in, autoconf and rebuild tcl !

	* macosx/tkMacOSXBitmap.c:
	* macosx/tkMacOSXButton.c:
	* macosx/tkMacOSXDialog.c:
	* macosx/tkMacOSXFont.c:
	* macosx/tkMacOSXHLEvents.c:
	* macosx/tkMacOSXInit.c:
	* macosx/tkMacOSXKeyboard.c:
	* macosx/tkMacOSXMenu.c:
	* macosx/tkMacOSXMenubutton.c:
	* macosx/tkMacOSXWm.c:
	* macosx/tkMacOSXXStubs.c: fixed gcc 4.0 warnings.

	* unix/tcl.m4: sync with tcl
	* unix/configure: autoconf-2.59

2005-05-10  Vince Darley  <vincentdarley@users.sourceforge.net>

	* library/text.tcl: test and fix to TextPrevPara to avoid infinite loop
	* tests/textIndex.test: at start of widget. [Bug 1191895]

	* generic/tkTextDisp.c: better synchronisation between explicit and
	implicit pixel line-height calculations. [Bug 1186558]

2005-05-10  Don Porter	<dgp@users.sourceforge.net>

	* generic/tkTextDisp.c (GetXView): Improved numerical precision of
	calculation of [.t xview] return values.
	* tests/textDisp.test: Match greater precisions of [.t xview] and
	[.t yview] values in tests.

2005-05-06  Jeff Hobbs	<jeffh@ActiveState.com>

	* unix/configure: regen
	* unix/configure.in: Add AC_C_BIGENDIAN check and pkg-config xft checks
	to extend xft search.
	* unix/tcl.m4: Correct Solaris 10 (5.10) check and add support for
	x86_64 Solaris cc builds.

2005-04-28  Donal K. Fellows  <donal.k.fellows@manchester.ac.uk>

	* macosx/tkMacOSXNotify.c (TkMacOSXWaitForEvent): Fix for typo in
	waitTime computation. [Bug 1191097]
	(AlertNotifier): Factor out the core of the notifier alerting code.

2005-04-25  Daniel Steffen  <das@users.sourceforge.net>

	* macosx/tkMacOSXNotify.c: sync with tclUnixNotfy.c changes since
	2004-06-22, added compile time check for threaded tcl core, removed
	unthreaded code paths as they are never used anyway, fixed
	TkMacOSXAlertNotifier() implementation.

	* unix/Makefile.in: added TCL_STUB_LIB_FILE, needed for unexporting of
	symbols from libtclstub to avoid duplicate symbol warnings.

	* unix/tcl.m4 (Darwin): added configure checks for recently added
	linker flags -single_module and -search_paths_first to allow building
	with older tools (and on Mac OS X 10.1), use -single_module in SHLIB_LD
	and not just T{CL,K}_SHLIB_LD_EXTRAS, added unexporting from Tk of
	symbols from libtclstub to avoid duplicate symbol warnings, added
	PLAT_SRCS definition for Mac OS X, defined MODULE_SCOPE to
	__private_extern__.
	(SC_MISSING_POSIX_HEADERS): added caching of dirent.h check.

	* unix/configure: autoconf-2.59

2005-04-22  George Peter Staplin  <GeorgePS@XMission.com>

	* doc/FontId.3: I fixed a typo. "linespace" was used instead of
	"ascent". I also added a .PP before the paragraph to make the
	formatting look better for the ascent paragraph.

2003-04-18  Joe English	 <jenglish@users.sourceforge.net>

	* unix/tkUnixRFont.c(Tk_MeasureChars): Use Tcl_UtfToUnichar() for lax
	UTF-8 parsing instead of strict parsing with FcUtf8ToUcs4()
	[fix/workaround for Bug 1185640]

2003-04-18  Vince Darley  <vincentdarley@users.sourceforge.net>

	* library/text.tcl
	* doc/text.n: corrected 'Home' and 'End' and Control-a/e handling to
	work with display lines. This was an ommission of the previous tip155
	patch. Clarified the documentation on this point.

2005-04-14  Jeff Hobbs	<jeffh@ActiveState.com>

	* unix/tkUnixFont.c (FontMapLoadPage): reorder char[] decls to avoid
	possible segv. Minimal fix for [Bug 1122671]

2005-04-12  Jeff Hobbs	<jeffh@ActiveState.com>

	* library/tkfbox.tcl (::tk::dialog::file::): fix typeMenuLab ref. Add
	undoc'd ::tk::dialog::file::showHiddenBtn var (default 0) that will add
	a "Show Hidden" checkbutton to tk_get*File and tk_chooseDirectory if
	set to true.
	* library/choosedir.tcl (::tk::dialog::file::chooseDir::): fix
	cancelBtn ref, add hiddenBtn ref for "Show Hidden" button.

2005-04-09  Daniel Steffen  <das@users.sourceforge.net>

	* macosx/README: updated requirements for OS & developer tool versions
	+ other small fixes/cleanup.

	* macosx/tkMacOSXEntry.c (ComputeIncDecParameters): manually define
	constants present only in 10.3 headers so that we can build on 10.2.

	* macosx/Wish.pbproj/project.pbxproj: fixed absolute path to tkEntry.h
	that confused 10.2 PBX.

	* unix/tcl.m4 (Darwin): added -single_module linker flag to
	TCL_SHLIB_LD_EXTRAS and TK_SHLIB_LD_EXTRAS.
	* unix/configure: autoconf-2.59

2005-04-07  Mo DeJong  <mdejong@users.sourceforge.net>

	* macosx/tkMacOSXWm.c (TkWmStackorderToplevelWrapperMap,
	(TkWmStackorderToplevel):
	* unix/tkUnixWm.c (TkWmStackorderToplevelWrapperMap,
	(TkWmStackorderToplevel):
	* win/tkWinWm.c (TkWmStackorderToplevelWrapperMap,
	(TkWmStackorderToplevel):
	Fix panic in wm stackorder when a toplevel is created on another
	display. The code now ignores toplevels that have a display that does
	not match the display of the parent window. [Bug 1152809]

2005-04-06  Donal K. Fellows  <dkf@users.sf.net>

	* doc/wm.n, doc/winfo.n, doc/tk.n, doc/send.n, doc/selection.n:
	* doc/radiobutton.n, doc/photo.n, doc/options.n, doc/menu.n:
	* doc/listbox.n, doc/getOpenFile.n, doc/font.n, doc/event.n:
	* doc/entry.n, doc/clipboard.n, doc/checkbutton.n, doc/canvas.n:
	* doc/button.n, doc/bind.n, doc/TextLayout.3, doc/MeasureChar.3:
	* doc/GetRelief.3, doc/GetPixels.3, doc/GetJustify.3, doc/GetFont.3:
	* doc/GetCursor.3, doc/GetColor.3, doc/GetBitmap.3, doc/GetAnchor.3:
	* doc/FontId.3, doc/CrtWindow.3, doc/CrtImgType.3, doc/ConfigWidg.3:
	* doc/3DBorder.3: Purge old .VS/.VE macro instances.

2005-04-04  Don Porter	<dgp@users.sourceforge.net>

	* library/comdlg.tcl: Added Macintosh file type validation to
	[::tk::FDGetFileTypes]. [Bug 1083878] (Thanks, Vince Darley)

2005-04-04  Vince Darley  <vincentdarley@users.sourceforge.net>

	* generic/tkText.c:
	* tests/text.test: fix to elide searching problems [Bug 1174269] and
	disappearing cursor with insertofftime 0. [Bug 1169429]

2005-04-03  Peter Spjuth  <peter.spjuth@space.se>

	* tests/grid.test:
	* generic/tkGrid.c: Fixed bug in geometry calculations for widgets that
	span multiple columns/row. Bug was introduced in 8.5a1 when fixing
	792387. [Bug 1175092]

2005-03-29  Jeff Hobbs	<jeffh@ActiveState.com>

	* win/tcl.m4, win/configure: do not require cygpath in macros to allow
	msys alone as an alternative.

2005-03-27  Vince Darley  <vincentdarley@users.sourceforge.net>

	* tests/textDisp.test: added test for fix of 2005-03-15.

2005-03-24  Jim Ingham	<jingham@apple.com>

	* macosx/tkMacOSXEntry.c (TkpDrawEntryBorderAndFocus): Dopey bug - do
	not reset the width for entry widgets - we didn't change it for them.

2005-03-23  Jim Ingham	<jingham@apple.com>

	These changes allow us to draw the Entry and Spinbox widget with a
	native look and feel on Mac OS X.

	* generic/tkEntry.h: New file, extracting the definitions of Entry and
	Spinbox.
	* generic/tkEntry.c (DisplayEntry): Call out to TkpDrawSpinboxButtons
	and TkpDrawEntryBorderAndFocus. Also provide default implementations
	for X11 & Win.
	* macosx/tkMacOSXEntry.c: New file, implements the entry & focus and
	spinbox button drawing.
	* tkMacOSXDefaults.h: Change the Mac OS X defaults so they fit the
	native widget shapes.

	This is cleanup thanks to Neil Madden <nem@cs.nott.ac.uk>.

	* macosx/tkMacOSXWm.c (TkMacOSXWinStyle) New function.
	(TkUnsupported1ObjCmd): New function, replaces the un-objectified
	version of the command.
	* generic/tkInt.h: Swap TkUnsupported1Cmd for TkUnsupported1ObjCmd.
	* generic/tkWindow.c (): Ditto.

	This adds a "-notify" flag to "wm attributes" that will bounce the
	dock icon on Mac OS X.	This is from Revar Desmera <revarbat@gmail.com>

	* macosx/tkMacOSXWm.c (WmAttrGetNotifyStatus, WmAttrSetNotifyStatus):
	New functions.
	(WmAttributesCmd): Add the -notify.
	* doc/wm.n: Document -notify.

2005-03-19  Donal K. Fellows  <dkf@users.sf.net>

	* generic/tkConsole.c (Tk_CreateConsoleWindow,TkConsolePrint): Rewrite
	so that TkConsolePrint cannot become detached from the console when the
	[console] command is renamed. [Bug 1016385]

2005-03-15  Vince Darley  <vincentdarley@users.sourceforge.net>

	* generic/tkTextDisp.c: fix for [Bug 1143776] in adjusting displayed
	lines when running into the bottom of the window.

2005-03-14  Jim Ingham	<jingham@apple.com>

	* macosx/tkMacOSXScrlbr.c (ThumbActionProc): No need to use "update
	idletasks" here, TclServiceIdle will do as well and it is simpler.

	These changes implement a change on the Mac OS X side. When we unmap a
	window we mark all its children as unmapped (not following toplevels.
	But we preserve whether they had been mapped before, and when the
	parent is remapped, we remap the children as well. [Bug 940117]

	* macosx/tkMacOSXInt.h: Added TK_MAPPED_IN_PARENT
	* macosx/tkMacOSXSubwindows.c (FixMappingFlags): New function.
	(XMapWindow): Call FixMappingFlags.
	(XUnMapWindow): Ditto.

	* macosx/tkMacOSXSubwindows.c (XMoveResizeWindow): Update the xOff &
	yOff data in the Macdrawable even if the native window hasn't been
	created yet. [Bug 700305]
	(XMoveWindow): Ditto.
	(XResizeWindow): Ditto.

2005-03-15  Pat Thoyts	<patthoyts@users.sourceforge.net>

	* unix/tcl.m4:	  Updated the OpenBSD configuration and regenerated the
	* unix/configure: configure script.

2005-03-14  Donal K. Fellows  <donal.k.fellows@manchester.ac.uk>

	* generic/tkEvent.c (InvokeClientMessageHandlers): Ensure that client
	messages are handled correctly. Thanks to George Petasis for tracking
	this down. [Bug 1162356]

2005-03-11  Jim Ingham	<jingham@apple.com>

	* macosx/tkMacOSXButton.c (TkpDisplayButton): Set the port to the
	Button window's port BEFORE you set the clip, otherwise you are setting
	the clip on the wrong window!
	Also, a little cleanup - move x & y into the branches where they are
	used, and don't compute the TextAnchor if we are using the native
	button text, since we aren't going to use it.
	(TkMacOSXDrawControl): Call ShowControl & SetControlVisibility in a
	more logical order.

	* tkMacOSXInt.h: Add TkMacOSXGenerateFocusEvent.
	* tkMacOSXSubwindows.c (XDestroyWindow): We don't get Activate events
	for the remaining windows when a Floating window is destroyed. This can
	cause the focus to disappear. So catch this case when the window is
	being destroyed and move the focus here.

	* tkMacOSXWindowEvent.c (TkMacOSXGenerateFocusEvent): Make this public
	(used to be GenerateFocusEvent) since we need it here and in
	tkMacOSXSubwindows.c. Then change the name everywhere it is used. [Bug
	1124237]

2005-03-10  Jim Ingham	<jingham@apple.com>

	* macosx/tkMacOSXMouseEvent.c (TkMacOSXProcessMouseEvent): In the
	inDrag section, set the GrafPort to the drag window's GrafPort before
	doing LocalToGlobal. [Bug 1160025]

2005-03-09  Jim Ingham	<jingham@apple.com>

	* macosx/tkMacOSXInit.c (TkpInit): Check to see if the environment
	variable XCNOSTDIN is set, and if so, close stdin & stdout. This is
	necessary to make remote debugging under Xcode work properly.

2005-03-08  Jeff Hobbs	<jeffh@ActiveState.com>

	* win/tkWinWm.c (WinSetIcon): fix GCLP_ICONSM -> GCLP_HICONSM.

	* win/makefile.vc: clarify necessary defined vars that can come from
	MSVC or the Platform SDK.

2005-02-28  Jeff Hobbs	<jeffh@ActiveState.com>

	* win/tkWinX.c (GenerateXEvent): correct %A translation on MouseWheel.
	[Bug 1118340]

2005-02-24  Daniel Steffen  <das@users.sourceforge.net>

	* macosx/tkMacOSX.h: fixed incorrect inclusion of internal header.
	* macosx/tkMacOSXNotify.c: corrected included headers.

2005-02-22  Daniel Steffen  <das@users.sourceforge.net>

	* macosx/tkMacOSXDialog.c (Tk_GetSaveFileObjCmd, NavServicesGetFile):
	fixed encoding problems with -initialfile & -filetypes and corrected
	potential buffer overrun with -initialdir/-initialfile. [Bug 1146057]

2005-02-16  Mo DeJong  <mdejong@users.sourceforge.net>

	TIP#223 IMPLEMENTATION

	* doc/wm.n: Add documentation for -fullscreen attribute.
	* tests/winWm.test: Add -fullscreen to wm attribute usage message.
	* tests/wm.test: Add -fullscreen to wm attribute usage message. Add
	-fullscreen attribute test cases for Windows.
	* win/tkWinWm.c (WmInfo, UpdateWrapper, TkpWmSetFullScreen)
	(WmAttributesCmd, UpdateGeometryInfo):
	Implement TIP 223 [wm attributes -fullscreen].

2005-02-14  Vince Darley  <vincentdarley@users.sourceforge.net>

	* generic/tkText.c:
	* generic/tkText.h:
	* generic/tkTextDisp.c:
	* generic/tkTextIndex.c:
	* generic/tkTextBTree.c:
	* doc/text.n:
	* tests/textDisp.test:
	* tests/textIndex.test: fix of longstanding elide problem when eliding
	a newline without eliding the entire logical line. [Bug 443848]

2005-02-14  Jeff Hobbs	<jeffh@ActiveState.com>

	* doc/options.n: note -cursor {} behavior. [Bug 965618]

2005-02-14  Donal K. Fellows  <donal.k.fellows@man.ac.uk>

	* tests/all.tcl: Add a [package require Tk] so that a missing display
	causes an early failure and keeps the error trace short. Issue observed
	in [FRQ 11122147], even though that's unrelated.

2005-02-11  Jeff Hobbs	<jeffh@ActiveState.com>

	* library/panedwindow.tcl (::tk::panedwindow::Cursor): check window
	existence on delayed call. [Bug 949792]

	* doc/text.n: note 'image' key in 'dump' command. [Bug 1115907]

	* win/tkWinWm.c (TkWinGetIcon): fix toplevel retrieval for determining
	icon ref (potential crash). [Bug 1105738]

	* generic/tkCanvBmap.c (ConfigureBitmap, ComputeBitmapBbox): Fixed
	possible crash with disabled bmap and bbox handling [Bug 1119460]
	(BitmapToPostscript): made aware of various bitmap types

	* unix/Makefile.in: remove SHLIB_LD_FLAGS (only for AIX, inlined into
	* unix/tcl.m4:	    SHLIB_LD). Combine AIX-* and AIX-5 branches in
	* unix/configure:   SC_CONFIG_CFLAGS. Correct gcc builds for AIX-4+ and
	HP-UX-11. autoconf-2.59 gen'd.

2005-02-09  Donal K. Fellows  <donal.k.fellows@manchester.ac.uk>

	* tests/wm.test: Convert to use more tcltest2 features.

2005-02-07  Donal K. Fellows  <donal.k.fellows@manchester.ac.uk>

	* generic/tkCanvas.c (CanvasWidgetCmd): Fix stupid mistake in variable
	names, reported by Andreas Leitgeb.

2005-02-03  Donal K. Fellows  <donal.k.fellows@manchester.ac.uk>

	* generic/tkCanvas.c (GetStaticUids): New function to manage the
	thread-specific data detailing the list of all uids in a thread.
	(typeList): Protect this (the other piece of global data) with a mutex.
	[Bug 1114977]

2005-01-31  Jeff Hobbs	<jeffh@ActiveState.com>

	* unix/tcl.m4, unix/configure: add solaris-64 gcc build support. [Bug
	1021871]

2005-01-31  Donal K. Fellows  <donal.k.fellows@manchester.ac.uk>

	* generic/tkImgPhoto.c (PhotoFormatThreadExitProc): Made the comments
	in the code more relevant to the function they were documenting! [Bug
	1110553]

	* library/msgs/es_ES.msg: Added more localization for Spanish Spanish.
	[Bug 1111213]

2005-01-25  Daniel Steffen  <das@users.sourceforge.net>

	* macosx/tkMacOSXInit.c (TkpInit): set tcl_interactive to 1 to show
	console at startup instead of directly calling [console show].

	* unix/tcl.m4 (Darwin): fixed bug with static build linking to dynamic
	library in /usr/lib etc instead of linking to static library earlier in
	search path. [Tcl Bug 956908]
	Removed obsolete references to Rhapsody.
	* unix/configure: autoconf-2.57

2005-01-18  Donal K. Fellows  <donal.k.fellows@man.ac.uk>

	* library/demos/menu.tcl: Reworked to make dialogs children of the
	demo widget so that they are properly visible. Issue reported by Keith
	Nash <k.j.nash@usa.net>

2005-01-13  Donal K. Fellows  <donal.k.fellows@man.ac.uk>

	* library/tkfbox.tcl (IconList_Selection, IconList_Create):
	(IconList_Arrange): Assorted tk_getOpenFile fixes. [part of Bug 600313]
	(IconList_ShiftMotion1): Also fix shift-drag.

2005-01-12  Don Porter	<dgp@users.sourceforge.net>

	* unix/tcl.m4:		Sync'ed to Tcl's copy.
	* unix/configure:	autoconf-2.57

2005-01-12  Donal K. Fellows  <donal.k.fellows@man.ac.uk>

	* doc/event.n: Added section on predefined virtual events. [Bug 608115]

2005-01-11  Vince Darley  <vincentdarley@users.sourceforge.net>

	* generic/tkTextDisp.c: fix to scrollbar height calculations of text
	widgets containing a single very long (wrapped) line. This fixes at
	least part of [Bug 1093631].

2005-01-11  Donal K. Fellows  <donal.k.fellows@man.ac.uk>

	* generic/tkObj.c (TkParsePadAmount):
	* generic/tkPack.c: Moved function to tkObj.c and rewrote so that it
	takes advantage of Tcl_Objs properly and cannot leave objects in an
	inconsistent state. [Bug 1098779]

2005-01-10  Joe English	 <jenglish@users.sourceforge.net>

	* unix/Makefile.in, unix/configure.in, unix/tkConfig.sh.in:
	Remove ${DBGX}, ${TK_DBGX} from Tk build system. [Patch 1081595]
	* unix/tcl.m4: re-synced with tcl/unix/tcl.m4
	* unix/configure: Regenerated.

2005-01-07  Donal K. Fellows  <donal.k.fellows@man.ac.uk>

	* generic/tkWindow.c (GetScreen): Make sure the result is reset on all
	error paths to stop strange errors. [Bug 697915]

2005-01-05  Donal K. Fellows  <donal.k.fellows@man.ac.uk>

	* doc/loadTk.n, doc/toplevel.n: Convert to other form of emacs mode
	control comment to prevent problems with old versions of man. [Bug
	1085127]

2005-01-03  Jeff Hobbs	<jeffh@ActiveState.com>

	* win/tkWinWm.c (TkWinWmCleanup): clean up layered window class. This
	caused crash in reinit of Tk (as seen in plugin).

	******************************************************************
	*** CHANGELOG ENTRIES FOR 2004 AND 2003 IN "ChangeLog.2004"    ***
	*** CHANGELOG ENTRIES FOR 2002 AND EARLIER IN "ChangeLog.2002" ***
	******************************************************************<|MERGE_RESOLUTION|>--- conflicted
+++ resolved
@@ -1,4 +1,8 @@
-<<<<<<< HEAD
+2013-05-19  Jan Nijtmans  <nijtmans@users.sf.net>
+
+	* unix/tcl.m4:     Fix for FreeBSD, and remove support for older
+	* unix/configure:  FreeBSD versions. Patch by Pietro Cerutti.
+
 2013-04-10  Jan Nijtmans  <nijtmans@users.sf.net>
 
 	* win/makefile.vc: [Bug 3568760]: Tk documentation fails to build
@@ -29,12 +33,6 @@
 	* doc/event.n:           Document <<Invoke>>, <<ThemeChanged>>,
 	* doc/ttk_panedwindow.n: <<EnteredChild>> (ttk_pandedwindow only) and
 	* doc/ttk_spinbox.n:     <<Increment/Decrement>> (ttk_spinbox only)
-=======
-2013-05-19  Jan Nijtmans  <nijtmans@users.sf.net>
-
-	* unix/tcl.m4:     Fix for FreeBSD, and remove support for older
-	* unix/configure:  FreeBSD versions. Patch by Pietro Cerutti.
->>>>>>> 69b3af43
 
 2013-03-13  Jan Nijtmans  <nijtmans@users.sf.net>
 
