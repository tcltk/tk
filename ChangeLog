<<<<<<< HEAD
2011-11-08  Reinhard Max  <max@suse.de>
=======
2011-11-17  Alexandre Ferrieux  <ferrieux@users.sourceforge.net>

	* generic/tkCanvas.c: [Bug 3437816]: Missing TCL_ERROR return
	in [canvas lower].

2011-10-11  Jan Nijtmans  <nijtmans@users.sf.net>
>>>>>>> 47eeb008

	* unix/Makefile.in: Add square to DEMOPROGS. It contains a shebang
	and hence should get installed with executable bits.

	* doc/label.n:         Fix the escaping of leading dots in lines that
	* doc/text.n:          start with a widget name, so that nroff
	* doc/ttk_notebook.n:  doesn't mistake it as a non-existing macro
	* doc/pack.n:          and skips the entire line.

2011-11-04  Don Porter  <dgp@users.sourceforge.net>

	*** 8.5.11 TAGGED FOR RELEASE ***

	* generic/tk.h:		Bump to 8.5.11 for release.
	* library/tk.tcl:
	* unix/configure.in:
	* unix/tk.spec:
	* win/configure.in:
	* README:

	* unix/configure:	autoconf-2.59
	* win/configure:

	* changes:	Updated for 8.5.11 release.

2011-11-01  Donal K. Fellows  <dkf@users.sf.net>

	* generic/tkObj.c (GetPixelsFromObjEx): [Bug 3431491]: Use a bit of
	type hackery to allow numbers to be interpreted as coordinates (most
	notably on a canvas) without reinterpreting via a string.

2011-10-26  Don Porter  <dgp@users.sourceforge.net>

	* changes:	Updates for 8.5.11.

2011-10-01  Kevin B. Kenny  <kennykb@acm.org>

	* generic/tkInt.h:	[Bug 3410609] Change the event mechanism
	* unix/tkUnixEvent.c:	for <KeyPress> events to use the keysym
	* unix/tkUnixKey.c:	returned by XLookupString in preference to
	the one that appears in the raw X event at any level. This change
	allows binding to ISO_Level3_Shift-ed characters, composed characters,
	and similar beasts. KeyRelease events still work as they did before,
	as does Tk with input methods disabled.

2011-09-01  Donal K. Fellows  <dkf@users.sf.net>

	* doc/photo.n: Correctly documented what the [$ph data] command
	produces without the -format option.

2011-08-16  Jan Nijtmans  <nijtmans@users.sf.net>

	* win/tkWinDialog.c: [Bug 3388350] mingw64 compiler warnings
	* win/tkWinDraw.c
	* win/tkWinSend.c
	* win/tkWinSendCom.c
	* win/tkWinColor.c
	* win/tkWinDialog.c
	* win/tkWinEmbed.c
	* win/tkWinMenu.c
	* win/tkWinPixmap.c
	* win/tkWinTest.c
	* win/tkWinWindow.c
	* win/tkWinWm.c
	* win/tkWinX.c
	* win/stubs.c
	* generic/tkAtom.c
	* generic/tkSelect.c

2011-08-13  Jan Nijtmans  <nijtmans@users.sf.net>

	* generic/tkBitmap.c: [Bug 3388350] mingw64 compiler warnings
	* generic/tkConsole.c
	* unix/tkUnixMenubu.c
	* win/tkWinButton.c
	* win/tkWinEmbed.c
	* win/tkWinFont.c
	* win/tkWinImage.c
	* win/tkWinKey.c
	* win/tkWinTest.c
	* win/tkWinWm.c

2011-08-03  Jan Nijtmans  <nijtmans@users.sf.net>

	* win/tkWinDialog.c: [Bug 3314770] regression - Windows file
	dialogs not resizable

2011-07-28  Jan Nijtmans  <nijtmans@users.sf.net>

	* xlib/X11/Xutil.h: [Bug 3380684] XEmptyRegion prototype doesn't
	match usage

2011-06-29  Don Porter  <dgp@users.sourceforge.net>

	* generic/ttk/ttkTrace.c: [Bug 3341056] Correct segfault due to flaw
	* tests/ttk/ttk.test:	in the 2011-06-17 commit.

2011-06-23  Don Porter  <dgp@users.sourceforge.net>

	* changes:	Updated for 8.5.10 release.

2011-06-17  Don Porter  <dgp@users.sourceforge.net>

	*** 8.5.10 TAGGED FOR RELEASE ***

	* generic/ttk/ttkTrace.c:	Workaround Bug 3062331.
	* tests/ttk/ttk.test:
	* changes:	Updated

2011-06-16  Jan Nijtmans  <nijtmans@users.sf.net>

	* win/tcl.m4: Sync with win/tcl.m4 from Tcl
	* win/configure: (regenerated)

2011-06-10  Don Porter  <dgp@users.sourceforge.net>

	* README:	Correct some README bitrot.
	* macosx/README:

	* generic/tkCanvLine.c: [Bug 3175610] Incomplete refresh of line item.
	Backport of 2011-03-03 trunk commit from Alexandre Ferrieux.

2011-06-08  Don Porter  <dgp@users.sourceforge.net>

	* changes:	Updated for 8.5.10 release.

2011-06-07  Don Porter  <dgp@users.sourceforge.net>

	* win/tkWinDialog.c:	Backport [Bug 2484771] fix.

	* generic/tkEntry.c:	Restore support for values "08" and "09"
	in a [spinbox] configured to use -from and -to values.  [Bug 2358545].

2011-06-06  Don Porter  <dgp@users.sourceforge.net>

	* generic/tkConsole.c:	Restore proper NUL output to the [console].
	[Bug 2546087]

2011-04-22  Peter Spjuth  <peter.spjuth@gmail.com>

	* generic/tkCanvPoly.c: [Bug 3291543] There was a crash if dchars
	* tests/canvas.test:    removed all coordinates of a polygon.

2011-04-21  Peter Spjuth  <peter.spjuth@gmail.com>

	* doc/checkbutton.n: Document all variable options as global.
	* doc/radiobutton.n:
	* doc/listbox.n:
	* doc/menu.n:
	* doc/options.n:
	* doc/ttk_combobox.n:
	* doc/ttk_entry.n:
	* doc/ttk_progressbar.n:
	* doc/ttk_widget.n:

2011-04-04  Peter Spjuth  <peter.spjuth@gmail.com>

	* tests/grid.test:
	* generic/tkGrid.c: [Bug 723765]: When a slave was removed from grid,
	the -in option was not remembered.

2011-04-04  Peter Spjuth  <peter.spjuth@gmail.com>

	* doc/labelframe.n:
	* doc/frame.n:
	* generic/tkFrame.c: [Bug 2997657]: Removed -container from labelframe
	documentation since it does not work as expected and does not make
	sense as a container. Added note to frame about restrictions when used
	as a container.

2011-03-28  Jan Nijtmans  <nijtmans@users.sf.net>

	* generic/tkTextBTree.c:	[Bug 3129527]: Fix buffer overflow
	w/ GCC 4.5 and -D_FORTIFY_SOURCE=2. One more place where this problem
	could appear.

2011-03-24  Jan Nijtmans  <nijtmans@users.sf.net>

	* win/tkWinMenu.c: [Bug #3239768] tk8.4.19 (and later) WIN32
	menu font support.

2011-03-16  Jan Nijtmans  <nijtmans@users.sf.net>

	* unix/tcl.m4:    Make SHLIB_LD_LIBS='${LIBS}' the default and
	* unix/configure: set to "" on per-platform necessary basis.
	Backported from TEA, but kept all original platform code which was
	removed from TEA.

2011-03-12  Jan Nijtmans  <nijtmans@users.sf.net>

	* win/tkWin32Dll.c: Eliminate unneeded _TkFinalize wrapper.

2011-03-11  Jan Nijtmans  <nijtmans@users.sf.net>

	* generic/ttk/ttkDefaultTheme.c: Eliminate some unneeded write-only
	* generic/ttk/ttkManager.c:      variables (discovered by gcc-4.6)
	* generic/ttk/ttkSquare.c:

2011-03-09  Reinhard Max  <max@suse.de>

	* unix/configure.in: Use a symbol from libXft itself for the link
	test rather than one from libfreetype, because the latter doesn't
	work when the linker is called with --as-needed.

2011-01-25  Jan Nijtmans  <nijtmans@users.sf.net>

	* generic/tkSelect.c:	[Patch #3129527]: Fix buffer overflow
	* win/tkWinWm.c:	w/ GCC 4.5 and -D_FORTIFY_SOURCE=2. Just the
	* unix/tkUnixWm.c:	strcpy->memcpy part, to prevent anything
	like [Bug #3164879]

2011-01-22  Joe English  <jenglish@users.sourceforge.net>

	* generic/ttk/ttkEntry.c(ttk::combobox): Add missing
	'validate' command (reported by schelte).

2011-01-19  Jan Nijtmans  <nijtmans@users.sf.net>

	* generic/ttk/ttkGenStubs.tcl:	Make sure to use CONST/VOID in stead of
	* generic/ttk/ttkDecls.h: const/void when appropriate. This allows to
	use const/void in the *.decls file always, genStubs will do the right
	thing.

2011-01-17  Jan Nijtmans  <nijtmans@users.sf.net>

	* win/tcl.m4:         handle --enable-64bit=ia64 for gcc. BACKPORT.
	* win/configure:      (autoconf-2.59)

2011-01-13  Jan Nijtmans  <nijtmans@users.sf.net>

	* library/msgbox.tcl: [Patch #3154705] Close button has no effect

2011-01-06  Stuart Cassoff  <stwo@users.sourceforge.net>

	* generic/tkEvent.c:	Cast some NULLs to (void *) in order to quash
	* unix/tkUnixEvent.c:	"missing sentinel in function call"
	* unix/tkUnixKey.c:	compiler warnings.
	* unix/tkUnixRFont.c:

2010-12-17  Stuart Cassoff  <stwo@users.sourceforge.net>

	* unix/Makefile.in:  [Bug 2446711]: Remove 'allpatch' target.

2010-12-17  Stuart Cassoff  <stwo@users.sourceforge.net>

	* unix/Makefile.in:  Use 'rpmbuild', not 'rpm' [Bug 2537626].

2010-12-13  Jan Nijtmans  <nijtmans@users.sf.net>

	* unix/tcl.m4:       Cross-compile support for Win and UNIX (backported)
	* unix/configure:    (autoconf-2.59)
	* win/tcl.m4:
	* win/configure.in:
	* win/configure:     (autoconf-2.59)
	* win/tkWin32Dll.c:  SEH-emulation for AMD64
	* win/tkWinX.c:      mingw-w64 does not accept _WIN32_IE < 0x0501

2010-12-12  Stuart Cassoff  <stwo@users.sourceforge.net>

	* unix/tcl.m4: Better building on OpenBSD.
	* unix/configure: (autoconf-2.59)

2010-11-24  Jan Nijtmans  <nijtmans@users.sf.net>

	* win/tkWinDialog.c:	[Bug #3071836]: Crash/Tcl_Panic on WinXP saving
	* win/tkWinInit.c:	file to C:\ re-wrote TkpDisplayWarning such
	that it does not use an Tcl API calls any more, so it works even with
	an ill-initialized Tcl.
	* win/winMain.c:	Teach WishPanic how to thread UTF-8 in it's
	messagebox.  Backports from Tcl 8.6. No change in functionality.

2010-11-19  Jan Nijtmans  <nijtmans@users.sf.net>

	* win/configure.in:	Allow cross-compilation by default. (backported)
	* win/tcl.m4:		Use -pipe for gcc on win32 (backported)
	* win/configure:	(regenerated)

2010-11-16  Jan Nijtmans  <nijtmans@users.sf.net>

	* win/tkWinPort.h  [Bug #3110161]: Extensions using TCHAR don't compile
	on VS2005 SP1

2010-11-04  Jan Nijtmans  <nijtmans@users.sf.net>

	* library/msgs/de.msg:  Updated German messages.  Thanks to Ruediger
	Haertel. [Patch 2442309] [Bug 3102739].

2010-10-23  Jan Nijtmans  <nijtmans@users.sf.net>

	* win/rules.vc        Update for VS10

2010-10-11  Joe English  <jenglish@users.sourceforge.net>

	* generic/ttk/ttkTreeview.c: Fix crash in 'tag add' / 'tag remove'
	commands when no -tags specified [Bug 3085489].

2010-10-06  Donal K. Fellows  <dkf@users.sf.net>

	* win/Makefile.in (genstubs): [Tcl Bug 3082049]: Typo.

2010-09-08  Joe English  <jenglish@users.sourceforge.net>

	* generic/ttk/ttkTreeview.c (TreeviewSeeCommand): [Bug 2829363]:
	Schedule redisplay if [$tv see] opens any items.

2010-09-02  Joe English  <jenglish@users.sourceforge.net>

	* library/ttk/winTheme.tcl, library/ttk/xpTheme.tcl,
	* library/ttk/vistaTheme.tcl: [Bug 3057573]: Specify disabled combobox
	text foreground color.

2010-09-01  Don Porter  <dgp@users.sourceforge.net>

	*** 8.5.9 TAGGED FOR RELEASE ***

	* changes:	Updated for 8.5.9 release.

	* doc/menu.n:  Formatting error.

2010-09-01  Joe English  <jenglish@users.sourceforge.net>

	* library/ttk/entry.tcl: Revert keyboard navigation bindings
	to use real events instead of virtual events.

2010-08-31  Andreas Kupries  <andreask@activestate.com>

	* win/tcl.m4: Applied patch by Jeff fixing issues with the
	manifest handling on Win64.
	* win/configure: Regenerated.

2010-08-26  Jeff Hobbs  <jeffh@ActiveState.com>

	* generic/tkText.c (DumpLine): [Bug 3053347]:
	s/segPtr->size/currentSize/ throughout, but particularly in if
	lineChanged block where segPtr may no longer be valid.

	* unix/Makefile.in: add valgrind target
	* unix/configure, unix/tcl.m4: [Bug 1230554]: SHLIB_LD_LIBS='${LIBS}'
	for OSF1-V*. Add /usr/lib64 to set of auto-search dirs.
	(SC_PATH_X): Correct syntax error when xincludes not found.

	* win/Makefile.in (VC_MANIFEST_EMBED_DLL VC_MANIFEST_EMBED_EXE):
	* win/configure, win/configure.in, win/tcl.m4: SC_EMBED_MANIFEST
	macro and --enable-embedded-manifest configure arg added to support
	manifest embedding where we know the magic.  Help prevents DLL hell
	with MSVC8+.

2010-08-25  Jeff Hobbs  <jeffh@ActiveState.com>

	* doc/ttk_spinbox.n (new), doc/ttk_*.3, doc/ttk_*.n:
	* generic/ttk/ttkGenStubs.tcl:
	* generic/ttk/ttk.decls, generic/ttk/ttkDecls.h:
	* generic/ttk/ttkButton.c, generic/ttk/ttkCache.c:
	* generic/ttk/ttkClamTheme.c, generic/ttk/ttkClassicTheme.c:
	* generic/ttk/ttkDefaultTheme.c, generic/ttk/ttkElements.c:
	* generic/ttk/ttkEntry.c, generic/ttk/ttkFrame.c:
	* generic/ttk/ttkImage.c, generic/ttk/ttkInit.c:
	* generic/ttk/ttkLabel.c, generic/ttk/ttkLayout.c:
	* generic/ttk/ttkNotebook.c, generic/ttk/ttkPanedwindow.c:
	* generic/ttk/ttkProgress.c, generic/ttk/ttkScale.c:
	* generic/ttk/ttkScroll.c, generic/ttk/ttkScrollbar.c:
	* generic/ttk/ttkSeparator.c, generic/ttk/ttkSquare.c:
	* generic/ttk/ttkState.c, generic/ttk/ttkStubInit.c:
	* generic/ttk/ttkStubLib.c, generic/ttk/ttkTagSet.c:
	* generic/ttk/ttkTheme.c, generic/ttk/ttkTheme.h:
	* generic/ttk/ttkThemeInt.h, generic/ttk/ttkTrace.c:
	* generic/ttk/ttkTrack.c, generic/ttk/ttkTreeview.c:
	* generic/ttk/ttkWidget.c, generic/ttk/ttkWidget.h:
	* library/ttk/spinbox.tcl (new):
	* library/ttk/altTheme.tcl, library/ttk/aquaTheme.tcl:
	* library/ttk/button.tcl, library/ttk/clamTheme.tcl:
	* library/ttk/classicTheme.tcl, library/ttk/combobox.tcl:
	* library/ttk/cursors.tcl, library/ttk/defaults.tcl:
	* library/ttk/entry.tcl, library/ttk/notebook.tcl:
	* library/ttk/panedwindow.tcl, library/ttk/scale.tcl:
	* library/ttk/sizegrip.tcl, library/ttk/treeview.tcl:
	* library/ttk/ttk.tcl, library/ttk/utils.tcl:
	* library/ttk/vistaTheme.tcl, library/ttk/winTheme.tcl:
	* library/ttk/xpTheme.tcl:
	* macosx/ttkMacOSXTheme.c: used 8.6/carbon variant
	* tests/ttk/combobox.test, tests/ttk/treetags.test:
	* tests/ttk/treeview.test, tests/ttk/ttk.test:
	* tests/ttk/vsapi.test:
	* tests/ttk/checkbutton.test (new):
	* tests/ttk/radiobutton.test (new):
	* tests/ttk/spinbox.test (new):
	* win/ttkWinMonitor.c, win/ttkWinTheme.c, win/ttkWinXPTheme.c:
	Major backport of 8.6 Ttk for 8.5.9.  Most changes were only being
	committed to head (8.6), although they could apply for 8.5 as well.
	This re-sync makes future work easier to maintain and adds some
	useful work for 8.5 users. [Bug 3053320]: Notable changes:
	- Lots of code cleanup
	- Some bug fixes never backported
	- Addition of ttk::spinbox
	- minor color changes
	- Improved Vista/7 styling
	- Move to tile version 0.8.6 (pseudo-package)
	- ABI and API compatible (even $w identify)
	- minor new features (extended $w identify)

2010-08-03  Don Porter  <dgp@users.sourceforge.net>

	* changes:	Updated for 8.5.9 release.

2010-08-20  Donal K. Fellows  <dkf@users.sf.net>

	* doc/listbox.n (SEE ALSO): [Bug 3048809]: Corrected what other page
	was referred to (ttk::treeview can work as a listbox).

2010-08-12  Donal K. Fellows  <dkf@users.sf.net>

	* library/text.tcl (TextCursorInSelection): [Patch 2585265]: Backport
	of factoring-out of decision logic for whether to delete the selected
	text.

2010-08-11  Jeff Hobbs  <jeffh@ActiveState.com>

	* win/Makefile.in (%.${OBJEXT}): better implicit rules support

	* unix/configure: regen with ac-2.59
	* unix/configure.in, unix/Makefile.in:
	* unix/tcl.m4 (AIX): remove the need for ldAIX, replace with
	-bexpall/-brtl.  Remove TK_EXP_FILE (export file) and other baggage
	that went with it.  Remove pre-4 AIX build support.

2010-08-11  Donal K. Fellows  <dkf@users.sf.net>

	* generic/tkCanvLine.c (LineDeleteCoords): [Bug 2900121]: Backport of
	fix to sense of test.

2010-08-10  Don Porter  <dgp@users.sourceforge.net>

	* library/msgs/pl.msg:	Backport updates to pl.msg from HEAD

2010-08-04  Jeff Hobbs  <jeffh@ActiveState.com>

	* license.terms: Fix DFARs note for number-adjusted rights clause

2010-08-04  Don Porter  <dgp@users.sourceforge.net>

	* generic/tk.h:		Bump to 8.5.9 for release.
	* library/tk.tcl:
	* unix/configure.in:
	* unix/tk.spec:
	* win/configure.in:
	* README:

	* unix/configure:	autoconf-2.59
	* win/configure:

	* changes:	Updated for 8.5.9 release.

2010-08-03  Jeff Hobbs  <jeffh@ActiveState.com>

	* library/button.tcl (::tk::CheckEnter): [AS Bug#87409]: Use uplevel
	set instead of set :: to work with other var resolvers (itcl).

2010-08-03  Don Porter  <dgp@users.sourceforge.net>

	* changes:	Updated for 8.5.9 release.

2010-07-06  Andreas Kupries  <andreask@activestate.com>

	* doc/text.n: Fixed minor typo in the description of 'text delete', as
	reported by <eee@users.sf.net> on the chat.

2010-05-31  Joe English  <jenglish@users.sourceforge.net>

	* generic/tkBind.c (Tk_CreateBinding): [Bug 3006842]: Silently ignore
	empty binding scripts.
	* generic/ttk/ttkTreeview.c: [$tv tag bind $tag <...> {}] now removes
	binding.

2010-05-31  Jan Nijtmans  <nijtmans@users.sf.net>

	* generic/tkMain.c:  Fix CYGWIN warning: "fd_set and assiciated.macros
	have been defined in sys/types. This may cause runtime problems with
	W32"
	* win/winMain.c:     Add command line processing for CYGWIN, backported
	from trunk.

2010-05-20  Donal K. Fellows  <dkf@users.sf.net>

	* win/tkWinX.c (HandleIMEComposition): [Bug 2992129]: Ensure that all
	places that generate key events zero them out first; Tk relies on that
	being true for the generic parts of the fix for Bug 1924761.

2010-05-19  Jan Nijtmans  <nijtmans@users.sf.net>

	* win/tkWinDialog.c: [Bug 3002230]: tk_chooseDirectory returns garbage
	on cancel.

2010-05-17  Jan Nijtmans  <nijtmans@users.sf.net>

	* win/tkWinDialog.c: [Bug 2987995]: Tk_getOpenFile returns garbage
	under described circumstances. Backported some formatting from trunk.

2010-05-03  Donal K. Fellows  <dkf@users.sf.net>

	* library/button.tcl (CheckInvoke, CheckEnter): [Patch 1530276 redux]:
	Apply a bit more care to ensure that things continue to work correctly
	even when there is no -selectcolor defined.

2010-04-19  Jan Nijtmans  <nijtmans@users.sf.net>

	* win/tkWinPort.h: Fix [Patch 2986105]: conditionally defining
	strcasecmp/strncasecmp
	* win/tkWinDialog.c: Fix [Bug 2987995]: Tk_GetOpenFile returns garbage
	under described circumstances, minor formatting.
	* win/tkWinDialog.c: [Patch 2898255]: Filenames limit with
	Tk_GetFileName().
	Assure modern style dialogs where available

2010-03-12  Jan Nijtmans  <nijtmans@users.sf.net>

	* generic/tkButton.h:	[Bug 2956548]: TkpButtonSetDefaults only
	* generic/tkButton.c:	initializes one button type
	* win/tkWinButton.c:
	* win/tkWinEmbed.c:	Fix various gcc warnings, all
	* win/tkWinMenu.c:	backported from Tk 8.6
	* win/tkWinPixmap.c:
	* win/tkWinSend.c:
	* win/tkWinTest.c:
	* win/tkWinWm.c:
	* win/tkWinX.c:
	* win/tkWinInt.h:	VC6++ does not have SPI_SETKEYBOARDCUES
	* win/.cvsignore:

2010-03-11  Donal K. Fellows  <dkf@users.sf.net>

	* generic/tkText.c (DumpLine): [Bug 2968379]: When peers are about,
	there can be unnamed marks present during a dump. Ignore them as they
	will just be for the peers' insert and current marks, which aren't
	very important.

2010-03-04  Donal K. Fellows  <dkf@users.sf.net>

	* doc/clipboard.n: Added note about STRING vs. UTF8_STRING types.

2010-02-21  Donal K. Fellows  <dkf@users.sf.net>

	* generic/tkText.c (TextEditCmd): [Bug 1799782]: Refix this, so that
        <<Modified>> events are issued when things change.

2010-02-19  Donal K. Fellows  <dkf@users.sf.net>

	* unix/installManPage: [Tcl Bug 2954638]: Correct behaviour of manual
	page installer. Also added armouring to check that assumptions about
	the initial state are actually valid (e.g., look for existing input
	file).

2010-02-19  Stuart Cassoff  <stwo@users.sourceforge.net>

	* tcl.m4: Correct compiler/linker flags for threaded builds on
	OpenBSD.
	* configure: (regenerated).

2010-02-17  Joe English  <jenglish@users.sourceforge.net>

	* generic/tkMenu.c: [Bug 2952745]: Defer TkMenuOptionTables cleanup to
	CallWhenDeleted() time, to ensure that the record doesn't get freed
	until after all widget instance commands have been deleted.

2010-02-16  Jan Nijtmans  <nijtmans@users.sf.net>

	* unix/tkUnixWm.c: Make TkSetTransientFor static

2010-02-07  Jan Nijtmans  <nijtmans@users.sf.net>

	* generic/ttk/ttkGenStubs.tcl: Backport various formatting (spacing)
	* generic/ttk/ttk.decls:       changes from HEAD, so diffing
	* generic/ttk/ttkDecls.h:      between 8.5.x and 8.6 shows the
	* generic/tk*.decls:           real structural differences again.
	* generic/tk*Decls.h:          (any signature change not backported!)

2010-01-29  Jan Nijtmans  <nijtmans@users.sf.net>

	* generic/tkBind.c:      Fix various gcc-4.4 warnings, all
	* generic/tkListbox.c:   backported from HEAD.
	* generic/tkText.c:
	* generic/ttk/ttkInit.c:

2010-01-20  Pat Thoyts  <patthoyts@users.sourceforge.net>

	* library/bgerror.tcl:  [TIP 359]: Extended Window Manager Hints
	* library/clrpick.tcl:  following the freedesktop.org specification
	* library/demos/widget: are now supported on X11 using a new
	* library/dialog.tcl:   wm attribute called '-type'
	* library/msgbox.tcl:   This feature is now used in the Tk library
	* library/tkfbox.tcl:   functions where appropriate.
	* library/ttk/combobox.tcl:
	* tests/unixWm.test:
	* tests/wm.test:
	* unix/tkUnixWm.c:

2010-01-19  Donal K. Fellows  <dkf@users.sf.net>

	* generic/tkCanvas.c (TagSearchScanExpr): [Bug 2931374]: Stop overflow
	of working buffer during construction of long tag expressions.

2010-01-18  Jan Nijtmans  <nijtmans@users.sf.net>

	* generic/tkCanvas.c:      [Patch 2932808]: Canvas items not
	                           updating on widget state change.

2010-01-09  Pat Thoyts  <patthoyts@users.sourceforge.net>

	* doc/menu.n:           [TIP 360]: Remove special handling of
	* library/obsolete.tcl: the .help menu on X11.
	* unix/tkUnixMenu.c:

	* library/menu.tcl:      [TIP 360]: Make Tk menu activation
	* library/obsolete.tcl:  follow mouse movements.

2010-01-08  Pat Thoyts  <patthoyts@users.sourceforge.net>

	* doc/photo.n: [Bug 2927569]: Multiple edits have peverted the
	original meaning of the phrase 'image file data' to reference
	a filename option that does not exist.

2010-01-07  Donal K. Fellows  <dkf@users.sf.net>

	* generic/tkTextDisp.c (AsyncUpdateLineMetrics): [Bug 2677890]: Fix
	odd text widget update problem that had scrollbars being unable to
	cover the whole widget. Fix is to reify the range to update sooner.

2010-01-06  Jan Nijtmans  <nijtmans@users.sf.net>

	* unix/tcl.m4:		Sync with Tcl version
	* unix/configure:	(regenerated)
	* unix/Makefile.in:
	* unix/.cvsignore:
	* generic/default.h:	Trivial CYGWIN fixes
	* generic/tkWindow.c:
	* doc/.cvsignore:

2010-01-06  Donal K. Fellows  <dkf@users.sf.net>

	* unix/tkUnixWm.c (TkWmMapWindow): [Bug 1163496]: Allow windows to be
	* tests/wm.test (wm-transient-8.1): set to be transients for withdrawn
	masters correctly.

2010-01-05  Pat Thoyts  <patthoyts@users.sourceforge.net>

	* win/tkWinDialog.c: [Patch 2898255]: Enable unlimited multiple
	file selection from the open files dialog (pawlak,fellows,thoyts)

2010-01-05  Donal K. Fellows  <dkf@users.sf.net>

	* generic/tkMenu.c (MenuWidgetObjCmd): [Bug 220950]: Do not delete
	menu entries if the first index to delete is explicitly after the last
	index of existing entries.

2010-01-04  Pat Thoyts  <patthoyts@users.sourceforge.net>

	* library/dialog.tcl: Backported fix for tk_dialog <Return> binding
	* library/console.tcl: Backported fix for console keyboard menu
	activation and <<Cut>> handling from HEAD.
	* library/tk.tcl: Correctly handle quoted ampersands in AmpMenuArgs

2010-01-03  Pat Thoyts  <patthoyts@users.sourceforge.net>

	* generic/tkMenu.h: [Patch 2848897] Support the system keyboard
	* win/tkWinMenu.c:  cues option on Windows. This system parameter
	hides the underlines on menu items unless the keyboard is used to
	open the menu. (kovalenko, thoyts)

2010-01-03  Pat Thoyts  <patthoyts@users.sourceforge.net>

	* library/tearoff.tcl: tearoff menus should be transient and use the
	                       toolwindow style on Windows.
	* tests/menu.test: menu tests using 'tkwait visibility' are unix only

2010-01-02  Donal K. Fellows  <dkf@users.sf.net>

	* unix/tkUnixEvent.c (TransferXEventsToTcl): [Bug 1924761]: Use the
	new cache mechanism to force the extraction of the string of a key
	event from XIM at the right time rather than after queueing when it
	can be quashed by a race condition centered on the limited amount of
	state in some XIM implementations.

	* unix/tkUnixKey.c (TkpGetString): [Bug 1373712]: Cache the value that
	* generic/tkInt.h (TkKeyEvent):		will be substituted via %A so
	* generic/tkEvent.c (CleanUpTkEvent):	that we do not need to make it
	* doc/HandleEvent.3 (ARGUMENTS):	fresh each time, which causes
	* doc/QWinEvent.3 (ARGUMENTS):		trouble with some input
	* macosx/tkMacOSXKeyEvent.c (InitKeyEvent): methods. Also includes the
	* win/tkWinX.c (GenerateXEvent):	factoring out of some code and
	update of documentation to describe the slightly increased constraints
	on how Tk_HandleEvent can be used.

2010-01-01  Donal K. Fellows  <dkf@users.sf.net>

	* unix/tkUnixEvent.c (TransferXEventsToTcl): [Bug 1924761]: Move the
	* generic/tkEvent.c (Tk_HandleEvent):	     passing of key events to
	XFilterEvent to the low level point where all other events are
	handled, where it should have been all along. This makes more input
	methods work, stops [event generate] from interfering with input
	methods, and allows the simplification of tkEvent.c by removing half
	of InvokeInputMethods and allowing the rest - which was not full input
	method handling - to be rolled back into Tk_HandleEvent. Introduces a
	small potential bug when a focus change and input method handling are
	too close together in the Tk event queue, but that should be less
	deadly to usability than the previous problems where input methods
	could fail completely or reorder key presses...

2009-12-30  Pat Thoyts  <patthoyts@users.sourceforge.net>

	* generic/tkMenu.c: [Patch 2879789]: Torn off menu items are only
	* tests/menu.tcl:   activated over a limited region of the window.
	Fixed to make the whole width of a menu item activate the entry.

2009-12-27  Pat Thoyts  <patthoyts@users.sourceforge.net>

	* win/tkWinMenu.c: [Bug 2879927]: Highlight for cascade items in
	torn-off menus is incorrect on Windows.

2009-12-25  Donal K. Fellows  <dkf@users.sf.net>

	* doc/option.n: [Bug 2914943]: Correct the first example.
	Also define what the format of option patterns is; that's a much less
	commonly known fact than it used to be.

2009-12-22  Joe English  <jenglish@users.sourceforge.net>

	* library/ttk/sizegrip.tcl: [Bug 2912356]: Patch to avoid bizarro
	behavior under compiz.

2009-12-22  Donal K. Fellows  <dkf@users.sf.net>

	* library/tkfbox.tcl (ListInvoke): [Bug 2919205]: Correct ordering of
	arguments to tk_messageBox.

2009-12-20  Donal K. Fellows  <dkf@users.sf.net>

	* unix/tkUnixSend.c (ServerSecure): [Patch 2917663]: Better support
	for server-interpreted access control addreses.

2009-12-16  Joe English  <jenglish@users.sourceforge.net>

	* generic/ttk/ttkNotebook.c: Don't call Tk_DeleteOptionTable()
	[Bug 2915709], backport fix for [Bug 2496162].

2009-12-14  Kevin B. Kenny  <kennykb@acm.org>

	* library/demos/unicodeout.tcl: Added code to check for right-to-left
	support on Windows and adjust Hebrew and Arabic character strings
	accordingly. Changed the Hebrew string to 'ktb ebryt' (ktav Ivrit,
	"Hebrew writing") to be consistent with at least the Greek and Russian
	strings. Thanks to Rodrigo Readi for calling the inconsistency to our
	attention.

2009-12-02  Jan Nijtmans  <nijtmans@users.sf.net>

	* win/tkInt.decls:	[Bugs 220600, 220690]: Comment that
	TkWinChildProc is exported through the stubs table since 8.5.9

2009-12-11  Donal K. Fellows  <dkf@users.sf.net>

	* library/tk.tcl (tk::ScreenChanged): [Bug 2912473]: Stop problems
	caused by display names with a double colon in.

2009-12-10  Donal K. Fellows  <dkf@users.sf.net>

	* library/demos/ttkscale.tcl: Added demo of [ttk::scale] widget.

2009-12-09  Andreas Kupries  <andreask@activestate.com>

	* library/safetk.tcl (::safe::loadTk): [Bug 2902573]: Fixed access to
	the cleanupHook of the safe base. The code used the old internal
	commands which have been removed since 2009-12-09. See Tcl's
	ChangeLog.

2009-12-09  Donal K. Fellows  <dkf@users.sf.net>

	* generic/tkColor.c (Tk_GetColorByValue): [Bug 2911570]: Ensure that
	hash keys of color values are zeroed first, so that they hash properly
	on 64-bit systems (where X structures are not tightly packed).

2009-12-08  Pat Thoyts  <patthoyts@users.sourceforge.net>

	* unix/tkUnixWm.c: [Bug 2864685]: Backported window manager hinting
			   update from HEAD

2009-12-06  Benjamin Riefenstahl  <b.riefenstahl@turtle-trading.net>

	* macosx/tkMacOSXFont.c (GetFontFamilyName): [Bug 2548661]: Merge fix
	from HEAD (1.44).

2009-12-03  Pat Thoyts  <patthoyts@users.sourceforge.net>

	* library/ttk/xpTheme.tcl:    Fix selection of treeview rows on
	* library/ttk/vistaTheme.tcl: Windows XP and Vista.

2009-12-02  Jan Nijtmans  <nijtmans@users.sf.net>

	* doc/GetHINSTANCE.3:	Correct mentioned header file
	* win/tkWinInt.h:	[Bugs 220600, 220690]: Make TkWinChildProc
	* generic/tkInt.decls:	available in private stub table.
	* generic/tkIntPlatDecls.h: (regenerated)
	* generic/tkStubInit.c:	(regenerated)

2009-11-25  Stuart Cassoff <stwo@users.sf.net>

	* unix/tcl.m4:		[Patch 2892871]: Remove unneeded
	*			AC_STRUCT_TIMEZONE.
	* unix/configure:	Regenerated with autoconf-2.59.

2009-11-24  Donal K. Fellows  <dkf@users.sf.net>

	* unix/tkUnixWm.c (WmIconphotoCmd): [Bug 2902814]: Use the correct
	type for the array of data passed into X. It's wrong, but "right"
	because of a mistake in the X11 specification.

2009-11-22  Pat Thoyts  <patthoyts@users.sourceforge.net>

	* tests/winWm.test: [Bug 2899949]: Make sure the window is still
	* win/tkWinWm.c:    present when handling delayed activation

2009-11-13  Pat Thoyts  <patthoyts@users.sourceforge.net>

	* tests/winDialog.test: [Bug 2307837]: Backported fix for running
	* win/tkWinTest.c:      dialog tests on non-English locales

2009-11-12  Don Porter  <dgp@users.sourceforge.net>

	*** 8.5.8 TAGGED FOR RELEASE ***

	* changes:	Updated for 8.5.8 release.

2009-11-03  Don Porter  <dgp@users.sourceforge.net>

	* generic/tk.h:		Bump to 8.5.8 for release.
	* library/tk.tcl:
	* unix/configure.in:
	* unix/tk.spec:
	* win/configure.in:
	* README:

	* unix/configure:	autoconf-2.59
	* win/configure:

	* changes:	Updated for 8.5.8 release.

2009-11-03  Pat Thoyts  <patthoyts@users.sourceforge.net>

	* win/tkWinWm.c: [Bug 2891541]: Permit normal behaviour on
	Windows for a grabbed toplevel when it is the main window.

2009-11-01  Joe Mistachkin  <joe@mistachkin.com>

	* win/tkWinButton.c: [Bug 1739613]: The default width being stored
	in TSD cannot be put into the process-wide options table.  This fix
	allocates storage for the default width from the heap and frees it
	using an exit handler.

2009-10-29  Pat Thoyts  <patthoyts@users.sourceforge.net>

	* win/tkWinFont.c: [Bug 1825353]: Backported patch for tiny
	fixed font on Russian Windows systems.

2009-10-25  Donal K. Fellows  <dkf@users.sf.net>

	* unix/tkUnixColor.c (TkpGetColor): [Bug 2809525]: Impose a maximum
	X11 color name length so that it becomes impossible to blow things up
	that way.

	* library/text.tcl: [Bug 1854913]: Stop <Delete> actions from ever
	deleting backwards, even when the insertion cursor is "at the end" of
	the text widget.

2009-10-24  Donal K. Fellows  <dkf@users.sf.net>

	* macosx/ttkMacOSXTheme.c (RangeToFactor, TrackElementDraw)
	(PbarElementDraw): [Bug 2883712]: Corrected scaling of progress bars
	and scales, and backported the fix for 64-bitness.

	* library/button.tcl, unix/tkUnixButton.c (TkpDisplayButton):
	[Patch 1530276]: Make -selectcolor handling work better for both
	checkbuttons and radiobuttons when they don't have indicators.

2009-10-22  Donal K. Fellows  <dkf@users.sf.net>

	* generic/tkText.c (CreateWidget, TextEditUndo, TextEditRedo)
	(TextEditCmd, UpdateDirtyFlag):
	* generic/tkText.h: [Patch 1469210]: Corrected handling of marking as
	dirty when inserting after an undo from a non-dirty state.

	* library/xmfbox.tcl (MotifFDialog_FileTypes)
	(MotifFDialog_ActivateSEnt):
	* library/tkfbox.tcl (Done, ::tk::dialog::file::):
	* macosx/tkMacOSXDialog.c (Tk_GetOpenFileObjCmd):
	* win/tkWinDialog.c (GetFileNameW, GetFileNameA):
	* doc/getOpenFile.n: [Patch 2168768]: Corrected handling of the
	-typevariable option to be consistently global; it's the only way it
	can work even close to the same on all platforms.

2009-10-15  Don Porter  <dgp@users.sourceforge.net>

	* generic/tkConsole.c:	Relax the runtime version requirements on Tcl
	* generic/tkMain.c:	so that Tk 8.5.8 can [load] into Tcl 8.6 (and
	* generic/tkWindow.c:	later 8.*) interps.  [Feature Request 2794032]
	* library/tk.tcl
	* unix/Makefile.in:
	* win/Makefile.in:
	* win/makefile.vc:

2009-10-10  Donal K. Fellows  <dkf@users.sf.net>

	* unix/tkUnixRFont.c (InitFont,TkpGetFontFromAttributes,Tk_DrawChars):
	[Bug 1961455]: Draw underlines and overstrikes when using Xft for font
	rendering.

2009-10-08  Donal K. Fellows  <dkf@users.sf.net>

	* library/tkfbox.tcl (::tk::IconList_Create): [Patch 2870648]:
	Corrected cursor used in file/directory dialogs.

2009-10-07  Pat Thoyts  <patthoyts@users.sourceforge.net>

	* library/ttk/vistaTheme.tcl: [Bug 2787164]: Fix size of dropdown
	arrow on combobox and menubutton for Windows 7.

2009-10-07  Donal K. Fellows  <dkf@users.sf.net>

	* unix/tkUnixScrlbr.c (TkpComputeScrollbarGeometry): [Patch 2088597]:
	Stop scrollbars from getting too small at the end.

2009-10-05  Don Porter  <dgp@users.sourceforge.net>

	* changes:	Updated for 8.5.8 release.

2009-10-05  Pat Thoyts  <patthoyts@users.sourceforge.net>

	* win/tkWinButton.c: [Bug 2860827]: Backported patch avoiding 3D
	effects with user-specified background.

2009-09-25  Donal K. Fellows  <dkf@users.sf.net>

	* generic/tkImgPhoto.c (ImgGetPhoto): Correct generation of grayscale
	data from an image. Reported by Keith Vetter on comp.lang.tcl.

2009-09-14  Jeff Hobbs  <jeffh@ActiveState.com>

	* generic/tkMenuDraw.c (TkPostSubmenu): [Bug 873613]: Fix reposting of
	* win/tkWinMenu.c (TkWinHandleMenuEvent): submenu in torn off Windows
	menu.
	(DrawMenuEntryArrow): [Bug 873608]: Draw Win menu arrow after being
	torn off.

2009-09-10  Donal K. Fellows  <dkf@users.sf.net>

	* unix/tkUnixRFont.c (InitFont): Move pattern disposal in error case
	to callers so they have more options when they come to recovering from
	the failure.
	(TkpGetFontFromAttributes): If the default attributes don't work, try
	adding a setting to turn off use of XRender. That seems to work for
	some people for unexplained reasons (possibly local misconfiguration).
	* generic/tkFont.c (Tk_AllocFontFromObj): Stop this function from
	keeling over in a heap when the low-level font allocation fails. An
	error beats a crash! (Issue reported on comp.lang.tcl by Denis
	Berezhnoy.)

2009-08-25  Donal K. Fellows  <dkf@users.sf.net>

	* unix/tkUnixSend.c (ServerSecure): [Bug 1909931]: Added some support
	for server-interpreted access control addreses.

2009-08-24  Donal K. Fellows  <dkf@users.sf.net>

	* library/msgbox.tcl (::tk::MessageBox): Correct bindings so that they
	work with ttk::buttons. Reported by Hans-Christoph Steiner.

2009-08-24  Daniel Steffen  <das@users.sourceforge.net>

	* macosx/tkMacOSXHLEvents.c (ScriptHandler): Fix "do script" apple
	event handler issues on recent Mac OS X releases by using AE coercion
	to 'utf8' for text data and to 'fsrf' for alias data. (Reported by
	Youness Alaoui on tcl-mac)

2009-08-08  Donal K. Fellows  <dkf@users.sf.net>

	* library/demos/pendulum.tcl: Make the display handle being resized
	more gracefully.

2009-08-04  Donal K. Fellows  <dkf@users.sf.net>

	* generic/tkTextDisp.c (TkTextCharLayoutProc): Make the line breaking
	algorithm (in the word-wrap case) do the right thing with non-breaking
	spaces by restricting what we break on to ASCII spaces, which is good
	enough for most purposes.

2009-08-01  Donal K. Fellows  <dkf@users.sf.net>

	* unix/tkUnixWm.c (WmIconphotoCmd): [Bug 2830420]: Assemble the image
	for the window manager in a way that doesn't assume we're on a little-
	endian system.

2009-07-22  Donal K. Fellows  <dkf@users.sf.net>

	* generic/tkFocus.c (TkFocusDeadWindow): [Bug 2496114]: Ensure that
	focus desynchronization doesn't cause a crash.

2009-07-20  Donal K. Fellows  <dkf@users.sf.net>

	* tests/clipboard.test (clipboard-6.2): [Bug 2824378]: Corrected
	result of test in light of changes to binary selection retrieval.

2009-07-18  Donal K. Fellows  <dkf@users.sf.net>

	* unix/tkUnixSelect.c (SelCvtFromX32, SelCvtFromX8): Make the
	incremental transfer of binary selections work get deserialized
	correctly. Thanks to Emiliano Gavilan for detecting.

2009-07-15  Donal K. Fellows  <dkf@users.sf.net>

	* unix/tkUnixSelect.c (TkSelEventProc, SelRcvIncrProc, SelCvtFromX8):
	[Bug 2821962]: Make byte sequence selection transfers possible.

2009-07-14  Donal K. Fellows  <dkf@users.sf.net>

	* doc/canvas.n (WINDOW ITEMS): [Bug 2326602]: Corrected definition of
	the -height and -width options for these items.

	* unix/configure.in: [Bug 2496018]: Allow the disabling of the use of
	XScreenSaver at configuration time, so as to permit better control of
	dependencies in the embedded case.

2009-07-11  Donal K. Fellows  <dkf@users.sf.net>

	* doc/grid.n: [Bug 2818455]: Corrected example.

2009-06-27  Jan Nijtmans  <nijtmans@users.sf.net>

	* generic/tkInt.decls (Tk(Orient|Smooth)(Parse|Print)Proc):
	Backport [Bug 2804935]: Expose these functions through the internal
	stub table as they are useful to existing third-party code.

2009-06-23  Jan Nijtmans  <nijtmans@users.sf.net>

	* generic/tkCanvUtil.c: [Bug 220935]: canvas dash update problem

2009-06-02  Pat Thoyts  <patthoyts@users.sourceforge.net>

	* win/tkWinWm.c:   [Bug 2799589]: Backported fix for crash on
	* tests/winWm.test: delayed window activation.

2009-05-21  Pat Thoyts  <patthoyts@users.sourceforge.net>

	* win/tkWinMenu.c: [Bug 2794778]: Backported fix for keyboard
	traversal of the menus on Windows.

2009-05-14  Pat Thoyts  <patthoyts@users.sourceforge.net>

	* generic/tkButton.c: [Bug 1923684]: Backported checkbutton fix
	for confused state when -offvalue equals -tristatevalue

2009-05-14  Pat Thoyts  <patthoyts@users.sourceforge.net>

	* doc/ttk_image.n:  Backported support for the Vista theme.
	* doc/ttk_style.n:  This requires the vsapi element engine,
	* doc/ttk_vsapi.n:  the hover state and the theme script
	* doc/ttk_widget.n: definition.
	* generic/ttk/ttkState.c:
	* generic/ttk/ttkTheme.h:
	* generic/ttk/ttkWidget.c:
	* library/ttk/ttk.tcl:
	* library/ttk/vistaTheme.tcl:
	* library/ttk/xpTheme.tcl:
	* tests/ttk/vsapi.test:
	* win/ttkWinXPTheme.c:

2009-05-13  Pat Thoyts  <patthoyts@users.sourceforge.net>

	* generic/tkFont.c: [Bug 2791352]: Backported fix and tests for
	* tests/font.test:  mis-parsing of certain font descriptions.

2009-05-03  Donal K. Fellows  <dkf@users.sf.net>

	* win/tkWinWm.c (UpdateWrapper): [Bug 2785744]: Manipulate flag bit
	correctly so that menubar updates can't smash other attributes.

2009-04-30  Pat Thoyts  <patthoyts@users.sourceforge.net>

	* win/tkWinWm.c: [Patch 2504402]: Backported change to create
	wm icons as device independent bitmaps. (cjmcdonald)

2009-04-30  Donal K. Fellows  <dkf@users.sf.net>

	* win/tkWinPixmap.c (Tk_GetPixmap): [Bug 2080533]: Added patch that
	allows Tk to keep working even when the graphics card is stressed.

2009-04-28  Jeff Hobbs  <jeffh@ActiveState.com>

	* unix/tcl.m4, unix/configure (SC_CONFIG_CFLAGS): Harden the check
	to add _r to CC on AIX with threads.

2009-04-27  Donal K. Fellows  <dkf@users.sf.net>

	* generic/tkInt.decls: [Bug 2768945]: Expose (as "private") a set of
	functions needed for easily building canvas items that work like
	existing standard ones.

2009-04-24  Jeff Hobbs  <jeffh@ActiveState.com>

	* win/tkWinDialog.c (ChooseDirectoryValidateProc): No need to set
	cwd on selchange. Prevents delete of selected folder in dialog.

2009-04-24  Stuart Cassoff <stwo@users.sf.net>

	* unix/Makefile.in:	[Bug 2764263]: Removed stray @ from
	Makefile.in test target. [Bug 1945073]: Don't chmod+x square demo.
	[Patch 2764272]: Adjustable demo install location.

2009-04-24  Stuart Cassoff <stwo@users.sf.net>

	* unix/Makefile.in: [Patch 2769530]: Don't chmod/exec installManPage.

2009-04-23  Jeff Hobbs  <jeffh@ActiveState.com>

	* win/tkWinDialog.c (Tk_ChooseDirectoryObjCmd): [Bug 2779910]: Enable
	the new style choosedir that has a "New Folder" button, with
	::tk::winChooseDirFlags override for new behavior.

2009-04-15  Don Porter  <dgp@users.sourceforge.net>

	*** 8.5.7 TAGGED FOR RELEASE ***

	* changes:	Updated for 8.5.7 release.

2009-04-14  Stuart Cassoff  <stwo@users.sourceforge.net>

	* unix/tcl.m4:	Removed -Wno-implicit-int from CFLAGS_WARNING.

2009-04-10  Don Porter  <dgp@users.sourceforge.net>

	* changes:	Updated for 8.5.7 release.

	* generic/tk.h:		Bump to 8.5.7 for release.
	* library/tk.tcl:
	* unix/configure.in:
	* unix/tk.spec:
	* win/configure.in:
	* README:

	* unix/configure:	autoconf-2.59
	* win/configure:

2009-04-10  Joe English  <jenglish@users.sourceforge.net

	* library/palette.tcl(tk_setPalette): Don't set
	*selectColor: #b03060; this makes radio- and checkbuttons
	look wrong post-TIP#109.

2009-04-10  Daniel Steffen  <das@users.sourceforge.net>

	* unix/configure.in (Darwin):	use Darwin SUSv3 extensions if
					available.
	* unix/configure:		autoconf-2.59
	* unix/tkConfig.h.in:		autoheader-2.59

	* library/msgbox.tcl: don't set msgbox bitmap background on TkAqua.

	* library/demos/filebox.tcl: only show "Motif Style Dialog" checkbutton
	on X11 windowingsystem.

	* library/demos/widget: GOOBE: use ttk::cursor

	* library/ttk/cursors.tcl: backport ttk::cursor from HEAD

	* library/demos/knightstour.tcl: fix knightstour demo not running from
	interactive wish.

	* library/console.tcl (::tk::ConsoleInit): remove redundant TkAqua
	Quit menu item.

	* generic/tkPointer.c (Tk_UpdatePointer): use all 5 buttons.

	* generic/tkMenu.c (PostProcessEntry): delay call to
	TkpConfigureMenuEntry() until all menu entry attributes are setup.

	* library/menu.tcl (::tk::MbPost): fix error thrown in y position
	computation with indicatoron.

	* generic/tkMenubutton.c: s/DEF_BUTTON_JUSTIFY/DEF_MENUBUTTON_JUSTIFY/

	* generic/tkTextBTree.c (TkBTreeDeleteIndexRange): add bounds check
	to startEnd array access (fixes testsuite crash).

	* tests/unixFont.test: only use xlsfonts with X11 windowingsystem.

2009-04-10  Donal K. Fellows  <dkf@users.sf.net>

	* generic/tkCanvPs.c (TkPostscriptInfo): [Bug 1466509]: Eliminate old
	and misleading comments mentioning prolog.ps.
	* generic/prolog.ps, library/prolog.ps: Remove unused files.
	* unix/Makefile.in, win/Makefile.in: Stop building distributions that
	include the removed files or trying to install them.

	* library/tk.tcl: [Bug 2116837]: Add event definitions to handle the
	standard virtual events when Caps Lock is on.

2009-04-03  Joe English  <jenglish@users.sourceforge.net>

	* unix/tkUnixWm.c: [Bug 1789819]: Don't Panic.

2009-03-25  Donal K. Fellows  <dkf@users.sf.net>

	* generic/ttk/ttkTheme.c (BuildOptionMap, NewElementImpl):
	[Bug 2178820]: Ensure that zero-size allocations don't happen; some
	malloc implementations don't like it at all.

	* win/wish.exe.manifest.in: [Bug 1871101]: Add magic to make Tk not be
	blurred on Vista with large fonts.

2009-03-03  Pat Thoyts  <patthoyts@users.sourceforge.net>

	* generic/tkFileFilter.c: Backported some fixes for uninitialized
	* generic/tkFont.c:       variables identified by das using clang
	* generic/tkListbox.c:    analysis.

2009-02-27  Pat Thoyts  <patthoyts@users.sourceforge.net>

	* generic/tkWindow.c: [Bug 2645457] check for dead windows after
	calling Tk_MakeWindowExist to avoid a crash when mapping dead windows.

2009-02-23  Pat Thoyts  <patthoyts@users.sourceforge.net>

	* win/tkWinCursor.c: [Patch 2542828] use stock Win32 help arrow
	cursor when question_arrow requested (danckaert)

	* win/rc/*.cur: [Patch 2513104] fix cursor hotspots (cjmcdonald)

	* win/tkWinMenu.c: Applied patch for menu image display bug
	[Bug 1329198, 456299] [Patch 2507419] (cjmcdonald)

2009-02-17  Jeff Hobbs  <jeffh@ActiveState.com>

	* win/tcl.m4, win/configure: Check if cl groks _WIN64 already to
	avoid CC manipulation that can screw up later configure checks.
	Use 'd'ebug runtime in 64-bit builds.

2009-02-16  Jeff Hobbs  <jeffh@ActiveState.com>

	* win/configure.in, win/configure: align better with tcl
	version. Ensures finding correct CPP for Win64.

2008-02-06  Daniel Steffen  <das@users.sourceforge.net>

	* generic/tkImgPhoto.c:		fix numerous leaks discovered with the
	* generic/tkMenu.c:		Mac OS X Instruments.app Leaks tool.
	* generic/tkText.c:
	* generic/tkTextImage.c:
	* generic/tkTextIndex.c:
	* generic/tkUndo.c:
	* generic/ttk/ttkFrame.c:
	* macosx/tkMacOSXWm.c:

2009-01-22  Kevin B. Kenny  <kennykb@acm.org>

	* unix/tcl.m4: Corrected a typo ($(SHLIB_VERSION) should be
	${SHLIB_VERSION}).
	* unix/configure: Autoconf 2.59

2009-01-19  Kevin B. Kenny  <kennykb@acm.org>

	* unix/Makefile.in: Added a CONFIG_INSTALL_DIR parameter so that
	* unix/tcl.m4:      distributors can control where tclConfig.sh goes.
	Made the installation of 'ldAix' conditional
	upon actually being on an AIX system.  Allowed for downstream
	packagers to customize SHLIB_VERSION on BSD-derived systems.
	Thanks to Stuart Cassoff for [Patch 907924].
	* unix/configure: Autoconf 2.59

2009-01-14  Jan Nijtmans  <nijtmans@users.sf.net>

	* generic/tkImgPhoto.c: fix for aMSN compatibility [tcl-Bug 2507326]

2009-01-11  George Peter Staplin  <georgeps@users.sourceforge.net>

	* generic/tkEvent.c: Backport a fix from 8.6 for a NULL pointer
	dereference in CreateXIC.

2009-01-07  Pat Thoyts  <patthoyts@users.sourceforge.net>

	* win/tkWinWm.c: Backported fix for [Bug 1847002] to prevent the
	bypassing of grab restrictions via the taskbar on Windows.

2008-12-22  Don Porter  <dgp@users.sourceforge.net>

	*** 8.5.6 TAGGED FOR RELEASE ***

	* tests/embed.test:	Eliminate duplicate test names.

	* changes:	Updates for 8.5.6 release.

2008-12-22  Joe English  <jenglish@users.sourceforge.net>

	* generic/ttk/ttkWidget.c: Don't crash when
	application uses nondefault visual [Bug 2264732]
	(Backport from trunk change 2008-11-11)
	* Workaround for [Bug 2207435]
	(Backport from trunk change 2008-10-31).

2008-12-22  Donal K. Fellows  <dkf@users.sf.net>

	* generic/tkCanvPs.c (Tk_PostscriptFont,TkCanvPostscriptCmd): Backport
	of font size and reflection fix. [Bug 2107938]

2008-12-22  Alexandre Ferrieux 	<ferrieux@users.sourceforge.net>

	* generic/tkCanvUtil.c: Backport of the Millipeter patch [1813597,
	* generic/tkInt.h:       2218964]
	* generic/tkObj.c:
	* generic/tkText.c:

2008-12-21  Don Porter  <dgp@users.sourceforge.net>

	* generic/tk.h:		Bump to 8.5.6 for release.
	* library/tk.tcl:
	* unix/configure.in:
	* unix/tk.spec:
	* win/configure.in:
	* README:

	* unix/configure:	autoconf-2.59
	* win/configure:

	* changes:	Updates for 8.5.6 release.

2008-11-22  Pat Thoyts  <patthoyts@users.sourceforge.net>

	* library/ttk/combobox.tcl: [Bug 1939129,1991930] combobox dropdown
	                            was drawn behind topmost toplevels.

2008-11-19  Jan Nijtmans  <nijtmans@users.sf.net>

	* generic/tkImage.c    Relax the constraint that every Tk_ImageType
	* generic/tkImgPhoto.c can only be passed to this function once.
	                       This allows tkImg to be loaded in multiple
	                       interpreters in a thread-enabled build of Tk.
	                       [Bug 2312027]

2008-11-15  Pat Thoyts  <patthoyts@users.sourceforge.net>

	* generic/tk.h:        The tip 125 implementation permits the
	* generic/tkFrame.c:   wm manage command to manage any widget but
	* macosx/tkMacOSXWm.c: only those with Frame instance data should
	* unix/tkUnixWm.c:     be permitted. We now check for the suitability
	* win/tkWinWm.c:       and raise an error for non-frame widgets.
	* test/wm.test:        Updated the tests and documentation.
	* doc/wm.n:            See also [Bug 2239034]

2008-11-12  Pat Thoyts  <patthoyts@users.sourceforge.net>

	* tests/constraints.tcl: backported listbox test fix from head
	* tests/listbox.test:    the default on windows is 'underline'
	* tests/winDialog.test: backported some fixes from head
	* library/text.tcl: Backported fix for bug #1777362 to have events
	* test/text.test:   work with window paths that include hyphens.

2008-10-23  Don Porter  <dgp@users.sourceforge.net>

	* generic/tk.h:		Bump version number to 8.5.6b1 to distinguish
	* library/tk.tcl:	CVS development snapshots from the 8.5.5 and
	* unix/configure.in:	8.5.6 releases.
	* unix/tk.spec:
	* win/configure.in:
	* README:

	* unix/configure:	autoconf (2.59)
	* win/configure:

2008-10-17  Pat Thoyts  <patthoyts@users.sourceforge.net>

	* library/ttk/scale.tcl: Backported keyboard bindings for ttk::scale

2008-10-11  Donal K. Fellows  <donal.k.fellows@man.ac.uk>

	*** 8.5.5 TAGGED FOR RELEASE ***

	* generic/tkCanvas.c (CanvasWidgetCmd): Corrected result generation.

2008-10-10  Don Porter  <dgp@users.sourceforge.net>

	* generic/tk.h:		Bump to 8.5.5 for release.
	* library/tk.tcl:
	* unix/configure.in:
	* unix/tk.spec:
	* win/configure.in:

	* unix/configure:	autoconf-2.59
	* win/configure:

	* changes:	Updates for 8.5.5 release.

	* unix/Makefile.in:	Relax constraints in index script so that
	* win/Makefile.in:	each Tk 8.5.* release may be [package require]d
	* win/makefile.vc:	into any Tcl 8.5.* interp.  [Bug 1890438].

2008-10-09  Don Porter  <dgp@users.sourceforge.net>

	* generic/tkListbox.c:	Make literal return values consistent with
	those generated by Tcl_PrintDouble().

	* tests/canvText.test:	Backport test updates in light of the
	* tests/entry.test:	2008-10-05 commit.
	* tests/listbox.test:
	* tests/scrollbar.test:
	* tests/spinbox.test:
	* tests/textDisp.test:

	* generic/tkEntry.c:	Fix missing space constructing the scroll
	command.

2008-10-05  Donal K. Fellows  <donal.k.fellows@man.ac.uk>

	* win/tkWinScrlbr.c:		Convert 'sprintf(..."%g"...)' to the
	* macosx/tkMacOSXScrlbr.c:	locale-insensitive Tcl_PrintDouble.
	* generic/tkScrollbar.c:	[Bug 2112563]  NOTE: Tcl_PrintDouble
	* generic/tkListbox.c:		is sensitive to the value of
	* generic/tkEntry.c:		::tcl_precision.
	* generic/tkCanvText.c:		*** POTENTIAL INCOMPATIBILITY ***
	* generic/tkArgv.c:

2008-08-25  Todd M. Helfter  <tmh@users.sourceforge.net>

	* library/menu.tcl: additional fix for [Bug 1023955]

2008-09-08  Todd M. Helfter  <tmh@users.sourceforge.net>

	* doc/menu.n: fix typo in docs [Bug 2098425]

2008-08-28  Don Porter  <dgp@users.sourceforge.net>

	* unix/tkConfig.sh.in:	Added @XFT_LIBS@ to the definition of TK_LIBS
	to avoid link failures when a "big wish" program links against a
	--disable-shared build of libtk.  (Discovered building expectTk).

	* generic/tk.h:		Bump version number to 8.5.5b1 to distinguish
	* library/tk.tcl:	CVS development snapshots from the 8.5.4 and
	* unix/configure.in:	8.5.5 releases.
	* unix/tk.spec:
	* win/configure.in:
	* README:

	* unix/configure:	autoconf (2.59)
	* win/configure:

2008-08-25  Todd M. Helfter  <tmh@users.sourceforge.net>

	* library/menu.tcl: fix typo from [Bug 1023955]

2008-08-25  Todd M. Helfter <tmh@users.sourceforge.net>

	* library/menu.tcl : Do not flip to the arrow cursor on menus.
	This was a Motif convention.  Current behavior is maintained if
	tk_strictMotif is enabled.  [Bug 1023955]

2008-08-25  Todd M. Helfter <tmh@users.sourceforge.net>

	The patch is associated with the bug tracker id: 1936220
	library/tkfbox.tcl : fix the multiple selection error for
	tk_getOpenFile -multiple 1 which fails on all unix platforms since
	the adoption of ttk widgets.

2008-08-19  Joe English  <jenglish@users.sourceforge.net>

	* generic/ttk/ttkScroll.c:  Don't use sprintf "%g" to
	format floating point numbers in -[xy]scrollcommand callbacks
	or [xy]view methods.  Minor incompatibility: 0 and 1 now
	formatted as "0.0" resp "1.0".
	* tests/ttk/entry.test, tests/ttk/treeview.test: Updated
	to account for above change.

2008-08-19  Daniel Steffen  <das@users.sourceforge.net>

	* macosx/tkMacOSXFont.c (SetFontFeatures):	Disable antialiasing of
						 	fixed-width fonts with
						 	size <= 10.

2008-08-14  Daniel Steffen  <das@users.sourceforge.net>

	*** 8.5.4 TAGGED FOR RELEASE ***

	* unix/tcl.m4 (SC_PATH_X):	check for libX11.dylib in addition to
					libX11.so et al.

	* unix/configure: 		autoconf-2.59

2008-08-08  Don Porter  <dgp@users.sourceforge.net>

	* generic/tk.h:		Bump to 8.5.4 for release.
	* library/tk.tcl:
	* unix/configure.in:
	* unix/tk.spec:
	* win/configure.in:
	* README:

	* unix/configure:	autoconf-2.59
	* win/configure:

	* changes:	Updates for 8.5.4 release.

2008-08-05  Joe English  <jenglish@users.sourceforge.net>

	* generic/tk.h, generic/tkEvent.c: Fix for [Bug 2010422]
	"no event type or button # or keysym while executing
	"bind Listbox <MouseWheel> [...]".

2008-08-01  Pat Thoyts  <patthoyts@users.sourceforge.net>

	* win/tkWinWm.c: Backported fixes for handling unmapped parent
	* test/wm.test:  toplevels. [Bug 2009788, 2028703]

2008-07-31  Don Porter  <dgp@users.sourceforge.net>

	* generic/tk.h:	Added missing EXTERN for the Tcl_PkgInitStubsCheck
	declaration to fix inability to embed non-stub-enabled Tk on Windows.

2008-07-26  Pat Thoyts  <patthoyts@users.sourceforge.net>

	* doc/options.n: Direct to the font manual for -font [Bug 1686012]

	* win/tkWinWindow.c: Check for 0x prefix in sprintf %p. Bug [2026405]

2008-07-22  Daniel Steffen  <das@users.sourceforge.net>

	* library/ttk/aquaTheme.tcl: Use system color names and TIP145 named
	font instead of hardcoded color values and deprecated native font name.

	* macosx/tkMacOSXHLEvents.c: sync with HEAD.

2008-07-04  Joe English  <jenglish@users.sourceforge.net>

	* generic/ttk/ttkDefaultTheme.c, generic/ttk/ttkClamTheme.c,
	generic/ttk/ttkClassicTheme.c, generic/ttk/ttkElements.c:
	Backport [Bug 2009213].

2008-06-29  Don Porter  <dgp@users.sourceforge.net>

	*** 8.5.3 TAGGED FOR RELEASE ***

	* generic/tk.h:		Bump to 8.5.3 for release.
	* library/tk.tcl:
	* unix/configure.in:
	* unix/tk.spec:
	* win/configure.in:
	* README:

	* unix/configure:	autoconf-2.59
	* win/configure:

	* changes:	Updates for 8.5.3 release.

2008-06-26  Don Porter  <dgp@users.sourceforge.net>

	* generic/tkPanedWindow.c (PanedWindowProxyCommand)
	(DisplayPanedWindow): Ensure that a zero width never gets fed to the
	underlying window system. [Bug 1639824]  (Backport fix from dkf).

2008-06-20  Joe English  <jenglish@users.sourceforge.net>

	* library/ttk/treeview.tcl: Backport fix for [Bug 1951733]

2008-06-19  Don Porter  <dgp@users.sourceforge.net>

	* changes:	Updates for 8.5.3 release.

2008-06-18  Daniel Steffen  <das@users.sourceforge.net>

	* macosx/tkMacOSXCarbonEvents.c:	fix debug carbon event tracing;
	(InstallStandardApplicationEventHandler):	replace needless use of
	TkMacOSXInitNamedDebugSymbol() by standard TkMacOSXInitNamedSymbol().

	* macosx/tkMacOSXDebug.c:	revert 2007-11-09 commit making
	* macosx/tkMacOSXDebug.h:	TkMacOSXInitNamedDebugSymbol()
					available outside of debug builds.

	* macosx/tkMacOSXEmbed.c (TkpMakeWindow):	fix bug with missing
	* macosx/tkMacOSXSubwindows.c (XMapWindow):	focus on first map by
	only sending VisibilityNotify events once windows are mapped (rather
	than when they are created).

	* macosx/tkMacOSXWindowEvent.c (TkMacOSXProcessWindowEvent): fix
	return value.

	* macosx/tkMacOSXInit.c:	add helper to efficiently convert from
	* macosx/tkMacOSXPrivate.h:	CFString to Tcl_Obj.

	* macosx/tkMacOSXFont.c (TkpGetFontFromAttributes, InitFont):	fix
	incorrect conversion to points of font sizes already in points; factor
	out retrieval of font family name from font family ID.

2008-06-13  Jeff Hobbs  <jeffh@ActiveState.com>

	* win/configure, win/configure.in (TK_WIN_VERSION): fix handling
	of interim a/b versioning for manifest usage.

2008-06-12  Daniel Steffen  <das@users.sourceforge.net>

	* generic/tkPointer.c (Tk_UpdatePointer): fix failure to restore a
	global grab capture and to release the restrict window capture when
	releasing a button grab. Fixes segfault due to dangling reference to
	restrict window inside TkpSetCapture() implementation. [Bug 1991932]

	* unix/tcl.m4 (SunOS-5.11): fix 64bit amd64 support with gcc & Sun cc.
	* unix/configure: autoconf-2.59

	* macosx/tkMacOSXXStubs.c (Tk_ResetUserInactiveTime): use UsrActivity
	instead of OverallAct (which may be ignored in some circumstances).

	* macosx/Wish.xcodeproj/project.pbxproj: add debug configs for 64bit,
	* macosx/Wish.xcodeproj/default.pbxuser: with gcov, and with
	corefoundation disabled; updates & cleanup for Xcode 3.1 and for
	Leopard; sync with Tcl.xcodeproj.
	* macosx/Wish.xcode/project.pbxproj:	sync Wish.xcodeproj changes.
	* macosx/Wish.xcode/default.pbxuser:
	* macosx/README:			document new build configs.

2008-06-10  Joe English  <jenglish@users.sourceforge.net>

	* unix/tkUnixKey.c: tkUnixKey.c: Use Xutf8LookupString if available
	[Patch #1986818].  This should fix problems (like #1908443) where
	Xlib's idea of the system encoding does not match Tcl's.

2008-05-23  Joe English  <jenglish@users.sourceforge.net>

	* generic/ttk/ttkLabel.c: Avoid passing width or height <= 0 to
	Tk_RedrawImage, as this leads to a panic on Windows [Bug 1967576]

2008-05-11  Pat Thoyts  <patthoyts@users.sourceforge.net>

	* library/tk.tcl: Support for ttk widgets in AmpWidget

	* doc/button.n: Note negative widths for button [Patch #1883418]
	* doc/ttk_*:   'identify' widget command is on all ttk widgets.

2008-05-04  Joe English  <jenglish@users.sourceforge.net>

	* macosx/ttkMacOSAquaTheme.c: "default" and "focus" adornments
	should not be disjoint [Bug 1942785]

2008-04-17  Don Porter  <dgp@users.sourceforge.net>

	* generic/tkCanvas.c:   Fix logic that determines when canvas item
	<Enter> event should fire.  Thanks to Sebastian Wangnick. [Bug 1327482]

2008-04-14  Pat Thoyts  <patthoyts@users.sourceforge.net>

	* win/tkWinDialog.c: backport tk_chooseColor -title fix from head
	* win/tkWinTest.c:   Added parent to testgetwininfo
	* tests/winDialog.test: Created some tk_chooseColor win tests.

2008-04-11  Don Porter  <dgp@users.sourceforge.net>

	* generic/tk.h:		Bump version number to 8.5.3b1 to distinguish
	* library/tk.tcl:	CVS development snapshots from the 8.5.2 and
	* unix/configure.in:	8.5.3 releases.
	* unix/tk.spec:
	* win/configure.in:

	* unix/configure:	autoconf (2.59)
	* win/configure:

2008-04-07  Jeff Hobbs  <jeffh@ActiveState.com>

	* generic/tkWindow.c (Initialize): fix double-free on Tk_ParseArgv
	* tests/main.test (main-3.*):      error. [Bug 1937135]

	* generic/tkArgv.c: fix -help mem explosion. [Bug 1936238] (kenny)

2008-04-03  Pat Thoyts  <patthoyts@users.sourceforge.net>

	* library/ttk/xpTheme.tcl: fix the colour of labelframe in xp

2008-04-01  Don Porter  <dgp@users.sourceforge.net>

	* generic/tkStubLib.c (Tk_InitStubs):	Added missing error message.
	* generic/tkWindow.c (Tk_PkgInitStubsCheck):

2008-03-28  Don Porter  <dgp@users.sourceforge.net>

	*** 8.5.2 TAGGED FOR RELEASE ***

	* README:		Bump to 8.5.2 for release.
	* generic/tk.h:
	* library/tk.tcl:
	* unix/configure.in:
	* unix/tk.spec:
	* win/configure.in:

	* unix/configure:	autoconf-2.59
	* win/configure:

	* changes:	Updates for 8.5.2 release.

2008-03-27  Jeff Hobbs  <jeffh@ActiveState.com>

	* library/safetk.tcl (::safe::tkInterpInit): make sure tk_library
	and its subdirs (eg, ttk) are on the "safe" access path.

2008-03-27  Daniel Steffen  <das@users.sourceforge.net>

	* unix/tcl.m4 (SunOS-5.1x): fix 64bit support for Sun cc. [Bug 1921166]

	* unix/configure: autoconf-2.59

2008-03-27  Daniel Steffen  <das@users.sourceforge.net>

	* generic/ttk/ttkStubLib.c:	ensure tcl stubs are used in libtkstub
					even in a static build of Tk.
	* generic/ttk/ttkDecls.h:	fix incorrect number of arguments in
					Ttk_InitStubs macro definition.

2008-03-26  Don Porter  <dgp@users.sourceforge.net>

	* changes:	Updates for 8.5.2 release.

	* unix/tkUnixCursor.c:	Stop crash in [. configure -cursor] on X11.
	Thanks to emiliano gavilán.  [Bug 1922466]

2008-03-26  Joe English  <jenglish@users.sourceforge.net>

	* generic/tkInt.h, generic/tkEvent.c, unix/tkUnixEvent.c,
	unix/tkUnixKey.c: XIM reorganization and cleanup; see
	[Patch 1919791] for details.

2008-03-21  Joe English  <jenglish@users.sourceforge.net>

	* generic/tk.decls, generic/ttk/ttkStubLib.c, unix/Makefile.in:
	Keep ttkStubLib.o in libtkstub instead of libtk. [Bug 1920030]

2008-03-20  Donal K. Fellows  <dkf@users.sf.net>

	* tests/wm.test: Rewrote so that tests clean up after themselves
	rather than leaving that to the following test. Makes it easier to
	catch problems where they originate. Inspired by [Bug 1852338]

2008-03-19  Donal K. Fellows  <dkf@users.sf.net>

	* doc/GetClrmap.3: Documented Tk_PreserveColormap. [Bug 220809]

2008-03-17  Joe English  <jenglish@users.sourceforge.net>

	* unix/Makefile.in, win/Makefile.in, win/makefile.vc: Put ttkStubLib.o
	in libtkstub instead of libtk. [Bug 1863007]

2008-03-16  Donal K. Fellows  <dkf@users.sf.net>

	* library/demos/goldberg.tcl: Made work when run twice in the same
	session. [Bug 1899664] Also made the control panel use Ttk widgets.

2008-03-13  Daniel Steffen  <das@users.sourceforge.net>

	* unix/configure.in:	Use backslash-quoting instead of double-quoting
	* unix/tcl.m4:		for lib paths in tkConfig.sh. [Bug 1913622]
	* unix/configure:	autoconf-2.59

2008-03-13  Don Porter  <dgp@users.sourceforge.net>

	* changes:	Updates for 8.5.2 release.

2008-03-12  Daniel Steffen  <das@users.sourceforge.net>

	* macosx/Wish.xcodeproj/project.pbxproj: Add support for Xcode 3.1
	* macosx/Wish.xcodeproj/default.pbxuser: CODE_SIGN_IDENTITY and
	* macosx/Wish-Common.xcconfig:		 'xcodebuild install'.

2008-03-12  Joe English  <jenglish@users.sourceforge.net>

	* unix/tkUnixRFont.c: Try a fallback font if XftFontOpenPattern()
	fails in GetFont (workaround for [Bug 1090382]).

2008-03-11  Daniel Steffen  <das@users.sourceforge.net>

	* library/demos/knightstour.tcl:	Aqua GOOBE.
	* library/demos/widget:

	* macosx/Wish.xcodeproj/project.pbxproj: Add support for Xcode 3.1 and
	* macosx/Wish.xcodeproj/default.pbxuser: configs for building with
	* macosx/Wish-Common.xcconfig:		 gcc-4.2 and llvm-gcc-4.2.

	* generic/tkCanvUtil.c:			Fix gcc-4.2 warnings.

	* macosx/GNUmakefile:			Fix quoting to allow paths to
	* macosx/Wish-Common.xcconfig:		${builddir}, ${INSTALL_ROOT}
	* unix/Makefile.in:			and ${TCL_BIN_DIR} to contain
	* unix/configure.in:			spaces.
	* unix/install-sh:
	* unix/tcl.m4:

	* unix/configure:			autoconf-2.59

	* unix/Makefile.in (install-strip):	Strip non-global symbols from
						dynamic library.

2008-03-10  Don Porter  <dgp@users.sourceforge.net>

	* changes:	Updates for 8.5.2 release.

2008-03-07  Donal K. Fellows  <donal.k.fellows@man.ac.uk>

	* doc/colors.n: Reworked to produce nicer HTML output.

2008-03-06  Joe English  <jenglish@users.sourceforge.net>

	* doc/ttk_notebook.n: Move "TAB IDENTIFIERS" section above "WIDGET
	COMMAND" section. [Bug 1882011]

2008-02-29  Pat Thoyts  <patthoyts@users.sourceforge.net>

	* library/demos/widget:  Added a Knight's tour canvas demo.
	* library/demos/knightstour.tcl:

2008-02-27  Daniel Steffen  <das@users.sourceforge.net>

	* macosx/tkMacOSXDraw.c: workaround leak in Carbon SetPortPenPixPat()
	API [Bug 1863346]; avoid repeated PixPat allocation/deallocation.

2008-02-23  Joe English  <jenglish@users.sourceforge.net>

	* library/ttk/combobox.tcl, doc/ttk_combobox.n,
	* tests/ttk/combobox.test: Arrange to deliver <<ComboboxSelected>>
	event after listbox is unposted, as intended [Bug 1890211]. Clarified
	documentation.

2008-02-23  Joe English  <jenglish@users.sourceforge.net>

	* generic/ttk/ttkPanedWindow.c: Don't enforce minimum sash thickness
	of 5 pixels, just use 5 as a default. [FR 1898288]

2008-02-14  Donal K. Fellows  <donal.k.fellows@man.ac.uk>

	* unix/README: Documented missing configure flags.

2008-02-06  Donal K. Fellows  <donal.k.fellows@man.ac.uk>

	* doc/ttk_scale.n (new file): Added basic documentation. [Bug 1881925]

2008-02-04  Don Porter  <dgp@users.sourceforge.net>

	*** 8.5.1 TAGGED FOR RELEASE ***

	* generic/tk.h:		Bump to 8.5.1 for release.
	* library/tk.tcl:
	* unix/configure.in:
	* unix/tk.spec:
	* win/configure.in:

	* unix/configure:	autoconf-2.59
	* win/configure:

2008-02-04  Donal K. Fellows  <donal.k.fellows@man.ac.uk>

	* doc/MeasureChar.3, doc/FontId.3: Minor improvements (formatting,
	keywords).

2008-02-02  Daniel Steffen  <das@users.sourceforge.net>

	* macosx/Wish-Info.plist.in:	add CFBundleLocalizations key, listing
	* unix/configure.in (Darwin): 	all library/msgs locales.

	* unix/configure.in (Darwin):	correct Info.plist year substitution in
					non-framework builds.

	* unix/configure:		autoconf-2.59

2008-02-01  Don Porter  <dgp@users.sourceforge.net>

	* changes:	Updates for 8.5.1 release.

2008-02-01  Reinhard Max  <max@suse.de>

	* generic/tkImgGIF.c: Fixed a buffer overflow (CVE-2008-0553).
	* tests/imgPhoto.test: Added a test for the above.

2008-01-31  Jeff Hobbs  <jeffh@ActiveState.com>

	* library/msgbox.tcl (::tk::MessageBox): don't use ttk::label in
	low depth/aqua fallback, as it doesn't support -bitmap.

	* win/tkWinDialog.c (Tk_MessageBoxObjCmd): pass "" instead of NULL
	when -title isn't set.  [Bug 1881892]

2008-01-31  Donal K. Fellows  <donal.k.fellows@man.ac.uk>

	* doc/panedwindow.n: Added proper description of -height and -width
	options, which aren't "standard". Last of fallout from [Bug 1882495].

2008-01-30  Donal K. Fellows  <donal.k.fellows@man.ac.uk>

	* doc/canvas.n, doc/listbox.n, doc/message.n: Fix erroneous listing of
	"standard" options. [Bug 1882495]

2008-01-29  Joe English  <jenglish@users.sourceforge.net>

	* library/treeview.tcl: Fix bug in Shift-ButtonPress-1 binding (error
	if no current focus item; reported on c.l.t.)

2008-01-29  Donal K. Fellows  <donal.k.fellows@man.ac.uk>

	* doc/ttk_*.n: Adjusted handling of the standard options part of the
	Ttk manual pages so that they are documented in the correct location.
	[Bug 1876493]

2008-01-28  Joe English  <jenglish@users.sourceforge.net>

	* unix/tkUnixRFont.c: Re-fix strict-aliasing warnings reintroduced by
	last patch.

2008-01-27  Joe English  <jenglish@users.sourceforge.net>

	* generic/ttk/ttkNotebook.c: Make sure to schedule a redisplay when
	adding and/or hiding tabs. [Bug 1878298]

2008-01-27  Joe English  <jenglish@users.sourceforge.net>

	* unix/tkUnixRFont.c: Merged common code from InitFont() and
	TkpGetFontAttrsForChar(), factored into GetTkFontAttributes() and
	GetTkFontMetrics(). Removed write-only struct UnixFtFont member
	'drawable'. Removed unneeded double-pointer indirections. Ensure that
	TkFontAttributes.family member is a Tk_Uid, as specified. Use
	FcTypeDouble for XFT_SIZE attribute. Finally: fix [Bug 1835848]

2008-01-25  Don Porter  <dgp@users.sourceforge.net>

	* changes:	Updates for 8.5.1 release.

2008-01-08  Joe English  <jenglish@users.sourceforge.net>

	* generic/ttk/ttkFrame.c: BUGFIX: fix crash in [ttk::labelframe] when
	-style option specified. [Bug 1867122]

2008-01-08  Joe English  <jenglish@users.sourceforge.net>

	* win/ttkWinTheme.c: Add tristate support to checkbuttons and
	radiobuttons. [Bug 1865898]
	Fix check and radio indicator size. [Bug 1679067]

2008-01-06  Joe English  <jenglish@users.sourceforge.net>

	* generic/ttk/ttkWidget.c, generic/ttk/ttkWidget.h: Call
	Tk_MakeWindowExist() in widget constructor. Removed now-unnecessary
	initial ConfigureNotify processing.

2008-01-06  Joe English  <jenglish@users.sourceforge.net>

	* library/ttk/treeview.tcl, library/ttk/utils.tcl: Fix MouseWheel
	bindings for ttk::treeview widget. [Bugs 1442006, 1821939, 1862692]

2008-01-02  Don Porter  <dgp@users.sourceforge.net>

	* generic/tk.h:		Bump version number to 8.5.1b1 to distinguish
	* library/tk.tcl:	CVS development snapshots from the 8.5.0 and
	* unix/configure.in:	8.5.1 releases.
	* unix/tk.spec:
	* win/configure.in:

	* unix/configure:	autoconf (2.59)
	* win/configure:

2007-12-30  Donal K. Fellows  <dkf@users.sf.net>

	* doc/canvas.n: Documented exact behaviour of items with respect to
	when they are the current item. [Bug 1774593] Also documented the
	clipping behaviour of window items.

	* library/demos/nl.msg: Corrected following testing "in the field" by
	Arjen Markus. [Bug 1860802]

2007-12-17  Donal K. Fellows  <donal.k.fellows@manchester.ac.uk>

	*** 8.5.0 TAGGED FOR RELEASE ***

	* doc/canvas.n: Documented -outlineoffset item option. [Bug 1836621]

2007-12-14  Don Porter  <dgp@users.sourceforge.net>

	* changes:	More updates for 8.5.0 release.

2007-12-14  Joe English  <jenglish@users.sourceforge.net>

	* doc/ttk_treeview.n: Fix typo. [Bug 1850713]

2007-12-14  Pat Thoyts  <patthoyts@users.sourceforge.net>

	* win/tkWinInt.h:     Add in missing function definitions
	* win/tkWinButton.c:  to support plain MSVC6 and use INT_PTR
	* win/tkWinScrlBar.c: rather than LONG_PTR which isn'tr defined
	* win/tkWinWm.c:      in the msvc6 headers.

2007-12-14  Pat Thoyts <patthoyts@users.sourceforge.net>

	* win/nmakehlp.c:  Support compilation with MSVC9 for AMD64.
	* win/makefile.vc:

2007-12-13  Jeff Hobbs  <jeffh@ActiveState.com>

	* generic/tkMenubutton.c (ConfigureMenuButton): trace the
	-textvariable even if an image exists as it may use -compound.

2007-12-12  Jeff Hobbs  <jeffh@ActiveState.com>

	* generic/tkText.c (DeleteIndexRange, TextEditCmd, UpdateDirtyFlag):
	* tests/text.test (text-25.10.1,25.11.[12]):
	Don't require [update idle] to trigger Modified event [Bug 1809538]
	Modified virtual event should only fire on state change [Bug 1799782]
	Make sure we delete chars before triggering <<Modified>> [Bug 1737288]

2007-12-12  Daniel Steffen  <das@users.sourceforge.net>

	* macosx/tkMacOSXWm.c (ApplyMasterOverrideChanges): Revert 2007-10-26
	change to window class of transient toplevels that are not also
	overrideredirect. [Bug 1845899]

	* macosx/tkMacOSXWm.c (ApplyMasterOverrideChanges): Implement more
	* macosx/tkMacOSXMouseEvent.c (BringWindowForward): X11-like transient
	* macosx/tkMacOSXSubwindows.c (XDestroyWindow):     behaviour by adding
	transient windows to a window group owned by the master window, this
	ensures transients always remain in front of and are collapsed with the
	master; bring master to front when selecting transient windows; restore
	default window group of transients if master destroyed. [Bug 1845899]

2007-12-12  Joe English  <jenglish@users.sourceforge.net>

	* doc/ttk_intro.n, doc/ttk_style.n, doc/ttk_widget.n:
	Various minor updates.

2007-12-12  Don Porter  <dgp@users.sourceforge.net>

	* changes:		Updated for 8.5.0 release.

2007-12-11  Joe English  <jenglish@users.sourceforge.net>

	* generic/ttk/ttkTheme.c(StyleElementOptionsCmd):
	Use Ttk_GetElement() to find element instead of direct
	hash table access.

2007-12-11  Donal K. Fellows  <dkf@users.sf.net>

	* generic/tkText.c (TextReplaceCmd): Added code to rebuild the from
	index after the deletion phase so that the linePtr field is valid for
	the insertion phase. [Bug 1602537]

2007-12-10  Donal K. Fellows  <dkf@users.sf.net>

	* doc/event.n: Clarify the fact that [event info] only returns the
	names of virtual events that are bound to physical event sequences.
	This follows on from comments on comp.lang.tcl.
	http://groups.google.com/group/comp.lang.tcl/msg/935d2d226ae8a770

2007-12-10  Joe English  <jenglish@users.sourceforge.net>

	* doc/AddOption.3, doc/CrtImgType.3, doc/CrtPhImgFmt.3,
	* doc/InternAtom.3, doc/TextLayout.3, doc/chooseColor.n,
	* doc/chooseDirectory.n, doc/loadTk.n, doc/palette.n,
	* doc/ttk_combobox.n: Various markup fixes (mostly: missing quotes on
	.SH arguments, extraneous .PPs)

	* doc/ttk_entry.n, doc/ttk_scrollbar.n, doc/ttk_treeview.n: Remove
	extra .BEs that got added by mistake somewhere.

2007-12-10  Daniel Steffen  <das@users.sourceforge.net>

	* generic/tk.decls:		use new genstubs 'export' command to
	* generic/tkInt.decls:		mark exported symbols not in stubs
					table [FR 1716117]; cleanup formatting

	* generic/tkIntDecls.h:		regen with new genStubs.tcl.
	* generic/tkIntPlatDecls.h:	[Tcl Bug 1834288]
	* generic/tkIntXlibDecls.h:
	* generic/tkPlatDecls.h:
	* generic/tkStubInit.c:

2007-12-10  Donal K. Fellows  <donal.k.fellows@manchester.ac.uk>

	* tests/safe.test: Ensure list of hidden commands is correct. [Bug
	1847925]

2007-12-10  Pat Thoyts  <patthoyts@users.sourceforge.net>

	* win/tkWin.h: We must specify the lowest Windows version we intend to
	support. In particular the SystemParametersInfo API doesn't like to
	receive structures that are larger than it expects which affects the
	font assignements. Set to Win98 support.

	* win/tkWinFont.c: Handle failure to read the system parameters. This
	causes ttk/fonts.tcl to set any missing named fonts.

	* win/ttkWinMonitor.c:  Only tkWin.h should include windows.h unless
	* win/ttkWinTheme.c:    we have an explicit override of the WINVER
	* tin/ttkWinXPTheme.c:  macro.

	* win/rules.vc: Handle MSVC 9 (aka: Visual Studio 2008)

	* tests/safe.test: Update for 'unload' as a safe command (tcl 8.5b3+)

2007-12-09  Donal K. Fellows  <dkf@users.sf.net>

	* win/configure.in: Adjusted code so that running configure does not
	generate an error message when the full current directory name
	contains a space.

	* win/tkWinWm.c: Added set of #defs to make this file build with my
	version of the SDK (i.e. with the msys suite we distribute).

2007-12-07  Joe English  <jenglish@users.sourceforge.net>

	* library/ttk/altTheme.tcl, library/ttk/classicTheme.tcl:
	s/style/ttk::style/.

2007-12-07  Don Porter  <dgp@users.sourceforge.net>

	* unix/README:  Mention the stub library created by `make` and warn
	about the effect of embedded paths in the installed binaries. Thanks
	to Larry Virden. [Tcl Bug 1794084]

2007-12-05  Joe English  <jenglish@users.sourceforge.net>

	* macosx/ttkMacOSXTheme.c: Fix TCombobox layout so as not to truncate
	long text when combobox is wider than requested. [Bug 1845164]

2007-12-05  Jeff Hobbs  <jeffh@ActiveState.com>

	* library/demos/widget: reduce start size to 70% of screenheight from
	sh-200 for a more reasonable size.

	* win/tkWinButton.c, win/tkWinDialog.c: use SetWindowLongPtr and
	* win/tkWinScrlbr.c, win/tkWinWm.c:     GetWindowLongPtr only.
	* win/ttkWinMonitor.c:

	* win/tkWinInt.h: remove CS_CLASSDC (not recommended for any apps now)
	* win/tkWinX.c:   and simplify WNDCLASS to one style.
	* win/tkWinWm.c:  Reduce wrapper update for exStyle to toolwindow
	change only and set WS_EX_LAYERED as sticky (once set on a window, do
	not remove it) to reduce alpha transition flicker.

	* win/configure, win/tcl.m4 (LIBS_GUI): mingw needs -lole32 -loleaut32
	but not msvc for Tk's [send]. [Bug 1844749]

2007-12-04  Joe English  <jenglish@users.sourceforge.net>

	* doc/ttk_style.n: Remove nonsense about "this manpage has not yet
	been written"; everything supported is documented.

2007-12-04  Donal K. Fellows  <dkf@users.sf.net>

	* library/msgs/en.msg: Added missing messages. [Patch 1800744]

	* library/msgs/da.msg: Added Danish messages. [Patch 1844143]. Many
	thanks to Torsten Berg <treincke@users.sf.net>.

2007-12-03  Jeff Hobbs  <jeffh@ActiveState.com>

	* win/configure, win/tcl.m4 (LIBS_GUI): remove ole32.lib oleaut32.lib
	(LIBS): add ws2_32.lib for static builds with Tcl.

2007-12-01  Joe English  <jenglish@users.sourceforge.net>

	* generic/ttk/ttkTheme.h, generic/ttk/ttkThemeInt.h,
	* generic/ttk/ttkTheme.c, generic/ttk/ttkLayout.c,
	* generic/ttk/ttkClamTheme.c, generic/ttk/ttkClassicTheme.c,
	* generic/ttk/ttkTreeview.c, macosx/ttkMacOSXTheme.c,
	* win/ttkWinTheme.c, win/ttkWinXPTheme.c: Improved macrology for
	statically-initialized layout template tables.

2007-11-28  Don Porter  <dgp@users.sourceforge.net>

	* unix/tkUnixPort.h:	When unix/configure determines whether the
	intptr_t type is available, it has the <inttypes.h> header present.
	It's only fair that we let Tk have it too.

2007-11-26  Kevin Kenny  <kennykb@acm.org>

	* generic/tkImgPPM.c (StringReadPPM): Corrected a comparison whose
	sense was reversed that resulted in reading beyond the end of the
	input buffer on malformed PPM data. [Bug 1822391]
	* library/tkfbox.tcl (VerifyFileName): Corrected a couple of typos in
	handling of bad file names. [Bug 1822076] Thanks to Christoph Bauer
	(fridolin@users.sf.net) for the patch.
	* tests/filebox.test (filebox-7.1, filebox-7.2): Added test cases that
	exercise. [Bug 1822076]
	* tests/imgPPM.test (imgPPM-4.1): Added test case that exercises. [Bug
	1822391]

2007-11-25  Joe English  <jenglish@users.sourceforge.net>

	* generic/ttk/ttkManager.h, generic/ttk/ttkManager.c,
	* generic/ttk/ttkFrame.c, generic/ttk/ttkNotebook.c,
	* generic/ttk/ttkPanedwindow.c:  Internal Ttk_Manager API updates;
	Fixed [Bug 1343984]; Added [$nb hide] method; [$nb add] on
	already-managed windows no longer throws an error, can be used to
	re-add a hidden tab.

	* doc/ttk_notebook.n, tests/ttk/notebook.test,
	* tests/ttk/panedwindow.test:  Updated docs and test suite.

2007-11-23  Donal K. Fellows  <donal.k.fellows@manchester.ac.uk>

	* unix/README: General improvements.

2007-11-21  Donal K. Fellows  <donal.k.fellows@manchester.ac.uk>

	* library/tkfbox.tcl: Better theming in the file list area.

2007-11-19  Don Porter  <dgp@users.sourceforge.net>

	*** 8.5b3 TAGGED FOR RELEASE ***

	* README:		Bump version number to 8.5b3.
	* generic/tk.h:
	* library/tk.tcl:
	* unix/configure.in:
	* unix/tk.spec:
	* win/configure.in:

	* unix/configure:	autoconf-2.59
	* win/configure:

	* changes:		Update changes for 8.5b3 release.

2007-11-19  Pat Thoyts  <patthoyts@users.sourceforge.net>

	* generic/ttk/ttkTheme.c:	Fix crash when 'style element create'
	* tests/ttk/ttk.test:		called w/ insufficient args; add tests.

2007-11-18  Joe English  <jenglish@users.sourceforge.net>

	* generic/ttk/ttkElements.c, macosx/ttkMacOSXTheme.c: Add "fill"
	element: like "background" but only erases parcel.

	* generic/ttk/ttkFrame.c: Use fill element in Labelframe Label
	sublayout.  Also improved default labelmargins for -labelanchor w*, e*.

	* generic/ttk/ttkLabel.c: no longer need Labelframe hack.

	* library/ttk/aquaTheme.tcl: ImageTextElement no longer needed.
	TextElement no longer needs '-background' option.

	* generic/ttk/ttkFrame.c: Use sublayout for ttk::labelframe labels
	instead of single element.

	* generic/ttk/ttkLabel.c: Default -anchor for text and label elements
	is now "w" instead of "center". [Bug 1614540]

	* library/ttk/defaults.tcl, library/ttk/*Theme.tcl: Button styles now
	need explicit "-anchor center".

	* generic/ttk/ttkLayout.c (TTKInitPadding): BUGFIX:
	Ttk_GetPaddingFromObj() and Ttk_GetBorderFromObj() returned garbage
	when passed an empty list.

	* macosx/ttkMacOSXTheme.c: Resynchronize with Tile codebase so that
	patches can flow back and forth.

	* library/ttk/aquaTheme.tcl: Extra TButton -padding no longer needed.

2007-11-18  Pat Thoyts  <patthoyts@users.sourceforge.net>

	* win/ttkWinXPTheme.c: Add support for size information flags for
	scrollbar and combobox buttons. This handles Tile [Patches 1596647 and
	1596657] but a bit more generically.

2007-11-17  Pat Thoyts  <patthoyts@users.sourceforge.net>

	* generic/(tkArgv.c, tkBind.c, tkCipboard.c, tkEntry.c, tkOption.c,
	tkScale.c, tkScrollbar.c, tkTextImage.c, tkVisual.c, tkWindow.c): Tidy
	up some variable types.

	* generic/tkFont.c:	Only check for -displayof if there are
	* test/font.test:	sufficient arguments. This permits checking
				strings like -d.

2007-11-17  Joe English  <jenglish@users.sourceforge.net>

	* library/ttk/scrollbar.tcl: Swap in core scrollbars for
	[ttk::scrollbar]s on OSX.

2007-11-16  Benjamin Riefenstahl  <b.riefenstahl@turtle-trading.net>

	* macosx/tkMacOSXFont.c (TkpMeasureCharsInContext): Correct an
	oversight in the bug fix from 2007-11-11. [Bug 1824638]

2007-11-15  Daniel Steffen  <das@users.sourceforge.net>

	* macosx/Wish.xcodeproj/project.pbxproj: add new chanio.test.
	* macosx/Wish.xcode/project.pbxproj:

2007-11-14  Donal K. Fellows  <dkf@users.sf.net>

	* library/msgs/sv.msg: Get the locale declared within the message
	catalog correct! [Bug 1831803]

2007-11-11  Benjamin Riefenstahl  <b.riefenstahl@turtle-trading.net>

	* macosx/tkMacOSXFont.c (TkpMeasureCharsInContext): Fix the case when
	TK_WHOLE_WORDS and TK_AT_LEAST_ONE are both set and maxLength is small.
	[Bug 1824638]

2007-11-09  Daniel Steffen  <das@users.sourceforge.net>

	* macosx/tkMacOSXCarbonEvents.c
	(InstallStandardApplicationEventHandler): on Mac OS X Leopard, replace
	the 2005-11-27 approach of installing the standard application handler
	by calling RAEL and immediately longjmping out of it from an event
	handler, as that now leads to crashes in -[NSView unlockFocus] whenever
	HIToolbox uses Cocoa in Leopard (Help menu, Nav Services, Color
	Picker). Instead call InstallStandardEventHandler() on the application
	and menubar event targets, as Leopard ISEH finally handles these
	correctly. Unfortunately need a HIToolbox-internal SPI to retrieve the
	menubar event target, no public API appears have that functionality.

	* macosx/tkMacOSXDebug.c:	make TkMacOSXInitNamedDebugSymbol()
	* macosx/tkMacOSXDebug.h:	available outside of debug builds as
					the new Leopard ISAEH needs it.

	* macosx/tkMacOSXButton.c:	replace HiliteControl() by modern API
	* macosx/tkMacOSXMenubutton.c:	for activation and enabling;
					distinguish inactive and disabled
					look&feel; correct activation handling
					to match that of container toplevel.

	* macosx/tkMacOSXMenubutton.c:	correct size computation of bevelbutton
					variant to match that of buttons;
					fix crash with bitmap due to NULL GC;
					delay picParams setup until needed;
					formatting cleanup. [Bug 1824521]

	* library/menu.tcl:		correct handling of menubutton "active"
					state on Aqua to match that of buttons.

	* macosx/tkMacOSXDefault.h:	correct button & menubutton active
					foreground and background colors and
					menubutton border width.

	* macosx/tkMacOSXWindowEvent.c:	handle kEventWindowExpanding carbon
	* macosx/tkMacOSXCarbonEvents.c: event instead of kEventWindowExpanded
					to ensure activate event arrives after
					window is remapped, also need to
					process all Tk events generated by
					remapping in the event handler to
					ensure children are remapped before
					activate event is processed.

	* macosx/tkMacOSXSubwindows.c:	add pixmap size field to MacDrawable
	* macosx/tkMacOSXInt.h:		struct; add flag for B&W pixmaps.
	* macosx/tkMacOSXDraw.c:
	* macosx/tkMacOSXEmbed.c:
	* macosx/tkMacOSXMenu.c:

	* macosx/tkMacOSXPrivate.h:	correct Leopard HIToolboxVersionNumber.

	* macosx/ttkMacOSXTheme.c:	add error checking; cleanup formatting.

	* macosx/tkMacOSXFont.c (TkpGetFontAttrsForChar): panic on false return
					from TkMacOSXSetupDrawingContext().

	* macosx/tkMacOSXButton.c:	sync formatting, whitespace, copyright
	* macosx/tkMacOSXDialog.c:	with core-8-4-branch.
	* macosx/tkMacOSXMenus.c:
	* macosx/tkMacOSXWm.c:
	* xlib/xgc.c
	* library/bgerror.tcl:
	* library/console.tcl:
	* library/menu.tcl:

2007-11-07  Joe English  <jenglish@users.sourceforge.net>

	* generic/ttk/ttkTheme.c (Ttk_ElementSize): Fixed longstanding,
	subtle bug that caused element padding to sometimes be counted
	twice in size computations.

	* generic/ttk/ttkElements.c, generic/ttk/ttkClamTheme.c,
	generic/ttk/ttkDefaultTheme.c, generic/ttk/ttkTreeview.c,
	generic/ttk/ttkImage.c, macosx/ttkMacOSXTheme.c,
	win/ttkWinTheme.c, win/ttkWinXPTheme.c:	Fix ElementSizeProcs affected
						 by previous change.

2007-11-06  Andreas Kupries  <andreask@activestate.com>

	* doc/CrtConsoleChan.3: Fixed markup typo and extended see also
	  section per suggestions by Donal.

2007-11-05  Joe English  <jenglish@users.sourceforge.net>

	* library/ttk/combobox.tcl: Set focus to listbox in <Map> binding
	instead of in Post command (see [Bug 1349811] for info).

2007-11-05  Andreas Kupries  <andreask@activestate.com>

	* doc/CrtConsoleChan.3: New file providing minimal documentation
	  of 'Tk_InitConsoleChannels()'. [Bug 432435]

2007-11-05  Joe English  <jenglish@users.sourceforge.net>

	* macosx/ttkMacOSXTheme.c (TreeitemLayout): Remove focus ring
	from treeview items on OSX (problem reported by Kevin Walzer).

2007-11-04  Joe English  <jenglish@users.sourceforge.net>

	* generic/ttk/ttkTreeview.c: Use null "treearea" element for
	treeview owner-draw area instead of "client", to avoid
	nameclash with Notebook.client element (this was causing
	sizing anomalies in XP theme, and introduced extraneous
	padding).
	* generic/ttk/ttkDefaultTheme.c: Treeitem.indicator element
	needs left margin now.

2007-11-04  Daniel Steffen  <das@users.sourceforge.net>

	* macosx/tkMacOSXMenus.c: add "Run Widget Demo" menu item to the
	default Edit menu along with associated carbon event handler enabling
	the item only if demo files are installed; cleanup handling of "About"
	and "Source" menu items.

	* library/bgerror.tcl:		fix background of detail text on Aqua.

	* library/console.tcl:		add accelerators and fix Aqua bindings
					of the new font size menu items.

	* library/demos/mclist.tcl:	Aqua GOOBE.
	* library/demos/tree.tcl:
	* library/demos/ttknote.tcl:
	* library/demos/widget:

	* doc/chooseDirectory.n:	remove/correct obsolete Mac OS 9-era
	* doc/getOpenFile.n:		information.
	* doc/menu.n:

	* macosx/tkMacOSXEvent.c (TkMacOSXProcessCommandEvent): fix boolean arg

	* macosx/Wish.xcodeproj/project.pbxproj: add new demo file.
	* macosx/Wish.xcode/project.pbxproj:

2007-11-03  Pat Thoyts  <patthoyts@users.sourceforge.net>

	* library/console.tcl: Add menu item and key binding to adjust font.

2007-11-02  Donal K. Fellows  <dkf@users.sf.net>

	* library/demos/mclist.tcl: Added a demo of how to do a multi-column
	sortable listbox.

	* library/msgbox.tcl: Made message dialog use Ttk widgets for better
	L&F.

	* library/tkfbox.tcl (::tk::dialog::file::CompleteEnt): Added <Tab>
	completion. [FR 805091]
	* library/tkfbox.tcl: Made file dialog use Ttk widgets for better L&F.

	* library/demos/sayings.tcl: Better resizing. [Bug 1822410]

2007-11-01  Donal K. Fellows  <donal.k.fellows@manchester.ac.uk>

	* library/demos/textpeer.tcl: Better resizing. [Bug 1822601]

	* doc/colors.n: Added list of Windows system colors. [Bug 945409]

2007-11-01  Daniel Steffen  <das@users.sourceforge.net>

	* macosx/tkMacOSXColor.c (GetThemeColor): improve translation of RGB
				pixel values into RGBColor.

	* library/demos/widget:	increase height of main window text widget to
				use more of the available vertical space.

	* doc/bind.n:		document the Option modifier, clarify meaning
				and availability of Command & Option.

	* doc/console.n:	clarify availability of [console] in TkAqua.

2007-11-01  Donal K. Fellows  <donal.k.fellows@man.ac.uk>

	* unix/installManPage, doc/*.n: Make documentation use the name that
	scripts use as much as possible. [Bug 1640073]

	* doc/text.n: Fixed mistake in [$t tag remove] docs. [Bug 1792191]

	* doc/bind.n: Documented the Command modifier. [Bug 1232908]

	* doc/console.n, doc/wish.1: Made it clearer when and why the console
	command is present. [Bug 1386955]

2007-10-31  Donal K. Fellows  <donal.k.fellows@manchester.ac.uk>

	* library/demos/entry3.tcl: Improved description/comments so that
	people better understand what is being validated, following suggestion
	from Don Porter.

	* library/demos/image2.tcl (loadImage): Mark non-loadable images
	as such instead of throwing a nasty dialog, following suggestion
	from Don Porter.

	* generic/tkImgPhoto.c (Tk_PhotoPutBlock): More optimization, derived
	from [Patch 224066].

2007-10-30  Joe English  <jenglish@users.sourceforge.net>

	* library/ttk/combobox.tcl (Unpost): BUGFIX: Unpost can be called with
	no preceding Post.

2007-10-31  Pat Thoyts  <patthoyts@users.sourceforge.net>

	* win/rules.vc:     Use -fp:strict with msvc8 as -fp:precise fails on
	* generic/tkObj.c:  amd64 builds. Fix the two places in Tk that
	* generic/tkTrig.c: generate errors with msvc8 when using this flag.

2007-10-30  Jeff Hobbs  <jeffh@ActiveState.com>

	* library/choosedir.tcl: only enable OK button when valid in
	conjunction with -mustexist. [Bug 1550528]

	* library/listbox.tcl (::tk::ListboxBeginSelect): ignore -takefocus
	when considering focus on <1>, it is for tab focus.

2007-10-30  Don Porter  <dgp@users.sourceforge.net>

	* generic/tk.h:		Bump version number to 8.5b2.1 to distinguish
	* library/tk.tcl:	CVS development snapshots from the 8.5b2
	* unix/configure.in:	release.
	* unix/tk.spec:
	* win/configure.in:

	* unix/configure:	autoconf (2.59)
	* win/configure:

2007-10-30  Jeff Hobbs  <jeffh@ActiveState.com>

	* doc/text.n: fix spelling of -inactiveselectbackground [Bug 1626415]

	* library/entry.tcl: don't error with Clear event. [Bug 1509288]

	* library/ttk/fonts.tcl: use size -12 TkFixedFont (was -10) on X11

2007-10-30  Donal K. Fellows  <donal.k.fellows@manchester.ac.uk>

	* library/demos/unicodeout.tcl: Fixed Arabic and Hebrew rendering on
	Windows. [Bug 1803723]

	* generic/tkImgPhoto.c (ImgPhotoCmd): Rename enumeration for somewhat
	simpler-to-read code. [Bug 1677613]

2007-10-30  Joe English  <jenglish@users.sourceforge.net>

	* generic/ttk/ttkWidget.c: Split up RedisplayWidget() to factor out
	double-buffering related code.

	* macosx/ttkMacOSXAquaTheme.c: Use SetThemeBackGround/
	kThemeBrushModelessDialogBackground{Active|Inactive} instead of
	ApplyThemeBackground/kThemeBackgroundWindowHeader (advice from DAS).

	* library/ttk/aquaTheme.tcl: Use darker shade for inactive and
	disabled text, to match typical values of most
	kThemeXXXTextColorInactive values.

2007-10-30  Donal K. Fellows  <donal.k.fellows@man.ac.uk>

	* doc/selection.n: Clarify UTF8_STRING handling. [Bug 1778563]

	* doc/text.n: Clarify search subccommand docs. [Bug 1622919]

2007-10-29  Jeff Hobbs  <jeffh@ActiveState.com>

	* macosx/tkMacOSXFont.c (InitSystemFonts):
	* library/ttk/fonts.tcl: use Monaco 11 (was 9) as Aqua TkFixedFont

	* tests/listbox.test, tests/panedwindow.test, tests/scrollbar.test:
	* library/bgerror.tcl, library/dialog.tcl, library/listbox.tcl:
	* library/msgbox.tcl, library/optMenu.tcl, library/tclIndex:
	* library/tkfbox.tcl, library/demos/floor.tcl, library/demos/rmt:
	* library/demos/tcolor, library/demos/text.tcl:
	* library/demos/twind.tcl, library/demos/widget: Buh-bye Motif look
	* library/ttk/fonts.tcl:    Update of Tk default look in 8.5
	* macosx/tkMacOSXDefault.h: Trims border sizes, cleaner X11 look
	* unix/tkUnixDefault.h:     with minor modifications for Win32/Aqua.
	* win/tkWinDefault.h:       Uses Tk*Font definitions throughout for
	* win/tkWinFont.c:          classic widgets. [Bug 1820344]
	* library/obsolete.tcl (::tk::classic::restore): This restores
	changes made to defaults in 8.5 using the 'option' command,
	segmented into logical groups.

	* tests/winfo.test: winfo-4.5 raise .t to above . for Windows

	* tests/unixWm.test: note TIP#142 results and remove unnecessary
	catches.

2007-10-29  Donal K. Fellows  <donal.k.fellows@man.ac.uk>

	* doc/*.1, doc/*.n, doc/*.3: Lots more GOOBE work.

2007-10-28  Joe English  <jenglish@users.sourceforge.net>

	* library/ttk/combobox.tcl: Make popdown window [wm resizable 0 0] on
	OSX, to prevent TkAqua from shrinking the scrollbar to make room for a
	grow box that isn't there.
	* macosx/ttkMacOSXTheme.c, library/ttk/aquaTheme.tcl: Reworked
	combobox layout.

2007-10-26  Don Porter  <dgp@users.sourceforge.net>

	*** 8.5b2 TAGGED FOR RELEASE ***

	* changes:		Update changes for 8.5b2 release.

	* doc/*.1:              Revert doc changes that broke
	* doc/*.3:              `make html` so we can get the release
	* doc/*.n:              out the door.

	* README:		Bump version number to 8.5b2.
	* generic/tk.h:
	* library/tk.tcl:
	* unix/configure.in:
	* unix/tk.spec:
	* win/configure.in:

	* unix/configure:	autoconf-2.59
	* win/configure:

2007-10-26  Daniel Steffen  <das@users.sourceforge.net>

	* macosx/tkMacOSXWm.c (ApplyMasterOverrideChanges): fix window class
	of transient toplevels that are not also overrideredirect. [Bug
	1816252]

	* macosx/tkMacOSXDialog.c:	TIP#242 cleanup.
	* library/demos/filebox.tcl: 	demo TIP#242 -typevariable.

2007-10-25  Joe English  <jenglish@users.sourceforge.net>

	* generic/ttk/ttkNotebook.c: [Bug 1817596]

2007-10-25  Jeff Hobbs  <jeffh@ActiveState.com>

	* doc/getOpenFile.n:	TIP#242 implementation of -typevariable to
	* library/tkfbox.tcl:	return type of selected file in file dialogs.
	* library/xmfbox.tcl:	[Bug 1156388]
	* macosx/tkMacOSXDialog.c:
	* tests/filebox.test:
	* tests/winDialog.test:
	* win/tkWinDialog.c:

2007-10-25  Don Porter  <dgp@users.sourceforge.net>

	* generic/tkPlace.c:	Prevent segfault in place geometry manager.
	Thanks to Colin McDonald.  [Bug 1818491]

2007-10-24  Joe English  <jenglish@users.sourceforge.net>

	* generic/ttk/*.c, win/{ttkWinMonitor,ttkWinTheme,ttkWinXPTheme}.c,
	* macosx/ttkMacOSXTheme.c: Move widget layout registration
	from TtkElements_Init() to widget *_Init() routines.
	Renaming/consistency: s/...ElementGeometry()/...ElementSize()/

2007-10-24  Donal K. Fellows  <donal.k.fellows@man.ac.uk>

	* doc/*.n, doc/*.3, doc/*.1: Lots of changes to take advantage of the
	new macros.

2007-10-24  Pat Thoyts  <patthoyts@users.sourceforge.net>

	* win/tkWinDraw.c: Applied [Patch 1723362] for transparent bitmaps.

	* generic/tkWindow.c: permit wm manage of any widget (esp: ttk::frame)

2007-10-23  Jeff Hobbs  <jeffh@ActiveState.com>

	* library/ttk/combobox.tcl (ttk::combobox::PopdownWindow): redo wm
	transient on each drop to handle reparent-able frames. [Bug 1818441]

2007-10-23  Joe English  <jenglish@users.sourceforge.net>

	* library/ttk/combobox.tcl: [namespace import ::ttk::scrollbar]
	doesn't work, since ttk::scrollbar isn't [namespace export]ed.

2007-10-23  Don Porter  <dgp@users.sourceforge.net>

	* tests/cursor.test:	Make tests robust against changes in Tcl's
	rules for accepting integers in octal format.

2007-10-23  Donal K. Fellows  <donal.k.fellows@manchester.ac.uk>

	* doc/font.n: Added section on the TIP#145 fonts.

2007-10-23  Pat Thoyts  <patthoyts@users.sourceforge.net>

	* win/tkWinFont.c: Fixed leak in CreateNamedFont spotted by das.

2007-10-23  Daniel Steffen  <das@users.sourceforge.net>

	* library/demos/combo.tcl:	Aqua GOOBE.
	* library/demos/toolbar.tcl:
	* library/demos/tree.tcl:
	* library/demos/ttknote.tcl:
	* library/demos/ttkprogress.tcl:
	* library/demos/widget:

	* macosx/Wish.xcodeproj/project.pbxproj: add new demo files.
	* macosx/Wish.xcode/project.pbxproj:

2007-10-22  Donal K. Fellows  <donal.k.fellows@manchester.ac.uk>

	* library/demos/widget: Added more demos, reorganized to make Tk and
	Ttk demos seem to be more coherent whole. Made localization a bit
	easier by reducing the amount of duplication.
	* library/demos/{combo,toolbar,tree,ttknote,ttkprogress}.tcl: New
	demos of new (mostly) Ttk widgets.
	* library/demos/ttkbut.tcl: Improvements.

2007-10-22  Joe English  <jenglish@users.sourceforge.net>

	* library/ttk/combobox.tcl:	ttk::combobox overhaul; fixes [Bugs
					1814778, 1780286, 1609168, 1349586]
	* library/ttk/aquaTheme.tcl:	Factored out aqua-specific combobox
					-postposition adjustments.
	* generic/ttk/ttkTrack.c:	Detect [grab]s and unpress pressed
					element; combobox workaround no longer
					needed.

2007-10-22  Daniel Steffen  <das@users.sourceforge.net>

	* macosx/tkMacOSXFont.c: 	register named fonts for TIP #145 fonts
					and all theme font IDs.

	* generic/tkFont.c (Tk{Create,Delete}NamedFont): allow NULL interp.

	* library/ttk/fonts.tcl:	check for TIP #145 fonts on all
					platforms; correct aqua font sizes.

	* library/demos/ttkmenu.tcl:	Aqua GOOBE.
	* library/demos/ttkpane.tcl:
	* library/demos/widget:

	* macosx/Wish.xcodeproj/project.pbxproj: add new demo files.
	* macosx/Wish.xcode/project.pbxproj:

2007-10-18  Donal K. Fellows  <donal.k.fellows@manchester.ac.uk>

	* library/demos/ttkmenu.tcl: Added more demos of Ttk widgets. These
	* library/demos/ttkpane.tcl: ones are of menubuttons, panedwindows and
	a progress bar (indirectly).

2007-10-18  Pat Thoyts  <patthoyts@users.sourceforge.net>

	* library/ttk/fonts.tcl: Create all the TIP #145 font names on all
	platforms (mac and unix get handled in script, windows in C)

2007-10-17  David Gravereaux <davygrvy@pobox.com>

	* bitmaps/*.xbm: Changed CVS storage mode from -kb to -kkv as these
	are really text files, not binaries.
	* win/makefile.vc: Added $(BITMAPDIR) to the search path for the
	depend target.

2007-10-18  Daniel Steffen  <das@users.sourceforge.net>

	* library/demos/widget:		Aqua GOOBE, cleanup icons.
	* library/demos/ttkbut.tcl:
	* library/demos/entry3.tcl:
	* library/demos/msgbox.tcl:

	* library/demos/button.tcl:	restore setting of button
					highlightbackground on Aqua.

	* macosx/ttkMacOSXTheme.c: 	adjust button and separator geometry.

	* macosx/tkMacOSXWm.c:		fix warnings.

	* macosx/Wish.xcodeproj/project.pbxproj: add new demo files.
	* macosx/Wish.xcode/project.pbxproj:

2007-10-17  Donal K. Fellows  <donal.k.fellows@manchester.ac.uk>

	* library/demos/ttkbut.tcl: Added demo of the basic Ttk widgets.

2007-10-16  David Gravereaux <davygrvy@pobox.com>

	* win/makefile.vc: depend target now works and builds a generated
	dependency list with $(TCLTOOLSDIR)/mkdepend.tcl

2007-10-16  Donal K. Fellows  <donal.k.fellows@manchester.ac.uk>

	* library/demos/widget: Made the code for generating the contents of
	the main widget more informative. Added 'new' flagging for wholly new
	demos.

	* doc/text.n: Made it clearer what things are text widget invokations
	and what are not. Also some other clarity improvements.

2007-10-15  Donal K. Fellows  <donal.k.fellows@manchester.ac.uk>

	* library/demos/widget: Use Ttk widgets for the widget demo core, for
	vastly improved look-and-feel on at least one platform (Windows).
	* library/demos/{button,check,style,twind}.tcl: Various tweaks for
	GOOBE...
	* library/demos/textpeer.tcl: New demo script to show off peering as a
	specific feature.

2007-10-15  Jeff Hobbs  <jeffh@ActiveState.com>

	* generic/tkFocus.c, generic/tkFrame.c, generic/tkInt.h:
	* macosx/tkMacOSXButton.c, macosx/tkMacOSXMenubutton.c:
	* macosx/tkMacOSXWm.c, unix/tkUnixWm.c, win/tkWinWm.c:
	* doc/wm.n, tests/wm.test: TIP #125 implementation [Bug 998125]
	Adds [wm manage|forget] for dockable frames.
	Finished X11 and Windows code, needs OS X completion.

2007-10-15  Joe English  <jenglish@users.sourceforge.net>

	* generic/ttk/ttkTreeview.c: Store pointer to column table entry
	instead of column index in columnNames hash table. This avoids the
	need for the evil PTR2INT and INT2PTR macros, and simplifies things a
	bit.

2007-10-15  Daniel Steffen  <das@users.sourceforge.net>

	* generic/tkArgv.c:		Fix gcc warnings about 'cast to/from
	* generic/tkCanvUtil.c:		pointer from/to integer of different
	* generic/tkCanvas.c:		size' on 64-bit platforms by casting
	* generic/tkCursor.c:		to intermediate types
	* generic/tkInt.h:		intptr_t/uintptr_t via new PTR2INT(),
	* generic/tkListbox.c:		INT2PTR(), PTR2UINT() and UINT2PTR()
	* generic/tkObj.c:		macros.
	* generic/tkStyle.c:
	* generic/tkTextIndex.c:
	* generic/tkUtil.c:
	* generic/ttk/ttkTheme.h:
	* generic/ttk/ttkTreeview.c:
	* unix/tkUnixMenu.c:
	* unix/configure.in:

	* unix/configure:		autoconf-2.59
	* unix/tkConfig.h.in:		autoheader-2.59

	* macosx/Wish-Common.xcconfig:		add 'tktest-X11' target.
	* macosx/Wish.xcode/project.pbxproj:
	* macosx/Wish.xcode/default.pbxuser:
	* macosx/Wish.xcodeproj/default.pbxuser:
	* macosx/Wish.xcodeproj/project.pbxproj:

	* unix/configure.in (Darwin):	add support for 64-bit X11.
	* unix/configure:		autoconf-2.59

2007-10-14  Jeff Hobbs  <jeffh@ActiveState.com>

	* win/configure, win/configure.in (TK_WIN_VERSION): Make sure the
	patchlevel doesn't contain extra dotted pairs (eg. interim release)

2007-10-12  Pat Thoyts  <patthoyts@users.sourceforge.net>

	* win/makefile.vc:  Mine all version information from headers.
	* win/rules.vc:     Sync tcl and tk and bring extension versions
	* win/nmakehlp.c:   closer together. Try and avoid using tclsh
	                    to do substitutions as we may cross compile.

	* library/console.tcl:          Use TkFixedFont and ttk widgets

2007-10-12  Daniel Steffen  <das@users.sourceforge.net>

	* macosx/tkMacOSXDraw.c:	replace all (internal) use of QD region
	* macosx/tkMacOSXSubwindows.c:	API by HIShape API, with conversion to
	* macosx/tkMacOSXWindowEvent.c:	QD regions only when required by legacy
	* macosx/tkMacOSXPrivate.h:	Carbon or Tk API.
	* macosx/tkMacOSXRegion.c:
	* macosx/tkMacOSXDebug.c:
	* macosx/tkMacOSXDebug.h:

	* macosx/tkMacOSXInt.h:		replace MacDrawable's QD RgnHandles
	* macosx/tkMacOSXEmbed.c:	clipRgn, aboveClipRgn & drawRgn by
	* macosx/tkMacOSXMenu.c:	HIShapeRefs visRgn & aboveVisRgn and
	* macosx/tkMacOSXSubwindows.c:	CGRect drawRect.

	* macosx/tkMacOSXWindowEvent.c:	remove use of QD port vis rgn in window
	* macosx/tkMacOSXSubwindows.c:	update rgn calculation, manually excise
	* macosx/tkMacOSXWm.c:		growbox from toplevel clip rgn instead.

	* macosx/tkMacOSXDraw.c:	replace use of QD port clip rgn by new
	* macosx/tkMacOSXPrivate.h:	clipRgn fld in TkMacOSXDrawingContext;
					handle QD/CG drawing mismatches in
					XCopyArea, XCopyPlane and TkPutImage;
					cleanup/speedup CGContext setup in
					TkMacOSXSetupDrawingContext().

	* macosx/tkMacOSXDraw.c:	change TkMacOSXSetupDrawingContext() to
	* macosx/tkMacOSXEntry.c:	return boolean indicating whether
	* macosx/tkMacOSXFont.c:	drawing is allowed (and was setup) or
	* macosx/tkMacOSXMenu.c:	not (e.g. when clipRgn is empty).
	* macosx/ttkMacOSXTheme.c:

	* macosx/tkMacOSXSubwindows.c:	signal that drawable is a pixmap via
	* macosx/tkMacOSXInt.h:		new explicit TK_IS_PIXMAP flag instead
					of a NULL cligRgn field.

	* macosx/tkMacOSXRegion.c:	add wrappers for missing/buggy HIShape
	* macosx/tkMacOSXPrivate.h:	API, and private helpers to operate on
					HIShapeRefs & convert to/from TkRegion.

	* macosx/tkMacOSXRegion.c:	add Tkp{Retain,Release}Region() API for
	* macosx/tkMacOSXInt.h:		TkRegion.

	* xlib/xgc.c:			factor out alloc/free of GC clip_mask;
	* macosx/tkMacOSXXStubs.c:	manage clip rgn lifetime with new
					Tkp{Retain,Release}Region().

	* macosx/tkMacOSXButton.c:	delay picParams setup until needed.

	* generic/tkTextDisp.c (CharUndisplayProc): fix textDisp.test crash.

2007-10-11  David Gravereaux <davygrvy@pobox.com>

	* win/winMain.c:  Replaced incorrect comments in main() to descibe
	why the console widget does not need to be created for this
	application entry point (if used).  Must have been a bad copy/paste
	of WinMain() from 10 years back.

2007-10-11  Daniel Steffen  <das@users.sourceforge.net>

	* macosx/tkMacOSXWm.c (TkMacOSXGrowToplevel): manually constrain resize
	limitBounds to maxBounds, works around SectRect() mis-feature (return
	zero rect if input rect has zero height/width). [Bug 1810818]

2007-10-09  Pat Thoyts  <patthoyts@users.sourceforge.net>

	* generic/tkImage.c:     Make Ttk_GetImage safe if called with NULL
	* tests/ttk/image.test:  interp. Added some tests that crash
	                         on Windows without this fix.

2007-10-02  Don Porter  <dgp@users.sourceforge.net>

	[core-stabilizer-branch]

	* README:               Bump version number to 8.5.0
	* generic/tk.h:
	* library/tk.tcl:
	* unix/configure.in:	Updated LOCALES.
	* unix/tk.spec:
	* win/configure.in:

	* unix/configure:	autoconf (2.59)
	* win/configure:

2007-09-30  Joe English  <jenglish@users.sourceforge.net>

	* library/ttk/entry.tcl (WordBack, WordForward):
	Fix private routines accidentally defined in global namespace
	[Bug 1803836]

2007-09-26  Donal K. Fellows  <donal.k.fellows@manchester.ac.uk>

	* library/msgs/hu.msg: Added Hungarian message set, from Pader Reszo.
	[Patch 1800742]

2007-09-20  Donal K. Fellows  <dkf@users.sf.net>

	*** 8.5b1 TAGGED FOR RELEASE ***

	* generic/tkTextDisp.c (LayoutDLine):  Only call callbacks that are
	* tests/textDisp.test (textDisp-32.3): not NULL. [Bug 1791052]

2007-09-20  Don Porter  <dgp@users.sourceforge.net>

	* changes: updates for 8.5b1 release.

2007-09-19  Don Porter  <dgp@users.sourceforge.net>

	* README:		Bump version number to 8.5b1.
	* generic/tk.h:		Merge from core-stabilizer-branch.
	* library/tk.tcl:	Stabilizing toward 8.5b1 release now done
	* unix/configure.in:	on the HEAD.  core-stabilizer-branch is
	* unix/tk.spec:		now suspended.
	* win/configure.in:

2007-09-19  Pat Thoyts  <patthoyts@users.sourceforge.net>

	* generic/tkStubLib.: Replaced isdigit with internal implementation.

2007-09-18  Don Porter  <dgp@users.sourceforge.net>

	* generic/tkStubLib.c:	Remove C library calls from Tk_InitStubs()
	* win/makefile.vc:	so that we don't need the C library linked
	in to libtkStub.

2007-09-18  Donal K. Fellows  <donal.k.fellows@man.ac.uk>

	* generic/tkImgGIF.c (FileReadGIF, StringReadGIF): Rewrite for greater
	clarity (more comments, saner code arrangement, etc.)

2007-09-18  Pat Thoyts  <patthoyts@users.sourceforge.net>

	* tests/all.tcl:     Made ttk/all.tcl be the same as tk's all.tcl and
	* tests/ttk/all.tcl: make use of file normalize (bugs noted by
	mjanssen and GPS with msys)

2007-09-17  Pat Thoyts  <patthoyts@users.sourceforge.net>

	* win/makefile.vc: Add crt flags for tkStubLib now it uses C-library
	functions.

2007-09-17  Joe English  <jenglish@users.sourceforge.net>

	* unix/tcl.m4: use '${CC} -shared' instead of 'ld -Bshareable' to
	build shared libraries on current NetBSDs. [Bug 1749251]
	* unix/configure: regenerated (autoconf-2.59).

2007-09-17  Don Porter  <dgp@users.sourceforge.net>

	* generic/tkConsole.c:	Revised callers of Tcl_InitStubs() to account
	* generic/tkMain.c:	for restored compatible support for the call
	* generic/tkWindow.c:	Tcl_InitStubs(interp, TCL_VERSION, 1).  Also
	revised Tcl_PkgRequire() call for Tcl so that, for example, a Tk
	library built against Tcl 8.5.1 headers will not refuse to [load] into
	a Tcl 8.5.0 interpreter. [Tcl Bug 1578344]

	* generic/tk.h:		Revised Tk_InitStubs() to restore Tk 8.4
	* generic/tkStubLib.c:	source compatibility with callers of
	* generic/tkWindow.c:	Tk_InitStubs(interp, TK_VERSION, 1).

2007-09-17  Joe English  <jenglish@users.sourceforge.net>

	* library/ttk/combobox.tcl:  Try to improve combobox appearance on
	OSX + Tk 8.5. [Bug 1780286]

2007-09-15  Daniel Steffen  <das@users.sourceforge.net>

	* unix/tcl.m4: 	replace all direct references to compiler by ${CC} to
			enable CC overriding at configure & make time; run
			check for visibility "hidden" with all compilers;
			quoting fixes from TEA tcl.m4.
	(SunOS-5.1x):	replace direct use of '/usr/ccs/bin/ld' in SHLIB_LD by
			'cc' compiler driver.
	* unix/configure: autoconf-2.59

2007-09-14  Daniel Steffen  <das@users.sourceforge.net>

	* macosx/Wish-Common.xcconfig:		  enable Tcl DTrace support.
	* macosx/Wish.xcodeproj/project.pbxproj:

2007-09-12  Andreas Kupries  <andreask@activestate.com>

	* win/Makefile.in (install-binaries): Fixed missing brace in the
	* win/makefile.vc (install-binaries): generated package index file.
	Note: unix/Makefile.in is good.

2007-09-11  Reinhard Max  <max@suse.de>

	* generic/tkImgGIF.c: Fixed a buffer overrun that got triggered by
	multi-frame interlaced GIFs that contain subsequent frames that are
	smaller than the first one.

	* tests/imgPhoto.test: Added a test for the above.

2007-09-11  Don Porter  <dgp@users.sourceforge.net>

	* generic/tkConsole.c:	Revised calls to Tcl_InitStubs() and
	* generic/tkMain.c:	[package require Tcl] so that Tk Says What It
	* generic/tkWindow.c:	Means using the new facilties of [package] in
	* library/tk.tcl:	Tcl 8.5 about what version(s) of Tcl it is
	* unix/Makefile.in:	willing to work with. [Bug 1578344]
	* win/Makefile.in:
	* win/makefile.vc:

2007-09-10  Jeff Hobbs  <jeffh@ActiveState.com>

	* unix/README: typo corrections [Bug 1788682]

2007-09-10  Don Porter  <dgp@users.sourceforge.net>

	* generic/tkConsole.c:	Revise all Tcl_InitStubs() calls to restore
	* generic/tkMain.c:	the traditional practice that a Tk shared
	* generic/tkWindow.c:	library may [load] into a Tcl 8.5 interp at
	any patchlevel.	 This practice also matches the compile time checks of
	TCL_MAJOR_VERSION and TCL_MINOR_VERSION in tk.h. [Bug 1723622]

2007-09-06  Don Porter  <dgp@users.sourceforge.net>

	* generic/tkWindow.c (Initialize):	Moved common Tk initialization
	* generic/tkInitScript.h (removed):	script out of tkInitScript.h
	* macosx/tkMacOSXInit.c:	and multiple TkpInit() routines and
	* unix/Makefile.in:	into the common Initialize() routine in
	* unix/tkUnixInit.c:	generic code. Also removed constraint on
	* win/tkWinInit.c:	ability to define a custom [tkInit] before
	calling Tk_Init(). Until now the custom [tkInit] had to be a proc. Now
	it can be any command. Removal of tkInitScript.h also fixes [Bug
	1656283].

2007-09-06  Daniel Steffen  <das@users.sourceforge.net>

	* macosx/Wish.xcode/project.pbxproj: discontinue unmaintained support
	* macosx/Wish.xcode/default.pbxuser: for Xcode 1.5; replace by Xcode2
	project for use on Tiger (with Wish.xcodeproj to be used on Leopard).

	* macosx/Wish.xcodeproj/project.pbxproj: updates for Xcode 2.5 and 3.0.
	* macosx/Wish.xcodeproj/default.pbxuser:
	* macosx/Wish.xcode/project.pbxproj:
	* macosx/Wish.xcode/default.pbxuser:
	* macosx/Wish-Common.xcconfig:

	* macosx/README: document project changes.

2007-09-04  Joe English  <jenglish@users.sourceforge.net>

	* generic/tkTest.c: Fix for [Bug 1788019] "tkTest.c compiler warning".

2007-09-04  Don Porter  <dgp@users.sourceforge.net>

	* unix/Makefile.in:     It's unreliable to count on the release
	manager to remember to `make genstubs` before `make dist`. Let the
	Makefile remember the dependency for us.

	* unix/Makefile.in:     Corrections to `make dist` dependencies to be
	sure that macosx/configure gets generated whenever it does not exist.

2007-09-03  Daniel Steffen  <das@users.sourceforge.net>

	* generic/ttk/ttkInit.c  (Ttk_Init): register ttk in package database
	to enable extension access to the ttkStubs table.

	* generic/ttk/ttkDecls.h: correct capitalization of ttk package name.

2007-08-28  Donal K. Fellows  <donal.k.fellows@manchester.ac.uk>

	Assorted documentation improvements.
	* doc/button.n: Added examples.
	* doc/checkbutton.n: Added example.
	* doc/console.n: Standardized section ordering.
	* doc/tk.n: Added "See also".
	* doc/ttk_combobox.n: Added keywords.

2007-08-27  Daniel Steffen  <das@users.sourceforge.net>

	* macosx/tkMacOSXDialog.c (Tk_ChooseColorObjCmd): correct setting of
	interp result [Bug 1782105]; fix -initialcolor overwriting last color
	selection; style cleanup.

2007-08-21  Pat Thoyts  <patthoyts@users.sourceforge.net>

	* win/rules.vc: Synchronize with tcl rules.vc
	* tests/all.tcl: Fix the line-endings.

2007-08-07  Daniel Steffen  <das@users.sourceforge.net>

	* unix/Makefile.in:	Add support for compile flags specific to
				object files linked directly into executables.

	* unix/configure.in (Darwin): Only use -seg1addr flag when prebinding;
	use -mdynamic-no-pic flag for object files linked directly into exes.

	* unix/configure: autoconf-2.59

2007-08-01  Pat Thoyts  <patthoyts@users.sourceforge.net>

	* win/tkWinDialog.c:    Fix [Bug 1692927] (buffer length problems)
	* win/tkWinTest.c:      Added 'testfindwindow' and 'testgetwindowinfo'
	and extended 'testwinevent' for WM_COMMAND support to enable testing
	native messagebox dialogs.
	* tests/winMsgbox.test: New Windows native messagebox tests.

2007-07-25  Daniel Steffen  <das@users.sourceforge.net>

	* macosx/tkMacOSXDialog.c (NavServicesGetFile): Reset interp result on
	nav dialog cancel. [Bug 1743786]

2007-07-09  Jeff Hobbs  <jeffh@ActiveState.com>

	* unix/Makefile.in: clarify what the headers installed are, and
	add ttkTheme.h and ttkDecls.h to private headers (later public).

2007-07-09  Daniel Steffen  <das@users.sourceforge.net>

	* macosx/tkMacOSXWindowEvent.c (Tk_MacOSXIsAppInFront):	Use process mgr
	* macosx/tkMacOSXMouseEvent.c:				to determine if
	app is in front instead of relying on activate/deactivate events (which
	may arrive after this info is needed, e.g. during window drag/click
	activation); replace other process mgr use to get this info with calls
	to Tk_MacOSXIsAppInFront().

	* macosx/tkMacOSXMouseEvent.c (TkMacOSXProcessMouseEvent): Correct
	window click activation, titlebar click handling and background window
	dragging/growing in the presence of grabs or window-/app-modal windows;
	fix window click activation bringing all other app windows to front.

	* macosx/tkMacOSXDraw.c (TkPutImage): Handle non-native XImage byte and
	bit orders; reverse bits via xBitReverseTable instead of InvertByte().

2007-07-06  Joe English  <jenglish@users.sourceforge.net>

	* library/ttk/aquaTheme.tcl:	Set -anchor w for TMenubuttons.
					[Bug 1614540]

2007-07-04  Andreas Kupries  <andreask@activestate.com>

	* macosx/tkMacOSXXStubs.c (DestroyImage): Fixed seg.fault in release
	of image data for images coming from XGetImage. Change committed by me
	for Daniel Steffen. See 2007-06-23 for the change which introduced the
	problem.

2007-07-02  Daniel Steffen  <das@users.sourceforge.net>

	* xlib/xgc.c (XCreateGC): Correct black and white pixel values used to
	initialize GC foregrund and background fields.

	* macosx/tkMacOSXColor.c: Add debug messages for unknown pixel values.

	* macosx/tkMacOSXDraw.c (TkMacOSXRestoreDrawingContext): Don't restore
	port state if it wasn't altered by TkMacOSXSetupDrawingContext().

2007-06-29  Daniel Steffen  <das@users.sourceforge.net>

	* xlib/ximage.c:		Bitmaps created from the static .xbm
					arrays always have LSBFirst bit order.

	* unix/configure.in:		Fix flag used to weak-link libXss.
	* unix/configure:		autoconf-2.59

	* macosx/tkMacOSXScrlbr.c: Correct int <-> dobule conversion issues
	that could lead to Carbon getting confused about scrollbar thumb size.

	* macosx/tkMacOSXDraw.c (XCopyArea, XCopyPlane, TkPutImage): Use
	TkMacOSX{Setup,Restore}DrawingContext() to setup/restore clip & colors.
	(TkMacOSXSetupDrawingContext, TkMacOSXRestoreDrawingContext): Add save
	and restore of QD port clip region; factor out clip region code common
	to CG and QD branches; check for port and context validity; handle
	tkPictureIsOpen flag during QD port setup.
	(TkScrollWindow): Remove unnecessary scroll region manipulation

	* macosx/tkMacOSXDraw.c:	Remove second global QD temp region
	* macosx/tkMacOSXInt.h:		(no longer necessary) and rename
	* macosx/tkMacOSXRegion.c:	remaining global QD temp region.
	* macosx/tkMacOSXSubwindows.c:
	* macosx/tkMacOSXWindowEvent.c:

	* macosx/tkMacOSXDraw.c: 	Make useCGDrawing variable MODULE_SCOPE
	* macosx/tkMacOSXFont.c: 	and respect it for ATSUI font drawing.

	* macosx/tkMacOSXButton.c:	Reduce reliance on current QD port
	* macosx/tkMacOSXColor.c:	setting and remove unnecessary
	* macosx/tkMacOSXDebug.c:	references to a drawable's QD port,
	* macosx/tkMacOSXDebug.h:	notably replace GetWindowFromPort(
	* macosx/tkMacOSXDialog.c:	TkMacOSXGetDrawablePort()) idiom by new
	* macosx/tkMacOSXDraw.c:	TkMacOSXDrawableWindow() and change
	* macosx/tkMacOSXKeyEvent.c:	TkMacOSXSetColorInPort() to take a port
	* macosx/tkMacOSXMenu.c:	argument.
	* macosx/tkMacOSXMenubutton.c:
	* macosx/tkMacOSXMouseEvent.c:
	* macosx/tkMacOSXScale.c:
	* macosx/tkMacOSXScrlbr.c:
	* macosx/tkMacOSXSubwindows.c:
	* macosx/tkMacOSXWindowEvent.c:
	* macosx/tkMacOSXWm.c:

	* macosx/tkMacOSXInt.h:		  	Factor out macros, declarations
	* macosx/tkMacOSXPrivate.h (new): 	and prototypes that are purely
	internal and private to the 'macosx' sources into a new internal header
	file that does _not_ get installed into Tk.framework/PrivateHeaders.

	* macosx/tkMacOSXButton.c: 		#include new tkMacOSXPrivate.h
	* macosx/tkMacOSXCarbonEvents.c:	instead of tkMacOSXInt.h.
	* macosx/tkMacOSXClipboard.c:
	* macosx/tkMacOSXColor.c:
	* macosx/tkMacOSXCursor.c:
	* macosx/tkMacOSXDebug.c:
	* macosx/tkMacOSXDialog.c:
	* macosx/tkMacOSXDraw.c:
	* macosx/tkMacOSXEntry.c:
	* macosx/tkMacOSXEvent.c:
	* macosx/tkMacOSXFont.c:
	* macosx/tkMacOSXHLEvents.c:
	* macosx/tkMacOSXInit.c:
	* macosx/tkMacOSXKeyEvent.c:
	* macosx/tkMacOSXMenu.c:
	* macosx/tkMacOSXMenubutton.c:
	* macosx/tkMacOSXMenus.c:
	* macosx/tkMacOSXMouseEvent.c:
	* macosx/tkMacOSXNotify.c:
	* macosx/tkMacOSXRegion.c:
	* macosx/tkMacOSXScale.c:
	* macosx/tkMacOSXScrlbr.c:
	* macosx/tkMacOSXSubwindows.c:
	* macosx/tkMacOSXWindowEvent.c:
	* macosx/tkMacOSXWm.c:
	* macosx/tkMacOSXXStubs.c:
	* macosx/ttkMacOSXTheme.c:

	* macosx/Wish.xcodeproj/project.pbxproj: Improve support for renamed
	* macosx/Wish.xcodeproj/default.pbxuser: tcl and tk source dirs; add
	* macosx/Wish-Common.xcconfig:		 10.5 SDK build config; remove
						 tclMathOp.c.

	* macosx/README: Document Wish.xcodeproj changes.

2007-06-23  Daniel Steffen  <das@users.sourceforge.net>

	* generic/tkImgPhoto.c (ImgPhotoConfigureInstance, DisposeInstance):
	Use XDestroyImage instead of XFree to destroy XImage; replace runtime
	endianness determination by compile-time check for WORDS_BIGENDIAN.

	* xlib/ximage.c (XCreateBitmapFromData): Use XCreateImage and
	XDestroyImage instead of creating XImage structure manually.

	* macosx/tkMacOSXXStubs.c (XCreateImage, DestroyImage): Correct XImage
	bytes_per_line/bitmap_pad calculations and endianness setting; free
	image data and XImage structure at destruction; formatting cleanup.

	* macosx/tkMacOSXDialog.c (NavServicesGetFile): Disable app-modal
	sheet variant of nav dialog on OS versions where it causes problems.

2007-06-20  Jeff Hobbs  <jeffh@ActiveState.com>

	* library/ttk/ttk.tcl: Should require Tk before pseudo-providing
	tile 0.8.0.

2007-06-09  Joe English  <jenglish@users.sourceforge.net>

	* generic/ttk/ttkPanedwindow.c, doc/ttk_panedwindow.n,
	* tests/ttk/panedwindow.test: Added -width and -height options. Added
	'panes' method, return list of managed windows. 'sashpos' method is
	now documented as part of the public interface, and details clarified.
	Should be easier to set initial sash positions now. Alleviates [Bug
	1659067].

2007-06-09  Jeff Hobbs  <jeffh@ActiveState.com>

	* win/tkWinWm.c (WmIconphotoCmd): fix wm iconphoto RGBA issues.
	[Bug 1467997] (janssen)

	* win/tkWinMenu.c (TkWinHandleMenuEvent): Improve handling to allow
	for unicode char menu indices and not use CharUpper on Tcl utf
	strings. [Bug 1734223]

2007-06-09  Joe English  <jenglish@users.sourceforge.net>

	* generic/ttk/ttkManager.h, generic/ttk/ttkManager.c,
	* generic/ttk/ttkNotebook.c, generic/ttk/ttkPanedwindow.c,
	* generic/ttk/ttkFrame.c: Ttk_Manager API overhaul:
	    + Ttk_Manager no longer responsible for managing slave records
	    + Ttk_Manager structure now opaque
	    + Ttk_Slave structure now private
	    + Pass Ttk_Manager* to Tk_GeomMgr hooks instead of Ttk_Slave*

	* generic/ttk/ttkFrame.c: Simplified -labelwidget management.

	* doc/ttk_panedwindow.n, library/ttk/panedwindow.tcl: Changed
	documentation of ttk::panedwindow 'identify' command to match
	implementation.

	* generic/ttk/ttkNotebook.c, tests/ttk/notebook.test:
	BUGFIX: ttk::noteboook 'insert' command didn't correctly maintain
	current tab.

2007-06-09  Daniel Steffen  <das@users.sourceforge.net>

	* macosx/tkMacOSXColor.c: Fix issues with TK_{IF,ELSE,ENDIF} macros;
	* macosx/tkMacOSXDraw.c:  implement Jaguar equivalent of unavailable
	* macosx/tkMacOSXEntry.c: kHIToolboxVersion global; panic at startup
	* macosx/tkMacOSXEvent.c: if MAC_OS_X_VERSION_MIN_REQUIRED constraint
	* macosx/tkMacOSXInit.c:  is not satisfied.
	* macosx/tkMacOSXInt.h:
	* macosx/tkMacOSXWm.c:

	* macosx/tkMacOSXDraw.c (XCopyArea, XCopyPlane, TkPutImage)
	(TkMacOSXSetupDrawingContext): Factor out common code and standardize
	setup/restore of port, context and clipping; formatting cleanup.

	* macosx/tkMacOSXWindowEvent.c:	Add error checking.
	* macosx/tkMacOSXMenu.c:	Fix gcc3 warning.
	* macosx/tkMacOSXScrlbr.c:	Fix testsuite crash.
	* macosx/tkMacOSXSubwindows.c:	Formatting cleanup.
	* macosx/tkMacOSXRegion.c:	Fix typos.
	* macosx/tkMacOSXScale.c:

	* macosx/tkMacOSXXStubs.c (Tk_GetUserInactiveTime): Remove superfluous
							    CFRetain/CFRelease.

	* macosx/Wish-Release.xcconfig: Disable tktest release build stripping.

	* macosx/Wish.xcodeproj/project.pbxproj: Add new Tclsh-Info.plist.in.

2007-06-06  Daniel Steffen  <das@users.sourceforge.net>

	* macosx/tkMacOSXInt.h: Use native debug message API when available.
	* macosx/Wish-Debug.xcconfig:

	* macosx/tkMacOSXMouseEvent.c (GenerateMouseWheelEvent): Enable
	processing of mousewheel events in background windows.

	* macosx/tkMacOSXScrlbr.c: Modernize checks for active/front window.
	* macosx/tkMacOSXScale.c:
	* macosx/tkMacOSXWm.c:

	* macosx/tkMacOSXColor.c: Factor out verbose #ifdef checks of
	* macosx/tkMacOSXDraw.c:  MAC_OS_X_VERSION_{MAX_ALLOWED,MIN_REQUIRED}
	* macosx/tkMacOSXEntry.c: and runtime checks of kHIToolboxVersion into
	* macosx/tkMacOSXEvent.c: new TK_{IF,ELSE,ENDIF}_MAC_OS_X macros.
	* macosx/tkMacOSXInit.c:
	* macosx/tkMacOSXInt.h:
	* macosx/tkMacOSXWm.c:

	* macosx/tkMacOSXDraw.c:  Factor out clip clearing in QD ports;
	* macosx/tkMacOSXEntry.c: Formatting cleanup.

	* macosx/Wish.xcodeproj/project.pbxproj: Add settings for Fix&Continue.

	* unix/configure.in (Darwin): Link the Tk and Wish plists into their
	binaries in all cases; fix 64bit arch removal in fat 32&64bit builds.

	* unix/tcl.m4 (Darwin): Fix CF checks in fat 32&64bit builds.
	* unix/configure: autoconf-2.59

2007-06-05  Donal K. Fellows  <donal.k.fellows@man.ac.uk>

	* doc/photo.n: Clarified the fact that base64 support for the -data
	option is not universal. [Bug 1731348] (matzek)

2007-06-03  Daniel Steffen  <das@users.sourceforge.net>

	* unix/Makefile.in: Add datarootdir to silence autoconf-2.6x warning.

	* macosx/Wish.xcodeproj/default.pbxuser: Add ttk tests.

	* macosx/tkMacOSXMenu.c: Add error checking; whitespace cleanup.

	* macosx/tkMacOSXDraw.c:	Comment formatting fixes for Xcode 3.0
	* macosx/tkMacOSXEmbed.c:
	* macosx/tkMacOSXEntry.c:
	* macosx/tkMacOSXFont.c:
	* macosx/tkMacOSXInit.c:
	* macosx/tkMacOSXKeyEvent.c:
	* macosx/tkMacOSXKeyboard.c:
	* macosx/tkMacOSXMenus.c:
	* macosx/tkMacOSXSend.c:
	* macosx/tkMacOSXSubwindows.c:
	* macosx/tkMacOSXWindowEvent.c:
	* macosx/tkMacOSXWm.c:
	* macosx/tkMacOSXXStubs.c:

2007-06-02  Daniel Steffen  <das@users.sourceforge.net>

	* macosx/tkMacOSXMenu.c (TkpPostMenu): Ensure cascade menus display in
	posted menus that are not part of the menubar or attached to a
	menubutton (fixes bug reported on tcl-mac by Linus Nyberg).

2007-05-31  Daniel Steffen  <das@users.sourceforge.net>

	* macosx/tkMacOSXWindowEvent.c (GenerateUpdateEvent): Complete all
	pending idle-time redraws before newly posted Expose events are
	processed; add bounds of redrawn windows to update region to ensure
	all child windows overdrawn by parents are redrawn.

	* macosx/tkMacOSXWindowEvent.c:	Centralize clip and window invalidation
	* macosx/tkMacOSXSubwindows.c: 	after location/size changes in the
	* macosx/tkMacOSXWm.c:		BoundsChanged carbon event handler;
	correct/add window invalidation after window attribute changes.

	* macosx/tkMacOSXSubwindows.c (XResizeWindow, XMoveResizeWindow)
	(XMoveWindow): Factor out common code dealing with embedded and
	non-toplevel windows; remove unnecessary clip and window invalidation.

	* macosx/tkMacOSXButton.c (TkpDisplayButton): Move clip setup closer
	to native button drawing calls.

	* macosx/tkMacOSXWm.c (TkMacOSXIsWindowZoomed, TkMacOSXZoomToplevel):
	Correct handling of gridded windows in max size calculations.

	* macosx/tkMacOSXEvent.c (TkMacOSXFlushWindows): Use HIWindowFlush API
	when available.

	* macosx/tkMacOSXColor.c:	Cleanup whitespace and formatting.
	* macosx/tkMacOSXDraw.c:
	* macosx/tkMacOSXSubwindows.c:
	* macosx/tkMacOSXWm.c:

	* generic/tkFont.c:	#ifdef out debug msg printing to stderr.
	* generic/tkTextDisp.c:

2007-05-30  Don Porter  <dgp@users.sourceforge.net>

	* generic/tk.h: Correct placement of #include <tcl.h>. [Bug 1723812]

2007-05-30  Daniel Steffen  <das@users.sourceforge.net>

	* library/bgerror.tcl:	Standardize dialog option & button size
	* library/dialog.tcl:	modifications done when running on on Aqua.
	* library/msgbox.tcl:

	* library/demos/button.tcl: Set button highlightbackground on Aqua.

	* macosx/tkMacOSXMenu.c (DrawMenuSeparator): Use DrawingContext API.

	* macosx/tkMacOSXWindowEvent.c (ClearPort): Clip to updateRgn.

	* macosx/tkMacOSXDebug.c:	Factor out debug region flashing.
	* macosx/tkMacOSXDebug.h:
	* macosx/tkMacOSXDraw.c:
	* macosx/tkMacOSXSubwindows.c:
	* macosx/tkMacOSXWindowEvent.c:

	* macosx/tkMacOSXEvent.c:	Cleanup whitespace and formatting.
	* macosx/tkMacOSXFont.c:
	* macosx/tkMacOSXRegion.c:
	* macosx/tkMacOSXSubwindows.c:
	* macosx/tkMacOSXWindowEvent.c:
	* macosx/tkMacOSXWm.c:
	* macosx/tkMacOSXXStubs.c:
	* xlib/xgc.c:

	* macosx/Wish.xcodeproj/project.pbxproj: Delete references to removed
	* macosx/Wish.xcodeproj/default.pbxuser: ttk files.

2007-05-28  Benjamin Riefenstahl  <b.riefenstahl@turtle-trading.net>

	* macosx/tkMacOSXFont.c (TkpMeasureCharsInContext): Fix short measures
	with flags=TK_WHOLE_WORDS|TK_AT_LEAST_ONE [Bug 1716141]. Make some
	casts unnecessary by changing variable types.

2007-05-25  Joe English  <jenglish@users.sourceforge.net>

	* library/ttk/ttk.tcl: Omit ttk::dialog and dependencies.
	* library/ttk/dialog.tcl, library/ttk/icons.tcl,
	* library/ttk/keynav.tcl: Removed.
	* tests/ttk/misc.test: Removed.
	* doc/ttk_dialog.tcl: Removed.

2007-05-25  Donal K. Fellows  <dkf@users.sf.net>

	* doc/canvas.n: Fixed documentation of default -joinstyle option
	values for line and polygon items. [Bug 1725782]

2007-05-22  Don Porter  <dgp@users.sourceforge.net>

	[core-stabilizer-branch]

	* unix/configure:       autoconf-2.59 (FC6 fork)
	* win/configure:

	* README:               Bump version number to 8.5b1
	* generic/tk.h:
	* library/tk.tcl:
	* unix/configure.in:
	* unix/tk.spec:
	* win/configure.in:

2007-05-18  Joe English  <jenglish@users.sourceforge.net>

	* generic/ttk/ttkEntry.c(EntrySetValue):  Ensure that widget is in a
	consistent state before setting the linked -textvariable. Previously,
	it was possible for [$e index insert] to point past the end of the
	string, leading to heap corruption. [Bug 1721532]
	* tests/ttk/entry.test(entry-9.1): Add test case for the above.

2007-05-18  Don Porter  <dgp@users.sourceforge.net>

	* unix/configure:       autoconf-2.59 (FC6 fork)
	* win/configure:

	* README:               Bump version number to 8.5a7
	* generic/tk.h:
	* library/tk.tcl:
	* unix/configure.in:
	* unix/tk.spec:
	* win/configure.in:

	* tests/ttk/treetags.test:	Another bit of test suite
	SCIM-tolerance. [Bug 1609316]

2007-05-17  Daniel Steffen  <das@users.sourceforge.net>

	* generic/tk.decls: Workaround 'make checkstubs' failures from
	tkStubLib.c MODULE_SCOPE revert. [Bug 1716117]

	* macosx/Wish.xcodeproj/project.pbxproj: Add tkOldTest.c and remove
						 tkStubImg.c.

2007-05-16  Joe English  <jenglish@users.sourceforge.net>

	* generic/tkStubLib.c:  Change Tk_InitStubs(), tkStubsPtr, and the
	auxilliary stubs table pointers back to public visibility. See [Bug
	1716117] for details.

	Removed TCL_STORAGE_CLASS monkey business, as it had no effect.

2007-05-16  Don Porter  <dgp@users.sourceforge.net>

	* library/choosedir.tcl:	Removed uses of obsolete {expand}
	* library/comdlg.tcl:		syntax; replaced with the now
	* library/tk.tcl:		approved {*}. [Bug 1710633]
	* tests/canvImg.test:
	* tests/imgPhoto.test:

	* tests/bind.test:    Make test suite more SCIM-tolerant. [Bug 1609316]

2007-05-16  Pat Thoyts  <patthoyts@users.sourceforge.net>

	* win/makefile.vc: Test ttk widgets.

2007-05-15  Joe English  <jenglish@users.sourceforge.net>

	* unix/tkUnixRFont.c: Fix crash introduced by previous fix exposed
	under newer fontconfig libraries [Bug 1717830] again.

2007-05-15  Don Porter  <dgp@users.sourceforge.net>

	* generic/tkGrid.c: Stop crash due to list intrep shimmer [Bug 1677608]

2007-05-15  Joe English  <jenglish@users.sourceforge.net>

	* unix/tkUnixRFont.c: Fix various memory leaks. [Bug 1717830], [Bug
	800149]

2007-05-14  Don Porter  <dgp@users.sourceforge.net>

	[Tk Bug 1712081]

	* unix/Makefile.in:	Updates to account for new and deleted files
	* win/Makefile.in:	tkStubImg.c and tkOldTest.c.
	* win/makefile.bc:
	* win/makefile.vc:

	* generic/tkOldTest.c (new):	New file used to create testing
	* generic/tkTest.c:		commands for testing various Tk
	* tests/constraints.tcl:	legacy interfaces where a separate
	* tests/image.test:		compilation unit is needed in order to
	#define suitable macros during compilation. Only the effect of
	USE_OLD_IMAGE on Tk_CreateImageType() is currently tested, but more
	similar testing commands can be added to this same file. New
	constraint defined to detect presence of the image type provided by
	the new testing code, and a few tests added to exercise it. Having
	USE_OLD_IMAGE support tested by the default test suite should reduce
	chance of a recurrence of this bug.

	* doc/CrtImgType.3:	Revised docs to better indicate the legacy
	* doc/CrtPhImgFmt.3:	nature of the interfaces supported by
	USE_OLD_IMAGE.

	* generic/tkDecls.h:	make genstubs
	* generic/tkStubInit.c:

	* generic/tk.decls:		Reworked USE_OLD_IMAGE support to use
	* generic/tk.h:			the same support mechanisms both with
	* generic/tkStubImg.c (deleted):and without a stub-enabled build. In
	each case, route the legacy calls to Tk_CreateImageType and
	Tk_CreatePhotoImageFormat through the Tk_CreateOldImageType and
	Tk_CreateOldPhotoImageFormat routines. Add those routines to the
	public stub table so they're available to a stub-enabled extension.
	Remove the definition of Tk_InitImageArgs() and use a macro to convert
	any calls to it in source code into a comment.

	* generic/tkImage.c:	Removed the MODULE_SCOPE declarations that
	* generic/tkImgPhoto.c:	broke USE_OLD_IMAGE support.

2007-05-11  Pat Thoyts  <patthoyts@users.sourceforge.net>

	* tests/winButton.test: Avoid font dependencies in results.

	* generic/tkFont.c: propagate error from TkDeleteNamedFont. [Bug
	1716613]

2007-05-09  Daniel Steffen  <das@users.sourceforge.net>

	* generic/tkFileFilter.c (AddClause): OSType endianness fixes.

	* library/palette.tcl (tk::RecolorTree): Handle color options with
	empty value, fixes error due to emtpy -selectforeground (reported on
	tcl-mac by Russel E. Owen).

	* macosx/tkMacOSXWindowEvent.c:	Ensure window is brought to the front
	* macosx/tkMacOSXMouseEvent.c:	at the start of a window drag (except
	* macosx/tkMacOSXInt.h:		when cmd key is down); formatting and
					whitespace fixes.

	* macosx/tkMacOSXDialog.c (Tk_GetSaveFileObjCmd): Add -filetypes option
	processing (fixes fileDialog-0.1, fileDialog-0.2 failures).

	* macosx/tkMacOSXEmbed.c (TkpMakeWindow, TkpUseWindow): Fix sending of
	Visibility event for embedded windows (fixes frame-3.9 hang).

	* macosx/tkMacOSXScrlbr.c (ScrollbarBindProc):		Fix testsuite
	* macosx/tkMacOSXSubwindows.c (TkMacOSXUpdateClipRgn):	crashes by
	adding sanity checks.

	* macosx/Wish.xcodeproj/project.pbxproj: Add 'DebugUnthreaded' &
	* macosx/Wish.xcodeproj/default.pbxuser: 'DebugLeaks' targets and env
	var settings needed to run the 'leaks' tool.

	* macosx/tkMacOSXButton.c: Fix debug msg typo.

	* tests/constraints.tcl: Ensure 'nonUnixUserInteraction' constraint is
	set for aqua.

	* tests/choosedir.test:	Add 'notAqua' constraints to X11-only tests;
	* tests/clrpick.test:	add 'nonUnixUserInteraction' to 'unix' tests
	* tests/menuDraw.test:	requiring interaction on aqua.
	* tests/unixMenu.test:
	* tests/unixWm.test:
	* tests/winMenu.test:

2007-05-07  Joe English  <jenglish@users.sourceforge.net>

	* unix/tkUnixRFont.c: Properly cast sentinel arguments to variadic
	function (fixes "warning: missing sentinel in function call", [Bug
	1712001])

2007-05-04  Pat Thoyts  <patthoyts@users.sourceforge.net>

	* generic/tkFont.c:     TIP #145 implementation -
	* generic/tkFont.h:     Enhanced font handling.
	* win/tkWinDefault.h:
	* win/tkWinFont.c:
	* win/tkWinInt.h:
	* win/tkWinWm.c:
	* library/demos/widget:
	* library/ttk/fonts.tcl:

2007-05-04  Donal K. Fellows  <donal.k.fellows@man.ac.uk>

	* doc/ttk_treeview.n, doc/ttk_panedwindow.n, doc/ttk_dialog.n:
	* doc/ttk_checkbutton.n, doc/tk.n, doc/menu.n, doc/font.n:
	* doc/canvas.n: Spelling fixes. [Bug 1686210]

2007-05-03  Donal K. Fellows  <donal.k.fellows@man.ac.uk>

	* generic/tkStubLib.c (Tk_InitStubs):
	* generic/ttk/ttkLabel.c (LabelSetup):
	* unix/tkUnixSelect.c (ConvertSelection):
	* unix/tkUnixEvent.c (TkUnixDoOneXEvent):
	* generic/tkConfig.c (Tk_RestoreSavedOptions):
	* generic/tkCanvPs.c (TkCanvPostscriptCmd):
	* generic/tkOption.c (GetDefaultOptions):
	* unix/tkUnixRFont.c (TkpGetFontAttrsForChar, InitFont)
	(TkpGetFontFamilies, TkpGetSubFonts):
	* unix/tkUnixSend.c (TkpTestsendCmd, RegOpen): Squelch warnings from
	GCC type aliasing. [Bug 1711985 and others]

2007-04-29  Daniel Steffen  <das@users.sourceforge.net>

	* unix/configure.in: Fix for default case in tk debug build detection.
	* unix/configure: autoconf-2.59

2007-04-27  Joe English  <jenglish@users.sourceforge.net>

	* generic/ttk/ttkTreeview.c(TagOptionSpecs): Use TK_OPTION_STRING
	instead of TK_OPTION_FONT to avoid resource leak in tag management.

2007-04-26  Joe English  <jenglish@users.sourceforge.net>

	* macosx/ttkMacOSXTheme.c: Merged OFFSET_RECT processing into
	BoxToRect(); factored out PatternOrigin; resynchronized with Tile
	codebase.

2007-04-26  Jeff Hobbs  <jeffh@ActiveState.com>

	*** 8.5a6 TAGGED FOR RELEASE ***

	* unix/Makefile.in (dist): Correct tests/ttk glob inclusion

2007-04-25  Jeff Hobbs  <jeffh@ActiveState.com>

	* unix/Makefile.in (dist): Add tests/ttk dir to src dist

	* unix/tkUnixMenubu.c (TkpDisplayMenuButton): Init width/height to 0

2007-04-25  Daniel Steffen  <das@users.sourceforge.net>

	* unix/Makefile.in (dist): Add macosx/*.xcconfig files to src dist;
	copy license.terms to dist macosx dir; fix autoheader bits.

2007-04-24  Jeff Hobbs  <jeffh@ActiveState.com>

	* unix/Makefile.in (dist): Add ttk bits to src dist

	* tests/font.test (font-46.[12]): Correct listification of result

2007-04-23  Daniel Steffen  <das@users.sourceforge.net>

	* generic/tkCanvas.c:	Allow -selectforeground option to be None; add
	* generic/tkCanvText.c:	fallback to fgColor when selFgColor is None
	* generic/tkEntry.c:	(new default on aqua to match native L&F).
	* generic/tkListbox.c:
	* generic/tkText.c:

	* generic/tkCanvas.c:	   Add support for bypassing all of Tk's double
	* generic/tkEntry.c:	   buffered drawing into intermediate pixmaps
	* generic/tkFrame.c:	   (via TK_NO_DOUBLE_BUFFERING #define), it is
	* generic/tkListbox.c:	   unnecessary & wasteful on aqua where all
	* generic/tkPanedWindow.c: drawing is already double-buffered by the
	* generic/tkTextDisp.c:	   window server. (Use of this on other
	* generic/ttk/ttkWidget.c: platforms would only require implementation
	* unix/tkUnixScale.c:	   of TkpClipDrawableToRect()).
	* macosx/tkMacOSXPort.h:

	* library/bgerror.tcl:	On aqua, use moveable alert resp. modal dialog
	* library/dialog.tcl:	window class and corresponding system
				background pattern; fix button padding.

	* library/tearoff.tcl:	Correct aqua menu bar height; vertically offset
	* library/tk.tcl:	aqua tearoff floating window to match menu.

	* library/demos/goldberg.tcl: Fix overwriting of widget demo global.

	* library/demos/menu.tcl:   On aqua, use custom MDEF and tearoffs;
	* library/demos/menubu.tcl: correct menubutton toplevel name.

	* library/demos/puzzle.tcl: Fix button size & padding for aqua.
	* library/demos/radio.tcl:

	* macosx/tkMacOSXCarbonEvents.c: Add window event target carbon event
	* macosx/tkMacOSXEvent.c:	 handler for all kEventClassWindow and
	* macosx/tkMacOSXEvent.h:	 kEventClassMouse events; move all
	* macosx/tkMacOSXNotify.c:	 remaining events except for
	* macosx/tkMacOSXWindowEvent.c:	 kEventClassKeyboard from dispatcher to
	application event handler; pass event handler callRef downstream; fix
	debug event tracing; process all tcl event types in carbon event timer;
	delay carbon event timer first fire; add TkMacOSXTrackingLoop() to mark
	enter/exit of event tracking loop during which all tcl events but only
	carbon update events should be processed by the timer (replaces various
	calls to Tcl_SetServiceMode()); rename TkMacOSXReceiveAndProcessEvent()
	to TkMacOSXReceiveAndDispatchEvent(), move it from tkMacOSXEvent.c to
	tkMacOSXCarbonEvents.c and modify it to dequeue only update events
	during a tracking loop; add TkMacOSXRunTclEventLoop() to standardize
	the various ways in use to run the tcl event loop; add handling of
	kEventClassAppearance events (for ScrollBarVariantChanged event).

	* macosx/tkMacOSXDialog.c:	Use new TkMacOSXTrackingLoop() around
	* macosx/tkMacOSXEvent.c:	blocking API that puts up modal dialogs
	* macosx/tkMacOSXMenu.c:	or when entering/exiting menu/control
	* macosx/tkMacOSXMouseEvent.c:	tracking, window dragging and other
	* macosx/tkMacOSXScale.c:	mouse tracking loops.
	* macosx/tkMacOSXScrlbr.c:
	* macosx/tkMacOSXWindowEvent.c:
	* macosx/tkMacOSXWm.c:

	* macosx/tkMacOSXDialog.c:	Use new TkMacOSXRunTclEventLoop()
	* macosx/tkMacOSXScale.c:	instead of Tcl_DoOneEvent(),
	* macosx/tkMacOSXScrlbr.c:	Tcl_ServiceAll(), TclServiceIdle()
	* macosx/tkMacOSXWindowEvent.c:	and Tcl_GlobalEval("update idletasks").

	* macosx/tkMacOSXColor.c: Make available as Tk system colors all
	* macosx/tkMacOSXPort.h:  appearance manager brushes, text colors and
	backgrounds with new and legacy names, as well as the fully transparent
	color "systemTransparent"; add TkMacOSXSetColorIn{Port,Context}() to
	directly set an X pixel color value in the current QD port resp. the
	given CG context without requiring passage through rgb representation
	(lossy for most system colors); modernize/remove Classic-era code;
	replace crufty strcmp() elseifs by Tcl_GetIndexFromObjStruct().

	* macosx/tkMacOSXButton.c:	Use new TkMacOSXSetColorInPort()
	* macosx/tkMacOSXDraw.c:	instead of setting rgb color directly
	* macosx/tkMacOSXMenubutton.c:	to allow for non-rgb system colors.

	* macosx/tkMacOSXCursor.c: Implement "none" cursor as on other
	platforms [Patch 1615427]; add all missing appearance manager cursors.

	* macosx/tkMacOSXDefault.h: Set SELECT_FG_COLORs to None to match aqua
	L&F; use standard system color names; use new 'menu' system font;
	correct default scrollbar width.

	* macosx/tkMacOSXDraw.c: 	Standardize initialization, use and
	* macosx/tkMacOSXInt.h: 	emptying of various static temp rgns
	* macosx/tkMacOSXRegion.c:	onto two global RgnHandles; in debug
	* macosx/tkMacOSXSubwindows.c:	builds, verify emptiness of these temp
	* macosx/tkMacOSXWindowEvent.c:	rgns before use.

	* macosx/tkMacOSXDraw.c: Add TkMacOSX{Setup,Restore}DrawingContext() to
	* macosx/tkMacOSXInt.h:  abstract common setup & teardown of drawing
	environment (for both CG and QD); save/restore QD theme drawing state;
	handle GC clip region; add TkpClipDrawableToRect() to allow clipped
	drawing into drawable regardless of GC used; use new system color
	"systemWindowHeaderBackground" to setup background in themed toplevels;
	correct implementation of TkMacOSXMakeStippleMap().

	* macosx/tkMacOSXEntry.c:  Use new TkMacOSXSetupDrawingContext() and
	* macosx/tkMacOSXFont.c:   TkMacOSXRestoreDrawingContext() instead of
	* macosx/ttkMacOSXTheme.c: various setup/teardown procs like
	TkMacOSX{SetUp,Release}CGContext(), TkMacOSXQuarz{Start,End}Draw(),
	TkMacOSXSetUpGraphicsPort() etc.

	* macosx/tkMacOSXEmbed.c: Add CG context and drawable clip rgn fields
	* macosx/tkMacOSXInt.h:   to MacDrawable struct.
	* macosx/tkMacOSXSubwindows.c:

	* macosx/tkMacOSXDialog.c: Make -parent option of tk_getOpenFile et al.
	use the sheet version of NavServices dialogs; ensure native parent win
	exists before using StandardSheet API for tk_messageBox [Bug 1677611];
	force sheets to behave like app-modal dialogs via WindowModality() API;
	use more modern ColorPicker API.

	* macosx/tkAboutDlg.r: Use themed movable modal dialog, fix (c) year.

	* macosx/tkMacOSXEntry.c:  Take xOff/yOff of MacDrawable into account
	* macosx/ttkMacOSXTheme.c: when computing locations/bounds to ensure
	correct posititioning when not drawing into intermediate pixmap.

	* macosx/tkMacOSXFont.c: Use appearance manager API to map system font
	* macosx/tkMacOSXFont.h: names to TkFonts; add "menu" system font for
	menu item text drawing from MDEF; always draw with CG; remove QD
	dependent stippling algorithm; move most header declarations into the
	source file (as they were not used anywhere else).

	* macosx/tkMacOSXMenu.c:		 Large-scale rewrite of custom
	* macosx/tkMacOSXMenu.r (removed):	 MDEF and related code that
	* macosx/Wish.xcode/project.pbxproj:	 restores many longtime-MIA
	* macosx/Wish.xcodeproj/project.pbxproj: features to working order
	* unix/Makefile.in:			 (e.g. images, custom colors &
	fonts in menus etc); implement compound menu items; use Appearance Mgr
	and ThemeText APIs to mimic native MDEF as closely as possible when
	default "menu" system font is used; remove now obsolete SICN drawing
	code and resources.

	* macosx/tkMacOSXCarbonEvents.c: Handle additional menu carbon events
	* macosx/tkMacOSXEvent.c:	 in order to support <<MenuSelect>> in
	* macosx/tkMacOSXMenu.c:	 the menubar and in menus that are not
	* macosx/tkMacOSXMenus.c:	 using the custom MDEF [Bug 1620826];
	fix early and missing clearing of current Tk active menu entry; fix
	extraneous sending of <<MenuSelect>> during active menu entry clearing.

	* macosx/tkMacOSXMouseEvent.c: Add support for async window dragging by
	the window server; set the corresponding window attribute by default.

	* macosx/tkMacOSXMouseEvent.c: Rationalized handling order of
	non-mousedown events; add TkMacOSXModifierState() to retrieve the
	current key modifiers in carbon format.

	* macosx/tkMacOSXScrlbr.c: Use appearance manager API to retrieve
	scrollbar component metrics; add awareness of multiple possibilites for
	scrollbar arrow position in aqua and handle user changes to arrow
	position pref; handle difference in metrics of small & large scrollbar
	variants; handle aqua "jump to here" scrollbar behaviour; correct
	computation of scroll view size and position; enforce min scrollbar
	height to avoid scrollbar component overlap; erase scrollbar area
	outside of standard width; remove broken auto-adjust code; account for
	window class when leaving space for grow box; remove code to manually
	draw grow box; use modern API for thumb scroll proc; replace
	HiliteControl() by modern API; replace control mgr constants with
	appearance mgr equivalents.

	* macosx/tkMacOSXSubwindows.c: Use SetWindowBounds() API instead of
	SizeWindow(); invalidate clip regions after X{Map,Unmap}Window as fix
	for [Bug 940117] made them dependent on mapping state; remove unneeded
	calls to TkMacOSXInvalClipRgns() and unnecessary setting of QD port;
	use native-endian pixmap on intel; remove obsolete pixmap pix locking.

	* macosx/tkMacOSXWindowEvent.c: Handle only the first of a batch of
	kEventAppAvailableWindowBoundsChanged events sent per transaction;
	handle kEventWindowBoundsChanged event to support live window resizing
	and centralized sending of location/size changed ConfigureNotify
	events; ensure HIGrowBox is redrawn after bounds change; constrain
	window after dragging to ensure titlebar is not inacessible
	offscreen or under dock/menubar; handle kEventWindowGetRegion and
	kEventWindowDrawContent for transparent windows to mark resp. paint
	content region as transparent; handle kEventWindowConstrain for
	fullscreen windows to ensure bounds match new screen size; enter/exit
	fullscreen UIMode upon activation/deactivation of fullscreen window.

	* macosx/tkMacOSXWm.c: Use live-resize and async-drag carbon window
	* macosx/tkMacOSXWm.h: attributes for toplevels by default; implement
	new [wm attributes] -topmost, -transparent and -fullscreen; refactor
	WmAttributesCmd() parallelling the tkUnixWm.c implementation, use thus
	factored proc to set proxy icon from [wm iconbitmap]; dynamically
	determine default values for toplevel min and max sizes (similar to
	tkWinWm.c impl): min sizes depend on window class & attributes to
	ensure visibility of all titlebar widgets and grow box, max sizes
	depend on maximal window bounds for all active displays; factor out
	code that puts into effect changes to master or override_redirect; use
	RepositionWindow() API to determine staggered initial window bounds;
	correct resize limit calculations, handle gridding and use modern
	resize API in TkMacOSXGrowToplevel(); remove sending of ConfigureNotify
	after resize or zoom (now handled by BoundsChanged handler); correct
	composite carbon window attribute handling, remove currently unusable
	attributes and add new attributes in [tk::unsupported::MacWindowStyle];
	ensure validity of window class and attributes before use; apply
	changes to window class when handling carbon window attribute changes
	(if HIWindowChangeClass() API available); add debug build warning
	message when deprecated window style is used instead of window class;
	use transparent HIGrowBox for resizable windows; avoid unnecessary
	calls to window structure width API; use tcl time API in TkpGetMS();
	add TkMacOSXEnterExitFullscreen() to enter/exit UIMode with dock and
	menubar hidden; restrict wmTracing output to debug builds; remove
	unneeded calls to TkMacOSXInvalClipRgns() and unnecessary setting of QD
	port; workaround GetWindowStructureWidths() Carbon bug (bogus results
	for never-mapped floating windows).

	* macosx/tkMacOSXXStubs.c (TkMacOSXDisplayChanged): Add maximal window
	bounds field to Screen record (in ext_data), computed as the union of
	available window positioning bounds of all graphics devices (displays).

	* macosx/tkMacOSXBitmap.c: Fix macRoman encoding leak.
	* macosx/tkMacOSXCursor.c:

	* macosx/tkMacOSXDebug.c (TkMacOSXCarbonEventToAscii): Use static
	* macosx/tkMacOSXDebug.h: buffer to simplify callers; const fixes.

	* macosx/tkMacOSXBitmap.c: Use more efficient QDSwapPort() instead of
	* macosx/tkMacOSXButton.c: GetPort()/SetPort()/GetGWorld()/SetGWorld().
	* macosx/tkMacOSXDraw.c:
	* macosx/tkMacOSXMenubutton.c:
	* macosx/tkMacOSXScale.c:
	* macosx/tkMacOSXScrlbr.c:
	* macosx/tkMacOSXXStubs.c:

	* macosx/tkMacOSXColor.c: Use kHIToolboxVersionNumber for runtime OS
	* macosx/tkMacOSXEntry.c: version check rather than Gestalt() etc.
	* macosx/tkMacOSXInt.h:
	* macosx/tkMacOSXWm.c:

	* macosx/tkMacOSXDraw.c: Remove obsolete and now incorrect
	* macosx/tkMacOSXInt.h:  tkMenuCascadeRgn clipping code.
	* macosx/tkMacOSXMenu.c:

	* macosx/tkMacOSXHLEvents.c: Replace Tcl_GlobalEval() resp. Tcl_Eval()
	* macosx/tkMacOSXScrlbr.c:   by Tcl_EvalEx().
	* macosx/tkMacOSXInit.c:

	* macosx/tkMacOSXInit.c (TkpInit): Reorder initialization steps.

	* macosx/tkMacOSXKeyEvent.c: Remove pre-10.2 support.

	* macosx/tkMacOSXMenus.c: Remove now useless call to
	TkMacOSXHandleTearoffMenu(); use \x.. quoting for non-latin1 macroman
	literar chars to allow file to be edited as utf-8.

	* macosx/tkMacOSXScale.c: Replace TrackControl() by modern
	* macosx/tkMacOSXScrlbr.c: HandleControlClick() API (using new
	TkMacOSXModifierState()).

	* macosx/tkMacOSXInt.h:		Move all constant #defines needed to
	* macosx/tkMacOSXColor.c:	support building on older OS X releases
	* macosx/tkMacOSXEvent.h:	to a central location in tkMacOSXInt.h.
	* macosx/tkMacOSXFont.c:
	* macosx/tkMacOSXMenu.c:
	* macosx/tkMacOSXMenubutton.c:
	* macosx/tkMacOSXMenus.c:
	* macosx/tkMacOSXMouseEvent.c:
	* macosx/tkMacOSXWm.c:
	* macosx/ttkMacOSXTheme.c:

	* macosx/tkMacOSXInt.h:		 Add ChkErr() macro to factor out
	* macosx/tkMacOSXButton.c:	 Carbon OSStatus return value checking
	* macosx/tkMacOSXCarbonEvents.c: and TkMacOSXDbgMsg() macro to factour
	* macosx/tkMacOSXClipboard.c:	 out debug message output; use these
	* macosx/tkMacOSXColor.c:	 macros to replace #ifdef TK_MAC_DEBUG
	* macosx/tkMacOSXCursor.c:	 blocks & direct printing to stderr,
	* macosx/tkMacOSXDebug.c:	 and to do additional OSStatus return
	* macosx/tkMacOSXDialog.c:	 checking, and to standardize OSStatus
	* macosx/tkMacOSXDraw.c:	 usage.
	* macosx/tkMacOSXEntry.c:
	* macosx/tkMacOSXEvent.c:
	* macosx/tkMacOSXFont.c:
	* macosx/tkMacOSXHLEvents.c:
	* macosx/tkMacOSXInit.c:
	* macosx/tkMacOSXKeyEvent.c:
	* macosx/tkMacOSXMenu.c:
	* macosx/tkMacOSXMenubutton.c:
	* macosx/tkMacOSXMenus.c:
	* macosx/tkMacOSXMouseEvent.c:
	* macosx/tkMacOSXScrlbr.c:
	* macosx/tkMacOSXSubwindows.c:
	* macosx/tkMacOSXWindowEvent.c:
	* macosx/tkMacOSXWm.c:
	* macosx/tkMacOSXXStubs.c:

	* macosx/tkMacOSXSend.c:	Remove duplicate/unused declarations.
	* macosx/tkMacOSXXStubs.c:

	* macosx/tkMacOSXDebug.c:	Const fixes.
	* macosx/tkMacOSXInit.c:
	* macosx/tkMacOSXTest.c:
	* macosx/tkMacOSXWm.c:
	* macosx/tkMacOSXXStubs.c:

	* macosx/Wish-Info.plist.in: Add tcl document extensions/mime types and
	LSMinimumSystemVersion, LSRequiresCarbon & NSAppleScriptEnabled keys.

	* macosx/Wish-Common.xcconfig: Add Wish's Info.plist as __info_plist
	section to tktest; enable more warnings.

	* macosx/Wish.xcodeproj/project.pbxproj: Add 'DebugMemCompile' build
	configuration that calls configure with --enable-symbols=all; disable
	configure check for __attribute__((__visibility__("hidden"))) in Debug
	configuration to restore availability of ZeroLink.

	* macosx/Wish-Common.xcconfig:	Fix whitespace.
	* macosx/Wish-Debug.xcconfig:
	* macosx/Wish-Release.xcconfig:
	* macosx/tkMacOSXAETE.r:
	* macosx/tkMacOSXConfig.c:
	* macosx/tkMacOSXCursors.r:
	* macosx/tkMacOSXKeyboard.c:
	* macosx/tkMacOSXSend.c:
	* macosx/ttkMacOSXTheme.c:
	* macosx/tkMacOSXXCursors.r:
	* macosx/README:

	* macosx/GNUmakefile:		Fix/add copyright and license refs.
	* macosx/Tk-Info.plist.in:
	* macosx/Wish-Info.plist.in:
	* macosx/Wish.xcode/project.pbxproj:
	* macosx/Wish.xcodeproj/project.pbxproj:
	* macosx/tkMacOSX.h:

	* unix/configure.in: Install license.terms into Tk.framework; fix tk
	debug build detection.
	* unix/configure: autoconf-2.59

	* doc/colors.n:		Document new Mac OS X system colors.
	* doc/cursors.n:	Document new Mac OS X native cursors.
	* doc/font.n:		Document new Mac OS X 'menu' system font.
	* doc/wm.n:		Document new Mac OS X [wm attributes].
	* doc/ttk_image.n:	Fix 'make html' warning.
	* doc/canvas.n:		Fix nroff typo.

2007-04-21  Jeff Hobbs  <jeffh@ActiveState.com>

	* macosx/tkMacOSXBitmap.c, macosx/tkMacOSXButton.c:
	* macosx/tkMacOSXCarbonEvents.c, macosx/tkMacOSXClipboard.c:
	* macosx/tkMacOSXCursor.c, macosx/tkMacOSXDialog.c:
	* macosx/tkMacOSXDraw.c, macosx/tkMacOSXEvent.c:
	* macosx/tkMacOSXFont.c, macosx/tkMacOSXInit.c, macosx/tkMacOSXInt.h:
	* macosx/tkMacOSXKeyEvent.c, macosx/tkMacOSXMenu.c:
	* macosx/tkMacOSXMenubutton.c, macosx/tkMacOSXMouseEvent.c:
	* macosx/tkMacOSXScale.c, macosx/tkMacOSXWindowEvent.c:
	* macosx/tkMacOSXWm.c: Revert of commits from 2007-04-13 which broke
	the OS X build.

2007-04-17  Donal K. Fellows  <donal.k.fellows@manchester.ac.uk>

	* generic/tkFont.c, generic/tkListbox.c, unix/tkUnixSelect.c:
	* win/ttkWinMonitor.c, win/ttkWinTheme.c, win/ttkWinXPTheme.c: Make
	the format of declarations much more standardized (removing K&R-isms
	and other things like that).

2007-04-13  Donal K. Fellows  <donal.k.fellows@manchester.ac.uk>

	* macosx/tkMacOSXInt.h (LOG_MSG, LOG_ON_ERROR): Added macros to make
	the OSX code much less #ifdef-full.

2007-04-12  Jeff Hobbs  <jeffh@ActiveState.com>

	* library/ttk/panedwindow.tcl (ttk::panedwindow::Press): handle Press
	triggering outside sash element boundaries.

2007-04-10  Joe English  <jenglish@users.sourceforge.net>

	* win/ttkWinMonitor.c, win/ttkWinXPTheme.c: Re-sync with Tile codebase
	so patches can flow back and forth.

	* win/ttkWinXPTheme.c: Skip OS version test, should work on Vista/Aero
	now as well as XP. Fixes [Bug 1687299], thanks to George Petasis for
	tracking this down.

2007-03-21  Joe English  <jenglish@users.sourceforge.net>

	* generic/ttk/ttkLayout.c(Ttk_BuildLayoutTemplate): BUGFIX: Nested
	TTK_GROUP nodes did not work unless they appeared at the end of the
	layout (and only by accident then).

2007-03-08  Joe English  <jenglish@users.sourceforge.net>

	* tests/grid.test(grid-21.7): Reset wm geometry . and pack propagate .
	at end of test. 'pack propagate . 0' was causing cascading failures in
	subsequent tests. [Bug 1676770]

2007-03-07  Daniel Steffen  <das@users.sourceforge.net>

	* generic/tkMain.c (Tk_MainEx): Replicate macosx-specific code from
	TkpInit() that ensures the console window appears when wish is started
	from the OS X Finder (i.e. with stdin == /dev/null), jeffh's 2006-11-24
	change rendered the corresponding code in TkpInit() ineffective in wish
	because Tk_MainEx() sets tcl_interactive before calling TkpInit().

	* generic/ttk/ttkGenStubs.tcl (new): Add ttk-specific genstubs.tcl from
	* unix/Makefile.in (genstubs):       tile and run it from 'genstubs'
	target, restores ability to generate all of Tk's stub sources.

	* generic/ttk/ttkTreeview.c: #ifdef out unused declaration.

	* macosx/tkMacOSXDebug.c (TkMacOSXGetNamedDebugSymbol): Add fix for
	libraries loaded with a DYLD_IMAGE_SUFFIX.

	* macosx/Wish.xcodeproj/project.pbxproj: Ensure gcc version used by
	* macosx/Wish.xcodeproj/default.pbxuser: Xcode and configure/make are
	* macosx/Wish-Common.xcconfig:		 consistent and independent of
	gcc_select default and CC env var; fixes for Xcode 3.0.

	* unix/tcl.m4 (Darwin): s/CFLAGS/CPPFLAGS/ in macosx-version-min check.
	* unix/configure: autoconf-2.59

2007-02-25  Peter Spjuth  <peter.spjuth@space.se>

	* generic/tkUtil.c: Fixed grid anchor center problem in labelframes.
	* tests/grid.test:  [Bug 1545765]

2007-02-23  Jeff Hobbs  <jeffh@ActiveState.com>

	* library/ttk/notebook.tcl (ttk::notebook::enableTraversal): OS X
	needs Option instead of Alt binding

2007-02-19  Jeff Hobbs  <jeffh@ActiveState.com>

	* unix/tcl.m4: use SHLIB_SUFFIX=".so" on HP-UX ia64 arch.
	* unix/configure: autoconf-2.59

	* library/tkfbox.tcl (::tk::IconList_Goto): avoid goto issues in empty
	dirs. [Bug 1662959]

2007-02-09  Joe Mistachkin  <joe@mistachkin.com>

	* win/nmakehlp.c: Properly cleanup after nmakehlp, including the
	* win/makefile.vc: vcX0.pch file. Sync up fixed nmakehlp usage from
	Tcl.

2007-02-06  Joe English  <jenglish@users.sourceforge.net>

	* library/ttk/ttk.tcl: Add no-op [package ifneeded] script for tile
	0.8.0, so that existing applications that use "package require tile"
	won't fail when run under Tk 8.5.

2007-02-04  Daniel Steffen  <das@users.sourceforge.net>

	* unix/tcl.m4: Use gcc4's __attribute__((__visibility__("hidden"))) if
	available to define MODULE_SCOPE effective on all platforms.
	* unix/configure.in: add caching to -pipe check.
	* unix/configure: autoconf-2.59
	* unix/tkConfig.h.in: autoheader-2.59

2007-02-03  Joe Mistachkin  <joe@mistachkin.com>

	* win/rules.vc: Fix platform specific file copy macros for downlevel
	Windows.
	* win/ttkWinMonitor.c: Windows portability support. Fix "noxp" build
	* win/ttkWinXPTheme.c: option handling and use GetWindowLongPtr and
	SetWindowLongPtr only when needed.

2007-02-02  Pat Thoyts  <patthoyts@users.sourceforge.net>

	* win/ttkWinXPTheme.c: Support IsAppThemed() call. This is what is
	used when theming is turned off just for an individual application.

2007-01-28  Daniel Steffen  <das@users.sourceforge.net>

	* macosx/Wish.xcodeproj/project.pbxproj:   Extract build settings that
	* macosx/Wish.xcodeproj/default.pbxuser:   were common to multiple
	* macosx/Wish-Common.xcconfig (new file):  configurations into external
	* macosx/Wish-Debug.xcconfig (new file):   xcconfig files; add extra
	* macosx/Wish-Release.xcconfig (new file): configurations for building
	with SDKs; convert legacy jam-based 'Tk' target to native target with
	single script phase; correct syntax of build setting references to use
	$() throughout; remove unused tcltest sources from 'tktest' target.

	* macosx/README: Document new Wish.xcodeproj configurations; other
	minor updates/corrections.

	* generic/tk.h: Update location of version numbers in macosx files.

	* macosx/Wish.xcode/project.pbxproj: Restore 'tktest' target to working
	* macosx/Wish.xcode/default.pbxuser: order by replicating applicable
	changes to Wish.xcodeproj since 2006-07-20.

2007-01-25  Daniel Steffen  <das@users.sourceforge.net>

	* unix/tcl.m4: Integrate CPPFLAGS into CFLAGS as late as possible and
	move (rather than duplicate) -isysroot flags from CFLAGS to CPPFLAGS to
	avoid errors about multiple -isysroot flags from some older gcc builds.

	* unix/configure: autoconf-2.59

2007-01-19  Joe Mistachkin  <joe@mistachkin.com>

	* win/makefile.vc: Properly build man2tcl.c for MSVC8.

2007-01-19  Daniel Steffen  <das@users.sourceforge.net>

	* macosx/Wish.xcodeproj/project.pbxproj: Remove libtommath defines.

	* unix/tcl.m4: Ensure CPPFLAGS env var is used when set. [Bug 1586861]
	(Darwin): add -isysroot and -mmacosx-version-min flags to CPPFLAGS when
	present in CFLAGS to avoid discrepancies between what headers configure
	sees during preprocessing tests and compiling tests.

	* unix/configure: autoconf-2.59

2007-01-11  Jeff Hobbs  <jeffh@activestate.com>

	* unix/tkUnixEvent.c, library/msgs/es.msg: s/CRLF/LF/g

2007-01-11  Joe English  <jenglish@users.sourceforge.net>

	* win/tcl.m4 (CFLAGS_WARNING): Remove "-Wconversion". This was removed
	from unix/tcl.m4 2004-07-16 but not from here.
	* win/configure: Regenerated.

2007-01-11  Joe English  <jenglish@users.sourceforge.net>

	* generic/ttk/ttkManager.h, generic/ttk/ttk*.c: Revert addition of
	contravariant 'const' qualifiers, to keep in sync with Tile codebase
	(which must remain compatible with Tk 8.4).

2007-01-03  Jan Nijtmans  <nijtmans@users.sf.net>

	* doc/ManageGeom.3,
	* generic/tk.decls,
	* generic/tk.h: Add const to 2nd parameter of Tk_ManageGeometry
	* generic/tkDecls.h: regenerated
	* generic/tkInt.h,
	* generic/tk*.c,
	* generic/ttk/ttk*.c: Added many "const" specifiers in implementation.

2007-01-02  Donal K. Fellows  <dkf@users.sf.net>

	* xlib/*: Made the generic fake-X11 glue layer abide by the formatting
	rules of the core.

2006-12-31  Benjamin Riefenstahl  <b.riefenstahl@turtle-trading.net>

	* macosx/tkMacOSXFont.c: Fill-in TkpGetFontAttrsForChar (TIP #300).
	* macosx/ttkMacOSXTheme.c: Define a constant to make it compile on Mac
	OS X 10.3.

2006-12-28  Mo DeJong  <mdejong@users.sourceforge.net>

	* tests/wm.test: Update wm attributes output so that tests pass after
	addition of -transparentcolor for Win32.

2006-12-26  Joe English  <jenglish@users.sourceforge.net>

	* generic/ttk/ttkLabel.c: ImageElement clientData no longer needed.

2006-12-22  Donal K. Fellows  <dkf@users.sf.net>

	* unix/tkUnixEvent.c (TkUnixDoOneXEvent): Made correct on AMD64 and
	other similar 64-bit systems where fd_mask is not 'unsigned int' in
	effect. [Bug 1522467]

	* library/msgs/es_ES.msg (removed):
	* library/msgs/es.msg: Fixed translation fault that was present in all
	Spanish-speaking locales. [Bug 1111213]

2006-12-19  Jeff Hobbs  <jeffh@ActiveState.com>

	* win/tkWinButton.c (TkpDisplayButton): lint init. [Bug 1618604]

2006-12-19  Daniel Steffen  <das@users.sourceforge.net>

	* unix/tcl.m4 (Darwin): --enable-64bit: verify linking with 64bit -arch
	flag succeeds before enabling 64bit build.
	* unix/configure: autoconf-2.59

2006-12-18  Joe English  <jenglish@users.sourceforge.net>

	* generic/ttk/ttkTreeview.c, library/ttk/treeview.tcl, doc/treeview.n:
	Added column '-stretch' and '-minwidth' options. Improved column drag
	and resize behavior. Added horizontal scrolling [Bug 1518650]. Row
	height and child indent specifiable on Treeview style. Decreased
	default row height, no default -padding. Use correct heading height
	[Bug 1163349]. Apply tag settings to tree item as well as to data
	columns [NOTE: 'tag configure' still buggy]. Fix off-by-one condition
	when moving nodes forward [Bug 1618142]
	* generic/ttk/ttkScroll.c (TtkScrollTo): Prevent overscroll [Bug
	1173434]
	* library/ttk/altTheme.tcl, library/ttk/aquaTheme.tcl,
	* library/ttk/clamTheme.tcl, library/ttk/classicTheme.tcl,
	* library/ttk/defaults.tcl, library/ttk/winTheme.tcl,
	* library/ttk/xpTheme.tcl: Per-theme treeview settings.
	* macosx/ttkMacOSXTheme.c: Added disclosure triangle element.

2006-12-17  Joe English  <jenglish@users.sourceforge.net>

	* library/ttk/combobox.tcl, generic/ttk/ttkEntry.c,
	* doc/ttk_combobox.n: Add combobox -height option; only show scrollbar
	if the listbox needs to scroll. [Bug 1032869]

2006-12-16  Mo DeJong  <mdejong@users.sourceforge.net>

	* doc/cursors.n: Mention "none" in supported cursor list. Fix comment
	that incorrectly claims that the Win32 "no" cursor hides the cursor.
	* tests/cursor.test: Test "none" cursor.
	* unix/tkUnixCursor.c (CreateCursorFromTableOrFile)
	(TkGetCursorByName): Define a table of Tk cursors that is searched in
	addition to the X cursor table. A Tk cursor is loaded from a data
	string and works with the same options as the built in X cursors. This
	code makes it possible to use "none" as a cursor name under Unix.
	* win/rc/cursor9a.cur: Added none Win32 cursor.
	* win/rc/tk_base.rc: Define a built-in Win32 cursor named "none".
	[Patch 1615427]

2006-12-14  Joe English  <jenglish@users.sourceforge.net>

	* generic/ttk/ttkButton.c, generic/ttk/ttkElements.c,
	* generic/ttk/ttkEntry.c, generic/ttk/ttkFrame.c,
	* generic/ttk/ttkImage.c, generic/ttk/ttkInit.c,
	* generic/ttk/ttkLabel.c, generic/ttk/ttkNotebook.c,
	* generic/ttk/ttkPanedwindow.c, generic/ttk/ttkProgress.c,
	* generic/ttk/ttkScale.c, generic/ttk/ttkScrollbar.c,
	* generic/ttk/ttkSeparator.c, generic/ttk/ttkTheme.h,
	* generic/ttk/ttkTreeview.c, generic/ttk/ttkWidget.h:
	Global reduction: use per-file *_Init() routines to reduce the number
	of globally-visible initialization records.

2006-12-13  Jeff Hobbs  <jeffh@ActiveState.com>

	* unix/Makefile.in (install-doc): intentionally skip ttk_dialog.n
	installation (not for public consumption)

	* doc/scrollbar.n, doc/button.n, doc/checkbutton.n:
	* doc/entry.n, doc/frame.n, doc/label.n, doc/labelframe.n:
	* doc/menu.n, doc/menubutton.n, doc/panedwindow.n:
	* doc/radiobutton.n, doc/scrollbar.n, doc/ttk_*: revamp ttk docs to
	use consist nroff format (not 100% consistent with classic widget
	docs). Add more man page cross-linking "SEE ALSO".

	* generic/ttk/ttkInit.c:
	* generic/ttk/ttkTreeview.c: make treeview exist by default
	* generic/ttk/ttkPanedwindow.c: s/TtkPaned_Init/TtkPanedwindow_Init/

	* win/Makefile.in, unix/Makefile.in (demo): add 'demo' target

2006-12-13  Joe English  <jenglish@users.sourceforge.net>

	* library/ttk/ttk.tcl: Try to straighten out theme loading and
	selection logic.
	* generic/ttk/ttkElements.c, library/ttk/defaults.tcl,
	* generic/ttk/ttkClamTheme.c, library/ttk/clamTheme.tcl:
	Provide package in C part instead of Tcl part.

2006-12-12  Joe English  <jenglish@users.sourceforge.net>

	* library/ttk/ttk.tcl, generic/ttkTheme.c: Remove nonfunctional code.

2006-12-12  Mo DeJong  <mdejong@users.sourceforge.net>

	* win/tkWinButton.c (InitBoxes): Call Tcl_Panic() if loading of bitmap
	resources fails. This change generates an error if Tk is unable to
	find button widget resources instead of silently failing and then
	drawing widgets incorrectly.
	* win/rc/tk_base.rc: If the user defines BASE_NO_TK_ICON then compile
	the base resources file without a "tk" icon. This change makes it
	easier to replace the default tk icon with a custom icon. [Patch
	1614362]

2006-12-11  Donal K. Fellows  <donal.k.fellows@manchester.ac.uk>

	* unix/tkUnixWm.c (TkWmMapWindow, WmClientCmd): Added support for
	_NET_WM_PID property from the EWMH spec. This is only installed when
	the client machine is set.
	(WmProtocolCmd, UpdateWmProtocols, TkWmProtocolEventProc): Added
	support for the _NET_WM_PING protocol from the EWMH spec. Note that
	the support for this is not exposed to the script level as that would
	prevent correct handling.

2006-12-10  Joe English  <jenglish@users.sourceforge.net>

	* generic/ttk/ttkTheme.h, generic/ttk/ttkThemeInt.h,
	* generic/ttk/ttk.decls, generic/ttk/ttkTheme.c,
	* generic/ttk/ttkLayout.c, generic/ttk/ttkDecls.h:
	Rename typedef Ttk_Element => Ttk_ElementImpl.

2006-12-09  Joe English  <jenglish@users.sourceforge.net>

	* generic/ttk/ttkButton.c, generic/ttk/ttkImage.c,
	* generic/ttk/ttkLabel.c, generic/ttk/ttkWidget.h,
	* generic/ttk/ttkTheme.h, generic/ttk/ttkNotebook.c,
	* generic/ttk/ttkTreeview.c, doc/ttk_image.n:
	Merged duplicate functionality between image element factory, image
	element, and -image option processing. Image element factory now takes
	an imageSpec argument instead of a separate image name and -map option
	* tests/ttk/image.test(image-1.1): Can catch this error earlier now.

2006-12-06  Kevin Kenny  <kennykb@acm.org>

	* unix/configure.in: Further changes to avoid attempting to link
	* unix/configure:    against Xft libraries in a non-Xft build
	                     [Bug 1609616] (dgp)

2006-12-04  Jeff Hobbs  <jeffh@ActiveState.com>

	* generic/tkListbox.c (ConfigureListboxItem): ListboxWorldChanged not
	needed - just call EventuallyRedrawRange. [Bug 1608046] (rezic)

2006-12-04  Donal K. Fellows  <dkf@users.sf.net>

	TIP #286 IMPLEMENTATION

	* generic/tkMenu.c (MenuWidgetObjCmd, MenuDoXPosition):
	* doc/menu.n, tests/menu.test: Added an [$menu xposition] subcommand
	which is useful in menubars and when menus use multiple columns. Many
	thanks to Schelte Bron for the implementation.

2006-12-01  Kevin Kenny  <kennykb@acm.org>

	TIP #300 IMPLEMENTATION

	* doc/font.n:			Added a [font actual $font $char]
	* generic/tkFont.c:		variant that introspects the font that
	* generic/tkFont.h:		is chosen to render a given character
	* macosx/tkMacOSXFont.c:	in a given nominal font. Added
	* tests/font.test:		documentation and test cases for the
	* unix/tkUnixFont.c:		new command syntax.
	* unix/tkUnixRFont.c:
	* win/tkWinFont.c:

2006-12-01  Jeff Hobbs  <jeffh@ActiveState.com>

	* doc/wm.n, tests/winWm.test:
	* win/tkWinWm.c: add -transparentcolor attribute for Windows.

2006-12-01  Joe English  <jenglish@users.sourceforge.net>

	* generic/ttk/ttkTheme.h, generic/ttk/ttkLayout.c: Dead code removal.

2006-11-30  Daniel Steffen  <das@users.sourceforge.net>

	* macosx/tkMacOSXDialog.c (Tk_MessageBoxObjCmd): fix inability to use
	buttons with standard Escape key binding as -default button (reported
	on tcl-mac by Hans-Christoph Steiner).

	* macosx/tkMacOSXWm.c (WmAttributesCmd): fix getting [wm attr -alpha].
	[Bug 1581932]

2006-11-28  Joe English  <jenglish@users.sourceforge.net>

	* library/ttk/fonts.tcl: Clean up temporary variables.

2006-11-27  Kevin Kenny  <kennykb@acm.org>

	* unix/configure.in: Corrected Xft configuration so that Xft actually
	does get turned on when available.
	* unix/configure: autoconf

2006-11-26  Joe English  <jenglish@users.sourceforge.net>

	* generic/ttk/ttkWidget.c, generic/ttk/ttkPaned.c: Fix [Bug 1603506]
	* library/ttk/button.tcl, library/ttk/combobox.tcl,
	* library/ttk/utils.tcl: Rename ttk::CopyBindings to ttk::copyBindings
	* generic/ttk/ttkTreeview.c, doc/ttk_treeview.n:
	-displaycolumns {} now means "no columns" instead of "all columns".
	Use -displaycolumns #all for "all columns". [Bug 1547622]

2006-11-26  Daniel Steffen  <das@users.sourceforge.net>

	* unix/tcl.m4 (Linux): --enable-64bit support.	[Patch 1597389]
	* unix/configure: autoconf-2.59			[Bug 1230558]

2006-11-24  Jeff Hobbs  <jeffh@ActiveState.com>

	* macosx/tkMacOSXInit.c (TkpInit): only set tcl_interactive 1 if it
	isn't already defined. Allows embedders to set it to 0 to prevent the
	console appearing on OS X. [Bug 1487701]

	* unix/tkUnixMenu.c (DrawMenuUnderline): bound Tcl_UtfAtIndex usage
	* tests/menu.test (menu-36.1): [Bug 1599877]

2006-11-24  Joe English  <jenglish@users.sourceforge.net>

	* library/ttk/altTheme.tcl, library/ttk/clamTheme.tcl,
	* library/ttk/defaults.tcl, library/ttk/winTheme.tcl,
	* library/ttk/xpTheme.tcl: explicitly specify -anchor w on TMenubutton
	* tests/ttk/entry.test: Fixed font dependency; test entry-3.2 should
	work on all platforms now.
	* library/classicTheme.tcl: Don't define or use TkClassicDefaultFont.
	* generic/ttk/ttkTreeview.c, generic/ttk/ttkPanedwindow.c: Handle
	missing layouts.

2006-11-23  Jeff Hobbs  <jeffh@ActiveState.com>

	* win/tkWinMenu.c (TkWinHandleMenuEvent, DrawMenuUnderline): Handle
	unichar underlining correctly and safely. [Bug 1599877]

2006-11-20  Joe English  <jenglish@users.sourceforge.net>

	* win/ttkWinXPTheme.c: Add support for alternate/indeterminate
	checkbutton state. Fix various spacing parameters [Bug 1596020, patch
	from Tim Baker]. Remove unused uxtheme hooks.

2006-11-16  Donal K. Fellows  <dkf@users.sf.net>

	* doc/colors.n, doc/wm.n: Minor fixes, added See Also.

	* doc/labelframe.n: Added an example.

2006-11-15  Donal K. Fellows  <dkf@users.sf.net>

	* doc/label.n: Added an example and some See Also refs.

	* doc/ConfigWidg.3, doc/bind.n, doc/grid.n, doc/panedwindow.n:
	* doc/text.n, doc/ttk_Geometry.3, doc/ttk_button.n:
	* doc/ttk_checkbutton.n, doc/ttk_combobox.n, doc/ttk_dialog.n:
	* doc/ttk_entry.n, doc/ttk_frame.n, doc/ttk_image.n, doc/ttk_intro.n:
	* doc/ttk_label.n, doc/ttk_labelframe.n, doc/ttk_menubutton.n:
	* doc/ttk_notebook.n, doc/ttk_panedwindow.n, doc/ttk_progressbar.n:
	* doc/ttk_radiobutton.n, doc/ttk_scrollbar.n, doc/ttk_separator.n:
	* doc/ttk_sizegrip.n, doc/ttk_style.n, doc/ttk_widget.n, doc/wm.n:
	Convert \fP to \fR so that man-page scrapers have an easier time.

2006-11-14  Joe English  <jenglish@users.sourceforge.net>

	* generic/ttk/ttkDefaultTheme.c: Fix off-by-one bug in tree indicator
	size computation [Bug 1596021, patch from Tim Baker]. Increased
	default size from 7 to 9 pixels.

2006-11-12  Joe English  <jenglish@users.sourceforge.net>

	* generic/ttkScroll.c: *correct* fix for [Bug 1588251].

2006-11-12  Joe English  <jenglish@users.sourceforge.net>

	* tests/ttk/ttk.test(ttk-6.9): Workaround for [Bug 1583038]

2006-11-12  Joe English  <jenglish@users.sourceforge.net>

	* generic/ttkScroll.c: Reworked cleanup procedure; "self-cancelling"
	idle call is not robust, call Tcl_CancelIdleCall() in
	TtkFreeScrollHandle instead. Fixes [Bug 1588251]

2006-11-10  Daniel Steffen  <das@users.sourceforge.net>

	* macosx/Wish.xcodeproj/project.pbxproj: remove tclParseExpr.c and
	bwidget.test.

	* unix/tcl.m4 (Darwin): suppress linker arch warnings when building
	universal for both 32 & 64 bit and no 64bit CoreFoundation is
	available; sync with tcl tcl.m4 change.
	* unix/configure: autoconf-2.59
	* unix/tkConfig.h.in: autoheader-2.59

2006-11-08  Kevin Kenny  <kennykb@acm.org>

	* unix/configure.in: Silenced warnings about missing Xft configuration
	unless --enable-xft is requested explicitly. Also added a few basic
	checks that we can actually compile and link against Xft headers and
	libraries. [Bug 1592667]
	* unix/configure: Regen.

2006-11-07  Kevin Kenny  <kennykb@acm.org>

	* unix/configure.in: Made --enable-xft the default.
	* unix/configure: Regen.

2006-11-06  Joe English  <jenglish@users.sourceforge.net>

	* generic/ttk/ttkClassicTheme.c, generic/ttk/ttkPanedwindow.c,
	* generic/ttk/ttkTheme.c, generic/ttk/ttkTreeview.c,
	* win/ttkWinXPTheme.c, library/ttk/entry.tcl,
	* library/ttk/notebook.tcl, library/ttk/panedwindow.tcl,
	* library/ttk/utils.tcl, tests/ttk/entry.test, tests/ttk/bwidget.test:
	Miscellaneous minor changes to re-sync Ttk codebase with Tile CVS: fix
	comments damaged by overzealous search-and-destroy; removed obsolete
	[style default] synonym for [ttk::style configure]; removed other dead
	code.

2006-11-03  Pat Thoyts  <patthoyts@users.sourceforge.net>

	* library/safetk.tcl (::safe::tkTopLevel): Theme it.

	* generic/ttk/ttkLayout.c:     We do not want to require tkInt in all
	* generic/ttk/ttkMananager.h:  the ttk files so added the definition
	* generic/ttk/ttkTheme.h:      of MODULE_SCOPE to ttkTheme.h. Ensures
	* generic/ttk/ttkWinMonitor.c: everyone gets to see the definition
	from someplace.

	* library/ttk/fonts.tcl: In a safe interp there is no osVersion field
	in tcl_platform so work around it.

2006-11-02  Daniel Steffen  <das@users.sourceforge.net>

	* generic/ttk/ttkBlink.c, generic/ttk/ttkButton.c:
	* generic/ttk/ttkClamTheme.c, generic/ttk/ttkClassicTheme.c:
	* generic/ttk/ttkDecls.h, generic/ttk/ttkDefaultTheme.c:
	* generic/ttk/ttkElements.c, generic/ttk/ttkEntry.c:
	* generic/ttk/ttkFrame.c, generic/ttk/ttkImage.c:
	* generic/ttk/ttkInit.c, generic/ttk/ttkLabel.c:
	* generic/ttk/ttkLayout.c, generic/ttk/ttkManager.h:
	* generic/ttk/ttkNotebook.c, generic/ttk/ttkPanedwindow.c:
	* generic/ttk/ttkProgress.c, generic/ttk/ttkScale.c:
	* generic/ttk/ttkScroll.c, generic/ttk/ttkScrollbar.c:
	* generic/ttk/ttkSeparator.c, generic/ttk/ttkSquare.c:
	* generic/ttk/ttkStubInit.c, generic/ttk/ttkStubLib.c:
	* generic/ttk/ttkTheme.c, generic/ttk/ttkTheme.h:
	* generic/ttk/ttkThemeInt.h, generic/ttk/ttkTrack.c:
	* generic/ttk/ttkTreeview.c, generic/ttk/ttkWidget.c:
	* generic/ttk/ttkWidget.h, macosx/ttkMacOSXTheme.c:
	* win/ttkWinMonitor.c, win/ttkWinTheme.c, win/ttkWinXPTheme.c: ensure
	all global Ttk symbols have Ttk or ttk prefix; declare all externally
	visible Ttk symbols not contained in stubs table as MODULE_SCOPE (or as
	static when possible); so that 'make check{exports,stubs}' once again
	complete without errors.

	* macosx/tkMacOSXColor.c (TkMacOSXCompareColors): ifdef out when unused

	* macosx/Wish.xcodeproj/project.pbxproj: check autoconf/autoheader exit
	status and stop build if they fail.

	* macosx/tkMacOSXWindowEvent.c (GenerateUpdateEvent): fix handling of
	Carbon Update events: the QuickDraw window update region was being
	ignored and all child TkWindows were sent an Expose XEvent even when
	they did not need to be redrawn. [Patch 1589226]

2006-11-01  Daniel Steffen  <das@users.sourceforge.net>

	* macosx/tkMacOSXDebug.c: add TkMacOSX prefix to leftover
	* macosx/tkMacOSXDebug.h: macosx-private global symbols without Tk
	* macosx/tkMacOSXEmbed.c: prefix; ifdef out currently unused debug
	* macosx/tkMacOSXEvent.c: procs.
	* macosx/tkMacOSXInt.h:
	* macosx/tkMacOSXCarbonEvents.c:
	* macosx/tkMacOSXSubwindows.c:
	* macosx/tkMacOSXWm.c:

2006-10-31  Pat Thoyts  <patthoyts@users.sourceforge.net>

	* win/makefile.vc: Added ttk files to msvc build and add manifest
	* win/rules.vc:    files to binaries with MSVC8.

2006-10-31  Daniel Steffen  <das@users.sourceforge.net>

	* macosx/Wish.xcodeproj/project.pbxproj: add new Ttk files.

	* macosx/ttkMacOSXTheme.c: standardize header #includes.

	* unix/Makefile (checkstubs, checkexports): check ttk.decls, allow
	export of Ttk prefixed symbols.

	* generic/ttk/tkDefaultTheme.c: fix warnings.

2006-10-30  Jeff Hobbs  <jeffh@ActiveState.com>

	* doc/ttk_Geometry.3, doc/ttk_Theme.3, doc/ttk_button.n:
	* doc/ttk_checkbutton.n, doc/ttk_combobox.n, doc/ttk_dialog.n:
	* doc/ttk_entry.n, doc/ttk_frame.n, doc/ttk_image.n:
	* doc/ttk_intro.n, doc/ttk_label.n, doc/ttk_labelframe.n:
	* doc/ttk_menubutton.n, doc/ttk_notebook.n, doc/ttk_panedwindow.n:
	* doc/ttk_progressbar.n, doc/ttk_radiobutton.n, doc/ttk_scrollbar.n:
	* doc/ttk_separator.n, doc/ttk_sizegrip.n, doc/ttk_style.n:
	* doc/ttk_treeview.n, doc/ttk_widget.n,:
	* generic/ttk/ttk.decls, generic/ttk/ttkBlink.c:
	* generic/ttk/ttkButton.c, generic/ttk/ttkCache.c:
	* generic/ttk/ttkClamTheme.c, generic/ttk/ttkClassicTheme.c:
	* generic/ttk/ttkDecls.h, generic/ttk/ttkDefaultTheme.c:
	* generic/ttk/ttkElements.c, generic/ttk/ttkEntry.c:
	* generic/ttk/ttkFrame.c, generic/ttk/ttkImage.c:
	* generic/ttk/ttkInit.c, generic/ttk/ttkLabel.c:
	* generic/ttk/ttkLayout.c, generic/ttk/ttkManager.c:
	* generic/ttk/ttkManager.h, generic/ttk/ttkNotebook.c:
	* generic/ttk/ttkPanedwindow.c, generic/ttk/ttkProgress.c:
	* generic/ttk/ttkScale.c, generic/ttk/ttkScroll.c:
	* generic/ttk/ttkScrollbar.c, generic/ttk/ttkSeparator.c:
	* generic/ttk/ttkSquare.c, generic/ttk/ttkState.c:
	* generic/ttk/ttkStubInit.c, generic/ttk/ttkStubLib.c:
	* generic/ttk/ttkTagSet.c, generic/ttk/ttkTheme.c:
	* generic/ttk/ttkTheme.h, generic/ttk/ttkThemeInt.h:
	* generic/ttk/ttkTrace.c, generic/ttk/ttkTrack.c:
	* generic/ttk/ttkTreeview.c, generic/ttk/ttkWidget.c:
	* generic/ttk/ttkWidget.h:
	* library/demos/ttk_demo.tcl, library/demos/ttk_iconlib.tcl:
	* library/demos/ttk_repeater.tcl:
	* library/ttk/altTheme.tcl, library/ttk/aquaTheme.tcl:
	* library/ttk/button.tcl, library/ttk/clamTheme.tcl:
	* library/ttk/classicTheme.tcl, library/ttk/combobox.tcl:
	* library/ttk/cursors.tcl, library/ttk/defaults.tcl:
	* library/ttk/dialog.tcl, library/ttk/entry.tcl:
	* library/ttk/fonts.tcl, library/ttk/icons.tcl:
	* library/ttk/keynav.tcl, library/ttk/menubutton.tcl:
	* library/ttk/notebook.tcl, library/ttk/panedwindow.tcl:
	* library/ttk/progress.tcl, library/ttk/scale.tcl:
	* library/ttk/scrollbar.tcl, library/ttk/sizegrip.tcl:
	* library/ttk/treeview.tcl, library/ttk/ttk.tcl:
	* library/ttk/utils.tcl, library/ttk/winTheme.tcl:
	* library/ttk/xpTheme.tcl:
	* macosx/ttkMacOSXTheme.c:
	* tests/ttk/all.tcl, tests/ttk/bwidget.test, tests/ttk/combobox.test:
	* tests/ttk/entry.test, tests/ttk/image.test:
	* tests/ttk/labelframe.test, tests/ttk/layout.test:
	* tests/ttk/misc.test, tests/ttk/notebook.test:
	* tests/ttk/panedwindow.test, tests/ttk/progressbar.test:
	* tests/ttk/scrollbar.test, tests/ttk/treetags.test:
	* tests/ttk/treeview.test, tests/ttk/ttk.test, tests/ttk/validate.test:
	* win/ttkWinMonitor.c, win/ttkWinTheme.c, win/ttkWinXPTheme.c:
	First import of Ttk themed Tk widgets as branched from tile 0.7.8

	* generic/tkInt.h, generic/tkWindow.c: add Ttk_Init call, copy tk
	classic widgets to ::tk namespace.
	* library/tk.tcl: add source of ttk/ttk.tcl, define $::ttk::library.
	* unix/Makefile.in, win/Makefile.in: add Ttk build bits
	* win/configure, win/configure.in: check for uxtheme.h (XP theme).

2006-10-23  Don Porter  <dgp@users.sourceforge.net>

	* README:		Bump version number to 8.5a6
	* generic/tk.h:
	* library/tk.tcl:
	* unix/configure.in:
	* unix/tk.spec:
	* win/configure.in:

	* unix/configure:	autoconf-2.59
	* win/configure:

2006-10-19  Pat Thoyts  <patthoyts@users.sourceforge.net>

	*** 8.5a5 TAGGED FOR RELEASE ***

	* generic/tkImgBmap.c: Fixed line endings.
	* win/makefile.vc:  Patched up build system to manage
	* win/rules.vc:     AMD64 with MSVC8
	* win/nmakehlp.c:   Ensure operation without Platform SDK.

2006-10-18  Don Porter  <dgp@users.sourceforge.net>

	* changes:		8.5a5 release date set.

2006-10-17  Jeff Hobbs  <jeffh@ActiveState.com>

	* doc/text.n: fix docs to not correct -tabs usage case.

	* generic/tkTextDisp.c (SizeOfTab): fix -tabstyle wordprocessor tab
	alignment to correct tab edge case. [Bug 1578858]

2006-10-17  Pat Thoyts  <patthoyts@users.sourceforge.net>

	* generic/tkText.c: Applied suggested patch from [Bug 1536735]
	* tests/text.test:  Update test for above patch.
	* tests/textWind.test:  Corrected test to catch all messages
	* tests/safe.test: Silence spurious win32 failure awaiting TIP150
	* tests/winDialog.test: Updated test for file name length check.
	* test/winWm.test: Corrected test expectation for menu wrapping.

2006-10-16  Andreas Kupries  <andreask@activestate.com>

	* doc/WindowId.3: Pat's commit on 2006-10-08 broke the .SH NAME
	information across several lines, breaking the cross-linking of
	manpages during installation for this one. Put everything back on a
	single line, unbreaking it.

2006-10-16  Daniel Steffen  <das@users.sourceforge.net>

	* changes: updates for 8.5a5 release.

	* macosx/tkMacOSXDraw.c: fix numerous issues in CG and QD drawing
	procs so that they now match X11 drawing much more closely [Bug
	1558051]; use Tiger ellipse drawing API when available; fix comments &
	whitespace.

	* macosx/tkMacOSXInit.c: set default linewidth limit for CG
	antialiasing to 0 as thin horizontal/vertical lines look good now.
	* macosx/README: document CG antialiasing limit changes.

	* generic/tkCanvLine.c (ConfigureLine):     on TkAqua, pass outline
	* generic/tkCanvPoly.c (ConfigurePolygon):  linewidth in gc even for
	* generic/tkRectOval.c (ConfigureRectOval): fills (as it controls AA).

	* macosx/GNUmakefile: don't redo prebinding of non-prebound binaires.

	* library/demos/pendulum.tcl: fix incorrect setting of toplevel title.

2006-10-10  Don Porter  <dgp@users.sourceforge.net>

	* changes:	Updates for 8.5a5 release

2006-10-08  Pat Thoyts  <patthoyts@users.sourceforge.net>

	* generic/tkWindow.c:  Implemented TIP #264 - Tk_Interp function.
	* doc/WindowId.3:      Documented Tk_Interp.
	* generic/tk.decls:    Added to the stubs interface and
	* generic/tkDecls.h:   regenerated.
	* generic/tkStubsInit.c:

2006-10-05  Jeff Hobbs  <jeffh@ActiveState.com>

	* unix/tkUnixFont.c (Ucs2beToUtfProc, UtfToUcs2beProc):
	(TkpFontPkgInit, encodingAliases): Correct alignment issues in
	encoding conversion. Call ucs-2be "unicode" on big-endian systems.
	[Bug 1122671]

2006-09-27  Andreas Kupries  <andreask@activestate.com>

	* unix/Makefile.in (install-binaries): Added a second guard to the
	* win/Makefile.in: package index file to prevent older versions of Tcl
	* win/makefile.vc: from seeing version numbers which may contain a/b
	information, and then balking on them. This could otherwise happen
	when Tcl/Tk 8.4 and 8.5 are installed in the same directory, seeing
	each other. [Bug 1566418]

2006-09-22  Andreas Kupries  <andreask@activestate.com>

	* generic/tkConsole.c: TIP #268 update regarding registered package
	* generic/tkMain.c:    version, now using full patchlevel instead of
	* generic/tkWindow.c:  major.minor
	* library/tk.tcl:
	* unix/configure:
	* unix/Makefile.in:
	* unix/tcl.m4:
	* win/configure:
	* win/Makefile.in:
	* win/makefile.vc:
	* win/rules.vc:
	* win/tcl.m4:

2006-09-20  Jeff Hobbs  <jeffh@ActiveState.com>

	* win/tkWinMenu.c (TkpPostMenu): disable menu animation in menus with
	images to avoid clipping bug. [Bug 1329198]

2006-09-21  Donal K. Fellows  <dkf@users.sf.net>

	* generic/tkImgBmap.c (ImgBmapPostscript): Change 0 to NULL, since
	they are not interchangable on all platforms in all circumstances.
	[Tcl Bug 1562528]

2006-09-11  Daniel Steffen  <das@users.sourceforge.net>

	* macosx/tkMacOSXWm.c (TkMacOSXMakeRealWindowExist): revert part of
	2006-05-16 change that had set overrideredirect windows to not become
	activated by the window manager, as this prevented interaction with
	native widgets in such windows [Bug 1472624]; apply changes to carbon
	window attributes even if native window has already been created.

	* macosx/tkMacOSXKeyEvent.c (TkMacOSXProcessKeyboardEvent): fix app
	* macosx/tkMacOSXMenu.c (DrawMenuBarWhenIdle): menu item key shortcuts
	* macosx/tkMacOSXInt.h: when custom ".apple" menu is installed.

	* library/demos/widget: on TkAqua, don't install file menu with single
	quit menu item, as the application menu already has a quit item.

	* macosx/tkMacOSXColor.c: fix building on Mac OS X 10.2.

2006-09-10  Daniel Steffen  <das@users.sourceforge.net>

	* macosx/tkMacOSXColor.c (TkSetMacColor,TkpGetColor): use AppearanceMgr
	* macosx/tkMacOSXDefault.h: to retrieve platform std colors for text
	* macosx/tkMacOSXPort.h:    selections, add "systemHighlightSecondary"
	color name for standard color of inactive selections, use this color as
	default for text widget -inactiveselectbackground to implement platform
	standard look for inactive text selections.

	* library/text.tcl (aqua): remove focus bindings to set selection color

	* generic/tkTextBTree.c (TkTextIsElided): on TkAqua, don't show
	* generic/tkTextDisp.c (GetStyle):        inactive text selection when
						  text widget is disabled.

	* generic/tkEntry.c (DisplayEntry): change default TkAqua selection
	* macosx/tkMacOSXDefault.h:         relief to "flat" (platform std).

	* generic/tkText.c (CreateWidget): fix bug leading to default text
	selection relief string DEF_TEXT_SELECT_RELIEF being ignored.

	* macosx/tkMacOSXMouseEvent.c (TkMacOSXProcessMouseEvent): allow mouse
	event delivery to background windows with kWindowNoActivatesAttribute
	(e.g. overrideredirect windows), as these never come to the foreground
	they would never receive any mouse events otherwise. [Bug 1472624]

	* macosx/tkMacOSXWindowEvent.c (TkMacOSXGenerateFocusEvent): do not
	send focus events to any windows with kWindowNoActivatesAttribute.

	* macosx/tkMacOSXXStubs.c (XQueryColor, XQueryColors): implement basic
	XColor computation from pixel values, enough to make tkImg's window.c
	happy, fixes img::window failures reported on tcl-mac.

	* macosx/tkMacOSXMenu.c (DrawMenuEntryLabel): fix leak. [Bug 1554672]

	* macosx/GNUmakefile: workaround bug in 'cp -pRH' on Darwin 6 and
	earlier, fixes 'make embedded' failure reported on tcl-mac; fix error
	from 'make deploy' with same build tree as previous 'make embedded'.

	* macosx/Wish.xcodeproj/project.pbxproj: add new tclUnixCompat.c file.

	* macosx/tkMacOSXEntry.c (TkpDrawEntryBorderAndFocus): fix typo.

	* unix/tcl.m4: sync with tcl/unix/tcl.m4.
	* unix/configure: autoconf-2.59

2006-09-06  Jeff Hobbs  <jeffh@ActiveState.com>

	* generic/tkEntry.c:   move hard-coded ALWAYS_SHOW_SELECTION control
	* generic/tkInt.h:     of entry/text selection display based on focus
	* generic/tkText.c:    to the Tcl level, controlled by
	* generic/tkWindow.c:  ::tk::AlwaysShowSelection (boolean, private).
	* library/tk.tcl:      [Bug 1553691]
	* macosx/tkMacOSXDefault.h:
	* unix/tkUnixDefault.h:
	* unix/tkUnixPort.h:
	* win/tkWinDefault.h:

2006-08-30  Jeff Hobbs  <jeffh@ActiveState.com>

	* win/tkWinKey.c: Add WM_UNICHAR window message support (used by
	* win/tkWinX.c:   virtual keyboard apps). [Bug 1518677] (petasis)

2006-08-24  Daniel Steffen  <das@users.sourceforge.net>

	* macosx/tkMacOSXScrlbr.c (UpdateControlValues): set native scrollbar
	control bounds only once all size adjustments have been computed.
	Fixes issue with grow icon obscuring scrollbar reported on tcl-mac.

2006-08-21  Daniel Steffen  <das@users.sourceforge.net>

	* macosx/tkMacOSXCarbonEvents.c (CarbonTimerProc): avoid starving main
	event loop: limit the number of tcl events processed per invocation.
	Fixes bug reported on tcl-mac by Kevan Hashemi.

2006-08-18  Donal K. Fellows  <donal.k.fellows@manchester.ac.uk>

	* tests/text.test (text-25.15): Added test suggested by Sam
	<baudinm@yahoo.com> on comp.lang.tcl

	* generic/tk.h, generic/tkInt.h: Stylistic improvements. No API change.

2006-08-18  Daniel Steffen  <das@users.sourceforge.net>

	* unix/tcl.m4 (Darwin): add support for --enable-64bit on x86_64, for
	universal builds including x86_64, for 64-bit CoreFoundation on Leopard
	and for use of -mmacosx-version-min instead of MACOSX_DEPLOYMENT_TARGET
	* unix/configure.in (Darwin): remove 64-bit arch flags from CFLAGS for
	combined 32-bit and 64-bit universal builds, as neither TkAqua nor
	TkX11 can be built for 64-bit at present.
	* unix/configure: autoconf-2.59
	* unix/tkConfig.h.in: autoheader-2.59

	* macosx/Wish.xcodeproj/project.pbxproj: switch native release targets
	to use DWARF with dSYM, Xcode 3.0 changes.
	* macosx/README: updates for x86_64 support in Tcl.

	* macosx/tkMacOSXInit.c (TkpInit): when available, use public
	TransformProcessType() API instead of CPSEnableForegroundOperation()
	SPI to notify the window server that we are a GUI application.

	* macosx/tkMacOSXWm.c (WmAttrGetTitlePath): use HIWindow API on >=Tiger

	* macosx/tkMacOSXMouseEvent.c (GenerateToolbarButtonEvent):
	* macosx/tkMacOSXMenus.c (GenerateEditEvent):
	* macosx/tkMacOSXMenu.c (MenuSelectEvent): bzero() the XVirtualEvent
	structure before use to ensure all fields are initialized. [Bug
	1542205]

2006-08-16  Jeff Hobbs  <jeffh@ActiveState.com>

	* macosx/tkMacOSXWm.c (WmAttributesCmd): correct OS X result for [wm
	attributes $top].

2006-07-25  Daniel Steffen  <das@users.sourceforge.net>

	* macosx/tkMacOSXKeyEvent.c (TkMacOSXProcessKeyboardEvent): handle key
	shortcut for kHICommandQuit in the same way as other application menu
	item key shortcuts. [Bug 1516950]

2006-07-24  Daniel Steffen  <das@users.sourceforge.net>

	* macosx/tkMacOSXWm.c (TkWmMapWindow): fix incorrect values of wmInfo
	parentWidth/Height for toplevels by recalculating them once the window
	is mapped (i.e once the window&structure sizes are known). [Bug
	1358663]
	(ParseGeometry): sync with ParseGeometry in tkUnixWm.c/tkWinWm.c.

2006-07-21  Daniel Steffen  <das@users.sourceforge.net>

	* generic/tkBind.c (TkBindInit): for REDO_KEYSYM_LOOKUP, change
	keysym-to-string mapping hash to use first name in ks_names.h instead
	of last (if there are multiple possibilities), e.g. "F11" instead of
	"L1".

	* macosx/tkMacOSXKeyboard.c (TkpGetKeySym): correct keysyms for pure
	modifier key presses [Bugs 700311, 1525905]; correct keysym for Enter
	key; add keysyms for new NumLock and Fn modifiers (added 2005-08-09).

2006-07-20  Daniel Steffen  <das@users.sourceforge.net>

	* macosx/tkMacOSXWm.c (WmAttributesCmd, WmIconbitmapCmd): add support
	* unix/tkUnixSend.c (Tk_GetUserInactiveTime):             for weakly
	importing symbols not available on OSX 10.2 or 10.3, enables binaires
	built on later OSX versions to run on earlier ones.
	* macosx/Wish.xcodeproj/project.pbxproj: enable weak-linking; turn on
	                                         extra warnings.
	* macosx/README: document how to enable weak-linking; cleanup.
	* unix/configure.in: add check on Darwin-X11 for ld support of -weak-l
	* unix/tcl.m4:       flag and weak-link libXss if possible as it is not
	available before OSX 10.4; enforce requirement of OSX 10.2 for TkAqua;
	move Darwin specific checks & defines that are only relevant to the tcl
	build out of tcl.m4; restrict framework option to Darwin; clean up
	quoting and help messages.
	* unix/configure: autoconf-2.59
	* unix/tkConfig.h.in: autoheader-2.59

	* macosx/GNUmakefile: enable xft for TkX11 build.
	* macosx/tkMacOSXFont.c (TkMacOSXQuarzStartDraw, TkMacOSXQuarzEndDraw):
	verify validity of context returned from QDBeginCGContext() before use.
	* macosx/tkMacOSXKeyEvent.c: ifdef out diagnostic messages to stderr.

	* macosx/tkMacOSXEvent.h:      standardize MAC_OS_X_VERSION_MAX_ALLOWED
	* macosx/tkMacOSXMenu.c:       checks per QA1316, ensure define can be
	* macosx/tkMacOSXMenubutton.c: overridden on command line (from default
	* macosx/tkMacOSXMenus.c:      of current OS version).
	* macosx/tkMacOSXMouseEvent.c:
	* macosx/tkMacOSXWm.c:

	* generic/tkImgGIF.c (ReadImage):
	* macosx/tkMacOSXCursor.c (TkMacOSXCursor):
	* macosx/tkMacOSXDebug.c (TkMacOSXGetNamedDebugSymbol):
	* macosx/tkMacOSXFont.c (TkpMeasureCharsInContext):
	* macosx/tkMacOSXInit.c (Map):
	* xlib/xgc.c (XCreateGC): fix signed-with-unsigned comparison and other
	warnings from gcc4 -Wextra.

2006-07-14  Andreas Kupries  <andreask@activestate.com>

	* generic/tkWindow.c (Initialize): Modify change of 2006-05-25 (jeffh).
	Release mutex a bit earlier, to prevent lock when OS X creates its
	console windows (recursively enters Tk_Init). Patch by JeffH.

2006-07-06  Jeff Hobbs  <jeffh@ActiveState.com>

	* library/tkfbox.tcl: catch scrollbar use of highlightthickness

2006-06-21  Jeff Hobbs  <jeffh@ActiveState.com>

	* library/bgerror.tcl (::tk::dialog::error::bgerror): remove a couple
	of unnecessary hardcoded options

2006-06-14  Don Porter  <dgp@users.sourceforge.net>

	* generic/tkScale.c: Revised variable writing logic to account for
	[scale]'s design that it deals with its value as a formatted string,
	and not as a double. [Bug 891141]

2006-06-14  Daniel Steffen  <das@users.sourceforge.net>

	* macosx/tkMacOSXSubwindows.c (TkMacOSXInvalidateWindow): ensure
	invalid clip regions are recreated via TkMacOSXUpdateClipRgn() before
	they are used; correct call order of TkMacOSXInvalidateWindow() and
	TkMacOSXInvalClipRgns() throughout. [Bug 1501922]

	* macosx/tkMacOSXDraw.c (TkPutImage): implement drawing of very wide
	images in slices of less than 4096 pixels to workaround CopyBits
	limitation. [Bug 950121]

2006-06-09  Don Porter  <dgp@users.sourceforge.net>

	* generic/tkMain.c:	Added Tcl_Preserve() call on the master interp
	as crash protection against any Tcl_DeleteInterp() call that might
	happen.

2006-06-01  Don Porter  <dgp@users.sourceforge.net>

	* generic/tkConsole.c:	Added Tcl_RegisterChannel() calls to bump the
	refcount of channels passed to Tcl_SetStdChannel(). This prevents early
	free-ing of the channels that leads to crashes. [Bug 912571]

2006-05-29  Jeff Hobbs  <jeffh@ActiveState.com>

	* win/tkWinEmbed.c (TkpGetOtherWindow):   Do not panic if no window is
	* unix/tkUnixEmbed.c (TkpGetOtherWindow): found; caller handles. [Bug
	* unix/tkUnixWm.c (Tk_CoordsToWindow, UpdateGeometryInfo): 1212056]

	* tests/entry.test (entry-22.1):
	* tests/listbox.test (listbox-6.15):
	* generic/tkListbox.c (ListboxInsertSubCmd, ListboxDeleteSubCmd):
	Ignore Tcl_SetVar2Ex failure of listVarName, similar to entry widget
	handling. [Bug 1424513]

2006-05-26  Jeff Hobbs  <jeffh@ActiveState.com>

	* macosx/tkMacOSXButton.c (TkMacOSXDrawControl): correct redraw for
	direct transition from disabled to active state. [Bug 706446]

2006-05-25  Jeff Hobbs  <jeffh@ActiveState.com>

	* win/tkWinMenu.c (TkWinMenuKeyObjCmd): get eventPtr after we know the
	window is still alive. [AS bug 45987] [Bug 1236306]

	* generic/tkMenu.c (DeleteMenuCloneEntries): Modify entry index
	changes to work around VC6 optimization bug. [Bug 1224330]

	* generic/tkMessage.c (MessageWidgetObjCmd): Correct msgPtr
	preserve/release pairing. [Bug 1485750] (afredd)

	* generic/tkWindow.c (Initialize): Correct mutex (un)lock pairing.
	[Bug 1479587] (loewis)

	* generic/tkBind.c (Tk_BindEvent, TkCopyAndGlobalEval): use Tcl_EvalEx
	instead of Tcl_GlobalEval.

2006-05-16  Daniel Steffen  <das@users.sourceforge.net>

	* macosx/tkMacOSXWindowEvent.c (TkMacOSXGenerateFocusEvent): don't send
	focus events to windows of class help or to overrideredirect windows.
	[Bug 1472624]

	* macosx/tkMacOSXWm.c: set overrideredirect windows to not become
	activated by the window manager and to not receive OS activate events
	(should make them behave more like on other platforms); use modern
	window class API for overrideredirect and transient windows; set the
	default class of overrideredirect windows to 'simple' rather than
	'plain' (i.e. no window frame); add missing Panther and Tiger window
	attributes to [::tk::unsupported::MacWindowStyle].

2006-05-12  Jeff Hobbs  <jeffh@ActiveState.com>

	* generic/tkImgPhoto.c (Tk_PhotoPutBlock, Tk_PhotoPutZoomedBlock): Fix
	opt added 2006-03 that caused slowdown for some common cases. [Bug
	1409140]

2006-05-13  Daniel Steffen  <das@users.sourceforge.net>

	* generic/tkCanvWind.c (DisplayWinItem, WinItemRequestProc): ensure
	canvas window items are unmapped when canvas is unmapped. [Bug 940117]

	* macosx/tkMacOSXSubwindows.c (TkMacOSXUpdateClipRgn): empty clip
	region of unmapped windows to prevent any drawing into them or into
	their children from becoming visible. [Bug 940117]

	* macosx/tkMacOSXInt.h:         revert Jim's attempt of 2005-03-14 to
	* macosx/tkMacOSXSubwindows.c:  fix Bug 940117 as it disables Map/Unmap
	event propagation to children. [Bug 1480105]

	* macosx/tkMacOSXDraw.c (TkPutImage): handle tkPictureIsOpen flag,
	fixes incorrect positioning of images with complex alpha on native
	buttons; actual alpha blending is still broken in this situation. [Bug
	1155596]

	* macosx/tkMacOSXEvent.c (TkMacOSXProcessCommandEvent):
	* macosx/tkMacOSXMenus.c (TkMacOSXInitMenus): workaround carbon bug
	with key shortcut for 'Preferences' app menu item. [Bug 1481503]

	* macosx/tkMacOSXKeyEvent.c (TkMacOSXProcessKeyboardEvent): only check
	for HICommand menu item shortcuts in the application menu.

	* macosx/tkMacOSXInt.h:       initialize keyboard layout setup in
	* macosx/tkMacOSXInit.c:      TkpInit() rather than during handling of
	* macosx/tkMacOSXKeyEvent.c:  first key down event.

	* macosx/tkMacOSXDraw.c:        add optional debug code to flash clip
	* macosx/tkMacOSXSubwindows.c:  regions during update or draw.

2006-05-04  Don Porter  <dgp@users.sourceforge.net>

	* README:		Bump version number to 8.5a5
	* generic/tk.h:
	* unix/configure.in:
	* unix/tk.spec:
	* win/configure.in:

	* unix/configure:	autoconf-2.59
	* win/configure:

2006-04-28  Daniel Steffen  <das@users.sourceforge.net>

	* macosx/tkMacOSXWm.c (TkWmMapWindow, InitialWindowBounds): fix use of
	potentially stale window position in initial configure event on first
	map of a window. [Bug 1476443]
	(TkMacOSXWindowOffset): use modern GetWindowStructureWidths API.

	* macosx/tkMacOSXInt.h:
	* macosx/tkMacOSXMouseEvent.c (TkGenerateButtonEventForXPointer): new
	internal function to generate button events for current pointer
	directly, without requiring prior call to XQueryPointer().

	* macosx/tkMacOSXMouseEvent.c (XQueryPointer): implement return of
	window-local pointer position.

	* macosx/tkMacOSXInt.h:      use improvements above to avoid calls to
	* macosx/tkMacOSXKeyEvent.c: GlobalToLocal() when the current port
	* macosx/tkMacOSXMenu.c:     might not be set correctly. May fix [Bug
	* macosx/tkMacOSXMenus.c:    1243318]
	* macosx/tkMacOSXScale.c:
	* macosx/tkMacOSXScrlbr.c:

	* tkAboutDlg.r: update copyright.

	* macosx/tkMacOSXDebug.h: sync #includes with core-8-4-branch.
	* macosx/tkMacOSXEvent.h:
	* macosx/tkMacOSXFont.h:

2006-04-26  Don Porter  <dgp@users.sourceforge.net>

	*** 8.5a4 TAGGED FOR RELEASE ***

	* changes:	Updates for next RC

2006-04-25  Donal K. Fellows  <donal.k.fellows@manchester.ac.uk>

	* unix/tkUnixFont.c (TkpGetFontFamilies): Fix crash caused when the
	XServer returns invalid font names. [Bug 1475865]

2006-04-23  Vince Darley  <vincentdarley@users.sourceforge.net>

	* tests/scrollbar.test: fix to tkAqua test failures

2006-04-18  Vince Darley  <vincentdarley@users.sourceforge.net>

	* macosx/tkMacOSXEmbed.c: fix to [Bug 1088814] test failures in
	embed.test

	* macosx/tkMacOSXWm.c:
	* tests/constraints.tcl:
	* tests/wm.test: fix to 'wm attributes' test for TkAqua

2006-04-11  Peter Spjuth  <peter.spjuth@space.se>

	* generic/tkWindow.c (Tk_NameToWindow): Allow NULL interp to
	Tk_NameToWindow. This fixes TkGetWindowFromObj which promises to handle
	NULL but didn't.

	* generic/tkGrid.c: Fixed handling of out of bounds row or column.
	* tests/grid.test:  [Bug 1432666]

2006-04-11  Don Porter  <dgp@users.sourceforge.net>

	* unix/Makefile.in:	Updated `make dist` target to be sure the
	message catalogs for the widget demo get packaged into the source code
	distribution. [Bug 1466509]

2006-04-11  Daniel Steffen  <das@users.sourceforge.net>

	* changes: added latest aqua bug fixes.

	* macosx/tkMacOSXDialog.c (Tk_MessageBoxObjCmd): added standard Escape
	key binding for msgbox cancel buttons [Patch 1193614], whitespace.

	* macosx/tkMacOSXCarbonEvents.c: handle kEventCommandUpdateStatus
	* macosx/tkMacOSXEvent.c:        carbon event to dynamically enable
	the 'Preferences' app menu item when proc [::tk::mac::ShowPreferences]
	is defined. [Bug 700316]

	* macosx/tkMacOSXHLEvents.c:    call ::tk::mac::* procs for all
	* macosx/tkMacOSXWindowEvent.c: registered appleevents [FR 1105284],
	implement print applevent handling, style/whitespace cleanup.

	* macosx/tkMacOSXDraw.c (TkMacOSXInitCGDrawing): prevent multiple init.

	* macosx/tkMacOSXFont.c: remove #ifdef'd text measuring codepaths now
	* macosx/tkMacOSXInit.c: known to be incorrect, cleanup obsolete text
	* macosx/README:         antialiasing control code, document ATSUI text
				 antialiasing changes.

	* macosx/tkMacOSXInt.h:         Implemented 'zoomed' window state
	* macosx/tkMacOSXWindowEvent.c: handling for TkAqua, via titlebar
	* macosx/tkMacOSXWm.c:          widget clicks as well as [wm state].
	* doc/wm.n:                     [Bug 1073456]

2006-04-10  Donal K. Fellows  <donal.k.fellows@manchester.ac.uk>

	* library/tkfbox.tcl (::tk::IconList_Goto): Fix prefix searching so
	that the start location is reasonable, and the prefix matching is using
	the correct Tcl command for this. [Bug 1467938]

2006-04-10  Benjamin Riefenstahl  <b.riefenstahl@turtle-trading.net>

	* macosx/tkMacOSXFont.c (MeasureStringWidth): Use implementation based
	on ATSUGetGlyphBounds (TK_MAC_USE_GETGLYPHBOUNDS), so we can use
	kATSUseFractionalOrigins. This in turn corrects [Bug 1461650].
	(InitFont): Use "." and "W" instead of "i" and "w" to determine the
	"-fixed" attribute. This prevents "Apple Chancery" from being
	classified as fixed.
	(InitFontFamilies): Only get the font families once.

2006-04-09  Daniel Steffen  <das@users.sourceforge.net>

	* macosx/tkMacOSXWm.c (WmResizableCmd): propagate window attribute
	changes to Carbon window manager. [FR 1467004]
	(TkSetWMName, TkMacOSXMakeRealWindowExist): allow empty name for
	toplevels, remove bogus initial window name. [Bug 1450800]

2006-04-07  Daniel Steffen  <das@users.sourceforge.net>

	* macosx/tkMacOSXMouseEvent.c (TkMacOSXProcessMouseEvent): fix return
	values, implement window dragging & growing in background (with Command
	key down) and by fronting clicks [Bug 934524], use correct button &
	modifier state API when application is in background (also in
	TkMacOSXButtonKeyState).

	* macosx/tkMacOSXWm.c (TkMacOSXGrowToplevel): ensure QD port is set
	correctly before using API relying on it.

2006-04-06  Vince Darley  <vincentdarley@users.sourceforge.net>

	* macosx/tkMacOSXMouseEvent.c: Now that [wm attributes -titlepath]
	works correctly, add OS support for dragging proxy icons and using the
	titlepath menu.

2006-04-06  Daniel Steffen  <das@users.sourceforge.net>

	* macosx/tkMacOSXWm.c (WmAttributesCmd, WmIconbitmapCmd): fix errors in
	setting/removing window proxy icons via [wm attributes -titlepath] and
	[wm iconbitmap], use HIWindow API on Tiger or later. [Bug 1455241]

	* unix/tcl.m4: remove TCL_IO_TRACK_OS_FOR_DRIVER_WITH_BAD_BLOCKING
	define on Darwin. [Tcl Bug 1457515]
	* unix/configure: autoconf-2.59
	* unix/tkConfig.h.in: autoheader-2.59

2006-04-05  Jeff Hobbs  <jeffh@ActiveState.com>

	* generic/tkWindow.c (Initialize): remove impotent use of
	DeleteWindowsExitProc as a global exit handler.

	* generic/tkMenu.c (TkSetWindowMenuBar): remove extra TkMenuInit call
	that caused finalization panic. [Bug 1456851]
	* win/tkWinMenu.c (FreeID, TkpNewMenu, MenuExitHandler)
	(MenuThreadExitHandler, TkpMenuInit, TkpMenuThreadInit): rework Windows
	menu init/finalization to better respect per-process and per-thread
	boundaries. [Bug 1456851]
	(TkWinMenuKeyObjCmd): Do not error when unknown window is passed in.
	[Bug 1236306]

	* win/tkWinX.c (TkWinXInit): init default keyboard charset correctly.
	[Bug 1374119] (pajas)

	* win/tkWinWm.c (WmProc): pass WM_QUERYENDSESSION message to Tk as
	WM_SAVE_YOURSELF wm protocol callback.

	* tests/textWind.test (textWind-10.6.1): prevent infinite update loop
	in case of test failure.

	* tests/wm.test (wm-attributes-1.2.4): correct expected result.

	* tests/grid.test: fix segfault on empty or "all" index list
	* generic/tkGrid.c (GridRowColumnConfigureCommand): [Bug 1422430]

2006-04-05  Vince Darley  <vincentdarley@users.sourceforge.net>

	* generic/tkText.c: fix to crash caused on some platforms by new tests
	introduced to check for [Bug 1414171], which destroy the text widget in
	the dump callback script.

2006-03-29  Jeff Hobbs  <jeffh@ActiveState.com>

	* generic/tkOption.c (TkOptionDeadWindow): handle OptionThreadExitProc
	being called before DeleteWindowsExitProc.

	* win/Makefile.in: convert _NATIVE paths to use / to avoid ".\"
	path-as-escape issue.

2006-03-29  Don Porter  <dgp@users.sourceforge.net>

	* changes:	Updates for next RC

	* unix/tkUnixDefault.h: Changed "Black" to "#000000" and "White" to
	"#ffffff" to work around the (broken?) X servers that do not accept
	those color names. [Bug 917433]

2006-03-28  Jeff Hobbs  <jeffh@ActiveState.com>

	* unix/tcl.m4, win/tcl.m4: []-quote AC_DEFUN functions.

2006-03-26  Vince Darley  <vincentdarley@users.sourceforge.net>

	* generic/tkText.c:
	* tests/text.test: Fix for elaborations of [Bug 1414171] for '$text
	dump -command <script>' where script deletes large portions of the
	text widget, or even destroys the widget.

2006-03-28  Daniel Steffen  <das@users.sourceforge.net>

	* macosx/Wish.xcode/default.pbxuser:     add '-singleproc 1' cli arg to
	* macosx/Wish.xcodeproj/default.pbxuser: tktest to ease test debugging.

	* macosx/Wish.xcode/project.pbxproj:     removed $prefix/share from
	* macosx/Wish.xcodeproj/project.pbxproj: TCL_PACKAGE_PATH as per change
	to tcl/unix/configure.in of 2006-03-13.

	* macosx/tkMacOSXDraw.c:   sync whitespace & minor changes with
	* macosx/tkMacOSXEvent.h:  core-8-4-branch.
	* macosx/tkMacOSXFont.h:
	* macosx/tkMacOSXMenu.c:
	* macosx/tkMacOSXNotify.c:

2006-03-27  Don Porter  <dgp@users.sourceforge.net>

	* changes:	Updates for next RC

2006-03-27  Benjamin Riefenstahl  <b.riefenstahl@turtle-trading.net>

	* generic/tkTextDisp.c (MeasureChars): Fix calculations of start and
	end of string. [Bugs 1325998, 1456157]

2006-03-27  Donal K. Fellows  <dkf@users.sf.net>

	* generic/tkImgGIF.c (FileReadGIF): Stop crashes when the first GIF
	frame does not define the overall size of the image. [Bug 1458234]

2006-03-26  Vince Darley  <vincentdarley@users.sourceforge.net>

	* generic/tkText.c:
	* generic/tkText.h:
	* generic/tkTextBTree.c:
	* tests/text.test: Fix for [Bug 1414171] for '$text dump -command
	<script>' where 'script' actually modifies the widget during the
	process.

2006-03-25  Daniel Steffen  <das@users.sourceforge.net>

	* macosx/tkMacOSXDraw.c (TkMacOSXSetUpCGContext):
	* macosx/tkMacOSXFont.c (TkMacOSXQuarzStartDraw, TkMacOSXQuarzEndDraw):
	performance improvements, sync similar code, formatting & whitespace.

2006-03-24  Daniel Steffen  <das@users.sourceforge.net>

	* generic/tkTextDisp.c:   Moved #ifdef MAC_OSX_TK code added by
	* macosx/tkMacOSXColor.c: [Patch 638966] into platform specific files.
	* macosx/tkMacOSXInt.h:

	* macosx/tkMacOSX.h:             Cleaned up & rationalized order of
	* macosx/tkMacOSXBitmap.c:       #includes of tk and carbon headers.
	* macosx/tkMacOSXButton.c:
	* macosx/tkMacOSXCarbonEvents.c:
	* macosx/tkMacOSXClipboard.c:
	* macosx/tkMacOSXColor.c:
	* macosx/tkMacOSXConfig.c:
	* macosx/tkMacOSXCursor.c:
	* macosx/tkMacOSXDialog.c:
	* macosx/tkMacOSXDraw.c:
	* macosx/tkMacOSXEmbed.c:
	* macosx/tkMacOSXEntry.c:
	* macosx/tkMacOSXEvent.c:
	* macosx/tkMacOSXEvent.h:
	* macosx/tkMacOSXFont.h:
	* macosx/tkMacOSXHLEvents.c:
	* macosx/tkMacOSXInit.c:
	* macosx/tkMacOSXInt.h:
	* macosx/tkMacOSXKeyEvent.c:
	* macosx/tkMacOSXKeyboard.c:
	* macosx/tkMacOSXMenu.c:
	* macosx/tkMacOSXMenubutton.c:
	* macosx/tkMacOSXMenus.c:
	* macosx/tkMacOSXMouseEvent.c:
	* macosx/tkMacOSXRegion.c:
	* macosx/tkMacOSXScale.c:
	* macosx/tkMacOSXScrlbr.c:
	* macosx/tkMacOSXSend.c:
	* macosx/tkMacOSXSubwindows.c:
	* macosx/tkMacOSXWindowEvent.c:
	* macosx/tkMacOSXWm.c:
	* macosx/tkMacOSXWm.h:
	* macosx/tkMacOSXXStubs.c:

2006-03-23  Reinhard Max  <max@tclers.tk>

	* unix/tkUnixRFont.c (TkpMeasureCharsInContext): Copied over from
	tkUnixFont.c to fix compiling with --enable-xft .

	* unix/tk.spec: Cleaned up and completed. An RPM can now be built from
	the tk source distribution with "rpmbuild -tb <tarball>".

2006-03-23  Don Porter  <dgp@users.sourceforge.net>

	* tests/textDisp.test: Updated expected error messages to match the
	standardized formats established on 2005-11-17. [Bug 1370296]

2006-03-22  Don Porter  <dgp@users.sourceforge.net>

	* changes:	Updates for next RC

2006-03-21  Daniel Steffen  <das@users.sourceforge.net>

	* generic/tkFont.c:             implementation of ATSUI text rendering
	* generic/tkInt.h:              in TkAqua provided by Benjamin
	* generic/tkTextDisp.c:         Riefenstahl. [Patch 638966]
	* library/demos/unicodeout.tcl:
	* macosx/tkMacOSXFont.h (new file):
	* macosx/tkMacOSXFont.c:
	* tests/font.test:
	* unix/tkUnixFont.c:
	* win/tkWinFont.c:

	* generic/tkFont.c:             moved MODULE_SCOPE declarations of font
	* generic/tkFont.h:             helper procs into header files.
	* macosx/tkMacOSXButton.c:
	* macosx/tkMacOSXFont.h:
	* macosx/tkMacOSXMenubutton.c:

	* macosx/Wish.xcode/project.pbxproj:     add new tkMacOSXFont.h file,
	* macosx/Wish.xcodeproj/project.pbxproj: turn off dead code stripping
	as it interferes with -sectcreate (rdar://4486223).

	* macosx/Wish.xcode/default.pbxuser:     add TCLLIBPATH=/Library/Tcl
	* macosx/Wish.xcodeproj/default.pbxuser: env var setting to tktest.

	* unix/configure.in: fix detection of symbols build when enabling
	TkAqua debug code; filter nm output of libtclstub better to avoid
	error on intel macs. [Bug 1415789]
	* unix/configure: autoconf-2.59

2006-03-20  Don Porter  <dgp@users.sourceforge.net>

	* generic/tkConsole.c:	Added exit handler to clean up the interp where
	the console window lives. Also added code to handle multiple calls to
	Tk_CreateConsoleWindow so that the console channels connect to the last
	console window opened, in compatibility with the previous
	implementation.

2006-03-18  Vince Darley  <vincentdarley@users.sourceforge.net>

	* generic/tkText.c: Fix for undo/modified status of text widgets when
	empty strings are inserted and undone.

2006-03-17  Pat Thoyts  <patthoyts@users.sourceforge.net>

	* library/clrpick.tcl:   Avoid using abbreviated sub-commands in core
	* library/palette.tcl:   scripts as this can cause problems with
	* library/scale.tcl:     mega-widget libraries like snit.
	* library/scrlbar.tcl:	 [Bug 1451587]
	* library/tkfbox.tcl:
	* library/xmfbox.tcl:

2006-03-16  Don Porter  <dgp@users.sourceforge.net>

	* generic/tkConsole.c:	Substantial rewrite of [console] support.
	* generic/tkInt.h:	Included Obj-ification of the [console] and
	[consoleinterp] commands, and reworking of all the supporting data
	structures for cleaner sharing and lifetime management especially in
	multi-threaded configurations.

2006-03-16  Donal K. Fellows  <dkf@users.sf.net>

	* library/msgs/pt.msg: Messages for Portuguese (strictly just for
	Brazilian Portuguese, but they'll do until we get other Portuguese
	speakers localize) from Ricardo Jorge <ricardoj@users.sf.net> and Silas
	Justiano <silasj@users.sf.net>. Many thanks! [Bug 1405069]

	* generic/tkImgPhoto.c (ImgPhotoCmd, Tk_PhotoPutBlock)
	(Tk_PhotoPutZoomedBlock): Added hack to detect copying of a photo with
	a simple alpha channel and skip calling ToggleComplexAlphaIfNeeded.
	This should speed up many photo-to-photo copies, keeping the cost of
	the alpha channel down.

2006-03-15  Donal K. Fellows  <dkf@users.sf.net>

	* generic/tkImgPhoto.c (Tk_PhotoPutBlock, Tk_PhotoPutZoomedBlock): Try
	to squelch performance issue with code that writes to large images by
	single pixels. Masses of thanks to George Staplin for helping to trace
	this down to the COMPLEX_ALPHA flag handling code. [Bug 1409140]

2006-03-13  Don Porter  <dgp@users.sourceforge.net>

	* tests/scrollbar.test: Corrected several broken calls to [testmetrics]
	that were crashing the test suite.

	* tests/constraints.tcl:        Added notAqua constraint to canvPs-3.1
	* tests/canvPs.test:            to stop test suite crash on Mac OSX.
					[Bug 1088807]

	* generic/tkCmds.c:		Purged remaining references to errno,
	* macosx/tkMacOSXPort.h:	and errno.h. Standardized the logic
	* macosx/tkMacOSXWm.c:		for using header files from the compat
	* macosx/tkMacOSXWm.h:		directory. Thanks Joe English for the
	* unix/tkUnixPort.h:		patch. [Patch 1445404]

2006-03-08  Don Porter	<dgp@users.sourceforge.net>

	* unix/Makefile.in: Update `make dist` to copy the image files needed
	by the test suite into the source distro. This was overlooked in the
	2005-10-12 commit.

	* changes:	Update in prep. for 8.5a4 release.

2006-03-07  Joe English  <jenglish@users.sourceforge.net>

	* unix/tcl.m4: Set SHLIB_LD_FLAGS='${LIBS}' on NetBSD, as per the other
	*BSD variants. [Bug 1334613]
	* unix/configure: Regenerated.

2006-03-07  Donal K. Fellows  <dkf@users.sf.net>

	* doc/canvas.n: Added note that stipples are not well-supported on
	non-X11 platforms. [Bug 220787] It's not a great solution, but it does
	indicate the state of affairs that has existed for years anyway; not
	much modern software uses stipples anyway.

2006-03-02  Jeff Hobbs  <jeffh@ActiveState.com>

	* macosx/tkMacOSXDraw.c (TkPutImage): Fix endian issue on OS X x86
	displaying images. Bitmap images still have a black/white reversal
	issue, appears to be a general OS X issue (as seen in frogger demo).

2006-02-27  Donal K. Fellows  <donal.k.fellows@manchester.ac.uk>

	* generic/tkBitmap.c (Tk_GetBitmapFromData): Improve thread-safety.
	[Bug 470322]

	* generic/tkImgBmap.c (ImgBmapConfigureInstance): Force creation of new
	Pixmaps before deletion of old ones to prevent stupid caching problems.
	[Bug 480862]

2006-02-09  Daniel Steffen  <das@users.sourceforge.net>

	* generic/tk.decls:             fix signature of TkMacOSXInvalClipRgns
	* generic/tkPlatDecls.h:        to use Tk_Window instead of internal
	* macosx/tkMacOSXSubwindows.c:  type TkWindow (which led to any include
	* macosx/tkMacOSXWindowEvent.c: of public header tkMacOSX.h requiring
	* macosx/tkMacOSXWm.c:          prior include of tkInt.h).

	* generic/tk.h:          move TkAqua specific REDO_KEYSYM_LOOKUP define
	* macosx/tkMacOSXPort.h: out of tk.h into platform header.

2006-01-31  Donal K. Fellows  <dkf@users.sf.net>

	* library/bgerror.tcl (::tk::dialog::error::bgerror): Finish the
	internationalization of the error dialog. [Bug 1409264]

2006-01-25  Don Porter	<dgp@users.sourceforge.net>

	* library/bgerror.tcl: Updates to use Tcl 8.4 features. [Patch 1237759]
	* library/choosedir.tcl:
	* library/comdlg.tcl:
	* library/console.tcl:
	* library/dialog.tcl:
	* library/focus.tcl:
	* library/msgbox.tcl:
	* library/palette.tcl:
	* library/tk.tcl:
	* library/tkfbox.tcl:
	* library/xmfbox.tcl:

2006-01-23  Daniel Steffen  <das@users.sourceforge.net>

	* unix/configure:    minor fix to Darwin specific code removing
	* unix/configure.in: 64bit flags from CFLAGS for Tk build.

2006-01-20  Joe English  <jenglish@users.sourceforge.net>

	* generic/tkEvent.c, unix/tkUnixEvent.c: XIM fixes [See 905830, patch
	tk84-xim-fixes.patch], and revert 2005-12-05 patch disabling XIM when
	SCIM in use, and make sure all X events get passed to XFilterEvent,
	including those without a corresponding Tk window.

2006-01-13  Anton Kovalenko  <a_kovalenko@users.sourceforge.net>

	* generic/tkUndo.c (TkUndoSetDepth): Don't free TkUndoSubAtoms for
	separator entries that are deleted: there is some unpredictable garbage
	instead of subatoms.

	Free both 'apply' and 'revert' action chains for non-separator entries.

2006-01-12  Donal K. Fellows  <dkf@users.sf.net>

	TIP #260 IMPLEMENTATION

	* generic/tkCanvText.c (TextItem, CreateText, DisplayCanvText):
	* doc/canvas.n:		Code, docs and tests to implement an -underline
	* tests/canvText.test:	option for canvases' text items.

2006-01-11  Peter Spjuth  <peter.spjuth@space.se>

	* generic/tkGrid.c: Removed a lingering error message from TIP#147
	implementation.

2006-01-10  Daniel Steffen  <das@users.sourceforge.net>

	* macosx/tkMacOSXDebug.c: add TkMacOSXGetNamedDebugSymbol() function
	* macosx/tkMacOSXDebug.h: that finds unexported symbols in loaded
	libraries by manually walking their symbol table; only to be used for
	debugging purposes, may break unexpectedly in the future. Needed to get
	access to private_extern internal debugging functions in HIToolbox.

	* macosx/tkMacOSXCarbonEvents.c: fix debug event tracing on Tiger.
	* macosx/tkMacOSXMenu.c: add debug menu printing during reconfigure.
	* macosx/tkMacOSXInit.c: conditionalize 64bit-unsafe dyld code.
	* macosx/GNUmakefile: add 'wish8.x' symlink to SYMROOT.

	* macosx/Wish.xcode/project.pbxproj:     fix copy to tktest resource
	* macosx/Wish.xcodeproj/project.pbxproj: fork when zerolinked.

	* macosx/Wish.xcode/default.pbxuser:     add widget demo as argument to
	* macosx/Wish.xcodeproj/default.pbxuser: executables (on by default).

	* unix/configure:    add caching, use AC_CACHE_CHECK instead of
	* unix/configure.in: AC_CACHE_VAL where possible, consistent message
	* unix/tcl.m4:       quoting, sync relevant tclconfig/tcl.m4 changes
	and gratuitous formatting differences, fix SC_CONFIG_MANPAGES with
	default argument, Darwin improvements to SC_LOAD_*CONFIG.

2005-12-28  Donal K. Fellows  <dkf@users.sf.net>

	* generic/tkUndo.c (TkUndoSetDepth): Apply [Patch 1391939] from Ludwig
	Callewaert to fix [Bug 1380427].

2005-12-14  Daniel Steffen  <das@users.sourceforge.net>

	* macosx/Wish.xcode/project.pbxproj:
	* macosx/Wish.xcodeproj/project.pbxproj: add new tclTomMath* files.

2005-12-13  Daniel Steffen  <das@users.sourceforge.net>

	* library/demos/cscroll.tcl: add MouseWheel bindings for aqua.

	* macosx/tkMacOSXCarbonEvents.c (TkMacOSXInitCarbonEvents):
	* macosx/tkMacOSXMouseEvent.c (TkMacOSXProcessMouseEvent)
	(GenerateMouseWheelEvent): add support for kEventMouseScroll events
	(smooth mouse wheel scrolling from mighty mouse or scrolling trackpad)
	by handling kEventMouseWheelMoved on application target as well as on
	dispatcher, in order to pick up synthesized MouseWheel events from
	HIObject handler (c.f. QA1453); add support for horizontal scrolling
	events by generating MouseWheel XEvent with Shift modifier.

2005-12-12  Jeff Hobbs  <jeffh@ActiveState.com>

	* unix/tcl.m4, unix/configure: Fix sh quoting error reported in
	bash-3.1+ [Bug 1377619] (schafer)

2005-12-09  Mo DeJong  <mdejong@users.sourceforge.net>

	* win/tkWinWm.c (WinSetIcon): Don't check result of SetClassLong() or
	SetClassLongPtr() since it was generating an incorrect error and the
	MSDN docs indicate that the result need not be checked.

2005-12-09  Mo DeJong  <mdejong@users.sourceforge.net>

	* win/configure: Regen.
	* win/tcl.m4 (SC_CONFIG_CFLAGS): Define MACHINE for gcc builds. The
	lack of a definition of this variable in the manifest file was causing
	a runtime error in wish built with gcc.

2005-12-09  Daniel Steffen  <das@users.sourceforge.net>

	* generic/tkInt.decls:  Move all platform test sources from tk lib into
	* generic/tkTest.c:     tktest directly, removes requirement to export
	* macosx/tkMacOSXTest.c:TkplatformtestInit from internal stubs table.
	* unix/Makefile.in:
	* win/Makefile.in:
	* win/makefile.vc:
	* win/tkWinTest.c:

	* generic/tkIntPlatDecls.h:
	* generic/tkStubInit.c: regen.

2005-12-08  Jeff Hobbs  <jeffh@ActiveState.com>

	* win/tcl.m4:       Add build support for Windows-x64 builds.
	* win/configure:    --enable-64bit now accepts =amd64|ia64 for
	* win/Makefile.in:  Windows 64-bit build variants (default: amd64)
	* win/makefile.vc:  [Bug 1369597]
	(TKOBJS): add tkWinTest.obj to regular Tk obj for TkplatformtestInit

	* win/configure.in: Add CE build support (some C code fixes needed)
	* win/wish.exe.manifest.in (new):     manifest must map in MACHINE and
	* win/rc/wish.exe.manifest (removed): VERSION to be correct.
	* unix/Makefile.in: fix dist target for manifest dir change

	* generic/tkTextTag.c (TkTextTagCmd): use correct arraySize for peered
	text widgets in [$text tag names]. [Bugs 1375069, 1374935]

2005-12-08  Daniel Steffen  <das@users.sourceforge.net>

	* macosx/tkMacOSXDraw.c:  Remove inclusion of tclInt.h and use of tcl
	* macosx/tkMacOSXFont.c:  internals wherever possible in tk/macosx, the
	* macosx/tkMacOSXInit.c:  only remaining tcl internals in TkAqua are
	* macosx/tkMacOSXNotify.c:TclServiceIdle() in tkMacOSXScrlbr.c and
	* macosx/tkMacOSXScrlbr.c:Tcl_Get/SetStartupScript() in tkMacOSXInit.c
				  [RFE 1336531]

	* macosx/tkMacOSXInt.h: sync comments with core-8-4-branch.

2005-12-07  Jeff Hobbs  <jeffh@ActiveState.com>

	* unix/tkUnixEvent.c (OpenIM): remove extraneous const

2005-12-06  Donal K. Fellows  <donal.k.fellows@manchester.ac.uk>

	* doc/ConfigWidg.3 (TK_CONFIG_OPTION_SPECIFIED): Mentioned that the
	flag is deprecated because it is not thread-safe.

2005-12-05  Reinhard Max  <max@suse.de>

	* unix/tkUnixEvent.c (OpenIM): Added a workaround to allow at least
	ASCII and the Compose key when typing into text and entry widgets on a
	system that uses SCIM. This has to be taken out again once the SCIM
	problems have been fixed.

2005-12-01  Daniel Steffen  <das@users.sourceforge.net>

	* unix/tcl.m4 (Darwin): fixed error when MACOSX_DEPLOYMENT_TARGET unset
	* unix/configure: regen.

2005-11-30  Jeff Hobbs  <jeffh@ActiveState.com>

	* win/tkWinWm.c (WmAttributesCmd): set (no)topmost window aspect before
	rewrapping. [Bug 1086049]

	* macosx/tkMacOSXXStubs.c (TkpOpenDisplay, TkMacOSXDisplayChanged):
	* macosx/tkMacOSXWindowEvent.c (TkMacOSXProcessApplicationEvent):
	* macosx/tkMacOSXCarbonEvents.c (TkMacOSXInitCarbonEvents):
	* macosx/tkMacOSXEvent.h: Trap kEventAppAvailableWindowBoundsChanged
	* macosx/tkMacOSXInt.h:   event to watch for change in display size and
	adjust internal state appropriately.

	* doc/checkbutton.n: fix -selectcolor docs. [Bug 1083838]

	* generic/tkImgGIF.c: cast calls to blockOut

	* win/Makefile.in: place TCL_BIN_DIR first in PATH for targets to get
	Tcl built dll first.
	Add tkWinTest.obj to tk84.dll to handle some needed test functions
	being defined in stubs (TkplatformtestInit).

	* tests/scrollbar.test (6.22): fix rounding-error sensitive test

2005-11-29  Jeff Hobbs  <jeffh@ActiveState.com>

	* library/console.tcl (::tk::ConsoleInit): improve work-around to avoid
	'% ' from tclMain.c. [Bug 1252259]

2005-11-27  Daniel Steffen  <das@users.sourceforge.net>

	* unix/tcl.m4 (Darwin): add 64bit support, check for Tiger copyfile(),
	add CFLAGS to SHLIB_LD to support passing -isysroot in env(CFLAGS) to
	configure (flag can't be present twice, so can't be in both CFLAGS and
	LDFLAGS during configure), don't use -prebind when deploying on 10.4,
	define TCL_IO_TRACK_OS_FOR_DRIVER_WITH_BAD_BLOCKING (rdar://3171542).
	(SC_ENABLE_LANGINFO, SC_TIME_HANDLER): add/fix caching, fix obsolete
	autoconf macros. Sync with tcl/unix/tcl.m4.

	* unix/configure.in: fix obsolete autoconf macros, sync gratuitous
	formatting/ordering differences with tcl/unix/configure.in.

	* unix/Makefile.in: add CFLAGS to wish/tktest link to make executable
	linking the same as during configure (needed to avoid loosing any
	linker relevant flags in CFLAGS, in particular flags that can't be in
	LDFLAGS). Avoid concurrent linking of wish and compiling of
	tkTestInit.o during parallel make, fix dependencies and flags for
	building tkMacOSXInit.o
	(checkstubs, checkexports): dependency and Darwin fixes
	(dist): add new macosx files.

	* macosx/tkMacOSXEvent.c (TkMacOSXProcessEvent):
	* macosx/tkMacOSXEvent.h:
	* macosx/tkMacOSXMouseEvent.c (TkMacOSXProcessMouseEvent):
	* macosx/tkMacOSXCarbonEvents.c: install standard application event
	handler, add & call functions to start and stop carbon even timer that
	runs the tcl event loop periodically during a nested carbon event loop
	in the toolbox (e.g. during menutracking) to ensure tcl timers etc.
	continue to fire, register app event handler for menu tracking and HI
	command carbon events, move menu event handling to new handlers for
	those carbon events, no longer register for/handle appleevent carbon
	event (now dealt with by standard application event handler), event
	debugging code dynamically acquires carbon event debugging functions to
	allow use on Tiger where they are no longer exported from HIToolbox.

	* macosx/tkMacOSXFont.c (TkMacOSXUseAntialiasedText):
	* macosx/tkMacOSXKeyEvent.c (GetKeyboardLayout):
	* macosx/tkMacOSXCarbonEvents.c (TkMacOSXInitCarbonEvents):
	* macosx/tkMacOSXInit.c:
	* macosx/tkMacOSXInt.h: abstract common code to dynamically acquire
	address of a named symbol (from a loaded dynamic library) into new
	function TkMacOSXGetNamedSymbol() and macro TkMacOSXInitNamedSymbol.

	* macosx/tkMacOSXMenu.c (TkpNewMenu):
	* macosx/tkMacOSXMenubutton.c (MenuButtonInitControl):
	* macosx/tkMacOSXMenus.c (TkMacOSXHandleMenuSelect): switch to modern
	utf-8 aware menu manager API, remove obsolete code, add error handling.

	* macosx/tkMacOSXMenu.c:
	* macosx/tkMacOSXMenus.c:
	* macosx/tkMacOSXMenubutton.c:
	* macosx/tkMacOSXMouseEvent.c: define OSX 10.3 or later only constants
	if necessary to allow compilation on OSX 10.2

	* macosx/tkMacOSXWm.c (UpdateSizeHints): remove code that is never
	executed.

	* xlib/xgc.c (XCreateGC): sync with core-8-4-branch change.

	* generic/tk.h: add/correct location of version numbers in macosx files

	* generic/tkInt.h: clarify fat compile comment.

	* macosx/Wish.pbproj/default.pbxuser (new):
	* macosx/Wish.pbproj/jingham.pbxuser:
	* macosx/Wish.pbproj/project.pbxproj:
	* macosx/Wish.xcode/default.pbxuser:
	* macosx/Wish.xcode/project.pbxproj:
	* macosx/Wish.xcodeproj/default.pbxuser (new):
	* macosx/Wish.xcodeproj/project.pbxproj (new): new/updated projects for
	Xcode 2.2 on 10.4, Xcode 1.5 on 10.3 & ProjectBuilder on 10.2, with
	native tktest targets and support for universal (fat) compiles.

	* macosx/Tk-Info.plist (removed):
	* macosx/Wish-Info.plist (removed):
	* macosx/buildTkConfig.tcl (removed): remove obsolete build files.

	* macosx/README: clarification/cleanup, document new Xcode projects and
	universal (fat) builds via CFLAGS (i.e. ppc and i386 at the same time).

	* unix/Makefile.in:
	* unix/aclocal.m4:
	* unix/configure.in:
	* macosx/configure.ac (new): add support for inclusion of
	unix/configure.in by macosx/configure.ac, allows generation of a
	config headers enabled configure script in macosx (required by Xcode
	projects).

	* macosx/GNUmakefile: rename from Makefile to avoid overwriting by
	configure run in tk/macosx, add support for reusing configure cache,
	build target fixes.

	* generic/tk3d.h:
	* generic/tkButton.h:
	* generic/tkCanvas.c:
	* generic/tkCanvas.h:
	* generic/tkColor.h:
	* generic/tkEntry.h:
	* generic/tkFileFilter.h:
	* generic/tkFont.c:
	* generic/tkFont.h:
	* generic/tkImage.c:
	* generic/tkImgPhoto.c:
	* generic/tkInt.h:
	* generic/tkMenu.c:
	* generic/tkMenu.h:
	* generic/tkMenubutton.h:
	* generic/tkScale.h:
	* generic/tkScrollbar.h:
	* generic/tkSelect.h:
	* generic/tkStubInit.c:
	* generic/tkStubLib.c:
	* generic/tkText.h:
	* generic/tkUndo.h:
	* macosx/tkMacOSXButton.c:
	* macosx/tkMacOSXDebug.c:
	* macosx/tkMacOSXDebug.h:
	* macosx/tkMacOSXDialog.c:
	* macosx/tkMacOSXDraw.c:
	* macosx/tkMacOSXEntry.c:
	* macosx/tkMacOSXFont.c:
	* macosx/tkMacOSXInt.h:
	* macosx/tkMacOSXMenu.c:
	* macosx/tkMacOSXMenubutton.c:
	* macosx/tkMacOSXMouseEvent.c:
	* macosx/tkMacOSXSend.c:
	* macosx/tkMacOSXSubwindows.c:
	* macosx/tkMacOSXWindowEvent.c:
	* macosx/tkMacOSXWm.c:
	* macosx/tkMacOSXXStubs.c:
	* unix/tkUnixButton.c:
	* unix/tkUnixMenu.c:
	* xlib/xgc.c: ensure externally visible symbols not contained in stubs
	table are declared as MODULE_SCOPE (or as static if not used outside of
	own source file), #ifdef out a few Xlib and aqua functions that are
	never called. These changes allow 'make checkstubs' to complete without
	error on Darwin with gcc 4.

	* macosx/tkMacOSXTest.c:
	* macosx/tkMacOSXPort.h:
	* win/tkWinTest.c:
	* generic/tkInt.decls: add functions needed by tktest to internal stubs
	table, correct signature of TkMacOSXHandleMenuSelect, add XSync to aqua
	Xlib stubs.

	* unix/tkUnixSend.c:
	* generic/tkText.c:
	* generic/tkTest.c: #ifdef unix only declarations.
	(TestmetricsCmd): unify win and mac implementation.
	(TestsendCmd): move to tkUnixSend.c to avoid access to global var.
	(TesttextCmd): move to tkText.c to avoid having to put all the internal
	text functions it uses into the stubs table.

	* generic/tkTextDisp.c:
	* macosx/tkMacOSXInit.c:
	* macosx/tkMacOSXKeyEvent.c:
	* macosx/tkMacOSXWindowEvent.c:
	* macosx/tkMacOSXXStubs.c: fix gcc 4 warnings.

	* macosx/tkMacOSXNotify.c:
	* macosx/tkMacOSXScrlbr.c: sync with core-8-4-branch.

	* generic/tkIntDecls.h:
	* generic/tkIntPlatDecls.h:
	* generic/tkIntXlibDecls.h:
	* generic/tkStubInit.c:
	* unix/configure:
	* unix/tkConfig.h.in: regen.

2005-11-22  Donal K. Fellows  <donal.k.fellows@manchester.ac.uk>

	* library/tkfbox.tcl: Remove all references to data(curItem), as it is
	no longer used. [Bug 600313]
	(::tk::IconList_CurSelection): Renamed for clarity.

	* doc/GetFont.3: Revert previous fix; a NULL interp is now legal.
	* generic/tkFont.c (ParseFontNameObj, GetAttributeInfoObj): Allow these
	functions to work with a NULL interp by making them check when
	generating error messages. [Bug 1151523]

	* library/tkfbox.tcl (::tk::dialog::file::): Correct the quoting of the
	script used in variable traces so that widget names with spaces in will
	work. [Bug 1335485]

2005-11-16  Vince Darley  <vincentdarley@users.sourceforge.net>

	* doc/text.n: clarify left to right interpretation of index modifiers,
	including the fact that validation occurs after each step. [Bug
	1357575]

2005-11-15  Joe English  <jenglish@users.sourceforge.net>

	* unix/tkUnixWm.c, tests/unixWm.test, doc/wm.n: Support for [wm
	attributes] on X11. [TIP#231, Patch 1062022]

2005-11-14  Joe English  <jenglish@users.sourceforge.net>

	* library/bgerror.tcl: Truncate error messages at 45 characters
	instead of 30. [Bug 1224235]

2005-11-14  Donal K. Fellows  <donal.k.fellows@manchester.ac.uk>

	* generic/tkSelect.c (TkSelDefaultSelection): Test select-9.5
	highlighted further brokenness in this function.

2005-11-13  Donal K. Fellows  <donal.k.fellows@manchester.ac.uk>

	* unix/tkUnixSelect.c (SelCvtToX): Arrange for the parsing code to use
	Tcl's list parsing code, another simplification that enables testing
	of the [Bug 1353414] fix.

	* unix/tkUnixSelect.c (SelCvtFromX): Generate string forms of the
	advanced selection types in a Tcl_DString. This makes fixing [Bug
	1353414] trivial, and simplifies the code at the same time.
	* tests/select.test (select-9.5): Added test for [Bug 1353414]

2005-11-10  Donal K. Fellows  <donal.k.fellows@manchester.ac.uk>

	* generic/tkBind.c (ChangeScreen):		More DString fixes from
	* generic/tkTextWind.c (EmbWinLayoutProc):	[Bug 1353022]
	* win/tkWinMenu.c (SetDefaults):

	* win/tkWinDialog.c (ConvertExternalFilename): Factored out the
	encoding conversion and de-backslash-ing code that is used in many
	places in this file.
	(GetFileNameW, GetFileNameA, ChooseDirectoryValidateProc): Make sure
	that data is freed correctly and that certain (hopefully impossible)
	failure modes won't cause crashes. [Bug 1353022]

2005-11-06  Pat Thoyts  <pat@zsplat.freeserve.co.uk>

	* unix/tcl.m4:    Fix SHLIB_LD_LIBS for building tclkit on OpenBSD.
	* unix/configure: regenerated

2005-10-31  Vince Darley  <vincentdarley@users.sourceforge.net>

	* generic/tkText.c
	* tests/textDisp.test: fix and test for [Bug 1333951] in '.text count
	-displaylines'.

2005-10-18  Don Porter	<dgp@users.sourceforge.net>

	* generic/tkMain.c: Rewrote code that sets the ::argv value to be sure
	conversion from the system encoding is complete before any processing
	sensitive to list-special characters is done. [Bug 1328926]

2005-10-17  Jeff Hobbs  <jeffh@ActiveState.com>

	* macosx/tkMacOSXScrlbr.c (UpdateControlValues): check geomMgrPtr is
	valid before checking type

2005-10-15  Jeff Hobbs  <jeffh@ActiveState.com>

	* library/menu.tcl (::tk::MenuUnpost): remove leftover ] from string
	equal mods of 2005-07-25. (sowadsky)

2005-10-14  Pat Thoyts  <patthoyts@users.sourceforge.net>

	* win/tkWinSend.c:    Avoid using tcl internal headers and fix to
	* win/tkWinSendCom.h: correctly link on all types of build (was
	* win/tkWinSendCom.c: broken in static,msvcrt builds).

2005-10-12  Donal K. Fellows  <donal.k.fellows@man.ac.uk>

	* tests/canvPs.test, tests/canvPsBmap.tcl, tests/canvPsImg.tcl:
	* tests/imgPhoto.test, tests/menu.test: Arrange for the test suite to
	only ever refer to images in the same directory as the tests. This
	makes it possible to package the test suite itself as a starkit. Thanks
	to David Zolli for suggesting this.

2005-10-10  Jeff Hobbs  <jeffh@ActiveState.com>

	* generic/tkConfig.c (Tk_DeleteOptionTable, Tk_CreateOptionTable):
	properly alloc/delete one more option. [Bug 1319720] (melbardis)

	* macosx/tkMacOSXInt.h: Move MODULE_SCOPE defn to tkInt.h and add
	* generic/tkInt.h:      WORDS_BIGENDIAN checks that will work with OS X
	universal binary compiles. (steffen)

	* generic/tkMenu.c (TkSetWindowMenuBar): do not call TkMenuInit if the
	winPtr indicates TK_ALREADY_DEAD. This prevents reinit that creates a
	Tk exit handler after all exit handlers should be called. [Bug 749908,
	1322294]

2005-10-10  Vince Darley  <vincentdarley@users.sourceforge.net>

	TIP #256 IMPLEMENTATION

	* doc/text.n
	* generic/tkText.c
	* generic/tkText.h
	* generic/tkTextBTree.c
	* generic/tkTextDisp.c
	* generic/tkTextImage.c
	* generic/tkTextIndex.c
	* generic/tkTextMark.c
	* generic/tkTextTag.c
	* generic/tkTextWind.c
	* macosx/tkMacOSXDefault.h
	* tests/text.test
	* tests/textDisp.test
	* unix/tkUnixDefault.h
	* win/tkWinDefault.h: Implementation of TIP#256, adding a new text
	widget configuration option '-tabstyle', with new tests and
	documentation.

	Also a fix for [Bug 1281228] (documentation and full implementation of
	-strictlimits), and [Bug 1288677] (corrected elide behaviour), again
	with more tests.

2005-10-04  Jeff Hobbs  <jeffh@ActiveState.com>

	* library/dialog.tcl (::tk_dialog): add tkwait visibility before grab.
	[Bug 1216775]

	* win/tkWinDialog.c (ChooseDirectoryValidateProc): reset stored path to
	"" if it doesn't exist and -mustexist is true. [Bug 1309218] Remove
	old-style dir chooser (no longer used).

	* macosx/tkMacOSXInt.h: add MODULE_SCOPE definition check for extension
	writers that access private headers on OS X and don't define it in
	configure.

2005-09-28  Don Porter	<dgp@users.sourceforge.net>

	* unix/tkUnixPort.h:	Disabled inclusion of the private Tcl header
	* win/tkWinPort.h:	file tclInt.h. Tk ought to have a tiny and
	shrinking number of calls of private Tcl routines. Each Tk source file
	doing this should follow the convention in the macosx port and have its
	own #include "tclInt.h".

	* generic/tkEvent.c:	Disabled calls to private Tcl routine
	TclInExit(). See comment in TkCreateExitHandler() for full rationale.

2005-09-21  Donal K. Fellows  <donal.k.fellows@manchester.ac.uk>

	* generic/tkEvent.c (TkCreateThreadExitHandler, TkFinalizeThread)
	(TkDeleteThreadExitHandler): New internal API (from Joe Mistachkin) to
	allow Tk to finalize itself correctly in a multi-threaded
	environment. [Bug 749908]

2005-09-14  Donal K. Fellows  <dkf@users.sf.net>

	* generic/tkOldConfig.c (GetCachedSpecs): Split out the code to
	manipulate the cached writable specs so that it can be reused from all
	the public Tk_Configure* functions.
	(Tk_ConfigureInfo, Tk_ConfigureWidget, Tk_ConfigureValue): Use the
	factored out code everywhere, so we always manipulate the cache
	correctly. [Bug 1288128]

2005-09-13  Don Porter	<dgp@users.sourceforge.net>

	* win/winMain.c (WishPanic): Replaced TCL_VARARGS* macros with direct
	use of stdarg.h conventions.

2005-09-11  Daniel Steffen  <das@users.sourceforge.net>

	* macosx/tkMacOSXMouseEvent.c (TkMacOSXProcessMouseEvent): check if
	process is in front on MouseDown, otherwise request process activation
	from BringWindowForward() via new isFrontProcess param.

	* macosx/tkMacOSXCarbonEvents.c (TkMacOSXInitCarbonEvents): register
	our event handler on the dispatcher target for all carbon events of
	interest to TkAqua; this replaces event processing directly from the
	event queue and thus allows to capture events that are syntesized by
	Carbon and sent directly to the dispatcher and not to the event queue.

	* macosx/tkMacOSXEvent.c: remove TkMacOSXCountAndProcessMacEvents(),
	rename ReceiveAndProcessEvent() to TkMacOSXReceiveAndProcessEvent().
	(TkMacOSXReceiveAndProcessEvent): remove tk event processing before
	sending events to the dispatcher, all events of interest are now
	processed in our dispatcher target event handler.

	* macosx/tkMacOSXNotify.c (CarbonEventsCheckProc): dispatch events
	directly via TkMacOSXReceiveAndProcessEvent(), but dispatch no more
	than four carbon events at one time to avoid starving other event
	sources.

	* macosx/tkMacOSXEvent.c: formatting cleanup, move XSync() to XStubs,
	* macosx/tkMacOSXEvent.h: removed obsolete kEventClassWish handling.
	* macosx/tkMacOSXXStubs.c

	* macosx/tkMacOSXEvent.h: declare macosx internal procs as MODULE_SCOPE
	* macosx/tkMacOSXEvent.c:
	* macosx/tkMacOSXKeyEvent.c:
	* macosx/tkMacOSXMouseEvent.c:
	* macosx/tkMacOSXWindowEvent.c:

	* macosx/tkMacOSXButton.c: conditionalize all debug message printing to
	* macosx/tkMacOSXCursor.c: stderr via TK_MAC_DEBUG define.
	* macosx/tkMacOSXDebug.c:
	* macosx/tkMacOSXDebug.h:
	* macosx/tkMacOSXDialog.c:
	* macosx/tkMacOSXEvent.c:
	* macosx/tkMacOSXInit.c:
	* macosx/tkMacOSXKeyEvent.c:
	* macosx/tkMacOSXMenu.c:
	* macosx/tkMacOSXMenubutton.c:
	* macosx/tkMacOSXScale.c:
	* macosx/tkMacOSXWindowEvent.c:
	* macosx/tkMacOSXWm.c:

	* unix/configure.in: define TK_MAC_DEBUG on aqua when symbols enabled.
	* unix/configure: autoconf-2.59
	* unix/tkConfig.h.in: autoheader-2.59

	* library/listbox.tcl: synced aqua MouseWheel bindings with
	* library/scrlbar.tcl: core-8-4-branch.
	* library/text.tcl:

	* xlib/xcolors.c: fixed warning

2005-08-25  Daniel Steffen  <das@users.sourceforge.net>

	* unix/Makefile.in (html): reverted/amended changes of 2005-08-23 that
	broke TkAqua 'make install'; added BUILD_HTML_FLAGS optional var like
	in tcl/unix/Makefile.in.

2005-08-24  Donal K. Fellows  <dkf@users.sf.net>

	* tests/text.test (text-8.18): Fix punctuation of error message to
	match good practice (actual message already fixed). [Bug 1267484]

2005-08-23  Jeff Hobbs  <jeffh@ActiveState.com>

	* macosx/tkMacOSXDialog.c: make dialogs ignore -initialfile "" and
	-initialdir "" instead of error.

2005-08-23  Mo DeJong  <mdejong@users.sourceforge.net>

	* win/tkWin32Dll.c (DllMain): Replace old asm SEH approach with Kenny's
	new SEH implementation. [Tcl Bug 1235544]

2005-08-23  Mo DeJong  <mdejong@users.sourceforge.net>

	* unix/Makefile.in: Subst BUILD_TCLSH and TCL_EXE.
	* unix/configure: Regen.
	* unix/configure.in: Update minimum autoconf version to 2.59. Invoke
	SC_PROG_TCLSH and SC_BUILD_TCLSH.
	* unix/tcl.m4 (SC_PROG_TCLSH, SC_BUILD_TCLSH):
	* win/Makefile.in: Subst BUILD_TCLSH and TCL_EXE.
	* win/configure: Regen.
	* win/configure.in: Update minimum autoconf version to 2.59. Invoke
	SC_BUILD_TCLSH.
	* win/tcl.m4 (SC_PROG_TCLSH, SC_BUILD_TCLSH): Split confused search
	for tclsh on PATH and build and install locations into two macros.
	SC_PROG_TCLSH searches just the PATH. SC_BUILD_TCLSH determines the
	name of the tclsh executable in the Tcl build directory. [Tcl Bug
	1160114] [Tcl Patch 1244153]

2005-08-22  Daniel Steffen  <das@users.sourceforge.net>

	* macosx/tkMacOSXButton.c:
	* macosx/tkMacOSXDialog.c: fix warnings.

2005-08-20  Joe Mistachkin  <joe@mistachkin.com>

	* win/tkWinX.c: Fixed bad cast. [Bug 1216006]

2005-08-18  Donal K. Fellows  <donal.k.fellows@manchester.ac.uk>

	* doc/GetFont.3: Reworded to reflect the truth. [Bug 1151523]

2005-08-16 George Peter Staplin  <GeorgePS@XMission.com>

	* doc/CrtItemType.3 prototypes were lacking [] after objv. Thus the man
	page was wrong about the actual prototypes. This was verified by
	studying tkCanvBmap.c.

2005-08-13 Chengye Mao  <chengye.geo@yahoo.com>

	* generic/tkOldConfig.c: Fixed [Bug 1258604]. This bug was introduced
	into the modfied Tk_ConfigureWidget. It failed to properly handle the
	specFlags' bit TK_CONFIG_OPTION_SPECIFIED.

2005-08-12  Donal K. Fellows  <donal.k.fellows@manchester.ac.uk>

	* generic/tkOldConfig.c (Tk_ConfigureWidget): Stop storing per-thread
	data in global data structures. Store it in per-interpreter data (i.e.
	per-thread data) instead. [Bug 749908]

2005-08-10  Donal K. Fellows  <dkf@users.sf.net>

	* generic/tkFrame.c (CreateFrame) and others: Don't use size_t when
	working with Tcl_GetStringFromObj because it is not 64-bit clean. [Bug
	1252702]

2005-08-04  Vince Darley  <vincentdarley@users.sourceforge.net>

	* doc/text.n: Clarify behaviour of tab stops (as per [Bug 1247835])

2005-08-09  Daniel Steffen  <das@users.sourceforge.net>

	* macosx/tkMacOSXCarbonEvents.c (AppEventHandlerProc): handle carbon
	events sent directly to application event target via the general
	TkMacOSXProcessEvent() in the same way as events posted to the event
	loop. Moved existing app event handlers to tkMacOSXWindowEvent.c.
	(TkMacOSXInitCarbonEvents): register our application event handler for
	kEventWindowExpanded events to deal with uncollapsing from the dock.

	* macosx/tkMacOSXEvent.h: made TkMacOSXProcessEvent() non-static, added
	* macosx/tkMacOSXEvent.c: new interp field to TkMacOSXEvent struct for
				  use by app event handler.

	* macosx/tkMacOSXMouseEvent.c (TkMacOSXProcessMouseEvent): retrieve
	current window, partCode, modifiers and local cursor position from
	carbon mouse event if possible. Use new static GenerateButtonEvent()
	taking a MouseEventData struct instead of TkGenerateButtonEvent() to
	avoid recomputing already known values. Move process activation on
	MouseDown into BringWindowForward() to allow clicking on window
	titlebar widgets without activating process. Move code dealing with
	clicks in window titelbar into separate function
	HandleWindowTitlebarMouseDown() to avoid code duplication. Avoid
	repeated calls to TkMacOSXGetXWindow() by storing result in
	MouseEventData struct.
	(TkMacOSXButtonKeyState, XQueryPointer): try to get button and modifier
	state from currently processed carbon event (to avoid unnecessary IPC
	with the window server), otherwise use modern carbon API to get this
	info instead of Button() and GetKeys(); only retrieve info caller asks
	for (via non-NULL ptr passed to XQueryPointer).
	(ButtonModifiers2State): new static function converting carbon button
	and modifier state into tk state, allows detection of more than 3 mouse
	buttons (tk supports up to 5) and of NumLock and Fn modifier keys
	(NumLock is mapped to Mod3 and Fn to Mod4).

	* macosx/tkMacOSXWindowEvent.c (TkMacOSXProcessApplicationEvent):
	handle kEventWindowExpanded event to deal with window uncollapsing from
	the dock by generating tk Map event, handle kEventAppHidden and
	kEventAppShown events (moved here from tkMacOSXCarbonEvents.c).

	* macosx/tkMacOSXSubwindows.c (XUnmapWindow): only hide window when it
	is not iconified to avoid window flashing on collapse.

	* macosx/tkMacOSXWm.c: replaced Tk_DoWhenIdle() by Tcl_DoWhenIdle().
	(TkMacOSXZoomToplevel): remove call to TrackBox(), now done in
	HandleWindowTitlebarMouseDown() in tkMacOSXMouseEvent.c.
	(TkpWmSetState): avoid window flashing on collapse by unmapping after
	calling CollapseWindow(); only uncollapse window if it is collapsed.

	* generic/tkInt.decls: changed TkMacOSXZoomToplevel() signature.
	* generic/tkIntPlatDecls.h:

	* macosx/tkMacOSXKeyEvent.c (TkMacOSXProcessKeyboardEvent): only call
	GetMenuItemCommandID() on KeyDown or KeyRepeat events.

	* macosx/tkMacOSXMenu.c (ReconfigureMacintoshMenu): remove call to
	obsolete AppendResMenu() API.

	* macosx/tkMacOSXKeyEvent.c: replaced all direct uses of expensive
	* macosx/tkMacOSXMenu.c:     GetMouse() and TkMacOSXButtonKeyState()
	* macosx/tkMacOSXMenus.c:    APIs by calls to XQueryPointer()
	* macosx/tkMacOSXMouseEvent.c:
	* macosx/tkMacOSXScale.c:
	* macosx/tkMacOSXScrlbr.c:
	* macosx/tkMacOSXWm.c:

	* macosx/tkMacOSXDialog.c:   replaced use of FrontNonFloatingWindow()
	* macosx/tkMacOSXKeyEvent.c: by ActiveNonFloatingWindow() as
	* macosx/tkMacOSXMenu.c:     recommended by Carbon docs.
	* macosx/tkMacOSXMenus.c:
	* macosx/tkMacOSXSubwindows.c:
	* macosx/tkMacOSXWm.c:

	* macosx/tkMacOSXDialog.c: fixed warnings
	* macosx/tkMacOSXTest.c:

	* macosx/tkMacOSXCarbonEvents.c: added CVS Id line to file header.
	* macosx/tkMacOSXDebug.c:
	* macosx/tkMacOSXDebug.h:
	* macosx/tkMacOSXEntry.c:
	* macosx/tkMacOSXEvent.h:
	* macosx/tkMacOSXKeyEvent.c:
	* macosx/tkMacOSXMouseEvent.c:
	* macosx/tkMacOSXWindowEvent.c:
	* macosx/tkMacOSXWm.h:

	* macosx/tkMacOSXInt.h: declare macosx internal procs as MODULE_SCOPE.
	* macosx/tkMacOSXCarbonEvents.c:
	* macosx/tkMacOSXDraw.c:
	* macosx/tkMacOSXFont.c:
	* macosx/tkMacOSXHLEvents.c:
	* macosx/tkMacOSXInit.c:
	* macosx/tkMacOSXWindowEvent.c

	* library/bgerror.tcl: sync with core-8-4-branch changes of 2005-07-28.
	* macosx/tkMacOSXDraw.c:
	* macosx/tkMacOSXWm.c:
	* macosx/tkMacOSXMouseEvent.c:

	* generic/tkFrame.c:   sync with core-8-4-branch changes of 2005-07-27.
	* generic/tkIntDecls.h:
	* generic/tkStubInit.c:
	* generic/tkFrame.c:
	* win/tkWinDraw.c:
	* unix/tkUnixDraw.c:
	* macosx/tkMacOSXDraw.c:
	* macosx/tkMacOSXInt.h:
	* macosx/tkMacOSXWm.c:
	* macosx/tkMacOSXSubwindows.c:

	* macosx/tkMacOSXButton.c: sync with core-8-4-branch.
	* macosx/tkMacOSXEntry.c:
	* macosx/tkMacOSXScale.c:

	* library/demos/menu.tcl: removed errant '}'.

2005-08-04  Donal K. Fellows  <donal.k.fellows@manchester.ac.uk>

	* doc/clipboard.n: Add example demonstrating custom types of clipboard
	data.

2005-07-25  Donal K. Fellows  <donal.k.fellows@manchester.ac.uk>

	* library/*.tcl: Updated to use more 8.4 and 8.5 features as part of
	resolving [Patch 1237759].

2005-07-22  Mo DeJong  <mdejong@users.sourceforge.net>

	* win/tkWinX.c: Define _WIN32_WINNT with NT SP 3 data to fix compiler
	error because SendInput was not defined. The new msys_mingw7 release is
	now needed to compile the HEAD with mingw gcc. [Bug 1210712]

2005-07-21  Jeff Hobbs	<jeffh@ActiveState.com>

	* macosx/tkMacOSXMouseEvent.c (TkMacOSXProcessMouseEvent): corrected if
	expression error (use of = instead of ==).

2005-07-18  Vince Darley  <vincentdarley@users.sourceforge.net>

	* generic/tkTextMark.c: fix to segfault in "mark prev"
	* tests/textIndex.test: [Bug 1240221]

	* tests/textWind.test: make test more robust to avoid infinite loop

2005-07-06  Jeff Hobbs	<jeffh@ActiveState.com>

	* doc/getOpenFile.n: correct -multiple docs (takes boolean)

2005-07-05  Don Porter	<dgp@users.sourceforge.net>

	* unix/Makefile.in:	Purged use of TCLTESTARGS. [RFE 1161550]

2005-06-23  Daniel Steffen  <das@users.sourceforge.net>

	* generic/tkConsole.c (TkConsolePrint): prevent potential NULL deref.

	* macosx/tkMacOSXDefault.h: change ENTRY_BORDER defaults to from 5 to 2
	to make default entry widgets in TkAqua look like in other aqua apps
	(and have same border dimensions as other platforms). [Bug 1176610]

2005-06-21  Donal K. Fellows  <dkf@users.sf.net>

	* doc/GetBitmap.3: Fix silly error in SYNOPSIS. [Bug 1224983]

2005-06-19  Donal K. Fellows  <dkf@users.sf.net>

	* generic/tkImgGIF.c: Cleanse all static (i.e. non-thread-safe) data
	at a miniscule performance hit.

2005-06-18  Daniel Steffen  <das@users.sourceforge.net>

	* macosx/Makefile: for X11 build, add -X11 suffix to unversioned wish
	symbolic link.

	* unix/tcl.m4 (Darwin): add -headerpad_max_install_names to LDFLAGS to
	ensure we can always relocate binaries with install_name_tool.

	* unix/configure: autoconf-2.59

2005-06-07  Donal K. Fellows  <donal.k.fellows@manchester.ac.uk>

	Bump patchlevel to a4 to distinguish from a3 release.

2005-06-04  Jeff Hobbs	<jeffh@ActiveState.com>

	*** 8.5a3 TAGGED FOR RELEASE ***

2005-06-02  Jim Ingham	<jingham@apple.com>

	* generic/tkEvent.c (InvokeFocusHandlers): On Mac OS X the scrollwheel
	events are sent to the window under the mouse, not to the focus window

	Another patch from M. Kirkham.

	* macosx/tkMacOSXScrlbr.c (ThumbActionProc, ScrollBarBindProc): Record
	the first mouse down point, and compute differences from that, rather
	than getting the mouse down each time through the loop. The old method
	would get fooled if you moved the mouse less than a text line height in
	the text widget. [Bug 1083728]

2005-06-03  Daniel Steffen  <das@users.sourceforge.net>

	* macosx/Makefile: fixed 'embedded' target.

2005-06-02  Reinhard Max  <max@suse.de>

	* unix/tkUnix.c (Tk_GetUserInactiveTime): Improvements to get it
	working on Solaris, and panic if we run out of memory.
	* unix/configure.in: Rework the searching for Xss, to make it work on
	Solaris and provide more useful output. Use AC_HELP_STRING where
	appropriate.
	* unix/tcl.m4: synced from Tcl.
	* unix/configure: regenerated with autoconf 2.59.

2005-06-01  Jeff Hobbs	<jeffh@ActiveState.com>

	* win/tkWinInt.h: added private decls of Tk_GetEmbeddedMenuHWND,
	Tk_GetMenuHWND, TkWinCleanupContainerList, and TkpWmGetState to that
	are used across source files.

	* win/tkWinX.c (Tk_ResetUserInactiveTime): cast to squelch compiler
	warning.

2005-05-31  Reinhard Max  <max@suse.de>

	* doc/Inactive.3 (new file): C level API documentationn for
	TIP#245 (Tk_GetUserInactiveTime, Tk_ResetUserInactiveTime).
	* tests/tk.test: Added tests for the TIP#245 implementation.

2005-05-30  Jeff Hobbs	<jeffh@ActiveState.com>

	* generic/tkPanedWindow.c, tests/panedwindow.test: batch of fixes to
	panedwindow from Daniel South. Improved auto-size to fit internal
	windows, fixed sash placement at edge of pane, fixed calculation of
	stretch amount for internal windows. [Bug 1124198, 1161543, 1054117,
	1010941, 795869, 690169, 1192323]

	* generic/tkMenu.c (MenuCmd): create event handler earlier to ensure
	proper destruction of menu through DestroyNotify. [Bug 1159367]

	* library/console.tcl (::tk::ConsoleInit): print out first prompt and
	swallow the extra "% " that comes once from Tcl on Windows.

2005-05-29  Daniel Steffen  <das@users.sourceforge.net>

	* macosx/tkMacOSXFont.c: use Tcl_Panic instead of panic.

	* unix/configure.in: added description of HAVE_XSS for autoheader.
	* unix/configure: autoconf-2.59
	* unix/tkConfig.h.in: autoheader-2.59

	* macosx/Wish.pbproj/project.pbxproj:
	* macosx/Wish.xcode/project.pbxproj: added missing FRAMEWORK defines
	introduced with configure/make based build.

	* macosx/tkMacOSXInit.c:
	* macosx/tkMacOSXNotify.c: fixed warnings.

	* generic/tkDecls.h:
	* generic/tkIntPlatDecls.h:
	* generic/tkPlatDecls.h:
	* generic/tkStubInit.c: ran missing 'make genstubs' for TIP245 changes
	to tk.decls

	* macosx/tkMacOSXXStubs.c (Tk_ResetUserInactiveTime): use symbolic
	constant argument in call to UpdateSystemActivity();

	* macosx/Wish.pbproj/project.pbxproj:
	* macosx/Wish.xcode/project.pbxproj:
	* unix/configure.in: added/corrected linking to IOKit.framework for
	TIP245.

	* unix/configure.in: skip X11 configure checks when building tk_aqua.
	* unix/configure: autoconf-2.59

2005-05-28  Donal K. Fellows  <dkf@users.sf.net>

	TIP #245 IMPLEMENTATION from Reinhard Max <max@suse.de>

	* doc/tk.n: Documentation of [tk inactivity].
	* win/tkWinX.c (Tk_GetUserInactiveTime, Tk_ResetUserInactiveTime):
	* unix/tkUnix.c (Tk_GetUserInactiveTime, Tk_ResetUserInactiveTime):
	* macosx/tkMacOSXXStubs.c:	Implementations of the core API for
	(Tk_GetUserInactiveTime):	determining how long as user's left
	(Tk_ResetUserInactiveTime):	her machine alone.
	* unix/configure.in: Test for XScreenSaver support.
	* generic/tkCmds.c (Tk_TkObjCmd): Implementation of [tk inactivity].

2005-05-27  Todd Helfter  <tmh@users.sourceforge.net>

	* library/menu.tcl: correct the sticky behavior of menus posted by
	tk_popup so that they "stick" after the initial <ButtonRelease>
	following the post, that is not over an active menu entry.

2005-05-26  Daniel Steffen  <das@users.sourceforge.net>

	* macosx/tkMacOSXInit.c (TkpInit): fixed resource file extraction from
	__tk_rsrc section to work with non-prebound .dylib and .bundle.

	* macosx/Makefile: corrected EMBEDDED_BUILD check, use separate Tcl and
	Tk version vars to properly support tk/x11 framework version
	overriding, rewrite tkConfig.sh when overriding tk version, corrected
	Wish.app symlink in tk build dir.

	* unix/configure.in: corrected framework finalization to softlink stub
	library to Versions/8.x subdir instead of Versions/Current.
	* unix/configure: autoconf-2.59

2005-05-25  Jeff Hobbs	<jeffh@ActiveState.com>

	* unix/Makefile.in (install-libraries): protect possible empty list in
	for with list= trick for older shells.

2005-05-23  Jeff Hobbs	<jeffh@ActiveState.com>

	* generic/tkFileFilter.c (FreeGlobPatterns): s/null/NULL/

2005-05-24  Daniel Steffen  <das@users.sourceforge.net>

	* generic/tkTest.c: disable commands not available on TkAqua.

	* macosx/Makefile:
	* macosx/README:
	* macosx/Tk-Info.plist.in (new file):
	* macosx/Wish-Info.plist.in (new file):
	* unix/Makefile.in:
	* unix/configure.in:
	* unix/tcl.m4:
	* unix/tkUnixInit.c: moved all Darwin framework and TkAqua build
	support from macosx/Wish.pbproj and macosx/Makefile into the standard
	unix configure/make buildsystem, the project and macosx/Makefile are no
	longer required to build Tk.framework and/or TkAqua. TkAqua is now
	enabled by the --enable-aqua configure option, and static and
	non-framework builds of TkAqua are now available via the standard
	configure switches. Tk/X11 can also be built as a framework. The
	macosx/Makefile now wraps the unix buildsystem and no longer uses the
	projects, embedded builds are still only available via this Makefile,
	but for other builds it is not longer required (but its current
	functionality is still available for backwards compatibility). The
	projects currently do not call through to the Makefile to build (unlike
	Tcl.pbproj) so project builds may differ from makefile builds. Due to
	issues with spaces in pathnames, 'Wish Shell.app' has been renamed to
	'Wish.app', the macosx/Makefile installs backwards compatibility
	symlinks for the old name.
	* macosx/tkMacOSXInit.c (TkpInit): added support for Tk resource file
	in non-framework and static builds: the resource file is copied into a
	__tk_rsrc MachO section of the library or executable at link time and
	extracted into a temporary location at initialization.
	* unix/configure: autoconf-2.59
	* unix/tkConfig.h.in (new file): autoheader-2.59

	* macosx/Wish.pbproj/project.pbxproj:
	* macosx/Tk-Info.plist:
	* macosx/Wish-Info.plist:
	* macosx/tkAboutDlg.r: updated copyright years to 2005.

2005-05-22  Donal K. Fellows  <dkf@users.sf.net>

	* generic/tkFileFilter.c (TkGetFileFilters): Add all filters, not just
	the first one. [Bug 1206133]

2005-05-15  Jim Ingham	<jingham@apple.com>

	Fixes from Michael Kirkham:

	* macosx/tkMacOSXMenu.c (TkpConfigureMenuEntry): Thinko in clearing the
	ENTRY_ACCEL_MASK before re-parsing it. [Bug 1012852]

	* macosx/tkMacOSXScrlbr.c (UpdateControlValues): Don't set the control
	value BEFORE setting the min and max or the control manager will reset
	it for you. [Bug 1202181]

	* macosx/tkMacOSXXStubs.c (TkMacOSXXGetPixel, TkMacOSXXPutPixel):
	Restore the port to what it was before putting we were called. [Bug
	1202223]

2005-05-14  Jim Ingham  <jingham@apple.com>

	* macosx/tkMacOSXScrlbr.c (ThumbActionProc): Missing Tcl_Release.

2005-05-14  Daniel Steffen  <das@users.sourceforge.net>

	* macosx/tkMacOSXInit.c:
	* macosx/tkMacOSXNotify.c: introduction of new tcl notifier based on
	CFRunLoop allows replacement of the custom TkAqua notifier by a
	standard tcl event source. Removes requirement of threaded tcl core
	for TkAqua, allows to stub-link TkAqua against Tcl by removing use of
	the unstubbed TclInitNotifier & TclFinalizeNotifier. [Tcl Patch
	1202052]

	* macosx/Wish.xcode/project.pbxproj:
	* macosx/Wish.pbproj/project.pbxproj: stub-link TkAqua: build with
	USE_TCL_STUBS and link against libtclstub instead of Tcl.framework,
	unexport libtclstub symbols from Tk to avoid duplicate symbol warnings
	when linking with both Tcl and Tk, fixes for gcc4.0 warnings.

	* macosx/Wish.xcode/project.pbxproj: sync with Wish.pbproj changes
	since 2004-11-19.
	NOTE: to use this project, need to uncomment the tclConfig.h settings
	at the top of tcl/unix/configure.in, autoconf and rebuild tcl !

	* macosx/tkMacOSXBitmap.c:
	* macosx/tkMacOSXButton.c:
	* macosx/tkMacOSXDialog.c:
	* macosx/tkMacOSXFont.c:
	* macosx/tkMacOSXHLEvents.c:
	* macosx/tkMacOSXInit.c:
	* macosx/tkMacOSXKeyboard.c:
	* macosx/tkMacOSXMenu.c:
	* macosx/tkMacOSXMenubutton.c:
	* macosx/tkMacOSXWm.c:
	* macosx/tkMacOSXXStubs.c: fixed gcc 4.0 warnings.

	* unix/tcl.m4: sync with tcl
	* unix/configure: autoconf-2.59

2005-05-10  Vince Darley  <vincentdarley@users.sourceforge.net>

	* library/text.tcl: test and fix to TextPrevPara to avoid infinite loop
	* tests/textIndex.test: at start of widget. [Bug 1191895]

	* generic/tkTextDisp.c: better synchronisation between explicit and
	implicit pixel line-height calculations. [Bug 1186558]

2005-05-10  Don Porter	<dgp@users.sourceforge.net>

	* generic/tkTextDisp.c (GetXView): Improved numerical precision of
	calculation of [.t xview] return values.
	* tests/textDisp.test: Match greater precisions of [.t xview] and
	[.t yview] values in tests.

2005-05-06  Jeff Hobbs	<jeffh@ActiveState.com>

	* unix/configure: regen
	* unix/configure.in: Add AC_C_BIGENDIAN check and pkg-config xft checks
	to extend xft search.
	* unix/tcl.m4: Correct Solaris 10 (5.10) check and add support for
	x86_64 Solaris cc builds.

2005-04-28  Donal K. Fellows  <donal.k.fellows@manchester.ac.uk>

	* macosx/tkMacOSXNotify.c (TkMacOSXWaitForEvent): Fix for typo in
	waitTime computation. [Bug 1191097]
	(AlertNotifier): Factor out the core of the notifier alerting code.

2005-04-25  Daniel Steffen  <das@users.sourceforge.net>

	* macosx/tkMacOSXNotify.c: sync with tclUnixNotfy.c changes since
	2004-06-22, added compile time check for threaded tcl core, removed
	unthreaded code paths as they are never used anyway, fixed
	TkMacOSXAlertNotifier() implementation.

	* unix/Makefile.in: added TCL_STUB_LIB_FILE, needed for unexporting of
	symbols from libtclstub to avoid duplicate symbol warnings.

	* unix/tcl.m4 (Darwin): added configure checks for recently added
	linker flags -single_module and -search_paths_first to allow building
	with older tools (and on Mac OS X 10.1), use -single_module in SHLIB_LD
	and not just T{CL,K}_SHLIB_LD_EXTRAS, added unexporting from Tk of
	symbols from libtclstub to avoid duplicate symbol warnings, added
	PLAT_SRCS definition for Mac OS X, defined MODULE_SCOPE to
	__private_extern__.
	(SC_MISSING_POSIX_HEADERS): added caching of dirent.h check.

	* unix/configure: autoconf-2.59

2005-04-22  George Peter Staplin  <GeorgePS@XMission.com>

	* doc/FontId.3: I fixed a typo. "linespace" was used instead of
	"ascent". I also added a .PP before the paragraph to make the
	formatting look better for the ascent paragraph.

2003-04-18  Joe English	 <jenglish@users.sourceforge.net>

	* unix/tkUnixRFont.c(Tk_MeasureChars): Use Tcl_UtfToUnichar() for lax
	UTF-8 parsing instead of strict parsing with FcUtf8ToUcs4()
	[fix/workaround for Bug 1185640]

2003-04-18  Vince Darley  <vincentdarley@users.sourceforge.net>

	* library/text.tcl
	* doc/text.n: corrected 'Home' and 'End' and Control-a/e handling to
	work with display lines. This was an ommission of the previous tip155
	patch. Clarified the documentation on this point.

2005-04-14  Jeff Hobbs	<jeffh@ActiveState.com>

	* unix/tkUnixFont.c (FontMapLoadPage): reorder char[] decls to avoid
	possible segv. Minimal fix for [Bug 1122671]

2005-04-12  Jeff Hobbs	<jeffh@ActiveState.com>

	* library/tkfbox.tcl (::tk::dialog::file::): fix typeMenuLab ref. Add
	undoc'd ::tk::dialog::file::showHiddenBtn var (default 0) that will add
	a "Show Hidden" checkbutton to tk_get*File and tk_chooseDirectory if
	set to true.
	* library/choosedir.tcl (::tk::dialog::file::chooseDir::): fix
	cancelBtn ref, add hiddenBtn ref for "Show Hidden" button.

2005-04-09  Daniel Steffen  <das@users.sourceforge.net>

	* macosx/README: updated requirements for OS & developer tool versions
	+ other small fixes/cleanup.

	* macosx/tkMacOSXEntry.c (ComputeIncDecParameters): manually define
	constants present only in 10.3 headers so that we can build on 10.2.

	* macosx/Wish.pbproj/project.pbxproj: fixed absolute path to tkEntry.h
	that confused 10.2 PBX.

	* unix/tcl.m4 (Darwin): added -single_module linker flag to
	TCL_SHLIB_LD_EXTRAS and TK_SHLIB_LD_EXTRAS.
	* unix/configure: autoconf-2.59

2005-04-07  Mo DeJong  <mdejong@users.sourceforge.net>

	* macosx/tkMacOSXWm.c (TkWmStackorderToplevelWrapperMap,
	(TkWmStackorderToplevel):
	* unix/tkUnixWm.c (TkWmStackorderToplevelWrapperMap,
	(TkWmStackorderToplevel):
	* win/tkWinWm.c (TkWmStackorderToplevelWrapperMap,
	(TkWmStackorderToplevel):
	Fix panic in wm stackorder when a toplevel is created on another
	display. The code now ignores toplevels that have a display that does
	not match the display of the parent window. [Bug 1152809]

2005-04-06  Donal K. Fellows  <dkf@users.sf.net>

	* doc/wm.n, doc/winfo.n, doc/tk.n, doc/send.n, doc/selection.n:
	* doc/radiobutton.n, doc/photo.n, doc/options.n, doc/menu.n:
	* doc/listbox.n, doc/getOpenFile.n, doc/font.n, doc/event.n:
	* doc/entry.n, doc/clipboard.n, doc/checkbutton.n, doc/canvas.n:
	* doc/button.n, doc/bind.n, doc/TextLayout.3, doc/MeasureChar.3:
	* doc/GetRelief.3, doc/GetPixels.3, doc/GetJustify.3, doc/GetFont.3:
	* doc/GetCursor.3, doc/GetColor.3, doc/GetBitmap.3, doc/GetAnchor.3:
	* doc/FontId.3, doc/CrtWindow.3, doc/CrtImgType.3, doc/ConfigWidg.3:
	* doc/3DBorder.3: Purge old .VS/.VE macro instances.

2005-04-04  Don Porter	<dgp@users.sourceforge.net>

	* library/comdlg.tcl: Added Macintosh file type validation to
	[::tk::FDGetFileTypes]. [Bug 1083878] (Thanks, Vince Darley)

2005-04-04  Vince Darley  <vincentdarley@users.sourceforge.net>

	* generic/tkText.c:
	* tests/text.test: fix to elide searching problems [Bug 1174269] and
	disappearing cursor with insertofftime 0. [Bug 1169429]

2005-04-03  Peter Spjuth  <peter.spjuth@space.se>

	* tests/grid.test:
	* generic/tkGrid.c: Fixed bug in geometry calculations for widgets that
	span multiple columns/row. Bug was introduced in 8.5a1 when fixing
	792387. [Bug 1175092]

2005-03-29  Jeff Hobbs	<jeffh@ActiveState.com>

	* win/tcl.m4, win/configure: do not require cygpath in macros to allow
	msys alone as an alternative.

2005-03-27  Vince Darley  <vincentdarley@users.sourceforge.net>

	* tests/textDisp.test: added test for fix of 2005-03-15.

2005-03-24  Jim Ingham	<jingham@apple.com>

	* macosx/tkMacOSXEntry.c (TkpDrawEntryBorderAndFocus): Dopey bug - do
	not reset the width for entry widgets - we didn't change it for them.

2005-03-23  Jim Ingham	<jingham@apple.com>

	These changes allow us to draw the Entry and Spinbox widget with a
	native look and feel on Mac OS X.

	* generic/tkEntry.h: New file, extracting the definitions of Entry and
	Spinbox.
	* generic/tkEntry.c (DisplayEntry): Call out to TkpDrawSpinboxButtons
	and TkpDrawEntryBorderAndFocus. Also provide default implementations
	for X11 & Win.
	* macosx/tkMacOSXEntry.c: New file, implements the entry & focus and
	spinbox button drawing.
	* tkMacOSXDefaults.h: Change the Mac OS X defaults so they fit the
	native widget shapes.

	This is cleanup thanks to Neil Madden <nem@cs.nott.ac.uk>.

	* macosx/tkMacOSXWm.c (TkMacOSXWinStyle) New function.
	(TkUnsupported1ObjCmd): New function, replaces the un-objectified
	version of the command.
	* generic/tkInt.h: Swap TkUnsupported1Cmd for TkUnsupported1ObjCmd.
	* generic/tkWindow.c (): Ditto.

	This adds a "-notify" flag to "wm attributes" that will bounce the
	dock icon on Mac OS X.	This is from Revar Desmera <revarbat@gmail.com>

	* macosx/tkMacOSXWm.c (WmAttrGetNotifyStatus, WmAttrSetNotifyStatus):
	New functions.
	(WmAttributesCmd): Add the -notify.
	* doc/wm.n: Document -notify.

2005-03-19  Donal K. Fellows  <dkf@users.sf.net>

	* generic/tkConsole.c (Tk_CreateConsoleWindow,TkConsolePrint): Rewrite
	so that TkConsolePrint cannot become detached from the console when the
	[console] command is renamed. [Bug 1016385]

2005-03-15  Vince Darley  <vincentdarley@users.sourceforge.net>

	* generic/tkTextDisp.c: fix for [Bug 1143776] in adjusting displayed
	lines when running into the bottom of the window.

2005-03-14  Jim Ingham	<jingham@apple.com>

	* macosx/tkMacOSXScrlbr.c (ThumbActionProc): No need to use "update
	idletasks" here, TclServiceIdle will do as well and it is simpler.

	These changes implement a change on the Mac OS X side. When we unmap a
	window we mark all its children as unmapped (not following toplevels.
	But we preserve whether they had been mapped before, and when the
	parent is remapped, we remap the children as well. [Bug 940117]

	* macosx/tkMacOSXInt.h: Added TK_MAPPED_IN_PARENT
	* macosx/tkMacOSXSubwindows.c (FixMappingFlags): New function.
	(XMapWindow): Call FixMappingFlags.
	(XUnMapWindow): Ditto.

	* macosx/tkMacOSXSubwindows.c (XMoveResizeWindow): Update the xOff &
	yOff data in the Macdrawable even if the native window hasn't been
	created yet. [Bug 700305]
	(XMoveWindow): Ditto.
	(XResizeWindow): Ditto.

2005-03-15  Pat Thoyts	<patthoyts@users.sourceforge.net>

	* unix/tcl.m4:	  Updated the OpenBSD configuration and regenerated the
	* unix/configure: configure script.

2005-03-14  Donal K. Fellows  <donal.k.fellows@manchester.ac.uk>

	* generic/tkEvent.c (InvokeClientMessageHandlers): Ensure that client
	messages are handled correctly. Thanks to George Petasis for tracking
	this down. [Bug 1162356]

2005-03-11  Jim Ingham	<jingham@apple.com>

	* macosx/tkMacOSXButton.c (TkpDisplayButton): Set the port to the
	Button window's port BEFORE you set the clip, otherwise you are setting
	the clip on the wrong window!
	Also, a little cleanup - move x & y into the branches where they are
	used, and don't compute the TextAnchor if we are using the native
	button text, since we aren't going to use it.
	(TkMacOSXDrawControl): Call ShowControl & SetControlVisibility in a
	more logical order.

	* tkMacOSXInt.h: Add TkMacOSXGenerateFocusEvent.
	* tkMacOSXSubwindows.c (XDestroyWindow): We don't get Activate events
	for the remaining windows when a Floating window is destroyed. This can
	cause the focus to disappear. So catch this case when the window is
	being destroyed and move the focus here.

	* tkMacOSXWindowEvent.c (TkMacOSXGenerateFocusEvent): Make this public
	(used to be GenerateFocusEvent) since we need it here and in
	tkMacOSXSubwindows.c. Then change the name everywhere it is used. [Bug
	1124237]

2005-03-10  Jim Ingham	<jingham@apple.com>

	* macosx/tkMacOSXMouseEvent.c (TkMacOSXProcessMouseEvent): In the
	inDrag section, set the GrafPort to the drag window's GrafPort before
	doing LocalToGlobal. [Bug 1160025]

2005-03-09  Jim Ingham	<jingham@apple.com>

	* macosx/tkMacOSXInit.c (TkpInit): Check to see if the environment
	variable XCNOSTDIN is set, and if so, close stdin & stdout. This is
	necessary to make remote debugging under Xcode work properly.

2005-03-08  Jeff Hobbs	<jeffh@ActiveState.com>

	* win/tkWinWm.c (WinSetIcon): fix GCLP_ICONSM -> GCLP_HICONSM.

	* win/makefile.vc: clarify necessary defined vars that can come from
	MSVC or the Platform SDK.

2005-02-28  Jeff Hobbs	<jeffh@ActiveState.com>

	* win/tkWinX.c (GenerateXEvent): correct %A translation on MouseWheel.
	[Bug 1118340]

2005-02-24  Daniel Steffen  <das@users.sourceforge.net>

	* macosx/tkMacOSX.h: fixed incorrect inclusion of internal header.
	* macosx/tkMacOSXNotify.c: corrected included headers.

2005-02-22  Daniel Steffen  <das@users.sourceforge.net>

	* macosx/tkMacOSXDialog.c (Tk_GetSaveFileObjCmd, NavServicesGetFile):
	fixed encoding problems with -initialfile & -filetypes and corrected
	potential buffer overrun with -initialdir/-initialfile. [Bug 1146057]

2005-02-16  Mo DeJong  <mdejong@users.sourceforge.net>

	TIP#223 IMPLEMENTATION

	* doc/wm.n: Add documentation for -fullscreen attribute.
	* tests/winWm.test: Add -fullscreen to wm attribute usage message.
	* tests/wm.test: Add -fullscreen to wm attribute usage message. Add
	-fullscreen attribute test cases for Windows.
	* win/tkWinWm.c (WmInfo, UpdateWrapper, TkpWmSetFullScreen)
	(WmAttributesCmd, UpdateGeometryInfo):
	Implement TIP 223 [wm attributes -fullscreen].

2005-02-14  Vince Darley  <vincentdarley@users.sourceforge.net>

	* generic/tkText.c:
	* generic/tkText.h:
	* generic/tkTextDisp.c:
	* generic/tkTextIndex.c:
	* generic/tkTextBTree.c:
	* doc/text.n:
	* tests/textDisp.test:
	* tests/textIndex.test: fix of longstanding elide problem when eliding
	a newline without eliding the entire logical line. [Bug 443848]

2005-02-14  Jeff Hobbs	<jeffh@ActiveState.com>

	* doc/options.n: note -cursor {} behavior. [Bug 965618]

2005-02-14  Donal K. Fellows  <donal.k.fellows@man.ac.uk>

	* tests/all.tcl: Add a [package require Tk] so that a missing display
	causes an early failure and keeps the error trace short. Issue observed
	in [FRQ 11122147], even though that's unrelated.

2005-02-11  Jeff Hobbs	<jeffh@ActiveState.com>

	* library/panedwindow.tcl (::tk::panedwindow::Cursor): check window
	existence on delayed call. [Bug 949792]

	* doc/text.n: note 'image' key in 'dump' command. [Bug 1115907]

	* win/tkWinWm.c (TkWinGetIcon): fix toplevel retrieval for determining
	icon ref (potential crash). [Bug 1105738]

	* generic/tkCanvBmap.c (ConfigureBitmap, ComputeBitmapBbox): Fixed
	possible crash with disabled bmap and bbox handling [Bug 1119460]
	(BitmapToPostscript): made aware of various bitmap types

	* unix/Makefile.in: remove SHLIB_LD_FLAGS (only for AIX, inlined into
	* unix/tcl.m4:	    SHLIB_LD). Combine AIX-* and AIX-5 branches in
	* unix/configure:   SC_CONFIG_CFLAGS. Correct gcc builds for AIX-4+ and
	HP-UX-11. autoconf-2.59 gen'd.

2005-02-09  Donal K. Fellows  <donal.k.fellows@manchester.ac.uk>

	* tests/wm.test: Convert to use more tcltest2 features.

2005-02-07  Donal K. Fellows  <donal.k.fellows@manchester.ac.uk>

	* generic/tkCanvas.c (CanvasWidgetCmd): Fix stupid mistake in variable
	names, reported by Andreas Leitgeb.

2005-02-03  Donal K. Fellows  <donal.k.fellows@manchester.ac.uk>

	* generic/tkCanvas.c (GetStaticUids): New function to manage the
	thread-specific data detailing the list of all uids in a thread.
	(typeList): Protect this (the other piece of global data) with a mutex.
	[Bug 1114977]

2005-01-31  Jeff Hobbs	<jeffh@ActiveState.com>

	* unix/tcl.m4, unix/configure: add solaris-64 gcc build support. [Bug
	1021871]

2005-01-31  Donal K. Fellows  <donal.k.fellows@manchester.ac.uk>

	* generic/tkImgPhoto.c (PhotoFormatThreadExitProc): Made the comments
	in the code more relevant to the function they were documenting! [Bug
	1110553]

	* library/msgs/es_ES.msg: Added more localization for Spanish Spanish.
	[Bug 1111213]

2005-01-25  Daniel Steffen  <das@users.sourceforge.net>

	* macosx/tkMacOSXInit.c (TkpInit): set tcl_interactive to 1 to show
	console at startup instead of directly calling [console show].

	* unix/tcl.m4 (Darwin): fixed bug with static build linking to dynamic
	library in /usr/lib etc instead of linking to static library earlier in
	search path. [Tcl Bug 956908]
	Removed obsolete references to Rhapsody.
	* unix/configure: autoconf-2.57

2005-01-18  Donal K. Fellows  <donal.k.fellows@man.ac.uk>

	* library/demos/menu.tcl: Reworked to make dialogs children of the
	demo widget so that they are properly visible. Issue reported by Keith
	Nash <k.j.nash@usa.net>

2005-01-13  Donal K. Fellows  <donal.k.fellows@man.ac.uk>

	* library/tkfbox.tcl (IconList_Selection, IconList_Create):
	(IconList_Arrange): Assorted tk_getOpenFile fixes. [part of Bug 600313]
	(IconList_ShiftMotion1): Also fix shift-drag.

2005-01-12  Don Porter	<dgp@users.sourceforge.net>

	* unix/tcl.m4:		Sync'ed to Tcl's copy.
	* unix/configure:	autoconf-2.57

2005-01-12  Donal K. Fellows  <donal.k.fellows@man.ac.uk>

	* doc/event.n: Added section on predefined virtual events. [Bug 608115]

2005-01-11  Vince Darley  <vincentdarley@users.sourceforge.net>

	* generic/tkTextDisp.c: fix to scrollbar height calculations of text
	widgets containing a single very long (wrapped) line. This fixes at
	least part of [Bug 1093631].

2005-01-11  Donal K. Fellows  <donal.k.fellows@man.ac.uk>

	* generic/tkObj.c (TkParsePadAmount):
	* generic/tkPack.c: Moved function to tkObj.c and rewrote so that it
	takes advantage of Tcl_Objs properly and cannot leave objects in an
	inconsistent state. [Bug 1098779]

2005-01-10  Joe English	 <jenglish@users.sourceforge.net>

	* unix/Makefile.in, unix/configure.in, unix/tkConfig.sh.in:
	Remove ${DBGX}, ${TK_DBGX} from Tk build system. [Patch 1081595]
	* unix/tcl.m4: re-synced with tcl/unix/tcl.m4
	* unix/configure: Regenerated.

2005-01-07  Donal K. Fellows  <donal.k.fellows@man.ac.uk>

	* generic/tkWindow.c (GetScreen): Make sure the result is reset on all
	error paths to stop strange errors. [Bug 697915]

2005-01-05  Donal K. Fellows  <donal.k.fellows@man.ac.uk>

	* doc/loadTk.n, doc/toplevel.n: Convert to other form of emacs mode
	control comment to prevent problems with old versions of man. [Bug
	1085127]

2005-01-03  Jeff Hobbs	<jeffh@ActiveState.com>

	* win/tkWinWm.c (TkWinWmCleanup): clean up layered window class. This
	caused crash in reinit of Tk (as seen in plugin).

	******************************************************************
	*** CHANGELOG ENTRIES FOR 2004 AND 2003 IN "ChangeLog.2004"    ***
	*** CHANGELOG ENTRIES FOR 2002 AND EARLIER IN "ChangeLog.2002" ***
	******************************************************************<|MERGE_RESOLUTION|>--- conflicted
+++ resolved
@@ -1,13 +1,9 @@
-<<<<<<< HEAD
-2011-11-08  Reinhard Max  <max@suse.de>
-=======
 2011-11-17  Alexandre Ferrieux  <ferrieux@users.sourceforge.net>
 
 	* generic/tkCanvas.c: [Bug 3437816]: Missing TCL_ERROR return
 	in [canvas lower].
 
-2011-10-11  Jan Nijtmans  <nijtmans@users.sf.net>
->>>>>>> 47eeb008
+2011-11-08  Reinhard Max  <max@suse.de>
 
 	* unix/Makefile.in: Add square to DEMOPROGS. It contains a shebang
 	and hence should get installed with executable bits.
