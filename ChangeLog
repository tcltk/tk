<<<<<<< HEAD
=======
2012-08-28  Jan Nijtmans  <nijtmans@users.sf.net>

	* generic/tkMenuDraw.c: [Bug 3562426]: Context menu goes out of edge of
	screen.

>>>>>>> 5db7d518
2012-08-24  Donal K. Fellows  <dkf@users.sf.net>

	* library/tkfbox.tcl (GlobFiltered): [Bug 3558535]: Factor out the
	filtered-sorted globbing code into one procedure that knows how to
	avoid nasty problems when non-list filters are used. This allows the
	rest of the [tk_getOpenFile] implementation to be ignorant of the
	considerable complexities of globbing.

2012-08-23  Don Porter  <dgp@users.sourceforge.net>

	* unix/tkUnixWm.c: [Bugs 3554026,3561016]: Stop crash with tearoff
	menus.

2012-08-17  Jan Nijtmans  <nijtmans@users.sf.net>

	* win/nmakehlp.c: Add "-V<num>" option, in order to be able
	to detect partial version numbers.

2012-08-15  Jan Nijtmans  <nijtmans@users.sf.net>

	* win/buildall.vc.bat: Only build the threaded builds by default
	* win/rules.vc:        Backport some improvements from Tcl 8.6
	* win/makefile.vc:

2012-08-11  Francois Vogel  <fvogelnew1@free.fr>

	* generic/tkTextTag.c:  [Bug 3554273]: Test textDisp-32.2 failed

2012-08-09  Stuart Cassoff  <stwo@users.sourceforge.net>

	* generic/tkEvent.c:	Remove useless (void *) casts
	* unix/tkUnixEvent.c:	introduced in checkin [b7a58eae61].
	* unix/tkUnixKey.c:	The warnings were false flags from a
	* unix/tkUnixRFont.c:	faulty OpenBSD C compiler.

2012-08-03  Francois Vogel  <fvogelnew1@free.fr>

	* tests/bind.test:  [Bug 3554081]: Test bind-22.10 failed

2012-08-02  Francois Vogel  <fvogelnew1@free.fr>

	* tests/spinbox.test:  [Bug 3553311]: Test spinbox-3.70 failed

2012-07-31  Donal K. Fellows  <dkf@users.sf.net>

	* unix/tkUnixKey.c (TkpSetKeycodeAndState, TkpInitKeymapInfo)
	(TkpGetKeySym): [Bug 3551802]: Convert from XKeycodeToKeysym to
	XkbKeycodeToKeysym to fix deprecation warning.

2012-07-31  Jan Nijtmans  <nijtmans@users.sf.net>

	* win/nmakehlp.c: Backport from Tcl 8.6, but add -Q option from
	sampleextension.

2012-07-17  Don Porter  <dgp@users.sourceforge.net>

	*** 8.5.12 TAGGED FOR RELEASE ***

	* generic/tk.h:		Bump to 8.5.12 for release.
	* library/tk.tcl:
	* unix/configure.in:
	* unix/tk.spec:
	* win/configure.in:
	* README:

	* unix/configure:	autoconf-2.59
	* win/configure:

	* changes:	Updated for 8.5.12 release.

2012-07-17  Jan Nijtmans  <nijtmans@users.sf.net>

	* win/makefile.vc: [Bug 3544932]: Visual studio compiler check fails

2012-07-08  Jan Nijtmans  <nijtmans@users.sf.net>

	* generic/tkIntXlibDecls.h: [Bug 3541305]: Xfree/Xsync...
	should not be macros

2012-07-05  Donal K. Fellows  <dkf@users.sf.net>

	* doc/wm.n (geometry): [Bug 3538401]: Better description of the key
	difference between [wm geometry] and [winfo geometry]; the former
	represents the window manager's understanding, not Tk's.

2012-07-04  Donal K. Fellows  <dkf@users.sf.net>

	* win/tkWinDialog.c (GetFileNameW): [Bug 3540127]: Clean up the tables
	of options for the file dialogs so that options are listed in error
	messages in alphabetical order.

2012-07-02  Jan Nijtmans  <nijtmans@users.sf.net>

	* win/tkWinDialog.c: [Bug 3540127]: filebox.test fails on win32

2012-06-26  Jan Nijtmans  <nijtmans@users.sf.net>

	* unix/configure.in:  Link cygwin wish.exe with win32 tk.dll, only
	* unix/Makefile.in:   in combination with --enable-shared.
	* unix/tcl.m4:
	* unix/configure:     autoconf-2.59

2012-06-22  Jan Nijtmans  <nijtmans@users.sf.net>

	* win/Makefile.in:    [Bug 1844430]: cygwin make fails in 8.4.14-8.5b3
	* unix/tcl.m4:        Sync with Tcl version.
	* unix/configure:     autoconf-2.59

2012-06-15  Donal K. Fellows  <dkf@users.sf.net>

	* generic/ttk/ttkTreeview.c (unshareObj): [Bug 3535362]: Changed name
	of 'unshare' internal function to avoid clash with some libc versions.

2012-06-12  Donal K. Fellows  <dkf@users.sf.net>

	* unix/tkUnixRFont.c (Tk_DrawChars, TkUnixSetXftClipRegion): Add some
	* generic/ttk/ttkEntry.c (EntryDisplay): special magic to make the
	* generic/ttk/ttkLabel.c (TextDraw): text clipping work right with the
	Xft-based renderer (which doesn't use the standard Tk GC except to
	supply the color).

2012-06-11  Donal K. Fellows  <dkf@users.sf.net>

	* generic/ttk/ttkLabel.c (TextDraw): [Bug 3294450]: Get the clipping
	* generic/ttk/ttkEntry.c (EntryDisplay): of text in Ttk various text
	elements (e.g., buttons, entries, etc.) correct. Stops a whole range
	of visual problems, including loss of the second and subsequent lines
	of a label when the first line doesn't entirely fit, and failing to
	draw the last character of an entry at all if it doesn't all exactly
	fit in the space available (a problem I've noticed in tkchat, and been
	very frustrated with).

2012-06-10  Jan Nijtmans  <nijtmans@users.sf.net>

	* library/*.tcl:      [Bug 3534137]: $tcl_platform(platform) !=
	[tk windowingsystem]

2012-06-08  Jan Nijtmans  <nijtmans@users.sf.net>

	* generic/tkMain.c:   Implement TkCygwinMainEx for loading
	* generic/tkWindow.c: Cygwin's Tk_MainEx from the Tk dll.

2012-06-07  Jan Nijtmans  <nijtmans@users.sf.net>

	* generic/tkInt.decls:   Change XChangeWindowAttributes signature and
	* generic/tkIntXlibDeclsDecls.h: many others to match Xorg, needed for
	Cygwin.

2012-06-06  Jan Nijtmans  <nijtmans@users.sf.net>

	* unix/Makefile.in:      [Bug 3532186] pkgIndex.tcl file complexity
	* win/Makefile.in:

2012-06-02  Jan Nijtmans  <nijtmans@users.sf.net>

	* generic/tkInt.decls:   Change XSetDashes signature and many others
	* generic/tkIntDecls.h:  to match Xorg, needed for Cygwin.
	* generic/tkIntXlibDeclsDecls.h
	* win/Makefile.in:       Generate same pkgIndex.tcl file for win32 and
	* unix/Makefile.in:      cygwin, one that is equally useable for both.

2012-05-30  Jan Nijtmans  <nijtmans@users.sf.net>

	* generic/tkWindow.c:	Simplify determination whether we are running
	* generic/tkStubInit.c:	on cygwin.  Export Tk_GetHINSTANCE,
	* generic/tkInt.decls:	TkSetPixmapColormap and TkpPrintWindowId on the
	Cygwin dll, sync stub table with Tk 8.6 win32 version.
	* generic/tk*Decls.h:    re-generated
	* win/Makefile.in:       "make genstubs" when cross-compiling on UNIX

2012-05-28  Francois Vogel  <fvogelnew1@free.fr>

	* doc/text.n:  [Bug 1630251]: Doc for -endline option was wrong

2012-05-28  Francois Vogel  <fvogelnew1@free.fr>

	* generic/tkTextDisp.c: [Bug 1630254]: missing scrolling of text widget
	when from a -startline == -endline initial state it is configured to
	display a non-empty part of it

2012-05-24  Jan Nijtmans  <nijtmans@users.sf.net>

	* win/stubs.c:          Change XSetCommand signature to match Xorg,
	* win/tkWinWm.c:        needed for Cygwin.
	* generic/tkInt.decls
	* generic/tk*Decls.h:   re-generated

2012-05-09  Jan Nijtmans  <nijtmans@users.sf.net>

	* win/tkWinWm.c:           Change TkpWmSetState signature to match Xorg,
	* generic/tkInt.decls:     needed for Cygwin. (not needed for Mac)
	* generic/tkIntPlatDeclsDecls.h:
	* generic/tkWindow.c:      Don't check for cygwin in win32 static build.
	* unix/tkUnixPort.h:       Some more useful #defines for Cygwin

2012-05-05  Jan Nijtmans  <nijtmans@users.sf.net>

	* xlib/xcolors.c:      Single "const" addition
	* generic/tkWindow.c:  If tk.dll loaded in cygwin, don't use the
	win32 file dialogs

2012-05-04  Jan Nijtmans  <nijtmans@users.sf.net>

	* library/menu.tcl: [Bug 2768586]: Menu posting on dual monitors

2012-05-02  Jan Nijtmans  <nijtmans@users.sf.net>

	* library/tk.tcl: [Bug 533519]: Window placement with multiple screens
	* generic/tkBind.c:
	* generic/tkFocus.c:
	* generic/tkMenuDraw.c:
	* generic/tkWinWm.c:

2012-04-26  Donal K. Fellows  <dkf@users.sf.net>

	* generic/tkStubInit.c (Tk_GetHINSTANCE): Ensure that this is defined
	for OSX.

2012-04-26  Jan Nijtmans  <nijtmans@users.sf.net>

	* generic/tk.decls:	[Bug 3508771]: Implement TkClipBox, Tk*Region
	* generic/tkInt.decls:	and Tk_GetHINSTANCE for Cygwin
	* generic/tkPlatDecls.h:
	* generic/tkintDecls.h:
	* generic/tkStubInit.c:
	* unix/Makefile.in:   [Bug 3519917]: Snow Leopard unix/Makefile
	`make test` fail

2012-04-22  Donal K. Fellows  <dkf@users.sf.net>

	* generic/tkBind.c (ExpandPercents): [Bug 3520202]: Ensure that the
	%k, %K and %N substitutions use dummy tokens with <MouseWheel> events
	and that the %D subsitution is a dummy with <Key>/<KeyRelease>. This
	was causing significant indigestion (and a read of goodness knows what
	memory) to Tkinter/Python because of the way they map events between
	languages.

2012-04-20  Jan Nijtmans  <nijtmans@users.sf.net>

	* generic/tk.tcl: Use vroot size in stead of screen size for
	clipping window coordinates in ::tk::PlaceWindow.
	* generic/dialog.tcl: Use ::tk::PlaceWindow in dialog.tcl, in
	stead of dumplicating the code there.
	(harmless part of [Bug 533519])

2012-04-13  Jan Nijtmans  <nijtmans@users.sf.net>

	* win/rules.vc: [Bug 3517448] TclKit build fails (unresolved
	__strtoi64)

2012-04-07  Jan Nijtmans  <nijtmans@users.sf.net>

	* generic/tkBind.c: [Bug 3176239] control-MouseWheel causes segv

2012-03-30  Jan Nijtmans  <nijtmans@users.sf.net>

	* unix/tcl.m4:        [Bug 3511806] Compiler checks too early
	* unix/configure.in:  This change allows to build the cygwin
	* unix/configure      and mingw32 ports of Tcl/Tk to build
	* win/tcl.m4:         out-of-the-box using a native or cross-
	* win/configure.in:   compiler.
	* win/configure

2012-03-21  Jan Nijtmans  <nijtmans@users.sf.net>

	* generic/tkColor.c:  [Bug 2809525] Abort on overlong color name.
	* unix/tkUnixColor.c:

2012-03-18  Jan Nijtmans  <nijtmans@users.sf.net>

	* xlib/xcolors.c:   [RFE 3503317]: XParseColor speedup
	* xlib/rgb.txt:     List of all colors accepted by Tk in Xorg format
	* tests/color.test: Added test case for all colors in rgb.txt

2012-03-07  Donal K. Fellows  <dkf@users.sf.net>

	* generic/tkObj.c (GetPixelsFromObjEx): [Bug 3497848]: Better rounding
	of pixel values to integers.

2012-03-04  Jan Nijtmans  <nijtmans@users.sf.net>

	* unix/tcl.m4:    Patch from the cygwin folks
	* unix/configure: (re-generated)

2012-02-28  Francois Vogel  <fvogelnew1@free.fr>

	* generic/tkText.c:      [Bug 1630262, Bug 1615425]: segfault
	* generic/tkTextBTree.c  when deleting lines or tagging outside of
	* generic/tkTextDisp.c   the -startline/-endline range with peer
	* generic/tkTextMark.c   text widgets.
	* tests/text.test        [Bug 3487407]: Weird text indices.
	* tests/textMark.test

2012-02-28  Donal K. Fellows  <dkf@users.sf.net>

	* doc/canvas.n: [Bug 3495198]: Corrected types of bitmap options.

2012-02-26  Jan Nijtmans  <nijtmans@users.sf.net>

	* xlib/xcolors.c: Provide fallback for _strtoi64
	* win/configure.in: Detect whether _strtoi64 is available
	* win/configure: (regenerated)

2012-02-15  Jan Nijtmans  <nijtmans@users.sf.net>

	* xlib/xcolors.c: [Bug 3486474]: Inconsistent color scaling
	* generic/tkColor.c: new internal function TkParseColor
	* generic/tkInt.h:
	* generic/tk*.c:   Change XParseColor() to TkParseColor() everywhere.

2012-02-10  Donal K. Fellows  <dkf@users.sf.net>

	* win/tkWinDialog.c (GetFileNameW): Ensure that we do not convert a
	result list to a string inadvertently, as this causes problems with
	Tkinter's handling of multiple filename results. Issue was reported
	via StackOverflow: http://stackoverflow.com/q/9227859/301832

2012-01-30  Joe English  <jenglish@users.sourceforge.net>

	* library/ttk/combobox.tcl: [Bug 2925561] Don't take focus in
	disabled state.

2012-01-29  Jan Nijtmans  <nijtmans@users.sf.net>

	* win/tkImgPhoto.c: [Bug 3480634]: PNG Images missing in menus on Mac

2012-01-27  Jan Nijtmans  <nijtmans@users.sf.net>

	* win/tkWinDialog.c: [Bug 3480471]: tk_getOpenFile crashes on Win64

2012-01-26  Francois Vogel  <fvogelnew1@free.fr>

	* generic/tkTextDisp.c: [Bug-1754043] and [Bug-2321450]: When
	-blockcursor is true, the cursor appears as a blinking bar which
	expands to the right edge of the widget.

2012-01-25  Jan Nijtmans  <nijtmans@users.sf.net>

	* generic/tkImgPhoto.c: [Bug 2433260]: non-critical error in
	Tk_PhotoPutBlock

2012-01-25  Francois Vogel  <fvogelnew1@free.fr>

	* generic/tkText.c: Don't increase the epoch twice

2012-01-25  Francois Vogel  <fvogelnew1@free.fr>

	* generic/tkText.c:      [Bug-1630271]: segfault/infinite loop
	* generic/tkTextMark.c:  when a mark is before -startline
	* tests/textMark.test:

2012-01-25  Francois Vogel  <fvogelnew1@free.fr>

	* generic/tkText.c: [Bug-3475627]: Test text-31.11 fails

2012-01-22  Francois Vogel  <fvogelnew1@free.fr>

	* generic/tkTextMark.c: [Bug-3288113,3288121]: Missing marks/endless
	* tests/textMark.test:  loop in text mark prev/next

2012-01-19  Francois Vogel  <fvogelnew1@free.fr>

	* generic/tkText.c: [Bug-3021557]: Moving the cursor in
	* tests/text.test:  elided text freezes Tk

2011-12-22  Don Porter  <dgp@users.sourceforge.net>

	* win/tkWinMenu.c: [Bug 3235256] Keep menu entry IDs out of system
	values. Thanks Colin McDonald. 

2011-11-22  Jan Nijtmans  <nijtmans@users.sf.net>

	* doc/wish.1: Use the same shebang comment everywhere.
	* library/demos/hello
	* library/demos/rmt
	* library/demos/square
	* library/demos/tcolor
	* library/demos/timer
	* library/demos/widget
	* unix/Makefile.in: [Bug 1945073]: Demo square.tcl
	* win/Makefile.in: cannot run; need package tktest

2011-11-17  Alexandre Ferrieux  <ferrieux@users.sourceforge.net>

	* generic/tkCanvas.c: [Bug 3437816]: Missing TCL_ERROR return
	in [canvas lower].

2011-11-08  Reinhard Max  <max@suse.de>

	* unix/Makefile.in: Add square to DEMOPROGS. It contains a shebang
	and hence should get installed with executable bits.

	* doc/label.n:         Fix the escaping of leading dots in lines that
	* doc/text.n:          start with a widget name, so that nroff
	* doc/ttk_notebook.n:  doesn't mistake it as a non-existing macro
	* doc/pack.n:          and skips the entire line.

2011-11-04  Don Porter  <dgp@users.sourceforge.net>

	*** 8.5.11 TAGGED FOR RELEASE ***

	* generic/tk.h:		Bump to 8.5.11 for release.
	* library/tk.tcl:
	* unix/configure.in:
	* unix/tk.spec:
	* win/configure.in:
	* README:

	* unix/configure:	autoconf-2.59
	* win/configure:

	* changes:	Updated for 8.5.11 release.

2011-11-01  Donal K. Fellows  <dkf@users.sf.net>

	* generic/tkObj.c (GetPixelsFromObjEx): [Bug 3431491]: Use a bit of
	type hackery to allow numbers to be interpreted as coordinates (most
	notably on a canvas) without reinterpreting via a string.

2011-10-26  Don Porter  <dgp@users.sourceforge.net>

	* changes:	Updates for 8.5.11.

2011-10-01  Kevin B. Kenny  <kennykb@acm.org>

	* generic/tkInt.h:	[Bug 3410609] Change the event mechanism
	* unix/tkUnixEvent.c:	for <KeyPress> events to use the keysym
	* unix/tkUnixKey.c:	returned by XLookupString in preference to
	the one that appears in the raw X event at any level. This change
	allows binding to ISO_Level3_Shift-ed characters, composed characters,
	and similar beasts. KeyRelease events still work as they did before,
	as does Tk with input methods disabled.

2011-09-01  Donal K. Fellows  <dkf@users.sf.net>

	* doc/photo.n: Correctly documented what the [$ph data] command
	produces without the -format option.

2011-08-16  Jan Nijtmans  <nijtmans@users.sf.net>

	* win/tkWinDialog.c: [Bug 3388350] mingw64 compiler warnings
	* win/tkWinDraw.c
	* win/tkWinSend.c
	* win/tkWinSendCom.c
	* win/tkWinColor.c
	* win/tkWinDialog.c
	* win/tkWinEmbed.c
	* win/tkWinMenu.c
	* win/tkWinPixmap.c
	* win/tkWinTest.c
	* win/tkWinWindow.c
	* win/tkWinWm.c
	* win/tkWinX.c
	* win/stubs.c
	* generic/tkAtom.c
	* generic/tkSelect.c

2011-08-13  Jan Nijtmans  <nijtmans@users.sf.net>

	* generic/tkBitmap.c: [Bug 3388350] mingw64 compiler warnings
	* generic/tkConsole.c
	* unix/tkUnixMenubu.c
	* win/tkWinButton.c
	* win/tkWinEmbed.c
	* win/tkWinFont.c
	* win/tkWinImage.c
	* win/tkWinKey.c
	* win/tkWinTest.c
	* win/tkWinWm.c

2011-08-03  Jan Nijtmans  <nijtmans@users.sf.net>

	* win/tkWinDialog.c: [Bug 3314770] regression - Windows file
	dialogs not resizable

2011-07-28  Jan Nijtmans  <nijtmans@users.sf.net>

	* xlib/X11/Xutil.h: [Bug 3380684] XEmptyRegion prototype doesn't
	match usage

2011-06-29  Don Porter  <dgp@users.sourceforge.net>

	* generic/ttk/ttkTrace.c: [Bug 3341056] Correct segfault due to flaw
	* tests/ttk/ttk.test:	in the 2011-06-17 commit.

2011-06-23  Don Porter  <dgp@users.sourceforge.net>

	* changes:	Updated for 8.5.10 release.

2011-06-17  Don Porter  <dgp@users.sourceforge.net>

	*** 8.5.10 TAGGED FOR RELEASE ***

	* generic/ttk/ttkTrace.c:	Workaround Bug 3062331.
	* tests/ttk/ttk.test:
	* changes:	Updated

2011-06-16  Jan Nijtmans  <nijtmans@users.sf.net>

	* win/tcl.m4: Sync with win/tcl.m4 from Tcl
	* win/configure: (regenerated)

2011-06-10  Don Porter  <dgp@users.sourceforge.net>

	* README:	Correct some README bitrot.
	* macosx/README:

	* generic/tkCanvLine.c: [Bug 3175610] Incomplete refresh of line item.
	Backport of 2011-03-03 trunk commit from Alexandre Ferrieux.

2011-06-08  Don Porter  <dgp@users.sourceforge.net>

	* changes:	Updated for 8.5.10 release.

2011-06-07  Don Porter  <dgp@users.sourceforge.net>

	* win/tkWinDialog.c:	Backport [Bug 2484771] fix.

	* generic/tkEntry.c:	Restore support for values "08" and "09"
	in a [spinbox] configured to use -from and -to values.  [Bug 2358545].

2011-06-06  Don Porter  <dgp@users.sourceforge.net>

	* generic/tkConsole.c:	Restore proper NUL output to the [console].
	[Bug 2546087]

2011-04-22  Peter Spjuth  <peter.spjuth@gmail.com>

	* generic/tkCanvPoly.c: [Bug 3291543] There was a crash if dchars
	* tests/canvas.test:    removed all coordinates of a polygon.

2011-04-21  Peter Spjuth  <peter.spjuth@gmail.com>

	* doc/checkbutton.n: Document all variable options as global.
	* doc/radiobutton.n:
	* doc/listbox.n:
	* doc/menu.n:
	* doc/options.n:
	* doc/ttk_combobox.n:
	* doc/ttk_entry.n:
	* doc/ttk_progressbar.n:
	* doc/ttk_widget.n:

2011-04-04  Peter Spjuth  <peter.spjuth@gmail.com>

	* tests/grid.test:
	* generic/tkGrid.c: [Bug 723765]: When a slave was removed from grid,
	the -in option was not remembered.

2011-04-04  Peter Spjuth  <peter.spjuth@gmail.com>

	* doc/labelframe.n:
	* doc/frame.n:
	* generic/tkFrame.c: [Bug 2997657]: Removed -container from labelframe
	documentation since it does not work as expected and does not make
	sense as a container. Added note to frame about restrictions when used
	as a container.

2011-03-28  Jan Nijtmans  <nijtmans@users.sf.net>

	* generic/tkTextBTree.c:	[Bug 3129527]: Fix buffer overflow
	w/ GCC 4.5 and -D_FORTIFY_SOURCE=2. One more place where this problem
	could appear.

2011-03-24  Jan Nijtmans  <nijtmans@users.sf.net>

	* win/tkWinMenu.c: [Bug #3239768] tk8.4.19 (and later) WIN32
	menu font support.

2011-03-16  Jan Nijtmans  <nijtmans@users.sf.net>

	* unix/tcl.m4:    Make SHLIB_LD_LIBS='${LIBS}' the default and
	* unix/configure: set to "" on per-platform necessary basis.
	Backported from TEA, but kept all original platform code which was
	removed from TEA.

2011-03-12  Jan Nijtmans  <nijtmans@users.sf.net>

	* win/tkWin32Dll.c: Eliminate unneeded _TkFinalize wrapper.

2011-03-11  Jan Nijtmans  <nijtmans@users.sf.net>

	* generic/ttk/ttkDefaultTheme.c: Eliminate some unneeded write-only
	* generic/ttk/ttkManager.c:      variables (discovered by gcc-4.6)
	* generic/ttk/ttkSquare.c:

2011-03-09  Reinhard Max  <max@suse.de>

	* unix/configure.in: Use a symbol from libXft itself for the link
	test rather than one from libfreetype, because the latter doesn't
	work when the linker is called with --as-needed.

2011-01-25  Jan Nijtmans  <nijtmans@users.sf.net>

	* generic/tkSelect.c:	[Patch #3129527]: Fix buffer overflow
	* win/tkWinWm.c:	w/ GCC 4.5 and -D_FORTIFY_SOURCE=2. Just the
	* unix/tkUnixWm.c:	strcpy->memcpy part, to prevent anything
	like [Bug #3164879]

2011-01-22  Joe English  <jenglish@users.sourceforge.net>

	* generic/ttk/ttkEntry.c(ttk::combobox): Add missing
	'validate' command (reported by schelte).

2011-01-19  Jan Nijtmans  <nijtmans@users.sf.net>

	* generic/ttk/ttkGenStubs.tcl:	Make sure to use CONST/VOID in stead of
	* generic/ttk/ttkDecls.h: const/void when appropriate. This allows to
	use const/void in the *.decls file always, genStubs will do the right
	thing.

2011-01-17  Jan Nijtmans  <nijtmans@users.sf.net>

	* win/tcl.m4:         handle --enable-64bit=ia64 for gcc. BACKPORT.
	* win/configure:      (autoconf-2.59)

2011-01-13  Jan Nijtmans  <nijtmans@users.sf.net>

	* library/msgbox.tcl: [Patch #3154705] Close button has no effect

2011-01-06  Stuart Cassoff  <stwo@users.sourceforge.net>

	* generic/tkEvent.c:	Cast some NULLs to (void *) in order to quash
	* unix/tkUnixEvent.c:	"missing sentinel in function call"
	* unix/tkUnixKey.c:	compiler warnings.
	* unix/tkUnixRFont.c:

2010-12-17  Stuart Cassoff  <stwo@users.sourceforge.net>

	* unix/Makefile.in:  [Bug 2446711]: Remove 'allpatch' target.

2010-12-17  Stuart Cassoff  <stwo@users.sourceforge.net>

	* unix/Makefile.in:  Use 'rpmbuild', not 'rpm' [Bug 2537626].

2010-12-13  Jan Nijtmans  <nijtmans@users.sf.net>

	* unix/tcl.m4:       Cross-compile support for Win and UNIX (backported)
	* unix/configure:    (autoconf-2.59)
	* win/tcl.m4:
	* win/configure.in:
	* win/configure:     (autoconf-2.59)
	* win/tkWin32Dll.c:  SEH-emulation for AMD64
	* win/tkWinX.c:      mingw-w64 does not accept _WIN32_IE < 0x0501

2010-12-12  Stuart Cassoff  <stwo@users.sourceforge.net>

	* unix/tcl.m4: Better building on OpenBSD.
	* unix/configure: (autoconf-2.59)

2010-11-24  Jan Nijtmans  <nijtmans@users.sf.net>

	* win/tkWinDialog.c:	[Bug #3071836]: Crash/Tcl_Panic on WinXP saving
	* win/tkWinInit.c:	file to C:\ re-wrote TkpDisplayWarning such
	that it does not use an Tcl API calls any more, so it works even with
	an ill-initialized Tcl.
	* win/winMain.c:	Teach WishPanic how to thread UTF-8 in it's
	messagebox.  Backports from Tcl 8.6. No change in functionality.

2010-11-19  Jan Nijtmans  <nijtmans@users.sf.net>

	* win/configure.in:	Allow cross-compilation by default. (backported)
	* win/tcl.m4:		Use -pipe for gcc on win32 (backported)
	* win/configure:	(regenerated)

2010-11-16  Jan Nijtmans  <nijtmans@users.sf.net>

	* win/tkWinPort.h  [Bug #3110161]: Extensions using TCHAR don't compile
	on VS2005 SP1

2010-11-04  Jan Nijtmans  <nijtmans@users.sf.net>

	* library/msgs/de.msg:  Updated German messages.  Thanks to Ruediger
	Haertel. [Patch 2442309] [Bug 3102739].

2010-10-23  Jan Nijtmans  <nijtmans@users.sf.net>

	* win/rules.vc        Update for VS10

2010-10-11  Joe English  <jenglish@users.sourceforge.net>

	* generic/ttk/ttkTreeview.c: Fix crash in 'tag add' / 'tag remove'
	commands when no -tags specified [Bug 3085489].

2010-10-06  Donal K. Fellows  <dkf@users.sf.net>

	* win/Makefile.in (genstubs): [Tcl Bug 3082049]: Typo.

2010-09-08  Joe English  <jenglish@users.sourceforge.net>

	* generic/ttk/ttkTreeview.c (TreeviewSeeCommand): [Bug 2829363]:
	Schedule redisplay if [$tv see] opens any items.

2010-09-02  Joe English  <jenglish@users.sourceforge.net>

	* library/ttk/winTheme.tcl, library/ttk/xpTheme.tcl,
	* library/ttk/vistaTheme.tcl: [Bug 3057573]: Specify disabled combobox
	text foreground color.

2010-09-01  Don Porter  <dgp@users.sourceforge.net>

	*** 8.5.9 TAGGED FOR RELEASE ***

	* changes:	Updated for 8.5.9 release.

	* doc/menu.n:  Formatting error.

2010-09-01  Joe English  <jenglish@users.sourceforge.net>

	* library/ttk/entry.tcl: Revert keyboard navigation bindings
	to use real events instead of virtual events.

2010-08-31  Andreas Kupries  <andreask@activestate.com>

	* win/tcl.m4: Applied patch by Jeff fixing issues with the
	manifest handling on Win64.
	* win/configure: Regenerated.

2010-08-26  Jeff Hobbs  <jeffh@ActiveState.com>

	* generic/tkText.c (DumpLine): [Bug 3053347]:
	s/segPtr->size/currentSize/ throughout, but particularly in if
	lineChanged block where segPtr may no longer be valid.

	* unix/Makefile.in: add valgrind target
	* unix/configure, unix/tcl.m4: [Bug 1230554]: SHLIB_LD_LIBS='${LIBS}'
	for OSF1-V*. Add /usr/lib64 to set of auto-search dirs.
	(SC_PATH_X): Correct syntax error when xincludes not found.

	* win/Makefile.in (VC_MANIFEST_EMBED_DLL VC_MANIFEST_EMBED_EXE):
	* win/configure, win/configure.in, win/tcl.m4: SC_EMBED_MANIFEST
	macro and --enable-embedded-manifest configure arg added to support
	manifest embedding where we know the magic.  Help prevents DLL hell
	with MSVC8+.

2010-08-25  Jeff Hobbs  <jeffh@ActiveState.com>

	* doc/ttk_spinbox.n (new), doc/ttk_*.3, doc/ttk_*.n:
	* generic/ttk/ttkGenStubs.tcl:
	* generic/ttk/ttk.decls, generic/ttk/ttkDecls.h:
	* generic/ttk/ttkButton.c, generic/ttk/ttkCache.c:
	* generic/ttk/ttkClamTheme.c, generic/ttk/ttkClassicTheme.c:
	* generic/ttk/ttkDefaultTheme.c, generic/ttk/ttkElements.c:
	* generic/ttk/ttkEntry.c, generic/ttk/ttkFrame.c:
	* generic/ttk/ttkImage.c, generic/ttk/ttkInit.c:
	* generic/ttk/ttkLabel.c, generic/ttk/ttkLayout.c:
	* generic/ttk/ttkNotebook.c, generic/ttk/ttkPanedwindow.c:
	* generic/ttk/ttkProgress.c, generic/ttk/ttkScale.c:
	* generic/ttk/ttkScroll.c, generic/ttk/ttkScrollbar.c:
	* generic/ttk/ttkSeparator.c, generic/ttk/ttkSquare.c:
	* generic/ttk/ttkState.c, generic/ttk/ttkStubInit.c:
	* generic/ttk/ttkStubLib.c, generic/ttk/ttkTagSet.c:
	* generic/ttk/ttkTheme.c, generic/ttk/ttkTheme.h:
	* generic/ttk/ttkThemeInt.h, generic/ttk/ttkTrace.c:
	* generic/ttk/ttkTrack.c, generic/ttk/ttkTreeview.c:
	* generic/ttk/ttkWidget.c, generic/ttk/ttkWidget.h:
	* library/ttk/spinbox.tcl (new):
	* library/ttk/altTheme.tcl, library/ttk/aquaTheme.tcl:
	* library/ttk/button.tcl, library/ttk/clamTheme.tcl:
	* library/ttk/classicTheme.tcl, library/ttk/combobox.tcl:
	* library/ttk/cursors.tcl, library/ttk/defaults.tcl:
	* library/ttk/entry.tcl, library/ttk/notebook.tcl:
	* library/ttk/panedwindow.tcl, library/ttk/scale.tcl:
	* library/ttk/sizegrip.tcl, library/ttk/treeview.tcl:
	* library/ttk/ttk.tcl, library/ttk/utils.tcl:
	* library/ttk/vistaTheme.tcl, library/ttk/winTheme.tcl:
	* library/ttk/xpTheme.tcl:
	* macosx/ttkMacOSXTheme.c: used 8.6/carbon variant
	* tests/ttk/combobox.test, tests/ttk/treetags.test:
	* tests/ttk/treeview.test, tests/ttk/ttk.test:
	* tests/ttk/vsapi.test:
	* tests/ttk/checkbutton.test (new):
	* tests/ttk/radiobutton.test (new):
	* tests/ttk/spinbox.test (new):
	* win/ttkWinMonitor.c, win/ttkWinTheme.c, win/ttkWinXPTheme.c:
	Major backport of 8.6 Ttk for 8.5.9.  Most changes were only being
	committed to head (8.6), although they could apply for 8.5 as well.
	This re-sync makes future work easier to maintain and adds some
	useful work for 8.5 users. [Bug 3053320]: Notable changes:
	- Lots of code cleanup
	- Some bug fixes never backported
	- Addition of ttk::spinbox
	- minor color changes
	- Improved Vista/7 styling
	- Move to tile version 0.8.6 (pseudo-package)
	- ABI and API compatible (even $w identify)
	- minor new features (extended $w identify)

2010-08-03  Don Porter  <dgp@users.sourceforge.net>

	* changes:	Updated for 8.5.9 release.

2010-08-20  Donal K. Fellows  <dkf@users.sf.net>

	* doc/listbox.n (SEE ALSO): [Bug 3048809]: Corrected what other page
	was referred to (ttk::treeview can work as a listbox).

2010-08-12  Donal K. Fellows  <dkf@users.sf.net>

	* library/text.tcl (TextCursorInSelection): [Patch 2585265]: Backport
	of factoring-out of decision logic for whether to delete the selected
	text.

2010-08-11  Jeff Hobbs  <jeffh@ActiveState.com>

	* win/Makefile.in (%.${OBJEXT}): better implicit rules support

	* unix/configure: regen with ac-2.59
	* unix/configure.in, unix/Makefile.in:
	* unix/tcl.m4 (AIX): remove the need for ldAIX, replace with
	-bexpall/-brtl.  Remove TK_EXP_FILE (export file) and other baggage
	that went with it.  Remove pre-4 AIX build support.

2010-08-11  Donal K. Fellows  <dkf@users.sf.net>

	* generic/tkCanvLine.c (LineDeleteCoords): [Bug 2900121]: Backport of
	fix to sense of test.

2010-08-10  Don Porter  <dgp@users.sourceforge.net>

	* library/msgs/pl.msg:	Backport updates to pl.msg from HEAD

2010-08-04  Jeff Hobbs  <jeffh@ActiveState.com>

	* license.terms: Fix DFARs note for number-adjusted rights clause

2010-08-04  Don Porter  <dgp@users.sourceforge.net>

	* generic/tk.h:		Bump to 8.5.9 for release.
	* library/tk.tcl:
	* unix/configure.in:
	* unix/tk.spec:
	* win/configure.in:
	* README:

	* unix/configure:	autoconf-2.59
	* win/configure:

	* changes:	Updated for 8.5.9 release.

2010-08-03  Jeff Hobbs  <jeffh@ActiveState.com>

	* library/button.tcl (::tk::CheckEnter): [AS Bug#87409]: Use uplevel
	set instead of set :: to work with other var resolvers (itcl).

2010-08-03  Don Porter  <dgp@users.sourceforge.net>

	* changes:	Updated for 8.5.9 release.

2010-07-06  Andreas Kupries  <andreask@activestate.com>

	* doc/text.n: Fixed minor typo in the description of 'text delete', as
	reported by <eee@users.sf.net> on the chat.

2010-05-31  Joe English  <jenglish@users.sourceforge.net>

	* generic/tkBind.c (Tk_CreateBinding): [Bug 3006842]: Silently ignore
	empty binding scripts.
	* generic/ttk/ttkTreeview.c: [$tv tag bind $tag <...> {}] now removes
	binding.

2010-05-31  Jan Nijtmans  <nijtmans@users.sf.net>

	* generic/tkMain.c:  Fix CYGWIN warning: "fd_set and assiciated.macros
	have been defined in sys/types. This may cause runtime problems with
	W32"
	* win/winMain.c:     Add command line processing for CYGWIN, backported
	from trunk.

2010-05-20  Donal K. Fellows  <dkf@users.sf.net>

	* win/tkWinX.c (HandleIMEComposition): [Bug 2992129]: Ensure that all
	places that generate key events zero them out first; Tk relies on that
	being true for the generic parts of the fix for Bug 1924761.

2010-05-19  Jan Nijtmans  <nijtmans@users.sf.net>

	* win/tkWinDialog.c: [Bug 3002230]: tk_chooseDirectory returns garbage
	on cancel.

2010-05-17  Jan Nijtmans  <nijtmans@users.sf.net>

	* win/tkWinDialog.c: [Bug 2987995]: Tk_getOpenFile returns garbage
	under described circumstances. Backported some formatting from trunk.

2010-05-03  Donal K. Fellows  <dkf@users.sf.net>

	* library/button.tcl (CheckInvoke, CheckEnter): [Patch 1530276 redux]:
	Apply a bit more care to ensure that things continue to work correctly
	even when there is no -selectcolor defined.

2010-04-19  Jan Nijtmans  <nijtmans@users.sf.net>

	* win/tkWinPort.h: Fix [Patch 2986105]: conditionally defining
	strcasecmp/strncasecmp
	* win/tkWinDialog.c: Fix [Bug 2987995]: Tk_GetOpenFile returns garbage
	under described circumstances, minor formatting.
	* win/tkWinDialog.c: [Patch 2898255]: Filenames limit with
	Tk_GetFileName().
	Assure modern style dialogs where available

2010-03-12  Jan Nijtmans  <nijtmans@users.sf.net>

	* generic/tkButton.h:	[Bug 2956548]: TkpButtonSetDefaults only
	* generic/tkButton.c:	initializes one button type
	* win/tkWinButton.c:
	* win/tkWinEmbed.c:	Fix various gcc warnings, all
	* win/tkWinMenu.c:	backported from Tk 8.6
	* win/tkWinPixmap.c:
	* win/tkWinSend.c:
	* win/tkWinTest.c:
	* win/tkWinWm.c:
	* win/tkWinX.c:
	* win/tkWinInt.h:	VC6++ does not have SPI_SETKEYBOARDCUES
	* win/.cvsignore:

2010-03-11  Donal K. Fellows  <dkf@users.sf.net>

	* generic/tkText.c (DumpLine): [Bug 2968379]: When peers are about,
	there can be unnamed marks present during a dump. Ignore them as they
	will just be for the peers' insert and current marks, which aren't
	very important.

2010-03-04  Donal K. Fellows  <dkf@users.sf.net>

	* doc/clipboard.n: Added note about STRING vs. UTF8_STRING types.

2010-02-21  Donal K. Fellows  <dkf@users.sf.net>

	* generic/tkText.c (TextEditCmd): [Bug 1799782]: Refix this, so that
        <<Modified>> events are issued when things change.

2010-02-19  Donal K. Fellows  <dkf@users.sf.net>

	* unix/installManPage: [Tcl Bug 2954638]: Correct behaviour of manual
	page installer. Also added armouring to check that assumptions about
	the initial state are actually valid (e.g., look for existing input
	file).

2010-02-19  Stuart Cassoff  <stwo@users.sourceforge.net>

	* tcl.m4: Correct compiler/linker flags for threaded builds on
	OpenBSD.
	* configure: (regenerated).

2010-02-17  Joe English  <jenglish@users.sourceforge.net>

	* generic/tkMenu.c: [Bug 2952745]: Defer TkMenuOptionTables cleanup to
	CallWhenDeleted() time, to ensure that the record doesn't get freed
	until after all widget instance commands have been deleted.

2010-02-16  Jan Nijtmans  <nijtmans@users.sf.net>

	* unix/tkUnixWm.c: Make TkSetTransientFor static

2010-02-07  Jan Nijtmans  <nijtmans@users.sf.net>

	* generic/ttk/ttkGenStubs.tcl: Backport various formatting (spacing)
	* generic/ttk/ttk.decls:       changes from HEAD, so diffing
	* generic/ttk/ttkDecls.h:      between 8.5.x and 8.6 shows the
	* generic/tk*.decls:           real structural differences again.
	* generic/tk*Decls.h:          (any signature change not backported!)

2010-01-29  Jan Nijtmans  <nijtmans@users.sf.net>

	* generic/tkBind.c:      Fix various gcc-4.4 warnings, all
	* generic/tkListbox.c:   backported from HEAD.
	* generic/tkText.c:
	* generic/ttk/ttkInit.c:

2010-01-20  Pat Thoyts  <patthoyts@users.sourceforge.net>

	* library/bgerror.tcl:  [TIP 359]: Extended Window Manager Hints
	* library/clrpick.tcl:  following the freedesktop.org specification
	* library/demos/widget: are now supported on X11 using a new
	* library/dialog.tcl:   wm attribute called '-type'
	* library/msgbox.tcl:   This feature is now used in the Tk library
	* library/tkfbox.tcl:   functions where appropriate.
	* library/ttk/combobox.tcl:
	* tests/unixWm.test:
	* tests/wm.test:
	* unix/tkUnixWm.c:

2010-01-19  Donal K. Fellows  <dkf@users.sf.net>

	* generic/tkCanvas.c (TagSearchScanExpr): [Bug 2931374]: Stop overflow
	of working buffer during construction of long tag expressions.

2010-01-18  Jan Nijtmans  <nijtmans@users.sf.net>

	* generic/tkCanvas.c:      [Patch 2932808]: Canvas items not
	                           updating on widget state change.

2010-01-09  Pat Thoyts  <patthoyts@users.sourceforge.net>

	* doc/menu.n:           [TIP 360]: Remove special handling of
	* library/obsolete.tcl: the .help menu on X11.
	* unix/tkUnixMenu.c:

	* library/menu.tcl:      [TIP 360]: Make Tk menu activation
	* library/obsolete.tcl:  follow mouse movements.

2010-01-08  Pat Thoyts  <patthoyts@users.sourceforge.net>

	* doc/photo.n: [Bug 2927569]: Multiple edits have peverted the
	original meaning of the phrase 'image file data' to reference
	a filename option that does not exist.

2010-01-07  Donal K. Fellows  <dkf@users.sf.net>

	* generic/tkTextDisp.c (AsyncUpdateLineMetrics): [Bug 2677890]: Fix
	odd text widget update problem that had scrollbars being unable to
	cover the whole widget. Fix is to reify the range to update sooner.

2010-01-06  Jan Nijtmans  <nijtmans@users.sf.net>

	* unix/tcl.m4:		Sync with Tcl version
	* unix/configure:	(regenerated)
	* unix/Makefile.in:
	* unix/.cvsignore:
	* generic/default.h:	Trivial CYGWIN fixes
	* generic/tkWindow.c:
	* doc/.cvsignore:

2010-01-06  Donal K. Fellows  <dkf@users.sf.net>

	* unix/tkUnixWm.c (TkWmMapWindow): [Bug 1163496]: Allow windows to be
	* tests/wm.test (wm-transient-8.1): set to be transients for withdrawn
	masters correctly.

2010-01-05  Pat Thoyts  <patthoyts@users.sourceforge.net>

	* win/tkWinDialog.c: [Patch 2898255]: Enable unlimited multiple
	file selection from the open files dialog (pawlak,fellows,thoyts)

2010-01-05  Donal K. Fellows  <dkf@users.sf.net>

	* generic/tkMenu.c (MenuWidgetObjCmd): [Bug 220950]: Do not delete
	menu entries if the first index to delete is explicitly after the last
	index of existing entries.

2010-01-04  Pat Thoyts  <patthoyts@users.sourceforge.net>

	* library/dialog.tcl: Backported fix for tk_dialog <Return> binding
	* library/console.tcl: Backported fix for console keyboard menu
	activation and <<Cut>> handling from HEAD.
	* library/tk.tcl: Correctly handle quoted ampersands in AmpMenuArgs

2010-01-03  Pat Thoyts  <patthoyts@users.sourceforge.net>

	* generic/tkMenu.h: [Patch 2848897] Support the system keyboard
	* win/tkWinMenu.c:  cues option on Windows. This system parameter
	hides the underlines on menu items unless the keyboard is used to
	open the menu. (kovalenko, thoyts)

2010-01-03  Pat Thoyts  <patthoyts@users.sourceforge.net>

	* library/tearoff.tcl: tearoff menus should be transient and use the
	                       toolwindow style on Windows.
	* tests/menu.test: menu tests using 'tkwait visibility' are unix only

2010-01-02  Donal K. Fellows  <dkf@users.sf.net>

	* unix/tkUnixEvent.c (TransferXEventsToTcl): [Bug 1924761]: Use the
	new cache mechanism to force the extraction of the string of a key
	event from XIM at the right time rather than after queueing when it
	can be quashed by a race condition centered on the limited amount of
	state in some XIM implementations.

	* unix/tkUnixKey.c (TkpGetString): [Bug 1373712]: Cache the value that
	* generic/tkInt.h (TkKeyEvent):		will be substituted via %A so
	* generic/tkEvent.c (CleanUpTkEvent):	that we do not need to make it
	* doc/HandleEvent.3 (ARGUMENTS):	fresh each time, which causes
	* doc/QWinEvent.3 (ARGUMENTS):		trouble with some input
	* macosx/tkMacOSXKeyEvent.c (InitKeyEvent): methods. Also includes the
	* win/tkWinX.c (GenerateXEvent):	factoring out of some code and
	update of documentation to describe the slightly increased constraints
	on how Tk_HandleEvent can be used.

2010-01-01  Donal K. Fellows  <dkf@users.sf.net>

	* unix/tkUnixEvent.c (TransferXEventsToTcl): [Bug 1924761]: Move the
	* generic/tkEvent.c (Tk_HandleEvent):	     passing of key events to
	XFilterEvent to the low level point where all other events are
	handled, where it should have been all along. This makes more input
	methods work, stops [event generate] from interfering with input
	methods, and allows the simplification of tkEvent.c by removing half
	of InvokeInputMethods and allowing the rest - which was not full input
	method handling - to be rolled back into Tk_HandleEvent. Introduces a
	small potential bug when a focus change and input method handling are
	too close together in the Tk event queue, but that should be less
	deadly to usability than the previous problems where input methods
	could fail completely or reorder key presses...

2009-12-30  Pat Thoyts  <patthoyts@users.sourceforge.net>

	* generic/tkMenu.c: [Patch 2879789]: Torn off menu items are only
	* tests/menu.tcl:   activated over a limited region of the window.
	Fixed to make the whole width of a menu item activate the entry.

2009-12-27  Pat Thoyts  <patthoyts@users.sourceforge.net>

	* win/tkWinMenu.c: [Bug 2879927]: Highlight for cascade items in
	torn-off menus is incorrect on Windows.

2009-12-25  Donal K. Fellows  <dkf@users.sf.net>

	* doc/option.n: [Bug 2914943]: Correct the first example.
	Also define what the format of option patterns is; that's a much less
	commonly known fact than it used to be.

2009-12-22  Joe English  <jenglish@users.sourceforge.net>

	* library/ttk/sizegrip.tcl: [Bug 2912356]: Patch to avoid bizarro
	behavior under compiz.

2009-12-22  Donal K. Fellows  <dkf@users.sf.net>

	* library/tkfbox.tcl (ListInvoke): [Bug 2919205]: Correct ordering of
	arguments to tk_messageBox.

2009-12-20  Donal K. Fellows  <dkf@users.sf.net>

	* unix/tkUnixSend.c (ServerSecure): [Patch 2917663]: Better support
	for server-interpreted access control addreses.

2009-12-16  Joe English  <jenglish@users.sourceforge.net>

	* generic/ttk/ttkNotebook.c: Don't call Tk_DeleteOptionTable()
	[Bug 2915709], backport fix for [Bug 2496162].

2009-12-14  Kevin B. Kenny  <kennykb@acm.org>

	* library/demos/unicodeout.tcl: Added code to check for right-to-left
	support on Windows and adjust Hebrew and Arabic character strings
	accordingly. Changed the Hebrew string to 'ktb ebryt' (ktav Ivrit,
	"Hebrew writing") to be consistent with at least the Greek and Russian
	strings. Thanks to Rodrigo Readi for calling the inconsistency to our
	attention.

2009-12-02  Jan Nijtmans  <nijtmans@users.sf.net>

	* win/tkInt.decls:	[Bugs 220600, 220690]: Comment that
	TkWinChildProc is exported through the stubs table since 8.5.9

2009-12-11  Donal K. Fellows  <dkf@users.sf.net>

	* library/tk.tcl (tk::ScreenChanged): [Bug 2912473]: Stop problems
	caused by display names with a double colon in.

2009-12-10  Donal K. Fellows  <dkf@users.sf.net>

	* library/demos/ttkscale.tcl: Added demo of [ttk::scale] widget.

2009-12-09  Andreas Kupries  <andreask@activestate.com>

	* library/safetk.tcl (::safe::loadTk): [Bug 2902573]: Fixed access to
	the cleanupHook of the safe base. The code used the old internal
	commands which have been removed since 2009-12-09. See Tcl's
	ChangeLog.

2009-12-09  Donal K. Fellows  <dkf@users.sf.net>

	* generic/tkColor.c (Tk_GetColorByValue): [Bug 2911570]: Ensure that
	hash keys of color values are zeroed first, so that they hash properly
	on 64-bit systems (where X structures are not tightly packed).

2009-12-08  Pat Thoyts  <patthoyts@users.sourceforge.net>

	* unix/tkUnixWm.c: [Bug 2864685]: Backported window manager hinting
			   update from HEAD

2009-12-06  Benjamin Riefenstahl  <b.riefenstahl@turtle-trading.net>

	* macosx/tkMacOSXFont.c (GetFontFamilyName): [Bug 2548661]: Merge fix
	from HEAD (1.44).

2009-12-03  Pat Thoyts  <patthoyts@users.sourceforge.net>

	* library/ttk/xpTheme.tcl:    Fix selection of treeview rows on
	* library/ttk/vistaTheme.tcl: Windows XP and Vista.

2009-12-02  Jan Nijtmans  <nijtmans@users.sf.net>

	* doc/GetHINSTANCE.3:	Correct mentioned header file
	* win/tkWinInt.h:	[Bugs 220600, 220690]: Make TkWinChildProc
	* generic/tkInt.decls:	available in private stub table.
	* generic/tkIntPlatDecls.h: (regenerated)
	* generic/tkStubInit.c:	(regenerated)

2009-11-25  Stuart Cassoff <stwo@users.sf.net>

	* unix/tcl.m4:		[Patch 2892871]: Remove unneeded
	*			AC_STRUCT_TIMEZONE.
	* unix/configure:	Regenerated with autoconf-2.59.

2009-11-24  Donal K. Fellows  <dkf@users.sf.net>

	* unix/tkUnixWm.c (WmIconphotoCmd): [Bug 2902814]: Use the correct
	type for the array of data passed into X. It's wrong, but "right"
	because of a mistake in the X11 specification.

2009-11-22  Pat Thoyts  <patthoyts@users.sourceforge.net>

	* tests/winWm.test: [Bug 2899949]: Make sure the window is still
	* win/tkWinWm.c:    present when handling delayed activation

2009-11-13  Pat Thoyts  <patthoyts@users.sourceforge.net>

	* tests/winDialog.test: [Bug 2307837]: Backported fix for running
	* win/tkWinTest.c:      dialog tests on non-English locales

2009-11-12  Don Porter  <dgp@users.sourceforge.net>

	*** 8.5.8 TAGGED FOR RELEASE ***

	* changes:	Updated for 8.5.8 release.

2009-11-03  Don Porter  <dgp@users.sourceforge.net>

	* generic/tk.h:		Bump to 8.5.8 for release.
	* library/tk.tcl:
	* unix/configure.in:
	* unix/tk.spec:
	* win/configure.in:
	* README:

	* unix/configure:	autoconf-2.59
	* win/configure:

	* changes:	Updated for 8.5.8 release.

2009-11-03  Pat Thoyts  <patthoyts@users.sourceforge.net>

	* win/tkWinWm.c: [Bug 2891541]: Permit normal behaviour on
	Windows for a grabbed toplevel when it is the main window.

2009-11-01  Joe Mistachkin  <joe@mistachkin.com>

	* win/tkWinButton.c: [Bug 1739613]: The default width being stored
	in TSD cannot be put into the process-wide options table.  This fix
	allocates storage for the default width from the heap and frees it
	using an exit handler.

2009-10-29  Pat Thoyts  <patthoyts@users.sourceforge.net>

	* win/tkWinFont.c: [Bug 1825353]: Backported patch for tiny
	fixed font on Russian Windows systems.

2009-10-25  Donal K. Fellows  <dkf@users.sf.net>

	* unix/tkUnixColor.c (TkpGetColor): [Bug 2809525]: Impose a maximum
	X11 color name length so that it becomes impossible to blow things up
	that way.

	* library/text.tcl: [Bug 1854913]: Stop <Delete> actions from ever
	deleting backwards, even when the insertion cursor is "at the end" of
	the text widget.

2009-10-24  Donal K. Fellows  <dkf@users.sf.net>

	* macosx/ttkMacOSXTheme.c (RangeToFactor, TrackElementDraw)
	(PbarElementDraw): [Bug 2883712]: Corrected scaling of progress bars
	and scales, and backported the fix for 64-bitness.

	* library/button.tcl, unix/tkUnixButton.c (TkpDisplayButton):
	[Patch 1530276]: Make -selectcolor handling work better for both
	checkbuttons and radiobuttons when they don't have indicators.

2009-10-22  Donal K. Fellows  <dkf@users.sf.net>

	* generic/tkText.c (CreateWidget, TextEditUndo, TextEditRedo)
	(TextEditCmd, UpdateDirtyFlag):
	* generic/tkText.h: [Patch 1469210]: Corrected handling of marking as
	dirty when inserting after an undo from a non-dirty state.

	* library/xmfbox.tcl (MotifFDialog_FileTypes)
	(MotifFDialog_ActivateSEnt):
	* library/tkfbox.tcl (Done, ::tk::dialog::file::):
	* macosx/tkMacOSXDialog.c (Tk_GetOpenFileObjCmd):
	* win/tkWinDialog.c (GetFileNameW, GetFileNameA):
	* doc/getOpenFile.n: [Patch 2168768]: Corrected handling of the
	-typevariable option to be consistently global; it's the only way it
	can work even close to the same on all platforms.

2009-10-15  Don Porter  <dgp@users.sourceforge.net>

	* generic/tkConsole.c:	Relax the runtime version requirements on Tcl
	* generic/tkMain.c:	so that Tk 8.5.8 can [load] into Tcl 8.6 (and
	* generic/tkWindow.c:	later 8.*) interps.  [Feature Request 2794032]
	* library/tk.tcl
	* unix/Makefile.in:
	* win/Makefile.in:
	* win/makefile.vc:

2009-10-10  Donal K. Fellows  <dkf@users.sf.net>

	* unix/tkUnixRFont.c (InitFont,TkpGetFontFromAttributes,Tk_DrawChars):
	[Bug 1961455]: Draw underlines and overstrikes when using Xft for font
	rendering.

2009-10-08  Donal K. Fellows  <dkf@users.sf.net>

	* library/tkfbox.tcl (::tk::IconList_Create): [Patch 2870648]:
	Corrected cursor used in file/directory dialogs.

2009-10-07  Pat Thoyts  <patthoyts@users.sourceforge.net>

	* library/ttk/vistaTheme.tcl: [Bug 2787164]: Fix size of dropdown
	arrow on combobox and menubutton for Windows 7.

2009-10-07  Donal K. Fellows  <dkf@users.sf.net>

	* unix/tkUnixScrlbr.c (TkpComputeScrollbarGeometry): [Patch 2088597]:
	Stop scrollbars from getting too small at the end.

2009-10-05  Don Porter  <dgp@users.sourceforge.net>

	* changes:	Updated for 8.5.8 release.

2009-10-05  Pat Thoyts  <patthoyts@users.sourceforge.net>

	* win/tkWinButton.c: [Bug 2860827]: Backported patch avoiding 3D
	effects with user-specified background.

2009-09-25  Donal K. Fellows  <dkf@users.sf.net>

	* generic/tkImgPhoto.c (ImgGetPhoto): Correct generation of grayscale
	data from an image. Reported by Keith Vetter on comp.lang.tcl.

2009-09-14  Jeff Hobbs  <jeffh@ActiveState.com>

	* generic/tkMenuDraw.c (TkPostSubmenu): [Bug 873613]: Fix reposting of
	* win/tkWinMenu.c (TkWinHandleMenuEvent): submenu in torn off Windows
	menu.
	(DrawMenuEntryArrow): [Bug 873608]: Draw Win menu arrow after being
	torn off.

2009-09-10  Donal K. Fellows  <dkf@users.sf.net>

	* unix/tkUnixRFont.c (InitFont): Move pattern disposal in error case
	to callers so they have more options when they come to recovering from
	the failure.
	(TkpGetFontFromAttributes): If the default attributes don't work, try
	adding a setting to turn off use of XRender. That seems to work for
	some people for unexplained reasons (possibly local misconfiguration).
	* generic/tkFont.c (Tk_AllocFontFromObj): Stop this function from
	keeling over in a heap when the low-level font allocation fails. An
	error beats a crash! (Issue reported on comp.lang.tcl by Denis
	Berezhnoy.)

2009-08-25  Donal K. Fellows  <dkf@users.sf.net>

	* unix/tkUnixSend.c (ServerSecure): [Bug 1909931]: Added some support
	for server-interpreted access control addreses.

2009-08-24  Donal K. Fellows  <dkf@users.sf.net>

	* library/msgbox.tcl (::tk::MessageBox): Correct bindings so that they
	work with ttk::buttons. Reported by Hans-Christoph Steiner.

2009-08-24  Daniel Steffen  <das@users.sourceforge.net>

	* macosx/tkMacOSXHLEvents.c (ScriptHandler): Fix "do script" apple
	event handler issues on recent Mac OS X releases by using AE coercion
	to 'utf8' for text data and to 'fsrf' for alias data. (Reported by
	Youness Alaoui on tcl-mac)

2009-08-08  Donal K. Fellows  <dkf@users.sf.net>

	* library/demos/pendulum.tcl: Make the display handle being resized
	more gracefully.

2009-08-04  Donal K. Fellows  <dkf@users.sf.net>

	* generic/tkTextDisp.c (TkTextCharLayoutProc): Make the line breaking
	algorithm (in the word-wrap case) do the right thing with non-breaking
	spaces by restricting what we break on to ASCII spaces, which is good
	enough for most purposes.

2009-08-01  Donal K. Fellows  <dkf@users.sf.net>

	* unix/tkUnixWm.c (WmIconphotoCmd): [Bug 2830420]: Assemble the image
	for the window manager in a way that doesn't assume we're on a little-
	endian system.

2009-07-22  Donal K. Fellows  <dkf@users.sf.net>

	* generic/tkFocus.c (TkFocusDeadWindow): [Bug 2496114]: Ensure that
	focus desynchronization doesn't cause a crash.

2009-07-20  Donal K. Fellows  <dkf@users.sf.net>

	* tests/clipboard.test (clipboard-6.2): [Bug 2824378]: Corrected
	result of test in light of changes to binary selection retrieval.

2009-07-18  Donal K. Fellows  <dkf@users.sf.net>

	* unix/tkUnixSelect.c (SelCvtFromX32, SelCvtFromX8): Make the
	incremental transfer of binary selections work get deserialized
	correctly. Thanks to Emiliano Gavilan for detecting.

2009-07-15  Donal K. Fellows  <dkf@users.sf.net>

	* unix/tkUnixSelect.c (TkSelEventProc, SelRcvIncrProc, SelCvtFromX8):
	[Bug 2821962]: Make byte sequence selection transfers possible.

2009-07-14  Donal K. Fellows  <dkf@users.sf.net>

	* doc/canvas.n (WINDOW ITEMS): [Bug 2326602]: Corrected definition of
	the -height and -width options for these items.

	* unix/configure.in: [Bug 2496018]: Allow the disabling of the use of
	XScreenSaver at configuration time, so as to permit better control of
	dependencies in the embedded case.

2009-07-11  Donal K. Fellows  <dkf@users.sf.net>

	* doc/grid.n: [Bug 2818455]: Corrected example.

2009-06-27  Jan Nijtmans  <nijtmans@users.sf.net>

	* generic/tkInt.decls (Tk(Orient|Smooth)(Parse|Print)Proc):
	Backport [Bug 2804935]: Expose these functions through the internal
	stub table as they are useful to existing third-party code.

2009-06-23  Jan Nijtmans  <nijtmans@users.sf.net>

	* generic/tkCanvUtil.c: [Bug 220935]: canvas dash update problem

2009-06-02  Pat Thoyts  <patthoyts@users.sourceforge.net>

	* win/tkWinWm.c:   [Bug 2799589]: Backported fix for crash on
	* tests/winWm.test: delayed window activation.

2009-05-21  Pat Thoyts  <patthoyts@users.sourceforge.net>

	* win/tkWinMenu.c: [Bug 2794778]: Backported fix for keyboard
	traversal of the menus on Windows.

2009-05-14  Pat Thoyts  <patthoyts@users.sourceforge.net>

	* generic/tkButton.c: [Bug 1923684]: Backported checkbutton fix
	for confused state when -offvalue equals -tristatevalue

2009-05-14  Pat Thoyts  <patthoyts@users.sourceforge.net>

	* doc/ttk_image.n:  Backported support for the Vista theme.
	* doc/ttk_style.n:  This requires the vsapi element engine,
	* doc/ttk_vsapi.n:  the hover state and the theme script
	* doc/ttk_widget.n: definition.
	* generic/ttk/ttkState.c:
	* generic/ttk/ttkTheme.h:
	* generic/ttk/ttkWidget.c:
	* library/ttk/ttk.tcl:
	* library/ttk/vistaTheme.tcl:
	* library/ttk/xpTheme.tcl:
	* tests/ttk/vsapi.test:
	* win/ttkWinXPTheme.c:

2009-05-13  Pat Thoyts  <patthoyts@users.sourceforge.net>

	* generic/tkFont.c: [Bug 2791352]: Backported fix and tests for
	* tests/font.test:  mis-parsing of certain font descriptions.

2009-05-03  Donal K. Fellows  <dkf@users.sf.net>

	* win/tkWinWm.c (UpdateWrapper): [Bug 2785744]: Manipulate flag bit
	correctly so that menubar updates can't smash other attributes.

2009-04-30  Pat Thoyts  <patthoyts@users.sourceforge.net>

	* win/tkWinWm.c: [Patch 2504402]: Backported change to create
	wm icons as device independent bitmaps. (cjmcdonald)

2009-04-30  Donal K. Fellows  <dkf@users.sf.net>

	* win/tkWinPixmap.c (Tk_GetPixmap): [Bug 2080533]: Added patch that
	allows Tk to keep working even when the graphics card is stressed.

2009-04-28  Jeff Hobbs  <jeffh@ActiveState.com>

	* unix/tcl.m4, unix/configure (SC_CONFIG_CFLAGS): Harden the check
	to add _r to CC on AIX with threads.

2009-04-27  Donal K. Fellows  <dkf@users.sf.net>

	* generic/tkInt.decls: [Bug 2768945]: Expose (as "private") a set of
	functions needed for easily building canvas items that work like
	existing standard ones.

2009-04-24  Jeff Hobbs  <jeffh@ActiveState.com>

	* win/tkWinDialog.c (ChooseDirectoryValidateProc): No need to set
	cwd on selchange. Prevents delete of selected folder in dialog.

2009-04-24  Stuart Cassoff <stwo@users.sf.net>

	* unix/Makefile.in:	[Bug 2764263]: Removed stray @ from
	Makefile.in test target. [Bug 1945073]: Don't chmod+x square demo.
	[Patch 2764272]: Adjustable demo install location.

2009-04-24  Stuart Cassoff <stwo@users.sf.net>

	* unix/Makefile.in: [Patch 2769530]: Don't chmod/exec installManPage.

2009-04-23  Jeff Hobbs  <jeffh@ActiveState.com>

	* win/tkWinDialog.c (Tk_ChooseDirectoryObjCmd): [Bug 2779910]: Enable
	the new style choosedir that has a "New Folder" button, with
	::tk::winChooseDirFlags override for new behavior.

2009-04-15  Don Porter  <dgp@users.sourceforge.net>

	*** 8.5.7 TAGGED FOR RELEASE ***

	* changes:	Updated for 8.5.7 release.

2009-04-14  Stuart Cassoff  <stwo@users.sourceforge.net>

	* unix/tcl.m4:	Removed -Wno-implicit-int from CFLAGS_WARNING.

2009-04-10  Don Porter  <dgp@users.sourceforge.net>

	* changes:	Updated for 8.5.7 release.

	* generic/tk.h:		Bump to 8.5.7 for release.
	* library/tk.tcl:
	* unix/configure.in:
	* unix/tk.spec:
	* win/configure.in:
	* README:

	* unix/configure:	autoconf-2.59
	* win/configure:

2009-04-10  Joe English  <jenglish@users.sourceforge.net

	* library/palette.tcl(tk_setPalette): Don't set
	*selectColor: #b03060; this makes radio- and checkbuttons
	look wrong post-TIP#109.

2009-04-10  Daniel Steffen  <das@users.sourceforge.net>

	* unix/configure.in (Darwin):	use Darwin SUSv3 extensions if
					available.
	* unix/configure:		autoconf-2.59
	* unix/tkConfig.h.in:		autoheader-2.59

	* library/msgbox.tcl: don't set msgbox bitmap background on TkAqua.

	* library/demos/filebox.tcl: only show "Motif Style Dialog" checkbutton
	on X11 windowingsystem.

	* library/demos/widget: GOOBE: use ttk::cursor

	* library/ttk/cursors.tcl: backport ttk::cursor from HEAD

	* library/demos/knightstour.tcl: fix knightstour demo not running from
	interactive wish.

	* library/console.tcl (::tk::ConsoleInit): remove redundant TkAqua
	Quit menu item.

	* generic/tkPointer.c (Tk_UpdatePointer): use all 5 buttons.

	* generic/tkMenu.c (PostProcessEntry): delay call to
	TkpConfigureMenuEntry() until all menu entry attributes are setup.

	* library/menu.tcl (::tk::MbPost): fix error thrown in y position
	computation with indicatoron.

	* generic/tkMenubutton.c: s/DEF_BUTTON_JUSTIFY/DEF_MENUBUTTON_JUSTIFY/

	* generic/tkTextBTree.c (TkBTreeDeleteIndexRange): add bounds check
	to startEnd array access (fixes testsuite crash).

	* tests/unixFont.test: only use xlsfonts with X11 windowingsystem.

2009-04-10  Donal K. Fellows  <dkf@users.sf.net>

	* generic/tkCanvPs.c (TkPostscriptInfo): [Bug 1466509]: Eliminate old
	and misleading comments mentioning prolog.ps.
	* generic/prolog.ps, library/prolog.ps: Remove unused files.
	* unix/Makefile.in, win/Makefile.in: Stop building distributions that
	include the removed files or trying to install them.

	* library/tk.tcl: [Bug 2116837]: Add event definitions to handle the
	standard virtual events when Caps Lock is on.

2009-04-03  Joe English  <jenglish@users.sourceforge.net>

	* unix/tkUnixWm.c: [Bug 1789819]: Don't Panic.

2009-03-25  Donal K. Fellows  <dkf@users.sf.net>

	* generic/ttk/ttkTheme.c (BuildOptionMap, NewElementImpl):
	[Bug 2178820]: Ensure that zero-size allocations don't happen; some
	malloc implementations don't like it at all.

	* win/wish.exe.manifest.in: [Bug 1871101]: Add magic to make Tk not be
	blurred on Vista with large fonts.

2009-03-03  Pat Thoyts  <patthoyts@users.sourceforge.net>

	* generic/tkFileFilter.c: Backported some fixes for uninitialized
	* generic/tkFont.c:       variables identified by das using clang
	* generic/tkListbox.c:    analysis.

2009-02-27  Pat Thoyts  <patthoyts@users.sourceforge.net>

	* generic/tkWindow.c: [Bug 2645457] check for dead windows after
	calling Tk_MakeWindowExist to avoid a crash when mapping dead windows.

2009-02-23  Pat Thoyts  <patthoyts@users.sourceforge.net>

	* win/tkWinCursor.c: [Patch 2542828] use stock Win32 help arrow
	cursor when question_arrow requested (danckaert)

	* win/rc/*.cur: [Patch 2513104] fix cursor hotspots (cjmcdonald)

	* win/tkWinMenu.c: Applied patch for menu image display bug
	[Bug 1329198, 456299] [Patch 2507419] (cjmcdonald)

2009-02-17  Jeff Hobbs  <jeffh@ActiveState.com>

	* win/tcl.m4, win/configure: Check if cl groks _WIN64 already to
	avoid CC manipulation that can screw up later configure checks.
	Use 'd'ebug runtime in 64-bit builds.

2009-02-16  Jeff Hobbs  <jeffh@ActiveState.com>

	* win/configure.in, win/configure: align better with tcl
	version. Ensures finding correct CPP for Win64.

2008-02-06  Daniel Steffen  <das@users.sourceforge.net>

	* generic/tkImgPhoto.c:		fix numerous leaks discovered with the
	* generic/tkMenu.c:		Mac OS X Instruments.app Leaks tool.
	* generic/tkText.c:
	* generic/tkTextImage.c:
	* generic/tkTextIndex.c:
	* generic/tkUndo.c:
	* generic/ttk/ttkFrame.c:
	* macosx/tkMacOSXWm.c:

2009-01-22  Kevin B. Kenny  <kennykb@acm.org>

	* unix/tcl.m4: Corrected a typo ($(SHLIB_VERSION) should be
	${SHLIB_VERSION}).
	* unix/configure: Autoconf 2.59

2009-01-19  Kevin B. Kenny  <kennykb@acm.org>

	* unix/Makefile.in: Added a CONFIG_INSTALL_DIR parameter so that
	* unix/tcl.m4:      distributors can control where tclConfig.sh goes.
	Made the installation of 'ldAix' conditional
	upon actually being on an AIX system.  Allowed for downstream
	packagers to customize SHLIB_VERSION on BSD-derived systems.
	Thanks to Stuart Cassoff for [Patch 907924].
	* unix/configure: Autoconf 2.59

2009-01-14  Jan Nijtmans  <nijtmans@users.sf.net>

	* generic/tkImgPhoto.c: fix for aMSN compatibility [tcl-Bug 2507326]

2009-01-11  George Peter Staplin  <georgeps@users.sourceforge.net>

	* generic/tkEvent.c: Backport a fix from 8.6 for a NULL pointer
	dereference in CreateXIC.

2009-01-07  Pat Thoyts  <patthoyts@users.sourceforge.net>

	* win/tkWinWm.c: Backported fix for [Bug 1847002] to prevent the
	bypassing of grab restrictions via the taskbar on Windows.

2008-12-22  Don Porter  <dgp@users.sourceforge.net>

	*** 8.5.6 TAGGED FOR RELEASE ***

	* tests/embed.test:	Eliminate duplicate test names.

	* changes:	Updates for 8.5.6 release.

2008-12-22  Joe English  <jenglish@users.sourceforge.net>

	* generic/ttk/ttkWidget.c: Don't crash when
	application uses nondefault visual [Bug 2264732]
	(Backport from trunk change 2008-11-11)
	* Workaround for [Bug 2207435]
	(Backport from trunk change 2008-10-31).

2008-12-22  Donal K. Fellows  <dkf@users.sf.net>

	* generic/tkCanvPs.c (Tk_PostscriptFont,TkCanvPostscriptCmd): Backport
	of font size and reflection fix. [Bug 2107938]

2008-12-22  Alexandre Ferrieux 	<ferrieux@users.sourceforge.net>

	* generic/tkCanvUtil.c: Backport of the Millipeter patch [1813597,
	* generic/tkInt.h:       2218964]
	* generic/tkObj.c:
	* generic/tkText.c:

2008-12-21  Don Porter  <dgp@users.sourceforge.net>

	* generic/tk.h:		Bump to 8.5.6 for release.
	* library/tk.tcl:
	* unix/configure.in:
	* unix/tk.spec:
	* win/configure.in:
	* README:

	* unix/configure:	autoconf-2.59
	* win/configure:

	* changes:	Updates for 8.5.6 release.

2008-11-22  Pat Thoyts  <patthoyts@users.sourceforge.net>

	* library/ttk/combobox.tcl: [Bug 1939129,1991930] combobox dropdown
	                            was drawn behind topmost toplevels.

2008-11-19  Jan Nijtmans  <nijtmans@users.sf.net>

	* generic/tkImage.c    Relax the constraint that every Tk_ImageType
	* generic/tkImgPhoto.c can only be passed to this function once.
	                       This allows tkImg to be loaded in multiple
	                       interpreters in a thread-enabled build of Tk.
	                       [Bug 2312027]

2008-11-15  Pat Thoyts  <patthoyts@users.sourceforge.net>

	* generic/tk.h:        The tip 125 implementation permits the
	* generic/tkFrame.c:   wm manage command to manage any widget but
	* macosx/tkMacOSXWm.c: only those with Frame instance data should
	* unix/tkUnixWm.c:     be permitted. We now check for the suitability
	* win/tkWinWm.c:       and raise an error for non-frame widgets.
	* test/wm.test:        Updated the tests and documentation.
	* doc/wm.n:            See also [Bug 2239034]

2008-11-12  Pat Thoyts  <patthoyts@users.sourceforge.net>

	* tests/constraints.tcl: backported listbox test fix from head
	* tests/listbox.test:    the default on windows is 'underline'
	* tests/winDialog.test: backported some fixes from head
	* library/text.tcl: Backported fix for bug #1777362 to have events
	* test/text.test:   work with window paths that include hyphens.

2008-10-23  Don Porter  <dgp@users.sourceforge.net>

	* generic/tk.h:		Bump version number to 8.5.6b1 to distinguish
	* library/tk.tcl:	CVS development snapshots from the 8.5.5 and
	* unix/configure.in:	8.5.6 releases.
	* unix/tk.spec:
	* win/configure.in:
	* README:

	* unix/configure:	autoconf (2.59)
	* win/configure:

2008-10-17  Pat Thoyts  <patthoyts@users.sourceforge.net>

	* library/ttk/scale.tcl: Backported keyboard bindings for ttk::scale

2008-10-11  Donal K. Fellows  <donal.k.fellows@man.ac.uk>

	*** 8.5.5 TAGGED FOR RELEASE ***

	* generic/tkCanvas.c (CanvasWidgetCmd): Corrected result generation.

2008-10-10  Don Porter  <dgp@users.sourceforge.net>

	* generic/tk.h:		Bump to 8.5.5 for release.
	* library/tk.tcl:
	* unix/configure.in:
	* unix/tk.spec:
	* win/configure.in:

	* unix/configure:	autoconf-2.59
	* win/configure:

	* changes:	Updates for 8.5.5 release.

	* unix/Makefile.in:	Relax constraints in index script so that
	* win/Makefile.in:	each Tk 8.5.* release may be [package require]d
	* win/makefile.vc:	into any Tcl 8.5.* interp.  [Bug 1890438].

2008-10-09  Don Porter  <dgp@users.sourceforge.net>

	* generic/tkListbox.c:	Make literal return values consistent with
	those generated by Tcl_PrintDouble().

	* tests/canvText.test:	Backport test updates in light of the
	* tests/entry.test:	2008-10-05 commit.
	* tests/listbox.test:
	* tests/scrollbar.test:
	* tests/spinbox.test:
	* tests/textDisp.test:

	* generic/tkEntry.c:	Fix missing space constructing the scroll
	command.

2008-10-05  Donal K. Fellows  <donal.k.fellows@man.ac.uk>

	* win/tkWinScrlbr.c:		Convert 'sprintf(..."%g"...)' to the
	* macosx/tkMacOSXScrlbr.c:	locale-insensitive Tcl_PrintDouble.
	* generic/tkScrollbar.c:	[Bug 2112563]  NOTE: Tcl_PrintDouble
	* generic/tkListbox.c:		is sensitive to the value of
	* generic/tkEntry.c:		::tcl_precision.
	* generic/tkCanvText.c:		*** POTENTIAL INCOMPATIBILITY ***
	* generic/tkArgv.c:

2008-08-25  Todd M. Helfter  <tmh@users.sourceforge.net>

	* library/menu.tcl: additional fix for [Bug 1023955]

2008-09-08  Todd M. Helfter  <tmh@users.sourceforge.net>

	* doc/menu.n: fix typo in docs [Bug 2098425]

2008-08-28  Don Porter  <dgp@users.sourceforge.net>

	* unix/tkConfig.sh.in:	Added @XFT_LIBS@ to the definition of TK_LIBS
	to avoid link failures when a "big wish" program links against a
	--disable-shared build of libtk.  (Discovered building expectTk).

	* generic/tk.h:		Bump version number to 8.5.5b1 to distinguish
	* library/tk.tcl:	CVS development snapshots from the 8.5.4 and
	* unix/configure.in:	8.5.5 releases.
	* unix/tk.spec:
	* win/configure.in:
	* README:

	* unix/configure:	autoconf (2.59)
	* win/configure:

2008-08-25  Todd M. Helfter  <tmh@users.sourceforge.net>

	* library/menu.tcl: fix typo from [Bug 1023955]

2008-08-25  Todd M. Helfter <tmh@users.sourceforge.net>

	* library/menu.tcl : Do not flip to the arrow cursor on menus.
	This was a Motif convention.  Current behavior is maintained if
	tk_strictMotif is enabled.  [Bug 1023955]

2008-08-25  Todd M. Helfter <tmh@users.sourceforge.net>

	The patch is associated with the bug tracker id: 1936220
	library/tkfbox.tcl : fix the multiple selection error for
	tk_getOpenFile -multiple 1 which fails on all unix platforms since
	the adoption of ttk widgets.

2008-08-19  Joe English  <jenglish@users.sourceforge.net>

	* generic/ttk/ttkScroll.c:  Don't use sprintf "%g" to
	format floating point numbers in -[xy]scrollcommand callbacks
	or [xy]view methods.  Minor incompatibility: 0 and 1 now
	formatted as "0.0" resp "1.0".
	* tests/ttk/entry.test, tests/ttk/treeview.test: Updated
	to account for above change.

2008-08-19  Daniel Steffen  <das@users.sourceforge.net>

	* macosx/tkMacOSXFont.c (SetFontFeatures):	Disable antialiasing of
						 	fixed-width fonts with
						 	size <= 10.

2008-08-14  Daniel Steffen  <das@users.sourceforge.net>

	*** 8.5.4 TAGGED FOR RELEASE ***

	* unix/tcl.m4 (SC_PATH_X):	check for libX11.dylib in addition to
					libX11.so et al.

	* unix/configure: 		autoconf-2.59

2008-08-08  Don Porter  <dgp@users.sourceforge.net>

	* generic/tk.h:		Bump to 8.5.4 for release.
	* library/tk.tcl:
	* unix/configure.in:
	* unix/tk.spec:
	* win/configure.in:
	* README:

	* unix/configure:	autoconf-2.59
	* win/configure:

	* changes:	Updates for 8.5.4 release.

2008-08-05  Joe English  <jenglish@users.sourceforge.net>

	* generic/tk.h, generic/tkEvent.c: Fix for [Bug 2010422]
	"no event type or button # or keysym while executing
	"bind Listbox <MouseWheel> [...]".

2008-08-01  Pat Thoyts  <patthoyts@users.sourceforge.net>

	* win/tkWinWm.c: Backported fixes for handling unmapped parent
	* test/wm.test:  toplevels. [Bug 2009788, 2028703]

2008-07-31  Don Porter  <dgp@users.sourceforge.net>

	* generic/tk.h:	Added missing EXTERN for the Tcl_PkgInitStubsCheck
	declaration to fix inability to embed non-stub-enabled Tk on Windows.

2008-07-26  Pat Thoyts  <patthoyts@users.sourceforge.net>

	* doc/options.n: Direct to the font manual for -font [Bug 1686012]

	* win/tkWinWindow.c: Check for 0x prefix in sprintf %p. Bug [2026405]

2008-07-22  Daniel Steffen  <das@users.sourceforge.net>

	* library/ttk/aquaTheme.tcl: Use system color names and TIP145 named
	font instead of hardcoded color values and deprecated native font name.

	* macosx/tkMacOSXHLEvents.c: sync with HEAD.

2008-07-04  Joe English  <jenglish@users.sourceforge.net>

	* generic/ttk/ttkDefaultTheme.c, generic/ttk/ttkClamTheme.c,
	generic/ttk/ttkClassicTheme.c, generic/ttk/ttkElements.c:
	Backport [Bug 2009213].

2008-06-29  Don Porter  <dgp@users.sourceforge.net>

	*** 8.5.3 TAGGED FOR RELEASE ***

	* generic/tk.h:		Bump to 8.5.3 for release.
	* library/tk.tcl:
	* unix/configure.in:
	* unix/tk.spec:
	* win/configure.in:
	* README:

	* unix/configure:	autoconf-2.59
	* win/configure:

	* changes:	Updates for 8.5.3 release.

2008-06-26  Don Porter  <dgp@users.sourceforge.net>

	* generic/tkPanedWindow.c (PanedWindowProxyCommand)
	(DisplayPanedWindow): Ensure that a zero width never gets fed to the
	underlying window system. [Bug 1639824]  (Backport fix from dkf).

2008-06-20  Joe English  <jenglish@users.sourceforge.net>

	* library/ttk/treeview.tcl: Backport fix for [Bug 1951733]

2008-06-19  Don Porter  <dgp@users.sourceforge.net>

	* changes:	Updates for 8.5.3 release.

2008-06-18  Daniel Steffen  <das@users.sourceforge.net>

	* macosx/tkMacOSXCarbonEvents.c:	fix debug carbon event tracing;
	(InstallStandardApplicationEventHandler):	replace needless use of
	TkMacOSXInitNamedDebugSymbol() by standard TkMacOSXInitNamedSymbol().

	* macosx/tkMacOSXDebug.c:	revert 2007-11-09 commit making
	* macosx/tkMacOSXDebug.h:	TkMacOSXInitNamedDebugSymbol()
					available outside of debug builds.

	* macosx/tkMacOSXEmbed.c (TkpMakeWindow):	fix bug with missing
	* macosx/tkMacOSXSubwindows.c (XMapWindow):	focus on first map by
	only sending VisibilityNotify events once windows are mapped (rather
	than when they are created).

	* macosx/tkMacOSXWindowEvent.c (TkMacOSXProcessWindowEvent): fix
	return value.

	* macosx/tkMacOSXInit.c:	add helper to efficiently convert from
	* macosx/tkMacOSXPrivate.h:	CFString to Tcl_Obj.

	* macosx/tkMacOSXFont.c (TkpGetFontFromAttributes, InitFont):	fix
	incorrect conversion to points of font sizes already in points; factor
	out retrieval of font family name from font family ID.

2008-06-13  Jeff Hobbs  <jeffh@ActiveState.com>

	* win/configure, win/configure.in (TK_WIN_VERSION): fix handling
	of interim a/b versioning for manifest usage.

2008-06-12  Daniel Steffen  <das@users.sourceforge.net>

	* generic/tkPointer.c (Tk_UpdatePointer): fix failure to restore a
	global grab capture and to release the restrict window capture when
	releasing a button grab. Fixes segfault due to dangling reference to
	restrict window inside TkpSetCapture() implementation. [Bug 1991932]

	* unix/tcl.m4 (SunOS-5.11): fix 64bit amd64 support with gcc & Sun cc.
	* unix/configure: autoconf-2.59

	* macosx/tkMacOSXXStubs.c (Tk_ResetUserInactiveTime): use UsrActivity
	instead of OverallAct (which may be ignored in some circumstances).

	* macosx/Wish.xcodeproj/project.pbxproj: add debug configs for 64bit,
	* macosx/Wish.xcodeproj/default.pbxuser: with gcov, and with
	corefoundation disabled; updates & cleanup for Xcode 3.1 and for
	Leopard; sync with Tcl.xcodeproj.
	* macosx/Wish.xcode/project.pbxproj:	sync Wish.xcodeproj changes.
	* macosx/Wish.xcode/default.pbxuser:
	* macosx/README:			document new build configs.

2008-06-10  Joe English  <jenglish@users.sourceforge.net>

	* unix/tkUnixKey.c: tkUnixKey.c: Use Xutf8LookupString if available
	[Patch #1986818].  This should fix problems (like #1908443) where
	Xlib's idea of the system encoding does not match Tcl's.

2008-05-23  Joe English  <jenglish@users.sourceforge.net>

	* generic/ttk/ttkLabel.c: Avoid passing width or height <= 0 to
	Tk_RedrawImage, as this leads to a panic on Windows [Bug 1967576]

2008-05-11  Pat Thoyts  <patthoyts@users.sourceforge.net>

	* library/tk.tcl: Support for ttk widgets in AmpWidget

	* doc/button.n: Note negative widths for button [Patch #1883418]
	* doc/ttk_*:   'identify' widget command is on all ttk widgets.

2008-05-04  Joe English  <jenglish@users.sourceforge.net>

	* macosx/ttkMacOSAquaTheme.c: "default" and "focus" adornments
	should not be disjoint [Bug 1942785]

2008-04-17  Don Porter  <dgp@users.sourceforge.net>

	* generic/tkCanvas.c:   Fix logic that determines when canvas item
	<Enter> event should fire.  Thanks to Sebastian Wangnick. [Bug 1327482]

2008-04-14  Pat Thoyts  <patthoyts@users.sourceforge.net>

	* win/tkWinDialog.c: backport tk_chooseColor -title fix from head
	* win/tkWinTest.c:   Added parent to testgetwininfo
	* tests/winDialog.test: Created some tk_chooseColor win tests.

2008-04-11  Don Porter  <dgp@users.sourceforge.net>

	* generic/tk.h:		Bump version number to 8.5.3b1 to distinguish
	* library/tk.tcl:	CVS development snapshots from the 8.5.2 and
	* unix/configure.in:	8.5.3 releases.
	* unix/tk.spec:
	* win/configure.in:

	* unix/configure:	autoconf (2.59)
	* win/configure:

2008-04-07  Jeff Hobbs  <jeffh@ActiveState.com>

	* generic/tkWindow.c (Initialize): fix double-free on Tk_ParseArgv
	* tests/main.test (main-3.*):      error. [Bug 1937135]

	* generic/tkArgv.c: fix -help mem explosion. [Bug 1936238] (kenny)

2008-04-03  Pat Thoyts  <patthoyts@users.sourceforge.net>

	* library/ttk/xpTheme.tcl: fix the colour of labelframe in xp

2008-04-01  Don Porter  <dgp@users.sourceforge.net>

	* generic/tkStubLib.c (Tk_InitStubs):	Added missing error message.
	* generic/tkWindow.c (Tk_PkgInitStubsCheck):

2008-03-28  Don Porter  <dgp@users.sourceforge.net>

	*** 8.5.2 TAGGED FOR RELEASE ***

	* README:		Bump to 8.5.2 for release.
	* generic/tk.h:
	* library/tk.tcl:
	* unix/configure.in:
	* unix/tk.spec:
	* win/configure.in:

	* unix/configure:	autoconf-2.59
	* win/configure:

	* changes:	Updates for 8.5.2 release.

2008-03-27  Jeff Hobbs  <jeffh@ActiveState.com>

	* library/safetk.tcl (::safe::tkInterpInit): make sure tk_library
	and its subdirs (eg, ttk) are on the "safe" access path.

2008-03-27  Daniel Steffen  <das@users.sourceforge.net>

	* unix/tcl.m4 (SunOS-5.1x): fix 64bit support for Sun cc. [Bug 1921166]

	* unix/configure: autoconf-2.59

2008-03-27  Daniel Steffen  <das@users.sourceforge.net>

	* generic/ttk/ttkStubLib.c:	ensure tcl stubs are used in libtkstub
					even in a static build of Tk.
	* generic/ttk/ttkDecls.h:	fix incorrect number of arguments in
					Ttk_InitStubs macro definition.

2008-03-26  Don Porter  <dgp@users.sourceforge.net>

	* changes:	Updates for 8.5.2 release.

	* unix/tkUnixCursor.c:	Stop crash in [. configure -cursor] on X11.
	Thanks to emiliano gavilán.  [Bug 1922466]

2008-03-26  Joe English  <jenglish@users.sourceforge.net>

	* generic/tkInt.h, generic/tkEvent.c, unix/tkUnixEvent.c,
	unix/tkUnixKey.c: XIM reorganization and cleanup; see
	[Patch 1919791] for details.

2008-03-21  Joe English  <jenglish@users.sourceforge.net>

	* generic/tk.decls, generic/ttk/ttkStubLib.c, unix/Makefile.in:
	Keep ttkStubLib.o in libtkstub instead of libtk. [Bug 1920030]

2008-03-20  Donal K. Fellows  <dkf@users.sf.net>

	* tests/wm.test: Rewrote so that tests clean up after themselves
	rather than leaving that to the following test. Makes it easier to
	catch problems where they originate. Inspired by [Bug 1852338]

2008-03-19  Donal K. Fellows  <dkf@users.sf.net>

	* doc/GetClrmap.3: Documented Tk_PreserveColormap. [Bug 220809]

2008-03-17  Joe English  <jenglish@users.sourceforge.net>

	* unix/Makefile.in, win/Makefile.in, win/makefile.vc: Put ttkStubLib.o
	in libtkstub instead of libtk. [Bug 1863007]

2008-03-16  Donal K. Fellows  <dkf@users.sf.net>

	* library/demos/goldberg.tcl: Made work when run twice in the same
	session. [Bug 1899664] Also made the control panel use Ttk widgets.

2008-03-13  Daniel Steffen  <das@users.sourceforge.net>

	* unix/configure.in:	Use backslash-quoting instead of double-quoting
	* unix/tcl.m4:		for lib paths in tkConfig.sh. [Bug 1913622]
	* unix/configure:	autoconf-2.59

2008-03-13  Don Porter  <dgp@users.sourceforge.net>

	* changes:	Updates for 8.5.2 release.

2008-03-12  Daniel Steffen  <das@users.sourceforge.net>

	* macosx/Wish.xcodeproj/project.pbxproj: Add support for Xcode 3.1
	* macosx/Wish.xcodeproj/default.pbxuser: CODE_SIGN_IDENTITY and
	* macosx/Wish-Common.xcconfig:		 'xcodebuild install'.

2008-03-12  Joe English  <jenglish@users.sourceforge.net>

	* unix/tkUnixRFont.c: Try a fallback font if XftFontOpenPattern()
	fails in GetFont (workaround for [Bug 1090382]).

2008-03-11  Daniel Steffen  <das@users.sourceforge.net>

	* library/demos/knightstour.tcl:	Aqua GOOBE.
	* library/demos/widget:

	* macosx/Wish.xcodeproj/project.pbxproj: Add support for Xcode 3.1 and
	* macosx/Wish.xcodeproj/default.pbxuser: configs for building with
	* macosx/Wish-Common.xcconfig:		 gcc-4.2 and llvm-gcc-4.2.

	* generic/tkCanvUtil.c:			Fix gcc-4.2 warnings.

	* macosx/GNUmakefile:			Fix quoting to allow paths to
	* macosx/Wish-Common.xcconfig:		${builddir}, ${INSTALL_ROOT}
	* unix/Makefile.in:			and ${TCL_BIN_DIR} to contain
	* unix/configure.in:			spaces.
	* unix/install-sh:
	* unix/tcl.m4:

	* unix/configure:			autoconf-2.59

	* unix/Makefile.in (install-strip):	Strip non-global symbols from
						dynamic library.

2008-03-10  Don Porter  <dgp@users.sourceforge.net>

	* changes:	Updates for 8.5.2 release.

2008-03-07  Donal K. Fellows  <donal.k.fellows@man.ac.uk>

	* doc/colors.n: Reworked to produce nicer HTML output.

2008-03-06  Joe English  <jenglish@users.sourceforge.net>

	* doc/ttk_notebook.n: Move "TAB IDENTIFIERS" section above "WIDGET
	COMMAND" section. [Bug 1882011]

2008-02-29  Pat Thoyts  <patthoyts@users.sourceforge.net>

	* library/demos/widget:  Added a Knight's tour canvas demo.
	* library/demos/knightstour.tcl:

2008-02-27  Daniel Steffen  <das@users.sourceforge.net>

	* macosx/tkMacOSXDraw.c: workaround leak in Carbon SetPortPenPixPat()
	API [Bug 1863346]; avoid repeated PixPat allocation/deallocation.

2008-02-23  Joe English  <jenglish@users.sourceforge.net>

	* library/ttk/combobox.tcl, doc/ttk_combobox.n,
	* tests/ttk/combobox.test: Arrange to deliver <<ComboboxSelected>>
	event after listbox is unposted, as intended [Bug 1890211]. Clarified
	documentation.

2008-02-23  Joe English  <jenglish@users.sourceforge.net>

	* generic/ttk/ttkPanedWindow.c: Don't enforce minimum sash thickness
	of 5 pixels, just use 5 as a default. [FR 1898288]

2008-02-14  Donal K. Fellows  <donal.k.fellows@man.ac.uk>

	* unix/README: Documented missing configure flags.

2008-02-06  Donal K. Fellows  <donal.k.fellows@man.ac.uk>

	* doc/ttk_scale.n (new file): Added basic documentation. [Bug 1881925]

2008-02-04  Don Porter  <dgp@users.sourceforge.net>

	*** 8.5.1 TAGGED FOR RELEASE ***

	* generic/tk.h:		Bump to 8.5.1 for release.
	* library/tk.tcl:
	* unix/configure.in:
	* unix/tk.spec:
	* win/configure.in:

	* unix/configure:	autoconf-2.59
	* win/configure:

2008-02-04  Donal K. Fellows  <donal.k.fellows@man.ac.uk>

	* doc/MeasureChar.3, doc/FontId.3: Minor improvements (formatting,
	keywords).

2008-02-02  Daniel Steffen  <das@users.sourceforge.net>

	* macosx/Wish-Info.plist.in:	add CFBundleLocalizations key, listing
	* unix/configure.in (Darwin): 	all library/msgs locales.

	* unix/configure.in (Darwin):	correct Info.plist year substitution in
					non-framework builds.

	* unix/configure:		autoconf-2.59

2008-02-01  Don Porter  <dgp@users.sourceforge.net>

	* changes:	Updates for 8.5.1 release.

2008-02-01  Reinhard Max  <max@suse.de>

	* generic/tkImgGIF.c: Fixed a buffer overflow (CVE-2008-0553).
	* tests/imgPhoto.test: Added a test for the above.

2008-01-31  Jeff Hobbs  <jeffh@ActiveState.com>

	* library/msgbox.tcl (::tk::MessageBox): don't use ttk::label in
	low depth/aqua fallback, as it doesn't support -bitmap.

	* win/tkWinDialog.c (Tk_MessageBoxObjCmd): pass "" instead of NULL
	when -title isn't set.  [Bug 1881892]

2008-01-31  Donal K. Fellows  <donal.k.fellows@man.ac.uk>

	* doc/panedwindow.n: Added proper description of -height and -width
	options, which aren't "standard". Last of fallout from [Bug 1882495].

2008-01-30  Donal K. Fellows  <donal.k.fellows@man.ac.uk>

	* doc/canvas.n, doc/listbox.n, doc/message.n: Fix erroneous listing of
	"standard" options. [Bug 1882495]

2008-01-29  Joe English  <jenglish@users.sourceforge.net>

	* library/treeview.tcl: Fix bug in Shift-ButtonPress-1 binding (error
	if no current focus item; reported on c.l.t.)

2008-01-29  Donal K. Fellows  <donal.k.fellows@man.ac.uk>

	* doc/ttk_*.n: Adjusted handling of the standard options part of the
	Ttk manual pages so that they are documented in the correct location.
	[Bug 1876493]

2008-01-28  Joe English  <jenglish@users.sourceforge.net>

	* unix/tkUnixRFont.c: Re-fix strict-aliasing warnings reintroduced by
	last patch.

2008-01-27  Joe English  <jenglish@users.sourceforge.net>

	* generic/ttk/ttkNotebook.c: Make sure to schedule a redisplay when
	adding and/or hiding tabs. [Bug 1878298]

2008-01-27  Joe English  <jenglish@users.sourceforge.net>

	* unix/tkUnixRFont.c: Merged common code from InitFont() and
	TkpGetFontAttrsForChar(), factored into GetTkFontAttributes() and
	GetTkFontMetrics(). Removed write-only struct UnixFtFont member
	'drawable'. Removed unneeded double-pointer indirections. Ensure that
	TkFontAttributes.family member is a Tk_Uid, as specified. Use
	FcTypeDouble for XFT_SIZE attribute. Finally: fix [Bug 1835848]

2008-01-25  Don Porter  <dgp@users.sourceforge.net>

	* changes:	Updates for 8.5.1 release.

2008-01-08  Joe English  <jenglish@users.sourceforge.net>

	* generic/ttk/ttkFrame.c: BUGFIX: fix crash in [ttk::labelframe] when
	-style option specified. [Bug 1867122]

2008-01-08  Joe English  <jenglish@users.sourceforge.net>

	* win/ttkWinTheme.c: Add tristate support to checkbuttons and
	radiobuttons. [Bug 1865898]
	Fix check and radio indicator size. [Bug 1679067]

2008-01-06  Joe English  <jenglish@users.sourceforge.net>

	* generic/ttk/ttkWidget.c, generic/ttk/ttkWidget.h: Call
	Tk_MakeWindowExist() in widget constructor. Removed now-unnecessary
	initial ConfigureNotify processing.

2008-01-06  Joe English  <jenglish@users.sourceforge.net>

	* library/ttk/treeview.tcl, library/ttk/utils.tcl: Fix MouseWheel
	bindings for ttk::treeview widget. [Bugs 1442006, 1821939, 1862692]

2008-01-02  Don Porter  <dgp@users.sourceforge.net>

	* generic/tk.h:		Bump version number to 8.5.1b1 to distinguish
	* library/tk.tcl:	CVS development snapshots from the 8.5.0 and
	* unix/configure.in:	8.5.1 releases.
	* unix/tk.spec:
	* win/configure.in:

	* unix/configure:	autoconf (2.59)
	* win/configure:

2007-12-30  Donal K. Fellows  <dkf@users.sf.net>

	* doc/canvas.n: Documented exact behaviour of items with respect to
	when they are the current item. [Bug 1774593] Also documented the
	clipping behaviour of window items.

	* library/demos/nl.msg: Corrected following testing "in the field" by
	Arjen Markus. [Bug 1860802]

2007-12-17  Donal K. Fellows  <donal.k.fellows@manchester.ac.uk>

	*** 8.5.0 TAGGED FOR RELEASE ***

	* doc/canvas.n: Documented -outlineoffset item option. [Bug 1836621]

2007-12-14  Don Porter  <dgp@users.sourceforge.net>

	* changes:	More updates for 8.5.0 release.

2007-12-14  Joe English  <jenglish@users.sourceforge.net>

	* doc/ttk_treeview.n: Fix typo. [Bug 1850713]

2007-12-14  Pat Thoyts  <patthoyts@users.sourceforge.net>

	* win/tkWinInt.h:     Add in missing function definitions
	* win/tkWinButton.c:  to support plain MSVC6 and use INT_PTR
	* win/tkWinScrlBar.c: rather than LONG_PTR which isn'tr defined
	* win/tkWinWm.c:      in the msvc6 headers.

2007-12-14  Pat Thoyts <patthoyts@users.sourceforge.net>

	* win/nmakehlp.c:  Support compilation with MSVC9 for AMD64.
	* win/makefile.vc:

2007-12-13  Jeff Hobbs  <jeffh@ActiveState.com>

	* generic/tkMenubutton.c (ConfigureMenuButton): trace the
	-textvariable even if an image exists as it may use -compound.

2007-12-12  Jeff Hobbs  <jeffh@ActiveState.com>

	* generic/tkText.c (DeleteIndexRange, TextEditCmd, UpdateDirtyFlag):
	* tests/text.test (text-25.10.1,25.11.[12]):
	Don't require [update idle] to trigger Modified event [Bug 1809538]
	Modified virtual event should only fire on state change [Bug 1799782]
	Make sure we delete chars before triggering <<Modified>> [Bug 1737288]

2007-12-12  Daniel Steffen  <das@users.sourceforge.net>

	* macosx/tkMacOSXWm.c (ApplyMasterOverrideChanges): Revert 2007-10-26
	change to window class of transient toplevels that are not also
	overrideredirect. [Bug 1845899]

	* macosx/tkMacOSXWm.c (ApplyMasterOverrideChanges): Implement more
	* macosx/tkMacOSXMouseEvent.c (BringWindowForward): X11-like transient
	* macosx/tkMacOSXSubwindows.c (XDestroyWindow):     behaviour by adding
	transient windows to a window group owned by the master window, this
	ensures transients always remain in front of and are collapsed with the
	master; bring master to front when selecting transient windows; restore
	default window group of transients if master destroyed. [Bug 1845899]

2007-12-12  Joe English  <jenglish@users.sourceforge.net>

	* doc/ttk_intro.n, doc/ttk_style.n, doc/ttk_widget.n:
	Various minor updates.

2007-12-12  Don Porter  <dgp@users.sourceforge.net>

	* changes:		Updated for 8.5.0 release.

2007-12-11  Joe English  <jenglish@users.sourceforge.net>

	* generic/ttk/ttkTheme.c(StyleElementOptionsCmd):
	Use Ttk_GetElement() to find element instead of direct
	hash table access.

2007-12-11  Donal K. Fellows  <dkf@users.sf.net>

	* generic/tkText.c (TextReplaceCmd): Added code to rebuild the from
	index after the deletion phase so that the linePtr field is valid for
	the insertion phase. [Bug 1602537]

2007-12-10  Donal K. Fellows  <dkf@users.sf.net>

	* doc/event.n: Clarify the fact that [event info] only returns the
	names of virtual events that are bound to physical event sequences.
	This follows on from comments on comp.lang.tcl.
	http://groups.google.com/group/comp.lang.tcl/msg/935d2d226ae8a770

2007-12-10  Joe English  <jenglish@users.sourceforge.net>

	* doc/AddOption.3, doc/CrtImgType.3, doc/CrtPhImgFmt.3,
	* doc/InternAtom.3, doc/TextLayout.3, doc/chooseColor.n,
	* doc/chooseDirectory.n, doc/loadTk.n, doc/palette.n,
	* doc/ttk_combobox.n: Various markup fixes (mostly: missing quotes on
	.SH arguments, extraneous .PPs)

	* doc/ttk_entry.n, doc/ttk_scrollbar.n, doc/ttk_treeview.n: Remove
	extra .BEs that got added by mistake somewhere.

2007-12-10  Daniel Steffen  <das@users.sourceforge.net>

	* generic/tk.decls:		use new genstubs 'export' command to
	* generic/tkInt.decls:		mark exported symbols not in stubs
					table [FR 1716117]; cleanup formatting

	* generic/tkIntDecls.h:		regen with new genStubs.tcl.
	* generic/tkIntPlatDecls.h:	[Tcl Bug 1834288]
	* generic/tkIntXlibDecls.h:
	* generic/tkPlatDecls.h:
	* generic/tkStubInit.c:

2007-12-10  Donal K. Fellows  <donal.k.fellows@manchester.ac.uk>

	* tests/safe.test: Ensure list of hidden commands is correct. [Bug
	1847925]

2007-12-10  Pat Thoyts  <patthoyts@users.sourceforge.net>

	* win/tkWin.h: We must specify the lowest Windows version we intend to
	support. In particular the SystemParametersInfo API doesn't like to
	receive structures that are larger than it expects which affects the
	font assignements. Set to Win98 support.

	* win/tkWinFont.c: Handle failure to read the system parameters. This
	causes ttk/fonts.tcl to set any missing named fonts.

	* win/ttkWinMonitor.c:  Only tkWin.h should include windows.h unless
	* win/ttkWinTheme.c:    we have an explicit override of the WINVER
	* tin/ttkWinXPTheme.c:  macro.

	* win/rules.vc: Handle MSVC 9 (aka: Visual Studio 2008)

	* tests/safe.test: Update for 'unload' as a safe command (tcl 8.5b3+)

2007-12-09  Donal K. Fellows  <dkf@users.sf.net>

	* win/configure.in: Adjusted code so that running configure does not
	generate an error message when the full current directory name
	contains a space.

	* win/tkWinWm.c: Added set of #defs to make this file build with my
	version of the SDK (i.e. with the msys suite we distribute).

2007-12-07  Joe English  <jenglish@users.sourceforge.net>

	* library/ttk/altTheme.tcl, library/ttk/classicTheme.tcl:
	s/style/ttk::style/.

2007-12-07  Don Porter  <dgp@users.sourceforge.net>

	* unix/README:  Mention the stub library created by `make` and warn
	about the effect of embedded paths in the installed binaries. Thanks
	to Larry Virden. [Tcl Bug 1794084]

2007-12-05  Joe English  <jenglish@users.sourceforge.net>

	* macosx/ttkMacOSXTheme.c: Fix TCombobox layout so as not to truncate
	long text when combobox is wider than requested. [Bug 1845164]

2007-12-05  Jeff Hobbs  <jeffh@ActiveState.com>

	* library/demos/widget: reduce start size to 70% of screenheight from
	sh-200 for a more reasonable size.

	* win/tkWinButton.c, win/tkWinDialog.c: use SetWindowLongPtr and
	* win/tkWinScrlbr.c, win/tkWinWm.c:     GetWindowLongPtr only.
	* win/ttkWinMonitor.c:

	* win/tkWinInt.h: remove CS_CLASSDC (not recommended for any apps now)
	* win/tkWinX.c:   and simplify WNDCLASS to one style.
	* win/tkWinWm.c:  Reduce wrapper update for exStyle to toolwindow
	change only and set WS_EX_LAYERED as sticky (once set on a window, do
	not remove it) to reduce alpha transition flicker.

	* win/configure, win/tcl.m4 (LIBS_GUI): mingw needs -lole32 -loleaut32
	but not msvc for Tk's [send]. [Bug 1844749]

2007-12-04  Joe English  <jenglish@users.sourceforge.net>

	* doc/ttk_style.n: Remove nonsense about "this manpage has not yet
	been written"; everything supported is documented.

2007-12-04  Donal K. Fellows  <dkf@users.sf.net>

	* library/msgs/en.msg: Added missing messages. [Patch 1800744]

	* library/msgs/da.msg: Added Danish messages. [Patch 1844143]. Many
	thanks to Torsten Berg <treincke@users.sf.net>.

2007-12-03  Jeff Hobbs  <jeffh@ActiveState.com>

	* win/configure, win/tcl.m4 (LIBS_GUI): remove ole32.lib oleaut32.lib
	(LIBS): add ws2_32.lib for static builds with Tcl.

2007-12-01  Joe English  <jenglish@users.sourceforge.net>

	* generic/ttk/ttkTheme.h, generic/ttk/ttkThemeInt.h,
	* generic/ttk/ttkTheme.c, generic/ttk/ttkLayout.c,
	* generic/ttk/ttkClamTheme.c, generic/ttk/ttkClassicTheme.c,
	* generic/ttk/ttkTreeview.c, macosx/ttkMacOSXTheme.c,
	* win/ttkWinTheme.c, win/ttkWinXPTheme.c: Improved macrology for
	statically-initialized layout template tables.

2007-11-28  Don Porter  <dgp@users.sourceforge.net>

	* unix/tkUnixPort.h:	When unix/configure determines whether the
	intptr_t type is available, it has the <inttypes.h> header present.
	It's only fair that we let Tk have it too.

2007-11-26  Kevin Kenny  <kennykb@acm.org>

	* generic/tkImgPPM.c (StringReadPPM): Corrected a comparison whose
	sense was reversed that resulted in reading beyond the end of the
	input buffer on malformed PPM data. [Bug 1822391]
	* library/tkfbox.tcl (VerifyFileName): Corrected a couple of typos in
	handling of bad file names. [Bug 1822076] Thanks to Christoph Bauer
	(fridolin@users.sf.net) for the patch.
	* tests/filebox.test (filebox-7.1, filebox-7.2): Added test cases that
	exercise. [Bug 1822076]
	* tests/imgPPM.test (imgPPM-4.1): Added test case that exercises. [Bug
	1822391]

2007-11-25  Joe English  <jenglish@users.sourceforge.net>

	* generic/ttk/ttkManager.h, generic/ttk/ttkManager.c,
	* generic/ttk/ttkFrame.c, generic/ttk/ttkNotebook.c,
	* generic/ttk/ttkPanedwindow.c:  Internal Ttk_Manager API updates;
	Fixed [Bug 1343984]; Added [$nb hide] method; [$nb add] on
	already-managed windows no longer throws an error, can be used to
	re-add a hidden tab.

	* doc/ttk_notebook.n, tests/ttk/notebook.test,
	* tests/ttk/panedwindow.test:  Updated docs and test suite.

2007-11-23  Donal K. Fellows  <donal.k.fellows@manchester.ac.uk>

	* unix/README: General improvements.

2007-11-21  Donal K. Fellows  <donal.k.fellows@manchester.ac.uk>

	* library/tkfbox.tcl: Better theming in the file list area.

2007-11-19  Don Porter  <dgp@users.sourceforge.net>

	*** 8.5b3 TAGGED FOR RELEASE ***

	* README:		Bump version number to 8.5b3.
	* generic/tk.h:
	* library/tk.tcl:
	* unix/configure.in:
	* unix/tk.spec:
	* win/configure.in:

	* unix/configure:	autoconf-2.59
	* win/configure:

	* changes:		Update changes for 8.5b3 release.

2007-11-19  Pat Thoyts  <patthoyts@users.sourceforge.net>

	* generic/ttk/ttkTheme.c:	Fix crash when 'style element create'
	* tests/ttk/ttk.test:		called w/ insufficient args; add tests.

2007-11-18  Joe English  <jenglish@users.sourceforge.net>

	* generic/ttk/ttkElements.c, macosx/ttkMacOSXTheme.c: Add "fill"
	element: like "background" but only erases parcel.

	* generic/ttk/ttkFrame.c: Use fill element in Labelframe Label
	sublayout.  Also improved default labelmargins for -labelanchor w*, e*.

	* generic/ttk/ttkLabel.c: no longer need Labelframe hack.

	* library/ttk/aquaTheme.tcl: ImageTextElement no longer needed.
	TextElement no longer needs '-background' option.

	* generic/ttk/ttkFrame.c: Use sublayout for ttk::labelframe labels
	instead of single element.

	* generic/ttk/ttkLabel.c: Default -anchor for text and label elements
	is now "w" instead of "center". [Bug 1614540]

	* library/ttk/defaults.tcl, library/ttk/*Theme.tcl: Button styles now
	need explicit "-anchor center".

	* generic/ttk/ttkLayout.c (TTKInitPadding): BUGFIX:
	Ttk_GetPaddingFromObj() and Ttk_GetBorderFromObj() returned garbage
	when passed an empty list.

	* macosx/ttkMacOSXTheme.c: Resynchronize with Tile codebase so that
	patches can flow back and forth.

	* library/ttk/aquaTheme.tcl: Extra TButton -padding no longer needed.

2007-11-18  Pat Thoyts  <patthoyts@users.sourceforge.net>

	* win/ttkWinXPTheme.c: Add support for size information flags for
	scrollbar and combobox buttons. This handles Tile [Patches 1596647 and
	1596657] but a bit more generically.

2007-11-17  Pat Thoyts  <patthoyts@users.sourceforge.net>

	* generic/(tkArgv.c, tkBind.c, tkCipboard.c, tkEntry.c, tkOption.c,
	tkScale.c, tkScrollbar.c, tkTextImage.c, tkVisual.c, tkWindow.c): Tidy
	up some variable types.

	* generic/tkFont.c:	Only check for -displayof if there are
	* test/font.test:	sufficient arguments. This permits checking
				strings like -d.

2007-11-17  Joe English  <jenglish@users.sourceforge.net>

	* library/ttk/scrollbar.tcl: Swap in core scrollbars for
	[ttk::scrollbar]s on OSX.

2007-11-16  Benjamin Riefenstahl  <b.riefenstahl@turtle-trading.net>

	* macosx/tkMacOSXFont.c (TkpMeasureCharsInContext): Correct an
	oversight in the bug fix from 2007-11-11. [Bug 1824638]

2007-11-15  Daniel Steffen  <das@users.sourceforge.net>

	* macosx/Wish.xcodeproj/project.pbxproj: add new chanio.test.
	* macosx/Wish.xcode/project.pbxproj:

2007-11-14  Donal K. Fellows  <dkf@users.sf.net>

	* library/msgs/sv.msg: Get the locale declared within the message
	catalog correct! [Bug 1831803]

2007-11-11  Benjamin Riefenstahl  <b.riefenstahl@turtle-trading.net>

	* macosx/tkMacOSXFont.c (TkpMeasureCharsInContext): Fix the case when
	TK_WHOLE_WORDS and TK_AT_LEAST_ONE are both set and maxLength is small.
	[Bug 1824638]

2007-11-09  Daniel Steffen  <das@users.sourceforge.net>

	* macosx/tkMacOSXCarbonEvents.c
	(InstallStandardApplicationEventHandler): on Mac OS X Leopard, replace
	the 2005-11-27 approach of installing the standard application handler
	by calling RAEL and immediately longjmping out of it from an event
	handler, as that now leads to crashes in -[NSView unlockFocus] whenever
	HIToolbox uses Cocoa in Leopard (Help menu, Nav Services, Color
	Picker). Instead call InstallStandardEventHandler() on the application
	and menubar event targets, as Leopard ISEH finally handles these
	correctly. Unfortunately need a HIToolbox-internal SPI to retrieve the
	menubar event target, no public API appears have that functionality.

	* macosx/tkMacOSXDebug.c:	make TkMacOSXInitNamedDebugSymbol()
	* macosx/tkMacOSXDebug.h:	available outside of debug builds as
					the new Leopard ISAEH needs it.

	* macosx/tkMacOSXButton.c:	replace HiliteControl() by modern API
	* macosx/tkMacOSXMenubutton.c:	for activation and enabling;
					distinguish inactive and disabled
					look&feel; correct activation handling
					to match that of container toplevel.

	* macosx/tkMacOSXMenubutton.c:	correct size computation of bevelbutton
					variant to match that of buttons;
					fix crash with bitmap due to NULL GC;
					delay picParams setup until needed;
					formatting cleanup. [Bug 1824521]

	* library/menu.tcl:		correct handling of menubutton "active"
					state on Aqua to match that of buttons.

	* macosx/tkMacOSXDefault.h:	correct button & menubutton active
					foreground and background colors and
					menubutton border width.

	* macosx/tkMacOSXWindowEvent.c:	handle kEventWindowExpanding carbon
	* macosx/tkMacOSXCarbonEvents.c: event instead of kEventWindowExpanded
					to ensure activate event arrives after
					window is remapped, also need to
					process all Tk events generated by
					remapping in the event handler to
					ensure children are remapped before
					activate event is processed.

	* macosx/tkMacOSXSubwindows.c:	add pixmap size field to MacDrawable
	* macosx/tkMacOSXInt.h:		struct; add flag for B&W pixmaps.
	* macosx/tkMacOSXDraw.c:
	* macosx/tkMacOSXEmbed.c:
	* macosx/tkMacOSXMenu.c:

	* macosx/tkMacOSXPrivate.h:	correct Leopard HIToolboxVersionNumber.

	* macosx/ttkMacOSXTheme.c:	add error checking; cleanup formatting.

	* macosx/tkMacOSXFont.c (TkpGetFontAttrsForChar): panic on false return
					from TkMacOSXSetupDrawingContext().

	* macosx/tkMacOSXButton.c:	sync formatting, whitespace, copyright
	* macosx/tkMacOSXDialog.c:	with core-8-4-branch.
	* macosx/tkMacOSXMenus.c:
	* macosx/tkMacOSXWm.c:
	* xlib/xgc.c
	* library/bgerror.tcl:
	* library/console.tcl:
	* library/menu.tcl:

2007-11-07  Joe English  <jenglish@users.sourceforge.net>

	* generic/ttk/ttkTheme.c (Ttk_ElementSize): Fixed longstanding,
	subtle bug that caused element padding to sometimes be counted
	twice in size computations.

	* generic/ttk/ttkElements.c, generic/ttk/ttkClamTheme.c,
	generic/ttk/ttkDefaultTheme.c, generic/ttk/ttkTreeview.c,
	generic/ttk/ttkImage.c, macosx/ttkMacOSXTheme.c,
	win/ttkWinTheme.c, win/ttkWinXPTheme.c:	Fix ElementSizeProcs affected
						 by previous change.

2007-11-06  Andreas Kupries  <andreask@activestate.com>

	* doc/CrtConsoleChan.3: Fixed markup typo and extended see also
	  section per suggestions by Donal.

2007-11-05  Joe English  <jenglish@users.sourceforge.net>

	* library/ttk/combobox.tcl: Set focus to listbox in <Map> binding
	instead of in Post command (see [Bug 1349811] for info).

2007-11-05  Andreas Kupries  <andreask@activestate.com>

	* doc/CrtConsoleChan.3: New file providing minimal documentation
	  of 'Tk_InitConsoleChannels()'. [Bug 432435]

2007-11-05  Joe English  <jenglish@users.sourceforge.net>

	* macosx/ttkMacOSXTheme.c (TreeitemLayout): Remove focus ring
	from treeview items on OSX (problem reported by Kevin Walzer).

2007-11-04  Joe English  <jenglish@users.sourceforge.net>

	* generic/ttk/ttkTreeview.c: Use null "treearea" element for
	treeview owner-draw area instead of "client", to avoid
	nameclash with Notebook.client element (this was causing
	sizing anomalies in XP theme, and introduced extraneous
	padding).
	* generic/ttk/ttkDefaultTheme.c: Treeitem.indicator element
	needs left margin now.

2007-11-04  Daniel Steffen  <das@users.sourceforge.net>

	* macosx/tkMacOSXMenus.c: add "Run Widget Demo" menu item to the
	default Edit menu along with associated carbon event handler enabling
	the item only if demo files are installed; cleanup handling of "About"
	and "Source" menu items.

	* library/bgerror.tcl:		fix background of detail text on Aqua.

	* library/console.tcl:		add accelerators and fix Aqua bindings
					of the new font size menu items.

	* library/demos/mclist.tcl:	Aqua GOOBE.
	* library/demos/tree.tcl:
	* library/demos/ttknote.tcl:
	* library/demos/widget:

	* doc/chooseDirectory.n:	remove/correct obsolete Mac OS 9-era
	* doc/getOpenFile.n:		information.
	* doc/menu.n:

	* macosx/tkMacOSXEvent.c (TkMacOSXProcessCommandEvent): fix boolean arg

	* macosx/Wish.xcodeproj/project.pbxproj: add new demo file.
	* macosx/Wish.xcode/project.pbxproj:

2007-11-03  Pat Thoyts  <patthoyts@users.sourceforge.net>

	* library/console.tcl: Add menu item and key binding to adjust font.

2007-11-02  Donal K. Fellows  <dkf@users.sf.net>

	* library/demos/mclist.tcl: Added a demo of how to do a multi-column
	sortable listbox.

	* library/msgbox.tcl: Made message dialog use Ttk widgets for better
	L&F.

	* library/tkfbox.tcl (::tk::dialog::file::CompleteEnt): Added <Tab>
	completion. [FR 805091]
	* library/tkfbox.tcl: Made file dialog use Ttk widgets for better L&F.

	* library/demos/sayings.tcl: Better resizing. [Bug 1822410]

2007-11-01  Donal K. Fellows  <donal.k.fellows@manchester.ac.uk>

	* library/demos/textpeer.tcl: Better resizing. [Bug 1822601]

	* doc/colors.n: Added list of Windows system colors. [Bug 945409]

2007-11-01  Daniel Steffen  <das@users.sourceforge.net>

	* macosx/tkMacOSXColor.c (GetThemeColor): improve translation of RGB
				pixel values into RGBColor.

	* library/demos/widget:	increase height of main window text widget to
				use more of the available vertical space.

	* doc/bind.n:		document the Option modifier, clarify meaning
				and availability of Command & Option.

	* doc/console.n:	clarify availability of [console] in TkAqua.

2007-11-01  Donal K. Fellows  <donal.k.fellows@man.ac.uk>

	* unix/installManPage, doc/*.n: Make documentation use the name that
	scripts use as much as possible. [Bug 1640073]

	* doc/text.n: Fixed mistake in [$t tag remove] docs. [Bug 1792191]

	* doc/bind.n: Documented the Command modifier. [Bug 1232908]

	* doc/console.n, doc/wish.1: Made it clearer when and why the console
	command is present. [Bug 1386955]

2007-10-31  Donal K. Fellows  <donal.k.fellows@manchester.ac.uk>

	* library/demos/entry3.tcl: Improved description/comments so that
	people better understand what is being validated, following suggestion
	from Don Porter.

	* library/demos/image2.tcl (loadImage): Mark non-loadable images
	as such instead of throwing a nasty dialog, following suggestion
	from Don Porter.

	* generic/tkImgPhoto.c (Tk_PhotoPutBlock): More optimization, derived
	from [Patch 224066].

2007-10-30  Joe English  <jenglish@users.sourceforge.net>

	* library/ttk/combobox.tcl (Unpost): BUGFIX: Unpost can be called with
	no preceding Post.

2007-10-31  Pat Thoyts  <patthoyts@users.sourceforge.net>

	* win/rules.vc:     Use -fp:strict with msvc8 as -fp:precise fails on
	* generic/tkObj.c:  amd64 builds. Fix the two places in Tk that
	* generic/tkTrig.c: generate errors with msvc8 when using this flag.

2007-10-30  Jeff Hobbs  <jeffh@ActiveState.com>

	* library/choosedir.tcl: only enable OK button when valid in
	conjunction with -mustexist. [Bug 1550528]

	* library/listbox.tcl (::tk::ListboxBeginSelect): ignore -takefocus
	when considering focus on <1>, it is for tab focus.

2007-10-30  Don Porter  <dgp@users.sourceforge.net>

	* generic/tk.h:		Bump version number to 8.5b2.1 to distinguish
	* library/tk.tcl:	CVS development snapshots from the 8.5b2
	* unix/configure.in:	release.
	* unix/tk.spec:
	* win/configure.in:

	* unix/configure:	autoconf (2.59)
	* win/configure:

2007-10-30  Jeff Hobbs  <jeffh@ActiveState.com>

	* doc/text.n: fix spelling of -inactiveselectbackground [Bug 1626415]

	* library/entry.tcl: don't error with Clear event. [Bug 1509288]

	* library/ttk/fonts.tcl: use size -12 TkFixedFont (was -10) on X11

2007-10-30  Donal K. Fellows  <donal.k.fellows@manchester.ac.uk>

	* library/demos/unicodeout.tcl: Fixed Arabic and Hebrew rendering on
	Windows. [Bug 1803723]

	* generic/tkImgPhoto.c (ImgPhotoCmd): Rename enumeration for somewhat
	simpler-to-read code. [Bug 1677613]

2007-10-30  Joe English  <jenglish@users.sourceforge.net>

	* generic/ttk/ttkWidget.c: Split up RedisplayWidget() to factor out
	double-buffering related code.

	* macosx/ttkMacOSXAquaTheme.c: Use SetThemeBackGround/
	kThemeBrushModelessDialogBackground{Active|Inactive} instead of
	ApplyThemeBackground/kThemeBackgroundWindowHeader (advice from DAS).

	* library/ttk/aquaTheme.tcl: Use darker shade for inactive and
	disabled text, to match typical values of most
	kThemeXXXTextColorInactive values.

2007-10-30  Donal K. Fellows  <donal.k.fellows@man.ac.uk>

	* doc/selection.n: Clarify UTF8_STRING handling. [Bug 1778563]

	* doc/text.n: Clarify search subccommand docs. [Bug 1622919]

2007-10-29  Jeff Hobbs  <jeffh@ActiveState.com>

	* macosx/tkMacOSXFont.c (InitSystemFonts):
	* library/ttk/fonts.tcl: use Monaco 11 (was 9) as Aqua TkFixedFont

	* tests/listbox.test, tests/panedwindow.test, tests/scrollbar.test:
	* library/bgerror.tcl, library/dialog.tcl, library/listbox.tcl:
	* library/msgbox.tcl, library/optMenu.tcl, library/tclIndex:
	* library/tkfbox.tcl, library/demos/floor.tcl, library/demos/rmt:
	* library/demos/tcolor, library/demos/text.tcl:
	* library/demos/twind.tcl, library/demos/widget: Buh-bye Motif look
	* library/ttk/fonts.tcl:    Update of Tk default look in 8.5
	* macosx/tkMacOSXDefault.h: Trims border sizes, cleaner X11 look
	* unix/tkUnixDefault.h:     with minor modifications for Win32/Aqua.
	* win/tkWinDefault.h:       Uses Tk*Font definitions throughout for
	* win/tkWinFont.c:          classic widgets. [Bug 1820344]
	* library/obsolete.tcl (::tk::classic::restore): This restores
	changes made to defaults in 8.5 using the 'option' command,
	segmented into logical groups.

	* tests/winfo.test: winfo-4.5 raise .t to above . for Windows

	* tests/unixWm.test: note TIP#142 results and remove unnecessary
	catches.

2007-10-29  Donal K. Fellows  <donal.k.fellows@man.ac.uk>

	* doc/*.1, doc/*.n, doc/*.3: Lots more GOOBE work.

2007-10-28  Joe English  <jenglish@users.sourceforge.net>

	* library/ttk/combobox.tcl: Make popdown window [wm resizable 0 0] on
	OSX, to prevent TkAqua from shrinking the scrollbar to make room for a
	grow box that isn't there.
	* macosx/ttkMacOSXTheme.c, library/ttk/aquaTheme.tcl: Reworked
	combobox layout.

2007-10-26  Don Porter  <dgp@users.sourceforge.net>

	*** 8.5b2 TAGGED FOR RELEASE ***

	* changes:		Update changes for 8.5b2 release.

	* doc/*.1:              Revert doc changes that broke
	* doc/*.3:              `make html` so we can get the release
	* doc/*.n:              out the door.

	* README:		Bump version number to 8.5b2.
	* generic/tk.h:
	* library/tk.tcl:
	* unix/configure.in:
	* unix/tk.spec:
	* win/configure.in:

	* unix/configure:	autoconf-2.59
	* win/configure:

2007-10-26  Daniel Steffen  <das@users.sourceforge.net>

	* macosx/tkMacOSXWm.c (ApplyMasterOverrideChanges): fix window class
	of transient toplevels that are not also overrideredirect. [Bug
	1816252]

	* macosx/tkMacOSXDialog.c:	TIP#242 cleanup.
	* library/demos/filebox.tcl: 	demo TIP#242 -typevariable.

2007-10-25  Joe English  <jenglish@users.sourceforge.net>

	* generic/ttk/ttkNotebook.c: [Bug 1817596]

2007-10-25  Jeff Hobbs  <jeffh@ActiveState.com>

	* doc/getOpenFile.n:	TIP#242 implementation of -typevariable to
	* library/tkfbox.tcl:	return type of selected file in file dialogs.
	* library/xmfbox.tcl:	[Bug 1156388]
	* macosx/tkMacOSXDialog.c:
	* tests/filebox.test:
	* tests/winDialog.test:
	* win/tkWinDialog.c:

2007-10-25  Don Porter  <dgp@users.sourceforge.net>

	* generic/tkPlace.c:	Prevent segfault in place geometry manager.
	Thanks to Colin McDonald.  [Bug 1818491]

2007-10-24  Joe English  <jenglish@users.sourceforge.net>

	* generic/ttk/*.c, win/{ttkWinMonitor,ttkWinTheme,ttkWinXPTheme}.c,
	* macosx/ttkMacOSXTheme.c: Move widget layout registration
	from TtkElements_Init() to widget *_Init() routines.
	Renaming/consistency: s/...ElementGeometry()/...ElementSize()/

2007-10-24  Donal K. Fellows  <donal.k.fellows@man.ac.uk>

	* doc/*.n, doc/*.3, doc/*.1: Lots of changes to take advantage of the
	new macros.

2007-10-24  Pat Thoyts  <patthoyts@users.sourceforge.net>

	* win/tkWinDraw.c: Applied [Patch 1723362] for transparent bitmaps.

	* generic/tkWindow.c: permit wm manage of any widget (esp: ttk::frame)

2007-10-23  Jeff Hobbs  <jeffh@ActiveState.com>

	* library/ttk/combobox.tcl (ttk::combobox::PopdownWindow): redo wm
	transient on each drop to handle reparent-able frames. [Bug 1818441]

2007-10-23  Joe English  <jenglish@users.sourceforge.net>

	* library/ttk/combobox.tcl: [namespace import ::ttk::scrollbar]
	doesn't work, since ttk::scrollbar isn't [namespace export]ed.

2007-10-23  Don Porter  <dgp@users.sourceforge.net>

	* tests/cursor.test:	Make tests robust against changes in Tcl's
	rules for accepting integers in octal format.

2007-10-23  Donal K. Fellows  <donal.k.fellows@manchester.ac.uk>

	* doc/font.n: Added section on the TIP#145 fonts.

2007-10-23  Pat Thoyts  <patthoyts@users.sourceforge.net>

	* win/tkWinFont.c: Fixed leak in CreateNamedFont spotted by das.

2007-10-23  Daniel Steffen  <das@users.sourceforge.net>

	* library/demos/combo.tcl:	Aqua GOOBE.
	* library/demos/toolbar.tcl:
	* library/demos/tree.tcl:
	* library/demos/ttknote.tcl:
	* library/demos/ttkprogress.tcl:
	* library/demos/widget:

	* macosx/Wish.xcodeproj/project.pbxproj: add new demo files.
	* macosx/Wish.xcode/project.pbxproj:

2007-10-22  Donal K. Fellows  <donal.k.fellows@manchester.ac.uk>

	* library/demos/widget: Added more demos, reorganized to make Tk and
	Ttk demos seem to be more coherent whole. Made localization a bit
	easier by reducing the amount of duplication.
	* library/demos/{combo,toolbar,tree,ttknote,ttkprogress}.tcl: New
	demos of new (mostly) Ttk widgets.
	* library/demos/ttkbut.tcl: Improvements.

2007-10-22  Joe English  <jenglish@users.sourceforge.net>

	* library/ttk/combobox.tcl:	ttk::combobox overhaul; fixes [Bugs
					1814778, 1780286, 1609168, 1349586]
	* library/ttk/aquaTheme.tcl:	Factored out aqua-specific combobox
					-postposition adjustments.
	* generic/ttk/ttkTrack.c:	Detect [grab]s and unpress pressed
					element; combobox workaround no longer
					needed.

2007-10-22  Daniel Steffen  <das@users.sourceforge.net>

	* macosx/tkMacOSXFont.c: 	register named fonts for TIP #145 fonts
					and all theme font IDs.

	* generic/tkFont.c (Tk{Create,Delete}NamedFont): allow NULL interp.

	* library/ttk/fonts.tcl:	check for TIP #145 fonts on all
					platforms; correct aqua font sizes.

	* library/demos/ttkmenu.tcl:	Aqua GOOBE.
	* library/demos/ttkpane.tcl:
	* library/demos/widget:

	* macosx/Wish.xcodeproj/project.pbxproj: add new demo files.
	* macosx/Wish.xcode/project.pbxproj:

2007-10-18  Donal K. Fellows  <donal.k.fellows@manchester.ac.uk>

	* library/demos/ttkmenu.tcl: Added more demos of Ttk widgets. These
	* library/demos/ttkpane.tcl: ones are of menubuttons, panedwindows and
	a progress bar (indirectly).

2007-10-18  Pat Thoyts  <patthoyts@users.sourceforge.net>

	* library/ttk/fonts.tcl: Create all the TIP #145 font names on all
	platforms (mac and unix get handled in script, windows in C)

2007-10-17  David Gravereaux <davygrvy@pobox.com>

	* bitmaps/*.xbm: Changed CVS storage mode from -kb to -kkv as these
	are really text files, not binaries.
	* win/makefile.vc: Added $(BITMAPDIR) to the search path for the
	depend target.

2007-10-18  Daniel Steffen  <das@users.sourceforge.net>

	* library/demos/widget:		Aqua GOOBE, cleanup icons.
	* library/demos/ttkbut.tcl:
	* library/demos/entry3.tcl:
	* library/demos/msgbox.tcl:

	* library/demos/button.tcl:	restore setting of button
					highlightbackground on Aqua.

	* macosx/ttkMacOSXTheme.c: 	adjust button and separator geometry.

	* macosx/tkMacOSXWm.c:		fix warnings.

	* macosx/Wish.xcodeproj/project.pbxproj: add new demo files.
	* macosx/Wish.xcode/project.pbxproj:

2007-10-17  Donal K. Fellows  <donal.k.fellows@manchester.ac.uk>

	* library/demos/ttkbut.tcl: Added demo of the basic Ttk widgets.

2007-10-16  David Gravereaux <davygrvy@pobox.com>

	* win/makefile.vc: depend target now works and builds a generated
	dependency list with $(TCLTOOLSDIR)/mkdepend.tcl

2007-10-16  Donal K. Fellows  <donal.k.fellows@manchester.ac.uk>

	* library/demos/widget: Made the code for generating the contents of
	the main widget more informative. Added 'new' flagging for wholly new
	demos.

	* doc/text.n: Made it clearer what things are text widget invokations
	and what are not. Also some other clarity improvements.

2007-10-15  Donal K. Fellows  <donal.k.fellows@manchester.ac.uk>

	* library/demos/widget: Use Ttk widgets for the widget demo core, for
	vastly improved look-and-feel on at least one platform (Windows).
	* library/demos/{button,check,style,twind}.tcl: Various tweaks for
	GOOBE...
	* library/demos/textpeer.tcl: New demo script to show off peering as a
	specific feature.

2007-10-15  Jeff Hobbs  <jeffh@ActiveState.com>

	* generic/tkFocus.c, generic/tkFrame.c, generic/tkInt.h:
	* macosx/tkMacOSXButton.c, macosx/tkMacOSXMenubutton.c:
	* macosx/tkMacOSXWm.c, unix/tkUnixWm.c, win/tkWinWm.c:
	* doc/wm.n, tests/wm.test: TIP #125 implementation [Bug 998125]
	Adds [wm manage|forget] for dockable frames.
	Finished X11 and Windows code, needs OS X completion.

2007-10-15  Joe English  <jenglish@users.sourceforge.net>

	* generic/ttk/ttkTreeview.c: Store pointer to column table entry
	instead of column index in columnNames hash table. This avoids the
	need for the evil PTR2INT and INT2PTR macros, and simplifies things a
	bit.

2007-10-15  Daniel Steffen  <das@users.sourceforge.net>

	* generic/tkArgv.c:		Fix gcc warnings about 'cast to/from
	* generic/tkCanvUtil.c:		pointer from/to integer of different
	* generic/tkCanvas.c:		size' on 64-bit platforms by casting
	* generic/tkCursor.c:		to intermediate types
	* generic/tkInt.h:		intptr_t/uintptr_t via new PTR2INT(),
	* generic/tkListbox.c:		INT2PTR(), PTR2UINT() and UINT2PTR()
	* generic/tkObj.c:		macros.
	* generic/tkStyle.c:
	* generic/tkTextIndex.c:
	* generic/tkUtil.c:
	* generic/ttk/ttkTheme.h:
	* generic/ttk/ttkTreeview.c:
	* unix/tkUnixMenu.c:
	* unix/configure.in:

	* unix/configure:		autoconf-2.59
	* unix/tkConfig.h.in:		autoheader-2.59

	* macosx/Wish-Common.xcconfig:		add 'tktest-X11' target.
	* macosx/Wish.xcode/project.pbxproj:
	* macosx/Wish.xcode/default.pbxuser:
	* macosx/Wish.xcodeproj/default.pbxuser:
	* macosx/Wish.xcodeproj/project.pbxproj:

	* unix/configure.in (Darwin):	add support for 64-bit X11.
	* unix/configure:		autoconf-2.59

2007-10-14  Jeff Hobbs  <jeffh@ActiveState.com>

	* win/configure, win/configure.in (TK_WIN_VERSION): Make sure the
	patchlevel doesn't contain extra dotted pairs (eg. interim release)

2007-10-12  Pat Thoyts  <patthoyts@users.sourceforge.net>

	* win/makefile.vc:  Mine all version information from headers.
	* win/rules.vc:     Sync tcl and tk and bring extension versions
	* win/nmakehlp.c:   closer together. Try and avoid using tclsh
	                    to do substitutions as we may cross compile.

	* library/console.tcl:          Use TkFixedFont and ttk widgets

2007-10-12  Daniel Steffen  <das@users.sourceforge.net>

	* macosx/tkMacOSXDraw.c:	replace all (internal) use of QD region
	* macosx/tkMacOSXSubwindows.c:	API by HIShape API, with conversion to
	* macosx/tkMacOSXWindowEvent.c:	QD regions only when required by legacy
	* macosx/tkMacOSXPrivate.h:	Carbon or Tk API.
	* macosx/tkMacOSXRegion.c:
	* macosx/tkMacOSXDebug.c:
	* macosx/tkMacOSXDebug.h:

	* macosx/tkMacOSXInt.h:		replace MacDrawable's QD RgnHandles
	* macosx/tkMacOSXEmbed.c:	clipRgn, aboveClipRgn & drawRgn by
	* macosx/tkMacOSXMenu.c:	HIShapeRefs visRgn & aboveVisRgn and
	* macosx/tkMacOSXSubwindows.c:	CGRect drawRect.

	* macosx/tkMacOSXWindowEvent.c:	remove use of QD port vis rgn in window
	* macosx/tkMacOSXSubwindows.c:	update rgn calculation, manually excise
	* macosx/tkMacOSXWm.c:		growbox from toplevel clip rgn instead.

	* macosx/tkMacOSXDraw.c:	replace use of QD port clip rgn by new
	* macosx/tkMacOSXPrivate.h:	clipRgn fld in TkMacOSXDrawingContext;
					handle QD/CG drawing mismatches in
					XCopyArea, XCopyPlane and TkPutImage;
					cleanup/speedup CGContext setup in
					TkMacOSXSetupDrawingContext().

	* macosx/tkMacOSXDraw.c:	change TkMacOSXSetupDrawingContext() to
	* macosx/tkMacOSXEntry.c:	return boolean indicating whether
	* macosx/tkMacOSXFont.c:	drawing is allowed (and was setup) or
	* macosx/tkMacOSXMenu.c:	not (e.g. when clipRgn is empty).
	* macosx/ttkMacOSXTheme.c:

	* macosx/tkMacOSXSubwindows.c:	signal that drawable is a pixmap via
	* macosx/tkMacOSXInt.h:		new explicit TK_IS_PIXMAP flag instead
					of a NULL cligRgn field.

	* macosx/tkMacOSXRegion.c:	add wrappers for missing/buggy HIShape
	* macosx/tkMacOSXPrivate.h:	API, and private helpers to operate on
					HIShapeRefs & convert to/from TkRegion.

	* macosx/tkMacOSXRegion.c:	add Tkp{Retain,Release}Region() API for
	* macosx/tkMacOSXInt.h:		TkRegion.

	* xlib/xgc.c:			factor out alloc/free of GC clip_mask;
	* macosx/tkMacOSXXStubs.c:	manage clip rgn lifetime with new
					Tkp{Retain,Release}Region().

	* macosx/tkMacOSXButton.c:	delay picParams setup until needed.

	* generic/tkTextDisp.c (CharUndisplayProc): fix textDisp.test crash.

2007-10-11  David Gravereaux <davygrvy@pobox.com>

	* win/winMain.c:  Replaced incorrect comments in main() to descibe
	why the console widget does not need to be created for this
	application entry point (if used).  Must have been a bad copy/paste
	of WinMain() from 10 years back.

2007-10-11  Daniel Steffen  <das@users.sourceforge.net>

	* macosx/tkMacOSXWm.c (TkMacOSXGrowToplevel): manually constrain resize
	limitBounds to maxBounds, works around SectRect() mis-feature (return
	zero rect if input rect has zero height/width). [Bug 1810818]

2007-10-09  Pat Thoyts  <patthoyts@users.sourceforge.net>

	* generic/tkImage.c:     Make Ttk_GetImage safe if called with NULL
	* tests/ttk/image.test:  interp. Added some tests that crash
	                         on Windows without this fix.

2007-10-02  Don Porter  <dgp@users.sourceforge.net>

	[core-stabilizer-branch]

	* README:               Bump version number to 8.5.0
	* generic/tk.h:
	* library/tk.tcl:
	* unix/configure.in:	Updated LOCALES.
	* unix/tk.spec:
	* win/configure.in:

	* unix/configure:	autoconf (2.59)
	* win/configure:

2007-09-30  Joe English  <jenglish@users.sourceforge.net>

	* library/ttk/entry.tcl (WordBack, WordForward):
	Fix private routines accidentally defined in global namespace
	[Bug 1803836]

2007-09-26  Donal K. Fellows  <donal.k.fellows@manchester.ac.uk>

	* library/msgs/hu.msg: Added Hungarian message set, from Pader Reszo.
	[Patch 1800742]

2007-09-20  Donal K. Fellows  <dkf@users.sf.net>

	*** 8.5b1 TAGGED FOR RELEASE ***

	* generic/tkTextDisp.c (LayoutDLine):  Only call callbacks that are
	* tests/textDisp.test (textDisp-32.3): not NULL. [Bug 1791052]

2007-09-20  Don Porter  <dgp@users.sourceforge.net>

	* changes: updates for 8.5b1 release.

2007-09-19  Don Porter  <dgp@users.sourceforge.net>

	* README:		Bump version number to 8.5b1.
	* generic/tk.h:		Merge from core-stabilizer-branch.
	* library/tk.tcl:	Stabilizing toward 8.5b1 release now done
	* unix/configure.in:	on the HEAD.  core-stabilizer-branch is
	* unix/tk.spec:		now suspended.
	* win/configure.in:

2007-09-19  Pat Thoyts  <patthoyts@users.sourceforge.net>

	* generic/tkStubLib.: Replaced isdigit with internal implementation.

2007-09-18  Don Porter  <dgp@users.sourceforge.net>

	* generic/tkStubLib.c:	Remove C library calls from Tk_InitStubs()
	* win/makefile.vc:	so that we don't need the C library linked
	in to libtkStub.

2007-09-18  Donal K. Fellows  <donal.k.fellows@man.ac.uk>

	* generic/tkImgGIF.c (FileReadGIF, StringReadGIF): Rewrite for greater
	clarity (more comments, saner code arrangement, etc.)

2007-09-18  Pat Thoyts  <patthoyts@users.sourceforge.net>

	* tests/all.tcl:     Made ttk/all.tcl be the same as tk's all.tcl and
	* tests/ttk/all.tcl: make use of file normalize (bugs noted by
	mjanssen and GPS with msys)

2007-09-17  Pat Thoyts  <patthoyts@users.sourceforge.net>

	* win/makefile.vc: Add crt flags for tkStubLib now it uses C-library
	functions.

2007-09-17  Joe English  <jenglish@users.sourceforge.net>

	* unix/tcl.m4: use '${CC} -shared' instead of 'ld -Bshareable' to
	build shared libraries on current NetBSDs. [Bug 1749251]
	* unix/configure: regenerated (autoconf-2.59).

2007-09-17  Don Porter  <dgp@users.sourceforge.net>

	* generic/tkConsole.c:	Revised callers of Tcl_InitStubs() to account
	* generic/tkMain.c:	for restored compatible support for the call
	* generic/tkWindow.c:	Tcl_InitStubs(interp, TCL_VERSION, 1).  Also
	revised Tcl_PkgRequire() call for Tcl so that, for example, a Tk
	library built against Tcl 8.5.1 headers will not refuse to [load] into
	a Tcl 8.5.0 interpreter. [Tcl Bug 1578344]

	* generic/tk.h:		Revised Tk_InitStubs() to restore Tk 8.4
	* generic/tkStubLib.c:	source compatibility with callers of
	* generic/tkWindow.c:	Tk_InitStubs(interp, TK_VERSION, 1).

2007-09-17  Joe English  <jenglish@users.sourceforge.net>

	* library/ttk/combobox.tcl:  Try to improve combobox appearance on
	OSX + Tk 8.5. [Bug 1780286]

2007-09-15  Daniel Steffen  <das@users.sourceforge.net>

	* unix/tcl.m4: 	replace all direct references to compiler by ${CC} to
			enable CC overriding at configure & make time; run
			check for visibility "hidden" with all compilers;
			quoting fixes from TEA tcl.m4.
	(SunOS-5.1x):	replace direct use of '/usr/ccs/bin/ld' in SHLIB_LD by
			'cc' compiler driver.
	* unix/configure: autoconf-2.59

2007-09-14  Daniel Steffen  <das@users.sourceforge.net>

	* macosx/Wish-Common.xcconfig:		  enable Tcl DTrace support.
	* macosx/Wish.xcodeproj/project.pbxproj:

2007-09-12  Andreas Kupries  <andreask@activestate.com>

	* win/Makefile.in (install-binaries): Fixed missing brace in the
	* win/makefile.vc (install-binaries): generated package index file.
	Note: unix/Makefile.in is good.

2007-09-11  Reinhard Max  <max@suse.de>

	* generic/tkImgGIF.c: Fixed a buffer overrun that got triggered by
	multi-frame interlaced GIFs that contain subsequent frames that are
	smaller than the first one.

	* tests/imgPhoto.test: Added a test for the above.

2007-09-11  Don Porter  <dgp@users.sourceforge.net>

	* generic/tkConsole.c:	Revised calls to Tcl_InitStubs() and
	* generic/tkMain.c:	[package require Tcl] so that Tk Says What It
	* generic/tkWindow.c:	Means using the new facilties of [package] in
	* library/tk.tcl:	Tcl 8.5 about what version(s) of Tcl it is
	* unix/Makefile.in:	willing to work with. [Bug 1578344]
	* win/Makefile.in:
	* win/makefile.vc:

2007-09-10  Jeff Hobbs  <jeffh@ActiveState.com>

	* unix/README: typo corrections [Bug 1788682]

2007-09-10  Don Porter  <dgp@users.sourceforge.net>

	* generic/tkConsole.c:	Revise all Tcl_InitStubs() calls to restore
	* generic/tkMain.c:	the traditional practice that a Tk shared
	* generic/tkWindow.c:	library may [load] into a Tcl 8.5 interp at
	any patchlevel.	 This practice also matches the compile time checks of
	TCL_MAJOR_VERSION and TCL_MINOR_VERSION in tk.h. [Bug 1723622]

2007-09-06  Don Porter  <dgp@users.sourceforge.net>

	* generic/tkWindow.c (Initialize):	Moved common Tk initialization
	* generic/tkInitScript.h (removed):	script out of tkInitScript.h
	* macosx/tkMacOSXInit.c:	and multiple TkpInit() routines and
	* unix/Makefile.in:	into the common Initialize() routine in
	* unix/tkUnixInit.c:	generic code. Also removed constraint on
	* win/tkWinInit.c:	ability to define a custom [tkInit] before
	calling Tk_Init(). Until now the custom [tkInit] had to be a proc. Now
	it can be any command. Removal of tkInitScript.h also fixes [Bug
	1656283].

2007-09-06  Daniel Steffen  <das@users.sourceforge.net>

	* macosx/Wish.xcode/project.pbxproj: discontinue unmaintained support
	* macosx/Wish.xcode/default.pbxuser: for Xcode 1.5; replace by Xcode2
	project for use on Tiger (with Wish.xcodeproj to be used on Leopard).

	* macosx/Wish.xcodeproj/project.pbxproj: updates for Xcode 2.5 and 3.0.
	* macosx/Wish.xcodeproj/default.pbxuser:
	* macosx/Wish.xcode/project.pbxproj:
	* macosx/Wish.xcode/default.pbxuser:
	* macosx/Wish-Common.xcconfig:

	* macosx/README: document project changes.

2007-09-04  Joe English  <jenglish@users.sourceforge.net>

	* generic/tkTest.c: Fix for [Bug 1788019] "tkTest.c compiler warning".

2007-09-04  Don Porter  <dgp@users.sourceforge.net>

	* unix/Makefile.in:     It's unreliable to count on the release
	manager to remember to `make genstubs` before `make dist`. Let the
	Makefile remember the dependency for us.

	* unix/Makefile.in:     Corrections to `make dist` dependencies to be
	sure that macosx/configure gets generated whenever it does not exist.

2007-09-03  Daniel Steffen  <das@users.sourceforge.net>

	* generic/ttk/ttkInit.c  (Ttk_Init): register ttk in package database
	to enable extension access to the ttkStubs table.

	* generic/ttk/ttkDecls.h: correct capitalization of ttk package name.

2007-08-28  Donal K. Fellows  <donal.k.fellows@manchester.ac.uk>

	Assorted documentation improvements.
	* doc/button.n: Added examples.
	* doc/checkbutton.n: Added example.
	* doc/console.n: Standardized section ordering.
	* doc/tk.n: Added "See also".
	* doc/ttk_combobox.n: Added keywords.

2007-08-27  Daniel Steffen  <das@users.sourceforge.net>

	* macosx/tkMacOSXDialog.c (Tk_ChooseColorObjCmd): correct setting of
	interp result [Bug 1782105]; fix -initialcolor overwriting last color
	selection; style cleanup.

2007-08-21  Pat Thoyts  <patthoyts@users.sourceforge.net>

	* win/rules.vc: Synchronize with tcl rules.vc
	* tests/all.tcl: Fix the line-endings.

2007-08-07  Daniel Steffen  <das@users.sourceforge.net>

	* unix/Makefile.in:	Add support for compile flags specific to
				object files linked directly into executables.

	* unix/configure.in (Darwin): Only use -seg1addr flag when prebinding;
	use -mdynamic-no-pic flag for object files linked directly into exes.

	* unix/configure: autoconf-2.59

2007-08-01  Pat Thoyts  <patthoyts@users.sourceforge.net>

	* win/tkWinDialog.c:    Fix [Bug 1692927] (buffer length problems)
	* win/tkWinTest.c:      Added 'testfindwindow' and 'testgetwindowinfo'
	and extended 'testwinevent' for WM_COMMAND support to enable testing
	native messagebox dialogs.
	* tests/winMsgbox.test: New Windows native messagebox tests.

2007-07-25  Daniel Steffen  <das@users.sourceforge.net>

	* macosx/tkMacOSXDialog.c (NavServicesGetFile): Reset interp result on
	nav dialog cancel. [Bug 1743786]

2007-07-09  Jeff Hobbs  <jeffh@ActiveState.com>

	* unix/Makefile.in: clarify what the headers installed are, and
	add ttkTheme.h and ttkDecls.h to private headers (later public).

2007-07-09  Daniel Steffen  <das@users.sourceforge.net>

	* macosx/tkMacOSXWindowEvent.c (Tk_MacOSXIsAppInFront):	Use process mgr
	* macosx/tkMacOSXMouseEvent.c:				to determine if
	app is in front instead of relying on activate/deactivate events (which
	may arrive after this info is needed, e.g. during window drag/click
	activation); replace other process mgr use to get this info with calls
	to Tk_MacOSXIsAppInFront().

	* macosx/tkMacOSXMouseEvent.c (TkMacOSXProcessMouseEvent): Correct
	window click activation, titlebar click handling and background window
	dragging/growing in the presence of grabs or window-/app-modal windows;
	fix window click activation bringing all other app windows to front.

	* macosx/tkMacOSXDraw.c (TkPutImage): Handle non-native XImage byte and
	bit orders; reverse bits via xBitReverseTable instead of InvertByte().

2007-07-06  Joe English  <jenglish@users.sourceforge.net>

	* library/ttk/aquaTheme.tcl:	Set -anchor w for TMenubuttons.
					[Bug 1614540]

2007-07-04  Andreas Kupries  <andreask@activestate.com>

	* macosx/tkMacOSXXStubs.c (DestroyImage): Fixed seg.fault in release
	of image data for images coming from XGetImage. Change committed by me
	for Daniel Steffen. See 2007-06-23 for the change which introduced the
	problem.

2007-07-02  Daniel Steffen  <das@users.sourceforge.net>

	* xlib/xgc.c (XCreateGC): Correct black and white pixel values used to
	initialize GC foregrund and background fields.

	* macosx/tkMacOSXColor.c: Add debug messages for unknown pixel values.

	* macosx/tkMacOSXDraw.c (TkMacOSXRestoreDrawingContext): Don't restore
	port state if it wasn't altered by TkMacOSXSetupDrawingContext().

2007-06-29  Daniel Steffen  <das@users.sourceforge.net>

	* xlib/ximage.c:		Bitmaps created from the static .xbm
					arrays always have LSBFirst bit order.

	* unix/configure.in:		Fix flag used to weak-link libXss.
	* unix/configure:		autoconf-2.59

	* macosx/tkMacOSXScrlbr.c: Correct int <-> dobule conversion issues
	that could lead to Carbon getting confused about scrollbar thumb size.

	* macosx/tkMacOSXDraw.c (XCopyArea, XCopyPlane, TkPutImage): Use
	TkMacOSX{Setup,Restore}DrawingContext() to setup/restore clip & colors.
	(TkMacOSXSetupDrawingContext, TkMacOSXRestoreDrawingContext): Add save
	and restore of QD port clip region; factor out clip region code common
	to CG and QD branches; check for port and context validity; handle
	tkPictureIsOpen flag during QD port setup.
	(TkScrollWindow): Remove unnecessary scroll region manipulation

	* macosx/tkMacOSXDraw.c:	Remove second global QD temp region
	* macosx/tkMacOSXInt.h:		(no longer necessary) and rename
	* macosx/tkMacOSXRegion.c:	remaining global QD temp region.
	* macosx/tkMacOSXSubwindows.c:
	* macosx/tkMacOSXWindowEvent.c:

	* macosx/tkMacOSXDraw.c: 	Make useCGDrawing variable MODULE_SCOPE
	* macosx/tkMacOSXFont.c: 	and respect it for ATSUI font drawing.

	* macosx/tkMacOSXButton.c:	Reduce reliance on current QD port
	* macosx/tkMacOSXColor.c:	setting and remove unnecessary
	* macosx/tkMacOSXDebug.c:	references to a drawable's QD port,
	* macosx/tkMacOSXDebug.h:	notably replace GetWindowFromPort(
	* macosx/tkMacOSXDialog.c:	TkMacOSXGetDrawablePort()) idiom by new
	* macosx/tkMacOSXDraw.c:	TkMacOSXDrawableWindow() and change
	* macosx/tkMacOSXKeyEvent.c:	TkMacOSXSetColorInPort() to take a port
	* macosx/tkMacOSXMenu.c:	argument.
	* macosx/tkMacOSXMenubutton.c:
	* macosx/tkMacOSXMouseEvent.c:
	* macosx/tkMacOSXScale.c:
	* macosx/tkMacOSXScrlbr.c:
	* macosx/tkMacOSXSubwindows.c:
	* macosx/tkMacOSXWindowEvent.c:
	* macosx/tkMacOSXWm.c:

	* macosx/tkMacOSXInt.h:		  	Factor out macros, declarations
	* macosx/tkMacOSXPrivate.h (new): 	and prototypes that are purely
	internal and private to the 'macosx' sources into a new internal header
	file that does _not_ get installed into Tk.framework/PrivateHeaders.

	* macosx/tkMacOSXButton.c: 		#include new tkMacOSXPrivate.h
	* macosx/tkMacOSXCarbonEvents.c:	instead of tkMacOSXInt.h.
	* macosx/tkMacOSXClipboard.c:
	* macosx/tkMacOSXColor.c:
	* macosx/tkMacOSXCursor.c:
	* macosx/tkMacOSXDebug.c:
	* macosx/tkMacOSXDialog.c:
	* macosx/tkMacOSXDraw.c:
	* macosx/tkMacOSXEntry.c:
	* macosx/tkMacOSXEvent.c:
	* macosx/tkMacOSXFont.c:
	* macosx/tkMacOSXHLEvents.c:
	* macosx/tkMacOSXInit.c:
	* macosx/tkMacOSXKeyEvent.c:
	* macosx/tkMacOSXMenu.c:
	* macosx/tkMacOSXMenubutton.c:
	* macosx/tkMacOSXMenus.c:
	* macosx/tkMacOSXMouseEvent.c:
	* macosx/tkMacOSXNotify.c:
	* macosx/tkMacOSXRegion.c:
	* macosx/tkMacOSXScale.c:
	* macosx/tkMacOSXScrlbr.c:
	* macosx/tkMacOSXSubwindows.c:
	* macosx/tkMacOSXWindowEvent.c:
	* macosx/tkMacOSXWm.c:
	* macosx/tkMacOSXXStubs.c:
	* macosx/ttkMacOSXTheme.c:

	* macosx/Wish.xcodeproj/project.pbxproj: Improve support for renamed
	* macosx/Wish.xcodeproj/default.pbxuser: tcl and tk source dirs; add
	* macosx/Wish-Common.xcconfig:		 10.5 SDK build config; remove
						 tclMathOp.c.

	* macosx/README: Document Wish.xcodeproj changes.

2007-06-23  Daniel Steffen  <das@users.sourceforge.net>

	* generic/tkImgPhoto.c (ImgPhotoConfigureInstance, DisposeInstance):
	Use XDestroyImage instead of XFree to destroy XImage; replace runtime
	endianness determination by compile-time check for WORDS_BIGENDIAN.

	* xlib/ximage.c (XCreateBitmapFromData): Use XCreateImage and
	XDestroyImage instead of creating XImage structure manually.

	* macosx/tkMacOSXXStubs.c (XCreateImage, DestroyImage): Correct XImage
	bytes_per_line/bitmap_pad calculations and endianness setting; free
	image data and XImage structure at destruction; formatting cleanup.

	* macosx/tkMacOSXDialog.c (NavServicesGetFile): Disable app-modal
	sheet variant of nav dialog on OS versions where it causes problems.

2007-06-20  Jeff Hobbs  <jeffh@ActiveState.com>

	* library/ttk/ttk.tcl: Should require Tk before pseudo-providing
	tile 0.8.0.

2007-06-09  Joe English  <jenglish@users.sourceforge.net>

	* generic/ttk/ttkPanedwindow.c, doc/ttk_panedwindow.n,
	* tests/ttk/panedwindow.test: Added -width and -height options. Added
	'panes' method, return list of managed windows. 'sashpos' method is
	now documented as part of the public interface, and details clarified.
	Should be easier to set initial sash positions now. Alleviates [Bug
	1659067].

2007-06-09  Jeff Hobbs  <jeffh@ActiveState.com>

	* win/tkWinWm.c (WmIconphotoCmd): fix wm iconphoto RGBA issues.
	[Bug 1467997] (janssen)

	* win/tkWinMenu.c (TkWinHandleMenuEvent): Improve handling to allow
	for unicode char menu indices and not use CharUpper on Tcl utf
	strings. [Bug 1734223]

2007-06-09  Joe English  <jenglish@users.sourceforge.net>

	* generic/ttk/ttkManager.h, generic/ttk/ttkManager.c,
	* generic/ttk/ttkNotebook.c, generic/ttk/ttkPanedwindow.c,
	* generic/ttk/ttkFrame.c: Ttk_Manager API overhaul:
	    + Ttk_Manager no longer responsible for managing slave records
	    + Ttk_Manager structure now opaque
	    + Ttk_Slave structure now private
	    + Pass Ttk_Manager* to Tk_GeomMgr hooks instead of Ttk_Slave*

	* generic/ttk/ttkFrame.c: Simplified -labelwidget management.

	* doc/ttk_panedwindow.n, library/ttk/panedwindow.tcl: Changed
	documentation of ttk::panedwindow 'identify' command to match
	implementation.

	* generic/ttk/ttkNotebook.c, tests/ttk/notebook.test:
	BUGFIX: ttk::noteboook 'insert' command didn't correctly maintain
	current tab.

2007-06-09  Daniel Steffen  <das@users.sourceforge.net>

	* macosx/tkMacOSXColor.c: Fix issues with TK_{IF,ELSE,ENDIF} macros;
	* macosx/tkMacOSXDraw.c:  implement Jaguar equivalent of unavailable
	* macosx/tkMacOSXEntry.c: kHIToolboxVersion global; panic at startup
	* macosx/tkMacOSXEvent.c: if MAC_OS_X_VERSION_MIN_REQUIRED constraint
	* macosx/tkMacOSXInit.c:  is not satisfied.
	* macosx/tkMacOSXInt.h:
	* macosx/tkMacOSXWm.c:

	* macosx/tkMacOSXDraw.c (XCopyArea, XCopyPlane, TkPutImage)
	(TkMacOSXSetupDrawingContext): Factor out common code and standardize
	setup/restore of port, context and clipping; formatting cleanup.

	* macosx/tkMacOSXWindowEvent.c:	Add error checking.
	* macosx/tkMacOSXMenu.c:	Fix gcc3 warning.
	* macosx/tkMacOSXScrlbr.c:	Fix testsuite crash.
	* macosx/tkMacOSXSubwindows.c:	Formatting cleanup.
	* macosx/tkMacOSXRegion.c:	Fix typos.
	* macosx/tkMacOSXScale.c:

	* macosx/tkMacOSXXStubs.c (Tk_GetUserInactiveTime): Remove superfluous
							    CFRetain/CFRelease.

	* macosx/Wish-Release.xcconfig: Disable tktest release build stripping.

	* macosx/Wish.xcodeproj/project.pbxproj: Add new Tclsh-Info.plist.in.

2007-06-06  Daniel Steffen  <das@users.sourceforge.net>

	* macosx/tkMacOSXInt.h: Use native debug message API when available.
	* macosx/Wish-Debug.xcconfig:

	* macosx/tkMacOSXMouseEvent.c (GenerateMouseWheelEvent): Enable
	processing of mousewheel events in background windows.

	* macosx/tkMacOSXScrlbr.c: Modernize checks for active/front window.
	* macosx/tkMacOSXScale.c:
	* macosx/tkMacOSXWm.c:

	* macosx/tkMacOSXColor.c: Factor out verbose #ifdef checks of
	* macosx/tkMacOSXDraw.c:  MAC_OS_X_VERSION_{MAX_ALLOWED,MIN_REQUIRED}
	* macosx/tkMacOSXEntry.c: and runtime checks of kHIToolboxVersion into
	* macosx/tkMacOSXEvent.c: new TK_{IF,ELSE,ENDIF}_MAC_OS_X macros.
	* macosx/tkMacOSXInit.c:
	* macosx/tkMacOSXInt.h:
	* macosx/tkMacOSXWm.c:

	* macosx/tkMacOSXDraw.c:  Factor out clip clearing in QD ports;
	* macosx/tkMacOSXEntry.c: Formatting cleanup.

	* macosx/Wish.xcodeproj/project.pbxproj: Add settings for Fix&Continue.

	* unix/configure.in (Darwin): Link the Tk and Wish plists into their
	binaries in all cases; fix 64bit arch removal in fat 32&64bit builds.

	* unix/tcl.m4 (Darwin): Fix CF checks in fat 32&64bit builds.
	* unix/configure: autoconf-2.59

2007-06-05  Donal K. Fellows  <donal.k.fellows@man.ac.uk>

	* doc/photo.n: Clarified the fact that base64 support for the -data
	option is not universal. [Bug 1731348] (matzek)

2007-06-03  Daniel Steffen  <das@users.sourceforge.net>

	* unix/Makefile.in: Add datarootdir to silence autoconf-2.6x warning.

	* macosx/Wish.xcodeproj/default.pbxuser: Add ttk tests.

	* macosx/tkMacOSXMenu.c: Add error checking; whitespace cleanup.

	* macosx/tkMacOSXDraw.c:	Comment formatting fixes for Xcode 3.0
	* macosx/tkMacOSXEmbed.c:
	* macosx/tkMacOSXEntry.c:
	* macosx/tkMacOSXFont.c:
	* macosx/tkMacOSXInit.c:
	* macosx/tkMacOSXKeyEvent.c:
	* macosx/tkMacOSXKeyboard.c:
	* macosx/tkMacOSXMenus.c:
	* macosx/tkMacOSXSend.c:
	* macosx/tkMacOSXSubwindows.c:
	* macosx/tkMacOSXWindowEvent.c:
	* macosx/tkMacOSXWm.c:
	* macosx/tkMacOSXXStubs.c:

2007-06-02  Daniel Steffen  <das@users.sourceforge.net>

	* macosx/tkMacOSXMenu.c (TkpPostMenu): Ensure cascade menus display in
	posted menus that are not part of the menubar or attached to a
	menubutton (fixes bug reported on tcl-mac by Linus Nyberg).

2007-05-31  Daniel Steffen  <das@users.sourceforge.net>

	* macosx/tkMacOSXWindowEvent.c (GenerateUpdateEvent): Complete all
	pending idle-time redraws before newly posted Expose events are
	processed; add bounds of redrawn windows to update region to ensure
	all child windows overdrawn by parents are redrawn.

	* macosx/tkMacOSXWindowEvent.c:	Centralize clip and window invalidation
	* macosx/tkMacOSXSubwindows.c: 	after location/size changes in the
	* macosx/tkMacOSXWm.c:		BoundsChanged carbon event handler;
	correct/add window invalidation after window attribute changes.

	* macosx/tkMacOSXSubwindows.c (XResizeWindow, XMoveResizeWindow)
	(XMoveWindow): Factor out common code dealing with embedded and
	non-toplevel windows; remove unnecessary clip and window invalidation.

	* macosx/tkMacOSXButton.c (TkpDisplayButton): Move clip setup closer
	to native button drawing calls.

	* macosx/tkMacOSXWm.c (TkMacOSXIsWindowZoomed, TkMacOSXZoomToplevel):
	Correct handling of gridded windows in max size calculations.

	* macosx/tkMacOSXEvent.c (TkMacOSXFlushWindows): Use HIWindowFlush API
	when available.

	* macosx/tkMacOSXColor.c:	Cleanup whitespace and formatting.
	* macosx/tkMacOSXDraw.c:
	* macosx/tkMacOSXSubwindows.c:
	* macosx/tkMacOSXWm.c:

	* generic/tkFont.c:	#ifdef out debug msg printing to stderr.
	* generic/tkTextDisp.c:

2007-05-30  Don Porter  <dgp@users.sourceforge.net>

	* generic/tk.h: Correct placement of #include <tcl.h>. [Bug 1723812]

2007-05-30  Daniel Steffen  <das@users.sourceforge.net>

	* library/bgerror.tcl:	Standardize dialog option & button size
	* library/dialog.tcl:	modifications done when running on on Aqua.
	* library/msgbox.tcl:

	* library/demos/button.tcl: Set button highlightbackground on Aqua.

	* macosx/tkMacOSXMenu.c (DrawMenuSeparator): Use DrawingContext API.

	* macosx/tkMacOSXWindowEvent.c (ClearPort): Clip to updateRgn.

	* macosx/tkMacOSXDebug.c:	Factor out debug region flashing.
	* macosx/tkMacOSXDebug.h:
	* macosx/tkMacOSXDraw.c:
	* macosx/tkMacOSXSubwindows.c:
	* macosx/tkMacOSXWindowEvent.c:

	* macosx/tkMacOSXEvent.c:	Cleanup whitespace and formatting.
	* macosx/tkMacOSXFont.c:
	* macosx/tkMacOSXRegion.c:
	* macosx/tkMacOSXSubwindows.c:
	* macosx/tkMacOSXWindowEvent.c:
	* macosx/tkMacOSXWm.c:
	* macosx/tkMacOSXXStubs.c:
	* xlib/xgc.c:

	* macosx/Wish.xcodeproj/project.pbxproj: Delete references to removed
	* macosx/Wish.xcodeproj/default.pbxuser: ttk files.

2007-05-28  Benjamin Riefenstahl  <b.riefenstahl@turtle-trading.net>

	* macosx/tkMacOSXFont.c (TkpMeasureCharsInContext): Fix short measures
	with flags=TK_WHOLE_WORDS|TK_AT_LEAST_ONE [Bug 1716141]. Make some
	casts unnecessary by changing variable types.

2007-05-25  Joe English  <jenglish@users.sourceforge.net>

	* library/ttk/ttk.tcl: Omit ttk::dialog and dependencies.
	* library/ttk/dialog.tcl, library/ttk/icons.tcl,
	* library/ttk/keynav.tcl: Removed.
	* tests/ttk/misc.test: Removed.
	* doc/ttk_dialog.tcl: Removed.

2007-05-25  Donal K. Fellows  <dkf@users.sf.net>

	* doc/canvas.n: Fixed documentation of default -joinstyle option
	values for line and polygon items. [Bug 1725782]

2007-05-22  Don Porter  <dgp@users.sourceforge.net>

	[core-stabilizer-branch]

	* unix/configure:       autoconf-2.59 (FC6 fork)
	* win/configure:

	* README:               Bump version number to 8.5b1
	* generic/tk.h:
	* library/tk.tcl:
	* unix/configure.in:
	* unix/tk.spec:
	* win/configure.in:

2007-05-18  Joe English  <jenglish@users.sourceforge.net>

	* generic/ttk/ttkEntry.c(EntrySetValue):  Ensure that widget is in a
	consistent state before setting the linked -textvariable. Previously,
	it was possible for [$e index insert] to point past the end of the
	string, leading to heap corruption. [Bug 1721532]
	* tests/ttk/entry.test(entry-9.1): Add test case for the above.

2007-05-18  Don Porter  <dgp@users.sourceforge.net>

	* unix/configure:       autoconf-2.59 (FC6 fork)
	* win/configure:

	* README:               Bump version number to 8.5a7
	* generic/tk.h:
	* library/tk.tcl:
	* unix/configure.in:
	* unix/tk.spec:
	* win/configure.in:

	* tests/ttk/treetags.test:	Another bit of test suite
	SCIM-tolerance. [Bug 1609316]

2007-05-17  Daniel Steffen  <das@users.sourceforge.net>

	* generic/tk.decls: Workaround 'make checkstubs' failures from
	tkStubLib.c MODULE_SCOPE revert. [Bug 1716117]

	* macosx/Wish.xcodeproj/project.pbxproj: Add tkOldTest.c and remove
						 tkStubImg.c.

2007-05-16  Joe English  <jenglish@users.sourceforge.net>

	* generic/tkStubLib.c:  Change Tk_InitStubs(), tkStubsPtr, and the
	auxilliary stubs table pointers back to public visibility. See [Bug
	1716117] for details.

	Removed TCL_STORAGE_CLASS monkey business, as it had no effect.

2007-05-16  Don Porter  <dgp@users.sourceforge.net>

	* library/choosedir.tcl:	Removed uses of obsolete {expand}
	* library/comdlg.tcl:		syntax; replaced with the now
	* library/tk.tcl:		approved {*}. [Bug 1710633]
	* tests/canvImg.test:
	* tests/imgPhoto.test:

	* tests/bind.test:    Make test suite more SCIM-tolerant. [Bug 1609316]

2007-05-16  Pat Thoyts  <patthoyts@users.sourceforge.net>

	* win/makefile.vc: Test ttk widgets.

2007-05-15  Joe English  <jenglish@users.sourceforge.net>

	* unix/tkUnixRFont.c: Fix crash introduced by previous fix exposed
	under newer fontconfig libraries [Bug 1717830] again.

2007-05-15  Don Porter  <dgp@users.sourceforge.net>

	* generic/tkGrid.c: Stop crash due to list intrep shimmer [Bug 1677608]

2007-05-15  Joe English  <jenglish@users.sourceforge.net>

	* unix/tkUnixRFont.c: Fix various memory leaks. [Bug 1717830], [Bug
	800149]

2007-05-14  Don Porter  <dgp@users.sourceforge.net>

	[Tk Bug 1712081]

	* unix/Makefile.in:	Updates to account for new and deleted files
	* win/Makefile.in:	tkStubImg.c and tkOldTest.c.
	* win/makefile.bc:
	* win/makefile.vc:

	* generic/tkOldTest.c (new):	New file used to create testing
	* generic/tkTest.c:		commands for testing various Tk
	* tests/constraints.tcl:	legacy interfaces where a separate
	* tests/image.test:		compilation unit is needed in order to
	#define suitable macros during compilation. Only the effect of
	USE_OLD_IMAGE on Tk_CreateImageType() is currently tested, but more
	similar testing commands can be added to this same file. New
	constraint defined to detect presence of the image type provided by
	the new testing code, and a few tests added to exercise it. Having
	USE_OLD_IMAGE support tested by the default test suite should reduce
	chance of a recurrence of this bug.

	* doc/CrtImgType.3:	Revised docs to better indicate the legacy
	* doc/CrtPhImgFmt.3:	nature of the interfaces supported by
	USE_OLD_IMAGE.

	* generic/tkDecls.h:	make genstubs
	* generic/tkStubInit.c:

	* generic/tk.decls:		Reworked USE_OLD_IMAGE support to use
	* generic/tk.h:			the same support mechanisms both with
	* generic/tkStubImg.c (deleted):and without a stub-enabled build. In
	each case, route the legacy calls to Tk_CreateImageType and
	Tk_CreatePhotoImageFormat through the Tk_CreateOldImageType and
	Tk_CreateOldPhotoImageFormat routines. Add those routines to the
	public stub table so they're available to a stub-enabled extension.
	Remove the definition of Tk_InitImageArgs() and use a macro to convert
	any calls to it in source code into a comment.

	* generic/tkImage.c:	Removed the MODULE_SCOPE declarations that
	* generic/tkImgPhoto.c:	broke USE_OLD_IMAGE support.

2007-05-11  Pat Thoyts  <patthoyts@users.sourceforge.net>

	* tests/winButton.test: Avoid font dependencies in results.

	* generic/tkFont.c: propagate error from TkDeleteNamedFont. [Bug
	1716613]

2007-05-09  Daniel Steffen  <das@users.sourceforge.net>

	* generic/tkFileFilter.c (AddClause): OSType endianness fixes.

	* library/palette.tcl (tk::RecolorTree): Handle color options with
	empty value, fixes error due to emtpy -selectforeground (reported on
	tcl-mac by Russel E. Owen).

	* macosx/tkMacOSXWindowEvent.c:	Ensure window is brought to the front
	* macosx/tkMacOSXMouseEvent.c:	at the start of a window drag (except
	* macosx/tkMacOSXInt.h:		when cmd key is down); formatting and
					whitespace fixes.

	* macosx/tkMacOSXDialog.c (Tk_GetSaveFileObjCmd): Add -filetypes option
	processing (fixes fileDialog-0.1, fileDialog-0.2 failures).

	* macosx/tkMacOSXEmbed.c (TkpMakeWindow, TkpUseWindow): Fix sending of
	Visibility event for embedded windows (fixes frame-3.9 hang).

	* macosx/tkMacOSXScrlbr.c (ScrollbarBindProc):		Fix testsuite
	* macosx/tkMacOSXSubwindows.c (TkMacOSXUpdateClipRgn):	crashes by
	adding sanity checks.

	* macosx/Wish.xcodeproj/project.pbxproj: Add 'DebugUnthreaded' &
	* macosx/Wish.xcodeproj/default.pbxuser: 'DebugLeaks' targets and env
	var settings needed to run the 'leaks' tool.

	* macosx/tkMacOSXButton.c: Fix debug msg typo.

	* tests/constraints.tcl: Ensure 'nonUnixUserInteraction' constraint is
	set for aqua.

	* tests/choosedir.test:	Add 'notAqua' constraints to X11-only tests;
	* tests/clrpick.test:	add 'nonUnixUserInteraction' to 'unix' tests
	* tests/menuDraw.test:	requiring interaction on aqua.
	* tests/unixMenu.test:
	* tests/unixWm.test:
	* tests/winMenu.test:

2007-05-07  Joe English  <jenglish@users.sourceforge.net>

	* unix/tkUnixRFont.c: Properly cast sentinel arguments to variadic
	function (fixes "warning: missing sentinel in function call", [Bug
	1712001])

2007-05-04  Pat Thoyts  <patthoyts@users.sourceforge.net>

	* generic/tkFont.c:     TIP #145 implementation -
	* generic/tkFont.h:     Enhanced font handling.
	* win/tkWinDefault.h:
	* win/tkWinFont.c:
	* win/tkWinInt.h:
	* win/tkWinWm.c:
	* library/demos/widget:
	* library/ttk/fonts.tcl:

2007-05-04  Donal K. Fellows  <donal.k.fellows@man.ac.uk>

	* doc/ttk_treeview.n, doc/ttk_panedwindow.n, doc/ttk_dialog.n:
	* doc/ttk_checkbutton.n, doc/tk.n, doc/menu.n, doc/font.n:
	* doc/canvas.n: Spelling fixes. [Bug 1686210]

2007-05-03  Donal K. Fellows  <donal.k.fellows@man.ac.uk>

	* generic/tkStubLib.c (Tk_InitStubs):
	* generic/ttk/ttkLabel.c (LabelSetup):
	* unix/tkUnixSelect.c (ConvertSelection):
	* unix/tkUnixEvent.c (TkUnixDoOneXEvent):
	* generic/tkConfig.c (Tk_RestoreSavedOptions):
	* generic/tkCanvPs.c (TkCanvPostscriptCmd):
	* generic/tkOption.c (GetDefaultOptions):
	* unix/tkUnixRFont.c (TkpGetFontAttrsForChar, InitFont)
	(TkpGetFontFamilies, TkpGetSubFonts):
	* unix/tkUnixSend.c (TkpTestsendCmd, RegOpen): Squelch warnings from
	GCC type aliasing. [Bug 1711985 and others]

2007-04-29  Daniel Steffen  <das@users.sourceforge.net>

	* unix/configure.in: Fix for default case in tk debug build detection.
	* unix/configure: autoconf-2.59

2007-04-27  Joe English  <jenglish@users.sourceforge.net>

	* generic/ttk/ttkTreeview.c(TagOptionSpecs): Use TK_OPTION_STRING
	instead of TK_OPTION_FONT to avoid resource leak in tag management.

2007-04-26  Joe English  <jenglish@users.sourceforge.net>

	* macosx/ttkMacOSXTheme.c: Merged OFFSET_RECT processing into
	BoxToRect(); factored out PatternOrigin; resynchronized with Tile
	codebase.

2007-04-26  Jeff Hobbs  <jeffh@ActiveState.com>

	*** 8.5a6 TAGGED FOR RELEASE ***

	* unix/Makefile.in (dist): Correct tests/ttk glob inclusion

2007-04-25  Jeff Hobbs  <jeffh@ActiveState.com>

	* unix/Makefile.in (dist): Add tests/ttk dir to src dist

	* unix/tkUnixMenubu.c (TkpDisplayMenuButton): Init width/height to 0

2007-04-25  Daniel Steffen  <das@users.sourceforge.net>

	* unix/Makefile.in (dist): Add macosx/*.xcconfig files to src dist;
	copy license.terms to dist macosx dir; fix autoheader bits.

2007-04-24  Jeff Hobbs  <jeffh@ActiveState.com>

	* unix/Makefile.in (dist): Add ttk bits to src dist

	* tests/font.test (font-46.[12]): Correct listification of result

2007-04-23  Daniel Steffen  <das@users.sourceforge.net>

	* generic/tkCanvas.c:	Allow -selectforeground option to be None; add
	* generic/tkCanvText.c:	fallback to fgColor when selFgColor is None
	* generic/tkEntry.c:	(new default on aqua to match native L&F).
	* generic/tkListbox.c:
	* generic/tkText.c:

	* generic/tkCanvas.c:	   Add support for bypassing all of Tk's double
	* generic/tkEntry.c:	   buffered drawing into intermediate pixmaps
	* generic/tkFrame.c:	   (via TK_NO_DOUBLE_BUFFERING #define), it is
	* generic/tkListbox.c:	   unnecessary & wasteful on aqua where all
	* generic/tkPanedWindow.c: drawing is already double-buffered by the
	* generic/tkTextDisp.c:	   window server. (Use of this on other
	* generic/ttk/ttkWidget.c: platforms would only require implementation
	* unix/tkUnixScale.c:	   of TkpClipDrawableToRect()).
	* macosx/tkMacOSXPort.h:

	* library/bgerror.tcl:	On aqua, use moveable alert resp. modal dialog
	* library/dialog.tcl:	window class and corresponding system
				background pattern; fix button padding.

	* library/tearoff.tcl:	Correct aqua menu bar height; vertically offset
	* library/tk.tcl:	aqua tearoff floating window to match menu.

	* library/demos/goldberg.tcl: Fix overwriting of widget demo global.

	* library/demos/menu.tcl:   On aqua, use custom MDEF and tearoffs;
	* library/demos/menubu.tcl: correct menubutton toplevel name.

	* library/demos/puzzle.tcl: Fix button size & padding for aqua.
	* library/demos/radio.tcl:

	* macosx/tkMacOSXCarbonEvents.c: Add window event target carbon event
	* macosx/tkMacOSXEvent.c:	 handler for all kEventClassWindow and
	* macosx/tkMacOSXEvent.h:	 kEventClassMouse events; move all
	* macosx/tkMacOSXNotify.c:	 remaining events except for
	* macosx/tkMacOSXWindowEvent.c:	 kEventClassKeyboard from dispatcher to
	application event handler; pass event handler callRef downstream; fix
	debug event tracing; process all tcl event types in carbon event timer;
	delay carbon event timer first fire; add TkMacOSXTrackingLoop() to mark
	enter/exit of event tracking loop during which all tcl events but only
	carbon update events should be processed by the timer (replaces various
	calls to Tcl_SetServiceMode()); rename TkMacOSXReceiveAndProcessEvent()
	to TkMacOSXReceiveAndDispatchEvent(), move it from tkMacOSXEvent.c to
	tkMacOSXCarbonEvents.c and modify it to dequeue only update events
	during a tracking loop; add TkMacOSXRunTclEventLoop() to standardize
	the various ways in use to run the tcl event loop; add handling of
	kEventClassAppearance events (for ScrollBarVariantChanged event).

	* macosx/tkMacOSXDialog.c:	Use new TkMacOSXTrackingLoop() around
	* macosx/tkMacOSXEvent.c:	blocking API that puts up modal dialogs
	* macosx/tkMacOSXMenu.c:	or when entering/exiting menu/control
	* macosx/tkMacOSXMouseEvent.c:	tracking, window dragging and other
	* macosx/tkMacOSXScale.c:	mouse tracking loops.
	* macosx/tkMacOSXScrlbr.c:
	* macosx/tkMacOSXWindowEvent.c:
	* macosx/tkMacOSXWm.c:

	* macosx/tkMacOSXDialog.c:	Use new TkMacOSXRunTclEventLoop()
	* macosx/tkMacOSXScale.c:	instead of Tcl_DoOneEvent(),
	* macosx/tkMacOSXScrlbr.c:	Tcl_ServiceAll(), TclServiceIdle()
	* macosx/tkMacOSXWindowEvent.c:	and Tcl_GlobalEval("update idletasks").

	* macosx/tkMacOSXColor.c: Make available as Tk system colors all
	* macosx/tkMacOSXPort.h:  appearance manager brushes, text colors and
	backgrounds with new and legacy names, as well as the fully transparent
	color "systemTransparent"; add TkMacOSXSetColorIn{Port,Context}() to
	directly set an X pixel color value in the current QD port resp. the
	given CG context without requiring passage through rgb representation
	(lossy for most system colors); modernize/remove Classic-era code;
	replace crufty strcmp() elseifs by Tcl_GetIndexFromObjStruct().

	* macosx/tkMacOSXButton.c:	Use new TkMacOSXSetColorInPort()
	* macosx/tkMacOSXDraw.c:	instead of setting rgb color directly
	* macosx/tkMacOSXMenubutton.c:	to allow for non-rgb system colors.

	* macosx/tkMacOSXCursor.c: Implement "none" cursor as on other
	platforms [Patch 1615427]; add all missing appearance manager cursors.

	* macosx/tkMacOSXDefault.h: Set SELECT_FG_COLORs to None to match aqua
	L&F; use standard system color names; use new 'menu' system font;
	correct default scrollbar width.

	* macosx/tkMacOSXDraw.c: 	Standardize initialization, use and
	* macosx/tkMacOSXInt.h: 	emptying of various static temp rgns
	* macosx/tkMacOSXRegion.c:	onto two global RgnHandles; in debug
	* macosx/tkMacOSXSubwindows.c:	builds, verify emptiness of these temp
	* macosx/tkMacOSXWindowEvent.c:	rgns before use.

	* macosx/tkMacOSXDraw.c: Add TkMacOSX{Setup,Restore}DrawingContext() to
	* macosx/tkMacOSXInt.h:  abstract common setup & teardown of drawing
	environment (for both CG and QD); save/restore QD theme drawing state;
	handle GC clip region; add TkpClipDrawableToRect() to allow clipped
	drawing into drawable regardless of GC used; use new system color
	"systemWindowHeaderBackground" to setup background in themed toplevels;
	correct implementation of TkMacOSXMakeStippleMap().

	* macosx/tkMacOSXEntry.c:  Use new TkMacOSXSetupDrawingContext() and
	* macosx/tkMacOSXFont.c:   TkMacOSXRestoreDrawingContext() instead of
	* macosx/ttkMacOSXTheme.c: various setup/teardown procs like
	TkMacOSX{SetUp,Release}CGContext(), TkMacOSXQuarz{Start,End}Draw(),
	TkMacOSXSetUpGraphicsPort() etc.

	* macosx/tkMacOSXEmbed.c: Add CG context and drawable clip rgn fields
	* macosx/tkMacOSXInt.h:   to MacDrawable struct.
	* macosx/tkMacOSXSubwindows.c:

	* macosx/tkMacOSXDialog.c: Make -parent option of tk_getOpenFile et al.
	use the sheet version of NavServices dialogs; ensure native parent win
	exists before using StandardSheet API for tk_messageBox [Bug 1677611];
	force sheets to behave like app-modal dialogs via WindowModality() API;
	use more modern ColorPicker API.

	* macosx/tkAboutDlg.r: Use themed movable modal dialog, fix (c) year.

	* macosx/tkMacOSXEntry.c:  Take xOff/yOff of MacDrawable into account
	* macosx/ttkMacOSXTheme.c: when computing locations/bounds to ensure
	correct posititioning when not drawing into intermediate pixmap.

	* macosx/tkMacOSXFont.c: Use appearance manager API to map system font
	* macosx/tkMacOSXFont.h: names to TkFonts; add "menu" system font for
	menu item text drawing from MDEF; always draw with CG; remove QD
	dependent stippling algorithm; move most header declarations into the
	source file (as they were not used anywhere else).

	* macosx/tkMacOSXMenu.c:		 Large-scale rewrite of custom
	* macosx/tkMacOSXMenu.r (removed):	 MDEF and related code that
	* macosx/Wish.xcode/project.pbxproj:	 restores many longtime-MIA
	* macosx/Wish.xcodeproj/project.pbxproj: features to working order
	* unix/Makefile.in:			 (e.g. images, custom colors &
	fonts in menus etc); implement compound menu items; use Appearance Mgr
	and ThemeText APIs to mimic native MDEF as closely as possible when
	default "menu" system font is used; remove now obsolete SICN drawing
	code and resources.

	* macosx/tkMacOSXCarbonEvents.c: Handle additional menu carbon events
	* macosx/tkMacOSXEvent.c:	 in order to support <<MenuSelect>> in
	* macosx/tkMacOSXMenu.c:	 the menubar and in menus that are not
	* macosx/tkMacOSXMenus.c:	 using the custom MDEF [Bug 1620826];
	fix early and missing clearing of current Tk active menu entry; fix
	extraneous sending of <<MenuSelect>> during active menu entry clearing.

	* macosx/tkMacOSXMouseEvent.c: Add support for async window dragging by
	the window server; set the corresponding window attribute by default.

	* macosx/tkMacOSXMouseEvent.c: Rationalized handling order of
	non-mousedown events; add TkMacOSXModifierState() to retrieve the
	current key modifiers in carbon format.

	* macosx/tkMacOSXScrlbr.c: Use appearance manager API to retrieve
	scrollbar component metrics; add awareness of multiple possibilites for
	scrollbar arrow position in aqua and handle user changes to arrow
	position pref; handle difference in metrics of small & large scrollbar
	variants; handle aqua "jump to here" scrollbar behaviour; correct
	computation of scroll view size and position; enforce min scrollbar
	height to avoid scrollbar component overlap; erase scrollbar area
	outside of standard width; remove broken auto-adjust code; account for
	window class when leaving space for grow box; remove code to manually
	draw grow box; use modern API for thumb scroll proc; replace
	HiliteControl() by modern API; replace control mgr constants with
	appearance mgr equivalents.

	* macosx/tkMacOSXSubwindows.c: Use SetWindowBounds() API instead of
	SizeWindow(); invalidate clip regions after X{Map,Unmap}Window as fix
	for [Bug 940117] made them dependent on mapping state; remove unneeded
	calls to TkMacOSXInvalClipRgns() and unnecessary setting of QD port;
	use native-endian pixmap on intel; remove obsolete pixmap pix locking.

	* macosx/tkMacOSXWindowEvent.c: Handle only the first of a batch of
	kEventAppAvailableWindowBoundsChanged events sent per transaction;
	handle kEventWindowBoundsChanged event to support live window resizing
	and centralized sending of location/size changed ConfigureNotify
	events; ensure HIGrowBox is redrawn after bounds change; constrain
	window after dragging to ensure titlebar is not inacessible
	offscreen or under dock/menubar; handle kEventWindowGetRegion and
	kEventWindowDrawContent for transparent windows to mark resp. paint
	content region as transparent; handle kEventWindowConstrain for
	fullscreen windows to ensure bounds match new screen size; enter/exit
	fullscreen UIMode upon activation/deactivation of fullscreen window.

	* macosx/tkMacOSXWm.c: Use live-resize and async-drag carbon window
	* macosx/tkMacOSXWm.h: attributes for toplevels by default; implement
	new [wm attributes] -topmost, -transparent and -fullscreen; refactor
	WmAttributesCmd() parallelling the tkUnixWm.c implementation, use thus
	factored proc to set proxy icon from [wm iconbitmap]; dynamically
	determine default values for toplevel min and max sizes (similar to
	tkWinWm.c impl): min sizes depend on window class & attributes to
	ensure visibility of all titlebar widgets and grow box, max sizes
	depend on maximal window bounds for all active displays; factor out
	code that puts into effect changes to master or override_redirect; use
	RepositionWindow() API to determine staggered initial window bounds;
	correct resize limit calculations, handle gridding and use modern
	resize API in TkMacOSXGrowToplevel(); remove sending of ConfigureNotify
	after resize or zoom (now handled by BoundsChanged handler); correct
	composite carbon window attribute handling, remove currently unusable
	attributes and add new attributes in [tk::unsupported::MacWindowStyle];
	ensure validity of window class and attributes before use; apply
	changes to window class when handling carbon window attribute changes
	(if HIWindowChangeClass() API available); add debug build warning
	message when deprecated window style is used instead of window class;
	use transparent HIGrowBox for resizable windows; avoid unnecessary
	calls to window structure width API; use tcl time API in TkpGetMS();
	add TkMacOSXEnterExitFullscreen() to enter/exit UIMode with dock and
	menubar hidden; restrict wmTracing output to debug builds; remove
	unneeded calls to TkMacOSXInvalClipRgns() and unnecessary setting of QD
	port; workaround GetWindowStructureWidths() Carbon bug (bogus results
	for never-mapped floating windows).

	* macosx/tkMacOSXXStubs.c (TkMacOSXDisplayChanged): Add maximal window
	bounds field to Screen record (in ext_data), computed as the union of
	available window positioning bounds of all graphics devices (displays).

	* macosx/tkMacOSXBitmap.c: Fix macRoman encoding leak.
	* macosx/tkMacOSXCursor.c:

	* macosx/tkMacOSXDebug.c (TkMacOSXCarbonEventToAscii): Use static
	* macosx/tkMacOSXDebug.h: buffer to simplify callers; const fixes.

	* macosx/tkMacOSXBitmap.c: Use more efficient QDSwapPort() instead of
	* macosx/tkMacOSXButton.c: GetPort()/SetPort()/GetGWorld()/SetGWorld().
	* macosx/tkMacOSXDraw.c:
	* macosx/tkMacOSXMenubutton.c:
	* macosx/tkMacOSXScale.c:
	* macosx/tkMacOSXScrlbr.c:
	* macosx/tkMacOSXXStubs.c:

	* macosx/tkMacOSXColor.c: Use kHIToolboxVersionNumber for runtime OS
	* macosx/tkMacOSXEntry.c: version check rather than Gestalt() etc.
	* macosx/tkMacOSXInt.h:
	* macosx/tkMacOSXWm.c:

	* macosx/tkMacOSXDraw.c: Remove obsolete and now incorrect
	* macosx/tkMacOSXInt.h:  tkMenuCascadeRgn clipping code.
	* macosx/tkMacOSXMenu.c:

	* macosx/tkMacOSXHLEvents.c: Replace Tcl_GlobalEval() resp. Tcl_Eval()
	* macosx/tkMacOSXScrlbr.c:   by Tcl_EvalEx().
	* macosx/tkMacOSXInit.c:

	* macosx/tkMacOSXInit.c (TkpInit): Reorder initialization steps.

	* macosx/tkMacOSXKeyEvent.c: Remove pre-10.2 support.

	* macosx/tkMacOSXMenus.c: Remove now useless call to
	TkMacOSXHandleTearoffMenu(); use \x.. quoting for non-latin1 macroman
	literar chars to allow file to be edited as utf-8.

	* macosx/tkMacOSXScale.c: Replace TrackControl() by modern
	* macosx/tkMacOSXScrlbr.c: HandleControlClick() API (using new
	TkMacOSXModifierState()).

	* macosx/tkMacOSXInt.h:		Move all constant #defines needed to
	* macosx/tkMacOSXColor.c:	support building on older OS X releases
	* macosx/tkMacOSXEvent.h:	to a central location in tkMacOSXInt.h.
	* macosx/tkMacOSXFont.c:
	* macosx/tkMacOSXMenu.c:
	* macosx/tkMacOSXMenubutton.c:
	* macosx/tkMacOSXMenus.c:
	* macosx/tkMacOSXMouseEvent.c:
	* macosx/tkMacOSXWm.c:
	* macosx/ttkMacOSXTheme.c:

	* macosx/tkMacOSXInt.h:		 Add ChkErr() macro to factor out
	* macosx/tkMacOSXButton.c:	 Carbon OSStatus return value checking
	* macosx/tkMacOSXCarbonEvents.c: and TkMacOSXDbgMsg() macro to factour
	* macosx/tkMacOSXClipboard.c:	 out debug message output; use these
	* macosx/tkMacOSXColor.c:	 macros to replace #ifdef TK_MAC_DEBUG
	* macosx/tkMacOSXCursor.c:	 blocks & direct printing to stderr,
	* macosx/tkMacOSXDebug.c:	 and to do additional OSStatus return
	* macosx/tkMacOSXDialog.c:	 checking, and to standardize OSStatus
	* macosx/tkMacOSXDraw.c:	 usage.
	* macosx/tkMacOSXEntry.c:
	* macosx/tkMacOSXEvent.c:
	* macosx/tkMacOSXFont.c:
	* macosx/tkMacOSXHLEvents.c:
	* macosx/tkMacOSXInit.c:
	* macosx/tkMacOSXKeyEvent.c:
	* macosx/tkMacOSXMenu.c:
	* macosx/tkMacOSXMenubutton.c:
	* macosx/tkMacOSXMenus.c:
	* macosx/tkMacOSXMouseEvent.c:
	* macosx/tkMacOSXScrlbr.c:
	* macosx/tkMacOSXSubwindows.c:
	* macosx/tkMacOSXWindowEvent.c:
	* macosx/tkMacOSXWm.c:
	* macosx/tkMacOSXXStubs.c:

	* macosx/tkMacOSXSend.c:	Remove duplicate/unused declarations.
	* macosx/tkMacOSXXStubs.c:

	* macosx/tkMacOSXDebug.c:	Const fixes.
	* macosx/tkMacOSXInit.c:
	* macosx/tkMacOSXTest.c:
	* macosx/tkMacOSXWm.c:
	* macosx/tkMacOSXXStubs.c:

	* macosx/Wish-Info.plist.in: Add tcl document extensions/mime types and
	LSMinimumSystemVersion, LSRequiresCarbon & NSAppleScriptEnabled keys.

	* macosx/Wish-Common.xcconfig: Add Wish's Info.plist as __info_plist
	section to tktest; enable more warnings.

	* macosx/Wish.xcodeproj/project.pbxproj: Add 'DebugMemCompile' build
	configuration that calls configure with --enable-symbols=all; disable
	configure check for __attribute__((__visibility__("hidden"))) in Debug
	configuration to restore availability of ZeroLink.

	* macosx/Wish-Common.xcconfig:	Fix whitespace.
	* macosx/Wish-Debug.xcconfig:
	* macosx/Wish-Release.xcconfig:
	* macosx/tkMacOSXAETE.r:
	* macosx/tkMacOSXConfig.c:
	* macosx/tkMacOSXCursors.r:
	* macosx/tkMacOSXKeyboard.c:
	* macosx/tkMacOSXSend.c:
	* macosx/ttkMacOSXTheme.c:
	* macosx/tkMacOSXXCursors.r:
	* macosx/README:

	* macosx/GNUmakefile:		Fix/add copyright and license refs.
	* macosx/Tk-Info.plist.in:
	* macosx/Wish-Info.plist.in:
	* macosx/Wish.xcode/project.pbxproj:
	* macosx/Wish.xcodeproj/project.pbxproj:
	* macosx/tkMacOSX.h:

	* unix/configure.in: Install license.terms into Tk.framework; fix tk
	debug build detection.
	* unix/configure: autoconf-2.59

	* doc/colors.n:		Document new Mac OS X system colors.
	* doc/cursors.n:	Document new Mac OS X native cursors.
	* doc/font.n:		Document new Mac OS X 'menu' system font.
	* doc/wm.n:		Document new Mac OS X [wm attributes].
	* doc/ttk_image.n:	Fix 'make html' warning.
	* doc/canvas.n:		Fix nroff typo.

2007-04-21  Jeff Hobbs  <jeffh@ActiveState.com>

	* macosx/tkMacOSXBitmap.c, macosx/tkMacOSXButton.c:
	* macosx/tkMacOSXCarbonEvents.c, macosx/tkMacOSXClipboard.c:
	* macosx/tkMacOSXCursor.c, macosx/tkMacOSXDialog.c:
	* macosx/tkMacOSXDraw.c, macosx/tkMacOSXEvent.c:
	* macosx/tkMacOSXFont.c, macosx/tkMacOSXInit.c, macosx/tkMacOSXInt.h:
	* macosx/tkMacOSXKeyEvent.c, macosx/tkMacOSXMenu.c:
	* macosx/tkMacOSXMenubutton.c, macosx/tkMacOSXMouseEvent.c:
	* macosx/tkMacOSXScale.c, macosx/tkMacOSXWindowEvent.c:
	* macosx/tkMacOSXWm.c: Revert of commits from 2007-04-13 which broke
	the OS X build.

2007-04-17  Donal K. Fellows  <donal.k.fellows@manchester.ac.uk>

	* generic/tkFont.c, generic/tkListbox.c, unix/tkUnixSelect.c:
	* win/ttkWinMonitor.c, win/ttkWinTheme.c, win/ttkWinXPTheme.c: Make
	the format of declarations much more standardized (removing K&R-isms
	and other things like that).

2007-04-13  Donal K. Fellows  <donal.k.fellows@manchester.ac.uk>

	* macosx/tkMacOSXInt.h (LOG_MSG, LOG_ON_ERROR): Added macros to make
	the OSX code much less #ifdef-full.

2007-04-12  Jeff Hobbs  <jeffh@ActiveState.com>

	* library/ttk/panedwindow.tcl (ttk::panedwindow::Press): handle Press
	triggering outside sash element boundaries.

2007-04-10  Joe English  <jenglish@users.sourceforge.net>

	* win/ttkWinMonitor.c, win/ttkWinXPTheme.c: Re-sync with Tile codebase
	so patches can flow back and forth.

	* win/ttkWinXPTheme.c: Skip OS version test, should work on Vista/Aero
	now as well as XP. Fixes [Bug 1687299], thanks to George Petasis for
	tracking this down.

2007-03-21  Joe English  <jenglish@users.sourceforge.net>

	* generic/ttk/ttkLayout.c(Ttk_BuildLayoutTemplate): BUGFIX: Nested
	TTK_GROUP nodes did not work unless they appeared at the end of the
	layout (and only by accident then).

2007-03-08  Joe English  <jenglish@users.sourceforge.net>

	* tests/grid.test(grid-21.7): Reset wm geometry . and pack propagate .
	at end of test. 'pack propagate . 0' was causing cascading failures in
	subsequent tests. [Bug 1676770]

2007-03-07  Daniel Steffen  <das@users.sourceforge.net>

	* generic/tkMain.c (Tk_MainEx): Replicate macosx-specific code from
	TkpInit() that ensures the console window appears when wish is started
	from the OS X Finder (i.e. with stdin == /dev/null), jeffh's 2006-11-24
	change rendered the corresponding code in TkpInit() ineffective in wish
	because Tk_MainEx() sets tcl_interactive before calling TkpInit().

	* generic/ttk/ttkGenStubs.tcl (new): Add ttk-specific genstubs.tcl from
	* unix/Makefile.in (genstubs):       tile and run it from 'genstubs'
	target, restores ability to generate all of Tk's stub sources.

	* generic/ttk/ttkTreeview.c: #ifdef out unused declaration.

	* macosx/tkMacOSXDebug.c (TkMacOSXGetNamedDebugSymbol): Add fix for
	libraries loaded with a DYLD_IMAGE_SUFFIX.

	* macosx/Wish.xcodeproj/project.pbxproj: Ensure gcc version used by
	* macosx/Wish.xcodeproj/default.pbxuser: Xcode and configure/make are
	* macosx/Wish-Common.xcconfig:		 consistent and independent of
	gcc_select default and CC env var; fixes for Xcode 3.0.

	* unix/tcl.m4 (Darwin): s/CFLAGS/CPPFLAGS/ in macosx-version-min check.
	* unix/configure: autoconf-2.59

2007-02-25  Peter Spjuth  <peter.spjuth@space.se>

	* generic/tkUtil.c: Fixed grid anchor center problem in labelframes.
	* tests/grid.test:  [Bug 1545765]

2007-02-23  Jeff Hobbs  <jeffh@ActiveState.com>

	* library/ttk/notebook.tcl (ttk::notebook::enableTraversal): OS X
	needs Option instead of Alt binding

2007-02-19  Jeff Hobbs  <jeffh@ActiveState.com>

	* unix/tcl.m4: use SHLIB_SUFFIX=".so" on HP-UX ia64 arch.
	* unix/configure: autoconf-2.59

	* library/tkfbox.tcl (::tk::IconList_Goto): avoid goto issues in empty
	dirs. [Bug 1662959]

2007-02-09  Joe Mistachkin  <joe@mistachkin.com>

	* win/nmakehlp.c: Properly cleanup after nmakehlp, including the
	* win/makefile.vc: vcX0.pch file. Sync up fixed nmakehlp usage from
	Tcl.

2007-02-06  Joe English  <jenglish@users.sourceforge.net>

	* library/ttk/ttk.tcl: Add no-op [package ifneeded] script for tile
	0.8.0, so that existing applications that use "package require tile"
	won't fail when run under Tk 8.5.

2007-02-04  Daniel Steffen  <das@users.sourceforge.net>

	* unix/tcl.m4: Use gcc4's __attribute__((__visibility__("hidden"))) if
	available to define MODULE_SCOPE effective on all platforms.
	* unix/configure.in: add caching to -pipe check.
	* unix/configure: autoconf-2.59
	* unix/tkConfig.h.in: autoheader-2.59

2007-02-03  Joe Mistachkin  <joe@mistachkin.com>

	* win/rules.vc: Fix platform specific file copy macros for downlevel
	Windows.
	* win/ttkWinMonitor.c: Windows portability support. Fix "noxp" build
	* win/ttkWinXPTheme.c: option handling and use GetWindowLongPtr and
	SetWindowLongPtr only when needed.

2007-02-02  Pat Thoyts  <patthoyts@users.sourceforge.net>

	* win/ttkWinXPTheme.c: Support IsAppThemed() call. This is what is
	used when theming is turned off just for an individual application.

2007-01-28  Daniel Steffen  <das@users.sourceforge.net>

	* macosx/Wish.xcodeproj/project.pbxproj:   Extract build settings that
	* macosx/Wish.xcodeproj/default.pbxuser:   were common to multiple
	* macosx/Wish-Common.xcconfig (new file):  configurations into external
	* macosx/Wish-Debug.xcconfig (new file):   xcconfig files; add extra
	* macosx/Wish-Release.xcconfig (new file): configurations for building
	with SDKs; convert legacy jam-based 'Tk' target to native target with
	single script phase; correct syntax of build setting references to use
	$() throughout; remove unused tcltest sources from 'tktest' target.

	* macosx/README: Document new Wish.xcodeproj configurations; other
	minor updates/corrections.

	* generic/tk.h: Update location of version numbers in macosx files.

	* macosx/Wish.xcode/project.pbxproj: Restore 'tktest' target to working
	* macosx/Wish.xcode/default.pbxuser: order by replicating applicable
	changes to Wish.xcodeproj since 2006-07-20.

2007-01-25  Daniel Steffen  <das@users.sourceforge.net>

	* unix/tcl.m4: Integrate CPPFLAGS into CFLAGS as late as possible and
	move (rather than duplicate) -isysroot flags from CFLAGS to CPPFLAGS to
	avoid errors about multiple -isysroot flags from some older gcc builds.

	* unix/configure: autoconf-2.59

2007-01-19  Joe Mistachkin  <joe@mistachkin.com>

	* win/makefile.vc: Properly build man2tcl.c for MSVC8.

2007-01-19  Daniel Steffen  <das@users.sourceforge.net>

	* macosx/Wish.xcodeproj/project.pbxproj: Remove libtommath defines.

	* unix/tcl.m4: Ensure CPPFLAGS env var is used when set. [Bug 1586861]
	(Darwin): add -isysroot and -mmacosx-version-min flags to CPPFLAGS when
	present in CFLAGS to avoid discrepancies between what headers configure
	sees during preprocessing tests and compiling tests.

	* unix/configure: autoconf-2.59

2007-01-11  Jeff Hobbs  <jeffh@activestate.com>

	* unix/tkUnixEvent.c, library/msgs/es.msg: s/CRLF/LF/g

2007-01-11  Joe English  <jenglish@users.sourceforge.net>

	* win/tcl.m4 (CFLAGS_WARNING): Remove "-Wconversion". This was removed
	from unix/tcl.m4 2004-07-16 but not from here.
	* win/configure: Regenerated.

2007-01-11  Joe English  <jenglish@users.sourceforge.net>

	* generic/ttk/ttkManager.h, generic/ttk/ttk*.c: Revert addition of
	contravariant 'const' qualifiers, to keep in sync with Tile codebase
	(which must remain compatible with Tk 8.4).

2007-01-03  Jan Nijtmans  <nijtmans@users.sf.net>

	* doc/ManageGeom.3,
	* generic/tk.decls,
	* generic/tk.h: Add const to 2nd parameter of Tk_ManageGeometry
	* generic/tkDecls.h: regenerated
	* generic/tkInt.h,
	* generic/tk*.c,
	* generic/ttk/ttk*.c: Added many "const" specifiers in implementation.

2007-01-02  Donal K. Fellows  <dkf@users.sf.net>

	* xlib/*: Made the generic fake-X11 glue layer abide by the formatting
	rules of the core.

2006-12-31  Benjamin Riefenstahl  <b.riefenstahl@turtle-trading.net>

	* macosx/tkMacOSXFont.c: Fill-in TkpGetFontAttrsForChar (TIP #300).
	* macosx/ttkMacOSXTheme.c: Define a constant to make it compile on Mac
	OS X 10.3.

2006-12-28  Mo DeJong  <mdejong@users.sourceforge.net>

	* tests/wm.test: Update wm attributes output so that tests pass after
	addition of -transparentcolor for Win32.

2006-12-26  Joe English  <jenglish@users.sourceforge.net>

	* generic/ttk/ttkLabel.c: ImageElement clientData no longer needed.

2006-12-22  Donal K. Fellows  <dkf@users.sf.net>

	* unix/tkUnixEvent.c (TkUnixDoOneXEvent): Made correct on AMD64 and
	other similar 64-bit systems where fd_mask is not 'unsigned int' in
	effect. [Bug 1522467]

	* library/msgs/es_ES.msg (removed):
	* library/msgs/es.msg: Fixed translation fault that was present in all
	Spanish-speaking locales. [Bug 1111213]

2006-12-19  Jeff Hobbs  <jeffh@ActiveState.com>

	* win/tkWinButton.c (TkpDisplayButton): lint init. [Bug 1618604]

2006-12-19  Daniel Steffen  <das@users.sourceforge.net>

	* unix/tcl.m4 (Darwin): --enable-64bit: verify linking with 64bit -arch
	flag succeeds before enabling 64bit build.
	* unix/configure: autoconf-2.59

2006-12-18  Joe English  <jenglish@users.sourceforge.net>

	* generic/ttk/ttkTreeview.c, library/ttk/treeview.tcl, doc/treeview.n:
	Added column '-stretch' and '-minwidth' options. Improved column drag
	and resize behavior. Added horizontal scrolling [Bug 1518650]. Row
	height and child indent specifiable on Treeview style. Decreased
	default row height, no default -padding. Use correct heading height
	[Bug 1163349]. Apply tag settings to tree item as well as to data
	columns [NOTE: 'tag configure' still buggy]. Fix off-by-one condition
	when moving nodes forward [Bug 1618142]
	* generic/ttk/ttkScroll.c (TtkScrollTo): Prevent overscroll [Bug
	1173434]
	* library/ttk/altTheme.tcl, library/ttk/aquaTheme.tcl,
	* library/ttk/clamTheme.tcl, library/ttk/classicTheme.tcl,
	* library/ttk/defaults.tcl, library/ttk/winTheme.tcl,
	* library/ttk/xpTheme.tcl: Per-theme treeview settings.
	* macosx/ttkMacOSXTheme.c: Added disclosure triangle element.

2006-12-17  Joe English  <jenglish@users.sourceforge.net>

	* library/ttk/combobox.tcl, generic/ttk/ttkEntry.c,
	* doc/ttk_combobox.n: Add combobox -height option; only show scrollbar
	if the listbox needs to scroll. [Bug 1032869]

2006-12-16  Mo DeJong  <mdejong@users.sourceforge.net>

	* doc/cursors.n: Mention "none" in supported cursor list. Fix comment
	that incorrectly claims that the Win32 "no" cursor hides the cursor.
	* tests/cursor.test: Test "none" cursor.
	* unix/tkUnixCursor.c (CreateCursorFromTableOrFile)
	(TkGetCursorByName): Define a table of Tk cursors that is searched in
	addition to the X cursor table. A Tk cursor is loaded from a data
	string and works with the same options as the built in X cursors. This
	code makes it possible to use "none" as a cursor name under Unix.
	* win/rc/cursor9a.cur: Added none Win32 cursor.
	* win/rc/tk_base.rc: Define a built-in Win32 cursor named "none".
	[Patch 1615427]

2006-12-14  Joe English  <jenglish@users.sourceforge.net>

	* generic/ttk/ttkButton.c, generic/ttk/ttkElements.c,
	* generic/ttk/ttkEntry.c, generic/ttk/ttkFrame.c,
	* generic/ttk/ttkImage.c, generic/ttk/ttkInit.c,
	* generic/ttk/ttkLabel.c, generic/ttk/ttkNotebook.c,
	* generic/ttk/ttkPanedwindow.c, generic/ttk/ttkProgress.c,
	* generic/ttk/ttkScale.c, generic/ttk/ttkScrollbar.c,
	* generic/ttk/ttkSeparator.c, generic/ttk/ttkTheme.h,
	* generic/ttk/ttkTreeview.c, generic/ttk/ttkWidget.h:
	Global reduction: use per-file *_Init() routines to reduce the number
	of globally-visible initialization records.

2006-12-13  Jeff Hobbs  <jeffh@ActiveState.com>

	* unix/Makefile.in (install-doc): intentionally skip ttk_dialog.n
	installation (not for public consumption)

	* doc/scrollbar.n, doc/button.n, doc/checkbutton.n:
	* doc/entry.n, doc/frame.n, doc/label.n, doc/labelframe.n:
	* doc/menu.n, doc/menubutton.n, doc/panedwindow.n:
	* doc/radiobutton.n, doc/scrollbar.n, doc/ttk_*: revamp ttk docs to
	use consist nroff format (not 100% consistent with classic widget
	docs). Add more man page cross-linking "SEE ALSO".

	* generic/ttk/ttkInit.c:
	* generic/ttk/ttkTreeview.c: make treeview exist by default
	* generic/ttk/ttkPanedwindow.c: s/TtkPaned_Init/TtkPanedwindow_Init/

	* win/Makefile.in, unix/Makefile.in (demo): add 'demo' target

2006-12-13  Joe English  <jenglish@users.sourceforge.net>

	* library/ttk/ttk.tcl: Try to straighten out theme loading and
	selection logic.
	* generic/ttk/ttkElements.c, library/ttk/defaults.tcl,
	* generic/ttk/ttkClamTheme.c, library/ttk/clamTheme.tcl:
	Provide package in C part instead of Tcl part.

2006-12-12  Joe English  <jenglish@users.sourceforge.net>

	* library/ttk/ttk.tcl, generic/ttkTheme.c: Remove nonfunctional code.

2006-12-12  Mo DeJong  <mdejong@users.sourceforge.net>

	* win/tkWinButton.c (InitBoxes): Call Tcl_Panic() if loading of bitmap
	resources fails. This change generates an error if Tk is unable to
	find button widget resources instead of silently failing and then
	drawing widgets incorrectly.
	* win/rc/tk_base.rc: If the user defines BASE_NO_TK_ICON then compile
	the base resources file without a "tk" icon. This change makes it
	easier to replace the default tk icon with a custom icon. [Patch
	1614362]

2006-12-11  Donal K. Fellows  <donal.k.fellows@manchester.ac.uk>

	* unix/tkUnixWm.c (TkWmMapWindow, WmClientCmd): Added support for
	_NET_WM_PID property from the EWMH spec. This is only installed when
	the client machine is set.
	(WmProtocolCmd, UpdateWmProtocols, TkWmProtocolEventProc): Added
	support for the _NET_WM_PING protocol from the EWMH spec. Note that
	the support for this is not exposed to the script level as that would
	prevent correct handling.

2006-12-10  Joe English  <jenglish@users.sourceforge.net>

	* generic/ttk/ttkTheme.h, generic/ttk/ttkThemeInt.h,
	* generic/ttk/ttk.decls, generic/ttk/ttkTheme.c,
	* generic/ttk/ttkLayout.c, generic/ttk/ttkDecls.h:
	Rename typedef Ttk_Element => Ttk_ElementImpl.

2006-12-09  Joe English  <jenglish@users.sourceforge.net>

	* generic/ttk/ttkButton.c, generic/ttk/ttkImage.c,
	* generic/ttk/ttkLabel.c, generic/ttk/ttkWidget.h,
	* generic/ttk/ttkTheme.h, generic/ttk/ttkNotebook.c,
	* generic/ttk/ttkTreeview.c, doc/ttk_image.n:
	Merged duplicate functionality between image element factory, image
	element, and -image option processing. Image element factory now takes
	an imageSpec argument instead of a separate image name and -map option
	* tests/ttk/image.test(image-1.1): Can catch this error earlier now.

2006-12-06  Kevin Kenny  <kennykb@acm.org>

	* unix/configure.in: Further changes to avoid attempting to link
	* unix/configure:    against Xft libraries in a non-Xft build
	                     [Bug 1609616] (dgp)

2006-12-04  Jeff Hobbs  <jeffh@ActiveState.com>

	* generic/tkListbox.c (ConfigureListboxItem): ListboxWorldChanged not
	needed - just call EventuallyRedrawRange. [Bug 1608046] (rezic)

2006-12-04  Donal K. Fellows  <dkf@users.sf.net>

	TIP #286 IMPLEMENTATION

	* generic/tkMenu.c (MenuWidgetObjCmd, MenuDoXPosition):
	* doc/menu.n, tests/menu.test: Added an [$menu xposition] subcommand
	which is useful in menubars and when menus use multiple columns. Many
	thanks to Schelte Bron for the implementation.

2006-12-01  Kevin Kenny  <kennykb@acm.org>

	TIP #300 IMPLEMENTATION

	* doc/font.n:			Added a [font actual $font $char]
	* generic/tkFont.c:		variant that introspects the font that
	* generic/tkFont.h:		is chosen to render a given character
	* macosx/tkMacOSXFont.c:	in a given nominal font. Added
	* tests/font.test:		documentation and test cases for the
	* unix/tkUnixFont.c:		new command syntax.
	* unix/tkUnixRFont.c:
	* win/tkWinFont.c:

2006-12-01  Jeff Hobbs  <jeffh@ActiveState.com>

	* doc/wm.n, tests/winWm.test:
	* win/tkWinWm.c: add -transparentcolor attribute for Windows.

2006-12-01  Joe English  <jenglish@users.sourceforge.net>

	* generic/ttk/ttkTheme.h, generic/ttk/ttkLayout.c: Dead code removal.

2006-11-30  Daniel Steffen  <das@users.sourceforge.net>

	* macosx/tkMacOSXDialog.c (Tk_MessageBoxObjCmd): fix inability to use
	buttons with standard Escape key binding as -default button (reported
	on tcl-mac by Hans-Christoph Steiner).

	* macosx/tkMacOSXWm.c (WmAttributesCmd): fix getting [wm attr -alpha].
	[Bug 1581932]

2006-11-28  Joe English  <jenglish@users.sourceforge.net>

	* library/ttk/fonts.tcl: Clean up temporary variables.

2006-11-27  Kevin Kenny  <kennykb@acm.org>

	* unix/configure.in: Corrected Xft configuration so that Xft actually
	does get turned on when available.
	* unix/configure: autoconf

2006-11-26  Joe English  <jenglish@users.sourceforge.net>

	* generic/ttk/ttkWidget.c, generic/ttk/ttkPaned.c: Fix [Bug 1603506]
	* library/ttk/button.tcl, library/ttk/combobox.tcl,
	* library/ttk/utils.tcl: Rename ttk::CopyBindings to ttk::copyBindings
	* generic/ttk/ttkTreeview.c, doc/ttk_treeview.n:
	-displaycolumns {} now means "no columns" instead of "all columns".
	Use -displaycolumns #all for "all columns". [Bug 1547622]

2006-11-26  Daniel Steffen  <das@users.sourceforge.net>

	* unix/tcl.m4 (Linux): --enable-64bit support.	[Patch 1597389]
	* unix/configure: autoconf-2.59			[Bug 1230558]

2006-11-24  Jeff Hobbs  <jeffh@ActiveState.com>

	* macosx/tkMacOSXInit.c (TkpInit): only set tcl_interactive 1 if it
	isn't already defined. Allows embedders to set it to 0 to prevent the
	console appearing on OS X. [Bug 1487701]

	* unix/tkUnixMenu.c (DrawMenuUnderline): bound Tcl_UtfAtIndex usage
	* tests/menu.test (menu-36.1): [Bug 1599877]

2006-11-24  Joe English  <jenglish@users.sourceforge.net>

	* library/ttk/altTheme.tcl, library/ttk/clamTheme.tcl,
	* library/ttk/defaults.tcl, library/ttk/winTheme.tcl,
	* library/ttk/xpTheme.tcl: explicitly specify -anchor w on TMenubutton
	* tests/ttk/entry.test: Fixed font dependency; test entry-3.2 should
	work on all platforms now.
	* library/classicTheme.tcl: Don't define or use TkClassicDefaultFont.
	* generic/ttk/ttkTreeview.c, generic/ttk/ttkPanedwindow.c: Handle
	missing layouts.

2006-11-23  Jeff Hobbs  <jeffh@ActiveState.com>

	* win/tkWinMenu.c (TkWinHandleMenuEvent, DrawMenuUnderline): Handle
	unichar underlining correctly and safely. [Bug 1599877]

2006-11-20  Joe English  <jenglish@users.sourceforge.net>

	* win/ttkWinXPTheme.c: Add support for alternate/indeterminate
	checkbutton state. Fix various spacing parameters [Bug 1596020, patch
	from Tim Baker]. Remove unused uxtheme hooks.

2006-11-16  Donal K. Fellows  <dkf@users.sf.net>

	* doc/colors.n, doc/wm.n: Minor fixes, added See Also.

	* doc/labelframe.n: Added an example.

2006-11-15  Donal K. Fellows  <dkf@users.sf.net>

	* doc/label.n: Added an example and some See Also refs.

	* doc/ConfigWidg.3, doc/bind.n, doc/grid.n, doc/panedwindow.n:
	* doc/text.n, doc/ttk_Geometry.3, doc/ttk_button.n:
	* doc/ttk_checkbutton.n, doc/ttk_combobox.n, doc/ttk_dialog.n:
	* doc/ttk_entry.n, doc/ttk_frame.n, doc/ttk_image.n, doc/ttk_intro.n:
	* doc/ttk_label.n, doc/ttk_labelframe.n, doc/ttk_menubutton.n:
	* doc/ttk_notebook.n, doc/ttk_panedwindow.n, doc/ttk_progressbar.n:
	* doc/ttk_radiobutton.n, doc/ttk_scrollbar.n, doc/ttk_separator.n:
	* doc/ttk_sizegrip.n, doc/ttk_style.n, doc/ttk_widget.n, doc/wm.n:
	Convert \fP to \fR so that man-page scrapers have an easier time.

2006-11-14  Joe English  <jenglish@users.sourceforge.net>

	* generic/ttk/ttkDefaultTheme.c: Fix off-by-one bug in tree indicator
	size computation [Bug 1596021, patch from Tim Baker]. Increased
	default size from 7 to 9 pixels.

2006-11-12  Joe English  <jenglish@users.sourceforge.net>

	* generic/ttkScroll.c: *correct* fix for [Bug 1588251].

2006-11-12  Joe English  <jenglish@users.sourceforge.net>

	* tests/ttk/ttk.test(ttk-6.9): Workaround for [Bug 1583038]

2006-11-12  Joe English  <jenglish@users.sourceforge.net>

	* generic/ttkScroll.c: Reworked cleanup procedure; "self-cancelling"
	idle call is not robust, call Tcl_CancelIdleCall() in
	TtkFreeScrollHandle instead. Fixes [Bug 1588251]

2006-11-10  Daniel Steffen  <das@users.sourceforge.net>

	* macosx/Wish.xcodeproj/project.pbxproj: remove tclParseExpr.c and
	bwidget.test.

	* unix/tcl.m4 (Darwin): suppress linker arch warnings when building
	universal for both 32 & 64 bit and no 64bit CoreFoundation is
	available; sync with tcl tcl.m4 change.
	* unix/configure: autoconf-2.59
	* unix/tkConfig.h.in: autoheader-2.59

2006-11-08  Kevin Kenny  <kennykb@acm.org>

	* unix/configure.in: Silenced warnings about missing Xft configuration
	unless --enable-xft is requested explicitly. Also added a few basic
	checks that we can actually compile and link against Xft headers and
	libraries. [Bug 1592667]
	* unix/configure: Regen.

2006-11-07  Kevin Kenny  <kennykb@acm.org>

	* unix/configure.in: Made --enable-xft the default.
	* unix/configure: Regen.

2006-11-06  Joe English  <jenglish@users.sourceforge.net>

	* generic/ttk/ttkClassicTheme.c, generic/ttk/ttkPanedwindow.c,
	* generic/ttk/ttkTheme.c, generic/ttk/ttkTreeview.c,
	* win/ttkWinXPTheme.c, library/ttk/entry.tcl,
	* library/ttk/notebook.tcl, library/ttk/panedwindow.tcl,
	* library/ttk/utils.tcl, tests/ttk/entry.test, tests/ttk/bwidget.test:
	Miscellaneous minor changes to re-sync Ttk codebase with Tile CVS: fix
	comments damaged by overzealous search-and-destroy; removed obsolete
	[style default] synonym for [ttk::style configure]; removed other dead
	code.

2006-11-03  Pat Thoyts  <patthoyts@users.sourceforge.net>

	* library/safetk.tcl (::safe::tkTopLevel): Theme it.

	* generic/ttk/ttkLayout.c:     We do not want to require tkInt in all
	* generic/ttk/ttkMananager.h:  the ttk files so added the definition
	* generic/ttk/ttkTheme.h:      of MODULE_SCOPE to ttkTheme.h. Ensures
	* generic/ttk/ttkWinMonitor.c: everyone gets to see the definition
	from someplace.

	* library/ttk/fonts.tcl: In a safe interp there is no osVersion field
	in tcl_platform so work around it.

2006-11-02  Daniel Steffen  <das@users.sourceforge.net>

	* generic/ttk/ttkBlink.c, generic/ttk/ttkButton.c:
	* generic/ttk/ttkClamTheme.c, generic/ttk/ttkClassicTheme.c:
	* generic/ttk/ttkDecls.h, generic/ttk/ttkDefaultTheme.c:
	* generic/ttk/ttkElements.c, generic/ttk/ttkEntry.c:
	* generic/ttk/ttkFrame.c, generic/ttk/ttkImage.c:
	* generic/ttk/ttkInit.c, generic/ttk/ttkLabel.c:
	* generic/ttk/ttkLayout.c, generic/ttk/ttkManager.h:
	* generic/ttk/ttkNotebook.c, generic/ttk/ttkPanedwindow.c:
	* generic/ttk/ttkProgress.c, generic/ttk/ttkScale.c:
	* generic/ttk/ttkScroll.c, generic/ttk/ttkScrollbar.c:
	* generic/ttk/ttkSeparator.c, generic/ttk/ttkSquare.c:
	* generic/ttk/ttkStubInit.c, generic/ttk/ttkStubLib.c:
	* generic/ttk/ttkTheme.c, generic/ttk/ttkTheme.h:
	* generic/ttk/ttkThemeInt.h, generic/ttk/ttkTrack.c:
	* generic/ttk/ttkTreeview.c, generic/ttk/ttkWidget.c:
	* generic/ttk/ttkWidget.h, macosx/ttkMacOSXTheme.c:
	* win/ttkWinMonitor.c, win/ttkWinTheme.c, win/ttkWinXPTheme.c: ensure
	all global Ttk symbols have Ttk or ttk prefix; declare all externally
	visible Ttk symbols not contained in stubs table as MODULE_SCOPE (or as
	static when possible); so that 'make check{exports,stubs}' once again
	complete without errors.

	* macosx/tkMacOSXColor.c (TkMacOSXCompareColors): ifdef out when unused

	* macosx/Wish.xcodeproj/project.pbxproj: check autoconf/autoheader exit
	status and stop build if they fail.

	* macosx/tkMacOSXWindowEvent.c (GenerateUpdateEvent): fix handling of
	Carbon Update events: the QuickDraw window update region was being
	ignored and all child TkWindows were sent an Expose XEvent even when
	they did not need to be redrawn. [Patch 1589226]

2006-11-01  Daniel Steffen  <das@users.sourceforge.net>

	* macosx/tkMacOSXDebug.c: add TkMacOSX prefix to leftover
	* macosx/tkMacOSXDebug.h: macosx-private global symbols without Tk
	* macosx/tkMacOSXEmbed.c: prefix; ifdef out currently unused debug
	* macosx/tkMacOSXEvent.c: procs.
	* macosx/tkMacOSXInt.h:
	* macosx/tkMacOSXCarbonEvents.c:
	* macosx/tkMacOSXSubwindows.c:
	* macosx/tkMacOSXWm.c:

2006-10-31  Pat Thoyts  <patthoyts@users.sourceforge.net>

	* win/makefile.vc: Added ttk files to msvc build and add manifest
	* win/rules.vc:    files to binaries with MSVC8.

2006-10-31  Daniel Steffen  <das@users.sourceforge.net>

	* macosx/Wish.xcodeproj/project.pbxproj: add new Ttk files.

	* macosx/ttkMacOSXTheme.c: standardize header #includes.

	* unix/Makefile (checkstubs, checkexports): check ttk.decls, allow
	export of Ttk prefixed symbols.

	* generic/ttk/tkDefaultTheme.c: fix warnings.

2006-10-30  Jeff Hobbs  <jeffh@ActiveState.com>

	* doc/ttk_Geometry.3, doc/ttk_Theme.3, doc/ttk_button.n:
	* doc/ttk_checkbutton.n, doc/ttk_combobox.n, doc/ttk_dialog.n:
	* doc/ttk_entry.n, doc/ttk_frame.n, doc/ttk_image.n:
	* doc/ttk_intro.n, doc/ttk_label.n, doc/ttk_labelframe.n:
	* doc/ttk_menubutton.n, doc/ttk_notebook.n, doc/ttk_panedwindow.n:
	* doc/ttk_progressbar.n, doc/ttk_radiobutton.n, doc/ttk_scrollbar.n:
	* doc/ttk_separator.n, doc/ttk_sizegrip.n, doc/ttk_style.n:
	* doc/ttk_treeview.n, doc/ttk_widget.n,:
	* generic/ttk/ttk.decls, generic/ttk/ttkBlink.c:
	* generic/ttk/ttkButton.c, generic/ttk/ttkCache.c:
	* generic/ttk/ttkClamTheme.c, generic/ttk/ttkClassicTheme.c:
	* generic/ttk/ttkDecls.h, generic/ttk/ttkDefaultTheme.c:
	* generic/ttk/ttkElements.c, generic/ttk/ttkEntry.c:
	* generic/ttk/ttkFrame.c, generic/ttk/ttkImage.c:
	* generic/ttk/ttkInit.c, generic/ttk/ttkLabel.c:
	* generic/ttk/ttkLayout.c, generic/ttk/ttkManager.c:
	* generic/ttk/ttkManager.h, generic/ttk/ttkNotebook.c:
	* generic/ttk/ttkPanedwindow.c, generic/ttk/ttkProgress.c:
	* generic/ttk/ttkScale.c, generic/ttk/ttkScroll.c:
	* generic/ttk/ttkScrollbar.c, generic/ttk/ttkSeparator.c:
	* generic/ttk/ttkSquare.c, generic/ttk/ttkState.c:
	* generic/ttk/ttkStubInit.c, generic/ttk/ttkStubLib.c:
	* generic/ttk/ttkTagSet.c, generic/ttk/ttkTheme.c:
	* generic/ttk/ttkTheme.h, generic/ttk/ttkThemeInt.h:
	* generic/ttk/ttkTrace.c, generic/ttk/ttkTrack.c:
	* generic/ttk/ttkTreeview.c, generic/ttk/ttkWidget.c:
	* generic/ttk/ttkWidget.h:
	* library/demos/ttk_demo.tcl, library/demos/ttk_iconlib.tcl:
	* library/demos/ttk_repeater.tcl:
	* library/ttk/altTheme.tcl, library/ttk/aquaTheme.tcl:
	* library/ttk/button.tcl, library/ttk/clamTheme.tcl:
	* library/ttk/classicTheme.tcl, library/ttk/combobox.tcl:
	* library/ttk/cursors.tcl, library/ttk/defaults.tcl:
	* library/ttk/dialog.tcl, library/ttk/entry.tcl:
	* library/ttk/fonts.tcl, library/ttk/icons.tcl:
	* library/ttk/keynav.tcl, library/ttk/menubutton.tcl:
	* library/ttk/notebook.tcl, library/ttk/panedwindow.tcl:
	* library/ttk/progress.tcl, library/ttk/scale.tcl:
	* library/ttk/scrollbar.tcl, library/ttk/sizegrip.tcl:
	* library/ttk/treeview.tcl, library/ttk/ttk.tcl:
	* library/ttk/utils.tcl, library/ttk/winTheme.tcl:
	* library/ttk/xpTheme.tcl:
	* macosx/ttkMacOSXTheme.c:
	* tests/ttk/all.tcl, tests/ttk/bwidget.test, tests/ttk/combobox.test:
	* tests/ttk/entry.test, tests/ttk/image.test:
	* tests/ttk/labelframe.test, tests/ttk/layout.test:
	* tests/ttk/misc.test, tests/ttk/notebook.test:
	* tests/ttk/panedwindow.test, tests/ttk/progressbar.test:
	* tests/ttk/scrollbar.test, tests/ttk/treetags.test:
	* tests/ttk/treeview.test, tests/ttk/ttk.test, tests/ttk/validate.test:
	* win/ttkWinMonitor.c, win/ttkWinTheme.c, win/ttkWinXPTheme.c:
	First import of Ttk themed Tk widgets as branched from tile 0.7.8

	* generic/tkInt.h, generic/tkWindow.c: add Ttk_Init call, copy tk
	classic widgets to ::tk namespace.
	* library/tk.tcl: add source of ttk/ttk.tcl, define $::ttk::library.
	* unix/Makefile.in, win/Makefile.in: add Ttk build bits
	* win/configure, win/configure.in: check for uxtheme.h (XP theme).

2006-10-23  Don Porter  <dgp@users.sourceforge.net>

	* README:		Bump version number to 8.5a6
	* generic/tk.h:
	* library/tk.tcl:
	* unix/configure.in:
	* unix/tk.spec:
	* win/configure.in:

	* unix/configure:	autoconf-2.59
	* win/configure:

2006-10-19  Pat Thoyts  <patthoyts@users.sourceforge.net>

	*** 8.5a5 TAGGED FOR RELEASE ***

	* generic/tkImgBmap.c: Fixed line endings.
	* win/makefile.vc:  Patched up build system to manage
	* win/rules.vc:     AMD64 with MSVC8
	* win/nmakehlp.c:   Ensure operation without Platform SDK.

2006-10-18  Don Porter  <dgp@users.sourceforge.net>

	* changes:		8.5a5 release date set.

2006-10-17  Jeff Hobbs  <jeffh@ActiveState.com>

	* doc/text.n: fix docs to not correct -tabs usage case.

	* generic/tkTextDisp.c (SizeOfTab): fix -tabstyle wordprocessor tab
	alignment to correct tab edge case. [Bug 1578858]

2006-10-17  Pat Thoyts  <patthoyts@users.sourceforge.net>

	* generic/tkText.c: Applied suggested patch from [Bug 1536735]
	* tests/text.test:  Update test for above patch.
	* tests/textWind.test:  Corrected test to catch all messages
	* tests/safe.test: Silence spurious win32 failure awaiting TIP150
	* tests/winDialog.test: Updated test for file name length check.
	* test/winWm.test: Corrected test expectation for menu wrapping.

2006-10-16  Andreas Kupries  <andreask@activestate.com>

	* doc/WindowId.3: Pat's commit on 2006-10-08 broke the .SH NAME
	information across several lines, breaking the cross-linking of
	manpages during installation for this one. Put everything back on a
	single line, unbreaking it.

2006-10-16  Daniel Steffen  <das@users.sourceforge.net>

	* changes: updates for 8.5a5 release.

	* macosx/tkMacOSXDraw.c: fix numerous issues in CG and QD drawing
	procs so that they now match X11 drawing much more closely [Bug
	1558051]; use Tiger ellipse drawing API when available; fix comments &
	whitespace.

	* macosx/tkMacOSXInit.c: set default linewidth limit for CG
	antialiasing to 0 as thin horizontal/vertical lines look good now.
	* macosx/README: document CG antialiasing limit changes.

	* generic/tkCanvLine.c (ConfigureLine):     on TkAqua, pass outline
	* generic/tkCanvPoly.c (ConfigurePolygon):  linewidth in gc even for
	* generic/tkRectOval.c (ConfigureRectOval): fills (as it controls AA).

	* macosx/GNUmakefile: don't redo prebinding of non-prebound binaires.

	* library/demos/pendulum.tcl: fix incorrect setting of toplevel title.

2006-10-10  Don Porter  <dgp@users.sourceforge.net>

	* changes:	Updates for 8.5a5 release

2006-10-08  Pat Thoyts  <patthoyts@users.sourceforge.net>

	* generic/tkWindow.c:  Implemented TIP #264 - Tk_Interp function.
	* doc/WindowId.3:      Documented Tk_Interp.
	* generic/tk.decls:    Added to the stubs interface and
	* generic/tkDecls.h:   regenerated.
	* generic/tkStubsInit.c:

2006-10-05  Jeff Hobbs  <jeffh@ActiveState.com>

	* unix/tkUnixFont.c (Ucs2beToUtfProc, UtfToUcs2beProc):
	(TkpFontPkgInit, encodingAliases): Correct alignment issues in
	encoding conversion. Call ucs-2be "unicode" on big-endian systems.
	[Bug 1122671]

2006-09-27  Andreas Kupries  <andreask@activestate.com>

	* unix/Makefile.in (install-binaries): Added a second guard to the
	* win/Makefile.in: package index file to prevent older versions of Tcl
	* win/makefile.vc: from seeing version numbers which may contain a/b
	information, and then balking on them. This could otherwise happen
	when Tcl/Tk 8.4 and 8.5 are installed in the same directory, seeing
	each other. [Bug 1566418]

2006-09-22  Andreas Kupries  <andreask@activestate.com>

	* generic/tkConsole.c: TIP #268 update regarding registered package
	* generic/tkMain.c:    version, now using full patchlevel instead of
	* generic/tkWindow.c:  major.minor
	* library/tk.tcl:
	* unix/configure:
	* unix/Makefile.in:
	* unix/tcl.m4:
	* win/configure:
	* win/Makefile.in:
	* win/makefile.vc:
	* win/rules.vc:
	* win/tcl.m4:

2006-09-20  Jeff Hobbs  <jeffh@ActiveState.com>

	* win/tkWinMenu.c (TkpPostMenu): disable menu animation in menus with
	images to avoid clipping bug. [Bug 1329198]

2006-09-21  Donal K. Fellows  <dkf@users.sf.net>

	* generic/tkImgBmap.c (ImgBmapPostscript): Change 0 to NULL, since
	they are not interchangable on all platforms in all circumstances.
	[Tcl Bug 1562528]

2006-09-11  Daniel Steffen  <das@users.sourceforge.net>

	* macosx/tkMacOSXWm.c (TkMacOSXMakeRealWindowExist): revert part of
	2006-05-16 change that had set overrideredirect windows to not become
	activated by the window manager, as this prevented interaction with
	native widgets in such windows [Bug 1472624]; apply changes to carbon
	window attributes even if native window has already been created.

	* macosx/tkMacOSXKeyEvent.c (TkMacOSXProcessKeyboardEvent): fix app
	* macosx/tkMacOSXMenu.c (DrawMenuBarWhenIdle): menu item key shortcuts
	* macosx/tkMacOSXInt.h: when custom ".apple" menu is installed.

	* library/demos/widget: on TkAqua, don't install file menu with single
	quit menu item, as the application menu already has a quit item.

	* macosx/tkMacOSXColor.c: fix building on Mac OS X 10.2.

2006-09-10  Daniel Steffen  <das@users.sourceforge.net>

	* macosx/tkMacOSXColor.c (TkSetMacColor,TkpGetColor): use AppearanceMgr
	* macosx/tkMacOSXDefault.h: to retrieve platform std colors for text
	* macosx/tkMacOSXPort.h:    selections, add "systemHighlightSecondary"
	color name for standard color of inactive selections, use this color as
	default for text widget -inactiveselectbackground to implement platform
	standard look for inactive text selections.

	* library/text.tcl (aqua): remove focus bindings to set selection color

	* generic/tkTextBTree.c (TkTextIsElided): on TkAqua, don't show
	* generic/tkTextDisp.c (GetStyle):        inactive text selection when
						  text widget is disabled.

	* generic/tkEntry.c (DisplayEntry): change default TkAqua selection
	* macosx/tkMacOSXDefault.h:         relief to "flat" (platform std).

	* generic/tkText.c (CreateWidget): fix bug leading to default text
	selection relief string DEF_TEXT_SELECT_RELIEF being ignored.

	* macosx/tkMacOSXMouseEvent.c (TkMacOSXProcessMouseEvent): allow mouse
	event delivery to background windows with kWindowNoActivatesAttribute
	(e.g. overrideredirect windows), as these never come to the foreground
	they would never receive any mouse events otherwise. [Bug 1472624]

	* macosx/tkMacOSXWindowEvent.c (TkMacOSXGenerateFocusEvent): do not
	send focus events to any windows with kWindowNoActivatesAttribute.

	* macosx/tkMacOSXXStubs.c (XQueryColor, XQueryColors): implement basic
	XColor computation from pixel values, enough to make tkImg's window.c
	happy, fixes img::window failures reported on tcl-mac.

	* macosx/tkMacOSXMenu.c (DrawMenuEntryLabel): fix leak. [Bug 1554672]

	* macosx/GNUmakefile: workaround bug in 'cp -pRH' on Darwin 6 and
	earlier, fixes 'make embedded' failure reported on tcl-mac; fix error
	from 'make deploy' with same build tree as previous 'make embedded'.

	* macosx/Wish.xcodeproj/project.pbxproj: add new tclUnixCompat.c file.

	* macosx/tkMacOSXEntry.c (TkpDrawEntryBorderAndFocus): fix typo.

	* unix/tcl.m4: sync with tcl/unix/tcl.m4.
	* unix/configure: autoconf-2.59

2006-09-06  Jeff Hobbs  <jeffh@ActiveState.com>

	* generic/tkEntry.c:   move hard-coded ALWAYS_SHOW_SELECTION control
	* generic/tkInt.h:     of entry/text selection display based on focus
	* generic/tkText.c:    to the Tcl level, controlled by
	* generic/tkWindow.c:  ::tk::AlwaysShowSelection (boolean, private).
	* library/tk.tcl:      [Bug 1553691]
	* macosx/tkMacOSXDefault.h:
	* unix/tkUnixDefault.h:
	* unix/tkUnixPort.h:
	* win/tkWinDefault.h:

2006-08-30  Jeff Hobbs  <jeffh@ActiveState.com>

	* win/tkWinKey.c: Add WM_UNICHAR window message support (used by
	* win/tkWinX.c:   virtual keyboard apps). [Bug 1518677] (petasis)

2006-08-24  Daniel Steffen  <das@users.sourceforge.net>

	* macosx/tkMacOSXScrlbr.c (UpdateControlValues): set native scrollbar
	control bounds only once all size adjustments have been computed.
	Fixes issue with grow icon obscuring scrollbar reported on tcl-mac.

2006-08-21  Daniel Steffen  <das@users.sourceforge.net>

	* macosx/tkMacOSXCarbonEvents.c (CarbonTimerProc): avoid starving main
	event loop: limit the number of tcl events processed per invocation.
	Fixes bug reported on tcl-mac by Kevan Hashemi.

2006-08-18  Donal K. Fellows  <donal.k.fellows@manchester.ac.uk>

	* tests/text.test (text-25.15): Added test suggested by Sam
	<baudinm@yahoo.com> on comp.lang.tcl

	* generic/tk.h, generic/tkInt.h: Stylistic improvements. No API change.

2006-08-18  Daniel Steffen  <das@users.sourceforge.net>

	* unix/tcl.m4 (Darwin): add support for --enable-64bit on x86_64, for
	universal builds including x86_64, for 64-bit CoreFoundation on Leopard
	and for use of -mmacosx-version-min instead of MACOSX_DEPLOYMENT_TARGET
	* unix/configure.in (Darwin): remove 64-bit arch flags from CFLAGS for
	combined 32-bit and 64-bit universal builds, as neither TkAqua nor
	TkX11 can be built for 64-bit at present.
	* unix/configure: autoconf-2.59
	* unix/tkConfig.h.in: autoheader-2.59

	* macosx/Wish.xcodeproj/project.pbxproj: switch native release targets
	to use DWARF with dSYM, Xcode 3.0 changes.
	* macosx/README: updates for x86_64 support in Tcl.

	* macosx/tkMacOSXInit.c (TkpInit): when available, use public
	TransformProcessType() API instead of CPSEnableForegroundOperation()
	SPI to notify the window server that we are a GUI application.

	* macosx/tkMacOSXWm.c (WmAttrGetTitlePath): use HIWindow API on >=Tiger

	* macosx/tkMacOSXMouseEvent.c (GenerateToolbarButtonEvent):
	* macosx/tkMacOSXMenus.c (GenerateEditEvent):
	* macosx/tkMacOSXMenu.c (MenuSelectEvent): bzero() the XVirtualEvent
	structure before use to ensure all fields are initialized. [Bug
	1542205]

2006-08-16  Jeff Hobbs  <jeffh@ActiveState.com>

	* macosx/tkMacOSXWm.c (WmAttributesCmd): correct OS X result for [wm
	attributes $top].

2006-07-25  Daniel Steffen  <das@users.sourceforge.net>

	* macosx/tkMacOSXKeyEvent.c (TkMacOSXProcessKeyboardEvent): handle key
	shortcut for kHICommandQuit in the same way as other application menu
	item key shortcuts. [Bug 1516950]

2006-07-24  Daniel Steffen  <das@users.sourceforge.net>

	* macosx/tkMacOSXWm.c (TkWmMapWindow): fix incorrect values of wmInfo
	parentWidth/Height for toplevels by recalculating them once the window
	is mapped (i.e once the window&structure sizes are known). [Bug
	1358663]
	(ParseGeometry): sync with ParseGeometry in tkUnixWm.c/tkWinWm.c.

2006-07-21  Daniel Steffen  <das@users.sourceforge.net>

	* generic/tkBind.c (TkBindInit): for REDO_KEYSYM_LOOKUP, change
	keysym-to-string mapping hash to use first name in ks_names.h instead
	of last (if there are multiple possibilities), e.g. "F11" instead of
	"L1".

	* macosx/tkMacOSXKeyboard.c (TkpGetKeySym): correct keysyms for pure
	modifier key presses [Bugs 700311, 1525905]; correct keysym for Enter
	key; add keysyms for new NumLock and Fn modifiers (added 2005-08-09).

2006-07-20  Daniel Steffen  <das@users.sourceforge.net>

	* macosx/tkMacOSXWm.c (WmAttributesCmd, WmIconbitmapCmd): add support
	* unix/tkUnixSend.c (Tk_GetUserInactiveTime):             for weakly
	importing symbols not available on OSX 10.2 or 10.3, enables binaires
	built on later OSX versions to run on earlier ones.
	* macosx/Wish.xcodeproj/project.pbxproj: enable weak-linking; turn on
	                                         extra warnings.
	* macosx/README: document how to enable weak-linking; cleanup.
	* unix/configure.in: add check on Darwin-X11 for ld support of -weak-l
	* unix/tcl.m4:       flag and weak-link libXss if possible as it is not
	available before OSX 10.4; enforce requirement of OSX 10.2 for TkAqua;
	move Darwin specific checks & defines that are only relevant to the tcl
	build out of tcl.m4; restrict framework option to Darwin; clean up
	quoting and help messages.
	* unix/configure: autoconf-2.59
	* unix/tkConfig.h.in: autoheader-2.59

	* macosx/GNUmakefile: enable xft for TkX11 build.
	* macosx/tkMacOSXFont.c (TkMacOSXQuarzStartDraw, TkMacOSXQuarzEndDraw):
	verify validity of context returned from QDBeginCGContext() before use.
	* macosx/tkMacOSXKeyEvent.c: ifdef out diagnostic messages to stderr.

	* macosx/tkMacOSXEvent.h:      standardize MAC_OS_X_VERSION_MAX_ALLOWED
	* macosx/tkMacOSXMenu.c:       checks per QA1316, ensure define can be
	* macosx/tkMacOSXMenubutton.c: overridden on command line (from default
	* macosx/tkMacOSXMenus.c:      of current OS version).
	* macosx/tkMacOSXMouseEvent.c:
	* macosx/tkMacOSXWm.c:

	* generic/tkImgGIF.c (ReadImage):
	* macosx/tkMacOSXCursor.c (TkMacOSXCursor):
	* macosx/tkMacOSXDebug.c (TkMacOSXGetNamedDebugSymbol):
	* macosx/tkMacOSXFont.c (TkpMeasureCharsInContext):
	* macosx/tkMacOSXInit.c (Map):
	* xlib/xgc.c (XCreateGC): fix signed-with-unsigned comparison and other
	warnings from gcc4 -Wextra.

2006-07-14  Andreas Kupries  <andreask@activestate.com>

	* generic/tkWindow.c (Initialize): Modify change of 2006-05-25 (jeffh).
	Release mutex a bit earlier, to prevent lock when OS X creates its
	console windows (recursively enters Tk_Init). Patch by JeffH.

2006-07-06  Jeff Hobbs  <jeffh@ActiveState.com>

	* library/tkfbox.tcl: catch scrollbar use of highlightthickness

2006-06-21  Jeff Hobbs  <jeffh@ActiveState.com>

	* library/bgerror.tcl (::tk::dialog::error::bgerror): remove a couple
	of unnecessary hardcoded options

2006-06-14  Don Porter  <dgp@users.sourceforge.net>

	* generic/tkScale.c: Revised variable writing logic to account for
	[scale]'s design that it deals with its value as a formatted string,
	and not as a double. [Bug 891141]

2006-06-14  Daniel Steffen  <das@users.sourceforge.net>

	* macosx/tkMacOSXSubwindows.c (TkMacOSXInvalidateWindow): ensure
	invalid clip regions are recreated via TkMacOSXUpdateClipRgn() before
	they are used; correct call order of TkMacOSXInvalidateWindow() and
	TkMacOSXInvalClipRgns() throughout. [Bug 1501922]

	* macosx/tkMacOSXDraw.c (TkPutImage): implement drawing of very wide
	images in slices of less than 4096 pixels to workaround CopyBits
	limitation. [Bug 950121]

2006-06-09  Don Porter  <dgp@users.sourceforge.net>

	* generic/tkMain.c:	Added Tcl_Preserve() call on the master interp
	as crash protection against any Tcl_DeleteInterp() call that might
	happen.

2006-06-01  Don Porter  <dgp@users.sourceforge.net>

	* generic/tkConsole.c:	Added Tcl_RegisterChannel() calls to bump the
	refcount of channels passed to Tcl_SetStdChannel(). This prevents early
	free-ing of the channels that leads to crashes. [Bug 912571]

2006-05-29  Jeff Hobbs  <jeffh@ActiveState.com>

	* win/tkWinEmbed.c (TkpGetOtherWindow):   Do not panic if no window is
	* unix/tkUnixEmbed.c (TkpGetOtherWindow): found; caller handles. [Bug
	* unix/tkUnixWm.c (Tk_CoordsToWindow, UpdateGeometryInfo): 1212056]

	* tests/entry.test (entry-22.1):
	* tests/listbox.test (listbox-6.15):
	* generic/tkListbox.c (ListboxInsertSubCmd, ListboxDeleteSubCmd):
	Ignore Tcl_SetVar2Ex failure of listVarName, similar to entry widget
	handling. [Bug 1424513]

2006-05-26  Jeff Hobbs  <jeffh@ActiveState.com>

	* macosx/tkMacOSXButton.c (TkMacOSXDrawControl): correct redraw for
	direct transition from disabled to active state. [Bug 706446]

2006-05-25  Jeff Hobbs  <jeffh@ActiveState.com>

	* win/tkWinMenu.c (TkWinMenuKeyObjCmd): get eventPtr after we know the
	window is still alive. [AS bug 45987] [Bug 1236306]

	* generic/tkMenu.c (DeleteMenuCloneEntries): Modify entry index
	changes to work around VC6 optimization bug. [Bug 1224330]

	* generic/tkMessage.c (MessageWidgetObjCmd): Correct msgPtr
	preserve/release pairing. [Bug 1485750] (afredd)

	* generic/tkWindow.c (Initialize): Correct mutex (un)lock pairing.
	[Bug 1479587] (loewis)

	* generic/tkBind.c (Tk_BindEvent, TkCopyAndGlobalEval): use Tcl_EvalEx
	instead of Tcl_GlobalEval.

2006-05-16  Daniel Steffen  <das@users.sourceforge.net>

	* macosx/tkMacOSXWindowEvent.c (TkMacOSXGenerateFocusEvent): don't send
	focus events to windows of class help or to overrideredirect windows.
	[Bug 1472624]

	* macosx/tkMacOSXWm.c: set overrideredirect windows to not become
	activated by the window manager and to not receive OS activate events
	(should make them behave more like on other platforms); use modern
	window class API for overrideredirect and transient windows; set the
	default class of overrideredirect windows to 'simple' rather than
	'plain' (i.e. no window frame); add missing Panther and Tiger window
	attributes to [::tk::unsupported::MacWindowStyle].

2006-05-12  Jeff Hobbs  <jeffh@ActiveState.com>

	* generic/tkImgPhoto.c (Tk_PhotoPutBlock, Tk_PhotoPutZoomedBlock): Fix
	opt added 2006-03 that caused slowdown for some common cases. [Bug
	1409140]

2006-05-13  Daniel Steffen  <das@users.sourceforge.net>

	* generic/tkCanvWind.c (DisplayWinItem, WinItemRequestProc): ensure
	canvas window items are unmapped when canvas is unmapped. [Bug 940117]

	* macosx/tkMacOSXSubwindows.c (TkMacOSXUpdateClipRgn): empty clip
	region of unmapped windows to prevent any drawing into them or into
	their children from becoming visible. [Bug 940117]

	* macosx/tkMacOSXInt.h:         revert Jim's attempt of 2005-03-14 to
	* macosx/tkMacOSXSubwindows.c:  fix Bug 940117 as it disables Map/Unmap
	event propagation to children. [Bug 1480105]

	* macosx/tkMacOSXDraw.c (TkPutImage): handle tkPictureIsOpen flag,
	fixes incorrect positioning of images with complex alpha on native
	buttons; actual alpha blending is still broken in this situation. [Bug
	1155596]

	* macosx/tkMacOSXEvent.c (TkMacOSXProcessCommandEvent):
	* macosx/tkMacOSXMenus.c (TkMacOSXInitMenus): workaround carbon bug
	with key shortcut for 'Preferences' app menu item. [Bug 1481503]

	* macosx/tkMacOSXKeyEvent.c (TkMacOSXProcessKeyboardEvent): only check
	for HICommand menu item shortcuts in the application menu.

	* macosx/tkMacOSXInt.h:       initialize keyboard layout setup in
	* macosx/tkMacOSXInit.c:      TkpInit() rather than during handling of
	* macosx/tkMacOSXKeyEvent.c:  first key down event.

	* macosx/tkMacOSXDraw.c:        add optional debug code to flash clip
	* macosx/tkMacOSXSubwindows.c:  regions during update or draw.

2006-05-04  Don Porter  <dgp@users.sourceforge.net>

	* README:		Bump version number to 8.5a5
	* generic/tk.h:
	* unix/configure.in:
	* unix/tk.spec:
	* win/configure.in:

	* unix/configure:	autoconf-2.59
	* win/configure:

2006-04-28  Daniel Steffen  <das@users.sourceforge.net>

	* macosx/tkMacOSXWm.c (TkWmMapWindow, InitialWindowBounds): fix use of
	potentially stale window position in initial configure event on first
	map of a window. [Bug 1476443]
	(TkMacOSXWindowOffset): use modern GetWindowStructureWidths API.

	* macosx/tkMacOSXInt.h:
	* macosx/tkMacOSXMouseEvent.c (TkGenerateButtonEventForXPointer): new
	internal function to generate button events for current pointer
	directly, without requiring prior call to XQueryPointer().

	* macosx/tkMacOSXMouseEvent.c (XQueryPointer): implement return of
	window-local pointer position.

	* macosx/tkMacOSXInt.h:      use improvements above to avoid calls to
	* macosx/tkMacOSXKeyEvent.c: GlobalToLocal() when the current port
	* macosx/tkMacOSXMenu.c:     might not be set correctly. May fix [Bug
	* macosx/tkMacOSXMenus.c:    1243318]
	* macosx/tkMacOSXScale.c:
	* macosx/tkMacOSXScrlbr.c:

	* tkAboutDlg.r: update copyright.

	* macosx/tkMacOSXDebug.h: sync #includes with core-8-4-branch.
	* macosx/tkMacOSXEvent.h:
	* macosx/tkMacOSXFont.h:

2006-04-26  Don Porter  <dgp@users.sourceforge.net>

	*** 8.5a4 TAGGED FOR RELEASE ***

	* changes:	Updates for next RC

2006-04-25  Donal K. Fellows  <donal.k.fellows@manchester.ac.uk>

	* unix/tkUnixFont.c (TkpGetFontFamilies): Fix crash caused when the
	XServer returns invalid font names. [Bug 1475865]

2006-04-23  Vince Darley  <vincentdarley@users.sourceforge.net>

	* tests/scrollbar.test: fix to tkAqua test failures

2006-04-18  Vince Darley  <vincentdarley@users.sourceforge.net>

	* macosx/tkMacOSXEmbed.c: fix to [Bug 1088814] test failures in
	embed.test

	* macosx/tkMacOSXWm.c:
	* tests/constraints.tcl:
	* tests/wm.test: fix to 'wm attributes' test for TkAqua

2006-04-11  Peter Spjuth  <peter.spjuth@space.se>

	* generic/tkWindow.c (Tk_NameToWindow): Allow NULL interp to
	Tk_NameToWindow. This fixes TkGetWindowFromObj which promises to handle
	NULL but didn't.

	* generic/tkGrid.c: Fixed handling of out of bounds row or column.
	* tests/grid.test:  [Bug 1432666]

2006-04-11  Don Porter  <dgp@users.sourceforge.net>

	* unix/Makefile.in:	Updated `make dist` target to be sure the
	message catalogs for the widget demo get packaged into the source code
	distribution. [Bug 1466509]

2006-04-11  Daniel Steffen  <das@users.sourceforge.net>

	* changes: added latest aqua bug fixes.

	* macosx/tkMacOSXDialog.c (Tk_MessageBoxObjCmd): added standard Escape
	key binding for msgbox cancel buttons [Patch 1193614], whitespace.

	* macosx/tkMacOSXCarbonEvents.c: handle kEventCommandUpdateStatus
	* macosx/tkMacOSXEvent.c:        carbon event to dynamically enable
	the 'Preferences' app menu item when proc [::tk::mac::ShowPreferences]
	is defined. [Bug 700316]

	* macosx/tkMacOSXHLEvents.c:    call ::tk::mac::* procs for all
	* macosx/tkMacOSXWindowEvent.c: registered appleevents [FR 1105284],
	implement print applevent handling, style/whitespace cleanup.

	* macosx/tkMacOSXDraw.c (TkMacOSXInitCGDrawing): prevent multiple init.

	* macosx/tkMacOSXFont.c: remove #ifdef'd text measuring codepaths now
	* macosx/tkMacOSXInit.c: known to be incorrect, cleanup obsolete text
	* macosx/README:         antialiasing control code, document ATSUI text
				 antialiasing changes.

	* macosx/tkMacOSXInt.h:         Implemented 'zoomed' window state
	* macosx/tkMacOSXWindowEvent.c: handling for TkAqua, via titlebar
	* macosx/tkMacOSXWm.c:          widget clicks as well as [wm state].
	* doc/wm.n:                     [Bug 1073456]

2006-04-10  Donal K. Fellows  <donal.k.fellows@manchester.ac.uk>

	* library/tkfbox.tcl (::tk::IconList_Goto): Fix prefix searching so
	that the start location is reasonable, and the prefix matching is using
	the correct Tcl command for this. [Bug 1467938]

2006-04-10  Benjamin Riefenstahl  <b.riefenstahl@turtle-trading.net>

	* macosx/tkMacOSXFont.c (MeasureStringWidth): Use implementation based
	on ATSUGetGlyphBounds (TK_MAC_USE_GETGLYPHBOUNDS), so we can use
	kATSUseFractionalOrigins. This in turn corrects [Bug 1461650].
	(InitFont): Use "." and "W" instead of "i" and "w" to determine the
	"-fixed" attribute. This prevents "Apple Chancery" from being
	classified as fixed.
	(InitFontFamilies): Only get the font families once.

2006-04-09  Daniel Steffen  <das@users.sourceforge.net>

	* macosx/tkMacOSXWm.c (WmResizableCmd): propagate window attribute
	changes to Carbon window manager. [FR 1467004]
	(TkSetWMName, TkMacOSXMakeRealWindowExist): allow empty name for
	toplevels, remove bogus initial window name. [Bug 1450800]

2006-04-07  Daniel Steffen  <das@users.sourceforge.net>

	* macosx/tkMacOSXMouseEvent.c (TkMacOSXProcessMouseEvent): fix return
	values, implement window dragging & growing in background (with Command
	key down) and by fronting clicks [Bug 934524], use correct button &
	modifier state API when application is in background (also in
	TkMacOSXButtonKeyState).

	* macosx/tkMacOSXWm.c (TkMacOSXGrowToplevel): ensure QD port is set
	correctly before using API relying on it.

2006-04-06  Vince Darley  <vincentdarley@users.sourceforge.net>

	* macosx/tkMacOSXMouseEvent.c: Now that [wm attributes -titlepath]
	works correctly, add OS support for dragging proxy icons and using the
	titlepath menu.

2006-04-06  Daniel Steffen  <das@users.sourceforge.net>

	* macosx/tkMacOSXWm.c (WmAttributesCmd, WmIconbitmapCmd): fix errors in
	setting/removing window proxy icons via [wm attributes -titlepath] and
	[wm iconbitmap], use HIWindow API on Tiger or later. [Bug 1455241]

	* unix/tcl.m4: remove TCL_IO_TRACK_OS_FOR_DRIVER_WITH_BAD_BLOCKING
	define on Darwin. [Tcl Bug 1457515]
	* unix/configure: autoconf-2.59
	* unix/tkConfig.h.in: autoheader-2.59

2006-04-05  Jeff Hobbs  <jeffh@ActiveState.com>

	* generic/tkWindow.c (Initialize): remove impotent use of
	DeleteWindowsExitProc as a global exit handler.

	* generic/tkMenu.c (TkSetWindowMenuBar): remove extra TkMenuInit call
	that caused finalization panic. [Bug 1456851]
	* win/tkWinMenu.c (FreeID, TkpNewMenu, MenuExitHandler)
	(MenuThreadExitHandler, TkpMenuInit, TkpMenuThreadInit): rework Windows
	menu init/finalization to better respect per-process and per-thread
	boundaries. [Bug 1456851]
	(TkWinMenuKeyObjCmd): Do not error when unknown window is passed in.
	[Bug 1236306]

	* win/tkWinX.c (TkWinXInit): init default keyboard charset correctly.
	[Bug 1374119] (pajas)

	* win/tkWinWm.c (WmProc): pass WM_QUERYENDSESSION message to Tk as
	WM_SAVE_YOURSELF wm protocol callback.

	* tests/textWind.test (textWind-10.6.1): prevent infinite update loop
	in case of test failure.

	* tests/wm.test (wm-attributes-1.2.4): correct expected result.

	* tests/grid.test: fix segfault on empty or "all" index list
	* generic/tkGrid.c (GridRowColumnConfigureCommand): [Bug 1422430]

2006-04-05  Vince Darley  <vincentdarley@users.sourceforge.net>

	* generic/tkText.c: fix to crash caused on some platforms by new tests
	introduced to check for [Bug 1414171], which destroy the text widget in
	the dump callback script.

2006-03-29  Jeff Hobbs  <jeffh@ActiveState.com>

	* generic/tkOption.c (TkOptionDeadWindow): handle OptionThreadExitProc
	being called before DeleteWindowsExitProc.

	* win/Makefile.in: convert _NATIVE paths to use / to avoid ".\"
	path-as-escape issue.

2006-03-29  Don Porter  <dgp@users.sourceforge.net>

	* changes:	Updates for next RC

	* unix/tkUnixDefault.h: Changed "Black" to "#000000" and "White" to
	"#ffffff" to work around the (broken?) X servers that do not accept
	those color names. [Bug 917433]

2006-03-28  Jeff Hobbs  <jeffh@ActiveState.com>

	* unix/tcl.m4, win/tcl.m4: []-quote AC_DEFUN functions.

2006-03-26  Vince Darley  <vincentdarley@users.sourceforge.net>

	* generic/tkText.c:
	* tests/text.test: Fix for elaborations of [Bug 1414171] for '$text
	dump -command <script>' where script deletes large portions of the
	text widget, or even destroys the widget.

2006-03-28  Daniel Steffen  <das@users.sourceforge.net>

	* macosx/Wish.xcode/default.pbxuser:     add '-singleproc 1' cli arg to
	* macosx/Wish.xcodeproj/default.pbxuser: tktest to ease test debugging.

	* macosx/Wish.xcode/project.pbxproj:     removed $prefix/share from
	* macosx/Wish.xcodeproj/project.pbxproj: TCL_PACKAGE_PATH as per change
	to tcl/unix/configure.in of 2006-03-13.

	* macosx/tkMacOSXDraw.c:   sync whitespace & minor changes with
	* macosx/tkMacOSXEvent.h:  core-8-4-branch.
	* macosx/tkMacOSXFont.h:
	* macosx/tkMacOSXMenu.c:
	* macosx/tkMacOSXNotify.c:

2006-03-27  Don Porter  <dgp@users.sourceforge.net>

	* changes:	Updates for next RC

2006-03-27  Benjamin Riefenstahl  <b.riefenstahl@turtle-trading.net>

	* generic/tkTextDisp.c (MeasureChars): Fix calculations of start and
	end of string. [Bugs 1325998, 1456157]

2006-03-27  Donal K. Fellows  <dkf@users.sf.net>

	* generic/tkImgGIF.c (FileReadGIF): Stop crashes when the first GIF
	frame does not define the overall size of the image. [Bug 1458234]

2006-03-26  Vince Darley  <vincentdarley@users.sourceforge.net>

	* generic/tkText.c:
	* generic/tkText.h:
	* generic/tkTextBTree.c:
	* tests/text.test: Fix for [Bug 1414171] for '$text dump -command
	<script>' where 'script' actually modifies the widget during the
	process.

2006-03-25  Daniel Steffen  <das@users.sourceforge.net>

	* macosx/tkMacOSXDraw.c (TkMacOSXSetUpCGContext):
	* macosx/tkMacOSXFont.c (TkMacOSXQuarzStartDraw, TkMacOSXQuarzEndDraw):
	performance improvements, sync similar code, formatting & whitespace.

2006-03-24  Daniel Steffen  <das@users.sourceforge.net>

	* generic/tkTextDisp.c:   Moved #ifdef MAC_OSX_TK code added by
	* macosx/tkMacOSXColor.c: [Patch 638966] into platform specific files.
	* macosx/tkMacOSXInt.h:

	* macosx/tkMacOSX.h:             Cleaned up & rationalized order of
	* macosx/tkMacOSXBitmap.c:       #includes of tk and carbon headers.
	* macosx/tkMacOSXButton.c:
	* macosx/tkMacOSXCarbonEvents.c:
	* macosx/tkMacOSXClipboard.c:
	* macosx/tkMacOSXColor.c:
	* macosx/tkMacOSXConfig.c:
	* macosx/tkMacOSXCursor.c:
	* macosx/tkMacOSXDialog.c:
	* macosx/tkMacOSXDraw.c:
	* macosx/tkMacOSXEmbed.c:
	* macosx/tkMacOSXEntry.c:
	* macosx/tkMacOSXEvent.c:
	* macosx/tkMacOSXEvent.h:
	* macosx/tkMacOSXFont.h:
	* macosx/tkMacOSXHLEvents.c:
	* macosx/tkMacOSXInit.c:
	* macosx/tkMacOSXInt.h:
	* macosx/tkMacOSXKeyEvent.c:
	* macosx/tkMacOSXKeyboard.c:
	* macosx/tkMacOSXMenu.c:
	* macosx/tkMacOSXMenubutton.c:
	* macosx/tkMacOSXMenus.c:
	* macosx/tkMacOSXMouseEvent.c:
	* macosx/tkMacOSXRegion.c:
	* macosx/tkMacOSXScale.c:
	* macosx/tkMacOSXScrlbr.c:
	* macosx/tkMacOSXSend.c:
	* macosx/tkMacOSXSubwindows.c:
	* macosx/tkMacOSXWindowEvent.c:
	* macosx/tkMacOSXWm.c:
	* macosx/tkMacOSXWm.h:
	* macosx/tkMacOSXXStubs.c:

2006-03-23  Reinhard Max  <max@tclers.tk>

	* unix/tkUnixRFont.c (TkpMeasureCharsInContext): Copied over from
	tkUnixFont.c to fix compiling with --enable-xft .

	* unix/tk.spec: Cleaned up and completed. An RPM can now be built from
	the tk source distribution with "rpmbuild -tb <tarball>".

2006-03-23  Don Porter  <dgp@users.sourceforge.net>

	* tests/textDisp.test: Updated expected error messages to match the
	standardized formats established on 2005-11-17. [Bug 1370296]

2006-03-22  Don Porter  <dgp@users.sourceforge.net>

	* changes:	Updates for next RC

2006-03-21  Daniel Steffen  <das@users.sourceforge.net>

	* generic/tkFont.c:             implementation of ATSUI text rendering
	* generic/tkInt.h:              in TkAqua provided by Benjamin
	* generic/tkTextDisp.c:         Riefenstahl. [Patch 638966]
	* library/demos/unicodeout.tcl:
	* macosx/tkMacOSXFont.h (new file):
	* macosx/tkMacOSXFont.c:
	* tests/font.test:
	* unix/tkUnixFont.c:
	* win/tkWinFont.c:

	* generic/tkFont.c:             moved MODULE_SCOPE declarations of font
	* generic/tkFont.h:             helper procs into header files.
	* macosx/tkMacOSXButton.c:
	* macosx/tkMacOSXFont.h:
	* macosx/tkMacOSXMenubutton.c:

	* macosx/Wish.xcode/project.pbxproj:     add new tkMacOSXFont.h file,
	* macosx/Wish.xcodeproj/project.pbxproj: turn off dead code stripping
	as it interferes with -sectcreate (rdar://4486223).

	* macosx/Wish.xcode/default.pbxuser:     add TCLLIBPATH=/Library/Tcl
	* macosx/Wish.xcodeproj/default.pbxuser: env var setting to tktest.

	* unix/configure.in: fix detection of symbols build when enabling
	TkAqua debug code; filter nm output of libtclstub better to avoid
	error on intel macs. [Bug 1415789]
	* unix/configure: autoconf-2.59

2006-03-20  Don Porter  <dgp@users.sourceforge.net>

	* generic/tkConsole.c:	Added exit handler to clean up the interp where
	the console window lives. Also added code to handle multiple calls to
	Tk_CreateConsoleWindow so that the console channels connect to the last
	console window opened, in compatibility with the previous
	implementation.

2006-03-18  Vince Darley  <vincentdarley@users.sourceforge.net>

	* generic/tkText.c: Fix for undo/modified status of text widgets when
	empty strings are inserted and undone.

2006-03-17  Pat Thoyts  <patthoyts@users.sourceforge.net>

	* library/clrpick.tcl:   Avoid using abbreviated sub-commands in core
	* library/palette.tcl:   scripts as this can cause problems with
	* library/scale.tcl:     mega-widget libraries like snit.
	* library/scrlbar.tcl:	 [Bug 1451587]
	* library/tkfbox.tcl:
	* library/xmfbox.tcl:

2006-03-16  Don Porter  <dgp@users.sourceforge.net>

	* generic/tkConsole.c:	Substantial rewrite of [console] support.
	* generic/tkInt.h:	Included Obj-ification of the [console] and
	[consoleinterp] commands, and reworking of all the supporting data
	structures for cleaner sharing and lifetime management especially in
	multi-threaded configurations.

2006-03-16  Donal K. Fellows  <dkf@users.sf.net>

	* library/msgs/pt.msg: Messages for Portuguese (strictly just for
	Brazilian Portuguese, but they'll do until we get other Portuguese
	speakers localize) from Ricardo Jorge <ricardoj@users.sf.net> and Silas
	Justiano <silasj@users.sf.net>. Many thanks! [Bug 1405069]

	* generic/tkImgPhoto.c (ImgPhotoCmd, Tk_PhotoPutBlock)
	(Tk_PhotoPutZoomedBlock): Added hack to detect copying of a photo with
	a simple alpha channel and skip calling ToggleComplexAlphaIfNeeded.
	This should speed up many photo-to-photo copies, keeping the cost of
	the alpha channel down.

2006-03-15  Donal K. Fellows  <dkf@users.sf.net>

	* generic/tkImgPhoto.c (Tk_PhotoPutBlock, Tk_PhotoPutZoomedBlock): Try
	to squelch performance issue with code that writes to large images by
	single pixels. Masses of thanks to George Staplin for helping to trace
	this down to the COMPLEX_ALPHA flag handling code. [Bug 1409140]

2006-03-13  Don Porter  <dgp@users.sourceforge.net>

	* tests/scrollbar.test: Corrected several broken calls to [testmetrics]
	that were crashing the test suite.

	* tests/constraints.tcl:        Added notAqua constraint to canvPs-3.1
	* tests/canvPs.test:            to stop test suite crash on Mac OSX.
					[Bug 1088807]

	* generic/tkCmds.c:		Purged remaining references to errno,
	* macosx/tkMacOSXPort.h:	and errno.h. Standardized the logic
	* macosx/tkMacOSXWm.c:		for using header files from the compat
	* macosx/tkMacOSXWm.h:		directory. Thanks Joe English for the
	* unix/tkUnixPort.h:		patch. [Patch 1445404]

2006-03-08  Don Porter	<dgp@users.sourceforge.net>

	* unix/Makefile.in: Update `make dist` to copy the image files needed
	by the test suite into the source distro. This was overlooked in the
	2005-10-12 commit.

	* changes:	Update in prep. for 8.5a4 release.

2006-03-07  Joe English  <jenglish@users.sourceforge.net>

	* unix/tcl.m4: Set SHLIB_LD_FLAGS='${LIBS}' on NetBSD, as per the other
	*BSD variants. [Bug 1334613]
	* unix/configure: Regenerated.

2006-03-07  Donal K. Fellows  <dkf@users.sf.net>

	* doc/canvas.n: Added note that stipples are not well-supported on
	non-X11 platforms. [Bug 220787] It's not a great solution, but it does
	indicate the state of affairs that has existed for years anyway; not
	much modern software uses stipples anyway.

2006-03-02  Jeff Hobbs  <jeffh@ActiveState.com>

	* macosx/tkMacOSXDraw.c (TkPutImage): Fix endian issue on OS X x86
	displaying images. Bitmap images still have a black/white reversal
	issue, appears to be a general OS X issue (as seen in frogger demo).

2006-02-27  Donal K. Fellows  <donal.k.fellows@manchester.ac.uk>

	* generic/tkBitmap.c (Tk_GetBitmapFromData): Improve thread-safety.
	[Bug 470322]

	* generic/tkImgBmap.c (ImgBmapConfigureInstance): Force creation of new
	Pixmaps before deletion of old ones to prevent stupid caching problems.
	[Bug 480862]

2006-02-09  Daniel Steffen  <das@users.sourceforge.net>

	* generic/tk.decls:             fix signature of TkMacOSXInvalClipRgns
	* generic/tkPlatDecls.h:        to use Tk_Window instead of internal
	* macosx/tkMacOSXSubwindows.c:  type TkWindow (which led to any include
	* macosx/tkMacOSXWindowEvent.c: of public header tkMacOSX.h requiring
	* macosx/tkMacOSXWm.c:          prior include of tkInt.h).

	* generic/tk.h:          move TkAqua specific REDO_KEYSYM_LOOKUP define
	* macosx/tkMacOSXPort.h: out of tk.h into platform header.

2006-01-31  Donal K. Fellows  <dkf@users.sf.net>

	* library/bgerror.tcl (::tk::dialog::error::bgerror): Finish the
	internationalization of the error dialog. [Bug 1409264]

2006-01-25  Don Porter	<dgp@users.sourceforge.net>

	* library/bgerror.tcl: Updates to use Tcl 8.4 features. [Patch 1237759]
	* library/choosedir.tcl:
	* library/comdlg.tcl:
	* library/console.tcl:
	* library/dialog.tcl:
	* library/focus.tcl:
	* library/msgbox.tcl:
	* library/palette.tcl:
	* library/tk.tcl:
	* library/tkfbox.tcl:
	* library/xmfbox.tcl:

2006-01-23  Daniel Steffen  <das@users.sourceforge.net>

	* unix/configure:    minor fix to Darwin specific code removing
	* unix/configure.in: 64bit flags from CFLAGS for Tk build.

2006-01-20  Joe English  <jenglish@users.sourceforge.net>

	* generic/tkEvent.c, unix/tkUnixEvent.c: XIM fixes [See 905830, patch
	tk84-xim-fixes.patch], and revert 2005-12-05 patch disabling XIM when
	SCIM in use, and make sure all X events get passed to XFilterEvent,
	including those without a corresponding Tk window.

2006-01-13  Anton Kovalenko  <a_kovalenko@users.sourceforge.net>

	* generic/tkUndo.c (TkUndoSetDepth): Don't free TkUndoSubAtoms for
	separator entries that are deleted: there is some unpredictable garbage
	instead of subatoms.

	Free both 'apply' and 'revert' action chains for non-separator entries.

2006-01-12  Donal K. Fellows  <dkf@users.sf.net>

	TIP #260 IMPLEMENTATION

	* generic/tkCanvText.c (TextItem, CreateText, DisplayCanvText):
	* doc/canvas.n:		Code, docs and tests to implement an -underline
	* tests/canvText.test:	option for canvases' text items.

2006-01-11  Peter Spjuth  <peter.spjuth@space.se>

	* generic/tkGrid.c: Removed a lingering error message from TIP#147
	implementation.

2006-01-10  Daniel Steffen  <das@users.sourceforge.net>

	* macosx/tkMacOSXDebug.c: add TkMacOSXGetNamedDebugSymbol() function
	* macosx/tkMacOSXDebug.h: that finds unexported symbols in loaded
	libraries by manually walking their symbol table; only to be used for
	debugging purposes, may break unexpectedly in the future. Needed to get
	access to private_extern internal debugging functions in HIToolbox.

	* macosx/tkMacOSXCarbonEvents.c: fix debug event tracing on Tiger.
	* macosx/tkMacOSXMenu.c: add debug menu printing during reconfigure.
	* macosx/tkMacOSXInit.c: conditionalize 64bit-unsafe dyld code.
	* macosx/GNUmakefile: add 'wish8.x' symlink to SYMROOT.

	* macosx/Wish.xcode/project.pbxproj:     fix copy to tktest resource
	* macosx/Wish.xcodeproj/project.pbxproj: fork when zerolinked.

	* macosx/Wish.xcode/default.pbxuser:     add widget demo as argument to
	* macosx/Wish.xcodeproj/default.pbxuser: executables (on by default).

	* unix/configure:    add caching, use AC_CACHE_CHECK instead of
	* unix/configure.in: AC_CACHE_VAL where possible, consistent message
	* unix/tcl.m4:       quoting, sync relevant tclconfig/tcl.m4 changes
	and gratuitous formatting differences, fix SC_CONFIG_MANPAGES with
	default argument, Darwin improvements to SC_LOAD_*CONFIG.

2005-12-28  Donal K. Fellows  <dkf@users.sf.net>

	* generic/tkUndo.c (TkUndoSetDepth): Apply [Patch 1391939] from Ludwig
	Callewaert to fix [Bug 1380427].

2005-12-14  Daniel Steffen  <das@users.sourceforge.net>

	* macosx/Wish.xcode/project.pbxproj:
	* macosx/Wish.xcodeproj/project.pbxproj: add new tclTomMath* files.

2005-12-13  Daniel Steffen  <das@users.sourceforge.net>

	* library/demos/cscroll.tcl: add MouseWheel bindings for aqua.

	* macosx/tkMacOSXCarbonEvents.c (TkMacOSXInitCarbonEvents):
	* macosx/tkMacOSXMouseEvent.c (TkMacOSXProcessMouseEvent)
	(GenerateMouseWheelEvent): add support for kEventMouseScroll events
	(smooth mouse wheel scrolling from mighty mouse or scrolling trackpad)
	by handling kEventMouseWheelMoved on application target as well as on
	dispatcher, in order to pick up synthesized MouseWheel events from
	HIObject handler (c.f. QA1453); add support for horizontal scrolling
	events by generating MouseWheel XEvent with Shift modifier.

2005-12-12  Jeff Hobbs  <jeffh@ActiveState.com>

	* unix/tcl.m4, unix/configure: Fix sh quoting error reported in
	bash-3.1+ [Bug 1377619] (schafer)

2005-12-09  Mo DeJong  <mdejong@users.sourceforge.net>

	* win/tkWinWm.c (WinSetIcon): Don't check result of SetClassLong() or
	SetClassLongPtr() since it was generating an incorrect error and the
	MSDN docs indicate that the result need not be checked.

2005-12-09  Mo DeJong  <mdejong@users.sourceforge.net>

	* win/configure: Regen.
	* win/tcl.m4 (SC_CONFIG_CFLAGS): Define MACHINE for gcc builds. The
	lack of a definition of this variable in the manifest file was causing
	a runtime error in wish built with gcc.

2005-12-09  Daniel Steffen  <das@users.sourceforge.net>

	* generic/tkInt.decls:  Move all platform test sources from tk lib into
	* generic/tkTest.c:     tktest directly, removes requirement to export
	* macosx/tkMacOSXTest.c:TkplatformtestInit from internal stubs table.
	* unix/Makefile.in:
	* win/Makefile.in:
	* win/makefile.vc:
	* win/tkWinTest.c:

	* generic/tkIntPlatDecls.h:
	* generic/tkStubInit.c: regen.

2005-12-08  Jeff Hobbs  <jeffh@ActiveState.com>

	* win/tcl.m4:       Add build support for Windows-x64 builds.
	* win/configure:    --enable-64bit now accepts =amd64|ia64 for
	* win/Makefile.in:  Windows 64-bit build variants (default: amd64)
	* win/makefile.vc:  [Bug 1369597]
	(TKOBJS): add tkWinTest.obj to regular Tk obj for TkplatformtestInit

	* win/configure.in: Add CE build support (some C code fixes needed)
	* win/wish.exe.manifest.in (new):     manifest must map in MACHINE and
	* win/rc/wish.exe.manifest (removed): VERSION to be correct.
	* unix/Makefile.in: fix dist target for manifest dir change

	* generic/tkTextTag.c (TkTextTagCmd): use correct arraySize for peered
	text widgets in [$text tag names]. [Bugs 1375069, 1374935]

2005-12-08  Daniel Steffen  <das@users.sourceforge.net>

	* macosx/tkMacOSXDraw.c:  Remove inclusion of tclInt.h and use of tcl
	* macosx/tkMacOSXFont.c:  internals wherever possible in tk/macosx, the
	* macosx/tkMacOSXInit.c:  only remaining tcl internals in TkAqua are
	* macosx/tkMacOSXNotify.c:TclServiceIdle() in tkMacOSXScrlbr.c and
	* macosx/tkMacOSXScrlbr.c:Tcl_Get/SetStartupScript() in tkMacOSXInit.c
				  [RFE 1336531]

	* macosx/tkMacOSXInt.h: sync comments with core-8-4-branch.

2005-12-07  Jeff Hobbs  <jeffh@ActiveState.com>

	* unix/tkUnixEvent.c (OpenIM): remove extraneous const

2005-12-06  Donal K. Fellows  <donal.k.fellows@manchester.ac.uk>

	* doc/ConfigWidg.3 (TK_CONFIG_OPTION_SPECIFIED): Mentioned that the
	flag is deprecated because it is not thread-safe.

2005-12-05  Reinhard Max  <max@suse.de>

	* unix/tkUnixEvent.c (OpenIM): Added a workaround to allow at least
	ASCII and the Compose key when typing into text and entry widgets on a
	system that uses SCIM. This has to be taken out again once the SCIM
	problems have been fixed.

2005-12-01  Daniel Steffen  <das@users.sourceforge.net>

	* unix/tcl.m4 (Darwin): fixed error when MACOSX_DEPLOYMENT_TARGET unset
	* unix/configure: regen.

2005-11-30  Jeff Hobbs  <jeffh@ActiveState.com>

	* win/tkWinWm.c (WmAttributesCmd): set (no)topmost window aspect before
	rewrapping. [Bug 1086049]

	* macosx/tkMacOSXXStubs.c (TkpOpenDisplay, TkMacOSXDisplayChanged):
	* macosx/tkMacOSXWindowEvent.c (TkMacOSXProcessApplicationEvent):
	* macosx/tkMacOSXCarbonEvents.c (TkMacOSXInitCarbonEvents):
	* macosx/tkMacOSXEvent.h: Trap kEventAppAvailableWindowBoundsChanged
	* macosx/tkMacOSXInt.h:   event to watch for change in display size and
	adjust internal state appropriately.

	* doc/checkbutton.n: fix -selectcolor docs. [Bug 1083838]

	* generic/tkImgGIF.c: cast calls to blockOut

	* win/Makefile.in: place TCL_BIN_DIR first in PATH for targets to get
	Tcl built dll first.
	Add tkWinTest.obj to tk84.dll to handle some needed test functions
	being defined in stubs (TkplatformtestInit).

	* tests/scrollbar.test (6.22): fix rounding-error sensitive test

2005-11-29  Jeff Hobbs  <jeffh@ActiveState.com>

	* library/console.tcl (::tk::ConsoleInit): improve work-around to avoid
	'% ' from tclMain.c. [Bug 1252259]

2005-11-27  Daniel Steffen  <das@users.sourceforge.net>

	* unix/tcl.m4 (Darwin): add 64bit support, check for Tiger copyfile(),
	add CFLAGS to SHLIB_LD to support passing -isysroot in env(CFLAGS) to
	configure (flag can't be present twice, so can't be in both CFLAGS and
	LDFLAGS during configure), don't use -prebind when deploying on 10.4,
	define TCL_IO_TRACK_OS_FOR_DRIVER_WITH_BAD_BLOCKING (rdar://3171542).
	(SC_ENABLE_LANGINFO, SC_TIME_HANDLER): add/fix caching, fix obsolete
	autoconf macros. Sync with tcl/unix/tcl.m4.

	* unix/configure.in: fix obsolete autoconf macros, sync gratuitous
	formatting/ordering differences with tcl/unix/configure.in.

	* unix/Makefile.in: add CFLAGS to wish/tktest link to make executable
	linking the same as during configure (needed to avoid loosing any
	linker relevant flags in CFLAGS, in particular flags that can't be in
	LDFLAGS). Avoid concurrent linking of wish and compiling of
	tkTestInit.o during parallel make, fix dependencies and flags for
	building tkMacOSXInit.o
	(checkstubs, checkexports): dependency and Darwin fixes
	(dist): add new macosx files.

	* macosx/tkMacOSXEvent.c (TkMacOSXProcessEvent):
	* macosx/tkMacOSXEvent.h:
	* macosx/tkMacOSXMouseEvent.c (TkMacOSXProcessMouseEvent):
	* macosx/tkMacOSXCarbonEvents.c: install standard application event
	handler, add & call functions to start and stop carbon even timer that
	runs the tcl event loop periodically during a nested carbon event loop
	in the toolbox (e.g. during menutracking) to ensure tcl timers etc.
	continue to fire, register app event handler for menu tracking and HI
	command carbon events, move menu event handling to new handlers for
	those carbon events, no longer register for/handle appleevent carbon
	event (now dealt with by standard application event handler), event
	debugging code dynamically acquires carbon event debugging functions to
	allow use on Tiger where they are no longer exported from HIToolbox.

	* macosx/tkMacOSXFont.c (TkMacOSXUseAntialiasedText):
	* macosx/tkMacOSXKeyEvent.c (GetKeyboardLayout):
	* macosx/tkMacOSXCarbonEvents.c (TkMacOSXInitCarbonEvents):
	* macosx/tkMacOSXInit.c:
	* macosx/tkMacOSXInt.h: abstract common code to dynamically acquire
	address of a named symbol (from a loaded dynamic library) into new
	function TkMacOSXGetNamedSymbol() and macro TkMacOSXInitNamedSymbol.

	* macosx/tkMacOSXMenu.c (TkpNewMenu):
	* macosx/tkMacOSXMenubutton.c (MenuButtonInitControl):
	* macosx/tkMacOSXMenus.c (TkMacOSXHandleMenuSelect): switch to modern
	utf-8 aware menu manager API, remove obsolete code, add error handling.

	* macosx/tkMacOSXMenu.c:
	* macosx/tkMacOSXMenus.c:
	* macosx/tkMacOSXMenubutton.c:
	* macosx/tkMacOSXMouseEvent.c: define OSX 10.3 or later only constants
	if necessary to allow compilation on OSX 10.2

	* macosx/tkMacOSXWm.c (UpdateSizeHints): remove code that is never
	executed.

	* xlib/xgc.c (XCreateGC): sync with core-8-4-branch change.

	* generic/tk.h: add/correct location of version numbers in macosx files

	* generic/tkInt.h: clarify fat compile comment.

	* macosx/Wish.pbproj/default.pbxuser (new):
	* macosx/Wish.pbproj/jingham.pbxuser:
	* macosx/Wish.pbproj/project.pbxproj:
	* macosx/Wish.xcode/default.pbxuser:
	* macosx/Wish.xcode/project.pbxproj:
	* macosx/Wish.xcodeproj/default.pbxuser (new):
	* macosx/Wish.xcodeproj/project.pbxproj (new): new/updated projects for
	Xcode 2.2 on 10.4, Xcode 1.5 on 10.3 & ProjectBuilder on 10.2, with
	native tktest targets and support for universal (fat) compiles.

	* macosx/Tk-Info.plist (removed):
	* macosx/Wish-Info.plist (removed):
	* macosx/buildTkConfig.tcl (removed): remove obsolete build files.

	* macosx/README: clarification/cleanup, document new Xcode projects and
	universal (fat) builds via CFLAGS (i.e. ppc and i386 at the same time).

	* unix/Makefile.in:
	* unix/aclocal.m4:
	* unix/configure.in:
	* macosx/configure.ac (new): add support for inclusion of
	unix/configure.in by macosx/configure.ac, allows generation of a
	config headers enabled configure script in macosx (required by Xcode
	projects).

	* macosx/GNUmakefile: rename from Makefile to avoid overwriting by
	configure run in tk/macosx, add support for reusing configure cache,
	build target fixes.

	* generic/tk3d.h:
	* generic/tkButton.h:
	* generic/tkCanvas.c:
	* generic/tkCanvas.h:
	* generic/tkColor.h:
	* generic/tkEntry.h:
	* generic/tkFileFilter.h:
	* generic/tkFont.c:
	* generic/tkFont.h:
	* generic/tkImage.c:
	* generic/tkImgPhoto.c:
	* generic/tkInt.h:
	* generic/tkMenu.c:
	* generic/tkMenu.h:
	* generic/tkMenubutton.h:
	* generic/tkScale.h:
	* generic/tkScrollbar.h:
	* generic/tkSelect.h:
	* generic/tkStubInit.c:
	* generic/tkStubLib.c:
	* generic/tkText.h:
	* generic/tkUndo.h:
	* macosx/tkMacOSXButton.c:
	* macosx/tkMacOSXDebug.c:
	* macosx/tkMacOSXDebug.h:
	* macosx/tkMacOSXDialog.c:
	* macosx/tkMacOSXDraw.c:
	* macosx/tkMacOSXEntry.c:
	* macosx/tkMacOSXFont.c:
	* macosx/tkMacOSXInt.h:
	* macosx/tkMacOSXMenu.c:
	* macosx/tkMacOSXMenubutton.c:
	* macosx/tkMacOSXMouseEvent.c:
	* macosx/tkMacOSXSend.c:
	* macosx/tkMacOSXSubwindows.c:
	* macosx/tkMacOSXWindowEvent.c:
	* macosx/tkMacOSXWm.c:
	* macosx/tkMacOSXXStubs.c:
	* unix/tkUnixButton.c:
	* unix/tkUnixMenu.c:
	* xlib/xgc.c: ensure externally visible symbols not contained in stubs
	table are declared as MODULE_SCOPE (or as static if not used outside of
	own source file), #ifdef out a few Xlib and aqua functions that are
	never called. These changes allow 'make checkstubs' to complete without
	error on Darwin with gcc 4.

	* macosx/tkMacOSXTest.c:
	* macosx/tkMacOSXPort.h:
	* win/tkWinTest.c:
	* generic/tkInt.decls: add functions needed by tktest to internal stubs
	table, correct signature of TkMacOSXHandleMenuSelect, add XSync to aqua
	Xlib stubs.

	* unix/tkUnixSend.c:
	* generic/tkText.c:
	* generic/tkTest.c: #ifdef unix only declarations.
	(TestmetricsCmd): unify win and mac implementation.
	(TestsendCmd): move to tkUnixSend.c to avoid access to global var.
	(TesttextCmd): move to tkText.c to avoid having to put all the internal
	text functions it uses into the stubs table.

	* generic/tkTextDisp.c:
	* macosx/tkMacOSXInit.c:
	* macosx/tkMacOSXKeyEvent.c:
	* macosx/tkMacOSXWindowEvent.c:
	* macosx/tkMacOSXXStubs.c: fix gcc 4 warnings.

	* macosx/tkMacOSXNotify.c:
	* macosx/tkMacOSXScrlbr.c: sync with core-8-4-branch.

	* generic/tkIntDecls.h:
	* generic/tkIntPlatDecls.h:
	* generic/tkIntXlibDecls.h:
	* generic/tkStubInit.c:
	* unix/configure:
	* unix/tkConfig.h.in: regen.

2005-11-22  Donal K. Fellows  <donal.k.fellows@manchester.ac.uk>

	* library/tkfbox.tcl: Remove all references to data(curItem), as it is
	no longer used. [Bug 600313]
	(::tk::IconList_CurSelection): Renamed for clarity.

	* doc/GetFont.3: Revert previous fix; a NULL interp is now legal.
	* generic/tkFont.c (ParseFontNameObj, GetAttributeInfoObj): Allow these
	functions to work with a NULL interp by making them check when
	generating error messages. [Bug 1151523]

	* library/tkfbox.tcl (::tk::dialog::file::): Correct the quoting of the
	script used in variable traces so that widget names with spaces in will
	work. [Bug 1335485]

2005-11-16  Vince Darley  <vincentdarley@users.sourceforge.net>

	* doc/text.n: clarify left to right interpretation of index modifiers,
	including the fact that validation occurs after each step. [Bug
	1357575]

2005-11-15  Joe English  <jenglish@users.sourceforge.net>

	* unix/tkUnixWm.c, tests/unixWm.test, doc/wm.n: Support for [wm
	attributes] on X11. [TIP#231, Patch 1062022]

2005-11-14  Joe English  <jenglish@users.sourceforge.net>

	* library/bgerror.tcl: Truncate error messages at 45 characters
	instead of 30. [Bug 1224235]

2005-11-14  Donal K. Fellows  <donal.k.fellows@manchester.ac.uk>

	* generic/tkSelect.c (TkSelDefaultSelection): Test select-9.5
	highlighted further brokenness in this function.

2005-11-13  Donal K. Fellows  <donal.k.fellows@manchester.ac.uk>

	* unix/tkUnixSelect.c (SelCvtToX): Arrange for the parsing code to use
	Tcl's list parsing code, another simplification that enables testing
	of the [Bug 1353414] fix.

	* unix/tkUnixSelect.c (SelCvtFromX): Generate string forms of the
	advanced selection types in a Tcl_DString. This makes fixing [Bug
	1353414] trivial, and simplifies the code at the same time.
	* tests/select.test (select-9.5): Added test for [Bug 1353414]

2005-11-10  Donal K. Fellows  <donal.k.fellows@manchester.ac.uk>

	* generic/tkBind.c (ChangeScreen):		More DString fixes from
	* generic/tkTextWind.c (EmbWinLayoutProc):	[Bug 1353022]
	* win/tkWinMenu.c (SetDefaults):

	* win/tkWinDialog.c (ConvertExternalFilename): Factored out the
	encoding conversion and de-backslash-ing code that is used in many
	places in this file.
	(GetFileNameW, GetFileNameA, ChooseDirectoryValidateProc): Make sure
	that data is freed correctly and that certain (hopefully impossible)
	failure modes won't cause crashes. [Bug 1353022]

2005-11-06  Pat Thoyts  <pat@zsplat.freeserve.co.uk>

	* unix/tcl.m4:    Fix SHLIB_LD_LIBS for building tclkit on OpenBSD.
	* unix/configure: regenerated

2005-10-31  Vince Darley  <vincentdarley@users.sourceforge.net>

	* generic/tkText.c
	* tests/textDisp.test: fix and test for [Bug 1333951] in '.text count
	-displaylines'.

2005-10-18  Don Porter	<dgp@users.sourceforge.net>

	* generic/tkMain.c: Rewrote code that sets the ::argv value to be sure
	conversion from the system encoding is complete before any processing
	sensitive to list-special characters is done. [Bug 1328926]

2005-10-17  Jeff Hobbs  <jeffh@ActiveState.com>

	* macosx/tkMacOSXScrlbr.c (UpdateControlValues): check geomMgrPtr is
	valid before checking type

2005-10-15  Jeff Hobbs  <jeffh@ActiveState.com>

	* library/menu.tcl (::tk::MenuUnpost): remove leftover ] from string
	equal mods of 2005-07-25. (sowadsky)

2005-10-14  Pat Thoyts  <patthoyts@users.sourceforge.net>

	* win/tkWinSend.c:    Avoid using tcl internal headers and fix to
	* win/tkWinSendCom.h: correctly link on all types of build (was
	* win/tkWinSendCom.c: broken in static,msvcrt builds).

2005-10-12  Donal K. Fellows  <donal.k.fellows@man.ac.uk>

	* tests/canvPs.test, tests/canvPsBmap.tcl, tests/canvPsImg.tcl:
	* tests/imgPhoto.test, tests/menu.test: Arrange for the test suite to
	only ever refer to images in the same directory as the tests. This
	makes it possible to package the test suite itself as a starkit. Thanks
	to David Zolli for suggesting this.

2005-10-10  Jeff Hobbs  <jeffh@ActiveState.com>

	* generic/tkConfig.c (Tk_DeleteOptionTable, Tk_CreateOptionTable):
	properly alloc/delete one more option. [Bug 1319720] (melbardis)

	* macosx/tkMacOSXInt.h: Move MODULE_SCOPE defn to tkInt.h and add
	* generic/tkInt.h:      WORDS_BIGENDIAN checks that will work with OS X
	universal binary compiles. (steffen)

	* generic/tkMenu.c (TkSetWindowMenuBar): do not call TkMenuInit if the
	winPtr indicates TK_ALREADY_DEAD. This prevents reinit that creates a
	Tk exit handler after all exit handlers should be called. [Bug 749908,
	1322294]

2005-10-10  Vince Darley  <vincentdarley@users.sourceforge.net>

	TIP #256 IMPLEMENTATION

	* doc/text.n
	* generic/tkText.c
	* generic/tkText.h
	* generic/tkTextBTree.c
	* generic/tkTextDisp.c
	* generic/tkTextImage.c
	* generic/tkTextIndex.c
	* generic/tkTextMark.c
	* generic/tkTextTag.c
	* generic/tkTextWind.c
	* macosx/tkMacOSXDefault.h
	* tests/text.test
	* tests/textDisp.test
	* unix/tkUnixDefault.h
	* win/tkWinDefault.h: Implementation of TIP#256, adding a new text
	widget configuration option '-tabstyle', with new tests and
	documentation.

	Also a fix for [Bug 1281228] (documentation and full implementation of
	-strictlimits), and [Bug 1288677] (corrected elide behaviour), again
	with more tests.

2005-10-04  Jeff Hobbs  <jeffh@ActiveState.com>

	* library/dialog.tcl (::tk_dialog): add tkwait visibility before grab.
	[Bug 1216775]

	* win/tkWinDialog.c (ChooseDirectoryValidateProc): reset stored path to
	"" if it doesn't exist and -mustexist is true. [Bug 1309218] Remove
	old-style dir chooser (no longer used).

	* macosx/tkMacOSXInt.h: add MODULE_SCOPE definition check for extension
	writers that access private headers on OS X and don't define it in
	configure.

2005-09-28  Don Porter	<dgp@users.sourceforge.net>

	* unix/tkUnixPort.h:	Disabled inclusion of the private Tcl header
	* win/tkWinPort.h:	file tclInt.h. Tk ought to have a tiny and
	shrinking number of calls of private Tcl routines. Each Tk source file
	doing this should follow the convention in the macosx port and have its
	own #include "tclInt.h".

	* generic/tkEvent.c:	Disabled calls to private Tcl routine
	TclInExit(). See comment in TkCreateExitHandler() for full rationale.

2005-09-21  Donal K. Fellows  <donal.k.fellows@manchester.ac.uk>

	* generic/tkEvent.c (TkCreateThreadExitHandler, TkFinalizeThread)
	(TkDeleteThreadExitHandler): New internal API (from Joe Mistachkin) to
	allow Tk to finalize itself correctly in a multi-threaded
	environment. [Bug 749908]

2005-09-14  Donal K. Fellows  <dkf@users.sf.net>

	* generic/tkOldConfig.c (GetCachedSpecs): Split out the code to
	manipulate the cached writable specs so that it can be reused from all
	the public Tk_Configure* functions.
	(Tk_ConfigureInfo, Tk_ConfigureWidget, Tk_ConfigureValue): Use the
	factored out code everywhere, so we always manipulate the cache
	correctly. [Bug 1288128]

2005-09-13  Don Porter	<dgp@users.sourceforge.net>

	* win/winMain.c (WishPanic): Replaced TCL_VARARGS* macros with direct
	use of stdarg.h conventions.

2005-09-11  Daniel Steffen  <das@users.sourceforge.net>

	* macosx/tkMacOSXMouseEvent.c (TkMacOSXProcessMouseEvent): check if
	process is in front on MouseDown, otherwise request process activation
	from BringWindowForward() via new isFrontProcess param.

	* macosx/tkMacOSXCarbonEvents.c (TkMacOSXInitCarbonEvents): register
	our event handler on the dispatcher target for all carbon events of
	interest to TkAqua; this replaces event processing directly from the
	event queue and thus allows to capture events that are syntesized by
	Carbon and sent directly to the dispatcher and not to the event queue.

	* macosx/tkMacOSXEvent.c: remove TkMacOSXCountAndProcessMacEvents(),
	rename ReceiveAndProcessEvent() to TkMacOSXReceiveAndProcessEvent().
	(TkMacOSXReceiveAndProcessEvent): remove tk event processing before
	sending events to the dispatcher, all events of interest are now
	processed in our dispatcher target event handler.

	* macosx/tkMacOSXNotify.c (CarbonEventsCheckProc): dispatch events
	directly via TkMacOSXReceiveAndProcessEvent(), but dispatch no more
	than four carbon events at one time to avoid starving other event
	sources.

	* macosx/tkMacOSXEvent.c: formatting cleanup, move XSync() to XStubs,
	* macosx/tkMacOSXEvent.h: removed obsolete kEventClassWish handling.
	* macosx/tkMacOSXXStubs.c

	* macosx/tkMacOSXEvent.h: declare macosx internal procs as MODULE_SCOPE
	* macosx/tkMacOSXEvent.c:
	* macosx/tkMacOSXKeyEvent.c:
	* macosx/tkMacOSXMouseEvent.c:
	* macosx/tkMacOSXWindowEvent.c:

	* macosx/tkMacOSXButton.c: conditionalize all debug message printing to
	* macosx/tkMacOSXCursor.c: stderr via TK_MAC_DEBUG define.
	* macosx/tkMacOSXDebug.c:
	* macosx/tkMacOSXDebug.h:
	* macosx/tkMacOSXDialog.c:
	* macosx/tkMacOSXEvent.c:
	* macosx/tkMacOSXInit.c:
	* macosx/tkMacOSXKeyEvent.c:
	* macosx/tkMacOSXMenu.c:
	* macosx/tkMacOSXMenubutton.c:
	* macosx/tkMacOSXScale.c:
	* macosx/tkMacOSXWindowEvent.c:
	* macosx/tkMacOSXWm.c:

	* unix/configure.in: define TK_MAC_DEBUG on aqua when symbols enabled.
	* unix/configure: autoconf-2.59
	* unix/tkConfig.h.in: autoheader-2.59

	* library/listbox.tcl: synced aqua MouseWheel bindings with
	* library/scrlbar.tcl: core-8-4-branch.
	* library/text.tcl:

	* xlib/xcolors.c: fixed warning

2005-08-25  Daniel Steffen  <das@users.sourceforge.net>

	* unix/Makefile.in (html): reverted/amended changes of 2005-08-23 that
	broke TkAqua 'make install'; added BUILD_HTML_FLAGS optional var like
	in tcl/unix/Makefile.in.

2005-08-24  Donal K. Fellows  <dkf@users.sf.net>

	* tests/text.test (text-8.18): Fix punctuation of error message to
	match good practice (actual message already fixed). [Bug 1267484]

2005-08-23  Jeff Hobbs  <jeffh@ActiveState.com>

	* macosx/tkMacOSXDialog.c: make dialogs ignore -initialfile "" and
	-initialdir "" instead of error.

2005-08-23  Mo DeJong  <mdejong@users.sourceforge.net>

	* win/tkWin32Dll.c (DllMain): Replace old asm SEH approach with Kenny's
	new SEH implementation. [Tcl Bug 1235544]

2005-08-23  Mo DeJong  <mdejong@users.sourceforge.net>

	* unix/Makefile.in: Subst BUILD_TCLSH and TCL_EXE.
	* unix/configure: Regen.
	* unix/configure.in: Update minimum autoconf version to 2.59. Invoke
	SC_PROG_TCLSH and SC_BUILD_TCLSH.
	* unix/tcl.m4 (SC_PROG_TCLSH, SC_BUILD_TCLSH):
	* win/Makefile.in: Subst BUILD_TCLSH and TCL_EXE.
	* win/configure: Regen.
	* win/configure.in: Update minimum autoconf version to 2.59. Invoke
	SC_BUILD_TCLSH.
	* win/tcl.m4 (SC_PROG_TCLSH, SC_BUILD_TCLSH): Split confused search
	for tclsh on PATH and build and install locations into two macros.
	SC_PROG_TCLSH searches just the PATH. SC_BUILD_TCLSH determines the
	name of the tclsh executable in the Tcl build directory. [Tcl Bug
	1160114] [Tcl Patch 1244153]

2005-08-22  Daniel Steffen  <das@users.sourceforge.net>

	* macosx/tkMacOSXButton.c:
	* macosx/tkMacOSXDialog.c: fix warnings.

2005-08-20  Joe Mistachkin  <joe@mistachkin.com>

	* win/tkWinX.c: Fixed bad cast. [Bug 1216006]

2005-08-18  Donal K. Fellows  <donal.k.fellows@manchester.ac.uk>

	* doc/GetFont.3: Reworded to reflect the truth. [Bug 1151523]

2005-08-16 George Peter Staplin  <GeorgePS@XMission.com>

	* doc/CrtItemType.3 prototypes were lacking [] after objv. Thus the man
	page was wrong about the actual prototypes. This was verified by
	studying tkCanvBmap.c.

2005-08-13 Chengye Mao  <chengye.geo@yahoo.com>

	* generic/tkOldConfig.c: Fixed [Bug 1258604]. This bug was introduced
	into the modfied Tk_ConfigureWidget. It failed to properly handle the
	specFlags' bit TK_CONFIG_OPTION_SPECIFIED.

2005-08-12  Donal K. Fellows  <donal.k.fellows@manchester.ac.uk>

	* generic/tkOldConfig.c (Tk_ConfigureWidget): Stop storing per-thread
	data in global data structures. Store it in per-interpreter data (i.e.
	per-thread data) instead. [Bug 749908]

2005-08-10  Donal K. Fellows  <dkf@users.sf.net>

	* generic/tkFrame.c (CreateFrame) and others: Don't use size_t when
	working with Tcl_GetStringFromObj because it is not 64-bit clean. [Bug
	1252702]

2005-08-04  Vince Darley  <vincentdarley@users.sourceforge.net>

	* doc/text.n: Clarify behaviour of tab stops (as per [Bug 1247835])

2005-08-09  Daniel Steffen  <das@users.sourceforge.net>

	* macosx/tkMacOSXCarbonEvents.c (AppEventHandlerProc): handle carbon
	events sent directly to application event target via the general
	TkMacOSXProcessEvent() in the same way as events posted to the event
	loop. Moved existing app event handlers to tkMacOSXWindowEvent.c.
	(TkMacOSXInitCarbonEvents): register our application event handler for
	kEventWindowExpanded events to deal with uncollapsing from the dock.

	* macosx/tkMacOSXEvent.h: made TkMacOSXProcessEvent() non-static, added
	* macosx/tkMacOSXEvent.c: new interp field to TkMacOSXEvent struct for
				  use by app event handler.

	* macosx/tkMacOSXMouseEvent.c (TkMacOSXProcessMouseEvent): retrieve
	current window, partCode, modifiers and local cursor position from
	carbon mouse event if possible. Use new static GenerateButtonEvent()
	taking a MouseEventData struct instead of TkGenerateButtonEvent() to
	avoid recomputing already known values. Move process activation on
	MouseDown into BringWindowForward() to allow clicking on window
	titlebar widgets without activating process. Move code dealing with
	clicks in window titelbar into separate function
	HandleWindowTitlebarMouseDown() to avoid code duplication. Avoid
	repeated calls to TkMacOSXGetXWindow() by storing result in
	MouseEventData struct.
	(TkMacOSXButtonKeyState, XQueryPointer): try to get button and modifier
	state from currently processed carbon event (to avoid unnecessary IPC
	with the window server), otherwise use modern carbon API to get this
	info instead of Button() and GetKeys(); only retrieve info caller asks
	for (via non-NULL ptr passed to XQueryPointer).
	(ButtonModifiers2State): new static function converting carbon button
	and modifier state into tk state, allows detection of more than 3 mouse
	buttons (tk supports up to 5) and of NumLock and Fn modifier keys
	(NumLock is mapped to Mod3 and Fn to Mod4).

	* macosx/tkMacOSXWindowEvent.c (TkMacOSXProcessApplicationEvent):
	handle kEventWindowExpanded event to deal with window uncollapsing from
	the dock by generating tk Map event, handle kEventAppHidden and
	kEventAppShown events (moved here from tkMacOSXCarbonEvents.c).

	* macosx/tkMacOSXSubwindows.c (XUnmapWindow): only hide window when it
	is not iconified to avoid window flashing on collapse.

	* macosx/tkMacOSXWm.c: replaced Tk_DoWhenIdle() by Tcl_DoWhenIdle().
	(TkMacOSXZoomToplevel): remove call to TrackBox(), now done in
	HandleWindowTitlebarMouseDown() in tkMacOSXMouseEvent.c.
	(TkpWmSetState): avoid window flashing on collapse by unmapping after
	calling CollapseWindow(); only uncollapse window if it is collapsed.

	* generic/tkInt.decls: changed TkMacOSXZoomToplevel() signature.
	* generic/tkIntPlatDecls.h:

	* macosx/tkMacOSXKeyEvent.c (TkMacOSXProcessKeyboardEvent): only call
	GetMenuItemCommandID() on KeyDown or KeyRepeat events.

	* macosx/tkMacOSXMenu.c (ReconfigureMacintoshMenu): remove call to
	obsolete AppendResMenu() API.

	* macosx/tkMacOSXKeyEvent.c: replaced all direct uses of expensive
	* macosx/tkMacOSXMenu.c:     GetMouse() and TkMacOSXButtonKeyState()
	* macosx/tkMacOSXMenus.c:    APIs by calls to XQueryPointer()
	* macosx/tkMacOSXMouseEvent.c:
	* macosx/tkMacOSXScale.c:
	* macosx/tkMacOSXScrlbr.c:
	* macosx/tkMacOSXWm.c:

	* macosx/tkMacOSXDialog.c:   replaced use of FrontNonFloatingWindow()
	* macosx/tkMacOSXKeyEvent.c: by ActiveNonFloatingWindow() as
	* macosx/tkMacOSXMenu.c:     recommended by Carbon docs.
	* macosx/tkMacOSXMenus.c:
	* macosx/tkMacOSXSubwindows.c:
	* macosx/tkMacOSXWm.c:

	* macosx/tkMacOSXDialog.c: fixed warnings
	* macosx/tkMacOSXTest.c:

	* macosx/tkMacOSXCarbonEvents.c: added CVS Id line to file header.
	* macosx/tkMacOSXDebug.c:
	* macosx/tkMacOSXDebug.h:
	* macosx/tkMacOSXEntry.c:
	* macosx/tkMacOSXEvent.h:
	* macosx/tkMacOSXKeyEvent.c:
	* macosx/tkMacOSXMouseEvent.c:
	* macosx/tkMacOSXWindowEvent.c:
	* macosx/tkMacOSXWm.h:

	* macosx/tkMacOSXInt.h: declare macosx internal procs as MODULE_SCOPE.
	* macosx/tkMacOSXCarbonEvents.c:
	* macosx/tkMacOSXDraw.c:
	* macosx/tkMacOSXFont.c:
	* macosx/tkMacOSXHLEvents.c:
	* macosx/tkMacOSXInit.c:
	* macosx/tkMacOSXWindowEvent.c

	* library/bgerror.tcl: sync with core-8-4-branch changes of 2005-07-28.
	* macosx/tkMacOSXDraw.c:
	* macosx/tkMacOSXWm.c:
	* macosx/tkMacOSXMouseEvent.c:

	* generic/tkFrame.c:   sync with core-8-4-branch changes of 2005-07-27.
	* generic/tkIntDecls.h:
	* generic/tkStubInit.c:
	* generic/tkFrame.c:
	* win/tkWinDraw.c:
	* unix/tkUnixDraw.c:
	* macosx/tkMacOSXDraw.c:
	* macosx/tkMacOSXInt.h:
	* macosx/tkMacOSXWm.c:
	* macosx/tkMacOSXSubwindows.c:

	* macosx/tkMacOSXButton.c: sync with core-8-4-branch.
	* macosx/tkMacOSXEntry.c:
	* macosx/tkMacOSXScale.c:

	* library/demos/menu.tcl: removed errant '}'.

2005-08-04  Donal K. Fellows  <donal.k.fellows@manchester.ac.uk>

	* doc/clipboard.n: Add example demonstrating custom types of clipboard
	data.

2005-07-25  Donal K. Fellows  <donal.k.fellows@manchester.ac.uk>

	* library/*.tcl: Updated to use more 8.4 and 8.5 features as part of
	resolving [Patch 1237759].

2005-07-22  Mo DeJong  <mdejong@users.sourceforge.net>

	* win/tkWinX.c: Define _WIN32_WINNT with NT SP 3 data to fix compiler
	error because SendInput was not defined. The new msys_mingw7 release is
	now needed to compile the HEAD with mingw gcc. [Bug 1210712]

2005-07-21  Jeff Hobbs	<jeffh@ActiveState.com>

	* macosx/tkMacOSXMouseEvent.c (TkMacOSXProcessMouseEvent): corrected if
	expression error (use of = instead of ==).

2005-07-18  Vince Darley  <vincentdarley@users.sourceforge.net>

	* generic/tkTextMark.c: fix to segfault in "mark prev"
	* tests/textIndex.test: [Bug 1240221]

	* tests/textWind.test: make test more robust to avoid infinite loop

2005-07-06  Jeff Hobbs	<jeffh@ActiveState.com>

	* doc/getOpenFile.n: correct -multiple docs (takes boolean)

2005-07-05  Don Porter	<dgp@users.sourceforge.net>

	* unix/Makefile.in:	Purged use of TCLTESTARGS. [RFE 1161550]

2005-06-23  Daniel Steffen  <das@users.sourceforge.net>

	* generic/tkConsole.c (TkConsolePrint): prevent potential NULL deref.

	* macosx/tkMacOSXDefault.h: change ENTRY_BORDER defaults to from 5 to 2
	to make default entry widgets in TkAqua look like in other aqua apps
	(and have same border dimensions as other platforms). [Bug 1176610]

2005-06-21  Donal K. Fellows  <dkf@users.sf.net>

	* doc/GetBitmap.3: Fix silly error in SYNOPSIS. [Bug 1224983]

2005-06-19  Donal K. Fellows  <dkf@users.sf.net>

	* generic/tkImgGIF.c: Cleanse all static (i.e. non-thread-safe) data
	at a miniscule performance hit.

2005-06-18  Daniel Steffen  <das@users.sourceforge.net>

	* macosx/Makefile: for X11 build, add -X11 suffix to unversioned wish
	symbolic link.

	* unix/tcl.m4 (Darwin): add -headerpad_max_install_names to LDFLAGS to
	ensure we can always relocate binaries with install_name_tool.

	* unix/configure: autoconf-2.59

2005-06-07  Donal K. Fellows  <donal.k.fellows@manchester.ac.uk>

	Bump patchlevel to a4 to distinguish from a3 release.

2005-06-04  Jeff Hobbs	<jeffh@ActiveState.com>

	*** 8.5a3 TAGGED FOR RELEASE ***

2005-06-02  Jim Ingham	<jingham@apple.com>

	* generic/tkEvent.c (InvokeFocusHandlers): On Mac OS X the scrollwheel
	events are sent to the window under the mouse, not to the focus window

	Another patch from M. Kirkham.

	* macosx/tkMacOSXScrlbr.c (ThumbActionProc, ScrollBarBindProc): Record
	the first mouse down point, and compute differences from that, rather
	than getting the mouse down each time through the loop. The old method
	would get fooled if you moved the mouse less than a text line height in
	the text widget. [Bug 1083728]

2005-06-03  Daniel Steffen  <das@users.sourceforge.net>

	* macosx/Makefile: fixed 'embedded' target.

2005-06-02  Reinhard Max  <max@suse.de>

	* unix/tkUnix.c (Tk_GetUserInactiveTime): Improvements to get it
	working on Solaris, and panic if we run out of memory.
	* unix/configure.in: Rework the searching for Xss, to make it work on
	Solaris and provide more useful output. Use AC_HELP_STRING where
	appropriate.
	* unix/tcl.m4: synced from Tcl.
	* unix/configure: regenerated with autoconf 2.59.

2005-06-01  Jeff Hobbs	<jeffh@ActiveState.com>

	* win/tkWinInt.h: added private decls of Tk_GetEmbeddedMenuHWND,
	Tk_GetMenuHWND, TkWinCleanupContainerList, and TkpWmGetState to that
	are used across source files.

	* win/tkWinX.c (Tk_ResetUserInactiveTime): cast to squelch compiler
	warning.

2005-05-31  Reinhard Max  <max@suse.de>

	* doc/Inactive.3 (new file): C level API documentationn for
	TIP#245 (Tk_GetUserInactiveTime, Tk_ResetUserInactiveTime).
	* tests/tk.test: Added tests for the TIP#245 implementation.

2005-05-30  Jeff Hobbs	<jeffh@ActiveState.com>

	* generic/tkPanedWindow.c, tests/panedwindow.test: batch of fixes to
	panedwindow from Daniel South. Improved auto-size to fit internal
	windows, fixed sash placement at edge of pane, fixed calculation of
	stretch amount for internal windows. [Bug 1124198, 1161543, 1054117,
	1010941, 795869, 690169, 1192323]

	* generic/tkMenu.c (MenuCmd): create event handler earlier to ensure
	proper destruction of menu through DestroyNotify. [Bug 1159367]

	* library/console.tcl (::tk::ConsoleInit): print out first prompt and
	swallow the extra "% " that comes once from Tcl on Windows.

2005-05-29  Daniel Steffen  <das@users.sourceforge.net>

	* macosx/tkMacOSXFont.c: use Tcl_Panic instead of panic.

	* unix/configure.in: added description of HAVE_XSS for autoheader.
	* unix/configure: autoconf-2.59
	* unix/tkConfig.h.in: autoheader-2.59

	* macosx/Wish.pbproj/project.pbxproj:
	* macosx/Wish.xcode/project.pbxproj: added missing FRAMEWORK defines
	introduced with configure/make based build.

	* macosx/tkMacOSXInit.c:
	* macosx/tkMacOSXNotify.c: fixed warnings.

	* generic/tkDecls.h:
	* generic/tkIntPlatDecls.h:
	* generic/tkPlatDecls.h:
	* generic/tkStubInit.c: ran missing 'make genstubs' for TIP245 changes
	to tk.decls

	* macosx/tkMacOSXXStubs.c (Tk_ResetUserInactiveTime): use symbolic
	constant argument in call to UpdateSystemActivity();

	* macosx/Wish.pbproj/project.pbxproj:
	* macosx/Wish.xcode/project.pbxproj:
	* unix/configure.in: added/corrected linking to IOKit.framework for
	TIP245.

	* unix/configure.in: skip X11 configure checks when building tk_aqua.
	* unix/configure: autoconf-2.59

2005-05-28  Donal K. Fellows  <dkf@users.sf.net>

	TIP #245 IMPLEMENTATION from Reinhard Max <max@suse.de>

	* doc/tk.n: Documentation of [tk inactivity].
	* win/tkWinX.c (Tk_GetUserInactiveTime, Tk_ResetUserInactiveTime):
	* unix/tkUnix.c (Tk_GetUserInactiveTime, Tk_ResetUserInactiveTime):
	* macosx/tkMacOSXXStubs.c:	Implementations of the core API for
	(Tk_GetUserInactiveTime):	determining how long as user's left
	(Tk_ResetUserInactiveTime):	her machine alone.
	* unix/configure.in: Test for XScreenSaver support.
	* generic/tkCmds.c (Tk_TkObjCmd): Implementation of [tk inactivity].

2005-05-27  Todd Helfter  <tmh@users.sourceforge.net>

	* library/menu.tcl: correct the sticky behavior of menus posted by
	tk_popup so that they "stick" after the initial <ButtonRelease>
	following the post, that is not over an active menu entry.

2005-05-26  Daniel Steffen  <das@users.sourceforge.net>

	* macosx/tkMacOSXInit.c (TkpInit): fixed resource file extraction from
	__tk_rsrc section to work with non-prebound .dylib and .bundle.

	* macosx/Makefile: corrected EMBEDDED_BUILD check, use separate Tcl and
	Tk version vars to properly support tk/x11 framework version
	overriding, rewrite tkConfig.sh when overriding tk version, corrected
	Wish.app symlink in tk build dir.

	* unix/configure.in: corrected framework finalization to softlink stub
	library to Versions/8.x subdir instead of Versions/Current.
	* unix/configure: autoconf-2.59

2005-05-25  Jeff Hobbs	<jeffh@ActiveState.com>

	* unix/Makefile.in (install-libraries): protect possible empty list in
	for with list= trick for older shells.

2005-05-23  Jeff Hobbs	<jeffh@ActiveState.com>

	* generic/tkFileFilter.c (FreeGlobPatterns): s/null/NULL/

2005-05-24  Daniel Steffen  <das@users.sourceforge.net>

	* generic/tkTest.c: disable commands not available on TkAqua.

	* macosx/Makefile:
	* macosx/README:
	* macosx/Tk-Info.plist.in (new file):
	* macosx/Wish-Info.plist.in (new file):
	* unix/Makefile.in:
	* unix/configure.in:
	* unix/tcl.m4:
	* unix/tkUnixInit.c: moved all Darwin framework and TkAqua build
	support from macosx/Wish.pbproj and macosx/Makefile into the standard
	unix configure/make buildsystem, the project and macosx/Makefile are no
	longer required to build Tk.framework and/or TkAqua. TkAqua is now
	enabled by the --enable-aqua configure option, and static and
	non-framework builds of TkAqua are now available via the standard
	configure switches. Tk/X11 can also be built as a framework. The
	macosx/Makefile now wraps the unix buildsystem and no longer uses the
	projects, embedded builds are still only available via this Makefile,
	but for other builds it is not longer required (but its current
	functionality is still available for backwards compatibility). The
	projects currently do not call through to the Makefile to build (unlike
	Tcl.pbproj) so project builds may differ from makefile builds. Due to
	issues with spaces in pathnames, 'Wish Shell.app' has been renamed to
	'Wish.app', the macosx/Makefile installs backwards compatibility
	symlinks for the old name.
	* macosx/tkMacOSXInit.c (TkpInit): added support for Tk resource file
	in non-framework and static builds: the resource file is copied into a
	__tk_rsrc MachO section of the library or executable at link time and
	extracted into a temporary location at initialization.
	* unix/configure: autoconf-2.59
	* unix/tkConfig.h.in (new file): autoheader-2.59

	* macosx/Wish.pbproj/project.pbxproj:
	* macosx/Tk-Info.plist:
	* macosx/Wish-Info.plist:
	* macosx/tkAboutDlg.r: updated copyright years to 2005.

2005-05-22  Donal K. Fellows  <dkf@users.sf.net>

	* generic/tkFileFilter.c (TkGetFileFilters): Add all filters, not just
	the first one. [Bug 1206133]

2005-05-15  Jim Ingham	<jingham@apple.com>

	Fixes from Michael Kirkham:

	* macosx/tkMacOSXMenu.c (TkpConfigureMenuEntry): Thinko in clearing the
	ENTRY_ACCEL_MASK before re-parsing it. [Bug 1012852]

	* macosx/tkMacOSXScrlbr.c (UpdateControlValues): Don't set the control
	value BEFORE setting the min and max or the control manager will reset
	it for you. [Bug 1202181]

	* macosx/tkMacOSXXStubs.c (TkMacOSXXGetPixel, TkMacOSXXPutPixel):
	Restore the port to what it was before putting we were called. [Bug
	1202223]

2005-05-14  Jim Ingham  <jingham@apple.com>

	* macosx/tkMacOSXScrlbr.c (ThumbActionProc): Missing Tcl_Release.

2005-05-14  Daniel Steffen  <das@users.sourceforge.net>

	* macosx/tkMacOSXInit.c:
	* macosx/tkMacOSXNotify.c: introduction of new tcl notifier based on
	CFRunLoop allows replacement of the custom TkAqua notifier by a
	standard tcl event source. Removes requirement of threaded tcl core
	for TkAqua, allows to stub-link TkAqua against Tcl by removing use of
	the unstubbed TclInitNotifier & TclFinalizeNotifier. [Tcl Patch
	1202052]

	* macosx/Wish.xcode/project.pbxproj:
	* macosx/Wish.pbproj/project.pbxproj: stub-link TkAqua: build with
	USE_TCL_STUBS and link against libtclstub instead of Tcl.framework,
	unexport libtclstub symbols from Tk to avoid duplicate symbol warnings
	when linking with both Tcl and Tk, fixes for gcc4.0 warnings.

	* macosx/Wish.xcode/project.pbxproj: sync with Wish.pbproj changes
	since 2004-11-19.
	NOTE: to use this project, need to uncomment the tclConfig.h settings
	at the top of tcl/unix/configure.in, autoconf and rebuild tcl !

	* macosx/tkMacOSXBitmap.c:
	* macosx/tkMacOSXButton.c:
	* macosx/tkMacOSXDialog.c:
	* macosx/tkMacOSXFont.c:
	* macosx/tkMacOSXHLEvents.c:
	* macosx/tkMacOSXInit.c:
	* macosx/tkMacOSXKeyboard.c:
	* macosx/tkMacOSXMenu.c:
	* macosx/tkMacOSXMenubutton.c:
	* macosx/tkMacOSXWm.c:
	* macosx/tkMacOSXXStubs.c: fixed gcc 4.0 warnings.

	* unix/tcl.m4: sync with tcl
	* unix/configure: autoconf-2.59

2005-05-10  Vince Darley  <vincentdarley@users.sourceforge.net>

	* library/text.tcl: test and fix to TextPrevPara to avoid infinite loop
	* tests/textIndex.test: at start of widget. [Bug 1191895]

	* generic/tkTextDisp.c: better synchronisation between explicit and
	implicit pixel line-height calculations. [Bug 1186558]

2005-05-10  Don Porter	<dgp@users.sourceforge.net>

	* generic/tkTextDisp.c (GetXView): Improved numerical precision of
	calculation of [.t xview] return values.
	* tests/textDisp.test: Match greater precisions of [.t xview] and
	[.t yview] values in tests.

2005-05-06  Jeff Hobbs	<jeffh@ActiveState.com>

	* unix/configure: regen
	* unix/configure.in: Add AC_C_BIGENDIAN check and pkg-config xft checks
	to extend xft search.
	* unix/tcl.m4: Correct Solaris 10 (5.10) check and add support for
	x86_64 Solaris cc builds.

2005-04-28  Donal K. Fellows  <donal.k.fellows@manchester.ac.uk>

	* macosx/tkMacOSXNotify.c (TkMacOSXWaitForEvent): Fix for typo in
	waitTime computation. [Bug 1191097]
	(AlertNotifier): Factor out the core of the notifier alerting code.

2005-04-25  Daniel Steffen  <das@users.sourceforge.net>

	* macosx/tkMacOSXNotify.c: sync with tclUnixNotfy.c changes since
	2004-06-22, added compile time check for threaded tcl core, removed
	unthreaded code paths as they are never used anyway, fixed
	TkMacOSXAlertNotifier() implementation.

	* unix/Makefile.in: added TCL_STUB_LIB_FILE, needed for unexporting of
	symbols from libtclstub to avoid duplicate symbol warnings.

	* unix/tcl.m4 (Darwin): added configure checks for recently added
	linker flags -single_module and -search_paths_first to allow building
	with older tools (and on Mac OS X 10.1), use -single_module in SHLIB_LD
	and not just T{CL,K}_SHLIB_LD_EXTRAS, added unexporting from Tk of
	symbols from libtclstub to avoid duplicate symbol warnings, added
	PLAT_SRCS definition for Mac OS X, defined MODULE_SCOPE to
	__private_extern__.
	(SC_MISSING_POSIX_HEADERS): added caching of dirent.h check.

	* unix/configure: autoconf-2.59

2005-04-22  George Peter Staplin  <GeorgePS@XMission.com>

	* doc/FontId.3: I fixed a typo. "linespace" was used instead of
	"ascent". I also added a .PP before the paragraph to make the
	formatting look better for the ascent paragraph.

2003-04-18  Joe English	 <jenglish@users.sourceforge.net>

	* unix/tkUnixRFont.c(Tk_MeasureChars): Use Tcl_UtfToUnichar() for lax
	UTF-8 parsing instead of strict parsing with FcUtf8ToUcs4()
	[fix/workaround for Bug 1185640]

2003-04-18  Vince Darley  <vincentdarley@users.sourceforge.net>

	* library/text.tcl
	* doc/text.n: corrected 'Home' and 'End' and Control-a/e handling to
	work with display lines. This was an ommission of the previous tip155
	patch. Clarified the documentation on this point.

2005-04-14  Jeff Hobbs	<jeffh@ActiveState.com>

	* unix/tkUnixFont.c (FontMapLoadPage): reorder char[] decls to avoid
	possible segv. Minimal fix for [Bug 1122671]

2005-04-12  Jeff Hobbs	<jeffh@ActiveState.com>

	* library/tkfbox.tcl (::tk::dialog::file::): fix typeMenuLab ref. Add
	undoc'd ::tk::dialog::file::showHiddenBtn var (default 0) that will add
	a "Show Hidden" checkbutton to tk_get*File and tk_chooseDirectory if
	set to true.
	* library/choosedir.tcl (::tk::dialog::file::chooseDir::): fix
	cancelBtn ref, add hiddenBtn ref for "Show Hidden" button.

2005-04-09  Daniel Steffen  <das@users.sourceforge.net>

	* macosx/README: updated requirements for OS & developer tool versions
	+ other small fixes/cleanup.

	* macosx/tkMacOSXEntry.c (ComputeIncDecParameters): manually define
	constants present only in 10.3 headers so that we can build on 10.2.

	* macosx/Wish.pbproj/project.pbxproj: fixed absolute path to tkEntry.h
	that confused 10.2 PBX.

	* unix/tcl.m4 (Darwin): added -single_module linker flag to
	TCL_SHLIB_LD_EXTRAS and TK_SHLIB_LD_EXTRAS.
	* unix/configure: autoconf-2.59

2005-04-07  Mo DeJong  <mdejong@users.sourceforge.net>

	* macosx/tkMacOSXWm.c (TkWmStackorderToplevelWrapperMap,
	(TkWmStackorderToplevel):
	* unix/tkUnixWm.c (TkWmStackorderToplevelWrapperMap,
	(TkWmStackorderToplevel):
	* win/tkWinWm.c (TkWmStackorderToplevelWrapperMap,
	(TkWmStackorderToplevel):
	Fix panic in wm stackorder when a toplevel is created on another
	display. The code now ignores toplevels that have a display that does
	not match the display of the parent window. [Bug 1152809]

2005-04-06  Donal K. Fellows  <dkf@users.sf.net>

	* doc/wm.n, doc/winfo.n, doc/tk.n, doc/send.n, doc/selection.n:
	* doc/radiobutton.n, doc/photo.n, doc/options.n, doc/menu.n:
	* doc/listbox.n, doc/getOpenFile.n, doc/font.n, doc/event.n:
	* doc/entry.n, doc/clipboard.n, doc/checkbutton.n, doc/canvas.n:
	* doc/button.n, doc/bind.n, doc/TextLayout.3, doc/MeasureChar.3:
	* doc/GetRelief.3, doc/GetPixels.3, doc/GetJustify.3, doc/GetFont.3:
	* doc/GetCursor.3, doc/GetColor.3, doc/GetBitmap.3, doc/GetAnchor.3:
	* doc/FontId.3, doc/CrtWindow.3, doc/CrtImgType.3, doc/ConfigWidg.3:
	* doc/3DBorder.3: Purge old .VS/.VE macro instances.

2005-04-04  Don Porter	<dgp@users.sourceforge.net>

	* library/comdlg.tcl: Added Macintosh file type validation to
	[::tk::FDGetFileTypes]. [Bug 1083878] (Thanks, Vince Darley)

2005-04-04  Vince Darley  <vincentdarley@users.sourceforge.net>

	* generic/tkText.c:
	* tests/text.test: fix to elide searching problems [Bug 1174269] and
	disappearing cursor with insertofftime 0. [Bug 1169429]

2005-04-03  Peter Spjuth  <peter.spjuth@space.se>

	* tests/grid.test:
	* generic/tkGrid.c: Fixed bug in geometry calculations for widgets that
	span multiple columns/row. Bug was introduced in 8.5a1 when fixing
	792387. [Bug 1175092]

2005-03-29  Jeff Hobbs	<jeffh@ActiveState.com>

	* win/tcl.m4, win/configure: do not require cygpath in macros to allow
	msys alone as an alternative.

2005-03-27  Vince Darley  <vincentdarley@users.sourceforge.net>

	* tests/textDisp.test: added test for fix of 2005-03-15.

2005-03-24  Jim Ingham	<jingham@apple.com>

	* macosx/tkMacOSXEntry.c (TkpDrawEntryBorderAndFocus): Dopey bug - do
	not reset the width for entry widgets - we didn't change it for them.

2005-03-23  Jim Ingham	<jingham@apple.com>

	These changes allow us to draw the Entry and Spinbox widget with a
	native look and feel on Mac OS X.

	* generic/tkEntry.h: New file, extracting the definitions of Entry and
	Spinbox.
	* generic/tkEntry.c (DisplayEntry): Call out to TkpDrawSpinboxButtons
	and TkpDrawEntryBorderAndFocus. Also provide default implementations
	for X11 & Win.
	* macosx/tkMacOSXEntry.c: New file, implements the entry & focus and
	spinbox button drawing.
	* tkMacOSXDefaults.h: Change the Mac OS X defaults so they fit the
	native widget shapes.

	This is cleanup thanks to Neil Madden <nem@cs.nott.ac.uk>.

	* macosx/tkMacOSXWm.c (TkMacOSXWinStyle) New function.
	(TkUnsupported1ObjCmd): New function, replaces the un-objectified
	version of the command.
	* generic/tkInt.h: Swap TkUnsupported1Cmd for TkUnsupported1ObjCmd.
	* generic/tkWindow.c (): Ditto.

	This adds a "-notify" flag to "wm attributes" that will bounce the
	dock icon on Mac OS X.	This is from Revar Desmera <revarbat@gmail.com>

	* macosx/tkMacOSXWm.c (WmAttrGetNotifyStatus, WmAttrSetNotifyStatus):
	New functions.
	(WmAttributesCmd): Add the -notify.
	* doc/wm.n: Document -notify.

2005-03-19  Donal K. Fellows  <dkf@users.sf.net>

	* generic/tkConsole.c (Tk_CreateConsoleWindow,TkConsolePrint): Rewrite
	so that TkConsolePrint cannot become detached from the console when the
	[console] command is renamed. [Bug 1016385]

2005-03-15  Vince Darley  <vincentdarley@users.sourceforge.net>

	* generic/tkTextDisp.c: fix for [Bug 1143776] in adjusting displayed
	lines when running into the bottom of the window.

2005-03-14  Jim Ingham	<jingham@apple.com>

	* macosx/tkMacOSXScrlbr.c (ThumbActionProc): No need to use "update
	idletasks" here, TclServiceIdle will do as well and it is simpler.

	These changes implement a change on the Mac OS X side. When we unmap a
	window we mark all its children as unmapped (not following toplevels.
	But we preserve whether they had been mapped before, and when the
	parent is remapped, we remap the children as well. [Bug 940117]

	* macosx/tkMacOSXInt.h: Added TK_MAPPED_IN_PARENT
	* macosx/tkMacOSXSubwindows.c (FixMappingFlags): New function.
	(XMapWindow): Call FixMappingFlags.
	(XUnMapWindow): Ditto.

	* macosx/tkMacOSXSubwindows.c (XMoveResizeWindow): Update the xOff &
	yOff data in the Macdrawable even if the native window hasn't been
	created yet. [Bug 700305]
	(XMoveWindow): Ditto.
	(XResizeWindow): Ditto.

2005-03-15  Pat Thoyts	<patthoyts@users.sourceforge.net>

	* unix/tcl.m4:	  Updated the OpenBSD configuration and regenerated the
	* unix/configure: configure script.

2005-03-14  Donal K. Fellows  <donal.k.fellows@manchester.ac.uk>

	* generic/tkEvent.c (InvokeClientMessageHandlers): Ensure that client
	messages are handled correctly. Thanks to George Petasis for tracking
	this down. [Bug 1162356]

2005-03-11  Jim Ingham	<jingham@apple.com>

	* macosx/tkMacOSXButton.c (TkpDisplayButton): Set the port to the
	Button window's port BEFORE you set the clip, otherwise you are setting
	the clip on the wrong window!
	Also, a little cleanup - move x & y into the branches where they are
	used, and don't compute the TextAnchor if we are using the native
	button text, since we aren't going to use it.
	(TkMacOSXDrawControl): Call ShowControl & SetControlVisibility in a
	more logical order.

	* tkMacOSXInt.h: Add TkMacOSXGenerateFocusEvent.
	* tkMacOSXSubwindows.c (XDestroyWindow): We don't get Activate events
	for the remaining windows when a Floating window is destroyed. This can
	cause the focus to disappear. So catch this case when the window is
	being destroyed and move the focus here.

	* tkMacOSXWindowEvent.c (TkMacOSXGenerateFocusEvent): Make this public
	(used to be GenerateFocusEvent) since we need it here and in
	tkMacOSXSubwindows.c. Then change the name everywhere it is used. [Bug
	1124237]

2005-03-10  Jim Ingham	<jingham@apple.com>

	* macosx/tkMacOSXMouseEvent.c (TkMacOSXProcessMouseEvent): In the
	inDrag section, set the GrafPort to the drag window's GrafPort before
	doing LocalToGlobal. [Bug 1160025]

2005-03-09  Jim Ingham	<jingham@apple.com>

	* macosx/tkMacOSXInit.c (TkpInit): Check to see if the environment
	variable XCNOSTDIN is set, and if so, close stdin & stdout. This is
	necessary to make remote debugging under Xcode work properly.

2005-03-08  Jeff Hobbs	<jeffh@ActiveState.com>

	* win/tkWinWm.c (WinSetIcon): fix GCLP_ICONSM -> GCLP_HICONSM.

	* win/makefile.vc: clarify necessary defined vars that can come from
	MSVC or the Platform SDK.

2005-02-28  Jeff Hobbs	<jeffh@ActiveState.com>

	* win/tkWinX.c (GenerateXEvent): correct %A translation on MouseWheel.
	[Bug 1118340]

2005-02-24  Daniel Steffen  <das@users.sourceforge.net>

	* macosx/tkMacOSX.h: fixed incorrect inclusion of internal header.
	* macosx/tkMacOSXNotify.c: corrected included headers.

2005-02-22  Daniel Steffen  <das@users.sourceforge.net>

	* macosx/tkMacOSXDialog.c (Tk_GetSaveFileObjCmd, NavServicesGetFile):
	fixed encoding problems with -initialfile & -filetypes and corrected
	potential buffer overrun with -initialdir/-initialfile. [Bug 1146057]

2005-02-16  Mo DeJong  <mdejong@users.sourceforge.net>

	TIP#223 IMPLEMENTATION

	* doc/wm.n: Add documentation for -fullscreen attribute.
	* tests/winWm.test: Add -fullscreen to wm attribute usage message.
	* tests/wm.test: Add -fullscreen to wm attribute usage message. Add
	-fullscreen attribute test cases for Windows.
	* win/tkWinWm.c (WmInfo, UpdateWrapper, TkpWmSetFullScreen)
	(WmAttributesCmd, UpdateGeometryInfo):
	Implement TIP 223 [wm attributes -fullscreen].

2005-02-14  Vince Darley  <vincentdarley@users.sourceforge.net>

	* generic/tkText.c:
	* generic/tkText.h:
	* generic/tkTextDisp.c:
	* generic/tkTextIndex.c:
	* generic/tkTextBTree.c:
	* doc/text.n:
	* tests/textDisp.test:
	* tests/textIndex.test: fix of longstanding elide problem when eliding
	a newline without eliding the entire logical line. [Bug 443848]

2005-02-14  Jeff Hobbs	<jeffh@ActiveState.com>

	* doc/options.n: note -cursor {} behavior. [Bug 965618]

2005-02-14  Donal K. Fellows  <donal.k.fellows@man.ac.uk>

	* tests/all.tcl: Add a [package require Tk] so that a missing display
	causes an early failure and keeps the error trace short. Issue observed
	in [FRQ 11122147], even though that's unrelated.

2005-02-11  Jeff Hobbs	<jeffh@ActiveState.com>

	* library/panedwindow.tcl (::tk::panedwindow::Cursor): check window
	existence on delayed call. [Bug 949792]

	* doc/text.n: note 'image' key in 'dump' command. [Bug 1115907]

	* win/tkWinWm.c (TkWinGetIcon): fix toplevel retrieval for determining
	icon ref (potential crash). [Bug 1105738]

	* generic/tkCanvBmap.c (ConfigureBitmap, ComputeBitmapBbox): Fixed
	possible crash with disabled bmap and bbox handling [Bug 1119460]
	(BitmapToPostscript): made aware of various bitmap types

	* unix/Makefile.in: remove SHLIB_LD_FLAGS (only for AIX, inlined into
	* unix/tcl.m4:	    SHLIB_LD). Combine AIX-* and AIX-5 branches in
	* unix/configure:   SC_CONFIG_CFLAGS. Correct gcc builds for AIX-4+ and
	HP-UX-11. autoconf-2.59 gen'd.

2005-02-09  Donal K. Fellows  <donal.k.fellows@manchester.ac.uk>

	* tests/wm.test: Convert to use more tcltest2 features.

2005-02-07  Donal K. Fellows  <donal.k.fellows@manchester.ac.uk>

	* generic/tkCanvas.c (CanvasWidgetCmd): Fix stupid mistake in variable
	names, reported by Andreas Leitgeb.

2005-02-03  Donal K. Fellows  <donal.k.fellows@manchester.ac.uk>

	* generic/tkCanvas.c (GetStaticUids): New function to manage the
	thread-specific data detailing the list of all uids in a thread.
	(typeList): Protect this (the other piece of global data) with a mutex.
	[Bug 1114977]

2005-01-31  Jeff Hobbs	<jeffh@ActiveState.com>

	* unix/tcl.m4, unix/configure: add solaris-64 gcc build support. [Bug
	1021871]

2005-01-31  Donal K. Fellows  <donal.k.fellows@manchester.ac.uk>

	* generic/tkImgPhoto.c (PhotoFormatThreadExitProc): Made the comments
	in the code more relevant to the function they were documenting! [Bug
	1110553]

	* library/msgs/es_ES.msg: Added more localization for Spanish Spanish.
	[Bug 1111213]

2005-01-25  Daniel Steffen  <das@users.sourceforge.net>

	* macosx/tkMacOSXInit.c (TkpInit): set tcl_interactive to 1 to show
	console at startup instead of directly calling [console show].

	* unix/tcl.m4 (Darwin): fixed bug with static build linking to dynamic
	library in /usr/lib etc instead of linking to static library earlier in
	search path. [Tcl Bug 956908]
	Removed obsolete references to Rhapsody.
	* unix/configure: autoconf-2.57

2005-01-18  Donal K. Fellows  <donal.k.fellows@man.ac.uk>

	* library/demos/menu.tcl: Reworked to make dialogs children of the
	demo widget so that they are properly visible. Issue reported by Keith
	Nash <k.j.nash@usa.net>

2005-01-13  Donal K. Fellows  <donal.k.fellows@man.ac.uk>

	* library/tkfbox.tcl (IconList_Selection, IconList_Create):
	(IconList_Arrange): Assorted tk_getOpenFile fixes. [part of Bug 600313]
	(IconList_ShiftMotion1): Also fix shift-drag.

2005-01-12  Don Porter	<dgp@users.sourceforge.net>

	* unix/tcl.m4:		Sync'ed to Tcl's copy.
	* unix/configure:	autoconf-2.57

2005-01-12  Donal K. Fellows  <donal.k.fellows@man.ac.uk>

	* doc/event.n: Added section on predefined virtual events. [Bug 608115]

2005-01-11  Vince Darley  <vincentdarley@users.sourceforge.net>

	* generic/tkTextDisp.c: fix to scrollbar height calculations of text
	widgets containing a single very long (wrapped) line. This fixes at
	least part of [Bug 1093631].

2005-01-11  Donal K. Fellows  <donal.k.fellows@man.ac.uk>

	* generic/tkObj.c (TkParsePadAmount):
	* generic/tkPack.c: Moved function to tkObj.c and rewrote so that it
	takes advantage of Tcl_Objs properly and cannot leave objects in an
	inconsistent state. [Bug 1098779]

2005-01-10  Joe English	 <jenglish@users.sourceforge.net>

	* unix/Makefile.in, unix/configure.in, unix/tkConfig.sh.in:
	Remove ${DBGX}, ${TK_DBGX} from Tk build system. [Patch 1081595]
	* unix/tcl.m4: re-synced with tcl/unix/tcl.m4
	* unix/configure: Regenerated.

2005-01-07  Donal K. Fellows  <donal.k.fellows@man.ac.uk>

	* generic/tkWindow.c (GetScreen): Make sure the result is reset on all
	error paths to stop strange errors. [Bug 697915]

2005-01-05  Donal K. Fellows  <donal.k.fellows@man.ac.uk>

	* doc/loadTk.n, doc/toplevel.n: Convert to other form of emacs mode
	control comment to prevent problems with old versions of man. [Bug
	1085127]

2005-01-03  Jeff Hobbs	<jeffh@ActiveState.com>

	* win/tkWinWm.c (TkWinWmCleanup): clean up layered window class. This
	caused crash in reinit of Tk (as seen in plugin).

	******************************************************************
	*** CHANGELOG ENTRIES FOR 2004 AND 2003 IN "ChangeLog.2004"    ***
	*** CHANGELOG ENTRIES FOR 2002 AND EARLIER IN "ChangeLog.2002" ***
	******************************************************************<|MERGE_RESOLUTION|>--- conflicted
+++ resolved
@@ -1,11 +1,8 @@
-<<<<<<< HEAD
-=======
 2012-08-28  Jan Nijtmans  <nijtmans@users.sf.net>
 
 	* generic/tkMenuDraw.c: [Bug 3562426]: Context menu goes out of edge of
 	screen.
 
->>>>>>> 5db7d518
 2012-08-24  Donal K. Fellows  <dkf@users.sf.net>
 
 	* library/tkfbox.tcl (GlobFiltered): [Bug 3558535]: Factor out the
