--- conflicted
+++ resolved
@@ -1,13 +1,3 @@
-<<<<<<< HEAD
-2012-08-28  Andreas Kupries  <andreask@activestate.com>
-
-	Cherrypick Merge, Backport of [6223d9e067].
-	See trunk 2012-05-29 Donal K. Fellows
-
-	* generic/tkInt.decls (TkMacOSXDrawable): Added OSX-specific mechanism
-	to allow retrieval of the drawing surface. Allows Canvas3d to be
-	adapted to 8.6.
-=======
 2012-09-11  Donal K. Fellows  <dkf@users.sf.net>
 
 	* generic/ttk/ttkEntry.c (EntryDisplay): [Bug 3566594]: Must manually
@@ -15,7 +5,15 @@
 	when not using the Xft font renderer (well, especially on classic X11)
 	because the GC sharing code doesn't take into account clip handling.
 	Thanks to Christian Nassau for identifying the problem.
->>>>>>> 79966638
+
+2012-08-28  Andreas Kupries  <andreask@activestate.com>
+
+	Cherrypick Merge, Backport of [6223d9e067].
+	See trunk 2012-05-29 Donal K. Fellows
+
+	* generic/tkInt.decls (TkMacOSXDrawable): Added OSX-specific mechanism
+	to allow retrieval of the drawing surface. Allows Canvas3d to be
+	adapted to 8.6.
 
 2012-08-28  Jan Nijtmans  <nijtmans@users.sf.net>
 
