<<<<<<< HEAD
2012-02-10  Donal K. Fellows  <dkf@users.sf.net>

	* win/tkWinDialog.c (GetFileNameW): Ensure that we do not convert a
	result list to a string inadvertently, as this causes problems with
	Tkinter's handling of multiple filename results. Issue was reported
	via StackOverflow: http://stackoverflow.com/q/9227859/301832

2012-01-29  Jan Nijtmans  <nijtmans@users.sf.net>

	* win/tkImgPhoto.c: [Bug 3480634]: PNG Images missing in menus on Mac

2012-01-27  Jan Nijtmans  <nijtmans@users.sf.net>

	* win/tkWinDialog.c: [Bug 3480471]: tk_getOpenFile crashes on Win64

2012-01-26  Francois Vogel  <fvogelnew1@free.fr>

	* generic/tkTextDisp.c: [Bug-1754043] and [Bug-2321450]: When
	-blockcursor is true, the cursor appears as a blinking bar which
	expands to the right edge of the widget.
=======
2012-02-15  Jan Nijtmans  <nijtmans@users.sf.net>

	* xlib/xcolors.c: [Bug 3486474]: Inconsistent color scaling
	* generic/tkColor.c: new internal function TkParseColor
	* generic/tkInt.h:
	* generic/tk*.c:   Change XParseColor() to TkParseColor() everywhere.
>>>>>>> 2f3c553f

2012-01-25  Jan Nijtmans  <nijtmans@users.sf.net>

	* generic/tkImgPhoto.c: [Bug 2433260]: non-critical error in
	Tk_PhotoPutBlock

2012-01-25  Francois Vogel  <fvogelnew1@free.fr>

	* generic/tkText.c: Don't increase the epoch twice

2012-01-25  Francois Vogel  <fvogelnew1@free.fr>

	* generic/tkText.c:      [Bug-1630271]: segfault/infinite loop
	* generic/tkTextMark.c:  when a mark is before -startline
	* tests/textMark.test:

2012-01-25  Francois Vogel  <fvogelnew1@free.fr>

	* generic/tkText.c: [Bug-3475627]: Test text-31.11 fails

2012-01-22  Francois Vogel  <fvogelnew1@free.fr>

	* generic/tkTextMark.c: [Bug-3288113,3288121]: Missing marks/endless
	* tests/textMark.test:  loop in text mark prev/next

2012-01-19  Francois Vogel  <fvogelnew1@free.fr>

	* generic/tkText.c: [Bug-3021557]: Moving the cursor in
	* tests/text.test:  elided text freezes Tk

2011-11-22  Jan Nijtmans  <nijtmans@users.sf.net>

	* doc/wish.1: Use the same shebang comment everywhere.
	* library/demos/hello
	* library/demos/rmt
	* library/demos/square
	* library/demos/tcolor
	* library/demos/timer
	* library/demos/widget
	* unix/Makefile.in: [Bug 1945073]: Demo square.tcl
	* win/Makefile.in: cannot run; need package tktest

2011-11-17  Alexandre Ferrieux  <ferrieux@users.sourceforge.net>

	* generic/tkCanvas.c: [Bug 3437816]: Missing TCL_ERROR return
	in [canvas lower].

2011-11-08  Reinhard Max  <max@suse.de>

	* unix/Makefile.in: Add square to DEMOPROGS. It contains a shebang
	and hence should get installed with executable bits.

	* doc/label.n:         Fix the escaping of leading dots in lines that
	* doc/text.n:          start with a widget name, so that nroff
	* doc/ttk_notebook.n:  doesn't mistake it as a non-existing macro
	* doc/pack.n:          and skips the entire line.

2011-11-04  Don Porter  <dgp@users.sourceforge.net>

	*** 8.5.11 TAGGED FOR RELEASE ***

	* generic/tk.h:		Bump to 8.5.11 for release.
	* library/tk.tcl:
	* unix/configure.in:
	* unix/tk.spec:
	* win/configure.in:
	* README:

	* unix/configure:	autoconf-2.59
	* win/configure:

	* changes:	Updated for 8.5.11 release.

2011-11-01  Donal K. Fellows  <dkf@users.sf.net>

	* generic/tkObj.c (GetPixelsFromObjEx): [Bug 3431491]: Use a bit of
	type hackery to allow numbers to be interpreted as coordinates (most
	notably on a canvas) without reinterpreting via a string.

2011-10-26  Don Porter  <dgp@users.sourceforge.net>

	* changes:	Updates for 8.5.11.

2011-10-01  Kevin B. Kenny  <kennykb@acm.org>

	* generic/tkInt.h:	[Bug 3410609] Change the event mechanism
	* unix/tkUnixEvent.c:	for <KeyPress> events to use the keysym
	* unix/tkUnixKey.c:	returned by XLookupString in preference to
	the one that appears in the raw X event at any level. This change
	allows binding to ISO_Level3_Shift-ed characters, composed characters,
	and similar beasts. KeyRelease events still work as they did before,
	as does Tk with input methods disabled.

2011-09-01  Donal K. Fellows  <dkf@users.sf.net>

	* doc/photo.n: Correctly documented what the [$ph data] command
	produces without the -format option.

2011-08-16  Jan Nijtmans  <nijtmans@users.sf.net>

	* win/tkWinDialog.c: [Bug 3388350] mingw64 compiler warnings
	* win/tkWinDraw.c
	* win/tkWinSend.c
	* win/tkWinSendCom.c
	* win/tkWinColor.c
	* win/tkWinDialog.c
	* win/tkWinEmbed.c
	* win/tkWinMenu.c
	* win/tkWinPixmap.c
	* win/tkWinTest.c
	* win/tkWinWindow.c
	* win/tkWinWm.c
	* win/tkWinX.c
	* win/stubs.c
	* generic/tkAtom.c
	* generic/tkSelect.c

2011-08-13  Jan Nijtmans  <nijtmans@users.sf.net>

	* generic/tkBitmap.c: [Bug 3388350] mingw64 compiler warnings
	* generic/tkConsole.c
	* unix/tkUnixMenubu.c
	* win/tkWinButton.c
	* win/tkWinEmbed.c
	* win/tkWinFont.c
	* win/tkWinImage.c
	* win/tkWinKey.c
	* win/tkWinTest.c
	* win/tkWinWm.c

2011-08-03  Jan Nijtmans  <nijtmans@users.sf.net>

	* win/tkWinDialog.c: [Bug 3314770] regression - Windows file
	dialogs not resizable

2011-07-28  Jan Nijtmans  <nijtmans@users.sf.net>

	* xlib/X11/Xutil.h: [Bug 3380684] XEmptyRegion prototype doesn't
	match usage

2011-06-29  Don Porter  <dgp@users.sourceforge.net>

	* generic/ttk/ttkTrace.c: [Bug 3341056] Correct segfault due to flaw
	* tests/ttk/ttk.test:	in the 2011-06-17 commit.

2011-06-23  Don Porter  <dgp@users.sourceforge.net>

	* changes:	Updated for 8.5.10 release.

2011-06-17  Don Porter  <dgp@users.sourceforge.net>

	*** 8.5.10 TAGGED FOR RELEASE ***

	* generic/ttk/ttkTrace.c:	Workaround Bug 3062331.
	* tests/ttk/ttk.test:
	* changes:	Updated

2011-06-16  Jan Nijtmans  <nijtmans@users.sf.net>

	* win/tcl.m4: Sync with win/tcl.m4 from Tcl
	* win/configure: (regenerated)

2011-06-10  Don Porter  <dgp@users.sourceforge.net>

	* README:	Correct some README bitrot.
	* macosx/README:

	* generic/tkCanvLine.c: [Bug 3175610] Incomplete refresh of line item.
	Backport of 2011-03-03 trunk commit from Alexandre Ferrieux.

2011-06-08  Don Porter  <dgp@users.sourceforge.net>

	* changes:	Updated for 8.5.10 release.

2011-06-07  Don Porter  <dgp@users.sourceforge.net>

	* win/tkWinDialog.c:	Backport [Bug 2484771] fix.

	* generic/tkEntry.c:	Restore support for values "08" and "09"
	in a [spinbox] configured to use -from and -to values.  [Bug 2358545].

2011-06-06  Don Porter  <dgp@users.sourceforge.net>

	* generic/tkConsole.c:	Restore proper NUL output to the [console].
	[Bug 2546087]

2011-04-22  Peter Spjuth  <peter.spjuth@gmail.com>

	* generic/tkCanvPoly.c: [Bug 3291543] There was a crash if dchars
	* tests/canvas.test:    removed all coordinates of a polygon.

2011-04-21  Peter Spjuth  <peter.spjuth@gmail.com>

	* doc/checkbutton.n: Document all variable options as global.
	* doc/radiobutton.n:
	* doc/listbox.n:
	* doc/menu.n:
	* doc/options.n:
	* doc/ttk_combobox.n:
	* doc/ttk_entry.n:
	* doc/ttk_progressbar.n:
	* doc/ttk_widget.n:

2011-04-04  Peter Spjuth  <peter.spjuth@gmail.com>

	* tests/grid.test:
	* generic/tkGrid.c: [Bug 723765]: When a slave was removed from grid,
	the -in option was not remembered.

2011-04-04  Peter Spjuth  <peter.spjuth@gmail.com>

	* doc/labelframe.n:
	* doc/frame.n:
	* generic/tkFrame.c: [Bug 2997657]: Removed -container from labelframe
	documentation since it does not work as expected and does not make
	sense as a container. Added note to frame about restrictions when used
	as a container.

2011-03-28  Jan Nijtmans  <nijtmans@users.sf.net>

	* generic/tkTextBTree.c:	[Bug 3129527]: Fix buffer overflow
	w/ GCC 4.5 and -D_FORTIFY_SOURCE=2. One more place where this problem
	could appear.

2011-03-24  Jan Nijtmans  <nijtmans@users.sf.net>

	* win/tkWinMenu.c: [Bug #3239768] tk8.4.19 (and later) WIN32
	menu font support.

2011-03-16  Jan Nijtmans  <nijtmans@users.sf.net>

	* unix/tcl.m4:    Make SHLIB_LD_LIBS='${LIBS}' the default and
	* unix/configure: set to "" on per-platform necessary basis.
	Backported from TEA, but kept all original platform code which was
	removed from TEA.

2011-03-12  Jan Nijtmans  <nijtmans@users.sf.net>

	* win/tkWin32Dll.c: Eliminate unneeded _TkFinalize wrapper.

2011-03-11  Jan Nijtmans  <nijtmans@users.sf.net>

	* generic/ttk/ttkDefaultTheme.c: Eliminate some unneeded write-only
	* generic/ttk/ttkManager.c:      variables (discovered by gcc-4.6)
	* generic/ttk/ttkSquare.c:

2011-03-09  Reinhard Max  <max@suse.de>

	* unix/configure.in: Use a symbol from libXft itself for the link
	test rather than one from libfreetype, because the latter doesn't
	work when the linker is called with --as-needed.

2011-01-25  Jan Nijtmans  <nijtmans@users.sf.net>

	* generic/tkSelect.c:	[Patch #3129527]: Fix buffer overflow
	* win/tkWinWm.c:	w/ GCC 4.5 and -D_FORTIFY_SOURCE=2. Just the
	* unix/tkUnixWm.c:	strcpy->memcpy part, to prevent anything
	like [Bug #3164879]

2011-01-22  Joe English  <jenglish@users.sourceforge.net>

	* generic/ttk/ttkEntry.c(ttk::combobox): Add missing
	'validate' command (reported by schelte).

2011-01-19  Jan Nijtmans  <nijtmans@users.sf.net>

	* generic/ttk/ttkGenStubs.tcl:	Make sure to use CONST/VOID in stead of
	* generic/ttk/ttkDecls.h: const/void when appropriate. This allows to
	use const/void in the *.decls file always, genStubs will do the right
	thing.

2011-01-17  Jan Nijtmans  <nijtmans@users.sf.net>

	* win/tcl.m4:         handle --enable-64bit=ia64 for gcc. BACKPORT.
	* win/configure:      (autoconf-2.59)

2011-01-13  Jan Nijtmans  <nijtmans@users.sf.net>

	* library/msgbox.tcl: [Patch #3154705] Close button has no effect

2011-01-06  Stuart Cassoff  <stwo@users.sourceforge.net>

	* generic/tkEvent.c:	Cast some NULLs to (void *) in order to quash
	* unix/tkUnixEvent.c:	"missing sentinel in function call"
	* unix/tkUnixKey.c:	compiler warnings.
	* unix/tkUnixRFont.c:

2010-12-17  Stuart Cassoff  <stwo@users.sourceforge.net>

	* unix/Makefile.in:  [Bug 2446711]: Remove 'allpatch' target.

2010-12-17  Stuart Cassoff  <stwo@users.sourceforge.net>

	* unix/Makefile.in:  Use 'rpmbuild', not 'rpm' [Bug 2537626].

2010-12-13  Jan Nijtmans  <nijtmans@users.sf.net>

	* unix/tcl.m4:       Cross-compile support for Win and UNIX (backported)
	* unix/configure:    (autoconf-2.59)
	* win/tcl.m4:
	* win/configure.in:
	* win/configure:     (autoconf-2.59)
	* win/tkWin32Dll.c:  SEH-emulation for AMD64
	* win/tkWinX.c:      mingw-w64 does not accept _WIN32_IE < 0x0501

2010-12-12  Stuart Cassoff  <stwo@users.sourceforge.net>

	* unix/tcl.m4: Better building on OpenBSD.
	* unix/configure: (autoconf-2.59)

2010-11-24  Jan Nijtmans  <nijtmans@users.sf.net>

	* win/tkWinDialog.c:	[Bug #3071836]: Crash/Tcl_Panic on WinXP saving
	* win/tkWinInit.c:	file to C:\ re-wrote TkpDisplayWarning such
	that it does not use an Tcl API calls any more, so it works even with
	an ill-initialized Tcl.
	* win/winMain.c:	Teach WishPanic how to thread UTF-8 in it's
	messagebox.  Backports from Tcl 8.6. No change in functionality.

2010-11-19  Jan Nijtmans  <nijtmans@users.sf.net>

	* win/configure.in:	Allow cross-compilation by default. (backported)
	* win/tcl.m4:		Use -pipe for gcc on win32 (backported)
	* win/configure:	(regenerated)

2010-11-16  Jan Nijtmans  <nijtmans@users.sf.net>

	* win/tkWinPort.h  [Bug #3110161]: Extensions using TCHAR don't compile
	on VS2005 SP1

2010-11-04  Jan Nijtmans  <nijtmans@users.sf.net>

	* library/msgs/de.msg:  Updated German messages.  Thanks to Ruediger
	Haertel. [Patch 2442309] [Bug 3102739].

2010-10-23  Jan Nijtmans  <nijtmans@users.sf.net>

	* win/rules.vc        Update for VS10

2010-10-11  Joe English  <jenglish@users.sourceforge.net>

	* generic/ttk/ttkTreeview.c: Fix crash in 'tag add' / 'tag remove'
	commands when no -tags specified [Bug 3085489].

2010-10-06  Donal K. Fellows  <dkf@users.sf.net>

	* win/Makefile.in (genstubs): [Tcl Bug 3082049]: Typo.

2010-09-08  Joe English  <jenglish@users.sourceforge.net>

	* generic/ttk/ttkTreeview.c (TreeviewSeeCommand): [Bug 2829363]:
	Schedule redisplay if [$tv see] opens any items.

2010-09-02  Joe English  <jenglish@users.sourceforge.net>

	* library/ttk/winTheme.tcl, library/ttk/xpTheme.tcl,
	* library/ttk/vistaTheme.tcl: [Bug 3057573]: Specify disabled combobox
	text foreground color.

2010-09-01  Don Porter  <dgp@users.sourceforge.net>

	*** 8.5.9 TAGGED FOR RELEASE ***

	* changes:	Updated for 8.5.9 release.

	* doc/menu.n:  Formatting error.

2010-09-01  Joe English  <jenglish@users.sourceforge.net>

	* library/ttk/entry.tcl: Revert keyboard navigation bindings
	to use real events instead of virtual events.

2010-08-31  Andreas Kupries  <andreask@activestate.com>

	* win/tcl.m4: Applied patch by Jeff fixing issues with the
	manifest handling on Win64.
	* win/configure: Regenerated.

2010-08-26  Jeff Hobbs  <jeffh@ActiveState.com>

	* generic/tkText.c (DumpLine): [Bug 3053347]:
	s/segPtr->size/currentSize/ throughout, but particularly in if
	lineChanged block where segPtr may no longer be valid.

	* unix/Makefile.in: add valgrind target
	* unix/configure, unix/tcl.m4: [Bug 1230554]: SHLIB_LD_LIBS='${LIBS}'
	for OSF1-V*. Add /usr/lib64 to set of auto-search dirs.
	(SC_PATH_X): Correct syntax error when xincludes not found.

	* win/Makefile.in (VC_MANIFEST_EMBED_DLL VC_MANIFEST_EMBED_EXE):
	* win/configure, win/configure.in, win/tcl.m4: SC_EMBED_MANIFEST
	macro and --enable-embedded-manifest configure arg added to support
	manifest embedding where we know the magic.  Help prevents DLL hell
	with MSVC8+.

2010-08-25  Jeff Hobbs  <jeffh@ActiveState.com>

	* doc/ttk_spinbox.n (new), doc/ttk_*.3, doc/ttk_*.n:
	* generic/ttk/ttkGenStubs.tcl:
	* generic/ttk/ttk.decls, generic/ttk/ttkDecls.h:
	* generic/ttk/ttkButton.c, generic/ttk/ttkCache.c:
	* generic/ttk/ttkClamTheme.c, generic/ttk/ttkClassicTheme.c:
	* generic/ttk/ttkDefaultTheme.c, generic/ttk/ttkElements.c:
	* generic/ttk/ttkEntry.c, generic/ttk/ttkFrame.c:
	* generic/ttk/ttkImage.c, generic/ttk/ttkInit.c:
	* generic/ttk/ttkLabel.c, generic/ttk/ttkLayout.c:
	* generic/ttk/ttkNotebook.c, generic/ttk/ttkPanedwindow.c:
	* generic/ttk/ttkProgress.c, generic/ttk/ttkScale.c:
	* generic/ttk/ttkScroll.c, generic/ttk/ttkScrollbar.c:
	* generic/ttk/ttkSeparator.c, generic/ttk/ttkSquare.c:
	* generic/ttk/ttkState.c, generic/ttk/ttkStubInit.c:
	* generic/ttk/ttkStubLib.c, generic/ttk/ttkTagSet.c:
	* generic/ttk/ttkTheme.c, generic/ttk/ttkTheme.h:
	* generic/ttk/ttkThemeInt.h, generic/ttk/ttkTrace.c:
	* generic/ttk/ttkTrack.c, generic/ttk/ttkTreeview.c:
	* generic/ttk/ttkWidget.c, generic/ttk/ttkWidget.h:
	* library/ttk/spinbox.tcl (new):
	* library/ttk/altTheme.tcl, library/ttk/aquaTheme.tcl:
	* library/ttk/button.tcl, library/ttk/clamTheme.tcl:
	* library/ttk/classicTheme.tcl, library/ttk/combobox.tcl:
	* library/ttk/cursors.tcl, library/ttk/defaults.tcl:
	* library/ttk/entry.tcl, library/ttk/notebook.tcl:
	* library/ttk/panedwindow.tcl, library/ttk/scale.tcl:
	* library/ttk/sizegrip.tcl, library/ttk/treeview.tcl:
	* library/ttk/ttk.tcl, library/ttk/utils.tcl:
	* library/ttk/vistaTheme.tcl, library/ttk/winTheme.tcl:
	* library/ttk/xpTheme.tcl:
	* macosx/ttkMacOSXTheme.c: used 8.6/carbon variant
	* tests/ttk/combobox.test, tests/ttk/treetags.test:
	* tests/ttk/treeview.test, tests/ttk/ttk.test:
	* tests/ttk/vsapi.test:
	* tests/ttk/checkbutton.test (new):
	* tests/ttk/radiobutton.test (new):
	* tests/ttk/spinbox.test (new):
	* win/ttkWinMonitor.c, win/ttkWinTheme.c, win/ttkWinXPTheme.c:
	Major backport of 8.6 Ttk for 8.5.9.  Most changes were only being
	committed to head (8.6), although they could apply for 8.5 as well.
	This re-sync makes future work easier to maintain and adds some
	useful work for 8.5 users. [Bug 3053320]: Notable changes:
	- Lots of code cleanup
	- Some bug fixes never backported
	- Addition of ttk::spinbox
	- minor color changes
	- Improved Vista/7 styling
	- Move to tile version 0.8.6 (pseudo-package)
	- ABI and API compatible (even $w identify)
	- minor new features (extended $w identify)

2010-08-03  Don Porter  <dgp@users.sourceforge.net>

	* changes:	Updated for 8.5.9 release.

2010-08-20  Donal K. Fellows  <dkf@users.sf.net>

	* doc/listbox.n (SEE ALSO): [Bug 3048809]: Corrected what other page
	was referred to (ttk::treeview can work as a listbox).

2010-08-12  Donal K. Fellows  <dkf@users.sf.net>

	* library/text.tcl (TextCursorInSelection): [Patch 2585265]: Backport
	of factoring-out of decision logic for whether to delete the selected
	text.

2010-08-11  Jeff Hobbs  <jeffh@ActiveState.com>

	* win/Makefile.in (%.${OBJEXT}): better implicit rules support

	* unix/configure: regen with ac-2.59
	* unix/configure.in, unix/Makefile.in:
	* unix/tcl.m4 (AIX): remove the need for ldAIX, replace with
	-bexpall/-brtl.  Remove TK_EXP_FILE (export file) and other baggage
	that went with it.  Remove pre-4 AIX build support.

2010-08-11  Donal K. Fellows  <dkf@users.sf.net>

	* generic/tkCanvLine.c (LineDeleteCoords): [Bug 2900121]: Backport of
	fix to sense of test.

2010-08-10  Don Porter  <dgp@users.sourceforge.net>

	* library/msgs/pl.msg:	Backport updates to pl.msg from HEAD

2010-08-04  Jeff Hobbs  <jeffh@ActiveState.com>

	* license.terms: Fix DFARs note for number-adjusted rights clause

2010-08-04  Don Porter  <dgp@users.sourceforge.net>

	* generic/tk.h:		Bump to 8.5.9 for release.
	* library/tk.tcl:
	* unix/configure.in:
	* unix/tk.spec:
	* win/configure.in:
	* README:

	* unix/configure:	autoconf-2.59
	* win/configure:

	* changes:	Updated for 8.5.9 release.

2010-08-03  Jeff Hobbs  <jeffh@ActiveState.com>

	* library/button.tcl (::tk::CheckEnter): [AS Bug#87409]: Use uplevel
	set instead of set :: to work with other var resolvers (itcl).

2010-08-03  Don Porter  <dgp@users.sourceforge.net>

	* changes:	Updated for 8.5.9 release.

2010-07-06  Andreas Kupries  <andreask@activestate.com>

	* doc/text.n: Fixed minor typo in the description of 'text delete', as
	reported by <eee@users.sf.net> on the chat.

2010-05-31  Joe English  <jenglish@users.sourceforge.net>

	* generic/tkBind.c (Tk_CreateBinding): [Bug 3006842]: Silently ignore
	empty binding scripts.
	* generic/ttk/ttkTreeview.c: [$tv tag bind $tag <...> {}] now removes
	binding.

2010-05-31  Jan Nijtmans  <nijtmans@users.sf.net>

	* generic/tkMain.c:  Fix CYGWIN warning: "fd_set and assiciated.macros
	have been defined in sys/types. This may cause runtime problems with
	W32"
	* win/winMain.c:     Add command line processing for CYGWIN, backported
	from trunk.

2010-05-20  Donal K. Fellows  <dkf@users.sf.net>

	* win/tkWinX.c (HandleIMEComposition): [Bug 2992129]: Ensure that all
	places that generate key events zero them out first; Tk relies on that
	being true for the generic parts of the fix for Bug 1924761.

2010-05-19  Jan Nijtmans  <nijtmans@users.sf.net>

	* win/tkWinDialog.c: [Bug 3002230]: tk_chooseDirectory returns garbage
	on cancel.

2010-05-17  Jan Nijtmans  <nijtmans@users.sf.net>

	* win/tkWinDialog.c: [Bug 2987995]: Tk_getOpenFile returns garbage
	under described circumstances. Backported some formatting from trunk.

2010-05-03  Donal K. Fellows  <dkf@users.sf.net>

	* library/button.tcl (CheckInvoke, CheckEnter): [Patch 1530276 redux]:
	Apply a bit more care to ensure that things continue to work correctly
	even when there is no -selectcolor defined.

2010-04-19  Jan Nijtmans  <nijtmans@users.sf.net>

	* win/tkWinPort.h: Fix [Patch 2986105]: conditionally defining
	strcasecmp/strncasecmp
	* win/tkWinDialog.c: Fix [Bug 2987995]: Tk_GetOpenFile returns garbage
	under described circumstances, minor formatting.
	* win/tkWinDialog.c: [Patch 2898255]: Filenames limit with
	Tk_GetFileName().
	Assure modern style dialogs where available

2010-03-12  Jan Nijtmans  <nijtmans@users.sf.net>

	* generic/tkButton.h:	[Bug 2956548]: TkpButtonSetDefaults only
	* generic/tkButton.c:	initializes one button type
	* win/tkWinButton.c:
	* win/tkWinEmbed.c:	Fix various gcc warnings, all
	* win/tkWinMenu.c:	backported from Tk 8.6
	* win/tkWinPixmap.c:
	* win/tkWinSend.c:
	* win/tkWinTest.c:
	* win/tkWinWm.c:
	* win/tkWinX.c:
	* win/tkWinInt.h:	VC6++ does not have SPI_SETKEYBOARDCUES
	* win/.cvsignore:

2010-03-11  Donal K. Fellows  <dkf@users.sf.net>

	* generic/tkText.c (DumpLine): [Bug 2968379]: When peers are about,
	there can be unnamed marks present during a dump. Ignore them as they
	will just be for the peers' insert and current marks, which aren't
	very important.

2010-03-04  Donal K. Fellows  <dkf@users.sf.net>

	* doc/clipboard.n: Added note about STRING vs. UTF8_STRING types.

2010-02-21  Donal K. Fellows  <dkf@users.sf.net>

	* generic/tkText.c (TextEditCmd): [Bug 1799782]: Refix this, so that
        <<Modified>> events are issued when things change.

2010-02-19  Donal K. Fellows  <dkf@users.sf.net>

	* unix/installManPage: [Tcl Bug 2954638]: Correct behaviour of manual
	page installer. Also added armouring to check that assumptions about
	the initial state are actually valid (e.g., look for existing input
	file).

2010-02-19  Stuart Cassoff  <stwo@users.sourceforge.net>

	* tcl.m4: Correct compiler/linker flags for threaded builds on
	OpenBSD.
	* configure: (regenerated).

2010-02-17  Joe English  <jenglish@users.sourceforge.net>

	* generic/tkMenu.c: [Bug 2952745]: Defer TkMenuOptionTables cleanup to
	CallWhenDeleted() time, to ensure that the record doesn't get freed
	until after all widget instance commands have been deleted.

2010-02-16  Jan Nijtmans  <nijtmans@users.sf.net>

	* unix/tkUnixWm.c: Make TkSetTransientFor static

2010-02-07  Jan Nijtmans  <nijtmans@users.sf.net>

	* generic/ttk/ttkGenStubs.tcl: Backport various formatting (spacing)
	* generic/ttk/ttk.decls:       changes from HEAD, so diffing
	* generic/ttk/ttkDecls.h:      between 8.5.x and 8.6 shows the
	* generic/tk*.decls:           real structural differences again.
	* generic/tk*Decls.h:          (any signature change not backported!)

2010-01-29  Jan Nijtmans  <nijtmans@users.sf.net>

	* generic/tkBind.c:      Fix various gcc-4.4 warnings, all
	* generic/tkListbox.c:   backported from HEAD.
	* generic/tkText.c:
	* generic/ttk/ttkInit.c:

2010-01-20  Pat Thoyts  <patthoyts@users.sourceforge.net>

	* library/bgerror.tcl:  [TIP 359]: Extended Window Manager Hints
	* library/clrpick.tcl:  following the freedesktop.org specification
	* library/demos/widget: are now supported on X11 using a new
	* library/dialog.tcl:   wm attribute called '-type'
	* library/msgbox.tcl:   This feature is now used in the Tk library
	* library/tkfbox.tcl:   functions where appropriate.
	* library/ttk/combobox.tcl:
	* tests/unixWm.test:
	* tests/wm.test:
	* unix/tkUnixWm.c:

2010-01-19  Donal K. Fellows  <dkf@users.sf.net>

	* generic/tkCanvas.c (TagSearchScanExpr): [Bug 2931374]: Stop overflow
	of working buffer during construction of long tag expressions.

2010-01-18  Jan Nijtmans  <nijtmans@users.sf.net>

	* generic/tkCanvas.c:      [Patch 2932808]: Canvas items not
	                           updating on widget state change.

2010-01-09  Pat Thoyts  <patthoyts@users.sourceforge.net>

	* doc/menu.n:           [TIP 360]: Remove special handling of
	* library/obsolete.tcl: the .help menu on X11.
	* unix/tkUnixMenu.c:

	* library/menu.tcl:      [TIP 360]: Make Tk menu activation
	* library/obsolete.tcl:  follow mouse movements.

2010-01-08  Pat Thoyts  <patthoyts@users.sourceforge.net>

	* doc/photo.n: [Bug 2927569]: Multiple edits have peverted the
	original meaning of the phrase 'image file data' to reference
	a filename option that does not exist.

2010-01-07  Donal K. Fellows  <dkf@users.sf.net>

	* generic/tkTextDisp.c (AsyncUpdateLineMetrics): [Bug 2677890]: Fix
	odd text widget update problem that had scrollbars being unable to
	cover the whole widget. Fix is to reify the range to update sooner.

2010-01-06  Jan Nijtmans  <nijtmans@users.sf.net>

	* unix/tcl.m4:		Sync with Tcl version
	* unix/configure:	(regenerated)
	* unix/Makefile.in:
	* unix/.cvsignore:
	* generic/default.h:	Trivial CYGWIN fixes
	* generic/tkWindow.c:
	* doc/.cvsignore:

2010-01-06  Donal K. Fellows  <dkf@users.sf.net>

	* unix/tkUnixWm.c (TkWmMapWindow): [Bug 1163496]: Allow windows to be
	* tests/wm.test (wm-transient-8.1): set to be transients for withdrawn
	masters correctly.

2010-01-05  Pat Thoyts  <patthoyts@users.sourceforge.net>

	* win/tkWinDialog.c: [Patch 2898255]: Enable unlimited multiple
	file selection from the open files dialog (pawlak,fellows,thoyts)

2010-01-05  Donal K. Fellows  <dkf@users.sf.net>

	* generic/tkMenu.c (MenuWidgetObjCmd): [Bug 220950]: Do not delete
	menu entries if the first index to delete is explicitly after the last
	index of existing entries.

2010-01-04  Pat Thoyts  <patthoyts@users.sourceforge.net>

	* library/dialog.tcl: Backported fix for tk_dialog <Return> binding
	* library/console.tcl: Backported fix for console keyboard menu
	activation and <<Cut>> handling from HEAD.
	* library/tk.tcl: Correctly handle quoted ampersands in AmpMenuArgs

2010-01-03  Pat Thoyts  <patthoyts@users.sourceforge.net>

	* generic/tkMenu.h: [Patch 2848897] Support the system keyboard
	* win/tkWinMenu.c:  cues option on Windows. This system parameter
	hides the underlines on menu items unless the keyboard is used to
	open the menu. (kovalenko, thoyts)

2010-01-03  Pat Thoyts  <patthoyts@users.sourceforge.net>

	* library/tearoff.tcl: tearoff menus should be transient and use the
	                       toolwindow style on Windows.
	* tests/menu.test: menu tests using 'tkwait visibility' are unix only

2010-01-02  Donal K. Fellows  <dkf@users.sf.net>

	* unix/tkUnixEvent.c (TransferXEventsToTcl): [Bug 1924761]: Use the
	new cache mechanism to force the extraction of the string of a key
	event from XIM at the right time rather than after queueing when it
	can be quashed by a race condition centered on the limited amount of
	state in some XIM implementations.

	* unix/tkUnixKey.c (TkpGetString): [Bug 1373712]: Cache the value that
	* generic/tkInt.h (TkKeyEvent):		will be substituted via %A so
	* generic/tkEvent.c (CleanUpTkEvent):	that we do not need to make it
	* doc/HandleEvent.3 (ARGUMENTS):	fresh each time, which causes
	* doc/QWinEvent.3 (ARGUMENTS):		trouble with some input
	* macosx/tkMacOSXKeyEvent.c (InitKeyEvent): methods. Also includes the
	* win/tkWinX.c (GenerateXEvent):	factoring out of some code and
	update of documentation to describe the slightly increased constraints
	on how Tk_HandleEvent can be used.

2010-01-01  Donal K. Fellows  <dkf@users.sf.net>

	* unix/tkUnixEvent.c (TransferXEventsToTcl): [Bug 1924761]: Move the
	* generic/tkEvent.c (Tk_HandleEvent):	     passing of key events to
	XFilterEvent to the low level point where all other events are
	handled, where it should have been all along. This makes more input
	methods work, stops [event generate] from interfering with input
	methods, and allows the simplification of tkEvent.c by removing half
	of InvokeInputMethods and allowing the rest - which was not full input
	method handling - to be rolled back into Tk_HandleEvent. Introduces a
	small potential bug when a focus change and input method handling are
	too close together in the Tk event queue, but that should be less
	deadly to usability than the previous problems where input methods
	could fail completely or reorder key presses...

2009-12-30  Pat Thoyts  <patthoyts@users.sourceforge.net>

	* generic/tkMenu.c: [Patch 2879789]: Torn off menu items are only
	* tests/menu.tcl:   activated over a limited region of the window.
	Fixed to make the whole width of a menu item activate the entry.

2009-12-27  Pat Thoyts  <patthoyts@users.sourceforge.net>

	* win/tkWinMenu.c: [Bug 2879927]: Highlight for cascade items in
	torn-off menus is incorrect on Windows.

2009-12-25  Donal K. Fellows  <dkf@users.sf.net>

	* doc/option.n: [Bug 2914943]: Correct the first example.
	Also define what the format of option patterns is; that's a much less
	commonly known fact than it used to be.

2009-12-22  Joe English  <jenglish@users.sourceforge.net>

	* library/ttk/sizegrip.tcl: [Bug 2912356]: Patch to avoid bizarro
	behavior under compiz.

2009-12-22  Donal K. Fellows  <dkf@users.sf.net>

	* library/tkfbox.tcl (ListInvoke): [Bug 2919205]: Correct ordering of
	arguments to tk_messageBox.

2009-12-20  Donal K. Fellows  <dkf@users.sf.net>

	* unix/tkUnixSend.c (ServerSecure): [Patch 2917663]: Better support
	for server-interpreted access control addreses.

2009-12-16  Joe English  <jenglish@users.sourceforge.net>

	* generic/ttk/ttkNotebook.c: Don't call Tk_DeleteOptionTable()
	[Bug 2915709], backport fix for [Bug 2496162].

2009-12-14  Kevin B. Kenny  <kennykb@acm.org>

	* library/demos/unicodeout.tcl: Added code to check for right-to-left
	support on Windows and adjust Hebrew and Arabic character strings
	accordingly. Changed the Hebrew string to 'ktb ebryt' (ktav Ivrit,
	"Hebrew writing") to be consistent with at least the Greek and Russian
	strings. Thanks to Rodrigo Readi for calling the inconsistency to our
	attention.

2009-12-02  Jan Nijtmans  <nijtmans@users.sf.net>

	* win/tkInt.decls:	[Bugs 220600, 220690]: Comment that
	TkWinChildProc is exported through the stubs table since 8.5.9

2009-12-11  Donal K. Fellows  <dkf@users.sf.net>

	* library/tk.tcl (tk::ScreenChanged): [Bug 2912473]: Stop problems
	caused by display names with a double colon in.

2009-12-10  Donal K. Fellows  <dkf@users.sf.net>

	* library/demos/ttkscale.tcl: Added demo of [ttk::scale] widget.

2009-12-09  Andreas Kupries  <andreask@activestate.com>

	* library/safetk.tcl (::safe::loadTk): [Bug 2902573]: Fixed access to
	the cleanupHook of the safe base. The code used the old internal
	commands which have been removed since 2009-12-09. See Tcl's
	ChangeLog.

2009-12-09  Donal K. Fellows  <dkf@users.sf.net>

	* generic/tkColor.c (Tk_GetColorByValue): [Bug 2911570]: Ensure that
	hash keys of color values are zeroed first, so that they hash properly
	on 64-bit systems (where X structures are not tightly packed).

2009-12-08  Pat Thoyts  <patthoyts@users.sourceforge.net>

	* unix/tkUnixWm.c: [Bug 2864685]: Backported window manager hinting
			   update from HEAD

2009-12-06  Benjamin Riefenstahl  <b.riefenstahl@turtle-trading.net>

	* macosx/tkMacOSXFont.c (GetFontFamilyName): [Bug 2548661]: Merge fix
	from HEAD (1.44).

2009-12-03  Pat Thoyts  <patthoyts@users.sourceforge.net>

	* library/ttk/xpTheme.tcl:    Fix selection of treeview rows on
	* library/ttk/vistaTheme.tcl: Windows XP and Vista.

2009-12-02  Jan Nijtmans  <nijtmans@users.sf.net>

	* doc/GetHINSTANCE.3:	Correct mentioned header file
	* win/tkWinInt.h:	[Bugs 220600, 220690]: Make TkWinChildProc
	* generic/tkInt.decls:	available in private stub table.
	* generic/tkIntPlatDecls.h: (regenerated)
	* generic/tkStubInit.c:	(regenerated)

2009-11-25  Stuart Cassoff <stwo@users.sf.net>

	* unix/tcl.m4:		[Patch 2892871]: Remove unneeded
	*			AC_STRUCT_TIMEZONE.
	* unix/configure:	Regenerated with autoconf-2.59.

2009-11-24  Donal K. Fellows  <dkf@users.sf.net>

	* unix/tkUnixWm.c (WmIconphotoCmd): [Bug 2902814]: Use the correct
	type for the array of data passed into X. It's wrong, but "right"
	because of a mistake in the X11 specification.

2009-11-22  Pat Thoyts  <patthoyts@users.sourceforge.net>

	* tests/winWm.test: [Bug 2899949]: Make sure the window is still
	* win/tkWinWm.c:    present when handling delayed activation

2009-11-13  Pat Thoyts  <patthoyts@users.sourceforge.net>

	* tests/winDialog.test: [Bug 2307837]: Backported fix for running
	* win/tkWinTest.c:      dialog tests on non-English locales

2009-11-12  Don Porter  <dgp@users.sourceforge.net>

	*** 8.5.8 TAGGED FOR RELEASE ***

	* changes:	Updated for 8.5.8 release.

2009-11-03  Don Porter  <dgp@users.sourceforge.net>

	* generic/tk.h:		Bump to 8.5.8 for release.
	* library/tk.tcl:
	* unix/configure.in:
	* unix/tk.spec:
	* win/configure.in:
	* README:

	* unix/configure:	autoconf-2.59
	* win/configure:

	* changes:	Updated for 8.5.8 release.

2009-11-03  Pat Thoyts  <patthoyts@users.sourceforge.net>

	* win/tkWinWm.c: [Bug 2891541]: Permit normal behaviour on
	Windows for a grabbed toplevel when it is the main window.

2009-11-01  Joe Mistachkin  <joe@mistachkin.com>

	* win/tkWinButton.c: [Bug 1739613]: The default width being stored
	in TSD cannot be put into the process-wide options table.  This fix
	allocates storage for the default width from the heap and frees it
	using an exit handler.

2009-10-29  Pat Thoyts  <patthoyts@users.sourceforge.net>

	* win/tkWinFont.c: [Bug 1825353]: Backported patch for tiny
	fixed font on Russian Windows systems.

2009-10-25  Donal K. Fellows  <dkf@users.sf.net>

	* unix/tkUnixColor.c (TkpGetColor): [Bug 2809525]: Impose a maximum
	X11 color name length so that it becomes impossible to blow things up
	that way.

	* library/text.tcl: [Bug 1854913]: Stop <Delete> actions from ever
	deleting backwards, even when the insertion cursor is "at the end" of
	the text widget.

2009-10-24  Donal K. Fellows  <dkf@users.sf.net>

	* macosx/ttkMacOSXTheme.c (RangeToFactor, TrackElementDraw)
	(PbarElementDraw): [Bug 2883712]: Corrected scaling of progress bars
	and scales, and backported the fix for 64-bitness.

	* library/button.tcl, unix/tkUnixButton.c (TkpDisplayButton):
	[Patch 1530276]: Make -selectcolor handling work better for both
	checkbuttons and radiobuttons when they don't have indicators.

2009-10-22  Donal K. Fellows  <dkf@users.sf.net>

	* generic/tkText.c (CreateWidget, TextEditUndo, TextEditRedo)
	(TextEditCmd, UpdateDirtyFlag):
	* generic/tkText.h: [Patch 1469210]: Corrected handling of marking as
	dirty when inserting after an undo from a non-dirty state.

	* library/xmfbox.tcl (MotifFDialog_FileTypes)
	(MotifFDialog_ActivateSEnt):
	* library/tkfbox.tcl (Done, ::tk::dialog::file::):
	* macosx/tkMacOSXDialog.c (Tk_GetOpenFileObjCmd):
	* win/tkWinDialog.c (GetFileNameW, GetFileNameA):
	* doc/getOpenFile.n: [Patch 2168768]: Corrected handling of the
	-typevariable option to be consistently global; it's the only way it
	can work even close to the same on all platforms.

2009-10-15  Don Porter  <dgp@users.sourceforge.net>

	* generic/tkConsole.c:	Relax the runtime version requirements on Tcl
	* generic/tkMain.c:	so that Tk 8.5.8 can [load] into Tcl 8.6 (and
	* generic/tkWindow.c:	later 8.*) interps.  [Feature Request 2794032]
	* library/tk.tcl
	* unix/Makefile.in:
	* win/Makefile.in:
	* win/makefile.vc:

2009-10-10  Donal K. Fellows  <dkf@users.sf.net>

	* unix/tkUnixRFont.c (InitFont,TkpGetFontFromAttributes,Tk_DrawChars):
	[Bug 1961455]: Draw underlines and overstrikes when using Xft for font
	rendering.

2009-10-08  Donal K. Fellows  <dkf@users.sf.net>

	* library/tkfbox.tcl (::tk::IconList_Create): [Patch 2870648]:
	Corrected cursor used in file/directory dialogs.

2009-10-07  Pat Thoyts  <patthoyts@users.sourceforge.net>

	* library/ttk/vistaTheme.tcl: [Bug 2787164]: Fix size of dropdown
	arrow on combobox and menubutton for Windows 7.

2009-10-07  Donal K. Fellows  <dkf@users.sf.net>

	* unix/tkUnixScrlbr.c (TkpComputeScrollbarGeometry): [Patch 2088597]:
	Stop scrollbars from getting too small at the end.

2009-10-05  Don Porter  <dgp@users.sourceforge.net>

	* changes:	Updated for 8.5.8 release.

2009-10-05  Pat Thoyts  <patthoyts@users.sourceforge.net>

	* win/tkWinButton.c: [Bug 2860827]: Backported patch avoiding 3D
	effects with user-specified background.

2009-09-25  Donal K. Fellows  <dkf@users.sf.net>

	* generic/tkImgPhoto.c (ImgGetPhoto): Correct generation of grayscale
	data from an image. Reported by Keith Vetter on comp.lang.tcl.

2009-09-14  Jeff Hobbs  <jeffh@ActiveState.com>

	* generic/tkMenuDraw.c (TkPostSubmenu): [Bug 873613]: Fix reposting of
	* win/tkWinMenu.c (TkWinHandleMenuEvent): submenu in torn off Windows
	menu.
	(DrawMenuEntryArrow): [Bug 873608]: Draw Win menu arrow after being
	torn off.

2009-09-10  Donal K. Fellows  <dkf@users.sf.net>

	* unix/tkUnixRFont.c (InitFont): Move pattern disposal in error case
	to callers so they have more options when they come to recovering from
	the failure.
	(TkpGetFontFromAttributes): If the default attributes don't work, try
	adding a setting to turn off use of XRender. That seems to work for
	some people for unexplained reasons (possibly local misconfiguration).
	* generic/tkFont.c (Tk_AllocFontFromObj): Stop this function from
	keeling over in a heap when the low-level font allocation fails. An
	error beats a crash! (Issue reported on comp.lang.tcl by Denis
	Berezhnoy.)

2009-08-25  Donal K. Fellows  <dkf@users.sf.net>

	* unix/tkUnixSend.c (ServerSecure): [Bug 1909931]: Added some support
	for server-interpreted access control addreses.

2009-08-24  Donal K. Fellows  <dkf@users.sf.net>

	* library/msgbox.tcl (::tk::MessageBox): Correct bindings so that they
	work with ttk::buttons. Reported by Hans-Christoph Steiner.

2009-08-24  Daniel Steffen  <das@users.sourceforge.net>

	* macosx/tkMacOSXHLEvents.c (ScriptHandler): Fix "do script" apple
	event handler issues on recent Mac OS X releases by using AE coercion
	to 'utf8' for text data and to 'fsrf' for alias data. (Reported by
	Youness Alaoui on tcl-mac)

2009-08-08  Donal K. Fellows  <dkf@users.sf.net>

	* library/demos/pendulum.tcl: Make the display handle being resized
	more gracefully.

2009-08-04  Donal K. Fellows  <dkf@users.sf.net>

	* generic/tkTextDisp.c (TkTextCharLayoutProc): Make the line breaking
	algorithm (in the word-wrap case) do the right thing with non-breaking
	spaces by restricting what we break on to ASCII spaces, which is good
	enough for most purposes.

2009-08-01  Donal K. Fellows  <dkf@users.sf.net>

	* unix/tkUnixWm.c (WmIconphotoCmd): [Bug 2830420]: Assemble the image
	for the window manager in a way that doesn't assume we're on a little-
	endian system.

2009-07-22  Donal K. Fellows  <dkf@users.sf.net>

	* generic/tkFocus.c (TkFocusDeadWindow): [Bug 2496114]: Ensure that
	focus desynchronization doesn't cause a crash.

2009-07-20  Donal K. Fellows  <dkf@users.sf.net>

	* tests/clipboard.test (clipboard-6.2): [Bug 2824378]: Corrected
	result of test in light of changes to binary selection retrieval.

2009-07-18  Donal K. Fellows  <dkf@users.sf.net>

	* unix/tkUnixSelect.c (SelCvtFromX32, SelCvtFromX8): Make the
	incremental transfer of binary selections work get deserialized
	correctly. Thanks to Emiliano Gavilan for detecting.

2009-07-15  Donal K. Fellows  <dkf@users.sf.net>

	* unix/tkUnixSelect.c (TkSelEventProc, SelRcvIncrProc, SelCvtFromX8):
	[Bug 2821962]: Make byte sequence selection transfers possible.

2009-07-14  Donal K. Fellows  <dkf@users.sf.net>

	* doc/canvas.n (WINDOW ITEMS): [Bug 2326602]: Corrected definition of
	the -height and -width options for these items.

	* unix/configure.in: [Bug 2496018]: Allow the disabling of the use of
	XScreenSaver at configuration time, so as to permit better control of
	dependencies in the embedded case.

2009-07-11  Donal K. Fellows  <dkf@users.sf.net>

	* doc/grid.n: [Bug 2818455]: Corrected example.

2009-06-27  Jan Nijtmans  <nijtmans@users.sf.net>

	* generic/tkInt.decls (Tk(Orient|Smooth)(Parse|Print)Proc):
	Backport [Bug 2804935]: Expose these functions through the internal
	stub table as they are useful to existing third-party code.

2009-06-23  Jan Nijtmans  <nijtmans@users.sf.net>

	* generic/tkCanvUtil.c: [Bug 220935]: canvas dash update problem

2009-06-02  Pat Thoyts  <patthoyts@users.sourceforge.net>

	* win/tkWinWm.c:   [Bug 2799589]: Backported fix for crash on
	* tests/winWm.test: delayed window activation.

2009-05-21  Pat Thoyts  <patthoyts@users.sourceforge.net>

	* win/tkWinMenu.c: [Bug 2794778]: Backported fix for keyboard
	traversal of the menus on Windows.

2009-05-14  Pat Thoyts  <patthoyts@users.sourceforge.net>

	* generic/tkButton.c: [Bug 1923684]: Backported checkbutton fix
	for confused state when -offvalue equals -tristatevalue

2009-05-14  Pat Thoyts  <patthoyts@users.sourceforge.net>

	* doc/ttk_image.n:  Backported support for the Vista theme.
	* doc/ttk_style.n:  This requires the vsapi element engine,
	* doc/ttk_vsapi.n:  the hover state and the theme script
	* doc/ttk_widget.n: definition.
	* generic/ttk/ttkState.c:
	* generic/ttk/ttkTheme.h:
	* generic/ttk/ttkWidget.c:
	* library/ttk/ttk.tcl:
	* library/ttk/vistaTheme.tcl:
	* library/ttk/xpTheme.tcl:
	* tests/ttk/vsapi.test:
	* win/ttkWinXPTheme.c:

2009-05-13  Pat Thoyts  <patthoyts@users.sourceforge.net>

	* generic/tkFont.c: [Bug 2791352]: Backported fix and tests for
	* tests/font.test:  mis-parsing of certain font descriptions.

2009-05-03  Donal K. Fellows  <dkf@users.sf.net>

	* win/tkWinWm.c (UpdateWrapper): [Bug 2785744]: Manipulate flag bit
	correctly so that menubar updates can't smash other attributes.

2009-04-30  Pat Thoyts  <patthoyts@users.sourceforge.net>

	* win/tkWinWm.c: [Patch 2504402]: Backported change to create
	wm icons as device independent bitmaps. (cjmcdonald)

2009-04-30  Donal K. Fellows  <dkf@users.sf.net>

	* win/tkWinPixmap.c (Tk_GetPixmap): [Bug 2080533]: Added patch that
	allows Tk to keep working even when the graphics card is stressed.

2009-04-28  Jeff Hobbs  <jeffh@ActiveState.com>

	* unix/tcl.m4, unix/configure (SC_CONFIG_CFLAGS): Harden the check
	to add _r to CC on AIX with threads.

2009-04-27  Donal K. Fellows  <dkf@users.sf.net>

	* generic/tkInt.decls: [Bug 2768945]: Expose (as "private") a set of
	functions needed for easily building canvas items that work like
	existing standard ones.

2009-04-24  Jeff Hobbs  <jeffh@ActiveState.com>

	* win/tkWinDialog.c (ChooseDirectoryValidateProc): No need to set
	cwd on selchange. Prevents delete of selected folder in dialog.

2009-04-24  Stuart Cassoff <stwo@users.sf.net>

	* unix/Makefile.in:	[Bug 2764263]: Removed stray @ from
	Makefile.in test target. [Bug 1945073]: Don't chmod+x square demo.
	[Patch 2764272]: Adjustable demo install location.

2009-04-24  Stuart Cassoff <stwo@users.sf.net>

	* unix/Makefile.in: [Patch 2769530]: Don't chmod/exec installManPage.

2009-04-23  Jeff Hobbs  <jeffh@ActiveState.com>

	* win/tkWinDialog.c (Tk_ChooseDirectoryObjCmd): [Bug 2779910]: Enable
	the new style choosedir that has a "New Folder" button, with
	::tk::winChooseDirFlags override for new behavior.

2009-04-15  Don Porter  <dgp@users.sourceforge.net>

	*** 8.5.7 TAGGED FOR RELEASE ***

	* changes:	Updated for 8.5.7 release.

2009-04-14  Stuart Cassoff  <stwo@users.sourceforge.net>

	* unix/tcl.m4:	Removed -Wno-implicit-int from CFLAGS_WARNING.

2009-04-10  Don Porter  <dgp@users.sourceforge.net>

	* changes:	Updated for 8.5.7 release.

	* generic/tk.h:		Bump to 8.5.7 for release.
	* library/tk.tcl:
	* unix/configure.in:
	* unix/tk.spec:
	* win/configure.in:
	* README:

	* unix/configure:	autoconf-2.59
	* win/configure:

2009-04-10  Joe English  <jenglish@users.sourceforge.net

	* library/palette.tcl(tk_setPalette): Don't set
	*selectColor: #b03060; this makes radio- and checkbuttons
	look wrong post-TIP#109.

2009-04-10  Daniel Steffen  <das@users.sourceforge.net>

	* unix/configure.in (Darwin):	use Darwin SUSv3 extensions if
					available.
	* unix/configure:		autoconf-2.59
	* unix/tkConfig.h.in:		autoheader-2.59

	* library/msgbox.tcl: don't set msgbox bitmap background on TkAqua.

	* library/demos/filebox.tcl: only show "Motif Style Dialog" checkbutton
	on X11 windowingsystem.

	* library/demos/widget: GOOBE: use ttk::cursor

	* library/ttk/cursors.tcl: backport ttk::cursor from HEAD

	* library/demos/knightstour.tcl: fix knightstour demo not running from
	interactive wish.

	* library/console.tcl (::tk::ConsoleInit): remove redundant TkAqua
	Quit menu item.

	* generic/tkPointer.c (Tk_UpdatePointer): use all 5 buttons.

	* generic/tkMenu.c (PostProcessEntry): delay call to
	TkpConfigureMenuEntry() until all menu entry attributes are setup.

	* library/menu.tcl (::tk::MbPost): fix error thrown in y position
	computation with indicatoron.

	* generic/tkMenubutton.c: s/DEF_BUTTON_JUSTIFY/DEF_MENUBUTTON_JUSTIFY/

	* generic/tkTextBTree.c (TkBTreeDeleteIndexRange): add bounds check
	to startEnd array access (fixes testsuite crash).

	* tests/unixFont.test: only use xlsfonts with X11 windowingsystem.

2009-04-10  Donal K. Fellows  <dkf@users.sf.net>

	* generic/tkCanvPs.c (TkPostscriptInfo): [Bug 1466509]: Eliminate old
	and misleading comments mentioning prolog.ps.
	* generic/prolog.ps, library/prolog.ps: Remove unused files.
	* unix/Makefile.in, win/Makefile.in: Stop building distributions that
	include the removed files or trying to install them.

	* library/tk.tcl: [Bug 2116837]: Add event definitions to handle the
	standard virtual events when Caps Lock is on.

2009-04-03  Joe English  <jenglish@users.sourceforge.net>

	* unix/tkUnixWm.c: [Bug 1789819]: Don't Panic.

2009-03-25  Donal K. Fellows  <dkf@users.sf.net>

	* generic/ttk/ttkTheme.c (BuildOptionMap, NewElementImpl):
	[Bug 2178820]: Ensure that zero-size allocations don't happen; some
	malloc implementations don't like it at all.

	* win/wish.exe.manifest.in: [Bug 1871101]: Add magic to make Tk not be
	blurred on Vista with large fonts.

2009-03-03  Pat Thoyts  <patthoyts@users.sourceforge.net>

	* generic/tkFileFilter.c: Backported some fixes for uninitialized
	* generic/tkFont.c:       variables identified by das using clang
	* generic/tkListbox.c:    analysis.

2009-02-27  Pat Thoyts  <patthoyts@users.sourceforge.net>

	* generic/tkWindow.c: [Bug 2645457] check for dead windows after
	calling Tk_MakeWindowExist to avoid a crash when mapping dead windows.

2009-02-23  Pat Thoyts  <patthoyts@users.sourceforge.net>

	* win/tkWinCursor.c: [Patch 2542828] use stock Win32 help arrow
	cursor when question_arrow requested (danckaert)

	* win/rc/*.cur: [Patch 2513104] fix cursor hotspots (cjmcdonald)

	* win/tkWinMenu.c: Applied patch for menu image display bug
	[Bug 1329198, 456299] [Patch 2507419] (cjmcdonald)

2009-02-17  Jeff Hobbs  <jeffh@ActiveState.com>

	* win/tcl.m4, win/configure: Check if cl groks _WIN64 already to
	avoid CC manipulation that can screw up later configure checks.
	Use 'd'ebug runtime in 64-bit builds.

2009-02-16  Jeff Hobbs  <jeffh@ActiveState.com>

	* win/configure.in, win/configure: align better with tcl
	version. Ensures finding correct CPP for Win64.

2008-02-06  Daniel Steffen  <das@users.sourceforge.net>

	* generic/tkImgPhoto.c:		fix numerous leaks discovered with the
	* generic/tkMenu.c:		Mac OS X Instruments.app Leaks tool.
	* generic/tkText.c:
	* generic/tkTextImage.c:
	* generic/tkTextIndex.c:
	* generic/tkUndo.c:
	* generic/ttk/ttkFrame.c:
	* macosx/tkMacOSXWm.c:

2009-01-22  Kevin B. Kenny  <kennykb@acm.org>

	* unix/tcl.m4: Corrected a typo ($(SHLIB_VERSION) should be
	${SHLIB_VERSION}).
	* unix/configure: Autoconf 2.59

2009-01-19  Kevin B. Kenny  <kennykb@acm.org>

	* unix/Makefile.in: Added a CONFIG_INSTALL_DIR parameter so that
	* unix/tcl.m4:      distributors can control where tclConfig.sh goes.
	Made the installation of 'ldAix' conditional
	upon actually being on an AIX system.  Allowed for downstream
	packagers to customize SHLIB_VERSION on BSD-derived systems.
	Thanks to Stuart Cassoff for [Patch 907924].
	* unix/configure: Autoconf 2.59

2009-01-14  Jan Nijtmans  <nijtmans@users.sf.net>

	* generic/tkImgPhoto.c: fix for aMSN compatibility [tcl-Bug 2507326]

2009-01-11  George Peter Staplin  <georgeps@users.sourceforge.net>

	* generic/tkEvent.c: Backport a fix from 8.6 for a NULL pointer
	dereference in CreateXIC.

2009-01-07  Pat Thoyts  <patthoyts@users.sourceforge.net>

	* win/tkWinWm.c: Backported fix for [Bug 1847002] to prevent the
	bypassing of grab restrictions via the taskbar on Windows.

2008-12-22  Don Porter  <dgp@users.sourceforge.net>

	*** 8.5.6 TAGGED FOR RELEASE ***

	* tests/embed.test:	Eliminate duplicate test names.

	* changes:	Updates for 8.5.6 release.

2008-12-22  Joe English  <jenglish@users.sourceforge.net>

	* generic/ttk/ttkWidget.c: Don't crash when
	application uses nondefault visual [Bug 2264732]
	(Backport from trunk change 2008-11-11)
	* Workaround for [Bug 2207435]
	(Backport from trunk change 2008-10-31).

2008-12-22  Donal K. Fellows  <dkf@users.sf.net>

	* generic/tkCanvPs.c (Tk_PostscriptFont,TkCanvPostscriptCmd): Backport
	of font size and reflection fix. [Bug 2107938]

2008-12-22  Alexandre Ferrieux 	<ferrieux@users.sourceforge.net>

	* generic/tkCanvUtil.c: Backport of the Millipeter patch [1813597,
	* generic/tkInt.h:       2218964]
	* generic/tkObj.c:
	* generic/tkText.c:

2008-12-21  Don Porter  <dgp@users.sourceforge.net>

	* generic/tk.h:		Bump to 8.5.6 for release.
	* library/tk.tcl:
	* unix/configure.in:
	* unix/tk.spec:
	* win/configure.in:
	* README:

	* unix/configure:	autoconf-2.59
	* win/configure:

	* changes:	Updates for 8.5.6 release.

2008-11-22  Pat Thoyts  <patthoyts@users.sourceforge.net>

	* library/ttk/combobox.tcl: [Bug 1939129,1991930] combobox dropdown
	                            was drawn behind topmost toplevels.

2008-11-19  Jan Nijtmans  <nijtmans@users.sf.net>

	* generic/tkImage.c    Relax the constraint that every Tk_ImageType
	* generic/tkImgPhoto.c can only be passed to this function once.
	                       This allows tkImg to be loaded in multiple
	                       interpreters in a thread-enabled build of Tk.
	                       [Bug 2312027]

2008-11-15  Pat Thoyts  <patthoyts@users.sourceforge.net>

	* generic/tk.h:        The tip 125 implementation permits the
	* generic/tkFrame.c:   wm manage command to manage any widget but
	* macosx/tkMacOSXWm.c: only those with Frame instance data should
	* unix/tkUnixWm.c:     be permitted. We now check for the suitability
	* win/tkWinWm.c:       and raise an error for non-frame widgets.
	* test/wm.test:        Updated the tests and documentation.
	* doc/wm.n:            See also [Bug 2239034]

2008-11-12  Pat Thoyts  <patthoyts@users.sourceforge.net>

	* tests/constraints.tcl: backported listbox test fix from head
	* tests/listbox.test:    the default on windows is 'underline'
	* tests/winDialog.test: backported some fixes from head
	* library/text.tcl: Backported fix for bug #1777362 to have events
	* test/text.test:   work with window paths that include hyphens.

2008-10-23  Don Porter  <dgp@users.sourceforge.net>

	* generic/tk.h:		Bump version number to 8.5.6b1 to distinguish
	* library/tk.tcl:	CVS development snapshots from the 8.5.5 and
	* unix/configure.in:	8.5.6 releases.
	* unix/tk.spec:
	* win/configure.in:
	* README:

	* unix/configure:	autoconf (2.59)
	* win/configure:

2008-10-17  Pat Thoyts  <patthoyts@users.sourceforge.net>

	* library/ttk/scale.tcl: Backported keyboard bindings for ttk::scale

2008-10-11  Donal K. Fellows  <donal.k.fellows@man.ac.uk>

	*** 8.5.5 TAGGED FOR RELEASE ***

	* generic/tkCanvas.c (CanvasWidgetCmd): Corrected result generation.

2008-10-10  Don Porter  <dgp@users.sourceforge.net>

	* generic/tk.h:		Bump to 8.5.5 for release.
	* library/tk.tcl:
	* unix/configure.in:
	* unix/tk.spec:
	* win/configure.in:

	* unix/configure:	autoconf-2.59
	* win/configure:

	* changes:	Updates for 8.5.5 release.

	* unix/Makefile.in:	Relax constraints in index script so that
	* win/Makefile.in:	each Tk 8.5.* release may be [package require]d
	* win/makefile.vc:	into any Tcl 8.5.* interp.  [Bug 1890438].

2008-10-09  Don Porter  <dgp@users.sourceforge.net>

	* generic/tkListbox.c:	Make literal return values consistent with
	those generated by Tcl_PrintDouble().

	* tests/canvText.test:	Backport test updates in light of the
	* tests/entry.test:	2008-10-05 commit.
	* tests/listbox.test:
	* tests/scrollbar.test:
	* tests/spinbox.test:
	* tests/textDisp.test:

	* generic/tkEntry.c:	Fix missing space constructing the scroll
	command.

2008-10-05  Donal K. Fellows  <donal.k.fellows@man.ac.uk>

	* win/tkWinScrlbr.c:		Convert 'sprintf(..."%g"...)' to the
	* macosx/tkMacOSXScrlbr.c:	locale-insensitive Tcl_PrintDouble.
	* generic/tkScrollbar.c:	[Bug 2112563]  NOTE: Tcl_PrintDouble
	* generic/tkListbox.c:		is sensitive to the value of
	* generic/tkEntry.c:		::tcl_precision.
	* generic/tkCanvText.c:		*** POTENTIAL INCOMPATIBILITY ***
	* generic/tkArgv.c:

2008-08-25  Todd M. Helfter  <tmh@users.sourceforge.net>

	* library/menu.tcl: additional fix for [Bug 1023955]

2008-09-08  Todd M. Helfter  <tmh@users.sourceforge.net>

	* doc/menu.n: fix typo in docs [Bug 2098425]

2008-08-28  Don Porter  <dgp@users.sourceforge.net>

	* unix/tkConfig.sh.in:	Added @XFT_LIBS@ to the definition of TK_LIBS
	to avoid link failures when a "big wish" program links against a
	--disable-shared build of libtk.  (Discovered building expectTk).

	* generic/tk.h:		Bump version number to 8.5.5b1 to distinguish
	* library/tk.tcl:	CVS development snapshots from the 8.5.4 and
	* unix/configure.in:	8.5.5 releases.
	* unix/tk.spec:
	* win/configure.in:
	* README:

	* unix/configure:	autoconf (2.59)
	* win/configure:

2008-08-25  Todd M. Helfter  <tmh@users.sourceforge.net>

	* library/menu.tcl: fix typo from [Bug 1023955]

2008-08-25  Todd M. Helfter <tmh@users.sourceforge.net>

	* library/menu.tcl : Do not flip to the arrow cursor on menus.
	This was a Motif convention.  Current behavior is maintained if
	tk_strictMotif is enabled.  [Bug 1023955]

2008-08-25  Todd M. Helfter <tmh@users.sourceforge.net>

	The patch is associated with the bug tracker id: 1936220
	library/tkfbox.tcl : fix the multiple selection error for
	tk_getOpenFile -multiple 1 which fails on all unix platforms since
	the adoption of ttk widgets.

2008-08-19  Joe English  <jenglish@users.sourceforge.net>

	* generic/ttk/ttkScroll.c:  Don't use sprintf "%g" to
	format floating point numbers in -[xy]scrollcommand callbacks
	or [xy]view methods.  Minor incompatibility: 0 and 1 now
	formatted as "0.0" resp "1.0".
	* tests/ttk/entry.test, tests/ttk/treeview.test: Updated
	to account for above change.

2008-08-19  Daniel Steffen  <das@users.sourceforge.net>

	* macosx/tkMacOSXFont.c (SetFontFeatures):	Disable antialiasing of
						 	fixed-width fonts with
						 	size <= 10.

2008-08-14  Daniel Steffen  <das@users.sourceforge.net>

	*** 8.5.4 TAGGED FOR RELEASE ***

	* unix/tcl.m4 (SC_PATH_X):	check for libX11.dylib in addition to
					libX11.so et al.

	* unix/configure: 		autoconf-2.59

2008-08-08  Don Porter  <dgp@users.sourceforge.net>

	* generic/tk.h:		Bump to 8.5.4 for release.
	* library/tk.tcl:
	* unix/configure.in:
	* unix/tk.spec:
	* win/configure.in:
	* README:

	* unix/configure:	autoconf-2.59
	* win/configure:

	* changes:	Updates for 8.5.4 release.

2008-08-05  Joe English  <jenglish@users.sourceforge.net>

	* generic/tk.h, generic/tkEvent.c: Fix for [Bug 2010422]
	"no event type or button # or keysym while executing
	"bind Listbox <MouseWheel> [...]".

2008-08-01  Pat Thoyts  <patthoyts@users.sourceforge.net>

	* win/tkWinWm.c: Backported fixes for handling unmapped parent
	* test/wm.test:  toplevels. [Bug 2009788, 2028703]

2008-07-31  Don Porter  <dgp@users.sourceforge.net>

	* generic/tk.h:	Added missing EXTERN for the Tcl_PkgInitStubsCheck
	declaration to fix inability to embed non-stub-enabled Tk on Windows.

2008-07-26  Pat Thoyts  <patthoyts@users.sourceforge.net>

	* doc/options.n: Direct to the font manual for -font [Bug 1686012]

	* win/tkWinWindow.c: Check for 0x prefix in sprintf %p. Bug [2026405]

2008-07-22  Daniel Steffen  <das@users.sourceforge.net>

	* library/ttk/aquaTheme.tcl: Use system color names and TIP145 named
	font instead of hardcoded color values and deprecated native font name.

	* macosx/tkMacOSXHLEvents.c: sync with HEAD.

2008-07-04  Joe English  <jenglish@users.sourceforge.net>

	* generic/ttk/ttkDefaultTheme.c, generic/ttk/ttkClamTheme.c,
	generic/ttk/ttkClassicTheme.c, generic/ttk/ttkElements.c:
	Backport [Bug 2009213].

2008-06-29  Don Porter  <dgp@users.sourceforge.net>

	*** 8.5.3 TAGGED FOR RELEASE ***

	* generic/tk.h:		Bump to 8.5.3 for release.
	* library/tk.tcl:
	* unix/configure.in:
	* unix/tk.spec:
	* win/configure.in:
	* README:

	* unix/configure:	autoconf-2.59
	* win/configure:

	* changes:	Updates for 8.5.3 release.

2008-06-26  Don Porter  <dgp@users.sourceforge.net>

	* generic/tkPanedWindow.c (PanedWindowProxyCommand)
	(DisplayPanedWindow): Ensure that a zero width never gets fed to the
	underlying window system. [Bug 1639824]  (Backport fix from dkf).

2008-06-20  Joe English  <jenglish@users.sourceforge.net>

	* library/ttk/treeview.tcl: Backport fix for [Bug 1951733]

2008-06-19  Don Porter  <dgp@users.sourceforge.net>

	* changes:	Updates for 8.5.3 release.

2008-06-18  Daniel Steffen  <das@users.sourceforge.net>

	* macosx/tkMacOSXCarbonEvents.c:	fix debug carbon event tracing;
	(InstallStandardApplicationEventHandler):	replace needless use of
	TkMacOSXInitNamedDebugSymbol() by standard TkMacOSXInitNamedSymbol().

	* macosx/tkMacOSXDebug.c:	revert 2007-11-09 commit making
	* macosx/tkMacOSXDebug.h:	TkMacOSXInitNamedDebugSymbol()
					available outside of debug builds.

	* macosx/tkMacOSXEmbed.c (TkpMakeWindow):	fix bug with missing
	* macosx/tkMacOSXSubwindows.c (XMapWindow):	focus on first map by
	only sending VisibilityNotify events once windows are mapped (rather
	than when they are created).

	* macosx/tkMacOSXWindowEvent.c (TkMacOSXProcessWindowEvent): fix
	return value.

	* macosx/tkMacOSXInit.c:	add helper to efficiently convert from
	* macosx/tkMacOSXPrivate.h:	CFString to Tcl_Obj.

	* macosx/tkMacOSXFont.c (TkpGetFontFromAttributes, InitFont):	fix
	incorrect conversion to points of font sizes already in points; factor
	out retrieval of font family name from font family ID.

2008-06-13  Jeff Hobbs  <jeffh@ActiveState.com>

	* win/configure, win/configure.in (TK_WIN_VERSION): fix handling
	of interim a/b versioning for manifest usage.

2008-06-12  Daniel Steffen  <das@users.sourceforge.net>

	* generic/tkPointer.c (Tk_UpdatePointer): fix failure to restore a
	global grab capture and to release the restrict window capture when
	releasing a button grab. Fixes segfault due to dangling reference to
	restrict window inside TkpSetCapture() implementation. [Bug 1991932]

	* unix/tcl.m4 (SunOS-5.11): fix 64bit amd64 support with gcc & Sun cc.
	* unix/configure: autoconf-2.59

	* macosx/tkMacOSXXStubs.c (Tk_ResetUserInactiveTime): use UsrActivity
	instead of OverallAct (which may be ignored in some circumstances).

	* macosx/Wish.xcodeproj/project.pbxproj: add debug configs for 64bit,
	* macosx/Wish.xcodeproj/default.pbxuser: with gcov, and with
	corefoundation disabled; updates & cleanup for Xcode 3.1 and for
	Leopard; sync with Tcl.xcodeproj.
	* macosx/Wish.xcode/project.pbxproj:	sync Wish.xcodeproj changes.
	* macosx/Wish.xcode/default.pbxuser:
	* macosx/README:			document new build configs.

2008-06-10  Joe English  <jenglish@users.sourceforge.net>

	* unix/tkUnixKey.c: tkUnixKey.c: Use Xutf8LookupString if available
	[Patch #1986818].  This should fix problems (like #1908443) where
	Xlib's idea of the system encoding does not match Tcl's.

2008-05-23  Joe English  <jenglish@users.sourceforge.net>

	* generic/ttk/ttkLabel.c: Avoid passing width or height <= 0 to
	Tk_RedrawImage, as this leads to a panic on Windows [Bug 1967576]

2008-05-11  Pat Thoyts  <patthoyts@users.sourceforge.net>

	* library/tk.tcl: Support for ttk widgets in AmpWidget

	* doc/button.n: Note negative widths for button [Patch #1883418]
	* doc/ttk_*:   'identify' widget command is on all ttk widgets.

2008-05-04  Joe English  <jenglish@users.sourceforge.net>

	* macosx/ttkMacOSAquaTheme.c: "default" and "focus" adornments
	should not be disjoint [Bug 1942785]

2008-04-17  Don Porter  <dgp@users.sourceforge.net>

	* generic/tkCanvas.c:   Fix logic that determines when canvas item
	<Enter> event should fire.  Thanks to Sebastian Wangnick. [Bug 1327482]

2008-04-14  Pat Thoyts  <patthoyts@users.sourceforge.net>

	* win/tkWinDialog.c: backport tk_chooseColor -title fix from head
	* win/tkWinTest.c:   Added parent to testgetwininfo
	* tests/winDialog.test: Created some tk_chooseColor win tests.

2008-04-11  Don Porter  <dgp@users.sourceforge.net>

	* generic/tk.h:		Bump version number to 8.5.3b1 to distinguish
	* library/tk.tcl:	CVS development snapshots from the 8.5.2 and
	* unix/configure.in:	8.5.3 releases.
	* unix/tk.spec:
	* win/configure.in:

	* unix/configure:	autoconf (2.59)
	* win/configure:

2008-04-07  Jeff Hobbs  <jeffh@ActiveState.com>

	* generic/tkWindow.c (Initialize): fix double-free on Tk_ParseArgv
	* tests/main.test (main-3.*):      error. [Bug 1937135]

	* generic/tkArgv.c: fix -help mem explosion. [Bug 1936238] (kenny)

2008-04-03  Pat Thoyts  <patthoyts@users.sourceforge.net>

	* library/ttk/xpTheme.tcl: fix the colour of labelframe in xp

2008-04-01  Don Porter  <dgp@users.sourceforge.net>

	* generic/tkStubLib.c (Tk_InitStubs):	Added missing error message.
	* generic/tkWindow.c (Tk_PkgInitStubsCheck):

2008-03-28  Don Porter  <dgp@users.sourceforge.net>

	*** 8.5.2 TAGGED FOR RELEASE ***

	* README:		Bump to 8.5.2 for release.
	* generic/tk.h:
	* library/tk.tcl:
	* unix/configure.in:
	* unix/tk.spec:
	* win/configure.in:

	* unix/configure:	autoconf-2.59
	* win/configure:

	* changes:	Updates for 8.5.2 release.

2008-03-27  Jeff Hobbs  <jeffh@ActiveState.com>

	* library/safetk.tcl (::safe::tkInterpInit): make sure tk_library
	and its subdirs (eg, ttk) are on the "safe" access path.

2008-03-27  Daniel Steffen  <das@users.sourceforge.net>

	* unix/tcl.m4 (SunOS-5.1x): fix 64bit support for Sun cc. [Bug 1921166]

	* unix/configure: autoconf-2.59

2008-03-27  Daniel Steffen  <das@users.sourceforge.net>

	* generic/ttk/ttkStubLib.c:	ensure tcl stubs are used in libtkstub
					even in a static build of Tk.
	* generic/ttk/ttkDecls.h:	fix incorrect number of arguments in
					Ttk_InitStubs macro definition.

2008-03-26  Don Porter  <dgp@users.sourceforge.net>

	* changes:	Updates for 8.5.2 release.

	* unix/tkUnixCursor.c:	Stop crash in [. configure -cursor] on X11.
	Thanks to emiliano gavilán.  [Bug 1922466]

2008-03-26  Joe English  <jenglish@users.sourceforge.net>

	* generic/tkInt.h, generic/tkEvent.c, unix/tkUnixEvent.c,
	unix/tkUnixKey.c: XIM reorganization and cleanup; see
	[Patch 1919791] for details.

2008-03-21  Joe English  <jenglish@users.sourceforge.net>

	* generic/tk.decls, generic/ttk/ttkStubLib.c, unix/Makefile.in:
	Keep ttkStubLib.o in libtkstub instead of libtk. [Bug 1920030]

2008-03-20  Donal K. Fellows  <dkf@users.sf.net>

	* tests/wm.test: Rewrote so that tests clean up after themselves
	rather than leaving that to the following test. Makes it easier to
	catch problems where they originate. Inspired by [Bug 1852338]

2008-03-19  Donal K. Fellows  <dkf@users.sf.net>

	* doc/GetClrmap.3: Documented Tk_PreserveColormap. [Bug 220809]

2008-03-17  Joe English  <jenglish@users.sourceforge.net>

	* unix/Makefile.in, win/Makefile.in, win/makefile.vc: Put ttkStubLib.o
	in libtkstub instead of libtk. [Bug 1863007]

2008-03-16  Donal K. Fellows  <dkf@users.sf.net>

	* library/demos/goldberg.tcl: Made work when run twice in the same
	session. [Bug 1899664] Also made the control panel use Ttk widgets.

2008-03-13  Daniel Steffen  <das@users.sourceforge.net>

	* unix/configure.in:	Use backslash-quoting instead of double-quoting
	* unix/tcl.m4:		for lib paths in tkConfig.sh. [Bug 1913622]
	* unix/configure:	autoconf-2.59

2008-03-13  Don Porter  <dgp@users.sourceforge.net>

	* changes:	Updates for 8.5.2 release.

2008-03-12  Daniel Steffen  <das@users.sourceforge.net>

	* macosx/Wish.xcodeproj/project.pbxproj: Add support for Xcode 3.1
	* macosx/Wish.xcodeproj/default.pbxuser: CODE_SIGN_IDENTITY and
	* macosx/Wish-Common.xcconfig:		 'xcodebuild install'.

2008-03-12  Joe English  <jenglish@users.sourceforge.net>

	* unix/tkUnixRFont.c: Try a fallback font if XftFontOpenPattern()
	fails in GetFont (workaround for [Bug 1090382]).

2008-03-11  Daniel Steffen  <das@users.sourceforge.net>

	* library/demos/knightstour.tcl:	Aqua GOOBE.
	* library/demos/widget:

	* macosx/Wish.xcodeproj/project.pbxproj: Add support for Xcode 3.1 and
	* macosx/Wish.xcodeproj/default.pbxuser: configs for building with
	* macosx/Wish-Common.xcconfig:		 gcc-4.2 and llvm-gcc-4.2.

	* generic/tkCanvUtil.c:			Fix gcc-4.2 warnings.

	* macosx/GNUmakefile:			Fix quoting to allow paths to
	* macosx/Wish-Common.xcconfig:		${builddir}, ${INSTALL_ROOT}
	* unix/Makefile.in:			and ${TCL_BIN_DIR} to contain
	* unix/configure.in:			spaces.
	* unix/install-sh:
	* unix/tcl.m4:

	* unix/configure:			autoconf-2.59

	* unix/Makefile.in (install-strip):	Strip non-global symbols from
						dynamic library.

2008-03-10  Don Porter  <dgp@users.sourceforge.net>

	* changes:	Updates for 8.5.2 release.

2008-03-07  Donal K. Fellows  <donal.k.fellows@man.ac.uk>

	* doc/colors.n: Reworked to produce nicer HTML output.

2008-03-06  Joe English  <jenglish@users.sourceforge.net>

	* doc/ttk_notebook.n: Move "TAB IDENTIFIERS" section above "WIDGET
	COMMAND" section. [Bug 1882011]

2008-02-29  Pat Thoyts  <patthoyts@users.sourceforge.net>

	* library/demos/widget:  Added a Knight's tour canvas demo.
	* library/demos/knightstour.tcl:

2008-02-27  Daniel Steffen  <das@users.sourceforge.net>

	* macosx/tkMacOSXDraw.c: workaround leak in Carbon SetPortPenPixPat()
	API [Bug 1863346]; avoid repeated PixPat allocation/deallocation.

2008-02-23  Joe English  <jenglish@users.sourceforge.net>

	* library/ttk/combobox.tcl, doc/ttk_combobox.n,
	* tests/ttk/combobox.test: Arrange to deliver <<ComboboxSelected>>
	event after listbox is unposted, as intended [Bug 1890211]. Clarified
	documentation.

2008-02-23  Joe English  <jenglish@users.sourceforge.net>

	* generic/ttk/ttkPanedWindow.c: Don't enforce minimum sash thickness
	of 5 pixels, just use 5 as a default. [FR 1898288]

2008-02-14  Donal K. Fellows  <donal.k.fellows@man.ac.uk>

	* unix/README: Documented missing configure flags.

2008-02-06  Donal K. Fellows  <donal.k.fellows@man.ac.uk>

	* doc/ttk_scale.n (new file): Added basic documentation. [Bug 1881925]

2008-02-04  Don Porter  <dgp@users.sourceforge.net>

	*** 8.5.1 TAGGED FOR RELEASE ***

	* generic/tk.h:		Bump to 8.5.1 for release.
	* library/tk.tcl:
	* unix/configure.in:
	* unix/tk.spec:
	* win/configure.in:

	* unix/configure:	autoconf-2.59
	* win/configure:

2008-02-04  Donal K. Fellows  <donal.k.fellows@man.ac.uk>

	* doc/MeasureChar.3, doc/FontId.3: Minor improvements (formatting,
	keywords).

2008-02-02  Daniel Steffen  <das@users.sourceforge.net>

	* macosx/Wish-Info.plist.in:	add CFBundleLocalizations key, listing
	* unix/configure.in (Darwin): 	all library/msgs locales.

	* unix/configure.in (Darwin):	correct Info.plist year substitution in
					non-framework builds.

	* unix/configure:		autoconf-2.59

2008-02-01  Don Porter  <dgp@users.sourceforge.net>

	* changes:	Updates for 8.5.1 release.

2008-02-01  Reinhard Max  <max@suse.de>

	* generic/tkImgGIF.c: Fixed a buffer overflow (CVE-2008-0553).
	* tests/imgPhoto.test: Added a test for the above.

2008-01-31  Jeff Hobbs  <jeffh@ActiveState.com>

	* library/msgbox.tcl (::tk::MessageBox): don't use ttk::label in
	low depth/aqua fallback, as it doesn't support -bitmap.

	* win/tkWinDialog.c (Tk_MessageBoxObjCmd): pass "" instead of NULL
	when -title isn't set.  [Bug 1881892]

2008-01-31  Donal K. Fellows  <donal.k.fellows@man.ac.uk>

	* doc/panedwindow.n: Added proper description of -height and -width
	options, which aren't "standard". Last of fallout from [Bug 1882495].

2008-01-30  Donal K. Fellows  <donal.k.fellows@man.ac.uk>

	* doc/canvas.n, doc/listbox.n, doc/message.n: Fix erroneous listing of
	"standard" options. [Bug 1882495]

2008-01-29  Joe English  <jenglish@users.sourceforge.net>

	* library/treeview.tcl: Fix bug in Shift-ButtonPress-1 binding (error
	if no current focus item; reported on c.l.t.)

2008-01-29  Donal K. Fellows  <donal.k.fellows@man.ac.uk>

	* doc/ttk_*.n: Adjusted handling of the standard options part of the
	Ttk manual pages so that they are documented in the correct location.
	[Bug 1876493]

2008-01-28  Joe English  <jenglish@users.sourceforge.net>

	* unix/tkUnixRFont.c: Re-fix strict-aliasing warnings reintroduced by
	last patch.

2008-01-27  Joe English  <jenglish@users.sourceforge.net>

	* generic/ttk/ttkNotebook.c: Make sure to schedule a redisplay when
	adding and/or hiding tabs. [Bug 1878298]

2008-01-27  Joe English  <jenglish@users.sourceforge.net>

	* unix/tkUnixRFont.c: Merged common code from InitFont() and
	TkpGetFontAttrsForChar(), factored into GetTkFontAttributes() and
	GetTkFontMetrics(). Removed write-only struct UnixFtFont member
	'drawable'. Removed unneeded double-pointer indirections. Ensure that
	TkFontAttributes.family member is a Tk_Uid, as specified. Use
	FcTypeDouble for XFT_SIZE attribute. Finally: fix [Bug 1835848]

2008-01-25  Don Porter  <dgp@users.sourceforge.net>

	* changes:	Updates for 8.5.1 release.

2008-01-08  Joe English  <jenglish@users.sourceforge.net>

	* generic/ttk/ttkFrame.c: BUGFIX: fix crash in [ttk::labelframe] when
	-style option specified. [Bug 1867122]

2008-01-08  Joe English  <jenglish@users.sourceforge.net>

	* win/ttkWinTheme.c: Add tristate support to checkbuttons and
	radiobuttons. [Bug 1865898]
	Fix check and radio indicator size. [Bug 1679067]

2008-01-06  Joe English  <jenglish@users.sourceforge.net>

	* generic/ttk/ttkWidget.c, generic/ttk/ttkWidget.h: Call
	Tk_MakeWindowExist() in widget constructor. Removed now-unnecessary
	initial ConfigureNotify processing.

2008-01-06  Joe English  <jenglish@users.sourceforge.net>

	* library/ttk/treeview.tcl, library/ttk/utils.tcl: Fix MouseWheel
	bindings for ttk::treeview widget. [Bugs 1442006, 1821939, 1862692]

2008-01-02  Don Porter  <dgp@users.sourceforge.net>

	* generic/tk.h:		Bump version number to 8.5.1b1 to distinguish
	* library/tk.tcl:	CVS development snapshots from the 8.5.0 and
	* unix/configure.in:	8.5.1 releases.
	* unix/tk.spec:
	* win/configure.in:

	* unix/configure:	autoconf (2.59)
	* win/configure:

2007-12-30  Donal K. Fellows  <dkf@users.sf.net>

	* doc/canvas.n: Documented exact behaviour of items with respect to
	when they are the current item. [Bug 1774593] Also documented the
	clipping behaviour of window items.

	* library/demos/nl.msg: Corrected following testing "in the field" by
	Arjen Markus. [Bug 1860802]

2007-12-17  Donal K. Fellows  <donal.k.fellows@manchester.ac.uk>

	*** 8.5.0 TAGGED FOR RELEASE ***

	* doc/canvas.n: Documented -outlineoffset item option. [Bug 1836621]

2007-12-14  Don Porter  <dgp@users.sourceforge.net>

	* changes:	More updates for 8.5.0 release.

2007-12-14  Joe English  <jenglish@users.sourceforge.net>

	* doc/ttk_treeview.n: Fix typo. [Bug 1850713]

2007-12-14  Pat Thoyts  <patthoyts@users.sourceforge.net>

	* win/tkWinInt.h:     Add in missing function definitions
	* win/tkWinButton.c:  to support plain MSVC6 and use INT_PTR
	* win/tkWinScrlBar.c: rather than LONG_PTR which isn'tr defined
	* win/tkWinWm.c:      in the msvc6 headers.

2007-12-14  Pat Thoyts <patthoyts@users.sourceforge.net>

	* win/nmakehlp.c:  Support compilation with MSVC9 for AMD64.
	* win/makefile.vc:

2007-12-13  Jeff Hobbs  <jeffh@ActiveState.com>

	* generic/tkMenubutton.c (ConfigureMenuButton): trace the
	-textvariable even if an image exists as it may use -compound.

2007-12-12  Jeff Hobbs  <jeffh@ActiveState.com>

	* generic/tkText.c (DeleteIndexRange, TextEditCmd, UpdateDirtyFlag):
	* tests/text.test (text-25.10.1,25.11.[12]):
	Don't require [update idle] to trigger Modified event [Bug 1809538]
	Modified virtual event should only fire on state change [Bug 1799782]
	Make sure we delete chars before triggering <<Modified>> [Bug 1737288]

2007-12-12  Daniel Steffen  <das@users.sourceforge.net>

	* macosx/tkMacOSXWm.c (ApplyMasterOverrideChanges): Revert 2007-10-26
	change to window class of transient toplevels that are not also
	overrideredirect. [Bug 1845899]

	* macosx/tkMacOSXWm.c (ApplyMasterOverrideChanges): Implement more
	* macosx/tkMacOSXMouseEvent.c (BringWindowForward): X11-like transient
	* macosx/tkMacOSXSubwindows.c (XDestroyWindow):     behaviour by adding
	transient windows to a window group owned by the master window, this
	ensures transients always remain in front of and are collapsed with the
	master; bring master to front when selecting transient windows; restore
	default window group of transients if master destroyed. [Bug 1845899]

2007-12-12  Joe English  <jenglish@users.sourceforge.net>

	* doc/ttk_intro.n, doc/ttk_style.n, doc/ttk_widget.n:
	Various minor updates.

2007-12-12  Don Porter  <dgp@users.sourceforge.net>

	* changes:		Updated for 8.5.0 release.

2007-12-11  Joe English  <jenglish@users.sourceforge.net>

	* generic/ttk/ttkTheme.c(StyleElementOptionsCmd):
	Use Ttk_GetElement() to find element instead of direct
	hash table access.

2007-12-11  Donal K. Fellows  <dkf@users.sf.net>

	* generic/tkText.c (TextReplaceCmd): Added code to rebuild the from
	index after the deletion phase so that the linePtr field is valid for
	the insertion phase. [Bug 1602537]

2007-12-10  Donal K. Fellows  <dkf@users.sf.net>

	* doc/event.n: Clarify the fact that [event info] only returns the
	names of virtual events that are bound to physical event sequences.
	This follows on from comments on comp.lang.tcl.
	http://groups.google.com/group/comp.lang.tcl/msg/935d2d226ae8a770

2007-12-10  Joe English  <jenglish@users.sourceforge.net>

	* doc/AddOption.3, doc/CrtImgType.3, doc/CrtPhImgFmt.3,
	* doc/InternAtom.3, doc/TextLayout.3, doc/chooseColor.n,
	* doc/chooseDirectory.n, doc/loadTk.n, doc/palette.n,
	* doc/ttk_combobox.n: Various markup fixes (mostly: missing quotes on
	.SH arguments, extraneous .PPs)

	* doc/ttk_entry.n, doc/ttk_scrollbar.n, doc/ttk_treeview.n: Remove
	extra .BEs that got added by mistake somewhere.

2007-12-10  Daniel Steffen  <das@users.sourceforge.net>

	* generic/tk.decls:		use new genstubs 'export' command to
	* generic/tkInt.decls:		mark exported symbols not in stubs
					table [FR 1716117]; cleanup formatting

	* generic/tkIntDecls.h:		regen with new genStubs.tcl.
	* generic/tkIntPlatDecls.h:	[Tcl Bug 1834288]
	* generic/tkIntXlibDecls.h:
	* generic/tkPlatDecls.h:
	* generic/tkStubInit.c:

2007-12-10  Donal K. Fellows  <donal.k.fellows@manchester.ac.uk>

	* tests/safe.test: Ensure list of hidden commands is correct. [Bug
	1847925]

2007-12-10  Pat Thoyts  <patthoyts@users.sourceforge.net>

	* win/tkWin.h: We must specify the lowest Windows version we intend to
	support. In particular the SystemParametersInfo API doesn't like to
	receive structures that are larger than it expects which affects the
	font assignements. Set to Win98 support.

	* win/tkWinFont.c: Handle failure to read the system parameters. This
	causes ttk/fonts.tcl to set any missing named fonts.

	* win/ttkWinMonitor.c:  Only tkWin.h should include windows.h unless
	* win/ttkWinTheme.c:    we have an explicit override of the WINVER
	* tin/ttkWinXPTheme.c:  macro.

	* win/rules.vc: Handle MSVC 9 (aka: Visual Studio 2008)

	* tests/safe.test: Update for 'unload' as a safe command (tcl 8.5b3+)

2007-12-09  Donal K. Fellows  <dkf@users.sf.net>

	* win/configure.in: Adjusted code so that running configure does not
	generate an error message when the full current directory name
	contains a space.

	* win/tkWinWm.c: Added set of #defs to make this file build with my
	version of the SDK (i.e. with the msys suite we distribute).

2007-12-07  Joe English  <jenglish@users.sourceforge.net>

	* library/ttk/altTheme.tcl, library/ttk/classicTheme.tcl:
	s/style/ttk::style/.

2007-12-07  Don Porter  <dgp@users.sourceforge.net>

	* unix/README:  Mention the stub library created by `make` and warn
	about the effect of embedded paths in the installed binaries. Thanks
	to Larry Virden. [Tcl Bug 1794084]

2007-12-05  Joe English  <jenglish@users.sourceforge.net>

	* macosx/ttkMacOSXTheme.c: Fix TCombobox layout so as not to truncate
	long text when combobox is wider than requested. [Bug 1845164]

2007-12-05  Jeff Hobbs  <jeffh@ActiveState.com>

	* library/demos/widget: reduce start size to 70% of screenheight from
	sh-200 for a more reasonable size.

	* win/tkWinButton.c, win/tkWinDialog.c: use SetWindowLongPtr and
	* win/tkWinScrlbr.c, win/tkWinWm.c:     GetWindowLongPtr only.
	* win/ttkWinMonitor.c:

	* win/tkWinInt.h: remove CS_CLASSDC (not recommended for any apps now)
	* win/tkWinX.c:   and simplify WNDCLASS to one style.
	* win/tkWinWm.c:  Reduce wrapper update for exStyle to toolwindow
	change only and set WS_EX_LAYERED as sticky (once set on a window, do
	not remove it) to reduce alpha transition flicker.

	* win/configure, win/tcl.m4 (LIBS_GUI): mingw needs -lole32 -loleaut32
	but not msvc for Tk's [send]. [Bug 1844749]

2007-12-04  Joe English  <jenglish@users.sourceforge.net>

	* doc/ttk_style.n: Remove nonsense about "this manpage has not yet
	been written"; everything supported is documented.

2007-12-04  Donal K. Fellows  <dkf@users.sf.net>

	* library/msgs/en.msg: Added missing messages. [Patch 1800744]

	* library/msgs/da.msg: Added Danish messages. [Patch 1844143]. Many
	thanks to Torsten Berg <treincke@users.sf.net>.

2007-12-03  Jeff Hobbs  <jeffh@ActiveState.com>

	* win/configure, win/tcl.m4 (LIBS_GUI): remove ole32.lib oleaut32.lib
	(LIBS): add ws2_32.lib for static builds with Tcl.

2007-12-01  Joe English  <jenglish@users.sourceforge.net>

	* generic/ttk/ttkTheme.h, generic/ttk/ttkThemeInt.h,
	* generic/ttk/ttkTheme.c, generic/ttk/ttkLayout.c,
	* generic/ttk/ttkClamTheme.c, generic/ttk/ttkClassicTheme.c,
	* generic/ttk/ttkTreeview.c, macosx/ttkMacOSXTheme.c,
	* win/ttkWinTheme.c, win/ttkWinXPTheme.c: Improved macrology for
	statically-initialized layout template tables.

2007-11-28  Don Porter  <dgp@users.sourceforge.net>

	* unix/tkUnixPort.h:	When unix/configure determines whether the
	intptr_t type is available, it has the <inttypes.h> header present.
	It's only fair that we let Tk have it too.

2007-11-26  Kevin Kenny  <kennykb@acm.org>

	* generic/tkImgPPM.c (StringReadPPM): Corrected a comparison whose
	sense was reversed that resulted in reading beyond the end of the
	input buffer on malformed PPM data. [Bug 1822391]
	* library/tkfbox.tcl (VerifyFileName): Corrected a couple of typos in
	handling of bad file names. [Bug 1822076] Thanks to Christoph Bauer
	(fridolin@users.sf.net) for the patch.
	* tests/filebox.test (filebox-7.1, filebox-7.2): Added test cases that
	exercise. [Bug 1822076]
	* tests/imgPPM.test (imgPPM-4.1): Added test case that exercises. [Bug
	1822391]

2007-11-25  Joe English  <jenglish@users.sourceforge.net>

	* generic/ttk/ttkManager.h, generic/ttk/ttkManager.c,
	* generic/ttk/ttkFrame.c, generic/ttk/ttkNotebook.c,
	* generic/ttk/ttkPanedwindow.c:  Internal Ttk_Manager API updates;
	Fixed [Bug 1343984]; Added [$nb hide] method; [$nb add] on
	already-managed windows no longer throws an error, can be used to
	re-add a hidden tab.

	* doc/ttk_notebook.n, tests/ttk/notebook.test,
	* tests/ttk/panedwindow.test:  Updated docs and test suite.

2007-11-23  Donal K. Fellows  <donal.k.fellows@manchester.ac.uk>

	* unix/README: General improvements.

2007-11-21  Donal K. Fellows  <donal.k.fellows@manchester.ac.uk>

	* library/tkfbox.tcl: Better theming in the file list area.

2007-11-19  Don Porter  <dgp@users.sourceforge.net>

	*** 8.5b3 TAGGED FOR RELEASE ***

	* README:		Bump version number to 8.5b3.
	* generic/tk.h:
	* library/tk.tcl:
	* unix/configure.in:
	* unix/tk.spec:
	* win/configure.in:

	* unix/configure:	autoconf-2.59
	* win/configure:

	* changes:		Update changes for 8.5b3 release.

2007-11-19  Pat Thoyts  <patthoyts@users.sourceforge.net>

	* generic/ttk/ttkTheme.c:	Fix crash when 'style element create'
	* tests/ttk/ttk.test:		called w/ insufficient args; add tests.

2007-11-18  Joe English  <jenglish@users.sourceforge.net>

	* generic/ttk/ttkElements.c, macosx/ttkMacOSXTheme.c: Add "fill"
	element: like "background" but only erases parcel.

	* generic/ttk/ttkFrame.c: Use fill element in Labelframe Label
	sublayout.  Also improved default labelmargins for -labelanchor w*, e*.

	* generic/ttk/ttkLabel.c: no longer need Labelframe hack.

	* library/ttk/aquaTheme.tcl: ImageTextElement no longer needed.
	TextElement no longer needs '-background' option.

	* generic/ttk/ttkFrame.c: Use sublayout for ttk::labelframe labels
	instead of single element.

	* generic/ttk/ttkLabel.c: Default -anchor for text and label elements
	is now "w" instead of "center". [Bug 1614540]

	* library/ttk/defaults.tcl, library/ttk/*Theme.tcl: Button styles now
	need explicit "-anchor center".

	* generic/ttk/ttkLayout.c (TTKInitPadding): BUGFIX:
	Ttk_GetPaddingFromObj() and Ttk_GetBorderFromObj() returned garbage
	when passed an empty list.

	* macosx/ttkMacOSXTheme.c: Resynchronize with Tile codebase so that
	patches can flow back and forth.

	* library/ttk/aquaTheme.tcl: Extra TButton -padding no longer needed.

2007-11-18  Pat Thoyts  <patthoyts@users.sourceforge.net>

	* win/ttkWinXPTheme.c: Add support for size information flags for
	scrollbar and combobox buttons. This handles Tile [Patches 1596647 and
	1596657] but a bit more generically.

2007-11-17  Pat Thoyts  <patthoyts@users.sourceforge.net>

	* generic/(tkArgv.c, tkBind.c, tkCipboard.c, tkEntry.c, tkOption.c,
	tkScale.c, tkScrollbar.c, tkTextImage.c, tkVisual.c, tkWindow.c): Tidy
	up some variable types.

	* generic/tkFont.c:	Only check for -displayof if there are
	* test/font.test:	sufficient arguments. This permits checking
				strings like -d.

2007-11-17  Joe English  <jenglish@users.sourceforge.net>

	* library/ttk/scrollbar.tcl: Swap in core scrollbars for
	[ttk::scrollbar]s on OSX.

2007-11-16  Benjamin Riefenstahl  <b.riefenstahl@turtle-trading.net>

	* macosx/tkMacOSXFont.c (TkpMeasureCharsInContext): Correct an
	oversight in the bug fix from 2007-11-11. [Bug 1824638]

2007-11-15  Daniel Steffen  <das@users.sourceforge.net>

	* macosx/Wish.xcodeproj/project.pbxproj: add new chanio.test.
	* macosx/Wish.xcode/project.pbxproj:

2007-11-14  Donal K. Fellows  <dkf@users.sf.net>

	* library/msgs/sv.msg: Get the locale declared within the message
	catalog correct! [Bug 1831803]

2007-11-11  Benjamin Riefenstahl  <b.riefenstahl@turtle-trading.net>

	* macosx/tkMacOSXFont.c (TkpMeasureCharsInContext): Fix the case when
	TK_WHOLE_WORDS and TK_AT_LEAST_ONE are both set and maxLength is small.
	[Bug 1824638]

2007-11-09  Daniel Steffen  <das@users.sourceforge.net>

	* macosx/tkMacOSXCarbonEvents.c
	(InstallStandardApplicationEventHandler): on Mac OS X Leopard, replace
	the 2005-11-27 approach of installing the standard application handler
	by calling RAEL and immediately longjmping out of it from an event
	handler, as that now leads to crashes in -[NSView unlockFocus] whenever
	HIToolbox uses Cocoa in Leopard (Help menu, Nav Services, Color
	Picker). Instead call InstallStandardEventHandler() on the application
	and menubar event targets, as Leopard ISEH finally handles these
	correctly. Unfortunately need a HIToolbox-internal SPI to retrieve the
	menubar event target, no public API appears have that functionality.

	* macosx/tkMacOSXDebug.c:	make TkMacOSXInitNamedDebugSymbol()
	* macosx/tkMacOSXDebug.h:	available outside of debug builds as
					the new Leopard ISAEH needs it.

	* macosx/tkMacOSXButton.c:	replace HiliteControl() by modern API
	* macosx/tkMacOSXMenubutton.c:	for activation and enabling;
					distinguish inactive and disabled
					look&feel; correct activation handling
					to match that of container toplevel.

	* macosx/tkMacOSXMenubutton.c:	correct size computation of bevelbutton
					variant to match that of buttons;
					fix crash with bitmap due to NULL GC;
					delay picParams setup until needed;
					formatting cleanup. [Bug 1824521]

	* library/menu.tcl:		correct handling of menubutton "active"
					state on Aqua to match that of buttons.

	* macosx/tkMacOSXDefault.h:	correct button & menubutton active
					foreground and background colors and
					menubutton border width.

	* macosx/tkMacOSXWindowEvent.c:	handle kEventWindowExpanding carbon
	* macosx/tkMacOSXCarbonEvents.c: event instead of kEventWindowExpanded
					to ensure activate event arrives after
					window is remapped, also need to
					process all Tk events generated by
					remapping in the event handler to
					ensure children are remapped before
					activate event is processed.

	* macosx/tkMacOSXSubwindows.c:	add pixmap size field to MacDrawable
	* macosx/tkMacOSXInt.h:		struct; add flag for B&W pixmaps.
	* macosx/tkMacOSXDraw.c:
	* macosx/tkMacOSXEmbed.c:
	* macosx/tkMacOSXMenu.c:

	* macosx/tkMacOSXPrivate.h:	correct Leopard HIToolboxVersionNumber.

	* macosx/ttkMacOSXTheme.c:	add error checking; cleanup formatting.

	* macosx/tkMacOSXFont.c (TkpGetFontAttrsForChar): panic on false return
					from TkMacOSXSetupDrawingContext().

	* macosx/tkMacOSXButton.c:	sync formatting, whitespace, copyright
	* macosx/tkMacOSXDialog.c:	with core-8-4-branch.
	* macosx/tkMacOSXMenus.c:
	* macosx/tkMacOSXWm.c:
	* xlib/xgc.c
	* library/bgerror.tcl:
	* library/console.tcl:
	* library/menu.tcl:

2007-11-07  Joe English  <jenglish@users.sourceforge.net>

	* generic/ttk/ttkTheme.c (Ttk_ElementSize): Fixed longstanding,
	subtle bug that caused element padding to sometimes be counted
	twice in size computations.

	* generic/ttk/ttkElements.c, generic/ttk/ttkClamTheme.c,
	generic/ttk/ttkDefaultTheme.c, generic/ttk/ttkTreeview.c,
	generic/ttk/ttkImage.c, macosx/ttkMacOSXTheme.c,
	win/ttkWinTheme.c, win/ttkWinXPTheme.c:	Fix ElementSizeProcs affected
						 by previous change.

2007-11-06  Andreas Kupries  <andreask@activestate.com>

	* doc/CrtConsoleChan.3: Fixed markup typo and extended see also
	  section per suggestions by Donal.

2007-11-05  Joe English  <jenglish@users.sourceforge.net>

	* library/ttk/combobox.tcl: Set focus to listbox in <Map> binding
	instead of in Post command (see [Bug 1349811] for info).

2007-11-05  Andreas Kupries  <andreask@activestate.com>

	* doc/CrtConsoleChan.3: New file providing minimal documentation
	  of 'Tk_InitConsoleChannels()'. [Bug 432435]

2007-11-05  Joe English  <jenglish@users.sourceforge.net>

	* macosx/ttkMacOSXTheme.c (TreeitemLayout): Remove focus ring
	from treeview items on OSX (problem reported by Kevin Walzer).

2007-11-04  Joe English  <jenglish@users.sourceforge.net>

	* generic/ttk/ttkTreeview.c: Use null "treearea" element for
	treeview owner-draw area instead of "client", to avoid
	nameclash with Notebook.client element (this was causing
	sizing anomalies in XP theme, and introduced extraneous
	padding).
	* generic/ttk/ttkDefaultTheme.c: Treeitem.indicator element
	needs left margin now.

2007-11-04  Daniel Steffen  <das@users.sourceforge.net>

	* macosx/tkMacOSXMenus.c: add "Run Widget Demo" menu item to the
	default Edit menu along with associated carbon event handler enabling
	the item only if demo files are installed; cleanup handling of "About"
	and "Source" menu items.

	* library/bgerror.tcl:		fix background of detail text on Aqua.

	* library/console.tcl:		add accelerators and fix Aqua bindings
					of the new font size menu items.

	* library/demos/mclist.tcl:	Aqua GOOBE.
	* library/demos/tree.tcl:
	* library/demos/ttknote.tcl:
	* library/demos/widget:

	* doc/chooseDirectory.n:	remove/correct obsolete Mac OS 9-era
	* doc/getOpenFile.n:		information.
	* doc/menu.n:

	* macosx/tkMacOSXEvent.c (TkMacOSXProcessCommandEvent): fix boolean arg

	* macosx/Wish.xcodeproj/project.pbxproj: add new demo file.
	* macosx/Wish.xcode/project.pbxproj:

2007-11-03  Pat Thoyts  <patthoyts@users.sourceforge.net>

	* library/console.tcl: Add menu item and key binding to adjust font.

2007-11-02  Donal K. Fellows  <dkf@users.sf.net>

	* library/demos/mclist.tcl: Added a demo of how to do a multi-column
	sortable listbox.

	* library/msgbox.tcl: Made message dialog use Ttk widgets for better
	L&F.

	* library/tkfbox.tcl (::tk::dialog::file::CompleteEnt): Added <Tab>
	completion. [FR 805091]
	* library/tkfbox.tcl: Made file dialog use Ttk widgets for better L&F.

	* library/demos/sayings.tcl: Better resizing. [Bug 1822410]

2007-11-01  Donal K. Fellows  <donal.k.fellows@manchester.ac.uk>

	* library/demos/textpeer.tcl: Better resizing. [Bug 1822601]

	* doc/colors.n: Added list of Windows system colors. [Bug 945409]

2007-11-01  Daniel Steffen  <das@users.sourceforge.net>

	* macosx/tkMacOSXColor.c (GetThemeColor): improve translation of RGB
				pixel values into RGBColor.

	* library/demos/widget:	increase height of main window text widget to
				use more of the available vertical space.

	* doc/bind.n:		document the Option modifier, clarify meaning
				and availability of Command & Option.

	* doc/console.n:	clarify availability of [console] in TkAqua.

2007-11-01  Donal K. Fellows  <donal.k.fellows@man.ac.uk>

	* unix/installManPage, doc/*.n: Make documentation use the name that
	scripts use as much as possible. [Bug 1640073]

	* doc/text.n: Fixed mistake in [$t tag remove] docs. [Bug 1792191]

	* doc/bind.n: Documented the Command modifier. [Bug 1232908]

	* doc/console.n, doc/wish.1: Made it clearer when and why the console
	command is present. [Bug 1386955]

2007-10-31  Donal K. Fellows  <donal.k.fellows@manchester.ac.uk>

	* library/demos/entry3.tcl: Improved description/comments so that
	people better understand what is being validated, following suggestion
	from Don Porter.

	* library/demos/image2.tcl (loadImage): Mark non-loadable images
	as such instead of throwing a nasty dialog, following suggestion
	from Don Porter.

	* generic/tkImgPhoto.c (Tk_PhotoPutBlock): More optimization, derived
	from [Patch 224066].

2007-10-30  Joe English  <jenglish@users.sourceforge.net>

	* library/ttk/combobox.tcl (Unpost): BUGFIX: Unpost can be called with
	no preceding Post.

2007-10-31  Pat Thoyts  <patthoyts@users.sourceforge.net>

	* win/rules.vc:     Use -fp:strict with msvc8 as -fp:precise fails on
	* generic/tkObj.c:  amd64 builds. Fix the two places in Tk that
	* generic/tkTrig.c: generate errors with msvc8 when using this flag.

2007-10-30  Jeff Hobbs  <jeffh@ActiveState.com>

	* library/choosedir.tcl: only enable OK button when valid in
	conjunction with -mustexist. [Bug 1550528]

	* library/listbox.tcl (::tk::ListboxBeginSelect): ignore -takefocus
	when considering focus on <1>, it is for tab focus.

2007-10-30  Don Porter  <dgp@users.sourceforge.net>

	* generic/tk.h:		Bump version number to 8.5b2.1 to distinguish
	* library/tk.tcl:	CVS development snapshots from the 8.5b2
	* unix/configure.in:	release.
	* unix/tk.spec:
	* win/configure.in:

	* unix/configure:	autoconf (2.59)
	* win/configure:

2007-10-30  Jeff Hobbs  <jeffh@ActiveState.com>

	* doc/text.n: fix spelling of -inactiveselectbackground [Bug 1626415]

	* library/entry.tcl: don't error with Clear event. [Bug 1509288]

	* library/ttk/fonts.tcl: use size -12 TkFixedFont (was -10) on X11

2007-10-30  Donal K. Fellows  <donal.k.fellows@manchester.ac.uk>

	* library/demos/unicodeout.tcl: Fixed Arabic and Hebrew rendering on
	Windows. [Bug 1803723]

	* generic/tkImgPhoto.c (ImgPhotoCmd): Rename enumeration for somewhat
	simpler-to-read code. [Bug 1677613]

2007-10-30  Joe English  <jenglish@users.sourceforge.net>

	* generic/ttk/ttkWidget.c: Split up RedisplayWidget() to factor out
	double-buffering related code.

	* macosx/ttkMacOSXAquaTheme.c: Use SetThemeBackGround/
	kThemeBrushModelessDialogBackground{Active|Inactive} instead of
	ApplyThemeBackground/kThemeBackgroundWindowHeader (advice from DAS).

	* library/ttk/aquaTheme.tcl: Use darker shade for inactive and
	disabled text, to match typical values of most
	kThemeXXXTextColorInactive values.

2007-10-30  Donal K. Fellows  <donal.k.fellows@man.ac.uk>

	* doc/selection.n: Clarify UTF8_STRING handling. [Bug 1778563]

	* doc/text.n: Clarify search subccommand docs. [Bug 1622919]

2007-10-29  Jeff Hobbs  <jeffh@ActiveState.com>

	* macosx/tkMacOSXFont.c (InitSystemFonts):
	* library/ttk/fonts.tcl: use Monaco 11 (was 9) as Aqua TkFixedFont

	* tests/listbox.test, tests/panedwindow.test, tests/scrollbar.test:
	* library/bgerror.tcl, library/dialog.tcl, library/listbox.tcl:
	* library/msgbox.tcl, library/optMenu.tcl, library/tclIndex:
	* library/tkfbox.tcl, library/demos/floor.tcl, library/demos/rmt:
	* library/demos/tcolor, library/demos/text.tcl:
	* library/demos/twind.tcl, library/demos/widget: Buh-bye Motif look
	* library/ttk/fonts.tcl:    Update of Tk default look in 8.5
	* macosx/tkMacOSXDefault.h: Trims border sizes, cleaner X11 look
	* unix/tkUnixDefault.h:     with minor modifications for Win32/Aqua.
	* win/tkWinDefault.h:       Uses Tk*Font definitions throughout for
	* win/tkWinFont.c:          classic widgets. [Bug 1820344]
	* library/obsolete.tcl (::tk::classic::restore): This restores
	changes made to defaults in 8.5 using the 'option' command,
	segmented into logical groups.

	* tests/winfo.test: winfo-4.5 raise .t to above . for Windows

	* tests/unixWm.test: note TIP#142 results and remove unnecessary
	catches.

2007-10-29  Donal K. Fellows  <donal.k.fellows@man.ac.uk>

	* doc/*.1, doc/*.n, doc/*.3: Lots more GOOBE work.

2007-10-28  Joe English  <jenglish@users.sourceforge.net>

	* library/ttk/combobox.tcl: Make popdown window [wm resizable 0 0] on
	OSX, to prevent TkAqua from shrinking the scrollbar to make room for a
	grow box that isn't there.
	* macosx/ttkMacOSXTheme.c, library/ttk/aquaTheme.tcl: Reworked
	combobox layout.

2007-10-26  Don Porter  <dgp@users.sourceforge.net>

	*** 8.5b2 TAGGED FOR RELEASE ***

	* changes:		Update changes for 8.5b2 release.

	* doc/*.1:              Revert doc changes that broke
	* doc/*.3:              `make html` so we can get the release
	* doc/*.n:              out the door.

	* README:		Bump version number to 8.5b2.
	* generic/tk.h:
	* library/tk.tcl:
	* unix/configure.in:
	* unix/tk.spec:
	* win/configure.in:

	* unix/configure:	autoconf-2.59
	* win/configure:

2007-10-26  Daniel Steffen  <das@users.sourceforge.net>

	* macosx/tkMacOSXWm.c (ApplyMasterOverrideChanges): fix window class
	of transient toplevels that are not also overrideredirect. [Bug
	1816252]

	* macosx/tkMacOSXDialog.c:	TIP#242 cleanup.
	* library/demos/filebox.tcl: 	demo TIP#242 -typevariable.

2007-10-25  Joe English  <jenglish@users.sourceforge.net>

	* generic/ttk/ttkNotebook.c: [Bug 1817596]

2007-10-25  Jeff Hobbs  <jeffh@ActiveState.com>

	* doc/getOpenFile.n:	TIP#242 implementation of -typevariable to
	* library/tkfbox.tcl:	return type of selected file in file dialogs.
	* library/xmfbox.tcl:	[Bug 1156388]
	* macosx/tkMacOSXDialog.c:
	* tests/filebox.test:
	* tests/winDialog.test:
	* win/tkWinDialog.c:

2007-10-25  Don Porter  <dgp@users.sourceforge.net>

	* generic/tkPlace.c:	Prevent segfault in place geometry manager.
	Thanks to Colin McDonald.  [Bug 1818491]

2007-10-24  Joe English  <jenglish@users.sourceforge.net>

	* generic/ttk/*.c, win/{ttkWinMonitor,ttkWinTheme,ttkWinXPTheme}.c,
	* macosx/ttkMacOSXTheme.c: Move widget layout registration
	from TtkElements_Init() to widget *_Init() routines.
	Renaming/consistency: s/...ElementGeometry()/...ElementSize()/

2007-10-24  Donal K. Fellows  <donal.k.fellows@man.ac.uk>

	* doc/*.n, doc/*.3, doc/*.1: Lots of changes to take advantage of the
	new macros.

2007-10-24  Pat Thoyts  <patthoyts@users.sourceforge.net>

	* win/tkWinDraw.c: Applied [Patch 1723362] for transparent bitmaps.

	* generic/tkWindow.c: permit wm manage of any widget (esp: ttk::frame)

2007-10-23  Jeff Hobbs  <jeffh@ActiveState.com>

	* library/ttk/combobox.tcl (ttk::combobox::PopdownWindow): redo wm
	transient on each drop to handle reparent-able frames. [Bug 1818441]

2007-10-23  Joe English  <jenglish@users.sourceforge.net>

	* library/ttk/combobox.tcl: [namespace import ::ttk::scrollbar]
	doesn't work, since ttk::scrollbar isn't [namespace export]ed.

2007-10-23  Don Porter  <dgp@users.sourceforge.net>

	* tests/cursor.test:	Make tests robust against changes in Tcl's
	rules for accepting integers in octal format.

2007-10-23  Donal K. Fellows  <donal.k.fellows@manchester.ac.uk>

	* doc/font.n: Added section on the TIP#145 fonts.

2007-10-23  Pat Thoyts  <patthoyts@users.sourceforge.net>

	* win/tkWinFont.c: Fixed leak in CreateNamedFont spotted by das.

2007-10-23  Daniel Steffen  <das@users.sourceforge.net>

	* library/demos/combo.tcl:	Aqua GOOBE.
	* library/demos/toolbar.tcl:
	* library/demos/tree.tcl:
	* library/demos/ttknote.tcl:
	* library/demos/ttkprogress.tcl:
	* library/demos/widget:

	* macosx/Wish.xcodeproj/project.pbxproj: add new demo files.
	* macosx/Wish.xcode/project.pbxproj:

2007-10-22  Donal K. Fellows  <donal.k.fellows@manchester.ac.uk>

	* library/demos/widget: Added more demos, reorganized to make Tk and
	Ttk demos seem to be more coherent whole. Made localization a bit
	easier by reducing the amount of duplication.
	* library/demos/{combo,toolbar,tree,ttknote,ttkprogress}.tcl: New
	demos of new (mostly) Ttk widgets.
	* library/demos/ttkbut.tcl: Improvements.

2007-10-22  Joe English  <jenglish@users.sourceforge.net>

	* library/ttk/combobox.tcl:	ttk::combobox overhaul; fixes [Bugs
					1814778, 1780286, 1609168, 1349586]
	* library/ttk/aquaTheme.tcl:	Factored out aqua-specific combobox
					-postposition adjustments.
	* generic/ttk/ttkTrack.c:	Detect [grab]s and unpress pressed
					element; combobox workaround no longer
					needed.

2007-10-22  Daniel Steffen  <das@users.sourceforge.net>

	* macosx/tkMacOSXFont.c: 	register named fonts for TIP #145 fonts
					and all theme font IDs.

	* generic/tkFont.c (Tk{Create,Delete}NamedFont): allow NULL interp.

	* library/ttk/fonts.tcl:	check for TIP #145 fonts on all
					platforms; correct aqua font sizes.

	* library/demos/ttkmenu.tcl:	Aqua GOOBE.
	* library/demos/ttkpane.tcl:
	* library/demos/widget:

	* macosx/Wish.xcodeproj/project.pbxproj: add new demo files.
	* macosx/Wish.xcode/project.pbxproj:

2007-10-18  Donal K. Fellows  <donal.k.fellows@manchester.ac.uk>

	* library/demos/ttkmenu.tcl: Added more demos of Ttk widgets. These
	* library/demos/ttkpane.tcl: ones are of menubuttons, panedwindows and
	a progress bar (indirectly).

2007-10-18  Pat Thoyts  <patthoyts@users.sourceforge.net>

	* library/ttk/fonts.tcl: Create all the TIP #145 font names on all
	platforms (mac and unix get handled in script, windows in C)

2007-10-17  David Gravereaux <davygrvy@pobox.com>

	* bitmaps/*.xbm: Changed CVS storage mode from -kb to -kkv as these
	are really text files, not binaries.
	* win/makefile.vc: Added $(BITMAPDIR) to the search path for the
	depend target.

2007-10-18  Daniel Steffen  <das@users.sourceforge.net>

	* library/demos/widget:		Aqua GOOBE, cleanup icons.
	* library/demos/ttkbut.tcl:
	* library/demos/entry3.tcl:
	* library/demos/msgbox.tcl:

	* library/demos/button.tcl:	restore setting of button
					highlightbackground on Aqua.

	* macosx/ttkMacOSXTheme.c: 	adjust button and separator geometry.

	* macosx/tkMacOSXWm.c:		fix warnings.

	* macosx/Wish.xcodeproj/project.pbxproj: add new demo files.
	* macosx/Wish.xcode/project.pbxproj:

2007-10-17  Donal K. Fellows  <donal.k.fellows@manchester.ac.uk>

	* library/demos/ttkbut.tcl: Added demo of the basic Ttk widgets.

2007-10-16  David Gravereaux <davygrvy@pobox.com>

	* win/makefile.vc: depend target now works and builds a generated
	dependency list with $(TCLTOOLSDIR)/mkdepend.tcl

2007-10-16  Donal K. Fellows  <donal.k.fellows@manchester.ac.uk>

	* library/demos/widget: Made the code for generating the contents of
	the main widget more informative. Added 'new' flagging for wholly new
	demos.

	* doc/text.n: Made it clearer what things are text widget invokations
	and what are not. Also some other clarity improvements.

2007-10-15  Donal K. Fellows  <donal.k.fellows@manchester.ac.uk>

	* library/demos/widget: Use Ttk widgets for the widget demo core, for
	vastly improved look-and-feel on at least one platform (Windows).
	* library/demos/{button,check,style,twind}.tcl: Various tweaks for
	GOOBE...
	* library/demos/textpeer.tcl: New demo script to show off peering as a
	specific feature.

2007-10-15  Jeff Hobbs  <jeffh@ActiveState.com>

	* generic/tkFocus.c, generic/tkFrame.c, generic/tkInt.h:
	* macosx/tkMacOSXButton.c, macosx/tkMacOSXMenubutton.c:
	* macosx/tkMacOSXWm.c, unix/tkUnixWm.c, win/tkWinWm.c:
	* doc/wm.n, tests/wm.test: TIP #125 implementation [Bug 998125]
	Adds [wm manage|forget] for dockable frames.
	Finished X11 and Windows code, needs OS X completion.

2007-10-15  Joe English  <jenglish@users.sourceforge.net>

	* generic/ttk/ttkTreeview.c: Store pointer to column table entry
	instead of column index in columnNames hash table. This avoids the
	need for the evil PTR2INT and INT2PTR macros, and simplifies things a
	bit.

2007-10-15  Daniel Steffen  <das@users.sourceforge.net>

	* generic/tkArgv.c:		Fix gcc warnings about 'cast to/from
	* generic/tkCanvUtil.c:		pointer from/to integer of different
	* generic/tkCanvas.c:		size' on 64-bit platforms by casting
	* generic/tkCursor.c:		to intermediate types
	* generic/tkInt.h:		intptr_t/uintptr_t via new PTR2INT(),
	* generic/tkListbox.c:		INT2PTR(), PTR2UINT() and UINT2PTR()
	* generic/tkObj.c:		macros.
	* generic/tkStyle.c:
	* generic/tkTextIndex.c:
	* generic/tkUtil.c:
	* generic/ttk/ttkTheme.h:
	* generic/ttk/ttkTreeview.c:
	* unix/tkUnixMenu.c:
	* unix/configure.in:

	* unix/configure:		autoconf-2.59
	* unix/tkConfig.h.in:		autoheader-2.59

	* macosx/Wish-Common.xcconfig:		add 'tktest-X11' target.
	* macosx/Wish.xcode/project.pbxproj:
	* macosx/Wish.xcode/default.pbxuser:
	* macosx/Wish.xcodeproj/default.pbxuser:
	* macosx/Wish.xcodeproj/project.pbxproj:

	* unix/configure.in (Darwin):	add support for 64-bit X11.
	* unix/configure:		autoconf-2.59

2007-10-14  Jeff Hobbs  <jeffh@ActiveState.com>

	* win/configure, win/configure.in (TK_WIN_VERSION): Make sure the
	patchlevel doesn't contain extra dotted pairs (eg. interim release)

2007-10-12  Pat Thoyts  <patthoyts@users.sourceforge.net>

	* win/makefile.vc:  Mine all version information from headers.
	* win/rules.vc:     Sync tcl and tk and bring extension versions
	* win/nmakehlp.c:   closer together. Try and avoid using tclsh
	                    to do substitutions as we may cross compile.

	* library/console.tcl:          Use TkFixedFont and ttk widgets

2007-10-12  Daniel Steffen  <das@users.sourceforge.net>

	* macosx/tkMacOSXDraw.c:	replace all (internal) use of QD region
	* macosx/tkMacOSXSubwindows.c:	API by HIShape API, with conversion to
	* macosx/tkMacOSXWindowEvent.c:	QD regions only when required by legacy
	* macosx/tkMacOSXPrivate.h:	Carbon or Tk API.
	* macosx/tkMacOSXRegion.c:
	* macosx/tkMacOSXDebug.c:
	* macosx/tkMacOSXDebug.h:

	* macosx/tkMacOSXInt.h:		replace MacDrawable's QD RgnHandles
	* macosx/tkMacOSXEmbed.c:	clipRgn, aboveClipRgn & drawRgn by
	* macosx/tkMacOSXMenu.c:	HIShapeRefs visRgn & aboveVisRgn and
	* macosx/tkMacOSXSubwindows.c:	CGRect drawRect.

	* macosx/tkMacOSXWindowEvent.c:	remove use of QD port vis rgn in window
	* macosx/tkMacOSXSubwindows.c:	update rgn calculation, manually excise
	* macosx/tkMacOSXWm.c:		growbox from toplevel clip rgn instead.

	* macosx/tkMacOSXDraw.c:	replace use of QD port clip rgn by new
	* macosx/tkMacOSXPrivate.h:	clipRgn fld in TkMacOSXDrawingContext;
					handle QD/CG drawing mismatches in
					XCopyArea, XCopyPlane and TkPutImage;
					cleanup/speedup CGContext setup in
					TkMacOSXSetupDrawingContext().

	* macosx/tkMacOSXDraw.c:	change TkMacOSXSetupDrawingContext() to
	* macosx/tkMacOSXEntry.c:	return boolean indicating whether
	* macosx/tkMacOSXFont.c:	drawing is allowed (and was setup) or
	* macosx/tkMacOSXMenu.c:	not (e.g. when clipRgn is empty).
	* macosx/ttkMacOSXTheme.c:

	* macosx/tkMacOSXSubwindows.c:	signal that drawable is a pixmap via
	* macosx/tkMacOSXInt.h:		new explicit TK_IS_PIXMAP flag instead
					of a NULL cligRgn field.

	* macosx/tkMacOSXRegion.c:	add wrappers for missing/buggy HIShape
	* macosx/tkMacOSXPrivate.h:	API, and private helpers to operate on
					HIShapeRefs & convert to/from TkRegion.

	* macosx/tkMacOSXRegion.c:	add Tkp{Retain,Release}Region() API for
	* macosx/tkMacOSXInt.h:		TkRegion.

	* xlib/xgc.c:			factor out alloc/free of GC clip_mask;
	* macosx/tkMacOSXXStubs.c:	manage clip rgn lifetime with new
					Tkp{Retain,Release}Region().

	* macosx/tkMacOSXButton.c:	delay picParams setup until needed.

	* generic/tkTextDisp.c (CharUndisplayProc): fix textDisp.test crash.

2007-10-11  David Gravereaux <davygrvy@pobox.com>

	* win/winMain.c:  Replaced incorrect comments in main() to descibe
	why the console widget does not need to be created for this
	application entry point (if used).  Must have been a bad copy/paste
	of WinMain() from 10 years back.

2007-10-11  Daniel Steffen  <das@users.sourceforge.net>

	* macosx/tkMacOSXWm.c (TkMacOSXGrowToplevel): manually constrain resize
	limitBounds to maxBounds, works around SectRect() mis-feature (return
	zero rect if input rect has zero height/width). [Bug 1810818]

2007-10-09  Pat Thoyts  <patthoyts@users.sourceforge.net>

	* generic/tkImage.c:     Make Ttk_GetImage safe if called with NULL
	* tests/ttk/image.test:  interp. Added some tests that crash
	                         on Windows without this fix.

2007-10-02  Don Porter  <dgp@users.sourceforge.net>

	[core-stabilizer-branch]

	* README:               Bump version number to 8.5.0
	* generic/tk.h:
	* library/tk.tcl:
	* unix/configure.in:	Updated LOCALES.
	* unix/tk.spec:
	* win/configure.in:

	* unix/configure:	autoconf (2.59)
	* win/configure:

2007-09-30  Joe English  <jenglish@users.sourceforge.net>

	* library/ttk/entry.tcl (WordBack, WordForward):
	Fix private routines accidentally defined in global namespace
	[Bug 1803836]

2007-09-26  Donal K. Fellows  <donal.k.fellows@manchester.ac.uk>

	* library/msgs/hu.msg: Added Hungarian message set, from Pader Reszo.
	[Patch 1800742]

2007-09-20  Donal K. Fellows  <dkf@users.sf.net>

	*** 8.5b1 TAGGED FOR RELEASE ***

	* generic/tkTextDisp.c (LayoutDLine):  Only call callbacks that are
	* tests/textDisp.test (textDisp-32.3): not NULL. [Bug 1791052]

2007-09-20  Don Porter  <dgp@users.sourceforge.net>

	* changes: updates for 8.5b1 release.

2007-09-19  Don Porter  <dgp@users.sourceforge.net>

	* README:		Bump version number to 8.5b1.
	* generic/tk.h:		Merge from core-stabilizer-branch.
	* library/tk.tcl:	Stabilizing toward 8.5b1 release now done
	* unix/configure.in:	on the HEAD.  core-stabilizer-branch is
	* unix/tk.spec:		now suspended.
	* win/configure.in:

2007-09-19  Pat Thoyts  <patthoyts@users.sourceforge.net>

	* generic/tkStubLib.: Replaced isdigit with internal implementation.

2007-09-18  Don Porter  <dgp@users.sourceforge.net>

	* generic/tkStubLib.c:	Remove C library calls from Tk_InitStubs()
	* win/makefile.vc:	so that we don't need the C library linked
	in to libtkStub.

2007-09-18  Donal K. Fellows  <donal.k.fellows@man.ac.uk>

	* generic/tkImgGIF.c (FileReadGIF, StringReadGIF): Rewrite for greater
	clarity (more comments, saner code arrangement, etc.)

2007-09-18  Pat Thoyts  <patthoyts@users.sourceforge.net>

	* tests/all.tcl:     Made ttk/all.tcl be the same as tk's all.tcl and
	* tests/ttk/all.tcl: make use of file normalize (bugs noted by
	mjanssen and GPS with msys)

2007-09-17  Pat Thoyts  <patthoyts@users.sourceforge.net>

	* win/makefile.vc: Add crt flags for tkStubLib now it uses C-library
	functions.

2007-09-17  Joe English  <jenglish@users.sourceforge.net>

	* unix/tcl.m4: use '${CC} -shared' instead of 'ld -Bshareable' to
	build shared libraries on current NetBSDs. [Bug 1749251]
	* unix/configure: regenerated (autoconf-2.59).

2007-09-17  Don Porter  <dgp@users.sourceforge.net>

	* generic/tkConsole.c:	Revised callers of Tcl_InitStubs() to account
	* generic/tkMain.c:	for restored compatible support for the call
	* generic/tkWindow.c:	Tcl_InitStubs(interp, TCL_VERSION, 1).  Also
	revised Tcl_PkgRequire() call for Tcl so that, for example, a Tk
	library built against Tcl 8.5.1 headers will not refuse to [load] into
	a Tcl 8.5.0 interpreter. [Tcl Bug 1578344]

	* generic/tk.h:		Revised Tk_InitStubs() to restore Tk 8.4
	* generic/tkStubLib.c:	source compatibility with callers of
	* generic/tkWindow.c:	Tk_InitStubs(interp, TK_VERSION, 1).

2007-09-17  Joe English  <jenglish@users.sourceforge.net>

	* library/ttk/combobox.tcl:  Try to improve combobox appearance on
	OSX + Tk 8.5. [Bug 1780286]

2007-09-15  Daniel Steffen  <das@users.sourceforge.net>

	* unix/tcl.m4: 	replace all direct references to compiler by ${CC} to
			enable CC overriding at configure & make time; run
			check for visibility "hidden" with all compilers;
			quoting fixes from TEA tcl.m4.
	(SunOS-5.1x):	replace direct use of '/usr/ccs/bin/ld' in SHLIB_LD by
			'cc' compiler driver.
	* unix/configure: autoconf-2.59

2007-09-14  Daniel Steffen  <das@users.sourceforge.net>

	* macosx/Wish-Common.xcconfig:		  enable Tcl DTrace support.
	* macosx/Wish.xcodeproj/project.pbxproj:

2007-09-12  Andreas Kupries  <andreask@activestate.com>

	* win/Makefile.in (install-binaries): Fixed missing brace in the
	* win/makefile.vc (install-binaries): generated package index file.
	Note: unix/Makefile.in is good.

2007-09-11  Reinhard Max  <max@suse.de>

	* generic/tkImgGIF.c: Fixed a buffer overrun that got triggered by
	multi-frame interlaced GIFs that contain subsequent frames that are
	smaller than the first one.

	* tests/imgPhoto.test: Added a test for the above.

2007-09-11  Don Porter  <dgp@users.sourceforge.net>

	* generic/tkConsole.c:	Revised calls to Tcl_InitStubs() and
	* generic/tkMain.c:	[package require Tcl] so that Tk Says What It
	* generic/tkWindow.c:	Means using the new facilties of [package] in
	* library/tk.tcl:	Tcl 8.5 about what version(s) of Tcl it is
	* unix/Makefile.in:	willing to work with. [Bug 1578344]
	* win/Makefile.in:
	* win/makefile.vc:

2007-09-10  Jeff Hobbs  <jeffh@ActiveState.com>

	* unix/README: typo corrections [Bug 1788682]

2007-09-10  Don Porter  <dgp@users.sourceforge.net>

	* generic/tkConsole.c:	Revise all Tcl_InitStubs() calls to restore
	* generic/tkMain.c:	the traditional practice that a Tk shared
	* generic/tkWindow.c:	library may [load] into a Tcl 8.5 interp at
	any patchlevel.	 This practice also matches the compile time checks of
	TCL_MAJOR_VERSION and TCL_MINOR_VERSION in tk.h. [Bug 1723622]

2007-09-06  Don Porter  <dgp@users.sourceforge.net>

	* generic/tkWindow.c (Initialize):	Moved common Tk initialization
	* generic/tkInitScript.h (removed):	script out of tkInitScript.h
	* macosx/tkMacOSXInit.c:	and multiple TkpInit() routines and
	* unix/Makefile.in:	into the common Initialize() routine in
	* unix/tkUnixInit.c:	generic code. Also removed constraint on
	* win/tkWinInit.c:	ability to define a custom [tkInit] before
	calling Tk_Init(). Until now the custom [tkInit] had to be a proc. Now
	it can be any command. Removal of tkInitScript.h also fixes [Bug
	1656283].

2007-09-06  Daniel Steffen  <das@users.sourceforge.net>

	* macosx/Wish.xcode/project.pbxproj: discontinue unmaintained support
	* macosx/Wish.xcode/default.pbxuser: for Xcode 1.5; replace by Xcode2
	project for use on Tiger (with Wish.xcodeproj to be used on Leopard).

	* macosx/Wish.xcodeproj/project.pbxproj: updates for Xcode 2.5 and 3.0.
	* macosx/Wish.xcodeproj/default.pbxuser:
	* macosx/Wish.xcode/project.pbxproj:
	* macosx/Wish.xcode/default.pbxuser:
	* macosx/Wish-Common.xcconfig:

	* macosx/README: document project changes.

2007-09-04  Joe English  <jenglish@users.sourceforge.net>

	* generic/tkTest.c: Fix for [Bug 1788019] "tkTest.c compiler warning".

2007-09-04  Don Porter  <dgp@users.sourceforge.net>

	* unix/Makefile.in:     It's unreliable to count on the release
	manager to remember to `make genstubs` before `make dist`. Let the
	Makefile remember the dependency for us.

	* unix/Makefile.in:     Corrections to `make dist` dependencies to be
	sure that macosx/configure gets generated whenever it does not exist.

2007-09-03  Daniel Steffen  <das@users.sourceforge.net>

	* generic/ttk/ttkInit.c  (Ttk_Init): register ttk in package database
	to enable extension access to the ttkStubs table.

	* generic/ttk/ttkDecls.h: correct capitalization of ttk package name.

2007-08-28  Donal K. Fellows  <donal.k.fellows@manchester.ac.uk>

	Assorted documentation improvements.
	* doc/button.n: Added examples.
	* doc/checkbutton.n: Added example.
	* doc/console.n: Standardized section ordering.
	* doc/tk.n: Added "See also".
	* doc/ttk_combobox.n: Added keywords.

2007-08-27  Daniel Steffen  <das@users.sourceforge.net>

	* macosx/tkMacOSXDialog.c (Tk_ChooseColorObjCmd): correct setting of
	interp result [Bug 1782105]; fix -initialcolor overwriting last color
	selection; style cleanup.

2007-08-21  Pat Thoyts  <patthoyts@users.sourceforge.net>

	* win/rules.vc: Synchronize with tcl rules.vc
	* tests/all.tcl: Fix the line-endings.

2007-08-07  Daniel Steffen  <das@users.sourceforge.net>

	* unix/Makefile.in:	Add support for compile flags specific to
				object files linked directly into executables.

	* unix/configure.in (Darwin): Only use -seg1addr flag when prebinding;
	use -mdynamic-no-pic flag for object files linked directly into exes.

	* unix/configure: autoconf-2.59

2007-08-01  Pat Thoyts  <patthoyts@users.sourceforge.net>

	* win/tkWinDialog.c:    Fix [Bug 1692927] (buffer length problems)
	* win/tkWinTest.c:      Added 'testfindwindow' and 'testgetwindowinfo'
	and extended 'testwinevent' for WM_COMMAND support to enable testing
	native messagebox dialogs.
	* tests/winMsgbox.test: New Windows native messagebox tests.

2007-07-25  Daniel Steffen  <das@users.sourceforge.net>

	* macosx/tkMacOSXDialog.c (NavServicesGetFile): Reset interp result on
	nav dialog cancel. [Bug 1743786]

2007-07-09  Jeff Hobbs  <jeffh@ActiveState.com>

	* unix/Makefile.in: clarify what the headers installed are, and
	add ttkTheme.h and ttkDecls.h to private headers (later public).

2007-07-09  Daniel Steffen  <das@users.sourceforge.net>

	* macosx/tkMacOSXWindowEvent.c (Tk_MacOSXIsAppInFront):	Use process mgr
	* macosx/tkMacOSXMouseEvent.c:				to determine if
	app is in front instead of relying on activate/deactivate events (which
	may arrive after this info is needed, e.g. during window drag/click
	activation); replace other process mgr use to get this info with calls
	to Tk_MacOSXIsAppInFront().

	* macosx/tkMacOSXMouseEvent.c (TkMacOSXProcessMouseEvent): Correct
	window click activation, titlebar click handling and background window
	dragging/growing in the presence of grabs or window-/app-modal windows;
	fix window click activation bringing all other app windows to front.

	* macosx/tkMacOSXDraw.c (TkPutImage): Handle non-native XImage byte and
	bit orders; reverse bits via xBitReverseTable instead of InvertByte().

2007-07-06  Joe English  <jenglish@users.sourceforge.net>

	* library/ttk/aquaTheme.tcl:	Set -anchor w for TMenubuttons.
					[Bug 1614540]

2007-07-04  Andreas Kupries  <andreask@activestate.com>

	* macosx/tkMacOSXXStubs.c (DestroyImage): Fixed seg.fault in release
	of image data for images coming from XGetImage. Change committed by me
	for Daniel Steffen. See 2007-06-23 for the change which introduced the
	problem.

2007-07-02  Daniel Steffen  <das@users.sourceforge.net>

	* xlib/xgc.c (XCreateGC): Correct black and white pixel values used to
	initialize GC foregrund and background fields.

	* macosx/tkMacOSXColor.c: Add debug messages for unknown pixel values.

	* macosx/tkMacOSXDraw.c (TkMacOSXRestoreDrawingContext): Don't restore
	port state if it wasn't altered by TkMacOSXSetupDrawingContext().

2007-06-29  Daniel Steffen  <das@users.sourceforge.net>

	* xlib/ximage.c:		Bitmaps created from the static .xbm
					arrays always have LSBFirst bit order.

	* unix/configure.in:		Fix flag used to weak-link libXss.
	* unix/configure:		autoconf-2.59

	* macosx/tkMacOSXScrlbr.c: Correct int <-> dobule conversion issues
	that could lead to Carbon getting confused about scrollbar thumb size.

	* macosx/tkMacOSXDraw.c (XCopyArea, XCopyPlane, TkPutImage): Use
	TkMacOSX{Setup,Restore}DrawingContext() to setup/restore clip & colors.
	(TkMacOSXSetupDrawingContext, TkMacOSXRestoreDrawingContext): Add save
	and restore of QD port clip region; factor out clip region code common
	to CG and QD branches; check for port and context validity; handle
	tkPictureIsOpen flag during QD port setup.
	(TkScrollWindow): Remove unnecessary scroll region manipulation

	* macosx/tkMacOSXDraw.c:	Remove second global QD temp region
	* macosx/tkMacOSXInt.h:		(no longer necessary) and rename
	* macosx/tkMacOSXRegion.c:	remaining global QD temp region.
	* macosx/tkMacOSXSubwindows.c:
	* macosx/tkMacOSXWindowEvent.c:

	* macosx/tkMacOSXDraw.c: 	Make useCGDrawing variable MODULE_SCOPE
	* macosx/tkMacOSXFont.c: 	and respect it for ATSUI font drawing.

	* macosx/tkMacOSXButton.c:	Reduce reliance on current QD port
	* macosx/tkMacOSXColor.c:	setting and remove unnecessary
	* macosx/tkMacOSXDebug.c:	references to a drawable's QD port,
	* macosx/tkMacOSXDebug.h:	notably replace GetWindowFromPort(
	* macosx/tkMacOSXDialog.c:	TkMacOSXGetDrawablePort()) idiom by new
	* macosx/tkMacOSXDraw.c:	TkMacOSXDrawableWindow() and change
	* macosx/tkMacOSXKeyEvent.c:	TkMacOSXSetColorInPort() to take a port
	* macosx/tkMacOSXMenu.c:	argument.
	* macosx/tkMacOSXMenubutton.c:
	* macosx/tkMacOSXMouseEvent.c:
	* macosx/tkMacOSXScale.c:
	* macosx/tkMacOSXScrlbr.c:
	* macosx/tkMacOSXSubwindows.c:
	* macosx/tkMacOSXWindowEvent.c:
	* macosx/tkMacOSXWm.c:

	* macosx/tkMacOSXInt.h:		  	Factor out macros, declarations
	* macosx/tkMacOSXPrivate.h (new): 	and prototypes that are purely
	internal and private to the 'macosx' sources into a new internal header
	file that does _not_ get installed into Tk.framework/PrivateHeaders.

	* macosx/tkMacOSXButton.c: 		#include new tkMacOSXPrivate.h
	* macosx/tkMacOSXCarbonEvents.c:	instead of tkMacOSXInt.h.
	* macosx/tkMacOSXClipboard.c:
	* macosx/tkMacOSXColor.c:
	* macosx/tkMacOSXCursor.c:
	* macosx/tkMacOSXDebug.c:
	* macosx/tkMacOSXDialog.c:
	* macosx/tkMacOSXDraw.c:
	* macosx/tkMacOSXEntry.c:
	* macosx/tkMacOSXEvent.c:
	* macosx/tkMacOSXFont.c:
	* macosx/tkMacOSXHLEvents.c:
	* macosx/tkMacOSXInit.c:
	* macosx/tkMacOSXKeyEvent.c:
	* macosx/tkMacOSXMenu.c:
	* macosx/tkMacOSXMenubutton.c:
	* macosx/tkMacOSXMenus.c:
	* macosx/tkMacOSXMouseEvent.c:
	* macosx/tkMacOSXNotify.c:
	* macosx/tkMacOSXRegion.c:
	* macosx/tkMacOSXScale.c:
	* macosx/tkMacOSXScrlbr.c:
	* macosx/tkMacOSXSubwindows.c:
	* macosx/tkMacOSXWindowEvent.c:
	* macosx/tkMacOSXWm.c:
	* macosx/tkMacOSXXStubs.c:
	* macosx/ttkMacOSXTheme.c:

	* macosx/Wish.xcodeproj/project.pbxproj: Improve support for renamed
	* macosx/Wish.xcodeproj/default.pbxuser: tcl and tk source dirs; add
	* macosx/Wish-Common.xcconfig:		 10.5 SDK build config; remove
						 tclMathOp.c.

	* macosx/README: Document Wish.xcodeproj changes.

2007-06-23  Daniel Steffen  <das@users.sourceforge.net>

	* generic/tkImgPhoto.c (ImgPhotoConfigureInstance, DisposeInstance):
	Use XDestroyImage instead of XFree to destroy XImage; replace runtime
	endianness determination by compile-time check for WORDS_BIGENDIAN.

	* xlib/ximage.c (XCreateBitmapFromData): Use XCreateImage and
	XDestroyImage instead of creating XImage structure manually.

	* macosx/tkMacOSXXStubs.c (XCreateImage, DestroyImage): Correct XImage
	bytes_per_line/bitmap_pad calculations and endianness setting; free
	image data and XImage structure at destruction; formatting cleanup.

	* macosx/tkMacOSXDialog.c (NavServicesGetFile): Disable app-modal
	sheet variant of nav dialog on OS versions where it causes problems.

2007-06-20  Jeff Hobbs  <jeffh@ActiveState.com>

	* library/ttk/ttk.tcl: Should require Tk before pseudo-providing
	tile 0.8.0.

2007-06-09  Joe English  <jenglish@users.sourceforge.net>

	* generic/ttk/ttkPanedwindow.c, doc/ttk_panedwindow.n,
	* tests/ttk/panedwindow.test: Added -width and -height options. Added
	'panes' method, return list of managed windows. 'sashpos' method is
	now documented as part of the public interface, and details clarified.
	Should be easier to set initial sash positions now. Alleviates [Bug
	1659067].

2007-06-09  Jeff Hobbs  <jeffh@ActiveState.com>

	* win/tkWinWm.c (WmIconphotoCmd): fix wm iconphoto RGBA issues.
	[Bug 1467997] (janssen)

	* win/tkWinMenu.c (TkWinHandleMenuEvent): Improve handling to allow
	for unicode char menu indices and not use CharUpper on Tcl utf
	strings. [Bug 1734223]

2007-06-09  Joe English  <jenglish@users.sourceforge.net>

	* generic/ttk/ttkManager.h, generic/ttk/ttkManager.c,
	* generic/ttk/ttkNotebook.c, generic/ttk/ttkPanedwindow.c,
	* generic/ttk/ttkFrame.c: Ttk_Manager API overhaul:
	    + Ttk_Manager no longer responsible for managing slave records
	    + Ttk_Manager structure now opaque
	    + Ttk_Slave structure now private
	    + Pass Ttk_Manager* to Tk_GeomMgr hooks instead of Ttk_Slave*

	* generic/ttk/ttkFrame.c: Simplified -labelwidget management.

	* doc/ttk_panedwindow.n, library/ttk/panedwindow.tcl: Changed
	documentation of ttk::panedwindow 'identify' command to match
	implementation.

	* generic/ttk/ttkNotebook.c, tests/ttk/notebook.test:
	BUGFIX: ttk::noteboook 'insert' command didn't correctly maintain
	current tab.

2007-06-09  Daniel Steffen  <das@users.sourceforge.net>

	* macosx/tkMacOSXColor.c: Fix issues with TK_{IF,ELSE,ENDIF} macros;
	* macosx/tkMacOSXDraw.c:  implement Jaguar equivalent of unavailable
	* macosx/tkMacOSXEntry.c: kHIToolboxVersion global; panic at startup
	* macosx/tkMacOSXEvent.c: if MAC_OS_X_VERSION_MIN_REQUIRED constraint
	* macosx/tkMacOSXInit.c:  is not satisfied.
	* macosx/tkMacOSXInt.h:
	* macosx/tkMacOSXWm.c:

	* macosx/tkMacOSXDraw.c (XCopyArea, XCopyPlane, TkPutImage)
	(TkMacOSXSetupDrawingContext): Factor out common code and standardize
	setup/restore of port, context and clipping; formatting cleanup.

	* macosx/tkMacOSXWindowEvent.c:	Add error checking.
	* macosx/tkMacOSXMenu.c:	Fix gcc3 warning.
	* macosx/tkMacOSXScrlbr.c:	Fix testsuite crash.
	* macosx/tkMacOSXSubwindows.c:	Formatting cleanup.
	* macosx/tkMacOSXRegion.c:	Fix typos.
	* macosx/tkMacOSXScale.c:

	* macosx/tkMacOSXXStubs.c (Tk_GetUserInactiveTime): Remove superfluous
							    CFRetain/CFRelease.

	* macosx/Wish-Release.xcconfig: Disable tktest release build stripping.

	* macosx/Wish.xcodeproj/project.pbxproj: Add new Tclsh-Info.plist.in.

2007-06-06  Daniel Steffen  <das@users.sourceforge.net>

	* macosx/tkMacOSXInt.h: Use native debug message API when available.
	* macosx/Wish-Debug.xcconfig:

	* macosx/tkMacOSXMouseEvent.c (GenerateMouseWheelEvent): Enable
	processing of mousewheel events in background windows.

	* macosx/tkMacOSXScrlbr.c: Modernize checks for active/front window.
	* macosx/tkMacOSXScale.c:
	* macosx/tkMacOSXWm.c:

	* macosx/tkMacOSXColor.c: Factor out verbose #ifdef checks of
	* macosx/tkMacOSXDraw.c:  MAC_OS_X_VERSION_{MAX_ALLOWED,MIN_REQUIRED}
	* macosx/tkMacOSXEntry.c: and runtime checks of kHIToolboxVersion into
	* macosx/tkMacOSXEvent.c: new TK_{IF,ELSE,ENDIF}_MAC_OS_X macros.
	* macosx/tkMacOSXInit.c:
	* macosx/tkMacOSXInt.h:
	* macosx/tkMacOSXWm.c:

	* macosx/tkMacOSXDraw.c:  Factor out clip clearing in QD ports;
	* macosx/tkMacOSXEntry.c: Formatting cleanup.

	* macosx/Wish.xcodeproj/project.pbxproj: Add settings for Fix&Continue.

	* unix/configure.in (Darwin): Link the Tk and Wish plists into their
	binaries in all cases; fix 64bit arch removal in fat 32&64bit builds.

	* unix/tcl.m4 (Darwin): Fix CF checks in fat 32&64bit builds.
	* unix/configure: autoconf-2.59

2007-06-05  Donal K. Fellows  <donal.k.fellows@man.ac.uk>

	* doc/photo.n: Clarified the fact that base64 support for the -data
	option is not universal. [Bug 1731348] (matzek)

2007-06-03  Daniel Steffen  <das@users.sourceforge.net>

	* unix/Makefile.in: Add datarootdir to silence autoconf-2.6x warning.

	* macosx/Wish.xcodeproj/default.pbxuser: Add ttk tests.

	* macosx/tkMacOSXMenu.c: Add error checking; whitespace cleanup.

	* macosx/tkMacOSXDraw.c:	Comment formatting fixes for Xcode 3.0
	* macosx/tkMacOSXEmbed.c:
	* macosx/tkMacOSXEntry.c:
	* macosx/tkMacOSXFont.c:
	* macosx/tkMacOSXInit.c:
	* macosx/tkMacOSXKeyEvent.c:
	* macosx/tkMacOSXKeyboard.c:
	* macosx/tkMacOSXMenus.c:
	* macosx/tkMacOSXSend.c:
	* macosx/tkMacOSXSubwindows.c:
	* macosx/tkMacOSXWindowEvent.c:
	* macosx/tkMacOSXWm.c:
	* macosx/tkMacOSXXStubs.c:

2007-06-02  Daniel Steffen  <das@users.sourceforge.net>

	* macosx/tkMacOSXMenu.c (TkpPostMenu): Ensure cascade menus display in
	posted menus that are not part of the menubar or attached to a
	menubutton (fixes bug reported on tcl-mac by Linus Nyberg).

2007-05-31  Daniel Steffen  <das@users.sourceforge.net>

	* macosx/tkMacOSXWindowEvent.c (GenerateUpdateEvent): Complete all
	pending idle-time redraws before newly posted Expose events are
	processed; add bounds of redrawn windows to update region to ensure
	all child windows overdrawn by parents are redrawn.

	* macosx/tkMacOSXWindowEvent.c:	Centralize clip and window invalidation
	* macosx/tkMacOSXSubwindows.c: 	after location/size changes in the
	* macosx/tkMacOSXWm.c:		BoundsChanged carbon event handler;
	correct/add window invalidation after window attribute changes.

	* macosx/tkMacOSXSubwindows.c (XResizeWindow, XMoveResizeWindow)
	(XMoveWindow): Factor out common code dealing with embedded and
	non-toplevel windows; remove unnecessary clip and window invalidation.

	* macosx/tkMacOSXButton.c (TkpDisplayButton): Move clip setup closer
	to native button drawing calls.

	* macosx/tkMacOSXWm.c (TkMacOSXIsWindowZoomed, TkMacOSXZoomToplevel):
	Correct handling of gridded windows in max size calculations.

	* macosx/tkMacOSXEvent.c (TkMacOSXFlushWindows): Use HIWindowFlush API
	when available.

	* macosx/tkMacOSXColor.c:	Cleanup whitespace and formatting.
	* macosx/tkMacOSXDraw.c:
	* macosx/tkMacOSXSubwindows.c:
	* macosx/tkMacOSXWm.c:

	* generic/tkFont.c:	#ifdef out debug msg printing to stderr.
	* generic/tkTextDisp.c:

2007-05-30  Don Porter  <dgp@users.sourceforge.net>

	* generic/tk.h: Correct placement of #include <tcl.h>. [Bug 1723812]

2007-05-30  Daniel Steffen  <das@users.sourceforge.net>

	* library/bgerror.tcl:	Standardize dialog option & button size
	* library/dialog.tcl:	modifications done when running on on Aqua.
	* library/msgbox.tcl:

	* library/demos/button.tcl: Set button highlightbackground on Aqua.

	* macosx/tkMacOSXMenu.c (DrawMenuSeparator): Use DrawingContext API.

	* macosx/tkMacOSXWindowEvent.c (ClearPort): Clip to updateRgn.

	* macosx/tkMacOSXDebug.c:	Factor out debug region flashing.
	* macosx/tkMacOSXDebug.h:
	* macosx/tkMacOSXDraw.c:
	* macosx/tkMacOSXSubwindows.c:
	* macosx/tkMacOSXWindowEvent.c:

	* macosx/tkMacOSXEvent.c:	Cleanup whitespace and formatting.
	* macosx/tkMacOSXFont.c:
	* macosx/tkMacOSXRegion.c:
	* macosx/tkMacOSXSubwindows.c:
	* macosx/tkMacOSXWindowEvent.c:
	* macosx/tkMacOSXWm.c:
	* macosx/tkMacOSXXStubs.c:
	* xlib/xgc.c:

	* macosx/Wish.xcodeproj/project.pbxproj: Delete references to removed
	* macosx/Wish.xcodeproj/default.pbxuser: ttk files.

2007-05-28  Benjamin Riefenstahl  <b.riefenstahl@turtle-trading.net>

	* macosx/tkMacOSXFont.c (TkpMeasureCharsInContext): Fix short measures
	with flags=TK_WHOLE_WORDS|TK_AT_LEAST_ONE [Bug 1716141]. Make some
	casts unnecessary by changing variable types.

2007-05-25  Joe English  <jenglish@users.sourceforge.net>

	* library/ttk/ttk.tcl: Omit ttk::dialog and dependencies.
	* library/ttk/dialog.tcl, library/ttk/icons.tcl,
	* library/ttk/keynav.tcl: Removed.
	* tests/ttk/misc.test: Removed.
	* doc/ttk_dialog.tcl: Removed.

2007-05-25  Donal K. Fellows  <dkf@users.sf.net>

	* doc/canvas.n: Fixed documentation of default -joinstyle option
	values for line and polygon items. [Bug 1725782]

2007-05-22  Don Porter  <dgp@users.sourceforge.net>

	[core-stabilizer-branch]

	* unix/configure:       autoconf-2.59 (FC6 fork)
	* win/configure:

	* README:               Bump version number to 8.5b1
	* generic/tk.h:
	* library/tk.tcl:
	* unix/configure.in:
	* unix/tk.spec:
	* win/configure.in:

2007-05-18  Joe English  <jenglish@users.sourceforge.net>

	* generic/ttk/ttkEntry.c(EntrySetValue):  Ensure that widget is in a
	consistent state before setting the linked -textvariable. Previously,
	it was possible for [$e index insert] to point past the end of the
	string, leading to heap corruption. [Bug 1721532]
	* tests/ttk/entry.test(entry-9.1): Add test case for the above.

2007-05-18  Don Porter  <dgp@users.sourceforge.net>

	* unix/configure:       autoconf-2.59 (FC6 fork)
	* win/configure:

	* README:               Bump version number to 8.5a7
	* generic/tk.h:
	* library/tk.tcl:
	* unix/configure.in:
	* unix/tk.spec:
	* win/configure.in:

	* tests/ttk/treetags.test:	Another bit of test suite
	SCIM-tolerance. [Bug 1609316]

2007-05-17  Daniel Steffen  <das@users.sourceforge.net>

	* generic/tk.decls: Workaround 'make checkstubs' failures from
	tkStubLib.c MODULE_SCOPE revert. [Bug 1716117]

	* macosx/Wish.xcodeproj/project.pbxproj: Add tkOldTest.c and remove
						 tkStubImg.c.

2007-05-16  Joe English  <jenglish@users.sourceforge.net>

	* generic/tkStubLib.c:  Change Tk_InitStubs(), tkStubsPtr, and the
	auxilliary stubs table pointers back to public visibility. See [Bug
	1716117] for details.

	Removed TCL_STORAGE_CLASS monkey business, as it had no effect.

2007-05-16  Don Porter  <dgp@users.sourceforge.net>

	* library/choosedir.tcl:	Removed uses of obsolete {expand}
	* library/comdlg.tcl:		syntax; replaced with the now
	* library/tk.tcl:		approved {*}. [Bug 1710633]
	* tests/canvImg.test:
	* tests/imgPhoto.test:

	* tests/bind.test:    Make test suite more SCIM-tolerant. [Bug 1609316]

2007-05-16  Pat Thoyts  <patthoyts@users.sourceforge.net>

	* win/makefile.vc: Test ttk widgets.

2007-05-15  Joe English  <jenglish@users.sourceforge.net>

	* unix/tkUnixRFont.c: Fix crash introduced by previous fix exposed
	under newer fontconfig libraries [Bug 1717830] again.

2007-05-15  Don Porter  <dgp@users.sourceforge.net>

	* generic/tkGrid.c: Stop crash due to list intrep shimmer [Bug 1677608]

2007-05-15  Joe English  <jenglish@users.sourceforge.net>

	* unix/tkUnixRFont.c: Fix various memory leaks. [Bug 1717830], [Bug
	800149]

2007-05-14  Don Porter  <dgp@users.sourceforge.net>

	[Tk Bug 1712081]

	* unix/Makefile.in:	Updates to account for new and deleted files
	* win/Makefile.in:	tkStubImg.c and tkOldTest.c.
	* win/makefile.bc:
	* win/makefile.vc:

	* generic/tkOldTest.c (new):	New file used to create testing
	* generic/tkTest.c:		commands for testing various Tk
	* tests/constraints.tcl:	legacy interfaces where a separate
	* tests/image.test:		compilation unit is needed in order to
	#define suitable macros during compilation. Only the effect of
	USE_OLD_IMAGE on Tk_CreateImageType() is currently tested, but more
	similar testing commands can be added to this same file. New
	constraint defined to detect presence of the image type provided by
	the new testing code, and a few tests added to exercise it. Having
	USE_OLD_IMAGE support tested by the default test suite should reduce
	chance of a recurrence of this bug.

	* doc/CrtImgType.3:	Revised docs to better indicate the legacy
	* doc/CrtPhImgFmt.3:	nature of the interfaces supported by
	USE_OLD_IMAGE.

	* generic/tkDecls.h:	make genstubs
	* generic/tkStubInit.c:

	* generic/tk.decls:		Reworked USE_OLD_IMAGE support to use
	* generic/tk.h:			the same support mechanisms both with
	* generic/tkStubImg.c (deleted):and without a stub-enabled build. In
	each case, route the legacy calls to Tk_CreateImageType and
	Tk_CreatePhotoImageFormat through the Tk_CreateOldImageType and
	Tk_CreateOldPhotoImageFormat routines. Add those routines to the
	public stub table so they're available to a stub-enabled extension.
	Remove the definition of Tk_InitImageArgs() and use a macro to convert
	any calls to it in source code into a comment.

	* generic/tkImage.c:	Removed the MODULE_SCOPE declarations that
	* generic/tkImgPhoto.c:	broke USE_OLD_IMAGE support.

2007-05-11  Pat Thoyts  <patthoyts@users.sourceforge.net>

	* tests/winButton.test: Avoid font dependencies in results.

	* generic/tkFont.c: propagate error from TkDeleteNamedFont. [Bug
	1716613]

2007-05-09  Daniel Steffen  <das@users.sourceforge.net>

	* generic/tkFileFilter.c (AddClause): OSType endianness fixes.

	* library/palette.tcl (tk::RecolorTree): Handle color options with
	empty value, fixes error due to emtpy -selectforeground (reported on
	tcl-mac by Russel E. Owen).

	* macosx/tkMacOSXWindowEvent.c:	Ensure window is brought to the front
	* macosx/tkMacOSXMouseEvent.c:	at the start of a window drag (except
	* macosx/tkMacOSXInt.h:		when cmd key is down); formatting and
					whitespace fixes.

	* macosx/tkMacOSXDialog.c (Tk_GetSaveFileObjCmd): Add -filetypes option
	processing (fixes fileDialog-0.1, fileDialog-0.2 failures).

	* macosx/tkMacOSXEmbed.c (TkpMakeWindow, TkpUseWindow): Fix sending of
	Visibility event for embedded windows (fixes frame-3.9 hang).

	* macosx/tkMacOSXScrlbr.c (ScrollbarBindProc):		Fix testsuite
	* macosx/tkMacOSXSubwindows.c (TkMacOSXUpdateClipRgn):	crashes by
	adding sanity checks.

	* macosx/Wish.xcodeproj/project.pbxproj: Add 'DebugUnthreaded' &
	* macosx/Wish.xcodeproj/default.pbxuser: 'DebugLeaks' targets and env
	var settings needed to run the 'leaks' tool.

	* macosx/tkMacOSXButton.c: Fix debug msg typo.

	* tests/constraints.tcl: Ensure 'nonUnixUserInteraction' constraint is
	set for aqua.

	* tests/choosedir.test:	Add 'notAqua' constraints to X11-only tests;
	* tests/clrpick.test:	add 'nonUnixUserInteraction' to 'unix' tests
	* tests/menuDraw.test:	requiring interaction on aqua.
	* tests/unixMenu.test:
	* tests/unixWm.test:
	* tests/winMenu.test:

2007-05-07  Joe English  <jenglish@users.sourceforge.net>

	* unix/tkUnixRFont.c: Properly cast sentinel arguments to variadic
	function (fixes "warning: missing sentinel in function call", [Bug
	1712001])

2007-05-04  Pat Thoyts  <patthoyts@users.sourceforge.net>

	* generic/tkFont.c:     TIP #145 implementation -
	* generic/tkFont.h:     Enhanced font handling.
	* win/tkWinDefault.h:
	* win/tkWinFont.c:
	* win/tkWinInt.h:
	* win/tkWinWm.c:
	* library/demos/widget:
	* library/ttk/fonts.tcl:

2007-05-04  Donal K. Fellows  <donal.k.fellows@man.ac.uk>

	* doc/ttk_treeview.n, doc/ttk_panedwindow.n, doc/ttk_dialog.n:
	* doc/ttk_checkbutton.n, doc/tk.n, doc/menu.n, doc/font.n:
	* doc/canvas.n: Spelling fixes. [Bug 1686210]

2007-05-03  Donal K. Fellows  <donal.k.fellows@man.ac.uk>

	* generic/tkStubLib.c (Tk_InitStubs):
	* generic/ttk/ttkLabel.c (LabelSetup):
	* unix/tkUnixSelect.c (ConvertSelection):
	* unix/tkUnixEvent.c (TkUnixDoOneXEvent):
	* generic/tkConfig.c (Tk_RestoreSavedOptions):
	* generic/tkCanvPs.c (TkCanvPostscriptCmd):
	* generic/tkOption.c (GetDefaultOptions):
	* unix/tkUnixRFont.c (TkpGetFontAttrsForChar, InitFont)
	(TkpGetFontFamilies, TkpGetSubFonts):
	* unix/tkUnixSend.c (TkpTestsendCmd, RegOpen): Squelch warnings from
	GCC type aliasing. [Bug 1711985 and others]

2007-04-29  Daniel Steffen  <das@users.sourceforge.net>

	* unix/configure.in: Fix for default case in tk debug build detection.
	* unix/configure: autoconf-2.59

2007-04-27  Joe English  <jenglish@users.sourceforge.net>

	* generic/ttk/ttkTreeview.c(TagOptionSpecs): Use TK_OPTION_STRING
	instead of TK_OPTION_FONT to avoid resource leak in tag management.

2007-04-26  Joe English  <jenglish@users.sourceforge.net>

	* macosx/ttkMacOSXTheme.c: Merged OFFSET_RECT processing into
	BoxToRect(); factored out PatternOrigin; resynchronized with Tile
	codebase.

2007-04-26  Jeff Hobbs  <jeffh@ActiveState.com>

	*** 8.5a6 TAGGED FOR RELEASE ***

	* unix/Makefile.in (dist): Correct tests/ttk glob inclusion

2007-04-25  Jeff Hobbs  <jeffh@ActiveState.com>

	* unix/Makefile.in (dist): Add tests/ttk dir to src dist

	* unix/tkUnixMenubu.c (TkpDisplayMenuButton): Init width/height to 0

2007-04-25  Daniel Steffen  <das@users.sourceforge.net>

	* unix/Makefile.in (dist): Add macosx/*.xcconfig files to src dist;
	copy license.terms to dist macosx dir; fix autoheader bits.

2007-04-24  Jeff Hobbs  <jeffh@ActiveState.com>

	* unix/Makefile.in (dist): Add ttk bits to src dist

	* tests/font.test (font-46.[12]): Correct listification of result

2007-04-23  Daniel Steffen  <das@users.sourceforge.net>

	* generic/tkCanvas.c:	Allow -selectforeground option to be None; add
	* generic/tkCanvText.c:	fallback to fgColor when selFgColor is None
	* generic/tkEntry.c:	(new default on aqua to match native L&F).
	* generic/tkListbox.c:
	* generic/tkText.c:

	* generic/tkCanvas.c:	   Add support for bypassing all of Tk's double
	* generic/tkEntry.c:	   buffered drawing into intermediate pixmaps
	* generic/tkFrame.c:	   (via TK_NO_DOUBLE_BUFFERING #define), it is
	* generic/tkListbox.c:	   unnecessary & wasteful on aqua where all
	* generic/tkPanedWindow.c: drawing is already double-buffered by the
	* generic/tkTextDisp.c:	   window server. (Use of this on other
	* generic/ttk/ttkWidget.c: platforms would only require implementation
	* unix/tkUnixScale.c:	   of TkpClipDrawableToRect()).
	* macosx/tkMacOSXPort.h:

	* library/bgerror.tcl:	On aqua, use moveable alert resp. modal dialog
	* library/dialog.tcl:	window class and corresponding system
				background pattern; fix button padding.

	* library/tearoff.tcl:	Correct aqua menu bar height; vertically offset
	* library/tk.tcl:	aqua tearoff floating window to match menu.

	* library/demos/goldberg.tcl: Fix overwriting of widget demo global.

	* library/demos/menu.tcl:   On aqua, use custom MDEF and tearoffs;
	* library/demos/menubu.tcl: correct menubutton toplevel name.

	* library/demos/puzzle.tcl: Fix button size & padding for aqua.
	* library/demos/radio.tcl:

	* macosx/tkMacOSXCarbonEvents.c: Add window event target carbon event
	* macosx/tkMacOSXEvent.c:	 handler for all kEventClassWindow and
	* macosx/tkMacOSXEvent.h:	 kEventClassMouse events; move all
	* macosx/tkMacOSXNotify.c:	 remaining events except for
	* macosx/tkMacOSXWindowEvent.c:	 kEventClassKeyboard from dispatcher to
	application event handler; pass event handler callRef downstream; fix
	debug event tracing; process all tcl event types in carbon event timer;
	delay carbon event timer first fire; add TkMacOSXTrackingLoop() to mark
	enter/exit of event tracking loop during which all tcl events but only
	carbon update events should be processed by the timer (replaces various
	calls to Tcl_SetServiceMode()); rename TkMacOSXReceiveAndProcessEvent()
	to TkMacOSXReceiveAndDispatchEvent(), move it from tkMacOSXEvent.c to
	tkMacOSXCarbonEvents.c and modify it to dequeue only update events
	during a tracking loop; add TkMacOSXRunTclEventLoop() to standardize
	the various ways in use to run the tcl event loop; add handling of
	kEventClassAppearance events (for ScrollBarVariantChanged event).

	* macosx/tkMacOSXDialog.c:	Use new TkMacOSXTrackingLoop() around
	* macosx/tkMacOSXEvent.c:	blocking API that puts up modal dialogs
	* macosx/tkMacOSXMenu.c:	or when entering/exiting menu/control
	* macosx/tkMacOSXMouseEvent.c:	tracking, window dragging and other
	* macosx/tkMacOSXScale.c:	mouse tracking loops.
	* macosx/tkMacOSXScrlbr.c:
	* macosx/tkMacOSXWindowEvent.c:
	* macosx/tkMacOSXWm.c:

	* macosx/tkMacOSXDialog.c:	Use new TkMacOSXRunTclEventLoop()
	* macosx/tkMacOSXScale.c:	instead of Tcl_DoOneEvent(),
	* macosx/tkMacOSXScrlbr.c:	Tcl_ServiceAll(), TclServiceIdle()
	* macosx/tkMacOSXWindowEvent.c:	and Tcl_GlobalEval("update idletasks").

	* macosx/tkMacOSXColor.c: Make available as Tk system colors all
	* macosx/tkMacOSXPort.h:  appearance manager brushes, text colors and
	backgrounds with new and legacy names, as well as the fully transparent
	color "systemTransparent"; add TkMacOSXSetColorIn{Port,Context}() to
	directly set an X pixel color value in the current QD port resp. the
	given CG context without requiring passage through rgb representation
	(lossy for most system colors); modernize/remove Classic-era code;
	replace crufty strcmp() elseifs by Tcl_GetIndexFromObjStruct().

	* macosx/tkMacOSXButton.c:	Use new TkMacOSXSetColorInPort()
	* macosx/tkMacOSXDraw.c:	instead of setting rgb color directly
	* macosx/tkMacOSXMenubutton.c:	to allow for non-rgb system colors.

	* macosx/tkMacOSXCursor.c: Implement "none" cursor as on other
	platforms [Patch 1615427]; add all missing appearance manager cursors.

	* macosx/tkMacOSXDefault.h: Set SELECT_FG_COLORs to None to match aqua
	L&F; use standard system color names; use new 'menu' system font;
	correct default scrollbar width.

	* macosx/tkMacOSXDraw.c: 	Standardize initialization, use and
	* macosx/tkMacOSXInt.h: 	emptying of various static temp rgns
	* macosx/tkMacOSXRegion.c:	onto two global RgnHandles; in debug
	* macosx/tkMacOSXSubwindows.c:	builds, verify emptiness of these temp
	* macosx/tkMacOSXWindowEvent.c:	rgns before use.

	* macosx/tkMacOSXDraw.c: Add TkMacOSX{Setup,Restore}DrawingContext() to
	* macosx/tkMacOSXInt.h:  abstract common setup & teardown of drawing
	environment (for both CG and QD); save/restore QD theme drawing state;
	handle GC clip region; add TkpClipDrawableToRect() to allow clipped
	drawing into drawable regardless of GC used; use new system color
	"systemWindowHeaderBackground" to setup background in themed toplevels;
	correct implementation of TkMacOSXMakeStippleMap().

	* macosx/tkMacOSXEntry.c:  Use new TkMacOSXSetupDrawingContext() and
	* macosx/tkMacOSXFont.c:   TkMacOSXRestoreDrawingContext() instead of
	* macosx/ttkMacOSXTheme.c: various setup/teardown procs like
	TkMacOSX{SetUp,Release}CGContext(), TkMacOSXQuarz{Start,End}Draw(),
	TkMacOSXSetUpGraphicsPort() etc.

	* macosx/tkMacOSXEmbed.c: Add CG context and drawable clip rgn fields
	* macosx/tkMacOSXInt.h:   to MacDrawable struct.
	* macosx/tkMacOSXSubwindows.c:

	* macosx/tkMacOSXDialog.c: Make -parent option of tk_getOpenFile et al.
	use the sheet version of NavServices dialogs; ensure native parent win
	exists before using StandardSheet API for tk_messageBox [Bug 1677611];
	force sheets to behave like app-modal dialogs via WindowModality() API;
	use more modern ColorPicker API.

	* macosx/tkAboutDlg.r: Use themed movable modal dialog, fix (c) year.

	* macosx/tkMacOSXEntry.c:  Take xOff/yOff of MacDrawable into account
	* macosx/ttkMacOSXTheme.c: when computing locations/bounds to ensure
	correct posititioning when not drawing into intermediate pixmap.

	* macosx/tkMacOSXFont.c: Use appearance manager API to map system font
	* macosx/tkMacOSXFont.h: names to TkFonts; add "menu" system font for
	menu item text drawing from MDEF; always draw with CG; remove QD
	dependent stippling algorithm; move most header declarations into the
	source file (as they were not used anywhere else).

	* macosx/tkMacOSXMenu.c:		 Large-scale rewrite of custom
	* macosx/tkMacOSXMenu.r (removed):	 MDEF and related code that
	* macosx/Wish.xcode/project.pbxproj:	 restores many longtime-MIA
	* macosx/Wish.xcodeproj/project.pbxproj: features to working order
	* unix/Makefile.in:			 (e.g. images, custom colors &
	fonts in menus etc); implement compound menu items; use Appearance Mgr
	and ThemeText APIs to mimic native MDEF as closely as possible when
	default "menu" system font is used; remove now obsolete SICN drawing
	code and resources.

	* macosx/tkMacOSXCarbonEvents.c: Handle additional menu carbon events
	* macosx/tkMacOSXEvent.c:	 in order to support <<MenuSelect>> in
	* macosx/tkMacOSXMenu.c:	 the menubar and in menus that are not
	* macosx/tkMacOSXMenus.c:	 using the custom MDEF [Bug 1620826];
	fix early and missing clearing of current Tk active menu entry; fix
	extraneous sending of <<MenuSelect>> during active menu entry clearing.

	* macosx/tkMacOSXMouseEvent.c: Add support for async window dragging by
	the window server; set the corresponding window attribute by default.

	* macosx/tkMacOSXMouseEvent.c: Rationalized handling order of
	non-mousedown events; add TkMacOSXModifierState() to retrieve the
	current key modifiers in carbon format.

	* macosx/tkMacOSXScrlbr.c: Use appearance manager API to retrieve
	scrollbar component metrics; add awareness of multiple possibilites for
	scrollbar arrow position in aqua and handle user changes to arrow
	position pref; handle difference in metrics of small & large scrollbar
	variants; handle aqua "jump to here" scrollbar behaviour; correct
	computation of scroll view size and position; enforce min scrollbar
	height to avoid scrollbar component overlap; erase scrollbar area
	outside of standard width; remove broken auto-adjust code; account for
	window class when leaving space for grow box; remove code to manually
	draw grow box; use modern API for thumb scroll proc; replace
	HiliteControl() by modern API; replace control mgr constants with
	appearance mgr equivalents.

	* macosx/tkMacOSXSubwindows.c: Use SetWindowBounds() API instead of
	SizeWindow(); invalidate clip regions after X{Map,Unmap}Window as fix
	for [Bug 940117] made them dependent on mapping state; remove unneeded
	calls to TkMacOSXInvalClipRgns() and unnecessary setting of QD port;
	use native-endian pixmap on intel; remove obsolete pixmap pix locking.

	* macosx/tkMacOSXWindowEvent.c: Handle only the first of a batch of
	kEventAppAvailableWindowBoundsChanged events sent per transaction;
	handle kEventWindowBoundsChanged event to support live window resizing
	and centralized sending of location/size changed ConfigureNotify
	events; ensure HIGrowBox is redrawn after bounds change; constrain
	window after dragging to ensure titlebar is not inacessible
	offscreen or under dock/menubar; handle kEventWindowGetRegion and
	kEventWindowDrawContent for transparent windows to mark resp. paint
	content region as transparent; handle kEventWindowConstrain for
	fullscreen windows to ensure bounds match new screen size; enter/exit
	fullscreen UIMode upon activation/deactivation of fullscreen window.

	* macosx/tkMacOSXWm.c: Use live-resize and async-drag carbon window
	* macosx/tkMacOSXWm.h: attributes for toplevels by default; implement
	new [wm attributes] -topmost, -transparent and -fullscreen; refactor
	WmAttributesCmd() parallelling the tkUnixWm.c implementation, use thus
	factored proc to set proxy icon from [wm iconbitmap]; dynamically
	determine default values for toplevel min and max sizes (similar to
	tkWinWm.c impl): min sizes depend on window class & attributes to
	ensure visibility of all titlebar widgets and grow box, max sizes
	depend on maximal window bounds for all active displays; factor out
	code that puts into effect changes to master or override_redirect; use
	RepositionWindow() API to determine staggered initial window bounds;
	correct resize limit calculations, handle gridding and use modern
	resize API in TkMacOSXGrowToplevel(); remove sending of ConfigureNotify
	after resize or zoom (now handled by BoundsChanged handler); correct
	composite carbon window attribute handling, remove currently unusable
	attributes and add new attributes in [tk::unsupported::MacWindowStyle];
	ensure validity of window class and attributes before use; apply
	changes to window class when handling carbon window attribute changes
	(if HIWindowChangeClass() API available); add debug build warning
	message when deprecated window style is used instead of window class;
	use transparent HIGrowBox for resizable windows; avoid unnecessary
	calls to window structure width API; use tcl time API in TkpGetMS();
	add TkMacOSXEnterExitFullscreen() to enter/exit UIMode with dock and
	menubar hidden; restrict wmTracing output to debug builds; remove
	unneeded calls to TkMacOSXInvalClipRgns() and unnecessary setting of QD
	port; workaround GetWindowStructureWidths() Carbon bug (bogus results
	for never-mapped floating windows).

	* macosx/tkMacOSXXStubs.c (TkMacOSXDisplayChanged): Add maximal window
	bounds field to Screen record (in ext_data), computed as the union of
	available window positioning bounds of all graphics devices (displays).

	* macosx/tkMacOSXBitmap.c: Fix macRoman encoding leak.
	* macosx/tkMacOSXCursor.c:

	* macosx/tkMacOSXDebug.c (TkMacOSXCarbonEventToAscii): Use static
	* macosx/tkMacOSXDebug.h: buffer to simplify callers; const fixes.

	* macosx/tkMacOSXBitmap.c: Use more efficient QDSwapPort() instead of
	* macosx/tkMacOSXButton.c: GetPort()/SetPort()/GetGWorld()/SetGWorld().
	* macosx/tkMacOSXDraw.c:
	* macosx/tkMacOSXMenubutton.c:
	* macosx/tkMacOSXScale.c:
	* macosx/tkMacOSXScrlbr.c:
	* macosx/tkMacOSXXStubs.c:

	* macosx/tkMacOSXColor.c: Use kHIToolboxVersionNumber for runtime OS
	* macosx/tkMacOSXEntry.c: version check rather than Gestalt() etc.
	* macosx/tkMacOSXInt.h:
	* macosx/tkMacOSXWm.c:

	* macosx/tkMacOSXDraw.c: Remove obsolete and now incorrect
	* macosx/tkMacOSXInt.h:  tkMenuCascadeRgn clipping code.
	* macosx/tkMacOSXMenu.c:

	* macosx/tkMacOSXHLEvents.c: Replace Tcl_GlobalEval() resp. Tcl_Eval()
	* macosx/tkMacOSXScrlbr.c:   by Tcl_EvalEx().
	* macosx/tkMacOSXInit.c:

	* macosx/tkMacOSXInit.c (TkpInit): Reorder initialization steps.

	* macosx/tkMacOSXKeyEvent.c: Remove pre-10.2 support.

	* macosx/tkMacOSXMenus.c: Remove now useless call to
	TkMacOSXHandleTearoffMenu(); use \x.. quoting for non-latin1 macroman
	literar chars to allow file to be edited as utf-8.

	* macosx/tkMacOSXScale.c: Replace TrackControl() by modern
	* macosx/tkMacOSXScrlbr.c: HandleControlClick() API (using new
	TkMacOSXModifierState()).

	* macosx/tkMacOSXInt.h:		Move all constant #defines needed to
	* macosx/tkMacOSXColor.c:	support building on older OS X releases
	* macosx/tkMacOSXEvent.h:	to a central location in tkMacOSXInt.h.
	* macosx/tkMacOSXFont.c:
	* macosx/tkMacOSXMenu.c:
	* macosx/tkMacOSXMenubutton.c:
	* macosx/tkMacOSXMenus.c:
	* macosx/tkMacOSXMouseEvent.c:
	* macosx/tkMacOSXWm.c:
	* macosx/ttkMacOSXTheme.c:

	* macosx/tkMacOSXInt.h:		 Add ChkErr() macro to factor out
	* macosx/tkMacOSXButton.c:	 Carbon OSStatus return value checking
	* macosx/tkMacOSXCarbonEvents.c: and TkMacOSXDbgMsg() macro to factour
	* macosx/tkMacOSXClipboard.c:	 out debug message output; use these
	* macosx/tkMacOSXColor.c:	 macros to replace #ifdef TK_MAC_DEBUG
	* macosx/tkMacOSXCursor.c:	 blocks & direct printing to stderr,
	* macosx/tkMacOSXDebug.c:	 and to do additional OSStatus return
	* macosx/tkMacOSXDialog.c:	 checking, and to standardize OSStatus
	* macosx/tkMacOSXDraw.c:	 usage.
	* macosx/tkMacOSXEntry.c:
	* macosx/tkMacOSXEvent.c:
	* macosx/tkMacOSXFont.c:
	* macosx/tkMacOSXHLEvents.c:
	* macosx/tkMacOSXInit.c:
	* macosx/tkMacOSXKeyEvent.c:
	* macosx/tkMacOSXMenu.c:
	* macosx/tkMacOSXMenubutton.c:
	* macosx/tkMacOSXMenus.c:
	* macosx/tkMacOSXMouseEvent.c:
	* macosx/tkMacOSXScrlbr.c:
	* macosx/tkMacOSXSubwindows.c:
	* macosx/tkMacOSXWindowEvent.c:
	* macosx/tkMacOSXWm.c:
	* macosx/tkMacOSXXStubs.c:

	* macosx/tkMacOSXSend.c:	Remove duplicate/unused declarations.
	* macosx/tkMacOSXXStubs.c:

	* macosx/tkMacOSXDebug.c:	Const fixes.
	* macosx/tkMacOSXInit.c:
	* macosx/tkMacOSXTest.c:
	* macosx/tkMacOSXWm.c:
	* macosx/tkMacOSXXStubs.c:

	* macosx/Wish-Info.plist.in: Add tcl document extensions/mime types and
	LSMinimumSystemVersion, LSRequiresCarbon & NSAppleScriptEnabled keys.

	* macosx/Wish-Common.xcconfig: Add Wish's Info.plist as __info_plist
	section to tktest; enable more warnings.

	* macosx/Wish.xcodeproj/project.pbxproj: Add 'DebugMemCompile' build
	configuration that calls configure with --enable-symbols=all; disable
	configure check for __attribute__((__visibility__("hidden"))) in Debug
	configuration to restore availability of ZeroLink.

	* macosx/Wish-Common.xcconfig:	Fix whitespace.
	* macosx/Wish-Debug.xcconfig:
	* macosx/Wish-Release.xcconfig:
	* macosx/tkMacOSXAETE.r:
	* macosx/tkMacOSXConfig.c:
	* macosx/tkMacOSXCursors.r:
	* macosx/tkMacOSXKeyboard.c:
	* macosx/tkMacOSXSend.c:
	* macosx/ttkMacOSXTheme.c:
	* macosx/tkMacOSXXCursors.r:
	* macosx/README:

	* macosx/GNUmakefile:		Fix/add copyright and license refs.
	* macosx/Tk-Info.plist.in:
	* macosx/Wish-Info.plist.in:
	* macosx/Wish.xcode/project.pbxproj:
	* macosx/Wish.xcodeproj/project.pbxproj:
	* macosx/tkMacOSX.h:

	* unix/configure.in: Install license.terms into Tk.framework; fix tk
	debug build detection.
	* unix/configure: autoconf-2.59

	* doc/colors.n:		Document new Mac OS X system colors.
	* doc/cursors.n:	Document new Mac OS X native cursors.
	* doc/font.n:		Document new Mac OS X 'menu' system font.
	* doc/wm.n:		Document new Mac OS X [wm attributes].
	* doc/ttk_image.n:	Fix 'make html' warning.
	* doc/canvas.n:		Fix nroff typo.

2007-04-21  Jeff Hobbs  <jeffh@ActiveState.com>

	* macosx/tkMacOSXBitmap.c, macosx/tkMacOSXButton.c:
	* macosx/tkMacOSXCarbonEvents.c, macosx/tkMacOSXClipboard.c:
	* macosx/tkMacOSXCursor.c, macosx/tkMacOSXDialog.c:
	* macosx/tkMacOSXDraw.c, macosx/tkMacOSXEvent.c:
	* macosx/tkMacOSXFont.c, macosx/tkMacOSXInit.c, macosx/tkMacOSXInt.h:
	* macosx/tkMacOSXKeyEvent.c, macosx/tkMacOSXMenu.c:
	* macosx/tkMacOSXMenubutton.c, macosx/tkMacOSXMouseEvent.c:
	* macosx/tkMacOSXScale.c, macosx/tkMacOSXWindowEvent.c:
	* macosx/tkMacOSXWm.c: Revert of commits from 2007-04-13 which broke
	the OS X build.

2007-04-17  Donal K. Fellows  <donal.k.fellows@manchester.ac.uk>

	* generic/tkFont.c, generic/tkListbox.c, unix/tkUnixSelect.c:
	* win/ttkWinMonitor.c, win/ttkWinTheme.c, win/ttkWinXPTheme.c: Make
	the format of declarations much more standardized (removing K&R-isms
	and other things like that).

2007-04-13  Donal K. Fellows  <donal.k.fellows@manchester.ac.uk>

	* macosx/tkMacOSXInt.h (LOG_MSG, LOG_ON_ERROR): Added macros to make
	the OSX code much less #ifdef-full.

2007-04-12  Jeff Hobbs  <jeffh@ActiveState.com>

	* library/ttk/panedwindow.tcl (ttk::panedwindow::Press): handle Press
	triggering outside sash element boundaries.

2007-04-10  Joe English  <jenglish@users.sourceforge.net>

	* win/ttkWinMonitor.c, win/ttkWinXPTheme.c: Re-sync with Tile codebase
	so patches can flow back and forth.

	* win/ttkWinXPTheme.c: Skip OS version test, should work on Vista/Aero
	now as well as XP. Fixes [Bug 1687299], thanks to George Petasis for
	tracking this down.

2007-03-21  Joe English  <jenglish@users.sourceforge.net>

	* generic/ttk/ttkLayout.c(Ttk_BuildLayoutTemplate): BUGFIX: Nested
	TTK_GROUP nodes did not work unless they appeared at the end of the
	layout (and only by accident then).

2007-03-08  Joe English  <jenglish@users.sourceforge.net>

	* tests/grid.test(grid-21.7): Reset wm geometry . and pack propagate .
	at end of test. 'pack propagate . 0' was causing cascading failures in
	subsequent tests. [Bug 1676770]

2007-03-07  Daniel Steffen  <das@users.sourceforge.net>

	* generic/tkMain.c (Tk_MainEx): Replicate macosx-specific code from
	TkpInit() that ensures the console window appears when wish is started
	from the OS X Finder (i.e. with stdin == /dev/null), jeffh's 2006-11-24
	change rendered the corresponding code in TkpInit() ineffective in wish
	because Tk_MainEx() sets tcl_interactive before calling TkpInit().

	* generic/ttk/ttkGenStubs.tcl (new): Add ttk-specific genstubs.tcl from
	* unix/Makefile.in (genstubs):       tile and run it from 'genstubs'
	target, restores ability to generate all of Tk's stub sources.

	* generic/ttk/ttkTreeview.c: #ifdef out unused declaration.

	* macosx/tkMacOSXDebug.c (TkMacOSXGetNamedDebugSymbol): Add fix for
	libraries loaded with a DYLD_IMAGE_SUFFIX.

	* macosx/Wish.xcodeproj/project.pbxproj: Ensure gcc version used by
	* macosx/Wish.xcodeproj/default.pbxuser: Xcode and configure/make are
	* macosx/Wish-Common.xcconfig:		 consistent and independent of
	gcc_select default and CC env var; fixes for Xcode 3.0.

	* unix/tcl.m4 (Darwin): s/CFLAGS/CPPFLAGS/ in macosx-version-min check.
	* unix/configure: autoconf-2.59

2007-02-25  Peter Spjuth  <peter.spjuth@space.se>

	* generic/tkUtil.c: Fixed grid anchor center problem in labelframes.
	* tests/grid.test:  [Bug 1545765]

2007-02-23  Jeff Hobbs  <jeffh@ActiveState.com>

	* library/ttk/notebook.tcl (ttk::notebook::enableTraversal): OS X
	needs Option instead of Alt binding

2007-02-19  Jeff Hobbs  <jeffh@ActiveState.com>

	* unix/tcl.m4: use SHLIB_SUFFIX=".so" on HP-UX ia64 arch.
	* unix/configure: autoconf-2.59

	* library/tkfbox.tcl (::tk::IconList_Goto): avoid goto issues in empty
	dirs. [Bug 1662959]

2007-02-09  Joe Mistachkin  <joe@mistachkin.com>

	* win/nmakehlp.c: Properly cleanup after nmakehlp, including the
	* win/makefile.vc: vcX0.pch file. Sync up fixed nmakehlp usage from
	Tcl.

2007-02-06  Joe English  <jenglish@users.sourceforge.net>

	* library/ttk/ttk.tcl: Add no-op [package ifneeded] script for tile
	0.8.0, so that existing applications that use "package require tile"
	won't fail when run under Tk 8.5.

2007-02-04  Daniel Steffen  <das@users.sourceforge.net>

	* unix/tcl.m4: Use gcc4's __attribute__((__visibility__("hidden"))) if
	available to define MODULE_SCOPE effective on all platforms.
	* unix/configure.in: add caching to -pipe check.
	* unix/configure: autoconf-2.59
	* unix/tkConfig.h.in: autoheader-2.59

2007-02-03  Joe Mistachkin  <joe@mistachkin.com>

	* win/rules.vc: Fix platform specific file copy macros for downlevel
	Windows.
	* win/ttkWinMonitor.c: Windows portability support. Fix "noxp" build
	* win/ttkWinXPTheme.c: option handling and use GetWindowLongPtr and
	SetWindowLongPtr only when needed.

2007-02-02  Pat Thoyts  <patthoyts@users.sourceforge.net>

	* win/ttkWinXPTheme.c: Support IsAppThemed() call. This is what is
	used when theming is turned off just for an individual application.

2007-01-28  Daniel Steffen  <das@users.sourceforge.net>

	* macosx/Wish.xcodeproj/project.pbxproj:   Extract build settings that
	* macosx/Wish.xcodeproj/default.pbxuser:   were common to multiple
	* macosx/Wish-Common.xcconfig (new file):  configurations into external
	* macosx/Wish-Debug.xcconfig (new file):   xcconfig files; add extra
	* macosx/Wish-Release.xcconfig (new file): configurations for building
	with SDKs; convert legacy jam-based 'Tk' target to native target with
	single script phase; correct syntax of build setting references to use
	$() throughout; remove unused tcltest sources from 'tktest' target.

	* macosx/README: Document new Wish.xcodeproj configurations; other
	minor updates/corrections.

	* generic/tk.h: Update location of version numbers in macosx files.

	* macosx/Wish.xcode/project.pbxproj: Restore 'tktest' target to working
	* macosx/Wish.xcode/default.pbxuser: order by replicating applicable
	changes to Wish.xcodeproj since 2006-07-20.

2007-01-25  Daniel Steffen  <das@users.sourceforge.net>

	* unix/tcl.m4: Integrate CPPFLAGS into CFLAGS as late as possible and
	move (rather than duplicate) -isysroot flags from CFLAGS to CPPFLAGS to
	avoid errors about multiple -isysroot flags from some older gcc builds.

	* unix/configure: autoconf-2.59

2007-01-19  Joe Mistachkin  <joe@mistachkin.com>

	* win/makefile.vc: Properly build man2tcl.c for MSVC8.

2007-01-19  Daniel Steffen  <das@users.sourceforge.net>

	* macosx/Wish.xcodeproj/project.pbxproj: Remove libtommath defines.

	* unix/tcl.m4: Ensure CPPFLAGS env var is used when set. [Bug 1586861]
	(Darwin): add -isysroot and -mmacosx-version-min flags to CPPFLAGS when
	present in CFLAGS to avoid discrepancies between what headers configure
	sees during preprocessing tests and compiling tests.

	* unix/configure: autoconf-2.59

2007-01-11  Jeff Hobbs  <jeffh@activestate.com>

	* unix/tkUnixEvent.c, library/msgs/es.msg: s/CRLF/LF/g

2007-01-11  Joe English  <jenglish@users.sourceforge.net>

	* win/tcl.m4 (CFLAGS_WARNING): Remove "-Wconversion". This was removed
	from unix/tcl.m4 2004-07-16 but not from here.
	* win/configure: Regenerated.

2007-01-11  Joe English  <jenglish@users.sourceforge.net>

	* generic/ttk/ttkManager.h, generic/ttk/ttk*.c: Revert addition of
	contravariant 'const' qualifiers, to keep in sync with Tile codebase
	(which must remain compatible with Tk 8.4).

2007-01-03  Jan Nijtmans  <nijtmans@users.sf.net>

	* doc/ManageGeom.3,
	* generic/tk.decls,
	* generic/tk.h: Add const to 2nd parameter of Tk_ManageGeometry
	* generic/tkDecls.h: regenerated
	* generic/tkInt.h,
	* generic/tk*.c,
	* generic/ttk/ttk*.c: Added many "const" specifiers in implementation.

2007-01-02  Donal K. Fellows  <dkf@users.sf.net>

	* xlib/*: Made the generic fake-X11 glue layer abide by the formatting
	rules of the core.

2006-12-31  Benjamin Riefenstahl  <b.riefenstahl@turtle-trading.net>

	* macosx/tkMacOSXFont.c: Fill-in TkpGetFontAttrsForChar (TIP #300).
	* macosx/ttkMacOSXTheme.c: Define a constant to make it compile on Mac
	OS X 10.3.

2006-12-28  Mo DeJong  <mdejong@users.sourceforge.net>

	* tests/wm.test: Update wm attributes output so that tests pass after
	addition of -transparentcolor for Win32.

2006-12-26  Joe English  <jenglish@users.sourceforge.net>

	* generic/ttk/ttkLabel.c: ImageElement clientData no longer needed.

2006-12-22  Donal K. Fellows  <dkf@users.sf.net>

	* unix/tkUnixEvent.c (TkUnixDoOneXEvent): Made correct on AMD64 and
	other similar 64-bit systems where fd_mask is not 'unsigned int' in
	effect. [Bug 1522467]

	* library/msgs/es_ES.msg (removed):
	* library/msgs/es.msg: Fixed translation fault that was present in all
	Spanish-speaking locales. [Bug 1111213]

2006-12-19  Jeff Hobbs  <jeffh@ActiveState.com>

	* win/tkWinButton.c (TkpDisplayButton): lint init. [Bug 1618604]

2006-12-19  Daniel Steffen  <das@users.sourceforge.net>

	* unix/tcl.m4 (Darwin): --enable-64bit: verify linking with 64bit -arch
	flag succeeds before enabling 64bit build.
	* unix/configure: autoconf-2.59

2006-12-18  Joe English  <jenglish@users.sourceforge.net>

	* generic/ttk/ttkTreeview.c, library/ttk/treeview.tcl, doc/treeview.n:
	Added column '-stretch' and '-minwidth' options. Improved column drag
	and resize behavior. Added horizontal scrolling [Bug 1518650]. Row
	height and child indent specifiable on Treeview style. Decreased
	default row height, no default -padding. Use correct heading height
	[Bug 1163349]. Apply tag settings to tree item as well as to data
	columns [NOTE: 'tag configure' still buggy]. Fix off-by-one condition
	when moving nodes forward [Bug 1618142]
	* generic/ttk/ttkScroll.c (TtkScrollTo): Prevent overscroll [Bug
	1173434]
	* library/ttk/altTheme.tcl, library/ttk/aquaTheme.tcl,
	* library/ttk/clamTheme.tcl, library/ttk/classicTheme.tcl,
	* library/ttk/defaults.tcl, library/ttk/winTheme.tcl,
	* library/ttk/xpTheme.tcl: Per-theme treeview settings.
	* macosx/ttkMacOSXTheme.c: Added disclosure triangle element.

2006-12-17  Joe English  <jenglish@users.sourceforge.net>

	* library/ttk/combobox.tcl, generic/ttk/ttkEntry.c,
	* doc/ttk_combobox.n: Add combobox -height option; only show scrollbar
	if the listbox needs to scroll. [Bug 1032869]

2006-12-16  Mo DeJong  <mdejong@users.sourceforge.net>

	* doc/cursors.n: Mention "none" in supported cursor list. Fix comment
	that incorrectly claims that the Win32 "no" cursor hides the cursor.
	* tests/cursor.test: Test "none" cursor.
	* unix/tkUnixCursor.c (CreateCursorFromTableOrFile)
	(TkGetCursorByName): Define a table of Tk cursors that is searched in
	addition to the X cursor table. A Tk cursor is loaded from a data
	string and works with the same options as the built in X cursors. This
	code makes it possible to use "none" as a cursor name under Unix.
	* win/rc/cursor9a.cur: Added none Win32 cursor.
	* win/rc/tk_base.rc: Define a built-in Win32 cursor named "none".
	[Patch 1615427]

2006-12-14  Joe English  <jenglish@users.sourceforge.net>

	* generic/ttk/ttkButton.c, generic/ttk/ttkElements.c,
	* generic/ttk/ttkEntry.c, generic/ttk/ttkFrame.c,
	* generic/ttk/ttkImage.c, generic/ttk/ttkInit.c,
	* generic/ttk/ttkLabel.c, generic/ttk/ttkNotebook.c,
	* generic/ttk/ttkPanedwindow.c, generic/ttk/ttkProgress.c,
	* generic/ttk/ttkScale.c, generic/ttk/ttkScrollbar.c,
	* generic/ttk/ttkSeparator.c, generic/ttk/ttkTheme.h,
	* generic/ttk/ttkTreeview.c, generic/ttk/ttkWidget.h:
	Global reduction: use per-file *_Init() routines to reduce the number
	of globally-visible initialization records.

2006-12-13  Jeff Hobbs  <jeffh@ActiveState.com>

	* unix/Makefile.in (install-doc): intentionally skip ttk_dialog.n
	installation (not for public consumption)

	* doc/scrollbar.n, doc/button.n, doc/checkbutton.n:
	* doc/entry.n, doc/frame.n, doc/label.n, doc/labelframe.n:
	* doc/menu.n, doc/menubutton.n, doc/panedwindow.n:
	* doc/radiobutton.n, doc/scrollbar.n, doc/ttk_*: revamp ttk docs to
	use consist nroff format (not 100% consistent with classic widget
	docs). Add more man page cross-linking "SEE ALSO".

	* generic/ttk/ttkInit.c:
	* generic/ttk/ttkTreeview.c: make treeview exist by default
	* generic/ttk/ttkPanedwindow.c: s/TtkPaned_Init/TtkPanedwindow_Init/

	* win/Makefile.in, unix/Makefile.in (demo): add 'demo' target

2006-12-13  Joe English  <jenglish@users.sourceforge.net>

	* library/ttk/ttk.tcl: Try to straighten out theme loading and
	selection logic.
	* generic/ttk/ttkElements.c, library/ttk/defaults.tcl,
	* generic/ttk/ttkClamTheme.c, library/ttk/clamTheme.tcl:
	Provide package in C part instead of Tcl part.

2006-12-12  Joe English  <jenglish@users.sourceforge.net>

	* library/ttk/ttk.tcl, generic/ttkTheme.c: Remove nonfunctional code.

2006-12-12  Mo DeJong  <mdejong@users.sourceforge.net>

	* win/tkWinButton.c (InitBoxes): Call Tcl_Panic() if loading of bitmap
	resources fails. This change generates an error if Tk is unable to
	find button widget resources instead of silently failing and then
	drawing widgets incorrectly.
	* win/rc/tk_base.rc: If the user defines BASE_NO_TK_ICON then compile
	the base resources file without a "tk" icon. This change makes it
	easier to replace the default tk icon with a custom icon. [Patch
	1614362]

2006-12-11  Donal K. Fellows  <donal.k.fellows@manchester.ac.uk>

	* unix/tkUnixWm.c (TkWmMapWindow, WmClientCmd): Added support for
	_NET_WM_PID property from the EWMH spec. This is only installed when
	the client machine is set.
	(WmProtocolCmd, UpdateWmProtocols, TkWmProtocolEventProc): Added
	support for the _NET_WM_PING protocol from the EWMH spec. Note that
	the support for this is not exposed to the script level as that would
	prevent correct handling.

2006-12-10  Joe English  <jenglish@users.sourceforge.net>

	* generic/ttk/ttkTheme.h, generic/ttk/ttkThemeInt.h,
	* generic/ttk/ttk.decls, generic/ttk/ttkTheme.c,
	* generic/ttk/ttkLayout.c, generic/ttk/ttkDecls.h:
	Rename typedef Ttk_Element => Ttk_ElementImpl.

2006-12-09  Joe English  <jenglish@users.sourceforge.net>

	* generic/ttk/ttkButton.c, generic/ttk/ttkImage.c,
	* generic/ttk/ttkLabel.c, generic/ttk/ttkWidget.h,
	* generic/ttk/ttkTheme.h, generic/ttk/ttkNotebook.c,
	* generic/ttk/ttkTreeview.c, doc/ttk_image.n:
	Merged duplicate functionality between image element factory, image
	element, and -image option processing. Image element factory now takes
	an imageSpec argument instead of a separate image name and -map option
	* tests/ttk/image.test(image-1.1): Can catch this error earlier now.

2006-12-06  Kevin Kenny  <kennykb@acm.org>

	* unix/configure.in: Further changes to avoid attempting to link
	* unix/configure:    against Xft libraries in a non-Xft build
	                     [Bug 1609616] (dgp)

2006-12-04  Jeff Hobbs  <jeffh@ActiveState.com>

	* generic/tkListbox.c (ConfigureListboxItem): ListboxWorldChanged not
	needed - just call EventuallyRedrawRange. [Bug 1608046] (rezic)

2006-12-04  Donal K. Fellows  <dkf@users.sf.net>

	TIP #286 IMPLEMENTATION

	* generic/tkMenu.c (MenuWidgetObjCmd, MenuDoXPosition):
	* doc/menu.n, tests/menu.test: Added an [$menu xposition] subcommand
	which is useful in menubars and when menus use multiple columns. Many
	thanks to Schelte Bron for the implementation.

2006-12-01  Kevin Kenny  <kennykb@acm.org>

	TIP #300 IMPLEMENTATION

	* doc/font.n:			Added a [font actual $font $char]
	* generic/tkFont.c:		variant that introspects the font that
	* generic/tkFont.h:		is chosen to render a given character
	* macosx/tkMacOSXFont.c:	in a given nominal font. Added
	* tests/font.test:		documentation and test cases for the
	* unix/tkUnixFont.c:		new command syntax.
	* unix/tkUnixRFont.c:
	* win/tkWinFont.c:

2006-12-01  Jeff Hobbs  <jeffh@ActiveState.com>

	* doc/wm.n, tests/winWm.test:
	* win/tkWinWm.c: add -transparentcolor attribute for Windows.

2006-12-01  Joe English  <jenglish@users.sourceforge.net>

	* generic/ttk/ttkTheme.h, generic/ttk/ttkLayout.c: Dead code removal.

2006-11-30  Daniel Steffen  <das@users.sourceforge.net>

	* macosx/tkMacOSXDialog.c (Tk_MessageBoxObjCmd): fix inability to use
	buttons with standard Escape key binding as -default button (reported
	on tcl-mac by Hans-Christoph Steiner).

	* macosx/tkMacOSXWm.c (WmAttributesCmd): fix getting [wm attr -alpha].
	[Bug 1581932]

2006-11-28  Joe English  <jenglish@users.sourceforge.net>

	* library/ttk/fonts.tcl: Clean up temporary variables.

2006-11-27  Kevin Kenny  <kennykb@acm.org>

	* unix/configure.in: Corrected Xft configuration so that Xft actually
	does get turned on when available.
	* unix/configure: autoconf

2006-11-26  Joe English  <jenglish@users.sourceforge.net>

	* generic/ttk/ttkWidget.c, generic/ttk/ttkPaned.c: Fix [Bug 1603506]
	* library/ttk/button.tcl, library/ttk/combobox.tcl,
	* library/ttk/utils.tcl: Rename ttk::CopyBindings to ttk::copyBindings
	* generic/ttk/ttkTreeview.c, doc/ttk_treeview.n:
	-displaycolumns {} now means "no columns" instead of "all columns".
	Use -displaycolumns #all for "all columns". [Bug 1547622]

2006-11-26  Daniel Steffen  <das@users.sourceforge.net>

	* unix/tcl.m4 (Linux): --enable-64bit support.	[Patch 1597389]
	* unix/configure: autoconf-2.59			[Bug 1230558]

2006-11-24  Jeff Hobbs  <jeffh@ActiveState.com>

	* macosx/tkMacOSXInit.c (TkpInit): only set tcl_interactive 1 if it
	isn't already defined. Allows embedders to set it to 0 to prevent the
	console appearing on OS X. [Bug 1487701]

	* unix/tkUnixMenu.c (DrawMenuUnderline): bound Tcl_UtfAtIndex usage
	* tests/menu.test (menu-36.1): [Bug 1599877]

2006-11-24  Joe English  <jenglish@users.sourceforge.net>

	* library/ttk/altTheme.tcl, library/ttk/clamTheme.tcl,
	* library/ttk/defaults.tcl, library/ttk/winTheme.tcl,
	* library/ttk/xpTheme.tcl: explicitly specify -anchor w on TMenubutton
	* tests/ttk/entry.test: Fixed font dependency; test entry-3.2 should
	work on all platforms now.
	* library/classicTheme.tcl: Don't define or use TkClassicDefaultFont.
	* generic/ttk/ttkTreeview.c, generic/ttk/ttkPanedwindow.c: Handle
	missing layouts.

2006-11-23  Jeff Hobbs  <jeffh@ActiveState.com>

	* win/tkWinMenu.c (TkWinHandleMenuEvent, DrawMenuUnderline): Handle
	unichar underlining correctly and safely. [Bug 1599877]

2006-11-20  Joe English  <jenglish@users.sourceforge.net>

	* win/ttkWinXPTheme.c: Add support for alternate/indeterminate
	checkbutton state. Fix various spacing parameters [Bug 1596020, patch
	from Tim Baker]. Remove unused uxtheme hooks.

2006-11-16  Donal K. Fellows  <dkf@users.sf.net>

	* doc/colors.n, doc/wm.n: Minor fixes, added See Also.

	* doc/labelframe.n: Added an example.

2006-11-15  Donal K. Fellows  <dkf@users.sf.net>

	* doc/label.n: Added an example and some See Also refs.

	* doc/ConfigWidg.3, doc/bind.n, doc/grid.n, doc/panedwindow.n:
	* doc/text.n, doc/ttk_Geometry.3, doc/ttk_button.n:
	* doc/ttk_checkbutton.n, doc/ttk_combobox.n, doc/ttk_dialog.n:
	* doc/ttk_entry.n, doc/ttk_frame.n, doc/ttk_image.n, doc/ttk_intro.n:
	* doc/ttk_label.n, doc/ttk_labelframe.n, doc/ttk_menubutton.n:
	* doc/ttk_notebook.n, doc/ttk_panedwindow.n, doc/ttk_progressbar.n:
	* doc/ttk_radiobutton.n, doc/ttk_scrollbar.n, doc/ttk_separator.n:
	* doc/ttk_sizegrip.n, doc/ttk_style.n, doc/ttk_widget.n, doc/wm.n:
	Convert \fP to \fR so that man-page scrapers have an easier time.

2006-11-14  Joe English  <jenglish@users.sourceforge.net>

	* generic/ttk/ttkDefaultTheme.c: Fix off-by-one bug in tree indicator
	size computation [Bug 1596021, patch from Tim Baker]. Increased
	default size from 7 to 9 pixels.

2006-11-12  Joe English  <jenglish@users.sourceforge.net>

	* generic/ttkScroll.c: *correct* fix for [Bug 1588251].

2006-11-12  Joe English  <jenglish@users.sourceforge.net>

	* tests/ttk/ttk.test(ttk-6.9): Workaround for [Bug 1583038]

2006-11-12  Joe English  <jenglish@users.sourceforge.net>

	* generic/ttkScroll.c: Reworked cleanup procedure; "self-cancelling"
	idle call is not robust, call Tcl_CancelIdleCall() in
	TtkFreeScrollHandle instead. Fixes [Bug 1588251]

2006-11-10  Daniel Steffen  <das@users.sourceforge.net>

	* macosx/Wish.xcodeproj/project.pbxproj: remove tclParseExpr.c and
	bwidget.test.

	* unix/tcl.m4 (Darwin): suppress linker arch warnings when building
	universal for both 32 & 64 bit and no 64bit CoreFoundation is
	available; sync with tcl tcl.m4 change.
	* unix/configure: autoconf-2.59
	* unix/tkConfig.h.in: autoheader-2.59

2006-11-08  Kevin Kenny  <kennykb@acm.org>

	* unix/configure.in: Silenced warnings about missing Xft configuration
	unless --enable-xft is requested explicitly. Also added a few basic
	checks that we can actually compile and link against Xft headers and
	libraries. [Bug 1592667]
	* unix/configure: Regen.

2006-11-07  Kevin Kenny  <kennykb@acm.org>

	* unix/configure.in: Made --enable-xft the default.
	* unix/configure: Regen.

2006-11-06  Joe English  <jenglish@users.sourceforge.net>

	* generic/ttk/ttkClassicTheme.c, generic/ttk/ttkPanedwindow.c,
	* generic/ttk/ttkTheme.c, generic/ttk/ttkTreeview.c,
	* win/ttkWinXPTheme.c, library/ttk/entry.tcl,
	* library/ttk/notebook.tcl, library/ttk/panedwindow.tcl,
	* library/ttk/utils.tcl, tests/ttk/entry.test, tests/ttk/bwidget.test:
	Miscellaneous minor changes to re-sync Ttk codebase with Tile CVS: fix
	comments damaged by overzealous search-and-destroy; removed obsolete
	[style default] synonym for [ttk::style configure]; removed other dead
	code.

2006-11-03  Pat Thoyts  <patthoyts@users.sourceforge.net>

	* library/safetk.tcl (::safe::tkTopLevel): Theme it.

	* generic/ttk/ttkLayout.c:     We do not want to require tkInt in all
	* generic/ttk/ttkMananager.h:  the ttk files so added the definition
	* generic/ttk/ttkTheme.h:      of MODULE_SCOPE to ttkTheme.h. Ensures
	* generic/ttk/ttkWinMonitor.c: everyone gets to see the definition
	from someplace.

	* library/ttk/fonts.tcl: In a safe interp there is no osVersion field
	in tcl_platform so work around it.

2006-11-02  Daniel Steffen  <das@users.sourceforge.net>

	* generic/ttk/ttkBlink.c, generic/ttk/ttkButton.c:
	* generic/ttk/ttkClamTheme.c, generic/ttk/ttkClassicTheme.c:
	* generic/ttk/ttkDecls.h, generic/ttk/ttkDefaultTheme.c:
	* generic/ttk/ttkElements.c, generic/ttk/ttkEntry.c:
	* generic/ttk/ttkFrame.c, generic/ttk/ttkImage.c:
	* generic/ttk/ttkInit.c, generic/ttk/ttkLabel.c:
	* generic/ttk/ttkLayout.c, generic/ttk/ttkManager.h:
	* generic/ttk/ttkNotebook.c, generic/ttk/ttkPanedwindow.c:
	* generic/ttk/ttkProgress.c, generic/ttk/ttkScale.c:
	* generic/ttk/ttkScroll.c, generic/ttk/ttkScrollbar.c:
	* generic/ttk/ttkSeparator.c, generic/ttk/ttkSquare.c:
	* generic/ttk/ttkStubInit.c, generic/ttk/ttkStubLib.c:
	* generic/ttk/ttkTheme.c, generic/ttk/ttkTheme.h:
	* generic/ttk/ttkThemeInt.h, generic/ttk/ttkTrack.c:
	* generic/ttk/ttkTreeview.c, generic/ttk/ttkWidget.c:
	* generic/ttk/ttkWidget.h, macosx/ttkMacOSXTheme.c:
	* win/ttkWinMonitor.c, win/ttkWinTheme.c, win/ttkWinXPTheme.c: ensure
	all global Ttk symbols have Ttk or ttk prefix; declare all externally
	visible Ttk symbols not contained in stubs table as MODULE_SCOPE (or as
	static when possible); so that 'make check{exports,stubs}' once again
	complete without errors.

	* macosx/tkMacOSXColor.c (TkMacOSXCompareColors): ifdef out when unused

	* macosx/Wish.xcodeproj/project.pbxproj: check autoconf/autoheader exit
	status and stop build if they fail.

	* macosx/tkMacOSXWindowEvent.c (GenerateUpdateEvent): fix handling of
	Carbon Update events: the QuickDraw window update region was being
	ignored and all child TkWindows were sent an Expose XEvent even when
	they did not need to be redrawn. [Patch 1589226]

2006-11-01  Daniel Steffen  <das@users.sourceforge.net>

	* macosx/tkMacOSXDebug.c: add TkMacOSX prefix to leftover
	* macosx/tkMacOSXDebug.h: macosx-private global symbols without Tk
	* macosx/tkMacOSXEmbed.c: prefix; ifdef out currently unused debug
	* macosx/tkMacOSXEvent.c: procs.
	* macosx/tkMacOSXInt.h:
	* macosx/tkMacOSXCarbonEvents.c:
	* macosx/tkMacOSXSubwindows.c:
	* macosx/tkMacOSXWm.c:

2006-10-31  Pat Thoyts  <patthoyts@users.sourceforge.net>

	* win/makefile.vc: Added ttk files to msvc build and add manifest
	* win/rules.vc:    files to binaries with MSVC8.

2006-10-31  Daniel Steffen  <das@users.sourceforge.net>

	* macosx/Wish.xcodeproj/project.pbxproj: add new Ttk files.

	* macosx/ttkMacOSXTheme.c: standardize header #includes.

	* unix/Makefile (checkstubs, checkexports): check ttk.decls, allow
	export of Ttk prefixed symbols.

	* generic/ttk/tkDefaultTheme.c: fix warnings.

2006-10-30  Jeff Hobbs  <jeffh@ActiveState.com>

	* doc/ttk_Geometry.3, doc/ttk_Theme.3, doc/ttk_button.n:
	* doc/ttk_checkbutton.n, doc/ttk_combobox.n, doc/ttk_dialog.n:
	* doc/ttk_entry.n, doc/ttk_frame.n, doc/ttk_image.n:
	* doc/ttk_intro.n, doc/ttk_label.n, doc/ttk_labelframe.n:
	* doc/ttk_menubutton.n, doc/ttk_notebook.n, doc/ttk_panedwindow.n:
	* doc/ttk_progressbar.n, doc/ttk_radiobutton.n, doc/ttk_scrollbar.n:
	* doc/ttk_separator.n, doc/ttk_sizegrip.n, doc/ttk_style.n:
	* doc/ttk_treeview.n, doc/ttk_widget.n,:
	* generic/ttk/ttk.decls, generic/ttk/ttkBlink.c:
	* generic/ttk/ttkButton.c, generic/ttk/ttkCache.c:
	* generic/ttk/ttkClamTheme.c, generic/ttk/ttkClassicTheme.c:
	* generic/ttk/ttkDecls.h, generic/ttk/ttkDefaultTheme.c:
	* generic/ttk/ttkElements.c, generic/ttk/ttkEntry.c:
	* generic/ttk/ttkFrame.c, generic/ttk/ttkImage.c:
	* generic/ttk/ttkInit.c, generic/ttk/ttkLabel.c:
	* generic/ttk/ttkLayout.c, generic/ttk/ttkManager.c:
	* generic/ttk/ttkManager.h, generic/ttk/ttkNotebook.c:
	* generic/ttk/ttkPanedwindow.c, generic/ttk/ttkProgress.c:
	* generic/ttk/ttkScale.c, generic/ttk/ttkScroll.c:
	* generic/ttk/ttkScrollbar.c, generic/ttk/ttkSeparator.c:
	* generic/ttk/ttkSquare.c, generic/ttk/ttkState.c:
	* generic/ttk/ttkStubInit.c, generic/ttk/ttkStubLib.c:
	* generic/ttk/ttkTagSet.c, generic/ttk/ttkTheme.c:
	* generic/ttk/ttkTheme.h, generic/ttk/ttkThemeInt.h:
	* generic/ttk/ttkTrace.c, generic/ttk/ttkTrack.c:
	* generic/ttk/ttkTreeview.c, generic/ttk/ttkWidget.c:
	* generic/ttk/ttkWidget.h:
	* library/demos/ttk_demo.tcl, library/demos/ttk_iconlib.tcl:
	* library/demos/ttk_repeater.tcl:
	* library/ttk/altTheme.tcl, library/ttk/aquaTheme.tcl:
	* library/ttk/button.tcl, library/ttk/clamTheme.tcl:
	* library/ttk/classicTheme.tcl, library/ttk/combobox.tcl:
	* library/ttk/cursors.tcl, library/ttk/defaults.tcl:
	* library/ttk/dialog.tcl, library/ttk/entry.tcl:
	* library/ttk/fonts.tcl, library/ttk/icons.tcl:
	* library/ttk/keynav.tcl, library/ttk/menubutton.tcl:
	* library/ttk/notebook.tcl, library/ttk/panedwindow.tcl:
	* library/ttk/progress.tcl, library/ttk/scale.tcl:
	* library/ttk/scrollbar.tcl, library/ttk/sizegrip.tcl:
	* library/ttk/treeview.tcl, library/ttk/ttk.tcl:
	* library/ttk/utils.tcl, library/ttk/winTheme.tcl:
	* library/ttk/xpTheme.tcl:
	* macosx/ttkMacOSXTheme.c:
	* tests/ttk/all.tcl, tests/ttk/bwidget.test, tests/ttk/combobox.test:
	* tests/ttk/entry.test, tests/ttk/image.test:
	* tests/ttk/labelframe.test, tests/ttk/layout.test:
	* tests/ttk/misc.test, tests/ttk/notebook.test:
	* tests/ttk/panedwindow.test, tests/ttk/progressbar.test:
	* tests/ttk/scrollbar.test, tests/ttk/treetags.test:
	* tests/ttk/treeview.test, tests/ttk/ttk.test, tests/ttk/validate.test:
	* win/ttkWinMonitor.c, win/ttkWinTheme.c, win/ttkWinXPTheme.c:
	First import of Ttk themed Tk widgets as branched from tile 0.7.8

	* generic/tkInt.h, generic/tkWindow.c: add Ttk_Init call, copy tk
	classic widgets to ::tk namespace.
	* library/tk.tcl: add source of ttk/ttk.tcl, define $::ttk::library.
	* unix/Makefile.in, win/Makefile.in: add Ttk build bits
	* win/configure, win/configure.in: check for uxtheme.h (XP theme).

2006-10-23  Don Porter  <dgp@users.sourceforge.net>

	* README:		Bump version number to 8.5a6
	* generic/tk.h:
	* library/tk.tcl:
	* unix/configure.in:
	* unix/tk.spec:
	* win/configure.in:

	* unix/configure:	autoconf-2.59
	* win/configure:

2006-10-19  Pat Thoyts  <patthoyts@users.sourceforge.net>

	*** 8.5a5 TAGGED FOR RELEASE ***

	* generic/tkImgBmap.c: Fixed line endings.
	* win/makefile.vc:  Patched up build system to manage
	* win/rules.vc:     AMD64 with MSVC8
	* win/nmakehlp.c:   Ensure operation without Platform SDK.

2006-10-18  Don Porter  <dgp@users.sourceforge.net>

	* changes:		8.5a5 release date set.

2006-10-17  Jeff Hobbs  <jeffh@ActiveState.com>

	* doc/text.n: fix docs to not correct -tabs usage case.

	* generic/tkTextDisp.c (SizeOfTab): fix -tabstyle wordprocessor tab
	alignment to correct tab edge case. [Bug 1578858]

2006-10-17  Pat Thoyts  <patthoyts@users.sourceforge.net>

	* generic/tkText.c: Applied suggested patch from [Bug 1536735]
	* tests/text.test:  Update test for above patch.
	* tests/textWind.test:  Corrected test to catch all messages
	* tests/safe.test: Silence spurious win32 failure awaiting TIP150
	* tests/winDialog.test: Updated test for file name length check.
	* test/winWm.test: Corrected test expectation for menu wrapping.

2006-10-16  Andreas Kupries  <andreask@activestate.com>

	* doc/WindowId.3: Pat's commit on 2006-10-08 broke the .SH NAME
	information across several lines, breaking the cross-linking of
	manpages during installation for this one. Put everything back on a
	single line, unbreaking it.

2006-10-16  Daniel Steffen  <das@users.sourceforge.net>

	* changes: updates for 8.5a5 release.

	* macosx/tkMacOSXDraw.c: fix numerous issues in CG and QD drawing
	procs so that they now match X11 drawing much more closely [Bug
	1558051]; use Tiger ellipse drawing API when available; fix comments &
	whitespace.

	* macosx/tkMacOSXInit.c: set default linewidth limit for CG
	antialiasing to 0 as thin horizontal/vertical lines look good now.
	* macosx/README: document CG antialiasing limit changes.

	* generic/tkCanvLine.c (ConfigureLine):     on TkAqua, pass outline
	* generic/tkCanvPoly.c (ConfigurePolygon):  linewidth in gc even for
	* generic/tkRectOval.c (ConfigureRectOval): fills (as it controls AA).

	* macosx/GNUmakefile: don't redo prebinding of non-prebound binaires.

	* library/demos/pendulum.tcl: fix incorrect setting of toplevel title.

2006-10-10  Don Porter  <dgp@users.sourceforge.net>

	* changes:	Updates for 8.5a5 release

2006-10-08  Pat Thoyts  <patthoyts@users.sourceforge.net>

	* generic/tkWindow.c:  Implemented TIP #264 - Tk_Interp function.
	* doc/WindowId.3:      Documented Tk_Interp.
	* generic/tk.decls:    Added to the stubs interface and
	* generic/tkDecls.h:   regenerated.
	* generic/tkStubsInit.c:

2006-10-05  Jeff Hobbs  <jeffh@ActiveState.com>

	* unix/tkUnixFont.c (Ucs2beToUtfProc, UtfToUcs2beProc):
	(TkpFontPkgInit, encodingAliases): Correct alignment issues in
	encoding conversion. Call ucs-2be "unicode" on big-endian systems.
	[Bug 1122671]

2006-09-27  Andreas Kupries  <andreask@activestate.com>

	* unix/Makefile.in (install-binaries): Added a second guard to the
	* win/Makefile.in: package index file to prevent older versions of Tcl
	* win/makefile.vc: from seeing version numbers which may contain a/b
	information, and then balking on them. This could otherwise happen
	when Tcl/Tk 8.4 and 8.5 are installed in the same directory, seeing
	each other. [Bug 1566418]

2006-09-22  Andreas Kupries  <andreask@activestate.com>

	* generic/tkConsole.c: TIP #268 update regarding registered package
	* generic/tkMain.c:    version, now using full patchlevel instead of
	* generic/tkWindow.c:  major.minor
	* library/tk.tcl:
	* unix/configure:
	* unix/Makefile.in:
	* unix/tcl.m4:
	* win/configure:
	* win/Makefile.in:
	* win/makefile.vc:
	* win/rules.vc:
	* win/tcl.m4:

2006-09-20  Jeff Hobbs  <jeffh@ActiveState.com>

	* win/tkWinMenu.c (TkpPostMenu): disable menu animation in menus with
	images to avoid clipping bug. [Bug 1329198]

2006-09-21  Donal K. Fellows  <dkf@users.sf.net>

	* generic/tkImgBmap.c (ImgBmapPostscript): Change 0 to NULL, since
	they are not interchangable on all platforms in all circumstances.
	[Tcl Bug 1562528]

2006-09-11  Daniel Steffen  <das@users.sourceforge.net>

	* macosx/tkMacOSXWm.c (TkMacOSXMakeRealWindowExist): revert part of
	2006-05-16 change that had set overrideredirect windows to not become
	activated by the window manager, as this prevented interaction with
	native widgets in such windows [Bug 1472624]; apply changes to carbon
	window attributes even if native window has already been created.

	* macosx/tkMacOSXKeyEvent.c (TkMacOSXProcessKeyboardEvent): fix app
	* macosx/tkMacOSXMenu.c (DrawMenuBarWhenIdle): menu item key shortcuts
	* macosx/tkMacOSXInt.h: when custom ".apple" menu is installed.

	* library/demos/widget: on TkAqua, don't install file menu with single
	quit menu item, as the application menu already has a quit item.

	* macosx/tkMacOSXColor.c: fix building on Mac OS X 10.2.

2006-09-10  Daniel Steffen  <das@users.sourceforge.net>

	* macosx/tkMacOSXColor.c (TkSetMacColor,TkpGetColor): use AppearanceMgr
	* macosx/tkMacOSXDefault.h: to retrieve platform std colors for text
	* macosx/tkMacOSXPort.h:    selections, add "systemHighlightSecondary"
	color name for standard color of inactive selections, use this color as
	default for text widget -inactiveselectbackground to implement platform
	standard look for inactive text selections.

	* library/text.tcl (aqua): remove focus bindings to set selection color

	* generic/tkTextBTree.c (TkTextIsElided): on TkAqua, don't show
	* generic/tkTextDisp.c (GetStyle):        inactive text selection when
						  text widget is disabled.

	* generic/tkEntry.c (DisplayEntry): change default TkAqua selection
	* macosx/tkMacOSXDefault.h:         relief to "flat" (platform std).

	* generic/tkText.c (CreateWidget): fix bug leading to default text
	selection relief string DEF_TEXT_SELECT_RELIEF being ignored.

	* macosx/tkMacOSXMouseEvent.c (TkMacOSXProcessMouseEvent): allow mouse
	event delivery to background windows with kWindowNoActivatesAttribute
	(e.g. overrideredirect windows), as these never come to the foreground
	they would never receive any mouse events otherwise. [Bug 1472624]

	* macosx/tkMacOSXWindowEvent.c (TkMacOSXGenerateFocusEvent): do not
	send focus events to any windows with kWindowNoActivatesAttribute.

	* macosx/tkMacOSXXStubs.c (XQueryColor, XQueryColors): implement basic
	XColor computation from pixel values, enough to make tkImg's window.c
	happy, fixes img::window failures reported on tcl-mac.

	* macosx/tkMacOSXMenu.c (DrawMenuEntryLabel): fix leak. [Bug 1554672]

	* macosx/GNUmakefile: workaround bug in 'cp -pRH' on Darwin 6 and
	earlier, fixes 'make embedded' failure reported on tcl-mac; fix error
	from 'make deploy' with same build tree as previous 'make embedded'.

	* macosx/Wish.xcodeproj/project.pbxproj: add new tclUnixCompat.c file.

	* macosx/tkMacOSXEntry.c (TkpDrawEntryBorderAndFocus): fix typo.

	* unix/tcl.m4: sync with tcl/unix/tcl.m4.
	* unix/configure: autoconf-2.59

2006-09-06  Jeff Hobbs  <jeffh@ActiveState.com>

	* generic/tkEntry.c:   move hard-coded ALWAYS_SHOW_SELECTION control
	* generic/tkInt.h:     of entry/text selection display based on focus
	* generic/tkText.c:    to the Tcl level, controlled by
	* generic/tkWindow.c:  ::tk::AlwaysShowSelection (boolean, private).
	* library/tk.tcl:      [Bug 1553691]
	* macosx/tkMacOSXDefault.h:
	* unix/tkUnixDefault.h:
	* unix/tkUnixPort.h:
	* win/tkWinDefault.h:

2006-08-30  Jeff Hobbs  <jeffh@ActiveState.com>

	* win/tkWinKey.c: Add WM_UNICHAR window message support (used by
	* win/tkWinX.c:   virtual keyboard apps). [Bug 1518677] (petasis)

2006-08-24  Daniel Steffen  <das@users.sourceforge.net>

	* macosx/tkMacOSXScrlbr.c (UpdateControlValues): set native scrollbar
	control bounds only once all size adjustments have been computed.
	Fixes issue with grow icon obscuring scrollbar reported on tcl-mac.

2006-08-21  Daniel Steffen  <das@users.sourceforge.net>

	* macosx/tkMacOSXCarbonEvents.c (CarbonTimerProc): avoid starving main
	event loop: limit the number of tcl events processed per invocation.
	Fixes bug reported on tcl-mac by Kevan Hashemi.

2006-08-18  Donal K. Fellows  <donal.k.fellows@manchester.ac.uk>

	* tests/text.test (text-25.15): Added test suggested by Sam
	<baudinm@yahoo.com> on comp.lang.tcl

	* generic/tk.h, generic/tkInt.h: Stylistic improvements. No API change.

2006-08-18  Daniel Steffen  <das@users.sourceforge.net>

	* unix/tcl.m4 (Darwin): add support for --enable-64bit on x86_64, for
	universal builds including x86_64, for 64-bit CoreFoundation on Leopard
	and for use of -mmacosx-version-min instead of MACOSX_DEPLOYMENT_TARGET
	* unix/configure.in (Darwin): remove 64-bit arch flags from CFLAGS for
	combined 32-bit and 64-bit universal builds, as neither TkAqua nor
	TkX11 can be built for 64-bit at present.
	* unix/configure: autoconf-2.59
	* unix/tkConfig.h.in: autoheader-2.59

	* macosx/Wish.xcodeproj/project.pbxproj: switch native release targets
	to use DWARF with dSYM, Xcode 3.0 changes.
	* macosx/README: updates for x86_64 support in Tcl.

	* macosx/tkMacOSXInit.c (TkpInit): when available, use public
	TransformProcessType() API instead of CPSEnableForegroundOperation()
	SPI to notify the window server that we are a GUI application.

	* macosx/tkMacOSXWm.c (WmAttrGetTitlePath): use HIWindow API on >=Tiger

	* macosx/tkMacOSXMouseEvent.c (GenerateToolbarButtonEvent):
	* macosx/tkMacOSXMenus.c (GenerateEditEvent):
	* macosx/tkMacOSXMenu.c (MenuSelectEvent): bzero() the XVirtualEvent
	structure before use to ensure all fields are initialized. [Bug
	1542205]

2006-08-16  Jeff Hobbs  <jeffh@ActiveState.com>

	* macosx/tkMacOSXWm.c (WmAttributesCmd): correct OS X result for [wm
	attributes $top].

2006-07-25  Daniel Steffen  <das@users.sourceforge.net>

	* macosx/tkMacOSXKeyEvent.c (TkMacOSXProcessKeyboardEvent): handle key
	shortcut for kHICommandQuit in the same way as other application menu
	item key shortcuts. [Bug 1516950]

2006-07-24  Daniel Steffen  <das@users.sourceforge.net>

	* macosx/tkMacOSXWm.c (TkWmMapWindow): fix incorrect values of wmInfo
	parentWidth/Height for toplevels by recalculating them once the window
	is mapped (i.e once the window&structure sizes are known). [Bug
	1358663]
	(ParseGeometry): sync with ParseGeometry in tkUnixWm.c/tkWinWm.c.

2006-07-21  Daniel Steffen  <das@users.sourceforge.net>

	* generic/tkBind.c (TkBindInit): for REDO_KEYSYM_LOOKUP, change
	keysym-to-string mapping hash to use first name in ks_names.h instead
	of last (if there are multiple possibilities), e.g. "F11" instead of
	"L1".

	* macosx/tkMacOSXKeyboard.c (TkpGetKeySym): correct keysyms for pure
	modifier key presses [Bugs 700311, 1525905]; correct keysym for Enter
	key; add keysyms for new NumLock and Fn modifiers (added 2005-08-09).

2006-07-20  Daniel Steffen  <das@users.sourceforge.net>

	* macosx/tkMacOSXWm.c (WmAttributesCmd, WmIconbitmapCmd): add support
	* unix/tkUnixSend.c (Tk_GetUserInactiveTime):             for weakly
	importing symbols not available on OSX 10.2 or 10.3, enables binaires
	built on later OSX versions to run on earlier ones.
	* macosx/Wish.xcodeproj/project.pbxproj: enable weak-linking; turn on
	                                         extra warnings.
	* macosx/README: document how to enable weak-linking; cleanup.
	* unix/configure.in: add check on Darwin-X11 for ld support of -weak-l
	* unix/tcl.m4:       flag and weak-link libXss if possible as it is not
	available before OSX 10.4; enforce requirement of OSX 10.2 for TkAqua;
	move Darwin specific checks & defines that are only relevant to the tcl
	build out of tcl.m4; restrict framework option to Darwin; clean up
	quoting and help messages.
	* unix/configure: autoconf-2.59
	* unix/tkConfig.h.in: autoheader-2.59

	* macosx/GNUmakefile: enable xft for TkX11 build.
	* macosx/tkMacOSXFont.c (TkMacOSXQuarzStartDraw, TkMacOSXQuarzEndDraw):
	verify validity of context returned from QDBeginCGContext() before use.
	* macosx/tkMacOSXKeyEvent.c: ifdef out diagnostic messages to stderr.

	* macosx/tkMacOSXEvent.h:      standardize MAC_OS_X_VERSION_MAX_ALLOWED
	* macosx/tkMacOSXMenu.c:       checks per QA1316, ensure define can be
	* macosx/tkMacOSXMenubutton.c: overridden on command line (from default
	* macosx/tkMacOSXMenus.c:      of current OS version).
	* macosx/tkMacOSXMouseEvent.c:
	* macosx/tkMacOSXWm.c:

	* generic/tkImgGIF.c (ReadImage):
	* macosx/tkMacOSXCursor.c (TkMacOSXCursor):
	* macosx/tkMacOSXDebug.c (TkMacOSXGetNamedDebugSymbol):
	* macosx/tkMacOSXFont.c (TkpMeasureCharsInContext):
	* macosx/tkMacOSXInit.c (Map):
	* xlib/xgc.c (XCreateGC): fix signed-with-unsigned comparison and other
	warnings from gcc4 -Wextra.

2006-07-14  Andreas Kupries  <andreask@activestate.com>

	* generic/tkWindow.c (Initialize): Modify change of 2006-05-25 (jeffh).
	Release mutex a bit earlier, to prevent lock when OS X creates its
	console windows (recursively enters Tk_Init). Patch by JeffH.

2006-07-06  Jeff Hobbs  <jeffh@ActiveState.com>

	* library/tkfbox.tcl: catch scrollbar use of highlightthickness

2006-06-21  Jeff Hobbs  <jeffh@ActiveState.com>

	* library/bgerror.tcl (::tk::dialog::error::bgerror): remove a couple
	of unnecessary hardcoded options

2006-06-14  Don Porter  <dgp@users.sourceforge.net>

	* generic/tkScale.c: Revised variable writing logic to account for
	[scale]'s design that it deals with its value as a formatted string,
	and not as a double. [Bug 891141]

2006-06-14  Daniel Steffen  <das@users.sourceforge.net>

	* macosx/tkMacOSXSubwindows.c (TkMacOSXInvalidateWindow): ensure
	invalid clip regions are recreated via TkMacOSXUpdateClipRgn() before
	they are used; correct call order of TkMacOSXInvalidateWindow() and
	TkMacOSXInvalClipRgns() throughout. [Bug 1501922]

	* macosx/tkMacOSXDraw.c (TkPutImage): implement drawing of very wide
	images in slices of less than 4096 pixels to workaround CopyBits
	limitation. [Bug 950121]

2006-06-09  Don Porter  <dgp@users.sourceforge.net>

	* generic/tkMain.c:	Added Tcl_Preserve() call on the master interp
	as crash protection against any Tcl_DeleteInterp() call that might
	happen.

2006-06-01  Don Porter  <dgp@users.sourceforge.net>

	* generic/tkConsole.c:	Added Tcl_RegisterChannel() calls to bump the
	refcount of channels passed to Tcl_SetStdChannel(). This prevents early
	free-ing of the channels that leads to crashes. [Bug 912571]

2006-05-29  Jeff Hobbs  <jeffh@ActiveState.com>

	* win/tkWinEmbed.c (TkpGetOtherWindow):   Do not panic if no window is
	* unix/tkUnixEmbed.c (TkpGetOtherWindow): found; caller handles. [Bug
	* unix/tkUnixWm.c (Tk_CoordsToWindow, UpdateGeometryInfo): 1212056]

	* tests/entry.test (entry-22.1):
	* tests/listbox.test (listbox-6.15):
	* generic/tkListbox.c (ListboxInsertSubCmd, ListboxDeleteSubCmd):
	Ignore Tcl_SetVar2Ex failure of listVarName, similar to entry widget
	handling. [Bug 1424513]

2006-05-26  Jeff Hobbs  <jeffh@ActiveState.com>

	* macosx/tkMacOSXButton.c (TkMacOSXDrawControl): correct redraw for
	direct transition from disabled to active state. [Bug 706446]

2006-05-25  Jeff Hobbs  <jeffh@ActiveState.com>

	* win/tkWinMenu.c (TkWinMenuKeyObjCmd): get eventPtr after we know the
	window is still alive. [AS bug 45987] [Bug 1236306]

	* generic/tkMenu.c (DeleteMenuCloneEntries): Modify entry index
	changes to work around VC6 optimization bug. [Bug 1224330]

	* generic/tkMessage.c (MessageWidgetObjCmd): Correct msgPtr
	preserve/release pairing. [Bug 1485750] (afredd)

	* generic/tkWindow.c (Initialize): Correct mutex (un)lock pairing.
	[Bug 1479587] (loewis)

	* generic/tkBind.c (Tk_BindEvent, TkCopyAndGlobalEval): use Tcl_EvalEx
	instead of Tcl_GlobalEval.

2006-05-16  Daniel Steffen  <das@users.sourceforge.net>

	* macosx/tkMacOSXWindowEvent.c (TkMacOSXGenerateFocusEvent): don't send
	focus events to windows of class help or to overrideredirect windows.
	[Bug 1472624]

	* macosx/tkMacOSXWm.c: set overrideredirect windows to not become
	activated by the window manager and to not receive OS activate events
	(should make them behave more like on other platforms); use modern
	window class API for overrideredirect and transient windows; set the
	default class of overrideredirect windows to 'simple' rather than
	'plain' (i.e. no window frame); add missing Panther and Tiger window
	attributes to [::tk::unsupported::MacWindowStyle].

2006-05-12  Jeff Hobbs  <jeffh@ActiveState.com>

	* generic/tkImgPhoto.c (Tk_PhotoPutBlock, Tk_PhotoPutZoomedBlock): Fix
	opt added 2006-03 that caused slowdown for some common cases. [Bug
	1409140]

2006-05-13  Daniel Steffen  <das@users.sourceforge.net>

	* generic/tkCanvWind.c (DisplayWinItem, WinItemRequestProc): ensure
	canvas window items are unmapped when canvas is unmapped. [Bug 940117]

	* macosx/tkMacOSXSubwindows.c (TkMacOSXUpdateClipRgn): empty clip
	region of unmapped windows to prevent any drawing into them or into
	their children from becoming visible. [Bug 940117]

	* macosx/tkMacOSXInt.h:         revert Jim's attempt of 2005-03-14 to
	* macosx/tkMacOSXSubwindows.c:  fix Bug 940117 as it disables Map/Unmap
	event propagation to children. [Bug 1480105]

	* macosx/tkMacOSXDraw.c (TkPutImage): handle tkPictureIsOpen flag,
	fixes incorrect positioning of images with complex alpha on native
	buttons; actual alpha blending is still broken in this situation. [Bug
	1155596]

	* macosx/tkMacOSXEvent.c (TkMacOSXProcessCommandEvent):
	* macosx/tkMacOSXMenus.c (TkMacOSXInitMenus): workaround carbon bug
	with key shortcut for 'Preferences' app menu item. [Bug 1481503]

	* macosx/tkMacOSXKeyEvent.c (TkMacOSXProcessKeyboardEvent): only check
	for HICommand menu item shortcuts in the application menu.

	* macosx/tkMacOSXInt.h:       initialize keyboard layout setup in
	* macosx/tkMacOSXInit.c:      TkpInit() rather than during handling of
	* macosx/tkMacOSXKeyEvent.c:  first key down event.

	* macosx/tkMacOSXDraw.c:        add optional debug code to flash clip
	* macosx/tkMacOSXSubwindows.c:  regions during update or draw.

2006-05-04  Don Porter  <dgp@users.sourceforge.net>

	* README:		Bump version number to 8.5a5
	* generic/tk.h:
	* unix/configure.in:
	* unix/tk.spec:
	* win/configure.in:

	* unix/configure:	autoconf-2.59
	* win/configure:

2006-04-28  Daniel Steffen  <das@users.sourceforge.net>

	* macosx/tkMacOSXWm.c (TkWmMapWindow, InitialWindowBounds): fix use of
	potentially stale window position in initial configure event on first
	map of a window. [Bug 1476443]
	(TkMacOSXWindowOffset): use modern GetWindowStructureWidths API.

	* macosx/tkMacOSXInt.h:
	* macosx/tkMacOSXMouseEvent.c (TkGenerateButtonEventForXPointer): new
	internal function to generate button events for current pointer
	directly, without requiring prior call to XQueryPointer().

	* macosx/tkMacOSXMouseEvent.c (XQueryPointer): implement return of
	window-local pointer position.

	* macosx/tkMacOSXInt.h:      use improvements above to avoid calls to
	* macosx/tkMacOSXKeyEvent.c: GlobalToLocal() when the current port
	* macosx/tkMacOSXMenu.c:     might not be set correctly. May fix [Bug
	* macosx/tkMacOSXMenus.c:    1243318]
	* macosx/tkMacOSXScale.c:
	* macosx/tkMacOSXScrlbr.c:

	* tkAboutDlg.r: update copyright.

	* macosx/tkMacOSXDebug.h: sync #includes with core-8-4-branch.
	* macosx/tkMacOSXEvent.h:
	* macosx/tkMacOSXFont.h:

2006-04-26  Don Porter  <dgp@users.sourceforge.net>

	*** 8.5a4 TAGGED FOR RELEASE ***

	* changes:	Updates for next RC

2006-04-25  Donal K. Fellows  <donal.k.fellows@manchester.ac.uk>

	* unix/tkUnixFont.c (TkpGetFontFamilies): Fix crash caused when the
	XServer returns invalid font names. [Bug 1475865]

2006-04-23  Vince Darley  <vincentdarley@users.sourceforge.net>

	* tests/scrollbar.test: fix to tkAqua test failures

2006-04-18  Vince Darley  <vincentdarley@users.sourceforge.net>

	* macosx/tkMacOSXEmbed.c: fix to [Bug 1088814] test failures in
	embed.test

	* macosx/tkMacOSXWm.c:
	* tests/constraints.tcl:
	* tests/wm.test: fix to 'wm attributes' test for TkAqua

2006-04-11  Peter Spjuth  <peter.spjuth@space.se>

	* generic/tkWindow.c (Tk_NameToWindow): Allow NULL interp to
	Tk_NameToWindow. This fixes TkGetWindowFromObj which promises to handle
	NULL but didn't.

	* generic/tkGrid.c: Fixed handling of out of bounds row or column.
	* tests/grid.test:  [Bug 1432666]

2006-04-11  Don Porter  <dgp@users.sourceforge.net>

	* unix/Makefile.in:	Updated `make dist` target to be sure the
	message catalogs for the widget demo get packaged into the source code
	distribution. [Bug 1466509]

2006-04-11  Daniel Steffen  <das@users.sourceforge.net>

	* changes: added latest aqua bug fixes.

	* macosx/tkMacOSXDialog.c (Tk_MessageBoxObjCmd): added standard Escape
	key binding for msgbox cancel buttons [Patch 1193614], whitespace.

	* macosx/tkMacOSXCarbonEvents.c: handle kEventCommandUpdateStatus
	* macosx/tkMacOSXEvent.c:        carbon event to dynamically enable
	the 'Preferences' app menu item when proc [::tk::mac::ShowPreferences]
	is defined. [Bug 700316]

	* macosx/tkMacOSXHLEvents.c:    call ::tk::mac::* procs for all
	* macosx/tkMacOSXWindowEvent.c: registered appleevents [FR 1105284],
	implement print applevent handling, style/whitespace cleanup.

	* macosx/tkMacOSXDraw.c (TkMacOSXInitCGDrawing): prevent multiple init.

	* macosx/tkMacOSXFont.c: remove #ifdef'd text measuring codepaths now
	* macosx/tkMacOSXInit.c: known to be incorrect, cleanup obsolete text
	* macosx/README:         antialiasing control code, document ATSUI text
				 antialiasing changes.

	* macosx/tkMacOSXInt.h:         Implemented 'zoomed' window state
	* macosx/tkMacOSXWindowEvent.c: handling for TkAqua, via titlebar
	* macosx/tkMacOSXWm.c:          widget clicks as well as [wm state].
	* doc/wm.n:                     [Bug 1073456]

2006-04-10  Donal K. Fellows  <donal.k.fellows@manchester.ac.uk>

	* library/tkfbox.tcl (::tk::IconList_Goto): Fix prefix searching so
	that the start location is reasonable, and the prefix matching is using
	the correct Tcl command for this. [Bug 1467938]

2006-04-10  Benjamin Riefenstahl  <b.riefenstahl@turtle-trading.net>

	* macosx/tkMacOSXFont.c (MeasureStringWidth): Use implementation based
	on ATSUGetGlyphBounds (TK_MAC_USE_GETGLYPHBOUNDS), so we can use
	kATSUseFractionalOrigins. This in turn corrects [Bug 1461650].
	(InitFont): Use "." and "W" instead of "i" and "w" to determine the
	"-fixed" attribute. This prevents "Apple Chancery" from being
	classified as fixed.
	(InitFontFamilies): Only get the font families once.

2006-04-09  Daniel Steffen  <das@users.sourceforge.net>

	* macosx/tkMacOSXWm.c (WmResizableCmd): propagate window attribute
	changes to Carbon window manager. [FR 1467004]
	(TkSetWMName, TkMacOSXMakeRealWindowExist): allow empty name for
	toplevels, remove bogus initial window name. [Bug 1450800]

2006-04-07  Daniel Steffen  <das@users.sourceforge.net>

	* macosx/tkMacOSXMouseEvent.c (TkMacOSXProcessMouseEvent): fix return
	values, implement window dragging & growing in background (with Command
	key down) and by fronting clicks [Bug 934524], use correct button &
	modifier state API when application is in background (also in
	TkMacOSXButtonKeyState).

	* macosx/tkMacOSXWm.c (TkMacOSXGrowToplevel): ensure QD port is set
	correctly before using API relying on it.

2006-04-06  Vince Darley  <vincentdarley@users.sourceforge.net>

	* macosx/tkMacOSXMouseEvent.c: Now that [wm attributes -titlepath]
	works correctly, add OS support for dragging proxy icons and using the
	titlepath menu.

2006-04-06  Daniel Steffen  <das@users.sourceforge.net>

	* macosx/tkMacOSXWm.c (WmAttributesCmd, WmIconbitmapCmd): fix errors in
	setting/removing window proxy icons via [wm attributes -titlepath] and
	[wm iconbitmap], use HIWindow API on Tiger or later. [Bug 1455241]

	* unix/tcl.m4: remove TCL_IO_TRACK_OS_FOR_DRIVER_WITH_BAD_BLOCKING
	define on Darwin. [Tcl Bug 1457515]
	* unix/configure: autoconf-2.59
	* unix/tkConfig.h.in: autoheader-2.59

2006-04-05  Jeff Hobbs  <jeffh@ActiveState.com>

	* generic/tkWindow.c (Initialize): remove impotent use of
	DeleteWindowsExitProc as a global exit handler.

	* generic/tkMenu.c (TkSetWindowMenuBar): remove extra TkMenuInit call
	that caused finalization panic. [Bug 1456851]
	* win/tkWinMenu.c (FreeID, TkpNewMenu, MenuExitHandler)
	(MenuThreadExitHandler, TkpMenuInit, TkpMenuThreadInit): rework Windows
	menu init/finalization to better respect per-process and per-thread
	boundaries. [Bug 1456851]
	(TkWinMenuKeyObjCmd): Do not error when unknown window is passed in.
	[Bug 1236306]

	* win/tkWinX.c (TkWinXInit): init default keyboard charset correctly.
	[Bug 1374119] (pajas)

	* win/tkWinWm.c (WmProc): pass WM_QUERYENDSESSION message to Tk as
	WM_SAVE_YOURSELF wm protocol callback.

	* tests/textWind.test (textWind-10.6.1): prevent infinite update loop
	in case of test failure.

	* tests/wm.test (wm-attributes-1.2.4): correct expected result.

	* tests/grid.test: fix segfault on empty or "all" index list
	* generic/tkGrid.c (GridRowColumnConfigureCommand): [Bug 1422430]

2006-04-05  Vince Darley  <vincentdarley@users.sourceforge.net>

	* generic/tkText.c: fix to crash caused on some platforms by new tests
	introduced to check for [Bug 1414171], which destroy the text widget in
	the dump callback script.

2006-03-29  Jeff Hobbs  <jeffh@ActiveState.com>

	* generic/tkOption.c (TkOptionDeadWindow): handle OptionThreadExitProc
	being called before DeleteWindowsExitProc.

	* win/Makefile.in: convert _NATIVE paths to use / to avoid ".\"
	path-as-escape issue.

2006-03-29  Don Porter  <dgp@users.sourceforge.net>

	* changes:	Updates for next RC

	* unix/tkUnixDefault.h: Changed "Black" to "#000000" and "White" to
	"#ffffff" to work around the (broken?) X servers that do not accept
	those color names. [Bug 917433]

2006-03-28  Jeff Hobbs  <jeffh@ActiveState.com>

	* unix/tcl.m4, win/tcl.m4: []-quote AC_DEFUN functions.

2006-03-26  Vince Darley  <vincentdarley@users.sourceforge.net>

	* generic/tkText.c:
	* tests/text.test: Fix for elaborations of [Bug 1414171] for '$text
	dump -command <script>' where script deletes large portions of the
	text widget, or even destroys the widget.

2006-03-28  Daniel Steffen  <das@users.sourceforge.net>

	* macosx/Wish.xcode/default.pbxuser:     add '-singleproc 1' cli arg to
	* macosx/Wish.xcodeproj/default.pbxuser: tktest to ease test debugging.

	* macosx/Wish.xcode/project.pbxproj:     removed $prefix/share from
	* macosx/Wish.xcodeproj/project.pbxproj: TCL_PACKAGE_PATH as per change
	to tcl/unix/configure.in of 2006-03-13.

	* macosx/tkMacOSXDraw.c:   sync whitespace & minor changes with
	* macosx/tkMacOSXEvent.h:  core-8-4-branch.
	* macosx/tkMacOSXFont.h:
	* macosx/tkMacOSXMenu.c:
	* macosx/tkMacOSXNotify.c:

2006-03-27  Don Porter  <dgp@users.sourceforge.net>

	* changes:	Updates for next RC

2006-03-27  Benjamin Riefenstahl  <b.riefenstahl@turtle-trading.net>

	* generic/tkTextDisp.c (MeasureChars): Fix calculations of start and
	end of string. [Bugs 1325998, 1456157]

2006-03-27  Donal K. Fellows  <dkf@users.sf.net>

	* generic/tkImgGIF.c (FileReadGIF): Stop crashes when the first GIF
	frame does not define the overall size of the image. [Bug 1458234]

2006-03-26  Vince Darley  <vincentdarley@users.sourceforge.net>

	* generic/tkText.c:
	* generic/tkText.h:
	* generic/tkTextBTree.c:
	* tests/text.test: Fix for [Bug 1414171] for '$text dump -command
	<script>' where 'script' actually modifies the widget during the
	process.

2006-03-25  Daniel Steffen  <das@users.sourceforge.net>

	* macosx/tkMacOSXDraw.c (TkMacOSXSetUpCGContext):
	* macosx/tkMacOSXFont.c (TkMacOSXQuarzStartDraw, TkMacOSXQuarzEndDraw):
	performance improvements, sync similar code, formatting & whitespace.

2006-03-24  Daniel Steffen  <das@users.sourceforge.net>

	* generic/tkTextDisp.c:   Moved #ifdef MAC_OSX_TK code added by
	* macosx/tkMacOSXColor.c: [Patch 638966] into platform specific files.
	* macosx/tkMacOSXInt.h:

	* macosx/tkMacOSX.h:             Cleaned up & rationalized order of
	* macosx/tkMacOSXBitmap.c:       #includes of tk and carbon headers.
	* macosx/tkMacOSXButton.c:
	* macosx/tkMacOSXCarbonEvents.c:
	* macosx/tkMacOSXClipboard.c:
	* macosx/tkMacOSXColor.c:
	* macosx/tkMacOSXConfig.c:
	* macosx/tkMacOSXCursor.c:
	* macosx/tkMacOSXDialog.c:
	* macosx/tkMacOSXDraw.c:
	* macosx/tkMacOSXEmbed.c:
	* macosx/tkMacOSXEntry.c:
	* macosx/tkMacOSXEvent.c:
	* macosx/tkMacOSXEvent.h:
	* macosx/tkMacOSXFont.h:
	* macosx/tkMacOSXHLEvents.c:
	* macosx/tkMacOSXInit.c:
	* macosx/tkMacOSXInt.h:
	* macosx/tkMacOSXKeyEvent.c:
	* macosx/tkMacOSXKeyboard.c:
	* macosx/tkMacOSXMenu.c:
	* macosx/tkMacOSXMenubutton.c:
	* macosx/tkMacOSXMenus.c:
	* macosx/tkMacOSXMouseEvent.c:
	* macosx/tkMacOSXRegion.c:
	* macosx/tkMacOSXScale.c:
	* macosx/tkMacOSXScrlbr.c:
	* macosx/tkMacOSXSend.c:
	* macosx/tkMacOSXSubwindows.c:
	* macosx/tkMacOSXWindowEvent.c:
	* macosx/tkMacOSXWm.c:
	* macosx/tkMacOSXWm.h:
	* macosx/tkMacOSXXStubs.c:

2006-03-23  Reinhard Max  <max@tclers.tk>

	* unix/tkUnixRFont.c (TkpMeasureCharsInContext): Copied over from
	tkUnixFont.c to fix compiling with --enable-xft .

	* unix/tk.spec: Cleaned up and completed. An RPM can now be built from
	the tk source distribution with "rpmbuild -tb <tarball>".

2006-03-23  Don Porter  <dgp@users.sourceforge.net>

	* tests/textDisp.test: Updated expected error messages to match the
	standardized formats established on 2005-11-17. [Bug 1370296]

2006-03-22  Don Porter  <dgp@users.sourceforge.net>

	* changes:	Updates for next RC

2006-03-21  Daniel Steffen  <das@users.sourceforge.net>

	* generic/tkFont.c:             implementation of ATSUI text rendering
	* generic/tkInt.h:              in TkAqua provided by Benjamin
	* generic/tkTextDisp.c:         Riefenstahl. [Patch 638966]
	* library/demos/unicodeout.tcl:
	* macosx/tkMacOSXFont.h (new file):
	* macosx/tkMacOSXFont.c:
	* tests/font.test:
	* unix/tkUnixFont.c:
	* win/tkWinFont.c:

	* generic/tkFont.c:             moved MODULE_SCOPE declarations of font
	* generic/tkFont.h:             helper procs into header files.
	* macosx/tkMacOSXButton.c:
	* macosx/tkMacOSXFont.h:
	* macosx/tkMacOSXMenubutton.c:

	* macosx/Wish.xcode/project.pbxproj:     add new tkMacOSXFont.h file,
	* macosx/Wish.xcodeproj/project.pbxproj: turn off dead code stripping
	as it interferes with -sectcreate (rdar://4486223).

	* macosx/Wish.xcode/default.pbxuser:     add TCLLIBPATH=/Library/Tcl
	* macosx/Wish.xcodeproj/default.pbxuser: env var setting to tktest.

	* unix/configure.in: fix detection of symbols build when enabling
	TkAqua debug code; filter nm output of libtclstub better to avoid
	error on intel macs. [Bug 1415789]
	* unix/configure: autoconf-2.59

2006-03-20  Don Porter  <dgp@users.sourceforge.net>

	* generic/tkConsole.c:	Added exit handler to clean up the interp where
	the console window lives. Also added code to handle multiple calls to
	Tk_CreateConsoleWindow so that the console channels connect to the last
	console window opened, in compatibility with the previous
	implementation.

2006-03-18  Vince Darley  <vincentdarley@users.sourceforge.net>

	* generic/tkText.c: Fix for undo/modified status of text widgets when
	empty strings are inserted and undone.

2006-03-17  Pat Thoyts  <patthoyts@users.sourceforge.net>

	* library/clrpick.tcl:   Avoid using abbreviated sub-commands in core
	* library/palette.tcl:   scripts as this can cause problems with
	* library/scale.tcl:     mega-widget libraries like snit.
	* library/scrlbar.tcl:	 [Bug 1451587]
	* library/tkfbox.tcl:
	* library/xmfbox.tcl:

2006-03-16  Don Porter  <dgp@users.sourceforge.net>

	* generic/tkConsole.c:	Substantial rewrite of [console] support.
	* generic/tkInt.h:	Included Obj-ification of the [console] and
	[consoleinterp] commands, and reworking of all the supporting data
	structures for cleaner sharing and lifetime management especially in
	multi-threaded configurations.

2006-03-16  Donal K. Fellows  <dkf@users.sf.net>

	* library/msgs/pt.msg: Messages for Portuguese (strictly just for
	Brazilian Portuguese, but they'll do until we get other Portuguese
	speakers localize) from Ricardo Jorge <ricardoj@users.sf.net> and Silas
	Justiano <silasj@users.sf.net>. Many thanks! [Bug 1405069]

	* generic/tkImgPhoto.c (ImgPhotoCmd, Tk_PhotoPutBlock)
	(Tk_PhotoPutZoomedBlock): Added hack to detect copying of a photo with
	a simple alpha channel and skip calling ToggleComplexAlphaIfNeeded.
	This should speed up many photo-to-photo copies, keeping the cost of
	the alpha channel down.

2006-03-15  Donal K. Fellows  <dkf@users.sf.net>

	* generic/tkImgPhoto.c (Tk_PhotoPutBlock, Tk_PhotoPutZoomedBlock): Try
	to squelch performance issue with code that writes to large images by
	single pixels. Masses of thanks to George Staplin for helping to trace
	this down to the COMPLEX_ALPHA flag handling code. [Bug 1409140]

2006-03-13  Don Porter  <dgp@users.sourceforge.net>

	* tests/scrollbar.test: Corrected several broken calls to [testmetrics]
	that were crashing the test suite.

	* tests/constraints.tcl:        Added notAqua constraint to canvPs-3.1
	* tests/canvPs.test:            to stop test suite crash on Mac OSX.
					[Bug 1088807]

	* generic/tkCmds.c:		Purged remaining references to errno,
	* macosx/tkMacOSXPort.h:	and errno.h. Standardized the logic
	* macosx/tkMacOSXWm.c:		for using header files from the compat
	* macosx/tkMacOSXWm.h:		directory. Thanks Joe English for the
	* unix/tkUnixPort.h:		patch. [Patch 1445404]

2006-03-08  Don Porter	<dgp@users.sourceforge.net>

	* unix/Makefile.in: Update `make dist` to copy the image files needed
	by the test suite into the source distro. This was overlooked in the
	2005-10-12 commit.

	* changes:	Update in prep. for 8.5a4 release.

2006-03-07  Joe English  <jenglish@users.sourceforge.net>

	* unix/tcl.m4: Set SHLIB_LD_FLAGS='${LIBS}' on NetBSD, as per the other
	*BSD variants. [Bug 1334613]
	* unix/configure: Regenerated.

2006-03-07  Donal K. Fellows  <dkf@users.sf.net>

	* doc/canvas.n: Added note that stipples are not well-supported on
	non-X11 platforms. [Bug 220787] It's not a great solution, but it does
	indicate the state of affairs that has existed for years anyway; not
	much modern software uses stipples anyway.

2006-03-02  Jeff Hobbs  <jeffh@ActiveState.com>

	* macosx/tkMacOSXDraw.c (TkPutImage): Fix endian issue on OS X x86
	displaying images. Bitmap images still have a black/white reversal
	issue, appears to be a general OS X issue (as seen in frogger demo).

2006-02-27  Donal K. Fellows  <donal.k.fellows@manchester.ac.uk>

	* generic/tkBitmap.c (Tk_GetBitmapFromData): Improve thread-safety.
	[Bug 470322]

	* generic/tkImgBmap.c (ImgBmapConfigureInstance): Force creation of new
	Pixmaps before deletion of old ones to prevent stupid caching problems.
	[Bug 480862]

2006-02-09  Daniel Steffen  <das@users.sourceforge.net>

	* generic/tk.decls:             fix signature of TkMacOSXInvalClipRgns
	* generic/tkPlatDecls.h:        to use Tk_Window instead of internal
	* macosx/tkMacOSXSubwindows.c:  type TkWindow (which led to any include
	* macosx/tkMacOSXWindowEvent.c: of public header tkMacOSX.h requiring
	* macosx/tkMacOSXWm.c:          prior include of tkInt.h).

	* generic/tk.h:          move TkAqua specific REDO_KEYSYM_LOOKUP define
	* macosx/tkMacOSXPort.h: out of tk.h into platform header.

2006-01-31  Donal K. Fellows  <dkf@users.sf.net>

	* library/bgerror.tcl (::tk::dialog::error::bgerror): Finish the
	internationalization of the error dialog. [Bug 1409264]

2006-01-25  Don Porter	<dgp@users.sourceforge.net>

	* library/bgerror.tcl: Updates to use Tcl 8.4 features. [Patch 1237759]
	* library/choosedir.tcl:
	* library/comdlg.tcl:
	* library/console.tcl:
	* library/dialog.tcl:
	* library/focus.tcl:
	* library/msgbox.tcl:
	* library/palette.tcl:
	* library/tk.tcl:
	* library/tkfbox.tcl:
	* library/xmfbox.tcl:

2006-01-23  Daniel Steffen  <das@users.sourceforge.net>

	* unix/configure:    minor fix to Darwin specific code removing
	* unix/configure.in: 64bit flags from CFLAGS for Tk build.

2006-01-20  Joe English  <jenglish@users.sourceforge.net>

	* generic/tkEvent.c, unix/tkUnixEvent.c: XIM fixes [See 905830, patch
	tk84-xim-fixes.patch], and revert 2005-12-05 patch disabling XIM when
	SCIM in use, and make sure all X events get passed to XFilterEvent,
	including those without a corresponding Tk window.

2006-01-13  Anton Kovalenko  <a_kovalenko@users.sourceforge.net>

	* generic/tkUndo.c (TkUndoSetDepth): Don't free TkUndoSubAtoms for
	separator entries that are deleted: there is some unpredictable garbage
	instead of subatoms.

	Free both 'apply' and 'revert' action chains for non-separator entries.

2006-01-12  Donal K. Fellows  <dkf@users.sf.net>

	TIP #260 IMPLEMENTATION

	* generic/tkCanvText.c (TextItem, CreateText, DisplayCanvText):
	* doc/canvas.n:		Code, docs and tests to implement an -underline
	* tests/canvText.test:	option for canvases' text items.

2006-01-11  Peter Spjuth  <peter.spjuth@space.se>

	* generic/tkGrid.c: Removed a lingering error message from TIP#147
	implementation.

2006-01-10  Daniel Steffen  <das@users.sourceforge.net>

	* macosx/tkMacOSXDebug.c: add TkMacOSXGetNamedDebugSymbol() function
	* macosx/tkMacOSXDebug.h: that finds unexported symbols in loaded
	libraries by manually walking their symbol table; only to be used for
	debugging purposes, may break unexpectedly in the future. Needed to get
	access to private_extern internal debugging functions in HIToolbox.

	* macosx/tkMacOSXCarbonEvents.c: fix debug event tracing on Tiger.
	* macosx/tkMacOSXMenu.c: add debug menu printing during reconfigure.
	* macosx/tkMacOSXInit.c: conditionalize 64bit-unsafe dyld code.
	* macosx/GNUmakefile: add 'wish8.x' symlink to SYMROOT.

	* macosx/Wish.xcode/project.pbxproj:     fix copy to tktest resource
	* macosx/Wish.xcodeproj/project.pbxproj: fork when zerolinked.

	* macosx/Wish.xcode/default.pbxuser:     add widget demo as argument to
	* macosx/Wish.xcodeproj/default.pbxuser: executables (on by default).

	* unix/configure:    add caching, use AC_CACHE_CHECK instead of
	* unix/configure.in: AC_CACHE_VAL where possible, consistent message
	* unix/tcl.m4:       quoting, sync relevant tclconfig/tcl.m4 changes
	and gratuitous formatting differences, fix SC_CONFIG_MANPAGES with
	default argument, Darwin improvements to SC_LOAD_*CONFIG.

2005-12-28  Donal K. Fellows  <dkf@users.sf.net>

	* generic/tkUndo.c (TkUndoSetDepth): Apply [Patch 1391939] from Ludwig
	Callewaert to fix [Bug 1380427].

2005-12-14  Daniel Steffen  <das@users.sourceforge.net>

	* macosx/Wish.xcode/project.pbxproj:
	* macosx/Wish.xcodeproj/project.pbxproj: add new tclTomMath* files.

2005-12-13  Daniel Steffen  <das@users.sourceforge.net>

	* library/demos/cscroll.tcl: add MouseWheel bindings for aqua.

	* macosx/tkMacOSXCarbonEvents.c (TkMacOSXInitCarbonEvents):
	* macosx/tkMacOSXMouseEvent.c (TkMacOSXProcessMouseEvent)
	(GenerateMouseWheelEvent): add support for kEventMouseScroll events
	(smooth mouse wheel scrolling from mighty mouse or scrolling trackpad)
	by handling kEventMouseWheelMoved on application target as well as on
	dispatcher, in order to pick up synthesized MouseWheel events from
	HIObject handler (c.f. QA1453); add support for horizontal scrolling
	events by generating MouseWheel XEvent with Shift modifier.

2005-12-12  Jeff Hobbs  <jeffh@ActiveState.com>

	* unix/tcl.m4, unix/configure: Fix sh quoting error reported in
	bash-3.1+ [Bug 1377619] (schafer)

2005-12-09  Mo DeJong  <mdejong@users.sourceforge.net>

	* win/tkWinWm.c (WinSetIcon): Don't check result of SetClassLong() or
	SetClassLongPtr() since it was generating an incorrect error and the
	MSDN docs indicate that the result need not be checked.

2005-12-09  Mo DeJong  <mdejong@users.sourceforge.net>

	* win/configure: Regen.
	* win/tcl.m4 (SC_CONFIG_CFLAGS): Define MACHINE for gcc builds. The
	lack of a definition of this variable in the manifest file was causing
	a runtime error in wish built with gcc.

2005-12-09  Daniel Steffen  <das@users.sourceforge.net>

	* generic/tkInt.decls:  Move all platform test sources from tk lib into
	* generic/tkTest.c:     tktest directly, removes requirement to export
	* macosx/tkMacOSXTest.c:TkplatformtestInit from internal stubs table.
	* unix/Makefile.in:
	* win/Makefile.in:
	* win/makefile.vc:
	* win/tkWinTest.c:

	* generic/tkIntPlatDecls.h:
	* generic/tkStubInit.c: regen.

2005-12-08  Jeff Hobbs  <jeffh@ActiveState.com>

	* win/tcl.m4:       Add build support for Windows-x64 builds.
	* win/configure:    --enable-64bit now accepts =amd64|ia64 for
	* win/Makefile.in:  Windows 64-bit build variants (default: amd64)
	* win/makefile.vc:  [Bug 1369597]
	(TKOBJS): add tkWinTest.obj to regular Tk obj for TkplatformtestInit

	* win/configure.in: Add CE build support (some C code fixes needed)
	* win/wish.exe.manifest.in (new):     manifest must map in MACHINE and
	* win/rc/wish.exe.manifest (removed): VERSION to be correct.
	* unix/Makefile.in: fix dist target for manifest dir change

	* generic/tkTextTag.c (TkTextTagCmd): use correct arraySize for peered
	text widgets in [$text tag names]. [Bugs 1375069, 1374935]

2005-12-08  Daniel Steffen  <das@users.sourceforge.net>

	* macosx/tkMacOSXDraw.c:  Remove inclusion of tclInt.h and use of tcl
	* macosx/tkMacOSXFont.c:  internals wherever possible in tk/macosx, the
	* macosx/tkMacOSXInit.c:  only remaining tcl internals in TkAqua are
	* macosx/tkMacOSXNotify.c:TclServiceIdle() in tkMacOSXScrlbr.c and
	* macosx/tkMacOSXScrlbr.c:Tcl_Get/SetStartupScript() in tkMacOSXInit.c
				  [RFE 1336531]

	* macosx/tkMacOSXInt.h: sync comments with core-8-4-branch.

2005-12-07  Jeff Hobbs  <jeffh@ActiveState.com>

	* unix/tkUnixEvent.c (OpenIM): remove extraneous const

2005-12-06  Donal K. Fellows  <donal.k.fellows@manchester.ac.uk>

	* doc/ConfigWidg.3 (TK_CONFIG_OPTION_SPECIFIED): Mentioned that the
	flag is deprecated because it is not thread-safe.

2005-12-05  Reinhard Max  <max@suse.de>

	* unix/tkUnixEvent.c (OpenIM): Added a workaround to allow at least
	ASCII and the Compose key when typing into text and entry widgets on a
	system that uses SCIM. This has to be taken out again once the SCIM
	problems have been fixed.

2005-12-01  Daniel Steffen  <das@users.sourceforge.net>

	* unix/tcl.m4 (Darwin): fixed error when MACOSX_DEPLOYMENT_TARGET unset
	* unix/configure: regen.

2005-11-30  Jeff Hobbs  <jeffh@ActiveState.com>

	* win/tkWinWm.c (WmAttributesCmd): set (no)topmost window aspect before
	rewrapping. [Bug 1086049]

	* macosx/tkMacOSXXStubs.c (TkpOpenDisplay, TkMacOSXDisplayChanged):
	* macosx/tkMacOSXWindowEvent.c (TkMacOSXProcessApplicationEvent):
	* macosx/tkMacOSXCarbonEvents.c (TkMacOSXInitCarbonEvents):
	* macosx/tkMacOSXEvent.h: Trap kEventAppAvailableWindowBoundsChanged
	* macosx/tkMacOSXInt.h:   event to watch for change in display size and
	adjust internal state appropriately.

	* doc/checkbutton.n: fix -selectcolor docs. [Bug 1083838]

	* generic/tkImgGIF.c: cast calls to blockOut

	* win/Makefile.in: place TCL_BIN_DIR first in PATH for targets to get
	Tcl built dll first.
	Add tkWinTest.obj to tk84.dll to handle some needed test functions
	being defined in stubs (TkplatformtestInit).

	* tests/scrollbar.test (6.22): fix rounding-error sensitive test

2005-11-29  Jeff Hobbs  <jeffh@ActiveState.com>

	* library/console.tcl (::tk::ConsoleInit): improve work-around to avoid
	'% ' from tclMain.c. [Bug 1252259]

2005-11-27  Daniel Steffen  <das@users.sourceforge.net>

	* unix/tcl.m4 (Darwin): add 64bit support, check for Tiger copyfile(),
	add CFLAGS to SHLIB_LD to support passing -isysroot in env(CFLAGS) to
	configure (flag can't be present twice, so can't be in both CFLAGS and
	LDFLAGS during configure), don't use -prebind when deploying on 10.4,
	define TCL_IO_TRACK_OS_FOR_DRIVER_WITH_BAD_BLOCKING (rdar://3171542).
	(SC_ENABLE_LANGINFO, SC_TIME_HANDLER): add/fix caching, fix obsolete
	autoconf macros. Sync with tcl/unix/tcl.m4.

	* unix/configure.in: fix obsolete autoconf macros, sync gratuitous
	formatting/ordering differences with tcl/unix/configure.in.

	* unix/Makefile.in: add CFLAGS to wish/tktest link to make executable
	linking the same as during configure (needed to avoid loosing any
	linker relevant flags in CFLAGS, in particular flags that can't be in
	LDFLAGS). Avoid concurrent linking of wish and compiling of
	tkTestInit.o during parallel make, fix dependencies and flags for
	building tkMacOSXInit.o
	(checkstubs, checkexports): dependency and Darwin fixes
	(dist): add new macosx files.

	* macosx/tkMacOSXEvent.c (TkMacOSXProcessEvent):
	* macosx/tkMacOSXEvent.h:
	* macosx/tkMacOSXMouseEvent.c (TkMacOSXProcessMouseEvent):
	* macosx/tkMacOSXCarbonEvents.c: install standard application event
	handler, add & call functions to start and stop carbon even timer that
	runs the tcl event loop periodically during a nested carbon event loop
	in the toolbox (e.g. during menutracking) to ensure tcl timers etc.
	continue to fire, register app event handler for menu tracking and HI
	command carbon events, move menu event handling to new handlers for
	those carbon events, no longer register for/handle appleevent carbon
	event (now dealt with by standard application event handler), event
	debugging code dynamically acquires carbon event debugging functions to
	allow use on Tiger where they are no longer exported from HIToolbox.

	* macosx/tkMacOSXFont.c (TkMacOSXUseAntialiasedText):
	* macosx/tkMacOSXKeyEvent.c (GetKeyboardLayout):
	* macosx/tkMacOSXCarbonEvents.c (TkMacOSXInitCarbonEvents):
	* macosx/tkMacOSXInit.c:
	* macosx/tkMacOSXInt.h: abstract common code to dynamically acquire
	address of a named symbol (from a loaded dynamic library) into new
	function TkMacOSXGetNamedSymbol() and macro TkMacOSXInitNamedSymbol.

	* macosx/tkMacOSXMenu.c (TkpNewMenu):
	* macosx/tkMacOSXMenubutton.c (MenuButtonInitControl):
	* macosx/tkMacOSXMenus.c (TkMacOSXHandleMenuSelect): switch to modern
	utf-8 aware menu manager API, remove obsolete code, add error handling.

	* macosx/tkMacOSXMenu.c:
	* macosx/tkMacOSXMenus.c:
	* macosx/tkMacOSXMenubutton.c:
	* macosx/tkMacOSXMouseEvent.c: define OSX 10.3 or later only constants
	if necessary to allow compilation on OSX 10.2

	* macosx/tkMacOSXWm.c (UpdateSizeHints): remove code that is never
	executed.

	* xlib/xgc.c (XCreateGC): sync with core-8-4-branch change.

	* generic/tk.h: add/correct location of version numbers in macosx files

	* generic/tkInt.h: clarify fat compile comment.

	* macosx/Wish.pbproj/default.pbxuser (new):
	* macosx/Wish.pbproj/jingham.pbxuser:
	* macosx/Wish.pbproj/project.pbxproj:
	* macosx/Wish.xcode/default.pbxuser:
	* macosx/Wish.xcode/project.pbxproj:
	* macosx/Wish.xcodeproj/default.pbxuser (new):
	* macosx/Wish.xcodeproj/project.pbxproj (new): new/updated projects for
	Xcode 2.2 on 10.4, Xcode 1.5 on 10.3 & ProjectBuilder on 10.2, with
	native tktest targets and support for universal (fat) compiles.

	* macosx/Tk-Info.plist (removed):
	* macosx/Wish-Info.plist (removed):
	* macosx/buildTkConfig.tcl (removed): remove obsolete build files.

	* macosx/README: clarification/cleanup, document new Xcode projects and
	universal (fat) builds via CFLAGS (i.e. ppc and i386 at the same time).

	* unix/Makefile.in:
	* unix/aclocal.m4:
	* unix/configure.in:
	* macosx/configure.ac (new): add support for inclusion of
	unix/configure.in by macosx/configure.ac, allows generation of a
	config headers enabled configure script in macosx (required by Xcode
	projects).

	* macosx/GNUmakefile: rename from Makefile to avoid overwriting by
	configure run in tk/macosx, add support for reusing configure cache,
	build target fixes.

	* generic/tk3d.h:
	* generic/tkButton.h:
	* generic/tkCanvas.c:
	* generic/tkCanvas.h:
	* generic/tkColor.h:
	* generic/tkEntry.h:
	* generic/tkFileFilter.h:
	* generic/tkFont.c:
	* generic/tkFont.h:
	* generic/tkImage.c:
	* generic/tkImgPhoto.c:
	* generic/tkInt.h:
	* generic/tkMenu.c:
	* generic/tkMenu.h:
	* generic/tkMenubutton.h:
	* generic/tkScale.h:
	* generic/tkScrollbar.h:
	* generic/tkSelect.h:
	* generic/tkStubInit.c:
	* generic/tkStubLib.c:
	* generic/tkText.h:
	* generic/tkUndo.h:
	* macosx/tkMacOSXButton.c:
	* macosx/tkMacOSXDebug.c:
	* macosx/tkMacOSXDebug.h:
	* macosx/tkMacOSXDialog.c:
	* macosx/tkMacOSXDraw.c:
	* macosx/tkMacOSXEntry.c:
	* macosx/tkMacOSXFont.c:
	* macosx/tkMacOSXInt.h:
	* macosx/tkMacOSXMenu.c:
	* macosx/tkMacOSXMenubutton.c:
	* macosx/tkMacOSXMouseEvent.c:
	* macosx/tkMacOSXSend.c:
	* macosx/tkMacOSXSubwindows.c:
	* macosx/tkMacOSXWindowEvent.c:
	* macosx/tkMacOSXWm.c:
	* macosx/tkMacOSXXStubs.c:
	* unix/tkUnixButton.c:
	* unix/tkUnixMenu.c:
	* xlib/xgc.c: ensure externally visible symbols not contained in stubs
	table are declared as MODULE_SCOPE (or as static if not used outside of
	own source file), #ifdef out a few Xlib and aqua functions that are
	never called. These changes allow 'make checkstubs' to complete without
	error on Darwin with gcc 4.

	* macosx/tkMacOSXTest.c:
	* macosx/tkMacOSXPort.h:
	* win/tkWinTest.c:
	* generic/tkInt.decls: add functions needed by tktest to internal stubs
	table, correct signature of TkMacOSXHandleMenuSelect, add XSync to aqua
	Xlib stubs.

	* unix/tkUnixSend.c:
	* generic/tkText.c:
	* generic/tkTest.c: #ifdef unix only declarations.
	(TestmetricsCmd): unify win and mac implementation.
	(TestsendCmd): move to tkUnixSend.c to avoid access to global var.
	(TesttextCmd): move to tkText.c to avoid having to put all the internal
	text functions it uses into the stubs table.

	* generic/tkTextDisp.c:
	* macosx/tkMacOSXInit.c:
	* macosx/tkMacOSXKeyEvent.c:
	* macosx/tkMacOSXWindowEvent.c:
	* macosx/tkMacOSXXStubs.c: fix gcc 4 warnings.

	* macosx/tkMacOSXNotify.c:
	* macosx/tkMacOSXScrlbr.c: sync with core-8-4-branch.

	* generic/tkIntDecls.h:
	* generic/tkIntPlatDecls.h:
	* generic/tkIntXlibDecls.h:
	* generic/tkStubInit.c:
	* unix/configure:
	* unix/tkConfig.h.in: regen.

2005-11-22  Donal K. Fellows  <donal.k.fellows@manchester.ac.uk>

	* library/tkfbox.tcl: Remove all references to data(curItem), as it is
	no longer used. [Bug 600313]
	(::tk::IconList_CurSelection): Renamed for clarity.

	* doc/GetFont.3: Revert previous fix; a NULL interp is now legal.
	* generic/tkFont.c (ParseFontNameObj, GetAttributeInfoObj): Allow these
	functions to work with a NULL interp by making them check when
	generating error messages. [Bug 1151523]

	* library/tkfbox.tcl (::tk::dialog::file::): Correct the quoting of the
	script used in variable traces so that widget names with spaces in will
	work. [Bug 1335485]

2005-11-16  Vince Darley  <vincentdarley@users.sourceforge.net>

	* doc/text.n: clarify left to right interpretation of index modifiers,
	including the fact that validation occurs after each step. [Bug
	1357575]

2005-11-15  Joe English  <jenglish@users.sourceforge.net>

	* unix/tkUnixWm.c, tests/unixWm.test, doc/wm.n: Support for [wm
	attributes] on X11. [TIP#231, Patch 1062022]

2005-11-14  Joe English  <jenglish@users.sourceforge.net>

	* library/bgerror.tcl: Truncate error messages at 45 characters
	instead of 30. [Bug 1224235]

2005-11-14  Donal K. Fellows  <donal.k.fellows@manchester.ac.uk>

	* generic/tkSelect.c (TkSelDefaultSelection): Test select-9.5
	highlighted further brokenness in this function.

2005-11-13  Donal K. Fellows  <donal.k.fellows@manchester.ac.uk>

	* unix/tkUnixSelect.c (SelCvtToX): Arrange for the parsing code to use
	Tcl's list parsing code, another simplification that enables testing
	of the [Bug 1353414] fix.

	* unix/tkUnixSelect.c (SelCvtFromX): Generate string forms of the
	advanced selection types in a Tcl_DString. This makes fixing [Bug
	1353414] trivial, and simplifies the code at the same time.
	* tests/select.test (select-9.5): Added test for [Bug 1353414]

2005-11-10  Donal K. Fellows  <donal.k.fellows@manchester.ac.uk>

	* generic/tkBind.c (ChangeScreen):		More DString fixes from
	* generic/tkTextWind.c (EmbWinLayoutProc):	[Bug 1353022]
	* win/tkWinMenu.c (SetDefaults):

	* win/tkWinDialog.c (ConvertExternalFilename): Factored out the
	encoding conversion and de-backslash-ing code that is used in many
	places in this file.
	(GetFileNameW, GetFileNameA, ChooseDirectoryValidateProc): Make sure
	that data is freed correctly and that certain (hopefully impossible)
	failure modes won't cause crashes. [Bug 1353022]

2005-11-06  Pat Thoyts  <pat@zsplat.freeserve.co.uk>

	* unix/tcl.m4:    Fix SHLIB_LD_LIBS for building tclkit on OpenBSD.
	* unix/configure: regenerated

2005-10-31  Vince Darley  <vincentdarley@users.sourceforge.net>

	* generic/tkText.c
	* tests/textDisp.test: fix and test for [Bug 1333951] in '.text count
	-displaylines'.

2005-10-18  Don Porter	<dgp@users.sourceforge.net>

	* generic/tkMain.c: Rewrote code that sets the ::argv value to be sure
	conversion from the system encoding is complete before any processing
	sensitive to list-special characters is done. [Bug 1328926]

2005-10-17  Jeff Hobbs  <jeffh@ActiveState.com>

	* macosx/tkMacOSXScrlbr.c (UpdateControlValues): check geomMgrPtr is
	valid before checking type

2005-10-15  Jeff Hobbs  <jeffh@ActiveState.com>

	* library/menu.tcl (::tk::MenuUnpost): remove leftover ] from string
	equal mods of 2005-07-25. (sowadsky)

2005-10-14  Pat Thoyts  <patthoyts@users.sourceforge.net>

	* win/tkWinSend.c:    Avoid using tcl internal headers and fix to
	* win/tkWinSendCom.h: correctly link on all types of build (was
	* win/tkWinSendCom.c: broken in static,msvcrt builds).

2005-10-12  Donal K. Fellows  <donal.k.fellows@man.ac.uk>

	* tests/canvPs.test, tests/canvPsBmap.tcl, tests/canvPsImg.tcl:
	* tests/imgPhoto.test, tests/menu.test: Arrange for the test suite to
	only ever refer to images in the same directory as the tests. This
	makes it possible to package the test suite itself as a starkit. Thanks
	to David Zolli for suggesting this.

2005-10-10  Jeff Hobbs  <jeffh@ActiveState.com>

	* generic/tkConfig.c (Tk_DeleteOptionTable, Tk_CreateOptionTable):
	properly alloc/delete one more option. [Bug 1319720] (melbardis)

	* macosx/tkMacOSXInt.h: Move MODULE_SCOPE defn to tkInt.h and add
	* generic/tkInt.h:      WORDS_BIGENDIAN checks that will work with OS X
	universal binary compiles. (steffen)

	* generic/tkMenu.c (TkSetWindowMenuBar): do not call TkMenuInit if the
	winPtr indicates TK_ALREADY_DEAD. This prevents reinit that creates a
	Tk exit handler after all exit handlers should be called. [Bug 749908,
	1322294]

2005-10-10  Vince Darley  <vincentdarley@users.sourceforge.net>

	TIP #256 IMPLEMENTATION

	* doc/text.n
	* generic/tkText.c
	* generic/tkText.h
	* generic/tkTextBTree.c
	* generic/tkTextDisp.c
	* generic/tkTextImage.c
	* generic/tkTextIndex.c
	* generic/tkTextMark.c
	* generic/tkTextTag.c
	* generic/tkTextWind.c
	* macosx/tkMacOSXDefault.h
	* tests/text.test
	* tests/textDisp.test
	* unix/tkUnixDefault.h
	* win/tkWinDefault.h: Implementation of TIP#256, adding a new text
	widget configuration option '-tabstyle', with new tests and
	documentation.

	Also a fix for [Bug 1281228] (documentation and full implementation of
	-strictlimits), and [Bug 1288677] (corrected elide behaviour), again
	with more tests.

2005-10-04  Jeff Hobbs  <jeffh@ActiveState.com>

	* library/dialog.tcl (::tk_dialog): add tkwait visibility before grab.
	[Bug 1216775]

	* win/tkWinDialog.c (ChooseDirectoryValidateProc): reset stored path to
	"" if it doesn't exist and -mustexist is true. [Bug 1309218] Remove
	old-style dir chooser (no longer used).

	* macosx/tkMacOSXInt.h: add MODULE_SCOPE definition check for extension
	writers that access private headers on OS X and don't define it in
	configure.

2005-09-28  Don Porter	<dgp@users.sourceforge.net>

	* unix/tkUnixPort.h:	Disabled inclusion of the private Tcl header
	* win/tkWinPort.h:	file tclInt.h. Tk ought to have a tiny and
	shrinking number of calls of private Tcl routines. Each Tk source file
	doing this should follow the convention in the macosx port and have its
	own #include "tclInt.h".

	* generic/tkEvent.c:	Disabled calls to private Tcl routine
	TclInExit(). See comment in TkCreateExitHandler() for full rationale.

2005-09-21  Donal K. Fellows  <donal.k.fellows@manchester.ac.uk>

	* generic/tkEvent.c (TkCreateThreadExitHandler, TkFinalizeThread)
	(TkDeleteThreadExitHandler): New internal API (from Joe Mistachkin) to
	allow Tk to finalize itself correctly in a multi-threaded
	environment. [Bug 749908]

2005-09-14  Donal K. Fellows  <dkf@users.sf.net>

	* generic/tkOldConfig.c (GetCachedSpecs): Split out the code to
	manipulate the cached writable specs so that it can be reused from all
	the public Tk_Configure* functions.
	(Tk_ConfigureInfo, Tk_ConfigureWidget, Tk_ConfigureValue): Use the
	factored out code everywhere, so we always manipulate the cache
	correctly. [Bug 1288128]

2005-09-13  Don Porter	<dgp@users.sourceforge.net>

	* win/winMain.c (WishPanic): Replaced TCL_VARARGS* macros with direct
	use of stdarg.h conventions.

2005-09-11  Daniel Steffen  <das@users.sourceforge.net>

	* macosx/tkMacOSXMouseEvent.c (TkMacOSXProcessMouseEvent): check if
	process is in front on MouseDown, otherwise request process activation
	from BringWindowForward() via new isFrontProcess param.

	* macosx/tkMacOSXCarbonEvents.c (TkMacOSXInitCarbonEvents): register
	our event handler on the dispatcher target for all carbon events of
	interest to TkAqua; this replaces event processing directly from the
	event queue and thus allows to capture events that are syntesized by
	Carbon and sent directly to the dispatcher and not to the event queue.

	* macosx/tkMacOSXEvent.c: remove TkMacOSXCountAndProcessMacEvents(),
	rename ReceiveAndProcessEvent() to TkMacOSXReceiveAndProcessEvent().
	(TkMacOSXReceiveAndProcessEvent): remove tk event processing before
	sending events to the dispatcher, all events of interest are now
	processed in our dispatcher target event handler.

	* macosx/tkMacOSXNotify.c (CarbonEventsCheckProc): dispatch events
	directly via TkMacOSXReceiveAndProcessEvent(), but dispatch no more
	than four carbon events at one time to avoid starving other event
	sources.

	* macosx/tkMacOSXEvent.c: formatting cleanup, move XSync() to XStubs,
	* macosx/tkMacOSXEvent.h: removed obsolete kEventClassWish handling.
	* macosx/tkMacOSXXStubs.c

	* macosx/tkMacOSXEvent.h: declare macosx internal procs as MODULE_SCOPE
	* macosx/tkMacOSXEvent.c:
	* macosx/tkMacOSXKeyEvent.c:
	* macosx/tkMacOSXMouseEvent.c:
	* macosx/tkMacOSXWindowEvent.c:

	* macosx/tkMacOSXButton.c: conditionalize all debug message printing to
	* macosx/tkMacOSXCursor.c: stderr via TK_MAC_DEBUG define.
	* macosx/tkMacOSXDebug.c:
	* macosx/tkMacOSXDebug.h:
	* macosx/tkMacOSXDialog.c:
	* macosx/tkMacOSXEvent.c:
	* macosx/tkMacOSXInit.c:
	* macosx/tkMacOSXKeyEvent.c:
	* macosx/tkMacOSXMenu.c:
	* macosx/tkMacOSXMenubutton.c:
	* macosx/tkMacOSXScale.c:
	* macosx/tkMacOSXWindowEvent.c:
	* macosx/tkMacOSXWm.c:

	* unix/configure.in: define TK_MAC_DEBUG on aqua when symbols enabled.
	* unix/configure: autoconf-2.59
	* unix/tkConfig.h.in: autoheader-2.59

	* library/listbox.tcl: synced aqua MouseWheel bindings with
	* library/scrlbar.tcl: core-8-4-branch.
	* library/text.tcl:

	* xlib/xcolors.c: fixed warning

2005-08-25  Daniel Steffen  <das@users.sourceforge.net>

	* unix/Makefile.in (html): reverted/amended changes of 2005-08-23 that
	broke TkAqua 'make install'; added BUILD_HTML_FLAGS optional var like
	in tcl/unix/Makefile.in.

2005-08-24  Donal K. Fellows  <dkf@users.sf.net>

	* tests/text.test (text-8.18): Fix punctuation of error message to
	match good practice (actual message already fixed). [Bug 1267484]

2005-08-23  Jeff Hobbs  <jeffh@ActiveState.com>

	* macosx/tkMacOSXDialog.c: make dialogs ignore -initialfile "" and
	-initialdir "" instead of error.

2005-08-23  Mo DeJong  <mdejong@users.sourceforge.net>

	* win/tkWin32Dll.c (DllMain): Replace old asm SEH approach with Kenny's
	new SEH implementation. [Tcl Bug 1235544]

2005-08-23  Mo DeJong  <mdejong@users.sourceforge.net>

	* unix/Makefile.in: Subst BUILD_TCLSH and TCL_EXE.
	* unix/configure: Regen.
	* unix/configure.in: Update minimum autoconf version to 2.59. Invoke
	SC_PROG_TCLSH and SC_BUILD_TCLSH.
	* unix/tcl.m4 (SC_PROG_TCLSH, SC_BUILD_TCLSH):
	* win/Makefile.in: Subst BUILD_TCLSH and TCL_EXE.
	* win/configure: Regen.
	* win/configure.in: Update minimum autoconf version to 2.59. Invoke
	SC_BUILD_TCLSH.
	* win/tcl.m4 (SC_PROG_TCLSH, SC_BUILD_TCLSH): Split confused search
	for tclsh on PATH and build and install locations into two macros.
	SC_PROG_TCLSH searches just the PATH. SC_BUILD_TCLSH determines the
	name of the tclsh executable in the Tcl build directory. [Tcl Bug
	1160114] [Tcl Patch 1244153]

2005-08-22  Daniel Steffen  <das@users.sourceforge.net>

	* macosx/tkMacOSXButton.c:
	* macosx/tkMacOSXDialog.c: fix warnings.

2005-08-20  Joe Mistachkin  <joe@mistachkin.com>

	* win/tkWinX.c: Fixed bad cast. [Bug 1216006]

2005-08-18  Donal K. Fellows  <donal.k.fellows@manchester.ac.uk>

	* doc/GetFont.3: Reworded to reflect the truth. [Bug 1151523]

2005-08-16 George Peter Staplin  <GeorgePS@XMission.com>

	* doc/CrtItemType.3 prototypes were lacking [] after objv. Thus the man
	page was wrong about the actual prototypes. This was verified by
	studying tkCanvBmap.c.

2005-08-13 Chengye Mao  <chengye.geo@yahoo.com>

	* generic/tkOldConfig.c: Fixed [Bug 1258604]. This bug was introduced
	into the modfied Tk_ConfigureWidget. It failed to properly handle the
	specFlags' bit TK_CONFIG_OPTION_SPECIFIED.

2005-08-12  Donal K. Fellows  <donal.k.fellows@manchester.ac.uk>

	* generic/tkOldConfig.c (Tk_ConfigureWidget): Stop storing per-thread
	data in global data structures. Store it in per-interpreter data (i.e.
	per-thread data) instead. [Bug 749908]

2005-08-10  Donal K. Fellows  <dkf@users.sf.net>

	* generic/tkFrame.c (CreateFrame) and others: Don't use size_t when
	working with Tcl_GetStringFromObj because it is not 64-bit clean. [Bug
	1252702]

2005-08-04  Vince Darley  <vincentdarley@users.sourceforge.net>

	* doc/text.n: Clarify behaviour of tab stops (as per [Bug 1247835])

2005-08-09  Daniel Steffen  <das@users.sourceforge.net>

	* macosx/tkMacOSXCarbonEvents.c (AppEventHandlerProc): handle carbon
	events sent directly to application event target via the general
	TkMacOSXProcessEvent() in the same way as events posted to the event
	loop. Moved existing app event handlers to tkMacOSXWindowEvent.c.
	(TkMacOSXInitCarbonEvents): register our application event handler for
	kEventWindowExpanded events to deal with uncollapsing from the dock.

	* macosx/tkMacOSXEvent.h: made TkMacOSXProcessEvent() non-static, added
	* macosx/tkMacOSXEvent.c: new interp field to TkMacOSXEvent struct for
				  use by app event handler.

	* macosx/tkMacOSXMouseEvent.c (TkMacOSXProcessMouseEvent): retrieve
	current window, partCode, modifiers and local cursor position from
	carbon mouse event if possible. Use new static GenerateButtonEvent()
	taking a MouseEventData struct instead of TkGenerateButtonEvent() to
	avoid recomputing already known values. Move process activation on
	MouseDown into BringWindowForward() to allow clicking on window
	titlebar widgets without activating process. Move code dealing with
	clicks in window titelbar into separate function
	HandleWindowTitlebarMouseDown() to avoid code duplication. Avoid
	repeated calls to TkMacOSXGetXWindow() by storing result in
	MouseEventData struct.
	(TkMacOSXButtonKeyState, XQueryPointer): try to get button and modifier
	state from currently processed carbon event (to avoid unnecessary IPC
	with the window server), otherwise use modern carbon API to get this
	info instead of Button() and GetKeys(); only retrieve info caller asks
	for (via non-NULL ptr passed to XQueryPointer).
	(ButtonModifiers2State): new static function converting carbon button
	and modifier state into tk state, allows detection of more than 3 mouse
	buttons (tk supports up to 5) and of NumLock and Fn modifier keys
	(NumLock is mapped to Mod3 and Fn to Mod4).

	* macosx/tkMacOSXWindowEvent.c (TkMacOSXProcessApplicationEvent):
	handle kEventWindowExpanded event to deal with window uncollapsing from
	the dock by generating tk Map event, handle kEventAppHidden and
	kEventAppShown events (moved here from tkMacOSXCarbonEvents.c).

	* macosx/tkMacOSXSubwindows.c (XUnmapWindow): only hide window when it
	is not iconified to avoid window flashing on collapse.

	* macosx/tkMacOSXWm.c: replaced Tk_DoWhenIdle() by Tcl_DoWhenIdle().
	(TkMacOSXZoomToplevel): remove call to TrackBox(), now done in
	HandleWindowTitlebarMouseDown() in tkMacOSXMouseEvent.c.
	(TkpWmSetState): avoid window flashing on collapse by unmapping after
	calling CollapseWindow(); only uncollapse window if it is collapsed.

	* generic/tkInt.decls: changed TkMacOSXZoomToplevel() signature.
	* generic/tkIntPlatDecls.h:

	* macosx/tkMacOSXKeyEvent.c (TkMacOSXProcessKeyboardEvent): only call
	GetMenuItemCommandID() on KeyDown or KeyRepeat events.

	* macosx/tkMacOSXMenu.c (ReconfigureMacintoshMenu): remove call to
	obsolete AppendResMenu() API.

	* macosx/tkMacOSXKeyEvent.c: replaced all direct uses of expensive
	* macosx/tkMacOSXMenu.c:     GetMouse() and TkMacOSXButtonKeyState()
	* macosx/tkMacOSXMenus.c:    APIs by calls to XQueryPointer()
	* macosx/tkMacOSXMouseEvent.c:
	* macosx/tkMacOSXScale.c:
	* macosx/tkMacOSXScrlbr.c:
	* macosx/tkMacOSXWm.c:

	* macosx/tkMacOSXDialog.c:   replaced use of FrontNonFloatingWindow()
	* macosx/tkMacOSXKeyEvent.c: by ActiveNonFloatingWindow() as
	* macosx/tkMacOSXMenu.c:     recommended by Carbon docs.
	* macosx/tkMacOSXMenus.c:
	* macosx/tkMacOSXSubwindows.c:
	* macosx/tkMacOSXWm.c:

	* macosx/tkMacOSXDialog.c: fixed warnings
	* macosx/tkMacOSXTest.c:

	* macosx/tkMacOSXCarbonEvents.c: added CVS Id line to file header.
	* macosx/tkMacOSXDebug.c:
	* macosx/tkMacOSXDebug.h:
	* macosx/tkMacOSXEntry.c:
	* macosx/tkMacOSXEvent.h:
	* macosx/tkMacOSXKeyEvent.c:
	* macosx/tkMacOSXMouseEvent.c:
	* macosx/tkMacOSXWindowEvent.c:
	* macosx/tkMacOSXWm.h:

	* macosx/tkMacOSXInt.h: declare macosx internal procs as MODULE_SCOPE.
	* macosx/tkMacOSXCarbonEvents.c:
	* macosx/tkMacOSXDraw.c:
	* macosx/tkMacOSXFont.c:
	* macosx/tkMacOSXHLEvents.c:
	* macosx/tkMacOSXInit.c:
	* macosx/tkMacOSXWindowEvent.c

	* library/bgerror.tcl: sync with core-8-4-branch changes of 2005-07-28.
	* macosx/tkMacOSXDraw.c:
	* macosx/tkMacOSXWm.c:
	* macosx/tkMacOSXMouseEvent.c:

	* generic/tkFrame.c:   sync with core-8-4-branch changes of 2005-07-27.
	* generic/tkIntDecls.h:
	* generic/tkStubInit.c:
	* generic/tkFrame.c:
	* win/tkWinDraw.c:
	* unix/tkUnixDraw.c:
	* macosx/tkMacOSXDraw.c:
	* macosx/tkMacOSXInt.h:
	* macosx/tkMacOSXWm.c:
	* macosx/tkMacOSXSubwindows.c:

	* macosx/tkMacOSXButton.c: sync with core-8-4-branch.
	* macosx/tkMacOSXEntry.c:
	* macosx/tkMacOSXScale.c:

	* library/demos/menu.tcl: removed errant '}'.

2005-08-04  Donal K. Fellows  <donal.k.fellows@manchester.ac.uk>

	* doc/clipboard.n: Add example demonstrating custom types of clipboard
	data.

2005-07-25  Donal K. Fellows  <donal.k.fellows@manchester.ac.uk>

	* library/*.tcl: Updated to use more 8.4 and 8.5 features as part of
	resolving [Patch 1237759].

2005-07-22  Mo DeJong  <mdejong@users.sourceforge.net>

	* win/tkWinX.c: Define _WIN32_WINNT with NT SP 3 data to fix compiler
	error because SendInput was not defined. The new msys_mingw7 release is
	now needed to compile the HEAD with mingw gcc. [Bug 1210712]

2005-07-21  Jeff Hobbs	<jeffh@ActiveState.com>

	* macosx/tkMacOSXMouseEvent.c (TkMacOSXProcessMouseEvent): corrected if
	expression error (use of = instead of ==).

2005-07-18  Vince Darley  <vincentdarley@users.sourceforge.net>

	* generic/tkTextMark.c: fix to segfault in "mark prev"
	* tests/textIndex.test: [Bug 1240221]

	* tests/textWind.test: make test more robust to avoid infinite loop

2005-07-06  Jeff Hobbs	<jeffh@ActiveState.com>

	* doc/getOpenFile.n: correct -multiple docs (takes boolean)

2005-07-05  Don Porter	<dgp@users.sourceforge.net>

	* unix/Makefile.in:	Purged use of TCLTESTARGS. [RFE 1161550]

2005-06-23  Daniel Steffen  <das@users.sourceforge.net>

	* generic/tkConsole.c (TkConsolePrint): prevent potential NULL deref.

	* macosx/tkMacOSXDefault.h: change ENTRY_BORDER defaults to from 5 to 2
	to make default entry widgets in TkAqua look like in other aqua apps
	(and have same border dimensions as other platforms). [Bug 1176610]

2005-06-21  Donal K. Fellows  <dkf@users.sf.net>

	* doc/GetBitmap.3: Fix silly error in SYNOPSIS. [Bug 1224983]

2005-06-19  Donal K. Fellows  <dkf@users.sf.net>

	* generic/tkImgGIF.c: Cleanse all static (i.e. non-thread-safe) data
	at a miniscule performance hit.

2005-06-18  Daniel Steffen  <das@users.sourceforge.net>

	* macosx/Makefile: for X11 build, add -X11 suffix to unversioned wish
	symbolic link.

	* unix/tcl.m4 (Darwin): add -headerpad_max_install_names to LDFLAGS to
	ensure we can always relocate binaries with install_name_tool.

	* unix/configure: autoconf-2.59

2005-06-07  Donal K. Fellows  <donal.k.fellows@manchester.ac.uk>

	Bump patchlevel to a4 to distinguish from a3 release.

2005-06-04  Jeff Hobbs	<jeffh@ActiveState.com>

	*** 8.5a3 TAGGED FOR RELEASE ***

2005-06-02  Jim Ingham	<jingham@apple.com>

	* generic/tkEvent.c (InvokeFocusHandlers): On Mac OS X the scrollwheel
	events are sent to the window under the mouse, not to the focus window

	Another patch from M. Kirkham.

	* macosx/tkMacOSXScrlbr.c (ThumbActionProc, ScrollBarBindProc): Record
	the first mouse down point, and compute differences from that, rather
	than getting the mouse down each time through the loop. The old method
	would get fooled if you moved the mouse less than a text line height in
	the text widget. [Bug 1083728]

2005-06-03  Daniel Steffen  <das@users.sourceforge.net>

	* macosx/Makefile: fixed 'embedded' target.

2005-06-02  Reinhard Max  <max@suse.de>

	* unix/tkUnix.c (Tk_GetUserInactiveTime): Improvements to get it
	working on Solaris, and panic if we run out of memory.
	* unix/configure.in: Rework the searching for Xss, to make it work on
	Solaris and provide more useful output. Use AC_HELP_STRING where
	appropriate.
	* unix/tcl.m4: synced from Tcl.
	* unix/configure: regenerated with autoconf 2.59.

2005-06-01  Jeff Hobbs	<jeffh@ActiveState.com>

	* win/tkWinInt.h: added private decls of Tk_GetEmbeddedMenuHWND,
	Tk_GetMenuHWND, TkWinCleanupContainerList, and TkpWmGetState to that
	are used across source files.

	* win/tkWinX.c (Tk_ResetUserInactiveTime): cast to squelch compiler
	warning.

2005-05-31  Reinhard Max  <max@suse.de>

	* doc/Inactive.3 (new file): C level API documentationn for
	TIP#245 (Tk_GetUserInactiveTime, Tk_ResetUserInactiveTime).
	* tests/tk.test: Added tests for the TIP#245 implementation.

2005-05-30  Jeff Hobbs	<jeffh@ActiveState.com>

	* generic/tkPanedWindow.c, tests/panedwindow.test: batch of fixes to
	panedwindow from Daniel South. Improved auto-size to fit internal
	windows, fixed sash placement at edge of pane, fixed calculation of
	stretch amount for internal windows. [Bug 1124198, 1161543, 1054117,
	1010941, 795869, 690169, 1192323]

	* generic/tkMenu.c (MenuCmd): create event handler earlier to ensure
	proper destruction of menu through DestroyNotify. [Bug 1159367]

	* library/console.tcl (::tk::ConsoleInit): print out first prompt and
	swallow the extra "% " that comes once from Tcl on Windows.

2005-05-29  Daniel Steffen  <das@users.sourceforge.net>

	* macosx/tkMacOSXFont.c: use Tcl_Panic instead of panic.

	* unix/configure.in: added description of HAVE_XSS for autoheader.
	* unix/configure: autoconf-2.59
	* unix/tkConfig.h.in: autoheader-2.59

	* macosx/Wish.pbproj/project.pbxproj:
	* macosx/Wish.xcode/project.pbxproj: added missing FRAMEWORK defines
	introduced with configure/make based build.

	* macosx/tkMacOSXInit.c:
	* macosx/tkMacOSXNotify.c: fixed warnings.

	* generic/tkDecls.h:
	* generic/tkIntPlatDecls.h:
	* generic/tkPlatDecls.h:
	* generic/tkStubInit.c: ran missing 'make genstubs' for TIP245 changes
	to tk.decls

	* macosx/tkMacOSXXStubs.c (Tk_ResetUserInactiveTime): use symbolic
	constant argument in call to UpdateSystemActivity();

	* macosx/Wish.pbproj/project.pbxproj:
	* macosx/Wish.xcode/project.pbxproj:
	* unix/configure.in: added/corrected linking to IOKit.framework for
	TIP245.

	* unix/configure.in: skip X11 configure checks when building tk_aqua.
	* unix/configure: autoconf-2.59

2005-05-28  Donal K. Fellows  <dkf@users.sf.net>

	TIP #245 IMPLEMENTATION from Reinhard Max <max@suse.de>

	* doc/tk.n: Documentation of [tk inactivity].
	* win/tkWinX.c (Tk_GetUserInactiveTime, Tk_ResetUserInactiveTime):
	* unix/tkUnix.c (Tk_GetUserInactiveTime, Tk_ResetUserInactiveTime):
	* macosx/tkMacOSXXStubs.c:	Implementations of the core API for
	(Tk_GetUserInactiveTime):	determining how long as user's left
	(Tk_ResetUserInactiveTime):	her machine alone.
	* unix/configure.in: Test for XScreenSaver support.
	* generic/tkCmds.c (Tk_TkObjCmd): Implementation of [tk inactivity].

2005-05-27  Todd Helfter  <tmh@users.sourceforge.net>

	* library/menu.tcl: correct the sticky behavior of menus posted by
	tk_popup so that they "stick" after the initial <ButtonRelease>
	following the post, that is not over an active menu entry.

2005-05-26  Daniel Steffen  <das@users.sourceforge.net>

	* macosx/tkMacOSXInit.c (TkpInit): fixed resource file extraction from
	__tk_rsrc section to work with non-prebound .dylib and .bundle.

	* macosx/Makefile: corrected EMBEDDED_BUILD check, use separate Tcl and
	Tk version vars to properly support tk/x11 framework version
	overriding, rewrite tkConfig.sh when overriding tk version, corrected
	Wish.app symlink in tk build dir.

	* unix/configure.in: corrected framework finalization to softlink stub
	library to Versions/8.x subdir instead of Versions/Current.
	* unix/configure: autoconf-2.59

2005-05-25  Jeff Hobbs	<jeffh@ActiveState.com>

	* unix/Makefile.in (install-libraries): protect possible empty list in
	for with list= trick for older shells.

2005-05-23  Jeff Hobbs	<jeffh@ActiveState.com>

	* generic/tkFileFilter.c (FreeGlobPatterns): s/null/NULL/

2005-05-24  Daniel Steffen  <das@users.sourceforge.net>

	* generic/tkTest.c: disable commands not available on TkAqua.

	* macosx/Makefile:
	* macosx/README:
	* macosx/Tk-Info.plist.in (new file):
	* macosx/Wish-Info.plist.in (new file):
	* unix/Makefile.in:
	* unix/configure.in:
	* unix/tcl.m4:
	* unix/tkUnixInit.c: moved all Darwin framework and TkAqua build
	support from macosx/Wish.pbproj and macosx/Makefile into the standard
	unix configure/make buildsystem, the project and macosx/Makefile are no
	longer required to build Tk.framework and/or TkAqua. TkAqua is now
	enabled by the --enable-aqua configure option, and static and
	non-framework builds of TkAqua are now available via the standard
	configure switches. Tk/X11 can also be built as a framework. The
	macosx/Makefile now wraps the unix buildsystem and no longer uses the
	projects, embedded builds are still only available via this Makefile,
	but for other builds it is not longer required (but its current
	functionality is still available for backwards compatibility). The
	projects currently do not call through to the Makefile to build (unlike
	Tcl.pbproj) so project builds may differ from makefile builds. Due to
	issues with spaces in pathnames, 'Wish Shell.app' has been renamed to
	'Wish.app', the macosx/Makefile installs backwards compatibility
	symlinks for the old name.
	* macosx/tkMacOSXInit.c (TkpInit): added support for Tk resource file
	in non-framework and static builds: the resource file is copied into a
	__tk_rsrc MachO section of the library or executable at link time and
	extracted into a temporary location at initialization.
	* unix/configure: autoconf-2.59
	* unix/tkConfig.h.in (new file): autoheader-2.59

	* macosx/Wish.pbproj/project.pbxproj:
	* macosx/Tk-Info.plist:
	* macosx/Wish-Info.plist:
	* macosx/tkAboutDlg.r: updated copyright years to 2005.

2005-05-22  Donal K. Fellows  <dkf@users.sf.net>

	* generic/tkFileFilter.c (TkGetFileFilters): Add all filters, not just
	the first one. [Bug 1206133]

2005-05-15  Jim Ingham	<jingham@apple.com>

	Fixes from Michael Kirkham:

	* macosx/tkMacOSXMenu.c (TkpConfigureMenuEntry): Thinko in clearing the
	ENTRY_ACCEL_MASK before re-parsing it. [Bug 1012852]

	* macosx/tkMacOSXScrlbr.c (UpdateControlValues): Don't set the control
	value BEFORE setting the min and max or the control manager will reset
	it for you. [Bug 1202181]

	* macosx/tkMacOSXXStubs.c (TkMacOSXXGetPixel, TkMacOSXXPutPixel):
	Restore the port to what it was before putting we were called. [Bug
	1202223]

2005-05-14  Jim Ingham  <jingham@apple.com>

	* macosx/tkMacOSXScrlbr.c (ThumbActionProc): Missing Tcl_Release.

2005-05-14  Daniel Steffen  <das@users.sourceforge.net>

	* macosx/tkMacOSXInit.c:
	* macosx/tkMacOSXNotify.c: introduction of new tcl notifier based on
	CFRunLoop allows replacement of the custom TkAqua notifier by a
	standard tcl event source. Removes requirement of threaded tcl core
	for TkAqua, allows to stub-link TkAqua against Tcl by removing use of
	the unstubbed TclInitNotifier & TclFinalizeNotifier. [Tcl Patch
	1202052]

	* macosx/Wish.xcode/project.pbxproj:
	* macosx/Wish.pbproj/project.pbxproj: stub-link TkAqua: build with
	USE_TCL_STUBS and link against libtclstub instead of Tcl.framework,
	unexport libtclstub symbols from Tk to avoid duplicate symbol warnings
	when linking with both Tcl and Tk, fixes for gcc4.0 warnings.

	* macosx/Wish.xcode/project.pbxproj: sync with Wish.pbproj changes
	since 2004-11-19.
	NOTE: to use this project, need to uncomment the tclConfig.h settings
	at the top of tcl/unix/configure.in, autoconf and rebuild tcl !

	* macosx/tkMacOSXBitmap.c:
	* macosx/tkMacOSXButton.c:
	* macosx/tkMacOSXDialog.c:
	* macosx/tkMacOSXFont.c:
	* macosx/tkMacOSXHLEvents.c:
	* macosx/tkMacOSXInit.c:
	* macosx/tkMacOSXKeyboard.c:
	* macosx/tkMacOSXMenu.c:
	* macosx/tkMacOSXMenubutton.c:
	* macosx/tkMacOSXWm.c:
	* macosx/tkMacOSXXStubs.c: fixed gcc 4.0 warnings.

	* unix/tcl.m4: sync with tcl
	* unix/configure: autoconf-2.59

2005-05-10  Vince Darley  <vincentdarley@users.sourceforge.net>

	* library/text.tcl: test and fix to TextPrevPara to avoid infinite loop
	* tests/textIndex.test: at start of widget. [Bug 1191895]

	* generic/tkTextDisp.c: better synchronisation between explicit and
	implicit pixel line-height calculations. [Bug 1186558]

2005-05-10  Don Porter	<dgp@users.sourceforge.net>

	* generic/tkTextDisp.c (GetXView): Improved numerical precision of
	calculation of [.t xview] return values.
	* tests/textDisp.test: Match greater precisions of [.t xview] and
	[.t yview] values in tests.

2005-05-06  Jeff Hobbs	<jeffh@ActiveState.com>

	* unix/configure: regen
	* unix/configure.in: Add AC_C_BIGENDIAN check and pkg-config xft checks
	to extend xft search.
	* unix/tcl.m4: Correct Solaris 10 (5.10) check and add support for
	x86_64 Solaris cc builds.

2005-04-28  Donal K. Fellows  <donal.k.fellows@manchester.ac.uk>

	* macosx/tkMacOSXNotify.c (TkMacOSXWaitForEvent): Fix for typo in
	waitTime computation. [Bug 1191097]
	(AlertNotifier): Factor out the core of the notifier alerting code.

2005-04-25  Daniel Steffen  <das@users.sourceforge.net>

	* macosx/tkMacOSXNotify.c: sync with tclUnixNotfy.c changes since
	2004-06-22, added compile time check for threaded tcl core, removed
	unthreaded code paths as they are never used anyway, fixed
	TkMacOSXAlertNotifier() implementation.

	* unix/Makefile.in: added TCL_STUB_LIB_FILE, needed for unexporting of
	symbols from libtclstub to avoid duplicate symbol warnings.

	* unix/tcl.m4 (Darwin): added configure checks for recently added
	linker flags -single_module and -search_paths_first to allow building
	with older tools (and on Mac OS X 10.1), use -single_module in SHLIB_LD
	and not just T{CL,K}_SHLIB_LD_EXTRAS, added unexporting from Tk of
	symbols from libtclstub to avoid duplicate symbol warnings, added
	PLAT_SRCS definition for Mac OS X, defined MODULE_SCOPE to
	__private_extern__.
	(SC_MISSING_POSIX_HEADERS): added caching of dirent.h check.

	* unix/configure: autoconf-2.59

2005-04-22  George Peter Staplin  <GeorgePS@XMission.com>

	* doc/FontId.3: I fixed a typo. "linespace" was used instead of
	"ascent". I also added a .PP before the paragraph to make the
	formatting look better for the ascent paragraph.

2003-04-18  Joe English	 <jenglish@users.sourceforge.net>

	* unix/tkUnixRFont.c(Tk_MeasureChars): Use Tcl_UtfToUnichar() for lax
	UTF-8 parsing instead of strict parsing with FcUtf8ToUcs4()
	[fix/workaround for Bug 1185640]

2003-04-18  Vince Darley  <vincentdarley@users.sourceforge.net>

	* library/text.tcl
	* doc/text.n: corrected 'Home' and 'End' and Control-a/e handling to
	work with display lines. This was an ommission of the previous tip155
	patch. Clarified the documentation on this point.

2005-04-14  Jeff Hobbs	<jeffh@ActiveState.com>

	* unix/tkUnixFont.c (FontMapLoadPage): reorder char[] decls to avoid
	possible segv. Minimal fix for [Bug 1122671]

2005-04-12  Jeff Hobbs	<jeffh@ActiveState.com>

	* library/tkfbox.tcl (::tk::dialog::file::): fix typeMenuLab ref. Add
	undoc'd ::tk::dialog::file::showHiddenBtn var (default 0) that will add
	a "Show Hidden" checkbutton to tk_get*File and tk_chooseDirectory if
	set to true.
	* library/choosedir.tcl (::tk::dialog::file::chooseDir::): fix
	cancelBtn ref, add hiddenBtn ref for "Show Hidden" button.

2005-04-09  Daniel Steffen  <das@users.sourceforge.net>

	* macosx/README: updated requirements for OS & developer tool versions
	+ other small fixes/cleanup.

	* macosx/tkMacOSXEntry.c (ComputeIncDecParameters): manually define
	constants present only in 10.3 headers so that we can build on 10.2.

	* macosx/Wish.pbproj/project.pbxproj: fixed absolute path to tkEntry.h
	that confused 10.2 PBX.

	* unix/tcl.m4 (Darwin): added -single_module linker flag to
	TCL_SHLIB_LD_EXTRAS and TK_SHLIB_LD_EXTRAS.
	* unix/configure: autoconf-2.59

2005-04-07  Mo DeJong  <mdejong@users.sourceforge.net>

	* macosx/tkMacOSXWm.c (TkWmStackorderToplevelWrapperMap,
	(TkWmStackorderToplevel):
	* unix/tkUnixWm.c (TkWmStackorderToplevelWrapperMap,
	(TkWmStackorderToplevel):
	* win/tkWinWm.c (TkWmStackorderToplevelWrapperMap,
	(TkWmStackorderToplevel):
	Fix panic in wm stackorder when a toplevel is created on another
	display. The code now ignores toplevels that have a display that does
	not match the display of the parent window. [Bug 1152809]

2005-04-06  Donal K. Fellows  <dkf@users.sf.net>

	* doc/wm.n, doc/winfo.n, doc/tk.n, doc/send.n, doc/selection.n:
	* doc/radiobutton.n, doc/photo.n, doc/options.n, doc/menu.n:
	* doc/listbox.n, doc/getOpenFile.n, doc/font.n, doc/event.n:
	* doc/entry.n, doc/clipboard.n, doc/checkbutton.n, doc/canvas.n:
	* doc/button.n, doc/bind.n, doc/TextLayout.3, doc/MeasureChar.3:
	* doc/GetRelief.3, doc/GetPixels.3, doc/GetJustify.3, doc/GetFont.3:
	* doc/GetCursor.3, doc/GetColor.3, doc/GetBitmap.3, doc/GetAnchor.3:
	* doc/FontId.3, doc/CrtWindow.3, doc/CrtImgType.3, doc/ConfigWidg.3:
	* doc/3DBorder.3: Purge old .VS/.VE macro instances.

2005-04-04  Don Porter	<dgp@users.sourceforge.net>

	* library/comdlg.tcl: Added Macintosh file type validation to
	[::tk::FDGetFileTypes]. [Bug 1083878] (Thanks, Vince Darley)

2005-04-04  Vince Darley  <vincentdarley@users.sourceforge.net>

	* generic/tkText.c:
	* tests/text.test: fix to elide searching problems [Bug 1174269] and
	disappearing cursor with insertofftime 0. [Bug 1169429]

2005-04-03  Peter Spjuth  <peter.spjuth@space.se>

	* tests/grid.test:
	* generic/tkGrid.c: Fixed bug in geometry calculations for widgets that
	span multiple columns/row. Bug was introduced in 8.5a1 when fixing
	792387. [Bug 1175092]

2005-03-29  Jeff Hobbs	<jeffh@ActiveState.com>

	* win/tcl.m4, win/configure: do not require cygpath in macros to allow
	msys alone as an alternative.

2005-03-27  Vince Darley  <vincentdarley@users.sourceforge.net>

	* tests/textDisp.test: added test for fix of 2005-03-15.

2005-03-24  Jim Ingham	<jingham@apple.com>

	* macosx/tkMacOSXEntry.c (TkpDrawEntryBorderAndFocus): Dopey bug - do
	not reset the width for entry widgets - we didn't change it for them.

2005-03-23  Jim Ingham	<jingham@apple.com>

	These changes allow us to draw the Entry and Spinbox widget with a
	native look and feel on Mac OS X.

	* generic/tkEntry.h: New file, extracting the definitions of Entry and
	Spinbox.
	* generic/tkEntry.c (DisplayEntry): Call out to TkpDrawSpinboxButtons
	and TkpDrawEntryBorderAndFocus. Also provide default implementations
	for X11 & Win.
	* macosx/tkMacOSXEntry.c: New file, implements the entry & focus and
	spinbox button drawing.
	* tkMacOSXDefaults.h: Change the Mac OS X defaults so they fit the
	native widget shapes.

	This is cleanup thanks to Neil Madden <nem@cs.nott.ac.uk>.

	* macosx/tkMacOSXWm.c (TkMacOSXWinStyle) New function.
	(TkUnsupported1ObjCmd): New function, replaces the un-objectified
	version of the command.
	* generic/tkInt.h: Swap TkUnsupported1Cmd for TkUnsupported1ObjCmd.
	* generic/tkWindow.c (): Ditto.

	This adds a "-notify" flag to "wm attributes" that will bounce the
	dock icon on Mac OS X.	This is from Revar Desmera <revarbat@gmail.com>

	* macosx/tkMacOSXWm.c (WmAttrGetNotifyStatus, WmAttrSetNotifyStatus):
	New functions.
	(WmAttributesCmd): Add the -notify.
	* doc/wm.n: Document -notify.

2005-03-19  Donal K. Fellows  <dkf@users.sf.net>

	* generic/tkConsole.c (Tk_CreateConsoleWindow,TkConsolePrint): Rewrite
	so that TkConsolePrint cannot become detached from the console when the
	[console] command is renamed. [Bug 1016385]

2005-03-15  Vince Darley  <vincentdarley@users.sourceforge.net>

	* generic/tkTextDisp.c: fix for [Bug 1143776] in adjusting displayed
	lines when running into the bottom of the window.

2005-03-14  Jim Ingham	<jingham@apple.com>

	* macosx/tkMacOSXScrlbr.c (ThumbActionProc): No need to use "update
	idletasks" here, TclServiceIdle will do as well and it is simpler.

	These changes implement a change on the Mac OS X side. When we unmap a
	window we mark all its children as unmapped (not following toplevels.
	But we preserve whether they had been mapped before, and when the
	parent is remapped, we remap the children as well. [Bug 940117]

	* macosx/tkMacOSXInt.h: Added TK_MAPPED_IN_PARENT
	* macosx/tkMacOSXSubwindows.c (FixMappingFlags): New function.
	(XMapWindow): Call FixMappingFlags.
	(XUnMapWindow): Ditto.

	* macosx/tkMacOSXSubwindows.c (XMoveResizeWindow): Update the xOff &
	yOff data in the Macdrawable even if the native window hasn't been
	created yet. [Bug 700305]
	(XMoveWindow): Ditto.
	(XResizeWindow): Ditto.

2005-03-15  Pat Thoyts	<patthoyts@users.sourceforge.net>

	* unix/tcl.m4:	  Updated the OpenBSD configuration and regenerated the
	* unix/configure: configure script.

2005-03-14  Donal K. Fellows  <donal.k.fellows@manchester.ac.uk>

	* generic/tkEvent.c (InvokeClientMessageHandlers): Ensure that client
	messages are handled correctly. Thanks to George Petasis for tracking
	this down. [Bug 1162356]

2005-03-11  Jim Ingham	<jingham@apple.com>

	* macosx/tkMacOSXButton.c (TkpDisplayButton): Set the port to the
	Button window's port BEFORE you set the clip, otherwise you are setting
	the clip on the wrong window!
	Also, a little cleanup - move x & y into the branches where they are
	used, and don't compute the TextAnchor if we are using the native
	button text, since we aren't going to use it.
	(TkMacOSXDrawControl): Call ShowControl & SetControlVisibility in a
	more logical order.

	* tkMacOSXInt.h: Add TkMacOSXGenerateFocusEvent.
	* tkMacOSXSubwindows.c (XDestroyWindow): We don't get Activate events
	for the remaining windows when a Floating window is destroyed. This can
	cause the focus to disappear. So catch this case when the window is
	being destroyed and move the focus here.

	* tkMacOSXWindowEvent.c (TkMacOSXGenerateFocusEvent): Make this public
	(used to be GenerateFocusEvent) since we need it here and in
	tkMacOSXSubwindows.c. Then change the name everywhere it is used. [Bug
	1124237]

2005-03-10  Jim Ingham	<jingham@apple.com>

	* macosx/tkMacOSXMouseEvent.c (TkMacOSXProcessMouseEvent): In the
	inDrag section, set the GrafPort to the drag window's GrafPort before
	doing LocalToGlobal. [Bug 1160025]

2005-03-09  Jim Ingham	<jingham@apple.com>

	* macosx/tkMacOSXInit.c (TkpInit): Check to see if the environment
	variable XCNOSTDIN is set, and if so, close stdin & stdout. This is
	necessary to make remote debugging under Xcode work properly.

2005-03-08  Jeff Hobbs	<jeffh@ActiveState.com>

	* win/tkWinWm.c (WinSetIcon): fix GCLP_ICONSM -> GCLP_HICONSM.

	* win/makefile.vc: clarify necessary defined vars that can come from
	MSVC or the Platform SDK.

2005-02-28  Jeff Hobbs	<jeffh@ActiveState.com>

	* win/tkWinX.c (GenerateXEvent): correct %A translation on MouseWheel.
	[Bug 1118340]

2005-02-24  Daniel Steffen  <das@users.sourceforge.net>

	* macosx/tkMacOSX.h: fixed incorrect inclusion of internal header.
	* macosx/tkMacOSXNotify.c: corrected included headers.

2005-02-22  Daniel Steffen  <das@users.sourceforge.net>

	* macosx/tkMacOSXDialog.c (Tk_GetSaveFileObjCmd, NavServicesGetFile):
	fixed encoding problems with -initialfile & -filetypes and corrected
	potential buffer overrun with -initialdir/-initialfile. [Bug 1146057]

2005-02-16  Mo DeJong  <mdejong@users.sourceforge.net>

	TIP#223 IMPLEMENTATION

	* doc/wm.n: Add documentation for -fullscreen attribute.
	* tests/winWm.test: Add -fullscreen to wm attribute usage message.
	* tests/wm.test: Add -fullscreen to wm attribute usage message. Add
	-fullscreen attribute test cases for Windows.
	* win/tkWinWm.c (WmInfo, UpdateWrapper, TkpWmSetFullScreen)
	(WmAttributesCmd, UpdateGeometryInfo):
	Implement TIP 223 [wm attributes -fullscreen].

2005-02-14  Vince Darley  <vincentdarley@users.sourceforge.net>

	* generic/tkText.c:
	* generic/tkText.h:
	* generic/tkTextDisp.c:
	* generic/tkTextIndex.c:
	* generic/tkTextBTree.c:
	* doc/text.n:
	* tests/textDisp.test:
	* tests/textIndex.test: fix of longstanding elide problem when eliding
	a newline without eliding the entire logical line. [Bug 443848]

2005-02-14  Jeff Hobbs	<jeffh@ActiveState.com>

	* doc/options.n: note -cursor {} behavior. [Bug 965618]

2005-02-14  Donal K. Fellows  <donal.k.fellows@man.ac.uk>

	* tests/all.tcl: Add a [package require Tk] so that a missing display
	causes an early failure and keeps the error trace short. Issue observed
	in [FRQ 11122147], even though that's unrelated.

2005-02-11  Jeff Hobbs	<jeffh@ActiveState.com>

	* library/panedwindow.tcl (::tk::panedwindow::Cursor): check window
	existence on delayed call. [Bug 949792]

	* doc/text.n: note 'image' key in 'dump' command. [Bug 1115907]

	* win/tkWinWm.c (TkWinGetIcon): fix toplevel retrieval for determining
	icon ref (potential crash). [Bug 1105738]

	* generic/tkCanvBmap.c (ConfigureBitmap, ComputeBitmapBbox): Fixed
	possible crash with disabled bmap and bbox handling [Bug 1119460]
	(BitmapToPostscript): made aware of various bitmap types

	* unix/Makefile.in: remove SHLIB_LD_FLAGS (only for AIX, inlined into
	* unix/tcl.m4:	    SHLIB_LD). Combine AIX-* and AIX-5 branches in
	* unix/configure:   SC_CONFIG_CFLAGS. Correct gcc builds for AIX-4+ and
	HP-UX-11. autoconf-2.59 gen'd.

2005-02-09  Donal K. Fellows  <donal.k.fellows@manchester.ac.uk>

	* tests/wm.test: Convert to use more tcltest2 features.

2005-02-07  Donal K. Fellows  <donal.k.fellows@manchester.ac.uk>

	* generic/tkCanvas.c (CanvasWidgetCmd): Fix stupid mistake in variable
	names, reported by Andreas Leitgeb.

2005-02-03  Donal K. Fellows  <donal.k.fellows@manchester.ac.uk>

	* generic/tkCanvas.c (GetStaticUids): New function to manage the
	thread-specific data detailing the list of all uids in a thread.
	(typeList): Protect this (the other piece of global data) with a mutex.
	[Bug 1114977]

2005-01-31  Jeff Hobbs	<jeffh@ActiveState.com>

	* unix/tcl.m4, unix/configure: add solaris-64 gcc build support. [Bug
	1021871]

2005-01-31  Donal K. Fellows  <donal.k.fellows@manchester.ac.uk>

	* generic/tkImgPhoto.c (PhotoFormatThreadExitProc): Made the comments
	in the code more relevant to the function they were documenting! [Bug
	1110553]

	* library/msgs/es_ES.msg: Added more localization for Spanish Spanish.
	[Bug 1111213]

2005-01-25  Daniel Steffen  <das@users.sourceforge.net>

	* macosx/tkMacOSXInit.c (TkpInit): set tcl_interactive to 1 to show
	console at startup instead of directly calling [console show].

	* unix/tcl.m4 (Darwin): fixed bug with static build linking to dynamic
	library in /usr/lib etc instead of linking to static library earlier in
	search path. [Tcl Bug 956908]
	Removed obsolete references to Rhapsody.
	* unix/configure: autoconf-2.57

2005-01-18  Donal K. Fellows  <donal.k.fellows@man.ac.uk>

	* library/demos/menu.tcl: Reworked to make dialogs children of the
	demo widget so that they are properly visible. Issue reported by Keith
	Nash <k.j.nash@usa.net>

2005-01-13  Donal K. Fellows  <donal.k.fellows@man.ac.uk>

	* library/tkfbox.tcl (IconList_Selection, IconList_Create):
	(IconList_Arrange): Assorted tk_getOpenFile fixes. [part of Bug 600313]
	(IconList_ShiftMotion1): Also fix shift-drag.

2005-01-12  Don Porter	<dgp@users.sourceforge.net>

	* unix/tcl.m4:		Sync'ed to Tcl's copy.
	* unix/configure:	autoconf-2.57

2005-01-12  Donal K. Fellows  <donal.k.fellows@man.ac.uk>

	* doc/event.n: Added section on predefined virtual events. [Bug 608115]

2005-01-11  Vince Darley  <vincentdarley@users.sourceforge.net>

	* generic/tkTextDisp.c: fix to scrollbar height calculations of text
	widgets containing a single very long (wrapped) line. This fixes at
	least part of [Bug 1093631].

2005-01-11  Donal K. Fellows  <donal.k.fellows@man.ac.uk>

	* generic/tkObj.c (TkParsePadAmount):
	* generic/tkPack.c: Moved function to tkObj.c and rewrote so that it
	takes advantage of Tcl_Objs properly and cannot leave objects in an
	inconsistent state. [Bug 1098779]

2005-01-10  Joe English	 <jenglish@users.sourceforge.net>

	* unix/Makefile.in, unix/configure.in, unix/tkConfig.sh.in:
	Remove ${DBGX}, ${TK_DBGX} from Tk build system. [Patch 1081595]
	* unix/tcl.m4: re-synced with tcl/unix/tcl.m4
	* unix/configure: Regenerated.

2005-01-07  Donal K. Fellows  <donal.k.fellows@man.ac.uk>

	* generic/tkWindow.c (GetScreen): Make sure the result is reset on all
	error paths to stop strange errors. [Bug 697915]

2005-01-05  Donal K. Fellows  <donal.k.fellows@man.ac.uk>

	* doc/loadTk.n, doc/toplevel.n: Convert to other form of emacs mode
	control comment to prevent problems with old versions of man. [Bug
	1085127]

2005-01-03  Jeff Hobbs	<jeffh@ActiveState.com>

	* win/tkWinWm.c (TkWinWmCleanup): clean up layered window class. This
	caused crash in reinit of Tk (as seen in plugin).

	******************************************************************
	*** CHANGELOG ENTRIES FOR 2004 AND 2003 IN "ChangeLog.2004"    ***
	*** CHANGELOG ENTRIES FOR 2002 AND EARLIER IN "ChangeLog.2002" ***
	******************************************************************<|MERGE_RESOLUTION|>--- conflicted
+++ resolved
@@ -1,4 +1,10 @@
-<<<<<<< HEAD
+2012-02-15  Jan Nijtmans  <nijtmans@users.sf.net>
+
+	* xlib/xcolors.c: [Bug 3486474]: Inconsistent color scaling
+	* generic/tkColor.c: new internal function TkParseColor
+	* generic/tkInt.h:
+	* generic/tk*.c:   Change XParseColor() to TkParseColor() everywhere.
+
 2012-02-10  Donal K. Fellows  <dkf@users.sf.net>
 
 	* win/tkWinDialog.c (GetFileNameW): Ensure that we do not convert a
@@ -19,14 +25,6 @@
 	* generic/tkTextDisp.c: [Bug-1754043] and [Bug-2321450]: When
 	-blockcursor is true, the cursor appears as a blinking bar which
 	expands to the right edge of the widget.
-=======
-2012-02-15  Jan Nijtmans  <nijtmans@users.sf.net>
-
-	* xlib/xcolors.c: [Bug 3486474]: Inconsistent color scaling
-	* generic/tkColor.c: new internal function TkParseColor
-	* generic/tkInt.h:
-	* generic/tk*.c:   Change XParseColor() to TkParseColor() everywhere.
->>>>>>> 2f3c553f
 
 2012-01-25  Jan Nijtmans  <nijtmans@users.sf.net>
 
