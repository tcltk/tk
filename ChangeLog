<<<<<<< HEAD
2013-02-18  Jan Nijtmans  <nijtmans@users.sf.net>
=======
2013-02-28  Donal K. Fellows  <dkf@users.sf.net>

	* unix/tkUnixKey.c (TkpGetKeySym): [Bug 3599312]: Put the
	initialization of the key mapping before the input method handling
	so that Alt key handling is correct on non-OSX Unix. Thanks to
	Colin McDonald for developing the fix.

2013-01-16  Jan Nijtmans  <nijtmans@users.sf.net>
>>>>>>> 4bc29724

	* unix/tkUnixEvent.c: Call XInitThreads once before the
	first Xlib call. Suggested by Brian Griffin.

2013-01-14  Jan Nijtmans  <nijtmans@users.sf.net>

	* win/tcl.m4: More flexible search for win32 tclConfig.sh,
	* win/configure: backported from TEA.

2013-01-13  Jan Nijtmans  <nijtmans@users.sf.net>

	* library/tk.tcl: [Bug 3600390]: tk_strictMotif not tested for.
	* library/ttk/entry.tcl: Now all key-bindings for Control-
	a,b,e,f,n,p (and its shift variant) respect tk_strictMotif.

2013-01-10  Jan Nijtmans  <nijtmans@users.sf.net>

	* library/text.tcl: [Bug 3600251]: Inappropriate replacement of Mac
	binding.
	* library/tk.tcl: [Bug 3600260]: Errors in new virtual event
	definitions

2012-12-11  Don Porter  <dgp@users.sourceforge.net>

	*** 8.6.0 TAGGED FOR RELEASE ***

	* README:		Bump version number to 8.6.0
	* generic/tk.h:
	* library/tk.tcl:
	* unix/configure.in:
	* unix/tk.spec:
	* win/configure.in:

	* unix/configure:	autoconf-2.59
	* win/configure:

2012-12-04  François Vogel  <fvogelnew1@free.fr>

	* generic/tkTextIndex.c: [Bug 3588824]: bug in image index handling
	* tests/textIndex.test:  for weird image names

2012-11-14  Jan Nijtmans  <nijtmans@users.sf.net>

	* win/tkWinDialog.c: [Bug 3500545]: tk_getOpenFile -multiple 1 wrong
	on windows

2012-11-11  Jan Nijtmans  <nijtmans@users.sf.net>

	* win/tkWinTest.c: [Bug 3585396]: winDialog.test requires user
	* tests/winDialog.test: interaction.

2012-11-07  Donal K. Fellows  <dkf@users.sf.net>

	* generic/tkFocus.c (TkSetFocusWin): [Bug 3574708]: Move window
	liveness into this function from caller sites to ensure that there are
	no paths where things can trip up on setting the focus to a partially
	dead window.

2012-10-24  Don Porter  <dgp@users.sourceforge.net>

	* macosx/tkMacOSXWm.c:	[Bug 3574893] Add overlooked toplevel ref
	count maintenance in the [wm manage|forget] operations that could
	cause segfaults due to premature free of structs.

2012-09-19  Jan Nijtmans  <nijtmans@users.sf.net>

	* win/Makefile.in:    Compile win32 binaries with -DTCL_NO_DEPRECATED
	* win/tkiWinWm.c:     Fix gcc compiler warning.

2012-09-17  Don Porter  <dgp@users.sourceforge.net>

	*** 8.6b3 TAGGED FOR RELEASE ***

	* macosx/tkMacOSXWm.c: [Bug 3567786] Stop segfault in [wm forget].

2012-09-15  Don Porter  <dgp@users.sourceforge.net>

	* macosx/tkMacOSXFont.c: [Bug 3567778] Make Tk_MeasureChars() honor
	the TK_AT_LEAST_ONE flag properly.

2012-09-13  Donal K. Fellows  <dkf@users.sf.net>

	* generic/ttk/ttkEntry.c (EntryDisplay): [Bug 3567453]: Clip regions
	* generic/ttk/ttkLabel.c (TextDraw): must be cleared with XSetClipMask
	* xlib/xgc.c (TkSetRegion): and not TkSetRegion, or crashes will ensue
	on X11-based builds, which can't handle None for a region argument.
	Added a clean panic to the non-X11 TkSetRegion to catch this case and
	stop such confusion from happening again.

2012-09-13  Donal K. Fellows  <dkf@users.sf.net>

	* win/tkWinWm.c (WmTransientCmd): [Bug 3567283]: Added missing cast.

2012-09-11  Donal K. Fellows  <dkf@users.sf.net>

	* generic/ttk/ttkEntry.c (EntryDisplay): [Bug 3566594]: Must manually
	* generic/ttk/ttkLabel.c (TextDraw):     reset the clip region of GCs
	when not using the Xft font renderer (well, especially on classic X11)
	because the GC sharing code doesn't take into account clip handling.
	Thanks to Christian Nassau for identifying the problem.

2012-09-07  Donal K. Fellows  <dkf@users.sf.net>

	* generic/tkCanvPs.c (TkCanvPostscriptCmd): [Bug 3565533]: Purge use
	of variable that was only ever checked once immediately afterwards,
	except for one (buggy) case where it was checked without assignment.

2012-09-07  Don Porter  <dgp@users.sourceforge.net>

	* README:		Bump version number to 8.6b3
	* generic/tk.h:
	* library/tk.tcl:
	* unix/configure.in:
	* unix/tk.spec:
	* win/configure.in:

	* unix/configure:	autoconf-2.59
	* win/configure:

2012-08-30  Andreas Kupries  <andreask@activestate.com>

	* generic/tkCanvWind.c (CanvasPsWindow): Unbreak AIX, replaced use
	of C99 comments in commit [961ae24a3f] (2012-08-27) with C89-style.
	* win/tkWinDialog.c: Unbreak windows problems with commit [961ae24a3f]
	* win/tkWinMenu.c: as well.
	* win/tkWinSend.c:

2012-08-28  Jan Nijtmans  <nijtmans@users.sf.net>

	* generic/tkMenuDraw.c: [Bug 3562426]: Context menu goes out of edge of
	screen.

2012-08-27  Donal K. Fellows  <dkf@users.sf.net>

	* (very many files): Reworked the generation of error messages and
	postscript so that they no longer made nearly as much use of the Tcl
	interpreter's string result code, in the process substantially
	reducing the amount of ad-hoc stack buffers used for message
	generation. There should be no observable changes from this except
	that Tk now causes the ::errorCode variable to be set meaningfully in
	virtually all places where errors are generated.

2012-08-24  Donal K. Fellows  <dkf@users.sf.net>

	* library/tkfbox.tcl (GlobFiltered): [Bug 3558535]: Factor out the
	filtered-sorted globbing code into one procedure that knows how to
	avoid nasty problems when non-list filters are used. This allows the
	rest of the [tk_getOpenFile] implementation to be ignorant of the
	considerable complexities of globbing.

2012-08-23  Don Porter  <dgp@users.sourceforge.net>

	* unix/tkUnixWm.c: [Bugs 3554026,3561016]: Stop crash with tearoff
	menus.

2012-08-23  Jan Nijtmans  <nijtmans@users.sf.net>

	* library/tk.tcl:        [Bug 3555644]: Better use of virtual events,
	* library/ttk/entry.tcl  Add <<ToggleSelection>> virtual event.
	* library/ttk/treeview.tcl

2012-08-22  Jan Nijtmans  <nijtmans@users.sf.net>

	TIP #403 IMPLEMENTATION

	* xlib/xcolors.c:     Web Colors for Tk. New colors aqua, crimson,
	* xlib/rgb.txt:       fuchsia, indigo, lime, olive, silver and teal.
	* unix/tkUnixColor.c: Modified RGB values for gray/grey, green,
	* generic/tkInt.h:    maroon and purple.
	* generic/tkColor.c

2012-08-17  Jan Nijtmans  <nijtmans@users.sf.net>

	* win/nmakehlp.c: Add "-V<num>" option, in order to be able to detect
	partial version numbers.

2012-08-15  Jan Nijtmans  <nijtmans@users.sf.net>

	* win/buildall.vc.bat:	Only build the threaded builds by default
	* win/rules.vc:		For msvcrt static builds, allow to link
				against libraries where the 'x' is missing
				(generated by Makefile.in).
	* win/makefile.vc:	Always compile Tk with -DUSE_TCL_STUBS,
				formatting.
	* library/tk.tcl:	[FRQ 3555324]: On Windows, re-define Ctrl-A
				for Select-All., as most Windows applications
				do.

2012-08-11  Jan Nijtmans  <nijtmans@users.sf.net>

	* library/*.tcl: [Bug 3555644]: Better use of virtual events.
	Pre-define 10 new Virtual events, and correct various bindings
	according to the Mac OSX documentation.
	*** POTENTIAL INCOMPATIBILITY *** for code that assumes that widget
	classes are bound to literal events or that was using one of the new
	virtual event names itself for other purposes.

	* win/rules.vc: Sync with tcl version of rules.vc

2012-08-11  François Vogel  <fvogelnew1@free.fr>

	* generic/tkTextTag.c:  [Bug 3554273]: Test textDisp-32.2 failed

2012-08-09  Stuart Cassoff  <stwo@users.sourceforge.net>

	* generic/tkEvent.c:    Remove useless (void *) casts introduced in
	* unix/tkUnixEvent.c:   checkin [81e50c85ed]. The warnings were false
	* unix/tkUnixKey.c:     flags from a faulty OpenBSD C compiler.
	* unix/tkUnixRFont.c:

2012-07-31  Donal K. Fellows  <dkf@users.sf.net>

	* unix/tkUnixKey.c (TkpSetKeycodeAndState, TkpInitKeymapInfo)
	(TkpGetKeySym): [Bug 3551802]: Convert from XKeycodeToKeysym to
	XkbKeycodeToKeysym to fix deprecation warning.

2012-07-31  Jan Nijtmans  <nijtmans@users.sf.net>

	* win/nmakehlp.c: Backport from Tcl 8.6, but add -Q option from
	sampleextension.

2012-07-17  Jan Nijtmans  <nijtmans@users.sf.net>

	* win/makefile.vc: [Bug 3544932]: Visual studio compiler check fails

2012-07-05  Jan Nijtmans  <nijtmans@users.sf.net>

	* win/tkWinDialog.c (GetFileNameW): [Bug 3540127]: Better solution,
	using Tcl_GetIndexFromObj in stead of Tcl_GetIndexFromObjStruct

2012-07-05  Donal K. Fellows  <dkf@users.sf.net>

	* doc/wm.n (geometry): [Bug 3538401]: Better description of the key
	difference between [wm geometry] and [winfo geometry]; the former
	represents the window manager's understanding, not Tk's.

2012-07-04  Donal K. Fellows  <dkf@users.sf.net>

	* win/tkWinDialog.c (GetFileNameW): [Bug 3540127]: Clean up the tables
	of options for the file dialogs so that options are listed in error
	messages in alphabetical order.

2012-07-02  Jan Nijtmans  <nijtmans@users.sf.net>

	* win/tkWinDialog.c: [Bug 3540127]: filebox.test fails on win32

2012-06-26  Jan Nijtmans  <nijtmans@users.sf.net>

	* unix/configure.in:  Link cygwin wish.exe with win32 tk.dll, only
	* unix/Makefile.in:   in combination with --enable-shared.
	* unix/tcl.m4:
	* unix/configure:     autoconf-2.59

2012-06-24  Jan Nijtmans  <nijtmans@users.sf.net>

	* doc/SetOptions.3:   [FRQ-3536507]: clientData field in Tk_OptionSpec
	* generic/tk.h:       should be "const void *"
	* generic/tk*.c:      Eliminate many unnessessary type casts

2012-06-22  Jan Nijtmans  <nijtmans@users.sf.net>

	* win/Makefile.in:    [Bug 1844430]: cygwin make fails in 8.4.14-8.5b3
	* unix/tcl.m4:        Sync with Tcl version.
	* unix/configure:     autoconf-2.59

2012-06-20  Jan Nijtmans  <nijtmans@users.sf.net>

	* generic/tk.decls:    [FRQ 2636558] simplification. Restore forwards
	* generic/tkBitmap.c:  compatibility with Tk 8.5.
	* generic/tkdecls.h:
	* generic/tkStubInit.c:

2012-06-15  Donal K. Fellows  <dkf@users.sf.net>

	* generic/ttk/ttkTreeview.c (unshareObj): [Bug 3535362]: Changed name
	of 'unshare' internal function to avoid clash with some libc versions.

2012-06-12  Donal K. Fellows  <dkf@users.sf.net>

	* unix/tkUnixRFont.c (Tk_DrawChars, TkUnixSetXftClipRegion): Add some
	* generic/ttk/ttkEntry.c (EntryDisplay): special magic to make the
	* generic/ttk/ttkLabel.c (TextDraw): text clipping work right with the
	Xft-based renderer (which doesn't use the standard Tk GC except to
	supply the color).

2012-06-11  Donal K. Fellows  <dkf@users.sf.net>

	* generic/ttk/ttkLabel.c (TextDraw): [Bug 3294450]: Get the clipping
	* generic/ttk/ttkEntry.c (EntryDisplay): of text in Ttk various text
	elements (e.g., buttons, entries, etc.) correct. Stops a whole range
	of visual problems, including loss of the second and subsequent lines
	of a label when the first line doesn't entirely fit, and failing to
	draw the last character of an entry at all if it doesn't all exactly
	fit in the space available (a problem I've noticed in tkchat, and been
	very frustrated with).

2012-06-10  Jan Nijtmans  <nijtmans@users.sf.net>

	* library/*.tcl:      [Bug 3534137]: $tcl_platform(platform) !=
	[tk windowingsystem]

2012-06-08  Jan Nijtmans  <nijtmans@users.sf.net>

	* generic/tkMain.c:   Implement TkCygwinMainEx for loading
	* generic/tkWindow.c: Cygwin's Tk_MainEx from the Tk dll.
	* generic/tkInt.decls:   Change XChangeWindowAttributes signature and
	* generic/tkIntXlibDeclsDecls.h: many others to match Xorg, needed for
	Cygwin.

2012-06-06  Jan Nijtmans  <nijtmans@users.sf.net>

	* unix/Makefile.in:      [Bug 3532186] pkgIndex.tcl file complexity
	* win/Makefile.in:

2012-05-31  Jan Nijtmans  <nijtmans@users.sf.net>

	* generic/tkWindow.c:	Simplify determination whether we are running
	* generic/tkStubInit.c:	on cygwin.  Export Tk_GetHINSTANCE,
	* generic/tkInt.decls:	TkSetPixmapColormap and TkpPrintWindowId from
				the Cygwin dll, sync stub table with Tk 8.6
				win32 version.
	* generic/tk*Decls.h:   re-generated
	* win/Makefile.in:      "make genstubs" when cross-compiling on UNIX

	* win/stubs.c:		Implement XFlush and various others for win32
	* win/tkWinPort.h:	as stubs, so win32 extensions using those can
				run under CYGWIN as well.
	* generic/tkMain.c:     Allow tk86.dll to cooperate with the cygwin
				console.

2012-05-29  Donal K. Fellows  <dkf@users.sf.net>

	* generic/tkInt.decls (TkMacOSXDrawable): Added OSX-specific mechanism
	to allow retrieval of the drawing surface. Allows Canvas3d to be
	adapted to 8.6.

2012-05-28  François Vogel  <fvogelnew1@free.fr>

	* doc/text.n:  [Bug 1630251]: Doc for -endline option was wrong

2012-05-28  François Vogel  <fvogelnew1@free.fr>

	* generic/tkTextDisp.c: [Bug 1630254]: missing scrolling of text widget
	when from a -startline == -endline initial state it is configured to
	display a non-empty part of it

2012-05-24  Jan Nijtmans  <nijtmans@users.sf.net>

	* win/stubs.c:          Change XSetCommand signature to match Xorg,
	* win/tkWinWm.c:        needed for Cygwin.
	* generic/tkInt.decls
	* generic/tk*Decls.h:   re-generated

2012-05-09  Jan Nijtmans  <nijtmans@users.sf.net>

	* win/tkWinWm.c:           Change TkpWmSetState signature to match Xorg,
	* generic/tkInt.decls:     needed for Cygwin. (not needed for Mac)
	* generic/tkIntPlatDeclsDecls.h:
	* generic/tkWindow.c:      Don't check for cygwin in win32 static build.
	* unix/tkUnixPort.h:       Some more useful #defines for Cygwin

2012-05-05  Jan Nijtmans  <nijtmans@users.sf.net>

	* xlib/xcolors.c:      Single "const" addition
	* generic/tkWindow.c:  If tk.dll loaded in cygwin, don't use the
	win32 file dialogs

2012-05-04  Jan Nijtmans  <nijtmans@users.sf.net>

	* library/menu.tcl: [Bug 2768586]: Menu posting on dual monitors

2012-04-29  Jan Nijtmans  <nijtmans@users.sf.net>

	* library/tk.tcl: [Bug 533519]: Window placement with multiple screens
	* generic/tkBind.c:
	* generic/tkFocus.c:
	* generic/tkMenuDraw.c:
	* generic/tkWinWm.c:

2012-04-26  Donal K. Fellows  <dkf@users.sf.net>

	* generic/tkStubInit.c (Tk_GetHINSTANCE): Ensure that this is defined
	for OSX.

2012-04-26  Jan Nijtmans  <nijtmans@users.sf.net>

	* generic/tk.decls:	[Bug 3508771]: Implement TkClipBox, Tk*Region
	* generic/tkInt.decls:	and Tk_GetHINSTANCE for Cygwin
	* generic/tkPlatDecls.h:
	* generic/tkintDecls.h:
	* generic/tkStubInit.c:

2012-04-22  Donal K. Fellows  <dkf@users.sf.net>

	* generic/tkBind.c (ExpandPercents): [Bug 3520202]: Ensure that the
	%k, %K and %N substitutions use dummy tokens with <MouseWheel> events
	and that the %D subsitution is a dummy with <Key>/<KeyRelease>. This
	was causing significant indigestion (and a read of goodness knows what
	memory) to Tkinter/Python because of the way they map events between
	languages.

2012-04-20  Donal K. Fellows  <dkf@users.sf.net>

	* generic/tkWindow.c (commands): Ensure that all descriptions of
	commands created by Tk are correct.

2012-04-20  Jan Nijtmans  <nijtmans@users.sf.net>

	* generic/tk.tcl: Use vroot size in stead of screen size for clipping
	window coordinates in ::tk::PlaceWindow.
	* generic/dialog.tcl: Use ::tk::PlaceWindow in dialog.tcl, instead of
	dumplicating the code there. (harmless part of [Bug 533519])

2012-04-13  Jan Nijtmans  <nijtmans@users.sf.net>

	* win/rules.vc: [Bug 3517448]: TclKit build fails (unresolved
	__strtoi64)

2012-04-07  Jan Nijtmans  <nijtmans@users.sf.net>

	* generic/tkBind.c: [Bug 3176239]: control-MouseWheel causes segv

2012-03-30  Jan Nijtmans  <nijtmans@users.sf.net>

	* unix/tcl.m4:        [Bug 3511806]: Compiler checks too early
	* unix/configure.in:  This change allows to build the cygwin
	* unix/configure      and mingw32 ports of Tcl/Tk to build
	* win/tcl.m4:         out-of-the-box using a native or cross-
	* win/configure.in:   compiler.
	* win/configure

2012-03-21  Jan Nijtmans  <nijtmans@users.sf.net>

	* generic/tkColor.c:  [Bug 2809525]: Abort on overlong color name.
	* unix/tkUnixColor.c:

2012-03-18  Jan Nijtmans  <nijtmans@users.sf.net>

	* xlib/xcolors.c:   [FRQ 3503317]: XParseColor speedup
	* xlib/rgb.txt:     List of all colors accepted by Tk in Xorg format
	* tests/color.test: Added test case for all colors in rgb.txt

2012-03-13  Donal K. Fellows  <dkf@users.sf.net>

	* doc/*.3, doc/*.n: Minor spelling fixes.

2012-03-07  Donal K. Fellows  <dkf@users.sf.net>

	* generic/tkObj.c (GetPixelsFromObjEx): [Bug 3497848]: Better rounding
	of pixel values to integers.

2012-03-04  Jan Nijtmans  <nijtmans@users.sf.net>

	* unix/tcl.m4:    Patch from the cygwin folks
	* unix/configure: (re-generated)

2012-02-28  François Vogel  <fvogelnew1@free.fr>

	* generic/tkText.c:      [Bug 1630262, Bug 1615425]: segfault
	* generic/tkTextBTree.c  when deleting lines or tagging outside of
	* generic/tkTextDisp.c   the -startline/-endline range with peer
	* generic/tkTextMark.c   text widgets.
	* tests/text.test        [Bug 3487407]: Weird text indices.
	* tests/textMark.test

2012-02-28  Donal K. Fellows  <dkf@users.sf.net>

	* doc/canvas.n: [Bug 3495198]: Corrected types of bitmap options.

2012-02-26  Jan Nijtmans  <nijtmans@users.sf.net>

	* xlib/xcolors.c: Provide fallback for _strtoi64
	* win/configure.in: Detect whether _strtoi64 is available
	* win/configure: (regenerated)

2012-02-25  Jan Nijtmans  <nijtmans@users.sf.net>

	* win/tkWinDialog.c: [Bug 1913750]: tk_chooseDirectory -initialdir
	internationalization problem.

2012-02-15  Jan Nijtmans  <nijtmans@users.sf.net>

	* xlib/xcolors.c: [Bug 3486474]: Inconsistent color scaling
	* generic/tkColor.c: new internal function TkParseColor
	* generic/tkInt.h:
	* generic/tk*.c:   Change XParseColor() to TkParseColor() everywhere.

2012-02-10  Donal K. Fellows  <dkf@users.sf.net>

	* win/tkWinDialog.c (GetFileName): Ensure that we do not convert a
	result list to a string inadvertently, as this causes problems with
	Tkinter's handling of multiple filename results. Issue was reported
	via StackOverflow: http://stackoverflow.com/q/9227859/301832

2012-01-30  Joe English  <jenglish@users.sourceforge.net>

	* library/ttk/combobox.tcl: [Bug 2925561] Don't take focus in
	disabled state.

2012-01-29  Jan Nijtmans  <nijtmans@users.sf.net>

	* win/tkImgPhoto.c: [Bug 3480634]: PNG Images missing in menus on Mac

2012-01-27  Jan Nijtmans  <nijtmans@users.sf.net>

	* win/tkWinDialog.c: [Bug 3480471]: tk_getOpenFile crashes on Win64

2012-01-26  François Vogel  <fvogelnew1@free.fr>

	* generic/tkTextDisp.c: [Bug-1754043] and [Bug-2321450]: When
	-blockcursor is true, the cursor appears as a blinking bar which
	expands to the right edge of the widget.

2012-01-25  Jan Nijtmans  <nijtmans@users.sf.net>

	* generic/tkImgPhoto.c: [Bug 2433260]: non-critical error in
	Tk_PhotoPutBlock

2012-01-25  François Vogel  <fvogelnew1@free.fr>

	* generic/tkText.c: Don't increase the epoch twice

2012-01-25  François Vogel  <fvogelnew1@free.fr>

	* generic/tkText.c:      [Bug-1630271]: segfault/infinite loop
	* generic/tkTextMark.c:  when a mark is before -startline
	* tests/textMark.test:

2012-01-25  François Vogel  <fvogelnew1@free.fr>

	* generic/tkText.c: [Bug-3475627]: Test text-31.11 fails

2012-01-22  François Vogel  <fvogelnew1@free.fr>

	* generic/tkTextMark.c: [Bug-3288113,3288121]: Missing marks/endless
	* tests/textMark.test:  loop in text mark prev/next

2012-01-19  François Vogel  <fvogelnew1@free.fr>

	* generic/tkText.c: [Bug-3021557]: Moving the cursor in
	* tests/text.test:  elided text freezes Tk

2011-12-22  Don Porter  <dgp@users.sourceforge.net>

	* win/tkWinMenu.c: [Bug 3235256] Keep menu entry IDs out of system
	values. Thanks Colin McDonald.

2011-12-13  Donal K. Fellows  <dkf@users.sf.net>

	* doc/getOpenFile.n: Make example follow best practices. Issue spotted
	by Emiliano Gavilán.

2011-11-29  Donal K. Fellows  <dkf@users.sf.net>

	* tests/safe.test: [Bug 1847925]: Update list of hidden commands.

2011-11-22  Jan Nijtmans  <nijtmans@users.sf.net>

	* unix/Makefile.in: [Bug 1945073]: Demo square.tcl
	* win/Makefile.in: cannot run; need package tktest

2011-11-17  Jan Nijtmans  <nijtmans@users.sf.net>

	* doc/menu.n: Fix the escaping of leading dots in lines that start with
	a widget name, so that nroff doesn't mistake it as a non-existing macro
	and skips the entire line.

2011-11-14  Alexandre Ferrieux  <ferrieux@users.sourceforge.net>

	* generic/tkCanvas.c: [Bug 3437816]: Missing TCL_ERROR return
	in [canvas lower].

2011-11-08  Reinhard Max  <max@suse.de>

	* unix/Makefile.in: Add square to DEMOPROGS. It contains a shebang
	and hence should get installed with executable bits.

	* doc/label.n:         Fix the escaping of leading dots in lines that
	* doc/text.n:          start with a widget name, so that nroff
	* doc/ttk_notebook.n:  doesn't mistake it as a non-existing macro
	* doc/pack.n:          and skips the entire line.

2011-11-01  Donal K. Fellows  <dkf@users.sf.net>

	* generic/tkObj.c (GetPixelsFromObjEx): [Bug 3431491]: Use a bit of
	type hackery to allow numbers to be interpreted as coordinates (most
	notably on a canvas) without reinterpreting via a string.

2011-10-27  Kevin B. Kenny  <kennykb@acm.org>

	* generic/tkInt.h:	[Bug 3410609]: Change the event mechanism
	* unix/tkUnixEvent.c:	for <KeyPress> events to use the keysym
	* unix/tkUnixKey.c:	returned by XLookupString in preference to
	the one that appears in the raw X event at any level. This change
	allows binding to ISO_Level3_Shift-ed characters, composed characters,
	and similar beasts. KeyRelease events still work as they did before,
	as does Tk with input methods disabled.

2011-10-13  Jan Nijtmans  <nijtmans@users.sf.net>

	* win/tkWinDialog.c: Internationalization of all Windows font
	* win/tkWinFont.c:   handling.

2011-10-10  Jan Nijtmans  <nijtmans@users.sf.net>

	* win/tkWinDialog.c: [Bug 3163893]: -initialdir option bug for
	tk_chooseDirectory under XP

2011-10-05  Jan Nijtmans  <nijtmans@users.sf.net>

	* win/tkWinInt.h:   Remove tkWinProcs, as it is no longer
	* win/tkWinX.c:     being used.
	* win/tkWinTest.c:

2011-09-27  Donal K. Fellows  <dkf@users.sf.net>

	* generic/tkImgPNG.c (WriteExtraChunks): [Bug 3405839]: Write the sDAT
	chunk with the correct length.

2011-09-08  Jan Nijtmans  <nijtmans@users.sf.net>

	* generic/tkDecls.h: Don't let tkDecls.h depend on <tchar.h> on
	windows, not even in UNICODE mode.

2011-09-01  Donal K. Fellows  <dkf@users.sf.net>

	* doc/photo.n: Correctly documented what the [$ph data] command
	produces without the -format option.

2011-08-16  Jan Nijtmans  <nijtmans@users.sf.net>

	* win/tkWinDialog.c: [Bug 3388350]: mingw64 compiler warnings
	* win/tkWinEmbed.c
	* win/tkWinMenu.c
	* win/tkWinTest.c
	* win/tkWinWm.c
	* win/tkWinX.c

2011-08-13  Jan Nijtmans  <nijtmans@users.sf.net>

	* generic/tkBitmap.c: [Bug 3388350]: mingw64 compiler warnings
	* generic/tkConsole.c
	* win/tkWinDialog.c
	* win/tkWinEmbed.c
	* win/tkWinSend.c
	* win/tkWinSendCom.c

2011-08-05  Don Porter  <dgp@users.sourceforge.net>

	*** 8.6b2 TAGGED FOR RELEASE ***

	* changes:	Updates for 8.6b2 release.

2011-08-03  Don Porter  <dgp@users.sourceforge.net>

	* win/tkWinWm.c: [Bug 2891541]: Merge of 8.5.8 fix from Pat Thoyts.
	Permit normal behaviour on Windows for a grabbed toplevel when it
	is the main window.

2011-08-03  Jan Nijtmans  <nijtmans@users.sf.net>

	* win/tkWinDialog.c: [Bug 3314770]: regression - Windows file
	dialogs not resizable

2011-07-28  Don Porter  <dgp@users.sourceforge.net>

	* changes:	Updates for 8.6b2 release.

2011-07-28  Jan Nijtmans  <nijtmans@users.sf.net>

	* xlib/X11/Xutil.h: [Bug 3380684]: XEmptyRegion prototype doesn't
	match usage

2011-07-19  Donal K. Fellows  <dkf@users.sf.net>

	* doc/*.3, doc/*.n: Many small fixes to documentation as part of
	project to improve quality of generated HTML docs.

2011-07-18  Don Porter  <dgp@users.sourceforge.net>

	* README:		Bump version number to 8.6b2
	* generic/tk.h:
	* library/tk.tcl:
	* unix/configure.in:
	* unix/tk.spec:
	* win/configure.in:

	* unix/configure:	autoconf-2.59
	* win/configure:

2011-06-29  Don Porter  <dgp@users.sourceforge.net>

	* generic/ttk/ttkTrace.c: [Bug 3341056]: Correct segfault due to flaw
	* tests/ttk/ttk.test:	in the 2011-06-17 commit.

2011-06-19  Donal K. Fellows  <dkf@users.sf.net>

	* doc/wm.n: Added documentation of the -type attribute that was
	introduced in TIP#359, and moved documentation of -alpha to common
	section as it is supported on all platforms now.

2011-06-17  Don Porter  <dgp@users.sourceforge.net>

	* generic/ttk/ttkTrace.c:	Workaround Bug 3062331.
	* tests/ttk/ttk.test:
	* changes:	Updated

2011-06-16  Jan Nijtmans  <nijtmans@users.sf.net>

	* win/tcl.m4: Sync with win/tcl.m4 from Tcl
	* win/configure: (regenerated)

2011-06-10  Don Porter  <dgp@users.sourceforge.net>

	* generic/tkEntry.c:	[Bug 3315731]: Fix [$entry -invcmd].

2011-06-10  Don Porter  <dgp@users.sourceforge.net>

	* README:	Correct some README bitrot.
	* macosx/README:

2011-06-07  Don Porter  <dgp@users.sourceforge.net>

	* generic/tkEntry.c:	[Bug 2358545]: Restore support for values "08"
	and "09" in a [spinbox] configured to use -from and -to values.

2011-06-06  Don Porter  <dgp@users.sourceforge.net>

	* generic/tkConsole.c:	[Bug 2546087]: Restore proper NUL output to
	* library/console.tcl:	the [console].

2011-04-22  Peter Spjuth  <peter.spjuth@gmail.com>

	* generic/tkCanvPoly.c: [Bug 3291543]: There was a crash if dchars
	* tests/canvas.test:    removed all coordinates of a polygon.

2011-04-21  Peter Spjuth  <peter.spjuth@gmail.com>

	* doc/checkbutton.n: Document all variable options as global.
	* doc/radiobutton.n:
	* doc/listbox.n:
	* doc/menu.n:
	* doc/options.n:
	* doc/ttk_combobox.n:
	* doc/ttk_entry.n:
	* doc/ttk_progressbar.n:
	* doc/ttk_widget.n:

2011-04-06  Jan Nijtmans  <nijtmans@users.sf.net>

	* unix/tkAppInit.c:  Make symbols "main" and "Tcl_AppInit"
	MODULE_SCOPE: there is absolutely no reason for exporting them.
	* unix/tcl.m4:        Don't use -fvisibility=hidden with static
	* unix/configure      libraries (--disable-shared)

2011-04-04  Peter Spjuth  <peter.spjuth@gmail.com>

	* tests/grid.test:
	* generic/tkGrid.c: [Bug 723765]: When a slave was removed from grid,
	the -in option was not remembered.

2011-04-04  Joe Mistachkin  <joe@mistachkin.com>

	* win/tkWinDialog.c (FontchooserShowCmd): Change the CHOOSEFONT and
	LOGFONT used with sizeof to CHOOSEFONTA and LOGFONTA to match their
	local variable declarations (i.e. mismatch with -DUNICODE).  This code
	is not present in 8.4 or 8.5.

2011-04-04  Peter Spjuth  <peter.spjuth@gmail.com>

	* doc/labelframe.n:
	* doc/frame.n:
	* generic/tkFrame.c: [Bug 2997657]: Removed -container from labelframe
	documentation since it does not work as expected and does not make
	sense as a container. Added note to frame about restrictions when used
	as a container.

2011-03-28  Donal K. Fellows  <dkf@users.sf.net>

	* library/tk.tcl (::tk::FindAltKeyTarget): Make this handle the
	traversal of the logical window manager hierarchy correctly. Based on
	comments by Emiliano Gavilan.

2011-03-28  Jan Nijtmans  <nijtmans@users.sf.net>

	* generic/tkTextBTree.c: [Bug 3129527]: Fix buffer overflow w/ GCC 4.5
	and -D_FORTIFY_SOURCE=2. One more place where this problem could
	appear.

2011-03-24  Jan Nijtmans  <nijtmans@users.sf.net>

	* win/tkWinMenu.c: [Bug #3239768]: tk8.4.19 (and later) WIN32
	menu font support.

2011-03-16  Jan Nijtmans  <nijtmans@users.sf.net>

	* unix/tcl.m4:    Make SHLIB_LD_LIBS='${LIBS}' the default and
	* unix/configure: set to "" on per-platform necessary basis.
	Backported from TEA, but kept all original platform code which was
	removed from TEA.

2011-03-14  Jan Nijtmans  <nijtmans@users.sf.net>

	* generic/tkBind.c:      Eliminate some more unneeded write-only
	* generic/tkCanvUtil.c:  variables (discovered by gcc-4.6)
	* generic/tkFocus.c:

2011-03-12  Donal K. Fellows  <dkf@users.sf.net>

	Remove casts from uses of ckalloc/ckfree/... now that Tcl declares
	them to be using useful casts internally.

2011-03-12  Jan Nijtmans  <nijtmans@users.sf.net>

	* win/tkWin32Dll.c: Eliminate unneeded _TkFinalize wrapper.

2011-03-11  Jan Nijtmans  <nijtmans@users.sf.net>

	* generic/ttk/ttkDefaultTheme.c: Eliminate some unneeded write-only
	* generic/ttk/ttkManager.c:      variables (discovered by gcc-4.6)
	* generic/ttk/ttkSquare.c:

2011-03-09  Reinhard Max  <max@suse.de>

	* unix/configure.in: Use a symbol from libXft itself for the link
	test rather than one from libfreetype, because the latter doesn't
	work when the linker is called with --as-needed.

2011-03-03  Alexandre Ferrieux  <ferrieux@users.sourceforge.net>

	* generic/tkCanvLine.c: [Bug 3175610]: Incomplete refresh of line items.

2011-03-02  Donal K. Fellows  <dkf@users.sf.net>

	* doc/tk_mac.n (new file): Description of OSX-specific functionality
	in Tk, contributed by Kevin Walzer.
	* doc/button.n, doc/font.n, doc/menu.n: Noted which parts of these
	commands are intentionally not fully supported on OSX.

2011-01-24  Joe English  <jenglish@users.sourceforge.net>

	* generic/tkSelect.c: Fix for [Bug #3164879]: (memory allocation
	bug introduced by [Patch #3129527])

2011-01-22  Joe English  <jenglish@users.sourceforge.net>

	* generic/ttk/ttkEntry.c(ttk::combobox): Add missing
	'validate' command (reported by schelte).

2011-01-13  Jan Nijtmans  <nijtmans@users.sf.net>

	* library/msgbox.tcl: [Patch #3154705]: Close button has no effect

2011-01-12  Jan Nijtmans  <nijtmans@users.sf.net>

	* win/tcl.m4:         handle --enable-64bit=ia64 for gcc
	* win/configure.in    typo
	* win/configure:      (autoconf-2.59)

2011-01-06   Kevin Walzer <wordtech@users.sourceforge.net>

	* macosx/README:	Added info on textured background windows.
	* macosx/tkMacOSXFont.c: Fix for 2857300, improves rounding up on text
	width [submitted by treectrl]
	* macosx/tkMacOSXMenu.c: Fix for radiobuttons and checkbuttons not
	displaying in popup menus, and disabled menu entries.
	* macosx/tkMacOSXWindowEvent.c:	Fix for 3086887, speeds up scrolling;
	also textured background windows
	* macosx/tkMacOSXWm.c: Textured background windows.

2011-01-06  Stuart Cassoff  <stwo@users.sourceforge.net>

	* generic/tkEvent.c:	Cast some NULLs to (void *) in order to quash
	* unix/tkUnixEvent.c:	"missing sentinel in function call"
	* unix/tkUnixKey.c:	compiler warnings.
	* unix/tkUnixRFont.c:

2010-12-17  Stuart Cassoff  <stwo@users.sourceforge.net>

	* unix/Makefile.in:	Clean up '.PHONY:' targets: Arrange those
				common to Tcl and Tk as in Tcl's Makefile.in,
				add any missing ones and remove duplicates.

2010-12-17  Stuart Cassoff  <stwo@users.sourceforge.net>

	* unix/Makefile.in:  [Bug 2446711]: Remove 'allpatch' target.

2010-12-17  Stuart Cassoff  <stwo@users.sourceforge.net>

	* unix/Makefile.in:  [Bug 2537626]: Use 'rpmbuild', not 'rpm'.

2010-12-17  Jan Nijtmans  <nijtmans@users.sf.net>

	* generic/tkMain.c:  refactor isatty() function for Windows.
	* win/tkWinImage.c:  better warning message.
	* win/tkWinInit.c:   Let TkpDisplayWarning() send the message
	directly to the debugger, if available, otherwise do as before.

2010-12-16  Jan Nijtmans  <nijtmans@users.sf.net>

	* generic/tk.h:       [Patch 3124554]: Move WishPanic from Tk to Tcl
	* win/winMain.c:      Remove special MessageBox'es here, since every
	panic-related thing is now handled correctly by Tcl.

2010-12-15  Stuart Cassoff  <stwo@users.sourceforge.net>

	* unix/Makefile.in:	Installer Improvements.
	* unix/install-sh:	Similar to Tcl [Patch 3101127].

2010-12-15  Jan Nijtmans  <nijtmans@users.sf.net>

	* generic/tkMain.c:	[Patch #3124683]: platform specific stuff
	in (tcl|tk)Main.c

2010-12-13  Jan Nijtmans  <nijtmans@users.sf.net>

	* unix/tcl.m4:		[Bug 3135271]: Link error due to hidden
	* unix/configure:	symbols (CentOS 4.2)  (autoconf-2.59)
	* generic/tkMain.c:	Change "Application initialization failed" to
	* tests/main.test:	"application-specific initialization failed",
	for consistency with Tcl.
	* win/tkWin32Dll.c:	See also: [Patch 1910041] and [Patch 3059922].
	SEH emulation on Win64 was not correct here: it sometimes results in
	a crash. Contrary to the other places, the code here is not meant to
	protect from OS bugs, but to protect Finalizing Tk when the application
	went in an invalid state.

2010-12-12  Stuart Cassoff  <stwo@users.sourceforge.net>

	* unix/tcl.m4: Better building on OpenBSD.
	* unix/configure: (autoconf-2.59)

2010-12-10  Jan Nijtmans  <nijtmans@users.sf.net>

	* win/tcl.m4:	Fix manifest-generation for 64-bit gcc (mingw-w64)
	* win/configure: (autoconf-2.59)

2010-12-06  Jan Nijtmans  <nijtmans@users.sf.net>

	* generic/tkSelect.c:	[Bug 3129527]: Fix buffer overflow w/ GCC 4.5
	* generic/tkTextDisp.c: and -D_FORTIFY_SOURCE=2
	* unix/tkUnixWm.c:
	* win/tkWinWm.c:

2010-12-05  Jan Nijtmans  <nijtmans@users.sf.net>

	* unix/tcl.m4:      [Patch 3116490]: cross-compile support for unix
	* unix/configure    (autoconf-2.59)

2010-12-03  Jan Nijtmans  <nijtmans@users.sf.net>

	* win/tcl.m4:	[Patch 3116490]: cross-compile Tcl mingw32 on unix
	* win/configure: This makes it possible to cross-compile Tcl/Tk for
	Windows (either 32-bit or 64-bit) out-of-the-box on UNIX, using
	mingw-w64 build tools.

2010-12-02  Donal K. Fellows  <dkf@users.sf.net>

	* generic/tkInt.decls (TkDrawAngledTextLayout,TkDrawAngledChars,...):
	Expose angled text API for Emiliano Gavilán. Still only in internal
	stub table.

2010-11-29  Jan Nijtmans  <nijtmans@users.sf.net>

	* generic/tkAtom.c:    Fix various 64-bit gcc(-4.5.2) warnings: cast
	* generic/tkSelect.c:  from pointer to integer of different size.
	* win/stubs.c:
	* win/tkWinButton.c:
	* win/tkWinColor.c:
	* win/tkWinPixmap.c:
	* win/tkWinScrlbr.c:
	* win/tkWinWindow.c:
	* win/tkWinWm.c:
	* win/ttkWinMonitor.c:
	* win/tkWin32Dll.c:   Make assembler code compile in Win64 with gcc.

2010-11-24  Jan Nijtmans  <nijtmans@users.sf.net>

	* win/tkWinDialog.c:  [Bug 3071836]: Crash/Tcl_Panic on WinXP saving
	* win/tkWinInit.c:    file to C:\, and rewrite TkpDisplayWarning not
	to use any Tcl functions any more. This allows TkpDisplayWarning to be
	used as panic proc.
	* win/winMain.c:      Use TkpDisplayWarning as panic proc on Windows.
	* generic/tkMain.c:   Remove unused strrchr, combine outChannel and
	errChannel variables to a single variable.

2010-11-19  Jan Nijtmans  <nijtmans@users.sf.net>

	* generic/tkCanv*.c:         Revise Tcl_Panic() calls ending with a
	* generic/tkGeomerty.c:      newline removing the newline, because
	* generic/tkImgPhInstance.c: Tcl_Panic() outputs a final newline
	* generic/tkMenu.c:	     already.
	* generic/tkRectOval.c:
	* generic/tkTextBTree.c:
	* generic/tkWindow.c:
	* unix/tkUnixRFont.c:
	* win/tkWinColor.c:
	* win/tkWinDraw.c:
	* win/tkWinMenu.c:

2010-11-18  Jan Nijtmans  <nijtmans@users.sf.net>

	* win/winMain.c:   [FRQ 491789]: "setargv() doesn't support a unicode
	cmdline" now implemented for cygwin and mingw32 too.
	* win/configure.in:	Allow cross-compilation by default.
	* win/configure    (regenerated)

2010-11-17  Jan Nijtmans  <nijtmans@users.sf.net>

	* win/tcl.m4:      [FRQ 491789]: "setargv() doesn't support a unicode
	cmdline" now implemented for mingw-w64
	* win/configure    (regenerated)
	* win/winMain.c    Workaround for bug in some versions of mingw-w64

2010-11-16  Jan Nijtmans  <nijtmans@users.sf.net>

	* win/winMain.c    Bring compilation under mingw-w64 a bit closer
	* win/tcl.m4       to reality. See for what's missing:
	    https://sourceforge.net/apps/trac/mingw-w64/wiki/Unicode%20apps
	* win/configure:   (re-generated)
	* win/tkWinPort.h: [Bug 3110161]: Extensions using TCHAR don't compile
	on VS2005 SP1

2010-11-10  Andreas Kupries  <andreask@activestate.com>

	* changes:	Updates for 8.6b2 release.

2010-11-06  Jan Nijtmans  <nijtmans@users.sf.net>

	* library/msgs/*.msg:	Update NL catalog. For other languages,
	sorting and fix some locations of "&".

2010-11-05  Jan Nijtmans  <nijtmans@users.sf.net>

	* library/demos/widget: Use unicode copyright sign, instead of
	* library/demos/en.msg: depending on translation.
	* library/demos/nl.msg:
	* generic/tkMain.c:    Sync TK_ASCII_MAIN usage with tclMain.c

2010-11-04  Don Porter  <dgp@users.sourceforge.net>

	* changes:	Updates for 8.6b2 release.

2010-11-03  Jan Nijtmans  <nijtmans@users.sf.net>

	* win/tkWinClipboard.c: [FRQ 2965056]: Windows build with
	* win/tkWinDialog.c:     -DUNICODE
	* win/tkWinMenu.c:

2010-10-11  Jan Nijtmans  <nijtmans@users.sf.net>

	* generic/tkDecls.h:  [FRQ 491789]: "setargv() doesn't support a
	* doc/Tk_Main.3:      unicode cmdline" implemented for Tk on MSVC++
	* win/Makefile.in:
	* win/makefile.vc:
	* win/winMain.c:
	* win/rules.vc:       Update for VS10

2010-10-11  Joe English  <jenglish@users.sourceforge.net>

	* generic/ttk/ttkTreeview.c: [Bug 3085489]: Fix crash in 'tag add' /
	'tag remove' commands when no -tags specified.

2010-10-11  Jan Nijtmans  <nijtmans@users.sf.net>

	* win/tkWinMenu.c:    [FRQ 2965056]: Windows build with -DUNICODE
	* win/tkWinWm.c:
	* win/tcl.m4:         Add netapi32 to the link line, so we no longer
	* win/makefile.vc:    have to use LoadLibrary to access those
	* win/configure:      functions.

2010-10-06  Jan Nijtmans  <nijtmans@users.sf.net>

	* win/tkWinClipboard.c: [FRQ 2965056]: Windows build with
	* win/tkWinColor.c:     -DUNICODE
	* win/tkWinCursor.c:
	* win/tkWinFont.c:
	* win/tkWinTest.c:
	* win/tkWinMenu.c:
	* win/tkWinPixmap.c:
	* win/tkWinX.c:         Eliminate isWinNT variable
	* win/Makefile.in (genstubs): Generate ttk files as well.

2010-10-06  Donal K. Fellows  <dkf@users.sf.net>

	* win/Makefile.in (genstubs): [Tcl Bug 3082049]: Typo.

2010-10-05  Jan Nijtmans  <nijtmans@users.sf.net>

	* generic/tkWinX.c: [Bug 3080953]: Malformed Unicode characters in %A
	substitution Problem was in the static function GetTranslatedKey().

2010-10-01  Donal K. Fellows  <dkf@users.sf.net>

	* generic/tkImgPhoto.c (Tk_PhotoPutBlock, Tk_PhotoPutZoomedBlock):
	[Bug 3078902]: Ensure that zero-dimensioned data blocks cause no
	changes at all instead of causing a hang.

2010-09-29  Jan Nijtmans  <nijtmans@users.sf.net>

	* unix/tcl.m4:         Sync with Tcl version
	* unix/configure:      Re-generate with autoconf-2.59
	* win/configure:
	* generic/tkMain.c     Make compilable with -DUNICODE as well

2010-09-28  Jan Nijtmans  <nijtmans@users.sf.net>

	* win/tkWinSend.c: [Bug 3076671]: CVS HEAD Tk build fails on win32
	with msys/mingw. Make it compile on older mingw as well.
	* generic/tk.decls:   Add explicit scspec "EXTERN", as in Tcl
	* generic/tkInt.decls:
	* generic/tkStubInit.c: Don't let Tk_MainEx macro disturb compilation

2010-09-23  Jan Nijtmans  <nijtmans@users.sf.net>

	* win/tcl.m4:            Add -Wdeclaration-after-statement
	* win/configure:         (regenerated)
	* win/tkWinX.c:          Make compilable with -DUNICODE.
	* win/winMain.c:
	* unix/tkAppInit.c:      Many clean-ups in comments, so all
	(tcl|tk)AppInit.c variants use the same style.
	* generic/ttk/ttkGenStubs.tcl: Dummy genStubs::export (from
	genStubs.tcl)

2010-09-20  Jan Nijtmans  <nijtmans@users.sf.net>

	* generic/ttk/ttkGenStubs.tcl: Clean-up, port all genStubs.tcl changes
	* generic/ttk/ttk.decls:    from Tcl to ttkGenStubs.tcl as well (no
	* generic/tk.decls:         change in any output files). This brings
	* generic/tkInt.decls:      all *.decls in the same form as tcl.decls

2010-09-16  Jeff Hobbs  <jeffh@ActiveState.com>

	* win/tkWinX.c (_WIN32_IE): update to IE5.5 base expectation

2010-09-14  Jan Nijtmans  <nijtmans@users.sf.net>

	* win/rules.vc       [FRQ 2965056]: Windows build with -DUNICODE
	* win/Makefile.in

2010-09-13  Jan Nijtmans  <nijtmans@users.sf.net>

	* win/tkWin.h          Move definitions of WINVER/_WIN32_WINNT
	* win/tkWinDialog.h    to one place, now that we only support
	* win/tkWinMenu.c      Win2000+
	* win/tkWinX.c

2010-09-10  Jan Nijtmans  <nijtmans@users.sf.net>

	* win/tkWinEmbed.c:     Make compilable with -DUNICODE
	* win/tkWinClipboard.c: Mark those files as not compilable with
	* win/tkWinColor.c:     -DUNICODE, so add a TODO.
	* win/tkWinCursor.c:
	* win/tkWinDialog.c:
	* win/tkWinFont.c:
	* win/tkWinMenu.c:
	* win/tkWinPixmap.c:
	* win/tkWinTest.c:
	* win/tkWinWm.c:
	* win/tkWinX.c:
	* win/winMain.c:
	* win/tkWinPort.h:  mingw/cygwin fixes: <tchar.h> should always
	be included here.

2010-09-09  Jan Nijtmans  <nijtmans@users.sf.net>

	* win/rules.vc:   (sync with tcl version)
	* win/makefile.vc: mingw should always link with -ladvapi32
	* win/tcl.m4:
	* win/configure:   (regenerated)
	* win/tkWinInt.h:  Remove ascii variant of tkWinPocs table,
	* win/tkWinX.c:    it is no longer necessary.
	* win/tkWinTest.c:

2010-09-08  Joe English  <jenglish@users.sourceforge.net>

	* generic/ttk/ttkTreeview.c (TreeviewSeeCommand): [Bug 2829363]:
	Schedule redisplay if [$tv see] opens any items.

2010-09-05  Donal K. Fellows  <dkf@users.sf.net>

	* library/bgerror.tcl: [Bugs 3046742,3046750]: Improve keybindings for
	the background error dialog, and allow the use of the window manager
	controls for closing it (where supported). The Escape key now causes
	all remaining background error messages in the queue to be dropped.

2010-09-02  Joe English  <jenglish@users.sourceforge.net>

        * library/ttk/winTheme.tcl, library/ttk/xpTheme.tcl,
	* library/ttk/vistaTheme.tcl: [Bug 3057573]: Specify disabled combobox
	text foreground color.

2010-08-31  Andreas Kupries  <andreask@activestate.com>

	* win/tcl.m4: Applied patch by Jeff fixing issues with the manifest
	handling on Win64.
	* win/configure: Regenerated.

2010-08-26  Jeff Hobbs  <jeffh@ActiveState.com>

	* unix/Makefile.in: Add valgrind target
	* unix/configure, unix/tcl.m4: [Bug 1230554]: SHLIB_LD_LIBS='${LIBS}'
	for OSF1-V*. Add /usr/lib64 to set of auto-search dirs.
	(SC_PATH_X): Correct syntax error when xincludes not found.

	* win/Makefile.in (VC_MANIFEST_EMBED_DLL VC_MANIFEST_EMBED_EXE):
	* win/configure, win/configure.in, win/tcl.m4: SC_EMBED_MANIFEST macro
	and --enable-embedded-manifest configure arg added to support manifest
	embedding where we know the magic. Help prevents DLL hell with MSVC8+.

	* generic/tkText.c (DumpLine): [Bug 3053347]: Replace segPtr->size
	with currentSize throughout, but particularly in if lineChanged block
	where segPtr may no longer be valid.

2010-08-21  Jan Nijtmans  <nijtmans@users.sf.net>

	* generic/tk*Decls.h:   (regenerated with modified genStubs.tcl)
	* generic/tk*StubInit.c

2010-08-18  Jan Nijtmans  <nijtmans@users.sf.net>

	* generic/ttk/ttkGenStubs.tcl: [Patch 3034251]: partly: remove some
	more unneeded ifdeffery, as in tcl/tools/genStubs.tcl.
	* generic/tk.h:     Move USE_OLD_IMAGE support after tkDecls.h
	* generic/*Decls.h  (regenerated)
	* generic/ttk/ttkDecls.h

2010-08-11  Jeff Hobbs  <jeffh@ActiveState.com>

	* win/Makefile.in (%.${OBJEXT}): Better implicit rules support

	* unix/configure: regen with ac-2.59
	* unix/configure.in, unix/Makefile.in:
	* unix/tcl.m4 (AIX): Remove the need for ldAIX, replace with
	-bexpall/-brtl.  Remove TK_EXP_FILE (export file) and other baggage
	that went with it.  Remove pre-4 AIX build support.

2010-08-11  Don Porter  <dgp@users.sourceforge.net>

	* changes:	Updates for 8.6b2 release.

2010-08-04  Jeff Hobbs  <jeffh@ActiveState.com>

	* license.terms: fix DFARs note for number-adjusted rights clause

2010-08-03  Jeff Hobbs  <jeffh@ActiveState.com>

	* library/button.tcl (::tk::CheckEnter): [AS Bug#87409]: Use uplevel
	set instead of set :: to work with other var resolvers (itcl).

2010-07-19  Donal K. Fellows  <dkf@users.sf.net>

	* generic/tkImgGIF.c (StringWriteGIF): Added ability to write a GIF to
	a string (as a byte array, of course) following comments on c.l.t by
	Aric Bills. Also improved readability of some of the function and
	field names in this file.

2010-07-16  Jan Nijtmans  <nijtmans@users.sf.net>

	* generic/tkDecls.h: [Tcl Bug 3029891]: Functions that don't belong in
	the stub table (Tk part, not really removed from the stub table, just
	disabled)
	* generic/tkMain.c:  [Bug 3027438]: Tk_Main calls Tcl_CreateInterp
	* generic/tk.h:      before Tcl_FindExecutable

2010-07-06  Andreas Kupries  <andreask@activestate.com>

	* doc/text.n: Fixed minor typo in the description of 'text delete', as
	reported by <eee@users.sf.net> on the chat.

2010-07-01  Jan Nijtmans  <nijtmans@users.sf.net>

	* win/rules.vc:  [Bug 3020677]: wish can't link reg1.2

2010-06-22  Anton Kovalenko  <a_kovalenko@users.sf.net>

	* generic/tkPlace.c: [Patch 3019624]: modify "place" command, making
	it get main window through ClientData (like grid or pack do), instead
	of calling Tk_MainWindow(interp).
	* generic/tkWindow.c: modify "place" entry in commands[], turn on
	passMainWindow flag.

2010-06-22  Jan Nijtmans  <nijtmans@users.sf.net>

	* generic/ttk/ttkGenStubs.tcl: [Bug 3019363]: "make genstubs" failure
	* generic/ttk/ttkDecls.h:      (regenerated)
	* generic/ttk/ttkTheme.c:      Unnecessary type cast

2010-06-21  Jan Nijtmans  <nijtmans@users.sf.net>

	* generic/tkInt.decls: [Patch 2999889]: TkCopyAndGlobalEval obsolete
	* generic/tkIntDecls.h
	* generic/tkBind.c
	* generic/tkStubInit.c

2010-06-19  Joe English  <jenglish@users.sourceforge.net>

	* win/tkWinScrlbr.c, carbon/tkMacOSXScrlbr.c: Replace binding
	procedures with ordinary event handlers [Patch 3009998].
	* generic/tkBind.c, generic/tk.h, generic/tkInt.h,
	* generic/tkInt.decls: Simplifications enabled by previous change:
	TkCreateBindingProcedure() and associated machinery no longer needed;
	TkBindDeadWindow() no longer needed; TK_DEFER_MODAL_LOOP and
	associated machinery no longer needed.
	* generic/tkTest.c, tests/bind.test: Tests related to C binding
	procedures no longer needed.
	* generic/tkWindow.c: TkBindDeadWindow() no longer needed.
	* generic/tkIntDecls.h, generic/tkStubInit.c: Regenerated.

2010-06-15  Joe English  <jenglish@users.sourceforge.net>

	* library/ttk/ttk.tcl: Bump dummy [package ifneeded tile] version to
	0.8.6; see [Bug 3016598].

2010-06-15  Donal K. Fellows  <dkf@users.sf.net>

	* library/text.tcl (TextCursorInSelection): [Patch 2585265]: Make it
	so that pressing delete or backspace when the primary selection does
	not include the insertion cursor does not cause the deletion of the
	inserted text.

2010-06-15  Jan Nijtmans  <nijtmans@users.sf.net>

	* generic/tkCanvArc.c:	Eliminate many unnecessary (ClientData) type
	* generic/tkCanvas.c:	casts.
	* generic/tkCanvBmap.c:
	* generic/tkCanvImg.c:
	* generic/tkCanvLine.c:
	* generic/tkCanvPoly.c:
	* generic/tkCanvTest.c:
	* generic/tkCanvWind.c:
	* generic/tkRectOval.c:
	* generic/tkScrollbar.c:
	* generic/tkStyle.c:
	* generic/tkTest.c:
	* unix/tkUnixEmbed.c:
	* unix/tkUnixEvent.c:
	* unix/tkUnixScale.c:
	* unix/tkUnixScrlbr.c:
	* unix/tkUnixSelect.c:
	* unix/tkUnixWm.c:
	* carbon/tkMacOSXDialog.c: Terminate TkEnsemble definition with NULL
	* macosx/tkMacOSXDialog.c:

2010-05-31  Joe English <jenglish@users.sourceforge.net>

	* generic/tkBind.c (Tk_CreateBinding): [Bug 3006842]: Silently ignore
	empty scripts.

2010-05-27  Joe English <jenglish@users.sourceforge.net>

	* generic/ttk/ttkTreeview.c, tests/ttk/treeview.test:
	[$tv tag bind $tag <...> {}] now removes binding completely.
	Fixes [Bug 3006842] (although there's still a problem somewhere
	in Tk_CreateBinding()).

2010-05-26  Jan Nijtmans  <nijtmans@users.sf.net>

	* tests/wm.test: Fix 3 tests on Ubuntu 10.4, two of them timing
	dependent, one wm-dependent.
	* generic/tkText.c:	Fix some gcc strict-aliasing warnings,
	* unix/tkUnixFont.c:	discovered with "-Wstrict-aliasing=2"
	* unix/tkUnixSelect.c:

2010-05-20  Donal K. Fellows  <dkf@users.sf.net>

	* win/tkWinX.c (HandleIMEComposition): [Bug 2992129]: Ensure that all
	places that generate key events zero them out first; Tk relies on that
	being true for the generic parts of the fix for Bug 1924761.

2010-05-17  Jan Nijtmans  <nijtmans@users.sf.net>

	* win/tkWinDialog.c: Fix [Bug 3002230]: tk_chooseDirectory returns
	garbage on cancel

2010-05-17  Joe English  <jenglish@users.sourceforge.net>

	* generic/tkBind.c: Revert [Patch 2999920], as it entails an
	incompatible change to the C API is and is the cause of [Bug 3002768].

2010-05-17  Jan Nijtmans  <nijtmans@users.sf.net>

	* generic/tkBind.c: [Patch 2999920]: Optimize Internal Virtual event
	string operations.
	* win/tkWinDialog.c: [Bug 2987995]: Tk_getOpenFile returns garbage
	under described circumstances

2010-05-11  Jan Nijtmans  <nijtmans@users.sf.net>

	* doc/RestrictEv.3:  Consistent use of variable names in RestrictEvent
	* generic/tkGrab.c:  API documentation and implementation: Use 'prev'
	* unix/tkUnixDraw.c: instead of 'old', and 'arg' instead of
	* unix/tkUnixSend.c: 'clientData' everywhere, just as in tkEvent.c.
	* unix/tkUnixWm.c

2010-05-10  Jan Nijtmans  <nijtmans@users.sf.net>

	* doc/BindTable.3:     Bring in line with actual implementation.
	* generic/tk.decls:    Change Tk_CreateBinding param name, as in doc
	* generic/tkInt.decls: CONSTify TkCopyAndGlobalEval,
	* generic/tkBind.c:    TkpSetMainMenubar, TkpMenuNotifyToplevelCreate,
	* generic/tkMenu.c:    and TkSetWindowMenuBar
	* generic/tkDecls.h:    (regenerated)
	* generic/tkIntDecls.h: (regenerated)
	* carbon/tkMacOSXMenu.c:
	* macosx/tkMacOSXMenu.c:
	* unix/tkUnixMenu.c:
	* win/tkWinMenu.c:

2010-05-03  Don Porter  <dgp@users.sourceforge.net>

	* generic/tk.h:		Bump patchlevel to 8.6b1.2 to distinguish
	* library/tk.tcl:	CVS snapshots from earlier snapshots as well
	* unix/configure.in:	as the 8.6b1 and 8.6b2 releases.
	* win/configure.in:

	* unix/configure:	autoconf-2.59
	* win/configure:

2010-05-03  Donal K. Fellows  <dkf@users.sf.net>

	* library/button.tcl (CheckInvoke, CheckEnter): [Patch 1530276 redux]:
	Apply a bit more care to ensure that things continue to work correctly
	even when there is no -selectcolor defined.

2010-04-29  Jan Nijtmans  <nijtmans@users.sf.net>

	* win/tkWin.h:		Unnecessary TCL_STORAGE_CLASS re-definition
	* win/tkWinInt.h:	Make various functions MODULE_SCOPE
	* win/tkWinButton.c:	TCHAR-related fixes, making al those
	* win/tkWinFont.c:	files compile fine when TCHAR != char.
	* win/tkWinScrlbr.c:
	* win/tkWinWindow.c:
	* win/tkWinWm.c:
	* win/tkWinX.c:
	* win/ttkWinMonitor.c:
	* win/ttkWinXPTheme.c:

2010-04-25  Donal K. Fellows  <dkf@users.sf.net>

	* generic/tkImgPNG.c (ReadIDAT, DecodePNG): Move the check for overall
	termination of the compressed stream until after the final IDAT has
	been read, so that multi-segment images will work right. Reported by
	Andy Goth on the Wiki.

2010-04-23  Jan Nijtmans  <nijtmans@users.sf.net>

	* generic/tkImgGIF.c:  Formatting
	* generic/tkListbox.c: fix typo;
	* generic/tkTrig.c:    fix typo;
	* generic/tkInt.h:     fix typo; remove not existing tkDisplayList;
	* generic/*.h:         Useless re-definitions of TCL_STORAGE_CLASS

2010-04-20  Jan Nijtmans  <nijtmans@users.sf.net>

	* generic/tkPort.h:         Make sure that tkWinPort.h is always
	* generic/tkIntXlibDecls.h: included before tcl.h, otherwise the
	* win/tkWinPort.h:          fallback for TCHAR might go off before the
				    inclusion of <tchar.h>
	* win/tkWinDialog.c:        Define OPENFILENAME_SIZE_VERSION_400 if
				    needed.
	* compat/stdlib.h:          Include <tcl.h> only when not already
	* compat/unistd.h:	    done.
	* generic/tkInt.h:          tkPort.h already includes tk.h, which
				    includes tcl.h.
	* generic/tk3d.h:           Always use #include "tkInt.h", not
	* generic/tkColor.h:	    <tkInt.h>
	* xlib/xcolors.c:
	* xlib/xgc.c:

2010-04-19  Jan Nijtmans  <nijtmans@users.sf.net>

	* win/tkWinDialog.c: Fix [Bug 2987995]: Tk_GetOpenFile returns garbage
	under described circumstances.
	* win/tkWinDialog.c: [Patch 2898255]: Filenames limit with
	Tk_GetFileName().
	Assure modern style dialogs where available

2010-04-13  Jan Nijtmans  <nijtmans@users.sf.net>

	* win/tkWinPort.h     Fix [Patch 2986105]: conditionally defining
	strcasecmp/strncasecmp

2010-04-12  Donal K. Fellows  <dkf@users.sf.net>

	* generic/tkImgPNG.c (WriteIDAT): [Bug 2984787]: Use the correct
	flushing semantics when handling the last data from the image. Without
	this, many PNG readers (notably including Firefox) refuse to show the
	image and instead complain about errors.
	(ReadIDAT): Added sanity checks to ensure that when we've got bad data
	of the sorts of forms we were previously generating, we detect it and
	error out rather than silently failing.
	(WriteExtraChunks): New function to write in some basic metadata.

2010-04-09  Jan Nijtmans  <nijtmans@users.sf.net>

	* doc/photo.n:    Follow-up to [Bug 2983824]: update doc.

2010-04-09  Donal K. Fellows  <dkf@users.sf.net>

	* generic/tkImgPhoto.c (ImgPhotoCmd): [Bug 2983824]: Use the file
	extension to guess the output format to use if one isn't specified.

2010-04-08  Jan Nijtmans  <nijtmans@users.sf.net>

	* win/tkWinPort.h:    Add <wchar.h> to tkWinPort.h, and
	* win/tkWinSend.c:    remove some earlier CYGWIN-related
	* win/tkWinSendCom.c: hacks which are no longer necessary.

2010-04-06  Jan Nijtmans  <nijtmans@users.sf.net>

	* win/tcl.m4:         Sync with Tcl version
	* unix/tcl.m4:
	* win/configure:      (regenerate with autoconf-2.59)
	* unix/configure:     [Bug 2982540]: configure and install* script
			      files should always have LF

2010-03-29  Jan Nijtmans  <nijtmans@users.sf.net>

	* unix/tcl.m4:            Only test for -visibility=hidden with gcc
	                          (Second remark in [Bug 2976508])
	* unix/configure:         regen

2010-03-29  Donal K. Fellows  <dkf@users.sf.net>

	* unix/tkUnixRFont.c (GetFont): [Bug 2978410]: Do not use non-constant
	initializers for structures, since HP-UX cc doesn't like it.

2010-03-28  Joe English  <jenglish@users.sourceforge.net>

	* generic/ttk/ttkTagSet.c, generic/ttk/ttkTheme.c,
	* generic/ttk/ttkTheme.h, generic/ttk/ttkTreeview.c,
	* generic/ttk/ttkWidget.h, doc/ttk_treeview.n,
	* tests/ttk/treetags.test: ttk::treeview widget: add 'tag names',
	'tag add', and 'tag remove' methods.

2010-03-23  Donal K. Fellows  <dkf@users.sf.net>

	* unix/configure.in, unix/Makefile.in: [Bug 2965133]: Get rid of the
	spurious NONE and some pointless quotes that were causing problems
	with building Tk on OSX. Overall bug might not yet be solved.

2010-03-17  Donal K. Fellows  <dkf@users.sf.net>

	* library/entry.tcl:	 [Bug 2971663]: Make the <Up> and <Down> keys
	* library/ttk/entry.tcl: explicitly do nothing, since Tk-on-Cocoa will
	generate (invisible zero-width) characters for them otherwise. The
	explicitly empty bindings are harmless on other platforms.

2010-03-16  Jan Nijtmans  <nijtmans@users.sf.net>

	* unix/.cvsignore:	Ignore .a and .so

2010-03-12  Jan Nijtmans  <nijtmans@users.sf.net>

	* win/rules.vc:		Fix [Tcl Bug 2967340]: Static build failure
	* win/makefile.vc:
	* win/.cvsignore:

2010-03-12  Donal K. Fellows  <dkf@users.sf.net>

	* library/iconlist.tcl:		Factor out some of the machinery for
	* library/megawidget.tcl:	making a megawidget framework. Not a
					public API at the moment.

2010-03-11  Donal K. Fellows  <dkf@users.sf.net>

	* generic/tkText.c (DumpLine): [Bug 2968379]: When peers are about,
	there can be unnamed marks present during a dump. Ignore them as they
	will just be for the peers' insert and current marks, which aren't
	very important.
	(DumpLine): Removed lame reliance on the leading letters of the names
	of segment types. Entailed expanding the scope of the declarations of
	the types of embedded images and windows.

2010-03-08  Don Porter  <dgp@users.sourceforge.net>

	* generic/tkPlatDecls.h: [Bug 2965600]: Correct broken 2886635 fix.

2010-03-06  Pat Thoyts  <patthoyts@users.sourceforge.net>

	* library/menu.tcl: [Bug 2949774]: When using the non-ClickToFocus
	menu mode cascade menus should popdown once the pointer moves to
	another entry to be compatible with current X desktop usage.

2010-03-04  Jan Nijtmans  <nijtmans@users.sf.net>

	* unix/configure.in:    Don't use -fvisibility=hidden
	* unix/tcl.m4:          for cygwin.
	* win/tkWinTest.c:      Make tkTestWinProcs const

2010-03-04  Donal K. Fellows  <dkf@users.sf.net>

	* doc/clipboard.n: Added note about STRING vs. UTF8_STRING types.

2010-03-02  Jan Nijtmans  <nijtmans@users.sf.net>

	* unix/tcl.m4: [Tcl FRQ 2959069]: Support for -fvisibility=hidden
	* unix/configure:  (regenerated with autoconf-2.59)

2010-02-23  Jan Nijtmans  <nijtmans@users.sf.net>

	* unix/configure.in:    Use @EXEEXT@ in stead of @EXT_SUFFIX@
	* unix/tcl.m4:
	* unix/Makefile.in:     Use -DBUILD_tk
	* unix/configure:       (regenerated)
	* generic/tkConfig.c:   Make internal Tk_ObjCustomOption const
	* generic/tkPanedWindow.c:
	* generic/tkTest.c:
	* generic/tkText.c:

2010-02-21  Donal K. Fellows  <dkf@users.sf.net>

	* generic/tkText.c (TextEditCmd): [Bug 1799782]: Refix this, so that
	<<Modified>> events are issued when things change.

2010-02-20  Joe English  <jenglish@users.sourceforge.net>

	* generic/ttk/ttkTreeview.c: Cache the result of the last call to
	EndPosition() to avoid quadratic-time behavior in the common cases
	where the treeview is populated in depth-first or breadth-first
	order.

2010-02-19  Jan Nijtmans  <nijtmans@users.sf.net>

	* win/tkWinColor.c:	 remove unused "dataKey" variable

2010-02-19  Donal K. Fellows  <dkf@users.sf.net>

	* unix/configure.in, unix/Makefile.in: [Bug 2415437]: Corrections to
	allow installation of Tcl and Tk to different directories, especially
	when neither is a system standard location. Also [Tcl Bug 2307398].

	* unix/installManPage: [Tcl Bug 2954638]: Correct behaviour of manual
	page installer. Also added armouring to check that assumptions about
	the initial state are actually valid (e.g., look for existing input
	file).

2010-02-19  Stuart Cassoff  <stwo@users.sourceforge.net>

	* tcl.m4: Correct compiler/linker flags for threaded builds on
	OpenBSD.
	* configure: (regenerated).

2010-02-18  Jan Nijtmans  <nijtmans@users.sf.net>

	* generic/tkButton.h:	Put all Tk_OptionSpec for buttons and labels
	* generic/tkButton.c:	in const memory. With some changes to win32
	* win/tkWinButton.c:	and macosx, preventing direct writes to
	* unix/tkUnixPort.h:	read-only memory.
	* carbon/tkMacOSXPort.h:
	* macosx/tkMacOSXButton.c:

2010-02-17  Joe English  <jenglish@users.sourceforge.net>

	* generic/tkMenu.c: [Bug 2952745]: Defer TkMenuOptionTables cleanup to
	CallWhenDeleted() time, to ensure that the record doesn't get freed
	until after all widget instance commands have been deleted.

2010-02-17  Jan Nijtmans  <nijtmans@users.sf.net>

	* generic/tk.decls:	CONSTify everything related to Tk_ConfigSpec
	* generic/tk.h:
	* generic/tkCanvArc.c:	Many tables can now be put in const memory
	* generic/tkCanvas.c:
	* generic/tkCanvBmap.c:
	* generic/tkCanvImg.c:
	* generic/tkCanvLine.c:
	* generic/tkCanvPoly.c:
	* generic/tkCanvPs.c:
	* generic/tkCanvText.c:
	* generic/tkCanvWind.c:
	* generic/tkImgBmap.c:
	* generic/tkImgPhoto.c:
	* generic/tkOldConfig.c:
	* generic/tkRectOval.c:
	* generic/tkScrollbar.c:
	* generic/tkScrollbar.h:
	* generic/tkDecls.h:	(regenerated)
	* doc/CanvTkwin.3:
	* doc/ConfigWidg.3:
	* doc/CrtItemType.3:
	* win/tkWinScrlbr.c:
	* carbon/tkMacOSXScrlbr.c:
	* macosx/tkMacOSXScrlbr.c:

2010-02-16  Jan Nijtmans  <nijtmans@users.sf.net>

	* generic/tkWindow.c:	Reverted rename from tkStubs to tkConstStubs
	* generic/tkStubInit.c: (regenerated)
	* generic/tkArgv.c:	make defaultTable const
	* generic/tkScrollbar.c:Store default for "-with" in static non-const
				space
	* win/tkWinInt.h:	Make tkWinProcs const, and 5 procs
	* win/tkWinX.c:		MODULE_SCOPE.
	* win/tkWinColor.c:	Make sysColors const.
	* win/tkWinKey.c:	Make keymap const.
	* win/tkWinScrlbr.c:	Simplify copying of "-with" default value.
	* unix/tkUnixWm.c:	Make TkSetTransientFor static.
	* tests/textImage.test: textImage-1.13 depends on hash-order

2010-02-12  Jan Nijtmans  <nijtmans@users.sf.net>

	* win/tcl.m4:		Use -pipe for gcc on win32
	* win/configure:	(mingw/cygwin) (regenerated)
	* unix/tkUnixColor.c:	Make sure that TkpCmapStressed is exported
	* generic/tkImgPhoto.c:	Clean up unused Tk_CreatePhotoOption
	* generic/tkBind.c:	Make more internal arrays "const"
	* generic/tkBusy.c:
	* generic/tkButton.c:
	* generic/tkEvent.c:
	* generic/tkGrab.c:
	* generic/tkImgBmap.c:
	* generic/tkObj.c:
	* generic/tkOption.c:
	* generic/tkPanedWindow.c:
	* generic/tkPointer.c:
	* generic/tkWindow.c:
	* generic/tkImgPhoto.c:	Eliminate never used Tk_CreatePhotoOption()

2010-02-05  Jan Nijtmans  <nijtmans@users.sf.net>

	* carbon/tkMacOSXDialog.c:  Make more internal tables "const"
	* macosx/tkMacOSXDialog.c:
	* unix/tkUnixButton.c:
	* unix/tkUnixWm.c:
	* win/tkWinDialog.c:
	* generic/tkWindow.c:
	* generic/tk*Decls.h:       (regenerated with new
	* generic/tkStubInit.c:     genStubs.tcl from Tcl)

2010-02-05  Joe English  <jenglish@users.sourceforge.net>

	* generic/ttk/*.[ch]: Revert contravariant const qualifiers added by
	the previous commit to keep codebase in sync with the Tile extension,
	which must remain 8.4 compatible.

2010-02-05  Jan Nijtmans  <nijtmans@users.sf.net>

	* generic/ttk/ttkGenStubs.tcl: Follow-up to [2010-01-29] commit:
	        prevent space within stub table function parameters if the
	        parameter type is a pointer. Make the various stub tables and
	        hook pointers const, just as Tcl and Tk.
	* generic/ttk/ttkDecls.h: (regenerated)
	* generic/ttk/ttkStubInit.c: (regenerated)
	* generic/ttk/ttk.decls:	Minor formatting
	* generic/ttk/ttkButton.c:	Make more internal tables "const"
	* generic/ttk/ttkDefaultTheme.c:
	* generic/ttk/ttkEntry.c:
	* generic/ttk/ttkImage.c:
	* generic/ttk/ttkInit.c:
	* generic/ttk/ttkLayout.c:
	* generic/ttk/ttkNotebook.c:
	* generic/ttk/ttkPanedWindow.c:
	* generic/ttk/ttkProgress.c:
	* generic/ttk/ttkStubLib.c:
	* generic/ttk/ttkTheme.c:
	* generic/ttk/ttkTreeview.c:
	* generic/ttk/ttkWidget.c:
	* generic/ttk/ttkWidget.h:

2010-01-31  Joe English  <jenglish@users.sourceforge.net>

	* generic/ttk/ttkTheme.h, generic/ttk/ttkWidget.h, generic/ttk/*.c:
	Change signature of widget subcommand procedures to match
	Tcl_ObjCmdProc. Merge now-redundant ensemble dispatch code.

2010-01-29  Jan Nijtmans  <nijtmans@users.sf.net>

	* generic/ttk/ttkGenStubs.tcl: No longer generate a space after "*"
	                        and immediately after a function name, so the
	                        format of function definitions in *Decls.h
	                        match all other *.h header files.
	* generic/ttk/ttkDecls.h: (re-generated)
	* generic/tk.decls:	Formatting
	* generic/tkDecls.h:	(re-generated)
	* generic/tkIntDecls.h:
	* generic/tkIntPlatDecls.h:
	* generic/tkIntXlibDecls.h:
	* generic/tkPlatDecls.h:
	* generic/tkBind.c:	Little simplification

2010-01-19  Jan Nijtmans  <nijtmans@users.sf.net>

	* generic/tkInt.h:           Don't depend on <stdio.h> from tcl.h any
	* generic/tkOldConfig.c:     more.
	* generic/ttk/ttkClamTheme.c:	 Fix more gcc warnings: missing
	* generic/ttk/ttkClassicTheme.c: initializer.
	* generic/ttk/ttkDefaultTheme.c:
	* generic/ttk/ttkElements.c:
	* generic/ttk/ttkEntry.c:
	* generic/ttk/ttkInit.c:
	* generic/ttk/ttkLabel.c:
	* generic/ttk/ttkNotebook.c:
	* generic/ttk/ttkPanedwindow.c:
	* generic/ttk/ttkSquare.c:
	* generic/ttk/ttkTreeview.c:
	* win/ttkWinTheme.c:
	* win/tkWinMenu.c:     Add missing #include <string.h>
	* win/tkWinPort.h:     Fix include files for CYGWIN
	* win/tkWinSend.c:
	* win/tkWinSendCom.c:
	* win/tkWinTest.c:     Fix gcc warning
	* win/winMain.c:       Eliminate use of __argc and __argv for CYGWIN
	* win/tcl.m4:          Make cygwin configuration error into
	* win/configure.in:    a warning: CYGWIN compilation works
	* win/configure:       although there still are test failures.

2010-01-19  Donal K. Fellows  <dkf@users.sf.net>

	* generic/tkCanvas.c (TagSearchScanExpr): [Bug 2931374]: Stop overflow
	of working buffer during construction of long tag expressions.

2010-01-19  Pat Thoyts  <patthoyts@users.sourceforge.net>

	TIP #359 IMPLEMENTATION

	* library/bgerror.tcl:  Extended Window Manager Hints following the
	* library/clrpick.tcl:  freedesktop.org specification are now
	* library/demos/widget: supported on X11 using a new [wm attribute]
	* library/dialog.tcl:   called '-type'. This feature is now used in
	* library/msgbox.tcl:   the Tk library functions where appropriate.
	* library/tkfbox.tcl:
	* library/ttk/combobox.tcl:
	* tests/unixWm.test:
	* tests/wm.test:
	* unix/tkUnixWm.c:

2010-01-18  Jan Nijtmans  <nijtmans@users.sf.net>

	* generic/tkCanvArc.c:	Fix more gcc warnings: missing initializer
	* generic/tkCanvBmap.c:
	* generic/tkCanvImg.c:
	* generic/tkCanvLine.c:
	* generic/tkCanvPoly.c:
	* generic/tkCanvPs.c:
	* generic/tkCanvText.c:
	* generic/tkCanvWind.c:
	* generic/tkCmds.c:
	* generic/tkImgBmap.c:
	* generic/tkImgGIF.c:
	* generic/tkImgPhoto.c:
	* generic/tkImgPNG.c:
	* generic/tkImgPPM.c:
	* generic/tkMenu.c:
	* generic/tkMenubutton.c:
	* generic/tkMessage.c:
	* generic/tkOldTest.c:
	* generic/tkPanedWindow.c:
	* generic/tkRectOval.c:
	* generic/tkScrollbar.c:
	* generic/tkSquare.c:
	* generic/tkTest.c:
	* generic/tkText.c:
	* generic/tkTextImage.c:
	* generic/tkTextTag.c:
	* generic/tkTextWind.c:
	* generic/tkTrig.c:
	* generic/tkCanvas.c:      [Patch 2932808]: Canvas items not updating
				   on widget state change.

2010-01-13  Jan Nijtmans  <nijtmans@users.sf.net>

	* generic/tkMenubutton.h:  Eliminate tkpMenubuttonClass
	* generic/tkButton.h       make tkpButtonProcs CONST
	* generic/tkBusy.c:        fix gcc warning: missing initializer
	* generic/tkButton.c
	* generic/tkCanvas.c
	* generic/tkConsole.c
	* generic/tkEntry.c
	* generic/tkFrame.c
	* generic/tkListbox.c
	* generic/tkMenu.c
	* generic/tkMenubutton.c
	* generic/tkMessage.c
	* generic/tkScale.c
	* generic/tkScrollbar.h
	* generic/tkText.c
	* generic/ttk/ttkWidget.c
	* carbon/tkMacOSXButton.c
	* carbon/tkMacOSXMenubutton.c
	* carbon/tkMacOSXScrlbr.c
	* macosx/tkMacOSXButton.c
	* macosx/tkMacOSXMenubutton.c
	* macosx/tkMacOSXScrlbr.c
	* unix/tkUnixButton.c
	* unix/tkUnixMenubu.c
	* unix/tkUnixScrolbr.c
	* win/tkWinButton.c
	* win/tkWinDialog.c
	* win/tkWinEmbed.c
	* win/tkWinFont.c
	* win/tkWinInit.c
	* win/tkWinKey.c
	* win/tkWinScrlbr.c
	* win/tkWinInt.h      Add SPI_SETKEYBOARDCUES definition, needed for
	                      original VC++ 6.0.

2010-01-10  Jan Nijtmans  <nijtmans@users.sf.net>

	* doc/SetClassProcs.3:  CONSTify Tk_SetClassProcs
	* generic/tk.decls
	* generic/tkInt.h
	* generic/tkWindow.c
	* generic/tkDecls.h:    (regenerated)
	* unix/tcl.m4           Sync with Tcl version
	* unix/configure        (regenerated)

2010-01-09  Pat Thoyts  <patthoyts@users.sourceforge.net>

	TIP #360 IMPLEMENTATION

	* doc/menu.n:           Remove special handling of the .help menu on
	* library/obsolete.tcl: X11.
	* unix/tkUnixMenu.c:

	* library/menu.tcl:	Make Tk menu activation follow mouse
	* library/obsolete.tcl: movements.

2010-01-08  Pat Thoyts  <patthoyts@users.sourceforge.net>

	* doc/photo.n: [Bug 2927569]: Multiple edits have peverted the
	original meaning of the phrase 'image file data' to reference
	a filename option that does not exist.

2010-01-07  Donal K. Fellows  <dkf@users.sf.net>

	* generic/tkTextDisp.c (AsyncUpdateLineMetrics): [Bug 2677890]: Fix
	odd text widget update problem that had scrollbars being unable to
	cover the whole widget. Fix is to reify the range to update sooner.

2010-01-06  Donal K. Fellows  <dkf@users.sf.net>

	* library/tk.tcl:		Centralize the definition of keys that
	* library/entry.tcl:		do common movement in entry and text
	* library/spinbox.tcl:		widgets. This is because they are
	* library/text.tcl:		subtlely different on the different
	* library/ttk/entry.tcl:	platforms. Lets Tk code work more
	* doc/event.n (PREDEFINED VIRTUAL EVENTS): correctly with platform
					conventions "out of the box".

	* generic/tkBind.c (HandleEventGenerate, DoWarp): [Bug 2926819]:
	* generic/tkInt.h (TkDisplay):			Factor out the pointer
	* generic/tkWindow.c (GetScreen):		warping code a bit
	* carbon/tkMacOSXMouseEvent.c (TkpWarpPointer): better and extend it
	* macosx/tkMacOSXMouseEvent.c (TkpWarpPointer): to work on OSX too.
	* unix/tkUnixEvent.c (TkpWarpPointer):
	* win/tkWinPointer.c (TkpWarpPointer):

	* unix/tkUnixWm.c (TkWmMapWindow): [Bug 1163496]: Allow windows to be
	* tests/wm.test (wm-transient-8.1): set to be transients for withdrawn
	masters correctly.

2010-01-05  Pat Thoyts  <patthoyts@users.sourceforge.net>

	* win/tkWinDialog.c: [Patch 2898255]: Enable unlimited multiple file
	selection from the open files dialog. (pawlak,fellows,thoyts)

2010-01-05  Donal K. Fellows  <dkf@users.sf.net>

	* generic/tkMenu.c (MenuWidgetObjCmd): [Bug 220950]: Do not delete
	menu entries if the first index to delete is explicitly after the last
	index of existing entries.

	* generic/tkFont.h (ROUND16): [Bug 2824916]: Use a correct rounding
	* unix/tkUnixFont.c (TkpDrawAngledChars):    macro for converting a
	* unix/tkUnixRFont.c (TkpDrawAngledChars):   double to a short. This
	* win/tkWinFont.c (GetScreenFont):	     stops a number of small
	visual artefacts from happening and reduces the effect of others. The
	ROUND16 macro is now shared across all the font code (though some
	platforms do not need it specially).

2010-01-04  Pat Thoyts  <patthoyts@users.sourceforge.net>

	* doc/TkInitStubs.3: [Bug 2192104]: Mention USE_TK_STUBS macro.
	* library/dialog.tcl: [Bug 2811266]: <Return> binding should invoke
	the button with the focus.
	* library/fontchooser.tcl: [Bug 2727476]: Fix default size of font
	chooser dialog and assigned minimum sizes for the lists.
	* library/console.tcl: [Bug 580361]: Fix console <<Cut>> binding.
	* library/console.tcl: Fix keyboard access to console menu.
	* library/demos/filebox.tcl: Make prettier using ttk.
	* library/demos/fontchoose.tcl: Fix display of demo code.
	* library/tk.tcl: Correctly handle quoted ampersands in AmpMenuArgs

2010-01-03  Donal K. Fellows  <dkf@users.sf.net>

	* unix/tcl.m4 (SC_CONFIG_CFLAGS): [Bug 1636685]: Use the configuration
	for modern FreeBSD suggested by the FreeBSD porter.

2010-01-03  Pat Thoyts  <patthoyts@users.sourceforge.net>

	* generic/tkMenu.h: [Patch 2848897]: Support the system keyboard
	* win/tkWinMenu.c:  cues option on Windows. This system parameter
	hides the underlines on menu items unless the keyboard is used to
	open the menu. (kovalenko, thoyts)

2010-01-03  Donal K. Fellows  <dkf@users.sf.net>

	* generic/tkFont.c (Tk_TextLayoutToPostscript):	Simplified the code to
	* generic/tkCanvPs.c (TkCanvPostscriptCmd):	generate the preamble
	* library/mkpsenc.tcl:				for PS generation and
	also simplify the code to output text following the observation that
	it effectively only produces ASCII anyway, even when it might have the
	option to do otherwise in theory.

2010-01-03  Pat Thoyts  <patthoyts@users.sourceforge.net>

	* library/tearoff.tcl: Tearoff menus should be transient and use the
	                       toolwindow style on Windows.
	* tests/menu.test: Menu tests using 'tkwait visibility' are unix only.

2010-01-02  Donal K. Fellows  <dkf@users.sf.net>

	* unix/tkUnixEvent.c (TransferXEventsToTcl): [Bug 1924761]: Use the
	new cache mechanism to force the extraction of the string of a key
	event from XIM at the right time rather than after queueing when it
	can be quashed by a race condition centered on the limited amount of
	state in some XIM implementations.

	* unix/tkUnixKey.c (TkpGetString): [Bug 1373712]: Cache the value that
	* generic/tkInt.h (TkKeyEvent):		will be substituted via %A so
	* generic/tkEvent.c (CleanUpTkEvent):	that we do not need to make it
	* doc/HandleEvent.3 (ARGUMENTS):	fresh each time, which causes
	* doc/QWinEvent.3 (ARGUMENTS):		trouble with some input
	* carbon/tkMacOSXKeyEvent.c (InitKeyEvent): methods. Also includes the
	* macosx/tkMacOSXKeyEvent.c (tkProcessKeyEvent): factoring out of some
	* win/tkWinX.c (GenerateXEvent):	code and update of
	documentation to describe the slightly increased constraints on
	how Tk_HandleEvent can be used.

2010-01-01  Donal K. Fellows  <dkf@users.sf.net>

	* unix/tkUnixEvent.c (TransferXEventsToTcl): [Bug 1924761]: Move the
	* generic/tkEvent.c (Tk_HandleEvent):	     passing of key events to
	XFilterEvent to the low level point where all other events are
	handled, where it should have been all along. This makes more input
	methods work, stops [event generate] from interfering with input
	methods, and allows the simplification of tkEvent.c by removing half
	of InvokeInputMethods and allowing the rest - which was not full input
	method handling - to be rolled back into Tk_HandleEvent. Introduces a
	small potential bug when a focus change and input method handling are
	too close together in the Tk event queue, but that should be less
	deadly to usability than the previous problems where input methods
	could fail completely or reorder key presses...

2009-12-30  Pat Thoyts  <patthoyts@users.sourceforge.net>

	* generic/tkMenu.c: [Patch 2879789]: Torn off menu items are only
	* tests/menu.tcl:   activated over a limited region of the window.
	Fixed to make the whole width of a menu item activate the entry.

2009-12-27  Pat Thoyts  <patthoyts@users.sourceforge.net>

	* win/tkWinMenu.c: [Bug 2879927]: Highlight for cascade items in
	torn-off menus is incorrect on Windows.

2009-12-25  Joe English  <jenglish@users.sourceforge.net>

	* library/ttk/utils.tcl, library/notebook.tcl: [Bugs 2917688,2546779]:
	Reworked ActivateTab focus selection logic.

2009-12-25  Donal K. Fellows  <dkf@users.sf.net>

	* doc/option.n: [Bug 2914943]: Correct the first example.
	Also define what the format of option patterns is; that's a much less
	commonly known fact than it used to be.

2009-12-22  Jan Nijtmans  <nijtmans@users.sf.net>

	* unix/tcl.m4:		Sync with current Tcl version.
	* unix/Makefile.in:	Use EXE_SUFFIX for Cygwin, and install
				libtk8.6.dll in bin directory.
	* unix/configure:	(regenerated)

2009-12-22  Joe English  <jenglish@users.sourceforge.net>

	* library/ttk/sizegrip.tcl: [Bug 2912356]: Patch to avoid bizarro
	behavior under compiz.

2009-12-20  Donal K. Fellows  <dkf@users.sf.net>

	* unix/tkUnixSend.c (ServerSecure): [Patch 2917663]: Better support
	for server-interpreted access control addreses.

2009-12-16  Jan Nijtmans  <nijtmans@users.sf.net>

	* generic/tkListbox.c:	Fix gcc warning: ignoring return value of
				"strtol", declared with attribute
				warn_unused_result.
	* unix/tkUnixEvent.c:   Fix gcc warning: dereferencing pointer
				"xgePtr" does break strict-aliasing rules.
	* generic/tkInt.decls:  CONSTify return values of TkKeysymToString,
	* generic/tkBind.c      TkFindStateString, TkpGetString, TkpGetChar,
	* generic/tkIntDecls.h  which are all not supposed to be modified by
	* generic/tkUtil.c      the caller. In tkUtil.c this gets rid of a
	* carbon/tkMacOSXKeyboard.c   dangerous type cast.
	* macosx/tkMacOSXKeyboard.c
	* unix/tkUnixKey.c
	* win/tkWinKey.c

2009-12-15  Don Porter  <dgp@users.sourceforge.net>

	* generic/tkConfig.c:	Added another dimension of refCounting to the
	* generic/tkInt.c:	"option" Tcl_ObjType to improve memory troubles
	* generic/tkObj.c:	detailed in [Bug 2492179].  Also removed
	registration of the "option" Tcl_ObjType.
	*** POTENTIAL INCOMPATIBILITY *** for callers of
	Tcl_GetObjType("option") which must now handle a NULL return.

2009-12-15  Donal K. Fellows  <dkf@users.sf.net>

	* library/demos/unicodeout.tcl (usePresentationFormsFor): Split out
	the code to decide whether to use presentation forms for clarity, and
	add some more languages (though only in natural uncomposed form for
	Devanagari script).

2009-12-14  Kevin B. Kenny  <kennykb@acm.org>

	* library/demos/unicodeout.tcl: Added code to check for right-to-left
	support on Windows and adjust Hebrew and Arabic character strings
	accordingly. Changed the Hebrew string to 'ktb ebryt' (ktav Ivrit,
	"Hebrew writing") to be consistent with at least the Greek and Russian
	strings. Thanks to Rodrigo Readi for calling the inconsistency to our
	attention.

2009-12-02  Jan Nijtmans  <nijtmans@users.sf.net>

	* win/tkInt.decls: [Bugs 220600, 220690]: Comment that TkWinChildProc
	is exported through the stubs table since 8.5.9

2009-12-11  Jan Nijtmans  <nijtmans@users.sf.net>

	* win/makefile.vc:	Fix dependancies on ${TKSTUBLIB} when
				TCL_USE_STATIC_PACKAGES is defined
	* generic/tkWindow.c:	Fix gcc warning, using gcc-4.3.4 on cygwin
				warning: array subscript has type 'char'

2009-12-11  Donal K. Fellows  <dkf@users.sf.net>

	* library/tk.tcl (::tk::ScreenChanged): [Bug 2912473]: Stop problems
	caused by display names with a double colon in.

2009-12-10  Donal K. Fellows  <dkf@users.sf.net>

	* library/demos/ttkscale.tcl: Added demo of [ttk::scale] widget.

2009-12-09  Donal K. Fellows  <dkf@users.sf.net>

	* generic/tkColor.c (Tk_GetColorByValue): [Bug 2911570]: Ensure that
	hash keys of color values are zeroed first, so that they hash properly
	on 64-bit systems (where X structures are not tightly packed).

	* unix/tkUnixWm.c (TkpMakeMenuWindow):	Improve the determining of what
	* generic/tkMenu.c (ConfigureMenu):	EWMH hint to use so that we
	distinguish between dropdown menus (children of menubars) and what are
	presumably popup menus.

2009-12-08  Pat Thoyts  <patthoyts@users.sourceforge.net>

	* unix/tkUnixWm.c: [Bug 2864685]: Apply suitable extended window
	manager hints to the menus so that modern unix window managers can use
	the correct animation modes.

2009-12-02  Jan Nijtmans  <nijtmans@users.sf.net>

	* win/configure:	(regenerated)
	* win/Makefile.in:	Use tktest86.dll for all tests.
	* win/tkWinInt.h:	Mark various functions MODULE_SCOPE
	* generic/tkInt.decls:	[Bugs 220600, 220690]: Make TkWinChildProc
				available in private stub table.
	* generic/tkIntPlatDecls.h: (regenerated)
	* generic/tkStubInit.c:	(regenerated)

2009-11-30  Jan Nijtmans  <nijtmans@users.sf.net>

	* win/Makefile.in: Better dependancies in case of static build.
	Generate tktest86.dll and tktest86.lib.

2009-11-29  Jan Nijtmans  <nijtmans@users.sf.net>

	* generic/tkInt.h:      Make all internal initialization
	* generic/tkTest.c:     routines MODULE_SCOPE
	* generic/tkOldTest.c:
	* generic/tkSquare.c:
	* carbon/tkMaxOSXTest.c:
	* macosx/tkMaxOSXTest.c:
	* win/tkWinTest.c:
	* win/tcl.m4:           (copied from Tcl 8.6)
	* win/configure:        (regenerated)

2009-11-25  Stuart Cassoff  <stwo@users.sf.net>

	* unix/tcl.m4:		[Patch 2892871]: Remove unneeded
				AC_STRUCT_TIMEZONE.
	* unix/configure:	Regenerated with autoconf-2.59.

2009-11-24  Donal K. Fellows  <dkf@users.sf.net>

	* unix/tkUnixWm.c (WmIconphotoCmd): [Bug 2902814]: Use the correct
	type for the array of data passed into X. It's wrong, but "right"
	because of a mistake in the X11 specification.

2009-11-23  Andreas Kupries  <andreask@activestate.com>

	* library/safetk.tcl (::safe::loadTk): [Bug 2902573]: Fixed access
	to the cleanupHook of the safe base. The code used the old
	internal commands which have been removed since 2009-11-05/06. See
	Tcl's ChangeLog.

2009-11-23  Donal K. Fellows  <dkf@users.sf.net>

	* unix/Makefile.in: Added .PHONY lines to stop make from getting
	confused when someone makes an error in a rule.

2009-11-22  Pat Thoyts  <patthoyts@users.sourceforge.net>

	* tests/winWm.test: [Bug 2899949]: Make sure the window is still
	* win/tkWinWm.c:    present when handling delayed activation.

	* win/Makefile.vc: Include tk stubs in the tktest link

2009-11-21  Donal K. Fellows  <dkf@users.sf.net>

	* generic/tkUtil.c: Remove some anachronistic techniques (pointless
	casts, mixed assignments and tests, etc.)

	* generic/tk3d.c, generic/tkBitmap.c, generic/tkColor.c:
	* generic/tkCursor.c, generic/tkFont.c, generic/tkTextIndex.c:
	[Tcl Bug 2857044]: Corrections following audit of Tcl_ObjType freeing
	practises; the typePtr field is now cleared when an object ceases to
	be of the type.

2009-11-19  Alexandre Ferrieux  <ferrieux@users.sourceforge.net>

	* generic/tkCanvas.c: [Bug 2899685]: Fix the redraw logic of [imove]

2009-11-19  Jan Nijtmans  <nijtmans@users.sf.net>

	* doc/GetHINSTANCE.3:	Fix mentioned header file
	* generic/tkTest.c:	Compile with Stubs
	* generic/tkOldTest.c
	* generic/tkSquare.c
	* win/tcl.m4:		Should have been checked in together with the
				2009-08-09 check in of "win/configure"
	* win/tkWinTest.c:	Don't access tkWinProcs from Tk dll any more
	* unix/tcl.m4:		[Patch 2883533]: tcl.m4 support for Haiku OS
	* unix/configure	(regenerated)
	* unix/Makefile.in:	Fix library order in X11_LIB_SWITCHES

2009-11-19  Donal K. Fellows  <dkf@users.sf.net>

	* generic/tkCanvLine.c (LineDeleteCoords): [Bug 2900121]: Get sense of
	test for drawing optimization correct.

2009-11-15  Donal K. Fellows  <dkf@users.sf.net>

	* doc/ttk_treeview.n (detach): Added note that the 'move' operation
	restores detached nodes.

2009-11-12  Joe English  <jenglish@users.sourceforge.net>

	* library/ttk/button.tcl, library/ttk/combobox.tcl,
	* library/ttk/notebook.tcl, library/ttk/treeview.tcl:
	[update] hygiene.

	+ Where possible, replace [a; update; b] with [a ; after 0 b].
	+ Where not possible, use [update idletasks] instead of full [update].
	+ Use [after 0] in favor of [after idle] for delayed work, to reduce
	likelihood of reentrancy issues in [update idletasks].

2009-11-11  Don Porter  <dgp@users.sourceforge.net>

	* generic/tkPlatDecls.h:	[Bug 2886635]: Restore C++
	friendliness to the tkPlatDecls.h header file, which we insist
	extensions #include to gain access to the Tk_*HWND*() routines.

2009-11-10  Andreas Kupries  <andreask@activestate.com>

	* unix/Makefile.in: Partially reverted Don Porter's 2009-10-20 commit.
	The OSX Cocoa code branch still needs tclInt.h and the internal
	headers, thus the TCL_PLATFORM directory. See tclMacOSXNotify.c for
	example.

2009-11-09  Donal K. Fellows  <dkf@users.sf.net>

	* generic/tkFileFilter.c (TkFreeFileFilters): Simplify the code in
	this file by consolidating the deletion code together into a single
	function rather than scattering it over four.

2009-11-01  Joe Mistachkin  <joe@mistachkin.com>

	* win/tkWinButton.c: [Bug 1739613]: The default width being stored
	in TSD cannot be put into the process-wide options table.  This fix
	allocates storage for the default width from the heap and frees it
	using an exit handler.

2009-11-01  Joe Mistachkin  <joe@mistachkin.com>

	* doc/loadTk.n: Minor fix for htmlhelp target.

2009-11-01  Joe English  <jenglish@users.sourceforge.net>

	* generic/ttk/ttkWidget.c, doc/ttk_widget.n: Uniform, extensible
	syntax for [$w identify] methods: [$w identify $component $x $y].  All
	ttk::* widgets support [$w identify element $x $y]; widgets with other
	identifiable parts may have additional subcommands.
	* generic/ttk/ttkNotebook.c, doc/ttk_notebook.n: Notebook widgets
	support [$nb identify tab].
	* generic/ttk/ttkPanedwindow.c, doc/ttk_panedwindow.n: Panedwindow
	widgets support [$w identify sash].  Older 2-argument form [$w
	identify $x $y] still supported, though it does different things
	depending on the widget.

2009-10-29  Pat Thoyts  <patthoyts@users.sourceforge.net>

	* win/tkWinFont.c: [Bug 1825353]: This patch reverts a previous
	attempt to fix tiny fonts on Russian Windows. It fixes the issue by
	requesting a suitable fixed font instead of decoding the system stock
	font.

2009-10-26  Don Porter  <dgp@users.sourceforge.net>

	* unix/Makefile.in:	Remove $(PACKAGE).* and prototype from the
	`make distclean` target.  Completes 2009-10-20 commit.

2009-10-25  Donal K. Fellows  <dkf@users.sf.net>

	* unix/tkUnixColor.c (TkpGetColor): [Bug 2809525]: Impose a maximum
	X11 color name length so that it becomes impossible to blow things up
	that way.

	* library/text.tcl: [Bug 1854913]: Stop <Delete> actions from ever
	deleting backwards, even when the insertion cursor is "at the end" of
	the text widget.

2009-10-24  Donal K. Fellows  <dkf@users.sf.net>

	* library/button.tcl, unix/tkUnixButton.c (TkpDisplayButton):
	[Patch 1530276]: Make -selectcolor handling work better for both
	checkbuttons and radiobuttons when they don't have indicators.

2009-10-22  Donal K. Fellows  <dkf@users.sf.net>

	* generic/tkText.c (CreateWidget, TextEditUndo, TextEditRedo)
	(TextEditCmd, UpdateDirtyFlag):
	* generic/tkText.h: [Patch 1469210]: Corrected handling of marking as
	dirty when inserting after an undo from a non-dirty state.

	* win/tkWinDialog.c (GetFileNameA): Make the handling of the filter
	index the same as in GetFileNameW.

	* library/tkfbox.tcl (::tk::dialog::file::, Done):
	* library/xmfbox.tcl (MotifFDialog_FileTypes)
	(MotifFDialog_ActivateSEnt):
	* macosx/tkMacOSXDialog.c (Tk_GetOpenFileObjCmd):
	* win/tkWinDialog.c (GetFileNameW, GetFileNameA):
	* doc/getOpenFile.n: [Patch 2168768]: Corrected handling of the
	-typevariable option to be consistently global; it's the only way it
	can work even close to the same on all platforms.

	* macosx/ttkMacOSXTheme.c (RangeToFactor): [Bug 2883712]: Factor out
	some common code and make sure that it is 64-bit correct.

2009-10-21  Jan Nijtmans  <nijtmans@users.sf.net>

	* win/Makefile.in:	[Bug 2875562]: Make sure that winMain.c and
	* win/winMain.c:	tkAppInit.c are never compiled with stubs.
	* unix/tkAppInit.c:

2009-10-20  Don Porter  <dgp@users.sourceforge.net>

	* unix/Makefile.in:	Compiling Tk no longer requires header files
	* win/Makefile.in:	from the TCL_PLATFORM DIR.  Baby step in
	pursuit of [Bug 1712098].  Also removed the long outdated and broken
	targets package-* that were for building Solaris packages.  Appears
	that the pieces needed for these targets to function have never been
	present in the current era of Tcl development and belong completely
	to Tcl pre-history.

2009-10-20  Andreas Kupries  <andreask@activestate.com>

	* library/msgs/pl.msg: Applied patch to Polish message catalog created
	and submitted by Pawel Pawlak <morris@elysium.pl> (via JeffH).

2009-10-18  Donal K. Fellows  <dkf@users.sf.net>

	* doc/menu.n: Reorganized for readability, and added a note describing
	some subtleties of the -variable entry configuration option following
	some discussion with Joe Mistachkin.

2009-10-10  Donal K. Fellows  <dkf@users.sf.net>

	* unix/tkUnixRFont.c (InitFont, TkpGetFontFromAttributes)
	(Tk_DrawChars, TkpDrawAngledChars): [Bug 1961455]: Draw underlines and
	overstrikes when using Xft for font rendering.

	* generic/tkFont.c (TkDrawAngledTextLayout): Optimize the zero-angle
	case better.

2009-10-08  Donal K. Fellows  <dkf@users.sf.net>

	* library/iconlist.tcl (Create): [Patch 2870648]: Corrected cursor
	used in file/directory dialogs.

2009-10-07  Pat Thoyts  <patthoyts@users.sourceforge.net>

	* library/ttk/vistaTheme.tcl: [Bug 2787164]: Fix size of dropdown
	arrow on combobox and menubutton for Windows 7.

2009-10-07  Donal K. Fellows  <dkf@users.sf.net>

	* unix/tkUnixScrlbr.c (TkpComputeScrollbarGeometry): [Patch 2088597]:
	Stop scrollbars from getting too small at the end.

2009-10-05  Pat Thoyts  <patthoyts@users.sourceforge.net>

	* win/tkWinButton.c: [Bug 2860827]: Avoid 3D effects with
	user-specified backgrounds. The default disabled text is embossed on
	Windows. But this looks poor when a non-default background color is in
	use. This patch disables the embossed effect for buttons and labels
	when the background is non- standard.

2009-09-30  Pat Thoyts  <patthoyts@users.sourceforge.net>

	* tests/winWm.test: [Bug 2799589]: Grab on deleted window.

2009-09-25  Donal K. Fellows  <dkf@users.sf.net>

	* generic/tkImgPhoto.c (ImgGetPhoto): Correct generation of grayscale
	data from an image. Reported by Keith Vetter on comp.lang.tcl.

2009-09-19  Peter Spjuth  <peter.spjuth@gmail.com>

	* generic/tkGrid.c:	[Bug 2859912]: Bug fix in grid/pack collision
	* generic/tkPack.c:	detect. Faulty slave was not properly blocked
	* tests/packgrid.test:	from slave list.

2009-09-14  Jeff Hobbs  <jeffh@ActiveState.com>

	* generic/tkMenuDraw.c (TkPostSubmenu): [Bug 873613]: Fix reposting of
	* win/tkWinMenu.c (TkWinHandleMenuEvent): submenu in torn off Windows
	menu.
	(DrawMenuEntryArrow): [Bug 873608]: Draw Win menu arrow after being
	torn off.

2009-09-09  Donal K. Fellows  <dkf@users.sf.net>

	* unix/tkUnixRFont.c (InitFont): Move pattern disposal in error case
	to callers so they have more options when they come to recovering from
	the failure.
	(TkpGetFontFromAttributes): If the default attributes don't work, try
	adding a setting to turn off use of XRender. That seems to work for
	some people for unexplained reasons (possibly local misconfiguration).
	* generic/tkFont.c (Tk_AllocFontFromObj): Stop this function from
	keeling over in a heap when the low-level font allocation fails. An
	error beats a crash! (Issue reported on comp.lang.tcl by Denis
	Berezhnoy.)

2009-09-07  Daniel Steffen  <das@users.sourceforge.net>

	* generic/tkFocus.c:	Fix potential null dereference flagged by clang
	* generic/tkMenu.c:	static analyzer.
	* generic/tkTextBTree.c:
	* generic/tkTextDisp.c:
	* generic/tkTextIndex.c:

	* generic/tkConsole.c:	Silence false positives from clang static
	* generic/tkTest.c:	analyzer about potential null dereference.
	* generic/tkText.c:
	* generic/tkTextBTree.c:
	* generic/tkTextTag.c:
	* generic/tkVisual.c:

2009-09-04  Donal K. Fellows  <dkf@users.sf.net>

	* generic/tkInt.h (TkDisplay): Remove fields that are never read from.
	* generic/tkWindow.c (Tk_DestroyWindow): Remove code to write to
	write-only fields of TkDisplay. This follows on from [Bug 2039720].

2009-08-25  Donal K. Fellows  <dkf@users.sf.net>

	* unix/tkUnixSend.c (ServerSecure): [Bug 1909931]: Added some support
	for server-interpreted access control addreses.

2009-08-24  Donal K. Fellows  <dkf@users.sf.net>

	* library/msgbox.tcl (::tk::MessageBox): Correct bindings so that they
	work with ttk::buttons. Reported by Hans-Christoph Steiner.

2009-08-24  Daniel Steffen  <das@users.sourceforge.net>

	* generic/tkInt.h: Annotate Tcl_Panic as noreturn for clang static
	analyzer in PURIFY builds, replacing preprocessor/assert technique.

	* generic/tkBind.c (HandleEventGenerate): Don't generate events for
	windows that don't exist yet (fixes TkAqua testsuite crash).

	* macosx/tkMacOSXWindowEvent.c: [Bug 2821084]: Allow WM_DELETE_WINDOW
	handlers to prevent window closure by generating WM destroy event
	earlier (from window delegate's -windowShouldClose:).

	* macosx/tkMacOSXDraw.c (TkMacOSX{Setup,Restore}DrawingContext):
	Disable window flushing during Tk drawing to avoid immediate flush of
	NSView-based native widgets on draw. (fixes drawing performance issue
	reported by Youness Alaoui on tcl-mac)

	* macosx/tkMacOSXHLEvents.c (ScriptHandler):	Fix "do script" apple
	* carbon/tkMacOSXHLEvents.c (ScriptHandler):	event handler issues
	on recent OS X releases by using AE coercion to 'utf8' for text data
	and to 'fsrf' for alias data. (reported by Youness Alaoui on tcl-mac)

	* macosx/Wish.sdef (new file):		Install and enable sdef file
	* macosx/Wish-Info.plist.in:		into Wish application bundle,
	* macosx/Tk.xcode/project.pbxproj:	describing TkAqua apple event
	* macosx/Tk.xcodeproj/project.pbxproj:	support for use by AppleScript.
	* unix/Makefile.in:			(replaces functionality of
	* unix/configure.in:			'aete' resource removed with
						Cocoa port & fixes AppleScript
						issues reported on tcl-mac)
	* unix/configure: autoconf-2.59

	* carbon/Wish.xcode/project.pbxproj:	Remove references to obsolete
	* carbon/Wish.xcodeproj/project.pbxproj: prolog.ps file.

2009-08-19  Peter Spjuth  <peter.spjuth@gmail.com>

	* generic/tk.h
	* generic/tkGeometry.c
	* generic/tkGrid.c
	* generic/tkInt.h
	* generic/tkPack.c
	* generic/tkWindow.c
	* tests/grid.test
	* tests/packgrid.test
	* tests/textIndex.test:	[Patch 2475855]: Give an error if grid and
	pack are used in the same master.

2009-08-14  Daniel Steffen  <das@users.sourceforge.net>

	* macosx/tkMacOSXDraw.c: Avoid exception in XCopyArea() when copying
	from toplevel that has never been mapped. (Reported by Youness Alaoui
	on tcl-mac)

	* macosx/tkMacOSXWm.c: Workaround for textured windows being draggable
	from opaque content areas. [Bug 2824538] (walzer)

2009-08-10  Jan Nijtmans  <nijtmans@users.sf.net>

	* win/tkWinPixmap.c: Eliminate more gcc warnings
	* win/tkWinWm.c:
	* win/tkWinTest.c

2009-08-09  Jan Nijtmans  <nijtmans@users.sf.net>

	* generic/ttk/ttkInit.c: Eliminate gcc warning
	* generic/tkBind.c
	* generic/tkText.c
	* generic/tkUtil.c
	* win/ttkWinXPTheme.c:	Include <vssym32.h> only when available
	* win/configure.in:	check for vssym32.h, available in newer SDK's
	* win/configure:	(regenerated)

2009-08-08  Donal K. Fellows  <dkf@users.sf.net>

	* library/demos/pendulum.tcl: Make the display handle being resized
	more gracefully.

2009-08-04  Donal K. Fellows  <dkf@users.sf.net>

	* generic/tkTextDisp.c (TkTextCharLayoutProc): Make the line breaking
	algorithm (in the word-wrap case) do the right thing with non-breaking
	spaces by restricting what we break on to ASCII spaces, which is good
	enough for most purposes.

2009-08-02  Jan Nijtmans  <nijtmans@users.sf.net>

	* win/tkWinClipboard.c Correct check for winNT
	* win/tkWinDialog.c    Eliminate many gcc warnings
	* win/tkWinImage.c:
	* win/tkWinMenu.c:
	* win/tkWinWm.c:
	* win/tkWinX.c:
	* win/ttkWinXPTheme.c: Eliminate msvc warnings
	* win/tcl.m4:
	* win/configure
	* win/.cvsignore:      Prevent files from being checked in by accident

2009-08-01  Donal K. Fellows  <dkf@users.sf.net>

	* unix/tkUnixWm.c (WmIconphotoCmd): [Bug 2830420]: Assemble the image
	for the window manager in a way that doesn't assume we're on a little-
	endian system.

2009-07-27  Donal K. Fellows  <dkf@users.sf.net>

	* doc/GetScroll.3: Reworded and reordered so as to indicate that the
	Tcl_Obj forms are preferred.

2009-07-26  Donal K. Fellows  <dkf@users.sf.net>

	* doc/canvas.n: Corrected description of acceptable join styles.
	Spotted by Emiliano Gavilán.

2009-07-23  Donal K. Fellows  <dkf@users.sf.net>

	* generic/tkSelect.c (HandleTclCommand): [Bug 2441988]: Stop losing
	reports of errors in selection handlers; that's what the background
	error handling code is for.
	*** POTENTIAL INCOMPATIBILITY *** if your code was relying on erroring
	selection scripts being silent.
	(LostSelection, Tk_SelectionObjCmd): Stop using the vastly inefficient
	TkCopyAndGlobalEval; better to use Tcl_Obj refcount management.

2009-07-22  Donal K. Fellows  <dkf@users.sf.net>

	* generic/tkFocus.c (TkFocusDeadWindow): [Bug 2496114]: Ensure that
	focus desynchronization doesn't cause a crash.

2009-07-21  Donal K. Fellows  <dkf@users.sf.net>

	* generic/tkFont.c (TkUnderlineAngledTextLayout): [Bug 2356057]:
	Corrected drawing of rotated underlines.

2009-07-21  Alexandre Ferrieux  <ferrieux@users.sourceforge.net>

	* generic/tkFont.c: [Bug 2328657]: Explicitly exclude hacky zero-char
	chunks from intersection computation. Might deserve generalization to
	other tests.

2009-07-20  Donal K. Fellows  <dkf@users.sf.net>

	* tests/clipboard.test (clipboard-6.2): [Bug 2824378]: Corrected
	result of test in light of changes to binary selection retrieval.

2009-07-18  Donal K. Fellows  <dkf@users.sf.net>

	* unix/tkUnixSelect.c (SelCvtFromX32, SelCvtFromX8): Make the
	incremental transfer of binary selections work get deserialized
	correctly. Thanks to Emiliano Gavilán for detecting.

2009-07-18  Daniel Steffen  <das@users.sourceforge.net>

	* unix/Makefile.in:		Define NDEBUG in optimized (non-
					symbols) build to disable assert()s.

	* macosx/tkMacOSXBitmap.c:	[Bug 2821318]: Fix tk::mac::iconBitmap
					crash due to off-by-one ckalloc error.

2009-07-15  Daniel Steffen  <das@users.sourceforge.net>

	* macosx/ttkMacOSXTheme.c:	[Patch 2819620]: Update notebook tab
	* library/ttk/aquaTheme.tcl:	appearance to modern L&F; adjust tab &
					notebook padding and tabmargins;
					correct appearance of selected tree
					header; add support for native tree
					header sort arrows via user1 state.

	* library/demos/mclist.tcl:	Use native sort arrows with aqua theme

2009-07-15  Donal K. Fellows  <dkf@users.sf.net>

	* unix/tkUnixSelect.c (TkSelEventProc, SelRcvIncrProc, SelCvtFromX8):
	[Bug 2821962]: Make byte sequence selection transfers possible.

2009-07-14  Donal K. Fellows  <dkf@users.sf.net>

	* doc/canvas.n (WINDOW ITEMS): [Bug 2326602]: Corrected definition of
	the -height and -width options for these items.

	* unix/configure.in: [Bug 2496018]: Allow the disabling of the use of
	XScreenSaver at configuration time, so as to permit better control of
	dependencies in the embedded case.

2009-07-11  Donal K. Fellows  <dkf@users.sf.net>

	* doc/grid.n: [Bug 2818455]: Corrected example.

2009-07-02  Pat Thoyts  <patthoyts@users.sourceforge.net>

	* generic/tkInt.h: Avoid using C++ reserved word in header.

2009-06-30  Daniel Steffen  <das@users.sourceforge.net>

	* generic/tkInt.h:		Add assert macros for clang static
					analyzer and redefine Tcl_Panic to
					assert after panic in clang PURIFY
					builds.

	* generic/tkImgPhInstance.c:	Small fixes to make clang static
	* generic/tkTextDisp.c:		analyzer happier.

	* generic/tkConfig.c:		Add clang assert for false positives
	* generic/tkUndo.c:		from static analyzer.

2009-06-29  Daniel Steffen  <das@users.sourceforge.net>

	Merge of TkAqua Cocoa port <http://github.com/das/tcltk/tree/de-carbon>
	*** POTENTIAL INCOMPATIBILITY ***

	* macosx/tkMacOSX.h:		Large-scale rewrite of TkAqua migrating
	* macosx/tkMacOSXBitmap.c:	all use of deprecated Carbon API to
	* macosx/tkMacOSXButton.c:	Cocoa API; now supports 64bit
	* macosx/tkMacOSXClipboard.c:	architecture and requires Mac OS X 10.5
	* macosx/tkMacOSXColor.c:	or later; with TkAqua enabled, all Tk
	* macosx/tkMacOSXConfig.c:	sources are now built with the
	* macosx/tkMacOSXCursor.c:	Objective-C compiler and running in
	* macosx/tkMacOSXDebug.c:	Objective-C garbage collection mode as
	* macosx/tkMacOSXDebug.h:	well as in retain-release mode is
	* macosx/tkMacOSXDefault.h:	supported; detailed development history
	* macosx/tkMacOSXDialog.c:	is available in github repository.
	* macosx/tkMacOSXDraw.c:
	* macosx/tkMacOSXEmbed.c:	There should be no script-visible
	* macosx/tkMacOSXEntry.c:	changes to existing Tk functionality,
	* macosx/tkMacOSXEvent.c:	but there are a few aqua-specific
	* macosx/tkMacOSXEvent.h:	additions, see macosx/README for
	* macosx/tkMacOSXFont.c:	details; extensions using only public
	* macosx/tkMacOSXFont.h:	Tk API should continue to work
	* macosx/tkMacOSXHLEvents.c:	unchanged but extensions that rely on
	* macosx/tkMacOSXInit.c:	platform-specific internal Tk API or
	* macosx/tkMacOSXInt.h:		make assumptions about the inner
	* macosx/tkMacOSXKeyEvent.c:	workings of TkAqua (in particular
	* macosx/tkMacOSXKeyboard.c:	presence of QuickDraw) will require
	* macosx/tkMacOSXMenu.c:	porting.
	* macosx/tkMacOSXMenubutton.c:
	* macosx/tkMacOSXMenus.c:	Configure Tk with --enable-aqua=carbon
	* macosx/tkMacOSXMouseEvent.c:	to fallback to now-deprecated previous
	* macosx/tkMacOSXNotify.c:	TkAqua implementation in tk/carbon.
	* macosx/tkMacOSXPort.h:
	* macosx/tkMacOSXPrivate.h:
	* macosx/tkMacOSXRegion.c:
	* macosx/tkMacOSXScale.c:
	* macosx/tkMacOSXScrlbr.c:
	* macosx/tkMacOSXSend.c:
	* macosx/tkMacOSXSubwindows.c:
	* macosx/tkMacOSXTest.c:
	* macosx/tkMacOSXWindowEvent.c:
	* macosx/tkMacOSXWm.c:
	* macosx/tkMacOSXWm.h:
	* macosx/tkMacOSXXStubs.c:
	* macosx/ttkMacOSXTheme.c:
	* macosx/tkMacOSXCarbonEvents.c (removed):

	* macosx/tkMacOSXCursors.h (new):	Move cursor data from resources
	* macosx/tkMacOSXXCursors.h (new):	to compiled-in const array;
	* macosx/tkMacOSXCursors.r (removed):	remove obsolete Rez source
	* macosx/tkMacOSXXCursors.r (removed):	files for resource data.
	* macosx/tkAboutDlg.r (removed):
	* macosx/tkMacOSXAETE.r (removed):

	* macosx/Tk.tiff (new):		Rename and update icon to blue feather;
	* macosx/Tk.icns (new):		add tiff version for about dialog.
	* macosx/Wish.icns (removed):

	* macosx/Tk-Info.plist.in:	Update copyright; adjust minimum system
	* macosx/Wish-Info.plist.in:	version requirement.
	* generic/tkEntry.h:

	* license.terms:		Sync list of entities with those in the
					tcl license.terms, add Apple Inc.

	* generic/tk.h:			Update comment with list of source
					files containing tk version numbers.

	* generic/tkButton.c:		On aqua, recompute button geometry on
					secondary image change to enable cache
					of native img format in geom compute.

	* generic/tkGrab.c:		On aqua, make all grabs global, the
					Mac OS X windowserver forces all grabs
					to be application-local only anyway.

	* generic/tkSelect.c:		Enable utf8 atom on aqua.

	* generic/tk.decls:		Replace carbon types in public and
	* generic/tkInt.decls:		internal platform stubs interfaces with
					void* resp. generic Tk types.

	* xlib/xgc.c:			Add support for managing a platform-
					specific cache appended to a GC.

	* tests/dialog.test:		Change name of undefined bit to avoid
					match with OSType native bitmap name.

	* doc/cursors.n:		Update list of cursors mapped to native
					cursors and add new native cursors.

	* doc/menu.n:			Add documentation of new aqua-specific
					.window menu, document new constraints
					on .apple menu.

	* library/console.tcl:		Add aqua window and help menus.

	* unix/Makefile.in:		Add support for TkAqua-implementation-
					specific sources determined at
					configure-time. Update dist target for
					new/removed files.

	* unix/configure.in:		Add libraries & compiler flags for
					Cocoa and Objective-C; update build
					support for new/removed files; add
					support for configure-time choice of
					TkAqua implementation.

	* macosx/Tk-Common.xcconfig (new):	Rename Xcode projects and
	* macosx/Tk-Debug.xcconfig (new):	related files; update for Xcode
	* macosx/Tk-Release.xcconfig (new):	3.1 and 3.2; update for Cocoa,
	* macosx/Tk.xcode/* (new):		Objective-C & GC; update with
	* macosx/Tk.xcodeproj/* (new):		new/removed source files;
	* macosx/Wish.xcode/* (removed):	standardize on gcc 4.2; remove
	* macosx/Wish.xcodeproj/* (removed):	obsolete configurations and
	* macosx/Wish-Debug.xcconfig (removed):	pre-Xcode project.
	* macosx/Wish-Common.xcconfig (removed):
	* macosx/Wish-Release.xcconfig (removed):
	* macosx/Wish.pbproj/* (removed):

	* macosx/README:		Document new Cocoa-port features and
					constraints; update project docs;
					cleanup.

	* carbon/tkMacOSXInt.h:		Add dummy defines for empty GC cache.

	* carbon/tkMacOSXColor.c:	Update for type changes in platform
	* carbon/tkMacOSXDraw.c:	stubs interfaces.
	* carbon/tkMacOSXHLEvents.c:
	* carbon/tkMacOSXMouseEvent.c:
	* carbon/tkMacOSXSubwindows.c:
	* carbon/tkMacOSXWm.c:

	* carbon/tkMacOSXButton.c:	Fix warning.

	* generic/tkPlatDecls.h:	regen.
	* generic/tkIntPlatDecls.h:
	* unix/configure:		autoconf-2.59

2009-06-27  Jan Nijtmans  <nijtmans@users.sf.net>

	* generic/tkInt.decls (added TkSmooth(Parse|Print)Proc,
	removed TkTile(Parse|Print)Proc which don't exist):
	Follow-up to [Bug 2804935]: Expose these functions through the
	internal stub table as they are useful to existing third-party code.

2009-06-26  Daniel Steffen  <das@users.sourceforge.net>

	* carbon/ (new directory):	Copy of current state of 'macosx'
	source directory, to preserve legacy TkAqua implementation based on
	Carbon API (with support for Mac OS X releases older than 10.5).

	* unix/Makefile.in:		Add support for --enable-aqua=carbon
	* unix/configure.in:		configure option (legacy fallback for
					pre-Mac OS X 10.5 releases).

	* unix/configure:		autoconf-2.59

2009-06-22  Jan Nijtmans  <nijtmans@users.sf.net>

	* generic/tkCanvUtil.c: [Bug 220935]: canvas dash update problem

2009-06-12  Donal K. Fellows  <dkf@users.sf.net>

	* generic/tkInt.decls (TkOrientParseProc, TkOrientPrintProc):
	[Bug 2804935]: Expose these functions through the internal stub table
	as they are useful to existing third-party code.

2009-06-02  Pat Thoyts  <patthoyts@users.sourceforge.net>

	* win/tkWinWm.c:    [Bug 2799589]: Avoid setting the focus on a
	* tests/winWm.test: deleted window during delayed activation.

2009-05-21  Pat Thoyts  <patthoyts@users.sourceforge.net>

	* win/tkWinMenu.c: [Bug 2794778]: Calls to CallWindowProc can lead to
	other functions overwriting the event strucure. Therefore preserve a
	local copy of the XKeyEvent while looping over the key events.

2009-05-17  Joe English  <jenglish@users.sourceforge.net>

	* generic/ttkNotebook.c: [Bug 1470246]: More flexible tab placement.

2009-05-14  Pat Thoyts  <patthoyts@users.sourceforge.net>

	* generic/tkButton.c: [Bug 1923684]: If a checkbutton offvalue is the
	same as the tristate value we should use the off state in
	preference. (andrey gusev)

2009-05-13  Pat Thoyts  <patthoyts@users.sourceforge.net>

	* win/tkWinSend.c: FormatMessage should always use the ignore-inserts
	* win/tkWinTest.c: flag when processing system errors.

	* generic/tkFont.c: [Bug 2791352]: Handle parsing of type 5 font
	* tests/font.test: descriptions with hyphenated family name.

2009-05-06  Pat Thoyts  <patthoyts@users.sourceforge.net>

	* library/images/lamp.svg: Added an SVG version of the Tk lamp and
	* library/images/lamp.png: a pre-rendered PNG version.
	* win/rc/wish.ico: Wish gets a new icon using the SVG lamp and the tk
	* win/rc/tk.ico:   dll gets the tcl rendered feather. This provides
	improved icons for Vista/Windows 7.

2009-05-05  Donal K. Fellows  <dkf@users.sf.net>

	* doc/MainWin.3 (Tk_GetNumMainWindows): [Bug 487220]: Clarified that
	this function works per-thread, not per-process.

	* doc/canvas.n (scale): [Bug 1832015]: Clarified that [$c scale] only
	affects item coordinates.

2009-05-04  Donal K. Fellows  <dkf@users.sf.net>

	* doc/3DBorder.3, doc/BindTable.3, doc/CanvPsY.3, doc/Clipboard.3:
	* doc/ConfigWidg.3, doc/CrtWindow.3, doc/GetBitmap.3:
	* doc/GetCapStyl.3, doc/GetImage.3, doc/GetJoinStl.3, doc/GetScroll.3:
	* doc/GetSelect.3, doc/GetVisual.3, doc/MainWin.3, doc/Name.3:
	* doc/ParseArgv.3, doc/TextLayout.3, doc/Tk_Init.3: [Bug 2431507]:
	Purge all mention of the now-obsolete 'interp->result'.

2009-05-03  Donal K. Fellows  <dkf@users.sf.net>

	* win/tkWinWm.c (UpdateWrapper): [Bug 2785744]: Manipulate flag bit
	correctly so that menubar updates can't smash other attributes.

2009-05-01  Donal K. Fellows  <dkf@users.sf.net>

	* library/mkpsenc.tcl (DrawText): [Bug 2777019]: Corrected point of
	application of rotation transform so rotation is about the anchor
	point of the text.

	* generic/tkCanvPs.c (Tk_PostscriptPhoto):
	* library/mkpsenc.tcl: Factor out the postscript code for converting
	images into postscript so that the code bits are in the prolog and not
	emitted at runtime if a non-thread-safe static says to...

2009-04-30  Pat Thoyts  <patthoyts@users.sourceforge.net>

	* win/tkWinWm.c: [Patch 2504402]: Create icon bitmaps as device
	independent bitmaps. This ensures the icon can be drawn properly on
	various colour depth surfaces - in particular it fixes a problem with
	remote desktop and looks better in the vista task switching overlay.
	(cjmcdonald)

2009-04-30  Donal K. Fellows  <dkf@users.sf.net>

	* win/tkWinPixmap.c (Tk_GetPixmap): [Bug 2080533]: Added patch that
	allows Tk to keep working even when the graphics card is stressed.

2009-04-28  Jeff Hobbs  <jeffh@ActiveState.com>

	* unix/tcl.m4, unix/configure (SC_CONFIG_CFLAGS): Harden the check
	to add _r to CC on AIX with threads.

2009-04-27  Donal K. Fellows  <dkf@users.sf.net>

	* generic/tkInt.decls: [Bug 2768945]: Expose (as "private") a set of
	functions needed for easily building canvas items that work like
	existing standard ones.

2009-04-24  Jeff Hobbs  <jeffh@ActiveState.com>

	* win/tkWinDialog.c (ChooseDirectoryValidateProc): No need to set cwd
	on selchange. Prevents delete of selected folder in dialog.

2009-04-24  Stuart Cassoff <stwo@users.sf.net>

	* unix/Makefile.in: Assorted issues:
	[Bug 2764263]: Removed stray @ from Makefile.in test target.
	[Bug 1945073]: Don't chmod+x square demo.
	[Patch 2764272]: Adjustable demo install location.

2009-04-24  Stuart Cassoff <stwo@users.sf.net>

	* unix/Makefile.in: [Patch 2769530]: Don't chmod/exec installManPage.

2009-04-23  Jeff Hobbs  <jeffh@ActiveState.com>

	* win/tkWinDialog.c (Tk_ChooseDirectoryObjCmd): [Bug 2779910]: Enable
	the new style choosedir that has a "New Folder" button, with
	::tk::winChooseDirFlags override for new behavior.

2009-04-14  Donal K. Fellows  <dkf@users.sf.net>

	* library/xmfbox.tcl (MotifFDialog_ActivateSEnt): Ensure that the
	* library/tkfbox.tcl (Done):			  dialogs have the
	correct levels for [upvar] for accessing the -typevariable var.

2009-04-13  Donal K. Fellows  <dkf@users.sf.net>

	* library/tk.tcl: Corrected another problem; can't determine the exact
	type of OS - needed for figuring out how to guess the correct binding
	in some circumstances - in a safe interpreter.

	* library/tkfbox.tcl: [Bug 2759119]: Corrected level handling for the
	* library/xmfbox.tcl: -typevariable option following updates to tk.tcl
	[Patch 2739360]: Use more modern images from Tango set for the non-
	Motif file dialog. Thanks to Emiliano for bring this to my attention.

2008-04-10  Joe English  <jenglish@users.sourceforge.net

	* library/palette.tcl (tk_setPalette): Don't set *selectColor:
	#b03060; this makes radio- and checkbuttons look wrong post-TIP#109.

2009-04-10  Daniel Steffen  <das@users.sourceforge.net>

	* unix/configure.in (Darwin):	Use Darwin SUSv3 extensions if
					available.
	* unix/configure:		autoconf-2.59
	* unix/tkConfig.h.in:		autoheader-2.59

	* library/demos/filebox.tcl: Only show "Motif Style Dialog"
	checkbutton on X11 windowingsystem.

	* library/demos/widget: GOOBE: use ttk::cursor

	* library/demos/knightstour.tcl: Fix knightstour demo not running from
	interactive wish.

	* library/console.tcl (::tk::ConsoleInit): Remove redundant TkAqua
	Quit menu item.

	* generic/tkPointer.c (Tk_UpdatePointer): Use all 5 buttons.

	* generic/tkMenu.c (PostProcessEntry): Delay call to
	TkpConfigureMenuEntry() until all menu entry attributes are setup.

	* library/menu.tcl (::tk::MbPost): Fix error thrown in y position
	computation with indicatoron.

	* generic/tkMenubutton.c: s/DEF_BUTTON_JUSTIFY/DEF_MENUBUTTON_JUSTIFY/

	* generic/tkUtil.c (TkBackgroundEvalObjv): Use Tcl_BackgroundException

	* generic/tkTextBTree.c (TkBTreeDeleteIndexRange): Add bounds check
	to startEnd array access (fixes testsuite crash).

	* tests/unixFont.test: Only use xlsfonts with X11 windowingsystem.

2009-04-10  Donal K. Fellows  <dkf@users.sf.net>

	* library/tk.tcl: [Bug 2116837]: Add event definitions to handle the
	standard virtual events when Caps Lock is on.

2009-04-08  Donal K. Fellows  <dkf@users.sf.net>

	* library/demos/widget (addFormattedText): Stop marking demonstrations
	as new for 8.6; that label is for wholly new demos.

2009-04-04  Donal K. Fellows  <dkf@users.sf.net>

	* doc/messageBox.n: [Bug 1881896]: Reworded to be clearer on what the
	platform restrictions really are.

2009-04-03  Joe English  <jenglish@users.sourceforge.net>

	* unix/tkUnixWm.c: [Bug 1789819]: Don't panic when the window manager
	does something unexpected with the stacking order.

2009-04-03  Donal K. Fellows  <dkf@users.sf.net>

	* doc/TextLayout.3: [Bug 974421]: Clarified description of how result
	of lookup of a point after end of layout relates to the underlying
	string's length.

2009-04-02  Pat Thoyts  <patthoyts@users.sourceforge.net>

	* tests/textTag.test: Ensure the pointer begins outside the window for
	all the tests checking Enter/Leave motion events.

	* library/demos/pendulum.tcl: Use unicode labels
	* library/demos/knightstour.tcl: Use polygon knight on x11.

2009-03-31  Donal K. Fellows  <dkf@users.sf.net>

	* library/demos/mclist.tcl: Added support for arrow indicators to show
	which way a column is being sorted. Corrected determination of which
	fonts to use for measurements.

2009-03-25  Jan Nijtmans  <nijtmans@users.sf.net>

	* doc/wish.1:		Bring doc and demos in line with
	* library/demos/hello:	http://wiki.tcl.tk/812
	* library/demos/rmt
	* library/demos/square
	* library/demos/tcolor
	* library/demos/timer
	* library/demos/widget
	* win/tkWinMenu.c:	Eliminate a few compiler warnings on mingw
	* win/ttkWinXPTheme.c:	Spacing

2009-03-25  Donal K. Fellows  <dkf@users.sf.net>

	* generic/ttk/ttkTheme.c (BuildOptionMap, NewElementClass):
	[Bug 2178820]: Ensure that zero-size allocations don't happen; some
	malloc implementations don't like it at all.

	* win/wish.exe.manifest.in: [Bug 1871101]: Add magic to make Tk not be
	blurred on Vista with large fonts.

2009-03-14  Donal K. Fellows  <dkf@users.sf.net>

	* unix/tk.pc.in (new file):		[Patch 2243962] (hat0)
	* unix/configure.in, unix/Makefile.in: Added support for reporting
	Tk's public build configuration via the pkg-config system. TEA is
	still the official mechanism though, in part because pkg-config is not
	universally supported across all Tk's supported platforms.

2009-03-10  Donal K. Fellows  <dkf@users.sf.net>

	* doc/event.n: Tidy up and improve examples.

2009-03-09  Benjamin Riefenstahl  <b.riefenstahl@turtle-trading.net>

	* tkMacOSXFont.c (GetFontFamilyName): [Bug 2548661]: Handle NULL
	return from CFStringCreate.

2009-02-27  Jan Nijtmans  <nijtmans@users.sf.net>

	* doc/GetBitmap.3:    [FRQ 2636558]: Tk_DefineBitmap and
	* generic/tk.decls:   Tk_GetBitmapFromData signature problem
	* generic/tkInt.decls:
	* generic/tkBitmap.c:
	* generic/tkInt.h:
	* generic/tkStubInit.c:
	* generic/tkDecls.h:    (regenerated)
	* generic/tkIntDecls.h: (regenerated)
	* macosx/tkMacOSXBitmap.c:

2009-02-27  Pat Thoyts  <patthoyts@users.sourceforge.net>

	* generic/tkWindow.c: [Bug 2645457]: Check for dead windows after
	calling Tk_MakeWindowExist to avoid a crash when mapping dead windows.

2009-02-23  Pat Thoyts  <patthoyts@users.sourceforge.net>

	* win/rc/*.cur: [Patch 2513104]: Fix cursor hotspots (cjmcdonald)

	* win/tkWinMenu.c: Applied patch for menu image display bug.
	[Bug 1329198, 456299] [Patch 2507419] (cjmcdonald)

2009-02-22  Pat Thoyts  <patthoyts@users.sourceforge.net>

	* win/tkWinCursor.c: Applied patch to support stock Win32 help arrow
	cursor when question_arrow requested [Patch 2542828] (danckaert)

2009-02-21  Pat Thoyts  <patthoyts@users.sourceforge.net>

	* library/ttk/vistaTheme.tcl: Correct the ttk::treeview border on
	* win/ttkWinXpTheme.c:        XP and vista.

	* library/console.tcl: [Bug 2546087]: In 2004 a fix to Tcl channels
	prevented the exposure of the internal UTF-8 representation of the
	ASCII NUL character (\uc080). Since then strings in the console have
	been truncated at NUL. This restores the older behaviour.

2009-02-17  Jeff Hobbs  <jeffh@ActiveState.com>

	* win/tcl.m4, win/configure: Check if cl groks _WIN64 already to avoid
	CC manipulation that can screw up later configure checks. Use 'd'ebug
	runtime in 64-bit builds.

2009-02-16  Jeff Hobbs  <jeffh@ActiveState.com>

	* win/configure.in, win/configure: Align better with tcl version.
	Ensures finding correct CPP for Win64.

2009-02-16  Donal K. Fellows  <dkf@users.sf.net>

	* doc/ttk_intro.n: [Bug 2604420]: Improve wording so that this page
	feels less obviously incomplete.

2009-02-12  Donal K. Fellows  <dkf@users.sf.net>

	* library/iconlist.tcl: Split out the IconList megawidget from
	tkfbox.tcl into its own file so as to make it easier to maintain. Also
	cleans up the API for the megawidget, making it more like a
	conventional Tk widget.

2009-02-11  Donal K. Fellows  <dkf@users.sf.net>

	* library/demos/items.tcl, .../label.tcl, .../twind.tcl:
	* library/demos/images/ouster.png: [Bug 2588919]: Demo GOOBE. Added
	new image of John Ousterhout that does not look quite so massively out
	of date, and also showed off a bit of how we can adjust PNG images
	when loading them. Also labeled JO as the creator; it's the TCT who
	are the proprietors now.

2009-02-10  Jan Nijtmans  <nijtmans@users.sf.net>

	* unix/tcl.m4: [Bug 2502365]: Building of head on HPUX was broken when
	using the native CC.
	* unix/configure (autoconf-2.59)

2009-02-08  Joe English  <jenglish@users.sourceforge.net>

	* generic/ttk/*.[ch]: Renamed several internal data structures and
	functions: ElementImpl -> ElementClass, LayoutNode -> Element. Remove
	more unnecessary casts. Add function Ttk_ClientRegion, common factor
	of entry, scale, progress, and treeview widgets.
	* generic/ttk/ttkTrack.c: Fix [Bug 2431428].

2009-02-06  Daniel Steffen  <das@users.sourceforge.net>

	* generic/tkImgPhInstance.c:	Fix numerous leaks discovered with the
	* generic/tkMenu.c:		Mac OS X Instruments.app Leaks tool.
	* generic/tkText.c:
	* generic/tkTextImage.c:
	* generic/tkTextIndex.c:
	* generic/tkUndo.c:
	* generic/tkUtil.c:
	* generic/ttk/ttkFrame.c:
	* macosx/tkMacOSXWm.c:

2009-01-29  Jan Nijtmans  <nijtmans@users.sf.net>

	* generic/tkCanvArc.c   - eliminate some unnessary type casts
	* generic/tkCanvBmap.c  - some internal const decorations
	* generic/tkCanvImg.c   - spacing
	* generic/tkCanvWind.c
	* generic/tkCmds.c
	* generic/tkConfig.c
	* generic/tkEntry.c
	* generic/tkFocus.c
	* generic/tkFont.c
	* generic/tkFrame.c
	* generic/tkGrab.c
	* generic/tkGrid.c
	* generic/tkImage.c
	* generic/tkListbox.c
	* generic/tkObj.c
	* generic/tkOption.c
	* generic/tkPack.c
	* generic/tkPanedWindow.c
	* generic/tkRectOval.c
	* generic/tkSelect.c
	* generic/tkText.c
	* generic/tkTextMark.c
	* generic/tkTextTag.c

2009-01-28  Jan Nijtmans  <nijtmans@users.sf.net>

	* generic/ttk/ttkCache.c:  - eliminate some unnessary type casts
	* generic/ttk/ttkLayout.c  - some internal const decorations
	* generic/ttk/ttkState.c   - spacing
	* generic/ttk/ttkTheme.c
	* macosx/tkMacOSXMenu.c
	* macosx/tkMacOSXPrivate.h
	* unix/tkUnixFont.c
	* unix/tkUnixMenu.c
	* unix/tkUnixWm.c
	* win/tkWinColor.c
	* win/tkWinDialog.c
	* win/tkWinFont.c
	* win/tkWinMenu.c
	* win/tkWinSend.c
	* win/tkWinWindow.c
	* win/tkWinWM.c

2009-01-22  Kevin B. Kenny  <kennykb@acm.org>

	* unix/tcl.m4: Corrected a typo ($(SHLIB_VERSION) should be
	${SHLIB_VERSION}).
	* unix/configure: Autoconf 2.59

2009-01-19  Kevin B. Kenny  <kennykb@acm.org>

	* unix/Makefile.in: Added a CONFIG_INSTALL_DIR parameter so that
	* unix/tcl.m4:      distributors can control where tclConfig.sh goes.
	Made the installation of 'ldAix' conditional upon actually being on an
	AIX system. Allowed for downstream packagers to customize
	SHLIB_VERSION on BSD-derived systems.
	Thanks to Stuart Cassoff for [Patch 907924].
	* unix/configure: Autoconf 2.59

2009-01-16  Don Porter  <dgp@users.sourceforge.net>

	* generic/tk.h:		Bump patchlevel to 8.6b1.1 to distinguish
	* library/tk.tcl:	CVS snapshots from the 8.6b1 and 8.6b2
	* unix/configure.in:	releases.
	* win/configure.in:

	* unix/configure:	autoconf-2.59
	* win/configure:

2009-01-14  Jan Nijtmans  <nijtmans@users.sf.net>

	* generic/tkImgPhoto.c: [Bug 2507326]: Fix for aMSN compatibility
	* generic/tkMenu.h: CONSTify Tk(Create|Find)MenuReferences
	* generic/tkMenu.c: various internal "const" decorations.

2009-01-13  Jan Nijtmans  <nijtmans@users.sf.net>

	* unix/tcl.m4: [Bug 2502365]: Building of head on HPUX was broken when
	using the native CC
	* unix/configure (autoconf-2.59)

2009-01-13  Pat Thoyts  <patthoyts@users.sourceforge.net>

	* tests/constraints.tcl: Made the tests more independent of the
	* tests/*.test:          presence of images in the interpreter.

2009-01-11  Pat Thoyts  <patthoyts@users.sourceforge.net>

	* tests/bind.test: Fixed keysym bind tests for unix [Bug 2336454]

2009-01-11  George Peter Staplin <georgeps@users.sourceforge.net>

	* generic/tkEvent.c: Fix a possible segv due to a NULL pointer
	dereference that occurs when XCreateIC fails.

2009-01-11  Pat Thoyts  <patthoyts@users.sourceforge.net>

	* library/bgerror.tcl: Pretty up the unix tk_messageBox icons with PNG
	* library/icons.tcl:   images and grouped all the stock icons in one
	* library/msgbox.tcl:  file.
	* library/tk.tcl:

2009-01-11  Joe English  <jenglish@users.sourceforge.net>

	* generic/ttk/ttkNotebook.c (NotebookCleanup): [Bug 2496162]: Don't
	call Tk_DeleteOptionTable(), it's unnecessary and quite possibly
	harmful.

2009-01-08  Jan Nijtmans  <nijtmans@users.sf.net>

	* generic/tk3d.c:     CONSTify TkDebugBorder
	* generic/tkBind.c:   CONSTify TkStringToKeysym
	* generic/tkBitmap.c: CONSTify TkDebugBitmap
	* generic/tkColor.c:  CONSTify TkDebugColor
	* generic/tkCursor.c: CONSTify TkDebugCursor
	* generic/tkFont.c:   CONSTify TkDebugFont
	* generic/tkInt.decls All those mods TIP #27 complient,
	                      no incompatibility risks.
	* generic/tkIntDecls.h (regenerated)

2009-01-08  Pat Thoyts  <patthoyts@users.sourceforge.net>

	* library/bgerror.tcl: Theme the bgerror dialog and make use of our
	PNG support to improve the icon.

2009-01-07  Pat Thoyts  <patthoyts@users.sourceforge.net>

	* library/tkfbox.tcl: [Bug 2473120]: Mis-ordered messagebox args.

	* win/tkWinWm.c: [Bug 1847002]: Prevent grabs being bypassed on
	Windows.

2009-01-06  Jan Nijtmans  <nijtmans@users.sf.net>

	* generic/tk.h:		A few const -> CONST86 modifications,
	* generic/tkCanvas.c:	improving backwards compatibility. Change
	* generic/tkCanvLine.c:	Tk_ItemIndexProc and Tk_ItemInsertProc
	* generic/tkCanvPoly.c:	signature to have a Tcl_Obj parameter instead
	* generic/tkCanvText.c:	of a string parameter. This is binary and
	* doc/CrtItemType.3:	source compatible with previous API, it just
	* doc/Clipboard.3:	prevents the need for a type cast in the
	* doc/ConfigWidg.3:	Tk_ItemType table construction. Bring doc in
	* doc/ParseArgv.3:	line with API.

2009-01-06  Donal K. Fellows  <dkf@users.sf.net>

	* generic/tkImgPhoto.c (Tk_PhotoPutBlock): Optimize a common case for
	photo image building. [Patch 1539990] (jepler)

2009-01-06  Pat Thoyts  <patthoyts@users.sourceforge.net>

	* win/tkWinDialog.c: Use task modal for messagebox instead of system
	modal. [Bug 2484771] (ferrieux,thoyts,mjanssen)

2009-01-03  Donal K. Fellows  <dkf@users.sf.net>

	* doc/canvas.n: [Bug 1836621]: Improve the documentation of the
	-offset and -outlineoffset item options.

2009-01-03  Jan Nijtmans  <nijtmans@users.sf.net>

	* generic/tk.decls:       CONSTify Tk_ClipboardAppend
	* generic/tkClipboard.c:
	* generic/tkDecls.h: (regenerated)

2008-12-31  David Gravereaux <davygrvy@pobox.com>

	* win/rules.vc: Small bug not setting SYMBOLS macro fixed.

2008-12-31  Joe English  <jenglish@users.sourceforge.net>

	* generic/ttk/ttkDefaultTheme.c: Fix color palette for radiobutton and
	checkbutton indicators. Fixes [Bug 2003310]; also makes "alt" theme
	check/radiobuttons look like Windows 98, as intended.
	* library/ttk/altTheme.tcl: Specify dark gray -bordercolor to soften
	edges.
	* tests/ttk/{checkbutton,radiobutton}.test: Split out of ttk.test.

2008-12-28  Donal K. Fellows  <dkf@users.sf.net>

	TIP #171 IMPLEMENTATION

	* library/listbox.tcl, library/scrlbar.tcl, library/text.tcl: Adjust
	users of the <MouseWheel> event to do the right thing horizontally as
	well as vertically.
	* win/tkWinX.c (GenerateXEvent): Redirect <MouseWheel> to the window
	that contains the mouse.
	* generic/tkEvent.c (InvokeFocusHandlers): Do not direct <MouseWheel>
	through the focus mechanism.
	*** POTENTIAL INCOMPATIBILITY *** for anyone counting on shift-wheel
	to do something else (or nothing at all) or for the wheel events to be
	following the keyboard on Win.

	* generic/tkImgPNG.c (ReadIDAT): Corrected code to transfer blocks of
	compressed data into the Tcl_ZlibStream. Allows the reading of all
	images from PngSuite set. Thanks to Michael Kirkham for fix/testing.

	TIP #244 IMPLEMENTATION

	* generic/tkImgPNG.c, tests/imgPNG.test, doc/photo.n: Adaptation of
	tkpng to the Tk core, proving support for PNG image reading and
	writing, based on Tcl's zlib support.

2008-12-27  Joe English  <jenglish@users.sourceforge.net>

	* generic/ttk/ttkTreeview.c: [Bug 2381555]: Fix inconsistent use of
	treeArea / headingArea. ([$tv identify] didn't work when horizontally
	scrolled).

2008-12-21  Donal K. Fellows  <dkf@users.sf.net>

	* doc/canvas.n (postscript): Regularized documentation of -channel
	option.

2008-12-19  Don Porter  <dgp@users.sourceforge.net>

	*** 8.6b1 TAGGED FOR RELEASE ***

	* changes:	Updates for 8.6b1 release.

	* tests/clrpick.test:	Eliminate duplicate test names.
	* tests/embed.test:
	* tests/text.test:
	* tests/textMark.test:

	* README:		Bump version number to 8.6b1
	* generic/tk.h:
	* library/tk.tcl:
	* unix/configure.in:
	* unix/tk.spec:
	* win/configure.in:

	* unix/configure:	autoconf-2.59
	* win/configure:

2008-12-18  Don Porter  <dgp@users.sourceforge.net>

	* library/msgs/de.msg:	[Patch 2442309]: Updated German messages.
	Thanks to Ruediger Haertel.

2008-12-17  Jan Nijtmans  <nijtmans@users.sf.net>

	* generic/tk.h:		VOID --> void
	* unix/tkUnixPort.h:
	* macosx/tkMacOSXPort.h:

2008-12-17  Donal K. Fellows  <dkf@users.sf.net>

	* doc/selection.n: [Bugs 2441817,2441884]: Assorted small fixes.

2008-12-16  Jan Nijtmans  <nijtmans@users.sf.net>

	* win/tkWinDialog.c: Remove unused variables

2008-12-15  Don Porter  <dgp@users.sourceforge.net>

	TIP #338 IMPLEMENTATION

	* doc/Tk_Main.c:	Removed the last two '#include "tclInt.h"'.
	* generic/tkMain.c:	Tk is now limited to Tcl's public interface.
	* macosx/tkMacOSXInit.c:

2008-12-12  Pat Thoyts  <patthoyts@users.sourceforge.net>

	* library/demos/fontchoose.tcl: Simple fontchooser demo.
	* library/demos/widget:

2008-12-11  Jan Nijtmans  <nijtmans@users.sf.net>

	* generic/tk3d.c:	Make error message from Tk_GetRelief the same
				as for Tk_GetReliefFromObj.
	* tests/canvas.test:	Adapt test cases for changed error message.
	* tests/scrollbar.test
	* tests/textTag.test

2008-12-11  Joe English  <jenglish@users.sourceforge.net>

	* library/demos/*.tcl: Omit contraindicated [package require Ttk].
	Remove logic that switches [ttk::scrollbar]s to [tk::scrollbar]s
	based on [tk windowingsystem]; this is already handled in
	library/ttk/scrollbar.tcl.

2008-12-10  Daniel Steffen  <das@users.sourceforge.net>

	TIP #324 IMPLEMENTATION

	* generic/tkCmds.c:		Implementation of [tk fontchooser] as
	* generic/tkInt.h:		a Ttk dialog for X11 and as a native
	* win/tkWinDialog.c:		platform dialog on Mac OS X & Windows.
	* win/tkWinInt.h:		(thoyts, vetter, robert, steffen)
	* win/tkWinTest.c:		[Patch 1477426]
	* win/tkWinX.c:
	* macosx/tkMacOSXCarbonEvents.c:
	* macosx/tkMacOSXDialog.c:
	* macosx/tkMacOSXEvent.c:
	* macosx/tkMacOSXEvent.h:
	* macosx/tkMacOSXFont.c:
	* macosx/tkMacOSXFont.h:
	* macosx/Wish.xcodeproj/project.pbxproj:
	* library/fontchooser.tcl (new):
	* library/tclIndex:
	* library/msgs/de.msg:
	* library/msgs/en.msg:
	* tests/fontchooser.test (new):
	* tests/winDialog.test:
	* doc/fontchooser.n (new):
	* doc/tk.n:

	* library/console.tcl:		Let user select console font via
					[tk fontchooser].
	* library/demos/text.tcl:	Add [tk fontchooser] demo.

	* generic/tkUtil.c:		Add TkBackgroundEvalObjv() and
					TkSendVirtualEvent() utility functions
					(used by TIP #324 code).

	* generic/tkInt.h:		Turn [tk] into an ensemble.
	* generic/tkBusy.c:		(thoyts, steffen)
	* generic/tkCmds.c:
	* generic/tkWindow.c:

	* macosx/tkMacOSXInit.c (TkpInit): Unconditionally show Tk console if
					   TK_CONSOLE env var is set.

2008-12-09  Don Porter  <dgp@users.sourceforge.net>

	TIP #337 IMPLEMENTATION

	* generic/tkBind.c:	Updated callers of Tcl_BackgroundError() to
	* generic/tkCanvas.c:	use the new routine
	* generic/tkEntry.c:	Tcl_BackgroundException() as appropriate.
	* generic/tkImgBmap.c:
	* generic/tkListbox.c:
	* generic/tkSelect.c:
	* generic/tkTextDisp.c:
	* generic/tkTextWind.c:
	* macosx/tkMacOSXHLEvents.c:
	* macosx/tkMacOSXMenu.c:
	* macosx/tkMacOSXMenus.c:
	* macosx/tkMacOSXScale.c:
	* macosx/tkMacOSXWindowEvent.c:
	* unix/tkUnixScale.c:
	* unix/tkUnixWm.c:
	* win/tkWinButton.c:
	* win/tkWinMenu.c:
	* win/tkWinScrlbr.c:
	* win/tkWinWm.c:

2008-12-07  Joe English  <jenglish@users.sourceforge.net>

	* macosx/ttkMacOSXTheme.c: [Bug 2219588]: Add native aqua elements for
	ttk::spinbox
	* generic/ttk/ttkEntry.c, library/ttk/spinbox.tcl,
	* tests/ttk/spinbox.test: Moved most spinbox "business logic" out of
	ttkEntry.c into Tcl bindings.
	* library/ttk/clamTheme.tcl: Minor spinbox appearance improvements.
	* library/ttk/combobox.tcl, library/ttk/utils.tcl:
	Factor out ttk::bindMouseWheel procedure.
	* library/ttk/spinbox.tcl: Add cross-platform MouseWheel bindings.

2008-12-06  Donal K. Fellows  <dkf@users.sf.net>

	TIP #197 IMPLEMENTATION

	* generic/tkText.c (insertUnfocussedStrings, optionSpecs):
	* generic/tkText.h (TkText, TkTextInsertUnfocussed):
	* doc/text.n, tests/text.test:
	Added definitions/tests/docs for "-insertunfocussed" field.
	* generic/tkTextMark.c (TkTextInsertDisplayProc):
	* generic/tkText.c (TextBlinkProc):
	Added user-controlledrendering of insertion cursor when focus is not
	in the text widget.

2008-12-05  Pat Thoyts  <patthoyts@users.sourceforge.net>

	* library/ttk/ttk.tcl:	      Added vista theme to iron out the visual
	* library/ttk/vistaTheme.tcl: differences between vista and XP.
	* library/ttk/xpTheme.tcl:
	* win/ttkWinXPTheme.c:

2008-12-05  Donal K. Fellows  <dkf@users.sf.net>

	* generic/tkCanvPs.c (Tk_PostscriptFont): [Bug 2107938]: Ensure that
	font sizes can ever be negative; it triggers a really strange case
	that is definitely not what is wanted.
	* library/mkpsenc.tcl: Corrected and improved generation of postscript
	* library/prolog.ps:  prolog. Removed prolog.ps, which wasn't used and
	was misleading.

2008-12-04  Jan Nijtmans  <nijtmans@users.sf.net>

	* generic/tkInt.decls:	[FRQ 220906]: Move 10 functions from tkText.h
	* generic/tkText.h:     to stub table.
	* generic/tkStubInit.c (regenerated)
	* generic/tkIntDecls.h (regenerated)

2008-12-04  Donal K. Fellows  <dkf@users.sf.net>

	* doc/ttk_button.n, doc/ttk_checkbutton.n, doc/ttk_menubutton.n:
	* doc/ttk_radiobutton.n: Added mention of the Toolbutton style to all
	widgets that can sensibly make use of it.

2008-12-03  Joe English  <jenglish@users.sourceforge.net>

	* generic/ttk/ttkState.c, generic/ttk/ttkTheme.h,
	* generic/ttk/ttkWidget.c, doc/ttk_widget.n:
	Add new "hover" state (patch from Pat Thoyts; needed to support proper
	visual feedback on Vista).

2008-11-29  Pat Thoyts  <patthoyts@users.sourceforge.net>

	* library/ttk/altTheme.tcl:     Use a styled frame around the popdown
	* library/ttk/clamTheme.tcl:    listbox so we can adjust the border
	* library/ttk/classicTheme.tcl: for each theme as needed.
	* library/ttk/combobox.tcl:
	* library/ttk/defaults.tcl:
	* library/ttk/winTheme.tcl:
	* library/ttk/xpTheme.tcl:
	* tests/ttk/combobox.test:

2008-11-28  Alexandre Ferrieux  <ferrieux@users.sourceforge.net>

	* generic/tkCanvUtil.c:	[Bug 1813597,2218964]: Millimeter patch.
	* generic/tkInt.h:	Eliminates the functional redundancy and
	* generic/tkObj.c:	unnecessary loss of precision of the
	* generic/tkText.c:	{pixel,mm}ObjType tandem.

2008-11-27  Jan Nijtmans  <nijtmans@users.sf.net>

	* generic/tkCanvLine.c:	Replace Tcl_SetResult(interp, NULL, ....)
	* generic/tkEntry.c:	calls with Tcl_ResetResult(interp)
	* generic/tkMenu.c
	* generic/tkOldConfig.c
	* win/tkWinTest.c:	Eliminate warning: unused variable 'tkwin'

2008-11-23  Pat Thoyts  <patthoyts@users.sourceforge.net>

	* generic/tkBind.c:  [Bug 1389270]: event generate silently ignored
	* generic/tkFocus.c: focus events. These can now be generated.
	* generic/tkGrab.c:
	* generic/tkInt.h:
	* tests/bind.test: Fixed some locale dependencies in various
	tests to reduce the noise on non-English windows systems.

2008-11-22  Donal K. Fellows  <dkf@users.sf.net>

	* library/demos/ctext.tcl: Extended to show off what you can do with
	angled text; there is now a pie selector to change the orientation.

2008-11-22  Pat Thoyts  <patthoyts@users.sourceforge.net>

	* library/ttk/combobox.tcl: [Bug 1939129,1991930]: combobox dropdown
				    was drawn behind topmost toplevels.
	* generic/tkCanvText.c:  Fixed up complaints from MSVC engendered
	* generic/tkFont.c:      by the last commit. In particular replaced
	* win/tkWinDraw.c:       round() which is a C99 function.
	* win/tkWinFont.c:

2008-11-22  Donal K. Fellows  <dkf@users.sf.net>

	TIP #119 IMPLEMENTATION

	* generic/tkCanvText.c:  Added -angle configuration option to canvas
	* generic/tkFont.c:	 text items. This required reengineering the
	* library/prolog.ps:	 whole text rendering engine to be able to
	* macosx/tkMacOSXFont.c: handle an angle! No change to any external
	* unix/tkUnixFont.c:	 API. Note, this feature was originally
	* unix/tkUnixRFont.c:	 approved for Tk 8.5, but it has proved much
	* win/tkWinFont.c:	 harder to implement than originally
	* generic/tkInt.h:	 estimated. [Patch 1611359]
	* tests/canvText.test:

2008-11-22  Pat Thoyts  <patthoyts@users.sourceforge.net>

	* test/winDialog.test: [Bug 2307837]: Avoid some locale-dependent
	* win/tkWinTest.c:     failures by using id's or an english constraint

2008-11-19  Joe English  <jenglish@users.sourceforge.net>

	* doc/ttk_panedwindow.n: [Bug 1824996]: Remove inoperative text
	stating that slave windows must be direct children of the master.

2008-11-19  Jan Nijtmans  <nijtmans@users.sf.net>

	* generic/tkImgPhoto.c	 Minor simplification in fix for [Bug 2312027]
				 no need to malloc and copy photo type name
				 because it is a constant to begin with.
	* generic/tkOldConfig.c	 Convert Tcl_SetResult(......, TCL_DYNAMIC) to
	* mac/tkMacOSXWm.c	 Tcl_SetResult(......, TCL_VOLATILE), in
	* unix/tkUnixWm.c	 preparation for TIP #340
	* unix/tkUnixSend.c
	* win/tkWinWm.c

2008-11-16  Joe English  <jenglish@users.sourceforge.net>

	* generic/ttk/ttkWidget.c: [Bug 2298720]: Widget self-destruction is
	not necessarily an error.

2008-11-16  Donal K. Fellows  <dkf@users.sf.net>

	* doc/wm.n: Added note about [wm overrideredirect] so that users will
	avoid making unwarranted assumptions about how magical it is.
	Triggered by [Bug 2282861] discussion.

2008-11-14  Pat Thoyts  <patthoyts@users.sourceforge.net>

	* generic/tk.h:	       The TIP 125 implementation permits the
	* generic/tkFrame.c:   [wm manage] command to manage any widget but
	* macosx/tkMacOSXWm.c: only those with Frame instance data should be
	* unix/tkUnixWm.c:     permitted. We now check for the suitability and
	* win/tkWinWm.c:       raise an error for non-frame widgets. Updated
	* test/wm.test:	       the tests and documentation. See also [Bug
	* doc/wm.n:	       2239034]

2008-11-12  Joe English  <jenglish@users.sourceforge.net>

	* generic/ttk/ttkWidget.c: Reworked widget construction and
	destruction sequence; fixes [Bug 2207435] and several other problems
	discovered during investigation of same.
	* generic/ttk/ttkButton.c (CheckbuttonInitialize): Account for
	initializeProc being called earlier in the construction sequence now.
	* tests/ttk/ttk.test: Updated test suite.

2008-11-12  Pat Thoyts  <patthoyts@users.sourceforge.net>

	* library/text.tcl: [Bug 1777362]: Handle windows with funky names by
	* test/text.test:   avoiding use of the window path for anchors.

2008-11-11  Jan Nijtmans  <nijtmans@users.sf.net>

	* generic/tkImgPhoto.c	  Fix [Bug 2265860] new test failures

2008-11-11  Joe English  <jenglish@users.sourceforge.net>

	* generic/ttk/ttkWidget.c (BeginDrawing): [Bug 2264732]: Don't crash
	when application uses nondefault visual.

2008-11-11  Jan Nijtmans  <nijtmans@users.sf.net>

	* win/tcl.m4:	    Reverted change from 2008-11-06 (was under the
			    impression that "-Wno-implicit-int" added an extra
			    warning)
	* win/configure	    (regenerated)
	* unix/tcl.m4:	    Use -O2 as gcc optimization compiler flag, and get
			    rid of -Wno-implicit-int for UNIX
	* unix/configure    (regenerated)

	* generic/tk.decls     Modify Tk_Create(Old)ImageType signature,
	* generic/tk.h	       relaxing the constraint that every Tk_ImageType
	* generic/tkImage.c    can only be passed to this function once. This
	* generic/tkImgBmap.c  lets tkImg be loaded in multiple interpreters
	* generic/tkImgPhoto.c in a thread-enabled build of Tk. [Bug 2312027]
	* generic/tkTest.c     This CONSTification complies with TIP #27. It
	* doc/CrtImgType.3     is binary compatible with the old interface,
			       but not fully source compatible (although tkImg
			       does not suffer).
	* generic/tkDecls.h (regenerated)

	*** POTENTIAL INCOMPATIBILITY ***

2008-11-09  Joe English  <jenglish@users.sourceforge.net>

	* generic/ttk/ttkWidget.c: Remove unnecessary casts.

	* generic/ttk/ttkWidget.h, generic/ttk/ttkWidget.c: Ttk widget
	initializeProc()s now return void instead of a status code, and are no
	longer allowed to fail. (Fix for [Bug 2207435] in progress).

	* generic/ttk/ttkButton.c, generic/ttk/ttkEntry.c,
	* generic/ttk/ttkFrame.c, generic/ttk/ttkNotebook.c,
	* generic/ttk/ttkPanedwindow.c, generic/ttk/ttkProgress.c,
	* generic/ttk/ttkScale.c, generic/ttk/ttkScrollbar.c,
	* generic/ttk/ttkTreeview.c: Adjustments for the above.

2008-11-09  Jan Nijtmans  <nijtmans@users.sf.net>

	* generic/tkCanvas.c:	 Make all Tk_CustomOption tables const and
	* generic/tkCanvBmap.c:	 remove unnecessary type cast.
	* generic/tkCanvImg.c:
	* generic/tkCanvPoly.c:
	* generic/tkCanvText.c:
	* generic/tkCanvWind.c:
	* generic/tkRectOval.c:
	* generic/tkScrollbar.c:
	* generic/tk.decls:	Two more (hopefully the last) signature
	* generic/tkInt.h:	changes in Tk_CreateSmoothMethod and
	* generic/tkCanvLine.c: Tk_CreatePhotoImageFormat
	* generic/tkCanvUtil.c:
	* generic/tkImgPhoto.c:
	* generic/tkDecls.h: (regenerated)
	* doc/CrtImgType.3:  doc updates
	* doc/CrtPhImgFmt.3:

2008-11-06  Jan Nijtmans  <nijtmans@users.sf.net>

	* win/tcl.m4: Add "-Wno-implicit-int" flag for gcc, as on UNIX
	* win/configure: (regenerated)
	* generic/default.h: Use tkUnixDefault.h under CygWin. With this
			     change, at least the X11 version of Tk can be
			     built with cygwin.

2008-11-06  Donal K. Fellows  <dkf@users.sf.net>

	* unix/configure.in: [Bug 2229999]: Work around the fact that the
	HP-UX system compiler cannot handle 'inline'.

2008-11-05  Jan Nijtmans  <nijtmans@users.sf.net>

	* unix/tkUnixFont.c:   [Bug 2226093]: Const changes not all correct
	* unix/tkUnixButton.c: More internal -Wwrite-strings warning fixes
	* unix/tkUnixCursor.c:
	* unix/tkUnixSend.c:
	* unix/tkUnixRFont.c:
	* generic/tkInt.h:     No need to use CONST in internal header files
	* generic/tkFont.h
	* generic/tkInt.decls: CONSTify string and fileName parameters of
	* generic/tkImgBmap.c: TkGetBitmapData
	* generic/tkBitmap.c:  Remove unneccessary type cast
	* generic/tkIntDecls.h: (regenerated)
	* doc/GetCursor.3:     Fix documentation about obsolete X10 bitmaps
	* doc/GetBitmap.3:     [Bug 1866774]: Remove X10 references from docs

2008-11-03  Jan Nijtmans  <nijtmans@users.sf.net>

	* generic/ttk/ttkEntry.c: Fix warning: unused variable `currentValue'
	* generic/tkOldTest.c:	  Fix warning: assignment discards qualifiers
	* win/tkWinTest.c:	  from pointer target type

2008-11-03  Pat Thoyts  <patthoyts@users.sourceforge.net>

	* tests/winClipboard.test: testclipboard no longer returns strings
	with embedded \r but now returns Tcl strings
	* tests/winfo.test: Fixed embedding test broken during upgrade
	* tests/busy.test: Default wait cursor on windows is 'wait'
	* win/tkWinFont.c: const fixes for the windows code.

2008-11-02  Jan Nijtmans  <nijtmans@users.sf.net>

	* generic/tkFont.h:	 More internal -Wwrite-strings warning fixes
	* generic/tkFont.c
	* generic/ttk/ttkTheme.h
	* generic/ttk/ttkDefaultTheme.c
	* generic/ttk/ttkState.c
	* macosx/tkMacOSXFont.c
	* unix/tkUnixFont.c
	* win/tkWinFont.c

2008-11-01  Donal K. Fellows  <dkf@users.sf.net>

	TIP #97 IMPLEMENTATION

	* generic/tkCanvas.c (CanvasWidgetCmd): Implementation of the 'imove'
	and 'rchars' subcommands.
	* generic/tk.h (TK_MOVABLE_POINTS): New flag to allow items to state
	whether they support finding and moving individual coordinates.
	* doc/canvas.n, tests/canvas.test: Docs 'n' tests.

2008-11-01  Pat Thoyts  <patthoyts@users.sourceforge.net>

	* generic/ttk/ttkEntry.c:      Implemented the themed spinbox
	* library/ttk/altTheme.tcl:    widget.
	* library/ttk/clamTheme.tcl:
	* library/ttk/classicTheme.tcl:
	* library/ttk/defaults.tcl:
	* library/ttk/entry.tcl:
	* library/ttk/ttk.tcl:
	* library/ttk/winTheme.tcl:
	* library/ttk/xpTheme.tcl:
	* library/ttk/spinbox.tcl:
	* win/ttkWinTheme.c:
	* win/ttkWinXPTheme.c:
	* doc/ttk_spinbox.n:
	* tests/ttk/spinbox.test:

2008-10-31  Joe English  <jenglish@users.sourceforge.net>

	* generic/widget.c: Temporary workaround for [Bug 2207435]

2008-10-30  Jan Nijtmans  <nijtmans@users.sf.net>

	* generic/tkAtom.c:	 more internal -Wwrite-strings warning fixes
	* generic/tkBusy.c
	* generic/tkButton.c
	* generic/tkCanvPoly.c
	* generic/tkCanvText.c
	* generic/tkCmds.c
	* generic/tkListbox.c
	* generic/tkMenu.c
	* generic/tkOldConfig.c
	* generic/tkOption.c
	* generic/tkPanedWindow.c
	* generic/tkPlace.c
	* generic/tkScale.c
	* generic/tkTest.c
	* generic/tkText.c
	* generic/tkTextImage.c

2008-10-30  Don Porter  <dgp@users.sourceforge.net>

	* tests/unixSelect.test:	Revise the unixSelect-1.* tests so that
	they test the ability of Tk's selection mechanism to faithfully pass
	valid Tcl values without corruption, and stop testing details of
	Tcl's internal encoding scheme.	 With this change, the Tk test suite
	no longer uses the identity encoding or [string bytelength].

2008-10-30  Jan Nijtmans  <nijtmans@users.sf.net>

	* generic/tk.h:		      CONSTify return value of
	* generic/tkInt.h	      Tk_OptionPrintProc, and customPtr
	* generic/tk.decls	      field of Tk_ConfigSpec.
	* generic/tkCanvArc.c	      See [Bug 2190619]: Warnings due to
	* generic/tkCanvLine.c	      Tk_SmoothMethod name constness change
	* generic/tkCanvUtil.c
	* generic/tkUtil.c
	* generic/tkDecls.h:	      (regenerated)

2008-10-29  Joe English  <jenglish@users.sourceforge.net>

	* generic/tkAtom.c(Tk_GetAtomName): Remove incorrect 'const' qualifier.
	Remove useless 'register' declarations too, while we're at it.

2008-10-28  Jan Nijtmans  <nijtmans@users.sf.net>

	* generic/tk.h:		Add "const" to a few struct member fields.
	* generic/tkInt.h:	CONSTify TkPrintPadAmount
	* generic/tkSelect.h:	Move TkSelGetSelection to tkInt.decls
	* generic/tk.decls:	CONSTify Tk_ParseArgv
	* generic/tkInt.decls:	CONSTify TkCreateFrame and TkCreateMainWindow
	* generic/tkDecls.h:	(regenerated)
	* generic/tkIntDecls.h:	(regenerated)
	* generic/tkArgv.c:
	* generic/tkAtom.c:
	* generic/tkEntry.c:
	* generic/tkFrame.c:
	* generic/tkImgPhoto.c:
	* generic/tkPack.c:
	* generic/tkSelect.c:
	* generic/tkVisual.c:
	* generic/tkWindow.c:
	* win/tkWinTest.c:	Fix compilation under mingw32

2008-10-28  Joe English  <jenglish@users.sourceforge.net>

	* library/ttk/cursors.tcl, library/ttk/combobox.tcl,
	library/ttk/entry.tcl, library/ttk/paned.tcl, library/ttk/sizegrip.tcl,
	library/treeview.tcl:
	[Bug 2054562]: Add correct platform-specific cursors for OSX
	[Bug 1534835]: Expanded set of symbolic cursors.  Use correct cursor
	for ttk::entry and ttk::combobox widgets

2008-10-28  Don Porter  <dgp@users.sourceforge.net>

	* win/tkWinTest.c:		[Bug 2191960]: Revise [testclipboard]
	* tests/winClipboard.test:	to form that handles encodings.
	* tests/constraints.tcl: [tcltest::bytestring] no longer used.

2008-10-24  Joe English  <jenglish@users.sourceforge.net>

	* tests/ttk/ttk.test: [Bug 2175411]: Disable test ttk-6.3, it's not
	applicable.

	* generic/ttk/ttkTheme.c: Use different Tcl_AssocData key so the tile
	extension can be loaded into an 8.6 interp, in the off-chance that
	anyone wants to do this.

2008-10-24  Donal K. Fellows  <dkf@users.sf.net>

	* generic/tkCanvUtil.c (TkSmoothPrintProc): [Bug 2190619]: Corrected
	'const'ness to quell warning.

2008-10-23  Don Porter  <dgp@users.sourceforge.net>

	* README:		Bump version number to 8.6a4
	* generic/tk.h:
	* library/tk.tcl:
	* unix/configure.in:
	* unix/tk.spec:
	* win/configure.in:

	* unix/configure:	autoconf-2.59
	* win/configure:

2008-10-22  Jan Nijtmans  <nijtmans@users.sf.net>

	* generic/tk.h:		      CONST -> const and white-spacing
	* generic/tk.decls
	* generic/tkInt.decls
	* generic/tkDecls.h:	      (regenerated)
	* generic/tkIntDecls.h:	      (regenerated)
	* generic/tkIntPlatDecls.h:   (regenerated)
	* generic/tkIntXlibDecls.h:   (regenerated)
	* generic/tkPlatDecls.h:      (regenerated)
	* generic/ttk/tk.decls
	* generic/ttk/ttkDecls.h      (regenerated)
	* generic/ttk/ttkGenStubs.tcl

2008-10-20  Donal K. Fellows  <dkf@users.sf.net>

	* generic/tkBusy.c, macosx/tkMacOSXEmbed.c, unix/tkUnixEmbed.c:
	* win/tkWinWindow.c: [Bug 2180919]: Factor out the platform-specific
	parts into the platform directories.

2008-10-18  Donal K. Fellows  <dkf@users.sf.net>

	TIP #321 IMPLEMENTATION

	* generic/tkBusy.c, doc/busy.n, tests/busy.test: [Patch 1997907]:
	Implementation of the [tk busy] command.

2008-10-18  Pat Thoyts  <patthoyts@users.sourceforge.net>

	* win/tkWinFont.c: [Bug 1825353]: To fix a problem with tiny fonts on
	Russian versions of Windows we will avoid removing the internal
	leading for fixed width fonts.

2008-10-15  Jan Nijtmans  <nijtmans@users.sf.net>

	* generic/tk.h:		 Add "const" to many internal const tables, so
	* generic/tkBind.c:	 those will be put by the C-compiler in the
	* generic/tkButton.c:	 TEXT segment instead of the DATA segment.
	* generic/tkCanvas.c:	 This makes those tables as being shareable in
	* generic/tkClipboard.c: shared libraries.
	* generic/tkCmds.c:
	* generic/tkConsole.c:
	* generic/tkEntry.c:
	* generic/tkFocus.c:
	* generic/tkFrame.c:
	* generic/tkGet.c:
	* generic/tkGrab.c:
	* generic/tkGrid.c:
	* generic/tkImage.c:
	* generic/tkImgBmap.c:
	* generic/tkImgGIF.c:
	* generic/tkImgPhoto.c:
	* generic/tkListbox.c:
	* generic/tkMenu.c:
	* generic/tkMenu.h:
	* generic/tkMenubutton.c:
	* generic/tkMessage.c:
	* generic/tkOption.c:
	* generic/tkPack.c:
	* generic/tkPanedWindow.c:
	* generic/tkPlace.c:
	* generic/tkScale.c:
	* generic/tkSelect.c:
	* generic/tkSquare.c:
	* generic/tkTest.c:
	* generic/tkText.c:
	* generic/tkTextDisp.c:
	* generic/tkTextMark.c:
	* generic/tkTextTag.c:
	* generic/tkTextWind.c:
	* macosx/tkMacOSXDialog.c:
	* macosx/tkMacOSXSend.c:
	* macosx/tkMacOSXWin.c:
	* unix/tkUnixFont.c:
	* unix/tkUnixWm.c:
	* win/tkWinButton.c:
	* win/tkWinColor.c:
	* win/tkWinDialog.c:
	* win/tkWinMenu.c:
	* win/tkWinSend.c:
	* win/tkWinWm.c:
	* xlib/xcolors.c:

2008-10-17  Pat Thoyts  <patthoyts@users.sourceforge.net>

	* library/ttk/scale.tcl: Implemented keyboard bindings for ttk::scale

2008-10-15  Jan Nijtmans  <nijtmans@users.sf.net>

	* generic/tkInt.h:	 Add "const" to many internal const tables, so
	* generic/tk3d.c:	 those will be put by the C-compiler in the
	* generic/tkBitmap.c:	 TEXT segment instead of the DATA segment.
	* generic/tkColor.c:	 This makes those tables as being shareable in
	* generic/tkConfig.c:	 shared libraries.
	* generic/tkCursor.c:
	* generic/tkFont.c:
	* generic/tkObj.c:
	* generic/tkStyle.c:
	* generic/tkTextIndex.c:
	* generic/tkUtil.c:

2008-10-14  Donal K. Fellows  <dkf@users.sf.net>

	* generic/tkObj.c (TkNewWindowObj): Added utility function for making
	a Tcl_Obj from a Tk_Window reference. Candidate for future exposure to
	third-party code I suppose, but useful internal to Tk for sure.

2008-10-11  Donal K. Fellows  <donal.k.fellows@man.ac.uk>

	* generic/tkCanvas.c (CanvasWidgetCmd): Corrected result generation.

2008-10-10  Don Porter  <dgp@users.sourceforge.net>

	*** 8.6a3 TAGGED FOR RELEASE ***

	* changes:	Updates for 8.6a3 release.

2008-10-09  Don Porter  <dgp@users.sourceforge.net>

	* generic/tkListbox.c:	Make literal return values consistent with
	those generated by Tcl_PrintDouble().

	* tests/entry.test:	Restore test naming consistency with Tk 8.5.
	* tests/listbox.test:	Remove some more dependency on precision in
	* tests/spinbox.test:	test results.

2008-10-08  Jan Nijtmans  <nijtmans@users.sf.net>

	* unix/tcl.m4:		[Bug 2073255]: fix
	* unix/configure:	regenerated

2008-10-08  Don Porter  <dgp@users.sourceforge.net>

	* tests/textDisp.test (textDisp-16.34): Update test that tested string
	equality of double values based on an assumption of tcl_precision==12.
	Test now does its own formatting.

	* tests/scrollbar.test: Revised testing of the cget subcommand so that
	it tests consistency with the configure subcommand and not agreement
	with a hardcoded value that will change as tastes in GUIs evolve.

	* tests/canvText.test (canvText-17.1): Update expected result to match
	revised PostScript output due to more predictable formatting of
	floating point values.

	* unix/tkUnixWm.c:	[Bug 2021443]: Restored consistency of error
	* macosx/tkMacOSXWm.c:	messages from [wm iconphoto] with the test
	* tests/unixWm.test:	suite and across all platforms.

2008-10-07  Pat Thoyts  <patthoyts@users.sourceforge.net>

	* tests/canvImg.test:  Removed dependency on precision in results
	* tests/canvRect.test:
	* tests/canvText.test:
	* tests/entry.test:
	* tests/listbox.test:
	* tests/scrollbar.test:
	* tests/spinbox.test:
	* tests/winWm.test: Fixed incorrect error strings
	* tests/wm.test:

2008-10-06  Pat Thoyts  <patthoyts@users.sourceforge.net>

	* tests/winDialog.test: Fixed tests for Vista+
	* win/tkWinWm.c: corrected some errors from the previous commit

2008-10-05  Donal K. Fellows  <dkf@users.sf.net>

	* win/tkWinWm.c (WmAttributesCmd, WmOverrideredirectCmd)
	(WmStackorderCmd):
	* win/tkWinSendCom.c (Async):
	* win/tkWinSend.c (Tk_SendObjCmd):
	* win/tkWinFont.c (TkpGetFontFamilies, TkpGetSubFonts):
	* unix/tkUnixWm.c (WmOverrideredirectCmd, WmStackorderCmd):
	* unix/tkUnixFont.c (TkpGetFontFamilies, TkpGetSubFonts):
	* macosx/tkMacOSXWm.c (WmOverrideredirectCmd, WmStackorderCmd):
	* generic/tkTextIndex.c (SetTextIndexFromAny):
	* generic/tkTest.c (TrivialConfigObjCmd):
	* generic/tkSelect.c (HandleTclCommand):
	* generic/tkPanedWindow.c (Tk_PanedWindowObjCmd)
	(PanedWindowSashCommand, PanedWindowProxyCommand):
	* generic/tkMenubutton.c (Tk_MenubuttonObjCmd):
	* generic/tkMenu.c (MenuWidgetObjCmd):
	* generic/tkListbox.c (ListboxWidgetObjCmd):
	* generic/tkImgPhoto.c (ImgPhotoCmd): (mostly)
	* generic/tkImage.c (Tk_ImageObjCmd):
	* generic/tkFont.c (Tk_FontObjCmd, GetAttributeInfoObj):
	* generic/tkEntry.c (EntryWidgetObjCmd, SpinboxWidgetObjCmd):
	* generic/tkConfig.c (SetOptionFromAny, Tk_SetOptions):
	* generic/tkCmds.c (Tk_TkObjCmd, Tk_WinfoObjCmd, TkGetDisplayOf):
	* generic/tkButton.c (ButtonCreate): Get rid of code that insists on
	non-idiomatically writing to the object in the interpreter result.

2008-10-03  Donal K. Fellows  <dkf@users.sf.net>

	* generic/tkArgv.c, generic/tkCanvText.c, generic/tkEntry.c:
	* generic/tkListbox.c, generic/tkScrollbar.c, macosx/tkMacOSXScrlbr.c:
	* win/tkWinScrlbr.c: [Bug 2112563]: Convert use of %g to
	Tcl_PrintDouble to create string versions of floats so as to avoid
	trouble with some locales.

2008-10-02  Joe Mistachkin  <joe@mistachkin.com>

	* doc/canvas.n: Fix unmatched font change.
	* win/buildall.vc.bat: Prefer the HtmlHelp target over the WinHelp
	target.

2008-10-01  Donal K. Fellows  <dkf@users.sf.net>

	TIP #236 IMPLEMENTATION

	* doc/canvas.n, generic/tkCanvas.c (CanvasWidgetCmd)
	* tests/canvMoveto.test: Added 'moveto' subcommand to canvases to
	allow items to be easily moved to a particular place.

2008-09-23  Donal K. Fellows  <dkf@users.sf.net>

	* doc/listbox.n (SEE ALSO): [Bug 2123813]: Redirected this to
	ttk::treeview(n) which is far more useful (it does multicolumn listbox
	duties).

	* doc/*.n: [Bug 2118116]: Make sure that the initial line of the
	manpage includes nothing that chokes old versions of man.

2008-08-25  Todd M. Helfter  <tmh@users.sourceforge.net>

	* library/menu.tcl: [Bug 1023955]: Additional fix.

2008-09-08  Todd M. Helfter  <tmh@users.sourceforge.net>

	* doc/menu.n: [Bug 2098425]: Fix typo in docs.

2008-09-03  Don Porter  <dgp@users.sourceforge.net>

	* generic/tk.h:		Dropped use of _ANSI_ARGS_ macro to preserve
	* generic/tkSelect.h:	Tk's TCL_NO_DEPRECATED build.

2008-08-30  Ania Pawelczyk  <aniap@users.sourceforge.net>

	* tests/textWind.test: Update to tcltest2
	* tests/unixSelect.test:
	* tests/visual_bb.test:
	* tests/visual.test:
	* tests/window.test:
	* tests/winfo.test:
	* tests/xmfbox.test:
	* tests/winButton.test:
	* tests/winDialog.test:
	* tests/winFont.test:
	* tests/winMenu.test:
	* tests/winMsbox.test:
	* tests/winWm.test:

2008-08-28  Don Porter  <dgp@users.sourceforge.net>

	* unix/tkConfig.sh.in:	Added @XFT_LIBS@ to the definition of TK_LIBS
	to avoid link failures when a "big wish" program links against a
	--disable-shared build of libtk. (Discovered building expectTk.)

	* generic/tkImgPhoto.c:	Changed TclStack* calls to ck* calls so that
	we don't create new dependencies on Tcl internals.

	* unix/tkUnixPort.h:	Removed #include of tclInt.h that has been
	* win/tkWinPort.h:	disabled for three years. If we needed this
	we'd have noticed by now.

	* README:		Bump version number to 8.6a3
	* generic/tk.h:
	* library/tk.tcl:
	* unix/configure.in:
	* unix/tk.spec:
	* win/configure.in:

	* unix/configure:	autoconf-2.59
	* win/configure:

2008-08-28  Donal K. Fellows  <dkf@users.sf.net>

	* tests/imgPhoto.test: [Bug 2080587]: Fix failures.

2008-08-28  Ania Pawelczyk  <aniap@users.sourceforge.net>

	* tests/option.test: Update to tcltest2
	* tests/place.test:
	* tests/scale.test:
	* tests/select.test:
	* tests/textBTree.test:
	* tests/textImage.test:
	* tests/textMark.test:
	* tests/textTag.test:
	* tests/unixMenu.test:

2008-08-25  Todd M. Helfter  <tmh@users.sourceforge.net>

	* library/menu.tcl: [Bug 1023955]: Fix typo.

2008-08-27  Peter Spjuth  <peter.spjuth@gmail.com>

	* tests/grid.test: [Bug 2075285]: Added a "knownBug"-marked test to
	show a problem identified in the grid implementation.

2008-08-26  Donal K. Fellows  <dkf@users.sf.net>

	* tests/imgPhoto.test: More style improvements.

2008-08-25  Todd M. Helfter  <tmh@users.sourceforge.net>

	* library/menu.tcl: [Bug 1023955]: Do not flip to the arrow cursor on
	menus. This was a Motif convention. Current behavior is maintained iff
	tk_strictMotif is enabled.

2008-08-25  Donal K. Fellows  <dkf@users.sf.net>

	* generic/tkImgPhoto.c (ImgPhotoConfigureMaster): Ensure that uses of
	TclStackAlloc and TclStackFree balance.

2008-08-25  Todd M. Helfter  <tmh@users.sourceforge.net>

	* library/tkfbox.tcl: [Bug 1936220]: Fix the multiple selection error
	for tk_getOpenFile -multiple 1 which fails on all unix platforms since
	the adoption of ttk widgets.

2008-08-25  Donal K. Fellows  <dkf@users.sf.net>

	* generic/tkImgPhoto.c:	     Split the implementation of the core of
	* generic/tkImgPhoto.h:	     photo images into two pieces, the photo
	* generic/tkImgPhInstance.c: master (which manages the data model and
	the interaction with the script level) and the photo instances (which
	handle display).

2008-08-22  Don Porter  <dgp@users.sourceforge.net>

	*** 8.6a2 TAGGED FOR RELEASE ***

	* changes:	Updates for 8.6a2 release.

2008-08-21  Ania Pawelczyk  <aniap@users.sourceforge.net>

	* tests/menuDraw.test: Update to tcltest2
	* tests/msgbox.test:
	* tests/oldpack.test:
	* tests/pack.test:
	* tests/panedwindow.test:

2008-08-21  Donal K. Fellows  <dkf@users.sf.net>

	* generic/tkOption.c (ExtendArray): Rework so that the code uses
	ckrealloc (idiomatically) rather than its home-brewed version.

2008-08-19  George Peter Staplin  <georgeps@users.sourceforge.net>

	[Bug 2039720]: After some discussion with Joe English and subsequently
	the X.org developers (Keith Packard in particular), it was discovered
	that Tk is doing management of XIDs that it shouldn't need to do. The
	very common XC-MISC extension which has come with every version of X
	for the last 15 years is used with Xlib now, to retrieve the
	information about the used/unused XIDs. The public Tk_FreeXId is now a
	no-op.

	* generic/tkError.c: Remove the usage of TkpWindowWasRecentlyDeleted.
	* generic/tkInt.decls: Update the declarations for the now unused
	internal stubs.
	* generic/tkIntDecls.h: Regenerated based on tkInt.decls.
	* generic/tkIntPlatDecls.h: Regenerated based on tkInt.decls.
	* generic/tkStubInit.c
	* generic/tkWindow.c: Remove the calls to TkInitXId, and
	TkFreeWindowId.
	* macosx/tkMaxOSXPort.h: Remove TkFreeWindowId and TkInitXId macro
	definitions.
	* macosx/tkMacOSXXStubs.c: Remove the no-op
	TkpWindowWasRecentlyDeleted.
	* unix/tkUnixEvent.c: Remove call to TkFreeXId.
	* unix/tkUnixXId.c: Remove a lot of unnecessary code (see above).
	* win/tkWinPort.h: Remove TkFreeWindowId and TkInitXId.
	* win/tkWinWindow.c: Remove TkpWindowWasRecentlyDeleted.
	* tests/id.test: Remove this unnecessary test.

2008-08-19  Joe English  <jenglish@users.sourceforge.net>

	* generic/ttk/ttkScroll.c: Don't use sprintf "%g" to format floating
	point numbers in -[xy]scrollcommand callbacks or [xy]view methods.
	Minor incompatibility: 0 and 1 now formatted as "0.0" resp "1.0".
	* tests/ttk/entry.test, tests/ttk/treeview.test: Updated to account
	for above change.

2008-08-19  Daniel Steffen  <das@users.sourceforge.net>

	* macosx/tkMacOSXFont.c (SetFontFeatures): Disable antialiasing of
						   fixed-width fonts with
						   size <= 10.

2008-08-18  Ania Pawelczyk  <aniap@users.sourceforge.net>

	* tests/canvWind.test: Update to tcltest2
	* tests/menubut.test:
	* tests/raise.test:
	* tests/unixButton.test:
	* tests/unixEmbed.test:
	* tests/winClipboard.test:

2008-08-17  Ania Pawelczyk  <aniap@users.sourceforge.net>

	* tests/focus.test: Update to tcltest2
	* tests/focusTcl.test:
	* tests/geometry.test:
	* tests/grab.test:
	* tests/grid.test:
	* tests/imgBmap.test:
	* tests/imgPhoto.test:
	* tests/imgPPM.test:
	* tests/listbox.test:
	* tests/safe.test:
	* tests/tk.test:
	* tests/util.test:

2008-08-15  Ania Pawelczyk  <aniap@users.sourceforge.net>

	* tests/clrpick.test: Update to tcltest2
	* tests/frame.test:
	* tests/font.test:
	* tests/image.test:

2008-08-14  Ania Pawelczyk  <aniap@users.sourceforge.net>

	* tests/event.test: Update to tcltest2
	* tests/id.test:
	* tests/menu.test:

2008-08-14  Daniel Steffen  <das@users.sourceforge.net>

	* unix/tcl.m4 (SC_PATH_X):	Check for libX11.dylib in addition to
					libX11.so et al.

	* unix/configure:		autoconf-2.59

2008-08-12  Ania Pawelczyk  <aniap@users.sourceforge.net>

	* tests/choosedir.test: Update to tcltest2
	* tests/clipboard.test:
	* tests/embed.test:
	* tests/main.test:

2008-08-12  Don Porter  <dgp@users.sourceforge.net>

	* README:		Bump version number to 8.6a2
	* generic/tk.h:
	* library/tk.tcl:
	* unix/configure.in:
	* unix/tk.spec:
	* win/configure.in:

	* unix/configure:	autoconf-2.59
	* win/configure:

	* changes:	Updates for 8.6a2 release.

2008-08-11  Ania Pawelczyk  <aniap@users.sourceforge.net>

	* tests/canvImg.test: Update to tcltest2
	* tests/canvRect.test:
	* tests/canvText.test:
	* tests/obj.test:

2008-08-07  Ania Pawelczyk  <aniap@users.sourceforge.net>

	* tests/canvPs.test: Update to tcltest2
	* tests/config.test:
	* tests/canvas.test:

2008-08-05  Joe English  <jenglish@users.sourceforge.net>

	* generic/tk.h, generic/tkEvent.c: Fix for [Bug 2010422] "no event
	type or button # or keysym while executing "bind Listbox
	<MouseWheel> [...]".

2008-08-03  Ania Pawelczyk  <aniap@users.sourceforge.net>

	* tests/cmds.test: Update to tcltest2
	* tests/dialog.test:
	* tests/get.test:
	* tests/text.test: Update to tcltest2; report: 33.11 fails

2008-08-01  Pat Thoyts  <patthoyts@users.sourceforge.net>

	* win/tkWinWm.c: [Bug 2028703]: Check wmPtr is valid in
	* tests/wm.test: TopLevelReqProc.

2008-07-31  Don Porter  <dgp@users.sourceforge.net>

	* generic/tk.h: Added missing EXTERN for the Tcl_PkgInitStubsCheck
	declaration to fix inability to embed non-stub-enabled Tk on Windows.

2008-07-29  Ania Pawelczyk  <aniap@users.sourceforge.net>

	* tests/constraints.tcl: -highlightthickness entry's option (fonts
	constraint)

2008-07-28  Ania Pawelczyk  <aniap@users.sourceforge.net>

	* tests/cursor.test: Update to tcltest2
	* tests/message.test:

2008-07-26  Pat Thoyts  <patthoyts@users.sourceforge.net>

	* doc/options.n: [Bug 1686012]: Direct to the font manual for -font.

	* tests/constraints.tcl: Add a nonwin contraint.
	* tests/listbox.test:	 [Bug 2024753]: Conform to testing policy.

	* win/tkWinWm.c: [Bug 2009788]: Check that the parent has been mapped
	* tests/wm.test: before calling RemapWindows.

	* win/tkWinWindow.c: [Bug 2026405]: Check for 0x prefix in sprintf %p.

2008-07-25  Ania Pawelczyk  <aniap@users.sourceforge.net>

	* tests/bind.test: Update to tcltest2

2008-07-24  Jan Nijtmans  <nijtmans@users.sf.net>

	* generic/*.c: [Bug 2021443]: Fix inconsistant "wrong # args" messages
	* macosx/tkMacOSXSend.c
	* macosx/tkMacOSXWm.c
	* unix/tkUnixSend.c
	* unix/tkUnixWm.c
	* tests/*.test

2008-07-22  Ania Pawelczyk  <aniap@users.sourceforge.net>

	* tests/bell.test:   Update to tcltest2
	* tests/bgerror.test:
	* tests/bitmap.test:
	* tests/border.test:
	* tests/button.test:
	* tests/entry.test:
	* tests/spinbox.test:

2008-07-22  Daniel Steffen  <das@users.sourceforge.net>

	* library/ttk/aquaTheme.tcl: Use system color names and TIP145 named
	font instead of hardcoded color values and deprecated native font name

	* macosx/tkMacOSXHLEvents.c: Factor out common code; formatting.

2008-07-08  Pat Thoyts  <patthoyts@users.sourceforge.net>

	* doc/*.n: Fixed broken line endings from last doc commit.

2008-07-04  Joe English  <jenglish@users.sourceforge.net>

	* generic/ttk/ttkDefaultTheme.c, generic/ttk/ttkClamTheme.c,
	* generic/ttk/ttkClassicTheme.c, generic/ttk/ttkElements.c:
	[Bug 2009213]: Audit: ensure that output arguments to Tk_Get*FromObj()
	are initialized, in case of erroneous style specifications.

2008-07-02  Donal K. Fellows  <dkf@users.sf.net>

	* macosx/tkMacOSXHLEvents.c: Some tidying up of this file. Make sure
	that failing handling callbacks get reported as background errors.

2008-06-30  Donal K. Fellows  <dkf@users.sf.net>

	* doc/*.1, doc/*.3, doc/*.n: Remove out of date changebars, make
	formatting of typedefs consistent, other small changes.

2008-06-25  Don Porter  <dgp@users.sourceforge.net>

	*** 8.6a1 TAGGED FOR RELEASE ***

	* changes:		Updates for 8.6a1 release.

2008-06-24  Pat Thoyts  <patthoyts@users.sourceforge.net>

	* library/demos/ttkpane.tcl: Work around missing timezones
	* doc/text.n: [Bug 1997293]: Fix documentation of text tag options.

2008-06-19  Don Porter  <dgp@users.sourceforge.net>

	* changes:		Updates for 8.6a1 release.

	* generic/tk.h:		TIP 285 additions make Tk 8.6 call the new
	* library/tk.tcl:	Tcl_Canceled() routine, available only in Tcl
	8.6, so bump our Tcl dependencies to version 8.6. Tk 8.6a1 will no
	longer [load] into a Tcl 8.5 interp.

	* README:		Bump version number to 8.6a1
	* generic/tk.h:
	* library/tk.tcl:
	* unix/configure.in:
	* unix/tk.spec:
	* win/configure.in:

	* unix/configure:	autoconf-2.59
	* win/configure:

2008-06-18  Daniel Steffen  <das@users.sourceforge.net>

	* macosx/tkMacOSXCarbonEvents.c: Fix debug carbon event tracing.
	(InstallStandardApplicationEventHandler): Replace needless use of
	TkMacOSXInitNamedDebugSymbol() by standard TkMacOSXInitNamedSymbol().

	* macosx/tkMacOSXDebug.c:	Revert 2007-11-09 commit making
	* macosx/tkMacOSXDebug.h:	TkMacOSXInitNamedDebugSymbol()
					available outside of debug builds.

	* macosx/tkMacOSXEmbed.c (TkpMakeWindow):	Fix bug with missing
	* macosx/tkMacOSXSubwindows.c (XMapWindow):	focus on first map by
	only sending VisibilityNotify events once windows are mapped (rather
	than when they are created).

	* macosx/tkMacOSXWindowEvent.c (TkMacOSXProcessWindowEvent): Fix
	return value.

	* macosx/tkMacOSXInit.c:	Add helper to efficiently convert from
	* macosx/tkMacOSXPrivate.h:	CFString to Tcl_Obj.

	* macosx/tkMacOSXFont.c (TkpGetFontFromAttributes, InitFont):	Fix
	incorrect conversion to points of font sizes already in points; factor
	out retrieval of font family name from font family ID.

2008-06-13  Jeff Hobbs  <jeffh@ActiveState.com>

	* win/configure, win/configure.in (TK_WIN_VERSION): Fix handling of
	interim a/b versioning for manifest usage.

2008-06-13  Joe Mistachkin  <joe@mistachkin.com>

	TIP #285 IMPLEMENTATION

	* generic/tkCmds.c: During [tkwait] and [update], always cooperatively
	check for script cancellation.
	* win/makefile.vc: Added 'pdbs' option for Windows build rules to
	* win/rules.vc: allow for non-debug builds with full symbols.

2008-06-12  Daniel Steffen  <das@users.sourceforge.net>

	* generic/tkPointer.c (Tk_UpdatePointer): [Bug 1991932]: Fix failure
	to restore a global grab capture and to release the restrict window
	capture when releasing a button grab. Fixes segfault due to dangling
	reference to restrict window inside TkpSetCapture() implementation.

	* generic/ttk/ttkTreeview.c:	Fix warning.

	* unix/tcl.m4 (SunOS-5.11): Fix 64bit amd64 support with gcc & Sun cc.
	* unix/configure: autoconf-2.59

	* macosx/tkMacOSXXStubs.c (Tk_ResetUserInactiveTime): Use UsrActivity
	instead of OverallAct (which may be ignored in some circumstances).

	* macosx/Wish.xcodeproj/project.pbxproj: Add tclIORTrans.c; add tclOO
	* macosx/Wish.xcodeproj/default.pbxuser: files to tktest-X11 target;
	add debug configs for 64bit and with corefoundation disabled; updates
	and cleanup for Xcode 3.1 and for Leopard; sync with Tcl.xcodeproj.
	* macosx/Wish.xcode/project.pbxproj:	Sync Wish.xcodeproj changes.
	* macosx/Wish.xcode/default.pbxuser:
	* macosx/README:			Document new build configs.

2008-06-10  Joe English  <jenglish@users.sourceforge.net>

	* unix/tkUnixKey.c: [Patch 1986818]: Use Xutf8LookupString if
	available. This should fix problems (like [Bug 1908443]) where Xlib's
	idea of the system encoding does not match Tcl's.

2008-06-01  Daniel Steffen  <das@users.sourceforge.net>

	* macosx/Wish.xcodeproj/project.pbxproj: Add new tclOO files; add
	* macosx/README:			 debug configs with gcov;
						 update to Xcode 3.1.

2008-05-27  Pat Thoyts  <patthoyts@users.sourceforge.net>

	* generic/ttk/ttkTheme.c: [ttk::style theme use] without an argument
	* doc/ttk_style.n: now returns the current theme.

2008-05-23  Joe English  <jenglish@users.sourceforge.net>

	* doc/ttk_treeview.n, generic/ttk/ttkTreeview.c,
	* generic/ttk/ttkTagSet.c, generic/ttk/ttkLayout.c,
	* generic/ttk/ttkTheme.c, generic/ttk/ttkTheme.h,
	* generic/ttk/ttkThemeInt.h, generic/ttk/ttkWidget.h:
	Added [$tv identify region], [$tv identify element], and [$tv identify
	item] subcommands. Simplified bindings. Added [$tv tag has]
	subcommand. Tag-related display improvements; setting a tag
	-background or -foreground no longer overrides selection feedback.

	* library/ttk/altTheme.tcl, library/ttk/aquaTheme.tcl,
	* library/ttk/clamTheme.tcl, library/ttk/classicTheme.tcl,
	* library/ttk/defaults.tcl, library/ttk/treeview.tcl,
	* library/ttk/winTheme.tcl, library/ttk/xpTheme.tcl:
	Don't need separate 'Item', 'Cell', and 'Row' style settings anymore,
	only the base "Treeview" style is used.

2008-05-23  Joe English  <jenglish@users.sourceforge.net>

	* generic/ttk/ttkLabel.c: [Bug 1967576]: Avoid passing width or height
	<= 0 to Tk_RedrawImage, as this leads to a panic on Windows.

2008-05-16  Pat Thoyts  <patthoyts@users.sourceforge.net>

	* library/ttk/xpTheme.tcl: Add correct border to combobox on Vista

2008-05-15  Pat Thoyts  <patthoyts@users.sourceforge.net>

	* win/makefile.vc: We should use the thread allocator for threaded
	* win/rules.vc: builds. Added 'tclalloc' option to disable.

2008-05-14  Donal K. Fellows  <dkf@users.sf.net>

	* generic/tkPanedWindow.c (PanedWindowProxyCommand)
	(DisplayPanedWindow): [Bug 1639824]: Ensure that a zero width never
	gets fed to the underlying window system.

2008-05-13  Pat Thoyts  <patthoyts@users.sourceforge.net>

	* library/console.tcl: Support pixel sized font in +/- keybinding.
	* tests/listbox.test: -activestyle default is underline on windows.
	* tests/winDialog.test: Fixed hanging tk_chooseColor tests.

2008-05-11  Pat Thoyts  <patthoyts@users.sourceforge.net>

	* library/tk.tcl: Support for ttk widgets in AmpWidget
	* doc/button.n: [Patch 1883418]: Note negative widths for button.

2008-05-09  Pat Thoyts  <patthoyts@users.sourceforge.net>

	* doc/ttk_*: 'identify' widget command is on all ttk widgets.

2008-05-04  Joe English  <jenglish@users.sourceforge.net>

	* macosx/ttkMacOSAquaTheme.c: [Bug 1942785]: "default" and "focus"
	adornments should not be disjoint.

2008-04-27  Donal K. Fellows  <dkf@users.sf.net>

	* */*.c: A large tranche of getting rid of pre-C89-isms; if your
	compiler doesn't support things like proper function declarations,
	'void' and 'const', borrow a proper one when building Tcl. (The header
	files allow building things that link against Tcl with really ancient
	compilers still; the requirement is just when building Tcl itself.)

2008-04-25  Joe English  <jenglish@users.sourceforge.net>

	* library/ttk/treeview.tcl: [Bug 1951733]: [$tv selection] takes a
	list of items, not a single item.

2008-04-20  Pat Thoyts  <patthoyts@users.sourceforge.net>

	* win/makefile.vc: [Bug 1900872]: Include ws2_32 in the link list.
	* doc/menu.n: [Bug 1887169]: Minor change regarding the system menu.
	* doc/button.n: [Bug 1926223]: Minor clarification of button flash.

2008-04-17  Donal K. Fellows  <dkf@cspool38.cs.man.ac.uk>

	* doc/text.n: Correct description of when -relief option is ignored on
	a tag. Thanks to emiliano for spotting.

2008-04-17  Don Porter  <dgp@users.sourceforge.net>

	* generic/tkCanvas.c: [Bug 1327482]: Fix logic that determines when
	canvas item <Enter> event should fire. Thanks to Sebastian Wangnick.

2008-04-16  Daniel Steffen  <das@users.sourceforge.net>

	* generic/tkStubInit.c:			[Patch 1938497]: Make stubs
	* generic/tkWindow.c (Initialize):	tables static const and export
	only a module-scope pointer to to the main stubs table (for package
	init).

2008-04-14  Pat Thoyts  <patthoyts@users.sourceforge.net>

	* win/tkWinDialog.c:	[Bug 1941740]: Fix [tk_chooseColor -title].
	* win/tkWinTest.c:	Added parent to testgetwininfo
	* tests/winDialog.test:	Created some tk_chooseColor win tests.

2008-04-09  Jan Nijtmans  <nijtmans@users.sourceforge.net>

	* generic/tkImgGIF.c:	Let the GIF writer use a real LZW compressor.

2008-04-08  Pat Thoyts  <patthoyts@users.sourceforge.net>

	* win/ttkWinXpTheme.c:	Provide a visual-styles API element engine
	* tests/ttk/vsapi.test: to permit scripts to create any available
	* doc/ttk_vsapi.n:    windows xp/vista element. Plus basic tests.

2008-04-08  Daniel Steffen  <das@users.sourceforge.net>

	* generic/tkDecls.h:		make genstubs (genStubs.tcl changes).
	* generic/tkIntDecls.h:
	* generic/tkIntPlatDecls.h:
	* generic/tkIntXlibDecls.h:
	* generic/tkPlatDecls.h:

2008-04-08  Kevin Kenny  <kennykb@acm.org>

	* tkWinEmbed.c:	 Removed #if 0 code. Trust the revision control
	system, if you need it again, you can find it.

	* tkWinSend.c:	 Added conditional compilation to silence several
	compiler warnings.

2008-04-07  Jeff Hobbs  <jeffh@ActiveState.com>

	* generic/tkWindow.c (Initialize): [Bug 1937135]: Fix double-free on
	* tests/main.test (main-3.*):	   Tk_ParseArgv error.

	* generic/tkArgv.c: Fix -help mem explosion. [Bug 1936238] (kenny)

2008-04-04  Pat Thoyts  <patthoyts@users.sourceforge.net>

	* library/ttk/sizegrip.tcl: Don't resize if the toplevel is not
	resizable or the sizegrip has been disabled.

2008-04-03  Pat Thoyts  <patthoyts@users.sourceforge.net>

	* win/makefile.vc:    Fixed stubs usage
	* library/ttk/xpTheme.tcl: fix the colour of labelframe in xp

2008-04-02  Daniel Steffen  <das@users.sourceforge.net>

	* generic/tk.decls:	Remove 'export' declarations of symbols now
				only in libtkstub and no longer in libtk.

	* generic/tkStubLib.c:	[Bug 1819422]: Make symbols in libtkstub.a
				MODULE_SCOPE to avoid exporting them from
				libraries that link with -ltkstub; constify
				tk*StubsPtr and stub table hook pointers.

	* generic/tkStubLib.c:	    Undef USE_TCL_STUBS before defining it
	* generic/ttk/ttkStubLib.c: unconditionally; remove needless #ifdef

	* generic/tkDecls.h:		make genstubs
	* generic/tkIntDecls.h:
	* generic/tkIntPlatDecls.h:
	* generic/tkIntXlibDecls.h:
	* generic/tkPlatDecls.h:
	* generic/tkStubInit.c:

	* unix/configure.in (Darwin):	Remove now unnecessary unexporting of
					libtclstub symbols from libtk.

	* unix/configure:		autoconf-2.59

2008-04-01  Don Porter  <dgp@users.sourceforge.net>

	* generic/tkStubLib.c (Tk_InitStubs):		Added missing error
	* generic/tkWindow.c (Tk_PkgInitStubsCheck):	message and removed
	needless #ifdef complexity.

	* generic/tkWindow.c:	[Tcl Bug 1819422]: Revised package init so
	* unix/Makefile.in:	that "tkStubsPtr" is not present in libtk.so,
	* win/Makefile.in:	but is present only in libtkstub.a. This
	* win/makefile.bc:	tightens up the rules for users of the stubs
	* win/makefile.vc:	interfaces.

	* README:		Bump version number to 8.6a0
	* generic/tk.h:
	* library/tk.tcl:
	* macosx/Wish-Common.xcconfig:
	* unix/configure.in:
	* unix/tk.spec:
	* win/README:
	* win/configure.in:
	* win/tcl.m4:

	* unix/configure:	autoconf-2.59
	* win/configure:

	* generic/tkConsole.c:	Relax Tcl_InitStubs() calls so that a Tk 8.6
	* generic/tkMain.c:	might [load] into a Tcl 8.5 interp.
	* generic/tkWindow.c:

	* generic/tkDecls.h:		make genstubs
	* generic/tkIntDecls.h:
	* generic/tkIntPlatDecls.h:
	* generic/tkIntXlibDecls.h:
	* generic/tkPlatDecls.h:

2008-03-28  Don Porter  <dgp@users.sourceforge.net>

	*** 8.5.2 TAGGED FOR RELEASE ***

	* README:		Bump to 8.5.2 for release.
	* generic/tk.h:
	* library/tk.tcl:
	* unix/configure.in:
	* unix/tk.spec:
	* win/configure.in:

	* unix/configure:	autoconf-2.59
	* win/configure:

	* changes:	Updates for 8.5.2 release.

2008-03-27  Jeff Hobbs  <jeffh@ActiveState.com>

	* library/safetk.tcl (::safe::tkInterpInit): Make sure tk_library and
	its subdirs (eg, ttk) are on the "safe" access path.

2008-03-27  Daniel Steffen  <das@users.sourceforge.net>

	* unix/tcl.m4 (SunOS-5.1x): [Bug 1921166]: Fix 64bit support for Sun
	cc.

	* unix/configure: autoconf-2.59

2008-03-27  Daniel Steffen  <das@users.sourceforge.net>

	* generic/ttk/ttkStubLib.c:	Ensure tcl stubs are used in libtkstub
					even in a static build of Tk.
	* generic/ttk/ttkDecls.h:	Fix incorrect number of arguments in
					Ttk_InitStubs macro definition.

2008-03-26  Don Porter  <dgp@users.sourceforge.net>

	* changes:	Updates for 8.5.2 release.

	* unix/tkUnixCursor.c:	[Bug 1922466]: Stop crash in [. configure
	-cursor] on X11. Thanks to Emiliano Gavilán.

2008-03-26  Joe English  <jenglish@users.sourceforge.net>

	* generic/tkInt.h, generic/tkEvent.c, unix/tkUnixEvent.c,
	* unix/tkUnixKey.c: XIM reorganization and cleanup; see
	[Patch 1919791] for details.

2008-03-21  Joe English  <jenglish@users.sourceforge.net>

	* generic/tk.decls, generic/ttk/ttkStubLib.c, unix/Makefile.in:
	[Bug 1920030]: Keep ttkStubLib.o in libtkstub instead of libtk.

2008-03-20  Donal K. Fellows  <dkf@users.sf.net>

	* tests/wm.test: Rewrote so that tests clean up after themselves
	rather than leaving that to the following test. Makes it easier to
	catch problems where they originate. Inspired by [Bug 1852338]

2008-03-19  Donal K. Fellows  <dkf@users.sf.net>

	* doc/GetClrmap.3: [Bug 220809]: Documented Tk_PreserveColormap.

2008-03-17  Joe English  <jenglish@users.sourceforge.net>

	* unix/Makefile.in, win/Makefile.in, win/makefile.vc: [Bug 1863007]:
	Put ttkStubLib.o in libtkstub instead of libtk.

2008-03-16  Donal K. Fellows  <dkf@users.sf.net>

	* library/demos/goldberg.tcl: [Bug 1899664]: Made work when run twice
	in the same session. Also made the control panel use Ttk widgets.

2008-03-13  Daniel Steffen  <das@users.sourceforge.net>

	* unix/configure.in: [Bug 1913622]: Use backslash-quoting instead of
	* unix/tcl.m4:	     double-quoting for lib paths in tkConfig.sh.
	* unix/configure:    autoconf-2.59

2008-03-13  Don Porter  <dgp@users.sourceforge.net>

	* changes:	Updates for 8.5.2 release.

2008-03-12  Daniel Steffen  <das@users.sourceforge.net>

	* macosx/Wish.xcodeproj/project.pbxproj: Add support for Xcode 3.1
	* macosx/Wish.xcodeproj/default.pbxuser: CODE_SIGN_IDENTITY and
	* macosx/Wish-Common.xcconfig:		 'xcodebuild install'.

2008-03-12  Joe English  <jenglish@users.sourceforge.net>

	* unix/tkUnixRFont.c: Try a fallback font if XftFontOpenPattern()
	fails in GetFont (workaround for [Bug 1090382]).

2008-03-11  Daniel Steffen  <das@users.sourceforge.net>

	* library/demos/knightstour.tcl:	Aqua GOOBE.
	* library/demos/widget:

	* macosx/Wish.xcodeproj/project.pbxproj: Add support for Xcode 3.1 and
	* macosx/Wish.xcodeproj/default.pbxuser: configs for building with
	* macosx/Wish-Common.xcconfig:		 gcc-4.2 and llvm-gcc-4.2.

	* generic/tkCanvUtil.c:			Fix gcc-4.2 warnings.

	* macosx/GNUmakefile:			Fix quoting to allow paths to
	* macosx/Wish-Common.xcconfig:		${builddir}, ${INSTALL_ROOT}
	* unix/Makefile.in:			and ${TCL_BIN_DIR} to contain
	* unix/configure.in:			spaces.
	* unix/install-sh:
	* unix/tcl.m4:

	* unix/configure:			autoconf-2.59

	* unix/Makefile.in (install-strip):	Strip non-global symbols from
						dynamic library.

2008-03-10  Don Porter  <dgp@users.sourceforge.net>

	* changes:	Updates for 8.5.2 release.

2008-03-07  Donal K. Fellows  <donal.k.fellows@man.ac.uk>

	* doc/colors.n: Reworked to produce nicer HTML output.

2008-03-06  Joe English  <jenglish@users.sourceforge.net>

	* doc/ttk_notebook.n: [Bug 1882011]: Move "TAB IDENTIFIERS" section
	above "WIDGET COMMAND" section.

2008-02-29  Pat Thoyts  <patthoyts@users.sourceforge.net>

	* library/demos/widget:	 Added a Knight's tour canvas demo.
	* library/demos/knightstour.tcl:

2008-02-27  Daniel Steffen  <das@users.sourceforge.net>

	* macosx/tkMacOSXDraw.c: Workaround leak in Carbon SetPortPenPixPat()
	API [Bug 1863346]; avoid repeated PixPat allocation/deallocation.

2008-02-23  Joe English  <jenglish@users.sourceforge.net>

	* library/ttk/combobox.tcl, doc/ttk_combobox.n,
	* tests/ttk/combobox.test: Arrange to deliver <<ComboboxSelected>>
	event after listbox is unposted, as intended [Bug 1890211]. Clarified
	documentation.

2008-02-23  Joe English  <jenglish@users.sourceforge.net>

	* generic/ttk/ttkPanedWindow.c: [FRQ 1898288]: Don't enforce minimum
	sash thickness of 5 pixels, just use 5 as a default.

2008-02-14  Donal K. Fellows  <donal.k.fellows@man.ac.uk>

	* unix/README: Documented missing configure flags.

2008-02-06  Donal K. Fellows  <donal.k.fellows@man.ac.uk>

	* doc/ttk_scale.n (new file): [Bug 1881925]: Added basic documentation

2008-02-04  Don Porter  <dgp@users.sourceforge.net>

	*** 8.5.1 TAGGED FOR RELEASE ***

	* generic/tk.h:		Bump to 8.5.1 for release.
	* library/tk.tcl:
	* unix/configure.in:
	* unix/tk.spec:
	* win/configure.in:

	* unix/configure:	autoconf-2.59
	* win/configure:

2008-02-04  Donal K. Fellows  <donal.k.fellows@man.ac.uk>

	* doc/MeasureChar.3, doc/FontId.3: Minor improvements (formatting,
	keywords).

2008-02-02  Daniel Steffen  <das@users.sourceforge.net>

	* macosx/Wish-Info.plist.in:	Add CFBundleLocalizations key, listing
	* unix/configure.in (Darwin):	all library/msgs locales.

	* unix/configure.in (Darwin):	Correct Info.plist year substitution
					in non-framework builds.

	* unix/configure:		autoconf-2.59

2008-02-01  Don Porter  <dgp@users.sourceforge.net>

	* changes:	Updates for 8.5.1 release.

2008-02-01  Reinhard Max  <max@suse.de>

	* generic/tkImgGIF.c: Fixed a buffer overflow (CVE-2008-0553).
	* tests/imgPhoto.test: Added a test for the above.

2008-01-31  Jeff Hobbs  <jeffh@ActiveState.com>

	* library/msgbox.tcl (::tk::MessageBox): Don't use ttk::label in low
	depth/aqua fallback, as it doesn't support -bitmap.

	* win/tkWinDialog.c (Tk_MessageBoxObjCmd): [Bug 1881892]: Pass ""
	instead of NULL when -title isn't set.

2008-01-31  Donal K. Fellows  <donal.k.fellows@man.ac.uk>

	* doc/panedwindow.n: Added proper description of -height and -width
	options, which aren't "standard". Last of fallout from [Bug 1882495].

2008-01-30  Donal K. Fellows  <donal.k.fellows@man.ac.uk>

	* doc/canvas.n, doc/listbox.n, doc/message.n: [Bug 1882495]: Fix
	erroneous listing of "standard" options.

2008-01-29  Joe English  <jenglish@users.sourceforge.net>

	* library/treeview.tcl: Fix bug in Shift-ButtonPress-1 binding (error
	if no current focus item; reported on c.l.t.)

2008-01-29  Donal K. Fellows  <donal.k.fellows@man.ac.uk>

	* doc/ttk_*.n: [Bug 1876493]: Adjusted handling of the standard
	options part of the Ttk manual pages so that they are documented in
	the correct location.

2008-01-28  Joe English  <jenglish@users.sourceforge.net>

	* unix/tkUnixRFont.c: Re-fix strict-aliasing warnings reintroduced by
	last patch.

2008-01-27  Joe English  <jenglish@users.sourceforge.net>

	* generic/ttk/ttkNotebook.c: [Bug 1878298]: Make sure to schedule a
	redisplay when adding and/or hiding tabs.

2008-01-27  Joe English  <jenglish@users.sourceforge.net>

	* unix/tkUnixRFont.c: Merged common code from InitFont() and
	TkpGetFontAttrsForChar(), factored into GetTkFontAttributes() and
	GetTkFontMetrics(). Removed write-only struct UnixFtFont member
	'drawable'. Removed unneeded double-pointer indirections. Ensure that
	TkFontAttributes.family member is a Tk_Uid, as specified. Use
	FcTypeDouble for XFT_SIZE attribute. Finally: fix [Bug 1835848]

2008-01-25  Don Porter  <dgp@users.sourceforge.net>

	* changes:	Updates for 8.5.1 release.

2008-01-08  Joe English  <jenglish@users.sourceforge.net>

	* generic/ttk/ttkFrame.c: [Bug 1867122]: fix crash in
	[ttk::labelframe] when -style option specified.

2008-01-08  Joe English  <jenglish@users.sourceforge.net>

	* win/ttkWinTheme.c: [Bug 1865898]: Add tristate support to
	checkbuttons and radiobuttons.
	[Bug 1679067]: Fix check and radio indicator size.

2008-01-06  Joe English  <jenglish@users.sourceforge.net>

	* generic/ttk/ttkWidget.c, generic/ttk/ttkWidget.h: Call
	Tk_MakeWindowExist() in widget constructor. Removed now-unnecessary
	initial ConfigureNotify processing.

2008-01-06  Joe English  <jenglish@users.sourceforge.net>

	* library/ttk/treeview.tcl, library/ttk/utils.tcl:
	[Bugs 1442006, 1821939, 1862692]: Fix MouseWheel bindings for
	ttk::treeview widget.

2008-01-02  Don Porter  <dgp@users.sourceforge.net>

	* generic/tk.h:		Bump version number to 8.5.1b1 to distinguish
	* library/tk.tcl:	CVS development snapshots from the 8.5.0 and
	* unix/configure.in:	8.5.1 releases.
	* unix/tk.spec:
	* win/configure.in:

	* unix/configure:	autoconf (2.59)
	* win/configure:

	******************************************************************
	*** CHANGELOG ENTRIES FOR 2005 TO 2007 IN "ChangeLog.2007"     ***
	*** CHANGELOG ENTRIES FOR 2004 AND 2003 IN "ChangeLog.2004"    ***
	*** CHANGELOG ENTRIES FOR 2002 AND EARLIER IN "ChangeLog.2002" ***
	******************************************************************<|MERGE_RESOLUTION|>--- conflicted
+++ resolved
@@ -1,6 +1,3 @@
-<<<<<<< HEAD
-2013-02-18  Jan Nijtmans  <nijtmans@users.sf.net>
-=======
 2013-02-28  Donal K. Fellows  <dkf@users.sf.net>
 
 	* unix/tkUnixKey.c (TkpGetKeySym): [Bug 3599312]: Put the
@@ -8,8 +5,7 @@
 	so that Alt key handling is correct on non-OSX Unix. Thanks to
 	Colin McDonald for developing the fix.
 
-2013-01-16  Jan Nijtmans  <nijtmans@users.sf.net>
->>>>>>> 4bc29724
+2013-02-18  Jan Nijtmans  <nijtmans@users.sf.net>
 
 	* unix/tkUnixEvent.c: Call XInitThreads once before the
 	first Xlib call. Suggested by Brian Griffin.
