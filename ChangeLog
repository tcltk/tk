--- conflicted
+++ resolved
@@ -1,14 +1,12 @@
-<<<<<<< HEAD
-2012-03-13  Donal K. Fellows  <dkf@users.sf.net>
-
-	* doc/*.3, doc/*.n: Minor spelling fixes.
-=======
 2012-03-18  Jan Nijtmans  <nijtmans@users.sf.net>
 
 	* xlib/xcolors.c:   [RFE 3503317]: XParseColor speedup
 	* xlib/rgb.txt:     List of all colors accepted by Tk in Xorg format
 	* tests/color.test: Added test case for all colors in rgb.txt
->>>>>>> 4831b351
+
+2012-03-13  Donal K. Fellows  <dkf@users.sf.net>
+
+	* doc/*.3, doc/*.n: Minor spelling fixes.
 
 2012-03-07  Donal K. Fellows  <dkf@users.sf.net>
 
