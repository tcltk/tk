<<<<<<< HEAD
2012-08-15  Jan Nijtmans  <nijtmans@users.sf.net>

	* win/buildall.vc.bat: Only build the threaded builds by default
	* win/rules.vc:        Backport some improvements from Tcl 8.6
	* win/makefile.vc:

2012-08-11  Francois Vogel  <fvogelnew1@free.fr>

	* generic/tkTextTag.c:  [Bug 3554273]: Test textDisp-32.2 failed

2012-08-09  Stuart Cassoff  <stwo@users.sourceforge.net>

	* generic/tkEvent.c:	Remove useless (void *) casts
	* unix/tkUnixEvent.c:	introduced in checkin [b7a58eae61].
	* unix/tkUnixKey.c:	The warnings were false flags from a
	* unix/tkUnixRFont.c:	faulty OpenBSD C compiler.
=======
2012-08-17  Jan Nijtmans  <nijtmans@users.sf.net>

	* win/nmakehlp.c: Add "-V<num>" option, in order to be able
	to detect partial version numbers.
>>>>>>> 873591d6

2012-08-03  Francois Vogel  <fvogelnew1@free.fr>

	* tests/bind.test:  [Bug 3554081]: Test bind-22.10 failed

2012-08-02  Francois Vogel  <fvogelnew1@free.fr>

	* tests/spinbox.test:  [Bug 3553311]: Test spinbox-3.70 failed

2012-07-31  Donal K. Fellows  <dkf@users.sf.net>

	* unix/tkUnixKey.c (TkpSetKeycodeAndState, TkpInitKeymapInfo)
	(TkpGetKeySym): [Bug 3551802]: Convert from XKeycodeToKeysym to
	XkbKeycodeToKeysym to fix deprecation warning.

2012-07-31  Jan Nijtmans  <nijtmans@users.sf.net>

	* win/nmakehlp.c: Backport from Tcl 8.6, but add -Q option from
	sampleextension.

2012-07-17  Don Porter  <dgp@users.sourceforge.net>

	*** 8.5.12 TAGGED FOR RELEASE ***

	* generic/tk.h:		Bump to 8.5.12 for release.
	* library/tk.tcl:
	* unix/configure.in:
	* unix/tk.spec:
	* win/configure.in:
	* README:

	* unix/configure:	autoconf-2.59
	* win/configure:

	* changes:	Updated for 8.5.12 release.

2012-07-17  Jan Nijtmans  <nijtmans@users.sf.net>

	* win/makefile.vc: [Bug 3544932]: Visual studio compiler check fails

2012-07-08  Jan Nijtmans  <nijtmans@users.sf.net>

	* generic/tkIntXlibDecls.h: [Bug 3541305]: Xfree/Xsync...
	should not be macros

2012-07-05  Donal K. Fellows  <dkf@users.sf.net>

	* doc/wm.n (geometry): [Bug 3538401]: Better description of the key
	difference between [wm geometry] and [winfo geometry]; the former
	represents the window manager's understanding, not Tk's.

2012-07-04  Donal K. Fellows  <dkf@users.sf.net>

	* win/tkWinDialog.c (GetFileNameW): [Bug 3540127]: Clean up the tables
	of options for the file dialogs so that options are listed in error
	messages in alphabetical order.

2012-07-02  Jan Nijtmans  <nijtmans@users.sf.net>

	* win/tkWinDialog.c: [Bug 3540127]: filebox.test fails on win32

2012-06-26  Jan Nijtmans  <nijtmans@users.sf.net>

	* unix/configure.in:  Link cygwin wish.exe with win32 tk.dll, only
	* unix/Makefile.in:   in combination with --enable-shared.
	* unix/tcl.m4:
	* unix/configure:     autoconf-2.59

2012-06-22  Jan Nijtmans  <nijtmans@users.sf.net>

	* win/Makefile.in:    [Bug 1844430]: cygwin make fails in 8.4.14-8.5b3
	* unix/tcl.m4:        Sync with Tcl version.
	* unix/configure:     autoconf-2.59

2012-06-15  Donal K. Fellows  <dkf@users.sf.net>

	* generic/ttk/ttkTreeview.c (unshareObj): [Bug 3535362]: Changed name
	of 'unshare' internal function to avoid clash with some libc versions.

2012-06-12  Donal K. Fellows  <dkf@users.sf.net>

	* unix/tkUnixRFont.c (Tk_DrawChars, TkUnixSetXftClipRegion): Add some
	* generic/ttk/ttkEntry.c (EntryDisplay): special magic to make the
	* generic/ttk/ttkLabel.c (TextDraw): text clipping work right with the
	Xft-based renderer (which doesn't use the standard Tk GC except to
	supply the color).

2012-06-11  Donal K. Fellows  <dkf@users.sf.net>

	* generic/ttk/ttkLabel.c (TextDraw): [Bug 3294450]: Get the clipping
	* generic/ttk/ttkEntry.c (EntryDisplay): of text in Ttk various text
	elements (e.g., buttons, entries, etc.) correct. Stops a whole range
	of visual problems, including loss of the second and subsequent lines
	of a label when the first line doesn't entirely fit, and failing to
	draw the last character of an entry at all if it doesn't all exactly
	fit in the space available (a problem I've noticed in tkchat, and been
	very frustrated with).

2012-06-10  Jan Nijtmans  <nijtmans@users.sf.net>

	* library/*.tcl:      [Bug 3534137]: $tcl_platform(platform) !=
	[tk windowingsystem]

2012-06-08  Jan Nijtmans  <nijtmans@users.sf.net>

	* generic/tkMain.c:   Implement TkCygwinMainEx for loading
	* generic/tkWindow.c: Cygwin's Tk_MainEx from the Tk dll.

2012-06-07  Jan Nijtmans  <nijtmans@users.sf.net>

	* generic/tkInt.decls:   Change XChangeWindowAttributes signature and
	* generic/tkIntXlibDeclsDecls.h: many others to match Xorg, needed for
	Cygwin.

2012-06-06  Jan Nijtmans  <nijtmans@users.sf.net>

	* unix/Makefile.in:      [Bug 3532186] pkgIndex.tcl file complexity
	* win/Makefile.in:

2012-06-02  Jan Nijtmans  <nijtmans@users.sf.net>

	* generic/tkInt.decls:   Change XSetDashes signature and many others
	* generic/tkIntDecls.h:  to match Xorg, needed for Cygwin.
	* generic/tkIntXlibDeclsDecls.h
	* win/Makefile.in:       Generate same pkgIndex.tcl file for win32 and
	* unix/Makefile.in:      cygwin, one that is equally useable for both.

2012-05-30  Jan Nijtmans  <nijtmans@users.sf.net>

	* generic/tkWindow.c:	Simplify determination whether we are running
	* generic/tkStubInit.c:	on cygwin.  Export Tk_GetHINSTANCE,
	* generic/tkInt.decls:	TkSetPixmapColormap and TkpPrintWindowId on the
	Cygwin dll, sync stub table with Tk 8.6 win32 version.
	* generic/tk*Decls.h:    re-generated
	* win/Makefile.in:       "make genstubs" when cross-compiling on UNIX

2012-05-28  Francois Vogel  <fvogelnew1@free.fr>

	* doc/text.n:  [Bug 1630251]: Doc for -endline option was wrong

2012-05-28  Francois Vogel  <fvogelnew1@free.fr>

	* generic/tkTextDisp.c: [Bug 1630254]: missing scrolling of text widget
	when from a -startline == -endline initial state it is configured to
	display a non-empty part of it

2012-05-24  Jan Nijtmans  <nijtmans@users.sf.net>

	* win/stubs.c:          Change XSetCommand signature to match Xorg,
	* win/tkWinWm.c:        needed for Cygwin.
	* generic/tkInt.decls
	* generic/tk*Decls.h:   re-generated

2012-05-09  Jan Nijtmans  <nijtmans@users.sf.net>

	* win/tkWinWm.c:           Change TkpWmSetState signature to match Xorg,
	* generic/tkInt.decls:     needed for Cygwin. (not needed for Mac)
	* generic/tkIntPlatDeclsDecls.h:
	* generic/tkWindow.c:      Don't check for cygwin in win32 static build.
	* unix/tkUnixPort.h:       Some more useful #defines for Cygwin

2012-05-05  Jan Nijtmans  <nijtmans@users.sf.net>

	* xlib/xcolors.c:      Single "const" addition
	* generic/tkWindow.c:  If tk.dll loaded in cygwin, don't use the
	win32 file dialogs

2012-05-04  Jan Nijtmans  <nijtmans@users.sf.net>

	* library/menu.tcl: [Bug 2768586]: Menu posting on dual monitors

2012-05-02  Jan Nijtmans  <nijtmans@users.sf.net>

	* library/tk.tcl: [Bug 533519]: Window placement with multiple screens
	* generic/tkBind.c:
	* generic/tkFocus.c:
	* generic/tkMenuDraw.c:
	* generic/tkWinWm.c:

2012-04-26  Donal K. Fellows  <dkf@users.sf.net>

	* generic/tkStubInit.c (Tk_GetHINSTANCE): Ensure that this is defined
	for OSX.

2012-04-26  Jan Nijtmans  <nijtmans@users.sf.net>

	* generic/tk.decls:	[Bug 3508771]: Implement TkClipBox, Tk*Region
	* generic/tkInt.decls:	and Tk_GetHINSTANCE for Cygwin
	* generic/tkPlatDecls.h:
	* generic/tkintDecls.h:
	* generic/tkStubInit.c:
	* unix/Makefile.in:   [Bug 3519917]: Snow Leopard unix/Makefile
	`make test` fail

2012-04-22  Donal K. Fellows  <dkf@users.sf.net>

	* generic/tkBind.c (ExpandPercents): [Bug 3520202]: Ensure that the
	%k, %K and %N substitutions use dummy tokens with <MouseWheel> events
	and that the %D subsitution is a dummy with <Key>/<KeyRelease>. This
	was causing significant indigestion (and a read of goodness knows what
	memory) to Tkinter/Python because of the way they map events between
	languages.

2012-04-20  Jan Nijtmans  <nijtmans@users.sf.net>

	* generic/tk.tcl: Use vroot size in stead of screen size for
	clipping window coordinates in ::tk::PlaceWindow.
	* generic/dialog.tcl: Use ::tk::PlaceWindow in dialog.tcl, in
	stead of dumplicating the code there.
	(harmless part of [Bug 533519])

2012-04-13  Jan Nijtmans  <nijtmans@users.sf.net>

	* win/rules.vc: [Bug 3517448] TclKit build fails (unresolved
	__strtoi64)

2012-04-07  Jan Nijtmans  <nijtmans@users.sf.net>

	* generic/tkBind.c: [Bug 3176239] control-MouseWheel causes segv

2012-03-30  Jan Nijtmans  <nijtmans@users.sf.net>

	* unix/tcl.m4:        [Bug 3511806] Compiler checks too early
	* unix/configure.in:  This change allows to build the cygwin
	* unix/configure      and mingw32 ports of Tcl/Tk to build
	* win/tcl.m4:         out-of-the-box using a native or cross-
	* win/configure.in:   compiler.
	* win/configure

2012-03-21  Jan Nijtmans  <nijtmans@users.sf.net>

	* generic/tkColor.c:  [Bug 2809525] Abort on overlong color name.
	* unix/tkUnixColor.c:

2012-03-18  Jan Nijtmans  <nijtmans@users.sf.net>

	* xlib/xcolors.c:   [RFE 3503317]: XParseColor speedup
	* xlib/rgb.txt:     List of all colors accepted by Tk in Xorg format
	* tests/color.test: Added test case for all colors in rgb.txt

2012-03-07  Donal K. Fellows  <dkf@users.sf.net>

	* generic/tkObj.c (GetPixelsFromObjEx): [Bug 3497848]: Better rounding
	of pixel values to integers.

2012-03-04  Jan Nijtmans  <nijtmans@users.sf.net>

	* unix/tcl.m4:    Patch from the cygwin folks
	* unix/configure: (re-generated)

2012-02-28  Francois Vogel  <fvogelnew1@free.fr>

	* generic/tkText.c:      [Bug 1630262, Bug 1615425]: segfault
	* generic/tkTextBTree.c  when deleting lines or tagging outside of
	* generic/tkTextDisp.c   the -startline/-endline range with peer
	* generic/tkTextMark.c   text widgets.
	* tests/text.test        [Bug 3487407]: Weird text indices.
	* tests/textMark.test

2012-02-28  Donal K. Fellows  <dkf@users.sf.net>

	* doc/canvas.n: [Bug 3495198]: Corrected types of bitmap options.

2012-02-26  Jan Nijtmans  <nijtmans@users.sf.net>

	* xlib/xcolors.c: Provide fallback for _strtoi64
	* win/configure.in: Detect whether _strtoi64 is available
	* win/configure: (regenerated)

2012-02-15  Jan Nijtmans  <nijtmans@users.sf.net>

	* xlib/xcolors.c: [Bug 3486474]: Inconsistent color scaling
	* generic/tkColor.c: new internal function TkParseColor
	* generic/tkInt.h:
	* generic/tk*.c:   Change XParseColor() to TkParseColor() everywhere.

2012-02-10  Donal K. Fellows  <dkf@users.sf.net>

	* win/tkWinDialog.c (GetFileNameW): Ensure that we do not convert a
	result list to a string inadvertently, as this causes problems with
	Tkinter's handling of multiple filename results. Issue was reported
	via StackOverflow: http://stackoverflow.com/q/9227859/301832

2012-01-30  Joe English  <jenglish@users.sourceforge.net>

	* library/ttk/combobox.tcl: [Bug 2925561] Don't take focus in
	disabled state.

2012-01-29  Jan Nijtmans  <nijtmans@users.sf.net>

	* win/tkImgPhoto.c: [Bug 3480634]: PNG Images missing in menus on Mac

2012-01-27  Jan Nijtmans  <nijtmans@users.sf.net>

	* win/tkWinDialog.c: [Bug 3480471]: tk_getOpenFile crashes on Win64

2012-01-26  Francois Vogel  <fvogelnew1@free.fr>

	* generic/tkTextDisp.c: [Bug-1754043] and [Bug-2321450]: When
	-blockcursor is true, the cursor appears as a blinking bar which
	expands to the right edge of the widget.

2012-01-25  Jan Nijtmans  <nijtmans@users.sf.net>

	* generic/tkImgPhoto.c: [Bug 2433260]: non-critical error in
	Tk_PhotoPutBlock

2012-01-25  Francois Vogel  <fvogelnew1@free.fr>

	* generic/tkText.c: Don't increase the epoch twice

2012-01-25  Francois Vogel  <fvogelnew1@free.fr>

	* generic/tkText.c:      [Bug-1630271]: segfault/infinite loop
	* generic/tkTextMark.c:  when a mark is before -startline
	* tests/textMark.test:

2012-01-25  Francois Vogel  <fvogelnew1@free.fr>

	* generic/tkText.c: [Bug-3475627]: Test text-31.11 fails

2012-01-22  Francois Vogel  <fvogelnew1@free.fr>

	* generic/tkTextMark.c: [Bug-3288113,3288121]: Missing marks/endless
	* tests/textMark.test:  loop in text mark prev/next

2012-01-19  Francois Vogel  <fvogelnew1@free.fr>

	* generic/tkText.c: [Bug-3021557]: Moving the cursor in
	* tests/text.test:  elided text freezes Tk

2011-12-22  Don Porter  <dgp@users.sourceforge.net>

	* win/tkWinMenu.c: [Bug 3235256] Keep menu entry IDs out of system
	values. Thanks Colin McDonald. 

2011-11-22  Jan Nijtmans  <nijtmans@users.sf.net>

	* doc/wish.1: Use the same shebang comment everywhere.
	* library/demos/hello
	* library/demos/rmt
	* library/demos/square
	* library/demos/tcolor
	* library/demos/timer
	* library/demos/widget
	* unix/Makefile.in: [Bug 1945073]: Demo square.tcl
	* win/Makefile.in: cannot run; need package tktest

2011-11-17  Alexandre Ferrieux  <ferrieux@users.sourceforge.net>

	* generic/tkCanvas.c: [Bug 3437816]: Missing TCL_ERROR return
	in [canvas lower].

2011-11-08  Reinhard Max  <max@suse.de>

	* unix/Makefile.in: Add square to DEMOPROGS. It contains a shebang
	and hence should get installed with executable bits.

	* doc/label.n:         Fix the escaping of leading dots in lines that
	* doc/text.n:          start with a widget name, so that nroff
	* doc/ttk_notebook.n:  doesn't mistake it as a non-existing macro
	* doc/pack.n:          and skips the entire line.

2011-11-04  Don Porter  <dgp@users.sourceforge.net>

	*** 8.5.11 TAGGED FOR RELEASE ***

	* generic/tk.h:		Bump to 8.5.11 for release.
	* library/tk.tcl:
	* unix/configure.in:
	* unix/tk.spec:
	* win/configure.in:
	* README:

	* unix/configure:	autoconf-2.59
	* win/configure:

	* changes:	Updated for 8.5.11 release.

2011-11-01  Donal K. Fellows  <dkf@users.sf.net>

	* generic/tkObj.c (GetPixelsFromObjEx): [Bug 3431491]: Use a bit of
	type hackery to allow numbers to be interpreted as coordinates (most
	notably on a canvas) without reinterpreting via a string.

2011-10-26  Don Porter  <dgp@users.sourceforge.net>

	* changes:	Updates for 8.5.11.

2011-10-01  Kevin B. Kenny  <kennykb@acm.org>

	* generic/tkInt.h:	[Bug 3410609] Change the event mechanism
	* unix/tkUnixEvent.c:	for <KeyPress> events to use the keysym
	* unix/tkUnixKey.c:	returned by XLookupString in preference to
	the one that appears in the raw X event at any level. This change
	allows binding to ISO_Level3_Shift-ed characters, composed characters,
	and similar beasts. KeyRelease events still work as they did before,
	as does Tk with input methods disabled.

2011-09-01  Donal K. Fellows  <dkf@users.sf.net>

	* doc/photo.n: Correctly documented what the [$ph data] command
	produces without the -format option.

2011-08-16  Jan Nijtmans  <nijtmans@users.sf.net>

	* win/tkWinDialog.c: [Bug 3388350] mingw64 compiler warnings
	* win/tkWinDraw.c
	* win/tkWinSend.c
	* win/tkWinSendCom.c
	* win/tkWinColor.c
	* win/tkWinDialog.c
	* win/tkWinEmbed.c
	* win/tkWinMenu.c
	* win/tkWinPixmap.c
	* win/tkWinTest.c
	* win/tkWinWindow.c
	* win/tkWinWm.c
	* win/tkWinX.c
	* win/stubs.c
	* generic/tkAtom.c
	* generic/tkSelect.c

2011-08-13  Jan Nijtmans  <nijtmans@users.sf.net>

	* generic/tkBitmap.c: [Bug 3388350] mingw64 compiler warnings
	* generic/tkConsole.c
	* unix/tkUnixMenubu.c
	* win/tkWinButton.c
	* win/tkWinEmbed.c
	* win/tkWinFont.c
	* win/tkWinImage.c
	* win/tkWinKey.c
	* win/tkWinTest.c
	* win/tkWinWm.c

2011-08-03  Jan Nijtmans  <nijtmans@users.sf.net>

	* win/tkWinDialog.c: [Bug 3314770] regression - Windows file
	dialogs not resizable

2011-07-28  Jan Nijtmans  <nijtmans@users.sf.net>

	* xlib/X11/Xutil.h: [Bug 3380684] XEmptyRegion prototype doesn't
	match usage

2011-06-29  Don Porter  <dgp@users.sourceforge.net>

	* generic/ttk/ttkTrace.c: [Bug 3341056] Correct segfault due to flaw
	* tests/ttk/ttk.test:	in the 2011-06-17 commit.

2011-06-23  Don Porter  <dgp@users.sourceforge.net>

	* changes:	Updated for 8.5.10 release.

2011-06-17  Don Porter  <dgp@users.sourceforge.net>

	*** 8.5.10 TAGGED FOR RELEASE ***

	* generic/ttk/ttkTrace.c:	Workaround Bug 3062331.
	* tests/ttk/ttk.test:
	* changes:	Updated

2011-06-16  Jan Nijtmans  <nijtmans@users.sf.net>

	* win/tcl.m4: Sync with win/tcl.m4 from Tcl
	* win/configure: (regenerated)

2011-06-10  Don Porter  <dgp@users.sourceforge.net>

	* README:	Correct some README bitrot.
	* macosx/README:

	* generic/tkCanvLine.c: [Bug 3175610] Incomplete refresh of line item.
	Backport of 2011-03-03 trunk commit from Alexandre Ferrieux.

2011-06-08  Don Porter  <dgp@users.sourceforge.net>

	* changes:	Updated for 8.5.10 release.

2011-06-07  Don Porter  <dgp@users.sourceforge.net>

	* win/tkWinDialog.c:	Backport [Bug 2484771] fix.

	* generic/tkEntry.c:	Restore support for values "08" and "09"
	in a [spinbox] configured to use -from and -to values.  [Bug 2358545].

2011-06-06  Don Porter  <dgp@users.sourceforge.net>

	* generic/tkConsole.c:	Restore proper NUL output to the [console].
	[Bug 2546087]

2011-04-22  Peter Spjuth  <peter.spjuth@gmail.com>

	* generic/tkCanvPoly.c: [Bug 3291543] There was a crash if dchars
	* tests/canvas.test:    removed all coordinates of a polygon.

2011-04-21  Peter Spjuth  <peter.spjuth@gmail.com>

	* doc/checkbutton.n: Document all variable options as global.
	* doc/radiobutton.n:
	* doc/listbox.n:
	* doc/menu.n:
	* doc/options.n:
	* doc/ttk_combobox.n:
	* doc/ttk_entry.n:
	* doc/ttk_progressbar.n:
	* doc/ttk_widget.n:

2011-04-04  Peter Spjuth  <peter.spjuth@gmail.com>

	* tests/grid.test:
	* generic/tkGrid.c: [Bug 723765]: When a slave was removed from grid,
	the -in option was not remembered.

2011-04-04  Peter Spjuth  <peter.spjuth@gmail.com>

	* doc/labelframe.n:
	* doc/frame.n:
	* generic/tkFrame.c: [Bug 2997657]: Removed -container from labelframe
	documentation since it does not work as expected and does not make
	sense as a container. Added note to frame about restrictions when used
	as a container.

2011-03-28  Jan Nijtmans  <nijtmans@users.sf.net>

	* generic/tkTextBTree.c:	[Bug 3129527]: Fix buffer overflow
	w/ GCC 4.5 and -D_FORTIFY_SOURCE=2. One more place where this problem
	could appear.

2011-03-24  Jan Nijtmans  <nijtmans@users.sf.net>

	* win/tkWinMenu.c: [Bug #3239768] tk8.4.19 (and later) WIN32
	menu font support.

2011-03-16  Jan Nijtmans  <nijtmans@users.sf.net>

	* unix/tcl.m4:    Make SHLIB_LD_LIBS='${LIBS}' the default and
	* unix/configure: set to "" on per-platform necessary basis.
	Backported from TEA, but kept all original platform code which was
	removed from TEA.

2011-03-12  Jan Nijtmans  <nijtmans@users.sf.net>

	* win/tkWin32Dll.c: Eliminate unneeded _TkFinalize wrapper.

2011-03-11  Jan Nijtmans  <nijtmans@users.sf.net>

	* generic/ttk/ttkDefaultTheme.c: Eliminate some unneeded write-only
	* generic/ttk/ttkManager.c:      variables (discovered by gcc-4.6)
	* generic/ttk/ttkSquare.c:

2011-03-09  Reinhard Max  <max@suse.de>

	* unix/configure.in: Use a symbol from libXft itself for the link
	test rather than one from libfreetype, because the latter doesn't
	work when the linker is called with --as-needed.

2011-01-25  Jan Nijtmans  <nijtmans@users.sf.net>

	* generic/tkSelect.c:	[Patch #3129527]: Fix buffer overflow
	* win/tkWinWm.c:	w/ GCC 4.5 and -D_FORTIFY_SOURCE=2. Just the
	* unix/tkUnixWm.c:	strcpy->memcpy part, to prevent anything
	like [Bug #3164879]

2011-01-22  Joe English  <jenglish@users.sourceforge.net>

	* generic/ttk/ttkEntry.c(ttk::combobox): Add missing
	'validate' command (reported by schelte).

2011-01-19  Jan Nijtmans  <nijtmans@users.sf.net>

	* generic/ttk/ttkGenStubs.tcl:	Make sure to use CONST/VOID in stead of
	* generic/ttk/ttkDecls.h: const/void when appropriate. This allows to
	use const/void in the *.decls file always, genStubs will do the right
	thing.

2011-01-17  Jan Nijtmans  <nijtmans@users.sf.net>

	* win/tcl.m4:         handle --enable-64bit=ia64 for gcc. BACKPORT.
	* win/configure:      (autoconf-2.59)

2011-01-13  Jan Nijtmans  <nijtmans@users.sf.net>

	* library/msgbox.tcl: [Patch #3154705] Close button has no effect

2011-01-06  Stuart Cassoff  <stwo@users.sourceforge.net>

	* generic/tkEvent.c:	Cast some NULLs to (void *) in order to quash
	* unix/tkUnixEvent.c:	"missing sentinel in function call"
	* unix/tkUnixKey.c:	compiler warnings.
	* unix/tkUnixRFont.c:

2010-12-17  Stuart Cassoff  <stwo@users.sourceforge.net>

	* unix/Makefile.in:  [Bug 2446711]: Remove 'allpatch' target.

2010-12-17  Stuart Cassoff  <stwo@users.sourceforge.net>

	* unix/Makefile.in:  Use 'rpmbuild', not 'rpm' [Bug 2537626].

2010-12-13  Jan Nijtmans  <nijtmans@users.sf.net>

	* unix/tcl.m4:       Cross-compile support for Win and UNIX (backported)
	* unix/configure:    (autoconf-2.59)
	* win/tcl.m4:
	* win/configure.in:
	* win/configure:     (autoconf-2.59)
	* win/tkWin32Dll.c:  SEH-emulation for AMD64
	* win/tkWinX.c:      mingw-w64 does not accept _WIN32_IE < 0x0501

2010-12-12  Stuart Cassoff  <stwo@users.sourceforge.net>

	* unix/tcl.m4: Better building on OpenBSD.
	* unix/configure: (autoconf-2.59)

2010-11-24  Jan Nijtmans  <nijtmans@users.sf.net>

	* win/tkWinDialog.c:	[Bug #3071836]: Crash/Tcl_Panic on WinXP saving
	* win/tkWinInit.c:	file to C:\ re-wrote TkpDisplayWarning such
	that it does not use an Tcl API calls any more, so it works even with
	an ill-initialized Tcl.
	* win/winMain.c:	Teach WishPanic how to thread UTF-8 in it's
	messagebox.  Backports from Tcl 8.6. No change in functionality.

2010-11-19  Jan Nijtmans  <nijtmans@users.sf.net>

	* win/configure.in:	Allow cross-compilation by default. (backported)
	* win/tcl.m4:		Use -pipe for gcc on win32 (backported)
	* win/configure:	(regenerated)

2010-11-16  Jan Nijtmans  <nijtmans@users.sf.net>

	* win/tkWinPort.h  [Bug #3110161]: Extensions using TCHAR don't compile
	on VS2005 SP1

2010-11-04  Jan Nijtmans  <nijtmans@users.sf.net>

	* library/msgs/de.msg:  Updated German messages.  Thanks to Ruediger
	Haertel. [Patch 2442309] [Bug 3102739].

2010-10-23  Jan Nijtmans  <nijtmans@users.sf.net>

	* win/rules.vc        Update for VS10

2010-10-11  Joe English  <jenglish@users.sourceforge.net>

	* generic/ttk/ttkTreeview.c: Fix crash in 'tag add' / 'tag remove'
	commands when no -tags specified [Bug 3085489].

2010-10-06  Donal K. Fellows  <dkf@users.sf.net>

	* win/Makefile.in (genstubs): [Tcl Bug 3082049]: Typo.

2010-09-08  Joe English  <jenglish@users.sourceforge.net>

	* generic/ttk/ttkTreeview.c (TreeviewSeeCommand): [Bug 2829363]:
	Schedule redisplay if [$tv see] opens any items.

2010-09-02  Joe English  <jenglish@users.sourceforge.net>

	* library/ttk/winTheme.tcl, library/ttk/xpTheme.tcl,
	* library/ttk/vistaTheme.tcl: [Bug 3057573]: Specify disabled combobox
	text foreground color.

2010-09-01  Don Porter  <dgp@users.sourceforge.net>

	*** 8.5.9 TAGGED FOR RELEASE ***

	* changes:	Updated for 8.5.9 release.

	* doc/menu.n:  Formatting error.

2010-09-01  Joe English  <jenglish@users.sourceforge.net>

	* library/ttk/entry.tcl: Revert keyboard navigation bindings
	to use real events instead of virtual events.

2010-08-31  Andreas Kupries  <andreask@activestate.com>

	* win/tcl.m4: Applied patch by Jeff fixing issues with the
	manifest handling on Win64.
	* win/configure: Regenerated.

2010-08-26  Jeff Hobbs  <jeffh@ActiveState.com>

	* generic/tkText.c (DumpLine): [Bug 3053347]:
	s/segPtr->size/currentSize/ throughout, but particularly in if
	lineChanged block where segPtr may no longer be valid.

	* unix/Makefile.in: add valgrind target
	* unix/configure, unix/tcl.m4: [Bug 1230554]: SHLIB_LD_LIBS='${LIBS}'
	for OSF1-V*. Add /usr/lib64 to set of auto-search dirs.
	(SC_PATH_X): Correct syntax error when xincludes not found.

	* win/Makefile.in (VC_MANIFEST_EMBED_DLL VC_MANIFEST_EMBED_EXE):
	* win/configure, win/configure.in, win/tcl.m4: SC_EMBED_MANIFEST
	macro and --enable-embedded-manifest configure arg added to support
	manifest embedding where we know the magic.  Help prevents DLL hell
	with MSVC8+.

2010-08-25  Jeff Hobbs  <jeffh@ActiveState.com>

	* doc/ttk_spinbox.n (new), doc/ttk_*.3, doc/ttk_*.n:
	* generic/ttk/ttkGenStubs.tcl:
	* generic/ttk/ttk.decls, generic/ttk/ttkDecls.h:
	* generic/ttk/ttkButton.c, generic/ttk/ttkCache.c:
	* generic/ttk/ttkClamTheme.c, generic/ttk/ttkClassicTheme.c:
	* generic/ttk/ttkDefaultTheme.c, generic/ttk/ttkElements.c:
	* generic/ttk/ttkEntry.c, generic/ttk/ttkFrame.c:
	* generic/ttk/ttkImage.c, generic/ttk/ttkInit.c:
	* generic/ttk/ttkLabel.c, generic/ttk/ttkLayout.c:
	* generic/ttk/ttkNotebook.c, generic/ttk/ttkPanedwindow.c:
	* generic/ttk/ttkProgress.c, generic/ttk/ttkScale.c:
	* generic/ttk/ttkScroll.c, generic/ttk/ttkScrollbar.c:
	* generic/ttk/ttkSeparator.c, generic/ttk/ttkSquare.c:
	* generic/ttk/ttkState.c, generic/ttk/ttkStubInit.c:
	* generic/ttk/ttkStubLib.c, generic/ttk/ttkTagSet.c:
	* generic/ttk/ttkTheme.c, generic/ttk/ttkTheme.h:
	* generic/ttk/ttkThemeInt.h, generic/ttk/ttkTrace.c:
	* generic/ttk/ttkTrack.c, generic/ttk/ttkTreeview.c:
	* generic/ttk/ttkWidget.c, generic/ttk/ttkWidget.h:
	* library/ttk/spinbox.tcl (new):
	* library/ttk/altTheme.tcl, library/ttk/aquaTheme.tcl:
	* library/ttk/button.tcl, library/ttk/clamTheme.tcl:
	* library/ttk/classicTheme.tcl, library/ttk/combobox.tcl:
	* library/ttk/cursors.tcl, library/ttk/defaults.tcl:
	* library/ttk/entry.tcl, library/ttk/notebook.tcl:
	* library/ttk/panedwindow.tcl, library/ttk/scale.tcl:
	* library/ttk/sizegrip.tcl, library/ttk/treeview.tcl:
	* library/ttk/ttk.tcl, library/ttk/utils.tcl:
	* library/ttk/vistaTheme.tcl, library/ttk/winTheme.tcl:
	* library/ttk/xpTheme.tcl:
	* macosx/ttkMacOSXTheme.c: used 8.6/carbon variant
	* tests/ttk/combobox.test, tests/ttk/treetags.test:
	* tests/ttk/treeview.test, tests/ttk/ttk.test:
	* tests/ttk/vsapi.test:
	* tests/ttk/checkbutton.test (new):
	* tests/ttk/radiobutton.test (new):
	* tests/ttk/spinbox.test (new):
	* win/ttkWinMonitor.c, win/ttkWinTheme.c, win/ttkWinXPTheme.c:
	Major backport of 8.6 Ttk for 8.5.9.  Most changes were only being
	committed to head (8.6), although they could apply for 8.5 as well.
	This re-sync makes future work easier to maintain and adds some
	useful work for 8.5 users. [Bug 3053320]: Notable changes:
	- Lots of code cleanup
	- Some bug fixes never backported
	- Addition of ttk::spinbox
	- minor color changes
	- Improved Vista/7 styling
	- Move to tile version 0.8.6 (pseudo-package)
	- ABI and API compatible (even $w identify)
	- minor new features (extended $w identify)

2010-08-03  Don Porter  <dgp@users.sourceforge.net>

	* changes:	Updated for 8.5.9 release.

2010-08-20  Donal K. Fellows  <dkf@users.sf.net>

	* doc/listbox.n (SEE ALSO): [Bug 3048809]: Corrected what other page
	was referred to (ttk::treeview can work as a listbox).

2010-08-12  Donal K. Fellows  <dkf@users.sf.net>

	* library/text.tcl (TextCursorInSelection): [Patch 2585265]: Backport
	of factoring-out of decision logic for whether to delete the selected
	text.

2010-08-11  Jeff Hobbs  <jeffh@ActiveState.com>

	* win/Makefile.in (%.${OBJEXT}): better implicit rules support

	* unix/configure: regen with ac-2.59
	* unix/configure.in, unix/Makefile.in:
	* unix/tcl.m4 (AIX): remove the need for ldAIX, replace with
	-bexpall/-brtl.  Remove TK_EXP_FILE (export file) and other baggage
	that went with it.  Remove pre-4 AIX build support.

2010-08-11  Donal K. Fellows  <dkf@users.sf.net>

	* generic/tkCanvLine.c (LineDeleteCoords): [Bug 2900121]: Backport of
	fix to sense of test.

2010-08-10  Don Porter  <dgp@users.sourceforge.net>

	* library/msgs/pl.msg:	Backport updates to pl.msg from HEAD

2010-08-04  Jeff Hobbs  <jeffh@ActiveState.com>

	* license.terms: Fix DFARs note for number-adjusted rights clause

2010-08-04  Don Porter  <dgp@users.sourceforge.net>

	* generic/tk.h:		Bump to 8.5.9 for release.
	* library/tk.tcl:
	* unix/configure.in:
	* unix/tk.spec:
	* win/configure.in:
	* README:

	* unix/configure:	autoconf-2.59
	* win/configure:

	* changes:	Updated for 8.5.9 release.

2010-08-03  Jeff Hobbs  <jeffh@ActiveState.com>

	* library/button.tcl (::tk::CheckEnter): [AS Bug#87409]: Use uplevel
	set instead of set :: to work with other var resolvers (itcl).

2010-08-03  Don Porter  <dgp@users.sourceforge.net>

	* changes:	Updated for 8.5.9 release.

2010-07-06  Andreas Kupries  <andreask@activestate.com>

	* doc/text.n: Fixed minor typo in the description of 'text delete', as
	reported by <eee@users.sf.net> on the chat.

2010-05-31  Joe English  <jenglish@users.sourceforge.net>

	* generic/tkBind.c (Tk_CreateBinding): [Bug 3006842]: Silently ignore
	empty binding scripts.
	* generic/ttk/ttkTreeview.c: [$tv tag bind $tag <...> {}] now removes
	binding.

2010-05-31  Jan Nijtmans  <nijtmans@users.sf.net>

	* generic/tkMain.c:  Fix CYGWIN warning: "fd_set and assiciated.macros
	have been defined in sys/types. This may cause runtime problems with
	W32"
	* win/winMain.c:     Add command line processing for CYGWIN, backported
	from trunk.

2010-05-20  Donal K. Fellows  <dkf@users.sf.net>

	* win/tkWinX.c (HandleIMEComposition): [Bug 2992129]: Ensure that all
	places that generate key events zero them out first; Tk relies on that
	being true for the generic parts of the fix for Bug 1924761.

2010-05-19  Jan Nijtmans  <nijtmans@users.sf.net>

	* win/tkWinDialog.c: [Bug 3002230]: tk_chooseDirectory returns garbage
	on cancel.

2010-05-17  Jan Nijtmans  <nijtmans@users.sf.net>

	* win/tkWinDialog.c: [Bug 2987995]: Tk_getOpenFile returns garbage
	under described circumstances. Backported some formatting from trunk.

2010-05-03  Donal K. Fellows  <dkf@users.sf.net>

	* library/button.tcl (CheckInvoke, CheckEnter): [Patch 1530276 redux]:
	Apply a bit more care to ensure that things continue to work correctly
	even when there is no -selectcolor defined.

2010-04-19  Jan Nijtmans  <nijtmans@users.sf.net>

	* win/tkWinPort.h: Fix [Patch 2986105]: conditionally defining
	strcasecmp/strncasecmp
	* win/tkWinDialog.c: Fix [Bug 2987995]: Tk_GetOpenFile returns garbage
	under described circumstances, minor formatting.
	* win/tkWinDialog.c: [Patch 2898255]: Filenames limit with
	Tk_GetFileName().
	Assure modern style dialogs where available

2010-03-12  Jan Nijtmans  <nijtmans@users.sf.net>

	* generic/tkButton.h:	[Bug 2956548]: TkpButtonSetDefaults only
	* generic/tkButton.c:	initializes one button type
	* win/tkWinButton.c:
	* win/tkWinEmbed.c:	Fix various gcc warnings, all
	* win/tkWinMenu.c:	backported from Tk 8.6
	* win/tkWinPixmap.c:
	* win/tkWinSend.c:
	* win/tkWinTest.c:
	* win/tkWinWm.c:
	* win/tkWinX.c:
	* win/tkWinInt.h:	VC6++ does not have SPI_SETKEYBOARDCUES
	* win/.cvsignore:

2010-03-11  Donal K. Fellows  <dkf@users.sf.net>

	* generic/tkText.c (DumpLine): [Bug 2968379]: When peers are about,
	there can be unnamed marks present during a dump. Ignore them as they
	will just be for the peers' insert and current marks, which aren't
	very important.

2010-03-04  Donal K. Fellows  <dkf@users.sf.net>

	* doc/clipboard.n: Added note about STRING vs. UTF8_STRING types.

2010-02-21  Donal K. Fellows  <dkf@users.sf.net>

	* generic/tkText.c (TextEditCmd): [Bug 1799782]: Refix this, so that
        <<Modified>> events are issued when things change.

2010-02-19  Donal K. Fellows  <dkf@users.sf.net>

	* unix/installManPage: [Tcl Bug 2954638]: Correct behaviour of manual
	page installer. Also added armouring to check that assumptions about
	the initial state are actually valid (e.g., look for existing input
	file).

2010-02-19  Stuart Cassoff  <stwo@users.sourceforge.net>

	* tcl.m4: Correct compiler/linker flags for threaded builds on
	OpenBSD.
	* configure: (regenerated).

2010-02-17  Joe English  <jenglish@users.sourceforge.net>

	* generic/tkMenu.c: [Bug 2952745]: Defer TkMenuOptionTables cleanup to
	CallWhenDeleted() time, to ensure that the record doesn't get freed
	until after all widget instance commands have been deleted.

2010-02-16  Jan Nijtmans  <nijtmans@users.sf.net>

	* unix/tkUnixWm.c: Make TkSetTransientFor static

2010-02-07  Jan Nijtmans  <nijtmans@users.sf.net>

	* generic/ttk/ttkGenStubs.tcl: Backport various formatting (spacing)
	* generic/ttk/ttk.decls:       changes from HEAD, so diffing
	* generic/ttk/ttkDecls.h:      between 8.5.x and 8.6 shows the
	* generic/tk*.decls:           real structural differences again.
	* generic/tk*Decls.h:          (any signature change not backported!)

2010-01-29  Jan Nijtmans  <nijtmans@users.sf.net>

	* generic/tkBind.c:      Fix various gcc-4.4 warnings, all
	* generic/tkListbox.c:   backported from HEAD.
	* generic/tkText.c:
	* generic/ttk/ttkInit.c:

2010-01-20  Pat Thoyts  <patthoyts@users.sourceforge.net>

	* library/bgerror.tcl:  [TIP 359]: Extended Window Manager Hints
	* library/clrpick.tcl:  following the freedesktop.org specification
	* library/demos/widget: are now supported on X11 using a new
	* library/dialog.tcl:   wm attribute called '-type'
	* library/msgbox.tcl:   This feature is now used in the Tk library
	* library/tkfbox.tcl:   functions where appropriate.
	* library/ttk/combobox.tcl:
	* tests/unixWm.test:
	* tests/wm.test:
	* unix/tkUnixWm.c:

2010-01-19  Donal K. Fellows  <dkf@users.sf.net>

	* generic/tkCanvas.c (TagSearchScanExpr): [Bug 2931374]: Stop overflow
	of working buffer during construction of long tag expressions.

2010-01-18  Jan Nijtmans  <nijtmans@users.sf.net>

	* generic/tkCanvas.c:      [Patch 2932808]: Canvas items not
	                           updating on widget state change.

2010-01-09  Pat Thoyts  <patthoyts@users.sourceforge.net>

	* doc/menu.n:           [TIP 360]: Remove special handling of
	* library/obsolete.tcl: the .help menu on X11.
	* unix/tkUnixMenu.c:

	* library/menu.tcl:      [TIP 360]: Make Tk menu activation
	* library/obsolete.tcl:  follow mouse movements.

2010-01-08  Pat Thoyts  <patthoyts@users.sourceforge.net>

	* doc/photo.n: [Bug 2927569]: Multiple edits have peverted the
	original meaning of the phrase 'image file data' to reference
	a filename option that does not exist.

2010-01-07  Donal K. Fellows  <dkf@users.sf.net>

	* generic/tkTextDisp.c (AsyncUpdateLineMetrics): [Bug 2677890]: Fix
	odd text widget update problem that had scrollbars being unable to
	cover the whole widget. Fix is to reify the range to update sooner.

2010-01-06  Jan Nijtmans  <nijtmans@users.sf.net>

	* unix/tcl.m4:		Sync with Tcl version
	* unix/configure:	(regenerated)
	* unix/Makefile.in:
	* unix/.cvsignore:
	* generic/default.h:	Trivial CYGWIN fixes
	* generic/tkWindow.c:
	* doc/.cvsignore:

2010-01-06  Donal K. Fellows  <dkf@users.sf.net>

	* unix/tkUnixWm.c (TkWmMapWindow): [Bug 1163496]: Allow windows to be
	* tests/wm.test (wm-transient-8.1): set to be transients for withdrawn
	masters correctly.

2010-01-05  Pat Thoyts  <patthoyts@users.sourceforge.net>

	* win/tkWinDialog.c: [Patch 2898255]: Enable unlimited multiple
	file selection from the open files dialog (pawlak,fellows,thoyts)

2010-01-05  Donal K. Fellows  <dkf@users.sf.net>

	* generic/tkMenu.c (MenuWidgetObjCmd): [Bug 220950]: Do not delete
	menu entries if the first index to delete is explicitly after the last
	index of existing entries.

2010-01-04  Pat Thoyts  <patthoyts@users.sourceforge.net>

	* library/dialog.tcl: Backported fix for tk_dialog <Return> binding
	* library/console.tcl: Backported fix for console keyboard menu
	activation and <<Cut>> handling from HEAD.
	* library/tk.tcl: Correctly handle quoted ampersands in AmpMenuArgs

2010-01-03  Pat Thoyts  <patthoyts@users.sourceforge.net>

	* generic/tkMenu.h: [Patch 2848897] Support the system keyboard
	* win/tkWinMenu.c:  cues option on Windows. This system parameter
	hides the underlines on menu items unless the keyboard is used to
	open the menu. (kovalenko, thoyts)

2010-01-03  Pat Thoyts  <patthoyts@users.sourceforge.net>

	* library/tearoff.tcl: tearoff menus should be transient and use the
	                       toolwindow style on Windows.
	* tests/menu.test: menu tests using 'tkwait visibility' are unix only

2010-01-02  Donal K. Fellows  <dkf@users.sf.net>

	* unix/tkUnixEvent.c (TransferXEventsToTcl): [Bug 1924761]: Use the
	new cache mechanism to force the extraction of the string of a key
	event from XIM at the right time rather than after queueing when it
	can be quashed by a race condition centered on the limited amount of
	state in some XIM implementations.

	* unix/tkUnixKey.c (TkpGetString): [Bug 1373712]: Cache the value that
	* generic/tkInt.h (TkKeyEvent):		will be substituted via %A so
	* generic/tkEvent.c (CleanUpTkEvent):	that we do not need to make it
	* doc/HandleEvent.3 (ARGUMENTS):	fresh each time, which causes
	* doc/QWinEvent.3 (ARGUMENTS):		trouble with some input
	* macosx/tkMacOSXKeyEvent.c (InitKeyEvent): methods. Also includes the
	* win/tkWinX.c (GenerateXEvent):	factoring out of some code and
	update of documentation to describe the slightly increased constraints
	on how Tk_HandleEvent can be used.

2010-01-01  Donal K. Fellows  <dkf@users.sf.net>

	* unix/tkUnixEvent.c (TransferXEventsToTcl): [Bug 1924761]: Move the
	* generic/tkEvent.c (Tk_HandleEvent):	     passing of key events to
	XFilterEvent to the low level point where all other events are
	handled, where it should have been all along. This makes more input
	methods work, stops [event generate] from interfering with input
	methods, and allows the simplification of tkEvent.c by removing half
	of InvokeInputMethods and allowing the rest - which was not full input
	method handling - to be rolled back into Tk_HandleEvent. Introduces a
	small potential bug when a focus change and input method handling are
	too close together in the Tk event queue, but that should be less
	deadly to usability than the previous problems where input methods
	could fail completely or reorder key presses...

2009-12-30  Pat Thoyts  <patthoyts@users.sourceforge.net>

	* generic/tkMenu.c: [Patch 2879789]: Torn off menu items are only
	* tests/menu.tcl:   activated over a limited region of the window.
	Fixed to make the whole width of a menu item activate the entry.

2009-12-27  Pat Thoyts  <patthoyts@users.sourceforge.net>

	* win/tkWinMenu.c: [Bug 2879927]: Highlight for cascade items in
	torn-off menus is incorrect on Windows.

2009-12-25  Donal K. Fellows  <dkf@users.sf.net>

	* doc/option.n: [Bug 2914943]: Correct the first example.
	Also define what the format of option patterns is; that's a much less
	commonly known fact than it used to be.

2009-12-22  Joe English  <jenglish@users.sourceforge.net>

	* library/ttk/sizegrip.tcl: [Bug 2912356]: Patch to avoid bizarro
	behavior under compiz.

2009-12-22  Donal K. Fellows  <dkf@users.sf.net>

	* library/tkfbox.tcl (ListInvoke): [Bug 2919205]: Correct ordering of
	arguments to tk_messageBox.

2009-12-20  Donal K. Fellows  <dkf@users.sf.net>

	* unix/tkUnixSend.c (ServerSecure): [Patch 2917663]: Better support
	for server-interpreted access control addreses.

2009-12-16  Joe English  <jenglish@users.sourceforge.net>

	* generic/ttk/ttkNotebook.c: Don't call Tk_DeleteOptionTable()
	[Bug 2915709], backport fix for [Bug 2496162].

2009-12-14  Kevin B. Kenny  <kennykb@acm.org>

	* library/demos/unicodeout.tcl: Added code to check for right-to-left
	support on Windows and adjust Hebrew and Arabic character strings
	accordingly. Changed the Hebrew string to 'ktb ebryt' (ktav Ivrit,
	"Hebrew writing") to be consistent with at least the Greek and Russian
	strings. Thanks to Rodrigo Readi for calling the inconsistency to our
	attention.

2009-12-02  Jan Nijtmans  <nijtmans@users.sf.net>

	* win/tkInt.decls:	[Bugs 220600, 220690]: Comment that
	TkWinChildProc is exported through the stubs table since 8.5.9

2009-12-11  Donal K. Fellows  <dkf@users.sf.net>

	* library/tk.tcl (tk::ScreenChanged): [Bug 2912473]: Stop problems
	caused by display names with a double colon in.

2009-12-10  Donal K. Fellows  <dkf@users.sf.net>

	* library/demos/ttkscale.tcl: Added demo of [ttk::scale] widget.

2009-12-09  Andreas Kupries  <andreask@activestate.com>

	* library/safetk.tcl (::safe::loadTk): [Bug 2902573]: Fixed access to
	the cleanupHook of the safe base. The code used the old internal
	commands which have been removed since 2009-12-09. See Tcl's
	ChangeLog.

2009-12-09  Donal K. Fellows  <dkf@users.sf.net>

	* generic/tkColor.c (Tk_GetColorByValue): [Bug 2911570]: Ensure that
	hash keys of color values are zeroed first, so that they hash properly
	on 64-bit systems (where X structures are not tightly packed).

2009-12-08  Pat Thoyts  <patthoyts@users.sourceforge.net>

	* unix/tkUnixWm.c: [Bug 2864685]: Backported window manager hinting
			   update from HEAD

2009-12-06  Benjamin Riefenstahl  <b.riefenstahl@turtle-trading.net>

	* macosx/tkMacOSXFont.c (GetFontFamilyName): [Bug 2548661]: Merge fix
	from HEAD (1.44).

2009-12-03  Pat Thoyts  <patthoyts@users.sourceforge.net>

	* library/ttk/xpTheme.tcl:    Fix selection of treeview rows on
	* library/ttk/vistaTheme.tcl: Windows XP and Vista.

2009-12-02  Jan Nijtmans  <nijtmans@users.sf.net>

	* doc/GetHINSTANCE.3:	Correct mentioned header file
	* win/tkWinInt.h:	[Bugs 220600, 220690]: Make TkWinChildProc
	* generic/tkInt.decls:	available in private stub table.
	* generic/tkIntPlatDecls.h: (regenerated)
	* generic/tkStubInit.c:	(regenerated)

2009-11-25  Stuart Cassoff <stwo@users.sf.net>

	* unix/tcl.m4:		[Patch 2892871]: Remove unneeded
	*			AC_STRUCT_TIMEZONE.
	* unix/configure:	Regenerated with autoconf-2.59.

2009-11-24  Donal K. Fellows  <dkf@users.sf.net>

	* unix/tkUnixWm.c (WmIconphotoCmd): [Bug 2902814]: Use the correct
	type for the array of data passed into X. It's wrong, but "right"
	because of a mistake in the X11 specification.

2009-11-22  Pat Thoyts  <patthoyts@users.sourceforge.net>

	* tests/winWm.test: [Bug 2899949]: Make sure the window is still
	* win/tkWinWm.c:    present when handling delayed activation

2009-11-13  Pat Thoyts  <patthoyts@users.sourceforge.net>

	* tests/winDialog.test: [Bug 2307837]: Backported fix for running
	* win/tkWinTest.c:      dialog tests on non-English locales

2009-11-12  Don Porter  <dgp@users.sourceforge.net>

	*** 8.5.8 TAGGED FOR RELEASE ***

	* changes:	Updated for 8.5.8 release.

2009-11-03  Don Porter  <dgp@users.sourceforge.net>

	* generic/tk.h:		Bump to 8.5.8 for release.
	* library/tk.tcl:
	* unix/configure.in:
	* unix/tk.spec:
	* win/configure.in:
	* README:

	* unix/configure:	autoconf-2.59
	* win/configure:

	* changes:	Updated for 8.5.8 release.

2009-11-03  Pat Thoyts  <patthoyts@users.sourceforge.net>

	* win/tkWinWm.c: [Bug 2891541]: Permit normal behaviour on
	Windows for a grabbed toplevel when it is the main window.

2009-11-01  Joe Mistachkin  <joe@mistachkin.com>

	* win/tkWinButton.c: [Bug 1739613]: The default width being stored
	in TSD cannot be put into the process-wide options table.  This fix
	allocates storage for the default width from the heap and frees it
	using an exit handler.

2009-10-29  Pat Thoyts  <patthoyts@users.sourceforge.net>

	* win/tkWinFont.c: [Bug 1825353]: Backported patch for tiny
	fixed font on Russian Windows systems.

2009-10-25  Donal K. Fellows  <dkf@users.sf.net>

	* unix/tkUnixColor.c (TkpGetColor): [Bug 2809525]: Impose a maximum
	X11 color name length so that it becomes impossible to blow things up
	that way.

	* library/text.tcl: [Bug 1854913]: Stop <Delete> actions from ever
	deleting backwards, even when the insertion cursor is "at the end" of
	the text widget.

2009-10-24  Donal K. Fellows  <dkf@users.sf.net>

	* macosx/ttkMacOSXTheme.c (RangeToFactor, TrackElementDraw)
	(PbarElementDraw): [Bug 2883712]: Corrected scaling of progress bars
	and scales, and backported the fix for 64-bitness.

	* library/button.tcl, unix/tkUnixButton.c (TkpDisplayButton):
	[Patch 1530276]: Make -selectcolor handling work better for both
	checkbuttons and radiobuttons when they don't have indicators.

2009-10-22  Donal K. Fellows  <dkf@users.sf.net>

	* generic/tkText.c (CreateWidget, TextEditUndo, TextEditRedo)
	(TextEditCmd, UpdateDirtyFlag):
	* generic/tkText.h: [Patch 1469210]: Corrected handling of marking as
	dirty when inserting after an undo from a non-dirty state.

	* library/xmfbox.tcl (MotifFDialog_FileTypes)
	(MotifFDialog_ActivateSEnt):
	* library/tkfbox.tcl (Done, ::tk::dialog::file::):
	* macosx/tkMacOSXDialog.c (Tk_GetOpenFileObjCmd):
	* win/tkWinDialog.c (GetFileNameW, GetFileNameA):
	* doc/getOpenFile.n: [Patch 2168768]: Corrected handling of the
	-typevariable option to be consistently global; it's the only way it
	can work even close to the same on all platforms.

2009-10-15  Don Porter  <dgp@users.sourceforge.net>

	* generic/tkConsole.c:	Relax the runtime version requirements on Tcl
	* generic/tkMain.c:	so that Tk 8.5.8 can [load] into Tcl 8.6 (and
	* generic/tkWindow.c:	later 8.*) interps.  [Feature Request 2794032]
	* library/tk.tcl
	* unix/Makefile.in:
	* win/Makefile.in:
	* win/makefile.vc:

2009-10-10  Donal K. Fellows  <dkf@users.sf.net>

	* unix/tkUnixRFont.c (InitFont,TkpGetFontFromAttributes,Tk_DrawChars):
	[Bug 1961455]: Draw underlines and overstrikes when using Xft for font
	rendering.

2009-10-08  Donal K. Fellows  <dkf@users.sf.net>

	* library/tkfbox.tcl (::tk::IconList_Create): [Patch 2870648]:
	Corrected cursor used in file/directory dialogs.

2009-10-07  Pat Thoyts  <patthoyts@users.sourceforge.net>

	* library/ttk/vistaTheme.tcl: [Bug 2787164]: Fix size of dropdown
	arrow on combobox and menubutton for Windows 7.

2009-10-07  Donal K. Fellows  <dkf@users.sf.net>

	* unix/tkUnixScrlbr.c (TkpComputeScrollbarGeometry): [Patch 2088597]:
	Stop scrollbars from getting too small at the end.

2009-10-05  Don Porter  <dgp@users.sourceforge.net>

	* changes:	Updated for 8.5.8 release.

2009-10-05  Pat Thoyts  <patthoyts@users.sourceforge.net>

	* win/tkWinButton.c: [Bug 2860827]: Backported patch avoiding 3D
	effects with user-specified background.

2009-09-25  Donal K. Fellows  <dkf@users.sf.net>

	* generic/tkImgPhoto.c (ImgGetPhoto): Correct generation of grayscale
	data from an image. Reported by Keith Vetter on comp.lang.tcl.

2009-09-14  Jeff Hobbs  <jeffh@ActiveState.com>

	* generic/tkMenuDraw.c (TkPostSubmenu): [Bug 873613]: Fix reposting of
	* win/tkWinMenu.c (TkWinHandleMenuEvent): submenu in torn off Windows
	menu.
	(DrawMenuEntryArrow): [Bug 873608]: Draw Win menu arrow after being
	torn off.

2009-09-10  Donal K. Fellows  <dkf@users.sf.net>

	* unix/tkUnixRFont.c (InitFont): Move pattern disposal in error case
	to callers so they have more options when they come to recovering from
	the failure.
	(TkpGetFontFromAttributes): If the default attributes don't work, try
	adding a setting to turn off use of XRender. That seems to work for
	some people for unexplained reasons (possibly local misconfiguration).
	* generic/tkFont.c (Tk_AllocFontFromObj): Stop this function from
	keeling over in a heap when the low-level font allocation fails. An
	error beats a crash! (Issue reported on comp.lang.tcl by Denis
	Berezhnoy.)

2009-08-25  Donal K. Fellows  <dkf@users.sf.net>

	* unix/tkUnixSend.c (ServerSecure): [Bug 1909931]: Added some support
	for server-interpreted access control addreses.

2009-08-24  Donal K. Fellows  <dkf@users.sf.net>

	* library/msgbox.tcl (::tk::MessageBox): Correct bindings so that they
	work with ttk::buttons. Reported by Hans-Christoph Steiner.

2009-08-24  Daniel Steffen  <das@users.sourceforge.net>

	* macosx/tkMacOSXHLEvents.c (ScriptHandler): Fix "do script" apple
	event handler issues on recent Mac OS X releases by using AE coercion
	to 'utf8' for text data and to 'fsrf' for alias data. (Reported by
	Youness Alaoui on tcl-mac)

2009-08-08  Donal K. Fellows  <dkf@users.sf.net>

	* library/demos/pendulum.tcl: Make the display handle being resized
	more gracefully.

2009-08-04  Donal K. Fellows  <dkf@users.sf.net>

	* generic/tkTextDisp.c (TkTextCharLayoutProc): Make the line breaking
	algorithm (in the word-wrap case) do the right thing with non-breaking
	spaces by restricting what we break on to ASCII spaces, which is good
	enough for most purposes.

2009-08-01  Donal K. Fellows  <dkf@users.sf.net>

	* unix/tkUnixWm.c (WmIconphotoCmd): [Bug 2830420]: Assemble the image
	for the window manager in a way that doesn't assume we're on a little-
	endian system.

2009-07-22  Donal K. Fellows  <dkf@users.sf.net>

	* generic/tkFocus.c (TkFocusDeadWindow): [Bug 2496114]: Ensure that
	focus desynchronization doesn't cause a crash.

2009-07-20  Donal K. Fellows  <dkf@users.sf.net>

	* tests/clipboard.test (clipboard-6.2): [Bug 2824378]: Corrected
	result of test in light of changes to binary selection retrieval.

2009-07-18  Donal K. Fellows  <dkf@users.sf.net>

	* unix/tkUnixSelect.c (SelCvtFromX32, SelCvtFromX8): Make the
	incremental transfer of binary selections work get deserialized
	correctly. Thanks to Emiliano Gavilan for detecting.

2009-07-15  Donal K. Fellows  <dkf@users.sf.net>

	* unix/tkUnixSelect.c (TkSelEventProc, SelRcvIncrProc, SelCvtFromX8):
	[Bug 2821962]: Make byte sequence selection transfers possible.

2009-07-14  Donal K. Fellows  <dkf@users.sf.net>

	* doc/canvas.n (WINDOW ITEMS): [Bug 2326602]: Corrected definition of
	the -height and -width options for these items.

	* unix/configure.in: [Bug 2496018]: Allow the disabling of the use of
	XScreenSaver at configuration time, so as to permit better control of
	dependencies in the embedded case.

2009-07-11  Donal K. Fellows  <dkf@users.sf.net>

	* doc/grid.n: [Bug 2818455]: Corrected example.

2009-06-27  Jan Nijtmans  <nijtmans@users.sf.net>

	* generic/tkInt.decls (Tk(Orient|Smooth)(Parse|Print)Proc):
	Backport [Bug 2804935]: Expose these functions through the internal
	stub table as they are useful to existing third-party code.

2009-06-23  Jan Nijtmans  <nijtmans@users.sf.net>

	* generic/tkCanvUtil.c: [Bug 220935]: canvas dash update problem

2009-06-02  Pat Thoyts  <patthoyts@users.sourceforge.net>

	* win/tkWinWm.c:   [Bug 2799589]: Backported fix for crash on
	* tests/winWm.test: delayed window activation.

2009-05-21  Pat Thoyts  <patthoyts@users.sourceforge.net>

	* win/tkWinMenu.c: [Bug 2794778]: Backported fix for keyboard
	traversal of the menus on Windows.

2009-05-14  Pat Thoyts  <patthoyts@users.sourceforge.net>

	* generic/tkButton.c: [Bug 1923684]: Backported checkbutton fix
	for confused state when -offvalue equals -tristatevalue

2009-05-14  Pat Thoyts  <patthoyts@users.sourceforge.net>

	* doc/ttk_image.n:  Backported support for the Vista theme.
	* doc/ttk_style.n:  This requires the vsapi element engine,
	* doc/ttk_vsapi.n:  the hover state and the theme script
	* doc/ttk_widget.n: definition.
	* generic/ttk/ttkState.c:
	* generic/ttk/ttkTheme.h:
	* generic/ttk/ttkWidget.c:
	* library/ttk/ttk.tcl:
	* library/ttk/vistaTheme.tcl:
	* library/ttk/xpTheme.tcl:
	* tests/ttk/vsapi.test:
	* win/ttkWinXPTheme.c:

2009-05-13  Pat Thoyts  <patthoyts@users.sourceforge.net>

	* generic/tkFont.c: [Bug 2791352]: Backported fix and tests for
	* tests/font.test:  mis-parsing of certain font descriptions.

2009-05-03  Donal K. Fellows  <dkf@users.sf.net>

	* win/tkWinWm.c (UpdateWrapper): [Bug 2785744]: Manipulate flag bit
	correctly so that menubar updates can't smash other attributes.

2009-04-30  Pat Thoyts  <patthoyts@users.sourceforge.net>

	* win/tkWinWm.c: [Patch 2504402]: Backported change to create
	wm icons as device independent bitmaps. (cjmcdonald)

2009-04-30  Donal K. Fellows  <dkf@users.sf.net>

	* win/tkWinPixmap.c (Tk_GetPixmap): [Bug 2080533]: Added patch that
	allows Tk to keep working even when the graphics card is stressed.

2009-04-28  Jeff Hobbs  <jeffh@ActiveState.com>

	* unix/tcl.m4, unix/configure (SC_CONFIG_CFLAGS): Harden the check
	to add _r to CC on AIX with threads.

2009-04-27  Donal K. Fellows  <dkf@users.sf.net>

	* generic/tkInt.decls: [Bug 2768945]: Expose (as "private") a set of
	functions needed for easily building canvas items that work like
	existing standard ones.

2009-04-24  Jeff Hobbs  <jeffh@ActiveState.com>

	* win/tkWinDialog.c (ChooseDirectoryValidateProc): No need to set
	cwd on selchange. Prevents delete of selected folder in dialog.

2009-04-24  Stuart Cassoff <stwo@users.sf.net>

	* unix/Makefile.in:	[Bug 2764263]: Removed stray @ from
	Makefile.in test target. [Bug 1945073]: Don't chmod+x square demo.
	[Patch 2764272]: Adjustable demo install location.

2009-04-24  Stuart Cassoff <stwo@users.sf.net>

	* unix/Makefile.in: [Patch 2769530]: Don't chmod/exec installManPage.

2009-04-23  Jeff Hobbs  <jeffh@ActiveState.com>

	* win/tkWinDialog.c (Tk_ChooseDirectoryObjCmd): [Bug 2779910]: Enable
	the new style choosedir that has a "New Folder" button, with
	::tk::winChooseDirFlags override for new behavior.

2009-04-15  Don Porter  <dgp@users.sourceforge.net>

	*** 8.5.7 TAGGED FOR RELEASE ***

	* changes:	Updated for 8.5.7 release.

2009-04-14  Stuart Cassoff  <stwo@users.sourceforge.net>

	* unix/tcl.m4:	Removed -Wno-implicit-int from CFLAGS_WARNING.

2009-04-10  Don Porter  <dgp@users.sourceforge.net>

	* changes:	Updated for 8.5.7 release.

	* generic/tk.h:		Bump to 8.5.7 for release.
	* library/tk.tcl:
	* unix/configure.in:
	* unix/tk.spec:
	* win/configure.in:
	* README:

	* unix/configure:	autoconf-2.59
	* win/configure:

2009-04-10  Joe English  <jenglish@users.sourceforge.net

	* library/palette.tcl(tk_setPalette): Don't set
	*selectColor: #b03060; this makes radio- and checkbuttons
	look wrong post-TIP#109.

2009-04-10  Daniel Steffen  <das@users.sourceforge.net>

	* unix/configure.in (Darwin):	use Darwin SUSv3 extensions if
					available.
	* unix/configure:		autoconf-2.59
	* unix/tkConfig.h.in:		autoheader-2.59

	* library/msgbox.tcl: don't set msgbox bitmap background on TkAqua.

	* library/demos/filebox.tcl: only show "Motif Style Dialog" checkbutton
	on X11 windowingsystem.

	* library/demos/widget: GOOBE: use ttk::cursor

	* library/ttk/cursors.tcl: backport ttk::cursor from HEAD

	* library/demos/knightstour.tcl: fix knightstour demo not running from
	interactive wish.

	* library/console.tcl (::tk::ConsoleInit): remove redundant TkAqua
	Quit menu item.

	* generic/tkPointer.c (Tk_UpdatePointer): use all 5 buttons.

	* generic/tkMenu.c (PostProcessEntry): delay call to
	TkpConfigureMenuEntry() until all menu entry attributes are setup.

	* library/menu.tcl (::tk::MbPost): fix error thrown in y position
	computation with indicatoron.

	* generic/tkMenubutton.c: s/DEF_BUTTON_JUSTIFY/DEF_MENUBUTTON_JUSTIFY/

	* generic/tkTextBTree.c (TkBTreeDeleteIndexRange): add bounds check
	to startEnd array access (fixes testsuite crash).

	* tests/unixFont.test: only use xlsfonts with X11 windowingsystem.

2009-04-10  Donal K. Fellows  <dkf@users.sf.net>

	* generic/tkCanvPs.c (TkPostscriptInfo): [Bug 1466509]: Eliminate old
	and misleading comments mentioning prolog.ps.
	* generic/prolog.ps, library/prolog.ps: Remove unused files.
	* unix/Makefile.in, win/Makefile.in: Stop building distributions that
	include the removed files or trying to install them.

	* library/tk.tcl: [Bug 2116837]: Add event definitions to handle the
	standard virtual events when Caps Lock is on.

2009-04-03  Joe English  <jenglish@users.sourceforge.net>

	* unix/tkUnixWm.c: [Bug 1789819]: Don't Panic.

2009-03-25  Donal K. Fellows  <dkf@users.sf.net>

	* generic/ttk/ttkTheme.c (BuildOptionMap, NewElementImpl):
	[Bug 2178820]: Ensure that zero-size allocations don't happen; some
	malloc implementations don't like it at all.

	* win/wish.exe.manifest.in: [Bug 1871101]: Add magic to make Tk not be
	blurred on Vista with large fonts.

2009-03-03  Pat Thoyts  <patthoyts@users.sourceforge.net>

	* generic/tkFileFilter.c: Backported some fixes for uninitialized
	* generic/tkFont.c:       variables identified by das using clang
	* generic/tkListbox.c:    analysis.

2009-02-27  Pat Thoyts  <patthoyts@users.sourceforge.net>

	* generic/tkWindow.c: [Bug 2645457] check for dead windows after
	calling Tk_MakeWindowExist to avoid a crash when mapping dead windows.

2009-02-23  Pat Thoyts  <patthoyts@users.sourceforge.net>

	* win/tkWinCursor.c: [Patch 2542828] use stock Win32 help arrow
	cursor when question_arrow requested (danckaert)

	* win/rc/*.cur: [Patch 2513104] fix cursor hotspots (cjmcdonald)

	* win/tkWinMenu.c: Applied patch for menu image display bug
	[Bug 1329198, 456299] [Patch 2507419] (cjmcdonald)

2009-02-17  Jeff Hobbs  <jeffh@ActiveState.com>

	* win/tcl.m4, win/configure: Check if cl groks _WIN64 already to
	avoid CC manipulation that can screw up later configure checks.
	Use 'd'ebug runtime in 64-bit builds.

2009-02-16  Jeff Hobbs  <jeffh@ActiveState.com>

	* win/configure.in, win/configure: align better with tcl
	version. Ensures finding correct CPP for Win64.

2008-02-06  Daniel Steffen  <das@users.sourceforge.net>

	* generic/tkImgPhoto.c:		fix numerous leaks discovered with the
	* generic/tkMenu.c:		Mac OS X Instruments.app Leaks tool.
	* generic/tkText.c:
	* generic/tkTextImage.c:
	* generic/tkTextIndex.c:
	* generic/tkUndo.c:
	* generic/ttk/ttkFrame.c:
	* macosx/tkMacOSXWm.c:

2009-01-22  Kevin B. Kenny  <kennykb@acm.org>

	* unix/tcl.m4: Corrected a typo ($(SHLIB_VERSION) should be
	${SHLIB_VERSION}).
	* unix/configure: Autoconf 2.59

2009-01-19  Kevin B. Kenny  <kennykb@acm.org>

	* unix/Makefile.in: Added a CONFIG_INSTALL_DIR parameter so that
	* unix/tcl.m4:      distributors can control where tclConfig.sh goes.
	Made the installation of 'ldAix' conditional
	upon actually being on an AIX system.  Allowed for downstream
	packagers to customize SHLIB_VERSION on BSD-derived systems.
	Thanks to Stuart Cassoff for [Patch 907924].
	* unix/configure: Autoconf 2.59

2009-01-14  Jan Nijtmans  <nijtmans@users.sf.net>

	* generic/tkImgPhoto.c: fix for aMSN compatibility [tcl-Bug 2507326]

2009-01-11  George Peter Staplin  <georgeps@users.sourceforge.net>

	* generic/tkEvent.c: Backport a fix from 8.6 for a NULL pointer
	dereference in CreateXIC.

2009-01-07  Pat Thoyts  <patthoyts@users.sourceforge.net>

	* win/tkWinWm.c: Backported fix for [Bug 1847002] to prevent the
	bypassing of grab restrictions via the taskbar on Windows.

2008-12-22  Don Porter  <dgp@users.sourceforge.net>

	*** 8.5.6 TAGGED FOR RELEASE ***

	* tests/embed.test:	Eliminate duplicate test names.

	* changes:	Updates for 8.5.6 release.

2008-12-22  Joe English  <jenglish@users.sourceforge.net>

	* generic/ttk/ttkWidget.c: Don't crash when
	application uses nondefault visual [Bug 2264732]
	(Backport from trunk change 2008-11-11)
	* Workaround for [Bug 2207435]
	(Backport from trunk change 2008-10-31).

2008-12-22  Donal K. Fellows  <dkf@users.sf.net>

	* generic/tkCanvPs.c (Tk_PostscriptFont,TkCanvPostscriptCmd): Backport
	of font size and reflection fix. [Bug 2107938]

2008-12-22  Alexandre Ferrieux 	<ferrieux@users.sourceforge.net>

	* generic/tkCanvUtil.c: Backport of the Millipeter patch [1813597,
	* generic/tkInt.h:       2218964]
	* generic/tkObj.c:
	* generic/tkText.c:

2008-12-21  Don Porter  <dgp@users.sourceforge.net>

	* generic/tk.h:		Bump to 8.5.6 for release.
	* library/tk.tcl:
	* unix/configure.in:
	* unix/tk.spec:
	* win/configure.in:
	* README:

	* unix/configure:	autoconf-2.59
	* win/configure:

	* changes:	Updates for 8.5.6 release.

2008-11-22  Pat Thoyts  <patthoyts@users.sourceforge.net>

	* library/ttk/combobox.tcl: [Bug 1939129,1991930] combobox dropdown
	                            was drawn behind topmost toplevels.

2008-11-19  Jan Nijtmans  <nijtmans@users.sf.net>

	* generic/tkImage.c    Relax the constraint that every Tk_ImageType
	* generic/tkImgPhoto.c can only be passed to this function once.
	                       This allows tkImg to be loaded in multiple
	                       interpreters in a thread-enabled build of Tk.
	                       [Bug 2312027]

2008-11-15  Pat Thoyts  <patthoyts@users.sourceforge.net>

	* generic/tk.h:        The tip 125 implementation permits the
	* generic/tkFrame.c:   wm manage command to manage any widget but
	* macosx/tkMacOSXWm.c: only those with Frame instance data should
	* unix/tkUnixWm.c:     be permitted. We now check for the suitability
	* win/tkWinWm.c:       and raise an error for non-frame widgets.
	* test/wm.test:        Updated the tests and documentation.
	* doc/wm.n:            See also [Bug 2239034]

2008-11-12  Pat Thoyts  <patthoyts@users.sourceforge.net>

	* tests/constraints.tcl: backported listbox test fix from head
	* tests/listbox.test:    the default on windows is 'underline'
	* tests/winDialog.test: backported some fixes from head
	* library/text.tcl: Backported fix for bug #1777362 to have events
	* test/text.test:   work with window paths that include hyphens.

2008-10-23  Don Porter  <dgp@users.sourceforge.net>

	* generic/tk.h:		Bump version number to 8.5.6b1 to distinguish
	* library/tk.tcl:	CVS development snapshots from the 8.5.5 and
	* unix/configure.in:	8.5.6 releases.
	* unix/tk.spec:
	* win/configure.in:
	* README:

	* unix/configure:	autoconf (2.59)
	* win/configure:

2008-10-17  Pat Thoyts  <patthoyts@users.sourceforge.net>

	* library/ttk/scale.tcl: Backported keyboard bindings for ttk::scale

2008-10-11  Donal K. Fellows  <donal.k.fellows@man.ac.uk>

	*** 8.5.5 TAGGED FOR RELEASE ***

	* generic/tkCanvas.c (CanvasWidgetCmd): Corrected result generation.

2008-10-10  Don Porter  <dgp@users.sourceforge.net>

	* generic/tk.h:		Bump to 8.5.5 for release.
	* library/tk.tcl:
	* unix/configure.in:
	* unix/tk.spec:
	* win/configure.in:

	* unix/configure:	autoconf-2.59
	* win/configure:

	* changes:	Updates for 8.5.5 release.

	* unix/Makefile.in:	Relax constraints in index script so that
	* win/Makefile.in:	each Tk 8.5.* release may be [package require]d
	* win/makefile.vc:	into any Tcl 8.5.* interp.  [Bug 1890438].

2008-10-09  Don Porter  <dgp@users.sourceforge.net>

	* generic/tkListbox.c:	Make literal return values consistent with
	those generated by Tcl_PrintDouble().

	* tests/canvText.test:	Backport test updates in light of the
	* tests/entry.test:	2008-10-05 commit.
	* tests/listbox.test:
	* tests/scrollbar.test:
	* tests/spinbox.test:
	* tests/textDisp.test:

	* generic/tkEntry.c:	Fix missing space constructing the scroll
	command.

2008-10-05  Donal K. Fellows  <donal.k.fellows@man.ac.uk>

	* win/tkWinScrlbr.c:		Convert 'sprintf(..."%g"...)' to the
	* macosx/tkMacOSXScrlbr.c:	locale-insensitive Tcl_PrintDouble.
	* generic/tkScrollbar.c:	[Bug 2112563]  NOTE: Tcl_PrintDouble
	* generic/tkListbox.c:		is sensitive to the value of
	* generic/tkEntry.c:		::tcl_precision.
	* generic/tkCanvText.c:		*** POTENTIAL INCOMPATIBILITY ***
	* generic/tkArgv.c:

2008-08-25  Todd M. Helfter  <tmh@users.sourceforge.net>

	* library/menu.tcl: additional fix for [Bug 1023955]

2008-09-08  Todd M. Helfter  <tmh@users.sourceforge.net>

	* doc/menu.n: fix typo in docs [Bug 2098425]

2008-08-28  Don Porter  <dgp@users.sourceforge.net>

	* unix/tkConfig.sh.in:	Added @XFT_LIBS@ to the definition of TK_LIBS
	to avoid link failures when a "big wish" program links against a
	--disable-shared build of libtk.  (Discovered building expectTk).

	* generic/tk.h:		Bump version number to 8.5.5b1 to distinguish
	* library/tk.tcl:	CVS development snapshots from the 8.5.4 and
	* unix/configure.in:	8.5.5 releases.
	* unix/tk.spec:
	* win/configure.in:
	* README:

	* unix/configure:	autoconf (2.59)
	* win/configure:

2008-08-25  Todd M. Helfter  <tmh@users.sourceforge.net>

	* library/menu.tcl: fix typo from [Bug 1023955]

2008-08-25  Todd M. Helfter <tmh@users.sourceforge.net>

	* library/menu.tcl : Do not flip to the arrow cursor on menus.
	This was a Motif convention.  Current behavior is maintained if
	tk_strictMotif is enabled.  [Bug 1023955]

2008-08-25  Todd M. Helfter <tmh@users.sourceforge.net>

	The patch is associated with the bug tracker id: 1936220
	library/tkfbox.tcl : fix the multiple selection error for
	tk_getOpenFile -multiple 1 which fails on all unix platforms since
	the adoption of ttk widgets.

2008-08-19  Joe English  <jenglish@users.sourceforge.net>

	* generic/ttk/ttkScroll.c:  Don't use sprintf "%g" to
	format floating point numbers in -[xy]scrollcommand callbacks
	or [xy]view methods.  Minor incompatibility: 0 and 1 now
	formatted as "0.0" resp "1.0".
	* tests/ttk/entry.test, tests/ttk/treeview.test: Updated
	to account for above change.

2008-08-19  Daniel Steffen  <das@users.sourceforge.net>

	* macosx/tkMacOSXFont.c (SetFontFeatures):	Disable antialiasing of
						 	fixed-width fonts with
						 	size <= 10.

2008-08-14  Daniel Steffen  <das@users.sourceforge.net>

	*** 8.5.4 TAGGED FOR RELEASE ***

	* unix/tcl.m4 (SC_PATH_X):	check for libX11.dylib in addition to
					libX11.so et al.

	* unix/configure: 		autoconf-2.59

2008-08-08  Don Porter  <dgp@users.sourceforge.net>

	* generic/tk.h:		Bump to 8.5.4 for release.
	* library/tk.tcl:
	* unix/configure.in:
	* unix/tk.spec:
	* win/configure.in:
	* README:

	* unix/configure:	autoconf-2.59
	* win/configure:

	* changes:	Updates for 8.5.4 release.

2008-08-05  Joe English  <jenglish@users.sourceforge.net>

	* generic/tk.h, generic/tkEvent.c: Fix for [Bug 2010422]
	"no event type or button # or keysym while executing
	"bind Listbox <MouseWheel> [...]".

2008-08-01  Pat Thoyts  <patthoyts@users.sourceforge.net>

	* win/tkWinWm.c: Backported fixes for handling unmapped parent
	* test/wm.test:  toplevels. [Bug 2009788, 2028703]

2008-07-31  Don Porter  <dgp@users.sourceforge.net>

	* generic/tk.h:	Added missing EXTERN for the Tcl_PkgInitStubsCheck
	declaration to fix inability to embed non-stub-enabled Tk on Windows.

2008-07-26  Pat Thoyts  <patthoyts@users.sourceforge.net>

	* doc/options.n: Direct to the font manual for -font [Bug 1686012]

	* win/tkWinWindow.c: Check for 0x prefix in sprintf %p. Bug [2026405]

2008-07-22  Daniel Steffen  <das@users.sourceforge.net>

	* library/ttk/aquaTheme.tcl: Use system color names and TIP145 named
	font instead of hardcoded color values and deprecated native font name.

	* macosx/tkMacOSXHLEvents.c: sync with HEAD.

2008-07-04  Joe English  <jenglish@users.sourceforge.net>

	* generic/ttk/ttkDefaultTheme.c, generic/ttk/ttkClamTheme.c,
	generic/ttk/ttkClassicTheme.c, generic/ttk/ttkElements.c:
	Backport [Bug 2009213].

2008-06-29  Don Porter  <dgp@users.sourceforge.net>

	*** 8.5.3 TAGGED FOR RELEASE ***

	* generic/tk.h:		Bump to 8.5.3 for release.
	* library/tk.tcl:
	* unix/configure.in:
	* unix/tk.spec:
	* win/configure.in:
	* README:

	* unix/configure:	autoconf-2.59
	* win/configure:

	* changes:	Updates for 8.5.3 release.

2008-06-26  Don Porter  <dgp@users.sourceforge.net>

	* generic/tkPanedWindow.c (PanedWindowProxyCommand)
	(DisplayPanedWindow): Ensure that a zero width never gets fed to the
	underlying window system. [Bug 1639824]  (Backport fix from dkf).

2008-06-20  Joe English  <jenglish@users.sourceforge.net>

	* library/ttk/treeview.tcl: Backport fix for [Bug 1951733]

2008-06-19  Don Porter  <dgp@users.sourceforge.net>

	* changes:	Updates for 8.5.3 release.

2008-06-18  Daniel Steffen  <das@users.sourceforge.net>

	* macosx/tkMacOSXCarbonEvents.c:	fix debug carbon event tracing;
	(InstallStandardApplicationEventHandler):	replace needless use of
	TkMacOSXInitNamedDebugSymbol() by standard TkMacOSXInitNamedSymbol().

	* macosx/tkMacOSXDebug.c:	revert 2007-11-09 commit making
	* macosx/tkMacOSXDebug.h:	TkMacOSXInitNamedDebugSymbol()
					available outside of debug builds.

	* macosx/tkMacOSXEmbed.c (TkpMakeWindow):	fix bug with missing
	* macosx/tkMacOSXSubwindows.c (XMapWindow):	focus on first map by
	only sending VisibilityNotify events once windows are mapped (rather
	than when they are created).

	* macosx/tkMacOSXWindowEvent.c (TkMacOSXProcessWindowEvent): fix
	return value.

	* macosx/tkMacOSXInit.c:	add helper to efficiently convert from
	* macosx/tkMacOSXPrivate.h:	CFString to Tcl_Obj.

	* macosx/tkMacOSXFont.c (TkpGetFontFromAttributes, InitFont):	fix
	incorrect conversion to points of font sizes already in points; factor
	out retrieval of font family name from font family ID.

2008-06-13  Jeff Hobbs  <jeffh@ActiveState.com>

	* win/configure, win/configure.in (TK_WIN_VERSION): fix handling
	of interim a/b versioning for manifest usage.

2008-06-12  Daniel Steffen  <das@users.sourceforge.net>

	* generic/tkPointer.c (Tk_UpdatePointer): fix failure to restore a
	global grab capture and to release the restrict window capture when
	releasing a button grab. Fixes segfault due to dangling reference to
	restrict window inside TkpSetCapture() implementation. [Bug 1991932]

	* unix/tcl.m4 (SunOS-5.11): fix 64bit amd64 support with gcc & Sun cc.
	* unix/configure: autoconf-2.59

	* macosx/tkMacOSXXStubs.c (Tk_ResetUserInactiveTime): use UsrActivity
	instead of OverallAct (which may be ignored in some circumstances).

	* macosx/Wish.xcodeproj/project.pbxproj: add debug configs for 64bit,
	* macosx/Wish.xcodeproj/default.pbxuser: with gcov, and with
	corefoundation disabled; updates & cleanup for Xcode 3.1 and for
	Leopard; sync with Tcl.xcodeproj.
	* macosx/Wish.xcode/project.pbxproj:	sync Wish.xcodeproj changes.
	* macosx/Wish.xcode/default.pbxuser:
	* macosx/README:			document new build configs.

2008-06-10  Joe English  <jenglish@users.sourceforge.net>

	* unix/tkUnixKey.c: tkUnixKey.c: Use Xutf8LookupString if available
	[Patch #1986818].  This should fix problems (like #1908443) where
	Xlib's idea of the system encoding does not match Tcl's.

2008-05-23  Joe English  <jenglish@users.sourceforge.net>

	* generic/ttk/ttkLabel.c: Avoid passing width or height <= 0 to
	Tk_RedrawImage, as this leads to a panic on Windows [Bug 1967576]

2008-05-11  Pat Thoyts  <patthoyts@users.sourceforge.net>

	* library/tk.tcl: Support for ttk widgets in AmpWidget

	* doc/button.n: Note negative widths for button [Patch #1883418]
	* doc/ttk_*:   'identify' widget command is on all ttk widgets.

2008-05-04  Joe English  <jenglish@users.sourceforge.net>

	* macosx/ttkMacOSAquaTheme.c: "default" and "focus" adornments
	should not be disjoint [Bug 1942785]

2008-04-17  Don Porter  <dgp@users.sourceforge.net>

	* generic/tkCanvas.c:   Fix logic that determines when canvas item
	<Enter> event should fire.  Thanks to Sebastian Wangnick. [Bug 1327482]

2008-04-14  Pat Thoyts  <patthoyts@users.sourceforge.net>

	* win/tkWinDialog.c: backport tk_chooseColor -title fix from head
	* win/tkWinTest.c:   Added parent to testgetwininfo
	* tests/winDialog.test: Created some tk_chooseColor win tests.

2008-04-11  Don Porter  <dgp@users.sourceforge.net>

	* generic/tk.h:		Bump version number to 8.5.3b1 to distinguish
	* library/tk.tcl:	CVS development snapshots from the 8.5.2 and
	* unix/configure.in:	8.5.3 releases.
	* unix/tk.spec:
	* win/configure.in:

	* unix/configure:	autoconf (2.59)
	* win/configure:

2008-04-07  Jeff Hobbs  <jeffh@ActiveState.com>

	* generic/tkWindow.c (Initialize): fix double-free on Tk_ParseArgv
	* tests/main.test (main-3.*):      error. [Bug 1937135]

	* generic/tkArgv.c: fix -help mem explosion. [Bug 1936238] (kenny)

2008-04-03  Pat Thoyts  <patthoyts@users.sourceforge.net>

	* library/ttk/xpTheme.tcl: fix the colour of labelframe in xp

2008-04-01  Don Porter  <dgp@users.sourceforge.net>

	* generic/tkStubLib.c (Tk_InitStubs):	Added missing error message.
	* generic/tkWindow.c (Tk_PkgInitStubsCheck):

2008-03-28  Don Porter  <dgp@users.sourceforge.net>

	*** 8.5.2 TAGGED FOR RELEASE ***

	* README:		Bump to 8.5.2 for release.
	* generic/tk.h:
	* library/tk.tcl:
	* unix/configure.in:
	* unix/tk.spec:
	* win/configure.in:

	* unix/configure:	autoconf-2.59
	* win/configure:

	* changes:	Updates for 8.5.2 release.

2008-03-27  Jeff Hobbs  <jeffh@ActiveState.com>

	* library/safetk.tcl (::safe::tkInterpInit): make sure tk_library
	and its subdirs (eg, ttk) are on the "safe" access path.

2008-03-27  Daniel Steffen  <das@users.sourceforge.net>

	* unix/tcl.m4 (SunOS-5.1x): fix 64bit support for Sun cc. [Bug 1921166]

	* unix/configure: autoconf-2.59

2008-03-27  Daniel Steffen  <das@users.sourceforge.net>

	* generic/ttk/ttkStubLib.c:	ensure tcl stubs are used in libtkstub
					even in a static build of Tk.
	* generic/ttk/ttkDecls.h:	fix incorrect number of arguments in
					Ttk_InitStubs macro definition.

2008-03-26  Don Porter  <dgp@users.sourceforge.net>

	* changes:	Updates for 8.5.2 release.

	* unix/tkUnixCursor.c:	Stop crash in [. configure -cursor] on X11.
	Thanks to emiliano gavilán.  [Bug 1922466]

2008-03-26  Joe English  <jenglish@users.sourceforge.net>

	* generic/tkInt.h, generic/tkEvent.c, unix/tkUnixEvent.c,
	unix/tkUnixKey.c: XIM reorganization and cleanup; see
	[Patch 1919791] for details.

2008-03-21  Joe English  <jenglish@users.sourceforge.net>

	* generic/tk.decls, generic/ttk/ttkStubLib.c, unix/Makefile.in:
	Keep ttkStubLib.o in libtkstub instead of libtk. [Bug 1920030]

2008-03-20  Donal K. Fellows  <dkf@users.sf.net>

	* tests/wm.test: Rewrote so that tests clean up after themselves
	rather than leaving that to the following test. Makes it easier to
	catch problems where they originate. Inspired by [Bug 1852338]

2008-03-19  Donal K. Fellows  <dkf@users.sf.net>

	* doc/GetClrmap.3: Documented Tk_PreserveColormap. [Bug 220809]

2008-03-17  Joe English  <jenglish@users.sourceforge.net>

	* unix/Makefile.in, win/Makefile.in, win/makefile.vc: Put ttkStubLib.o
	in libtkstub instead of libtk. [Bug 1863007]

2008-03-16  Donal K. Fellows  <dkf@users.sf.net>

	* library/demos/goldberg.tcl: Made work when run twice in the same
	session. [Bug 1899664] Also made the control panel use Ttk widgets.

2008-03-13  Daniel Steffen  <das@users.sourceforge.net>

	* unix/configure.in:	Use backslash-quoting instead of double-quoting
	* unix/tcl.m4:		for lib paths in tkConfig.sh. [Bug 1913622]
	* unix/configure:	autoconf-2.59

2008-03-13  Don Porter  <dgp@users.sourceforge.net>

	* changes:	Updates for 8.5.2 release.

2008-03-12  Daniel Steffen  <das@users.sourceforge.net>

	* macosx/Wish.xcodeproj/project.pbxproj: Add support for Xcode 3.1
	* macosx/Wish.xcodeproj/default.pbxuser: CODE_SIGN_IDENTITY and
	* macosx/Wish-Common.xcconfig:		 'xcodebuild install'.

2008-03-12  Joe English  <jenglish@users.sourceforge.net>

	* unix/tkUnixRFont.c: Try a fallback font if XftFontOpenPattern()
	fails in GetFont (workaround for [Bug 1090382]).

2008-03-11  Daniel Steffen  <das@users.sourceforge.net>

	* library/demos/knightstour.tcl:	Aqua GOOBE.
	* library/demos/widget:

	* macosx/Wish.xcodeproj/project.pbxproj: Add support for Xcode 3.1 and
	* macosx/Wish.xcodeproj/default.pbxuser: configs for building with
	* macosx/Wish-Common.xcconfig:		 gcc-4.2 and llvm-gcc-4.2.

	* generic/tkCanvUtil.c:			Fix gcc-4.2 warnings.

	* macosx/GNUmakefile:			Fix quoting to allow paths to
	* macosx/Wish-Common.xcconfig:		${builddir}, ${INSTALL_ROOT}
	* unix/Makefile.in:			and ${TCL_BIN_DIR} to contain
	* unix/configure.in:			spaces.
	* unix/install-sh:
	* unix/tcl.m4:

	* unix/configure:			autoconf-2.59

	* unix/Makefile.in (install-strip):	Strip non-global symbols from
						dynamic library.

2008-03-10  Don Porter  <dgp@users.sourceforge.net>

	* changes:	Updates for 8.5.2 release.

2008-03-07  Donal K. Fellows  <donal.k.fellows@man.ac.uk>

	* doc/colors.n: Reworked to produce nicer HTML output.

2008-03-06  Joe English  <jenglish@users.sourceforge.net>

	* doc/ttk_notebook.n: Move "TAB IDENTIFIERS" section above "WIDGET
	COMMAND" section. [Bug 1882011]

2008-02-29  Pat Thoyts  <patthoyts@users.sourceforge.net>

	* library/demos/widget:  Added a Knight's tour canvas demo.
	* library/demos/knightstour.tcl:

2008-02-27  Daniel Steffen  <das@users.sourceforge.net>

	* macosx/tkMacOSXDraw.c: workaround leak in Carbon SetPortPenPixPat()
	API [Bug 1863346]; avoid repeated PixPat allocation/deallocation.

2008-02-23  Joe English  <jenglish@users.sourceforge.net>

	* library/ttk/combobox.tcl, doc/ttk_combobox.n,
	* tests/ttk/combobox.test: Arrange to deliver <<ComboboxSelected>>
	event after listbox is unposted, as intended [Bug 1890211]. Clarified
	documentation.

2008-02-23  Joe English  <jenglish@users.sourceforge.net>

	* generic/ttk/ttkPanedWindow.c: Don't enforce minimum sash thickness
	of 5 pixels, just use 5 as a default. [FR 1898288]

2008-02-14  Donal K. Fellows  <donal.k.fellows@man.ac.uk>

	* unix/README: Documented missing configure flags.

2008-02-06  Donal K. Fellows  <donal.k.fellows@man.ac.uk>

	* doc/ttk_scale.n (new file): Added basic documentation. [Bug 1881925]

2008-02-04  Don Porter  <dgp@users.sourceforge.net>

	*** 8.5.1 TAGGED FOR RELEASE ***

	* generic/tk.h:		Bump to 8.5.1 for release.
	* library/tk.tcl:
	* unix/configure.in:
	* unix/tk.spec:
	* win/configure.in:

	* unix/configure:	autoconf-2.59
	* win/configure:

2008-02-04  Donal K. Fellows  <donal.k.fellows@man.ac.uk>

	* doc/MeasureChar.3, doc/FontId.3: Minor improvements (formatting,
	keywords).

2008-02-02  Daniel Steffen  <das@users.sourceforge.net>

	* macosx/Wish-Info.plist.in:	add CFBundleLocalizations key, listing
	* unix/configure.in (Darwin): 	all library/msgs locales.

	* unix/configure.in (Darwin):	correct Info.plist year substitution in
					non-framework builds.

	* unix/configure:		autoconf-2.59

2008-02-01  Don Porter  <dgp@users.sourceforge.net>

	* changes:	Updates for 8.5.1 release.

2008-02-01  Reinhard Max  <max@suse.de>

	* generic/tkImgGIF.c: Fixed a buffer overflow (CVE-2008-0553).
	* tests/imgPhoto.test: Added a test for the above.

2008-01-31  Jeff Hobbs  <jeffh@ActiveState.com>

	* library/msgbox.tcl (::tk::MessageBox): don't use ttk::label in
	low depth/aqua fallback, as it doesn't support -bitmap.

	* win/tkWinDialog.c (Tk_MessageBoxObjCmd): pass "" instead of NULL
	when -title isn't set.  [Bug 1881892]

2008-01-31  Donal K. Fellows  <donal.k.fellows@man.ac.uk>

	* doc/panedwindow.n: Added proper description of -height and -width
	options, which aren't "standard". Last of fallout from [Bug 1882495].

2008-01-30  Donal K. Fellows  <donal.k.fellows@man.ac.uk>

	* doc/canvas.n, doc/listbox.n, doc/message.n: Fix erroneous listing of
	"standard" options. [Bug 1882495]

2008-01-29  Joe English  <jenglish@users.sourceforge.net>

	* library/treeview.tcl: Fix bug in Shift-ButtonPress-1 binding (error
	if no current focus item; reported on c.l.t.)

2008-01-29  Donal K. Fellows  <donal.k.fellows@man.ac.uk>

	* doc/ttk_*.n: Adjusted handling of the standard options part of the
	Ttk manual pages so that they are documented in the correct location.
	[Bug 1876493]

2008-01-28  Joe English  <jenglish@users.sourceforge.net>

	* unix/tkUnixRFont.c: Re-fix strict-aliasing warnings reintroduced by
	last patch.

2008-01-27  Joe English  <jenglish@users.sourceforge.net>

	* generic/ttk/ttkNotebook.c: Make sure to schedule a redisplay when
	adding and/or hiding tabs. [Bug 1878298]

2008-01-27  Joe English  <jenglish@users.sourceforge.net>

	* unix/tkUnixRFont.c: Merged common code from InitFont() and
	TkpGetFontAttrsForChar(), factored into GetTkFontAttributes() and
	GetTkFontMetrics(). Removed write-only struct UnixFtFont member
	'drawable'. Removed unneeded double-pointer indirections. Ensure that
	TkFontAttributes.family member is a Tk_Uid, as specified. Use
	FcTypeDouble for XFT_SIZE attribute. Finally: fix [Bug 1835848]

2008-01-25  Don Porter  <dgp@users.sourceforge.net>

	* changes:	Updates for 8.5.1 release.

2008-01-08  Joe English  <jenglish@users.sourceforge.net>

	* generic/ttk/ttkFrame.c: BUGFIX: fix crash in [ttk::labelframe] when
	-style option specified. [Bug 1867122]

2008-01-08  Joe English  <jenglish@users.sourceforge.net>

	* win/ttkWinTheme.c: Add tristate support to checkbuttons and
	radiobuttons. [Bug 1865898]
	Fix check and radio indicator size. [Bug 1679067]

2008-01-06  Joe English  <jenglish@users.sourceforge.net>

	* generic/ttk/ttkWidget.c, generic/ttk/ttkWidget.h: Call
	Tk_MakeWindowExist() in widget constructor. Removed now-unnecessary
	initial ConfigureNotify processing.

2008-01-06  Joe English  <jenglish@users.sourceforge.net>

	* library/ttk/treeview.tcl, library/ttk/utils.tcl: Fix MouseWheel
	bindings for ttk::treeview widget. [Bugs 1442006, 1821939, 1862692]

2008-01-02  Don Porter  <dgp@users.sourceforge.net>

	* generic/tk.h:		Bump version number to 8.5.1b1 to distinguish
	* library/tk.tcl:	CVS development snapshots from the 8.5.0 and
	* unix/configure.in:	8.5.1 releases.
	* unix/tk.spec:
	* win/configure.in:

	* unix/configure:	autoconf (2.59)
	* win/configure:

2007-12-30  Donal K. Fellows  <dkf@users.sf.net>

	* doc/canvas.n: Documented exact behaviour of items with respect to
	when they are the current item. [Bug 1774593] Also documented the
	clipping behaviour of window items.

	* library/demos/nl.msg: Corrected following testing "in the field" by
	Arjen Markus. [Bug 1860802]

2007-12-17  Donal K. Fellows  <donal.k.fellows@manchester.ac.uk>

	*** 8.5.0 TAGGED FOR RELEASE ***

	* doc/canvas.n: Documented -outlineoffset item option. [Bug 1836621]

2007-12-14  Don Porter  <dgp@users.sourceforge.net>

	* changes:	More updates for 8.5.0 release.

2007-12-14  Joe English  <jenglish@users.sourceforge.net>

	* doc/ttk_treeview.n: Fix typo. [Bug 1850713]

2007-12-14  Pat Thoyts  <patthoyts@users.sourceforge.net>

	* win/tkWinInt.h:     Add in missing function definitions
	* win/tkWinButton.c:  to support plain MSVC6 and use INT_PTR
	* win/tkWinScrlBar.c: rather than LONG_PTR which isn'tr defined
	* win/tkWinWm.c:      in the msvc6 headers.

2007-12-14  Pat Thoyts <patthoyts@users.sourceforge.net>

	* win/nmakehlp.c:  Support compilation with MSVC9 for AMD64.
	* win/makefile.vc:

2007-12-13  Jeff Hobbs  <jeffh@ActiveState.com>

	* generic/tkMenubutton.c (ConfigureMenuButton): trace the
	-textvariable even if an image exists as it may use -compound.

2007-12-12  Jeff Hobbs  <jeffh@ActiveState.com>

	* generic/tkText.c (DeleteIndexRange, TextEditCmd, UpdateDirtyFlag):
	* tests/text.test (text-25.10.1,25.11.[12]):
	Don't require [update idle] to trigger Modified event [Bug 1809538]
	Modified virtual event should only fire on state change [Bug 1799782]
	Make sure we delete chars before triggering <<Modified>> [Bug 1737288]

2007-12-12  Daniel Steffen  <das@users.sourceforge.net>

	* macosx/tkMacOSXWm.c (ApplyMasterOverrideChanges): Revert 2007-10-26
	change to window class of transient toplevels that are not also
	overrideredirect. [Bug 1845899]

	* macosx/tkMacOSXWm.c (ApplyMasterOverrideChanges): Implement more
	* macosx/tkMacOSXMouseEvent.c (BringWindowForward): X11-like transient
	* macosx/tkMacOSXSubwindows.c (XDestroyWindow):     behaviour by adding
	transient windows to a window group owned by the master window, this
	ensures transients always remain in front of and are collapsed with the
	master; bring master to front when selecting transient windows; restore
	default window group of transients if master destroyed. [Bug 1845899]

2007-12-12  Joe English  <jenglish@users.sourceforge.net>

	* doc/ttk_intro.n, doc/ttk_style.n, doc/ttk_widget.n:
	Various minor updates.

2007-12-12  Don Porter  <dgp@users.sourceforge.net>

	* changes:		Updated for 8.5.0 release.

2007-12-11  Joe English  <jenglish@users.sourceforge.net>

	* generic/ttk/ttkTheme.c(StyleElementOptionsCmd):
	Use Ttk_GetElement() to find element instead of direct
	hash table access.

2007-12-11  Donal K. Fellows  <dkf@users.sf.net>

	* generic/tkText.c (TextReplaceCmd): Added code to rebuild the from
	index after the deletion phase so that the linePtr field is valid for
	the insertion phase. [Bug 1602537]

2007-12-10  Donal K. Fellows  <dkf@users.sf.net>

	* doc/event.n: Clarify the fact that [event info] only returns the
	names of virtual events that are bound to physical event sequences.
	This follows on from comments on comp.lang.tcl.
	http://groups.google.com/group/comp.lang.tcl/msg/935d2d226ae8a770

2007-12-10  Joe English  <jenglish@users.sourceforge.net>

	* doc/AddOption.3, doc/CrtImgType.3, doc/CrtPhImgFmt.3,
	* doc/InternAtom.3, doc/TextLayout.3, doc/chooseColor.n,
	* doc/chooseDirectory.n, doc/loadTk.n, doc/palette.n,
	* doc/ttk_combobox.n: Various markup fixes (mostly: missing quotes on
	.SH arguments, extraneous .PPs)

	* doc/ttk_entry.n, doc/ttk_scrollbar.n, doc/ttk_treeview.n: Remove
	extra .BEs that got added by mistake somewhere.

2007-12-10  Daniel Steffen  <das@users.sourceforge.net>

	* generic/tk.decls:		use new genstubs 'export' command to
	* generic/tkInt.decls:		mark exported symbols not in stubs
					table [FR 1716117]; cleanup formatting

	* generic/tkIntDecls.h:		regen with new genStubs.tcl.
	* generic/tkIntPlatDecls.h:	[Tcl Bug 1834288]
	* generic/tkIntXlibDecls.h:
	* generic/tkPlatDecls.h:
	* generic/tkStubInit.c:

2007-12-10  Donal K. Fellows  <donal.k.fellows@manchester.ac.uk>

	* tests/safe.test: Ensure list of hidden commands is correct. [Bug
	1847925]

2007-12-10  Pat Thoyts  <patthoyts@users.sourceforge.net>

	* win/tkWin.h: We must specify the lowest Windows version we intend to
	support. In particular the SystemParametersInfo API doesn't like to
	receive structures that are larger than it expects which affects the
	font assignements. Set to Win98 support.

	* win/tkWinFont.c: Handle failure to read the system parameters. This
	causes ttk/fonts.tcl to set any missing named fonts.

	* win/ttkWinMonitor.c:  Only tkWin.h should include windows.h unless
	* win/ttkWinTheme.c:    we have an explicit override of the WINVER
	* tin/ttkWinXPTheme.c:  macro.

	* win/rules.vc: Handle MSVC 9 (aka: Visual Studio 2008)

	* tests/safe.test: Update for 'unload' as a safe command (tcl 8.5b3+)

2007-12-09  Donal K. Fellows  <dkf@users.sf.net>

	* win/configure.in: Adjusted code so that running configure does not
	generate an error message when the full current directory name
	contains a space.

	* win/tkWinWm.c: Added set of #defs to make this file build with my
	version of the SDK (i.e. with the msys suite we distribute).

2007-12-07  Joe English  <jenglish@users.sourceforge.net>

	* library/ttk/altTheme.tcl, library/ttk/classicTheme.tcl:
	s/style/ttk::style/.

2007-12-07  Don Porter  <dgp@users.sourceforge.net>

	* unix/README:  Mention the stub library created by `make` and warn
	about the effect of embedded paths in the installed binaries. Thanks
	to Larry Virden. [Tcl Bug 1794084]

2007-12-05  Joe English  <jenglish@users.sourceforge.net>

	* macosx/ttkMacOSXTheme.c: Fix TCombobox layout so as not to truncate
	long text when combobox is wider than requested. [Bug 1845164]

2007-12-05  Jeff Hobbs  <jeffh@ActiveState.com>

	* library/demos/widget: reduce start size to 70% of screenheight from
	sh-200 for a more reasonable size.

	* win/tkWinButton.c, win/tkWinDialog.c: use SetWindowLongPtr and
	* win/tkWinScrlbr.c, win/tkWinWm.c:     GetWindowLongPtr only.
	* win/ttkWinMonitor.c:

	* win/tkWinInt.h: remove CS_CLASSDC (not recommended for any apps now)
	* win/tkWinX.c:   and simplify WNDCLASS to one style.
	* win/tkWinWm.c:  Reduce wrapper update for exStyle to toolwindow
	change only and set WS_EX_LAYERED as sticky (once set on a window, do
	not remove it) to reduce alpha transition flicker.

	* win/configure, win/tcl.m4 (LIBS_GUI): mingw needs -lole32 -loleaut32
	but not msvc for Tk's [send]. [Bug 1844749]

2007-12-04  Joe English  <jenglish@users.sourceforge.net>

	* doc/ttk_style.n: Remove nonsense about "this manpage has not yet
	been written"; everything supported is documented.

2007-12-04  Donal K. Fellows  <dkf@users.sf.net>

	* library/msgs/en.msg: Added missing messages. [Patch 1800744]

	* library/msgs/da.msg: Added Danish messages. [Patch 1844143]. Many
	thanks to Torsten Berg <treincke@users.sf.net>.

2007-12-03  Jeff Hobbs  <jeffh@ActiveState.com>

	* win/configure, win/tcl.m4 (LIBS_GUI): remove ole32.lib oleaut32.lib
	(LIBS): add ws2_32.lib for static builds with Tcl.

2007-12-01  Joe English  <jenglish@users.sourceforge.net>

	* generic/ttk/ttkTheme.h, generic/ttk/ttkThemeInt.h,
	* generic/ttk/ttkTheme.c, generic/ttk/ttkLayout.c,
	* generic/ttk/ttkClamTheme.c, generic/ttk/ttkClassicTheme.c,
	* generic/ttk/ttkTreeview.c, macosx/ttkMacOSXTheme.c,
	* win/ttkWinTheme.c, win/ttkWinXPTheme.c: Improved macrology for
	statically-initialized layout template tables.

2007-11-28  Don Porter  <dgp@users.sourceforge.net>

	* unix/tkUnixPort.h:	When unix/configure determines whether the
	intptr_t type is available, it has the <inttypes.h> header present.
	It's only fair that we let Tk have it too.

2007-11-26  Kevin Kenny  <kennykb@acm.org>

	* generic/tkImgPPM.c (StringReadPPM): Corrected a comparison whose
	sense was reversed that resulted in reading beyond the end of the
	input buffer on malformed PPM data. [Bug 1822391]
	* library/tkfbox.tcl (VerifyFileName): Corrected a couple of typos in
	handling of bad file names. [Bug 1822076] Thanks to Christoph Bauer
	(fridolin@users.sf.net) for the patch.
	* tests/filebox.test (filebox-7.1, filebox-7.2): Added test cases that
	exercise. [Bug 1822076]
	* tests/imgPPM.test (imgPPM-4.1): Added test case that exercises. [Bug
	1822391]

2007-11-25  Joe English  <jenglish@users.sourceforge.net>

	* generic/ttk/ttkManager.h, generic/ttk/ttkManager.c,
	* generic/ttk/ttkFrame.c, generic/ttk/ttkNotebook.c,
	* generic/ttk/ttkPanedwindow.c:  Internal Ttk_Manager API updates;
	Fixed [Bug 1343984]; Added [$nb hide] method; [$nb add] on
	already-managed windows no longer throws an error, can be used to
	re-add a hidden tab.

	* doc/ttk_notebook.n, tests/ttk/notebook.test,
	* tests/ttk/panedwindow.test:  Updated docs and test suite.

2007-11-23  Donal K. Fellows  <donal.k.fellows@manchester.ac.uk>

	* unix/README: General improvements.

2007-11-21  Donal K. Fellows  <donal.k.fellows@manchester.ac.uk>

	* library/tkfbox.tcl: Better theming in the file list area.

2007-11-19  Don Porter  <dgp@users.sourceforge.net>

	*** 8.5b3 TAGGED FOR RELEASE ***

	* README:		Bump version number to 8.5b3.
	* generic/tk.h:
	* library/tk.tcl:
	* unix/configure.in:
	* unix/tk.spec:
	* win/configure.in:

	* unix/configure:	autoconf-2.59
	* win/configure:

	* changes:		Update changes for 8.5b3 release.

2007-11-19  Pat Thoyts  <patthoyts@users.sourceforge.net>

	* generic/ttk/ttkTheme.c:	Fix crash when 'style element create'
	* tests/ttk/ttk.test:		called w/ insufficient args; add tests.

2007-11-18  Joe English  <jenglish@users.sourceforge.net>

	* generic/ttk/ttkElements.c, macosx/ttkMacOSXTheme.c: Add "fill"
	element: like "background" but only erases parcel.

	* generic/ttk/ttkFrame.c: Use fill element in Labelframe Label
	sublayout.  Also improved default labelmargins for -labelanchor w*, e*.

	* generic/ttk/ttkLabel.c: no longer need Labelframe hack.

	* library/ttk/aquaTheme.tcl: ImageTextElement no longer needed.
	TextElement no longer needs '-background' option.

	* generic/ttk/ttkFrame.c: Use sublayout for ttk::labelframe labels
	instead of single element.

	* generic/ttk/ttkLabel.c: Default -anchor for text and label elements
	is now "w" instead of "center". [Bug 1614540]

	* library/ttk/defaults.tcl, library/ttk/*Theme.tcl: Button styles now
	need explicit "-anchor center".

	* generic/ttk/ttkLayout.c (TTKInitPadding): BUGFIX:
	Ttk_GetPaddingFromObj() and Ttk_GetBorderFromObj() returned garbage
	when passed an empty list.

	* macosx/ttkMacOSXTheme.c: Resynchronize with Tile codebase so that
	patches can flow back and forth.

	* library/ttk/aquaTheme.tcl: Extra TButton -padding no longer needed.

2007-11-18  Pat Thoyts  <patthoyts@users.sourceforge.net>

	* win/ttkWinXPTheme.c: Add support for size information flags for
	scrollbar and combobox buttons. This handles Tile [Patches 1596647 and
	1596657] but a bit more generically.

2007-11-17  Pat Thoyts  <patthoyts@users.sourceforge.net>

	* generic/(tkArgv.c, tkBind.c, tkCipboard.c, tkEntry.c, tkOption.c,
	tkScale.c, tkScrollbar.c, tkTextImage.c, tkVisual.c, tkWindow.c): Tidy
	up some variable types.

	* generic/tkFont.c:	Only check for -displayof if there are
	* test/font.test:	sufficient arguments. This permits checking
				strings like -d.

2007-11-17  Joe English  <jenglish@users.sourceforge.net>

	* library/ttk/scrollbar.tcl: Swap in core scrollbars for
	[ttk::scrollbar]s on OSX.

2007-11-16  Benjamin Riefenstahl  <b.riefenstahl@turtle-trading.net>

	* macosx/tkMacOSXFont.c (TkpMeasureCharsInContext): Correct an
	oversight in the bug fix from 2007-11-11. [Bug 1824638]

2007-11-15  Daniel Steffen  <das@users.sourceforge.net>

	* macosx/Wish.xcodeproj/project.pbxproj: add new chanio.test.
	* macosx/Wish.xcode/project.pbxproj:

2007-11-14  Donal K. Fellows  <dkf@users.sf.net>

	* library/msgs/sv.msg: Get the locale declared within the message
	catalog correct! [Bug 1831803]

2007-11-11  Benjamin Riefenstahl  <b.riefenstahl@turtle-trading.net>

	* macosx/tkMacOSXFont.c (TkpMeasureCharsInContext): Fix the case when
	TK_WHOLE_WORDS and TK_AT_LEAST_ONE are both set and maxLength is small.
	[Bug 1824638]

2007-11-09  Daniel Steffen  <das@users.sourceforge.net>

	* macosx/tkMacOSXCarbonEvents.c
	(InstallStandardApplicationEventHandler): on Mac OS X Leopard, replace
	the 2005-11-27 approach of installing the standard application handler
	by calling RAEL and immediately longjmping out of it from an event
	handler, as that now leads to crashes in -[NSView unlockFocus] whenever
	HIToolbox uses Cocoa in Leopard (Help menu, Nav Services, Color
	Picker). Instead call InstallStandardEventHandler() on the application
	and menubar event targets, as Leopard ISEH finally handles these
	correctly. Unfortunately need a HIToolbox-internal SPI to retrieve the
	menubar event target, no public API appears have that functionality.

	* macosx/tkMacOSXDebug.c:	make TkMacOSXInitNamedDebugSymbol()
	* macosx/tkMacOSXDebug.h:	available outside of debug builds as
					the new Leopard ISAEH needs it.

	* macosx/tkMacOSXButton.c:	replace HiliteControl() by modern API
	* macosx/tkMacOSXMenubutton.c:	for activation and enabling;
					distinguish inactive and disabled
					look&feel; correct activation handling
					to match that of container toplevel.

	* macosx/tkMacOSXMenubutton.c:	correct size computation of bevelbutton
					variant to match that of buttons;
					fix crash with bitmap due to NULL GC;
					delay picParams setup until needed;
					formatting cleanup. [Bug 1824521]

	* library/menu.tcl:		correct handling of menubutton "active"
					state on Aqua to match that of buttons.

	* macosx/tkMacOSXDefault.h:	correct button & menubutton active
					foreground and background colors and
					menubutton border width.

	* macosx/tkMacOSXWindowEvent.c:	handle kEventWindowExpanding carbon
	* macosx/tkMacOSXCarbonEvents.c: event instead of kEventWindowExpanded
					to ensure activate event arrives after
					window is remapped, also need to
					process all Tk events generated by
					remapping in the event handler to
					ensure children are remapped before
					activate event is processed.

	* macosx/tkMacOSXSubwindows.c:	add pixmap size field to MacDrawable
	* macosx/tkMacOSXInt.h:		struct; add flag for B&W pixmaps.
	* macosx/tkMacOSXDraw.c:
	* macosx/tkMacOSXEmbed.c:
	* macosx/tkMacOSXMenu.c:

	* macosx/tkMacOSXPrivate.h:	correct Leopard HIToolboxVersionNumber.

	* macosx/ttkMacOSXTheme.c:	add error checking; cleanup formatting.

	* macosx/tkMacOSXFont.c (TkpGetFontAttrsForChar): panic on false return
					from TkMacOSXSetupDrawingContext().

	* macosx/tkMacOSXButton.c:	sync formatting, whitespace, copyright
	* macosx/tkMacOSXDialog.c:	with core-8-4-branch.
	* macosx/tkMacOSXMenus.c:
	* macosx/tkMacOSXWm.c:
	* xlib/xgc.c
	* library/bgerror.tcl:
	* library/console.tcl:
	* library/menu.tcl:

2007-11-07  Joe English  <jenglish@users.sourceforge.net>

	* generic/ttk/ttkTheme.c (Ttk_ElementSize): Fixed longstanding,
	subtle bug that caused element padding to sometimes be counted
	twice in size computations.

	* generic/ttk/ttkElements.c, generic/ttk/ttkClamTheme.c,
	generic/ttk/ttkDefaultTheme.c, generic/ttk/ttkTreeview.c,
	generic/ttk/ttkImage.c, macosx/ttkMacOSXTheme.c,
	win/ttkWinTheme.c, win/ttkWinXPTheme.c:	Fix ElementSizeProcs affected
						 by previous change.

2007-11-06  Andreas Kupries  <andreask@activestate.com>

	* doc/CrtConsoleChan.3: Fixed markup typo and extended see also
	  section per suggestions by Donal.

2007-11-05  Joe English  <jenglish@users.sourceforge.net>

	* library/ttk/combobox.tcl: Set focus to listbox in <Map> binding
	instead of in Post command (see [Bug 1349811] for info).

2007-11-05  Andreas Kupries  <andreask@activestate.com>

	* doc/CrtConsoleChan.3: New file providing minimal documentation
	  of 'Tk_InitConsoleChannels()'. [Bug 432435]

2007-11-05  Joe English  <jenglish@users.sourceforge.net>

	* macosx/ttkMacOSXTheme.c (TreeitemLayout): Remove focus ring
	from treeview items on OSX (problem reported by Kevin Walzer).

2007-11-04  Joe English  <jenglish@users.sourceforge.net>

	* generic/ttk/ttkTreeview.c: Use null "treearea" element for
	treeview owner-draw area instead of "client", to avoid
	nameclash with Notebook.client element (this was causing
	sizing anomalies in XP theme, and introduced extraneous
	padding).
	* generic/ttk/ttkDefaultTheme.c: Treeitem.indicator element
	needs left margin now.

2007-11-04  Daniel Steffen  <das@users.sourceforge.net>

	* macosx/tkMacOSXMenus.c: add "Run Widget Demo" menu item to the
	default Edit menu along with associated carbon event handler enabling
	the item only if demo files are installed; cleanup handling of "About"
	and "Source" menu items.

	* library/bgerror.tcl:		fix background of detail text on Aqua.

	* library/console.tcl:		add accelerators and fix Aqua bindings
					of the new font size menu items.

	* library/demos/mclist.tcl:	Aqua GOOBE.
	* library/demos/tree.tcl:
	* library/demos/ttknote.tcl:
	* library/demos/widget:

	* doc/chooseDirectory.n:	remove/correct obsolete Mac OS 9-era
	* doc/getOpenFile.n:		information.
	* doc/menu.n:

	* macosx/tkMacOSXEvent.c (TkMacOSXProcessCommandEvent): fix boolean arg

	* macosx/Wish.xcodeproj/project.pbxproj: add new demo file.
	* macosx/Wish.xcode/project.pbxproj:

2007-11-03  Pat Thoyts  <patthoyts@users.sourceforge.net>

	* library/console.tcl: Add menu item and key binding to adjust font.

2007-11-02  Donal K. Fellows  <dkf@users.sf.net>

	* library/demos/mclist.tcl: Added a demo of how to do a multi-column
	sortable listbox.

	* library/msgbox.tcl: Made message dialog use Ttk widgets for better
	L&F.

	* library/tkfbox.tcl (::tk::dialog::file::CompleteEnt): Added <Tab>
	completion. [FR 805091]
	* library/tkfbox.tcl: Made file dialog use Ttk widgets for better L&F.

	* library/demos/sayings.tcl: Better resizing. [Bug 1822410]

2007-11-01  Donal K. Fellows  <donal.k.fellows@manchester.ac.uk>

	* library/demos/textpeer.tcl: Better resizing. [Bug 1822601]

	* doc/colors.n: Added list of Windows system colors. [Bug 945409]

2007-11-01  Daniel Steffen  <das@users.sourceforge.net>

	* macosx/tkMacOSXColor.c (GetThemeColor): improve translation of RGB
				pixel values into RGBColor.

	* library/demos/widget:	increase height of main window text widget to
				use more of the available vertical space.

	* doc/bind.n:		document the Option modifier, clarify meaning
				and availability of Command & Option.

	* doc/console.n:	clarify availability of [console] in TkAqua.

2007-11-01  Donal K. Fellows  <donal.k.fellows@man.ac.uk>

	* unix/installManPage, doc/*.n: Make documentation use the name that
	scripts use as much as possible. [Bug 1640073]

	* doc/text.n: Fixed mistake in [$t tag remove] docs. [Bug 1792191]

	* doc/bind.n: Documented the Command modifier. [Bug 1232908]

	* doc/console.n, doc/wish.1: Made it clearer when and why the console
	command is present. [Bug 1386955]

2007-10-31  Donal K. Fellows  <donal.k.fellows@manchester.ac.uk>

	* library/demos/entry3.tcl: Improved description/comments so that
	people better understand what is being validated, following suggestion
	from Don Porter.

	* library/demos/image2.tcl (loadImage): Mark non-loadable images
	as such instead of throwing a nasty dialog, following suggestion
	from Don Porter.

	* generic/tkImgPhoto.c (Tk_PhotoPutBlock): More optimization, derived
	from [Patch 224066].

2007-10-30  Joe English  <jenglish@users.sourceforge.net>

	* library/ttk/combobox.tcl (Unpost): BUGFIX: Unpost can be called with
	no preceding Post.

2007-10-31  Pat Thoyts  <patthoyts@users.sourceforge.net>

	* win/rules.vc:     Use -fp:strict with msvc8 as -fp:precise fails on
	* generic/tkObj.c:  amd64 builds. Fix the two places in Tk that
	* generic/tkTrig.c: generate errors with msvc8 when using this flag.

2007-10-30  Jeff Hobbs  <jeffh@ActiveState.com>

	* library/choosedir.tcl: only enable OK button when valid in
	conjunction with -mustexist. [Bug 1550528]

	* library/listbox.tcl (::tk::ListboxBeginSelect): ignore -takefocus
	when considering focus on <1>, it is for tab focus.

2007-10-30  Don Porter  <dgp@users.sourceforge.net>

	* generic/tk.h:		Bump version number to 8.5b2.1 to distinguish
	* library/tk.tcl:	CVS development snapshots from the 8.5b2
	* unix/configure.in:	release.
	* unix/tk.spec:
	* win/configure.in:

	* unix/configure:	autoconf (2.59)
	* win/configure:

2007-10-30  Jeff Hobbs  <jeffh@ActiveState.com>

	* doc/text.n: fix spelling of -inactiveselectbackground [Bug 1626415]

	* library/entry.tcl: don't error with Clear event. [Bug 1509288]

	* library/ttk/fonts.tcl: use size -12 TkFixedFont (was -10) on X11

2007-10-30  Donal K. Fellows  <donal.k.fellows@manchester.ac.uk>

	* library/demos/unicodeout.tcl: Fixed Arabic and Hebrew rendering on
	Windows. [Bug 1803723]

	* generic/tkImgPhoto.c (ImgPhotoCmd): Rename enumeration for somewhat
	simpler-to-read code. [Bug 1677613]

2007-10-30  Joe English  <jenglish@users.sourceforge.net>

	* generic/ttk/ttkWidget.c: Split up RedisplayWidget() to factor out
	double-buffering related code.

	* macosx/ttkMacOSXAquaTheme.c: Use SetThemeBackGround/
	kThemeBrushModelessDialogBackground{Active|Inactive} instead of
	ApplyThemeBackground/kThemeBackgroundWindowHeader (advice from DAS).

	* library/ttk/aquaTheme.tcl: Use darker shade for inactive and
	disabled text, to match typical values of most
	kThemeXXXTextColorInactive values.

2007-10-30  Donal K. Fellows  <donal.k.fellows@man.ac.uk>

	* doc/selection.n: Clarify UTF8_STRING handling. [Bug 1778563]

	* doc/text.n: Clarify search subccommand docs. [Bug 1622919]

2007-10-29  Jeff Hobbs  <jeffh@ActiveState.com>

	* macosx/tkMacOSXFont.c (InitSystemFonts):
	* library/ttk/fonts.tcl: use Monaco 11 (was 9) as Aqua TkFixedFont

	* tests/listbox.test, tests/panedwindow.test, tests/scrollbar.test:
	* library/bgerror.tcl, library/dialog.tcl, library/listbox.tcl:
	* library/msgbox.tcl, library/optMenu.tcl, library/tclIndex:
	* library/tkfbox.tcl, library/demos/floor.tcl, library/demos/rmt:
	* library/demos/tcolor, library/demos/text.tcl:
	* library/demos/twind.tcl, library/demos/widget: Buh-bye Motif look
	* library/ttk/fonts.tcl:    Update of Tk default look in 8.5
	* macosx/tkMacOSXDefault.h: Trims border sizes, cleaner X11 look
	* unix/tkUnixDefault.h:     with minor modifications for Win32/Aqua.
	* win/tkWinDefault.h:       Uses Tk*Font definitions throughout for
	* win/tkWinFont.c:          classic widgets. [Bug 1820344]
	* library/obsolete.tcl (::tk::classic::restore): This restores
	changes made to defaults in 8.5 using the 'option' command,
	segmented into logical groups.

	* tests/winfo.test: winfo-4.5 raise .t to above . for Windows

	* tests/unixWm.test: note TIP#142 results and remove unnecessary
	catches.

2007-10-29  Donal K. Fellows  <donal.k.fellows@man.ac.uk>

	* doc/*.1, doc/*.n, doc/*.3: Lots more GOOBE work.

2007-10-28  Joe English  <jenglish@users.sourceforge.net>

	* library/ttk/combobox.tcl: Make popdown window [wm resizable 0 0] on
	OSX, to prevent TkAqua from shrinking the scrollbar to make room for a
	grow box that isn't there.
	* macosx/ttkMacOSXTheme.c, library/ttk/aquaTheme.tcl: Reworked
	combobox layout.

2007-10-26  Don Porter  <dgp@users.sourceforge.net>

	*** 8.5b2 TAGGED FOR RELEASE ***

	* changes:		Update changes for 8.5b2 release.

	* doc/*.1:              Revert doc changes that broke
	* doc/*.3:              `make html` so we can get the release
	* doc/*.n:              out the door.

	* README:		Bump version number to 8.5b2.
	* generic/tk.h:
	* library/tk.tcl:
	* unix/configure.in:
	* unix/tk.spec:
	* win/configure.in:

	* unix/configure:	autoconf-2.59
	* win/configure:

2007-10-26  Daniel Steffen  <das@users.sourceforge.net>

	* macosx/tkMacOSXWm.c (ApplyMasterOverrideChanges): fix window class
	of transient toplevels that are not also overrideredirect. [Bug
	1816252]

	* macosx/tkMacOSXDialog.c:	TIP#242 cleanup.
	* library/demos/filebox.tcl: 	demo TIP#242 -typevariable.

2007-10-25  Joe English  <jenglish@users.sourceforge.net>

	* generic/ttk/ttkNotebook.c: [Bug 1817596]

2007-10-25  Jeff Hobbs  <jeffh@ActiveState.com>

	* doc/getOpenFile.n:	TIP#242 implementation of -typevariable to
	* library/tkfbox.tcl:	return type of selected file in file dialogs.
	* library/xmfbox.tcl:	[Bug 1156388]
	* macosx/tkMacOSXDialog.c:
	* tests/filebox.test:
	* tests/winDialog.test:
	* win/tkWinDialog.c:

2007-10-25  Don Porter  <dgp@users.sourceforge.net>

	* generic/tkPlace.c:	Prevent segfault in place geometry manager.
	Thanks to Colin McDonald.  [Bug 1818491]

2007-10-24  Joe English  <jenglish@users.sourceforge.net>

	* generic/ttk/*.c, win/{ttkWinMonitor,ttkWinTheme,ttkWinXPTheme}.c,
	* macosx/ttkMacOSXTheme.c: Move widget layout registration
	from TtkElements_Init() to widget *_Init() routines.
	Renaming/consistency: s/...ElementGeometry()/...ElementSize()/

2007-10-24  Donal K. Fellows  <donal.k.fellows@man.ac.uk>

	* doc/*.n, doc/*.3, doc/*.1: Lots of changes to take advantage of the
	new macros.

2007-10-24  Pat Thoyts  <patthoyts@users.sourceforge.net>

	* win/tkWinDraw.c: Applied [Patch 1723362] for transparent bitmaps.

	* generic/tkWindow.c: permit wm manage of any widget (esp: ttk::frame)

2007-10-23  Jeff Hobbs  <jeffh@ActiveState.com>

	* library/ttk/combobox.tcl (ttk::combobox::PopdownWindow): redo wm
	transient on each drop to handle reparent-able frames. [Bug 1818441]

2007-10-23  Joe English  <jenglish@users.sourceforge.net>

	* library/ttk/combobox.tcl: [namespace import ::ttk::scrollbar]
	doesn't work, since ttk::scrollbar isn't [namespace export]ed.

2007-10-23  Don Porter  <dgp@users.sourceforge.net>

	* tests/cursor.test:	Make tests robust against changes in Tcl's
	rules for accepting integers in octal format.

2007-10-23  Donal K. Fellows  <donal.k.fellows@manchester.ac.uk>

	* doc/font.n: Added section on the TIP#145 fonts.

2007-10-23  Pat Thoyts  <patthoyts@users.sourceforge.net>

	* win/tkWinFont.c: Fixed leak in CreateNamedFont spotted by das.

2007-10-23  Daniel Steffen  <das@users.sourceforge.net>

	* library/demos/combo.tcl:	Aqua GOOBE.
	* library/demos/toolbar.tcl:
	* library/demos/tree.tcl:
	* library/demos/ttknote.tcl:
	* library/demos/ttkprogress.tcl:
	* library/demos/widget:

	* macosx/Wish.xcodeproj/project.pbxproj: add new demo files.
	* macosx/Wish.xcode/project.pbxproj:

2007-10-22  Donal K. Fellows  <donal.k.fellows@manchester.ac.uk>

	* library/demos/widget: Added more demos, reorganized to make Tk and
	Ttk demos seem to be more coherent whole. Made localization a bit
	easier by reducing the amount of duplication.
	* library/demos/{combo,toolbar,tree,ttknote,ttkprogress}.tcl: New
	demos of new (mostly) Ttk widgets.
	* library/demos/ttkbut.tcl: Improvements.

2007-10-22  Joe English  <jenglish@users.sourceforge.net>

	* library/ttk/combobox.tcl:	ttk::combobox overhaul; fixes [Bugs
					1814778, 1780286, 1609168, 1349586]
	* library/ttk/aquaTheme.tcl:	Factored out aqua-specific combobox
					-postposition adjustments.
	* generic/ttk/ttkTrack.c:	Detect [grab]s and unpress pressed
					element; combobox workaround no longer
					needed.

2007-10-22  Daniel Steffen  <das@users.sourceforge.net>

	* macosx/tkMacOSXFont.c: 	register named fonts for TIP #145 fonts
					and all theme font IDs.

	* generic/tkFont.c (Tk{Create,Delete}NamedFont): allow NULL interp.

	* library/ttk/fonts.tcl:	check for TIP #145 fonts on all
					platforms; correct aqua font sizes.

	* library/demos/ttkmenu.tcl:	Aqua GOOBE.
	* library/demos/ttkpane.tcl:
	* library/demos/widget:

	* macosx/Wish.xcodeproj/project.pbxproj: add new demo files.
	* macosx/Wish.xcode/project.pbxproj:

2007-10-18  Donal K. Fellows  <donal.k.fellows@manchester.ac.uk>

	* library/demos/ttkmenu.tcl: Added more demos of Ttk widgets. These
	* library/demos/ttkpane.tcl: ones are of menubuttons, panedwindows and
	a progress bar (indirectly).

2007-10-18  Pat Thoyts  <patthoyts@users.sourceforge.net>

	* library/ttk/fonts.tcl: Create all the TIP #145 font names on all
	platforms (mac and unix get handled in script, windows in C)

2007-10-17  David Gravereaux <davygrvy@pobox.com>

	* bitmaps/*.xbm: Changed CVS storage mode from -kb to -kkv as these
	are really text files, not binaries.
	* win/makefile.vc: Added $(BITMAPDIR) to the search path for the
	depend target.

2007-10-18  Daniel Steffen  <das@users.sourceforge.net>

	* library/demos/widget:		Aqua GOOBE, cleanup icons.
	* library/demos/ttkbut.tcl:
	* library/demos/entry3.tcl:
	* library/demos/msgbox.tcl:

	* library/demos/button.tcl:	restore setting of button
					highlightbackground on Aqua.

	* macosx/ttkMacOSXTheme.c: 	adjust button and separator geometry.

	* macosx/tkMacOSXWm.c:		fix warnings.

	* macosx/Wish.xcodeproj/project.pbxproj: add new demo files.
	* macosx/Wish.xcode/project.pbxproj:

2007-10-17  Donal K. Fellows  <donal.k.fellows@manchester.ac.uk>

	* library/demos/ttkbut.tcl: Added demo of the basic Ttk widgets.

2007-10-16  David Gravereaux <davygrvy@pobox.com>

	* win/makefile.vc: depend target now works and builds a generated
	dependency list with $(TCLTOOLSDIR)/mkdepend.tcl

2007-10-16  Donal K. Fellows  <donal.k.fellows@manchester.ac.uk>

	* library/demos/widget: Made the code for generating the contents of
	the main widget more informative. Added 'new' flagging for wholly new
	demos.

	* doc/text.n: Made it clearer what things are text widget invokations
	and what are not. Also some other clarity improvements.

2007-10-15  Donal K. Fellows  <donal.k.fellows@manchester.ac.uk>

	* library/demos/widget: Use Ttk widgets for the widget demo core, for
	vastly improved look-and-feel on at least one platform (Windows).
	* library/demos/{button,check,style,twind}.tcl: Various tweaks for
	GOOBE...
	* library/demos/textpeer.tcl: New demo script to show off peering as a
	specific feature.

2007-10-15  Jeff Hobbs  <jeffh@ActiveState.com>

	* generic/tkFocus.c, generic/tkFrame.c, generic/tkInt.h:
	* macosx/tkMacOSXButton.c, macosx/tkMacOSXMenubutton.c:
	* macosx/tkMacOSXWm.c, unix/tkUnixWm.c, win/tkWinWm.c:
	* doc/wm.n, tests/wm.test: TIP #125 implementation [Bug 998125]
	Adds [wm manage|forget] for dockable frames.
	Finished X11 and Windows code, needs OS X completion.

2007-10-15  Joe English  <jenglish@users.sourceforge.net>

	* generic/ttk/ttkTreeview.c: Store pointer to column table entry
	instead of column index in columnNames hash table. This avoids the
	need for the evil PTR2INT and INT2PTR macros, and simplifies things a
	bit.

2007-10-15  Daniel Steffen  <das@users.sourceforge.net>

	* generic/tkArgv.c:		Fix gcc warnings about 'cast to/from
	* generic/tkCanvUtil.c:		pointer from/to integer of different
	* generic/tkCanvas.c:		size' on 64-bit platforms by casting
	* generic/tkCursor.c:		to intermediate types
	* generic/tkInt.h:		intptr_t/uintptr_t via new PTR2INT(),
	* generic/tkListbox.c:		INT2PTR(), PTR2UINT() and UINT2PTR()
	* generic/tkObj.c:		macros.
	* generic/tkStyle.c:
	* generic/tkTextIndex.c:
	* generic/tkUtil.c:
	* generic/ttk/ttkTheme.h:
	* generic/ttk/ttkTreeview.c:
	* unix/tkUnixMenu.c:
	* unix/configure.in:

	* unix/configure:		autoconf-2.59
	* unix/tkConfig.h.in:		autoheader-2.59

	* macosx/Wish-Common.xcconfig:		add 'tktest-X11' target.
	* macosx/Wish.xcode/project.pbxproj:
	* macosx/Wish.xcode/default.pbxuser:
	* macosx/Wish.xcodeproj/default.pbxuser:
	* macosx/Wish.xcodeproj/project.pbxproj:

	* unix/configure.in (Darwin):	add support for 64-bit X11.
	* unix/configure:		autoconf-2.59

2007-10-14  Jeff Hobbs  <jeffh@ActiveState.com>

	* win/configure, win/configure.in (TK_WIN_VERSION): Make sure the
	patchlevel doesn't contain extra dotted pairs (eg. interim release)

2007-10-12  Pat Thoyts  <patthoyts@users.sourceforge.net>

	* win/makefile.vc:  Mine all version information from headers.
	* win/rules.vc:     Sync tcl and tk and bring extension versions
	* win/nmakehlp.c:   closer together. Try and avoid using tclsh
	                    to do substitutions as we may cross compile.

	* library/console.tcl:          Use TkFixedFont and ttk widgets

2007-10-12  Daniel Steffen  <das@users.sourceforge.net>

	* macosx/tkMacOSXDraw.c:	replace all (internal) use of QD region
	* macosx/tkMacOSXSubwindows.c:	API by HIShape API, with conversion to
	* macosx/tkMacOSXWindowEvent.c:	QD regions only when required by legacy
	* macosx/tkMacOSXPrivate.h:	Carbon or Tk API.
	* macosx/tkMacOSXRegion.c:
	* macosx/tkMacOSXDebug.c:
	* macosx/tkMacOSXDebug.h:

	* macosx/tkMacOSXInt.h:		replace MacDrawable's QD RgnHandles
	* macosx/tkMacOSXEmbed.c:	clipRgn, aboveClipRgn & drawRgn by
	* macosx/tkMacOSXMenu.c:	HIShapeRefs visRgn & aboveVisRgn and
	* macosx/tkMacOSXSubwindows.c:	CGRect drawRect.

	* macosx/tkMacOSXWindowEvent.c:	remove use of QD port vis rgn in window
	* macosx/tkMacOSXSubwindows.c:	update rgn calculation, manually excise
	* macosx/tkMacOSXWm.c:		growbox from toplevel clip rgn instead.

	* macosx/tkMacOSXDraw.c:	replace use of QD port clip rgn by new
	* macosx/tkMacOSXPrivate.h:	clipRgn fld in TkMacOSXDrawingContext;
					handle QD/CG drawing mismatches in
					XCopyArea, XCopyPlane and TkPutImage;
					cleanup/speedup CGContext setup in
					TkMacOSXSetupDrawingContext().

	* macosx/tkMacOSXDraw.c:	change TkMacOSXSetupDrawingContext() to
	* macosx/tkMacOSXEntry.c:	return boolean indicating whether
	* macosx/tkMacOSXFont.c:	drawing is allowed (and was setup) or
	* macosx/tkMacOSXMenu.c:	not (e.g. when clipRgn is empty).
	* macosx/ttkMacOSXTheme.c:

	* macosx/tkMacOSXSubwindows.c:	signal that drawable is a pixmap via
	* macosx/tkMacOSXInt.h:		new explicit TK_IS_PIXMAP flag instead
					of a NULL cligRgn field.

	* macosx/tkMacOSXRegion.c:	add wrappers for missing/buggy HIShape
	* macosx/tkMacOSXPrivate.h:	API, and private helpers to operate on
					HIShapeRefs & convert to/from TkRegion.

	* macosx/tkMacOSXRegion.c:	add Tkp{Retain,Release}Region() API for
	* macosx/tkMacOSXInt.h:		TkRegion.

	* xlib/xgc.c:			factor out alloc/free of GC clip_mask;
	* macosx/tkMacOSXXStubs.c:	manage clip rgn lifetime with new
					Tkp{Retain,Release}Region().

	* macosx/tkMacOSXButton.c:	delay picParams setup until needed.

	* generic/tkTextDisp.c (CharUndisplayProc): fix textDisp.test crash.

2007-10-11  David Gravereaux <davygrvy@pobox.com>

	* win/winMain.c:  Replaced incorrect comments in main() to descibe
	why the console widget does not need to be created for this
	application entry point (if used).  Must have been a bad copy/paste
	of WinMain() from 10 years back.

2007-10-11  Daniel Steffen  <das@users.sourceforge.net>

	* macosx/tkMacOSXWm.c (TkMacOSXGrowToplevel): manually constrain resize
	limitBounds to maxBounds, works around SectRect() mis-feature (return
	zero rect if input rect has zero height/width). [Bug 1810818]

2007-10-09  Pat Thoyts  <patthoyts@users.sourceforge.net>

	* generic/tkImage.c:     Make Ttk_GetImage safe if called with NULL
	* tests/ttk/image.test:  interp. Added some tests that crash
	                         on Windows without this fix.

2007-10-02  Don Porter  <dgp@users.sourceforge.net>

	[core-stabilizer-branch]

	* README:               Bump version number to 8.5.0
	* generic/tk.h:
	* library/tk.tcl:
	* unix/configure.in:	Updated LOCALES.
	* unix/tk.spec:
	* win/configure.in:

	* unix/configure:	autoconf (2.59)
	* win/configure:

2007-09-30  Joe English  <jenglish@users.sourceforge.net>

	* library/ttk/entry.tcl (WordBack, WordForward):
	Fix private routines accidentally defined in global namespace
	[Bug 1803836]

2007-09-26  Donal K. Fellows  <donal.k.fellows@manchester.ac.uk>

	* library/msgs/hu.msg: Added Hungarian message set, from Pader Reszo.
	[Patch 1800742]

2007-09-20  Donal K. Fellows  <dkf@users.sf.net>

	*** 8.5b1 TAGGED FOR RELEASE ***

	* generic/tkTextDisp.c (LayoutDLine):  Only call callbacks that are
	* tests/textDisp.test (textDisp-32.3): not NULL. [Bug 1791052]

2007-09-20  Don Porter  <dgp@users.sourceforge.net>

	* changes: updates for 8.5b1 release.

2007-09-19  Don Porter  <dgp@users.sourceforge.net>

	* README:		Bump version number to 8.5b1.
	* generic/tk.h:		Merge from core-stabilizer-branch.
	* library/tk.tcl:	Stabilizing toward 8.5b1 release now done
	* unix/configure.in:	on the HEAD.  core-stabilizer-branch is
	* unix/tk.spec:		now suspended.
	* win/configure.in:

2007-09-19  Pat Thoyts  <patthoyts@users.sourceforge.net>

	* generic/tkStubLib.: Replaced isdigit with internal implementation.

2007-09-18  Don Porter  <dgp@users.sourceforge.net>

	* generic/tkStubLib.c:	Remove C library calls from Tk_InitStubs()
	* win/makefile.vc:	so that we don't need the C library linked
	in to libtkStub.

2007-09-18  Donal K. Fellows  <donal.k.fellows@man.ac.uk>

	* generic/tkImgGIF.c (FileReadGIF, StringReadGIF): Rewrite for greater
	clarity (more comments, saner code arrangement, etc.)

2007-09-18  Pat Thoyts  <patthoyts@users.sourceforge.net>

	* tests/all.tcl:     Made ttk/all.tcl be the same as tk's all.tcl and
	* tests/ttk/all.tcl: make use of file normalize (bugs noted by
	mjanssen and GPS with msys)

2007-09-17  Pat Thoyts  <patthoyts@users.sourceforge.net>

	* win/makefile.vc: Add crt flags for tkStubLib now it uses C-library
	functions.

2007-09-17  Joe English  <jenglish@users.sourceforge.net>

	* unix/tcl.m4: use '${CC} -shared' instead of 'ld -Bshareable' to
	build shared libraries on current NetBSDs. [Bug 1749251]
	* unix/configure: regenerated (autoconf-2.59).

2007-09-17  Don Porter  <dgp@users.sourceforge.net>

	* generic/tkConsole.c:	Revised callers of Tcl_InitStubs() to account
	* generic/tkMain.c:	for restored compatible support for the call
	* generic/tkWindow.c:	Tcl_InitStubs(interp, TCL_VERSION, 1).  Also
	revised Tcl_PkgRequire() call for Tcl so that, for example, a Tk
	library built against Tcl 8.5.1 headers will not refuse to [load] into
	a Tcl 8.5.0 interpreter. [Tcl Bug 1578344]

	* generic/tk.h:		Revised Tk_InitStubs() to restore Tk 8.4
	* generic/tkStubLib.c:	source compatibility with callers of
	* generic/tkWindow.c:	Tk_InitStubs(interp, TK_VERSION, 1).

2007-09-17  Joe English  <jenglish@users.sourceforge.net>

	* library/ttk/combobox.tcl:  Try to improve combobox appearance on
	OSX + Tk 8.5. [Bug 1780286]

2007-09-15  Daniel Steffen  <das@users.sourceforge.net>

	* unix/tcl.m4: 	replace all direct references to compiler by ${CC} to
			enable CC overriding at configure & make time; run
			check for visibility "hidden" with all compilers;
			quoting fixes from TEA tcl.m4.
	(SunOS-5.1x):	replace direct use of '/usr/ccs/bin/ld' in SHLIB_LD by
			'cc' compiler driver.
	* unix/configure: autoconf-2.59

2007-09-14  Daniel Steffen  <das@users.sourceforge.net>

	* macosx/Wish-Common.xcconfig:		  enable Tcl DTrace support.
	* macosx/Wish.xcodeproj/project.pbxproj:

2007-09-12  Andreas Kupries  <andreask@activestate.com>

	* win/Makefile.in (install-binaries): Fixed missing brace in the
	* win/makefile.vc (install-binaries): generated package index file.
	Note: unix/Makefile.in is good.

2007-09-11  Reinhard Max  <max@suse.de>

	* generic/tkImgGIF.c: Fixed a buffer overrun that got triggered by
	multi-frame interlaced GIFs that contain subsequent frames that are
	smaller than the first one.

	* tests/imgPhoto.test: Added a test for the above.

2007-09-11  Don Porter  <dgp@users.sourceforge.net>

	* generic/tkConsole.c:	Revised calls to Tcl_InitStubs() and
	* generic/tkMain.c:	[package require Tcl] so that Tk Says What It
	* generic/tkWindow.c:	Means using the new facilties of [package] in
	* library/tk.tcl:	Tcl 8.5 about what version(s) of Tcl it is
	* unix/Makefile.in:	willing to work with. [Bug 1578344]
	* win/Makefile.in:
	* win/makefile.vc:

2007-09-10  Jeff Hobbs  <jeffh@ActiveState.com>

	* unix/README: typo corrections [Bug 1788682]

2007-09-10  Don Porter  <dgp@users.sourceforge.net>

	* generic/tkConsole.c:	Revise all Tcl_InitStubs() calls to restore
	* generic/tkMain.c:	the traditional practice that a Tk shared
	* generic/tkWindow.c:	library may [load] into a Tcl 8.5 interp at
	any patchlevel.	 This practice also matches the compile time checks of
	TCL_MAJOR_VERSION and TCL_MINOR_VERSION in tk.h. [Bug 1723622]

2007-09-06  Don Porter  <dgp@users.sourceforge.net>

	* generic/tkWindow.c (Initialize):	Moved common Tk initialization
	* generic/tkInitScript.h (removed):	script out of tkInitScript.h
	* macosx/tkMacOSXInit.c:	and multiple TkpInit() routines and
	* unix/Makefile.in:	into the common Initialize() routine in
	* unix/tkUnixInit.c:	generic code. Also removed constraint on
	* win/tkWinInit.c:	ability to define a custom [tkInit] before
	calling Tk_Init(). Until now the custom [tkInit] had to be a proc. Now
	it can be any command. Removal of tkInitScript.h also fixes [Bug
	1656283].

2007-09-06  Daniel Steffen  <das@users.sourceforge.net>

	* macosx/Wish.xcode/project.pbxproj: discontinue unmaintained support
	* macosx/Wish.xcode/default.pbxuser: for Xcode 1.5; replace by Xcode2
	project for use on Tiger (with Wish.xcodeproj to be used on Leopard).

	* macosx/Wish.xcodeproj/project.pbxproj: updates for Xcode 2.5 and 3.0.
	* macosx/Wish.xcodeproj/default.pbxuser:
	* macosx/Wish.xcode/project.pbxproj:
	* macosx/Wish.xcode/default.pbxuser:
	* macosx/Wish-Common.xcconfig:

	* macosx/README: document project changes.

2007-09-04  Joe English  <jenglish@users.sourceforge.net>

	* generic/tkTest.c: Fix for [Bug 1788019] "tkTest.c compiler warning".

2007-09-04  Don Porter  <dgp@users.sourceforge.net>

	* unix/Makefile.in:     It's unreliable to count on the release
	manager to remember to `make genstubs` before `make dist`. Let the
	Makefile remember the dependency for us.

	* unix/Makefile.in:     Corrections to `make dist` dependencies to be
	sure that macosx/configure gets generated whenever it does not exist.

2007-09-03  Daniel Steffen  <das@users.sourceforge.net>

	* generic/ttk/ttkInit.c  (Ttk_Init): register ttk in package database
	to enable extension access to the ttkStubs table.

	* generic/ttk/ttkDecls.h: correct capitalization of ttk package name.

2007-08-28  Donal K. Fellows  <donal.k.fellows@manchester.ac.uk>

	Assorted documentation improvements.
	* doc/button.n: Added examples.
	* doc/checkbutton.n: Added example.
	* doc/console.n: Standardized section ordering.
	* doc/tk.n: Added "See also".
	* doc/ttk_combobox.n: Added keywords.

2007-08-27  Daniel Steffen  <das@users.sourceforge.net>

	* macosx/tkMacOSXDialog.c (Tk_ChooseColorObjCmd): correct setting of
	interp result [Bug 1782105]; fix -initialcolor overwriting last color
	selection; style cleanup.

2007-08-21  Pat Thoyts  <patthoyts@users.sourceforge.net>

	* win/rules.vc: Synchronize with tcl rules.vc
	* tests/all.tcl: Fix the line-endings.

2007-08-07  Daniel Steffen  <das@users.sourceforge.net>

	* unix/Makefile.in:	Add support for compile flags specific to
				object files linked directly into executables.

	* unix/configure.in (Darwin): Only use -seg1addr flag when prebinding;
	use -mdynamic-no-pic flag for object files linked directly into exes.

	* unix/configure: autoconf-2.59

2007-08-01  Pat Thoyts  <patthoyts@users.sourceforge.net>

	* win/tkWinDialog.c:    Fix [Bug 1692927] (buffer length problems)
	* win/tkWinTest.c:      Added 'testfindwindow' and 'testgetwindowinfo'
	and extended 'testwinevent' for WM_COMMAND support to enable testing
	native messagebox dialogs.
	* tests/winMsgbox.test: New Windows native messagebox tests.

2007-07-25  Daniel Steffen  <das@users.sourceforge.net>

	* macosx/tkMacOSXDialog.c (NavServicesGetFile): Reset interp result on
	nav dialog cancel. [Bug 1743786]

2007-07-09  Jeff Hobbs  <jeffh@ActiveState.com>

	* unix/Makefile.in: clarify what the headers installed are, and
	add ttkTheme.h and ttkDecls.h to private headers (later public).

2007-07-09  Daniel Steffen  <das@users.sourceforge.net>

	* macosx/tkMacOSXWindowEvent.c (Tk_MacOSXIsAppInFront):	Use process mgr
	* macosx/tkMacOSXMouseEvent.c:				to determine if
	app is in front instead of relying on activate/deactivate events (which
	may arrive after this info is needed, e.g. during window drag/click
	activation); replace other process mgr use to get this info with calls
	to Tk_MacOSXIsAppInFront().

	* macosx/tkMacOSXMouseEvent.c (TkMacOSXProcessMouseEvent): Correct
	window click activation, titlebar click handling and background window
	dragging/growing in the presence of grabs or window-/app-modal windows;
	fix window click activation bringing all other app windows to front.

	* macosx/tkMacOSXDraw.c (TkPutImage): Handle non-native XImage byte and
	bit orders; reverse bits via xBitReverseTable instead of InvertByte().

2007-07-06  Joe English  <jenglish@users.sourceforge.net>

	* library/ttk/aquaTheme.tcl:	Set -anchor w for TMenubuttons.
					[Bug 1614540]

2007-07-04  Andreas Kupries  <andreask@activestate.com>

	* macosx/tkMacOSXXStubs.c (DestroyImage): Fixed seg.fault in release
	of image data for images coming from XGetImage. Change committed by me
	for Daniel Steffen. See 2007-06-23 for the change which introduced the
	problem.

2007-07-02  Daniel Steffen  <das@users.sourceforge.net>

	* xlib/xgc.c (XCreateGC): Correct black and white pixel values used to
	initialize GC foregrund and background fields.

	* macosx/tkMacOSXColor.c: Add debug messages for unknown pixel values.

	* macosx/tkMacOSXDraw.c (TkMacOSXRestoreDrawingContext): Don't restore
	port state if it wasn't altered by TkMacOSXSetupDrawingContext().

2007-06-29  Daniel Steffen  <das@users.sourceforge.net>

	* xlib/ximage.c:		Bitmaps created from the static .xbm
					arrays always have LSBFirst bit order.

	* unix/configure.in:		Fix flag used to weak-link libXss.
	* unix/configure:		autoconf-2.59

	* macosx/tkMacOSXScrlbr.c: Correct int <-> dobule conversion issues
	that could lead to Carbon getting confused about scrollbar thumb size.

	* macosx/tkMacOSXDraw.c (XCopyArea, XCopyPlane, TkPutImage): Use
	TkMacOSX{Setup,Restore}DrawingContext() to setup/restore clip & colors.
	(TkMacOSXSetupDrawingContext, TkMacOSXRestoreDrawingContext): Add save
	and restore of QD port clip region; factor out clip region code common
	to CG and QD branches; check for port and context validity; handle
	tkPictureIsOpen flag during QD port setup.
	(TkScrollWindow): Remove unnecessary scroll region manipulation

	* macosx/tkMacOSXDraw.c:	Remove second global QD temp region
	* macosx/tkMacOSXInt.h:		(no longer necessary) and rename
	* macosx/tkMacOSXRegion.c:	remaining global QD temp region.
	* macosx/tkMacOSXSubwindows.c:
	* macosx/tkMacOSXWindowEvent.c:

	* macosx/tkMacOSXDraw.c: 	Make useCGDrawing variable MODULE_SCOPE
	* macosx/tkMacOSXFont.c: 	and respect it for ATSUI font drawing.

	* macosx/tkMacOSXButton.c:	Reduce reliance on current QD port
	* macosx/tkMacOSXColor.c:	setting and remove unnecessary
	* macosx/tkMacOSXDebug.c:	references to a drawable's QD port,
	* macosx/tkMacOSXDebug.h:	notably replace GetWindowFromPort(
	* macosx/tkMacOSXDialog.c:	TkMacOSXGetDrawablePort()) idiom by new
	* macosx/tkMacOSXDraw.c:	TkMacOSXDrawableWindow() and change
	* macosx/tkMacOSXKeyEvent.c:	TkMacOSXSetColorInPort() to take a port
	* macosx/tkMacOSXMenu.c:	argument.
	* macosx/tkMacOSXMenubutton.c:
	* macosx/tkMacOSXMouseEvent.c:
	* macosx/tkMacOSXScale.c:
	* macosx/tkMacOSXScrlbr.c:
	* macosx/tkMacOSXSubwindows.c:
	* macosx/tkMacOSXWindowEvent.c:
	* macosx/tkMacOSXWm.c:

	* macosx/tkMacOSXInt.h:		  	Factor out macros, declarations
	* macosx/tkMacOSXPrivate.h (new): 	and prototypes that are purely
	internal and private to the 'macosx' sources into a new internal header
	file that does _not_ get installed into Tk.framework/PrivateHeaders.

	* macosx/tkMacOSXButton.c: 		#include new tkMacOSXPrivate.h
	* macosx/tkMacOSXCarbonEvents.c:	instead of tkMacOSXInt.h.
	* macosx/tkMacOSXClipboard.c:
	* macosx/tkMacOSXColor.c:
	* macosx/tkMacOSXCursor.c:
	* macosx/tkMacOSXDebug.c:
	* macosx/tkMacOSXDialog.c:
	* macosx/tkMacOSXDraw.c:
	* macosx/tkMacOSXEntry.c:
	* macosx/tkMacOSXEvent.c:
	* macosx/tkMacOSXFont.c:
	* macosx/tkMacOSXHLEvents.c:
	* macosx/tkMacOSXInit.c:
	* macosx/tkMacOSXKeyEvent.c:
	* macosx/tkMacOSXMenu.c:
	* macosx/tkMacOSXMenubutton.c:
	* macosx/tkMacOSXMenus.c:
	* macosx/tkMacOSXMouseEvent.c:
	* macosx/tkMacOSXNotify.c:
	* macosx/tkMacOSXRegion.c:
	* macosx/tkMacOSXScale.c:
	* macosx/tkMacOSXScrlbr.c:
	* macosx/tkMacOSXSubwindows.c:
	* macosx/tkMacOSXWindowEvent.c:
	* macosx/tkMacOSXWm.c:
	* macosx/tkMacOSXXStubs.c:
	* macosx/ttkMacOSXTheme.c:

	* macosx/Wish.xcodeproj/project.pbxproj: Improve support for renamed
	* macosx/Wish.xcodeproj/default.pbxuser: tcl and tk source dirs; add
	* macosx/Wish-Common.xcconfig:		 10.5 SDK build config; remove
						 tclMathOp.c.

	* macosx/README: Document Wish.xcodeproj changes.

2007-06-23  Daniel Steffen  <das@users.sourceforge.net>

	* generic/tkImgPhoto.c (ImgPhotoConfigureInstance, DisposeInstance):
	Use XDestroyImage instead of XFree to destroy XImage; replace runtime
	endianness determination by compile-time check for WORDS_BIGENDIAN.

	* xlib/ximage.c (XCreateBitmapFromData): Use XCreateImage and
	XDestroyImage instead of creating XImage structure manually.

	* macosx/tkMacOSXXStubs.c (XCreateImage, DestroyImage): Correct XImage
	bytes_per_line/bitmap_pad calculations and endianness setting; free
	image data and XImage structure at destruction; formatting cleanup.

	* macosx/tkMacOSXDialog.c (NavServicesGetFile): Disable app-modal
	sheet variant of nav dialog on OS versions where it causes problems.

2007-06-20  Jeff Hobbs  <jeffh@ActiveState.com>

	* library/ttk/ttk.tcl: Should require Tk before pseudo-providing
	tile 0.8.0.

2007-06-09  Joe English  <jenglish@users.sourceforge.net>

	* generic/ttk/ttkPanedwindow.c, doc/ttk_panedwindow.n,
	* tests/ttk/panedwindow.test: Added -width and -height options. Added
	'panes' method, return list of managed windows. 'sashpos' method is
	now documented as part of the public interface, and details clarified.
	Should be easier to set initial sash positions now. Alleviates [Bug
	1659067].

2007-06-09  Jeff Hobbs  <jeffh@ActiveState.com>

	* win/tkWinWm.c (WmIconphotoCmd): fix wm iconphoto RGBA issues.
	[Bug 1467997] (janssen)

	* win/tkWinMenu.c (TkWinHandleMenuEvent): Improve handling to allow
	for unicode char menu indices and not use CharUpper on Tcl utf
	strings. [Bug 1734223]

2007-06-09  Joe English  <jenglish@users.sourceforge.net>

	* generic/ttk/ttkManager.h, generic/ttk/ttkManager.c,
	* generic/ttk/ttkNotebook.c, generic/ttk/ttkPanedwindow.c,
	* generic/ttk/ttkFrame.c: Ttk_Manager API overhaul:
	    + Ttk_Manager no longer responsible for managing slave records
	    + Ttk_Manager structure now opaque
	    + Ttk_Slave structure now private
	    + Pass Ttk_Manager* to Tk_GeomMgr hooks instead of Ttk_Slave*

	* generic/ttk/ttkFrame.c: Simplified -labelwidget management.

	* doc/ttk_panedwindow.n, library/ttk/panedwindow.tcl: Changed
	documentation of ttk::panedwindow 'identify' command to match
	implementation.

	* generic/ttk/ttkNotebook.c, tests/ttk/notebook.test:
	BUGFIX: ttk::noteboook 'insert' command didn't correctly maintain
	current tab.

2007-06-09  Daniel Steffen  <das@users.sourceforge.net>

	* macosx/tkMacOSXColor.c: Fix issues with TK_{IF,ELSE,ENDIF} macros;
	* macosx/tkMacOSXDraw.c:  implement Jaguar equivalent of unavailable
	* macosx/tkMacOSXEntry.c: kHIToolboxVersion global; panic at startup
	* macosx/tkMacOSXEvent.c: if MAC_OS_X_VERSION_MIN_REQUIRED constraint
	* macosx/tkMacOSXInit.c:  is not satisfied.
	* macosx/tkMacOSXInt.h:
	* macosx/tkMacOSXWm.c:

	* macosx/tkMacOSXDraw.c (XCopyArea, XCopyPlane, TkPutImage)
	(TkMacOSXSetupDrawingContext): Factor out common code and standardize
	setup/restore of port, context and clipping; formatting cleanup.

	* macosx/tkMacOSXWindowEvent.c:	Add error checking.
	* macosx/tkMacOSXMenu.c:	Fix gcc3 warning.
	* macosx/tkMacOSXScrlbr.c:	Fix testsuite crash.
	* macosx/tkMacOSXSubwindows.c:	Formatting cleanup.
	* macosx/tkMacOSXRegion.c:	Fix typos.
	* macosx/tkMacOSXScale.c:

	* macosx/tkMacOSXXStubs.c (Tk_GetUserInactiveTime): Remove superfluous
							    CFRetain/CFRelease.

	* macosx/Wish-Release.xcconfig: Disable tktest release build stripping.

	* macosx/Wish.xcodeproj/project.pbxproj: Add new Tclsh-Info.plist.in.

2007-06-06  Daniel Steffen  <das@users.sourceforge.net>

	* macosx/tkMacOSXInt.h: Use native debug message API when available.
	* macosx/Wish-Debug.xcconfig:

	* macosx/tkMacOSXMouseEvent.c (GenerateMouseWheelEvent): Enable
	processing of mousewheel events in background windows.

	* macosx/tkMacOSXScrlbr.c: Modernize checks for active/front window.
	* macosx/tkMacOSXScale.c:
	* macosx/tkMacOSXWm.c:

	* macosx/tkMacOSXColor.c: Factor out verbose #ifdef checks of
	* macosx/tkMacOSXDraw.c:  MAC_OS_X_VERSION_{MAX_ALLOWED,MIN_REQUIRED}
	* macosx/tkMacOSXEntry.c: and runtime checks of kHIToolboxVersion into
	* macosx/tkMacOSXEvent.c: new TK_{IF,ELSE,ENDIF}_MAC_OS_X macros.
	* macosx/tkMacOSXInit.c:
	* macosx/tkMacOSXInt.h:
	* macosx/tkMacOSXWm.c:

	* macosx/tkMacOSXDraw.c:  Factor out clip clearing in QD ports;
	* macosx/tkMacOSXEntry.c: Formatting cleanup.

	* macosx/Wish.xcodeproj/project.pbxproj: Add settings for Fix&Continue.

	* unix/configure.in (Darwin): Link the Tk and Wish plists into their
	binaries in all cases; fix 64bit arch removal in fat 32&64bit builds.

	* unix/tcl.m4 (Darwin): Fix CF checks in fat 32&64bit builds.
	* unix/configure: autoconf-2.59

2007-06-05  Donal K. Fellows  <donal.k.fellows@man.ac.uk>

	* doc/photo.n: Clarified the fact that base64 support for the -data
	option is not universal. [Bug 1731348] (matzek)

2007-06-03  Daniel Steffen  <das@users.sourceforge.net>

	* unix/Makefile.in: Add datarootdir to silence autoconf-2.6x warning.

	* macosx/Wish.xcodeproj/default.pbxuser: Add ttk tests.

	* macosx/tkMacOSXMenu.c: Add error checking; whitespace cleanup.

	* macosx/tkMacOSXDraw.c:	Comment formatting fixes for Xcode 3.0
	* macosx/tkMacOSXEmbed.c:
	* macosx/tkMacOSXEntry.c:
	* macosx/tkMacOSXFont.c:
	* macosx/tkMacOSXInit.c:
	* macosx/tkMacOSXKeyEvent.c:
	* macosx/tkMacOSXKeyboard.c:
	* macosx/tkMacOSXMenus.c:
	* macosx/tkMacOSXSend.c:
	* macosx/tkMacOSXSubwindows.c:
	* macosx/tkMacOSXWindowEvent.c:
	* macosx/tkMacOSXWm.c:
	* macosx/tkMacOSXXStubs.c:

2007-06-02  Daniel Steffen  <das@users.sourceforge.net>

	* macosx/tkMacOSXMenu.c (TkpPostMenu): Ensure cascade menus display in
	posted menus that are not part of the menubar or attached to a
	menubutton (fixes bug reported on tcl-mac by Linus Nyberg).

2007-05-31  Daniel Steffen  <das@users.sourceforge.net>

	* macosx/tkMacOSXWindowEvent.c (GenerateUpdateEvent): Complete all
	pending idle-time redraws before newly posted Expose events are
	processed; add bounds of redrawn windows to update region to ensure
	all child windows overdrawn by parents are redrawn.

	* macosx/tkMacOSXWindowEvent.c:	Centralize clip and window invalidation
	* macosx/tkMacOSXSubwindows.c: 	after location/size changes in the
	* macosx/tkMacOSXWm.c:		BoundsChanged carbon event handler;
	correct/add window invalidation after window attribute changes.

	* macosx/tkMacOSXSubwindows.c (XResizeWindow, XMoveResizeWindow)
	(XMoveWindow): Factor out common code dealing with embedded and
	non-toplevel windows; remove unnecessary clip and window invalidation.

	* macosx/tkMacOSXButton.c (TkpDisplayButton): Move clip setup closer
	to native button drawing calls.

	* macosx/tkMacOSXWm.c (TkMacOSXIsWindowZoomed, TkMacOSXZoomToplevel):
	Correct handling of gridded windows in max size calculations.

	* macosx/tkMacOSXEvent.c (TkMacOSXFlushWindows): Use HIWindowFlush API
	when available.

	* macosx/tkMacOSXColor.c:	Cleanup whitespace and formatting.
	* macosx/tkMacOSXDraw.c:
	* macosx/tkMacOSXSubwindows.c:
	* macosx/tkMacOSXWm.c:

	* generic/tkFont.c:	#ifdef out debug msg printing to stderr.
	* generic/tkTextDisp.c:

2007-05-30  Don Porter  <dgp@users.sourceforge.net>

	* generic/tk.h: Correct placement of #include <tcl.h>. [Bug 1723812]

2007-05-30  Daniel Steffen  <das@users.sourceforge.net>

	* library/bgerror.tcl:	Standardize dialog option & button size
	* library/dialog.tcl:	modifications done when running on on Aqua.
	* library/msgbox.tcl:

	* library/demos/button.tcl: Set button highlightbackground on Aqua.

	* macosx/tkMacOSXMenu.c (DrawMenuSeparator): Use DrawingContext API.

	* macosx/tkMacOSXWindowEvent.c (ClearPort): Clip to updateRgn.

	* macosx/tkMacOSXDebug.c:	Factor out debug region flashing.
	* macosx/tkMacOSXDebug.h:
	* macosx/tkMacOSXDraw.c:
	* macosx/tkMacOSXSubwindows.c:
	* macosx/tkMacOSXWindowEvent.c:

	* macosx/tkMacOSXEvent.c:	Cleanup whitespace and formatting.
	* macosx/tkMacOSXFont.c:
	* macosx/tkMacOSXRegion.c:
	* macosx/tkMacOSXSubwindows.c:
	* macosx/tkMacOSXWindowEvent.c:
	* macosx/tkMacOSXWm.c:
	* macosx/tkMacOSXXStubs.c:
	* xlib/xgc.c:

	* macosx/Wish.xcodeproj/project.pbxproj: Delete references to removed
	* macosx/Wish.xcodeproj/default.pbxuser: ttk files.

2007-05-28  Benjamin Riefenstahl  <b.riefenstahl@turtle-trading.net>

	* macosx/tkMacOSXFont.c (TkpMeasureCharsInContext): Fix short measures
	with flags=TK_WHOLE_WORDS|TK_AT_LEAST_ONE [Bug 1716141]. Make some
	casts unnecessary by changing variable types.

2007-05-25  Joe English  <jenglish@users.sourceforge.net>

	* library/ttk/ttk.tcl: Omit ttk::dialog and dependencies.
	* library/ttk/dialog.tcl, library/ttk/icons.tcl,
	* library/ttk/keynav.tcl: Removed.
	* tests/ttk/misc.test: Removed.
	* doc/ttk_dialog.tcl: Removed.

2007-05-25  Donal K. Fellows  <dkf@users.sf.net>

	* doc/canvas.n: Fixed documentation of default -joinstyle option
	values for line and polygon items. [Bug 1725782]

2007-05-22  Don Porter  <dgp@users.sourceforge.net>

	[core-stabilizer-branch]

	* unix/configure:       autoconf-2.59 (FC6 fork)
	* win/configure:

	* README:               Bump version number to 8.5b1
	* generic/tk.h:
	* library/tk.tcl:
	* unix/configure.in:
	* unix/tk.spec:
	* win/configure.in:

2007-05-18  Joe English  <jenglish@users.sourceforge.net>

	* generic/ttk/ttkEntry.c(EntrySetValue):  Ensure that widget is in a
	consistent state before setting the linked -textvariable. Previously,
	it was possible for [$e index insert] to point past the end of the
	string, leading to heap corruption. [Bug 1721532]
	* tests/ttk/entry.test(entry-9.1): Add test case for the above.

2007-05-18  Don Porter  <dgp@users.sourceforge.net>

	* unix/configure:       autoconf-2.59 (FC6 fork)
	* win/configure:

	* README:               Bump version number to 8.5a7
	* generic/tk.h:
	* library/tk.tcl:
	* unix/configure.in:
	* unix/tk.spec:
	* win/configure.in:

	* tests/ttk/treetags.test:	Another bit of test suite
	SCIM-tolerance. [Bug 1609316]

2007-05-17  Daniel Steffen  <das@users.sourceforge.net>

	* generic/tk.decls: Workaround 'make checkstubs' failures from
	tkStubLib.c MODULE_SCOPE revert. [Bug 1716117]

	* macosx/Wish.xcodeproj/project.pbxproj: Add tkOldTest.c and remove
						 tkStubImg.c.

2007-05-16  Joe English  <jenglish@users.sourceforge.net>

	* generic/tkStubLib.c:  Change Tk_InitStubs(), tkStubsPtr, and the
	auxilliary stubs table pointers back to public visibility. See [Bug
	1716117] for details.

	Removed TCL_STORAGE_CLASS monkey business, as it had no effect.

2007-05-16  Don Porter  <dgp@users.sourceforge.net>

	* library/choosedir.tcl:	Removed uses of obsolete {expand}
	* library/comdlg.tcl:		syntax; replaced with the now
	* library/tk.tcl:		approved {*}. [Bug 1710633]
	* tests/canvImg.test:
	* tests/imgPhoto.test:

	* tests/bind.test:    Make test suite more SCIM-tolerant. [Bug 1609316]

2007-05-16  Pat Thoyts  <patthoyts@users.sourceforge.net>

	* win/makefile.vc: Test ttk widgets.

2007-05-15  Joe English  <jenglish@users.sourceforge.net>

	* unix/tkUnixRFont.c: Fix crash introduced by previous fix exposed
	under newer fontconfig libraries [Bug 1717830] again.

2007-05-15  Don Porter  <dgp@users.sourceforge.net>

	* generic/tkGrid.c: Stop crash due to list intrep shimmer [Bug 1677608]

2007-05-15  Joe English  <jenglish@users.sourceforge.net>

	* unix/tkUnixRFont.c: Fix various memory leaks. [Bug 1717830], [Bug
	800149]

2007-05-14  Don Porter  <dgp@users.sourceforge.net>

	[Tk Bug 1712081]

	* unix/Makefile.in:	Updates to account for new and deleted files
	* win/Makefile.in:	tkStubImg.c and tkOldTest.c.
	* win/makefile.bc:
	* win/makefile.vc:

	* generic/tkOldTest.c (new):	New file used to create testing
	* generic/tkTest.c:		commands for testing various Tk
	* tests/constraints.tcl:	legacy interfaces where a separate
	* tests/image.test:		compilation unit is needed in order to
	#define suitable macros during compilation. Only the effect of
	USE_OLD_IMAGE on Tk_CreateImageType() is currently tested, but more
	similar testing commands can be added to this same file. New
	constraint defined to detect presence of the image type provided by
	the new testing code, and a few tests added to exercise it. Having
	USE_OLD_IMAGE support tested by the default test suite should reduce
	chance of a recurrence of this bug.

	* doc/CrtImgType.3:	Revised docs to better indicate the legacy
	* doc/CrtPhImgFmt.3:	nature of the interfaces supported by
	USE_OLD_IMAGE.

	* generic/tkDecls.h:	make genstubs
	* generic/tkStubInit.c:

	* generic/tk.decls:		Reworked USE_OLD_IMAGE support to use
	* generic/tk.h:			the same support mechanisms both with
	* generic/tkStubImg.c (deleted):and without a stub-enabled build. In
	each case, route the legacy calls to Tk_CreateImageType and
	Tk_CreatePhotoImageFormat through the Tk_CreateOldImageType and
	Tk_CreateOldPhotoImageFormat routines. Add those routines to the
	public stub table so they're available to a stub-enabled extension.
	Remove the definition of Tk_InitImageArgs() and use a macro to convert
	any calls to it in source code into a comment.

	* generic/tkImage.c:	Removed the MODULE_SCOPE declarations that
	* generic/tkImgPhoto.c:	broke USE_OLD_IMAGE support.

2007-05-11  Pat Thoyts  <patthoyts@users.sourceforge.net>

	* tests/winButton.test: Avoid font dependencies in results.

	* generic/tkFont.c: propagate error from TkDeleteNamedFont. [Bug
	1716613]

2007-05-09  Daniel Steffen  <das@users.sourceforge.net>

	* generic/tkFileFilter.c (AddClause): OSType endianness fixes.

	* library/palette.tcl (tk::RecolorTree): Handle color options with
	empty value, fixes error due to emtpy -selectforeground (reported on
	tcl-mac by Russel E. Owen).

	* macosx/tkMacOSXWindowEvent.c:	Ensure window is brought to the front
	* macosx/tkMacOSXMouseEvent.c:	at the start of a window drag (except
	* macosx/tkMacOSXInt.h:		when cmd key is down); formatting and
					whitespace fixes.

	* macosx/tkMacOSXDialog.c (Tk_GetSaveFileObjCmd): Add -filetypes option
	processing (fixes fileDialog-0.1, fileDialog-0.2 failures).

	* macosx/tkMacOSXEmbed.c (TkpMakeWindow, TkpUseWindow): Fix sending of
	Visibility event for embedded windows (fixes frame-3.9 hang).

	* macosx/tkMacOSXScrlbr.c (ScrollbarBindProc):		Fix testsuite
	* macosx/tkMacOSXSubwindows.c (TkMacOSXUpdateClipRgn):	crashes by
	adding sanity checks.

	* macosx/Wish.xcodeproj/project.pbxproj: Add 'DebugUnthreaded' &
	* macosx/Wish.xcodeproj/default.pbxuser: 'DebugLeaks' targets and env
	var settings needed to run the 'leaks' tool.

	* macosx/tkMacOSXButton.c: Fix debug msg typo.

	* tests/constraints.tcl: Ensure 'nonUnixUserInteraction' constraint is
	set for aqua.

	* tests/choosedir.test:	Add 'notAqua' constraints to X11-only tests;
	* tests/clrpick.test:	add 'nonUnixUserInteraction' to 'unix' tests
	* tests/menuDraw.test:	requiring interaction on aqua.
	* tests/unixMenu.test:
	* tests/unixWm.test:
	* tests/winMenu.test:

2007-05-07  Joe English  <jenglish@users.sourceforge.net>

	* unix/tkUnixRFont.c: Properly cast sentinel arguments to variadic
	function (fixes "warning: missing sentinel in function call", [Bug
	1712001])

2007-05-04  Pat Thoyts  <patthoyts@users.sourceforge.net>

	* generic/tkFont.c:     TIP #145 implementation -
	* generic/tkFont.h:     Enhanced font handling.
	* win/tkWinDefault.h:
	* win/tkWinFont.c:
	* win/tkWinInt.h:
	* win/tkWinWm.c:
	* library/demos/widget:
	* library/ttk/fonts.tcl:

2007-05-04  Donal K. Fellows  <donal.k.fellows@man.ac.uk>

	* doc/ttk_treeview.n, doc/ttk_panedwindow.n, doc/ttk_dialog.n:
	* doc/ttk_checkbutton.n, doc/tk.n, doc/menu.n, doc/font.n:
	* doc/canvas.n: Spelling fixes. [Bug 1686210]

2007-05-03  Donal K. Fellows  <donal.k.fellows@man.ac.uk>

	* generic/tkStubLib.c (Tk_InitStubs):
	* generic/ttk/ttkLabel.c (LabelSetup):
	* unix/tkUnixSelect.c (ConvertSelection):
	* unix/tkUnixEvent.c (TkUnixDoOneXEvent):
	* generic/tkConfig.c (Tk_RestoreSavedOptions):
	* generic/tkCanvPs.c (TkCanvPostscriptCmd):
	* generic/tkOption.c (GetDefaultOptions):
	* unix/tkUnixRFont.c (TkpGetFontAttrsForChar, InitFont)
	(TkpGetFontFamilies, TkpGetSubFonts):
	* unix/tkUnixSend.c (TkpTestsendCmd, RegOpen): Squelch warnings from
	GCC type aliasing. [Bug 1711985 and others]

2007-04-29  Daniel Steffen  <das@users.sourceforge.net>

	* unix/configure.in: Fix for default case in tk debug build detection.
	* unix/configure: autoconf-2.59

2007-04-27  Joe English  <jenglish@users.sourceforge.net>

	* generic/ttk/ttkTreeview.c(TagOptionSpecs): Use TK_OPTION_STRING
	instead of TK_OPTION_FONT to avoid resource leak in tag management.

2007-04-26  Joe English  <jenglish@users.sourceforge.net>

	* macosx/ttkMacOSXTheme.c: Merged OFFSET_RECT processing into
	BoxToRect(); factored out PatternOrigin; resynchronized with Tile
	codebase.

2007-04-26  Jeff Hobbs  <jeffh@ActiveState.com>

	*** 8.5a6 TAGGED FOR RELEASE ***

	* unix/Makefile.in (dist): Correct tests/ttk glob inclusion

2007-04-25  Jeff Hobbs  <jeffh@ActiveState.com>

	* unix/Makefile.in (dist): Add tests/ttk dir to src dist

	* unix/tkUnixMenubu.c (TkpDisplayMenuButton): Init width/height to 0

2007-04-25  Daniel Steffen  <das@users.sourceforge.net>

	* unix/Makefile.in (dist): Add macosx/*.xcconfig files to src dist;
	copy license.terms to dist macosx dir; fix autoheader bits.

2007-04-24  Jeff Hobbs  <jeffh@ActiveState.com>

	* unix/Makefile.in (dist): Add ttk bits to src dist

	* tests/font.test (font-46.[12]): Correct listification of result

2007-04-23  Daniel Steffen  <das@users.sourceforge.net>

	* generic/tkCanvas.c:	Allow -selectforeground option to be None; add
	* generic/tkCanvText.c:	fallback to fgColor when selFgColor is None
	* generic/tkEntry.c:	(new default on aqua to match native L&F).
	* generic/tkListbox.c:
	* generic/tkText.c:

	* generic/tkCanvas.c:	   Add support for bypassing all of Tk's double
	* generic/tkEntry.c:	   buffered drawing into intermediate pixmaps
	* generic/tkFrame.c:	   (via TK_NO_DOUBLE_BUFFERING #define), it is
	* generic/tkListbox.c:	   unnecessary & wasteful on aqua where all
	* generic/tkPanedWindow.c: drawing is already double-buffered by the
	* generic/tkTextDisp.c:	   window server. (Use of this on other
	* generic/ttk/ttkWidget.c: platforms would only require implementation
	* unix/tkUnixScale.c:	   of TkpClipDrawableToRect()).
	* macosx/tkMacOSXPort.h:

	* library/bgerror.tcl:	On aqua, use moveable alert resp. modal dialog
	* library/dialog.tcl:	window class and corresponding system
				background pattern; fix button padding.

	* library/tearoff.tcl:	Correct aqua menu bar height; vertically offset
	* library/tk.tcl:	aqua tearoff floating window to match menu.

	* library/demos/goldberg.tcl: Fix overwriting of widget demo global.

	* library/demos/menu.tcl:   On aqua, use custom MDEF and tearoffs;
	* library/demos/menubu.tcl: correct menubutton toplevel name.

	* library/demos/puzzle.tcl: Fix button size & padding for aqua.
	* library/demos/radio.tcl:

	* macosx/tkMacOSXCarbonEvents.c: Add window event target carbon event
	* macosx/tkMacOSXEvent.c:	 handler for all kEventClassWindow and
	* macosx/tkMacOSXEvent.h:	 kEventClassMouse events; move all
	* macosx/tkMacOSXNotify.c:	 remaining events except for
	* macosx/tkMacOSXWindowEvent.c:	 kEventClassKeyboard from dispatcher to
	application event handler; pass event handler callRef downstream; fix
	debug event tracing; process all tcl event types in carbon event timer;
	delay carbon event timer first fire; add TkMacOSXTrackingLoop() to mark
	enter/exit of event tracking loop during which all tcl events but only
	carbon update events should be processed by the timer (replaces various
	calls to Tcl_SetServiceMode()); rename TkMacOSXReceiveAndProcessEvent()
	to TkMacOSXReceiveAndDispatchEvent(), move it from tkMacOSXEvent.c to
	tkMacOSXCarbonEvents.c and modify it to dequeue only update events
	during a tracking loop; add TkMacOSXRunTclEventLoop() to standardize
	the various ways in use to run the tcl event loop; add handling of
	kEventClassAppearance events (for ScrollBarVariantChanged event).

	* macosx/tkMacOSXDialog.c:	Use new TkMacOSXTrackingLoop() around
	* macosx/tkMacOSXEvent.c:	blocking API that puts up modal dialogs
	* macosx/tkMacOSXMenu.c:	or when entering/exiting menu/control
	* macosx/tkMacOSXMouseEvent.c:	tracking, window dragging and other
	* macosx/tkMacOSXScale.c:	mouse tracking loops.
	* macosx/tkMacOSXScrlbr.c:
	* macosx/tkMacOSXWindowEvent.c:
	* macosx/tkMacOSXWm.c:

	* macosx/tkMacOSXDialog.c:	Use new TkMacOSXRunTclEventLoop()
	* macosx/tkMacOSXScale.c:	instead of Tcl_DoOneEvent(),
	* macosx/tkMacOSXScrlbr.c:	Tcl_ServiceAll(), TclServiceIdle()
	* macosx/tkMacOSXWindowEvent.c:	and Tcl_GlobalEval("update idletasks").

	* macosx/tkMacOSXColor.c: Make available as Tk system colors all
	* macosx/tkMacOSXPort.h:  appearance manager brushes, text colors and
	backgrounds with new and legacy names, as well as the fully transparent
	color "systemTransparent"; add TkMacOSXSetColorIn{Port,Context}() to
	directly set an X pixel color value in the current QD port resp. the
	given CG context without requiring passage through rgb representation
	(lossy for most system colors); modernize/remove Classic-era code;
	replace crufty strcmp() elseifs by Tcl_GetIndexFromObjStruct().

	* macosx/tkMacOSXButton.c:	Use new TkMacOSXSetColorInPort()
	* macosx/tkMacOSXDraw.c:	instead of setting rgb color directly
	* macosx/tkMacOSXMenubutton.c:	to allow for non-rgb system colors.

	* macosx/tkMacOSXCursor.c: Implement "none" cursor as on other
	platforms [Patch 1615427]; add all missing appearance manager cursors.

	* macosx/tkMacOSXDefault.h: Set SELECT_FG_COLORs to None to match aqua
	L&F; use standard system color names; use new 'menu' system font;
	correct default scrollbar width.

	* macosx/tkMacOSXDraw.c: 	Standardize initialization, use and
	* macosx/tkMacOSXInt.h: 	emptying of various static temp rgns
	* macosx/tkMacOSXRegion.c:	onto two global RgnHandles; in debug
	* macosx/tkMacOSXSubwindows.c:	builds, verify emptiness of these temp
	* macosx/tkMacOSXWindowEvent.c:	rgns before use.

	* macosx/tkMacOSXDraw.c: Add TkMacOSX{Setup,Restore}DrawingContext() to
	* macosx/tkMacOSXInt.h:  abstract common setup & teardown of drawing
	environment (for both CG and QD); save/restore QD theme drawing state;
	handle GC clip region; add TkpClipDrawableToRect() to allow clipped
	drawing into drawable regardless of GC used; use new system color
	"systemWindowHeaderBackground" to setup background in themed toplevels;
	correct implementation of TkMacOSXMakeStippleMap().

	* macosx/tkMacOSXEntry.c:  Use new TkMacOSXSetupDrawingContext() and
	* macosx/tkMacOSXFont.c:   TkMacOSXRestoreDrawingContext() instead of
	* macosx/ttkMacOSXTheme.c: various setup/teardown procs like
	TkMacOSX{SetUp,Release}CGContext(), TkMacOSXQuarz{Start,End}Draw(),
	TkMacOSXSetUpGraphicsPort() etc.

	* macosx/tkMacOSXEmbed.c: Add CG context and drawable clip rgn fields
	* macosx/tkMacOSXInt.h:   to MacDrawable struct.
	* macosx/tkMacOSXSubwindows.c:

	* macosx/tkMacOSXDialog.c: Make -parent option of tk_getOpenFile et al.
	use the sheet version of NavServices dialogs; ensure native parent win
	exists before using StandardSheet API for tk_messageBox [Bug 1677611];
	force sheets to behave like app-modal dialogs via WindowModality() API;
	use more modern ColorPicker API.

	* macosx/tkAboutDlg.r: Use themed movable modal dialog, fix (c) year.

	* macosx/tkMacOSXEntry.c:  Take xOff/yOff of MacDrawable into account
	* macosx/ttkMacOSXTheme.c: when computing locations/bounds to ensure
	correct posititioning when not drawing into intermediate pixmap.

	* macosx/tkMacOSXFont.c: Use appearance manager API to map system font
	* macosx/tkMacOSXFont.h: names to TkFonts; add "menu" system font for
	menu item text drawing from MDEF; always draw with CG; remove QD
	dependent stippling algorithm; move most header declarations into the
	source file (as they were not used anywhere else).

	* macosx/tkMacOSXMenu.c:		 Large-scale rewrite of custom
	* macosx/tkMacOSXMenu.r (removed):	 MDEF and related code that
	* macosx/Wish.xcode/project.pbxproj:	 restores many longtime-MIA
	* macosx/Wish.xcodeproj/project.pbxproj: features to working order
	* unix/Makefile.in:			 (e.g. images, custom colors &
	fonts in menus etc); implement compound menu items; use Appearance Mgr
	and ThemeText APIs to mimic native MDEF as closely as possible when
	default "menu" system font is used; remove now obsolete SICN drawing
	code and resources.

	* macosx/tkMacOSXCarbonEvents.c: Handle additional menu carbon events
	* macosx/tkMacOSXEvent.c:	 in order to support <<MenuSelect>> in
	* macosx/tkMacOSXMenu.c:	 the menubar and in menus that are not
	* macosx/tkMacOSXMenus.c:	 using the custom MDEF [Bug 1620826];
	fix early and missing clearing of current Tk active menu entry; fix
	extraneous sending of <<MenuSelect>> during active menu entry clearing.

	* macosx/tkMacOSXMouseEvent.c: Add support for async window dragging by
	the window server; set the corresponding window attribute by default.

	* macosx/tkMacOSXMouseEvent.c: Rationalized handling order of
	non-mousedown events; add TkMacOSXModifierState() to retrieve the
	current key modifiers in carbon format.

	* macosx/tkMacOSXScrlbr.c: Use appearance manager API to retrieve
	scrollbar component metrics; add awareness of multiple possibilites for
	scrollbar arrow position in aqua and handle user changes to arrow
	position pref; handle difference in metrics of small & large scrollbar
	variants; handle aqua "jump to here" scrollbar behaviour; correct
	computation of scroll view size and position; enforce min scrollbar
	height to avoid scrollbar component overlap; erase scrollbar area
	outside of standard width; remove broken auto-adjust code; account for
	window class when leaving space for grow box; remove code to manually
	draw grow box; use modern API for thumb scroll proc; replace
	HiliteControl() by modern API; replace control mgr constants with
	appearance mgr equivalents.

	* macosx/tkMacOSXSubwindows.c: Use SetWindowBounds() API instead of
	SizeWindow(); invalidate clip regions after X{Map,Unmap}Window as fix
	for [Bug 940117] made them dependent on mapping state; remove unneeded
	calls to TkMacOSXInvalClipRgns() and unnecessary setting of QD port;
	use native-endian pixmap on intel; remove obsolete pixmap pix locking.

	* macosx/tkMacOSXWindowEvent.c: Handle only the first of a batch of
	kEventAppAvailableWindowBoundsChanged events sent per transaction;
	handle kEventWindowBoundsChanged event to support live window resizing
	and centralized sending of location/size changed ConfigureNotify
	events; ensure HIGrowBox is redrawn after bounds change; constrain
	window after dragging to ensure titlebar is not inacessible
	offscreen or under dock/menubar; handle kEventWindowGetRegion and
	kEventWindowDrawContent for transparent windows to mark resp. paint
	content region as transparent; handle kEventWindowConstrain for
	fullscreen windows to ensure bounds match new screen size; enter/exit
	fullscreen UIMode upon activation/deactivation of fullscreen window.

	* macosx/tkMacOSXWm.c: Use live-resize and async-drag carbon window
	* macosx/tkMacOSXWm.h: attributes for toplevels by default; implement
	new [wm attributes] -topmost, -transparent and -fullscreen; refactor
	WmAttributesCmd() parallelling the tkUnixWm.c implementation, use thus
	factored proc to set proxy icon from [wm iconbitmap]; dynamically
	determine default values for toplevel min and max sizes (similar to
	tkWinWm.c impl): min sizes depend on window class & attributes to
	ensure visibility of all titlebar widgets and grow box, max sizes
	depend on maximal window bounds for all active displays; factor out
	code that puts into effect changes to master or override_redirect; use
	RepositionWindow() API to determine staggered initial window bounds;
	correct resize limit calculations, handle gridding and use modern
	resize API in TkMacOSXGrowToplevel(); remove sending of ConfigureNotify
	after resize or zoom (now handled by BoundsChanged handler); correct
	composite carbon window attribute handling, remove currently unusable
	attributes and add new attributes in [tk::unsupported::MacWindowStyle];
	ensure validity of window class and attributes before use; apply
	changes to window class when handling carbon window attribute changes
	(if HIWindowChangeClass() API available); add debug build warning
	message when deprecated window style is used instead of window class;
	use transparent HIGrowBox for resizable windows; avoid unnecessary
	calls to window structure width API; use tcl time API in TkpGetMS();
	add TkMacOSXEnterExitFullscreen() to enter/exit UIMode with dock and
	menubar hidden; restrict wmTracing output to debug builds; remove
	unneeded calls to TkMacOSXInvalClipRgns() and unnecessary setting of QD
	port; workaround GetWindowStructureWidths() Carbon bug (bogus results
	for never-mapped floating windows).

	* macosx/tkMacOSXXStubs.c (TkMacOSXDisplayChanged): Add maximal window
	bounds field to Screen record (in ext_data), computed as the union of
	available window positioning bounds of all graphics devices (displays).

	* macosx/tkMacOSXBitmap.c: Fix macRoman encoding leak.
	* macosx/tkMacOSXCursor.c:

	* macosx/tkMacOSXDebug.c (TkMacOSXCarbonEventToAscii): Use static
	* macosx/tkMacOSXDebug.h: buffer to simplify callers; const fixes.

	* macosx/tkMacOSXBitmap.c: Use more efficient QDSwapPort() instead of
	* macosx/tkMacOSXButton.c: GetPort()/SetPort()/GetGWorld()/SetGWorld().
	* macosx/tkMacOSXDraw.c:
	* macosx/tkMacOSXMenubutton.c:
	* macosx/tkMacOSXScale.c:
	* macosx/tkMacOSXScrlbr.c:
	* macosx/tkMacOSXXStubs.c:

	* macosx/tkMacOSXColor.c: Use kHIToolboxVersionNumber for runtime OS
	* macosx/tkMacOSXEntry.c: version check rather than Gestalt() etc.
	* macosx/tkMacOSXInt.h:
	* macosx/tkMacOSXWm.c:

	* macosx/tkMacOSXDraw.c: Remove obsolete and now incorrect
	* macosx/tkMacOSXInt.h:  tkMenuCascadeRgn clipping code.
	* macosx/tkMacOSXMenu.c:

	* macosx/tkMacOSXHLEvents.c: Replace Tcl_GlobalEval() resp. Tcl_Eval()
	* macosx/tkMacOSXScrlbr.c:   by Tcl_EvalEx().
	* macosx/tkMacOSXInit.c:

	* macosx/tkMacOSXInit.c (TkpInit): Reorder initialization steps.

	* macosx/tkMacOSXKeyEvent.c: Remove pre-10.2 support.

	* macosx/tkMacOSXMenus.c: Remove now useless call to
	TkMacOSXHandleTearoffMenu(); use \x.. quoting for non-latin1 macroman
	literar chars to allow file to be edited as utf-8.

	* macosx/tkMacOSXScale.c: Replace TrackControl() by modern
	* macosx/tkMacOSXScrlbr.c: HandleControlClick() API (using new
	TkMacOSXModifierState()).

	* macosx/tkMacOSXInt.h:		Move all constant #defines needed to
	* macosx/tkMacOSXColor.c:	support building on older OS X releases
	* macosx/tkMacOSXEvent.h:	to a central location in tkMacOSXInt.h.
	* macosx/tkMacOSXFont.c:
	* macosx/tkMacOSXMenu.c:
	* macosx/tkMacOSXMenubutton.c:
	* macosx/tkMacOSXMenus.c:
	* macosx/tkMacOSXMouseEvent.c:
	* macosx/tkMacOSXWm.c:
	* macosx/ttkMacOSXTheme.c:

	* macosx/tkMacOSXInt.h:		 Add ChkErr() macro to factor out
	* macosx/tkMacOSXButton.c:	 Carbon OSStatus return value checking
	* macosx/tkMacOSXCarbonEvents.c: and TkMacOSXDbgMsg() macro to factour
	* macosx/tkMacOSXClipboard.c:	 out debug message output; use these
	* macosx/tkMacOSXColor.c:	 macros to replace #ifdef TK_MAC_DEBUG
	* macosx/tkMacOSXCursor.c:	 blocks & direct printing to stderr,
	* macosx/tkMacOSXDebug.c:	 and to do additional OSStatus return
	* macosx/tkMacOSXDialog.c:	 checking, and to standardize OSStatus
	* macosx/tkMacOSXDraw.c:	 usage.
	* macosx/tkMacOSXEntry.c:
	* macosx/tkMacOSXEvent.c:
	* macosx/tkMacOSXFont.c:
	* macosx/tkMacOSXHLEvents.c:
	* macosx/tkMacOSXInit.c:
	* macosx/tkMacOSXKeyEvent.c:
	* macosx/tkMacOSXMenu.c:
	* macosx/tkMacOSXMenubutton.c:
	* macosx/tkMacOSXMenus.c:
	* macosx/tkMacOSXMouseEvent.c:
	* macosx/tkMacOSXScrlbr.c:
	* macosx/tkMacOSXSubwindows.c:
	* macosx/tkMacOSXWindowEvent.c:
	* macosx/tkMacOSXWm.c:
	* macosx/tkMacOSXXStubs.c:

	* macosx/tkMacOSXSend.c:	Remove duplicate/unused declarations.
	* macosx/tkMacOSXXStubs.c:

	* macosx/tkMacOSXDebug.c:	Const fixes.
	* macosx/tkMacOSXInit.c:
	* macosx/tkMacOSXTest.c:
	* macosx/tkMacOSXWm.c:
	* macosx/tkMacOSXXStubs.c:

	* macosx/Wish-Info.plist.in: Add tcl document extensions/mime types and
	LSMinimumSystemVersion, LSRequiresCarbon & NSAppleScriptEnabled keys.

	* macosx/Wish-Common.xcconfig: Add Wish's Info.plist as __info_plist
	section to tktest; enable more warnings.

	* macosx/Wish.xcodeproj/project.pbxproj: Add 'DebugMemCompile' build
	configuration that calls configure with --enable-symbols=all; disable
	configure check for __attribute__((__visibility__("hidden"))) in Debug
	configuration to restore availability of ZeroLink.

	* macosx/Wish-Common.xcconfig:	Fix whitespace.
	* macosx/Wish-Debug.xcconfig:
	* macosx/Wish-Release.xcconfig:
	* macosx/tkMacOSXAETE.r:
	* macosx/tkMacOSXConfig.c:
	* macosx/tkMacOSXCursors.r:
	* macosx/tkMacOSXKeyboard.c:
	* macosx/tkMacOSXSend.c:
	* macosx/ttkMacOSXTheme.c:
	* macosx/tkMacOSXXCursors.r:
	* macosx/README:

	* macosx/GNUmakefile:		Fix/add copyright and license refs.
	* macosx/Tk-Info.plist.in:
	* macosx/Wish-Info.plist.in:
	* macosx/Wish.xcode/project.pbxproj:
	* macosx/Wish.xcodeproj/project.pbxproj:
	* macosx/tkMacOSX.h:

	* unix/configure.in: Install license.terms into Tk.framework; fix tk
	debug build detection.
	* unix/configure: autoconf-2.59

	* doc/colors.n:		Document new Mac OS X system colors.
	* doc/cursors.n:	Document new Mac OS X native cursors.
	* doc/font.n:		Document new Mac OS X 'menu' system font.
	* doc/wm.n:		Document new Mac OS X [wm attributes].
	* doc/ttk_image.n:	Fix 'make html' warning.
	* doc/canvas.n:		Fix nroff typo.

2007-04-21  Jeff Hobbs  <jeffh@ActiveState.com>

	* macosx/tkMacOSXBitmap.c, macosx/tkMacOSXButton.c:
	* macosx/tkMacOSXCarbonEvents.c, macosx/tkMacOSXClipboard.c:
	* macosx/tkMacOSXCursor.c, macosx/tkMacOSXDialog.c:
	* macosx/tkMacOSXDraw.c, macosx/tkMacOSXEvent.c:
	* macosx/tkMacOSXFont.c, macosx/tkMacOSXInit.c, macosx/tkMacOSXInt.h:
	* macosx/tkMacOSXKeyEvent.c, macosx/tkMacOSXMenu.c:
	* macosx/tkMacOSXMenubutton.c, macosx/tkMacOSXMouseEvent.c:
	* macosx/tkMacOSXScale.c, macosx/tkMacOSXWindowEvent.c:
	* macosx/tkMacOSXWm.c: Revert of commits from 2007-04-13 which broke
	the OS X build.

2007-04-17  Donal K. Fellows  <donal.k.fellows@manchester.ac.uk>

	* generic/tkFont.c, generic/tkListbox.c, unix/tkUnixSelect.c:
	* win/ttkWinMonitor.c, win/ttkWinTheme.c, win/ttkWinXPTheme.c: Make
	the format of declarations much more standardized (removing K&R-isms
	and other things like that).

2007-04-13  Donal K. Fellows  <donal.k.fellows@manchester.ac.uk>

	* macosx/tkMacOSXInt.h (LOG_MSG, LOG_ON_ERROR): Added macros to make
	the OSX code much less #ifdef-full.

2007-04-12  Jeff Hobbs  <jeffh@ActiveState.com>

	* library/ttk/panedwindow.tcl (ttk::panedwindow::Press): handle Press
	triggering outside sash element boundaries.

2007-04-10  Joe English  <jenglish@users.sourceforge.net>

	* win/ttkWinMonitor.c, win/ttkWinXPTheme.c: Re-sync with Tile codebase
	so patches can flow back and forth.

	* win/ttkWinXPTheme.c: Skip OS version test, should work on Vista/Aero
	now as well as XP. Fixes [Bug 1687299], thanks to George Petasis for
	tracking this down.

2007-03-21  Joe English  <jenglish@users.sourceforge.net>

	* generic/ttk/ttkLayout.c(Ttk_BuildLayoutTemplate): BUGFIX: Nested
	TTK_GROUP nodes did not work unless they appeared at the end of the
	layout (and only by accident then).

2007-03-08  Joe English  <jenglish@users.sourceforge.net>

	* tests/grid.test(grid-21.7): Reset wm geometry . and pack propagate .
	at end of test. 'pack propagate . 0' was causing cascading failures in
	subsequent tests. [Bug 1676770]

2007-03-07  Daniel Steffen  <das@users.sourceforge.net>

	* generic/tkMain.c (Tk_MainEx): Replicate macosx-specific code from
	TkpInit() that ensures the console window appears when wish is started
	from the OS X Finder (i.e. with stdin == /dev/null), jeffh's 2006-11-24
	change rendered the corresponding code in TkpInit() ineffective in wish
	because Tk_MainEx() sets tcl_interactive before calling TkpInit().

	* generic/ttk/ttkGenStubs.tcl (new): Add ttk-specific genstubs.tcl from
	* unix/Makefile.in (genstubs):       tile and run it from 'genstubs'
	target, restores ability to generate all of Tk's stub sources.

	* generic/ttk/ttkTreeview.c: #ifdef out unused declaration.

	* macosx/tkMacOSXDebug.c (TkMacOSXGetNamedDebugSymbol): Add fix for
	libraries loaded with a DYLD_IMAGE_SUFFIX.

	* macosx/Wish.xcodeproj/project.pbxproj: Ensure gcc version used by
	* macosx/Wish.xcodeproj/default.pbxuser: Xcode and configure/make are
	* macosx/Wish-Common.xcconfig:		 consistent and independent of
	gcc_select default and CC env var; fixes for Xcode 3.0.

	* unix/tcl.m4 (Darwin): s/CFLAGS/CPPFLAGS/ in macosx-version-min check.
	* unix/configure: autoconf-2.59

2007-02-25  Peter Spjuth  <peter.spjuth@space.se>

	* generic/tkUtil.c: Fixed grid anchor center problem in labelframes.
	* tests/grid.test:  [Bug 1545765]

2007-02-23  Jeff Hobbs  <jeffh@ActiveState.com>

	* library/ttk/notebook.tcl (ttk::notebook::enableTraversal): OS X
	needs Option instead of Alt binding

2007-02-19  Jeff Hobbs  <jeffh@ActiveState.com>

	* unix/tcl.m4: use SHLIB_SUFFIX=".so" on HP-UX ia64 arch.
	* unix/configure: autoconf-2.59

	* library/tkfbox.tcl (::tk::IconList_Goto): avoid goto issues in empty
	dirs. [Bug 1662959]

2007-02-09  Joe Mistachkin  <joe@mistachkin.com>

	* win/nmakehlp.c: Properly cleanup after nmakehlp, including the
	* win/makefile.vc: vcX0.pch file. Sync up fixed nmakehlp usage from
	Tcl.

2007-02-06  Joe English  <jenglish@users.sourceforge.net>

	* library/ttk/ttk.tcl: Add no-op [package ifneeded] script for tile
	0.8.0, so that existing applications that use "package require tile"
	won't fail when run under Tk 8.5.

2007-02-04  Daniel Steffen  <das@users.sourceforge.net>

	* unix/tcl.m4: Use gcc4's __attribute__((__visibility__("hidden"))) if
	available to define MODULE_SCOPE effective on all platforms.
	* unix/configure.in: add caching to -pipe check.
	* unix/configure: autoconf-2.59
	* unix/tkConfig.h.in: autoheader-2.59

2007-02-03  Joe Mistachkin  <joe@mistachkin.com>

	* win/rules.vc: Fix platform specific file copy macros for downlevel
	Windows.
	* win/ttkWinMonitor.c: Windows portability support. Fix "noxp" build
	* win/ttkWinXPTheme.c: option handling and use GetWindowLongPtr and
	SetWindowLongPtr only when needed.

2007-02-02  Pat Thoyts  <patthoyts@users.sourceforge.net>

	* win/ttkWinXPTheme.c: Support IsAppThemed() call. This is what is
	used when theming is turned off just for an individual application.

2007-01-28  Daniel Steffen  <das@users.sourceforge.net>

	* macosx/Wish.xcodeproj/project.pbxproj:   Extract build settings that
	* macosx/Wish.xcodeproj/default.pbxuser:   were common to multiple
	* macosx/Wish-Common.xcconfig (new file):  configurations into external
	* macosx/Wish-Debug.xcconfig (new file):   xcconfig files; add extra
	* macosx/Wish-Release.xcconfig (new file): configurations for building
	with SDKs; convert legacy jam-based 'Tk' target to native target with
	single script phase; correct syntax of build setting references to use
	$() throughout; remove unused tcltest sources from 'tktest' target.

	* macosx/README: Document new Wish.xcodeproj configurations; other
	minor updates/corrections.

	* generic/tk.h: Update location of version numbers in macosx files.

	* macosx/Wish.xcode/project.pbxproj: Restore 'tktest' target to working
	* macosx/Wish.xcode/default.pbxuser: order by replicating applicable
	changes to Wish.xcodeproj since 2006-07-20.

2007-01-25  Daniel Steffen  <das@users.sourceforge.net>

	* unix/tcl.m4: Integrate CPPFLAGS into CFLAGS as late as possible and
	move (rather than duplicate) -isysroot flags from CFLAGS to CPPFLAGS to
	avoid errors about multiple -isysroot flags from some older gcc builds.

	* unix/configure: autoconf-2.59

2007-01-19  Joe Mistachkin  <joe@mistachkin.com>

	* win/makefile.vc: Properly build man2tcl.c for MSVC8.

2007-01-19  Daniel Steffen  <das@users.sourceforge.net>

	* macosx/Wish.xcodeproj/project.pbxproj: Remove libtommath defines.

	* unix/tcl.m4: Ensure CPPFLAGS env var is used when set. [Bug 1586861]
	(Darwin): add -isysroot and -mmacosx-version-min flags to CPPFLAGS when
	present in CFLAGS to avoid discrepancies between what headers configure
	sees during preprocessing tests and compiling tests.

	* unix/configure: autoconf-2.59

2007-01-11  Jeff Hobbs  <jeffh@activestate.com>

	* unix/tkUnixEvent.c, library/msgs/es.msg: s/CRLF/LF/g

2007-01-11  Joe English  <jenglish@users.sourceforge.net>

	* win/tcl.m4 (CFLAGS_WARNING): Remove "-Wconversion". This was removed
	from unix/tcl.m4 2004-07-16 but not from here.
	* win/configure: Regenerated.

2007-01-11  Joe English  <jenglish@users.sourceforge.net>

	* generic/ttk/ttkManager.h, generic/ttk/ttk*.c: Revert addition of
	contravariant 'const' qualifiers, to keep in sync with Tile codebase
	(which must remain compatible with Tk 8.4).

2007-01-03  Jan Nijtmans  <nijtmans@users.sf.net>

	* doc/ManageGeom.3,
	* generic/tk.decls,
	* generic/tk.h: Add const to 2nd parameter of Tk_ManageGeometry
	* generic/tkDecls.h: regenerated
	* generic/tkInt.h,
	* generic/tk*.c,
	* generic/ttk/ttk*.c: Added many "const" specifiers in implementation.

2007-01-02  Donal K. Fellows  <dkf@users.sf.net>

	* xlib/*: Made the generic fake-X11 glue layer abide by the formatting
	rules of the core.

2006-12-31  Benjamin Riefenstahl  <b.riefenstahl@turtle-trading.net>

	* macosx/tkMacOSXFont.c: Fill-in TkpGetFontAttrsForChar (TIP #300).
	* macosx/ttkMacOSXTheme.c: Define a constant to make it compile on Mac
	OS X 10.3.

2006-12-28  Mo DeJong  <mdejong@users.sourceforge.net>

	* tests/wm.test: Update wm attributes output so that tests pass after
	addition of -transparentcolor for Win32.

2006-12-26  Joe English  <jenglish@users.sourceforge.net>

	* generic/ttk/ttkLabel.c: ImageElement clientData no longer needed.

2006-12-22  Donal K. Fellows  <dkf@users.sf.net>

	* unix/tkUnixEvent.c (TkUnixDoOneXEvent): Made correct on AMD64 and
	other similar 64-bit systems where fd_mask is not 'unsigned int' in
	effect. [Bug 1522467]

	* library/msgs/es_ES.msg (removed):
	* library/msgs/es.msg: Fixed translation fault that was present in all
	Spanish-speaking locales. [Bug 1111213]

2006-12-19  Jeff Hobbs  <jeffh@ActiveState.com>

	* win/tkWinButton.c (TkpDisplayButton): lint init. [Bug 1618604]

2006-12-19  Daniel Steffen  <das@users.sourceforge.net>

	* unix/tcl.m4 (Darwin): --enable-64bit: verify linking with 64bit -arch
	flag succeeds before enabling 64bit build.
	* unix/configure: autoconf-2.59

2006-12-18  Joe English  <jenglish@users.sourceforge.net>

	* generic/ttk/ttkTreeview.c, library/ttk/treeview.tcl, doc/treeview.n:
	Added column '-stretch' and '-minwidth' options. Improved column drag
	and resize behavior. Added horizontal scrolling [Bug 1518650]. Row
	height and child indent specifiable on Treeview style. Decreased
	default row height, no default -padding. Use correct heading height
	[Bug 1163349]. Apply tag settings to tree item as well as to data
	columns [NOTE: 'tag configure' still buggy]. Fix off-by-one condition
	when moving nodes forward [Bug 1618142]
	* generic/ttk/ttkScroll.c (TtkScrollTo): Prevent overscroll [Bug
	1173434]
	* library/ttk/altTheme.tcl, library/ttk/aquaTheme.tcl,
	* library/ttk/clamTheme.tcl, library/ttk/classicTheme.tcl,
	* library/ttk/defaults.tcl, library/ttk/winTheme.tcl,
	* library/ttk/xpTheme.tcl: Per-theme treeview settings.
	* macosx/ttkMacOSXTheme.c: Added disclosure triangle element.

2006-12-17  Joe English  <jenglish@users.sourceforge.net>

	* library/ttk/combobox.tcl, generic/ttk/ttkEntry.c,
	* doc/ttk_combobox.n: Add combobox -height option; only show scrollbar
	if the listbox needs to scroll. [Bug 1032869]

2006-12-16  Mo DeJong  <mdejong@users.sourceforge.net>

	* doc/cursors.n: Mention "none" in supported cursor list. Fix comment
	that incorrectly claims that the Win32 "no" cursor hides the cursor.
	* tests/cursor.test: Test "none" cursor.
	* unix/tkUnixCursor.c (CreateCursorFromTableOrFile)
	(TkGetCursorByName): Define a table of Tk cursors that is searched in
	addition to the X cursor table. A Tk cursor is loaded from a data
	string and works with the same options as the built in X cursors. This
	code makes it possible to use "none" as a cursor name under Unix.
	* win/rc/cursor9a.cur: Added none Win32 cursor.
	* win/rc/tk_base.rc: Define a built-in Win32 cursor named "none".
	[Patch 1615427]

2006-12-14  Joe English  <jenglish@users.sourceforge.net>

	* generic/ttk/ttkButton.c, generic/ttk/ttkElements.c,
	* generic/ttk/ttkEntry.c, generic/ttk/ttkFrame.c,
	* generic/ttk/ttkImage.c, generic/ttk/ttkInit.c,
	* generic/ttk/ttkLabel.c, generic/ttk/ttkNotebook.c,
	* generic/ttk/ttkPanedwindow.c, generic/ttk/ttkProgress.c,
	* generic/ttk/ttkScale.c, generic/ttk/ttkScrollbar.c,
	* generic/ttk/ttkSeparator.c, generic/ttk/ttkTheme.h,
	* generic/ttk/ttkTreeview.c, generic/ttk/ttkWidget.h:
	Global reduction: use per-file *_Init() routines to reduce the number
	of globally-visible initialization records.

2006-12-13  Jeff Hobbs  <jeffh@ActiveState.com>

	* unix/Makefile.in (install-doc): intentionally skip ttk_dialog.n
	installation (not for public consumption)

	* doc/scrollbar.n, doc/button.n, doc/checkbutton.n:
	* doc/entry.n, doc/frame.n, doc/label.n, doc/labelframe.n:
	* doc/menu.n, doc/menubutton.n, doc/panedwindow.n:
	* doc/radiobutton.n, doc/scrollbar.n, doc/ttk_*: revamp ttk docs to
	use consist nroff format (not 100% consistent with classic widget
	docs). Add more man page cross-linking "SEE ALSO".

	* generic/ttk/ttkInit.c:
	* generic/ttk/ttkTreeview.c: make treeview exist by default
	* generic/ttk/ttkPanedwindow.c: s/TtkPaned_Init/TtkPanedwindow_Init/

	* win/Makefile.in, unix/Makefile.in (demo): add 'demo' target

2006-12-13  Joe English  <jenglish@users.sourceforge.net>

	* library/ttk/ttk.tcl: Try to straighten out theme loading and
	selection logic.
	* generic/ttk/ttkElements.c, library/ttk/defaults.tcl,
	* generic/ttk/ttkClamTheme.c, library/ttk/clamTheme.tcl:
	Provide package in C part instead of Tcl part.

2006-12-12  Joe English  <jenglish@users.sourceforge.net>

	* library/ttk/ttk.tcl, generic/ttkTheme.c: Remove nonfunctional code.

2006-12-12  Mo DeJong  <mdejong@users.sourceforge.net>

	* win/tkWinButton.c (InitBoxes): Call Tcl_Panic() if loading of bitmap
	resources fails. This change generates an error if Tk is unable to
	find button widget resources instead of silently failing and then
	drawing widgets incorrectly.
	* win/rc/tk_base.rc: If the user defines BASE_NO_TK_ICON then compile
	the base resources file without a "tk" icon. This change makes it
	easier to replace the default tk icon with a custom icon. [Patch
	1614362]

2006-12-11  Donal K. Fellows  <donal.k.fellows@manchester.ac.uk>

	* unix/tkUnixWm.c (TkWmMapWindow, WmClientCmd): Added support for
	_NET_WM_PID property from the EWMH spec. This is only installed when
	the client machine is set.
	(WmProtocolCmd, UpdateWmProtocols, TkWmProtocolEventProc): Added
	support for the _NET_WM_PING protocol from the EWMH spec. Note that
	the support for this is not exposed to the script level as that would
	prevent correct handling.

2006-12-10  Joe English  <jenglish@users.sourceforge.net>

	* generic/ttk/ttkTheme.h, generic/ttk/ttkThemeInt.h,
	* generic/ttk/ttk.decls, generic/ttk/ttkTheme.c,
	* generic/ttk/ttkLayout.c, generic/ttk/ttkDecls.h:
	Rename typedef Ttk_Element => Ttk_ElementImpl.

2006-12-09  Joe English  <jenglish@users.sourceforge.net>

	* generic/ttk/ttkButton.c, generic/ttk/ttkImage.c,
	* generic/ttk/ttkLabel.c, generic/ttk/ttkWidget.h,
	* generic/ttk/ttkTheme.h, generic/ttk/ttkNotebook.c,
	* generic/ttk/ttkTreeview.c, doc/ttk_image.n:
	Merged duplicate functionality between image element factory, image
	element, and -image option processing. Image element factory now takes
	an imageSpec argument instead of a separate image name and -map option
	* tests/ttk/image.test(image-1.1): Can catch this error earlier now.

2006-12-06  Kevin Kenny  <kennykb@acm.org>

	* unix/configure.in: Further changes to avoid attempting to link
	* unix/configure:    against Xft libraries in a non-Xft build
	                     [Bug 1609616] (dgp)

2006-12-04  Jeff Hobbs  <jeffh@ActiveState.com>

	* generic/tkListbox.c (ConfigureListboxItem): ListboxWorldChanged not
	needed - just call EventuallyRedrawRange. [Bug 1608046] (rezic)

2006-12-04  Donal K. Fellows  <dkf@users.sf.net>

	TIP #286 IMPLEMENTATION

	* generic/tkMenu.c (MenuWidgetObjCmd, MenuDoXPosition):
	* doc/menu.n, tests/menu.test: Added an [$menu xposition] subcommand
	which is useful in menubars and when menus use multiple columns. Many
	thanks to Schelte Bron for the implementation.

2006-12-01  Kevin Kenny  <kennykb@acm.org>

	TIP #300 IMPLEMENTATION

	* doc/font.n:			Added a [font actual $font $char]
	* generic/tkFont.c:		variant that introspects the font that
	* generic/tkFont.h:		is chosen to render a given character
	* macosx/tkMacOSXFont.c:	in a given nominal font. Added
	* tests/font.test:		documentation and test cases for the
	* unix/tkUnixFont.c:		new command syntax.
	* unix/tkUnixRFont.c:
	* win/tkWinFont.c:

2006-12-01  Jeff Hobbs  <jeffh@ActiveState.com>

	* doc/wm.n, tests/winWm.test:
	* win/tkWinWm.c: add -transparentcolor attribute for Windows.

2006-12-01  Joe English  <jenglish@users.sourceforge.net>

	* generic/ttk/ttkTheme.h, generic/ttk/ttkLayout.c: Dead code removal.

2006-11-30  Daniel Steffen  <das@users.sourceforge.net>

	* macosx/tkMacOSXDialog.c (Tk_MessageBoxObjCmd): fix inability to use
	buttons with standard Escape key binding as -default button (reported
	on tcl-mac by Hans-Christoph Steiner).

	* macosx/tkMacOSXWm.c (WmAttributesCmd): fix getting [wm attr -alpha].
	[Bug 1581932]

2006-11-28  Joe English  <jenglish@users.sourceforge.net>

	* library/ttk/fonts.tcl: Clean up temporary variables.

2006-11-27  Kevin Kenny  <kennykb@acm.org>

	* unix/configure.in: Corrected Xft configuration so that Xft actually
	does get turned on when available.
	* unix/configure: autoconf

2006-11-26  Joe English  <jenglish@users.sourceforge.net>

	* generic/ttk/ttkWidget.c, generic/ttk/ttkPaned.c: Fix [Bug 1603506]
	* library/ttk/button.tcl, library/ttk/combobox.tcl,
	* library/ttk/utils.tcl: Rename ttk::CopyBindings to ttk::copyBindings
	* generic/ttk/ttkTreeview.c, doc/ttk_treeview.n:
	-displaycolumns {} now means "no columns" instead of "all columns".
	Use -displaycolumns #all for "all columns". [Bug 1547622]

2006-11-26  Daniel Steffen  <das@users.sourceforge.net>

	* unix/tcl.m4 (Linux): --enable-64bit support.	[Patch 1597389]
	* unix/configure: autoconf-2.59			[Bug 1230558]

2006-11-24  Jeff Hobbs  <jeffh@ActiveState.com>

	* macosx/tkMacOSXInit.c (TkpInit): only set tcl_interactive 1 if it
	isn't already defined. Allows embedders to set it to 0 to prevent the
	console appearing on OS X. [Bug 1487701]

	* unix/tkUnixMenu.c (DrawMenuUnderline): bound Tcl_UtfAtIndex usage
	* tests/menu.test (menu-36.1): [Bug 1599877]

2006-11-24  Joe English  <jenglish@users.sourceforge.net>

	* library/ttk/altTheme.tcl, library/ttk/clamTheme.tcl,
	* library/ttk/defaults.tcl, library/ttk/winTheme.tcl,
	* library/ttk/xpTheme.tcl: explicitly specify -anchor w on TMenubutton
	* tests/ttk/entry.test: Fixed font dependency; test entry-3.2 should
	work on all platforms now.
	* library/classicTheme.tcl: Don't define or use TkClassicDefaultFont.
	* generic/ttk/ttkTreeview.c, generic/ttk/ttkPanedwindow.c: Handle
	missing layouts.

2006-11-23  Jeff Hobbs  <jeffh@ActiveState.com>

	* win/tkWinMenu.c (TkWinHandleMenuEvent, DrawMenuUnderline): Handle
	unichar underlining correctly and safely. [Bug 1599877]

2006-11-20  Joe English  <jenglish@users.sourceforge.net>

	* win/ttkWinXPTheme.c: Add support for alternate/indeterminate
	checkbutton state. Fix various spacing parameters [Bug 1596020, patch
	from Tim Baker]. Remove unused uxtheme hooks.

2006-11-16  Donal K. Fellows  <dkf@users.sf.net>

	* doc/colors.n, doc/wm.n: Minor fixes, added See Also.

	* doc/labelframe.n: Added an example.

2006-11-15  Donal K. Fellows  <dkf@users.sf.net>

	* doc/label.n: Added an example and some See Also refs.

	* doc/ConfigWidg.3, doc/bind.n, doc/grid.n, doc/panedwindow.n:
	* doc/text.n, doc/ttk_Geometry.3, doc/ttk_button.n:
	* doc/ttk_checkbutton.n, doc/ttk_combobox.n, doc/ttk_dialog.n:
	* doc/ttk_entry.n, doc/ttk_frame.n, doc/ttk_image.n, doc/ttk_intro.n:
	* doc/ttk_label.n, doc/ttk_labelframe.n, doc/ttk_menubutton.n:
	* doc/ttk_notebook.n, doc/ttk_panedwindow.n, doc/ttk_progressbar.n:
	* doc/ttk_radiobutton.n, doc/ttk_scrollbar.n, doc/ttk_separator.n:
	* doc/ttk_sizegrip.n, doc/ttk_style.n, doc/ttk_widget.n, doc/wm.n:
	Convert \fP to \fR so that man-page scrapers have an easier time.

2006-11-14  Joe English  <jenglish@users.sourceforge.net>

	* generic/ttk/ttkDefaultTheme.c: Fix off-by-one bug in tree indicator
	size computation [Bug 1596021, patch from Tim Baker]. Increased
	default size from 7 to 9 pixels.

2006-11-12  Joe English  <jenglish@users.sourceforge.net>

	* generic/ttkScroll.c: *correct* fix for [Bug 1588251].

2006-11-12  Joe English  <jenglish@users.sourceforge.net>

	* tests/ttk/ttk.test(ttk-6.9): Workaround for [Bug 1583038]

2006-11-12  Joe English  <jenglish@users.sourceforge.net>

	* generic/ttkScroll.c: Reworked cleanup procedure; "self-cancelling"
	idle call is not robust, call Tcl_CancelIdleCall() in
	TtkFreeScrollHandle instead. Fixes [Bug 1588251]

2006-11-10  Daniel Steffen  <das@users.sourceforge.net>

	* macosx/Wish.xcodeproj/project.pbxproj: remove tclParseExpr.c and
	bwidget.test.

	* unix/tcl.m4 (Darwin): suppress linker arch warnings when building
	universal for both 32 & 64 bit and no 64bit CoreFoundation is
	available; sync with tcl tcl.m4 change.
	* unix/configure: autoconf-2.59
	* unix/tkConfig.h.in: autoheader-2.59

2006-11-08  Kevin Kenny  <kennykb@acm.org>

	* unix/configure.in: Silenced warnings about missing Xft configuration
	unless --enable-xft is requested explicitly. Also added a few basic
	checks that we can actually compile and link against Xft headers and
	libraries. [Bug 1592667]
	* unix/configure: Regen.

2006-11-07  Kevin Kenny  <kennykb@acm.org>

	* unix/configure.in: Made --enable-xft the default.
	* unix/configure: Regen.

2006-11-06  Joe English  <jenglish@users.sourceforge.net>

	* generic/ttk/ttkClassicTheme.c, generic/ttk/ttkPanedwindow.c,
	* generic/ttk/ttkTheme.c, generic/ttk/ttkTreeview.c,
	* win/ttkWinXPTheme.c, library/ttk/entry.tcl,
	* library/ttk/notebook.tcl, library/ttk/panedwindow.tcl,
	* library/ttk/utils.tcl, tests/ttk/entry.test, tests/ttk/bwidget.test:
	Miscellaneous minor changes to re-sync Ttk codebase with Tile CVS: fix
	comments damaged by overzealous search-and-destroy; removed obsolete
	[style default] synonym for [ttk::style configure]; removed other dead
	code.

2006-11-03  Pat Thoyts  <patthoyts@users.sourceforge.net>

	* library/safetk.tcl (::safe::tkTopLevel): Theme it.

	* generic/ttk/ttkLayout.c:     We do not want to require tkInt in all
	* generic/ttk/ttkMananager.h:  the ttk files so added the definition
	* generic/ttk/ttkTheme.h:      of MODULE_SCOPE to ttkTheme.h. Ensures
	* generic/ttk/ttkWinMonitor.c: everyone gets to see the definition
	from someplace.

	* library/ttk/fonts.tcl: In a safe interp there is no osVersion field
	in tcl_platform so work around it.

2006-11-02  Daniel Steffen  <das@users.sourceforge.net>

	* generic/ttk/ttkBlink.c, generic/ttk/ttkButton.c:
	* generic/ttk/ttkClamTheme.c, generic/ttk/ttkClassicTheme.c:
	* generic/ttk/ttkDecls.h, generic/ttk/ttkDefaultTheme.c:
	* generic/ttk/ttkElements.c, generic/ttk/ttkEntry.c:
	* generic/ttk/ttkFrame.c, generic/ttk/ttkImage.c:
	* generic/ttk/ttkInit.c, generic/ttk/ttkLabel.c:
	* generic/ttk/ttkLayout.c, generic/ttk/ttkManager.h:
	* generic/ttk/ttkNotebook.c, generic/ttk/ttkPanedwindow.c:
	* generic/ttk/ttkProgress.c, generic/ttk/ttkScale.c:
	* generic/ttk/ttkScroll.c, generic/ttk/ttkScrollbar.c:
	* generic/ttk/ttkSeparator.c, generic/ttk/ttkSquare.c:
	* generic/ttk/ttkStubInit.c, generic/ttk/ttkStubLib.c:
	* generic/ttk/ttkTheme.c, generic/ttk/ttkTheme.h:
	* generic/ttk/ttkThemeInt.h, generic/ttk/ttkTrack.c:
	* generic/ttk/ttkTreeview.c, generic/ttk/ttkWidget.c:
	* generic/ttk/ttkWidget.h, macosx/ttkMacOSXTheme.c:
	* win/ttkWinMonitor.c, win/ttkWinTheme.c, win/ttkWinXPTheme.c: ensure
	all global Ttk symbols have Ttk or ttk prefix; declare all externally
	visible Ttk symbols not contained in stubs table as MODULE_SCOPE (or as
	static when possible); so that 'make check{exports,stubs}' once again
	complete without errors.

	* macosx/tkMacOSXColor.c (TkMacOSXCompareColors): ifdef out when unused

	* macosx/Wish.xcodeproj/project.pbxproj: check autoconf/autoheader exit
	status and stop build if they fail.

	* macosx/tkMacOSXWindowEvent.c (GenerateUpdateEvent): fix handling of
	Carbon Update events: the QuickDraw window update region was being
	ignored and all child TkWindows were sent an Expose XEvent even when
	they did not need to be redrawn. [Patch 1589226]

2006-11-01  Daniel Steffen  <das@users.sourceforge.net>

	* macosx/tkMacOSXDebug.c: add TkMacOSX prefix to leftover
	* macosx/tkMacOSXDebug.h: macosx-private global symbols without Tk
	* macosx/tkMacOSXEmbed.c: prefix; ifdef out currently unused debug
	* macosx/tkMacOSXEvent.c: procs.
	* macosx/tkMacOSXInt.h:
	* macosx/tkMacOSXCarbonEvents.c:
	* macosx/tkMacOSXSubwindows.c:
	* macosx/tkMacOSXWm.c:

2006-10-31  Pat Thoyts  <patthoyts@users.sourceforge.net>

	* win/makefile.vc: Added ttk files to msvc build and add manifest
	* win/rules.vc:    files to binaries with MSVC8.

2006-10-31  Daniel Steffen  <das@users.sourceforge.net>

	* macosx/Wish.xcodeproj/project.pbxproj: add new Ttk files.

	* macosx/ttkMacOSXTheme.c: standardize header #includes.

	* unix/Makefile (checkstubs, checkexports): check ttk.decls, allow
	export of Ttk prefixed symbols.

	* generic/ttk/tkDefaultTheme.c: fix warnings.

2006-10-30  Jeff Hobbs  <jeffh@ActiveState.com>

	* doc/ttk_Geometry.3, doc/ttk_Theme.3, doc/ttk_button.n:
	* doc/ttk_checkbutton.n, doc/ttk_combobox.n, doc/ttk_dialog.n:
	* doc/ttk_entry.n, doc/ttk_frame.n, doc/ttk_image.n:
	* doc/ttk_intro.n, doc/ttk_label.n, doc/ttk_labelframe.n:
	* doc/ttk_menubutton.n, doc/ttk_notebook.n, doc/ttk_panedwindow.n:
	* doc/ttk_progressbar.n, doc/ttk_radiobutton.n, doc/ttk_scrollbar.n:
	* doc/ttk_separator.n, doc/ttk_sizegrip.n, doc/ttk_style.n:
	* doc/ttk_treeview.n, doc/ttk_widget.n,:
	* generic/ttk/ttk.decls, generic/ttk/ttkBlink.c:
	* generic/ttk/ttkButton.c, generic/ttk/ttkCache.c:
	* generic/ttk/ttkClamTheme.c, generic/ttk/ttkClassicTheme.c:
	* generic/ttk/ttkDecls.h, generic/ttk/ttkDefaultTheme.c:
	* generic/ttk/ttkElements.c, generic/ttk/ttkEntry.c:
	* generic/ttk/ttkFrame.c, generic/ttk/ttkImage.c:
	* generic/ttk/ttkInit.c, generic/ttk/ttkLabel.c:
	* generic/ttk/ttkLayout.c, generic/ttk/ttkManager.c:
	* generic/ttk/ttkManager.h, generic/ttk/ttkNotebook.c:
	* generic/ttk/ttkPanedwindow.c, generic/ttk/ttkProgress.c:
	* generic/ttk/ttkScale.c, generic/ttk/ttkScroll.c:
	* generic/ttk/ttkScrollbar.c, generic/ttk/ttkSeparator.c:
	* generic/ttk/ttkSquare.c, generic/ttk/ttkState.c:
	* generic/ttk/ttkStubInit.c, generic/ttk/ttkStubLib.c:
	* generic/ttk/ttkTagSet.c, generic/ttk/ttkTheme.c:
	* generic/ttk/ttkTheme.h, generic/ttk/ttkThemeInt.h:
	* generic/ttk/ttkTrace.c, generic/ttk/ttkTrack.c:
	* generic/ttk/ttkTreeview.c, generic/ttk/ttkWidget.c:
	* generic/ttk/ttkWidget.h:
	* library/demos/ttk_demo.tcl, library/demos/ttk_iconlib.tcl:
	* library/demos/ttk_repeater.tcl:
	* library/ttk/altTheme.tcl, library/ttk/aquaTheme.tcl:
	* library/ttk/button.tcl, library/ttk/clamTheme.tcl:
	* library/ttk/classicTheme.tcl, library/ttk/combobox.tcl:
	* library/ttk/cursors.tcl, library/ttk/defaults.tcl:
	* library/ttk/dialog.tcl, library/ttk/entry.tcl:
	* library/ttk/fonts.tcl, library/ttk/icons.tcl:
	* library/ttk/keynav.tcl, library/ttk/menubutton.tcl:
	* library/ttk/notebook.tcl, library/ttk/panedwindow.tcl:
	* library/ttk/progress.tcl, library/ttk/scale.tcl:
	* library/ttk/scrollbar.tcl, library/ttk/sizegrip.tcl:
	* library/ttk/treeview.tcl, library/ttk/ttk.tcl:
	* library/ttk/utils.tcl, library/ttk/winTheme.tcl:
	* library/ttk/xpTheme.tcl:
	* macosx/ttkMacOSXTheme.c:
	* tests/ttk/all.tcl, tests/ttk/bwidget.test, tests/ttk/combobox.test:
	* tests/ttk/entry.test, tests/ttk/image.test:
	* tests/ttk/labelframe.test, tests/ttk/layout.test:
	* tests/ttk/misc.test, tests/ttk/notebook.test:
	* tests/ttk/panedwindow.test, tests/ttk/progressbar.test:
	* tests/ttk/scrollbar.test, tests/ttk/treetags.test:
	* tests/ttk/treeview.test, tests/ttk/ttk.test, tests/ttk/validate.test:
	* win/ttkWinMonitor.c, win/ttkWinTheme.c, win/ttkWinXPTheme.c:
	First import of Ttk themed Tk widgets as branched from tile 0.7.8

	* generic/tkInt.h, generic/tkWindow.c: add Ttk_Init call, copy tk
	classic widgets to ::tk namespace.
	* library/tk.tcl: add source of ttk/ttk.tcl, define $::ttk::library.
	* unix/Makefile.in, win/Makefile.in: add Ttk build bits
	* win/configure, win/configure.in: check for uxtheme.h (XP theme).

2006-10-23  Don Porter  <dgp@users.sourceforge.net>

	* README:		Bump version number to 8.5a6
	* generic/tk.h:
	* library/tk.tcl:
	* unix/configure.in:
	* unix/tk.spec:
	* win/configure.in:

	* unix/configure:	autoconf-2.59
	* win/configure:

2006-10-19  Pat Thoyts  <patthoyts@users.sourceforge.net>

	*** 8.5a5 TAGGED FOR RELEASE ***

	* generic/tkImgBmap.c: Fixed line endings.
	* win/makefile.vc:  Patched up build system to manage
	* win/rules.vc:     AMD64 with MSVC8
	* win/nmakehlp.c:   Ensure operation without Platform SDK.

2006-10-18  Don Porter  <dgp@users.sourceforge.net>

	* changes:		8.5a5 release date set.

2006-10-17  Jeff Hobbs  <jeffh@ActiveState.com>

	* doc/text.n: fix docs to not correct -tabs usage case.

	* generic/tkTextDisp.c (SizeOfTab): fix -tabstyle wordprocessor tab
	alignment to correct tab edge case. [Bug 1578858]

2006-10-17  Pat Thoyts  <patthoyts@users.sourceforge.net>

	* generic/tkText.c: Applied suggested patch from [Bug 1536735]
	* tests/text.test:  Update test for above patch.
	* tests/textWind.test:  Corrected test to catch all messages
	* tests/safe.test: Silence spurious win32 failure awaiting TIP150
	* tests/winDialog.test: Updated test for file name length check.
	* test/winWm.test: Corrected test expectation for menu wrapping.

2006-10-16  Andreas Kupries  <andreask@activestate.com>

	* doc/WindowId.3: Pat's commit on 2006-10-08 broke the .SH NAME
	information across several lines, breaking the cross-linking of
	manpages during installation for this one. Put everything back on a
	single line, unbreaking it.

2006-10-16  Daniel Steffen  <das@users.sourceforge.net>

	* changes: updates for 8.5a5 release.

	* macosx/tkMacOSXDraw.c: fix numerous issues in CG and QD drawing
	procs so that they now match X11 drawing much more closely [Bug
	1558051]; use Tiger ellipse drawing API when available; fix comments &
	whitespace.

	* macosx/tkMacOSXInit.c: set default linewidth limit for CG
	antialiasing to 0 as thin horizontal/vertical lines look good now.
	* macosx/README: document CG antialiasing limit changes.

	* generic/tkCanvLine.c (ConfigureLine):     on TkAqua, pass outline
	* generic/tkCanvPoly.c (ConfigurePolygon):  linewidth in gc even for
	* generic/tkRectOval.c (ConfigureRectOval): fills (as it controls AA).

	* macosx/GNUmakefile: don't redo prebinding of non-prebound binaires.

	* library/demos/pendulum.tcl: fix incorrect setting of toplevel title.

2006-10-10  Don Porter  <dgp@users.sourceforge.net>

	* changes:	Updates for 8.5a5 release

2006-10-08  Pat Thoyts  <patthoyts@users.sourceforge.net>

	* generic/tkWindow.c:  Implemented TIP #264 - Tk_Interp function.
	* doc/WindowId.3:      Documented Tk_Interp.
	* generic/tk.decls:    Added to the stubs interface and
	* generic/tkDecls.h:   regenerated.
	* generic/tkStubsInit.c:

2006-10-05  Jeff Hobbs  <jeffh@ActiveState.com>

	* unix/tkUnixFont.c (Ucs2beToUtfProc, UtfToUcs2beProc):
	(TkpFontPkgInit, encodingAliases): Correct alignment issues in
	encoding conversion. Call ucs-2be "unicode" on big-endian systems.
	[Bug 1122671]

2006-09-27  Andreas Kupries  <andreask@activestate.com>

	* unix/Makefile.in (install-binaries): Added a second guard to the
	* win/Makefile.in: package index file to prevent older versions of Tcl
	* win/makefile.vc: from seeing version numbers which may contain a/b
	information, and then balking on them. This could otherwise happen
	when Tcl/Tk 8.4 and 8.5 are installed in the same directory, seeing
	each other. [Bug 1566418]

2006-09-22  Andreas Kupries  <andreask@activestate.com>

	* generic/tkConsole.c: TIP #268 update regarding registered package
	* generic/tkMain.c:    version, now using full patchlevel instead of
	* generic/tkWindow.c:  major.minor
	* library/tk.tcl:
	* unix/configure:
	* unix/Makefile.in:
	* unix/tcl.m4:
	* win/configure:
	* win/Makefile.in:
	* win/makefile.vc:
	* win/rules.vc:
	* win/tcl.m4:

2006-09-20  Jeff Hobbs  <jeffh@ActiveState.com>

	* win/tkWinMenu.c (TkpPostMenu): disable menu animation in menus with
	images to avoid clipping bug. [Bug 1329198]

2006-09-21  Donal K. Fellows  <dkf@users.sf.net>

	* generic/tkImgBmap.c (ImgBmapPostscript): Change 0 to NULL, since
	they are not interchangable on all platforms in all circumstances.
	[Tcl Bug 1562528]

2006-09-11  Daniel Steffen  <das@users.sourceforge.net>

	* macosx/tkMacOSXWm.c (TkMacOSXMakeRealWindowExist): revert part of
	2006-05-16 change that had set overrideredirect windows to not become
	activated by the window manager, as this prevented interaction with
	native widgets in such windows [Bug 1472624]; apply changes to carbon
	window attributes even if native window has already been created.

	* macosx/tkMacOSXKeyEvent.c (TkMacOSXProcessKeyboardEvent): fix app
	* macosx/tkMacOSXMenu.c (DrawMenuBarWhenIdle): menu item key shortcuts
	* macosx/tkMacOSXInt.h: when custom ".apple" menu is installed.

	* library/demos/widget: on TkAqua, don't install file menu with single
	quit menu item, as the application menu already has a quit item.

	* macosx/tkMacOSXColor.c: fix building on Mac OS X 10.2.

2006-09-10  Daniel Steffen  <das@users.sourceforge.net>

	* macosx/tkMacOSXColor.c (TkSetMacColor,TkpGetColor): use AppearanceMgr
	* macosx/tkMacOSXDefault.h: to retrieve platform std colors for text
	* macosx/tkMacOSXPort.h:    selections, add "systemHighlightSecondary"
	color name for standard color of inactive selections, use this color as
	default for text widget -inactiveselectbackground to implement platform
	standard look for inactive text selections.

	* library/text.tcl (aqua): remove focus bindings to set selection color

	* generic/tkTextBTree.c (TkTextIsElided): on TkAqua, don't show
	* generic/tkTextDisp.c (GetStyle):        inactive text selection when
						  text widget is disabled.

	* generic/tkEntry.c (DisplayEntry): change default TkAqua selection
	* macosx/tkMacOSXDefault.h:         relief to "flat" (platform std).

	* generic/tkText.c (CreateWidget): fix bug leading to default text
	selection relief string DEF_TEXT_SELECT_RELIEF being ignored.

	* macosx/tkMacOSXMouseEvent.c (TkMacOSXProcessMouseEvent): allow mouse
	event delivery to background windows with kWindowNoActivatesAttribute
	(e.g. overrideredirect windows), as these never come to the foreground
	they would never receive any mouse events otherwise. [Bug 1472624]

	* macosx/tkMacOSXWindowEvent.c (TkMacOSXGenerateFocusEvent): do not
	send focus events to any windows with kWindowNoActivatesAttribute.

	* macosx/tkMacOSXXStubs.c (XQueryColor, XQueryColors): implement basic
	XColor computation from pixel values, enough to make tkImg's window.c
	happy, fixes img::window failures reported on tcl-mac.

	* macosx/tkMacOSXMenu.c (DrawMenuEntryLabel): fix leak. [Bug 1554672]

	* macosx/GNUmakefile: workaround bug in 'cp -pRH' on Darwin 6 and
	earlier, fixes 'make embedded' failure reported on tcl-mac; fix error
	from 'make deploy' with same build tree as previous 'make embedded'.

	* macosx/Wish.xcodeproj/project.pbxproj: add new tclUnixCompat.c file.

	* macosx/tkMacOSXEntry.c (TkpDrawEntryBorderAndFocus): fix typo.

	* unix/tcl.m4: sync with tcl/unix/tcl.m4.
	* unix/configure: autoconf-2.59

2006-09-06  Jeff Hobbs  <jeffh@ActiveState.com>

	* generic/tkEntry.c:   move hard-coded ALWAYS_SHOW_SELECTION control
	* generic/tkInt.h:     of entry/text selection display based on focus
	* generic/tkText.c:    to the Tcl level, controlled by
	* generic/tkWindow.c:  ::tk::AlwaysShowSelection (boolean, private).
	* library/tk.tcl:      [Bug 1553691]
	* macosx/tkMacOSXDefault.h:
	* unix/tkUnixDefault.h:
	* unix/tkUnixPort.h:
	* win/tkWinDefault.h:

2006-08-30  Jeff Hobbs  <jeffh@ActiveState.com>

	* win/tkWinKey.c: Add WM_UNICHAR window message support (used by
	* win/tkWinX.c:   virtual keyboard apps). [Bug 1518677] (petasis)

2006-08-24  Daniel Steffen  <das@users.sourceforge.net>

	* macosx/tkMacOSXScrlbr.c (UpdateControlValues): set native scrollbar
	control bounds only once all size adjustments have been computed.
	Fixes issue with grow icon obscuring scrollbar reported on tcl-mac.

2006-08-21  Daniel Steffen  <das@users.sourceforge.net>

	* macosx/tkMacOSXCarbonEvents.c (CarbonTimerProc): avoid starving main
	event loop: limit the number of tcl events processed per invocation.
	Fixes bug reported on tcl-mac by Kevan Hashemi.

2006-08-18  Donal K. Fellows  <donal.k.fellows@manchester.ac.uk>

	* tests/text.test (text-25.15): Added test suggested by Sam
	<baudinm@yahoo.com> on comp.lang.tcl

	* generic/tk.h, generic/tkInt.h: Stylistic improvements. No API change.

2006-08-18  Daniel Steffen  <das@users.sourceforge.net>

	* unix/tcl.m4 (Darwin): add support for --enable-64bit on x86_64, for
	universal builds including x86_64, for 64-bit CoreFoundation on Leopard
	and for use of -mmacosx-version-min instead of MACOSX_DEPLOYMENT_TARGET
	* unix/configure.in (Darwin): remove 64-bit arch flags from CFLAGS for
	combined 32-bit and 64-bit universal builds, as neither TkAqua nor
	TkX11 can be built for 64-bit at present.
	* unix/configure: autoconf-2.59
	* unix/tkConfig.h.in: autoheader-2.59

	* macosx/Wish.xcodeproj/project.pbxproj: switch native release targets
	to use DWARF with dSYM, Xcode 3.0 changes.
	* macosx/README: updates for x86_64 support in Tcl.

	* macosx/tkMacOSXInit.c (TkpInit): when available, use public
	TransformProcessType() API instead of CPSEnableForegroundOperation()
	SPI to notify the window server that we are a GUI application.

	* macosx/tkMacOSXWm.c (WmAttrGetTitlePath): use HIWindow API on >=Tiger

	* macosx/tkMacOSXMouseEvent.c (GenerateToolbarButtonEvent):
	* macosx/tkMacOSXMenus.c (GenerateEditEvent):
	* macosx/tkMacOSXMenu.c (MenuSelectEvent): bzero() the XVirtualEvent
	structure before use to ensure all fields are initialized. [Bug
	1542205]

2006-08-16  Jeff Hobbs  <jeffh@ActiveState.com>

	* macosx/tkMacOSXWm.c (WmAttributesCmd): correct OS X result for [wm
	attributes $top].

2006-07-25  Daniel Steffen  <das@users.sourceforge.net>

	* macosx/tkMacOSXKeyEvent.c (TkMacOSXProcessKeyboardEvent): handle key
	shortcut for kHICommandQuit in the same way as other application menu
	item key shortcuts. [Bug 1516950]

2006-07-24  Daniel Steffen  <das@users.sourceforge.net>

	* macosx/tkMacOSXWm.c (TkWmMapWindow): fix incorrect values of wmInfo
	parentWidth/Height for toplevels by recalculating them once the window
	is mapped (i.e once the window&structure sizes are known). [Bug
	1358663]
	(ParseGeometry): sync with ParseGeometry in tkUnixWm.c/tkWinWm.c.

2006-07-21  Daniel Steffen  <das@users.sourceforge.net>

	* generic/tkBind.c (TkBindInit): for REDO_KEYSYM_LOOKUP, change
	keysym-to-string mapping hash to use first name in ks_names.h instead
	of last (if there are multiple possibilities), e.g. "F11" instead of
	"L1".

	* macosx/tkMacOSXKeyboard.c (TkpGetKeySym): correct keysyms for pure
	modifier key presses [Bugs 700311, 1525905]; correct keysym for Enter
	key; add keysyms for new NumLock and Fn modifiers (added 2005-08-09).

2006-07-20  Daniel Steffen  <das@users.sourceforge.net>

	* macosx/tkMacOSXWm.c (WmAttributesCmd, WmIconbitmapCmd): add support
	* unix/tkUnixSend.c (Tk_GetUserInactiveTime):             for weakly
	importing symbols not available on OSX 10.2 or 10.3, enables binaires
	built on later OSX versions to run on earlier ones.
	* macosx/Wish.xcodeproj/project.pbxproj: enable weak-linking; turn on
	                                         extra warnings.
	* macosx/README: document how to enable weak-linking; cleanup.
	* unix/configure.in: add check on Darwin-X11 for ld support of -weak-l
	* unix/tcl.m4:       flag and weak-link libXss if possible as it is not
	available before OSX 10.4; enforce requirement of OSX 10.2 for TkAqua;
	move Darwin specific checks & defines that are only relevant to the tcl
	build out of tcl.m4; restrict framework option to Darwin; clean up
	quoting and help messages.
	* unix/configure: autoconf-2.59
	* unix/tkConfig.h.in: autoheader-2.59

	* macosx/GNUmakefile: enable xft for TkX11 build.
	* macosx/tkMacOSXFont.c (TkMacOSXQuarzStartDraw, TkMacOSXQuarzEndDraw):
	verify validity of context returned from QDBeginCGContext() before use.
	* macosx/tkMacOSXKeyEvent.c: ifdef out diagnostic messages to stderr.

	* macosx/tkMacOSXEvent.h:      standardize MAC_OS_X_VERSION_MAX_ALLOWED
	* macosx/tkMacOSXMenu.c:       checks per QA1316, ensure define can be
	* macosx/tkMacOSXMenubutton.c: overridden on command line (from default
	* macosx/tkMacOSXMenus.c:      of current OS version).
	* macosx/tkMacOSXMouseEvent.c:
	* macosx/tkMacOSXWm.c:

	* generic/tkImgGIF.c (ReadImage):
	* macosx/tkMacOSXCursor.c (TkMacOSXCursor):
	* macosx/tkMacOSXDebug.c (TkMacOSXGetNamedDebugSymbol):
	* macosx/tkMacOSXFont.c (TkpMeasureCharsInContext):
	* macosx/tkMacOSXInit.c (Map):
	* xlib/xgc.c (XCreateGC): fix signed-with-unsigned comparison and other
	warnings from gcc4 -Wextra.

2006-07-14  Andreas Kupries  <andreask@activestate.com>

	* generic/tkWindow.c (Initialize): Modify change of 2006-05-25 (jeffh).
	Release mutex a bit earlier, to prevent lock when OS X creates its
	console windows (recursively enters Tk_Init). Patch by JeffH.

2006-07-06  Jeff Hobbs  <jeffh@ActiveState.com>

	* library/tkfbox.tcl: catch scrollbar use of highlightthickness

2006-06-21  Jeff Hobbs  <jeffh@ActiveState.com>

	* library/bgerror.tcl (::tk::dialog::error::bgerror): remove a couple
	of unnecessary hardcoded options

2006-06-14  Don Porter  <dgp@users.sourceforge.net>

	* generic/tkScale.c: Revised variable writing logic to account for
	[scale]'s design that it deals with its value as a formatted string,
	and not as a double. [Bug 891141]

2006-06-14  Daniel Steffen  <das@users.sourceforge.net>

	* macosx/tkMacOSXSubwindows.c (TkMacOSXInvalidateWindow): ensure
	invalid clip regions are recreated via TkMacOSXUpdateClipRgn() before
	they are used; correct call order of TkMacOSXInvalidateWindow() and
	TkMacOSXInvalClipRgns() throughout. [Bug 1501922]

	* macosx/tkMacOSXDraw.c (TkPutImage): implement drawing of very wide
	images in slices of less than 4096 pixels to workaround CopyBits
	limitation. [Bug 950121]

2006-06-09  Don Porter  <dgp@users.sourceforge.net>

	* generic/tkMain.c:	Added Tcl_Preserve() call on the master interp
	as crash protection against any Tcl_DeleteInterp() call that might
	happen.

2006-06-01  Don Porter  <dgp@users.sourceforge.net>

	* generic/tkConsole.c:	Added Tcl_RegisterChannel() calls to bump the
	refcount of channels passed to Tcl_SetStdChannel(). This prevents early
	free-ing of the channels that leads to crashes. [Bug 912571]

2006-05-29  Jeff Hobbs  <jeffh@ActiveState.com>

	* win/tkWinEmbed.c (TkpGetOtherWindow):   Do not panic if no window is
	* unix/tkUnixEmbed.c (TkpGetOtherWindow): found; caller handles. [Bug
	* unix/tkUnixWm.c (Tk_CoordsToWindow, UpdateGeometryInfo): 1212056]

	* tests/entry.test (entry-22.1):
	* tests/listbox.test (listbox-6.15):
	* generic/tkListbox.c (ListboxInsertSubCmd, ListboxDeleteSubCmd):
	Ignore Tcl_SetVar2Ex failure of listVarName, similar to entry widget
	handling. [Bug 1424513]

2006-05-26  Jeff Hobbs  <jeffh@ActiveState.com>

	* macosx/tkMacOSXButton.c (TkMacOSXDrawControl): correct redraw for
	direct transition from disabled to active state. [Bug 706446]

2006-05-25  Jeff Hobbs  <jeffh@ActiveState.com>

	* win/tkWinMenu.c (TkWinMenuKeyObjCmd): get eventPtr after we know the
	window is still alive. [AS bug 45987] [Bug 1236306]

	* generic/tkMenu.c (DeleteMenuCloneEntries): Modify entry index
	changes to work around VC6 optimization bug. [Bug 1224330]

	* generic/tkMessage.c (MessageWidgetObjCmd): Correct msgPtr
	preserve/release pairing. [Bug 1485750] (afredd)

	* generic/tkWindow.c (Initialize): Correct mutex (un)lock pairing.
	[Bug 1479587] (loewis)

	* generic/tkBind.c (Tk_BindEvent, TkCopyAndGlobalEval): use Tcl_EvalEx
	instead of Tcl_GlobalEval.

2006-05-16  Daniel Steffen  <das@users.sourceforge.net>

	* macosx/tkMacOSXWindowEvent.c (TkMacOSXGenerateFocusEvent): don't send
	focus events to windows of class help or to overrideredirect windows.
	[Bug 1472624]

	* macosx/tkMacOSXWm.c: set overrideredirect windows to not become
	activated by the window manager and to not receive OS activate events
	(should make them behave more like on other platforms); use modern
	window class API for overrideredirect and transient windows; set the
	default class of overrideredirect windows to 'simple' rather than
	'plain' (i.e. no window frame); add missing Panther and Tiger window
	attributes to [::tk::unsupported::MacWindowStyle].

2006-05-12  Jeff Hobbs  <jeffh@ActiveState.com>

	* generic/tkImgPhoto.c (Tk_PhotoPutBlock, Tk_PhotoPutZoomedBlock): Fix
	opt added 2006-03 that caused slowdown for some common cases. [Bug
	1409140]

2006-05-13  Daniel Steffen  <das@users.sourceforge.net>

	* generic/tkCanvWind.c (DisplayWinItem, WinItemRequestProc): ensure
	canvas window items are unmapped when canvas is unmapped. [Bug 940117]

	* macosx/tkMacOSXSubwindows.c (TkMacOSXUpdateClipRgn): empty clip
	region of unmapped windows to prevent any drawing into them or into
	their children from becoming visible. [Bug 940117]

	* macosx/tkMacOSXInt.h:         revert Jim's attempt of 2005-03-14 to
	* macosx/tkMacOSXSubwindows.c:  fix Bug 940117 as it disables Map/Unmap
	event propagation to children. [Bug 1480105]

	* macosx/tkMacOSXDraw.c (TkPutImage): handle tkPictureIsOpen flag,
	fixes incorrect positioning of images with complex alpha on native
	buttons; actual alpha blending is still broken in this situation. [Bug
	1155596]

	* macosx/tkMacOSXEvent.c (TkMacOSXProcessCommandEvent):
	* macosx/tkMacOSXMenus.c (TkMacOSXInitMenus): workaround carbon bug
	with key shortcut for 'Preferences' app menu item. [Bug 1481503]

	* macosx/tkMacOSXKeyEvent.c (TkMacOSXProcessKeyboardEvent): only check
	for HICommand menu item shortcuts in the application menu.

	* macosx/tkMacOSXInt.h:       initialize keyboard layout setup in
	* macosx/tkMacOSXInit.c:      TkpInit() rather than during handling of
	* macosx/tkMacOSXKeyEvent.c:  first key down event.

	* macosx/tkMacOSXDraw.c:        add optional debug code to flash clip
	* macosx/tkMacOSXSubwindows.c:  regions during update or draw.

2006-05-04  Don Porter  <dgp@users.sourceforge.net>

	* README:		Bump version number to 8.5a5
	* generic/tk.h:
	* unix/configure.in:
	* unix/tk.spec:
	* win/configure.in:

	* unix/configure:	autoconf-2.59
	* win/configure:

2006-04-28  Daniel Steffen  <das@users.sourceforge.net>

	* macosx/tkMacOSXWm.c (TkWmMapWindow, InitialWindowBounds): fix use of
	potentially stale window position in initial configure event on first
	map of a window. [Bug 1476443]
	(TkMacOSXWindowOffset): use modern GetWindowStructureWidths API.

	* macosx/tkMacOSXInt.h:
	* macosx/tkMacOSXMouseEvent.c (TkGenerateButtonEventForXPointer): new
	internal function to generate button events for current pointer
	directly, without requiring prior call to XQueryPointer().

	* macosx/tkMacOSXMouseEvent.c (XQueryPointer): implement return of
	window-local pointer position.

	* macosx/tkMacOSXInt.h:      use improvements above to avoid calls to
	* macosx/tkMacOSXKeyEvent.c: GlobalToLocal() when the current port
	* macosx/tkMacOSXMenu.c:     might not be set correctly. May fix [Bug
	* macosx/tkMacOSXMenus.c:    1243318]
	* macosx/tkMacOSXScale.c:
	* macosx/tkMacOSXScrlbr.c:

	* tkAboutDlg.r: update copyright.

	* macosx/tkMacOSXDebug.h: sync #includes with core-8-4-branch.
	* macosx/tkMacOSXEvent.h:
	* macosx/tkMacOSXFont.h:

2006-04-26  Don Porter  <dgp@users.sourceforge.net>

	*** 8.5a4 TAGGED FOR RELEASE ***

	* changes:	Updates for next RC

2006-04-25  Donal K. Fellows  <donal.k.fellows@manchester.ac.uk>

	* unix/tkUnixFont.c (TkpGetFontFamilies): Fix crash caused when the
	XServer returns invalid font names. [Bug 1475865]

2006-04-23  Vince Darley  <vincentdarley@users.sourceforge.net>

	* tests/scrollbar.test: fix to tkAqua test failures

2006-04-18  Vince Darley  <vincentdarley@users.sourceforge.net>

	* macosx/tkMacOSXEmbed.c: fix to [Bug 1088814] test failures in
	embed.test

	* macosx/tkMacOSXWm.c:
	* tests/constraints.tcl:
	* tests/wm.test: fix to 'wm attributes' test for TkAqua

2006-04-11  Peter Spjuth  <peter.spjuth@space.se>

	* generic/tkWindow.c (Tk_NameToWindow): Allow NULL interp to
	Tk_NameToWindow. This fixes TkGetWindowFromObj which promises to handle
	NULL but didn't.

	* generic/tkGrid.c: Fixed handling of out of bounds row or column.
	* tests/grid.test:  [Bug 1432666]

2006-04-11  Don Porter  <dgp@users.sourceforge.net>

	* unix/Makefile.in:	Updated `make dist` target to be sure the
	message catalogs for the widget demo get packaged into the source code
	distribution. [Bug 1466509]

2006-04-11  Daniel Steffen  <das@users.sourceforge.net>

	* changes: added latest aqua bug fixes.

	* macosx/tkMacOSXDialog.c (Tk_MessageBoxObjCmd): added standard Escape
	key binding for msgbox cancel buttons [Patch 1193614], whitespace.

	* macosx/tkMacOSXCarbonEvents.c: handle kEventCommandUpdateStatus
	* macosx/tkMacOSXEvent.c:        carbon event to dynamically enable
	the 'Preferences' app menu item when proc [::tk::mac::ShowPreferences]
	is defined. [Bug 700316]

	* macosx/tkMacOSXHLEvents.c:    call ::tk::mac::* procs for all
	* macosx/tkMacOSXWindowEvent.c: registered appleevents [FR 1105284],
	implement print applevent handling, style/whitespace cleanup.

	* macosx/tkMacOSXDraw.c (TkMacOSXInitCGDrawing): prevent multiple init.

	* macosx/tkMacOSXFont.c: remove #ifdef'd text measuring codepaths now
	* macosx/tkMacOSXInit.c: known to be incorrect, cleanup obsolete text
	* macosx/README:         antialiasing control code, document ATSUI text
				 antialiasing changes.

	* macosx/tkMacOSXInt.h:         Implemented 'zoomed' window state
	* macosx/tkMacOSXWindowEvent.c: handling for TkAqua, via titlebar
	* macosx/tkMacOSXWm.c:          widget clicks as well as [wm state].
	* doc/wm.n:                     [Bug 1073456]

2006-04-10  Donal K. Fellows  <donal.k.fellows@manchester.ac.uk>

	* library/tkfbox.tcl (::tk::IconList_Goto): Fix prefix searching so
	that the start location is reasonable, and the prefix matching is using
	the correct Tcl command for this. [Bug 1467938]

2006-04-10  Benjamin Riefenstahl  <b.riefenstahl@turtle-trading.net>

	* macosx/tkMacOSXFont.c (MeasureStringWidth): Use implementation based
	on ATSUGetGlyphBounds (TK_MAC_USE_GETGLYPHBOUNDS), so we can use
	kATSUseFractionalOrigins. This in turn corrects [Bug 1461650].
	(InitFont): Use "." and "W" instead of "i" and "w" to determine the
	"-fixed" attribute. This prevents "Apple Chancery" from being
	classified as fixed.
	(InitFontFamilies): Only get the font families once.

2006-04-09  Daniel Steffen  <das@users.sourceforge.net>

	* macosx/tkMacOSXWm.c (WmResizableCmd): propagate window attribute
	changes to Carbon window manager. [FR 1467004]
	(TkSetWMName, TkMacOSXMakeRealWindowExist): allow empty name for
	toplevels, remove bogus initial window name. [Bug 1450800]

2006-04-07  Daniel Steffen  <das@users.sourceforge.net>

	* macosx/tkMacOSXMouseEvent.c (TkMacOSXProcessMouseEvent): fix return
	values, implement window dragging & growing in background (with Command
	key down) and by fronting clicks [Bug 934524], use correct button &
	modifier state API when application is in background (also in
	TkMacOSXButtonKeyState).

	* macosx/tkMacOSXWm.c (TkMacOSXGrowToplevel): ensure QD port is set
	correctly before using API relying on it.

2006-04-06  Vince Darley  <vincentdarley@users.sourceforge.net>

	* macosx/tkMacOSXMouseEvent.c: Now that [wm attributes -titlepath]
	works correctly, add OS support for dragging proxy icons and using the
	titlepath menu.

2006-04-06  Daniel Steffen  <das@users.sourceforge.net>

	* macosx/tkMacOSXWm.c (WmAttributesCmd, WmIconbitmapCmd): fix errors in
	setting/removing window proxy icons via [wm attributes -titlepath] and
	[wm iconbitmap], use HIWindow API on Tiger or later. [Bug 1455241]

	* unix/tcl.m4: remove TCL_IO_TRACK_OS_FOR_DRIVER_WITH_BAD_BLOCKING
	define on Darwin. [Tcl Bug 1457515]
	* unix/configure: autoconf-2.59
	* unix/tkConfig.h.in: autoheader-2.59

2006-04-05  Jeff Hobbs  <jeffh@ActiveState.com>

	* generic/tkWindow.c (Initialize): remove impotent use of
	DeleteWindowsExitProc as a global exit handler.

	* generic/tkMenu.c (TkSetWindowMenuBar): remove extra TkMenuInit call
	that caused finalization panic. [Bug 1456851]
	* win/tkWinMenu.c (FreeID, TkpNewMenu, MenuExitHandler)
	(MenuThreadExitHandler, TkpMenuInit, TkpMenuThreadInit): rework Windows
	menu init/finalization to better respect per-process and per-thread
	boundaries. [Bug 1456851]
	(TkWinMenuKeyObjCmd): Do not error when unknown window is passed in.
	[Bug 1236306]

	* win/tkWinX.c (TkWinXInit): init default keyboard charset correctly.
	[Bug 1374119] (pajas)

	* win/tkWinWm.c (WmProc): pass WM_QUERYENDSESSION message to Tk as
	WM_SAVE_YOURSELF wm protocol callback.

	* tests/textWind.test (textWind-10.6.1): prevent infinite update loop
	in case of test failure.

	* tests/wm.test (wm-attributes-1.2.4): correct expected result.

	* tests/grid.test: fix segfault on empty or "all" index list
	* generic/tkGrid.c (GridRowColumnConfigureCommand): [Bug 1422430]

2006-04-05  Vince Darley  <vincentdarley@users.sourceforge.net>

	* generic/tkText.c: fix to crash caused on some platforms by new tests
	introduced to check for [Bug 1414171], which destroy the text widget in
	the dump callback script.

2006-03-29  Jeff Hobbs  <jeffh@ActiveState.com>

	* generic/tkOption.c (TkOptionDeadWindow): handle OptionThreadExitProc
	being called before DeleteWindowsExitProc.

	* win/Makefile.in: convert _NATIVE paths to use / to avoid ".\"
	path-as-escape issue.

2006-03-29  Don Porter  <dgp@users.sourceforge.net>

	* changes:	Updates for next RC

	* unix/tkUnixDefault.h: Changed "Black" to "#000000" and "White" to
	"#ffffff" to work around the (broken?) X servers that do not accept
	those color names. [Bug 917433]

2006-03-28  Jeff Hobbs  <jeffh@ActiveState.com>

	* unix/tcl.m4, win/tcl.m4: []-quote AC_DEFUN functions.

2006-03-26  Vince Darley  <vincentdarley@users.sourceforge.net>

	* generic/tkText.c:
	* tests/text.test: Fix for elaborations of [Bug 1414171] for '$text
	dump -command <script>' where script deletes large portions of the
	text widget, or even destroys the widget.

2006-03-28  Daniel Steffen  <das@users.sourceforge.net>

	* macosx/Wish.xcode/default.pbxuser:     add '-singleproc 1' cli arg to
	* macosx/Wish.xcodeproj/default.pbxuser: tktest to ease test debugging.

	* macosx/Wish.xcode/project.pbxproj:     removed $prefix/share from
	* macosx/Wish.xcodeproj/project.pbxproj: TCL_PACKAGE_PATH as per change
	to tcl/unix/configure.in of 2006-03-13.

	* macosx/tkMacOSXDraw.c:   sync whitespace & minor changes with
	* macosx/tkMacOSXEvent.h:  core-8-4-branch.
	* macosx/tkMacOSXFont.h:
	* macosx/tkMacOSXMenu.c:
	* macosx/tkMacOSXNotify.c:

2006-03-27  Don Porter  <dgp@users.sourceforge.net>

	* changes:	Updates for next RC

2006-03-27  Benjamin Riefenstahl  <b.riefenstahl@turtle-trading.net>

	* generic/tkTextDisp.c (MeasureChars): Fix calculations of start and
	end of string. [Bugs 1325998, 1456157]

2006-03-27  Donal K. Fellows  <dkf@users.sf.net>

	* generic/tkImgGIF.c (FileReadGIF): Stop crashes when the first GIF
	frame does not define the overall size of the image. [Bug 1458234]

2006-03-26  Vince Darley  <vincentdarley@users.sourceforge.net>

	* generic/tkText.c:
	* generic/tkText.h:
	* generic/tkTextBTree.c:
	* tests/text.test: Fix for [Bug 1414171] for '$text dump -command
	<script>' where 'script' actually modifies the widget during the
	process.

2006-03-25  Daniel Steffen  <das@users.sourceforge.net>

	* macosx/tkMacOSXDraw.c (TkMacOSXSetUpCGContext):
	* macosx/tkMacOSXFont.c (TkMacOSXQuarzStartDraw, TkMacOSXQuarzEndDraw):
	performance improvements, sync similar code, formatting & whitespace.

2006-03-24  Daniel Steffen  <das@users.sourceforge.net>

	* generic/tkTextDisp.c:   Moved #ifdef MAC_OSX_TK code added by
	* macosx/tkMacOSXColor.c: [Patch 638966] into platform specific files.
	* macosx/tkMacOSXInt.h:

	* macosx/tkMacOSX.h:             Cleaned up & rationalized order of
	* macosx/tkMacOSXBitmap.c:       #includes of tk and carbon headers.
	* macosx/tkMacOSXButton.c:
	* macosx/tkMacOSXCarbonEvents.c:
	* macosx/tkMacOSXClipboard.c:
	* macosx/tkMacOSXColor.c:
	* macosx/tkMacOSXConfig.c:
	* macosx/tkMacOSXCursor.c:
	* macosx/tkMacOSXDialog.c:
	* macosx/tkMacOSXDraw.c:
	* macosx/tkMacOSXEmbed.c:
	* macosx/tkMacOSXEntry.c:
	* macosx/tkMacOSXEvent.c:
	* macosx/tkMacOSXEvent.h:
	* macosx/tkMacOSXFont.h:
	* macosx/tkMacOSXHLEvents.c:
	* macosx/tkMacOSXInit.c:
	* macosx/tkMacOSXInt.h:
	* macosx/tkMacOSXKeyEvent.c:
	* macosx/tkMacOSXKeyboard.c:
	* macosx/tkMacOSXMenu.c:
	* macosx/tkMacOSXMenubutton.c:
	* macosx/tkMacOSXMenus.c:
	* macosx/tkMacOSXMouseEvent.c:
	* macosx/tkMacOSXRegion.c:
	* macosx/tkMacOSXScale.c:
	* macosx/tkMacOSXScrlbr.c:
	* macosx/tkMacOSXSend.c:
	* macosx/tkMacOSXSubwindows.c:
	* macosx/tkMacOSXWindowEvent.c:
	* macosx/tkMacOSXWm.c:
	* macosx/tkMacOSXWm.h:
	* macosx/tkMacOSXXStubs.c:

2006-03-23  Reinhard Max  <max@tclers.tk>

	* unix/tkUnixRFont.c (TkpMeasureCharsInContext): Copied over from
	tkUnixFont.c to fix compiling with --enable-xft .

	* unix/tk.spec: Cleaned up and completed. An RPM can now be built from
	the tk source distribution with "rpmbuild -tb <tarball>".

2006-03-23  Don Porter  <dgp@users.sourceforge.net>

	* tests/textDisp.test: Updated expected error messages to match the
	standardized formats established on 2005-11-17. [Bug 1370296]

2006-03-22  Don Porter  <dgp@users.sourceforge.net>

	* changes:	Updates for next RC

2006-03-21  Daniel Steffen  <das@users.sourceforge.net>

	* generic/tkFont.c:             implementation of ATSUI text rendering
	* generic/tkInt.h:              in TkAqua provided by Benjamin
	* generic/tkTextDisp.c:         Riefenstahl. [Patch 638966]
	* library/demos/unicodeout.tcl:
	* macosx/tkMacOSXFont.h (new file):
	* macosx/tkMacOSXFont.c:
	* tests/font.test:
	* unix/tkUnixFont.c:
	* win/tkWinFont.c:

	* generic/tkFont.c:             moved MODULE_SCOPE declarations of font
	* generic/tkFont.h:             helper procs into header files.
	* macosx/tkMacOSXButton.c:
	* macosx/tkMacOSXFont.h:
	* macosx/tkMacOSXMenubutton.c:

	* macosx/Wish.xcode/project.pbxproj:     add new tkMacOSXFont.h file,
	* macosx/Wish.xcodeproj/project.pbxproj: turn off dead code stripping
	as it interferes with -sectcreate (rdar://4486223).

	* macosx/Wish.xcode/default.pbxuser:     add TCLLIBPATH=/Library/Tcl
	* macosx/Wish.xcodeproj/default.pbxuser: env var setting to tktest.

	* unix/configure.in: fix detection of symbols build when enabling
	TkAqua debug code; filter nm output of libtclstub better to avoid
	error on intel macs. [Bug 1415789]
	* unix/configure: autoconf-2.59

2006-03-20  Don Porter  <dgp@users.sourceforge.net>

	* generic/tkConsole.c:	Added exit handler to clean up the interp where
	the console window lives. Also added code to handle multiple calls to
	Tk_CreateConsoleWindow so that the console channels connect to the last
	console window opened, in compatibility with the previous
	implementation.

2006-03-18  Vince Darley  <vincentdarley@users.sourceforge.net>

	* generic/tkText.c: Fix for undo/modified status of text widgets when
	empty strings are inserted and undone.

2006-03-17  Pat Thoyts  <patthoyts@users.sourceforge.net>

	* library/clrpick.tcl:   Avoid using abbreviated sub-commands in core
	* library/palette.tcl:   scripts as this can cause problems with
	* library/scale.tcl:     mega-widget libraries like snit.
	* library/scrlbar.tcl:	 [Bug 1451587]
	* library/tkfbox.tcl:
	* library/xmfbox.tcl:

2006-03-16  Don Porter  <dgp@users.sourceforge.net>

	* generic/tkConsole.c:	Substantial rewrite of [console] support.
	* generic/tkInt.h:	Included Obj-ification of the [console] and
	[consoleinterp] commands, and reworking of all the supporting data
	structures for cleaner sharing and lifetime management especially in
	multi-threaded configurations.

2006-03-16  Donal K. Fellows  <dkf@users.sf.net>

	* library/msgs/pt.msg: Messages for Portuguese (strictly just for
	Brazilian Portuguese, but they'll do until we get other Portuguese
	speakers localize) from Ricardo Jorge <ricardoj@users.sf.net> and Silas
	Justiano <silasj@users.sf.net>. Many thanks! [Bug 1405069]

	* generic/tkImgPhoto.c (ImgPhotoCmd, Tk_PhotoPutBlock)
	(Tk_PhotoPutZoomedBlock): Added hack to detect copying of a photo with
	a simple alpha channel and skip calling ToggleComplexAlphaIfNeeded.
	This should speed up many photo-to-photo copies, keeping the cost of
	the alpha channel down.

2006-03-15  Donal K. Fellows  <dkf@users.sf.net>

	* generic/tkImgPhoto.c (Tk_PhotoPutBlock, Tk_PhotoPutZoomedBlock): Try
	to squelch performance issue with code that writes to large images by
	single pixels. Masses of thanks to George Staplin for helping to trace
	this down to the COMPLEX_ALPHA flag handling code. [Bug 1409140]

2006-03-13  Don Porter  <dgp@users.sourceforge.net>

	* tests/scrollbar.test: Corrected several broken calls to [testmetrics]
	that were crashing the test suite.

	* tests/constraints.tcl:        Added notAqua constraint to canvPs-3.1
	* tests/canvPs.test:            to stop test suite crash on Mac OSX.
					[Bug 1088807]

	* generic/tkCmds.c:		Purged remaining references to errno,
	* macosx/tkMacOSXPort.h:	and errno.h. Standardized the logic
	* macosx/tkMacOSXWm.c:		for using header files from the compat
	* macosx/tkMacOSXWm.h:		directory. Thanks Joe English for the
	* unix/tkUnixPort.h:		patch. [Patch 1445404]

2006-03-08  Don Porter	<dgp@users.sourceforge.net>

	* unix/Makefile.in: Update `make dist` to copy the image files needed
	by the test suite into the source distro. This was overlooked in the
	2005-10-12 commit.

	* changes:	Update in prep. for 8.5a4 release.

2006-03-07  Joe English  <jenglish@users.sourceforge.net>

	* unix/tcl.m4: Set SHLIB_LD_FLAGS='${LIBS}' on NetBSD, as per the other
	*BSD variants. [Bug 1334613]
	* unix/configure: Regenerated.

2006-03-07  Donal K. Fellows  <dkf@users.sf.net>

	* doc/canvas.n: Added note that stipples are not well-supported on
	non-X11 platforms. [Bug 220787] It's not a great solution, but it does
	indicate the state of affairs that has existed for years anyway; not
	much modern software uses stipples anyway.

2006-03-02  Jeff Hobbs  <jeffh@ActiveState.com>

	* macosx/tkMacOSXDraw.c (TkPutImage): Fix endian issue on OS X x86
	displaying images. Bitmap images still have a black/white reversal
	issue, appears to be a general OS X issue (as seen in frogger demo).

2006-02-27  Donal K. Fellows  <donal.k.fellows@manchester.ac.uk>

	* generic/tkBitmap.c (Tk_GetBitmapFromData): Improve thread-safety.
	[Bug 470322]

	* generic/tkImgBmap.c (ImgBmapConfigureInstance): Force creation of new
	Pixmaps before deletion of old ones to prevent stupid caching problems.
	[Bug 480862]

2006-02-09  Daniel Steffen  <das@users.sourceforge.net>

	* generic/tk.decls:             fix signature of TkMacOSXInvalClipRgns
	* generic/tkPlatDecls.h:        to use Tk_Window instead of internal
	* macosx/tkMacOSXSubwindows.c:  type TkWindow (which led to any include
	* macosx/tkMacOSXWindowEvent.c: of public header tkMacOSX.h requiring
	* macosx/tkMacOSXWm.c:          prior include of tkInt.h).

	* generic/tk.h:          move TkAqua specific REDO_KEYSYM_LOOKUP define
	* macosx/tkMacOSXPort.h: out of tk.h into platform header.

2006-01-31  Donal K. Fellows  <dkf@users.sf.net>

	* library/bgerror.tcl (::tk::dialog::error::bgerror): Finish the
	internationalization of the error dialog. [Bug 1409264]

2006-01-25  Don Porter	<dgp@users.sourceforge.net>

	* library/bgerror.tcl: Updates to use Tcl 8.4 features. [Patch 1237759]
	* library/choosedir.tcl:
	* library/comdlg.tcl:
	* library/console.tcl:
	* library/dialog.tcl:
	* library/focus.tcl:
	* library/msgbox.tcl:
	* library/palette.tcl:
	* library/tk.tcl:
	* library/tkfbox.tcl:
	* library/xmfbox.tcl:

2006-01-23  Daniel Steffen  <das@users.sourceforge.net>

	* unix/configure:    minor fix to Darwin specific code removing
	* unix/configure.in: 64bit flags from CFLAGS for Tk build.

2006-01-20  Joe English  <jenglish@users.sourceforge.net>

	* generic/tkEvent.c, unix/tkUnixEvent.c: XIM fixes [See 905830, patch
	tk84-xim-fixes.patch], and revert 2005-12-05 patch disabling XIM when
	SCIM in use, and make sure all X events get passed to XFilterEvent,
	including those without a corresponding Tk window.

2006-01-13  Anton Kovalenko  <a_kovalenko@users.sourceforge.net>

	* generic/tkUndo.c (TkUndoSetDepth): Don't free TkUndoSubAtoms for
	separator entries that are deleted: there is some unpredictable garbage
	instead of subatoms.

	Free both 'apply' and 'revert' action chains for non-separator entries.

2006-01-12  Donal K. Fellows  <dkf@users.sf.net>

	TIP #260 IMPLEMENTATION

	* generic/tkCanvText.c (TextItem, CreateText, DisplayCanvText):
	* doc/canvas.n:		Code, docs and tests to implement an -underline
	* tests/canvText.test:	option for canvases' text items.

2006-01-11  Peter Spjuth  <peter.spjuth@space.se>

	* generic/tkGrid.c: Removed a lingering error message from TIP#147
	implementation.

2006-01-10  Daniel Steffen  <das@users.sourceforge.net>

	* macosx/tkMacOSXDebug.c: add TkMacOSXGetNamedDebugSymbol() function
	* macosx/tkMacOSXDebug.h: that finds unexported symbols in loaded
	libraries by manually walking their symbol table; only to be used for
	debugging purposes, may break unexpectedly in the future. Needed to get
	access to private_extern internal debugging functions in HIToolbox.

	* macosx/tkMacOSXCarbonEvents.c: fix debug event tracing on Tiger.
	* macosx/tkMacOSXMenu.c: add debug menu printing during reconfigure.
	* macosx/tkMacOSXInit.c: conditionalize 64bit-unsafe dyld code.
	* macosx/GNUmakefile: add 'wish8.x' symlink to SYMROOT.

	* macosx/Wish.xcode/project.pbxproj:     fix copy to tktest resource
	* macosx/Wish.xcodeproj/project.pbxproj: fork when zerolinked.

	* macosx/Wish.xcode/default.pbxuser:     add widget demo as argument to
	* macosx/Wish.xcodeproj/default.pbxuser: executables (on by default).

	* unix/configure:    add caching, use AC_CACHE_CHECK instead of
	* unix/configure.in: AC_CACHE_VAL where possible, consistent message
	* unix/tcl.m4:       quoting, sync relevant tclconfig/tcl.m4 changes
	and gratuitous formatting differences, fix SC_CONFIG_MANPAGES with
	default argument, Darwin improvements to SC_LOAD_*CONFIG.

2005-12-28  Donal K. Fellows  <dkf@users.sf.net>

	* generic/tkUndo.c (TkUndoSetDepth): Apply [Patch 1391939] from Ludwig
	Callewaert to fix [Bug 1380427].

2005-12-14  Daniel Steffen  <das@users.sourceforge.net>

	* macosx/Wish.xcode/project.pbxproj:
	* macosx/Wish.xcodeproj/project.pbxproj: add new tclTomMath* files.

2005-12-13  Daniel Steffen  <das@users.sourceforge.net>

	* library/demos/cscroll.tcl: add MouseWheel bindings for aqua.

	* macosx/tkMacOSXCarbonEvents.c (TkMacOSXInitCarbonEvents):
	* macosx/tkMacOSXMouseEvent.c (TkMacOSXProcessMouseEvent)
	(GenerateMouseWheelEvent): add support for kEventMouseScroll events
	(smooth mouse wheel scrolling from mighty mouse or scrolling trackpad)
	by handling kEventMouseWheelMoved on application target as well as on
	dispatcher, in order to pick up synthesized MouseWheel events from
	HIObject handler (c.f. QA1453); add support for horizontal scrolling
	events by generating MouseWheel XEvent with Shift modifier.

2005-12-12  Jeff Hobbs  <jeffh@ActiveState.com>

	* unix/tcl.m4, unix/configure: Fix sh quoting error reported in
	bash-3.1+ [Bug 1377619] (schafer)

2005-12-09  Mo DeJong  <mdejong@users.sourceforge.net>

	* win/tkWinWm.c (WinSetIcon): Don't check result of SetClassLong() or
	SetClassLongPtr() since it was generating an incorrect error and the
	MSDN docs indicate that the result need not be checked.

2005-12-09  Mo DeJong  <mdejong@users.sourceforge.net>

	* win/configure: Regen.
	* win/tcl.m4 (SC_CONFIG_CFLAGS): Define MACHINE for gcc builds. The
	lack of a definition of this variable in the manifest file was causing
	a runtime error in wish built with gcc.

2005-12-09  Daniel Steffen  <das@users.sourceforge.net>

	* generic/tkInt.decls:  Move all platform test sources from tk lib into
	* generic/tkTest.c:     tktest directly, removes requirement to export
	* macosx/tkMacOSXTest.c:TkplatformtestInit from internal stubs table.
	* unix/Makefile.in:
	* win/Makefile.in:
	* win/makefile.vc:
	* win/tkWinTest.c:

	* generic/tkIntPlatDecls.h:
	* generic/tkStubInit.c: regen.

2005-12-08  Jeff Hobbs  <jeffh@ActiveState.com>

	* win/tcl.m4:       Add build support for Windows-x64 builds.
	* win/configure:    --enable-64bit now accepts =amd64|ia64 for
	* win/Makefile.in:  Windows 64-bit build variants (default: amd64)
	* win/makefile.vc:  [Bug 1369597]
	(TKOBJS): add tkWinTest.obj to regular Tk obj for TkplatformtestInit

	* win/configure.in: Add CE build support (some C code fixes needed)
	* win/wish.exe.manifest.in (new):     manifest must map in MACHINE and
	* win/rc/wish.exe.manifest (removed): VERSION to be correct.
	* unix/Makefile.in: fix dist target for manifest dir change

	* generic/tkTextTag.c (TkTextTagCmd): use correct arraySize for peered
	text widgets in [$text tag names]. [Bugs 1375069, 1374935]

2005-12-08  Daniel Steffen  <das@users.sourceforge.net>

	* macosx/tkMacOSXDraw.c:  Remove inclusion of tclInt.h and use of tcl
	* macosx/tkMacOSXFont.c:  internals wherever possible in tk/macosx, the
	* macosx/tkMacOSXInit.c:  only remaining tcl internals in TkAqua are
	* macosx/tkMacOSXNotify.c:TclServiceIdle() in tkMacOSXScrlbr.c and
	* macosx/tkMacOSXScrlbr.c:Tcl_Get/SetStartupScript() in tkMacOSXInit.c
				  [RFE 1336531]

	* macosx/tkMacOSXInt.h: sync comments with core-8-4-branch.

2005-12-07  Jeff Hobbs  <jeffh@ActiveState.com>

	* unix/tkUnixEvent.c (OpenIM): remove extraneous const

2005-12-06  Donal K. Fellows  <donal.k.fellows@manchester.ac.uk>

	* doc/ConfigWidg.3 (TK_CONFIG_OPTION_SPECIFIED): Mentioned that the
	flag is deprecated because it is not thread-safe.

2005-12-05  Reinhard Max  <max@suse.de>

	* unix/tkUnixEvent.c (OpenIM): Added a workaround to allow at least
	ASCII and the Compose key when typing into text and entry widgets on a
	system that uses SCIM. This has to be taken out again once the SCIM
	problems have been fixed.

2005-12-01  Daniel Steffen  <das@users.sourceforge.net>

	* unix/tcl.m4 (Darwin): fixed error when MACOSX_DEPLOYMENT_TARGET unset
	* unix/configure: regen.

2005-11-30  Jeff Hobbs  <jeffh@ActiveState.com>

	* win/tkWinWm.c (WmAttributesCmd): set (no)topmost window aspect before
	rewrapping. [Bug 1086049]

	* macosx/tkMacOSXXStubs.c (TkpOpenDisplay, TkMacOSXDisplayChanged):
	* macosx/tkMacOSXWindowEvent.c (TkMacOSXProcessApplicationEvent):
	* macosx/tkMacOSXCarbonEvents.c (TkMacOSXInitCarbonEvents):
	* macosx/tkMacOSXEvent.h: Trap kEventAppAvailableWindowBoundsChanged
	* macosx/tkMacOSXInt.h:   event to watch for change in display size and
	adjust internal state appropriately.

	* doc/checkbutton.n: fix -selectcolor docs. [Bug 1083838]

	* generic/tkImgGIF.c: cast calls to blockOut

	* win/Makefile.in: place TCL_BIN_DIR first in PATH for targets to get
	Tcl built dll first.
	Add tkWinTest.obj to tk84.dll to handle some needed test functions
	being defined in stubs (TkplatformtestInit).

	* tests/scrollbar.test (6.22): fix rounding-error sensitive test

2005-11-29  Jeff Hobbs  <jeffh@ActiveState.com>

	* library/console.tcl (::tk::ConsoleInit): improve work-around to avoid
	'% ' from tclMain.c. [Bug 1252259]

2005-11-27  Daniel Steffen  <das@users.sourceforge.net>

	* unix/tcl.m4 (Darwin): add 64bit support, check for Tiger copyfile(),
	add CFLAGS to SHLIB_LD to support passing -isysroot in env(CFLAGS) to
	configure (flag can't be present twice, so can't be in both CFLAGS and
	LDFLAGS during configure), don't use -prebind when deploying on 10.4,
	define TCL_IO_TRACK_OS_FOR_DRIVER_WITH_BAD_BLOCKING (rdar://3171542).
	(SC_ENABLE_LANGINFO, SC_TIME_HANDLER): add/fix caching, fix obsolete
	autoconf macros. Sync with tcl/unix/tcl.m4.

	* unix/configure.in: fix obsolete autoconf macros, sync gratuitous
	formatting/ordering differences with tcl/unix/configure.in.

	* unix/Makefile.in: add CFLAGS to wish/tktest link to make executable
	linking the same as during configure (needed to avoid loosing any
	linker relevant flags in CFLAGS, in particular flags that can't be in
	LDFLAGS). Avoid concurrent linking of wish and compiling of
	tkTestInit.o during parallel make, fix dependencies and flags for
	building tkMacOSXInit.o
	(checkstubs, checkexports): dependency and Darwin fixes
	(dist): add new macosx files.

	* macosx/tkMacOSXEvent.c (TkMacOSXProcessEvent):
	* macosx/tkMacOSXEvent.h:
	* macosx/tkMacOSXMouseEvent.c (TkMacOSXProcessMouseEvent):
	* macosx/tkMacOSXCarbonEvents.c: install standard application event
	handler, add & call functions to start and stop carbon even timer that
	runs the tcl event loop periodically during a nested carbon event loop
	in the toolbox (e.g. during menutracking) to ensure tcl timers etc.
	continue to fire, register app event handler for menu tracking and HI
	command carbon events, move menu event handling to new handlers for
	those carbon events, no longer register for/handle appleevent carbon
	event (now dealt with by standard application event handler), event
	debugging code dynamically acquires carbon event debugging functions to
	allow use on Tiger where they are no longer exported from HIToolbox.

	* macosx/tkMacOSXFont.c (TkMacOSXUseAntialiasedText):
	* macosx/tkMacOSXKeyEvent.c (GetKeyboardLayout):
	* macosx/tkMacOSXCarbonEvents.c (TkMacOSXInitCarbonEvents):
	* macosx/tkMacOSXInit.c:
	* macosx/tkMacOSXInt.h: abstract common code to dynamically acquire
	address of a named symbol (from a loaded dynamic library) into new
	function TkMacOSXGetNamedSymbol() and macro TkMacOSXInitNamedSymbol.

	* macosx/tkMacOSXMenu.c (TkpNewMenu):
	* macosx/tkMacOSXMenubutton.c (MenuButtonInitControl):
	* macosx/tkMacOSXMenus.c (TkMacOSXHandleMenuSelect): switch to modern
	utf-8 aware menu manager API, remove obsolete code, add error handling.

	* macosx/tkMacOSXMenu.c:
	* macosx/tkMacOSXMenus.c:
	* macosx/tkMacOSXMenubutton.c:
	* macosx/tkMacOSXMouseEvent.c: define OSX 10.3 or later only constants
	if necessary to allow compilation on OSX 10.2

	* macosx/tkMacOSXWm.c (UpdateSizeHints): remove code that is never
	executed.

	* xlib/xgc.c (XCreateGC): sync with core-8-4-branch change.

	* generic/tk.h: add/correct location of version numbers in macosx files

	* generic/tkInt.h: clarify fat compile comment.

	* macosx/Wish.pbproj/default.pbxuser (new):
	* macosx/Wish.pbproj/jingham.pbxuser:
	* macosx/Wish.pbproj/project.pbxproj:
	* macosx/Wish.xcode/default.pbxuser:
	* macosx/Wish.xcode/project.pbxproj:
	* macosx/Wish.xcodeproj/default.pbxuser (new):
	* macosx/Wish.xcodeproj/project.pbxproj (new): new/updated projects for
	Xcode 2.2 on 10.4, Xcode 1.5 on 10.3 & ProjectBuilder on 10.2, with
	native tktest targets and support for universal (fat) compiles.

	* macosx/Tk-Info.plist (removed):
	* macosx/Wish-Info.plist (removed):
	* macosx/buildTkConfig.tcl (removed): remove obsolete build files.

	* macosx/README: clarification/cleanup, document new Xcode projects and
	universal (fat) builds via CFLAGS (i.e. ppc and i386 at the same time).

	* unix/Makefile.in:
	* unix/aclocal.m4:
	* unix/configure.in:
	* macosx/configure.ac (new): add support for inclusion of
	unix/configure.in by macosx/configure.ac, allows generation of a
	config headers enabled configure script in macosx (required by Xcode
	projects).

	* macosx/GNUmakefile: rename from Makefile to avoid overwriting by
	configure run in tk/macosx, add support for reusing configure cache,
	build target fixes.

	* generic/tk3d.h:
	* generic/tkButton.h:
	* generic/tkCanvas.c:
	* generic/tkCanvas.h:
	* generic/tkColor.h:
	* generic/tkEntry.h:
	* generic/tkFileFilter.h:
	* generic/tkFont.c:
	* generic/tkFont.h:
	* generic/tkImage.c:
	* generic/tkImgPhoto.c:
	* generic/tkInt.h:
	* generic/tkMenu.c:
	* generic/tkMenu.h:
	* generic/tkMenubutton.h:
	* generic/tkScale.h:
	* generic/tkScrollbar.h:
	* generic/tkSelect.h:
	* generic/tkStubInit.c:
	* generic/tkStubLib.c:
	* generic/tkText.h:
	* generic/tkUndo.h:
	* macosx/tkMacOSXButton.c:
	* macosx/tkMacOSXDebug.c:
	* macosx/tkMacOSXDebug.h:
	* macosx/tkMacOSXDialog.c:
	* macosx/tkMacOSXDraw.c:
	* macosx/tkMacOSXEntry.c:
	* macosx/tkMacOSXFont.c:
	* macosx/tkMacOSXInt.h:
	* macosx/tkMacOSXMenu.c:
	* macosx/tkMacOSXMenubutton.c:
	* macosx/tkMacOSXMouseEvent.c:
	* macosx/tkMacOSXSend.c:
	* macosx/tkMacOSXSubwindows.c:
	* macosx/tkMacOSXWindowEvent.c:
	* macosx/tkMacOSXWm.c:
	* macosx/tkMacOSXXStubs.c:
	* unix/tkUnixButton.c:
	* unix/tkUnixMenu.c:
	* xlib/xgc.c: ensure externally visible symbols not contained in stubs
	table are declared as MODULE_SCOPE (or as static if not used outside of
	own source file), #ifdef out a few Xlib and aqua functions that are
	never called. These changes allow 'make checkstubs' to complete without
	error on Darwin with gcc 4.

	* macosx/tkMacOSXTest.c:
	* macosx/tkMacOSXPort.h:
	* win/tkWinTest.c:
	* generic/tkInt.decls: add functions needed by tktest to internal stubs
	table, correct signature of TkMacOSXHandleMenuSelect, add XSync to aqua
	Xlib stubs.

	* unix/tkUnixSend.c:
	* generic/tkText.c:
	* generic/tkTest.c: #ifdef unix only declarations.
	(TestmetricsCmd): unify win and mac implementation.
	(TestsendCmd): move to tkUnixSend.c to avoid access to global var.
	(TesttextCmd): move to tkText.c to avoid having to put all the internal
	text functions it uses into the stubs table.

	* generic/tkTextDisp.c:
	* macosx/tkMacOSXInit.c:
	* macosx/tkMacOSXKeyEvent.c:
	* macosx/tkMacOSXWindowEvent.c:
	* macosx/tkMacOSXXStubs.c: fix gcc 4 warnings.

	* macosx/tkMacOSXNotify.c:
	* macosx/tkMacOSXScrlbr.c: sync with core-8-4-branch.

	* generic/tkIntDecls.h:
	* generic/tkIntPlatDecls.h:
	* generic/tkIntXlibDecls.h:
	* generic/tkStubInit.c:
	* unix/configure:
	* unix/tkConfig.h.in: regen.

2005-11-22  Donal K. Fellows  <donal.k.fellows@manchester.ac.uk>

	* library/tkfbox.tcl: Remove all references to data(curItem), as it is
	no longer used. [Bug 600313]
	(::tk::IconList_CurSelection): Renamed for clarity.

	* doc/GetFont.3: Revert previous fix; a NULL interp is now legal.
	* generic/tkFont.c (ParseFontNameObj, GetAttributeInfoObj): Allow these
	functions to work with a NULL interp by making them check when
	generating error messages. [Bug 1151523]

	* library/tkfbox.tcl (::tk::dialog::file::): Correct the quoting of the
	script used in variable traces so that widget names with spaces in will
	work. [Bug 1335485]

2005-11-16  Vince Darley  <vincentdarley@users.sourceforge.net>

	* doc/text.n: clarify left to right interpretation of index modifiers,
	including the fact that validation occurs after each step. [Bug
	1357575]

2005-11-15  Joe English  <jenglish@users.sourceforge.net>

	* unix/tkUnixWm.c, tests/unixWm.test, doc/wm.n: Support for [wm
	attributes] on X11. [TIP#231, Patch 1062022]

2005-11-14  Joe English  <jenglish@users.sourceforge.net>

	* library/bgerror.tcl: Truncate error messages at 45 characters
	instead of 30. [Bug 1224235]

2005-11-14  Donal K. Fellows  <donal.k.fellows@manchester.ac.uk>

	* generic/tkSelect.c (TkSelDefaultSelection): Test select-9.5
	highlighted further brokenness in this function.

2005-11-13  Donal K. Fellows  <donal.k.fellows@manchester.ac.uk>

	* unix/tkUnixSelect.c (SelCvtToX): Arrange for the parsing code to use
	Tcl's list parsing code, another simplification that enables testing
	of the [Bug 1353414] fix.

	* unix/tkUnixSelect.c (SelCvtFromX): Generate string forms of the
	advanced selection types in a Tcl_DString. This makes fixing [Bug
	1353414] trivial, and simplifies the code at the same time.
	* tests/select.test (select-9.5): Added test for [Bug 1353414]

2005-11-10  Donal K. Fellows  <donal.k.fellows@manchester.ac.uk>

	* generic/tkBind.c (ChangeScreen):		More DString fixes from
	* generic/tkTextWind.c (EmbWinLayoutProc):	[Bug 1353022]
	* win/tkWinMenu.c (SetDefaults):

	* win/tkWinDialog.c (ConvertExternalFilename): Factored out the
	encoding conversion and de-backslash-ing code that is used in many
	places in this file.
	(GetFileNameW, GetFileNameA, ChooseDirectoryValidateProc): Make sure
	that data is freed correctly and that certain (hopefully impossible)
	failure modes won't cause crashes. [Bug 1353022]

2005-11-06  Pat Thoyts  <pat@zsplat.freeserve.co.uk>

	* unix/tcl.m4:    Fix SHLIB_LD_LIBS for building tclkit on OpenBSD.
	* unix/configure: regenerated

2005-10-31  Vince Darley  <vincentdarley@users.sourceforge.net>

	* generic/tkText.c
	* tests/textDisp.test: fix and test for [Bug 1333951] in '.text count
	-displaylines'.

2005-10-18  Don Porter	<dgp@users.sourceforge.net>

	* generic/tkMain.c: Rewrote code that sets the ::argv value to be sure
	conversion from the system encoding is complete before any processing
	sensitive to list-special characters is done. [Bug 1328926]

2005-10-17  Jeff Hobbs  <jeffh@ActiveState.com>

	* macosx/tkMacOSXScrlbr.c (UpdateControlValues): check geomMgrPtr is
	valid before checking type

2005-10-15  Jeff Hobbs  <jeffh@ActiveState.com>

	* library/menu.tcl (::tk::MenuUnpost): remove leftover ] from string
	equal mods of 2005-07-25. (sowadsky)

2005-10-14  Pat Thoyts  <patthoyts@users.sourceforge.net>

	* win/tkWinSend.c:    Avoid using tcl internal headers and fix to
	* win/tkWinSendCom.h: correctly link on all types of build (was
	* win/tkWinSendCom.c: broken in static,msvcrt builds).

2005-10-12  Donal K. Fellows  <donal.k.fellows@man.ac.uk>

	* tests/canvPs.test, tests/canvPsBmap.tcl, tests/canvPsImg.tcl:
	* tests/imgPhoto.test, tests/menu.test: Arrange for the test suite to
	only ever refer to images in the same directory as the tests. This
	makes it possible to package the test suite itself as a starkit. Thanks
	to David Zolli for suggesting this.

2005-10-10  Jeff Hobbs  <jeffh@ActiveState.com>

	* generic/tkConfig.c (Tk_DeleteOptionTable, Tk_CreateOptionTable):
	properly alloc/delete one more option. [Bug 1319720] (melbardis)

	* macosx/tkMacOSXInt.h: Move MODULE_SCOPE defn to tkInt.h and add
	* generic/tkInt.h:      WORDS_BIGENDIAN checks that will work with OS X
	universal binary compiles. (steffen)

	* generic/tkMenu.c (TkSetWindowMenuBar): do not call TkMenuInit if the
	winPtr indicates TK_ALREADY_DEAD. This prevents reinit that creates a
	Tk exit handler after all exit handlers should be called. [Bug 749908,
	1322294]

2005-10-10  Vince Darley  <vincentdarley@users.sourceforge.net>

	TIP #256 IMPLEMENTATION

	* doc/text.n
	* generic/tkText.c
	* generic/tkText.h
	* generic/tkTextBTree.c
	* generic/tkTextDisp.c
	* generic/tkTextImage.c
	* generic/tkTextIndex.c
	* generic/tkTextMark.c
	* generic/tkTextTag.c
	* generic/tkTextWind.c
	* macosx/tkMacOSXDefault.h
	* tests/text.test
	* tests/textDisp.test
	* unix/tkUnixDefault.h
	* win/tkWinDefault.h: Implementation of TIP#256, adding a new text
	widget configuration option '-tabstyle', with new tests and
	documentation.

	Also a fix for [Bug 1281228] (documentation and full implementation of
	-strictlimits), and [Bug 1288677] (corrected elide behaviour), again
	with more tests.

2005-10-04  Jeff Hobbs  <jeffh@ActiveState.com>

	* library/dialog.tcl (::tk_dialog): add tkwait visibility before grab.
	[Bug 1216775]

	* win/tkWinDialog.c (ChooseDirectoryValidateProc): reset stored path to
	"" if it doesn't exist and -mustexist is true. [Bug 1309218] Remove
	old-style dir chooser (no longer used).

	* macosx/tkMacOSXInt.h: add MODULE_SCOPE definition check for extension
	writers that access private headers on OS X and don't define it in
	configure.

2005-09-28  Don Porter	<dgp@users.sourceforge.net>

	* unix/tkUnixPort.h:	Disabled inclusion of the private Tcl header
	* win/tkWinPort.h:	file tclInt.h. Tk ought to have a tiny and
	shrinking number of calls of private Tcl routines. Each Tk source file
	doing this should follow the convention in the macosx port and have its
	own #include "tclInt.h".

	* generic/tkEvent.c:	Disabled calls to private Tcl routine
	TclInExit(). See comment in TkCreateExitHandler() for full rationale.

2005-09-21  Donal K. Fellows  <donal.k.fellows@manchester.ac.uk>

	* generic/tkEvent.c (TkCreateThreadExitHandler, TkFinalizeThread)
	(TkDeleteThreadExitHandler): New internal API (from Joe Mistachkin) to
	allow Tk to finalize itself correctly in a multi-threaded
	environment. [Bug 749908]

2005-09-14  Donal K. Fellows  <dkf@users.sf.net>

	* generic/tkOldConfig.c (GetCachedSpecs): Split out the code to
	manipulate the cached writable specs so that it can be reused from all
	the public Tk_Configure* functions.
	(Tk_ConfigureInfo, Tk_ConfigureWidget, Tk_ConfigureValue): Use the
	factored out code everywhere, so we always manipulate the cache
	correctly. [Bug 1288128]

2005-09-13  Don Porter	<dgp@users.sourceforge.net>

	* win/winMain.c (WishPanic): Replaced TCL_VARARGS* macros with direct
	use of stdarg.h conventions.

2005-09-11  Daniel Steffen  <das@users.sourceforge.net>

	* macosx/tkMacOSXMouseEvent.c (TkMacOSXProcessMouseEvent): check if
	process is in front on MouseDown, otherwise request process activation
	from BringWindowForward() via new isFrontProcess param.

	* macosx/tkMacOSXCarbonEvents.c (TkMacOSXInitCarbonEvents): register
	our event handler on the dispatcher target for all carbon events of
	interest to TkAqua; this replaces event processing directly from the
	event queue and thus allows to capture events that are syntesized by
	Carbon and sent directly to the dispatcher and not to the event queue.

	* macosx/tkMacOSXEvent.c: remove TkMacOSXCountAndProcessMacEvents(),
	rename ReceiveAndProcessEvent() to TkMacOSXReceiveAndProcessEvent().
	(TkMacOSXReceiveAndProcessEvent): remove tk event processing before
	sending events to the dispatcher, all events of interest are now
	processed in our dispatcher target event handler.

	* macosx/tkMacOSXNotify.c (CarbonEventsCheckProc): dispatch events
	directly via TkMacOSXReceiveAndProcessEvent(), but dispatch no more
	than four carbon events at one time to avoid starving other event
	sources.

	* macosx/tkMacOSXEvent.c: formatting cleanup, move XSync() to XStubs,
	* macosx/tkMacOSXEvent.h: removed obsolete kEventClassWish handling.
	* macosx/tkMacOSXXStubs.c

	* macosx/tkMacOSXEvent.h: declare macosx internal procs as MODULE_SCOPE
	* macosx/tkMacOSXEvent.c:
	* macosx/tkMacOSXKeyEvent.c:
	* macosx/tkMacOSXMouseEvent.c:
	* macosx/tkMacOSXWindowEvent.c:

	* macosx/tkMacOSXButton.c: conditionalize all debug message printing to
	* macosx/tkMacOSXCursor.c: stderr via TK_MAC_DEBUG define.
	* macosx/tkMacOSXDebug.c:
	* macosx/tkMacOSXDebug.h:
	* macosx/tkMacOSXDialog.c:
	* macosx/tkMacOSXEvent.c:
	* macosx/tkMacOSXInit.c:
	* macosx/tkMacOSXKeyEvent.c:
	* macosx/tkMacOSXMenu.c:
	* macosx/tkMacOSXMenubutton.c:
	* macosx/tkMacOSXScale.c:
	* macosx/tkMacOSXWindowEvent.c:
	* macosx/tkMacOSXWm.c:

	* unix/configure.in: define TK_MAC_DEBUG on aqua when symbols enabled.
	* unix/configure: autoconf-2.59
	* unix/tkConfig.h.in: autoheader-2.59

	* library/listbox.tcl: synced aqua MouseWheel bindings with
	* library/scrlbar.tcl: core-8-4-branch.
	* library/text.tcl:

	* xlib/xcolors.c: fixed warning

2005-08-25  Daniel Steffen  <das@users.sourceforge.net>

	* unix/Makefile.in (html): reverted/amended changes of 2005-08-23 that
	broke TkAqua 'make install'; added BUILD_HTML_FLAGS optional var like
	in tcl/unix/Makefile.in.

2005-08-24  Donal K. Fellows  <dkf@users.sf.net>

	* tests/text.test (text-8.18): Fix punctuation of error message to
	match good practice (actual message already fixed). [Bug 1267484]

2005-08-23  Jeff Hobbs  <jeffh@ActiveState.com>

	* macosx/tkMacOSXDialog.c: make dialogs ignore -initialfile "" and
	-initialdir "" instead of error.

2005-08-23  Mo DeJong  <mdejong@users.sourceforge.net>

	* win/tkWin32Dll.c (DllMain): Replace old asm SEH approach with Kenny's
	new SEH implementation. [Tcl Bug 1235544]

2005-08-23  Mo DeJong  <mdejong@users.sourceforge.net>

	* unix/Makefile.in: Subst BUILD_TCLSH and TCL_EXE.
	* unix/configure: Regen.
	* unix/configure.in: Update minimum autoconf version to 2.59. Invoke
	SC_PROG_TCLSH and SC_BUILD_TCLSH.
	* unix/tcl.m4 (SC_PROG_TCLSH, SC_BUILD_TCLSH):
	* win/Makefile.in: Subst BUILD_TCLSH and TCL_EXE.
	* win/configure: Regen.
	* win/configure.in: Update minimum autoconf version to 2.59. Invoke
	SC_BUILD_TCLSH.
	* win/tcl.m4 (SC_PROG_TCLSH, SC_BUILD_TCLSH): Split confused search
	for tclsh on PATH and build and install locations into two macros.
	SC_PROG_TCLSH searches just the PATH. SC_BUILD_TCLSH determines the
	name of the tclsh executable in the Tcl build directory. [Tcl Bug
	1160114] [Tcl Patch 1244153]

2005-08-22  Daniel Steffen  <das@users.sourceforge.net>

	* macosx/tkMacOSXButton.c:
	* macosx/tkMacOSXDialog.c: fix warnings.

2005-08-20  Joe Mistachkin  <joe@mistachkin.com>

	* win/tkWinX.c: Fixed bad cast. [Bug 1216006]

2005-08-18  Donal K. Fellows  <donal.k.fellows@manchester.ac.uk>

	* doc/GetFont.3: Reworded to reflect the truth. [Bug 1151523]

2005-08-16 George Peter Staplin  <GeorgePS@XMission.com>

	* doc/CrtItemType.3 prototypes were lacking [] after objv. Thus the man
	page was wrong about the actual prototypes. This was verified by
	studying tkCanvBmap.c.

2005-08-13 Chengye Mao  <chengye.geo@yahoo.com>

	* generic/tkOldConfig.c: Fixed [Bug 1258604]. This bug was introduced
	into the modfied Tk_ConfigureWidget. It failed to properly handle the
	specFlags' bit TK_CONFIG_OPTION_SPECIFIED.

2005-08-12  Donal K. Fellows  <donal.k.fellows@manchester.ac.uk>

	* generic/tkOldConfig.c (Tk_ConfigureWidget): Stop storing per-thread
	data in global data structures. Store it in per-interpreter data (i.e.
	per-thread data) instead. [Bug 749908]

2005-08-10  Donal K. Fellows  <dkf@users.sf.net>

	* generic/tkFrame.c (CreateFrame) and others: Don't use size_t when
	working with Tcl_GetStringFromObj because it is not 64-bit clean. [Bug
	1252702]

2005-08-04  Vince Darley  <vincentdarley@users.sourceforge.net>

	* doc/text.n: Clarify behaviour of tab stops (as per [Bug 1247835])

2005-08-09  Daniel Steffen  <das@users.sourceforge.net>

	* macosx/tkMacOSXCarbonEvents.c (AppEventHandlerProc): handle carbon
	events sent directly to application event target via the general
	TkMacOSXProcessEvent() in the same way as events posted to the event
	loop. Moved existing app event handlers to tkMacOSXWindowEvent.c.
	(TkMacOSXInitCarbonEvents): register our application event handler for
	kEventWindowExpanded events to deal with uncollapsing from the dock.

	* macosx/tkMacOSXEvent.h: made TkMacOSXProcessEvent() non-static, added
	* macosx/tkMacOSXEvent.c: new interp field to TkMacOSXEvent struct for
				  use by app event handler.

	* macosx/tkMacOSXMouseEvent.c (TkMacOSXProcessMouseEvent): retrieve
	current window, partCode, modifiers and local cursor position from
	carbon mouse event if possible. Use new static GenerateButtonEvent()
	taking a MouseEventData struct instead of TkGenerateButtonEvent() to
	avoid recomputing already known values. Move process activation on
	MouseDown into BringWindowForward() to allow clicking on window
	titlebar widgets without activating process. Move code dealing with
	clicks in window titelbar into separate function
	HandleWindowTitlebarMouseDown() to avoid code duplication. Avoid
	repeated calls to TkMacOSXGetXWindow() by storing result in
	MouseEventData struct.
	(TkMacOSXButtonKeyState, XQueryPointer): try to get button and modifier
	state from currently processed carbon event (to avoid unnecessary IPC
	with the window server), otherwise use modern carbon API to get this
	info instead of Button() and GetKeys(); only retrieve info caller asks
	for (via non-NULL ptr passed to XQueryPointer).
	(ButtonModifiers2State): new static function converting carbon button
	and modifier state into tk state, allows detection of more than 3 mouse
	buttons (tk supports up to 5) and of NumLock and Fn modifier keys
	(NumLock is mapped to Mod3 and Fn to Mod4).

	* macosx/tkMacOSXWindowEvent.c (TkMacOSXProcessApplicationEvent):
	handle kEventWindowExpanded event to deal with window uncollapsing from
	the dock by generating tk Map event, handle kEventAppHidden and
	kEventAppShown events (moved here from tkMacOSXCarbonEvents.c).

	* macosx/tkMacOSXSubwindows.c (XUnmapWindow): only hide window when it
	is not iconified to avoid window flashing on collapse.

	* macosx/tkMacOSXWm.c: replaced Tk_DoWhenIdle() by Tcl_DoWhenIdle().
	(TkMacOSXZoomToplevel): remove call to TrackBox(), now done in
	HandleWindowTitlebarMouseDown() in tkMacOSXMouseEvent.c.
	(TkpWmSetState): avoid window flashing on collapse by unmapping after
	calling CollapseWindow(); only uncollapse window if it is collapsed.

	* generic/tkInt.decls: changed TkMacOSXZoomToplevel() signature.
	* generic/tkIntPlatDecls.h:

	* macosx/tkMacOSXKeyEvent.c (TkMacOSXProcessKeyboardEvent): only call
	GetMenuItemCommandID() on KeyDown or KeyRepeat events.

	* macosx/tkMacOSXMenu.c (ReconfigureMacintoshMenu): remove call to
	obsolete AppendResMenu() API.

	* macosx/tkMacOSXKeyEvent.c: replaced all direct uses of expensive
	* macosx/tkMacOSXMenu.c:     GetMouse() and TkMacOSXButtonKeyState()
	* macosx/tkMacOSXMenus.c:    APIs by calls to XQueryPointer()
	* macosx/tkMacOSXMouseEvent.c:
	* macosx/tkMacOSXScale.c:
	* macosx/tkMacOSXScrlbr.c:
	* macosx/tkMacOSXWm.c:

	* macosx/tkMacOSXDialog.c:   replaced use of FrontNonFloatingWindow()
	* macosx/tkMacOSXKeyEvent.c: by ActiveNonFloatingWindow() as
	* macosx/tkMacOSXMenu.c:     recommended by Carbon docs.
	* macosx/tkMacOSXMenus.c:
	* macosx/tkMacOSXSubwindows.c:
	* macosx/tkMacOSXWm.c:

	* macosx/tkMacOSXDialog.c: fixed warnings
	* macosx/tkMacOSXTest.c:

	* macosx/tkMacOSXCarbonEvents.c: added CVS Id line to file header.
	* macosx/tkMacOSXDebug.c:
	* macosx/tkMacOSXDebug.h:
	* macosx/tkMacOSXEntry.c:
	* macosx/tkMacOSXEvent.h:
	* macosx/tkMacOSXKeyEvent.c:
	* macosx/tkMacOSXMouseEvent.c:
	* macosx/tkMacOSXWindowEvent.c:
	* macosx/tkMacOSXWm.h:

	* macosx/tkMacOSXInt.h: declare macosx internal procs as MODULE_SCOPE.
	* macosx/tkMacOSXCarbonEvents.c:
	* macosx/tkMacOSXDraw.c:
	* macosx/tkMacOSXFont.c:
	* macosx/tkMacOSXHLEvents.c:
	* macosx/tkMacOSXInit.c:
	* macosx/tkMacOSXWindowEvent.c

	* library/bgerror.tcl: sync with core-8-4-branch changes of 2005-07-28.
	* macosx/tkMacOSXDraw.c:
	* macosx/tkMacOSXWm.c:
	* macosx/tkMacOSXMouseEvent.c:

	* generic/tkFrame.c:   sync with core-8-4-branch changes of 2005-07-27.
	* generic/tkIntDecls.h:
	* generic/tkStubInit.c:
	* generic/tkFrame.c:
	* win/tkWinDraw.c:
	* unix/tkUnixDraw.c:
	* macosx/tkMacOSXDraw.c:
	* macosx/tkMacOSXInt.h:
	* macosx/tkMacOSXWm.c:
	* macosx/tkMacOSXSubwindows.c:

	* macosx/tkMacOSXButton.c: sync with core-8-4-branch.
	* macosx/tkMacOSXEntry.c:
	* macosx/tkMacOSXScale.c:

	* library/demos/menu.tcl: removed errant '}'.

2005-08-04  Donal K. Fellows  <donal.k.fellows@manchester.ac.uk>

	* doc/clipboard.n: Add example demonstrating custom types of clipboard
	data.

2005-07-25  Donal K. Fellows  <donal.k.fellows@manchester.ac.uk>

	* library/*.tcl: Updated to use more 8.4 and 8.5 features as part of
	resolving [Patch 1237759].

2005-07-22  Mo DeJong  <mdejong@users.sourceforge.net>

	* win/tkWinX.c: Define _WIN32_WINNT with NT SP 3 data to fix compiler
	error because SendInput was not defined. The new msys_mingw7 release is
	now needed to compile the HEAD with mingw gcc. [Bug 1210712]

2005-07-21  Jeff Hobbs	<jeffh@ActiveState.com>

	* macosx/tkMacOSXMouseEvent.c (TkMacOSXProcessMouseEvent): corrected if
	expression error (use of = instead of ==).

2005-07-18  Vince Darley  <vincentdarley@users.sourceforge.net>

	* generic/tkTextMark.c: fix to segfault in "mark prev"
	* tests/textIndex.test: [Bug 1240221]

	* tests/textWind.test: make test more robust to avoid infinite loop

2005-07-06  Jeff Hobbs	<jeffh@ActiveState.com>

	* doc/getOpenFile.n: correct -multiple docs (takes boolean)

2005-07-05  Don Porter	<dgp@users.sourceforge.net>

	* unix/Makefile.in:	Purged use of TCLTESTARGS. [RFE 1161550]

2005-06-23  Daniel Steffen  <das@users.sourceforge.net>

	* generic/tkConsole.c (TkConsolePrint): prevent potential NULL deref.

	* macosx/tkMacOSXDefault.h: change ENTRY_BORDER defaults to from 5 to 2
	to make default entry widgets in TkAqua look like in other aqua apps
	(and have same border dimensions as other platforms). [Bug 1176610]

2005-06-21  Donal K. Fellows  <dkf@users.sf.net>

	* doc/GetBitmap.3: Fix silly error in SYNOPSIS. [Bug 1224983]

2005-06-19  Donal K. Fellows  <dkf@users.sf.net>

	* generic/tkImgGIF.c: Cleanse all static (i.e. non-thread-safe) data
	at a miniscule performance hit.

2005-06-18  Daniel Steffen  <das@users.sourceforge.net>

	* macosx/Makefile: for X11 build, add -X11 suffix to unversioned wish
	symbolic link.

	* unix/tcl.m4 (Darwin): add -headerpad_max_install_names to LDFLAGS to
	ensure we can always relocate binaries with install_name_tool.

	* unix/configure: autoconf-2.59

2005-06-07  Donal K. Fellows  <donal.k.fellows@manchester.ac.uk>

	Bump patchlevel to a4 to distinguish from a3 release.

2005-06-04  Jeff Hobbs	<jeffh@ActiveState.com>

	*** 8.5a3 TAGGED FOR RELEASE ***

2005-06-02  Jim Ingham	<jingham@apple.com>

	* generic/tkEvent.c (InvokeFocusHandlers): On Mac OS X the scrollwheel
	events are sent to the window under the mouse, not to the focus window

	Another patch from M. Kirkham.

	* macosx/tkMacOSXScrlbr.c (ThumbActionProc, ScrollBarBindProc): Record
	the first mouse down point, and compute differences from that, rather
	than getting the mouse down each time through the loop. The old method
	would get fooled if you moved the mouse less than a text line height in
	the text widget. [Bug 1083728]

2005-06-03  Daniel Steffen  <das@users.sourceforge.net>

	* macosx/Makefile: fixed 'embedded' target.

2005-06-02  Reinhard Max  <max@suse.de>

	* unix/tkUnix.c (Tk_GetUserInactiveTime): Improvements to get it
	working on Solaris, and panic if we run out of memory.
	* unix/configure.in: Rework the searching for Xss, to make it work on
	Solaris and provide more useful output. Use AC_HELP_STRING where
	appropriate.
	* unix/tcl.m4: synced from Tcl.
	* unix/configure: regenerated with autoconf 2.59.

2005-06-01  Jeff Hobbs	<jeffh@ActiveState.com>

	* win/tkWinInt.h: added private decls of Tk_GetEmbeddedMenuHWND,
	Tk_GetMenuHWND, TkWinCleanupContainerList, and TkpWmGetState to that
	are used across source files.

	* win/tkWinX.c (Tk_ResetUserInactiveTime): cast to squelch compiler
	warning.

2005-05-31  Reinhard Max  <max@suse.de>

	* doc/Inactive.3 (new file): C level API documentationn for
	TIP#245 (Tk_GetUserInactiveTime, Tk_ResetUserInactiveTime).
	* tests/tk.test: Added tests for the TIP#245 implementation.

2005-05-30  Jeff Hobbs	<jeffh@ActiveState.com>

	* generic/tkPanedWindow.c, tests/panedwindow.test: batch of fixes to
	panedwindow from Daniel South. Improved auto-size to fit internal
	windows, fixed sash placement at edge of pane, fixed calculation of
	stretch amount for internal windows. [Bug 1124198, 1161543, 1054117,
	1010941, 795869, 690169, 1192323]

	* generic/tkMenu.c (MenuCmd): create event handler earlier to ensure
	proper destruction of menu through DestroyNotify. [Bug 1159367]

	* library/console.tcl (::tk::ConsoleInit): print out first prompt and
	swallow the extra "% " that comes once from Tcl on Windows.

2005-05-29  Daniel Steffen  <das@users.sourceforge.net>

	* macosx/tkMacOSXFont.c: use Tcl_Panic instead of panic.

	* unix/configure.in: added description of HAVE_XSS for autoheader.
	* unix/configure: autoconf-2.59
	* unix/tkConfig.h.in: autoheader-2.59

	* macosx/Wish.pbproj/project.pbxproj:
	* macosx/Wish.xcode/project.pbxproj: added missing FRAMEWORK defines
	introduced with configure/make based build.

	* macosx/tkMacOSXInit.c:
	* macosx/tkMacOSXNotify.c: fixed warnings.

	* generic/tkDecls.h:
	* generic/tkIntPlatDecls.h:
	* generic/tkPlatDecls.h:
	* generic/tkStubInit.c: ran missing 'make genstubs' for TIP245 changes
	to tk.decls

	* macosx/tkMacOSXXStubs.c (Tk_ResetUserInactiveTime): use symbolic
	constant argument in call to UpdateSystemActivity();

	* macosx/Wish.pbproj/project.pbxproj:
	* macosx/Wish.xcode/project.pbxproj:
	* unix/configure.in: added/corrected linking to IOKit.framework for
	TIP245.

	* unix/configure.in: skip X11 configure checks when building tk_aqua.
	* unix/configure: autoconf-2.59

2005-05-28  Donal K. Fellows  <dkf@users.sf.net>

	TIP #245 IMPLEMENTATION from Reinhard Max <max@suse.de>

	* doc/tk.n: Documentation of [tk inactivity].
	* win/tkWinX.c (Tk_GetUserInactiveTime, Tk_ResetUserInactiveTime):
	* unix/tkUnix.c (Tk_GetUserInactiveTime, Tk_ResetUserInactiveTime):
	* macosx/tkMacOSXXStubs.c:	Implementations of the core API for
	(Tk_GetUserInactiveTime):	determining how long as user's left
	(Tk_ResetUserInactiveTime):	her machine alone.
	* unix/configure.in: Test for XScreenSaver support.
	* generic/tkCmds.c (Tk_TkObjCmd): Implementation of [tk inactivity].

2005-05-27  Todd Helfter  <tmh@users.sourceforge.net>

	* library/menu.tcl: correct the sticky behavior of menus posted by
	tk_popup so that they "stick" after the initial <ButtonRelease>
	following the post, that is not over an active menu entry.

2005-05-26  Daniel Steffen  <das@users.sourceforge.net>

	* macosx/tkMacOSXInit.c (TkpInit): fixed resource file extraction from
	__tk_rsrc section to work with non-prebound .dylib and .bundle.

	* macosx/Makefile: corrected EMBEDDED_BUILD check, use separate Tcl and
	Tk version vars to properly support tk/x11 framework version
	overriding, rewrite tkConfig.sh when overriding tk version, corrected
	Wish.app symlink in tk build dir.

	* unix/configure.in: corrected framework finalization to softlink stub
	library to Versions/8.x subdir instead of Versions/Current.
	* unix/configure: autoconf-2.59

2005-05-25  Jeff Hobbs	<jeffh@ActiveState.com>

	* unix/Makefile.in (install-libraries): protect possible empty list in
	for with list= trick for older shells.

2005-05-23  Jeff Hobbs	<jeffh@ActiveState.com>

	* generic/tkFileFilter.c (FreeGlobPatterns): s/null/NULL/

2005-05-24  Daniel Steffen  <das@users.sourceforge.net>

	* generic/tkTest.c: disable commands not available on TkAqua.

	* macosx/Makefile:
	* macosx/README:
	* macosx/Tk-Info.plist.in (new file):
	* macosx/Wish-Info.plist.in (new file):
	* unix/Makefile.in:
	* unix/configure.in:
	* unix/tcl.m4:
	* unix/tkUnixInit.c: moved all Darwin framework and TkAqua build
	support from macosx/Wish.pbproj and macosx/Makefile into the standard
	unix configure/make buildsystem, the project and macosx/Makefile are no
	longer required to build Tk.framework and/or TkAqua. TkAqua is now
	enabled by the --enable-aqua configure option, and static and
	non-framework builds of TkAqua are now available via the standard
	configure switches. Tk/X11 can also be built as a framework. The
	macosx/Makefile now wraps the unix buildsystem and no longer uses the
	projects, embedded builds are still only available via this Makefile,
	but for other builds it is not longer required (but its current
	functionality is still available for backwards compatibility). The
	projects currently do not call through to the Makefile to build (unlike
	Tcl.pbproj) so project builds may differ from makefile builds. Due to
	issues with spaces in pathnames, 'Wish Shell.app' has been renamed to
	'Wish.app', the macosx/Makefile installs backwards compatibility
	symlinks for the old name.
	* macosx/tkMacOSXInit.c (TkpInit): added support for Tk resource file
	in non-framework and static builds: the resource file is copied into a
	__tk_rsrc MachO section of the library or executable at link time and
	extracted into a temporary location at initialization.
	* unix/configure: autoconf-2.59
	* unix/tkConfig.h.in (new file): autoheader-2.59

	* macosx/Wish.pbproj/project.pbxproj:
	* macosx/Tk-Info.plist:
	* macosx/Wish-Info.plist:
	* macosx/tkAboutDlg.r: updated copyright years to 2005.

2005-05-22  Donal K. Fellows  <dkf@users.sf.net>

	* generic/tkFileFilter.c (TkGetFileFilters): Add all filters, not just
	the first one. [Bug 1206133]

2005-05-15  Jim Ingham	<jingham@apple.com>

	Fixes from Michael Kirkham:

	* macosx/tkMacOSXMenu.c (TkpConfigureMenuEntry): Thinko in clearing the
	ENTRY_ACCEL_MASK before re-parsing it. [Bug 1012852]

	* macosx/tkMacOSXScrlbr.c (UpdateControlValues): Don't set the control
	value BEFORE setting the min and max or the control manager will reset
	it for you. [Bug 1202181]

	* macosx/tkMacOSXXStubs.c (TkMacOSXXGetPixel, TkMacOSXXPutPixel):
	Restore the port to what it was before putting we were called. [Bug
	1202223]

2005-05-14  Jim Ingham  <jingham@apple.com>

	* macosx/tkMacOSXScrlbr.c (ThumbActionProc): Missing Tcl_Release.

2005-05-14  Daniel Steffen  <das@users.sourceforge.net>

	* macosx/tkMacOSXInit.c:
	* macosx/tkMacOSXNotify.c: introduction of new tcl notifier based on
	CFRunLoop allows replacement of the custom TkAqua notifier by a
	standard tcl event source. Removes requirement of threaded tcl core
	for TkAqua, allows to stub-link TkAqua against Tcl by removing use of
	the unstubbed TclInitNotifier & TclFinalizeNotifier. [Tcl Patch
	1202052]

	* macosx/Wish.xcode/project.pbxproj:
	* macosx/Wish.pbproj/project.pbxproj: stub-link TkAqua: build with
	USE_TCL_STUBS and link against libtclstub instead of Tcl.framework,
	unexport libtclstub symbols from Tk to avoid duplicate symbol warnings
	when linking with both Tcl and Tk, fixes for gcc4.0 warnings.

	* macosx/Wish.xcode/project.pbxproj: sync with Wish.pbproj changes
	since 2004-11-19.
	NOTE: to use this project, need to uncomment the tclConfig.h settings
	at the top of tcl/unix/configure.in, autoconf and rebuild tcl !

	* macosx/tkMacOSXBitmap.c:
	* macosx/tkMacOSXButton.c:
	* macosx/tkMacOSXDialog.c:
	* macosx/tkMacOSXFont.c:
	* macosx/tkMacOSXHLEvents.c:
	* macosx/tkMacOSXInit.c:
	* macosx/tkMacOSXKeyboard.c:
	* macosx/tkMacOSXMenu.c:
	* macosx/tkMacOSXMenubutton.c:
	* macosx/tkMacOSXWm.c:
	* macosx/tkMacOSXXStubs.c: fixed gcc 4.0 warnings.

	* unix/tcl.m4: sync with tcl
	* unix/configure: autoconf-2.59

2005-05-10  Vince Darley  <vincentdarley@users.sourceforge.net>

	* library/text.tcl: test and fix to TextPrevPara to avoid infinite loop
	* tests/textIndex.test: at start of widget. [Bug 1191895]

	* generic/tkTextDisp.c: better synchronisation between explicit and
	implicit pixel line-height calculations. [Bug 1186558]

2005-05-10  Don Porter	<dgp@users.sourceforge.net>

	* generic/tkTextDisp.c (GetXView): Improved numerical precision of
	calculation of [.t xview] return values.
	* tests/textDisp.test: Match greater precisions of [.t xview] and
	[.t yview] values in tests.

2005-05-06  Jeff Hobbs	<jeffh@ActiveState.com>

	* unix/configure: regen
	* unix/configure.in: Add AC_C_BIGENDIAN check and pkg-config xft checks
	to extend xft search.
	* unix/tcl.m4: Correct Solaris 10 (5.10) check and add support for
	x86_64 Solaris cc builds.

2005-04-28  Donal K. Fellows  <donal.k.fellows@manchester.ac.uk>

	* macosx/tkMacOSXNotify.c (TkMacOSXWaitForEvent): Fix for typo in
	waitTime computation. [Bug 1191097]
	(AlertNotifier): Factor out the core of the notifier alerting code.

2005-04-25  Daniel Steffen  <das@users.sourceforge.net>

	* macosx/tkMacOSXNotify.c: sync with tclUnixNotfy.c changes since
	2004-06-22, added compile time check for threaded tcl core, removed
	unthreaded code paths as they are never used anyway, fixed
	TkMacOSXAlertNotifier() implementation.

	* unix/Makefile.in: added TCL_STUB_LIB_FILE, needed for unexporting of
	symbols from libtclstub to avoid duplicate symbol warnings.

	* unix/tcl.m4 (Darwin): added configure checks for recently added
	linker flags -single_module and -search_paths_first to allow building
	with older tools (and on Mac OS X 10.1), use -single_module in SHLIB_LD
	and not just T{CL,K}_SHLIB_LD_EXTRAS, added unexporting from Tk of
	symbols from libtclstub to avoid duplicate symbol warnings, added
	PLAT_SRCS definition for Mac OS X, defined MODULE_SCOPE to
	__private_extern__.
	(SC_MISSING_POSIX_HEADERS): added caching of dirent.h check.

	* unix/configure: autoconf-2.59

2005-04-22  George Peter Staplin  <GeorgePS@XMission.com>

	* doc/FontId.3: I fixed a typo. "linespace" was used instead of
	"ascent". I also added a .PP before the paragraph to make the
	formatting look better for the ascent paragraph.

2003-04-18  Joe English	 <jenglish@users.sourceforge.net>

	* unix/tkUnixRFont.c(Tk_MeasureChars): Use Tcl_UtfToUnichar() for lax
	UTF-8 parsing instead of strict parsing with FcUtf8ToUcs4()
	[fix/workaround for Bug 1185640]

2003-04-18  Vince Darley  <vincentdarley@users.sourceforge.net>

	* library/text.tcl
	* doc/text.n: corrected 'Home' and 'End' and Control-a/e handling to
	work with display lines. This was an ommission of the previous tip155
	patch. Clarified the documentation on this point.

2005-04-14  Jeff Hobbs	<jeffh@ActiveState.com>

	* unix/tkUnixFont.c (FontMapLoadPage): reorder char[] decls to avoid
	possible segv. Minimal fix for [Bug 1122671]

2005-04-12  Jeff Hobbs	<jeffh@ActiveState.com>

	* library/tkfbox.tcl (::tk::dialog::file::): fix typeMenuLab ref. Add
	undoc'd ::tk::dialog::file::showHiddenBtn var (default 0) that will add
	a "Show Hidden" checkbutton to tk_get*File and tk_chooseDirectory if
	set to true.
	* library/choosedir.tcl (::tk::dialog::file::chooseDir::): fix
	cancelBtn ref, add hiddenBtn ref for "Show Hidden" button.

2005-04-09  Daniel Steffen  <das@users.sourceforge.net>

	* macosx/README: updated requirements for OS & developer tool versions
	+ other small fixes/cleanup.

	* macosx/tkMacOSXEntry.c (ComputeIncDecParameters): manually define
	constants present only in 10.3 headers so that we can build on 10.2.

	* macosx/Wish.pbproj/project.pbxproj: fixed absolute path to tkEntry.h
	that confused 10.2 PBX.

	* unix/tcl.m4 (Darwin): added -single_module linker flag to
	TCL_SHLIB_LD_EXTRAS and TK_SHLIB_LD_EXTRAS.
	* unix/configure: autoconf-2.59

2005-04-07  Mo DeJong  <mdejong@users.sourceforge.net>

	* macosx/tkMacOSXWm.c (TkWmStackorderToplevelWrapperMap,
	(TkWmStackorderToplevel):
	* unix/tkUnixWm.c (TkWmStackorderToplevelWrapperMap,
	(TkWmStackorderToplevel):
	* win/tkWinWm.c (TkWmStackorderToplevelWrapperMap,
	(TkWmStackorderToplevel):
	Fix panic in wm stackorder when a toplevel is created on another
	display. The code now ignores toplevels that have a display that does
	not match the display of the parent window. [Bug 1152809]

2005-04-06  Donal K. Fellows  <dkf@users.sf.net>

	* doc/wm.n, doc/winfo.n, doc/tk.n, doc/send.n, doc/selection.n:
	* doc/radiobutton.n, doc/photo.n, doc/options.n, doc/menu.n:
	* doc/listbox.n, doc/getOpenFile.n, doc/font.n, doc/event.n:
	* doc/entry.n, doc/clipboard.n, doc/checkbutton.n, doc/canvas.n:
	* doc/button.n, doc/bind.n, doc/TextLayout.3, doc/MeasureChar.3:
	* doc/GetRelief.3, doc/GetPixels.3, doc/GetJustify.3, doc/GetFont.3:
	* doc/GetCursor.3, doc/GetColor.3, doc/GetBitmap.3, doc/GetAnchor.3:
	* doc/FontId.3, doc/CrtWindow.3, doc/CrtImgType.3, doc/ConfigWidg.3:
	* doc/3DBorder.3: Purge old .VS/.VE macro instances.

2005-04-04  Don Porter	<dgp@users.sourceforge.net>

	* library/comdlg.tcl: Added Macintosh file type validation to
	[::tk::FDGetFileTypes]. [Bug 1083878] (Thanks, Vince Darley)

2005-04-04  Vince Darley  <vincentdarley@users.sourceforge.net>

	* generic/tkText.c:
	* tests/text.test: fix to elide searching problems [Bug 1174269] and
	disappearing cursor with insertofftime 0. [Bug 1169429]

2005-04-03  Peter Spjuth  <peter.spjuth@space.se>

	* tests/grid.test:
	* generic/tkGrid.c: Fixed bug in geometry calculations for widgets that
	span multiple columns/row. Bug was introduced in 8.5a1 when fixing
	792387. [Bug 1175092]

2005-03-29  Jeff Hobbs	<jeffh@ActiveState.com>

	* win/tcl.m4, win/configure: do not require cygpath in macros to allow
	msys alone as an alternative.

2005-03-27  Vince Darley  <vincentdarley@users.sourceforge.net>

	* tests/textDisp.test: added test for fix of 2005-03-15.

2005-03-24  Jim Ingham	<jingham@apple.com>

	* macosx/tkMacOSXEntry.c (TkpDrawEntryBorderAndFocus): Dopey bug - do
	not reset the width for entry widgets - we didn't change it for them.

2005-03-23  Jim Ingham	<jingham@apple.com>

	These changes allow us to draw the Entry and Spinbox widget with a
	native look and feel on Mac OS X.

	* generic/tkEntry.h: New file, extracting the definitions of Entry and
	Spinbox.
	* generic/tkEntry.c (DisplayEntry): Call out to TkpDrawSpinboxButtons
	and TkpDrawEntryBorderAndFocus. Also provide default implementations
	for X11 & Win.
	* macosx/tkMacOSXEntry.c: New file, implements the entry & focus and
	spinbox button drawing.
	* tkMacOSXDefaults.h: Change the Mac OS X defaults so they fit the
	native widget shapes.

	This is cleanup thanks to Neil Madden <nem@cs.nott.ac.uk>.

	* macosx/tkMacOSXWm.c (TkMacOSXWinStyle) New function.
	(TkUnsupported1ObjCmd): New function, replaces the un-objectified
	version of the command.
	* generic/tkInt.h: Swap TkUnsupported1Cmd for TkUnsupported1ObjCmd.
	* generic/tkWindow.c (): Ditto.

	This adds a "-notify" flag to "wm attributes" that will bounce the
	dock icon on Mac OS X.	This is from Revar Desmera <revarbat@gmail.com>

	* macosx/tkMacOSXWm.c (WmAttrGetNotifyStatus, WmAttrSetNotifyStatus):
	New functions.
	(WmAttributesCmd): Add the -notify.
	* doc/wm.n: Document -notify.

2005-03-19  Donal K. Fellows  <dkf@users.sf.net>

	* generic/tkConsole.c (Tk_CreateConsoleWindow,TkConsolePrint): Rewrite
	so that TkConsolePrint cannot become detached from the console when the
	[console] command is renamed. [Bug 1016385]

2005-03-15  Vince Darley  <vincentdarley@users.sourceforge.net>

	* generic/tkTextDisp.c: fix for [Bug 1143776] in adjusting displayed
	lines when running into the bottom of the window.

2005-03-14  Jim Ingham	<jingham@apple.com>

	* macosx/tkMacOSXScrlbr.c (ThumbActionProc): No need to use "update
	idletasks" here, TclServiceIdle will do as well and it is simpler.

	These changes implement a change on the Mac OS X side. When we unmap a
	window we mark all its children as unmapped (not following toplevels.
	But we preserve whether they had been mapped before, and when the
	parent is remapped, we remap the children as well. [Bug 940117]

	* macosx/tkMacOSXInt.h: Added TK_MAPPED_IN_PARENT
	* macosx/tkMacOSXSubwindows.c (FixMappingFlags): New function.
	(XMapWindow): Call FixMappingFlags.
	(XUnMapWindow): Ditto.

	* macosx/tkMacOSXSubwindows.c (XMoveResizeWindow): Update the xOff &
	yOff data in the Macdrawable even if the native window hasn't been
	created yet. [Bug 700305]
	(XMoveWindow): Ditto.
	(XResizeWindow): Ditto.

2005-03-15  Pat Thoyts	<patthoyts@users.sourceforge.net>

	* unix/tcl.m4:	  Updated the OpenBSD configuration and regenerated the
	* unix/configure: configure script.

2005-03-14  Donal K. Fellows  <donal.k.fellows@manchester.ac.uk>

	* generic/tkEvent.c (InvokeClientMessageHandlers): Ensure that client
	messages are handled correctly. Thanks to George Petasis for tracking
	this down. [Bug 1162356]

2005-03-11  Jim Ingham	<jingham@apple.com>

	* macosx/tkMacOSXButton.c (TkpDisplayButton): Set the port to the
	Button window's port BEFORE you set the clip, otherwise you are setting
	the clip on the wrong window!
	Also, a little cleanup - move x & y into the branches where they are
	used, and don't compute the TextAnchor if we are using the native
	button text, since we aren't going to use it.
	(TkMacOSXDrawControl): Call ShowControl & SetControlVisibility in a
	more logical order.

	* tkMacOSXInt.h: Add TkMacOSXGenerateFocusEvent.
	* tkMacOSXSubwindows.c (XDestroyWindow): We don't get Activate events
	for the remaining windows when a Floating window is destroyed. This can
	cause the focus to disappear. So catch this case when the window is
	being destroyed and move the focus here.

	* tkMacOSXWindowEvent.c (TkMacOSXGenerateFocusEvent): Make this public
	(used to be GenerateFocusEvent) since we need it here and in
	tkMacOSXSubwindows.c. Then change the name everywhere it is used. [Bug
	1124237]

2005-03-10  Jim Ingham	<jingham@apple.com>

	* macosx/tkMacOSXMouseEvent.c (TkMacOSXProcessMouseEvent): In the
	inDrag section, set the GrafPort to the drag window's GrafPort before
	doing LocalToGlobal. [Bug 1160025]

2005-03-09  Jim Ingham	<jingham@apple.com>

	* macosx/tkMacOSXInit.c (TkpInit): Check to see if the environment
	variable XCNOSTDIN is set, and if so, close stdin & stdout. This is
	necessary to make remote debugging under Xcode work properly.

2005-03-08  Jeff Hobbs	<jeffh@ActiveState.com>

	* win/tkWinWm.c (WinSetIcon): fix GCLP_ICONSM -> GCLP_HICONSM.

	* win/makefile.vc: clarify necessary defined vars that can come from
	MSVC or the Platform SDK.

2005-02-28  Jeff Hobbs	<jeffh@ActiveState.com>

	* win/tkWinX.c (GenerateXEvent): correct %A translation on MouseWheel.
	[Bug 1118340]

2005-02-24  Daniel Steffen  <das@users.sourceforge.net>

	* macosx/tkMacOSX.h: fixed incorrect inclusion of internal header.
	* macosx/tkMacOSXNotify.c: corrected included headers.

2005-02-22  Daniel Steffen  <das@users.sourceforge.net>

	* macosx/tkMacOSXDialog.c (Tk_GetSaveFileObjCmd, NavServicesGetFile):
	fixed encoding problems with -initialfile & -filetypes and corrected
	potential buffer overrun with -initialdir/-initialfile. [Bug 1146057]

2005-02-16  Mo DeJong  <mdejong@users.sourceforge.net>

	TIP#223 IMPLEMENTATION

	* doc/wm.n: Add documentation for -fullscreen attribute.
	* tests/winWm.test: Add -fullscreen to wm attribute usage message.
	* tests/wm.test: Add -fullscreen to wm attribute usage message. Add
	-fullscreen attribute test cases for Windows.
	* win/tkWinWm.c (WmInfo, UpdateWrapper, TkpWmSetFullScreen)
	(WmAttributesCmd, UpdateGeometryInfo):
	Implement TIP 223 [wm attributes -fullscreen].

2005-02-14  Vince Darley  <vincentdarley@users.sourceforge.net>

	* generic/tkText.c:
	* generic/tkText.h:
	* generic/tkTextDisp.c:
	* generic/tkTextIndex.c:
	* generic/tkTextBTree.c:
	* doc/text.n:
	* tests/textDisp.test:
	* tests/textIndex.test: fix of longstanding elide problem when eliding
	a newline without eliding the entire logical line. [Bug 443848]

2005-02-14  Jeff Hobbs	<jeffh@ActiveState.com>

	* doc/options.n: note -cursor {} behavior. [Bug 965618]

2005-02-14  Donal K. Fellows  <donal.k.fellows@man.ac.uk>

	* tests/all.tcl: Add a [package require Tk] so that a missing display
	causes an early failure and keeps the error trace short. Issue observed
	in [FRQ 11122147], even though that's unrelated.

2005-02-11  Jeff Hobbs	<jeffh@ActiveState.com>

	* library/panedwindow.tcl (::tk::panedwindow::Cursor): check window
	existence on delayed call. [Bug 949792]

	* doc/text.n: note 'image' key in 'dump' command. [Bug 1115907]

	* win/tkWinWm.c (TkWinGetIcon): fix toplevel retrieval for determining
	icon ref (potential crash). [Bug 1105738]

	* generic/tkCanvBmap.c (ConfigureBitmap, ComputeBitmapBbox): Fixed
	possible crash with disabled bmap and bbox handling [Bug 1119460]
	(BitmapToPostscript): made aware of various bitmap types

	* unix/Makefile.in: remove SHLIB_LD_FLAGS (only for AIX, inlined into
	* unix/tcl.m4:	    SHLIB_LD). Combine AIX-* and AIX-5 branches in
	* unix/configure:   SC_CONFIG_CFLAGS. Correct gcc builds for AIX-4+ and
	HP-UX-11. autoconf-2.59 gen'd.

2005-02-09  Donal K. Fellows  <donal.k.fellows@manchester.ac.uk>

	* tests/wm.test: Convert to use more tcltest2 features.

2005-02-07  Donal K. Fellows  <donal.k.fellows@manchester.ac.uk>

	* generic/tkCanvas.c (CanvasWidgetCmd): Fix stupid mistake in variable
	names, reported by Andreas Leitgeb.

2005-02-03  Donal K. Fellows  <donal.k.fellows@manchester.ac.uk>

	* generic/tkCanvas.c (GetStaticUids): New function to manage the
	thread-specific data detailing the list of all uids in a thread.
	(typeList): Protect this (the other piece of global data) with a mutex.
	[Bug 1114977]

2005-01-31  Jeff Hobbs	<jeffh@ActiveState.com>

	* unix/tcl.m4, unix/configure: add solaris-64 gcc build support. [Bug
	1021871]

2005-01-31  Donal K. Fellows  <donal.k.fellows@manchester.ac.uk>

	* generic/tkImgPhoto.c (PhotoFormatThreadExitProc): Made the comments
	in the code more relevant to the function they were documenting! [Bug
	1110553]

	* library/msgs/es_ES.msg: Added more localization for Spanish Spanish.
	[Bug 1111213]

2005-01-25  Daniel Steffen  <das@users.sourceforge.net>

	* macosx/tkMacOSXInit.c (TkpInit): set tcl_interactive to 1 to show
	console at startup instead of directly calling [console show].

	* unix/tcl.m4 (Darwin): fixed bug with static build linking to dynamic
	library in /usr/lib etc instead of linking to static library earlier in
	search path. [Tcl Bug 956908]
	Removed obsolete references to Rhapsody.
	* unix/configure: autoconf-2.57

2005-01-18  Donal K. Fellows  <donal.k.fellows@man.ac.uk>

	* library/demos/menu.tcl: Reworked to make dialogs children of the
	demo widget so that they are properly visible. Issue reported by Keith
	Nash <k.j.nash@usa.net>

2005-01-13  Donal K. Fellows  <donal.k.fellows@man.ac.uk>

	* library/tkfbox.tcl (IconList_Selection, IconList_Create):
	(IconList_Arrange): Assorted tk_getOpenFile fixes. [part of Bug 600313]
	(IconList_ShiftMotion1): Also fix shift-drag.

2005-01-12  Don Porter	<dgp@users.sourceforge.net>

	* unix/tcl.m4:		Sync'ed to Tcl's copy.
	* unix/configure:	autoconf-2.57

2005-01-12  Donal K. Fellows  <donal.k.fellows@man.ac.uk>

	* doc/event.n: Added section on predefined virtual events. [Bug 608115]

2005-01-11  Vince Darley  <vincentdarley@users.sourceforge.net>

	* generic/tkTextDisp.c: fix to scrollbar height calculations of text
	widgets containing a single very long (wrapped) line. This fixes at
	least part of [Bug 1093631].

2005-01-11  Donal K. Fellows  <donal.k.fellows@man.ac.uk>

	* generic/tkObj.c (TkParsePadAmount):
	* generic/tkPack.c: Moved function to tkObj.c and rewrote so that it
	takes advantage of Tcl_Objs properly and cannot leave objects in an
	inconsistent state. [Bug 1098779]

2005-01-10  Joe English	 <jenglish@users.sourceforge.net>

	* unix/Makefile.in, unix/configure.in, unix/tkConfig.sh.in:
	Remove ${DBGX}, ${TK_DBGX} from Tk build system. [Patch 1081595]
	* unix/tcl.m4: re-synced with tcl/unix/tcl.m4
	* unix/configure: Regenerated.

2005-01-07  Donal K. Fellows  <donal.k.fellows@man.ac.uk>

	* generic/tkWindow.c (GetScreen): Make sure the result is reset on all
	error paths to stop strange errors. [Bug 697915]

2005-01-05  Donal K. Fellows  <donal.k.fellows@man.ac.uk>

	* doc/loadTk.n, doc/toplevel.n: Convert to other form of emacs mode
	control comment to prevent problems with old versions of man. [Bug
	1085127]

2005-01-03  Jeff Hobbs	<jeffh@ActiveState.com>

	* win/tkWinWm.c (TkWinWmCleanup): clean up layered window class. This
	caused crash in reinit of Tk (as seen in plugin).

	******************************************************************
	*** CHANGELOG ENTRIES FOR 2004 AND 2003 IN "ChangeLog.2004"    ***
	*** CHANGELOG ENTRIES FOR 2002 AND EARLIER IN "ChangeLog.2002" ***
	******************************************************************<|MERGE_RESOLUTION|>--- conflicted
+++ resolved
@@ -1,4 +1,8 @@
-<<<<<<< HEAD
+2012-08-17  Jan Nijtmans  <nijtmans@users.sf.net>
+
+	* win/nmakehlp.c: Add "-V<num>" option, in order to be able
+	to detect partial version numbers.
+
 2012-08-15  Jan Nijtmans  <nijtmans@users.sf.net>
 
 	* win/buildall.vc.bat: Only build the threaded builds by default
@@ -15,12 +19,6 @@
 	* unix/tkUnixEvent.c:	introduced in checkin [b7a58eae61].
 	* unix/tkUnixKey.c:	The warnings were false flags from a
 	* unix/tkUnixRFont.c:	faulty OpenBSD C compiler.
-=======
-2012-08-17  Jan Nijtmans  <nijtmans@users.sf.net>
-
-	* win/nmakehlp.c: Add "-V<num>" option, in order to be able
-	to detect partial version numbers.
->>>>>>> 873591d6
 
 2012-08-03  Francois Vogel  <fvogelnew1@free.fr>
 
