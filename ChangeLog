--- conflicted
+++ resolved
@@ -1,13 +1,9 @@
-<<<<<<< HEAD
+2012-12-04  Francois Vogel  <fvogelnew1@free.fr>
+
+	* generic/tkTextIndex.c: [Bug 3588824]: bug in image index handling
+	* tests/textIndex.test:  for weird image names
+
 2012-11-14  Jan Nijtmans  <nijtmans@users.sf.net>
-=======
-2012-12-04  Francois Vogel  <fvogelnew1@free.fr>
-
-   * generic/tkTextIndex.c: [Bug 3588824]: bug in image index handling
-   * tests/textIndex.test:  for weird image names
-
-2012-11-13  Jan Nijtmans  <nijtmans@users.sf.net>
->>>>>>> 5ae5c226
 
 	* win/tkWinDialog.c: [Bug 3500545]: tk_getOpenFile -multiple 1 wrong
 	on windows
