<<<<<<< HEAD
2012-03-07  Donal K. Fellows  <dkf@users.sf.net>

	* generic/tkObj.c (GetPixelsFromObjEx): [Bug 3497848]: Better rounding
	of pixel values to integers.
=======
2012-03-18  Jan Nijtmans  <nijtmans@users.sf.net>

	* xlib/xcolors.c:   [RFE 3503317]: XParseColor speedup
	* xlib/rgb.txt:     List of all colors accepted by Tk in Xorg format
	* tests/color.test: Added test case for all colors in rgb.txt
>>>>>>> db4b71fa

2012-03-04  Jan Nijtmans  <nijtmans@users.sf.net>

	* unix/tcl.m4:    Patch from the cygwin folks
	* unix/configure: (re-generated)

2012-02-28  Francois Vogel  <fvogelnew1@free.fr>

	* generic/tkText.c:      [Bug 1630262, Bug 1615425]: segfault
	* generic/tkTextBTree.c  when deleting lines or tagging outside of
	* generic/tkTextDisp.c   the -startline/-endline range with peer
	* generic/tkTextMark.c   text widgets.
	* tests/text.test        [Bug 3487407]: Weird text indices.
	* tests/textMark.test

2012-02-28  Donal K. Fellows  <dkf@users.sf.net>

	* doc/canvas.n: [Bug 3495198]: Corrected types of bitmap options.

2012-02-26  Jan Nijtmans  <nijtmans@users.sf.net>

	* xlib/xcolors.c: Provide fallback for _strtoi64
	* win/configure.in: Detect whether _strtoi64 is available
	* win/configure: (regenerated)

2012-02-15  Jan Nijtmans  <nijtmans@users.sf.net>

	* xlib/xcolors.c: [Bug 3486474]: Inconsistent color scaling
	* generic/tkColor.c: new internal function TkParseColor
	* generic/tkInt.h:
	* generic/tk*.c:   Change XParseColor() to TkParseColor() everywhere.

2012-02-10  Donal K. Fellows  <dkf@users.sf.net>

	* win/tkWinDialog.c (GetFileNameW): Ensure that we do not convert a
	result list to a string inadvertently, as this causes problems with
	Tkinter's handling of multiple filename results. Issue was reported
	via StackOverflow: http://stackoverflow.com/q/9227859/301832

2012-01-29  Jan Nijtmans  <nijtmans@users.sf.net>

	* win/tkImgPhoto.c: [Bug 3480634]: PNG Images missing in menus on Mac

2012-01-27  Jan Nijtmans  <nijtmans@users.sf.net>

	* win/tkWinDialog.c: [Bug 3480471]: tk_getOpenFile crashes on Win64

2012-01-26  Francois Vogel  <fvogelnew1@free.fr>

	* generic/tkTextDisp.c: [Bug-1754043] and [Bug-2321450]: When
	-blockcursor is true, the cursor appears as a blinking bar which
	expands to the right edge of the widget.

2012-01-25  Jan Nijtmans  <nijtmans@users.sf.net>

	* generic/tkImgPhoto.c: [Bug 2433260]: non-critical error in
	Tk_PhotoPutBlock

2012-01-25  Francois Vogel  <fvogelnew1@free.fr>

	* generic/tkText.c: Don't increase the epoch twice

2012-01-25  Francois Vogel  <fvogelnew1@free.fr>

	* generic/tkText.c:      [Bug-1630271]: segfault/infinite loop
	* generic/tkTextMark.c:  when a mark is before -startline
	* tests/textMark.test:

2012-01-25  Francois Vogel  <fvogelnew1@free.fr>

	* generic/tkText.c: [Bug-3475627]: Test text-31.11 fails

2012-01-22  Francois Vogel  <fvogelnew1@free.fr>

	* generic/tkTextMark.c: [Bug-3288113,3288121]: Missing marks/endless
	* tests/textMark.test:  loop in text mark prev/next

2012-01-19  Francois Vogel  <fvogelnew1@free.fr>

	* generic/tkText.c: [Bug-3021557]: Moving the cursor in
	* tests/text.test:  elided text freezes Tk

2011-11-22  Jan Nijtmans  <nijtmans@users.sf.net>

	* doc/wish.1: Use the same shebang comment everywhere.
	* library/demos/hello
	* library/demos/rmt
	* library/demos/square
	* library/demos/tcolor
	* library/demos/timer
	* library/demos/widget
	* unix/Makefile.in: [Bug 1945073]: Demo square.tcl
	* win/Makefile.in: cannot run; need package tktest

2011-11-17  Alexandre Ferrieux  <ferrieux@users.sourceforge.net>

	* generic/tkCanvas.c: [Bug 3437816]: Missing TCL_ERROR return
	in [canvas lower].

2011-11-08  Reinhard Max  <max@suse.de>

	* unix/Makefile.in: Add square to DEMOPROGS. It contains a shebang
	and hence should get installed with executable bits.

	* doc/label.n:         Fix the escaping of leading dots in lines that
	* doc/text.n:          start with a widget name, so that nroff
	* doc/ttk_notebook.n:  doesn't mistake it as a non-existing macro
	* doc/pack.n:          and skips the entire line.

2011-11-04  Don Porter  <dgp@users.sourceforge.net>

	*** 8.5.11 TAGGED FOR RELEASE ***

	* generic/tk.h:		Bump to 8.5.11 for release.
	* library/tk.tcl:
	* unix/configure.in:
	* unix/tk.spec:
	* win/configure.in:
	* README:

	* unix/configure:	autoconf-2.59
	* win/configure:

	* changes:	Updated for 8.5.11 release.

2011-11-01  Donal K. Fellows  <dkf@users.sf.net>

	* generic/tkObj.c (GetPixelsFromObjEx): [Bug 3431491]: Use a bit of
	type hackery to allow numbers to be interpreted as coordinates (most
	notably on a canvas) without reinterpreting via a string.

2011-10-26  Don Porter  <dgp@users.sourceforge.net>

	* changes:	Updates for 8.5.11.

2011-10-01  Kevin B. Kenny  <kennykb@acm.org>

	* generic/tkInt.h:	[Bug 3410609] Change the event mechanism
	* unix/tkUnixEvent.c:	for <KeyPress> events to use the keysym
	* unix/tkUnixKey.c:	returned by XLookupString in preference to
	the one that appears in the raw X event at any level. This change
	allows binding to ISO_Level3_Shift-ed characters, composed characters,
	and similar beasts. KeyRelease events still work as they did before,
	as does Tk with input methods disabled.

2011-09-01  Donal K. Fellows  <dkf@users.sf.net>

	* doc/photo.n: Correctly documented what the [$ph data] command
	produces without the -format option.

2011-08-16  Jan Nijtmans  <nijtmans@users.sf.net>

	* win/tkWinDialog.c: [Bug 3388350] mingw64 compiler warnings
	* win/tkWinDraw.c
	* win/tkWinSend.c
	* win/tkWinSendCom.c
	* win/tkWinColor.c
	* win/tkWinDialog.c
	* win/tkWinEmbed.c
	* win/tkWinMenu.c
	* win/tkWinPixmap.c
	* win/tkWinTest.c
	* win/tkWinWindow.c
	* win/tkWinWm.c
	* win/tkWinX.c
	* win/stubs.c
	* generic/tkAtom.c
	* generic/tkSelect.c

2011-08-13  Jan Nijtmans  <nijtmans@users.sf.net>

	* generic/tkBitmap.c: [Bug 3388350] mingw64 compiler warnings
	* generic/tkConsole.c
	* unix/tkUnixMenubu.c
	* win/tkWinButton.c
	* win/tkWinEmbed.c
	* win/tkWinFont.c
	* win/tkWinImage.c
	* win/tkWinKey.c
	* win/tkWinTest.c
	* win/tkWinWm.c

2011-08-03  Jan Nijtmans  <nijtmans@users.sf.net>

	* win/tkWinDialog.c: [Bug 3314770] regression - Windows file
	dialogs not resizable

2011-07-28  Jan Nijtmans  <nijtmans@users.sf.net>

	* xlib/X11/Xutil.h: [Bug 3380684] XEmptyRegion prototype doesn't
	match usage

2011-06-29  Don Porter  <dgp@users.sourceforge.net>

	* generic/ttk/ttkTrace.c: [Bug 3341056] Correct segfault due to flaw
	* tests/ttk/ttk.test:	in the 2011-06-17 commit.

2011-06-23  Don Porter  <dgp@users.sourceforge.net>

	* changes:	Updated for 8.5.10 release.

2011-06-17  Don Porter  <dgp@users.sourceforge.net>

	*** 8.5.10 TAGGED FOR RELEASE ***

	* generic/ttk/ttkTrace.c:	Workaround Bug 3062331.
	* tests/ttk/ttk.test:
	* changes:	Updated

2011-06-16  Jan Nijtmans  <nijtmans@users.sf.net>

	* win/tcl.m4: Sync with win/tcl.m4 from Tcl
	* win/configure: (regenerated)

2011-06-10  Don Porter  <dgp@users.sourceforge.net>

	* README:	Correct some README bitrot.
	* macosx/README:

	* generic/tkCanvLine.c: [Bug 3175610] Incomplete refresh of line item.
	Backport of 2011-03-03 trunk commit from Alexandre Ferrieux.

2011-06-08  Don Porter  <dgp@users.sourceforge.net>

	* changes:	Updated for 8.5.10 release.

2011-06-07  Don Porter  <dgp@users.sourceforge.net>

	* win/tkWinDialog.c:	Backport [Bug 2484771] fix.

	* generic/tkEntry.c:	Restore support for values "08" and "09"
	in a [spinbox] configured to use -from and -to values.  [Bug 2358545].

2011-06-06  Don Porter  <dgp@users.sourceforge.net>

	* generic/tkConsole.c:	Restore proper NUL output to the [console].
	[Bug 2546087]

2011-04-22  Peter Spjuth  <peter.spjuth@gmail.com>

	* generic/tkCanvPoly.c: [Bug 3291543] There was a crash if dchars
	* tests/canvas.test:    removed all coordinates of a polygon.

2011-04-21  Peter Spjuth  <peter.spjuth@gmail.com>

	* doc/checkbutton.n: Document all variable options as global.
	* doc/radiobutton.n:
	* doc/listbox.n:
	* doc/menu.n:
	* doc/options.n:
	* doc/ttk_combobox.n:
	* doc/ttk_entry.n:
	* doc/ttk_progressbar.n:
	* doc/ttk_widget.n:

2011-04-04  Peter Spjuth  <peter.spjuth@gmail.com>

	* tests/grid.test:
	* generic/tkGrid.c: [Bug 723765]: When a slave was removed from grid,
	the -in option was not remembered.

2011-04-04  Peter Spjuth  <peter.spjuth@gmail.com>

	* doc/labelframe.n:
	* doc/frame.n:
	* generic/tkFrame.c: [Bug 2997657]: Removed -container from labelframe
	documentation since it does not work as expected and does not make
	sense as a container. Added note to frame about restrictions when used
	as a container.

2011-03-28  Jan Nijtmans  <nijtmans@users.sf.net>

	* generic/tkTextBTree.c:	[Bug 3129527]: Fix buffer overflow
	w/ GCC 4.5 and -D_FORTIFY_SOURCE=2. One more place where this problem
	could appear.

2011-03-24  Jan Nijtmans  <nijtmans@users.sf.net>

	* win/tkWinMenu.c: [Bug #3239768] tk8.4.19 (and later) WIN32
	menu font support.

2011-03-16  Jan Nijtmans  <nijtmans@users.sf.net>

	* unix/tcl.m4:    Make SHLIB_LD_LIBS='${LIBS}' the default and
	* unix/configure: set to "" on per-platform necessary basis.
	Backported from TEA, but kept all original platform code which was
	removed from TEA.

2011-03-12  Jan Nijtmans  <nijtmans@users.sf.net>

	* win/tkWin32Dll.c: Eliminate unneeded _TkFinalize wrapper.

2011-03-11  Jan Nijtmans  <nijtmans@users.sf.net>

	* generic/ttk/ttkDefaultTheme.c: Eliminate some unneeded write-only
	* generic/ttk/ttkManager.c:      variables (discovered by gcc-4.6)
	* generic/ttk/ttkSquare.c:

2011-03-09  Reinhard Max  <max@suse.de>

	* unix/configure.in: Use a symbol from libXft itself for the link
	test rather than one from libfreetype, because the latter doesn't
	work when the linker is called with --as-needed.

2011-01-25  Jan Nijtmans  <nijtmans@users.sf.net>

	* generic/tkSelect.c:	[Patch #3129527]: Fix buffer overflow
	* win/tkWinWm.c:	w/ GCC 4.5 and -D_FORTIFY_SOURCE=2. Just the
	* unix/tkUnixWm.c:	strcpy->memcpy part, to prevent anything
	like [Bug #3164879]

2011-01-22  Joe English  <jenglish@users.sourceforge.net>

	* generic/ttk/ttkEntry.c(ttk::combobox): Add missing
	'validate' command (reported by schelte).

2011-01-19  Jan Nijtmans  <nijtmans@users.sf.net>

	* generic/ttk/ttkGenStubs.tcl:	Make sure to use CONST/VOID in stead of
	* generic/ttk/ttkDecls.h: const/void when appropriate. This allows to
	use const/void in the *.decls file always, genStubs will do the right
	thing.

2011-01-17  Jan Nijtmans  <nijtmans@users.sf.net>

	* win/tcl.m4:         handle --enable-64bit=ia64 for gcc. BACKPORT.
	* win/configure:      (autoconf-2.59)

2011-01-13  Jan Nijtmans  <nijtmans@users.sf.net>

	* library/msgbox.tcl: [Patch #3154705] Close button has no effect

2011-01-06  Stuart Cassoff  <stwo@users.sourceforge.net>

	* generic/tkEvent.c:	Cast some NULLs to (void *) in order to quash
	* unix/tkUnixEvent.c:	"missing sentinel in function call"
	* unix/tkUnixKey.c:	compiler warnings.
	* unix/tkUnixRFont.c:

2010-12-17  Stuart Cassoff  <stwo@users.sourceforge.net>

	* unix/Makefile.in:  [Bug 2446711]: Remove 'allpatch' target.

2010-12-17  Stuart Cassoff  <stwo@users.sourceforge.net>

	* unix/Makefile.in:  Use 'rpmbuild', not 'rpm' [Bug 2537626].

2010-12-13  Jan Nijtmans  <nijtmans@users.sf.net>

	* unix/tcl.m4:       Cross-compile support for Win and UNIX (backported)
	* unix/configure:    (autoconf-2.59)
	* win/tcl.m4:
	* win/configure.in:
	* win/configure:     (autoconf-2.59)
	* win/tkWin32Dll.c:  SEH-emulation for AMD64
	* win/tkWinX.c:      mingw-w64 does not accept _WIN32_IE < 0x0501

2010-12-12  Stuart Cassoff  <stwo@users.sourceforge.net>

	* unix/tcl.m4: Better building on OpenBSD.
	* unix/configure: (autoconf-2.59)

2010-11-24  Jan Nijtmans  <nijtmans@users.sf.net>

	* win/tkWinDialog.c:	[Bug #3071836]: Crash/Tcl_Panic on WinXP saving
	* win/tkWinInit.c:	file to C:\ re-wrote TkpDisplayWarning such
	that it does not use an Tcl API calls any more, so it works even with
	an ill-initialized Tcl.
	* win/winMain.c:	Teach WishPanic how to thread UTF-8 in it's
	messagebox.  Backports from Tcl 8.6. No change in functionality.

2010-11-19  Jan Nijtmans  <nijtmans@users.sf.net>

	* win/configure.in:	Allow cross-compilation by default. (backported)
	* win/tcl.m4:		Use -pipe for gcc on win32 (backported)
	* win/configure:	(regenerated)

2010-11-16  Jan Nijtmans  <nijtmans@users.sf.net>

	* win/tkWinPort.h  [Bug #3110161]: Extensions using TCHAR don't compile
	on VS2005 SP1

2010-11-04  Jan Nijtmans  <nijtmans@users.sf.net>

	* library/msgs/de.msg:  Updated German messages.  Thanks to Ruediger
	Haertel. [Patch 2442309] [Bug 3102739].

2010-10-23  Jan Nijtmans  <nijtmans@users.sf.net>

	* win/rules.vc        Update for VS10

2010-10-11  Joe English  <jenglish@users.sourceforge.net>

	* generic/ttk/ttkTreeview.c: Fix crash in 'tag add' / 'tag remove'
	commands when no -tags specified [Bug 3085489].

2010-10-06  Donal K. Fellows  <dkf@users.sf.net>

	* win/Makefile.in (genstubs): [Tcl Bug 3082049]: Typo.

2010-09-08  Joe English  <jenglish@users.sourceforge.net>

	* generic/ttk/ttkTreeview.c (TreeviewSeeCommand): [Bug 2829363]:
	Schedule redisplay if [$tv see] opens any items.

2010-09-02  Joe English  <jenglish@users.sourceforge.net>

	* library/ttk/winTheme.tcl, library/ttk/xpTheme.tcl,
	* library/ttk/vistaTheme.tcl: [Bug 3057573]: Specify disabled combobox
	text foreground color.

2010-09-01  Don Porter  <dgp@users.sourceforge.net>

	*** 8.5.9 TAGGED FOR RELEASE ***

	* changes:	Updated for 8.5.9 release.

	* doc/menu.n:  Formatting error.

2010-09-01  Joe English  <jenglish@users.sourceforge.net>

	* library/ttk/entry.tcl: Revert keyboard navigation bindings
	to use real events instead of virtual events.

2010-08-31  Andreas Kupries  <andreask@activestate.com>

	* win/tcl.m4: Applied patch by Jeff fixing issues with the
	manifest handling on Win64.
	* win/configure: Regenerated.

2010-08-26  Jeff Hobbs  <jeffh@ActiveState.com>

	* generic/tkText.c (DumpLine): [Bug 3053347]:
	s/segPtr->size/currentSize/ throughout, but particularly in if
	lineChanged block where segPtr may no longer be valid.

	* unix/Makefile.in: add valgrind target
	* unix/configure, unix/tcl.m4: [Bug 1230554]: SHLIB_LD_LIBS='${LIBS}'
	for OSF1-V*. Add /usr/lib64 to set of auto-search dirs.
	(SC_PATH_X): Correct syntax error when xincludes not found.

	* win/Makefile.in (VC_MANIFEST_EMBED_DLL VC_MANIFEST_EMBED_EXE):
	* win/configure, win/configure.in, win/tcl.m4: SC_EMBED_MANIFEST
	macro and --enable-embedded-manifest configure arg added to support
	manifest embedding where we know the magic.  Help prevents DLL hell
	with MSVC8+.

2010-08-25  Jeff Hobbs  <jeffh@ActiveState.com>

	* doc/ttk_spinbox.n (new), doc/ttk_*.3, doc/ttk_*.n:
	* generic/ttk/ttkGenStubs.tcl:
	* generic/ttk/ttk.decls, generic/ttk/ttkDecls.h:
	* generic/ttk/ttkButton.c, generic/ttk/ttkCache.c:
	* generic/ttk/ttkClamTheme.c, generic/ttk/ttkClassicTheme.c:
	* generic/ttk/ttkDefaultTheme.c, generic/ttk/ttkElements.c:
	* generic/ttk/ttkEntry.c, generic/ttk/ttkFrame.c:
	* generic/ttk/ttkImage.c, generic/ttk/ttkInit.c:
	* generic/ttk/ttkLabel.c, generic/ttk/ttkLayout.c:
	* generic/ttk/ttkNotebook.c, generic/ttk/ttkPanedwindow.c:
	* generic/ttk/ttkProgress.c, generic/ttk/ttkScale.c:
	* generic/ttk/ttkScroll.c, generic/ttk/ttkScrollbar.c:
	* generic/ttk/ttkSeparator.c, generic/ttk/ttkSquare.c:
	* generic/ttk/ttkState.c, generic/ttk/ttkStubInit.c:
	* generic/ttk/ttkStubLib.c, generic/ttk/ttkTagSet.c:
	* generic/ttk/ttkTheme.c, generic/ttk/ttkTheme.h:
	* generic/ttk/ttkThemeInt.h, generic/ttk/ttkTrace.c:
	* generic/ttk/ttkTrack.c, generic/ttk/ttkTreeview.c:
	* generic/ttk/ttkWidget.c, generic/ttk/ttkWidget.h:
	* library/ttk/spinbox.tcl (new):
	* library/ttk/altTheme.tcl, library/ttk/aquaTheme.tcl:
	* library/ttk/button.tcl, library/ttk/clamTheme.tcl:
	* library/ttk/classicTheme.tcl, library/ttk/combobox.tcl:
	* library/ttk/cursors.tcl, library/ttk/defaults.tcl:
	* library/ttk/entry.tcl, library/ttk/notebook.tcl:
	* library/ttk/panedwindow.tcl, library/ttk/scale.tcl:
	* library/ttk/sizegrip.tcl, library/ttk/treeview.tcl:
	* library/ttk/ttk.tcl, library/ttk/utils.tcl:
	* library/ttk/vistaTheme.tcl, library/ttk/winTheme.tcl:
	* library/ttk/xpTheme.tcl:
	* macosx/ttkMacOSXTheme.c: used 8.6/carbon variant
	* tests/ttk/combobox.test, tests/ttk/treetags.test:
	* tests/ttk/treeview.test, tests/ttk/ttk.test:
	* tests/ttk/vsapi.test:
	* tests/ttk/checkbutton.test (new):
	* tests/ttk/radiobutton.test (new):
	* tests/ttk/spinbox.test (new):
	* win/ttkWinMonitor.c, win/ttkWinTheme.c, win/ttkWinXPTheme.c:
	Major backport of 8.6 Ttk for 8.5.9.  Most changes were only being
	committed to head (8.6), although they could apply for 8.5 as well.
	This re-sync makes future work easier to maintain and adds some
	useful work for 8.5 users. [Bug 3053320]: Notable changes:
	- Lots of code cleanup
	- Some bug fixes never backported
	- Addition of ttk::spinbox
	- minor color changes
	- Improved Vista/7 styling
	- Move to tile version 0.8.6 (pseudo-package)
	- ABI and API compatible (even $w identify)
	- minor new features (extended $w identify)

2010-08-03  Don Porter  <dgp@users.sourceforge.net>

	* changes:	Updated for 8.5.9 release.

2010-08-20  Donal K. Fellows  <dkf@users.sf.net>

	* doc/listbox.n (SEE ALSO): [Bug 3048809]: Corrected what other page
	was referred to (ttk::treeview can work as a listbox).

2010-08-12  Donal K. Fellows  <dkf@users.sf.net>

	* library/text.tcl (TextCursorInSelection): [Patch 2585265]: Backport
	of factoring-out of decision logic for whether to delete the selected
	text.

2010-08-11  Jeff Hobbs  <jeffh@ActiveState.com>

	* win/Makefile.in (%.${OBJEXT}): better implicit rules support

	* unix/configure: regen with ac-2.59
	* unix/configure.in, unix/Makefile.in:
	* unix/tcl.m4 (AIX): remove the need for ldAIX, replace with
	-bexpall/-brtl.  Remove TK_EXP_FILE (export file) and other baggage
	that went with it.  Remove pre-4 AIX build support.

2010-08-11  Donal K. Fellows  <dkf@users.sf.net>

	* generic/tkCanvLine.c (LineDeleteCoords): [Bug 2900121]: Backport of
	fix to sense of test.

2010-08-10  Don Porter  <dgp@users.sourceforge.net>

	* library/msgs/pl.msg:	Backport updates to pl.msg from HEAD

2010-08-04  Jeff Hobbs  <jeffh@ActiveState.com>

	* license.terms: Fix DFARs note for number-adjusted rights clause

2010-08-04  Don Porter  <dgp@users.sourceforge.net>

	* generic/tk.h:		Bump to 8.5.9 for release.
	* library/tk.tcl:
	* unix/configure.in:
	* unix/tk.spec:
	* win/configure.in:
	* README:

	* unix/configure:	autoconf-2.59
	* win/configure:

	* changes:	Updated for 8.5.9 release.

2010-08-03  Jeff Hobbs  <jeffh@ActiveState.com>

	* library/button.tcl (::tk::CheckEnter): [AS Bug#87409]: Use uplevel
	set instead of set :: to work with other var resolvers (itcl).

2010-08-03  Don Porter  <dgp@users.sourceforge.net>

	* changes:	Updated for 8.5.9 release.

2010-07-06  Andreas Kupries  <andreask@activestate.com>

	* doc/text.n: Fixed minor typo in the description of 'text delete', as
	reported by <eee@users.sf.net> on the chat.

2010-05-31  Joe English  <jenglish@users.sourceforge.net>

	* generic/tkBind.c (Tk_CreateBinding): [Bug 3006842]: Silently ignore
	empty binding scripts.
	* generic/ttk/ttkTreeview.c: [$tv tag bind $tag <...> {}] now removes
	binding.

2010-05-31  Jan Nijtmans  <nijtmans@users.sf.net>

	* generic/tkMain.c:  Fix CYGWIN warning: "fd_set and assiciated.macros
	have been defined in sys/types. This may cause runtime problems with
	W32"
	* win/winMain.c:     Add command line processing for CYGWIN, backported
	from trunk.

2010-05-20  Donal K. Fellows  <dkf@users.sf.net>

	* win/tkWinX.c (HandleIMEComposition): [Bug 2992129]: Ensure that all
	places that generate key events zero them out first; Tk relies on that
	being true for the generic parts of the fix for Bug 1924761.

2010-05-19  Jan Nijtmans  <nijtmans@users.sf.net>

	* win/tkWinDialog.c: [Bug 3002230]: tk_chooseDirectory returns garbage
	on cancel.

2010-05-17  Jan Nijtmans  <nijtmans@users.sf.net>

	* win/tkWinDialog.c: [Bug 2987995]: Tk_getOpenFile returns garbage
	under described circumstances. Backported some formatting from trunk.

2010-05-03  Donal K. Fellows  <dkf@users.sf.net>

	* library/button.tcl (CheckInvoke, CheckEnter): [Patch 1530276 redux]:
	Apply a bit more care to ensure that things continue to work correctly
	even when there is no -selectcolor defined.

2010-04-19  Jan Nijtmans  <nijtmans@users.sf.net>

	* win/tkWinPort.h: Fix [Patch 2986105]: conditionally defining
	strcasecmp/strncasecmp
	* win/tkWinDialog.c: Fix [Bug 2987995]: Tk_GetOpenFile returns garbage
	under described circumstances, minor formatting.
	* win/tkWinDialog.c: [Patch 2898255]: Filenames limit with
	Tk_GetFileName().
	Assure modern style dialogs where available

2010-03-12  Jan Nijtmans  <nijtmans@users.sf.net>

	* generic/tkButton.h:	[Bug 2956548]: TkpButtonSetDefaults only
	* generic/tkButton.c:	initializes one button type
	* win/tkWinButton.c:
	* win/tkWinEmbed.c:	Fix various gcc warnings, all
	* win/tkWinMenu.c:	backported from Tk 8.6
	* win/tkWinPixmap.c:
	* win/tkWinSend.c:
	* win/tkWinTest.c:
	* win/tkWinWm.c:
	* win/tkWinX.c:
	* win/tkWinInt.h:	VC6++ does not have SPI_SETKEYBOARDCUES
	* win/.cvsignore:

2010-03-11  Donal K. Fellows  <dkf@users.sf.net>

	* generic/tkText.c (DumpLine): [Bug 2968379]: When peers are about,
	there can be unnamed marks present during a dump. Ignore them as they
	will just be for the peers' insert and current marks, which aren't
	very important.

2010-03-04  Donal K. Fellows  <dkf@users.sf.net>

	* doc/clipboard.n: Added note about STRING vs. UTF8_STRING types.

2010-02-21  Donal K. Fellows  <dkf@users.sf.net>

	* generic/tkText.c (TextEditCmd): [Bug 1799782]: Refix this, so that
        <<Modified>> events are issued when things change.

2010-02-19  Donal K. Fellows  <dkf@users.sf.net>

	* unix/installManPage: [Tcl Bug 2954638]: Correct behaviour of manual
	page installer. Also added armouring to check that assumptions about
	the initial state are actually valid (e.g., look for existing input
	file).

2010-02-19  Stuart Cassoff  <stwo@users.sourceforge.net>

	* tcl.m4: Correct compiler/linker flags for threaded builds on
	OpenBSD.
	* configure: (regenerated).

2010-02-17  Joe English  <jenglish@users.sourceforge.net>

	* generic/tkMenu.c: [Bug 2952745]: Defer TkMenuOptionTables cleanup to
	CallWhenDeleted() time, to ensure that the record doesn't get freed
	until after all widget instance commands have been deleted.

2010-02-16  Jan Nijtmans  <nijtmans@users.sf.net>

	* unix/tkUnixWm.c: Make TkSetTransientFor static

2010-02-07  Jan Nijtmans  <nijtmans@users.sf.net>

	* generic/ttk/ttkGenStubs.tcl: Backport various formatting (spacing)
	* generic/ttk/ttk.decls:       changes from HEAD, so diffing
	* generic/ttk/ttkDecls.h:      between 8.5.x and 8.6 shows the
	* generic/tk*.decls:           real structural differences again.
	* generic/tk*Decls.h:          (any signature change not backported!)

2010-01-29  Jan Nijtmans  <nijtmans@users.sf.net>

	* generic/tkBind.c:      Fix various gcc-4.4 warnings, all
	* generic/tkListbox.c:   backported from HEAD.
	* generic/tkText.c:
	* generic/ttk/ttkInit.c:

2010-01-20  Pat Thoyts  <patthoyts@users.sourceforge.net>

	* library/bgerror.tcl:  [TIP 359]: Extended Window Manager Hints
	* library/clrpick.tcl:  following the freedesktop.org specification
	* library/demos/widget: are now supported on X11 using a new
	* library/dialog.tcl:   wm attribute called '-type'
	* library/msgbox.tcl:   This feature is now used in the Tk library
	* library/tkfbox.tcl:   functions where appropriate.
	* library/ttk/combobox.tcl:
	* tests/unixWm.test:
	* tests/wm.test:
	* unix/tkUnixWm.c:

2010-01-19  Donal K. Fellows  <dkf@users.sf.net>

	* generic/tkCanvas.c (TagSearchScanExpr): [Bug 2931374]: Stop overflow
	of working buffer during construction of long tag expressions.

2010-01-18  Jan Nijtmans  <nijtmans@users.sf.net>

	* generic/tkCanvas.c:      [Patch 2932808]: Canvas items not
	                           updating on widget state change.

2010-01-09  Pat Thoyts  <patthoyts@users.sourceforge.net>

	* doc/menu.n:           [TIP 360]: Remove special handling of
	* library/obsolete.tcl: the .help menu on X11.
	* unix/tkUnixMenu.c:

	* library/menu.tcl:      [TIP 360]: Make Tk menu activation
	* library/obsolete.tcl:  follow mouse movements.

2010-01-08  Pat Thoyts  <patthoyts@users.sourceforge.net>

	* doc/photo.n: [Bug 2927569]: Multiple edits have peverted the
	original meaning of the phrase 'image file data' to reference
	a filename option that does not exist.

2010-01-07  Donal K. Fellows  <dkf@users.sf.net>

	* generic/tkTextDisp.c (AsyncUpdateLineMetrics): [Bug 2677890]: Fix
	odd text widget update problem that had scrollbars being unable to
	cover the whole widget. Fix is to reify the range to update sooner.

2010-01-06  Jan Nijtmans  <nijtmans@users.sf.net>

	* unix/tcl.m4:		Sync with Tcl version
	* unix/configure:	(regenerated)
	* unix/Makefile.in:
	* unix/.cvsignore:
	* generic/default.h:	Trivial CYGWIN fixes
	* generic/tkWindow.c:
	* doc/.cvsignore:

2010-01-06  Donal K. Fellows  <dkf@users.sf.net>

	* unix/tkUnixWm.c (TkWmMapWindow): [Bug 1163496]: Allow windows to be
	* tests/wm.test (wm-transient-8.1): set to be transients for withdrawn
	masters correctly.

2010-01-05  Pat Thoyts  <patthoyts@users.sourceforge.net>

	* win/tkWinDialog.c: [Patch 2898255]: Enable unlimited multiple
	file selection from the open files dialog (pawlak,fellows,thoyts)

2010-01-05  Donal K. Fellows  <dkf@users.sf.net>

	* generic/tkMenu.c (MenuWidgetObjCmd): [Bug 220950]: Do not delete
	menu entries if the first index to delete is explicitly after the last
	index of existing entries.

2010-01-04  Pat Thoyts  <patthoyts@users.sourceforge.net>

	* library/dialog.tcl: Backported fix for tk_dialog <Return> binding
	* library/console.tcl: Backported fix for console keyboard menu
	activation and <<Cut>> handling from HEAD.
	* library/tk.tcl: Correctly handle quoted ampersands in AmpMenuArgs

2010-01-03  Pat Thoyts  <patthoyts@users.sourceforge.net>

	* generic/tkMenu.h: [Patch 2848897] Support the system keyboard
	* win/tkWinMenu.c:  cues option on Windows. This system parameter
	hides the underlines on menu items unless the keyboard is used to
	open the menu. (kovalenko, thoyts)

2010-01-03  Pat Thoyts  <patthoyts@users.sourceforge.net>

	* library/tearoff.tcl: tearoff menus should be transient and use the
	                       toolwindow style on Windows.
	* tests/menu.test: menu tests using 'tkwait visibility' are unix only

2010-01-02  Donal K. Fellows  <dkf@users.sf.net>

	* unix/tkUnixEvent.c (TransferXEventsToTcl): [Bug 1924761]: Use the
	new cache mechanism to force the extraction of the string of a key
	event from XIM at the right time rather than after queueing when it
	can be quashed by a race condition centered on the limited amount of
	state in some XIM implementations.

	* unix/tkUnixKey.c (TkpGetString): [Bug 1373712]: Cache the value that
	* generic/tkInt.h (TkKeyEvent):		will be substituted via %A so
	* generic/tkEvent.c (CleanUpTkEvent):	that we do not need to make it
	* doc/HandleEvent.3 (ARGUMENTS):	fresh each time, which causes
	* doc/QWinEvent.3 (ARGUMENTS):		trouble with some input
	* macosx/tkMacOSXKeyEvent.c (InitKeyEvent): methods. Also includes the
	* win/tkWinX.c (GenerateXEvent):	factoring out of some code and
	update of documentation to describe the slightly increased constraints
	on how Tk_HandleEvent can be used.

2010-01-01  Donal K. Fellows  <dkf@users.sf.net>

	* unix/tkUnixEvent.c (TransferXEventsToTcl): [Bug 1924761]: Move the
	* generic/tkEvent.c (Tk_HandleEvent):	     passing of key events to
	XFilterEvent to the low level point where all other events are
	handled, where it should have been all along. This makes more input
	methods work, stops [event generate] from interfering with input
	methods, and allows the simplification of tkEvent.c by removing half
	of InvokeInputMethods and allowing the rest - which was not full input
	method handling - to be rolled back into Tk_HandleEvent. Introduces a
	small potential bug when a focus change and input method handling are
	too close together in the Tk event queue, but that should be less
	deadly to usability than the previous problems where input methods
	could fail completely or reorder key presses...

2009-12-30  Pat Thoyts  <patthoyts@users.sourceforge.net>

	* generic/tkMenu.c: [Patch 2879789]: Torn off menu items are only
	* tests/menu.tcl:   activated over a limited region of the window.
	Fixed to make the whole width of a menu item activate the entry.

2009-12-27  Pat Thoyts  <patthoyts@users.sourceforge.net>

	* win/tkWinMenu.c: [Bug 2879927]: Highlight for cascade items in
	torn-off menus is incorrect on Windows.

2009-12-25  Donal K. Fellows  <dkf@users.sf.net>

	* doc/option.n: [Bug 2914943]: Correct the first example.
	Also define what the format of option patterns is; that's a much less
	commonly known fact than it used to be.

2009-12-22  Joe English  <jenglish@users.sourceforge.net>

	* library/ttk/sizegrip.tcl: [Bug 2912356]: Patch to avoid bizarro
	behavior under compiz.

2009-12-22  Donal K. Fellows  <dkf@users.sf.net>

	* library/tkfbox.tcl (ListInvoke): [Bug 2919205]: Correct ordering of
	arguments to tk_messageBox.

2009-12-20  Donal K. Fellows  <dkf@users.sf.net>

	* unix/tkUnixSend.c (ServerSecure): [Patch 2917663]: Better support
	for server-interpreted access control addreses.

2009-12-16  Joe English  <jenglish@users.sourceforge.net>

	* generic/ttk/ttkNotebook.c: Don't call Tk_DeleteOptionTable()
	[Bug 2915709], backport fix for [Bug 2496162].

2009-12-14  Kevin B. Kenny  <kennykb@acm.org>

	* library/demos/unicodeout.tcl: Added code to check for right-to-left
	support on Windows and adjust Hebrew and Arabic character strings
	accordingly. Changed the Hebrew string to 'ktb ebryt' (ktav Ivrit,
	"Hebrew writing") to be consistent with at least the Greek and Russian
	strings. Thanks to Rodrigo Readi for calling the inconsistency to our
	attention.

2009-12-02  Jan Nijtmans  <nijtmans@users.sf.net>

	* win/tkInt.decls:	[Bugs 220600, 220690]: Comment that
	TkWinChildProc is exported through the stubs table since 8.5.9

2009-12-11  Donal K. Fellows  <dkf@users.sf.net>

	* library/tk.tcl (tk::ScreenChanged): [Bug 2912473]: Stop problems
	caused by display names with a double colon in.

2009-12-10  Donal K. Fellows  <dkf@users.sf.net>

	* library/demos/ttkscale.tcl: Added demo of [ttk::scale] widget.

2009-12-09  Andreas Kupries  <andreask@activestate.com>

	* library/safetk.tcl (::safe::loadTk): [Bug 2902573]: Fixed access to
	the cleanupHook of the safe base. The code used the old internal
	commands which have been removed since 2009-12-09. See Tcl's
	ChangeLog.

2009-12-09  Donal K. Fellows  <dkf@users.sf.net>

	* generic/tkColor.c (Tk_GetColorByValue): [Bug 2911570]: Ensure that
	hash keys of color values are zeroed first, so that they hash properly
	on 64-bit systems (where X structures are not tightly packed).

2009-12-08  Pat Thoyts  <patthoyts@users.sourceforge.net>

	* unix/tkUnixWm.c: [Bug 2864685]: Backported window manager hinting
			   update from HEAD

2009-12-06  Benjamin Riefenstahl  <b.riefenstahl@turtle-trading.net>

	* macosx/tkMacOSXFont.c (GetFontFamilyName): [Bug 2548661]: Merge fix
	from HEAD (1.44).

2009-12-03  Pat Thoyts  <patthoyts@users.sourceforge.net>

	* library/ttk/xpTheme.tcl:    Fix selection of treeview rows on
	* library/ttk/vistaTheme.tcl: Windows XP and Vista.

2009-12-02  Jan Nijtmans  <nijtmans@users.sf.net>

	* doc/GetHINSTANCE.3:	Correct mentioned header file
	* win/tkWinInt.h:	[Bugs 220600, 220690]: Make TkWinChildProc
	* generic/tkInt.decls:	available in private stub table.
	* generic/tkIntPlatDecls.h: (regenerated)
	* generic/tkStubInit.c:	(regenerated)

2009-11-25  Stuart Cassoff <stwo@users.sf.net>

	* unix/tcl.m4:		[Patch 2892871]: Remove unneeded
	*			AC_STRUCT_TIMEZONE.
	* unix/configure:	Regenerated with autoconf-2.59.

2009-11-24  Donal K. Fellows  <dkf@users.sf.net>

	* unix/tkUnixWm.c (WmIconphotoCmd): [Bug 2902814]: Use the correct
	type for the array of data passed into X. It's wrong, but "right"
	because of a mistake in the X11 specification.

2009-11-22  Pat Thoyts  <patthoyts@users.sourceforge.net>

	* tests/winWm.test: [Bug 2899949]: Make sure the window is still
	* win/tkWinWm.c:    present when handling delayed activation

2009-11-13  Pat Thoyts  <patthoyts@users.sourceforge.net>

	* tests/winDialog.test: [Bug 2307837]: Backported fix for running
	* win/tkWinTest.c:      dialog tests on non-English locales

2009-11-12  Don Porter  <dgp@users.sourceforge.net>

	*** 8.5.8 TAGGED FOR RELEASE ***

	* changes:	Updated for 8.5.8 release.

2009-11-03  Don Porter  <dgp@users.sourceforge.net>

	* generic/tk.h:		Bump to 8.5.8 for release.
	* library/tk.tcl:
	* unix/configure.in:
	* unix/tk.spec:
	* win/configure.in:
	* README:

	* unix/configure:	autoconf-2.59
	* win/configure:

	* changes:	Updated for 8.5.8 release.

2009-11-03  Pat Thoyts  <patthoyts@users.sourceforge.net>

	* win/tkWinWm.c: [Bug 2891541]: Permit normal behaviour on
	Windows for a grabbed toplevel when it is the main window.

2009-11-01  Joe Mistachkin  <joe@mistachkin.com>

	* win/tkWinButton.c: [Bug 1739613]: The default width being stored
	in TSD cannot be put into the process-wide options table.  This fix
	allocates storage for the default width from the heap and frees it
	using an exit handler.

2009-10-29  Pat Thoyts  <patthoyts@users.sourceforge.net>

	* win/tkWinFont.c: [Bug 1825353]: Backported patch for tiny
	fixed font on Russian Windows systems.

2009-10-25  Donal K. Fellows  <dkf@users.sf.net>

	* unix/tkUnixColor.c (TkpGetColor): [Bug 2809525]: Impose a maximum
	X11 color name length so that it becomes impossible to blow things up
	that way.

	* library/text.tcl: [Bug 1854913]: Stop <Delete> actions from ever
	deleting backwards, even when the insertion cursor is "at the end" of
	the text widget.

2009-10-24  Donal K. Fellows  <dkf@users.sf.net>

	* macosx/ttkMacOSXTheme.c (RangeToFactor, TrackElementDraw)
	(PbarElementDraw): [Bug 2883712]: Corrected scaling of progress bars
	and scales, and backported the fix for 64-bitness.

	* library/button.tcl, unix/tkUnixButton.c (TkpDisplayButton):
	[Patch 1530276]: Make -selectcolor handling work better for both
	checkbuttons and radiobuttons when they don't have indicators.

2009-10-22  Donal K. Fellows  <dkf@users.sf.net>

	* generic/tkText.c (CreateWidget, TextEditUndo, TextEditRedo)
	(TextEditCmd, UpdateDirtyFlag):
	* generic/tkText.h: [Patch 1469210]: Corrected handling of marking as
	dirty when inserting after an undo from a non-dirty state.

	* library/xmfbox.tcl (MotifFDialog_FileTypes)
	(MotifFDialog_ActivateSEnt):
	* library/tkfbox.tcl (Done, ::tk::dialog::file::):
	* macosx/tkMacOSXDialog.c (Tk_GetOpenFileObjCmd):
	* win/tkWinDialog.c (GetFileNameW, GetFileNameA):
	* doc/getOpenFile.n: [Patch 2168768]: Corrected handling of the
	-typevariable option to be consistently global; it's the only way it
	can work even close to the same on all platforms.

2009-10-15  Don Porter  <dgp@users.sourceforge.net>

	* generic/tkConsole.c:	Relax the runtime version requirements on Tcl
	* generic/tkMain.c:	so that Tk 8.5.8 can [load] into Tcl 8.6 (and
	* generic/tkWindow.c:	later 8.*) interps.  [Feature Request 2794032]
	* library/tk.tcl
	* unix/Makefile.in:
	* win/Makefile.in:
	* win/makefile.vc:

2009-10-10  Donal K. Fellows  <dkf@users.sf.net>

	* unix/tkUnixRFont.c (InitFont,TkpGetFontFromAttributes,Tk_DrawChars):
	[Bug 1961455]: Draw underlines and overstrikes when using Xft for font
	rendering.

2009-10-08  Donal K. Fellows  <dkf@users.sf.net>

	* library/tkfbox.tcl (::tk::IconList_Create): [Patch 2870648]:
	Corrected cursor used in file/directory dialogs.

2009-10-07  Pat Thoyts  <patthoyts@users.sourceforge.net>

	* library/ttk/vistaTheme.tcl: [Bug 2787164]: Fix size of dropdown
	arrow on combobox and menubutton for Windows 7.

2009-10-07  Donal K. Fellows  <dkf@users.sf.net>

	* unix/tkUnixScrlbr.c (TkpComputeScrollbarGeometry): [Patch 2088597]:
	Stop scrollbars from getting too small at the end.

2009-10-05  Don Porter  <dgp@users.sourceforge.net>

	* changes:	Updated for 8.5.8 release.

2009-10-05  Pat Thoyts  <patthoyts@users.sourceforge.net>

	* win/tkWinButton.c: [Bug 2860827]: Backported patch avoiding 3D
	effects with user-specified background.

2009-09-25  Donal K. Fellows  <dkf@users.sf.net>

	* generic/tkImgPhoto.c (ImgGetPhoto): Correct generation of grayscale
	data from an image. Reported by Keith Vetter on comp.lang.tcl.

2009-09-14  Jeff Hobbs  <jeffh@ActiveState.com>

	* generic/tkMenuDraw.c (TkPostSubmenu): [Bug 873613]: Fix reposting of
	* win/tkWinMenu.c (TkWinHandleMenuEvent): submenu in torn off Windows
	menu.
	(DrawMenuEntryArrow): [Bug 873608]: Draw Win menu arrow after being
	torn off.

2009-09-10  Donal K. Fellows  <dkf@users.sf.net>

	* unix/tkUnixRFont.c (InitFont): Move pattern disposal in error case
	to callers so they have more options when they come to recovering from
	the failure.
	(TkpGetFontFromAttributes): If the default attributes don't work, try
	adding a setting to turn off use of XRender. That seems to work for
	some people for unexplained reasons (possibly local misconfiguration).
	* generic/tkFont.c (Tk_AllocFontFromObj): Stop this function from
	keeling over in a heap when the low-level font allocation fails. An
	error beats a crash! (Issue reported on comp.lang.tcl by Denis
	Berezhnoy.)

2009-08-25  Donal K. Fellows  <dkf@users.sf.net>

	* unix/tkUnixSend.c (ServerSecure): [Bug 1909931]: Added some support
	for server-interpreted access control addreses.

2009-08-24  Donal K. Fellows  <dkf@users.sf.net>

	* library/msgbox.tcl (::tk::MessageBox): Correct bindings so that they
	work with ttk::buttons. Reported by Hans-Christoph Steiner.

2009-08-24  Daniel Steffen  <das@users.sourceforge.net>

	* macosx/tkMacOSXHLEvents.c (ScriptHandler): Fix "do script" apple
	event handler issues on recent Mac OS X releases by using AE coercion
	to 'utf8' for text data and to 'fsrf' for alias data. (Reported by
	Youness Alaoui on tcl-mac)

2009-08-08  Donal K. Fellows  <dkf@users.sf.net>

	* library/demos/pendulum.tcl: Make the display handle being resized
	more gracefully.

2009-08-04  Donal K. Fellows  <dkf@users.sf.net>

	* generic/tkTextDisp.c (TkTextCharLayoutProc): Make the line breaking
	algorithm (in the word-wrap case) do the right thing with non-breaking
	spaces by restricting what we break on to ASCII spaces, which is good
	enough for most purposes.

2009-08-01  Donal K. Fellows  <dkf@users.sf.net>

	* unix/tkUnixWm.c (WmIconphotoCmd): [Bug 2830420]: Assemble the image
	for the window manager in a way that doesn't assume we're on a little-
	endian system.

2009-07-22  Donal K. Fellows  <dkf@users.sf.net>

	* generic/tkFocus.c (TkFocusDeadWindow): [Bug 2496114]: Ensure that
	focus desynchronization doesn't cause a crash.

2009-07-20  Donal K. Fellows  <dkf@users.sf.net>

	* tests/clipboard.test (clipboard-6.2): [Bug 2824378]: Corrected
	result of test in light of changes to binary selection retrieval.

2009-07-18  Donal K. Fellows  <dkf@users.sf.net>

	* unix/tkUnixSelect.c (SelCvtFromX32, SelCvtFromX8): Make the
	incremental transfer of binary selections work get deserialized
	correctly. Thanks to Emiliano Gavilan for detecting.

2009-07-15  Donal K. Fellows  <dkf@users.sf.net>

	* unix/tkUnixSelect.c (TkSelEventProc, SelRcvIncrProc, SelCvtFromX8):
	[Bug 2821962]: Make byte sequence selection transfers possible.

2009-07-14  Donal K. Fellows  <dkf@users.sf.net>

	* doc/canvas.n (WINDOW ITEMS): [Bug 2326602]: Corrected definition of
	the -height and -width options for these items.

	* unix/configure.in: [Bug 2496018]: Allow the disabling of the use of
	XScreenSaver at configuration time, so as to permit better control of
	dependencies in the embedded case.

2009-07-11  Donal K. Fellows  <dkf@users.sf.net>

	* doc/grid.n: [Bug 2818455]: Corrected example.

2009-06-27  Jan Nijtmans  <nijtmans@users.sf.net>

	* generic/tkInt.decls (Tk(Orient|Smooth)(Parse|Print)Proc):
	Backport [Bug 2804935]: Expose these functions through the internal
	stub table as they are useful to existing third-party code.

2009-06-23  Jan Nijtmans  <nijtmans@users.sf.net>

	* generic/tkCanvUtil.c: [Bug 220935]: canvas dash update problem

2009-06-02  Pat Thoyts  <patthoyts@users.sourceforge.net>

	* win/tkWinWm.c:   [Bug 2799589]: Backported fix for crash on
	* tests/winWm.test: delayed window activation.

2009-05-21  Pat Thoyts  <patthoyts@users.sourceforge.net>

	* win/tkWinMenu.c: [Bug 2794778]: Backported fix for keyboard
	traversal of the menus on Windows.

2009-05-14  Pat Thoyts  <patthoyts@users.sourceforge.net>

	* generic/tkButton.c: [Bug 1923684]: Backported checkbutton fix
	for confused state when -offvalue equals -tristatevalue

2009-05-14  Pat Thoyts  <patthoyts@users.sourceforge.net>

	* doc/ttk_image.n:  Backported support for the Vista theme.
	* doc/ttk_style.n:  This requires the vsapi element engine,
	* doc/ttk_vsapi.n:  the hover state and the theme script
	* doc/ttk_widget.n: definition.
	* generic/ttk/ttkState.c:
	* generic/ttk/ttkTheme.h:
	* generic/ttk/ttkWidget.c:
	* library/ttk/ttk.tcl:
	* library/ttk/vistaTheme.tcl:
	* library/ttk/xpTheme.tcl:
	* tests/ttk/vsapi.test:
	* win/ttkWinXPTheme.c:

2009-05-13  Pat Thoyts  <patthoyts@users.sourceforge.net>

	* generic/tkFont.c: [Bug 2791352]: Backported fix and tests for
	* tests/font.test:  mis-parsing of certain font descriptions.

2009-05-03  Donal K. Fellows  <dkf@users.sf.net>

	* win/tkWinWm.c (UpdateWrapper): [Bug 2785744]: Manipulate flag bit
	correctly so that menubar updates can't smash other attributes.

2009-04-30  Pat Thoyts  <patthoyts@users.sourceforge.net>

	* win/tkWinWm.c: [Patch 2504402]: Backported change to create
	wm icons as device independent bitmaps. (cjmcdonald)

2009-04-30  Donal K. Fellows  <dkf@users.sf.net>

	* win/tkWinPixmap.c (Tk_GetPixmap): [Bug 2080533]: Added patch that
	allows Tk to keep working even when the graphics card is stressed.

2009-04-28  Jeff Hobbs  <jeffh@ActiveState.com>

	* unix/tcl.m4, unix/configure (SC_CONFIG_CFLAGS): Harden the check
	to add _r to CC on AIX with threads.

2009-04-27  Donal K. Fellows  <dkf@users.sf.net>

	* generic/tkInt.decls: [Bug 2768945]: Expose (as "private") a set of
	functions needed for easily building canvas items that work like
	existing standard ones.

2009-04-24  Jeff Hobbs  <jeffh@ActiveState.com>

	* win/tkWinDialog.c (ChooseDirectoryValidateProc): No need to set
	cwd on selchange. Prevents delete of selected folder in dialog.

2009-04-24  Stuart Cassoff <stwo@users.sf.net>

	* unix/Makefile.in:	[Bug 2764263]: Removed stray @ from
	Makefile.in test target. [Bug 1945073]: Don't chmod+x square demo.
	[Patch 2764272]: Adjustable demo install location.

2009-04-24  Stuart Cassoff <stwo@users.sf.net>

	* unix/Makefile.in: [Patch 2769530]: Don't chmod/exec installManPage.

2009-04-23  Jeff Hobbs  <jeffh@ActiveState.com>

	* win/tkWinDialog.c (Tk_ChooseDirectoryObjCmd): [Bug 2779910]: Enable
	the new style choosedir that has a "New Folder" button, with
	::tk::winChooseDirFlags override for new behavior.

2009-04-15  Don Porter  <dgp@users.sourceforge.net>

	*** 8.5.7 TAGGED FOR RELEASE ***

	* changes:	Updated for 8.5.7 release.

2009-04-14  Stuart Cassoff  <stwo@users.sourceforge.net>

	* unix/tcl.m4:	Removed -Wno-implicit-int from CFLAGS_WARNING.

2009-04-10  Don Porter  <dgp@users.sourceforge.net>

	* changes:	Updated for 8.5.7 release.

	* generic/tk.h:		Bump to 8.5.7 for release.
	* library/tk.tcl:
	* unix/configure.in:
	* unix/tk.spec:
	* win/configure.in:
	* README:

	* unix/configure:	autoconf-2.59
	* win/configure:

2009-04-10  Joe English  <jenglish@users.sourceforge.net

	* library/palette.tcl(tk_setPalette): Don't set
	*selectColor: #b03060; this makes radio- and checkbuttons
	look wrong post-TIP#109.

2009-04-10  Daniel Steffen  <das@users.sourceforge.net>

	* unix/configure.in (Darwin):	use Darwin SUSv3 extensions if
					available.
	* unix/configure:		autoconf-2.59
	* unix/tkConfig.h.in:		autoheader-2.59

	* library/msgbox.tcl: don't set msgbox bitmap background on TkAqua.

	* library/demos/filebox.tcl: only show "Motif Style Dialog" checkbutton
	on X11 windowingsystem.

	* library/demos/widget: GOOBE: use ttk::cursor

	* library/ttk/cursors.tcl: backport ttk::cursor from HEAD

	* library/demos/knightstour.tcl: fix knightstour demo not running from
	interactive wish.

	* library/console.tcl (::tk::ConsoleInit): remove redundant TkAqua
	Quit menu item.

	* generic/tkPointer.c (Tk_UpdatePointer): use all 5 buttons.

	* generic/tkMenu.c (PostProcessEntry): delay call to
	TkpConfigureMenuEntry() until all menu entry attributes are setup.

	* library/menu.tcl (::tk::MbPost): fix error thrown in y position
	computation with indicatoron.

	* generic/tkMenubutton.c: s/DEF_BUTTON_JUSTIFY/DEF_MENUBUTTON_JUSTIFY/

	* generic/tkTextBTree.c (TkBTreeDeleteIndexRange): add bounds check
	to startEnd array access (fixes testsuite crash).

	* tests/unixFont.test: only use xlsfonts with X11 windowingsystem.

2009-04-10  Donal K. Fellows  <dkf@users.sf.net>

	* generic/tkCanvPs.c (TkPostscriptInfo): [Bug 1466509]: Eliminate old
	and misleading comments mentioning prolog.ps.
	* generic/prolog.ps, library/prolog.ps: Remove unused files.
	* unix/Makefile.in, win/Makefile.in: Stop building distributions that
	include the removed files or trying to install them.

	* library/tk.tcl: [Bug 2116837]: Add event definitions to handle the
	standard virtual events when Caps Lock is on.

2009-04-03  Joe English  <jenglish@users.sourceforge.net>

	* unix/tkUnixWm.c: [Bug 1789819]: Don't Panic.

2009-03-25  Donal K. Fellows  <dkf@users.sf.net>

	* generic/ttk/ttkTheme.c (BuildOptionMap, NewElementImpl):
	[Bug 2178820]: Ensure that zero-size allocations don't happen; some
	malloc implementations don't like it at all.

	* win/wish.exe.manifest.in: [Bug 1871101]: Add magic to make Tk not be
	blurred on Vista with large fonts.

2009-03-03  Pat Thoyts  <patthoyts@users.sourceforge.net>

	* generic/tkFileFilter.c: Backported some fixes for uninitialized
	* generic/tkFont.c:       variables identified by das using clang
	* generic/tkListbox.c:    analysis.

2009-02-27  Pat Thoyts  <patthoyts@users.sourceforge.net>

	* generic/tkWindow.c: [Bug 2645457] check for dead windows after
	calling Tk_MakeWindowExist to avoid a crash when mapping dead windows.

2009-02-23  Pat Thoyts  <patthoyts@users.sourceforge.net>

	* win/tkWinCursor.c: [Patch 2542828] use stock Win32 help arrow
	cursor when question_arrow requested (danckaert)

	* win/rc/*.cur: [Patch 2513104] fix cursor hotspots (cjmcdonald)

	* win/tkWinMenu.c: Applied patch for menu image display bug
	[Bug 1329198, 456299] [Patch 2507419] (cjmcdonald)

2009-02-17  Jeff Hobbs  <jeffh@ActiveState.com>

	* win/tcl.m4, win/configure: Check if cl groks _WIN64 already to
	avoid CC manipulation that can screw up later configure checks.
	Use 'd'ebug runtime in 64-bit builds.

2009-02-16  Jeff Hobbs  <jeffh@ActiveState.com>

	* win/configure.in, win/configure: align better with tcl
	version. Ensures finding correct CPP for Win64.

2008-02-06  Daniel Steffen  <das@users.sourceforge.net>

	* generic/tkImgPhoto.c:		fix numerous leaks discovered with the
	* generic/tkMenu.c:		Mac OS X Instruments.app Leaks tool.
	* generic/tkText.c:
	* generic/tkTextImage.c:
	* generic/tkTextIndex.c:
	* generic/tkUndo.c:
	* generic/ttk/ttkFrame.c:
	* macosx/tkMacOSXWm.c:

2009-01-22  Kevin B. Kenny  <kennykb@acm.org>

	* unix/tcl.m4: Corrected a typo ($(SHLIB_VERSION) should be
	${SHLIB_VERSION}).
	* unix/configure: Autoconf 2.59

2009-01-19  Kevin B. Kenny  <kennykb@acm.org>

	* unix/Makefile.in: Added a CONFIG_INSTALL_DIR parameter so that
	* unix/tcl.m4:      distributors can control where tclConfig.sh goes.
	Made the installation of 'ldAix' conditional
	upon actually being on an AIX system.  Allowed for downstream
	packagers to customize SHLIB_VERSION on BSD-derived systems.
	Thanks to Stuart Cassoff for [Patch 907924].
	* unix/configure: Autoconf 2.59

2009-01-14  Jan Nijtmans  <nijtmans@users.sf.net>

	* generic/tkImgPhoto.c: fix for aMSN compatibility [tcl-Bug 2507326]

2009-01-11  George Peter Staplin  <georgeps@users.sourceforge.net>

	* generic/tkEvent.c: Backport a fix from 8.6 for a NULL pointer
	dereference in CreateXIC.

2009-01-07  Pat Thoyts  <patthoyts@users.sourceforge.net>

	* win/tkWinWm.c: Backported fix for [Bug 1847002] to prevent the
	bypassing of grab restrictions via the taskbar on Windows.

2008-12-22  Don Porter  <dgp@users.sourceforge.net>

	*** 8.5.6 TAGGED FOR RELEASE ***

	* tests/embed.test:	Eliminate duplicate test names.

	* changes:	Updates for 8.5.6 release.

2008-12-22  Joe English  <jenglish@users.sourceforge.net>

	* generic/ttk/ttkWidget.c: Don't crash when
	application uses nondefault visual [Bug 2264732]
	(Backport from trunk change 2008-11-11)
	* Workaround for [Bug 2207435]
	(Backport from trunk change 2008-10-31).

2008-12-22  Donal K. Fellows  <dkf@users.sf.net>

	* generic/tkCanvPs.c (Tk_PostscriptFont,TkCanvPostscriptCmd): Backport
	of font size and reflection fix. [Bug 2107938]

2008-12-22  Alexandre Ferrieux 	<ferrieux@users.sourceforge.net>

	* generic/tkCanvUtil.c: Backport of the Millipeter patch [1813597,
	* generic/tkInt.h:       2218964]
	* generic/tkObj.c:
	* generic/tkText.c:

2008-12-21  Don Porter  <dgp@users.sourceforge.net>

	* generic/tk.h:		Bump to 8.5.6 for release.
	* library/tk.tcl:
	* unix/configure.in:
	* unix/tk.spec:
	* win/configure.in:
	* README:

	* unix/configure:	autoconf-2.59
	* win/configure:

	* changes:	Updates for 8.5.6 release.

2008-11-22  Pat Thoyts  <patthoyts@users.sourceforge.net>

	* library/ttk/combobox.tcl: [Bug 1939129,1991930] combobox dropdown
	                            was drawn behind topmost toplevels.

2008-11-19  Jan Nijtmans  <nijtmans@users.sf.net>

	* generic/tkImage.c    Relax the constraint that every Tk_ImageType
	* generic/tkImgPhoto.c can only be passed to this function once.
	                       This allows tkImg to be loaded in multiple
	                       interpreters in a thread-enabled build of Tk.
	                       [Bug 2312027]

2008-11-15  Pat Thoyts  <patthoyts@users.sourceforge.net>

	* generic/tk.h:        The tip 125 implementation permits the
	* generic/tkFrame.c:   wm manage command to manage any widget but
	* macosx/tkMacOSXWm.c: only those with Frame instance data should
	* unix/tkUnixWm.c:     be permitted. We now check for the suitability
	* win/tkWinWm.c:       and raise an error for non-frame widgets.
	* test/wm.test:        Updated the tests and documentation.
	* doc/wm.n:            See also [Bug 2239034]

2008-11-12  Pat Thoyts  <patthoyts@users.sourceforge.net>

	* tests/constraints.tcl: backported listbox test fix from head
	* tests/listbox.test:    the default on windows is 'underline'
	* tests/winDialog.test: backported some fixes from head
	* library/text.tcl: Backported fix for bug #1777362 to have events
	* test/text.test:   work with window paths that include hyphens.

2008-10-23  Don Porter  <dgp@users.sourceforge.net>

	* generic/tk.h:		Bump version number to 8.5.6b1 to distinguish
	* library/tk.tcl:	CVS development snapshots from the 8.5.5 and
	* unix/configure.in:	8.5.6 releases.
	* unix/tk.spec:
	* win/configure.in:
	* README:

	* unix/configure:	autoconf (2.59)
	* win/configure:

2008-10-17  Pat Thoyts  <patthoyts@users.sourceforge.net>

	* library/ttk/scale.tcl: Backported keyboard bindings for ttk::scale

2008-10-11  Donal K. Fellows  <donal.k.fellows@man.ac.uk>

	*** 8.5.5 TAGGED FOR RELEASE ***

	* generic/tkCanvas.c (CanvasWidgetCmd): Corrected result generation.

2008-10-10  Don Porter  <dgp@users.sourceforge.net>

	* generic/tk.h:		Bump to 8.5.5 for release.
	* library/tk.tcl:
	* unix/configure.in:
	* unix/tk.spec:
	* win/configure.in:

	* unix/configure:	autoconf-2.59
	* win/configure:

	* changes:	Updates for 8.5.5 release.

	* unix/Makefile.in:	Relax constraints in index script so that
	* win/Makefile.in:	each Tk 8.5.* release may be [package require]d
	* win/makefile.vc:	into any Tcl 8.5.* interp.  [Bug 1890438].

2008-10-09  Don Porter  <dgp@users.sourceforge.net>

	* generic/tkListbox.c:	Make literal return values consistent with
	those generated by Tcl_PrintDouble().

	* tests/canvText.test:	Backport test updates in light of the
	* tests/entry.test:	2008-10-05 commit.
	* tests/listbox.test:
	* tests/scrollbar.test:
	* tests/spinbox.test:
	* tests/textDisp.test:

	* generic/tkEntry.c:	Fix missing space constructing the scroll
	command.

2008-10-05  Donal K. Fellows  <donal.k.fellows@man.ac.uk>

	* win/tkWinScrlbr.c:		Convert 'sprintf(..."%g"...)' to the
	* macosx/tkMacOSXScrlbr.c:	locale-insensitive Tcl_PrintDouble.
	* generic/tkScrollbar.c:	[Bug 2112563]  NOTE: Tcl_PrintDouble
	* generic/tkListbox.c:		is sensitive to the value of
	* generic/tkEntry.c:		::tcl_precision.
	* generic/tkCanvText.c:		*** POTENTIAL INCOMPATIBILITY ***
	* generic/tkArgv.c:

2008-08-25  Todd M. Helfter  <tmh@users.sourceforge.net>

	* library/menu.tcl: additional fix for [Bug 1023955]

2008-09-08  Todd M. Helfter  <tmh@users.sourceforge.net>

	* doc/menu.n: fix typo in docs [Bug 2098425]

2008-08-28  Don Porter  <dgp@users.sourceforge.net>

	* unix/tkConfig.sh.in:	Added @XFT_LIBS@ to the definition of TK_LIBS
	to avoid link failures when a "big wish" program links against a
	--disable-shared build of libtk.  (Discovered building expectTk).

	* generic/tk.h:		Bump version number to 8.5.5b1 to distinguish
	* library/tk.tcl:	CVS development snapshots from the 8.5.4 and
	* unix/configure.in:	8.5.5 releases.
	* unix/tk.spec:
	* win/configure.in:
	* README:

	* unix/configure:	autoconf (2.59)
	* win/configure:

2008-08-25  Todd M. Helfter  <tmh@users.sourceforge.net>

	* library/menu.tcl: fix typo from [Bug 1023955]

2008-08-25  Todd M. Helfter <tmh@users.sourceforge.net>

	* library/menu.tcl : Do not flip to the arrow cursor on menus.
	This was a Motif convention.  Current behavior is maintained if
	tk_strictMotif is enabled.  [Bug 1023955]

2008-08-25  Todd M. Helfter <tmh@users.sourceforge.net>

	The patch is associated with the bug tracker id: 1936220
	library/tkfbox.tcl : fix the multiple selection error for
	tk_getOpenFile -multiple 1 which fails on all unix platforms since
	the adoption of ttk widgets.

2008-08-19  Joe English  <jenglish@users.sourceforge.net>

	* generic/ttk/ttkScroll.c:  Don't use sprintf "%g" to
	format floating point numbers in -[xy]scrollcommand callbacks
	or [xy]view methods.  Minor incompatibility: 0 and 1 now
	formatted as "0.0" resp "1.0".
	* tests/ttk/entry.test, tests/ttk/treeview.test: Updated
	to account for above change.

2008-08-19  Daniel Steffen  <das@users.sourceforge.net>

	* macosx/tkMacOSXFont.c (SetFontFeatures):	Disable antialiasing of
						 	fixed-width fonts with
						 	size <= 10.

2008-08-14  Daniel Steffen  <das@users.sourceforge.net>

	*** 8.5.4 TAGGED FOR RELEASE ***

	* unix/tcl.m4 (SC_PATH_X):	check for libX11.dylib in addition to
					libX11.so et al.

	* unix/configure: 		autoconf-2.59

2008-08-08  Don Porter  <dgp@users.sourceforge.net>

	* generic/tk.h:		Bump to 8.5.4 for release.
	* library/tk.tcl:
	* unix/configure.in:
	* unix/tk.spec:
	* win/configure.in:
	* README:

	* unix/configure:	autoconf-2.59
	* win/configure:

	* changes:	Updates for 8.5.4 release.

2008-08-05  Joe English  <jenglish@users.sourceforge.net>

	* generic/tk.h, generic/tkEvent.c: Fix for [Bug 2010422]
	"no event type or button # or keysym while executing
	"bind Listbox <MouseWheel> [...]".

2008-08-01  Pat Thoyts  <patthoyts@users.sourceforge.net>

	* win/tkWinWm.c: Backported fixes for handling unmapped parent
	* test/wm.test:  toplevels. [Bug 2009788, 2028703]

2008-07-31  Don Porter  <dgp@users.sourceforge.net>

	* generic/tk.h:	Added missing EXTERN for the Tcl_PkgInitStubsCheck
	declaration to fix inability to embed non-stub-enabled Tk on Windows.

2008-07-26  Pat Thoyts  <patthoyts@users.sourceforge.net>

	* doc/options.n: Direct to the font manual for -font [Bug 1686012]

	* win/tkWinWindow.c: Check for 0x prefix in sprintf %p. Bug [2026405]

2008-07-22  Daniel Steffen  <das@users.sourceforge.net>

	* library/ttk/aquaTheme.tcl: Use system color names and TIP145 named
	font instead of hardcoded color values and deprecated native font name.

	* macosx/tkMacOSXHLEvents.c: sync with HEAD.

2008-07-04  Joe English  <jenglish@users.sourceforge.net>

	* generic/ttk/ttkDefaultTheme.c, generic/ttk/ttkClamTheme.c,
	generic/ttk/ttkClassicTheme.c, generic/ttk/ttkElements.c:
	Backport [Bug 2009213].

2008-06-29  Don Porter  <dgp@users.sourceforge.net>

	*** 8.5.3 TAGGED FOR RELEASE ***

	* generic/tk.h:		Bump to 8.5.3 for release.
	* library/tk.tcl:
	* unix/configure.in:
	* unix/tk.spec:
	* win/configure.in:
	* README:

	* unix/configure:	autoconf-2.59
	* win/configure:

	* changes:	Updates for 8.5.3 release.

2008-06-26  Don Porter  <dgp@users.sourceforge.net>

	* generic/tkPanedWindow.c (PanedWindowProxyCommand)
	(DisplayPanedWindow): Ensure that a zero width never gets fed to the
	underlying window system. [Bug 1639824]  (Backport fix from dkf).

2008-06-20  Joe English  <jenglish@users.sourceforge.net>

	* library/ttk/treeview.tcl: Backport fix for [Bug 1951733]

2008-06-19  Don Porter  <dgp@users.sourceforge.net>

	* changes:	Updates for 8.5.3 release.

2008-06-18  Daniel Steffen  <das@users.sourceforge.net>

	* macosx/tkMacOSXCarbonEvents.c:	fix debug carbon event tracing;
	(InstallStandardApplicationEventHandler):	replace needless use of
	TkMacOSXInitNamedDebugSymbol() by standard TkMacOSXInitNamedSymbol().

	* macosx/tkMacOSXDebug.c:	revert 2007-11-09 commit making
	* macosx/tkMacOSXDebug.h:	TkMacOSXInitNamedDebugSymbol()
					available outside of debug builds.

	* macosx/tkMacOSXEmbed.c (TkpMakeWindow):	fix bug with missing
	* macosx/tkMacOSXSubwindows.c (XMapWindow):	focus on first map by
	only sending VisibilityNotify events once windows are mapped (rather
	than when they are created).

	* macosx/tkMacOSXWindowEvent.c (TkMacOSXProcessWindowEvent): fix
	return value.

	* macosx/tkMacOSXInit.c:	add helper to efficiently convert from
	* macosx/tkMacOSXPrivate.h:	CFString to Tcl_Obj.

	* macosx/tkMacOSXFont.c (TkpGetFontFromAttributes, InitFont):	fix
	incorrect conversion to points of font sizes already in points; factor
	out retrieval of font family name from font family ID.

2008-06-13  Jeff Hobbs  <jeffh@ActiveState.com>

	* win/configure, win/configure.in (TK_WIN_VERSION): fix handling
	of interim a/b versioning for manifest usage.

2008-06-12  Daniel Steffen  <das@users.sourceforge.net>

	* generic/tkPointer.c (Tk_UpdatePointer): fix failure to restore a
	global grab capture and to release the restrict window capture when
	releasing a button grab. Fixes segfault due to dangling reference to
	restrict window inside TkpSetCapture() implementation. [Bug 1991932]

	* unix/tcl.m4 (SunOS-5.11): fix 64bit amd64 support with gcc & Sun cc.
	* unix/configure: autoconf-2.59

	* macosx/tkMacOSXXStubs.c (Tk_ResetUserInactiveTime): use UsrActivity
	instead of OverallAct (which may be ignored in some circumstances).

	* macosx/Wish.xcodeproj/project.pbxproj: add debug configs for 64bit,
	* macosx/Wish.xcodeproj/default.pbxuser: with gcov, and with
	corefoundation disabled; updates & cleanup for Xcode 3.1 and for
	Leopard; sync with Tcl.xcodeproj.
	* macosx/Wish.xcode/project.pbxproj:	sync Wish.xcodeproj changes.
	* macosx/Wish.xcode/default.pbxuser:
	* macosx/README:			document new build configs.

2008-06-10  Joe English  <jenglish@users.sourceforge.net>

	* unix/tkUnixKey.c: tkUnixKey.c: Use Xutf8LookupString if available
	[Patch #1986818].  This should fix problems (like #1908443) where
	Xlib's idea of the system encoding does not match Tcl's.

2008-05-23  Joe English  <jenglish@users.sourceforge.net>

	* generic/ttk/ttkLabel.c: Avoid passing width or height <= 0 to
	Tk_RedrawImage, as this leads to a panic on Windows [Bug 1967576]

2008-05-11  Pat Thoyts  <patthoyts@users.sourceforge.net>

	* library/tk.tcl: Support for ttk widgets in AmpWidget

	* doc/button.n: Note negative widths for button [Patch #1883418]
	* doc/ttk_*:   'identify' widget command is on all ttk widgets.

2008-05-04  Joe English  <jenglish@users.sourceforge.net>

	* macosx/ttkMacOSAquaTheme.c: "default" and "focus" adornments
	should not be disjoint [Bug 1942785]

2008-04-17  Don Porter  <dgp@users.sourceforge.net>

	* generic/tkCanvas.c:   Fix logic that determines when canvas item
	<Enter> event should fire.  Thanks to Sebastian Wangnick. [Bug 1327482]

2008-04-14  Pat Thoyts  <patthoyts@users.sourceforge.net>

	* win/tkWinDialog.c: backport tk_chooseColor -title fix from head
	* win/tkWinTest.c:   Added parent to testgetwininfo
	* tests/winDialog.test: Created some tk_chooseColor win tests.

2008-04-11  Don Porter  <dgp@users.sourceforge.net>

	* generic/tk.h:		Bump version number to 8.5.3b1 to distinguish
	* library/tk.tcl:	CVS development snapshots from the 8.5.2 and
	* unix/configure.in:	8.5.3 releases.
	* unix/tk.spec:
	* win/configure.in:

	* unix/configure:	autoconf (2.59)
	* win/configure:

2008-04-07  Jeff Hobbs  <jeffh@ActiveState.com>

	* generic/tkWindow.c (Initialize): fix double-free on Tk_ParseArgv
	* tests/main.test (main-3.*):      error. [Bug 1937135]

	* generic/tkArgv.c: fix -help mem explosion. [Bug 1936238] (kenny)

2008-04-03  Pat Thoyts  <patthoyts@users.sourceforge.net>

	* library/ttk/xpTheme.tcl: fix the colour of labelframe in xp

2008-04-01  Don Porter  <dgp@users.sourceforge.net>

	* generic/tkStubLib.c (Tk_InitStubs):	Added missing error message.
	* generic/tkWindow.c (Tk_PkgInitStubsCheck):

2008-03-28  Don Porter  <dgp@users.sourceforge.net>

	*** 8.5.2 TAGGED FOR RELEASE ***

	* README:		Bump to 8.5.2 for release.
	* generic/tk.h:
	* library/tk.tcl:
	* unix/configure.in:
	* unix/tk.spec:
	* win/configure.in:

	* unix/configure:	autoconf-2.59
	* win/configure:

	* changes:	Updates for 8.5.2 release.

2008-03-27  Jeff Hobbs  <jeffh@ActiveState.com>

	* library/safetk.tcl (::safe::tkInterpInit): make sure tk_library
	and its subdirs (eg, ttk) are on the "safe" access path.

2008-03-27  Daniel Steffen  <das@users.sourceforge.net>

	* unix/tcl.m4 (SunOS-5.1x): fix 64bit support for Sun cc. [Bug 1921166]

	* unix/configure: autoconf-2.59

2008-03-27  Daniel Steffen  <das@users.sourceforge.net>

	* generic/ttk/ttkStubLib.c:	ensure tcl stubs are used in libtkstub
					even in a static build of Tk.
	* generic/ttk/ttkDecls.h:	fix incorrect number of arguments in
					Ttk_InitStubs macro definition.

2008-03-26  Don Porter  <dgp@users.sourceforge.net>

	* changes:	Updates for 8.5.2 release.

	* unix/tkUnixCursor.c:	Stop crash in [. configure -cursor] on X11.
	Thanks to emiliano gavilán.  [Bug 1922466]

2008-03-26  Joe English  <jenglish@users.sourceforge.net>

	* generic/tkInt.h, generic/tkEvent.c, unix/tkUnixEvent.c,
	unix/tkUnixKey.c: XIM reorganization and cleanup; see
	[Patch 1919791] for details.

2008-03-21  Joe English  <jenglish@users.sourceforge.net>

	* generic/tk.decls, generic/ttk/ttkStubLib.c, unix/Makefile.in:
	Keep ttkStubLib.o in libtkstub instead of libtk. [Bug 1920030]

2008-03-20  Donal K. Fellows  <dkf@users.sf.net>

	* tests/wm.test: Rewrote so that tests clean up after themselves
	rather than leaving that to the following test. Makes it easier to
	catch problems where they originate. Inspired by [Bug 1852338]

2008-03-19  Donal K. Fellows  <dkf@users.sf.net>

	* doc/GetClrmap.3: Documented Tk_PreserveColormap. [Bug 220809]

2008-03-17  Joe English  <jenglish@users.sourceforge.net>

	* unix/Makefile.in, win/Makefile.in, win/makefile.vc: Put ttkStubLib.o
	in libtkstub instead of libtk. [Bug 1863007]

2008-03-16  Donal K. Fellows  <dkf@users.sf.net>

	* library/demos/goldberg.tcl: Made work when run twice in the same
	session. [Bug 1899664] Also made the control panel use Ttk widgets.

2008-03-13  Daniel Steffen  <das@users.sourceforge.net>

	* unix/configure.in:	Use backslash-quoting instead of double-quoting
	* unix/tcl.m4:		for lib paths in tkConfig.sh. [Bug 1913622]
	* unix/configure:	autoconf-2.59

2008-03-13  Don Porter  <dgp@users.sourceforge.net>

	* changes:	Updates for 8.5.2 release.

2008-03-12  Daniel Steffen  <das@users.sourceforge.net>

	* macosx/Wish.xcodeproj/project.pbxproj: Add support for Xcode 3.1
	* macosx/Wish.xcodeproj/default.pbxuser: CODE_SIGN_IDENTITY and
	* macosx/Wish-Common.xcconfig:		 'xcodebuild install'.

2008-03-12  Joe English  <jenglish@users.sourceforge.net>

	* unix/tkUnixRFont.c: Try a fallback font if XftFontOpenPattern()
	fails in GetFont (workaround for [Bug 1090382]).

2008-03-11  Daniel Steffen  <das@users.sourceforge.net>

	* library/demos/knightstour.tcl:	Aqua GOOBE.
	* library/demos/widget:

	* macosx/Wish.xcodeproj/project.pbxproj: Add support for Xcode 3.1 and
	* macosx/Wish.xcodeproj/default.pbxuser: configs for building with
	* macosx/Wish-Common.xcconfig:		 gcc-4.2 and llvm-gcc-4.2.

	* generic/tkCanvUtil.c:			Fix gcc-4.2 warnings.

	* macosx/GNUmakefile:			Fix quoting to allow paths to
	* macosx/Wish-Common.xcconfig:		${builddir}, ${INSTALL_ROOT}
	* unix/Makefile.in:			and ${TCL_BIN_DIR} to contain
	* unix/configure.in:			spaces.
	* unix/install-sh:
	* unix/tcl.m4:

	* unix/configure:			autoconf-2.59

	* unix/Makefile.in (install-strip):	Strip non-global symbols from
						dynamic library.

2008-03-10  Don Porter  <dgp@users.sourceforge.net>

	* changes:	Updates for 8.5.2 release.

2008-03-07  Donal K. Fellows  <donal.k.fellows@man.ac.uk>

	* doc/colors.n: Reworked to produce nicer HTML output.

2008-03-06  Joe English  <jenglish@users.sourceforge.net>

	* doc/ttk_notebook.n: Move "TAB IDENTIFIERS" section above "WIDGET
	COMMAND" section. [Bug 1882011]

2008-02-29  Pat Thoyts  <patthoyts@users.sourceforge.net>

	* library/demos/widget:  Added a Knight's tour canvas demo.
	* library/demos/knightstour.tcl:

2008-02-27  Daniel Steffen  <das@users.sourceforge.net>

	* macosx/tkMacOSXDraw.c: workaround leak in Carbon SetPortPenPixPat()
	API [Bug 1863346]; avoid repeated PixPat allocation/deallocation.

2008-02-23  Joe English  <jenglish@users.sourceforge.net>

	* library/ttk/combobox.tcl, doc/ttk_combobox.n,
	* tests/ttk/combobox.test: Arrange to deliver <<ComboboxSelected>>
	event after listbox is unposted, as intended [Bug 1890211]. Clarified
	documentation.

2008-02-23  Joe English  <jenglish@users.sourceforge.net>

	* generic/ttk/ttkPanedWindow.c: Don't enforce minimum sash thickness
	of 5 pixels, just use 5 as a default. [FR 1898288]

2008-02-14  Donal K. Fellows  <donal.k.fellows@man.ac.uk>

	* unix/README: Documented missing configure flags.

2008-02-06  Donal K. Fellows  <donal.k.fellows@man.ac.uk>

	* doc/ttk_scale.n (new file): Added basic documentation. [Bug 1881925]

2008-02-04  Don Porter  <dgp@users.sourceforge.net>

	*** 8.5.1 TAGGED FOR RELEASE ***

	* generic/tk.h:		Bump to 8.5.1 for release.
	* library/tk.tcl:
	* unix/configure.in:
	* unix/tk.spec:
	* win/configure.in:

	* unix/configure:	autoconf-2.59
	* win/configure:

2008-02-04  Donal K. Fellows  <donal.k.fellows@man.ac.uk>

	* doc/MeasureChar.3, doc/FontId.3: Minor improvements (formatting,
	keywords).

2008-02-02  Daniel Steffen  <das@users.sourceforge.net>

	* macosx/Wish-Info.plist.in:	add CFBundleLocalizations key, listing
	* unix/configure.in (Darwin): 	all library/msgs locales.

	* unix/configure.in (Darwin):	correct Info.plist year substitution in
					non-framework builds.

	* unix/configure:		autoconf-2.59

2008-02-01  Don Porter  <dgp@users.sourceforge.net>

	* changes:	Updates for 8.5.1 release.

2008-02-01  Reinhard Max  <max@suse.de>

	* generic/tkImgGIF.c: Fixed a buffer overflow (CVE-2008-0553).
	* tests/imgPhoto.test: Added a test for the above.

2008-01-31  Jeff Hobbs  <jeffh@ActiveState.com>

	* library/msgbox.tcl (::tk::MessageBox): don't use ttk::label in
	low depth/aqua fallback, as it doesn't support -bitmap.

	* win/tkWinDialog.c (Tk_MessageBoxObjCmd): pass "" instead of NULL
	when -title isn't set.  [Bug 1881892]

2008-01-31  Donal K. Fellows  <donal.k.fellows@man.ac.uk>

	* doc/panedwindow.n: Added proper description of -height and -width
	options, which aren't "standard". Last of fallout from [Bug 1882495].

2008-01-30  Donal K. Fellows  <donal.k.fellows@man.ac.uk>

	* doc/canvas.n, doc/listbox.n, doc/message.n: Fix erroneous listing of
	"standard" options. [Bug 1882495]

2008-01-29  Joe English  <jenglish@users.sourceforge.net>

	* library/treeview.tcl: Fix bug in Shift-ButtonPress-1 binding (error
	if no current focus item; reported on c.l.t.)

2008-01-29  Donal K. Fellows  <donal.k.fellows@man.ac.uk>

	* doc/ttk_*.n: Adjusted handling of the standard options part of the
	Ttk manual pages so that they are documented in the correct location.
	[Bug 1876493]

2008-01-28  Joe English  <jenglish@users.sourceforge.net>

	* unix/tkUnixRFont.c: Re-fix strict-aliasing warnings reintroduced by
	last patch.

2008-01-27  Joe English  <jenglish@users.sourceforge.net>

	* generic/ttk/ttkNotebook.c: Make sure to schedule a redisplay when
	adding and/or hiding tabs. [Bug 1878298]

2008-01-27  Joe English  <jenglish@users.sourceforge.net>

	* unix/tkUnixRFont.c: Merged common code from InitFont() and
	TkpGetFontAttrsForChar(), factored into GetTkFontAttributes() and
	GetTkFontMetrics(). Removed write-only struct UnixFtFont member
	'drawable'. Removed unneeded double-pointer indirections. Ensure that
	TkFontAttributes.family member is a Tk_Uid, as specified. Use
	FcTypeDouble for XFT_SIZE attribute. Finally: fix [Bug 1835848]

2008-01-25  Don Porter  <dgp@users.sourceforge.net>

	* changes:	Updates for 8.5.1 release.

2008-01-08  Joe English  <jenglish@users.sourceforge.net>

	* generic/ttk/ttkFrame.c: BUGFIX: fix crash in [ttk::labelframe] when
	-style option specified. [Bug 1867122]

2008-01-08  Joe English  <jenglish@users.sourceforge.net>

	* win/ttkWinTheme.c: Add tristate support to checkbuttons and
	radiobuttons. [Bug 1865898]
	Fix check and radio indicator size. [Bug 1679067]

2008-01-06  Joe English  <jenglish@users.sourceforge.net>

	* generic/ttk/ttkWidget.c, generic/ttk/ttkWidget.h: Call
	Tk_MakeWindowExist() in widget constructor. Removed now-unnecessary
	initial ConfigureNotify processing.

2008-01-06  Joe English  <jenglish@users.sourceforge.net>

	* library/ttk/treeview.tcl, library/ttk/utils.tcl: Fix MouseWheel
	bindings for ttk::treeview widget. [Bugs 1442006, 1821939, 1862692]

2008-01-02  Don Porter  <dgp@users.sourceforge.net>

	* generic/tk.h:		Bump version number to 8.5.1b1 to distinguish
	* library/tk.tcl:	CVS development snapshots from the 8.5.0 and
	* unix/configure.in:	8.5.1 releases.
	* unix/tk.spec:
	* win/configure.in:

	* unix/configure:	autoconf (2.59)
	* win/configure:

2007-12-30  Donal K. Fellows  <dkf@users.sf.net>

	* doc/canvas.n: Documented exact behaviour of items with respect to
	when they are the current item. [Bug 1774593] Also documented the
	clipping behaviour of window items.

	* library/demos/nl.msg: Corrected following testing "in the field" by
	Arjen Markus. [Bug 1860802]

2007-12-17  Donal K. Fellows  <donal.k.fellows@manchester.ac.uk>

	*** 8.5.0 TAGGED FOR RELEASE ***

	* doc/canvas.n: Documented -outlineoffset item option. [Bug 1836621]

2007-12-14  Don Porter  <dgp@users.sourceforge.net>

	* changes:	More updates for 8.5.0 release.

2007-12-14  Joe English  <jenglish@users.sourceforge.net>

	* doc/ttk_treeview.n: Fix typo. [Bug 1850713]

2007-12-14  Pat Thoyts  <patthoyts@users.sourceforge.net>

	* win/tkWinInt.h:     Add in missing function definitions
	* win/tkWinButton.c:  to support plain MSVC6 and use INT_PTR
	* win/tkWinScrlBar.c: rather than LONG_PTR which isn'tr defined
	* win/tkWinWm.c:      in the msvc6 headers.

2007-12-14  Pat Thoyts <patthoyts@users.sourceforge.net>

	* win/nmakehlp.c:  Support compilation with MSVC9 for AMD64.
	* win/makefile.vc:

2007-12-13  Jeff Hobbs  <jeffh@ActiveState.com>

	* generic/tkMenubutton.c (ConfigureMenuButton): trace the
	-textvariable even if an image exists as it may use -compound.

2007-12-12  Jeff Hobbs  <jeffh@ActiveState.com>

	* generic/tkText.c (DeleteIndexRange, TextEditCmd, UpdateDirtyFlag):
	* tests/text.test (text-25.10.1,25.11.[12]):
	Don't require [update idle] to trigger Modified event [Bug 1809538]
	Modified virtual event should only fire on state change [Bug 1799782]
	Make sure we delete chars before triggering <<Modified>> [Bug 1737288]

2007-12-12  Daniel Steffen  <das@users.sourceforge.net>

	* macosx/tkMacOSXWm.c (ApplyMasterOverrideChanges): Revert 2007-10-26
	change to window class of transient toplevels that are not also
	overrideredirect. [Bug 1845899]

	* macosx/tkMacOSXWm.c (ApplyMasterOverrideChanges): Implement more
	* macosx/tkMacOSXMouseEvent.c (BringWindowForward): X11-like transient
	* macosx/tkMacOSXSubwindows.c (XDestroyWindow):     behaviour by adding
	transient windows to a window group owned by the master window, this
	ensures transients always remain in front of and are collapsed with the
	master; bring master to front when selecting transient windows; restore
	default window group of transients if master destroyed. [Bug 1845899]

2007-12-12  Joe English  <jenglish@users.sourceforge.net>

	* doc/ttk_intro.n, doc/ttk_style.n, doc/ttk_widget.n:
	Various minor updates.

2007-12-12  Don Porter  <dgp@users.sourceforge.net>

	* changes:		Updated for 8.5.0 release.

2007-12-11  Joe English  <jenglish@users.sourceforge.net>

	* generic/ttk/ttkTheme.c(StyleElementOptionsCmd):
	Use Ttk_GetElement() to find element instead of direct
	hash table access.

2007-12-11  Donal K. Fellows  <dkf@users.sf.net>

	* generic/tkText.c (TextReplaceCmd): Added code to rebuild the from
	index after the deletion phase so that the linePtr field is valid for
	the insertion phase. [Bug 1602537]

2007-12-10  Donal K. Fellows  <dkf@users.sf.net>

	* doc/event.n: Clarify the fact that [event info] only returns the
	names of virtual events that are bound to physical event sequences.
	This follows on from comments on comp.lang.tcl.
	http://groups.google.com/group/comp.lang.tcl/msg/935d2d226ae8a770

2007-12-10  Joe English  <jenglish@users.sourceforge.net>

	* doc/AddOption.3, doc/CrtImgType.3, doc/CrtPhImgFmt.3,
	* doc/InternAtom.3, doc/TextLayout.3, doc/chooseColor.n,
	* doc/chooseDirectory.n, doc/loadTk.n, doc/palette.n,
	* doc/ttk_combobox.n: Various markup fixes (mostly: missing quotes on
	.SH arguments, extraneous .PPs)

	* doc/ttk_entry.n, doc/ttk_scrollbar.n, doc/ttk_treeview.n: Remove
	extra .BEs that got added by mistake somewhere.

2007-12-10  Daniel Steffen  <das@users.sourceforge.net>

	* generic/tk.decls:		use new genstubs 'export' command to
	* generic/tkInt.decls:		mark exported symbols not in stubs
					table [FR 1716117]; cleanup formatting

	* generic/tkIntDecls.h:		regen with new genStubs.tcl.
	* generic/tkIntPlatDecls.h:	[Tcl Bug 1834288]
	* generic/tkIntXlibDecls.h:
	* generic/tkPlatDecls.h:
	* generic/tkStubInit.c:

2007-12-10  Donal K. Fellows  <donal.k.fellows@manchester.ac.uk>

	* tests/safe.test: Ensure list of hidden commands is correct. [Bug
	1847925]

2007-12-10  Pat Thoyts  <patthoyts@users.sourceforge.net>

	* win/tkWin.h: We must specify the lowest Windows version we intend to
	support. In particular the SystemParametersInfo API doesn't like to
	receive structures that are larger than it expects which affects the
	font assignements. Set to Win98 support.

	* win/tkWinFont.c: Handle failure to read the system parameters. This
	causes ttk/fonts.tcl to set any missing named fonts.

	* win/ttkWinMonitor.c:  Only tkWin.h should include windows.h unless
	* win/ttkWinTheme.c:    we have an explicit override of the WINVER
	* tin/ttkWinXPTheme.c:  macro.

	* win/rules.vc: Handle MSVC 9 (aka: Visual Studio 2008)

	* tests/safe.test: Update for 'unload' as a safe command (tcl 8.5b3+)

2007-12-09  Donal K. Fellows  <dkf@users.sf.net>

	* win/configure.in: Adjusted code so that running configure does not
	generate an error message when the full current directory name
	contains a space.

	* win/tkWinWm.c: Added set of #defs to make this file build with my
	version of the SDK (i.e. with the msys suite we distribute).

2007-12-07  Joe English  <jenglish@users.sourceforge.net>

	* library/ttk/altTheme.tcl, library/ttk/classicTheme.tcl:
	s/style/ttk::style/.

2007-12-07  Don Porter  <dgp@users.sourceforge.net>

	* unix/README:  Mention the stub library created by `make` and warn
	about the effect of embedded paths in the installed binaries. Thanks
	to Larry Virden. [Tcl Bug 1794084]

2007-12-05  Joe English  <jenglish@users.sourceforge.net>

	* macosx/ttkMacOSXTheme.c: Fix TCombobox layout so as not to truncate
	long text when combobox is wider than requested. [Bug 1845164]

2007-12-05  Jeff Hobbs  <jeffh@ActiveState.com>

	* library/demos/widget: reduce start size to 70% of screenheight from
	sh-200 for a more reasonable size.

	* win/tkWinButton.c, win/tkWinDialog.c: use SetWindowLongPtr and
	* win/tkWinScrlbr.c, win/tkWinWm.c:     GetWindowLongPtr only.
	* win/ttkWinMonitor.c:

	* win/tkWinInt.h: remove CS_CLASSDC (not recommended for any apps now)
	* win/tkWinX.c:   and simplify WNDCLASS to one style.
	* win/tkWinWm.c:  Reduce wrapper update for exStyle to toolwindow
	change only and set WS_EX_LAYERED as sticky (once set on a window, do
	not remove it) to reduce alpha transition flicker.

	* win/configure, win/tcl.m4 (LIBS_GUI): mingw needs -lole32 -loleaut32
	but not msvc for Tk's [send]. [Bug 1844749]

2007-12-04  Joe English  <jenglish@users.sourceforge.net>

	* doc/ttk_style.n: Remove nonsense about "this manpage has not yet
	been written"; everything supported is documented.

2007-12-04  Donal K. Fellows  <dkf@users.sf.net>

	* library/msgs/en.msg: Added missing messages. [Patch 1800744]

	* library/msgs/da.msg: Added Danish messages. [Patch 1844143]. Many
	thanks to Torsten Berg <treincke@users.sf.net>.

2007-12-03  Jeff Hobbs  <jeffh@ActiveState.com>

	* win/configure, win/tcl.m4 (LIBS_GUI): remove ole32.lib oleaut32.lib
	(LIBS): add ws2_32.lib for static builds with Tcl.

2007-12-01  Joe English  <jenglish@users.sourceforge.net>

	* generic/ttk/ttkTheme.h, generic/ttk/ttkThemeInt.h,
	* generic/ttk/ttkTheme.c, generic/ttk/ttkLayout.c,
	* generic/ttk/ttkClamTheme.c, generic/ttk/ttkClassicTheme.c,
	* generic/ttk/ttkTreeview.c, macosx/ttkMacOSXTheme.c,
	* win/ttkWinTheme.c, win/ttkWinXPTheme.c: Improved macrology for
	statically-initialized layout template tables.

2007-11-28  Don Porter  <dgp@users.sourceforge.net>

	* unix/tkUnixPort.h:	When unix/configure determines whether the
	intptr_t type is available, it has the <inttypes.h> header present.
	It's only fair that we let Tk have it too.

2007-11-26  Kevin Kenny  <kennykb@acm.org>

	* generic/tkImgPPM.c (StringReadPPM): Corrected a comparison whose
	sense was reversed that resulted in reading beyond the end of the
	input buffer on malformed PPM data. [Bug 1822391]
	* library/tkfbox.tcl (VerifyFileName): Corrected a couple of typos in
	handling of bad file names. [Bug 1822076] Thanks to Christoph Bauer
	(fridolin@users.sf.net) for the patch.
	* tests/filebox.test (filebox-7.1, filebox-7.2): Added test cases that
	exercise. [Bug 1822076]
	* tests/imgPPM.test (imgPPM-4.1): Added test case that exercises. [Bug
	1822391]

2007-11-25  Joe English  <jenglish@users.sourceforge.net>

	* generic/ttk/ttkManager.h, generic/ttk/ttkManager.c,
	* generic/ttk/ttkFrame.c, generic/ttk/ttkNotebook.c,
	* generic/ttk/ttkPanedwindow.c:  Internal Ttk_Manager API updates;
	Fixed [Bug 1343984]; Added [$nb hide] method; [$nb add] on
	already-managed windows no longer throws an error, can be used to
	re-add a hidden tab.

	* doc/ttk_notebook.n, tests/ttk/notebook.test,
	* tests/ttk/panedwindow.test:  Updated docs and test suite.

2007-11-23  Donal K. Fellows  <donal.k.fellows@manchester.ac.uk>

	* unix/README: General improvements.

2007-11-21  Donal K. Fellows  <donal.k.fellows@manchester.ac.uk>

	* library/tkfbox.tcl: Better theming in the file list area.

2007-11-19  Don Porter  <dgp@users.sourceforge.net>

	*** 8.5b3 TAGGED FOR RELEASE ***

	* README:		Bump version number to 8.5b3.
	* generic/tk.h:
	* library/tk.tcl:
	* unix/configure.in:
	* unix/tk.spec:
	* win/configure.in:

	* unix/configure:	autoconf-2.59
	* win/configure:

	* changes:		Update changes for 8.5b3 release.

2007-11-19  Pat Thoyts  <patthoyts@users.sourceforge.net>

	* generic/ttk/ttkTheme.c:	Fix crash when 'style element create'
	* tests/ttk/ttk.test:		called w/ insufficient args; add tests.

2007-11-18  Joe English  <jenglish@users.sourceforge.net>

	* generic/ttk/ttkElements.c, macosx/ttkMacOSXTheme.c: Add "fill"
	element: like "background" but only erases parcel.

	* generic/ttk/ttkFrame.c: Use fill element in Labelframe Label
	sublayout.  Also improved default labelmargins for -labelanchor w*, e*.

	* generic/ttk/ttkLabel.c: no longer need Labelframe hack.

	* library/ttk/aquaTheme.tcl: ImageTextElement no longer needed.
	TextElement no longer needs '-background' option.

	* generic/ttk/ttkFrame.c: Use sublayout for ttk::labelframe labels
	instead of single element.

	* generic/ttk/ttkLabel.c: Default -anchor for text and label elements
	is now "w" instead of "center". [Bug 1614540]

	* library/ttk/defaults.tcl, library/ttk/*Theme.tcl: Button styles now
	need explicit "-anchor center".

	* generic/ttk/ttkLayout.c (TTKInitPadding): BUGFIX:
	Ttk_GetPaddingFromObj() and Ttk_GetBorderFromObj() returned garbage
	when passed an empty list.

	* macosx/ttkMacOSXTheme.c: Resynchronize with Tile codebase so that
	patches can flow back and forth.

	* library/ttk/aquaTheme.tcl: Extra TButton -padding no longer needed.

2007-11-18  Pat Thoyts  <patthoyts@users.sourceforge.net>

	* win/ttkWinXPTheme.c: Add support for size information flags for
	scrollbar and combobox buttons. This handles Tile [Patches 1596647 and
	1596657] but a bit more generically.

2007-11-17  Pat Thoyts  <patthoyts@users.sourceforge.net>

	* generic/(tkArgv.c, tkBind.c, tkCipboard.c, tkEntry.c, tkOption.c,
	tkScale.c, tkScrollbar.c, tkTextImage.c, tkVisual.c, tkWindow.c): Tidy
	up some variable types.

	* generic/tkFont.c:	Only check for -displayof if there are
	* test/font.test:	sufficient arguments. This permits checking
				strings like -d.

2007-11-17  Joe English  <jenglish@users.sourceforge.net>

	* library/ttk/scrollbar.tcl: Swap in core scrollbars for
	[ttk::scrollbar]s on OSX.

2007-11-16  Benjamin Riefenstahl  <b.riefenstahl@turtle-trading.net>

	* macosx/tkMacOSXFont.c (TkpMeasureCharsInContext): Correct an
	oversight in the bug fix from 2007-11-11. [Bug 1824638]

2007-11-15  Daniel Steffen  <das@users.sourceforge.net>

	* macosx/Wish.xcodeproj/project.pbxproj: add new chanio.test.
	* macosx/Wish.xcode/project.pbxproj:

2007-11-14  Donal K. Fellows  <dkf@users.sf.net>

	* library/msgs/sv.msg: Get the locale declared within the message
	catalog correct! [Bug 1831803]

2007-11-11  Benjamin Riefenstahl  <b.riefenstahl@turtle-trading.net>

	* macosx/tkMacOSXFont.c (TkpMeasureCharsInContext): Fix the case when
	TK_WHOLE_WORDS and TK_AT_LEAST_ONE are both set and maxLength is small.
	[Bug 1824638]

2007-11-09  Daniel Steffen  <das@users.sourceforge.net>

	* macosx/tkMacOSXCarbonEvents.c
	(InstallStandardApplicationEventHandler): on Mac OS X Leopard, replace
	the 2005-11-27 approach of installing the standard application handler
	by calling RAEL and immediately longjmping out of it from an event
	handler, as that now leads to crashes in -[NSView unlockFocus] whenever
	HIToolbox uses Cocoa in Leopard (Help menu, Nav Services, Color
	Picker). Instead call InstallStandardEventHandler() on the application
	and menubar event targets, as Leopard ISEH finally handles these
	correctly. Unfortunately need a HIToolbox-internal SPI to retrieve the
	menubar event target, no public API appears have that functionality.

	* macosx/tkMacOSXDebug.c:	make TkMacOSXInitNamedDebugSymbol()
	* macosx/tkMacOSXDebug.h:	available outside of debug builds as
					the new Leopard ISAEH needs it.

	* macosx/tkMacOSXButton.c:	replace HiliteControl() by modern API
	* macosx/tkMacOSXMenubutton.c:	for activation and enabling;
					distinguish inactive and disabled
					look&feel; correct activation handling
					to match that of container toplevel.

	* macosx/tkMacOSXMenubutton.c:	correct size computation of bevelbutton
					variant to match that of buttons;
					fix crash with bitmap due to NULL GC;
					delay picParams setup until needed;
					formatting cleanup. [Bug 1824521]

	* library/menu.tcl:		correct handling of menubutton "active"
					state on Aqua to match that of buttons.

	* macosx/tkMacOSXDefault.h:	correct button & menubutton active
					foreground and background colors and
					menubutton border width.

	* macosx/tkMacOSXWindowEvent.c:	handle kEventWindowExpanding carbon
	* macosx/tkMacOSXCarbonEvents.c: event instead of kEventWindowExpanded
					to ensure activate event arrives after
					window is remapped, also need to
					process all Tk events generated by
					remapping in the event handler to
					ensure children are remapped before
					activate event is processed.

	* macosx/tkMacOSXSubwindows.c:	add pixmap size field to MacDrawable
	* macosx/tkMacOSXInt.h:		struct; add flag for B&W pixmaps.
	* macosx/tkMacOSXDraw.c:
	* macosx/tkMacOSXEmbed.c:
	* macosx/tkMacOSXMenu.c:

	* macosx/tkMacOSXPrivate.h:	correct Leopard HIToolboxVersionNumber.

	* macosx/ttkMacOSXTheme.c:	add error checking; cleanup formatting.

	* macosx/tkMacOSXFont.c (TkpGetFontAttrsForChar): panic on false return
					from TkMacOSXSetupDrawingContext().

	* macosx/tkMacOSXButton.c:	sync formatting, whitespace, copyright
	* macosx/tkMacOSXDialog.c:	with core-8-4-branch.
	* macosx/tkMacOSXMenus.c:
	* macosx/tkMacOSXWm.c:
	* xlib/xgc.c
	* library/bgerror.tcl:
	* library/console.tcl:
	* library/menu.tcl:

2007-11-07  Joe English  <jenglish@users.sourceforge.net>

	* generic/ttk/ttkTheme.c (Ttk_ElementSize): Fixed longstanding,
	subtle bug that caused element padding to sometimes be counted
	twice in size computations.

	* generic/ttk/ttkElements.c, generic/ttk/ttkClamTheme.c,
	generic/ttk/ttkDefaultTheme.c, generic/ttk/ttkTreeview.c,
	generic/ttk/ttkImage.c, macosx/ttkMacOSXTheme.c,
	win/ttkWinTheme.c, win/ttkWinXPTheme.c:	Fix ElementSizeProcs affected
						 by previous change.

2007-11-06  Andreas Kupries  <andreask@activestate.com>

	* doc/CrtConsoleChan.3: Fixed markup typo and extended see also
	  section per suggestions by Donal.

2007-11-05  Joe English  <jenglish@users.sourceforge.net>

	* library/ttk/combobox.tcl: Set focus to listbox in <Map> binding
	instead of in Post command (see [Bug 1349811] for info).

2007-11-05  Andreas Kupries  <andreask@activestate.com>

	* doc/CrtConsoleChan.3: New file providing minimal documentation
	  of 'Tk_InitConsoleChannels()'. [Bug 432435]

2007-11-05  Joe English  <jenglish@users.sourceforge.net>

	* macosx/ttkMacOSXTheme.c (TreeitemLayout): Remove focus ring
	from treeview items on OSX (problem reported by Kevin Walzer).

2007-11-04  Joe English  <jenglish@users.sourceforge.net>

	* generic/ttk/ttkTreeview.c: Use null "treearea" element for
	treeview owner-draw area instead of "client", to avoid
	nameclash with Notebook.client element (this was causing
	sizing anomalies in XP theme, and introduced extraneous
	padding).
	* generic/ttk/ttkDefaultTheme.c: Treeitem.indicator element
	needs left margin now.

2007-11-04  Daniel Steffen  <das@users.sourceforge.net>

	* macosx/tkMacOSXMenus.c: add "Run Widget Demo" menu item to the
	default Edit menu along with associated carbon event handler enabling
	the item only if demo files are installed; cleanup handling of "About"
	and "Source" menu items.

	* library/bgerror.tcl:		fix background of detail text on Aqua.

	* library/console.tcl:		add accelerators and fix Aqua bindings
					of the new font size menu items.

	* library/demos/mclist.tcl:	Aqua GOOBE.
	* library/demos/tree.tcl:
	* library/demos/ttknote.tcl:
	* library/demos/widget:

	* doc/chooseDirectory.n:	remove/correct obsolete Mac OS 9-era
	* doc/getOpenFile.n:		information.
	* doc/menu.n:

	* macosx/tkMacOSXEvent.c (TkMacOSXProcessCommandEvent): fix boolean arg

	* macosx/Wish.xcodeproj/project.pbxproj: add new demo file.
	* macosx/Wish.xcode/project.pbxproj:

2007-11-03  Pat Thoyts  <patthoyts@users.sourceforge.net>

	* library/console.tcl: Add menu item and key binding to adjust font.

2007-11-02  Donal K. Fellows  <dkf@users.sf.net>

	* library/demos/mclist.tcl: Added a demo of how to do a multi-column
	sortable listbox.

	* library/msgbox.tcl: Made message dialog use Ttk widgets for better
	L&F.

	* library/tkfbox.tcl (::tk::dialog::file::CompleteEnt): Added <Tab>
	completion. [FR 805091]
	* library/tkfbox.tcl: Made file dialog use Ttk widgets for better L&F.

	* library/demos/sayings.tcl: Better resizing. [Bug 1822410]

2007-11-01  Donal K. Fellows  <donal.k.fellows@manchester.ac.uk>

	* library/demos/textpeer.tcl: Better resizing. [Bug 1822601]

	* doc/colors.n: Added list of Windows system colors. [Bug 945409]

2007-11-01  Daniel Steffen  <das@users.sourceforge.net>

	* macosx/tkMacOSXColor.c (GetThemeColor): improve translation of RGB
				pixel values into RGBColor.

	* library/demos/widget:	increase height of main window text widget to
				use more of the available vertical space.

	* doc/bind.n:		document the Option modifier, clarify meaning
				and availability of Command & Option.

	* doc/console.n:	clarify availability of [console] in TkAqua.

2007-11-01  Donal K. Fellows  <donal.k.fellows@man.ac.uk>

	* unix/installManPage, doc/*.n: Make documentation use the name that
	scripts use as much as possible. [Bug 1640073]

	* doc/text.n: Fixed mistake in [$t tag remove] docs. [Bug 1792191]

	* doc/bind.n: Documented the Command modifier. [Bug 1232908]

	* doc/console.n, doc/wish.1: Made it clearer when and why the console
	command is present. [Bug 1386955]

2007-10-31  Donal K. Fellows  <donal.k.fellows@manchester.ac.uk>

	* library/demos/entry3.tcl: Improved description/comments so that
	people better understand what is being validated, following suggestion
	from Don Porter.

	* library/demos/image2.tcl (loadImage): Mark non-loadable images
	as such instead of throwing a nasty dialog, following suggestion
	from Don Porter.

	* generic/tkImgPhoto.c (Tk_PhotoPutBlock): More optimization, derived
	from [Patch 224066].

2007-10-30  Joe English  <jenglish@users.sourceforge.net>

	* library/ttk/combobox.tcl (Unpost): BUGFIX: Unpost can be called with
	no preceding Post.

2007-10-31  Pat Thoyts  <patthoyts@users.sourceforge.net>

	* win/rules.vc:     Use -fp:strict with msvc8 as -fp:precise fails on
	* generic/tkObj.c:  amd64 builds. Fix the two places in Tk that
	* generic/tkTrig.c: generate errors with msvc8 when using this flag.

2007-10-30  Jeff Hobbs  <jeffh@ActiveState.com>

	* library/choosedir.tcl: only enable OK button when valid in
	conjunction with -mustexist. [Bug 1550528]

	* library/listbox.tcl (::tk::ListboxBeginSelect): ignore -takefocus
	when considering focus on <1>, it is for tab focus.

2007-10-30  Don Porter  <dgp@users.sourceforge.net>

	* generic/tk.h:		Bump version number to 8.5b2.1 to distinguish
	* library/tk.tcl:	CVS development snapshots from the 8.5b2
	* unix/configure.in:	release.
	* unix/tk.spec:
	* win/configure.in:

	* unix/configure:	autoconf (2.59)
	* win/configure:

2007-10-30  Jeff Hobbs  <jeffh@ActiveState.com>

	* doc/text.n: fix spelling of -inactiveselectbackground [Bug 1626415]

	* library/entry.tcl: don't error with Clear event. [Bug 1509288]

	* library/ttk/fonts.tcl: use size -12 TkFixedFont (was -10) on X11

2007-10-30  Donal K. Fellows  <donal.k.fellows@manchester.ac.uk>

	* library/demos/unicodeout.tcl: Fixed Arabic and Hebrew rendering on
	Windows. [Bug 1803723]

	* generic/tkImgPhoto.c (ImgPhotoCmd): Rename enumeration for somewhat
	simpler-to-read code. [Bug 1677613]

2007-10-30  Joe English  <jenglish@users.sourceforge.net>

	* generic/ttk/ttkWidget.c: Split up RedisplayWidget() to factor out
	double-buffering related code.

	* macosx/ttkMacOSXAquaTheme.c: Use SetThemeBackGround/
	kThemeBrushModelessDialogBackground{Active|Inactive} instead of
	ApplyThemeBackground/kThemeBackgroundWindowHeader (advice from DAS).

	* library/ttk/aquaTheme.tcl: Use darker shade for inactive and
	disabled text, to match typical values of most
	kThemeXXXTextColorInactive values.

2007-10-30  Donal K. Fellows  <donal.k.fellows@man.ac.uk>

	* doc/selection.n: Clarify UTF8_STRING handling. [Bug 1778563]

	* doc/text.n: Clarify search subccommand docs. [Bug 1622919]

2007-10-29  Jeff Hobbs  <jeffh@ActiveState.com>

	* macosx/tkMacOSXFont.c (InitSystemFonts):
	* library/ttk/fonts.tcl: use Monaco 11 (was 9) as Aqua TkFixedFont

	* tests/listbox.test, tests/panedwindow.test, tests/scrollbar.test:
	* library/bgerror.tcl, library/dialog.tcl, library/listbox.tcl:
	* library/msgbox.tcl, library/optMenu.tcl, library/tclIndex:
	* library/tkfbox.tcl, library/demos/floor.tcl, library/demos/rmt:
	* library/demos/tcolor, library/demos/text.tcl:
	* library/demos/twind.tcl, library/demos/widget: Buh-bye Motif look
	* library/ttk/fonts.tcl:    Update of Tk default look in 8.5
	* macosx/tkMacOSXDefault.h: Trims border sizes, cleaner X11 look
	* unix/tkUnixDefault.h:     with minor modifications for Win32/Aqua.
	* win/tkWinDefault.h:       Uses Tk*Font definitions throughout for
	* win/tkWinFont.c:          classic widgets. [Bug 1820344]
	* library/obsolete.tcl (::tk::classic::restore): This restores
	changes made to defaults in 8.5 using the 'option' command,
	segmented into logical groups.

	* tests/winfo.test: winfo-4.5 raise .t to above . for Windows

	* tests/unixWm.test: note TIP#142 results and remove unnecessary
	catches.

2007-10-29  Donal K. Fellows  <donal.k.fellows@man.ac.uk>

	* doc/*.1, doc/*.n, doc/*.3: Lots more GOOBE work.

2007-10-28  Joe English  <jenglish@users.sourceforge.net>

	* library/ttk/combobox.tcl: Make popdown window [wm resizable 0 0] on
	OSX, to prevent TkAqua from shrinking the scrollbar to make room for a
	grow box that isn't there.
	* macosx/ttkMacOSXTheme.c, library/ttk/aquaTheme.tcl: Reworked
	combobox layout.

2007-10-26  Don Porter  <dgp@users.sourceforge.net>

	*** 8.5b2 TAGGED FOR RELEASE ***

	* changes:		Update changes for 8.5b2 release.

	* doc/*.1:              Revert doc changes that broke
	* doc/*.3:              `make html` so we can get the release
	* doc/*.n:              out the door.

	* README:		Bump version number to 8.5b2.
	* generic/tk.h:
	* library/tk.tcl:
	* unix/configure.in:
	* unix/tk.spec:
	* win/configure.in:

	* unix/configure:	autoconf-2.59
	* win/configure:

2007-10-26  Daniel Steffen  <das@users.sourceforge.net>

	* macosx/tkMacOSXWm.c (ApplyMasterOverrideChanges): fix window class
	of transient toplevels that are not also overrideredirect. [Bug
	1816252]

	* macosx/tkMacOSXDialog.c:	TIP#242 cleanup.
	* library/demos/filebox.tcl: 	demo TIP#242 -typevariable.

2007-10-25  Joe English  <jenglish@users.sourceforge.net>

	* generic/ttk/ttkNotebook.c: [Bug 1817596]

2007-10-25  Jeff Hobbs  <jeffh@ActiveState.com>

	* doc/getOpenFile.n:	TIP#242 implementation of -typevariable to
	* library/tkfbox.tcl:	return type of selected file in file dialogs.
	* library/xmfbox.tcl:	[Bug 1156388]
	* macosx/tkMacOSXDialog.c:
	* tests/filebox.test:
	* tests/winDialog.test:
	* win/tkWinDialog.c:

2007-10-25  Don Porter  <dgp@users.sourceforge.net>

	* generic/tkPlace.c:	Prevent segfault in place geometry manager.
	Thanks to Colin McDonald.  [Bug 1818491]

2007-10-24  Joe English  <jenglish@users.sourceforge.net>

	* generic/ttk/*.c, win/{ttkWinMonitor,ttkWinTheme,ttkWinXPTheme}.c,
	* macosx/ttkMacOSXTheme.c: Move widget layout registration
	from TtkElements_Init() to widget *_Init() routines.
	Renaming/consistency: s/...ElementGeometry()/...ElementSize()/

2007-10-24  Donal K. Fellows  <donal.k.fellows@man.ac.uk>

	* doc/*.n, doc/*.3, doc/*.1: Lots of changes to take advantage of the
	new macros.

2007-10-24  Pat Thoyts  <patthoyts@users.sourceforge.net>

	* win/tkWinDraw.c: Applied [Patch 1723362] for transparent bitmaps.

	* generic/tkWindow.c: permit wm manage of any widget (esp: ttk::frame)

2007-10-23  Jeff Hobbs  <jeffh@ActiveState.com>

	* library/ttk/combobox.tcl (ttk::combobox::PopdownWindow): redo wm
	transient on each drop to handle reparent-able frames. [Bug 1818441]

2007-10-23  Joe English  <jenglish@users.sourceforge.net>

	* library/ttk/combobox.tcl: [namespace import ::ttk::scrollbar]
	doesn't work, since ttk::scrollbar isn't [namespace export]ed.

2007-10-23  Don Porter  <dgp@users.sourceforge.net>

	* tests/cursor.test:	Make tests robust against changes in Tcl's
	rules for accepting integers in octal format.

2007-10-23  Donal K. Fellows  <donal.k.fellows@manchester.ac.uk>

	* doc/font.n: Added section on the TIP#145 fonts.

2007-10-23  Pat Thoyts  <patthoyts@users.sourceforge.net>

	* win/tkWinFont.c: Fixed leak in CreateNamedFont spotted by das.

2007-10-23  Daniel Steffen  <das@users.sourceforge.net>

	* library/demos/combo.tcl:	Aqua GOOBE.
	* library/demos/toolbar.tcl:
	* library/demos/tree.tcl:
	* library/demos/ttknote.tcl:
	* library/demos/ttkprogress.tcl:
	* library/demos/widget:

	* macosx/Wish.xcodeproj/project.pbxproj: add new demo files.
	* macosx/Wish.xcode/project.pbxproj:

2007-10-22  Donal K. Fellows  <donal.k.fellows@manchester.ac.uk>

	* library/demos/widget: Added more demos, reorganized to make Tk and
	Ttk demos seem to be more coherent whole. Made localization a bit
	easier by reducing the amount of duplication.
	* library/demos/{combo,toolbar,tree,ttknote,ttkprogress}.tcl: New
	demos of new (mostly) Ttk widgets.
	* library/demos/ttkbut.tcl: Improvements.

2007-10-22  Joe English  <jenglish@users.sourceforge.net>

	* library/ttk/combobox.tcl:	ttk::combobox overhaul; fixes [Bugs
					1814778, 1780286, 1609168, 1349586]
	* library/ttk/aquaTheme.tcl:	Factored out aqua-specific combobox
					-postposition adjustments.
	* generic/ttk/ttkTrack.c:	Detect [grab]s and unpress pressed
					element; combobox workaround no longer
					needed.

2007-10-22  Daniel Steffen  <das@users.sourceforge.net>

	* macosx/tkMacOSXFont.c: 	register named fonts for TIP #145 fonts
					and all theme font IDs.

	* generic/tkFont.c (Tk{Create,Delete}NamedFont): allow NULL interp.

	* library/ttk/fonts.tcl:	check for TIP #145 fonts on all
					platforms; correct aqua font sizes.

	* library/demos/ttkmenu.tcl:	Aqua GOOBE.
	* library/demos/ttkpane.tcl:
	* library/demos/widget:

	* macosx/Wish.xcodeproj/project.pbxproj: add new demo files.
	* macosx/Wish.xcode/project.pbxproj:

2007-10-18  Donal K. Fellows  <donal.k.fellows@manchester.ac.uk>

	* library/demos/ttkmenu.tcl: Added more demos of Ttk widgets. These
	* library/demos/ttkpane.tcl: ones are of menubuttons, panedwindows and
	a progress bar (indirectly).

2007-10-18  Pat Thoyts  <patthoyts@users.sourceforge.net>

	* library/ttk/fonts.tcl: Create all the TIP #145 font names on all
	platforms (mac and unix get handled in script, windows in C)

2007-10-17  David Gravereaux <davygrvy@pobox.com>

	* bitmaps/*.xbm: Changed CVS storage mode from -kb to -kkv as these
	are really text files, not binaries.
	* win/makefile.vc: Added $(BITMAPDIR) to the search path for the
	depend target.

2007-10-18  Daniel Steffen  <das@users.sourceforge.net>

	* library/demos/widget:		Aqua GOOBE, cleanup icons.
	* library/demos/ttkbut.tcl:
	* library/demos/entry3.tcl:
	* library/demos/msgbox.tcl:

	* library/demos/button.tcl:	restore setting of button
					highlightbackground on Aqua.

	* macosx/ttkMacOSXTheme.c: 	adjust button and separator geometry.

	* macosx/tkMacOSXWm.c:		fix warnings.

	* macosx/Wish.xcodeproj/project.pbxproj: add new demo files.
	* macosx/Wish.xcode/project.pbxproj:

2007-10-17  Donal K. Fellows  <donal.k.fellows@manchester.ac.uk>

	* library/demos/ttkbut.tcl: Added demo of the basic Ttk widgets.

2007-10-16  David Gravereaux <davygrvy@pobox.com>

	* win/makefile.vc: depend target now works and builds a generated
	dependency list with $(TCLTOOLSDIR)/mkdepend.tcl

2007-10-16  Donal K. Fellows  <donal.k.fellows@manchester.ac.uk>

	* library/demos/widget: Made the code for generating the contents of
	the main widget more informative. Added 'new' flagging for wholly new
	demos.

	* doc/text.n: Made it clearer what things are text widget invokations
	and what are not. Also some other clarity improvements.

2007-10-15  Donal K. Fellows  <donal.k.fellows@manchester.ac.uk>

	* library/demos/widget: Use Ttk widgets for the widget demo core, for
	vastly improved look-and-feel on at least one platform (Windows).
	* library/demos/{button,check,style,twind}.tcl: Various tweaks for
	GOOBE...
	* library/demos/textpeer.tcl: New demo script to show off peering as a
	specific feature.

2007-10-15  Jeff Hobbs  <jeffh@ActiveState.com>

	* generic/tkFocus.c, generic/tkFrame.c, generic/tkInt.h:
	* macosx/tkMacOSXButton.c, macosx/tkMacOSXMenubutton.c:
	* macosx/tkMacOSXWm.c, unix/tkUnixWm.c, win/tkWinWm.c:
	* doc/wm.n, tests/wm.test: TIP #125 implementation [Bug 998125]
	Adds [wm manage|forget] for dockable frames.
	Finished X11 and Windows code, needs OS X completion.

2007-10-15  Joe English  <jenglish@users.sourceforge.net>

	* generic/ttk/ttkTreeview.c: Store pointer to column table entry
	instead of column index in columnNames hash table. This avoids the
	need for the evil PTR2INT and INT2PTR macros, and simplifies things a
	bit.

2007-10-15  Daniel Steffen  <das@users.sourceforge.net>

	* generic/tkArgv.c:		Fix gcc warnings about 'cast to/from
	* generic/tkCanvUtil.c:		pointer from/to integer of different
	* generic/tkCanvas.c:		size' on 64-bit platforms by casting
	* generic/tkCursor.c:		to intermediate types
	* generic/tkInt.h:		intptr_t/uintptr_t via new PTR2INT(),
	* generic/tkListbox.c:		INT2PTR(), PTR2UINT() and UINT2PTR()
	* generic/tkObj.c:		macros.
	* generic/tkStyle.c:
	* generic/tkTextIndex.c:
	* generic/tkUtil.c:
	* generic/ttk/ttkTheme.h:
	* generic/ttk/ttkTreeview.c:
	* unix/tkUnixMenu.c:
	* unix/configure.in:

	* unix/configure:		autoconf-2.59
	* unix/tkConfig.h.in:		autoheader-2.59

	* macosx/Wish-Common.xcconfig:		add 'tktest-X11' target.
	* macosx/Wish.xcode/project.pbxproj:
	* macosx/Wish.xcode/default.pbxuser:
	* macosx/Wish.xcodeproj/default.pbxuser:
	* macosx/Wish.xcodeproj/project.pbxproj:

	* unix/configure.in (Darwin):	add support for 64-bit X11.
	* unix/configure:		autoconf-2.59

2007-10-14  Jeff Hobbs  <jeffh@ActiveState.com>

	* win/configure, win/configure.in (TK_WIN_VERSION): Make sure the
	patchlevel doesn't contain extra dotted pairs (eg. interim release)

2007-10-12  Pat Thoyts  <patthoyts@users.sourceforge.net>

	* win/makefile.vc:  Mine all version information from headers.
	* win/rules.vc:     Sync tcl and tk and bring extension versions
	* win/nmakehlp.c:   closer together. Try and avoid using tclsh
	                    to do substitutions as we may cross compile.

	* library/console.tcl:          Use TkFixedFont and ttk widgets

2007-10-12  Daniel Steffen  <das@users.sourceforge.net>

	* macosx/tkMacOSXDraw.c:	replace all (internal) use of QD region
	* macosx/tkMacOSXSubwindows.c:	API by HIShape API, with conversion to
	* macosx/tkMacOSXWindowEvent.c:	QD regions only when required by legacy
	* macosx/tkMacOSXPrivate.h:	Carbon or Tk API.
	* macosx/tkMacOSXRegion.c:
	* macosx/tkMacOSXDebug.c:
	* macosx/tkMacOSXDebug.h:

	* macosx/tkMacOSXInt.h:		replace MacDrawable's QD RgnHandles
	* macosx/tkMacOSXEmbed.c:	clipRgn, aboveClipRgn & drawRgn by
	* macosx/tkMacOSXMenu.c:	HIShapeRefs visRgn & aboveVisRgn and
	* macosx/tkMacOSXSubwindows.c:	CGRect drawRect.

	* macosx/tkMacOSXWindowEvent.c:	remove use of QD port vis rgn in window
	* macosx/tkMacOSXSubwindows.c:	update rgn calculation, manually excise
	* macosx/tkMacOSXWm.c:		growbox from toplevel clip rgn instead.

	* macosx/tkMacOSXDraw.c:	replace use of QD port clip rgn by new
	* macosx/tkMacOSXPrivate.h:	clipRgn fld in TkMacOSXDrawingContext;
					handle QD/CG drawing mismatches in
					XCopyArea, XCopyPlane and TkPutImage;
					cleanup/speedup CGContext setup in
					TkMacOSXSetupDrawingContext().

	* macosx/tkMacOSXDraw.c:	change TkMacOSXSetupDrawingContext() to
	* macosx/tkMacOSXEntry.c:	return boolean indicating whether
	* macosx/tkMacOSXFont.c:	drawing is allowed (and was setup) or
	* macosx/tkMacOSXMenu.c:	not (e.g. when clipRgn is empty).
	* macosx/ttkMacOSXTheme.c:

	* macosx/tkMacOSXSubwindows.c:	signal that drawable is a pixmap via
	* macosx/tkMacOSXInt.h:		new explicit TK_IS_PIXMAP flag instead
					of a NULL cligRgn field.

	* macosx/tkMacOSXRegion.c:	add wrappers for missing/buggy HIShape
	* macosx/tkMacOSXPrivate.h:	API, and private helpers to operate on
					HIShapeRefs & convert to/from TkRegion.

	* macosx/tkMacOSXRegion.c:	add Tkp{Retain,Release}Region() API for
	* macosx/tkMacOSXInt.h:		TkRegion.

	* xlib/xgc.c:			factor out alloc/free of GC clip_mask;
	* macosx/tkMacOSXXStubs.c:	manage clip rgn lifetime with new
					Tkp{Retain,Release}Region().

	* macosx/tkMacOSXButton.c:	delay picParams setup until needed.

	* generic/tkTextDisp.c (CharUndisplayProc): fix textDisp.test crash.

2007-10-11  David Gravereaux <davygrvy@pobox.com>

	* win/winMain.c:  Replaced incorrect comments in main() to descibe
	why the console widget does not need to be created for this
	application entry point (if used).  Must have been a bad copy/paste
	of WinMain() from 10 years back.

2007-10-11  Daniel Steffen  <das@users.sourceforge.net>

	* macosx/tkMacOSXWm.c (TkMacOSXGrowToplevel): manually constrain resize
	limitBounds to maxBounds, works around SectRect() mis-feature (return
	zero rect if input rect has zero height/width). [Bug 1810818]

2007-10-09  Pat Thoyts  <patthoyts@users.sourceforge.net>

	* generic/tkImage.c:     Make Ttk_GetImage safe if called with NULL
	* tests/ttk/image.test:  interp. Added some tests that crash
	                         on Windows without this fix.

2007-10-02  Don Porter  <dgp@users.sourceforge.net>

	[core-stabilizer-branch]

	* README:               Bump version number to 8.5.0
	* generic/tk.h:
	* library/tk.tcl:
	* unix/configure.in:	Updated LOCALES.
	* unix/tk.spec:
	* win/configure.in:

	* unix/configure:	autoconf (2.59)
	* win/configure:

2007-09-30  Joe English  <jenglish@users.sourceforge.net>

	* library/ttk/entry.tcl (WordBack, WordForward):
	Fix private routines accidentally defined in global namespace
	[Bug 1803836]

2007-09-26  Donal K. Fellows  <donal.k.fellows@manchester.ac.uk>

	* library/msgs/hu.msg: Added Hungarian message set, from Pader Reszo.
	[Patch 1800742]

2007-09-20  Donal K. Fellows  <dkf@users.sf.net>

	*** 8.5b1 TAGGED FOR RELEASE ***

	* generic/tkTextDisp.c (LayoutDLine):  Only call callbacks that are
	* tests/textDisp.test (textDisp-32.3): not NULL. [Bug 1791052]

2007-09-20  Don Porter  <dgp@users.sourceforge.net>

	* changes: updates for 8.5b1 release.

2007-09-19  Don Porter  <dgp@users.sourceforge.net>

	* README:		Bump version number to 8.5b1.
	* generic/tk.h:		Merge from core-stabilizer-branch.
	* library/tk.tcl:	Stabilizing toward 8.5b1 release now done
	* unix/configure.in:	on the HEAD.  core-stabilizer-branch is
	* unix/tk.spec:		now suspended.
	* win/configure.in:

2007-09-19  Pat Thoyts  <patthoyts@users.sourceforge.net>

	* generic/tkStubLib.: Replaced isdigit with internal implementation.

2007-09-18  Don Porter  <dgp@users.sourceforge.net>

	* generic/tkStubLib.c:	Remove C library calls from Tk_InitStubs()
	* win/makefile.vc:	so that we don't need the C library linked
	in to libtkStub.

2007-09-18  Donal K. Fellows  <donal.k.fellows@man.ac.uk>

	* generic/tkImgGIF.c (FileReadGIF, StringReadGIF): Rewrite for greater
	clarity (more comments, saner code arrangement, etc.)

2007-09-18  Pat Thoyts  <patthoyts@users.sourceforge.net>

	* tests/all.tcl:     Made ttk/all.tcl be the same as tk's all.tcl and
	* tests/ttk/all.tcl: make use of file normalize (bugs noted by
	mjanssen and GPS with msys)

2007-09-17  Pat Thoyts  <patthoyts@users.sourceforge.net>

	* win/makefile.vc: Add crt flags for tkStubLib now it uses C-library
	functions.

2007-09-17  Joe English  <jenglish@users.sourceforge.net>

	* unix/tcl.m4: use '${CC} -shared' instead of 'ld -Bshareable' to
	build shared libraries on current NetBSDs. [Bug 1749251]
	* unix/configure: regenerated (autoconf-2.59).

2007-09-17  Don Porter  <dgp@users.sourceforge.net>

	* generic/tkConsole.c:	Revised callers of Tcl_InitStubs() to account
	* generic/tkMain.c:	for restored compatible support for the call
	* generic/tkWindow.c:	Tcl_InitStubs(interp, TCL_VERSION, 1).  Also
	revised Tcl_PkgRequire() call for Tcl so that, for example, a Tk
	library built against Tcl 8.5.1 headers will not refuse to [load] into
	a Tcl 8.5.0 interpreter. [Tcl Bug 1578344]

	* generic/tk.h:		Revised Tk_InitStubs() to restore Tk 8.4
	* generic/tkStubLib.c:	source compatibility with callers of
	* generic/tkWindow.c:	Tk_InitStubs(interp, TK_VERSION, 1).

2007-09-17  Joe English  <jenglish@users.sourceforge.net>

	* library/ttk/combobox.tcl:  Try to improve combobox appearance on
	OSX + Tk 8.5. [Bug 1780286]

2007-09-15  Daniel Steffen  <das@users.sourceforge.net>

	* unix/tcl.m4: 	replace all direct references to compiler by ${CC} to
			enable CC overriding at configure & make time; run
			check for visibility "hidden" with all compilers;
			quoting fixes from TEA tcl.m4.
	(SunOS-5.1x):	replace direct use of '/usr/ccs/bin/ld' in SHLIB_LD by
			'cc' compiler driver.
	* unix/configure: autoconf-2.59

2007-09-14  Daniel Steffen  <das@users.sourceforge.net>

	* macosx/Wish-Common.xcconfig:		  enable Tcl DTrace support.
	* macosx/Wish.xcodeproj/project.pbxproj:

2007-09-12  Andreas Kupries  <andreask@activestate.com>

	* win/Makefile.in (install-binaries): Fixed missing brace in the
	* win/makefile.vc (install-binaries): generated package index file.
	Note: unix/Makefile.in is good.

2007-09-11  Reinhard Max  <max@suse.de>

	* generic/tkImgGIF.c: Fixed a buffer overrun that got triggered by
	multi-frame interlaced GIFs that contain subsequent frames that are
	smaller than the first one.

	* tests/imgPhoto.test: Added a test for the above.

2007-09-11  Don Porter  <dgp@users.sourceforge.net>

	* generic/tkConsole.c:	Revised calls to Tcl_InitStubs() and
	* generic/tkMain.c:	[package require Tcl] so that Tk Says What It
	* generic/tkWindow.c:	Means using the new facilties of [package] in
	* library/tk.tcl:	Tcl 8.5 about what version(s) of Tcl it is
	* unix/Makefile.in:	willing to work with. [Bug 1578344]
	* win/Makefile.in:
	* win/makefile.vc:

2007-09-10  Jeff Hobbs  <jeffh@ActiveState.com>

	* unix/README: typo corrections [Bug 1788682]

2007-09-10  Don Porter  <dgp@users.sourceforge.net>

	* generic/tkConsole.c:	Revise all Tcl_InitStubs() calls to restore
	* generic/tkMain.c:	the traditional practice that a Tk shared
	* generic/tkWindow.c:	library may [load] into a Tcl 8.5 interp at
	any patchlevel.	 This practice also matches the compile time checks of
	TCL_MAJOR_VERSION and TCL_MINOR_VERSION in tk.h. [Bug 1723622]

2007-09-06  Don Porter  <dgp@users.sourceforge.net>

	* generic/tkWindow.c (Initialize):	Moved common Tk initialization
	* generic/tkInitScript.h (removed):	script out of tkInitScript.h
	* macosx/tkMacOSXInit.c:	and multiple TkpInit() routines and
	* unix/Makefile.in:	into the common Initialize() routine in
	* unix/tkUnixInit.c:	generic code. Also removed constraint on
	* win/tkWinInit.c:	ability to define a custom [tkInit] before
	calling Tk_Init(). Until now the custom [tkInit] had to be a proc. Now
	it can be any command. Removal of tkInitScript.h also fixes [Bug
	1656283].

2007-09-06  Daniel Steffen  <das@users.sourceforge.net>

	* macosx/Wish.xcode/project.pbxproj: discontinue unmaintained support
	* macosx/Wish.xcode/default.pbxuser: for Xcode 1.5; replace by Xcode2
	project for use on Tiger (with Wish.xcodeproj to be used on Leopard).

	* macosx/Wish.xcodeproj/project.pbxproj: updates for Xcode 2.5 and 3.0.
	* macosx/Wish.xcodeproj/default.pbxuser:
	* macosx/Wish.xcode/project.pbxproj:
	* macosx/Wish.xcode/default.pbxuser:
	* macosx/Wish-Common.xcconfig:

	* macosx/README: document project changes.

2007-09-04  Joe English  <jenglish@users.sourceforge.net>

	* generic/tkTest.c: Fix for [Bug 1788019] "tkTest.c compiler warning".

2007-09-04  Don Porter  <dgp@users.sourceforge.net>

	* unix/Makefile.in:     It's unreliable to count on the release
	manager to remember to `make genstubs` before `make dist`. Let the
	Makefile remember the dependency for us.

	* unix/Makefile.in:     Corrections to `make dist` dependencies to be
	sure that macosx/configure gets generated whenever it does not exist.

2007-09-03  Daniel Steffen  <das@users.sourceforge.net>

	* generic/ttk/ttkInit.c  (Ttk_Init): register ttk in package database
	to enable extension access to the ttkStubs table.

	* generic/ttk/ttkDecls.h: correct capitalization of ttk package name.

2007-08-28  Donal K. Fellows  <donal.k.fellows@manchester.ac.uk>

	Assorted documentation improvements.
	* doc/button.n: Added examples.
	* doc/checkbutton.n: Added example.
	* doc/console.n: Standardized section ordering.
	* doc/tk.n: Added "See also".
	* doc/ttk_combobox.n: Added keywords.

2007-08-27  Daniel Steffen  <das@users.sourceforge.net>

	* macosx/tkMacOSXDialog.c (Tk_ChooseColorObjCmd): correct setting of
	interp result [Bug 1782105]; fix -initialcolor overwriting last color
	selection; style cleanup.

2007-08-21  Pat Thoyts  <patthoyts@users.sourceforge.net>

	* win/rules.vc: Synchronize with tcl rules.vc
	* tests/all.tcl: Fix the line-endings.

2007-08-07  Daniel Steffen  <das@users.sourceforge.net>

	* unix/Makefile.in:	Add support for compile flags specific to
				object files linked directly into executables.

	* unix/configure.in (Darwin): Only use -seg1addr flag when prebinding;
	use -mdynamic-no-pic flag for object files linked directly into exes.

	* unix/configure: autoconf-2.59

2007-08-01  Pat Thoyts  <patthoyts@users.sourceforge.net>

	* win/tkWinDialog.c:    Fix [Bug 1692927] (buffer length problems)
	* win/tkWinTest.c:      Added 'testfindwindow' and 'testgetwindowinfo'
	and extended 'testwinevent' for WM_COMMAND support to enable testing
	native messagebox dialogs.
	* tests/winMsgbox.test: New Windows native messagebox tests.

2007-07-25  Daniel Steffen  <das@users.sourceforge.net>

	* macosx/tkMacOSXDialog.c (NavServicesGetFile): Reset interp result on
	nav dialog cancel. [Bug 1743786]

2007-07-09  Jeff Hobbs  <jeffh@ActiveState.com>

	* unix/Makefile.in: clarify what the headers installed are, and
	add ttkTheme.h and ttkDecls.h to private headers (later public).

2007-07-09  Daniel Steffen  <das@users.sourceforge.net>

	* macosx/tkMacOSXWindowEvent.c (Tk_MacOSXIsAppInFront):	Use process mgr
	* macosx/tkMacOSXMouseEvent.c:				to determine if
	app is in front instead of relying on activate/deactivate events (which
	may arrive after this info is needed, e.g. during window drag/click
	activation); replace other process mgr use to get this info with calls
	to Tk_MacOSXIsAppInFront().

	* macosx/tkMacOSXMouseEvent.c (TkMacOSXProcessMouseEvent): Correct
	window click activation, titlebar click handling and background window
	dragging/growing in the presence of grabs or window-/app-modal windows;
	fix window click activation bringing all other app windows to front.

	* macosx/tkMacOSXDraw.c (TkPutImage): Handle non-native XImage byte and
	bit orders; reverse bits via xBitReverseTable instead of InvertByte().

2007-07-06  Joe English  <jenglish@users.sourceforge.net>

	* library/ttk/aquaTheme.tcl:	Set -anchor w for TMenubuttons.
					[Bug 1614540]

2007-07-04  Andreas Kupries  <andreask@activestate.com>

	* macosx/tkMacOSXXStubs.c (DestroyImage): Fixed seg.fault in release
	of image data for images coming from XGetImage. Change committed by me
	for Daniel Steffen. See 2007-06-23 for the change which introduced the
	problem.

2007-07-02  Daniel Steffen  <das@users.sourceforge.net>

	* xlib/xgc.c (XCreateGC): Correct black and white pixel values used to
	initialize GC foregrund and background fields.

	* macosx/tkMacOSXColor.c: Add debug messages for unknown pixel values.

	* macosx/tkMacOSXDraw.c (TkMacOSXRestoreDrawingContext): Don't restore
	port state if it wasn't altered by TkMacOSXSetupDrawingContext().

2007-06-29  Daniel Steffen  <das@users.sourceforge.net>

	* xlib/ximage.c:		Bitmaps created from the static .xbm
					arrays always have LSBFirst bit order.

	* unix/configure.in:		Fix flag used to weak-link libXss.
	* unix/configure:		autoconf-2.59

	* macosx/tkMacOSXScrlbr.c: Correct int <-> dobule conversion issues
	that could lead to Carbon getting confused about scrollbar thumb size.

	* macosx/tkMacOSXDraw.c (XCopyArea, XCopyPlane, TkPutImage): Use
	TkMacOSX{Setup,Restore}DrawingContext() to setup/restore clip & colors.
	(TkMacOSXSetupDrawingContext, TkMacOSXRestoreDrawingContext): Add save
	and restore of QD port clip region; factor out clip region code common
	to CG and QD branches; check for port and context validity; handle
	tkPictureIsOpen flag during QD port setup.
	(TkScrollWindow): Remove unnecessary scroll region manipulation

	* macosx/tkMacOSXDraw.c:	Remove second global QD temp region
	* macosx/tkMacOSXInt.h:		(no longer necessary) and rename
	* macosx/tkMacOSXRegion.c:	remaining global QD temp region.
	* macosx/tkMacOSXSubwindows.c:
	* macosx/tkMacOSXWindowEvent.c:

	* macosx/tkMacOSXDraw.c: 	Make useCGDrawing variable MODULE_SCOPE
	* macosx/tkMacOSXFont.c: 	and respect it for ATSUI font drawing.

	* macosx/tkMacOSXButton.c:	Reduce reliance on current QD port
	* macosx/tkMacOSXColor.c:	setting and remove unnecessary
	* macosx/tkMacOSXDebug.c:	references to a drawable's QD port,
	* macosx/tkMacOSXDebug.h:	notably replace GetWindowFromPort(
	* macosx/tkMacOSXDialog.c:	TkMacOSXGetDrawablePort()) idiom by new
	* macosx/tkMacOSXDraw.c:	TkMacOSXDrawableWindow() and change
	* macosx/tkMacOSXKeyEvent.c:	TkMacOSXSetColorInPort() to take a port
	* macosx/tkMacOSXMenu.c:	argument.
	* macosx/tkMacOSXMenubutton.c:
	* macosx/tkMacOSXMouseEvent.c:
	* macosx/tkMacOSXScale.c:
	* macosx/tkMacOSXScrlbr.c:
	* macosx/tkMacOSXSubwindows.c:
	* macosx/tkMacOSXWindowEvent.c:
	* macosx/tkMacOSXWm.c:

	* macosx/tkMacOSXInt.h:		  	Factor out macros, declarations
	* macosx/tkMacOSXPrivate.h (new): 	and prototypes that are purely
	internal and private to the 'macosx' sources into a new internal header
	file that does _not_ get installed into Tk.framework/PrivateHeaders.

	* macosx/tkMacOSXButton.c: 		#include new tkMacOSXPrivate.h
	* macosx/tkMacOSXCarbonEvents.c:	instead of tkMacOSXInt.h.
	* macosx/tkMacOSXClipboard.c:
	* macosx/tkMacOSXColor.c:
	* macosx/tkMacOSXCursor.c:
	* macosx/tkMacOSXDebug.c:
	* macosx/tkMacOSXDialog.c:
	* macosx/tkMacOSXDraw.c:
	* macosx/tkMacOSXEntry.c:
	* macosx/tkMacOSXEvent.c:
	* macosx/tkMacOSXFont.c:
	* macosx/tkMacOSXHLEvents.c:
	* macosx/tkMacOSXInit.c:
	* macosx/tkMacOSXKeyEvent.c:
	* macosx/tkMacOSXMenu.c:
	* macosx/tkMacOSXMenubutton.c:
	* macosx/tkMacOSXMenus.c:
	* macosx/tkMacOSXMouseEvent.c:
	* macosx/tkMacOSXNotify.c:
	* macosx/tkMacOSXRegion.c:
	* macosx/tkMacOSXScale.c:
	* macosx/tkMacOSXScrlbr.c:
	* macosx/tkMacOSXSubwindows.c:
	* macosx/tkMacOSXWindowEvent.c:
	* macosx/tkMacOSXWm.c:
	* macosx/tkMacOSXXStubs.c:
	* macosx/ttkMacOSXTheme.c:

	* macosx/Wish.xcodeproj/project.pbxproj: Improve support for renamed
	* macosx/Wish.xcodeproj/default.pbxuser: tcl and tk source dirs; add
	* macosx/Wish-Common.xcconfig:		 10.5 SDK build config; remove
						 tclMathOp.c.

	* macosx/README: Document Wish.xcodeproj changes.

2007-06-23  Daniel Steffen  <das@users.sourceforge.net>

	* generic/tkImgPhoto.c (ImgPhotoConfigureInstance, DisposeInstance):
	Use XDestroyImage instead of XFree to destroy XImage; replace runtime
	endianness determination by compile-time check for WORDS_BIGENDIAN.

	* xlib/ximage.c (XCreateBitmapFromData): Use XCreateImage and
	XDestroyImage instead of creating XImage structure manually.

	* macosx/tkMacOSXXStubs.c (XCreateImage, DestroyImage): Correct XImage
	bytes_per_line/bitmap_pad calculations and endianness setting; free
	image data and XImage structure at destruction; formatting cleanup.

	* macosx/tkMacOSXDialog.c (NavServicesGetFile): Disable app-modal
	sheet variant of nav dialog on OS versions where it causes problems.

2007-06-20  Jeff Hobbs  <jeffh@ActiveState.com>

	* library/ttk/ttk.tcl: Should require Tk before pseudo-providing
	tile 0.8.0.

2007-06-09  Joe English  <jenglish@users.sourceforge.net>

	* generic/ttk/ttkPanedwindow.c, doc/ttk_panedwindow.n,
	* tests/ttk/panedwindow.test: Added -width and -height options. Added
	'panes' method, return list of managed windows. 'sashpos' method is
	now documented as part of the public interface, and details clarified.
	Should be easier to set initial sash positions now. Alleviates [Bug
	1659067].

2007-06-09  Jeff Hobbs  <jeffh@ActiveState.com>

	* win/tkWinWm.c (WmIconphotoCmd): fix wm iconphoto RGBA issues.
	[Bug 1467997] (janssen)

	* win/tkWinMenu.c (TkWinHandleMenuEvent): Improve handling to allow
	for unicode char menu indices and not use CharUpper on Tcl utf
	strings. [Bug 1734223]

2007-06-09  Joe English  <jenglish@users.sourceforge.net>

	* generic/ttk/ttkManager.h, generic/ttk/ttkManager.c,
	* generic/ttk/ttkNotebook.c, generic/ttk/ttkPanedwindow.c,
	* generic/ttk/ttkFrame.c: Ttk_Manager API overhaul:
	    + Ttk_Manager no longer responsible for managing slave records
	    + Ttk_Manager structure now opaque
	    + Ttk_Slave structure now private
	    + Pass Ttk_Manager* to Tk_GeomMgr hooks instead of Ttk_Slave*

	* generic/ttk/ttkFrame.c: Simplified -labelwidget management.

	* doc/ttk_panedwindow.n, library/ttk/panedwindow.tcl: Changed
	documentation of ttk::panedwindow 'identify' command to match
	implementation.

	* generic/ttk/ttkNotebook.c, tests/ttk/notebook.test:
	BUGFIX: ttk::noteboook 'insert' command didn't correctly maintain
	current tab.

2007-06-09  Daniel Steffen  <das@users.sourceforge.net>

	* macosx/tkMacOSXColor.c: Fix issues with TK_{IF,ELSE,ENDIF} macros;
	* macosx/tkMacOSXDraw.c:  implement Jaguar equivalent of unavailable
	* macosx/tkMacOSXEntry.c: kHIToolboxVersion global; panic at startup
	* macosx/tkMacOSXEvent.c: if MAC_OS_X_VERSION_MIN_REQUIRED constraint
	* macosx/tkMacOSXInit.c:  is not satisfied.
	* macosx/tkMacOSXInt.h:
	* macosx/tkMacOSXWm.c:

	* macosx/tkMacOSXDraw.c (XCopyArea, XCopyPlane, TkPutImage)
	(TkMacOSXSetupDrawingContext): Factor out common code and standardize
	setup/restore of port, context and clipping; formatting cleanup.

	* macosx/tkMacOSXWindowEvent.c:	Add error checking.
	* macosx/tkMacOSXMenu.c:	Fix gcc3 warning.
	* macosx/tkMacOSXScrlbr.c:	Fix testsuite crash.
	* macosx/tkMacOSXSubwindows.c:	Formatting cleanup.
	* macosx/tkMacOSXRegion.c:	Fix typos.
	* macosx/tkMacOSXScale.c:

	* macosx/tkMacOSXXStubs.c (Tk_GetUserInactiveTime): Remove superfluous
							    CFRetain/CFRelease.

	* macosx/Wish-Release.xcconfig: Disable tktest release build stripping.

	* macosx/Wish.xcodeproj/project.pbxproj: Add new Tclsh-Info.plist.in.

2007-06-06  Daniel Steffen  <das@users.sourceforge.net>

	* macosx/tkMacOSXInt.h: Use native debug message API when available.
	* macosx/Wish-Debug.xcconfig:

	* macosx/tkMacOSXMouseEvent.c (GenerateMouseWheelEvent): Enable
	processing of mousewheel events in background windows.

	* macosx/tkMacOSXScrlbr.c: Modernize checks for active/front window.
	* macosx/tkMacOSXScale.c:
	* macosx/tkMacOSXWm.c:

	* macosx/tkMacOSXColor.c: Factor out verbose #ifdef checks of
	* macosx/tkMacOSXDraw.c:  MAC_OS_X_VERSION_{MAX_ALLOWED,MIN_REQUIRED}
	* macosx/tkMacOSXEntry.c: and runtime checks of kHIToolboxVersion into
	* macosx/tkMacOSXEvent.c: new TK_{IF,ELSE,ENDIF}_MAC_OS_X macros.
	* macosx/tkMacOSXInit.c:
	* macosx/tkMacOSXInt.h:
	* macosx/tkMacOSXWm.c:

	* macosx/tkMacOSXDraw.c:  Factor out clip clearing in QD ports;
	* macosx/tkMacOSXEntry.c: Formatting cleanup.

	* macosx/Wish.xcodeproj/project.pbxproj: Add settings for Fix&Continue.

	* unix/configure.in (Darwin): Link the Tk and Wish plists into their
	binaries in all cases; fix 64bit arch removal in fat 32&64bit builds.

	* unix/tcl.m4 (Darwin): Fix CF checks in fat 32&64bit builds.
	* unix/configure: autoconf-2.59

2007-06-05  Donal K. Fellows  <donal.k.fellows@man.ac.uk>

	* doc/photo.n: Clarified the fact that base64 support for the -data
	option is not universal. [Bug 1731348] (matzek)

2007-06-03  Daniel Steffen  <das@users.sourceforge.net>

	* unix/Makefile.in: Add datarootdir to silence autoconf-2.6x warning.

	* macosx/Wish.xcodeproj/default.pbxuser: Add ttk tests.

	* macosx/tkMacOSXMenu.c: Add error checking; whitespace cleanup.

	* macosx/tkMacOSXDraw.c:	Comment formatting fixes for Xcode 3.0
	* macosx/tkMacOSXEmbed.c:
	* macosx/tkMacOSXEntry.c:
	* macosx/tkMacOSXFont.c:
	* macosx/tkMacOSXInit.c:
	* macosx/tkMacOSXKeyEvent.c:
	* macosx/tkMacOSXKeyboard.c:
	* macosx/tkMacOSXMenus.c:
	* macosx/tkMacOSXSend.c:
	* macosx/tkMacOSXSubwindows.c:
	* macosx/tkMacOSXWindowEvent.c:
	* macosx/tkMacOSXWm.c:
	* macosx/tkMacOSXXStubs.c:

2007-06-02  Daniel Steffen  <das@users.sourceforge.net>

	* macosx/tkMacOSXMenu.c (TkpPostMenu): Ensure cascade menus display in
	posted menus that are not part of the menubar or attached to a
	menubutton (fixes bug reported on tcl-mac by Linus Nyberg).

2007-05-31  Daniel Steffen  <das@users.sourceforge.net>

	* macosx/tkMacOSXWindowEvent.c (GenerateUpdateEvent): Complete all
	pending idle-time redraws before newly posted Expose events are
	processed; add bounds of redrawn windows to update region to ensure
	all child windows overdrawn by parents are redrawn.

	* macosx/tkMacOSXWindowEvent.c:	Centralize clip and window invalidation
	* macosx/tkMacOSXSubwindows.c: 	after location/size changes in the
	* macosx/tkMacOSXWm.c:		BoundsChanged carbon event handler;
	correct/add window invalidation after window attribute changes.

	* macosx/tkMacOSXSubwindows.c (XResizeWindow, XMoveResizeWindow)
	(XMoveWindow): Factor out common code dealing with embedded and
	non-toplevel windows; remove unnecessary clip and window invalidation.

	* macosx/tkMacOSXButton.c (TkpDisplayButton): Move clip setup closer
	to native button drawing calls.

	* macosx/tkMacOSXWm.c (TkMacOSXIsWindowZoomed, TkMacOSXZoomToplevel):
	Correct handling of gridded windows in max size calculations.

	* macosx/tkMacOSXEvent.c (TkMacOSXFlushWindows): Use HIWindowFlush API
	when available.

	* macosx/tkMacOSXColor.c:	Cleanup whitespace and formatting.
	* macosx/tkMacOSXDraw.c:
	* macosx/tkMacOSXSubwindows.c:
	* macosx/tkMacOSXWm.c:

	* generic/tkFont.c:	#ifdef out debug msg printing to stderr.
	* generic/tkTextDisp.c:

2007-05-30  Don Porter  <dgp@users.sourceforge.net>

	* generic/tk.h: Correct placement of #include <tcl.h>. [Bug 1723812]

2007-05-30  Daniel Steffen  <das@users.sourceforge.net>

	* library/bgerror.tcl:	Standardize dialog option & button size
	* library/dialog.tcl:	modifications done when running on on Aqua.
	* library/msgbox.tcl:

	* library/demos/button.tcl: Set button highlightbackground on Aqua.

	* macosx/tkMacOSXMenu.c (DrawMenuSeparator): Use DrawingContext API.

	* macosx/tkMacOSXWindowEvent.c (ClearPort): Clip to updateRgn.

	* macosx/tkMacOSXDebug.c:	Factor out debug region flashing.
	* macosx/tkMacOSXDebug.h:
	* macosx/tkMacOSXDraw.c:
	* macosx/tkMacOSXSubwindows.c:
	* macosx/tkMacOSXWindowEvent.c:

	* macosx/tkMacOSXEvent.c:	Cleanup whitespace and formatting.
	* macosx/tkMacOSXFont.c:
	* macosx/tkMacOSXRegion.c:
	* macosx/tkMacOSXSubwindows.c:
	* macosx/tkMacOSXWindowEvent.c:
	* macosx/tkMacOSXWm.c:
	* macosx/tkMacOSXXStubs.c:
	* xlib/xgc.c:

	* macosx/Wish.xcodeproj/project.pbxproj: Delete references to removed
	* macosx/Wish.xcodeproj/default.pbxuser: ttk files.

2007-05-28  Benjamin Riefenstahl  <b.riefenstahl@turtle-trading.net>

	* macosx/tkMacOSXFont.c (TkpMeasureCharsInContext): Fix short measures
	with flags=TK_WHOLE_WORDS|TK_AT_LEAST_ONE [Bug 1716141]. Make some
	casts unnecessary by changing variable types.

2007-05-25  Joe English  <jenglish@users.sourceforge.net>

	* library/ttk/ttk.tcl: Omit ttk::dialog and dependencies.
	* library/ttk/dialog.tcl, library/ttk/icons.tcl,
	* library/ttk/keynav.tcl: Removed.
	* tests/ttk/misc.test: Removed.
	* doc/ttk_dialog.tcl: Removed.

2007-05-25  Donal K. Fellows  <dkf@users.sf.net>

	* doc/canvas.n: Fixed documentation of default -joinstyle option
	values for line and polygon items. [Bug 1725782]

2007-05-22  Don Porter  <dgp@users.sourceforge.net>

	[core-stabilizer-branch]

	* unix/configure:       autoconf-2.59 (FC6 fork)
	* win/configure:

	* README:               Bump version number to 8.5b1
	* generic/tk.h:
	* library/tk.tcl:
	* unix/configure.in:
	* unix/tk.spec:
	* win/configure.in:

2007-05-18  Joe English  <jenglish@users.sourceforge.net>

	* generic/ttk/ttkEntry.c(EntrySetValue):  Ensure that widget is in a
	consistent state before setting the linked -textvariable. Previously,
	it was possible for [$e index insert] to point past the end of the
	string, leading to heap corruption. [Bug 1721532]
	* tests/ttk/entry.test(entry-9.1): Add test case for the above.

2007-05-18  Don Porter  <dgp@users.sourceforge.net>

	* unix/configure:       autoconf-2.59 (FC6 fork)
	* win/configure:

	* README:               Bump version number to 8.5a7
	* generic/tk.h:
	* library/tk.tcl:
	* unix/configure.in:
	* unix/tk.spec:
	* win/configure.in:

	* tests/ttk/treetags.test:	Another bit of test suite
	SCIM-tolerance. [Bug 1609316]

2007-05-17  Daniel Steffen  <das@users.sourceforge.net>

	* generic/tk.decls: Workaround 'make checkstubs' failures from
	tkStubLib.c MODULE_SCOPE revert. [Bug 1716117]

	* macosx/Wish.xcodeproj/project.pbxproj: Add tkOldTest.c and remove
						 tkStubImg.c.

2007-05-16  Joe English  <jenglish@users.sourceforge.net>

	* generic/tkStubLib.c:  Change Tk_InitStubs(), tkStubsPtr, and the
	auxilliary stubs table pointers back to public visibility. See [Bug
	1716117] for details.

	Removed TCL_STORAGE_CLASS monkey business, as it had no effect.

2007-05-16  Don Porter  <dgp@users.sourceforge.net>

	* library/choosedir.tcl:	Removed uses of obsolete {expand}
	* library/comdlg.tcl:		syntax; replaced with the now
	* library/tk.tcl:		approved {*}. [Bug 1710633]
	* tests/canvImg.test:
	* tests/imgPhoto.test:

	* tests/bind.test:    Make test suite more SCIM-tolerant. [Bug 1609316]

2007-05-16  Pat Thoyts  <patthoyts@users.sourceforge.net>

	* win/makefile.vc: Test ttk widgets.

2007-05-15  Joe English  <jenglish@users.sourceforge.net>

	* unix/tkUnixRFont.c: Fix crash introduced by previous fix exposed
	under newer fontconfig libraries [Bug 1717830] again.

2007-05-15  Don Porter  <dgp@users.sourceforge.net>

	* generic/tkGrid.c: Stop crash due to list intrep shimmer [Bug 1677608]

2007-05-15  Joe English  <jenglish@users.sourceforge.net>

	* unix/tkUnixRFont.c: Fix various memory leaks. [Bug 1717830], [Bug
	800149]

2007-05-14  Don Porter  <dgp@users.sourceforge.net>

	[Tk Bug 1712081]

	* unix/Makefile.in:	Updates to account for new and deleted files
	* win/Makefile.in:	tkStubImg.c and tkOldTest.c.
	* win/makefile.bc:
	* win/makefile.vc:

	* generic/tkOldTest.c (new):	New file used to create testing
	* generic/tkTest.c:		commands for testing various Tk
	* tests/constraints.tcl:	legacy interfaces where a separate
	* tests/image.test:		compilation unit is needed in order to
	#define suitable macros during compilation. Only the effect of
	USE_OLD_IMAGE on Tk_CreateImageType() is currently tested, but more
	similar testing commands can be added to this same file. New
	constraint defined to detect presence of the image type provided by
	the new testing code, and a few tests added to exercise it. Having
	USE_OLD_IMAGE support tested by the default test suite should reduce
	chance of a recurrence of this bug.

	* doc/CrtImgType.3:	Revised docs to better indicate the legacy
	* doc/CrtPhImgFmt.3:	nature of the interfaces supported by
	USE_OLD_IMAGE.

	* generic/tkDecls.h:	make genstubs
	* generic/tkStubInit.c:

	* generic/tk.decls:		Reworked USE_OLD_IMAGE support to use
	* generic/tk.h:			the same support mechanisms both with
	* generic/tkStubImg.c (deleted):and without a stub-enabled build. In
	each case, route the legacy calls to Tk_CreateImageType and
	Tk_CreatePhotoImageFormat through the Tk_CreateOldImageType and
	Tk_CreateOldPhotoImageFormat routines. Add those routines to the
	public stub table so they're available to a stub-enabled extension.
	Remove the definition of Tk_InitImageArgs() and use a macro to convert
	any calls to it in source code into a comment.

	* generic/tkImage.c:	Removed the MODULE_SCOPE declarations that
	* generic/tkImgPhoto.c:	broke USE_OLD_IMAGE support.

2007-05-11  Pat Thoyts  <patthoyts@users.sourceforge.net>

	* tests/winButton.test: Avoid font dependencies in results.

	* generic/tkFont.c: propagate error from TkDeleteNamedFont. [Bug
	1716613]

2007-05-09  Daniel Steffen  <das@users.sourceforge.net>

	* generic/tkFileFilter.c (AddClause): OSType endianness fixes.

	* library/palette.tcl (tk::RecolorTree): Handle color options with
	empty value, fixes error due to emtpy -selectforeground (reported on
	tcl-mac by Russel E. Owen).

	* macosx/tkMacOSXWindowEvent.c:	Ensure window is brought to the front
	* macosx/tkMacOSXMouseEvent.c:	at the start of a window drag (except
	* macosx/tkMacOSXInt.h:		when cmd key is down); formatting and
					whitespace fixes.

	* macosx/tkMacOSXDialog.c (Tk_GetSaveFileObjCmd): Add -filetypes option
	processing (fixes fileDialog-0.1, fileDialog-0.2 failures).

	* macosx/tkMacOSXEmbed.c (TkpMakeWindow, TkpUseWindow): Fix sending of
	Visibility event for embedded windows (fixes frame-3.9 hang).

	* macosx/tkMacOSXScrlbr.c (ScrollbarBindProc):		Fix testsuite
	* macosx/tkMacOSXSubwindows.c (TkMacOSXUpdateClipRgn):	crashes by
	adding sanity checks.

	* macosx/Wish.xcodeproj/project.pbxproj: Add 'DebugUnthreaded' &
	* macosx/Wish.xcodeproj/default.pbxuser: 'DebugLeaks' targets and env
	var settings needed to run the 'leaks' tool.

	* macosx/tkMacOSXButton.c: Fix debug msg typo.

	* tests/constraints.tcl: Ensure 'nonUnixUserInteraction' constraint is
	set for aqua.

	* tests/choosedir.test:	Add 'notAqua' constraints to X11-only tests;
	* tests/clrpick.test:	add 'nonUnixUserInteraction' to 'unix' tests
	* tests/menuDraw.test:	requiring interaction on aqua.
	* tests/unixMenu.test:
	* tests/unixWm.test:
	* tests/winMenu.test:

2007-05-07  Joe English  <jenglish@users.sourceforge.net>

	* unix/tkUnixRFont.c: Properly cast sentinel arguments to variadic
	function (fixes "warning: missing sentinel in function call", [Bug
	1712001])

2007-05-04  Pat Thoyts  <patthoyts@users.sourceforge.net>

	* generic/tkFont.c:     TIP #145 implementation -
	* generic/tkFont.h:     Enhanced font handling.
	* win/tkWinDefault.h:
	* win/tkWinFont.c:
	* win/tkWinInt.h:
	* win/tkWinWm.c:
	* library/demos/widget:
	* library/ttk/fonts.tcl:

2007-05-04  Donal K. Fellows  <donal.k.fellows@man.ac.uk>

	* doc/ttk_treeview.n, doc/ttk_panedwindow.n, doc/ttk_dialog.n:
	* doc/ttk_checkbutton.n, doc/tk.n, doc/menu.n, doc/font.n:
	* doc/canvas.n: Spelling fixes. [Bug 1686210]

2007-05-03  Donal K. Fellows  <donal.k.fellows@man.ac.uk>

	* generic/tkStubLib.c (Tk_InitStubs):
	* generic/ttk/ttkLabel.c (LabelSetup):
	* unix/tkUnixSelect.c (ConvertSelection):
	* unix/tkUnixEvent.c (TkUnixDoOneXEvent):
	* generic/tkConfig.c (Tk_RestoreSavedOptions):
	* generic/tkCanvPs.c (TkCanvPostscriptCmd):
	* generic/tkOption.c (GetDefaultOptions):
	* unix/tkUnixRFont.c (TkpGetFontAttrsForChar, InitFont)
	(TkpGetFontFamilies, TkpGetSubFonts):
	* unix/tkUnixSend.c (TkpTestsendCmd, RegOpen): Squelch warnings from
	GCC type aliasing. [Bug 1711985 and others]

2007-04-29  Daniel Steffen  <das@users.sourceforge.net>

	* unix/configure.in: Fix for default case in tk debug build detection.
	* unix/configure: autoconf-2.59

2007-04-27  Joe English  <jenglish@users.sourceforge.net>

	* generic/ttk/ttkTreeview.c(TagOptionSpecs): Use TK_OPTION_STRING
	instead of TK_OPTION_FONT to avoid resource leak in tag management.

2007-04-26  Joe English  <jenglish@users.sourceforge.net>

	* macosx/ttkMacOSXTheme.c: Merged OFFSET_RECT processing into
	BoxToRect(); factored out PatternOrigin; resynchronized with Tile
	codebase.

2007-04-26  Jeff Hobbs  <jeffh@ActiveState.com>

	*** 8.5a6 TAGGED FOR RELEASE ***

	* unix/Makefile.in (dist): Correct tests/ttk glob inclusion

2007-04-25  Jeff Hobbs  <jeffh@ActiveState.com>

	* unix/Makefile.in (dist): Add tests/ttk dir to src dist

	* unix/tkUnixMenubu.c (TkpDisplayMenuButton): Init width/height to 0

2007-04-25  Daniel Steffen  <das@users.sourceforge.net>

	* unix/Makefile.in (dist): Add macosx/*.xcconfig files to src dist;
	copy license.terms to dist macosx dir; fix autoheader bits.

2007-04-24  Jeff Hobbs  <jeffh@ActiveState.com>

	* unix/Makefile.in (dist): Add ttk bits to src dist

	* tests/font.test (font-46.[12]): Correct listification of result

2007-04-23  Daniel Steffen  <das@users.sourceforge.net>

	* generic/tkCanvas.c:	Allow -selectforeground option to be None; add
	* generic/tkCanvText.c:	fallback to fgColor when selFgColor is None
	* generic/tkEntry.c:	(new default on aqua to match native L&F).
	* generic/tkListbox.c:
	* generic/tkText.c:

	* generic/tkCanvas.c:	   Add support for bypassing all of Tk's double
	* generic/tkEntry.c:	   buffered drawing into intermediate pixmaps
	* generic/tkFrame.c:	   (via TK_NO_DOUBLE_BUFFERING #define), it is
	* generic/tkListbox.c:	   unnecessary & wasteful on aqua where all
	* generic/tkPanedWindow.c: drawing is already double-buffered by the
	* generic/tkTextDisp.c:	   window server. (Use of this on other
	* generic/ttk/ttkWidget.c: platforms would only require implementation
	* unix/tkUnixScale.c:	   of TkpClipDrawableToRect()).
	* macosx/tkMacOSXPort.h:

	* library/bgerror.tcl:	On aqua, use moveable alert resp. modal dialog
	* library/dialog.tcl:	window class and corresponding system
				background pattern; fix button padding.

	* library/tearoff.tcl:	Correct aqua menu bar height; vertically offset
	* library/tk.tcl:	aqua tearoff floating window to match menu.

	* library/demos/goldberg.tcl: Fix overwriting of widget demo global.

	* library/demos/menu.tcl:   On aqua, use custom MDEF and tearoffs;
	* library/demos/menubu.tcl: correct menubutton toplevel name.

	* library/demos/puzzle.tcl: Fix button size & padding for aqua.
	* library/demos/radio.tcl:

	* macosx/tkMacOSXCarbonEvents.c: Add window event target carbon event
	* macosx/tkMacOSXEvent.c:	 handler for all kEventClassWindow and
	* macosx/tkMacOSXEvent.h:	 kEventClassMouse events; move all
	* macosx/tkMacOSXNotify.c:	 remaining events except for
	* macosx/tkMacOSXWindowEvent.c:	 kEventClassKeyboard from dispatcher to
	application event handler; pass event handler callRef downstream; fix
	debug event tracing; process all tcl event types in carbon event timer;
	delay carbon event timer first fire; add TkMacOSXTrackingLoop() to mark
	enter/exit of event tracking loop during which all tcl events but only
	carbon update events should be processed by the timer (replaces various
	calls to Tcl_SetServiceMode()); rename TkMacOSXReceiveAndProcessEvent()
	to TkMacOSXReceiveAndDispatchEvent(), move it from tkMacOSXEvent.c to
	tkMacOSXCarbonEvents.c and modify it to dequeue only update events
	during a tracking loop; add TkMacOSXRunTclEventLoop() to standardize
	the various ways in use to run the tcl event loop; add handling of
	kEventClassAppearance events (for ScrollBarVariantChanged event).

	* macosx/tkMacOSXDialog.c:	Use new TkMacOSXTrackingLoop() around
	* macosx/tkMacOSXEvent.c:	blocking API that puts up modal dialogs
	* macosx/tkMacOSXMenu.c:	or when entering/exiting menu/control
	* macosx/tkMacOSXMouseEvent.c:	tracking, window dragging and other
	* macosx/tkMacOSXScale.c:	mouse tracking loops.
	* macosx/tkMacOSXScrlbr.c:
	* macosx/tkMacOSXWindowEvent.c:
	* macosx/tkMacOSXWm.c:

	* macosx/tkMacOSXDialog.c:	Use new TkMacOSXRunTclEventLoop()
	* macosx/tkMacOSXScale.c:	instead of Tcl_DoOneEvent(),
	* macosx/tkMacOSXScrlbr.c:	Tcl_ServiceAll(), TclServiceIdle()
	* macosx/tkMacOSXWindowEvent.c:	and Tcl_GlobalEval("update idletasks").

	* macosx/tkMacOSXColor.c: Make available as Tk system colors all
	* macosx/tkMacOSXPort.h:  appearance manager brushes, text colors and
	backgrounds with new and legacy names, as well as the fully transparent
	color "systemTransparent"; add TkMacOSXSetColorIn{Port,Context}() to
	directly set an X pixel color value in the current QD port resp. the
	given CG context without requiring passage through rgb representation
	(lossy for most system colors); modernize/remove Classic-era code;
	replace crufty strcmp() elseifs by Tcl_GetIndexFromObjStruct().

	* macosx/tkMacOSXButton.c:	Use new TkMacOSXSetColorInPort()
	* macosx/tkMacOSXDraw.c:	instead of setting rgb color directly
	* macosx/tkMacOSXMenubutton.c:	to allow for non-rgb system colors.

	* macosx/tkMacOSXCursor.c: Implement "none" cursor as on other
	platforms [Patch 1615427]; add all missing appearance manager cursors.

	* macosx/tkMacOSXDefault.h: Set SELECT_FG_COLORs to None to match aqua
	L&F; use standard system color names; use new 'menu' system font;
	correct default scrollbar width.

	* macosx/tkMacOSXDraw.c: 	Standardize initialization, use and
	* macosx/tkMacOSXInt.h: 	emptying of various static temp rgns
	* macosx/tkMacOSXRegion.c:	onto two global RgnHandles; in debug
	* macosx/tkMacOSXSubwindows.c:	builds, verify emptiness of these temp
	* macosx/tkMacOSXWindowEvent.c:	rgns before use.

	* macosx/tkMacOSXDraw.c: Add TkMacOSX{Setup,Restore}DrawingContext() to
	* macosx/tkMacOSXInt.h:  abstract common setup & teardown of drawing
	environment (for both CG and QD); save/restore QD theme drawing state;
	handle GC clip region; add TkpClipDrawableToRect() to allow clipped
	drawing into drawable regardless of GC used; use new system color
	"systemWindowHeaderBackground" to setup background in themed toplevels;
	correct implementation of TkMacOSXMakeStippleMap().

	* macosx/tkMacOSXEntry.c:  Use new TkMacOSXSetupDrawingContext() and
	* macosx/tkMacOSXFont.c:   TkMacOSXRestoreDrawingContext() instead of
	* macosx/ttkMacOSXTheme.c: various setup/teardown procs like
	TkMacOSX{SetUp,Release}CGContext(), TkMacOSXQuarz{Start,End}Draw(),
	TkMacOSXSetUpGraphicsPort() etc.

	* macosx/tkMacOSXEmbed.c: Add CG context and drawable clip rgn fields
	* macosx/tkMacOSXInt.h:   to MacDrawable struct.
	* macosx/tkMacOSXSubwindows.c:

	* macosx/tkMacOSXDialog.c: Make -parent option of tk_getOpenFile et al.
	use the sheet version of NavServices dialogs; ensure native parent win
	exists before using StandardSheet API for tk_messageBox [Bug 1677611];
	force sheets to behave like app-modal dialogs via WindowModality() API;
	use more modern ColorPicker API.

	* macosx/tkAboutDlg.r: Use themed movable modal dialog, fix (c) year.

	* macosx/tkMacOSXEntry.c:  Take xOff/yOff of MacDrawable into account
	* macosx/ttkMacOSXTheme.c: when computing locations/bounds to ensure
	correct posititioning when not drawing into intermediate pixmap.

	* macosx/tkMacOSXFont.c: Use appearance manager API to map system font
	* macosx/tkMacOSXFont.h: names to TkFonts; add "menu" system font for
	menu item text drawing from MDEF; always draw with CG; remove QD
	dependent stippling algorithm; move most header declarations into the
	source file (as they were not used anywhere else).

	* macosx/tkMacOSXMenu.c:		 Large-scale rewrite of custom
	* macosx/tkMacOSXMenu.r (removed):	 MDEF and related code that
	* macosx/Wish.xcode/project.pbxproj:	 restores many longtime-MIA
	* macosx/Wish.xcodeproj/project.pbxproj: features to working order
	* unix/Makefile.in:			 (e.g. images, custom colors &
	fonts in menus etc); implement compound menu items; use Appearance Mgr
	and ThemeText APIs to mimic native MDEF as closely as possible when
	default "menu" system font is used; remove now obsolete SICN drawing
	code and resources.

	* macosx/tkMacOSXCarbonEvents.c: Handle additional menu carbon events
	* macosx/tkMacOSXEvent.c:	 in order to support <<MenuSelect>> in
	* macosx/tkMacOSXMenu.c:	 the menubar and in menus that are not
	* macosx/tkMacOSXMenus.c:	 using the custom MDEF [Bug 1620826];
	fix early and missing clearing of current Tk active menu entry; fix
	extraneous sending of <<MenuSelect>> during active menu entry clearing.

	* macosx/tkMacOSXMouseEvent.c: Add support for async window dragging by
	the window server; set the corresponding window attribute by default.

	* macosx/tkMacOSXMouseEvent.c: Rationalized handling order of
	non-mousedown events; add TkMacOSXModifierState() to retrieve the
	current key modifiers in carbon format.

	* macosx/tkMacOSXScrlbr.c: Use appearance manager API to retrieve
	scrollbar component metrics; add awareness of multiple possibilites for
	scrollbar arrow position in aqua and handle user changes to arrow
	position pref; handle difference in metrics of small & large scrollbar
	variants; handle aqua "jump to here" scrollbar behaviour; correct
	computation of scroll view size and position; enforce min scrollbar
	height to avoid scrollbar component overlap; erase scrollbar area
	outside of standard width; remove broken auto-adjust code; account for
	window class when leaving space for grow box; remove code to manually
	draw grow box; use modern API for thumb scroll proc; replace
	HiliteControl() by modern API; replace control mgr constants with
	appearance mgr equivalents.

	* macosx/tkMacOSXSubwindows.c: Use SetWindowBounds() API instead of
	SizeWindow(); invalidate clip regions after X{Map,Unmap}Window as fix
	for [Bug 940117] made them dependent on mapping state; remove unneeded
	calls to TkMacOSXInvalClipRgns() and unnecessary setting of QD port;
	use native-endian pixmap on intel; remove obsolete pixmap pix locking.

	* macosx/tkMacOSXWindowEvent.c: Handle only the first of a batch of
	kEventAppAvailableWindowBoundsChanged events sent per transaction;
	handle kEventWindowBoundsChanged event to support live window resizing
	and centralized sending of location/size changed ConfigureNotify
	events; ensure HIGrowBox is redrawn after bounds change; constrain
	window after dragging to ensure titlebar is not inacessible
	offscreen or under dock/menubar; handle kEventWindowGetRegion and
	kEventWindowDrawContent for transparent windows to mark resp. paint
	content region as transparent; handle kEventWindowConstrain for
	fullscreen windows to ensure bounds match new screen size; enter/exit
	fullscreen UIMode upon activation/deactivation of fullscreen window.

	* macosx/tkMacOSXWm.c: Use live-resize and async-drag carbon window
	* macosx/tkMacOSXWm.h: attributes for toplevels by default; implement
	new [wm attributes] -topmost, -transparent and -fullscreen; refactor
	WmAttributesCmd() parallelling the tkUnixWm.c implementation, use thus
	factored proc to set proxy icon from [wm iconbitmap]; dynamically
	determine default values for toplevel min and max sizes (similar to
	tkWinWm.c impl): min sizes depend on window class & attributes to
	ensure visibility of all titlebar widgets and grow box, max sizes
	depend on maximal window bounds for all active displays; factor out
	code that puts into effect changes to master or override_redirect; use
	RepositionWindow() API to determine staggered initial window bounds;
	correct resize limit calculations, handle gridding and use modern
	resize API in TkMacOSXGrowToplevel(); remove sending of ConfigureNotify
	after resize or zoom (now handled by BoundsChanged handler); correct
	composite carbon window attribute handling, remove currently unusable
	attributes and add new attributes in [tk::unsupported::MacWindowStyle];
	ensure validity of window class and attributes before use; apply
	changes to window class when handling carbon window attribute changes
	(if HIWindowChangeClass() API available); add debug build warning
	message when deprecated window style is used instead of window class;
	use transparent HIGrowBox for resizable windows; avoid unnecessary
	calls to window structure width API; use tcl time API in TkpGetMS();
	add TkMacOSXEnterExitFullscreen() to enter/exit UIMode with dock and
	menubar hidden; restrict wmTracing output to debug builds; remove
	unneeded calls to TkMacOSXInvalClipRgns() and unnecessary setting of QD
	port; workaround GetWindowStructureWidths() Carbon bug (bogus results
	for never-mapped floating windows).

	* macosx/tkMacOSXXStubs.c (TkMacOSXDisplayChanged): Add maximal window
	bounds field to Screen record (in ext_data), computed as the union of
	available window positioning bounds of all graphics devices (displays).

	* macosx/tkMacOSXBitmap.c: Fix macRoman encoding leak.
	* macosx/tkMacOSXCursor.c:

	* macosx/tkMacOSXDebug.c (TkMacOSXCarbonEventToAscii): Use static
	* macosx/tkMacOSXDebug.h: buffer to simplify callers; const fixes.

	* macosx/tkMacOSXBitmap.c: Use more efficient QDSwapPort() instead of
	* macosx/tkMacOSXButton.c: GetPort()/SetPort()/GetGWorld()/SetGWorld().
	* macosx/tkMacOSXDraw.c:
	* macosx/tkMacOSXMenubutton.c:
	* macosx/tkMacOSXScale.c:
	* macosx/tkMacOSXScrlbr.c:
	* macosx/tkMacOSXXStubs.c:

	* macosx/tkMacOSXColor.c: Use kHIToolboxVersionNumber for runtime OS
	* macosx/tkMacOSXEntry.c: version check rather than Gestalt() etc.
	* macosx/tkMacOSXInt.h:
	* macosx/tkMacOSXWm.c:

	* macosx/tkMacOSXDraw.c: Remove obsolete and now incorrect
	* macosx/tkMacOSXInt.h:  tkMenuCascadeRgn clipping code.
	* macosx/tkMacOSXMenu.c:

	* macosx/tkMacOSXHLEvents.c: Replace Tcl_GlobalEval() resp. Tcl_Eval()
	* macosx/tkMacOSXScrlbr.c:   by Tcl_EvalEx().
	* macosx/tkMacOSXInit.c:

	* macosx/tkMacOSXInit.c (TkpInit): Reorder initialization steps.

	* macosx/tkMacOSXKeyEvent.c: Remove pre-10.2 support.

	* macosx/tkMacOSXMenus.c: Remove now useless call to
	TkMacOSXHandleTearoffMenu(); use \x.. quoting for non-latin1 macroman
	literar chars to allow file to be edited as utf-8.

	* macosx/tkMacOSXScale.c: Replace TrackControl() by modern
	* macosx/tkMacOSXScrlbr.c: HandleControlClick() API (using new
	TkMacOSXModifierState()).

	* macosx/tkMacOSXInt.h:		Move all constant #defines needed to
	* macosx/tkMacOSXColor.c:	support building on older OS X releases
	* macosx/tkMacOSXEvent.h:	to a central location in tkMacOSXInt.h.
	* macosx/tkMacOSXFont.c:
	* macosx/tkMacOSXMenu.c:
	* macosx/tkMacOSXMenubutton.c:
	* macosx/tkMacOSXMenus.c:
	* macosx/tkMacOSXMouseEvent.c:
	* macosx/tkMacOSXWm.c:
	* macosx/ttkMacOSXTheme.c:

	* macosx/tkMacOSXInt.h:		 Add ChkErr() macro to factor out
	* macosx/tkMacOSXButton.c:	 Carbon OSStatus return value checking
	* macosx/tkMacOSXCarbonEvents.c: and TkMacOSXDbgMsg() macro to factour
	* macosx/tkMacOSXClipboard.c:	 out debug message output; use these
	* macosx/tkMacOSXColor.c:	 macros to replace #ifdef TK_MAC_DEBUG
	* macosx/tkMacOSXCursor.c:	 blocks & direct printing to stderr,
	* macosx/tkMacOSXDebug.c:	 and to do additional OSStatus return
	* macosx/tkMacOSXDialog.c:	 checking, and to standardize OSStatus
	* macosx/tkMacOSXDraw.c:	 usage.
	* macosx/tkMacOSXEntry.c:
	* macosx/tkMacOSXEvent.c:
	* macosx/tkMacOSXFont.c:
	* macosx/tkMacOSXHLEvents.c:
	* macosx/tkMacOSXInit.c:
	* macosx/tkMacOSXKeyEvent.c:
	* macosx/tkMacOSXMenu.c:
	* macosx/tkMacOSXMenubutton.c:
	* macosx/tkMacOSXMenus.c:
	* macosx/tkMacOSXMouseEvent.c:
	* macosx/tkMacOSXScrlbr.c:
	* macosx/tkMacOSXSubwindows.c:
	* macosx/tkMacOSXWindowEvent.c:
	* macosx/tkMacOSXWm.c:
	* macosx/tkMacOSXXStubs.c:

	* macosx/tkMacOSXSend.c:	Remove duplicate/unused declarations.
	* macosx/tkMacOSXXStubs.c:

	* macosx/tkMacOSXDebug.c:	Const fixes.
	* macosx/tkMacOSXInit.c:
	* macosx/tkMacOSXTest.c:
	* macosx/tkMacOSXWm.c:
	* macosx/tkMacOSXXStubs.c:

	* macosx/Wish-Info.plist.in: Add tcl document extensions/mime types and
	LSMinimumSystemVersion, LSRequiresCarbon & NSAppleScriptEnabled keys.

	* macosx/Wish-Common.xcconfig: Add Wish's Info.plist as __info_plist
	section to tktest; enable more warnings.

	* macosx/Wish.xcodeproj/project.pbxproj: Add 'DebugMemCompile' build
	configuration that calls configure with --enable-symbols=all; disable
	configure check for __attribute__((__visibility__("hidden"))) in Debug
	configuration to restore availability of ZeroLink.

	* macosx/Wish-Common.xcconfig:	Fix whitespace.
	* macosx/Wish-Debug.xcconfig:
	* macosx/Wish-Release.xcconfig:
	* macosx/tkMacOSXAETE.r:
	* macosx/tkMacOSXConfig.c:
	* macosx/tkMacOSXCursors.r:
	* macosx/tkMacOSXKeyboard.c:
	* macosx/tkMacOSXSend.c:
	* macosx/ttkMacOSXTheme.c:
	* macosx/tkMacOSXXCursors.r:
	* macosx/README:

	* macosx/GNUmakefile:		Fix/add copyright and license refs.
	* macosx/Tk-Info.plist.in:
	* macosx/Wish-Info.plist.in:
	* macosx/Wish.xcode/project.pbxproj:
	* macosx/Wish.xcodeproj/project.pbxproj:
	* macosx/tkMacOSX.h:

	* unix/configure.in: Install license.terms into Tk.framework; fix tk
	debug build detection.
	* unix/configure: autoconf-2.59

	* doc/colors.n:		Document new Mac OS X system colors.
	* doc/cursors.n:	Document new Mac OS X native cursors.
	* doc/font.n:		Document new Mac OS X 'menu' system font.
	* doc/wm.n:		Document new Mac OS X [wm attributes].
	* doc/ttk_image.n:	Fix 'make html' warning.
	* doc/canvas.n:		Fix nroff typo.

2007-04-21  Jeff Hobbs  <jeffh@ActiveState.com>

	* macosx/tkMacOSXBitmap.c, macosx/tkMacOSXButton.c:
	* macosx/tkMacOSXCarbonEvents.c, macosx/tkMacOSXClipboard.c:
	* macosx/tkMacOSXCursor.c, macosx/tkMacOSXDialog.c:
	* macosx/tkMacOSXDraw.c, macosx/tkMacOSXEvent.c:
	* macosx/tkMacOSXFont.c, macosx/tkMacOSXInit.c, macosx/tkMacOSXInt.h:
	* macosx/tkMacOSXKeyEvent.c, macosx/tkMacOSXMenu.c:
	* macosx/tkMacOSXMenubutton.c, macosx/tkMacOSXMouseEvent.c:
	* macosx/tkMacOSXScale.c, macosx/tkMacOSXWindowEvent.c:
	* macosx/tkMacOSXWm.c: Revert of commits from 2007-04-13 which broke
	the OS X build.

2007-04-17  Donal K. Fellows  <donal.k.fellows@manchester.ac.uk>

	* generic/tkFont.c, generic/tkListbox.c, unix/tkUnixSelect.c:
	* win/ttkWinMonitor.c, win/ttkWinTheme.c, win/ttkWinXPTheme.c: Make
	the format of declarations much more standardized (removing K&R-isms
	and other things like that).

2007-04-13  Donal K. Fellows  <donal.k.fellows@manchester.ac.uk>

	* macosx/tkMacOSXInt.h (LOG_MSG, LOG_ON_ERROR): Added macros to make
	the OSX code much less #ifdef-full.

2007-04-12  Jeff Hobbs  <jeffh@ActiveState.com>

	* library/ttk/panedwindow.tcl (ttk::panedwindow::Press): handle Press
	triggering outside sash element boundaries.

2007-04-10  Joe English  <jenglish@users.sourceforge.net>

	* win/ttkWinMonitor.c, win/ttkWinXPTheme.c: Re-sync with Tile codebase
	so patches can flow back and forth.

	* win/ttkWinXPTheme.c: Skip OS version test, should work on Vista/Aero
	now as well as XP. Fixes [Bug 1687299], thanks to George Petasis for
	tracking this down.

2007-03-21  Joe English  <jenglish@users.sourceforge.net>

	* generic/ttk/ttkLayout.c(Ttk_BuildLayoutTemplate): BUGFIX: Nested
	TTK_GROUP nodes did not work unless they appeared at the end of the
	layout (and only by accident then).

2007-03-08  Joe English  <jenglish@users.sourceforge.net>

	* tests/grid.test(grid-21.7): Reset wm geometry . and pack propagate .
	at end of test. 'pack propagate . 0' was causing cascading failures in
	subsequent tests. [Bug 1676770]

2007-03-07  Daniel Steffen  <das@users.sourceforge.net>

	* generic/tkMain.c (Tk_MainEx): Replicate macosx-specific code from
	TkpInit() that ensures the console window appears when wish is started
	from the OS X Finder (i.e. with stdin == /dev/null), jeffh's 2006-11-24
	change rendered the corresponding code in TkpInit() ineffective in wish
	because Tk_MainEx() sets tcl_interactive before calling TkpInit().

	* generic/ttk/ttkGenStubs.tcl (new): Add ttk-specific genstubs.tcl from
	* unix/Makefile.in (genstubs):       tile and run it from 'genstubs'
	target, restores ability to generate all of Tk's stub sources.

	* generic/ttk/ttkTreeview.c: #ifdef out unused declaration.

	* macosx/tkMacOSXDebug.c (TkMacOSXGetNamedDebugSymbol): Add fix for
	libraries loaded with a DYLD_IMAGE_SUFFIX.

	* macosx/Wish.xcodeproj/project.pbxproj: Ensure gcc version used by
	* macosx/Wish.xcodeproj/default.pbxuser: Xcode and configure/make are
	* macosx/Wish-Common.xcconfig:		 consistent and independent of
	gcc_select default and CC env var; fixes for Xcode 3.0.

	* unix/tcl.m4 (Darwin): s/CFLAGS/CPPFLAGS/ in macosx-version-min check.
	* unix/configure: autoconf-2.59

2007-02-25  Peter Spjuth  <peter.spjuth@space.se>

	* generic/tkUtil.c: Fixed grid anchor center problem in labelframes.
	* tests/grid.test:  [Bug 1545765]

2007-02-23  Jeff Hobbs  <jeffh@ActiveState.com>

	* library/ttk/notebook.tcl (ttk::notebook::enableTraversal): OS X
	needs Option instead of Alt binding

2007-02-19  Jeff Hobbs  <jeffh@ActiveState.com>

	* unix/tcl.m4: use SHLIB_SUFFIX=".so" on HP-UX ia64 arch.
	* unix/configure: autoconf-2.59

	* library/tkfbox.tcl (::tk::IconList_Goto): avoid goto issues in empty
	dirs. [Bug 1662959]

2007-02-09  Joe Mistachkin  <joe@mistachkin.com>

	* win/nmakehlp.c: Properly cleanup after nmakehlp, including the
	* win/makefile.vc: vcX0.pch file. Sync up fixed nmakehlp usage from
	Tcl.

2007-02-06  Joe English  <jenglish@users.sourceforge.net>

	* library/ttk/ttk.tcl: Add no-op [package ifneeded] script for tile
	0.8.0, so that existing applications that use "package require tile"
	won't fail when run under Tk 8.5.

2007-02-04  Daniel Steffen  <das@users.sourceforge.net>

	* unix/tcl.m4: Use gcc4's __attribute__((__visibility__("hidden"))) if
	available to define MODULE_SCOPE effective on all platforms.
	* unix/configure.in: add caching to -pipe check.
	* unix/configure: autoconf-2.59
	* unix/tkConfig.h.in: autoheader-2.59

2007-02-03  Joe Mistachkin  <joe@mistachkin.com>

	* win/rules.vc: Fix platform specific file copy macros for downlevel
	Windows.
	* win/ttkWinMonitor.c: Windows portability support. Fix "noxp" build
	* win/ttkWinXPTheme.c: option handling and use GetWindowLongPtr and
	SetWindowLongPtr only when needed.

2007-02-02  Pat Thoyts  <patthoyts@users.sourceforge.net>

	* win/ttkWinXPTheme.c: Support IsAppThemed() call. This is what is
	used when theming is turned off just for an individual application.

2007-01-28  Daniel Steffen  <das@users.sourceforge.net>

	* macosx/Wish.xcodeproj/project.pbxproj:   Extract build settings that
	* macosx/Wish.xcodeproj/default.pbxuser:   were common to multiple
	* macosx/Wish-Common.xcconfig (new file):  configurations into external
	* macosx/Wish-Debug.xcconfig (new file):   xcconfig files; add extra
	* macosx/Wish-Release.xcconfig (new file): configurations for building
	with SDKs; convert legacy jam-based 'Tk' target to native target with
	single script phase; correct syntax of build setting references to use
	$() throughout; remove unused tcltest sources from 'tktest' target.

	* macosx/README: Document new Wish.xcodeproj configurations; other
	minor updates/corrections.

	* generic/tk.h: Update location of version numbers in macosx files.

	* macosx/Wish.xcode/project.pbxproj: Restore 'tktest' target to working
	* macosx/Wish.xcode/default.pbxuser: order by replicating applicable
	changes to Wish.xcodeproj since 2006-07-20.

2007-01-25  Daniel Steffen  <das@users.sourceforge.net>

	* unix/tcl.m4: Integrate CPPFLAGS into CFLAGS as late as possible and
	move (rather than duplicate) -isysroot flags from CFLAGS to CPPFLAGS to
	avoid errors about multiple -isysroot flags from some older gcc builds.

	* unix/configure: autoconf-2.59

2007-01-19  Joe Mistachkin  <joe@mistachkin.com>

	* win/makefile.vc: Properly build man2tcl.c for MSVC8.

2007-01-19  Daniel Steffen  <das@users.sourceforge.net>

	* macosx/Wish.xcodeproj/project.pbxproj: Remove libtommath defines.

	* unix/tcl.m4: Ensure CPPFLAGS env var is used when set. [Bug 1586861]
	(Darwin): add -isysroot and -mmacosx-version-min flags to CPPFLAGS when
	present in CFLAGS to avoid discrepancies between what headers configure
	sees during preprocessing tests and compiling tests.

	* unix/configure: autoconf-2.59

2007-01-11  Jeff Hobbs  <jeffh@activestate.com>

	* unix/tkUnixEvent.c, library/msgs/es.msg: s/CRLF/LF/g

2007-01-11  Joe English  <jenglish@users.sourceforge.net>

	* win/tcl.m4 (CFLAGS_WARNING): Remove "-Wconversion". This was removed
	from unix/tcl.m4 2004-07-16 but not from here.
	* win/configure: Regenerated.

2007-01-11  Joe English  <jenglish@users.sourceforge.net>

	* generic/ttk/ttkManager.h, generic/ttk/ttk*.c: Revert addition of
	contravariant 'const' qualifiers, to keep in sync with Tile codebase
	(which must remain compatible with Tk 8.4).

2007-01-03  Jan Nijtmans  <nijtmans@users.sf.net>

	* doc/ManageGeom.3,
	* generic/tk.decls,
	* generic/tk.h: Add const to 2nd parameter of Tk_ManageGeometry
	* generic/tkDecls.h: regenerated
	* generic/tkInt.h,
	* generic/tk*.c,
	* generic/ttk/ttk*.c: Added many "const" specifiers in implementation.

2007-01-02  Donal K. Fellows  <dkf@users.sf.net>

	* xlib/*: Made the generic fake-X11 glue layer abide by the formatting
	rules of the core.

2006-12-31  Benjamin Riefenstahl  <b.riefenstahl@turtle-trading.net>

	* macosx/tkMacOSXFont.c: Fill-in TkpGetFontAttrsForChar (TIP #300).
	* macosx/ttkMacOSXTheme.c: Define a constant to make it compile on Mac
	OS X 10.3.

2006-12-28  Mo DeJong  <mdejong@users.sourceforge.net>

	* tests/wm.test: Update wm attributes output so that tests pass after
	addition of -transparentcolor for Win32.

2006-12-26  Joe English  <jenglish@users.sourceforge.net>

	* generic/ttk/ttkLabel.c: ImageElement clientData no longer needed.

2006-12-22  Donal K. Fellows  <dkf@users.sf.net>

	* unix/tkUnixEvent.c (TkUnixDoOneXEvent): Made correct on AMD64 and
	other similar 64-bit systems where fd_mask is not 'unsigned int' in
	effect. [Bug 1522467]

	* library/msgs/es_ES.msg (removed):
	* library/msgs/es.msg: Fixed translation fault that was present in all
	Spanish-speaking locales. [Bug 1111213]

2006-12-19  Jeff Hobbs  <jeffh@ActiveState.com>

	* win/tkWinButton.c (TkpDisplayButton): lint init. [Bug 1618604]

2006-12-19  Daniel Steffen  <das@users.sourceforge.net>

	* unix/tcl.m4 (Darwin): --enable-64bit: verify linking with 64bit -arch
	flag succeeds before enabling 64bit build.
	* unix/configure: autoconf-2.59

2006-12-18  Joe English  <jenglish@users.sourceforge.net>

	* generic/ttk/ttkTreeview.c, library/ttk/treeview.tcl, doc/treeview.n:
	Added column '-stretch' and '-minwidth' options. Improved column drag
	and resize behavior. Added horizontal scrolling [Bug 1518650]. Row
	height and child indent specifiable on Treeview style. Decreased
	default row height, no default -padding. Use correct heading height
	[Bug 1163349]. Apply tag settings to tree item as well as to data
	columns [NOTE: 'tag configure' still buggy]. Fix off-by-one condition
	when moving nodes forward [Bug 1618142]
	* generic/ttk/ttkScroll.c (TtkScrollTo): Prevent overscroll [Bug
	1173434]
	* library/ttk/altTheme.tcl, library/ttk/aquaTheme.tcl,
	* library/ttk/clamTheme.tcl, library/ttk/classicTheme.tcl,
	* library/ttk/defaults.tcl, library/ttk/winTheme.tcl,
	* library/ttk/xpTheme.tcl: Per-theme treeview settings.
	* macosx/ttkMacOSXTheme.c: Added disclosure triangle element.

2006-12-17  Joe English  <jenglish@users.sourceforge.net>

	* library/ttk/combobox.tcl, generic/ttk/ttkEntry.c,
	* doc/ttk_combobox.n: Add combobox -height option; only show scrollbar
	if the listbox needs to scroll. [Bug 1032869]

2006-12-16  Mo DeJong  <mdejong@users.sourceforge.net>

	* doc/cursors.n: Mention "none" in supported cursor list. Fix comment
	that incorrectly claims that the Win32 "no" cursor hides the cursor.
	* tests/cursor.test: Test "none" cursor.
	* unix/tkUnixCursor.c (CreateCursorFromTableOrFile)
	(TkGetCursorByName): Define a table of Tk cursors that is searched in
	addition to the X cursor table. A Tk cursor is loaded from a data
	string and works with the same options as the built in X cursors. This
	code makes it possible to use "none" as a cursor name under Unix.
	* win/rc/cursor9a.cur: Added none Win32 cursor.
	* win/rc/tk_base.rc: Define a built-in Win32 cursor named "none".
	[Patch 1615427]

2006-12-14  Joe English  <jenglish@users.sourceforge.net>

	* generic/ttk/ttkButton.c, generic/ttk/ttkElements.c,
	* generic/ttk/ttkEntry.c, generic/ttk/ttkFrame.c,
	* generic/ttk/ttkImage.c, generic/ttk/ttkInit.c,
	* generic/ttk/ttkLabel.c, generic/ttk/ttkNotebook.c,
	* generic/ttk/ttkPanedwindow.c, generic/ttk/ttkProgress.c,
	* generic/ttk/ttkScale.c, generic/ttk/ttkScrollbar.c,
	* generic/ttk/ttkSeparator.c, generic/ttk/ttkTheme.h,
	* generic/ttk/ttkTreeview.c, generic/ttk/ttkWidget.h:
	Global reduction: use per-file *_Init() routines to reduce the number
	of globally-visible initialization records.

2006-12-13  Jeff Hobbs  <jeffh@ActiveState.com>

	* unix/Makefile.in (install-doc): intentionally skip ttk_dialog.n
	installation (not for public consumption)

	* doc/scrollbar.n, doc/button.n, doc/checkbutton.n:
	* doc/entry.n, doc/frame.n, doc/label.n, doc/labelframe.n:
	* doc/menu.n, doc/menubutton.n, doc/panedwindow.n:
	* doc/radiobutton.n, doc/scrollbar.n, doc/ttk_*: revamp ttk docs to
	use consist nroff format (not 100% consistent with classic widget
	docs). Add more man page cross-linking "SEE ALSO".

	* generic/ttk/ttkInit.c:
	* generic/ttk/ttkTreeview.c: make treeview exist by default
	* generic/ttk/ttkPanedwindow.c: s/TtkPaned_Init/TtkPanedwindow_Init/

	* win/Makefile.in, unix/Makefile.in (demo): add 'demo' target

2006-12-13  Joe English  <jenglish@users.sourceforge.net>

	* library/ttk/ttk.tcl: Try to straighten out theme loading and
	selection logic.
	* generic/ttk/ttkElements.c, library/ttk/defaults.tcl,
	* generic/ttk/ttkClamTheme.c, library/ttk/clamTheme.tcl:
	Provide package in C part instead of Tcl part.

2006-12-12  Joe English  <jenglish@users.sourceforge.net>

	* library/ttk/ttk.tcl, generic/ttkTheme.c: Remove nonfunctional code.

2006-12-12  Mo DeJong  <mdejong@users.sourceforge.net>

	* win/tkWinButton.c (InitBoxes): Call Tcl_Panic() if loading of bitmap
	resources fails. This change generates an error if Tk is unable to
	find button widget resources instead of silently failing and then
	drawing widgets incorrectly.
	* win/rc/tk_base.rc: If the user defines BASE_NO_TK_ICON then compile
	the base resources file without a "tk" icon. This change makes it
	easier to replace the default tk icon with a custom icon. [Patch
	1614362]

2006-12-11  Donal K. Fellows  <donal.k.fellows@manchester.ac.uk>

	* unix/tkUnixWm.c (TkWmMapWindow, WmClientCmd): Added support for
	_NET_WM_PID property from the EWMH spec. This is only installed when
	the client machine is set.
	(WmProtocolCmd, UpdateWmProtocols, TkWmProtocolEventProc): Added
	support for the _NET_WM_PING protocol from the EWMH spec. Note that
	the support for this is not exposed to the script level as that would
	prevent correct handling.

2006-12-10  Joe English  <jenglish@users.sourceforge.net>

	* generic/ttk/ttkTheme.h, generic/ttk/ttkThemeInt.h,
	* generic/ttk/ttk.decls, generic/ttk/ttkTheme.c,
	* generic/ttk/ttkLayout.c, generic/ttk/ttkDecls.h:
	Rename typedef Ttk_Element => Ttk_ElementImpl.

2006-12-09  Joe English  <jenglish@users.sourceforge.net>

	* generic/ttk/ttkButton.c, generic/ttk/ttkImage.c,
	* generic/ttk/ttkLabel.c, generic/ttk/ttkWidget.h,
	* generic/ttk/ttkTheme.h, generic/ttk/ttkNotebook.c,
	* generic/ttk/ttkTreeview.c, doc/ttk_image.n:
	Merged duplicate functionality between image element factory, image
	element, and -image option processing. Image element factory now takes
	an imageSpec argument instead of a separate image name and -map option
	* tests/ttk/image.test(image-1.1): Can catch this error earlier now.

2006-12-06  Kevin Kenny  <kennykb@acm.org>

	* unix/configure.in: Further changes to avoid attempting to link
	* unix/configure:    against Xft libraries in a non-Xft build
	                     [Bug 1609616] (dgp)

2006-12-04  Jeff Hobbs  <jeffh@ActiveState.com>

	* generic/tkListbox.c (ConfigureListboxItem): ListboxWorldChanged not
	needed - just call EventuallyRedrawRange. [Bug 1608046] (rezic)

2006-12-04  Donal K. Fellows  <dkf@users.sf.net>

	TIP #286 IMPLEMENTATION

	* generic/tkMenu.c (MenuWidgetObjCmd, MenuDoXPosition):
	* doc/menu.n, tests/menu.test: Added an [$menu xposition] subcommand
	which is useful in menubars and when menus use multiple columns. Many
	thanks to Schelte Bron for the implementation.

2006-12-01  Kevin Kenny  <kennykb@acm.org>

	TIP #300 IMPLEMENTATION

	* doc/font.n:			Added a [font actual $font $char]
	* generic/tkFont.c:		variant that introspects the font that
	* generic/tkFont.h:		is chosen to render a given character
	* macosx/tkMacOSXFont.c:	in a given nominal font. Added
	* tests/font.test:		documentation and test cases for the
	* unix/tkUnixFont.c:		new command syntax.
	* unix/tkUnixRFont.c:
	* win/tkWinFont.c:

2006-12-01  Jeff Hobbs  <jeffh@ActiveState.com>

	* doc/wm.n, tests/winWm.test:
	* win/tkWinWm.c: add -transparentcolor attribute for Windows.

2006-12-01  Joe English  <jenglish@users.sourceforge.net>

	* generic/ttk/ttkTheme.h, generic/ttk/ttkLayout.c: Dead code removal.

2006-11-30  Daniel Steffen  <das@users.sourceforge.net>

	* macosx/tkMacOSXDialog.c (Tk_MessageBoxObjCmd): fix inability to use
	buttons with standard Escape key binding as -default button (reported
	on tcl-mac by Hans-Christoph Steiner).

	* macosx/tkMacOSXWm.c (WmAttributesCmd): fix getting [wm attr -alpha].
	[Bug 1581932]

2006-11-28  Joe English  <jenglish@users.sourceforge.net>

	* library/ttk/fonts.tcl: Clean up temporary variables.

2006-11-27  Kevin Kenny  <kennykb@acm.org>

	* unix/configure.in: Corrected Xft configuration so that Xft actually
	does get turned on when available.
	* unix/configure: autoconf

2006-11-26  Joe English  <jenglish@users.sourceforge.net>

	* generic/ttk/ttkWidget.c, generic/ttk/ttkPaned.c: Fix [Bug 1603506]
	* library/ttk/button.tcl, library/ttk/combobox.tcl,
	* library/ttk/utils.tcl: Rename ttk::CopyBindings to ttk::copyBindings
	* generic/ttk/ttkTreeview.c, doc/ttk_treeview.n:
	-displaycolumns {} now means "no columns" instead of "all columns".
	Use -displaycolumns #all for "all columns". [Bug 1547622]

2006-11-26  Daniel Steffen  <das@users.sourceforge.net>

	* unix/tcl.m4 (Linux): --enable-64bit support.	[Patch 1597389]
	* unix/configure: autoconf-2.59			[Bug 1230558]

2006-11-24  Jeff Hobbs  <jeffh@ActiveState.com>

	* macosx/tkMacOSXInit.c (TkpInit): only set tcl_interactive 1 if it
	isn't already defined. Allows embedders to set it to 0 to prevent the
	console appearing on OS X. [Bug 1487701]

	* unix/tkUnixMenu.c (DrawMenuUnderline): bound Tcl_UtfAtIndex usage
	* tests/menu.test (menu-36.1): [Bug 1599877]

2006-11-24  Joe English  <jenglish@users.sourceforge.net>

	* library/ttk/altTheme.tcl, library/ttk/clamTheme.tcl,
	* library/ttk/defaults.tcl, library/ttk/winTheme.tcl,
	* library/ttk/xpTheme.tcl: explicitly specify -anchor w on TMenubutton
	* tests/ttk/entry.test: Fixed font dependency; test entry-3.2 should
	work on all platforms now.
	* library/classicTheme.tcl: Don't define or use TkClassicDefaultFont.
	* generic/ttk/ttkTreeview.c, generic/ttk/ttkPanedwindow.c: Handle
	missing layouts.

2006-11-23  Jeff Hobbs  <jeffh@ActiveState.com>

	* win/tkWinMenu.c (TkWinHandleMenuEvent, DrawMenuUnderline): Handle
	unichar underlining correctly and safely. [Bug 1599877]

2006-11-20  Joe English  <jenglish@users.sourceforge.net>

	* win/ttkWinXPTheme.c: Add support for alternate/indeterminate
	checkbutton state. Fix various spacing parameters [Bug 1596020, patch
	from Tim Baker]. Remove unused uxtheme hooks.

2006-11-16  Donal K. Fellows  <dkf@users.sf.net>

	* doc/colors.n, doc/wm.n: Minor fixes, added See Also.

	* doc/labelframe.n: Added an example.

2006-11-15  Donal K. Fellows  <dkf@users.sf.net>

	* doc/label.n: Added an example and some See Also refs.

	* doc/ConfigWidg.3, doc/bind.n, doc/grid.n, doc/panedwindow.n:
	* doc/text.n, doc/ttk_Geometry.3, doc/ttk_button.n:
	* doc/ttk_checkbutton.n, doc/ttk_combobox.n, doc/ttk_dialog.n:
	* doc/ttk_entry.n, doc/ttk_frame.n, doc/ttk_image.n, doc/ttk_intro.n:
	* doc/ttk_label.n, doc/ttk_labelframe.n, doc/ttk_menubutton.n:
	* doc/ttk_notebook.n, doc/ttk_panedwindow.n, doc/ttk_progressbar.n:
	* doc/ttk_radiobutton.n, doc/ttk_scrollbar.n, doc/ttk_separator.n:
	* doc/ttk_sizegrip.n, doc/ttk_style.n, doc/ttk_widget.n, doc/wm.n:
	Convert \fP to \fR so that man-page scrapers have an easier time.

2006-11-14  Joe English  <jenglish@users.sourceforge.net>

	* generic/ttk/ttkDefaultTheme.c: Fix off-by-one bug in tree indicator
	size computation [Bug 1596021, patch from Tim Baker]. Increased
	default size from 7 to 9 pixels.

2006-11-12  Joe English  <jenglish@users.sourceforge.net>

	* generic/ttkScroll.c: *correct* fix for [Bug 1588251].

2006-11-12  Joe English  <jenglish@users.sourceforge.net>

	* tests/ttk/ttk.test(ttk-6.9): Workaround for [Bug 1583038]

2006-11-12  Joe English  <jenglish@users.sourceforge.net>

	* generic/ttkScroll.c: Reworked cleanup procedure; "self-cancelling"
	idle call is not robust, call Tcl_CancelIdleCall() in
	TtkFreeScrollHandle instead. Fixes [Bug 1588251]

2006-11-10  Daniel Steffen  <das@users.sourceforge.net>

	* macosx/Wish.xcodeproj/project.pbxproj: remove tclParseExpr.c and
	bwidget.test.

	* unix/tcl.m4 (Darwin): suppress linker arch warnings when building
	universal for both 32 & 64 bit and no 64bit CoreFoundation is
	available; sync with tcl tcl.m4 change.
	* unix/configure: autoconf-2.59
	* unix/tkConfig.h.in: autoheader-2.59

2006-11-08  Kevin Kenny  <kennykb@acm.org>

	* unix/configure.in: Silenced warnings about missing Xft configuration
	unless --enable-xft is requested explicitly. Also added a few basic
	checks that we can actually compile and link against Xft headers and
	libraries. [Bug 1592667]
	* unix/configure: Regen.

2006-11-07  Kevin Kenny  <kennykb@acm.org>

	* unix/configure.in: Made --enable-xft the default.
	* unix/configure: Regen.

2006-11-06  Joe English  <jenglish@users.sourceforge.net>

	* generic/ttk/ttkClassicTheme.c, generic/ttk/ttkPanedwindow.c,
	* generic/ttk/ttkTheme.c, generic/ttk/ttkTreeview.c,
	* win/ttkWinXPTheme.c, library/ttk/entry.tcl,
	* library/ttk/notebook.tcl, library/ttk/panedwindow.tcl,
	* library/ttk/utils.tcl, tests/ttk/entry.test, tests/ttk/bwidget.test:
	Miscellaneous minor changes to re-sync Ttk codebase with Tile CVS: fix
	comments damaged by overzealous search-and-destroy; removed obsolete
	[style default] synonym for [ttk::style configure]; removed other dead
	code.

2006-11-03  Pat Thoyts  <patthoyts@users.sourceforge.net>

	* library/safetk.tcl (::safe::tkTopLevel): Theme it.

	* generic/ttk/ttkLayout.c:     We do not want to require tkInt in all
	* generic/ttk/ttkMananager.h:  the ttk files so added the definition
	* generic/ttk/ttkTheme.h:      of MODULE_SCOPE to ttkTheme.h. Ensures
	* generic/ttk/ttkWinMonitor.c: everyone gets to see the definition
	from someplace.

	* library/ttk/fonts.tcl: In a safe interp there is no osVersion field
	in tcl_platform so work around it.

2006-11-02  Daniel Steffen  <das@users.sourceforge.net>

	* generic/ttk/ttkBlink.c, generic/ttk/ttkButton.c:
	* generic/ttk/ttkClamTheme.c, generic/ttk/ttkClassicTheme.c:
	* generic/ttk/ttkDecls.h, generic/ttk/ttkDefaultTheme.c:
	* generic/ttk/ttkElements.c, generic/ttk/ttkEntry.c:
	* generic/ttk/ttkFrame.c, generic/ttk/ttkImage.c:
	* generic/ttk/ttkInit.c, generic/ttk/ttkLabel.c:
	* generic/ttk/ttkLayout.c, generic/ttk/ttkManager.h:
	* generic/ttk/ttkNotebook.c, generic/ttk/ttkPanedwindow.c:
	* generic/ttk/ttkProgress.c, generic/ttk/ttkScale.c:
	* generic/ttk/ttkScroll.c, generic/ttk/ttkScrollbar.c:
	* generic/ttk/ttkSeparator.c, generic/ttk/ttkSquare.c:
	* generic/ttk/ttkStubInit.c, generic/ttk/ttkStubLib.c:
	* generic/ttk/ttkTheme.c, generic/ttk/ttkTheme.h:
	* generic/ttk/ttkThemeInt.h, generic/ttk/ttkTrack.c:
	* generic/ttk/ttkTreeview.c, generic/ttk/ttkWidget.c:
	* generic/ttk/ttkWidget.h, macosx/ttkMacOSXTheme.c:
	* win/ttkWinMonitor.c, win/ttkWinTheme.c, win/ttkWinXPTheme.c: ensure
	all global Ttk symbols have Ttk or ttk prefix; declare all externally
	visible Ttk symbols not contained in stubs table as MODULE_SCOPE (or as
	static when possible); so that 'make check{exports,stubs}' once again
	complete without errors.

	* macosx/tkMacOSXColor.c (TkMacOSXCompareColors): ifdef out when unused

	* macosx/Wish.xcodeproj/project.pbxproj: check autoconf/autoheader exit
	status and stop build if they fail.

	* macosx/tkMacOSXWindowEvent.c (GenerateUpdateEvent): fix handling of
	Carbon Update events: the QuickDraw window update region was being
	ignored and all child TkWindows were sent an Expose XEvent even when
	they did not need to be redrawn. [Patch 1589226]

2006-11-01  Daniel Steffen  <das@users.sourceforge.net>

	* macosx/tkMacOSXDebug.c: add TkMacOSX prefix to leftover
	* macosx/tkMacOSXDebug.h: macosx-private global symbols without Tk
	* macosx/tkMacOSXEmbed.c: prefix; ifdef out currently unused debug
	* macosx/tkMacOSXEvent.c: procs.
	* macosx/tkMacOSXInt.h:
	* macosx/tkMacOSXCarbonEvents.c:
	* macosx/tkMacOSXSubwindows.c:
	* macosx/tkMacOSXWm.c:

2006-10-31  Pat Thoyts  <patthoyts@users.sourceforge.net>

	* win/makefile.vc: Added ttk files to msvc build and add manifest
	* win/rules.vc:    files to binaries with MSVC8.

2006-10-31  Daniel Steffen  <das@users.sourceforge.net>

	* macosx/Wish.xcodeproj/project.pbxproj: add new Ttk files.

	* macosx/ttkMacOSXTheme.c: standardize header #includes.

	* unix/Makefile (checkstubs, checkexports): check ttk.decls, allow
	export of Ttk prefixed symbols.

	* generic/ttk/tkDefaultTheme.c: fix warnings.

2006-10-30  Jeff Hobbs  <jeffh@ActiveState.com>

	* doc/ttk_Geometry.3, doc/ttk_Theme.3, doc/ttk_button.n:
	* doc/ttk_checkbutton.n, doc/ttk_combobox.n, doc/ttk_dialog.n:
	* doc/ttk_entry.n, doc/ttk_frame.n, doc/ttk_image.n:
	* doc/ttk_intro.n, doc/ttk_label.n, doc/ttk_labelframe.n:
	* doc/ttk_menubutton.n, doc/ttk_notebook.n, doc/ttk_panedwindow.n:
	* doc/ttk_progressbar.n, doc/ttk_radiobutton.n, doc/ttk_scrollbar.n:
	* doc/ttk_separator.n, doc/ttk_sizegrip.n, doc/ttk_style.n:
	* doc/ttk_treeview.n, doc/ttk_widget.n,:
	* generic/ttk/ttk.decls, generic/ttk/ttkBlink.c:
	* generic/ttk/ttkButton.c, generic/ttk/ttkCache.c:
	* generic/ttk/ttkClamTheme.c, generic/ttk/ttkClassicTheme.c:
	* generic/ttk/ttkDecls.h, generic/ttk/ttkDefaultTheme.c:
	* generic/ttk/ttkElements.c, generic/ttk/ttkEntry.c:
	* generic/ttk/ttkFrame.c, generic/ttk/ttkImage.c:
	* generic/ttk/ttkInit.c, generic/ttk/ttkLabel.c:
	* generic/ttk/ttkLayout.c, generic/ttk/ttkManager.c:
	* generic/ttk/ttkManager.h, generic/ttk/ttkNotebook.c:
	* generic/ttk/ttkPanedwindow.c, generic/ttk/ttkProgress.c:
	* generic/ttk/ttkScale.c, generic/ttk/ttkScroll.c:
	* generic/ttk/ttkScrollbar.c, generic/ttk/ttkSeparator.c:
	* generic/ttk/ttkSquare.c, generic/ttk/ttkState.c:
	* generic/ttk/ttkStubInit.c, generic/ttk/ttkStubLib.c:
	* generic/ttk/ttkTagSet.c, generic/ttk/ttkTheme.c:
	* generic/ttk/ttkTheme.h, generic/ttk/ttkThemeInt.h:
	* generic/ttk/ttkTrace.c, generic/ttk/ttkTrack.c:
	* generic/ttk/ttkTreeview.c, generic/ttk/ttkWidget.c:
	* generic/ttk/ttkWidget.h:
	* library/demos/ttk_demo.tcl, library/demos/ttk_iconlib.tcl:
	* library/demos/ttk_repeater.tcl:
	* library/ttk/altTheme.tcl, library/ttk/aquaTheme.tcl:
	* library/ttk/button.tcl, library/ttk/clamTheme.tcl:
	* library/ttk/classicTheme.tcl, library/ttk/combobox.tcl:
	* library/ttk/cursors.tcl, library/ttk/defaults.tcl:
	* library/ttk/dialog.tcl, library/ttk/entry.tcl:
	* library/ttk/fonts.tcl, library/ttk/icons.tcl:
	* library/ttk/keynav.tcl, library/ttk/menubutton.tcl:
	* library/ttk/notebook.tcl, library/ttk/panedwindow.tcl:
	* library/ttk/progress.tcl, library/ttk/scale.tcl:
	* library/ttk/scrollbar.tcl, library/ttk/sizegrip.tcl:
	* library/ttk/treeview.tcl, library/ttk/ttk.tcl:
	* library/ttk/utils.tcl, library/ttk/winTheme.tcl:
	* library/ttk/xpTheme.tcl:
	* macosx/ttkMacOSXTheme.c:
	* tests/ttk/all.tcl, tests/ttk/bwidget.test, tests/ttk/combobox.test:
	* tests/ttk/entry.test, tests/ttk/image.test:
	* tests/ttk/labelframe.test, tests/ttk/layout.test:
	* tests/ttk/misc.test, tests/ttk/notebook.test:
	* tests/ttk/panedwindow.test, tests/ttk/progressbar.test:
	* tests/ttk/scrollbar.test, tests/ttk/treetags.test:
	* tests/ttk/treeview.test, tests/ttk/ttk.test, tests/ttk/validate.test:
	* win/ttkWinMonitor.c, win/ttkWinTheme.c, win/ttkWinXPTheme.c:
	First import of Ttk themed Tk widgets as branched from tile 0.7.8

	* generic/tkInt.h, generic/tkWindow.c: add Ttk_Init call, copy tk
	classic widgets to ::tk namespace.
	* library/tk.tcl: add source of ttk/ttk.tcl, define $::ttk::library.
	* unix/Makefile.in, win/Makefile.in: add Ttk build bits
	* win/configure, win/configure.in: check for uxtheme.h (XP theme).

2006-10-23  Don Porter  <dgp@users.sourceforge.net>

	* README:		Bump version number to 8.5a6
	* generic/tk.h:
	* library/tk.tcl:
	* unix/configure.in:
	* unix/tk.spec:
	* win/configure.in:

	* unix/configure:	autoconf-2.59
	* win/configure:

2006-10-19  Pat Thoyts  <patthoyts@users.sourceforge.net>

	*** 8.5a5 TAGGED FOR RELEASE ***

	* generic/tkImgBmap.c: Fixed line endings.
	* win/makefile.vc:  Patched up build system to manage
	* win/rules.vc:     AMD64 with MSVC8
	* win/nmakehlp.c:   Ensure operation without Platform SDK.

2006-10-18  Don Porter  <dgp@users.sourceforge.net>

	* changes:		8.5a5 release date set.

2006-10-17  Jeff Hobbs  <jeffh@ActiveState.com>

	* doc/text.n: fix docs to not correct -tabs usage case.

	* generic/tkTextDisp.c (SizeOfTab): fix -tabstyle wordprocessor tab
	alignment to correct tab edge case. [Bug 1578858]

2006-10-17  Pat Thoyts  <patthoyts@users.sourceforge.net>

	* generic/tkText.c: Applied suggested patch from [Bug 1536735]
	* tests/text.test:  Update test for above patch.
	* tests/textWind.test:  Corrected test to catch all messages
	* tests/safe.test: Silence spurious win32 failure awaiting TIP150
	* tests/winDialog.test: Updated test for file name length check.
	* test/winWm.test: Corrected test expectation for menu wrapping.

2006-10-16  Andreas Kupries  <andreask@activestate.com>

	* doc/WindowId.3: Pat's commit on 2006-10-08 broke the .SH NAME
	information across several lines, breaking the cross-linking of
	manpages during installation for this one. Put everything back on a
	single line, unbreaking it.

2006-10-16  Daniel Steffen  <das@users.sourceforge.net>

	* changes: updates for 8.5a5 release.

	* macosx/tkMacOSXDraw.c: fix numerous issues in CG and QD drawing
	procs so that they now match X11 drawing much more closely [Bug
	1558051]; use Tiger ellipse drawing API when available; fix comments &
	whitespace.

	* macosx/tkMacOSXInit.c: set default linewidth limit for CG
	antialiasing to 0 as thin horizontal/vertical lines look good now.
	* macosx/README: document CG antialiasing limit changes.

	* generic/tkCanvLine.c (ConfigureLine):     on TkAqua, pass outline
	* generic/tkCanvPoly.c (ConfigurePolygon):  linewidth in gc even for
	* generic/tkRectOval.c (ConfigureRectOval): fills (as it controls AA).

	* macosx/GNUmakefile: don't redo prebinding of non-prebound binaires.

	* library/demos/pendulum.tcl: fix incorrect setting of toplevel title.

2006-10-10  Don Porter  <dgp@users.sourceforge.net>

	* changes:	Updates for 8.5a5 release

2006-10-08  Pat Thoyts  <patthoyts@users.sourceforge.net>

	* generic/tkWindow.c:  Implemented TIP #264 - Tk_Interp function.
	* doc/WindowId.3:      Documented Tk_Interp.
	* generic/tk.decls:    Added to the stubs interface and
	* generic/tkDecls.h:   regenerated.
	* generic/tkStubsInit.c:

2006-10-05  Jeff Hobbs  <jeffh@ActiveState.com>

	* unix/tkUnixFont.c (Ucs2beToUtfProc, UtfToUcs2beProc):
	(TkpFontPkgInit, encodingAliases): Correct alignment issues in
	encoding conversion. Call ucs-2be "unicode" on big-endian systems.
	[Bug 1122671]

2006-09-27  Andreas Kupries  <andreask@activestate.com>

	* unix/Makefile.in (install-binaries): Added a second guard to the
	* win/Makefile.in: package index file to prevent older versions of Tcl
	* win/makefile.vc: from seeing version numbers which may contain a/b
	information, and then balking on them. This could otherwise happen
	when Tcl/Tk 8.4 and 8.5 are installed in the same directory, seeing
	each other. [Bug 1566418]

2006-09-22  Andreas Kupries  <andreask@activestate.com>

	* generic/tkConsole.c: TIP #268 update regarding registered package
	* generic/tkMain.c:    version, now using full patchlevel instead of
	* generic/tkWindow.c:  major.minor
	* library/tk.tcl:
	* unix/configure:
	* unix/Makefile.in:
	* unix/tcl.m4:
	* win/configure:
	* win/Makefile.in:
	* win/makefile.vc:
	* win/rules.vc:
	* win/tcl.m4:

2006-09-20  Jeff Hobbs  <jeffh@ActiveState.com>

	* win/tkWinMenu.c (TkpPostMenu): disable menu animation in menus with
	images to avoid clipping bug. [Bug 1329198]

2006-09-21  Donal K. Fellows  <dkf@users.sf.net>

	* generic/tkImgBmap.c (ImgBmapPostscript): Change 0 to NULL, since
	they are not interchangable on all platforms in all circumstances.
	[Tcl Bug 1562528]

2006-09-11  Daniel Steffen  <das@users.sourceforge.net>

	* macosx/tkMacOSXWm.c (TkMacOSXMakeRealWindowExist): revert part of
	2006-05-16 change that had set overrideredirect windows to not become
	activated by the window manager, as this prevented interaction with
	native widgets in such windows [Bug 1472624]; apply changes to carbon
	window attributes even if native window has already been created.

	* macosx/tkMacOSXKeyEvent.c (TkMacOSXProcessKeyboardEvent): fix app
	* macosx/tkMacOSXMenu.c (DrawMenuBarWhenIdle): menu item key shortcuts
	* macosx/tkMacOSXInt.h: when custom ".apple" menu is installed.

	* library/demos/widget: on TkAqua, don't install file menu with single
	quit menu item, as the application menu already has a quit item.

	* macosx/tkMacOSXColor.c: fix building on Mac OS X 10.2.

2006-09-10  Daniel Steffen  <das@users.sourceforge.net>

	* macosx/tkMacOSXColor.c (TkSetMacColor,TkpGetColor): use AppearanceMgr
	* macosx/tkMacOSXDefault.h: to retrieve platform std colors for text
	* macosx/tkMacOSXPort.h:    selections, add "systemHighlightSecondary"
	color name for standard color of inactive selections, use this color as
	default for text widget -inactiveselectbackground to implement platform
	standard look for inactive text selections.

	* library/text.tcl (aqua): remove focus bindings to set selection color

	* generic/tkTextBTree.c (TkTextIsElided): on TkAqua, don't show
	* generic/tkTextDisp.c (GetStyle):        inactive text selection when
						  text widget is disabled.

	* generic/tkEntry.c (DisplayEntry): change default TkAqua selection
	* macosx/tkMacOSXDefault.h:         relief to "flat" (platform std).

	* generic/tkText.c (CreateWidget): fix bug leading to default text
	selection relief string DEF_TEXT_SELECT_RELIEF being ignored.

	* macosx/tkMacOSXMouseEvent.c (TkMacOSXProcessMouseEvent): allow mouse
	event delivery to background windows with kWindowNoActivatesAttribute
	(e.g. overrideredirect windows), as these never come to the foreground
	they would never receive any mouse events otherwise. [Bug 1472624]

	* macosx/tkMacOSXWindowEvent.c (TkMacOSXGenerateFocusEvent): do not
	send focus events to any windows with kWindowNoActivatesAttribute.

	* macosx/tkMacOSXXStubs.c (XQueryColor, XQueryColors): implement basic
	XColor computation from pixel values, enough to make tkImg's window.c
	happy, fixes img::window failures reported on tcl-mac.

	* macosx/tkMacOSXMenu.c (DrawMenuEntryLabel): fix leak. [Bug 1554672]

	* macosx/GNUmakefile: workaround bug in 'cp -pRH' on Darwin 6 and
	earlier, fixes 'make embedded' failure reported on tcl-mac; fix error
	from 'make deploy' with same build tree as previous 'make embedded'.

	* macosx/Wish.xcodeproj/project.pbxproj: add new tclUnixCompat.c file.

	* macosx/tkMacOSXEntry.c (TkpDrawEntryBorderAndFocus): fix typo.

	* unix/tcl.m4: sync with tcl/unix/tcl.m4.
	* unix/configure: autoconf-2.59

2006-09-06  Jeff Hobbs  <jeffh@ActiveState.com>

	* generic/tkEntry.c:   move hard-coded ALWAYS_SHOW_SELECTION control
	* generic/tkInt.h:     of entry/text selection display based on focus
	* generic/tkText.c:    to the Tcl level, controlled by
	* generic/tkWindow.c:  ::tk::AlwaysShowSelection (boolean, private).
	* library/tk.tcl:      [Bug 1553691]
	* macosx/tkMacOSXDefault.h:
	* unix/tkUnixDefault.h:
	* unix/tkUnixPort.h:
	* win/tkWinDefault.h:

2006-08-30  Jeff Hobbs  <jeffh@ActiveState.com>

	* win/tkWinKey.c: Add WM_UNICHAR window message support (used by
	* win/tkWinX.c:   virtual keyboard apps). [Bug 1518677] (petasis)

2006-08-24  Daniel Steffen  <das@users.sourceforge.net>

	* macosx/tkMacOSXScrlbr.c (UpdateControlValues): set native scrollbar
	control bounds only once all size adjustments have been computed.
	Fixes issue with grow icon obscuring scrollbar reported on tcl-mac.

2006-08-21  Daniel Steffen  <das@users.sourceforge.net>

	* macosx/tkMacOSXCarbonEvents.c (CarbonTimerProc): avoid starving main
	event loop: limit the number of tcl events processed per invocation.
	Fixes bug reported on tcl-mac by Kevan Hashemi.

2006-08-18  Donal K. Fellows  <donal.k.fellows@manchester.ac.uk>

	* tests/text.test (text-25.15): Added test suggested by Sam
	<baudinm@yahoo.com> on comp.lang.tcl

	* generic/tk.h, generic/tkInt.h: Stylistic improvements. No API change.

2006-08-18  Daniel Steffen  <das@users.sourceforge.net>

	* unix/tcl.m4 (Darwin): add support for --enable-64bit on x86_64, for
	universal builds including x86_64, for 64-bit CoreFoundation on Leopard
	and for use of -mmacosx-version-min instead of MACOSX_DEPLOYMENT_TARGET
	* unix/configure.in (Darwin): remove 64-bit arch flags from CFLAGS for
	combined 32-bit and 64-bit universal builds, as neither TkAqua nor
	TkX11 can be built for 64-bit at present.
	* unix/configure: autoconf-2.59
	* unix/tkConfig.h.in: autoheader-2.59

	* macosx/Wish.xcodeproj/project.pbxproj: switch native release targets
	to use DWARF with dSYM, Xcode 3.0 changes.
	* macosx/README: updates for x86_64 support in Tcl.

	* macosx/tkMacOSXInit.c (TkpInit): when available, use public
	TransformProcessType() API instead of CPSEnableForegroundOperation()
	SPI to notify the window server that we are a GUI application.

	* macosx/tkMacOSXWm.c (WmAttrGetTitlePath): use HIWindow API on >=Tiger

	* macosx/tkMacOSXMouseEvent.c (GenerateToolbarButtonEvent):
	* macosx/tkMacOSXMenus.c (GenerateEditEvent):
	* macosx/tkMacOSXMenu.c (MenuSelectEvent): bzero() the XVirtualEvent
	structure before use to ensure all fields are initialized. [Bug
	1542205]

2006-08-16  Jeff Hobbs  <jeffh@ActiveState.com>

	* macosx/tkMacOSXWm.c (WmAttributesCmd): correct OS X result for [wm
	attributes $top].

2006-07-25  Daniel Steffen  <das@users.sourceforge.net>

	* macosx/tkMacOSXKeyEvent.c (TkMacOSXProcessKeyboardEvent): handle key
	shortcut for kHICommandQuit in the same way as other application menu
	item key shortcuts. [Bug 1516950]

2006-07-24  Daniel Steffen  <das@users.sourceforge.net>

	* macosx/tkMacOSXWm.c (TkWmMapWindow): fix incorrect values of wmInfo
	parentWidth/Height for toplevels by recalculating them once the window
	is mapped (i.e once the window&structure sizes are known). [Bug
	1358663]
	(ParseGeometry): sync with ParseGeometry in tkUnixWm.c/tkWinWm.c.

2006-07-21  Daniel Steffen  <das@users.sourceforge.net>

	* generic/tkBind.c (TkBindInit): for REDO_KEYSYM_LOOKUP, change
	keysym-to-string mapping hash to use first name in ks_names.h instead
	of last (if there are multiple possibilities), e.g. "F11" instead of
	"L1".

	* macosx/tkMacOSXKeyboard.c (TkpGetKeySym): correct keysyms for pure
	modifier key presses [Bugs 700311, 1525905]; correct keysym for Enter
	key; add keysyms for new NumLock and Fn modifiers (added 2005-08-09).

2006-07-20  Daniel Steffen  <das@users.sourceforge.net>

	* macosx/tkMacOSXWm.c (WmAttributesCmd, WmIconbitmapCmd): add support
	* unix/tkUnixSend.c (Tk_GetUserInactiveTime):             for weakly
	importing symbols not available on OSX 10.2 or 10.3, enables binaires
	built on later OSX versions to run on earlier ones.
	* macosx/Wish.xcodeproj/project.pbxproj: enable weak-linking; turn on
	                                         extra warnings.
	* macosx/README: document how to enable weak-linking; cleanup.
	* unix/configure.in: add check on Darwin-X11 for ld support of -weak-l
	* unix/tcl.m4:       flag and weak-link libXss if possible as it is not
	available before OSX 10.4; enforce requirement of OSX 10.2 for TkAqua;
	move Darwin specific checks & defines that are only relevant to the tcl
	build out of tcl.m4; restrict framework option to Darwin; clean up
	quoting and help messages.
	* unix/configure: autoconf-2.59
	* unix/tkConfig.h.in: autoheader-2.59

	* macosx/GNUmakefile: enable xft for TkX11 build.
	* macosx/tkMacOSXFont.c (TkMacOSXQuarzStartDraw, TkMacOSXQuarzEndDraw):
	verify validity of context returned from QDBeginCGContext() before use.
	* macosx/tkMacOSXKeyEvent.c: ifdef out diagnostic messages to stderr.

	* macosx/tkMacOSXEvent.h:      standardize MAC_OS_X_VERSION_MAX_ALLOWED
	* macosx/tkMacOSXMenu.c:       checks per QA1316, ensure define can be
	* macosx/tkMacOSXMenubutton.c: overridden on command line (from default
	* macosx/tkMacOSXMenus.c:      of current OS version).
	* macosx/tkMacOSXMouseEvent.c:
	* macosx/tkMacOSXWm.c:

	* generic/tkImgGIF.c (ReadImage):
	* macosx/tkMacOSXCursor.c (TkMacOSXCursor):
	* macosx/tkMacOSXDebug.c (TkMacOSXGetNamedDebugSymbol):
	* macosx/tkMacOSXFont.c (TkpMeasureCharsInContext):
	* macosx/tkMacOSXInit.c (Map):
	* xlib/xgc.c (XCreateGC): fix signed-with-unsigned comparison and other
	warnings from gcc4 -Wextra.

2006-07-14  Andreas Kupries  <andreask@activestate.com>

	* generic/tkWindow.c (Initialize): Modify change of 2006-05-25 (jeffh).
	Release mutex a bit earlier, to prevent lock when OS X creates its
	console windows (recursively enters Tk_Init). Patch by JeffH.

2006-07-06  Jeff Hobbs  <jeffh@ActiveState.com>

	* library/tkfbox.tcl: catch scrollbar use of highlightthickness

2006-06-21  Jeff Hobbs  <jeffh@ActiveState.com>

	* library/bgerror.tcl (::tk::dialog::error::bgerror): remove a couple
	of unnecessary hardcoded options

2006-06-14  Don Porter  <dgp@users.sourceforge.net>

	* generic/tkScale.c: Revised variable writing logic to account for
	[scale]'s design that it deals with its value as a formatted string,
	and not as a double. [Bug 891141]

2006-06-14  Daniel Steffen  <das@users.sourceforge.net>

	* macosx/tkMacOSXSubwindows.c (TkMacOSXInvalidateWindow): ensure
	invalid clip regions are recreated via TkMacOSXUpdateClipRgn() before
	they are used; correct call order of TkMacOSXInvalidateWindow() and
	TkMacOSXInvalClipRgns() throughout. [Bug 1501922]

	* macosx/tkMacOSXDraw.c (TkPutImage): implement drawing of very wide
	images in slices of less than 4096 pixels to workaround CopyBits
	limitation. [Bug 950121]

2006-06-09  Don Porter  <dgp@users.sourceforge.net>

	* generic/tkMain.c:	Added Tcl_Preserve() call on the master interp
	as crash protection against any Tcl_DeleteInterp() call that might
	happen.

2006-06-01  Don Porter  <dgp@users.sourceforge.net>

	* generic/tkConsole.c:	Added Tcl_RegisterChannel() calls to bump the
	refcount of channels passed to Tcl_SetStdChannel(). This prevents early
	free-ing of the channels that leads to crashes. [Bug 912571]

2006-05-29  Jeff Hobbs  <jeffh@ActiveState.com>

	* win/tkWinEmbed.c (TkpGetOtherWindow):   Do not panic if no window is
	* unix/tkUnixEmbed.c (TkpGetOtherWindow): found; caller handles. [Bug
	* unix/tkUnixWm.c (Tk_CoordsToWindow, UpdateGeometryInfo): 1212056]

	* tests/entry.test (entry-22.1):
	* tests/listbox.test (listbox-6.15):
	* generic/tkListbox.c (ListboxInsertSubCmd, ListboxDeleteSubCmd):
	Ignore Tcl_SetVar2Ex failure of listVarName, similar to entry widget
	handling. [Bug 1424513]

2006-05-26  Jeff Hobbs  <jeffh@ActiveState.com>

	* macosx/tkMacOSXButton.c (TkMacOSXDrawControl): correct redraw for
	direct transition from disabled to active state. [Bug 706446]

2006-05-25  Jeff Hobbs  <jeffh@ActiveState.com>

	* win/tkWinMenu.c (TkWinMenuKeyObjCmd): get eventPtr after we know the
	window is still alive. [AS bug 45987] [Bug 1236306]

	* generic/tkMenu.c (DeleteMenuCloneEntries): Modify entry index
	changes to work around VC6 optimization bug. [Bug 1224330]

	* generic/tkMessage.c (MessageWidgetObjCmd): Correct msgPtr
	preserve/release pairing. [Bug 1485750] (afredd)

	* generic/tkWindow.c (Initialize): Correct mutex (un)lock pairing.
	[Bug 1479587] (loewis)

	* generic/tkBind.c (Tk_BindEvent, TkCopyAndGlobalEval): use Tcl_EvalEx
	instead of Tcl_GlobalEval.

2006-05-16  Daniel Steffen  <das@users.sourceforge.net>

	* macosx/tkMacOSXWindowEvent.c (TkMacOSXGenerateFocusEvent): don't send
	focus events to windows of class help or to overrideredirect windows.
	[Bug 1472624]

	* macosx/tkMacOSXWm.c: set overrideredirect windows to not become
	activated by the window manager and to not receive OS activate events
	(should make them behave more like on other platforms); use modern
	window class API for overrideredirect and transient windows; set the
	default class of overrideredirect windows to 'simple' rather than
	'plain' (i.e. no window frame); add missing Panther and Tiger window
	attributes to [::tk::unsupported::MacWindowStyle].

2006-05-12  Jeff Hobbs  <jeffh@ActiveState.com>

	* generic/tkImgPhoto.c (Tk_PhotoPutBlock, Tk_PhotoPutZoomedBlock): Fix
	opt added 2006-03 that caused slowdown for some common cases. [Bug
	1409140]

2006-05-13  Daniel Steffen  <das@users.sourceforge.net>

	* generic/tkCanvWind.c (DisplayWinItem, WinItemRequestProc): ensure
	canvas window items are unmapped when canvas is unmapped. [Bug 940117]

	* macosx/tkMacOSXSubwindows.c (TkMacOSXUpdateClipRgn): empty clip
	region of unmapped windows to prevent any drawing into them or into
	their children from becoming visible. [Bug 940117]

	* macosx/tkMacOSXInt.h:         revert Jim's attempt of 2005-03-14 to
	* macosx/tkMacOSXSubwindows.c:  fix Bug 940117 as it disables Map/Unmap
	event propagation to children. [Bug 1480105]

	* macosx/tkMacOSXDraw.c (TkPutImage): handle tkPictureIsOpen flag,
	fixes incorrect positioning of images with complex alpha on native
	buttons; actual alpha blending is still broken in this situation. [Bug
	1155596]

	* macosx/tkMacOSXEvent.c (TkMacOSXProcessCommandEvent):
	* macosx/tkMacOSXMenus.c (TkMacOSXInitMenus): workaround carbon bug
	with key shortcut for 'Preferences' app menu item. [Bug 1481503]

	* macosx/tkMacOSXKeyEvent.c (TkMacOSXProcessKeyboardEvent): only check
	for HICommand menu item shortcuts in the application menu.

	* macosx/tkMacOSXInt.h:       initialize keyboard layout setup in
	* macosx/tkMacOSXInit.c:      TkpInit() rather than during handling of
	* macosx/tkMacOSXKeyEvent.c:  first key down event.

	* macosx/tkMacOSXDraw.c:        add optional debug code to flash clip
	* macosx/tkMacOSXSubwindows.c:  regions during update or draw.

2006-05-04  Don Porter  <dgp@users.sourceforge.net>

	* README:		Bump version number to 8.5a5
	* generic/tk.h:
	* unix/configure.in:
	* unix/tk.spec:
	* win/configure.in:

	* unix/configure:	autoconf-2.59
	* win/configure:

2006-04-28  Daniel Steffen  <das@users.sourceforge.net>

	* macosx/tkMacOSXWm.c (TkWmMapWindow, InitialWindowBounds): fix use of
	potentially stale window position in initial configure event on first
	map of a window. [Bug 1476443]
	(TkMacOSXWindowOffset): use modern GetWindowStructureWidths API.

	* macosx/tkMacOSXInt.h:
	* macosx/tkMacOSXMouseEvent.c (TkGenerateButtonEventForXPointer): new
	internal function to generate button events for current pointer
	directly, without requiring prior call to XQueryPointer().

	* macosx/tkMacOSXMouseEvent.c (XQueryPointer): implement return of
	window-local pointer position.

	* macosx/tkMacOSXInt.h:      use improvements above to avoid calls to
	* macosx/tkMacOSXKeyEvent.c: GlobalToLocal() when the current port
	* macosx/tkMacOSXMenu.c:     might not be set correctly. May fix [Bug
	* macosx/tkMacOSXMenus.c:    1243318]
	* macosx/tkMacOSXScale.c:
	* macosx/tkMacOSXScrlbr.c:

	* tkAboutDlg.r: update copyright.

	* macosx/tkMacOSXDebug.h: sync #includes with core-8-4-branch.
	* macosx/tkMacOSXEvent.h:
	* macosx/tkMacOSXFont.h:

2006-04-26  Don Porter  <dgp@users.sourceforge.net>

	*** 8.5a4 TAGGED FOR RELEASE ***

	* changes:	Updates for next RC

2006-04-25  Donal K. Fellows  <donal.k.fellows@manchester.ac.uk>

	* unix/tkUnixFont.c (TkpGetFontFamilies): Fix crash caused when the
	XServer returns invalid font names. [Bug 1475865]

2006-04-23  Vince Darley  <vincentdarley@users.sourceforge.net>

	* tests/scrollbar.test: fix to tkAqua test failures

2006-04-18  Vince Darley  <vincentdarley@users.sourceforge.net>

	* macosx/tkMacOSXEmbed.c: fix to [Bug 1088814] test failures in
	embed.test

	* macosx/tkMacOSXWm.c:
	* tests/constraints.tcl:
	* tests/wm.test: fix to 'wm attributes' test for TkAqua

2006-04-11  Peter Spjuth  <peter.spjuth@space.se>

	* generic/tkWindow.c (Tk_NameToWindow): Allow NULL interp to
	Tk_NameToWindow. This fixes TkGetWindowFromObj which promises to handle
	NULL but didn't.

	* generic/tkGrid.c: Fixed handling of out of bounds row or column.
	* tests/grid.test:  [Bug 1432666]

2006-04-11  Don Porter  <dgp@users.sourceforge.net>

	* unix/Makefile.in:	Updated `make dist` target to be sure the
	message catalogs for the widget demo get packaged into the source code
	distribution. [Bug 1466509]

2006-04-11  Daniel Steffen  <das@users.sourceforge.net>

	* changes: added latest aqua bug fixes.

	* macosx/tkMacOSXDialog.c (Tk_MessageBoxObjCmd): added standard Escape
	key binding for msgbox cancel buttons [Patch 1193614], whitespace.

	* macosx/tkMacOSXCarbonEvents.c: handle kEventCommandUpdateStatus
	* macosx/tkMacOSXEvent.c:        carbon event to dynamically enable
	the 'Preferences' app menu item when proc [::tk::mac::ShowPreferences]
	is defined. [Bug 700316]

	* macosx/tkMacOSXHLEvents.c:    call ::tk::mac::* procs for all
	* macosx/tkMacOSXWindowEvent.c: registered appleevents [FR 1105284],
	implement print applevent handling, style/whitespace cleanup.

	* macosx/tkMacOSXDraw.c (TkMacOSXInitCGDrawing): prevent multiple init.

	* macosx/tkMacOSXFont.c: remove #ifdef'd text measuring codepaths now
	* macosx/tkMacOSXInit.c: known to be incorrect, cleanup obsolete text
	* macosx/README:         antialiasing control code, document ATSUI text
				 antialiasing changes.

	* macosx/tkMacOSXInt.h:         Implemented 'zoomed' window state
	* macosx/tkMacOSXWindowEvent.c: handling for TkAqua, via titlebar
	* macosx/tkMacOSXWm.c:          widget clicks as well as [wm state].
	* doc/wm.n:                     [Bug 1073456]

2006-04-10  Donal K. Fellows  <donal.k.fellows@manchester.ac.uk>

	* library/tkfbox.tcl (::tk::IconList_Goto): Fix prefix searching so
	that the start location is reasonable, and the prefix matching is using
	the correct Tcl command for this. [Bug 1467938]

2006-04-10  Benjamin Riefenstahl  <b.riefenstahl@turtle-trading.net>

	* macosx/tkMacOSXFont.c (MeasureStringWidth): Use implementation based
	on ATSUGetGlyphBounds (TK_MAC_USE_GETGLYPHBOUNDS), so we can use
	kATSUseFractionalOrigins. This in turn corrects [Bug 1461650].
	(InitFont): Use "." and "W" instead of "i" and "w" to determine the
	"-fixed" attribute. This prevents "Apple Chancery" from being
	classified as fixed.
	(InitFontFamilies): Only get the font families once.

2006-04-09  Daniel Steffen  <das@users.sourceforge.net>

	* macosx/tkMacOSXWm.c (WmResizableCmd): propagate window attribute
	changes to Carbon window manager. [FR 1467004]
	(TkSetWMName, TkMacOSXMakeRealWindowExist): allow empty name for
	toplevels, remove bogus initial window name. [Bug 1450800]

2006-04-07  Daniel Steffen  <das@users.sourceforge.net>

	* macosx/tkMacOSXMouseEvent.c (TkMacOSXProcessMouseEvent): fix return
	values, implement window dragging & growing in background (with Command
	key down) and by fronting clicks [Bug 934524], use correct button &
	modifier state API when application is in background (also in
	TkMacOSXButtonKeyState).

	* macosx/tkMacOSXWm.c (TkMacOSXGrowToplevel): ensure QD port is set
	correctly before using API relying on it.

2006-04-06  Vince Darley  <vincentdarley@users.sourceforge.net>

	* macosx/tkMacOSXMouseEvent.c: Now that [wm attributes -titlepath]
	works correctly, add OS support for dragging proxy icons and using the
	titlepath menu.

2006-04-06  Daniel Steffen  <das@users.sourceforge.net>

	* macosx/tkMacOSXWm.c (WmAttributesCmd, WmIconbitmapCmd): fix errors in
	setting/removing window proxy icons via [wm attributes -titlepath] and
	[wm iconbitmap], use HIWindow API on Tiger or later. [Bug 1455241]

	* unix/tcl.m4: remove TCL_IO_TRACK_OS_FOR_DRIVER_WITH_BAD_BLOCKING
	define on Darwin. [Tcl Bug 1457515]
	* unix/configure: autoconf-2.59
	* unix/tkConfig.h.in: autoheader-2.59

2006-04-05  Jeff Hobbs  <jeffh@ActiveState.com>

	* generic/tkWindow.c (Initialize): remove impotent use of
	DeleteWindowsExitProc as a global exit handler.

	* generic/tkMenu.c (TkSetWindowMenuBar): remove extra TkMenuInit call
	that caused finalization panic. [Bug 1456851]
	* win/tkWinMenu.c (FreeID, TkpNewMenu, MenuExitHandler)
	(MenuThreadExitHandler, TkpMenuInit, TkpMenuThreadInit): rework Windows
	menu init/finalization to better respect per-process and per-thread
	boundaries. [Bug 1456851]
	(TkWinMenuKeyObjCmd): Do not error when unknown window is passed in.
	[Bug 1236306]

	* win/tkWinX.c (TkWinXInit): init default keyboard charset correctly.
	[Bug 1374119] (pajas)

	* win/tkWinWm.c (WmProc): pass WM_QUERYENDSESSION message to Tk as
	WM_SAVE_YOURSELF wm protocol callback.

	* tests/textWind.test (textWind-10.6.1): prevent infinite update loop
	in case of test failure.

	* tests/wm.test (wm-attributes-1.2.4): correct expected result.

	* tests/grid.test: fix segfault on empty or "all" index list
	* generic/tkGrid.c (GridRowColumnConfigureCommand): [Bug 1422430]

2006-04-05  Vince Darley  <vincentdarley@users.sourceforge.net>

	* generic/tkText.c: fix to crash caused on some platforms by new tests
	introduced to check for [Bug 1414171], which destroy the text widget in
	the dump callback script.

2006-03-29  Jeff Hobbs  <jeffh@ActiveState.com>

	* generic/tkOption.c (TkOptionDeadWindow): handle OptionThreadExitProc
	being called before DeleteWindowsExitProc.

	* win/Makefile.in: convert _NATIVE paths to use / to avoid ".\"
	path-as-escape issue.

2006-03-29  Don Porter  <dgp@users.sourceforge.net>

	* changes:	Updates for next RC

	* unix/tkUnixDefault.h: Changed "Black" to "#000000" and "White" to
	"#ffffff" to work around the (broken?) X servers that do not accept
	those color names. [Bug 917433]

2006-03-28  Jeff Hobbs  <jeffh@ActiveState.com>

	* unix/tcl.m4, win/tcl.m4: []-quote AC_DEFUN functions.

2006-03-26  Vince Darley  <vincentdarley@users.sourceforge.net>

	* generic/tkText.c:
	* tests/text.test: Fix for elaborations of [Bug 1414171] for '$text
	dump -command <script>' where script deletes large portions of the
	text widget, or even destroys the widget.

2006-03-28  Daniel Steffen  <das@users.sourceforge.net>

	* macosx/Wish.xcode/default.pbxuser:     add '-singleproc 1' cli arg to
	* macosx/Wish.xcodeproj/default.pbxuser: tktest to ease test debugging.

	* macosx/Wish.xcode/project.pbxproj:     removed $prefix/share from
	* macosx/Wish.xcodeproj/project.pbxproj: TCL_PACKAGE_PATH as per change
	to tcl/unix/configure.in of 2006-03-13.

	* macosx/tkMacOSXDraw.c:   sync whitespace & minor changes with
	* macosx/tkMacOSXEvent.h:  core-8-4-branch.
	* macosx/tkMacOSXFont.h:
	* macosx/tkMacOSXMenu.c:
	* macosx/tkMacOSXNotify.c:

2006-03-27  Don Porter  <dgp@users.sourceforge.net>

	* changes:	Updates for next RC

2006-03-27  Benjamin Riefenstahl  <b.riefenstahl@turtle-trading.net>

	* generic/tkTextDisp.c (MeasureChars): Fix calculations of start and
	end of string. [Bugs 1325998, 1456157]

2006-03-27  Donal K. Fellows  <dkf@users.sf.net>

	* generic/tkImgGIF.c (FileReadGIF): Stop crashes when the first GIF
	frame does not define the overall size of the image. [Bug 1458234]

2006-03-26  Vince Darley  <vincentdarley@users.sourceforge.net>

	* generic/tkText.c:
	* generic/tkText.h:
	* generic/tkTextBTree.c:
	* tests/text.test: Fix for [Bug 1414171] for '$text dump -command
	<script>' where 'script' actually modifies the widget during the
	process.

2006-03-25  Daniel Steffen  <das@users.sourceforge.net>

	* macosx/tkMacOSXDraw.c (TkMacOSXSetUpCGContext):
	* macosx/tkMacOSXFont.c (TkMacOSXQuarzStartDraw, TkMacOSXQuarzEndDraw):
	performance improvements, sync similar code, formatting & whitespace.

2006-03-24  Daniel Steffen  <das@users.sourceforge.net>

	* generic/tkTextDisp.c:   Moved #ifdef MAC_OSX_TK code added by
	* macosx/tkMacOSXColor.c: [Patch 638966] into platform specific files.
	* macosx/tkMacOSXInt.h:

	* macosx/tkMacOSX.h:             Cleaned up & rationalized order of
	* macosx/tkMacOSXBitmap.c:       #includes of tk and carbon headers.
	* macosx/tkMacOSXButton.c:
	* macosx/tkMacOSXCarbonEvents.c:
	* macosx/tkMacOSXClipboard.c:
	* macosx/tkMacOSXColor.c:
	* macosx/tkMacOSXConfig.c:
	* macosx/tkMacOSXCursor.c:
	* macosx/tkMacOSXDialog.c:
	* macosx/tkMacOSXDraw.c:
	* macosx/tkMacOSXEmbed.c:
	* macosx/tkMacOSXEntry.c:
	* macosx/tkMacOSXEvent.c:
	* macosx/tkMacOSXEvent.h:
	* macosx/tkMacOSXFont.h:
	* macosx/tkMacOSXHLEvents.c:
	* macosx/tkMacOSXInit.c:
	* macosx/tkMacOSXInt.h:
	* macosx/tkMacOSXKeyEvent.c:
	* macosx/tkMacOSXKeyboard.c:
	* macosx/tkMacOSXMenu.c:
	* macosx/tkMacOSXMenubutton.c:
	* macosx/tkMacOSXMenus.c:
	* macosx/tkMacOSXMouseEvent.c:
	* macosx/tkMacOSXRegion.c:
	* macosx/tkMacOSXScale.c:
	* macosx/tkMacOSXScrlbr.c:
	* macosx/tkMacOSXSend.c:
	* macosx/tkMacOSXSubwindows.c:
	* macosx/tkMacOSXWindowEvent.c:
	* macosx/tkMacOSXWm.c:
	* macosx/tkMacOSXWm.h:
	* macosx/tkMacOSXXStubs.c:

2006-03-23  Reinhard Max  <max@tclers.tk>

	* unix/tkUnixRFont.c (TkpMeasureCharsInContext): Copied over from
	tkUnixFont.c to fix compiling with --enable-xft .

	* unix/tk.spec: Cleaned up and completed. An RPM can now be built from
	the tk source distribution with "rpmbuild -tb <tarball>".

2006-03-23  Don Porter  <dgp@users.sourceforge.net>

	* tests/textDisp.test: Updated expected error messages to match the
	standardized formats established on 2005-11-17. [Bug 1370296]

2006-03-22  Don Porter  <dgp@users.sourceforge.net>

	* changes:	Updates for next RC

2006-03-21  Daniel Steffen  <das@users.sourceforge.net>

	* generic/tkFont.c:             implementation of ATSUI text rendering
	* generic/tkInt.h:              in TkAqua provided by Benjamin
	* generic/tkTextDisp.c:         Riefenstahl. [Patch 638966]
	* library/demos/unicodeout.tcl:
	* macosx/tkMacOSXFont.h (new file):
	* macosx/tkMacOSXFont.c:
	* tests/font.test:
	* unix/tkUnixFont.c:
	* win/tkWinFont.c:

	* generic/tkFont.c:             moved MODULE_SCOPE declarations of font
	* generic/tkFont.h:             helper procs into header files.
	* macosx/tkMacOSXButton.c:
	* macosx/tkMacOSXFont.h:
	* macosx/tkMacOSXMenubutton.c:

	* macosx/Wish.xcode/project.pbxproj:     add new tkMacOSXFont.h file,
	* macosx/Wish.xcodeproj/project.pbxproj: turn off dead code stripping
	as it interferes with -sectcreate (rdar://4486223).

	* macosx/Wish.xcode/default.pbxuser:     add TCLLIBPATH=/Library/Tcl
	* macosx/Wish.xcodeproj/default.pbxuser: env var setting to tktest.

	* unix/configure.in: fix detection of symbols build when enabling
	TkAqua debug code; filter nm output of libtclstub better to avoid
	error on intel macs. [Bug 1415789]
	* unix/configure: autoconf-2.59

2006-03-20  Don Porter  <dgp@users.sourceforge.net>

	* generic/tkConsole.c:	Added exit handler to clean up the interp where
	the console window lives. Also added code to handle multiple calls to
	Tk_CreateConsoleWindow so that the console channels connect to the last
	console window opened, in compatibility with the previous
	implementation.

2006-03-18  Vince Darley  <vincentdarley@users.sourceforge.net>

	* generic/tkText.c: Fix for undo/modified status of text widgets when
	empty strings are inserted and undone.

2006-03-17  Pat Thoyts  <patthoyts@users.sourceforge.net>

	* library/clrpick.tcl:   Avoid using abbreviated sub-commands in core
	* library/palette.tcl:   scripts as this can cause problems with
	* library/scale.tcl:     mega-widget libraries like snit.
	* library/scrlbar.tcl:	 [Bug 1451587]
	* library/tkfbox.tcl:
	* library/xmfbox.tcl:

2006-03-16  Don Porter  <dgp@users.sourceforge.net>

	* generic/tkConsole.c:	Substantial rewrite of [console] support.
	* generic/tkInt.h:	Included Obj-ification of the [console] and
	[consoleinterp] commands, and reworking of all the supporting data
	structures for cleaner sharing and lifetime management especially in
	multi-threaded configurations.

2006-03-16  Donal K. Fellows  <dkf@users.sf.net>

	* library/msgs/pt.msg: Messages for Portuguese (strictly just for
	Brazilian Portuguese, but they'll do until we get other Portuguese
	speakers localize) from Ricardo Jorge <ricardoj@users.sf.net> and Silas
	Justiano <silasj@users.sf.net>. Many thanks! [Bug 1405069]

	* generic/tkImgPhoto.c (ImgPhotoCmd, Tk_PhotoPutBlock)
	(Tk_PhotoPutZoomedBlock): Added hack to detect copying of a photo with
	a simple alpha channel and skip calling ToggleComplexAlphaIfNeeded.
	This should speed up many photo-to-photo copies, keeping the cost of
	the alpha channel down.

2006-03-15  Donal K. Fellows  <dkf@users.sf.net>

	* generic/tkImgPhoto.c (Tk_PhotoPutBlock, Tk_PhotoPutZoomedBlock): Try
	to squelch performance issue with code that writes to large images by
	single pixels. Masses of thanks to George Staplin for helping to trace
	this down to the COMPLEX_ALPHA flag handling code. [Bug 1409140]

2006-03-13  Don Porter  <dgp@users.sourceforge.net>

	* tests/scrollbar.test: Corrected several broken calls to [testmetrics]
	that were crashing the test suite.

	* tests/constraints.tcl:        Added notAqua constraint to canvPs-3.1
	* tests/canvPs.test:            to stop test suite crash on Mac OSX.
					[Bug 1088807]

	* generic/tkCmds.c:		Purged remaining references to errno,
	* macosx/tkMacOSXPort.h:	and errno.h. Standardized the logic
	* macosx/tkMacOSXWm.c:		for using header files from the compat
	* macosx/tkMacOSXWm.h:		directory. Thanks Joe English for the
	* unix/tkUnixPort.h:		patch. [Patch 1445404]

2006-03-08  Don Porter	<dgp@users.sourceforge.net>

	* unix/Makefile.in: Update `make dist` to copy the image files needed
	by the test suite into the source distro. This was overlooked in the
	2005-10-12 commit.

	* changes:	Update in prep. for 8.5a4 release.

2006-03-07  Joe English  <jenglish@users.sourceforge.net>

	* unix/tcl.m4: Set SHLIB_LD_FLAGS='${LIBS}' on NetBSD, as per the other
	*BSD variants. [Bug 1334613]
	* unix/configure: Regenerated.

2006-03-07  Donal K. Fellows  <dkf@users.sf.net>

	* doc/canvas.n: Added note that stipples are not well-supported on
	non-X11 platforms. [Bug 220787] It's not a great solution, but it does
	indicate the state of affairs that has existed for years anyway; not
	much modern software uses stipples anyway.

2006-03-02  Jeff Hobbs  <jeffh@ActiveState.com>

	* macosx/tkMacOSXDraw.c (TkPutImage): Fix endian issue on OS X x86
	displaying images. Bitmap images still have a black/white reversal
	issue, appears to be a general OS X issue (as seen in frogger demo).

2006-02-27  Donal K. Fellows  <donal.k.fellows@manchester.ac.uk>

	* generic/tkBitmap.c (Tk_GetBitmapFromData): Improve thread-safety.
	[Bug 470322]

	* generic/tkImgBmap.c (ImgBmapConfigureInstance): Force creation of new
	Pixmaps before deletion of old ones to prevent stupid caching problems.
	[Bug 480862]

2006-02-09  Daniel Steffen  <das@users.sourceforge.net>

	* generic/tk.decls:             fix signature of TkMacOSXInvalClipRgns
	* generic/tkPlatDecls.h:        to use Tk_Window instead of internal
	* macosx/tkMacOSXSubwindows.c:  type TkWindow (which led to any include
	* macosx/tkMacOSXWindowEvent.c: of public header tkMacOSX.h requiring
	* macosx/tkMacOSXWm.c:          prior include of tkInt.h).

	* generic/tk.h:          move TkAqua specific REDO_KEYSYM_LOOKUP define
	* macosx/tkMacOSXPort.h: out of tk.h into platform header.

2006-01-31  Donal K. Fellows  <dkf@users.sf.net>

	* library/bgerror.tcl (::tk::dialog::error::bgerror): Finish the
	internationalization of the error dialog. [Bug 1409264]

2006-01-25  Don Porter	<dgp@users.sourceforge.net>

	* library/bgerror.tcl: Updates to use Tcl 8.4 features. [Patch 1237759]
	* library/choosedir.tcl:
	* library/comdlg.tcl:
	* library/console.tcl:
	* library/dialog.tcl:
	* library/focus.tcl:
	* library/msgbox.tcl:
	* library/palette.tcl:
	* library/tk.tcl:
	* library/tkfbox.tcl:
	* library/xmfbox.tcl:

2006-01-23  Daniel Steffen  <das@users.sourceforge.net>

	* unix/configure:    minor fix to Darwin specific code removing
	* unix/configure.in: 64bit flags from CFLAGS for Tk build.

2006-01-20  Joe English  <jenglish@users.sourceforge.net>

	* generic/tkEvent.c, unix/tkUnixEvent.c: XIM fixes [See 905830, patch
	tk84-xim-fixes.patch], and revert 2005-12-05 patch disabling XIM when
	SCIM in use, and make sure all X events get passed to XFilterEvent,
	including those without a corresponding Tk window.

2006-01-13  Anton Kovalenko  <a_kovalenko@users.sourceforge.net>

	* generic/tkUndo.c (TkUndoSetDepth): Don't free TkUndoSubAtoms for
	separator entries that are deleted: there is some unpredictable garbage
	instead of subatoms.

	Free both 'apply' and 'revert' action chains for non-separator entries.

2006-01-12  Donal K. Fellows  <dkf@users.sf.net>

	TIP #260 IMPLEMENTATION

	* generic/tkCanvText.c (TextItem, CreateText, DisplayCanvText):
	* doc/canvas.n:		Code, docs and tests to implement an -underline
	* tests/canvText.test:	option for canvases' text items.

2006-01-11  Peter Spjuth  <peter.spjuth@space.se>

	* generic/tkGrid.c: Removed a lingering error message from TIP#147
	implementation.

2006-01-10  Daniel Steffen  <das@users.sourceforge.net>

	* macosx/tkMacOSXDebug.c: add TkMacOSXGetNamedDebugSymbol() function
	* macosx/tkMacOSXDebug.h: that finds unexported symbols in loaded
	libraries by manually walking their symbol table; only to be used for
	debugging purposes, may break unexpectedly in the future. Needed to get
	access to private_extern internal debugging functions in HIToolbox.

	* macosx/tkMacOSXCarbonEvents.c: fix debug event tracing on Tiger.
	* macosx/tkMacOSXMenu.c: add debug menu printing during reconfigure.
	* macosx/tkMacOSXInit.c: conditionalize 64bit-unsafe dyld code.
	* macosx/GNUmakefile: add 'wish8.x' symlink to SYMROOT.

	* macosx/Wish.xcode/project.pbxproj:     fix copy to tktest resource
	* macosx/Wish.xcodeproj/project.pbxproj: fork when zerolinked.

	* macosx/Wish.xcode/default.pbxuser:     add widget demo as argument to
	* macosx/Wish.xcodeproj/default.pbxuser: executables (on by default).

	* unix/configure:    add caching, use AC_CACHE_CHECK instead of
	* unix/configure.in: AC_CACHE_VAL where possible, consistent message
	* unix/tcl.m4:       quoting, sync relevant tclconfig/tcl.m4 changes
	and gratuitous formatting differences, fix SC_CONFIG_MANPAGES with
	default argument, Darwin improvements to SC_LOAD_*CONFIG.

2005-12-28  Donal K. Fellows  <dkf@users.sf.net>

	* generic/tkUndo.c (TkUndoSetDepth): Apply [Patch 1391939] from Ludwig
	Callewaert to fix [Bug 1380427].

2005-12-14  Daniel Steffen  <das@users.sourceforge.net>

	* macosx/Wish.xcode/project.pbxproj:
	* macosx/Wish.xcodeproj/project.pbxproj: add new tclTomMath* files.

2005-12-13  Daniel Steffen  <das@users.sourceforge.net>

	* library/demos/cscroll.tcl: add MouseWheel bindings for aqua.

	* macosx/tkMacOSXCarbonEvents.c (TkMacOSXInitCarbonEvents):
	* macosx/tkMacOSXMouseEvent.c (TkMacOSXProcessMouseEvent)
	(GenerateMouseWheelEvent): add support for kEventMouseScroll events
	(smooth mouse wheel scrolling from mighty mouse or scrolling trackpad)
	by handling kEventMouseWheelMoved on application target as well as on
	dispatcher, in order to pick up synthesized MouseWheel events from
	HIObject handler (c.f. QA1453); add support for horizontal scrolling
	events by generating MouseWheel XEvent with Shift modifier.

2005-12-12  Jeff Hobbs  <jeffh@ActiveState.com>

	* unix/tcl.m4, unix/configure: Fix sh quoting error reported in
	bash-3.1+ [Bug 1377619] (schafer)

2005-12-09  Mo DeJong  <mdejong@users.sourceforge.net>

	* win/tkWinWm.c (WinSetIcon): Don't check result of SetClassLong() or
	SetClassLongPtr() since it was generating an incorrect error and the
	MSDN docs indicate that the result need not be checked.

2005-12-09  Mo DeJong  <mdejong@users.sourceforge.net>

	* win/configure: Regen.
	* win/tcl.m4 (SC_CONFIG_CFLAGS): Define MACHINE for gcc builds. The
	lack of a definition of this variable in the manifest file was causing
	a runtime error in wish built with gcc.

2005-12-09  Daniel Steffen  <das@users.sourceforge.net>

	* generic/tkInt.decls:  Move all platform test sources from tk lib into
	* generic/tkTest.c:     tktest directly, removes requirement to export
	* macosx/tkMacOSXTest.c:TkplatformtestInit from internal stubs table.
	* unix/Makefile.in:
	* win/Makefile.in:
	* win/makefile.vc:
	* win/tkWinTest.c:

	* generic/tkIntPlatDecls.h:
	* generic/tkStubInit.c: regen.

2005-12-08  Jeff Hobbs  <jeffh@ActiveState.com>

	* win/tcl.m4:       Add build support for Windows-x64 builds.
	* win/configure:    --enable-64bit now accepts =amd64|ia64 for
	* win/Makefile.in:  Windows 64-bit build variants (default: amd64)
	* win/makefile.vc:  [Bug 1369597]
	(TKOBJS): add tkWinTest.obj to regular Tk obj for TkplatformtestInit

	* win/configure.in: Add CE build support (some C code fixes needed)
	* win/wish.exe.manifest.in (new):     manifest must map in MACHINE and
	* win/rc/wish.exe.manifest (removed): VERSION to be correct.
	* unix/Makefile.in: fix dist target for manifest dir change

	* generic/tkTextTag.c (TkTextTagCmd): use correct arraySize for peered
	text widgets in [$text tag names]. [Bugs 1375069, 1374935]

2005-12-08  Daniel Steffen  <das@users.sourceforge.net>

	* macosx/tkMacOSXDraw.c:  Remove inclusion of tclInt.h and use of tcl
	* macosx/tkMacOSXFont.c:  internals wherever possible in tk/macosx, the
	* macosx/tkMacOSXInit.c:  only remaining tcl internals in TkAqua are
	* macosx/tkMacOSXNotify.c:TclServiceIdle() in tkMacOSXScrlbr.c and
	* macosx/tkMacOSXScrlbr.c:Tcl_Get/SetStartupScript() in tkMacOSXInit.c
				  [RFE 1336531]

	* macosx/tkMacOSXInt.h: sync comments with core-8-4-branch.

2005-12-07  Jeff Hobbs  <jeffh@ActiveState.com>

	* unix/tkUnixEvent.c (OpenIM): remove extraneous const

2005-12-06  Donal K. Fellows  <donal.k.fellows@manchester.ac.uk>

	* doc/ConfigWidg.3 (TK_CONFIG_OPTION_SPECIFIED): Mentioned that the
	flag is deprecated because it is not thread-safe.

2005-12-05  Reinhard Max  <max@suse.de>

	* unix/tkUnixEvent.c (OpenIM): Added a workaround to allow at least
	ASCII and the Compose key when typing into text and entry widgets on a
	system that uses SCIM. This has to be taken out again once the SCIM
	problems have been fixed.

2005-12-01  Daniel Steffen  <das@users.sourceforge.net>

	* unix/tcl.m4 (Darwin): fixed error when MACOSX_DEPLOYMENT_TARGET unset
	* unix/configure: regen.

2005-11-30  Jeff Hobbs  <jeffh@ActiveState.com>

	* win/tkWinWm.c (WmAttributesCmd): set (no)topmost window aspect before
	rewrapping. [Bug 1086049]

	* macosx/tkMacOSXXStubs.c (TkpOpenDisplay, TkMacOSXDisplayChanged):
	* macosx/tkMacOSXWindowEvent.c (TkMacOSXProcessApplicationEvent):
	* macosx/tkMacOSXCarbonEvents.c (TkMacOSXInitCarbonEvents):
	* macosx/tkMacOSXEvent.h: Trap kEventAppAvailableWindowBoundsChanged
	* macosx/tkMacOSXInt.h:   event to watch for change in display size and
	adjust internal state appropriately.

	* doc/checkbutton.n: fix -selectcolor docs. [Bug 1083838]

	* generic/tkImgGIF.c: cast calls to blockOut

	* win/Makefile.in: place TCL_BIN_DIR first in PATH for targets to get
	Tcl built dll first.
	Add tkWinTest.obj to tk84.dll to handle some needed test functions
	being defined in stubs (TkplatformtestInit).

	* tests/scrollbar.test (6.22): fix rounding-error sensitive test

2005-11-29  Jeff Hobbs  <jeffh@ActiveState.com>

	* library/console.tcl (::tk::ConsoleInit): improve work-around to avoid
	'% ' from tclMain.c. [Bug 1252259]

2005-11-27  Daniel Steffen  <das@users.sourceforge.net>

	* unix/tcl.m4 (Darwin): add 64bit support, check for Tiger copyfile(),
	add CFLAGS to SHLIB_LD to support passing -isysroot in env(CFLAGS) to
	configure (flag can't be present twice, so can't be in both CFLAGS and
	LDFLAGS during configure), don't use -prebind when deploying on 10.4,
	define TCL_IO_TRACK_OS_FOR_DRIVER_WITH_BAD_BLOCKING (rdar://3171542).
	(SC_ENABLE_LANGINFO, SC_TIME_HANDLER): add/fix caching, fix obsolete
	autoconf macros. Sync with tcl/unix/tcl.m4.

	* unix/configure.in: fix obsolete autoconf macros, sync gratuitous
	formatting/ordering differences with tcl/unix/configure.in.

	* unix/Makefile.in: add CFLAGS to wish/tktest link to make executable
	linking the same as during configure (needed to avoid loosing any
	linker relevant flags in CFLAGS, in particular flags that can't be in
	LDFLAGS). Avoid concurrent linking of wish and compiling of
	tkTestInit.o during parallel make, fix dependencies and flags for
	building tkMacOSXInit.o
	(checkstubs, checkexports): dependency and Darwin fixes
	(dist): add new macosx files.

	* macosx/tkMacOSXEvent.c (TkMacOSXProcessEvent):
	* macosx/tkMacOSXEvent.h:
	* macosx/tkMacOSXMouseEvent.c (TkMacOSXProcessMouseEvent):
	* macosx/tkMacOSXCarbonEvents.c: install standard application event
	handler, add & call functions to start and stop carbon even timer that
	runs the tcl event loop periodically during a nested carbon event loop
	in the toolbox (e.g. during menutracking) to ensure tcl timers etc.
	continue to fire, register app event handler for menu tracking and HI
	command carbon events, move menu event handling to new handlers for
	those carbon events, no longer register for/handle appleevent carbon
	event (now dealt with by standard application event handler), event
	debugging code dynamically acquires carbon event debugging functions to
	allow use on Tiger where they are no longer exported from HIToolbox.

	* macosx/tkMacOSXFont.c (TkMacOSXUseAntialiasedText):
	* macosx/tkMacOSXKeyEvent.c (GetKeyboardLayout):
	* macosx/tkMacOSXCarbonEvents.c (TkMacOSXInitCarbonEvents):
	* macosx/tkMacOSXInit.c:
	* macosx/tkMacOSXInt.h: abstract common code to dynamically acquire
	address of a named symbol (from a loaded dynamic library) into new
	function TkMacOSXGetNamedSymbol() and macro TkMacOSXInitNamedSymbol.

	* macosx/tkMacOSXMenu.c (TkpNewMenu):
	* macosx/tkMacOSXMenubutton.c (MenuButtonInitControl):
	* macosx/tkMacOSXMenus.c (TkMacOSXHandleMenuSelect): switch to modern
	utf-8 aware menu manager API, remove obsolete code, add error handling.

	* macosx/tkMacOSXMenu.c:
	* macosx/tkMacOSXMenus.c:
	* macosx/tkMacOSXMenubutton.c:
	* macosx/tkMacOSXMouseEvent.c: define OSX 10.3 or later only constants
	if necessary to allow compilation on OSX 10.2

	* macosx/tkMacOSXWm.c (UpdateSizeHints): remove code that is never
	executed.

	* xlib/xgc.c (XCreateGC): sync with core-8-4-branch change.

	* generic/tk.h: add/correct location of version numbers in macosx files

	* generic/tkInt.h: clarify fat compile comment.

	* macosx/Wish.pbproj/default.pbxuser (new):
	* macosx/Wish.pbproj/jingham.pbxuser:
	* macosx/Wish.pbproj/project.pbxproj:
	* macosx/Wish.xcode/default.pbxuser:
	* macosx/Wish.xcode/project.pbxproj:
	* macosx/Wish.xcodeproj/default.pbxuser (new):
	* macosx/Wish.xcodeproj/project.pbxproj (new): new/updated projects for
	Xcode 2.2 on 10.4, Xcode 1.5 on 10.3 & ProjectBuilder on 10.2, with
	native tktest targets and support for universal (fat) compiles.

	* macosx/Tk-Info.plist (removed):
	* macosx/Wish-Info.plist (removed):
	* macosx/buildTkConfig.tcl (removed): remove obsolete build files.

	* macosx/README: clarification/cleanup, document new Xcode projects and
	universal (fat) builds via CFLAGS (i.e. ppc and i386 at the same time).

	* unix/Makefile.in:
	* unix/aclocal.m4:
	* unix/configure.in:
	* macosx/configure.ac (new): add support for inclusion of
	unix/configure.in by macosx/configure.ac, allows generation of a
	config headers enabled configure script in macosx (required by Xcode
	projects).

	* macosx/GNUmakefile: rename from Makefile to avoid overwriting by
	configure run in tk/macosx, add support for reusing configure cache,
	build target fixes.

	* generic/tk3d.h:
	* generic/tkButton.h:
	* generic/tkCanvas.c:
	* generic/tkCanvas.h:
	* generic/tkColor.h:
	* generic/tkEntry.h:
	* generic/tkFileFilter.h:
	* generic/tkFont.c:
	* generic/tkFont.h:
	* generic/tkImage.c:
	* generic/tkImgPhoto.c:
	* generic/tkInt.h:
	* generic/tkMenu.c:
	* generic/tkMenu.h:
	* generic/tkMenubutton.h:
	* generic/tkScale.h:
	* generic/tkScrollbar.h:
	* generic/tkSelect.h:
	* generic/tkStubInit.c:
	* generic/tkStubLib.c:
	* generic/tkText.h:
	* generic/tkUndo.h:
	* macosx/tkMacOSXButton.c:
	* macosx/tkMacOSXDebug.c:
	* macosx/tkMacOSXDebug.h:
	* macosx/tkMacOSXDialog.c:
	* macosx/tkMacOSXDraw.c:
	* macosx/tkMacOSXEntry.c:
	* macosx/tkMacOSXFont.c:
	* macosx/tkMacOSXInt.h:
	* macosx/tkMacOSXMenu.c:
	* macosx/tkMacOSXMenubutton.c:
	* macosx/tkMacOSXMouseEvent.c:
	* macosx/tkMacOSXSend.c:
	* macosx/tkMacOSXSubwindows.c:
	* macosx/tkMacOSXWindowEvent.c:
	* macosx/tkMacOSXWm.c:
	* macosx/tkMacOSXXStubs.c:
	* unix/tkUnixButton.c:
	* unix/tkUnixMenu.c:
	* xlib/xgc.c: ensure externally visible symbols not contained in stubs
	table are declared as MODULE_SCOPE (or as static if not used outside of
	own source file), #ifdef out a few Xlib and aqua functions that are
	never called. These changes allow 'make checkstubs' to complete without
	error on Darwin with gcc 4.

	* macosx/tkMacOSXTest.c:
	* macosx/tkMacOSXPort.h:
	* win/tkWinTest.c:
	* generic/tkInt.decls: add functions needed by tktest to internal stubs
	table, correct signature of TkMacOSXHandleMenuSelect, add XSync to aqua
	Xlib stubs.

	* unix/tkUnixSend.c:
	* generic/tkText.c:
	* generic/tkTest.c: #ifdef unix only declarations.
	(TestmetricsCmd): unify win and mac implementation.
	(TestsendCmd): move to tkUnixSend.c to avoid access to global var.
	(TesttextCmd): move to tkText.c to avoid having to put all the internal
	text functions it uses into the stubs table.

	* generic/tkTextDisp.c:
	* macosx/tkMacOSXInit.c:
	* macosx/tkMacOSXKeyEvent.c:
	* macosx/tkMacOSXWindowEvent.c:
	* macosx/tkMacOSXXStubs.c: fix gcc 4 warnings.

	* macosx/tkMacOSXNotify.c:
	* macosx/tkMacOSXScrlbr.c: sync with core-8-4-branch.

	* generic/tkIntDecls.h:
	* generic/tkIntPlatDecls.h:
	* generic/tkIntXlibDecls.h:
	* generic/tkStubInit.c:
	* unix/configure:
	* unix/tkConfig.h.in: regen.

2005-11-22  Donal K. Fellows  <donal.k.fellows@manchester.ac.uk>

	* library/tkfbox.tcl: Remove all references to data(curItem), as it is
	no longer used. [Bug 600313]
	(::tk::IconList_CurSelection): Renamed for clarity.

	* doc/GetFont.3: Revert previous fix; a NULL interp is now legal.
	* generic/tkFont.c (ParseFontNameObj, GetAttributeInfoObj): Allow these
	functions to work with a NULL interp by making them check when
	generating error messages. [Bug 1151523]

	* library/tkfbox.tcl (::tk::dialog::file::): Correct the quoting of the
	script used in variable traces so that widget names with spaces in will
	work. [Bug 1335485]

2005-11-16  Vince Darley  <vincentdarley@users.sourceforge.net>

	* doc/text.n: clarify left to right interpretation of index modifiers,
	including the fact that validation occurs after each step. [Bug
	1357575]

2005-11-15  Joe English  <jenglish@users.sourceforge.net>

	* unix/tkUnixWm.c, tests/unixWm.test, doc/wm.n: Support for [wm
	attributes] on X11. [TIP#231, Patch 1062022]

2005-11-14  Joe English  <jenglish@users.sourceforge.net>

	* library/bgerror.tcl: Truncate error messages at 45 characters
	instead of 30. [Bug 1224235]

2005-11-14  Donal K. Fellows  <donal.k.fellows@manchester.ac.uk>

	* generic/tkSelect.c (TkSelDefaultSelection): Test select-9.5
	highlighted further brokenness in this function.

2005-11-13  Donal K. Fellows  <donal.k.fellows@manchester.ac.uk>

	* unix/tkUnixSelect.c (SelCvtToX): Arrange for the parsing code to use
	Tcl's list parsing code, another simplification that enables testing
	of the [Bug 1353414] fix.

	* unix/tkUnixSelect.c (SelCvtFromX): Generate string forms of the
	advanced selection types in a Tcl_DString. This makes fixing [Bug
	1353414] trivial, and simplifies the code at the same time.
	* tests/select.test (select-9.5): Added test for [Bug 1353414]

2005-11-10  Donal K. Fellows  <donal.k.fellows@manchester.ac.uk>

	* generic/tkBind.c (ChangeScreen):		More DString fixes from
	* generic/tkTextWind.c (EmbWinLayoutProc):	[Bug 1353022]
	* win/tkWinMenu.c (SetDefaults):

	* win/tkWinDialog.c (ConvertExternalFilename): Factored out the
	encoding conversion and de-backslash-ing code that is used in many
	places in this file.
	(GetFileNameW, GetFileNameA, ChooseDirectoryValidateProc): Make sure
	that data is freed correctly and that certain (hopefully impossible)
	failure modes won't cause crashes. [Bug 1353022]

2005-11-06  Pat Thoyts  <pat@zsplat.freeserve.co.uk>

	* unix/tcl.m4:    Fix SHLIB_LD_LIBS for building tclkit on OpenBSD.
	* unix/configure: regenerated

2005-10-31  Vince Darley  <vincentdarley@users.sourceforge.net>

	* generic/tkText.c
	* tests/textDisp.test: fix and test for [Bug 1333951] in '.text count
	-displaylines'.

2005-10-18  Don Porter	<dgp@users.sourceforge.net>

	* generic/tkMain.c: Rewrote code that sets the ::argv value to be sure
	conversion from the system encoding is complete before any processing
	sensitive to list-special characters is done. [Bug 1328926]

2005-10-17  Jeff Hobbs  <jeffh@ActiveState.com>

	* macosx/tkMacOSXScrlbr.c (UpdateControlValues): check geomMgrPtr is
	valid before checking type

2005-10-15  Jeff Hobbs  <jeffh@ActiveState.com>

	* library/menu.tcl (::tk::MenuUnpost): remove leftover ] from string
	equal mods of 2005-07-25. (sowadsky)

2005-10-14  Pat Thoyts  <patthoyts@users.sourceforge.net>

	* win/tkWinSend.c:    Avoid using tcl internal headers and fix to
	* win/tkWinSendCom.h: correctly link on all types of build (was
	* win/tkWinSendCom.c: broken in static,msvcrt builds).

2005-10-12  Donal K. Fellows  <donal.k.fellows@man.ac.uk>

	* tests/canvPs.test, tests/canvPsBmap.tcl, tests/canvPsImg.tcl:
	* tests/imgPhoto.test, tests/menu.test: Arrange for the test suite to
	only ever refer to images in the same directory as the tests. This
	makes it possible to package the test suite itself as a starkit. Thanks
	to David Zolli for suggesting this.

2005-10-10  Jeff Hobbs  <jeffh@ActiveState.com>

	* generic/tkConfig.c (Tk_DeleteOptionTable, Tk_CreateOptionTable):
	properly alloc/delete one more option. [Bug 1319720] (melbardis)

	* macosx/tkMacOSXInt.h: Move MODULE_SCOPE defn to tkInt.h and add
	* generic/tkInt.h:      WORDS_BIGENDIAN checks that will work with OS X
	universal binary compiles. (steffen)

	* generic/tkMenu.c (TkSetWindowMenuBar): do not call TkMenuInit if the
	winPtr indicates TK_ALREADY_DEAD. This prevents reinit that creates a
	Tk exit handler after all exit handlers should be called. [Bug 749908,
	1322294]

2005-10-10  Vince Darley  <vincentdarley@users.sourceforge.net>

	TIP #256 IMPLEMENTATION

	* doc/text.n
	* generic/tkText.c
	* generic/tkText.h
	* generic/tkTextBTree.c
	* generic/tkTextDisp.c
	* generic/tkTextImage.c
	* generic/tkTextIndex.c
	* generic/tkTextMark.c
	* generic/tkTextTag.c
	* generic/tkTextWind.c
	* macosx/tkMacOSXDefault.h
	* tests/text.test
	* tests/textDisp.test
	* unix/tkUnixDefault.h
	* win/tkWinDefault.h: Implementation of TIP#256, adding a new text
	widget configuration option '-tabstyle', with new tests and
	documentation.

	Also a fix for [Bug 1281228] (documentation and full implementation of
	-strictlimits), and [Bug 1288677] (corrected elide behaviour), again
	with more tests.

2005-10-04  Jeff Hobbs  <jeffh@ActiveState.com>

	* library/dialog.tcl (::tk_dialog): add tkwait visibility before grab.
	[Bug 1216775]

	* win/tkWinDialog.c (ChooseDirectoryValidateProc): reset stored path to
	"" if it doesn't exist and -mustexist is true. [Bug 1309218] Remove
	old-style dir chooser (no longer used).

	* macosx/tkMacOSXInt.h: add MODULE_SCOPE definition check for extension
	writers that access private headers on OS X and don't define it in
	configure.

2005-09-28  Don Porter	<dgp@users.sourceforge.net>

	* unix/tkUnixPort.h:	Disabled inclusion of the private Tcl header
	* win/tkWinPort.h:	file tclInt.h. Tk ought to have a tiny and
	shrinking number of calls of private Tcl routines. Each Tk source file
	doing this should follow the convention in the macosx port and have its
	own #include "tclInt.h".

	* generic/tkEvent.c:	Disabled calls to private Tcl routine
	TclInExit(). See comment in TkCreateExitHandler() for full rationale.

2005-09-21  Donal K. Fellows  <donal.k.fellows@manchester.ac.uk>

	* generic/tkEvent.c (TkCreateThreadExitHandler, TkFinalizeThread)
	(TkDeleteThreadExitHandler): New internal API (from Joe Mistachkin) to
	allow Tk to finalize itself correctly in a multi-threaded
	environment. [Bug 749908]

2005-09-14  Donal K. Fellows  <dkf@users.sf.net>

	* generic/tkOldConfig.c (GetCachedSpecs): Split out the code to
	manipulate the cached writable specs so that it can be reused from all
	the public Tk_Configure* functions.
	(Tk_ConfigureInfo, Tk_ConfigureWidget, Tk_ConfigureValue): Use the
	factored out code everywhere, so we always manipulate the cache
	correctly. [Bug 1288128]

2005-09-13  Don Porter	<dgp@users.sourceforge.net>

	* win/winMain.c (WishPanic): Replaced TCL_VARARGS* macros with direct
	use of stdarg.h conventions.

2005-09-11  Daniel Steffen  <das@users.sourceforge.net>

	* macosx/tkMacOSXMouseEvent.c (TkMacOSXProcessMouseEvent): check if
	process is in front on MouseDown, otherwise request process activation
	from BringWindowForward() via new isFrontProcess param.

	* macosx/tkMacOSXCarbonEvents.c (TkMacOSXInitCarbonEvents): register
	our event handler on the dispatcher target for all carbon events of
	interest to TkAqua; this replaces event processing directly from the
	event queue and thus allows to capture events that are syntesized by
	Carbon and sent directly to the dispatcher and not to the event queue.

	* macosx/tkMacOSXEvent.c: remove TkMacOSXCountAndProcessMacEvents(),
	rename ReceiveAndProcessEvent() to TkMacOSXReceiveAndProcessEvent().
	(TkMacOSXReceiveAndProcessEvent): remove tk event processing before
	sending events to the dispatcher, all events of interest are now
	processed in our dispatcher target event handler.

	* macosx/tkMacOSXNotify.c (CarbonEventsCheckProc): dispatch events
	directly via TkMacOSXReceiveAndProcessEvent(), but dispatch no more
	than four carbon events at one time to avoid starving other event
	sources.

	* macosx/tkMacOSXEvent.c: formatting cleanup, move XSync() to XStubs,
	* macosx/tkMacOSXEvent.h: removed obsolete kEventClassWish handling.
	* macosx/tkMacOSXXStubs.c

	* macosx/tkMacOSXEvent.h: declare macosx internal procs as MODULE_SCOPE
	* macosx/tkMacOSXEvent.c:
	* macosx/tkMacOSXKeyEvent.c:
	* macosx/tkMacOSXMouseEvent.c:
	* macosx/tkMacOSXWindowEvent.c:

	* macosx/tkMacOSXButton.c: conditionalize all debug message printing to
	* macosx/tkMacOSXCursor.c: stderr via TK_MAC_DEBUG define.
	* macosx/tkMacOSXDebug.c:
	* macosx/tkMacOSXDebug.h:
	* macosx/tkMacOSXDialog.c:
	* macosx/tkMacOSXEvent.c:
	* macosx/tkMacOSXInit.c:
	* macosx/tkMacOSXKeyEvent.c:
	* macosx/tkMacOSXMenu.c:
	* macosx/tkMacOSXMenubutton.c:
	* macosx/tkMacOSXScale.c:
	* macosx/tkMacOSXWindowEvent.c:
	* macosx/tkMacOSXWm.c:

	* unix/configure.in: define TK_MAC_DEBUG on aqua when symbols enabled.
	* unix/configure: autoconf-2.59
	* unix/tkConfig.h.in: autoheader-2.59

	* library/listbox.tcl: synced aqua MouseWheel bindings with
	* library/scrlbar.tcl: core-8-4-branch.
	* library/text.tcl:

	* xlib/xcolors.c: fixed warning

2005-08-25  Daniel Steffen  <das@users.sourceforge.net>

	* unix/Makefile.in (html): reverted/amended changes of 2005-08-23 that
	broke TkAqua 'make install'; added BUILD_HTML_FLAGS optional var like
	in tcl/unix/Makefile.in.

2005-08-24  Donal K. Fellows  <dkf@users.sf.net>

	* tests/text.test (text-8.18): Fix punctuation of error message to
	match good practice (actual message already fixed). [Bug 1267484]

2005-08-23  Jeff Hobbs  <jeffh@ActiveState.com>

	* macosx/tkMacOSXDialog.c: make dialogs ignore -initialfile "" and
	-initialdir "" instead of error.

2005-08-23  Mo DeJong  <mdejong@users.sourceforge.net>

	* win/tkWin32Dll.c (DllMain): Replace old asm SEH approach with Kenny's
	new SEH implementation. [Tcl Bug 1235544]

2005-08-23  Mo DeJong  <mdejong@users.sourceforge.net>

	* unix/Makefile.in: Subst BUILD_TCLSH and TCL_EXE.
	* unix/configure: Regen.
	* unix/configure.in: Update minimum autoconf version to 2.59. Invoke
	SC_PROG_TCLSH and SC_BUILD_TCLSH.
	* unix/tcl.m4 (SC_PROG_TCLSH, SC_BUILD_TCLSH):
	* win/Makefile.in: Subst BUILD_TCLSH and TCL_EXE.
	* win/configure: Regen.
	* win/configure.in: Update minimum autoconf version to 2.59. Invoke
	SC_BUILD_TCLSH.
	* win/tcl.m4 (SC_PROG_TCLSH, SC_BUILD_TCLSH): Split confused search
	for tclsh on PATH and build and install locations into two macros.
	SC_PROG_TCLSH searches just the PATH. SC_BUILD_TCLSH determines the
	name of the tclsh executable in the Tcl build directory. [Tcl Bug
	1160114] [Tcl Patch 1244153]

2005-08-22  Daniel Steffen  <das@users.sourceforge.net>

	* macosx/tkMacOSXButton.c:
	* macosx/tkMacOSXDialog.c: fix warnings.

2005-08-20  Joe Mistachkin  <joe@mistachkin.com>

	* win/tkWinX.c: Fixed bad cast. [Bug 1216006]

2005-08-18  Donal K. Fellows  <donal.k.fellows@manchester.ac.uk>

	* doc/GetFont.3: Reworded to reflect the truth. [Bug 1151523]

2005-08-16 George Peter Staplin  <GeorgePS@XMission.com>

	* doc/CrtItemType.3 prototypes were lacking [] after objv. Thus the man
	page was wrong about the actual prototypes. This was verified by
	studying tkCanvBmap.c.

2005-08-13 Chengye Mao  <chengye.geo@yahoo.com>

	* generic/tkOldConfig.c: Fixed [Bug 1258604]. This bug was introduced
	into the modfied Tk_ConfigureWidget. It failed to properly handle the
	specFlags' bit TK_CONFIG_OPTION_SPECIFIED.

2005-08-12  Donal K. Fellows  <donal.k.fellows@manchester.ac.uk>

	* generic/tkOldConfig.c (Tk_ConfigureWidget): Stop storing per-thread
	data in global data structures. Store it in per-interpreter data (i.e.
	per-thread data) instead. [Bug 749908]

2005-08-10  Donal K. Fellows  <dkf@users.sf.net>

	* generic/tkFrame.c (CreateFrame) and others: Don't use size_t when
	working with Tcl_GetStringFromObj because it is not 64-bit clean. [Bug
	1252702]

2005-08-04  Vince Darley  <vincentdarley@users.sourceforge.net>

	* doc/text.n: Clarify behaviour of tab stops (as per [Bug 1247835])

2005-08-09  Daniel Steffen  <das@users.sourceforge.net>

	* macosx/tkMacOSXCarbonEvents.c (AppEventHandlerProc): handle carbon
	events sent directly to application event target via the general
	TkMacOSXProcessEvent() in the same way as events posted to the event
	loop. Moved existing app event handlers to tkMacOSXWindowEvent.c.
	(TkMacOSXInitCarbonEvents): register our application event handler for
	kEventWindowExpanded events to deal with uncollapsing from the dock.

	* macosx/tkMacOSXEvent.h: made TkMacOSXProcessEvent() non-static, added
	* macosx/tkMacOSXEvent.c: new interp field to TkMacOSXEvent struct for
				  use by app event handler.

	* macosx/tkMacOSXMouseEvent.c (TkMacOSXProcessMouseEvent): retrieve
	current window, partCode, modifiers and local cursor position from
	carbon mouse event if possible. Use new static GenerateButtonEvent()
	taking a MouseEventData struct instead of TkGenerateButtonEvent() to
	avoid recomputing already known values. Move process activation on
	MouseDown into BringWindowForward() to allow clicking on window
	titlebar widgets without activating process. Move code dealing with
	clicks in window titelbar into separate function
	HandleWindowTitlebarMouseDown() to avoid code duplication. Avoid
	repeated calls to TkMacOSXGetXWindow() by storing result in
	MouseEventData struct.
	(TkMacOSXButtonKeyState, XQueryPointer): try to get button and modifier
	state from currently processed carbon event (to avoid unnecessary IPC
	with the window server), otherwise use modern carbon API to get this
	info instead of Button() and GetKeys(); only retrieve info caller asks
	for (via non-NULL ptr passed to XQueryPointer).
	(ButtonModifiers2State): new static function converting carbon button
	and modifier state into tk state, allows detection of more than 3 mouse
	buttons (tk supports up to 5) and of NumLock and Fn modifier keys
	(NumLock is mapped to Mod3 and Fn to Mod4).

	* macosx/tkMacOSXWindowEvent.c (TkMacOSXProcessApplicationEvent):
	handle kEventWindowExpanded event to deal with window uncollapsing from
	the dock by generating tk Map event, handle kEventAppHidden and
	kEventAppShown events (moved here from tkMacOSXCarbonEvents.c).

	* macosx/tkMacOSXSubwindows.c (XUnmapWindow): only hide window when it
	is not iconified to avoid window flashing on collapse.

	* macosx/tkMacOSXWm.c: replaced Tk_DoWhenIdle() by Tcl_DoWhenIdle().
	(TkMacOSXZoomToplevel): remove call to TrackBox(), now done in
	HandleWindowTitlebarMouseDown() in tkMacOSXMouseEvent.c.
	(TkpWmSetState): avoid window flashing on collapse by unmapping after
	calling CollapseWindow(); only uncollapse window if it is collapsed.

	* generic/tkInt.decls: changed TkMacOSXZoomToplevel() signature.
	* generic/tkIntPlatDecls.h:

	* macosx/tkMacOSXKeyEvent.c (TkMacOSXProcessKeyboardEvent): only call
	GetMenuItemCommandID() on KeyDown or KeyRepeat events.

	* macosx/tkMacOSXMenu.c (ReconfigureMacintoshMenu): remove call to
	obsolete AppendResMenu() API.

	* macosx/tkMacOSXKeyEvent.c: replaced all direct uses of expensive
	* macosx/tkMacOSXMenu.c:     GetMouse() and TkMacOSXButtonKeyState()
	* macosx/tkMacOSXMenus.c:    APIs by calls to XQueryPointer()
	* macosx/tkMacOSXMouseEvent.c:
	* macosx/tkMacOSXScale.c:
	* macosx/tkMacOSXScrlbr.c:
	* macosx/tkMacOSXWm.c:

	* macosx/tkMacOSXDialog.c:   replaced use of FrontNonFloatingWindow()
	* macosx/tkMacOSXKeyEvent.c: by ActiveNonFloatingWindow() as
	* macosx/tkMacOSXMenu.c:     recommended by Carbon docs.
	* macosx/tkMacOSXMenus.c:
	* macosx/tkMacOSXSubwindows.c:
	* macosx/tkMacOSXWm.c:

	* macosx/tkMacOSXDialog.c: fixed warnings
	* macosx/tkMacOSXTest.c:

	* macosx/tkMacOSXCarbonEvents.c: added CVS Id line to file header.
	* macosx/tkMacOSXDebug.c:
	* macosx/tkMacOSXDebug.h:
	* macosx/tkMacOSXEntry.c:
	* macosx/tkMacOSXEvent.h:
	* macosx/tkMacOSXKeyEvent.c:
	* macosx/tkMacOSXMouseEvent.c:
	* macosx/tkMacOSXWindowEvent.c:
	* macosx/tkMacOSXWm.h:

	* macosx/tkMacOSXInt.h: declare macosx internal procs as MODULE_SCOPE.
	* macosx/tkMacOSXCarbonEvents.c:
	* macosx/tkMacOSXDraw.c:
	* macosx/tkMacOSXFont.c:
	* macosx/tkMacOSXHLEvents.c:
	* macosx/tkMacOSXInit.c:
	* macosx/tkMacOSXWindowEvent.c

	* library/bgerror.tcl: sync with core-8-4-branch changes of 2005-07-28.
	* macosx/tkMacOSXDraw.c:
	* macosx/tkMacOSXWm.c:
	* macosx/tkMacOSXMouseEvent.c:

	* generic/tkFrame.c:   sync with core-8-4-branch changes of 2005-07-27.
	* generic/tkIntDecls.h:
	* generic/tkStubInit.c:
	* generic/tkFrame.c:
	* win/tkWinDraw.c:
	* unix/tkUnixDraw.c:
	* macosx/tkMacOSXDraw.c:
	* macosx/tkMacOSXInt.h:
	* macosx/tkMacOSXWm.c:
	* macosx/tkMacOSXSubwindows.c:

	* macosx/tkMacOSXButton.c: sync with core-8-4-branch.
	* macosx/tkMacOSXEntry.c:
	* macosx/tkMacOSXScale.c:

	* library/demos/menu.tcl: removed errant '}'.

2005-08-04  Donal K. Fellows  <donal.k.fellows@manchester.ac.uk>

	* doc/clipboard.n: Add example demonstrating custom types of clipboard
	data.

2005-07-25  Donal K. Fellows  <donal.k.fellows@manchester.ac.uk>

	* library/*.tcl: Updated to use more 8.4 and 8.5 features as part of
	resolving [Patch 1237759].

2005-07-22  Mo DeJong  <mdejong@users.sourceforge.net>

	* win/tkWinX.c: Define _WIN32_WINNT with NT SP 3 data to fix compiler
	error because SendInput was not defined. The new msys_mingw7 release is
	now needed to compile the HEAD with mingw gcc. [Bug 1210712]

2005-07-21  Jeff Hobbs	<jeffh@ActiveState.com>

	* macosx/tkMacOSXMouseEvent.c (TkMacOSXProcessMouseEvent): corrected if
	expression error (use of = instead of ==).

2005-07-18  Vince Darley  <vincentdarley@users.sourceforge.net>

	* generic/tkTextMark.c: fix to segfault in "mark prev"
	* tests/textIndex.test: [Bug 1240221]

	* tests/textWind.test: make test more robust to avoid infinite loop

2005-07-06  Jeff Hobbs	<jeffh@ActiveState.com>

	* doc/getOpenFile.n: correct -multiple docs (takes boolean)

2005-07-05  Don Porter	<dgp@users.sourceforge.net>

	* unix/Makefile.in:	Purged use of TCLTESTARGS. [RFE 1161550]

2005-06-23  Daniel Steffen  <das@users.sourceforge.net>

	* generic/tkConsole.c (TkConsolePrint): prevent potential NULL deref.

	* macosx/tkMacOSXDefault.h: change ENTRY_BORDER defaults to from 5 to 2
	to make default entry widgets in TkAqua look like in other aqua apps
	(and have same border dimensions as other platforms). [Bug 1176610]

2005-06-21  Donal K. Fellows  <dkf@users.sf.net>

	* doc/GetBitmap.3: Fix silly error in SYNOPSIS. [Bug 1224983]

2005-06-19  Donal K. Fellows  <dkf@users.sf.net>

	* generic/tkImgGIF.c: Cleanse all static (i.e. non-thread-safe) data
	at a miniscule performance hit.

2005-06-18  Daniel Steffen  <das@users.sourceforge.net>

	* macosx/Makefile: for X11 build, add -X11 suffix to unversioned wish
	symbolic link.

	* unix/tcl.m4 (Darwin): add -headerpad_max_install_names to LDFLAGS to
	ensure we can always relocate binaries with install_name_tool.

	* unix/configure: autoconf-2.59

2005-06-07  Donal K. Fellows  <donal.k.fellows@manchester.ac.uk>

	Bump patchlevel to a4 to distinguish from a3 release.

2005-06-04  Jeff Hobbs	<jeffh@ActiveState.com>

	*** 8.5a3 TAGGED FOR RELEASE ***

2005-06-02  Jim Ingham	<jingham@apple.com>

	* generic/tkEvent.c (InvokeFocusHandlers): On Mac OS X the scrollwheel
	events are sent to the window under the mouse, not to the focus window

	Another patch from M. Kirkham.

	* macosx/tkMacOSXScrlbr.c (ThumbActionProc, ScrollBarBindProc): Record
	the first mouse down point, and compute differences from that, rather
	than getting the mouse down each time through the loop. The old method
	would get fooled if you moved the mouse less than a text line height in
	the text widget. [Bug 1083728]

2005-06-03  Daniel Steffen  <das@users.sourceforge.net>

	* macosx/Makefile: fixed 'embedded' target.

2005-06-02  Reinhard Max  <max@suse.de>

	* unix/tkUnix.c (Tk_GetUserInactiveTime): Improvements to get it
	working on Solaris, and panic if we run out of memory.
	* unix/configure.in: Rework the searching for Xss, to make it work on
	Solaris and provide more useful output. Use AC_HELP_STRING where
	appropriate.
	* unix/tcl.m4: synced from Tcl.
	* unix/configure: regenerated with autoconf 2.59.

2005-06-01  Jeff Hobbs	<jeffh@ActiveState.com>

	* win/tkWinInt.h: added private decls of Tk_GetEmbeddedMenuHWND,
	Tk_GetMenuHWND, TkWinCleanupContainerList, and TkpWmGetState to that
	are used across source files.

	* win/tkWinX.c (Tk_ResetUserInactiveTime): cast to squelch compiler
	warning.

2005-05-31  Reinhard Max  <max@suse.de>

	* doc/Inactive.3 (new file): C level API documentationn for
	TIP#245 (Tk_GetUserInactiveTime, Tk_ResetUserInactiveTime).
	* tests/tk.test: Added tests for the TIP#245 implementation.

2005-05-30  Jeff Hobbs	<jeffh@ActiveState.com>

	* generic/tkPanedWindow.c, tests/panedwindow.test: batch of fixes to
	panedwindow from Daniel South. Improved auto-size to fit internal
	windows, fixed sash placement at edge of pane, fixed calculation of
	stretch amount for internal windows. [Bug 1124198, 1161543, 1054117,
	1010941, 795869, 690169, 1192323]

	* generic/tkMenu.c (MenuCmd): create event handler earlier to ensure
	proper destruction of menu through DestroyNotify. [Bug 1159367]

	* library/console.tcl (::tk::ConsoleInit): print out first prompt and
	swallow the extra "% " that comes once from Tcl on Windows.

2005-05-29  Daniel Steffen  <das@users.sourceforge.net>

	* macosx/tkMacOSXFont.c: use Tcl_Panic instead of panic.

	* unix/configure.in: added description of HAVE_XSS for autoheader.
	* unix/configure: autoconf-2.59
	* unix/tkConfig.h.in: autoheader-2.59

	* macosx/Wish.pbproj/project.pbxproj:
	* macosx/Wish.xcode/project.pbxproj: added missing FRAMEWORK defines
	introduced with configure/make based build.

	* macosx/tkMacOSXInit.c:
	* macosx/tkMacOSXNotify.c: fixed warnings.

	* generic/tkDecls.h:
	* generic/tkIntPlatDecls.h:
	* generic/tkPlatDecls.h:
	* generic/tkStubInit.c: ran missing 'make genstubs' for TIP245 changes
	to tk.decls

	* macosx/tkMacOSXXStubs.c (Tk_ResetUserInactiveTime): use symbolic
	constant argument in call to UpdateSystemActivity();

	* macosx/Wish.pbproj/project.pbxproj:
	* macosx/Wish.xcode/project.pbxproj:
	* unix/configure.in: added/corrected linking to IOKit.framework for
	TIP245.

	* unix/configure.in: skip X11 configure checks when building tk_aqua.
	* unix/configure: autoconf-2.59

2005-05-28  Donal K. Fellows  <dkf@users.sf.net>

	TIP #245 IMPLEMENTATION from Reinhard Max <max@suse.de>

	* doc/tk.n: Documentation of [tk inactivity].
	* win/tkWinX.c (Tk_GetUserInactiveTime, Tk_ResetUserInactiveTime):
	* unix/tkUnix.c (Tk_GetUserInactiveTime, Tk_ResetUserInactiveTime):
	* macosx/tkMacOSXXStubs.c:	Implementations of the core API for
	(Tk_GetUserInactiveTime):	determining how long as user's left
	(Tk_ResetUserInactiveTime):	her machine alone.
	* unix/configure.in: Test for XScreenSaver support.
	* generic/tkCmds.c (Tk_TkObjCmd): Implementation of [tk inactivity].

2005-05-27  Todd Helfter  <tmh@users.sourceforge.net>

	* library/menu.tcl: correct the sticky behavior of menus posted by
	tk_popup so that they "stick" after the initial <ButtonRelease>
	following the post, that is not over an active menu entry.

2005-05-26  Daniel Steffen  <das@users.sourceforge.net>

	* macosx/tkMacOSXInit.c (TkpInit): fixed resource file extraction from
	__tk_rsrc section to work with non-prebound .dylib and .bundle.

	* macosx/Makefile: corrected EMBEDDED_BUILD check, use separate Tcl and
	Tk version vars to properly support tk/x11 framework version
	overriding, rewrite tkConfig.sh when overriding tk version, corrected
	Wish.app symlink in tk build dir.

	* unix/configure.in: corrected framework finalization to softlink stub
	library to Versions/8.x subdir instead of Versions/Current.
	* unix/configure: autoconf-2.59

2005-05-25  Jeff Hobbs	<jeffh@ActiveState.com>

	* unix/Makefile.in (install-libraries): protect possible empty list in
	for with list= trick for older shells.

2005-05-23  Jeff Hobbs	<jeffh@ActiveState.com>

	* generic/tkFileFilter.c (FreeGlobPatterns): s/null/NULL/

2005-05-24  Daniel Steffen  <das@users.sourceforge.net>

	* generic/tkTest.c: disable commands not available on TkAqua.

	* macosx/Makefile:
	* macosx/README:
	* macosx/Tk-Info.plist.in (new file):
	* macosx/Wish-Info.plist.in (new file):
	* unix/Makefile.in:
	* unix/configure.in:
	* unix/tcl.m4:
	* unix/tkUnixInit.c: moved all Darwin framework and TkAqua build
	support from macosx/Wish.pbproj and macosx/Makefile into the standard
	unix configure/make buildsystem, the project and macosx/Makefile are no
	longer required to build Tk.framework and/or TkAqua. TkAqua is now
	enabled by the --enable-aqua configure option, and static and
	non-framework builds of TkAqua are now available via the standard
	configure switches. Tk/X11 can also be built as a framework. The
	macosx/Makefile now wraps the unix buildsystem and no longer uses the
	projects, embedded builds are still only available via this Makefile,
	but for other builds it is not longer required (but its current
	functionality is still available for backwards compatibility). The
	projects currently do not call through to the Makefile to build (unlike
	Tcl.pbproj) so project builds may differ from makefile builds. Due to
	issues with spaces in pathnames, 'Wish Shell.app' has been renamed to
	'Wish.app', the macosx/Makefile installs backwards compatibility
	symlinks for the old name.
	* macosx/tkMacOSXInit.c (TkpInit): added support for Tk resource file
	in non-framework and static builds: the resource file is copied into a
	__tk_rsrc MachO section of the library or executable at link time and
	extracted into a temporary location at initialization.
	* unix/configure: autoconf-2.59
	* unix/tkConfig.h.in (new file): autoheader-2.59

	* macosx/Wish.pbproj/project.pbxproj:
	* macosx/Tk-Info.plist:
	* macosx/Wish-Info.plist:
	* macosx/tkAboutDlg.r: updated copyright years to 2005.

2005-05-22  Donal K. Fellows  <dkf@users.sf.net>

	* generic/tkFileFilter.c (TkGetFileFilters): Add all filters, not just
	the first one. [Bug 1206133]

2005-05-15  Jim Ingham	<jingham@apple.com>

	Fixes from Michael Kirkham:

	* macosx/tkMacOSXMenu.c (TkpConfigureMenuEntry): Thinko in clearing the
	ENTRY_ACCEL_MASK before re-parsing it. [Bug 1012852]

	* macosx/tkMacOSXScrlbr.c (UpdateControlValues): Don't set the control
	value BEFORE setting the min and max or the control manager will reset
	it for you. [Bug 1202181]

	* macosx/tkMacOSXXStubs.c (TkMacOSXXGetPixel, TkMacOSXXPutPixel):
	Restore the port to what it was before putting we were called. [Bug
	1202223]

2005-05-14  Jim Ingham  <jingham@apple.com>

	* macosx/tkMacOSXScrlbr.c (ThumbActionProc): Missing Tcl_Release.

2005-05-14  Daniel Steffen  <das@users.sourceforge.net>

	* macosx/tkMacOSXInit.c:
	* macosx/tkMacOSXNotify.c: introduction of new tcl notifier based on
	CFRunLoop allows replacement of the custom TkAqua notifier by a
	standard tcl event source. Removes requirement of threaded tcl core
	for TkAqua, allows to stub-link TkAqua against Tcl by removing use of
	the unstubbed TclInitNotifier & TclFinalizeNotifier. [Tcl Patch
	1202052]

	* macosx/Wish.xcode/project.pbxproj:
	* macosx/Wish.pbproj/project.pbxproj: stub-link TkAqua: build with
	USE_TCL_STUBS and link against libtclstub instead of Tcl.framework,
	unexport libtclstub symbols from Tk to avoid duplicate symbol warnings
	when linking with both Tcl and Tk, fixes for gcc4.0 warnings.

	* macosx/Wish.xcode/project.pbxproj: sync with Wish.pbproj changes
	since 2004-11-19.
	NOTE: to use this project, need to uncomment the tclConfig.h settings
	at the top of tcl/unix/configure.in, autoconf and rebuild tcl !

	* macosx/tkMacOSXBitmap.c:
	* macosx/tkMacOSXButton.c:
	* macosx/tkMacOSXDialog.c:
	* macosx/tkMacOSXFont.c:
	* macosx/tkMacOSXHLEvents.c:
	* macosx/tkMacOSXInit.c:
	* macosx/tkMacOSXKeyboard.c:
	* macosx/tkMacOSXMenu.c:
	* macosx/tkMacOSXMenubutton.c:
	* macosx/tkMacOSXWm.c:
	* macosx/tkMacOSXXStubs.c: fixed gcc 4.0 warnings.

	* unix/tcl.m4: sync with tcl
	* unix/configure: autoconf-2.59

2005-05-10  Vince Darley  <vincentdarley@users.sourceforge.net>

	* library/text.tcl: test and fix to TextPrevPara to avoid infinite loop
	* tests/textIndex.test: at start of widget. [Bug 1191895]

	* generic/tkTextDisp.c: better synchronisation between explicit and
	implicit pixel line-height calculations. [Bug 1186558]

2005-05-10  Don Porter	<dgp@users.sourceforge.net>

	* generic/tkTextDisp.c (GetXView): Improved numerical precision of
	calculation of [.t xview] return values.
	* tests/textDisp.test: Match greater precisions of [.t xview] and
	[.t yview] values in tests.

2005-05-06  Jeff Hobbs	<jeffh@ActiveState.com>

	* unix/configure: regen
	* unix/configure.in: Add AC_C_BIGENDIAN check and pkg-config xft checks
	to extend xft search.
	* unix/tcl.m4: Correct Solaris 10 (5.10) check and add support for
	x86_64 Solaris cc builds.

2005-04-28  Donal K. Fellows  <donal.k.fellows@manchester.ac.uk>

	* macosx/tkMacOSXNotify.c (TkMacOSXWaitForEvent): Fix for typo in
	waitTime computation. [Bug 1191097]
	(AlertNotifier): Factor out the core of the notifier alerting code.

2005-04-25  Daniel Steffen  <das@users.sourceforge.net>

	* macosx/tkMacOSXNotify.c: sync with tclUnixNotfy.c changes since
	2004-06-22, added compile time check for threaded tcl core, removed
	unthreaded code paths as they are never used anyway, fixed
	TkMacOSXAlertNotifier() implementation.

	* unix/Makefile.in: added TCL_STUB_LIB_FILE, needed for unexporting of
	symbols from libtclstub to avoid duplicate symbol warnings.

	* unix/tcl.m4 (Darwin): added configure checks for recently added
	linker flags -single_module and -search_paths_first to allow building
	with older tools (and on Mac OS X 10.1), use -single_module in SHLIB_LD
	and not just T{CL,K}_SHLIB_LD_EXTRAS, added unexporting from Tk of
	symbols from libtclstub to avoid duplicate symbol warnings, added
	PLAT_SRCS definition for Mac OS X, defined MODULE_SCOPE to
	__private_extern__.
	(SC_MISSING_POSIX_HEADERS): added caching of dirent.h check.

	* unix/configure: autoconf-2.59

2005-04-22  George Peter Staplin  <GeorgePS@XMission.com>

	* doc/FontId.3: I fixed a typo. "linespace" was used instead of
	"ascent". I also added a .PP before the paragraph to make the
	formatting look better for the ascent paragraph.

2003-04-18  Joe English	 <jenglish@users.sourceforge.net>

	* unix/tkUnixRFont.c(Tk_MeasureChars): Use Tcl_UtfToUnichar() for lax
	UTF-8 parsing instead of strict parsing with FcUtf8ToUcs4()
	[fix/workaround for Bug 1185640]

2003-04-18  Vince Darley  <vincentdarley@users.sourceforge.net>

	* library/text.tcl
	* doc/text.n: corrected 'Home' and 'End' and Control-a/e handling to
	work with display lines. This was an ommission of the previous tip155
	patch. Clarified the documentation on this point.

2005-04-14  Jeff Hobbs	<jeffh@ActiveState.com>

	* unix/tkUnixFont.c (FontMapLoadPage): reorder char[] decls to avoid
	possible segv. Minimal fix for [Bug 1122671]

2005-04-12  Jeff Hobbs	<jeffh@ActiveState.com>

	* library/tkfbox.tcl (::tk::dialog::file::): fix typeMenuLab ref. Add
	undoc'd ::tk::dialog::file::showHiddenBtn var (default 0) that will add
	a "Show Hidden" checkbutton to tk_get*File and tk_chooseDirectory if
	set to true.
	* library/choosedir.tcl (::tk::dialog::file::chooseDir::): fix
	cancelBtn ref, add hiddenBtn ref for "Show Hidden" button.

2005-04-09  Daniel Steffen  <das@users.sourceforge.net>

	* macosx/README: updated requirements for OS & developer tool versions
	+ other small fixes/cleanup.

	* macosx/tkMacOSXEntry.c (ComputeIncDecParameters): manually define
	constants present only in 10.3 headers so that we can build on 10.2.

	* macosx/Wish.pbproj/project.pbxproj: fixed absolute path to tkEntry.h
	that confused 10.2 PBX.

	* unix/tcl.m4 (Darwin): added -single_module linker flag to
	TCL_SHLIB_LD_EXTRAS and TK_SHLIB_LD_EXTRAS.
	* unix/configure: autoconf-2.59

2005-04-07  Mo DeJong  <mdejong@users.sourceforge.net>

	* macosx/tkMacOSXWm.c (TkWmStackorderToplevelWrapperMap,
	(TkWmStackorderToplevel):
	* unix/tkUnixWm.c (TkWmStackorderToplevelWrapperMap,
	(TkWmStackorderToplevel):
	* win/tkWinWm.c (TkWmStackorderToplevelWrapperMap,
	(TkWmStackorderToplevel):
	Fix panic in wm stackorder when a toplevel is created on another
	display. The code now ignores toplevels that have a display that does
	not match the display of the parent window. [Bug 1152809]

2005-04-06  Donal K. Fellows  <dkf@users.sf.net>

	* doc/wm.n, doc/winfo.n, doc/tk.n, doc/send.n, doc/selection.n:
	* doc/radiobutton.n, doc/photo.n, doc/options.n, doc/menu.n:
	* doc/listbox.n, doc/getOpenFile.n, doc/font.n, doc/event.n:
	* doc/entry.n, doc/clipboard.n, doc/checkbutton.n, doc/canvas.n:
	* doc/button.n, doc/bind.n, doc/TextLayout.3, doc/MeasureChar.3:
	* doc/GetRelief.3, doc/GetPixels.3, doc/GetJustify.3, doc/GetFont.3:
	* doc/GetCursor.3, doc/GetColor.3, doc/GetBitmap.3, doc/GetAnchor.3:
	* doc/FontId.3, doc/CrtWindow.3, doc/CrtImgType.3, doc/ConfigWidg.3:
	* doc/3DBorder.3: Purge old .VS/.VE macro instances.

2005-04-04  Don Porter	<dgp@users.sourceforge.net>

	* library/comdlg.tcl: Added Macintosh file type validation to
	[::tk::FDGetFileTypes]. [Bug 1083878] (Thanks, Vince Darley)

2005-04-04  Vince Darley  <vincentdarley@users.sourceforge.net>

	* generic/tkText.c:
	* tests/text.test: fix to elide searching problems [Bug 1174269] and
	disappearing cursor with insertofftime 0. [Bug 1169429]

2005-04-03  Peter Spjuth  <peter.spjuth@space.se>

	* tests/grid.test:
	* generic/tkGrid.c: Fixed bug in geometry calculations for widgets that
	span multiple columns/row. Bug was introduced in 8.5a1 when fixing
	792387. [Bug 1175092]

2005-03-29  Jeff Hobbs	<jeffh@ActiveState.com>

	* win/tcl.m4, win/configure: do not require cygpath in macros to allow
	msys alone as an alternative.

2005-03-27  Vince Darley  <vincentdarley@users.sourceforge.net>

	* tests/textDisp.test: added test for fix of 2005-03-15.

2005-03-24  Jim Ingham	<jingham@apple.com>

	* macosx/tkMacOSXEntry.c (TkpDrawEntryBorderAndFocus): Dopey bug - do
	not reset the width for entry widgets - we didn't change it for them.

2005-03-23  Jim Ingham	<jingham@apple.com>

	These changes allow us to draw the Entry and Spinbox widget with a
	native look and feel on Mac OS X.

	* generic/tkEntry.h: New file, extracting the definitions of Entry and
	Spinbox.
	* generic/tkEntry.c (DisplayEntry): Call out to TkpDrawSpinboxButtons
	and TkpDrawEntryBorderAndFocus. Also provide default implementations
	for X11 & Win.
	* macosx/tkMacOSXEntry.c: New file, implements the entry & focus and
	spinbox button drawing.
	* tkMacOSXDefaults.h: Change the Mac OS X defaults so they fit the
	native widget shapes.

	This is cleanup thanks to Neil Madden <nem@cs.nott.ac.uk>.

	* macosx/tkMacOSXWm.c (TkMacOSXWinStyle) New function.
	(TkUnsupported1ObjCmd): New function, replaces the un-objectified
	version of the command.
	* generic/tkInt.h: Swap TkUnsupported1Cmd for TkUnsupported1ObjCmd.
	* generic/tkWindow.c (): Ditto.

	This adds a "-notify" flag to "wm attributes" that will bounce the
	dock icon on Mac OS X.	This is from Revar Desmera <revarbat@gmail.com>

	* macosx/tkMacOSXWm.c (WmAttrGetNotifyStatus, WmAttrSetNotifyStatus):
	New functions.
	(WmAttributesCmd): Add the -notify.
	* doc/wm.n: Document -notify.

2005-03-19  Donal K. Fellows  <dkf@users.sf.net>

	* generic/tkConsole.c (Tk_CreateConsoleWindow,TkConsolePrint): Rewrite
	so that TkConsolePrint cannot become detached from the console when the
	[console] command is renamed. [Bug 1016385]

2005-03-15  Vince Darley  <vincentdarley@users.sourceforge.net>

	* generic/tkTextDisp.c: fix for [Bug 1143776] in adjusting displayed
	lines when running into the bottom of the window.

2005-03-14  Jim Ingham	<jingham@apple.com>

	* macosx/tkMacOSXScrlbr.c (ThumbActionProc): No need to use "update
	idletasks" here, TclServiceIdle will do as well and it is simpler.

	These changes implement a change on the Mac OS X side. When we unmap a
	window we mark all its children as unmapped (not following toplevels.
	But we preserve whether they had been mapped before, and when the
	parent is remapped, we remap the children as well. [Bug 940117]

	* macosx/tkMacOSXInt.h: Added TK_MAPPED_IN_PARENT
	* macosx/tkMacOSXSubwindows.c (FixMappingFlags): New function.
	(XMapWindow): Call FixMappingFlags.
	(XUnMapWindow): Ditto.

	* macosx/tkMacOSXSubwindows.c (XMoveResizeWindow): Update the xOff &
	yOff data in the Macdrawable even if the native window hasn't been
	created yet. [Bug 700305]
	(XMoveWindow): Ditto.
	(XResizeWindow): Ditto.

2005-03-15  Pat Thoyts	<patthoyts@users.sourceforge.net>

	* unix/tcl.m4:	  Updated the OpenBSD configuration and regenerated the
	* unix/configure: configure script.

2005-03-14  Donal K. Fellows  <donal.k.fellows@manchester.ac.uk>

	* generic/tkEvent.c (InvokeClientMessageHandlers): Ensure that client
	messages are handled correctly. Thanks to George Petasis for tracking
	this down. [Bug 1162356]

2005-03-11  Jim Ingham	<jingham@apple.com>

	* macosx/tkMacOSXButton.c (TkpDisplayButton): Set the port to the
	Button window's port BEFORE you set the clip, otherwise you are setting
	the clip on the wrong window!
	Also, a little cleanup - move x & y into the branches where they are
	used, and don't compute the TextAnchor if we are using the native
	button text, since we aren't going to use it.
	(TkMacOSXDrawControl): Call ShowControl & SetControlVisibility in a
	more logical order.

	* tkMacOSXInt.h: Add TkMacOSXGenerateFocusEvent.
	* tkMacOSXSubwindows.c (XDestroyWindow): We don't get Activate events
	for the remaining windows when a Floating window is destroyed. This can
	cause the focus to disappear. So catch this case when the window is
	being destroyed and move the focus here.

	* tkMacOSXWindowEvent.c (TkMacOSXGenerateFocusEvent): Make this public
	(used to be GenerateFocusEvent) since we need it here and in
	tkMacOSXSubwindows.c. Then change the name everywhere it is used. [Bug
	1124237]

2005-03-10  Jim Ingham	<jingham@apple.com>

	* macosx/tkMacOSXMouseEvent.c (TkMacOSXProcessMouseEvent): In the
	inDrag section, set the GrafPort to the drag window's GrafPort before
	doing LocalToGlobal. [Bug 1160025]

2005-03-09  Jim Ingham	<jingham@apple.com>

	* macosx/tkMacOSXInit.c (TkpInit): Check to see if the environment
	variable XCNOSTDIN is set, and if so, close stdin & stdout. This is
	necessary to make remote debugging under Xcode work properly.

2005-03-08  Jeff Hobbs	<jeffh@ActiveState.com>

	* win/tkWinWm.c (WinSetIcon): fix GCLP_ICONSM -> GCLP_HICONSM.

	* win/makefile.vc: clarify necessary defined vars that can come from
	MSVC or the Platform SDK.

2005-02-28  Jeff Hobbs	<jeffh@ActiveState.com>

	* win/tkWinX.c (GenerateXEvent): correct %A translation on MouseWheel.
	[Bug 1118340]

2005-02-24  Daniel Steffen  <das@users.sourceforge.net>

	* macosx/tkMacOSX.h: fixed incorrect inclusion of internal header.
	* macosx/tkMacOSXNotify.c: corrected included headers.

2005-02-22  Daniel Steffen  <das@users.sourceforge.net>

	* macosx/tkMacOSXDialog.c (Tk_GetSaveFileObjCmd, NavServicesGetFile):
	fixed encoding problems with -initialfile & -filetypes and corrected
	potential buffer overrun with -initialdir/-initialfile. [Bug 1146057]

2005-02-16  Mo DeJong  <mdejong@users.sourceforge.net>

	TIP#223 IMPLEMENTATION

	* doc/wm.n: Add documentation for -fullscreen attribute.
	* tests/winWm.test: Add -fullscreen to wm attribute usage message.
	* tests/wm.test: Add -fullscreen to wm attribute usage message. Add
	-fullscreen attribute test cases for Windows.
	* win/tkWinWm.c (WmInfo, UpdateWrapper, TkpWmSetFullScreen)
	(WmAttributesCmd, UpdateGeometryInfo):
	Implement TIP 223 [wm attributes -fullscreen].

2005-02-14  Vince Darley  <vincentdarley@users.sourceforge.net>

	* generic/tkText.c:
	* generic/tkText.h:
	* generic/tkTextDisp.c:
	* generic/tkTextIndex.c:
	* generic/tkTextBTree.c:
	* doc/text.n:
	* tests/textDisp.test:
	* tests/textIndex.test: fix of longstanding elide problem when eliding
	a newline without eliding the entire logical line. [Bug 443848]

2005-02-14  Jeff Hobbs	<jeffh@ActiveState.com>

	* doc/options.n: note -cursor {} behavior. [Bug 965618]

2005-02-14  Donal K. Fellows  <donal.k.fellows@man.ac.uk>

	* tests/all.tcl: Add a [package require Tk] so that a missing display
	causes an early failure and keeps the error trace short. Issue observed
	in [FRQ 11122147], even though that's unrelated.

2005-02-11  Jeff Hobbs	<jeffh@ActiveState.com>

	* library/panedwindow.tcl (::tk::panedwindow::Cursor): check window
	existence on delayed call. [Bug 949792]

	* doc/text.n: note 'image' key in 'dump' command. [Bug 1115907]

	* win/tkWinWm.c (TkWinGetIcon): fix toplevel retrieval for determining
	icon ref (potential crash). [Bug 1105738]

	* generic/tkCanvBmap.c (ConfigureBitmap, ComputeBitmapBbox): Fixed
	possible crash with disabled bmap and bbox handling [Bug 1119460]
	(BitmapToPostscript): made aware of various bitmap types

	* unix/Makefile.in: remove SHLIB_LD_FLAGS (only for AIX, inlined into
	* unix/tcl.m4:	    SHLIB_LD). Combine AIX-* and AIX-5 branches in
	* unix/configure:   SC_CONFIG_CFLAGS. Correct gcc builds for AIX-4+ and
	HP-UX-11. autoconf-2.59 gen'd.

2005-02-09  Donal K. Fellows  <donal.k.fellows@manchester.ac.uk>

	* tests/wm.test: Convert to use more tcltest2 features.

2005-02-07  Donal K. Fellows  <donal.k.fellows@manchester.ac.uk>

	* generic/tkCanvas.c (CanvasWidgetCmd): Fix stupid mistake in variable
	names, reported by Andreas Leitgeb.

2005-02-03  Donal K. Fellows  <donal.k.fellows@manchester.ac.uk>

	* generic/tkCanvas.c (GetStaticUids): New function to manage the
	thread-specific data detailing the list of all uids in a thread.
	(typeList): Protect this (the other piece of global data) with a mutex.
	[Bug 1114977]

2005-01-31  Jeff Hobbs	<jeffh@ActiveState.com>

	* unix/tcl.m4, unix/configure: add solaris-64 gcc build support. [Bug
	1021871]

2005-01-31  Donal K. Fellows  <donal.k.fellows@manchester.ac.uk>

	* generic/tkImgPhoto.c (PhotoFormatThreadExitProc): Made the comments
	in the code more relevant to the function they were documenting! [Bug
	1110553]

	* library/msgs/es_ES.msg: Added more localization for Spanish Spanish.
	[Bug 1111213]

2005-01-25  Daniel Steffen  <das@users.sourceforge.net>

	* macosx/tkMacOSXInit.c (TkpInit): set tcl_interactive to 1 to show
	console at startup instead of directly calling [console show].

	* unix/tcl.m4 (Darwin): fixed bug with static build linking to dynamic
	library in /usr/lib etc instead of linking to static library earlier in
	search path. [Tcl Bug 956908]
	Removed obsolete references to Rhapsody.
	* unix/configure: autoconf-2.57

2005-01-18  Donal K. Fellows  <donal.k.fellows@man.ac.uk>

	* library/demos/menu.tcl: Reworked to make dialogs children of the
	demo widget so that they are properly visible. Issue reported by Keith
	Nash <k.j.nash@usa.net>

2005-01-13  Donal K. Fellows  <donal.k.fellows@man.ac.uk>

	* library/tkfbox.tcl (IconList_Selection, IconList_Create):
	(IconList_Arrange): Assorted tk_getOpenFile fixes. [part of Bug 600313]
	(IconList_ShiftMotion1): Also fix shift-drag.

2005-01-12  Don Porter	<dgp@users.sourceforge.net>

	* unix/tcl.m4:		Sync'ed to Tcl's copy.
	* unix/configure:	autoconf-2.57

2005-01-12  Donal K. Fellows  <donal.k.fellows@man.ac.uk>

	* doc/event.n: Added section on predefined virtual events. [Bug 608115]

2005-01-11  Vince Darley  <vincentdarley@users.sourceforge.net>

	* generic/tkTextDisp.c: fix to scrollbar height calculations of text
	widgets containing a single very long (wrapped) line. This fixes at
	least part of [Bug 1093631].

2005-01-11  Donal K. Fellows  <donal.k.fellows@man.ac.uk>

	* generic/tkObj.c (TkParsePadAmount):
	* generic/tkPack.c: Moved function to tkObj.c and rewrote so that it
	takes advantage of Tcl_Objs properly and cannot leave objects in an
	inconsistent state. [Bug 1098779]

2005-01-10  Joe English	 <jenglish@users.sourceforge.net>

	* unix/Makefile.in, unix/configure.in, unix/tkConfig.sh.in:
	Remove ${DBGX}, ${TK_DBGX} from Tk build system. [Patch 1081595]
	* unix/tcl.m4: re-synced with tcl/unix/tcl.m4
	* unix/configure: Regenerated.

2005-01-07  Donal K. Fellows  <donal.k.fellows@man.ac.uk>

	* generic/tkWindow.c (GetScreen): Make sure the result is reset on all
	error paths to stop strange errors. [Bug 697915]

2005-01-05  Donal K. Fellows  <donal.k.fellows@man.ac.uk>

	* doc/loadTk.n, doc/toplevel.n: Convert to other form of emacs mode
	control comment to prevent problems with old versions of man. [Bug
	1085127]

2005-01-03  Jeff Hobbs	<jeffh@ActiveState.com>

	* win/tkWinWm.c (TkWinWmCleanup): clean up layered window class. This
	caused crash in reinit of Tk (as seen in plugin).

	******************************************************************
	*** CHANGELOG ENTRIES FOR 2004 AND 2003 IN "ChangeLog.2004"    ***
	*** CHANGELOG ENTRIES FOR 2002 AND EARLIER IN "ChangeLog.2002" ***
	******************************************************************<|MERGE_RESOLUTION|>--- conflicted
+++ resolved
@@ -1,15 +1,13 @@
-<<<<<<< HEAD
-2012-03-07  Donal K. Fellows  <dkf@users.sf.net>
-
-	* generic/tkObj.c (GetPixelsFromObjEx): [Bug 3497848]: Better rounding
-	of pixel values to integers.
-=======
 2012-03-18  Jan Nijtmans  <nijtmans@users.sf.net>
 
 	* xlib/xcolors.c:   [RFE 3503317]: XParseColor speedup
 	* xlib/rgb.txt:     List of all colors accepted by Tk in Xorg format
 	* tests/color.test: Added test case for all colors in rgb.txt
->>>>>>> db4b71fa
+
+2012-03-07  Donal K. Fellows  <dkf@users.sf.net>
+
+	* generic/tkObj.c (GetPixelsFromObjEx): [Bug 3497848]: Better rounding
+	of pixel values to integers.
 
 2012-03-04  Jan Nijtmans  <nijtmans@users.sf.net>
 
