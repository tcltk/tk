--- conflicted
+++ resolved
@@ -7,16 +7,8 @@
 
 2013-02-18  Jan Nijtmans  <nijtmans@users.sf.net>
 
-<<<<<<< HEAD
-	* unix/tkUnixEvent.c: Call XInitThreads once before the
-	first Xlib call. Suggested by Brian Griffin.
-=======
-	* win/Makefile.in:  Don't compile Tk with -DTCL_NO_DEPRECATED by
-	* unix/Makefile.in: default any more, it might hurt when we compile Tk
-	8.x against Tcl 8.y with y > x, because new deprecated constructs
-	might be added in higher Tcl versions (except for Tk 8.6, for now,
-	because there is no higher 8.x yet).
->>>>>>> 6d9dfaa1
+	* unix/tkUnixEvent.c: Call XInitThreads once before the first Xlib
+	call. Suggested by Brian Griffin.
 
 2013-01-14  Jan Nijtmans  <nijtmans@users.sf.net>
 
@@ -25,27 +17,16 @@
 
 2013-01-13  Jan Nijtmans  <nijtmans@users.sf.net>
 
-<<<<<<< HEAD
-	* library/tk.tcl: [Bug 3600390]: tk_strictMotif not tested for.
-	* library/ttk/entry.tcl: Now all key-bindings for Control-
-	a,b,e,f,n,p (and its shift variant) respect tk_strictMotif.
-=======
-	* generic/tkTextIndex.c: [Bug 3588824]: bug in image index handling
-	* tests/textIndex.test:  for weird image names
->>>>>>> 6d9dfaa1
+	* library/tk.tcl: [Bug 3600390]: tk_strictMotif not tested for. Now
+	* library/ttk/entry.tcl: all key-bindings for Control-a,b,e,f,n,p and
+	their shift variants respect tk_strictMotif.
 
 2013-01-10  Jan Nijtmans  <nijtmans@users.sf.net>
 
-<<<<<<< HEAD
 	* library/text.tcl: [Bug 3600251]: Inappropriate replacement of Mac
 	binding.
 	* library/tk.tcl: [Bug 3600260]: Errors in new virtual event
 	definitions
-=======
-	* win/tkWinTest.c: [Bug 3585396]: winDialog.test requires user
-	* tests/winDialog.test: interaction. Renumber test-cases as in Tk 8.6,
-	and convert various to tcltest-2 style.
->>>>>>> 6d9dfaa1
 
 2012-12-11  Don Porter  <dgp@users.sourceforge.net>
 
