--- conflicted
+++ resolved
@@ -1,4 +1,8 @@
-<<<<<<< HEAD
+2013-03-13  Jan Nijtmans  <nijtmans@users.sf.net>
+
+	* unix/tcl.m4: Patch by Andrew Shadura, providing better support for
+	three architectures they have in Debian.
+
 2013-03-11  Don Porter  <dgp@users.sourceforge.net>
 
 	* generic/tkListbox.c:	[Bug 3607326] Stop segfault from
@@ -10,12 +14,6 @@
 	initialization of the key mapping before the input method handling so
 	that Alt key handling is correct on non-OSX Unix. Thanks to Colin
 	McDonald for developing the fix.
-=======
-2013-03-13  Jan Nijtmans  <nijtmans@users.sf.net>
-
-	* unix/tcl.m4: Patch by Andrew Shadura, providing better support for
-	three architectures they have in Debian.
->>>>>>> 5698a9db
 
 2013-01-16  Jan Nijtmans  <nijtmans@users.sf.net>
 
