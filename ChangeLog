<<<<<<< HEAD
2011-03-28  Donal K. Fellows  <dkf@users.sf.net>

	* library/tk.tcl (::tk::FindAltKeyTarget): Make this handle the
	traversal of the logical window manager hierarchy correctly. Based on
	comments by Emiliano Gavilan.
=======
2011-04-04  Peter Spjuth  <peter.spjuth@gmail.com>

	* doc/labelframe.n:
	* doc/frame.n:
	* generic/tkFrame.c: [Bug 2997657]: Removed -container from labelframe
	documentation since it does not work as expected and does not make
	sense as a container. Added note to frame about restrictions when used
	as a container.
>>>>>>> 257f68b6

2011-03-28  Jan Nijtmans  <nijtmans@users.sf.net>

	* generic/tkTextBTree.c: [Bug 3129527]: Fix buffer overflow w/ GCC 4.5
	and -D_FORTIFY_SOURCE=2. One more place where this problem could
	appear.

2011-03-24  Jan Nijtmans  <nijtmans@users.sf.net>

	* win/tkWinMenu.c: [Bug #3239768]: tk8.4.19 (and later) WIN32
	menu font support.

2011-03-16  Jan Nijtmans  <nijtmans@users.sf.net>

	* unix/tcl.m4:    Make SHLIB_LD_LIBS='${LIBS}' the default and
	* unix/configure: set to "" on per-platform necessary basis.
	Backported from TEA, but kept all original platform code which was
	removed from TEA.

2011-03-14  Jan Nijtmans  <nijtmans@users.sf.net>

	* generic/tkBind.c:      Eliminate some more unneeded write-only
	* generic/tkCanvUtil.c:  variables (discovered by gcc-4.6)
	* generic/tkFocus.c:

2011-03-12  Donal K. Fellows  <dkf@users.sf.net>

	Remove casts from uses of ckalloc/ckfree/... now that Tcl declares
	them to be using useful casts internally.

2011-03-12  Jan Nijtmans  <nijtmans@users.sf.net>

	* win/tkWin32Dll.c: Eliminate unneeded _TkFinalize wrapper.

2011-03-11  Jan Nijtmans  <nijtmans@users.sf.net>

	* generic/ttk/ttkDefaultTheme.c: Eliminate some unneeded write-only
	* generic/ttk/ttkManager.c:      variables (discovered by gcc-4.6)
	* generic/ttk/ttkSquare.c:

2011-03-09  Reinhard Max  <max@suse.de>

	* unix/configure.in: Use a symbol from libXft itself for the link
	test rather than one from libfreetype, because the latter doesn't
	work when the linker is called with --as-needed.

2011-03-03  Alexandre Ferrieux  <ferrieux@users.sourceforge.net>

	* generic/tkCanvLine.c: [Bug 3175610]: Incomplete refresh of line items.

2011-03-02  Donal K. Fellows  <dkf@users.sf.net>

	* doc/tk_mac.n (new file): Description of OSX-specific functionality
	in Tk, contributed by Kevin Walzer.
	* doc/button.n, doc/font.n, doc/menu.n: Noted which parts of these
	commands are intentionally not fully supported on OSX.

2011-01-24  Joe English  <jenglish@users.sourceforge.net>

	* generic/tkSelect.c: Fix for [Bug #3164879]:
	(memory allocation bug introduced by [Patch #3129527])

2011-01-22  Joe English  <jenglish@users.sourceforge.net>

	* generic/ttk/ttkEntry.c(ttk::combobox): Add missing
	'validate' command (reported by schelte).

2011-01-13  Jan Nijtmans  <nijtmans@users.sf.net>

	* library/msgbox.tcl: [Patch #3154705] Close button has no effect

2011-01-12  Jan Nijtmans  <nijtmans@users.sf.net>

	* win/tcl.m4:         handle --enable-64bit=ia64 for gcc
	* win/configure.in    typo
	* win/configure:      (autoconf-2.59)

2011-01-06   Kevin Walzer <wordtech@users.sourceforge.net>

	* macosx/README: 	Added info on textured background windows.
	* macosx/tkMacOSXFont.c: Fix for 2857300, improves rounding up on text width [submitted by treectrl]
	* macosx/tkMacOSXMenu.c:  Fix for radiobuttons and checkbuttons not displaying in popup menus, and disabled menu entries.
	*macosx/ tkMacOSXWindowEvent.c:  Fix for 3086887, speeds up scrolling; also textured background windows
	* macosx/tkMacOSXWm.c: Textured background windows.

2011-01-06  Stuart Cassoff  <stwo@users.sourceforge.net>

	* generic/tkEvent.c:	Cast some NULLs to (void *) in order to quash
	* unix/tkUnixEvent.c:	"missing sentinel in function call"
	* unix/tkUnixKey.c:	compiler warnings.
	* unix/tkUnixRFont.c:

2010-12-17  Stuart Cassoff  <stwo@users.sourceforge.net>

	* unix/Makefile.in:	Clean up '.PHONY:' targets: Arrange those
				common to Tcl and Tk as in Tcl's Makefile.in,
				add any missing ones and remove duplicates.

2010-12-17  Stuart Cassoff  <stwo@users.sourceforge.net>

	* unix/Makefile.in:  [Bug 2446711]: Remove 'allpatch' target.

2010-12-17  Stuart Cassoff  <stwo@users.sourceforge.net>

	* unix/Makefile.in:  Use 'rpmbuild', not 'rpm' [Bug 2537626].

2010-12-17  Jan Nijtmans  <nijtmans@users.sf.net>

	* generic/tkMain.c:  refactor isatty() function for Windows.
	* win/tkWinImage.c:  better warning message.
	* win/tkWinInit.c:   Let TkpDisplayWarning() send the message
	directly to the debugger, if available, otherwise do as before.

2010-12-16  Jan Nijtmans  <nijtmans@users.sf.net>

	* generic/tk.h:       [Patch 3124554]: Move WishPanic from Tk to Tcl
	* win/winMain.c:      Remove special MessageBox'es here, since every
	panic-related thing is now handled correctly by Tcl.

2010-12-15  Stuart Cassoff  <stwo@users.sourceforge.net>

	* unix/Makefile.in:	Installer Improvements.
	* unix/install-sh:	Similar to Tcl [Patch 3101127].

2010-12-15  Jan Nijtmans  <nijtmans@users.sf.net>

	* generic/tkMain.c:  [Patch #3124683]: platform specific stuff in (tcl|tk)Main.c

2010-12-13  Jan Nijtmans  <nijtmans@users.sf.net>

	* unix/tcl.m4:      [Bug 3135271] Link error due to hidden
	* unix/configure:    symbols (CentOS 4.2)  (autoconf-2.59)
    * generic/tkMain.c:   Change "Application initialization failed" to
    * tests/main.test:    "application-specific initialization failed",
    for consistency with Tcl.
	* win/tkWin32Dll.c:   See also: [Patch 1910041] and [Patch 3059922]. SEH emulation
	on Win64 was not correct here: it sometimes results in a crash. Contrary to the
	other places, the code here is not meant to protect from OS bugs, but to protect
	Finalizing Tk when the application went in an invalid state.

2010-12-12  Stuart Cassoff  <stwo@users.sourceforge.net>

	* unix/tcl.m4: Better building on OpenBSD.
	* unix/configure: (autoconf-2.59)

2010-12-10  Jan Nijtmans  <nijtmans@users.sf.net>

	* win/tcl.m4:               Fix manifest-generation for 64-bit gcc (mingw-w64)
	* win/configure:            (autoconf-2.59)

2010-12-06  Jan Nijtmans  <nijtmans@users.sf.net>

	* generic/tkSelect.c:     [Bug 3129527]: Fix buffer overflow w/ GCC 4.5 and
	* generic/tkTextDisp.c    -D_FORTIFY_SOURCE=2
	* unix/tkUnixWm.c
	* win/tkWinWm.c

2010-12-05  Jan Nijtmans  <nijtmans@users.sf.net>

	* unix/tcl.m4:      [Patch #3116490] cross-compile support for unix
	* unix/configure    (autoconf-2.59)

2010-12-03  Jan Nijtmans  <nijtmans@users.sf.net>

	* win/tcl.m4           [Patch #3116490] cross-compile Tcl mingw32 on unix
	* win/configure        This makes it possible to cross-compile Tcl/Tk for
	Windows (either 32-bit or 64-bit) out-of-the-box on UNIX, using mingw-w64
	build tools.

2010-12-02  Donal K. Fellows  <dkf@users.sf.net>

	* generic/tkInt.decls (TkDrawAngledTextLayout,TkDrawAngledChars,...):
	Expose angled text API for Emiliano Gavilan. Still only in internal
	stub table.

2010-11-29  Jan Nijtmans  <nijtmans@users.sf.net>

	* generic/tkAtom.c:    Fix various 64-bit gcc(-4.5.2) warnings: cast
	* generic/tkSelect.c:  from pointer to integer of different size.
	* win/stubs.c:
	* win/tkWinButton.c:
	* win/tkWinColor.c:
	* win/tkWinPixmap.c:
	* win/tkWinScrlbr.c:
	* win/tkWinWindow.c:
	* win/tkWinWm.c:
	* win/ttkWinMonitor.c:
	* win/tkWin32Dll.c:   Make assembler code compile in Win64 with gcc.

2010-11-24  Jan Nijtmans  <nijtmans@users.sf.net>

	* win/tkWinDialog.c:  [Bug 3071836]: Crash/Tcl_Panic on WinXP saving
	* win/tkWinInit.c:    file to C:\, and rewrite TkpDisplayWarning not
	to use any Tcl functions any more. This allows TkpDisplayWarning to be
	used as panic proc.
	* win/winMain.c:      Use TkpDisplayWarning as panic proc on Windows.
	* generic/tkMain.c:   Remove unused strrchr, combine outChannel and
	errChannel variables to a single variable.

2010-11-19  Jan Nijtmans  <nijtmans@users.sf.net>

	* generic/tkCanv*.c:         Revise Tcl_Panic() calls ending with a
	* generic/tkGeomerty.c:      newline removing the newline, because
	* generic/tkImgPhInstance.c: Tcl_Panic() outputs a final newline
	* generic/tkMenu.c:	     already.
	* generic/tkRectOval.c:
	* generic/tkTextBTree.c:
	* generic/tkWindow.c:
	* unix/tkUnixRFont.c:
	* win/tkWinColor.c:
	* win/tkWinDraw.c:
	* win/tkWinMenu.c:

2010-11-18  Jan Nijtmans  <nijtmans@users.sf.net>

	* win/winMain.c:   [FRQ 491789]: "setargv() doesn't support a unicode
	cmdline" now implemented for cygwin and mingw32 too.
	* win/configure.in:	Allow cross-compilation by default.
	* win/configure    (regenerated)

2010-11-17  Jan Nijtmans  <nijtmans@users.sf.net>

	* win/tcl.m4:      [FRQ 491789]: "setargv() doesn't support a unicode
	cmdline" now implemented for mingw-w64
	* win/configure    (regenerated)
	* win/winMain.c    Workaround for bug in some versions of mingw-w64

2010-11-16  Jan Nijtmans  <nijtmans@users.sf.net>

	* win/winMain.c    Bring compilation under mingw-w64 a bit closer
	* win/tcl.m4       to reality. See for what's missing:
	    https://sourceforge.net/apps/trac/mingw-w64/wiki/Unicode%20apps
	* win/configure:   (re-generated)
	* win/tkWinPort.h: [Bug 3110161]: Extensions using TCHAR don't compile
	on VS2005 SP1

2010-11-10  Andreas Kupries  <andreask@activestate.com>

	* changes:	Updates for 8.6b2 release.

2010-11-06  Jan Nijtmans  <nijtmans@users.sf.net>

	* library/msgs/*.msg:	Update NL catalog. For other languages,
	sorting and fix some locations of "&".

2010-11-05  Jan Nijtmans  <nijtmans@users.sf.net>

	* library/demos/widget: Use unicode copyright sign, instead of
	* library/demos/en.msg: depending on translation.
	* library/demos/nl.msg:
	* generic/tkMain.c:    Sync TK_ASCII_MAIN usage with tclMain.c

2010-11-04  Don Porter  <dgp@users.sourceforge.net>

	* changes:	Updates for 8.6b2 release.

2010-11-03  Jan Nijtmans  <nijtmans@users.sf.net>

	* win/tkWinClipboard.c: [FRQ 2965056]: Windows build with
	* win/tkWinDialog.c:     -DUNICODE
	* win/tkWinMenu.c:

2010-10-11  Jan Nijtmans  <nijtmans@users.sf.net>

	* generic/tkDecls.h:  [FRQ 491789]: "setargv() doesn't support a
	* doc/Tk_Main.3:      unicode cmdline" implemented for Tk on MSVC++
	* win/Makefile.in:
	* win/makefile.vc:
	* win/winMain.c:
	* win/rules.vc:       Update for VS10

2010-10-11  Joe English  <jenglish@users.sourceforge.net>

	* generic/ttk/ttkTreeview.c: [Bug 3085489]: Fix crash in 'tag add' /
	'tag remove' commands when no -tags specified.

2010-10-11  Jan Nijtmans  <nijtmans@users.sf.net>

	* win/tkWinMenu.c:    [FRQ 2965056]: Windows build with -DUNICODE
	* win/tkWinWm.c:
	* win/tcl.m4:         Add netapi32 to the link line, so we no longer
	* win/makefile.vc:    have to use LoadLibrary to access those
	* win/configure:      functions.

2010-10-06  Jan Nijtmans  <nijtmans@users.sf.net>

	* win/tkWinClipboard.c: [FRQ 2965056]: Windows build with
	* win/tkWinColor.c:     -DUNICODE
	* win/tkWinCursor.c:
	* win/tkWinFont.c:
	* win/tkWinTest.c:
	* win/tkWinMenu.c:
	* win/tkWinPixmap.c:
	* win/tkWinX.c:         Eliminate isWinNT variable
	* win/Makefile.in (genstubs): Generate ttk files as well.

2010-10-06  Donal K. Fellows  <dkf@users.sf.net>

	* win/Makefile.in (genstubs): [Tcl Bug 3082049]: Typo.

2010-10-05  Jan Nijtmans  <nijtmans@users.sf.net>

	* generic/tkWinX.c: [Bug 3080953]: Malformed Unicode characters in %A
	substitution Problem was in the static function GetTranslatedKey().

2010-10-01  Donal K. Fellows  <dkf@users.sf.net>

	* generic/tkImgPhoto.c (Tk_PhotoPutBlock, Tk_PhotoPutZoomedBlock):
	[Bug 3078902]: Ensure that zero-dimensioned data blocks cause no
	changes at all instead of causing a hang.

2010-09-29  Jan Nijtmans  <nijtmans@users.sf.net>

	* unix/tcl.m4:         Sync with Tcl version
	* unix/configure:      Re-generate with autoconf-2.59
	* win/configure:
	* generic/tkMain.c     Make compilable with -DUNICODE as well

2010-09-28  Jan Nijtmans  <nijtmans@users.sf.net>

	* win/tkWinSend.c: [Bug 3076671]: CVS HEAD Tk build fails on win32
	with msys/mingw. Make it compile on older mingw as well.
	* generic/tk.decls:   Add explicit scspec "EXTERN", as in Tcl
	* generic/tkInt.decls:
	* generic/tkStubInit.c: Don't let Tk_MainEx macro disturb compilation

2010-09-23  Jan Nijtmans  <nijtmans@users.sf.net>

	* win/tcl.m4:            Add -Wdeclaration-after-statement
	* win/configure:         (regenerated)
	* win/tkWinX.c:          Make compilable with -DUNICODE.
	* win/winMain.c:
	* unix/tkAppInit.c:      Many clean-ups in comments, so all
	(tcl|tk)AppInit.c variants use the same style.
	* generic/ttk/ttkGenStubs.tcl: Dummy genStubs::export (from
	genStubs.tcl)

2010-09-20  Jan Nijtmans  <nijtmans@users.sf.net>

	* generic/ttk/ttkGenStubs.tcl: Clean-up, port all genStubs.tcl changes
	* generic/ttk/ttk.decls:    from Tcl to ttkGenStubs.tcl as well (no
	* generic/tk.decls:         change in any output files). This brings
	* generic/tkInt.decls:      all *.decls in the same form as tcl.decls

2010-09-16  Jeff Hobbs  <jeffh@ActiveState.com>

	* win/tkWinX.c (_WIN32_IE): update to IE5.5 base expectation

2010-09-14  Jan Nijtmans  <nijtmans@users.sf.net>

	* win/rules.vc       [FRQ 2965056]: Windows build with -DUNICODE
	* win/Makefile.in

2010-09-13  Jan Nijtmans  <nijtmans@users.sf.net>

	* win/tkWin.h          Move definitions of WINVER/_WIN32_WINNT
	* win/tkWinDialog.h    to one place, now that we only support
	* win/tkWinMenu.c      Win2000+
	* win/tkWinX.c

2010-09-10  Jan Nijtmans  <nijtmans@users.sf.net>

	* win/tkWinEmbed.c:     Make compilable with -DUNICODE
	* win/tkWinClipboard.c: Mark those files as not compilable with
	* win/tkWinColor.c:     -DUNICODE, so add a TODO.
	* win/tkWinCursor.c:
	* win/tkWinDialog.c:
	* win/tkWinFont.c:
	* win/tkWinMenu.c:
	* win/tkWinPixmap.c:
	* win/tkWinTest.c:
	* win/tkWinWm.c:
	* win/tkWinX.c:
	* win/winMain.c:
	* win/tkWinPort.h:  mingw/cygwin fixes: <tchar.h> should always
	be included here.

2010-09-09  Jan Nijtmans  <nijtmans@users.sf.net>

	* win/rules.vc:   (sync with tcl version)
	* win/makefile.vc: mingw should always link with -ladvapi32
	* win/tcl.m4:
	* win/configure:   (regenerated)
	* win/tkWinInt.h:  Remove ascii variant of tkWinPocs table,
	* win/tkWinX.c:    it is no longer necessary.
	* win/tkWinTest.c:

2010-09-08  Joe English  <jenglish@users.sourceforge.net>

	* generic/ttk/ttkTreeview.c (TreeviewSeeCommand): [Bug 2829363]:
	Schedule redisplay if [$tv see] opens any items.

2010-09-05  Donal K. Fellows  <dkf@users.sf.net>

	* library/bgerror.tcl: [Bugs 3046742,3046750]: Improve keybindings for
	the background error dialog, and allow the use of the window manager
	controls for closing it (where supported). The Escape key now causes
	all remaining background error messages in the queue to be dropped.

2010-09-02  Joe English  <jenglish@users.sourceforge.net>

        * library/ttk/winTheme.tcl, library/ttk/xpTheme.tcl,
	* library/ttk/vistaTheme.tcl: [Bug 3057573]: Specify disabled combobox
	text foreground color.

2010-08-31  Andreas Kupries  <andreask@activestate.com>

	* win/tcl.m4: Applied patch by Jeff fixing issues with the manifest
	handling on Win64.
	* win/configure: Regenerated.

2010-08-26  Jeff Hobbs  <jeffh@ActiveState.com>

	* unix/Makefile.in: Add valgrind target
	* unix/configure, unix/tcl.m4: [Bug 1230554]: SHLIB_LD_LIBS='${LIBS}'
	for OSF1-V*. Add /usr/lib64 to set of auto-search dirs.
	(SC_PATH_X): Correct syntax error when xincludes not found.

	* win/Makefile.in (VC_MANIFEST_EMBED_DLL VC_MANIFEST_EMBED_EXE):
	* win/configure, win/configure.in, win/tcl.m4: SC_EMBED_MANIFEST macro
	and --enable-embedded-manifest configure arg added to support manifest
	embedding where we know the magic. Help prevents DLL hell with MSVC8+.

	* generic/tkText.c (DumpLine): [Bug 3053347]: Replace segPtr->size
	with currentSize throughout, but particularly in if lineChanged block
	where segPtr may no longer be valid.

2010-08-21  Jan Nijtmans  <nijtmans@users.sf.net>

	* generic/tk*Decls.h:   (regenerated with modified genStubs.tcl)
	* generic/tk*StubInit.c

2010-08-18  Jan Nijtmans  <nijtmans@users.sf.net>

	* generic/ttk/ttkGenStubs.tcl: [Patch 3034251]: partly: remove some
	more unneeded ifdeffery, as in tcl/tools/genStubs.tcl.
	* generic/tk.h:     Move USE_OLD_IMAGE support after tkDecls.h
	* generic/*Decls.h  (regenerated)
	* generic/ttk/ttkDecls.h

2010-08-11  Jeff Hobbs  <jeffh@ActiveState.com>

	* win/Makefile.in (%.${OBJEXT}): Better implicit rules support

	* unix/configure: regen with ac-2.59
	* unix/configure.in, unix/Makefile.in:
	* unix/tcl.m4 (AIX): Remove the need for ldAIX, replace with
	-bexpall/-brtl.  Remove TK_EXP_FILE (export file) and other baggage
	that went with it.  Remove pre-4 AIX build support.

2010-08-11  Don Porter  <dgp@users.sourceforge.net>

	* changes:	Updates for 8.6b2 release.

2010-08-04  Jeff Hobbs  <jeffh@ActiveState.com>

	* license.terms: fix DFARs note for number-adjusted rights clause

2010-08-03  Jeff Hobbs  <jeffh@ActiveState.com>

	* library/button.tcl (::tk::CheckEnter): [AS Bug#87409]: Use uplevel
	set instead of set :: to work with other var resolvers (itcl).

2010-07-19  Donal K. Fellows  <dkf@users.sf.net>

	* generic/tkImgGIF.c (StringWriteGIF): Added ability to write a GIF to
	a string (as a byte array, of course) following comments on c.l.t by
	Aric Bills. Also improved readability of some of the function and
	field names in this file.

2010-07-16  Jan Nijtmans  <nijtmans@users.sf.net>

	* generic/tkDecls.h: [Tcl Bug 3029891]: Functions that don't belong in
	the stub table (Tk part, not really removed from the stub table, just
	disabled)
	* generic/tkMain.c:  [Bug 3027438]: Tk_Main calls Tcl_CreateInterp
	* generic/tk.h:      before Tcl_FindExecutable

2010-07-06  Andreas Kupries  <andreask@activestate.com>

	* doc/text.n: Fixed minor typo in the description of 'text delete', as
	reported by <eee@users.sf.net> on the chat.

2010-07-01  Jan Nijtmans  <nijtmans@users.sf.net>

	* win/rules.vc:  [Bug 3020677]: wish can't link reg1.2

2010-06-22  Anton Kovalenko  <a_kovalenko@users.sf.net>

	* generic/tkPlace.c: [Patch 3019624]: modify "place" command, making
	it get main window through ClientData (like grid or pack do), instead
	of calling Tk_MainWindow(interp).
	* generic/tkWindow.c: modify "place" entry in commands[], turn on
	passMainWindow flag.

2010-06-22  Jan Nijtmans  <nijtmans@users.sf.net>

	* generic/ttk/ttkGenStubs.tcl: [Bug 3019363]: "make genstubs" failure
	* generic/ttk/ttkDecls.h:      (regenerated)
	* generic/ttk/ttkTheme.c:      Unnecessary type cast

2010-06-21  Jan Nijtmans  <nijtmans@users.sf.net>

	* generic/tkInt.decls: [Patch 2999889]: TkCopyAndGlobalEval obsolete
	* generic/tkIntDecls.h
	* generic/tkBind.c
	* generic/tkStubInit.c

2010-06-19  Joe English  <jenglish@users.sourceforge.net>

	* win/tkWinScrlbr.c, carbon/tkMacOSXScrlbr.c: Replace binding
	procedures with ordinary event handlers [Patch 3009998].
	* generic/tkBind.c, generic/tk.h, generic/tkInt.h,
	* generic/tkInt.decls: Simplifications enabled by previous change:
	TkCreateBindingProcedure() and associated machinery no longer needed;
	TkBindDeadWindow() no longer needed; TK_DEFER_MODAL_LOOP and
	associated machinery no longer needed.
	* generic/tkTest.c, tests/bind.test: Tests related to C binding
	procedures no longer needed.
	* generic/tkWindow.c: TkBindDeadWindow() no longer needed.
	* generic/tkIntDecls.h, generic/tkStubInit.c: Regenerated.

2010-06-15  Joe English  <jenglish@users.sourceforge.net>

	* library/ttk/ttk.tcl: Bump dummy [package ifneeded tile] version to
	0.8.6; see [Bug 3016598].

2010-06-15  Donal K. Fellows  <dkf@users.sf.net>

	* library/text.tcl (TextCursorInSelection): [Patch 2585265]: Make it
	so that pressing delete or backspace when the primary selection does
	not include the insertion cursor does not cause the deletion of the
	inserted text.

2010-06-15  Jan Nijtmans  <nijtmans@users.sf.net>

	* generic/tkCanvArc.c:	Eliminate many unnecessary (ClientData) type
	* generic/tkCanvas.c:	casts.
	* generic/tkCanvBmap.c:
	* generic/tkCanvImg.c:
	* generic/tkCanvLine.c:
	* generic/tkCanvPoly.c:
	* generic/tkCanvTest.c:
	* generic/tkCanvWind.c:
	* generic/tkRectOval.c:
	* generic/tkScrollbar.c:
	* generic/tkStyle.c:
	* generic/tkTest.c:
	* unix/tkUnixEmbed.c:
	* unix/tkUnixEvent.c:
	* unix/tkUnixScale.c:
	* unix/tkUnixScrlbr.c:
	* unix/tkUnixSelect.c:
	* unix/tkUnixWm.c:
	* carbon/tkMacOSXDialog.c: Terminate TkEnsemble definition with NULL
	* macosx/tkMacOSXDialog.c:

2010-05-31  Joe English <jenglish@users.sourceforge.net>

	* generic/tkBind.c (Tk_CreateBinding): [Bug 3006842]: Silently ignore
	empty scripts.

2010-05-27  Joe English <jenglish@users.sourceforge.net>

	* generic/ttk/ttkTreeview.c, tests/ttk/treeview.test:
	[$tv tag bind $tag <...> {}] now removes binding completely.
	Fixes [Bug 3006842] (although there's still a problem somewhere
	in Tk_CreateBinding()).

2010-05-26  Jan Nijtmans  <nijtmans@users.sf.net>

	* tests/wm.test: Fix 3 tests on Ubuntu 10.4, two of them timing
	dependent, one wm-dependent.
	* generic/tkText.c:	Fix some gcc strict-aliasing warnings,
	* unix/tkUnixFont.c:	discovered with "-Wstrict-aliasing=2"
	* unix/tkUnixSelect.c:

2010-05-20  Donal K. Fellows  <dkf@users.sf.net>

	* win/tkWinX.c (HandleIMEComposition): [Bug 2992129]: Ensure that all
	places that generate key events zero them out first; Tk relies on that
	being true for the generic parts of the fix for Bug 1924761.

2010-05-17  Jan Nijtmans  <nijtmans@users.sf.net>

	* win/tkWinDialog.c: Fix [Bug 3002230]: tk_chooseDirectory returns
	garbage on cancel

2010-05-17  Joe English  <jenglish@users.sourceforge.net>

	* generic/tkBind.c: Revert [Patch 2999920], as it entails an
	incompatible change to the C API is and is the cause of [Bug 3002768].

2010-05-17  Jan Nijtmans  <nijtmans@users.sf.net>

	* generic/tkBind.c: [Patch 2999920]: Optimize Internal Virtual event
	string operations.
	* win/tkWinDialog.c: [Bug 2987995]: Tk_getOpenFile returns garbage
	under described circumstances

2010-05-11  Jan Nijtmans  <nijtmans@users.sf.net>

	* doc/RestrictEv.3:  Consistent use of variable names in RestrictEvent
	* generic/tkGrab.c:  API documentation and implementation: Use 'prev'
	* unix/tkUnixDraw.c: instead of 'old', and 'arg' instead of
	* unix/tkUnixSend.c: 'clientData' everywhere, just as in tkEvent.c.
	* unix/tkUnixWm.c

2010-05-10  Jan Nijtmans  <nijtmans@users.sf.net>

	* doc/BindTable.3:     Bring in line with actual implementation.
	* generic/tk.decls:    Change Tk_CreateBinding param name, as in doc
	* generic/tkInt.decls: CONSTify TkCopyAndGlobalEval,
	* generic/tkBind.c:    TkpSetMainMenubar, TkpMenuNotifyToplevelCreate,
	* generic/tkMenu.c:    and TkSetWindowMenuBar
	* generic/tkDecls.h:    (regenerated)
	* generic/tkIntDecls.h: (regenerated)
	* carbon/tkMacOSXMenu.c:
	* macosx/tkMacOSXMenu.c:
	* unix/tkUnixMenu.c:
	* win/tkWinMenu.c:

2010-05-03  Don Porter  <dgp@users.sourceforge.net>

	* generic/tk.h:		Bump patchlevel to 8.6b1.2 to distinguish
	* library/tk.tcl:	CVS snapshots from earlier snapshots as well
	* unix/configure.in:	as the 8.6b1 and 8.6b2 releases.
	* win/configure.in:

	* unix/configure:	autoconf-2.59
	* win/configure:

2010-05-03  Donal K. Fellows  <dkf@users.sf.net>

	* library/button.tcl (CheckInvoke, CheckEnter): [Patch 1530276 redux]:
	Apply a bit more care to ensure that things continue to work correctly
	even when there is no -selectcolor defined.

2010-04-29  Jan Nijtmans  <nijtmans@users.sf.net>

	* win/tkWin.h:		Unnecessary TCL_STORAGE_CLASS re-definition
	* win/tkWinInt.h:	Make various functions MODULE_SCOPE
	* win/tkWinButton.c:	TCHAR-related fixes, making al those
	* win/tkWinFont.c:	files compile fine when TCHAR != char.
	* win/tkWinScrlbr.c:
	* win/tkWinWindow.c:
	* win/tkWinWm.c:
	* win/tkWinX.c:
	* win/ttkWinMonitor.c:
	* win/ttkWinXPTheme.c:

2010-04-25  Donal K. Fellows  <dkf@users.sf.net>

	* generic/tkImgPNG.c (ReadIDAT, DecodePNG): Move the check for overall
	termination of the compressed stream until after the final IDAT has
	been read, so that multi-segment images will work right. Reported by
	Andy Goth on the Wiki.

2010-04-23  Jan Nijtmans  <nijtmans@users.sf.net>

	* generic/tkImgGIF.c:  Formatting
	* generic/tkListbox.c: fix typo;
	* generic/tkTrig.c:    fix typo;
	* generic/tkInt.h:     fix typo; remove not existing tkDisplayList;
	* generic/*.h:         Useless re-definitions of TCL_STORAGE_CLASS

2010-04-20  Jan Nijtmans  <nijtmans@users.sf.net>

	* generic/tkPort.h:         Make sure that tkWinPort.h is always
	* generic/tkIntXlibDecls.h: included before tcl.h, otherwise the
	* win/tkWinPort.h:          fallback for TCHAR might go off before the
				    inclusion of <tchar.h>
	* win/tkWinDialog.c:        Define OPENFILENAME_SIZE_VERSION_400 if
				    needed.
	* compat/stdlib.h:          Include <tcl.h> only when not already
	* compat/unistd.h:	    done.
	* generic/tkInt.h:          tkPort.h already includes tk.h, which
				    includes tcl.h.
	* generic/tk3d.h:           Always use #include "tkInt.h", not
	* generic/tkColor.h:	    <tkInt.h>
	* xlib/xcolors.c:
	* xlib/xgc.c:

2010-04-19  Jan Nijtmans  <nijtmans@users.sf.net>

	* win/tkWinDialog.c: Fix [Bug 2987995]: Tk_GetOpenFile returns garbage
	under described circumstances.
	* win/tkWinDialog.c: [Patch 2898255]: Filenames limit with
	Tk_GetFileName().
	Assure modern style dialogs where available

2010-04-13  Jan Nijtmans  <nijtmans@users.sf.net>

	* win/tkWinPort.h     Fix [Patch 2986105]: conditionally defining
	strcasecmp/strncasecmp

2010-04-12  Donal K. Fellows  <dkf@users.sf.net>

	* generic/tkImgPNG.c (WriteIDAT): [Bug 2984787]: Use the correct
	flushing semantics when handling the last data from the image. Without
	this, many PNG readers (notably including Firefox) refuse to show the
	image and instead complain about errors.
	(ReadIDAT): Added sanity checks to ensure that when we've got bad data
	of the sorts of forms we were previously generating, we detect it and
	error out rather than silently failing.
	(WriteExtraChunks): New function to write in some basic metadata.

2010-04-09  Jan Nijtmans  <nijtmans@users.sf.net>

	* doc/photo.n:    Follow-up to [Bug 2983824]: update doc.

2010-04-09  Donal K. Fellows  <dkf@users.sf.net>

	* generic/tkImgPhoto.c (ImgPhotoCmd): [Bug 2983824]: Use the file
	extension to guess the output format to use if one isn't specified.

2010-04-08  Jan Nijtmans  <nijtmans@users.sf.net>

	* win/tkWinPort.h:    Add <wchar.h> to tkWinPort.h, and
	* win/tkWinSend.c:    remove some earlier CYGWIN-related
	* win/tkWinSendCom.c: hacks which are no longer necessary.

2010-04-06  Jan Nijtmans  <nijtmans@users.sf.net>

	* win/tcl.m4:         Sync with Tcl version
	* unix/tcl.m4:
	* win/configure:      (regenerate with autoconf-2.59)
	* unix/configure:     [Bug 2982540]: configure and install* script
			      files should always have LF

2010-03-29  Jan Nijtmans  <nijtmans@users.sf.net>

	* unix/tcl.m4:            Only test for -visibility=hidden with gcc
	                          (Second remark in [Bug 2976508])
	* unix/configure:         regen

2010-03-29  Donal K. Fellows  <dkf@users.sf.net>

	* unix/tkUnixRFont.c (GetFont): [Bug 2978410]: Do not use non-constant
	initializers for structures, since HP-UX cc doesn't like it.

2010-03-28  Joe English  <jenglish@users.sourceforge.net>

	* generic/ttk/ttkTagSet.c, generic/ttk/ttkTheme.c,
	* generic/ttk/ttkTheme.h, generic/ttk/ttkTreeview.c,
	* generic/ttk/ttkWidget.h, doc/ttk_treeview.n,
	* tests/ttk/treetags.test: ttk::treeview widget: add 'tag names',
	'tag add', and 'tag remove' methods.

2010-03-23  Donal K. Fellows  <dkf@users.sf.net>

	* unix/configure.in, unix/Makefile.in: [Bug 2965133]: Get rid of the
	spurious NONE and some pointless quotes that were causing problems
	with building Tk on OSX. Overall bug might not yet be solved.

2010-03-17  Donal K. Fellows  <dkf@users.sf.net>

	* library/entry.tcl:	 [Bug 2971663]: Make the <Up> and <Down> keys
	* library/ttk/entry.tcl: explicitly do nothing, since Tk-on-Cocoa will
	generate (invisible zero-width) characters for them otherwise. The
	explicitly empty bindings are harmless on other platforms.

2010-03-16  Jan Nijtmans  <nijtmans@users.sf.net>

	* unix/.cvsignore:	Ignore .a and .so

2010-03-12  Jan Nijtmans  <nijtmans@users.sf.net>

	* win/rules.vc:		Fix [Tcl Bug 2967340]: Static build failure
	* win/makefile.vc:
	* win/.cvsignore:

2010-03-12  Donal K. Fellows  <dkf@users.sf.net>

	* library/iconlist.tcl:		Factor out some of the machinery for
	* library/megawidget.tcl:	making a megawidget framework. Not a
					public API at the moment.

2010-03-11  Donal K. Fellows  <dkf@users.sf.net>

	* generic/tkText.c (DumpLine): [Bug 2968379]: When peers are about,
	there can be unnamed marks present during a dump. Ignore them as they
	will just be for the peers' insert and current marks, which aren't
	very important.
	(DumpLine): Removed lame reliance on the leading letters of the names
	of segment types. Entailed expanding the scope of the declarations of
	the types of embedded images and windows.

2010-03-08  Don Porter  <dgp@users.sourceforge.net>

	* generic/tkPlatDecls.h: [Bug 2965600]: Correct broken 2886635 fix.

2010-03-06  Pat Thoyts  <patthoyts@users.sourceforge.net>

	* library/menu.tcl: [Bug 2949774]: When using the non-ClickToFocus
	menu mode cascade menus should popdown once the pointer moves to
	another entry to be compatible with current X desktop usage.

2010-03-04  Jan Nijtmans  <nijtmans@users.sf.net>

	* unix/configure.in:    Don't use -fvisibility=hidden
	* unix/tcl.m4:          for cygwin.
	* win/tkWinTest.c:      Make tkTestWinProcs const

2010-03-04  Donal K. Fellows  <dkf@users.sf.net>

	* doc/clipboard.n: Added note about STRING vs. UTF8_STRING types.

2010-03-02  Jan Nijtmans  <nijtmans@users.sf.net>

	* unix/tcl.m4: [Tcl FRQ 2959069]: Support for -fvisibility=hidden
	* unix/configure:  (regenerated with autoconf-2.59)

2010-02-23  Jan Nijtmans  <nijtmans@users.sf.net>

	* unix/configure.in:    Use @EXEEXT@ in stead of @EXT_SUFFIX@
	* unix/tcl.m4:
	* unix/Makefile.in:     Use -DBUILD_tk
	* unix/configure:       (regenerated)
	* generic/tkConfig.c:   Make internal Tk_ObjCustomOption const
	* generic/tkPanedWindow.c:
	* generic/tkTest.c:
	* generic/tkText.c:

2010-02-21  Donal K. Fellows  <dkf@users.sf.net>

	* generic/tkText.c (TextEditCmd): [Bug 1799782]: Refix this, so that
	<<Modified>> events are issued when things change.

2010-02-20  Joe English  <jenglish@users.sourceforge.net>

	* generic/ttk/ttkTreeview.c: Cache the result of the last call to
	EndPosition() to avoid quadratic-time behavior in the common cases
	where the treeview is populated in depth-first or breadth-first
	order.

2010-02-19  Jan Nijtmans  <nijtmans@users.sf.net>

	* win/tkWinColor.c:	 remove unused "dataKey" variable

2010-02-19  Donal K. Fellows  <dkf@users.sf.net>

	* unix/configure.in, unix/Makefile.in: [Bug 2415437]: Corrections to
	allow installation of Tcl and Tk to different directories, especially
	when neither is a system standard location. Also [Tcl Bug 2307398].

	* unix/installManPage: [Tcl Bug 2954638]: Correct behaviour of manual
	page installer. Also added armouring to check that assumptions about
	the initial state are actually valid (e.g., look for existing input
	file).

2010-02-19  Stuart Cassoff  <stwo@users.sourceforge.net>

	* tcl.m4: Correct compiler/linker flags for threaded builds on
	OpenBSD.
	* configure: (regenerated).

2010-02-18  Jan Nijtmans  <nijtmans@users.sf.net>

	* generic/tkButton.h:	Put all Tk_OptionSpec for buttons and labels
	* generic/tkButton.c:	in const memory. With some changes to win32
	* win/tkWinButton.c:	and macosx, preventing direct writes to
	* unix/tkUnixPort.h:	read-only memory.
	* carbon/tkMacOSXPort.h:
	* macosx/tkMacOSXButton.c:

2010-02-17  Joe English  <jenglish@users.sourceforge.net>

	* generic/tkMenu.c: [Bug 2952745]: Defer TkMenuOptionTables cleanup to
	CallWhenDeleted() time, to ensure that the record doesn't get freed
	until after all widget instance commands have been deleted.

2010-02-17  Jan Nijtmans  <nijtmans@users.sf.net>

	* generic/tk.decls:	CONSTify everything related to Tk_ConfigSpec
	* generic/tk.h:
	* generic/tkCanvArc.c:	Many tables can now be put in const memory
	* generic/tkCanvas.c:
	* generic/tkCanvBmap.c:
	* generic/tkCanvImg.c:
	* generic/tkCanvLine.c:
	* generic/tkCanvPoly.c:
	* generic/tkCanvPs.c:
	* generic/tkCanvText.c:
	* generic/tkCanvWind.c:
	* generic/tkImgBmap.c:
	* generic/tkImgPhoto.c:
	* generic/tkOldConfig.c:
	* generic/tkRectOval.c:
	* generic/tkScrollbar.c:
	* generic/tkScrollbar.h:
	* generic/tkDecls.h:	(regenerated)
	* doc/CanvTkwin.3:
	* doc/ConfigWidg.3:
	* doc/CrtItemType.3:
	* win/tkWinScrlbr.c:
	* carbon/tkMacOSXScrlbr.c:
	* macosx/tkMacOSXScrlbr.c:

2010-02-16  Jan Nijtmans  <nijtmans@users.sf.net>

	* generic/tkWindow.c:	Reverted rename from tkStubs to tkConstStubs
	* generic/tkStubInit.c: (regenerated)
	* generic/tkArgv.c:	make defaultTable const
	* generic/tkScrollbar.c:Store default for "-with" in static non-const
				space
	* win/tkWinInt.h:	Make tkWinProcs const, and 5 procs
	* win/tkWinX.c:		MODULE_SCOPE.
	* win/tkWinColor.c:	Make sysColors const.
	* win/tkWinKey.c:	Make keymap const.
	* win/tkWinScrlbr.c:	Simplify copying of "-with" default value.
	* unix/tkUnixWm.c:	Make TkSetTransientFor static.
	* tests/textImage.test: textImage-1.13 depends on hash-order

2010-02-12  Jan Nijtmans  <nijtmans@users.sf.net>

	* win/tcl.m4:		Use -pipe for gcc on win32
	* win/configure:	(mingw/cygwin) (regenerated)
	* unix/tkUnixColor.c:	Make sure that TkpCmapStressed is exported
	* generic/tkImgPhoto.c:	Clean up unused Tk_CreatePhotoOption
	* generic/tkBind.c:	Make more internal arrays "const"
	* generic/tkBusy.c:
	* generic/tkButton.c:
	* generic/tkEvent.c:
	* generic/tkGrab.c:
	* generic/tkImgBmap.c:
	* generic/tkObj.c:
	* generic/tkOption.c:
	* generic/tkPanedWindow.c:
	* generic/tkPointer.c:
	* generic/tkWindow.c:
	* generic/tkImgPhoto.c:	Eliminate never used Tk_CreatePhotoOption()

2010-02-05  Jan Nijtmans  <nijtmans@users.sf.net>

	* carbon/tkMacOSXDialog.c:  Make more internal tables "const"
	* macosx/tkMacOSXDialog.c:
	* unix/tkUnixButton.c:
	* unix/tkUnixWm.c:
	* win/tkWinDialog.c:
	* generic/tkWindow.c:
	* generic/tk*Decls.h:       (regenerated with new
	* generic/tkStubInit.c:     genStubs.tcl from Tcl)

2010-02-05  Joe English  <jenglish@users.sourceforge.net>

	* generic/ttk/*.[ch]: Revert contravariant const qualifiers added by
	the previous commit to keep codebase in sync with the Tile extension,
	which must remain 8.4 compatible.

2010-02-05  Jan Nijtmans  <nijtmans@users.sf.net>

	* generic/ttk/ttkGenStubs.tcl: Follow-up to [2010-01-29] commit:
	        prevent space within stub table function parameters if the
	        parameter type is a pointer. Make the various stub tables and
	        hook pointers const, just as Tcl and Tk.
	* generic/ttk/ttkDecls.h: (regenerated)
	* generic/ttk/ttkStubInit.c: (regenerated)
	* generic/ttk/ttk.decls:	Minor formatting
	* generic/ttk/ttkButton.c:	Make more internal tables "const"
	* generic/ttk/ttkDefaultTheme.c:
	* generic/ttk/ttkEntry.c:
	* generic/ttk/ttkImage.c:
	* generic/ttk/ttkInit.c:
	* generic/ttk/ttkLayout.c:
	* generic/ttk/ttkNotebook.c:
	* generic/ttk/ttkPanedWindow.c:
	* generic/ttk/ttkProgress.c:
	* generic/ttk/ttkStubLib.c:
	* generic/ttk/ttkTheme.c:
	* generic/ttk/ttkTreeview.c:
	* generic/ttk/ttkWidget.c:
	* generic/ttk/ttkWidget.h:

2010-01-31  Joe English  <jenglish@users.sourceforge.net>

	* generic/ttk/ttkTheme.h, generic/ttk/ttkWidget.h, generic/ttk/*.c:
	Change signature of widget subcommand procedures to match
	Tcl_ObjCmdProc. Merge now-redundant ensemble dispatch code.

2010-01-29  Jan Nijtmans  <nijtmans@users.sf.net>

	* generic/ttk/ttkGenStubs.tcl: No longer generate a space after "*"
	                        and immediately after a function name, so the
	                        format of function definitions in *Decls.h
	                        match all other *.h header files.
	* generic/ttk/ttkDecls.h: (re-generated)
	* generic/tk.decls:	Formatting
	* generic/tkDecls.h:	(re-generated)
	* generic/tkIntDecls.h:
	* generic/tkIntPlatDecls.h:
	* generic/tkIntXlibDecls.h:
	* generic/tkPlatDecls.h:
	* generic/tkBind.c:	Little simplification

2010-01-19  Jan Nijtmans  <nijtmans@users.sf.net>

	* generic/tkInt.h:           Don't depend on <stdio.h> from tcl.h any
	* generic/tkOldConfig.c:     more.
	* generic/ttk/ttkClamTheme.c:	 Fix more gcc warnings: missing
	* generic/ttk/ttkClassicTheme.c: initializer.
	* generic/ttk/ttkDefaultTheme.c:
	* generic/ttk/ttkElements.c:
	* generic/ttk/ttkEntry.c:
	* generic/ttk/ttkInit.c:
	* generic/ttk/ttkLabel.c:
	* generic/ttk/ttkNotebook.c:
	* generic/ttk/ttkPanedwindow.c:
	* generic/ttk/ttkSquare.c:
	* generic/ttk/ttkTreeview.c:
	* win/ttkWinTheme.c:
	* win/tkWinMenu.c:     Add missing #include <string.h>
	* win/tkWinPort.h:     Fix include files for CYGWIN
	* win/tkWinSend.c:
	* win/tkWinSendCom.c:
	* win/tkWinTest.c:     Fix gcc warning
	* win/winMain.c:       Eliminate use of __argc and __argv for CYGWIN
	* win/tcl.m4:          Make cygwin configuration error into
	* win/configure.in:    a warning: CYGWIN compilation works
	* win/configure:       although there still are test failures.

2010-01-19  Donal K. Fellows  <dkf@users.sf.net>

	* generic/tkCanvas.c (TagSearchScanExpr): [Bug 2931374]: Stop overflow
	of working buffer during construction of long tag expressions.

2010-01-19  Pat Thoyts  <patthoyts@users.sourceforge.net>

	* library/bgerror.tcl:  [TIP 359]: Extended Window Manager Hints
	* library/clrpick.tcl:  following the freedesktop.org specification
	* library/demos/widget: are now supported on X11 using a new
	* library/dialog.tcl:   wm attribute called '-type'
	* library/msgbox.tcl:   This feature is now used in the Tk library
	* library/tkfbox.tcl:   functions where appropriate.
	* library/ttk/combobox.tcl:
	* tests/unixWm.test:
	* tests/wm.test:
	* unix/tkUnixWm.c:

2010-01-18  Jan Nijtmans  <nijtmans@users.sf.net>

	* generic/tkCanvArc.c:	Fix more gcc warnings: missing initializer
	* generic/tkCanvBmap.c:
	* generic/tkCanvImg.c:
	* generic/tkCanvLine.c:
	* generic/tkCanvPoly.c:
	* generic/tkCanvPs.c:
	* generic/tkCanvText.c:
	* generic/tkCanvWind.c:
	* generic/tkCmds.c:
	* generic/tkImgBmap.c:
	* generic/tkImgGIF.c:
	* generic/tkImgPhoto.c:
	* generic/tkImgPNG.c:
	* generic/tkImgPPM.c:
	* generic/tkMenu.c:
	* generic/tkMenubutton.c:
	* generic/tkMessage.c:
	* generic/tkOldTest.c:
	* generic/tkPanedWindow.c:
	* generic/tkRectOval.c:
	* generic/tkScrollbar.c:
	* generic/tkSquare.c:
	* generic/tkTest.c:
	* generic/tkText.c:
	* generic/tkTextImage.c:
	* generic/tkTextTag.c:
	* generic/tkTextWind.c:
	* generic/tkTrig.c:
	* generic/tkCanvas.c:      [Patch 2932808]: Canvas items not updating
				   on widget state change.

2010-01-13  Jan Nijtmans  <nijtmans@users.sf.net>

	* generic/tkMenubutton.h:  Eliminate tkpMenubuttonClass
	* generic/tkButton.h       make tkpButtonProcs CONST
	* generic/tkBusy.c:        fix gcc warning: missing initializer
	* generic/tkButton.c
	* generic/tkCanvas.c
	* generic/tkConsole.c
	* generic/tkEntry.c
	* generic/tkFrame.c
	* generic/tkListbox.c
	* generic/tkMenu.c
	* generic/tkMenubutton.c
	* generic/tkMessage.c
	* generic/tkScale.c
	* generic/tkScrollbar.h
	* generic/tkText.c
	* generic/ttk/ttkWidget.c
	* carbon/tkMacOSXButton.c
	* carbon/tkMacOSXMenubutton.c
	* carbon/tkMacOSXScrlbr.c
	* macosx/tkMacOSXButton.c
	* macosx/tkMacOSXMenubutton.c
	* macosx/tkMacOSXScrlbr.c
	* unix/tkUnixButton.c
	* unix/tkUnixMenubu.c
	* unix/tkUnixScrolbr.c
	* win/tkWinButton.c
	* win/tkWinDialog.c
	* win/tkWinEmbed.c
	* win/tkWinFont.c
	* win/tkWinInit.c
	* win/tkWinKey.c
	* win/tkWinScrlbr.c
	* win/tkWinInt.h      Add SPI_SETKEYBOARDCUES definition, needed for
	                      original VC++ 6.0.

2010-01-10  Jan Nijtmans  <nijtmans@users.sf.net>

	* doc/SetClassProcs.3:  CONSTify Tk_SetClassProcs
	* generic/tk.decls
	* generic/tkInt.h
	* generic/tkWindow.c
	* generic/tkDecls.h:    (regenerated)
	* unix/tcl.m4           Sync with Tcl version
	* unix/configure        (regenerated)

2010-01-09  Pat Thoyts  <patthoyts@users.sourceforge.net>

	* doc/menu.n:           [TIP 360]: Remove special handling of
	* library/obsolete.tcl: the .help menu on X11.
	* unix/tkUnixMenu.c:

	* library/menu.tcl:	[TIP 360]: Make Tk menu activation
	* library/obsolete.tcl: follow mouse movements.

2010-01-08  Pat Thoyts  <patthoyts@users.sourceforge.net>

	* doc/photo.n: [Bug 2927569]: Multiple edits have peverted the
	original meaning of the phrase 'image file data' to reference
	a filename option that does not exist.

2010-01-07  Donal K. Fellows  <dkf@users.sf.net>

	* generic/tkTextDisp.c (AsyncUpdateLineMetrics): [Bug 2677890]: Fix
	odd text widget update problem that had scrollbars being unable to
	cover the whole widget. Fix is to reify the range to update sooner.

2010-01-06  Donal K. Fellows  <dkf@users.sf.net>

	* library/tk.tcl:		Centralize the definition of keys that
	* library/entry.tcl:		do common movement in entry and text
	* library/spinbox.tcl:		widgets. This is because they are
	* library/text.tcl:		subtlely different on the different
	* library/ttk/entry.tcl:	platforms. Lets Tk code work more
	* doc/event.n (PREDEFINED VIRTUAL EVENTS): correctly with platform
					conventions "out of the box".

	* generic/tkBind.c (HandleEventGenerate, DoWarp): [Bug 2926819]:
	* generic/tkInt.h (TkDisplay):			Factor out the pointer
	* generic/tkWindow.c (GetScreen):		warping code a bit
	* carbon/tkMacOSXMouseEvent.c (TkpWarpPointer): better and extend it
	* macosx/tkMacOSXMouseEvent.c (TkpWarpPointer): to work on OSX too.
	* unix/tkUnixEvent.c (TkpWarpPointer):
	* win/tkWinPointer.c (TkpWarpPointer):

	* unix/tkUnixWm.c (TkWmMapWindow): [Bug 1163496]: Allow windows to be
	* tests/wm.test (wm-transient-8.1): set to be transients for withdrawn
	masters correctly.

2010-01-05  Pat Thoyts  <patthoyts@users.sourceforge.net>

	* win/tkWinDialog.c: [Patch 2898255]: Enable unlimited multiple file
	selection from the open files dialog. (pawlak,fellows,thoyts)

2010-01-05  Donal K. Fellows  <dkf@users.sf.net>

	* generic/tkMenu.c (MenuWidgetObjCmd): [Bug 220950]: Do not delete
	menu entries if the first index to delete is explicitly after the last
	index of existing entries.

	* generic/tkFont.h (ROUND16): [Bug 2824916]: Use a correct rounding
	* unix/tkUnixFont.c (TkpDrawAngledChars):    macro for converting a
	* unix/tkUnixRFont.c (TkpDrawAngledChars):   double to a short. This
	* win/tkWinFont.c (GetScreenFont):	     stops a number of small
	visual artefacts from happening and reduces the effect of others. The
	ROUND16 macro is now shared across all the font code (though some
	platforms do not need it specially).

2010-01-04  Pat Thoyts  <patthoyts@users.sourceforge.net>

	* doc/TkInitStubs.3: [Bug 2192104]: Mention USE_TK_STUBS macro.
	* library/dialog.tcl: [Bug 2811266]: <Return> binding should invoke
	the button with the focus.
	* library/fontchooser.tcl: [Bug 2727476]: Fix default size of font
	chooser dialog and assigned minimum sizes for the lists.
	* library/console.tcl: [Bug 580361]: Fix console <<Cut>> binding.
	* library/console.tcl: Fix keyboard access to console menu.
	* library/demos/filebox.tcl: Make prettier using ttk.
	* library/demos/fontchoose.tcl: Fix display of demo code.
	* library/tk.tcl: Correctly handle quoted ampersands in AmpMenuArgs

2010-01-03  Donal K. Fellows  <dkf@users.sf.net>

	* unix/tcl.m4 (SC_CONFIG_CFLAGS): [Bug 1636685]: Use the configuration
	for modern FreeBSD suggested by the FreeBSD porter.

2010-01-03  Pat Thoyts  <patthoyts@users.sourceforge.net>

	* generic/tkMenu.h: [Patch 2848897]: Support the system keyboard
	* win/tkWinMenu.c:  cues option on Windows. This system parameter
	hides the underlines on menu items unless the keyboard is used to
	open the menu. (kovalenko, thoyts)

2010-01-03  Donal K. Fellows  <dkf@users.sf.net>

	* generic/tkFont.c (Tk_TextLayoutToPostscript):	Simplified the code to
	* generic/tkCanvPs.c (TkCanvPostscriptCmd):	generate the preamble
	* library/mkpsenc.tcl:				for PS generation and
	also simplify the code to output text following the observation that
	it effectively only produces ASCII anyway, even when it might have the
	option to do otherwise in theory.

2010-01-03  Pat Thoyts  <patthoyts@users.sourceforge.net>

	* library/tearoff.tcl: Tearoff menus should be transient and use the
	                       toolwindow style on Windows.
	* tests/menu.test: Menu tests using 'tkwait visibility' are unix only.

2010-01-02  Donal K. Fellows  <dkf@users.sf.net>

	* unix/tkUnixEvent.c (TransferXEventsToTcl): [Bug 1924761]: Use the
	new cache mechanism to force the extraction of the string of a key
	event from XIM at the right time rather than after queueing when it
	can be quashed by a race condition centered on the limited amount of
	state in some XIM implementations.

	* unix/tkUnixKey.c (TkpGetString): [Bug 1373712]: Cache the value that
	* generic/tkInt.h (TkKeyEvent):		will be substituted via %A so
	* generic/tkEvent.c (CleanUpTkEvent):	that we do not need to make it
	* doc/HandleEvent.3 (ARGUMENTS):	fresh each time, which causes
	* doc/QWinEvent.3 (ARGUMENTS):		trouble with some input
	* carbon/tkMacOSXKeyEvent.c (InitKeyEvent): methods. Also includes the
	* macosx/tkMacOSXKeyEvent.c (tkProcessKeyEvent): factoring out of some
	* win/tkWinX.c (GenerateXEvent):	code and update of
	documentation to describe the slightly increased constraints on
	how Tk_HandleEvent can be used.

2010-01-01  Donal K. Fellows  <dkf@users.sf.net>

	* unix/tkUnixEvent.c (TransferXEventsToTcl): [Bug 1924761]: Move the
	* generic/tkEvent.c (Tk_HandleEvent):	     passing of key events to
	XFilterEvent to the low level point where all other events are
	handled, where it should have been all along. This makes more input
	methods work, stops [event generate] from interfering with input
	methods, and allows the simplification of tkEvent.c by removing half
	of InvokeInputMethods and allowing the rest - which was not full input
	method handling - to be rolled back into Tk_HandleEvent. Introduces a
	small potential bug when a focus change and input method handling are
	too close together in the Tk event queue, but that should be less
	deadly to usability than the previous problems where input methods
	could fail completely or reorder key presses...

2009-12-30  Pat Thoyts  <patthoyts@users.sourceforge.net>

	* generic/tkMenu.c: [Patch 2879789]: Torn off menu items are only
	* tests/menu.tcl:   activated over a limited region of the window.
	Fixed to make the whole width of a menu item activate the entry.

2009-12-27  Pat Thoyts  <patthoyts@users.sourceforge.net>

	* win/tkWinMenu.c: [Bug 2879927]: Highlight for cascade items in
	torn-off menus is incorrect on Windows.

2009-12-25  Joe English  <jenglish@users.sourceforge.net>

	* library/ttk/utils.tcl, library/notebook.tcl: [Bugs 2917688,2546779]:
	Reworked ActivateTab focus selection logic.

2009-12-25  Donal K. Fellows  <dkf@users.sf.net>

	* doc/option.n: [Bug 2914943]: Correct the first example.
	Also define what the format of option patterns is; that's a much less
	commonly known fact than it used to be.

2009-12-22  Jan Nijtmans  <nijtmans@users.sf.net>

	* unix/tcl.m4:		Sync with current Tcl version.
	* unix/Makefile.in:	Use EXE_SUFFIX for Cygwin, and install
				libtk8.6.dll in bin directory.
	* unix/configure:	(regenerated)

2009-12-22  Joe English  <jenglish@users.sourceforge.net>

	* library/ttk/sizegrip.tcl: [Bug 2912356]: Patch to avoid bizarro
	behavior under compiz.

2009-12-20  Donal K. Fellows  <dkf@users.sf.net>

	* unix/tkUnixSend.c (ServerSecure): [Patch 2917663]: Better support
	for server-interpreted access control addreses.

2009-12-16  Jan Nijtmans  <nijtmans@users.sf.net>

	* generic/tkListbox.c:	Fix gcc warning: ignoring return value of
				"strtol", declared with attribute
				warn_unused_result.
	* unix/tkUnixEvent.c:   Fix gcc warning: dereferencing pointer
				"xgePtr" does break strict-aliasing rules.
	* generic/tkInt.decls:  CONSTify return values of TkKeysymToString,
	* generic/tkBind.c      TkFindStateString, TkpGetString, TkpGetChar,
	* generic/tkIntDecls.h  which are all not supposed to be modified by
	* generic/tkUtil.c      the caller. In tkUtil.c this gets rid of a
	* carbon/tkMacOSXKeyboard.c   dangerous type cast.
	* macosx/tkMacOSXKeyboard.c
	* unix/tkUnixKey.c
	* win/tkWinKey.c

2009-12-15  Don Porter  <dgp@users.sourceforge.net>

	* generic/tkConfig.c:	Added another dimension of refCounting to the
	* generic/tkInt.c:	"option" Tcl_ObjType to improve memory troubles
	* generic/tkObj.c:	detailed in [Bug 2492179].  Also removed
	registration of the "option" Tcl_ObjType.
	*** POTENTIAL INCOMPATIBILITY *** for callers of
	Tcl_GetObjType("option") which must now handle a NULL return.

2009-12-15  Donal K. Fellows  <dkf@users.sf.net>

	* library/demos/unicodeout.tcl (usePresentationFormsFor): Split out
	the code to decide whether to use presentation forms for clarity, and
	add some more languages (though only in natural uncomposed form for
	Devanagari script).

2009-12-14  Kevin B. Kenny  <kennykb@acm.org>

	* library/demos/unicodeout.tcl: Added code to check for right-to-left
	support on Windows and adjust Hebrew and Arabic character strings
	accordingly. Changed the Hebrew string to 'ktb ebryt' (ktav Ivrit,
	"Hebrew writing") to be consistent with at least the Greek and Russian
	strings. Thanks to Rodrigo Readi for calling the inconsistency to our
	attention.

2009-12-02  Jan Nijtmans  <nijtmans@users.sf.net>

	* win/tkInt.decls: [Bugs 220600, 220690]: Comment that TkWinChildProc
	is exported through the stubs table since 8.5.9

2009-12-11  Jan Nijtmans  <nijtmans@users.sf.net>

	* win/makefile.vc:	Fix dependancies on ${TKSTUBLIB} when
				TCL_USE_STATIC_PACKAGES is defined
	* generic/tkWindow.c:	Fix gcc warning, using gcc-4.3.4 on cygwin
				warning: array subscript has type 'char'

2009-12-11  Donal K. Fellows  <dkf@users.sf.net>

	* library/tk.tcl (::tk::ScreenChanged): [Bug 2912473]: Stop problems
	caused by display names with a double colon in.

2009-12-10  Donal K. Fellows  <dkf@users.sf.net>

	* library/demos/ttkscale.tcl: Added demo of [ttk::scale] widget.

2009-12-09  Donal K. Fellows  <dkf@users.sf.net>

	* generic/tkColor.c (Tk_GetColorByValue): [Bug 2911570]: Ensure that
	hash keys of color values are zeroed first, so that they hash properly
	on 64-bit systems (where X structures are not tightly packed).

	* unix/tkUnixWm.c (TkpMakeMenuWindow):	Improve the determining of what
	* generic/tkMenu.c (ConfigureMenu):	EWMH hint to use so that we
	distinguish between dropdown menus (children of menubars) and what are
	presumably popup menus.

2009-12-08  Pat Thoyts  <patthoyts@users.sourceforge.net>

	* unix/tkUnixWm.c: [Bug 2864685]: Apply suitable extended window
	manager hints to the menus so that modern unix window managers can use
	the correct animation modes.

2009-12-02  Jan Nijtmans  <nijtmans@users.sf.net>

	* win/configure:	(regenerated)
	* win/Makefile.in:	Use tktest86.dll for all tests.
	* win/tkWinInt.h:	Mark various functions MODULE_SCOPE
	* generic/tkInt.decls:	[Bugs 220600, 220690]: Make TkWinChildProc
				available in private stub table.
	* generic/tkIntPlatDecls.h: (regenerated)
	* generic/tkStubInit.c:	(regenerated)

2009-11-30  Jan Nijtmans  <nijtmans@users.sf.net>

	* win/Makefile.in: Better dependancies in case of static build.
	Generate tktest86.dll and tktest86.lib.

2009-11-29  Jan Nijtmans  <nijtmans@users.sf.net>

	* generic/tkInt.h:      Make all internal initialization
	* generic/tkTest.c:     routines MODULE_SCOPE
	* generic/tkOldTest.c:
	* generic/tkSquare.c:
	* carbon/tkMaxOSXTest.c:
	* macosx/tkMaxOSXTest.c:
	* win/tkWinTest.c:
	* win/tcl.m4:           (copied from Tcl 8.6)
	* win/configure:        (regenerated)

2009-11-25  Stuart Cassoff  <stwo@users.sf.net>

	* unix/tcl.m4:		[Patch 2892871]: Remove unneeded
				AC_STRUCT_TIMEZONE.
	* unix/configure:	Regenerated with autoconf-2.59.

2009-11-24  Donal K. Fellows  <dkf@users.sf.net>

	* unix/tkUnixWm.c (WmIconphotoCmd): [Bug 2902814]: Use the correct
	type for the array of data passed into X. It's wrong, but "right"
	because of a mistake in the X11 specification.

2009-11-23  Andreas Kupries  <andreask@activestate.com>

	* library/safetk.tcl (::safe::loadTk): [Bug 2902573]: Fixed access
	to the cleanupHook of the safe base. The code used the old
	internal commands which have been removed since 2009-11-05/06. See
	Tcl's ChangeLog.

2009-11-23  Donal K. Fellows  <dkf@users.sf.net>

	* unix/Makefile.in: Added .PHONY lines to stop make from getting
	confused when someone makes an error in a rule.

2009-11-22  Pat Thoyts  <patthoyts@users.sourceforge.net>

	* tests/winWm.test: [Bug 2899949]: Make sure the window is still
	* win/tkWinWm.c:    present when handling delayed activation.

	* win/Makefile.vc: Include tk stubs in the tktest link

2009-11-21  Donal K. Fellows  <dkf@users.sf.net>

	* generic/tkUtil.c: Remove some anachronistic techniques (pointless
	casts, mixed assignments and tests, etc.)

	* generic/tk3d.c, generic/tkBitmap.c, generic/tkColor.c:
	* generic/tkCursor.c, generic/tkFont.c, generic/tkTextIndex.c:
	[Tcl Bug 2857044]: Corrections following audit of Tcl_ObjType freeing
	practises; the typePtr field is now cleared when an object ceases to
	be of the type.

2009-11-19  Alexandre Ferrieux  <ferrieux@users.sourceforge.net>

	* generic/tkCanvas.c: [Bug 2899685]: Fix the redraw logic of [imove]

2009-11-19  Jan Nijtmans  <nijtmans@users.sf.net>

	* doc/GetHINSTANCE.3:	Fix mentioned header file
	* generic/tkTest.c:	Compile with Stubs
	* generic/tkOldTest.c
	* generic/tkSquare.c
	* win/tcl.m4:		Should have been checked in together with the
				2009-08-09 check in of "win/configure"
	* win/tkWinTest.c:	Don't access tkWinProcs from Tk dll any more
	* unix/tcl.m4:		[Patch 2883533]: tcl.m4 support for Haiku OS
	* unix/configure	(regenerated)
	* unix/Makefile.in:	Fix library order in X11_LIB_SWITCHES

2009-11-19  Donal K. Fellows  <dkf@users.sf.net>

	* generic/tkCanvLine.c (LineDeleteCoords): [Bug 2900121]: Get sense of
	test for drawing optimization correct.

2009-11-15  Donal K. Fellows  <dkf@users.sf.net>

	* doc/ttk_treeview.n (detach): Added note that the 'move' operation
	restores detached nodes.

2009-11-12  Joe English  <jenglish@users.sourceforge.net>

	* library/ttk/button.tcl, library/ttk/combobox.tcl,
	* library/ttk/notebook.tcl, library/ttk/treeview.tcl:
	[update] hygiene.

	+ Where possible, replace [a; update; b] with [a ; after 0 b].
	+ Where not possible, use [update idletasks] instead of full [update].
	+ Use [after 0] in favor of [after idle] for delayed work, to reduce
	likelihood of reentrancy issues in [update idletasks].

2009-11-11  Don Porter  <dgp@users.sourceforge.net>

	* generic/tkPlatDecls.h:	[Bug 2886635]: Restore C++
	friendliness to the tkPlatDecls.h header file, which we insist
	extensions #include to gain access to the Tk_*HWND*() routines.

2009-11-10  Andreas Kupries  <andreask@activestate.com>

	* unix/Makefile.in: Partially reverted Don Porter's 2009-10-20 commit.
	The OSX Cocoa code branch still needs tclInt.h and the internal
	headers, thus the TCL_PLATFORM directory. See tclMacOSXNotify.c for
	example.

2009-11-09  Donal K. Fellows  <dkf@users.sf.net>

	* generic/tkFileFilter.c (TkFreeFileFilters): Simplify the code in
	this file by consolidating the deletion code together into a single
	function rather than scattering it over four.

2009-11-01  Joe Mistachkin  <joe@mistachkin.com>

	* win/tkWinButton.c: [Bug 1739613]: The default width being stored
	in TSD cannot be put into the process-wide options table.  This fix
	allocates storage for the default width from the heap and frees it
	using an exit handler.

2009-11-01  Joe Mistachkin  <joe@mistachkin.com>

	* doc/loadTk.n: Minor fix for htmlhelp target.

2009-11-01  Joe English  <jenglish@users.sourceforge.net>

	* generic/ttk/ttkWidget.c, doc/ttk_widget.n: Uniform, extensible
	syntax for [$w identify] methods: [$w identify $component $x $y].  All
	ttk::* widgets support [$w identify element $x $y]; widgets with other
	identifiable parts may have additional subcommands.
	* generic/ttk/ttkNotebook.c, doc/ttk_notebook.n: Notebook widgets
	support [$nb identify tab].
	* generic/ttk/ttkPanedwindow.c, doc/ttk_panedwindow.n: Panedwindow
	widgets support [$w identify sash].  Older 2-argument form [$w
	identify $x $y] still supported, though it does different things
	depending on the widget.

2009-10-29  Pat Thoyts  <patthoyts@users.sourceforge.net>

	* win/tkWinFont.c: [Bug 1825353]: This patch reverts a previous
	attempt to fix tiny fonts on Russian Windows. It fixes the issue by
	requesting a suitable fixed font instead of decoding the system stock
	font.

2009-10-26  Don Porter  <dgp@users.sourceforge.net>

	* unix/Makefile.in:	Remove $(PACKAGE).* and prototype from the
	`make distclean` target.  Completes 2009-10-20 commit.

2009-10-25  Donal K. Fellows  <dkf@users.sf.net>

	* unix/tkUnixColor.c (TkpGetColor): [Bug 2809525]: Impose a maximum
	X11 color name length so that it becomes impossible to blow things up
	that way.

	* library/text.tcl: [Bug 1854913]: Stop <Delete> actions from ever
	deleting backwards, even when the insertion cursor is "at the end" of
	the text widget.

2009-10-24  Donal K. Fellows  <dkf@users.sf.net>

	* library/button.tcl, unix/tkUnixButton.c (TkpDisplayButton):
	[Patch 1530276]: Make -selectcolor handling work better for both
	checkbuttons and radiobuttons when they don't have indicators.

2009-10-22  Donal K. Fellows  <dkf@users.sf.net>

	* generic/tkText.c (CreateWidget, TextEditUndo, TextEditRedo)
	(TextEditCmd, UpdateDirtyFlag):
	* generic/tkText.h: [Patch 1469210]: Corrected handling of marking as
	dirty when inserting after an undo from a non-dirty state.

	* win/tkWinDialog.c (GetFileNameA): Make the handling of the filter
	index the same as in GetFileNameW.

	* library/tkfbox.tcl (::tk::dialog::file::, Done):
	* library/xmfbox.tcl (MotifFDialog_FileTypes)
	(MotifFDialog_ActivateSEnt):
	* macosx/tkMacOSXDialog.c (Tk_GetOpenFileObjCmd):
	* win/tkWinDialog.c (GetFileNameW, GetFileNameA):
	* doc/getOpenFile.n: [Patch 2168768]: Corrected handling of the
	-typevariable option to be consistently global; it's the only way it
	can work even close to the same on all platforms.

	* macosx/ttkMacOSXTheme.c (RangeToFactor): [Bug 2883712]: Factor out
	some common code and make sure that it is 64-bit correct.

2009-10-21  Jan Nijtmans  <nijtmans@users.sf.net>

	* win/Makefile.in:	[Bug 2875562]: Make sure that winMain.c and
	* win/winMain.c:	tkAppInit.c are never compiled with stubs.
	* unix/tkAppInit.c:

2009-10-20  Don Porter  <dgp@users.sourceforge.net>

	* unix/Makefile.in:	Compiling Tk no longer requires header files
	* win/Makefile.in:	from the TCL_PLATFORM DIR.  Baby step in
	pursuit of [Bug 1712098].  Also removed the long outdated and broken
	targets package-* that were for building Solaris packages.  Appears
	that the pieces needed for these targets to function have never been
	present in the current era of Tcl development and belong completely
	to Tcl pre-history.

2009-10-20  Andreas Kupries  <andreask@activestate.com>

	* library/msgs/pl.msg: Applied patch to Polish message catalog created
	and submitted by Pawel Pawlak <morris@elysium.pl> (via JeffH).

2009-10-18  Donal K. Fellows  <dkf@users.sf.net>

	* doc/menu.n: Reorganized for readability, and added a note describing
	some subtleties of the -variable entry configuration option following
	some discussion with Joe Mistachkin.

2009-10-10  Donal K. Fellows  <dkf@users.sf.net>

	* unix/tkUnixRFont.c (InitFont, TkpGetFontFromAttributes)
	(Tk_DrawChars, TkpDrawAngledChars): [Bug 1961455]: Draw underlines and
	overstrikes when using Xft for font rendering.

	* generic/tkFont.c (TkDrawAngledTextLayout): Optimize the zero-angle
	case better.

2009-10-08  Donal K. Fellows  <dkf@users.sf.net>

	* library/iconlist.tcl (Create): [Patch 2870648]: Corrected cursor
	used in file/directory dialogs.

2009-10-07  Pat Thoyts  <patthoyts@users.sourceforge.net>

	* library/ttk/vistaTheme.tcl: [Bug 2787164]: Fix size of dropdown
	arrow on combobox and menubutton for Windows 7.

2009-10-07  Donal K. Fellows  <dkf@users.sf.net>

	* unix/tkUnixScrlbr.c (TkpComputeScrollbarGeometry): [Patch 2088597]:
	Stop scrollbars from getting too small at the end.

2009-10-05  Pat Thoyts  <patthoyts@users.sourceforge.net>

	* win/tkWinButton.c: [Bug 2860827]: Avoid 3D effects with
	user-specified backgrounds. The default disabled text is embossed on
	Windows. But this looks poor when a non-default background color is in
	use. This patch disables the embossed effect for buttons and labels
	when the background is non- standard.

2009-09-30  Pat Thoyts  <patthoyts@users.sourceforge.net>

	* tests/winWm.test: [Bug 2799589]: Grab on deleted window.

2009-09-25  Donal K. Fellows  <dkf@users.sf.net>

	* generic/tkImgPhoto.c (ImgGetPhoto): Correct generation of grayscale
	data from an image. Reported by Keith Vetter on comp.lang.tcl.

2009-09-19  Peter Spjuth  <peter.spjuth@gmail.com>

	* generic/tkGrid.c:	[Bug 2859912]: Bug fix in grid/pack collision
	* generic/tkPack.c:	detect. Faulty slave was not properly blocked
	* tests/packgrid.test:	from slave list.

2009-09-14  Jeff Hobbs  <jeffh@ActiveState.com>

	* generic/tkMenuDraw.c (TkPostSubmenu): [Bug 873613]: Fix reposting of
	* win/tkWinMenu.c (TkWinHandleMenuEvent): submenu in torn off Windows
	menu.
	(DrawMenuEntryArrow): [Bug 873608]: Draw Win menu arrow after being
	torn off.

2009-09-09  Donal K. Fellows  <dkf@users.sf.net>

	* unix/tkUnixRFont.c (InitFont): Move pattern disposal in error case
	to callers so they have more options when they come to recovering from
	the failure.
	(TkpGetFontFromAttributes): If the default attributes don't work, try
	adding a setting to turn off use of XRender. That seems to work for
	some people for unexplained reasons (possibly local misconfiguration).
	* generic/tkFont.c (Tk_AllocFontFromObj): Stop this function from
	keeling over in a heap when the low-level font allocation fails. An
	error beats a crash! (Issue reported on comp.lang.tcl by Denis
	Berezhnoy.)

2009-09-07  Daniel Steffen  <das@users.sourceforge.net>

	* generic/tkFocus.c:	Fix potential null dereference flagged by clang
	* generic/tkMenu.c:	static analyzer.
	* generic/tkTextBTree.c:
	* generic/tkTextDisp.c:
	* generic/tkTextIndex.c:

	* generic/tkConsole.c:	Silence false positives from clang static
	* generic/tkTest.c:	analyzer about potential null dereference.
	* generic/tkText.c:
	* generic/tkTextBTree.c:
	* generic/tkTextTag.c:
	* generic/tkVisual.c:

2009-09-04  Donal K. Fellows  <dkf@users.sf.net>

	* generic/tkInt.h (TkDisplay): Remove fields that are never read from.
	* generic/tkWindow.c (Tk_DestroyWindow): Remove code to write to
	write-only fields of TkDisplay. This follows on from [Bug 2039720].

2009-08-25  Donal K. Fellows  <dkf@users.sf.net>

	* unix/tkUnixSend.c (ServerSecure): [Bug 1909931]: Added some support
	for server-interpreted access control addreses.

2009-08-24  Donal K. Fellows  <dkf@users.sf.net>

	* library/msgbox.tcl (::tk::MessageBox): Correct bindings so that they
	work with ttk::buttons. Reported by Hans-Christoph Steiner.

2009-08-24  Daniel Steffen  <das@users.sourceforge.net>

	* generic/tkInt.h: Annotate Tcl_Panic as noreturn for clang static
	analyzer in PURIFY builds, replacing preprocessor/assert technique.

	* generic/tkBind.c (HandleEventGenerate): Don't generate events for
	windows that don't exist yet (fixes TkAqua testsuite crash).

	* macosx/tkMacOSXWindowEvent.c: [Bug 2821084]: Allow WM_DELETE_WINDOW
	handlers to prevent window closure by generating WM destroy event
	earlier (from window delegate's -windowShouldClose:).

	* macosx/tkMacOSXDraw.c (TkMacOSX{Setup,Restore}DrawingContext):
	Disable window flushing during Tk drawing to avoid immediate flush of
	NSView-based native widgets on draw. (fixes drawing performance issue
	reported by Youness Alaoui on tcl-mac)

	* macosx/tkMacOSXHLEvents.c (ScriptHandler):	Fix "do script" apple
	* carbon/tkMacOSXHLEvents.c (ScriptHandler):	event handler issues
	on recent OS X releases by using AE coercion to 'utf8' for text data
	and to 'fsrf' for alias data. (reported by Youness Alaoui on tcl-mac)

	* macosx/Wish.sdef (new file):		Install and enable sdef file
	* macosx/Wish-Info.plist.in:		into Wish application bundle,
	* macosx/Tk.xcode/project.pbxproj:	describing TkAqua apple event
	* macosx/Tk.xcodeproj/project.pbxproj:	support for use by AppleScript.
	* unix/Makefile.in:			(replaces functionality of
	* unix/configure.in:			'aete' resource removed with
						Cocoa port & fixes AppleScript
						issues reported on tcl-mac)
	* unix/configure: autoconf-2.59

	* carbon/Wish.xcode/project.pbxproj:	Remove references to obsolete
	* carbon/Wish.xcodeproj/project.pbxproj: prolog.ps file.

2009-08-19  Peter Spjuth  <peter.spjuth@gmail.com>

	* generic/tk.h
	* generic/tkGeometry.c
	* generic/tkGrid.c
	* generic/tkInt.h
	* generic/tkPack.c
	* generic/tkWindow.c
	* tests/grid.test
	* tests/packgrid.test
	* tests/textIndex.test:	[Patch 2475855]: Give an error if grid and
	pack are used in the same master.

2009-08-14  Daniel Steffen  <das@users.sourceforge.net>

	* macosx/tkMacOSXDraw.c: Avoid exception in XCopyArea() when copying
	from toplevel that has never been mapped. (Reported by Youness Alaoui
	on tcl-mac)

	* macosx/tkMacOSXWm.c: Workaround for textured windows being draggable
	from opaque content areas. [Bug 2824538] (walzer)

2009-08-10  Jan Nijtmans  <nijtmans@users.sf.net>

	* win/tkWinPixmap.c: Eliminate more gcc warnings
	* win/tkWinWm.c:
	* win/tkWinTest.c

2009-08-09  Jan Nijtmans  <nijtmans@users.sf.net>

	* generic/ttk/ttkInit.c: Eliminate gcc warning
	* generic/tkBind.c
	* generic/tkText.c
	* generic/tkUtil.c
	* win/ttkWinXPTheme.c:	Include <vssym32.h> only when available
	* win/configure.in:	check for vssym32.h, available in newer SDK's
	* win/configure:	(regenerated)

2009-08-08  Donal K. Fellows  <dkf@users.sf.net>

	* library/demos/pendulum.tcl: Make the display handle being resized
	more gracefully.

2009-08-04  Donal K. Fellows  <dkf@users.sf.net>

	* generic/tkTextDisp.c (TkTextCharLayoutProc): Make the line breaking
	algorithm (in the word-wrap case) do the right thing with non-breaking
	spaces by restricting what we break on to ASCII spaces, which is good
	enough for most purposes.

2009-08-02  Jan Nijtmans  <nijtmans@users.sf.net>

	* win/tkWinClipboard.c Correct check for winNT
	* win/tkWinDialog.c    Eliminate many gcc warnings
	* win/tkWinImage.c:
	* win/tkWinMenu.c:
	* win/tkWinWm.c:
	* win/tkWinX.c:
	* win/ttkWinXPTheme.c: Eliminate msvc warnings
	* win/tcl.m4:
	* win/configure
	* win/.cvsignore:      Prevent files from being checked in by accident

2009-08-01  Donal K. Fellows  <dkf@users.sf.net>

	* unix/tkUnixWm.c (WmIconphotoCmd): [Bug 2830420]: Assemble the image
	for the window manager in a way that doesn't assume we're on a little-
	endian system.

2009-07-27  Donal K. Fellows  <dkf@users.sf.net>

	* doc/GetScroll.3: Reworded and reordered so as to indicate that the
	Tcl_Obj forms are preferred.

2009-07-26  Donal K. Fellows  <dkf@users.sf.net>

	* doc/canvas.n: Corrected description of acceptable join styles.
	Spotted by Emiliano Gavilan.

2009-07-23  Donal K. Fellows  <dkf@users.sf.net>

	* generic/tkSelect.c (HandleTclCommand): [Bug 2441988]: Stop losing
	reports of errors in selection handlers; that's what the background
	error handling code is for.
	*** POTENTIAL INCOMPATIBILITY *** if your code was relying on erroring
	selection scripts being silent.
	(LostSelection, Tk_SelectionObjCmd): Stop using the vastly inefficient
	TkCopyAndGlobalEval; better to use Tcl_Obj refcount management.

2009-07-22  Donal K. Fellows  <dkf@users.sf.net>

	* generic/tkFocus.c (TkFocusDeadWindow): [Bug 2496114]: Ensure that
	focus desynchronization doesn't cause a crash.

2009-07-21  Donal K. Fellows  <dkf@users.sf.net>

	* generic/tkFont.c (TkUnderlineAngledTextLayout): [Bug 2356057]:
	Corrected drawing of rotated underlines.

2009-07-21  Alexandre Ferrieux  <ferrieux@users.sourceforge.net>

	* generic/tkFont.c: [Bug 2328657]: Explicitly exclude hacky zero-char
	chunks from intersection computation. Might deserve generalization to
	other tests.

2009-07-20  Donal K. Fellows  <dkf@users.sf.net>

	* tests/clipboard.test (clipboard-6.2): [Bug 2824378]: Corrected
	result of test in light of changes to binary selection retrieval.

2009-07-18  Donal K. Fellows  <dkf@users.sf.net>

	* unix/tkUnixSelect.c (SelCvtFromX32, SelCvtFromX8): Make the
	incremental transfer of binary selections work get deserialized
	correctly. Thanks to Emiliano Gavilan for detecting.

2009-07-18  Daniel Steffen  <das@users.sourceforge.net>

	* unix/Makefile.in:		Define NDEBUG in optimized (non-
					symbols) build to disable assert()s.

	* macosx/tkMacOSXBitmap.c:	[Bug 2821318]: Fix tk::mac::iconBitmap
					crash due to off-by-one ckalloc error.

2009-07-15  Daniel Steffen  <das@users.sourceforge.net>

	* macosx/ttkMacOSXTheme.c:	[Patch 2819620]: Update notebook tab
	* library/ttk/aquaTheme.tcl:	appearance to modern L&F; adjust tab &
					notebook padding and tabmargins;
					correct appearance of selected tree
					header; add support for native tree
					header sort arrows via user1 state.

	* library/demos/mclist.tcl:	Use native sort arrows with aqua theme

2009-07-15  Donal K. Fellows  <dkf@users.sf.net>

	* unix/tkUnixSelect.c (TkSelEventProc, SelRcvIncrProc, SelCvtFromX8):
	[Bug 2821962]: Make byte sequence selection transfers possible.

2009-07-14  Donal K. Fellows  <dkf@users.sf.net>

	* doc/canvas.n (WINDOW ITEMS): [Bug 2326602]: Corrected definition of
	the -height and -width options for these items.

	* unix/configure.in: [Bug 2496018]: Allow the disabling of the use of
	XScreenSaver at configuration time, so as to permit better control of
	dependencies in the embedded case.

2009-07-11  Donal K. Fellows  <dkf@users.sf.net>

	* doc/grid.n: [Bug 2818455]: Corrected example.

2009-07-02  Pat Thoyts  <patthoyts@users.sourceforge.net>

	* generic/tkInt.h: Avoid using C++ reserved word in header.

2009-06-30  Daniel Steffen  <das@users.sourceforge.net>

	* generic/tkInt.h:		Add assert macros for clang static
					analyzer and redefine Tcl_Panic to
					assert after panic in clang PURIFY
					builds.

	* generic/tkImgPhInstance.c:	Small fixes to make clang static
	* generic/tkTextDisp.c:		analyzer happier.

	* generic/tkConfig.c:		Add clang assert for false positives
	* generic/tkUndo.c:		from static analyzer.

2009-06-29  Daniel Steffen  <das@users.sourceforge.net>

	Merge of TkAqua Cocoa port <http://github.com/das/tcltk/tree/de-carbon>
	*** POTENTIAL INCOMPATIBILITY ***

	* macosx/tkMacOSX.h:		Large-scale rewrite of TkAqua migrating
	* macosx/tkMacOSXBitmap.c:	all use of deprecated Carbon API to
	* macosx/tkMacOSXButton.c:	Cocoa API; now supports 64bit
	* macosx/tkMacOSXClipboard.c:	architecture and requires Mac OS X 10.5
	* macosx/tkMacOSXColor.c:	or later; with TkAqua enabled, all Tk
	* macosx/tkMacOSXConfig.c:	sources are now built with the
	* macosx/tkMacOSXCursor.c:	Objective-C compiler and running in
	* macosx/tkMacOSXDebug.c:	Objective-C garbage collection mode as
	* macosx/tkMacOSXDebug.h:	well as in retain-release mode is
	* macosx/tkMacOSXDefault.h:	supported; detailed development history
	* macosx/tkMacOSXDialog.c:	is available in github repository.
	* macosx/tkMacOSXDraw.c:
	* macosx/tkMacOSXEmbed.c:	There should be no script-visible
	* macosx/tkMacOSXEntry.c:	changes to existing Tk functionality,
	* macosx/tkMacOSXEvent.c:	but there are a few aqua-specific
	* macosx/tkMacOSXEvent.h:	additions, see macosx/README for
	* macosx/tkMacOSXFont.c:	details; extensions using only public
	* macosx/tkMacOSXFont.h:	Tk API should continue to work
	* macosx/tkMacOSXHLEvents.c:	unchanged but extensions that rely on
	* macosx/tkMacOSXInit.c:	platform-specific internal Tk API or
	* macosx/tkMacOSXInt.h:		make assumptions about the inner
	* macosx/tkMacOSXKeyEvent.c:	workings of TkAqua (in particular
	* macosx/tkMacOSXKeyboard.c:	presence of QuickDraw) will require
	* macosx/tkMacOSXMenu.c:	porting.
	* macosx/tkMacOSXMenubutton.c:
	* macosx/tkMacOSXMenus.c:	Configure Tk with --enable-aqua=carbon
	* macosx/tkMacOSXMouseEvent.c:	to fallback to now-deprecated previous
	* macosx/tkMacOSXNotify.c:	TkAqua implementation in tk/carbon.
	* macosx/tkMacOSXPort.h:
	* macosx/tkMacOSXPrivate.h:
	* macosx/tkMacOSXRegion.c:
	* macosx/tkMacOSXScale.c:
	* macosx/tkMacOSXScrlbr.c:
	* macosx/tkMacOSXSend.c:
	* macosx/tkMacOSXSubwindows.c:
	* macosx/tkMacOSXTest.c:
	* macosx/tkMacOSXWindowEvent.c:
	* macosx/tkMacOSXWm.c:
	* macosx/tkMacOSXWm.h:
	* macosx/tkMacOSXXStubs.c:
	* macosx/ttkMacOSXTheme.c:
	* macosx/tkMacOSXCarbonEvents.c (removed):

	* macosx/tkMacOSXCursors.h (new):	Move cursor data from resources
	* macosx/tkMacOSXXCursors.h (new):	to compiled-in const array;
	* macosx/tkMacOSXCursors.r (removed):	remove obsolete Rez source
	* macosx/tkMacOSXXCursors.r (removed):	files for resource data.
	* macosx/tkAboutDlg.r (removed):
	* macosx/tkMacOSXAETE.r (removed):

	* macosx/Tk.tiff (new):		Rename and update icon to blue feather;
	* macosx/Tk.icns (new):		add tiff version for about dialog.
	* macosx/Wish.icns (removed):

	* macosx/Tk-Info.plist.in:	Update copyright; adjust minimum system
	* macosx/Wish-Info.plist.in:	version requirement.
	* generic/tkEntry.h:

	* license.terms:		Sync list of entities with those in the
					tcl license.terms, add Apple Inc.

	* generic/tk.h:			Update comment with list of source
					files containing tk version numbers.

	* generic/tkButton.c:		On aqua, recompute button geometry on
					secondary image change to enable cache
					of native img format in geom compute.

	* generic/tkGrab.c:		On aqua, make all grabs global, the
					Mac OS X windowserver forces all grabs
					to be application-local only anyway.

	* generic/tkSelect.c:		Enable utf8 atom on aqua.

	* generic/tk.decls:		Replace carbon types in public and
	* generic/tkInt.decls:		internal platform stubs interfaces with
					void* resp. generic Tk types.

	* xlib/xgc.c:			Add support for managing a platform-
					specific cache appended to a GC.

	* tests/dialog.test:		Change name of undefined bit to avoid
					match with OSType native bitmap name.

	* doc/cursors.n:		Update list of cursors mapped to native
					cursors and add new native cursors.

	* doc/menu.n:			Add documentation of new aqua-specific
					.window menu, document new constraints
					on .apple menu.

	* library/console.tcl:		Add aqua window and help menus.

	* unix/Makefile.in:		Add support for TkAqua-implementation-
					specific sources determined at
					configure-time. Update dist target for
					new/removed files.

	* unix/configure.in:		Add libraries & compiler flags for
					Cocoa and Objective-C; update build
					support for new/removed files; add
					support for configure-time choice of
					TkAqua implementation.

	* macosx/Tk-Common.xcconfig (new):	Rename Xcode projects and
	* macosx/Tk-Debug.xcconfig (new):	related files; update for Xcode
	* macosx/Tk-Release.xcconfig (new):	3.1 and 3.2; update for Cocoa,
	* macosx/Tk.xcode/* (new):		Objective-C & GC; update with
	* macosx/Tk.xcodeproj/* (new):		new/removed source files;
	* macosx/Wish.xcode/* (removed):	standardize on gcc 4.2; remove
	* macosx/Wish.xcodeproj/* (removed):	obsolete configurations and
	* macosx/Wish-Debug.xcconfig (removed):	pre-Xcode project.
	* macosx/Wish-Common.xcconfig (removed):
	* macosx/Wish-Release.xcconfig (removed):
	* macosx/Wish.pbproj/* (removed):

	* macosx/README:		Document new Cocoa-port features and
					constraints; update project docs;
					cleanup.

	* carbon/tkMacOSXInt.h:		Add dummy defines for empty GC cache.

	* carbon/tkMacOSXColor.c:	Update for type changes in platform
	* carbon/tkMacOSXDraw.c:	stubs interfaces.
	* carbon/tkMacOSXHLEvents.c:
	* carbon/tkMacOSXMouseEvent.c:
	* carbon/tkMacOSXSubwindows.c:
	* carbon/tkMacOSXWm.c:

	* carbon/tkMacOSXButton.c:	Fix warning.

	* generic/tkPlatDecls.h:	regen.
	* generic/tkIntPlatDecls.h:
	* unix/configure:		autoconf-2.59

2009-06-27  Jan Nijtmans  <nijtmans@users.sf.net>

	* generic/tkInt.decls (added TkSmooth(Parse|Print)Proc,
	removed TkTile(Parse|Print)Proc which don't exist):
	Follow-up to [Bug 2804935]: Expose these functions through the
	internal stub table as they are useful to existing third-party code.

2009-06-26  Daniel Steffen  <das@users.sourceforge.net>

	* carbon/ (new directory):	Copy of current state of 'macosx'
	source directory, to preserve legacy TkAqua implementation based on
	Carbon API (with support for Mac OS X releases older than 10.5).

	* unix/Makefile.in:		Add support for --enable-aqua=carbon
	* unix/configure.in:		configure option (legacy fallback for
					pre-Mac OS X 10.5 releases).

	* unix/configure:		autoconf-2.59

2009-06-22  Jan Nijtmans  <nijtmans@users.sf.net>

	* generic/tkCanvUtil.c: [Bug 220935]: canvas dash update problem

2009-06-12  Donal K. Fellows  <dkf@users.sf.net>

	* generic/tkInt.decls (TkOrientParseProc, TkOrientPrintProc):
	[Bug 2804935]: Expose these functions through the internal stub table
	as they are useful to existing third-party code.

2009-06-02  Pat Thoyts  <patthoyts@users.sourceforge.net>

	* win/tkWinWm.c:    [Bug 2799589]: Avoid setting the focus on a
	* tests/winWm.test: deleted window during delayed activation.

2009-05-21  Pat Thoyts  <patthoyts@users.sourceforge.net>

	* win/tkWinMenu.c: [Bug 2794778]: Calls to CallWindowProc can lead to
	other functions overwriting the event strucure. Therefore preserve a
	local copy of the XKeyEvent while looping over the key events.

2009-05-17  Joe English  <jenglish@users.sourceforge.net>

	* generic/ttkNotebook.c: [Bug 1470246]: More flexible tab placement.

2009-05-14  Pat Thoyts  <patthoyts@users.sourceforge.net>

	* generic/tkButton.c: [Bug 1923684]: If a checkbutton offvalue is the
	same as the tristate value we should use the off state in
	preference. (andrey gusev)

2009-05-13  Pat Thoyts  <patthoyts@users.sourceforge.net>

	* win/tkWinSend.c: FormatMessage should always use the ignore-inserts
	* win/tkWinTest.c: flag when processing system errors.

	* generic/tkFont.c: [Bug 2791352]: Handle parsing of type 5 font
	* tests/font.test: descriptions with hyphenated family name.

2009-05-06  Pat Thoyts  <patthoyts@users.sourceforge.net>

	* library/images/lamp.svg: Added an SVG version of the Tk lamp and
	* library/images/lamp.png: a pre-rendered PNG version.
	* win/rc/wish.ico: Wish gets a new icon using the SVG lamp and the tk
	* win/rc/tk.ico:   dll gets the tcl rendered feather. This provides
	improved icons for Vista/Windows 7.

2009-05-05  Donal K. Fellows  <dkf@users.sf.net>

	* doc/MainWin.3 (Tk_GetNumMainWindows): [Bug 487220]: Clarified that
	this function works per-thread, not per-process.

	* doc/canvas.n (scale): [Bug 1832015]: Clarified that [$c scale] only
	affects item coordinates.

2009-05-04  Donal K. Fellows  <dkf@users.sf.net>

	* doc/3DBorder.3, doc/BindTable.3, doc/CanvPsY.3, doc/Clipboard.3:
	* doc/ConfigWidg.3, doc/CrtWindow.3, doc/GetBitmap.3:
	* doc/GetCapStyl.3, doc/GetImage.3, doc/GetJoinStl.3, doc/GetScroll.3:
	* doc/GetSelect.3, doc/GetVisual.3, doc/MainWin.3, doc/Name.3:
	* doc/ParseArgv.3, doc/TextLayout.3, doc/Tk_Init.3: [Bug 2431507]:
	Purge all mention of the now-obsolete 'interp->result'.

2009-05-03  Donal K. Fellows  <dkf@users.sf.net>

	* win/tkWinWm.c (UpdateWrapper): [Bug 2785744]: Manipulate flag bit
	correctly so that menubar updates can't smash other attributes.

2009-05-01  Donal K. Fellows  <dkf@users.sf.net>

	* library/mkpsenc.tcl (DrawText): [Bug 2777019]: Corrected point of
	application of rotation transform so rotation is about the anchor
	point of the text.

	* generic/tkCanvPs.c (Tk_PostscriptPhoto):
	* library/mkpsenc.tcl: Factor out the postscript code for converting
	images into postscript so that the code bits are in the prolog and not
	emitted at runtime if a non-thread-safe static says to...

2009-04-30  Pat Thoyts  <patthoyts@users.sourceforge.net>

	* win/tkWinWm.c: [Patch 2504402]: Create icon bitmaps as device
	independent bitmaps. This ensures the icon can be drawn properly on
	various colour depth surfaces - in particular it fixes a problem with
	remote desktop and looks better in the vista task switching overlay.
	(cjmcdonald)

2009-04-30  Donal K. Fellows  <dkf@users.sf.net>

	* win/tkWinPixmap.c (Tk_GetPixmap): [Bug 2080533]: Added patch that
	allows Tk to keep working even when the graphics card is stressed.

2009-04-28  Jeff Hobbs  <jeffh@ActiveState.com>

	* unix/tcl.m4, unix/configure (SC_CONFIG_CFLAGS): Harden the check
	to add _r to CC on AIX with threads.

2009-04-27  Donal K. Fellows  <dkf@users.sf.net>

	* generic/tkInt.decls: [Bug 2768945]: Expose (as "private") a set of
	functions needed for easily building canvas items that work like
	existing standard ones.

2009-04-24  Jeff Hobbs  <jeffh@ActiveState.com>

	* win/tkWinDialog.c (ChooseDirectoryValidateProc): No need to set cwd
	on selchange. Prevents delete of selected folder in dialog.

2009-04-24  Stuart Cassoff <stwo@users.sf.net>

	* unix/Makefile.in: Assorted issues:
	[Bug 2764263]: Removed stray @ from Makefile.in test target.
	[Bug 1945073]: Don't chmod+x square demo.
	[Patch 2764272]: Adjustable demo install location.

2009-04-24  Stuart Cassoff <stwo@users.sf.net>

	* unix/Makefile.in: [Patch 2769530]: Don't chmod/exec installManPage.

2009-04-23  Jeff Hobbs  <jeffh@ActiveState.com>

	* win/tkWinDialog.c (Tk_ChooseDirectoryObjCmd): [Bug 2779910]: Enable
	the new style choosedir that has a "New Folder" button, with
	::tk::winChooseDirFlags override for new behavior.

2009-04-14  Donal K. Fellows  <dkf@users.sf.net>

	* library/xmfbox.tcl (MotifFDialog_ActivateSEnt): Ensure that the
	* library/tkfbox.tcl (Done):			  dialogs have the
	correct levels for [upvar] for accessing the -typevariable var.

2009-04-13  Donal K. Fellows  <dkf@users.sf.net>

	* library/tk.tcl: Corrected another problem; can't determine the exact
	type of OS - needed for figuring out how to guess the correct binding
	in some circumstances - in a safe interpreter.

	* library/tkfbox.tcl: [Bug 2759119]: Corrected level handling for the
	* library/xmfbox.tcl: -typevariable option following updates to tk.tcl
	[Patch 2739360]: Use more modern images from Tango set for the non-
	Motif file dialog. Thanks to Emiliano for bring this to my attention.

2008-04-10  Joe English  <jenglish@users.sourceforge.net

	* library/palette.tcl (tk_setPalette): Don't set *selectColor:
	#b03060; this makes radio- and checkbuttons look wrong post-TIP#109.

2009-04-10  Daniel Steffen  <das@users.sourceforge.net>

	* unix/configure.in (Darwin):	Use Darwin SUSv3 extensions if
					available.
	* unix/configure:		autoconf-2.59
	* unix/tkConfig.h.in:		autoheader-2.59

	* library/demos/filebox.tcl: Only show "Motif Style Dialog"
	checkbutton on X11 windowingsystem.

	* library/demos/widget: GOOBE: use ttk::cursor

	* library/demos/knightstour.tcl: Fix knightstour demo not running from
	interactive wish.

	* library/console.tcl (::tk::ConsoleInit): Remove redundant TkAqua
	Quit menu item.

	* generic/tkPointer.c (Tk_UpdatePointer): Use all 5 buttons.

	* generic/tkMenu.c (PostProcessEntry): Delay call to
	TkpConfigureMenuEntry() until all menu entry attributes are setup.

	* library/menu.tcl (::tk::MbPost): Fix error thrown in y position
	computation with indicatoron.

	* generic/tkMenubutton.c: s/DEF_BUTTON_JUSTIFY/DEF_MENUBUTTON_JUSTIFY/

	* generic/tkUtil.c (TkBackgroundEvalObjv): Use Tcl_BackgroundException

	* generic/tkTextBTree.c (TkBTreeDeleteIndexRange): Add bounds check
	to startEnd array access (fixes testsuite crash).

	* tests/unixFont.test: Only use xlsfonts with X11 windowingsystem.

2009-04-10  Donal K. Fellows  <dkf@users.sf.net>

	* library/tk.tcl: [Bug 2116837]: Add event definitions to handle the
	standard virtual events when Caps Lock is on.

2009-04-08  Donal K. Fellows  <dkf@users.sf.net>

	* library/demos/widget (addFormattedText): Stop marking demonstrations
	as new for 8.6; that label is for wholly new demos.

2009-04-04  Donal K. Fellows  <dkf@users.sf.net>

	* doc/messageBox.n: [Bug 1881896]: Reworded to be clearer on what the
	platform restrictions really are.

2009-04-03  Joe English  <jenglish@users.sourceforge.net>

	* unix/tkUnixWm.c: [Bug 1789819]: Don't panic when the window manager
	does something unexpected with the stacking order.

2009-04-03  Donal K. Fellows  <dkf@users.sf.net>

	* doc/TextLayout.3: [Bug 974421]: Clarified description of how result
	of lookup of a point after end of layout relates to the underlying
	string's length.

2009-04-02  Pat Thoyts  <patthoyts@users.sourceforge.net>

	* tests/textTag.test: Ensure the pointer begins outside the window for
	all the tests checking Enter/Leave motion events.

	* library/demos/pendulum.tcl: Use unicode labels
	* library/demos/knightstour.tcl: Use polygon knight on x11.

2009-03-31  Donal K. Fellows  <dkf@users.sf.net>

	* library/demos/mclist.tcl: Added support for arrow indicators to show
	which way a column is being sorted. Corrected determination of which
	fonts to use for measurements.

2009-03-25  Jan Nijtmans  <nijtmans@users.sf.net>

	* doc/wish.1:		Bring doc and demos in line with
	* library/demos/hello:	http://wiki.tcl.tk/812
	* library/demos/rmt
	* library/demos/square
	* library/demos/tcolor
	* library/demos/timer
	* library/demos/widget
	* win/tkWinMenu.c:	Eliminate a few compiler warnings on mingw
	* win/ttkWinXPTheme.c:	Spacing

2009-03-25  Donal K. Fellows  <dkf@users.sf.net>

	* generic/ttk/ttkTheme.c (BuildOptionMap, NewElementClass):
	[Bug 2178820]: Ensure that zero-size allocations don't happen; some
	malloc implementations don't like it at all.

	* win/wish.exe.manifest.in: [Bug 1871101]: Add magic to make Tk not be
	blurred on Vista with large fonts.

2009-03-14  Donal K. Fellows  <dkf@users.sf.net>

	* unix/tk.pc.in (new file):		[Patch 2243962] (hat0)
	* unix/configure.in, unix/Makefile.in: Added support for reporting
	Tk's public build configuration via the pkg-config system. TEA is
	still the official mechanism though, in part because pkg-config is not
	universally supported across all Tk's supported platforms.

2009-03-10  Donal K. Fellows  <dkf@users.sf.net>

	* doc/event.n: Tidy up and improve examples.

2009-03-09  Benjamin Riefenstahl  <b.riefenstahl@turtle-trading.net>

	* tkMacOSXFont.c (GetFontFamilyName): [Bug 2548661]: Handle NULL
	return from CFStringCreate.

2009-02-27  Jan Nijtmans  <nijtmans@users.sf.net>

	* doc/GetBitmap.3     [Feature Request 2636558]: Tk_DefineBitmap
	* generic/tk.decls    and Tk_GetBitmapFromData signature problem
	* generic/tkInt.decls
	* generic/tkBitmap.c
	* generic/tkInt.h
	* generic/tkStubInit.c
	* generic/tkDecls.h:    (regenerated)
	* generic/tkIntDecls.h: (regenerated)
	* macosx/tkMacOSXBitmap.c

2009-02-27  Pat Thoyts  <patthoyts@users.sourceforge.net>

	* generic/tkWindow.c: [Bug 2645457]: Check for dead windows after
	calling Tk_MakeWindowExist to avoid a crash when mapping dead windows.

2009-02-23  Pat Thoyts  <patthoyts@users.sourceforge.net>

	* win/rc/*.cur: [Patch 2513104]: Fix cursor hotspots (cjmcdonald)

	* win/tkWinMenu.c: Applied patch for menu image display bug.
	[Bug 1329198, 456299] [Patch 2507419] (cjmcdonald)

2009-02-22  Pat Thoyts  <patthoyts@users.sourceforge.net>

	* win/tkWinCursor.c: Applied patch to support stock Win32 help arrow
	cursor when question_arrow requested [Patch 2542828] (danckaert)

2009-02-21  Pat Thoyts  <patthoyts@users.sourceforge.net>

	* library/ttk/vistaTheme.tcl: Correct the ttk::treeview border on
	* win/ttkWinXpTheme.c:        XP and vista.

	* library/console.tcl: [Bug 2546087]: In 2004 a fix to Tcl channels
	prevented the exposure of the internal UTF-8 representation of the
	ASCII NUL character (\uc080). Since then strings in the console have
	been truncated at NUL. This restores the older behaviour.

2009-02-17  Jeff Hobbs  <jeffh@ActiveState.com>

	* win/tcl.m4, win/configure: Check if cl groks _WIN64 already to avoid
	CC manipulation that can screw up later configure checks. Use 'd'ebug
	runtime in 64-bit builds.

2009-02-16  Jeff Hobbs  <jeffh@ActiveState.com>

	* win/configure.in, win/configure: Align better with tcl version.
	Ensures finding correct CPP for Win64.

2009-02-16  Donal K. Fellows  <dkf@users.sf.net>

	* doc/ttk_intro.n: [Bug 2604420]: Improve wording so that this page
	feels less obviously incomplete.

2009-02-12  Donal K. Fellows  <dkf@users.sf.net>

	* library/iconlist.tcl: Split out the IconList megawidget from
	tkfbox.tcl into its own file so as to make it easier to maintain. Also
	cleans up the API for the megawidget, making it more like a
	conventional Tk widget.

2009-02-11  Donal K. Fellows  <dkf@users.sf.net>

	* library/demos/items.tcl, .../label.tcl, .../twind.tcl:
	* library/demos/images/ouster.png: [Bug 2588919]: Demo GOOBE. Added
	new image of John Ousterhout that does not look quite so massively out
	of date, and also showed off a bit of how we can adjust PNG images
	when loading them. Also labeled JO as the creator; it's the TCT who
	are the proprietors now.

2009-02-10  Jan Nijtmans  <nijtmans@users.sf.net>

	* unix/tcl.m4: [Bug 2502365]: Building of head on HPUX was broken when
	using the native CC.
	* unix/configure (autoconf-2.59)

2009-02-08  Joe English  <jenglish@users.sourceforge.net>

	* generic/ttk/*.[ch]: Renamed several internal data structures and
	functions: ElementImpl -> ElementClass, LayoutNode -> Element. Remove
	more unnecessary casts. Add function Ttk_ClientRegion, common factor
	of entry, scale, progress, and treeview widgets.
	* generic/ttk/ttkTrack.c: Fix [Bug 2431428].

2009-02-06  Daniel Steffen  <das@users.sourceforge.net>

	* generic/tkImgPhInstance.c:	Fix numerous leaks discovered with the
	* generic/tkMenu.c:		Mac OS X Instruments.app Leaks tool.
	* generic/tkText.c:
	* generic/tkTextImage.c:
	* generic/tkTextIndex.c:
	* generic/tkUndo.c:
	* generic/tkUtil.c:
	* generic/ttk/ttkFrame.c:
	* macosx/tkMacOSXWm.c:

2009-01-29  Jan Nijtmans  <nijtmans@users.sf.net>

	* generic/tkCanvArc.c   - eliminate some unnessary type casts
	* generic/tkCanvBmap.c  - some internal const decorations
	* generic/tkCanvImg.c   - spacing
	* generic/tkCanvWind.c
	* generic/tkCmds.c
	* generic/tkConfig.c
	* generic/tkEntry.c
	* generic/tkFocus.c
	* generic/tkFont.c
	* generic/tkFrame.c
	* generic/tkGrab.c
	* generic/tkGrid.c
	* generic/tkImage.c
	* generic/tkListbox.c
	* generic/tkObj.c
	* generic/tkOption.c
	* generic/tkPack.c
	* generic/tkPanedWindow.c
	* generic/tkRectOval.c
	* generic/tkSelect.c
	* generic/tkText.c
	* generic/tkTextMark.c
	* generic/tkTextTag.c

2009-01-28  Jan Nijtmans  <nijtmans@users.sf.net>

	* generic/ttk/ttkCache.c:  - eliminate some unnessary type casts
	* generic/ttk/ttkLayout.c  - some internal const decorations
	* generic/ttk/ttkState.c   - spacing
	* generic/ttk/ttkTheme.c
	* macosx/tkMacOSXMenu.c
	* macosx/tkMacOSXPrivate.h
	* unix/tkUnixFont.c
	* unix/tkUnixMenu.c
	* unix/tkUnixWm.c
	* win/tkWinColor.c
	* win/tkWinDialog.c
	* win/tkWinFont.c
	* win/tkWinMenu.c
	* win/tkWinSend.c
	* win/tkWinWindow.c
	* win/tkWinWM.c

2009-01-22  Kevin B. Kenny  <kennykb@acm.org>

	* unix/tcl.m4: Corrected a typo ($(SHLIB_VERSION) should be
	${SHLIB_VERSION}).
	* unix/configure: Autoconf 2.59

2009-01-19  Kevin B. Kenny  <kennykb@acm.org>

	* unix/Makefile.in: Added a CONFIG_INSTALL_DIR parameter so that
	* unix/tcl.m4:      distributors can control where tclConfig.sh goes.
	Made the installation of 'ldAix' conditional upon actually being on an
	AIX system. Allowed for downstream packagers to customize
	SHLIB_VERSION on BSD-derived systems.
	Thanks to Stuart Cassoff for [Patch 907924].
	* unix/configure: Autoconf 2.59

2009-01-16  Don Porter  <dgp@users.sourceforge.net>

	* generic/tk.h:		Bump patchlevel to 8.6b1.1 to distinguish
	* library/tk.tcl:	CVS snapshots from the 8.6b1 and 8.6b2
	* unix/configure.in:	releases.
	* win/configure.in:

	* unix/configure:	autoconf-2.59
	* win/configure:

2009-01-14  Jan Nijtmans  <nijtmans@users.sf.net>

	* generic/tkImgPhoto.c: [Bug 2507326]: Fix for aMSN compatibility
	* generic/tkMenu.h: CONSTify Tk(Create|Find)MenuReferences
	* generic/tkMenu.c: various internal "const" decorations.

2009-01-13  Jan Nijtmans  <nijtmans@users.sf.net>

	* unix/tcl.m4: [Bug 2502365]: Building of head on HPUX was broken when
	using the native CC
	* unix/configure (autoconf-2.59)

2009-01-13  Pat Thoyts  <patthoyts@users.sourceforge.net>

	* tests/constraints.tcl: Made the tests more independent of the
	* tests/*.test:          presence of images in the interpreter.

2009-01-11  Pat Thoyts  <patthoyts@users.sourceforge.net>

	* tests/bind.test: Fixed keysym bind tests for unix [Bug 2336454]

2009-01-11  George Peter Staplin <georgeps@users.sourceforge.net>

	* generic/tkEvent.c: Fix a possible segv due to a NULL pointer
	dereference that occurs when XCreateIC fails.

2009-01-11  Pat Thoyts  <patthoyts@users.sourceforge.net>

	* library/bgerror.tcl: Pretty up the unix tk_messageBox icons with PNG
	* library/icons.tcl:   images and grouped all the stock icons in one
	* library/msgbox.tcl:  file.
	* library/tk.tcl:

2009-01-11  Joe English  <jenglish@users.sourceforge.net>

	* generic/ttk/ttkNotebook.c (NotebookCleanup): [Bug 2496162]: Don't
	call Tk_DeleteOptionTable(), it's unnecessary and quite possibly
	harmful.

2009-01-08  Jan Nijtmans  <nijtmans@users.sf.net>

	* generic/tk3d.c:     CONSTify TkDebugBorder
	* generic/tkBind.c:   CONSTify TkStringToKeysym
	* generic/tkBitmap.c: CONSTify TkDebugBitmap
	* generic/tkColor.c:  CONSTify TkDebugColor
	* generic/tkCursor.c: CONSTify TkDebugCursor
	* generic/tkFont.c:   CONSTify TkDebugFont
	* generic/tkInt.decls All those mods TIP #27 complient,
	                      no incompatibility risks.
	* generic/tkIntDecls.h (regenerated)

2009-01-08  Pat Thoyts  <patthoyts@users.sourceforge.net>

	* library/bgerror.tcl: Theme the bgerror dialog and make use of our
	PNG support to improve the icon.

2009-01-07  Pat Thoyts  <patthoyts@users.sourceforge.net>

	* library/tkfbox.tcl: [Bug 2473120]: Mis-ordered messagebox args.

	* win/tkWinWm.c: [Bug 1847002]: Prevent grabs being bypassed on
	Windows.

2009-01-06  Jan Nijtmans  <nijtmans@users.sf.net>

	* generic/tk.h:		A few const -> CONST86 modifications,
	* generic/tkCanvas.c:	improving backwards compatibility. Change
	* generic/tkCanvLine.c:	Tk_ItemIndexProc and Tk_ItemInsertProc
	* generic/tkCanvPoly.c:	signature to have a Tcl_Obj parameter instead
	* generic/tkCanvText.c:	of a string parameter. This is binary and
	* doc/CrtItemType.3:	source compatible with previous API, it just
	* doc/Clipboard.3:	prevents the need for a type cast in the
	* doc/ConfigWidg.3:	Tk_ItemType table construction. Bring doc in
	* doc/ParseArgv.3:	line with API.

2009-01-06  Donal K. Fellows  <dkf@users.sf.net>

	* generic/tkImgPhoto.c (Tk_PhotoPutBlock): Optimize a common case for
	photo image building. [Patch 1539990] (jepler)

2009-01-06  Pat Thoyts  <patthoyts@users.sourceforge.net>

	* win/tkWinDialog.c: Use task modal for messagebox instead of system
	modal. [Bug 2484771] (ferrieux,thoyts,mjanssen)

2009-01-03  Donal K. Fellows  <dkf@users.sf.net>

	* doc/canvas.n: [Bug 1836621]: Improve the documentation of the
	-offset and -outlineoffset item options.

2009-01-03  Jan Nijtmans  <nijtmans@users.sf.net>

	* generic/tk.decls:       CONSTify Tk_ClipboardAppend
	* generic/tkClipboard.c:
	* generic/tkDecls.h: (regenerated)

2008-12-31  David Gravereaux <davygrvy@pobox.com>

	* win/rules.vc: Small bug not setting SYMBOLS macro fixed.

2008-12-31  Joe English  <jenglish@users.sourceforge.net>

	* generic/ttk/ttkDefaultTheme.c: Fix color palette for radiobutton and
	checkbutton indicators. Fixes [Bug 2003310]; also makes "alt" theme
	check/radiobuttons look like Windows 98, as intended.
	* library/ttk/altTheme.tcl: Specify dark gray -bordercolor to soften
	edges.
	* tests/ttk/{checkbutton,radiobutton}.test: Split out of ttk.test.

2008-12-28  Donal K. Fellows  <dkf@users.sf.net>

	TIP #171 IMPLEMENTATION

	* library/listbox.tcl, library/scrlbar.tcl, library/text.tcl: Adjust
	users of the <MouseWheel> event to do the right thing horizontally as
	well as vertically.
	* win/tkWinX.c (GenerateXEvent): Redirect <MouseWheel> to the window
	that contains the mouse.
	* generic/tkEvent.c (InvokeFocusHandlers): Do not direct <MouseWheel>
	through the focus mechanism.
	*** POTENTIAL INCOMPATIBILITY *** for anyone counting on shift-wheel
	to do something else (or nothing at all) or for the wheel events to be
	following the keyboard on Win.

	* generic/tkImgPNG.c (ReadIDAT): Corrected code to transfer blocks of
	compressed data into the Tcl_ZlibStream. Allows the reading of all
	images from PngSuite set. Thanks to Michael Kirkham for fix/testing.

	TIP #244 IMPLEMENTATION

	* generic/tkImgPNG.c, tests/imgPNG.test, doc/photo.n: Adaptation of
	tkpng to the Tk core, proving support for PNG image reading and
	writing, based on Tcl's zlib support.

2008-12-27  Joe English  <jenglish@users.sourceforge.net>

	* generic/ttk/ttkTreeview.c: Fix inconsistent use of treeArea /
	headingArea; fixes [Bug 2381555]. ([$tv identify] didn't work when
	horizontally scrolled).

2008-12-21  Donal K. Fellows  <dkf@users.sf.net>

	* doc/canvas.n (postscript): Regularized documentation of -channel
	option.

2008-12-19  Don Porter  <dgp@users.sourceforge.net>

	*** 8.6b1 TAGGED FOR RELEASE ***

	* changes:	Updates for 8.6b1 release.

	* tests/clrpick.test:	Eliminate duplicate test names.
	* tests/embed.test:
	* tests/text.test:
	* tests/textMark.test:

	* README:		Bump version number to 8.6b1
	* generic/tk.h:
	* library/tk.tcl:
	* unix/configure.in:
	* unix/tk.spec:
	* win/configure.in:

	* unix/configure:	autoconf-2.59
	* win/configure:

2008-12-18  Don Porter  <dgp@users.sourceforge.net>

	* library/msgs/de.msg:	Updated German messages. Thanks to Ruediger
	Haertel. [Patch 2442309].

2008-12-17  Jan Nijtmans  <nijtmans@users.sf.net>

	* generic/tk.h:		VOID --> void
	* unix/tkUnixPort.h:
	* macosx/tkMacOSXPort.h:

2008-12-17  Donal K. Fellows  <dkf@users.sf.net>

	* doc/selection.n: Assorted small fixes. [Bugs 2441817,2441884]

2008-12-16  Jan Nijtmans  <nijtmans@users.sf.net>

	* win/tkWinDialog.c: Remove unused variables

2008-12-15  Don Porter  <dgp@users.sourceforge.net>

	TIP #338 IMPLEMENTATION

	* doc/Tk_Main.c:	Removed the last two '#include "tclInt.h"'.
	* generic/tkMain.c:	Tk is now limited to Tcl's public interface.
	* macosx/tkMacOSXInit.c:

2008-12-12  Pat Thoyts  <patthoyts@users.sourceforge.net>

	* library/demos/fontchoose.tcl: Simple fontchooser demo.
	* library/demos/widget:

2008-12-11  Jan Nijtmans  <nijtmans@users.sf.net>

	* generic/tk3d.c:	Make error message from Tk_GetRelief the same
				as for Tk_GetReliefFromObj.
	* tests/canvas.test:	Adapt test cases for changed error message.
	* tests/scrollbar.test
	* tests/textTag.test

2008-12-11  Joe English  <jenglish@users.sourceforge.net>

	* library/demos/*.tcl: Omit contraindicated [package require Ttk].
	Remove logic that switches [ttk::scrollbar]s to [tk::scrollbar]s
	based on [tk windowingsystem]; this is already handled in
	library/ttk/scrollbar.tcl.

2008-12-10  Daniel Steffen  <das@users.sourceforge.net>

	TIP #324 IMPLEMENTATION

	* generic/tkCmds.c:		Implementation of [tk fontchooser] as
	* generic/tkInt.h:		a Ttk dialog for X11 and as a native
	* win/tkWinDialog.c:		platform dialog on Mac OS X & Windows.
	* win/tkWinInt.h:		(thoyts, vetter, robert, steffen)
	* win/tkWinTest.c:		[Patch 1477426]
	* win/tkWinX.c:
	* macosx/tkMacOSXCarbonEvents.c:
	* macosx/tkMacOSXDialog.c:
	* macosx/tkMacOSXEvent.c:
	* macosx/tkMacOSXEvent.h:
	* macosx/tkMacOSXFont.c:
	* macosx/tkMacOSXFont.h:
	* macosx/Wish.xcodeproj/project.pbxproj:
	* library/fontchooser.tcl (new):
	* library/tclIndex:
	* library/msgs/de.msg:
	* library/msgs/en.msg:
	* tests/fontchooser.test (new):
	* tests/winDialog.test:
	* doc/fontchooser.n (new):
	* doc/tk.n:

	* library/console.tcl:		Let user select console font via
					[tk fontchooser].
	* library/demos/text.tcl:	Add [tk fontchooser] demo.

	* generic/tkUtil.c:		Add TkBackgroundEvalObjv() and
					TkSendVirtualEvent() utility functions
					(used by TIP #324 code).

	* generic/tkInt.h:		Turn [tk] into an ensemble.
	* generic/tkBusy.c:		(thoyts, steffen)
	* generic/tkCmds.c:
	* generic/tkWindow.c:

	* macosx/tkMacOSXInit.c (TkpInit): Unconditionally show Tk console if
					   TK_CONSOLE env var is set.

2008-12-09  Don Porter  <dgp@users.sourceforge.net>

	TIP #337 IMPLEMENTATION

	* generic/tkBind.c:	Updated callers of Tcl_BackgroundError() to
	* generic/tkCanvas.c:	use the new routine
	* generic/tkEntry.c:	Tcl_BackgroundException() as appropriate.
	* generic/tkImgBmap.c:
	* generic/tkListbox.c:
	* generic/tkSelect.c:
	* generic/tkTextDisp.c:
	* generic/tkTextWind.c:
	* macosx/tkMacOSXHLEvents.c:
	* macosx/tkMacOSXMenu.c:
	* macosx/tkMacOSXMenus.c:
	* macosx/tkMacOSXScale.c:
	* macosx/tkMacOSXWindowEvent.c:
	* unix/tkUnixScale.c:
	* unix/tkUnixWm.c:
	* win/tkWinButton.c:
	* win/tkWinMenu.c:
	* win/tkWinScrlbr.c:
	* win/tkWinWm.c:

2008-12-07  Joe English  <jenglish@users.sourceforge.net>

	* macosx/ttkMacOSXTheme.c: Add native aqua elements for
	ttk::spinbox [Bug 2219588]
	* generic/ttk/ttkEntry.c, library/ttk/spinbox.tcl,
	* tests/ttk/spinbox.test: Moved most spinbox "business logic" out of
	ttkEntry.c into Tcl bindings.
	* library/ttk/clamTheme.tcl: Minor spinbox appearance improvements.
	* library/ttk/combobox.tcl, library/ttk/utils.tcl:
	Factor out ttk::bindMouseWheel procedure.
	* library/ttk/spinbox.tcl: Add cross-platform MouseWheel bindings.

2008-12-06  Donal K. Fellows  <dkf@users.sf.net>

	TIP #197 IMPLEMENTATION

	* generic/tkText.c (insertUnfocussedStrings, optionSpecs):
	* generic/tkText.h (TkText, TkTextInsertUnfocussed):
	* doc/text.n, tests/text.test:
	Added definitions/tests/docs for "-insertunfocussed" field.
	* generic/tkTextMark.c (TkTextInsertDisplayProc):
	* generic/tkText.c (TextBlinkProc):
	Added user-controlledrendering of insertion cursor when focus is not
	in the text widget.

2008-12-05  Pat Thoyts  <patthoyts@users.sourceforge.net>

	* library/ttk/ttk.tcl:	      Added vista theme to iron out the visual
	* library/ttk/vistaTheme.tcl: differences between vista and XP.
	* library/ttk/xpTheme.tcl:
	* win/ttkWinXPTheme.c:

2008-12-05  Donal K. Fellows  <dkf@users.sf.net>

	* generic/tkCanvPs.c (Tk_PostscriptFont): Ensure that font sizes can
	ever be negative; it triggers a really strange case that is definitely
	not what is wanted. [Bug 2107938]
	* library/mkpsenc.tcl: Corrected and improved generation of postscript
	* library/prolog.ps:  prolog. Removed prolog.ps, which wasn't used and
	was misleading.

2008-12-04  Jan Nijtmans  <nijtmans@users.sf.net>

	* generic/tkInt.decls:	Move 10 functions from tkText.h to
	* generic/tkText.h:     stub table [Feature Request 220906]
	* generic/tkStubInit.c (regenerated)
	* generic/tkIntDecls.h (regenerated)

2008-12-04  Donal K. Fellows  <dkf@users.sf.net>

	* doc/ttk_button.n, doc/ttk_checkbutton.n, doc/ttk_menubutton.n:
	* doc/ttk_radiobutton.n: Added mention of the Toolbutton style to all
	widgets that can sensibly make use of it.

2008-12-03  Joe English  <jenglish@users.sourceforge.net>

	* generic/ttk/ttkState.c, generic/ttk/ttkTheme.h,
	* generic/ttk/ttkWidget.c, doc/ttk_widget.n:
	Add new "hover" state (patch from Pat Thoyts; needed to support proper
	visual feedback on Vista).

2008-11-29  Pat Thoyts  <patthoyts@users.sourceforge.net>

	* library/ttk/altTheme.tcl:     Use a styled frame around the popdown
	* library/ttk/clamTheme.tcl:    listbox so we can adjust the border
	* library/ttk/classicTheme.tcl: for each theme as needed.
	* library/ttk/combobox.tcl:
	* library/ttk/defaults.tcl:
	* library/ttk/winTheme.tcl:
	* library/ttk/xpTheme.tcl:
	* tests/ttk/combobox.test:

2008-11-28  Alexandre Ferrieux  <ferrieux@users.sourceforge.net>

	* generic/tkCanvUtil.c:	Millimeter patch. Fixes [1813597,2218964]
	* generic/tkInt.h:	by eliminating the functional redundancy
	* generic/tkObj.c:	and unnecessary loss of precision of the
	* generic/tkText.c:	{pixel,mm}ObjType tandem.

2008-11-27  Jan Nijtmans  <nijtmans@users.sf.net>

	* generic/tkCanvLine.c:	Replace Tcl_SetResult(interp, NULL, ....)
	* generic/tkEntry.c:	calls with Tcl_ResetResult(interp)
	* generic/tkMenu.c
	* generic/tkOldConfig.c
	* win/tkWinTest.c:	Eliminate warning: unused variable 'tkwin'

2008-11-23  Pat Thoyts  <patthoyts@users.sourceforge.net>

	* generic/tkBind.c:  [Bug 1389270]: event generate silently ignored
	* generic/tkFocus.c: focus events. These can now be generated.
	* generic/tkGrab.c:
	* generic/tkInt.h:
	* tests/bind.test: Fixed some locale dependencies in various
	tests to reduce the noise on non-English windows systems.

2008-11-22  Donal K. Fellows  <dkf@users.sf.net>

	* library/demos/ctext.tcl: Extended to show off what you can do with
	angled text; there is now a pie selector to change the orientation.

2008-11-22  Pat Thoyts  <patthoyts@users.sourceforge.net>

	* library/ttk/combobox.tcl: [Bug 1939129,1991930]: combobox dropdown
				    was drawn behind topmost toplevels.
	* generic/tkCanvText.c:  Fixed up complaints from MSVC engendered
	* generic/tkFont.c:      by the last commit. In particular replaced
	* win/tkWinDraw.c:       round() which is a C99 function.
	* win/tkWinFont.c:

2008-11-22  Donal K. Fellows  <dkf@users.sf.net>

	TIP #119 IMPLEMENTATION

	* generic/tkCanvText.c:  Added -angle configuration option to canvas
	* generic/tkFont.c:	 text items. This required reengineering the
	* library/prolog.ps:	 whole text rendering engine to be able to
	* macosx/tkMacOSXFont.c: handle an angle! No change to any external
	* unix/tkUnixFont.c:	 API. Note, this feature was originally
	* unix/tkUnixRFont.c:	 approved for Tk 8.5, but it has proved much
	* win/tkWinFont.c:	 harder to implement than originally
	* generic/tkInt.h:	 estimated. [Patch 1611359]
	* tests/canvText.test:

2008-11-22  Pat Thoyts  <patthoyts@users.sourceforge.net>

	* test/winDialog.test: Avoid some locale-dependent failures by using
	* win/tkWinTest.c:     id's or an english constraint. [Bug 2307837]

2008-11-19  Joe English  <jenglish@users.sourceforge.net>

	* doc/ttk_panedwindow.n: Remove inoperative text stating that slave
	windows must be direct children of the master. [Bug 1824996]

2008-11-19  Jan Nijtmans  <nijtmans@users.sf.net>

	* generic/tkImgPhoto.c	 Minor simplification in fix for [Bug 2312027]
				 no need to malloc and copy photo type name
				 because it is a constant to begin with.
	* generic/tkOldConfig.c	 Convert Tcl_SetResult(......, TCL_DYNAMIC) to
	* mac/tkMacOSXWm.c	 Tcl_SetResult(......, TCL_VOLATILE), in
	* unix/tkUnixWm.c	 preparation for TIP #340
	* unix/tkUnixSend.c
	* win/tkWinWm.c

2008-11-16  Joe English  <jenglish@users.sourceforge.net>

	* generic/ttk/ttkWidget.c: Widget self-destruction is not necessarily
	an error. [Bug 2298720]

2008-11-16  Donal K. Fellows  <dkf@users.sf.net>

	* doc/wm.n: Added note about [wm overrideredirect] so that users will
	avoid making unwarranted assumptions about how magical it is.
	Triggered by [Bug 2282861] discussion.

2008-11-14  Pat Thoyts  <patthoyts@users.sourceforge.net>

	* generic/tk.h:	       The TIP 125 implementation permits the
	* generic/tkFrame.c:   [wm manage] command to manage any widget but
	* macosx/tkMacOSXWm.c: only those with Frame instance data should be
	* unix/tkUnixWm.c:     permitted. We now check for the suitability and
	* win/tkWinWm.c:       raise an error for non-frame widgets. Updated
	* test/wm.test:	       the tests and documentation. See also [Bug
	* doc/wm.n:	       2239034]

2008-11-12  Joe English  <jenglish@users.sourceforge.net>

	* generic/ttk/ttkWidget.c: Reworked widget construction and
	destruction sequence; fixes [Bug 2207435] and several other problems
	discovered during investigation of same.
	* generic/ttk/ttkButton.c (CheckbuttonInitialize): Account for
	initializeProc being called earlier in the construction sequence now.
	* tests/ttk/ttk.test: Updated test suite.

2008-11-12  Pat Thoyts  <patthoyts@users.sourceforge.net>

	* library/text.tcl: Handle windows with funky names by avoiding use of
	* test/text.test:   the window path for anchors. [Bug 1777362]

2008-11-11  Jan Nijtmans  <nijtmans@users.sf.net>

	* generic/tkImgPhoto.c	  Fix [Bug 2265860] new test failures

2008-11-11  Joe English  <jenglish@users.sourceforge.net>

	* generic/ttk/ttkWidget.c(BeginDrawing): Don't crash when application
	uses nondefault visual. [Bug 2264732]

2008-11-11  Jan Nijtmans  <nijtmans@users.sf.net>

	* win/tcl.m4:	    Reverted change from 2008-11-06 (was under the
			    impression that "-Wno-implicit-int" added an extra
			    warning)
	* win/configure	    (regenerated)
	* unix/tcl.m4:	    Use -O2 as gcc optimization compiler flag, and get
			    rid of -Wno-implicit-int for UNIX
	* unix/configure    (regenerated)

	* generic/tk.decls     Modify Tk_Create(Old)ImageType signature,
	* generic/tk.h	       relaxing the constraint that every Tk_ImageType
	* generic/tkImage.c    can only be passed to this function once. This
	* generic/tkImgBmap.c  lets tkImg be loaded in multiple interpreters
	* generic/tkImgPhoto.c in a thread-enabled build of Tk. [Bug 2312027]
	* generic/tkTest.c     This CONSTification complies with TIP #27. It
	* doc/CrtImgType.3     is binary compatible with the old interface,
			       but not fully source compatible (although tkImg
			       does not suffer).
	* generic/tkDecls.h (regenerated)

	*** POTENTIAL INCOMPATIBILITY ***

2008-11-09  Joe English  <jenglish@users.sourceforge.net>

	* generic/ttk/ttkWidget.c: Remove unnecessary casts.

	* generic/ttk/ttkWidget.h, generic/ttk/ttkWidget.c: Ttk widget
	initializeProc()s now return void instead of a status code, and are no
	longer allowed to fail. (Fix for [Bug 2207435] in progress).

	* generic/ttk/ttkButton.c, generic/ttk/ttkEntry.c,
	* generic/ttk/ttkFrame.c, generic/ttk/ttkNotebook.c,
	* generic/ttk/ttkPanedwindow.c, generic/ttk/ttkProgress.c,
	* generic/ttk/ttkScale.c, generic/ttk/ttkScrollbar.c,
	* generic/ttk/ttkTreeview.c: Adjustments for the above.

2008-11-09  Jan Nijtmans  <nijtmans@users.sf.net>

	* generic/tkCanvas.c:	 Make all Tk_CustomOption tables const and
	* generic/tkCanvBmap.c:	 remove unnecessary type cast.
	* generic/tkCanvImg.c:
	* generic/tkCanvPoly.c:
	* generic/tkCanvText.c:
	* generic/tkCanvWind.c:
	* generic/tkRectOval.c:
	* generic/tkScrollbar.c:
	* generic/tk.decls:	Two more (hopefully the last) signature
	* generic/tkInt.h:	changes in Tk_CreateSmoothMethod and
	* generic/tkCanvLine.c: Tk_CreatePhotoImageFormat
	* generic/tkCanvUtil.c:
	* generic/tkImgPhoto.c:
	* generic/tkDecls.h: (regenerated)
	* doc/CrtImgType.3:  doc updates
	* doc/CrtPhImgFmt.3:

2008-11-06  Jan Nijtmans  <nijtmans@users.sf.net>

	* win/tcl.m4: Add "-Wno-implicit-int" flag for gcc, as on UNIX
	* win/configure: (regenerated)
	* generic/default.h: Use tkUnixDefault.h under CygWin. With this
			     change, at least the X11 version of Tk can be
			     built with cygwin.

2008-11-06  Donal K. Fellows  <dkf@users.sf.net>

	* unix/configure.in: Work around the fact that the HP-UX system
	compiler cannot handle 'inline'. [Bug 2229999]

2008-11-05  Jan Nijtmans  <nijtmans@users.sf.net>

	* unix/tkUnixFont.c:   Fix [Bug 2226093] const changes not all correct
	* unix/tkUnixButton.c: More internal -Wwrite-strings warning fixes
	* unix/tkUnixCursor.c:
	* unix/tkUnixSend.c:
	* unix/tkUnixRFont.c:
	* generic/tkInt.h:     No need to use CONST in internal header files
	* generic/tkFont.h
	* generic/tkInt.decls: CONSTify string and fileName parameters of
	* generic/tkImgBmap.c: TkGetBitmapData
	* generic/tkBitmap.c:  Remove unneccessary type cast
	* generic/tkIntDecls.h: (regenerated)
	* doc/GetCursor.3:     Fix documentation about obsolete X10 bitmaps
	* doc/GetBitmap.3:     [Bug 1866774] Remove X10 references from docs

2008-11-03  Jan Nijtmans  <nijtmans@users.sf.net>

	* generic/ttk/ttkEntry.c: Fix warning: unused variable `currentValue'
	* generic/tkOldTest.c:	  Fix warning: assignment discards qualifiers
	* win/tkWinTest.c:	  from pointer target type

2008-11-03  Pat Thoyts  <patthoyts@users.sourceforge.net>

	* tests/winClipboard.test: testclipboard no longer returns strings
	with embedded \r but now returns Tcl strings
	* tests/winfo.test: Fixed embedding test broken during upgrade
	* tests/busy.test: Default wait cursor on windows is 'wait'
	* win/tkWinFont.c: const fixes for the windows code.

2008-11-02  Jan Nijtmans  <nijtmans@users.sf.net>

	* generic/tkFont.h:	 More internal -Wwrite-strings warning fixes
	* generic/tkFont.c
	* generic/ttk/ttkTheme.h
	* generic/ttk/ttkDefaultTheme.c
	* generic/ttk/ttkState.c
	* macosx/tkMacOSXFont.c
	* unix/tkUnixFont.c
	* win/tkWinFont.c

2008-11-01  Donal K. Fellows  <dkf@users.sf.net>

	TIP #97 IMPLEMENTATION

	* generic/tkCanvas.c (CanvasWidgetCmd): Implementation of the 'imove'
	and 'rchars' subcommands.
	* generic/tk.h (TK_MOVABLE_POINTS): New flag to allow items to state
	whether they support finding and moving individual coordinates.
	* doc/canvas.n, tests/canvas.test: Docs 'n' tests.

2008-11-01  Pat Thoyts  <patthoyts@users.sourceforge.net>

	* generic/ttk/ttkEntry.c:      Implemented the themed spinbox
	* library/ttk/altTheme.tcl:    widget.
	* library/ttk/clamTheme.tcl:
	* library/ttk/classicTheme.tcl:
	* library/ttk/defaults.tcl:
	* library/ttk/entry.tcl:
	* library/ttk/ttk.tcl:
	* library/ttk/winTheme.tcl:
	* library/ttk/xpTheme.tcl:
	* library/ttk/spinbox.tcl:
	* win/ttkWinTheme.c:
	* win/ttkWinXPTheme.c:
	* doc/ttk_spinbox.n:
	* tests/ttk/spinbox.test:

2008-10-31  Joe English  <jenglish@users.sourceforge.net>

	* generic/widget.c: Temporary workaround for [Bug 2207435]

2008-10-30  Jan Nijtmans  <nijtmans@users.sf.net>

	* generic/tkAtom.c:	 more internal -Wwrite-strings warning fixes
	* generic/tkBusy.c
	* generic/tkButton.c
	* generic/tkCanvPoly.c
	* generic/tkCanvText.c
	* generic/tkCmds.c
	* generic/tkListbox.c
	* generic/tkMenu.c
	* generic/tkOldConfig.c
	* generic/tkOption.c
	* generic/tkPanedWindow.c
	* generic/tkPlace.c
	* generic/tkScale.c
	* generic/tkTest.c
	* generic/tkText.c
	* generic/tkTextImage.c

2008-10-30  Don Porter  <dgp@users.sourceforge.net>

	* tests/unixSelect.test:	Revise the unixSelect-1.* tests so that
	they test the ability of Tk's selection mechanism to faithfully pass
	valid Tcl values without corruption, and stop testing details of
	Tcl's internal encoding scheme.	 With this change, the Tk test suite
	no longer uses the identity encoding or [string bytelength].

2008-10-30  Jan Nijtmans  <nijtmans@users.sf.net>

	* generic/tk.h:		      CONSTify return value of
	* generic/tkInt.h	      Tk_OptionPrintProc, and customPtr
	* generic/tk.decls	      field of Tk_ConfigSpec.
	* generic/tkCanvArc.c	      See [Bug 2190619]: Warnings due to
	* generic/tkCanvLine.c	      Tk_SmoothMethod name constness change
	* generic/tkCanvUtil.c
	* generic/tkUtil.c
	* generic/tkDecls.h:	      (regenerated)

2008-10-29  Joe English  <jenglish@users.sourceforge.net>

	* generic/tkAtom.c(Tk_GetAtomName): Remove incorrect 'const' qualifier.
	Remove useless 'register' declarations too, while we're at it.

2008-10-28  Jan Nijtmans  <nijtmans@users.sf.net>

	* generic/tk.h:		Add "const" to a few struct member fields.
	* generic/tkInt.h:	CONSTify TkPrintPadAmount
	* generic/tkSelect.h:	Move TkSelGetSelection to tkInt.decls
	* generic/tk.decls:	CONSTify Tk_ParseArgv
	* generic/tkInt.decls:	CONSTify TkCreateFrame and TkCreateMainWindow
	* generic/tkDecls.h:	(regenerated)
	* generic/tkIntDecls.h:	(regenerated)
	* generic/tkArgv.c:
	* generic/tkAtom.c:
	* generic/tkEntry.c:
	* generic/tkFrame.c:
	* generic/tkImgPhoto.c:
	* generic/tkPack.c:
	* generic/tkSelect.c:
	* generic/tkVisual.c:
	* generic/tkWindow.c:
	* win/tkWinTest.c:	Fix compilation under mingw32

2008-10-28  Joe English  <jenglish@users.sourceforge.net>

	* library/ttk/cursors.tcl, library/ttk/combobox.tcl,
	library/ttk/entry.tcl, library/ttk/paned.tcl, library/ttk/sizegrip.tcl,
	library/treeview.tcl:
	Add correct platform-specific cursors for OSX [Bug 2054562]
	Expanded set of symbolic cursors.  Use correct cursor for
	ttk::entry and ttk::combobox widgets [Bug 1534835]

2008-10-28  Don Porter  <dgp@users.sourceforge.net>

	* win/tkWinTest.c:		Revise [testclipboard] to form that
	* tests/winClipboard.test:	handles encodings.  [Bug 2191960]
	* tests/constraints.tcl: [tcltest::bytestring] no longer used.

2008-10-24  Joe English  <jenglish@users.sourceforge.net>

	* tests/ttk/ttk.test: Disable test ttk-6.3, it's not applicable. [Bug
	2175411]

	* generic/ttk/ttkTheme.c: Use different Tcl_AssocData key so the tile
	extension can be loaded into an 8.6 interp, in the off-chance that
	anyone wants to do this.

2008-10-24  Donal K. Fellows  <dkf@users.sf.net>

	* generic/tkCanvUtil.c (TkSmoothPrintProc): Corrected 'const'ness to
	quell warning. [Bug 2190619]

2008-10-23  Don Porter  <dgp@users.sourceforge.net>

	* README:		Bump version number to 8.6a4
	* generic/tk.h:
	* library/tk.tcl:
	* unix/configure.in:
	* unix/tk.spec:
	* win/configure.in:

	* unix/configure:	autoconf-2.59
	* win/configure:

2008-10-22  Jan Nijtmans  <nijtmans@users.sf.net>

	* generic/tk.h:		      CONST -> const and white-spacing
	* generic/tk.decls
	* generic/tkInt.decls
	* generic/tkDecls.h:	      (regenerated)
	* generic/tkIntDecls.h:	      (regenerated)
	* generic/tkIntPlatDecls.h:   (regenerated)
	* generic/tkIntXlibDecls.h:   (regenerated)
	* generic/tkPlatDecls.h:      (regenerated)
	* generic/ttk/tk.decls
	* generic/ttk/ttkDecls.h      (regenerated)
	* generic/ttk/ttkGenStubs.tcl

2008-10-20  Donal K. Fellows  <dkf@users.sf.net>

	* generic/tkBusy.c, macosx/tkMacOSXEmbed.c, unix/tkUnixEmbed.c:
	* win/tkWinWindow.c: Factor out the platform-specific parts into the
	platform directories. [Bug 2180919]

2008-10-18  Donal K. Fellows  <dkf@users.sf.net>

	TIP #321 IMPLEMENTATION

	* generic/tkBusy.c, doc/busy.n, tests/busy.test: Implementation of the
	[tk busy] command. [Patch 1997907]

2008-10-18  Pat Thoyts  <patthoyts@users.sourceforge.net>

	* win/tkWinFont.c: [Bug 1825353] To fix a problem with tiny fonts on
	Russian versions of Windows we will avoid removing the internal
	leading for fixed width fonts.

2008-10-15  Jan Nijtmans  <nijtmans@users.sf.net>

	* generic/tk.h:		 Add "const" to many internal const tables, so
	* generic/tkBind.c:	 those will be put by the C-compiler in the
	* generic/tkButton.c:	 TEXT segment instead of the DATA segment.
	* generic/tkCanvas.c:	 This makes those tables as being shareable in
	* generic/tkClipboard.c: shared libraries.
	* generic/tkCmds.c:
	* generic/tkConsole.c:
	* generic/tkEntry.c:
	* generic/tkFocus.c:
	* generic/tkFrame.c:
	* generic/tkGet.c:
	* generic/tkGrab.c:
	* generic/tkGrid.c:
	* generic/tkImage.c:
	* generic/tkImgBmap.c:
	* generic/tkImgGIF.c:
	* generic/tkImgPhoto.c:
	* generic/tkListbox.c:
	* generic/tkMenu.c:
	* generic/tkMenu.h:
	* generic/tkMenubutton.c:
	* generic/tkMessage.c:
	* generic/tkOption.c:
	* generic/tkPack.c:
	* generic/tkPanedWindow.c:
	* generic/tkPlace.c:
	* generic/tkScale.c:
	* generic/tkSelect.c:
	* generic/tkSquare.c:
	* generic/tkTest.c:
	* generic/tkText.c:
	* generic/tkTextDisp.c:
	* generic/tkTextMark.c:
	* generic/tkTextTag.c:
	* generic/tkTextWind.c:
	* macosx/tkMacOSXDialog.c:
	* macosx/tkMacOSXSend.c:
	* macosx/tkMacOSXWin.c:
	* unix/tkUnixFont.c:
	* unix/tkUnixWm.c:
	* win/tkWinButton.c:
	* win/tkWinColor.c:
	* win/tkWinDialog.c:
	* win/tkWinMenu.c:
	* win/tkWinSend.c:
	* win/tkWinWm.c:
	* xlib/xcolors.c:

2008-10-17  Pat Thoyts  <patthoyts@users.sourceforge.net>

	* library/ttk/scale.tcl: Implemented keyboard bindings for ttk::scale

2008-10-15  Jan Nijtmans  <nijtmans@users.sf.net>

	* generic/tkInt.h:	 Add "const" to many internal const tables, so
	* generic/tk3d.c:	 those will be put by the C-compiler in the
	* generic/tkBitmap.c:	 TEXT segment instead of the DATA segment.
	* generic/tkColor.c:	 This makes those tables as being shareable in
	* generic/tkConfig.c:	 shared libraries.
	* generic/tkCursor.c:
	* generic/tkFont.c:
	* generic/tkObj.c:
	* generic/tkStyle.c:
	* generic/tkTextIndex.c:
	* generic/tkUtil.c:

2008-10-14  Donal K. Fellows  <dkf@users.sf.net>

	* generic/tkObj.c (TkNewWindowObj): Added utility function for making
	a Tcl_Obj from a Tk_Window reference. Candidate for future exposure to
	third-party code I suppose, but useful internal to Tk for sure.

2008-10-11  Donal K. Fellows  <donal.k.fellows@man.ac.uk>

	* generic/tkCanvas.c (CanvasWidgetCmd): Corrected result generation.

2008-10-10  Don Porter  <dgp@users.sourceforge.net>

	*** 8.6a3 TAGGED FOR RELEASE ***

	* changes:	Updates for 8.6a3 release.

2008-10-09  Don Porter  <dgp@users.sourceforge.net>

	* generic/tkListbox.c:	Make literal return values consistent with
	those generated by Tcl_PrintDouble().

	* tests/entry.test:	Restore test naming consistency with Tk 8.5.
	* tests/listbox.test:	Remove some more dependency on precision in
	* tests/spinbox.test:	test results.

2008-10-08  Jan Nijtmans  <nijtmans@users.sf.net>

	* unix/tcl.m4:		Fix for bug [2073255]
	* unix/configure:	regenerated

2008-10-08  Don Porter  <dgp@users.sourceforge.net>

	* tests/textDisp.test (textDisp-16.34): Update test that tested string
	equality of double values based on an assumption of tcl_precision==12.
	Test now does its own formatting.

	* tests/scrollbar.test: Revised testing of the cget subcommand so that
	it tests consistency with the configure subcommand and not agreement
	with a hardcoded value that will change as tastes in GUIs evolve.

	* tests/canvText.test (canvText-17.1): Update expected result to match
	revised PostScript output due to more predictable formatting of
	floating point values.

	* unix/tkUnixWm.c:	Restored consistency of error messages from
	* macosx/tkMacOSXWm.c:	[wm iconphoto] with the test suite and across
	* tests/unixWm.test:	all platforms.	[Bug 2021443]

2008-10-07  Pat Thoyts  <patthoyts@users.sourceforge.net>

	* tests/canvImg.test:  Removed dependency on precision in results
	* tests/canvRect.test:
	* tests/canvText.test:
	* tests/entry.test:
	* tests/listbox.test:
	* tests/scrollbar.test:
	* tests/spinbox.test:
	* tests/winWm.test: Fixed incorrect error strings
	* tests/wm.test:

2008-10-06  Pat Thoyts  <patthoyts@users.sourceforge.net>

	* tests/winDialog.test: Fixed tests for Vista+
	* win/tkWinWm.c: corrected some errors from the previous commit

2008-10-05  Donal K. Fellows  <dkf@users.sf.net>

	* win/tkWinWm.c (WmAttributesCmd, WmOverrideredirectCmd)
	(WmStackorderCmd):
	* win/tkWinSendCom.c (Async):
	* win/tkWinSend.c (Tk_SendObjCmd):
	* win/tkWinFont.c (TkpGetFontFamilies, TkpGetSubFonts):
	* unix/tkUnixWm.c (WmOverrideredirectCmd, WmStackorderCmd):
	* unix/tkUnixFont.c (TkpGetFontFamilies, TkpGetSubFonts):
	* macosx/tkMacOSXWm.c (WmOverrideredirectCmd, WmStackorderCmd):
	* generic/tkTextIndex.c (SetTextIndexFromAny):
	* generic/tkTest.c (TrivialConfigObjCmd):
	* generic/tkSelect.c (HandleTclCommand):
	* generic/tkPanedWindow.c (Tk_PanedWindowObjCmd)
	(PanedWindowSashCommand, PanedWindowProxyCommand):
	* generic/tkMenubutton.c (Tk_MenubuttonObjCmd):
	* generic/tkMenu.c (MenuWidgetObjCmd):
	* generic/tkListbox.c (ListboxWidgetObjCmd):
	* generic/tkImgPhoto.c (ImgPhotoCmd): (mostly)
	* generic/tkImage.c (Tk_ImageObjCmd):
	* generic/tkFont.c (Tk_FontObjCmd, GetAttributeInfoObj):
	* generic/tkEntry.c (EntryWidgetObjCmd, SpinboxWidgetObjCmd):
	* generic/tkConfig.c (SetOptionFromAny, Tk_SetOptions):
	* generic/tkCmds.c (Tk_TkObjCmd, Tk_WinfoObjCmd, TkGetDisplayOf):
	* generic/tkButton.c (ButtonCreate): Get rid of code that insists on
	non-idiomatically writing to the object in the interpreter result.

2008-10-03  Donal K. Fellows  <dkf@users.sf.net>

	* generic/tkArgv.c, generic/tkCanvText.c, generic/tkEntry.c:
	* generic/tkListbox.c, generic/tkScrollbar.c, macosx/tkMacOSXScrlbr.c:
	* win/tkWinScrlbr.c: Convert use of %g to Tcl_PrintDouble to create
	string versions of floats so as to avoid trouble with some locales.
	[Bug 2112563]

2008-10-02  Joe Mistachkin  <joe@mistachkin.com>

	* doc/canvas.n: Fix unmatched font change.
	* win/buildall.vc.bat: Prefer the HtmlHelp target over the WinHelp
	target.

2008-10-01  Donal K. Fellows  <dkf@users.sf.net>

	TIP #236 IMPLEMENTATION

	* doc/canvas.n, generic/tkCanvas.c (CanvasWidgetCmd)
	* tests/canvMoveto.test: Added 'moveto' subcommand to canvases to
	allow items to be easily moved to a particular place.

2008-09-23  Donal K. Fellows  <dkf@users.sf.net>

	* doc/listbox.n (SEE ALSO): Redirected this to ttk::treeview(n) which
	is far more useful (it does multicolumn listbox duties). [Bug 2123813]

	* doc/*.n: Make sure that the initial line of the manpage includes
	nothing that chokes old versions of man. [Bug 2118116]

2008-08-25  Todd M. Helfter  <tmh@users.sourceforge.net>

	* library/menu.tcl: Additional fix for [Bug 1023955]

2008-09-08  Todd M. Helfter  <tmh@users.sourceforge.net>

	* doc/menu.n: Fix typo in docs. [Bug 2098425]

2008-09-03  Don Porter  <dgp@users.sourceforge.net>

	* generic/tk.h:		Dropped use of _ANSI_ARGS_ macro to preserve
	* generic/tkSelect.h:	Tk's TCL_NO_DEPRECATED build.

2008-08-30  Ania Pawelczyk  <aniap@users.sourceforge.net>

	* tests/textWind.test: Update to tcltest2
	* tests/unixSelect.test:
	* tests/visual_bb.test:
	* tests/visual.test:
	* tests/window.test:
	* tests/winfo.test:
	* tests/xmfbox.test:
	* tests/winButton.test:
	* tests/winDialog.test:
	* tests/winFont.test:
	* tests/winMenu.test:
	* tests/winMsbox.test:
	* tests/winWm.test:

2008-08-28  Don Porter  <dgp@users.sourceforge.net>

	* unix/tkConfig.sh.in:	Added @XFT_LIBS@ to the definition of TK_LIBS
	to avoid link failures when a "big wish" program links against a
	--disable-shared build of libtk. (Discovered building expectTk.)

	* generic/tkImgPhoto.c:	Changed TclStack* calls to ck* calls so that
	we don't create new dependencies on Tcl internals.

	* unix/tkUnixPort.h:	Removed #include of tclInt.h that has been
	* win/tkWinPort.h:	disabled for three years. If we needed this
	we'd have noticed by now.

	* README:		Bump version number to 8.6a3
	* generic/tk.h:
	* library/tk.tcl:
	* unix/configure.in:
	* unix/tk.spec:
	* win/configure.in:

	* unix/configure:	autoconf-2.59
	* win/configure:

2008-08-28  Donal K. Fellows  <dkf@users.sf.net>

	* tests/imgPhoto.test: Fix failures. [Bug 2080587]

2008-08-28  Ania Pawelczyk  <aniap@users.sourceforge.net>

	* tests/option.test: Update to tcltest2
	* tests/place.test:
	* tests/scale.test:
	* tests/select.test:
	* tests/textBTree.test:
	* tests/textImage.test:
	* tests/textMark.test:
	* tests/textTag.test:
	* tests/unixMenu.test:

2008-08-25  Todd M. Helfter  <tmh@users.sourceforge.net>

	* library/menu.tcl: Fix typo from [Bug 1023955]

2008-08-27  Peter Spjuth  <peter.spjuth@gmail.com>

	* tests/grid.test: Added a "knownBug"-marked test to show a problem
	identified in the grid implementation. [Bug 2075285]

2008-08-26  Donal K. Fellows  <dkf@users.sf.net>

	* tests/imgPhoto.test: More style improvements.

2008-08-25  Todd M. Helfter  <tmh@users.sourceforge.net>

	* library/menu.tcl: Do not flip to the arrow cursor on menus. This was
	a Motif convention. Current behavior is maintained iff tk_strictMotif
	is enabled. [Bug 1023955]

2008-08-25  Donal K. Fellows  <dkf@users.sf.net>

	* generic/tkImgPhoto.c (ImgPhotoConfigureMaster): Ensure that uses of
	TclStackAlloc and TclStackFree balance.

2008-08-25  Todd M. Helfter  <tmh@users.sourceforge.net>

	* library/tkfbox.tcl: Fix the multiple selection error for
	tk_getOpenFile -multiple 1 which fails on all unix platforms since the
	adoption of ttk widgets. [Bug 1936220]

2008-08-25  Donal K. Fellows  <dkf@users.sf.net>

	* generic/tkImgPhoto.c:	     Split the implementation of the core of
	* generic/tkImgPhoto.h:	     photo images into two pieces, the photo
	* generic/tkImgPhInstance.c: master (which manages the data model and
	the interaction with the script level) and the photo instances (which
	handle display).

2008-08-22  Don Porter  <dgp@users.sourceforge.net>

	*** 8.6a2 TAGGED FOR RELEASE ***

	* changes:	Updates for 8.6a2 release.

2008-08-21  Ania Pawelczyk  <aniap@users.sourceforge.net>

	* tests/menuDraw.test: Update to tcltest2
	* tests/msgbox.test:
	* tests/oldpack.test:
	* tests/pack.test:
	* tests/panedwindow.test:

2008-08-21  Donal K. Fellows  <dkf@users.sf.net>

	* generic/tkOption.c (ExtendArray): Rework so that the code uses
	ckrealloc (idiomatically) rather than its home-brewed version.

2008-08-19  George Peter Staplin  <georgeps@users.sourceforge.net>

	After some discussion with Joe English and subsequently the X.org
	developers (Keith Packard in particular), it was discovered that Tk is
	doing management of XIDs that it shouldn't need to do. The very common
	XC-MISC extension which has come with every version of X for the last
	15 years is used with Xlib now, to retrieve the information about the
	used/unused XIDs. The public Tk_FreeXId is now a no-op. [Bug 2039720]

	* generic/tkError.c: Remove the usage of TkpWindowWasRecentlyDeleted.
	* generic/tkInt.decls: Update the declarations for the now unused
	internal stubs.
	* generic/tkIntDecls.h: Regenerated based on tkInt.decls.
	* generic/tkIntPlatDecls.h: Regenerated based on tkInt.decls.
	* generic/tkStubInit.c
	* generic/tkWindow.c: Remove the calls to TkInitXId, and
	TkFreeWindowId.
	* macosx/tkMaxOSXPort.h: Remove TkFreeWindowId and TkInitXId macro
	definitions.
	* macosx/tkMacOSXXStubs.c: Remove the no-op
	TkpWindowWasRecentlyDeleted.
	* unix/tkUnixEvent.c: Remove call to TkFreeXId.
	* unix/tkUnixXId.c: Remove a lot of unnecessary code (see above).
	* win/tkWinPort.h: Remove TkFreeWindowId and TkInitXId.
	* win/tkWinWindow.c: Remove TkpWindowWasRecentlyDeleted.
	* tests/id.test: Remove this unnecessary test.

2008-08-19  Joe English  <jenglish@users.sourceforge.net>

	* generic/ttk/ttkScroll.c: Don't use sprintf "%g" to format floating
	point numbers in -[xy]scrollcommand callbacks or [xy]view methods.
	Minor incompatibility: 0 and 1 now formatted as "0.0" resp "1.0".
	* tests/ttk/entry.test, tests/ttk/treeview.test: Updated to account
	for above change.

2008-08-19  Daniel Steffen  <das@users.sourceforge.net>

	* macosx/tkMacOSXFont.c (SetFontFeatures): Disable antialiasing of
						   fixed-width fonts with
						   size <= 10.

2008-08-18  Ania Pawelczyk  <aniap@users.sourceforge.net>

	* tests/canvWind.test: Update to tcltest2
	* tests/menubut.test:
	* tests/raise.test:
	* tests/unixButton.test:
	* tests/unixEmbed.test:
	* tests/winClipboard.test:

2008-08-17  Ania Pawelczyk  <aniap@users.sourceforge.net>

	* tests/focus.test: Update to tcltest2
	* tests/focusTcl.test:
	* tests/geometry.test:
	* tests/grab.test:
	* tests/grid.test:
	* tests/imgBmap.test:
	* tests/imgPhoto.test:
	* tests/imgPPM.test:
	* tests/listbox.test:
	* tests/safe.test:
	* tests/tk.test:
	* tests/util.test:

2008-08-15  Ania Pawelczyk  <aniap@users.sourceforge.net>

	* tests/clrpick.test: Update to tcltest2
	* tests/frame.test:
	* tests/font.test:
	* tests/image.test:

2008-08-14  Ania Pawelczyk  <aniap@users.sourceforge.net>

	* tests/event.test: Update to tcltest2
	* tests/id.test:
	* tests/menu.test:

2008-08-14  Daniel Steffen  <das@users.sourceforge.net>

	* unix/tcl.m4 (SC_PATH_X):	Check for libX11.dylib in addition to
					libX11.so et al.

	* unix/configure:		autoconf-2.59

2008-08-12  Ania Pawelczyk  <aniap@users.sourceforge.net>

	* tests/choosedir.test: Update to tcltest2
	* tests/clipboard.test:
	* tests/embed.test:
	* tests/main.test:

2008-08-12  Don Porter  <dgp@users.sourceforge.net>

	* README:		Bump version number to 8.6a2
	* generic/tk.h:
	* library/tk.tcl:
	* unix/configure.in:
	* unix/tk.spec:
	* win/configure.in:

	* unix/configure:	autoconf-2.59
	* win/configure:

	* changes:	Updates for 8.6a2 release.

2008-08-11  Ania Pawelczyk  <aniap@users.sourceforge.net>

	* tests/canvImg.test: Update to tcltest2
	* tests/canvRect.test:
	* tests/canvText.test:
	* tests/obj.test:

2008-08-07  Ania Pawelczyk  <aniap@users.sourceforge.net>

	* tests/canvPs.test: Update to tcltest2
	* tests/config.test:
	* tests/canvas.test:

2008-08-05  Joe English  <jenglish@users.sourceforge.net>

	* generic/tk.h, generic/tkEvent.c: Fix for [Bug 2010422] "no event
	type or button # or keysym while executing "bind Listbox
	<MouseWheel> [...]".

2008-08-03  Ania Pawelczyk  <aniap@users.sourceforge.net>

	* tests/cmds.test: Update to tcltest2
	* tests/dialog.test:
	* tests/get.test:
	* tests/text.test: Update to tcltest2; report: 33.11 fails

2008-08-01  Pat Thoyts  <patthoyts@users.sourceforge.net>

	* win/tkWinWm.c: Check wmPtr is valid in TopLevelReqProc to fix
	* tests/wm.test:  [Bug 2028703]

2008-07-31  Don Porter  <dgp@users.sourceforge.net>

	* generic/tk.h: Added missing EXTERN for the Tcl_PkgInitStubsCheck
	declaration to fix inability to embed non-stub-enabled Tk on Windows.

2008-07-29  Ania Pawelczyk  <aniap@users.sourceforge.net>

	* tests/constraints.tcl: -highlightthickness entry's option (fonts
	constraint)

2008-07-28  Ania Pawelczyk  <aniap@users.sourceforge.net>

	* tests/cursor.test: Update to tcltest2
	* tests/message.test:

2008-07-26  Pat Thoyts  <patthoyts@users.sourceforge.net>

	* doc/options.n: Direct to the font manual for -font. [Bug 1686012]

	* tests/constraints.tcl: Add a nonwin contraint.
	* tests/listbox.test:	 Conform to testing policy. [Bug 2024753]

	* win/tkWinWm.c: Check that the parent has been mapped before
	* tests/wm.test: calling RemapWindows. [Bug 2009788]

	* win/tkWinWindow.c: Check for 0x prefix in sprintf %p. Bug [2026405]

2008-07-25  Ania Pawelczyk  <aniap@users.sourceforge.net>

	* tests/bind.test: Update to tcltest2

2008-07-24  Jan Nijtmans  <nijtmans@users.sf.net>

	* generic/*.c: Fix inconsistant "wrong # args" messages. [Bug 2021443]
	* macosx/tkMacOSXSend.c
	* macosx/tkMacOSXWm.c
	* unix/tkUnixSend.c
	* unix/tkUnixWm.c
	* tests/*.test

2008-07-22  Ania Pawelczyk  <aniap@users.sourceforge.net>

	* tests/bell.test:   Update to tcltest2
	* tests/bgerror.test:
	* tests/bitmap.test:
	* tests/border.test:
	* tests/button.test:
	* tests/entry.test:
	* tests/spinbox.test:

2008-07-22  Daniel Steffen  <das@users.sourceforge.net>

	* library/ttk/aquaTheme.tcl: Use system color names and TIP145 named
	font instead of hardcoded color values and deprecated native font name

	* macosx/tkMacOSXHLEvents.c: Factor out common code; formatting.

2008-07-08  Pat Thoyts  <patthoyts@users.sourceforge.net>

	* doc/*.n: Fixed broken line endings from last doc commit.

2008-07-04  Joe English  <jenglish@users.sourceforge.net>

	* generic/ttk/ttkDefaultTheme.c, generic/ttk/ttkClamTheme.c,
	* generic/ttk/ttkClassicTheme.c, generic/ttk/ttkElements.c: Audit:
	ensure that output arguments to Tk_Get*FromObj() are initialized, in
	case of erroneous style specifications. [Bug 2009213]

2008-07-02  Donal K. Fellows  <dkf@users.sf.net>

	* macosx/tkMacOSXHLEvents.c: Some tidying up of this file. Make sure
	that failing handling callbacks get reported as background errors.

2008-06-30  Donal K. Fellows  <dkf@users.sf.net>

	* doc/*.1, doc/*.3, doc/*.n: Remove out of date changebars, make
	formatting of typedefs consistent, other small changes.

2008-06-25  Don Porter  <dgp@users.sourceforge.net>

	*** 8.6a1 TAGGED FOR RELEASE ***

	* changes:		Updates for 8.6a1 release.

2008-06-24  Pat Thoyts  <patthoyts@users.sourceforge.net>

	* library/demos/ttkpane.tcl: Work around missing timezones
	* doc/text.n: Fix documentation of text tag options. [Bug 1997293]

2008-06-19  Don Porter  <dgp@users.sourceforge.net>

	* changes:		Updates for 8.6a1 release.

	* generic/tk.h:		TIP 285 additions make Tk 8.6 call the new
	* library/tk.tcl:	Tcl_Canceled() routine, available only in Tcl
	8.6, so bump our Tcl dependencies to version 8.6. Tk 8.6a1 will no
	longer [load] into a Tcl 8.5 interp.

	* README:		Bump version number to 8.6a1
	* generic/tk.h:
	* library/tk.tcl:
	* unix/configure.in:
	* unix/tk.spec:
	* win/configure.in:

	* unix/configure:	autoconf-2.59
	* win/configure:

2008-06-18  Daniel Steffen  <das@users.sourceforge.net>

	* macosx/tkMacOSXCarbonEvents.c: Fix debug carbon event tracing.
	(InstallStandardApplicationEventHandler): Replace needless use of
	TkMacOSXInitNamedDebugSymbol() by standard TkMacOSXInitNamedSymbol().

	* macosx/tkMacOSXDebug.c:	Revert 2007-11-09 commit making
	* macosx/tkMacOSXDebug.h:	TkMacOSXInitNamedDebugSymbol()
					available outside of debug builds.

	* macosx/tkMacOSXEmbed.c (TkpMakeWindow):	Fix bug with missing
	* macosx/tkMacOSXSubwindows.c (XMapWindow):	focus on first map by
	only sending VisibilityNotify events once windows are mapped (rather
	than when they are created).

	* macosx/tkMacOSXWindowEvent.c (TkMacOSXProcessWindowEvent): Fix
	return value.

	* macosx/tkMacOSXInit.c:	Add helper to efficiently convert from
	* macosx/tkMacOSXPrivate.h:	CFString to Tcl_Obj.

	* macosx/tkMacOSXFont.c (TkpGetFontFromAttributes, InitFont):	Fix
	incorrect conversion to points of font sizes already in points; factor
	out retrieval of font family name from font family ID.

2008-06-13  Jeff Hobbs  <jeffh@ActiveState.com>

	* win/configure, win/configure.in (TK_WIN_VERSION): Fix handling of
	interim a/b versioning for manifest usage.

2008-06-13  Joe Mistachkin  <joe@mistachkin.com>

	TIP #285 IMPLEMENTATION

	* generic/tkCmds.c: During [tkwait] and [update], always cooperatively
	check for script cancellation.
	* win/makefile.vc: Added 'pdbs' option for Windows build rules to
	* win/rules.vc: allow for non-debug builds with full symbols.

2008-06-12  Daniel Steffen  <das@users.sourceforge.net>

	* generic/tkPointer.c (Tk_UpdatePointer): Fix failure to restore a
	global grab capture and to release the restrict window capture when
	releasing a button grab. Fixes segfault due to dangling reference to
	restrict window inside TkpSetCapture() implementation. [Bug 1991932]

	* generic/ttk/ttkTreeview.c:	Fix warning.

	* unix/tcl.m4 (SunOS-5.11): Fix 64bit amd64 support with gcc & Sun cc.
	* unix/configure: autoconf-2.59

	* macosx/tkMacOSXXStubs.c (Tk_ResetUserInactiveTime): Use UsrActivity
	instead of OverallAct (which may be ignored in some circumstances).

	* macosx/Wish.xcodeproj/project.pbxproj: Add tclIORTrans.c; add tclOO
	* macosx/Wish.xcodeproj/default.pbxuser: files to tktest-X11 target;
	add debug configs for 64bit and with corefoundation disabled; updates
	and cleanup for Xcode 3.1 and for Leopard; sync with Tcl.xcodeproj.
	* macosx/Wish.xcode/project.pbxproj:	Sync Wish.xcodeproj changes.
	* macosx/Wish.xcode/default.pbxuser:
	* macosx/README:			Document new build configs.

2008-06-10  Joe English  <jenglish@users.sourceforge.net>

	* unix/tkUnixKey.c: Use Xutf8LookupString if available. This should
	fix problems (like [Bug 1908443]) where Xlib's idea of the system
	encoding does not match Tcl's. [Patch 1986818]

2008-06-01  Daniel Steffen  <das@users.sourceforge.net>

	* macosx/Wish.xcodeproj/project.pbxproj: Add new tclOO files; add
	* macosx/README:			 debug configs with gcov;
						 update to Xcode 3.1.

2008-05-27  Pat Thoyts  <patthoyts@users.sourceforge.net>

	* generic/ttk/ttkTheme.c: [ttk::style theme use] without an argument
	* doc/ttk_style.n: now returns the current theme.

2008-05-23  Joe English  <jenglish@users.sourceforge.net>

	* doc/ttk_treeview.n, generic/ttk/ttkTreeview.c,
	* generic/ttk/ttkTagSet.c, generic/ttk/ttkLayout.c,
	* generic/ttk/ttkTheme.c, generic/ttk/ttkTheme.h,
	* generic/ttk/ttkThemeInt.h, generic/ttk/ttkWidget.h:
	Added [$tv identify region], [$tv identify element], and [$tv identify
	item] subcommands. Simplified bindings. Added [$tv tag has]
	subcommand. Tag-related display improvements; setting a tag
	-background or -foreground no longer overrides selection feedback.

	* library/ttk/altTheme.tcl, library/ttk/aquaTheme.tcl,
	* library/ttk/clamTheme.tcl, library/ttk/classicTheme.tcl,
	* library/ttk/defaults.tcl, library/ttk/treeview.tcl,
	* library/ttk/winTheme.tcl, library/ttk/xpTheme.tcl:
	Don't need separate 'Item', 'Cell', and 'Row' style settings anymore,
	only the base "Treeview" style is used.

2008-05-23  Joe English  <jenglish@users.sourceforge.net>

	* generic/ttk/ttkLabel.c: Avoid passing width or height <= 0 to
	Tk_RedrawImage, as this leads to a panic on Windows. [Bug 1967576]

2008-05-16  Pat Thoyts  <patthoyts@users.sourceforge.net>

	* library/ttk/xpTheme.tcl: Add correct border to combobox on Vista

2008-05-15  Pat Thoyts  <patthoyts@users.sourceforge.net>

	* win/makefile.vc: We should use the thread allocator for threaded
	* win/rules.vc: builds. Added 'tclalloc' option to disable.

2008-05-14  Donal K. Fellows  <dkf@users.sf.net>

	* generic/tkPanedWindow.c (PanedWindowProxyCommand)
	(DisplayPanedWindow): Ensure that a zero width never gets fed to the
	underlying window system. [Bug 1639824]

2008-05-13  Pat Thoyts  <patthoyts@users.sourceforge.net>

	* library/console.tcl: Support pixel sized font in +/- keybinding.
	* tests/listbox.test: -activestyle default is underline on windows.
	* tests/winDialog.test: Fixed hanging tk_chooseColor tests.

2008-05-11  Pat Thoyts  <patthoyts@users.sourceforge.net>

	* library/tk.tcl: Support for ttk widgets in AmpWidget
	* doc/button.n: Note negative widths for button. [Patch 1883418]

2008-05-09  Pat Thoyts  <patthoyts@users.sourceforge.net>

	* doc/ttk_*: 'identify' widget command is on all ttk widgets.

2008-05-04  Joe English  <jenglish@users.sourceforge.net>

	* macosx/ttkMacOSAquaTheme.c: "default" and "focus" adornments should
	not be disjoint [Bug 1942785]

2008-04-27  Donal K. Fellows  <dkf@users.sf.net>

	* */*.c: A large tranche of getting rid of pre-C89-isms; if your
	compiler doesn't support things like proper function declarations,
	'void' and 'const', borrow a proper one when building Tcl. (The header
	files allow building things that link against Tcl with really ancient
	compilers still; the requirement is just when building Tcl itself.)

2008-04-25  Joe English  <jenglish@users.sourceforge.net>

	* library/ttk/treeview.tcl: BUGFIX: [$tv selection] takes a list of
	items, not a single item. [Bug 1951733]

2008-04-20  Pat Thoyts  <patthoyts@users.sourceforge.net>

	* win/makefile.vc: Include ws2_32 in the link list. [Bug 1900872]
	* doc/menu.n: Minor change regarding the system menu. [Bug 1887169]
	* doc/button.n: Minor clarification of button flash. [Bug 1926223]

2008-04-17  Donal K. Fellows  <dkf@cspool38.cs.man.ac.uk>

	* doc/text.n: Correct description of when -relief option is ignored on
	a tag. Thanks to emiliano for spotting.

2008-04-17  Don Porter  <dgp@users.sourceforge.net>

	* generic/tkCanvas.c: Fix logic that determines when canvas item
	<Enter> event should fire. Thanks to Sebastian Wangnick. [Bug 1327482]

2008-04-16  Daniel Steffen  <das@users.sourceforge.net>

	* generic/tkStubInit.c:			Make stubs tables static const
	* generic/tkWindow.c (Initialize):	and export only a module-scope
	pointer to to the main stubs table (for package init). [Patch 1938497]

2008-04-14  Pat Thoyts  <patthoyts@users.sourceforge.net>

	* win/tkWinDialog.c:	Fix [tk_chooseColor -title]. [Bug 1941740]
	* win/tkWinTest.c:	Added parent to testgetwininfo
	* tests/winDialog.test:	Created some tk_chooseColor win tests.

2008-04-09  Jan Nijtmans  <nijtmans@users.sourceforge.net>

	* generic/tkImgGIF.c:	Let the GIF writer use a real LZW compressor.

2008-04-08  Pat Thoyts  <patthoyts@users.sourceforge.net>

	* win/ttkWinXpTheme.c:	Provide a visual-styles API element engine
	* tests/ttk/vsapi.test: to permit scripts to create any available
	* doc/ttk_vsapi.n:    windows xp/vista element. Plus basic tests.

2008-04-08  Daniel Steffen  <das@users.sourceforge.net>

	* generic/tkDecls.h:		make genstubs (genStubs.tcl changes).
	* generic/tkIntDecls.h:
	* generic/tkIntPlatDecls.h:
	* generic/tkIntXlibDecls.h:
	* generic/tkPlatDecls.h:

2008-04-08  Kevin Kenny  <kennykb@acm.org>

	* tkWinEmbed.c:	 Removed #if 0 code. Trust the revision control
	system, if you need it again, you can find it.

	* tkWinSend.c:	 Added conditional compilation to silence several
	compiler warnings.

2008-04-07  Jeff Hobbs  <jeffh@ActiveState.com>

	* generic/tkWindow.c (Initialize): Fix double-free on Tk_ParseArgv
	* tests/main.test (main-3.*):	   error. [Bug 1937135]

	* generic/tkArgv.c: Fix -help mem explosion. [Bug 1936238] (kenny)

2008-04-04  Pat Thoyts  <patthoyts@users.sourceforge.net>

	* library/ttk/sizegrip.tcl: Don't resize if the toplevel is not
	resizable or the sizegrip has been disabled.

2008-04-03  Pat Thoyts  <patthoyts@users.sourceforge.net>

	* win/makefile.vc:    Fixed stubs usage
	* library/ttk/xpTheme.tcl: fix the colour of labelframe in xp

2008-04-02  Daniel Steffen  <das@users.sourceforge.net>

	* generic/tk.decls:	Remove 'export' declarations of symbols now
				only in libtkstub and no longer in libtk.

	* generic/tkStubLib.c:	Make symbols in libtkstub.a MODULE_SCOPE to
				avoid exporting them from libraries that link
				with -ltkstub; constify tk*StubsPtr and stub
				table hook pointers. [Bug 1819422]

	* generic/tkStubLib.c:	    Undef USE_TCL_STUBS before defining it
	* generic/ttk/ttkStubLib.c: unconditionally; remove needless #ifdef

	* generic/tkDecls.h:		make genstubs
	* generic/tkIntDecls.h:
	* generic/tkIntPlatDecls.h:
	* generic/tkIntXlibDecls.h:
	* generic/tkPlatDecls.h:
	* generic/tkStubInit.c:

	* unix/configure.in (Darwin):	Remove now unnecessary unexporting of
					libtclstub symbols from libtk.

	* unix/configure:		autoconf-2.59

2008-04-01  Don Porter  <dgp@users.sourceforge.net>

	* generic/tkStubLib.c (Tk_InitStubs):		Added missing error
	* generic/tkWindow.c (Tk_PkgInitStubsCheck):	message and removed
	needless #ifdef complexity.

	* generic/tkWindow.c:	Revised package initialization so that
	* unix/Makefile.in:	"tkStubsPtr" is not present in libtk.so, but
	* win/Makefile.in:	is present only in libtkstub.a. This tightens
	* win/makefile.bc:	up the rules for users of the stubs interfaces
	* win/makefile.vc:	[Tcl Bug 1819422]

	* README:		Bump version number to 8.6a0
	* generic/tk.h:
	* library/tk.tcl:
	* macosx/Wish-Common.xcconfig:
	* unix/configure.in:
	* unix/tk.spec:
	* win/README:
	* win/configure.in:
	* win/tcl.m4:

	* unix/configure:	autoconf-2.59
	* win/configure:

	* generic/tkConsole.c:	Relax Tcl_InitStubs() calls so that a Tk 8.6
	* generic/tkMain.c:	might [load] into a Tcl 8.5 interp.
	* generic/tkWindow.c:

	* generic/tkDecls.h:		make genstubs
	* generic/tkIntDecls.h:
	* generic/tkIntPlatDecls.h:
	* generic/tkIntXlibDecls.h:
	* generic/tkPlatDecls.h:

2008-03-28  Don Porter  <dgp@users.sourceforge.net>

	*** 8.5.2 TAGGED FOR RELEASE ***

	* README:		Bump to 8.5.2 for release.
	* generic/tk.h:
	* library/tk.tcl:
	* unix/configure.in:
	* unix/tk.spec:
	* win/configure.in:

	* unix/configure:	autoconf-2.59
	* win/configure:

	* changes:	Updates for 8.5.2 release.

2008-03-27  Jeff Hobbs  <jeffh@ActiveState.com>

	* library/safetk.tcl (::safe::tkInterpInit): Make sure tk_library and
	its subdirs (eg, ttk) are on the "safe" access path.

2008-03-27  Daniel Steffen  <das@users.sourceforge.net>

	* unix/tcl.m4 (SunOS-5.1x): Fix 64bit support for Sun cc. [Bug
	1921166]

	* unix/configure: autoconf-2.59

2008-03-27  Daniel Steffen  <das@users.sourceforge.net>

	* generic/ttk/ttkStubLib.c:	Ensure tcl stubs are used in libtkstub
					even in a static build of Tk.
	* generic/ttk/ttkDecls.h:	Fix incorrect number of arguments in
					Ttk_InitStubs macro definition.

2008-03-26  Don Porter  <dgp@users.sourceforge.net>

	* changes:	Updates for 8.5.2 release.

	* unix/tkUnixCursor.c:	Stop crash in [. configure -cursor] on X11.
	Thanks to emiliano gavilan. [Bug 1922466]

2008-03-26  Joe English  <jenglish@users.sourceforge.net>

	* generic/tkInt.h, generic/tkEvent.c, unix/tkUnixEvent.c,
	* unix/tkUnixKey.c: XIM reorganization and cleanup; see
	[Patch 1919791] for details.

2008-03-21  Joe English  <jenglish@users.sourceforge.net>

	* generic/tk.decls, generic/ttk/ttkStubLib.c, unix/Makefile.in: Keep
	ttkStubLib.o in libtkstub instead of libtk. [Bug 1920030]

2008-03-20  Donal K. Fellows  <dkf@users.sf.net>

	* tests/wm.test: Rewrote so that tests clean up after themselves
	rather than leaving that to the following test. Makes it easier to
	catch problems where they originate. Inspired by [Bug 1852338]

2008-03-19  Donal K. Fellows  <dkf@users.sf.net>

	* doc/GetClrmap.3: Documented Tk_PreserveColormap. [Bug 220809]

2008-03-17  Joe English  <jenglish@users.sourceforge.net>

	* unix/Makefile.in, win/Makefile.in, win/makefile.vc: Put ttkStubLib.o
	in libtkstub instead of libtk. [Bug 1863007]

2008-03-16  Donal K. Fellows  <dkf@users.sf.net>

	* library/demos/goldberg.tcl: Made work when run twice in the same
	session. [Bug 1899664] Also made the control panel use Ttk widgets.

2008-03-13  Daniel Steffen  <das@users.sourceforge.net>

	* unix/configure.in: Use backslash-quoting instead of double-quoting
	* unix/tcl.m4:	     for lib paths in tkConfig.sh. [Bug 1913622]
	* unix/configure:    autoconf-2.59

2008-03-13  Don Porter  <dgp@users.sourceforge.net>

	* changes:	Updates for 8.5.2 release.

2008-03-12  Daniel Steffen  <das@users.sourceforge.net>

	* macosx/Wish.xcodeproj/project.pbxproj: Add support for Xcode 3.1
	* macosx/Wish.xcodeproj/default.pbxuser: CODE_SIGN_IDENTITY and
	* macosx/Wish-Common.xcconfig:		 'xcodebuild install'.

2008-03-12  Joe English  <jenglish@users.sourceforge.net>

	* unix/tkUnixRFont.c: Try a fallback font if XftFontOpenPattern()
	fails in GetFont (workaround for [Bug 1090382]).

2008-03-11  Daniel Steffen  <das@users.sourceforge.net>

	* library/demos/knightstour.tcl:	Aqua GOOBE.
	* library/demos/widget:

	* macosx/Wish.xcodeproj/project.pbxproj: Add support for Xcode 3.1 and
	* macosx/Wish.xcodeproj/default.pbxuser: configs for building with
	* macosx/Wish-Common.xcconfig:		 gcc-4.2 and llvm-gcc-4.2.

	* generic/tkCanvUtil.c:			Fix gcc-4.2 warnings.

	* macosx/GNUmakefile:			Fix quoting to allow paths to
	* macosx/Wish-Common.xcconfig:		${builddir}, ${INSTALL_ROOT}
	* unix/Makefile.in:			and ${TCL_BIN_DIR} to contain
	* unix/configure.in:			spaces.
	* unix/install-sh:
	* unix/tcl.m4:

	* unix/configure:			autoconf-2.59

	* unix/Makefile.in (install-strip):	Strip non-global symbols from
						dynamic library.

2008-03-10  Don Porter  <dgp@users.sourceforge.net>

	* changes:	Updates for 8.5.2 release.

2008-03-07  Donal K. Fellows  <donal.k.fellows@man.ac.uk>

	* doc/colors.n: Reworked to produce nicer HTML output.

2008-03-06  Joe English  <jenglish@users.sourceforge.net>

	* doc/ttk_notebook.n: Move "TAB IDENTIFIERS" section above "WIDGET
	COMMAND" section. [Bug 1882011]

2008-02-29  Pat Thoyts  <patthoyts@users.sourceforge.net>

	* library/demos/widget:	 Added a Knight's tour canvas demo.
	* library/demos/knightstour.tcl:

2008-02-27  Daniel Steffen  <das@users.sourceforge.net>

	* macosx/tkMacOSXDraw.c: Workaround leak in Carbon SetPortPenPixPat()
	API [Bug 1863346]; avoid repeated PixPat allocation/deallocation.

2008-02-23  Joe English  <jenglish@users.sourceforge.net>

	* library/ttk/combobox.tcl, doc/ttk_combobox.n,
	* tests/ttk/combobox.test: Arrange to deliver <<ComboboxSelected>>
	event after listbox is unposted, as intended [Bug 1890211]. Clarified
	documentation.

2008-02-23  Joe English  <jenglish@users.sourceforge.net>

	* generic/ttk/ttkPanedWindow.c: Don't enforce minimum sash thickness
	of 5 pixels, just use 5 as a default. [FR 1898288]

2008-02-14  Donal K. Fellows  <donal.k.fellows@man.ac.uk>

	* unix/README: Documented missing configure flags.

2008-02-06  Donal K. Fellows  <donal.k.fellows@man.ac.uk>

	* doc/ttk_scale.n (new file): Added basic documentation. [Bug 1881925]

2008-02-04  Don Porter  <dgp@users.sourceforge.net>

	*** 8.5.1 TAGGED FOR RELEASE ***

	* generic/tk.h:		Bump to 8.5.1 for release.
	* library/tk.tcl:
	* unix/configure.in:
	* unix/tk.spec:
	* win/configure.in:

	* unix/configure:	autoconf-2.59
	* win/configure:

2008-02-04  Donal K. Fellows  <donal.k.fellows@man.ac.uk>

	* doc/MeasureChar.3, doc/FontId.3: Minor improvements (formatting,
	keywords).

2008-02-02  Daniel Steffen  <das@users.sourceforge.net>

	* macosx/Wish-Info.plist.in:	Add CFBundleLocalizations key, listing
	* unix/configure.in (Darwin):	all library/msgs locales.

	* unix/configure.in (Darwin):	Correct Info.plist year substitution
					in non-framework builds.

	* unix/configure:		autoconf-2.59

2008-02-01  Don Porter  <dgp@users.sourceforge.net>

	* changes:	Updates for 8.5.1 release.

2008-02-01  Reinhard Max  <max@suse.de>

	* generic/tkImgGIF.c: Fixed a buffer overflow (CVE-2008-0553).
	* tests/imgPhoto.test: Added a test for the above.

2008-01-31  Jeff Hobbs  <jeffh@ActiveState.com>

	* library/msgbox.tcl (::tk::MessageBox): Don't use ttk::label in low
	depth/aqua fallback, as it doesn't support -bitmap.

	* win/tkWinDialog.c (Tk_MessageBoxObjCmd): Pass "" instead of NULL
	when -title isn't set. [Bug 1881892]

2008-01-31  Donal K. Fellows  <donal.k.fellows@man.ac.uk>

	* doc/panedwindow.n: Added proper description of -height and -width
	options, which aren't "standard". Last of fallout from [Bug 1882495].

2008-01-30  Donal K. Fellows  <donal.k.fellows@man.ac.uk>

	* doc/canvas.n, doc/listbox.n, doc/message.n: Fix erroneous listing of
	"standard" options. [Bug 1882495]

2008-01-29  Joe English  <jenglish@users.sourceforge.net>

	* library/treeview.tcl: Fix bug in Shift-ButtonPress-1 binding (error
	if no current focus item; reported on c.l.t.)

2008-01-29  Donal K. Fellows  <donal.k.fellows@man.ac.uk>

	* doc/ttk_*.n: Adjusted handling of the standard options part of the
	Ttk manual pages so that they are documented in the correct location.
	[Bug 1876493]

2008-01-28  Joe English  <jenglish@users.sourceforge.net>

	* unix/tkUnixRFont.c: Re-fix strict-aliasing warnings reintroduced by
	last patch.

2008-01-27  Joe English  <jenglish@users.sourceforge.net>

	* generic/ttk/ttkNotebook.c: Make sure to schedule a redisplay when
	adding and/or hiding tabs. [Bug 1878298]

2008-01-27  Joe English  <jenglish@users.sourceforge.net>

	* unix/tkUnixRFont.c: Merged common code from InitFont() and
	TkpGetFontAttrsForChar(), factored into GetTkFontAttributes() and
	GetTkFontMetrics(). Removed write-only struct UnixFtFont member
	'drawable'. Removed unneeded double-pointer indirections. Ensure that
	TkFontAttributes.family member is a Tk_Uid, as specified. Use
	FcTypeDouble for XFT_SIZE attribute. Finally: fix [Bug 1835848]

2008-01-25  Don Porter  <dgp@users.sourceforge.net>

	* changes:	Updates for 8.5.1 release.

2008-01-08  Joe English  <jenglish@users.sourceforge.net>

	* generic/ttk/ttkFrame.c: BUGFIX: fix crash in [ttk::labelframe] when
	-style option specified. [Bug 1867122]

2008-01-08  Joe English  <jenglish@users.sourceforge.net>

	* win/ttkWinTheme.c: Add tristate support to checkbuttons and
	radiobuttons. [Bug 1865898]
	Fix check and radio indicator size. [Bug 1679067]

2008-01-06  Joe English  <jenglish@users.sourceforge.net>

	* generic/ttk/ttkWidget.c, generic/ttk/ttkWidget.h: Call
	Tk_MakeWindowExist() in widget constructor. Removed now-unnecessary
	initial ConfigureNotify processing.

2008-01-06  Joe English  <jenglish@users.sourceforge.net>

	* library/ttk/treeview.tcl, library/ttk/utils.tcl: Fix MouseWheel
	bindings for ttk::treeview widget. [Bugs 1442006, 1821939, 1862692]

2008-01-02  Don Porter  <dgp@users.sourceforge.net>

	* generic/tk.h:		Bump version number to 8.5.1b1 to distinguish
	* library/tk.tcl:	CVS development snapshots from the 8.5.0 and
	* unix/configure.in:	8.5.1 releases.
	* unix/tk.spec:
	* win/configure.in:

	* unix/configure:	autoconf (2.59)
	* win/configure:

	******************************************************************
	*** CHANGELOG ENTRIES FOR 2005 TO 2007 IN "ChangeLog.2007"     ***
	*** CHANGELOG ENTRIES FOR 2004 AND 2003 IN "ChangeLog.2004"    ***
	*** CHANGELOG ENTRIES FOR 2002 AND EARLIER IN "ChangeLog.2002" ***
	******************************************************************<|MERGE_RESOLUTION|>--- conflicted
+++ resolved
@@ -1,10 +1,3 @@
-<<<<<<< HEAD
-2011-03-28  Donal K. Fellows  <dkf@users.sf.net>
-
-	* library/tk.tcl (::tk::FindAltKeyTarget): Make this handle the
-	traversal of the logical window manager hierarchy correctly. Based on
-	comments by Emiliano Gavilan.
-=======
 2011-04-04  Peter Spjuth  <peter.spjuth@gmail.com>
 
 	* doc/labelframe.n:
@@ -13,7 +6,12 @@
 	documentation since it does not work as expected and does not make
 	sense as a container. Added note to frame about restrictions when used
 	as a container.
->>>>>>> 257f68b6
+
+2011-03-28  Donal K. Fellows  <dkf@users.sf.net>
+
+	* library/tk.tcl (::tk::FindAltKeyTarget): Make this handle the
+	traversal of the logical window manager hierarchy correctly. Based on
+	comments by Emiliano Gavilan.
 
 2011-03-28  Jan Nijtmans  <nijtmans@users.sf.net>
 
