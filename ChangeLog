<<<<<<< HEAD
2012-03-30  Jan Nijtmans  <nijtmans@users.sf.net>
=======
2012-04-07  Jan Nijtmans  <nijtmans@users.sf.net>

	* generic/tkBind.c: [Bug 3176239] control-MouseWheel causes segv

2012-03-29  Jan Nijtmans  <nijtmans@users.sf.net>
>>>>>>> 4d4df7d0

	* unix/tcl.m4:        [Bug 3511806] Compiler checks too early
	* unix/configure.in:  This change allows to build the cygwin
	* unix/configure      and mingw32 ports of Tcl/Tk to build
	* win/tcl.m4:         out-of-the-box using a native or cross-
	* win/configure.in:   compiler.
	* win/configure

2012-03-21  Jan Nijtmans  <nijtmans@users.sf.net>

	* generic/tkColor.c:  [Bug 2809525] Abort on overlong color name.
	* unix/tkUnixColor.c:

2012-03-18  Jan Nijtmans  <nijtmans@users.sf.net>

	* xlib/xcolors.c:   [RFE 3503317]: XParseColor speedup
	* xlib/rgb.txt:     List of all colors accepted by Tk in Xorg format
	* tests/color.test: Added test case for all colors in rgb.txt

2012-03-07  Donal K. Fellows  <dkf@users.sf.net>

	* generic/tkObj.c (GetPixelsFromObjEx): [Bug 3497848]: Better rounding
	of pixel values to integers.

2012-03-04  Jan Nijtmans  <nijtmans@users.sf.net>

	* unix/tcl.m4:    Patch from the cygwin folks
	* unix/configure: (re-generated)

2012-02-28  Francois Vogel  <fvogelnew1@free.fr>

	* generic/tkText.c:      [Bug 1630262, Bug 1615425]: segfault
	* generic/tkTextBTree.c  when deleting lines or tagging outside of
	* generic/tkTextDisp.c   the -startline/-endline range with peer
	* generic/tkTextMark.c   text widgets.
	* tests/text.test        [Bug 3487407]: Weird text indices.
	* tests/textMark.test

2012-02-28  Donal K. Fellows  <dkf@users.sf.net>

	* doc/canvas.n: [Bug 3495198]: Corrected types of bitmap options.

2012-02-26  Jan Nijtmans  <nijtmans@users.sf.net>

	* xlib/xcolors.c: Provide fallback for _strtoi64
	* win/configure.in: Detect whether _strtoi64 is available
	* win/configure: (regenerated)

2012-02-15  Jan Nijtmans  <nijtmans@users.sf.net>

	* xlib/xcolors.c: [Bug 3486474]: Inconsistent color scaling
	* generic/tkColor.c: new internal function TkParseColor
	* generic/tkInt.h:
	* generic/tk*.c:   Change XParseColor() to TkParseColor() everywhere.

2012-02-10  Donal K. Fellows  <dkf@users.sf.net>

	* win/tkWinDialog.c (GetFileNameW): Ensure that we do not convert a
	result list to a string inadvertently, as this causes problems with
	Tkinter's handling of multiple filename results. Issue was reported
	via StackOverflow: http://stackoverflow.com/q/9227859/301832

2012-01-29  Jan Nijtmans  <nijtmans@users.sf.net>

	* win/tkImgPhoto.c: [Bug 3480634]: PNG Images missing in menus on Mac

2012-01-27  Jan Nijtmans  <nijtmans@users.sf.net>

	* win/tkWinDialog.c: [Bug 3480471]: tk_getOpenFile crashes on Win64

2012-01-26  Francois Vogel  <fvogelnew1@free.fr>

	* generic/tkTextDisp.c: [Bug-1754043] and [Bug-2321450]: When
	-blockcursor is true, the cursor appears as a blinking bar which
	expands to the right edge of the widget.

2012-01-25  Jan Nijtmans  <nijtmans@users.sf.net>

	* generic/tkImgPhoto.c: [Bug 2433260]: non-critical error in
	Tk_PhotoPutBlock

2012-01-25  Francois Vogel  <fvogelnew1@free.fr>

	* generic/tkText.c: Don't increase the epoch twice

2012-01-25  Francois Vogel  <fvogelnew1@free.fr>

	* generic/tkText.c:      [Bug-1630271]: segfault/infinite loop
	* generic/tkTextMark.c:  when a mark is before -startline
	* tests/textMark.test:

2012-01-25  Francois Vogel  <fvogelnew1@free.fr>

	* generic/tkText.c: [Bug-3475627]: Test text-31.11 fails

2012-01-22  Francois Vogel  <fvogelnew1@free.fr>

	* generic/tkTextMark.c: [Bug-3288113,3288121]: Missing marks/endless
	* tests/textMark.test:  loop in text mark prev/next

2012-01-19  Francois Vogel  <fvogelnew1@free.fr>

	* generic/tkText.c: [Bug-3021557]: Moving the cursor in
	* tests/text.test:  elided text freezes Tk

2011-11-22  Jan Nijtmans  <nijtmans@users.sf.net>

	* doc/wish.1: Use the same shebang comment everywhere.
	* library/demos/hello
	* library/demos/rmt
	* library/demos/square
	* library/demos/tcolor
	* library/demos/timer
	* library/demos/widget
	* unix/Makefile.in: [Bug 1945073]: Demo square.tcl
	* win/Makefile.in: cannot run; need package tktest

2011-11-17  Alexandre Ferrieux  <ferrieux@users.sourceforge.net>

	* generic/tkCanvas.c: [Bug 3437816]: Missing TCL_ERROR return
	in [canvas lower].

2011-11-08  Reinhard Max  <max@suse.de>

	* unix/Makefile.in: Add square to DEMOPROGS. It contains a shebang
	and hence should get installed with executable bits.

	* doc/label.n:         Fix the escaping of leading dots in lines that
	* doc/text.n:          start with a widget name, so that nroff
	* doc/ttk_notebook.n:  doesn't mistake it as a non-existing macro
	* doc/pack.n:          and skips the entire line.

2011-11-04  Don Porter  <dgp@users.sourceforge.net>

	*** 8.5.11 TAGGED FOR RELEASE ***

	* generic/tk.h:		Bump to 8.5.11 for release.
	* library/tk.tcl:
	* unix/configure.in:
	* unix/tk.spec:
	* win/configure.in:
	* README:

	* unix/configure:	autoconf-2.59
	* win/configure:

	* changes:	Updated for 8.5.11 release.

2011-11-01  Donal K. Fellows  <dkf@users.sf.net>

	* generic/tkObj.c (GetPixelsFromObjEx): [Bug 3431491]: Use a bit of
	type hackery to allow numbers to be interpreted as coordinates (most
	notably on a canvas) without reinterpreting via a string.

2011-10-26  Don Porter  <dgp@users.sourceforge.net>

	* changes:	Updates for 8.5.11.

2011-10-01  Kevin B. Kenny  <kennykb@acm.org>

	* generic/tkInt.h:	[Bug 3410609] Change the event mechanism
	* unix/tkUnixEvent.c:	for <KeyPress> events to use the keysym
	* unix/tkUnixKey.c:	returned by XLookupString in preference to
	the one that appears in the raw X event at any level. This change
	allows binding to ISO_Level3_Shift-ed characters, composed characters,
	and similar beasts. KeyRelease events still work as they did before,
	as does Tk with input methods disabled.

2011-09-01  Donal K. Fellows  <dkf@users.sf.net>

	* doc/photo.n: Correctly documented what the [$ph data] command
	produces without the -format option.

2011-08-16  Jan Nijtmans  <nijtmans@users.sf.net>

	* win/tkWinDialog.c: [Bug 3388350] mingw64 compiler warnings
	* win/tkWinDraw.c
	* win/tkWinSend.c
	* win/tkWinSendCom.c
	* win/tkWinColor.c
	* win/tkWinDialog.c
	* win/tkWinEmbed.c
	* win/tkWinMenu.c
	* win/tkWinPixmap.c
	* win/tkWinTest.c
	* win/tkWinWindow.c
	* win/tkWinWm.c
	* win/tkWinX.c
	* win/stubs.c
	* generic/tkAtom.c
	* generic/tkSelect.c

2011-08-13  Jan Nijtmans  <nijtmans@users.sf.net>

	* generic/tkBitmap.c: [Bug 3388350] mingw64 compiler warnings
	* generic/tkConsole.c
	* unix/tkUnixMenubu.c
	* win/tkWinButton.c
	* win/tkWinEmbed.c
	* win/tkWinFont.c
	* win/tkWinImage.c
	* win/tkWinKey.c
	* win/tkWinTest.c
	* win/tkWinWm.c

2011-08-03  Jan Nijtmans  <nijtmans@users.sf.net>

	* win/tkWinDialog.c: [Bug 3314770] regression - Windows file
	dialogs not resizable

2011-07-28  Jan Nijtmans  <nijtmans@users.sf.net>

	* xlib/X11/Xutil.h: [Bug 3380684] XEmptyRegion prototype doesn't
	match usage

2011-06-29  Don Porter  <dgp@users.sourceforge.net>

	* generic/ttk/ttkTrace.c: [Bug 3341056] Correct segfault due to flaw
	* tests/ttk/ttk.test:	in the 2011-06-17 commit.

2011-06-23  Don Porter  <dgp@users.sourceforge.net>

	* changes:	Updated for 8.5.10 release.

2011-06-17  Don Porter  <dgp@users.sourceforge.net>

	*** 8.5.10 TAGGED FOR RELEASE ***

	* generic/ttk/ttkTrace.c:	Workaround Bug 3062331.
	* tests/ttk/ttk.test:
	* changes:	Updated

2011-06-16  Jan Nijtmans  <nijtmans@users.sf.net>

	* win/tcl.m4: Sync with win/tcl.m4 from Tcl
	* win/configure: (regenerated)

2011-06-10  Don Porter  <dgp@users.sourceforge.net>

	* README:	Correct some README bitrot.
	* macosx/README:

	* generic/tkCanvLine.c: [Bug 3175610] Incomplete refresh of line item.
	Backport of 2011-03-03 trunk commit from Alexandre Ferrieux.

2011-06-08  Don Porter  <dgp@users.sourceforge.net>

	* changes:	Updated for 8.5.10 release.

2011-06-07  Don Porter  <dgp@users.sourceforge.net>

	* win/tkWinDialog.c:	Backport [Bug 2484771] fix.

	* generic/tkEntry.c:	Restore support for values "08" and "09"
	in a [spinbox] configured to use -from and -to values.  [Bug 2358545].

2011-06-06  Don Porter  <dgp@users.sourceforge.net>

	* generic/tkConsole.c:	Restore proper NUL output to the [console].
	[Bug 2546087]

2011-04-22  Peter Spjuth  <peter.spjuth@gmail.com>

	* generic/tkCanvPoly.c: [Bug 3291543] There was a crash if dchars
	* tests/canvas.test:    removed all coordinates of a polygon.

2011-04-21  Peter Spjuth  <peter.spjuth@gmail.com>

	* doc/checkbutton.n: Document all variable options as global.
	* doc/radiobutton.n:
	* doc/listbox.n:
	* doc/menu.n:
	* doc/options.n:
	* doc/ttk_combobox.n:
	* doc/ttk_entry.n:
	* doc/ttk_progressbar.n:
	* doc/ttk_widget.n:

2011-04-04  Peter Spjuth  <peter.spjuth@gmail.com>

	* tests/grid.test:
	* generic/tkGrid.c: [Bug 723765]: When a slave was removed from grid,
	the -in option was not remembered.

2011-04-04  Peter Spjuth  <peter.spjuth@gmail.com>

	* doc/labelframe.n:
	* doc/frame.n:
	* generic/tkFrame.c: [Bug 2997657]: Removed -container from labelframe
	documentation since it does not work as expected and does not make
	sense as a container. Added note to frame about restrictions when used
	as a container.

2011-03-28  Jan Nijtmans  <nijtmans@users.sf.net>

	* generic/tkTextBTree.c:	[Bug 3129527]: Fix buffer overflow
	w/ GCC 4.5 and -D_FORTIFY_SOURCE=2. One more place where this problem
	could appear.

2011-03-24  Jan Nijtmans  <nijtmans@users.sf.net>

	* win/tkWinMenu.c: [Bug #3239768] tk8.4.19 (and later) WIN32
	menu font support.

2011-03-16  Jan Nijtmans  <nijtmans@users.sf.net>

	* unix/tcl.m4:    Make SHLIB_LD_LIBS='${LIBS}' the default and
	* unix/configure: set to "" on per-platform necessary basis.
	Backported from TEA, but kept all original platform code which was
	removed from TEA.

2011-03-12  Jan Nijtmans  <nijtmans@users.sf.net>

	* win/tkWin32Dll.c: Eliminate unneeded _TkFinalize wrapper.

2011-03-11  Jan Nijtmans  <nijtmans@users.sf.net>

	* generic/ttk/ttkDefaultTheme.c: Eliminate some unneeded write-only
	* generic/ttk/ttkManager.c:      variables (discovered by gcc-4.6)
	* generic/ttk/ttkSquare.c:

2011-03-09  Reinhard Max  <max@suse.de>

	* unix/configure.in: Use a symbol from libXft itself for the link
	test rather than one from libfreetype, because the latter doesn't
	work when the linker is called with --as-needed.

2011-01-25  Jan Nijtmans  <nijtmans@users.sf.net>

	* generic/tkSelect.c:	[Patch #3129527]: Fix buffer overflow
	* win/tkWinWm.c:	w/ GCC 4.5 and -D_FORTIFY_SOURCE=2. Just the
	* unix/tkUnixWm.c:	strcpy->memcpy part, to prevent anything
	like [Bug #3164879]

2011-01-22  Joe English  <jenglish@users.sourceforge.net>

	* generic/ttk/ttkEntry.c(ttk::combobox): Add missing
	'validate' command (reported by schelte).

2011-01-19  Jan Nijtmans  <nijtmans@users.sf.net>

	* generic/ttk/ttkGenStubs.tcl:	Make sure to use CONST/VOID in stead of
	* generic/ttk/ttkDecls.h: const/void when appropriate. This allows to
	use const/void in the *.decls file always, genStubs will do the right
	thing.

2011-01-17  Jan Nijtmans  <nijtmans@users.sf.net>

	* win/tcl.m4:         handle --enable-64bit=ia64 for gcc. BACKPORT.
	* win/configure:      (autoconf-2.59)

2011-01-13  Jan Nijtmans  <nijtmans@users.sf.net>

	* library/msgbox.tcl: [Patch #3154705] Close button has no effect

2011-01-06  Stuart Cassoff  <stwo@users.sourceforge.net>

	* generic/tkEvent.c:	Cast some NULLs to (void *) in order to quash
	* unix/tkUnixEvent.c:	"missing sentinel in function call"
	* unix/tkUnixKey.c:	compiler warnings.
	* unix/tkUnixRFont.c:

2010-12-17  Stuart Cassoff  <stwo@users.sourceforge.net>

	* unix/Makefile.in:  [Bug 2446711]: Remove 'allpatch' target.

2010-12-17  Stuart Cassoff  <stwo@users.sourceforge.net>

	* unix/Makefile.in:  Use 'rpmbuild', not 'rpm' [Bug 2537626].

2010-12-13  Jan Nijtmans  <nijtmans@users.sf.net>

	* unix/tcl.m4:       Cross-compile support for Win and UNIX (backported)
	* unix/configure:    (autoconf-2.59)
	* win/tcl.m4:
	* win/configure.in:
	* win/configure:     (autoconf-2.59)
	* win/tkWin32Dll.c:  SEH-emulation for AMD64
	* win/tkWinX.c:      mingw-w64 does not accept _WIN32_IE < 0x0501

2010-12-12  Stuart Cassoff  <stwo@users.sourceforge.net>

	* unix/tcl.m4: Better building on OpenBSD.
	* unix/configure: (autoconf-2.59)

2010-11-24  Jan Nijtmans  <nijtmans@users.sf.net>

	* win/tkWinDialog.c:	[Bug #3071836]: Crash/Tcl_Panic on WinXP saving
	* win/tkWinInit.c:	file to C:\ re-wrote TkpDisplayWarning such
	that it does not use an Tcl API calls any more, so it works even with
	an ill-initialized Tcl.
	* win/winMain.c:	Teach WishPanic how to thread UTF-8 in it's
	messagebox.  Backports from Tcl 8.6. No change in functionality.

2010-11-19  Jan Nijtmans  <nijtmans@users.sf.net>

	* win/configure.in:	Allow cross-compilation by default. (backported)
	* win/tcl.m4:		Use -pipe for gcc on win32 (backported)
	* win/configure:	(regenerated)

2010-11-16  Jan Nijtmans  <nijtmans@users.sf.net>

	* win/tkWinPort.h  [Bug #3110161]: Extensions using TCHAR don't compile
	on VS2005 SP1

2010-11-04  Jan Nijtmans  <nijtmans@users.sf.net>

	* library/msgs/de.msg:  Updated German messages.  Thanks to Ruediger
	Haertel. [Patch 2442309] [Bug 3102739].

2010-10-23  Jan Nijtmans  <nijtmans@users.sf.net>

	* win/rules.vc        Update for VS10

2010-10-11  Joe English  <jenglish@users.sourceforge.net>

	* generic/ttk/ttkTreeview.c: Fix crash in 'tag add' / 'tag remove'
	commands when no -tags specified [Bug 3085489].

2010-10-06  Donal K. Fellows  <dkf@users.sf.net>

	* win/Makefile.in (genstubs): [Tcl Bug 3082049]: Typo.

2010-09-08  Joe English  <jenglish@users.sourceforge.net>

	* generic/ttk/ttkTreeview.c (TreeviewSeeCommand): [Bug 2829363]:
	Schedule redisplay if [$tv see] opens any items.

2010-09-02  Joe English  <jenglish@users.sourceforge.net>

	* library/ttk/winTheme.tcl, library/ttk/xpTheme.tcl,
	* library/ttk/vistaTheme.tcl: [Bug 3057573]: Specify disabled combobox
	text foreground color.

2010-09-01  Don Porter  <dgp@users.sourceforge.net>

	*** 8.5.9 TAGGED FOR RELEASE ***

	* changes:	Updated for 8.5.9 release.

	* doc/menu.n:  Formatting error.

2010-09-01  Joe English  <jenglish@users.sourceforge.net>

	* library/ttk/entry.tcl: Revert keyboard navigation bindings
	to use real events instead of virtual events.

2010-08-31  Andreas Kupries  <andreask@activestate.com>

	* win/tcl.m4: Applied patch by Jeff fixing issues with the
	manifest handling on Win64.
	* win/configure: Regenerated.

2010-08-26  Jeff Hobbs  <jeffh@ActiveState.com>

	* generic/tkText.c (DumpLine): [Bug 3053347]:
	s/segPtr->size/currentSize/ throughout, but particularly in if
	lineChanged block where segPtr may no longer be valid.

	* unix/Makefile.in: add valgrind target
	* unix/configure, unix/tcl.m4: [Bug 1230554]: SHLIB_LD_LIBS='${LIBS}'
	for OSF1-V*. Add /usr/lib64 to set of auto-search dirs.
	(SC_PATH_X): Correct syntax error when xincludes not found.

	* win/Makefile.in (VC_MANIFEST_EMBED_DLL VC_MANIFEST_EMBED_EXE):
	* win/configure, win/configure.in, win/tcl.m4: SC_EMBED_MANIFEST
	macro and --enable-embedded-manifest configure arg added to support
	manifest embedding where we know the magic.  Help prevents DLL hell
	with MSVC8+.

2010-08-25  Jeff Hobbs  <jeffh@ActiveState.com>

	* doc/ttk_spinbox.n (new), doc/ttk_*.3, doc/ttk_*.n:
	* generic/ttk/ttkGenStubs.tcl:
	* generic/ttk/ttk.decls, generic/ttk/ttkDecls.h:
	* generic/ttk/ttkButton.c, generic/ttk/ttkCache.c:
	* generic/ttk/ttkClamTheme.c, generic/ttk/ttkClassicTheme.c:
	* generic/ttk/ttkDefaultTheme.c, generic/ttk/ttkElements.c:
	* generic/ttk/ttkEntry.c, generic/ttk/ttkFrame.c:
	* generic/ttk/ttkImage.c, generic/ttk/ttkInit.c:
	* generic/ttk/ttkLabel.c, generic/ttk/ttkLayout.c:
	* generic/ttk/ttkNotebook.c, generic/ttk/ttkPanedwindow.c:
	* generic/ttk/ttkProgress.c, generic/ttk/ttkScale.c:
	* generic/ttk/ttkScroll.c, generic/ttk/ttkScrollbar.c:
	* generic/ttk/ttkSeparator.c, generic/ttk/ttkSquare.c:
	* generic/ttk/ttkState.c, generic/ttk/ttkStubInit.c:
	* generic/ttk/ttkStubLib.c, generic/ttk/ttkTagSet.c:
	* generic/ttk/ttkTheme.c, generic/ttk/ttkTheme.h:
	* generic/ttk/ttkThemeInt.h, generic/ttk/ttkTrace.c:
	* generic/ttk/ttkTrack.c, generic/ttk/ttkTreeview.c:
	* generic/ttk/ttkWidget.c, generic/ttk/ttkWidget.h:
	* library/ttk/spinbox.tcl (new):
	* library/ttk/altTheme.tcl, library/ttk/aquaTheme.tcl:
	* library/ttk/button.tcl, library/ttk/clamTheme.tcl:
	* library/ttk/classicTheme.tcl, library/ttk/combobox.tcl:
	* library/ttk/cursors.tcl, library/ttk/defaults.tcl:
	* library/ttk/entry.tcl, library/ttk/notebook.tcl:
	* library/ttk/panedwindow.tcl, library/ttk/scale.tcl:
	* library/ttk/sizegrip.tcl, library/ttk/treeview.tcl:
	* library/ttk/ttk.tcl, library/ttk/utils.tcl:
	* library/ttk/vistaTheme.tcl, library/ttk/winTheme.tcl:
	* library/ttk/xpTheme.tcl:
	* macosx/ttkMacOSXTheme.c: used 8.6/carbon variant
	* tests/ttk/combobox.test, tests/ttk/treetags.test:
	* tests/ttk/treeview.test, tests/ttk/ttk.test:
	* tests/ttk/vsapi.test:
	* tests/ttk/checkbutton.test (new):
	* tests/ttk/radiobutton.test (new):
	* tests/ttk/spinbox.test (new):
	* win/ttkWinMonitor.c, win/ttkWinTheme.c, win/ttkWinXPTheme.c:
	Major backport of 8.6 Ttk for 8.5.9.  Most changes were only being
	committed to head (8.6), although they could apply for 8.5 as well.
	This re-sync makes future work easier to maintain and adds some
	useful work for 8.5 users. [Bug 3053320]: Notable changes:
	- Lots of code cleanup
	- Some bug fixes never backported
	- Addition of ttk::spinbox
	- minor color changes
	- Improved Vista/7 styling
	- Move to tile version 0.8.6 (pseudo-package)
	- ABI and API compatible (even $w identify)
	- minor new features (extended $w identify)

2010-08-03  Don Porter  <dgp@users.sourceforge.net>

	* changes:	Updated for 8.5.9 release.

2010-08-20  Donal K. Fellows  <dkf@users.sf.net>

	* doc/listbox.n (SEE ALSO): [Bug 3048809]: Corrected what other page
	was referred to (ttk::treeview can work as a listbox).

2010-08-12  Donal K. Fellows  <dkf@users.sf.net>

	* library/text.tcl (TextCursorInSelection): [Patch 2585265]: Backport
	of factoring-out of decision logic for whether to delete the selected
	text.

2010-08-11  Jeff Hobbs  <jeffh@ActiveState.com>

	* win/Makefile.in (%.${OBJEXT}): better implicit rules support

	* unix/configure: regen with ac-2.59
	* unix/configure.in, unix/Makefile.in:
	* unix/tcl.m4 (AIX): remove the need for ldAIX, replace with
	-bexpall/-brtl.  Remove TK_EXP_FILE (export file) and other baggage
	that went with it.  Remove pre-4 AIX build support.

2010-08-11  Donal K. Fellows  <dkf@users.sf.net>

	* generic/tkCanvLine.c (LineDeleteCoords): [Bug 2900121]: Backport of
	fix to sense of test.

2010-08-10  Don Porter  <dgp@users.sourceforge.net>

	* library/msgs/pl.msg:	Backport updates to pl.msg from HEAD

2010-08-04  Jeff Hobbs  <jeffh@ActiveState.com>

	* license.terms: Fix DFARs note for number-adjusted rights clause

2010-08-04  Don Porter  <dgp@users.sourceforge.net>

	* generic/tk.h:		Bump to 8.5.9 for release.
	* library/tk.tcl:
	* unix/configure.in:
	* unix/tk.spec:
	* win/configure.in:
	* README:

	* unix/configure:	autoconf-2.59
	* win/configure:

	* changes:	Updated for 8.5.9 release.

2010-08-03  Jeff Hobbs  <jeffh@ActiveState.com>

	* library/button.tcl (::tk::CheckEnter): [AS Bug#87409]: Use uplevel
	set instead of set :: to work with other var resolvers (itcl).

2010-08-03  Don Porter  <dgp@users.sourceforge.net>

	* changes:	Updated for 8.5.9 release.

2010-07-06  Andreas Kupries  <andreask@activestate.com>

	* doc/text.n: Fixed minor typo in the description of 'text delete', as
	reported by <eee@users.sf.net> on the chat.

2010-05-31  Joe English  <jenglish@users.sourceforge.net>

	* generic/tkBind.c (Tk_CreateBinding): [Bug 3006842]: Silently ignore
	empty binding scripts.
	* generic/ttk/ttkTreeview.c: [$tv tag bind $tag <...> {}] now removes
	binding.

2010-05-31  Jan Nijtmans  <nijtmans@users.sf.net>

	* generic/tkMain.c:  Fix CYGWIN warning: "fd_set and assiciated.macros
	have been defined in sys/types. This may cause runtime problems with
	W32"
	* win/winMain.c:     Add command line processing for CYGWIN, backported
	from trunk.

2010-05-20  Donal K. Fellows  <dkf@users.sf.net>

	* win/tkWinX.c (HandleIMEComposition): [Bug 2992129]: Ensure that all
	places that generate key events zero them out first; Tk relies on that
	being true for the generic parts of the fix for Bug 1924761.

2010-05-19  Jan Nijtmans  <nijtmans@users.sf.net>

	* win/tkWinDialog.c: [Bug 3002230]: tk_chooseDirectory returns garbage
	on cancel.

2010-05-17  Jan Nijtmans  <nijtmans@users.sf.net>

	* win/tkWinDialog.c: [Bug 2987995]: Tk_getOpenFile returns garbage
	under described circumstances. Backported some formatting from trunk.

2010-05-03  Donal K. Fellows  <dkf@users.sf.net>

	* library/button.tcl (CheckInvoke, CheckEnter): [Patch 1530276 redux]:
	Apply a bit more care to ensure that things continue to work correctly
	even when there is no -selectcolor defined.

2010-04-19  Jan Nijtmans  <nijtmans@users.sf.net>

	* win/tkWinPort.h: Fix [Patch 2986105]: conditionally defining
	strcasecmp/strncasecmp
	* win/tkWinDialog.c: Fix [Bug 2987995]: Tk_GetOpenFile returns garbage
	under described circumstances, minor formatting.
	* win/tkWinDialog.c: [Patch 2898255]: Filenames limit with
	Tk_GetFileName().
	Assure modern style dialogs where available

2010-03-12  Jan Nijtmans  <nijtmans@users.sf.net>

	* generic/tkButton.h:	[Bug 2956548]: TkpButtonSetDefaults only
	* generic/tkButton.c:	initializes one button type
	* win/tkWinButton.c:
	* win/tkWinEmbed.c:	Fix various gcc warnings, all
	* win/tkWinMenu.c:	backported from Tk 8.6
	* win/tkWinPixmap.c:
	* win/tkWinSend.c:
	* win/tkWinTest.c:
	* win/tkWinWm.c:
	* win/tkWinX.c:
	* win/tkWinInt.h:	VC6++ does not have SPI_SETKEYBOARDCUES
	* win/.cvsignore:

2010-03-11  Donal K. Fellows  <dkf@users.sf.net>

	* generic/tkText.c (DumpLine): [Bug 2968379]: When peers are about,
	there can be unnamed marks present during a dump. Ignore them as they
	will just be for the peers' insert and current marks, which aren't
	very important.

2010-03-04  Donal K. Fellows  <dkf@users.sf.net>

	* doc/clipboard.n: Added note about STRING vs. UTF8_STRING types.

2010-02-21  Donal K. Fellows  <dkf@users.sf.net>

	* generic/tkText.c (TextEditCmd): [Bug 1799782]: Refix this, so that
        <<Modified>> events are issued when things change.

2010-02-19  Donal K. Fellows  <dkf@users.sf.net>

	* unix/installManPage: [Tcl Bug 2954638]: Correct behaviour of manual
	page installer. Also added armouring to check that assumptions about
	the initial state are actually valid (e.g., look for existing input
	file).

2010-02-19  Stuart Cassoff  <stwo@users.sourceforge.net>

	* tcl.m4: Correct compiler/linker flags for threaded builds on
	OpenBSD.
	* configure: (regenerated).

2010-02-17  Joe English  <jenglish@users.sourceforge.net>

	* generic/tkMenu.c: [Bug 2952745]: Defer TkMenuOptionTables cleanup to
	CallWhenDeleted() time, to ensure that the record doesn't get freed
	until after all widget instance commands have been deleted.

2010-02-16  Jan Nijtmans  <nijtmans@users.sf.net>

	* unix/tkUnixWm.c: Make TkSetTransientFor static

2010-02-07  Jan Nijtmans  <nijtmans@users.sf.net>

	* generic/ttk/ttkGenStubs.tcl: Backport various formatting (spacing)
	* generic/ttk/ttk.decls:       changes from HEAD, so diffing
	* generic/ttk/ttkDecls.h:      between 8.5.x and 8.6 shows the
	* generic/tk*.decls:           real structural differences again.
	* generic/tk*Decls.h:          (any signature change not backported!)

2010-01-29  Jan Nijtmans  <nijtmans@users.sf.net>

	* generic/tkBind.c:      Fix various gcc-4.4 warnings, all
	* generic/tkListbox.c:   backported from HEAD.
	* generic/tkText.c:
	* generic/ttk/ttkInit.c:

2010-01-20  Pat Thoyts  <patthoyts@users.sourceforge.net>

	* library/bgerror.tcl:  [TIP 359]: Extended Window Manager Hints
	* library/clrpick.tcl:  following the freedesktop.org specification
	* library/demos/widget: are now supported on X11 using a new
	* library/dialog.tcl:   wm attribute called '-type'
	* library/msgbox.tcl:   This feature is now used in the Tk library
	* library/tkfbox.tcl:   functions where appropriate.
	* library/ttk/combobox.tcl:
	* tests/unixWm.test:
	* tests/wm.test:
	* unix/tkUnixWm.c:

2010-01-19  Donal K. Fellows  <dkf@users.sf.net>

	* generic/tkCanvas.c (TagSearchScanExpr): [Bug 2931374]: Stop overflow
	of working buffer during construction of long tag expressions.

2010-01-18  Jan Nijtmans  <nijtmans@users.sf.net>

	* generic/tkCanvas.c:      [Patch 2932808]: Canvas items not
	                           updating on widget state change.

2010-01-09  Pat Thoyts  <patthoyts@users.sourceforge.net>

	* doc/menu.n:           [TIP 360]: Remove special handling of
	* library/obsolete.tcl: the .help menu on X11.
	* unix/tkUnixMenu.c:

	* library/menu.tcl:      [TIP 360]: Make Tk menu activation
	* library/obsolete.tcl:  follow mouse movements.

2010-01-08  Pat Thoyts  <patthoyts@users.sourceforge.net>

	* doc/photo.n: [Bug 2927569]: Multiple edits have peverted the
	original meaning of the phrase 'image file data' to reference
	a filename option that does not exist.

2010-01-07  Donal K. Fellows  <dkf@users.sf.net>

	* generic/tkTextDisp.c (AsyncUpdateLineMetrics): [Bug 2677890]: Fix
	odd text widget update problem that had scrollbars being unable to
	cover the whole widget. Fix is to reify the range to update sooner.

2010-01-06  Jan Nijtmans  <nijtmans@users.sf.net>

	* unix/tcl.m4:		Sync with Tcl version
	* unix/configure:	(regenerated)
	* unix/Makefile.in:
	* unix/.cvsignore:
	* generic/default.h:	Trivial CYGWIN fixes
	* generic/tkWindow.c:
	* doc/.cvsignore:

2010-01-06  Donal K. Fellows  <dkf@users.sf.net>

	* unix/tkUnixWm.c (TkWmMapWindow): [Bug 1163496]: Allow windows to be
	* tests/wm.test (wm-transient-8.1): set to be transients for withdrawn
	masters correctly.

2010-01-05  Pat Thoyts  <patthoyts@users.sourceforge.net>

	* win/tkWinDialog.c: [Patch 2898255]: Enable unlimited multiple
	file selection from the open files dialog (pawlak,fellows,thoyts)

2010-01-05  Donal K. Fellows  <dkf@users.sf.net>

	* generic/tkMenu.c (MenuWidgetObjCmd): [Bug 220950]: Do not delete
	menu entries if the first index to delete is explicitly after the last
	index of existing entries.

2010-01-04  Pat Thoyts  <patthoyts@users.sourceforge.net>

	* library/dialog.tcl: Backported fix for tk_dialog <Return> binding
	* library/console.tcl: Backported fix for console keyboard menu
	activation and <<Cut>> handling from HEAD.
	* library/tk.tcl: Correctly handle quoted ampersands in AmpMenuArgs

2010-01-03  Pat Thoyts  <patthoyts@users.sourceforge.net>

	* generic/tkMenu.h: [Patch 2848897] Support the system keyboard
	* win/tkWinMenu.c:  cues option on Windows. This system parameter
	hides the underlines on menu items unless the keyboard is used to
	open the menu. (kovalenko, thoyts)

2010-01-03  Pat Thoyts  <patthoyts@users.sourceforge.net>

	* library/tearoff.tcl: tearoff menus should be transient and use the
	                       toolwindow style on Windows.
	* tests/menu.test: menu tests using 'tkwait visibility' are unix only

2010-01-02  Donal K. Fellows  <dkf@users.sf.net>

	* unix/tkUnixEvent.c (TransferXEventsToTcl): [Bug 1924761]: Use the
	new cache mechanism to force the extraction of the string of a key
	event from XIM at the right time rather than after queueing when it
	can be quashed by a race condition centered on the limited amount of
	state in some XIM implementations.

	* unix/tkUnixKey.c (TkpGetString): [Bug 1373712]: Cache the value that
	* generic/tkInt.h (TkKeyEvent):		will be substituted via %A so
	* generic/tkEvent.c (CleanUpTkEvent):	that we do not need to make it
	* doc/HandleEvent.3 (ARGUMENTS):	fresh each time, which causes
	* doc/QWinEvent.3 (ARGUMENTS):		trouble with some input
	* macosx/tkMacOSXKeyEvent.c (InitKeyEvent): methods. Also includes the
	* win/tkWinX.c (GenerateXEvent):	factoring out of some code and
	update of documentation to describe the slightly increased constraints
	on how Tk_HandleEvent can be used.

2010-01-01  Donal K. Fellows  <dkf@users.sf.net>

	* unix/tkUnixEvent.c (TransferXEventsToTcl): [Bug 1924761]: Move the
	* generic/tkEvent.c (Tk_HandleEvent):	     passing of key events to
	XFilterEvent to the low level point where all other events are
	handled, where it should have been all along. This makes more input
	methods work, stops [event generate] from interfering with input
	methods, and allows the simplification of tkEvent.c by removing half
	of InvokeInputMethods and allowing the rest - which was not full input
	method handling - to be rolled back into Tk_HandleEvent. Introduces a
	small potential bug when a focus change and input method handling are
	too close together in the Tk event queue, but that should be less
	deadly to usability than the previous problems where input methods
	could fail completely or reorder key presses...

2009-12-30  Pat Thoyts  <patthoyts@users.sourceforge.net>

	* generic/tkMenu.c: [Patch 2879789]: Torn off menu items are only
	* tests/menu.tcl:   activated over a limited region of the window.
	Fixed to make the whole width of a menu item activate the entry.

2009-12-27  Pat Thoyts  <patthoyts@users.sourceforge.net>

	* win/tkWinMenu.c: [Bug 2879927]: Highlight for cascade items in
	torn-off menus is incorrect on Windows.

2009-12-25  Donal K. Fellows  <dkf@users.sf.net>

	* doc/option.n: [Bug 2914943]: Correct the first example.
	Also define what the format of option patterns is; that's a much less
	commonly known fact than it used to be.

2009-12-22  Joe English  <jenglish@users.sourceforge.net>

	* library/ttk/sizegrip.tcl: [Bug 2912356]: Patch to avoid bizarro
	behavior under compiz.

2009-12-22  Donal K. Fellows  <dkf@users.sf.net>

	* library/tkfbox.tcl (ListInvoke): [Bug 2919205]: Correct ordering of
	arguments to tk_messageBox.

2009-12-20  Donal K. Fellows  <dkf@users.sf.net>

	* unix/tkUnixSend.c (ServerSecure): [Patch 2917663]: Better support
	for server-interpreted access control addreses.

2009-12-16  Joe English  <jenglish@users.sourceforge.net>

	* generic/ttk/ttkNotebook.c: Don't call Tk_DeleteOptionTable()
	[Bug 2915709], backport fix for [Bug 2496162].

2009-12-14  Kevin B. Kenny  <kennykb@acm.org>

	* library/demos/unicodeout.tcl: Added code to check for right-to-left
	support on Windows and adjust Hebrew and Arabic character strings
	accordingly. Changed the Hebrew string to 'ktb ebryt' (ktav Ivrit,
	"Hebrew writing") to be consistent with at least the Greek and Russian
	strings. Thanks to Rodrigo Readi for calling the inconsistency to our
	attention.

2009-12-02  Jan Nijtmans  <nijtmans@users.sf.net>

	* win/tkInt.decls:	[Bugs 220600, 220690]: Comment that
	TkWinChildProc is exported through the stubs table since 8.5.9

2009-12-11  Donal K. Fellows  <dkf@users.sf.net>

	* library/tk.tcl (tk::ScreenChanged): [Bug 2912473]: Stop problems
	caused by display names with a double colon in.

2009-12-10  Donal K. Fellows  <dkf@users.sf.net>

	* library/demos/ttkscale.tcl: Added demo of [ttk::scale] widget.

2009-12-09  Andreas Kupries  <andreask@activestate.com>

	* library/safetk.tcl (::safe::loadTk): [Bug 2902573]: Fixed access to
	the cleanupHook of the safe base. The code used the old internal
	commands which have been removed since 2009-12-09. See Tcl's
	ChangeLog.

2009-12-09  Donal K. Fellows  <dkf@users.sf.net>

	* generic/tkColor.c (Tk_GetColorByValue): [Bug 2911570]: Ensure that
	hash keys of color values are zeroed first, so that they hash properly
	on 64-bit systems (where X structures are not tightly packed).

2009-12-08  Pat Thoyts  <patthoyts@users.sourceforge.net>

	* unix/tkUnixWm.c: [Bug 2864685]: Backported window manager hinting
			   update from HEAD

2009-12-06  Benjamin Riefenstahl  <b.riefenstahl@turtle-trading.net>

	* macosx/tkMacOSXFont.c (GetFontFamilyName): [Bug 2548661]: Merge fix
	from HEAD (1.44).

2009-12-03  Pat Thoyts  <patthoyts@users.sourceforge.net>

	* library/ttk/xpTheme.tcl:    Fix selection of treeview rows on
	* library/ttk/vistaTheme.tcl: Windows XP and Vista.

2009-12-02  Jan Nijtmans  <nijtmans@users.sf.net>

	* doc/GetHINSTANCE.3:	Correct mentioned header file
	* win/tkWinInt.h:	[Bugs 220600, 220690]: Make TkWinChildProc
	* generic/tkInt.decls:	available in private stub table.
	* generic/tkIntPlatDecls.h: (regenerated)
	* generic/tkStubInit.c:	(regenerated)

2009-11-25  Stuart Cassoff <stwo@users.sf.net>

	* unix/tcl.m4:		[Patch 2892871]: Remove unneeded
	*			AC_STRUCT_TIMEZONE.
	* unix/configure:	Regenerated with autoconf-2.59.

2009-11-24  Donal K. Fellows  <dkf@users.sf.net>

	* unix/tkUnixWm.c (WmIconphotoCmd): [Bug 2902814]: Use the correct
	type for the array of data passed into X. It's wrong, but "right"
	because of a mistake in the X11 specification.

2009-11-22  Pat Thoyts  <patthoyts@users.sourceforge.net>

	* tests/winWm.test: [Bug 2899949]: Make sure the window is still
	* win/tkWinWm.c:    present when handling delayed activation

2009-11-13  Pat Thoyts  <patthoyts@users.sourceforge.net>

	* tests/winDialog.test: [Bug 2307837]: Backported fix for running
	* win/tkWinTest.c:      dialog tests on non-English locales

2009-11-12  Don Porter  <dgp@users.sourceforge.net>

	*** 8.5.8 TAGGED FOR RELEASE ***

	* changes:	Updated for 8.5.8 release.

2009-11-03  Don Porter  <dgp@users.sourceforge.net>

	* generic/tk.h:		Bump to 8.5.8 for release.
	* library/tk.tcl:
	* unix/configure.in:
	* unix/tk.spec:
	* win/configure.in:
	* README:

	* unix/configure:	autoconf-2.59
	* win/configure:

	* changes:	Updated for 8.5.8 release.

2009-11-03  Pat Thoyts  <patthoyts@users.sourceforge.net>

	* win/tkWinWm.c: [Bug 2891541]: Permit normal behaviour on
	Windows for a grabbed toplevel when it is the main window.

2009-11-01  Joe Mistachkin  <joe@mistachkin.com>

	* win/tkWinButton.c: [Bug 1739613]: The default width being stored
	in TSD cannot be put into the process-wide options table.  This fix
	allocates storage for the default width from the heap and frees it
	using an exit handler.

2009-10-29  Pat Thoyts  <patthoyts@users.sourceforge.net>

	* win/tkWinFont.c: [Bug 1825353]: Backported patch for tiny
	fixed font on Russian Windows systems.

2009-10-25  Donal K. Fellows  <dkf@users.sf.net>

	* unix/tkUnixColor.c (TkpGetColor): [Bug 2809525]: Impose a maximum
	X11 color name length so that it becomes impossible to blow things up
	that way.

	* library/text.tcl: [Bug 1854913]: Stop <Delete> actions from ever
	deleting backwards, even when the insertion cursor is "at the end" of
	the text widget.

2009-10-24  Donal K. Fellows  <dkf@users.sf.net>

	* macosx/ttkMacOSXTheme.c (RangeToFactor, TrackElementDraw)
	(PbarElementDraw): [Bug 2883712]: Corrected scaling of progress bars
	and scales, and backported the fix for 64-bitness.

	* library/button.tcl, unix/tkUnixButton.c (TkpDisplayButton):
	[Patch 1530276]: Make -selectcolor handling work better for both
	checkbuttons and radiobuttons when they don't have indicators.

2009-10-22  Donal K. Fellows  <dkf@users.sf.net>

	* generic/tkText.c (CreateWidget, TextEditUndo, TextEditRedo)
	(TextEditCmd, UpdateDirtyFlag):
	* generic/tkText.h: [Patch 1469210]: Corrected handling of marking as
	dirty when inserting after an undo from a non-dirty state.

	* library/xmfbox.tcl (MotifFDialog_FileTypes)
	(MotifFDialog_ActivateSEnt):
	* library/tkfbox.tcl (Done, ::tk::dialog::file::):
	* macosx/tkMacOSXDialog.c (Tk_GetOpenFileObjCmd):
	* win/tkWinDialog.c (GetFileNameW, GetFileNameA):
	* doc/getOpenFile.n: [Patch 2168768]: Corrected handling of the
	-typevariable option to be consistently global; it's the only way it
	can work even close to the same on all platforms.

2009-10-15  Don Porter  <dgp@users.sourceforge.net>

	* generic/tkConsole.c:	Relax the runtime version requirements on Tcl
	* generic/tkMain.c:	so that Tk 8.5.8 can [load] into Tcl 8.6 (and
	* generic/tkWindow.c:	later 8.*) interps.  [Feature Request 2794032]
	* library/tk.tcl
	* unix/Makefile.in:
	* win/Makefile.in:
	* win/makefile.vc:

2009-10-10  Donal K. Fellows  <dkf@users.sf.net>

	* unix/tkUnixRFont.c (InitFont,TkpGetFontFromAttributes,Tk_DrawChars):
	[Bug 1961455]: Draw underlines and overstrikes when using Xft for font
	rendering.

2009-10-08  Donal K. Fellows  <dkf@users.sf.net>

	* library/tkfbox.tcl (::tk::IconList_Create): [Patch 2870648]:
	Corrected cursor used in file/directory dialogs.

2009-10-07  Pat Thoyts  <patthoyts@users.sourceforge.net>

	* library/ttk/vistaTheme.tcl: [Bug 2787164]: Fix size of dropdown
	arrow on combobox and menubutton for Windows 7.

2009-10-07  Donal K. Fellows  <dkf@users.sf.net>

	* unix/tkUnixScrlbr.c (TkpComputeScrollbarGeometry): [Patch 2088597]:
	Stop scrollbars from getting too small at the end.

2009-10-05  Don Porter  <dgp@users.sourceforge.net>

	* changes:	Updated for 8.5.8 release.

2009-10-05  Pat Thoyts  <patthoyts@users.sourceforge.net>

	* win/tkWinButton.c: [Bug 2860827]: Backported patch avoiding 3D
	effects with user-specified background.

2009-09-25  Donal K. Fellows  <dkf@users.sf.net>

	* generic/tkImgPhoto.c (ImgGetPhoto): Correct generation of grayscale
	data from an image. Reported by Keith Vetter on comp.lang.tcl.

2009-09-14  Jeff Hobbs  <jeffh@ActiveState.com>

	* generic/tkMenuDraw.c (TkPostSubmenu): [Bug 873613]: Fix reposting of
	* win/tkWinMenu.c (TkWinHandleMenuEvent): submenu in torn off Windows
	menu.
	(DrawMenuEntryArrow): [Bug 873608]: Draw Win menu arrow after being
	torn off.

2009-09-10  Donal K. Fellows  <dkf@users.sf.net>

	* unix/tkUnixRFont.c (InitFont): Move pattern disposal in error case
	to callers so they have more options when they come to recovering from
	the failure.
	(TkpGetFontFromAttributes): If the default attributes don't work, try
	adding a setting to turn off use of XRender. That seems to work for
	some people for unexplained reasons (possibly local misconfiguration).
	* generic/tkFont.c (Tk_AllocFontFromObj): Stop this function from
	keeling over in a heap when the low-level font allocation fails. An
	error beats a crash! (Issue reported on comp.lang.tcl by Denis
	Berezhnoy.)

2009-08-25  Donal K. Fellows  <dkf@users.sf.net>

	* unix/tkUnixSend.c (ServerSecure): [Bug 1909931]: Added some support
	for server-interpreted access control addreses.

2009-08-24  Donal K. Fellows  <dkf@users.sf.net>

	* library/msgbox.tcl (::tk::MessageBox): Correct bindings so that they
	work with ttk::buttons. Reported by Hans-Christoph Steiner.

2009-08-24  Daniel Steffen  <das@users.sourceforge.net>

	* macosx/tkMacOSXHLEvents.c (ScriptHandler): Fix "do script" apple
	event handler issues on recent Mac OS X releases by using AE coercion
	to 'utf8' for text data and to 'fsrf' for alias data. (Reported by
	Youness Alaoui on tcl-mac)

2009-08-08  Donal K. Fellows  <dkf@users.sf.net>

	* library/demos/pendulum.tcl: Make the display handle being resized
	more gracefully.

2009-08-04  Donal K. Fellows  <dkf@users.sf.net>

	* generic/tkTextDisp.c (TkTextCharLayoutProc): Make the line breaking
	algorithm (in the word-wrap case) do the right thing with non-breaking
	spaces by restricting what we break on to ASCII spaces, which is good
	enough for most purposes.

2009-08-01  Donal K. Fellows  <dkf@users.sf.net>

	* unix/tkUnixWm.c (WmIconphotoCmd): [Bug 2830420]: Assemble the image
	for the window manager in a way that doesn't assume we're on a little-
	endian system.

2009-07-22  Donal K. Fellows  <dkf@users.sf.net>

	* generic/tkFocus.c (TkFocusDeadWindow): [Bug 2496114]: Ensure that
	focus desynchronization doesn't cause a crash.

2009-07-20  Donal K. Fellows  <dkf@users.sf.net>

	* tests/clipboard.test (clipboard-6.2): [Bug 2824378]: Corrected
	result of test in light of changes to binary selection retrieval.

2009-07-18  Donal K. Fellows  <dkf@users.sf.net>

	* unix/tkUnixSelect.c (SelCvtFromX32, SelCvtFromX8): Make the
	incremental transfer of binary selections work get deserialized
	correctly. Thanks to Emiliano Gavilan for detecting.

2009-07-15  Donal K. Fellows  <dkf@users.sf.net>

	* unix/tkUnixSelect.c (TkSelEventProc, SelRcvIncrProc, SelCvtFromX8):
	[Bug 2821962]: Make byte sequence selection transfers possible.

2009-07-14  Donal K. Fellows  <dkf@users.sf.net>

	* doc/canvas.n (WINDOW ITEMS): [Bug 2326602]: Corrected definition of
	the -height and -width options for these items.

	* unix/configure.in: [Bug 2496018]: Allow the disabling of the use of
	XScreenSaver at configuration time, so as to permit better control of
	dependencies in the embedded case.

2009-07-11  Donal K. Fellows  <dkf@users.sf.net>

	* doc/grid.n: [Bug 2818455]: Corrected example.

2009-06-27  Jan Nijtmans  <nijtmans@users.sf.net>

	* generic/tkInt.decls (Tk(Orient|Smooth)(Parse|Print)Proc):
	Backport [Bug 2804935]: Expose these functions through the internal
	stub table as they are useful to existing third-party code.

2009-06-23  Jan Nijtmans  <nijtmans@users.sf.net>

	* generic/tkCanvUtil.c: [Bug 220935]: canvas dash update problem

2009-06-02  Pat Thoyts  <patthoyts@users.sourceforge.net>

	* win/tkWinWm.c:   [Bug 2799589]: Backported fix for crash on
	* tests/winWm.test: delayed window activation.

2009-05-21  Pat Thoyts  <patthoyts@users.sourceforge.net>

	* win/tkWinMenu.c: [Bug 2794778]: Backported fix for keyboard
	traversal of the menus on Windows.

2009-05-14  Pat Thoyts  <patthoyts@users.sourceforge.net>

	* generic/tkButton.c: [Bug 1923684]: Backported checkbutton fix
	for confused state when -offvalue equals -tristatevalue

2009-05-14  Pat Thoyts  <patthoyts@users.sourceforge.net>

	* doc/ttk_image.n:  Backported support for the Vista theme.
	* doc/ttk_style.n:  This requires the vsapi element engine,
	* doc/ttk_vsapi.n:  the hover state and the theme script
	* doc/ttk_widget.n: definition.
	* generic/ttk/ttkState.c:
	* generic/ttk/ttkTheme.h:
	* generic/ttk/ttkWidget.c:
	* library/ttk/ttk.tcl:
	* library/ttk/vistaTheme.tcl:
	* library/ttk/xpTheme.tcl:
	* tests/ttk/vsapi.test:
	* win/ttkWinXPTheme.c:

2009-05-13  Pat Thoyts  <patthoyts@users.sourceforge.net>

	* generic/tkFont.c: [Bug 2791352]: Backported fix and tests for
	* tests/font.test:  mis-parsing of certain font descriptions.

2009-05-03  Donal K. Fellows  <dkf@users.sf.net>

	* win/tkWinWm.c (UpdateWrapper): [Bug 2785744]: Manipulate flag bit
	correctly so that menubar updates can't smash other attributes.

2009-04-30  Pat Thoyts  <patthoyts@users.sourceforge.net>

	* win/tkWinWm.c: [Patch 2504402]: Backported change to create
	wm icons as device independent bitmaps. (cjmcdonald)

2009-04-30  Donal K. Fellows  <dkf@users.sf.net>

	* win/tkWinPixmap.c (Tk_GetPixmap): [Bug 2080533]: Added patch that
	allows Tk to keep working even when the graphics card is stressed.

2009-04-28  Jeff Hobbs  <jeffh@ActiveState.com>

	* unix/tcl.m4, unix/configure (SC_CONFIG_CFLAGS): Harden the check
	to add _r to CC on AIX with threads.

2009-04-27  Donal K. Fellows  <dkf@users.sf.net>

	* generic/tkInt.decls: [Bug 2768945]: Expose (as "private") a set of
	functions needed for easily building canvas items that work like
	existing standard ones.

2009-04-24  Jeff Hobbs  <jeffh@ActiveState.com>

	* win/tkWinDialog.c (ChooseDirectoryValidateProc): No need to set
	cwd on selchange. Prevents delete of selected folder in dialog.

2009-04-24  Stuart Cassoff <stwo@users.sf.net>

	* unix/Makefile.in:	[Bug 2764263]: Removed stray @ from
	Makefile.in test target. [Bug 1945073]: Don't chmod+x square demo.
	[Patch 2764272]: Adjustable demo install location.

2009-04-24  Stuart Cassoff <stwo@users.sf.net>

	* unix/Makefile.in: [Patch 2769530]: Don't chmod/exec installManPage.

2009-04-23  Jeff Hobbs  <jeffh@ActiveState.com>

	* win/tkWinDialog.c (Tk_ChooseDirectoryObjCmd): [Bug 2779910]: Enable
	the new style choosedir that has a "New Folder" button, with
	::tk::winChooseDirFlags override for new behavior.

2009-04-15  Don Porter  <dgp@users.sourceforge.net>

	*** 8.5.7 TAGGED FOR RELEASE ***

	* changes:	Updated for 8.5.7 release.

2009-04-14  Stuart Cassoff  <stwo@users.sourceforge.net>

	* unix/tcl.m4:	Removed -Wno-implicit-int from CFLAGS_WARNING.

2009-04-10  Don Porter  <dgp@users.sourceforge.net>

	* changes:	Updated for 8.5.7 release.

	* generic/tk.h:		Bump to 8.5.7 for release.
	* library/tk.tcl:
	* unix/configure.in:
	* unix/tk.spec:
	* win/configure.in:
	* README:

	* unix/configure:	autoconf-2.59
	* win/configure:

2009-04-10  Joe English  <jenglish@users.sourceforge.net

	* library/palette.tcl(tk_setPalette): Don't set
	*selectColor: #b03060; this makes radio- and checkbuttons
	look wrong post-TIP#109.

2009-04-10  Daniel Steffen  <das@users.sourceforge.net>

	* unix/configure.in (Darwin):	use Darwin SUSv3 extensions if
					available.
	* unix/configure:		autoconf-2.59
	* unix/tkConfig.h.in:		autoheader-2.59

	* library/msgbox.tcl: don't set msgbox bitmap background on TkAqua.

	* library/demos/filebox.tcl: only show "Motif Style Dialog" checkbutton
	on X11 windowingsystem.

	* library/demos/widget: GOOBE: use ttk::cursor

	* library/ttk/cursors.tcl: backport ttk::cursor from HEAD

	* library/demos/knightstour.tcl: fix knightstour demo not running from
	interactive wish.

	* library/console.tcl (::tk::ConsoleInit): remove redundant TkAqua
	Quit menu item.

	* generic/tkPointer.c (Tk_UpdatePointer): use all 5 buttons.

	* generic/tkMenu.c (PostProcessEntry): delay call to
	TkpConfigureMenuEntry() until all menu entry attributes are setup.

	* library/menu.tcl (::tk::MbPost): fix error thrown in y position
	computation with indicatoron.

	* generic/tkMenubutton.c: s/DEF_BUTTON_JUSTIFY/DEF_MENUBUTTON_JUSTIFY/

	* generic/tkTextBTree.c (TkBTreeDeleteIndexRange): add bounds check
	to startEnd array access (fixes testsuite crash).

	* tests/unixFont.test: only use xlsfonts with X11 windowingsystem.

2009-04-10  Donal K. Fellows  <dkf@users.sf.net>

	* generic/tkCanvPs.c (TkPostscriptInfo): [Bug 1466509]: Eliminate old
	and misleading comments mentioning prolog.ps.
	* generic/prolog.ps, library/prolog.ps: Remove unused files.
	* unix/Makefile.in, win/Makefile.in: Stop building distributions that
	include the removed files or trying to install them.

	* library/tk.tcl: [Bug 2116837]: Add event definitions to handle the
	standard virtual events when Caps Lock is on.

2009-04-03  Joe English  <jenglish@users.sourceforge.net>

	* unix/tkUnixWm.c: [Bug 1789819]: Don't Panic.

2009-03-25  Donal K. Fellows  <dkf@users.sf.net>

	* generic/ttk/ttkTheme.c (BuildOptionMap, NewElementImpl):
	[Bug 2178820]: Ensure that zero-size allocations don't happen; some
	malloc implementations don't like it at all.

	* win/wish.exe.manifest.in: [Bug 1871101]: Add magic to make Tk not be
	blurred on Vista with large fonts.

2009-03-03  Pat Thoyts  <patthoyts@users.sourceforge.net>

	* generic/tkFileFilter.c: Backported some fixes for uninitialized
	* generic/tkFont.c:       variables identified by das using clang
	* generic/tkListbox.c:    analysis.

2009-02-27  Pat Thoyts  <patthoyts@users.sourceforge.net>

	* generic/tkWindow.c: [Bug 2645457] check for dead windows after
	calling Tk_MakeWindowExist to avoid a crash when mapping dead windows.

2009-02-23  Pat Thoyts  <patthoyts@users.sourceforge.net>

	* win/tkWinCursor.c: [Patch 2542828] use stock Win32 help arrow
	cursor when question_arrow requested (danckaert)

	* win/rc/*.cur: [Patch 2513104] fix cursor hotspots (cjmcdonald)

	* win/tkWinMenu.c: Applied patch for menu image display bug
	[Bug 1329198, 456299] [Patch 2507419] (cjmcdonald)

2009-02-17  Jeff Hobbs  <jeffh@ActiveState.com>

	* win/tcl.m4, win/configure: Check if cl groks _WIN64 already to
	avoid CC manipulation that can screw up later configure checks.
	Use 'd'ebug runtime in 64-bit builds.

2009-02-16  Jeff Hobbs  <jeffh@ActiveState.com>

	* win/configure.in, win/configure: align better with tcl
	version. Ensures finding correct CPP for Win64.

2008-02-06  Daniel Steffen  <das@users.sourceforge.net>

	* generic/tkImgPhoto.c:		fix numerous leaks discovered with the
	* generic/tkMenu.c:		Mac OS X Instruments.app Leaks tool.
	* generic/tkText.c:
	* generic/tkTextImage.c:
	* generic/tkTextIndex.c:
	* generic/tkUndo.c:
	* generic/ttk/ttkFrame.c:
	* macosx/tkMacOSXWm.c:

2009-01-22  Kevin B. Kenny  <kennykb@acm.org>

	* unix/tcl.m4: Corrected a typo ($(SHLIB_VERSION) should be
	${SHLIB_VERSION}).
	* unix/configure: Autoconf 2.59

2009-01-19  Kevin B. Kenny  <kennykb@acm.org>

	* unix/Makefile.in: Added a CONFIG_INSTALL_DIR parameter so that
	* unix/tcl.m4:      distributors can control where tclConfig.sh goes.
	Made the installation of 'ldAix' conditional
	upon actually being on an AIX system.  Allowed for downstream
	packagers to customize SHLIB_VERSION on BSD-derived systems.
	Thanks to Stuart Cassoff for [Patch 907924].
	* unix/configure: Autoconf 2.59

2009-01-14  Jan Nijtmans  <nijtmans@users.sf.net>

	* generic/tkImgPhoto.c: fix for aMSN compatibility [tcl-Bug 2507326]

2009-01-11  George Peter Staplin  <georgeps@users.sourceforge.net>

	* generic/tkEvent.c: Backport a fix from 8.6 for a NULL pointer
	dereference in CreateXIC.

2009-01-07  Pat Thoyts  <patthoyts@users.sourceforge.net>

	* win/tkWinWm.c: Backported fix for [Bug 1847002] to prevent the
	bypassing of grab restrictions via the taskbar on Windows.

2008-12-22  Don Porter  <dgp@users.sourceforge.net>

	*** 8.5.6 TAGGED FOR RELEASE ***

	* tests/embed.test:	Eliminate duplicate test names.

	* changes:	Updates for 8.5.6 release.

2008-12-22  Joe English  <jenglish@users.sourceforge.net>

	* generic/ttk/ttkWidget.c: Don't crash when
	application uses nondefault visual [Bug 2264732]
	(Backport from trunk change 2008-11-11)
	* Workaround for [Bug 2207435]
	(Backport from trunk change 2008-10-31).

2008-12-22  Donal K. Fellows  <dkf@users.sf.net>

	* generic/tkCanvPs.c (Tk_PostscriptFont,TkCanvPostscriptCmd): Backport
	of font size and reflection fix. [Bug 2107938]

2008-12-22  Alexandre Ferrieux 	<ferrieux@users.sourceforge.net>

	* generic/tkCanvUtil.c: Backport of the Millipeter patch [1813597,
	* generic/tkInt.h:       2218964]
	* generic/tkObj.c:
	* generic/tkText.c:

2008-12-21  Don Porter  <dgp@users.sourceforge.net>

	* generic/tk.h:		Bump to 8.5.6 for release.
	* library/tk.tcl:
	* unix/configure.in:
	* unix/tk.spec:
	* win/configure.in:
	* README:

	* unix/configure:	autoconf-2.59
	* win/configure:

	* changes:	Updates for 8.5.6 release.

2008-11-22  Pat Thoyts  <patthoyts@users.sourceforge.net>

	* library/ttk/combobox.tcl: [Bug 1939129,1991930] combobox dropdown
	                            was drawn behind topmost toplevels.

2008-11-19  Jan Nijtmans  <nijtmans@users.sf.net>

	* generic/tkImage.c    Relax the constraint that every Tk_ImageType
	* generic/tkImgPhoto.c can only be passed to this function once.
	                       This allows tkImg to be loaded in multiple
	                       interpreters in a thread-enabled build of Tk.
	                       [Bug 2312027]

2008-11-15  Pat Thoyts  <patthoyts@users.sourceforge.net>

	* generic/tk.h:        The tip 125 implementation permits the
	* generic/tkFrame.c:   wm manage command to manage any widget but
	* macosx/tkMacOSXWm.c: only those with Frame instance data should
	* unix/tkUnixWm.c:     be permitted. We now check for the suitability
	* win/tkWinWm.c:       and raise an error for non-frame widgets.
	* test/wm.test:        Updated the tests and documentation.
	* doc/wm.n:            See also [Bug 2239034]

2008-11-12  Pat Thoyts  <patthoyts@users.sourceforge.net>

	* tests/constraints.tcl: backported listbox test fix from head
	* tests/listbox.test:    the default on windows is 'underline'
	* tests/winDialog.test: backported some fixes from head
	* library/text.tcl: Backported fix for bug #1777362 to have events
	* test/text.test:   work with window paths that include hyphens.

2008-10-23  Don Porter  <dgp@users.sourceforge.net>

	* generic/tk.h:		Bump version number to 8.5.6b1 to distinguish
	* library/tk.tcl:	CVS development snapshots from the 8.5.5 and
	* unix/configure.in:	8.5.6 releases.
	* unix/tk.spec:
	* win/configure.in:
	* README:

	* unix/configure:	autoconf (2.59)
	* win/configure:

2008-10-17  Pat Thoyts  <patthoyts@users.sourceforge.net>

	* library/ttk/scale.tcl: Backported keyboard bindings for ttk::scale

2008-10-11  Donal K. Fellows  <donal.k.fellows@man.ac.uk>

	*** 8.5.5 TAGGED FOR RELEASE ***

	* generic/tkCanvas.c (CanvasWidgetCmd): Corrected result generation.

2008-10-10  Don Porter  <dgp@users.sourceforge.net>

	* generic/tk.h:		Bump to 8.5.5 for release.
	* library/tk.tcl:
	* unix/configure.in:
	* unix/tk.spec:
	* win/configure.in:

	* unix/configure:	autoconf-2.59
	* win/configure:

	* changes:	Updates for 8.5.5 release.

	* unix/Makefile.in:	Relax constraints in index script so that
	* win/Makefile.in:	each Tk 8.5.* release may be [package require]d
	* win/makefile.vc:	into any Tcl 8.5.* interp.  [Bug 1890438].

2008-10-09  Don Porter  <dgp@users.sourceforge.net>

	* generic/tkListbox.c:	Make literal return values consistent with
	those generated by Tcl_PrintDouble().

	* tests/canvText.test:	Backport test updates in light of the
	* tests/entry.test:	2008-10-05 commit.
	* tests/listbox.test:
	* tests/scrollbar.test:
	* tests/spinbox.test:
	* tests/textDisp.test:

	* generic/tkEntry.c:	Fix missing space constructing the scroll
	command.

2008-10-05  Donal K. Fellows  <donal.k.fellows@man.ac.uk>

	* win/tkWinScrlbr.c:		Convert 'sprintf(..."%g"...)' to the
	* macosx/tkMacOSXScrlbr.c:	locale-insensitive Tcl_PrintDouble.
	* generic/tkScrollbar.c:	[Bug 2112563]  NOTE: Tcl_PrintDouble
	* generic/tkListbox.c:		is sensitive to the value of
	* generic/tkEntry.c:		::tcl_precision.
	* generic/tkCanvText.c:		*** POTENTIAL INCOMPATIBILITY ***
	* generic/tkArgv.c:

2008-08-25  Todd M. Helfter  <tmh@users.sourceforge.net>

	* library/menu.tcl: additional fix for [Bug 1023955]

2008-09-08  Todd M. Helfter  <tmh@users.sourceforge.net>

	* doc/menu.n: fix typo in docs [Bug 2098425]

2008-08-28  Don Porter  <dgp@users.sourceforge.net>

	* unix/tkConfig.sh.in:	Added @XFT_LIBS@ to the definition of TK_LIBS
	to avoid link failures when a "big wish" program links against a
	--disable-shared build of libtk.  (Discovered building expectTk).

	* generic/tk.h:		Bump version number to 8.5.5b1 to distinguish
	* library/tk.tcl:	CVS development snapshots from the 8.5.4 and
	* unix/configure.in:	8.5.5 releases.
	* unix/tk.spec:
	* win/configure.in:
	* README:

	* unix/configure:	autoconf (2.59)
	* win/configure:

2008-08-25  Todd M. Helfter  <tmh@users.sourceforge.net>

	* library/menu.tcl: fix typo from [Bug 1023955]

2008-08-25  Todd M. Helfter <tmh@users.sourceforge.net>

	* library/menu.tcl : Do not flip to the arrow cursor on menus.
	This was a Motif convention.  Current behavior is maintained if
	tk_strictMotif is enabled.  [Bug 1023955]

2008-08-25  Todd M. Helfter <tmh@users.sourceforge.net>

	The patch is associated with the bug tracker id: 1936220
	library/tkfbox.tcl : fix the multiple selection error for
	tk_getOpenFile -multiple 1 which fails on all unix platforms since
	the adoption of ttk widgets.

2008-08-19  Joe English  <jenglish@users.sourceforge.net>

	* generic/ttk/ttkScroll.c:  Don't use sprintf "%g" to
	format floating point numbers in -[xy]scrollcommand callbacks
	or [xy]view methods.  Minor incompatibility: 0 and 1 now
	formatted as "0.0" resp "1.0".
	* tests/ttk/entry.test, tests/ttk/treeview.test: Updated
	to account for above change.

2008-08-19  Daniel Steffen  <das@users.sourceforge.net>

	* macosx/tkMacOSXFont.c (SetFontFeatures):	Disable antialiasing of
						 	fixed-width fonts with
						 	size <= 10.

2008-08-14  Daniel Steffen  <das@users.sourceforge.net>

	*** 8.5.4 TAGGED FOR RELEASE ***

	* unix/tcl.m4 (SC_PATH_X):	check for libX11.dylib in addition to
					libX11.so et al.

	* unix/configure: 		autoconf-2.59

2008-08-08  Don Porter  <dgp@users.sourceforge.net>

	* generic/tk.h:		Bump to 8.5.4 for release.
	* library/tk.tcl:
	* unix/configure.in:
	* unix/tk.spec:
	* win/configure.in:
	* README:

	* unix/configure:	autoconf-2.59
	* win/configure:

	* changes:	Updates for 8.5.4 release.

2008-08-05  Joe English  <jenglish@users.sourceforge.net>

	* generic/tk.h, generic/tkEvent.c: Fix for [Bug 2010422]
	"no event type or button # or keysym while executing
	"bind Listbox <MouseWheel> [...]".

2008-08-01  Pat Thoyts  <patthoyts@users.sourceforge.net>

	* win/tkWinWm.c: Backported fixes for handling unmapped parent
	* test/wm.test:  toplevels. [Bug 2009788, 2028703]

2008-07-31  Don Porter  <dgp@users.sourceforge.net>

	* generic/tk.h:	Added missing EXTERN for the Tcl_PkgInitStubsCheck
	declaration to fix inability to embed non-stub-enabled Tk on Windows.

2008-07-26  Pat Thoyts  <patthoyts@users.sourceforge.net>

	* doc/options.n: Direct to the font manual for -font [Bug 1686012]

	* win/tkWinWindow.c: Check for 0x prefix in sprintf %p. Bug [2026405]

2008-07-22  Daniel Steffen  <das@users.sourceforge.net>

	* library/ttk/aquaTheme.tcl: Use system color names and TIP145 named
	font instead of hardcoded color values and deprecated native font name.

	* macosx/tkMacOSXHLEvents.c: sync with HEAD.

2008-07-04  Joe English  <jenglish@users.sourceforge.net>

	* generic/ttk/ttkDefaultTheme.c, generic/ttk/ttkClamTheme.c,
	generic/ttk/ttkClassicTheme.c, generic/ttk/ttkElements.c:
	Backport [Bug 2009213].

2008-06-29  Don Porter  <dgp@users.sourceforge.net>

	*** 8.5.3 TAGGED FOR RELEASE ***

	* generic/tk.h:		Bump to 8.5.3 for release.
	* library/tk.tcl:
	* unix/configure.in:
	* unix/tk.spec:
	* win/configure.in:
	* README:

	* unix/configure:	autoconf-2.59
	* win/configure:

	* changes:	Updates for 8.5.3 release.

2008-06-26  Don Porter  <dgp@users.sourceforge.net>

	* generic/tkPanedWindow.c (PanedWindowProxyCommand)
	(DisplayPanedWindow): Ensure that a zero width never gets fed to the
	underlying window system. [Bug 1639824]  (Backport fix from dkf).

2008-06-20  Joe English  <jenglish@users.sourceforge.net>

	* library/ttk/treeview.tcl: Backport fix for [Bug 1951733]

2008-06-19  Don Porter  <dgp@users.sourceforge.net>

	* changes:	Updates for 8.5.3 release.

2008-06-18  Daniel Steffen  <das@users.sourceforge.net>

	* macosx/tkMacOSXCarbonEvents.c:	fix debug carbon event tracing;
	(InstallStandardApplicationEventHandler):	replace needless use of
	TkMacOSXInitNamedDebugSymbol() by standard TkMacOSXInitNamedSymbol().

	* macosx/tkMacOSXDebug.c:	revert 2007-11-09 commit making
	* macosx/tkMacOSXDebug.h:	TkMacOSXInitNamedDebugSymbol()
					available outside of debug builds.

	* macosx/tkMacOSXEmbed.c (TkpMakeWindow):	fix bug with missing
	* macosx/tkMacOSXSubwindows.c (XMapWindow):	focus on first map by
	only sending VisibilityNotify events once windows are mapped (rather
	than when they are created).

	* macosx/tkMacOSXWindowEvent.c (TkMacOSXProcessWindowEvent): fix
	return value.

	* macosx/tkMacOSXInit.c:	add helper to efficiently convert from
	* macosx/tkMacOSXPrivate.h:	CFString to Tcl_Obj.

	* macosx/tkMacOSXFont.c (TkpGetFontFromAttributes, InitFont):	fix
	incorrect conversion to points of font sizes already in points; factor
	out retrieval of font family name from font family ID.

2008-06-13  Jeff Hobbs  <jeffh@ActiveState.com>

	* win/configure, win/configure.in (TK_WIN_VERSION): fix handling
	of interim a/b versioning for manifest usage.

2008-06-12  Daniel Steffen  <das@users.sourceforge.net>

	* generic/tkPointer.c (Tk_UpdatePointer): fix failure to restore a
	global grab capture and to release the restrict window capture when
	releasing a button grab. Fixes segfault due to dangling reference to
	restrict window inside TkpSetCapture() implementation. [Bug 1991932]

	* unix/tcl.m4 (SunOS-5.11): fix 64bit amd64 support with gcc & Sun cc.
	* unix/configure: autoconf-2.59

	* macosx/tkMacOSXXStubs.c (Tk_ResetUserInactiveTime): use UsrActivity
	instead of OverallAct (which may be ignored in some circumstances).

	* macosx/Wish.xcodeproj/project.pbxproj: add debug configs for 64bit,
	* macosx/Wish.xcodeproj/default.pbxuser: with gcov, and with
	corefoundation disabled; updates & cleanup for Xcode 3.1 and for
	Leopard; sync with Tcl.xcodeproj.
	* macosx/Wish.xcode/project.pbxproj:	sync Wish.xcodeproj changes.
	* macosx/Wish.xcode/default.pbxuser:
	* macosx/README:			document new build configs.

2008-06-10  Joe English  <jenglish@users.sourceforge.net>

	* unix/tkUnixKey.c: tkUnixKey.c: Use Xutf8LookupString if available
	[Patch #1986818].  This should fix problems (like #1908443) where
	Xlib's idea of the system encoding does not match Tcl's.

2008-05-23  Joe English  <jenglish@users.sourceforge.net>

	* generic/ttk/ttkLabel.c: Avoid passing width or height <= 0 to
	Tk_RedrawImage, as this leads to a panic on Windows [Bug 1967576]

2008-05-11  Pat Thoyts  <patthoyts@users.sourceforge.net>

	* library/tk.tcl: Support for ttk widgets in AmpWidget

	* doc/button.n: Note negative widths for button [Patch #1883418]
	* doc/ttk_*:   'identify' widget command is on all ttk widgets.

2008-05-04  Joe English  <jenglish@users.sourceforge.net>

	* macosx/ttkMacOSAquaTheme.c: "default" and "focus" adornments
	should not be disjoint [Bug 1942785]

2008-04-17  Don Porter  <dgp@users.sourceforge.net>

	* generic/tkCanvas.c:   Fix logic that determines when canvas item
	<Enter> event should fire.  Thanks to Sebastian Wangnick. [Bug 1327482]

2008-04-14  Pat Thoyts  <patthoyts@users.sourceforge.net>

	* win/tkWinDialog.c: backport tk_chooseColor -title fix from head
	* win/tkWinTest.c:   Added parent to testgetwininfo
	* tests/winDialog.test: Created some tk_chooseColor win tests.

2008-04-11  Don Porter  <dgp@users.sourceforge.net>

	* generic/tk.h:		Bump version number to 8.5.3b1 to distinguish
	* library/tk.tcl:	CVS development snapshots from the 8.5.2 and
	* unix/configure.in:	8.5.3 releases.
	* unix/tk.spec:
	* win/configure.in:

	* unix/configure:	autoconf (2.59)
	* win/configure:

2008-04-07  Jeff Hobbs  <jeffh@ActiveState.com>

	* generic/tkWindow.c (Initialize): fix double-free on Tk_ParseArgv
	* tests/main.test (main-3.*):      error. [Bug 1937135]

	* generic/tkArgv.c: fix -help mem explosion. [Bug 1936238] (kenny)

2008-04-03  Pat Thoyts  <patthoyts@users.sourceforge.net>

	* library/ttk/xpTheme.tcl: fix the colour of labelframe in xp

2008-04-01  Don Porter  <dgp@users.sourceforge.net>

	* generic/tkStubLib.c (Tk_InitStubs):	Added missing error message.
	* generic/tkWindow.c (Tk_PkgInitStubsCheck):

2008-03-28  Don Porter  <dgp@users.sourceforge.net>

	*** 8.5.2 TAGGED FOR RELEASE ***

	* README:		Bump to 8.5.2 for release.
	* generic/tk.h:
	* library/tk.tcl:
	* unix/configure.in:
	* unix/tk.spec:
	* win/configure.in:

	* unix/configure:	autoconf-2.59
	* win/configure:

	* changes:	Updates for 8.5.2 release.

2008-03-27  Jeff Hobbs  <jeffh@ActiveState.com>

	* library/safetk.tcl (::safe::tkInterpInit): make sure tk_library
	and its subdirs (eg, ttk) are on the "safe" access path.

2008-03-27  Daniel Steffen  <das@users.sourceforge.net>

	* unix/tcl.m4 (SunOS-5.1x): fix 64bit support for Sun cc. [Bug 1921166]

	* unix/configure: autoconf-2.59

2008-03-27  Daniel Steffen  <das@users.sourceforge.net>

	* generic/ttk/ttkStubLib.c:	ensure tcl stubs are used in libtkstub
					even in a static build of Tk.
	* generic/ttk/ttkDecls.h:	fix incorrect number of arguments in
					Ttk_InitStubs macro definition.

2008-03-26  Don Porter  <dgp@users.sourceforge.net>

	* changes:	Updates for 8.5.2 release.

	* unix/tkUnixCursor.c:	Stop crash in [. configure -cursor] on X11.
	Thanks to emiliano gavilán.  [Bug 1922466]

2008-03-26  Joe English  <jenglish@users.sourceforge.net>

	* generic/tkInt.h, generic/tkEvent.c, unix/tkUnixEvent.c,
	unix/tkUnixKey.c: XIM reorganization and cleanup; see
	[Patch 1919791] for details.

2008-03-21  Joe English  <jenglish@users.sourceforge.net>

	* generic/tk.decls, generic/ttk/ttkStubLib.c, unix/Makefile.in:
	Keep ttkStubLib.o in libtkstub instead of libtk. [Bug 1920030]

2008-03-20  Donal K. Fellows  <dkf@users.sf.net>

	* tests/wm.test: Rewrote so that tests clean up after themselves
	rather than leaving that to the following test. Makes it easier to
	catch problems where they originate. Inspired by [Bug 1852338]

2008-03-19  Donal K. Fellows  <dkf@users.sf.net>

	* doc/GetClrmap.3: Documented Tk_PreserveColormap. [Bug 220809]

2008-03-17  Joe English  <jenglish@users.sourceforge.net>

	* unix/Makefile.in, win/Makefile.in, win/makefile.vc: Put ttkStubLib.o
	in libtkstub instead of libtk. [Bug 1863007]

2008-03-16  Donal K. Fellows  <dkf@users.sf.net>

	* library/demos/goldberg.tcl: Made work when run twice in the same
	session. [Bug 1899664] Also made the control panel use Ttk widgets.

2008-03-13  Daniel Steffen  <das@users.sourceforge.net>

	* unix/configure.in:	Use backslash-quoting instead of double-quoting
	* unix/tcl.m4:		for lib paths in tkConfig.sh. [Bug 1913622]
	* unix/configure:	autoconf-2.59

2008-03-13  Don Porter  <dgp@users.sourceforge.net>

	* changes:	Updates for 8.5.2 release.

2008-03-12  Daniel Steffen  <das@users.sourceforge.net>

	* macosx/Wish.xcodeproj/project.pbxproj: Add support for Xcode 3.1
	* macosx/Wish.xcodeproj/default.pbxuser: CODE_SIGN_IDENTITY and
	* macosx/Wish-Common.xcconfig:		 'xcodebuild install'.

2008-03-12  Joe English  <jenglish@users.sourceforge.net>

	* unix/tkUnixRFont.c: Try a fallback font if XftFontOpenPattern()
	fails in GetFont (workaround for [Bug 1090382]).

2008-03-11  Daniel Steffen  <das@users.sourceforge.net>

	* library/demos/knightstour.tcl:	Aqua GOOBE.
	* library/demos/widget:

	* macosx/Wish.xcodeproj/project.pbxproj: Add support for Xcode 3.1 and
	* macosx/Wish.xcodeproj/default.pbxuser: configs for building with
	* macosx/Wish-Common.xcconfig:		 gcc-4.2 and llvm-gcc-4.2.

	* generic/tkCanvUtil.c:			Fix gcc-4.2 warnings.

	* macosx/GNUmakefile:			Fix quoting to allow paths to
	* macosx/Wish-Common.xcconfig:		${builddir}, ${INSTALL_ROOT}
	* unix/Makefile.in:			and ${TCL_BIN_DIR} to contain
	* unix/configure.in:			spaces.
	* unix/install-sh:
	* unix/tcl.m4:

	* unix/configure:			autoconf-2.59

	* unix/Makefile.in (install-strip):	Strip non-global symbols from
						dynamic library.

2008-03-10  Don Porter  <dgp@users.sourceforge.net>

	* changes:	Updates for 8.5.2 release.

2008-03-07  Donal K. Fellows  <donal.k.fellows@man.ac.uk>

	* doc/colors.n: Reworked to produce nicer HTML output.

2008-03-06  Joe English  <jenglish@users.sourceforge.net>

	* doc/ttk_notebook.n: Move "TAB IDENTIFIERS" section above "WIDGET
	COMMAND" section. [Bug 1882011]

2008-02-29  Pat Thoyts  <patthoyts@users.sourceforge.net>

	* library/demos/widget:  Added a Knight's tour canvas demo.
	* library/demos/knightstour.tcl:

2008-02-27  Daniel Steffen  <das@users.sourceforge.net>

	* macosx/tkMacOSXDraw.c: workaround leak in Carbon SetPortPenPixPat()
	API [Bug 1863346]; avoid repeated PixPat allocation/deallocation.

2008-02-23  Joe English  <jenglish@users.sourceforge.net>

	* library/ttk/combobox.tcl, doc/ttk_combobox.n,
	* tests/ttk/combobox.test: Arrange to deliver <<ComboboxSelected>>
	event after listbox is unposted, as intended [Bug 1890211]. Clarified
	documentation.

2008-02-23  Joe English  <jenglish@users.sourceforge.net>

	* generic/ttk/ttkPanedWindow.c: Don't enforce minimum sash thickness
	of 5 pixels, just use 5 as a default. [FR 1898288]

2008-02-14  Donal K. Fellows  <donal.k.fellows@man.ac.uk>

	* unix/README: Documented missing configure flags.

2008-02-06  Donal K. Fellows  <donal.k.fellows@man.ac.uk>

	* doc/ttk_scale.n (new file): Added basic documentation. [Bug 1881925]

2008-02-04  Don Porter  <dgp@users.sourceforge.net>

	*** 8.5.1 TAGGED FOR RELEASE ***

	* generic/tk.h:		Bump to 8.5.1 for release.
	* library/tk.tcl:
	* unix/configure.in:
	* unix/tk.spec:
	* win/configure.in:

	* unix/configure:	autoconf-2.59
	* win/configure:

2008-02-04  Donal K. Fellows  <donal.k.fellows@man.ac.uk>

	* doc/MeasureChar.3, doc/FontId.3: Minor improvements (formatting,
	keywords).

2008-02-02  Daniel Steffen  <das@users.sourceforge.net>

	* macosx/Wish-Info.plist.in:	add CFBundleLocalizations key, listing
	* unix/configure.in (Darwin): 	all library/msgs locales.

	* unix/configure.in (Darwin):	correct Info.plist year substitution in
					non-framework builds.

	* unix/configure:		autoconf-2.59

2008-02-01  Don Porter  <dgp@users.sourceforge.net>

	* changes:	Updates for 8.5.1 release.

2008-02-01  Reinhard Max  <max@suse.de>

	* generic/tkImgGIF.c: Fixed a buffer overflow (CVE-2008-0553).
	* tests/imgPhoto.test: Added a test for the above.

2008-01-31  Jeff Hobbs  <jeffh@ActiveState.com>

	* library/msgbox.tcl (::tk::MessageBox): don't use ttk::label in
	low depth/aqua fallback, as it doesn't support -bitmap.

	* win/tkWinDialog.c (Tk_MessageBoxObjCmd): pass "" instead of NULL
	when -title isn't set.  [Bug 1881892]

2008-01-31  Donal K. Fellows  <donal.k.fellows@man.ac.uk>

	* doc/panedwindow.n: Added proper description of -height and -width
	options, which aren't "standard". Last of fallout from [Bug 1882495].

2008-01-30  Donal K. Fellows  <donal.k.fellows@man.ac.uk>

	* doc/canvas.n, doc/listbox.n, doc/message.n: Fix erroneous listing of
	"standard" options. [Bug 1882495]

2008-01-29  Joe English  <jenglish@users.sourceforge.net>

	* library/treeview.tcl: Fix bug in Shift-ButtonPress-1 binding (error
	if no current focus item; reported on c.l.t.)

2008-01-29  Donal K. Fellows  <donal.k.fellows@man.ac.uk>

	* doc/ttk_*.n: Adjusted handling of the standard options part of the
	Ttk manual pages so that they are documented in the correct location.
	[Bug 1876493]

2008-01-28  Joe English  <jenglish@users.sourceforge.net>

	* unix/tkUnixRFont.c: Re-fix strict-aliasing warnings reintroduced by
	last patch.

2008-01-27  Joe English  <jenglish@users.sourceforge.net>

	* generic/ttk/ttkNotebook.c: Make sure to schedule a redisplay when
	adding and/or hiding tabs. [Bug 1878298]

2008-01-27  Joe English  <jenglish@users.sourceforge.net>

	* unix/tkUnixRFont.c: Merged common code from InitFont() and
	TkpGetFontAttrsForChar(), factored into GetTkFontAttributes() and
	GetTkFontMetrics(). Removed write-only struct UnixFtFont member
	'drawable'. Removed unneeded double-pointer indirections. Ensure that
	TkFontAttributes.family member is a Tk_Uid, as specified. Use
	FcTypeDouble for XFT_SIZE attribute. Finally: fix [Bug 1835848]

2008-01-25  Don Porter  <dgp@users.sourceforge.net>

	* changes:	Updates for 8.5.1 release.

2008-01-08  Joe English  <jenglish@users.sourceforge.net>

	* generic/ttk/ttkFrame.c: BUGFIX: fix crash in [ttk::labelframe] when
	-style option specified. [Bug 1867122]

2008-01-08  Joe English  <jenglish@users.sourceforge.net>

	* win/ttkWinTheme.c: Add tristate support to checkbuttons and
	radiobuttons. [Bug 1865898]
	Fix check and radio indicator size. [Bug 1679067]

2008-01-06  Joe English  <jenglish@users.sourceforge.net>

	* generic/ttk/ttkWidget.c, generic/ttk/ttkWidget.h: Call
	Tk_MakeWindowExist() in widget constructor. Removed now-unnecessary
	initial ConfigureNotify processing.

2008-01-06  Joe English  <jenglish@users.sourceforge.net>

	* library/ttk/treeview.tcl, library/ttk/utils.tcl: Fix MouseWheel
	bindings for ttk::treeview widget. [Bugs 1442006, 1821939, 1862692]

2008-01-02  Don Porter  <dgp@users.sourceforge.net>

	* generic/tk.h:		Bump version number to 8.5.1b1 to distinguish
	* library/tk.tcl:	CVS development snapshots from the 8.5.0 and
	* unix/configure.in:	8.5.1 releases.
	* unix/tk.spec:
	* win/configure.in:

	* unix/configure:	autoconf (2.59)
	* win/configure:

2007-12-30  Donal K. Fellows  <dkf@users.sf.net>

	* doc/canvas.n: Documented exact behaviour of items with respect to
	when they are the current item. [Bug 1774593] Also documented the
	clipping behaviour of window items.

	* library/demos/nl.msg: Corrected following testing "in the field" by
	Arjen Markus. [Bug 1860802]

2007-12-17  Donal K. Fellows  <donal.k.fellows@manchester.ac.uk>

	*** 8.5.0 TAGGED FOR RELEASE ***

	* doc/canvas.n: Documented -outlineoffset item option. [Bug 1836621]

2007-12-14  Don Porter  <dgp@users.sourceforge.net>

	* changes:	More updates for 8.5.0 release.

2007-12-14  Joe English  <jenglish@users.sourceforge.net>

	* doc/ttk_treeview.n: Fix typo. [Bug 1850713]

2007-12-14  Pat Thoyts  <patthoyts@users.sourceforge.net>

	* win/tkWinInt.h:     Add in missing function definitions
	* win/tkWinButton.c:  to support plain MSVC6 and use INT_PTR
	* win/tkWinScrlBar.c: rather than LONG_PTR which isn'tr defined
	* win/tkWinWm.c:      in the msvc6 headers.

2007-12-14  Pat Thoyts <patthoyts@users.sourceforge.net>

	* win/nmakehlp.c:  Support compilation with MSVC9 for AMD64.
	* win/makefile.vc:

2007-12-13  Jeff Hobbs  <jeffh@ActiveState.com>

	* generic/tkMenubutton.c (ConfigureMenuButton): trace the
	-textvariable even if an image exists as it may use -compound.

2007-12-12  Jeff Hobbs  <jeffh@ActiveState.com>

	* generic/tkText.c (DeleteIndexRange, TextEditCmd, UpdateDirtyFlag):
	* tests/text.test (text-25.10.1,25.11.[12]):
	Don't require [update idle] to trigger Modified event [Bug 1809538]
	Modified virtual event should only fire on state change [Bug 1799782]
	Make sure we delete chars before triggering <<Modified>> [Bug 1737288]

2007-12-12  Daniel Steffen  <das@users.sourceforge.net>

	* macosx/tkMacOSXWm.c (ApplyMasterOverrideChanges): Revert 2007-10-26
	change to window class of transient toplevels that are not also
	overrideredirect. [Bug 1845899]

	* macosx/tkMacOSXWm.c (ApplyMasterOverrideChanges): Implement more
	* macosx/tkMacOSXMouseEvent.c (BringWindowForward): X11-like transient
	* macosx/tkMacOSXSubwindows.c (XDestroyWindow):     behaviour by adding
	transient windows to a window group owned by the master window, this
	ensures transients always remain in front of and are collapsed with the
	master; bring master to front when selecting transient windows; restore
	default window group of transients if master destroyed. [Bug 1845899]

2007-12-12  Joe English  <jenglish@users.sourceforge.net>

	* doc/ttk_intro.n, doc/ttk_style.n, doc/ttk_widget.n:
	Various minor updates.

2007-12-12  Don Porter  <dgp@users.sourceforge.net>

	* changes:		Updated for 8.5.0 release.

2007-12-11  Joe English  <jenglish@users.sourceforge.net>

	* generic/ttk/ttkTheme.c(StyleElementOptionsCmd):
	Use Ttk_GetElement() to find element instead of direct
	hash table access.

2007-12-11  Donal K. Fellows  <dkf@users.sf.net>

	* generic/tkText.c (TextReplaceCmd): Added code to rebuild the from
	index after the deletion phase so that the linePtr field is valid for
	the insertion phase. [Bug 1602537]

2007-12-10  Donal K. Fellows  <dkf@users.sf.net>

	* doc/event.n: Clarify the fact that [event info] only returns the
	names of virtual events that are bound to physical event sequences.
	This follows on from comments on comp.lang.tcl.
	http://groups.google.com/group/comp.lang.tcl/msg/935d2d226ae8a770

2007-12-10  Joe English  <jenglish@users.sourceforge.net>

	* doc/AddOption.3, doc/CrtImgType.3, doc/CrtPhImgFmt.3,
	* doc/InternAtom.3, doc/TextLayout.3, doc/chooseColor.n,
	* doc/chooseDirectory.n, doc/loadTk.n, doc/palette.n,
	* doc/ttk_combobox.n: Various markup fixes (mostly: missing quotes on
	.SH arguments, extraneous .PPs)

	* doc/ttk_entry.n, doc/ttk_scrollbar.n, doc/ttk_treeview.n: Remove
	extra .BEs that got added by mistake somewhere.

2007-12-10  Daniel Steffen  <das@users.sourceforge.net>

	* generic/tk.decls:		use new genstubs 'export' command to
	* generic/tkInt.decls:		mark exported symbols not in stubs
					table [FR 1716117]; cleanup formatting

	* generic/tkIntDecls.h:		regen with new genStubs.tcl.
	* generic/tkIntPlatDecls.h:	[Tcl Bug 1834288]
	* generic/tkIntXlibDecls.h:
	* generic/tkPlatDecls.h:
	* generic/tkStubInit.c:

2007-12-10  Donal K. Fellows  <donal.k.fellows@manchester.ac.uk>

	* tests/safe.test: Ensure list of hidden commands is correct. [Bug
	1847925]

2007-12-10  Pat Thoyts  <patthoyts@users.sourceforge.net>

	* win/tkWin.h: We must specify the lowest Windows version we intend to
	support. In particular the SystemParametersInfo API doesn't like to
	receive structures that are larger than it expects which affects the
	font assignements. Set to Win98 support.

	* win/tkWinFont.c: Handle failure to read the system parameters. This
	causes ttk/fonts.tcl to set any missing named fonts.

	* win/ttkWinMonitor.c:  Only tkWin.h should include windows.h unless
	* win/ttkWinTheme.c:    we have an explicit override of the WINVER
	* tin/ttkWinXPTheme.c:  macro.

	* win/rules.vc: Handle MSVC 9 (aka: Visual Studio 2008)

	* tests/safe.test: Update for 'unload' as a safe command (tcl 8.5b3+)

2007-12-09  Donal K. Fellows  <dkf@users.sf.net>

	* win/configure.in: Adjusted code so that running configure does not
	generate an error message when the full current directory name
	contains a space.

	* win/tkWinWm.c: Added set of #defs to make this file build with my
	version of the SDK (i.e. with the msys suite we distribute).

2007-12-07  Joe English  <jenglish@users.sourceforge.net>

	* library/ttk/altTheme.tcl, library/ttk/classicTheme.tcl:
	s/style/ttk::style/.

2007-12-07  Don Porter  <dgp@users.sourceforge.net>

	* unix/README:  Mention the stub library created by `make` and warn
	about the effect of embedded paths in the installed binaries. Thanks
	to Larry Virden. [Tcl Bug 1794084]

2007-12-05  Joe English  <jenglish@users.sourceforge.net>

	* macosx/ttkMacOSXTheme.c: Fix TCombobox layout so as not to truncate
	long text when combobox is wider than requested. [Bug 1845164]

2007-12-05  Jeff Hobbs  <jeffh@ActiveState.com>

	* library/demos/widget: reduce start size to 70% of screenheight from
	sh-200 for a more reasonable size.

	* win/tkWinButton.c, win/tkWinDialog.c: use SetWindowLongPtr and
	* win/tkWinScrlbr.c, win/tkWinWm.c:     GetWindowLongPtr only.
	* win/ttkWinMonitor.c:

	* win/tkWinInt.h: remove CS_CLASSDC (not recommended for any apps now)
	* win/tkWinX.c:   and simplify WNDCLASS to one style.
	* win/tkWinWm.c:  Reduce wrapper update for exStyle to toolwindow
	change only and set WS_EX_LAYERED as sticky (once set on a window, do
	not remove it) to reduce alpha transition flicker.

	* win/configure, win/tcl.m4 (LIBS_GUI): mingw needs -lole32 -loleaut32
	but not msvc for Tk's [send]. [Bug 1844749]

2007-12-04  Joe English  <jenglish@users.sourceforge.net>

	* doc/ttk_style.n: Remove nonsense about "this manpage has not yet
	been written"; everything supported is documented.

2007-12-04  Donal K. Fellows  <dkf@users.sf.net>

	* library/msgs/en.msg: Added missing messages. [Patch 1800744]

	* library/msgs/da.msg: Added Danish messages. [Patch 1844143]. Many
	thanks to Torsten Berg <treincke@users.sf.net>.

2007-12-03  Jeff Hobbs  <jeffh@ActiveState.com>

	* win/configure, win/tcl.m4 (LIBS_GUI): remove ole32.lib oleaut32.lib
	(LIBS): add ws2_32.lib for static builds with Tcl.

2007-12-01  Joe English  <jenglish@users.sourceforge.net>

	* generic/ttk/ttkTheme.h, generic/ttk/ttkThemeInt.h,
	* generic/ttk/ttkTheme.c, generic/ttk/ttkLayout.c,
	* generic/ttk/ttkClamTheme.c, generic/ttk/ttkClassicTheme.c,
	* generic/ttk/ttkTreeview.c, macosx/ttkMacOSXTheme.c,
	* win/ttkWinTheme.c, win/ttkWinXPTheme.c: Improved macrology for
	statically-initialized layout template tables.

2007-11-28  Don Porter  <dgp@users.sourceforge.net>

	* unix/tkUnixPort.h:	When unix/configure determines whether the
	intptr_t type is available, it has the <inttypes.h> header present.
	It's only fair that we let Tk have it too.

2007-11-26  Kevin Kenny  <kennykb@acm.org>

	* generic/tkImgPPM.c (StringReadPPM): Corrected a comparison whose
	sense was reversed that resulted in reading beyond the end of the
	input buffer on malformed PPM data. [Bug 1822391]
	* library/tkfbox.tcl (VerifyFileName): Corrected a couple of typos in
	handling of bad file names. [Bug 1822076] Thanks to Christoph Bauer
	(fridolin@users.sf.net) for the patch.
	* tests/filebox.test (filebox-7.1, filebox-7.2): Added test cases that
	exercise. [Bug 1822076]
	* tests/imgPPM.test (imgPPM-4.1): Added test case that exercises. [Bug
	1822391]

2007-11-25  Joe English  <jenglish@users.sourceforge.net>

	* generic/ttk/ttkManager.h, generic/ttk/ttkManager.c,
	* generic/ttk/ttkFrame.c, generic/ttk/ttkNotebook.c,
	* generic/ttk/ttkPanedwindow.c:  Internal Ttk_Manager API updates;
	Fixed [Bug 1343984]; Added [$nb hide] method; [$nb add] on
	already-managed windows no longer throws an error, can be used to
	re-add a hidden tab.

	* doc/ttk_notebook.n, tests/ttk/notebook.test,
	* tests/ttk/panedwindow.test:  Updated docs and test suite.

2007-11-23  Donal K. Fellows  <donal.k.fellows@manchester.ac.uk>

	* unix/README: General improvements.

2007-11-21  Donal K. Fellows  <donal.k.fellows@manchester.ac.uk>

	* library/tkfbox.tcl: Better theming in the file list area.

2007-11-19  Don Porter  <dgp@users.sourceforge.net>

	*** 8.5b3 TAGGED FOR RELEASE ***

	* README:		Bump version number to 8.5b3.
	* generic/tk.h:
	* library/tk.tcl:
	* unix/configure.in:
	* unix/tk.spec:
	* win/configure.in:

	* unix/configure:	autoconf-2.59
	* win/configure:

	* changes:		Update changes for 8.5b3 release.

2007-11-19  Pat Thoyts  <patthoyts@users.sourceforge.net>

	* generic/ttk/ttkTheme.c:	Fix crash when 'style element create'
	* tests/ttk/ttk.test:		called w/ insufficient args; add tests.

2007-11-18  Joe English  <jenglish@users.sourceforge.net>

	* generic/ttk/ttkElements.c, macosx/ttkMacOSXTheme.c: Add "fill"
	element: like "background" but only erases parcel.

	* generic/ttk/ttkFrame.c: Use fill element in Labelframe Label
	sublayout.  Also improved default labelmargins for -labelanchor w*, e*.

	* generic/ttk/ttkLabel.c: no longer need Labelframe hack.

	* library/ttk/aquaTheme.tcl: ImageTextElement no longer needed.
	TextElement no longer needs '-background' option.

	* generic/ttk/ttkFrame.c: Use sublayout for ttk::labelframe labels
	instead of single element.

	* generic/ttk/ttkLabel.c: Default -anchor for text and label elements
	is now "w" instead of "center". [Bug 1614540]

	* library/ttk/defaults.tcl, library/ttk/*Theme.tcl: Button styles now
	need explicit "-anchor center".

	* generic/ttk/ttkLayout.c (TTKInitPadding): BUGFIX:
	Ttk_GetPaddingFromObj() and Ttk_GetBorderFromObj() returned garbage
	when passed an empty list.

	* macosx/ttkMacOSXTheme.c: Resynchronize with Tile codebase so that
	patches can flow back and forth.

	* library/ttk/aquaTheme.tcl: Extra TButton -padding no longer needed.

2007-11-18  Pat Thoyts  <patthoyts@users.sourceforge.net>

	* win/ttkWinXPTheme.c: Add support for size information flags for
	scrollbar and combobox buttons. This handles Tile [Patches 1596647 and
	1596657] but a bit more generically.

2007-11-17  Pat Thoyts  <patthoyts@users.sourceforge.net>

	* generic/(tkArgv.c, tkBind.c, tkCipboard.c, tkEntry.c, tkOption.c,
	tkScale.c, tkScrollbar.c, tkTextImage.c, tkVisual.c, tkWindow.c): Tidy
	up some variable types.

	* generic/tkFont.c:	Only check for -displayof if there are
	* test/font.test:	sufficient arguments. This permits checking
				strings like -d.

2007-11-17  Joe English  <jenglish@users.sourceforge.net>

	* library/ttk/scrollbar.tcl: Swap in core scrollbars for
	[ttk::scrollbar]s on OSX.

2007-11-16  Benjamin Riefenstahl  <b.riefenstahl@turtle-trading.net>

	* macosx/tkMacOSXFont.c (TkpMeasureCharsInContext): Correct an
	oversight in the bug fix from 2007-11-11. [Bug 1824638]

2007-11-15  Daniel Steffen  <das@users.sourceforge.net>

	* macosx/Wish.xcodeproj/project.pbxproj: add new chanio.test.
	* macosx/Wish.xcode/project.pbxproj:

2007-11-14  Donal K. Fellows  <dkf@users.sf.net>

	* library/msgs/sv.msg: Get the locale declared within the message
	catalog correct! [Bug 1831803]

2007-11-11  Benjamin Riefenstahl  <b.riefenstahl@turtle-trading.net>

	* macosx/tkMacOSXFont.c (TkpMeasureCharsInContext): Fix the case when
	TK_WHOLE_WORDS and TK_AT_LEAST_ONE are both set and maxLength is small.
	[Bug 1824638]

2007-11-09  Daniel Steffen  <das@users.sourceforge.net>

	* macosx/tkMacOSXCarbonEvents.c
	(InstallStandardApplicationEventHandler): on Mac OS X Leopard, replace
	the 2005-11-27 approach of installing the standard application handler
	by calling RAEL and immediately longjmping out of it from an event
	handler, as that now leads to crashes in -[NSView unlockFocus] whenever
	HIToolbox uses Cocoa in Leopard (Help menu, Nav Services, Color
	Picker). Instead call InstallStandardEventHandler() on the application
	and menubar event targets, as Leopard ISEH finally handles these
	correctly. Unfortunately need a HIToolbox-internal SPI to retrieve the
	menubar event target, no public API appears have that functionality.

	* macosx/tkMacOSXDebug.c:	make TkMacOSXInitNamedDebugSymbol()
	* macosx/tkMacOSXDebug.h:	available outside of debug builds as
					the new Leopard ISAEH needs it.

	* macosx/tkMacOSXButton.c:	replace HiliteControl() by modern API
	* macosx/tkMacOSXMenubutton.c:	for activation and enabling;
					distinguish inactive and disabled
					look&feel; correct activation handling
					to match that of container toplevel.

	* macosx/tkMacOSXMenubutton.c:	correct size computation of bevelbutton
					variant to match that of buttons;
					fix crash with bitmap due to NULL GC;
					delay picParams setup until needed;
					formatting cleanup. [Bug 1824521]

	* library/menu.tcl:		correct handling of menubutton "active"
					state on Aqua to match that of buttons.

	* macosx/tkMacOSXDefault.h:	correct button & menubutton active
					foreground and background colors and
					menubutton border width.

	* macosx/tkMacOSXWindowEvent.c:	handle kEventWindowExpanding carbon
	* macosx/tkMacOSXCarbonEvents.c: event instead of kEventWindowExpanded
					to ensure activate event arrives after
					window is remapped, also need to
					process all Tk events generated by
					remapping in the event handler to
					ensure children are remapped before
					activate event is processed.

	* macosx/tkMacOSXSubwindows.c:	add pixmap size field to MacDrawable
	* macosx/tkMacOSXInt.h:		struct; add flag for B&W pixmaps.
	* macosx/tkMacOSXDraw.c:
	* macosx/tkMacOSXEmbed.c:
	* macosx/tkMacOSXMenu.c:

	* macosx/tkMacOSXPrivate.h:	correct Leopard HIToolboxVersionNumber.

	* macosx/ttkMacOSXTheme.c:	add error checking; cleanup formatting.

	* macosx/tkMacOSXFont.c (TkpGetFontAttrsForChar): panic on false return
					from TkMacOSXSetupDrawingContext().

	* macosx/tkMacOSXButton.c:	sync formatting, whitespace, copyright
	* macosx/tkMacOSXDialog.c:	with core-8-4-branch.
	* macosx/tkMacOSXMenus.c:
	* macosx/tkMacOSXWm.c:
	* xlib/xgc.c
	* library/bgerror.tcl:
	* library/console.tcl:
	* library/menu.tcl:

2007-11-07  Joe English  <jenglish@users.sourceforge.net>

	* generic/ttk/ttkTheme.c (Ttk_ElementSize): Fixed longstanding,
	subtle bug that caused element padding to sometimes be counted
	twice in size computations.

	* generic/ttk/ttkElements.c, generic/ttk/ttkClamTheme.c,
	generic/ttk/ttkDefaultTheme.c, generic/ttk/ttkTreeview.c,
	generic/ttk/ttkImage.c, macosx/ttkMacOSXTheme.c,
	win/ttkWinTheme.c, win/ttkWinXPTheme.c:	Fix ElementSizeProcs affected
						 by previous change.

2007-11-06  Andreas Kupries  <andreask@activestate.com>

	* doc/CrtConsoleChan.3: Fixed markup typo and extended see also
	  section per suggestions by Donal.

2007-11-05  Joe English  <jenglish@users.sourceforge.net>

	* library/ttk/combobox.tcl: Set focus to listbox in <Map> binding
	instead of in Post command (see [Bug 1349811] for info).

2007-11-05  Andreas Kupries  <andreask@activestate.com>

	* doc/CrtConsoleChan.3: New file providing minimal documentation
	  of 'Tk_InitConsoleChannels()'. [Bug 432435]

2007-11-05  Joe English  <jenglish@users.sourceforge.net>

	* macosx/ttkMacOSXTheme.c (TreeitemLayout): Remove focus ring
	from treeview items on OSX (problem reported by Kevin Walzer).

2007-11-04  Joe English  <jenglish@users.sourceforge.net>

	* generic/ttk/ttkTreeview.c: Use null "treearea" element for
	treeview owner-draw area instead of "client", to avoid
	nameclash with Notebook.client element (this was causing
	sizing anomalies in XP theme, and introduced extraneous
	padding).
	* generic/ttk/ttkDefaultTheme.c: Treeitem.indicator element
	needs left margin now.

2007-11-04  Daniel Steffen  <das@users.sourceforge.net>

	* macosx/tkMacOSXMenus.c: add "Run Widget Demo" menu item to the
	default Edit menu along with associated carbon event handler enabling
	the item only if demo files are installed; cleanup handling of "About"
	and "Source" menu items.

	* library/bgerror.tcl:		fix background of detail text on Aqua.

	* library/console.tcl:		add accelerators and fix Aqua bindings
					of the new font size menu items.

	* library/demos/mclist.tcl:	Aqua GOOBE.
	* library/demos/tree.tcl:
	* library/demos/ttknote.tcl:
	* library/demos/widget:

	* doc/chooseDirectory.n:	remove/correct obsolete Mac OS 9-era
	* doc/getOpenFile.n:		information.
	* doc/menu.n:

	* macosx/tkMacOSXEvent.c (TkMacOSXProcessCommandEvent): fix boolean arg

	* macosx/Wish.xcodeproj/project.pbxproj: add new demo file.
	* macosx/Wish.xcode/project.pbxproj:

2007-11-03  Pat Thoyts  <patthoyts@users.sourceforge.net>

	* library/console.tcl: Add menu item and key binding to adjust font.

2007-11-02  Donal K. Fellows  <dkf@users.sf.net>

	* library/demos/mclist.tcl: Added a demo of how to do a multi-column
	sortable listbox.

	* library/msgbox.tcl: Made message dialog use Ttk widgets for better
	L&F.

	* library/tkfbox.tcl (::tk::dialog::file::CompleteEnt): Added <Tab>
	completion. [FR 805091]
	* library/tkfbox.tcl: Made file dialog use Ttk widgets for better L&F.

	* library/demos/sayings.tcl: Better resizing. [Bug 1822410]

2007-11-01  Donal K. Fellows  <donal.k.fellows@manchester.ac.uk>

	* library/demos/textpeer.tcl: Better resizing. [Bug 1822601]

	* doc/colors.n: Added list of Windows system colors. [Bug 945409]

2007-11-01  Daniel Steffen  <das@users.sourceforge.net>

	* macosx/tkMacOSXColor.c (GetThemeColor): improve translation of RGB
				pixel values into RGBColor.

	* library/demos/widget:	increase height of main window text widget to
				use more of the available vertical space.

	* doc/bind.n:		document the Option modifier, clarify meaning
				and availability of Command & Option.

	* doc/console.n:	clarify availability of [console] in TkAqua.

2007-11-01  Donal K. Fellows  <donal.k.fellows@man.ac.uk>

	* unix/installManPage, doc/*.n: Make documentation use the name that
	scripts use as much as possible. [Bug 1640073]

	* doc/text.n: Fixed mistake in [$t tag remove] docs. [Bug 1792191]

	* doc/bind.n: Documented the Command modifier. [Bug 1232908]

	* doc/console.n, doc/wish.1: Made it clearer when and why the console
	command is present. [Bug 1386955]

2007-10-31  Donal K. Fellows  <donal.k.fellows@manchester.ac.uk>

	* library/demos/entry3.tcl: Improved description/comments so that
	people better understand what is being validated, following suggestion
	from Don Porter.

	* library/demos/image2.tcl (loadImage): Mark non-loadable images
	as such instead of throwing a nasty dialog, following suggestion
	from Don Porter.

	* generic/tkImgPhoto.c (Tk_PhotoPutBlock): More optimization, derived
	from [Patch 224066].

2007-10-30  Joe English  <jenglish@users.sourceforge.net>

	* library/ttk/combobox.tcl (Unpost): BUGFIX: Unpost can be called with
	no preceding Post.

2007-10-31  Pat Thoyts  <patthoyts@users.sourceforge.net>

	* win/rules.vc:     Use -fp:strict with msvc8 as -fp:precise fails on
	* generic/tkObj.c:  amd64 builds. Fix the two places in Tk that
	* generic/tkTrig.c: generate errors with msvc8 when using this flag.

2007-10-30  Jeff Hobbs  <jeffh@ActiveState.com>

	* library/choosedir.tcl: only enable OK button when valid in
	conjunction with -mustexist. [Bug 1550528]

	* library/listbox.tcl (::tk::ListboxBeginSelect): ignore -takefocus
	when considering focus on <1>, it is for tab focus.

2007-10-30  Don Porter  <dgp@users.sourceforge.net>

	* generic/tk.h:		Bump version number to 8.5b2.1 to distinguish
	* library/tk.tcl:	CVS development snapshots from the 8.5b2
	* unix/configure.in:	release.
	* unix/tk.spec:
	* win/configure.in:

	* unix/configure:	autoconf (2.59)
	* win/configure:

2007-10-30  Jeff Hobbs  <jeffh@ActiveState.com>

	* doc/text.n: fix spelling of -inactiveselectbackground [Bug 1626415]

	* library/entry.tcl: don't error with Clear event. [Bug 1509288]

	* library/ttk/fonts.tcl: use size -12 TkFixedFont (was -10) on X11

2007-10-30  Donal K. Fellows  <donal.k.fellows@manchester.ac.uk>

	* library/demos/unicodeout.tcl: Fixed Arabic and Hebrew rendering on
	Windows. [Bug 1803723]

	* generic/tkImgPhoto.c (ImgPhotoCmd): Rename enumeration for somewhat
	simpler-to-read code. [Bug 1677613]

2007-10-30  Joe English  <jenglish@users.sourceforge.net>

	* generic/ttk/ttkWidget.c: Split up RedisplayWidget() to factor out
	double-buffering related code.

	* macosx/ttkMacOSXAquaTheme.c: Use SetThemeBackGround/
	kThemeBrushModelessDialogBackground{Active|Inactive} instead of
	ApplyThemeBackground/kThemeBackgroundWindowHeader (advice from DAS).

	* library/ttk/aquaTheme.tcl: Use darker shade for inactive and
	disabled text, to match typical values of most
	kThemeXXXTextColorInactive values.

2007-10-30  Donal K. Fellows  <donal.k.fellows@man.ac.uk>

	* doc/selection.n: Clarify UTF8_STRING handling. [Bug 1778563]

	* doc/text.n: Clarify search subccommand docs. [Bug 1622919]

2007-10-29  Jeff Hobbs  <jeffh@ActiveState.com>

	* macosx/tkMacOSXFont.c (InitSystemFonts):
	* library/ttk/fonts.tcl: use Monaco 11 (was 9) as Aqua TkFixedFont

	* tests/listbox.test, tests/panedwindow.test, tests/scrollbar.test:
	* library/bgerror.tcl, library/dialog.tcl, library/listbox.tcl:
	* library/msgbox.tcl, library/optMenu.tcl, library/tclIndex:
	* library/tkfbox.tcl, library/demos/floor.tcl, library/demos/rmt:
	* library/demos/tcolor, library/demos/text.tcl:
	* library/demos/twind.tcl, library/demos/widget: Buh-bye Motif look
	* library/ttk/fonts.tcl:    Update of Tk default look in 8.5
	* macosx/tkMacOSXDefault.h: Trims border sizes, cleaner X11 look
	* unix/tkUnixDefault.h:     with minor modifications for Win32/Aqua.
	* win/tkWinDefault.h:       Uses Tk*Font definitions throughout for
	* win/tkWinFont.c:          classic widgets. [Bug 1820344]
	* library/obsolete.tcl (::tk::classic::restore): This restores
	changes made to defaults in 8.5 using the 'option' command,
	segmented into logical groups.

	* tests/winfo.test: winfo-4.5 raise .t to above . for Windows

	* tests/unixWm.test: note TIP#142 results and remove unnecessary
	catches.

2007-10-29  Donal K. Fellows  <donal.k.fellows@man.ac.uk>

	* doc/*.1, doc/*.n, doc/*.3: Lots more GOOBE work.

2007-10-28  Joe English  <jenglish@users.sourceforge.net>

	* library/ttk/combobox.tcl: Make popdown window [wm resizable 0 0] on
	OSX, to prevent TkAqua from shrinking the scrollbar to make room for a
	grow box that isn't there.
	* macosx/ttkMacOSXTheme.c, library/ttk/aquaTheme.tcl: Reworked
	combobox layout.

2007-10-26  Don Porter  <dgp@users.sourceforge.net>

	*** 8.5b2 TAGGED FOR RELEASE ***

	* changes:		Update changes for 8.5b2 release.

	* doc/*.1:              Revert doc changes that broke
	* doc/*.3:              `make html` so we can get the release
	* doc/*.n:              out the door.

	* README:		Bump version number to 8.5b2.
	* generic/tk.h:
	* library/tk.tcl:
	* unix/configure.in:
	* unix/tk.spec:
	* win/configure.in:

	* unix/configure:	autoconf-2.59
	* win/configure:

2007-10-26  Daniel Steffen  <das@users.sourceforge.net>

	* macosx/tkMacOSXWm.c (ApplyMasterOverrideChanges): fix window class
	of transient toplevels that are not also overrideredirect. [Bug
	1816252]

	* macosx/tkMacOSXDialog.c:	TIP#242 cleanup.
	* library/demos/filebox.tcl: 	demo TIP#242 -typevariable.

2007-10-25  Joe English  <jenglish@users.sourceforge.net>

	* generic/ttk/ttkNotebook.c: [Bug 1817596]

2007-10-25  Jeff Hobbs  <jeffh@ActiveState.com>

	* doc/getOpenFile.n:	TIP#242 implementation of -typevariable to
	* library/tkfbox.tcl:	return type of selected file in file dialogs.
	* library/xmfbox.tcl:	[Bug 1156388]
	* macosx/tkMacOSXDialog.c:
	* tests/filebox.test:
	* tests/winDialog.test:
	* win/tkWinDialog.c:

2007-10-25  Don Porter  <dgp@users.sourceforge.net>

	* generic/tkPlace.c:	Prevent segfault in place geometry manager.
	Thanks to Colin McDonald.  [Bug 1818491]

2007-10-24  Joe English  <jenglish@users.sourceforge.net>

	* generic/ttk/*.c, win/{ttkWinMonitor,ttkWinTheme,ttkWinXPTheme}.c,
	* macosx/ttkMacOSXTheme.c: Move widget layout registration
	from TtkElements_Init() to widget *_Init() routines.
	Renaming/consistency: s/...ElementGeometry()/...ElementSize()/

2007-10-24  Donal K. Fellows  <donal.k.fellows@man.ac.uk>

	* doc/*.n, doc/*.3, doc/*.1: Lots of changes to take advantage of the
	new macros.

2007-10-24  Pat Thoyts  <patthoyts@users.sourceforge.net>

	* win/tkWinDraw.c: Applied [Patch 1723362] for transparent bitmaps.

	* generic/tkWindow.c: permit wm manage of any widget (esp: ttk::frame)

2007-10-23  Jeff Hobbs  <jeffh@ActiveState.com>

	* library/ttk/combobox.tcl (ttk::combobox::PopdownWindow): redo wm
	transient on each drop to handle reparent-able frames. [Bug 1818441]

2007-10-23  Joe English  <jenglish@users.sourceforge.net>

	* library/ttk/combobox.tcl: [namespace import ::ttk::scrollbar]
	doesn't work, since ttk::scrollbar isn't [namespace export]ed.

2007-10-23  Don Porter  <dgp@users.sourceforge.net>

	* tests/cursor.test:	Make tests robust against changes in Tcl's
	rules for accepting integers in octal format.

2007-10-23  Donal K. Fellows  <donal.k.fellows@manchester.ac.uk>

	* doc/font.n: Added section on the TIP#145 fonts.

2007-10-23  Pat Thoyts  <patthoyts@users.sourceforge.net>

	* win/tkWinFont.c: Fixed leak in CreateNamedFont spotted by das.

2007-10-23  Daniel Steffen  <das@users.sourceforge.net>

	* library/demos/combo.tcl:	Aqua GOOBE.
	* library/demos/toolbar.tcl:
	* library/demos/tree.tcl:
	* library/demos/ttknote.tcl:
	* library/demos/ttkprogress.tcl:
	* library/demos/widget:

	* macosx/Wish.xcodeproj/project.pbxproj: add new demo files.
	* macosx/Wish.xcode/project.pbxproj:

2007-10-22  Donal K. Fellows  <donal.k.fellows@manchester.ac.uk>

	* library/demos/widget: Added more demos, reorganized to make Tk and
	Ttk demos seem to be more coherent whole. Made localization a bit
	easier by reducing the amount of duplication.
	* library/demos/{combo,toolbar,tree,ttknote,ttkprogress}.tcl: New
	demos of new (mostly) Ttk widgets.
	* library/demos/ttkbut.tcl: Improvements.

2007-10-22  Joe English  <jenglish@users.sourceforge.net>

	* library/ttk/combobox.tcl:	ttk::combobox overhaul; fixes [Bugs
					1814778, 1780286, 1609168, 1349586]
	* library/ttk/aquaTheme.tcl:	Factored out aqua-specific combobox
					-postposition adjustments.
	* generic/ttk/ttkTrack.c:	Detect [grab]s and unpress pressed
					element; combobox workaround no longer
					needed.

2007-10-22  Daniel Steffen  <das@users.sourceforge.net>

	* macosx/tkMacOSXFont.c: 	register named fonts for TIP #145 fonts
					and all theme font IDs.

	* generic/tkFont.c (Tk{Create,Delete}NamedFont): allow NULL interp.

	* library/ttk/fonts.tcl:	check for TIP #145 fonts on all
					platforms; correct aqua font sizes.

	* library/demos/ttkmenu.tcl:	Aqua GOOBE.
	* library/demos/ttkpane.tcl:
	* library/demos/widget:

	* macosx/Wish.xcodeproj/project.pbxproj: add new demo files.
	* macosx/Wish.xcode/project.pbxproj:

2007-10-18  Donal K. Fellows  <donal.k.fellows@manchester.ac.uk>

	* library/demos/ttkmenu.tcl: Added more demos of Ttk widgets. These
	* library/demos/ttkpane.tcl: ones are of menubuttons, panedwindows and
	a progress bar (indirectly).

2007-10-18  Pat Thoyts  <patthoyts@users.sourceforge.net>

	* library/ttk/fonts.tcl: Create all the TIP #145 font names on all
	platforms (mac and unix get handled in script, windows in C)

2007-10-17  David Gravereaux <davygrvy@pobox.com>

	* bitmaps/*.xbm: Changed CVS storage mode from -kb to -kkv as these
	are really text files, not binaries.
	* win/makefile.vc: Added $(BITMAPDIR) to the search path for the
	depend target.

2007-10-18  Daniel Steffen  <das@users.sourceforge.net>

	* library/demos/widget:		Aqua GOOBE, cleanup icons.
	* library/demos/ttkbut.tcl:
	* library/demos/entry3.tcl:
	* library/demos/msgbox.tcl:

	* library/demos/button.tcl:	restore setting of button
					highlightbackground on Aqua.

	* macosx/ttkMacOSXTheme.c: 	adjust button and separator geometry.

	* macosx/tkMacOSXWm.c:		fix warnings.

	* macosx/Wish.xcodeproj/project.pbxproj: add new demo files.
	* macosx/Wish.xcode/project.pbxproj:

2007-10-17  Donal K. Fellows  <donal.k.fellows@manchester.ac.uk>

	* library/demos/ttkbut.tcl: Added demo of the basic Ttk widgets.

2007-10-16  David Gravereaux <davygrvy@pobox.com>

	* win/makefile.vc: depend target now works and builds a generated
	dependency list with $(TCLTOOLSDIR)/mkdepend.tcl

2007-10-16  Donal K. Fellows  <donal.k.fellows@manchester.ac.uk>

	* library/demos/widget: Made the code for generating the contents of
	the main widget more informative. Added 'new' flagging for wholly new
	demos.

	* doc/text.n: Made it clearer what things are text widget invokations
	and what are not. Also some other clarity improvements.

2007-10-15  Donal K. Fellows  <donal.k.fellows@manchester.ac.uk>

	* library/demos/widget: Use Ttk widgets for the widget demo core, for
	vastly improved look-and-feel on at least one platform (Windows).
	* library/demos/{button,check,style,twind}.tcl: Various tweaks for
	GOOBE...
	* library/demos/textpeer.tcl: New demo script to show off peering as a
	specific feature.

2007-10-15  Jeff Hobbs  <jeffh@ActiveState.com>

	* generic/tkFocus.c, generic/tkFrame.c, generic/tkInt.h:
	* macosx/tkMacOSXButton.c, macosx/tkMacOSXMenubutton.c:
	* macosx/tkMacOSXWm.c, unix/tkUnixWm.c, win/tkWinWm.c:
	* doc/wm.n, tests/wm.test: TIP #125 implementation [Bug 998125]
	Adds [wm manage|forget] for dockable frames.
	Finished X11 and Windows code, needs OS X completion.

2007-10-15  Joe English  <jenglish@users.sourceforge.net>

	* generic/ttk/ttkTreeview.c: Store pointer to column table entry
	instead of column index in columnNames hash table. This avoids the
	need for the evil PTR2INT and INT2PTR macros, and simplifies things a
	bit.

2007-10-15  Daniel Steffen  <das@users.sourceforge.net>

	* generic/tkArgv.c:		Fix gcc warnings about 'cast to/from
	* generic/tkCanvUtil.c:		pointer from/to integer of different
	* generic/tkCanvas.c:		size' on 64-bit platforms by casting
	* generic/tkCursor.c:		to intermediate types
	* generic/tkInt.h:		intptr_t/uintptr_t via new PTR2INT(),
	* generic/tkListbox.c:		INT2PTR(), PTR2UINT() and UINT2PTR()
	* generic/tkObj.c:		macros.
	* generic/tkStyle.c:
	* generic/tkTextIndex.c:
	* generic/tkUtil.c:
	* generic/ttk/ttkTheme.h:
	* generic/ttk/ttkTreeview.c:
	* unix/tkUnixMenu.c:
	* unix/configure.in:

	* unix/configure:		autoconf-2.59
	* unix/tkConfig.h.in:		autoheader-2.59

	* macosx/Wish-Common.xcconfig:		add 'tktest-X11' target.
	* macosx/Wish.xcode/project.pbxproj:
	* macosx/Wish.xcode/default.pbxuser:
	* macosx/Wish.xcodeproj/default.pbxuser:
	* macosx/Wish.xcodeproj/project.pbxproj:

	* unix/configure.in (Darwin):	add support for 64-bit X11.
	* unix/configure:		autoconf-2.59

2007-10-14  Jeff Hobbs  <jeffh@ActiveState.com>

	* win/configure, win/configure.in (TK_WIN_VERSION): Make sure the
	patchlevel doesn't contain extra dotted pairs (eg. interim release)

2007-10-12  Pat Thoyts  <patthoyts@users.sourceforge.net>

	* win/makefile.vc:  Mine all version information from headers.
	* win/rules.vc:     Sync tcl and tk and bring extension versions
	* win/nmakehlp.c:   closer together. Try and avoid using tclsh
	                    to do substitutions as we may cross compile.

	* library/console.tcl:          Use TkFixedFont and ttk widgets

2007-10-12  Daniel Steffen  <das@users.sourceforge.net>

	* macosx/tkMacOSXDraw.c:	replace all (internal) use of QD region
	* macosx/tkMacOSXSubwindows.c:	API by HIShape API, with conversion to
	* macosx/tkMacOSXWindowEvent.c:	QD regions only when required by legacy
	* macosx/tkMacOSXPrivate.h:	Carbon or Tk API.
	* macosx/tkMacOSXRegion.c:
	* macosx/tkMacOSXDebug.c:
	* macosx/tkMacOSXDebug.h:

	* macosx/tkMacOSXInt.h:		replace MacDrawable's QD RgnHandles
	* macosx/tkMacOSXEmbed.c:	clipRgn, aboveClipRgn & drawRgn by
	* macosx/tkMacOSXMenu.c:	HIShapeRefs visRgn & aboveVisRgn and
	* macosx/tkMacOSXSubwindows.c:	CGRect drawRect.

	* macosx/tkMacOSXWindowEvent.c:	remove use of QD port vis rgn in window
	* macosx/tkMacOSXSubwindows.c:	update rgn calculation, manually excise
	* macosx/tkMacOSXWm.c:		growbox from toplevel clip rgn instead.

	* macosx/tkMacOSXDraw.c:	replace use of QD port clip rgn by new
	* macosx/tkMacOSXPrivate.h:	clipRgn fld in TkMacOSXDrawingContext;
					handle QD/CG drawing mismatches in
					XCopyArea, XCopyPlane and TkPutImage;
					cleanup/speedup CGContext setup in
					TkMacOSXSetupDrawingContext().

	* macosx/tkMacOSXDraw.c:	change TkMacOSXSetupDrawingContext() to
	* macosx/tkMacOSXEntry.c:	return boolean indicating whether
	* macosx/tkMacOSXFont.c:	drawing is allowed (and was setup) or
	* macosx/tkMacOSXMenu.c:	not (e.g. when clipRgn is empty).
	* macosx/ttkMacOSXTheme.c:

	* macosx/tkMacOSXSubwindows.c:	signal that drawable is a pixmap via
	* macosx/tkMacOSXInt.h:		new explicit TK_IS_PIXMAP flag instead
					of a NULL cligRgn field.

	* macosx/tkMacOSXRegion.c:	add wrappers for missing/buggy HIShape
	* macosx/tkMacOSXPrivate.h:	API, and private helpers to operate on
					HIShapeRefs & convert to/from TkRegion.

	* macosx/tkMacOSXRegion.c:	add Tkp{Retain,Release}Region() API for
	* macosx/tkMacOSXInt.h:		TkRegion.

	* xlib/xgc.c:			factor out alloc/free of GC clip_mask;
	* macosx/tkMacOSXXStubs.c:	manage clip rgn lifetime with new
					Tkp{Retain,Release}Region().

	* macosx/tkMacOSXButton.c:	delay picParams setup until needed.

	* generic/tkTextDisp.c (CharUndisplayProc): fix textDisp.test crash.

2007-10-11  David Gravereaux <davygrvy@pobox.com>

	* win/winMain.c:  Replaced incorrect comments in main() to descibe
	why the console widget does not need to be created for this
	application entry point (if used).  Must have been a bad copy/paste
	of WinMain() from 10 years back.

2007-10-11  Daniel Steffen  <das@users.sourceforge.net>

	* macosx/tkMacOSXWm.c (TkMacOSXGrowToplevel): manually constrain resize
	limitBounds to maxBounds, works around SectRect() mis-feature (return
	zero rect if input rect has zero height/width). [Bug 1810818]

2007-10-09  Pat Thoyts  <patthoyts@users.sourceforge.net>

	* generic/tkImage.c:     Make Ttk_GetImage safe if called with NULL
	* tests/ttk/image.test:  interp. Added some tests that crash
	                         on Windows without this fix.

2007-10-02  Don Porter  <dgp@users.sourceforge.net>

	[core-stabilizer-branch]

	* README:               Bump version number to 8.5.0
	* generic/tk.h:
	* library/tk.tcl:
	* unix/configure.in:	Updated LOCALES.
	* unix/tk.spec:
	* win/configure.in:

	* unix/configure:	autoconf (2.59)
	* win/configure:

2007-09-30  Joe English  <jenglish@users.sourceforge.net>

	* library/ttk/entry.tcl (WordBack, WordForward):
	Fix private routines accidentally defined in global namespace
	[Bug 1803836]

2007-09-26  Donal K. Fellows  <donal.k.fellows@manchester.ac.uk>

	* library/msgs/hu.msg: Added Hungarian message set, from Pader Reszo.
	[Patch 1800742]

2007-09-20  Donal K. Fellows  <dkf@users.sf.net>

	*** 8.5b1 TAGGED FOR RELEASE ***

	* generic/tkTextDisp.c (LayoutDLine):  Only call callbacks that are
	* tests/textDisp.test (textDisp-32.3): not NULL. [Bug 1791052]

2007-09-20  Don Porter  <dgp@users.sourceforge.net>

	* changes: updates for 8.5b1 release.

2007-09-19  Don Porter  <dgp@users.sourceforge.net>

	* README:		Bump version number to 8.5b1.
	* generic/tk.h:		Merge from core-stabilizer-branch.
	* library/tk.tcl:	Stabilizing toward 8.5b1 release now done
	* unix/configure.in:	on the HEAD.  core-stabilizer-branch is
	* unix/tk.spec:		now suspended.
	* win/configure.in:

2007-09-19  Pat Thoyts  <patthoyts@users.sourceforge.net>

	* generic/tkStubLib.: Replaced isdigit with internal implementation.

2007-09-18  Don Porter  <dgp@users.sourceforge.net>

	* generic/tkStubLib.c:	Remove C library calls from Tk_InitStubs()
	* win/makefile.vc:	so that we don't need the C library linked
	in to libtkStub.

2007-09-18  Donal K. Fellows  <donal.k.fellows@man.ac.uk>

	* generic/tkImgGIF.c (FileReadGIF, StringReadGIF): Rewrite for greater
	clarity (more comments, saner code arrangement, etc.)

2007-09-18  Pat Thoyts  <patthoyts@users.sourceforge.net>

	* tests/all.tcl:     Made ttk/all.tcl be the same as tk's all.tcl and
	* tests/ttk/all.tcl: make use of file normalize (bugs noted by
	mjanssen and GPS with msys)

2007-09-17  Pat Thoyts  <patthoyts@users.sourceforge.net>

	* win/makefile.vc: Add crt flags for tkStubLib now it uses C-library
	functions.

2007-09-17  Joe English  <jenglish@users.sourceforge.net>

	* unix/tcl.m4: use '${CC} -shared' instead of 'ld -Bshareable' to
	build shared libraries on current NetBSDs. [Bug 1749251]
	* unix/configure: regenerated (autoconf-2.59).

2007-09-17  Don Porter  <dgp@users.sourceforge.net>

	* generic/tkConsole.c:	Revised callers of Tcl_InitStubs() to account
	* generic/tkMain.c:	for restored compatible support for the call
	* generic/tkWindow.c:	Tcl_InitStubs(interp, TCL_VERSION, 1).  Also
	revised Tcl_PkgRequire() call for Tcl so that, for example, a Tk
	library built against Tcl 8.5.1 headers will not refuse to [load] into
	a Tcl 8.5.0 interpreter. [Tcl Bug 1578344]

	* generic/tk.h:		Revised Tk_InitStubs() to restore Tk 8.4
	* generic/tkStubLib.c:	source compatibility with callers of
	* generic/tkWindow.c:	Tk_InitStubs(interp, TK_VERSION, 1).

2007-09-17  Joe English  <jenglish@users.sourceforge.net>

	* library/ttk/combobox.tcl:  Try to improve combobox appearance on
	OSX + Tk 8.5. [Bug 1780286]

2007-09-15  Daniel Steffen  <das@users.sourceforge.net>

	* unix/tcl.m4: 	replace all direct references to compiler by ${CC} to
			enable CC overriding at configure & make time; run
			check for visibility "hidden" with all compilers;
			quoting fixes from TEA tcl.m4.
	(SunOS-5.1x):	replace direct use of '/usr/ccs/bin/ld' in SHLIB_LD by
			'cc' compiler driver.
	* unix/configure: autoconf-2.59

2007-09-14  Daniel Steffen  <das@users.sourceforge.net>

	* macosx/Wish-Common.xcconfig:		  enable Tcl DTrace support.
	* macosx/Wish.xcodeproj/project.pbxproj:

2007-09-12  Andreas Kupries  <andreask@activestate.com>

	* win/Makefile.in (install-binaries): Fixed missing brace in the
	* win/makefile.vc (install-binaries): generated package index file.
	Note: unix/Makefile.in is good.

2007-09-11  Reinhard Max  <max@suse.de>

	* generic/tkImgGIF.c: Fixed a buffer overrun that got triggered by
	multi-frame interlaced GIFs that contain subsequent frames that are
	smaller than the first one.

	* tests/imgPhoto.test: Added a test for the above.

2007-09-11  Don Porter  <dgp@users.sourceforge.net>

	* generic/tkConsole.c:	Revised calls to Tcl_InitStubs() and
	* generic/tkMain.c:	[package require Tcl] so that Tk Says What It
	* generic/tkWindow.c:	Means using the new facilties of [package] in
	* library/tk.tcl:	Tcl 8.5 about what version(s) of Tcl it is
	* unix/Makefile.in:	willing to work with. [Bug 1578344]
	* win/Makefile.in:
	* win/makefile.vc:

2007-09-10  Jeff Hobbs  <jeffh@ActiveState.com>

	* unix/README: typo corrections [Bug 1788682]

2007-09-10  Don Porter  <dgp@users.sourceforge.net>

	* generic/tkConsole.c:	Revise all Tcl_InitStubs() calls to restore
	* generic/tkMain.c:	the traditional practice that a Tk shared
	* generic/tkWindow.c:	library may [load] into a Tcl 8.5 interp at
	any patchlevel.	 This practice also matches the compile time checks of
	TCL_MAJOR_VERSION and TCL_MINOR_VERSION in tk.h. [Bug 1723622]

2007-09-06  Don Porter  <dgp@users.sourceforge.net>

	* generic/tkWindow.c (Initialize):	Moved common Tk initialization
	* generic/tkInitScript.h (removed):	script out of tkInitScript.h
	* macosx/tkMacOSXInit.c:	and multiple TkpInit() routines and
	* unix/Makefile.in:	into the common Initialize() routine in
	* unix/tkUnixInit.c:	generic code. Also removed constraint on
	* win/tkWinInit.c:	ability to define a custom [tkInit] before
	calling Tk_Init(). Until now the custom [tkInit] had to be a proc. Now
	it can be any command. Removal of tkInitScript.h also fixes [Bug
	1656283].

2007-09-06  Daniel Steffen  <das@users.sourceforge.net>

	* macosx/Wish.xcode/project.pbxproj: discontinue unmaintained support
	* macosx/Wish.xcode/default.pbxuser: for Xcode 1.5; replace by Xcode2
	project for use on Tiger (with Wish.xcodeproj to be used on Leopard).

	* macosx/Wish.xcodeproj/project.pbxproj: updates for Xcode 2.5 and 3.0.
	* macosx/Wish.xcodeproj/default.pbxuser:
	* macosx/Wish.xcode/project.pbxproj:
	* macosx/Wish.xcode/default.pbxuser:
	* macosx/Wish-Common.xcconfig:

	* macosx/README: document project changes.

2007-09-04  Joe English  <jenglish@users.sourceforge.net>

	* generic/tkTest.c: Fix for [Bug 1788019] "tkTest.c compiler warning".

2007-09-04  Don Porter  <dgp@users.sourceforge.net>

	* unix/Makefile.in:     It's unreliable to count on the release
	manager to remember to `make genstubs` before `make dist`. Let the
	Makefile remember the dependency for us.

	* unix/Makefile.in:     Corrections to `make dist` dependencies to be
	sure that macosx/configure gets generated whenever it does not exist.

2007-09-03  Daniel Steffen  <das@users.sourceforge.net>

	* generic/ttk/ttkInit.c  (Ttk_Init): register ttk in package database
	to enable extension access to the ttkStubs table.

	* generic/ttk/ttkDecls.h: correct capitalization of ttk package name.

2007-08-28  Donal K. Fellows  <donal.k.fellows@manchester.ac.uk>

	Assorted documentation improvements.
	* doc/button.n: Added examples.
	* doc/checkbutton.n: Added example.
	* doc/console.n: Standardized section ordering.
	* doc/tk.n: Added "See also".
	* doc/ttk_combobox.n: Added keywords.

2007-08-27  Daniel Steffen  <das@users.sourceforge.net>

	* macosx/tkMacOSXDialog.c (Tk_ChooseColorObjCmd): correct setting of
	interp result [Bug 1782105]; fix -initialcolor overwriting last color
	selection; style cleanup.

2007-08-21  Pat Thoyts  <patthoyts@users.sourceforge.net>

	* win/rules.vc: Synchronize with tcl rules.vc
	* tests/all.tcl: Fix the line-endings.

2007-08-07  Daniel Steffen  <das@users.sourceforge.net>

	* unix/Makefile.in:	Add support for compile flags specific to
				object files linked directly into executables.

	* unix/configure.in (Darwin): Only use -seg1addr flag when prebinding;
	use -mdynamic-no-pic flag for object files linked directly into exes.

	* unix/configure: autoconf-2.59

2007-08-01  Pat Thoyts  <patthoyts@users.sourceforge.net>

	* win/tkWinDialog.c:    Fix [Bug 1692927] (buffer length problems)
	* win/tkWinTest.c:      Added 'testfindwindow' and 'testgetwindowinfo'
	and extended 'testwinevent' for WM_COMMAND support to enable testing
	native messagebox dialogs.
	* tests/winMsgbox.test: New Windows native messagebox tests.

2007-07-25  Daniel Steffen  <das@users.sourceforge.net>

	* macosx/tkMacOSXDialog.c (NavServicesGetFile): Reset interp result on
	nav dialog cancel. [Bug 1743786]

2007-07-09  Jeff Hobbs  <jeffh@ActiveState.com>

	* unix/Makefile.in: clarify what the headers installed are, and
	add ttkTheme.h and ttkDecls.h to private headers (later public).

2007-07-09  Daniel Steffen  <das@users.sourceforge.net>

	* macosx/tkMacOSXWindowEvent.c (Tk_MacOSXIsAppInFront):	Use process mgr
	* macosx/tkMacOSXMouseEvent.c:				to determine if
	app is in front instead of relying on activate/deactivate events (which
	may arrive after this info is needed, e.g. during window drag/click
	activation); replace other process mgr use to get this info with calls
	to Tk_MacOSXIsAppInFront().

	* macosx/tkMacOSXMouseEvent.c (TkMacOSXProcessMouseEvent): Correct
	window click activation, titlebar click handling and background window
	dragging/growing in the presence of grabs or window-/app-modal windows;
	fix window click activation bringing all other app windows to front.

	* macosx/tkMacOSXDraw.c (TkPutImage): Handle non-native XImage byte and
	bit orders; reverse bits via xBitReverseTable instead of InvertByte().

2007-07-06  Joe English  <jenglish@users.sourceforge.net>

	* library/ttk/aquaTheme.tcl:	Set -anchor w for TMenubuttons.
					[Bug 1614540]

2007-07-04  Andreas Kupries  <andreask@activestate.com>

	* macosx/tkMacOSXXStubs.c (DestroyImage): Fixed seg.fault in release
	of image data for images coming from XGetImage. Change committed by me
	for Daniel Steffen. See 2007-06-23 for the change which introduced the
	problem.

2007-07-02  Daniel Steffen  <das@users.sourceforge.net>

	* xlib/xgc.c (XCreateGC): Correct black and white pixel values used to
	initialize GC foregrund and background fields.

	* macosx/tkMacOSXColor.c: Add debug messages for unknown pixel values.

	* macosx/tkMacOSXDraw.c (TkMacOSXRestoreDrawingContext): Don't restore
	port state if it wasn't altered by TkMacOSXSetupDrawingContext().

2007-06-29  Daniel Steffen  <das@users.sourceforge.net>

	* xlib/ximage.c:		Bitmaps created from the static .xbm
					arrays always have LSBFirst bit order.

	* unix/configure.in:		Fix flag used to weak-link libXss.
	* unix/configure:		autoconf-2.59

	* macosx/tkMacOSXScrlbr.c: Correct int <-> dobule conversion issues
	that could lead to Carbon getting confused about scrollbar thumb size.

	* macosx/tkMacOSXDraw.c (XCopyArea, XCopyPlane, TkPutImage): Use
	TkMacOSX{Setup,Restore}DrawingContext() to setup/restore clip & colors.
	(TkMacOSXSetupDrawingContext, TkMacOSXRestoreDrawingContext): Add save
	and restore of QD port clip region; factor out clip region code common
	to CG and QD branches; check for port and context validity; handle
	tkPictureIsOpen flag during QD port setup.
	(TkScrollWindow): Remove unnecessary scroll region manipulation

	* macosx/tkMacOSXDraw.c:	Remove second global QD temp region
	* macosx/tkMacOSXInt.h:		(no longer necessary) and rename
	* macosx/tkMacOSXRegion.c:	remaining global QD temp region.
	* macosx/tkMacOSXSubwindows.c:
	* macosx/tkMacOSXWindowEvent.c:

	* macosx/tkMacOSXDraw.c: 	Make useCGDrawing variable MODULE_SCOPE
	* macosx/tkMacOSXFont.c: 	and respect it for ATSUI font drawing.

	* macosx/tkMacOSXButton.c:	Reduce reliance on current QD port
	* macosx/tkMacOSXColor.c:	setting and remove unnecessary
	* macosx/tkMacOSXDebug.c:	references to a drawable's QD port,
	* macosx/tkMacOSXDebug.h:	notably replace GetWindowFromPort(
	* macosx/tkMacOSXDialog.c:	TkMacOSXGetDrawablePort()) idiom by new
	* macosx/tkMacOSXDraw.c:	TkMacOSXDrawableWindow() and change
	* macosx/tkMacOSXKeyEvent.c:	TkMacOSXSetColorInPort() to take a port
	* macosx/tkMacOSXMenu.c:	argument.
	* macosx/tkMacOSXMenubutton.c:
	* macosx/tkMacOSXMouseEvent.c:
	* macosx/tkMacOSXScale.c:
	* macosx/tkMacOSXScrlbr.c:
	* macosx/tkMacOSXSubwindows.c:
	* macosx/tkMacOSXWindowEvent.c:
	* macosx/tkMacOSXWm.c:

	* macosx/tkMacOSXInt.h:		  	Factor out macros, declarations
	* macosx/tkMacOSXPrivate.h (new): 	and prototypes that are purely
	internal and private to the 'macosx' sources into a new internal header
	file that does _not_ get installed into Tk.framework/PrivateHeaders.

	* macosx/tkMacOSXButton.c: 		#include new tkMacOSXPrivate.h
	* macosx/tkMacOSXCarbonEvents.c:	instead of tkMacOSXInt.h.
	* macosx/tkMacOSXClipboard.c:
	* macosx/tkMacOSXColor.c:
	* macosx/tkMacOSXCursor.c:
	* macosx/tkMacOSXDebug.c:
	* macosx/tkMacOSXDialog.c:
	* macosx/tkMacOSXDraw.c:
	* macosx/tkMacOSXEntry.c:
	* macosx/tkMacOSXEvent.c:
	* macosx/tkMacOSXFont.c:
	* macosx/tkMacOSXHLEvents.c:
	* macosx/tkMacOSXInit.c:
	* macosx/tkMacOSXKeyEvent.c:
	* macosx/tkMacOSXMenu.c:
	* macosx/tkMacOSXMenubutton.c:
	* macosx/tkMacOSXMenus.c:
	* macosx/tkMacOSXMouseEvent.c:
	* macosx/tkMacOSXNotify.c:
	* macosx/tkMacOSXRegion.c:
	* macosx/tkMacOSXScale.c:
	* macosx/tkMacOSXScrlbr.c:
	* macosx/tkMacOSXSubwindows.c:
	* macosx/tkMacOSXWindowEvent.c:
	* macosx/tkMacOSXWm.c:
	* macosx/tkMacOSXXStubs.c:
	* macosx/ttkMacOSXTheme.c:

	* macosx/Wish.xcodeproj/project.pbxproj: Improve support for renamed
	* macosx/Wish.xcodeproj/default.pbxuser: tcl and tk source dirs; add
	* macosx/Wish-Common.xcconfig:		 10.5 SDK build config; remove
						 tclMathOp.c.

	* macosx/README: Document Wish.xcodeproj changes.

2007-06-23  Daniel Steffen  <das@users.sourceforge.net>

	* generic/tkImgPhoto.c (ImgPhotoConfigureInstance, DisposeInstance):
	Use XDestroyImage instead of XFree to destroy XImage; replace runtime
	endianness determination by compile-time check for WORDS_BIGENDIAN.

	* xlib/ximage.c (XCreateBitmapFromData): Use XCreateImage and
	XDestroyImage instead of creating XImage structure manually.

	* macosx/tkMacOSXXStubs.c (XCreateImage, DestroyImage): Correct XImage
	bytes_per_line/bitmap_pad calculations and endianness setting; free
	image data and XImage structure at destruction; formatting cleanup.

	* macosx/tkMacOSXDialog.c (NavServicesGetFile): Disable app-modal
	sheet variant of nav dialog on OS versions where it causes problems.

2007-06-20  Jeff Hobbs  <jeffh@ActiveState.com>

	* library/ttk/ttk.tcl: Should require Tk before pseudo-providing
	tile 0.8.0.

2007-06-09  Joe English  <jenglish@users.sourceforge.net>

	* generic/ttk/ttkPanedwindow.c, doc/ttk_panedwindow.n,
	* tests/ttk/panedwindow.test: Added -width and -height options. Added
	'panes' method, return list of managed windows. 'sashpos' method is
	now documented as part of the public interface, and details clarified.
	Should be easier to set initial sash positions now. Alleviates [Bug
	1659067].

2007-06-09  Jeff Hobbs  <jeffh@ActiveState.com>

	* win/tkWinWm.c (WmIconphotoCmd): fix wm iconphoto RGBA issues.
	[Bug 1467997] (janssen)

	* win/tkWinMenu.c (TkWinHandleMenuEvent): Improve handling to allow
	for unicode char menu indices and not use CharUpper on Tcl utf
	strings. [Bug 1734223]

2007-06-09  Joe English  <jenglish@users.sourceforge.net>

	* generic/ttk/ttkManager.h, generic/ttk/ttkManager.c,
	* generic/ttk/ttkNotebook.c, generic/ttk/ttkPanedwindow.c,
	* generic/ttk/ttkFrame.c: Ttk_Manager API overhaul:
	    + Ttk_Manager no longer responsible for managing slave records
	    + Ttk_Manager structure now opaque
	    + Ttk_Slave structure now private
	    + Pass Ttk_Manager* to Tk_GeomMgr hooks instead of Ttk_Slave*

	* generic/ttk/ttkFrame.c: Simplified -labelwidget management.

	* doc/ttk_panedwindow.n, library/ttk/panedwindow.tcl: Changed
	documentation of ttk::panedwindow 'identify' command to match
	implementation.

	* generic/ttk/ttkNotebook.c, tests/ttk/notebook.test:
	BUGFIX: ttk::noteboook 'insert' command didn't correctly maintain
	current tab.

2007-06-09  Daniel Steffen  <das@users.sourceforge.net>

	* macosx/tkMacOSXColor.c: Fix issues with TK_{IF,ELSE,ENDIF} macros;
	* macosx/tkMacOSXDraw.c:  implement Jaguar equivalent of unavailable
	* macosx/tkMacOSXEntry.c: kHIToolboxVersion global; panic at startup
	* macosx/tkMacOSXEvent.c: if MAC_OS_X_VERSION_MIN_REQUIRED constraint
	* macosx/tkMacOSXInit.c:  is not satisfied.
	* macosx/tkMacOSXInt.h:
	* macosx/tkMacOSXWm.c:

	* macosx/tkMacOSXDraw.c (XCopyArea, XCopyPlane, TkPutImage)
	(TkMacOSXSetupDrawingContext): Factor out common code and standardize
	setup/restore of port, context and clipping; formatting cleanup.

	* macosx/tkMacOSXWindowEvent.c:	Add error checking.
	* macosx/tkMacOSXMenu.c:	Fix gcc3 warning.
	* macosx/tkMacOSXScrlbr.c:	Fix testsuite crash.
	* macosx/tkMacOSXSubwindows.c:	Formatting cleanup.
	* macosx/tkMacOSXRegion.c:	Fix typos.
	* macosx/tkMacOSXScale.c:

	* macosx/tkMacOSXXStubs.c (Tk_GetUserInactiveTime): Remove superfluous
							    CFRetain/CFRelease.

	* macosx/Wish-Release.xcconfig: Disable tktest release build stripping.

	* macosx/Wish.xcodeproj/project.pbxproj: Add new Tclsh-Info.plist.in.

2007-06-06  Daniel Steffen  <das@users.sourceforge.net>

	* macosx/tkMacOSXInt.h: Use native debug message API when available.
	* macosx/Wish-Debug.xcconfig:

	* macosx/tkMacOSXMouseEvent.c (GenerateMouseWheelEvent): Enable
	processing of mousewheel events in background windows.

	* macosx/tkMacOSXScrlbr.c: Modernize checks for active/front window.
	* macosx/tkMacOSXScale.c:
	* macosx/tkMacOSXWm.c:

	* macosx/tkMacOSXColor.c: Factor out verbose #ifdef checks of
	* macosx/tkMacOSXDraw.c:  MAC_OS_X_VERSION_{MAX_ALLOWED,MIN_REQUIRED}
	* macosx/tkMacOSXEntry.c: and runtime checks of kHIToolboxVersion into
	* macosx/tkMacOSXEvent.c: new TK_{IF,ELSE,ENDIF}_MAC_OS_X macros.
	* macosx/tkMacOSXInit.c:
	* macosx/tkMacOSXInt.h:
	* macosx/tkMacOSXWm.c:

	* macosx/tkMacOSXDraw.c:  Factor out clip clearing in QD ports;
	* macosx/tkMacOSXEntry.c: Formatting cleanup.

	* macosx/Wish.xcodeproj/project.pbxproj: Add settings for Fix&Continue.

	* unix/configure.in (Darwin): Link the Tk and Wish plists into their
	binaries in all cases; fix 64bit arch removal in fat 32&64bit builds.

	* unix/tcl.m4 (Darwin): Fix CF checks in fat 32&64bit builds.
	* unix/configure: autoconf-2.59

2007-06-05  Donal K. Fellows  <donal.k.fellows@man.ac.uk>

	* doc/photo.n: Clarified the fact that base64 support for the -data
	option is not universal. [Bug 1731348] (matzek)

2007-06-03  Daniel Steffen  <das@users.sourceforge.net>

	* unix/Makefile.in: Add datarootdir to silence autoconf-2.6x warning.

	* macosx/Wish.xcodeproj/default.pbxuser: Add ttk tests.

	* macosx/tkMacOSXMenu.c: Add error checking; whitespace cleanup.

	* macosx/tkMacOSXDraw.c:	Comment formatting fixes for Xcode 3.0
	* macosx/tkMacOSXEmbed.c:
	* macosx/tkMacOSXEntry.c:
	* macosx/tkMacOSXFont.c:
	* macosx/tkMacOSXInit.c:
	* macosx/tkMacOSXKeyEvent.c:
	* macosx/tkMacOSXKeyboard.c:
	* macosx/tkMacOSXMenus.c:
	* macosx/tkMacOSXSend.c:
	* macosx/tkMacOSXSubwindows.c:
	* macosx/tkMacOSXWindowEvent.c:
	* macosx/tkMacOSXWm.c:
	* macosx/tkMacOSXXStubs.c:

2007-06-02  Daniel Steffen  <das@users.sourceforge.net>

	* macosx/tkMacOSXMenu.c (TkpPostMenu): Ensure cascade menus display in
	posted menus that are not part of the menubar or attached to a
	menubutton (fixes bug reported on tcl-mac by Linus Nyberg).

2007-05-31  Daniel Steffen  <das@users.sourceforge.net>

	* macosx/tkMacOSXWindowEvent.c (GenerateUpdateEvent): Complete all
	pending idle-time redraws before newly posted Expose events are
	processed; add bounds of redrawn windows to update region to ensure
	all child windows overdrawn by parents are redrawn.

	* macosx/tkMacOSXWindowEvent.c:	Centralize clip and window invalidation
	* macosx/tkMacOSXSubwindows.c: 	after location/size changes in the
	* macosx/tkMacOSXWm.c:		BoundsChanged carbon event handler;
	correct/add window invalidation after window attribute changes.

	* macosx/tkMacOSXSubwindows.c (XResizeWindow, XMoveResizeWindow)
	(XMoveWindow): Factor out common code dealing with embedded and
	non-toplevel windows; remove unnecessary clip and window invalidation.

	* macosx/tkMacOSXButton.c (TkpDisplayButton): Move clip setup closer
	to native button drawing calls.

	* macosx/tkMacOSXWm.c (TkMacOSXIsWindowZoomed, TkMacOSXZoomToplevel):
	Correct handling of gridded windows in max size calculations.

	* macosx/tkMacOSXEvent.c (TkMacOSXFlushWindows): Use HIWindowFlush API
	when available.

	* macosx/tkMacOSXColor.c:	Cleanup whitespace and formatting.
	* macosx/tkMacOSXDraw.c:
	* macosx/tkMacOSXSubwindows.c:
	* macosx/tkMacOSXWm.c:

	* generic/tkFont.c:	#ifdef out debug msg printing to stderr.
	* generic/tkTextDisp.c:

2007-05-30  Don Porter  <dgp@users.sourceforge.net>

	* generic/tk.h: Correct placement of #include <tcl.h>. [Bug 1723812]

2007-05-30  Daniel Steffen  <das@users.sourceforge.net>

	* library/bgerror.tcl:	Standardize dialog option & button size
	* library/dialog.tcl:	modifications done when running on on Aqua.
	* library/msgbox.tcl:

	* library/demos/button.tcl: Set button highlightbackground on Aqua.

	* macosx/tkMacOSXMenu.c (DrawMenuSeparator): Use DrawingContext API.

	* macosx/tkMacOSXWindowEvent.c (ClearPort): Clip to updateRgn.

	* macosx/tkMacOSXDebug.c:	Factor out debug region flashing.
	* macosx/tkMacOSXDebug.h:
	* macosx/tkMacOSXDraw.c:
	* macosx/tkMacOSXSubwindows.c:
	* macosx/tkMacOSXWindowEvent.c:

	* macosx/tkMacOSXEvent.c:	Cleanup whitespace and formatting.
	* macosx/tkMacOSXFont.c:
	* macosx/tkMacOSXRegion.c:
	* macosx/tkMacOSXSubwindows.c:
	* macosx/tkMacOSXWindowEvent.c:
	* macosx/tkMacOSXWm.c:
	* macosx/tkMacOSXXStubs.c:
	* xlib/xgc.c:

	* macosx/Wish.xcodeproj/project.pbxproj: Delete references to removed
	* macosx/Wish.xcodeproj/default.pbxuser: ttk files.

2007-05-28  Benjamin Riefenstahl  <b.riefenstahl@turtle-trading.net>

	* macosx/tkMacOSXFont.c (TkpMeasureCharsInContext): Fix short measures
	with flags=TK_WHOLE_WORDS|TK_AT_LEAST_ONE [Bug 1716141]. Make some
	casts unnecessary by changing variable types.

2007-05-25  Joe English  <jenglish@users.sourceforge.net>

	* library/ttk/ttk.tcl: Omit ttk::dialog and dependencies.
	* library/ttk/dialog.tcl, library/ttk/icons.tcl,
	* library/ttk/keynav.tcl: Removed.
	* tests/ttk/misc.test: Removed.
	* doc/ttk_dialog.tcl: Removed.

2007-05-25  Donal K. Fellows  <dkf@users.sf.net>

	* doc/canvas.n: Fixed documentation of default -joinstyle option
	values for line and polygon items. [Bug 1725782]

2007-05-22  Don Porter  <dgp@users.sourceforge.net>

	[core-stabilizer-branch]

	* unix/configure:       autoconf-2.59 (FC6 fork)
	* win/configure:

	* README:               Bump version number to 8.5b1
	* generic/tk.h:
	* library/tk.tcl:
	* unix/configure.in:
	* unix/tk.spec:
	* win/configure.in:

2007-05-18  Joe English  <jenglish@users.sourceforge.net>

	* generic/ttk/ttkEntry.c(EntrySetValue):  Ensure that widget is in a
	consistent state before setting the linked -textvariable. Previously,
	it was possible for [$e index insert] to point past the end of the
	string, leading to heap corruption. [Bug 1721532]
	* tests/ttk/entry.test(entry-9.1): Add test case for the above.

2007-05-18  Don Porter  <dgp@users.sourceforge.net>

	* unix/configure:       autoconf-2.59 (FC6 fork)
	* win/configure:

	* README:               Bump version number to 8.5a7
	* generic/tk.h:
	* library/tk.tcl:
	* unix/configure.in:
	* unix/tk.spec:
	* win/configure.in:

	* tests/ttk/treetags.test:	Another bit of test suite
	SCIM-tolerance. [Bug 1609316]

2007-05-17  Daniel Steffen  <das@users.sourceforge.net>

	* generic/tk.decls: Workaround 'make checkstubs' failures from
	tkStubLib.c MODULE_SCOPE revert. [Bug 1716117]

	* macosx/Wish.xcodeproj/project.pbxproj: Add tkOldTest.c and remove
						 tkStubImg.c.

2007-05-16  Joe English  <jenglish@users.sourceforge.net>

	* generic/tkStubLib.c:  Change Tk_InitStubs(), tkStubsPtr, and the
	auxilliary stubs table pointers back to public visibility. See [Bug
	1716117] for details.

	Removed TCL_STORAGE_CLASS monkey business, as it had no effect.

2007-05-16  Don Porter  <dgp@users.sourceforge.net>

	* library/choosedir.tcl:	Removed uses of obsolete {expand}
	* library/comdlg.tcl:		syntax; replaced with the now
	* library/tk.tcl:		approved {*}. [Bug 1710633]
	* tests/canvImg.test:
	* tests/imgPhoto.test:

	* tests/bind.test:    Make test suite more SCIM-tolerant. [Bug 1609316]

2007-05-16  Pat Thoyts  <patthoyts@users.sourceforge.net>

	* win/makefile.vc: Test ttk widgets.

2007-05-15  Joe English  <jenglish@users.sourceforge.net>

	* unix/tkUnixRFont.c: Fix crash introduced by previous fix exposed
	under newer fontconfig libraries [Bug 1717830] again.

2007-05-15  Don Porter  <dgp@users.sourceforge.net>

	* generic/tkGrid.c: Stop crash due to list intrep shimmer [Bug 1677608]

2007-05-15  Joe English  <jenglish@users.sourceforge.net>

	* unix/tkUnixRFont.c: Fix various memory leaks. [Bug 1717830], [Bug
	800149]

2007-05-14  Don Porter  <dgp@users.sourceforge.net>

	[Tk Bug 1712081]

	* unix/Makefile.in:	Updates to account for new and deleted files
	* win/Makefile.in:	tkStubImg.c and tkOldTest.c.
	* win/makefile.bc:
	* win/makefile.vc:

	* generic/tkOldTest.c (new):	New file used to create testing
	* generic/tkTest.c:		commands for testing various Tk
	* tests/constraints.tcl:	legacy interfaces where a separate
	* tests/image.test:		compilation unit is needed in order to
	#define suitable macros during compilation. Only the effect of
	USE_OLD_IMAGE on Tk_CreateImageType() is currently tested, but more
	similar testing commands can be added to this same file. New
	constraint defined to detect presence of the image type provided by
	the new testing code, and a few tests added to exercise it. Having
	USE_OLD_IMAGE support tested by the default test suite should reduce
	chance of a recurrence of this bug.

	* doc/CrtImgType.3:	Revised docs to better indicate the legacy
	* doc/CrtPhImgFmt.3:	nature of the interfaces supported by
	USE_OLD_IMAGE.

	* generic/tkDecls.h:	make genstubs
	* generic/tkStubInit.c:

	* generic/tk.decls:		Reworked USE_OLD_IMAGE support to use
	* generic/tk.h:			the same support mechanisms both with
	* generic/tkStubImg.c (deleted):and without a stub-enabled build. In
	each case, route the legacy calls to Tk_CreateImageType and
	Tk_CreatePhotoImageFormat through the Tk_CreateOldImageType and
	Tk_CreateOldPhotoImageFormat routines. Add those routines to the
	public stub table so they're available to a stub-enabled extension.
	Remove the definition of Tk_InitImageArgs() and use a macro to convert
	any calls to it in source code into a comment.

	* generic/tkImage.c:	Removed the MODULE_SCOPE declarations that
	* generic/tkImgPhoto.c:	broke USE_OLD_IMAGE support.

2007-05-11  Pat Thoyts  <patthoyts@users.sourceforge.net>

	* tests/winButton.test: Avoid font dependencies in results.

	* generic/tkFont.c: propagate error from TkDeleteNamedFont. [Bug
	1716613]

2007-05-09  Daniel Steffen  <das@users.sourceforge.net>

	* generic/tkFileFilter.c (AddClause): OSType endianness fixes.

	* library/palette.tcl (tk::RecolorTree): Handle color options with
	empty value, fixes error due to emtpy -selectforeground (reported on
	tcl-mac by Russel E. Owen).

	* macosx/tkMacOSXWindowEvent.c:	Ensure window is brought to the front
	* macosx/tkMacOSXMouseEvent.c:	at the start of a window drag (except
	* macosx/tkMacOSXInt.h:		when cmd key is down); formatting and
					whitespace fixes.

	* macosx/tkMacOSXDialog.c (Tk_GetSaveFileObjCmd): Add -filetypes option
	processing (fixes fileDialog-0.1, fileDialog-0.2 failures).

	* macosx/tkMacOSXEmbed.c (TkpMakeWindow, TkpUseWindow): Fix sending of
	Visibility event for embedded windows (fixes frame-3.9 hang).

	* macosx/tkMacOSXScrlbr.c (ScrollbarBindProc):		Fix testsuite
	* macosx/tkMacOSXSubwindows.c (TkMacOSXUpdateClipRgn):	crashes by
	adding sanity checks.

	* macosx/Wish.xcodeproj/project.pbxproj: Add 'DebugUnthreaded' &
	* macosx/Wish.xcodeproj/default.pbxuser: 'DebugLeaks' targets and env
	var settings needed to run the 'leaks' tool.

	* macosx/tkMacOSXButton.c: Fix debug msg typo.

	* tests/constraints.tcl: Ensure 'nonUnixUserInteraction' constraint is
	set for aqua.

	* tests/choosedir.test:	Add 'notAqua' constraints to X11-only tests;
	* tests/clrpick.test:	add 'nonUnixUserInteraction' to 'unix' tests
	* tests/menuDraw.test:	requiring interaction on aqua.
	* tests/unixMenu.test:
	* tests/unixWm.test:
	* tests/winMenu.test:

2007-05-07  Joe English  <jenglish@users.sourceforge.net>

	* unix/tkUnixRFont.c: Properly cast sentinel arguments to variadic
	function (fixes "warning: missing sentinel in function call", [Bug
	1712001])

2007-05-04  Pat Thoyts  <patthoyts@users.sourceforge.net>

	* generic/tkFont.c:     TIP #145 implementation -
	* generic/tkFont.h:     Enhanced font handling.
	* win/tkWinDefault.h:
	* win/tkWinFont.c:
	* win/tkWinInt.h:
	* win/tkWinWm.c:
	* library/demos/widget:
	* library/ttk/fonts.tcl:

2007-05-04  Donal K. Fellows  <donal.k.fellows@man.ac.uk>

	* doc/ttk_treeview.n, doc/ttk_panedwindow.n, doc/ttk_dialog.n:
	* doc/ttk_checkbutton.n, doc/tk.n, doc/menu.n, doc/font.n:
	* doc/canvas.n: Spelling fixes. [Bug 1686210]

2007-05-03  Donal K. Fellows  <donal.k.fellows@man.ac.uk>

	* generic/tkStubLib.c (Tk_InitStubs):
	* generic/ttk/ttkLabel.c (LabelSetup):
	* unix/tkUnixSelect.c (ConvertSelection):
	* unix/tkUnixEvent.c (TkUnixDoOneXEvent):
	* generic/tkConfig.c (Tk_RestoreSavedOptions):
	* generic/tkCanvPs.c (TkCanvPostscriptCmd):
	* generic/tkOption.c (GetDefaultOptions):
	* unix/tkUnixRFont.c (TkpGetFontAttrsForChar, InitFont)
	(TkpGetFontFamilies, TkpGetSubFonts):
	* unix/tkUnixSend.c (TkpTestsendCmd, RegOpen): Squelch warnings from
	GCC type aliasing. [Bug 1711985 and others]

2007-04-29  Daniel Steffen  <das@users.sourceforge.net>

	* unix/configure.in: Fix for default case in tk debug build detection.
	* unix/configure: autoconf-2.59

2007-04-27  Joe English  <jenglish@users.sourceforge.net>

	* generic/ttk/ttkTreeview.c(TagOptionSpecs): Use TK_OPTION_STRING
	instead of TK_OPTION_FONT to avoid resource leak in tag management.

2007-04-26  Joe English  <jenglish@users.sourceforge.net>

	* macosx/ttkMacOSXTheme.c: Merged OFFSET_RECT processing into
	BoxToRect(); factored out PatternOrigin; resynchronized with Tile
	codebase.

2007-04-26  Jeff Hobbs  <jeffh@ActiveState.com>

	*** 8.5a6 TAGGED FOR RELEASE ***

	* unix/Makefile.in (dist): Correct tests/ttk glob inclusion

2007-04-25  Jeff Hobbs  <jeffh@ActiveState.com>

	* unix/Makefile.in (dist): Add tests/ttk dir to src dist

	* unix/tkUnixMenubu.c (TkpDisplayMenuButton): Init width/height to 0

2007-04-25  Daniel Steffen  <das@users.sourceforge.net>

	* unix/Makefile.in (dist): Add macosx/*.xcconfig files to src dist;
	copy license.terms to dist macosx dir; fix autoheader bits.

2007-04-24  Jeff Hobbs  <jeffh@ActiveState.com>

	* unix/Makefile.in (dist): Add ttk bits to src dist

	* tests/font.test (font-46.[12]): Correct listification of result

2007-04-23  Daniel Steffen  <das@users.sourceforge.net>

	* generic/tkCanvas.c:	Allow -selectforeground option to be None; add
	* generic/tkCanvText.c:	fallback to fgColor when selFgColor is None
	* generic/tkEntry.c:	(new default on aqua to match native L&F).
	* generic/tkListbox.c:
	* generic/tkText.c:

	* generic/tkCanvas.c:	   Add support for bypassing all of Tk's double
	* generic/tkEntry.c:	   buffered drawing into intermediate pixmaps
	* generic/tkFrame.c:	   (via TK_NO_DOUBLE_BUFFERING #define), it is
	* generic/tkListbox.c:	   unnecessary & wasteful on aqua where all
	* generic/tkPanedWindow.c: drawing is already double-buffered by the
	* generic/tkTextDisp.c:	   window server. (Use of this on other
	* generic/ttk/ttkWidget.c: platforms would only require implementation
	* unix/tkUnixScale.c:	   of TkpClipDrawableToRect()).
	* macosx/tkMacOSXPort.h:

	* library/bgerror.tcl:	On aqua, use moveable alert resp. modal dialog
	* library/dialog.tcl:	window class and corresponding system
				background pattern; fix button padding.

	* library/tearoff.tcl:	Correct aqua menu bar height; vertically offset
	* library/tk.tcl:	aqua tearoff floating window to match menu.

	* library/demos/goldberg.tcl: Fix overwriting of widget demo global.

	* library/demos/menu.tcl:   On aqua, use custom MDEF and tearoffs;
	* library/demos/menubu.tcl: correct menubutton toplevel name.

	* library/demos/puzzle.tcl: Fix button size & padding for aqua.
	* library/demos/radio.tcl:

	* macosx/tkMacOSXCarbonEvents.c: Add window event target carbon event
	* macosx/tkMacOSXEvent.c:	 handler for all kEventClassWindow and
	* macosx/tkMacOSXEvent.h:	 kEventClassMouse events; move all
	* macosx/tkMacOSXNotify.c:	 remaining events except for
	* macosx/tkMacOSXWindowEvent.c:	 kEventClassKeyboard from dispatcher to
	application event handler; pass event handler callRef downstream; fix
	debug event tracing; process all tcl event types in carbon event timer;
	delay carbon event timer first fire; add TkMacOSXTrackingLoop() to mark
	enter/exit of event tracking loop during which all tcl events but only
	carbon update events should be processed by the timer (replaces various
	calls to Tcl_SetServiceMode()); rename TkMacOSXReceiveAndProcessEvent()
	to TkMacOSXReceiveAndDispatchEvent(), move it from tkMacOSXEvent.c to
	tkMacOSXCarbonEvents.c and modify it to dequeue only update events
	during a tracking loop; add TkMacOSXRunTclEventLoop() to standardize
	the various ways in use to run the tcl event loop; add handling of
	kEventClassAppearance events (for ScrollBarVariantChanged event).

	* macosx/tkMacOSXDialog.c:	Use new TkMacOSXTrackingLoop() around
	* macosx/tkMacOSXEvent.c:	blocking API that puts up modal dialogs
	* macosx/tkMacOSXMenu.c:	or when entering/exiting menu/control
	* macosx/tkMacOSXMouseEvent.c:	tracking, window dragging and other
	* macosx/tkMacOSXScale.c:	mouse tracking loops.
	* macosx/tkMacOSXScrlbr.c:
	* macosx/tkMacOSXWindowEvent.c:
	* macosx/tkMacOSXWm.c:

	* macosx/tkMacOSXDialog.c:	Use new TkMacOSXRunTclEventLoop()
	* macosx/tkMacOSXScale.c:	instead of Tcl_DoOneEvent(),
	* macosx/tkMacOSXScrlbr.c:	Tcl_ServiceAll(), TclServiceIdle()
	* macosx/tkMacOSXWindowEvent.c:	and Tcl_GlobalEval("update idletasks").

	* macosx/tkMacOSXColor.c: Make available as Tk system colors all
	* macosx/tkMacOSXPort.h:  appearance manager brushes, text colors and
	backgrounds with new and legacy names, as well as the fully transparent
	color "systemTransparent"; add TkMacOSXSetColorIn{Port,Context}() to
	directly set an X pixel color value in the current QD port resp. the
	given CG context without requiring passage through rgb representation
	(lossy for most system colors); modernize/remove Classic-era code;
	replace crufty strcmp() elseifs by Tcl_GetIndexFromObjStruct().

	* macosx/tkMacOSXButton.c:	Use new TkMacOSXSetColorInPort()
	* macosx/tkMacOSXDraw.c:	instead of setting rgb color directly
	* macosx/tkMacOSXMenubutton.c:	to allow for non-rgb system colors.

	* macosx/tkMacOSXCursor.c: Implement "none" cursor as on other
	platforms [Patch 1615427]; add all missing appearance manager cursors.

	* macosx/tkMacOSXDefault.h: Set SELECT_FG_COLORs to None to match aqua
	L&F; use standard system color names; use new 'menu' system font;
	correct default scrollbar width.

	* macosx/tkMacOSXDraw.c: 	Standardize initialization, use and
	* macosx/tkMacOSXInt.h: 	emptying of various static temp rgns
	* macosx/tkMacOSXRegion.c:	onto two global RgnHandles; in debug
	* macosx/tkMacOSXSubwindows.c:	builds, verify emptiness of these temp
	* macosx/tkMacOSXWindowEvent.c:	rgns before use.

	* macosx/tkMacOSXDraw.c: Add TkMacOSX{Setup,Restore}DrawingContext() to
	* macosx/tkMacOSXInt.h:  abstract common setup & teardown of drawing
	environment (for both CG and QD); save/restore QD theme drawing state;
	handle GC clip region; add TkpClipDrawableToRect() to allow clipped
	drawing into drawable regardless of GC used; use new system color
	"systemWindowHeaderBackground" to setup background in themed toplevels;
	correct implementation of TkMacOSXMakeStippleMap().

	* macosx/tkMacOSXEntry.c:  Use new TkMacOSXSetupDrawingContext() and
	* macosx/tkMacOSXFont.c:   TkMacOSXRestoreDrawingContext() instead of
	* macosx/ttkMacOSXTheme.c: various setup/teardown procs like
	TkMacOSX{SetUp,Release}CGContext(), TkMacOSXQuarz{Start,End}Draw(),
	TkMacOSXSetUpGraphicsPort() etc.

	* macosx/tkMacOSXEmbed.c: Add CG context and drawable clip rgn fields
	* macosx/tkMacOSXInt.h:   to MacDrawable struct.
	* macosx/tkMacOSXSubwindows.c:

	* macosx/tkMacOSXDialog.c: Make -parent option of tk_getOpenFile et al.
	use the sheet version of NavServices dialogs; ensure native parent win
	exists before using StandardSheet API for tk_messageBox [Bug 1677611];
	force sheets to behave like app-modal dialogs via WindowModality() API;
	use more modern ColorPicker API.

	* macosx/tkAboutDlg.r: Use themed movable modal dialog, fix (c) year.

	* macosx/tkMacOSXEntry.c:  Take xOff/yOff of MacDrawable into account
	* macosx/ttkMacOSXTheme.c: when computing locations/bounds to ensure
	correct posititioning when not drawing into intermediate pixmap.

	* macosx/tkMacOSXFont.c: Use appearance manager API to map system font
	* macosx/tkMacOSXFont.h: names to TkFonts; add "menu" system font for
	menu item text drawing from MDEF; always draw with CG; remove QD
	dependent stippling algorithm; move most header declarations into the
	source file (as they were not used anywhere else).

	* macosx/tkMacOSXMenu.c:		 Large-scale rewrite of custom
	* macosx/tkMacOSXMenu.r (removed):	 MDEF and related code that
	* macosx/Wish.xcode/project.pbxproj:	 restores many longtime-MIA
	* macosx/Wish.xcodeproj/project.pbxproj: features to working order
	* unix/Makefile.in:			 (e.g. images, custom colors &
	fonts in menus etc); implement compound menu items; use Appearance Mgr
	and ThemeText APIs to mimic native MDEF as closely as possible when
	default "menu" system font is used; remove now obsolete SICN drawing
	code and resources.

	* macosx/tkMacOSXCarbonEvents.c: Handle additional menu carbon events
	* macosx/tkMacOSXEvent.c:	 in order to support <<MenuSelect>> in
	* macosx/tkMacOSXMenu.c:	 the menubar and in menus that are not
	* macosx/tkMacOSXMenus.c:	 using the custom MDEF [Bug 1620826];
	fix early and missing clearing of current Tk active menu entry; fix
	extraneous sending of <<MenuSelect>> during active menu entry clearing.

	* macosx/tkMacOSXMouseEvent.c: Add support for async window dragging by
	the window server; set the corresponding window attribute by default.

	* macosx/tkMacOSXMouseEvent.c: Rationalized handling order of
	non-mousedown events; add TkMacOSXModifierState() to retrieve the
	current key modifiers in carbon format.

	* macosx/tkMacOSXScrlbr.c: Use appearance manager API to retrieve
	scrollbar component metrics; add awareness of multiple possibilites for
	scrollbar arrow position in aqua and handle user changes to arrow
	position pref; handle difference in metrics of small & large scrollbar
	variants; handle aqua "jump to here" scrollbar behaviour; correct
	computation of scroll view size and position; enforce min scrollbar
	height to avoid scrollbar component overlap; erase scrollbar area
	outside of standard width; remove broken auto-adjust code; account for
	window class when leaving space for grow box; remove code to manually
	draw grow box; use modern API for thumb scroll proc; replace
	HiliteControl() by modern API; replace control mgr constants with
	appearance mgr equivalents.

	* macosx/tkMacOSXSubwindows.c: Use SetWindowBounds() API instead of
	SizeWindow(); invalidate clip regions after X{Map,Unmap}Window as fix
	for [Bug 940117] made them dependent on mapping state; remove unneeded
	calls to TkMacOSXInvalClipRgns() and unnecessary setting of QD port;
	use native-endian pixmap on intel; remove obsolete pixmap pix locking.

	* macosx/tkMacOSXWindowEvent.c: Handle only the first of a batch of
	kEventAppAvailableWindowBoundsChanged events sent per transaction;
	handle kEventWindowBoundsChanged event to support live window resizing
	and centralized sending of location/size changed ConfigureNotify
	events; ensure HIGrowBox is redrawn after bounds change; constrain
	window after dragging to ensure titlebar is not inacessible
	offscreen or under dock/menubar; handle kEventWindowGetRegion and
	kEventWindowDrawContent for transparent windows to mark resp. paint
	content region as transparent; handle kEventWindowConstrain for
	fullscreen windows to ensure bounds match new screen size; enter/exit
	fullscreen UIMode upon activation/deactivation of fullscreen window.

	* macosx/tkMacOSXWm.c: Use live-resize and async-drag carbon window
	* macosx/tkMacOSXWm.h: attributes for toplevels by default; implement
	new [wm attributes] -topmost, -transparent and -fullscreen; refactor
	WmAttributesCmd() parallelling the tkUnixWm.c implementation, use thus
	factored proc to set proxy icon from [wm iconbitmap]; dynamically
	determine default values for toplevel min and max sizes (similar to
	tkWinWm.c impl): min sizes depend on window class & attributes to
	ensure visibility of all titlebar widgets and grow box, max sizes
	depend on maximal window bounds for all active displays; factor out
	code that puts into effect changes to master or override_redirect; use
	RepositionWindow() API to determine staggered initial window bounds;
	correct resize limit calculations, handle gridding and use modern
	resize API in TkMacOSXGrowToplevel(); remove sending of ConfigureNotify
	after resize or zoom (now handled by BoundsChanged handler); correct
	composite carbon window attribute handling, remove currently unusable
	attributes and add new attributes in [tk::unsupported::MacWindowStyle];
	ensure validity of window class and attributes before use; apply
	changes to window class when handling carbon window attribute changes
	(if HIWindowChangeClass() API available); add debug build warning
	message when deprecated window style is used instead of window class;
	use transparent HIGrowBox for resizable windows; avoid unnecessary
	calls to window structure width API; use tcl time API in TkpGetMS();
	add TkMacOSXEnterExitFullscreen() to enter/exit UIMode with dock and
	menubar hidden; restrict wmTracing output to debug builds; remove
	unneeded calls to TkMacOSXInvalClipRgns() and unnecessary setting of QD
	port; workaround GetWindowStructureWidths() Carbon bug (bogus results
	for never-mapped floating windows).

	* macosx/tkMacOSXXStubs.c (TkMacOSXDisplayChanged): Add maximal window
	bounds field to Screen record (in ext_data), computed as the union of
	available window positioning bounds of all graphics devices (displays).

	* macosx/tkMacOSXBitmap.c: Fix macRoman encoding leak.
	* macosx/tkMacOSXCursor.c:

	* macosx/tkMacOSXDebug.c (TkMacOSXCarbonEventToAscii): Use static
	* macosx/tkMacOSXDebug.h: buffer to simplify callers; const fixes.

	* macosx/tkMacOSXBitmap.c: Use more efficient QDSwapPort() instead of
	* macosx/tkMacOSXButton.c: GetPort()/SetPort()/GetGWorld()/SetGWorld().
	* macosx/tkMacOSXDraw.c:
	* macosx/tkMacOSXMenubutton.c:
	* macosx/tkMacOSXScale.c:
	* macosx/tkMacOSXScrlbr.c:
	* macosx/tkMacOSXXStubs.c:

	* macosx/tkMacOSXColor.c: Use kHIToolboxVersionNumber for runtime OS
	* macosx/tkMacOSXEntry.c: version check rather than Gestalt() etc.
	* macosx/tkMacOSXInt.h:
	* macosx/tkMacOSXWm.c:

	* macosx/tkMacOSXDraw.c: Remove obsolete and now incorrect
	* macosx/tkMacOSXInt.h:  tkMenuCascadeRgn clipping code.
	* macosx/tkMacOSXMenu.c:

	* macosx/tkMacOSXHLEvents.c: Replace Tcl_GlobalEval() resp. Tcl_Eval()
	* macosx/tkMacOSXScrlbr.c:   by Tcl_EvalEx().
	* macosx/tkMacOSXInit.c:

	* macosx/tkMacOSXInit.c (TkpInit): Reorder initialization steps.

	* macosx/tkMacOSXKeyEvent.c: Remove pre-10.2 support.

	* macosx/tkMacOSXMenus.c: Remove now useless call to
	TkMacOSXHandleTearoffMenu(); use \x.. quoting for non-latin1 macroman
	literar chars to allow file to be edited as utf-8.

	* macosx/tkMacOSXScale.c: Replace TrackControl() by modern
	* macosx/tkMacOSXScrlbr.c: HandleControlClick() API (using new
	TkMacOSXModifierState()).

	* macosx/tkMacOSXInt.h:		Move all constant #defines needed to
	* macosx/tkMacOSXColor.c:	support building on older OS X releases
	* macosx/tkMacOSXEvent.h:	to a central location in tkMacOSXInt.h.
	* macosx/tkMacOSXFont.c:
	* macosx/tkMacOSXMenu.c:
	* macosx/tkMacOSXMenubutton.c:
	* macosx/tkMacOSXMenus.c:
	* macosx/tkMacOSXMouseEvent.c:
	* macosx/tkMacOSXWm.c:
	* macosx/ttkMacOSXTheme.c:

	* macosx/tkMacOSXInt.h:		 Add ChkErr() macro to factor out
	* macosx/tkMacOSXButton.c:	 Carbon OSStatus return value checking
	* macosx/tkMacOSXCarbonEvents.c: and TkMacOSXDbgMsg() macro to factour
	* macosx/tkMacOSXClipboard.c:	 out debug message output; use these
	* macosx/tkMacOSXColor.c:	 macros to replace #ifdef TK_MAC_DEBUG
	* macosx/tkMacOSXCursor.c:	 blocks & direct printing to stderr,
	* macosx/tkMacOSXDebug.c:	 and to do additional OSStatus return
	* macosx/tkMacOSXDialog.c:	 checking, and to standardize OSStatus
	* macosx/tkMacOSXDraw.c:	 usage.
	* macosx/tkMacOSXEntry.c:
	* macosx/tkMacOSXEvent.c:
	* macosx/tkMacOSXFont.c:
	* macosx/tkMacOSXHLEvents.c:
	* macosx/tkMacOSXInit.c:
	* macosx/tkMacOSXKeyEvent.c:
	* macosx/tkMacOSXMenu.c:
	* macosx/tkMacOSXMenubutton.c:
	* macosx/tkMacOSXMenus.c:
	* macosx/tkMacOSXMouseEvent.c:
	* macosx/tkMacOSXScrlbr.c:
	* macosx/tkMacOSXSubwindows.c:
	* macosx/tkMacOSXWindowEvent.c:
	* macosx/tkMacOSXWm.c:
	* macosx/tkMacOSXXStubs.c:

	* macosx/tkMacOSXSend.c:	Remove duplicate/unused declarations.
	* macosx/tkMacOSXXStubs.c:

	* macosx/tkMacOSXDebug.c:	Const fixes.
	* macosx/tkMacOSXInit.c:
	* macosx/tkMacOSXTest.c:
	* macosx/tkMacOSXWm.c:
	* macosx/tkMacOSXXStubs.c:

	* macosx/Wish-Info.plist.in: Add tcl document extensions/mime types and
	LSMinimumSystemVersion, LSRequiresCarbon & NSAppleScriptEnabled keys.

	* macosx/Wish-Common.xcconfig: Add Wish's Info.plist as __info_plist
	section to tktest; enable more warnings.

	* macosx/Wish.xcodeproj/project.pbxproj: Add 'DebugMemCompile' build
	configuration that calls configure with --enable-symbols=all; disable
	configure check for __attribute__((__visibility__("hidden"))) in Debug
	configuration to restore availability of ZeroLink.

	* macosx/Wish-Common.xcconfig:	Fix whitespace.
	* macosx/Wish-Debug.xcconfig:
	* macosx/Wish-Release.xcconfig:
	* macosx/tkMacOSXAETE.r:
	* macosx/tkMacOSXConfig.c:
	* macosx/tkMacOSXCursors.r:
	* macosx/tkMacOSXKeyboard.c:
	* macosx/tkMacOSXSend.c:
	* macosx/ttkMacOSXTheme.c:
	* macosx/tkMacOSXXCursors.r:
	* macosx/README:

	* macosx/GNUmakefile:		Fix/add copyright and license refs.
	* macosx/Tk-Info.plist.in:
	* macosx/Wish-Info.plist.in:
	* macosx/Wish.xcode/project.pbxproj:
	* macosx/Wish.xcodeproj/project.pbxproj:
	* macosx/tkMacOSX.h:

	* unix/configure.in: Install license.terms into Tk.framework; fix tk
	debug build detection.
	* unix/configure: autoconf-2.59

	* doc/colors.n:		Document new Mac OS X system colors.
	* doc/cursors.n:	Document new Mac OS X native cursors.
	* doc/font.n:		Document new Mac OS X 'menu' system font.
	* doc/wm.n:		Document new Mac OS X [wm attributes].
	* doc/ttk_image.n:	Fix 'make html' warning.
	* doc/canvas.n:		Fix nroff typo.

2007-04-21  Jeff Hobbs  <jeffh@ActiveState.com>

	* macosx/tkMacOSXBitmap.c, macosx/tkMacOSXButton.c:
	* macosx/tkMacOSXCarbonEvents.c, macosx/tkMacOSXClipboard.c:
	* macosx/tkMacOSXCursor.c, macosx/tkMacOSXDialog.c:
	* macosx/tkMacOSXDraw.c, macosx/tkMacOSXEvent.c:
	* macosx/tkMacOSXFont.c, macosx/tkMacOSXInit.c, macosx/tkMacOSXInt.h:
	* macosx/tkMacOSXKeyEvent.c, macosx/tkMacOSXMenu.c:
	* macosx/tkMacOSXMenubutton.c, macosx/tkMacOSXMouseEvent.c:
	* macosx/tkMacOSXScale.c, macosx/tkMacOSXWindowEvent.c:
	* macosx/tkMacOSXWm.c: Revert of commits from 2007-04-13 which broke
	the OS X build.

2007-04-17  Donal K. Fellows  <donal.k.fellows@manchester.ac.uk>

	* generic/tkFont.c, generic/tkListbox.c, unix/tkUnixSelect.c:
	* win/ttkWinMonitor.c, win/ttkWinTheme.c, win/ttkWinXPTheme.c: Make
	the format of declarations much more standardized (removing K&R-isms
	and other things like that).

2007-04-13  Donal K. Fellows  <donal.k.fellows@manchester.ac.uk>

	* macosx/tkMacOSXInt.h (LOG_MSG, LOG_ON_ERROR): Added macros to make
	the OSX code much less #ifdef-full.

2007-04-12  Jeff Hobbs  <jeffh@ActiveState.com>

	* library/ttk/panedwindow.tcl (ttk::panedwindow::Press): handle Press
	triggering outside sash element boundaries.

2007-04-10  Joe English  <jenglish@users.sourceforge.net>

	* win/ttkWinMonitor.c, win/ttkWinXPTheme.c: Re-sync with Tile codebase
	so patches can flow back and forth.

	* win/ttkWinXPTheme.c: Skip OS version test, should work on Vista/Aero
	now as well as XP. Fixes [Bug 1687299], thanks to George Petasis for
	tracking this down.

2007-03-21  Joe English  <jenglish@users.sourceforge.net>

	* generic/ttk/ttkLayout.c(Ttk_BuildLayoutTemplate): BUGFIX: Nested
	TTK_GROUP nodes did not work unless they appeared at the end of the
	layout (and only by accident then).

2007-03-08  Joe English  <jenglish@users.sourceforge.net>

	* tests/grid.test(grid-21.7): Reset wm geometry . and pack propagate .
	at end of test. 'pack propagate . 0' was causing cascading failures in
	subsequent tests. [Bug 1676770]

2007-03-07  Daniel Steffen  <das@users.sourceforge.net>

	* generic/tkMain.c (Tk_MainEx): Replicate macosx-specific code from
	TkpInit() that ensures the console window appears when wish is started
	from the OS X Finder (i.e. with stdin == /dev/null), jeffh's 2006-11-24
	change rendered the corresponding code in TkpInit() ineffective in wish
	because Tk_MainEx() sets tcl_interactive before calling TkpInit().

	* generic/ttk/ttkGenStubs.tcl (new): Add ttk-specific genstubs.tcl from
	* unix/Makefile.in (genstubs):       tile and run it from 'genstubs'
	target, restores ability to generate all of Tk's stub sources.

	* generic/ttk/ttkTreeview.c: #ifdef out unused declaration.

	* macosx/tkMacOSXDebug.c (TkMacOSXGetNamedDebugSymbol): Add fix for
	libraries loaded with a DYLD_IMAGE_SUFFIX.

	* macosx/Wish.xcodeproj/project.pbxproj: Ensure gcc version used by
	* macosx/Wish.xcodeproj/default.pbxuser: Xcode and configure/make are
	* macosx/Wish-Common.xcconfig:		 consistent and independent of
	gcc_select default and CC env var; fixes for Xcode 3.0.

	* unix/tcl.m4 (Darwin): s/CFLAGS/CPPFLAGS/ in macosx-version-min check.
	* unix/configure: autoconf-2.59

2007-02-25  Peter Spjuth  <peter.spjuth@space.se>

	* generic/tkUtil.c: Fixed grid anchor center problem in labelframes.
	* tests/grid.test:  [Bug 1545765]

2007-02-23  Jeff Hobbs  <jeffh@ActiveState.com>

	* library/ttk/notebook.tcl (ttk::notebook::enableTraversal): OS X
	needs Option instead of Alt binding

2007-02-19  Jeff Hobbs  <jeffh@ActiveState.com>

	* unix/tcl.m4: use SHLIB_SUFFIX=".so" on HP-UX ia64 arch.
	* unix/configure: autoconf-2.59

	* library/tkfbox.tcl (::tk::IconList_Goto): avoid goto issues in empty
	dirs. [Bug 1662959]

2007-02-09  Joe Mistachkin  <joe@mistachkin.com>

	* win/nmakehlp.c: Properly cleanup after nmakehlp, including the
	* win/makefile.vc: vcX0.pch file. Sync up fixed nmakehlp usage from
	Tcl.

2007-02-06  Joe English  <jenglish@users.sourceforge.net>

	* library/ttk/ttk.tcl: Add no-op [package ifneeded] script for tile
	0.8.0, so that existing applications that use "package require tile"
	won't fail when run under Tk 8.5.

2007-02-04  Daniel Steffen  <das@users.sourceforge.net>

	* unix/tcl.m4: Use gcc4's __attribute__((__visibility__("hidden"))) if
	available to define MODULE_SCOPE effective on all platforms.
	* unix/configure.in: add caching to -pipe check.
	* unix/configure: autoconf-2.59
	* unix/tkConfig.h.in: autoheader-2.59

2007-02-03  Joe Mistachkin  <joe@mistachkin.com>

	* win/rules.vc: Fix platform specific file copy macros for downlevel
	Windows.
	* win/ttkWinMonitor.c: Windows portability support. Fix "noxp" build
	* win/ttkWinXPTheme.c: option handling and use GetWindowLongPtr and
	SetWindowLongPtr only when needed.

2007-02-02  Pat Thoyts  <patthoyts@users.sourceforge.net>

	* win/ttkWinXPTheme.c: Support IsAppThemed() call. This is what is
	used when theming is turned off just for an individual application.

2007-01-28  Daniel Steffen  <das@users.sourceforge.net>

	* macosx/Wish.xcodeproj/project.pbxproj:   Extract build settings that
	* macosx/Wish.xcodeproj/default.pbxuser:   were common to multiple
	* macosx/Wish-Common.xcconfig (new file):  configurations into external
	* macosx/Wish-Debug.xcconfig (new file):   xcconfig files; add extra
	* macosx/Wish-Release.xcconfig (new file): configurations for building
	with SDKs; convert legacy jam-based 'Tk' target to native target with
	single script phase; correct syntax of build setting references to use
	$() throughout; remove unused tcltest sources from 'tktest' target.

	* macosx/README: Document new Wish.xcodeproj configurations; other
	minor updates/corrections.

	* generic/tk.h: Update location of version numbers in macosx files.

	* macosx/Wish.xcode/project.pbxproj: Restore 'tktest' target to working
	* macosx/Wish.xcode/default.pbxuser: order by replicating applicable
	changes to Wish.xcodeproj since 2006-07-20.

2007-01-25  Daniel Steffen  <das@users.sourceforge.net>

	* unix/tcl.m4: Integrate CPPFLAGS into CFLAGS as late as possible and
	move (rather than duplicate) -isysroot flags from CFLAGS to CPPFLAGS to
	avoid errors about multiple -isysroot flags from some older gcc builds.

	* unix/configure: autoconf-2.59

2007-01-19  Joe Mistachkin  <joe@mistachkin.com>

	* win/makefile.vc: Properly build man2tcl.c for MSVC8.

2007-01-19  Daniel Steffen  <das@users.sourceforge.net>

	* macosx/Wish.xcodeproj/project.pbxproj: Remove libtommath defines.

	* unix/tcl.m4: Ensure CPPFLAGS env var is used when set. [Bug 1586861]
	(Darwin): add -isysroot and -mmacosx-version-min flags to CPPFLAGS when
	present in CFLAGS to avoid discrepancies between what headers configure
	sees during preprocessing tests and compiling tests.

	* unix/configure: autoconf-2.59

2007-01-11  Jeff Hobbs  <jeffh@activestate.com>

	* unix/tkUnixEvent.c, library/msgs/es.msg: s/CRLF/LF/g

2007-01-11  Joe English  <jenglish@users.sourceforge.net>

	* win/tcl.m4 (CFLAGS_WARNING): Remove "-Wconversion". This was removed
	from unix/tcl.m4 2004-07-16 but not from here.
	* win/configure: Regenerated.

2007-01-11  Joe English  <jenglish@users.sourceforge.net>

	* generic/ttk/ttkManager.h, generic/ttk/ttk*.c: Revert addition of
	contravariant 'const' qualifiers, to keep in sync with Tile codebase
	(which must remain compatible with Tk 8.4).

2007-01-03  Jan Nijtmans  <nijtmans@users.sf.net>

	* doc/ManageGeom.3,
	* generic/tk.decls,
	* generic/tk.h: Add const to 2nd parameter of Tk_ManageGeometry
	* generic/tkDecls.h: regenerated
	* generic/tkInt.h,
	* generic/tk*.c,
	* generic/ttk/ttk*.c: Added many "const" specifiers in implementation.

2007-01-02  Donal K. Fellows  <dkf@users.sf.net>

	* xlib/*: Made the generic fake-X11 glue layer abide by the formatting
	rules of the core.

2006-12-31  Benjamin Riefenstahl  <b.riefenstahl@turtle-trading.net>

	* macosx/tkMacOSXFont.c: Fill-in TkpGetFontAttrsForChar (TIP #300).
	* macosx/ttkMacOSXTheme.c: Define a constant to make it compile on Mac
	OS X 10.3.

2006-12-28  Mo DeJong  <mdejong@users.sourceforge.net>

	* tests/wm.test: Update wm attributes output so that tests pass after
	addition of -transparentcolor for Win32.

2006-12-26  Joe English  <jenglish@users.sourceforge.net>

	* generic/ttk/ttkLabel.c: ImageElement clientData no longer needed.

2006-12-22  Donal K. Fellows  <dkf@users.sf.net>

	* unix/tkUnixEvent.c (TkUnixDoOneXEvent): Made correct on AMD64 and
	other similar 64-bit systems where fd_mask is not 'unsigned int' in
	effect. [Bug 1522467]

	* library/msgs/es_ES.msg (removed):
	* library/msgs/es.msg: Fixed translation fault that was present in all
	Spanish-speaking locales. [Bug 1111213]

2006-12-19  Jeff Hobbs  <jeffh@ActiveState.com>

	* win/tkWinButton.c (TkpDisplayButton): lint init. [Bug 1618604]

2006-12-19  Daniel Steffen  <das@users.sourceforge.net>

	* unix/tcl.m4 (Darwin): --enable-64bit: verify linking with 64bit -arch
	flag succeeds before enabling 64bit build.
	* unix/configure: autoconf-2.59

2006-12-18  Joe English  <jenglish@users.sourceforge.net>

	* generic/ttk/ttkTreeview.c, library/ttk/treeview.tcl, doc/treeview.n:
	Added column '-stretch' and '-minwidth' options. Improved column drag
	and resize behavior. Added horizontal scrolling [Bug 1518650]. Row
	height and child indent specifiable on Treeview style. Decreased
	default row height, no default -padding. Use correct heading height
	[Bug 1163349]. Apply tag settings to tree item as well as to data
	columns [NOTE: 'tag configure' still buggy]. Fix off-by-one condition
	when moving nodes forward [Bug 1618142]
	* generic/ttk/ttkScroll.c (TtkScrollTo): Prevent overscroll [Bug
	1173434]
	* library/ttk/altTheme.tcl, library/ttk/aquaTheme.tcl,
	* library/ttk/clamTheme.tcl, library/ttk/classicTheme.tcl,
	* library/ttk/defaults.tcl, library/ttk/winTheme.tcl,
	* library/ttk/xpTheme.tcl: Per-theme treeview settings.
	* macosx/ttkMacOSXTheme.c: Added disclosure triangle element.

2006-12-17  Joe English  <jenglish@users.sourceforge.net>

	* library/ttk/combobox.tcl, generic/ttk/ttkEntry.c,
	* doc/ttk_combobox.n: Add combobox -height option; only show scrollbar
	if the listbox needs to scroll. [Bug 1032869]

2006-12-16  Mo DeJong  <mdejong@users.sourceforge.net>

	* doc/cursors.n: Mention "none" in supported cursor list. Fix comment
	that incorrectly claims that the Win32 "no" cursor hides the cursor.
	* tests/cursor.test: Test "none" cursor.
	* unix/tkUnixCursor.c (CreateCursorFromTableOrFile)
	(TkGetCursorByName): Define a table of Tk cursors that is searched in
	addition to the X cursor table. A Tk cursor is loaded from a data
	string and works with the same options as the built in X cursors. This
	code makes it possible to use "none" as a cursor name under Unix.
	* win/rc/cursor9a.cur: Added none Win32 cursor.
	* win/rc/tk_base.rc: Define a built-in Win32 cursor named "none".
	[Patch 1615427]

2006-12-14  Joe English  <jenglish@users.sourceforge.net>

	* generic/ttk/ttkButton.c, generic/ttk/ttkElements.c,
	* generic/ttk/ttkEntry.c, generic/ttk/ttkFrame.c,
	* generic/ttk/ttkImage.c, generic/ttk/ttkInit.c,
	* generic/ttk/ttkLabel.c, generic/ttk/ttkNotebook.c,
	* generic/ttk/ttkPanedwindow.c, generic/ttk/ttkProgress.c,
	* generic/ttk/ttkScale.c, generic/ttk/ttkScrollbar.c,
	* generic/ttk/ttkSeparator.c, generic/ttk/ttkTheme.h,
	* generic/ttk/ttkTreeview.c, generic/ttk/ttkWidget.h:
	Global reduction: use per-file *_Init() routines to reduce the number
	of globally-visible initialization records.

2006-12-13  Jeff Hobbs  <jeffh@ActiveState.com>

	* unix/Makefile.in (install-doc): intentionally skip ttk_dialog.n
	installation (not for public consumption)

	* doc/scrollbar.n, doc/button.n, doc/checkbutton.n:
	* doc/entry.n, doc/frame.n, doc/label.n, doc/labelframe.n:
	* doc/menu.n, doc/menubutton.n, doc/panedwindow.n:
	* doc/radiobutton.n, doc/scrollbar.n, doc/ttk_*: revamp ttk docs to
	use consist nroff format (not 100% consistent with classic widget
	docs). Add more man page cross-linking "SEE ALSO".

	* generic/ttk/ttkInit.c:
	* generic/ttk/ttkTreeview.c: make treeview exist by default
	* generic/ttk/ttkPanedwindow.c: s/TtkPaned_Init/TtkPanedwindow_Init/

	* win/Makefile.in, unix/Makefile.in (demo): add 'demo' target

2006-12-13  Joe English  <jenglish@users.sourceforge.net>

	* library/ttk/ttk.tcl: Try to straighten out theme loading and
	selection logic.
	* generic/ttk/ttkElements.c, library/ttk/defaults.tcl,
	* generic/ttk/ttkClamTheme.c, library/ttk/clamTheme.tcl:
	Provide package in C part instead of Tcl part.

2006-12-12  Joe English  <jenglish@users.sourceforge.net>

	* library/ttk/ttk.tcl, generic/ttkTheme.c: Remove nonfunctional code.

2006-12-12  Mo DeJong  <mdejong@users.sourceforge.net>

	* win/tkWinButton.c (InitBoxes): Call Tcl_Panic() if loading of bitmap
	resources fails. This change generates an error if Tk is unable to
	find button widget resources instead of silently failing and then
	drawing widgets incorrectly.
	* win/rc/tk_base.rc: If the user defines BASE_NO_TK_ICON then compile
	the base resources file without a "tk" icon. This change makes it
	easier to replace the default tk icon with a custom icon. [Patch
	1614362]

2006-12-11  Donal K. Fellows  <donal.k.fellows@manchester.ac.uk>

	* unix/tkUnixWm.c (TkWmMapWindow, WmClientCmd): Added support for
	_NET_WM_PID property from the EWMH spec. This is only installed when
	the client machine is set.
	(WmProtocolCmd, UpdateWmProtocols, TkWmProtocolEventProc): Added
	support for the _NET_WM_PING protocol from the EWMH spec. Note that
	the support for this is not exposed to the script level as that would
	prevent correct handling.

2006-12-10  Joe English  <jenglish@users.sourceforge.net>

	* generic/ttk/ttkTheme.h, generic/ttk/ttkThemeInt.h,
	* generic/ttk/ttk.decls, generic/ttk/ttkTheme.c,
	* generic/ttk/ttkLayout.c, generic/ttk/ttkDecls.h:
	Rename typedef Ttk_Element => Ttk_ElementImpl.

2006-12-09  Joe English  <jenglish@users.sourceforge.net>

	* generic/ttk/ttkButton.c, generic/ttk/ttkImage.c,
	* generic/ttk/ttkLabel.c, generic/ttk/ttkWidget.h,
	* generic/ttk/ttkTheme.h, generic/ttk/ttkNotebook.c,
	* generic/ttk/ttkTreeview.c, doc/ttk_image.n:
	Merged duplicate functionality between image element factory, image
	element, and -image option processing. Image element factory now takes
	an imageSpec argument instead of a separate image name and -map option
	* tests/ttk/image.test(image-1.1): Can catch this error earlier now.

2006-12-06  Kevin Kenny  <kennykb@acm.org>

	* unix/configure.in: Further changes to avoid attempting to link
	* unix/configure:    against Xft libraries in a non-Xft build
	                     [Bug 1609616] (dgp)

2006-12-04  Jeff Hobbs  <jeffh@ActiveState.com>

	* generic/tkListbox.c (ConfigureListboxItem): ListboxWorldChanged not
	needed - just call EventuallyRedrawRange. [Bug 1608046] (rezic)

2006-12-04  Donal K. Fellows  <dkf@users.sf.net>

	TIP #286 IMPLEMENTATION

	* generic/tkMenu.c (MenuWidgetObjCmd, MenuDoXPosition):
	* doc/menu.n, tests/menu.test: Added an [$menu xposition] subcommand
	which is useful in menubars and when menus use multiple columns. Many
	thanks to Schelte Bron for the implementation.

2006-12-01  Kevin Kenny  <kennykb@acm.org>

	TIP #300 IMPLEMENTATION

	* doc/font.n:			Added a [font actual $font $char]
	* generic/tkFont.c:		variant that introspects the font that
	* generic/tkFont.h:		is chosen to render a given character
	* macosx/tkMacOSXFont.c:	in a given nominal font. Added
	* tests/font.test:		documentation and test cases for the
	* unix/tkUnixFont.c:		new command syntax.
	* unix/tkUnixRFont.c:
	* win/tkWinFont.c:

2006-12-01  Jeff Hobbs  <jeffh@ActiveState.com>

	* doc/wm.n, tests/winWm.test:
	* win/tkWinWm.c: add -transparentcolor attribute for Windows.

2006-12-01  Joe English  <jenglish@users.sourceforge.net>

	* generic/ttk/ttkTheme.h, generic/ttk/ttkLayout.c: Dead code removal.

2006-11-30  Daniel Steffen  <das@users.sourceforge.net>

	* macosx/tkMacOSXDialog.c (Tk_MessageBoxObjCmd): fix inability to use
	buttons with standard Escape key binding as -default button (reported
	on tcl-mac by Hans-Christoph Steiner).

	* macosx/tkMacOSXWm.c (WmAttributesCmd): fix getting [wm attr -alpha].
	[Bug 1581932]

2006-11-28  Joe English  <jenglish@users.sourceforge.net>

	* library/ttk/fonts.tcl: Clean up temporary variables.

2006-11-27  Kevin Kenny  <kennykb@acm.org>

	* unix/configure.in: Corrected Xft configuration so that Xft actually
	does get turned on when available.
	* unix/configure: autoconf

2006-11-26  Joe English  <jenglish@users.sourceforge.net>

	* generic/ttk/ttkWidget.c, generic/ttk/ttkPaned.c: Fix [Bug 1603506]
	* library/ttk/button.tcl, library/ttk/combobox.tcl,
	* library/ttk/utils.tcl: Rename ttk::CopyBindings to ttk::copyBindings
	* generic/ttk/ttkTreeview.c, doc/ttk_treeview.n:
	-displaycolumns {} now means "no columns" instead of "all columns".
	Use -displaycolumns #all for "all columns". [Bug 1547622]

2006-11-26  Daniel Steffen  <das@users.sourceforge.net>

	* unix/tcl.m4 (Linux): --enable-64bit support.	[Patch 1597389]
	* unix/configure: autoconf-2.59			[Bug 1230558]

2006-11-24  Jeff Hobbs  <jeffh@ActiveState.com>

	* macosx/tkMacOSXInit.c (TkpInit): only set tcl_interactive 1 if it
	isn't already defined. Allows embedders to set it to 0 to prevent the
	console appearing on OS X. [Bug 1487701]

	* unix/tkUnixMenu.c (DrawMenuUnderline): bound Tcl_UtfAtIndex usage
	* tests/menu.test (menu-36.1): [Bug 1599877]

2006-11-24  Joe English  <jenglish@users.sourceforge.net>

	* library/ttk/altTheme.tcl, library/ttk/clamTheme.tcl,
	* library/ttk/defaults.tcl, library/ttk/winTheme.tcl,
	* library/ttk/xpTheme.tcl: explicitly specify -anchor w on TMenubutton
	* tests/ttk/entry.test: Fixed font dependency; test entry-3.2 should
	work on all platforms now.
	* library/classicTheme.tcl: Don't define or use TkClassicDefaultFont.
	* generic/ttk/ttkTreeview.c, generic/ttk/ttkPanedwindow.c: Handle
	missing layouts.

2006-11-23  Jeff Hobbs  <jeffh@ActiveState.com>

	* win/tkWinMenu.c (TkWinHandleMenuEvent, DrawMenuUnderline): Handle
	unichar underlining correctly and safely. [Bug 1599877]

2006-11-20  Joe English  <jenglish@users.sourceforge.net>

	* win/ttkWinXPTheme.c: Add support for alternate/indeterminate
	checkbutton state. Fix various spacing parameters [Bug 1596020, patch
	from Tim Baker]. Remove unused uxtheme hooks.

2006-11-16  Donal K. Fellows  <dkf@users.sf.net>

	* doc/colors.n, doc/wm.n: Minor fixes, added See Also.

	* doc/labelframe.n: Added an example.

2006-11-15  Donal K. Fellows  <dkf@users.sf.net>

	* doc/label.n: Added an example and some See Also refs.

	* doc/ConfigWidg.3, doc/bind.n, doc/grid.n, doc/panedwindow.n:
	* doc/text.n, doc/ttk_Geometry.3, doc/ttk_button.n:
	* doc/ttk_checkbutton.n, doc/ttk_combobox.n, doc/ttk_dialog.n:
	* doc/ttk_entry.n, doc/ttk_frame.n, doc/ttk_image.n, doc/ttk_intro.n:
	* doc/ttk_label.n, doc/ttk_labelframe.n, doc/ttk_menubutton.n:
	* doc/ttk_notebook.n, doc/ttk_panedwindow.n, doc/ttk_progressbar.n:
	* doc/ttk_radiobutton.n, doc/ttk_scrollbar.n, doc/ttk_separator.n:
	* doc/ttk_sizegrip.n, doc/ttk_style.n, doc/ttk_widget.n, doc/wm.n:
	Convert \fP to \fR so that man-page scrapers have an easier time.

2006-11-14  Joe English  <jenglish@users.sourceforge.net>

	* generic/ttk/ttkDefaultTheme.c: Fix off-by-one bug in tree indicator
	size computation [Bug 1596021, patch from Tim Baker]. Increased
	default size from 7 to 9 pixels.

2006-11-12  Joe English  <jenglish@users.sourceforge.net>

	* generic/ttkScroll.c: *correct* fix for [Bug 1588251].

2006-11-12  Joe English  <jenglish@users.sourceforge.net>

	* tests/ttk/ttk.test(ttk-6.9): Workaround for [Bug 1583038]

2006-11-12  Joe English  <jenglish@users.sourceforge.net>

	* generic/ttkScroll.c: Reworked cleanup procedure; "self-cancelling"
	idle call is not robust, call Tcl_CancelIdleCall() in
	TtkFreeScrollHandle instead. Fixes [Bug 1588251]

2006-11-10  Daniel Steffen  <das@users.sourceforge.net>

	* macosx/Wish.xcodeproj/project.pbxproj: remove tclParseExpr.c and
	bwidget.test.

	* unix/tcl.m4 (Darwin): suppress linker arch warnings when building
	universal for both 32 & 64 bit and no 64bit CoreFoundation is
	available; sync with tcl tcl.m4 change.
	* unix/configure: autoconf-2.59
	* unix/tkConfig.h.in: autoheader-2.59

2006-11-08  Kevin Kenny  <kennykb@acm.org>

	* unix/configure.in: Silenced warnings about missing Xft configuration
	unless --enable-xft is requested explicitly. Also added a few basic
	checks that we can actually compile and link against Xft headers and
	libraries. [Bug 1592667]
	* unix/configure: Regen.

2006-11-07  Kevin Kenny  <kennykb@acm.org>

	* unix/configure.in: Made --enable-xft the default.
	* unix/configure: Regen.

2006-11-06  Joe English  <jenglish@users.sourceforge.net>

	* generic/ttk/ttkClassicTheme.c, generic/ttk/ttkPanedwindow.c,
	* generic/ttk/ttkTheme.c, generic/ttk/ttkTreeview.c,
	* win/ttkWinXPTheme.c, library/ttk/entry.tcl,
	* library/ttk/notebook.tcl, library/ttk/panedwindow.tcl,
	* library/ttk/utils.tcl, tests/ttk/entry.test, tests/ttk/bwidget.test:
	Miscellaneous minor changes to re-sync Ttk codebase with Tile CVS: fix
	comments damaged by overzealous search-and-destroy; removed obsolete
	[style default] synonym for [ttk::style configure]; removed other dead
	code.

2006-11-03  Pat Thoyts  <patthoyts@users.sourceforge.net>

	* library/safetk.tcl (::safe::tkTopLevel): Theme it.

	* generic/ttk/ttkLayout.c:     We do not want to require tkInt in all
	* generic/ttk/ttkMananager.h:  the ttk files so added the definition
	* generic/ttk/ttkTheme.h:      of MODULE_SCOPE to ttkTheme.h. Ensures
	* generic/ttk/ttkWinMonitor.c: everyone gets to see the definition
	from someplace.

	* library/ttk/fonts.tcl: In a safe interp there is no osVersion field
	in tcl_platform so work around it.

2006-11-02  Daniel Steffen  <das@users.sourceforge.net>

	* generic/ttk/ttkBlink.c, generic/ttk/ttkButton.c:
	* generic/ttk/ttkClamTheme.c, generic/ttk/ttkClassicTheme.c:
	* generic/ttk/ttkDecls.h, generic/ttk/ttkDefaultTheme.c:
	* generic/ttk/ttkElements.c, generic/ttk/ttkEntry.c:
	* generic/ttk/ttkFrame.c, generic/ttk/ttkImage.c:
	* generic/ttk/ttkInit.c, generic/ttk/ttkLabel.c:
	* generic/ttk/ttkLayout.c, generic/ttk/ttkManager.h:
	* generic/ttk/ttkNotebook.c, generic/ttk/ttkPanedwindow.c:
	* generic/ttk/ttkProgress.c, generic/ttk/ttkScale.c:
	* generic/ttk/ttkScroll.c, generic/ttk/ttkScrollbar.c:
	* generic/ttk/ttkSeparator.c, generic/ttk/ttkSquare.c:
	* generic/ttk/ttkStubInit.c, generic/ttk/ttkStubLib.c:
	* generic/ttk/ttkTheme.c, generic/ttk/ttkTheme.h:
	* generic/ttk/ttkThemeInt.h, generic/ttk/ttkTrack.c:
	* generic/ttk/ttkTreeview.c, generic/ttk/ttkWidget.c:
	* generic/ttk/ttkWidget.h, macosx/ttkMacOSXTheme.c:
	* win/ttkWinMonitor.c, win/ttkWinTheme.c, win/ttkWinXPTheme.c: ensure
	all global Ttk symbols have Ttk or ttk prefix; declare all externally
	visible Ttk symbols not contained in stubs table as MODULE_SCOPE (or as
	static when possible); so that 'make check{exports,stubs}' once again
	complete without errors.

	* macosx/tkMacOSXColor.c (TkMacOSXCompareColors): ifdef out when unused

	* macosx/Wish.xcodeproj/project.pbxproj: check autoconf/autoheader exit
	status and stop build if they fail.

	* macosx/tkMacOSXWindowEvent.c (GenerateUpdateEvent): fix handling of
	Carbon Update events: the QuickDraw window update region was being
	ignored and all child TkWindows were sent an Expose XEvent even when
	they did not need to be redrawn. [Patch 1589226]

2006-11-01  Daniel Steffen  <das@users.sourceforge.net>

	* macosx/tkMacOSXDebug.c: add TkMacOSX prefix to leftover
	* macosx/tkMacOSXDebug.h: macosx-private global symbols without Tk
	* macosx/tkMacOSXEmbed.c: prefix; ifdef out currently unused debug
	* macosx/tkMacOSXEvent.c: procs.
	* macosx/tkMacOSXInt.h:
	* macosx/tkMacOSXCarbonEvents.c:
	* macosx/tkMacOSXSubwindows.c:
	* macosx/tkMacOSXWm.c:

2006-10-31  Pat Thoyts  <patthoyts@users.sourceforge.net>

	* win/makefile.vc: Added ttk files to msvc build and add manifest
	* win/rules.vc:    files to binaries with MSVC8.

2006-10-31  Daniel Steffen  <das@users.sourceforge.net>

	* macosx/Wish.xcodeproj/project.pbxproj: add new Ttk files.

	* macosx/ttkMacOSXTheme.c: standardize header #includes.

	* unix/Makefile (checkstubs, checkexports): check ttk.decls, allow
	export of Ttk prefixed symbols.

	* generic/ttk/tkDefaultTheme.c: fix warnings.

2006-10-30  Jeff Hobbs  <jeffh@ActiveState.com>

	* doc/ttk_Geometry.3, doc/ttk_Theme.3, doc/ttk_button.n:
	* doc/ttk_checkbutton.n, doc/ttk_combobox.n, doc/ttk_dialog.n:
	* doc/ttk_entry.n, doc/ttk_frame.n, doc/ttk_image.n:
	* doc/ttk_intro.n, doc/ttk_label.n, doc/ttk_labelframe.n:
	* doc/ttk_menubutton.n, doc/ttk_notebook.n, doc/ttk_panedwindow.n:
	* doc/ttk_progressbar.n, doc/ttk_radiobutton.n, doc/ttk_scrollbar.n:
	* doc/ttk_separator.n, doc/ttk_sizegrip.n, doc/ttk_style.n:
	* doc/ttk_treeview.n, doc/ttk_widget.n,:
	* generic/ttk/ttk.decls, generic/ttk/ttkBlink.c:
	* generic/ttk/ttkButton.c, generic/ttk/ttkCache.c:
	* generic/ttk/ttkClamTheme.c, generic/ttk/ttkClassicTheme.c:
	* generic/ttk/ttkDecls.h, generic/ttk/ttkDefaultTheme.c:
	* generic/ttk/ttkElements.c, generic/ttk/ttkEntry.c:
	* generic/ttk/ttkFrame.c, generic/ttk/ttkImage.c:
	* generic/ttk/ttkInit.c, generic/ttk/ttkLabel.c:
	* generic/ttk/ttkLayout.c, generic/ttk/ttkManager.c:
	* generic/ttk/ttkManager.h, generic/ttk/ttkNotebook.c:
	* generic/ttk/ttkPanedwindow.c, generic/ttk/ttkProgress.c:
	* generic/ttk/ttkScale.c, generic/ttk/ttkScroll.c:
	* generic/ttk/ttkScrollbar.c, generic/ttk/ttkSeparator.c:
	* generic/ttk/ttkSquare.c, generic/ttk/ttkState.c:
	* generic/ttk/ttkStubInit.c, generic/ttk/ttkStubLib.c:
	* generic/ttk/ttkTagSet.c, generic/ttk/ttkTheme.c:
	* generic/ttk/ttkTheme.h, generic/ttk/ttkThemeInt.h:
	* generic/ttk/ttkTrace.c, generic/ttk/ttkTrack.c:
	* generic/ttk/ttkTreeview.c, generic/ttk/ttkWidget.c:
	* generic/ttk/ttkWidget.h:
	* library/demos/ttk_demo.tcl, library/demos/ttk_iconlib.tcl:
	* library/demos/ttk_repeater.tcl:
	* library/ttk/altTheme.tcl, library/ttk/aquaTheme.tcl:
	* library/ttk/button.tcl, library/ttk/clamTheme.tcl:
	* library/ttk/classicTheme.tcl, library/ttk/combobox.tcl:
	* library/ttk/cursors.tcl, library/ttk/defaults.tcl:
	* library/ttk/dialog.tcl, library/ttk/entry.tcl:
	* library/ttk/fonts.tcl, library/ttk/icons.tcl:
	* library/ttk/keynav.tcl, library/ttk/menubutton.tcl:
	* library/ttk/notebook.tcl, library/ttk/panedwindow.tcl:
	* library/ttk/progress.tcl, library/ttk/scale.tcl:
	* library/ttk/scrollbar.tcl, library/ttk/sizegrip.tcl:
	* library/ttk/treeview.tcl, library/ttk/ttk.tcl:
	* library/ttk/utils.tcl, library/ttk/winTheme.tcl:
	* library/ttk/xpTheme.tcl:
	* macosx/ttkMacOSXTheme.c:
	* tests/ttk/all.tcl, tests/ttk/bwidget.test, tests/ttk/combobox.test:
	* tests/ttk/entry.test, tests/ttk/image.test:
	* tests/ttk/labelframe.test, tests/ttk/layout.test:
	* tests/ttk/misc.test, tests/ttk/notebook.test:
	* tests/ttk/panedwindow.test, tests/ttk/progressbar.test:
	* tests/ttk/scrollbar.test, tests/ttk/treetags.test:
	* tests/ttk/treeview.test, tests/ttk/ttk.test, tests/ttk/validate.test:
	* win/ttkWinMonitor.c, win/ttkWinTheme.c, win/ttkWinXPTheme.c:
	First import of Ttk themed Tk widgets as branched from tile 0.7.8

	* generic/tkInt.h, generic/tkWindow.c: add Ttk_Init call, copy tk
	classic widgets to ::tk namespace.
	* library/tk.tcl: add source of ttk/ttk.tcl, define $::ttk::library.
	* unix/Makefile.in, win/Makefile.in: add Ttk build bits
	* win/configure, win/configure.in: check for uxtheme.h (XP theme).

2006-10-23  Don Porter  <dgp@users.sourceforge.net>

	* README:		Bump version number to 8.5a6
	* generic/tk.h:
	* library/tk.tcl:
	* unix/configure.in:
	* unix/tk.spec:
	* win/configure.in:

	* unix/configure:	autoconf-2.59
	* win/configure:

2006-10-19  Pat Thoyts  <patthoyts@users.sourceforge.net>

	*** 8.5a5 TAGGED FOR RELEASE ***

	* generic/tkImgBmap.c: Fixed line endings.
	* win/makefile.vc:  Patched up build system to manage
	* win/rules.vc:     AMD64 with MSVC8
	* win/nmakehlp.c:   Ensure operation without Platform SDK.

2006-10-18  Don Porter  <dgp@users.sourceforge.net>

	* changes:		8.5a5 release date set.

2006-10-17  Jeff Hobbs  <jeffh@ActiveState.com>

	* doc/text.n: fix docs to not correct -tabs usage case.

	* generic/tkTextDisp.c (SizeOfTab): fix -tabstyle wordprocessor tab
	alignment to correct tab edge case. [Bug 1578858]

2006-10-17  Pat Thoyts  <patthoyts@users.sourceforge.net>

	* generic/tkText.c: Applied suggested patch from [Bug 1536735]
	* tests/text.test:  Update test for above patch.
	* tests/textWind.test:  Corrected test to catch all messages
	* tests/safe.test: Silence spurious win32 failure awaiting TIP150
	* tests/winDialog.test: Updated test for file name length check.
	* test/winWm.test: Corrected test expectation for menu wrapping.

2006-10-16  Andreas Kupries  <andreask@activestate.com>

	* doc/WindowId.3: Pat's commit on 2006-10-08 broke the .SH NAME
	information across several lines, breaking the cross-linking of
	manpages during installation for this one. Put everything back on a
	single line, unbreaking it.

2006-10-16  Daniel Steffen  <das@users.sourceforge.net>

	* changes: updates for 8.5a5 release.

	* macosx/tkMacOSXDraw.c: fix numerous issues in CG and QD drawing
	procs so that they now match X11 drawing much more closely [Bug
	1558051]; use Tiger ellipse drawing API when available; fix comments &
	whitespace.

	* macosx/tkMacOSXInit.c: set default linewidth limit for CG
	antialiasing to 0 as thin horizontal/vertical lines look good now.
	* macosx/README: document CG antialiasing limit changes.

	* generic/tkCanvLine.c (ConfigureLine):     on TkAqua, pass outline
	* generic/tkCanvPoly.c (ConfigurePolygon):  linewidth in gc even for
	* generic/tkRectOval.c (ConfigureRectOval): fills (as it controls AA).

	* macosx/GNUmakefile: don't redo prebinding of non-prebound binaires.

	* library/demos/pendulum.tcl: fix incorrect setting of toplevel title.

2006-10-10  Don Porter  <dgp@users.sourceforge.net>

	* changes:	Updates for 8.5a5 release

2006-10-08  Pat Thoyts  <patthoyts@users.sourceforge.net>

	* generic/tkWindow.c:  Implemented TIP #264 - Tk_Interp function.
	* doc/WindowId.3:      Documented Tk_Interp.
	* generic/tk.decls:    Added to the stubs interface and
	* generic/tkDecls.h:   regenerated.
	* generic/tkStubsInit.c:

2006-10-05  Jeff Hobbs  <jeffh@ActiveState.com>

	* unix/tkUnixFont.c (Ucs2beToUtfProc, UtfToUcs2beProc):
	(TkpFontPkgInit, encodingAliases): Correct alignment issues in
	encoding conversion. Call ucs-2be "unicode" on big-endian systems.
	[Bug 1122671]

2006-09-27  Andreas Kupries  <andreask@activestate.com>

	* unix/Makefile.in (install-binaries): Added a second guard to the
	* win/Makefile.in: package index file to prevent older versions of Tcl
	* win/makefile.vc: from seeing version numbers which may contain a/b
	information, and then balking on them. This could otherwise happen
	when Tcl/Tk 8.4 and 8.5 are installed in the same directory, seeing
	each other. [Bug 1566418]

2006-09-22  Andreas Kupries  <andreask@activestate.com>

	* generic/tkConsole.c: TIP #268 update regarding registered package
	* generic/tkMain.c:    version, now using full patchlevel instead of
	* generic/tkWindow.c:  major.minor
	* library/tk.tcl:
	* unix/configure:
	* unix/Makefile.in:
	* unix/tcl.m4:
	* win/configure:
	* win/Makefile.in:
	* win/makefile.vc:
	* win/rules.vc:
	* win/tcl.m4:

2006-09-20  Jeff Hobbs  <jeffh@ActiveState.com>

	* win/tkWinMenu.c (TkpPostMenu): disable menu animation in menus with
	images to avoid clipping bug. [Bug 1329198]

2006-09-21  Donal K. Fellows  <dkf@users.sf.net>

	* generic/tkImgBmap.c (ImgBmapPostscript): Change 0 to NULL, since
	they are not interchangable on all platforms in all circumstances.
	[Tcl Bug 1562528]

2006-09-11  Daniel Steffen  <das@users.sourceforge.net>

	* macosx/tkMacOSXWm.c (TkMacOSXMakeRealWindowExist): revert part of
	2006-05-16 change that had set overrideredirect windows to not become
	activated by the window manager, as this prevented interaction with
	native widgets in such windows [Bug 1472624]; apply changes to carbon
	window attributes even if native window has already been created.

	* macosx/tkMacOSXKeyEvent.c (TkMacOSXProcessKeyboardEvent): fix app
	* macosx/tkMacOSXMenu.c (DrawMenuBarWhenIdle): menu item key shortcuts
	* macosx/tkMacOSXInt.h: when custom ".apple" menu is installed.

	* library/demos/widget: on TkAqua, don't install file menu with single
	quit menu item, as the application menu already has a quit item.

	* macosx/tkMacOSXColor.c: fix building on Mac OS X 10.2.

2006-09-10  Daniel Steffen  <das@users.sourceforge.net>

	* macosx/tkMacOSXColor.c (TkSetMacColor,TkpGetColor): use AppearanceMgr
	* macosx/tkMacOSXDefault.h: to retrieve platform std colors for text
	* macosx/tkMacOSXPort.h:    selections, add "systemHighlightSecondary"
	color name for standard color of inactive selections, use this color as
	default for text widget -inactiveselectbackground to implement platform
	standard look for inactive text selections.

	* library/text.tcl (aqua): remove focus bindings to set selection color

	* generic/tkTextBTree.c (TkTextIsElided): on TkAqua, don't show
	* generic/tkTextDisp.c (GetStyle):        inactive text selection when
						  text widget is disabled.

	* generic/tkEntry.c (DisplayEntry): change default TkAqua selection
	* macosx/tkMacOSXDefault.h:         relief to "flat" (platform std).

	* generic/tkText.c (CreateWidget): fix bug leading to default text
	selection relief string DEF_TEXT_SELECT_RELIEF being ignored.

	* macosx/tkMacOSXMouseEvent.c (TkMacOSXProcessMouseEvent): allow mouse
	event delivery to background windows with kWindowNoActivatesAttribute
	(e.g. overrideredirect windows), as these never come to the foreground
	they would never receive any mouse events otherwise. [Bug 1472624]

	* macosx/tkMacOSXWindowEvent.c (TkMacOSXGenerateFocusEvent): do not
	send focus events to any windows with kWindowNoActivatesAttribute.

	* macosx/tkMacOSXXStubs.c (XQueryColor, XQueryColors): implement basic
	XColor computation from pixel values, enough to make tkImg's window.c
	happy, fixes img::window failures reported on tcl-mac.

	* macosx/tkMacOSXMenu.c (DrawMenuEntryLabel): fix leak. [Bug 1554672]

	* macosx/GNUmakefile: workaround bug in 'cp -pRH' on Darwin 6 and
	earlier, fixes 'make embedded' failure reported on tcl-mac; fix error
	from 'make deploy' with same build tree as previous 'make embedded'.

	* macosx/Wish.xcodeproj/project.pbxproj: add new tclUnixCompat.c file.

	* macosx/tkMacOSXEntry.c (TkpDrawEntryBorderAndFocus): fix typo.

	* unix/tcl.m4: sync with tcl/unix/tcl.m4.
	* unix/configure: autoconf-2.59

2006-09-06  Jeff Hobbs  <jeffh@ActiveState.com>

	* generic/tkEntry.c:   move hard-coded ALWAYS_SHOW_SELECTION control
	* generic/tkInt.h:     of entry/text selection display based on focus
	* generic/tkText.c:    to the Tcl level, controlled by
	* generic/tkWindow.c:  ::tk::AlwaysShowSelection (boolean, private).
	* library/tk.tcl:      [Bug 1553691]
	* macosx/tkMacOSXDefault.h:
	* unix/tkUnixDefault.h:
	* unix/tkUnixPort.h:
	* win/tkWinDefault.h:

2006-08-30  Jeff Hobbs  <jeffh@ActiveState.com>

	* win/tkWinKey.c: Add WM_UNICHAR window message support (used by
	* win/tkWinX.c:   virtual keyboard apps). [Bug 1518677] (petasis)

2006-08-24  Daniel Steffen  <das@users.sourceforge.net>

	* macosx/tkMacOSXScrlbr.c (UpdateControlValues): set native scrollbar
	control bounds only once all size adjustments have been computed.
	Fixes issue with grow icon obscuring scrollbar reported on tcl-mac.

2006-08-21  Daniel Steffen  <das@users.sourceforge.net>

	* macosx/tkMacOSXCarbonEvents.c (CarbonTimerProc): avoid starving main
	event loop: limit the number of tcl events processed per invocation.
	Fixes bug reported on tcl-mac by Kevan Hashemi.

2006-08-18  Donal K. Fellows  <donal.k.fellows@manchester.ac.uk>

	* tests/text.test (text-25.15): Added test suggested by Sam
	<baudinm@yahoo.com> on comp.lang.tcl

	* generic/tk.h, generic/tkInt.h: Stylistic improvements. No API change.

2006-08-18  Daniel Steffen  <das@users.sourceforge.net>

	* unix/tcl.m4 (Darwin): add support for --enable-64bit on x86_64, for
	universal builds including x86_64, for 64-bit CoreFoundation on Leopard
	and for use of -mmacosx-version-min instead of MACOSX_DEPLOYMENT_TARGET
	* unix/configure.in (Darwin): remove 64-bit arch flags from CFLAGS for
	combined 32-bit and 64-bit universal builds, as neither TkAqua nor
	TkX11 can be built for 64-bit at present.
	* unix/configure: autoconf-2.59
	* unix/tkConfig.h.in: autoheader-2.59

	* macosx/Wish.xcodeproj/project.pbxproj: switch native release targets
	to use DWARF with dSYM, Xcode 3.0 changes.
	* macosx/README: updates for x86_64 support in Tcl.

	* macosx/tkMacOSXInit.c (TkpInit): when available, use public
	TransformProcessType() API instead of CPSEnableForegroundOperation()
	SPI to notify the window server that we are a GUI application.

	* macosx/tkMacOSXWm.c (WmAttrGetTitlePath): use HIWindow API on >=Tiger

	* macosx/tkMacOSXMouseEvent.c (GenerateToolbarButtonEvent):
	* macosx/tkMacOSXMenus.c (GenerateEditEvent):
	* macosx/tkMacOSXMenu.c (MenuSelectEvent): bzero() the XVirtualEvent
	structure before use to ensure all fields are initialized. [Bug
	1542205]

2006-08-16  Jeff Hobbs  <jeffh@ActiveState.com>

	* macosx/tkMacOSXWm.c (WmAttributesCmd): correct OS X result for [wm
	attributes $top].

2006-07-25  Daniel Steffen  <das@users.sourceforge.net>

	* macosx/tkMacOSXKeyEvent.c (TkMacOSXProcessKeyboardEvent): handle key
	shortcut for kHICommandQuit in the same way as other application menu
	item key shortcuts. [Bug 1516950]

2006-07-24  Daniel Steffen  <das@users.sourceforge.net>

	* macosx/tkMacOSXWm.c (TkWmMapWindow): fix incorrect values of wmInfo
	parentWidth/Height for toplevels by recalculating them once the window
	is mapped (i.e once the window&structure sizes are known). [Bug
	1358663]
	(ParseGeometry): sync with ParseGeometry in tkUnixWm.c/tkWinWm.c.

2006-07-21  Daniel Steffen  <das@users.sourceforge.net>

	* generic/tkBind.c (TkBindInit): for REDO_KEYSYM_LOOKUP, change
	keysym-to-string mapping hash to use first name in ks_names.h instead
	of last (if there are multiple possibilities), e.g. "F11" instead of
	"L1".

	* macosx/tkMacOSXKeyboard.c (TkpGetKeySym): correct keysyms for pure
	modifier key presses [Bugs 700311, 1525905]; correct keysym for Enter
	key; add keysyms for new NumLock and Fn modifiers (added 2005-08-09).

2006-07-20  Daniel Steffen  <das@users.sourceforge.net>

	* macosx/tkMacOSXWm.c (WmAttributesCmd, WmIconbitmapCmd): add support
	* unix/tkUnixSend.c (Tk_GetUserInactiveTime):             for weakly
	importing symbols not available on OSX 10.2 or 10.3, enables binaires
	built on later OSX versions to run on earlier ones.
	* macosx/Wish.xcodeproj/project.pbxproj: enable weak-linking; turn on
	                                         extra warnings.
	* macosx/README: document how to enable weak-linking; cleanup.
	* unix/configure.in: add check on Darwin-X11 for ld support of -weak-l
	* unix/tcl.m4:       flag and weak-link libXss if possible as it is not
	available before OSX 10.4; enforce requirement of OSX 10.2 for TkAqua;
	move Darwin specific checks & defines that are only relevant to the tcl
	build out of tcl.m4; restrict framework option to Darwin; clean up
	quoting and help messages.
	* unix/configure: autoconf-2.59
	* unix/tkConfig.h.in: autoheader-2.59

	* macosx/GNUmakefile: enable xft for TkX11 build.
	* macosx/tkMacOSXFont.c (TkMacOSXQuarzStartDraw, TkMacOSXQuarzEndDraw):
	verify validity of context returned from QDBeginCGContext() before use.
	* macosx/tkMacOSXKeyEvent.c: ifdef out diagnostic messages to stderr.

	* macosx/tkMacOSXEvent.h:      standardize MAC_OS_X_VERSION_MAX_ALLOWED
	* macosx/tkMacOSXMenu.c:       checks per QA1316, ensure define can be
	* macosx/tkMacOSXMenubutton.c: overridden on command line (from default
	* macosx/tkMacOSXMenus.c:      of current OS version).
	* macosx/tkMacOSXMouseEvent.c:
	* macosx/tkMacOSXWm.c:

	* generic/tkImgGIF.c (ReadImage):
	* macosx/tkMacOSXCursor.c (TkMacOSXCursor):
	* macosx/tkMacOSXDebug.c (TkMacOSXGetNamedDebugSymbol):
	* macosx/tkMacOSXFont.c (TkpMeasureCharsInContext):
	* macosx/tkMacOSXInit.c (Map):
	* xlib/xgc.c (XCreateGC): fix signed-with-unsigned comparison and other
	warnings from gcc4 -Wextra.

2006-07-14  Andreas Kupries  <andreask@activestate.com>

	* generic/tkWindow.c (Initialize): Modify change of 2006-05-25 (jeffh).
	Release mutex a bit earlier, to prevent lock when OS X creates its
	console windows (recursively enters Tk_Init). Patch by JeffH.

2006-07-06  Jeff Hobbs  <jeffh@ActiveState.com>

	* library/tkfbox.tcl: catch scrollbar use of highlightthickness

2006-06-21  Jeff Hobbs  <jeffh@ActiveState.com>

	* library/bgerror.tcl (::tk::dialog::error::bgerror): remove a couple
	of unnecessary hardcoded options

2006-06-14  Don Porter  <dgp@users.sourceforge.net>

	* generic/tkScale.c: Revised variable writing logic to account for
	[scale]'s design that it deals with its value as a formatted string,
	and not as a double. [Bug 891141]

2006-06-14  Daniel Steffen  <das@users.sourceforge.net>

	* macosx/tkMacOSXSubwindows.c (TkMacOSXInvalidateWindow): ensure
	invalid clip regions are recreated via TkMacOSXUpdateClipRgn() before
	they are used; correct call order of TkMacOSXInvalidateWindow() and
	TkMacOSXInvalClipRgns() throughout. [Bug 1501922]

	* macosx/tkMacOSXDraw.c (TkPutImage): implement drawing of very wide
	images in slices of less than 4096 pixels to workaround CopyBits
	limitation. [Bug 950121]

2006-06-09  Don Porter  <dgp@users.sourceforge.net>

	* generic/tkMain.c:	Added Tcl_Preserve() call on the master interp
	as crash protection against any Tcl_DeleteInterp() call that might
	happen.

2006-06-01  Don Porter  <dgp@users.sourceforge.net>

	* generic/tkConsole.c:	Added Tcl_RegisterChannel() calls to bump the
	refcount of channels passed to Tcl_SetStdChannel(). This prevents early
	free-ing of the channels that leads to crashes. [Bug 912571]

2006-05-29  Jeff Hobbs  <jeffh@ActiveState.com>

	* win/tkWinEmbed.c (TkpGetOtherWindow):   Do not panic if no window is
	* unix/tkUnixEmbed.c (TkpGetOtherWindow): found; caller handles. [Bug
	* unix/tkUnixWm.c (Tk_CoordsToWindow, UpdateGeometryInfo): 1212056]

	* tests/entry.test (entry-22.1):
	* tests/listbox.test (listbox-6.15):
	* generic/tkListbox.c (ListboxInsertSubCmd, ListboxDeleteSubCmd):
	Ignore Tcl_SetVar2Ex failure of listVarName, similar to entry widget
	handling. [Bug 1424513]

2006-05-26  Jeff Hobbs  <jeffh@ActiveState.com>

	* macosx/tkMacOSXButton.c (TkMacOSXDrawControl): correct redraw for
	direct transition from disabled to active state. [Bug 706446]

2006-05-25  Jeff Hobbs  <jeffh@ActiveState.com>

	* win/tkWinMenu.c (TkWinMenuKeyObjCmd): get eventPtr after we know the
	window is still alive. [AS bug 45987] [Bug 1236306]

	* generic/tkMenu.c (DeleteMenuCloneEntries): Modify entry index
	changes to work around VC6 optimization bug. [Bug 1224330]

	* generic/tkMessage.c (MessageWidgetObjCmd): Correct msgPtr
	preserve/release pairing. [Bug 1485750] (afredd)

	* generic/tkWindow.c (Initialize): Correct mutex (un)lock pairing.
	[Bug 1479587] (loewis)

	* generic/tkBind.c (Tk_BindEvent, TkCopyAndGlobalEval): use Tcl_EvalEx
	instead of Tcl_GlobalEval.

2006-05-16  Daniel Steffen  <das@users.sourceforge.net>

	* macosx/tkMacOSXWindowEvent.c (TkMacOSXGenerateFocusEvent): don't send
	focus events to windows of class help or to overrideredirect windows.
	[Bug 1472624]

	* macosx/tkMacOSXWm.c: set overrideredirect windows to not become
	activated by the window manager and to not receive OS activate events
	(should make them behave more like on other platforms); use modern
	window class API for overrideredirect and transient windows; set the
	default class of overrideredirect windows to 'simple' rather than
	'plain' (i.e. no window frame); add missing Panther and Tiger window
	attributes to [::tk::unsupported::MacWindowStyle].

2006-05-12  Jeff Hobbs  <jeffh@ActiveState.com>

	* generic/tkImgPhoto.c (Tk_PhotoPutBlock, Tk_PhotoPutZoomedBlock): Fix
	opt added 2006-03 that caused slowdown for some common cases. [Bug
	1409140]

2006-05-13  Daniel Steffen  <das@users.sourceforge.net>

	* generic/tkCanvWind.c (DisplayWinItem, WinItemRequestProc): ensure
	canvas window items are unmapped when canvas is unmapped. [Bug 940117]

	* macosx/tkMacOSXSubwindows.c (TkMacOSXUpdateClipRgn): empty clip
	region of unmapped windows to prevent any drawing into them or into
	their children from becoming visible. [Bug 940117]

	* macosx/tkMacOSXInt.h:         revert Jim's attempt of 2005-03-14 to
	* macosx/tkMacOSXSubwindows.c:  fix Bug 940117 as it disables Map/Unmap
	event propagation to children. [Bug 1480105]

	* macosx/tkMacOSXDraw.c (TkPutImage): handle tkPictureIsOpen flag,
	fixes incorrect positioning of images with complex alpha on native
	buttons; actual alpha blending is still broken in this situation. [Bug
	1155596]

	* macosx/tkMacOSXEvent.c (TkMacOSXProcessCommandEvent):
	* macosx/tkMacOSXMenus.c (TkMacOSXInitMenus): workaround carbon bug
	with key shortcut for 'Preferences' app menu item. [Bug 1481503]

	* macosx/tkMacOSXKeyEvent.c (TkMacOSXProcessKeyboardEvent): only check
	for HICommand menu item shortcuts in the application menu.

	* macosx/tkMacOSXInt.h:       initialize keyboard layout setup in
	* macosx/tkMacOSXInit.c:      TkpInit() rather than during handling of
	* macosx/tkMacOSXKeyEvent.c:  first key down event.

	* macosx/tkMacOSXDraw.c:        add optional debug code to flash clip
	* macosx/tkMacOSXSubwindows.c:  regions during update or draw.

2006-05-04  Don Porter  <dgp@users.sourceforge.net>

	* README:		Bump version number to 8.5a5
	* generic/tk.h:
	* unix/configure.in:
	* unix/tk.spec:
	* win/configure.in:

	* unix/configure:	autoconf-2.59
	* win/configure:

2006-04-28  Daniel Steffen  <das@users.sourceforge.net>

	* macosx/tkMacOSXWm.c (TkWmMapWindow, InitialWindowBounds): fix use of
	potentially stale window position in initial configure event on first
	map of a window. [Bug 1476443]
	(TkMacOSXWindowOffset): use modern GetWindowStructureWidths API.

	* macosx/tkMacOSXInt.h:
	* macosx/tkMacOSXMouseEvent.c (TkGenerateButtonEventForXPointer): new
	internal function to generate button events for current pointer
	directly, without requiring prior call to XQueryPointer().

	* macosx/tkMacOSXMouseEvent.c (XQueryPointer): implement return of
	window-local pointer position.

	* macosx/tkMacOSXInt.h:      use improvements above to avoid calls to
	* macosx/tkMacOSXKeyEvent.c: GlobalToLocal() when the current port
	* macosx/tkMacOSXMenu.c:     might not be set correctly. May fix [Bug
	* macosx/tkMacOSXMenus.c:    1243318]
	* macosx/tkMacOSXScale.c:
	* macosx/tkMacOSXScrlbr.c:

	* tkAboutDlg.r: update copyright.

	* macosx/tkMacOSXDebug.h: sync #includes with core-8-4-branch.
	* macosx/tkMacOSXEvent.h:
	* macosx/tkMacOSXFont.h:

2006-04-26  Don Porter  <dgp@users.sourceforge.net>

	*** 8.5a4 TAGGED FOR RELEASE ***

	* changes:	Updates for next RC

2006-04-25  Donal K. Fellows  <donal.k.fellows@manchester.ac.uk>

	* unix/tkUnixFont.c (TkpGetFontFamilies): Fix crash caused when the
	XServer returns invalid font names. [Bug 1475865]

2006-04-23  Vince Darley  <vincentdarley@users.sourceforge.net>

	* tests/scrollbar.test: fix to tkAqua test failures

2006-04-18  Vince Darley  <vincentdarley@users.sourceforge.net>

	* macosx/tkMacOSXEmbed.c: fix to [Bug 1088814] test failures in
	embed.test

	* macosx/tkMacOSXWm.c:
	* tests/constraints.tcl:
	* tests/wm.test: fix to 'wm attributes' test for TkAqua

2006-04-11  Peter Spjuth  <peter.spjuth@space.se>

	* generic/tkWindow.c (Tk_NameToWindow): Allow NULL interp to
	Tk_NameToWindow. This fixes TkGetWindowFromObj which promises to handle
	NULL but didn't.

	* generic/tkGrid.c: Fixed handling of out of bounds row or column.
	* tests/grid.test:  [Bug 1432666]

2006-04-11  Don Porter  <dgp@users.sourceforge.net>

	* unix/Makefile.in:	Updated `make dist` target to be sure the
	message catalogs for the widget demo get packaged into the source code
	distribution. [Bug 1466509]

2006-04-11  Daniel Steffen  <das@users.sourceforge.net>

	* changes: added latest aqua bug fixes.

	* macosx/tkMacOSXDialog.c (Tk_MessageBoxObjCmd): added standard Escape
	key binding for msgbox cancel buttons [Patch 1193614], whitespace.

	* macosx/tkMacOSXCarbonEvents.c: handle kEventCommandUpdateStatus
	* macosx/tkMacOSXEvent.c:        carbon event to dynamically enable
	the 'Preferences' app menu item when proc [::tk::mac::ShowPreferences]
	is defined. [Bug 700316]

	* macosx/tkMacOSXHLEvents.c:    call ::tk::mac::* procs for all
	* macosx/tkMacOSXWindowEvent.c: registered appleevents [FR 1105284],
	implement print applevent handling, style/whitespace cleanup.

	* macosx/tkMacOSXDraw.c (TkMacOSXInitCGDrawing): prevent multiple init.

	* macosx/tkMacOSXFont.c: remove #ifdef'd text measuring codepaths now
	* macosx/tkMacOSXInit.c: known to be incorrect, cleanup obsolete text
	* macosx/README:         antialiasing control code, document ATSUI text
				 antialiasing changes.

	* macosx/tkMacOSXInt.h:         Implemented 'zoomed' window state
	* macosx/tkMacOSXWindowEvent.c: handling for TkAqua, via titlebar
	* macosx/tkMacOSXWm.c:          widget clicks as well as [wm state].
	* doc/wm.n:                     [Bug 1073456]

2006-04-10  Donal K. Fellows  <donal.k.fellows@manchester.ac.uk>

	* library/tkfbox.tcl (::tk::IconList_Goto): Fix prefix searching so
	that the start location is reasonable, and the prefix matching is using
	the correct Tcl command for this. [Bug 1467938]

2006-04-10  Benjamin Riefenstahl  <b.riefenstahl@turtle-trading.net>

	* macosx/tkMacOSXFont.c (MeasureStringWidth): Use implementation based
	on ATSUGetGlyphBounds (TK_MAC_USE_GETGLYPHBOUNDS), so we can use
	kATSUseFractionalOrigins. This in turn corrects [Bug 1461650].
	(InitFont): Use "." and "W" instead of "i" and "w" to determine the
	"-fixed" attribute. This prevents "Apple Chancery" from being
	classified as fixed.
	(InitFontFamilies): Only get the font families once.

2006-04-09  Daniel Steffen  <das@users.sourceforge.net>

	* macosx/tkMacOSXWm.c (WmResizableCmd): propagate window attribute
	changes to Carbon window manager. [FR 1467004]
	(TkSetWMName, TkMacOSXMakeRealWindowExist): allow empty name for
	toplevels, remove bogus initial window name. [Bug 1450800]

2006-04-07  Daniel Steffen  <das@users.sourceforge.net>

	* macosx/tkMacOSXMouseEvent.c (TkMacOSXProcessMouseEvent): fix return
	values, implement window dragging & growing in background (with Command
	key down) and by fronting clicks [Bug 934524], use correct button &
	modifier state API when application is in background (also in
	TkMacOSXButtonKeyState).

	* macosx/tkMacOSXWm.c (TkMacOSXGrowToplevel): ensure QD port is set
	correctly before using API relying on it.

2006-04-06  Vince Darley  <vincentdarley@users.sourceforge.net>

	* macosx/tkMacOSXMouseEvent.c: Now that [wm attributes -titlepath]
	works correctly, add OS support for dragging proxy icons and using the
	titlepath menu.

2006-04-06  Daniel Steffen  <das@users.sourceforge.net>

	* macosx/tkMacOSXWm.c (WmAttributesCmd, WmIconbitmapCmd): fix errors in
	setting/removing window proxy icons via [wm attributes -titlepath] and
	[wm iconbitmap], use HIWindow API on Tiger or later. [Bug 1455241]

	* unix/tcl.m4: remove TCL_IO_TRACK_OS_FOR_DRIVER_WITH_BAD_BLOCKING
	define on Darwin. [Tcl Bug 1457515]
	* unix/configure: autoconf-2.59
	* unix/tkConfig.h.in: autoheader-2.59

2006-04-05  Jeff Hobbs  <jeffh@ActiveState.com>

	* generic/tkWindow.c (Initialize): remove impotent use of
	DeleteWindowsExitProc as a global exit handler.

	* generic/tkMenu.c (TkSetWindowMenuBar): remove extra TkMenuInit call
	that caused finalization panic. [Bug 1456851]
	* win/tkWinMenu.c (FreeID, TkpNewMenu, MenuExitHandler)
	(MenuThreadExitHandler, TkpMenuInit, TkpMenuThreadInit): rework Windows
	menu init/finalization to better respect per-process and per-thread
	boundaries. [Bug 1456851]
	(TkWinMenuKeyObjCmd): Do not error when unknown window is passed in.
	[Bug 1236306]

	* win/tkWinX.c (TkWinXInit): init default keyboard charset correctly.
	[Bug 1374119] (pajas)

	* win/tkWinWm.c (WmProc): pass WM_QUERYENDSESSION message to Tk as
	WM_SAVE_YOURSELF wm protocol callback.

	* tests/textWind.test (textWind-10.6.1): prevent infinite update loop
	in case of test failure.

	* tests/wm.test (wm-attributes-1.2.4): correct expected result.

	* tests/grid.test: fix segfault on empty or "all" index list
	* generic/tkGrid.c (GridRowColumnConfigureCommand): [Bug 1422430]

2006-04-05  Vince Darley  <vincentdarley@users.sourceforge.net>

	* generic/tkText.c: fix to crash caused on some platforms by new tests
	introduced to check for [Bug 1414171], which destroy the text widget in
	the dump callback script.

2006-03-29  Jeff Hobbs  <jeffh@ActiveState.com>

	* generic/tkOption.c (TkOptionDeadWindow): handle OptionThreadExitProc
	being called before DeleteWindowsExitProc.

	* win/Makefile.in: convert _NATIVE paths to use / to avoid ".\"
	path-as-escape issue.

2006-03-29  Don Porter  <dgp@users.sourceforge.net>

	* changes:	Updates for next RC

	* unix/tkUnixDefault.h: Changed "Black" to "#000000" and "White" to
	"#ffffff" to work around the (broken?) X servers that do not accept
	those color names. [Bug 917433]

2006-03-28  Jeff Hobbs  <jeffh@ActiveState.com>

	* unix/tcl.m4, win/tcl.m4: []-quote AC_DEFUN functions.

2006-03-26  Vince Darley  <vincentdarley@users.sourceforge.net>

	* generic/tkText.c:
	* tests/text.test: Fix for elaborations of [Bug 1414171] for '$text
	dump -command <script>' where script deletes large portions of the
	text widget, or even destroys the widget.

2006-03-28  Daniel Steffen  <das@users.sourceforge.net>

	* macosx/Wish.xcode/default.pbxuser:     add '-singleproc 1' cli arg to
	* macosx/Wish.xcodeproj/default.pbxuser: tktest to ease test debugging.

	* macosx/Wish.xcode/project.pbxproj:     removed $prefix/share from
	* macosx/Wish.xcodeproj/project.pbxproj: TCL_PACKAGE_PATH as per change
	to tcl/unix/configure.in of 2006-03-13.

	* macosx/tkMacOSXDraw.c:   sync whitespace & minor changes with
	* macosx/tkMacOSXEvent.h:  core-8-4-branch.
	* macosx/tkMacOSXFont.h:
	* macosx/tkMacOSXMenu.c:
	* macosx/tkMacOSXNotify.c:

2006-03-27  Don Porter  <dgp@users.sourceforge.net>

	* changes:	Updates for next RC

2006-03-27  Benjamin Riefenstahl  <b.riefenstahl@turtle-trading.net>

	* generic/tkTextDisp.c (MeasureChars): Fix calculations of start and
	end of string. [Bugs 1325998, 1456157]

2006-03-27  Donal K. Fellows  <dkf@users.sf.net>

	* generic/tkImgGIF.c (FileReadGIF): Stop crashes when the first GIF
	frame does not define the overall size of the image. [Bug 1458234]

2006-03-26  Vince Darley  <vincentdarley@users.sourceforge.net>

	* generic/tkText.c:
	* generic/tkText.h:
	* generic/tkTextBTree.c:
	* tests/text.test: Fix for [Bug 1414171] for '$text dump -command
	<script>' where 'script' actually modifies the widget during the
	process.

2006-03-25  Daniel Steffen  <das@users.sourceforge.net>

	* macosx/tkMacOSXDraw.c (TkMacOSXSetUpCGContext):
	* macosx/tkMacOSXFont.c (TkMacOSXQuarzStartDraw, TkMacOSXQuarzEndDraw):
	performance improvements, sync similar code, formatting & whitespace.

2006-03-24  Daniel Steffen  <das@users.sourceforge.net>

	* generic/tkTextDisp.c:   Moved #ifdef MAC_OSX_TK code added by
	* macosx/tkMacOSXColor.c: [Patch 638966] into platform specific files.
	* macosx/tkMacOSXInt.h:

	* macosx/tkMacOSX.h:             Cleaned up & rationalized order of
	* macosx/tkMacOSXBitmap.c:       #includes of tk and carbon headers.
	* macosx/tkMacOSXButton.c:
	* macosx/tkMacOSXCarbonEvents.c:
	* macosx/tkMacOSXClipboard.c:
	* macosx/tkMacOSXColor.c:
	* macosx/tkMacOSXConfig.c:
	* macosx/tkMacOSXCursor.c:
	* macosx/tkMacOSXDialog.c:
	* macosx/tkMacOSXDraw.c:
	* macosx/tkMacOSXEmbed.c:
	* macosx/tkMacOSXEntry.c:
	* macosx/tkMacOSXEvent.c:
	* macosx/tkMacOSXEvent.h:
	* macosx/tkMacOSXFont.h:
	* macosx/tkMacOSXHLEvents.c:
	* macosx/tkMacOSXInit.c:
	* macosx/tkMacOSXInt.h:
	* macosx/tkMacOSXKeyEvent.c:
	* macosx/tkMacOSXKeyboard.c:
	* macosx/tkMacOSXMenu.c:
	* macosx/tkMacOSXMenubutton.c:
	* macosx/tkMacOSXMenus.c:
	* macosx/tkMacOSXMouseEvent.c:
	* macosx/tkMacOSXRegion.c:
	* macosx/tkMacOSXScale.c:
	* macosx/tkMacOSXScrlbr.c:
	* macosx/tkMacOSXSend.c:
	* macosx/tkMacOSXSubwindows.c:
	* macosx/tkMacOSXWindowEvent.c:
	* macosx/tkMacOSXWm.c:
	* macosx/tkMacOSXWm.h:
	* macosx/tkMacOSXXStubs.c:

2006-03-23  Reinhard Max  <max@tclers.tk>

	* unix/tkUnixRFont.c (TkpMeasureCharsInContext): Copied over from
	tkUnixFont.c to fix compiling with --enable-xft .

	* unix/tk.spec: Cleaned up and completed. An RPM can now be built from
	the tk source distribution with "rpmbuild -tb <tarball>".

2006-03-23  Don Porter  <dgp@users.sourceforge.net>

	* tests/textDisp.test: Updated expected error messages to match the
	standardized formats established on 2005-11-17. [Bug 1370296]

2006-03-22  Don Porter  <dgp@users.sourceforge.net>

	* changes:	Updates for next RC

2006-03-21  Daniel Steffen  <das@users.sourceforge.net>

	* generic/tkFont.c:             implementation of ATSUI text rendering
	* generic/tkInt.h:              in TkAqua provided by Benjamin
	* generic/tkTextDisp.c:         Riefenstahl. [Patch 638966]
	* library/demos/unicodeout.tcl:
	* macosx/tkMacOSXFont.h (new file):
	* macosx/tkMacOSXFont.c:
	* tests/font.test:
	* unix/tkUnixFont.c:
	* win/tkWinFont.c:

	* generic/tkFont.c:             moved MODULE_SCOPE declarations of font
	* generic/tkFont.h:             helper procs into header files.
	* macosx/tkMacOSXButton.c:
	* macosx/tkMacOSXFont.h:
	* macosx/tkMacOSXMenubutton.c:

	* macosx/Wish.xcode/project.pbxproj:     add new tkMacOSXFont.h file,
	* macosx/Wish.xcodeproj/project.pbxproj: turn off dead code stripping
	as it interferes with -sectcreate (rdar://4486223).

	* macosx/Wish.xcode/default.pbxuser:     add TCLLIBPATH=/Library/Tcl
	* macosx/Wish.xcodeproj/default.pbxuser: env var setting to tktest.

	* unix/configure.in: fix detection of symbols build when enabling
	TkAqua debug code; filter nm output of libtclstub better to avoid
	error on intel macs. [Bug 1415789]
	* unix/configure: autoconf-2.59

2006-03-20  Don Porter  <dgp@users.sourceforge.net>

	* generic/tkConsole.c:	Added exit handler to clean up the interp where
	the console window lives. Also added code to handle multiple calls to
	Tk_CreateConsoleWindow so that the console channels connect to the last
	console window opened, in compatibility with the previous
	implementation.

2006-03-18  Vince Darley  <vincentdarley@users.sourceforge.net>

	* generic/tkText.c: Fix for undo/modified status of text widgets when
	empty strings are inserted and undone.

2006-03-17  Pat Thoyts  <patthoyts@users.sourceforge.net>

	* library/clrpick.tcl:   Avoid using abbreviated sub-commands in core
	* library/palette.tcl:   scripts as this can cause problems with
	* library/scale.tcl:     mega-widget libraries like snit.
	* library/scrlbar.tcl:	 [Bug 1451587]
	* library/tkfbox.tcl:
	* library/xmfbox.tcl:

2006-03-16  Don Porter  <dgp@users.sourceforge.net>

	* generic/tkConsole.c:	Substantial rewrite of [console] support.
	* generic/tkInt.h:	Included Obj-ification of the [console] and
	[consoleinterp] commands, and reworking of all the supporting data
	structures for cleaner sharing and lifetime management especially in
	multi-threaded configurations.

2006-03-16  Donal K. Fellows  <dkf@users.sf.net>

	* library/msgs/pt.msg: Messages for Portuguese (strictly just for
	Brazilian Portuguese, but they'll do until we get other Portuguese
	speakers localize) from Ricardo Jorge <ricardoj@users.sf.net> and Silas
	Justiano <silasj@users.sf.net>. Many thanks! [Bug 1405069]

	* generic/tkImgPhoto.c (ImgPhotoCmd, Tk_PhotoPutBlock)
	(Tk_PhotoPutZoomedBlock): Added hack to detect copying of a photo with
	a simple alpha channel and skip calling ToggleComplexAlphaIfNeeded.
	This should speed up many photo-to-photo copies, keeping the cost of
	the alpha channel down.

2006-03-15  Donal K. Fellows  <dkf@users.sf.net>

	* generic/tkImgPhoto.c (Tk_PhotoPutBlock, Tk_PhotoPutZoomedBlock): Try
	to squelch performance issue with code that writes to large images by
	single pixels. Masses of thanks to George Staplin for helping to trace
	this down to the COMPLEX_ALPHA flag handling code. [Bug 1409140]

2006-03-13  Don Porter  <dgp@users.sourceforge.net>

	* tests/scrollbar.test: Corrected several broken calls to [testmetrics]
	that were crashing the test suite.

	* tests/constraints.tcl:        Added notAqua constraint to canvPs-3.1
	* tests/canvPs.test:            to stop test suite crash on Mac OSX.
					[Bug 1088807]

	* generic/tkCmds.c:		Purged remaining references to errno,
	* macosx/tkMacOSXPort.h:	and errno.h. Standardized the logic
	* macosx/tkMacOSXWm.c:		for using header files from the compat
	* macosx/tkMacOSXWm.h:		directory. Thanks Joe English for the
	* unix/tkUnixPort.h:		patch. [Patch 1445404]

2006-03-08  Don Porter	<dgp@users.sourceforge.net>

	* unix/Makefile.in: Update `make dist` to copy the image files needed
	by the test suite into the source distro. This was overlooked in the
	2005-10-12 commit.

	* changes:	Update in prep. for 8.5a4 release.

2006-03-07  Joe English  <jenglish@users.sourceforge.net>

	* unix/tcl.m4: Set SHLIB_LD_FLAGS='${LIBS}' on NetBSD, as per the other
	*BSD variants. [Bug 1334613]
	* unix/configure: Regenerated.

2006-03-07  Donal K. Fellows  <dkf@users.sf.net>

	* doc/canvas.n: Added note that stipples are not well-supported on
	non-X11 platforms. [Bug 220787] It's not a great solution, but it does
	indicate the state of affairs that has existed for years anyway; not
	much modern software uses stipples anyway.

2006-03-02  Jeff Hobbs  <jeffh@ActiveState.com>

	* macosx/tkMacOSXDraw.c (TkPutImage): Fix endian issue on OS X x86
	displaying images. Bitmap images still have a black/white reversal
	issue, appears to be a general OS X issue (as seen in frogger demo).

2006-02-27  Donal K. Fellows  <donal.k.fellows@manchester.ac.uk>

	* generic/tkBitmap.c (Tk_GetBitmapFromData): Improve thread-safety.
	[Bug 470322]

	* generic/tkImgBmap.c (ImgBmapConfigureInstance): Force creation of new
	Pixmaps before deletion of old ones to prevent stupid caching problems.
	[Bug 480862]

2006-02-09  Daniel Steffen  <das@users.sourceforge.net>

	* generic/tk.decls:             fix signature of TkMacOSXInvalClipRgns
	* generic/tkPlatDecls.h:        to use Tk_Window instead of internal
	* macosx/tkMacOSXSubwindows.c:  type TkWindow (which led to any include
	* macosx/tkMacOSXWindowEvent.c: of public header tkMacOSX.h requiring
	* macosx/tkMacOSXWm.c:          prior include of tkInt.h).

	* generic/tk.h:          move TkAqua specific REDO_KEYSYM_LOOKUP define
	* macosx/tkMacOSXPort.h: out of tk.h into platform header.

2006-01-31  Donal K. Fellows  <dkf@users.sf.net>

	* library/bgerror.tcl (::tk::dialog::error::bgerror): Finish the
	internationalization of the error dialog. [Bug 1409264]

2006-01-25  Don Porter	<dgp@users.sourceforge.net>

	* library/bgerror.tcl: Updates to use Tcl 8.4 features. [Patch 1237759]
	* library/choosedir.tcl:
	* library/comdlg.tcl:
	* library/console.tcl:
	* library/dialog.tcl:
	* library/focus.tcl:
	* library/msgbox.tcl:
	* library/palette.tcl:
	* library/tk.tcl:
	* library/tkfbox.tcl:
	* library/xmfbox.tcl:

2006-01-23  Daniel Steffen  <das@users.sourceforge.net>

	* unix/configure:    minor fix to Darwin specific code removing
	* unix/configure.in: 64bit flags from CFLAGS for Tk build.

2006-01-20  Joe English  <jenglish@users.sourceforge.net>

	* generic/tkEvent.c, unix/tkUnixEvent.c: XIM fixes [See 905830, patch
	tk84-xim-fixes.patch], and revert 2005-12-05 patch disabling XIM when
	SCIM in use, and make sure all X events get passed to XFilterEvent,
	including those without a corresponding Tk window.

2006-01-13  Anton Kovalenko  <a_kovalenko@users.sourceforge.net>

	* generic/tkUndo.c (TkUndoSetDepth): Don't free TkUndoSubAtoms for
	separator entries that are deleted: there is some unpredictable garbage
	instead of subatoms.

	Free both 'apply' and 'revert' action chains for non-separator entries.

2006-01-12  Donal K. Fellows  <dkf@users.sf.net>

	TIP #260 IMPLEMENTATION

	* generic/tkCanvText.c (TextItem, CreateText, DisplayCanvText):
	* doc/canvas.n:		Code, docs and tests to implement an -underline
	* tests/canvText.test:	option for canvases' text items.

2006-01-11  Peter Spjuth  <peter.spjuth@space.se>

	* generic/tkGrid.c: Removed a lingering error message from TIP#147
	implementation.

2006-01-10  Daniel Steffen  <das@users.sourceforge.net>

	* macosx/tkMacOSXDebug.c: add TkMacOSXGetNamedDebugSymbol() function
	* macosx/tkMacOSXDebug.h: that finds unexported symbols in loaded
	libraries by manually walking their symbol table; only to be used for
	debugging purposes, may break unexpectedly in the future. Needed to get
	access to private_extern internal debugging functions in HIToolbox.

	* macosx/tkMacOSXCarbonEvents.c: fix debug event tracing on Tiger.
	* macosx/tkMacOSXMenu.c: add debug menu printing during reconfigure.
	* macosx/tkMacOSXInit.c: conditionalize 64bit-unsafe dyld code.
	* macosx/GNUmakefile: add 'wish8.x' symlink to SYMROOT.

	* macosx/Wish.xcode/project.pbxproj:     fix copy to tktest resource
	* macosx/Wish.xcodeproj/project.pbxproj: fork when zerolinked.

	* macosx/Wish.xcode/default.pbxuser:     add widget demo as argument to
	* macosx/Wish.xcodeproj/default.pbxuser: executables (on by default).

	* unix/configure:    add caching, use AC_CACHE_CHECK instead of
	* unix/configure.in: AC_CACHE_VAL where possible, consistent message
	* unix/tcl.m4:       quoting, sync relevant tclconfig/tcl.m4 changes
	and gratuitous formatting differences, fix SC_CONFIG_MANPAGES with
	default argument, Darwin improvements to SC_LOAD_*CONFIG.

2005-12-28  Donal K. Fellows  <dkf@users.sf.net>

	* generic/tkUndo.c (TkUndoSetDepth): Apply [Patch 1391939] from Ludwig
	Callewaert to fix [Bug 1380427].

2005-12-14  Daniel Steffen  <das@users.sourceforge.net>

	* macosx/Wish.xcode/project.pbxproj:
	* macosx/Wish.xcodeproj/project.pbxproj: add new tclTomMath* files.

2005-12-13  Daniel Steffen  <das@users.sourceforge.net>

	* library/demos/cscroll.tcl: add MouseWheel bindings for aqua.

	* macosx/tkMacOSXCarbonEvents.c (TkMacOSXInitCarbonEvents):
	* macosx/tkMacOSXMouseEvent.c (TkMacOSXProcessMouseEvent)
	(GenerateMouseWheelEvent): add support for kEventMouseScroll events
	(smooth mouse wheel scrolling from mighty mouse or scrolling trackpad)
	by handling kEventMouseWheelMoved on application target as well as on
	dispatcher, in order to pick up synthesized MouseWheel events from
	HIObject handler (c.f. QA1453); add support for horizontal scrolling
	events by generating MouseWheel XEvent with Shift modifier.

2005-12-12  Jeff Hobbs  <jeffh@ActiveState.com>

	* unix/tcl.m4, unix/configure: Fix sh quoting error reported in
	bash-3.1+ [Bug 1377619] (schafer)

2005-12-09  Mo DeJong  <mdejong@users.sourceforge.net>

	* win/tkWinWm.c (WinSetIcon): Don't check result of SetClassLong() or
	SetClassLongPtr() since it was generating an incorrect error and the
	MSDN docs indicate that the result need not be checked.

2005-12-09  Mo DeJong  <mdejong@users.sourceforge.net>

	* win/configure: Regen.
	* win/tcl.m4 (SC_CONFIG_CFLAGS): Define MACHINE for gcc builds. The
	lack of a definition of this variable in the manifest file was causing
	a runtime error in wish built with gcc.

2005-12-09  Daniel Steffen  <das@users.sourceforge.net>

	* generic/tkInt.decls:  Move all platform test sources from tk lib into
	* generic/tkTest.c:     tktest directly, removes requirement to export
	* macosx/tkMacOSXTest.c:TkplatformtestInit from internal stubs table.
	* unix/Makefile.in:
	* win/Makefile.in:
	* win/makefile.vc:
	* win/tkWinTest.c:

	* generic/tkIntPlatDecls.h:
	* generic/tkStubInit.c: regen.

2005-12-08  Jeff Hobbs  <jeffh@ActiveState.com>

	* win/tcl.m4:       Add build support for Windows-x64 builds.
	* win/configure:    --enable-64bit now accepts =amd64|ia64 for
	* win/Makefile.in:  Windows 64-bit build variants (default: amd64)
	* win/makefile.vc:  [Bug 1369597]
	(TKOBJS): add tkWinTest.obj to regular Tk obj for TkplatformtestInit

	* win/configure.in: Add CE build support (some C code fixes needed)
	* win/wish.exe.manifest.in (new):     manifest must map in MACHINE and
	* win/rc/wish.exe.manifest (removed): VERSION to be correct.
	* unix/Makefile.in: fix dist target for manifest dir change

	* generic/tkTextTag.c (TkTextTagCmd): use correct arraySize for peered
	text widgets in [$text tag names]. [Bugs 1375069, 1374935]

2005-12-08  Daniel Steffen  <das@users.sourceforge.net>

	* macosx/tkMacOSXDraw.c:  Remove inclusion of tclInt.h and use of tcl
	* macosx/tkMacOSXFont.c:  internals wherever possible in tk/macosx, the
	* macosx/tkMacOSXInit.c:  only remaining tcl internals in TkAqua are
	* macosx/tkMacOSXNotify.c:TclServiceIdle() in tkMacOSXScrlbr.c and
	* macosx/tkMacOSXScrlbr.c:Tcl_Get/SetStartupScript() in tkMacOSXInit.c
				  [RFE 1336531]

	* macosx/tkMacOSXInt.h: sync comments with core-8-4-branch.

2005-12-07  Jeff Hobbs  <jeffh@ActiveState.com>

	* unix/tkUnixEvent.c (OpenIM): remove extraneous const

2005-12-06  Donal K. Fellows  <donal.k.fellows@manchester.ac.uk>

	* doc/ConfigWidg.3 (TK_CONFIG_OPTION_SPECIFIED): Mentioned that the
	flag is deprecated because it is not thread-safe.

2005-12-05  Reinhard Max  <max@suse.de>

	* unix/tkUnixEvent.c (OpenIM): Added a workaround to allow at least
	ASCII and the Compose key when typing into text and entry widgets on a
	system that uses SCIM. This has to be taken out again once the SCIM
	problems have been fixed.

2005-12-01  Daniel Steffen  <das@users.sourceforge.net>

	* unix/tcl.m4 (Darwin): fixed error when MACOSX_DEPLOYMENT_TARGET unset
	* unix/configure: regen.

2005-11-30  Jeff Hobbs  <jeffh@ActiveState.com>

	* win/tkWinWm.c (WmAttributesCmd): set (no)topmost window aspect before
	rewrapping. [Bug 1086049]

	* macosx/tkMacOSXXStubs.c (TkpOpenDisplay, TkMacOSXDisplayChanged):
	* macosx/tkMacOSXWindowEvent.c (TkMacOSXProcessApplicationEvent):
	* macosx/tkMacOSXCarbonEvents.c (TkMacOSXInitCarbonEvents):
	* macosx/tkMacOSXEvent.h: Trap kEventAppAvailableWindowBoundsChanged
	* macosx/tkMacOSXInt.h:   event to watch for change in display size and
	adjust internal state appropriately.

	* doc/checkbutton.n: fix -selectcolor docs. [Bug 1083838]

	* generic/tkImgGIF.c: cast calls to blockOut

	* win/Makefile.in: place TCL_BIN_DIR first in PATH for targets to get
	Tcl built dll first.
	Add tkWinTest.obj to tk84.dll to handle some needed test functions
	being defined in stubs (TkplatformtestInit).

	* tests/scrollbar.test (6.22): fix rounding-error sensitive test

2005-11-29  Jeff Hobbs  <jeffh@ActiveState.com>

	* library/console.tcl (::tk::ConsoleInit): improve work-around to avoid
	'% ' from tclMain.c. [Bug 1252259]

2005-11-27  Daniel Steffen  <das@users.sourceforge.net>

	* unix/tcl.m4 (Darwin): add 64bit support, check for Tiger copyfile(),
	add CFLAGS to SHLIB_LD to support passing -isysroot in env(CFLAGS) to
	configure (flag can't be present twice, so can't be in both CFLAGS and
	LDFLAGS during configure), don't use -prebind when deploying on 10.4,
	define TCL_IO_TRACK_OS_FOR_DRIVER_WITH_BAD_BLOCKING (rdar://3171542).
	(SC_ENABLE_LANGINFO, SC_TIME_HANDLER): add/fix caching, fix obsolete
	autoconf macros. Sync with tcl/unix/tcl.m4.

	* unix/configure.in: fix obsolete autoconf macros, sync gratuitous
	formatting/ordering differences with tcl/unix/configure.in.

	* unix/Makefile.in: add CFLAGS to wish/tktest link to make executable
	linking the same as during configure (needed to avoid loosing any
	linker relevant flags in CFLAGS, in particular flags that can't be in
	LDFLAGS). Avoid concurrent linking of wish and compiling of
	tkTestInit.o during parallel make, fix dependencies and flags for
	building tkMacOSXInit.o
	(checkstubs, checkexports): dependency and Darwin fixes
	(dist): add new macosx files.

	* macosx/tkMacOSXEvent.c (TkMacOSXProcessEvent):
	* macosx/tkMacOSXEvent.h:
	* macosx/tkMacOSXMouseEvent.c (TkMacOSXProcessMouseEvent):
	* macosx/tkMacOSXCarbonEvents.c: install standard application event
	handler, add & call functions to start and stop carbon even timer that
	runs the tcl event loop periodically during a nested carbon event loop
	in the toolbox (e.g. during menutracking) to ensure tcl timers etc.
	continue to fire, register app event handler for menu tracking and HI
	command carbon events, move menu event handling to new handlers for
	those carbon events, no longer register for/handle appleevent carbon
	event (now dealt with by standard application event handler), event
	debugging code dynamically acquires carbon event debugging functions to
	allow use on Tiger where they are no longer exported from HIToolbox.

	* macosx/tkMacOSXFont.c (TkMacOSXUseAntialiasedText):
	* macosx/tkMacOSXKeyEvent.c (GetKeyboardLayout):
	* macosx/tkMacOSXCarbonEvents.c (TkMacOSXInitCarbonEvents):
	* macosx/tkMacOSXInit.c:
	* macosx/tkMacOSXInt.h: abstract common code to dynamically acquire
	address of a named symbol (from a loaded dynamic library) into new
	function TkMacOSXGetNamedSymbol() and macro TkMacOSXInitNamedSymbol.

	* macosx/tkMacOSXMenu.c (TkpNewMenu):
	* macosx/tkMacOSXMenubutton.c (MenuButtonInitControl):
	* macosx/tkMacOSXMenus.c (TkMacOSXHandleMenuSelect): switch to modern
	utf-8 aware menu manager API, remove obsolete code, add error handling.

	* macosx/tkMacOSXMenu.c:
	* macosx/tkMacOSXMenus.c:
	* macosx/tkMacOSXMenubutton.c:
	* macosx/tkMacOSXMouseEvent.c: define OSX 10.3 or later only constants
	if necessary to allow compilation on OSX 10.2

	* macosx/tkMacOSXWm.c (UpdateSizeHints): remove code that is never
	executed.

	* xlib/xgc.c (XCreateGC): sync with core-8-4-branch change.

	* generic/tk.h: add/correct location of version numbers in macosx files

	* generic/tkInt.h: clarify fat compile comment.

	* macosx/Wish.pbproj/default.pbxuser (new):
	* macosx/Wish.pbproj/jingham.pbxuser:
	* macosx/Wish.pbproj/project.pbxproj:
	* macosx/Wish.xcode/default.pbxuser:
	* macosx/Wish.xcode/project.pbxproj:
	* macosx/Wish.xcodeproj/default.pbxuser (new):
	* macosx/Wish.xcodeproj/project.pbxproj (new): new/updated projects for
	Xcode 2.2 on 10.4, Xcode 1.5 on 10.3 & ProjectBuilder on 10.2, with
	native tktest targets and support for universal (fat) compiles.

	* macosx/Tk-Info.plist (removed):
	* macosx/Wish-Info.plist (removed):
	* macosx/buildTkConfig.tcl (removed): remove obsolete build files.

	* macosx/README: clarification/cleanup, document new Xcode projects and
	universal (fat) builds via CFLAGS (i.e. ppc and i386 at the same time).

	* unix/Makefile.in:
	* unix/aclocal.m4:
	* unix/configure.in:
	* macosx/configure.ac (new): add support for inclusion of
	unix/configure.in by macosx/configure.ac, allows generation of a
	config headers enabled configure script in macosx (required by Xcode
	projects).

	* macosx/GNUmakefile: rename from Makefile to avoid overwriting by
	configure run in tk/macosx, add support for reusing configure cache,
	build target fixes.

	* generic/tk3d.h:
	* generic/tkButton.h:
	* generic/tkCanvas.c:
	* generic/tkCanvas.h:
	* generic/tkColor.h:
	* generic/tkEntry.h:
	* generic/tkFileFilter.h:
	* generic/tkFont.c:
	* generic/tkFont.h:
	* generic/tkImage.c:
	* generic/tkImgPhoto.c:
	* generic/tkInt.h:
	* generic/tkMenu.c:
	* generic/tkMenu.h:
	* generic/tkMenubutton.h:
	* generic/tkScale.h:
	* generic/tkScrollbar.h:
	* generic/tkSelect.h:
	* generic/tkStubInit.c:
	* generic/tkStubLib.c:
	* generic/tkText.h:
	* generic/tkUndo.h:
	* macosx/tkMacOSXButton.c:
	* macosx/tkMacOSXDebug.c:
	* macosx/tkMacOSXDebug.h:
	* macosx/tkMacOSXDialog.c:
	* macosx/tkMacOSXDraw.c:
	* macosx/tkMacOSXEntry.c:
	* macosx/tkMacOSXFont.c:
	* macosx/tkMacOSXInt.h:
	* macosx/tkMacOSXMenu.c:
	* macosx/tkMacOSXMenubutton.c:
	* macosx/tkMacOSXMouseEvent.c:
	* macosx/tkMacOSXSend.c:
	* macosx/tkMacOSXSubwindows.c:
	* macosx/tkMacOSXWindowEvent.c:
	* macosx/tkMacOSXWm.c:
	* macosx/tkMacOSXXStubs.c:
	* unix/tkUnixButton.c:
	* unix/tkUnixMenu.c:
	* xlib/xgc.c: ensure externally visible symbols not contained in stubs
	table are declared as MODULE_SCOPE (or as static if not used outside of
	own source file), #ifdef out a few Xlib and aqua functions that are
	never called. These changes allow 'make checkstubs' to complete without
	error on Darwin with gcc 4.

	* macosx/tkMacOSXTest.c:
	* macosx/tkMacOSXPort.h:
	* win/tkWinTest.c:
	* generic/tkInt.decls: add functions needed by tktest to internal stubs
	table, correct signature of TkMacOSXHandleMenuSelect, add XSync to aqua
	Xlib stubs.

	* unix/tkUnixSend.c:
	* generic/tkText.c:
	* generic/tkTest.c: #ifdef unix only declarations.
	(TestmetricsCmd): unify win and mac implementation.
	(TestsendCmd): move to tkUnixSend.c to avoid access to global var.
	(TesttextCmd): move to tkText.c to avoid having to put all the internal
	text functions it uses into the stubs table.

	* generic/tkTextDisp.c:
	* macosx/tkMacOSXInit.c:
	* macosx/tkMacOSXKeyEvent.c:
	* macosx/tkMacOSXWindowEvent.c:
	* macosx/tkMacOSXXStubs.c: fix gcc 4 warnings.

	* macosx/tkMacOSXNotify.c:
	* macosx/tkMacOSXScrlbr.c: sync with core-8-4-branch.

	* generic/tkIntDecls.h:
	* generic/tkIntPlatDecls.h:
	* generic/tkIntXlibDecls.h:
	* generic/tkStubInit.c:
	* unix/configure:
	* unix/tkConfig.h.in: regen.

2005-11-22  Donal K. Fellows  <donal.k.fellows@manchester.ac.uk>

	* library/tkfbox.tcl: Remove all references to data(curItem), as it is
	no longer used. [Bug 600313]
	(::tk::IconList_CurSelection): Renamed for clarity.

	* doc/GetFont.3: Revert previous fix; a NULL interp is now legal.
	* generic/tkFont.c (ParseFontNameObj, GetAttributeInfoObj): Allow these
	functions to work with a NULL interp by making them check when
	generating error messages. [Bug 1151523]

	* library/tkfbox.tcl (::tk::dialog::file::): Correct the quoting of the
	script used in variable traces so that widget names with spaces in will
	work. [Bug 1335485]

2005-11-16  Vince Darley  <vincentdarley@users.sourceforge.net>

	* doc/text.n: clarify left to right interpretation of index modifiers,
	including the fact that validation occurs after each step. [Bug
	1357575]

2005-11-15  Joe English  <jenglish@users.sourceforge.net>

	* unix/tkUnixWm.c, tests/unixWm.test, doc/wm.n: Support for [wm
	attributes] on X11. [TIP#231, Patch 1062022]

2005-11-14  Joe English  <jenglish@users.sourceforge.net>

	* library/bgerror.tcl: Truncate error messages at 45 characters
	instead of 30. [Bug 1224235]

2005-11-14  Donal K. Fellows  <donal.k.fellows@manchester.ac.uk>

	* generic/tkSelect.c (TkSelDefaultSelection): Test select-9.5
	highlighted further brokenness in this function.

2005-11-13  Donal K. Fellows  <donal.k.fellows@manchester.ac.uk>

	* unix/tkUnixSelect.c (SelCvtToX): Arrange for the parsing code to use
	Tcl's list parsing code, another simplification that enables testing
	of the [Bug 1353414] fix.

	* unix/tkUnixSelect.c (SelCvtFromX): Generate string forms of the
	advanced selection types in a Tcl_DString. This makes fixing [Bug
	1353414] trivial, and simplifies the code at the same time.
	* tests/select.test (select-9.5): Added test for [Bug 1353414]

2005-11-10  Donal K. Fellows  <donal.k.fellows@manchester.ac.uk>

	* generic/tkBind.c (ChangeScreen):		More DString fixes from
	* generic/tkTextWind.c (EmbWinLayoutProc):	[Bug 1353022]
	* win/tkWinMenu.c (SetDefaults):

	* win/tkWinDialog.c (ConvertExternalFilename): Factored out the
	encoding conversion and de-backslash-ing code that is used in many
	places in this file.
	(GetFileNameW, GetFileNameA, ChooseDirectoryValidateProc): Make sure
	that data is freed correctly and that certain (hopefully impossible)
	failure modes won't cause crashes. [Bug 1353022]

2005-11-06  Pat Thoyts  <pat@zsplat.freeserve.co.uk>

	* unix/tcl.m4:    Fix SHLIB_LD_LIBS for building tclkit on OpenBSD.
	* unix/configure: regenerated

2005-10-31  Vince Darley  <vincentdarley@users.sourceforge.net>

	* generic/tkText.c
	* tests/textDisp.test: fix and test for [Bug 1333951] in '.text count
	-displaylines'.

2005-10-18  Don Porter	<dgp@users.sourceforge.net>

	* generic/tkMain.c: Rewrote code that sets the ::argv value to be sure
	conversion from the system encoding is complete before any processing
	sensitive to list-special characters is done. [Bug 1328926]

2005-10-17  Jeff Hobbs  <jeffh@ActiveState.com>

	* macosx/tkMacOSXScrlbr.c (UpdateControlValues): check geomMgrPtr is
	valid before checking type

2005-10-15  Jeff Hobbs  <jeffh@ActiveState.com>

	* library/menu.tcl (::tk::MenuUnpost): remove leftover ] from string
	equal mods of 2005-07-25. (sowadsky)

2005-10-14  Pat Thoyts  <patthoyts@users.sourceforge.net>

	* win/tkWinSend.c:    Avoid using tcl internal headers and fix to
	* win/tkWinSendCom.h: correctly link on all types of build (was
	* win/tkWinSendCom.c: broken in static,msvcrt builds).

2005-10-12  Donal K. Fellows  <donal.k.fellows@man.ac.uk>

	* tests/canvPs.test, tests/canvPsBmap.tcl, tests/canvPsImg.tcl:
	* tests/imgPhoto.test, tests/menu.test: Arrange for the test suite to
	only ever refer to images in the same directory as the tests. This
	makes it possible to package the test suite itself as a starkit. Thanks
	to David Zolli for suggesting this.

2005-10-10  Jeff Hobbs  <jeffh@ActiveState.com>

	* generic/tkConfig.c (Tk_DeleteOptionTable, Tk_CreateOptionTable):
	properly alloc/delete one more option. [Bug 1319720] (melbardis)

	* macosx/tkMacOSXInt.h: Move MODULE_SCOPE defn to tkInt.h and add
	* generic/tkInt.h:      WORDS_BIGENDIAN checks that will work with OS X
	universal binary compiles. (steffen)

	* generic/tkMenu.c (TkSetWindowMenuBar): do not call TkMenuInit if the
	winPtr indicates TK_ALREADY_DEAD. This prevents reinit that creates a
	Tk exit handler after all exit handlers should be called. [Bug 749908,
	1322294]

2005-10-10  Vince Darley  <vincentdarley@users.sourceforge.net>

	TIP #256 IMPLEMENTATION

	* doc/text.n
	* generic/tkText.c
	* generic/tkText.h
	* generic/tkTextBTree.c
	* generic/tkTextDisp.c
	* generic/tkTextImage.c
	* generic/tkTextIndex.c
	* generic/tkTextMark.c
	* generic/tkTextTag.c
	* generic/tkTextWind.c
	* macosx/tkMacOSXDefault.h
	* tests/text.test
	* tests/textDisp.test
	* unix/tkUnixDefault.h
	* win/tkWinDefault.h: Implementation of TIP#256, adding a new text
	widget configuration option '-tabstyle', with new tests and
	documentation.

	Also a fix for [Bug 1281228] (documentation and full implementation of
	-strictlimits), and [Bug 1288677] (corrected elide behaviour), again
	with more tests.

2005-10-04  Jeff Hobbs  <jeffh@ActiveState.com>

	* library/dialog.tcl (::tk_dialog): add tkwait visibility before grab.
	[Bug 1216775]

	* win/tkWinDialog.c (ChooseDirectoryValidateProc): reset stored path to
	"" if it doesn't exist and -mustexist is true. [Bug 1309218] Remove
	old-style dir chooser (no longer used).

	* macosx/tkMacOSXInt.h: add MODULE_SCOPE definition check for extension
	writers that access private headers on OS X and don't define it in
	configure.

2005-09-28  Don Porter	<dgp@users.sourceforge.net>

	* unix/tkUnixPort.h:	Disabled inclusion of the private Tcl header
	* win/tkWinPort.h:	file tclInt.h. Tk ought to have a tiny and
	shrinking number of calls of private Tcl routines. Each Tk source file
	doing this should follow the convention in the macosx port and have its
	own #include "tclInt.h".

	* generic/tkEvent.c:	Disabled calls to private Tcl routine
	TclInExit(). See comment in TkCreateExitHandler() for full rationale.

2005-09-21  Donal K. Fellows  <donal.k.fellows@manchester.ac.uk>

	* generic/tkEvent.c (TkCreateThreadExitHandler, TkFinalizeThread)
	(TkDeleteThreadExitHandler): New internal API (from Joe Mistachkin) to
	allow Tk to finalize itself correctly in a multi-threaded
	environment. [Bug 749908]

2005-09-14  Donal K. Fellows  <dkf@users.sf.net>

	* generic/tkOldConfig.c (GetCachedSpecs): Split out the code to
	manipulate the cached writable specs so that it can be reused from all
	the public Tk_Configure* functions.
	(Tk_ConfigureInfo, Tk_ConfigureWidget, Tk_ConfigureValue): Use the
	factored out code everywhere, so we always manipulate the cache
	correctly. [Bug 1288128]

2005-09-13  Don Porter	<dgp@users.sourceforge.net>

	* win/winMain.c (WishPanic): Replaced TCL_VARARGS* macros with direct
	use of stdarg.h conventions.

2005-09-11  Daniel Steffen  <das@users.sourceforge.net>

	* macosx/tkMacOSXMouseEvent.c (TkMacOSXProcessMouseEvent): check if
	process is in front on MouseDown, otherwise request process activation
	from BringWindowForward() via new isFrontProcess param.

	* macosx/tkMacOSXCarbonEvents.c (TkMacOSXInitCarbonEvents): register
	our event handler on the dispatcher target for all carbon events of
	interest to TkAqua; this replaces event processing directly from the
	event queue and thus allows to capture events that are syntesized by
	Carbon and sent directly to the dispatcher and not to the event queue.

	* macosx/tkMacOSXEvent.c: remove TkMacOSXCountAndProcessMacEvents(),
	rename ReceiveAndProcessEvent() to TkMacOSXReceiveAndProcessEvent().
	(TkMacOSXReceiveAndProcessEvent): remove tk event processing before
	sending events to the dispatcher, all events of interest are now
	processed in our dispatcher target event handler.

	* macosx/tkMacOSXNotify.c (CarbonEventsCheckProc): dispatch events
	directly via TkMacOSXReceiveAndProcessEvent(), but dispatch no more
	than four carbon events at one time to avoid starving other event
	sources.

	* macosx/tkMacOSXEvent.c: formatting cleanup, move XSync() to XStubs,
	* macosx/tkMacOSXEvent.h: removed obsolete kEventClassWish handling.
	* macosx/tkMacOSXXStubs.c

	* macosx/tkMacOSXEvent.h: declare macosx internal procs as MODULE_SCOPE
	* macosx/tkMacOSXEvent.c:
	* macosx/tkMacOSXKeyEvent.c:
	* macosx/tkMacOSXMouseEvent.c:
	* macosx/tkMacOSXWindowEvent.c:

	* macosx/tkMacOSXButton.c: conditionalize all debug message printing to
	* macosx/tkMacOSXCursor.c: stderr via TK_MAC_DEBUG define.
	* macosx/tkMacOSXDebug.c:
	* macosx/tkMacOSXDebug.h:
	* macosx/tkMacOSXDialog.c:
	* macosx/tkMacOSXEvent.c:
	* macosx/tkMacOSXInit.c:
	* macosx/tkMacOSXKeyEvent.c:
	* macosx/tkMacOSXMenu.c:
	* macosx/tkMacOSXMenubutton.c:
	* macosx/tkMacOSXScale.c:
	* macosx/tkMacOSXWindowEvent.c:
	* macosx/tkMacOSXWm.c:

	* unix/configure.in: define TK_MAC_DEBUG on aqua when symbols enabled.
	* unix/configure: autoconf-2.59
	* unix/tkConfig.h.in: autoheader-2.59

	* library/listbox.tcl: synced aqua MouseWheel bindings with
	* library/scrlbar.tcl: core-8-4-branch.
	* library/text.tcl:

	* xlib/xcolors.c: fixed warning

2005-08-25  Daniel Steffen  <das@users.sourceforge.net>

	* unix/Makefile.in (html): reverted/amended changes of 2005-08-23 that
	broke TkAqua 'make install'; added BUILD_HTML_FLAGS optional var like
	in tcl/unix/Makefile.in.

2005-08-24  Donal K. Fellows  <dkf@users.sf.net>

	* tests/text.test (text-8.18): Fix punctuation of error message to
	match good practice (actual message already fixed). [Bug 1267484]

2005-08-23  Jeff Hobbs  <jeffh@ActiveState.com>

	* macosx/tkMacOSXDialog.c: make dialogs ignore -initialfile "" and
	-initialdir "" instead of error.

2005-08-23  Mo DeJong  <mdejong@users.sourceforge.net>

	* win/tkWin32Dll.c (DllMain): Replace old asm SEH approach with Kenny's
	new SEH implementation. [Tcl Bug 1235544]

2005-08-23  Mo DeJong  <mdejong@users.sourceforge.net>

	* unix/Makefile.in: Subst BUILD_TCLSH and TCL_EXE.
	* unix/configure: Regen.
	* unix/configure.in: Update minimum autoconf version to 2.59. Invoke
	SC_PROG_TCLSH and SC_BUILD_TCLSH.
	* unix/tcl.m4 (SC_PROG_TCLSH, SC_BUILD_TCLSH):
	* win/Makefile.in: Subst BUILD_TCLSH and TCL_EXE.
	* win/configure: Regen.
	* win/configure.in: Update minimum autoconf version to 2.59. Invoke
	SC_BUILD_TCLSH.
	* win/tcl.m4 (SC_PROG_TCLSH, SC_BUILD_TCLSH): Split confused search
	for tclsh on PATH and build and install locations into two macros.
	SC_PROG_TCLSH searches just the PATH. SC_BUILD_TCLSH determines the
	name of the tclsh executable in the Tcl build directory. [Tcl Bug
	1160114] [Tcl Patch 1244153]

2005-08-22  Daniel Steffen  <das@users.sourceforge.net>

	* macosx/tkMacOSXButton.c:
	* macosx/tkMacOSXDialog.c: fix warnings.

2005-08-20  Joe Mistachkin  <joe@mistachkin.com>

	* win/tkWinX.c: Fixed bad cast. [Bug 1216006]

2005-08-18  Donal K. Fellows  <donal.k.fellows@manchester.ac.uk>

	* doc/GetFont.3: Reworded to reflect the truth. [Bug 1151523]

2005-08-16 George Peter Staplin  <GeorgePS@XMission.com>

	* doc/CrtItemType.3 prototypes were lacking [] after objv. Thus the man
	page was wrong about the actual prototypes. This was verified by
	studying tkCanvBmap.c.

2005-08-13 Chengye Mao  <chengye.geo@yahoo.com>

	* generic/tkOldConfig.c: Fixed [Bug 1258604]. This bug was introduced
	into the modfied Tk_ConfigureWidget. It failed to properly handle the
	specFlags' bit TK_CONFIG_OPTION_SPECIFIED.

2005-08-12  Donal K. Fellows  <donal.k.fellows@manchester.ac.uk>

	* generic/tkOldConfig.c (Tk_ConfigureWidget): Stop storing per-thread
	data in global data structures. Store it in per-interpreter data (i.e.
	per-thread data) instead. [Bug 749908]

2005-08-10  Donal K. Fellows  <dkf@users.sf.net>

	* generic/tkFrame.c (CreateFrame) and others: Don't use size_t when
	working with Tcl_GetStringFromObj because it is not 64-bit clean. [Bug
	1252702]

2005-08-04  Vince Darley  <vincentdarley@users.sourceforge.net>

	* doc/text.n: Clarify behaviour of tab stops (as per [Bug 1247835])

2005-08-09  Daniel Steffen  <das@users.sourceforge.net>

	* macosx/tkMacOSXCarbonEvents.c (AppEventHandlerProc): handle carbon
	events sent directly to application event target via the general
	TkMacOSXProcessEvent() in the same way as events posted to the event
	loop. Moved existing app event handlers to tkMacOSXWindowEvent.c.
	(TkMacOSXInitCarbonEvents): register our application event handler for
	kEventWindowExpanded events to deal with uncollapsing from the dock.

	* macosx/tkMacOSXEvent.h: made TkMacOSXProcessEvent() non-static, added
	* macosx/tkMacOSXEvent.c: new interp field to TkMacOSXEvent struct for
				  use by app event handler.

	* macosx/tkMacOSXMouseEvent.c (TkMacOSXProcessMouseEvent): retrieve
	current window, partCode, modifiers and local cursor position from
	carbon mouse event if possible. Use new static GenerateButtonEvent()
	taking a MouseEventData struct instead of TkGenerateButtonEvent() to
	avoid recomputing already known values. Move process activation on
	MouseDown into BringWindowForward() to allow clicking on window
	titlebar widgets without activating process. Move code dealing with
	clicks in window titelbar into separate function
	HandleWindowTitlebarMouseDown() to avoid code duplication. Avoid
	repeated calls to TkMacOSXGetXWindow() by storing result in
	MouseEventData struct.
	(TkMacOSXButtonKeyState, XQueryPointer): try to get button and modifier
	state from currently processed carbon event (to avoid unnecessary IPC
	with the window server), otherwise use modern carbon API to get this
	info instead of Button() and GetKeys(); only retrieve info caller asks
	for (via non-NULL ptr passed to XQueryPointer).
	(ButtonModifiers2State): new static function converting carbon button
	and modifier state into tk state, allows detection of more than 3 mouse
	buttons (tk supports up to 5) and of NumLock and Fn modifier keys
	(NumLock is mapped to Mod3 and Fn to Mod4).

	* macosx/tkMacOSXWindowEvent.c (TkMacOSXProcessApplicationEvent):
	handle kEventWindowExpanded event to deal with window uncollapsing from
	the dock by generating tk Map event, handle kEventAppHidden and
	kEventAppShown events (moved here from tkMacOSXCarbonEvents.c).

	* macosx/tkMacOSXSubwindows.c (XUnmapWindow): only hide window when it
	is not iconified to avoid window flashing on collapse.

	* macosx/tkMacOSXWm.c: replaced Tk_DoWhenIdle() by Tcl_DoWhenIdle().
	(TkMacOSXZoomToplevel): remove call to TrackBox(), now done in
	HandleWindowTitlebarMouseDown() in tkMacOSXMouseEvent.c.
	(TkpWmSetState): avoid window flashing on collapse by unmapping after
	calling CollapseWindow(); only uncollapse window if it is collapsed.

	* generic/tkInt.decls: changed TkMacOSXZoomToplevel() signature.
	* generic/tkIntPlatDecls.h:

	* macosx/tkMacOSXKeyEvent.c (TkMacOSXProcessKeyboardEvent): only call
	GetMenuItemCommandID() on KeyDown or KeyRepeat events.

	* macosx/tkMacOSXMenu.c (ReconfigureMacintoshMenu): remove call to
	obsolete AppendResMenu() API.

	* macosx/tkMacOSXKeyEvent.c: replaced all direct uses of expensive
	* macosx/tkMacOSXMenu.c:     GetMouse() and TkMacOSXButtonKeyState()
	* macosx/tkMacOSXMenus.c:    APIs by calls to XQueryPointer()
	* macosx/tkMacOSXMouseEvent.c:
	* macosx/tkMacOSXScale.c:
	* macosx/tkMacOSXScrlbr.c:
	* macosx/tkMacOSXWm.c:

	* macosx/tkMacOSXDialog.c:   replaced use of FrontNonFloatingWindow()
	* macosx/tkMacOSXKeyEvent.c: by ActiveNonFloatingWindow() as
	* macosx/tkMacOSXMenu.c:     recommended by Carbon docs.
	* macosx/tkMacOSXMenus.c:
	* macosx/tkMacOSXSubwindows.c:
	* macosx/tkMacOSXWm.c:

	* macosx/tkMacOSXDialog.c: fixed warnings
	* macosx/tkMacOSXTest.c:

	* macosx/tkMacOSXCarbonEvents.c: added CVS Id line to file header.
	* macosx/tkMacOSXDebug.c:
	* macosx/tkMacOSXDebug.h:
	* macosx/tkMacOSXEntry.c:
	* macosx/tkMacOSXEvent.h:
	* macosx/tkMacOSXKeyEvent.c:
	* macosx/tkMacOSXMouseEvent.c:
	* macosx/tkMacOSXWindowEvent.c:
	* macosx/tkMacOSXWm.h:

	* macosx/tkMacOSXInt.h: declare macosx internal procs as MODULE_SCOPE.
	* macosx/tkMacOSXCarbonEvents.c:
	* macosx/tkMacOSXDraw.c:
	* macosx/tkMacOSXFont.c:
	* macosx/tkMacOSXHLEvents.c:
	* macosx/tkMacOSXInit.c:
	* macosx/tkMacOSXWindowEvent.c

	* library/bgerror.tcl: sync with core-8-4-branch changes of 2005-07-28.
	* macosx/tkMacOSXDraw.c:
	* macosx/tkMacOSXWm.c:
	* macosx/tkMacOSXMouseEvent.c:

	* generic/tkFrame.c:   sync with core-8-4-branch changes of 2005-07-27.
	* generic/tkIntDecls.h:
	* generic/tkStubInit.c:
	* generic/tkFrame.c:
	* win/tkWinDraw.c:
	* unix/tkUnixDraw.c:
	* macosx/tkMacOSXDraw.c:
	* macosx/tkMacOSXInt.h:
	* macosx/tkMacOSXWm.c:
	* macosx/tkMacOSXSubwindows.c:

	* macosx/tkMacOSXButton.c: sync with core-8-4-branch.
	* macosx/tkMacOSXEntry.c:
	* macosx/tkMacOSXScale.c:

	* library/demos/menu.tcl: removed errant '}'.

2005-08-04  Donal K. Fellows  <donal.k.fellows@manchester.ac.uk>

	* doc/clipboard.n: Add example demonstrating custom types of clipboard
	data.

2005-07-25  Donal K. Fellows  <donal.k.fellows@manchester.ac.uk>

	* library/*.tcl: Updated to use more 8.4 and 8.5 features as part of
	resolving [Patch 1237759].

2005-07-22  Mo DeJong  <mdejong@users.sourceforge.net>

	* win/tkWinX.c: Define _WIN32_WINNT with NT SP 3 data to fix compiler
	error because SendInput was not defined. The new msys_mingw7 release is
	now needed to compile the HEAD with mingw gcc. [Bug 1210712]

2005-07-21  Jeff Hobbs	<jeffh@ActiveState.com>

	* macosx/tkMacOSXMouseEvent.c (TkMacOSXProcessMouseEvent): corrected if
	expression error (use of = instead of ==).

2005-07-18  Vince Darley  <vincentdarley@users.sourceforge.net>

	* generic/tkTextMark.c: fix to segfault in "mark prev"
	* tests/textIndex.test: [Bug 1240221]

	* tests/textWind.test: make test more robust to avoid infinite loop

2005-07-06  Jeff Hobbs	<jeffh@ActiveState.com>

	* doc/getOpenFile.n: correct -multiple docs (takes boolean)

2005-07-05  Don Porter	<dgp@users.sourceforge.net>

	* unix/Makefile.in:	Purged use of TCLTESTARGS. [RFE 1161550]

2005-06-23  Daniel Steffen  <das@users.sourceforge.net>

	* generic/tkConsole.c (TkConsolePrint): prevent potential NULL deref.

	* macosx/tkMacOSXDefault.h: change ENTRY_BORDER defaults to from 5 to 2
	to make default entry widgets in TkAqua look like in other aqua apps
	(and have same border dimensions as other platforms). [Bug 1176610]

2005-06-21  Donal K. Fellows  <dkf@users.sf.net>

	* doc/GetBitmap.3: Fix silly error in SYNOPSIS. [Bug 1224983]

2005-06-19  Donal K. Fellows  <dkf@users.sf.net>

	* generic/tkImgGIF.c: Cleanse all static (i.e. non-thread-safe) data
	at a miniscule performance hit.

2005-06-18  Daniel Steffen  <das@users.sourceforge.net>

	* macosx/Makefile: for X11 build, add -X11 suffix to unversioned wish
	symbolic link.

	* unix/tcl.m4 (Darwin): add -headerpad_max_install_names to LDFLAGS to
	ensure we can always relocate binaries with install_name_tool.

	* unix/configure: autoconf-2.59

2005-06-07  Donal K. Fellows  <donal.k.fellows@manchester.ac.uk>

	Bump patchlevel to a4 to distinguish from a3 release.

2005-06-04  Jeff Hobbs	<jeffh@ActiveState.com>

	*** 8.5a3 TAGGED FOR RELEASE ***

2005-06-02  Jim Ingham	<jingham@apple.com>

	* generic/tkEvent.c (InvokeFocusHandlers): On Mac OS X the scrollwheel
	events are sent to the window under the mouse, not to the focus window

	Another patch from M. Kirkham.

	* macosx/tkMacOSXScrlbr.c (ThumbActionProc, ScrollBarBindProc): Record
	the first mouse down point, and compute differences from that, rather
	than getting the mouse down each time through the loop. The old method
	would get fooled if you moved the mouse less than a text line height in
	the text widget. [Bug 1083728]

2005-06-03  Daniel Steffen  <das@users.sourceforge.net>

	* macosx/Makefile: fixed 'embedded' target.

2005-06-02  Reinhard Max  <max@suse.de>

	* unix/tkUnix.c (Tk_GetUserInactiveTime): Improvements to get it
	working on Solaris, and panic if we run out of memory.
	* unix/configure.in: Rework the searching for Xss, to make it work on
	Solaris and provide more useful output. Use AC_HELP_STRING where
	appropriate.
	* unix/tcl.m4: synced from Tcl.
	* unix/configure: regenerated with autoconf 2.59.

2005-06-01  Jeff Hobbs	<jeffh@ActiveState.com>

	* win/tkWinInt.h: added private decls of Tk_GetEmbeddedMenuHWND,
	Tk_GetMenuHWND, TkWinCleanupContainerList, and TkpWmGetState to that
	are used across source files.

	* win/tkWinX.c (Tk_ResetUserInactiveTime): cast to squelch compiler
	warning.

2005-05-31  Reinhard Max  <max@suse.de>

	* doc/Inactive.3 (new file): C level API documentationn for
	TIP#245 (Tk_GetUserInactiveTime, Tk_ResetUserInactiveTime).
	* tests/tk.test: Added tests for the TIP#245 implementation.

2005-05-30  Jeff Hobbs	<jeffh@ActiveState.com>

	* generic/tkPanedWindow.c, tests/panedwindow.test: batch of fixes to
	panedwindow from Daniel South. Improved auto-size to fit internal
	windows, fixed sash placement at edge of pane, fixed calculation of
	stretch amount for internal windows. [Bug 1124198, 1161543, 1054117,
	1010941, 795869, 690169, 1192323]

	* generic/tkMenu.c (MenuCmd): create event handler earlier to ensure
	proper destruction of menu through DestroyNotify. [Bug 1159367]

	* library/console.tcl (::tk::ConsoleInit): print out first prompt and
	swallow the extra "% " that comes once from Tcl on Windows.

2005-05-29  Daniel Steffen  <das@users.sourceforge.net>

	* macosx/tkMacOSXFont.c: use Tcl_Panic instead of panic.

	* unix/configure.in: added description of HAVE_XSS for autoheader.
	* unix/configure: autoconf-2.59
	* unix/tkConfig.h.in: autoheader-2.59

	* macosx/Wish.pbproj/project.pbxproj:
	* macosx/Wish.xcode/project.pbxproj: added missing FRAMEWORK defines
	introduced with configure/make based build.

	* macosx/tkMacOSXInit.c:
	* macosx/tkMacOSXNotify.c: fixed warnings.

	* generic/tkDecls.h:
	* generic/tkIntPlatDecls.h:
	* generic/tkPlatDecls.h:
	* generic/tkStubInit.c: ran missing 'make genstubs' for TIP245 changes
	to tk.decls

	* macosx/tkMacOSXXStubs.c (Tk_ResetUserInactiveTime): use symbolic
	constant argument in call to UpdateSystemActivity();

	* macosx/Wish.pbproj/project.pbxproj:
	* macosx/Wish.xcode/project.pbxproj:
	* unix/configure.in: added/corrected linking to IOKit.framework for
	TIP245.

	* unix/configure.in: skip X11 configure checks when building tk_aqua.
	* unix/configure: autoconf-2.59

2005-05-28  Donal K. Fellows  <dkf@users.sf.net>

	TIP #245 IMPLEMENTATION from Reinhard Max <max@suse.de>

	* doc/tk.n: Documentation of [tk inactivity].
	* win/tkWinX.c (Tk_GetUserInactiveTime, Tk_ResetUserInactiveTime):
	* unix/tkUnix.c (Tk_GetUserInactiveTime, Tk_ResetUserInactiveTime):
	* macosx/tkMacOSXXStubs.c:	Implementations of the core API for
	(Tk_GetUserInactiveTime):	determining how long as user's left
	(Tk_ResetUserInactiveTime):	her machine alone.
	* unix/configure.in: Test for XScreenSaver support.
	* generic/tkCmds.c (Tk_TkObjCmd): Implementation of [tk inactivity].

2005-05-27  Todd Helfter  <tmh@users.sourceforge.net>

	* library/menu.tcl: correct the sticky behavior of menus posted by
	tk_popup so that they "stick" after the initial <ButtonRelease>
	following the post, that is not over an active menu entry.

2005-05-26  Daniel Steffen  <das@users.sourceforge.net>

	* macosx/tkMacOSXInit.c (TkpInit): fixed resource file extraction from
	__tk_rsrc section to work with non-prebound .dylib and .bundle.

	* macosx/Makefile: corrected EMBEDDED_BUILD check, use separate Tcl and
	Tk version vars to properly support tk/x11 framework version
	overriding, rewrite tkConfig.sh when overriding tk version, corrected
	Wish.app symlink in tk build dir.

	* unix/configure.in: corrected framework finalization to softlink stub
	library to Versions/8.x subdir instead of Versions/Current.
	* unix/configure: autoconf-2.59

2005-05-25  Jeff Hobbs	<jeffh@ActiveState.com>

	* unix/Makefile.in (install-libraries): protect possible empty list in
	for with list= trick for older shells.

2005-05-23  Jeff Hobbs	<jeffh@ActiveState.com>

	* generic/tkFileFilter.c (FreeGlobPatterns): s/null/NULL/

2005-05-24  Daniel Steffen  <das@users.sourceforge.net>

	* generic/tkTest.c: disable commands not available on TkAqua.

	* macosx/Makefile:
	* macosx/README:
	* macosx/Tk-Info.plist.in (new file):
	* macosx/Wish-Info.plist.in (new file):
	* unix/Makefile.in:
	* unix/configure.in:
	* unix/tcl.m4:
	* unix/tkUnixInit.c: moved all Darwin framework and TkAqua build
	support from macosx/Wish.pbproj and macosx/Makefile into the standard
	unix configure/make buildsystem, the project and macosx/Makefile are no
	longer required to build Tk.framework and/or TkAqua. TkAqua is now
	enabled by the --enable-aqua configure option, and static and
	non-framework builds of TkAqua are now available via the standard
	configure switches. Tk/X11 can also be built as a framework. The
	macosx/Makefile now wraps the unix buildsystem and no longer uses the
	projects, embedded builds are still only available via this Makefile,
	but for other builds it is not longer required (but its current
	functionality is still available for backwards compatibility). The
	projects currently do not call through to the Makefile to build (unlike
	Tcl.pbproj) so project builds may differ from makefile builds. Due to
	issues with spaces in pathnames, 'Wish Shell.app' has been renamed to
	'Wish.app', the macosx/Makefile installs backwards compatibility
	symlinks for the old name.
	* macosx/tkMacOSXInit.c (TkpInit): added support for Tk resource file
	in non-framework and static builds: the resource file is copied into a
	__tk_rsrc MachO section of the library or executable at link time and
	extracted into a temporary location at initialization.
	* unix/configure: autoconf-2.59
	* unix/tkConfig.h.in (new file): autoheader-2.59

	* macosx/Wish.pbproj/project.pbxproj:
	* macosx/Tk-Info.plist:
	* macosx/Wish-Info.plist:
	* macosx/tkAboutDlg.r: updated copyright years to 2005.

2005-05-22  Donal K. Fellows  <dkf@users.sf.net>

	* generic/tkFileFilter.c (TkGetFileFilters): Add all filters, not just
	the first one. [Bug 1206133]

2005-05-15  Jim Ingham	<jingham@apple.com>

	Fixes from Michael Kirkham:

	* macosx/tkMacOSXMenu.c (TkpConfigureMenuEntry): Thinko in clearing the
	ENTRY_ACCEL_MASK before re-parsing it. [Bug 1012852]

	* macosx/tkMacOSXScrlbr.c (UpdateControlValues): Don't set the control
	value BEFORE setting the min and max or the control manager will reset
	it for you. [Bug 1202181]

	* macosx/tkMacOSXXStubs.c (TkMacOSXXGetPixel, TkMacOSXXPutPixel):
	Restore the port to what it was before putting we were called. [Bug
	1202223]

2005-05-14  Jim Ingham  <jingham@apple.com>

	* macosx/tkMacOSXScrlbr.c (ThumbActionProc): Missing Tcl_Release.

2005-05-14  Daniel Steffen  <das@users.sourceforge.net>

	* macosx/tkMacOSXInit.c:
	* macosx/tkMacOSXNotify.c: introduction of new tcl notifier based on
	CFRunLoop allows replacement of the custom TkAqua notifier by a
	standard tcl event source. Removes requirement of threaded tcl core
	for TkAqua, allows to stub-link TkAqua against Tcl by removing use of
	the unstubbed TclInitNotifier & TclFinalizeNotifier. [Tcl Patch
	1202052]

	* macosx/Wish.xcode/project.pbxproj:
	* macosx/Wish.pbproj/project.pbxproj: stub-link TkAqua: build with
	USE_TCL_STUBS and link against libtclstub instead of Tcl.framework,
	unexport libtclstub symbols from Tk to avoid duplicate symbol warnings
	when linking with both Tcl and Tk, fixes for gcc4.0 warnings.

	* macosx/Wish.xcode/project.pbxproj: sync with Wish.pbproj changes
	since 2004-11-19.
	NOTE: to use this project, need to uncomment the tclConfig.h settings
	at the top of tcl/unix/configure.in, autoconf and rebuild tcl !

	* macosx/tkMacOSXBitmap.c:
	* macosx/tkMacOSXButton.c:
	* macosx/tkMacOSXDialog.c:
	* macosx/tkMacOSXFont.c:
	* macosx/tkMacOSXHLEvents.c:
	* macosx/tkMacOSXInit.c:
	* macosx/tkMacOSXKeyboard.c:
	* macosx/tkMacOSXMenu.c:
	* macosx/tkMacOSXMenubutton.c:
	* macosx/tkMacOSXWm.c:
	* macosx/tkMacOSXXStubs.c: fixed gcc 4.0 warnings.

	* unix/tcl.m4: sync with tcl
	* unix/configure: autoconf-2.59

2005-05-10  Vince Darley  <vincentdarley@users.sourceforge.net>

	* library/text.tcl: test and fix to TextPrevPara to avoid infinite loop
	* tests/textIndex.test: at start of widget. [Bug 1191895]

	* generic/tkTextDisp.c: better synchronisation between explicit and
	implicit pixel line-height calculations. [Bug 1186558]

2005-05-10  Don Porter	<dgp@users.sourceforge.net>

	* generic/tkTextDisp.c (GetXView): Improved numerical precision of
	calculation of [.t xview] return values.
	* tests/textDisp.test: Match greater precisions of [.t xview] and
	[.t yview] values in tests.

2005-05-06  Jeff Hobbs	<jeffh@ActiveState.com>

	* unix/configure: regen
	* unix/configure.in: Add AC_C_BIGENDIAN check and pkg-config xft checks
	to extend xft search.
	* unix/tcl.m4: Correct Solaris 10 (5.10) check and add support for
	x86_64 Solaris cc builds.

2005-04-28  Donal K. Fellows  <donal.k.fellows@manchester.ac.uk>

	* macosx/tkMacOSXNotify.c (TkMacOSXWaitForEvent): Fix for typo in
	waitTime computation. [Bug 1191097]
	(AlertNotifier): Factor out the core of the notifier alerting code.

2005-04-25  Daniel Steffen  <das@users.sourceforge.net>

	* macosx/tkMacOSXNotify.c: sync with tclUnixNotfy.c changes since
	2004-06-22, added compile time check for threaded tcl core, removed
	unthreaded code paths as they are never used anyway, fixed
	TkMacOSXAlertNotifier() implementation.

	* unix/Makefile.in: added TCL_STUB_LIB_FILE, needed for unexporting of
	symbols from libtclstub to avoid duplicate symbol warnings.

	* unix/tcl.m4 (Darwin): added configure checks for recently added
	linker flags -single_module and -search_paths_first to allow building
	with older tools (and on Mac OS X 10.1), use -single_module in SHLIB_LD
	and not just T{CL,K}_SHLIB_LD_EXTRAS, added unexporting from Tk of
	symbols from libtclstub to avoid duplicate symbol warnings, added
	PLAT_SRCS definition for Mac OS X, defined MODULE_SCOPE to
	__private_extern__.
	(SC_MISSING_POSIX_HEADERS): added caching of dirent.h check.

	* unix/configure: autoconf-2.59

2005-04-22  George Peter Staplin  <GeorgePS@XMission.com>

	* doc/FontId.3: I fixed a typo. "linespace" was used instead of
	"ascent". I also added a .PP before the paragraph to make the
	formatting look better for the ascent paragraph.

2003-04-18  Joe English	 <jenglish@users.sourceforge.net>

	* unix/tkUnixRFont.c(Tk_MeasureChars): Use Tcl_UtfToUnichar() for lax
	UTF-8 parsing instead of strict parsing with FcUtf8ToUcs4()
	[fix/workaround for Bug 1185640]

2003-04-18  Vince Darley  <vincentdarley@users.sourceforge.net>

	* library/text.tcl
	* doc/text.n: corrected 'Home' and 'End' and Control-a/e handling to
	work with display lines. This was an ommission of the previous tip155
	patch. Clarified the documentation on this point.

2005-04-14  Jeff Hobbs	<jeffh@ActiveState.com>

	* unix/tkUnixFont.c (FontMapLoadPage): reorder char[] decls to avoid
	possible segv. Minimal fix for [Bug 1122671]

2005-04-12  Jeff Hobbs	<jeffh@ActiveState.com>

	* library/tkfbox.tcl (::tk::dialog::file::): fix typeMenuLab ref. Add
	undoc'd ::tk::dialog::file::showHiddenBtn var (default 0) that will add
	a "Show Hidden" checkbutton to tk_get*File and tk_chooseDirectory if
	set to true.
	* library/choosedir.tcl (::tk::dialog::file::chooseDir::): fix
	cancelBtn ref, add hiddenBtn ref for "Show Hidden" button.

2005-04-09  Daniel Steffen  <das@users.sourceforge.net>

	* macosx/README: updated requirements for OS & developer tool versions
	+ other small fixes/cleanup.

	* macosx/tkMacOSXEntry.c (ComputeIncDecParameters): manually define
	constants present only in 10.3 headers so that we can build on 10.2.

	* macosx/Wish.pbproj/project.pbxproj: fixed absolute path to tkEntry.h
	that confused 10.2 PBX.

	* unix/tcl.m4 (Darwin): added -single_module linker flag to
	TCL_SHLIB_LD_EXTRAS and TK_SHLIB_LD_EXTRAS.
	* unix/configure: autoconf-2.59

2005-04-07  Mo DeJong  <mdejong@users.sourceforge.net>

	* macosx/tkMacOSXWm.c (TkWmStackorderToplevelWrapperMap,
	(TkWmStackorderToplevel):
	* unix/tkUnixWm.c (TkWmStackorderToplevelWrapperMap,
	(TkWmStackorderToplevel):
	* win/tkWinWm.c (TkWmStackorderToplevelWrapperMap,
	(TkWmStackorderToplevel):
	Fix panic in wm stackorder when a toplevel is created on another
	display. The code now ignores toplevels that have a display that does
	not match the display of the parent window. [Bug 1152809]

2005-04-06  Donal K. Fellows  <dkf@users.sf.net>

	* doc/wm.n, doc/winfo.n, doc/tk.n, doc/send.n, doc/selection.n:
	* doc/radiobutton.n, doc/photo.n, doc/options.n, doc/menu.n:
	* doc/listbox.n, doc/getOpenFile.n, doc/font.n, doc/event.n:
	* doc/entry.n, doc/clipboard.n, doc/checkbutton.n, doc/canvas.n:
	* doc/button.n, doc/bind.n, doc/TextLayout.3, doc/MeasureChar.3:
	* doc/GetRelief.3, doc/GetPixels.3, doc/GetJustify.3, doc/GetFont.3:
	* doc/GetCursor.3, doc/GetColor.3, doc/GetBitmap.3, doc/GetAnchor.3:
	* doc/FontId.3, doc/CrtWindow.3, doc/CrtImgType.3, doc/ConfigWidg.3:
	* doc/3DBorder.3: Purge old .VS/.VE macro instances.

2005-04-04  Don Porter	<dgp@users.sourceforge.net>

	* library/comdlg.tcl: Added Macintosh file type validation to
	[::tk::FDGetFileTypes]. [Bug 1083878] (Thanks, Vince Darley)

2005-04-04  Vince Darley  <vincentdarley@users.sourceforge.net>

	* generic/tkText.c:
	* tests/text.test: fix to elide searching problems [Bug 1174269] and
	disappearing cursor with insertofftime 0. [Bug 1169429]

2005-04-03  Peter Spjuth  <peter.spjuth@space.se>

	* tests/grid.test:
	* generic/tkGrid.c: Fixed bug in geometry calculations for widgets that
	span multiple columns/row. Bug was introduced in 8.5a1 when fixing
	792387. [Bug 1175092]

2005-03-29  Jeff Hobbs	<jeffh@ActiveState.com>

	* win/tcl.m4, win/configure: do not require cygpath in macros to allow
	msys alone as an alternative.

2005-03-27  Vince Darley  <vincentdarley@users.sourceforge.net>

	* tests/textDisp.test: added test for fix of 2005-03-15.

2005-03-24  Jim Ingham	<jingham@apple.com>

	* macosx/tkMacOSXEntry.c (TkpDrawEntryBorderAndFocus): Dopey bug - do
	not reset the width for entry widgets - we didn't change it for them.

2005-03-23  Jim Ingham	<jingham@apple.com>

	These changes allow us to draw the Entry and Spinbox widget with a
	native look and feel on Mac OS X.

	* generic/tkEntry.h: New file, extracting the definitions of Entry and
	Spinbox.
	* generic/tkEntry.c (DisplayEntry): Call out to TkpDrawSpinboxButtons
	and TkpDrawEntryBorderAndFocus. Also provide default implementations
	for X11 & Win.
	* macosx/tkMacOSXEntry.c: New file, implements the entry & focus and
	spinbox button drawing.
	* tkMacOSXDefaults.h: Change the Mac OS X defaults so they fit the
	native widget shapes.

	This is cleanup thanks to Neil Madden <nem@cs.nott.ac.uk>.

	* macosx/tkMacOSXWm.c (TkMacOSXWinStyle) New function.
	(TkUnsupported1ObjCmd): New function, replaces the un-objectified
	version of the command.
	* generic/tkInt.h: Swap TkUnsupported1Cmd for TkUnsupported1ObjCmd.
	* generic/tkWindow.c (): Ditto.

	This adds a "-notify" flag to "wm attributes" that will bounce the
	dock icon on Mac OS X.	This is from Revar Desmera <revarbat@gmail.com>

	* macosx/tkMacOSXWm.c (WmAttrGetNotifyStatus, WmAttrSetNotifyStatus):
	New functions.
	(WmAttributesCmd): Add the -notify.
	* doc/wm.n: Document -notify.

2005-03-19  Donal K. Fellows  <dkf@users.sf.net>

	* generic/tkConsole.c (Tk_CreateConsoleWindow,TkConsolePrint): Rewrite
	so that TkConsolePrint cannot become detached from the console when the
	[console] command is renamed. [Bug 1016385]

2005-03-15  Vince Darley  <vincentdarley@users.sourceforge.net>

	* generic/tkTextDisp.c: fix for [Bug 1143776] in adjusting displayed
	lines when running into the bottom of the window.

2005-03-14  Jim Ingham	<jingham@apple.com>

	* macosx/tkMacOSXScrlbr.c (ThumbActionProc): No need to use "update
	idletasks" here, TclServiceIdle will do as well and it is simpler.

	These changes implement a change on the Mac OS X side. When we unmap a
	window we mark all its children as unmapped (not following toplevels.
	But we preserve whether they had been mapped before, and when the
	parent is remapped, we remap the children as well. [Bug 940117]

	* macosx/tkMacOSXInt.h: Added TK_MAPPED_IN_PARENT
	* macosx/tkMacOSXSubwindows.c (FixMappingFlags): New function.
	(XMapWindow): Call FixMappingFlags.
	(XUnMapWindow): Ditto.

	* macosx/tkMacOSXSubwindows.c (XMoveResizeWindow): Update the xOff &
	yOff data in the Macdrawable even if the native window hasn't been
	created yet. [Bug 700305]
	(XMoveWindow): Ditto.
	(XResizeWindow): Ditto.

2005-03-15  Pat Thoyts	<patthoyts@users.sourceforge.net>

	* unix/tcl.m4:	  Updated the OpenBSD configuration and regenerated the
	* unix/configure: configure script.

2005-03-14  Donal K. Fellows  <donal.k.fellows@manchester.ac.uk>

	* generic/tkEvent.c (InvokeClientMessageHandlers): Ensure that client
	messages are handled correctly. Thanks to George Petasis for tracking
	this down. [Bug 1162356]

2005-03-11  Jim Ingham	<jingham@apple.com>

	* macosx/tkMacOSXButton.c (TkpDisplayButton): Set the port to the
	Button window's port BEFORE you set the clip, otherwise you are setting
	the clip on the wrong window!
	Also, a little cleanup - move x & y into the branches where they are
	used, and don't compute the TextAnchor if we are using the native
	button text, since we aren't going to use it.
	(TkMacOSXDrawControl): Call ShowControl & SetControlVisibility in a
	more logical order.

	* tkMacOSXInt.h: Add TkMacOSXGenerateFocusEvent.
	* tkMacOSXSubwindows.c (XDestroyWindow): We don't get Activate events
	for the remaining windows when a Floating window is destroyed. This can
	cause the focus to disappear. So catch this case when the window is
	being destroyed and move the focus here.

	* tkMacOSXWindowEvent.c (TkMacOSXGenerateFocusEvent): Make this public
	(used to be GenerateFocusEvent) since we need it here and in
	tkMacOSXSubwindows.c. Then change the name everywhere it is used. [Bug
	1124237]

2005-03-10  Jim Ingham	<jingham@apple.com>

	* macosx/tkMacOSXMouseEvent.c (TkMacOSXProcessMouseEvent): In the
	inDrag section, set the GrafPort to the drag window's GrafPort before
	doing LocalToGlobal. [Bug 1160025]

2005-03-09  Jim Ingham	<jingham@apple.com>

	* macosx/tkMacOSXInit.c (TkpInit): Check to see if the environment
	variable XCNOSTDIN is set, and if so, close stdin & stdout. This is
	necessary to make remote debugging under Xcode work properly.

2005-03-08  Jeff Hobbs	<jeffh@ActiveState.com>

	* win/tkWinWm.c (WinSetIcon): fix GCLP_ICONSM -> GCLP_HICONSM.

	* win/makefile.vc: clarify necessary defined vars that can come from
	MSVC or the Platform SDK.

2005-02-28  Jeff Hobbs	<jeffh@ActiveState.com>

	* win/tkWinX.c (GenerateXEvent): correct %A translation on MouseWheel.
	[Bug 1118340]

2005-02-24  Daniel Steffen  <das@users.sourceforge.net>

	* macosx/tkMacOSX.h: fixed incorrect inclusion of internal header.
	* macosx/tkMacOSXNotify.c: corrected included headers.

2005-02-22  Daniel Steffen  <das@users.sourceforge.net>

	* macosx/tkMacOSXDialog.c (Tk_GetSaveFileObjCmd, NavServicesGetFile):
	fixed encoding problems with -initialfile & -filetypes and corrected
	potential buffer overrun with -initialdir/-initialfile. [Bug 1146057]

2005-02-16  Mo DeJong  <mdejong@users.sourceforge.net>

	TIP#223 IMPLEMENTATION

	* doc/wm.n: Add documentation for -fullscreen attribute.
	* tests/winWm.test: Add -fullscreen to wm attribute usage message.
	* tests/wm.test: Add -fullscreen to wm attribute usage message. Add
	-fullscreen attribute test cases for Windows.
	* win/tkWinWm.c (WmInfo, UpdateWrapper, TkpWmSetFullScreen)
	(WmAttributesCmd, UpdateGeometryInfo):
	Implement TIP 223 [wm attributes -fullscreen].

2005-02-14  Vince Darley  <vincentdarley@users.sourceforge.net>

	* generic/tkText.c:
	* generic/tkText.h:
	* generic/tkTextDisp.c:
	* generic/tkTextIndex.c:
	* generic/tkTextBTree.c:
	* doc/text.n:
	* tests/textDisp.test:
	* tests/textIndex.test: fix of longstanding elide problem when eliding
	a newline without eliding the entire logical line. [Bug 443848]

2005-02-14  Jeff Hobbs	<jeffh@ActiveState.com>

	* doc/options.n: note -cursor {} behavior. [Bug 965618]

2005-02-14  Donal K. Fellows  <donal.k.fellows@man.ac.uk>

	* tests/all.tcl: Add a [package require Tk] so that a missing display
	causes an early failure and keeps the error trace short. Issue observed
	in [FRQ 11122147], even though that's unrelated.

2005-02-11  Jeff Hobbs	<jeffh@ActiveState.com>

	* library/panedwindow.tcl (::tk::panedwindow::Cursor): check window
	existence on delayed call. [Bug 949792]

	* doc/text.n: note 'image' key in 'dump' command. [Bug 1115907]

	* win/tkWinWm.c (TkWinGetIcon): fix toplevel retrieval for determining
	icon ref (potential crash). [Bug 1105738]

	* generic/tkCanvBmap.c (ConfigureBitmap, ComputeBitmapBbox): Fixed
	possible crash with disabled bmap and bbox handling [Bug 1119460]
	(BitmapToPostscript): made aware of various bitmap types

	* unix/Makefile.in: remove SHLIB_LD_FLAGS (only for AIX, inlined into
	* unix/tcl.m4:	    SHLIB_LD). Combine AIX-* and AIX-5 branches in
	* unix/configure:   SC_CONFIG_CFLAGS. Correct gcc builds for AIX-4+ and
	HP-UX-11. autoconf-2.59 gen'd.

2005-02-09  Donal K. Fellows  <donal.k.fellows@manchester.ac.uk>

	* tests/wm.test: Convert to use more tcltest2 features.

2005-02-07  Donal K. Fellows  <donal.k.fellows@manchester.ac.uk>

	* generic/tkCanvas.c (CanvasWidgetCmd): Fix stupid mistake in variable
	names, reported by Andreas Leitgeb.

2005-02-03  Donal K. Fellows  <donal.k.fellows@manchester.ac.uk>

	* generic/tkCanvas.c (GetStaticUids): New function to manage the
	thread-specific data detailing the list of all uids in a thread.
	(typeList): Protect this (the other piece of global data) with a mutex.
	[Bug 1114977]

2005-01-31  Jeff Hobbs	<jeffh@ActiveState.com>

	* unix/tcl.m4, unix/configure: add solaris-64 gcc build support. [Bug
	1021871]

2005-01-31  Donal K. Fellows  <donal.k.fellows@manchester.ac.uk>

	* generic/tkImgPhoto.c (PhotoFormatThreadExitProc): Made the comments
	in the code more relevant to the function they were documenting! [Bug
	1110553]

	* library/msgs/es_ES.msg: Added more localization for Spanish Spanish.
	[Bug 1111213]

2005-01-25  Daniel Steffen  <das@users.sourceforge.net>

	* macosx/tkMacOSXInit.c (TkpInit): set tcl_interactive to 1 to show
	console at startup instead of directly calling [console show].

	* unix/tcl.m4 (Darwin): fixed bug with static build linking to dynamic
	library in /usr/lib etc instead of linking to static library earlier in
	search path. [Tcl Bug 956908]
	Removed obsolete references to Rhapsody.
	* unix/configure: autoconf-2.57

2005-01-18  Donal K. Fellows  <donal.k.fellows@man.ac.uk>

	* library/demos/menu.tcl: Reworked to make dialogs children of the
	demo widget so that they are properly visible. Issue reported by Keith
	Nash <k.j.nash@usa.net>

2005-01-13  Donal K. Fellows  <donal.k.fellows@man.ac.uk>

	* library/tkfbox.tcl (IconList_Selection, IconList_Create):
	(IconList_Arrange): Assorted tk_getOpenFile fixes. [part of Bug 600313]
	(IconList_ShiftMotion1): Also fix shift-drag.

2005-01-12  Don Porter	<dgp@users.sourceforge.net>

	* unix/tcl.m4:		Sync'ed to Tcl's copy.
	* unix/configure:	autoconf-2.57

2005-01-12  Donal K. Fellows  <donal.k.fellows@man.ac.uk>

	* doc/event.n: Added section on predefined virtual events. [Bug 608115]

2005-01-11  Vince Darley  <vincentdarley@users.sourceforge.net>

	* generic/tkTextDisp.c: fix to scrollbar height calculations of text
	widgets containing a single very long (wrapped) line. This fixes at
	least part of [Bug 1093631].

2005-01-11  Donal K. Fellows  <donal.k.fellows@man.ac.uk>

	* generic/tkObj.c (TkParsePadAmount):
	* generic/tkPack.c: Moved function to tkObj.c and rewrote so that it
	takes advantage of Tcl_Objs properly and cannot leave objects in an
	inconsistent state. [Bug 1098779]

2005-01-10  Joe English	 <jenglish@users.sourceforge.net>

	* unix/Makefile.in, unix/configure.in, unix/tkConfig.sh.in:
	Remove ${DBGX}, ${TK_DBGX} from Tk build system. [Patch 1081595]
	* unix/tcl.m4: re-synced with tcl/unix/tcl.m4
	* unix/configure: Regenerated.

2005-01-07  Donal K. Fellows  <donal.k.fellows@man.ac.uk>

	* generic/tkWindow.c (GetScreen): Make sure the result is reset on all
	error paths to stop strange errors. [Bug 697915]

2005-01-05  Donal K. Fellows  <donal.k.fellows@man.ac.uk>

	* doc/loadTk.n, doc/toplevel.n: Convert to other form of emacs mode
	control comment to prevent problems with old versions of man. [Bug
	1085127]

2005-01-03  Jeff Hobbs	<jeffh@ActiveState.com>

	* win/tkWinWm.c (TkWinWmCleanup): clean up layered window class. This
	caused crash in reinit of Tk (as seen in plugin).

	******************************************************************
	*** CHANGELOG ENTRIES FOR 2004 AND 2003 IN "ChangeLog.2004"    ***
	*** CHANGELOG ENTRIES FOR 2002 AND EARLIER IN "ChangeLog.2002" ***
	******************************************************************<|MERGE_RESOLUTION|>--- conflicted
+++ resolved
@@ -1,12 +1,8 @@
-<<<<<<< HEAD
+2012-04-07  Jan Nijtmans  <nijtmans@users.sf.net>
+
+	* generic/tkBind.c: [Bug 3176239] control-MouseWheel causes segv
+
 2012-03-30  Jan Nijtmans  <nijtmans@users.sf.net>
-=======
-2012-04-07  Jan Nijtmans  <nijtmans@users.sf.net>
-
-	* generic/tkBind.c: [Bug 3176239] control-MouseWheel causes segv
-
-2012-03-29  Jan Nijtmans  <nijtmans@users.sf.net>
->>>>>>> 4d4df7d0
 
 	* unix/tcl.m4:        [Bug 3511806] Compiler checks too early
 	* unix/configure.in:  This change allows to build the cygwin
