--- conflicted
+++ resolved
@@ -1,14 +1,12 @@
-<<<<<<< HEAD
+2012-07-04  Donal K. Fellows  <dkf@users.sf.net>
+
+	* win/tkWinDialog.c (GetFileNameW): [Bug 3540127]: Clean up the tables
+	of options for the file dialogs so that options are listed in error
+	messages in alphabetical order.
+
 2012-07-02  Jan Nijtmans  <nijtmans@users.sf.net>
 
 	* win/tkWinDialog.c: [Bug 3540127]: filebox.test fails on win32
-=======
-2012-07-04  Donal K. Fellows  <dkf@users.sf.net>
-
-	* win/tkWinDialog.c (GetFileNameW): [Bug 3540127]: Clean up the tables
-	of options for the file dialogs so that there's no longer any need to
-	have mysterious increments.
->>>>>>> 32c3cfdf
 
 2012-06-26  Jan Nijtmans  <nijtmans@users.sf.net>
 
