--- conflicted
+++ resolved
@@ -1,5 +1,3 @@
-<<<<<<< HEAD
-=======
 2011-11-22  Jan Nijtmans  <nijtmans@users.sf.net>
 
 	* doc/wish.1: Use the same shebang comment everywhere.
@@ -12,13 +10,6 @@
 	* unix/Makefile.in: [Bug 1945073]: Demo square.tcl
 	* win/Makefile.in: cannot run; need package tktest
 
-2011-11-17  Jan Nijtmans  <nijtmans@users.sf.net>
-
-	* doc/pack.n: Fix the escaping of leading dots in lines that start with
-	a widget name, so that nroff doesn't mistake it as a non-existing macro
-	and skips the entire line.
-
->>>>>>> 7c0ca69d
 2011-11-17  Alexandre Ferrieux  <ferrieux@users.sourceforge.net>
 
 	* generic/tkCanvas.c: [Bug 3437816]: Missing TCL_ERROR return
@@ -52,13 +43,9 @@
 
 2011-11-01  Donal K. Fellows  <dkf@users.sf.net>
 
-<<<<<<< HEAD
 	* generic/tkObj.c (GetPixelsFromObjEx): [Bug 3431491]: Use a bit of
 	type hackery to allow numbers to be interpreted as coordinates (most
 	notably on a canvas) without reinterpreting via a string.
-=======
-	* win/rules.vc:  Support Visual Studio 11
->>>>>>> 7c0ca69d
 
 2011-10-26  Don Porter  <dgp@users.sourceforge.net>
 
