2011-08-16  Jan Nijtmans  <nijtmans@users.sf.net>

	* win/tkWinDialog.c: [Bug 3388350] mingw64 compiler warnings
	* win/tkWinDraw.c
	* win/tkWinSend.c
	* win/tkWinSendCom.c

2011-08-13  Jan Nijtmans  <nijtmans@users.sf.net>

	* generic/tkBitmap.c: [Bug 3388350] mingw64 compiler warnings
	* generic/tkConsole.c
	* unix/tkUnixMenubu.c
	* win/tkWinButton.c
	* win/tkWinEmbed.c
	* win/tkWinFont.c
	* win/tkWinImage.c
	* win/tkWinKey.c
	* win/tkWinTest.c
	* win/tkWinWm.c
<<<<<<< HEAD
=======
	* win/tkWinX.c
	* win/tkWindow.c
	* win/tcl.m4: Sync with win/tcl.m4 from Tcl
	* win/configure: (regenerated)
	* unix/tcl.m4: Sync with win/tcl.m4 from Tcl
	* unix/configure: (regenerated)
>>>>>>> 91f01a5b

2011-08-03  Jan Nijtmans  <nijtmans@users.sf.net>

	* win/tkWinDialog.c: [Bug 3314770] regression - Windows file
	dialogs not resizable

2011-07-28  Jan Nijtmans  <nijtmans@users.sf.net>

	* xlib/X11/Xutil.h: [Bug 3380684] XEmptyRegion prototype doesn't
	match usage

2011-06-29  Don Porter  <dgp@users.sourceforge.net>

	* generic/ttk/ttkTrace.c: [Bug 3341056] Correct segfault due to flaw
	* tests/ttk/ttk.test:	in the 2011-06-17 commit.

2011-06-23  Don Porter  <dgp@users.sourceforge.net>

	* changes:	Updated for 8.5.10 release.

2011-06-17  Don Porter  <dgp@users.sourceforge.net>

	*** 8.5.10 TAGGED FOR RELEASE ***

	* generic/ttk/ttkTrace.c:	Workaround Bug 3062331.
	* tests/ttk/ttk.test:
	* changes:	Updated

2011-06-16  Jan Nijtmans  <nijtmans@users.sf.net>

	* win/tcl.m4: Sync with win/tcl.m4 from Tcl
	* win/configure: (regenerated)

2011-06-10  Don Porter  <dgp@users.sourceforge.net>

	* README:	Correct some README bitrot.
	* macosx/README:

	* generic/tkCanvLine.c: [Bug 3175610] Incomplete refresh of line item.
	Backport of 2011-03-03 trunk commit from Alexandre Ferrieux.

2011-06-08  Don Porter  <dgp@users.sourceforge.net>

	* changes:	Updated for 8.5.10 release.

2011-06-07  Don Porter  <dgp@users.sourceforge.net>

	* win/tkWinDialog.c:	Backport [Bug 2484771] fix.

	* generic/tkEntry.c:	Restore support for values "08" and "09"
	in a [spinbox] configured to use -from and -to values.  [Bug 2358545].

2011-06-06  Don Porter  <dgp@users.sourceforge.net>

	* generic/tkConsole.c:	Restore proper NUL output to the [console].
	[Bug 2546087]

2011-04-22  Peter Spjuth  <peter.spjuth@gmail.com>

	* generic/tkCanvPoly.c: [Bug 3291543] There was a crash if dchars
	* tests/canvas.test:    removed all coordinates of a polygon.

2011-04-21  Peter Spjuth  <peter.spjuth@gmail.com>

	* doc/checkbutton.n: Document all variable options as global.
	* doc/radiobutton.n:
	* doc/listbox.n:
	* doc/menu.n:
	* doc/options.n:
	* doc/ttk_combobox.n:
	* doc/ttk_entry.n:
	* doc/ttk_progressbar.n:
	* doc/ttk_widget.n:

2011-04-04  Peter Spjuth  <peter.spjuth@gmail.com>

	* tests/grid.test:
	* generic/tkGrid.c: [Bug 723765]: When a slave was removed from grid,
	the -in option was not remembered.

2011-04-04  Peter Spjuth  <peter.spjuth@gmail.com>

	* doc/labelframe.n:
	* doc/frame.n:
	* generic/tkFrame.c: [Bug 2997657]: Removed -container from labelframe
	documentation since it does not work as expected and does not make
	sense as a container. Added note to frame about restrictions when used
	as a container.

2011-03-28  Jan Nijtmans  <nijtmans@users.sf.net>

	* generic/tkTextBTree.c:	[Bug 3129527]: Fix buffer overflow
	w/ GCC 4.5 and -D_FORTIFY_SOURCE=2. One more place where this problem
	could appear.

2011-03-24  Jan Nijtmans  <nijtmans@users.sf.net>

	* win/tkWinMenu.c: [Bug #3239768] tk8.4.19 (and later) WIN32
	menu font support.

2011-03-16  Jan Nijtmans  <nijtmans@users.sf.net>

	* unix/tcl.m4:    Make SHLIB_LD_LIBS='${LIBS}' the default and
	* unix/configure: set to "" on per-platform necessary basis.
	Backported from TEA, but kept all original platform code which was
	removed from TEA.

2011-03-12  Jan Nijtmans  <nijtmans@users.sf.net>

	* win/tkWin32Dll.c: Eliminate unneeded _TkFinalize wrapper.

2011-03-11  Jan Nijtmans  <nijtmans@users.sf.net>

	* generic/ttk/ttkDefaultTheme.c: Eliminate some unneeded write-only
	* generic/ttk/ttkManager.c:      variables (discovered by gcc-4.6)
	* generic/ttk/ttkSquare.c:

2011-03-09  Reinhard Max  <max@suse.de>

	* unix/configure.in: Use a symbol from libXft itself for the link
	test rather than one from libfreetype, because the latter doesn't
	work when the linker is called with --as-needed.

2011-01-25  Jan Nijtmans  <nijtmans@users.sf.net>

	* generic/tkSelect.c:	[Patch #3129527]: Fix buffer overflow
	* win/tkWinWm.c:	w/ GCC 4.5 and -D_FORTIFY_SOURCE=2. Just the
	* unix/tkUnixWm.c:	strcpy->memcpy part, to prevent anything
	like [Bug #3164879]

2011-01-22  Joe English  <jenglish@users.sourceforge.net>

	* generic/ttk/ttkEntry.c(ttk::combobox): Add missing
	'validate' command (reported by schelte).

2011-01-19  Jan Nijtmans  <nijtmans@users.sf.net>

	* generic/ttk/ttkGenStubs.tcl:	Make sure to use CONST/VOID in stead of
	* generic/ttk/ttkDecls.h: const/void when appropriate. This allows to
	use const/void in the *.decls file always, genStubs will do the right
	thing.

2011-01-17  Jan Nijtmans  <nijtmans@users.sf.net>

	* win/tcl.m4:         handle --enable-64bit=ia64 for gcc. BACKPORT.
	* win/configure:      (autoconf-2.59)

2011-01-13  Jan Nijtmans  <nijtmans@users.sf.net>

	* library/msgbox.tcl: [Patch #3154705] Close button has no effect

2011-01-06  Stuart Cassoff  <stwo@users.sourceforge.net>

	* generic/tkEvent.c:	Cast some NULLs to (void *) in order to quash
	* unix/tkUnixEvent.c:	"missing sentinel in function call"
	* unix/tkUnixKey.c:	compiler warnings.
	* unix/tkUnixRFont.c:

2010-12-17  Stuart Cassoff  <stwo@users.sourceforge.net>

	* unix/Makefile.in:  [Bug 2446711]: Remove 'allpatch' target.

2010-12-17  Stuart Cassoff  <stwo@users.sourceforge.net>

	* unix/Makefile.in:  Use 'rpmbuild', not 'rpm' [Bug 2537626].

2010-12-13  Jan Nijtmans  <nijtmans@users.sf.net>

	* unix/tcl.m4:       Cross-compile support for Win and UNIX (backported)
	* unix/configure:    (autoconf-2.59)
	* win/tcl.m4:
	* win/configure.in:
	* win/configure:     (autoconf-2.59)
	* win/tkWin32Dll.c:  SEH-emulation for AMD64
	* win/tkWinX.c:      mingw-w64 does not accept _WIN32_IE < 0x0501

2010-12-12  Stuart Cassoff  <stwo@users.sourceforge.net>

	* unix/tcl.m4: Better building on OpenBSD.
	* unix/configure: (autoconf-2.59)

2010-11-24  Jan Nijtmans  <nijtmans@users.sf.net>

	* win/tkWinDialog.c:	[Bug #3071836]: Crash/Tcl_Panic on WinXP saving
	* win/tkWinInit.c:	file to C:\ re-wrote TkpDisplayWarning such
	that it does not use an Tcl API calls any more, so it works even with
	an ill-initialized Tcl.
	* win/winMain.c:	Teach WishPanic how to thread UTF-8 in it's
	messagebox.  Backports from Tcl 8.6. No change in functionality.

2010-11-19  Jan Nijtmans  <nijtmans@users.sf.net>

	* win/configure.in:	Allow cross-compilation by default. (backported)
	* win/tcl.m4:		Use -pipe for gcc on win32 (backported)
	* win/configure:	(regenerated)

2010-11-16  Jan Nijtmans  <nijtmans@users.sf.net>

	* win/tkWinPort.h  [Bug #3110161]: Extensions using TCHAR don't compile
	on VS2005 SP1

2010-11-04  Jan Nijtmans  <nijtmans@users.sf.net>

	* library/msgs/de.msg:  Updated German messages.  Thanks to Ruediger
	Haertel. [Patch 2442309] [Bug 3102739].

2010-10-23  Jan Nijtmans  <nijtmans@users.sf.net>

	* win/rules.vc        Update for VS10

2010-10-11  Joe English  <jenglish@users.sourceforge.net>

	* generic/ttk/ttkTreeview.c: Fix crash in 'tag add' / 'tag remove'
	commands when no -tags specified [Bug 3085489].

2010-10-06  Donal K. Fellows  <dkf@users.sf.net>

	* win/Makefile.in (genstubs): [Tcl Bug 3082049]: Typo.

2010-09-08  Joe English  <jenglish@users.sourceforge.net>

	* generic/ttk/ttkTreeview.c (TreeviewSeeCommand): [Bug 2829363]:
	Schedule redisplay if [$tv see] opens any items.

2010-09-02  Joe English  <jenglish@users.sourceforge.net>

	* library/ttk/winTheme.tcl, library/ttk/xpTheme.tcl,
	* library/ttk/vistaTheme.tcl: [Bug 3057573]: Specify disabled combobox
	text foreground color.

2010-09-01  Don Porter  <dgp@users.sourceforge.net>

	*** 8.5.9 TAGGED FOR RELEASE ***

	* changes:	Updated for 8.5.9 release.

	* doc/menu.n:  Formatting error.

2010-09-01  Joe English  <jenglish@users.sourceforge.net>

	* library/ttk/entry.tcl: Revert keyboard navigation bindings
	to use real events instead of virtual events.

2010-08-31  Andreas Kupries  <andreask@activestate.com>

	* win/tcl.m4: Applied patch by Jeff fixing issues with the
	manifest handling on Win64.
	* win/configure: Regenerated.

2010-08-26  Jeff Hobbs  <jeffh@ActiveState.com>

	* generic/tkText.c (DumpLine): [Bug 3053347]:
	s/segPtr->size/currentSize/ throughout, but particularly in if
	lineChanged block where segPtr may no longer be valid.

	* unix/Makefile.in: add valgrind target
	* unix/configure, unix/tcl.m4: [Bug 1230554]: SHLIB_LD_LIBS='${LIBS}'
	for OSF1-V*. Add /usr/lib64 to set of auto-search dirs.
	(SC_PATH_X): Correct syntax error when xincludes not found.

	* win/Makefile.in (VC_MANIFEST_EMBED_DLL VC_MANIFEST_EMBED_EXE):
	* win/configure, win/configure.in, win/tcl.m4: SC_EMBED_MANIFEST
	macro and --enable-embedded-manifest configure arg added to support
	manifest embedding where we know the magic.  Help prevents DLL hell
	with MSVC8+.

2010-08-25  Jeff Hobbs  <jeffh@ActiveState.com>

	* doc/ttk_spinbox.n (new), doc/ttk_*.3, doc/ttk_*.n:
	* generic/ttk/ttkGenStubs.tcl:
	* generic/ttk/ttk.decls, generic/ttk/ttkDecls.h:
	* generic/ttk/ttkButton.c, generic/ttk/ttkCache.c:
	* generic/ttk/ttkClamTheme.c, generic/ttk/ttkClassicTheme.c:
	* generic/ttk/ttkDefaultTheme.c, generic/ttk/ttkElements.c:
	* generic/ttk/ttkEntry.c, generic/ttk/ttkFrame.c:
	* generic/ttk/ttkImage.c, generic/ttk/ttkInit.c:
	* generic/ttk/ttkLabel.c, generic/ttk/ttkLayout.c:
	* generic/ttk/ttkNotebook.c, generic/ttk/ttkPanedwindow.c:
	* generic/ttk/ttkProgress.c, generic/ttk/ttkScale.c:
	* generic/ttk/ttkScroll.c, generic/ttk/ttkScrollbar.c:
	* generic/ttk/ttkSeparator.c, generic/ttk/ttkSquare.c:
	* generic/ttk/ttkState.c, generic/ttk/ttkStubInit.c:
	* generic/ttk/ttkStubLib.c, generic/ttk/ttkTagSet.c:
	* generic/ttk/ttkTheme.c, generic/ttk/ttkTheme.h:
	* generic/ttk/ttkThemeInt.h, generic/ttk/ttkTrace.c:
	* generic/ttk/ttkTrack.c, generic/ttk/ttkTreeview.c:
	* generic/ttk/ttkWidget.c, generic/ttk/ttkWidget.h:
	* library/ttk/spinbox.tcl (new):
	* library/ttk/altTheme.tcl, library/ttk/aquaTheme.tcl:
	* library/ttk/button.tcl, library/ttk/clamTheme.tcl:
	* library/ttk/classicTheme.tcl, library/ttk/combobox.tcl:
	* library/ttk/cursors.tcl, library/ttk/defaults.tcl:
	* library/ttk/entry.tcl, library/ttk/notebook.tcl:
	* library/ttk/panedwindow.tcl, library/ttk/scale.tcl:
	* library/ttk/sizegrip.tcl, library/ttk/treeview.tcl:
	* library/ttk/ttk.tcl, library/ttk/utils.tcl:
	* library/ttk/vistaTheme.tcl, library/ttk/winTheme.tcl:
	* library/ttk/xpTheme.tcl:
	* macosx/ttkMacOSXTheme.c: used 8.6/carbon variant
	* tests/ttk/combobox.test, tests/ttk/treetags.test:
	* tests/ttk/treeview.test, tests/ttk/ttk.test:
	* tests/ttk/vsapi.test:
	* tests/ttk/checkbutton.test (new):
	* tests/ttk/radiobutton.test (new):
	* tests/ttk/spinbox.test (new):
	* win/ttkWinMonitor.c, win/ttkWinTheme.c, win/ttkWinXPTheme.c:
	Major backport of 8.6 Ttk for 8.5.9.  Most changes were only being
	committed to head (8.6), although they could apply for 8.5 as well.
	This re-sync makes future work easier to maintain and adds some
	useful work for 8.5 users. [Bug 3053320]: Notable changes:
	- Lots of code cleanup
	- Some bug fixes never backported
	- Addition of ttk::spinbox
	- minor color changes
	- Improved Vista/7 styling
	- Move to tile version 0.8.6 (pseudo-package)
	- ABI and API compatible (even $w identify)
	- minor new features (extended $w identify)

2010-08-03  Don Porter  <dgp@users.sourceforge.net>

	* changes:	Updated for 8.5.9 release.

2010-08-20  Donal K. Fellows  <dkf@users.sf.net>

	* doc/listbox.n (SEE ALSO): [Bug 3048809]: Corrected what other page
	was referred to (ttk::treeview can work as a listbox).

2010-08-12  Donal K. Fellows  <dkf@users.sf.net>

	* library/text.tcl (TextCursorInSelection): [Patch 2585265]: Backport
	of factoring-out of decision logic for whether to delete the selected
	text.

2010-08-11  Jeff Hobbs  <jeffh@ActiveState.com>

	* win/Makefile.in (%.${OBJEXT}): better implicit rules support

	* unix/configure: regen with ac-2.59
	* unix/configure.in, unix/Makefile.in:
	* unix/tcl.m4 (AIX): remove the need for ldAIX, replace with
	-bexpall/-brtl.  Remove TK_EXP_FILE (export file) and other baggage
	that went with it.  Remove pre-4 AIX build support.

2010-08-11  Donal K. Fellows  <dkf@users.sf.net>

	* generic/tkCanvLine.c (LineDeleteCoords): [Bug 2900121]: Backport of
	fix to sense of test.

2010-08-10  Don Porter  <dgp@users.sourceforge.net>

	* library/msgs/pl.msg:	Backport updates to pl.msg from HEAD

2010-08-04  Jeff Hobbs  <jeffh@ActiveState.com>

	* license.terms: Fix DFARs note for number-adjusted rights clause

2010-08-04  Don Porter  <dgp@users.sourceforge.net>

	* generic/tk.h:		Bump to 8.5.9 for release.
	* library/tk.tcl:
	* unix/configure.in:
	* unix/tk.spec:
	* win/configure.in:
	* README:

	* unix/configure:	autoconf-2.59
	* win/configure:

	* changes:	Updated for 8.5.9 release.

2010-08-03  Jeff Hobbs  <jeffh@ActiveState.com>

	* library/button.tcl (::tk::CheckEnter): [AS Bug#87409]: Use uplevel
	set instead of set :: to work with other var resolvers (itcl).

2010-08-03  Don Porter  <dgp@users.sourceforge.net>

	* changes:	Updated for 8.5.9 release.

2010-07-06  Andreas Kupries  <andreask@activestate.com>

	* doc/text.n: Fixed minor typo in the description of 'text delete', as
	reported by <eee@users.sf.net> on the chat.

2010-05-31  Joe English  <jenglish@users.sourceforge.net>

	* generic/tkBind.c (Tk_CreateBinding): [Bug 3006842]: Silently ignore
	empty binding scripts.
	* generic/ttk/ttkTreeview.c: [$tv tag bind $tag <...> {}] now removes
	binding.

2010-05-31  Jan Nijtmans  <nijtmans@users.sf.net>

	* generic/tkMain.c:  Fix CYGWIN warning: "fd_set and assiciated.macros
	have been defined in sys/types. This may cause runtime problems with
	W32"
	* win/winMain.c:     Add command line processing for CYGWIN, backported
	from trunk.

2010-05-20  Donal K. Fellows  <dkf@users.sf.net>

	* win/tkWinX.c (HandleIMEComposition): [Bug 2992129]: Ensure that all
	places that generate key events zero them out first; Tk relies on that
	being true for the generic parts of the fix for Bug 1924761.

2010-05-19  Jan Nijtmans  <nijtmans@users.sf.net>

	* win/tkWinDialog.c: [Bug 3002230]: tk_chooseDirectory returns garbage
	on cancel.

2010-05-17  Jan Nijtmans  <nijtmans@users.sf.net>

	* win/tkWinDialog.c: [Bug 2987995]: Tk_getOpenFile returns garbage
	under described circumstances. Backported some formatting from trunk.

2010-05-03  Donal K. Fellows  <dkf@users.sf.net>

	* library/button.tcl (CheckInvoke, CheckEnter): [Patch 1530276 redux]:
	Apply a bit more care to ensure that things continue to work correctly
	even when there is no -selectcolor defined.

2010-04-19  Jan Nijtmans  <nijtmans@users.sf.net>

	* win/tkWinPort.h: Fix [Patch 2986105]: conditionally defining
	strcasecmp/strncasecmp
	* win/tkWinDialog.c: Fix [Bug 2987995]: Tk_GetOpenFile returns garbage
	under described circumstances, minor formatting.
	* win/tkWinDialog.c: [Patch 2898255]: Filenames limit with
	Tk_GetFileName().
	Assure modern style dialogs where available

2010-03-12  Jan Nijtmans  <nijtmans@users.sf.net>

	* generic/tkButton.h:	[Bug 2956548]: TkpButtonSetDefaults only
	* generic/tkButton.c:	initializes one button type
	* win/tkWinButton.c:
	* win/tkWinEmbed.c:	Fix various gcc warnings, all
	* win/tkWinMenu.c:	backported from Tk 8.6
	* win/tkWinPixmap.c:
	* win/tkWinSend.c:
	* win/tkWinTest.c:
	* win/tkWinWm.c:
	* win/tkWinX.c:
	* win/tkWinInt.h:	VC6++ does not have SPI_SETKEYBOARDCUES
	* win/.cvsignore:

2010-03-11  Donal K. Fellows  <dkf@users.sf.net>

	* generic/tkText.c (DumpLine): [Bug 2968379]: When peers are about,
	there can be unnamed marks present during a dump. Ignore them as they
	will just be for the peers' insert and current marks, which aren't
	very important.

2010-03-04  Donal K. Fellows  <dkf@users.sf.net>

	* doc/clipboard.n: Added note about STRING vs. UTF8_STRING types.

2010-02-21  Donal K. Fellows  <dkf@users.sf.net>

	* generic/tkText.c (TextEditCmd): [Bug 1799782]: Refix this, so that
        <<Modified>> events are issued when things change.

2010-02-19  Donal K. Fellows  <dkf@users.sf.net>

	* unix/installManPage: [Tcl Bug 2954638]: Correct behaviour of manual
	page installer. Also added armouring to check that assumptions about
	the initial state are actually valid (e.g., look for existing input
	file).

2010-02-19  Stuart Cassoff  <stwo@users.sourceforge.net>

	* tcl.m4: Correct compiler/linker flags for threaded builds on
	OpenBSD.
	* configure: (regenerated).

2010-02-17  Joe English  <jenglish@users.sourceforge.net>

	* generic/tkMenu.c: [Bug 2952745]: Defer TkMenuOptionTables cleanup to
	CallWhenDeleted() time, to ensure that the record doesn't get freed
	until after all widget instance commands have been deleted.

2010-02-16  Jan Nijtmans  <nijtmans@users.sf.net>

	* unix/tkUnixWm.c: Make TkSetTransientFor static

2010-02-07  Jan Nijtmans  <nijtmans@users.sf.net>

	* generic/ttk/ttkGenStubs.tcl: Backport various formatting (spacing)
	* generic/ttk/ttk.decls:       changes from HEAD, so diffing
	* generic/ttk/ttkDecls.h:      between 8.5.x and 8.6 shows the
	* generic/tk*.decls:           real structural differences again.
	* generic/tk*Decls.h:          (any signature change not backported!)

2010-01-29  Jan Nijtmans  <nijtmans@users.sf.net>

	* generic/tkBind.c:      Fix various gcc-4.4 warnings, all
	* generic/tkListbox.c:   backported from HEAD.
	* generic/tkText.c:
	* generic/ttk/ttkInit.c:

2010-01-20  Pat Thoyts  <patthoyts@users.sourceforge.net>

	* library/bgerror.tcl:  [TIP 359]: Extended Window Manager Hints
	* library/clrpick.tcl:  following the freedesktop.org specification
	* library/demos/widget: are now supported on X11 using a new
	* library/dialog.tcl:   wm attribute called '-type'
	* library/msgbox.tcl:   This feature is now used in the Tk library
	* library/tkfbox.tcl:   functions where appropriate.
	* library/ttk/combobox.tcl:
	* tests/unixWm.test:
	* tests/wm.test:
	* unix/tkUnixWm.c:

2010-01-19  Donal K. Fellows  <dkf@users.sf.net>

	* generic/tkCanvas.c (TagSearchScanExpr): [Bug 2931374]: Stop overflow
	of working buffer during construction of long tag expressions.

2010-01-18  Jan Nijtmans  <nijtmans@users.sf.net>

	* generic/tkCanvas.c:      [Patch 2932808]: Canvas items not
	                           updating on widget state change.

2010-01-09  Pat Thoyts  <patthoyts@users.sourceforge.net>

	* doc/menu.n:           [TIP 360]: Remove special handling of
	* library/obsolete.tcl: the .help menu on X11.
	* unix/tkUnixMenu.c:

	* library/menu.tcl:      [TIP 360]: Make Tk menu activation
	* library/obsolete.tcl:  follow mouse movements.

2010-01-08  Pat Thoyts  <patthoyts@users.sourceforge.net>

	* doc/photo.n: [Bug 2927569]: Multiple edits have peverted the
	original meaning of the phrase 'image file data' to reference
	a filename option that does not exist.

2010-01-07  Donal K. Fellows  <dkf@users.sf.net>

	* generic/tkTextDisp.c (AsyncUpdateLineMetrics): [Bug 2677890]: Fix
	odd text widget update problem that had scrollbars being unable to
	cover the whole widget. Fix is to reify the range to update sooner.

2010-01-06  Jan Nijtmans  <nijtmans@users.sf.net>

	* unix/tcl.m4:		Sync with Tcl version
	* unix/configure:	(regenerated)
	* unix/Makefile.in:
	* unix/.cvsignore:
	* generic/default.h:	Trivial CYGWIN fixes
	* generic/tkWindow.c:
	* doc/.cvsignore:

2010-01-06  Donal K. Fellows  <dkf@users.sf.net>

	* unix/tkUnixWm.c (TkWmMapWindow): [Bug 1163496]: Allow windows to be
	* tests/wm.test (wm-transient-8.1): set to be transients for withdrawn
	masters correctly.

2010-01-05  Pat Thoyts  <patthoyts@users.sourceforge.net>

	* win/tkWinDialog.c: [Patch 2898255]: Enable unlimited multiple
	file selection from the open files dialog (pawlak,fellows,thoyts)

2010-01-05  Donal K. Fellows  <dkf@users.sf.net>

	* generic/tkMenu.c (MenuWidgetObjCmd): [Bug 220950]: Do not delete
	menu entries if the first index to delete is explicitly after the last
	index of existing entries.

2010-01-04  Pat Thoyts  <patthoyts@users.sourceforge.net>

	* library/dialog.tcl: Backported fix for tk_dialog <Return> binding
	* library/console.tcl: Backported fix for console keyboard menu
	activation and <<Cut>> handling from HEAD.
	* library/tk.tcl: Correctly handle quoted ampersands in AmpMenuArgs

2010-01-03  Pat Thoyts  <patthoyts@users.sourceforge.net>

	* generic/tkMenu.h: [Patch 2848897] Support the system keyboard
	* win/tkWinMenu.c:  cues option on Windows. This system parameter
	hides the underlines on menu items unless the keyboard is used to
	open the menu. (kovalenko, thoyts)

2010-01-03  Pat Thoyts  <patthoyts@users.sourceforge.net>

	* library/tearoff.tcl: tearoff menus should be transient and use the
	                       toolwindow style on Windows.
	* tests/menu.test: menu tests using 'tkwait visibility' are unix only

2010-01-02  Donal K. Fellows  <dkf@users.sf.net>

	* unix/tkUnixEvent.c (TransferXEventsToTcl): [Bug 1924761]: Use the
	new cache mechanism to force the extraction of the string of a key
	event from XIM at the right time rather than after queueing when it
	can be quashed by a race condition centered on the limited amount of
	state in some XIM implementations.

	* unix/tkUnixKey.c (TkpGetString): [Bug 1373712]: Cache the value that
	* generic/tkInt.h (TkKeyEvent):		will be substituted via %A so
	* generic/tkEvent.c (CleanUpTkEvent):	that we do not need to make it
	* doc/HandleEvent.3 (ARGUMENTS):	fresh each time, which causes
	* doc/QWinEvent.3 (ARGUMENTS):		trouble with some input
	* macosx/tkMacOSXKeyEvent.c (InitKeyEvent): methods. Also includes the
	* win/tkWinX.c (GenerateXEvent):	factoring out of some code and
	update of documentation to describe the slightly increased constraints
	on how Tk_HandleEvent can be used.

2010-01-01  Donal K. Fellows  <dkf@users.sf.net>

	* unix/tkUnixEvent.c (TransferXEventsToTcl): [Bug 1924761]: Move the
	* generic/tkEvent.c (Tk_HandleEvent):	     passing of key events to
	XFilterEvent to the low level point where all other events are
	handled, where it should have been all along. This makes more input
	methods work, stops [event generate] from interfering with input
	methods, and allows the simplification of tkEvent.c by removing half
	of InvokeInputMethods and allowing the rest - which was not full input
	method handling - to be rolled back into Tk_HandleEvent. Introduces a
	small potential bug when a focus change and input method handling are
	too close together in the Tk event queue, but that should be less
	deadly to usability than the previous problems where input methods
	could fail completely or reorder key presses...

2009-12-30  Pat Thoyts  <patthoyts@users.sourceforge.net>

	* generic/tkMenu.c: [Patch 2879789]: Torn off menu items are only
	* tests/menu.tcl:   activated over a limited region of the window.
	Fixed to make the whole width of a menu item activate the entry.

2009-12-27  Pat Thoyts  <patthoyts@users.sourceforge.net>

	* win/tkWinMenu.c: [Bug 2879927]: Highlight for cascade items in
	torn-off menus is incorrect on Windows.

2009-12-25  Donal K. Fellows  <dkf@users.sf.net>

	* doc/option.n: [Bug 2914943]: Correct the first example.
	Also define what the format of option patterns is; that's a much less
	commonly known fact than it used to be.

2009-12-22  Joe English  <jenglish@users.sourceforge.net>

	* library/ttk/sizegrip.tcl: [Bug 2912356]: Patch to avoid bizarro
	behavior under compiz.

2009-12-22  Donal K. Fellows  <dkf@users.sf.net>

	* library/tkfbox.tcl (ListInvoke): [Bug 2919205]: Correct ordering of
	arguments to tk_messageBox.

2009-12-20  Donal K. Fellows  <dkf@users.sf.net>

	* unix/tkUnixSend.c (ServerSecure): [Patch 2917663]: Better support
	for server-interpreted access control addreses.

2009-12-16  Joe English  <jenglish@users.sourceforge.net>

	* generic/ttk/ttkNotebook.c: Don't call Tk_DeleteOptionTable()
	[Bug 2915709], backport fix for [Bug 2496162].

2009-12-14  Kevin B. Kenny  <kennykb@acm.org>

	* library/demos/unicodeout.tcl: Added code to check for right-to-left
	support on Windows and adjust Hebrew and Arabic character strings
	accordingly. Changed the Hebrew string to 'ktb ebryt' (ktav Ivrit,
	"Hebrew writing") to be consistent with at least the Greek and Russian
	strings. Thanks to Rodrigo Readi for calling the inconsistency to our
	attention.

2009-12-02  Jan Nijtmans  <nijtmans@users.sf.net>

	* win/tkInt.decls:	[Bugs 220600, 220690]: Comment that
	TkWinChildProc is exported through the stubs table since 8.5.9

2009-12-11  Donal K. Fellows  <dkf@users.sf.net>

	* library/tk.tcl (tk::ScreenChanged): [Bug 2912473]: Stop problems
	caused by display names with a double colon in.

2009-12-10  Donal K. Fellows  <dkf@users.sf.net>

	* library/demos/ttkscale.tcl: Added demo of [ttk::scale] widget.

2009-12-09  Andreas Kupries  <andreask@activestate.com>

	* library/safetk.tcl (::safe::loadTk): [Bug 2902573]: Fixed access to
	the cleanupHook of the safe base. The code used the old internal
	commands which have been removed since 2009-12-09. See Tcl's
	ChangeLog.

2009-12-09  Donal K. Fellows  <dkf@users.sf.net>

	* generic/tkColor.c (Tk_GetColorByValue): [Bug 2911570]: Ensure that
	hash keys of color values are zeroed first, so that they hash properly
	on 64-bit systems (where X structures are not tightly packed).

2009-12-08  Pat Thoyts  <patthoyts@users.sourceforge.net>

	* unix/tkUnixWm.c: [Bug 2864685]: Backported window manager hinting
			   update from HEAD

2009-12-06  Benjamin Riefenstahl  <b.riefenstahl@turtle-trading.net>

	* macosx/tkMacOSXFont.c (GetFontFamilyName): [Bug 2548661]: Merge fix
	from HEAD (1.44).

2009-12-03  Pat Thoyts  <patthoyts@users.sourceforge.net>

	* library/ttk/xpTheme.tcl:    Fix selection of treeview rows on
	* library/ttk/vistaTheme.tcl: Windows XP and Vista.

2009-12-02  Jan Nijtmans  <nijtmans@users.sf.net>

	* doc/GetHINSTANCE.3:	Correct mentioned header file
	* win/tkWinInt.h:	[Bugs 220600, 220690]: Make TkWinChildProc
	* generic/tkInt.decls:	available in private stub table.
	* generic/tkIntPlatDecls.h: (regenerated)
	* generic/tkStubInit.c:	(regenerated)

2009-11-25  Stuart Cassoff <stwo@users.sf.net>

	* unix/tcl.m4:		[Patch 2892871]: Remove unneeded
	*			AC_STRUCT_TIMEZONE.
	* unix/configure:	Regenerated with autoconf-2.59.

2009-11-24  Donal K. Fellows  <dkf@users.sf.net>

	* unix/tkUnixWm.c (WmIconphotoCmd): [Bug 2902814]: Use the correct
	type for the array of data passed into X. It's wrong, but "right"
	because of a mistake in the X11 specification.

2009-11-22  Pat Thoyts  <patthoyts@users.sourceforge.net>

	* tests/winWm.test: [Bug 2899949]: Make sure the window is still
	* win/tkWinWm.c:    present when handling delayed activation

2009-11-13  Pat Thoyts  <patthoyts@users.sourceforge.net>

	* tests/winDialog.test: [Bug 2307837]: Backported fix for running
	* win/tkWinTest.c:      dialog tests on non-English locales

2009-11-12  Don Porter  <dgp@users.sourceforge.net>

	*** 8.5.8 TAGGED FOR RELEASE ***

	* changes:	Updated for 8.5.8 release.

2009-11-03  Don Porter  <dgp@users.sourceforge.net>

	* generic/tk.h:		Bump to 8.5.8 for release.
	* library/tk.tcl:
	* unix/configure.in:
	* unix/tk.spec:
	* win/configure.in:
	* README:

	* unix/configure:	autoconf-2.59
	* win/configure:

	* changes:	Updated for 8.5.8 release.

2009-11-03  Pat Thoyts  <patthoyts@users.sourceforge.net>

	* win/tkWinWm.c: [Bug 2891541]: Permit normal behaviour on
	Windows for a grabbed toplevel when it is the main window.

2009-11-01  Joe Mistachkin  <joe@mistachkin.com>

	* win/tkWinButton.c: [Bug 1739613]: The default width being stored
	in TSD cannot be put into the process-wide options table.  This fix
	allocates storage for the default width from the heap and frees it
	using an exit handler.

2009-10-29  Pat Thoyts  <patthoyts@users.sourceforge.net>

	* win/tkWinFont.c: [Bug 1825353]: Backported patch for tiny
	fixed font on Russian Windows systems.

2009-10-25  Donal K. Fellows  <dkf@users.sf.net>

	* unix/tkUnixColor.c (TkpGetColor): [Bug 2809525]: Impose a maximum
	X11 color name length so that it becomes impossible to blow things up
	that way.

	* library/text.tcl: [Bug 1854913]: Stop <Delete> actions from ever
	deleting backwards, even when the insertion cursor is "at the end" of
	the text widget.

2009-10-24  Donal K. Fellows  <dkf@users.sf.net>

	* macosx/ttkMacOSXTheme.c (RangeToFactor, TrackElementDraw)
	(PbarElementDraw): [Bug 2883712]: Corrected scaling of progress bars
	and scales, and backported the fix for 64-bitness.

	* library/button.tcl, unix/tkUnixButton.c (TkpDisplayButton):
	[Patch 1530276]: Make -selectcolor handling work better for both
	checkbuttons and radiobuttons when they don't have indicators.

2009-10-22  Donal K. Fellows  <dkf@users.sf.net>

	* generic/tkText.c (CreateWidget, TextEditUndo, TextEditRedo)
	(TextEditCmd, UpdateDirtyFlag):
	* generic/tkText.h: [Patch 1469210]: Corrected handling of marking as
	dirty when inserting after an undo from a non-dirty state.

	* library/xmfbox.tcl (MotifFDialog_FileTypes)
	(MotifFDialog_ActivateSEnt):
	* library/tkfbox.tcl (Done, ::tk::dialog::file::):
	* macosx/tkMacOSXDialog.c (Tk_GetOpenFileObjCmd):
	* win/tkWinDialog.c (GetFileNameW, GetFileNameA):
	* doc/getOpenFile.n: [Patch 2168768]: Corrected handling of the
	-typevariable option to be consistently global; it's the only way it
	can work even close to the same on all platforms.

2009-10-15  Don Porter  <dgp@users.sourceforge.net>

	* generic/tkConsole.c:	Relax the runtime version requirements on Tcl
	* generic/tkMain.c:	so that Tk 8.5.8 can [load] into Tcl 8.6 (and
	* generic/tkWindow.c:	later 8.*) interps.  [Feature Request 2794032]
	* library/tk.tcl
	* unix/Makefile.in:
	* win/Makefile.in:
	* win/makefile.vc:

2009-10-10  Donal K. Fellows  <dkf@users.sf.net>

	* unix/tkUnixRFont.c (InitFont,TkpGetFontFromAttributes,Tk_DrawChars):
	[Bug 1961455]: Draw underlines and overstrikes when using Xft for font
	rendering.

2009-10-08  Donal K. Fellows  <dkf@users.sf.net>

	* library/tkfbox.tcl (::tk::IconList_Create): [Patch 2870648]:
	Corrected cursor used in file/directory dialogs.

2009-10-07  Pat Thoyts  <patthoyts@users.sourceforge.net>

	* library/ttk/vistaTheme.tcl: [Bug 2787164]: Fix size of dropdown
	arrow on combobox and menubutton for Windows 7.

2009-10-07  Donal K. Fellows  <dkf@users.sf.net>

	* unix/tkUnixScrlbr.c (TkpComputeScrollbarGeometry): [Patch 2088597]:
	Stop scrollbars from getting too small at the end.

2009-10-05  Don Porter  <dgp@users.sourceforge.net>

	* changes:	Updated for 8.5.8 release.

2009-10-05  Pat Thoyts  <patthoyts@users.sourceforge.net>

	* win/tkWinButton.c: [Bug 2860827]: Backported patch avoiding 3D
	effects with user-specified background.

2009-09-25  Donal K. Fellows  <dkf@users.sf.net>

	* generic/tkImgPhoto.c (ImgGetPhoto): Correct generation of grayscale
	data from an image. Reported by Keith Vetter on comp.lang.tcl.

2009-09-14  Jeff Hobbs  <jeffh@ActiveState.com>

	* generic/tkMenuDraw.c (TkPostSubmenu): [Bug 873613]: Fix reposting of
	* win/tkWinMenu.c (TkWinHandleMenuEvent): submenu in torn off Windows
	menu.
	(DrawMenuEntryArrow): [Bug 873608]: Draw Win menu arrow after being
	torn off.

2009-09-10  Donal K. Fellows  <dkf@users.sf.net>

	* unix/tkUnixRFont.c (InitFont): Move pattern disposal in error case
	to callers so they have more options when they come to recovering from
	the failure.
	(TkpGetFontFromAttributes): If the default attributes don't work, try
	adding a setting to turn off use of XRender. That seems to work for
	some people for unexplained reasons (possibly local misconfiguration).
	* generic/tkFont.c (Tk_AllocFontFromObj): Stop this function from
	keeling over in a heap when the low-level font allocation fails. An
	error beats a crash! (Issue reported on comp.lang.tcl by Denis
	Berezhnoy.)

2009-08-25  Donal K. Fellows  <dkf@users.sf.net>

	* unix/tkUnixSend.c (ServerSecure): [Bug 1909931]: Added some support
	for server-interpreted access control addreses.

2009-08-24  Donal K. Fellows  <dkf@users.sf.net>

	* library/msgbox.tcl (::tk::MessageBox): Correct bindings so that they
	work with ttk::buttons. Reported by Hans-Christoph Steiner.

2009-08-24  Daniel Steffen  <das@users.sourceforge.net>

	* macosx/tkMacOSXHLEvents.c (ScriptHandler): Fix "do script" apple
	event handler issues on recent Mac OS X releases by using AE coercion
	to 'utf8' for text data and to 'fsrf' for alias data. (Reported by
	Youness Alaoui on tcl-mac)

2009-08-08  Donal K. Fellows  <dkf@users.sf.net>

	* library/demos/pendulum.tcl: Make the display handle being resized
	more gracefully.

2009-08-04  Donal K. Fellows  <dkf@users.sf.net>

	* generic/tkTextDisp.c (TkTextCharLayoutProc): Make the line breaking
	algorithm (in the word-wrap case) do the right thing with non-breaking
	spaces by restricting what we break on to ASCII spaces, which is good
	enough for most purposes.

2009-08-01  Donal K. Fellows  <dkf@users.sf.net>

	* unix/tkUnixWm.c (WmIconphotoCmd): [Bug 2830420]: Assemble the image
	for the window manager in a way that doesn't assume we're on a little-
	endian system.

2009-07-22  Donal K. Fellows  <dkf@users.sf.net>

	* generic/tkFocus.c (TkFocusDeadWindow): [Bug 2496114]: Ensure that
	focus desynchronization doesn't cause a crash.

2009-07-20  Donal K. Fellows  <dkf@users.sf.net>

	* tests/clipboard.test (clipboard-6.2): [Bug 2824378]: Corrected
	result of test in light of changes to binary selection retrieval.

2009-07-18  Donal K. Fellows  <dkf@users.sf.net>

	* unix/tkUnixSelect.c (SelCvtFromX32, SelCvtFromX8): Make the
	incremental transfer of binary selections work get deserialized
	correctly. Thanks to Emiliano Gavilan for detecting.

2009-07-15  Donal K. Fellows  <dkf@users.sf.net>

	* unix/tkUnixSelect.c (TkSelEventProc, SelRcvIncrProc, SelCvtFromX8):
	[Bug 2821962]: Make byte sequence selection transfers possible.

2009-07-14  Donal K. Fellows  <dkf@users.sf.net>

	* doc/canvas.n (WINDOW ITEMS): [Bug 2326602]: Corrected definition of
	the -height and -width options for these items.

	* unix/configure.in: [Bug 2496018]: Allow the disabling of the use of
	XScreenSaver at configuration time, so as to permit better control of
	dependencies in the embedded case.

2009-07-11  Donal K. Fellows  <dkf@users.sf.net>

	* doc/grid.n: [Bug 2818455]: Corrected example.

2009-06-27  Jan Nijtmans  <nijtmans@users.sf.net>

	* generic/tkInt.decls (Tk(Orient|Smooth)(Parse|Print)Proc):
	Backport [Bug 2804935]: Expose these functions through the internal
	stub table as they are useful to existing third-party code.

2009-06-23  Jan Nijtmans  <nijtmans@users.sf.net>

	* generic/tkCanvUtil.c: [Bug 220935]: canvas dash update problem

2009-06-02  Pat Thoyts  <patthoyts@users.sourceforge.net>

	* win/tkWinWm.c:   [Bug 2799589]: Backported fix for crash on
	* tests/winWm.test: delayed window activation.

2009-05-21  Pat Thoyts  <patthoyts@users.sourceforge.net>

	* win/tkWinMenu.c: [Bug 2794778]: Backported fix for keyboard
	traversal of the menus on Windows.

2009-05-14  Pat Thoyts  <patthoyts@users.sourceforge.net>

	* generic/tkButton.c: [Bug 1923684]: Backported checkbutton fix
	for confused state when -offvalue equals -tristatevalue

2009-05-14  Pat Thoyts  <patthoyts@users.sourceforge.net>

	* doc/ttk_image.n:  Backported support for the Vista theme.
	* doc/ttk_style.n:  This requires the vsapi element engine,
	* doc/ttk_vsapi.n:  the hover state and the theme script
	* doc/ttk_widget.n: definition.
	* generic/ttk/ttkState.c:
	* generic/ttk/ttkTheme.h:
	* generic/ttk/ttkWidget.c:
	* library/ttk/ttk.tcl:
	* library/ttk/vistaTheme.tcl:
	* library/ttk/xpTheme.tcl:
	* tests/ttk/vsapi.test:
	* win/ttkWinXPTheme.c:

2009-05-13  Pat Thoyts  <patthoyts@users.sourceforge.net>

	* generic/tkFont.c: [Bug 2791352]: Backported fix and tests for
	* tests/font.test:  mis-parsing of certain font descriptions.

2009-05-03  Donal K. Fellows  <dkf@users.sf.net>

	* win/tkWinWm.c (UpdateWrapper): [Bug 2785744]: Manipulate flag bit
	correctly so that menubar updates can't smash other attributes.

2009-04-30  Pat Thoyts  <patthoyts@users.sourceforge.net>

	* win/tkWinWm.c: [Patch 2504402]: Backported change to create
	wm icons as device independent bitmaps. (cjmcdonald)

2009-04-30  Donal K. Fellows  <dkf@users.sf.net>

	* win/tkWinPixmap.c (Tk_GetPixmap): [Bug 2080533]: Added patch that
	allows Tk to keep working even when the graphics card is stressed.

2009-04-28  Jeff Hobbs  <jeffh@ActiveState.com>

	* unix/tcl.m4, unix/configure (SC_CONFIG_CFLAGS): Harden the check
	to add _r to CC on AIX with threads.

2009-04-27  Donal K. Fellows  <dkf@users.sf.net>

	* generic/tkInt.decls: [Bug 2768945]: Expose (as "private") a set of
	functions needed for easily building canvas items that work like
	existing standard ones.

2009-04-24  Jeff Hobbs  <jeffh@ActiveState.com>

	* win/tkWinDialog.c (ChooseDirectoryValidateProc): No need to set
	cwd on selchange. Prevents delete of selected folder in dialog.

2009-04-24  Stuart Cassoff <stwo@users.sf.net>

	* unix/Makefile.in:	[Bug 2764263]: Removed stray @ from
	Makefile.in test target. [Bug 1945073]: Don't chmod+x square demo.
	[Patch 2764272]: Adjustable demo install location.

2009-04-24  Stuart Cassoff <stwo@users.sf.net>

	* unix/Makefile.in: [Patch 2769530]: Don't chmod/exec installManPage.

2009-04-23  Jeff Hobbs  <jeffh@ActiveState.com>

	* win/tkWinDialog.c (Tk_ChooseDirectoryObjCmd): [Bug 2779910]: Enable
	the new style choosedir that has a "New Folder" button, with
	::tk::winChooseDirFlags override for new behavior.

2009-04-15  Don Porter  <dgp@users.sourceforge.net>

	*** 8.5.7 TAGGED FOR RELEASE ***

	* changes:	Updated for 8.5.7 release.

2009-04-14  Stuart Cassoff  <stwo@users.sourceforge.net>

	* unix/tcl.m4:	Removed -Wno-implicit-int from CFLAGS_WARNING.

2009-04-10  Don Porter  <dgp@users.sourceforge.net>

	* changes:	Updated for 8.5.7 release.

	* generic/tk.h:		Bump to 8.5.7 for release.
	* library/tk.tcl:
	* unix/configure.in:
	* unix/tk.spec:
	* win/configure.in:
	* README:

	* unix/configure:	autoconf-2.59
	* win/configure:

2009-04-10  Joe English  <jenglish@users.sourceforge.net

	* library/palette.tcl(tk_setPalette): Don't set
	*selectColor: #b03060; this makes radio- and checkbuttons
	look wrong post-TIP#109.

2009-04-10  Daniel Steffen  <das@users.sourceforge.net>

	* unix/configure.in (Darwin):	use Darwin SUSv3 extensions if
					available.
	* unix/configure:		autoconf-2.59
	* unix/tkConfig.h.in:		autoheader-2.59

	* library/msgbox.tcl: don't set msgbox bitmap background on TkAqua.

	* library/demos/filebox.tcl: only show "Motif Style Dialog" checkbutton
	on X11 windowingsystem.

	* library/demos/widget: GOOBE: use ttk::cursor

	* library/ttk/cursors.tcl: backport ttk::cursor from HEAD

	* library/demos/knightstour.tcl: fix knightstour demo not running from
	interactive wish.

	* library/console.tcl (::tk::ConsoleInit): remove redundant TkAqua
	Quit menu item.

	* generic/tkPointer.c (Tk_UpdatePointer): use all 5 buttons.

	* generic/tkMenu.c (PostProcessEntry): delay call to
	TkpConfigureMenuEntry() until all menu entry attributes are setup.

	* library/menu.tcl (::tk::MbPost): fix error thrown in y position
	computation with indicatoron.

	* generic/tkMenubutton.c: s/DEF_BUTTON_JUSTIFY/DEF_MENUBUTTON_JUSTIFY/

	* generic/tkTextBTree.c (TkBTreeDeleteIndexRange): add bounds check
	to startEnd array access (fixes testsuite crash).

	* tests/unixFont.test: only use xlsfonts with X11 windowingsystem.

2009-04-10  Donal K. Fellows  <dkf@users.sf.net>

	* generic/tkCanvPs.c (TkPostscriptInfo): [Bug 1466509]: Eliminate old
	and misleading comments mentioning prolog.ps.
	* generic/prolog.ps, library/prolog.ps: Remove unused files.
	* unix/Makefile.in, win/Makefile.in: Stop building distributions that
	include the removed files or trying to install them.

	* library/tk.tcl: [Bug 2116837]: Add event definitions to handle the
	standard virtual events when Caps Lock is on.

2009-04-03  Joe English  <jenglish@users.sourceforge.net>

	* unix/tkUnixWm.c: [Bug 1789819]: Don't Panic.

2009-03-25  Donal K. Fellows  <dkf@users.sf.net>

	* generic/ttk/ttkTheme.c (BuildOptionMap, NewElementImpl):
	[Bug 2178820]: Ensure that zero-size allocations don't happen; some
	malloc implementations don't like it at all.

	* win/wish.exe.manifest.in: [Bug 1871101]: Add magic to make Tk not be
	blurred on Vista with large fonts.

2009-03-03  Pat Thoyts  <patthoyts@users.sourceforge.net>

	* generic/tkFileFilter.c: Backported some fixes for uninitialized
	* generic/tkFont.c:       variables identified by das using clang
	* generic/tkListbox.c:    analysis.

2009-02-27  Pat Thoyts  <patthoyts@users.sourceforge.net>

	* generic/tkWindow.c: [Bug 2645457] check for dead windows after
	calling Tk_MakeWindowExist to avoid a crash when mapping dead windows.

2009-02-23  Pat Thoyts  <patthoyts@users.sourceforge.net>

	* win/tkWinCursor.c: [Patch 2542828] use stock Win32 help arrow
	cursor when question_arrow requested (danckaert)

	* win/rc/*.cur: [Patch 2513104] fix cursor hotspots (cjmcdonald)

	* win/tkWinMenu.c: Applied patch for menu image display bug
	[Bug 1329198, 456299] [Patch 2507419] (cjmcdonald)

2009-02-17  Jeff Hobbs  <jeffh@ActiveState.com>

	* win/tcl.m4, win/configure: Check if cl groks _WIN64 already to
	avoid CC manipulation that can screw up later configure checks.
	Use 'd'ebug runtime in 64-bit builds.

2009-02-16  Jeff Hobbs  <jeffh@ActiveState.com>

	* win/configure.in, win/configure: align better with tcl
	version. Ensures finding correct CPP for Win64.

2008-02-06  Daniel Steffen  <das@users.sourceforge.net>

	* generic/tkImgPhoto.c:		fix numerous leaks discovered with the
	* generic/tkMenu.c:		Mac OS X Instruments.app Leaks tool.
	* generic/tkText.c:
	* generic/tkTextImage.c:
	* generic/tkTextIndex.c:
	* generic/tkUndo.c:
	* generic/ttk/ttkFrame.c:
	* macosx/tkMacOSXWm.c:

2009-01-22  Kevin B. Kenny  <kennykb@acm.org>

	* unix/tcl.m4: Corrected a typo ($(SHLIB_VERSION) should be
	${SHLIB_VERSION}).
	* unix/configure: Autoconf 2.59

2009-01-19  Kevin B. Kenny  <kennykb@acm.org>

	* unix/Makefile.in: Added a CONFIG_INSTALL_DIR parameter so that
	* unix/tcl.m4:      distributors can control where tclConfig.sh goes.
	Made the installation of 'ldAix' conditional
	upon actually being on an AIX system.  Allowed for downstream
	packagers to customize SHLIB_VERSION on BSD-derived systems.
	Thanks to Stuart Cassoff for [Patch 907924].
	* unix/configure: Autoconf 2.59

2009-01-14  Jan Nijtmans  <nijtmans@users.sf.net>

	* generic/tkImgPhoto.c: fix for aMSN compatibility [tcl-Bug 2507326]

2009-01-11  George Peter Staplin  <georgeps@users.sourceforge.net>

	* generic/tkEvent.c: Backport a fix from 8.6 for a NULL pointer
	dereference in CreateXIC.

2009-01-07  Pat Thoyts  <patthoyts@users.sourceforge.net>

	* win/tkWinWm.c: Backported fix for [Bug 1847002] to prevent the
	bypassing of grab restrictions via the taskbar on Windows.

2008-12-22  Don Porter  <dgp@users.sourceforge.net>

	*** 8.5.6 TAGGED FOR RELEASE ***

	* tests/embed.test:	Eliminate duplicate test names.

	* changes:	Updates for 8.5.6 release.

2008-12-22  Joe English  <jenglish@users.sourceforge.net>

	* generic/ttk/ttkWidget.c: Don't crash when
	application uses nondefault visual [Bug 2264732]
	(Backport from trunk change 2008-11-11)
	* Workaround for [Bug 2207435]
	(Backport from trunk change 2008-10-31).

2008-12-22  Donal K. Fellows  <dkf@users.sf.net>

	* generic/tkCanvPs.c (Tk_PostscriptFont,TkCanvPostscriptCmd): Backport
	of font size and reflection fix. [Bug 2107938]

2008-12-22  Alexandre Ferrieux 	<ferrieux@users.sourceforge.net>

	* generic/tkCanvUtil.c: Backport of the Millipeter patch [1813597,
	* generic/tkInt.h:       2218964]
	* generic/tkObj.c:
	* generic/tkText.c:

2008-12-21  Don Porter  <dgp@users.sourceforge.net>

	* generic/tk.h:		Bump to 8.5.6 for release.
	* library/tk.tcl:
	* unix/configure.in:
	* unix/tk.spec:
	* win/configure.in:
	* README:

	* unix/configure:	autoconf-2.59
	* win/configure:

	* changes:	Updates for 8.5.6 release.

2008-11-22  Pat Thoyts  <patthoyts@users.sourceforge.net>

	* library/ttk/combobox.tcl: [Bug 1939129,1991930] combobox dropdown
	                            was drawn behind topmost toplevels.

2008-11-19  Jan Nijtmans  <nijtmans@users.sf.net>

	* generic/tkImage.c    Relax the constraint that every Tk_ImageType
	* generic/tkImgPhoto.c can only be passed to this function once.
	                       This allows tkImg to be loaded in multiple
	                       interpreters in a thread-enabled build of Tk.
	                       [Bug 2312027]

2008-11-15  Pat Thoyts  <patthoyts@users.sourceforge.net>

	* generic/tk.h:        The tip 125 implementation permits the
	* generic/tkFrame.c:   wm manage command to manage any widget but
	* macosx/tkMacOSXWm.c: only those with Frame instance data should
	* unix/tkUnixWm.c:     be permitted. We now check for the suitability
	* win/tkWinWm.c:       and raise an error for non-frame widgets.
	* test/wm.test:        Updated the tests and documentation.
	* doc/wm.n:            See also [Bug 2239034]

2008-11-12  Pat Thoyts  <patthoyts@users.sourceforge.net>

	* tests/constraints.tcl: backported listbox test fix from head
	* tests/listbox.test:    the default on windows is 'underline'
	* tests/winDialog.test: backported some fixes from head
	* library/text.tcl: Backported fix for bug #1777362 to have events
	* test/text.test:   work with window paths that include hyphens.

2008-10-23  Don Porter  <dgp@users.sourceforge.net>

	* generic/tk.h:		Bump version number to 8.5.6b1 to distinguish
	* library/tk.tcl:	CVS development snapshots from the 8.5.5 and
	* unix/configure.in:	8.5.6 releases.
	* unix/tk.spec:
	* win/configure.in:
	* README:

	* unix/configure:	autoconf (2.59)
	* win/configure:

2008-10-17  Pat Thoyts  <patthoyts@users.sourceforge.net>

	* library/ttk/scale.tcl: Backported keyboard bindings for ttk::scale

2008-10-11  Donal K. Fellows  <donal.k.fellows@man.ac.uk>

	*** 8.5.5 TAGGED FOR RELEASE ***

	* generic/tkCanvas.c (CanvasWidgetCmd): Corrected result generation.

2008-10-10  Don Porter  <dgp@users.sourceforge.net>

	* generic/tk.h:		Bump to 8.5.5 for release.
	* library/tk.tcl:
	* unix/configure.in:
	* unix/tk.spec:
	* win/configure.in:

	* unix/configure:	autoconf-2.59
	* win/configure:

	* changes:	Updates for 8.5.5 release.

	* unix/Makefile.in:	Relax constraints in index script so that
	* win/Makefile.in:	each Tk 8.5.* release may be [package require]d
	* win/makefile.vc:	into any Tcl 8.5.* interp.  [Bug 1890438].

2008-10-09  Don Porter  <dgp@users.sourceforge.net>

	* generic/tkListbox.c:	Make literal return values consistent with
	those generated by Tcl_PrintDouble().

	* tests/canvText.test:	Backport test updates in light of the
	* tests/entry.test:	2008-10-05 commit.
	* tests/listbox.test:
	* tests/scrollbar.test:
	* tests/spinbox.test:
	* tests/textDisp.test:

	* generic/tkEntry.c:	Fix missing space constructing the scroll
	command.

2008-10-05  Donal K. Fellows  <donal.k.fellows@man.ac.uk>

	* win/tkWinScrlbr.c:		Convert 'sprintf(..."%g"...)' to the
	* macosx/tkMacOSXScrlbr.c:	locale-insensitive Tcl_PrintDouble.
	* generic/tkScrollbar.c:	[Bug 2112563]  NOTE: Tcl_PrintDouble
	* generic/tkListbox.c:		is sensitive to the value of
	* generic/tkEntry.c:		::tcl_precision.
	* generic/tkCanvText.c:		*** POTENTIAL INCOMPATIBILITY ***
	* generic/tkArgv.c:

2008-08-25  Todd M. Helfter  <tmh@users.sourceforge.net>

	* library/menu.tcl: additional fix for [Bug 1023955]

2008-09-08  Todd M. Helfter  <tmh@users.sourceforge.net>

	* doc/menu.n: fix typo in docs [Bug 2098425]

2008-08-28  Don Porter  <dgp@users.sourceforge.net>

	* unix/tkConfig.sh.in:	Added @XFT_LIBS@ to the definition of TK_LIBS
	to avoid link failures when a "big wish" program links against a
	--disable-shared build of libtk.  (Discovered building expectTk).

	* generic/tk.h:		Bump version number to 8.5.5b1 to distinguish
	* library/tk.tcl:	CVS development snapshots from the 8.5.4 and
	* unix/configure.in:	8.5.5 releases.
	* unix/tk.spec:
	* win/configure.in:
	* README:

	* unix/configure:	autoconf (2.59)
	* win/configure:

2008-08-25  Todd M. Helfter  <tmh@users.sourceforge.net>

	* library/menu.tcl: fix typo from [Bug 1023955]

2008-08-25  Todd M. Helfter <tmh@users.sourceforge.net>

	* library/menu.tcl : Do not flip to the arrow cursor on menus.
	This was a Motif convention.  Current behavior is maintained if
	tk_strictMotif is enabled.  [Bug 1023955]

2008-08-25  Todd M. Helfter <tmh@users.sourceforge.net>

	The patch is associated with the bug tracker id: 1936220
	library/tkfbox.tcl : fix the multiple selection error for
	tk_getOpenFile -multiple 1 which fails on all unix platforms since
	the adoption of ttk widgets.

2008-08-19  Joe English  <jenglish@users.sourceforge.net>

	* generic/ttk/ttkScroll.c:  Don't use sprintf "%g" to
	format floating point numbers in -[xy]scrollcommand callbacks
	or [xy]view methods.  Minor incompatibility: 0 and 1 now
	formatted as "0.0" resp "1.0".
	* tests/ttk/entry.test, tests/ttk/treeview.test: Updated
	to account for above change.

2008-08-19  Daniel Steffen  <das@users.sourceforge.net>

	* macosx/tkMacOSXFont.c (SetFontFeatures):	Disable antialiasing of
						 	fixed-width fonts with
						 	size <= 10.

2008-08-14  Daniel Steffen  <das@users.sourceforge.net>

	*** 8.5.4 TAGGED FOR RELEASE ***

	* unix/tcl.m4 (SC_PATH_X):	check for libX11.dylib in addition to
					libX11.so et al.

	* unix/configure: 		autoconf-2.59

2008-08-08  Don Porter  <dgp@users.sourceforge.net>

	* generic/tk.h:		Bump to 8.5.4 for release.
	* library/tk.tcl:
	* unix/configure.in:
	* unix/tk.spec:
	* win/configure.in:
	* README:

	* unix/configure:	autoconf-2.59
	* win/configure:

	* changes:	Updates for 8.5.4 release.

2008-08-05  Joe English  <jenglish@users.sourceforge.net>

	* generic/tk.h, generic/tkEvent.c: Fix for [Bug 2010422]
	"no event type or button # or keysym while executing
	"bind Listbox <MouseWheel> [...]".

2008-08-01  Pat Thoyts  <patthoyts@users.sourceforge.net>

	* win/tkWinWm.c: Backported fixes for handling unmapped parent
	* test/wm.test:  toplevels. [Bug 2009788, 2028703]

2008-07-31  Don Porter  <dgp@users.sourceforge.net>

	* generic/tk.h:	Added missing EXTERN for the Tcl_PkgInitStubsCheck
	declaration to fix inability to embed non-stub-enabled Tk on Windows.

2008-07-26  Pat Thoyts  <patthoyts@users.sourceforge.net>

	* doc/options.n: Direct to the font manual for -font [Bug 1686012]

	* win/tkWinWindow.c: Check for 0x prefix in sprintf %p. Bug [2026405]

2008-07-22  Daniel Steffen  <das@users.sourceforge.net>

	* library/ttk/aquaTheme.tcl: Use system color names and TIP145 named
	font instead of hardcoded color values and deprecated native font name.

	* macosx/tkMacOSXHLEvents.c: sync with HEAD.

2008-07-04  Joe English  <jenglish@users.sourceforge.net>

	* generic/ttk/ttkDefaultTheme.c, generic/ttk/ttkClamTheme.c,
	generic/ttk/ttkClassicTheme.c, generic/ttk/ttkElements.c:
	Backport [Bug 2009213].

2008-06-29  Don Porter  <dgp@users.sourceforge.net>

	*** 8.5.3 TAGGED FOR RELEASE ***

	* generic/tk.h:		Bump to 8.5.3 for release.
	* library/tk.tcl:
	* unix/configure.in:
	* unix/tk.spec:
	* win/configure.in:
	* README:

	* unix/configure:	autoconf-2.59
	* win/configure:

	* changes:	Updates for 8.5.3 release.

2008-06-26  Don Porter  <dgp@users.sourceforge.net>

	* generic/tkPanedWindow.c (PanedWindowProxyCommand)
	(DisplayPanedWindow): Ensure that a zero width never gets fed to the
	underlying window system. [Bug 1639824]  (Backport fix from dkf).

2008-06-20  Joe English  <jenglish@users.sourceforge.net>

	* library/ttk/treeview.tcl: Backport fix for [Bug 1951733]

2008-06-19  Don Porter  <dgp@users.sourceforge.net>

	* changes:	Updates for 8.5.3 release.

2008-06-18  Daniel Steffen  <das@users.sourceforge.net>

	* macosx/tkMacOSXCarbonEvents.c:	fix debug carbon event tracing;
	(InstallStandardApplicationEventHandler):	replace needless use of
	TkMacOSXInitNamedDebugSymbol() by standard TkMacOSXInitNamedSymbol().

	* macosx/tkMacOSXDebug.c:	revert 2007-11-09 commit making
	* macosx/tkMacOSXDebug.h:	TkMacOSXInitNamedDebugSymbol()
					available outside of debug builds.

	* macosx/tkMacOSXEmbed.c (TkpMakeWindow):	fix bug with missing
	* macosx/tkMacOSXSubwindows.c (XMapWindow):	focus on first map by
	only sending VisibilityNotify events once windows are mapped (rather
	than when they are created).

	* macosx/tkMacOSXWindowEvent.c (TkMacOSXProcessWindowEvent): fix
	return value.

	* macosx/tkMacOSXInit.c:	add helper to efficiently convert from
	* macosx/tkMacOSXPrivate.h:	CFString to Tcl_Obj.

	* macosx/tkMacOSXFont.c (TkpGetFontFromAttributes, InitFont):	fix
	incorrect conversion to points of font sizes already in points; factor
	out retrieval of font family name from font family ID.

2008-06-13  Jeff Hobbs  <jeffh@ActiveState.com>

	* win/configure, win/configure.in (TK_WIN_VERSION): fix handling
	of interim a/b versioning for manifest usage.

2008-06-12  Daniel Steffen  <das@users.sourceforge.net>

	* generic/tkPointer.c (Tk_UpdatePointer): fix failure to restore a
	global grab capture and to release the restrict window capture when
	releasing a button grab. Fixes segfault due to dangling reference to
	restrict window inside TkpSetCapture() implementation. [Bug 1991932]

	* unix/tcl.m4 (SunOS-5.11): fix 64bit amd64 support with gcc & Sun cc.
	* unix/configure: autoconf-2.59

	* macosx/tkMacOSXXStubs.c (Tk_ResetUserInactiveTime): use UsrActivity
	instead of OverallAct (which may be ignored in some circumstances).

	* macosx/Wish.xcodeproj/project.pbxproj: add debug configs for 64bit,
	* macosx/Wish.xcodeproj/default.pbxuser: with gcov, and with
	corefoundation disabled; updates & cleanup for Xcode 3.1 and for
	Leopard; sync with Tcl.xcodeproj.
	* macosx/Wish.xcode/project.pbxproj:	sync Wish.xcodeproj changes.
	* macosx/Wish.xcode/default.pbxuser:
	* macosx/README:			document new build configs.

2008-06-10  Joe English  <jenglish@users.sourceforge.net>

	* unix/tkUnixKey.c: tkUnixKey.c: Use Xutf8LookupString if available
	[Patch #1986818].  This should fix problems (like #1908443) where
	Xlib's idea of the system encoding does not match Tcl's.

2008-05-23  Joe English  <jenglish@users.sourceforge.net>

	* generic/ttk/ttkLabel.c: Avoid passing width or height <= 0 to
	Tk_RedrawImage, as this leads to a panic on Windows [Bug 1967576]

2008-05-11  Pat Thoyts  <patthoyts@users.sourceforge.net>

	* library/tk.tcl: Support for ttk widgets in AmpWidget

	* doc/button.n: Note negative widths for button [Patch #1883418]
	* doc/ttk_*:   'identify' widget command is on all ttk widgets.

2008-05-04  Joe English  <jenglish@users.sourceforge.net>

	* macosx/ttkMacOSAquaTheme.c: "default" and "focus" adornments
	should not be disjoint [Bug 1942785]

2008-04-17  Don Porter  <dgp@users.sourceforge.net>

	* generic/tkCanvas.c:   Fix logic that determines when canvas item
	<Enter> event should fire.  Thanks to Sebastian Wangnick. [Bug 1327482]

2008-04-14  Pat Thoyts  <patthoyts@users.sourceforge.net>

	* win/tkWinDialog.c: backport tk_chooseColor -title fix from head
	* win/tkWinTest.c:   Added parent to testgetwininfo
	* tests/winDialog.test: Created some tk_chooseColor win tests.

2008-04-11  Don Porter  <dgp@users.sourceforge.net>

	* generic/tk.h:		Bump version number to 8.5.3b1 to distinguish
	* library/tk.tcl:	CVS development snapshots from the 8.5.2 and
	* unix/configure.in:	8.5.3 releases.
	* unix/tk.spec:
	* win/configure.in:

	* unix/configure:	autoconf (2.59)
	* win/configure:

2008-04-07  Jeff Hobbs  <jeffh@ActiveState.com>

	* generic/tkWindow.c (Initialize): fix double-free on Tk_ParseArgv
	* tests/main.test (main-3.*):      error. [Bug 1937135]

	* generic/tkArgv.c: fix -help mem explosion. [Bug 1936238] (kenny)

2008-04-03  Pat Thoyts  <patthoyts@users.sourceforge.net>

	* library/ttk/xpTheme.tcl: fix the colour of labelframe in xp

2008-04-01  Don Porter  <dgp@users.sourceforge.net>

	* generic/tkStubLib.c (Tk_InitStubs):	Added missing error message.
	* generic/tkWindow.c (Tk_PkgInitStubsCheck):

2008-03-28  Don Porter  <dgp@users.sourceforge.net>

	*** 8.5.2 TAGGED FOR RELEASE ***

	* README:		Bump to 8.5.2 for release.
	* generic/tk.h:
	* library/tk.tcl:
	* unix/configure.in:
	* unix/tk.spec:
	* win/configure.in:

	* unix/configure:	autoconf-2.59
	* win/configure:

	* changes:	Updates for 8.5.2 release.

2008-03-27  Jeff Hobbs  <jeffh@ActiveState.com>

	* library/safetk.tcl (::safe::tkInterpInit): make sure tk_library
	and its subdirs (eg, ttk) are on the "safe" access path.

2008-03-27  Daniel Steffen  <das@users.sourceforge.net>

	* unix/tcl.m4 (SunOS-5.1x): fix 64bit support for Sun cc. [Bug 1921166]

	* unix/configure: autoconf-2.59

2008-03-27  Daniel Steffen  <das@users.sourceforge.net>

	* generic/ttk/ttkStubLib.c:	ensure tcl stubs are used in libtkstub
					even in a static build of Tk.
	* generic/ttk/ttkDecls.h:	fix incorrect number of arguments in
					Ttk_InitStubs macro definition.

2008-03-26  Don Porter  <dgp@users.sourceforge.net>

	* changes:	Updates for 8.5.2 release.

	* unix/tkUnixCursor.c:	Stop crash in [. configure -cursor] on X11.
	Thanks to emiliano gavilán.  [Bug 1922466]

2008-03-26  Joe English  <jenglish@users.sourceforge.net>

	* generic/tkInt.h, generic/tkEvent.c, unix/tkUnixEvent.c,
	unix/tkUnixKey.c: XIM reorganization and cleanup; see
	[Patch 1919791] for details.

2008-03-21  Joe English  <jenglish@users.sourceforge.net>

	* generic/tk.decls, generic/ttk/ttkStubLib.c, unix/Makefile.in:
	Keep ttkStubLib.o in libtkstub instead of libtk. [Bug 1920030]

2008-03-20  Donal K. Fellows  <dkf@users.sf.net>

	* tests/wm.test: Rewrote so that tests clean up after themselves
	rather than leaving that to the following test. Makes it easier to
	catch problems where they originate. Inspired by [Bug 1852338]

2008-03-19  Donal K. Fellows  <dkf@users.sf.net>

	* doc/GetClrmap.3: Documented Tk_PreserveColormap. [Bug 220809]

2008-03-17  Joe English  <jenglish@users.sourceforge.net>

	* unix/Makefile.in, win/Makefile.in, win/makefile.vc: Put ttkStubLib.o
	in libtkstub instead of libtk. [Bug 1863007]

2008-03-16  Donal K. Fellows  <dkf@users.sf.net>

	* library/demos/goldberg.tcl: Made work when run twice in the same
	session. [Bug 1899664] Also made the control panel use Ttk widgets.

2008-03-13  Daniel Steffen  <das@users.sourceforge.net>

	* unix/configure.in:	Use backslash-quoting instead of double-quoting
	* unix/tcl.m4:		for lib paths in tkConfig.sh. [Bug 1913622]
	* unix/configure:	autoconf-2.59

2008-03-13  Don Porter  <dgp@users.sourceforge.net>

	* changes:	Updates for 8.5.2 release.

2008-03-12  Daniel Steffen  <das@users.sourceforge.net>

	* macosx/Wish.xcodeproj/project.pbxproj: Add support for Xcode 3.1
	* macosx/Wish.xcodeproj/default.pbxuser: CODE_SIGN_IDENTITY and
	* macosx/Wish-Common.xcconfig:		 'xcodebuild install'.

2008-03-12  Joe English  <jenglish@users.sourceforge.net>

	* unix/tkUnixRFont.c: Try a fallback font if XftFontOpenPattern()
	fails in GetFont (workaround for [Bug 1090382]).

2008-03-11  Daniel Steffen  <das@users.sourceforge.net>

	* library/demos/knightstour.tcl:	Aqua GOOBE.
	* library/demos/widget:

	* macosx/Wish.xcodeproj/project.pbxproj: Add support for Xcode 3.1 and
	* macosx/Wish.xcodeproj/default.pbxuser: configs for building with
	* macosx/Wish-Common.xcconfig:		 gcc-4.2 and llvm-gcc-4.2.

	* generic/tkCanvUtil.c:			Fix gcc-4.2 warnings.

	* macosx/GNUmakefile:			Fix quoting to allow paths to
	* macosx/Wish-Common.xcconfig:		${builddir}, ${INSTALL_ROOT}
	* unix/Makefile.in:			and ${TCL_BIN_DIR} to contain
	* unix/configure.in:			spaces.
	* unix/install-sh:
	* unix/tcl.m4:

	* unix/configure:			autoconf-2.59

	* unix/Makefile.in (install-strip):	Strip non-global symbols from
						dynamic library.

2008-03-10  Don Porter  <dgp@users.sourceforge.net>

	* changes:	Updates for 8.5.2 release.

2008-03-07  Donal K. Fellows  <donal.k.fellows@man.ac.uk>

	* doc/colors.n: Reworked to produce nicer HTML output.

2008-03-06  Joe English  <jenglish@users.sourceforge.net>

	* doc/ttk_notebook.n: Move "TAB IDENTIFIERS" section above "WIDGET
	COMMAND" section. [Bug 1882011]

2008-02-29  Pat Thoyts  <patthoyts@users.sourceforge.net>

	* library/demos/widget:  Added a Knight's tour canvas demo.
	* library/demos/knightstour.tcl:

2008-02-27  Daniel Steffen  <das@users.sourceforge.net>

	* macosx/tkMacOSXDraw.c: workaround leak in Carbon SetPortPenPixPat()
	API [Bug 1863346]; avoid repeated PixPat allocation/deallocation.

2008-02-23  Joe English  <jenglish@users.sourceforge.net>

	* library/ttk/combobox.tcl, doc/ttk_combobox.n,
	* tests/ttk/combobox.test: Arrange to deliver <<ComboboxSelected>>
	event after listbox is unposted, as intended [Bug 1890211]. Clarified
	documentation.

2008-02-23  Joe English  <jenglish@users.sourceforge.net>

	* generic/ttk/ttkPanedWindow.c: Don't enforce minimum sash thickness
	of 5 pixels, just use 5 as a default. [FR 1898288]

2008-02-14  Donal K. Fellows  <donal.k.fellows@man.ac.uk>

	* unix/README: Documented missing configure flags.

2008-02-06  Donal K. Fellows  <donal.k.fellows@man.ac.uk>

	* doc/ttk_scale.n (new file): Added basic documentation. [Bug 1881925]

2008-02-04  Don Porter  <dgp@users.sourceforge.net>

	*** 8.5.1 TAGGED FOR RELEASE ***

	* generic/tk.h:		Bump to 8.5.1 for release.
	* library/tk.tcl:
	* unix/configure.in:
	* unix/tk.spec:
	* win/configure.in:

	* unix/configure:	autoconf-2.59
	* win/configure:

2008-02-04  Donal K. Fellows  <donal.k.fellows@man.ac.uk>

	* doc/MeasureChar.3, doc/FontId.3: Minor improvements (formatting,
	keywords).

2008-02-02  Daniel Steffen  <das@users.sourceforge.net>

	* macosx/Wish-Info.plist.in:	add CFBundleLocalizations key, listing
	* unix/configure.in (Darwin): 	all library/msgs locales.

	* unix/configure.in (Darwin):	correct Info.plist year substitution in
					non-framework builds.

	* unix/configure:		autoconf-2.59

2008-02-01  Don Porter  <dgp@users.sourceforge.net>

	* changes:	Updates for 8.5.1 release.

2008-02-01  Reinhard Max  <max@suse.de>

	* generic/tkImgGIF.c: Fixed a buffer overflow (CVE-2008-0553).
	* tests/imgPhoto.test: Added a test for the above.

2008-01-31  Jeff Hobbs  <jeffh@ActiveState.com>

	* library/msgbox.tcl (::tk::MessageBox): don't use ttk::label in
	low depth/aqua fallback, as it doesn't support -bitmap.

	* win/tkWinDialog.c (Tk_MessageBoxObjCmd): pass "" instead of NULL
	when -title isn't set.  [Bug 1881892]

2008-01-31  Donal K. Fellows  <donal.k.fellows@man.ac.uk>

	* doc/panedwindow.n: Added proper description of -height and -width
	options, which aren't "standard". Last of fallout from [Bug 1882495].

2008-01-30  Donal K. Fellows  <donal.k.fellows@man.ac.uk>

	* doc/canvas.n, doc/listbox.n, doc/message.n: Fix erroneous listing of
	"standard" options. [Bug 1882495]

2008-01-29  Joe English  <jenglish@users.sourceforge.net>

	* library/treeview.tcl: Fix bug in Shift-ButtonPress-1 binding (error
	if no current focus item; reported on c.l.t.)

2008-01-29  Donal K. Fellows  <donal.k.fellows@man.ac.uk>

	* doc/ttk_*.n: Adjusted handling of the standard options part of the
	Ttk manual pages so that they are documented in the correct location.
	[Bug 1876493]

2008-01-28  Joe English  <jenglish@users.sourceforge.net>

	* unix/tkUnixRFont.c: Re-fix strict-aliasing warnings reintroduced by
	last patch.

2008-01-27  Joe English  <jenglish@users.sourceforge.net>

	* generic/ttk/ttkNotebook.c: Make sure to schedule a redisplay when
	adding and/or hiding tabs. [Bug 1878298]

2008-01-27  Joe English  <jenglish@users.sourceforge.net>

	* unix/tkUnixRFont.c: Merged common code from InitFont() and
	TkpGetFontAttrsForChar(), factored into GetTkFontAttributes() and
	GetTkFontMetrics(). Removed write-only struct UnixFtFont member
	'drawable'. Removed unneeded double-pointer indirections. Ensure that
	TkFontAttributes.family member is a Tk_Uid, as specified. Use
	FcTypeDouble for XFT_SIZE attribute. Finally: fix [Bug 1835848]

2008-01-25  Don Porter  <dgp@users.sourceforge.net>

	* changes:	Updates for 8.5.1 release.

2008-01-08  Joe English  <jenglish@users.sourceforge.net>

	* generic/ttk/ttkFrame.c: BUGFIX: fix crash in [ttk::labelframe] when
	-style option specified. [Bug 1867122]

2008-01-08  Joe English  <jenglish@users.sourceforge.net>

	* win/ttkWinTheme.c: Add tristate support to checkbuttons and
	radiobuttons. [Bug 1865898]
	Fix check and radio indicator size. [Bug 1679067]

2008-01-06  Joe English  <jenglish@users.sourceforge.net>

	* generic/ttk/ttkWidget.c, generic/ttk/ttkWidget.h: Call
	Tk_MakeWindowExist() in widget constructor. Removed now-unnecessary
	initial ConfigureNotify processing.

2008-01-06  Joe English  <jenglish@users.sourceforge.net>

	* library/ttk/treeview.tcl, library/ttk/utils.tcl: Fix MouseWheel
	bindings for ttk::treeview widget. [Bugs 1442006, 1821939, 1862692]

2008-01-02  Don Porter  <dgp@users.sourceforge.net>

	* generic/tk.h:		Bump version number to 8.5.1b1 to distinguish
	* library/tk.tcl:	CVS development snapshots from the 8.5.0 and
	* unix/configure.in:	8.5.1 releases.
	* unix/tk.spec:
	* win/configure.in:

	* unix/configure:	autoconf (2.59)
	* win/configure:

2007-12-30  Donal K. Fellows  <dkf@users.sf.net>

	* doc/canvas.n: Documented exact behaviour of items with respect to
	when they are the current item. [Bug 1774593] Also documented the
	clipping behaviour of window items.

	* library/demos/nl.msg: Corrected following testing "in the field" by
	Arjen Markus. [Bug 1860802]

2007-12-17  Donal K. Fellows  <donal.k.fellows@manchester.ac.uk>

	*** 8.5.0 TAGGED FOR RELEASE ***

	* doc/canvas.n: Documented -outlineoffset item option. [Bug 1836621]

2007-12-14  Don Porter  <dgp@users.sourceforge.net>

	* changes:	More updates for 8.5.0 release.

2007-12-14  Joe English  <jenglish@users.sourceforge.net>

	* doc/ttk_treeview.n: Fix typo. [Bug 1850713]

2007-12-14  Pat Thoyts  <patthoyts@users.sourceforge.net>

	* win/tkWinInt.h:     Add in missing function definitions
	* win/tkWinButton.c:  to support plain MSVC6 and use INT_PTR
	* win/tkWinScrlBar.c: rather than LONG_PTR which isn'tr defined
	* win/tkWinWm.c:      in the msvc6 headers.

2007-12-14  Pat Thoyts <patthoyts@users.sourceforge.net>

	* win/nmakehlp.c:  Support compilation with MSVC9 for AMD64.
	* win/makefile.vc:

2007-12-13  Jeff Hobbs  <jeffh@ActiveState.com>

	* generic/tkMenubutton.c (ConfigureMenuButton): trace the
	-textvariable even if an image exists as it may use -compound.

2007-12-12  Jeff Hobbs  <jeffh@ActiveState.com>

	* generic/tkText.c (DeleteIndexRange, TextEditCmd, UpdateDirtyFlag):
	* tests/text.test (text-25.10.1,25.11.[12]):
	Don't require [update idle] to trigger Modified event [Bug 1809538]
	Modified virtual event should only fire on state change [Bug 1799782]
	Make sure we delete chars before triggering <<Modified>> [Bug 1737288]

2007-12-12  Daniel Steffen  <das@users.sourceforge.net>

	* macosx/tkMacOSXWm.c (ApplyMasterOverrideChanges): Revert 2007-10-26
	change to window class of transient toplevels that are not also
	overrideredirect. [Bug 1845899]

	* macosx/tkMacOSXWm.c (ApplyMasterOverrideChanges): Implement more
	* macosx/tkMacOSXMouseEvent.c (BringWindowForward): X11-like transient
	* macosx/tkMacOSXSubwindows.c (XDestroyWindow):     behaviour by adding
	transient windows to a window group owned by the master window, this
	ensures transients always remain in front of and are collapsed with the
	master; bring master to front when selecting transient windows; restore
	default window group of transients if master destroyed. [Bug 1845899]

2007-12-12  Joe English  <jenglish@users.sourceforge.net>

	* doc/ttk_intro.n, doc/ttk_style.n, doc/ttk_widget.n:
	Various minor updates.

2007-12-12  Don Porter  <dgp@users.sourceforge.net>

	* changes:		Updated for 8.5.0 release.

2007-12-11  Joe English  <jenglish@users.sourceforge.net>

	* generic/ttk/ttkTheme.c(StyleElementOptionsCmd):
	Use Ttk_GetElement() to find element instead of direct
	hash table access.

2007-12-11  Donal K. Fellows  <dkf@users.sf.net>

	* generic/tkText.c (TextReplaceCmd): Added code to rebuild the from
	index after the deletion phase so that the linePtr field is valid for
	the insertion phase. [Bug 1602537]

2007-12-10  Donal K. Fellows  <dkf@users.sf.net>

	* doc/event.n: Clarify the fact that [event info] only returns the
	names of virtual events that are bound to physical event sequences.
	This follows on from comments on comp.lang.tcl.
	http://groups.google.com/group/comp.lang.tcl/msg/935d2d226ae8a770

2007-12-10  Joe English  <jenglish@users.sourceforge.net>

	* doc/AddOption.3, doc/CrtImgType.3, doc/CrtPhImgFmt.3,
	* doc/InternAtom.3, doc/TextLayout.3, doc/chooseColor.n,
	* doc/chooseDirectory.n, doc/loadTk.n, doc/palette.n,
	* doc/ttk_combobox.n: Various markup fixes (mostly: missing quotes on
	.SH arguments, extraneous .PPs)

	* doc/ttk_entry.n, doc/ttk_scrollbar.n, doc/ttk_treeview.n: Remove
	extra .BEs that got added by mistake somewhere.

2007-12-10  Daniel Steffen  <das@users.sourceforge.net>

	* generic/tk.decls:		use new genstubs 'export' command to
	* generic/tkInt.decls:		mark exported symbols not in stubs
					table [FR 1716117]; cleanup formatting

	* generic/tkIntDecls.h:		regen with new genStubs.tcl.
	* generic/tkIntPlatDecls.h:	[Tcl Bug 1834288]
	* generic/tkIntXlibDecls.h:
	* generic/tkPlatDecls.h:
	* generic/tkStubInit.c:

2007-12-10  Donal K. Fellows  <donal.k.fellows@manchester.ac.uk>

	* tests/safe.test: Ensure list of hidden commands is correct. [Bug
	1847925]

2007-12-10  Pat Thoyts  <patthoyts@users.sourceforge.net>

	* win/tkWin.h: We must specify the lowest Windows version we intend to
	support. In particular the SystemParametersInfo API doesn't like to
	receive structures that are larger than it expects which affects the
	font assignements. Set to Win98 support.

	* win/tkWinFont.c: Handle failure to read the system parameters. This
	causes ttk/fonts.tcl to set any missing named fonts.

	* win/ttkWinMonitor.c:  Only tkWin.h should include windows.h unless
	* win/ttkWinTheme.c:    we have an explicit override of the WINVER
	* tin/ttkWinXPTheme.c:  macro.

	* win/rules.vc: Handle MSVC 9 (aka: Visual Studio 2008)

	* tests/safe.test: Update for 'unload' as a safe command (tcl 8.5b3+)

2007-12-09  Donal K. Fellows  <dkf@users.sf.net>

	* win/configure.in: Adjusted code so that running configure does not
	generate an error message when the full current directory name
	contains a space.

	* win/tkWinWm.c: Added set of #defs to make this file build with my
	version of the SDK (i.e. with the msys suite we distribute).

2007-12-07  Joe English  <jenglish@users.sourceforge.net>

	* library/ttk/altTheme.tcl, library/ttk/classicTheme.tcl:
	s/style/ttk::style/.

2007-12-07  Don Porter  <dgp@users.sourceforge.net>

	* unix/README:  Mention the stub library created by `make` and warn
	about the effect of embedded paths in the installed binaries. Thanks
	to Larry Virden. [Tcl Bug 1794084]

2007-12-05  Joe English  <jenglish@users.sourceforge.net>

	* macosx/ttkMacOSXTheme.c: Fix TCombobox layout so as not to truncate
	long text when combobox is wider than requested. [Bug 1845164]

2007-12-05  Jeff Hobbs  <jeffh@ActiveState.com>

	* library/demos/widget: reduce start size to 70% of screenheight from
	sh-200 for a more reasonable size.

	* win/tkWinButton.c, win/tkWinDialog.c: use SetWindowLongPtr and
	* win/tkWinScrlbr.c, win/tkWinWm.c:     GetWindowLongPtr only.
	* win/ttkWinMonitor.c:

	* win/tkWinInt.h: remove CS_CLASSDC (not recommended for any apps now)
	* win/tkWinX.c:   and simplify WNDCLASS to one style.
	* win/tkWinWm.c:  Reduce wrapper update for exStyle to toolwindow
	change only and set WS_EX_LAYERED as sticky (once set on a window, do
	not remove it) to reduce alpha transition flicker.

	* win/configure, win/tcl.m4 (LIBS_GUI): mingw needs -lole32 -loleaut32
	but not msvc for Tk's [send]. [Bug 1844749]

2007-12-04  Joe English  <jenglish@users.sourceforge.net>

	* doc/ttk_style.n: Remove nonsense about "this manpage has not yet
	been written"; everything supported is documented.

2007-12-04  Donal K. Fellows  <dkf@users.sf.net>

	* library/msgs/en.msg: Added missing messages. [Patch 1800744]

	* library/msgs/da.msg: Added Danish messages. [Patch 1844143]. Many
	thanks to Torsten Berg <treincke@users.sf.net>.

2007-12-03  Jeff Hobbs  <jeffh@ActiveState.com>

	* win/configure, win/tcl.m4 (LIBS_GUI): remove ole32.lib oleaut32.lib
	(LIBS): add ws2_32.lib for static builds with Tcl.

2007-12-01  Joe English  <jenglish@users.sourceforge.net>

	* generic/ttk/ttkTheme.h, generic/ttk/ttkThemeInt.h,
	* generic/ttk/ttkTheme.c, generic/ttk/ttkLayout.c,
	* generic/ttk/ttkClamTheme.c, generic/ttk/ttkClassicTheme.c,
	* generic/ttk/ttkTreeview.c, macosx/ttkMacOSXTheme.c,
	* win/ttkWinTheme.c, win/ttkWinXPTheme.c: Improved macrology for
	statically-initialized layout template tables.

2007-11-28  Don Porter  <dgp@users.sourceforge.net>

	* unix/tkUnixPort.h:	When unix/configure determines whether the
	intptr_t type is available, it has the <inttypes.h> header present.
	It's only fair that we let Tk have it too.

2007-11-26  Kevin Kenny  <kennykb@acm.org>

	* generic/tkImgPPM.c (StringReadPPM): Corrected a comparison whose
	sense was reversed that resulted in reading beyond the end of the
	input buffer on malformed PPM data. [Bug 1822391]
	* library/tkfbox.tcl (VerifyFileName): Corrected a couple of typos in
	handling of bad file names. [Bug 1822076] Thanks to Christoph Bauer
	(fridolin@users.sf.net) for the patch.
	* tests/filebox.test (filebox-7.1, filebox-7.2): Added test cases that
	exercise. [Bug 1822076]
	* tests/imgPPM.test (imgPPM-4.1): Added test case that exercises. [Bug
	1822391]

2007-11-25  Joe English  <jenglish@users.sourceforge.net>

	* generic/ttk/ttkManager.h, generic/ttk/ttkManager.c,
	* generic/ttk/ttkFrame.c, generic/ttk/ttkNotebook.c,
	* generic/ttk/ttkPanedwindow.c:  Internal Ttk_Manager API updates;
	Fixed [Bug 1343984]; Added [$nb hide] method; [$nb add] on
	already-managed windows no longer throws an error, can be used to
	re-add a hidden tab.

	* doc/ttk_notebook.n, tests/ttk/notebook.test,
	* tests/ttk/panedwindow.test:  Updated docs and test suite.

2007-11-23  Donal K. Fellows  <donal.k.fellows@manchester.ac.uk>

	* unix/README: General improvements.

2007-11-21  Donal K. Fellows  <donal.k.fellows@manchester.ac.uk>

	* library/tkfbox.tcl: Better theming in the file list area.

2007-11-19  Don Porter  <dgp@users.sourceforge.net>

	*** 8.5b3 TAGGED FOR RELEASE ***

	* README:		Bump version number to 8.5b3.
	* generic/tk.h:
	* library/tk.tcl:
	* unix/configure.in:
	* unix/tk.spec:
	* win/configure.in:

	* unix/configure:	autoconf-2.59
	* win/configure:

	* changes:		Update changes for 8.5b3 release.

2007-11-19  Pat Thoyts  <patthoyts@users.sourceforge.net>

	* generic/ttk/ttkTheme.c:	Fix crash when 'style element create'
	* tests/ttk/ttk.test:		called w/ insufficient args; add tests.

2007-11-18  Joe English  <jenglish@users.sourceforge.net>

	* generic/ttk/ttkElements.c, macosx/ttkMacOSXTheme.c: Add "fill"
	element: like "background" but only erases parcel.

	* generic/ttk/ttkFrame.c: Use fill element in Labelframe Label
	sublayout.  Also improved default labelmargins for -labelanchor w*, e*.

	* generic/ttk/ttkLabel.c: no longer need Labelframe hack.

	* library/ttk/aquaTheme.tcl: ImageTextElement no longer needed.
	TextElement no longer needs '-background' option.

	* generic/ttk/ttkFrame.c: Use sublayout for ttk::labelframe labels
	instead of single element.

	* generic/ttk/ttkLabel.c: Default -anchor for text and label elements
	is now "w" instead of "center". [Bug 1614540]

	* library/ttk/defaults.tcl, library/ttk/*Theme.tcl: Button styles now
	need explicit "-anchor center".

	* generic/ttk/ttkLayout.c (TTKInitPadding): BUGFIX:
	Ttk_GetPaddingFromObj() and Ttk_GetBorderFromObj() returned garbage
	when passed an empty list.

	* macosx/ttkMacOSXTheme.c: Resynchronize with Tile codebase so that
	patches can flow back and forth.

	* library/ttk/aquaTheme.tcl: Extra TButton -padding no longer needed.

2007-11-18  Pat Thoyts  <patthoyts@users.sourceforge.net>

	* win/ttkWinXPTheme.c: Add support for size information flags for
	scrollbar and combobox buttons. This handles Tile [Patches 1596647 and
	1596657] but a bit more generically.

2007-11-17  Pat Thoyts  <patthoyts@users.sourceforge.net>

	* generic/(tkArgv.c, tkBind.c, tkCipboard.c, tkEntry.c, tkOption.c,
	tkScale.c, tkScrollbar.c, tkTextImage.c, tkVisual.c, tkWindow.c): Tidy
	up some variable types.

	* generic/tkFont.c:	Only check for -displayof if there are
	* test/font.test:	sufficient arguments. This permits checking
				strings like -d.

2007-11-17  Joe English  <jenglish@users.sourceforge.net>

	* library/ttk/scrollbar.tcl: Swap in core scrollbars for
	[ttk::scrollbar]s on OSX.

2007-11-16  Benjamin Riefenstahl  <b.riefenstahl@turtle-trading.net>

	* macosx/tkMacOSXFont.c (TkpMeasureCharsInContext): Correct an
	oversight in the bug fix from 2007-11-11. [Bug 1824638]

2007-11-15  Daniel Steffen  <das@users.sourceforge.net>

	* macosx/Wish.xcodeproj/project.pbxproj: add new chanio.test.
	* macosx/Wish.xcode/project.pbxproj:

2007-11-14  Donal K. Fellows  <dkf@users.sf.net>

	* library/msgs/sv.msg: Get the locale declared within the message
	catalog correct! [Bug 1831803]

2007-11-11  Benjamin Riefenstahl  <b.riefenstahl@turtle-trading.net>

	* macosx/tkMacOSXFont.c (TkpMeasureCharsInContext): Fix the case when
	TK_WHOLE_WORDS and TK_AT_LEAST_ONE are both set and maxLength is small.
	[Bug 1824638]

2007-11-09  Daniel Steffen  <das@users.sourceforge.net>

	* macosx/tkMacOSXCarbonEvents.c
	(InstallStandardApplicationEventHandler): on Mac OS X Leopard, replace
	the 2005-11-27 approach of installing the standard application handler
	by calling RAEL and immediately longjmping out of it from an event
	handler, as that now leads to crashes in -[NSView unlockFocus] whenever
	HIToolbox uses Cocoa in Leopard (Help menu, Nav Services, Color
	Picker). Instead call InstallStandardEventHandler() on the application
	and menubar event targets, as Leopard ISEH finally handles these
	correctly. Unfortunately need a HIToolbox-internal SPI to retrieve the
	menubar event target, no public API appears have that functionality.

	* macosx/tkMacOSXDebug.c:	make TkMacOSXInitNamedDebugSymbol()
	* macosx/tkMacOSXDebug.h:	available outside of debug builds as
					the new Leopard ISAEH needs it.

	* macosx/tkMacOSXButton.c:	replace HiliteControl() by modern API
	* macosx/tkMacOSXMenubutton.c:	for activation and enabling;
					distinguish inactive and disabled
					look&feel; correct activation handling
					to match that of container toplevel.

	* macosx/tkMacOSXMenubutton.c:	correct size computation of bevelbutton
					variant to match that of buttons;
					fix crash with bitmap due to NULL GC;
					delay picParams setup until needed;
					formatting cleanup. [Bug 1824521]

	* library/menu.tcl:		correct handling of menubutton "active"
					state on Aqua to match that of buttons.

	* macosx/tkMacOSXDefault.h:	correct button & menubutton active
					foreground and background colors and
					menubutton border width.

	* macosx/tkMacOSXWindowEvent.c:	handle kEventWindowExpanding carbon
	* macosx/tkMacOSXCarbonEvents.c: event instead of kEventWindowExpanded
					to ensure activate event arrives after
					window is remapped, also need to
					process all Tk events generated by
					remapping in the event handler to
					ensure children are remapped before
					activate event is processed.

	* macosx/tkMacOSXSubwindows.c:	add pixmap size field to MacDrawable
	* macosx/tkMacOSXInt.h:		struct; add flag for B&W pixmaps.
	* macosx/tkMacOSXDraw.c:
	* macosx/tkMacOSXEmbed.c:
	* macosx/tkMacOSXMenu.c:

	* macosx/tkMacOSXPrivate.h:	correct Leopard HIToolboxVersionNumber.

	* macosx/ttkMacOSXTheme.c:	add error checking; cleanup formatting.

	* macosx/tkMacOSXFont.c (TkpGetFontAttrsForChar): panic on false return
					from TkMacOSXSetupDrawingContext().

	* macosx/tkMacOSXButton.c:	sync formatting, whitespace, copyright
	* macosx/tkMacOSXDialog.c:	with core-8-4-branch.
	* macosx/tkMacOSXMenus.c:
	* macosx/tkMacOSXWm.c:
	* xlib/xgc.c
	* library/bgerror.tcl:
	* library/console.tcl:
	* library/menu.tcl:

2007-11-07  Joe English  <jenglish@users.sourceforge.net>

	* generic/ttk/ttkTheme.c (Ttk_ElementSize): Fixed longstanding,
	subtle bug that caused element padding to sometimes be counted
	twice in size computations.

	* generic/ttk/ttkElements.c, generic/ttk/ttkClamTheme.c,
	generic/ttk/ttkDefaultTheme.c, generic/ttk/ttkTreeview.c,
	generic/ttk/ttkImage.c, macosx/ttkMacOSXTheme.c,
	win/ttkWinTheme.c, win/ttkWinXPTheme.c:	Fix ElementSizeProcs affected
						 by previous change.

2007-11-06  Andreas Kupries  <andreask@activestate.com>

	* doc/CrtConsoleChan.3: Fixed markup typo and extended see also
	  section per suggestions by Donal.

2007-11-05  Joe English  <jenglish@users.sourceforge.net>

	* library/ttk/combobox.tcl: Set focus to listbox in <Map> binding
	instead of in Post command (see [Bug 1349811] for info).

2007-11-05  Andreas Kupries  <andreask@activestate.com>

	* doc/CrtConsoleChan.3: New file providing minimal documentation
	  of 'Tk_InitConsoleChannels()'. [Bug 432435]

2007-11-05  Joe English  <jenglish@users.sourceforge.net>

	* macosx/ttkMacOSXTheme.c (TreeitemLayout): Remove focus ring
	from treeview items on OSX (problem reported by Kevin Walzer).

2007-11-04  Joe English  <jenglish@users.sourceforge.net>

	* generic/ttk/ttkTreeview.c: Use null "treearea" element for
	treeview owner-draw area instead of "client", to avoid
	nameclash with Notebook.client element (this was causing
	sizing anomalies in XP theme, and introduced extraneous
	padding).
	* generic/ttk/ttkDefaultTheme.c: Treeitem.indicator element
	needs left margin now.

2007-11-04  Daniel Steffen  <das@users.sourceforge.net>

	* macosx/tkMacOSXMenus.c: add "Run Widget Demo" menu item to the
	default Edit menu along with associated carbon event handler enabling
	the item only if demo files are installed; cleanup handling of "About"
	and "Source" menu items.

	* library/bgerror.tcl:		fix background of detail text on Aqua.

	* library/console.tcl:		add accelerators and fix Aqua bindings
					of the new font size menu items.

	* library/demos/mclist.tcl:	Aqua GOOBE.
	* library/demos/tree.tcl:
	* library/demos/ttknote.tcl:
	* library/demos/widget:

	* doc/chooseDirectory.n:	remove/correct obsolete Mac OS 9-era
	* doc/getOpenFile.n:		information.
	* doc/menu.n:

	* macosx/tkMacOSXEvent.c (TkMacOSXProcessCommandEvent): fix boolean arg

	* macosx/Wish.xcodeproj/project.pbxproj: add new demo file.
	* macosx/Wish.xcode/project.pbxproj:

2007-11-03  Pat Thoyts  <patthoyts@users.sourceforge.net>

	* library/console.tcl: Add menu item and key binding to adjust font.

2007-11-02  Donal K. Fellows  <dkf@users.sf.net>

	* library/demos/mclist.tcl: Added a demo of how to do a multi-column
	sortable listbox.

	* library/msgbox.tcl: Made message dialog use Ttk widgets for better
	L&F.

	* library/tkfbox.tcl (::tk::dialog::file::CompleteEnt): Added <Tab>
	completion. [FR 805091]
	* library/tkfbox.tcl: Made file dialog use Ttk widgets for better L&F.

	* library/demos/sayings.tcl: Better resizing. [Bug 1822410]

2007-11-01  Donal K. Fellows  <donal.k.fellows@manchester.ac.uk>

	* library/demos/textpeer.tcl: Better resizing. [Bug 1822601]

	* doc/colors.n: Added list of Windows system colors. [Bug 945409]

2007-11-01  Daniel Steffen  <das@users.sourceforge.net>

	* macosx/tkMacOSXColor.c (GetThemeColor): improve translation of RGB
				pixel values into RGBColor.

	* library/demos/widget:	increase height of main window text widget to
				use more of the available vertical space.

	* doc/bind.n:		document the Option modifier, clarify meaning
				and availability of Command & Option.

	* doc/console.n:	clarify availability of [console] in TkAqua.

2007-11-01  Donal K. Fellows  <donal.k.fellows@man.ac.uk>

	* unix/installManPage, doc/*.n: Make documentation use the name that
	scripts use as much as possible. [Bug 1640073]

	* doc/text.n: Fixed mistake in [$t tag remove] docs. [Bug 1792191]

	* doc/bind.n: Documented the Command modifier. [Bug 1232908]

	* doc/console.n, doc/wish.1: Made it clearer when and why the console
	command is present. [Bug 1386955]

2007-10-31  Donal K. Fellows  <donal.k.fellows@manchester.ac.uk>

	* library/demos/entry3.tcl: Improved description/comments so that
	people better understand what is being validated, following suggestion
	from Don Porter.

	* library/demos/image2.tcl (loadImage): Mark non-loadable images
	as such instead of throwing a nasty dialog, following suggestion
	from Don Porter.

	* generic/tkImgPhoto.c (Tk_PhotoPutBlock): More optimization, derived
	from [Patch 224066].

2007-10-30  Joe English  <jenglish@users.sourceforge.net>

	* library/ttk/combobox.tcl (Unpost): BUGFIX: Unpost can be called with
	no preceding Post.

2007-10-31  Pat Thoyts  <patthoyts@users.sourceforge.net>

	* win/rules.vc:     Use -fp:strict with msvc8 as -fp:precise fails on
	* generic/tkObj.c:  amd64 builds. Fix the two places in Tk that
	* generic/tkTrig.c: generate errors with msvc8 when using this flag.

2007-10-30  Jeff Hobbs  <jeffh@ActiveState.com>

	* library/choosedir.tcl: only enable OK button when valid in
	conjunction with -mustexist. [Bug 1550528]

	* library/listbox.tcl (::tk::ListboxBeginSelect): ignore -takefocus
	when considering focus on <1>, it is for tab focus.

2007-10-30  Don Porter  <dgp@users.sourceforge.net>

	* generic/tk.h:		Bump version number to 8.5b2.1 to distinguish
	* library/tk.tcl:	CVS development snapshots from the 8.5b2
	* unix/configure.in:	release.
	* unix/tk.spec:
	* win/configure.in:

	* unix/configure:	autoconf (2.59)
	* win/configure:

2007-10-30  Jeff Hobbs  <jeffh@ActiveState.com>

	* doc/text.n: fix spelling of -inactiveselectbackground [Bug 1626415]

	* library/entry.tcl: don't error with Clear event. [Bug 1509288]

	* library/ttk/fonts.tcl: use size -12 TkFixedFont (was -10) on X11

2007-10-30  Donal K. Fellows  <donal.k.fellows@manchester.ac.uk>

	* library/demos/unicodeout.tcl: Fixed Arabic and Hebrew rendering on
	Windows. [Bug 1803723]

	* generic/tkImgPhoto.c (ImgPhotoCmd): Rename enumeration for somewhat
	simpler-to-read code. [Bug 1677613]

2007-10-30  Joe English  <jenglish@users.sourceforge.net>

	* generic/ttk/ttkWidget.c: Split up RedisplayWidget() to factor out
	double-buffering related code.

	* macosx/ttkMacOSXAquaTheme.c: Use SetThemeBackGround/
	kThemeBrushModelessDialogBackground{Active|Inactive} instead of
	ApplyThemeBackground/kThemeBackgroundWindowHeader (advice from DAS).

	* library/ttk/aquaTheme.tcl: Use darker shade for inactive and
	disabled text, to match typical values of most
	kThemeXXXTextColorInactive values.

2007-10-30  Donal K. Fellows  <donal.k.fellows@man.ac.uk>

	* doc/selection.n: Clarify UTF8_STRING handling. [Bug 1778563]

	* doc/text.n: Clarify search subccommand docs. [Bug 1622919]

2007-10-29  Jeff Hobbs  <jeffh@ActiveState.com>

	* macosx/tkMacOSXFont.c (InitSystemFonts):
	* library/ttk/fonts.tcl: use Monaco 11 (was 9) as Aqua TkFixedFont

	* tests/listbox.test, tests/panedwindow.test, tests/scrollbar.test:
	* library/bgerror.tcl, library/dialog.tcl, library/listbox.tcl:
	* library/msgbox.tcl, library/optMenu.tcl, library/tclIndex:
	* library/tkfbox.tcl, library/demos/floor.tcl, library/demos/rmt:
	* library/demos/tcolor, library/demos/text.tcl:
	* library/demos/twind.tcl, library/demos/widget: Buh-bye Motif look
	* library/ttk/fonts.tcl:    Update of Tk default look in 8.5
	* macosx/tkMacOSXDefault.h: Trims border sizes, cleaner X11 look
	* unix/tkUnixDefault.h:     with minor modifications for Win32/Aqua.
	* win/tkWinDefault.h:       Uses Tk*Font definitions throughout for
	* win/tkWinFont.c:          classic widgets. [Bug 1820344]
	* library/obsolete.tcl (::tk::classic::restore): This restores
	changes made to defaults in 8.5 using the 'option' command,
	segmented into logical groups.

	* tests/winfo.test: winfo-4.5 raise .t to above . for Windows

	* tests/unixWm.test: note TIP#142 results and remove unnecessary
	catches.

2007-10-29  Donal K. Fellows  <donal.k.fellows@man.ac.uk>

	* doc/*.1, doc/*.n, doc/*.3: Lots more GOOBE work.

2007-10-28  Joe English  <jenglish@users.sourceforge.net>

	* library/ttk/combobox.tcl: Make popdown window [wm resizable 0 0] on
	OSX, to prevent TkAqua from shrinking the scrollbar to make room for a
	grow box that isn't there.
	* macosx/ttkMacOSXTheme.c, library/ttk/aquaTheme.tcl: Reworked
	combobox layout.

2007-10-26  Don Porter  <dgp@users.sourceforge.net>

	*** 8.5b2 TAGGED FOR RELEASE ***

	* changes:		Update changes for 8.5b2 release.

	* doc/*.1:              Revert doc changes that broke
	* doc/*.3:              `make html` so we can get the release
	* doc/*.n:              out the door.

	* README:		Bump version number to 8.5b2.
	* generic/tk.h:
	* library/tk.tcl:
	* unix/configure.in:
	* unix/tk.spec:
	* win/configure.in:

	* unix/configure:	autoconf-2.59
	* win/configure:

2007-10-26  Daniel Steffen  <das@users.sourceforge.net>

	* macosx/tkMacOSXWm.c (ApplyMasterOverrideChanges): fix window class
	of transient toplevels that are not also overrideredirect. [Bug
	1816252]

	* macosx/tkMacOSXDialog.c:	TIP#242 cleanup.
	* library/demos/filebox.tcl: 	demo TIP#242 -typevariable.

2007-10-25  Joe English  <jenglish@users.sourceforge.net>

	* generic/ttk/ttkNotebook.c: [Bug 1817596]

2007-10-25  Jeff Hobbs  <jeffh@ActiveState.com>

	* doc/getOpenFile.n:	TIP#242 implementation of -typevariable to
	* library/tkfbox.tcl:	return type of selected file in file dialogs.
	* library/xmfbox.tcl:	[Bug 1156388]
	* macosx/tkMacOSXDialog.c:
	* tests/filebox.test:
	* tests/winDialog.test:
	* win/tkWinDialog.c:

2007-10-25  Don Porter  <dgp@users.sourceforge.net>

	* generic/tkPlace.c:	Prevent segfault in place geometry manager.
	Thanks to Colin McDonald.  [Bug 1818491]

2007-10-24  Joe English  <jenglish@users.sourceforge.net>

	* generic/ttk/*.c, win/{ttkWinMonitor,ttkWinTheme,ttkWinXPTheme}.c,
	* macosx/ttkMacOSXTheme.c: Move widget layout registration
	from TtkElements_Init() to widget *_Init() routines.
	Renaming/consistency: s/...ElementGeometry()/...ElementSize()/

2007-10-24  Donal K. Fellows  <donal.k.fellows@man.ac.uk>

	* doc/*.n, doc/*.3, doc/*.1: Lots of changes to take advantage of the
	new macros.

2007-10-24  Pat Thoyts  <patthoyts@users.sourceforge.net>

	* win/tkWinDraw.c: Applied [Patch 1723362] for transparent bitmaps.

	* generic/tkWindow.c: permit wm manage of any widget (esp: ttk::frame)

2007-10-23  Jeff Hobbs  <jeffh@ActiveState.com>

	* library/ttk/combobox.tcl (ttk::combobox::PopdownWindow): redo wm
	transient on each drop to handle reparent-able frames. [Bug 1818441]

2007-10-23  Joe English  <jenglish@users.sourceforge.net>

	* library/ttk/combobox.tcl: [namespace import ::ttk::scrollbar]
	doesn't work, since ttk::scrollbar isn't [namespace export]ed.

2007-10-23  Don Porter  <dgp@users.sourceforge.net>

	* tests/cursor.test:	Make tests robust against changes in Tcl's
	rules for accepting integers in octal format.

2007-10-23  Donal K. Fellows  <donal.k.fellows@manchester.ac.uk>

	* doc/font.n: Added section on the TIP#145 fonts.

2007-10-23  Pat Thoyts  <patthoyts@users.sourceforge.net>

	* win/tkWinFont.c: Fixed leak in CreateNamedFont spotted by das.

2007-10-23  Daniel Steffen  <das@users.sourceforge.net>

	* library/demos/combo.tcl:	Aqua GOOBE.
	* library/demos/toolbar.tcl:
	* library/demos/tree.tcl:
	* library/demos/ttknote.tcl:
	* library/demos/ttkprogress.tcl:
	* library/demos/widget:

	* macosx/Wish.xcodeproj/project.pbxproj: add new demo files.
	* macosx/Wish.xcode/project.pbxproj:

2007-10-22  Donal K. Fellows  <donal.k.fellows@manchester.ac.uk>

	* library/demos/widget: Added more demos, reorganized to make Tk and
	Ttk demos seem to be more coherent whole. Made localization a bit
	easier by reducing the amount of duplication.
	* library/demos/{combo,toolbar,tree,ttknote,ttkprogress}.tcl: New
	demos of new (mostly) Ttk widgets.
	* library/demos/ttkbut.tcl: Improvements.

2007-10-22  Joe English  <jenglish@users.sourceforge.net>

	* library/ttk/combobox.tcl:	ttk::combobox overhaul; fixes [Bugs
					1814778, 1780286, 1609168, 1349586]
	* library/ttk/aquaTheme.tcl:	Factored out aqua-specific combobox
					-postposition adjustments.
	* generic/ttk/ttkTrack.c:	Detect [grab]s and unpress pressed
					element; combobox workaround no longer
					needed.

2007-10-22  Daniel Steffen  <das@users.sourceforge.net>

	* macosx/tkMacOSXFont.c: 	register named fonts for TIP #145 fonts
					and all theme font IDs.

	* generic/tkFont.c (Tk{Create,Delete}NamedFont): allow NULL interp.

	* library/ttk/fonts.tcl:	check for TIP #145 fonts on all
					platforms; correct aqua font sizes.

	* library/demos/ttkmenu.tcl:	Aqua GOOBE.
	* library/demos/ttkpane.tcl:
	* library/demos/widget:

	* macosx/Wish.xcodeproj/project.pbxproj: add new demo files.
	* macosx/Wish.xcode/project.pbxproj:

2007-10-18  Donal K. Fellows  <donal.k.fellows@manchester.ac.uk>

	* library/demos/ttkmenu.tcl: Added more demos of Ttk widgets. These
	* library/demos/ttkpane.tcl: ones are of menubuttons, panedwindows and
	a progress bar (indirectly).

2007-10-18  Pat Thoyts  <patthoyts@users.sourceforge.net>

	* library/ttk/fonts.tcl: Create all the TIP #145 font names on all
	platforms (mac and unix get handled in script, windows in C)

2007-10-17  David Gravereaux <davygrvy@pobox.com>

	* bitmaps/*.xbm: Changed CVS storage mode from -kb to -kkv as these
	are really text files, not binaries.
	* win/makefile.vc: Added $(BITMAPDIR) to the search path for the
	depend target.

2007-10-18  Daniel Steffen  <das@users.sourceforge.net>

	* library/demos/widget:		Aqua GOOBE, cleanup icons.
	* library/demos/ttkbut.tcl:
	* library/demos/entry3.tcl:
	* library/demos/msgbox.tcl:

	* library/demos/button.tcl:	restore setting of button
					highlightbackground on Aqua.

	* macosx/ttkMacOSXTheme.c: 	adjust button and separator geometry.

	* macosx/tkMacOSXWm.c:		fix warnings.

	* macosx/Wish.xcodeproj/project.pbxproj: add new demo files.
	* macosx/Wish.xcode/project.pbxproj:

2007-10-17  Donal K. Fellows  <donal.k.fellows@manchester.ac.uk>

	* library/demos/ttkbut.tcl: Added demo of the basic Ttk widgets.

2007-10-16  David Gravereaux <davygrvy@pobox.com>

	* win/makefile.vc: depend target now works and builds a generated
	dependency list with $(TCLTOOLSDIR)/mkdepend.tcl

2007-10-16  Donal K. Fellows  <donal.k.fellows@manchester.ac.uk>

	* library/demos/widget: Made the code for generating the contents of
	the main widget more informative. Added 'new' flagging for wholly new
	demos.

	* doc/text.n: Made it clearer what things are text widget invokations
	and what are not. Also some other clarity improvements.

2007-10-15  Donal K. Fellows  <donal.k.fellows@manchester.ac.uk>

	* library/demos/widget: Use Ttk widgets for the widget demo core, for
	vastly improved look-and-feel on at least one platform (Windows).
	* library/demos/{button,check,style,twind}.tcl: Various tweaks for
	GOOBE...
	* library/demos/textpeer.tcl: New demo script to show off peering as a
	specific feature.

2007-10-15  Jeff Hobbs  <jeffh@ActiveState.com>

	* generic/tkFocus.c, generic/tkFrame.c, generic/tkInt.h:
	* macosx/tkMacOSXButton.c, macosx/tkMacOSXMenubutton.c:
	* macosx/tkMacOSXWm.c, unix/tkUnixWm.c, win/tkWinWm.c:
	* doc/wm.n, tests/wm.test: TIP #125 implementation [Bug 998125]
	Adds [wm manage|forget] for dockable frames.
	Finished X11 and Windows code, needs OS X completion.

2007-10-15  Joe English  <jenglish@users.sourceforge.net>

	* generic/ttk/ttkTreeview.c: Store pointer to column table entry
	instead of column index in columnNames hash table. This avoids the
	need for the evil PTR2INT and INT2PTR macros, and simplifies things a
	bit.

2007-10-15  Daniel Steffen  <das@users.sourceforge.net>

	* generic/tkArgv.c:		Fix gcc warnings about 'cast to/from
	* generic/tkCanvUtil.c:		pointer from/to integer of different
	* generic/tkCanvas.c:		size' on 64-bit platforms by casting
	* generic/tkCursor.c:		to intermediate types
	* generic/tkInt.h:		intptr_t/uintptr_t via new PTR2INT(),
	* generic/tkListbox.c:		INT2PTR(), PTR2UINT() and UINT2PTR()
	* generic/tkObj.c:		macros.
	* generic/tkStyle.c:
	* generic/tkTextIndex.c:
	* generic/tkUtil.c:
	* generic/ttk/ttkTheme.h:
	* generic/ttk/ttkTreeview.c:
	* unix/tkUnixMenu.c:
	* unix/configure.in:

	* unix/configure:		autoconf-2.59
	* unix/tkConfig.h.in:		autoheader-2.59

	* macosx/Wish-Common.xcconfig:		add 'tktest-X11' target.
	* macosx/Wish.xcode/project.pbxproj:
	* macosx/Wish.xcode/default.pbxuser:
	* macosx/Wish.xcodeproj/default.pbxuser:
	* macosx/Wish.xcodeproj/project.pbxproj:

	* unix/configure.in (Darwin):	add support for 64-bit X11.
	* unix/configure:		autoconf-2.59

2007-10-14  Jeff Hobbs  <jeffh@ActiveState.com>

	* win/configure, win/configure.in (TK_WIN_VERSION): Make sure the
	patchlevel doesn't contain extra dotted pairs (eg. interim release)

2007-10-12  Pat Thoyts  <patthoyts@users.sourceforge.net>

	* win/makefile.vc:  Mine all version information from headers.
	* win/rules.vc:     Sync tcl and tk and bring extension versions
	* win/nmakehlp.c:   closer together. Try and avoid using tclsh
	                    to do substitutions as we may cross compile.

	* library/console.tcl:          Use TkFixedFont and ttk widgets

2007-10-12  Daniel Steffen  <das@users.sourceforge.net>

	* macosx/tkMacOSXDraw.c:	replace all (internal) use of QD region
	* macosx/tkMacOSXSubwindows.c:	API by HIShape API, with conversion to
	* macosx/tkMacOSXWindowEvent.c:	QD regions only when required by legacy
	* macosx/tkMacOSXPrivate.h:	Carbon or Tk API.
	* macosx/tkMacOSXRegion.c:
	* macosx/tkMacOSXDebug.c:
	* macosx/tkMacOSXDebug.h:

	* macosx/tkMacOSXInt.h:		replace MacDrawable's QD RgnHandles
	* macosx/tkMacOSXEmbed.c:	clipRgn, aboveClipRgn & drawRgn by
	* macosx/tkMacOSXMenu.c:	HIShapeRefs visRgn & aboveVisRgn and
	* macosx/tkMacOSXSubwindows.c:	CGRect drawRect.

	* macosx/tkMacOSXWindowEvent.c:	remove use of QD port vis rgn in window
	* macosx/tkMacOSXSubwindows.c:	update rgn calculation, manually excise
	* macosx/tkMacOSXWm.c:		growbox from toplevel clip rgn instead.

	* macosx/tkMacOSXDraw.c:	replace use of QD port clip rgn by new
	* macosx/tkMacOSXPrivate.h:	clipRgn fld in TkMacOSXDrawingContext;
					handle QD/CG drawing mismatches in
					XCopyArea, XCopyPlane and TkPutImage;
					cleanup/speedup CGContext setup in
					TkMacOSXSetupDrawingContext().

	* macosx/tkMacOSXDraw.c:	change TkMacOSXSetupDrawingContext() to
	* macosx/tkMacOSXEntry.c:	return boolean indicating whether
	* macosx/tkMacOSXFont.c:	drawing is allowed (and was setup) or
	* macosx/tkMacOSXMenu.c:	not (e.g. when clipRgn is empty).
	* macosx/ttkMacOSXTheme.c:

	* macosx/tkMacOSXSubwindows.c:	signal that drawable is a pixmap via
	* macosx/tkMacOSXInt.h:		new explicit TK_IS_PIXMAP flag instead
					of a NULL cligRgn field.

	* macosx/tkMacOSXRegion.c:	add wrappers for missing/buggy HIShape
	* macosx/tkMacOSXPrivate.h:	API, and private helpers to operate on
					HIShapeRefs & convert to/from TkRegion.

	* macosx/tkMacOSXRegion.c:	add Tkp{Retain,Release}Region() API for
	* macosx/tkMacOSXInt.h:		TkRegion.

	* xlib/xgc.c:			factor out alloc/free of GC clip_mask;
	* macosx/tkMacOSXXStubs.c:	manage clip rgn lifetime with new
					Tkp{Retain,Release}Region().

	* macosx/tkMacOSXButton.c:	delay picParams setup until needed.

	* generic/tkTextDisp.c (CharUndisplayProc): fix textDisp.test crash.

2007-10-11  David Gravereaux <davygrvy@pobox.com>

	* win/winMain.c:  Replaced incorrect comments in main() to descibe
	why the console widget does not need to be created for this
	application entry point (if used).  Must have been a bad copy/paste
	of WinMain() from 10 years back.

2007-10-11  Daniel Steffen  <das@users.sourceforge.net>

	* macosx/tkMacOSXWm.c (TkMacOSXGrowToplevel): manually constrain resize
	limitBounds to maxBounds, works around SectRect() mis-feature (return
	zero rect if input rect has zero height/width). [Bug 1810818]

2007-10-09  Pat Thoyts  <patthoyts@users.sourceforge.net>

	* generic/tkImage.c:     Make Ttk_GetImage safe if called with NULL
	* tests/ttk/image.test:  interp. Added some tests that crash
	                         on Windows without this fix.

2007-10-02  Don Porter  <dgp@users.sourceforge.net>

	[core-stabilizer-branch]

	* README:               Bump version number to 8.5.0
	* generic/tk.h:
	* library/tk.tcl:
	* unix/configure.in:	Updated LOCALES.
	* unix/tk.spec:
	* win/configure.in:

	* unix/configure:	autoconf (2.59)
	* win/configure:

2007-09-30  Joe English  <jenglish@users.sourceforge.net>

	* library/ttk/entry.tcl (WordBack, WordForward):
	Fix private routines accidentally defined in global namespace
	[Bug 1803836]

2007-09-26  Donal K. Fellows  <donal.k.fellows@manchester.ac.uk>

	* library/msgs/hu.msg: Added Hungarian message set, from Pader Reszo.
	[Patch 1800742]

2007-09-20  Donal K. Fellows  <dkf@users.sf.net>

	*** 8.5b1 TAGGED FOR RELEASE ***

	* generic/tkTextDisp.c (LayoutDLine):  Only call callbacks that are
	* tests/textDisp.test (textDisp-32.3): not NULL. [Bug 1791052]

2007-09-20  Don Porter  <dgp@users.sourceforge.net>

	* changes: updates for 8.5b1 release.

2007-09-19  Don Porter  <dgp@users.sourceforge.net>

	* README:		Bump version number to 8.5b1.
	* generic/tk.h:		Merge from core-stabilizer-branch.
	* library/tk.tcl:	Stabilizing toward 8.5b1 release now done
	* unix/configure.in:	on the HEAD.  core-stabilizer-branch is
	* unix/tk.spec:		now suspended.
	* win/configure.in:

2007-09-19  Pat Thoyts  <patthoyts@users.sourceforge.net>

	* generic/tkStubLib.: Replaced isdigit with internal implementation.

2007-09-18  Don Porter  <dgp@users.sourceforge.net>

	* generic/tkStubLib.c:	Remove C library calls from Tk_InitStubs()
	* win/makefile.vc:	so that we don't need the C library linked
	in to libtkStub.

2007-09-18  Donal K. Fellows  <donal.k.fellows@man.ac.uk>

	* generic/tkImgGIF.c (FileReadGIF, StringReadGIF): Rewrite for greater
	clarity (more comments, saner code arrangement, etc.)

2007-09-18  Pat Thoyts  <patthoyts@users.sourceforge.net>

	* tests/all.tcl:     Made ttk/all.tcl be the same as tk's all.tcl and
	* tests/ttk/all.tcl: make use of file normalize (bugs noted by
	mjanssen and GPS with msys)

2007-09-17  Pat Thoyts  <patthoyts@users.sourceforge.net>

	* win/makefile.vc: Add crt flags for tkStubLib now it uses C-library
	functions.

2007-09-17  Joe English  <jenglish@users.sourceforge.net>

	* unix/tcl.m4: use '${CC} -shared' instead of 'ld -Bshareable' to
	build shared libraries on current NetBSDs. [Bug 1749251]
	* unix/configure: regenerated (autoconf-2.59).

2007-09-17  Don Porter  <dgp@users.sourceforge.net>

	* generic/tkConsole.c:	Revised callers of Tcl_InitStubs() to account
	* generic/tkMain.c:	for restored compatible support for the call
	* generic/tkWindow.c:	Tcl_InitStubs(interp, TCL_VERSION, 1).  Also
	revised Tcl_PkgRequire() call for Tcl so that, for example, a Tk
	library built against Tcl 8.5.1 headers will not refuse to [load] into
	a Tcl 8.5.0 interpreter. [Tcl Bug 1578344]

	* generic/tk.h:		Revised Tk_InitStubs() to restore Tk 8.4
	* generic/tkStubLib.c:	source compatibility with callers of
	* generic/tkWindow.c:	Tk_InitStubs(interp, TK_VERSION, 1).

2007-09-17  Joe English  <jenglish@users.sourceforge.net>

	* library/ttk/combobox.tcl:  Try to improve combobox appearance on
	OSX + Tk 8.5. [Bug 1780286]

2007-09-15  Daniel Steffen  <das@users.sourceforge.net>

	* unix/tcl.m4: 	replace all direct references to compiler by ${CC} to
			enable CC overriding at configure & make time; run
			check for visibility "hidden" with all compilers;
			quoting fixes from TEA tcl.m4.
	(SunOS-5.1x):	replace direct use of '/usr/ccs/bin/ld' in SHLIB_LD by
			'cc' compiler driver.
	* unix/configure: autoconf-2.59

2007-09-14  Daniel Steffen  <das@users.sourceforge.net>

	* macosx/Wish-Common.xcconfig:		  enable Tcl DTrace support.
	* macosx/Wish.xcodeproj/project.pbxproj:

2007-09-12  Andreas Kupries  <andreask@activestate.com>

	* win/Makefile.in (install-binaries): Fixed missing brace in the
	* win/makefile.vc (install-binaries): generated package index file.
	Note: unix/Makefile.in is good.

2007-09-11  Reinhard Max  <max@suse.de>

	* generic/tkImgGIF.c: Fixed a buffer overrun that got triggered by
	multi-frame interlaced GIFs that contain subsequent frames that are
	smaller than the first one.

	* tests/imgPhoto.test: Added a test for the above.

2007-09-11  Don Porter  <dgp@users.sourceforge.net>

	* generic/tkConsole.c:	Revised calls to Tcl_InitStubs() and
	* generic/tkMain.c:	[package require Tcl] so that Tk Says What It
	* generic/tkWindow.c:	Means using the new facilties of [package] in
	* library/tk.tcl:	Tcl 8.5 about what version(s) of Tcl it is
	* unix/Makefile.in:	willing to work with. [Bug 1578344]
	* win/Makefile.in:
	* win/makefile.vc:

2007-09-10  Jeff Hobbs  <jeffh@ActiveState.com>

	* unix/README: typo corrections [Bug 1788682]

2007-09-10  Don Porter  <dgp@users.sourceforge.net>

	* generic/tkConsole.c:	Revise all Tcl_InitStubs() calls to restore
	* generic/tkMain.c:	the traditional practice that a Tk shared
	* generic/tkWindow.c:	library may [load] into a Tcl 8.5 interp at
	any patchlevel.	 This practice also matches the compile time checks of
	TCL_MAJOR_VERSION and TCL_MINOR_VERSION in tk.h. [Bug 1723622]

2007-09-06  Don Porter  <dgp@users.sourceforge.net>

	* generic/tkWindow.c (Initialize):	Moved common Tk initialization
	* generic/tkInitScript.h (removed):	script out of tkInitScript.h
	* macosx/tkMacOSXInit.c:	and multiple TkpInit() routines and
	* unix/Makefile.in:	into the common Initialize() routine in
	* unix/tkUnixInit.c:	generic code. Also removed constraint on
	* win/tkWinInit.c:	ability to define a custom [tkInit] before
	calling Tk_Init(). Until now the custom [tkInit] had to be a proc. Now
	it can be any command. Removal of tkInitScript.h also fixes [Bug
	1656283].

2007-09-06  Daniel Steffen  <das@users.sourceforge.net>

	* macosx/Wish.xcode/project.pbxproj: discontinue unmaintained support
	* macosx/Wish.xcode/default.pbxuser: for Xcode 1.5; replace by Xcode2
	project for use on Tiger (with Wish.xcodeproj to be used on Leopard).

	* macosx/Wish.xcodeproj/project.pbxproj: updates for Xcode 2.5 and 3.0.
	* macosx/Wish.xcodeproj/default.pbxuser:
	* macosx/Wish.xcode/project.pbxproj:
	* macosx/Wish.xcode/default.pbxuser:
	* macosx/Wish-Common.xcconfig:

	* macosx/README: document project changes.

2007-09-04  Joe English  <jenglish@users.sourceforge.net>

	* generic/tkTest.c: Fix for [Bug 1788019] "tkTest.c compiler warning".

2007-09-04  Don Porter  <dgp@users.sourceforge.net>

	* unix/Makefile.in:     It's unreliable to count on the release
	manager to remember to `make genstubs` before `make dist`. Let the
	Makefile remember the dependency for us.

	* unix/Makefile.in:     Corrections to `make dist` dependencies to be
	sure that macosx/configure gets generated whenever it does not exist.

2007-09-03  Daniel Steffen  <das@users.sourceforge.net>

	* generic/ttk/ttkInit.c  (Ttk_Init): register ttk in package database
	to enable extension access to the ttkStubs table.

	* generic/ttk/ttkDecls.h: correct capitalization of ttk package name.

2007-08-28  Donal K. Fellows  <donal.k.fellows@manchester.ac.uk>

	Assorted documentation improvements.
	* doc/button.n: Added examples.
	* doc/checkbutton.n: Added example.
	* doc/console.n: Standardized section ordering.
	* doc/tk.n: Added "See also".
	* doc/ttk_combobox.n: Added keywords.

2007-08-27  Daniel Steffen  <das@users.sourceforge.net>

	* macosx/tkMacOSXDialog.c (Tk_ChooseColorObjCmd): correct setting of
	interp result [Bug 1782105]; fix -initialcolor overwriting last color
	selection; style cleanup.

2007-08-21  Pat Thoyts  <patthoyts@users.sourceforge.net>

	* win/rules.vc: Synchronize with tcl rules.vc
	* tests/all.tcl: Fix the line-endings.

2007-08-07  Daniel Steffen  <das@users.sourceforge.net>

	* unix/Makefile.in:	Add support for compile flags specific to
				object files linked directly into executables.

	* unix/configure.in (Darwin): Only use -seg1addr flag when prebinding;
	use -mdynamic-no-pic flag for object files linked directly into exes.

	* unix/configure: autoconf-2.59

2007-08-01  Pat Thoyts  <patthoyts@users.sourceforge.net>

	* win/tkWinDialog.c:    Fix [Bug 1692927] (buffer length problems)
	* win/tkWinTest.c:      Added 'testfindwindow' and 'testgetwindowinfo'
	and extended 'testwinevent' for WM_COMMAND support to enable testing
	native messagebox dialogs.
	* tests/winMsgbox.test: New Windows native messagebox tests.

2007-07-25  Daniel Steffen  <das@users.sourceforge.net>

	* macosx/tkMacOSXDialog.c (NavServicesGetFile): Reset interp result on
	nav dialog cancel. [Bug 1743786]

2007-07-09  Jeff Hobbs  <jeffh@ActiveState.com>

	* unix/Makefile.in: clarify what the headers installed are, and
	add ttkTheme.h and ttkDecls.h to private headers (later public).

2007-07-09  Daniel Steffen  <das@users.sourceforge.net>

	* macosx/tkMacOSXWindowEvent.c (Tk_MacOSXIsAppInFront):	Use process mgr
	* macosx/tkMacOSXMouseEvent.c:				to determine if
	app is in front instead of relying on activate/deactivate events (which
	may arrive after this info is needed, e.g. during window drag/click
	activation); replace other process mgr use to get this info with calls
	to Tk_MacOSXIsAppInFront().

	* macosx/tkMacOSXMouseEvent.c (TkMacOSXProcessMouseEvent): Correct
	window click activation, titlebar click handling and background window
	dragging/growing in the presence of grabs or window-/app-modal windows;
	fix window click activation bringing all other app windows to front.

	* macosx/tkMacOSXDraw.c (TkPutImage): Handle non-native XImage byte and
	bit orders; reverse bits via xBitReverseTable instead of InvertByte().

2007-07-06  Joe English  <jenglish@users.sourceforge.net>

	* library/ttk/aquaTheme.tcl:	Set -anchor w for TMenubuttons.
					[Bug 1614540]

2007-07-04  Andreas Kupries  <andreask@activestate.com>

	* macosx/tkMacOSXXStubs.c (DestroyImage): Fixed seg.fault in release
	of image data for images coming from XGetImage. Change committed by me
	for Daniel Steffen. See 2007-06-23 for the change which introduced the
	problem.

2007-07-02  Daniel Steffen  <das@users.sourceforge.net>

	* xlib/xgc.c (XCreateGC): Correct black and white pixel values used to
	initialize GC foregrund and background fields.

	* macosx/tkMacOSXColor.c: Add debug messages for unknown pixel values.

	* macosx/tkMacOSXDraw.c (TkMacOSXRestoreDrawingContext): Don't restore
	port state if it wasn't altered by TkMacOSXSetupDrawingContext().

2007-06-29  Daniel Steffen  <das@users.sourceforge.net>

	* xlib/ximage.c:		Bitmaps created from the static .xbm
					arrays always have LSBFirst bit order.

	* unix/configure.in:		Fix flag used to weak-link libXss.
	* unix/configure:		autoconf-2.59

	* macosx/tkMacOSXScrlbr.c: Correct int <-> dobule conversion issues
	that could lead to Carbon getting confused about scrollbar thumb size.

	* macosx/tkMacOSXDraw.c (XCopyArea, XCopyPlane, TkPutImage): Use
	TkMacOSX{Setup,Restore}DrawingContext() to setup/restore clip & colors.
	(TkMacOSXSetupDrawingContext, TkMacOSXRestoreDrawingContext): Add save
	and restore of QD port clip region; factor out clip region code common
	to CG and QD branches; check for port and context validity; handle
	tkPictureIsOpen flag during QD port setup.
	(TkScrollWindow): Remove unnecessary scroll region manipulation

	* macosx/tkMacOSXDraw.c:	Remove second global QD temp region
	* macosx/tkMacOSXInt.h:		(no longer necessary) and rename
	* macosx/tkMacOSXRegion.c:	remaining global QD temp region.
	* macosx/tkMacOSXSubwindows.c:
	* macosx/tkMacOSXWindowEvent.c:

	* macosx/tkMacOSXDraw.c: 	Make useCGDrawing variable MODULE_SCOPE
	* macosx/tkMacOSXFont.c: 	and respect it for ATSUI font drawing.

	* macosx/tkMacOSXButton.c:	Reduce reliance on current QD port
	* macosx/tkMacOSXColor.c:	setting and remove unnecessary
	* macosx/tkMacOSXDebug.c:	references to a drawable's QD port,
	* macosx/tkMacOSXDebug.h:	notably replace GetWindowFromPort(
	* macosx/tkMacOSXDialog.c:	TkMacOSXGetDrawablePort()) idiom by new
	* macosx/tkMacOSXDraw.c:	TkMacOSXDrawableWindow() and change
	* macosx/tkMacOSXKeyEvent.c:	TkMacOSXSetColorInPort() to take a port
	* macosx/tkMacOSXMenu.c:	argument.
	* macosx/tkMacOSXMenubutton.c:
	* macosx/tkMacOSXMouseEvent.c:
	* macosx/tkMacOSXScale.c:
	* macosx/tkMacOSXScrlbr.c:
	* macosx/tkMacOSXSubwindows.c:
	* macosx/tkMacOSXWindowEvent.c:
	* macosx/tkMacOSXWm.c:

	* macosx/tkMacOSXInt.h:		  	Factor out macros, declarations
	* macosx/tkMacOSXPrivate.h (new): 	and prototypes that are purely
	internal and private to the 'macosx' sources into a new internal header
	file that does _not_ get installed into Tk.framework/PrivateHeaders.

	* macosx/tkMacOSXButton.c: 		#include new tkMacOSXPrivate.h
	* macosx/tkMacOSXCarbonEvents.c:	instead of tkMacOSXInt.h.
	* macosx/tkMacOSXClipboard.c:
	* macosx/tkMacOSXColor.c:
	* macosx/tkMacOSXCursor.c:
	* macosx/tkMacOSXDebug.c:
	* macosx/tkMacOSXDialog.c:
	* macosx/tkMacOSXDraw.c:
	* macosx/tkMacOSXEntry.c:
	* macosx/tkMacOSXEvent.c:
	* macosx/tkMacOSXFont.c:
	* macosx/tkMacOSXHLEvents.c:
	* macosx/tkMacOSXInit.c:
	* macosx/tkMacOSXKeyEvent.c:
	* macosx/tkMacOSXMenu.c:
	* macosx/tkMacOSXMenubutton.c:
	* macosx/tkMacOSXMenus.c:
	* macosx/tkMacOSXMouseEvent.c:
	* macosx/tkMacOSXNotify.c:
	* macosx/tkMacOSXRegion.c:
	* macosx/tkMacOSXScale.c:
	* macosx/tkMacOSXScrlbr.c:
	* macosx/tkMacOSXSubwindows.c:
	* macosx/tkMacOSXWindowEvent.c:
	* macosx/tkMacOSXWm.c:
	* macosx/tkMacOSXXStubs.c:
	* macosx/ttkMacOSXTheme.c:

	* macosx/Wish.xcodeproj/project.pbxproj: Improve support for renamed
	* macosx/Wish.xcodeproj/default.pbxuser: tcl and tk source dirs; add
	* macosx/Wish-Common.xcconfig:		 10.5 SDK build config; remove
						 tclMathOp.c.

	* macosx/README: Document Wish.xcodeproj changes.

2007-06-23  Daniel Steffen  <das@users.sourceforge.net>

	* generic/tkImgPhoto.c (ImgPhotoConfigureInstance, DisposeInstance):
	Use XDestroyImage instead of XFree to destroy XImage; replace runtime
	endianness determination by compile-time check for WORDS_BIGENDIAN.

	* xlib/ximage.c (XCreateBitmapFromData): Use XCreateImage and
	XDestroyImage instead of creating XImage structure manually.

	* macosx/tkMacOSXXStubs.c (XCreateImage, DestroyImage): Correct XImage
	bytes_per_line/bitmap_pad calculations and endianness setting; free
	image data and XImage structure at destruction; formatting cleanup.

	* macosx/tkMacOSXDialog.c (NavServicesGetFile): Disable app-modal
	sheet variant of nav dialog on OS versions where it causes problems.

2007-06-20  Jeff Hobbs  <jeffh@ActiveState.com>

	* library/ttk/ttk.tcl: Should require Tk before pseudo-providing
	tile 0.8.0.

2007-06-09  Joe English  <jenglish@users.sourceforge.net>

	* generic/ttk/ttkPanedwindow.c, doc/ttk_panedwindow.n,
	* tests/ttk/panedwindow.test: Added -width and -height options. Added
	'panes' method, return list of managed windows. 'sashpos' method is
	now documented as part of the public interface, and details clarified.
	Should be easier to set initial sash positions now. Alleviates [Bug
	1659067].

2007-06-09  Jeff Hobbs  <jeffh@ActiveState.com>

	* win/tkWinWm.c (WmIconphotoCmd): fix wm iconphoto RGBA issues.
	[Bug 1467997] (janssen)

	* win/tkWinMenu.c (TkWinHandleMenuEvent): Improve handling to allow
	for unicode char menu indices and not use CharUpper on Tcl utf
	strings. [Bug 1734223]

2007-06-09  Joe English  <jenglish@users.sourceforge.net>

	* generic/ttk/ttkManager.h, generic/ttk/ttkManager.c,
	* generic/ttk/ttkNotebook.c, generic/ttk/ttkPanedwindow.c,
	* generic/ttk/ttkFrame.c: Ttk_Manager API overhaul:
	    + Ttk_Manager no longer responsible for managing slave records
	    + Ttk_Manager structure now opaque
	    + Ttk_Slave structure now private
	    + Pass Ttk_Manager* to Tk_GeomMgr hooks instead of Ttk_Slave*

	* generic/ttk/ttkFrame.c: Simplified -labelwidget management.

	* doc/ttk_panedwindow.n, library/ttk/panedwindow.tcl: Changed
	documentation of ttk::panedwindow 'identify' command to match
	implementation.

	* generic/ttk/ttkNotebook.c, tests/ttk/notebook.test:
	BUGFIX: ttk::noteboook 'insert' command didn't correctly maintain
	current tab.

2007-06-09  Daniel Steffen  <das@users.sourceforge.net>

	* macosx/tkMacOSXColor.c: Fix issues with TK_{IF,ELSE,ENDIF} macros;
	* macosx/tkMacOSXDraw.c:  implement Jaguar equivalent of unavailable
	* macosx/tkMacOSXEntry.c: kHIToolboxVersion global; panic at startup
	* macosx/tkMacOSXEvent.c: if MAC_OS_X_VERSION_MIN_REQUIRED constraint
	* macosx/tkMacOSXInit.c:  is not satisfied.
	* macosx/tkMacOSXInt.h:
	* macosx/tkMacOSXWm.c:

	* macosx/tkMacOSXDraw.c (XCopyArea, XCopyPlane, TkPutImage)
	(TkMacOSXSetupDrawingContext): Factor out common code and standardize
	setup/restore of port, context and clipping; formatting cleanup.

	* macosx/tkMacOSXWindowEvent.c:	Add error checking.
	* macosx/tkMacOSXMenu.c:	Fix gcc3 warning.
	* macosx/tkMacOSXScrlbr.c:	Fix testsuite crash.
	* macosx/tkMacOSXSubwindows.c:	Formatting cleanup.
	* macosx/tkMacOSXRegion.c:	Fix typos.
	* macosx/tkMacOSXScale.c:

	* macosx/tkMacOSXXStubs.c (Tk_GetUserInactiveTime): Remove superfluous
							    CFRetain/CFRelease.

	* macosx/Wish-Release.xcconfig: Disable tktest release build stripping.

	* macosx/Wish.xcodeproj/project.pbxproj: Add new Tclsh-Info.plist.in.

2007-06-06  Daniel Steffen  <das@users.sourceforge.net>

	* macosx/tkMacOSXInt.h: Use native debug message API when available.
	* macosx/Wish-Debug.xcconfig:

	* macosx/tkMacOSXMouseEvent.c (GenerateMouseWheelEvent): Enable
	processing of mousewheel events in background windows.

	* macosx/tkMacOSXScrlbr.c: Modernize checks for active/front window.
	* macosx/tkMacOSXScale.c:
	* macosx/tkMacOSXWm.c:

	* macosx/tkMacOSXColor.c: Factor out verbose #ifdef checks of
	* macosx/tkMacOSXDraw.c:  MAC_OS_X_VERSION_{MAX_ALLOWED,MIN_REQUIRED}
	* macosx/tkMacOSXEntry.c: and runtime checks of kHIToolboxVersion into
	* macosx/tkMacOSXEvent.c: new TK_{IF,ELSE,ENDIF}_MAC_OS_X macros.
	* macosx/tkMacOSXInit.c:
	* macosx/tkMacOSXInt.h:
	* macosx/tkMacOSXWm.c:

	* macosx/tkMacOSXDraw.c:  Factor out clip clearing in QD ports;
	* macosx/tkMacOSXEntry.c: Formatting cleanup.

	* macosx/Wish.xcodeproj/project.pbxproj: Add settings for Fix&Continue.

	* unix/configure.in (Darwin): Link the Tk and Wish plists into their
	binaries in all cases; fix 64bit arch removal in fat 32&64bit builds.

	* unix/tcl.m4 (Darwin): Fix CF checks in fat 32&64bit builds.
	* unix/configure: autoconf-2.59

2007-06-05  Donal K. Fellows  <donal.k.fellows@man.ac.uk>

	* doc/photo.n: Clarified the fact that base64 support for the -data
	option is not universal. [Bug 1731348] (matzek)

2007-06-03  Daniel Steffen  <das@users.sourceforge.net>

	* unix/Makefile.in: Add datarootdir to silence autoconf-2.6x warning.

	* macosx/Wish.xcodeproj/default.pbxuser: Add ttk tests.

	* macosx/tkMacOSXMenu.c: Add error checking; whitespace cleanup.

	* macosx/tkMacOSXDraw.c:	Comment formatting fixes for Xcode 3.0
	* macosx/tkMacOSXEmbed.c:
	* macosx/tkMacOSXEntry.c:
	* macosx/tkMacOSXFont.c:
	* macosx/tkMacOSXInit.c:
	* macosx/tkMacOSXKeyEvent.c:
	* macosx/tkMacOSXKeyboard.c:
	* macosx/tkMacOSXMenus.c:
	* macosx/tkMacOSXSend.c:
	* macosx/tkMacOSXSubwindows.c:
	* macosx/tkMacOSXWindowEvent.c:
	* macosx/tkMacOSXWm.c:
	* macosx/tkMacOSXXStubs.c:

2007-06-02  Daniel Steffen  <das@users.sourceforge.net>

	* macosx/tkMacOSXMenu.c (TkpPostMenu): Ensure cascade menus display in
	posted menus that are not part of the menubar or attached to a
	menubutton (fixes bug reported on tcl-mac by Linus Nyberg).

2007-05-31  Daniel Steffen  <das@users.sourceforge.net>

	* macosx/tkMacOSXWindowEvent.c (GenerateUpdateEvent): Complete all
	pending idle-time redraws before newly posted Expose events are
	processed; add bounds of redrawn windows to update region to ensure
	all child windows overdrawn by parents are redrawn.

	* macosx/tkMacOSXWindowEvent.c:	Centralize clip and window invalidation
	* macosx/tkMacOSXSubwindows.c: 	after location/size changes in the
	* macosx/tkMacOSXWm.c:		BoundsChanged carbon event handler;
	correct/add window invalidation after window attribute changes.

	* macosx/tkMacOSXSubwindows.c (XResizeWindow, XMoveResizeWindow)
	(XMoveWindow): Factor out common code dealing with embedded and
	non-toplevel windows; remove unnecessary clip and window invalidation.

	* macosx/tkMacOSXButton.c (TkpDisplayButton): Move clip setup closer
	to native button drawing calls.

	* macosx/tkMacOSXWm.c (TkMacOSXIsWindowZoomed, TkMacOSXZoomToplevel):
	Correct handling of gridded windows in max size calculations.

	* macosx/tkMacOSXEvent.c (TkMacOSXFlushWindows): Use HIWindowFlush API
	when available.

	* macosx/tkMacOSXColor.c:	Cleanup whitespace and formatting.
	* macosx/tkMacOSXDraw.c:
	* macosx/tkMacOSXSubwindows.c:
	* macosx/tkMacOSXWm.c:

	* generic/tkFont.c:	#ifdef out debug msg printing to stderr.
	* generic/tkTextDisp.c:

2007-05-30  Don Porter  <dgp@users.sourceforge.net>

	* generic/tk.h: Correct placement of #include <tcl.h>. [Bug 1723812]

2007-05-30  Daniel Steffen  <das@users.sourceforge.net>

	* library/bgerror.tcl:	Standardize dialog option & button size
	* library/dialog.tcl:	modifications done when running on on Aqua.
	* library/msgbox.tcl:

	* library/demos/button.tcl: Set button highlightbackground on Aqua.

	* macosx/tkMacOSXMenu.c (DrawMenuSeparator): Use DrawingContext API.

	* macosx/tkMacOSXWindowEvent.c (ClearPort): Clip to updateRgn.

	* macosx/tkMacOSXDebug.c:	Factor out debug region flashing.
	* macosx/tkMacOSXDebug.h:
	* macosx/tkMacOSXDraw.c:
	* macosx/tkMacOSXSubwindows.c:
	* macosx/tkMacOSXWindowEvent.c:

	* macosx/tkMacOSXEvent.c:	Cleanup whitespace and formatting.
	* macosx/tkMacOSXFont.c:
	* macosx/tkMacOSXRegion.c:
	* macosx/tkMacOSXSubwindows.c:
	* macosx/tkMacOSXWindowEvent.c:
	* macosx/tkMacOSXWm.c:
	* macosx/tkMacOSXXStubs.c:
	* xlib/xgc.c:

	* macosx/Wish.xcodeproj/project.pbxproj: Delete references to removed
	* macosx/Wish.xcodeproj/default.pbxuser: ttk files.

2007-05-28  Benjamin Riefenstahl  <b.riefenstahl@turtle-trading.net>

	* macosx/tkMacOSXFont.c (TkpMeasureCharsInContext): Fix short measures
	with flags=TK_WHOLE_WORDS|TK_AT_LEAST_ONE [Bug 1716141]. Make some
	casts unnecessary by changing variable types.

2007-05-25  Joe English  <jenglish@users.sourceforge.net>

	* library/ttk/ttk.tcl: Omit ttk::dialog and dependencies.
	* library/ttk/dialog.tcl, library/ttk/icons.tcl,
	* library/ttk/keynav.tcl: Removed.
	* tests/ttk/misc.test: Removed.
	* doc/ttk_dialog.tcl: Removed.

2007-05-25  Donal K. Fellows  <dkf@users.sf.net>

	* doc/canvas.n: Fixed documentation of default -joinstyle option
	values for line and polygon items. [Bug 1725782]

2007-05-22  Don Porter  <dgp@users.sourceforge.net>

	[core-stabilizer-branch]

	* unix/configure:       autoconf-2.59 (FC6 fork)
	* win/configure:

	* README:               Bump version number to 8.5b1
	* generic/tk.h:
	* library/tk.tcl:
	* unix/configure.in:
	* unix/tk.spec:
	* win/configure.in:

2007-05-18  Joe English  <jenglish@users.sourceforge.net>

	* generic/ttk/ttkEntry.c(EntrySetValue):  Ensure that widget is in a
	consistent state before setting the linked -textvariable. Previously,
	it was possible for [$e index insert] to point past the end of the
	string, leading to heap corruption. [Bug 1721532]
	* tests/ttk/entry.test(entry-9.1): Add test case for the above.

2007-05-18  Don Porter  <dgp@users.sourceforge.net>

	* unix/configure:       autoconf-2.59 (FC6 fork)
	* win/configure:

	* README:               Bump version number to 8.5a7
	* generic/tk.h:
	* library/tk.tcl:
	* unix/configure.in:
	* unix/tk.spec:
	* win/configure.in:

	* tests/ttk/treetags.test:	Another bit of test suite
	SCIM-tolerance. [Bug 1609316]

2007-05-17  Daniel Steffen  <das@users.sourceforge.net>

	* generic/tk.decls: Workaround 'make checkstubs' failures from
	tkStubLib.c MODULE_SCOPE revert. [Bug 1716117]

	* macosx/Wish.xcodeproj/project.pbxproj: Add tkOldTest.c and remove
						 tkStubImg.c.

2007-05-16  Joe English  <jenglish@users.sourceforge.net>

	* generic/tkStubLib.c:  Change Tk_InitStubs(), tkStubsPtr, and the
	auxilliary stubs table pointers back to public visibility. See [Bug
	1716117] for details.

	Removed TCL_STORAGE_CLASS monkey business, as it had no effect.

2007-05-16  Don Porter  <dgp@users.sourceforge.net>

	* library/choosedir.tcl:	Removed uses of obsolete {expand}
	* library/comdlg.tcl:		syntax; replaced with the now
	* library/tk.tcl:		approved {*}. [Bug 1710633]
	* tests/canvImg.test:
	* tests/imgPhoto.test:

	* tests/bind.test:    Make test suite more SCIM-tolerant. [Bug 1609316]

2007-05-16  Pat Thoyts  <patthoyts@users.sourceforge.net>

	* win/makefile.vc: Test ttk widgets.

2007-05-15  Joe English  <jenglish@users.sourceforge.net>

	* unix/tkUnixRFont.c: Fix crash introduced by previous fix exposed
	under newer fontconfig libraries [Bug 1717830] again.

2007-05-15  Don Porter  <dgp@users.sourceforge.net>

	* generic/tkGrid.c: Stop crash due to list intrep shimmer [Bug 1677608]

2007-05-15  Joe English  <jenglish@users.sourceforge.net>

	* unix/tkUnixRFont.c: Fix various memory leaks. [Bug 1717830], [Bug
	800149]

2007-05-14  Don Porter  <dgp@users.sourceforge.net>

	[Tk Bug 1712081]

	* unix/Makefile.in:	Updates to account for new and deleted files
	* win/Makefile.in:	tkStubImg.c and tkOldTest.c.
	* win/makefile.bc:
	* win/makefile.vc:

	* generic/tkOldTest.c (new):	New file used to create testing
	* generic/tkTest.c:		commands for testing various Tk
	* tests/constraints.tcl:	legacy interfaces where a separate
	* tests/image.test:		compilation unit is needed in order to
	#define suitable macros during compilation. Only the effect of
	USE_OLD_IMAGE on Tk_CreateImageType() is currently tested, but more
	similar testing commands can be added to this same file. New
	constraint defined to detect presence of the image type provided by
	the new testing code, and a few tests added to exercise it. Having
	USE_OLD_IMAGE support tested by the default test suite should reduce
	chance of a recurrence of this bug.

	* doc/CrtImgType.3:	Revised docs to better indicate the legacy
	* doc/CrtPhImgFmt.3:	nature of the interfaces supported by
	USE_OLD_IMAGE.

	* generic/tkDecls.h:	make genstubs
	* generic/tkStubInit.c:

	* generic/tk.decls:		Reworked USE_OLD_IMAGE support to use
	* generic/tk.h:			the same support mechanisms both with
	* generic/tkStubImg.c (deleted):and without a stub-enabled build. In
	each case, route the legacy calls to Tk_CreateImageType and
	Tk_CreatePhotoImageFormat through the Tk_CreateOldImageType and
	Tk_CreateOldPhotoImageFormat routines. Add those routines to the
	public stub table so they're available to a stub-enabled extension.
	Remove the definition of Tk_InitImageArgs() and use a macro to convert
	any calls to it in source code into a comment.

	* generic/tkImage.c:	Removed the MODULE_SCOPE declarations that
	* generic/tkImgPhoto.c:	broke USE_OLD_IMAGE support.

2007-05-11  Pat Thoyts  <patthoyts@users.sourceforge.net>

	* tests/winButton.test: Avoid font dependencies in results.

	* generic/tkFont.c: propagate error from TkDeleteNamedFont. [Bug
	1716613]

2007-05-09  Daniel Steffen  <das@users.sourceforge.net>

	* generic/tkFileFilter.c (AddClause): OSType endianness fixes.

	* library/palette.tcl (tk::RecolorTree): Handle color options with
	empty value, fixes error due to emtpy -selectforeground (reported on
	tcl-mac by Russel E. Owen).

	* macosx/tkMacOSXWindowEvent.c:	Ensure window is brought to the front
	* macosx/tkMacOSXMouseEvent.c:	at the start of a window drag (except
	* macosx/tkMacOSXInt.h:		when cmd key is down); formatting and
					whitespace fixes.

	* macosx/tkMacOSXDialog.c (Tk_GetSaveFileObjCmd): Add -filetypes option
	processing (fixes fileDialog-0.1, fileDialog-0.2 failures).

	* macosx/tkMacOSXEmbed.c (TkpMakeWindow, TkpUseWindow): Fix sending of
	Visibility event for embedded windows (fixes frame-3.9 hang).

	* macosx/tkMacOSXScrlbr.c (ScrollbarBindProc):		Fix testsuite
	* macosx/tkMacOSXSubwindows.c (TkMacOSXUpdateClipRgn):	crashes by
	adding sanity checks.

	* macosx/Wish.xcodeproj/project.pbxproj: Add 'DebugUnthreaded' &
	* macosx/Wish.xcodeproj/default.pbxuser: 'DebugLeaks' targets and env
	var settings needed to run the 'leaks' tool.

	* macosx/tkMacOSXButton.c: Fix debug msg typo.

	* tests/constraints.tcl: Ensure 'nonUnixUserInteraction' constraint is
	set for aqua.

	* tests/choosedir.test:	Add 'notAqua' constraints to X11-only tests;
	* tests/clrpick.test:	add 'nonUnixUserInteraction' to 'unix' tests
	* tests/menuDraw.test:	requiring interaction on aqua.
	* tests/unixMenu.test:
	* tests/unixWm.test:
	* tests/winMenu.test:

2007-05-07  Joe English  <jenglish@users.sourceforge.net>

	* unix/tkUnixRFont.c: Properly cast sentinel arguments to variadic
	function (fixes "warning: missing sentinel in function call", [Bug
	1712001])

2007-05-04  Pat Thoyts  <patthoyts@users.sourceforge.net>

	* generic/tkFont.c:     TIP #145 implementation -
	* generic/tkFont.h:     Enhanced font handling.
	* win/tkWinDefault.h:
	* win/tkWinFont.c:
	* win/tkWinInt.h:
	* win/tkWinWm.c:
	* library/demos/widget:
	* library/ttk/fonts.tcl:

2007-05-04  Donal K. Fellows  <donal.k.fellows@man.ac.uk>

	* doc/ttk_treeview.n, doc/ttk_panedwindow.n, doc/ttk_dialog.n:
	* doc/ttk_checkbutton.n, doc/tk.n, doc/menu.n, doc/font.n:
	* doc/canvas.n: Spelling fixes. [Bug 1686210]

2007-05-03  Donal K. Fellows  <donal.k.fellows@man.ac.uk>

	* generic/tkStubLib.c (Tk_InitStubs):
	* generic/ttk/ttkLabel.c (LabelSetup):
	* unix/tkUnixSelect.c (ConvertSelection):
	* unix/tkUnixEvent.c (TkUnixDoOneXEvent):
	* generic/tkConfig.c (Tk_RestoreSavedOptions):
	* generic/tkCanvPs.c (TkCanvPostscriptCmd):
	* generic/tkOption.c (GetDefaultOptions):
	* unix/tkUnixRFont.c (TkpGetFontAttrsForChar, InitFont)
	(TkpGetFontFamilies, TkpGetSubFonts):
	* unix/tkUnixSend.c (TkpTestsendCmd, RegOpen): Squelch warnings from
	GCC type aliasing. [Bug 1711985 and others]

2007-04-29  Daniel Steffen  <das@users.sourceforge.net>

	* unix/configure.in: Fix for default case in tk debug build detection.
	* unix/configure: autoconf-2.59

2007-04-27  Joe English  <jenglish@users.sourceforge.net>

	* generic/ttk/ttkTreeview.c(TagOptionSpecs): Use TK_OPTION_STRING
	instead of TK_OPTION_FONT to avoid resource leak in tag management.

2007-04-26  Joe English  <jenglish@users.sourceforge.net>

	* macosx/ttkMacOSXTheme.c: Merged OFFSET_RECT processing into
	BoxToRect(); factored out PatternOrigin; resynchronized with Tile
	codebase.

2007-04-26  Jeff Hobbs  <jeffh@ActiveState.com>

	*** 8.5a6 TAGGED FOR RELEASE ***

	* unix/Makefile.in (dist): Correct tests/ttk glob inclusion

2007-04-25  Jeff Hobbs  <jeffh@ActiveState.com>

	* unix/Makefile.in (dist): Add tests/ttk dir to src dist

	* unix/tkUnixMenubu.c (TkpDisplayMenuButton): Init width/height to 0

2007-04-25  Daniel Steffen  <das@users.sourceforge.net>

	* unix/Makefile.in (dist): Add macosx/*.xcconfig files to src dist;
	copy license.terms to dist macosx dir; fix autoheader bits.

2007-04-24  Jeff Hobbs  <jeffh@ActiveState.com>

	* unix/Makefile.in (dist): Add ttk bits to src dist

	* tests/font.test (font-46.[12]): Correct listification of result

2007-04-23  Daniel Steffen  <das@users.sourceforge.net>

	* generic/tkCanvas.c:	Allow -selectforeground option to be None; add
	* generic/tkCanvText.c:	fallback to fgColor when selFgColor is None
	* generic/tkEntry.c:	(new default on aqua to match native L&F).
	* generic/tkListbox.c:
	* generic/tkText.c:

	* generic/tkCanvas.c:	   Add support for bypassing all of Tk's double
	* generic/tkEntry.c:	   buffered drawing into intermediate pixmaps
	* generic/tkFrame.c:	   (via TK_NO_DOUBLE_BUFFERING #define), it is
	* generic/tkListbox.c:	   unnecessary & wasteful on aqua where all
	* generic/tkPanedWindow.c: drawing is already double-buffered by the
	* generic/tkTextDisp.c:	   window server. (Use of this on other
	* generic/ttk/ttkWidget.c: platforms would only require implementation
	* unix/tkUnixScale.c:	   of TkpClipDrawableToRect()).
	* macosx/tkMacOSXPort.h:

	* library/bgerror.tcl:	On aqua, use moveable alert resp. modal dialog
	* library/dialog.tcl:	window class and corresponding system
				background pattern; fix button padding.

	* library/tearoff.tcl:	Correct aqua menu bar height; vertically offset
	* library/tk.tcl:	aqua tearoff floating window to match menu.

	* library/demos/goldberg.tcl: Fix overwriting of widget demo global.

	* library/demos/menu.tcl:   On aqua, use custom MDEF and tearoffs;
	* library/demos/menubu.tcl: correct menubutton toplevel name.

	* library/demos/puzzle.tcl: Fix button size & padding for aqua.
	* library/demos/radio.tcl:

	* macosx/tkMacOSXCarbonEvents.c: Add window event target carbon event
	* macosx/tkMacOSXEvent.c:	 handler for all kEventClassWindow and
	* macosx/tkMacOSXEvent.h:	 kEventClassMouse events; move all
	* macosx/tkMacOSXNotify.c:	 remaining events except for
	* macosx/tkMacOSXWindowEvent.c:	 kEventClassKeyboard from dispatcher to
	application event handler; pass event handler callRef downstream; fix
	debug event tracing; process all tcl event types in carbon event timer;
	delay carbon event timer first fire; add TkMacOSXTrackingLoop() to mark
	enter/exit of event tracking loop during which all tcl events but only
	carbon update events should be processed by the timer (replaces various
	calls to Tcl_SetServiceMode()); rename TkMacOSXReceiveAndProcessEvent()
	to TkMacOSXReceiveAndDispatchEvent(), move it from tkMacOSXEvent.c to
	tkMacOSXCarbonEvents.c and modify it to dequeue only update events
	during a tracking loop; add TkMacOSXRunTclEventLoop() to standardize
	the various ways in use to run the tcl event loop; add handling of
	kEventClassAppearance events (for ScrollBarVariantChanged event).

	* macosx/tkMacOSXDialog.c:	Use new TkMacOSXTrackingLoop() around
	* macosx/tkMacOSXEvent.c:	blocking API that puts up modal dialogs
	* macosx/tkMacOSXMenu.c:	or when entering/exiting menu/control
	* macosx/tkMacOSXMouseEvent.c:	tracking, window dragging and other
	* macosx/tkMacOSXScale.c:	mouse tracking loops.
	* macosx/tkMacOSXScrlbr.c:
	* macosx/tkMacOSXWindowEvent.c:
	* macosx/tkMacOSXWm.c:

	* macosx/tkMacOSXDialog.c:	Use new TkMacOSXRunTclEventLoop()
	* macosx/tkMacOSXScale.c:	instead of Tcl_DoOneEvent(),
	* macosx/tkMacOSXScrlbr.c:	Tcl_ServiceAll(), TclServiceIdle()
	* macosx/tkMacOSXWindowEvent.c:	and Tcl_GlobalEval("update idletasks").

	* macosx/tkMacOSXColor.c: Make available as Tk system colors all
	* macosx/tkMacOSXPort.h:  appearance manager brushes, text colors and
	backgrounds with new and legacy names, as well as the fully transparent
	color "systemTransparent"; add TkMacOSXSetColorIn{Port,Context}() to
	directly set an X pixel color value in the current QD port resp. the
	given CG context without requiring passage through rgb representation
	(lossy for most system colors); modernize/remove Classic-era code;
	replace crufty strcmp() elseifs by Tcl_GetIndexFromObjStruct().

	* macosx/tkMacOSXButton.c:	Use new TkMacOSXSetColorInPort()
	* macosx/tkMacOSXDraw.c:	instead of setting rgb color directly
	* macosx/tkMacOSXMenubutton.c:	to allow for non-rgb system colors.

	* macosx/tkMacOSXCursor.c: Implement "none" cursor as on other
	platforms [Patch 1615427]; add all missing appearance manager cursors.

	* macosx/tkMacOSXDefault.h: Set SELECT_FG_COLORs to None to match aqua
	L&F; use standard system color names; use new 'menu' system font;
	correct default scrollbar width.

	* macosx/tkMacOSXDraw.c: 	Standardize initialization, use and
	* macosx/tkMacOSXInt.h: 	emptying of various static temp rgns
	* macosx/tkMacOSXRegion.c:	onto two global RgnHandles; in debug
	* macosx/tkMacOSXSubwindows.c:	builds, verify emptiness of these temp
	* macosx/tkMacOSXWindowEvent.c:	rgns before use.

	* macosx/tkMacOSXDraw.c: Add TkMacOSX{Setup,Restore}DrawingContext() to
	* macosx/tkMacOSXInt.h:  abstract common setup & teardown of drawing
	environment (for both CG and QD); save/restore QD theme drawing state;
	handle GC clip region; add TkpClipDrawableToRect() to allow clipped
	drawing into drawable regardless of GC used; use new system color
	"systemWindowHeaderBackground" to setup background in themed toplevels;
	correct implementation of TkMacOSXMakeStippleMap().

	* macosx/tkMacOSXEntry.c:  Use new TkMacOSXSetupDrawingContext() and
	* macosx/tkMacOSXFont.c:   TkMacOSXRestoreDrawingContext() instead of
	* macosx/ttkMacOSXTheme.c: various setup/teardown procs like
	TkMacOSX{SetUp,Release}CGContext(), TkMacOSXQuarz{Start,End}Draw(),
	TkMacOSXSetUpGraphicsPort() etc.

	* macosx/tkMacOSXEmbed.c: Add CG context and drawable clip rgn fields
	* macosx/tkMacOSXInt.h:   to MacDrawable struct.
	* macosx/tkMacOSXSubwindows.c:

	* macosx/tkMacOSXDialog.c: Make -parent option of tk_getOpenFile et al.
	use the sheet version of NavServices dialogs; ensure native parent win
	exists before using StandardSheet API for tk_messageBox [Bug 1677611];
	force sheets to behave like app-modal dialogs via WindowModality() API;
	use more modern ColorPicker API.

	* macosx/tkAboutDlg.r: Use themed movable modal dialog, fix (c) year.

	* macosx/tkMacOSXEntry.c:  Take xOff/yOff of MacDrawable into account
	* macosx/ttkMacOSXTheme.c: when computing locations/bounds to ensure
	correct posititioning when not drawing into intermediate pixmap.

	* macosx/tkMacOSXFont.c: Use appearance manager API to map system font
	* macosx/tkMacOSXFont.h: names to TkFonts; add "menu" system font for
	menu item text drawing from MDEF; always draw with CG; remove QD
	dependent stippling algorithm; move most header declarations into the
	source file (as they were not used anywhere else).

	* macosx/tkMacOSXMenu.c:		 Large-scale rewrite of custom
	* macosx/tkMacOSXMenu.r (removed):	 MDEF and related code that
	* macosx/Wish.xcode/project.pbxproj:	 restores many longtime-MIA
	* macosx/Wish.xcodeproj/project.pbxproj: features to working order
	* unix/Makefile.in:			 (e.g. images, custom colors &
	fonts in menus etc); implement compound menu items; use Appearance Mgr
	and ThemeText APIs to mimic native MDEF as closely as possible when
	default "menu" system font is used; remove now obsolete SICN drawing
	code and resources.

	* macosx/tkMacOSXCarbonEvents.c: Handle additional menu carbon events
	* macosx/tkMacOSXEvent.c:	 in order to support <<MenuSelect>> in
	* macosx/tkMacOSXMenu.c:	 the menubar and in menus that are not
	* macosx/tkMacOSXMenus.c:	 using the custom MDEF [Bug 1620826];
	fix early and missing clearing of current Tk active menu entry; fix
	extraneous sending of <<MenuSelect>> during active menu entry clearing.

	* macosx/tkMacOSXMouseEvent.c: Add support for async window dragging by
	the window server; set the corresponding window attribute by default.

	* macosx/tkMacOSXMouseEvent.c: Rationalized handling order of
	non-mousedown events; add TkMacOSXModifierState() to retrieve the
	current key modifiers in carbon format.

	* macosx/tkMacOSXScrlbr.c: Use appearance manager API to retrieve
	scrollbar component metrics; add awareness of multiple possibilites for
	scrollbar arrow position in aqua and handle user changes to arrow
	position pref; handle difference in metrics of small & large scrollbar
	variants; handle aqua "jump to here" scrollbar behaviour; correct
	computation of scroll view size and position; enforce min scrollbar
	height to avoid scrollbar component overlap; erase scrollbar area
	outside of standard width; remove broken auto-adjust code; account for
	window class when leaving space for grow box; remove code to manually
	draw grow box; use modern API for thumb scroll proc; replace
	HiliteControl() by modern API; replace control mgr constants with
	appearance mgr equivalents.

	* macosx/tkMacOSXSubwindows.c: Use SetWindowBounds() API instead of
	SizeWindow(); invalidate clip regions after X{Map,Unmap}Window as fix
	for [Bug 940117] made them dependent on mapping state; remove unneeded
	calls to TkMacOSXInvalClipRgns() and unnecessary setting of QD port;
	use native-endian pixmap on intel; remove obsolete pixmap pix locking.

	* macosx/tkMacOSXWindowEvent.c: Handle only the first of a batch of
	kEventAppAvailableWindowBoundsChanged events sent per transaction;
	handle kEventWindowBoundsChanged event to support live window resizing
	and centralized sending of location/size changed ConfigureNotify
	events; ensure HIGrowBox is redrawn after bounds change; constrain
	window after dragging to ensure titlebar is not inacessible
	offscreen or under dock/menubar; handle kEventWindowGetRegion and
	kEventWindowDrawContent for transparent windows to mark resp. paint
	content region as transparent; handle kEventWindowConstrain for
	fullscreen windows to ensure bounds match new screen size; enter/exit
	fullscreen UIMode upon activation/deactivation of fullscreen window.

	* macosx/tkMacOSXWm.c: Use live-resize and async-drag carbon window
	* macosx/tkMacOSXWm.h: attributes for toplevels by default; implement
	new [wm attributes] -topmost, -transparent and -fullscreen; refactor
	WmAttributesCmd() parallelling the tkUnixWm.c implementation, use thus
	factored proc to set proxy icon from [wm iconbitmap]; dynamically
	determine default values for toplevel min and max sizes (similar to
	tkWinWm.c impl): min sizes depend on window class & attributes to
	ensure visibility of all titlebar widgets and grow box, max sizes
	depend on maximal window bounds for all active displays; factor out
	code that puts into effect changes to master or override_redirect; use
	RepositionWindow() API to determine staggered initial window bounds;
	correct resize limit calculations, handle gridding and use modern
	resize API in TkMacOSXGrowToplevel(); remove sending of ConfigureNotify
	after resize or zoom (now handled by BoundsChanged handler); correct
	composite carbon window attribute handling, remove currently unusable
	attributes and add new attributes in [tk::unsupported::MacWindowStyle];
	ensure validity of window class and attributes before use; apply
	changes to window class when handling carbon window attribute changes
	(if HIWindowChangeClass() API available); add debug build warning
	message when deprecated window style is used instead of window class;
	use transparent HIGrowBox for resizable windows; avoid unnecessary
	calls to window structure width API; use tcl time API in TkpGetMS();
	add TkMacOSXEnterExitFullscreen() to enter/exit UIMode with dock and
	menubar hidden; restrict wmTracing output to debug builds; remove
	unneeded calls to TkMacOSXInvalClipRgns() and unnecessary setting of QD
	port; workaround GetWindowStructureWidths() Carbon bug (bogus results
	for never-mapped floating windows).

	* macosx/tkMacOSXXStubs.c (TkMacOSXDisplayChanged): Add maximal window
	bounds field to Screen record (in ext_data), computed as the union of
	available window positioning bounds of all graphics devices (displays).

	* macosx/tkMacOSXBitmap.c: Fix macRoman encoding leak.
	* macosx/tkMacOSXCursor.c:

	* macosx/tkMacOSXDebug.c (TkMacOSXCarbonEventToAscii): Use static
	* macosx/tkMacOSXDebug.h: buffer to simplify callers; const fixes.

	* macosx/tkMacOSXBitmap.c: Use more efficient QDSwapPort() instead of
	* macosx/tkMacOSXButton.c: GetPort()/SetPort()/GetGWorld()/SetGWorld().
	* macosx/tkMacOSXDraw.c:
	* macosx/tkMacOSXMenubutton.c:
	* macosx/tkMacOSXScale.c:
	* macosx/tkMacOSXScrlbr.c:
	* macosx/tkMacOSXXStubs.c:

	* macosx/tkMacOSXColor.c: Use kHIToolboxVersionNumber for runtime OS
	* macosx/tkMacOSXEntry.c: version check rather than Gestalt() etc.
	* macosx/tkMacOSXInt.h:
	* macosx/tkMacOSXWm.c:

	* macosx/tkMacOSXDraw.c: Remove obsolete and now incorrect
	* macosx/tkMacOSXInt.h:  tkMenuCascadeRgn clipping code.
	* macosx/tkMacOSXMenu.c:

	* macosx/tkMacOSXHLEvents.c: Replace Tcl_GlobalEval() resp. Tcl_Eval()
	* macosx/tkMacOSXScrlbr.c:   by Tcl_EvalEx().
	* macosx/tkMacOSXInit.c:

	* macosx/tkMacOSXInit.c (TkpInit): Reorder initialization steps.

	* macosx/tkMacOSXKeyEvent.c: Remove pre-10.2 support.

	* macosx/tkMacOSXMenus.c: Remove now useless call to
	TkMacOSXHandleTearoffMenu(); use \x.. quoting for non-latin1 macroman
	literar chars to allow file to be edited as utf-8.

	* macosx/tkMacOSXScale.c: Replace TrackControl() by modern
	* macosx/tkMacOSXScrlbr.c: HandleControlClick() API (using new
	TkMacOSXModifierState()).

	* macosx/tkMacOSXInt.h:		Move all constant #defines needed to
	* macosx/tkMacOSXColor.c:	support building on older OS X releases
	* macosx/tkMacOSXEvent.h:	to a central location in tkMacOSXInt.h.
	* macosx/tkMacOSXFont.c:
	* macosx/tkMacOSXMenu.c:
	* macosx/tkMacOSXMenubutton.c:
	* macosx/tkMacOSXMenus.c:
	* macosx/tkMacOSXMouseEvent.c:
	* macosx/tkMacOSXWm.c:
	* macosx/ttkMacOSXTheme.c:

	* macosx/tkMacOSXInt.h:		 Add ChkErr() macro to factor out
	* macosx/tkMacOSXButton.c:	 Carbon OSStatus return value checking
	* macosx/tkMacOSXCarbonEvents.c: and TkMacOSXDbgMsg() macro to factour
	* macosx/tkMacOSXClipboard.c:	 out debug message output; use these
	* macosx/tkMacOSXColor.c:	 macros to replace #ifdef TK_MAC_DEBUG
	* macosx/tkMacOSXCursor.c:	 blocks & direct printing to stderr,
	* macosx/tkMacOSXDebug.c:	 and to do additional OSStatus return
	* macosx/tkMacOSXDialog.c:	 checking, and to standardize OSStatus
	* macosx/tkMacOSXDraw.c:	 usage.
	* macosx/tkMacOSXEntry.c:
	* macosx/tkMacOSXEvent.c:
	* macosx/tkMacOSXFont.c:
	* macosx/tkMacOSXHLEvents.c:
	* macosx/tkMacOSXInit.c:
	* macosx/tkMacOSXKeyEvent.c:
	* macosx/tkMacOSXMenu.c:
	* macosx/tkMacOSXMenubutton.c:
	* macosx/tkMacOSXMenus.c:
	* macosx/tkMacOSXMouseEvent.c:
	* macosx/tkMacOSXScrlbr.c:
	* macosx/tkMacOSXSubwindows.c:
	* macosx/tkMacOSXWindowEvent.c:
	* macosx/tkMacOSXWm.c:
	* macosx/tkMacOSXXStubs.c:

	* macosx/tkMacOSXSend.c:	Remove duplicate/unused declarations.
	* macosx/tkMacOSXXStubs.c:

	* macosx/tkMacOSXDebug.c:	Const fixes.
	* macosx/tkMacOSXInit.c:
	* macosx/tkMacOSXTest.c:
	* macosx/tkMacOSXWm.c:
	* macosx/tkMacOSXXStubs.c:

	* macosx/Wish-Info.plist.in: Add tcl document extensions/mime types and
	LSMinimumSystemVersion, LSRequiresCarbon & NSAppleScriptEnabled keys.

	* macosx/Wish-Common.xcconfig: Add Wish's Info.plist as __info_plist
	section to tktest; enable more warnings.

	* macosx/Wish.xcodeproj/project.pbxproj: Add 'DebugMemCompile' build
	configuration that calls configure with --enable-symbols=all; disable
	configure check for __attribute__((__visibility__("hidden"))) in Debug
	configuration to restore availability of ZeroLink.

	* macosx/Wish-Common.xcconfig:	Fix whitespace.
	* macosx/Wish-Debug.xcconfig:
	* macosx/Wish-Release.xcconfig:
	* macosx/tkMacOSXAETE.r:
	* macosx/tkMacOSXConfig.c:
	* macosx/tkMacOSXCursors.r:
	* macosx/tkMacOSXKeyboard.c:
	* macosx/tkMacOSXSend.c:
	* macosx/ttkMacOSXTheme.c:
	* macosx/tkMacOSXXCursors.r:
	* macosx/README:

	* macosx/GNUmakefile:		Fix/add copyright and license refs.
	* macosx/Tk-Info.plist.in:
	* macosx/Wish-Info.plist.in:
	* macosx/Wish.xcode/project.pbxproj:
	* macosx/Wish.xcodeproj/project.pbxproj:
	* macosx/tkMacOSX.h:

	* unix/configure.in: Install license.terms into Tk.framework; fix tk
	debug build detection.
	* unix/configure: autoconf-2.59

	* doc/colors.n:		Document new Mac OS X system colors.
	* doc/cursors.n:	Document new Mac OS X native cursors.
	* doc/font.n:		Document new Mac OS X 'menu' system font.
	* doc/wm.n:		Document new Mac OS X [wm attributes].
	* doc/ttk_image.n:	Fix 'make html' warning.
	* doc/canvas.n:		Fix nroff typo.

2007-04-21  Jeff Hobbs  <jeffh@ActiveState.com>

	* macosx/tkMacOSXBitmap.c, macosx/tkMacOSXButton.c:
	* macosx/tkMacOSXCarbonEvents.c, macosx/tkMacOSXClipboard.c:
	* macosx/tkMacOSXCursor.c, macosx/tkMacOSXDialog.c:
	* macosx/tkMacOSXDraw.c, macosx/tkMacOSXEvent.c:
	* macosx/tkMacOSXFont.c, macosx/tkMacOSXInit.c, macosx/tkMacOSXInt.h:
	* macosx/tkMacOSXKeyEvent.c, macosx/tkMacOSXMenu.c:
	* macosx/tkMacOSXMenubutton.c, macosx/tkMacOSXMouseEvent.c:
	* macosx/tkMacOSXScale.c, macosx/tkMacOSXWindowEvent.c:
	* macosx/tkMacOSXWm.c: Revert of commits from 2007-04-13 which broke
	the OS X build.

2007-04-17  Donal K. Fellows  <donal.k.fellows@manchester.ac.uk>

	* generic/tkFont.c, generic/tkListbox.c, unix/tkUnixSelect.c:
	* win/ttkWinMonitor.c, win/ttkWinTheme.c, win/ttkWinXPTheme.c: Make
	the format of declarations much more standardized (removing K&R-isms
	and other things like that).

2007-04-13  Donal K. Fellows  <donal.k.fellows@manchester.ac.uk>

	* macosx/tkMacOSXInt.h (LOG_MSG, LOG_ON_ERROR): Added macros to make
	the OSX code much less #ifdef-full.

2007-04-12  Jeff Hobbs  <jeffh@ActiveState.com>

	* library/ttk/panedwindow.tcl (ttk::panedwindow::Press): handle Press
	triggering outside sash element boundaries.

2007-04-10  Joe English  <jenglish@users.sourceforge.net>

	* win/ttkWinMonitor.c, win/ttkWinXPTheme.c: Re-sync with Tile codebase
	so patches can flow back and forth.

	* win/ttkWinXPTheme.c: Skip OS version test, should work on Vista/Aero
	now as well as XP. Fixes [Bug 1687299], thanks to George Petasis for
	tracking this down.

2007-03-21  Joe English  <jenglish@users.sourceforge.net>

	* generic/ttk/ttkLayout.c(Ttk_BuildLayoutTemplate): BUGFIX: Nested
	TTK_GROUP nodes did not work unless they appeared at the end of the
	layout (and only by accident then).

2007-03-08  Joe English  <jenglish@users.sourceforge.net>

	* tests/grid.test(grid-21.7): Reset wm geometry . and pack propagate .
	at end of test. 'pack propagate . 0' was causing cascading failures in
	subsequent tests. [Bug 1676770]

2007-03-07  Daniel Steffen  <das@users.sourceforge.net>

	* generic/tkMain.c (Tk_MainEx): Replicate macosx-specific code from
	TkpInit() that ensures the console window appears when wish is started
	from the OS X Finder (i.e. with stdin == /dev/null), jeffh's 2006-11-24
	change rendered the corresponding code in TkpInit() ineffective in wish
	because Tk_MainEx() sets tcl_interactive before calling TkpInit().

	* generic/ttk/ttkGenStubs.tcl (new): Add ttk-specific genstubs.tcl from
	* unix/Makefile.in (genstubs):       tile and run it from 'genstubs'
	target, restores ability to generate all of Tk's stub sources.

	* generic/ttk/ttkTreeview.c: #ifdef out unused declaration.

	* macosx/tkMacOSXDebug.c (TkMacOSXGetNamedDebugSymbol): Add fix for
	libraries loaded with a DYLD_IMAGE_SUFFIX.

	* macosx/Wish.xcodeproj/project.pbxproj: Ensure gcc version used by
	* macosx/Wish.xcodeproj/default.pbxuser: Xcode and configure/make are
	* macosx/Wish-Common.xcconfig:		 consistent and independent of
	gcc_select default and CC env var; fixes for Xcode 3.0.

	* unix/tcl.m4 (Darwin): s/CFLAGS/CPPFLAGS/ in macosx-version-min check.
	* unix/configure: autoconf-2.59

2007-02-25  Peter Spjuth  <peter.spjuth@space.se>

	* generic/tkUtil.c: Fixed grid anchor center problem in labelframes.
	* tests/grid.test:  [Bug 1545765]

2007-02-23  Jeff Hobbs  <jeffh@ActiveState.com>

	* library/ttk/notebook.tcl (ttk::notebook::enableTraversal): OS X
	needs Option instead of Alt binding

2007-02-19  Jeff Hobbs  <jeffh@ActiveState.com>

	* unix/tcl.m4: use SHLIB_SUFFIX=".so" on HP-UX ia64 arch.
	* unix/configure: autoconf-2.59

	* library/tkfbox.tcl (::tk::IconList_Goto): avoid goto issues in empty
	dirs. [Bug 1662959]

2007-02-09  Joe Mistachkin  <joe@mistachkin.com>

	* win/nmakehlp.c: Properly cleanup after nmakehlp, including the
	* win/makefile.vc: vcX0.pch file. Sync up fixed nmakehlp usage from
	Tcl.

2007-02-06  Joe English  <jenglish@users.sourceforge.net>

	* library/ttk/ttk.tcl: Add no-op [package ifneeded] script for tile
	0.8.0, so that existing applications that use "package require tile"
	won't fail when run under Tk 8.5.

2007-02-04  Daniel Steffen  <das@users.sourceforge.net>

	* unix/tcl.m4: Use gcc4's __attribute__((__visibility__("hidden"))) if
	available to define MODULE_SCOPE effective on all platforms.
	* unix/configure.in: add caching to -pipe check.
	* unix/configure: autoconf-2.59
	* unix/tkConfig.h.in: autoheader-2.59

2007-02-03  Joe Mistachkin  <joe@mistachkin.com>

	* win/rules.vc: Fix platform specific file copy macros for downlevel
	Windows.
	* win/ttkWinMonitor.c: Windows portability support. Fix "noxp" build
	* win/ttkWinXPTheme.c: option handling and use GetWindowLongPtr and
	SetWindowLongPtr only when needed.

2007-02-02  Pat Thoyts  <patthoyts@users.sourceforge.net>

	* win/ttkWinXPTheme.c: Support IsAppThemed() call. This is what is
	used when theming is turned off just for an individual application.

2007-01-28  Daniel Steffen  <das@users.sourceforge.net>

	* macosx/Wish.xcodeproj/project.pbxproj:   Extract build settings that
	* macosx/Wish.xcodeproj/default.pbxuser:   were common to multiple
	* macosx/Wish-Common.xcconfig (new file):  configurations into external
	* macosx/Wish-Debug.xcconfig (new file):   xcconfig files; add extra
	* macosx/Wish-Release.xcconfig (new file): configurations for building
	with SDKs; convert legacy jam-based 'Tk' target to native target with
	single script phase; correct syntax of build setting references to use
	$() throughout; remove unused tcltest sources from 'tktest' target.

	* macosx/README: Document new Wish.xcodeproj configurations; other
	minor updates/corrections.

	* generic/tk.h: Update location of version numbers in macosx files.

	* macosx/Wish.xcode/project.pbxproj: Restore 'tktest' target to working
	* macosx/Wish.xcode/default.pbxuser: order by replicating applicable
	changes to Wish.xcodeproj since 2006-07-20.

2007-01-25  Daniel Steffen  <das@users.sourceforge.net>

	* unix/tcl.m4: Integrate CPPFLAGS into CFLAGS as late as possible and
	move (rather than duplicate) -isysroot flags from CFLAGS to CPPFLAGS to
	avoid errors about multiple -isysroot flags from some older gcc builds.

	* unix/configure: autoconf-2.59

2007-01-19  Joe Mistachkin  <joe@mistachkin.com>

	* win/makefile.vc: Properly build man2tcl.c for MSVC8.

2007-01-19  Daniel Steffen  <das@users.sourceforge.net>

	* macosx/Wish.xcodeproj/project.pbxproj: Remove libtommath defines.

	* unix/tcl.m4: Ensure CPPFLAGS env var is used when set. [Bug 1586861]
	(Darwin): add -isysroot and -mmacosx-version-min flags to CPPFLAGS when
	present in CFLAGS to avoid discrepancies between what headers configure
	sees during preprocessing tests and compiling tests.

	* unix/configure: autoconf-2.59

2007-01-11  Jeff Hobbs  <jeffh@activestate.com>

	* unix/tkUnixEvent.c, library/msgs/es.msg: s/CRLF/LF/g

2007-01-11  Joe English  <jenglish@users.sourceforge.net>

	* win/tcl.m4 (CFLAGS_WARNING): Remove "-Wconversion". This was removed
	from unix/tcl.m4 2004-07-16 but not from here.
	* win/configure: Regenerated.

2007-01-11  Joe English  <jenglish@users.sourceforge.net>

	* generic/ttk/ttkManager.h, generic/ttk/ttk*.c: Revert addition of
	contravariant 'const' qualifiers, to keep in sync with Tile codebase
	(which must remain compatible with Tk 8.4).

2007-01-03  Jan Nijtmans  <nijtmans@users.sf.net>

	* doc/ManageGeom.3,
	* generic/tk.decls,
	* generic/tk.h: Add const to 2nd parameter of Tk_ManageGeometry
	* generic/tkDecls.h: regenerated
	* generic/tkInt.h,
	* generic/tk*.c,
	* generic/ttk/ttk*.c: Added many "const" specifiers in implementation.

2007-01-02  Donal K. Fellows  <dkf@users.sf.net>

	* xlib/*: Made the generic fake-X11 glue layer abide by the formatting
	rules of the core.

2006-12-31  Benjamin Riefenstahl  <b.riefenstahl@turtle-trading.net>

	* macosx/tkMacOSXFont.c: Fill-in TkpGetFontAttrsForChar (TIP #300).
	* macosx/ttkMacOSXTheme.c: Define a constant to make it compile on Mac
	OS X 10.3.

2006-12-28  Mo DeJong  <mdejong@users.sourceforge.net>

	* tests/wm.test: Update wm attributes output so that tests pass after
	addition of -transparentcolor for Win32.

2006-12-26  Joe English  <jenglish@users.sourceforge.net>

	* generic/ttk/ttkLabel.c: ImageElement clientData no longer needed.

2006-12-22  Donal K. Fellows  <dkf@users.sf.net>

	* unix/tkUnixEvent.c (TkUnixDoOneXEvent): Made correct on AMD64 and
	other similar 64-bit systems where fd_mask is not 'unsigned int' in
	effect. [Bug 1522467]

	* library/msgs/es_ES.msg (removed):
	* library/msgs/es.msg: Fixed translation fault that was present in all
	Spanish-speaking locales. [Bug 1111213]

2006-12-19  Jeff Hobbs  <jeffh@ActiveState.com>

	* win/tkWinButton.c (TkpDisplayButton): lint init. [Bug 1618604]

2006-12-19  Daniel Steffen  <das@users.sourceforge.net>

	* unix/tcl.m4 (Darwin): --enable-64bit: verify linking with 64bit -arch
	flag succeeds before enabling 64bit build.
	* unix/configure: autoconf-2.59

2006-12-18  Joe English  <jenglish@users.sourceforge.net>

	* generic/ttk/ttkTreeview.c, library/ttk/treeview.tcl, doc/treeview.n:
	Added column '-stretch' and '-minwidth' options. Improved column drag
	and resize behavior. Added horizontal scrolling [Bug 1518650]. Row
	height and child indent specifiable on Treeview style. Decreased
	default row height, no default -padding. Use correct heading height
	[Bug 1163349]. Apply tag settings to tree item as well as to data
	columns [NOTE: 'tag configure' still buggy]. Fix off-by-one condition
	when moving nodes forward [Bug 1618142]
	* generic/ttk/ttkScroll.c (TtkScrollTo): Prevent overscroll [Bug
	1173434]
	* library/ttk/altTheme.tcl, library/ttk/aquaTheme.tcl,
	* library/ttk/clamTheme.tcl, library/ttk/classicTheme.tcl,
	* library/ttk/defaults.tcl, library/ttk/winTheme.tcl,
	* library/ttk/xpTheme.tcl: Per-theme treeview settings.
	* macosx/ttkMacOSXTheme.c: Added disclosure triangle element.

2006-12-17  Joe English  <jenglish@users.sourceforge.net>

	* library/ttk/combobox.tcl, generic/ttk/ttkEntry.c,
	* doc/ttk_combobox.n: Add combobox -height option; only show scrollbar
	if the listbox needs to scroll. [Bug 1032869]

2006-12-16  Mo DeJong  <mdejong@users.sourceforge.net>

	* doc/cursors.n: Mention "none" in supported cursor list. Fix comment
	that incorrectly claims that the Win32 "no" cursor hides the cursor.
	* tests/cursor.test: Test "none" cursor.
	* unix/tkUnixCursor.c (CreateCursorFromTableOrFile)
	(TkGetCursorByName): Define a table of Tk cursors that is searched in
	addition to the X cursor table. A Tk cursor is loaded from a data
	string and works with the same options as the built in X cursors. This
	code makes it possible to use "none" as a cursor name under Unix.
	* win/rc/cursor9a.cur: Added none Win32 cursor.
	* win/rc/tk_base.rc: Define a built-in Win32 cursor named "none".
	[Patch 1615427]

2006-12-14  Joe English  <jenglish@users.sourceforge.net>

	* generic/ttk/ttkButton.c, generic/ttk/ttkElements.c,
	* generic/ttk/ttkEntry.c, generic/ttk/ttkFrame.c,
	* generic/ttk/ttkImage.c, generic/ttk/ttkInit.c,
	* generic/ttk/ttkLabel.c, generic/ttk/ttkNotebook.c,
	* generic/ttk/ttkPanedwindow.c, generic/ttk/ttkProgress.c,
	* generic/ttk/ttkScale.c, generic/ttk/ttkScrollbar.c,
	* generic/ttk/ttkSeparator.c, generic/ttk/ttkTheme.h,
	* generic/ttk/ttkTreeview.c, generic/ttk/ttkWidget.h:
	Global reduction: use per-file *_Init() routines to reduce the number
	of globally-visible initialization records.

2006-12-13  Jeff Hobbs  <jeffh@ActiveState.com>

	* unix/Makefile.in (install-doc): intentionally skip ttk_dialog.n
	installation (not for public consumption)

	* doc/scrollbar.n, doc/button.n, doc/checkbutton.n:
	* doc/entry.n, doc/frame.n, doc/label.n, doc/labelframe.n:
	* doc/menu.n, doc/menubutton.n, doc/panedwindow.n:
	* doc/radiobutton.n, doc/scrollbar.n, doc/ttk_*: revamp ttk docs to
	use consist nroff format (not 100% consistent with classic widget
	docs). Add more man page cross-linking "SEE ALSO".

	* generic/ttk/ttkInit.c:
	* generic/ttk/ttkTreeview.c: make treeview exist by default
	* generic/ttk/ttkPanedwindow.c: s/TtkPaned_Init/TtkPanedwindow_Init/

	* win/Makefile.in, unix/Makefile.in (demo): add 'demo' target

2006-12-13  Joe English  <jenglish@users.sourceforge.net>

	* library/ttk/ttk.tcl: Try to straighten out theme loading and
	selection logic.
	* generic/ttk/ttkElements.c, library/ttk/defaults.tcl,
	* generic/ttk/ttkClamTheme.c, library/ttk/clamTheme.tcl:
	Provide package in C part instead of Tcl part.

2006-12-12  Joe English  <jenglish@users.sourceforge.net>

	* library/ttk/ttk.tcl, generic/ttkTheme.c: Remove nonfunctional code.

2006-12-12  Mo DeJong  <mdejong@users.sourceforge.net>

	* win/tkWinButton.c (InitBoxes): Call Tcl_Panic() if loading of bitmap
	resources fails. This change generates an error if Tk is unable to
	find button widget resources instead of silently failing and then
	drawing widgets incorrectly.
	* win/rc/tk_base.rc: If the user defines BASE_NO_TK_ICON then compile
	the base resources file without a "tk" icon. This change makes it
	easier to replace the default tk icon with a custom icon. [Patch
	1614362]

2006-12-11  Donal K. Fellows  <donal.k.fellows@manchester.ac.uk>

	* unix/tkUnixWm.c (TkWmMapWindow, WmClientCmd): Added support for
	_NET_WM_PID property from the EWMH spec. This is only installed when
	the client machine is set.
	(WmProtocolCmd, UpdateWmProtocols, TkWmProtocolEventProc): Added
	support for the _NET_WM_PING protocol from the EWMH spec. Note that
	the support for this is not exposed to the script level as that would
	prevent correct handling.

2006-12-10  Joe English  <jenglish@users.sourceforge.net>

	* generic/ttk/ttkTheme.h, generic/ttk/ttkThemeInt.h,
	* generic/ttk/ttk.decls, generic/ttk/ttkTheme.c,
	* generic/ttk/ttkLayout.c, generic/ttk/ttkDecls.h:
	Rename typedef Ttk_Element => Ttk_ElementImpl.

2006-12-09  Joe English  <jenglish@users.sourceforge.net>

	* generic/ttk/ttkButton.c, generic/ttk/ttkImage.c,
	* generic/ttk/ttkLabel.c, generic/ttk/ttkWidget.h,
	* generic/ttk/ttkTheme.h, generic/ttk/ttkNotebook.c,
	* generic/ttk/ttkTreeview.c, doc/ttk_image.n:
	Merged duplicate functionality between image element factory, image
	element, and -image option processing. Image element factory now takes
	an imageSpec argument instead of a separate image name and -map option
	* tests/ttk/image.test(image-1.1): Can catch this error earlier now.

2006-12-06  Kevin Kenny  <kennykb@acm.org>

	* unix/configure.in: Further changes to avoid attempting to link
	* unix/configure:    against Xft libraries in a non-Xft build
	                     [Bug 1609616] (dgp)

2006-12-04  Jeff Hobbs  <jeffh@ActiveState.com>

	* generic/tkListbox.c (ConfigureListboxItem): ListboxWorldChanged not
	needed - just call EventuallyRedrawRange. [Bug 1608046] (rezic)

2006-12-04  Donal K. Fellows  <dkf@users.sf.net>

	TIP #286 IMPLEMENTATION

	* generic/tkMenu.c (MenuWidgetObjCmd, MenuDoXPosition):
	* doc/menu.n, tests/menu.test: Added an [$menu xposition] subcommand
	which is useful in menubars and when menus use multiple columns. Many
	thanks to Schelte Bron for the implementation.

2006-12-01  Kevin Kenny  <kennykb@acm.org>

	TIP #300 IMPLEMENTATION

	* doc/font.n:			Added a [font actual $font $char]
	* generic/tkFont.c:		variant that introspects the font that
	* generic/tkFont.h:		is chosen to render a given character
	* macosx/tkMacOSXFont.c:	in a given nominal font. Added
	* tests/font.test:		documentation and test cases for the
	* unix/tkUnixFont.c:		new command syntax.
	* unix/tkUnixRFont.c:
	* win/tkWinFont.c:

2006-12-01  Jeff Hobbs  <jeffh@ActiveState.com>

	* doc/wm.n, tests/winWm.test:
	* win/tkWinWm.c: add -transparentcolor attribute for Windows.

2006-12-01  Joe English  <jenglish@users.sourceforge.net>

	* generic/ttk/ttkTheme.h, generic/ttk/ttkLayout.c: Dead code removal.

2006-11-30  Daniel Steffen  <das@users.sourceforge.net>

	* macosx/tkMacOSXDialog.c (Tk_MessageBoxObjCmd): fix inability to use
	buttons with standard Escape key binding as -default button (reported
	on tcl-mac by Hans-Christoph Steiner).

	* macosx/tkMacOSXWm.c (WmAttributesCmd): fix getting [wm attr -alpha].
	[Bug 1581932]

2006-11-28  Joe English  <jenglish@users.sourceforge.net>

	* library/ttk/fonts.tcl: Clean up temporary variables.

2006-11-27  Kevin Kenny  <kennykb@acm.org>

	* unix/configure.in: Corrected Xft configuration so that Xft actually
	does get turned on when available.
	* unix/configure: autoconf

2006-11-26  Joe English  <jenglish@users.sourceforge.net>

	* generic/ttk/ttkWidget.c, generic/ttk/ttkPaned.c: Fix [Bug 1603506]
	* library/ttk/button.tcl, library/ttk/combobox.tcl,
	* library/ttk/utils.tcl: Rename ttk::CopyBindings to ttk::copyBindings
	* generic/ttk/ttkTreeview.c, doc/ttk_treeview.n:
	-displaycolumns {} now means "no columns" instead of "all columns".
	Use -displaycolumns #all for "all columns". [Bug 1547622]

2006-11-26  Daniel Steffen  <das@users.sourceforge.net>

	* unix/tcl.m4 (Linux): --enable-64bit support.	[Patch 1597389]
	* unix/configure: autoconf-2.59			[Bug 1230558]

2006-11-24  Jeff Hobbs  <jeffh@ActiveState.com>

	* macosx/tkMacOSXInit.c (TkpInit): only set tcl_interactive 1 if it
	isn't already defined. Allows embedders to set it to 0 to prevent the
	console appearing on OS X. [Bug 1487701]

	* unix/tkUnixMenu.c (DrawMenuUnderline): bound Tcl_UtfAtIndex usage
	* tests/menu.test (menu-36.1): [Bug 1599877]

2006-11-24  Joe English  <jenglish@users.sourceforge.net>

	* library/ttk/altTheme.tcl, library/ttk/clamTheme.tcl,
	* library/ttk/defaults.tcl, library/ttk/winTheme.tcl,
	* library/ttk/xpTheme.tcl: explicitly specify -anchor w on TMenubutton
	* tests/ttk/entry.test: Fixed font dependency; test entry-3.2 should
	work on all platforms now.
	* library/classicTheme.tcl: Don't define or use TkClassicDefaultFont.
	* generic/ttk/ttkTreeview.c, generic/ttk/ttkPanedwindow.c: Handle
	missing layouts.

2006-11-23  Jeff Hobbs  <jeffh@ActiveState.com>

	* win/tkWinMenu.c (TkWinHandleMenuEvent, DrawMenuUnderline): Handle
	unichar underlining correctly and safely. [Bug 1599877]

2006-11-20  Joe English  <jenglish@users.sourceforge.net>

	* win/ttkWinXPTheme.c: Add support for alternate/indeterminate
	checkbutton state. Fix various spacing parameters [Bug 1596020, patch
	from Tim Baker]. Remove unused uxtheme hooks.

2006-11-16  Donal K. Fellows  <dkf@users.sf.net>

	* doc/colors.n, doc/wm.n: Minor fixes, added See Also.

	* doc/labelframe.n: Added an example.

2006-11-15  Donal K. Fellows  <dkf@users.sf.net>

	* doc/label.n: Added an example and some See Also refs.

	* doc/ConfigWidg.3, doc/bind.n, doc/grid.n, doc/panedwindow.n:
	* doc/text.n, doc/ttk_Geometry.3, doc/ttk_button.n:
	* doc/ttk_checkbutton.n, doc/ttk_combobox.n, doc/ttk_dialog.n:
	* doc/ttk_entry.n, doc/ttk_frame.n, doc/ttk_image.n, doc/ttk_intro.n:
	* doc/ttk_label.n, doc/ttk_labelframe.n, doc/ttk_menubutton.n:
	* doc/ttk_notebook.n, doc/ttk_panedwindow.n, doc/ttk_progressbar.n:
	* doc/ttk_radiobutton.n, doc/ttk_scrollbar.n, doc/ttk_separator.n:
	* doc/ttk_sizegrip.n, doc/ttk_style.n, doc/ttk_widget.n, doc/wm.n:
	Convert \fP to \fR so that man-page scrapers have an easier time.

2006-11-14  Joe English  <jenglish@users.sourceforge.net>

	* generic/ttk/ttkDefaultTheme.c: Fix off-by-one bug in tree indicator
	size computation [Bug 1596021, patch from Tim Baker]. Increased
	default size from 7 to 9 pixels.

2006-11-12  Joe English  <jenglish@users.sourceforge.net>

	* generic/ttkScroll.c: *correct* fix for [Bug 1588251].

2006-11-12  Joe English  <jenglish@users.sourceforge.net>

	* tests/ttk/ttk.test(ttk-6.9): Workaround for [Bug 1583038]

2006-11-12  Joe English  <jenglish@users.sourceforge.net>

	* generic/ttkScroll.c: Reworked cleanup procedure; "self-cancelling"
	idle call is not robust, call Tcl_CancelIdleCall() in
	TtkFreeScrollHandle instead. Fixes [Bug 1588251]

2006-11-10  Daniel Steffen  <das@users.sourceforge.net>

	* macosx/Wish.xcodeproj/project.pbxproj: remove tclParseExpr.c and
	bwidget.test.

	* unix/tcl.m4 (Darwin): suppress linker arch warnings when building
	universal for both 32 & 64 bit and no 64bit CoreFoundation is
	available; sync with tcl tcl.m4 change.
	* unix/configure: autoconf-2.59
	* unix/tkConfig.h.in: autoheader-2.59

2006-11-08  Kevin Kenny  <kennykb@acm.org>

	* unix/configure.in: Silenced warnings about missing Xft configuration
	unless --enable-xft is requested explicitly. Also added a few basic
	checks that we can actually compile and link against Xft headers and
	libraries. [Bug 1592667]
	* unix/configure: Regen.

2006-11-07  Kevin Kenny  <kennykb@acm.org>

	* unix/configure.in: Made --enable-xft the default.
	* unix/configure: Regen.

2006-11-06  Joe English  <jenglish@users.sourceforge.net>

	* generic/ttk/ttkClassicTheme.c, generic/ttk/ttkPanedwindow.c,
	* generic/ttk/ttkTheme.c, generic/ttk/ttkTreeview.c,
	* win/ttkWinXPTheme.c, library/ttk/entry.tcl,
	* library/ttk/notebook.tcl, library/ttk/panedwindow.tcl,
	* library/ttk/utils.tcl, tests/ttk/entry.test, tests/ttk/bwidget.test:
	Miscellaneous minor changes to re-sync Ttk codebase with Tile CVS: fix
	comments damaged by overzealous search-and-destroy; removed obsolete
	[style default] synonym for [ttk::style configure]; removed other dead
	code.

2006-11-03  Pat Thoyts  <patthoyts@users.sourceforge.net>

	* library/safetk.tcl (::safe::tkTopLevel): Theme it.

	* generic/ttk/ttkLayout.c:     We do not want to require tkInt in all
	* generic/ttk/ttkMananager.h:  the ttk files so added the definition
	* generic/ttk/ttkTheme.h:      of MODULE_SCOPE to ttkTheme.h. Ensures
	* generic/ttk/ttkWinMonitor.c: everyone gets to see the definition
	from someplace.

	* library/ttk/fonts.tcl: In a safe interp there is no osVersion field
	in tcl_platform so work around it.

2006-11-02  Daniel Steffen  <das@users.sourceforge.net>

	* generic/ttk/ttkBlink.c, generic/ttk/ttkButton.c:
	* generic/ttk/ttkClamTheme.c, generic/ttk/ttkClassicTheme.c:
	* generic/ttk/ttkDecls.h, generic/ttk/ttkDefaultTheme.c:
	* generic/ttk/ttkElements.c, generic/ttk/ttkEntry.c:
	* generic/ttk/ttkFrame.c, generic/ttk/ttkImage.c:
	* generic/ttk/ttkInit.c, generic/ttk/ttkLabel.c:
	* generic/ttk/ttkLayout.c, generic/ttk/ttkManager.h:
	* generic/ttk/ttkNotebook.c, generic/ttk/ttkPanedwindow.c:
	* generic/ttk/ttkProgress.c, generic/ttk/ttkScale.c:
	* generic/ttk/ttkScroll.c, generic/ttk/ttkScrollbar.c:
	* generic/ttk/ttkSeparator.c, generic/ttk/ttkSquare.c:
	* generic/ttk/ttkStubInit.c, generic/ttk/ttkStubLib.c:
	* generic/ttk/ttkTheme.c, generic/ttk/ttkTheme.h:
	* generic/ttk/ttkThemeInt.h, generic/ttk/ttkTrack.c:
	* generic/ttk/ttkTreeview.c, generic/ttk/ttkWidget.c:
	* generic/ttk/ttkWidget.h, macosx/ttkMacOSXTheme.c:
	* win/ttkWinMonitor.c, win/ttkWinTheme.c, win/ttkWinXPTheme.c: ensure
	all global Ttk symbols have Ttk or ttk prefix; declare all externally
	visible Ttk symbols not contained in stubs table as MODULE_SCOPE (or as
	static when possible); so that 'make check{exports,stubs}' once again
	complete without errors.

	* macosx/tkMacOSXColor.c (TkMacOSXCompareColors): ifdef out when unused

	* macosx/Wish.xcodeproj/project.pbxproj: check autoconf/autoheader exit
	status and stop build if they fail.

	* macosx/tkMacOSXWindowEvent.c (GenerateUpdateEvent): fix handling of
	Carbon Update events: the QuickDraw window update region was being
	ignored and all child TkWindows were sent an Expose XEvent even when
	they did not need to be redrawn. [Patch 1589226]

2006-11-01  Daniel Steffen  <das@users.sourceforge.net>

	* macosx/tkMacOSXDebug.c: add TkMacOSX prefix to leftover
	* macosx/tkMacOSXDebug.h: macosx-private global symbols without Tk
	* macosx/tkMacOSXEmbed.c: prefix; ifdef out currently unused debug
	* macosx/tkMacOSXEvent.c: procs.
	* macosx/tkMacOSXInt.h:
	* macosx/tkMacOSXCarbonEvents.c:
	* macosx/tkMacOSXSubwindows.c:
	* macosx/tkMacOSXWm.c:

2006-10-31  Pat Thoyts  <patthoyts@users.sourceforge.net>

	* win/makefile.vc: Added ttk files to msvc build and add manifest
	* win/rules.vc:    files to binaries with MSVC8.

2006-10-31  Daniel Steffen  <das@users.sourceforge.net>

	* macosx/Wish.xcodeproj/project.pbxproj: add new Ttk files.

	* macosx/ttkMacOSXTheme.c: standardize header #includes.

	* unix/Makefile (checkstubs, checkexports): check ttk.decls, allow
	export of Ttk prefixed symbols.

	* generic/ttk/tkDefaultTheme.c: fix warnings.

2006-10-30  Jeff Hobbs  <jeffh@ActiveState.com>

	* doc/ttk_Geometry.3, doc/ttk_Theme.3, doc/ttk_button.n:
	* doc/ttk_checkbutton.n, doc/ttk_combobox.n, doc/ttk_dialog.n:
	* doc/ttk_entry.n, doc/ttk_frame.n, doc/ttk_image.n:
	* doc/ttk_intro.n, doc/ttk_label.n, doc/ttk_labelframe.n:
	* doc/ttk_menubutton.n, doc/ttk_notebook.n, doc/ttk_panedwindow.n:
	* doc/ttk_progressbar.n, doc/ttk_radiobutton.n, doc/ttk_scrollbar.n:
	* doc/ttk_separator.n, doc/ttk_sizegrip.n, doc/ttk_style.n:
	* doc/ttk_treeview.n, doc/ttk_widget.n,:
	* generic/ttk/ttk.decls, generic/ttk/ttkBlink.c:
	* generic/ttk/ttkButton.c, generic/ttk/ttkCache.c:
	* generic/ttk/ttkClamTheme.c, generic/ttk/ttkClassicTheme.c:
	* generic/ttk/ttkDecls.h, generic/ttk/ttkDefaultTheme.c:
	* generic/ttk/ttkElements.c, generic/ttk/ttkEntry.c:
	* generic/ttk/ttkFrame.c, generic/ttk/ttkImage.c:
	* generic/ttk/ttkInit.c, generic/ttk/ttkLabel.c:
	* generic/ttk/ttkLayout.c, generic/ttk/ttkManager.c:
	* generic/ttk/ttkManager.h, generic/ttk/ttkNotebook.c:
	* generic/ttk/ttkPanedwindow.c, generic/ttk/ttkProgress.c:
	* generic/ttk/ttkScale.c, generic/ttk/ttkScroll.c:
	* generic/ttk/ttkScrollbar.c, generic/ttk/ttkSeparator.c:
	* generic/ttk/ttkSquare.c, generic/ttk/ttkState.c:
	* generic/ttk/ttkStubInit.c, generic/ttk/ttkStubLib.c:
	* generic/ttk/ttkTagSet.c, generic/ttk/ttkTheme.c:
	* generic/ttk/ttkTheme.h, generic/ttk/ttkThemeInt.h:
	* generic/ttk/ttkTrace.c, generic/ttk/ttkTrack.c:
	* generic/ttk/ttkTreeview.c, generic/ttk/ttkWidget.c:
	* generic/ttk/ttkWidget.h:
	* library/demos/ttk_demo.tcl, library/demos/ttk_iconlib.tcl:
	* library/demos/ttk_repeater.tcl:
	* library/ttk/altTheme.tcl, library/ttk/aquaTheme.tcl:
	* library/ttk/button.tcl, library/ttk/clamTheme.tcl:
	* library/ttk/classicTheme.tcl, library/ttk/combobox.tcl:
	* library/ttk/cursors.tcl, library/ttk/defaults.tcl:
	* library/ttk/dialog.tcl, library/ttk/entry.tcl:
	* library/ttk/fonts.tcl, library/ttk/icons.tcl:
	* library/ttk/keynav.tcl, library/ttk/menubutton.tcl:
	* library/ttk/notebook.tcl, library/ttk/panedwindow.tcl:
	* library/ttk/progress.tcl, library/ttk/scale.tcl:
	* library/ttk/scrollbar.tcl, library/ttk/sizegrip.tcl:
	* library/ttk/treeview.tcl, library/ttk/ttk.tcl:
	* library/ttk/utils.tcl, library/ttk/winTheme.tcl:
	* library/ttk/xpTheme.tcl:
	* macosx/ttkMacOSXTheme.c:
	* tests/ttk/all.tcl, tests/ttk/bwidget.test, tests/ttk/combobox.test:
	* tests/ttk/entry.test, tests/ttk/image.test:
	* tests/ttk/labelframe.test, tests/ttk/layout.test:
	* tests/ttk/misc.test, tests/ttk/notebook.test:
	* tests/ttk/panedwindow.test, tests/ttk/progressbar.test:
	* tests/ttk/scrollbar.test, tests/ttk/treetags.test:
	* tests/ttk/treeview.test, tests/ttk/ttk.test, tests/ttk/validate.test:
	* win/ttkWinMonitor.c, win/ttkWinTheme.c, win/ttkWinXPTheme.c:
	First import of Ttk themed Tk widgets as branched from tile 0.7.8

	* generic/tkInt.h, generic/tkWindow.c: add Ttk_Init call, copy tk
	classic widgets to ::tk namespace.
	* library/tk.tcl: add source of ttk/ttk.tcl, define $::ttk::library.
	* unix/Makefile.in, win/Makefile.in: add Ttk build bits
	* win/configure, win/configure.in: check for uxtheme.h (XP theme).

2006-10-23  Don Porter  <dgp@users.sourceforge.net>

	* README:		Bump version number to 8.5a6
	* generic/tk.h:
	* library/tk.tcl:
	* unix/configure.in:
	* unix/tk.spec:
	* win/configure.in:

	* unix/configure:	autoconf-2.59
	* win/configure:

2006-10-19  Pat Thoyts  <patthoyts@users.sourceforge.net>

	*** 8.5a5 TAGGED FOR RELEASE ***

	* generic/tkImgBmap.c: Fixed line endings.
	* win/makefile.vc:  Patched up build system to manage
	* win/rules.vc:     AMD64 with MSVC8
	* win/nmakehlp.c:   Ensure operation without Platform SDK.

2006-10-18  Don Porter  <dgp@users.sourceforge.net>

	* changes:		8.5a5 release date set.

2006-10-17  Jeff Hobbs  <jeffh@ActiveState.com>

	* doc/text.n: fix docs to not correct -tabs usage case.

	* generic/tkTextDisp.c (SizeOfTab): fix -tabstyle wordprocessor tab
	alignment to correct tab edge case. [Bug 1578858]

2006-10-17  Pat Thoyts  <patthoyts@users.sourceforge.net>

	* generic/tkText.c: Applied suggested patch from [Bug 1536735]
	* tests/text.test:  Update test for above patch.
	* tests/textWind.test:  Corrected test to catch all messages
	* tests/safe.test: Silence spurious win32 failure awaiting TIP150
	* tests/winDialog.test: Updated test for file name length check.
	* test/winWm.test: Corrected test expectation for menu wrapping.

2006-10-16  Andreas Kupries  <andreask@activestate.com>

	* doc/WindowId.3: Pat's commit on 2006-10-08 broke the .SH NAME
	information across several lines, breaking the cross-linking of
	manpages during installation for this one. Put everything back on a
	single line, unbreaking it.

2006-10-16  Daniel Steffen  <das@users.sourceforge.net>

	* changes: updates for 8.5a5 release.

	* macosx/tkMacOSXDraw.c: fix numerous issues in CG and QD drawing
	procs so that they now match X11 drawing much more closely [Bug
	1558051]; use Tiger ellipse drawing API when available; fix comments &
	whitespace.

	* macosx/tkMacOSXInit.c: set default linewidth limit for CG
	antialiasing to 0 as thin horizontal/vertical lines look good now.
	* macosx/README: document CG antialiasing limit changes.

	* generic/tkCanvLine.c (ConfigureLine):     on TkAqua, pass outline
	* generic/tkCanvPoly.c (ConfigurePolygon):  linewidth in gc even for
	* generic/tkRectOval.c (ConfigureRectOval): fills (as it controls AA).

	* macosx/GNUmakefile: don't redo prebinding of non-prebound binaires.

	* library/demos/pendulum.tcl: fix incorrect setting of toplevel title.

2006-10-10  Don Porter  <dgp@users.sourceforge.net>

	* changes:	Updates for 8.5a5 release

2006-10-08  Pat Thoyts  <patthoyts@users.sourceforge.net>

	* generic/tkWindow.c:  Implemented TIP #264 - Tk_Interp function.
	* doc/WindowId.3:      Documented Tk_Interp.
	* generic/tk.decls:    Added to the stubs interface and
	* generic/tkDecls.h:   regenerated.
	* generic/tkStubsInit.c:

2006-10-05  Jeff Hobbs  <jeffh@ActiveState.com>

	* unix/tkUnixFont.c (Ucs2beToUtfProc, UtfToUcs2beProc):
	(TkpFontPkgInit, encodingAliases): Correct alignment issues in
	encoding conversion. Call ucs-2be "unicode" on big-endian systems.
	[Bug 1122671]

2006-09-27  Andreas Kupries  <andreask@activestate.com>

	* unix/Makefile.in (install-binaries): Added a second guard to the
	* win/Makefile.in: package index file to prevent older versions of Tcl
	* win/makefile.vc: from seeing version numbers which may contain a/b
	information, and then balking on them. This could otherwise happen
	when Tcl/Tk 8.4 and 8.5 are installed in the same directory, seeing
	each other. [Bug 1566418]

2006-09-22  Andreas Kupries  <andreask@activestate.com>

	* generic/tkConsole.c: TIP #268 update regarding registered package
	* generic/tkMain.c:    version, now using full patchlevel instead of
	* generic/tkWindow.c:  major.minor
	* library/tk.tcl:
	* unix/configure:
	* unix/Makefile.in:
	* unix/tcl.m4:
	* win/configure:
	* win/Makefile.in:
	* win/makefile.vc:
	* win/rules.vc:
	* win/tcl.m4:

2006-09-20  Jeff Hobbs  <jeffh@ActiveState.com>

	* win/tkWinMenu.c (TkpPostMenu): disable menu animation in menus with
	images to avoid clipping bug. [Bug 1329198]

2006-09-21  Donal K. Fellows  <dkf@users.sf.net>

	* generic/tkImgBmap.c (ImgBmapPostscript): Change 0 to NULL, since
	they are not interchangable on all platforms in all circumstances.
	[Tcl Bug 1562528]

2006-09-11  Daniel Steffen  <das@users.sourceforge.net>

	* macosx/tkMacOSXWm.c (TkMacOSXMakeRealWindowExist): revert part of
	2006-05-16 change that had set overrideredirect windows to not become
	activated by the window manager, as this prevented interaction with
	native widgets in such windows [Bug 1472624]; apply changes to carbon
	window attributes even if native window has already been created.

	* macosx/tkMacOSXKeyEvent.c (TkMacOSXProcessKeyboardEvent): fix app
	* macosx/tkMacOSXMenu.c (DrawMenuBarWhenIdle): menu item key shortcuts
	* macosx/tkMacOSXInt.h: when custom ".apple" menu is installed.

	* library/demos/widget: on TkAqua, don't install file menu with single
	quit menu item, as the application menu already has a quit item.

	* macosx/tkMacOSXColor.c: fix building on Mac OS X 10.2.

2006-09-10  Daniel Steffen  <das@users.sourceforge.net>

	* macosx/tkMacOSXColor.c (TkSetMacColor,TkpGetColor): use AppearanceMgr
	* macosx/tkMacOSXDefault.h: to retrieve platform std colors for text
	* macosx/tkMacOSXPort.h:    selections, add "systemHighlightSecondary"
	color name for standard color of inactive selections, use this color as
	default for text widget -inactiveselectbackground to implement platform
	standard look for inactive text selections.

	* library/text.tcl (aqua): remove focus bindings to set selection color

	* generic/tkTextBTree.c (TkTextIsElided): on TkAqua, don't show
	* generic/tkTextDisp.c (GetStyle):        inactive text selection when
						  text widget is disabled.

	* generic/tkEntry.c (DisplayEntry): change default TkAqua selection
	* macosx/tkMacOSXDefault.h:         relief to "flat" (platform std).

	* generic/tkText.c (CreateWidget): fix bug leading to default text
	selection relief string DEF_TEXT_SELECT_RELIEF being ignored.

	* macosx/tkMacOSXMouseEvent.c (TkMacOSXProcessMouseEvent): allow mouse
	event delivery to background windows with kWindowNoActivatesAttribute
	(e.g. overrideredirect windows), as these never come to the foreground
	they would never receive any mouse events otherwise. [Bug 1472624]

	* macosx/tkMacOSXWindowEvent.c (TkMacOSXGenerateFocusEvent): do not
	send focus events to any windows with kWindowNoActivatesAttribute.

	* macosx/tkMacOSXXStubs.c (XQueryColor, XQueryColors): implement basic
	XColor computation from pixel values, enough to make tkImg's window.c
	happy, fixes img::window failures reported on tcl-mac.

	* macosx/tkMacOSXMenu.c (DrawMenuEntryLabel): fix leak. [Bug 1554672]

	* macosx/GNUmakefile: workaround bug in 'cp -pRH' on Darwin 6 and
	earlier, fixes 'make embedded' failure reported on tcl-mac; fix error
	from 'make deploy' with same build tree as previous 'make embedded'.

	* macosx/Wish.xcodeproj/project.pbxproj: add new tclUnixCompat.c file.

	* macosx/tkMacOSXEntry.c (TkpDrawEntryBorderAndFocus): fix typo.

	* unix/tcl.m4: sync with tcl/unix/tcl.m4.
	* unix/configure: autoconf-2.59

2006-09-06  Jeff Hobbs  <jeffh@ActiveState.com>

	* generic/tkEntry.c:   move hard-coded ALWAYS_SHOW_SELECTION control
	* generic/tkInt.h:     of entry/text selection display based on focus
	* generic/tkText.c:    to the Tcl level, controlled by
	* generic/tkWindow.c:  ::tk::AlwaysShowSelection (boolean, private).
	* library/tk.tcl:      [Bug 1553691]
	* macosx/tkMacOSXDefault.h:
	* unix/tkUnixDefault.h:
	* unix/tkUnixPort.h:
	* win/tkWinDefault.h:

2006-08-30  Jeff Hobbs  <jeffh@ActiveState.com>

	* win/tkWinKey.c: Add WM_UNICHAR window message support (used by
	* win/tkWinX.c:   virtual keyboard apps). [Bug 1518677] (petasis)

2006-08-24  Daniel Steffen  <das@users.sourceforge.net>

	* macosx/tkMacOSXScrlbr.c (UpdateControlValues): set native scrollbar
	control bounds only once all size adjustments have been computed.
	Fixes issue with grow icon obscuring scrollbar reported on tcl-mac.

2006-08-21  Daniel Steffen  <das@users.sourceforge.net>

	* macosx/tkMacOSXCarbonEvents.c (CarbonTimerProc): avoid starving main
	event loop: limit the number of tcl events processed per invocation.
	Fixes bug reported on tcl-mac by Kevan Hashemi.

2006-08-18  Donal K. Fellows  <donal.k.fellows@manchester.ac.uk>

	* tests/text.test (text-25.15): Added test suggested by Sam
	<baudinm@yahoo.com> on comp.lang.tcl

	* generic/tk.h, generic/tkInt.h: Stylistic improvements. No API change.

2006-08-18  Daniel Steffen  <das@users.sourceforge.net>

	* unix/tcl.m4 (Darwin): add support for --enable-64bit on x86_64, for
	universal builds including x86_64, for 64-bit CoreFoundation on Leopard
	and for use of -mmacosx-version-min instead of MACOSX_DEPLOYMENT_TARGET
	* unix/configure.in (Darwin): remove 64-bit arch flags from CFLAGS for
	combined 32-bit and 64-bit universal builds, as neither TkAqua nor
	TkX11 can be built for 64-bit at present.
	* unix/configure: autoconf-2.59
	* unix/tkConfig.h.in: autoheader-2.59

	* macosx/Wish.xcodeproj/project.pbxproj: switch native release targets
	to use DWARF with dSYM, Xcode 3.0 changes.
	* macosx/README: updates for x86_64 support in Tcl.

	* macosx/tkMacOSXInit.c (TkpInit): when available, use public
	TransformProcessType() API instead of CPSEnableForegroundOperation()
	SPI to notify the window server that we are a GUI application.

	* macosx/tkMacOSXWm.c (WmAttrGetTitlePath): use HIWindow API on >=Tiger

	* macosx/tkMacOSXMouseEvent.c (GenerateToolbarButtonEvent):
	* macosx/tkMacOSXMenus.c (GenerateEditEvent):
	* macosx/tkMacOSXMenu.c (MenuSelectEvent): bzero() the XVirtualEvent
	structure before use to ensure all fields are initialized. [Bug
	1542205]

2006-08-16  Jeff Hobbs  <jeffh@ActiveState.com>

	* macosx/tkMacOSXWm.c (WmAttributesCmd): correct OS X result for [wm
	attributes $top].

2006-07-25  Daniel Steffen  <das@users.sourceforge.net>

	* macosx/tkMacOSXKeyEvent.c (TkMacOSXProcessKeyboardEvent): handle key
	shortcut for kHICommandQuit in the same way as other application menu
	item key shortcuts. [Bug 1516950]

2006-07-24  Daniel Steffen  <das@users.sourceforge.net>

	* macosx/tkMacOSXWm.c (TkWmMapWindow): fix incorrect values of wmInfo
	parentWidth/Height for toplevels by recalculating them once the window
	is mapped (i.e once the window&structure sizes are known). [Bug
	1358663]
	(ParseGeometry): sync with ParseGeometry in tkUnixWm.c/tkWinWm.c.

2006-07-21  Daniel Steffen  <das@users.sourceforge.net>

	* generic/tkBind.c (TkBindInit): for REDO_KEYSYM_LOOKUP, change
	keysym-to-string mapping hash to use first name in ks_names.h instead
	of last (if there are multiple possibilities), e.g. "F11" instead of
	"L1".

	* macosx/tkMacOSXKeyboard.c (TkpGetKeySym): correct keysyms for pure
	modifier key presses [Bugs 700311, 1525905]; correct keysym for Enter
	key; add keysyms for new NumLock and Fn modifiers (added 2005-08-09).

2006-07-20  Daniel Steffen  <das@users.sourceforge.net>

	* macosx/tkMacOSXWm.c (WmAttributesCmd, WmIconbitmapCmd): add support
	* unix/tkUnixSend.c (Tk_GetUserInactiveTime):             for weakly
	importing symbols not available on OSX 10.2 or 10.3, enables binaires
	built on later OSX versions to run on earlier ones.
	* macosx/Wish.xcodeproj/project.pbxproj: enable weak-linking; turn on
	                                         extra warnings.
	* macosx/README: document how to enable weak-linking; cleanup.
	* unix/configure.in: add check on Darwin-X11 for ld support of -weak-l
	* unix/tcl.m4:       flag and weak-link libXss if possible as it is not
	available before OSX 10.4; enforce requirement of OSX 10.2 for TkAqua;
	move Darwin specific checks & defines that are only relevant to the tcl
	build out of tcl.m4; restrict framework option to Darwin; clean up
	quoting and help messages.
	* unix/configure: autoconf-2.59
	* unix/tkConfig.h.in: autoheader-2.59

	* macosx/GNUmakefile: enable xft for TkX11 build.
	* macosx/tkMacOSXFont.c (TkMacOSXQuarzStartDraw, TkMacOSXQuarzEndDraw):
	verify validity of context returned from QDBeginCGContext() before use.
	* macosx/tkMacOSXKeyEvent.c: ifdef out diagnostic messages to stderr.

	* macosx/tkMacOSXEvent.h:      standardize MAC_OS_X_VERSION_MAX_ALLOWED
	* macosx/tkMacOSXMenu.c:       checks per QA1316, ensure define can be
	* macosx/tkMacOSXMenubutton.c: overridden on command line (from default
	* macosx/tkMacOSXMenus.c:      of current OS version).
	* macosx/tkMacOSXMouseEvent.c:
	* macosx/tkMacOSXWm.c:

	* generic/tkImgGIF.c (ReadImage):
	* macosx/tkMacOSXCursor.c (TkMacOSXCursor):
	* macosx/tkMacOSXDebug.c (TkMacOSXGetNamedDebugSymbol):
	* macosx/tkMacOSXFont.c (TkpMeasureCharsInContext):
	* macosx/tkMacOSXInit.c (Map):
	* xlib/xgc.c (XCreateGC): fix signed-with-unsigned comparison and other
	warnings from gcc4 -Wextra.

2006-07-14  Andreas Kupries  <andreask@activestate.com>

	* generic/tkWindow.c (Initialize): Modify change of 2006-05-25 (jeffh).
	Release mutex a bit earlier, to prevent lock when OS X creates its
	console windows (recursively enters Tk_Init). Patch by JeffH.

2006-07-06  Jeff Hobbs  <jeffh@ActiveState.com>

	* library/tkfbox.tcl: catch scrollbar use of highlightthickness

2006-06-21  Jeff Hobbs  <jeffh@ActiveState.com>

	* library/bgerror.tcl (::tk::dialog::error::bgerror): remove a couple
	of unnecessary hardcoded options

2006-06-14  Don Porter  <dgp@users.sourceforge.net>

	* generic/tkScale.c: Revised variable writing logic to account for
	[scale]'s design that it deals with its value as a formatted string,
	and not as a double. [Bug 891141]

2006-06-14  Daniel Steffen  <das@users.sourceforge.net>

	* macosx/tkMacOSXSubwindows.c (TkMacOSXInvalidateWindow): ensure
	invalid clip regions are recreated via TkMacOSXUpdateClipRgn() before
	they are used; correct call order of TkMacOSXInvalidateWindow() and
	TkMacOSXInvalClipRgns() throughout. [Bug 1501922]

	* macosx/tkMacOSXDraw.c (TkPutImage): implement drawing of very wide
	images in slices of less than 4096 pixels to workaround CopyBits
	limitation. [Bug 950121]

2006-06-09  Don Porter  <dgp@users.sourceforge.net>

	* generic/tkMain.c:	Added Tcl_Preserve() call on the master interp
	as crash protection against any Tcl_DeleteInterp() call that might
	happen.

2006-06-01  Don Porter  <dgp@users.sourceforge.net>

	* generic/tkConsole.c:	Added Tcl_RegisterChannel() calls to bump the
	refcount of channels passed to Tcl_SetStdChannel(). This prevents early
	free-ing of the channels that leads to crashes. [Bug 912571]

2006-05-29  Jeff Hobbs  <jeffh@ActiveState.com>

	* win/tkWinEmbed.c (TkpGetOtherWindow):   Do not panic if no window is
	* unix/tkUnixEmbed.c (TkpGetOtherWindow): found; caller handles. [Bug
	* unix/tkUnixWm.c (Tk_CoordsToWindow, UpdateGeometryInfo): 1212056]

	* tests/entry.test (entry-22.1):
	* tests/listbox.test (listbox-6.15):
	* generic/tkListbox.c (ListboxInsertSubCmd, ListboxDeleteSubCmd):
	Ignore Tcl_SetVar2Ex failure of listVarName, similar to entry widget
	handling. [Bug 1424513]

2006-05-26  Jeff Hobbs  <jeffh@ActiveState.com>

	* macosx/tkMacOSXButton.c (TkMacOSXDrawControl): correct redraw for
	direct transition from disabled to active state. [Bug 706446]

2006-05-25  Jeff Hobbs  <jeffh@ActiveState.com>

	* win/tkWinMenu.c (TkWinMenuKeyObjCmd): get eventPtr after we know the
	window is still alive. [AS bug 45987] [Bug 1236306]

	* generic/tkMenu.c (DeleteMenuCloneEntries): Modify entry index
	changes to work around VC6 optimization bug. [Bug 1224330]

	* generic/tkMessage.c (MessageWidgetObjCmd): Correct msgPtr
	preserve/release pairing. [Bug 1485750] (afredd)

	* generic/tkWindow.c (Initialize): Correct mutex (un)lock pairing.
	[Bug 1479587] (loewis)

	* generic/tkBind.c (Tk_BindEvent, TkCopyAndGlobalEval): use Tcl_EvalEx
	instead of Tcl_GlobalEval.

2006-05-16  Daniel Steffen  <das@users.sourceforge.net>

	* macosx/tkMacOSXWindowEvent.c (TkMacOSXGenerateFocusEvent): don't send
	focus events to windows of class help or to overrideredirect windows.
	[Bug 1472624]

	* macosx/tkMacOSXWm.c: set overrideredirect windows to not become
	activated by the window manager and to not receive OS activate events
	(should make them behave more like on other platforms); use modern
	window class API for overrideredirect and transient windows; set the
	default class of overrideredirect windows to 'simple' rather than
	'plain' (i.e. no window frame); add missing Panther and Tiger window
	attributes to [::tk::unsupported::MacWindowStyle].

2006-05-12  Jeff Hobbs  <jeffh@ActiveState.com>

	* generic/tkImgPhoto.c (Tk_PhotoPutBlock, Tk_PhotoPutZoomedBlock): Fix
	opt added 2006-03 that caused slowdown for some common cases. [Bug
	1409140]

2006-05-13  Daniel Steffen  <das@users.sourceforge.net>

	* generic/tkCanvWind.c (DisplayWinItem, WinItemRequestProc): ensure
	canvas window items are unmapped when canvas is unmapped. [Bug 940117]

	* macosx/tkMacOSXSubwindows.c (TkMacOSXUpdateClipRgn): empty clip
	region of unmapped windows to prevent any drawing into them or into
	their children from becoming visible. [Bug 940117]

	* macosx/tkMacOSXInt.h:         revert Jim's attempt of 2005-03-14 to
	* macosx/tkMacOSXSubwindows.c:  fix Bug 940117 as it disables Map/Unmap
	event propagation to children. [Bug 1480105]

	* macosx/tkMacOSXDraw.c (TkPutImage): handle tkPictureIsOpen flag,
	fixes incorrect positioning of images with complex alpha on native
	buttons; actual alpha blending is still broken in this situation. [Bug
	1155596]

	* macosx/tkMacOSXEvent.c (TkMacOSXProcessCommandEvent):
	* macosx/tkMacOSXMenus.c (TkMacOSXInitMenus): workaround carbon bug
	with key shortcut for 'Preferences' app menu item. [Bug 1481503]

	* macosx/tkMacOSXKeyEvent.c (TkMacOSXProcessKeyboardEvent): only check
	for HICommand menu item shortcuts in the application menu.

	* macosx/tkMacOSXInt.h:       initialize keyboard layout setup in
	* macosx/tkMacOSXInit.c:      TkpInit() rather than during handling of
	* macosx/tkMacOSXKeyEvent.c:  first key down event.

	* macosx/tkMacOSXDraw.c:        add optional debug code to flash clip
	* macosx/tkMacOSXSubwindows.c:  regions during update or draw.

2006-05-04  Don Porter  <dgp@users.sourceforge.net>

	* README:		Bump version number to 8.5a5
	* generic/tk.h:
	* unix/configure.in:
	* unix/tk.spec:
	* win/configure.in:

	* unix/configure:	autoconf-2.59
	* win/configure:

2006-04-28  Daniel Steffen  <das@users.sourceforge.net>

	* macosx/tkMacOSXWm.c (TkWmMapWindow, InitialWindowBounds): fix use of
	potentially stale window position in initial configure event on first
	map of a window. [Bug 1476443]
	(TkMacOSXWindowOffset): use modern GetWindowStructureWidths API.

	* macosx/tkMacOSXInt.h:
	* macosx/tkMacOSXMouseEvent.c (TkGenerateButtonEventForXPointer): new
	internal function to generate button events for current pointer
	directly, without requiring prior call to XQueryPointer().

	* macosx/tkMacOSXMouseEvent.c (XQueryPointer): implement return of
	window-local pointer position.

	* macosx/tkMacOSXInt.h:      use improvements above to avoid calls to
	* macosx/tkMacOSXKeyEvent.c: GlobalToLocal() when the current port
	* macosx/tkMacOSXMenu.c:     might not be set correctly. May fix [Bug
	* macosx/tkMacOSXMenus.c:    1243318]
	* macosx/tkMacOSXScale.c:
	* macosx/tkMacOSXScrlbr.c:

	* tkAboutDlg.r: update copyright.

	* macosx/tkMacOSXDebug.h: sync #includes with core-8-4-branch.
	* macosx/tkMacOSXEvent.h:
	* macosx/tkMacOSXFont.h:

2006-04-26  Don Porter  <dgp@users.sourceforge.net>

	*** 8.5a4 TAGGED FOR RELEASE ***

	* changes:	Updates for next RC

2006-04-25  Donal K. Fellows  <donal.k.fellows@manchester.ac.uk>

	* unix/tkUnixFont.c (TkpGetFontFamilies): Fix crash caused when the
	XServer returns invalid font names. [Bug 1475865]

2006-04-23  Vince Darley  <vincentdarley@users.sourceforge.net>

	* tests/scrollbar.test: fix to tkAqua test failures

2006-04-18  Vince Darley  <vincentdarley@users.sourceforge.net>

	* macosx/tkMacOSXEmbed.c: fix to [Bug 1088814] test failures in
	embed.test

	* macosx/tkMacOSXWm.c:
	* tests/constraints.tcl:
	* tests/wm.test: fix to 'wm attributes' test for TkAqua

2006-04-11  Peter Spjuth  <peter.spjuth@space.se>

	* generic/tkWindow.c (Tk_NameToWindow): Allow NULL interp to
	Tk_NameToWindow. This fixes TkGetWindowFromObj which promises to handle
	NULL but didn't.

	* generic/tkGrid.c: Fixed handling of out of bounds row or column.
	* tests/grid.test:  [Bug 1432666]

2006-04-11  Don Porter  <dgp@users.sourceforge.net>

	* unix/Makefile.in:	Updated `make dist` target to be sure the
	message catalogs for the widget demo get packaged into the source code
	distribution. [Bug 1466509]

2006-04-11  Daniel Steffen  <das@users.sourceforge.net>

	* changes: added latest aqua bug fixes.

	* macosx/tkMacOSXDialog.c (Tk_MessageBoxObjCmd): added standard Escape
	key binding for msgbox cancel buttons [Patch 1193614], whitespace.

	* macosx/tkMacOSXCarbonEvents.c: handle kEventCommandUpdateStatus
	* macosx/tkMacOSXEvent.c:        carbon event to dynamically enable
	the 'Preferences' app menu item when proc [::tk::mac::ShowPreferences]
	is defined. [Bug 700316]

	* macosx/tkMacOSXHLEvents.c:    call ::tk::mac::* procs for all
	* macosx/tkMacOSXWindowEvent.c: registered appleevents [FR 1105284],
	implement print applevent handling, style/whitespace cleanup.

	* macosx/tkMacOSXDraw.c (TkMacOSXInitCGDrawing): prevent multiple init.

	* macosx/tkMacOSXFont.c: remove #ifdef'd text measuring codepaths now
	* macosx/tkMacOSXInit.c: known to be incorrect, cleanup obsolete text
	* macosx/README:         antialiasing control code, document ATSUI text
				 antialiasing changes.

	* macosx/tkMacOSXInt.h:         Implemented 'zoomed' window state
	* macosx/tkMacOSXWindowEvent.c: handling for TkAqua, via titlebar
	* macosx/tkMacOSXWm.c:          widget clicks as well as [wm state].
	* doc/wm.n:                     [Bug 1073456]

2006-04-10  Donal K. Fellows  <donal.k.fellows@manchester.ac.uk>

	* library/tkfbox.tcl (::tk::IconList_Goto): Fix prefix searching so
	that the start location is reasonable, and the prefix matching is using
	the correct Tcl command for this. [Bug 1467938]

2006-04-10  Benjamin Riefenstahl  <b.riefenstahl@turtle-trading.net>

	* macosx/tkMacOSXFont.c (MeasureStringWidth): Use implementation based
	on ATSUGetGlyphBounds (TK_MAC_USE_GETGLYPHBOUNDS), so we can use
	kATSUseFractionalOrigins. This in turn corrects [Bug 1461650].
	(InitFont): Use "." and "W" instead of "i" and "w" to determine the
	"-fixed" attribute. This prevents "Apple Chancery" from being
	classified as fixed.
	(InitFontFamilies): Only get the font families once.

2006-04-09  Daniel Steffen  <das@users.sourceforge.net>

	* macosx/tkMacOSXWm.c (WmResizableCmd): propagate window attribute
	changes to Carbon window manager. [FR 1467004]
	(TkSetWMName, TkMacOSXMakeRealWindowExist): allow empty name for
	toplevels, remove bogus initial window name. [Bug 1450800]

2006-04-07  Daniel Steffen  <das@users.sourceforge.net>

	* macosx/tkMacOSXMouseEvent.c (TkMacOSXProcessMouseEvent): fix return
	values, implement window dragging & growing in background (with Command
	key down) and by fronting clicks [Bug 934524], use correct button &
	modifier state API when application is in background (also in
	TkMacOSXButtonKeyState).

	* macosx/tkMacOSXWm.c (TkMacOSXGrowToplevel): ensure QD port is set
	correctly before using API relying on it.

2006-04-06  Vince Darley  <vincentdarley@users.sourceforge.net>

	* macosx/tkMacOSXMouseEvent.c: Now that [wm attributes -titlepath]
	works correctly, add OS support for dragging proxy icons and using the
	titlepath menu.

2006-04-06  Daniel Steffen  <das@users.sourceforge.net>

	* macosx/tkMacOSXWm.c (WmAttributesCmd, WmIconbitmapCmd): fix errors in
	setting/removing window proxy icons via [wm attributes -titlepath] and
	[wm iconbitmap], use HIWindow API on Tiger or later. [Bug 1455241]

	* unix/tcl.m4: remove TCL_IO_TRACK_OS_FOR_DRIVER_WITH_BAD_BLOCKING
	define on Darwin. [Tcl Bug 1457515]
	* unix/configure: autoconf-2.59
	* unix/tkConfig.h.in: autoheader-2.59

2006-04-05  Jeff Hobbs  <jeffh@ActiveState.com>

	* generic/tkWindow.c (Initialize): remove impotent use of
	DeleteWindowsExitProc as a global exit handler.

	* generic/tkMenu.c (TkSetWindowMenuBar): remove extra TkMenuInit call
	that caused finalization panic. [Bug 1456851]
	* win/tkWinMenu.c (FreeID, TkpNewMenu, MenuExitHandler)
	(MenuThreadExitHandler, TkpMenuInit, TkpMenuThreadInit): rework Windows
	menu init/finalization to better respect per-process and per-thread
	boundaries. [Bug 1456851]
	(TkWinMenuKeyObjCmd): Do not error when unknown window is passed in.
	[Bug 1236306]

	* win/tkWinX.c (TkWinXInit): init default keyboard charset correctly.
	[Bug 1374119] (pajas)

	* win/tkWinWm.c (WmProc): pass WM_QUERYENDSESSION message to Tk as
	WM_SAVE_YOURSELF wm protocol callback.

	* tests/textWind.test (textWind-10.6.1): prevent infinite update loop
	in case of test failure.

	* tests/wm.test (wm-attributes-1.2.4): correct expected result.

	* tests/grid.test: fix segfault on empty or "all" index list
	* generic/tkGrid.c (GridRowColumnConfigureCommand): [Bug 1422430]

2006-04-05  Vince Darley  <vincentdarley@users.sourceforge.net>

	* generic/tkText.c: fix to crash caused on some platforms by new tests
	introduced to check for [Bug 1414171], which destroy the text widget in
	the dump callback script.

2006-03-29  Jeff Hobbs  <jeffh@ActiveState.com>

	* generic/tkOption.c (TkOptionDeadWindow): handle OptionThreadExitProc
	being called before DeleteWindowsExitProc.

	* win/Makefile.in: convert _NATIVE paths to use / to avoid ".\"
	path-as-escape issue.

2006-03-29  Don Porter  <dgp@users.sourceforge.net>

	* changes:	Updates for next RC

	* unix/tkUnixDefault.h: Changed "Black" to "#000000" and "White" to
	"#ffffff" to work around the (broken?) X servers that do not accept
	those color names. [Bug 917433]

2006-03-28  Jeff Hobbs  <jeffh@ActiveState.com>

	* unix/tcl.m4, win/tcl.m4: []-quote AC_DEFUN functions.

2006-03-26  Vince Darley  <vincentdarley@users.sourceforge.net>

	* generic/tkText.c:
	* tests/text.test: Fix for elaborations of [Bug 1414171] for '$text
	dump -command <script>' where script deletes large portions of the
	text widget, or even destroys the widget.

2006-03-28  Daniel Steffen  <das@users.sourceforge.net>

	* macosx/Wish.xcode/default.pbxuser:     add '-singleproc 1' cli arg to
	* macosx/Wish.xcodeproj/default.pbxuser: tktest to ease test debugging.

	* macosx/Wish.xcode/project.pbxproj:     removed $prefix/share from
	* macosx/Wish.xcodeproj/project.pbxproj: TCL_PACKAGE_PATH as per change
	to tcl/unix/configure.in of 2006-03-13.

	* macosx/tkMacOSXDraw.c:   sync whitespace & minor changes with
	* macosx/tkMacOSXEvent.h:  core-8-4-branch.
	* macosx/tkMacOSXFont.h:
	* macosx/tkMacOSXMenu.c:
	* macosx/tkMacOSXNotify.c:

2006-03-27  Don Porter  <dgp@users.sourceforge.net>

	* changes:	Updates for next RC

2006-03-27  Benjamin Riefenstahl  <b.riefenstahl@turtle-trading.net>

	* generic/tkTextDisp.c (MeasureChars): Fix calculations of start and
	end of string. [Bugs 1325998, 1456157]

2006-03-27  Donal K. Fellows  <dkf@users.sf.net>

	* generic/tkImgGIF.c (FileReadGIF): Stop crashes when the first GIF
	frame does not define the overall size of the image. [Bug 1458234]

2006-03-26  Vince Darley  <vincentdarley@users.sourceforge.net>

	* generic/tkText.c:
	* generic/tkText.h:
	* generic/tkTextBTree.c:
	* tests/text.test: Fix for [Bug 1414171] for '$text dump -command
	<script>' where 'script' actually modifies the widget during the
	process.

2006-03-25  Daniel Steffen  <das@users.sourceforge.net>

	* macosx/tkMacOSXDraw.c (TkMacOSXSetUpCGContext):
	* macosx/tkMacOSXFont.c (TkMacOSXQuarzStartDraw, TkMacOSXQuarzEndDraw):
	performance improvements, sync similar code, formatting & whitespace.

2006-03-24  Daniel Steffen  <das@users.sourceforge.net>

	* generic/tkTextDisp.c:   Moved #ifdef MAC_OSX_TK code added by
	* macosx/tkMacOSXColor.c: [Patch 638966] into platform specific files.
	* macosx/tkMacOSXInt.h:

	* macosx/tkMacOSX.h:             Cleaned up & rationalized order of
	* macosx/tkMacOSXBitmap.c:       #includes of tk and carbon headers.
	* macosx/tkMacOSXButton.c:
	* macosx/tkMacOSXCarbonEvents.c:
	* macosx/tkMacOSXClipboard.c:
	* macosx/tkMacOSXColor.c:
	* macosx/tkMacOSXConfig.c:
	* macosx/tkMacOSXCursor.c:
	* macosx/tkMacOSXDialog.c:
	* macosx/tkMacOSXDraw.c:
	* macosx/tkMacOSXEmbed.c:
	* macosx/tkMacOSXEntry.c:
	* macosx/tkMacOSXEvent.c:
	* macosx/tkMacOSXEvent.h:
	* macosx/tkMacOSXFont.h:
	* macosx/tkMacOSXHLEvents.c:
	* macosx/tkMacOSXInit.c:
	* macosx/tkMacOSXInt.h:
	* macosx/tkMacOSXKeyEvent.c:
	* macosx/tkMacOSXKeyboard.c:
	* macosx/tkMacOSXMenu.c:
	* macosx/tkMacOSXMenubutton.c:
	* macosx/tkMacOSXMenus.c:
	* macosx/tkMacOSXMouseEvent.c:
	* macosx/tkMacOSXRegion.c:
	* macosx/tkMacOSXScale.c:
	* macosx/tkMacOSXScrlbr.c:
	* macosx/tkMacOSXSend.c:
	* macosx/tkMacOSXSubwindows.c:
	* macosx/tkMacOSXWindowEvent.c:
	* macosx/tkMacOSXWm.c:
	* macosx/tkMacOSXWm.h:
	* macosx/tkMacOSXXStubs.c:

2006-03-23  Reinhard Max  <max@tclers.tk>

	* unix/tkUnixRFont.c (TkpMeasureCharsInContext): Copied over from
	tkUnixFont.c to fix compiling with --enable-xft .

	* unix/tk.spec: Cleaned up and completed. An RPM can now be built from
	the tk source distribution with "rpmbuild -tb <tarball>".

2006-03-23  Don Porter  <dgp@users.sourceforge.net>

	* tests/textDisp.test: Updated expected error messages to match the
	standardized formats established on 2005-11-17. [Bug 1370296]

2006-03-22  Don Porter  <dgp@users.sourceforge.net>

	* changes:	Updates for next RC

2006-03-21  Daniel Steffen  <das@users.sourceforge.net>

	* generic/tkFont.c:             implementation of ATSUI text rendering
	* generic/tkInt.h:              in TkAqua provided by Benjamin
	* generic/tkTextDisp.c:         Riefenstahl. [Patch 638966]
	* library/demos/unicodeout.tcl:
	* macosx/tkMacOSXFont.h (new file):
	* macosx/tkMacOSXFont.c:
	* tests/font.test:
	* unix/tkUnixFont.c:
	* win/tkWinFont.c:

	* generic/tkFont.c:             moved MODULE_SCOPE declarations of font
	* generic/tkFont.h:             helper procs into header files.
	* macosx/tkMacOSXButton.c:
	* macosx/tkMacOSXFont.h:
	* macosx/tkMacOSXMenubutton.c:

	* macosx/Wish.xcode/project.pbxproj:     add new tkMacOSXFont.h file,
	* macosx/Wish.xcodeproj/project.pbxproj: turn off dead code stripping
	as it interferes with -sectcreate (rdar://4486223).

	* macosx/Wish.xcode/default.pbxuser:     add TCLLIBPATH=/Library/Tcl
	* macosx/Wish.xcodeproj/default.pbxuser: env var setting to tktest.

	* unix/configure.in: fix detection of symbols build when enabling
	TkAqua debug code; filter nm output of libtclstub better to avoid
	error on intel macs. [Bug 1415789]
	* unix/configure: autoconf-2.59

2006-03-20  Don Porter  <dgp@users.sourceforge.net>

	* generic/tkConsole.c:	Added exit handler to clean up the interp where
	the console window lives. Also added code to handle multiple calls to
	Tk_CreateConsoleWindow so that the console channels connect to the last
	console window opened, in compatibility with the previous
	implementation.

2006-03-18  Vince Darley  <vincentdarley@users.sourceforge.net>

	* generic/tkText.c: Fix for undo/modified status of text widgets when
	empty strings are inserted and undone.

2006-03-17  Pat Thoyts  <patthoyts@users.sourceforge.net>

	* library/clrpick.tcl:   Avoid using abbreviated sub-commands in core
	* library/palette.tcl:   scripts as this can cause problems with
	* library/scale.tcl:     mega-widget libraries like snit.
	* library/scrlbar.tcl:	 [Bug 1451587]
	* library/tkfbox.tcl:
	* library/xmfbox.tcl:

2006-03-16  Don Porter  <dgp@users.sourceforge.net>

	* generic/tkConsole.c:	Substantial rewrite of [console] support.
	* generic/tkInt.h:	Included Obj-ification of the [console] and
	[consoleinterp] commands, and reworking of all the supporting data
	structures for cleaner sharing and lifetime management especially in
	multi-threaded configurations.

2006-03-16  Donal K. Fellows  <dkf@users.sf.net>

	* library/msgs/pt.msg: Messages for Portuguese (strictly just for
	Brazilian Portuguese, but they'll do until we get other Portuguese
	speakers localize) from Ricardo Jorge <ricardoj@users.sf.net> and Silas
	Justiano <silasj@users.sf.net>. Many thanks! [Bug 1405069]

	* generic/tkImgPhoto.c (ImgPhotoCmd, Tk_PhotoPutBlock)
	(Tk_PhotoPutZoomedBlock): Added hack to detect copying of a photo with
	a simple alpha channel and skip calling ToggleComplexAlphaIfNeeded.
	This should speed up many photo-to-photo copies, keeping the cost of
	the alpha channel down.

2006-03-15  Donal K. Fellows  <dkf@users.sf.net>

	* generic/tkImgPhoto.c (Tk_PhotoPutBlock, Tk_PhotoPutZoomedBlock): Try
	to squelch performance issue with code that writes to large images by
	single pixels. Masses of thanks to George Staplin for helping to trace
	this down to the COMPLEX_ALPHA flag handling code. [Bug 1409140]

2006-03-13  Don Porter  <dgp@users.sourceforge.net>

	* tests/scrollbar.test: Corrected several broken calls to [testmetrics]
	that were crashing the test suite.

	* tests/constraints.tcl:        Added notAqua constraint to canvPs-3.1
	* tests/canvPs.test:            to stop test suite crash on Mac OSX.
					[Bug 1088807]

	* generic/tkCmds.c:		Purged remaining references to errno,
	* macosx/tkMacOSXPort.h:	and errno.h. Standardized the logic
	* macosx/tkMacOSXWm.c:		for using header files from the compat
	* macosx/tkMacOSXWm.h:		directory. Thanks Joe English for the
	* unix/tkUnixPort.h:		patch. [Patch 1445404]

2006-03-08  Don Porter	<dgp@users.sourceforge.net>

	* unix/Makefile.in: Update `make dist` to copy the image files needed
	by the test suite into the source distro. This was overlooked in the
	2005-10-12 commit.

	* changes:	Update in prep. for 8.5a4 release.

2006-03-07  Joe English  <jenglish@users.sourceforge.net>

	* unix/tcl.m4: Set SHLIB_LD_FLAGS='${LIBS}' on NetBSD, as per the other
	*BSD variants. [Bug 1334613]
	* unix/configure: Regenerated.

2006-03-07  Donal K. Fellows  <dkf@users.sf.net>

	* doc/canvas.n: Added note that stipples are not well-supported on
	non-X11 platforms. [Bug 220787] It's not a great solution, but it does
	indicate the state of affairs that has existed for years anyway; not
	much modern software uses stipples anyway.

2006-03-02  Jeff Hobbs  <jeffh@ActiveState.com>

	* macosx/tkMacOSXDraw.c (TkPutImage): Fix endian issue on OS X x86
	displaying images. Bitmap images still have a black/white reversal
	issue, appears to be a general OS X issue (as seen in frogger demo).

2006-02-27  Donal K. Fellows  <donal.k.fellows@manchester.ac.uk>

	* generic/tkBitmap.c (Tk_GetBitmapFromData): Improve thread-safety.
	[Bug 470322]

	* generic/tkImgBmap.c (ImgBmapConfigureInstance): Force creation of new
	Pixmaps before deletion of old ones to prevent stupid caching problems.
	[Bug 480862]

2006-02-09  Daniel Steffen  <das@users.sourceforge.net>

	* generic/tk.decls:             fix signature of TkMacOSXInvalClipRgns
	* generic/tkPlatDecls.h:        to use Tk_Window instead of internal
	* macosx/tkMacOSXSubwindows.c:  type TkWindow (which led to any include
	* macosx/tkMacOSXWindowEvent.c: of public header tkMacOSX.h requiring
	* macosx/tkMacOSXWm.c:          prior include of tkInt.h).

	* generic/tk.h:          move TkAqua specific REDO_KEYSYM_LOOKUP define
	* macosx/tkMacOSXPort.h: out of tk.h into platform header.

2006-01-31  Donal K. Fellows  <dkf@users.sf.net>

	* library/bgerror.tcl (::tk::dialog::error::bgerror): Finish the
	internationalization of the error dialog. [Bug 1409264]

2006-01-25  Don Porter	<dgp@users.sourceforge.net>

	* library/bgerror.tcl: Updates to use Tcl 8.4 features. [Patch 1237759]
	* library/choosedir.tcl:
	* library/comdlg.tcl:
	* library/console.tcl:
	* library/dialog.tcl:
	* library/focus.tcl:
	* library/msgbox.tcl:
	* library/palette.tcl:
	* library/tk.tcl:
	* library/tkfbox.tcl:
	* library/xmfbox.tcl:

2006-01-23  Daniel Steffen  <das@users.sourceforge.net>

	* unix/configure:    minor fix to Darwin specific code removing
	* unix/configure.in: 64bit flags from CFLAGS for Tk build.

2006-01-20  Joe English  <jenglish@users.sourceforge.net>

	* generic/tkEvent.c, unix/tkUnixEvent.c: XIM fixes [See 905830, patch
	tk84-xim-fixes.patch], and revert 2005-12-05 patch disabling XIM when
	SCIM in use, and make sure all X events get passed to XFilterEvent,
	including those without a corresponding Tk window.

2006-01-13  Anton Kovalenko  <a_kovalenko@users.sourceforge.net>

	* generic/tkUndo.c (TkUndoSetDepth): Don't free TkUndoSubAtoms for
	separator entries that are deleted: there is some unpredictable garbage
	instead of subatoms.

	Free both 'apply' and 'revert' action chains for non-separator entries.

2006-01-12  Donal K. Fellows  <dkf@users.sf.net>

	TIP #260 IMPLEMENTATION

	* generic/tkCanvText.c (TextItem, CreateText, DisplayCanvText):
	* doc/canvas.n:		Code, docs and tests to implement an -underline
	* tests/canvText.test:	option for canvases' text items.

2006-01-11  Peter Spjuth  <peter.spjuth@space.se>

	* generic/tkGrid.c: Removed a lingering error message from TIP#147
	implementation.

2006-01-10  Daniel Steffen  <das@users.sourceforge.net>

	* macosx/tkMacOSXDebug.c: add TkMacOSXGetNamedDebugSymbol() function
	* macosx/tkMacOSXDebug.h: that finds unexported symbols in loaded
	libraries by manually walking their symbol table; only to be used for
	debugging purposes, may break unexpectedly in the future. Needed to get
	access to private_extern internal debugging functions in HIToolbox.

	* macosx/tkMacOSXCarbonEvents.c: fix debug event tracing on Tiger.
	* macosx/tkMacOSXMenu.c: add debug menu printing during reconfigure.
	* macosx/tkMacOSXInit.c: conditionalize 64bit-unsafe dyld code.
	* macosx/GNUmakefile: add 'wish8.x' symlink to SYMROOT.

	* macosx/Wish.xcode/project.pbxproj:     fix copy to tktest resource
	* macosx/Wish.xcodeproj/project.pbxproj: fork when zerolinked.

	* macosx/Wish.xcode/default.pbxuser:     add widget demo as argument to
	* macosx/Wish.xcodeproj/default.pbxuser: executables (on by default).

	* unix/configure:    add caching, use AC_CACHE_CHECK instead of
	* unix/configure.in: AC_CACHE_VAL where possible, consistent message
	* unix/tcl.m4:       quoting, sync relevant tclconfig/tcl.m4 changes
	and gratuitous formatting differences, fix SC_CONFIG_MANPAGES with
	default argument, Darwin improvements to SC_LOAD_*CONFIG.

2005-12-28  Donal K. Fellows  <dkf@users.sf.net>

	* generic/tkUndo.c (TkUndoSetDepth): Apply [Patch 1391939] from Ludwig
	Callewaert to fix [Bug 1380427].

2005-12-14  Daniel Steffen  <das@users.sourceforge.net>

	* macosx/Wish.xcode/project.pbxproj:
	* macosx/Wish.xcodeproj/project.pbxproj: add new tclTomMath* files.

2005-12-13  Daniel Steffen  <das@users.sourceforge.net>

	* library/demos/cscroll.tcl: add MouseWheel bindings for aqua.

	* macosx/tkMacOSXCarbonEvents.c (TkMacOSXInitCarbonEvents):
	* macosx/tkMacOSXMouseEvent.c (TkMacOSXProcessMouseEvent)
	(GenerateMouseWheelEvent): add support for kEventMouseScroll events
	(smooth mouse wheel scrolling from mighty mouse or scrolling trackpad)
	by handling kEventMouseWheelMoved on application target as well as on
	dispatcher, in order to pick up synthesized MouseWheel events from
	HIObject handler (c.f. QA1453); add support for horizontal scrolling
	events by generating MouseWheel XEvent with Shift modifier.

2005-12-12  Jeff Hobbs  <jeffh@ActiveState.com>

	* unix/tcl.m4, unix/configure: Fix sh quoting error reported in
	bash-3.1+ [Bug 1377619] (schafer)

2005-12-09  Mo DeJong  <mdejong@users.sourceforge.net>

	* win/tkWinWm.c (WinSetIcon): Don't check result of SetClassLong() or
	SetClassLongPtr() since it was generating an incorrect error and the
	MSDN docs indicate that the result need not be checked.

2005-12-09  Mo DeJong  <mdejong@users.sourceforge.net>

	* win/configure: Regen.
	* win/tcl.m4 (SC_CONFIG_CFLAGS): Define MACHINE for gcc builds. The
	lack of a definition of this variable in the manifest file was causing
	a runtime error in wish built with gcc.

2005-12-09  Daniel Steffen  <das@users.sourceforge.net>

	* generic/tkInt.decls:  Move all platform test sources from tk lib into
	* generic/tkTest.c:     tktest directly, removes requirement to export
	* macosx/tkMacOSXTest.c:TkplatformtestInit from internal stubs table.
	* unix/Makefile.in:
	* win/Makefile.in:
	* win/makefile.vc:
	* win/tkWinTest.c:

	* generic/tkIntPlatDecls.h:
	* generic/tkStubInit.c: regen.

2005-12-08  Jeff Hobbs  <jeffh@ActiveState.com>

	* win/tcl.m4:       Add build support for Windows-x64 builds.
	* win/configure:    --enable-64bit now accepts =amd64|ia64 for
	* win/Makefile.in:  Windows 64-bit build variants (default: amd64)
	* win/makefile.vc:  [Bug 1369597]
	(TKOBJS): add tkWinTest.obj to regular Tk obj for TkplatformtestInit

	* win/configure.in: Add CE build support (some C code fixes needed)
	* win/wish.exe.manifest.in (new):     manifest must map in MACHINE and
	* win/rc/wish.exe.manifest (removed): VERSION to be correct.
	* unix/Makefile.in: fix dist target for manifest dir change

	* generic/tkTextTag.c (TkTextTagCmd): use correct arraySize for peered
	text widgets in [$text tag names]. [Bugs 1375069, 1374935]

2005-12-08  Daniel Steffen  <das@users.sourceforge.net>

	* macosx/tkMacOSXDraw.c:  Remove inclusion of tclInt.h and use of tcl
	* macosx/tkMacOSXFont.c:  internals wherever possible in tk/macosx, the
	* macosx/tkMacOSXInit.c:  only remaining tcl internals in TkAqua are
	* macosx/tkMacOSXNotify.c:TclServiceIdle() in tkMacOSXScrlbr.c and
	* macosx/tkMacOSXScrlbr.c:Tcl_Get/SetStartupScript() in tkMacOSXInit.c
				  [RFE 1336531]

	* macosx/tkMacOSXInt.h: sync comments with core-8-4-branch.

2005-12-07  Jeff Hobbs  <jeffh@ActiveState.com>

	* unix/tkUnixEvent.c (OpenIM): remove extraneous const

2005-12-06  Donal K. Fellows  <donal.k.fellows@manchester.ac.uk>

	* doc/ConfigWidg.3 (TK_CONFIG_OPTION_SPECIFIED): Mentioned that the
	flag is deprecated because it is not thread-safe.

2005-12-05  Reinhard Max  <max@suse.de>

	* unix/tkUnixEvent.c (OpenIM): Added a workaround to allow at least
	ASCII and the Compose key when typing into text and entry widgets on a
	system that uses SCIM. This has to be taken out again once the SCIM
	problems have been fixed.

2005-12-01  Daniel Steffen  <das@users.sourceforge.net>

	* unix/tcl.m4 (Darwin): fixed error when MACOSX_DEPLOYMENT_TARGET unset
	* unix/configure: regen.

2005-11-30  Jeff Hobbs  <jeffh@ActiveState.com>

	* win/tkWinWm.c (WmAttributesCmd): set (no)topmost window aspect before
	rewrapping. [Bug 1086049]

	* macosx/tkMacOSXXStubs.c (TkpOpenDisplay, TkMacOSXDisplayChanged):
	* macosx/tkMacOSXWindowEvent.c (TkMacOSXProcessApplicationEvent):
	* macosx/tkMacOSXCarbonEvents.c (TkMacOSXInitCarbonEvents):
	* macosx/tkMacOSXEvent.h: Trap kEventAppAvailableWindowBoundsChanged
	* macosx/tkMacOSXInt.h:   event to watch for change in display size and
	adjust internal state appropriately.

	* doc/checkbutton.n: fix -selectcolor docs. [Bug 1083838]

	* generic/tkImgGIF.c: cast calls to blockOut

	* win/Makefile.in: place TCL_BIN_DIR first in PATH for targets to get
	Tcl built dll first.
	Add tkWinTest.obj to tk84.dll to handle some needed test functions
	being defined in stubs (TkplatformtestInit).

	* tests/scrollbar.test (6.22): fix rounding-error sensitive test

2005-11-29  Jeff Hobbs  <jeffh@ActiveState.com>

	* library/console.tcl (::tk::ConsoleInit): improve work-around to avoid
	'% ' from tclMain.c. [Bug 1252259]

2005-11-27  Daniel Steffen  <das@users.sourceforge.net>

	* unix/tcl.m4 (Darwin): add 64bit support, check for Tiger copyfile(),
	add CFLAGS to SHLIB_LD to support passing -isysroot in env(CFLAGS) to
	configure (flag can't be present twice, so can't be in both CFLAGS and
	LDFLAGS during configure), don't use -prebind when deploying on 10.4,
	define TCL_IO_TRACK_OS_FOR_DRIVER_WITH_BAD_BLOCKING (rdar://3171542).
	(SC_ENABLE_LANGINFO, SC_TIME_HANDLER): add/fix caching, fix obsolete
	autoconf macros. Sync with tcl/unix/tcl.m4.

	* unix/configure.in: fix obsolete autoconf macros, sync gratuitous
	formatting/ordering differences with tcl/unix/configure.in.

	* unix/Makefile.in: add CFLAGS to wish/tktest link to make executable
	linking the same as during configure (needed to avoid loosing any
	linker relevant flags in CFLAGS, in particular flags that can't be in
	LDFLAGS). Avoid concurrent linking of wish and compiling of
	tkTestInit.o during parallel make, fix dependencies and flags for
	building tkMacOSXInit.o
	(checkstubs, checkexports): dependency and Darwin fixes
	(dist): add new macosx files.

	* macosx/tkMacOSXEvent.c (TkMacOSXProcessEvent):
	* macosx/tkMacOSXEvent.h:
	* macosx/tkMacOSXMouseEvent.c (TkMacOSXProcessMouseEvent):
	* macosx/tkMacOSXCarbonEvents.c: install standard application event
	handler, add & call functions to start and stop carbon even timer that
	runs the tcl event loop periodically during a nested carbon event loop
	in the toolbox (e.g. during menutracking) to ensure tcl timers etc.
	continue to fire, register app event handler for menu tracking and HI
	command carbon events, move menu event handling to new handlers for
	those carbon events, no longer register for/handle appleevent carbon
	event (now dealt with by standard application event handler), event
	debugging code dynamically acquires carbon event debugging functions to
	allow use on Tiger where they are no longer exported from HIToolbox.

	* macosx/tkMacOSXFont.c (TkMacOSXUseAntialiasedText):
	* macosx/tkMacOSXKeyEvent.c (GetKeyboardLayout):
	* macosx/tkMacOSXCarbonEvents.c (TkMacOSXInitCarbonEvents):
	* macosx/tkMacOSXInit.c:
	* macosx/tkMacOSXInt.h: abstract common code to dynamically acquire
	address of a named symbol (from a loaded dynamic library) into new
	function TkMacOSXGetNamedSymbol() and macro TkMacOSXInitNamedSymbol.

	* macosx/tkMacOSXMenu.c (TkpNewMenu):
	* macosx/tkMacOSXMenubutton.c (MenuButtonInitControl):
	* macosx/tkMacOSXMenus.c (TkMacOSXHandleMenuSelect): switch to modern
	utf-8 aware menu manager API, remove obsolete code, add error handling.

	* macosx/tkMacOSXMenu.c:
	* macosx/tkMacOSXMenus.c:
	* macosx/tkMacOSXMenubutton.c:
	* macosx/tkMacOSXMouseEvent.c: define OSX 10.3 or later only constants
	if necessary to allow compilation on OSX 10.2

	* macosx/tkMacOSXWm.c (UpdateSizeHints): remove code that is never
	executed.

	* xlib/xgc.c (XCreateGC): sync with core-8-4-branch change.

	* generic/tk.h: add/correct location of version numbers in macosx files

	* generic/tkInt.h: clarify fat compile comment.

	* macosx/Wish.pbproj/default.pbxuser (new):
	* macosx/Wish.pbproj/jingham.pbxuser:
	* macosx/Wish.pbproj/project.pbxproj:
	* macosx/Wish.xcode/default.pbxuser:
	* macosx/Wish.xcode/project.pbxproj:
	* macosx/Wish.xcodeproj/default.pbxuser (new):
	* macosx/Wish.xcodeproj/project.pbxproj (new): new/updated projects for
	Xcode 2.2 on 10.4, Xcode 1.5 on 10.3 & ProjectBuilder on 10.2, with
	native tktest targets and support for universal (fat) compiles.

	* macosx/Tk-Info.plist (removed):
	* macosx/Wish-Info.plist (removed):
	* macosx/buildTkConfig.tcl (removed): remove obsolete build files.

	* macosx/README: clarification/cleanup, document new Xcode projects and
	universal (fat) builds via CFLAGS (i.e. ppc and i386 at the same time).

	* unix/Makefile.in:
	* unix/aclocal.m4:
	* unix/configure.in:
	* macosx/configure.ac (new): add support for inclusion of
	unix/configure.in by macosx/configure.ac, allows generation of a
	config headers enabled configure script in macosx (required by Xcode
	projects).

	* macosx/GNUmakefile: rename from Makefile to avoid overwriting by
	configure run in tk/macosx, add support for reusing configure cache,
	build target fixes.

	* generic/tk3d.h:
	* generic/tkButton.h:
	* generic/tkCanvas.c:
	* generic/tkCanvas.h:
	* generic/tkColor.h:
	* generic/tkEntry.h:
	* generic/tkFileFilter.h:
	* generic/tkFont.c:
	* generic/tkFont.h:
	* generic/tkImage.c:
	* generic/tkImgPhoto.c:
	* generic/tkInt.h:
	* generic/tkMenu.c:
	* generic/tkMenu.h:
	* generic/tkMenubutton.h:
	* generic/tkScale.h:
	* generic/tkScrollbar.h:
	* generic/tkSelect.h:
	* generic/tkStubInit.c:
	* generic/tkStubLib.c:
	* generic/tkText.h:
	* generic/tkUndo.h:
	* macosx/tkMacOSXButton.c:
	* macosx/tkMacOSXDebug.c:
	* macosx/tkMacOSXDebug.h:
	* macosx/tkMacOSXDialog.c:
	* macosx/tkMacOSXDraw.c:
	* macosx/tkMacOSXEntry.c:
	* macosx/tkMacOSXFont.c:
	* macosx/tkMacOSXInt.h:
	* macosx/tkMacOSXMenu.c:
	* macosx/tkMacOSXMenubutton.c:
	* macosx/tkMacOSXMouseEvent.c:
	* macosx/tkMacOSXSend.c:
	* macosx/tkMacOSXSubwindows.c:
	* macosx/tkMacOSXWindowEvent.c:
	* macosx/tkMacOSXWm.c:
	* macosx/tkMacOSXXStubs.c:
	* unix/tkUnixButton.c:
	* unix/tkUnixMenu.c:
	* xlib/xgc.c: ensure externally visible symbols not contained in stubs
	table are declared as MODULE_SCOPE (or as static if not used outside of
	own source file), #ifdef out a few Xlib and aqua functions that are
	never called. These changes allow 'make checkstubs' to complete without
	error on Darwin with gcc 4.

	* macosx/tkMacOSXTest.c:
	* macosx/tkMacOSXPort.h:
	* win/tkWinTest.c:
	* generic/tkInt.decls: add functions needed by tktest to internal stubs
	table, correct signature of TkMacOSXHandleMenuSelect, add XSync to aqua
	Xlib stubs.

	* unix/tkUnixSend.c:
	* generic/tkText.c:
	* generic/tkTest.c: #ifdef unix only declarations.
	(TestmetricsCmd): unify win and mac implementation.
	(TestsendCmd): move to tkUnixSend.c to avoid access to global var.
	(TesttextCmd): move to tkText.c to avoid having to put all the internal
	text functions it uses into the stubs table.

	* generic/tkTextDisp.c:
	* macosx/tkMacOSXInit.c:
	* macosx/tkMacOSXKeyEvent.c:
	* macosx/tkMacOSXWindowEvent.c:
	* macosx/tkMacOSXXStubs.c: fix gcc 4 warnings.

	* macosx/tkMacOSXNotify.c:
	* macosx/tkMacOSXScrlbr.c: sync with core-8-4-branch.

	* generic/tkIntDecls.h:
	* generic/tkIntPlatDecls.h:
	* generic/tkIntXlibDecls.h:
	* generic/tkStubInit.c:
	* unix/configure:
	* unix/tkConfig.h.in: regen.

2005-11-22  Donal K. Fellows  <donal.k.fellows@manchester.ac.uk>

	* library/tkfbox.tcl: Remove all references to data(curItem), as it is
	no longer used. [Bug 600313]
	(::tk::IconList_CurSelection): Renamed for clarity.

	* doc/GetFont.3: Revert previous fix; a NULL interp is now legal.
	* generic/tkFont.c (ParseFontNameObj, GetAttributeInfoObj): Allow these
	functions to work with a NULL interp by making them check when
	generating error messages. [Bug 1151523]

	* library/tkfbox.tcl (::tk::dialog::file::): Correct the quoting of the
	script used in variable traces so that widget names with spaces in will
	work. [Bug 1335485]

2005-11-16  Vince Darley  <vincentdarley@users.sourceforge.net>

	* doc/text.n: clarify left to right interpretation of index modifiers,
	including the fact that validation occurs after each step. [Bug
	1357575]

2005-11-15  Joe English  <jenglish@users.sourceforge.net>

	* unix/tkUnixWm.c, tests/unixWm.test, doc/wm.n: Support for [wm
	attributes] on X11. [TIP#231, Patch 1062022]

2005-11-14  Joe English  <jenglish@users.sourceforge.net>

	* library/bgerror.tcl: Truncate error messages at 45 characters
	instead of 30. [Bug 1224235]

2005-11-14  Donal K. Fellows  <donal.k.fellows@manchester.ac.uk>

	* generic/tkSelect.c (TkSelDefaultSelection): Test select-9.5
	highlighted further brokenness in this function.

2005-11-13  Donal K. Fellows  <donal.k.fellows@manchester.ac.uk>

	* unix/tkUnixSelect.c (SelCvtToX): Arrange for the parsing code to use
	Tcl's list parsing code, another simplification that enables testing
	of the [Bug 1353414] fix.

	* unix/tkUnixSelect.c (SelCvtFromX): Generate string forms of the
	advanced selection types in a Tcl_DString. This makes fixing [Bug
	1353414] trivial, and simplifies the code at the same time.
	* tests/select.test (select-9.5): Added test for [Bug 1353414]

2005-11-10  Donal K. Fellows  <donal.k.fellows@manchester.ac.uk>

	* generic/tkBind.c (ChangeScreen):		More DString fixes from
	* generic/tkTextWind.c (EmbWinLayoutProc):	[Bug 1353022]
	* win/tkWinMenu.c (SetDefaults):

	* win/tkWinDialog.c (ConvertExternalFilename): Factored out the
	encoding conversion and de-backslash-ing code that is used in many
	places in this file.
	(GetFileNameW, GetFileNameA, ChooseDirectoryValidateProc): Make sure
	that data is freed correctly and that certain (hopefully impossible)
	failure modes won't cause crashes. [Bug 1353022]

2005-11-06  Pat Thoyts  <pat@zsplat.freeserve.co.uk>

	* unix/tcl.m4:    Fix SHLIB_LD_LIBS for building tclkit on OpenBSD.
	* unix/configure: regenerated

2005-10-31  Vince Darley  <vincentdarley@users.sourceforge.net>

	* generic/tkText.c
	* tests/textDisp.test: fix and test for [Bug 1333951] in '.text count
	-displaylines'.

2005-10-18  Don Porter	<dgp@users.sourceforge.net>

	* generic/tkMain.c: Rewrote code that sets the ::argv value to be sure
	conversion from the system encoding is complete before any processing
	sensitive to list-special characters is done. [Bug 1328926]

2005-10-17  Jeff Hobbs  <jeffh@ActiveState.com>

	* macosx/tkMacOSXScrlbr.c (UpdateControlValues): check geomMgrPtr is
	valid before checking type

2005-10-15  Jeff Hobbs  <jeffh@ActiveState.com>

	* library/menu.tcl (::tk::MenuUnpost): remove leftover ] from string
	equal mods of 2005-07-25. (sowadsky)

2005-10-14  Pat Thoyts  <patthoyts@users.sourceforge.net>

	* win/tkWinSend.c:    Avoid using tcl internal headers and fix to
	* win/tkWinSendCom.h: correctly link on all types of build (was
	* win/tkWinSendCom.c: broken in static,msvcrt builds).

2005-10-12  Donal K. Fellows  <donal.k.fellows@man.ac.uk>

	* tests/canvPs.test, tests/canvPsBmap.tcl, tests/canvPsImg.tcl:
	* tests/imgPhoto.test, tests/menu.test: Arrange for the test suite to
	only ever refer to images in the same directory as the tests. This
	makes it possible to package the test suite itself as a starkit. Thanks
	to David Zolli for suggesting this.

2005-10-10  Jeff Hobbs  <jeffh@ActiveState.com>

	* generic/tkConfig.c (Tk_DeleteOptionTable, Tk_CreateOptionTable):
	properly alloc/delete one more option. [Bug 1319720] (melbardis)

	* macosx/tkMacOSXInt.h: Move MODULE_SCOPE defn to tkInt.h and add
	* generic/tkInt.h:      WORDS_BIGENDIAN checks that will work with OS X
	universal binary compiles. (steffen)

	* generic/tkMenu.c (TkSetWindowMenuBar): do not call TkMenuInit if the
	winPtr indicates TK_ALREADY_DEAD. This prevents reinit that creates a
	Tk exit handler after all exit handlers should be called. [Bug 749908,
	1322294]

2005-10-10  Vince Darley  <vincentdarley@users.sourceforge.net>

	TIP #256 IMPLEMENTATION

	* doc/text.n
	* generic/tkText.c
	* generic/tkText.h
	* generic/tkTextBTree.c
	* generic/tkTextDisp.c
	* generic/tkTextImage.c
	* generic/tkTextIndex.c
	* generic/tkTextMark.c
	* generic/tkTextTag.c
	* generic/tkTextWind.c
	* macosx/tkMacOSXDefault.h
	* tests/text.test
	* tests/textDisp.test
	* unix/tkUnixDefault.h
	* win/tkWinDefault.h: Implementation of TIP#256, adding a new text
	widget configuration option '-tabstyle', with new tests and
	documentation.

	Also a fix for [Bug 1281228] (documentation and full implementation of
	-strictlimits), and [Bug 1288677] (corrected elide behaviour), again
	with more tests.

2005-10-04  Jeff Hobbs  <jeffh@ActiveState.com>

	* library/dialog.tcl (::tk_dialog): add tkwait visibility before grab.
	[Bug 1216775]

	* win/tkWinDialog.c (ChooseDirectoryValidateProc): reset stored path to
	"" if it doesn't exist and -mustexist is true. [Bug 1309218] Remove
	old-style dir chooser (no longer used).

	* macosx/tkMacOSXInt.h: add MODULE_SCOPE definition check for extension
	writers that access private headers on OS X and don't define it in
	configure.

2005-09-28  Don Porter	<dgp@users.sourceforge.net>

	* unix/tkUnixPort.h:	Disabled inclusion of the private Tcl header
	* win/tkWinPort.h:	file tclInt.h. Tk ought to have a tiny and
	shrinking number of calls of private Tcl routines. Each Tk source file
	doing this should follow the convention in the macosx port and have its
	own #include "tclInt.h".

	* generic/tkEvent.c:	Disabled calls to private Tcl routine
	TclInExit(). See comment in TkCreateExitHandler() for full rationale.

2005-09-21  Donal K. Fellows  <donal.k.fellows@manchester.ac.uk>

	* generic/tkEvent.c (TkCreateThreadExitHandler, TkFinalizeThread)
	(TkDeleteThreadExitHandler): New internal API (from Joe Mistachkin) to
	allow Tk to finalize itself correctly in a multi-threaded
	environment. [Bug 749908]

2005-09-14  Donal K. Fellows  <dkf@users.sf.net>

	* generic/tkOldConfig.c (GetCachedSpecs): Split out the code to
	manipulate the cached writable specs so that it can be reused from all
	the public Tk_Configure* functions.
	(Tk_ConfigureInfo, Tk_ConfigureWidget, Tk_ConfigureValue): Use the
	factored out code everywhere, so we always manipulate the cache
	correctly. [Bug 1288128]

2005-09-13  Don Porter	<dgp@users.sourceforge.net>

	* win/winMain.c (WishPanic): Replaced TCL_VARARGS* macros with direct
	use of stdarg.h conventions.

2005-09-11  Daniel Steffen  <das@users.sourceforge.net>

	* macosx/tkMacOSXMouseEvent.c (TkMacOSXProcessMouseEvent): check if
	process is in front on MouseDown, otherwise request process activation
	from BringWindowForward() via new isFrontProcess param.

	* macosx/tkMacOSXCarbonEvents.c (TkMacOSXInitCarbonEvents): register
	our event handler on the dispatcher target for all carbon events of
	interest to TkAqua; this replaces event processing directly from the
	event queue and thus allows to capture events that are syntesized by
	Carbon and sent directly to the dispatcher and not to the event queue.

	* macosx/tkMacOSXEvent.c: remove TkMacOSXCountAndProcessMacEvents(),
	rename ReceiveAndProcessEvent() to TkMacOSXReceiveAndProcessEvent().
	(TkMacOSXReceiveAndProcessEvent): remove tk event processing before
	sending events to the dispatcher, all events of interest are now
	processed in our dispatcher target event handler.

	* macosx/tkMacOSXNotify.c (CarbonEventsCheckProc): dispatch events
	directly via TkMacOSXReceiveAndProcessEvent(), but dispatch no more
	than four carbon events at one time to avoid starving other event
	sources.

	* macosx/tkMacOSXEvent.c: formatting cleanup, move XSync() to XStubs,
	* macosx/tkMacOSXEvent.h: removed obsolete kEventClassWish handling.
	* macosx/tkMacOSXXStubs.c

	* macosx/tkMacOSXEvent.h: declare macosx internal procs as MODULE_SCOPE
	* macosx/tkMacOSXEvent.c:
	* macosx/tkMacOSXKeyEvent.c:
	* macosx/tkMacOSXMouseEvent.c:
	* macosx/tkMacOSXWindowEvent.c:

	* macosx/tkMacOSXButton.c: conditionalize all debug message printing to
	* macosx/tkMacOSXCursor.c: stderr via TK_MAC_DEBUG define.
	* macosx/tkMacOSXDebug.c:
	* macosx/tkMacOSXDebug.h:
	* macosx/tkMacOSXDialog.c:
	* macosx/tkMacOSXEvent.c:
	* macosx/tkMacOSXInit.c:
	* macosx/tkMacOSXKeyEvent.c:
	* macosx/tkMacOSXMenu.c:
	* macosx/tkMacOSXMenubutton.c:
	* macosx/tkMacOSXScale.c:
	* macosx/tkMacOSXWindowEvent.c:
	* macosx/tkMacOSXWm.c:

	* unix/configure.in: define TK_MAC_DEBUG on aqua when symbols enabled.
	* unix/configure: autoconf-2.59
	* unix/tkConfig.h.in: autoheader-2.59

	* library/listbox.tcl: synced aqua MouseWheel bindings with
	* library/scrlbar.tcl: core-8-4-branch.
	* library/text.tcl:

	* xlib/xcolors.c: fixed warning

2005-08-25  Daniel Steffen  <das@users.sourceforge.net>

	* unix/Makefile.in (html): reverted/amended changes of 2005-08-23 that
	broke TkAqua 'make install'; added BUILD_HTML_FLAGS optional var like
	in tcl/unix/Makefile.in.

2005-08-24  Donal K. Fellows  <dkf@users.sf.net>

	* tests/text.test (text-8.18): Fix punctuation of error message to
	match good practice (actual message already fixed). [Bug 1267484]

2005-08-23  Jeff Hobbs  <jeffh@ActiveState.com>

	* macosx/tkMacOSXDialog.c: make dialogs ignore -initialfile "" and
	-initialdir "" instead of error.

2005-08-23  Mo DeJong  <mdejong@users.sourceforge.net>

	* win/tkWin32Dll.c (DllMain): Replace old asm SEH approach with Kenny's
	new SEH implementation. [Tcl Bug 1235544]

2005-08-23  Mo DeJong  <mdejong@users.sourceforge.net>

	* unix/Makefile.in: Subst BUILD_TCLSH and TCL_EXE.
	* unix/configure: Regen.
	* unix/configure.in: Update minimum autoconf version to 2.59. Invoke
	SC_PROG_TCLSH and SC_BUILD_TCLSH.
	* unix/tcl.m4 (SC_PROG_TCLSH, SC_BUILD_TCLSH):
	* win/Makefile.in: Subst BUILD_TCLSH and TCL_EXE.
	* win/configure: Regen.
	* win/configure.in: Update minimum autoconf version to 2.59. Invoke
	SC_BUILD_TCLSH.
	* win/tcl.m4 (SC_PROG_TCLSH, SC_BUILD_TCLSH): Split confused search
	for tclsh on PATH and build and install locations into two macros.
	SC_PROG_TCLSH searches just the PATH. SC_BUILD_TCLSH determines the
	name of the tclsh executable in the Tcl build directory. [Tcl Bug
	1160114] [Tcl Patch 1244153]

2005-08-22  Daniel Steffen  <das@users.sourceforge.net>

	* macosx/tkMacOSXButton.c:
	* macosx/tkMacOSXDialog.c: fix warnings.

2005-08-20  Joe Mistachkin  <joe@mistachkin.com>

	* win/tkWinX.c: Fixed bad cast. [Bug 1216006]

2005-08-18  Donal K. Fellows  <donal.k.fellows@manchester.ac.uk>

	* doc/GetFont.3: Reworded to reflect the truth. [Bug 1151523]

2005-08-16 George Peter Staplin  <GeorgePS@XMission.com>

	* doc/CrtItemType.3 prototypes were lacking [] after objv. Thus the man
	page was wrong about the actual prototypes. This was verified by
	studying tkCanvBmap.c.

2005-08-13 Chengye Mao  <chengye.geo@yahoo.com>

	* generic/tkOldConfig.c: Fixed [Bug 1258604]. This bug was introduced
	into the modfied Tk_ConfigureWidget. It failed to properly handle the
	specFlags' bit TK_CONFIG_OPTION_SPECIFIED.

2005-08-12  Donal K. Fellows  <donal.k.fellows@manchester.ac.uk>

	* generic/tkOldConfig.c (Tk_ConfigureWidget): Stop storing per-thread
	data in global data structures. Store it in per-interpreter data (i.e.
	per-thread data) instead. [Bug 749908]

2005-08-10  Donal K. Fellows  <dkf@users.sf.net>

	* generic/tkFrame.c (CreateFrame) and others: Don't use size_t when
	working with Tcl_GetStringFromObj because it is not 64-bit clean. [Bug
	1252702]

2005-08-04  Vince Darley  <vincentdarley@users.sourceforge.net>

	* doc/text.n: Clarify behaviour of tab stops (as per [Bug 1247835])

2005-08-09  Daniel Steffen  <das@users.sourceforge.net>

	* macosx/tkMacOSXCarbonEvents.c (AppEventHandlerProc): handle carbon
	events sent directly to application event target via the general
	TkMacOSXProcessEvent() in the same way as events posted to the event
	loop. Moved existing app event handlers to tkMacOSXWindowEvent.c.
	(TkMacOSXInitCarbonEvents): register our application event handler for
	kEventWindowExpanded events to deal with uncollapsing from the dock.

	* macosx/tkMacOSXEvent.h: made TkMacOSXProcessEvent() non-static, added
	* macosx/tkMacOSXEvent.c: new interp field to TkMacOSXEvent struct for
				  use by app event handler.

	* macosx/tkMacOSXMouseEvent.c (TkMacOSXProcessMouseEvent): retrieve
	current window, partCode, modifiers and local cursor position from
	carbon mouse event if possible. Use new static GenerateButtonEvent()
	taking a MouseEventData struct instead of TkGenerateButtonEvent() to
	avoid recomputing already known values. Move process activation on
	MouseDown into BringWindowForward() to allow clicking on window
	titlebar widgets without activating process. Move code dealing with
	clicks in window titelbar into separate function
	HandleWindowTitlebarMouseDown() to avoid code duplication. Avoid
	repeated calls to TkMacOSXGetXWindow() by storing result in
	MouseEventData struct.
	(TkMacOSXButtonKeyState, XQueryPointer): try to get button and modifier
	state from currently processed carbon event (to avoid unnecessary IPC
	with the window server), otherwise use modern carbon API to get this
	info instead of Button() and GetKeys(); only retrieve info caller asks
	for (via non-NULL ptr passed to XQueryPointer).
	(ButtonModifiers2State): new static function converting carbon button
	and modifier state into tk state, allows detection of more than 3 mouse
	buttons (tk supports up to 5) and of NumLock and Fn modifier keys
	(NumLock is mapped to Mod3 and Fn to Mod4).

	* macosx/tkMacOSXWindowEvent.c (TkMacOSXProcessApplicationEvent):
	handle kEventWindowExpanded event to deal with window uncollapsing from
	the dock by generating tk Map event, handle kEventAppHidden and
	kEventAppShown events (moved here from tkMacOSXCarbonEvents.c).

	* macosx/tkMacOSXSubwindows.c (XUnmapWindow): only hide window when it
	is not iconified to avoid window flashing on collapse.

	* macosx/tkMacOSXWm.c: replaced Tk_DoWhenIdle() by Tcl_DoWhenIdle().
	(TkMacOSXZoomToplevel): remove call to TrackBox(), now done in
	HandleWindowTitlebarMouseDown() in tkMacOSXMouseEvent.c.
	(TkpWmSetState): avoid window flashing on collapse by unmapping after
	calling CollapseWindow(); only uncollapse window if it is collapsed.

	* generic/tkInt.decls: changed TkMacOSXZoomToplevel() signature.
	* generic/tkIntPlatDecls.h:

	* macosx/tkMacOSXKeyEvent.c (TkMacOSXProcessKeyboardEvent): only call
	GetMenuItemCommandID() on KeyDown or KeyRepeat events.

	* macosx/tkMacOSXMenu.c (ReconfigureMacintoshMenu): remove call to
	obsolete AppendResMenu() API.

	* macosx/tkMacOSXKeyEvent.c: replaced all direct uses of expensive
	* macosx/tkMacOSXMenu.c:     GetMouse() and TkMacOSXButtonKeyState()
	* macosx/tkMacOSXMenus.c:    APIs by calls to XQueryPointer()
	* macosx/tkMacOSXMouseEvent.c:
	* macosx/tkMacOSXScale.c:
	* macosx/tkMacOSXScrlbr.c:
	* macosx/tkMacOSXWm.c:

	* macosx/tkMacOSXDialog.c:   replaced use of FrontNonFloatingWindow()
	* macosx/tkMacOSXKeyEvent.c: by ActiveNonFloatingWindow() as
	* macosx/tkMacOSXMenu.c:     recommended by Carbon docs.
	* macosx/tkMacOSXMenus.c:
	* macosx/tkMacOSXSubwindows.c:
	* macosx/tkMacOSXWm.c:

	* macosx/tkMacOSXDialog.c: fixed warnings
	* macosx/tkMacOSXTest.c:

	* macosx/tkMacOSXCarbonEvents.c: added CVS Id line to file header.
	* macosx/tkMacOSXDebug.c:
	* macosx/tkMacOSXDebug.h:
	* macosx/tkMacOSXEntry.c:
	* macosx/tkMacOSXEvent.h:
	* macosx/tkMacOSXKeyEvent.c:
	* macosx/tkMacOSXMouseEvent.c:
	* macosx/tkMacOSXWindowEvent.c:
	* macosx/tkMacOSXWm.h:

	* macosx/tkMacOSXInt.h: declare macosx internal procs as MODULE_SCOPE.
	* macosx/tkMacOSXCarbonEvents.c:
	* macosx/tkMacOSXDraw.c:
	* macosx/tkMacOSXFont.c:
	* macosx/tkMacOSXHLEvents.c:
	* macosx/tkMacOSXInit.c:
	* macosx/tkMacOSXWindowEvent.c

	* library/bgerror.tcl: sync with core-8-4-branch changes of 2005-07-28.
	* macosx/tkMacOSXDraw.c:
	* macosx/tkMacOSXWm.c:
	* macosx/tkMacOSXMouseEvent.c:

	* generic/tkFrame.c:   sync with core-8-4-branch changes of 2005-07-27.
	* generic/tkIntDecls.h:
	* generic/tkStubInit.c:
	* generic/tkFrame.c:
	* win/tkWinDraw.c:
	* unix/tkUnixDraw.c:
	* macosx/tkMacOSXDraw.c:
	* macosx/tkMacOSXInt.h:
	* macosx/tkMacOSXWm.c:
	* macosx/tkMacOSXSubwindows.c:

	* macosx/tkMacOSXButton.c: sync with core-8-4-branch.
	* macosx/tkMacOSXEntry.c:
	* macosx/tkMacOSXScale.c:

	* library/demos/menu.tcl: removed errant '}'.

2005-08-04  Donal K. Fellows  <donal.k.fellows@manchester.ac.uk>

	* doc/clipboard.n: Add example demonstrating custom types of clipboard
	data.

2005-07-25  Donal K. Fellows  <donal.k.fellows@manchester.ac.uk>

	* library/*.tcl: Updated to use more 8.4 and 8.5 features as part of
	resolving [Patch 1237759].

2005-07-22  Mo DeJong  <mdejong@users.sourceforge.net>

	* win/tkWinX.c: Define _WIN32_WINNT with NT SP 3 data to fix compiler
	error because SendInput was not defined. The new msys_mingw7 release is
	now needed to compile the HEAD with mingw gcc. [Bug 1210712]

2005-07-21  Jeff Hobbs	<jeffh@ActiveState.com>

	* macosx/tkMacOSXMouseEvent.c (TkMacOSXProcessMouseEvent): corrected if
	expression error (use of = instead of ==).

2005-07-18  Vince Darley  <vincentdarley@users.sourceforge.net>

	* generic/tkTextMark.c: fix to segfault in "mark prev"
	* tests/textIndex.test: [Bug 1240221]

	* tests/textWind.test: make test more robust to avoid infinite loop

2005-07-06  Jeff Hobbs	<jeffh@ActiveState.com>

	* doc/getOpenFile.n: correct -multiple docs (takes boolean)

2005-07-05  Don Porter	<dgp@users.sourceforge.net>

	* unix/Makefile.in:	Purged use of TCLTESTARGS. [RFE 1161550]

2005-06-23  Daniel Steffen  <das@users.sourceforge.net>

	* generic/tkConsole.c (TkConsolePrint): prevent potential NULL deref.

	* macosx/tkMacOSXDefault.h: change ENTRY_BORDER defaults to from 5 to 2
	to make default entry widgets in TkAqua look like in other aqua apps
	(and have same border dimensions as other platforms). [Bug 1176610]

2005-06-21  Donal K. Fellows  <dkf@users.sf.net>

	* doc/GetBitmap.3: Fix silly error in SYNOPSIS. [Bug 1224983]

2005-06-19  Donal K. Fellows  <dkf@users.sf.net>

	* generic/tkImgGIF.c: Cleanse all static (i.e. non-thread-safe) data
	at a miniscule performance hit.

2005-06-18  Daniel Steffen  <das@users.sourceforge.net>

	* macosx/Makefile: for X11 build, add -X11 suffix to unversioned wish
	symbolic link.

	* unix/tcl.m4 (Darwin): add -headerpad_max_install_names to LDFLAGS to
	ensure we can always relocate binaries with install_name_tool.

	* unix/configure: autoconf-2.59

2005-06-07  Donal K. Fellows  <donal.k.fellows@manchester.ac.uk>

	Bump patchlevel to a4 to distinguish from a3 release.

2005-06-04  Jeff Hobbs	<jeffh@ActiveState.com>

	*** 8.5a3 TAGGED FOR RELEASE ***

2005-06-02  Jim Ingham	<jingham@apple.com>

	* generic/tkEvent.c (InvokeFocusHandlers): On Mac OS X the scrollwheel
	events are sent to the window under the mouse, not to the focus window

	Another patch from M. Kirkham.

	* macosx/tkMacOSXScrlbr.c (ThumbActionProc, ScrollBarBindProc): Record
	the first mouse down point, and compute differences from that, rather
	than getting the mouse down each time through the loop. The old method
	would get fooled if you moved the mouse less than a text line height in
	the text widget. [Bug 1083728]

2005-06-03  Daniel Steffen  <das@users.sourceforge.net>

	* macosx/Makefile: fixed 'embedded' target.

2005-06-02  Reinhard Max  <max@suse.de>

	* unix/tkUnix.c (Tk_GetUserInactiveTime): Improvements to get it
	working on Solaris, and panic if we run out of memory.
	* unix/configure.in: Rework the searching for Xss, to make it work on
	Solaris and provide more useful output. Use AC_HELP_STRING where
	appropriate.
	* unix/tcl.m4: synced from Tcl.
	* unix/configure: regenerated with autoconf 2.59.

2005-06-01  Jeff Hobbs	<jeffh@ActiveState.com>

	* win/tkWinInt.h: added private decls of Tk_GetEmbeddedMenuHWND,
	Tk_GetMenuHWND, TkWinCleanupContainerList, and TkpWmGetState to that
	are used across source files.

	* win/tkWinX.c (Tk_ResetUserInactiveTime): cast to squelch compiler
	warning.

2005-05-31  Reinhard Max  <max@suse.de>

	* doc/Inactive.3 (new file): C level API documentationn for
	TIP#245 (Tk_GetUserInactiveTime, Tk_ResetUserInactiveTime).
	* tests/tk.test: Added tests for the TIP#245 implementation.

2005-05-30  Jeff Hobbs	<jeffh@ActiveState.com>

	* generic/tkPanedWindow.c, tests/panedwindow.test: batch of fixes to
	panedwindow from Daniel South. Improved auto-size to fit internal
	windows, fixed sash placement at edge of pane, fixed calculation of
	stretch amount for internal windows. [Bug 1124198, 1161543, 1054117,
	1010941, 795869, 690169, 1192323]

	* generic/tkMenu.c (MenuCmd): create event handler earlier to ensure
	proper destruction of menu through DestroyNotify. [Bug 1159367]

	* library/console.tcl (::tk::ConsoleInit): print out first prompt and
	swallow the extra "% " that comes once from Tcl on Windows.

2005-05-29  Daniel Steffen  <das@users.sourceforge.net>

	* macosx/tkMacOSXFont.c: use Tcl_Panic instead of panic.

	* unix/configure.in: added description of HAVE_XSS for autoheader.
	* unix/configure: autoconf-2.59
	* unix/tkConfig.h.in: autoheader-2.59

	* macosx/Wish.pbproj/project.pbxproj:
	* macosx/Wish.xcode/project.pbxproj: added missing FRAMEWORK defines
	introduced with configure/make based build.

	* macosx/tkMacOSXInit.c:
	* macosx/tkMacOSXNotify.c: fixed warnings.

	* generic/tkDecls.h:
	* generic/tkIntPlatDecls.h:
	* generic/tkPlatDecls.h:
	* generic/tkStubInit.c: ran missing 'make genstubs' for TIP245 changes
	to tk.decls

	* macosx/tkMacOSXXStubs.c (Tk_ResetUserInactiveTime): use symbolic
	constant argument in call to UpdateSystemActivity();

	* macosx/Wish.pbproj/project.pbxproj:
	* macosx/Wish.xcode/project.pbxproj:
	* unix/configure.in: added/corrected linking to IOKit.framework for
	TIP245.

	* unix/configure.in: skip X11 configure checks when building tk_aqua.
	* unix/configure: autoconf-2.59

2005-05-28  Donal K. Fellows  <dkf@users.sf.net>

	TIP #245 IMPLEMENTATION from Reinhard Max <max@suse.de>

	* doc/tk.n: Documentation of [tk inactivity].
	* win/tkWinX.c (Tk_GetUserInactiveTime, Tk_ResetUserInactiveTime):
	* unix/tkUnix.c (Tk_GetUserInactiveTime, Tk_ResetUserInactiveTime):
	* macosx/tkMacOSXXStubs.c:	Implementations of the core API for
	(Tk_GetUserInactiveTime):	determining how long as user's left
	(Tk_ResetUserInactiveTime):	her machine alone.
	* unix/configure.in: Test for XScreenSaver support.
	* generic/tkCmds.c (Tk_TkObjCmd): Implementation of [tk inactivity].

2005-05-27  Todd Helfter  <tmh@users.sourceforge.net>

	* library/menu.tcl: correct the sticky behavior of menus posted by
	tk_popup so that they "stick" after the initial <ButtonRelease>
	following the post, that is not over an active menu entry.

2005-05-26  Daniel Steffen  <das@users.sourceforge.net>

	* macosx/tkMacOSXInit.c (TkpInit): fixed resource file extraction from
	__tk_rsrc section to work with non-prebound .dylib and .bundle.

	* macosx/Makefile: corrected EMBEDDED_BUILD check, use separate Tcl and
	Tk version vars to properly support tk/x11 framework version
	overriding, rewrite tkConfig.sh when overriding tk version, corrected
	Wish.app symlink in tk build dir.

	* unix/configure.in: corrected framework finalization to softlink stub
	library to Versions/8.x subdir instead of Versions/Current.
	* unix/configure: autoconf-2.59

2005-05-25  Jeff Hobbs	<jeffh@ActiveState.com>

	* unix/Makefile.in (install-libraries): protect possible empty list in
	for with list= trick for older shells.

2005-05-23  Jeff Hobbs	<jeffh@ActiveState.com>

	* generic/tkFileFilter.c (FreeGlobPatterns): s/null/NULL/

2005-05-24  Daniel Steffen  <das@users.sourceforge.net>

	* generic/tkTest.c: disable commands not available on TkAqua.

	* macosx/Makefile:
	* macosx/README:
	* macosx/Tk-Info.plist.in (new file):
	* macosx/Wish-Info.plist.in (new file):
	* unix/Makefile.in:
	* unix/configure.in:
	* unix/tcl.m4:
	* unix/tkUnixInit.c: moved all Darwin framework and TkAqua build
	support from macosx/Wish.pbproj and macosx/Makefile into the standard
	unix configure/make buildsystem, the project and macosx/Makefile are no
	longer required to build Tk.framework and/or TkAqua. TkAqua is now
	enabled by the --enable-aqua configure option, and static and
	non-framework builds of TkAqua are now available via the standard
	configure switches. Tk/X11 can also be built as a framework. The
	macosx/Makefile now wraps the unix buildsystem and no longer uses the
	projects, embedded builds are still only available via this Makefile,
	but for other builds it is not longer required (but its current
	functionality is still available for backwards compatibility). The
	projects currently do not call through to the Makefile to build (unlike
	Tcl.pbproj) so project builds may differ from makefile builds. Due to
	issues with spaces in pathnames, 'Wish Shell.app' has been renamed to
	'Wish.app', the macosx/Makefile installs backwards compatibility
	symlinks for the old name.
	* macosx/tkMacOSXInit.c (TkpInit): added support for Tk resource file
	in non-framework and static builds: the resource file is copied into a
	__tk_rsrc MachO section of the library or executable at link time and
	extracted into a temporary location at initialization.
	* unix/configure: autoconf-2.59
	* unix/tkConfig.h.in (new file): autoheader-2.59

	* macosx/Wish.pbproj/project.pbxproj:
	* macosx/Tk-Info.plist:
	* macosx/Wish-Info.plist:
	* macosx/tkAboutDlg.r: updated copyright years to 2005.

2005-05-22  Donal K. Fellows  <dkf@users.sf.net>

	* generic/tkFileFilter.c (TkGetFileFilters): Add all filters, not just
	the first one. [Bug 1206133]

2005-05-15  Jim Ingham	<jingham@apple.com>

	Fixes from Michael Kirkham:

	* macosx/tkMacOSXMenu.c (TkpConfigureMenuEntry): Thinko in clearing the
	ENTRY_ACCEL_MASK before re-parsing it. [Bug 1012852]

	* macosx/tkMacOSXScrlbr.c (UpdateControlValues): Don't set the control
	value BEFORE setting the min and max or the control manager will reset
	it for you. [Bug 1202181]

	* macosx/tkMacOSXXStubs.c (TkMacOSXXGetPixel, TkMacOSXXPutPixel):
	Restore the port to what it was before putting we were called. [Bug
	1202223]

2005-05-14  Jim Ingham  <jingham@apple.com>

	* macosx/tkMacOSXScrlbr.c (ThumbActionProc): Missing Tcl_Release.

2005-05-14  Daniel Steffen  <das@users.sourceforge.net>

	* macosx/tkMacOSXInit.c:
	* macosx/tkMacOSXNotify.c: introduction of new tcl notifier based on
	CFRunLoop allows replacement of the custom TkAqua notifier by a
	standard tcl event source. Removes requirement of threaded tcl core
	for TkAqua, allows to stub-link TkAqua against Tcl by removing use of
	the unstubbed TclInitNotifier & TclFinalizeNotifier. [Tcl Patch
	1202052]

	* macosx/Wish.xcode/project.pbxproj:
	* macosx/Wish.pbproj/project.pbxproj: stub-link TkAqua: build with
	USE_TCL_STUBS and link against libtclstub instead of Tcl.framework,
	unexport libtclstub symbols from Tk to avoid duplicate symbol warnings
	when linking with both Tcl and Tk, fixes for gcc4.0 warnings.

	* macosx/Wish.xcode/project.pbxproj: sync with Wish.pbproj changes
	since 2004-11-19.
	NOTE: to use this project, need to uncomment the tclConfig.h settings
	at the top of tcl/unix/configure.in, autoconf and rebuild tcl !

	* macosx/tkMacOSXBitmap.c:
	* macosx/tkMacOSXButton.c:
	* macosx/tkMacOSXDialog.c:
	* macosx/tkMacOSXFont.c:
	* macosx/tkMacOSXHLEvents.c:
	* macosx/tkMacOSXInit.c:
	* macosx/tkMacOSXKeyboard.c:
	* macosx/tkMacOSXMenu.c:
	* macosx/tkMacOSXMenubutton.c:
	* macosx/tkMacOSXWm.c:
	* macosx/tkMacOSXXStubs.c: fixed gcc 4.0 warnings.

	* unix/tcl.m4: sync with tcl
	* unix/configure: autoconf-2.59

2005-05-10  Vince Darley  <vincentdarley@users.sourceforge.net>

	* library/text.tcl: test and fix to TextPrevPara to avoid infinite loop
	* tests/textIndex.test: at start of widget. [Bug 1191895]

	* generic/tkTextDisp.c: better synchronisation between explicit and
	implicit pixel line-height calculations. [Bug 1186558]

2005-05-10  Don Porter	<dgp@users.sourceforge.net>

	* generic/tkTextDisp.c (GetXView): Improved numerical precision of
	calculation of [.t xview] return values.
	* tests/textDisp.test: Match greater precisions of [.t xview] and
	[.t yview] values in tests.

2005-05-06  Jeff Hobbs	<jeffh@ActiveState.com>

	* unix/configure: regen
	* unix/configure.in: Add AC_C_BIGENDIAN check and pkg-config xft checks
	to extend xft search.
	* unix/tcl.m4: Correct Solaris 10 (5.10) check and add support for
	x86_64 Solaris cc builds.

2005-04-28  Donal K. Fellows  <donal.k.fellows@manchester.ac.uk>

	* macosx/tkMacOSXNotify.c (TkMacOSXWaitForEvent): Fix for typo in
	waitTime computation. [Bug 1191097]
	(AlertNotifier): Factor out the core of the notifier alerting code.

2005-04-25  Daniel Steffen  <das@users.sourceforge.net>

	* macosx/tkMacOSXNotify.c: sync with tclUnixNotfy.c changes since
	2004-06-22, added compile time check for threaded tcl core, removed
	unthreaded code paths as they are never used anyway, fixed
	TkMacOSXAlertNotifier() implementation.

	* unix/Makefile.in: added TCL_STUB_LIB_FILE, needed for unexporting of
	symbols from libtclstub to avoid duplicate symbol warnings.

	* unix/tcl.m4 (Darwin): added configure checks for recently added
	linker flags -single_module and -search_paths_first to allow building
	with older tools (and on Mac OS X 10.1), use -single_module in SHLIB_LD
	and not just T{CL,K}_SHLIB_LD_EXTRAS, added unexporting from Tk of
	symbols from libtclstub to avoid duplicate symbol warnings, added
	PLAT_SRCS definition for Mac OS X, defined MODULE_SCOPE to
	__private_extern__.
	(SC_MISSING_POSIX_HEADERS): added caching of dirent.h check.

	* unix/configure: autoconf-2.59

2005-04-22  George Peter Staplin  <GeorgePS@XMission.com>

	* doc/FontId.3: I fixed a typo. "linespace" was used instead of
	"ascent". I also added a .PP before the paragraph to make the
	formatting look better for the ascent paragraph.

2003-04-18  Joe English	 <jenglish@users.sourceforge.net>

	* unix/tkUnixRFont.c(Tk_MeasureChars): Use Tcl_UtfToUnichar() for lax
	UTF-8 parsing instead of strict parsing with FcUtf8ToUcs4()
	[fix/workaround for Bug 1185640]

2003-04-18  Vince Darley  <vincentdarley@users.sourceforge.net>

	* library/text.tcl
	* doc/text.n: corrected 'Home' and 'End' and Control-a/e handling to
	work with display lines. This was an ommission of the previous tip155
	patch. Clarified the documentation on this point.

2005-04-14  Jeff Hobbs	<jeffh@ActiveState.com>

	* unix/tkUnixFont.c (FontMapLoadPage): reorder char[] decls to avoid
	possible segv. Minimal fix for [Bug 1122671]

2005-04-12  Jeff Hobbs	<jeffh@ActiveState.com>

	* library/tkfbox.tcl (::tk::dialog::file::): fix typeMenuLab ref. Add
	undoc'd ::tk::dialog::file::showHiddenBtn var (default 0) that will add
	a "Show Hidden" checkbutton to tk_get*File and tk_chooseDirectory if
	set to true.
	* library/choosedir.tcl (::tk::dialog::file::chooseDir::): fix
	cancelBtn ref, add hiddenBtn ref for "Show Hidden" button.

2005-04-09  Daniel Steffen  <das@users.sourceforge.net>

	* macosx/README: updated requirements for OS & developer tool versions
	+ other small fixes/cleanup.

	* macosx/tkMacOSXEntry.c (ComputeIncDecParameters): manually define
	constants present only in 10.3 headers so that we can build on 10.2.

	* macosx/Wish.pbproj/project.pbxproj: fixed absolute path to tkEntry.h
	that confused 10.2 PBX.

	* unix/tcl.m4 (Darwin): added -single_module linker flag to
	TCL_SHLIB_LD_EXTRAS and TK_SHLIB_LD_EXTRAS.
	* unix/configure: autoconf-2.59

2005-04-07  Mo DeJong  <mdejong@users.sourceforge.net>

	* macosx/tkMacOSXWm.c (TkWmStackorderToplevelWrapperMap,
	(TkWmStackorderToplevel):
	* unix/tkUnixWm.c (TkWmStackorderToplevelWrapperMap,
	(TkWmStackorderToplevel):
	* win/tkWinWm.c (TkWmStackorderToplevelWrapperMap,
	(TkWmStackorderToplevel):
	Fix panic in wm stackorder when a toplevel is created on another
	display. The code now ignores toplevels that have a display that does
	not match the display of the parent window. [Bug 1152809]

2005-04-06  Donal K. Fellows  <dkf@users.sf.net>

	* doc/wm.n, doc/winfo.n, doc/tk.n, doc/send.n, doc/selection.n:
	* doc/radiobutton.n, doc/photo.n, doc/options.n, doc/menu.n:
	* doc/listbox.n, doc/getOpenFile.n, doc/font.n, doc/event.n:
	* doc/entry.n, doc/clipboard.n, doc/checkbutton.n, doc/canvas.n:
	* doc/button.n, doc/bind.n, doc/TextLayout.3, doc/MeasureChar.3:
	* doc/GetRelief.3, doc/GetPixels.3, doc/GetJustify.3, doc/GetFont.3:
	* doc/GetCursor.3, doc/GetColor.3, doc/GetBitmap.3, doc/GetAnchor.3:
	* doc/FontId.3, doc/CrtWindow.3, doc/CrtImgType.3, doc/ConfigWidg.3:
	* doc/3DBorder.3: Purge old .VS/.VE macro instances.

2005-04-04  Don Porter	<dgp@users.sourceforge.net>

	* library/comdlg.tcl: Added Macintosh file type validation to
	[::tk::FDGetFileTypes]. [Bug 1083878] (Thanks, Vince Darley)

2005-04-04  Vince Darley  <vincentdarley@users.sourceforge.net>

	* generic/tkText.c:
	* tests/text.test: fix to elide searching problems [Bug 1174269] and
	disappearing cursor with insertofftime 0. [Bug 1169429]

2005-04-03  Peter Spjuth  <peter.spjuth@space.se>

	* tests/grid.test:
	* generic/tkGrid.c: Fixed bug in geometry calculations for widgets that
	span multiple columns/row. Bug was introduced in 8.5a1 when fixing
	792387. [Bug 1175092]

2005-03-29  Jeff Hobbs	<jeffh@ActiveState.com>

	* win/tcl.m4, win/configure: do not require cygpath in macros to allow
	msys alone as an alternative.

2005-03-27  Vince Darley  <vincentdarley@users.sourceforge.net>

	* tests/textDisp.test: added test for fix of 2005-03-15.

2005-03-24  Jim Ingham	<jingham@apple.com>

	* macosx/tkMacOSXEntry.c (TkpDrawEntryBorderAndFocus): Dopey bug - do
	not reset the width for entry widgets - we didn't change it for them.

2005-03-23  Jim Ingham	<jingham@apple.com>

	These changes allow us to draw the Entry and Spinbox widget with a
	native look and feel on Mac OS X.

	* generic/tkEntry.h: New file, extracting the definitions of Entry and
	Spinbox.
	* generic/tkEntry.c (DisplayEntry): Call out to TkpDrawSpinboxButtons
	and TkpDrawEntryBorderAndFocus. Also provide default implementations
	for X11 & Win.
	* macosx/tkMacOSXEntry.c: New file, implements the entry & focus and
	spinbox button drawing.
	* tkMacOSXDefaults.h: Change the Mac OS X defaults so they fit the
	native widget shapes.

	This is cleanup thanks to Neil Madden <nem@cs.nott.ac.uk>.

	* macosx/tkMacOSXWm.c (TkMacOSXWinStyle) New function.
	(TkUnsupported1ObjCmd): New function, replaces the un-objectified
	version of the command.
	* generic/tkInt.h: Swap TkUnsupported1Cmd for TkUnsupported1ObjCmd.
	* generic/tkWindow.c (): Ditto.

	This adds a "-notify" flag to "wm attributes" that will bounce the
	dock icon on Mac OS X.	This is from Revar Desmera <revarbat@gmail.com>

	* macosx/tkMacOSXWm.c (WmAttrGetNotifyStatus, WmAttrSetNotifyStatus):
	New functions.
	(WmAttributesCmd): Add the -notify.
	* doc/wm.n: Document -notify.

2005-03-19  Donal K. Fellows  <dkf@users.sf.net>

	* generic/tkConsole.c (Tk_CreateConsoleWindow,TkConsolePrint): Rewrite
	so that TkConsolePrint cannot become detached from the console when the
	[console] command is renamed. [Bug 1016385]

2005-03-15  Vince Darley  <vincentdarley@users.sourceforge.net>

	* generic/tkTextDisp.c: fix for [Bug 1143776] in adjusting displayed
	lines when running into the bottom of the window.

2005-03-14  Jim Ingham	<jingham@apple.com>

	* macosx/tkMacOSXScrlbr.c (ThumbActionProc): No need to use "update
	idletasks" here, TclServiceIdle will do as well and it is simpler.

	These changes implement a change on the Mac OS X side. When we unmap a
	window we mark all its children as unmapped (not following toplevels.
	But we preserve whether they had been mapped before, and when the
	parent is remapped, we remap the children as well. [Bug 940117]

	* macosx/tkMacOSXInt.h: Added TK_MAPPED_IN_PARENT
	* macosx/tkMacOSXSubwindows.c (FixMappingFlags): New function.
	(XMapWindow): Call FixMappingFlags.
	(XUnMapWindow): Ditto.

	* macosx/tkMacOSXSubwindows.c (XMoveResizeWindow): Update the xOff &
	yOff data in the Macdrawable even if the native window hasn't been
	created yet. [Bug 700305]
	(XMoveWindow): Ditto.
	(XResizeWindow): Ditto.

2005-03-15  Pat Thoyts	<patthoyts@users.sourceforge.net>

	* unix/tcl.m4:	  Updated the OpenBSD configuration and regenerated the
	* unix/configure: configure script.

2005-03-14  Donal K. Fellows  <donal.k.fellows@manchester.ac.uk>

	* generic/tkEvent.c (InvokeClientMessageHandlers): Ensure that client
	messages are handled correctly. Thanks to George Petasis for tracking
	this down. [Bug 1162356]

2005-03-11  Jim Ingham	<jingham@apple.com>

	* macosx/tkMacOSXButton.c (TkpDisplayButton): Set the port to the
	Button window's port BEFORE you set the clip, otherwise you are setting
	the clip on the wrong window!
	Also, a little cleanup - move x & y into the branches where they are
	used, and don't compute the TextAnchor if we are using the native
	button text, since we aren't going to use it.
	(TkMacOSXDrawControl): Call ShowControl & SetControlVisibility in a
	more logical order.

	* tkMacOSXInt.h: Add TkMacOSXGenerateFocusEvent.
	* tkMacOSXSubwindows.c (XDestroyWindow): We don't get Activate events
	for the remaining windows when a Floating window is destroyed. This can
	cause the focus to disappear. So catch this case when the window is
	being destroyed and move the focus here.

	* tkMacOSXWindowEvent.c (TkMacOSXGenerateFocusEvent): Make this public
	(used to be GenerateFocusEvent) since we need it here and in
	tkMacOSXSubwindows.c. Then change the name everywhere it is used. [Bug
	1124237]

2005-03-10  Jim Ingham	<jingham@apple.com>

	* macosx/tkMacOSXMouseEvent.c (TkMacOSXProcessMouseEvent): In the
	inDrag section, set the GrafPort to the drag window's GrafPort before
	doing LocalToGlobal. [Bug 1160025]

2005-03-09  Jim Ingham	<jingham@apple.com>

	* macosx/tkMacOSXInit.c (TkpInit): Check to see if the environment
	variable XCNOSTDIN is set, and if so, close stdin & stdout. This is
	necessary to make remote debugging under Xcode work properly.

2005-03-08  Jeff Hobbs	<jeffh@ActiveState.com>

	* win/tkWinWm.c (WinSetIcon): fix GCLP_ICONSM -> GCLP_HICONSM.

	* win/makefile.vc: clarify necessary defined vars that can come from
	MSVC or the Platform SDK.

2005-02-28  Jeff Hobbs	<jeffh@ActiveState.com>

	* win/tkWinX.c (GenerateXEvent): correct %A translation on MouseWheel.
	[Bug 1118340]

2005-02-24  Daniel Steffen  <das@users.sourceforge.net>

	* macosx/tkMacOSX.h: fixed incorrect inclusion of internal header.
	* macosx/tkMacOSXNotify.c: corrected included headers.

2005-02-22  Daniel Steffen  <das@users.sourceforge.net>

	* macosx/tkMacOSXDialog.c (Tk_GetSaveFileObjCmd, NavServicesGetFile):
	fixed encoding problems with -initialfile & -filetypes and corrected
	potential buffer overrun with -initialdir/-initialfile. [Bug 1146057]

2005-02-16  Mo DeJong  <mdejong@users.sourceforge.net>

	TIP#223 IMPLEMENTATION

	* doc/wm.n: Add documentation for -fullscreen attribute.
	* tests/winWm.test: Add -fullscreen to wm attribute usage message.
	* tests/wm.test: Add -fullscreen to wm attribute usage message. Add
	-fullscreen attribute test cases for Windows.
	* win/tkWinWm.c (WmInfo, UpdateWrapper, TkpWmSetFullScreen)
	(WmAttributesCmd, UpdateGeometryInfo):
	Implement TIP 223 [wm attributes -fullscreen].

2005-02-14  Vince Darley  <vincentdarley@users.sourceforge.net>

	* generic/tkText.c:
	* generic/tkText.h:
	* generic/tkTextDisp.c:
	* generic/tkTextIndex.c:
	* generic/tkTextBTree.c:
	* doc/text.n:
	* tests/textDisp.test:
	* tests/textIndex.test: fix of longstanding elide problem when eliding
	a newline without eliding the entire logical line. [Bug 443848]

2005-02-14  Jeff Hobbs	<jeffh@ActiveState.com>

	* doc/options.n: note -cursor {} behavior. [Bug 965618]

2005-02-14  Donal K. Fellows  <donal.k.fellows@man.ac.uk>

	* tests/all.tcl: Add a [package require Tk] so that a missing display
	causes an early failure and keeps the error trace short. Issue observed
	in [FRQ 11122147], even though that's unrelated.

2005-02-11  Jeff Hobbs	<jeffh@ActiveState.com>

	* library/panedwindow.tcl (::tk::panedwindow::Cursor): check window
	existence on delayed call. [Bug 949792]

	* doc/text.n: note 'image' key in 'dump' command. [Bug 1115907]

	* win/tkWinWm.c (TkWinGetIcon): fix toplevel retrieval for determining
	icon ref (potential crash). [Bug 1105738]

	* generic/tkCanvBmap.c (ConfigureBitmap, ComputeBitmapBbox): Fixed
	possible crash with disabled bmap and bbox handling [Bug 1119460]
	(BitmapToPostscript): made aware of various bitmap types

	* unix/Makefile.in: remove SHLIB_LD_FLAGS (only for AIX, inlined into
	* unix/tcl.m4:	    SHLIB_LD). Combine AIX-* and AIX-5 branches in
	* unix/configure:   SC_CONFIG_CFLAGS. Correct gcc builds for AIX-4+ and
	HP-UX-11. autoconf-2.59 gen'd.

2005-02-09  Donal K. Fellows  <donal.k.fellows@manchester.ac.uk>

	* tests/wm.test: Convert to use more tcltest2 features.

2005-02-07  Donal K. Fellows  <donal.k.fellows@manchester.ac.uk>

	* generic/tkCanvas.c (CanvasWidgetCmd): Fix stupid mistake in variable
	names, reported by Andreas Leitgeb.

2005-02-03  Donal K. Fellows  <donal.k.fellows@manchester.ac.uk>

	* generic/tkCanvas.c (GetStaticUids): New function to manage the
	thread-specific data detailing the list of all uids in a thread.
	(typeList): Protect this (the other piece of global data) with a mutex.
	[Bug 1114977]

2005-01-31  Jeff Hobbs	<jeffh@ActiveState.com>

	* unix/tcl.m4, unix/configure: add solaris-64 gcc build support. [Bug
	1021871]

2005-01-31  Donal K. Fellows  <donal.k.fellows@manchester.ac.uk>

	* generic/tkImgPhoto.c (PhotoFormatThreadExitProc): Made the comments
	in the code more relevant to the function they were documenting! [Bug
	1110553]

	* library/msgs/es_ES.msg: Added more localization for Spanish Spanish.
	[Bug 1111213]

2005-01-25  Daniel Steffen  <das@users.sourceforge.net>

	* macosx/tkMacOSXInit.c (TkpInit): set tcl_interactive to 1 to show
	console at startup instead of directly calling [console show].

	* unix/tcl.m4 (Darwin): fixed bug with static build linking to dynamic
	library in /usr/lib etc instead of linking to static library earlier in
	search path. [Tcl Bug 956908]
	Removed obsolete references to Rhapsody.
	* unix/configure: autoconf-2.57

2005-01-18  Donal K. Fellows  <donal.k.fellows@man.ac.uk>

	* library/demos/menu.tcl: Reworked to make dialogs children of the
	demo widget so that they are properly visible. Issue reported by Keith
	Nash <k.j.nash@usa.net>

2005-01-13  Donal K. Fellows  <donal.k.fellows@man.ac.uk>

	* library/tkfbox.tcl (IconList_Selection, IconList_Create):
	(IconList_Arrange): Assorted tk_getOpenFile fixes. [part of Bug 600313]
	(IconList_ShiftMotion1): Also fix shift-drag.

2005-01-12  Don Porter	<dgp@users.sourceforge.net>

	* unix/tcl.m4:		Sync'ed to Tcl's copy.
	* unix/configure:	autoconf-2.57

2005-01-12  Donal K. Fellows  <donal.k.fellows@man.ac.uk>

	* doc/event.n: Added section on predefined virtual events. [Bug 608115]

2005-01-11  Vince Darley  <vincentdarley@users.sourceforge.net>

	* generic/tkTextDisp.c: fix to scrollbar height calculations of text
	widgets containing a single very long (wrapped) line. This fixes at
	least part of [Bug 1093631].

2005-01-11  Donal K. Fellows  <donal.k.fellows@man.ac.uk>

	* generic/tkObj.c (TkParsePadAmount):
	* generic/tkPack.c: Moved function to tkObj.c and rewrote so that it
	takes advantage of Tcl_Objs properly and cannot leave objects in an
	inconsistent state. [Bug 1098779]

2005-01-10  Joe English	 <jenglish@users.sourceforge.net>

	* unix/Makefile.in, unix/configure.in, unix/tkConfig.sh.in:
	Remove ${DBGX}, ${TK_DBGX} from Tk build system. [Patch 1081595]
	* unix/tcl.m4: re-synced with tcl/unix/tcl.m4
	* unix/configure: Regenerated.

2005-01-07  Donal K. Fellows  <donal.k.fellows@man.ac.uk>

	* generic/tkWindow.c (GetScreen): Make sure the result is reset on all
	error paths to stop strange errors. [Bug 697915]

2005-01-05  Donal K. Fellows  <donal.k.fellows@man.ac.uk>

	* doc/loadTk.n, doc/toplevel.n: Convert to other form of emacs mode
	control comment to prevent problems with old versions of man. [Bug
	1085127]

2005-01-03  Jeff Hobbs	<jeffh@ActiveState.com>

	* win/tkWinWm.c (TkWinWmCleanup): clean up layered window class. This
	caused crash in reinit of Tk (as seen in plugin).

	******************************************************************
	*** CHANGELOG ENTRIES FOR 2004 AND 2003 IN "ChangeLog.2004"    ***
	*** CHANGELOG ENTRIES FOR 2002 AND EARLIER IN "ChangeLog.2002" ***
	******************************************************************<|MERGE_RESOLUTION|>--- conflicted
+++ resolved
@@ -4,6 +4,18 @@
 	* win/tkWinDraw.c
 	* win/tkWinSend.c
 	* win/tkWinSendCom.c
+	* win/tkWinColor.c
+	* win/tkWinDialog.c
+	* win/tkWinEmbed.c
+	* win/tkWinMenu.c
+	* win/tkWinPixmap.c
+	* win/tkWinTest.c
+	* win/tkWinWindow.c
+	* win/tkWinWm.c
+	* win/tkWinX.c
+	* win/stubs.c
+	* generic/tkAtom.c
+	* generic/tkSelect.c
 
 2011-08-13  Jan Nijtmans  <nijtmans@users.sf.net>
 
@@ -17,15 +29,6 @@
 	* win/tkWinKey.c
 	* win/tkWinTest.c
 	* win/tkWinWm.c
-<<<<<<< HEAD
-=======
-	* win/tkWinX.c
-	* win/tkWindow.c
-	* win/tcl.m4: Sync with win/tcl.m4 from Tcl
-	* win/configure: (regenerated)
-	* unix/tcl.m4: Sync with win/tcl.m4 from Tcl
-	* unix/configure: (regenerated)
->>>>>>> 91f01a5b
 
 2011-08-03  Jan Nijtmans  <nijtmans@users.sf.net>
 
