<<<<<<< HEAD
2012-08-02  Francois Vogel  <fvogelnew1@free.fr>

	* tests/spinbox.test:  [Bug 3553311]: Test spinbox-3.70 failed
=======
2012-08-03  Francois Vogel  <fvogelnew1@free.fr>

	* tests/bind.test:  [Bug 3554081]: Test bind-22.10 failed
>>>>>>> 907e69f2

2012-07-31  Donal K. Fellows  <dkf@users.sf.net>

	* unix/tkUnixKey.c (TkpSetKeycodeAndState, TkpInitKeymapInfo)
	(TkpGetKeySym): [Bug 3551802]: Convert from XKeycodeToKeysym to
	XkbKeycodeToKeysym to fix deprecation warning.

2012-07-31  Jan Nijtmans  <nijtmans@users.sf.net>

	* win/nmakehlp.c: Backport from Tcl 8.6, but add -Q option from
	sampleextension.

2012-07-17  Don Porter  <dgp@users.sourceforge.net>

	*** 8.5.12 TAGGED FOR RELEASE ***

	* generic/tk.h:		Bump to 8.5.12 for release.
	* library/tk.tcl:
	* unix/configure.in:
	* unix/tk.spec:
	* win/configure.in:
	* README:

	* unix/configure:	autoconf-2.59
	* win/configure:

	* changes:	Updated for 8.5.12 release.

2012-07-17  Jan Nijtmans  <nijtmans@users.sf.net>

	* win/makefile.vc: [Bug 3544932]: Visual studio compiler check fails

2012-07-08  Jan Nijtmans  <nijtmans@users.sf.net>

	* generic/tkIntXlibDecls.h: [Bug 3541305]: Xfree/Xsync...
	should not be macros

2012-07-05  Donal K. Fellows  <dkf@users.sf.net>

	* doc/wm.n (geometry): [Bug 3538401]: Better description of the key
	difference between [wm geometry] and [winfo geometry]; the former
	represents the window manager's understanding, not Tk's.

2012-07-04  Donal K. Fellows  <dkf@users.sf.net>

	* win/tkWinDialog.c (GetFileNameW): [Bug 3540127]: Clean up the tables
	of options for the file dialogs so that options are listed in error
	messages in alphabetical order.

2012-07-02  Jan Nijtmans  <nijtmans@users.sf.net>

	* win/tkWinDialog.c: [Bug 3540127]: filebox.test fails on win32

2012-06-26  Jan Nijtmans  <nijtmans@users.sf.net>

	* unix/configure.in:  Link cygwin wish.exe with win32 tk.dll, only
	* unix/Makefile.in:   in combination with --enable-shared.
	* unix/tcl.m4:
	* unix/configure:     autoconf-2.59

2012-06-22  Jan Nijtmans  <nijtmans@users.sf.net>

	* win/Makefile.in:    [Bug 1844430]: cygwin make fails in 8.4.14-8.5b3
	* unix/tcl.m4:        Sync with Tcl version.
	* unix/configure:     autoconf-2.59

2012-06-15  Donal K. Fellows  <dkf@users.sf.net>

	* generic/ttk/ttkTreeview.c (unshareObj): [Bug 3535362]: Changed name
	of 'unshare' internal function to avoid clash with some libc versions.

2012-06-12  Donal K. Fellows  <dkf@users.sf.net>

	* unix/tkUnixRFont.c (Tk_DrawChars, TkUnixSetXftClipRegion): Add some
	* generic/ttk/ttkEntry.c (EntryDisplay): special magic to make the
	* generic/ttk/ttkLabel.c (TextDraw): text clipping work right with the
	Xft-based renderer (which doesn't use the standard Tk GC except to
	supply the color).

2012-06-11  Donal K. Fellows  <dkf@users.sf.net>

	* generic/ttk/ttkLabel.c (TextDraw): [Bug 3294450]: Get the clipping
	* generic/ttk/ttkEntry.c (EntryDisplay): of text in Ttk various text
	elements (e.g., buttons, entries, etc.) correct. Stops a whole range
	of visual problems, including loss of the second and subsequent lines
	of a label when the first line doesn't entirely fit, and failing to
	draw the last character of an entry at all if it doesn't all exactly
	fit in the space available (a problem I've noticed in tkchat, and been
	very frustrated with).

2012-06-10  Jan Nijtmans  <nijtmans@users.sf.net>

	* library/*.tcl:      [Bug 3534137]: $tcl_platform(platform) !=
	[tk windowingsystem]

2012-06-08  Jan Nijtmans  <nijtmans@users.sf.net>

	* generic/tkMain.c:   Implement TkCygwinMainEx for loading
	* generic/tkWindow.c: Cygwin's Tk_MainEx from the Tk dll.

2012-06-07  Jan Nijtmans  <nijtmans@users.sf.net>

	* generic/tkInt.decls:   Change XChangeWindowAttributes signature and
	* generic/tkIntXlibDeclsDecls.h: many others to match Xorg, needed for
	Cygwin.

2012-06-06  Jan Nijtmans  <nijtmans@users.sf.net>

	* unix/Makefile.in:      [Bug 3532186] pkgIndex.tcl file complexity
	* win/Makefile.in:

2012-06-02  Jan Nijtmans  <nijtmans@users.sf.net>

	* generic/tkInt.decls:   Change XSetDashes signature and many others
	* generic/tkIntDecls.h:  to match Xorg, needed for Cygwin.
	* generic/tkIntXlibDeclsDecls.h
	* win/Makefile.in:       Generate same pkgIndex.tcl file for win32 and
	* unix/Makefile.in:      cygwin, one that is equally useable for both.

2012-05-30  Jan Nijtmans  <nijtmans@users.sf.net>

	* generic/tkWindow.c:	Simplify determination whether we are running
	* generic/tkStubInit.c:	on cygwin.  Export Tk_GetHINSTANCE,
	* generic/tkInt.decls:	TkSetPixmapColormap and TkpPrintWindowId on the
	Cygwin dll, sync stub table with Tk 8.6 win32 version.
	* generic/tk*Decls.h:    re-generated
	* win/Makefile.in:       "make genstubs" when cross-compiling on UNIX

2012-05-28  Francois Vogel  <fvogelnew1@free.fr>

	* doc/text.n:  [Bug 1630251]: Doc for -endline option was wrong

2012-05-28  Francois Vogel  <fvogelnew1@free.fr>

	* generic/tkTextDisp.c: [Bug 1630254]: missing scrolling of text widget
	when from a -startline == -endline initial state it is configured to
	display a non-empty part of it

2012-05-24  Jan Nijtmans  <nijtmans@users.sf.net>

	* win/stubs.c:          Change XSetCommand signature to match Xorg,
	* win/tkWinWm.c:        needed for Cygwin.
	* generic/tkInt.decls
	* generic/tk*Decls.h:   re-generated

2012-05-09  Jan Nijtmans  <nijtmans@users.sf.net>

	* win/tkWinWm.c:           Change TkpWmSetState signature to match Xorg,
	* generic/tkInt.decls:     needed for Cygwin. (not needed for Mac)
	* generic/tkIntPlatDeclsDecls.h:
	* generic/tkWindow.c:      Don't check for cygwin in win32 static build.
	* unix/tkUnixPort.h:       Some more useful #defines for Cygwin

2012-05-05  Jan Nijtmans  <nijtmans@users.sf.net>

	* xlib/xcolors.c:      Single "const" addition
	* generic/tkWindow.c:  If tk.dll loaded in cygwin, don't use the
	win32 file dialogs

2012-05-04  Jan Nijtmans  <nijtmans@users.sf.net>

	* library/menu.tcl: [Bug 2768586]: Menu posting on dual monitors

2012-05-02  Jan Nijtmans  <nijtmans@users.sf.net>

	* library/tk.tcl: [Bug 533519]: Window placement with multiple screens
	* generic/tkBind.c:
	* generic/tkFocus.c:
	* generic/tkMenuDraw.c:
	* generic/tkWinWm.c:

2012-04-26  Donal K. Fellows  <dkf@users.sf.net>

	* generic/tkStubInit.c (Tk_GetHINSTANCE): Ensure that this is defined
	for OSX.

2012-04-26  Jan Nijtmans  <nijtmans@users.sf.net>

	* generic/tk.decls:	[Bug 3508771]: Implement TkClipBox, Tk*Region
	* generic/tkInt.decls:	and Tk_GetHINSTANCE for Cygwin
	* generic/tkPlatDecls.h:
	* generic/tkintDecls.h:
	* generic/tkStubInit.c:
	* unix/Makefile.in:   [Bug 3519917]: Snow Leopard unix/Makefile
	`make test` fail

2012-04-22  Donal K. Fellows  <dkf@users.sf.net>

	* generic/tkBind.c (ExpandPercents): [Bug 3520202]: Ensure that the
	%k, %K and %N substitutions use dummy tokens with <MouseWheel> events
	and that the %D subsitution is a dummy with <Key>/<KeyRelease>. This
	was causing significant indigestion (and a read of goodness knows what
	memory) to Tkinter/Python because of the way they map events between
	languages.

2012-04-20  Jan Nijtmans  <nijtmans@users.sf.net>

	* generic/tk.tcl: Use vroot size in stead of screen size for
	clipping window coordinates in ::tk::PlaceWindow.
	* generic/dialog.tcl: Use ::tk::PlaceWindow in dialog.tcl, in
	stead of dumplicating the code there.
	(harmless part of [Bug 533519])

2012-04-13  Jan Nijtmans  <nijtmans@users.sf.net>

	* win/rules.vc: [Bug 3517448] TclKit build fails (unresolved
	__strtoi64)

2012-04-07  Jan Nijtmans  <nijtmans@users.sf.net>

	* generic/tkBind.c: [Bug 3176239] control-MouseWheel causes segv

2012-03-30  Jan Nijtmans  <nijtmans@users.sf.net>

	* unix/tcl.m4:        [Bug 3511806] Compiler checks too early
	* unix/configure.in:  This change allows to build the cygwin
	* unix/configure      and mingw32 ports of Tcl/Tk to build
	* win/tcl.m4:         out-of-the-box using a native or cross-
	* win/configure.in:   compiler.
	* win/configure

2012-03-21  Jan Nijtmans  <nijtmans@users.sf.net>

	* generic/tkColor.c:  [Bug 2809525] Abort on overlong color name.
	* unix/tkUnixColor.c:

2012-03-18  Jan Nijtmans  <nijtmans@users.sf.net>

	* xlib/xcolors.c:   [RFE 3503317]: XParseColor speedup
	* xlib/rgb.txt:     List of all colors accepted by Tk in Xorg format
	* tests/color.test: Added test case for all colors in rgb.txt

2012-03-07  Donal K. Fellows  <dkf@users.sf.net>

	* generic/tkObj.c (GetPixelsFromObjEx): [Bug 3497848]: Better rounding
	of pixel values to integers.

2012-03-04  Jan Nijtmans  <nijtmans@users.sf.net>

	* unix/tcl.m4:    Patch from the cygwin folks
	* unix/configure: (re-generated)

2012-02-28  Francois Vogel  <fvogelnew1@free.fr>

	* generic/tkText.c:      [Bug 1630262, Bug 1615425]: segfault
	* generic/tkTextBTree.c  when deleting lines or tagging outside of
	* generic/tkTextDisp.c   the -startline/-endline range with peer
	* generic/tkTextMark.c   text widgets.
	* tests/text.test        [Bug 3487407]: Weird text indices.
	* tests/textMark.test

2012-02-28  Donal K. Fellows  <dkf@users.sf.net>

	* doc/canvas.n: [Bug 3495198]: Corrected types of bitmap options.

2012-02-26  Jan Nijtmans  <nijtmans@users.sf.net>

	* xlib/xcolors.c: Provide fallback for _strtoi64
	* win/configure.in: Detect whether _strtoi64 is available
	* win/configure: (regenerated)

2012-02-15  Jan Nijtmans  <nijtmans@users.sf.net>

	* xlib/xcolors.c: [Bug 3486474]: Inconsistent color scaling
	* generic/tkColor.c: new internal function TkParseColor
	* generic/tkInt.h:
	* generic/tk*.c:   Change XParseColor() to TkParseColor() everywhere.

2012-02-10  Donal K. Fellows  <dkf@users.sf.net>

	* win/tkWinDialog.c (GetFileNameW): Ensure that we do not convert a
	result list to a string inadvertently, as this causes problems with
	Tkinter's handling of multiple filename results. Issue was reported
	via StackOverflow: http://stackoverflow.com/q/9227859/301832

2012-01-30  Joe English  <jenglish@users.sourceforge.net>

	* library/ttk/combobox.tcl: [Bug 2925561] Don't take focus in
	disabled state.

2012-01-29  Jan Nijtmans  <nijtmans@users.sf.net>

	* win/tkImgPhoto.c: [Bug 3480634]: PNG Images missing in menus on Mac

2012-01-27  Jan Nijtmans  <nijtmans@users.sf.net>

	* win/tkWinDialog.c: [Bug 3480471]: tk_getOpenFile crashes on Win64

2012-01-26  Francois Vogel  <fvogelnew1@free.fr>

	* generic/tkTextDisp.c: [Bug-1754043] and [Bug-2321450]: When
	-blockcursor is true, the cursor appears as a blinking bar which
	expands to the right edge of the widget.

2012-01-25  Jan Nijtmans  <nijtmans@users.sf.net>

	* generic/tkImgPhoto.c: [Bug 2433260]: non-critical error in
	Tk_PhotoPutBlock

2012-01-25  Francois Vogel  <fvogelnew1@free.fr>

	* generic/tkText.c: Don't increase the epoch twice

2012-01-25  Francois Vogel  <fvogelnew1@free.fr>

	* generic/tkText.c:      [Bug-1630271]: segfault/infinite loop
	* generic/tkTextMark.c:  when a mark is before -startline
	* tests/textMark.test:

2012-01-25  Francois Vogel  <fvogelnew1@free.fr>

	* generic/tkText.c: [Bug-3475627]: Test text-31.11 fails

2012-01-22  Francois Vogel  <fvogelnew1@free.fr>

	* generic/tkTextMark.c: [Bug-3288113,3288121]: Missing marks/endless
	* tests/textMark.test:  loop in text mark prev/next

2012-01-19  Francois Vogel  <fvogelnew1@free.fr>

	* generic/tkText.c: [Bug-3021557]: Moving the cursor in
	* tests/text.test:  elided text freezes Tk

2011-12-22  Don Porter  <dgp@users.sourceforge.net>

	* win/tkWinMenu.c: [Bug 3235256] Keep menu entry IDs out of system
	values. Thanks Colin McDonald. 

2011-11-22  Jan Nijtmans  <nijtmans@users.sf.net>

	* doc/wish.1: Use the same shebang comment everywhere.
	* library/demos/hello
	* library/demos/rmt
	* library/demos/square
	* library/demos/tcolor
	* library/demos/timer
	* library/demos/widget
	* unix/Makefile.in: [Bug 1945073]: Demo square.tcl
	* win/Makefile.in: cannot run; need package tktest

2011-11-17  Alexandre Ferrieux  <ferrieux@users.sourceforge.net>

	* generic/tkCanvas.c: [Bug 3437816]: Missing TCL_ERROR return
	in [canvas lower].

2011-11-08  Reinhard Max  <max@suse.de>

	* unix/Makefile.in: Add square to DEMOPROGS. It contains a shebang
	and hence should get installed with executable bits.

	* doc/label.n:         Fix the escaping of leading dots in lines that
	* doc/text.n:          start with a widget name, so that nroff
	* doc/ttk_notebook.n:  doesn't mistake it as a non-existing macro
	* doc/pack.n:          and skips the entire line.

2011-11-04  Don Porter  <dgp@users.sourceforge.net>

	*** 8.5.11 TAGGED FOR RELEASE ***

	* generic/tk.h:		Bump to 8.5.11 for release.
	* library/tk.tcl:
	* unix/configure.in:
	* unix/tk.spec:
	* win/configure.in:
	* README:

	* unix/configure:	autoconf-2.59
	* win/configure:

	* changes:	Updated for 8.5.11 release.

2011-11-01  Donal K. Fellows  <dkf@users.sf.net>

	* generic/tkObj.c (GetPixelsFromObjEx): [Bug 3431491]: Use a bit of
	type hackery to allow numbers to be interpreted as coordinates (most
	notably on a canvas) without reinterpreting via a string.

2011-10-26  Don Porter  <dgp@users.sourceforge.net>

	* changes:	Updates for 8.5.11.

2011-10-01  Kevin B. Kenny  <kennykb@acm.org>

	* generic/tkInt.h:	[Bug 3410609] Change the event mechanism
	* unix/tkUnixEvent.c:	for <KeyPress> events to use the keysym
	* unix/tkUnixKey.c:	returned by XLookupString in preference to
	the one that appears in the raw X event at any level. This change
	allows binding to ISO_Level3_Shift-ed characters, composed characters,
	and similar beasts. KeyRelease events still work as they did before,
	as does Tk with input methods disabled.

2011-09-01  Donal K. Fellows  <dkf@users.sf.net>

	* doc/photo.n: Correctly documented what the [$ph data] command
	produces without the -format option.

2011-08-16  Jan Nijtmans  <nijtmans@users.sf.net>

	* win/tkWinDialog.c: [Bug 3388350] mingw64 compiler warnings
	* win/tkWinDraw.c
	* win/tkWinSend.c
	* win/tkWinSendCom.c
	* win/tkWinColor.c
	* win/tkWinDialog.c
	* win/tkWinEmbed.c
	* win/tkWinMenu.c
	* win/tkWinPixmap.c
	* win/tkWinTest.c
	* win/tkWinWindow.c
	* win/tkWinWm.c
	* win/tkWinX.c
	* win/stubs.c
	* generic/tkAtom.c
	* generic/tkSelect.c

2011-08-13  Jan Nijtmans  <nijtmans@users.sf.net>

	* generic/tkBitmap.c: [Bug 3388350] mingw64 compiler warnings
	* generic/tkConsole.c
	* unix/tkUnixMenubu.c
	* win/tkWinButton.c
	* win/tkWinEmbed.c
	* win/tkWinFont.c
	* win/tkWinImage.c
	* win/tkWinKey.c
	* win/tkWinTest.c
	* win/tkWinWm.c

2011-08-03  Jan Nijtmans  <nijtmans@users.sf.net>

	* win/tkWinDialog.c: [Bug 3314770] regression - Windows file
	dialogs not resizable

2011-07-28  Jan Nijtmans  <nijtmans@users.sf.net>

	* xlib/X11/Xutil.h: [Bug 3380684] XEmptyRegion prototype doesn't
	match usage

2011-06-29  Don Porter  <dgp@users.sourceforge.net>

	* generic/ttk/ttkTrace.c: [Bug 3341056] Correct segfault due to flaw
	* tests/ttk/ttk.test:	in the 2011-06-17 commit.

2011-06-23  Don Porter  <dgp@users.sourceforge.net>

	* changes:	Updated for 8.5.10 release.

2011-06-17  Don Porter  <dgp@users.sourceforge.net>

	*** 8.5.10 TAGGED FOR RELEASE ***

	* generic/ttk/ttkTrace.c:	Workaround Bug 3062331.
	* tests/ttk/ttk.test:
	* changes:	Updated

2011-06-16  Jan Nijtmans  <nijtmans@users.sf.net>

	* win/tcl.m4: Sync with win/tcl.m4 from Tcl
	* win/configure: (regenerated)

2011-06-10  Don Porter  <dgp@users.sourceforge.net>

	* README:	Correct some README bitrot.
	* macosx/README:

	* generic/tkCanvLine.c: [Bug 3175610] Incomplete refresh of line item.
	Backport of 2011-03-03 trunk commit from Alexandre Ferrieux.

2011-06-08  Don Porter  <dgp@users.sourceforge.net>

	* changes:	Updated for 8.5.10 release.

2011-06-07  Don Porter  <dgp@users.sourceforge.net>

	* win/tkWinDialog.c:	Backport [Bug 2484771] fix.

	* generic/tkEntry.c:	Restore support for values "08" and "09"
	in a [spinbox] configured to use -from and -to values.  [Bug 2358545].

2011-06-06  Don Porter  <dgp@users.sourceforge.net>

	* generic/tkConsole.c:	Restore proper NUL output to the [console].
	[Bug 2546087]

2011-04-22  Peter Spjuth  <peter.spjuth@gmail.com>

	* generic/tkCanvPoly.c: [Bug 3291543] There was a crash if dchars
	* tests/canvas.test:    removed all coordinates of a polygon.

2011-04-21  Peter Spjuth  <peter.spjuth@gmail.com>

	* doc/checkbutton.n: Document all variable options as global.
	* doc/radiobutton.n:
	* doc/listbox.n:
	* doc/menu.n:
	* doc/options.n:
	* doc/ttk_combobox.n:
	* doc/ttk_entry.n:
	* doc/ttk_progressbar.n:
	* doc/ttk_widget.n:

2011-04-04  Peter Spjuth  <peter.spjuth@gmail.com>

	* tests/grid.test:
	* generic/tkGrid.c: [Bug 723765]: When a slave was removed from grid,
	the -in option was not remembered.

2011-04-04  Peter Spjuth  <peter.spjuth@gmail.com>

	* doc/labelframe.n:
	* doc/frame.n:
	* generic/tkFrame.c: [Bug 2997657]: Removed -container from labelframe
	documentation since it does not work as expected and does not make
	sense as a container. Added note to frame about restrictions when used
	as a container.

2011-03-28  Jan Nijtmans  <nijtmans@users.sf.net>

	* generic/tkTextBTree.c:	[Bug 3129527]: Fix buffer overflow
	w/ GCC 4.5 and -D_FORTIFY_SOURCE=2. One more place where this problem
	could appear.

2011-03-24  Jan Nijtmans  <nijtmans@users.sf.net>

	* win/tkWinMenu.c: [Bug #3239768] tk8.4.19 (and later) WIN32
	menu font support.

2011-03-16  Jan Nijtmans  <nijtmans@users.sf.net>

	* unix/tcl.m4:    Make SHLIB_LD_LIBS='${LIBS}' the default and
	* unix/configure: set to "" on per-platform necessary basis.
	Backported from TEA, but kept all original platform code which was
	removed from TEA.

2011-03-12  Jan Nijtmans  <nijtmans@users.sf.net>

	* win/tkWin32Dll.c: Eliminate unneeded _TkFinalize wrapper.

2011-03-11  Jan Nijtmans  <nijtmans@users.sf.net>

	* generic/ttk/ttkDefaultTheme.c: Eliminate some unneeded write-only
	* generic/ttk/ttkManager.c:      variables (discovered by gcc-4.6)
	* generic/ttk/ttkSquare.c:

2011-03-09  Reinhard Max  <max@suse.de>

	* unix/configure.in: Use a symbol from libXft itself for the link
	test rather than one from libfreetype, because the latter doesn't
	work when the linker is called with --as-needed.

2011-01-25  Jan Nijtmans  <nijtmans@users.sf.net>

	* generic/tkSelect.c:	[Patch #3129527]: Fix buffer overflow
	* win/tkWinWm.c:	w/ GCC 4.5 and -D_FORTIFY_SOURCE=2. Just the
	* unix/tkUnixWm.c:	strcpy->memcpy part, to prevent anything
	like [Bug #3164879]

2011-01-22  Joe English  <jenglish@users.sourceforge.net>

	* generic/ttk/ttkEntry.c(ttk::combobox): Add missing
	'validate' command (reported by schelte).

2011-01-19  Jan Nijtmans  <nijtmans@users.sf.net>

	* generic/ttk/ttkGenStubs.tcl:	Make sure to use CONST/VOID in stead of
	* generic/ttk/ttkDecls.h: const/void when appropriate. This allows to
	use const/void in the *.decls file always, genStubs will do the right
	thing.

2011-01-17  Jan Nijtmans  <nijtmans@users.sf.net>

	* win/tcl.m4:         handle --enable-64bit=ia64 for gcc. BACKPORT.
	* win/configure:      (autoconf-2.59)

2011-01-13  Jan Nijtmans  <nijtmans@users.sf.net>

	* library/msgbox.tcl: [Patch #3154705] Close button has no effect

2011-01-06  Stuart Cassoff  <stwo@users.sourceforge.net>

	* generic/tkEvent.c:	Cast some NULLs to (void *) in order to quash
	* unix/tkUnixEvent.c:	"missing sentinel in function call"
	* unix/tkUnixKey.c:	compiler warnings.
	* unix/tkUnixRFont.c:

2010-12-17  Stuart Cassoff  <stwo@users.sourceforge.net>

	* unix/Makefile.in:  [Bug 2446711]: Remove 'allpatch' target.

2010-12-17  Stuart Cassoff  <stwo@users.sourceforge.net>

	* unix/Makefile.in:  Use 'rpmbuild', not 'rpm' [Bug 2537626].

2010-12-13  Jan Nijtmans  <nijtmans@users.sf.net>

	* unix/tcl.m4:       Cross-compile support for Win and UNIX (backported)
	* unix/configure:    (autoconf-2.59)
	* win/tcl.m4:
	* win/configure.in:
	* win/configure:     (autoconf-2.59)
	* win/tkWin32Dll.c:  SEH-emulation for AMD64
	* win/tkWinX.c:      mingw-w64 does not accept _WIN32_IE < 0x0501

2010-12-12  Stuart Cassoff  <stwo@users.sourceforge.net>

	* unix/tcl.m4: Better building on OpenBSD.
	* unix/configure: (autoconf-2.59)

2010-11-24  Jan Nijtmans  <nijtmans@users.sf.net>

	* win/tkWinDialog.c:	[Bug #3071836]: Crash/Tcl_Panic on WinXP saving
	* win/tkWinInit.c:	file to C:\ re-wrote TkpDisplayWarning such
	that it does not use an Tcl API calls any more, so it works even with
	an ill-initialized Tcl.
	* win/winMain.c:	Teach WishPanic how to thread UTF-8 in it's
	messagebox.  Backports from Tcl 8.6. No change in functionality.

2010-11-19  Jan Nijtmans  <nijtmans@users.sf.net>

	* win/configure.in:	Allow cross-compilation by default. (backported)
	* win/tcl.m4:		Use -pipe for gcc on win32 (backported)
	* win/configure:	(regenerated)

2010-11-16  Jan Nijtmans  <nijtmans@users.sf.net>

	* win/tkWinPort.h  [Bug #3110161]: Extensions using TCHAR don't compile
	on VS2005 SP1

2010-11-04  Jan Nijtmans  <nijtmans@users.sf.net>

	* library/msgs/de.msg:  Updated German messages.  Thanks to Ruediger
	Haertel. [Patch 2442309] [Bug 3102739].

2010-10-23  Jan Nijtmans  <nijtmans@users.sf.net>

	* win/rules.vc        Update for VS10

2010-10-11  Joe English  <jenglish@users.sourceforge.net>

	* generic/ttk/ttkTreeview.c: Fix crash in 'tag add' / 'tag remove'
	commands when no -tags specified [Bug 3085489].

2010-10-06  Donal K. Fellows  <dkf@users.sf.net>

	* win/Makefile.in (genstubs): [Tcl Bug 3082049]: Typo.

2010-09-08  Joe English  <jenglish@users.sourceforge.net>

	* generic/ttk/ttkTreeview.c (TreeviewSeeCommand): [Bug 2829363]:
	Schedule redisplay if [$tv see] opens any items.

2010-09-02  Joe English  <jenglish@users.sourceforge.net>

	* library/ttk/winTheme.tcl, library/ttk/xpTheme.tcl,
	* library/ttk/vistaTheme.tcl: [Bug 3057573]: Specify disabled combobox
	text foreground color.

2010-09-01  Don Porter  <dgp@users.sourceforge.net>

	*** 8.5.9 TAGGED FOR RELEASE ***

	* changes:	Updated for 8.5.9 release.

	* doc/menu.n:  Formatting error.

2010-09-01  Joe English  <jenglish@users.sourceforge.net>

	* library/ttk/entry.tcl: Revert keyboard navigation bindings
	to use real events instead of virtual events.

2010-08-31  Andreas Kupries  <andreask@activestate.com>

	* win/tcl.m4: Applied patch by Jeff fixing issues with the
	manifest handling on Win64.
	* win/configure: Regenerated.

2010-08-26  Jeff Hobbs  <jeffh@ActiveState.com>

	* generic/tkText.c (DumpLine): [Bug 3053347]:
	s/segPtr->size/currentSize/ throughout, but particularly in if
	lineChanged block where segPtr may no longer be valid.

	* unix/Makefile.in: add valgrind target
	* unix/configure, unix/tcl.m4: [Bug 1230554]: SHLIB_LD_LIBS='${LIBS}'
	for OSF1-V*. Add /usr/lib64 to set of auto-search dirs.
	(SC_PATH_X): Correct syntax error when xincludes not found.

	* win/Makefile.in (VC_MANIFEST_EMBED_DLL VC_MANIFEST_EMBED_EXE):
	* win/configure, win/configure.in, win/tcl.m4: SC_EMBED_MANIFEST
	macro and --enable-embedded-manifest configure arg added to support
	manifest embedding where we know the magic.  Help prevents DLL hell
	with MSVC8+.

2010-08-25  Jeff Hobbs  <jeffh@ActiveState.com>

	* doc/ttk_spinbox.n (new), doc/ttk_*.3, doc/ttk_*.n:
	* generic/ttk/ttkGenStubs.tcl:
	* generic/ttk/ttk.decls, generic/ttk/ttkDecls.h:
	* generic/ttk/ttkButton.c, generic/ttk/ttkCache.c:
	* generic/ttk/ttkClamTheme.c, generic/ttk/ttkClassicTheme.c:
	* generic/ttk/ttkDefaultTheme.c, generic/ttk/ttkElements.c:
	* generic/ttk/ttkEntry.c, generic/ttk/ttkFrame.c:
	* generic/ttk/ttkImage.c, generic/ttk/ttkInit.c:
	* generic/ttk/ttkLabel.c, generic/ttk/ttkLayout.c:
	* generic/ttk/ttkNotebook.c, generic/ttk/ttkPanedwindow.c:
	* generic/ttk/ttkProgress.c, generic/ttk/ttkScale.c:
	* generic/ttk/ttkScroll.c, generic/ttk/ttkScrollbar.c:
	* generic/ttk/ttkSeparator.c, generic/ttk/ttkSquare.c:
	* generic/ttk/ttkState.c, generic/ttk/ttkStubInit.c:
	* generic/ttk/ttkStubLib.c, generic/ttk/ttkTagSet.c:
	* generic/ttk/ttkTheme.c, generic/ttk/ttkTheme.h:
	* generic/ttk/ttkThemeInt.h, generic/ttk/ttkTrace.c:
	* generic/ttk/ttkTrack.c, generic/ttk/ttkTreeview.c:
	* generic/ttk/ttkWidget.c, generic/ttk/ttkWidget.h:
	* library/ttk/spinbox.tcl (new):
	* library/ttk/altTheme.tcl, library/ttk/aquaTheme.tcl:
	* library/ttk/button.tcl, library/ttk/clamTheme.tcl:
	* library/ttk/classicTheme.tcl, library/ttk/combobox.tcl:
	* library/ttk/cursors.tcl, library/ttk/defaults.tcl:
	* library/ttk/entry.tcl, library/ttk/notebook.tcl:
	* library/ttk/panedwindow.tcl, library/ttk/scale.tcl:
	* library/ttk/sizegrip.tcl, library/ttk/treeview.tcl:
	* library/ttk/ttk.tcl, library/ttk/utils.tcl:
	* library/ttk/vistaTheme.tcl, library/ttk/winTheme.tcl:
	* library/ttk/xpTheme.tcl:
	* macosx/ttkMacOSXTheme.c: used 8.6/carbon variant
	* tests/ttk/combobox.test, tests/ttk/treetags.test:
	* tests/ttk/treeview.test, tests/ttk/ttk.test:
	* tests/ttk/vsapi.test:
	* tests/ttk/checkbutton.test (new):
	* tests/ttk/radiobutton.test (new):
	* tests/ttk/spinbox.test (new):
	* win/ttkWinMonitor.c, win/ttkWinTheme.c, win/ttkWinXPTheme.c:
	Major backport of 8.6 Ttk for 8.5.9.  Most changes were only being
	committed to head (8.6), although they could apply for 8.5 as well.
	This re-sync makes future work easier to maintain and adds some
	useful work for 8.5 users. [Bug 3053320]: Notable changes:
	- Lots of code cleanup
	- Some bug fixes never backported
	- Addition of ttk::spinbox
	- minor color changes
	- Improved Vista/7 styling
	- Move to tile version 0.8.6 (pseudo-package)
	- ABI and API compatible (even $w identify)
	- minor new features (extended $w identify)

2010-08-03  Don Porter  <dgp@users.sourceforge.net>

	* changes:	Updated for 8.5.9 release.

2010-08-20  Donal K. Fellows  <dkf@users.sf.net>

	* doc/listbox.n (SEE ALSO): [Bug 3048809]: Corrected what other page
	was referred to (ttk::treeview can work as a listbox).

2010-08-12  Donal K. Fellows  <dkf@users.sf.net>

	* library/text.tcl (TextCursorInSelection): [Patch 2585265]: Backport
	of factoring-out of decision logic for whether to delete the selected
	text.

2010-08-11  Jeff Hobbs  <jeffh@ActiveState.com>

	* win/Makefile.in (%.${OBJEXT}): better implicit rules support

	* unix/configure: regen with ac-2.59
	* unix/configure.in, unix/Makefile.in:
	* unix/tcl.m4 (AIX): remove the need for ldAIX, replace with
	-bexpall/-brtl.  Remove TK_EXP_FILE (export file) and other baggage
	that went with it.  Remove pre-4 AIX build support.

2010-08-11  Donal K. Fellows  <dkf@users.sf.net>

	* generic/tkCanvLine.c (LineDeleteCoords): [Bug 2900121]: Backport of
	fix to sense of test.

2010-08-10  Don Porter  <dgp@users.sourceforge.net>

	* library/msgs/pl.msg:	Backport updates to pl.msg from HEAD

2010-08-04  Jeff Hobbs  <jeffh@ActiveState.com>

	* license.terms: Fix DFARs note for number-adjusted rights clause

2010-08-04  Don Porter  <dgp@users.sourceforge.net>

	* generic/tk.h:		Bump to 8.5.9 for release.
	* library/tk.tcl:
	* unix/configure.in:
	* unix/tk.spec:
	* win/configure.in:
	* README:

	* unix/configure:	autoconf-2.59
	* win/configure:

	* changes:	Updated for 8.5.9 release.

2010-08-03  Jeff Hobbs  <jeffh@ActiveState.com>

	* library/button.tcl (::tk::CheckEnter): [AS Bug#87409]: Use uplevel
	set instead of set :: to work with other var resolvers (itcl).

2010-08-03  Don Porter  <dgp@users.sourceforge.net>

	* changes:	Updated for 8.5.9 release.

2010-07-06  Andreas Kupries  <andreask@activestate.com>

	* doc/text.n: Fixed minor typo in the description of 'text delete', as
	reported by <eee@users.sf.net> on the chat.

2010-05-31  Joe English  <jenglish@users.sourceforge.net>

	* generic/tkBind.c (Tk_CreateBinding): [Bug 3006842]: Silently ignore
	empty binding scripts.
	* generic/ttk/ttkTreeview.c: [$tv tag bind $tag <...> {}] now removes
	binding.

2010-05-31  Jan Nijtmans  <nijtmans@users.sf.net>

	* generic/tkMain.c:  Fix CYGWIN warning: "fd_set and assiciated.macros
	have been defined in sys/types. This may cause runtime problems with
	W32"
	* win/winMain.c:     Add command line processing for CYGWIN, backported
	from trunk.

2010-05-20  Donal K. Fellows  <dkf@users.sf.net>

	* win/tkWinX.c (HandleIMEComposition): [Bug 2992129]: Ensure that all
	places that generate key events zero them out first; Tk relies on that
	being true for the generic parts of the fix for Bug 1924761.

2010-05-19  Jan Nijtmans  <nijtmans@users.sf.net>

	* win/tkWinDialog.c: [Bug 3002230]: tk_chooseDirectory returns garbage
	on cancel.

2010-05-17  Jan Nijtmans  <nijtmans@users.sf.net>

	* win/tkWinDialog.c: [Bug 2987995]: Tk_getOpenFile returns garbage
	under described circumstances. Backported some formatting from trunk.

2010-05-03  Donal K. Fellows  <dkf@users.sf.net>

	* library/button.tcl (CheckInvoke, CheckEnter): [Patch 1530276 redux]:
	Apply a bit more care to ensure that things continue to work correctly
	even when there is no -selectcolor defined.

2010-04-19  Jan Nijtmans  <nijtmans@users.sf.net>

	* win/tkWinPort.h: Fix [Patch 2986105]: conditionally defining
	strcasecmp/strncasecmp
	* win/tkWinDialog.c: Fix [Bug 2987995]: Tk_GetOpenFile returns garbage
	under described circumstances, minor formatting.
	* win/tkWinDialog.c: [Patch 2898255]: Filenames limit with
	Tk_GetFileName().
	Assure modern style dialogs where available

2010-03-12  Jan Nijtmans  <nijtmans@users.sf.net>

	* generic/tkButton.h:	[Bug 2956548]: TkpButtonSetDefaults only
	* generic/tkButton.c:	initializes one button type
	* win/tkWinButton.c:
	* win/tkWinEmbed.c:	Fix various gcc warnings, all
	* win/tkWinMenu.c:	backported from Tk 8.6
	* win/tkWinPixmap.c:
	* win/tkWinSend.c:
	* win/tkWinTest.c:
	* win/tkWinWm.c:
	* win/tkWinX.c:
	* win/tkWinInt.h:	VC6++ does not have SPI_SETKEYBOARDCUES
	* win/.cvsignore:

2010-03-11  Donal K. Fellows  <dkf@users.sf.net>

	* generic/tkText.c (DumpLine): [Bug 2968379]: When peers are about,
	there can be unnamed marks present during a dump. Ignore them as they
	will just be for the peers' insert and current marks, which aren't
	very important.

2010-03-04  Donal K. Fellows  <dkf@users.sf.net>

	* doc/clipboard.n: Added note about STRING vs. UTF8_STRING types.

2010-02-21  Donal K. Fellows  <dkf@users.sf.net>

	* generic/tkText.c (TextEditCmd): [Bug 1799782]: Refix this, so that
        <<Modified>> events are issued when things change.

2010-02-19  Donal K. Fellows  <dkf@users.sf.net>

	* unix/installManPage: [Tcl Bug 2954638]: Correct behaviour of manual
	page installer. Also added armouring to check that assumptions about
	the initial state are actually valid (e.g., look for existing input
	file).

2010-02-19  Stuart Cassoff  <stwo@users.sourceforge.net>

	* tcl.m4: Correct compiler/linker flags for threaded builds on
	OpenBSD.
	* configure: (regenerated).

2010-02-17  Joe English  <jenglish@users.sourceforge.net>

	* generic/tkMenu.c: [Bug 2952745]: Defer TkMenuOptionTables cleanup to
	CallWhenDeleted() time, to ensure that the record doesn't get freed
	until after all widget instance commands have been deleted.

2010-02-16  Jan Nijtmans  <nijtmans@users.sf.net>

	* unix/tkUnixWm.c: Make TkSetTransientFor static

2010-02-07  Jan Nijtmans  <nijtmans@users.sf.net>

	* generic/ttk/ttkGenStubs.tcl: Backport various formatting (spacing)
	* generic/ttk/ttk.decls:       changes from HEAD, so diffing
	* generic/ttk/ttkDecls.h:      between 8.5.x and 8.6 shows the
	* generic/tk*.decls:           real structural differences again.
	* generic/tk*Decls.h:          (any signature change not backported!)

2010-01-29  Jan Nijtmans  <nijtmans@users.sf.net>

	* generic/tkBind.c:      Fix various gcc-4.4 warnings, all
	* generic/tkListbox.c:   backported from HEAD.
	* generic/tkText.c:
	* generic/ttk/ttkInit.c:

2010-01-20  Pat Thoyts  <patthoyts@users.sourceforge.net>

	* library/bgerror.tcl:  [TIP 359]: Extended Window Manager Hints
	* library/clrpick.tcl:  following the freedesktop.org specification
	* library/demos/widget: are now supported on X11 using a new
	* library/dialog.tcl:   wm attribute called '-type'
	* library/msgbox.tcl:   This feature is now used in the Tk library
	* library/tkfbox.tcl:   functions where appropriate.
	* library/ttk/combobox.tcl:
	* tests/unixWm.test:
	* tests/wm.test:
	* unix/tkUnixWm.c:

2010-01-19  Donal K. Fellows  <dkf@users.sf.net>

	* generic/tkCanvas.c (TagSearchScanExpr): [Bug 2931374]: Stop overflow
	of working buffer during construction of long tag expressions.

2010-01-18  Jan Nijtmans  <nijtmans@users.sf.net>

	* generic/tkCanvas.c:      [Patch 2932808]: Canvas items not
	                           updating on widget state change.

2010-01-09  Pat Thoyts  <patthoyts@users.sourceforge.net>

	* doc/menu.n:           [TIP 360]: Remove special handling of
	* library/obsolete.tcl: the .help menu on X11.
	* unix/tkUnixMenu.c:

	* library/menu.tcl:      [TIP 360]: Make Tk menu activation
	* library/obsolete.tcl:  follow mouse movements.

2010-01-08  Pat Thoyts  <patthoyts@users.sourceforge.net>

	* doc/photo.n: [Bug 2927569]: Multiple edits have peverted the
	original meaning of the phrase 'image file data' to reference
	a filename option that does not exist.

2010-01-07  Donal K. Fellows  <dkf@users.sf.net>

	* generic/tkTextDisp.c (AsyncUpdateLineMetrics): [Bug 2677890]: Fix
	odd text widget update problem that had scrollbars being unable to
	cover the whole widget. Fix is to reify the range to update sooner.

2010-01-06  Jan Nijtmans  <nijtmans@users.sf.net>

	* unix/tcl.m4:		Sync with Tcl version
	* unix/configure:	(regenerated)
	* unix/Makefile.in:
	* unix/.cvsignore:
	* generic/default.h:	Trivial CYGWIN fixes
	* generic/tkWindow.c:
	* doc/.cvsignore:

2010-01-06  Donal K. Fellows  <dkf@users.sf.net>

	* unix/tkUnixWm.c (TkWmMapWindow): [Bug 1163496]: Allow windows to be
	* tests/wm.test (wm-transient-8.1): set to be transients for withdrawn
	masters correctly.

2010-01-05  Pat Thoyts  <patthoyts@users.sourceforge.net>

	* win/tkWinDialog.c: [Patch 2898255]: Enable unlimited multiple
	file selection from the open files dialog (pawlak,fellows,thoyts)

2010-01-05  Donal K. Fellows  <dkf@users.sf.net>

	* generic/tkMenu.c (MenuWidgetObjCmd): [Bug 220950]: Do not delete
	menu entries if the first index to delete is explicitly after the last
	index of existing entries.

2010-01-04  Pat Thoyts  <patthoyts@users.sourceforge.net>

	* library/dialog.tcl: Backported fix for tk_dialog <Return> binding
	* library/console.tcl: Backported fix for console keyboard menu
	activation and <<Cut>> handling from HEAD.
	* library/tk.tcl: Correctly handle quoted ampersands in AmpMenuArgs

2010-01-03  Pat Thoyts  <patthoyts@users.sourceforge.net>

	* generic/tkMenu.h: [Patch 2848897] Support the system keyboard
	* win/tkWinMenu.c:  cues option on Windows. This system parameter
	hides the underlines on menu items unless the keyboard is used to
	open the menu. (kovalenko, thoyts)

2010-01-03  Pat Thoyts  <patthoyts@users.sourceforge.net>

	* library/tearoff.tcl: tearoff menus should be transient and use the
	                       toolwindow style on Windows.
	* tests/menu.test: menu tests using 'tkwait visibility' are unix only

2010-01-02  Donal K. Fellows  <dkf@users.sf.net>

	* unix/tkUnixEvent.c (TransferXEventsToTcl): [Bug 1924761]: Use the
	new cache mechanism to force the extraction of the string of a key
	event from XIM at the right time rather than after queueing when it
	can be quashed by a race condition centered on the limited amount of
	state in some XIM implementations.

	* unix/tkUnixKey.c (TkpGetString): [Bug 1373712]: Cache the value that
	* generic/tkInt.h (TkKeyEvent):		will be substituted via %A so
	* generic/tkEvent.c (CleanUpTkEvent):	that we do not need to make it
	* doc/HandleEvent.3 (ARGUMENTS):	fresh each time, which causes
	* doc/QWinEvent.3 (ARGUMENTS):		trouble with some input
	* macosx/tkMacOSXKeyEvent.c (InitKeyEvent): methods. Also includes the
	* win/tkWinX.c (GenerateXEvent):	factoring out of some code and
	update of documentation to describe the slightly increased constraints
	on how Tk_HandleEvent can be used.

2010-01-01  Donal K. Fellows  <dkf@users.sf.net>

	* unix/tkUnixEvent.c (TransferXEventsToTcl): [Bug 1924761]: Move the
	* generic/tkEvent.c (Tk_HandleEvent):	     passing of key events to
	XFilterEvent to the low level point where all other events are
	handled, where it should have been all along. This makes more input
	methods work, stops [event generate] from interfering with input
	methods, and allows the simplification of tkEvent.c by removing half
	of InvokeInputMethods and allowing the rest - which was not full input
	method handling - to be rolled back into Tk_HandleEvent. Introduces a
	small potential bug when a focus change and input method handling are
	too close together in the Tk event queue, but that should be less
	deadly to usability than the previous problems where input methods
	could fail completely or reorder key presses...

2009-12-30  Pat Thoyts  <patthoyts@users.sourceforge.net>

	* generic/tkMenu.c: [Patch 2879789]: Torn off menu items are only
	* tests/menu.tcl:   activated over a limited region of the window.
	Fixed to make the whole width of a menu item activate the entry.

2009-12-27  Pat Thoyts  <patthoyts@users.sourceforge.net>

	* win/tkWinMenu.c: [Bug 2879927]: Highlight for cascade items in
	torn-off menus is incorrect on Windows.

2009-12-25  Donal K. Fellows  <dkf@users.sf.net>

	* doc/option.n: [Bug 2914943]: Correct the first example.
	Also define what the format of option patterns is; that's a much less
	commonly known fact than it used to be.

2009-12-22  Joe English  <jenglish@users.sourceforge.net>

	* library/ttk/sizegrip.tcl: [Bug 2912356]: Patch to avoid bizarro
	behavior under compiz.

2009-12-22  Donal K. Fellows  <dkf@users.sf.net>

	* library/tkfbox.tcl (ListInvoke): [Bug 2919205]: Correct ordering of
	arguments to tk_messageBox.

2009-12-20  Donal K. Fellows  <dkf@users.sf.net>

	* unix/tkUnixSend.c (ServerSecure): [Patch 2917663]: Better support
	for server-interpreted access control addreses.

2009-12-16  Joe English  <jenglish@users.sourceforge.net>

	* generic/ttk/ttkNotebook.c: Don't call Tk_DeleteOptionTable()
	[Bug 2915709], backport fix for [Bug 2496162].

2009-12-14  Kevin B. Kenny  <kennykb@acm.org>

	* library/demos/unicodeout.tcl: Added code to check for right-to-left
	support on Windows and adjust Hebrew and Arabic character strings
	accordingly. Changed the Hebrew string to 'ktb ebryt' (ktav Ivrit,
	"Hebrew writing") to be consistent with at least the Greek and Russian
	strings. Thanks to Rodrigo Readi for calling the inconsistency to our
	attention.

2009-12-02  Jan Nijtmans  <nijtmans@users.sf.net>

	* win/tkInt.decls:	[Bugs 220600, 220690]: Comment that
	TkWinChildProc is exported through the stubs table since 8.5.9

2009-12-11  Donal K. Fellows  <dkf@users.sf.net>

	* library/tk.tcl (tk::ScreenChanged): [Bug 2912473]: Stop problems
	caused by display names with a double colon in.

2009-12-10  Donal K. Fellows  <dkf@users.sf.net>

	* library/demos/ttkscale.tcl: Added demo of [ttk::scale] widget.

2009-12-09  Andreas Kupries  <andreask@activestate.com>

	* library/safetk.tcl (::safe::loadTk): [Bug 2902573]: Fixed access to
	the cleanupHook of the safe base. The code used the old internal
	commands which have been removed since 2009-12-09. See Tcl's
	ChangeLog.

2009-12-09  Donal K. Fellows  <dkf@users.sf.net>

	* generic/tkColor.c (Tk_GetColorByValue): [Bug 2911570]: Ensure that
	hash keys of color values are zeroed first, so that they hash properly
	on 64-bit systems (where X structures are not tightly packed).

2009-12-08  Pat Thoyts  <patthoyts@users.sourceforge.net>

	* unix/tkUnixWm.c: [Bug 2864685]: Backported window manager hinting
			   update from HEAD

2009-12-06  Benjamin Riefenstahl  <b.riefenstahl@turtle-trading.net>

	* macosx/tkMacOSXFont.c (GetFontFamilyName): [Bug 2548661]: Merge fix
	from HEAD (1.44).

2009-12-03  Pat Thoyts  <patthoyts@users.sourceforge.net>

	* library/ttk/xpTheme.tcl:    Fix selection of treeview rows on
	* library/ttk/vistaTheme.tcl: Windows XP and Vista.

2009-12-02  Jan Nijtmans  <nijtmans@users.sf.net>

	* doc/GetHINSTANCE.3:	Correct mentioned header file
	* win/tkWinInt.h:	[Bugs 220600, 220690]: Make TkWinChildProc
	* generic/tkInt.decls:	available in private stub table.
	* generic/tkIntPlatDecls.h: (regenerated)
	* generic/tkStubInit.c:	(regenerated)

2009-11-25  Stuart Cassoff <stwo@users.sf.net>

	* unix/tcl.m4:		[Patch 2892871]: Remove unneeded
	*			AC_STRUCT_TIMEZONE.
	* unix/configure:	Regenerated with autoconf-2.59.

2009-11-24  Donal K. Fellows  <dkf@users.sf.net>

	* unix/tkUnixWm.c (WmIconphotoCmd): [Bug 2902814]: Use the correct
	type for the array of data passed into X. It's wrong, but "right"
	because of a mistake in the X11 specification.

2009-11-22  Pat Thoyts  <patthoyts@users.sourceforge.net>

	* tests/winWm.test: [Bug 2899949]: Make sure the window is still
	* win/tkWinWm.c:    present when handling delayed activation

2009-11-13  Pat Thoyts  <patthoyts@users.sourceforge.net>

	* tests/winDialog.test: [Bug 2307837]: Backported fix for running
	* win/tkWinTest.c:      dialog tests on non-English locales

2009-11-12  Don Porter  <dgp@users.sourceforge.net>

	*** 8.5.8 TAGGED FOR RELEASE ***

	* changes:	Updated for 8.5.8 release.

2009-11-03  Don Porter  <dgp@users.sourceforge.net>

	* generic/tk.h:		Bump to 8.5.8 for release.
	* library/tk.tcl:
	* unix/configure.in:
	* unix/tk.spec:
	* win/configure.in:
	* README:

	* unix/configure:	autoconf-2.59
	* win/configure:

	* changes:	Updated for 8.5.8 release.

2009-11-03  Pat Thoyts  <patthoyts@users.sourceforge.net>

	* win/tkWinWm.c: [Bug 2891541]: Permit normal behaviour on
	Windows for a grabbed toplevel when it is the main window.

2009-11-01  Joe Mistachkin  <joe@mistachkin.com>

	* win/tkWinButton.c: [Bug 1739613]: The default width being stored
	in TSD cannot be put into the process-wide options table.  This fix
	allocates storage for the default width from the heap and frees it
	using an exit handler.

2009-10-29  Pat Thoyts  <patthoyts@users.sourceforge.net>

	* win/tkWinFont.c: [Bug 1825353]: Backported patch for tiny
	fixed font on Russian Windows systems.

2009-10-25  Donal K. Fellows  <dkf@users.sf.net>

	* unix/tkUnixColor.c (TkpGetColor): [Bug 2809525]: Impose a maximum
	X11 color name length so that it becomes impossible to blow things up
	that way.

	* library/text.tcl: [Bug 1854913]: Stop <Delete> actions from ever
	deleting backwards, even when the insertion cursor is "at the end" of
	the text widget.

2009-10-24  Donal K. Fellows  <dkf@users.sf.net>

	* macosx/ttkMacOSXTheme.c (RangeToFactor, TrackElementDraw)
	(PbarElementDraw): [Bug 2883712]: Corrected scaling of progress bars
	and scales, and backported the fix for 64-bitness.

	* library/button.tcl, unix/tkUnixButton.c (TkpDisplayButton):
	[Patch 1530276]: Make -selectcolor handling work better for both
	checkbuttons and radiobuttons when they don't have indicators.

2009-10-22  Donal K. Fellows  <dkf@users.sf.net>

	* generic/tkText.c (CreateWidget, TextEditUndo, TextEditRedo)
	(TextEditCmd, UpdateDirtyFlag):
	* generic/tkText.h: [Patch 1469210]: Corrected handling of marking as
	dirty when inserting after an undo from a non-dirty state.

	* library/xmfbox.tcl (MotifFDialog_FileTypes)
	(MotifFDialog_ActivateSEnt):
	* library/tkfbox.tcl (Done, ::tk::dialog::file::):
	* macosx/tkMacOSXDialog.c (Tk_GetOpenFileObjCmd):
	* win/tkWinDialog.c (GetFileNameW, GetFileNameA):
	* doc/getOpenFile.n: [Patch 2168768]: Corrected handling of the
	-typevariable option to be consistently global; it's the only way it
	can work even close to the same on all platforms.

2009-10-15  Don Porter  <dgp@users.sourceforge.net>

	* generic/tkConsole.c:	Relax the runtime version requirements on Tcl
	* generic/tkMain.c:	so that Tk 8.5.8 can [load] into Tcl 8.6 (and
	* generic/tkWindow.c:	later 8.*) interps.  [Feature Request 2794032]
	* library/tk.tcl
	* unix/Makefile.in:
	* win/Makefile.in:
	* win/makefile.vc:

2009-10-10  Donal K. Fellows  <dkf@users.sf.net>

	* unix/tkUnixRFont.c (InitFont,TkpGetFontFromAttributes,Tk_DrawChars):
	[Bug 1961455]: Draw underlines and overstrikes when using Xft for font
	rendering.

2009-10-08  Donal K. Fellows  <dkf@users.sf.net>

	* library/tkfbox.tcl (::tk::IconList_Create): [Patch 2870648]:
	Corrected cursor used in file/directory dialogs.

2009-10-07  Pat Thoyts  <patthoyts@users.sourceforge.net>

	* library/ttk/vistaTheme.tcl: [Bug 2787164]: Fix size of dropdown
	arrow on combobox and menubutton for Windows 7.

2009-10-07  Donal K. Fellows  <dkf@users.sf.net>

	* unix/tkUnixScrlbr.c (TkpComputeScrollbarGeometry): [Patch 2088597]:
	Stop scrollbars from getting too small at the end.

2009-10-05  Don Porter  <dgp@users.sourceforge.net>

	* changes:	Updated for 8.5.8 release.

2009-10-05  Pat Thoyts  <patthoyts@users.sourceforge.net>

	* win/tkWinButton.c: [Bug 2860827]: Backported patch avoiding 3D
	effects with user-specified background.

2009-09-25  Donal K. Fellows  <dkf@users.sf.net>

	* generic/tkImgPhoto.c (ImgGetPhoto): Correct generation of grayscale
	data from an image. Reported by Keith Vetter on comp.lang.tcl.

2009-09-14  Jeff Hobbs  <jeffh@ActiveState.com>

	* generic/tkMenuDraw.c (TkPostSubmenu): [Bug 873613]: Fix reposting of
	* win/tkWinMenu.c (TkWinHandleMenuEvent): submenu in torn off Windows
	menu.
	(DrawMenuEntryArrow): [Bug 873608]: Draw Win menu arrow after being
	torn off.

2009-09-10  Donal K. Fellows  <dkf@users.sf.net>

	* unix/tkUnixRFont.c (InitFont): Move pattern disposal in error case
	to callers so they have more options when they come to recovering from
	the failure.
	(TkpGetFontFromAttributes): If the default attributes don't work, try
	adding a setting to turn off use of XRender. That seems to work for
	some people for unexplained reasons (possibly local misconfiguration).
	* generic/tkFont.c (Tk_AllocFontFromObj): Stop this function from
	keeling over in a heap when the low-level font allocation fails. An
	error beats a crash! (Issue reported on comp.lang.tcl by Denis
	Berezhnoy.)

2009-08-25  Donal K. Fellows  <dkf@users.sf.net>

	* unix/tkUnixSend.c (ServerSecure): [Bug 1909931]: Added some support
	for server-interpreted access control addreses.

2009-08-24  Donal K. Fellows  <dkf@users.sf.net>

	* library/msgbox.tcl (::tk::MessageBox): Correct bindings so that they
	work with ttk::buttons. Reported by Hans-Christoph Steiner.

2009-08-24  Daniel Steffen  <das@users.sourceforge.net>

	* macosx/tkMacOSXHLEvents.c (ScriptHandler): Fix "do script" apple
	event handler issues on recent Mac OS X releases by using AE coercion
	to 'utf8' for text data and to 'fsrf' for alias data. (Reported by
	Youness Alaoui on tcl-mac)

2009-08-08  Donal K. Fellows  <dkf@users.sf.net>

	* library/demos/pendulum.tcl: Make the display handle being resized
	more gracefully.

2009-08-04  Donal K. Fellows  <dkf@users.sf.net>

	* generic/tkTextDisp.c (TkTextCharLayoutProc): Make the line breaking
	algorithm (in the word-wrap case) do the right thing with non-breaking
	spaces by restricting what we break on to ASCII spaces, which is good
	enough for most purposes.

2009-08-01  Donal K. Fellows  <dkf@users.sf.net>

	* unix/tkUnixWm.c (WmIconphotoCmd): [Bug 2830420]: Assemble the image
	for the window manager in a way that doesn't assume we're on a little-
	endian system.

2009-07-22  Donal K. Fellows  <dkf@users.sf.net>

	* generic/tkFocus.c (TkFocusDeadWindow): [Bug 2496114]: Ensure that
	focus desynchronization doesn't cause a crash.

2009-07-20  Donal K. Fellows  <dkf@users.sf.net>

	* tests/clipboard.test (clipboard-6.2): [Bug 2824378]: Corrected
	result of test in light of changes to binary selection retrieval.

2009-07-18  Donal K. Fellows  <dkf@users.sf.net>

	* unix/tkUnixSelect.c (SelCvtFromX32, SelCvtFromX8): Make the
	incremental transfer of binary selections work get deserialized
	correctly. Thanks to Emiliano Gavilan for detecting.

2009-07-15  Donal K. Fellows  <dkf@users.sf.net>

	* unix/tkUnixSelect.c (TkSelEventProc, SelRcvIncrProc, SelCvtFromX8):
	[Bug 2821962]: Make byte sequence selection transfers possible.

2009-07-14  Donal K. Fellows  <dkf@users.sf.net>

	* doc/canvas.n (WINDOW ITEMS): [Bug 2326602]: Corrected definition of
	the -height and -width options for these items.

	* unix/configure.in: [Bug 2496018]: Allow the disabling of the use of
	XScreenSaver at configuration time, so as to permit better control of
	dependencies in the embedded case.

2009-07-11  Donal K. Fellows  <dkf@users.sf.net>

	* doc/grid.n: [Bug 2818455]: Corrected example.

2009-06-27  Jan Nijtmans  <nijtmans@users.sf.net>

	* generic/tkInt.decls (Tk(Orient|Smooth)(Parse|Print)Proc):
	Backport [Bug 2804935]: Expose these functions through the internal
	stub table as they are useful to existing third-party code.

2009-06-23  Jan Nijtmans  <nijtmans@users.sf.net>

	* generic/tkCanvUtil.c: [Bug 220935]: canvas dash update problem

2009-06-02  Pat Thoyts  <patthoyts@users.sourceforge.net>

	* win/tkWinWm.c:   [Bug 2799589]: Backported fix for crash on
	* tests/winWm.test: delayed window activation.

2009-05-21  Pat Thoyts  <patthoyts@users.sourceforge.net>

	* win/tkWinMenu.c: [Bug 2794778]: Backported fix for keyboard
	traversal of the menus on Windows.

2009-05-14  Pat Thoyts  <patthoyts@users.sourceforge.net>

	* generic/tkButton.c: [Bug 1923684]: Backported checkbutton fix
	for confused state when -offvalue equals -tristatevalue

2009-05-14  Pat Thoyts  <patthoyts@users.sourceforge.net>

	* doc/ttk_image.n:  Backported support for the Vista theme.
	* doc/ttk_style.n:  This requires the vsapi element engine,
	* doc/ttk_vsapi.n:  the hover state and the theme script
	* doc/ttk_widget.n: definition.
	* generic/ttk/ttkState.c:
	* generic/ttk/ttkTheme.h:
	* generic/ttk/ttkWidget.c:
	* library/ttk/ttk.tcl:
	* library/ttk/vistaTheme.tcl:
	* library/ttk/xpTheme.tcl:
	* tests/ttk/vsapi.test:
	* win/ttkWinXPTheme.c:

2009-05-13  Pat Thoyts  <patthoyts@users.sourceforge.net>

	* generic/tkFont.c: [Bug 2791352]: Backported fix and tests for
	* tests/font.test:  mis-parsing of certain font descriptions.

2009-05-03  Donal K. Fellows  <dkf@users.sf.net>

	* win/tkWinWm.c (UpdateWrapper): [Bug 2785744]: Manipulate flag bit
	correctly so that menubar updates can't smash other attributes.

2009-04-30  Pat Thoyts  <patthoyts@users.sourceforge.net>

	* win/tkWinWm.c: [Patch 2504402]: Backported change to create
	wm icons as device independent bitmaps. (cjmcdonald)

2009-04-30  Donal K. Fellows  <dkf@users.sf.net>

	* win/tkWinPixmap.c (Tk_GetPixmap): [Bug 2080533]: Added patch that
	allows Tk to keep working even when the graphics card is stressed.

2009-04-28  Jeff Hobbs  <jeffh@ActiveState.com>

	* unix/tcl.m4, unix/configure (SC_CONFIG_CFLAGS): Harden the check
	to add _r to CC on AIX with threads.

2009-04-27  Donal K. Fellows  <dkf@users.sf.net>

	* generic/tkInt.decls: [Bug 2768945]: Expose (as "private") a set of
	functions needed for easily building canvas items that work like
	existing standard ones.

2009-04-24  Jeff Hobbs  <jeffh@ActiveState.com>

	* win/tkWinDialog.c (ChooseDirectoryValidateProc): No need to set
	cwd on selchange. Prevents delete of selected folder in dialog.

2009-04-24  Stuart Cassoff <stwo@users.sf.net>

	* unix/Makefile.in:	[Bug 2764263]: Removed stray @ from
	Makefile.in test target. [Bug 1945073]: Don't chmod+x square demo.
	[Patch 2764272]: Adjustable demo install location.

2009-04-24  Stuart Cassoff <stwo@users.sf.net>

	* unix/Makefile.in: [Patch 2769530]: Don't chmod/exec installManPage.

2009-04-23  Jeff Hobbs  <jeffh@ActiveState.com>

	* win/tkWinDialog.c (Tk_ChooseDirectoryObjCmd): [Bug 2779910]: Enable
	the new style choosedir that has a "New Folder" button, with
	::tk::winChooseDirFlags override for new behavior.

2009-04-15  Don Porter  <dgp@users.sourceforge.net>

	*** 8.5.7 TAGGED FOR RELEASE ***

	* changes:	Updated for 8.5.7 release.

2009-04-14  Stuart Cassoff  <stwo@users.sourceforge.net>

	* unix/tcl.m4:	Removed -Wno-implicit-int from CFLAGS_WARNING.

2009-04-10  Don Porter  <dgp@users.sourceforge.net>

	* changes:	Updated for 8.5.7 release.

	* generic/tk.h:		Bump to 8.5.7 for release.
	* library/tk.tcl:
	* unix/configure.in:
	* unix/tk.spec:
	* win/configure.in:
	* README:

	* unix/configure:	autoconf-2.59
	* win/configure:

2009-04-10  Joe English  <jenglish@users.sourceforge.net

	* library/palette.tcl(tk_setPalette): Don't set
	*selectColor: #b03060; this makes radio- and checkbuttons
	look wrong post-TIP#109.

2009-04-10  Daniel Steffen  <das@users.sourceforge.net>

	* unix/configure.in (Darwin):	use Darwin SUSv3 extensions if
					available.
	* unix/configure:		autoconf-2.59
	* unix/tkConfig.h.in:		autoheader-2.59

	* library/msgbox.tcl: don't set msgbox bitmap background on TkAqua.

	* library/demos/filebox.tcl: only show "Motif Style Dialog" checkbutton
	on X11 windowingsystem.

	* library/demos/widget: GOOBE: use ttk::cursor

	* library/ttk/cursors.tcl: backport ttk::cursor from HEAD

	* library/demos/knightstour.tcl: fix knightstour demo not running from
	interactive wish.

	* library/console.tcl (::tk::ConsoleInit): remove redundant TkAqua
	Quit menu item.

	* generic/tkPointer.c (Tk_UpdatePointer): use all 5 buttons.

	* generic/tkMenu.c (PostProcessEntry): delay call to
	TkpConfigureMenuEntry() until all menu entry attributes are setup.

	* library/menu.tcl (::tk::MbPost): fix error thrown in y position
	computation with indicatoron.

	* generic/tkMenubutton.c: s/DEF_BUTTON_JUSTIFY/DEF_MENUBUTTON_JUSTIFY/

	* generic/tkTextBTree.c (TkBTreeDeleteIndexRange): add bounds check
	to startEnd array access (fixes testsuite crash).

	* tests/unixFont.test: only use xlsfonts with X11 windowingsystem.

2009-04-10  Donal K. Fellows  <dkf@users.sf.net>

	* generic/tkCanvPs.c (TkPostscriptInfo): [Bug 1466509]: Eliminate old
	and misleading comments mentioning prolog.ps.
	* generic/prolog.ps, library/prolog.ps: Remove unused files.
	* unix/Makefile.in, win/Makefile.in: Stop building distributions that
	include the removed files or trying to install them.

	* library/tk.tcl: [Bug 2116837]: Add event definitions to handle the
	standard virtual events when Caps Lock is on.

2009-04-03  Joe English  <jenglish@users.sourceforge.net>

	* unix/tkUnixWm.c: [Bug 1789819]: Don't Panic.

2009-03-25  Donal K. Fellows  <dkf@users.sf.net>

	* generic/ttk/ttkTheme.c (BuildOptionMap, NewElementImpl):
	[Bug 2178820]: Ensure that zero-size allocations don't happen; some
	malloc implementations don't like it at all.

	* win/wish.exe.manifest.in: [Bug 1871101]: Add magic to make Tk not be
	blurred on Vista with large fonts.

2009-03-03  Pat Thoyts  <patthoyts@users.sourceforge.net>

	* generic/tkFileFilter.c: Backported some fixes for uninitialized
	* generic/tkFont.c:       variables identified by das using clang
	* generic/tkListbox.c:    analysis.

2009-02-27  Pat Thoyts  <patthoyts@users.sourceforge.net>

	* generic/tkWindow.c: [Bug 2645457] check for dead windows after
	calling Tk_MakeWindowExist to avoid a crash when mapping dead windows.

2009-02-23  Pat Thoyts  <patthoyts@users.sourceforge.net>

	* win/tkWinCursor.c: [Patch 2542828] use stock Win32 help arrow
	cursor when question_arrow requested (danckaert)

	* win/rc/*.cur: [Patch 2513104] fix cursor hotspots (cjmcdonald)

	* win/tkWinMenu.c: Applied patch for menu image display bug
	[Bug 1329198, 456299] [Patch 2507419] (cjmcdonald)

2009-02-17  Jeff Hobbs  <jeffh@ActiveState.com>

	* win/tcl.m4, win/configure: Check if cl groks _WIN64 already to
	avoid CC manipulation that can screw up later configure checks.
	Use 'd'ebug runtime in 64-bit builds.

2009-02-16  Jeff Hobbs  <jeffh@ActiveState.com>

	* win/configure.in, win/configure: align better with tcl
	version. Ensures finding correct CPP for Win64.

2008-02-06  Daniel Steffen  <das@users.sourceforge.net>

	* generic/tkImgPhoto.c:		fix numerous leaks discovered with the
	* generic/tkMenu.c:		Mac OS X Instruments.app Leaks tool.
	* generic/tkText.c:
	* generic/tkTextImage.c:
	* generic/tkTextIndex.c:
	* generic/tkUndo.c:
	* generic/ttk/ttkFrame.c:
	* macosx/tkMacOSXWm.c:

2009-01-22  Kevin B. Kenny  <kennykb@acm.org>

	* unix/tcl.m4: Corrected a typo ($(SHLIB_VERSION) should be
	${SHLIB_VERSION}).
	* unix/configure: Autoconf 2.59

2009-01-19  Kevin B. Kenny  <kennykb@acm.org>

	* unix/Makefile.in: Added a CONFIG_INSTALL_DIR parameter so that
	* unix/tcl.m4:      distributors can control where tclConfig.sh goes.
	Made the installation of 'ldAix' conditional
	upon actually being on an AIX system.  Allowed for downstream
	packagers to customize SHLIB_VERSION on BSD-derived systems.
	Thanks to Stuart Cassoff for [Patch 907924].
	* unix/configure: Autoconf 2.59

2009-01-14  Jan Nijtmans  <nijtmans@users.sf.net>

	* generic/tkImgPhoto.c: fix for aMSN compatibility [tcl-Bug 2507326]

2009-01-11  George Peter Staplin  <georgeps@users.sourceforge.net>

	* generic/tkEvent.c: Backport a fix from 8.6 for a NULL pointer
	dereference in CreateXIC.

2009-01-07  Pat Thoyts  <patthoyts@users.sourceforge.net>

	* win/tkWinWm.c: Backported fix for [Bug 1847002] to prevent the
	bypassing of grab restrictions via the taskbar on Windows.

2008-12-22  Don Porter  <dgp@users.sourceforge.net>

	*** 8.5.6 TAGGED FOR RELEASE ***

	* tests/embed.test:	Eliminate duplicate test names.

	* changes:	Updates for 8.5.6 release.

2008-12-22  Joe English  <jenglish@users.sourceforge.net>

	* generic/ttk/ttkWidget.c: Don't crash when
	application uses nondefault visual [Bug 2264732]
	(Backport from trunk change 2008-11-11)
	* Workaround for [Bug 2207435]
	(Backport from trunk change 2008-10-31).

2008-12-22  Donal K. Fellows  <dkf@users.sf.net>

	* generic/tkCanvPs.c (Tk_PostscriptFont,TkCanvPostscriptCmd): Backport
	of font size and reflection fix. [Bug 2107938]

2008-12-22  Alexandre Ferrieux 	<ferrieux@users.sourceforge.net>

	* generic/tkCanvUtil.c: Backport of the Millipeter patch [1813597,
	* generic/tkInt.h:       2218964]
	* generic/tkObj.c:
	* generic/tkText.c:

2008-12-21  Don Porter  <dgp@users.sourceforge.net>

	* generic/tk.h:		Bump to 8.5.6 for release.
	* library/tk.tcl:
	* unix/configure.in:
	* unix/tk.spec:
	* win/configure.in:
	* README:

	* unix/configure:	autoconf-2.59
	* win/configure:

	* changes:	Updates for 8.5.6 release.

2008-11-22  Pat Thoyts  <patthoyts@users.sourceforge.net>

	* library/ttk/combobox.tcl: [Bug 1939129,1991930] combobox dropdown
	                            was drawn behind topmost toplevels.

2008-11-19  Jan Nijtmans  <nijtmans@users.sf.net>

	* generic/tkImage.c    Relax the constraint that every Tk_ImageType
	* generic/tkImgPhoto.c can only be passed to this function once.
	                       This allows tkImg to be loaded in multiple
	                       interpreters in a thread-enabled build of Tk.
	                       [Bug 2312027]

2008-11-15  Pat Thoyts  <patthoyts@users.sourceforge.net>

	* generic/tk.h:        The tip 125 implementation permits the
	* generic/tkFrame.c:   wm manage command to manage any widget but
	* macosx/tkMacOSXWm.c: only those with Frame instance data should
	* unix/tkUnixWm.c:     be permitted. We now check for the suitability
	* win/tkWinWm.c:       and raise an error for non-frame widgets.
	* test/wm.test:        Updated the tests and documentation.
	* doc/wm.n:            See also [Bug 2239034]

2008-11-12  Pat Thoyts  <patthoyts@users.sourceforge.net>

	* tests/constraints.tcl: backported listbox test fix from head
	* tests/listbox.test:    the default on windows is 'underline'
	* tests/winDialog.test: backported some fixes from head
	* library/text.tcl: Backported fix for bug #1777362 to have events
	* test/text.test:   work with window paths that include hyphens.

2008-10-23  Don Porter  <dgp@users.sourceforge.net>

	* generic/tk.h:		Bump version number to 8.5.6b1 to distinguish
	* library/tk.tcl:	CVS development snapshots from the 8.5.5 and
	* unix/configure.in:	8.5.6 releases.
	* unix/tk.spec:
	* win/configure.in:
	* README:

	* unix/configure:	autoconf (2.59)
	* win/configure:

2008-10-17  Pat Thoyts  <patthoyts@users.sourceforge.net>

	* library/ttk/scale.tcl: Backported keyboard bindings for ttk::scale

2008-10-11  Donal K. Fellows  <donal.k.fellows@man.ac.uk>

	*** 8.5.5 TAGGED FOR RELEASE ***

	* generic/tkCanvas.c (CanvasWidgetCmd): Corrected result generation.

2008-10-10  Don Porter  <dgp@users.sourceforge.net>

	* generic/tk.h:		Bump to 8.5.5 for release.
	* library/tk.tcl:
	* unix/configure.in:
	* unix/tk.spec:
	* win/configure.in:

	* unix/configure:	autoconf-2.59
	* win/configure:

	* changes:	Updates for 8.5.5 release.

	* unix/Makefile.in:	Relax constraints in index script so that
	* win/Makefile.in:	each Tk 8.5.* release may be [package require]d
	* win/makefile.vc:	into any Tcl 8.5.* interp.  [Bug 1890438].

2008-10-09  Don Porter  <dgp@users.sourceforge.net>

	* generic/tkListbox.c:	Make literal return values consistent with
	those generated by Tcl_PrintDouble().

	* tests/canvText.test:	Backport test updates in light of the
	* tests/entry.test:	2008-10-05 commit.
	* tests/listbox.test:
	* tests/scrollbar.test:
	* tests/spinbox.test:
	* tests/textDisp.test:

	* generic/tkEntry.c:	Fix missing space constructing the scroll
	command.

2008-10-05  Donal K. Fellows  <donal.k.fellows@man.ac.uk>

	* win/tkWinScrlbr.c:		Convert 'sprintf(..."%g"...)' to the
	* macosx/tkMacOSXScrlbr.c:	locale-insensitive Tcl_PrintDouble.
	* generic/tkScrollbar.c:	[Bug 2112563]  NOTE: Tcl_PrintDouble
	* generic/tkListbox.c:		is sensitive to the value of
	* generic/tkEntry.c:		::tcl_precision.
	* generic/tkCanvText.c:		*** POTENTIAL INCOMPATIBILITY ***
	* generic/tkArgv.c:

2008-08-25  Todd M. Helfter  <tmh@users.sourceforge.net>

	* library/menu.tcl: additional fix for [Bug 1023955]

2008-09-08  Todd M. Helfter  <tmh@users.sourceforge.net>

	* doc/menu.n: fix typo in docs [Bug 2098425]

2008-08-28  Don Porter  <dgp@users.sourceforge.net>

	* unix/tkConfig.sh.in:	Added @XFT_LIBS@ to the definition of TK_LIBS
	to avoid link failures when a "big wish" program links against a
	--disable-shared build of libtk.  (Discovered building expectTk).

	* generic/tk.h:		Bump version number to 8.5.5b1 to distinguish
	* library/tk.tcl:	CVS development snapshots from the 8.5.4 and
	* unix/configure.in:	8.5.5 releases.
	* unix/tk.spec:
	* win/configure.in:
	* README:

	* unix/configure:	autoconf (2.59)
	* win/configure:

2008-08-25  Todd M. Helfter  <tmh@users.sourceforge.net>

	* library/menu.tcl: fix typo from [Bug 1023955]

2008-08-25  Todd M. Helfter <tmh@users.sourceforge.net>

	* library/menu.tcl : Do not flip to the arrow cursor on menus.
	This was a Motif convention.  Current behavior is maintained if
	tk_strictMotif is enabled.  [Bug 1023955]

2008-08-25  Todd M. Helfter <tmh@users.sourceforge.net>

	The patch is associated with the bug tracker id: 1936220
	library/tkfbox.tcl : fix the multiple selection error for
	tk_getOpenFile -multiple 1 which fails on all unix platforms since
	the adoption of ttk widgets.

2008-08-19  Joe English  <jenglish@users.sourceforge.net>

	* generic/ttk/ttkScroll.c:  Don't use sprintf "%g" to
	format floating point numbers in -[xy]scrollcommand callbacks
	or [xy]view methods.  Minor incompatibility: 0 and 1 now
	formatted as "0.0" resp "1.0".
	* tests/ttk/entry.test, tests/ttk/treeview.test: Updated
	to account for above change.

2008-08-19  Daniel Steffen  <das@users.sourceforge.net>

	* macosx/tkMacOSXFont.c (SetFontFeatures):	Disable antialiasing of
						 	fixed-width fonts with
						 	size <= 10.

2008-08-14  Daniel Steffen  <das@users.sourceforge.net>

	*** 8.5.4 TAGGED FOR RELEASE ***

	* unix/tcl.m4 (SC_PATH_X):	check for libX11.dylib in addition to
					libX11.so et al.

	* unix/configure: 		autoconf-2.59

2008-08-08  Don Porter  <dgp@users.sourceforge.net>

	* generic/tk.h:		Bump to 8.5.4 for release.
	* library/tk.tcl:
	* unix/configure.in:
	* unix/tk.spec:
	* win/configure.in:
	* README:

	* unix/configure:	autoconf-2.59
	* win/configure:

	* changes:	Updates for 8.5.4 release.

2008-08-05  Joe English  <jenglish@users.sourceforge.net>

	* generic/tk.h, generic/tkEvent.c: Fix for [Bug 2010422]
	"no event type or button # or keysym while executing
	"bind Listbox <MouseWheel> [...]".

2008-08-01  Pat Thoyts  <patthoyts@users.sourceforge.net>

	* win/tkWinWm.c: Backported fixes for handling unmapped parent
	* test/wm.test:  toplevels. [Bug 2009788, 2028703]

2008-07-31  Don Porter  <dgp@users.sourceforge.net>

	* generic/tk.h:	Added missing EXTERN for the Tcl_PkgInitStubsCheck
	declaration to fix inability to embed non-stub-enabled Tk on Windows.

2008-07-26  Pat Thoyts  <patthoyts@users.sourceforge.net>

	* doc/options.n: Direct to the font manual for -font [Bug 1686012]

	* win/tkWinWindow.c: Check for 0x prefix in sprintf %p. Bug [2026405]

2008-07-22  Daniel Steffen  <das@users.sourceforge.net>

	* library/ttk/aquaTheme.tcl: Use system color names and TIP145 named
	font instead of hardcoded color values and deprecated native font name.

	* macosx/tkMacOSXHLEvents.c: sync with HEAD.

2008-07-04  Joe English  <jenglish@users.sourceforge.net>

	* generic/ttk/ttkDefaultTheme.c, generic/ttk/ttkClamTheme.c,
	generic/ttk/ttkClassicTheme.c, generic/ttk/ttkElements.c:
	Backport [Bug 2009213].

2008-06-29  Don Porter  <dgp@users.sourceforge.net>

	*** 8.5.3 TAGGED FOR RELEASE ***

	* generic/tk.h:		Bump to 8.5.3 for release.
	* library/tk.tcl:
	* unix/configure.in:
	* unix/tk.spec:
	* win/configure.in:
	* README:

	* unix/configure:	autoconf-2.59
	* win/configure:

	* changes:	Updates for 8.5.3 release.

2008-06-26  Don Porter  <dgp@users.sourceforge.net>

	* generic/tkPanedWindow.c (PanedWindowProxyCommand)
	(DisplayPanedWindow): Ensure that a zero width never gets fed to the
	underlying window system. [Bug 1639824]  (Backport fix from dkf).

2008-06-20  Joe English  <jenglish@users.sourceforge.net>

	* library/ttk/treeview.tcl: Backport fix for [Bug 1951733]

2008-06-19  Don Porter  <dgp@users.sourceforge.net>

	* changes:	Updates for 8.5.3 release.

2008-06-18  Daniel Steffen  <das@users.sourceforge.net>

	* macosx/tkMacOSXCarbonEvents.c:	fix debug carbon event tracing;
	(InstallStandardApplicationEventHandler):	replace needless use of
	TkMacOSXInitNamedDebugSymbol() by standard TkMacOSXInitNamedSymbol().

	* macosx/tkMacOSXDebug.c:	revert 2007-11-09 commit making
	* macosx/tkMacOSXDebug.h:	TkMacOSXInitNamedDebugSymbol()
					available outside of debug builds.

	* macosx/tkMacOSXEmbed.c (TkpMakeWindow):	fix bug with missing
	* macosx/tkMacOSXSubwindows.c (XMapWindow):	focus on first map by
	only sending VisibilityNotify events once windows are mapped (rather
	than when they are created).

	* macosx/tkMacOSXWindowEvent.c (TkMacOSXProcessWindowEvent): fix
	return value.

	* macosx/tkMacOSXInit.c:	add helper to efficiently convert from
	* macosx/tkMacOSXPrivate.h:	CFString to Tcl_Obj.

	* macosx/tkMacOSXFont.c (TkpGetFontFromAttributes, InitFont):	fix
	incorrect conversion to points of font sizes already in points; factor
	out retrieval of font family name from font family ID.

2008-06-13  Jeff Hobbs  <jeffh@ActiveState.com>

	* win/configure, win/configure.in (TK_WIN_VERSION): fix handling
	of interim a/b versioning for manifest usage.

2008-06-12  Daniel Steffen  <das@users.sourceforge.net>

	* generic/tkPointer.c (Tk_UpdatePointer): fix failure to restore a
	global grab capture and to release the restrict window capture when
	releasing a button grab. Fixes segfault due to dangling reference to
	restrict window inside TkpSetCapture() implementation. [Bug 1991932]

	* unix/tcl.m4 (SunOS-5.11): fix 64bit amd64 support with gcc & Sun cc.
	* unix/configure: autoconf-2.59

	* macosx/tkMacOSXXStubs.c (Tk_ResetUserInactiveTime): use UsrActivity
	instead of OverallAct (which may be ignored in some circumstances).

	* macosx/Wish.xcodeproj/project.pbxproj: add debug configs for 64bit,
	* macosx/Wish.xcodeproj/default.pbxuser: with gcov, and with
	corefoundation disabled; updates & cleanup for Xcode 3.1 and for
	Leopard; sync with Tcl.xcodeproj.
	* macosx/Wish.xcode/project.pbxproj:	sync Wish.xcodeproj changes.
	* macosx/Wish.xcode/default.pbxuser:
	* macosx/README:			document new build configs.

2008-06-10  Joe English  <jenglish@users.sourceforge.net>

	* unix/tkUnixKey.c: tkUnixKey.c: Use Xutf8LookupString if available
	[Patch #1986818].  This should fix problems (like #1908443) where
	Xlib's idea of the system encoding does not match Tcl's.

2008-05-23  Joe English  <jenglish@users.sourceforge.net>

	* generic/ttk/ttkLabel.c: Avoid passing width or height <= 0 to
	Tk_RedrawImage, as this leads to a panic on Windows [Bug 1967576]

2008-05-11  Pat Thoyts  <patthoyts@users.sourceforge.net>

	* library/tk.tcl: Support for ttk widgets in AmpWidget

	* doc/button.n: Note negative widths for button [Patch #1883418]
	* doc/ttk_*:   'identify' widget command is on all ttk widgets.

2008-05-04  Joe English  <jenglish@users.sourceforge.net>

	* macosx/ttkMacOSAquaTheme.c: "default" and "focus" adornments
	should not be disjoint [Bug 1942785]

2008-04-17  Don Porter  <dgp@users.sourceforge.net>

	* generic/tkCanvas.c:   Fix logic that determines when canvas item
	<Enter> event should fire.  Thanks to Sebastian Wangnick. [Bug 1327482]

2008-04-14  Pat Thoyts  <patthoyts@users.sourceforge.net>

	* win/tkWinDialog.c: backport tk_chooseColor -title fix from head
	* win/tkWinTest.c:   Added parent to testgetwininfo
	* tests/winDialog.test: Created some tk_chooseColor win tests.

2008-04-11  Don Porter  <dgp@users.sourceforge.net>

	* generic/tk.h:		Bump version number to 8.5.3b1 to distinguish
	* library/tk.tcl:	CVS development snapshots from the 8.5.2 and
	* unix/configure.in:	8.5.3 releases.
	* unix/tk.spec:
	* win/configure.in:

	* unix/configure:	autoconf (2.59)
	* win/configure:

2008-04-07  Jeff Hobbs  <jeffh@ActiveState.com>

	* generic/tkWindow.c (Initialize): fix double-free on Tk_ParseArgv
	* tests/main.test (main-3.*):      error. [Bug 1937135]

	* generic/tkArgv.c: fix -help mem explosion. [Bug 1936238] (kenny)

2008-04-03  Pat Thoyts  <patthoyts@users.sourceforge.net>

	* library/ttk/xpTheme.tcl: fix the colour of labelframe in xp

2008-04-01  Don Porter  <dgp@users.sourceforge.net>

	* generic/tkStubLib.c (Tk_InitStubs):	Added missing error message.
	* generic/tkWindow.c (Tk_PkgInitStubsCheck):

2008-03-28  Don Porter  <dgp@users.sourceforge.net>

	*** 8.5.2 TAGGED FOR RELEASE ***

	* README:		Bump to 8.5.2 for release.
	* generic/tk.h:
	* library/tk.tcl:
	* unix/configure.in:
	* unix/tk.spec:
	* win/configure.in:

	* unix/configure:	autoconf-2.59
	* win/configure:

	* changes:	Updates for 8.5.2 release.

2008-03-27  Jeff Hobbs  <jeffh@ActiveState.com>

	* library/safetk.tcl (::safe::tkInterpInit): make sure tk_library
	and its subdirs (eg, ttk) are on the "safe" access path.

2008-03-27  Daniel Steffen  <das@users.sourceforge.net>

	* unix/tcl.m4 (SunOS-5.1x): fix 64bit support for Sun cc. [Bug 1921166]

	* unix/configure: autoconf-2.59

2008-03-27  Daniel Steffen  <das@users.sourceforge.net>

	* generic/ttk/ttkStubLib.c:	ensure tcl stubs are used in libtkstub
					even in a static build of Tk.
	* generic/ttk/ttkDecls.h:	fix incorrect number of arguments in
					Ttk_InitStubs macro definition.

2008-03-26  Don Porter  <dgp@users.sourceforge.net>

	* changes:	Updates for 8.5.2 release.

	* unix/tkUnixCursor.c:	Stop crash in [. configure -cursor] on X11.
	Thanks to emiliano gavilán.  [Bug 1922466]

2008-03-26  Joe English  <jenglish@users.sourceforge.net>

	* generic/tkInt.h, generic/tkEvent.c, unix/tkUnixEvent.c,
	unix/tkUnixKey.c: XIM reorganization and cleanup; see
	[Patch 1919791] for details.

2008-03-21  Joe English  <jenglish@users.sourceforge.net>

	* generic/tk.decls, generic/ttk/ttkStubLib.c, unix/Makefile.in:
	Keep ttkStubLib.o in libtkstub instead of libtk. [Bug 1920030]

2008-03-20  Donal K. Fellows  <dkf@users.sf.net>

	* tests/wm.test: Rewrote so that tests clean up after themselves
	rather than leaving that to the following test. Makes it easier to
	catch problems where they originate. Inspired by [Bug 1852338]

2008-03-19  Donal K. Fellows  <dkf@users.sf.net>

	* doc/GetClrmap.3: Documented Tk_PreserveColormap. [Bug 220809]

2008-03-17  Joe English  <jenglish@users.sourceforge.net>

	* unix/Makefile.in, win/Makefile.in, win/makefile.vc: Put ttkStubLib.o
	in libtkstub instead of libtk. [Bug 1863007]

2008-03-16  Donal K. Fellows  <dkf@users.sf.net>

	* library/demos/goldberg.tcl: Made work when run twice in the same
	session. [Bug 1899664] Also made the control panel use Ttk widgets.

2008-03-13  Daniel Steffen  <das@users.sourceforge.net>

	* unix/configure.in:	Use backslash-quoting instead of double-quoting
	* unix/tcl.m4:		for lib paths in tkConfig.sh. [Bug 1913622]
	* unix/configure:	autoconf-2.59

2008-03-13  Don Porter  <dgp@users.sourceforge.net>

	* changes:	Updates for 8.5.2 release.

2008-03-12  Daniel Steffen  <das@users.sourceforge.net>

	* macosx/Wish.xcodeproj/project.pbxproj: Add support for Xcode 3.1
	* macosx/Wish.xcodeproj/default.pbxuser: CODE_SIGN_IDENTITY and
	* macosx/Wish-Common.xcconfig:		 'xcodebuild install'.

2008-03-12  Joe English  <jenglish@users.sourceforge.net>

	* unix/tkUnixRFont.c: Try a fallback font if XftFontOpenPattern()
	fails in GetFont (workaround for [Bug 1090382]).

2008-03-11  Daniel Steffen  <das@users.sourceforge.net>

	* library/demos/knightstour.tcl:	Aqua GOOBE.
	* library/demos/widget:

	* macosx/Wish.xcodeproj/project.pbxproj: Add support for Xcode 3.1 and
	* macosx/Wish.xcodeproj/default.pbxuser: configs for building with
	* macosx/Wish-Common.xcconfig:		 gcc-4.2 and llvm-gcc-4.2.

	* generic/tkCanvUtil.c:			Fix gcc-4.2 warnings.

	* macosx/GNUmakefile:			Fix quoting to allow paths to
	* macosx/Wish-Common.xcconfig:		${builddir}, ${INSTALL_ROOT}
	* unix/Makefile.in:			and ${TCL_BIN_DIR} to contain
	* unix/configure.in:			spaces.
	* unix/install-sh:
	* unix/tcl.m4:

	* unix/configure:			autoconf-2.59

	* unix/Makefile.in (install-strip):	Strip non-global symbols from
						dynamic library.

2008-03-10  Don Porter  <dgp@users.sourceforge.net>

	* changes:	Updates for 8.5.2 release.

2008-03-07  Donal K. Fellows  <donal.k.fellows@man.ac.uk>

	* doc/colors.n: Reworked to produce nicer HTML output.

2008-03-06  Joe English  <jenglish@users.sourceforge.net>

	* doc/ttk_notebook.n: Move "TAB IDENTIFIERS" section above "WIDGET
	COMMAND" section. [Bug 1882011]

2008-02-29  Pat Thoyts  <patthoyts@users.sourceforge.net>

	* library/demos/widget:  Added a Knight's tour canvas demo.
	* library/demos/knightstour.tcl:

2008-02-27  Daniel Steffen  <das@users.sourceforge.net>

	* macosx/tkMacOSXDraw.c: workaround leak in Carbon SetPortPenPixPat()
	API [Bug 1863346]; avoid repeated PixPat allocation/deallocation.

2008-02-23  Joe English  <jenglish@users.sourceforge.net>

	* library/ttk/combobox.tcl, doc/ttk_combobox.n,
	* tests/ttk/combobox.test: Arrange to deliver <<ComboboxSelected>>
	event after listbox is unposted, as intended [Bug 1890211]. Clarified
	documentation.

2008-02-23  Joe English  <jenglish@users.sourceforge.net>

	* generic/ttk/ttkPanedWindow.c: Don't enforce minimum sash thickness
	of 5 pixels, just use 5 as a default. [FR 1898288]

2008-02-14  Donal K. Fellows  <donal.k.fellows@man.ac.uk>

	* unix/README: Documented missing configure flags.

2008-02-06  Donal K. Fellows  <donal.k.fellows@man.ac.uk>

	* doc/ttk_scale.n (new file): Added basic documentation. [Bug 1881925]

2008-02-04  Don Porter  <dgp@users.sourceforge.net>

	*** 8.5.1 TAGGED FOR RELEASE ***

	* generic/tk.h:		Bump to 8.5.1 for release.
	* library/tk.tcl:
	* unix/configure.in:
	* unix/tk.spec:
	* win/configure.in:

	* unix/configure:	autoconf-2.59
	* win/configure:

2008-02-04  Donal K. Fellows  <donal.k.fellows@man.ac.uk>

	* doc/MeasureChar.3, doc/FontId.3: Minor improvements (formatting,
	keywords).

2008-02-02  Daniel Steffen  <das@users.sourceforge.net>

	* macosx/Wish-Info.plist.in:	add CFBundleLocalizations key, listing
	* unix/configure.in (Darwin): 	all library/msgs locales.

	* unix/configure.in (Darwin):	correct Info.plist year substitution in
					non-framework builds.

	* unix/configure:		autoconf-2.59

2008-02-01  Don Porter  <dgp@users.sourceforge.net>

	* changes:	Updates for 8.5.1 release.

2008-02-01  Reinhard Max  <max@suse.de>

	* generic/tkImgGIF.c: Fixed a buffer overflow (CVE-2008-0553).
	* tests/imgPhoto.test: Added a test for the above.

2008-01-31  Jeff Hobbs  <jeffh@ActiveState.com>

	* library/msgbox.tcl (::tk::MessageBox): don't use ttk::label in
	low depth/aqua fallback, as it doesn't support -bitmap.

	* win/tkWinDialog.c (Tk_MessageBoxObjCmd): pass "" instead of NULL
	when -title isn't set.  [Bug 1881892]

2008-01-31  Donal K. Fellows  <donal.k.fellows@man.ac.uk>

	* doc/panedwindow.n: Added proper description of -height and -width
	options, which aren't "standard". Last of fallout from [Bug 1882495].

2008-01-30  Donal K. Fellows  <donal.k.fellows@man.ac.uk>

	* doc/canvas.n, doc/listbox.n, doc/message.n: Fix erroneous listing of
	"standard" options. [Bug 1882495]

2008-01-29  Joe English  <jenglish@users.sourceforge.net>

	* library/treeview.tcl: Fix bug in Shift-ButtonPress-1 binding (error
	if no current focus item; reported on c.l.t.)

2008-01-29  Donal K. Fellows  <donal.k.fellows@man.ac.uk>

	* doc/ttk_*.n: Adjusted handling of the standard options part of the
	Ttk manual pages so that they are documented in the correct location.
	[Bug 1876493]

2008-01-28  Joe English  <jenglish@users.sourceforge.net>

	* unix/tkUnixRFont.c: Re-fix strict-aliasing warnings reintroduced by
	last patch.

2008-01-27  Joe English  <jenglish@users.sourceforge.net>

	* generic/ttk/ttkNotebook.c: Make sure to schedule a redisplay when
	adding and/or hiding tabs. [Bug 1878298]

2008-01-27  Joe English  <jenglish@users.sourceforge.net>

	* unix/tkUnixRFont.c: Merged common code from InitFont() and
	TkpGetFontAttrsForChar(), factored into GetTkFontAttributes() and
	GetTkFontMetrics(). Removed write-only struct UnixFtFont member
	'drawable'. Removed unneeded double-pointer indirections. Ensure that
	TkFontAttributes.family member is a Tk_Uid, as specified. Use
	FcTypeDouble for XFT_SIZE attribute. Finally: fix [Bug 1835848]

2008-01-25  Don Porter  <dgp@users.sourceforge.net>

	* changes:	Updates for 8.5.1 release.

2008-01-08  Joe English  <jenglish@users.sourceforge.net>

	* generic/ttk/ttkFrame.c: BUGFIX: fix crash in [ttk::labelframe] when
	-style option specified. [Bug 1867122]

2008-01-08  Joe English  <jenglish@users.sourceforge.net>

	* win/ttkWinTheme.c: Add tristate support to checkbuttons and
	radiobuttons. [Bug 1865898]
	Fix check and radio indicator size. [Bug 1679067]

2008-01-06  Joe English  <jenglish@users.sourceforge.net>

	* generic/ttk/ttkWidget.c, generic/ttk/ttkWidget.h: Call
	Tk_MakeWindowExist() in widget constructor. Removed now-unnecessary
	initial ConfigureNotify processing.

2008-01-06  Joe English  <jenglish@users.sourceforge.net>

	* library/ttk/treeview.tcl, library/ttk/utils.tcl: Fix MouseWheel
	bindings for ttk::treeview widget. [Bugs 1442006, 1821939, 1862692]

2008-01-02  Don Porter  <dgp@users.sourceforge.net>

	* generic/tk.h:		Bump version number to 8.5.1b1 to distinguish
	* library/tk.tcl:	CVS development snapshots from the 8.5.0 and
	* unix/configure.in:	8.5.1 releases.
	* unix/tk.spec:
	* win/configure.in:

	* unix/configure:	autoconf (2.59)
	* win/configure:

2007-12-30  Donal K. Fellows  <dkf@users.sf.net>

	* doc/canvas.n: Documented exact behaviour of items with respect to
	when they are the current item. [Bug 1774593] Also documented the
	clipping behaviour of window items.

	* library/demos/nl.msg: Corrected following testing "in the field" by
	Arjen Markus. [Bug 1860802]

2007-12-17  Donal K. Fellows  <donal.k.fellows@manchester.ac.uk>

	*** 8.5.0 TAGGED FOR RELEASE ***

	* doc/canvas.n: Documented -outlineoffset item option. [Bug 1836621]

2007-12-14  Don Porter  <dgp@users.sourceforge.net>

	* changes:	More updates for 8.5.0 release.

2007-12-14  Joe English  <jenglish@users.sourceforge.net>

	* doc/ttk_treeview.n: Fix typo. [Bug 1850713]

2007-12-14  Pat Thoyts  <patthoyts@users.sourceforge.net>

	* win/tkWinInt.h:     Add in missing function definitions
	* win/tkWinButton.c:  to support plain MSVC6 and use INT_PTR
	* win/tkWinScrlBar.c: rather than LONG_PTR which isn'tr defined
	* win/tkWinWm.c:      in the msvc6 headers.

2007-12-14  Pat Thoyts <patthoyts@users.sourceforge.net>

	* win/nmakehlp.c:  Support compilation with MSVC9 for AMD64.
	* win/makefile.vc:

2007-12-13  Jeff Hobbs  <jeffh@ActiveState.com>

	* generic/tkMenubutton.c (ConfigureMenuButton): trace the
	-textvariable even if an image exists as it may use -compound.

2007-12-12  Jeff Hobbs  <jeffh@ActiveState.com>

	* generic/tkText.c (DeleteIndexRange, TextEditCmd, UpdateDirtyFlag):
	* tests/text.test (text-25.10.1,25.11.[12]):
	Don't require [update idle] to trigger Modified event [Bug 1809538]
	Modified virtual event should only fire on state change [Bug 1799782]
	Make sure we delete chars before triggering <<Modified>> [Bug 1737288]

2007-12-12  Daniel Steffen  <das@users.sourceforge.net>

	* macosx/tkMacOSXWm.c (ApplyMasterOverrideChanges): Revert 2007-10-26
	change to window class of transient toplevels that are not also
	overrideredirect. [Bug 1845899]

	* macosx/tkMacOSXWm.c (ApplyMasterOverrideChanges): Implement more
	* macosx/tkMacOSXMouseEvent.c (BringWindowForward): X11-like transient
	* macosx/tkMacOSXSubwindows.c (XDestroyWindow):     behaviour by adding
	transient windows to a window group owned by the master window, this
	ensures transients always remain in front of and are collapsed with the
	master; bring master to front when selecting transient windows; restore
	default window group of transients if master destroyed. [Bug 1845899]

2007-12-12  Joe English  <jenglish@users.sourceforge.net>

	* doc/ttk_intro.n, doc/ttk_style.n, doc/ttk_widget.n:
	Various minor updates.

2007-12-12  Don Porter  <dgp@users.sourceforge.net>

	* changes:		Updated for 8.5.0 release.

2007-12-11  Joe English  <jenglish@users.sourceforge.net>

	* generic/ttk/ttkTheme.c(StyleElementOptionsCmd):
	Use Ttk_GetElement() to find element instead of direct
	hash table access.

2007-12-11  Donal K. Fellows  <dkf@users.sf.net>

	* generic/tkText.c (TextReplaceCmd): Added code to rebuild the from
	index after the deletion phase so that the linePtr field is valid for
	the insertion phase. [Bug 1602537]

2007-12-10  Donal K. Fellows  <dkf@users.sf.net>

	* doc/event.n: Clarify the fact that [event info] only returns the
	names of virtual events that are bound to physical event sequences.
	This follows on from comments on comp.lang.tcl.
	http://groups.google.com/group/comp.lang.tcl/msg/935d2d226ae8a770

2007-12-10  Joe English  <jenglish@users.sourceforge.net>

	* doc/AddOption.3, doc/CrtImgType.3, doc/CrtPhImgFmt.3,
	* doc/InternAtom.3, doc/TextLayout.3, doc/chooseColor.n,
	* doc/chooseDirectory.n, doc/loadTk.n, doc/palette.n,
	* doc/ttk_combobox.n: Various markup fixes (mostly: missing quotes on
	.SH arguments, extraneous .PPs)

	* doc/ttk_entry.n, doc/ttk_scrollbar.n, doc/ttk_treeview.n: Remove
	extra .BEs that got added by mistake somewhere.

2007-12-10  Daniel Steffen  <das@users.sourceforge.net>

	* generic/tk.decls:		use new genstubs 'export' command to
	* generic/tkInt.decls:		mark exported symbols not in stubs
					table [FR 1716117]; cleanup formatting

	* generic/tkIntDecls.h:		regen with new genStubs.tcl.
	* generic/tkIntPlatDecls.h:	[Tcl Bug 1834288]
	* generic/tkIntXlibDecls.h:
	* generic/tkPlatDecls.h:
	* generic/tkStubInit.c:

2007-12-10  Donal K. Fellows  <donal.k.fellows@manchester.ac.uk>

	* tests/safe.test: Ensure list of hidden commands is correct. [Bug
	1847925]

2007-12-10  Pat Thoyts  <patthoyts@users.sourceforge.net>

	* win/tkWin.h: We must specify the lowest Windows version we intend to
	support. In particular the SystemParametersInfo API doesn't like to
	receive structures that are larger than it expects which affects the
	font assignements. Set to Win98 support.

	* win/tkWinFont.c: Handle failure to read the system parameters. This
	causes ttk/fonts.tcl to set any missing named fonts.

	* win/ttkWinMonitor.c:  Only tkWin.h should include windows.h unless
	* win/ttkWinTheme.c:    we have an explicit override of the WINVER
	* tin/ttkWinXPTheme.c:  macro.

	* win/rules.vc: Handle MSVC 9 (aka: Visual Studio 2008)

	* tests/safe.test: Update for 'unload' as a safe command (tcl 8.5b3+)

2007-12-09  Donal K. Fellows  <dkf@users.sf.net>

	* win/configure.in: Adjusted code so that running configure does not
	generate an error message when the full current directory name
	contains a space.

	* win/tkWinWm.c: Added set of #defs to make this file build with my
	version of the SDK (i.e. with the msys suite we distribute).

2007-12-07  Joe English  <jenglish@users.sourceforge.net>

	* library/ttk/altTheme.tcl, library/ttk/classicTheme.tcl:
	s/style/ttk::style/.

2007-12-07  Don Porter  <dgp@users.sourceforge.net>

	* unix/README:  Mention the stub library created by `make` and warn
	about the effect of embedded paths in the installed binaries. Thanks
	to Larry Virden. [Tcl Bug 1794084]

2007-12-05  Joe English  <jenglish@users.sourceforge.net>

	* macosx/ttkMacOSXTheme.c: Fix TCombobox layout so as not to truncate
	long text when combobox is wider than requested. [Bug 1845164]

2007-12-05  Jeff Hobbs  <jeffh@ActiveState.com>

	* library/demos/widget: reduce start size to 70% of screenheight from
	sh-200 for a more reasonable size.

	* win/tkWinButton.c, win/tkWinDialog.c: use SetWindowLongPtr and
	* win/tkWinScrlbr.c, win/tkWinWm.c:     GetWindowLongPtr only.
	* win/ttkWinMonitor.c:

	* win/tkWinInt.h: remove CS_CLASSDC (not recommended for any apps now)
	* win/tkWinX.c:   and simplify WNDCLASS to one style.
	* win/tkWinWm.c:  Reduce wrapper update for exStyle to toolwindow
	change only and set WS_EX_LAYERED as sticky (once set on a window, do
	not remove it) to reduce alpha transition flicker.

	* win/configure, win/tcl.m4 (LIBS_GUI): mingw needs -lole32 -loleaut32
	but not msvc for Tk's [send]. [Bug 1844749]

2007-12-04  Joe English  <jenglish@users.sourceforge.net>

	* doc/ttk_style.n: Remove nonsense about "this manpage has not yet
	been written"; everything supported is documented.

2007-12-04  Donal K. Fellows  <dkf@users.sf.net>

	* library/msgs/en.msg: Added missing messages. [Patch 1800744]

	* library/msgs/da.msg: Added Danish messages. [Patch 1844143]. Many
	thanks to Torsten Berg <treincke@users.sf.net>.

2007-12-03  Jeff Hobbs  <jeffh@ActiveState.com>

	* win/configure, win/tcl.m4 (LIBS_GUI): remove ole32.lib oleaut32.lib
	(LIBS): add ws2_32.lib for static builds with Tcl.

2007-12-01  Joe English  <jenglish@users.sourceforge.net>

	* generic/ttk/ttkTheme.h, generic/ttk/ttkThemeInt.h,
	* generic/ttk/ttkTheme.c, generic/ttk/ttkLayout.c,
	* generic/ttk/ttkClamTheme.c, generic/ttk/ttkClassicTheme.c,
	* generic/ttk/ttkTreeview.c, macosx/ttkMacOSXTheme.c,
	* win/ttkWinTheme.c, win/ttkWinXPTheme.c: Improved macrology for
	statically-initialized layout template tables.

2007-11-28  Don Porter  <dgp@users.sourceforge.net>

	* unix/tkUnixPort.h:	When unix/configure determines whether the
	intptr_t type is available, it has the <inttypes.h> header present.
	It's only fair that we let Tk have it too.

2007-11-26  Kevin Kenny  <kennykb@acm.org>

	* generic/tkImgPPM.c (StringReadPPM): Corrected a comparison whose
	sense was reversed that resulted in reading beyond the end of the
	input buffer on malformed PPM data. [Bug 1822391]
	* library/tkfbox.tcl (VerifyFileName): Corrected a couple of typos in
	handling of bad file names. [Bug 1822076] Thanks to Christoph Bauer
	(fridolin@users.sf.net) for the patch.
	* tests/filebox.test (filebox-7.1, filebox-7.2): Added test cases that
	exercise. [Bug 1822076]
	* tests/imgPPM.test (imgPPM-4.1): Added test case that exercises. [Bug
	1822391]

2007-11-25  Joe English  <jenglish@users.sourceforge.net>

	* generic/ttk/ttkManager.h, generic/ttk/ttkManager.c,
	* generic/ttk/ttkFrame.c, generic/ttk/ttkNotebook.c,
	* generic/ttk/ttkPanedwindow.c:  Internal Ttk_Manager API updates;
	Fixed [Bug 1343984]; Added [$nb hide] method; [$nb add] on
	already-managed windows no longer throws an error, can be used to
	re-add a hidden tab.

	* doc/ttk_notebook.n, tests/ttk/notebook.test,
	* tests/ttk/panedwindow.test:  Updated docs and test suite.

2007-11-23  Donal K. Fellows  <donal.k.fellows@manchester.ac.uk>

	* unix/README: General improvements.

2007-11-21  Donal K. Fellows  <donal.k.fellows@manchester.ac.uk>

	* library/tkfbox.tcl: Better theming in the file list area.

2007-11-19  Don Porter  <dgp@users.sourceforge.net>

	*** 8.5b3 TAGGED FOR RELEASE ***

	* README:		Bump version number to 8.5b3.
	* generic/tk.h:
	* library/tk.tcl:
	* unix/configure.in:
	* unix/tk.spec:
	* win/configure.in:

	* unix/configure:	autoconf-2.59
	* win/configure:

	* changes:		Update changes for 8.5b3 release.

2007-11-19  Pat Thoyts  <patthoyts@users.sourceforge.net>

	* generic/ttk/ttkTheme.c:	Fix crash when 'style element create'
	* tests/ttk/ttk.test:		called w/ insufficient args; add tests.

2007-11-18  Joe English  <jenglish@users.sourceforge.net>

	* generic/ttk/ttkElements.c, macosx/ttkMacOSXTheme.c: Add "fill"
	element: like "background" but only erases parcel.

	* generic/ttk/ttkFrame.c: Use fill element in Labelframe Label
	sublayout.  Also improved default labelmargins for -labelanchor w*, e*.

	* generic/ttk/ttkLabel.c: no longer need Labelframe hack.

	* library/ttk/aquaTheme.tcl: ImageTextElement no longer needed.
	TextElement no longer needs '-background' option.

	* generic/ttk/ttkFrame.c: Use sublayout for ttk::labelframe labels
	instead of single element.

	* generic/ttk/ttkLabel.c: Default -anchor for text and label elements
	is now "w" instead of "center". [Bug 1614540]

	* library/ttk/defaults.tcl, library/ttk/*Theme.tcl: Button styles now
	need explicit "-anchor center".

	* generic/ttk/ttkLayout.c (TTKInitPadding): BUGFIX:
	Ttk_GetPaddingFromObj() and Ttk_GetBorderFromObj() returned garbage
	when passed an empty list.

	* macosx/ttkMacOSXTheme.c: Resynchronize with Tile codebase so that
	patches can flow back and forth.

	* library/ttk/aquaTheme.tcl: Extra TButton -padding no longer needed.

2007-11-18  Pat Thoyts  <patthoyts@users.sourceforge.net>

	* win/ttkWinXPTheme.c: Add support for size information flags for
	scrollbar and combobox buttons. This handles Tile [Patches 1596647 and
	1596657] but a bit more generically.

2007-11-17  Pat Thoyts  <patthoyts@users.sourceforge.net>

	* generic/(tkArgv.c, tkBind.c, tkCipboard.c, tkEntry.c, tkOption.c,
	tkScale.c, tkScrollbar.c, tkTextImage.c, tkVisual.c, tkWindow.c): Tidy
	up some variable types.

	* generic/tkFont.c:	Only check for -displayof if there are
	* test/font.test:	sufficient arguments. This permits checking
				strings like -d.

2007-11-17  Joe English  <jenglish@users.sourceforge.net>

	* library/ttk/scrollbar.tcl: Swap in core scrollbars for
	[ttk::scrollbar]s on OSX.

2007-11-16  Benjamin Riefenstahl  <b.riefenstahl@turtle-trading.net>

	* macosx/tkMacOSXFont.c (TkpMeasureCharsInContext): Correct an
	oversight in the bug fix from 2007-11-11. [Bug 1824638]

2007-11-15  Daniel Steffen  <das@users.sourceforge.net>

	* macosx/Wish.xcodeproj/project.pbxproj: add new chanio.test.
	* macosx/Wish.xcode/project.pbxproj:

2007-11-14  Donal K. Fellows  <dkf@users.sf.net>

	* library/msgs/sv.msg: Get the locale declared within the message
	catalog correct! [Bug 1831803]

2007-11-11  Benjamin Riefenstahl  <b.riefenstahl@turtle-trading.net>

	* macosx/tkMacOSXFont.c (TkpMeasureCharsInContext): Fix the case when
	TK_WHOLE_WORDS and TK_AT_LEAST_ONE are both set and maxLength is small.
	[Bug 1824638]

2007-11-09  Daniel Steffen  <das@users.sourceforge.net>

	* macosx/tkMacOSXCarbonEvents.c
	(InstallStandardApplicationEventHandler): on Mac OS X Leopard, replace
	the 2005-11-27 approach of installing the standard application handler
	by calling RAEL and immediately longjmping out of it from an event
	handler, as that now leads to crashes in -[NSView unlockFocus] whenever
	HIToolbox uses Cocoa in Leopard (Help menu, Nav Services, Color
	Picker). Instead call InstallStandardEventHandler() on the application
	and menubar event targets, as Leopard ISEH finally handles these
	correctly. Unfortunately need a HIToolbox-internal SPI to retrieve the
	menubar event target, no public API appears have that functionality.

	* macosx/tkMacOSXDebug.c:	make TkMacOSXInitNamedDebugSymbol()
	* macosx/tkMacOSXDebug.h:	available outside of debug builds as
					the new Leopard ISAEH needs it.

	* macosx/tkMacOSXButton.c:	replace HiliteControl() by modern API
	* macosx/tkMacOSXMenubutton.c:	for activation and enabling;
					distinguish inactive and disabled
					look&feel; correct activation handling
					to match that of container toplevel.

	* macosx/tkMacOSXMenubutton.c:	correct size computation of bevelbutton
					variant to match that of buttons;
					fix crash with bitmap due to NULL GC;
					delay picParams setup until needed;
					formatting cleanup. [Bug 1824521]

	* library/menu.tcl:		correct handling of menubutton "active"
					state on Aqua to match that of buttons.

	* macosx/tkMacOSXDefault.h:	correct button & menubutton active
					foreground and background colors and
					menubutton border width.

	* macosx/tkMacOSXWindowEvent.c:	handle kEventWindowExpanding carbon
	* macosx/tkMacOSXCarbonEvents.c: event instead of kEventWindowExpanded
					to ensure activate event arrives after
					window is remapped, also need to
					process all Tk events generated by
					remapping in the event handler to
					ensure children are remapped before
					activate event is processed.

	* macosx/tkMacOSXSubwindows.c:	add pixmap size field to MacDrawable
	* macosx/tkMacOSXInt.h:		struct; add flag for B&W pixmaps.
	* macosx/tkMacOSXDraw.c:
	* macosx/tkMacOSXEmbed.c:
	* macosx/tkMacOSXMenu.c:

	* macosx/tkMacOSXPrivate.h:	correct Leopard HIToolboxVersionNumber.

	* macosx/ttkMacOSXTheme.c:	add error checking; cleanup formatting.

	* macosx/tkMacOSXFont.c (TkpGetFontAttrsForChar): panic on false return
					from TkMacOSXSetupDrawingContext().

	* macosx/tkMacOSXButton.c:	sync formatting, whitespace, copyright
	* macosx/tkMacOSXDialog.c:	with core-8-4-branch.
	* macosx/tkMacOSXMenus.c:
	* macosx/tkMacOSXWm.c:
	* xlib/xgc.c
	* library/bgerror.tcl:
	* library/console.tcl:
	* library/menu.tcl:

2007-11-07  Joe English  <jenglish@users.sourceforge.net>

	* generic/ttk/ttkTheme.c (Ttk_ElementSize): Fixed longstanding,
	subtle bug that caused element padding to sometimes be counted
	twice in size computations.

	* generic/ttk/ttkElements.c, generic/ttk/ttkClamTheme.c,
	generic/ttk/ttkDefaultTheme.c, generic/ttk/ttkTreeview.c,
	generic/ttk/ttkImage.c, macosx/ttkMacOSXTheme.c,
	win/ttkWinTheme.c, win/ttkWinXPTheme.c:	Fix ElementSizeProcs affected
						 by previous change.

2007-11-06  Andreas Kupries  <andreask@activestate.com>

	* doc/CrtConsoleChan.3: Fixed markup typo and extended see also
	  section per suggestions by Donal.

2007-11-05  Joe English  <jenglish@users.sourceforge.net>

	* library/ttk/combobox.tcl: Set focus to listbox in <Map> binding
	instead of in Post command (see [Bug 1349811] for info).

2007-11-05  Andreas Kupries  <andreask@activestate.com>

	* doc/CrtConsoleChan.3: New file providing minimal documentation
	  of 'Tk_InitConsoleChannels()'. [Bug 432435]

2007-11-05  Joe English  <jenglish@users.sourceforge.net>

	* macosx/ttkMacOSXTheme.c (TreeitemLayout): Remove focus ring
	from treeview items on OSX (problem reported by Kevin Walzer).

2007-11-04  Joe English  <jenglish@users.sourceforge.net>

	* generic/ttk/ttkTreeview.c: Use null "treearea" element for
	treeview owner-draw area instead of "client", to avoid
	nameclash with Notebook.client element (this was causing
	sizing anomalies in XP theme, and introduced extraneous
	padding).
	* generic/ttk/ttkDefaultTheme.c: Treeitem.indicator element
	needs left margin now.

2007-11-04  Daniel Steffen  <das@users.sourceforge.net>

	* macosx/tkMacOSXMenus.c: add "Run Widget Demo" menu item to the
	default Edit menu along with associated carbon event handler enabling
	the item only if demo files are installed; cleanup handling of "About"
	and "Source" menu items.

	* library/bgerror.tcl:		fix background of detail text on Aqua.

	* library/console.tcl:		add accelerators and fix Aqua bindings
					of the new font size menu items.

	* library/demos/mclist.tcl:	Aqua GOOBE.
	* library/demos/tree.tcl:
	* library/demos/ttknote.tcl:
	* library/demos/widget:

	* doc/chooseDirectory.n:	remove/correct obsolete Mac OS 9-era
	* doc/getOpenFile.n:		information.
	* doc/menu.n:

	* macosx/tkMacOSXEvent.c (TkMacOSXProcessCommandEvent): fix boolean arg

	* macosx/Wish.xcodeproj/project.pbxproj: add new demo file.
	* macosx/Wish.xcode/project.pbxproj:

2007-11-03  Pat Thoyts  <patthoyts@users.sourceforge.net>

	* library/console.tcl: Add menu item and key binding to adjust font.

2007-11-02  Donal K. Fellows  <dkf@users.sf.net>

	* library/demos/mclist.tcl: Added a demo of how to do a multi-column
	sortable listbox.

	* library/msgbox.tcl: Made message dialog use Ttk widgets for better
	L&F.

	* library/tkfbox.tcl (::tk::dialog::file::CompleteEnt): Added <Tab>
	completion. [FR 805091]
	* library/tkfbox.tcl: Made file dialog use Ttk widgets for better L&F.

	* library/demos/sayings.tcl: Better resizing. [Bug 1822410]

2007-11-01  Donal K. Fellows  <donal.k.fellows@manchester.ac.uk>

	* library/demos/textpeer.tcl: Better resizing. [Bug 1822601]

	* doc/colors.n: Added list of Windows system colors. [Bug 945409]

2007-11-01  Daniel Steffen  <das@users.sourceforge.net>

	* macosx/tkMacOSXColor.c (GetThemeColor): improve translation of RGB
				pixel values into RGBColor.

	* library/demos/widget:	increase height of main window text widget to
				use more of the available vertical space.

	* doc/bind.n:		document the Option modifier, clarify meaning
				and availability of Command & Option.

	* doc/console.n:	clarify availability of [console] in TkAqua.

2007-11-01  Donal K. Fellows  <donal.k.fellows@man.ac.uk>

	* unix/installManPage, doc/*.n: Make documentation use the name that
	scripts use as much as possible. [Bug 1640073]

	* doc/text.n: Fixed mistake in [$t tag remove] docs. [Bug 1792191]

	* doc/bind.n: Documented the Command modifier. [Bug 1232908]

	* doc/console.n, doc/wish.1: Made it clearer when and why the console
	command is present. [Bug 1386955]

2007-10-31  Donal K. Fellows  <donal.k.fellows@manchester.ac.uk>

	* library/demos/entry3.tcl: Improved description/comments so that
	people better understand what is being validated, following suggestion
	from Don Porter.

	* library/demos/image2.tcl (loadImage): Mark non-loadable images
	as such instead of throwing a nasty dialog, following suggestion
	from Don Porter.

	* generic/tkImgPhoto.c (Tk_PhotoPutBlock): More optimization, derived
	from [Patch 224066].

2007-10-30  Joe English  <jenglish@users.sourceforge.net>

	* library/ttk/combobox.tcl (Unpost): BUGFIX: Unpost can be called with
	no preceding Post.

2007-10-31  Pat Thoyts  <patthoyts@users.sourceforge.net>

	* win/rules.vc:     Use -fp:strict with msvc8 as -fp:precise fails on
	* generic/tkObj.c:  amd64 builds. Fix the two places in Tk that
	* generic/tkTrig.c: generate errors with msvc8 when using this flag.

2007-10-30  Jeff Hobbs  <jeffh@ActiveState.com>

	* library/choosedir.tcl: only enable OK button when valid in
	conjunction with -mustexist. [Bug 1550528]

	* library/listbox.tcl (::tk::ListboxBeginSelect): ignore -takefocus
	when considering focus on <1>, it is for tab focus.

2007-10-30  Don Porter  <dgp@users.sourceforge.net>

	* generic/tk.h:		Bump version number to 8.5b2.1 to distinguish
	* library/tk.tcl:	CVS development snapshots from the 8.5b2
	* unix/configure.in:	release.
	* unix/tk.spec:
	* win/configure.in:

	* unix/configure:	autoconf (2.59)
	* win/configure:

2007-10-30  Jeff Hobbs  <jeffh@ActiveState.com>

	* doc/text.n: fix spelling of -inactiveselectbackground [Bug 1626415]

	* library/entry.tcl: don't error with Clear event. [Bug 1509288]

	* library/ttk/fonts.tcl: use size -12 TkFixedFont (was -10) on X11

2007-10-30  Donal K. Fellows  <donal.k.fellows@manchester.ac.uk>

	* library/demos/unicodeout.tcl: Fixed Arabic and Hebrew rendering on
	Windows. [Bug 1803723]

	* generic/tkImgPhoto.c (ImgPhotoCmd): Rename enumeration for somewhat
	simpler-to-read code. [Bug 1677613]

2007-10-30  Joe English  <jenglish@users.sourceforge.net>

	* generic/ttk/ttkWidget.c: Split up RedisplayWidget() to factor out
	double-buffering related code.

	* macosx/ttkMacOSXAquaTheme.c: Use SetThemeBackGround/
	kThemeBrushModelessDialogBackground{Active|Inactive} instead of
	ApplyThemeBackground/kThemeBackgroundWindowHeader (advice from DAS).

	* library/ttk/aquaTheme.tcl: Use darker shade for inactive and
	disabled text, to match typical values of most
	kThemeXXXTextColorInactive values.

2007-10-30  Donal K. Fellows  <donal.k.fellows@man.ac.uk>

	* doc/selection.n: Clarify UTF8_STRING handling. [Bug 1778563]

	* doc/text.n: Clarify search subccommand docs. [Bug 1622919]

2007-10-29  Jeff Hobbs  <jeffh@ActiveState.com>

	* macosx/tkMacOSXFont.c (InitSystemFonts):
	* library/ttk/fonts.tcl: use Monaco 11 (was 9) as Aqua TkFixedFont

	* tests/listbox.test, tests/panedwindow.test, tests/scrollbar.test:
	* library/bgerror.tcl, library/dialog.tcl, library/listbox.tcl:
	* library/msgbox.tcl, library/optMenu.tcl, library/tclIndex:
	* library/tkfbox.tcl, library/demos/floor.tcl, library/demos/rmt:
	* library/demos/tcolor, library/demos/text.tcl:
	* library/demos/twind.tcl, library/demos/widget: Buh-bye Motif look
	* library/ttk/fonts.tcl:    Update of Tk default look in 8.5
	* macosx/tkMacOSXDefault.h: Trims border sizes, cleaner X11 look
	* unix/tkUnixDefault.h:     with minor modifications for Win32/Aqua.
	* win/tkWinDefault.h:       Uses Tk*Font definitions throughout for
	* win/tkWinFont.c:          classic widgets. [Bug 1820344]
	* library/obsolete.tcl (::tk::classic::restore): This restores
	changes made to defaults in 8.5 using the 'option' command,
	segmented into logical groups.

	* tests/winfo.test: winfo-4.5 raise .t to above . for Windows

	* tests/unixWm.test: note TIP#142 results and remove unnecessary
	catches.

2007-10-29  Donal K. Fellows  <donal.k.fellows@man.ac.uk>

	* doc/*.1, doc/*.n, doc/*.3: Lots more GOOBE work.

2007-10-28  Joe English  <jenglish@users.sourceforge.net>

	* library/ttk/combobox.tcl: Make popdown window [wm resizable 0 0] on
	OSX, to prevent TkAqua from shrinking the scrollbar to make room for a
	grow box that isn't there.
	* macosx/ttkMacOSXTheme.c, library/ttk/aquaTheme.tcl: Reworked
	combobox layout.

2007-10-26  Don Porter  <dgp@users.sourceforge.net>

	*** 8.5b2 TAGGED FOR RELEASE ***

	* changes:		Update changes for 8.5b2 release.

	* doc/*.1:              Revert doc changes that broke
	* doc/*.3:              `make html` so we can get the release
	* doc/*.n:              out the door.

	* README:		Bump version number to 8.5b2.
	* generic/tk.h:
	* library/tk.tcl:
	* unix/configure.in:
	* unix/tk.spec:
	* win/configure.in:

	* unix/configure:	autoconf-2.59
	* win/configure:

2007-10-26  Daniel Steffen  <das@users.sourceforge.net>

	* macosx/tkMacOSXWm.c (ApplyMasterOverrideChanges): fix window class
	of transient toplevels that are not also overrideredirect. [Bug
	1816252]

	* macosx/tkMacOSXDialog.c:	TIP#242 cleanup.
	* library/demos/filebox.tcl: 	demo TIP#242 -typevariable.

2007-10-25  Joe English  <jenglish@users.sourceforge.net>

	* generic/ttk/ttkNotebook.c: [Bug 1817596]

2007-10-25  Jeff Hobbs  <jeffh@ActiveState.com>

	* doc/getOpenFile.n:	TIP#242 implementation of -typevariable to
	* library/tkfbox.tcl:	return type of selected file in file dialogs.
	* library/xmfbox.tcl:	[Bug 1156388]
	* macosx/tkMacOSXDialog.c:
	* tests/filebox.test:
	* tests/winDialog.test:
	* win/tkWinDialog.c:

2007-10-25  Don Porter  <dgp@users.sourceforge.net>

	* generic/tkPlace.c:	Prevent segfault in place geometry manager.
	Thanks to Colin McDonald.  [Bug 1818491]

2007-10-24  Joe English  <jenglish@users.sourceforge.net>

	* generic/ttk/*.c, win/{ttkWinMonitor,ttkWinTheme,ttkWinXPTheme}.c,
	* macosx/ttkMacOSXTheme.c: Move widget layout registration
	from TtkElements_Init() to widget *_Init() routines.
	Renaming/consistency: s/...ElementGeometry()/...ElementSize()/

2007-10-24  Donal K. Fellows  <donal.k.fellows@man.ac.uk>

	* doc/*.n, doc/*.3, doc/*.1: Lots of changes to take advantage of the
	new macros.

2007-10-24  Pat Thoyts  <patthoyts@users.sourceforge.net>

	* win/tkWinDraw.c: Applied [Patch 1723362] for transparent bitmaps.

	* generic/tkWindow.c: permit wm manage of any widget (esp: ttk::frame)

2007-10-23  Jeff Hobbs  <jeffh@ActiveState.com>

	* library/ttk/combobox.tcl (ttk::combobox::PopdownWindow): redo wm
	transient on each drop to handle reparent-able frames. [Bug 1818441]

2007-10-23  Joe English  <jenglish@users.sourceforge.net>

	* library/ttk/combobox.tcl: [namespace import ::ttk::scrollbar]
	doesn't work, since ttk::scrollbar isn't [namespace export]ed.

2007-10-23  Don Porter  <dgp@users.sourceforge.net>

	* tests/cursor.test:	Make tests robust against changes in Tcl's
	rules for accepting integers in octal format.

2007-10-23  Donal K. Fellows  <donal.k.fellows@manchester.ac.uk>

	* doc/font.n: Added section on the TIP#145 fonts.

2007-10-23  Pat Thoyts  <patthoyts@users.sourceforge.net>

	* win/tkWinFont.c: Fixed leak in CreateNamedFont spotted by das.

2007-10-23  Daniel Steffen  <das@users.sourceforge.net>

	* library/demos/combo.tcl:	Aqua GOOBE.
	* library/demos/toolbar.tcl:
	* library/demos/tree.tcl:
	* library/demos/ttknote.tcl:
	* library/demos/ttkprogress.tcl:
	* library/demos/widget:

	* macosx/Wish.xcodeproj/project.pbxproj: add new demo files.
	* macosx/Wish.xcode/project.pbxproj:

2007-10-22  Donal K. Fellows  <donal.k.fellows@manchester.ac.uk>

	* library/demos/widget: Added more demos, reorganized to make Tk and
	Ttk demos seem to be more coherent whole. Made localization a bit
	easier by reducing the amount of duplication.
	* library/demos/{combo,toolbar,tree,ttknote,ttkprogress}.tcl: New
	demos of new (mostly) Ttk widgets.
	* library/demos/ttkbut.tcl: Improvements.

2007-10-22  Joe English  <jenglish@users.sourceforge.net>

	* library/ttk/combobox.tcl:	ttk::combobox overhaul; fixes [Bugs
					1814778, 1780286, 1609168, 1349586]
	* library/ttk/aquaTheme.tcl:	Factored out aqua-specific combobox
					-postposition adjustments.
	* generic/ttk/ttkTrack.c:	Detect [grab]s and unpress pressed
					element; combobox workaround no longer
					needed.

2007-10-22  Daniel Steffen  <das@users.sourceforge.net>

	* macosx/tkMacOSXFont.c: 	register named fonts for TIP #145 fonts
					and all theme font IDs.

	* generic/tkFont.c (Tk{Create,Delete}NamedFont): allow NULL interp.

	* library/ttk/fonts.tcl:	check for TIP #145 fonts on all
					platforms; correct aqua font sizes.

	* library/demos/ttkmenu.tcl:	Aqua GOOBE.
	* library/demos/ttkpane.tcl:
	* library/demos/widget:

	* macosx/Wish.xcodeproj/project.pbxproj: add new demo files.
	* macosx/Wish.xcode/project.pbxproj:

2007-10-18  Donal K. Fellows  <donal.k.fellows@manchester.ac.uk>

	* library/demos/ttkmenu.tcl: Added more demos of Ttk widgets. These
	* library/demos/ttkpane.tcl: ones are of menubuttons, panedwindows and
	a progress bar (indirectly).

2007-10-18  Pat Thoyts  <patthoyts@users.sourceforge.net>

	* library/ttk/fonts.tcl: Create all the TIP #145 font names on all
	platforms (mac and unix get handled in script, windows in C)

2007-10-17  David Gravereaux <davygrvy@pobox.com>

	* bitmaps/*.xbm: Changed CVS storage mode from -kb to -kkv as these
	are really text files, not binaries.
	* win/makefile.vc: Added $(BITMAPDIR) to the search path for the
	depend target.

2007-10-18  Daniel Steffen  <das@users.sourceforge.net>

	* library/demos/widget:		Aqua GOOBE, cleanup icons.
	* library/demos/ttkbut.tcl:
	* library/demos/entry3.tcl:
	* library/demos/msgbox.tcl:

	* library/demos/button.tcl:	restore setting of button
					highlightbackground on Aqua.

	* macosx/ttkMacOSXTheme.c: 	adjust button and separator geometry.

	* macosx/tkMacOSXWm.c:		fix warnings.

	* macosx/Wish.xcodeproj/project.pbxproj: add new demo files.
	* macosx/Wish.xcode/project.pbxproj:

2007-10-17  Donal K. Fellows  <donal.k.fellows@manchester.ac.uk>

	* library/demos/ttkbut.tcl: Added demo of the basic Ttk widgets.

2007-10-16  David Gravereaux <davygrvy@pobox.com>

	* win/makefile.vc: depend target now works and builds a generated
	dependency list with $(TCLTOOLSDIR)/mkdepend.tcl

2007-10-16  Donal K. Fellows  <donal.k.fellows@manchester.ac.uk>

	* library/demos/widget: Made the code for generating the contents of
	the main widget more informative. Added 'new' flagging for wholly new
	demos.

	* doc/text.n: Made it clearer what things are text widget invokations
	and what are not. Also some other clarity improvements.

2007-10-15  Donal K. Fellows  <donal.k.fellows@manchester.ac.uk>

	* library/demos/widget: Use Ttk widgets for the widget demo core, for
	vastly improved look-and-feel on at least one platform (Windows).
	* library/demos/{button,check,style,twind}.tcl: Various tweaks for
	GOOBE...
	* library/demos/textpeer.tcl: New demo script to show off peering as a
	specific feature.

2007-10-15  Jeff Hobbs  <jeffh@ActiveState.com>

	* generic/tkFocus.c, generic/tkFrame.c, generic/tkInt.h:
	* macosx/tkMacOSXButton.c, macosx/tkMacOSXMenubutton.c:
	* macosx/tkMacOSXWm.c, unix/tkUnixWm.c, win/tkWinWm.c:
	* doc/wm.n, tests/wm.test: TIP #125 implementation [Bug 998125]
	Adds [wm manage|forget] for dockable frames.
	Finished X11 and Windows code, needs OS X completion.

2007-10-15  Joe English  <jenglish@users.sourceforge.net>

	* generic/ttk/ttkTreeview.c: Store pointer to column table entry
	instead of column index in columnNames hash table. This avoids the
	need for the evil PTR2INT and INT2PTR macros, and simplifies things a
	bit.

2007-10-15  Daniel Steffen  <das@users.sourceforge.net>

	* generic/tkArgv.c:		Fix gcc warnings about 'cast to/from
	* generic/tkCanvUtil.c:		pointer from/to integer of different
	* generic/tkCanvas.c:		size' on 64-bit platforms by casting
	* generic/tkCursor.c:		to intermediate types
	* generic/tkInt.h:		intptr_t/uintptr_t via new PTR2INT(),
	* generic/tkListbox.c:		INT2PTR(), PTR2UINT() and UINT2PTR()
	* generic/tkObj.c:		macros.
	* generic/tkStyle.c:
	* generic/tkTextIndex.c:
	* generic/tkUtil.c:
	* generic/ttk/ttkTheme.h:
	* generic/ttk/ttkTreeview.c:
	* unix/tkUnixMenu.c:
	* unix/configure.in:

	* unix/configure:		autoconf-2.59
	* unix/tkConfig.h.in:		autoheader-2.59

	* macosx/Wish-Common.xcconfig:		add 'tktest-X11' target.
	* macosx/Wish.xcode/project.pbxproj:
	* macosx/Wish.xcode/default.pbxuser:
	* macosx/Wish.xcodeproj/default.pbxuser:
	* macosx/Wish.xcodeproj/project.pbxproj:

	* unix/configure.in (Darwin):	add support for 64-bit X11.
	* unix/configure:		autoconf-2.59

2007-10-14  Jeff Hobbs  <jeffh@ActiveState.com>

	* win/configure, win/configure.in (TK_WIN_VERSION): Make sure the
	patchlevel doesn't contain extra dotted pairs (eg. interim release)

2007-10-12  Pat Thoyts  <patthoyts@users.sourceforge.net>

	* win/makefile.vc:  Mine all version information from headers.
	* win/rules.vc:     Sync tcl and tk and bring extension versions
	* win/nmakehlp.c:   closer together. Try and avoid using tclsh
	                    to do substitutions as we may cross compile.

	* library/console.tcl:          Use TkFixedFont and ttk widgets

2007-10-12  Daniel Steffen  <das@users.sourceforge.net>

	* macosx/tkMacOSXDraw.c:	replace all (internal) use of QD region
	* macosx/tkMacOSXSubwindows.c:	API by HIShape API, with conversion to
	* macosx/tkMacOSXWindowEvent.c:	QD regions only when required by legacy
	* macosx/tkMacOSXPrivate.h:	Carbon or Tk API.
	* macosx/tkMacOSXRegion.c:
	* macosx/tkMacOSXDebug.c:
	* macosx/tkMacOSXDebug.h:

	* macosx/tkMacOSXInt.h:		replace MacDrawable's QD RgnHandles
	* macosx/tkMacOSXEmbed.c:	clipRgn, aboveClipRgn & drawRgn by
	* macosx/tkMacOSXMenu.c:	HIShapeRefs visRgn & aboveVisRgn and
	* macosx/tkMacOSXSubwindows.c:	CGRect drawRect.

	* macosx/tkMacOSXWindowEvent.c:	remove use of QD port vis rgn in window
	* macosx/tkMacOSXSubwindows.c:	update rgn calculation, manually excise
	* macosx/tkMacOSXWm.c:		growbox from toplevel clip rgn instead.

	* macosx/tkMacOSXDraw.c:	replace use of QD port clip rgn by new
	* macosx/tkMacOSXPrivate.h:	clipRgn fld in TkMacOSXDrawingContext;
					handle QD/CG drawing mismatches in
					XCopyArea, XCopyPlane and TkPutImage;
					cleanup/speedup CGContext setup in
					TkMacOSXSetupDrawingContext().

	* macosx/tkMacOSXDraw.c:	change TkMacOSXSetupDrawingContext() to
	* macosx/tkMacOSXEntry.c:	return boolean indicating whether
	* macosx/tkMacOSXFont.c:	drawing is allowed (and was setup) or
	* macosx/tkMacOSXMenu.c:	not (e.g. when clipRgn is empty).
	* macosx/ttkMacOSXTheme.c:

	* macosx/tkMacOSXSubwindows.c:	signal that drawable is a pixmap via
	* macosx/tkMacOSXInt.h:		new explicit TK_IS_PIXMAP flag instead
					of a NULL cligRgn field.

	* macosx/tkMacOSXRegion.c:	add wrappers for missing/buggy HIShape
	* macosx/tkMacOSXPrivate.h:	API, and private helpers to operate on
					HIShapeRefs & convert to/from TkRegion.

	* macosx/tkMacOSXRegion.c:	add Tkp{Retain,Release}Region() API for
	* macosx/tkMacOSXInt.h:		TkRegion.

	* xlib/xgc.c:			factor out alloc/free of GC clip_mask;
	* macosx/tkMacOSXXStubs.c:	manage clip rgn lifetime with new
					Tkp{Retain,Release}Region().

	* macosx/tkMacOSXButton.c:	delay picParams setup until needed.

	* generic/tkTextDisp.c (CharUndisplayProc): fix textDisp.test crash.

2007-10-11  David Gravereaux <davygrvy@pobox.com>

	* win/winMain.c:  Replaced incorrect comments in main() to descibe
	why the console widget does not need to be created for this
	application entry point (if used).  Must have been a bad copy/paste
	of WinMain() from 10 years back.

2007-10-11  Daniel Steffen  <das@users.sourceforge.net>

	* macosx/tkMacOSXWm.c (TkMacOSXGrowToplevel): manually constrain resize
	limitBounds to maxBounds, works around SectRect() mis-feature (return
	zero rect if input rect has zero height/width). [Bug 1810818]

2007-10-09  Pat Thoyts  <patthoyts@users.sourceforge.net>

	* generic/tkImage.c:     Make Ttk_GetImage safe if called with NULL
	* tests/ttk/image.test:  interp. Added some tests that crash
	                         on Windows without this fix.

2007-10-02  Don Porter  <dgp@users.sourceforge.net>

	[core-stabilizer-branch]

	* README:               Bump version number to 8.5.0
	* generic/tk.h:
	* library/tk.tcl:
	* unix/configure.in:	Updated LOCALES.
	* unix/tk.spec:
	* win/configure.in:

	* unix/configure:	autoconf (2.59)
	* win/configure:

2007-09-30  Joe English  <jenglish@users.sourceforge.net>

	* library/ttk/entry.tcl (WordBack, WordForward):
	Fix private routines accidentally defined in global namespace
	[Bug 1803836]

2007-09-26  Donal K. Fellows  <donal.k.fellows@manchester.ac.uk>

	* library/msgs/hu.msg: Added Hungarian message set, from Pader Reszo.
	[Patch 1800742]

2007-09-20  Donal K. Fellows  <dkf@users.sf.net>

	*** 8.5b1 TAGGED FOR RELEASE ***

	* generic/tkTextDisp.c (LayoutDLine):  Only call callbacks that are
	* tests/textDisp.test (textDisp-32.3): not NULL. [Bug 1791052]

2007-09-20  Don Porter  <dgp@users.sourceforge.net>

	* changes: updates for 8.5b1 release.

2007-09-19  Don Porter  <dgp@users.sourceforge.net>

	* README:		Bump version number to 8.5b1.
	* generic/tk.h:		Merge from core-stabilizer-branch.
	* library/tk.tcl:	Stabilizing toward 8.5b1 release now done
	* unix/configure.in:	on the HEAD.  core-stabilizer-branch is
	* unix/tk.spec:		now suspended.
	* win/configure.in:

2007-09-19  Pat Thoyts  <patthoyts@users.sourceforge.net>

	* generic/tkStubLib.: Replaced isdigit with internal implementation.

2007-09-18  Don Porter  <dgp@users.sourceforge.net>

	* generic/tkStubLib.c:	Remove C library calls from Tk_InitStubs()
	* win/makefile.vc:	so that we don't need the C library linked
	in to libtkStub.

2007-09-18  Donal K. Fellows  <donal.k.fellows@man.ac.uk>

	* generic/tkImgGIF.c (FileReadGIF, StringReadGIF): Rewrite for greater
	clarity (more comments, saner code arrangement, etc.)

2007-09-18  Pat Thoyts  <patthoyts@users.sourceforge.net>

	* tests/all.tcl:     Made ttk/all.tcl be the same as tk's all.tcl and
	* tests/ttk/all.tcl: make use of file normalize (bugs noted by
	mjanssen and GPS with msys)

2007-09-17  Pat Thoyts  <patthoyts@users.sourceforge.net>

	* win/makefile.vc: Add crt flags for tkStubLib now it uses C-library
	functions.

2007-09-17  Joe English  <jenglish@users.sourceforge.net>

	* unix/tcl.m4: use '${CC} -shared' instead of 'ld -Bshareable' to
	build shared libraries on current NetBSDs. [Bug 1749251]
	* unix/configure: regenerated (autoconf-2.59).

2007-09-17  Don Porter  <dgp@users.sourceforge.net>

	* generic/tkConsole.c:	Revised callers of Tcl_InitStubs() to account
	* generic/tkMain.c:	for restored compatible support for the call
	* generic/tkWindow.c:	Tcl_InitStubs(interp, TCL_VERSION, 1).  Also
	revised Tcl_PkgRequire() call for Tcl so that, for example, a Tk
	library built against Tcl 8.5.1 headers will not refuse to [load] into
	a Tcl 8.5.0 interpreter. [Tcl Bug 1578344]

	* generic/tk.h:		Revised Tk_InitStubs() to restore Tk 8.4
	* generic/tkStubLib.c:	source compatibility with callers of
	* generic/tkWindow.c:	Tk_InitStubs(interp, TK_VERSION, 1).

2007-09-17  Joe English  <jenglish@users.sourceforge.net>

	* library/ttk/combobox.tcl:  Try to improve combobox appearance on
	OSX + Tk 8.5. [Bug 1780286]

2007-09-15  Daniel Steffen  <das@users.sourceforge.net>

	* unix/tcl.m4: 	replace all direct references to compiler by ${CC} to
			enable CC overriding at configure & make time; run
			check for visibility "hidden" with all compilers;
			quoting fixes from TEA tcl.m4.
	(SunOS-5.1x):	replace direct use of '/usr/ccs/bin/ld' in SHLIB_LD by
			'cc' compiler driver.
	* unix/configure: autoconf-2.59

2007-09-14  Daniel Steffen  <das@users.sourceforge.net>

	* macosx/Wish-Common.xcconfig:		  enable Tcl DTrace support.
	* macosx/Wish.xcodeproj/project.pbxproj:

2007-09-12  Andreas Kupries  <andreask@activestate.com>

	* win/Makefile.in (install-binaries): Fixed missing brace in the
	* win/makefile.vc (install-binaries): generated package index file.
	Note: unix/Makefile.in is good.

2007-09-11  Reinhard Max  <max@suse.de>

	* generic/tkImgGIF.c: Fixed a buffer overrun that got triggered by
	multi-frame interlaced GIFs that contain subsequent frames that are
	smaller than the first one.

	* tests/imgPhoto.test: Added a test for the above.

2007-09-11  Don Porter  <dgp@users.sourceforge.net>

	* generic/tkConsole.c:	Revised calls to Tcl_InitStubs() and
	* generic/tkMain.c:	[package require Tcl] so that Tk Says What It
	* generic/tkWindow.c:	Means using the new facilties of [package] in
	* library/tk.tcl:	Tcl 8.5 about what version(s) of Tcl it is
	* unix/Makefile.in:	willing to work with. [Bug 1578344]
	* win/Makefile.in:
	* win/makefile.vc:

2007-09-10  Jeff Hobbs  <jeffh@ActiveState.com>

	* unix/README: typo corrections [Bug 1788682]

2007-09-10  Don Porter  <dgp@users.sourceforge.net>

	* generic/tkConsole.c:	Revise all Tcl_InitStubs() calls to restore
	* generic/tkMain.c:	the traditional practice that a Tk shared
	* generic/tkWindow.c:	library may [load] into a Tcl 8.5 interp at
	any patchlevel.	 This practice also matches the compile time checks of
	TCL_MAJOR_VERSION and TCL_MINOR_VERSION in tk.h. [Bug 1723622]

2007-09-06  Don Porter  <dgp@users.sourceforge.net>

	* generic/tkWindow.c (Initialize):	Moved common Tk initialization
	* generic/tkInitScript.h (removed):	script out of tkInitScript.h
	* macosx/tkMacOSXInit.c:	and multiple TkpInit() routines and
	* unix/Makefile.in:	into the common Initialize() routine in
	* unix/tkUnixInit.c:	generic code. Also removed constraint on
	* win/tkWinInit.c:	ability to define a custom [tkInit] before
	calling Tk_Init(). Until now the custom [tkInit] had to be a proc. Now
	it can be any command. Removal of tkInitScript.h also fixes [Bug
	1656283].

2007-09-06  Daniel Steffen  <das@users.sourceforge.net>

	* macosx/Wish.xcode/project.pbxproj: discontinue unmaintained support
	* macosx/Wish.xcode/default.pbxuser: for Xcode 1.5; replace by Xcode2
	project for use on Tiger (with Wish.xcodeproj to be used on Leopard).

	* macosx/Wish.xcodeproj/project.pbxproj: updates for Xcode 2.5 and 3.0.
	* macosx/Wish.xcodeproj/default.pbxuser:
	* macosx/Wish.xcode/project.pbxproj:
	* macosx/Wish.xcode/default.pbxuser:
	* macosx/Wish-Common.xcconfig:

	* macosx/README: document project changes.

2007-09-04  Joe English  <jenglish@users.sourceforge.net>

	* generic/tkTest.c: Fix for [Bug 1788019] "tkTest.c compiler warning".

2007-09-04  Don Porter  <dgp@users.sourceforge.net>

	* unix/Makefile.in:     It's unreliable to count on the release
	manager to remember to `make genstubs` before `make dist`. Let the
	Makefile remember the dependency for us.

	* unix/Makefile.in:     Corrections to `make dist` dependencies to be
	sure that macosx/configure gets generated whenever it does not exist.

2007-09-03  Daniel Steffen  <das@users.sourceforge.net>

	* generic/ttk/ttkInit.c  (Ttk_Init): register ttk in package database
	to enable extension access to the ttkStubs table.

	* generic/ttk/ttkDecls.h: correct capitalization of ttk package name.

2007-08-28  Donal K. Fellows  <donal.k.fellows@manchester.ac.uk>

	Assorted documentation improvements.
	* doc/button.n: Added examples.
	* doc/checkbutton.n: Added example.
	* doc/console.n: Standardized section ordering.
	* doc/tk.n: Added "See also".
	* doc/ttk_combobox.n: Added keywords.

2007-08-27  Daniel Steffen  <das@users.sourceforge.net>

	* macosx/tkMacOSXDialog.c (Tk_ChooseColorObjCmd): correct setting of
	interp result [Bug 1782105]; fix -initialcolor overwriting last color
	selection; style cleanup.

2007-08-21  Pat Thoyts  <patthoyts@users.sourceforge.net>

	* win/rules.vc: Synchronize with tcl rules.vc
	* tests/all.tcl: Fix the line-endings.

2007-08-07  Daniel Steffen  <das@users.sourceforge.net>

	* unix/Makefile.in:	Add support for compile flags specific to
				object files linked directly into executables.

	* unix/configure.in (Darwin): Only use -seg1addr flag when prebinding;
	use -mdynamic-no-pic flag for object files linked directly into exes.

	* unix/configure: autoconf-2.59

2007-08-01  Pat Thoyts  <patthoyts@users.sourceforge.net>

	* win/tkWinDialog.c:    Fix [Bug 1692927] (buffer length problems)
	* win/tkWinTest.c:      Added 'testfindwindow' and 'testgetwindowinfo'
	and extended 'testwinevent' for WM_COMMAND support to enable testing
	native messagebox dialogs.
	* tests/winMsgbox.test: New Windows native messagebox tests.

2007-07-25  Daniel Steffen  <das@users.sourceforge.net>

	* macosx/tkMacOSXDialog.c (NavServicesGetFile): Reset interp result on
	nav dialog cancel. [Bug 1743786]

2007-07-09  Jeff Hobbs  <jeffh@ActiveState.com>

	* unix/Makefile.in: clarify what the headers installed are, and
	add ttkTheme.h and ttkDecls.h to private headers (later public).

2007-07-09  Daniel Steffen  <das@users.sourceforge.net>

	* macosx/tkMacOSXWindowEvent.c (Tk_MacOSXIsAppInFront):	Use process mgr
	* macosx/tkMacOSXMouseEvent.c:				to determine if
	app is in front instead of relying on activate/deactivate events (which
	may arrive after this info is needed, e.g. during window drag/click
	activation); replace other process mgr use to get this info with calls
	to Tk_MacOSXIsAppInFront().

	* macosx/tkMacOSXMouseEvent.c (TkMacOSXProcessMouseEvent): Correct
	window click activation, titlebar click handling and background window
	dragging/growing in the presence of grabs or window-/app-modal windows;
	fix window click activation bringing all other app windows to front.

	* macosx/tkMacOSXDraw.c (TkPutImage): Handle non-native XImage byte and
	bit orders; reverse bits via xBitReverseTable instead of InvertByte().

2007-07-06  Joe English  <jenglish@users.sourceforge.net>

	* library/ttk/aquaTheme.tcl:	Set -anchor w for TMenubuttons.
					[Bug 1614540]

2007-07-04  Andreas Kupries  <andreask@activestate.com>

	* macosx/tkMacOSXXStubs.c (DestroyImage): Fixed seg.fault in release
	of image data for images coming from XGetImage. Change committed by me
	for Daniel Steffen. See 2007-06-23 for the change which introduced the
	problem.

2007-07-02  Daniel Steffen  <das@users.sourceforge.net>

	* xlib/xgc.c (XCreateGC): Correct black and white pixel values used to
	initialize GC foregrund and background fields.

	* macosx/tkMacOSXColor.c: Add debug messages for unknown pixel values.

	* macosx/tkMacOSXDraw.c (TkMacOSXRestoreDrawingContext): Don't restore
	port state if it wasn't altered by TkMacOSXSetupDrawingContext().

2007-06-29  Daniel Steffen  <das@users.sourceforge.net>

	* xlib/ximage.c:		Bitmaps created from the static .xbm
					arrays always have LSBFirst bit order.

	* unix/configure.in:		Fix flag used to weak-link libXss.
	* unix/configure:		autoconf-2.59

	* macosx/tkMacOSXScrlbr.c: Correct int <-> dobule conversion issues
	that could lead to Carbon getting confused about scrollbar thumb size.

	* macosx/tkMacOSXDraw.c (XCopyArea, XCopyPlane, TkPutImage): Use
	TkMacOSX{Setup,Restore}DrawingContext() to setup/restore clip & colors.
	(TkMacOSXSetupDrawingContext, TkMacOSXRestoreDrawingContext): Add save
	and restore of QD port clip region; factor out clip region code common
	to CG and QD branches; check for port and context validity; handle
	tkPictureIsOpen flag during QD port setup.
	(TkScrollWindow): Remove unnecessary scroll region manipulation

	* macosx/tkMacOSXDraw.c:	Remove second global QD temp region
	* macosx/tkMacOSXInt.h:		(no longer necessary) and rename
	* macosx/tkMacOSXRegion.c:	remaining global QD temp region.
	* macosx/tkMacOSXSubwindows.c:
	* macosx/tkMacOSXWindowEvent.c:

	* macosx/tkMacOSXDraw.c: 	Make useCGDrawing variable MODULE_SCOPE
	* macosx/tkMacOSXFont.c: 	and respect it for ATSUI font drawing.

	* macosx/tkMacOSXButton.c:	Reduce reliance on current QD port
	* macosx/tkMacOSXColor.c:	setting and remove unnecessary
	* macosx/tkMacOSXDebug.c:	references to a drawable's QD port,
	* macosx/tkMacOSXDebug.h:	notably replace GetWindowFromPort(
	* macosx/tkMacOSXDialog.c:	TkMacOSXGetDrawablePort()) idiom by new
	* macosx/tkMacOSXDraw.c:	TkMacOSXDrawableWindow() and change
	* macosx/tkMacOSXKeyEvent.c:	TkMacOSXSetColorInPort() to take a port
	* macosx/tkMacOSXMenu.c:	argument.
	* macosx/tkMacOSXMenubutton.c:
	* macosx/tkMacOSXMouseEvent.c:
	* macosx/tkMacOSXScale.c:
	* macosx/tkMacOSXScrlbr.c:
	* macosx/tkMacOSXSubwindows.c:
	* macosx/tkMacOSXWindowEvent.c:
	* macosx/tkMacOSXWm.c:

	* macosx/tkMacOSXInt.h:		  	Factor out macros, declarations
	* macosx/tkMacOSXPrivate.h (new): 	and prototypes that are purely
	internal and private to the 'macosx' sources into a new internal header
	file that does _not_ get installed into Tk.framework/PrivateHeaders.

	* macosx/tkMacOSXButton.c: 		#include new tkMacOSXPrivate.h
	* macosx/tkMacOSXCarbonEvents.c:	instead of tkMacOSXInt.h.
	* macosx/tkMacOSXClipboard.c:
	* macosx/tkMacOSXColor.c:
	* macosx/tkMacOSXCursor.c:
	* macosx/tkMacOSXDebug.c:
	* macosx/tkMacOSXDialog.c:
	* macosx/tkMacOSXDraw.c:
	* macosx/tkMacOSXEntry.c:
	* macosx/tkMacOSXEvent.c:
	* macosx/tkMacOSXFont.c:
	* macosx/tkMacOSXHLEvents.c:
	* macosx/tkMacOSXInit.c:
	* macosx/tkMacOSXKeyEvent.c:
	* macosx/tkMacOSXMenu.c:
	* macosx/tkMacOSXMenubutton.c:
	* macosx/tkMacOSXMenus.c:
	* macosx/tkMacOSXMouseEvent.c:
	* macosx/tkMacOSXNotify.c:
	* macosx/tkMacOSXRegion.c:
	* macosx/tkMacOSXScale.c:
	* macosx/tkMacOSXScrlbr.c:
	* macosx/tkMacOSXSubwindows.c:
	* macosx/tkMacOSXWindowEvent.c:
	* macosx/tkMacOSXWm.c:
	* macosx/tkMacOSXXStubs.c:
	* macosx/ttkMacOSXTheme.c:

	* macosx/Wish.xcodeproj/project.pbxproj: Improve support for renamed
	* macosx/Wish.xcodeproj/default.pbxuser: tcl and tk source dirs; add
	* macosx/Wish-Common.xcconfig:		 10.5 SDK build config; remove
						 tclMathOp.c.

	* macosx/README: Document Wish.xcodeproj changes.

2007-06-23  Daniel Steffen  <das@users.sourceforge.net>

	* generic/tkImgPhoto.c (ImgPhotoConfigureInstance, DisposeInstance):
	Use XDestroyImage instead of XFree to destroy XImage; replace runtime
	endianness determination by compile-time check for WORDS_BIGENDIAN.

	* xlib/ximage.c (XCreateBitmapFromData): Use XCreateImage and
	XDestroyImage instead of creating XImage structure manually.

	* macosx/tkMacOSXXStubs.c (XCreateImage, DestroyImage): Correct XImage
	bytes_per_line/bitmap_pad calculations and endianness setting; free
	image data and XImage structure at destruction; formatting cleanup.

	* macosx/tkMacOSXDialog.c (NavServicesGetFile): Disable app-modal
	sheet variant of nav dialog on OS versions where it causes problems.

2007-06-20  Jeff Hobbs  <jeffh@ActiveState.com>

	* library/ttk/ttk.tcl: Should require Tk before pseudo-providing
	tile 0.8.0.

2007-06-09  Joe English  <jenglish@users.sourceforge.net>

	* generic/ttk/ttkPanedwindow.c, doc/ttk_panedwindow.n,
	* tests/ttk/panedwindow.test: Added -width and -height options. Added
	'panes' method, return list of managed windows. 'sashpos' method is
	now documented as part of the public interface, and details clarified.
	Should be easier to set initial sash positions now. Alleviates [Bug
	1659067].

2007-06-09  Jeff Hobbs  <jeffh@ActiveState.com>

	* win/tkWinWm.c (WmIconphotoCmd): fix wm iconphoto RGBA issues.
	[Bug 1467997] (janssen)

	* win/tkWinMenu.c (TkWinHandleMenuEvent): Improve handling to allow
	for unicode char menu indices and not use CharUpper on Tcl utf
	strings. [Bug 1734223]

2007-06-09  Joe English  <jenglish@users.sourceforge.net>

	* generic/ttk/ttkManager.h, generic/ttk/ttkManager.c,
	* generic/ttk/ttkNotebook.c, generic/ttk/ttkPanedwindow.c,
	* generic/ttk/ttkFrame.c: Ttk_Manager API overhaul:
	    + Ttk_Manager no longer responsible for managing slave records
	    + Ttk_Manager structure now opaque
	    + Ttk_Slave structure now private
	    + Pass Ttk_Manager* to Tk_GeomMgr hooks instead of Ttk_Slave*

	* generic/ttk/ttkFrame.c: Simplified -labelwidget management.

	* doc/ttk_panedwindow.n, library/ttk/panedwindow.tcl: Changed
	documentation of ttk::panedwindow 'identify' command to match
	implementation.

	* generic/ttk/ttkNotebook.c, tests/ttk/notebook.test:
	BUGFIX: ttk::noteboook 'insert' command didn't correctly maintain
	current tab.

2007-06-09  Daniel Steffen  <das@users.sourceforge.net>

	* macosx/tkMacOSXColor.c: Fix issues with TK_{IF,ELSE,ENDIF} macros;
	* macosx/tkMacOSXDraw.c:  implement Jaguar equivalent of unavailable
	* macosx/tkMacOSXEntry.c: kHIToolboxVersion global; panic at startup
	* macosx/tkMacOSXEvent.c: if MAC_OS_X_VERSION_MIN_REQUIRED constraint
	* macosx/tkMacOSXInit.c:  is not satisfied.
	* macosx/tkMacOSXInt.h:
	* macosx/tkMacOSXWm.c:

	* macosx/tkMacOSXDraw.c (XCopyArea, XCopyPlane, TkPutImage)
	(TkMacOSXSetupDrawingContext): Factor out common code and standardize
	setup/restore of port, context and clipping; formatting cleanup.

	* macosx/tkMacOSXWindowEvent.c:	Add error checking.
	* macosx/tkMacOSXMenu.c:	Fix gcc3 warning.
	* macosx/tkMacOSXScrlbr.c:	Fix testsuite crash.
	* macosx/tkMacOSXSubwindows.c:	Formatting cleanup.
	* macosx/tkMacOSXRegion.c:	Fix typos.
	* macosx/tkMacOSXScale.c:

	* macosx/tkMacOSXXStubs.c (Tk_GetUserInactiveTime): Remove superfluous
							    CFRetain/CFRelease.

	* macosx/Wish-Release.xcconfig: Disable tktest release build stripping.

	* macosx/Wish.xcodeproj/project.pbxproj: Add new Tclsh-Info.plist.in.

2007-06-06  Daniel Steffen  <das@users.sourceforge.net>

	* macosx/tkMacOSXInt.h: Use native debug message API when available.
	* macosx/Wish-Debug.xcconfig:

	* macosx/tkMacOSXMouseEvent.c (GenerateMouseWheelEvent): Enable
	processing of mousewheel events in background windows.

	* macosx/tkMacOSXScrlbr.c: Modernize checks for active/front window.
	* macosx/tkMacOSXScale.c:
	* macosx/tkMacOSXWm.c:

	* macosx/tkMacOSXColor.c: Factor out verbose #ifdef checks of
	* macosx/tkMacOSXDraw.c:  MAC_OS_X_VERSION_{MAX_ALLOWED,MIN_REQUIRED}
	* macosx/tkMacOSXEntry.c: and runtime checks of kHIToolboxVersion into
	* macosx/tkMacOSXEvent.c: new TK_{IF,ELSE,ENDIF}_MAC_OS_X macros.
	* macosx/tkMacOSXInit.c:
	* macosx/tkMacOSXInt.h:
	* macosx/tkMacOSXWm.c:

	* macosx/tkMacOSXDraw.c:  Factor out clip clearing in QD ports;
	* macosx/tkMacOSXEntry.c: Formatting cleanup.

	* macosx/Wish.xcodeproj/project.pbxproj: Add settings for Fix&Continue.

	* unix/configure.in (Darwin): Link the Tk and Wish plists into their
	binaries in all cases; fix 64bit arch removal in fat 32&64bit builds.

	* unix/tcl.m4 (Darwin): Fix CF checks in fat 32&64bit builds.
	* unix/configure: autoconf-2.59

2007-06-05  Donal K. Fellows  <donal.k.fellows@man.ac.uk>

	* doc/photo.n: Clarified the fact that base64 support for the -data
	option is not universal. [Bug 1731348] (matzek)

2007-06-03  Daniel Steffen  <das@users.sourceforge.net>

	* unix/Makefile.in: Add datarootdir to silence autoconf-2.6x warning.

	* macosx/Wish.xcodeproj/default.pbxuser: Add ttk tests.

	* macosx/tkMacOSXMenu.c: Add error checking; whitespace cleanup.

	* macosx/tkMacOSXDraw.c:	Comment formatting fixes for Xcode 3.0
	* macosx/tkMacOSXEmbed.c:
	* macosx/tkMacOSXEntry.c:
	* macosx/tkMacOSXFont.c:
	* macosx/tkMacOSXInit.c:
	* macosx/tkMacOSXKeyEvent.c:
	* macosx/tkMacOSXKeyboard.c:
	* macosx/tkMacOSXMenus.c:
	* macosx/tkMacOSXSend.c:
	* macosx/tkMacOSXSubwindows.c:
	* macosx/tkMacOSXWindowEvent.c:
	* macosx/tkMacOSXWm.c:
	* macosx/tkMacOSXXStubs.c:

2007-06-02  Daniel Steffen  <das@users.sourceforge.net>

	* macosx/tkMacOSXMenu.c (TkpPostMenu): Ensure cascade menus display in
	posted menus that are not part of the menubar or attached to a
	menubutton (fixes bug reported on tcl-mac by Linus Nyberg).

2007-05-31  Daniel Steffen  <das@users.sourceforge.net>

	* macosx/tkMacOSXWindowEvent.c (GenerateUpdateEvent): Complete all
	pending idle-time redraws before newly posted Expose events are
	processed; add bounds of redrawn windows to update region to ensure
	all child windows overdrawn by parents are redrawn.

	* macosx/tkMacOSXWindowEvent.c:	Centralize clip and window invalidation
	* macosx/tkMacOSXSubwindows.c: 	after location/size changes in the
	* macosx/tkMacOSXWm.c:		BoundsChanged carbon event handler;
	correct/add window invalidation after window attribute changes.

	* macosx/tkMacOSXSubwindows.c (XResizeWindow, XMoveResizeWindow)
	(XMoveWindow): Factor out common code dealing with embedded and
	non-toplevel windows; remove unnecessary clip and window invalidation.

	* macosx/tkMacOSXButton.c (TkpDisplayButton): Move clip setup closer
	to native button drawing calls.

	* macosx/tkMacOSXWm.c (TkMacOSXIsWindowZoomed, TkMacOSXZoomToplevel):
	Correct handling of gridded windows in max size calculations.

	* macosx/tkMacOSXEvent.c (TkMacOSXFlushWindows): Use HIWindowFlush API
	when available.

	* macosx/tkMacOSXColor.c:	Cleanup whitespace and formatting.
	* macosx/tkMacOSXDraw.c:
	* macosx/tkMacOSXSubwindows.c:
	* macosx/tkMacOSXWm.c:

	* generic/tkFont.c:	#ifdef out debug msg printing to stderr.
	* generic/tkTextDisp.c:

2007-05-30  Don Porter  <dgp@users.sourceforge.net>

	* generic/tk.h: Correct placement of #include <tcl.h>. [Bug 1723812]

2007-05-30  Daniel Steffen  <das@users.sourceforge.net>

	* library/bgerror.tcl:	Standardize dialog option & button size
	* library/dialog.tcl:	modifications done when running on on Aqua.
	* library/msgbox.tcl:

	* library/demos/button.tcl: Set button highlightbackground on Aqua.

	* macosx/tkMacOSXMenu.c (DrawMenuSeparator): Use DrawingContext API.

	* macosx/tkMacOSXWindowEvent.c (ClearPort): Clip to updateRgn.

	* macosx/tkMacOSXDebug.c:	Factor out debug region flashing.
	* macosx/tkMacOSXDebug.h:
	* macosx/tkMacOSXDraw.c:
	* macosx/tkMacOSXSubwindows.c:
	* macosx/tkMacOSXWindowEvent.c:

	* macosx/tkMacOSXEvent.c:	Cleanup whitespace and formatting.
	* macosx/tkMacOSXFont.c:
	* macosx/tkMacOSXRegion.c:
	* macosx/tkMacOSXSubwindows.c:
	* macosx/tkMacOSXWindowEvent.c:
	* macosx/tkMacOSXWm.c:
	* macosx/tkMacOSXXStubs.c:
	* xlib/xgc.c:

	* macosx/Wish.xcodeproj/project.pbxproj: Delete references to removed
	* macosx/Wish.xcodeproj/default.pbxuser: ttk files.

2007-05-28  Benjamin Riefenstahl  <b.riefenstahl@turtle-trading.net>

	* macosx/tkMacOSXFont.c (TkpMeasureCharsInContext): Fix short measures
	with flags=TK_WHOLE_WORDS|TK_AT_LEAST_ONE [Bug 1716141]. Make some
	casts unnecessary by changing variable types.

2007-05-25  Joe English  <jenglish@users.sourceforge.net>

	* library/ttk/ttk.tcl: Omit ttk::dialog and dependencies.
	* library/ttk/dialog.tcl, library/ttk/icons.tcl,
	* library/ttk/keynav.tcl: Removed.
	* tests/ttk/misc.test: Removed.
	* doc/ttk_dialog.tcl: Removed.

2007-05-25  Donal K. Fellows  <dkf@users.sf.net>

	* doc/canvas.n: Fixed documentation of default -joinstyle option
	values for line and polygon items. [Bug 1725782]

2007-05-22  Don Porter  <dgp@users.sourceforge.net>

	[core-stabilizer-branch]

	* unix/configure:       autoconf-2.59 (FC6 fork)
	* win/configure:

	* README:               Bump version number to 8.5b1
	* generic/tk.h:
	* library/tk.tcl:
	* unix/configure.in:
	* unix/tk.spec:
	* win/configure.in:

2007-05-18  Joe English  <jenglish@users.sourceforge.net>

	* generic/ttk/ttkEntry.c(EntrySetValue):  Ensure that widget is in a
	consistent state before setting the linked -textvariable. Previously,
	it was possible for [$e index insert] to point past the end of the
	string, leading to heap corruption. [Bug 1721532]
	* tests/ttk/entry.test(entry-9.1): Add test case for the above.

2007-05-18  Don Porter  <dgp@users.sourceforge.net>

	* unix/configure:       autoconf-2.59 (FC6 fork)
	* win/configure:

	* README:               Bump version number to 8.5a7
	* generic/tk.h:
	* library/tk.tcl:
	* unix/configure.in:
	* unix/tk.spec:
	* win/configure.in:

	* tests/ttk/treetags.test:	Another bit of test suite
	SCIM-tolerance. [Bug 1609316]

2007-05-17  Daniel Steffen  <das@users.sourceforge.net>

	* generic/tk.decls: Workaround 'make checkstubs' failures from
	tkStubLib.c MODULE_SCOPE revert. [Bug 1716117]

	* macosx/Wish.xcodeproj/project.pbxproj: Add tkOldTest.c and remove
						 tkStubImg.c.

2007-05-16  Joe English  <jenglish@users.sourceforge.net>

	* generic/tkStubLib.c:  Change Tk_InitStubs(), tkStubsPtr, and the
	auxilliary stubs table pointers back to public visibility. See [Bug
	1716117] for details.

	Removed TCL_STORAGE_CLASS monkey business, as it had no effect.

2007-05-16  Don Porter  <dgp@users.sourceforge.net>

	* library/choosedir.tcl:	Removed uses of obsolete {expand}
	* library/comdlg.tcl:		syntax; replaced with the now
	* library/tk.tcl:		approved {*}. [Bug 1710633]
	* tests/canvImg.test:
	* tests/imgPhoto.test:

	* tests/bind.test:    Make test suite more SCIM-tolerant. [Bug 1609316]

2007-05-16  Pat Thoyts  <patthoyts@users.sourceforge.net>

	* win/makefile.vc: Test ttk widgets.

2007-05-15  Joe English  <jenglish@users.sourceforge.net>

	* unix/tkUnixRFont.c: Fix crash introduced by previous fix exposed
	under newer fontconfig libraries [Bug 1717830] again.

2007-05-15  Don Porter  <dgp@users.sourceforge.net>

	* generic/tkGrid.c: Stop crash due to list intrep shimmer [Bug 1677608]

2007-05-15  Joe English  <jenglish@users.sourceforge.net>

	* unix/tkUnixRFont.c: Fix various memory leaks. [Bug 1717830], [Bug
	800149]

2007-05-14  Don Porter  <dgp@users.sourceforge.net>

	[Tk Bug 1712081]

	* unix/Makefile.in:	Updates to account for new and deleted files
	* win/Makefile.in:	tkStubImg.c and tkOldTest.c.
	* win/makefile.bc:
	* win/makefile.vc:

	* generic/tkOldTest.c (new):	New file used to create testing
	* generic/tkTest.c:		commands for testing various Tk
	* tests/constraints.tcl:	legacy interfaces where a separate
	* tests/image.test:		compilation unit is needed in order to
	#define suitable macros during compilation. Only the effect of
	USE_OLD_IMAGE on Tk_CreateImageType() is currently tested, but more
	similar testing commands can be added to this same file. New
	constraint defined to detect presence of the image type provided by
	the new testing code, and a few tests added to exercise it. Having
	USE_OLD_IMAGE support tested by the default test suite should reduce
	chance of a recurrence of this bug.

	* doc/CrtImgType.3:	Revised docs to better indicate the legacy
	* doc/CrtPhImgFmt.3:	nature of the interfaces supported by
	USE_OLD_IMAGE.

	* generic/tkDecls.h:	make genstubs
	* generic/tkStubInit.c:

	* generic/tk.decls:		Reworked USE_OLD_IMAGE support to use
	* generic/tk.h:			the same support mechanisms both with
	* generic/tkStubImg.c (deleted):and without a stub-enabled build. In
	each case, route the legacy calls to Tk_CreateImageType and
	Tk_CreatePhotoImageFormat through the Tk_CreateOldImageType and
	Tk_CreateOldPhotoImageFormat routines. Add those routines to the
	public stub table so they're available to a stub-enabled extension.
	Remove the definition of Tk_InitImageArgs() and use a macro to convert
	any calls to it in source code into a comment.

	* generic/tkImage.c:	Removed the MODULE_SCOPE declarations that
	* generic/tkImgPhoto.c:	broke USE_OLD_IMAGE support.

2007-05-11  Pat Thoyts  <patthoyts@users.sourceforge.net>

	* tests/winButton.test: Avoid font dependencies in results.

	* generic/tkFont.c: propagate error from TkDeleteNamedFont. [Bug
	1716613]

2007-05-09  Daniel Steffen  <das@users.sourceforge.net>

	* generic/tkFileFilter.c (AddClause): OSType endianness fixes.

	* library/palette.tcl (tk::RecolorTree): Handle color options with
	empty value, fixes error due to emtpy -selectforeground (reported on
	tcl-mac by Russel E. Owen).

	* macosx/tkMacOSXWindowEvent.c:	Ensure window is brought to the front
	* macosx/tkMacOSXMouseEvent.c:	at the start of a window drag (except
	* macosx/tkMacOSXInt.h:		when cmd key is down); formatting and
					whitespace fixes.

	* macosx/tkMacOSXDialog.c (Tk_GetSaveFileObjCmd): Add -filetypes option
	processing (fixes fileDialog-0.1, fileDialog-0.2 failures).

	* macosx/tkMacOSXEmbed.c (TkpMakeWindow, TkpUseWindow): Fix sending of
	Visibility event for embedded windows (fixes frame-3.9 hang).

	* macosx/tkMacOSXScrlbr.c (ScrollbarBindProc):		Fix testsuite
	* macosx/tkMacOSXSubwindows.c (TkMacOSXUpdateClipRgn):	crashes by
	adding sanity checks.

	* macosx/Wish.xcodeproj/project.pbxproj: Add 'DebugUnthreaded' &
	* macosx/Wish.xcodeproj/default.pbxuser: 'DebugLeaks' targets and env
	var settings needed to run the 'leaks' tool.

	* macosx/tkMacOSXButton.c: Fix debug msg typo.

	* tests/constraints.tcl: Ensure 'nonUnixUserInteraction' constraint is
	set for aqua.

	* tests/choosedir.test:	Add 'notAqua' constraints to X11-only tests;
	* tests/clrpick.test:	add 'nonUnixUserInteraction' to 'unix' tests
	* tests/menuDraw.test:	requiring interaction on aqua.
	* tests/unixMenu.test:
	* tests/unixWm.test:
	* tests/winMenu.test:

2007-05-07  Joe English  <jenglish@users.sourceforge.net>

	* unix/tkUnixRFont.c: Properly cast sentinel arguments to variadic
	function (fixes "warning: missing sentinel in function call", [Bug
	1712001])

2007-05-04  Pat Thoyts  <patthoyts@users.sourceforge.net>

	* generic/tkFont.c:     TIP #145 implementation -
	* generic/tkFont.h:     Enhanced font handling.
	* win/tkWinDefault.h:
	* win/tkWinFont.c:
	* win/tkWinInt.h:
	* win/tkWinWm.c:
	* library/demos/widget:
	* library/ttk/fonts.tcl:

2007-05-04  Donal K. Fellows  <donal.k.fellows@man.ac.uk>

	* doc/ttk_treeview.n, doc/ttk_panedwindow.n, doc/ttk_dialog.n:
	* doc/ttk_checkbutton.n, doc/tk.n, doc/menu.n, doc/font.n:
	* doc/canvas.n: Spelling fixes. [Bug 1686210]

2007-05-03  Donal K. Fellows  <donal.k.fellows@man.ac.uk>

	* generic/tkStubLib.c (Tk_InitStubs):
	* generic/ttk/ttkLabel.c (LabelSetup):
	* unix/tkUnixSelect.c (ConvertSelection):
	* unix/tkUnixEvent.c (TkUnixDoOneXEvent):
	* generic/tkConfig.c (Tk_RestoreSavedOptions):
	* generic/tkCanvPs.c (TkCanvPostscriptCmd):
	* generic/tkOption.c (GetDefaultOptions):
	* unix/tkUnixRFont.c (TkpGetFontAttrsForChar, InitFont)
	(TkpGetFontFamilies, TkpGetSubFonts):
	* unix/tkUnixSend.c (TkpTestsendCmd, RegOpen): Squelch warnings from
	GCC type aliasing. [Bug 1711985 and others]

2007-04-29  Daniel Steffen  <das@users.sourceforge.net>

	* unix/configure.in: Fix for default case in tk debug build detection.
	* unix/configure: autoconf-2.59

2007-04-27  Joe English  <jenglish@users.sourceforge.net>

	* generic/ttk/ttkTreeview.c(TagOptionSpecs): Use TK_OPTION_STRING
	instead of TK_OPTION_FONT to avoid resource leak in tag management.

2007-04-26  Joe English  <jenglish@users.sourceforge.net>

	* macosx/ttkMacOSXTheme.c: Merged OFFSET_RECT processing into
	BoxToRect(); factored out PatternOrigin; resynchronized with Tile
	codebase.

2007-04-26  Jeff Hobbs  <jeffh@ActiveState.com>

	*** 8.5a6 TAGGED FOR RELEASE ***

	* unix/Makefile.in (dist): Correct tests/ttk glob inclusion

2007-04-25  Jeff Hobbs  <jeffh@ActiveState.com>

	* unix/Makefile.in (dist): Add tests/ttk dir to src dist

	* unix/tkUnixMenubu.c (TkpDisplayMenuButton): Init width/height to 0

2007-04-25  Daniel Steffen  <das@users.sourceforge.net>

	* unix/Makefile.in (dist): Add macosx/*.xcconfig files to src dist;
	copy license.terms to dist macosx dir; fix autoheader bits.

2007-04-24  Jeff Hobbs  <jeffh@ActiveState.com>

	* unix/Makefile.in (dist): Add ttk bits to src dist

	* tests/font.test (font-46.[12]): Correct listification of result

2007-04-23  Daniel Steffen  <das@users.sourceforge.net>

	* generic/tkCanvas.c:	Allow -selectforeground option to be None; add
	* generic/tkCanvText.c:	fallback to fgColor when selFgColor is None
	* generic/tkEntry.c:	(new default on aqua to match native L&F).
	* generic/tkListbox.c:
	* generic/tkText.c:

	* generic/tkCanvas.c:	   Add support for bypassing all of Tk's double
	* generic/tkEntry.c:	   buffered drawing into intermediate pixmaps
	* generic/tkFrame.c:	   (via TK_NO_DOUBLE_BUFFERING #define), it is
	* generic/tkListbox.c:	   unnecessary & wasteful on aqua where all
	* generic/tkPanedWindow.c: drawing is already double-buffered by the
	* generic/tkTextDisp.c:	   window server. (Use of this on other
	* generic/ttk/ttkWidget.c: platforms would only require implementation
	* unix/tkUnixScale.c:	   of TkpClipDrawableToRect()).
	* macosx/tkMacOSXPort.h:

	* library/bgerror.tcl:	On aqua, use moveable alert resp. modal dialog
	* library/dialog.tcl:	window class and corresponding system
				background pattern; fix button padding.

	* library/tearoff.tcl:	Correct aqua menu bar height; vertically offset
	* library/tk.tcl:	aqua tearoff floating window to match menu.

	* library/demos/goldberg.tcl: Fix overwriting of widget demo global.

	* library/demos/menu.tcl:   On aqua, use custom MDEF and tearoffs;
	* library/demos/menubu.tcl: correct menubutton toplevel name.

	* library/demos/puzzle.tcl: Fix button size & padding for aqua.
	* library/demos/radio.tcl:

	* macosx/tkMacOSXCarbonEvents.c: Add window event target carbon event
	* macosx/tkMacOSXEvent.c:	 handler for all kEventClassWindow and
	* macosx/tkMacOSXEvent.h:	 kEventClassMouse events; move all
	* macosx/tkMacOSXNotify.c:	 remaining events except for
	* macosx/tkMacOSXWindowEvent.c:	 kEventClassKeyboard from dispatcher to
	application event handler; pass event handler callRef downstream; fix
	debug event tracing; process all tcl event types in carbon event timer;
	delay carbon event timer first fire; add TkMacOSXTrackingLoop() to mark
	enter/exit of event tracking loop during which all tcl events but only
	carbon update events should be processed by the timer (replaces various
	calls to Tcl_SetServiceMode()); rename TkMacOSXReceiveAndProcessEvent()
	to TkMacOSXReceiveAndDispatchEvent(), move it from tkMacOSXEvent.c to
	tkMacOSXCarbonEvents.c and modify it to dequeue only update events
	during a tracking loop; add TkMacOSXRunTclEventLoop() to standardize
	the various ways in use to run the tcl event loop; add handling of
	kEventClassAppearance events (for ScrollBarVariantChanged event).

	* macosx/tkMacOSXDialog.c:	Use new TkMacOSXTrackingLoop() around
	* macosx/tkMacOSXEvent.c:	blocking API that puts up modal dialogs
	* macosx/tkMacOSXMenu.c:	or when entering/exiting menu/control
	* macosx/tkMacOSXMouseEvent.c:	tracking, window dragging and other
	* macosx/tkMacOSXScale.c:	mouse tracking loops.
	* macosx/tkMacOSXScrlbr.c:
	* macosx/tkMacOSXWindowEvent.c:
	* macosx/tkMacOSXWm.c:

	* macosx/tkMacOSXDialog.c:	Use new TkMacOSXRunTclEventLoop()
	* macosx/tkMacOSXScale.c:	instead of Tcl_DoOneEvent(),
	* macosx/tkMacOSXScrlbr.c:	Tcl_ServiceAll(), TclServiceIdle()
	* macosx/tkMacOSXWindowEvent.c:	and Tcl_GlobalEval("update idletasks").

	* macosx/tkMacOSXColor.c: Make available as Tk system colors all
	* macosx/tkMacOSXPort.h:  appearance manager brushes, text colors and
	backgrounds with new and legacy names, as well as the fully transparent
	color "systemTransparent"; add TkMacOSXSetColorIn{Port,Context}() to
	directly set an X pixel color value in the current QD port resp. the
	given CG context without requiring passage through rgb representation
	(lossy for most system colors); modernize/remove Classic-era code;
	replace crufty strcmp() elseifs by Tcl_GetIndexFromObjStruct().

	* macosx/tkMacOSXButton.c:	Use new TkMacOSXSetColorInPort()
	* macosx/tkMacOSXDraw.c:	instead of setting rgb color directly
	* macosx/tkMacOSXMenubutton.c:	to allow for non-rgb system colors.

	* macosx/tkMacOSXCursor.c: Implement "none" cursor as on other
	platforms [Patch 1615427]; add all missing appearance manager cursors.

	* macosx/tkMacOSXDefault.h: Set SELECT_FG_COLORs to None to match aqua
	L&F; use standard system color names; use new 'menu' system font;
	correct default scrollbar width.

	* macosx/tkMacOSXDraw.c: 	Standardize initialization, use and
	* macosx/tkMacOSXInt.h: 	emptying of various static temp rgns
	* macosx/tkMacOSXRegion.c:	onto two global RgnHandles; in debug
	* macosx/tkMacOSXSubwindows.c:	builds, verify emptiness of these temp
	* macosx/tkMacOSXWindowEvent.c:	rgns before use.

	* macosx/tkMacOSXDraw.c: Add TkMacOSX{Setup,Restore}DrawingContext() to
	* macosx/tkMacOSXInt.h:  abstract common setup & teardown of drawing
	environment (for both CG and QD); save/restore QD theme drawing state;
	handle GC clip region; add TkpClipDrawableToRect() to allow clipped
	drawing into drawable regardless of GC used; use new system color
	"systemWindowHeaderBackground" to setup background in themed toplevels;
	correct implementation of TkMacOSXMakeStippleMap().

	* macosx/tkMacOSXEntry.c:  Use new TkMacOSXSetupDrawingContext() and
	* macosx/tkMacOSXFont.c:   TkMacOSXRestoreDrawingContext() instead of
	* macosx/ttkMacOSXTheme.c: various setup/teardown procs like
	TkMacOSX{SetUp,Release}CGContext(), TkMacOSXQuarz{Start,End}Draw(),
	TkMacOSXSetUpGraphicsPort() etc.

	* macosx/tkMacOSXEmbed.c: Add CG context and drawable clip rgn fields
	* macosx/tkMacOSXInt.h:   to MacDrawable struct.
	* macosx/tkMacOSXSubwindows.c:

	* macosx/tkMacOSXDialog.c: Make -parent option of tk_getOpenFile et al.
	use the sheet version of NavServices dialogs; ensure native parent win
	exists before using StandardSheet API for tk_messageBox [Bug 1677611];
	force sheets to behave like app-modal dialogs via WindowModality() API;
	use more modern ColorPicker API.

	* macosx/tkAboutDlg.r: Use themed movable modal dialog, fix (c) year.

	* macosx/tkMacOSXEntry.c:  Take xOff/yOff of MacDrawable into account
	* macosx/ttkMacOSXTheme.c: when computing locations/bounds to ensure
	correct posititioning when not drawing into intermediate pixmap.

	* macosx/tkMacOSXFont.c: Use appearance manager API to map system font
	* macosx/tkMacOSXFont.h: names to TkFonts; add "menu" system font for
	menu item text drawing from MDEF; always draw with CG; remove QD
	dependent stippling algorithm; move most header declarations into the
	source file (as they were not used anywhere else).

	* macosx/tkMacOSXMenu.c:		 Large-scale rewrite of custom
	* macosx/tkMacOSXMenu.r (removed):	 MDEF and related code that
	* macosx/Wish.xcode/project.pbxproj:	 restores many longtime-MIA
	* macosx/Wish.xcodeproj/project.pbxproj: features to working order
	* unix/Makefile.in:			 (e.g. images, custom colors &
	fonts in menus etc); implement compound menu items; use Appearance Mgr
	and ThemeText APIs to mimic native MDEF as closely as possible when
	default "menu" system font is used; remove now obsolete SICN drawing
	code and resources.

	* macosx/tkMacOSXCarbonEvents.c: Handle additional menu carbon events
	* macosx/tkMacOSXEvent.c:	 in order to support <<MenuSelect>> in
	* macosx/tkMacOSXMenu.c:	 the menubar and in menus that are not
	* macosx/tkMacOSXMenus.c:	 using the custom MDEF [Bug 1620826];
	fix early and missing clearing of current Tk active menu entry; fix
	extraneous sending of <<MenuSelect>> during active menu entry clearing.

	* macosx/tkMacOSXMouseEvent.c: Add support for async window dragging by
	the window server; set the corresponding window attribute by default.

	* macosx/tkMacOSXMouseEvent.c: Rationalized handling order of
	non-mousedown events; add TkMacOSXModifierState() to retrieve the
	current key modifiers in carbon format.

	* macosx/tkMacOSXScrlbr.c: Use appearance manager API to retrieve
	scrollbar component metrics; add awareness of multiple possibilites for
	scrollbar arrow position in aqua and handle user changes to arrow
	position pref; handle difference in metrics of small & large scrollbar
	variants; handle aqua "jump to here" scrollbar behaviour; correct
	computation of scroll view size and position; enforce min scrollbar
	height to avoid scrollbar component overlap; erase scrollbar area
	outside of standard width; remove broken auto-adjust code; account for
	window class when leaving space for grow box; remove code to manually
	draw grow box; use modern API for thumb scroll proc; replace
	HiliteControl() by modern API; replace control mgr constants with
	appearance mgr equivalents.

	* macosx/tkMacOSXSubwindows.c: Use SetWindowBounds() API instead of
	SizeWindow(); invalidate clip regions after X{Map,Unmap}Window as fix
	for [Bug 940117] made them dependent on mapping state; remove unneeded
	calls to TkMacOSXInvalClipRgns() and unnecessary setting of QD port;
	use native-endian pixmap on intel; remove obsolete pixmap pix locking.

	* macosx/tkMacOSXWindowEvent.c: Handle only the first of a batch of
	kEventAppAvailableWindowBoundsChanged events sent per transaction;
	handle kEventWindowBoundsChanged event to support live window resizing
	and centralized sending of location/size changed ConfigureNotify
	events; ensure HIGrowBox is redrawn after bounds change; constrain
	window after dragging to ensure titlebar is not inacessible
	offscreen or under dock/menubar; handle kEventWindowGetRegion and
	kEventWindowDrawContent for transparent windows to mark resp. paint
	content region as transparent; handle kEventWindowConstrain for
	fullscreen windows to ensure bounds match new screen size; enter/exit
	fullscreen UIMode upon activation/deactivation of fullscreen window.

	* macosx/tkMacOSXWm.c: Use live-resize and async-drag carbon window
	* macosx/tkMacOSXWm.h: attributes for toplevels by default; implement
	new [wm attributes] -topmost, -transparent and -fullscreen; refactor
	WmAttributesCmd() parallelling the tkUnixWm.c implementation, use thus
	factored proc to set proxy icon from [wm iconbitmap]; dynamically
	determine default values for toplevel min and max sizes (similar to
	tkWinWm.c impl): min sizes depend on window class & attributes to
	ensure visibility of all titlebar widgets and grow box, max sizes
	depend on maximal window bounds for all active displays; factor out
	code that puts into effect changes to master or override_redirect; use
	RepositionWindow() API to determine staggered initial window bounds;
	correct resize limit calculations, handle gridding and use modern
	resize API in TkMacOSXGrowToplevel(); remove sending of ConfigureNotify
	after resize or zoom (now handled by BoundsChanged handler); correct
	composite carbon window attribute handling, remove currently unusable
	attributes and add new attributes in [tk::unsupported::MacWindowStyle];
	ensure validity of window class and attributes before use; apply
	changes to window class when handling carbon window attribute changes
	(if HIWindowChangeClass() API available); add debug build warning
	message when deprecated window style is used instead of window class;
	use transparent HIGrowBox for resizable windows; avoid unnecessary
	calls to window structure width API; use tcl time API in TkpGetMS();
	add TkMacOSXEnterExitFullscreen() to enter/exit UIMode with dock and
	menubar hidden; restrict wmTracing output to debug builds; remove
	unneeded calls to TkMacOSXInvalClipRgns() and unnecessary setting of QD
	port; workaround GetWindowStructureWidths() Carbon bug (bogus results
	for never-mapped floating windows).

	* macosx/tkMacOSXXStubs.c (TkMacOSXDisplayChanged): Add maximal window
	bounds field to Screen record (in ext_data), computed as the union of
	available window positioning bounds of all graphics devices (displays).

	* macosx/tkMacOSXBitmap.c: Fix macRoman encoding leak.
	* macosx/tkMacOSXCursor.c:

	* macosx/tkMacOSXDebug.c (TkMacOSXCarbonEventToAscii): Use static
	* macosx/tkMacOSXDebug.h: buffer to simplify callers; const fixes.

	* macosx/tkMacOSXBitmap.c: Use more efficient QDSwapPort() instead of
	* macosx/tkMacOSXButton.c: GetPort()/SetPort()/GetGWorld()/SetGWorld().
	* macosx/tkMacOSXDraw.c:
	* macosx/tkMacOSXMenubutton.c:
	* macosx/tkMacOSXScale.c:
	* macosx/tkMacOSXScrlbr.c:
	* macosx/tkMacOSXXStubs.c:

	* macosx/tkMacOSXColor.c: Use kHIToolboxVersionNumber for runtime OS
	* macosx/tkMacOSXEntry.c: version check rather than Gestalt() etc.
	* macosx/tkMacOSXInt.h:
	* macosx/tkMacOSXWm.c:

	* macosx/tkMacOSXDraw.c: Remove obsolete and now incorrect
	* macosx/tkMacOSXInt.h:  tkMenuCascadeRgn clipping code.
	* macosx/tkMacOSXMenu.c:

	* macosx/tkMacOSXHLEvents.c: Replace Tcl_GlobalEval() resp. Tcl_Eval()
	* macosx/tkMacOSXScrlbr.c:   by Tcl_EvalEx().
	* macosx/tkMacOSXInit.c:

	* macosx/tkMacOSXInit.c (TkpInit): Reorder initialization steps.

	* macosx/tkMacOSXKeyEvent.c: Remove pre-10.2 support.

	* macosx/tkMacOSXMenus.c: Remove now useless call to
	TkMacOSXHandleTearoffMenu(); use \x.. quoting for non-latin1 macroman
	literar chars to allow file to be edited as utf-8.

	* macosx/tkMacOSXScale.c: Replace TrackControl() by modern
	* macosx/tkMacOSXScrlbr.c: HandleControlClick() API (using new
	TkMacOSXModifierState()).

	* macosx/tkMacOSXInt.h:		Move all constant #defines needed to
	* macosx/tkMacOSXColor.c:	support building on older OS X releases
	* macosx/tkMacOSXEvent.h:	to a central location in tkMacOSXInt.h.
	* macosx/tkMacOSXFont.c:
	* macosx/tkMacOSXMenu.c:
	* macosx/tkMacOSXMenubutton.c:
	* macosx/tkMacOSXMenus.c:
	* macosx/tkMacOSXMouseEvent.c:
	* macosx/tkMacOSXWm.c:
	* macosx/ttkMacOSXTheme.c:

	* macosx/tkMacOSXInt.h:		 Add ChkErr() macro to factor out
	* macosx/tkMacOSXButton.c:	 Carbon OSStatus return value checking
	* macosx/tkMacOSXCarbonEvents.c: and TkMacOSXDbgMsg() macro to factour
	* macosx/tkMacOSXClipboard.c:	 out debug message output; use these
	* macosx/tkMacOSXColor.c:	 macros to replace #ifdef TK_MAC_DEBUG
	* macosx/tkMacOSXCursor.c:	 blocks & direct printing to stderr,
	* macosx/tkMacOSXDebug.c:	 and to do additional OSStatus return
	* macosx/tkMacOSXDialog.c:	 checking, and to standardize OSStatus
	* macosx/tkMacOSXDraw.c:	 usage.
	* macosx/tkMacOSXEntry.c:
	* macosx/tkMacOSXEvent.c:
	* macosx/tkMacOSXFont.c:
	* macosx/tkMacOSXHLEvents.c:
	* macosx/tkMacOSXInit.c:
	* macosx/tkMacOSXKeyEvent.c:
	* macosx/tkMacOSXMenu.c:
	* macosx/tkMacOSXMenubutton.c:
	* macosx/tkMacOSXMenus.c:
	* macosx/tkMacOSXMouseEvent.c:
	* macosx/tkMacOSXScrlbr.c:
	* macosx/tkMacOSXSubwindows.c:
	* macosx/tkMacOSXWindowEvent.c:
	* macosx/tkMacOSXWm.c:
	* macosx/tkMacOSXXStubs.c:

	* macosx/tkMacOSXSend.c:	Remove duplicate/unused declarations.
	* macosx/tkMacOSXXStubs.c:

	* macosx/tkMacOSXDebug.c:	Const fixes.
	* macosx/tkMacOSXInit.c:
	* macosx/tkMacOSXTest.c:
	* macosx/tkMacOSXWm.c:
	* macosx/tkMacOSXXStubs.c:

	* macosx/Wish-Info.plist.in: Add tcl document extensions/mime types and
	LSMinimumSystemVersion, LSRequiresCarbon & NSAppleScriptEnabled keys.

	* macosx/Wish-Common.xcconfig: Add Wish's Info.plist as __info_plist
	section to tktest; enable more warnings.

	* macosx/Wish.xcodeproj/project.pbxproj: Add 'DebugMemCompile' build
	configuration that calls configure with --enable-symbols=all; disable
	configure check for __attribute__((__visibility__("hidden"))) in Debug
	configuration to restore availability of ZeroLink.

	* macosx/Wish-Common.xcconfig:	Fix whitespace.
	* macosx/Wish-Debug.xcconfig:
	* macosx/Wish-Release.xcconfig:
	* macosx/tkMacOSXAETE.r:
	* macosx/tkMacOSXConfig.c:
	* macosx/tkMacOSXCursors.r:
	* macosx/tkMacOSXKeyboard.c:
	* macosx/tkMacOSXSend.c:
	* macosx/ttkMacOSXTheme.c:
	* macosx/tkMacOSXXCursors.r:
	* macosx/README:

	* macosx/GNUmakefile:		Fix/add copyright and license refs.
	* macosx/Tk-Info.plist.in:
	* macosx/Wish-Info.plist.in:
	* macosx/Wish.xcode/project.pbxproj:
	* macosx/Wish.xcodeproj/project.pbxproj:
	* macosx/tkMacOSX.h:

	* unix/configure.in: Install license.terms into Tk.framework; fix tk
	debug build detection.
	* unix/configure: autoconf-2.59

	* doc/colors.n:		Document new Mac OS X system colors.
	* doc/cursors.n:	Document new Mac OS X native cursors.
	* doc/font.n:		Document new Mac OS X 'menu' system font.
	* doc/wm.n:		Document new Mac OS X [wm attributes].
	* doc/ttk_image.n:	Fix 'make html' warning.
	* doc/canvas.n:		Fix nroff typo.

2007-04-21  Jeff Hobbs  <jeffh@ActiveState.com>

	* macosx/tkMacOSXBitmap.c, macosx/tkMacOSXButton.c:
	* macosx/tkMacOSXCarbonEvents.c, macosx/tkMacOSXClipboard.c:
	* macosx/tkMacOSXCursor.c, macosx/tkMacOSXDialog.c:
	* macosx/tkMacOSXDraw.c, macosx/tkMacOSXEvent.c:
	* macosx/tkMacOSXFont.c, macosx/tkMacOSXInit.c, macosx/tkMacOSXInt.h:
	* macosx/tkMacOSXKeyEvent.c, macosx/tkMacOSXMenu.c:
	* macosx/tkMacOSXMenubutton.c, macosx/tkMacOSXMouseEvent.c:
	* macosx/tkMacOSXScale.c, macosx/tkMacOSXWindowEvent.c:
	* macosx/tkMacOSXWm.c: Revert of commits from 2007-04-13 which broke
	the OS X build.

2007-04-17  Donal K. Fellows  <donal.k.fellows@manchester.ac.uk>

	* generic/tkFont.c, generic/tkListbox.c, unix/tkUnixSelect.c:
	* win/ttkWinMonitor.c, win/ttkWinTheme.c, win/ttkWinXPTheme.c: Make
	the format of declarations much more standardized (removing K&R-isms
	and other things like that).

2007-04-13  Donal K. Fellows  <donal.k.fellows@manchester.ac.uk>

	* macosx/tkMacOSXInt.h (LOG_MSG, LOG_ON_ERROR): Added macros to make
	the OSX code much less #ifdef-full.

2007-04-12  Jeff Hobbs  <jeffh@ActiveState.com>

	* library/ttk/panedwindow.tcl (ttk::panedwindow::Press): handle Press
	triggering outside sash element boundaries.

2007-04-10  Joe English  <jenglish@users.sourceforge.net>

	* win/ttkWinMonitor.c, win/ttkWinXPTheme.c: Re-sync with Tile codebase
	so patches can flow back and forth.

	* win/ttkWinXPTheme.c: Skip OS version test, should work on Vista/Aero
	now as well as XP. Fixes [Bug 1687299], thanks to George Petasis for
	tracking this down.

2007-03-21  Joe English  <jenglish@users.sourceforge.net>

	* generic/ttk/ttkLayout.c(Ttk_BuildLayoutTemplate): BUGFIX: Nested
	TTK_GROUP nodes did not work unless they appeared at the end of the
	layout (and only by accident then).

2007-03-08  Joe English  <jenglish@users.sourceforge.net>

	* tests/grid.test(grid-21.7): Reset wm geometry . and pack propagate .
	at end of test. 'pack propagate . 0' was causing cascading failures in
	subsequent tests. [Bug 1676770]

2007-03-07  Daniel Steffen  <das@users.sourceforge.net>

	* generic/tkMain.c (Tk_MainEx): Replicate macosx-specific code from
	TkpInit() that ensures the console window appears when wish is started
	from the OS X Finder (i.e. with stdin == /dev/null), jeffh's 2006-11-24
	change rendered the corresponding code in TkpInit() ineffective in wish
	because Tk_MainEx() sets tcl_interactive before calling TkpInit().

	* generic/ttk/ttkGenStubs.tcl (new): Add ttk-specific genstubs.tcl from
	* unix/Makefile.in (genstubs):       tile and run it from 'genstubs'
	target, restores ability to generate all of Tk's stub sources.

	* generic/ttk/ttkTreeview.c: #ifdef out unused declaration.

	* macosx/tkMacOSXDebug.c (TkMacOSXGetNamedDebugSymbol): Add fix for
	libraries loaded with a DYLD_IMAGE_SUFFIX.

	* macosx/Wish.xcodeproj/project.pbxproj: Ensure gcc version used by
	* macosx/Wish.xcodeproj/default.pbxuser: Xcode and configure/make are
	* macosx/Wish-Common.xcconfig:		 consistent and independent of
	gcc_select default and CC env var; fixes for Xcode 3.0.

	* unix/tcl.m4 (Darwin): s/CFLAGS/CPPFLAGS/ in macosx-version-min check.
	* unix/configure: autoconf-2.59

2007-02-25  Peter Spjuth  <peter.spjuth@space.se>

	* generic/tkUtil.c: Fixed grid anchor center problem in labelframes.
	* tests/grid.test:  [Bug 1545765]

2007-02-23  Jeff Hobbs  <jeffh@ActiveState.com>

	* library/ttk/notebook.tcl (ttk::notebook::enableTraversal): OS X
	needs Option instead of Alt binding

2007-02-19  Jeff Hobbs  <jeffh@ActiveState.com>

	* unix/tcl.m4: use SHLIB_SUFFIX=".so" on HP-UX ia64 arch.
	* unix/configure: autoconf-2.59

	* library/tkfbox.tcl (::tk::IconList_Goto): avoid goto issues in empty
	dirs. [Bug 1662959]

2007-02-09  Joe Mistachkin  <joe@mistachkin.com>

	* win/nmakehlp.c: Properly cleanup after nmakehlp, including the
	* win/makefile.vc: vcX0.pch file. Sync up fixed nmakehlp usage from
	Tcl.

2007-02-06  Joe English  <jenglish@users.sourceforge.net>

	* library/ttk/ttk.tcl: Add no-op [package ifneeded] script for tile
	0.8.0, so that existing applications that use "package require tile"
	won't fail when run under Tk 8.5.

2007-02-04  Daniel Steffen  <das@users.sourceforge.net>

	* unix/tcl.m4: Use gcc4's __attribute__((__visibility__("hidden"))) if
	available to define MODULE_SCOPE effective on all platforms.
	* unix/configure.in: add caching to -pipe check.
	* unix/configure: autoconf-2.59
	* unix/tkConfig.h.in: autoheader-2.59

2007-02-03  Joe Mistachkin  <joe@mistachkin.com>

	* win/rules.vc: Fix platform specific file copy macros for downlevel
	Windows.
	* win/ttkWinMonitor.c: Windows portability support. Fix "noxp" build
	* win/ttkWinXPTheme.c: option handling and use GetWindowLongPtr and
	SetWindowLongPtr only when needed.

2007-02-02  Pat Thoyts  <patthoyts@users.sourceforge.net>

	* win/ttkWinXPTheme.c: Support IsAppThemed() call. This is what is
	used when theming is turned off just for an individual application.

2007-01-28  Daniel Steffen  <das@users.sourceforge.net>

	* macosx/Wish.xcodeproj/project.pbxproj:   Extract build settings that
	* macosx/Wish.xcodeproj/default.pbxuser:   were common to multiple
	* macosx/Wish-Common.xcconfig (new file):  configurations into external
	* macosx/Wish-Debug.xcconfig (new file):   xcconfig files; add extra
	* macosx/Wish-Release.xcconfig (new file): configurations for building
	with SDKs; convert legacy jam-based 'Tk' target to native target with
	single script phase; correct syntax of build setting references to use
	$() throughout; remove unused tcltest sources from 'tktest' target.

	* macosx/README: Document new Wish.xcodeproj configurations; other
	minor updates/corrections.

	* generic/tk.h: Update location of version numbers in macosx files.

	* macosx/Wish.xcode/project.pbxproj: Restore 'tktest' target to working
	* macosx/Wish.xcode/default.pbxuser: order by replicating applicable
	changes to Wish.xcodeproj since 2006-07-20.

2007-01-25  Daniel Steffen  <das@users.sourceforge.net>

	* unix/tcl.m4: Integrate CPPFLAGS into CFLAGS as late as possible and
	move (rather than duplicate) -isysroot flags from CFLAGS to CPPFLAGS to
	avoid errors about multiple -isysroot flags from some older gcc builds.

	* unix/configure: autoconf-2.59

2007-01-19  Joe Mistachkin  <joe@mistachkin.com>

	* win/makefile.vc: Properly build man2tcl.c for MSVC8.

2007-01-19  Daniel Steffen  <das@users.sourceforge.net>

	* macosx/Wish.xcodeproj/project.pbxproj: Remove libtommath defines.

	* unix/tcl.m4: Ensure CPPFLAGS env var is used when set. [Bug 1586861]
	(Darwin): add -isysroot and -mmacosx-version-min flags to CPPFLAGS when
	present in CFLAGS to avoid discrepancies between what headers configure
	sees during preprocessing tests and compiling tests.

	* unix/configure: autoconf-2.59

2007-01-11  Jeff Hobbs  <jeffh@activestate.com>

	* unix/tkUnixEvent.c, library/msgs/es.msg: s/CRLF/LF/g

2007-01-11  Joe English  <jenglish@users.sourceforge.net>

	* win/tcl.m4 (CFLAGS_WARNING): Remove "-Wconversion". This was removed
	from unix/tcl.m4 2004-07-16 but not from here.
	* win/configure: Regenerated.

2007-01-11  Joe English  <jenglish@users.sourceforge.net>

	* generic/ttk/ttkManager.h, generic/ttk/ttk*.c: Revert addition of
	contravariant 'const' qualifiers, to keep in sync with Tile codebase
	(which must remain compatible with Tk 8.4).

2007-01-03  Jan Nijtmans  <nijtmans@users.sf.net>

	* doc/ManageGeom.3,
	* generic/tk.decls,
	* generic/tk.h: Add const to 2nd parameter of Tk_ManageGeometry
	* generic/tkDecls.h: regenerated
	* generic/tkInt.h,
	* generic/tk*.c,
	* generic/ttk/ttk*.c: Added many "const" specifiers in implementation.

2007-01-02  Donal K. Fellows  <dkf@users.sf.net>

	* xlib/*: Made the generic fake-X11 glue layer abide by the formatting
	rules of the core.

2006-12-31  Benjamin Riefenstahl  <b.riefenstahl@turtle-trading.net>

	* macosx/tkMacOSXFont.c: Fill-in TkpGetFontAttrsForChar (TIP #300).
	* macosx/ttkMacOSXTheme.c: Define a constant to make it compile on Mac
	OS X 10.3.

2006-12-28  Mo DeJong  <mdejong@users.sourceforge.net>

	* tests/wm.test: Update wm attributes output so that tests pass after
	addition of -transparentcolor for Win32.

2006-12-26  Joe English  <jenglish@users.sourceforge.net>

	* generic/ttk/ttkLabel.c: ImageElement clientData no longer needed.

2006-12-22  Donal K. Fellows  <dkf@users.sf.net>

	* unix/tkUnixEvent.c (TkUnixDoOneXEvent): Made correct on AMD64 and
	other similar 64-bit systems where fd_mask is not 'unsigned int' in
	effect. [Bug 1522467]

	* library/msgs/es_ES.msg (removed):
	* library/msgs/es.msg: Fixed translation fault that was present in all
	Spanish-speaking locales. [Bug 1111213]

2006-12-19  Jeff Hobbs  <jeffh@ActiveState.com>

	* win/tkWinButton.c (TkpDisplayButton): lint init. [Bug 1618604]

2006-12-19  Daniel Steffen  <das@users.sourceforge.net>

	* unix/tcl.m4 (Darwin): --enable-64bit: verify linking with 64bit -arch
	flag succeeds before enabling 64bit build.
	* unix/configure: autoconf-2.59

2006-12-18  Joe English  <jenglish@users.sourceforge.net>

	* generic/ttk/ttkTreeview.c, library/ttk/treeview.tcl, doc/treeview.n:
	Added column '-stretch' and '-minwidth' options. Improved column drag
	and resize behavior. Added horizontal scrolling [Bug 1518650]. Row
	height and child indent specifiable on Treeview style. Decreased
	default row height, no default -padding. Use correct heading height
	[Bug 1163349]. Apply tag settings to tree item as well as to data
	columns [NOTE: 'tag configure' still buggy]. Fix off-by-one condition
	when moving nodes forward [Bug 1618142]
	* generic/ttk/ttkScroll.c (TtkScrollTo): Prevent overscroll [Bug
	1173434]
	* library/ttk/altTheme.tcl, library/ttk/aquaTheme.tcl,
	* library/ttk/clamTheme.tcl, library/ttk/classicTheme.tcl,
	* library/ttk/defaults.tcl, library/ttk/winTheme.tcl,
	* library/ttk/xpTheme.tcl: Per-theme treeview settings.
	* macosx/ttkMacOSXTheme.c: Added disclosure triangle element.

2006-12-17  Joe English  <jenglish@users.sourceforge.net>

	* library/ttk/combobox.tcl, generic/ttk/ttkEntry.c,
	* doc/ttk_combobox.n: Add combobox -height option; only show scrollbar
	if the listbox needs to scroll. [Bug 1032869]

2006-12-16  Mo DeJong  <mdejong@users.sourceforge.net>

	* doc/cursors.n: Mention "none" in supported cursor list. Fix comment
	that incorrectly claims that the Win32 "no" cursor hides the cursor.
	* tests/cursor.test: Test "none" cursor.
	* unix/tkUnixCursor.c (CreateCursorFromTableOrFile)
	(TkGetCursorByName): Define a table of Tk cursors that is searched in
	addition to the X cursor table. A Tk cursor is loaded from a data
	string and works with the same options as the built in X cursors. This
	code makes it possible to use "none" as a cursor name under Unix.
	* win/rc/cursor9a.cur: Added none Win32 cursor.
	* win/rc/tk_base.rc: Define a built-in Win32 cursor named "none".
	[Patch 1615427]

2006-12-14  Joe English  <jenglish@users.sourceforge.net>

	* generic/ttk/ttkButton.c, generic/ttk/ttkElements.c,
	* generic/ttk/ttkEntry.c, generic/ttk/ttkFrame.c,
	* generic/ttk/ttkImage.c, generic/ttk/ttkInit.c,
	* generic/ttk/ttkLabel.c, generic/ttk/ttkNotebook.c,
	* generic/ttk/ttkPanedwindow.c, generic/ttk/ttkProgress.c,
	* generic/ttk/ttkScale.c, generic/ttk/ttkScrollbar.c,
	* generic/ttk/ttkSeparator.c, generic/ttk/ttkTheme.h,
	* generic/ttk/ttkTreeview.c, generic/ttk/ttkWidget.h:
	Global reduction: use per-file *_Init() routines to reduce the number
	of globally-visible initialization records.

2006-12-13  Jeff Hobbs  <jeffh@ActiveState.com>

	* unix/Makefile.in (install-doc): intentionally skip ttk_dialog.n
	installation (not for public consumption)

	* doc/scrollbar.n, doc/button.n, doc/checkbutton.n:
	* doc/entry.n, doc/frame.n, doc/label.n, doc/labelframe.n:
	* doc/menu.n, doc/menubutton.n, doc/panedwindow.n:
	* doc/radiobutton.n, doc/scrollbar.n, doc/ttk_*: revamp ttk docs to
	use consist nroff format (not 100% consistent with classic widget
	docs). Add more man page cross-linking "SEE ALSO".

	* generic/ttk/ttkInit.c:
	* generic/ttk/ttkTreeview.c: make treeview exist by default
	* generic/ttk/ttkPanedwindow.c: s/TtkPaned_Init/TtkPanedwindow_Init/

	* win/Makefile.in, unix/Makefile.in (demo): add 'demo' target

2006-12-13  Joe English  <jenglish@users.sourceforge.net>

	* library/ttk/ttk.tcl: Try to straighten out theme loading and
	selection logic.
	* generic/ttk/ttkElements.c, library/ttk/defaults.tcl,
	* generic/ttk/ttkClamTheme.c, library/ttk/clamTheme.tcl:
	Provide package in C part instead of Tcl part.

2006-12-12  Joe English  <jenglish@users.sourceforge.net>

	* library/ttk/ttk.tcl, generic/ttkTheme.c: Remove nonfunctional code.

2006-12-12  Mo DeJong  <mdejong@users.sourceforge.net>

	* win/tkWinButton.c (InitBoxes): Call Tcl_Panic() if loading of bitmap
	resources fails. This change generates an error if Tk is unable to
	find button widget resources instead of silently failing and then
	drawing widgets incorrectly.
	* win/rc/tk_base.rc: If the user defines BASE_NO_TK_ICON then compile
	the base resources file without a "tk" icon. This change makes it
	easier to replace the default tk icon with a custom icon. [Patch
	1614362]

2006-12-11  Donal K. Fellows  <donal.k.fellows@manchester.ac.uk>

	* unix/tkUnixWm.c (TkWmMapWindow, WmClientCmd): Added support for
	_NET_WM_PID property from the EWMH spec. This is only installed when
	the client machine is set.
	(WmProtocolCmd, UpdateWmProtocols, TkWmProtocolEventProc): Added
	support for the _NET_WM_PING protocol from the EWMH spec. Note that
	the support for this is not exposed to the script level as that would
	prevent correct handling.

2006-12-10  Joe English  <jenglish@users.sourceforge.net>

	* generic/ttk/ttkTheme.h, generic/ttk/ttkThemeInt.h,
	* generic/ttk/ttk.decls, generic/ttk/ttkTheme.c,
	* generic/ttk/ttkLayout.c, generic/ttk/ttkDecls.h:
	Rename typedef Ttk_Element => Ttk_ElementImpl.

2006-12-09  Joe English  <jenglish@users.sourceforge.net>

	* generic/ttk/ttkButton.c, generic/ttk/ttkImage.c,
	* generic/ttk/ttkLabel.c, generic/ttk/ttkWidget.h,
	* generic/ttk/ttkTheme.h, generic/ttk/ttkNotebook.c,
	* generic/ttk/ttkTreeview.c, doc/ttk_image.n:
	Merged duplicate functionality between image element factory, image
	element, and -image option processing. Image element factory now takes
	an imageSpec argument instead of a separate image name and -map option
	* tests/ttk/image.test(image-1.1): Can catch this error earlier now.

2006-12-06  Kevin Kenny  <kennykb@acm.org>

	* unix/configure.in: Further changes to avoid attempting to link
	* unix/configure:    against Xft libraries in a non-Xft build
	                     [Bug 1609616] (dgp)

2006-12-04  Jeff Hobbs  <jeffh@ActiveState.com>

	* generic/tkListbox.c (ConfigureListboxItem): ListboxWorldChanged not
	needed - just call EventuallyRedrawRange. [Bug 1608046] (rezic)

2006-12-04  Donal K. Fellows  <dkf@users.sf.net>

	TIP #286 IMPLEMENTATION

	* generic/tkMenu.c (MenuWidgetObjCmd, MenuDoXPosition):
	* doc/menu.n, tests/menu.test: Added an [$menu xposition] subcommand
	which is useful in menubars and when menus use multiple columns. Many
	thanks to Schelte Bron for the implementation.

2006-12-01  Kevin Kenny  <kennykb@acm.org>

	TIP #300 IMPLEMENTATION

	* doc/font.n:			Added a [font actual $font $char]
	* generic/tkFont.c:		variant that introspects the font that
	* generic/tkFont.h:		is chosen to render a given character
	* macosx/tkMacOSXFont.c:	in a given nominal font. Added
	* tests/font.test:		documentation and test cases for the
	* unix/tkUnixFont.c:		new command syntax.
	* unix/tkUnixRFont.c:
	* win/tkWinFont.c:

2006-12-01  Jeff Hobbs  <jeffh@ActiveState.com>

	* doc/wm.n, tests/winWm.test:
	* win/tkWinWm.c: add -transparentcolor attribute for Windows.

2006-12-01  Joe English  <jenglish@users.sourceforge.net>

	* generic/ttk/ttkTheme.h, generic/ttk/ttkLayout.c: Dead code removal.

2006-11-30  Daniel Steffen  <das@users.sourceforge.net>

	* macosx/tkMacOSXDialog.c (Tk_MessageBoxObjCmd): fix inability to use
	buttons with standard Escape key binding as -default button (reported
	on tcl-mac by Hans-Christoph Steiner).

	* macosx/tkMacOSXWm.c (WmAttributesCmd): fix getting [wm attr -alpha].
	[Bug 1581932]

2006-11-28  Joe English  <jenglish@users.sourceforge.net>

	* library/ttk/fonts.tcl: Clean up temporary variables.

2006-11-27  Kevin Kenny  <kennykb@acm.org>

	* unix/configure.in: Corrected Xft configuration so that Xft actually
	does get turned on when available.
	* unix/configure: autoconf

2006-11-26  Joe English  <jenglish@users.sourceforge.net>

	* generic/ttk/ttkWidget.c, generic/ttk/ttkPaned.c: Fix [Bug 1603506]
	* library/ttk/button.tcl, library/ttk/combobox.tcl,
	* library/ttk/utils.tcl: Rename ttk::CopyBindings to ttk::copyBindings
	* generic/ttk/ttkTreeview.c, doc/ttk_treeview.n:
	-displaycolumns {} now means "no columns" instead of "all columns".
	Use -displaycolumns #all for "all columns". [Bug 1547622]

2006-11-26  Daniel Steffen  <das@users.sourceforge.net>

	* unix/tcl.m4 (Linux): --enable-64bit support.	[Patch 1597389]
	* unix/configure: autoconf-2.59			[Bug 1230558]

2006-11-24  Jeff Hobbs  <jeffh@ActiveState.com>

	* macosx/tkMacOSXInit.c (TkpInit): only set tcl_interactive 1 if it
	isn't already defined. Allows embedders to set it to 0 to prevent the
	console appearing on OS X. [Bug 1487701]

	* unix/tkUnixMenu.c (DrawMenuUnderline): bound Tcl_UtfAtIndex usage
	* tests/menu.test (menu-36.1): [Bug 1599877]

2006-11-24  Joe English  <jenglish@users.sourceforge.net>

	* library/ttk/altTheme.tcl, library/ttk/clamTheme.tcl,
	* library/ttk/defaults.tcl, library/ttk/winTheme.tcl,
	* library/ttk/xpTheme.tcl: explicitly specify -anchor w on TMenubutton
	* tests/ttk/entry.test: Fixed font dependency; test entry-3.2 should
	work on all platforms now.
	* library/classicTheme.tcl: Don't define or use TkClassicDefaultFont.
	* generic/ttk/ttkTreeview.c, generic/ttk/ttkPanedwindow.c: Handle
	missing layouts.

2006-11-23  Jeff Hobbs  <jeffh@ActiveState.com>

	* win/tkWinMenu.c (TkWinHandleMenuEvent, DrawMenuUnderline): Handle
	unichar underlining correctly and safely. [Bug 1599877]

2006-11-20  Joe English  <jenglish@users.sourceforge.net>

	* win/ttkWinXPTheme.c: Add support for alternate/indeterminate
	checkbutton state. Fix various spacing parameters [Bug 1596020, patch
	from Tim Baker]. Remove unused uxtheme hooks.

2006-11-16  Donal K. Fellows  <dkf@users.sf.net>

	* doc/colors.n, doc/wm.n: Minor fixes, added See Also.

	* doc/labelframe.n: Added an example.

2006-11-15  Donal K. Fellows  <dkf@users.sf.net>

	* doc/label.n: Added an example and some See Also refs.

	* doc/ConfigWidg.3, doc/bind.n, doc/grid.n, doc/panedwindow.n:
	* doc/text.n, doc/ttk_Geometry.3, doc/ttk_button.n:
	* doc/ttk_checkbutton.n, doc/ttk_combobox.n, doc/ttk_dialog.n:
	* doc/ttk_entry.n, doc/ttk_frame.n, doc/ttk_image.n, doc/ttk_intro.n:
	* doc/ttk_label.n, doc/ttk_labelframe.n, doc/ttk_menubutton.n:
	* doc/ttk_notebook.n, doc/ttk_panedwindow.n, doc/ttk_progressbar.n:
	* doc/ttk_radiobutton.n, doc/ttk_scrollbar.n, doc/ttk_separator.n:
	* doc/ttk_sizegrip.n, doc/ttk_style.n, doc/ttk_widget.n, doc/wm.n:
	Convert \fP to \fR so that man-page scrapers have an easier time.

2006-11-14  Joe English  <jenglish@users.sourceforge.net>

	* generic/ttk/ttkDefaultTheme.c: Fix off-by-one bug in tree indicator
	size computation [Bug 1596021, patch from Tim Baker]. Increased
	default size from 7 to 9 pixels.

2006-11-12  Joe English  <jenglish@users.sourceforge.net>

	* generic/ttkScroll.c: *correct* fix for [Bug 1588251].

2006-11-12  Joe English  <jenglish@users.sourceforge.net>

	* tests/ttk/ttk.test(ttk-6.9): Workaround for [Bug 1583038]

2006-11-12  Joe English  <jenglish@users.sourceforge.net>

	* generic/ttkScroll.c: Reworked cleanup procedure; "self-cancelling"
	idle call is not robust, call Tcl_CancelIdleCall() in
	TtkFreeScrollHandle instead. Fixes [Bug 1588251]

2006-11-10  Daniel Steffen  <das@users.sourceforge.net>

	* macosx/Wish.xcodeproj/project.pbxproj: remove tclParseExpr.c and
	bwidget.test.

	* unix/tcl.m4 (Darwin): suppress linker arch warnings when building
	universal for both 32 & 64 bit and no 64bit CoreFoundation is
	available; sync with tcl tcl.m4 change.
	* unix/configure: autoconf-2.59
	* unix/tkConfig.h.in: autoheader-2.59

2006-11-08  Kevin Kenny  <kennykb@acm.org>

	* unix/configure.in: Silenced warnings about missing Xft configuration
	unless --enable-xft is requested explicitly. Also added a few basic
	checks that we can actually compile and link against Xft headers and
	libraries. [Bug 1592667]
	* unix/configure: Regen.

2006-11-07  Kevin Kenny  <kennykb@acm.org>

	* unix/configure.in: Made --enable-xft the default.
	* unix/configure: Regen.

2006-11-06  Joe English  <jenglish@users.sourceforge.net>

	* generic/ttk/ttkClassicTheme.c, generic/ttk/ttkPanedwindow.c,
	* generic/ttk/ttkTheme.c, generic/ttk/ttkTreeview.c,
	* win/ttkWinXPTheme.c, library/ttk/entry.tcl,
	* library/ttk/notebook.tcl, library/ttk/panedwindow.tcl,
	* library/ttk/utils.tcl, tests/ttk/entry.test, tests/ttk/bwidget.test:
	Miscellaneous minor changes to re-sync Ttk codebase with Tile CVS: fix
	comments damaged by overzealous search-and-destroy; removed obsolete
	[style default] synonym for [ttk::style configure]; removed other dead
	code.

2006-11-03  Pat Thoyts  <patthoyts@users.sourceforge.net>

	* library/safetk.tcl (::safe::tkTopLevel): Theme it.

	* generic/ttk/ttkLayout.c:     We do not want to require tkInt in all
	* generic/ttk/ttkMananager.h:  the ttk files so added the definition
	* generic/ttk/ttkTheme.h:      of MODULE_SCOPE to ttkTheme.h. Ensures
	* generic/ttk/ttkWinMonitor.c: everyone gets to see the definition
	from someplace.

	* library/ttk/fonts.tcl: In a safe interp there is no osVersion field
	in tcl_platform so work around it.

2006-11-02  Daniel Steffen  <das@users.sourceforge.net>

	* generic/ttk/ttkBlink.c, generic/ttk/ttkButton.c:
	* generic/ttk/ttkClamTheme.c, generic/ttk/ttkClassicTheme.c:
	* generic/ttk/ttkDecls.h, generic/ttk/ttkDefaultTheme.c:
	* generic/ttk/ttkElements.c, generic/ttk/ttkEntry.c:
	* generic/ttk/ttkFrame.c, generic/ttk/ttkImage.c:
	* generic/ttk/ttkInit.c, generic/ttk/ttkLabel.c:
	* generic/ttk/ttkLayout.c, generic/ttk/ttkManager.h:
	* generic/ttk/ttkNotebook.c, generic/ttk/ttkPanedwindow.c:
	* generic/ttk/ttkProgress.c, generic/ttk/ttkScale.c:
	* generic/ttk/ttkScroll.c, generic/ttk/ttkScrollbar.c:
	* generic/ttk/ttkSeparator.c, generic/ttk/ttkSquare.c:
	* generic/ttk/ttkStubInit.c, generic/ttk/ttkStubLib.c:
	* generic/ttk/ttkTheme.c, generic/ttk/ttkTheme.h:
	* generic/ttk/ttkThemeInt.h, generic/ttk/ttkTrack.c:
	* generic/ttk/ttkTreeview.c, generic/ttk/ttkWidget.c:
	* generic/ttk/ttkWidget.h, macosx/ttkMacOSXTheme.c:
	* win/ttkWinMonitor.c, win/ttkWinTheme.c, win/ttkWinXPTheme.c: ensure
	all global Ttk symbols have Ttk or ttk prefix; declare all externally
	visible Ttk symbols not contained in stubs table as MODULE_SCOPE (or as
	static when possible); so that 'make check{exports,stubs}' once again
	complete without errors.

	* macosx/tkMacOSXColor.c (TkMacOSXCompareColors): ifdef out when unused

	* macosx/Wish.xcodeproj/project.pbxproj: check autoconf/autoheader exit
	status and stop build if they fail.

	* macosx/tkMacOSXWindowEvent.c (GenerateUpdateEvent): fix handling of
	Carbon Update events: the QuickDraw window update region was being
	ignored and all child TkWindows were sent an Expose XEvent even when
	they did not need to be redrawn. [Patch 1589226]

2006-11-01  Daniel Steffen  <das@users.sourceforge.net>

	* macosx/tkMacOSXDebug.c: add TkMacOSX prefix to leftover
	* macosx/tkMacOSXDebug.h: macosx-private global symbols without Tk
	* macosx/tkMacOSXEmbed.c: prefix; ifdef out currently unused debug
	* macosx/tkMacOSXEvent.c: procs.
	* macosx/tkMacOSXInt.h:
	* macosx/tkMacOSXCarbonEvents.c:
	* macosx/tkMacOSXSubwindows.c:
	* macosx/tkMacOSXWm.c:

2006-10-31  Pat Thoyts  <patthoyts@users.sourceforge.net>

	* win/makefile.vc: Added ttk files to msvc build and add manifest
	* win/rules.vc:    files to binaries with MSVC8.

2006-10-31  Daniel Steffen  <das@users.sourceforge.net>

	* macosx/Wish.xcodeproj/project.pbxproj: add new Ttk files.

	* macosx/ttkMacOSXTheme.c: standardize header #includes.

	* unix/Makefile (checkstubs, checkexports): check ttk.decls, allow
	export of Ttk prefixed symbols.

	* generic/ttk/tkDefaultTheme.c: fix warnings.

2006-10-30  Jeff Hobbs  <jeffh@ActiveState.com>

	* doc/ttk_Geometry.3, doc/ttk_Theme.3, doc/ttk_button.n:
	* doc/ttk_checkbutton.n, doc/ttk_combobox.n, doc/ttk_dialog.n:
	* doc/ttk_entry.n, doc/ttk_frame.n, doc/ttk_image.n:
	* doc/ttk_intro.n, doc/ttk_label.n, doc/ttk_labelframe.n:
	* doc/ttk_menubutton.n, doc/ttk_notebook.n, doc/ttk_panedwindow.n:
	* doc/ttk_progressbar.n, doc/ttk_radiobutton.n, doc/ttk_scrollbar.n:
	* doc/ttk_separator.n, doc/ttk_sizegrip.n, doc/ttk_style.n:
	* doc/ttk_treeview.n, doc/ttk_widget.n,:
	* generic/ttk/ttk.decls, generic/ttk/ttkBlink.c:
	* generic/ttk/ttkButton.c, generic/ttk/ttkCache.c:
	* generic/ttk/ttkClamTheme.c, generic/ttk/ttkClassicTheme.c:
	* generic/ttk/ttkDecls.h, generic/ttk/ttkDefaultTheme.c:
	* generic/ttk/ttkElements.c, generic/ttk/ttkEntry.c:
	* generic/ttk/ttkFrame.c, generic/ttk/ttkImage.c:
	* generic/ttk/ttkInit.c, generic/ttk/ttkLabel.c:
	* generic/ttk/ttkLayout.c, generic/ttk/ttkManager.c:
	* generic/ttk/ttkManager.h, generic/ttk/ttkNotebook.c:
	* generic/ttk/ttkPanedwindow.c, generic/ttk/ttkProgress.c:
	* generic/ttk/ttkScale.c, generic/ttk/ttkScroll.c:
	* generic/ttk/ttkScrollbar.c, generic/ttk/ttkSeparator.c:
	* generic/ttk/ttkSquare.c, generic/ttk/ttkState.c:
	* generic/ttk/ttkStubInit.c, generic/ttk/ttkStubLib.c:
	* generic/ttk/ttkTagSet.c, generic/ttk/ttkTheme.c:
	* generic/ttk/ttkTheme.h, generic/ttk/ttkThemeInt.h:
	* generic/ttk/ttkTrace.c, generic/ttk/ttkTrack.c:
	* generic/ttk/ttkTreeview.c, generic/ttk/ttkWidget.c:
	* generic/ttk/ttkWidget.h:
	* library/demos/ttk_demo.tcl, library/demos/ttk_iconlib.tcl:
	* library/demos/ttk_repeater.tcl:
	* library/ttk/altTheme.tcl, library/ttk/aquaTheme.tcl:
	* library/ttk/button.tcl, library/ttk/clamTheme.tcl:
	* library/ttk/classicTheme.tcl, library/ttk/combobox.tcl:
	* library/ttk/cursors.tcl, library/ttk/defaults.tcl:
	* library/ttk/dialog.tcl, library/ttk/entry.tcl:
	* library/ttk/fonts.tcl, library/ttk/icons.tcl:
	* library/ttk/keynav.tcl, library/ttk/menubutton.tcl:
	* library/ttk/notebook.tcl, library/ttk/panedwindow.tcl:
	* library/ttk/progress.tcl, library/ttk/scale.tcl:
	* library/ttk/scrollbar.tcl, library/ttk/sizegrip.tcl:
	* library/ttk/treeview.tcl, library/ttk/ttk.tcl:
	* library/ttk/utils.tcl, library/ttk/winTheme.tcl:
	* library/ttk/xpTheme.tcl:
	* macosx/ttkMacOSXTheme.c:
	* tests/ttk/all.tcl, tests/ttk/bwidget.test, tests/ttk/combobox.test:
	* tests/ttk/entry.test, tests/ttk/image.test:
	* tests/ttk/labelframe.test, tests/ttk/layout.test:
	* tests/ttk/misc.test, tests/ttk/notebook.test:
	* tests/ttk/panedwindow.test, tests/ttk/progressbar.test:
	* tests/ttk/scrollbar.test, tests/ttk/treetags.test:
	* tests/ttk/treeview.test, tests/ttk/ttk.test, tests/ttk/validate.test:
	* win/ttkWinMonitor.c, win/ttkWinTheme.c, win/ttkWinXPTheme.c:
	First import of Ttk themed Tk widgets as branched from tile 0.7.8

	* generic/tkInt.h, generic/tkWindow.c: add Ttk_Init call, copy tk
	classic widgets to ::tk namespace.
	* library/tk.tcl: add source of ttk/ttk.tcl, define $::ttk::library.
	* unix/Makefile.in, win/Makefile.in: add Ttk build bits
	* win/configure, win/configure.in: check for uxtheme.h (XP theme).

2006-10-23  Don Porter  <dgp@users.sourceforge.net>

	* README:		Bump version number to 8.5a6
	* generic/tk.h:
	* library/tk.tcl:
	* unix/configure.in:
	* unix/tk.spec:
	* win/configure.in:

	* unix/configure:	autoconf-2.59
	* win/configure:

2006-10-19  Pat Thoyts  <patthoyts@users.sourceforge.net>

	*** 8.5a5 TAGGED FOR RELEASE ***

	* generic/tkImgBmap.c: Fixed line endings.
	* win/makefile.vc:  Patched up build system to manage
	* win/rules.vc:     AMD64 with MSVC8
	* win/nmakehlp.c:   Ensure operation without Platform SDK.

2006-10-18  Don Porter  <dgp@users.sourceforge.net>

	* changes:		8.5a5 release date set.

2006-10-17  Jeff Hobbs  <jeffh@ActiveState.com>

	* doc/text.n: fix docs to not correct -tabs usage case.

	* generic/tkTextDisp.c (SizeOfTab): fix -tabstyle wordprocessor tab
	alignment to correct tab edge case. [Bug 1578858]

2006-10-17  Pat Thoyts  <patthoyts@users.sourceforge.net>

	* generic/tkText.c: Applied suggested patch from [Bug 1536735]
	* tests/text.test:  Update test for above patch.
	* tests/textWind.test:  Corrected test to catch all messages
	* tests/safe.test: Silence spurious win32 failure awaiting TIP150
	* tests/winDialog.test: Updated test for file name length check.
	* test/winWm.test: Corrected test expectation for menu wrapping.

2006-10-16  Andreas Kupries  <andreask@activestate.com>

	* doc/WindowId.3: Pat's commit on 2006-10-08 broke the .SH NAME
	information across several lines, breaking the cross-linking of
	manpages during installation for this one. Put everything back on a
	single line, unbreaking it.

2006-10-16  Daniel Steffen  <das@users.sourceforge.net>

	* changes: updates for 8.5a5 release.

	* macosx/tkMacOSXDraw.c: fix numerous issues in CG and QD drawing
	procs so that they now match X11 drawing much more closely [Bug
	1558051]; use Tiger ellipse drawing API when available; fix comments &
	whitespace.

	* macosx/tkMacOSXInit.c: set default linewidth limit for CG
	antialiasing to 0 as thin horizontal/vertical lines look good now.
	* macosx/README: document CG antialiasing limit changes.

	* generic/tkCanvLine.c (ConfigureLine):     on TkAqua, pass outline
	* generic/tkCanvPoly.c (ConfigurePolygon):  linewidth in gc even for
	* generic/tkRectOval.c (ConfigureRectOval): fills (as it controls AA).

	* macosx/GNUmakefile: don't redo prebinding of non-prebound binaires.

	* library/demos/pendulum.tcl: fix incorrect setting of toplevel title.

2006-10-10  Don Porter  <dgp@users.sourceforge.net>

	* changes:	Updates for 8.5a5 release

2006-10-08  Pat Thoyts  <patthoyts@users.sourceforge.net>

	* generic/tkWindow.c:  Implemented TIP #264 - Tk_Interp function.
	* doc/WindowId.3:      Documented Tk_Interp.
	* generic/tk.decls:    Added to the stubs interface and
	* generic/tkDecls.h:   regenerated.
	* generic/tkStubsInit.c:

2006-10-05  Jeff Hobbs  <jeffh@ActiveState.com>

	* unix/tkUnixFont.c (Ucs2beToUtfProc, UtfToUcs2beProc):
	(TkpFontPkgInit, encodingAliases): Correct alignment issues in
	encoding conversion. Call ucs-2be "unicode" on big-endian systems.
	[Bug 1122671]

2006-09-27  Andreas Kupries  <andreask@activestate.com>

	* unix/Makefile.in (install-binaries): Added a second guard to the
	* win/Makefile.in: package index file to prevent older versions of Tcl
	* win/makefile.vc: from seeing version numbers which may contain a/b
	information, and then balking on them. This could otherwise happen
	when Tcl/Tk 8.4 and 8.5 are installed in the same directory, seeing
	each other. [Bug 1566418]

2006-09-22  Andreas Kupries  <andreask@activestate.com>

	* generic/tkConsole.c: TIP #268 update regarding registered package
	* generic/tkMain.c:    version, now using full patchlevel instead of
	* generic/tkWindow.c:  major.minor
	* library/tk.tcl:
	* unix/configure:
	* unix/Makefile.in:
	* unix/tcl.m4:
	* win/configure:
	* win/Makefile.in:
	* win/makefile.vc:
	* win/rules.vc:
	* win/tcl.m4:

2006-09-20  Jeff Hobbs  <jeffh@ActiveState.com>

	* win/tkWinMenu.c (TkpPostMenu): disable menu animation in menus with
	images to avoid clipping bug. [Bug 1329198]

2006-09-21  Donal K. Fellows  <dkf@users.sf.net>

	* generic/tkImgBmap.c (ImgBmapPostscript): Change 0 to NULL, since
	they are not interchangable on all platforms in all circumstances.
	[Tcl Bug 1562528]

2006-09-11  Daniel Steffen  <das@users.sourceforge.net>

	* macosx/tkMacOSXWm.c (TkMacOSXMakeRealWindowExist): revert part of
	2006-05-16 change that had set overrideredirect windows to not become
	activated by the window manager, as this prevented interaction with
	native widgets in such windows [Bug 1472624]; apply changes to carbon
	window attributes even if native window has already been created.

	* macosx/tkMacOSXKeyEvent.c (TkMacOSXProcessKeyboardEvent): fix app
	* macosx/tkMacOSXMenu.c (DrawMenuBarWhenIdle): menu item key shortcuts
	* macosx/tkMacOSXInt.h: when custom ".apple" menu is installed.

	* library/demos/widget: on TkAqua, don't install file menu with single
	quit menu item, as the application menu already has a quit item.

	* macosx/tkMacOSXColor.c: fix building on Mac OS X 10.2.

2006-09-10  Daniel Steffen  <das@users.sourceforge.net>

	* macosx/tkMacOSXColor.c (TkSetMacColor,TkpGetColor): use AppearanceMgr
	* macosx/tkMacOSXDefault.h: to retrieve platform std colors for text
	* macosx/tkMacOSXPort.h:    selections, add "systemHighlightSecondary"
	color name for standard color of inactive selections, use this color as
	default for text widget -inactiveselectbackground to implement platform
	standard look for inactive text selections.

	* library/text.tcl (aqua): remove focus bindings to set selection color

	* generic/tkTextBTree.c (TkTextIsElided): on TkAqua, don't show
	* generic/tkTextDisp.c (GetStyle):        inactive text selection when
						  text widget is disabled.

	* generic/tkEntry.c (DisplayEntry): change default TkAqua selection
	* macosx/tkMacOSXDefault.h:         relief to "flat" (platform std).

	* generic/tkText.c (CreateWidget): fix bug leading to default text
	selection relief string DEF_TEXT_SELECT_RELIEF being ignored.

	* macosx/tkMacOSXMouseEvent.c (TkMacOSXProcessMouseEvent): allow mouse
	event delivery to background windows with kWindowNoActivatesAttribute
	(e.g. overrideredirect windows), as these never come to the foreground
	they would never receive any mouse events otherwise. [Bug 1472624]

	* macosx/tkMacOSXWindowEvent.c (TkMacOSXGenerateFocusEvent): do not
	send focus events to any windows with kWindowNoActivatesAttribute.

	* macosx/tkMacOSXXStubs.c (XQueryColor, XQueryColors): implement basic
	XColor computation from pixel values, enough to make tkImg's window.c
	happy, fixes img::window failures reported on tcl-mac.

	* macosx/tkMacOSXMenu.c (DrawMenuEntryLabel): fix leak. [Bug 1554672]

	* macosx/GNUmakefile: workaround bug in 'cp -pRH' on Darwin 6 and
	earlier, fixes 'make embedded' failure reported on tcl-mac; fix error
	from 'make deploy' with same build tree as previous 'make embedded'.

	* macosx/Wish.xcodeproj/project.pbxproj: add new tclUnixCompat.c file.

	* macosx/tkMacOSXEntry.c (TkpDrawEntryBorderAndFocus): fix typo.

	* unix/tcl.m4: sync with tcl/unix/tcl.m4.
	* unix/configure: autoconf-2.59

2006-09-06  Jeff Hobbs  <jeffh@ActiveState.com>

	* generic/tkEntry.c:   move hard-coded ALWAYS_SHOW_SELECTION control
	* generic/tkInt.h:     of entry/text selection display based on focus
	* generic/tkText.c:    to the Tcl level, controlled by
	* generic/tkWindow.c:  ::tk::AlwaysShowSelection (boolean, private).
	* library/tk.tcl:      [Bug 1553691]
	* macosx/tkMacOSXDefault.h:
	* unix/tkUnixDefault.h:
	* unix/tkUnixPort.h:
	* win/tkWinDefault.h:

2006-08-30  Jeff Hobbs  <jeffh@ActiveState.com>

	* win/tkWinKey.c: Add WM_UNICHAR window message support (used by
	* win/tkWinX.c:   virtual keyboard apps). [Bug 1518677] (petasis)

2006-08-24  Daniel Steffen  <das@users.sourceforge.net>

	* macosx/tkMacOSXScrlbr.c (UpdateControlValues): set native scrollbar
	control bounds only once all size adjustments have been computed.
	Fixes issue with grow icon obscuring scrollbar reported on tcl-mac.

2006-08-21  Daniel Steffen  <das@users.sourceforge.net>

	* macosx/tkMacOSXCarbonEvents.c (CarbonTimerProc): avoid starving main
	event loop: limit the number of tcl events processed per invocation.
	Fixes bug reported on tcl-mac by Kevan Hashemi.

2006-08-18  Donal K. Fellows  <donal.k.fellows@manchester.ac.uk>

	* tests/text.test (text-25.15): Added test suggested by Sam
	<baudinm@yahoo.com> on comp.lang.tcl

	* generic/tk.h, generic/tkInt.h: Stylistic improvements. No API change.

2006-08-18  Daniel Steffen  <das@users.sourceforge.net>

	* unix/tcl.m4 (Darwin): add support for --enable-64bit on x86_64, for
	universal builds including x86_64, for 64-bit CoreFoundation on Leopard
	and for use of -mmacosx-version-min instead of MACOSX_DEPLOYMENT_TARGET
	* unix/configure.in (Darwin): remove 64-bit arch flags from CFLAGS for
	combined 32-bit and 64-bit universal builds, as neither TkAqua nor
	TkX11 can be built for 64-bit at present.
	* unix/configure: autoconf-2.59
	* unix/tkConfig.h.in: autoheader-2.59

	* macosx/Wish.xcodeproj/project.pbxproj: switch native release targets
	to use DWARF with dSYM, Xcode 3.0 changes.
	* macosx/README: updates for x86_64 support in Tcl.

	* macosx/tkMacOSXInit.c (TkpInit): when available, use public
	TransformProcessType() API instead of CPSEnableForegroundOperation()
	SPI to notify the window server that we are a GUI application.

	* macosx/tkMacOSXWm.c (WmAttrGetTitlePath): use HIWindow API on >=Tiger

	* macosx/tkMacOSXMouseEvent.c (GenerateToolbarButtonEvent):
	* macosx/tkMacOSXMenus.c (GenerateEditEvent):
	* macosx/tkMacOSXMenu.c (MenuSelectEvent): bzero() the XVirtualEvent
	structure before use to ensure all fields are initialized. [Bug
	1542205]

2006-08-16  Jeff Hobbs  <jeffh@ActiveState.com>

	* macosx/tkMacOSXWm.c (WmAttributesCmd): correct OS X result for [wm
	attributes $top].

2006-07-25  Daniel Steffen  <das@users.sourceforge.net>

	* macosx/tkMacOSXKeyEvent.c (TkMacOSXProcessKeyboardEvent): handle key
	shortcut for kHICommandQuit in the same way as other application menu
	item key shortcuts. [Bug 1516950]

2006-07-24  Daniel Steffen  <das@users.sourceforge.net>

	* macosx/tkMacOSXWm.c (TkWmMapWindow): fix incorrect values of wmInfo
	parentWidth/Height for toplevels by recalculating them once the window
	is mapped (i.e once the window&structure sizes are known). [Bug
	1358663]
	(ParseGeometry): sync with ParseGeometry in tkUnixWm.c/tkWinWm.c.

2006-07-21  Daniel Steffen  <das@users.sourceforge.net>

	* generic/tkBind.c (TkBindInit): for REDO_KEYSYM_LOOKUP, change
	keysym-to-string mapping hash to use first name in ks_names.h instead
	of last (if there are multiple possibilities), e.g. "F11" instead of
	"L1".

	* macosx/tkMacOSXKeyboard.c (TkpGetKeySym): correct keysyms for pure
	modifier key presses [Bugs 700311, 1525905]; correct keysym for Enter
	key; add keysyms for new NumLock and Fn modifiers (added 2005-08-09).

2006-07-20  Daniel Steffen  <das@users.sourceforge.net>

	* macosx/tkMacOSXWm.c (WmAttributesCmd, WmIconbitmapCmd): add support
	* unix/tkUnixSend.c (Tk_GetUserInactiveTime):             for weakly
	importing symbols not available on OSX 10.2 or 10.3, enables binaires
	built on later OSX versions to run on earlier ones.
	* macosx/Wish.xcodeproj/project.pbxproj: enable weak-linking; turn on
	                                         extra warnings.
	* macosx/README: document how to enable weak-linking; cleanup.
	* unix/configure.in: add check on Darwin-X11 for ld support of -weak-l
	* unix/tcl.m4:       flag and weak-link libXss if possible as it is not
	available before OSX 10.4; enforce requirement of OSX 10.2 for TkAqua;
	move Darwin specific checks & defines that are only relevant to the tcl
	build out of tcl.m4; restrict framework option to Darwin; clean up
	quoting and help messages.
	* unix/configure: autoconf-2.59
	* unix/tkConfig.h.in: autoheader-2.59

	* macosx/GNUmakefile: enable xft for TkX11 build.
	* macosx/tkMacOSXFont.c (TkMacOSXQuarzStartDraw, TkMacOSXQuarzEndDraw):
	verify validity of context returned from QDBeginCGContext() before use.
	* macosx/tkMacOSXKeyEvent.c: ifdef out diagnostic messages to stderr.

	* macosx/tkMacOSXEvent.h:      standardize MAC_OS_X_VERSION_MAX_ALLOWED
	* macosx/tkMacOSXMenu.c:       checks per QA1316, ensure define can be
	* macosx/tkMacOSXMenubutton.c: overridden on command line (from default
	* macosx/tkMacOSXMenus.c:      of current OS version).
	* macosx/tkMacOSXMouseEvent.c:
	* macosx/tkMacOSXWm.c:

	* generic/tkImgGIF.c (ReadImage):
	* macosx/tkMacOSXCursor.c (TkMacOSXCursor):
	* macosx/tkMacOSXDebug.c (TkMacOSXGetNamedDebugSymbol):
	* macosx/tkMacOSXFont.c (TkpMeasureCharsInContext):
	* macosx/tkMacOSXInit.c (Map):
	* xlib/xgc.c (XCreateGC): fix signed-with-unsigned comparison and other
	warnings from gcc4 -Wextra.

2006-07-14  Andreas Kupries  <andreask@activestate.com>

	* generic/tkWindow.c (Initialize): Modify change of 2006-05-25 (jeffh).
	Release mutex a bit earlier, to prevent lock when OS X creates its
	console windows (recursively enters Tk_Init). Patch by JeffH.

2006-07-06  Jeff Hobbs  <jeffh@ActiveState.com>

	* library/tkfbox.tcl: catch scrollbar use of highlightthickness

2006-06-21  Jeff Hobbs  <jeffh@ActiveState.com>

	* library/bgerror.tcl (::tk::dialog::error::bgerror): remove a couple
	of unnecessary hardcoded options

2006-06-14  Don Porter  <dgp@users.sourceforge.net>

	* generic/tkScale.c: Revised variable writing logic to account for
	[scale]'s design that it deals with its value as a formatted string,
	and not as a double. [Bug 891141]

2006-06-14  Daniel Steffen  <das@users.sourceforge.net>

	* macosx/tkMacOSXSubwindows.c (TkMacOSXInvalidateWindow): ensure
	invalid clip regions are recreated via TkMacOSXUpdateClipRgn() before
	they are used; correct call order of TkMacOSXInvalidateWindow() and
	TkMacOSXInvalClipRgns() throughout. [Bug 1501922]

	* macosx/tkMacOSXDraw.c (TkPutImage): implement drawing of very wide
	images in slices of less than 4096 pixels to workaround CopyBits
	limitation. [Bug 950121]

2006-06-09  Don Porter  <dgp@users.sourceforge.net>

	* generic/tkMain.c:	Added Tcl_Preserve() call on the master interp
	as crash protection against any Tcl_DeleteInterp() call that might
	happen.

2006-06-01  Don Porter  <dgp@users.sourceforge.net>

	* generic/tkConsole.c:	Added Tcl_RegisterChannel() calls to bump the
	refcount of channels passed to Tcl_SetStdChannel(). This prevents early
	free-ing of the channels that leads to crashes. [Bug 912571]

2006-05-29  Jeff Hobbs  <jeffh@ActiveState.com>

	* win/tkWinEmbed.c (TkpGetOtherWindow):   Do not panic if no window is
	* unix/tkUnixEmbed.c (TkpGetOtherWindow): found; caller handles. [Bug
	* unix/tkUnixWm.c (Tk_CoordsToWindow, UpdateGeometryInfo): 1212056]

	* tests/entry.test (entry-22.1):
	* tests/listbox.test (listbox-6.15):
	* generic/tkListbox.c (ListboxInsertSubCmd, ListboxDeleteSubCmd):
	Ignore Tcl_SetVar2Ex failure of listVarName, similar to entry widget
	handling. [Bug 1424513]

2006-05-26  Jeff Hobbs  <jeffh@ActiveState.com>

	* macosx/tkMacOSXButton.c (TkMacOSXDrawControl): correct redraw for
	direct transition from disabled to active state. [Bug 706446]

2006-05-25  Jeff Hobbs  <jeffh@ActiveState.com>

	* win/tkWinMenu.c (TkWinMenuKeyObjCmd): get eventPtr after we know the
	window is still alive. [AS bug 45987] [Bug 1236306]

	* generic/tkMenu.c (DeleteMenuCloneEntries): Modify entry index
	changes to work around VC6 optimization bug. [Bug 1224330]

	* generic/tkMessage.c (MessageWidgetObjCmd): Correct msgPtr
	preserve/release pairing. [Bug 1485750] (afredd)

	* generic/tkWindow.c (Initialize): Correct mutex (un)lock pairing.
	[Bug 1479587] (loewis)

	* generic/tkBind.c (Tk_BindEvent, TkCopyAndGlobalEval): use Tcl_EvalEx
	instead of Tcl_GlobalEval.

2006-05-16  Daniel Steffen  <das@users.sourceforge.net>

	* macosx/tkMacOSXWindowEvent.c (TkMacOSXGenerateFocusEvent): don't send
	focus events to windows of class help or to overrideredirect windows.
	[Bug 1472624]

	* macosx/tkMacOSXWm.c: set overrideredirect windows to not become
	activated by the window manager and to not receive OS activate events
	(should make them behave more like on other platforms); use modern
	window class API for overrideredirect and transient windows; set the
	default class of overrideredirect windows to 'simple' rather than
	'plain' (i.e. no window frame); add missing Panther and Tiger window
	attributes to [::tk::unsupported::MacWindowStyle].

2006-05-12  Jeff Hobbs  <jeffh@ActiveState.com>

	* generic/tkImgPhoto.c (Tk_PhotoPutBlock, Tk_PhotoPutZoomedBlock): Fix
	opt added 2006-03 that caused slowdown for some common cases. [Bug
	1409140]

2006-05-13  Daniel Steffen  <das@users.sourceforge.net>

	* generic/tkCanvWind.c (DisplayWinItem, WinItemRequestProc): ensure
	canvas window items are unmapped when canvas is unmapped. [Bug 940117]

	* macosx/tkMacOSXSubwindows.c (TkMacOSXUpdateClipRgn): empty clip
	region of unmapped windows to prevent any drawing into them or into
	their children from becoming visible. [Bug 940117]

	* macosx/tkMacOSXInt.h:         revert Jim's attempt of 2005-03-14 to
	* macosx/tkMacOSXSubwindows.c:  fix Bug 940117 as it disables Map/Unmap
	event propagation to children. [Bug 1480105]

	* macosx/tkMacOSXDraw.c (TkPutImage): handle tkPictureIsOpen flag,
	fixes incorrect positioning of images with complex alpha on native
	buttons; actual alpha blending is still broken in this situation. [Bug
	1155596]

	* macosx/tkMacOSXEvent.c (TkMacOSXProcessCommandEvent):
	* macosx/tkMacOSXMenus.c (TkMacOSXInitMenus): workaround carbon bug
	with key shortcut for 'Preferences' app menu item. [Bug 1481503]

	* macosx/tkMacOSXKeyEvent.c (TkMacOSXProcessKeyboardEvent): only check
	for HICommand menu item shortcuts in the application menu.

	* macosx/tkMacOSXInt.h:       initialize keyboard layout setup in
	* macosx/tkMacOSXInit.c:      TkpInit() rather than during handling of
	* macosx/tkMacOSXKeyEvent.c:  first key down event.

	* macosx/tkMacOSXDraw.c:        add optional debug code to flash clip
	* macosx/tkMacOSXSubwindows.c:  regions during update or draw.

2006-05-04  Don Porter  <dgp@users.sourceforge.net>

	* README:		Bump version number to 8.5a5
	* generic/tk.h:
	* unix/configure.in:
	* unix/tk.spec:
	* win/configure.in:

	* unix/configure:	autoconf-2.59
	* win/configure:

2006-04-28  Daniel Steffen  <das@users.sourceforge.net>

	* macosx/tkMacOSXWm.c (TkWmMapWindow, InitialWindowBounds): fix use of
	potentially stale window position in initial configure event on first
	map of a window. [Bug 1476443]
	(TkMacOSXWindowOffset): use modern GetWindowStructureWidths API.

	* macosx/tkMacOSXInt.h:
	* macosx/tkMacOSXMouseEvent.c (TkGenerateButtonEventForXPointer): new
	internal function to generate button events for current pointer
	directly, without requiring prior call to XQueryPointer().

	* macosx/tkMacOSXMouseEvent.c (XQueryPointer): implement return of
	window-local pointer position.

	* macosx/tkMacOSXInt.h:      use improvements above to avoid calls to
	* macosx/tkMacOSXKeyEvent.c: GlobalToLocal() when the current port
	* macosx/tkMacOSXMenu.c:     might not be set correctly. May fix [Bug
	* macosx/tkMacOSXMenus.c:    1243318]
	* macosx/tkMacOSXScale.c:
	* macosx/tkMacOSXScrlbr.c:

	* tkAboutDlg.r: update copyright.

	* macosx/tkMacOSXDebug.h: sync #includes with core-8-4-branch.
	* macosx/tkMacOSXEvent.h:
	* macosx/tkMacOSXFont.h:

2006-04-26  Don Porter  <dgp@users.sourceforge.net>

	*** 8.5a4 TAGGED FOR RELEASE ***

	* changes:	Updates for next RC

2006-04-25  Donal K. Fellows  <donal.k.fellows@manchester.ac.uk>

	* unix/tkUnixFont.c (TkpGetFontFamilies): Fix crash caused when the
	XServer returns invalid font names. [Bug 1475865]

2006-04-23  Vince Darley  <vincentdarley@users.sourceforge.net>

	* tests/scrollbar.test: fix to tkAqua test failures

2006-04-18  Vince Darley  <vincentdarley@users.sourceforge.net>

	* macosx/tkMacOSXEmbed.c: fix to [Bug 1088814] test failures in
	embed.test

	* macosx/tkMacOSXWm.c:
	* tests/constraints.tcl:
	* tests/wm.test: fix to 'wm attributes' test for TkAqua

2006-04-11  Peter Spjuth  <peter.spjuth@space.se>

	* generic/tkWindow.c (Tk_NameToWindow): Allow NULL interp to
	Tk_NameToWindow. This fixes TkGetWindowFromObj which promises to handle
	NULL but didn't.

	* generic/tkGrid.c: Fixed handling of out of bounds row or column.
	* tests/grid.test:  [Bug 1432666]

2006-04-11  Don Porter  <dgp@users.sourceforge.net>

	* unix/Makefile.in:	Updated `make dist` target to be sure the
	message catalogs for the widget demo get packaged into the source code
	distribution. [Bug 1466509]

2006-04-11  Daniel Steffen  <das@users.sourceforge.net>

	* changes: added latest aqua bug fixes.

	* macosx/tkMacOSXDialog.c (Tk_MessageBoxObjCmd): added standard Escape
	key binding for msgbox cancel buttons [Patch 1193614], whitespace.

	* macosx/tkMacOSXCarbonEvents.c: handle kEventCommandUpdateStatus
	* macosx/tkMacOSXEvent.c:        carbon event to dynamically enable
	the 'Preferences' app menu item when proc [::tk::mac::ShowPreferences]
	is defined. [Bug 700316]

	* macosx/tkMacOSXHLEvents.c:    call ::tk::mac::* procs for all
	* macosx/tkMacOSXWindowEvent.c: registered appleevents [FR 1105284],
	implement print applevent handling, style/whitespace cleanup.

	* macosx/tkMacOSXDraw.c (TkMacOSXInitCGDrawing): prevent multiple init.

	* macosx/tkMacOSXFont.c: remove #ifdef'd text measuring codepaths now
	* macosx/tkMacOSXInit.c: known to be incorrect, cleanup obsolete text
	* macosx/README:         antialiasing control code, document ATSUI text
				 antialiasing changes.

	* macosx/tkMacOSXInt.h:         Implemented 'zoomed' window state
	* macosx/tkMacOSXWindowEvent.c: handling for TkAqua, via titlebar
	* macosx/tkMacOSXWm.c:          widget clicks as well as [wm state].
	* doc/wm.n:                     [Bug 1073456]

2006-04-10  Donal K. Fellows  <donal.k.fellows@manchester.ac.uk>

	* library/tkfbox.tcl (::tk::IconList_Goto): Fix prefix searching so
	that the start location is reasonable, and the prefix matching is using
	the correct Tcl command for this. [Bug 1467938]

2006-04-10  Benjamin Riefenstahl  <b.riefenstahl@turtle-trading.net>

	* macosx/tkMacOSXFont.c (MeasureStringWidth): Use implementation based
	on ATSUGetGlyphBounds (TK_MAC_USE_GETGLYPHBOUNDS), so we can use
	kATSUseFractionalOrigins. This in turn corrects [Bug 1461650].
	(InitFont): Use "." and "W" instead of "i" and "w" to determine the
	"-fixed" attribute. This prevents "Apple Chancery" from being
	classified as fixed.
	(InitFontFamilies): Only get the font families once.

2006-04-09  Daniel Steffen  <das@users.sourceforge.net>

	* macosx/tkMacOSXWm.c (WmResizableCmd): propagate window attribute
	changes to Carbon window manager. [FR 1467004]
	(TkSetWMName, TkMacOSXMakeRealWindowExist): allow empty name for
	toplevels, remove bogus initial window name. [Bug 1450800]

2006-04-07  Daniel Steffen  <das@users.sourceforge.net>

	* macosx/tkMacOSXMouseEvent.c (TkMacOSXProcessMouseEvent): fix return
	values, implement window dragging & growing in background (with Command
	key down) and by fronting clicks [Bug 934524], use correct button &
	modifier state API when application is in background (also in
	TkMacOSXButtonKeyState).

	* macosx/tkMacOSXWm.c (TkMacOSXGrowToplevel): ensure QD port is set
	correctly before using API relying on it.

2006-04-06  Vince Darley  <vincentdarley@users.sourceforge.net>

	* macosx/tkMacOSXMouseEvent.c: Now that [wm attributes -titlepath]
	works correctly, add OS support for dragging proxy icons and using the
	titlepath menu.

2006-04-06  Daniel Steffen  <das@users.sourceforge.net>

	* macosx/tkMacOSXWm.c (WmAttributesCmd, WmIconbitmapCmd): fix errors in
	setting/removing window proxy icons via [wm attributes -titlepath] and
	[wm iconbitmap], use HIWindow API on Tiger or later. [Bug 1455241]

	* unix/tcl.m4: remove TCL_IO_TRACK_OS_FOR_DRIVER_WITH_BAD_BLOCKING
	define on Darwin. [Tcl Bug 1457515]
	* unix/configure: autoconf-2.59
	* unix/tkConfig.h.in: autoheader-2.59

2006-04-05  Jeff Hobbs  <jeffh@ActiveState.com>

	* generic/tkWindow.c (Initialize): remove impotent use of
	DeleteWindowsExitProc as a global exit handler.

	* generic/tkMenu.c (TkSetWindowMenuBar): remove extra TkMenuInit call
	that caused finalization panic. [Bug 1456851]
	* win/tkWinMenu.c (FreeID, TkpNewMenu, MenuExitHandler)
	(MenuThreadExitHandler, TkpMenuInit, TkpMenuThreadInit): rework Windows
	menu init/finalization to better respect per-process and per-thread
	boundaries. [Bug 1456851]
	(TkWinMenuKeyObjCmd): Do not error when unknown window is passed in.
	[Bug 1236306]

	* win/tkWinX.c (TkWinXInit): init default keyboard charset correctly.
	[Bug 1374119] (pajas)

	* win/tkWinWm.c (WmProc): pass WM_QUERYENDSESSION message to Tk as
	WM_SAVE_YOURSELF wm protocol callback.

	* tests/textWind.test (textWind-10.6.1): prevent infinite update loop
	in case of test failure.

	* tests/wm.test (wm-attributes-1.2.4): correct expected result.

	* tests/grid.test: fix segfault on empty or "all" index list
	* generic/tkGrid.c (GridRowColumnConfigureCommand): [Bug 1422430]

2006-04-05  Vince Darley  <vincentdarley@users.sourceforge.net>

	* generic/tkText.c: fix to crash caused on some platforms by new tests
	introduced to check for [Bug 1414171], which destroy the text widget in
	the dump callback script.

2006-03-29  Jeff Hobbs  <jeffh@ActiveState.com>

	* generic/tkOption.c (TkOptionDeadWindow): handle OptionThreadExitProc
	being called before DeleteWindowsExitProc.

	* win/Makefile.in: convert _NATIVE paths to use / to avoid ".\"
	path-as-escape issue.

2006-03-29  Don Porter  <dgp@users.sourceforge.net>

	* changes:	Updates for next RC

	* unix/tkUnixDefault.h: Changed "Black" to "#000000" and "White" to
	"#ffffff" to work around the (broken?) X servers that do not accept
	those color names. [Bug 917433]

2006-03-28  Jeff Hobbs  <jeffh@ActiveState.com>

	* unix/tcl.m4, win/tcl.m4: []-quote AC_DEFUN functions.

2006-03-26  Vince Darley  <vincentdarley@users.sourceforge.net>

	* generic/tkText.c:
	* tests/text.test: Fix for elaborations of [Bug 1414171] for '$text
	dump -command <script>' where script deletes large portions of the
	text widget, or even destroys the widget.

2006-03-28  Daniel Steffen  <das@users.sourceforge.net>

	* macosx/Wish.xcode/default.pbxuser:     add '-singleproc 1' cli arg to
	* macosx/Wish.xcodeproj/default.pbxuser: tktest to ease test debugging.

	* macosx/Wish.xcode/project.pbxproj:     removed $prefix/share from
	* macosx/Wish.xcodeproj/project.pbxproj: TCL_PACKAGE_PATH as per change
	to tcl/unix/configure.in of 2006-03-13.

	* macosx/tkMacOSXDraw.c:   sync whitespace & minor changes with
	* macosx/tkMacOSXEvent.h:  core-8-4-branch.
	* macosx/tkMacOSXFont.h:
	* macosx/tkMacOSXMenu.c:
	* macosx/tkMacOSXNotify.c:

2006-03-27  Don Porter  <dgp@users.sourceforge.net>

	* changes:	Updates for next RC

2006-03-27  Benjamin Riefenstahl  <b.riefenstahl@turtle-trading.net>

	* generic/tkTextDisp.c (MeasureChars): Fix calculations of start and
	end of string. [Bugs 1325998, 1456157]

2006-03-27  Donal K. Fellows  <dkf@users.sf.net>

	* generic/tkImgGIF.c (FileReadGIF): Stop crashes when the first GIF
	frame does not define the overall size of the image. [Bug 1458234]

2006-03-26  Vince Darley  <vincentdarley@users.sourceforge.net>

	* generic/tkText.c:
	* generic/tkText.h:
	* generic/tkTextBTree.c:
	* tests/text.test: Fix for [Bug 1414171] for '$text dump -command
	<script>' where 'script' actually modifies the widget during the
	process.

2006-03-25  Daniel Steffen  <das@users.sourceforge.net>

	* macosx/tkMacOSXDraw.c (TkMacOSXSetUpCGContext):
	* macosx/tkMacOSXFont.c (TkMacOSXQuarzStartDraw, TkMacOSXQuarzEndDraw):
	performance improvements, sync similar code, formatting & whitespace.

2006-03-24  Daniel Steffen  <das@users.sourceforge.net>

	* generic/tkTextDisp.c:   Moved #ifdef MAC_OSX_TK code added by
	* macosx/tkMacOSXColor.c: [Patch 638966] into platform specific files.
	* macosx/tkMacOSXInt.h:

	* macosx/tkMacOSX.h:             Cleaned up & rationalized order of
	* macosx/tkMacOSXBitmap.c:       #includes of tk and carbon headers.
	* macosx/tkMacOSXButton.c:
	* macosx/tkMacOSXCarbonEvents.c:
	* macosx/tkMacOSXClipboard.c:
	* macosx/tkMacOSXColor.c:
	* macosx/tkMacOSXConfig.c:
	* macosx/tkMacOSXCursor.c:
	* macosx/tkMacOSXDialog.c:
	* macosx/tkMacOSXDraw.c:
	* macosx/tkMacOSXEmbed.c:
	* macosx/tkMacOSXEntry.c:
	* macosx/tkMacOSXEvent.c:
	* macosx/tkMacOSXEvent.h:
	* macosx/tkMacOSXFont.h:
	* macosx/tkMacOSXHLEvents.c:
	* macosx/tkMacOSXInit.c:
	* macosx/tkMacOSXInt.h:
	* macosx/tkMacOSXKeyEvent.c:
	* macosx/tkMacOSXKeyboard.c:
	* macosx/tkMacOSXMenu.c:
	* macosx/tkMacOSXMenubutton.c:
	* macosx/tkMacOSXMenus.c:
	* macosx/tkMacOSXMouseEvent.c:
	* macosx/tkMacOSXRegion.c:
	* macosx/tkMacOSXScale.c:
	* macosx/tkMacOSXScrlbr.c:
	* macosx/tkMacOSXSend.c:
	* macosx/tkMacOSXSubwindows.c:
	* macosx/tkMacOSXWindowEvent.c:
	* macosx/tkMacOSXWm.c:
	* macosx/tkMacOSXWm.h:
	* macosx/tkMacOSXXStubs.c:

2006-03-23  Reinhard Max  <max@tclers.tk>

	* unix/tkUnixRFont.c (TkpMeasureCharsInContext): Copied over from
	tkUnixFont.c to fix compiling with --enable-xft .

	* unix/tk.spec: Cleaned up and completed. An RPM can now be built from
	the tk source distribution with "rpmbuild -tb <tarball>".

2006-03-23  Don Porter  <dgp@users.sourceforge.net>

	* tests/textDisp.test: Updated expected error messages to match the
	standardized formats established on 2005-11-17. [Bug 1370296]

2006-03-22  Don Porter  <dgp@users.sourceforge.net>

	* changes:	Updates for next RC

2006-03-21  Daniel Steffen  <das@users.sourceforge.net>

	* generic/tkFont.c:             implementation of ATSUI text rendering
	* generic/tkInt.h:              in TkAqua provided by Benjamin
	* generic/tkTextDisp.c:         Riefenstahl. [Patch 638966]
	* library/demos/unicodeout.tcl:
	* macosx/tkMacOSXFont.h (new file):
	* macosx/tkMacOSXFont.c:
	* tests/font.test:
	* unix/tkUnixFont.c:
	* win/tkWinFont.c:

	* generic/tkFont.c:             moved MODULE_SCOPE declarations of font
	* generic/tkFont.h:             helper procs into header files.
	* macosx/tkMacOSXButton.c:
	* macosx/tkMacOSXFont.h:
	* macosx/tkMacOSXMenubutton.c:

	* macosx/Wish.xcode/project.pbxproj:     add new tkMacOSXFont.h file,
	* macosx/Wish.xcodeproj/project.pbxproj: turn off dead code stripping
	as it interferes with -sectcreate (rdar://4486223).

	* macosx/Wish.xcode/default.pbxuser:     add TCLLIBPATH=/Library/Tcl
	* macosx/Wish.xcodeproj/default.pbxuser: env var setting to tktest.

	* unix/configure.in: fix detection of symbols build when enabling
	TkAqua debug code; filter nm output of libtclstub better to avoid
	error on intel macs. [Bug 1415789]
	* unix/configure: autoconf-2.59

2006-03-20  Don Porter  <dgp@users.sourceforge.net>

	* generic/tkConsole.c:	Added exit handler to clean up the interp where
	the console window lives. Also added code to handle multiple calls to
	Tk_CreateConsoleWindow so that the console channels connect to the last
	console window opened, in compatibility with the previous
	implementation.

2006-03-18  Vince Darley  <vincentdarley@users.sourceforge.net>

	* generic/tkText.c: Fix for undo/modified status of text widgets when
	empty strings are inserted and undone.

2006-03-17  Pat Thoyts  <patthoyts@users.sourceforge.net>

	* library/clrpick.tcl:   Avoid using abbreviated sub-commands in core
	* library/palette.tcl:   scripts as this can cause problems with
	* library/scale.tcl:     mega-widget libraries like snit.
	* library/scrlbar.tcl:	 [Bug 1451587]
	* library/tkfbox.tcl:
	* library/xmfbox.tcl:

2006-03-16  Don Porter  <dgp@users.sourceforge.net>

	* generic/tkConsole.c:	Substantial rewrite of [console] support.
	* generic/tkInt.h:	Included Obj-ification of the [console] and
	[consoleinterp] commands, and reworking of all the supporting data
	structures for cleaner sharing and lifetime management especially in
	multi-threaded configurations.

2006-03-16  Donal K. Fellows  <dkf@users.sf.net>

	* library/msgs/pt.msg: Messages for Portuguese (strictly just for
	Brazilian Portuguese, but they'll do until we get other Portuguese
	speakers localize) from Ricardo Jorge <ricardoj@users.sf.net> and Silas
	Justiano <silasj@users.sf.net>. Many thanks! [Bug 1405069]

	* generic/tkImgPhoto.c (ImgPhotoCmd, Tk_PhotoPutBlock)
	(Tk_PhotoPutZoomedBlock): Added hack to detect copying of a photo with
	a simple alpha channel and skip calling ToggleComplexAlphaIfNeeded.
	This should speed up many photo-to-photo copies, keeping the cost of
	the alpha channel down.

2006-03-15  Donal K. Fellows  <dkf@users.sf.net>

	* generic/tkImgPhoto.c (Tk_PhotoPutBlock, Tk_PhotoPutZoomedBlock): Try
	to squelch performance issue with code that writes to large images by
	single pixels. Masses of thanks to George Staplin for helping to trace
	this down to the COMPLEX_ALPHA flag handling code. [Bug 1409140]

2006-03-13  Don Porter  <dgp@users.sourceforge.net>

	* tests/scrollbar.test: Corrected several broken calls to [testmetrics]
	that were crashing the test suite.

	* tests/constraints.tcl:        Added notAqua constraint to canvPs-3.1
	* tests/canvPs.test:            to stop test suite crash on Mac OSX.
					[Bug 1088807]

	* generic/tkCmds.c:		Purged remaining references to errno,
	* macosx/tkMacOSXPort.h:	and errno.h. Standardized the logic
	* macosx/tkMacOSXWm.c:		for using header files from the compat
	* macosx/tkMacOSXWm.h:		directory. Thanks Joe English for the
	* unix/tkUnixPort.h:		patch. [Patch 1445404]

2006-03-08  Don Porter	<dgp@users.sourceforge.net>

	* unix/Makefile.in: Update `make dist` to copy the image files needed
	by the test suite into the source distro. This was overlooked in the
	2005-10-12 commit.

	* changes:	Update in prep. for 8.5a4 release.

2006-03-07  Joe English  <jenglish@users.sourceforge.net>

	* unix/tcl.m4: Set SHLIB_LD_FLAGS='${LIBS}' on NetBSD, as per the other
	*BSD variants. [Bug 1334613]
	* unix/configure: Regenerated.

2006-03-07  Donal K. Fellows  <dkf@users.sf.net>

	* doc/canvas.n: Added note that stipples are not well-supported on
	non-X11 platforms. [Bug 220787] It's not a great solution, but it does
	indicate the state of affairs that has existed for years anyway; not
	much modern software uses stipples anyway.

2006-03-02  Jeff Hobbs  <jeffh@ActiveState.com>

	* macosx/tkMacOSXDraw.c (TkPutImage): Fix endian issue on OS X x86
	displaying images. Bitmap images still have a black/white reversal
	issue, appears to be a general OS X issue (as seen in frogger demo).

2006-02-27  Donal K. Fellows  <donal.k.fellows@manchester.ac.uk>

	* generic/tkBitmap.c (Tk_GetBitmapFromData): Improve thread-safety.
	[Bug 470322]

	* generic/tkImgBmap.c (ImgBmapConfigureInstance): Force creation of new
	Pixmaps before deletion of old ones to prevent stupid caching problems.
	[Bug 480862]

2006-02-09  Daniel Steffen  <das@users.sourceforge.net>

	* generic/tk.decls:             fix signature of TkMacOSXInvalClipRgns
	* generic/tkPlatDecls.h:        to use Tk_Window instead of internal
	* macosx/tkMacOSXSubwindows.c:  type TkWindow (which led to any include
	* macosx/tkMacOSXWindowEvent.c: of public header tkMacOSX.h requiring
	* macosx/tkMacOSXWm.c:          prior include of tkInt.h).

	* generic/tk.h:          move TkAqua specific REDO_KEYSYM_LOOKUP define
	* macosx/tkMacOSXPort.h: out of tk.h into platform header.

2006-01-31  Donal K. Fellows  <dkf@users.sf.net>

	* library/bgerror.tcl (::tk::dialog::error::bgerror): Finish the
	internationalization of the error dialog. [Bug 1409264]

2006-01-25  Don Porter	<dgp@users.sourceforge.net>

	* library/bgerror.tcl: Updates to use Tcl 8.4 features. [Patch 1237759]
	* library/choosedir.tcl:
	* library/comdlg.tcl:
	* library/console.tcl:
	* library/dialog.tcl:
	* library/focus.tcl:
	* library/msgbox.tcl:
	* library/palette.tcl:
	* library/tk.tcl:
	* library/tkfbox.tcl:
	* library/xmfbox.tcl:

2006-01-23  Daniel Steffen  <das@users.sourceforge.net>

	* unix/configure:    minor fix to Darwin specific code removing
	* unix/configure.in: 64bit flags from CFLAGS for Tk build.

2006-01-20  Joe English  <jenglish@users.sourceforge.net>

	* generic/tkEvent.c, unix/tkUnixEvent.c: XIM fixes [See 905830, patch
	tk84-xim-fixes.patch], and revert 2005-12-05 patch disabling XIM when
	SCIM in use, and make sure all X events get passed to XFilterEvent,
	including those without a corresponding Tk window.

2006-01-13  Anton Kovalenko  <a_kovalenko@users.sourceforge.net>

	* generic/tkUndo.c (TkUndoSetDepth): Don't free TkUndoSubAtoms for
	separator entries that are deleted: there is some unpredictable garbage
	instead of subatoms.

	Free both 'apply' and 'revert' action chains for non-separator entries.

2006-01-12  Donal K. Fellows  <dkf@users.sf.net>

	TIP #260 IMPLEMENTATION

	* generic/tkCanvText.c (TextItem, CreateText, DisplayCanvText):
	* doc/canvas.n:		Code, docs and tests to implement an -underline
	* tests/canvText.test:	option for canvases' text items.

2006-01-11  Peter Spjuth  <peter.spjuth@space.se>

	* generic/tkGrid.c: Removed a lingering error message from TIP#147
	implementation.

2006-01-10  Daniel Steffen  <das@users.sourceforge.net>

	* macosx/tkMacOSXDebug.c: add TkMacOSXGetNamedDebugSymbol() function
	* macosx/tkMacOSXDebug.h: that finds unexported symbols in loaded
	libraries by manually walking their symbol table; only to be used for
	debugging purposes, may break unexpectedly in the future. Needed to get
	access to private_extern internal debugging functions in HIToolbox.

	* macosx/tkMacOSXCarbonEvents.c: fix debug event tracing on Tiger.
	* macosx/tkMacOSXMenu.c: add debug menu printing during reconfigure.
	* macosx/tkMacOSXInit.c: conditionalize 64bit-unsafe dyld code.
	* macosx/GNUmakefile: add 'wish8.x' symlink to SYMROOT.

	* macosx/Wish.xcode/project.pbxproj:     fix copy to tktest resource
	* macosx/Wish.xcodeproj/project.pbxproj: fork when zerolinked.

	* macosx/Wish.xcode/default.pbxuser:     add widget demo as argument to
	* macosx/Wish.xcodeproj/default.pbxuser: executables (on by default).

	* unix/configure:    add caching, use AC_CACHE_CHECK instead of
	* unix/configure.in: AC_CACHE_VAL where possible, consistent message
	* unix/tcl.m4:       quoting, sync relevant tclconfig/tcl.m4 changes
	and gratuitous formatting differences, fix SC_CONFIG_MANPAGES with
	default argument, Darwin improvements to SC_LOAD_*CONFIG.

2005-12-28  Donal K. Fellows  <dkf@users.sf.net>

	* generic/tkUndo.c (TkUndoSetDepth): Apply [Patch 1391939] from Ludwig
	Callewaert to fix [Bug 1380427].

2005-12-14  Daniel Steffen  <das@users.sourceforge.net>

	* macosx/Wish.xcode/project.pbxproj:
	* macosx/Wish.xcodeproj/project.pbxproj: add new tclTomMath* files.

2005-12-13  Daniel Steffen  <das@users.sourceforge.net>

	* library/demos/cscroll.tcl: add MouseWheel bindings for aqua.

	* macosx/tkMacOSXCarbonEvents.c (TkMacOSXInitCarbonEvents):
	* macosx/tkMacOSXMouseEvent.c (TkMacOSXProcessMouseEvent)
	(GenerateMouseWheelEvent): add support for kEventMouseScroll events
	(smooth mouse wheel scrolling from mighty mouse or scrolling trackpad)
	by handling kEventMouseWheelMoved on application target as well as on
	dispatcher, in order to pick up synthesized MouseWheel events from
	HIObject handler (c.f. QA1453); add support for horizontal scrolling
	events by generating MouseWheel XEvent with Shift modifier.

2005-12-12  Jeff Hobbs  <jeffh@ActiveState.com>

	* unix/tcl.m4, unix/configure: Fix sh quoting error reported in
	bash-3.1+ [Bug 1377619] (schafer)

2005-12-09  Mo DeJong  <mdejong@users.sourceforge.net>

	* win/tkWinWm.c (WinSetIcon): Don't check result of SetClassLong() or
	SetClassLongPtr() since it was generating an incorrect error and the
	MSDN docs indicate that the result need not be checked.

2005-12-09  Mo DeJong  <mdejong@users.sourceforge.net>

	* win/configure: Regen.
	* win/tcl.m4 (SC_CONFIG_CFLAGS): Define MACHINE for gcc builds. The
	lack of a definition of this variable in the manifest file was causing
	a runtime error in wish built with gcc.

2005-12-09  Daniel Steffen  <das@users.sourceforge.net>

	* generic/tkInt.decls:  Move all platform test sources from tk lib into
	* generic/tkTest.c:     tktest directly, removes requirement to export
	* macosx/tkMacOSXTest.c:TkplatformtestInit from internal stubs table.
	* unix/Makefile.in:
	* win/Makefile.in:
	* win/makefile.vc:
	* win/tkWinTest.c:

	* generic/tkIntPlatDecls.h:
	* generic/tkStubInit.c: regen.

2005-12-08  Jeff Hobbs  <jeffh@ActiveState.com>

	* win/tcl.m4:       Add build support for Windows-x64 builds.
	* win/configure:    --enable-64bit now accepts =amd64|ia64 for
	* win/Makefile.in:  Windows 64-bit build variants (default: amd64)
	* win/makefile.vc:  [Bug 1369597]
	(TKOBJS): add tkWinTest.obj to regular Tk obj for TkplatformtestInit

	* win/configure.in: Add CE build support (some C code fixes needed)
	* win/wish.exe.manifest.in (new):     manifest must map in MACHINE and
	* win/rc/wish.exe.manifest (removed): VERSION to be correct.
	* unix/Makefile.in: fix dist target for manifest dir change

	* generic/tkTextTag.c (TkTextTagCmd): use correct arraySize for peered
	text widgets in [$text tag names]. [Bugs 1375069, 1374935]

2005-12-08  Daniel Steffen  <das@users.sourceforge.net>

	* macosx/tkMacOSXDraw.c:  Remove inclusion of tclInt.h and use of tcl
	* macosx/tkMacOSXFont.c:  internals wherever possible in tk/macosx, the
	* macosx/tkMacOSXInit.c:  only remaining tcl internals in TkAqua are
	* macosx/tkMacOSXNotify.c:TclServiceIdle() in tkMacOSXScrlbr.c and
	* macosx/tkMacOSXScrlbr.c:Tcl_Get/SetStartupScript() in tkMacOSXInit.c
				  [RFE 1336531]

	* macosx/tkMacOSXInt.h: sync comments with core-8-4-branch.

2005-12-07  Jeff Hobbs  <jeffh@ActiveState.com>

	* unix/tkUnixEvent.c (OpenIM): remove extraneous const

2005-12-06  Donal K. Fellows  <donal.k.fellows@manchester.ac.uk>

	* doc/ConfigWidg.3 (TK_CONFIG_OPTION_SPECIFIED): Mentioned that the
	flag is deprecated because it is not thread-safe.

2005-12-05  Reinhard Max  <max@suse.de>

	* unix/tkUnixEvent.c (OpenIM): Added a workaround to allow at least
	ASCII and the Compose key when typing into text and entry widgets on a
	system that uses SCIM. This has to be taken out again once the SCIM
	problems have been fixed.

2005-12-01  Daniel Steffen  <das@users.sourceforge.net>

	* unix/tcl.m4 (Darwin): fixed error when MACOSX_DEPLOYMENT_TARGET unset
	* unix/configure: regen.

2005-11-30  Jeff Hobbs  <jeffh@ActiveState.com>

	* win/tkWinWm.c (WmAttributesCmd): set (no)topmost window aspect before
	rewrapping. [Bug 1086049]

	* macosx/tkMacOSXXStubs.c (TkpOpenDisplay, TkMacOSXDisplayChanged):
	* macosx/tkMacOSXWindowEvent.c (TkMacOSXProcessApplicationEvent):
	* macosx/tkMacOSXCarbonEvents.c (TkMacOSXInitCarbonEvents):
	* macosx/tkMacOSXEvent.h: Trap kEventAppAvailableWindowBoundsChanged
	* macosx/tkMacOSXInt.h:   event to watch for change in display size and
	adjust internal state appropriately.

	* doc/checkbutton.n: fix -selectcolor docs. [Bug 1083838]

	* generic/tkImgGIF.c: cast calls to blockOut

	* win/Makefile.in: place TCL_BIN_DIR first in PATH for targets to get
	Tcl built dll first.
	Add tkWinTest.obj to tk84.dll to handle some needed test functions
	being defined in stubs (TkplatformtestInit).

	* tests/scrollbar.test (6.22): fix rounding-error sensitive test

2005-11-29  Jeff Hobbs  <jeffh@ActiveState.com>

	* library/console.tcl (::tk::ConsoleInit): improve work-around to avoid
	'% ' from tclMain.c. [Bug 1252259]

2005-11-27  Daniel Steffen  <das@users.sourceforge.net>

	* unix/tcl.m4 (Darwin): add 64bit support, check for Tiger copyfile(),
	add CFLAGS to SHLIB_LD to support passing -isysroot in env(CFLAGS) to
	configure (flag can't be present twice, so can't be in both CFLAGS and
	LDFLAGS during configure), don't use -prebind when deploying on 10.4,
	define TCL_IO_TRACK_OS_FOR_DRIVER_WITH_BAD_BLOCKING (rdar://3171542).
	(SC_ENABLE_LANGINFO, SC_TIME_HANDLER): add/fix caching, fix obsolete
	autoconf macros. Sync with tcl/unix/tcl.m4.

	* unix/configure.in: fix obsolete autoconf macros, sync gratuitous
	formatting/ordering differences with tcl/unix/configure.in.

	* unix/Makefile.in: add CFLAGS to wish/tktest link to make executable
	linking the same as during configure (needed to avoid loosing any
	linker relevant flags in CFLAGS, in particular flags that can't be in
	LDFLAGS). Avoid concurrent linking of wish and compiling of
	tkTestInit.o during parallel make, fix dependencies and flags for
	building tkMacOSXInit.o
	(checkstubs, checkexports): dependency and Darwin fixes
	(dist): add new macosx files.

	* macosx/tkMacOSXEvent.c (TkMacOSXProcessEvent):
	* macosx/tkMacOSXEvent.h:
	* macosx/tkMacOSXMouseEvent.c (TkMacOSXProcessMouseEvent):
	* macosx/tkMacOSXCarbonEvents.c: install standard application event
	handler, add & call functions to start and stop carbon even timer that
	runs the tcl event loop periodically during a nested carbon event loop
	in the toolbox (e.g. during menutracking) to ensure tcl timers etc.
	continue to fire, register app event handler for menu tracking and HI
	command carbon events, move menu event handling to new handlers for
	those carbon events, no longer register for/handle appleevent carbon
	event (now dealt with by standard application event handler), event
	debugging code dynamically acquires carbon event debugging functions to
	allow use on Tiger where they are no longer exported from HIToolbox.

	* macosx/tkMacOSXFont.c (TkMacOSXUseAntialiasedText):
	* macosx/tkMacOSXKeyEvent.c (GetKeyboardLayout):
	* macosx/tkMacOSXCarbonEvents.c (TkMacOSXInitCarbonEvents):
	* macosx/tkMacOSXInit.c:
	* macosx/tkMacOSXInt.h: abstract common code to dynamically acquire
	address of a named symbol (from a loaded dynamic library) into new
	function TkMacOSXGetNamedSymbol() and macro TkMacOSXInitNamedSymbol.

	* macosx/tkMacOSXMenu.c (TkpNewMenu):
	* macosx/tkMacOSXMenubutton.c (MenuButtonInitControl):
	* macosx/tkMacOSXMenus.c (TkMacOSXHandleMenuSelect): switch to modern
	utf-8 aware menu manager API, remove obsolete code, add error handling.

	* macosx/tkMacOSXMenu.c:
	* macosx/tkMacOSXMenus.c:
	* macosx/tkMacOSXMenubutton.c:
	* macosx/tkMacOSXMouseEvent.c: define OSX 10.3 or later only constants
	if necessary to allow compilation on OSX 10.2

	* macosx/tkMacOSXWm.c (UpdateSizeHints): remove code that is never
	executed.

	* xlib/xgc.c (XCreateGC): sync with core-8-4-branch change.

	* generic/tk.h: add/correct location of version numbers in macosx files

	* generic/tkInt.h: clarify fat compile comment.

	* macosx/Wish.pbproj/default.pbxuser (new):
	* macosx/Wish.pbproj/jingham.pbxuser:
	* macosx/Wish.pbproj/project.pbxproj:
	* macosx/Wish.xcode/default.pbxuser:
	* macosx/Wish.xcode/project.pbxproj:
	* macosx/Wish.xcodeproj/default.pbxuser (new):
	* macosx/Wish.xcodeproj/project.pbxproj (new): new/updated projects for
	Xcode 2.2 on 10.4, Xcode 1.5 on 10.3 & ProjectBuilder on 10.2, with
	native tktest targets and support for universal (fat) compiles.

	* macosx/Tk-Info.plist (removed):
	* macosx/Wish-Info.plist (removed):
	* macosx/buildTkConfig.tcl (removed): remove obsolete build files.

	* macosx/README: clarification/cleanup, document new Xcode projects and
	universal (fat) builds via CFLAGS (i.e. ppc and i386 at the same time).

	* unix/Makefile.in:
	* unix/aclocal.m4:
	* unix/configure.in:
	* macosx/configure.ac (new): add support for inclusion of
	unix/configure.in by macosx/configure.ac, allows generation of a
	config headers enabled configure script in macosx (required by Xcode
	projects).

	* macosx/GNUmakefile: rename from Makefile to avoid overwriting by
	configure run in tk/macosx, add support for reusing configure cache,
	build target fixes.

	* generic/tk3d.h:
	* generic/tkButton.h:
	* generic/tkCanvas.c:
	* generic/tkCanvas.h:
	* generic/tkColor.h:
	* generic/tkEntry.h:
	* generic/tkFileFilter.h:
	* generic/tkFont.c:
	* generic/tkFont.h:
	* generic/tkImage.c:
	* generic/tkImgPhoto.c:
	* generic/tkInt.h:
	* generic/tkMenu.c:
	* generic/tkMenu.h:
	* generic/tkMenubutton.h:
	* generic/tkScale.h:
	* generic/tkScrollbar.h:
	* generic/tkSelect.h:
	* generic/tkStubInit.c:
	* generic/tkStubLib.c:
	* generic/tkText.h:
	* generic/tkUndo.h:
	* macosx/tkMacOSXButton.c:
	* macosx/tkMacOSXDebug.c:
	* macosx/tkMacOSXDebug.h:
	* macosx/tkMacOSXDialog.c:
	* macosx/tkMacOSXDraw.c:
	* macosx/tkMacOSXEntry.c:
	* macosx/tkMacOSXFont.c:
	* macosx/tkMacOSXInt.h:
	* macosx/tkMacOSXMenu.c:
	* macosx/tkMacOSXMenubutton.c:
	* macosx/tkMacOSXMouseEvent.c:
	* macosx/tkMacOSXSend.c:
	* macosx/tkMacOSXSubwindows.c:
	* macosx/tkMacOSXWindowEvent.c:
	* macosx/tkMacOSXWm.c:
	* macosx/tkMacOSXXStubs.c:
	* unix/tkUnixButton.c:
	* unix/tkUnixMenu.c:
	* xlib/xgc.c: ensure externally visible symbols not contained in stubs
	table are declared as MODULE_SCOPE (or as static if not used outside of
	own source file), #ifdef out a few Xlib and aqua functions that are
	never called. These changes allow 'make checkstubs' to complete without
	error on Darwin with gcc 4.

	* macosx/tkMacOSXTest.c:
	* macosx/tkMacOSXPort.h:
	* win/tkWinTest.c:
	* generic/tkInt.decls: add functions needed by tktest to internal stubs
	table, correct signature of TkMacOSXHandleMenuSelect, add XSync to aqua
	Xlib stubs.

	* unix/tkUnixSend.c:
	* generic/tkText.c:
	* generic/tkTest.c: #ifdef unix only declarations.
	(TestmetricsCmd): unify win and mac implementation.
	(TestsendCmd): move to tkUnixSend.c to avoid access to global var.
	(TesttextCmd): move to tkText.c to avoid having to put all the internal
	text functions it uses into the stubs table.

	* generic/tkTextDisp.c:
	* macosx/tkMacOSXInit.c:
	* macosx/tkMacOSXKeyEvent.c:
	* macosx/tkMacOSXWindowEvent.c:
	* macosx/tkMacOSXXStubs.c: fix gcc 4 warnings.

	* macosx/tkMacOSXNotify.c:
	* macosx/tkMacOSXScrlbr.c: sync with core-8-4-branch.

	* generic/tkIntDecls.h:
	* generic/tkIntPlatDecls.h:
	* generic/tkIntXlibDecls.h:
	* generic/tkStubInit.c:
	* unix/configure:
	* unix/tkConfig.h.in: regen.

2005-11-22  Donal K. Fellows  <donal.k.fellows@manchester.ac.uk>

	* library/tkfbox.tcl: Remove all references to data(curItem), as it is
	no longer used. [Bug 600313]
	(::tk::IconList_CurSelection): Renamed for clarity.

	* doc/GetFont.3: Revert previous fix; a NULL interp is now legal.
	* generic/tkFont.c (ParseFontNameObj, GetAttributeInfoObj): Allow these
	functions to work with a NULL interp by making them check when
	generating error messages. [Bug 1151523]

	* library/tkfbox.tcl (::tk::dialog::file::): Correct the quoting of the
	script used in variable traces so that widget names with spaces in will
	work. [Bug 1335485]

2005-11-16  Vince Darley  <vincentdarley@users.sourceforge.net>

	* doc/text.n: clarify left to right interpretation of index modifiers,
	including the fact that validation occurs after each step. [Bug
	1357575]

2005-11-15  Joe English  <jenglish@users.sourceforge.net>

	* unix/tkUnixWm.c, tests/unixWm.test, doc/wm.n: Support for [wm
	attributes] on X11. [TIP#231, Patch 1062022]

2005-11-14  Joe English  <jenglish@users.sourceforge.net>

	* library/bgerror.tcl: Truncate error messages at 45 characters
	instead of 30. [Bug 1224235]

2005-11-14  Donal K. Fellows  <donal.k.fellows@manchester.ac.uk>

	* generic/tkSelect.c (TkSelDefaultSelection): Test select-9.5
	highlighted further brokenness in this function.

2005-11-13  Donal K. Fellows  <donal.k.fellows@manchester.ac.uk>

	* unix/tkUnixSelect.c (SelCvtToX): Arrange for the parsing code to use
	Tcl's list parsing code, another simplification that enables testing
	of the [Bug 1353414] fix.

	* unix/tkUnixSelect.c (SelCvtFromX): Generate string forms of the
	advanced selection types in a Tcl_DString. This makes fixing [Bug
	1353414] trivial, and simplifies the code at the same time.
	* tests/select.test (select-9.5): Added test for [Bug 1353414]

2005-11-10  Donal K. Fellows  <donal.k.fellows@manchester.ac.uk>

	* generic/tkBind.c (ChangeScreen):		More DString fixes from
	* generic/tkTextWind.c (EmbWinLayoutProc):	[Bug 1353022]
	* win/tkWinMenu.c (SetDefaults):

	* win/tkWinDialog.c (ConvertExternalFilename): Factored out the
	encoding conversion and de-backslash-ing code that is used in many
	places in this file.
	(GetFileNameW, GetFileNameA, ChooseDirectoryValidateProc): Make sure
	that data is freed correctly and that certain (hopefully impossible)
	failure modes won't cause crashes. [Bug 1353022]

2005-11-06  Pat Thoyts  <pat@zsplat.freeserve.co.uk>

	* unix/tcl.m4:    Fix SHLIB_LD_LIBS for building tclkit on OpenBSD.
	* unix/configure: regenerated

2005-10-31  Vince Darley  <vincentdarley@users.sourceforge.net>

	* generic/tkText.c
	* tests/textDisp.test: fix and test for [Bug 1333951] in '.text count
	-displaylines'.

2005-10-18  Don Porter	<dgp@users.sourceforge.net>

	* generic/tkMain.c: Rewrote code that sets the ::argv value to be sure
	conversion from the system encoding is complete before any processing
	sensitive to list-special characters is done. [Bug 1328926]

2005-10-17  Jeff Hobbs  <jeffh@ActiveState.com>

	* macosx/tkMacOSXScrlbr.c (UpdateControlValues): check geomMgrPtr is
	valid before checking type

2005-10-15  Jeff Hobbs  <jeffh@ActiveState.com>

	* library/menu.tcl (::tk::MenuUnpost): remove leftover ] from string
	equal mods of 2005-07-25. (sowadsky)

2005-10-14  Pat Thoyts  <patthoyts@users.sourceforge.net>

	* win/tkWinSend.c:    Avoid using tcl internal headers and fix to
	* win/tkWinSendCom.h: correctly link on all types of build (was
	* win/tkWinSendCom.c: broken in static,msvcrt builds).

2005-10-12  Donal K. Fellows  <donal.k.fellows@man.ac.uk>

	* tests/canvPs.test, tests/canvPsBmap.tcl, tests/canvPsImg.tcl:
	* tests/imgPhoto.test, tests/menu.test: Arrange for the test suite to
	only ever refer to images in the same directory as the tests. This
	makes it possible to package the test suite itself as a starkit. Thanks
	to David Zolli for suggesting this.

2005-10-10  Jeff Hobbs  <jeffh@ActiveState.com>

	* generic/tkConfig.c (Tk_DeleteOptionTable, Tk_CreateOptionTable):
	properly alloc/delete one more option. [Bug 1319720] (melbardis)

	* macosx/tkMacOSXInt.h: Move MODULE_SCOPE defn to tkInt.h and add
	* generic/tkInt.h:      WORDS_BIGENDIAN checks that will work with OS X
	universal binary compiles. (steffen)

	* generic/tkMenu.c (TkSetWindowMenuBar): do not call TkMenuInit if the
	winPtr indicates TK_ALREADY_DEAD. This prevents reinit that creates a
	Tk exit handler after all exit handlers should be called. [Bug 749908,
	1322294]

2005-10-10  Vince Darley  <vincentdarley@users.sourceforge.net>

	TIP #256 IMPLEMENTATION

	* doc/text.n
	* generic/tkText.c
	* generic/tkText.h
	* generic/tkTextBTree.c
	* generic/tkTextDisp.c
	* generic/tkTextImage.c
	* generic/tkTextIndex.c
	* generic/tkTextMark.c
	* generic/tkTextTag.c
	* generic/tkTextWind.c
	* macosx/tkMacOSXDefault.h
	* tests/text.test
	* tests/textDisp.test
	* unix/tkUnixDefault.h
	* win/tkWinDefault.h: Implementation of TIP#256, adding a new text
	widget configuration option '-tabstyle', with new tests and
	documentation.

	Also a fix for [Bug 1281228] (documentation and full implementation of
	-strictlimits), and [Bug 1288677] (corrected elide behaviour), again
	with more tests.

2005-10-04  Jeff Hobbs  <jeffh@ActiveState.com>

	* library/dialog.tcl (::tk_dialog): add tkwait visibility before grab.
	[Bug 1216775]

	* win/tkWinDialog.c (ChooseDirectoryValidateProc): reset stored path to
	"" if it doesn't exist and -mustexist is true. [Bug 1309218] Remove
	old-style dir chooser (no longer used).

	* macosx/tkMacOSXInt.h: add MODULE_SCOPE definition check for extension
	writers that access private headers on OS X and don't define it in
	configure.

2005-09-28  Don Porter	<dgp@users.sourceforge.net>

	* unix/tkUnixPort.h:	Disabled inclusion of the private Tcl header
	* win/tkWinPort.h:	file tclInt.h. Tk ought to have a tiny and
	shrinking number of calls of private Tcl routines. Each Tk source file
	doing this should follow the convention in the macosx port and have its
	own #include "tclInt.h".

	* generic/tkEvent.c:	Disabled calls to private Tcl routine
	TclInExit(). See comment in TkCreateExitHandler() for full rationale.

2005-09-21  Donal K. Fellows  <donal.k.fellows@manchester.ac.uk>

	* generic/tkEvent.c (TkCreateThreadExitHandler, TkFinalizeThread)
	(TkDeleteThreadExitHandler): New internal API (from Joe Mistachkin) to
	allow Tk to finalize itself correctly in a multi-threaded
	environment. [Bug 749908]

2005-09-14  Donal K. Fellows  <dkf@users.sf.net>

	* generic/tkOldConfig.c (GetCachedSpecs): Split out the code to
	manipulate the cached writable specs so that it can be reused from all
	the public Tk_Configure* functions.
	(Tk_ConfigureInfo, Tk_ConfigureWidget, Tk_ConfigureValue): Use the
	factored out code everywhere, so we always manipulate the cache
	correctly. [Bug 1288128]

2005-09-13  Don Porter	<dgp@users.sourceforge.net>

	* win/winMain.c (WishPanic): Replaced TCL_VARARGS* macros with direct
	use of stdarg.h conventions.

2005-09-11  Daniel Steffen  <das@users.sourceforge.net>

	* macosx/tkMacOSXMouseEvent.c (TkMacOSXProcessMouseEvent): check if
	process is in front on MouseDown, otherwise request process activation
	from BringWindowForward() via new isFrontProcess param.

	* macosx/tkMacOSXCarbonEvents.c (TkMacOSXInitCarbonEvents): register
	our event handler on the dispatcher target for all carbon events of
	interest to TkAqua; this replaces event processing directly from the
	event queue and thus allows to capture events that are syntesized by
	Carbon and sent directly to the dispatcher and not to the event queue.

	* macosx/tkMacOSXEvent.c: remove TkMacOSXCountAndProcessMacEvents(),
	rename ReceiveAndProcessEvent() to TkMacOSXReceiveAndProcessEvent().
	(TkMacOSXReceiveAndProcessEvent): remove tk event processing before
	sending events to the dispatcher, all events of interest are now
	processed in our dispatcher target event handler.

	* macosx/tkMacOSXNotify.c (CarbonEventsCheckProc): dispatch events
	directly via TkMacOSXReceiveAndProcessEvent(), but dispatch no more
	than four carbon events at one time to avoid starving other event
	sources.

	* macosx/tkMacOSXEvent.c: formatting cleanup, move XSync() to XStubs,
	* macosx/tkMacOSXEvent.h: removed obsolete kEventClassWish handling.
	* macosx/tkMacOSXXStubs.c

	* macosx/tkMacOSXEvent.h: declare macosx internal procs as MODULE_SCOPE
	* macosx/tkMacOSXEvent.c:
	* macosx/tkMacOSXKeyEvent.c:
	* macosx/tkMacOSXMouseEvent.c:
	* macosx/tkMacOSXWindowEvent.c:

	* macosx/tkMacOSXButton.c: conditionalize all debug message printing to
	* macosx/tkMacOSXCursor.c: stderr via TK_MAC_DEBUG define.
	* macosx/tkMacOSXDebug.c:
	* macosx/tkMacOSXDebug.h:
	* macosx/tkMacOSXDialog.c:
	* macosx/tkMacOSXEvent.c:
	* macosx/tkMacOSXInit.c:
	* macosx/tkMacOSXKeyEvent.c:
	* macosx/tkMacOSXMenu.c:
	* macosx/tkMacOSXMenubutton.c:
	* macosx/tkMacOSXScale.c:
	* macosx/tkMacOSXWindowEvent.c:
	* macosx/tkMacOSXWm.c:

	* unix/configure.in: define TK_MAC_DEBUG on aqua when symbols enabled.
	* unix/configure: autoconf-2.59
	* unix/tkConfig.h.in: autoheader-2.59

	* library/listbox.tcl: synced aqua MouseWheel bindings with
	* library/scrlbar.tcl: core-8-4-branch.
	* library/text.tcl:

	* xlib/xcolors.c: fixed warning

2005-08-25  Daniel Steffen  <das@users.sourceforge.net>

	* unix/Makefile.in (html): reverted/amended changes of 2005-08-23 that
	broke TkAqua 'make install'; added BUILD_HTML_FLAGS optional var like
	in tcl/unix/Makefile.in.

2005-08-24  Donal K. Fellows  <dkf@users.sf.net>

	* tests/text.test (text-8.18): Fix punctuation of error message to
	match good practice (actual message already fixed). [Bug 1267484]

2005-08-23  Jeff Hobbs  <jeffh@ActiveState.com>

	* macosx/tkMacOSXDialog.c: make dialogs ignore -initialfile "" and
	-initialdir "" instead of error.

2005-08-23  Mo DeJong  <mdejong@users.sourceforge.net>

	* win/tkWin32Dll.c (DllMain): Replace old asm SEH approach with Kenny's
	new SEH implementation. [Tcl Bug 1235544]

2005-08-23  Mo DeJong  <mdejong@users.sourceforge.net>

	* unix/Makefile.in: Subst BUILD_TCLSH and TCL_EXE.
	* unix/configure: Regen.
	* unix/configure.in: Update minimum autoconf version to 2.59. Invoke
	SC_PROG_TCLSH and SC_BUILD_TCLSH.
	* unix/tcl.m4 (SC_PROG_TCLSH, SC_BUILD_TCLSH):
	* win/Makefile.in: Subst BUILD_TCLSH and TCL_EXE.
	* win/configure: Regen.
	* win/configure.in: Update minimum autoconf version to 2.59. Invoke
	SC_BUILD_TCLSH.
	* win/tcl.m4 (SC_PROG_TCLSH, SC_BUILD_TCLSH): Split confused search
	for tclsh on PATH and build and install locations into two macros.
	SC_PROG_TCLSH searches just the PATH. SC_BUILD_TCLSH determines the
	name of the tclsh executable in the Tcl build directory. [Tcl Bug
	1160114] [Tcl Patch 1244153]

2005-08-22  Daniel Steffen  <das@users.sourceforge.net>

	* macosx/tkMacOSXButton.c:
	* macosx/tkMacOSXDialog.c: fix warnings.

2005-08-20  Joe Mistachkin  <joe@mistachkin.com>

	* win/tkWinX.c: Fixed bad cast. [Bug 1216006]

2005-08-18  Donal K. Fellows  <donal.k.fellows@manchester.ac.uk>

	* doc/GetFont.3: Reworded to reflect the truth. [Bug 1151523]

2005-08-16 George Peter Staplin  <GeorgePS@XMission.com>

	* doc/CrtItemType.3 prototypes were lacking [] after objv. Thus the man
	page was wrong about the actual prototypes. This was verified by
	studying tkCanvBmap.c.

2005-08-13 Chengye Mao  <chengye.geo@yahoo.com>

	* generic/tkOldConfig.c: Fixed [Bug 1258604]. This bug was introduced
	into the modfied Tk_ConfigureWidget. It failed to properly handle the
	specFlags' bit TK_CONFIG_OPTION_SPECIFIED.

2005-08-12  Donal K. Fellows  <donal.k.fellows@manchester.ac.uk>

	* generic/tkOldConfig.c (Tk_ConfigureWidget): Stop storing per-thread
	data in global data structures. Store it in per-interpreter data (i.e.
	per-thread data) instead. [Bug 749908]

2005-08-10  Donal K. Fellows  <dkf@users.sf.net>

	* generic/tkFrame.c (CreateFrame) and others: Don't use size_t when
	working with Tcl_GetStringFromObj because it is not 64-bit clean. [Bug
	1252702]

2005-08-04  Vince Darley  <vincentdarley@users.sourceforge.net>

	* doc/text.n: Clarify behaviour of tab stops (as per [Bug 1247835])

2005-08-09  Daniel Steffen  <das@users.sourceforge.net>

	* macosx/tkMacOSXCarbonEvents.c (AppEventHandlerProc): handle carbon
	events sent directly to application event target via the general
	TkMacOSXProcessEvent() in the same way as events posted to the event
	loop. Moved existing app event handlers to tkMacOSXWindowEvent.c.
	(TkMacOSXInitCarbonEvents): register our application event handler for
	kEventWindowExpanded events to deal with uncollapsing from the dock.

	* macosx/tkMacOSXEvent.h: made TkMacOSXProcessEvent() non-static, added
	* macosx/tkMacOSXEvent.c: new interp field to TkMacOSXEvent struct for
				  use by app event handler.

	* macosx/tkMacOSXMouseEvent.c (TkMacOSXProcessMouseEvent): retrieve
	current window, partCode, modifiers and local cursor position from
	carbon mouse event if possible. Use new static GenerateButtonEvent()
	taking a MouseEventData struct instead of TkGenerateButtonEvent() to
	avoid recomputing already known values. Move process activation on
	MouseDown into BringWindowForward() to allow clicking on window
	titlebar widgets without activating process. Move code dealing with
	clicks in window titelbar into separate function
	HandleWindowTitlebarMouseDown() to avoid code duplication. Avoid
	repeated calls to TkMacOSXGetXWindow() by storing result in
	MouseEventData struct.
	(TkMacOSXButtonKeyState, XQueryPointer): try to get button and modifier
	state from currently processed carbon event (to avoid unnecessary IPC
	with the window server), otherwise use modern carbon API to get this
	info instead of Button() and GetKeys(); only retrieve info caller asks
	for (via non-NULL ptr passed to XQueryPointer).
	(ButtonModifiers2State): new static function converting carbon button
	and modifier state into tk state, allows detection of more than 3 mouse
	buttons (tk supports up to 5) and of NumLock and Fn modifier keys
	(NumLock is mapped to Mod3 and Fn to Mod4).

	* macosx/tkMacOSXWindowEvent.c (TkMacOSXProcessApplicationEvent):
	handle kEventWindowExpanded event to deal with window uncollapsing from
	the dock by generating tk Map event, handle kEventAppHidden and
	kEventAppShown events (moved here from tkMacOSXCarbonEvents.c).

	* macosx/tkMacOSXSubwindows.c (XUnmapWindow): only hide window when it
	is not iconified to avoid window flashing on collapse.

	* macosx/tkMacOSXWm.c: replaced Tk_DoWhenIdle() by Tcl_DoWhenIdle().
	(TkMacOSXZoomToplevel): remove call to TrackBox(), now done in
	HandleWindowTitlebarMouseDown() in tkMacOSXMouseEvent.c.
	(TkpWmSetState): avoid window flashing on collapse by unmapping after
	calling CollapseWindow(); only uncollapse window if it is collapsed.

	* generic/tkInt.decls: changed TkMacOSXZoomToplevel() signature.
	* generic/tkIntPlatDecls.h:

	* macosx/tkMacOSXKeyEvent.c (TkMacOSXProcessKeyboardEvent): only call
	GetMenuItemCommandID() on KeyDown or KeyRepeat events.

	* macosx/tkMacOSXMenu.c (ReconfigureMacintoshMenu): remove call to
	obsolete AppendResMenu() API.

	* macosx/tkMacOSXKeyEvent.c: replaced all direct uses of expensive
	* macosx/tkMacOSXMenu.c:     GetMouse() and TkMacOSXButtonKeyState()
	* macosx/tkMacOSXMenus.c:    APIs by calls to XQueryPointer()
	* macosx/tkMacOSXMouseEvent.c:
	* macosx/tkMacOSXScale.c:
	* macosx/tkMacOSXScrlbr.c:
	* macosx/tkMacOSXWm.c:

	* macosx/tkMacOSXDialog.c:   replaced use of FrontNonFloatingWindow()
	* macosx/tkMacOSXKeyEvent.c: by ActiveNonFloatingWindow() as
	* macosx/tkMacOSXMenu.c:     recommended by Carbon docs.
	* macosx/tkMacOSXMenus.c:
	* macosx/tkMacOSXSubwindows.c:
	* macosx/tkMacOSXWm.c:

	* macosx/tkMacOSXDialog.c: fixed warnings
	* macosx/tkMacOSXTest.c:

	* macosx/tkMacOSXCarbonEvents.c: added CVS Id line to file header.
	* macosx/tkMacOSXDebug.c:
	* macosx/tkMacOSXDebug.h:
	* macosx/tkMacOSXEntry.c:
	* macosx/tkMacOSXEvent.h:
	* macosx/tkMacOSXKeyEvent.c:
	* macosx/tkMacOSXMouseEvent.c:
	* macosx/tkMacOSXWindowEvent.c:
	* macosx/tkMacOSXWm.h:

	* macosx/tkMacOSXInt.h: declare macosx internal procs as MODULE_SCOPE.
	* macosx/tkMacOSXCarbonEvents.c:
	* macosx/tkMacOSXDraw.c:
	* macosx/tkMacOSXFont.c:
	* macosx/tkMacOSXHLEvents.c:
	* macosx/tkMacOSXInit.c:
	* macosx/tkMacOSXWindowEvent.c

	* library/bgerror.tcl: sync with core-8-4-branch changes of 2005-07-28.
	* macosx/tkMacOSXDraw.c:
	* macosx/tkMacOSXWm.c:
	* macosx/tkMacOSXMouseEvent.c:

	* generic/tkFrame.c:   sync with core-8-4-branch changes of 2005-07-27.
	* generic/tkIntDecls.h:
	* generic/tkStubInit.c:
	* generic/tkFrame.c:
	* win/tkWinDraw.c:
	* unix/tkUnixDraw.c:
	* macosx/tkMacOSXDraw.c:
	* macosx/tkMacOSXInt.h:
	* macosx/tkMacOSXWm.c:
	* macosx/tkMacOSXSubwindows.c:

	* macosx/tkMacOSXButton.c: sync with core-8-4-branch.
	* macosx/tkMacOSXEntry.c:
	* macosx/tkMacOSXScale.c:

	* library/demos/menu.tcl: removed errant '}'.

2005-08-04  Donal K. Fellows  <donal.k.fellows@manchester.ac.uk>

	* doc/clipboard.n: Add example demonstrating custom types of clipboard
	data.

2005-07-25  Donal K. Fellows  <donal.k.fellows@manchester.ac.uk>

	* library/*.tcl: Updated to use more 8.4 and 8.5 features as part of
	resolving [Patch 1237759].

2005-07-22  Mo DeJong  <mdejong@users.sourceforge.net>

	* win/tkWinX.c: Define _WIN32_WINNT with NT SP 3 data to fix compiler
	error because SendInput was not defined. The new msys_mingw7 release is
	now needed to compile the HEAD with mingw gcc. [Bug 1210712]

2005-07-21  Jeff Hobbs	<jeffh@ActiveState.com>

	* macosx/tkMacOSXMouseEvent.c (TkMacOSXProcessMouseEvent): corrected if
	expression error (use of = instead of ==).

2005-07-18  Vince Darley  <vincentdarley@users.sourceforge.net>

	* generic/tkTextMark.c: fix to segfault in "mark prev"
	* tests/textIndex.test: [Bug 1240221]

	* tests/textWind.test: make test more robust to avoid infinite loop

2005-07-06  Jeff Hobbs	<jeffh@ActiveState.com>

	* doc/getOpenFile.n: correct -multiple docs (takes boolean)

2005-07-05  Don Porter	<dgp@users.sourceforge.net>

	* unix/Makefile.in:	Purged use of TCLTESTARGS. [RFE 1161550]

2005-06-23  Daniel Steffen  <das@users.sourceforge.net>

	* generic/tkConsole.c (TkConsolePrint): prevent potential NULL deref.

	* macosx/tkMacOSXDefault.h: change ENTRY_BORDER defaults to from 5 to 2
	to make default entry widgets in TkAqua look like in other aqua apps
	(and have same border dimensions as other platforms). [Bug 1176610]

2005-06-21  Donal K. Fellows  <dkf@users.sf.net>

	* doc/GetBitmap.3: Fix silly error in SYNOPSIS. [Bug 1224983]

2005-06-19  Donal K. Fellows  <dkf@users.sf.net>

	* generic/tkImgGIF.c: Cleanse all static (i.e. non-thread-safe) data
	at a miniscule performance hit.

2005-06-18  Daniel Steffen  <das@users.sourceforge.net>

	* macosx/Makefile: for X11 build, add -X11 suffix to unversioned wish
	symbolic link.

	* unix/tcl.m4 (Darwin): add -headerpad_max_install_names to LDFLAGS to
	ensure we can always relocate binaries with install_name_tool.

	* unix/configure: autoconf-2.59

2005-06-07  Donal K. Fellows  <donal.k.fellows@manchester.ac.uk>

	Bump patchlevel to a4 to distinguish from a3 release.

2005-06-04  Jeff Hobbs	<jeffh@ActiveState.com>

	*** 8.5a3 TAGGED FOR RELEASE ***

2005-06-02  Jim Ingham	<jingham@apple.com>

	* generic/tkEvent.c (InvokeFocusHandlers): On Mac OS X the scrollwheel
	events are sent to the window under the mouse, not to the focus window

	Another patch from M. Kirkham.

	* macosx/tkMacOSXScrlbr.c (ThumbActionProc, ScrollBarBindProc): Record
	the first mouse down point, and compute differences from that, rather
	than getting the mouse down each time through the loop. The old method
	would get fooled if you moved the mouse less than a text line height in
	the text widget. [Bug 1083728]

2005-06-03  Daniel Steffen  <das@users.sourceforge.net>

	* macosx/Makefile: fixed 'embedded' target.

2005-06-02  Reinhard Max  <max@suse.de>

	* unix/tkUnix.c (Tk_GetUserInactiveTime): Improvements to get it
	working on Solaris, and panic if we run out of memory.
	* unix/configure.in: Rework the searching for Xss, to make it work on
	Solaris and provide more useful output. Use AC_HELP_STRING where
	appropriate.
	* unix/tcl.m4: synced from Tcl.
	* unix/configure: regenerated with autoconf 2.59.

2005-06-01  Jeff Hobbs	<jeffh@ActiveState.com>

	* win/tkWinInt.h: added private decls of Tk_GetEmbeddedMenuHWND,
	Tk_GetMenuHWND, TkWinCleanupContainerList, and TkpWmGetState to that
	are used across source files.

	* win/tkWinX.c (Tk_ResetUserInactiveTime): cast to squelch compiler
	warning.

2005-05-31  Reinhard Max  <max@suse.de>

	* doc/Inactive.3 (new file): C level API documentationn for
	TIP#245 (Tk_GetUserInactiveTime, Tk_ResetUserInactiveTime).
	* tests/tk.test: Added tests for the TIP#245 implementation.

2005-05-30  Jeff Hobbs	<jeffh@ActiveState.com>

	* generic/tkPanedWindow.c, tests/panedwindow.test: batch of fixes to
	panedwindow from Daniel South. Improved auto-size to fit internal
	windows, fixed sash placement at edge of pane, fixed calculation of
	stretch amount for internal windows. [Bug 1124198, 1161543, 1054117,
	1010941, 795869, 690169, 1192323]

	* generic/tkMenu.c (MenuCmd): create event handler earlier to ensure
	proper destruction of menu through DestroyNotify. [Bug 1159367]

	* library/console.tcl (::tk::ConsoleInit): print out first prompt and
	swallow the extra "% " that comes once from Tcl on Windows.

2005-05-29  Daniel Steffen  <das@users.sourceforge.net>

	* macosx/tkMacOSXFont.c: use Tcl_Panic instead of panic.

	* unix/configure.in: added description of HAVE_XSS for autoheader.
	* unix/configure: autoconf-2.59
	* unix/tkConfig.h.in: autoheader-2.59

	* macosx/Wish.pbproj/project.pbxproj:
	* macosx/Wish.xcode/project.pbxproj: added missing FRAMEWORK defines
	introduced with configure/make based build.

	* macosx/tkMacOSXInit.c:
	* macosx/tkMacOSXNotify.c: fixed warnings.

	* generic/tkDecls.h:
	* generic/tkIntPlatDecls.h:
	* generic/tkPlatDecls.h:
	* generic/tkStubInit.c: ran missing 'make genstubs' for TIP245 changes
	to tk.decls

	* macosx/tkMacOSXXStubs.c (Tk_ResetUserInactiveTime): use symbolic
	constant argument in call to UpdateSystemActivity();

	* macosx/Wish.pbproj/project.pbxproj:
	* macosx/Wish.xcode/project.pbxproj:
	* unix/configure.in: added/corrected linking to IOKit.framework for
	TIP245.

	* unix/configure.in: skip X11 configure checks when building tk_aqua.
	* unix/configure: autoconf-2.59

2005-05-28  Donal K. Fellows  <dkf@users.sf.net>

	TIP #245 IMPLEMENTATION from Reinhard Max <max@suse.de>

	* doc/tk.n: Documentation of [tk inactivity].
	* win/tkWinX.c (Tk_GetUserInactiveTime, Tk_ResetUserInactiveTime):
	* unix/tkUnix.c (Tk_GetUserInactiveTime, Tk_ResetUserInactiveTime):
	* macosx/tkMacOSXXStubs.c:	Implementations of the core API for
	(Tk_GetUserInactiveTime):	determining how long as user's left
	(Tk_ResetUserInactiveTime):	her machine alone.
	* unix/configure.in: Test for XScreenSaver support.
	* generic/tkCmds.c (Tk_TkObjCmd): Implementation of [tk inactivity].

2005-05-27  Todd Helfter  <tmh@users.sourceforge.net>

	* library/menu.tcl: correct the sticky behavior of menus posted by
	tk_popup so that they "stick" after the initial <ButtonRelease>
	following the post, that is not over an active menu entry.

2005-05-26  Daniel Steffen  <das@users.sourceforge.net>

	* macosx/tkMacOSXInit.c (TkpInit): fixed resource file extraction from
	__tk_rsrc section to work with non-prebound .dylib and .bundle.

	* macosx/Makefile: corrected EMBEDDED_BUILD check, use separate Tcl and
	Tk version vars to properly support tk/x11 framework version
	overriding, rewrite tkConfig.sh when overriding tk version, corrected
	Wish.app symlink in tk build dir.

	* unix/configure.in: corrected framework finalization to softlink stub
	library to Versions/8.x subdir instead of Versions/Current.
	* unix/configure: autoconf-2.59

2005-05-25  Jeff Hobbs	<jeffh@ActiveState.com>

	* unix/Makefile.in (install-libraries): protect possible empty list in
	for with list= trick for older shells.

2005-05-23  Jeff Hobbs	<jeffh@ActiveState.com>

	* generic/tkFileFilter.c (FreeGlobPatterns): s/null/NULL/

2005-05-24  Daniel Steffen  <das@users.sourceforge.net>

	* generic/tkTest.c: disable commands not available on TkAqua.

	* macosx/Makefile:
	* macosx/README:
	* macosx/Tk-Info.plist.in (new file):
	* macosx/Wish-Info.plist.in (new file):
	* unix/Makefile.in:
	* unix/configure.in:
	* unix/tcl.m4:
	* unix/tkUnixInit.c: moved all Darwin framework and TkAqua build
	support from macosx/Wish.pbproj and macosx/Makefile into the standard
	unix configure/make buildsystem, the project and macosx/Makefile are no
	longer required to build Tk.framework and/or TkAqua. TkAqua is now
	enabled by the --enable-aqua configure option, and static and
	non-framework builds of TkAqua are now available via the standard
	configure switches. Tk/X11 can also be built as a framework. The
	macosx/Makefile now wraps the unix buildsystem and no longer uses the
	projects, embedded builds are still only available via this Makefile,
	but for other builds it is not longer required (but its current
	functionality is still available for backwards compatibility). The
	projects currently do not call through to the Makefile to build (unlike
	Tcl.pbproj) so project builds may differ from makefile builds. Due to
	issues with spaces in pathnames, 'Wish Shell.app' has been renamed to
	'Wish.app', the macosx/Makefile installs backwards compatibility
	symlinks for the old name.
	* macosx/tkMacOSXInit.c (TkpInit): added support for Tk resource file
	in non-framework and static builds: the resource file is copied into a
	__tk_rsrc MachO section of the library or executable at link time and
	extracted into a temporary location at initialization.
	* unix/configure: autoconf-2.59
	* unix/tkConfig.h.in (new file): autoheader-2.59

	* macosx/Wish.pbproj/project.pbxproj:
	* macosx/Tk-Info.plist:
	* macosx/Wish-Info.plist:
	* macosx/tkAboutDlg.r: updated copyright years to 2005.

2005-05-22  Donal K. Fellows  <dkf@users.sf.net>

	* generic/tkFileFilter.c (TkGetFileFilters): Add all filters, not just
	the first one. [Bug 1206133]

2005-05-15  Jim Ingham	<jingham@apple.com>

	Fixes from Michael Kirkham:

	* macosx/tkMacOSXMenu.c (TkpConfigureMenuEntry): Thinko in clearing the
	ENTRY_ACCEL_MASK before re-parsing it. [Bug 1012852]

	* macosx/tkMacOSXScrlbr.c (UpdateControlValues): Don't set the control
	value BEFORE setting the min and max or the control manager will reset
	it for you. [Bug 1202181]

	* macosx/tkMacOSXXStubs.c (TkMacOSXXGetPixel, TkMacOSXXPutPixel):
	Restore the port to what it was before putting we were called. [Bug
	1202223]

2005-05-14  Jim Ingham  <jingham@apple.com>

	* macosx/tkMacOSXScrlbr.c (ThumbActionProc): Missing Tcl_Release.

2005-05-14  Daniel Steffen  <das@users.sourceforge.net>

	* macosx/tkMacOSXInit.c:
	* macosx/tkMacOSXNotify.c: introduction of new tcl notifier based on
	CFRunLoop allows replacement of the custom TkAqua notifier by a
	standard tcl event source. Removes requirement of threaded tcl core
	for TkAqua, allows to stub-link TkAqua against Tcl by removing use of
	the unstubbed TclInitNotifier & TclFinalizeNotifier. [Tcl Patch
	1202052]

	* macosx/Wish.xcode/project.pbxproj:
	* macosx/Wish.pbproj/project.pbxproj: stub-link TkAqua: build with
	USE_TCL_STUBS and link against libtclstub instead of Tcl.framework,
	unexport libtclstub symbols from Tk to avoid duplicate symbol warnings
	when linking with both Tcl and Tk, fixes for gcc4.0 warnings.

	* macosx/Wish.xcode/project.pbxproj: sync with Wish.pbproj changes
	since 2004-11-19.
	NOTE: to use this project, need to uncomment the tclConfig.h settings
	at the top of tcl/unix/configure.in, autoconf and rebuild tcl !

	* macosx/tkMacOSXBitmap.c:
	* macosx/tkMacOSXButton.c:
	* macosx/tkMacOSXDialog.c:
	* macosx/tkMacOSXFont.c:
	* macosx/tkMacOSXHLEvents.c:
	* macosx/tkMacOSXInit.c:
	* macosx/tkMacOSXKeyboard.c:
	* macosx/tkMacOSXMenu.c:
	* macosx/tkMacOSXMenubutton.c:
	* macosx/tkMacOSXWm.c:
	* macosx/tkMacOSXXStubs.c: fixed gcc 4.0 warnings.

	* unix/tcl.m4: sync with tcl
	* unix/configure: autoconf-2.59

2005-05-10  Vince Darley  <vincentdarley@users.sourceforge.net>

	* library/text.tcl: test and fix to TextPrevPara to avoid infinite loop
	* tests/textIndex.test: at start of widget. [Bug 1191895]

	* generic/tkTextDisp.c: better synchronisation between explicit and
	implicit pixel line-height calculations. [Bug 1186558]

2005-05-10  Don Porter	<dgp@users.sourceforge.net>

	* generic/tkTextDisp.c (GetXView): Improved numerical precision of
	calculation of [.t xview] return values.
	* tests/textDisp.test: Match greater precisions of [.t xview] and
	[.t yview] values in tests.

2005-05-06  Jeff Hobbs	<jeffh@ActiveState.com>

	* unix/configure: regen
	* unix/configure.in: Add AC_C_BIGENDIAN check and pkg-config xft checks
	to extend xft search.
	* unix/tcl.m4: Correct Solaris 10 (5.10) check and add support for
	x86_64 Solaris cc builds.

2005-04-28  Donal K. Fellows  <donal.k.fellows@manchester.ac.uk>

	* macosx/tkMacOSXNotify.c (TkMacOSXWaitForEvent): Fix for typo in
	waitTime computation. [Bug 1191097]
	(AlertNotifier): Factor out the core of the notifier alerting code.

2005-04-25  Daniel Steffen  <das@users.sourceforge.net>

	* macosx/tkMacOSXNotify.c: sync with tclUnixNotfy.c changes since
	2004-06-22, added compile time check for threaded tcl core, removed
	unthreaded code paths as they are never used anyway, fixed
	TkMacOSXAlertNotifier() implementation.

	* unix/Makefile.in: added TCL_STUB_LIB_FILE, needed for unexporting of
	symbols from libtclstub to avoid duplicate symbol warnings.

	* unix/tcl.m4 (Darwin): added configure checks for recently added
	linker flags -single_module and -search_paths_first to allow building
	with older tools (and on Mac OS X 10.1), use -single_module in SHLIB_LD
	and not just T{CL,K}_SHLIB_LD_EXTRAS, added unexporting from Tk of
	symbols from libtclstub to avoid duplicate symbol warnings, added
	PLAT_SRCS definition for Mac OS X, defined MODULE_SCOPE to
	__private_extern__.
	(SC_MISSING_POSIX_HEADERS): added caching of dirent.h check.

	* unix/configure: autoconf-2.59

2005-04-22  George Peter Staplin  <GeorgePS@XMission.com>

	* doc/FontId.3: I fixed a typo. "linespace" was used instead of
	"ascent". I also added a .PP before the paragraph to make the
	formatting look better for the ascent paragraph.

2003-04-18  Joe English	 <jenglish@users.sourceforge.net>

	* unix/tkUnixRFont.c(Tk_MeasureChars): Use Tcl_UtfToUnichar() for lax
	UTF-8 parsing instead of strict parsing with FcUtf8ToUcs4()
	[fix/workaround for Bug 1185640]

2003-04-18  Vince Darley  <vincentdarley@users.sourceforge.net>

	* library/text.tcl
	* doc/text.n: corrected 'Home' and 'End' and Control-a/e handling to
	work with display lines. This was an ommission of the previous tip155
	patch. Clarified the documentation on this point.

2005-04-14  Jeff Hobbs	<jeffh@ActiveState.com>

	* unix/tkUnixFont.c (FontMapLoadPage): reorder char[] decls to avoid
	possible segv. Minimal fix for [Bug 1122671]

2005-04-12  Jeff Hobbs	<jeffh@ActiveState.com>

	* library/tkfbox.tcl (::tk::dialog::file::): fix typeMenuLab ref. Add
	undoc'd ::tk::dialog::file::showHiddenBtn var (default 0) that will add
	a "Show Hidden" checkbutton to tk_get*File and tk_chooseDirectory if
	set to true.
	* library/choosedir.tcl (::tk::dialog::file::chooseDir::): fix
	cancelBtn ref, add hiddenBtn ref for "Show Hidden" button.

2005-04-09  Daniel Steffen  <das@users.sourceforge.net>

	* macosx/README: updated requirements for OS & developer tool versions
	+ other small fixes/cleanup.

	* macosx/tkMacOSXEntry.c (ComputeIncDecParameters): manually define
	constants present only in 10.3 headers so that we can build on 10.2.

	* macosx/Wish.pbproj/project.pbxproj: fixed absolute path to tkEntry.h
	that confused 10.2 PBX.

	* unix/tcl.m4 (Darwin): added -single_module linker flag to
	TCL_SHLIB_LD_EXTRAS and TK_SHLIB_LD_EXTRAS.
	* unix/configure: autoconf-2.59

2005-04-07  Mo DeJong  <mdejong@users.sourceforge.net>

	* macosx/tkMacOSXWm.c (TkWmStackorderToplevelWrapperMap,
	(TkWmStackorderToplevel):
	* unix/tkUnixWm.c (TkWmStackorderToplevelWrapperMap,
	(TkWmStackorderToplevel):
	* win/tkWinWm.c (TkWmStackorderToplevelWrapperMap,
	(TkWmStackorderToplevel):
	Fix panic in wm stackorder when a toplevel is created on another
	display. The code now ignores toplevels that have a display that does
	not match the display of the parent window. [Bug 1152809]

2005-04-06  Donal K. Fellows  <dkf@users.sf.net>

	* doc/wm.n, doc/winfo.n, doc/tk.n, doc/send.n, doc/selection.n:
	* doc/radiobutton.n, doc/photo.n, doc/options.n, doc/menu.n:
	* doc/listbox.n, doc/getOpenFile.n, doc/font.n, doc/event.n:
	* doc/entry.n, doc/clipboard.n, doc/checkbutton.n, doc/canvas.n:
	* doc/button.n, doc/bind.n, doc/TextLayout.3, doc/MeasureChar.3:
	* doc/GetRelief.3, doc/GetPixels.3, doc/GetJustify.3, doc/GetFont.3:
	* doc/GetCursor.3, doc/GetColor.3, doc/GetBitmap.3, doc/GetAnchor.3:
	* doc/FontId.3, doc/CrtWindow.3, doc/CrtImgType.3, doc/ConfigWidg.3:
	* doc/3DBorder.3: Purge old .VS/.VE macro instances.

2005-04-04  Don Porter	<dgp@users.sourceforge.net>

	* library/comdlg.tcl: Added Macintosh file type validation to
	[::tk::FDGetFileTypes]. [Bug 1083878] (Thanks, Vince Darley)

2005-04-04  Vince Darley  <vincentdarley@users.sourceforge.net>

	* generic/tkText.c:
	* tests/text.test: fix to elide searching problems [Bug 1174269] and
	disappearing cursor with insertofftime 0. [Bug 1169429]

2005-04-03  Peter Spjuth  <peter.spjuth@space.se>

	* tests/grid.test:
	* generic/tkGrid.c: Fixed bug in geometry calculations for widgets that
	span multiple columns/row. Bug was introduced in 8.5a1 when fixing
	792387. [Bug 1175092]

2005-03-29  Jeff Hobbs	<jeffh@ActiveState.com>

	* win/tcl.m4, win/configure: do not require cygpath in macros to allow
	msys alone as an alternative.

2005-03-27  Vince Darley  <vincentdarley@users.sourceforge.net>

	* tests/textDisp.test: added test for fix of 2005-03-15.

2005-03-24  Jim Ingham	<jingham@apple.com>

	* macosx/tkMacOSXEntry.c (TkpDrawEntryBorderAndFocus): Dopey bug - do
	not reset the width for entry widgets - we didn't change it for them.

2005-03-23  Jim Ingham	<jingham@apple.com>

	These changes allow us to draw the Entry and Spinbox widget with a
	native look and feel on Mac OS X.

	* generic/tkEntry.h: New file, extracting the definitions of Entry and
	Spinbox.
	* generic/tkEntry.c (DisplayEntry): Call out to TkpDrawSpinboxButtons
	and TkpDrawEntryBorderAndFocus. Also provide default implementations
	for X11 & Win.
	* macosx/tkMacOSXEntry.c: New file, implements the entry & focus and
	spinbox button drawing.
	* tkMacOSXDefaults.h: Change the Mac OS X defaults so they fit the
	native widget shapes.

	This is cleanup thanks to Neil Madden <nem@cs.nott.ac.uk>.

	* macosx/tkMacOSXWm.c (TkMacOSXWinStyle) New function.
	(TkUnsupported1ObjCmd): New function, replaces the un-objectified
	version of the command.
	* generic/tkInt.h: Swap TkUnsupported1Cmd for TkUnsupported1ObjCmd.
	* generic/tkWindow.c (): Ditto.

	This adds a "-notify" flag to "wm attributes" that will bounce the
	dock icon on Mac OS X.	This is from Revar Desmera <revarbat@gmail.com>

	* macosx/tkMacOSXWm.c (WmAttrGetNotifyStatus, WmAttrSetNotifyStatus):
	New functions.
	(WmAttributesCmd): Add the -notify.
	* doc/wm.n: Document -notify.

2005-03-19  Donal K. Fellows  <dkf@users.sf.net>

	* generic/tkConsole.c (Tk_CreateConsoleWindow,TkConsolePrint): Rewrite
	so that TkConsolePrint cannot become detached from the console when the
	[console] command is renamed. [Bug 1016385]

2005-03-15  Vince Darley  <vincentdarley@users.sourceforge.net>

	* generic/tkTextDisp.c: fix for [Bug 1143776] in adjusting displayed
	lines when running into the bottom of the window.

2005-03-14  Jim Ingham	<jingham@apple.com>

	* macosx/tkMacOSXScrlbr.c (ThumbActionProc): No need to use "update
	idletasks" here, TclServiceIdle will do as well and it is simpler.

	These changes implement a change on the Mac OS X side. When we unmap a
	window we mark all its children as unmapped (not following toplevels.
	But we preserve whether they had been mapped before, and when the
	parent is remapped, we remap the children as well. [Bug 940117]

	* macosx/tkMacOSXInt.h: Added TK_MAPPED_IN_PARENT
	* macosx/tkMacOSXSubwindows.c (FixMappingFlags): New function.
	(XMapWindow): Call FixMappingFlags.
	(XUnMapWindow): Ditto.

	* macosx/tkMacOSXSubwindows.c (XMoveResizeWindow): Update the xOff &
	yOff data in the Macdrawable even if the native window hasn't been
	created yet. [Bug 700305]
	(XMoveWindow): Ditto.
	(XResizeWindow): Ditto.

2005-03-15  Pat Thoyts	<patthoyts@users.sourceforge.net>

	* unix/tcl.m4:	  Updated the OpenBSD configuration and regenerated the
	* unix/configure: configure script.

2005-03-14  Donal K. Fellows  <donal.k.fellows@manchester.ac.uk>

	* generic/tkEvent.c (InvokeClientMessageHandlers): Ensure that client
	messages are handled correctly. Thanks to George Petasis for tracking
	this down. [Bug 1162356]

2005-03-11  Jim Ingham	<jingham@apple.com>

	* macosx/tkMacOSXButton.c (TkpDisplayButton): Set the port to the
	Button window's port BEFORE you set the clip, otherwise you are setting
	the clip on the wrong window!
	Also, a little cleanup - move x & y into the branches where they are
	used, and don't compute the TextAnchor if we are using the native
	button text, since we aren't going to use it.
	(TkMacOSXDrawControl): Call ShowControl & SetControlVisibility in a
	more logical order.

	* tkMacOSXInt.h: Add TkMacOSXGenerateFocusEvent.
	* tkMacOSXSubwindows.c (XDestroyWindow): We don't get Activate events
	for the remaining windows when a Floating window is destroyed. This can
	cause the focus to disappear. So catch this case when the window is
	being destroyed and move the focus here.

	* tkMacOSXWindowEvent.c (TkMacOSXGenerateFocusEvent): Make this public
	(used to be GenerateFocusEvent) since we need it here and in
	tkMacOSXSubwindows.c. Then change the name everywhere it is used. [Bug
	1124237]

2005-03-10  Jim Ingham	<jingham@apple.com>

	* macosx/tkMacOSXMouseEvent.c (TkMacOSXProcessMouseEvent): In the
	inDrag section, set the GrafPort to the drag window's GrafPort before
	doing LocalToGlobal. [Bug 1160025]

2005-03-09  Jim Ingham	<jingham@apple.com>

	* macosx/tkMacOSXInit.c (TkpInit): Check to see if the environment
	variable XCNOSTDIN is set, and if so, close stdin & stdout. This is
	necessary to make remote debugging under Xcode work properly.

2005-03-08  Jeff Hobbs	<jeffh@ActiveState.com>

	* win/tkWinWm.c (WinSetIcon): fix GCLP_ICONSM -> GCLP_HICONSM.

	* win/makefile.vc: clarify necessary defined vars that can come from
	MSVC or the Platform SDK.

2005-02-28  Jeff Hobbs	<jeffh@ActiveState.com>

	* win/tkWinX.c (GenerateXEvent): correct %A translation on MouseWheel.
	[Bug 1118340]

2005-02-24  Daniel Steffen  <das@users.sourceforge.net>

	* macosx/tkMacOSX.h: fixed incorrect inclusion of internal header.
	* macosx/tkMacOSXNotify.c: corrected included headers.

2005-02-22  Daniel Steffen  <das@users.sourceforge.net>

	* macosx/tkMacOSXDialog.c (Tk_GetSaveFileObjCmd, NavServicesGetFile):
	fixed encoding problems with -initialfile & -filetypes and corrected
	potential buffer overrun with -initialdir/-initialfile. [Bug 1146057]

2005-02-16  Mo DeJong  <mdejong@users.sourceforge.net>

	TIP#223 IMPLEMENTATION

	* doc/wm.n: Add documentation for -fullscreen attribute.
	* tests/winWm.test: Add -fullscreen to wm attribute usage message.
	* tests/wm.test: Add -fullscreen to wm attribute usage message. Add
	-fullscreen attribute test cases for Windows.
	* win/tkWinWm.c (WmInfo, UpdateWrapper, TkpWmSetFullScreen)
	(WmAttributesCmd, UpdateGeometryInfo):
	Implement TIP 223 [wm attributes -fullscreen].

2005-02-14  Vince Darley  <vincentdarley@users.sourceforge.net>

	* generic/tkText.c:
	* generic/tkText.h:
	* generic/tkTextDisp.c:
	* generic/tkTextIndex.c:
	* generic/tkTextBTree.c:
	* doc/text.n:
	* tests/textDisp.test:
	* tests/textIndex.test: fix of longstanding elide problem when eliding
	a newline without eliding the entire logical line. [Bug 443848]

2005-02-14  Jeff Hobbs	<jeffh@ActiveState.com>

	* doc/options.n: note -cursor {} behavior. [Bug 965618]

2005-02-14  Donal K. Fellows  <donal.k.fellows@man.ac.uk>

	* tests/all.tcl: Add a [package require Tk] so that a missing display
	causes an early failure and keeps the error trace short. Issue observed
	in [FRQ 11122147], even though that's unrelated.

2005-02-11  Jeff Hobbs	<jeffh@ActiveState.com>

	* library/panedwindow.tcl (::tk::panedwindow::Cursor): check window
	existence on delayed call. [Bug 949792]

	* doc/text.n: note 'image' key in 'dump' command. [Bug 1115907]

	* win/tkWinWm.c (TkWinGetIcon): fix toplevel retrieval for determining
	icon ref (potential crash). [Bug 1105738]

	* generic/tkCanvBmap.c (ConfigureBitmap, ComputeBitmapBbox): Fixed
	possible crash with disabled bmap and bbox handling [Bug 1119460]
	(BitmapToPostscript): made aware of various bitmap types

	* unix/Makefile.in: remove SHLIB_LD_FLAGS (only for AIX, inlined into
	* unix/tcl.m4:	    SHLIB_LD). Combine AIX-* and AIX-5 branches in
	* unix/configure:   SC_CONFIG_CFLAGS. Correct gcc builds for AIX-4+ and
	HP-UX-11. autoconf-2.59 gen'd.

2005-02-09  Donal K. Fellows  <donal.k.fellows@manchester.ac.uk>

	* tests/wm.test: Convert to use more tcltest2 features.

2005-02-07  Donal K. Fellows  <donal.k.fellows@manchester.ac.uk>

	* generic/tkCanvas.c (CanvasWidgetCmd): Fix stupid mistake in variable
	names, reported by Andreas Leitgeb.

2005-02-03  Donal K. Fellows  <donal.k.fellows@manchester.ac.uk>

	* generic/tkCanvas.c (GetStaticUids): New function to manage the
	thread-specific data detailing the list of all uids in a thread.
	(typeList): Protect this (the other piece of global data) with a mutex.
	[Bug 1114977]

2005-01-31  Jeff Hobbs	<jeffh@ActiveState.com>

	* unix/tcl.m4, unix/configure: add solaris-64 gcc build support. [Bug
	1021871]

2005-01-31  Donal K. Fellows  <donal.k.fellows@manchester.ac.uk>

	* generic/tkImgPhoto.c (PhotoFormatThreadExitProc): Made the comments
	in the code more relevant to the function they were documenting! [Bug
	1110553]

	* library/msgs/es_ES.msg: Added more localization for Spanish Spanish.
	[Bug 1111213]

2005-01-25  Daniel Steffen  <das@users.sourceforge.net>

	* macosx/tkMacOSXInit.c (TkpInit): set tcl_interactive to 1 to show
	console at startup instead of directly calling [console show].

	* unix/tcl.m4 (Darwin): fixed bug with static build linking to dynamic
	library in /usr/lib etc instead of linking to static library earlier in
	search path. [Tcl Bug 956908]
	Removed obsolete references to Rhapsody.
	* unix/configure: autoconf-2.57

2005-01-18  Donal K. Fellows  <donal.k.fellows@man.ac.uk>

	* library/demos/menu.tcl: Reworked to make dialogs children of the
	demo widget so that they are properly visible. Issue reported by Keith
	Nash <k.j.nash@usa.net>

2005-01-13  Donal K. Fellows  <donal.k.fellows@man.ac.uk>

	* library/tkfbox.tcl (IconList_Selection, IconList_Create):
	(IconList_Arrange): Assorted tk_getOpenFile fixes. [part of Bug 600313]
	(IconList_ShiftMotion1): Also fix shift-drag.

2005-01-12  Don Porter	<dgp@users.sourceforge.net>

	* unix/tcl.m4:		Sync'ed to Tcl's copy.
	* unix/configure:	autoconf-2.57

2005-01-12  Donal K. Fellows  <donal.k.fellows@man.ac.uk>

	* doc/event.n: Added section on predefined virtual events. [Bug 608115]

2005-01-11  Vince Darley  <vincentdarley@users.sourceforge.net>

	* generic/tkTextDisp.c: fix to scrollbar height calculations of text
	widgets containing a single very long (wrapped) line. This fixes at
	least part of [Bug 1093631].

2005-01-11  Donal K. Fellows  <donal.k.fellows@man.ac.uk>

	* generic/tkObj.c (TkParsePadAmount):
	* generic/tkPack.c: Moved function to tkObj.c and rewrote so that it
	takes advantage of Tcl_Objs properly and cannot leave objects in an
	inconsistent state. [Bug 1098779]

2005-01-10  Joe English	 <jenglish@users.sourceforge.net>

	* unix/Makefile.in, unix/configure.in, unix/tkConfig.sh.in:
	Remove ${DBGX}, ${TK_DBGX} from Tk build system. [Patch 1081595]
	* unix/tcl.m4: re-synced with tcl/unix/tcl.m4
	* unix/configure: Regenerated.

2005-01-07  Donal K. Fellows  <donal.k.fellows@man.ac.uk>

	* generic/tkWindow.c (GetScreen): Make sure the result is reset on all
	error paths to stop strange errors. [Bug 697915]

2005-01-05  Donal K. Fellows  <donal.k.fellows@man.ac.uk>

	* doc/loadTk.n, doc/toplevel.n: Convert to other form of emacs mode
	control comment to prevent problems with old versions of man. [Bug
	1085127]

2005-01-03  Jeff Hobbs	<jeffh@ActiveState.com>

	* win/tkWinWm.c (TkWinWmCleanup): clean up layered window class. This
	caused crash in reinit of Tk (as seen in plugin).

	******************************************************************
	*** CHANGELOG ENTRIES FOR 2004 AND 2003 IN "ChangeLog.2004"    ***
	*** CHANGELOG ENTRIES FOR 2002 AND EARLIER IN "ChangeLog.2002" ***
	******************************************************************<|MERGE_RESOLUTION|>--- conflicted
+++ resolved
@@ -1,12 +1,10 @@
-<<<<<<< HEAD
+2012-08-03  Francois Vogel  <fvogelnew1@free.fr>
+
+	* tests/bind.test:  [Bug 3554081]: Test bind-22.10 failed
+
 2012-08-02  Francois Vogel  <fvogelnew1@free.fr>
 
 	* tests/spinbox.test:  [Bug 3553311]: Test spinbox-3.70 failed
-=======
-2012-08-03  Francois Vogel  <fvogelnew1@free.fr>
-
-	* tests/bind.test:  [Bug 3554081]: Test bind-22.10 failed
->>>>>>> 907e69f2
 
 2012-07-31  Donal K. Fellows  <dkf@users.sf.net>
 
