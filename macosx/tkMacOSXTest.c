--- conflicted
+++ resolved
@@ -195,11 +195,7 @@
 
 static int
 PressButtonObjCmd(
-<<<<<<< HEAD
-    ClientData dummy,
-=======
     TCL_UNUSED(void *),
->>>>>>> c24b589a
     Tcl_Interp *interp,
     int objc,
     Tcl_Obj *const objv[])
@@ -211,7 +207,6 @@
     NSArray *screens = [NSScreen screens];
     CGFloat ScreenHeight = 0;
     enum {X=1, Y};
-    (void)dummy;
 
     if (screens && [screens count]) {
 	ScreenHeight = [[screens objectAtIndex:0] frame].size.height;
@@ -277,11 +272,7 @@
 
 static int
 InjectKeyEventObjCmd(
-<<<<<<< HEAD
-    ClientData dummy,
-=======
-    TCL_UNUSED(ClientData),
->>>>>>> c24b589a
+    TCL_UNUSED(void *),
     Tcl_Interp *interp,
     int objc,
     Tcl_Obj *const objv[])
@@ -298,7 +289,6 @@
     NSEvent *keyEvent;
     NSUInteger type;
     MacKeycode macKC;
-    (void)dummy;
 
     if (objc < 3) {
     wrongArgs:
