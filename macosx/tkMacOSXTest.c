--- conflicted
+++ resolved
@@ -21,20 +21,10 @@
  * Forward declarations of procedures defined later in this file:
  */
 
-<<<<<<< HEAD
-#if !defined(NDEBUG) && MAC_OS_X_VERSION_MAX_ALLOWED < 1080
-static Tcl_ObjCmdProc2 DebuggerObjCmd;
-#endif
 static Tcl_ObjCmdProc2 PressButtonObjCmd;
 static Tcl_ObjCmdProc2 MoveMouseObjCmd;
 static Tcl_ObjCmdProc2 InjectKeyEventObjCmd;
 static Tcl_ObjCmdProc2 MenuBarHeightObjCmd;
-=======
-static Tcl_ObjCmdProc PressButtonObjCmd;
-static Tcl_ObjCmdProc MoveMouseObjCmd;
-static Tcl_ObjCmdProc InjectKeyEventObjCmd;
-static Tcl_ObjCmdProc MenuBarHeightObjCmd;
->>>>>>> 4b4fb1fb
 
  
@@ -63,20 +53,10 @@
      * Add commands for platform specific tests on MacOS here.
      */
 
-<<<<<<< HEAD
-#if !defined(NDEBUG) && MAC_OS_X_VERSION_MAX_ALLOWED < 1080
-    Tcl_CreateObjCommand2(interp, "debugger", DebuggerObjCmd, NULL, NULL);
-#endif
     Tcl_CreateObjCommand2(interp, "pressbutton", PressButtonObjCmd, NULL, NULL);
     Tcl_CreateObjCommand2(interp, "movemouse", MoveMouseObjCmd, NULL, NULL);
     Tcl_CreateObjCommand2(interp, "injectkeyevent", InjectKeyEventObjCmd, NULL, NULL);
     Tcl_CreateObjCommand2(interp, "menubarheight", MenuBarHeightObjCmd, NULL, NULL);
-=======
-    Tcl_CreateObjCommand(interp, "pressbutton", PressButtonObjCmd, NULL, NULL);
-    Tcl_CreateObjCommand(interp, "movemouse", MoveMouseObjCmd, NULL, NULL);
-    Tcl_CreateObjCommand(interp, "injectkeyevent", InjectKeyEventObjCmd, NULL, NULL);
-    Tcl_CreateObjCommand(interp, "menubarheight", MenuBarHeightObjCmd, NULL, NULL);
->>>>>>> 4b4fb1fb
     return TCL_OK;
 }
 @@ -84,40 +64,6 @@
 /*
  *----------------------------------------------------------------------
  *
-<<<<<<< HEAD
- * DebuggerObjCmd --
- *
- *	This procedure simply calls the low level debugger, which was
- *      deprecated in OSX 10.8.
- *
- * Results:
- *	A standard Tcl result.
- *
- * Side effects:
- *	None.
- *
- *----------------------------------------------------------------------
- */
-
-#if !defined(NDEBUG) && MAC_OS_X_VERSION_MAX_ALLOWED < 1080
-static int
-DebuggerObjCmd(
-    TCL_UNUSED(void *),
-    TCL_UNUSED(Tcl_Interp *),
-    TCL_UNUSED(Tcl_Size),
-    TCL_UNUSED(Tcl_Obj *const *))
-{
-    Debugger();
-    return TCL_OK;
-}
-#endif
--
-/*
- *----------------------------------------------------------------------
- *
-=======
->>>>>>> 4b4fb1fb
  * MenuBarHeightObjCmd --
  *
  *	This procedure calls [NSMenu menuBarHeight] and returns the result
