--- conflicted
+++ resolved
@@ -21,17 +21,10 @@
  * Forward declarations of procedures defined later in this file:
  */
 
-<<<<<<< HEAD
-static Tcl_ObjCmdProc2 PressButtonObjCmd;
-static Tcl_ObjCmdProc2 MoveMouseObjCmd;
-static Tcl_ObjCmdProc2 InjectKeyEventObjCmd;
-static Tcl_ObjCmdProc2 MenuBarHeightObjCmd;
-=======
-static Tcl_ObjCmdProc TestpressbuttonObjCmd;
-static Tcl_ObjCmdProc TestmovemouseObjCmd;
-static Tcl_ObjCmdProc TestinjectkeyeventObjCmd;
-static Tcl_ObjCmdProc TestmenubarheightObjCmd;
->>>>>>> e8fa9196
+static Tcl_ObjCmdProc2 TestpressbuttonObjCmd;
+static Tcl_ObjCmdProc2 TestmovemouseObjCmd;
+static Tcl_ObjCmdProc2 TestinjectkeyeventObjCmd;
+static Tcl_ObjCmdProc2 TestmenubarheightObjCmd;
 
  
@@ -60,17 +53,10 @@
      * Add commands for platform specific tests on MacOS here.
      */
 
-<<<<<<< HEAD
-    Tcl_CreateObjCommand2(interp, "pressbutton", PressButtonObjCmd, NULL, NULL);
-    Tcl_CreateObjCommand2(interp, "movemouse", MoveMouseObjCmd, NULL, NULL);
-    Tcl_CreateObjCommand2(interp, "injectkeyevent", InjectKeyEventObjCmd, NULL, NULL);
-    Tcl_CreateObjCommand2(interp, "menubarheight", MenuBarHeightObjCmd, NULL, NULL);
-=======
-    Tcl_CreateObjCommand(interp, "testpressbutton", TestpressbuttonObjCmd, NULL, NULL);
-    Tcl_CreateObjCommand(interp, "testmovemouse", TestmovemouseObjCmd, NULL, NULL);
-    Tcl_CreateObjCommand(interp, "testinjectkeyevent", TestinjectkeyeventObjCmd, NULL, NULL);
-    Tcl_CreateObjCommand(interp, "testmenubarheight", TestmenubarheightObjCmd, NULL, NULL);
->>>>>>> e8fa9196
+    Tcl_CreateObjCommand2(interp, "testpressbutton", TestpressbuttonObjCmd, NULL, NULL);
+    Tcl_CreateObjCommand2(interp, "testmovemouse", TestmovemouseObjCmd, NULL, NULL);
+    Tcl_CreateObjCommand2(interp, "testinjectkeyevent", TestinjectkeyeventObjCmd, NULL, NULL);
+    Tcl_CreateObjCommand2(interp, "testmenubarheight", TestmenubarheightObjCmd, NULL, NULL);
     return TCL_OK;
 }
 