/*
 * tkMacOSXTest.c --
 *
 *	Contains commands for platform specific tests for
 *	the Macintosh platform.
 *
 * Copyright © 1996 Sun Microsystems, Inc.
 * Copyright © 2001-2009 Apple Inc.
 * Copyright © 2005-2009 Daniel A. Steffen <das@users.sourceforge.net>
 *
 * See the file "license.terms" for information on usage and redistribution
 * of this file, and for a DISCLAIMER OF ALL WARRANTIES.
 */

#include "tkMacOSXPrivate.h"
#include "tkMacOSXConstants.h"
#include "tkMacOSXWm.h"


/*
 * Forward declarations of procedures defined later in this file:
 */

<<<<<<< HEAD
#if MAC_OS_X_VERSION_MAX_ALLOWED < 1080
static Tcl_ObjCmdProc DebuggerObjCmd;
#endif
static Tcl_ObjCmdProc TestpressbuttonObjCmd;
static Tcl_ObjCmdProc TestmovemouseObjCmd;
static Tcl_ObjCmdProc TestinjectkeyeventObjCmd;
static Tcl_ObjCmdProc TestmenubarheightObjCmd;
=======
static Tcl_ObjCmdProc PressButtonObjCmd;
static Tcl_ObjCmdProc MoveMouseObjCmd;
static Tcl_ObjCmdProc InjectKeyEventObjCmd;
static Tcl_ObjCmdProc MenuBarHeightObjCmd;
>>>>>>> c1b0d8d1


/*
 *----------------------------------------------------------------------
 *
 * TkplatformtestInit --
 *
 *	Defines commands that test platform specific functionality for
 *	Unix platforms.
 *
 * Results:
 *	A standard Tcl result.
 *
 * Side effects:
 *	Defines new commands.
 *
 *----------------------------------------------------------------------
 */

int
TkplatformtestInit(
    Tcl_Interp *interp)		/* Interpreter to add commands to. */
{
    /*
     * Add commands for platform specific tests on MacOS here.
     */

<<<<<<< HEAD
#if MAC_OS_X_VERSION_MAX_ALLOWED < 1080
    Tcl_CreateObjCommand(interp, "debugger", DebuggerObjCmd, NULL, NULL);
#endif
    Tcl_CreateObjCommand(interp, "testpressbutton", TestpressbuttonObjCmd, NULL, NULL);
    Tcl_CreateObjCommand(interp, "testmovemouse", TestmovemouseObjCmd, NULL, NULL);
    Tcl_CreateObjCommand(interp, "testinjectkeyevent", TestinjectkeyeventObjCmd, NULL, NULL);
    Tcl_CreateObjCommand(interp, "testmenubarheight", TestmenubarheightObjCmd, NULL, NULL);
=======
    Tcl_CreateObjCommand(interp, "pressbutton", PressButtonObjCmd, NULL, NULL);
    Tcl_CreateObjCommand(interp, "movemouse", MoveMouseObjCmd, NULL, NULL);
    Tcl_CreateObjCommand(interp, "injectkeyevent", InjectKeyEventObjCmd, NULL, NULL);
    Tcl_CreateObjCommand(interp, "menubarheight", MenuBarHeightObjCmd, NULL, NULL);
>>>>>>> c1b0d8d1
    return TCL_OK;
}

/*
 *----------------------------------------------------------------------
 *
<<<<<<< HEAD
 * DebuggerObjCmd --
 *
 *	This procedure simply calls the low level debugger, which was
 *      deprecated in OSX 10.8.
 *
 * Results:
 *	A standard Tcl result.
 *
 * Side effects:
 *	None.
 *
 *----------------------------------------------------------------------
 */

#if MAC_OS_X_VERSION_MAX_ALLOWED < 1080
static int
DebuggerObjCmd(
    TCL_UNUSED(void *),		/* Not used. */
    TCL_UNUSED(Tcl_Interp *),			/* Not used. */
    TCL_UNUSED(int),				/* Not used. */
    TCL_UNUSED(Tcl_Obj *const *)			/* Not used. */
{
    Debugger();
    return TCL_OK;
}
#endif

/*
 *----------------------------------------------------------------------
 *
 * TestmenubarheightObjCmd --
=======
 * MenuBarHeightObjCmd --
>>>>>>> c1b0d8d1
 *
 *	This procedure calls [NSMenu menuBarHeight] and returns the result
 *      as an integer.  Windows can never be placed to overlap the MenuBar,
 *      so tests need to be aware of its size.
 *
 * Results:
 *	A standard Tcl result.
 *
 * Side effects:
 *	None.
 *
 *----------------------------------------------------------------------
 */

static int
TestmenubarheightObjCmd(
    TCL_UNUSED(void *),		/* Not used. */
    Tcl_Interp *interp,			/* Not used. */
    TCL_UNUSED(int),				/* Not used. */
    TCL_UNUSED(Tcl_Obj *const *))		/* Not used. */
{
    static int height = 0;
    if (height == 0) {
	height = (int) [[NSApp mainMenu] menuBarHeight];
    }
    Tcl_SetObjResult(interp, Tcl_NewWideIntObj(height));
    return TCL_OK;
}

/*
 *----------------------------------------------------------------------
 *
 * TkTestLogDisplay --
 *
 *      The test image display procedure calls this to determine whether it
 *      should write a log message recording that it has being run.
 *
 * Results:
 *      Returns true if and only if the NSView of the drawable is the
 *      current focusView, which on 10.14 and newer systems can only be the
 *      case when within [NSView drawRect].
 *      NOTE: This is no longer needed when we use updateLayer instead
 *      of drawRect.  Now it always returns True.
 *
 * Side effects:
 *	None
 *
 *----------------------------------------------------------------------
 */

MODULE_SCOPE Bool
TkTestLogDisplay(
    Drawable drawable)
{
    (void) drawable;
    return True;
}

/*
 *----------------------------------------------------------------------
 *
 * TestpressbuttonObjCmd --
 *
 *	This Tcl command simulates a button press at a specific screen
 *      location.  It injects NSEvents into the NSApplication event queue, as
 *      opposed to adding events to the Tcl queue as event generate would do.
 *      One application is for testing the grab command. These events have
 *      their timestamp property set to 0 as a signal indicating that they
 *      should not be ignored by [NSApp tkProcessMouseEvent].
 *
 * Results:
 *	A standard Tcl result.
 *
 * Side effects:
 *	None.
 *
 *----------------------------------------------------------------------
 */

static int
TestpressbuttonObjCmd(
    TCL_UNUSED(void *),
    Tcl_Interp *interp,
    int objc,
    Tcl_Obj *const objv[])
{
    int x = 0, y = 0, i, value;
    CGPoint pt;
    NSPoint loc;
    NSEvent *motion, *press, *release;
    NSArray *screens = [NSScreen screens];
    CGFloat ScreenHeight = 0;
    enum {X=1, Y};

    if (screens && [screens count]) {
	ScreenHeight = [[screens objectAtIndex:0] frame].size.height;
    }

    if (objc != 3) {
	Tcl_WrongNumArgs(interp, 1, objv, "x y");
	return TCL_ERROR;
    }
    for (i = 1; i < objc; i++) {
	if (Tcl_GetIntFromObj(interp,objv[i],&value) != TCL_OK) {
	    return TCL_ERROR;
	}
	switch (i) {
	case X:
	    x = value;
	    break;
	case Y:
	    y = value;
	    break;
	default:
	    break;
	}
    }
    pt.x = loc.x = x;
    pt.y = y;
    loc.y = ScreenHeight - y;

    /*
     *  We set the timestamp to 0 as a signal to tkProcessMouseEvent.
     */

    CGWarpMouseCursorPosition(pt);
    motion = [NSEvent mouseEventWithType:NSMouseMoved
	location:loc
	modifierFlags:0
	timestamp:0
	windowNumber:0
	context:nil
	eventNumber:0
	clickCount:1
	pressure:0];
    [NSApp postEvent:motion atStart:NO];
    press = [NSEvent mouseEventWithType:NSLeftMouseDown
	location:loc
	modifierFlags:0
	timestamp:0
	windowNumber:0
	context:nil
	eventNumber:0
	clickCount:1
	pressure:0];
    [NSApp postEvent:press atStart:NO];
    release = [NSEvent mouseEventWithType:NSLeftMouseUp
	location:loc
	modifierFlags:0
	timestamp:0
	windowNumber:0
	context:nil
	eventNumber:0
	clickCount:1
	pressure:0];
    [NSApp postEvent:release atStart:NO];
    return TCL_OK;
}

/*
 *----------------------------------------------------------------------
 *
 * TestmovemouseObjCmd --
 *
 *	This Tcl command simulates a mouse motion to a specific screen
 *      location.  It injects an NSEvent into the NSApplication event queue,
 *      as opposed to adding events to the Tcl queue as event generate would
 *      do.
 *
 * Results:
 *	A standard Tcl result.
 *
 * Side effects:
 *	None.
 *
 *----------------------------------------------------------------------
 */

static int
TestmovemouseObjCmd(
    TCL_UNUSED(void *),
    Tcl_Interp *interp,
    int objc,
    Tcl_Obj *const objv[])
{
    int x = 0, y = 0, i, value;
    CGPoint pt;
    NSPoint loc;
    NSEvent *motion;
    NSArray *screens = [NSScreen screens];
    CGFloat ScreenHeight = 0;
    enum {X=1, Y};

    if (screens && [screens count]) {
	ScreenHeight = [[screens objectAtIndex:0] frame].size.height;
    }

    if (objc != 3) {
	Tcl_WrongNumArgs(interp, 1, objv, "x y");
	return TCL_ERROR;
    }
    for (i = 1; i < objc; i++) {
	if (Tcl_GetIntFromObj(interp,objv[i],&value) != TCL_OK) {
	    return TCL_ERROR;
	}
	switch (i) {
	case X:
	    x = value;
	    break;
	case Y:
	    y = value;
	    break;
	default:
	    break;
	}
    }
    pt.x = loc.x = x;
    pt.y = y;
    loc.y = ScreenHeight - y;

    /*
     *  We set the timestamp to 0 as a signal to tkProcessMouseEvent.
     */

    CGWarpMouseCursorPosition(pt);
    motion = [NSEvent mouseEventWithType:NSMouseMoved
	location:loc
	modifierFlags:0
	timestamp:0
	windowNumber:0
	context:nil
	eventNumber:0
	clickCount:1
	pressure:0];
    [NSApp postEvent:motion atStart:NO];
    return TCL_OK;
}

static int
TestinjectkeyeventObjCmd(
    TCL_UNUSED(void *),
    Tcl_Interp *interp,
    int objc,
    Tcl_Obj *const objv[])
{
    static const char *const optionStrings[] = {
	"flagschanged", "press", "release", NULL};
    NSUInteger types[3] = {NSFlagsChanged, NSKeyDown, NSKeyUp};
    static const char *const argStrings[] = {
	"-command", "-control", "-function", "-option", "-shift", "-x", "-y", NULL};
    enum args {KEYEVENT_COMMAND, KEYEVENT_CONTROL, KEYEVENT_FUNCTION, KEYEVENT_OPTION,
	       KEYEVENT_SHIFT, KEYEVENT_X, KEYEVENT_Y};
    int i, index, keysym, mods = 0, x = 0, y = 0;
    NSString *chars = nil, *unmod = nil, *upper, *lower;
    NSEvent *keyEvent;
    NSUInteger type;
    MacKeycode macKC;

    if (objc < 3) {
    wrongArgs:
	Tcl_WrongNumArgs(interp, 1, objv, "option keysym ?arg?");
	return TCL_ERROR;
    }
    if (Tcl_GetIndexFromObjStruct(interp, objv[1], optionStrings,
	    sizeof(char *), "option", 0, &index) != TCL_OK) {
	return TCL_ERROR;
    }
    type = types[index];
    if (Tcl_GetIntFromObj(interp, objv[2], &keysym) != TCL_OK) {
	Tcl_SetObjResult(interp, Tcl_ObjPrintf(
			 "keysym must be an integer"));
	Tcl_SetErrorCode(interp, "TK", "TEST", "INJECT", "KEYSYM", NULL);
	return TCL_ERROR;
    }
    macKC.uint = XKeysymToKeycode(NULL, keysym);
    for (i = 3; i < objc; i++) {
	if (Tcl_GetIndexFromObjStruct(interp, objv[i], argStrings,
		sizeof(char *), "option", TCL_EXACT, &index) != TCL_OK) {
	    return TCL_ERROR;
	}
	switch ((enum args) index) {
	case KEYEVENT_SHIFT:
	    mods |= NSShiftKeyMask;
	    break;
	case KEYEVENT_CONTROL:
	    mods |= NSControlKeyMask;
	    break;
	case KEYEVENT_OPTION:
	    mods |= NSAlternateKeyMask;
	    break;
	case KEYEVENT_COMMAND:
	    mods |= NSCommandKeyMask;
	    break;
	case KEYEVENT_FUNCTION:
	    mods |= NSFunctionKeyMask;
	    break;
	case KEYEVENT_X:
	    if (++i >= objc) {
		goto wrongArgs;
	    }
	    if (Tcl_GetIntFromObj(interp,objv[i], &x) != TCL_OK) {
		return TCL_ERROR;
	    }
	    break;
	case KEYEVENT_Y:
	    if (++i >= objc) {
		goto wrongArgs;
	    }
	    if (Tcl_GetIntFromObj(interp,objv[i], &y) != TCL_OK) {
		return TCL_ERROR;
	    }
	    break;
	}
    }
    if (type != NSFlagsChanged) {
	UniChar keychar = macKC.v.keychar;
	chars = [[NSString alloc] initWithCharacters: &keychar length:1];
	upper = [chars uppercaseString];
	lower = [chars lowercaseString];
	if (![upper isEqual: lower] && [chars isEqual: upper]) {
	    mods |= NSShiftKeyMask;
	}
	if (mods & NSShiftKeyMask) {
	    chars = upper;
	    unmod = lower;
	    macKC.v.o_s |= INDEX_SHIFT;
	} else {
	    unmod = chars;
	}
	if (macKC.v.o_s & INDEX_OPTION) {
	    mods |= NSAlternateKeyMask;
	}
    }
    keyEvent = [NSEvent keyEventWithType:type
	location:NSMakePoint(x, y)
	modifierFlags:mods
	timestamp:GetCurrentEventTime()
	windowNumber:0
	context:nil
	characters:chars
	charactersIgnoringModifiers:unmod
	isARepeat:NO
	keyCode:macKC.v.virt];
    [NSApp postEvent:keyEvent atStart:NO];
    return TCL_OK;
}
/*
 * Local Variables:
 * mode: objc
 * c-basic-offset: 4
 * fill-column: 79
 * coding: utf-8
 * End:
 */<|MERGE_RESOLUTION|>--- conflicted
+++ resolved
@@ -21,20 +21,10 @@
  * Forward declarations of procedures defined later in this file:
  */
 
-<<<<<<< HEAD
-#if MAC_OS_X_VERSION_MAX_ALLOWED < 1080
-static Tcl_ObjCmdProc DebuggerObjCmd;
-#endif
 static Tcl_ObjCmdProc TestpressbuttonObjCmd;
 static Tcl_ObjCmdProc TestmovemouseObjCmd;
 static Tcl_ObjCmdProc TestinjectkeyeventObjCmd;
 static Tcl_ObjCmdProc TestmenubarheightObjCmd;
-=======
-static Tcl_ObjCmdProc PressButtonObjCmd;
-static Tcl_ObjCmdProc MoveMouseObjCmd;
-static Tcl_ObjCmdProc InjectKeyEventObjCmd;
-static Tcl_ObjCmdProc MenuBarHeightObjCmd;
->>>>>>> c1b0d8d1
 
  
@@ -63,20 +53,10 @@
      * Add commands for platform specific tests on MacOS here.
      */
 
-<<<<<<< HEAD
-#if MAC_OS_X_VERSION_MAX_ALLOWED < 1080
-    Tcl_CreateObjCommand(interp, "debugger", DebuggerObjCmd, NULL, NULL);
-#endif
     Tcl_CreateObjCommand(interp, "testpressbutton", TestpressbuttonObjCmd, NULL, NULL);
     Tcl_CreateObjCommand(interp, "testmovemouse", TestmovemouseObjCmd, NULL, NULL);
     Tcl_CreateObjCommand(interp, "testinjectkeyevent", TestinjectkeyeventObjCmd, NULL, NULL);
     Tcl_CreateObjCommand(interp, "testmenubarheight", TestmenubarheightObjCmd, NULL, NULL);
-=======
-    Tcl_CreateObjCommand(interp, "pressbutton", PressButtonObjCmd, NULL, NULL);
-    Tcl_CreateObjCommand(interp, "movemouse", MoveMouseObjCmd, NULL, NULL);
-    Tcl_CreateObjCommand(interp, "injectkeyevent", InjectKeyEventObjCmd, NULL, NULL);
-    Tcl_CreateObjCommand(interp, "menubarheight", MenuBarHeightObjCmd, NULL, NULL);
->>>>>>> c1b0d8d1
     return TCL_OK;
 }
 @@ -84,42 +64,7 @@
 /*
  *----------------------------------------------------------------------
  *
-<<<<<<< HEAD
- * DebuggerObjCmd --
- *
- *	This procedure simply calls the low level debugger, which was
- *      deprecated in OSX 10.8.
- *
- * Results:
- *	A standard Tcl result.
- *
- * Side effects:
- *	None.
- *
- *----------------------------------------------------------------------
- */
-
-#if MAC_OS_X_VERSION_MAX_ALLOWED < 1080
-static int
-DebuggerObjCmd(
-    TCL_UNUSED(void *),		/* Not used. */
-    TCL_UNUSED(Tcl_Interp *),			/* Not used. */
-    TCL_UNUSED(int),				/* Not used. */
-    TCL_UNUSED(Tcl_Obj *const *)			/* Not used. */
-{
-    Debugger();
-    return TCL_OK;
-}
-#endif
--
-/*
- *----------------------------------------------------------------------
- *
  * TestmenubarheightObjCmd --
-=======
- * MenuBarHeightObjCmd --
->>>>>>> c1b0d8d1
  *
  *	This procedure calls [NSMenu menuBarHeight] and returns the result
  *      as an integer.  Windows can never be placed to overlap the MenuBar,
