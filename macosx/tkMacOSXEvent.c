/*
 * tkMacOSXEvent.c --
 *
 *	This file contains the basic Mac OS X Event handling routines.
 *
 * Copyright (c) 1995-1997 Sun Microsystems, Inc.
 * Copyright 2001-2009, Apple Inc.
 * Copyright (c) 2005-2009 Daniel A. Steffen <das@users.sourceforge.net>
 *
 * See the file "license.terms" for information on usage and redistribution
 * of this file, and for a DISCLAIMER OF ALL WARRANTIES.
 */

#include "tkMacOSXPrivate.h"
#include "tkMacOSXInt.h"
#include "tkMacOSXDebug.h"
#include "tkMacOSXConstants.h"

#pragma mark TKApplication(TKEvent)

enum {
    NSWindowWillMoveEventType = 20
};

@implementation TKApplication(TKEvent)
/* TODO: replace by +[addLocalMonitorForEventsMatchingMask ? */
- (NSEvent *) tkProcessEvent: (NSEvent *) theEvent
{
#ifdef TK_MAC_DEBUG_EVENTS
    TKLog(@"-[%@(%p) %s] %@", [self class], self, _cmd, theEvent);
#endif
    NSEvent	    *processedEvent = theEvent;
    NSEventType	    type = [theEvent type];
    NSInteger	    subtype;

    switch ((NSInteger)type) {
    case NSAppKitDefined:
        subtype = [theEvent subtype];

	switch (subtype) {
	    /* Ignored at the moment. */
	case NSApplicationActivatedEventType:
	    break;
	case NSApplicationDeactivatedEventType:
	    break;
	case NSWindowExposedEventType:
	    break;
	case NSScreenChangedEventType:
	    break;
	case NSWindowMovedEventType:
	    break;
        case NSWindowWillMoveEventType:
            break;

        default:
            break;
	}
	break; /* AppkitEvent. Return theEvent */
    case NSKeyUp:
    case NSKeyDown:
    case NSFlagsChanged:
	processedEvent = [self tkProcessKeyEvent:theEvent];
	break; /* Key event.  Return the processed event. */
    case NSLeftMouseDown:
    case NSLeftMouseUp:
    case NSRightMouseDown:
    case NSRightMouseUp:
    case NSLeftMouseDragged:
    case NSRightMouseDragged:
    case NSMouseMoved:
    case NSMouseEntered:
    case NSMouseExited:
    case NSScrollWheel:
    case NSOtherMouseDown:
    case NSOtherMouseUp:
    case NSOtherMouseDragged:
    case NSTabletPoint:
    case NSTabletProximity:
	processedEvent = [self tkProcessMouseEvent:theEvent];
	break; /* Mouse event.  Return the processed event. */
#if 0
    case NSSystemDefined:
        subtype = [theEvent subtype];
	break;
    case NSApplicationDefined: {
	id win;
	win = [theEvent window];
	break;
	}
    case NSCursorUpdate:
        break;
    case NSEventTypeGesture:
    case NSEventTypeMagnify:
    case NSEventTypeRotate:
    case NSEventTypeSwipe:
    case NSEventTypeBeginGesture:
    case NSEventTypeEndGesture:
        break;
#endif

    default:
	break; /* return theEvent */
    }
    return processedEvent;
}
@end
#pragma mark -
<<<<<<< HEAD

/*
 *----------------------------------------------------------------------
 *
 * XSync --
 *
 *	This routine is a stub called XSync, which is called during the Tk
 *      update command.  The language specification does not require that the
 *      update command be synchronous but many of the tests implicitly assume
 *      that it is.  It is definitely asynchronous on macOS since many idle
 *      tasks are run inside of the drawRect method of a window's contentView,
 *      which will not be called until after this function returns.
 *
 * Results:
 *	None.
 *
 * Side effects: Processes all pending idle events then calls the display
 *	method of each visible window.
 *
 *----------------------------------------------------------------------
 */

int
XSync(
    Display *display,
    Bool discard)
{
    (void)discard;

    if (display) {
	display->request++;
    }
    if (Tk_GetNumMainWindows() != 0) {
	while (Tcl_DoOneEvent(TCL_IDLE_EVENTS)){}
	for (NSWindow *w in [NSApp orderedWindows]) {
	    [w display];
	}
    }
    return Success;
}

=======

>>>>>>> b63b4119
/*
 * Local Variables:
 * mode: objc
 * c-basic-offset: 4
 * fill-column: 79
 * coding: utf-8
 * End:
 */<|MERGE_RESOLUTION|>--- conflicted
+++ resolved
@@ -105,53 +105,28 @@
 }
 @end
 #pragma mark -
-<<<<<<< HEAD
--
-/*
- *----------------------------------------------------------------------
- *
- * XSync --
- *
- *	This routine is a stub called XSync, which is called during the Tk
- *      update command.  The language specification does not require that the
- *      update command be synchronous but many of the tests implicitly assume
- *      that it is.  It is definitely asynchronous on macOS since many idle
- *      tasks are run inside of the drawRect method of a window's contentView,
- *      which will not be called until after this function returns.
- *
- * Results:
- *	None.
- *
- * Side effects: Processes all pending idle events then calls the display
- *	method of each visible window.
- *
- *----------------------------------------------------------------------
- */
-
 int
 XSync(
     Display *display,
-    Bool discard)
+    TCL_UNUSED(Bool))
 {
-    (void)discard;
+    /*
+     *  The main use of XSync is by the update command, which alternates
+     *  between running an event loop to process all events without waiting and
+     *  calling XSync on all displays until no events are left.  There is
+     *  nothing for the mac to do with respect to syncing its one display but
+     *  it can (and, during regression testing, frequently does) happen that
+     *  timer events fire during the event loop. Processing those here seems
+     *  to make the update command work in a way that is more consistent with
+     *  its behavior on other platforms.
+     */
 
-    if (display) {
-	display->request++;
-    }
-    if (Tk_GetNumMainWindows() != 0) {
-	while (Tcl_DoOneEvent(TCL_IDLE_EVENTS)){}
-	for (NSWindow *w in [NSApp orderedWindows]) {
-	    [w display];
-	}
-    }
-    return Success;
+    while (Tcl_DoOneEvent(TCL_TIMER_EVENTS|TCL_DONT_WAIT)){}
+    display->request++;
+    return 0;
 }
  
-=======
-
->>>>>>> b63b4119
 /*
  * Local Variables:
  * mode: objc
