/*
 * tkMacOSXPrivate.h --
 *
 *	Macros and declarations that are purely internal & private to TkAqua.
 *
 * Copyright © 2005-2009 Daniel A. Steffen <das@users.sourceforge.net>
 * Copyright © 2008-2009 Apple Inc.
 * Copyright © 2020 Marc Culler
 *
 * See the file "license.terms" for information on usage and redistribution
 * of this file, and for a DISCLAIMER OF ALL WARRANTIES.
 *
 * RCS: @(#) $Id$
 */

#ifndef _TKMACPRIV
#define _TKMACPRIV

#if !__OBJC__
#error Objective-C compiler required
#endif

#ifndef __clang__
#define instancetype id
#endif

#define TextStyle MacTextStyle
#define Cursor QDCursor
#import <ApplicationServices/ApplicationServices.h>
#undef Cursor
#import <Cocoa/Cocoa.h>
#ifndef NO_CARBON_H
#import <Carbon/Carbon.h>
#endif
#undef TextStyle
#import <objc/runtime.h> /* for sel_isEqual() */

#ifndef _TKMACINT
#include "tkMacOSXInt.h"
#endif
#ifndef _TKMACDEFAULT
#include "tkMacOSXDefault.h"
#endif

/* Macros for Mac OS X API availability checking */
#define TK_IF_MAC_OS_X_API(vers, symbol, ...) \
	tk_if_mac_os_x_10_##vers(symbol != NULL, 1, __VA_ARGS__)
#define TK_ELSE_MAC_OS_X(vers, ...) \
	tk_else_mac_os_x_10_##vers(__VA_ARGS__)
#define TK_IF_MAC_OS_X_API_COND(vers, symbol, cond, ...) \
	tk_if_mac_os_x_10_##vers(symbol != NULL, cond, __VA_ARGS__)
#define TK_ELSE(...) \
	} else { __VA_ARGS__
#define TK_ENDIF \
	}
/* Private macros that implement the checking macros above */
#define tk_if_mac_os_x_yes(chk, cond, ...) \
	if (cond) { __VA_ARGS__
#define tk_else_mac_os_x_yes(...) \
	} else {
#define tk_if_mac_os_x_chk(chk, cond, ...) \
	if ((chk) && (cond)) { __VA_ARGS__
#define tk_else_mac_os_x_chk(...) \
	} else { __VA_ARGS__
#define tk_if_mac_os_x_no(chk, cond, ...) \
	if (0) {
#define tk_else_mac_os_x_no(...) \
	} else { __VA_ARGS__

/*
 * Macros for DEBUG_ASSERT_MESSAGE et al from Debugging.h.
 */

#undef kComponentSignatureString
#undef COMPONENT_SIGNATURE
#define kComponentSignatureString "TkMacOSX"
#define COMPONENT_SIGNATURE 'Tk  '

/*
 * Macros abstracting checks only active in a debug build.
 */

#ifdef TK_MAC_DEBUG
#define TKLog(f, ...) NSLog(f, ##__VA_ARGS__)

/*
 * Macro to do debug message output.
 */
#define TkMacOSXDbgMsg(m, ...) \
    do { \
	TKLog(@"%s:%d: %s(): " m, strrchr(__FILE__, '/')+1, \
		__LINE__, __func__, ##__VA_ARGS__); \
    } while (0)

/*
 * Macro to do debug API failure message output.
 */
#define TkMacOSXDbgOSErr(f, err) \
    do { \
	TkMacOSXDbgMsg("%s failed: %d", #f, (int)(err)); \
    } while (0)

/*
 * Macro to do very common check for noErr return from given API and output
 * debug message in case of failure.
 */
#define ChkErr(f, ...) ({ \
	OSStatus err_ = f(__VA_ARGS__); \
	if (err_ != noErr) { \
	    TkMacOSXDbgOSErr(f, err_); \
	} \
	err_;})

#else /* TK_MAC_DEBUG */
#define TKLog(f, ...)
#define TkMacOSXDbgMsg(m, ...)
#define TkMacOSXDbgOSErr(f, err)
#define ChkErr(f, ...) ({f(__VA_ARGS__);})
#endif /* TK_MAC_DEBUG */

/*
 * Macro abstracting use of TkMacOSXGetNamedSymbol to init named symbols.
 */

#define UNINITIALISED_SYMBOL	((void*)(-1L))
#define TkMacOSXInitNamedSymbol(module, ret, symbol, ...) \
    static ret (* symbol)(__VA_ARGS__) = UNINITIALISED_SYMBOL; \
    if (symbol == UNINITIALISED_SYMBOL) { \
	symbol = TkMacOSXGetNamedSymbol(STRINGIFY(module), \
		STRINGIFY(symbol)); \
    }

/*
 *  The structure of a 32-bit XEvent keycode on macOS. It may be viewed as
 *  an unsigned int or as having either two or three bitfields.
 */

typedef struct keycode_v_t {
    unsigned keychar: 22;    /* UCS-32 character */
    unsigned o_s: 2;         /* State of Option and Shift keys. */
    unsigned virtual: 8;     /* 8-bit virtual keycode - identifies a key. */
} keycode_v;

typedef struct keycode_x_t {
    unsigned keychar: 22;     /* UCS-32 character */
    unsigned xvirtual: 10;    /* Combines o_s and virtual. This 10-bit integer
			       * is used as a key for looking up the character
			       * produced when pressing a key with a particular
			       * Shift and Option modifier state. */
} keycode_x;

typedef union MacKeycode_t {
  unsigned int uint;
  keycode_v v;
  keycode_x x;
} MacKeycode;

/*
 * Macros used in tkMacOSXKeyboard.c and tkMacOSXKeyEvent.c.
 * Note that 0x7f is del and 0xF8FF is the Apple Logo character.
 */

#define ON_KEYPAD(virtual) ((virtual >= 0x41) && (virtual <= 0x5C))
#define IS_PRINTABLE(keychar) ((keychar >= 0x20) && (keychar != 0x7f) && \
                               ((keychar < 0xF700) || keychar >= 0xF8FF))

/*
 * An "index" is 2-bit bitfield showing the state of the Option and Shift
 * keys.  It is used as an index when building the keymaps and it
 * is the value of the o_s bitfield of a keycode_v.
 */

#define INDEX_SHIFT 1
#define INDEX_OPTION 2
#define INDEX2STATE(index) ((index & INDEX_SHIFT ? ShiftMask : 0) |	\
			    (index & INDEX_OPTION ? Mod2Mask : 0))
#define INDEX2CARBON(index) ((index & INDEX_SHIFT ? shiftKey : 0) |	\
			     (index & INDEX_OPTION ? optionKey : 0))
#define STATE2INDEX(state) ((state & ShiftMask ? INDEX_SHIFT : 0) |	\
			    (state & Mod2Mask ? INDEX_OPTION : 0))

/*
 * Special values for the virtual bitfield.  Actual virtual keycodes are < 128.
 */

#define NO_VIRTUAL 0xFF /* Not generated by a key or the NSText"InputClient. */
#define REPLACEMENT_VIRTUAL 0x80 /* A BMP char sent by the NSTextInputClient. */
#define NON_BMP_VIRTUAL 0x81 /* A non-BMP char sent by the NSTextInputClient. */

/*
 * A special character is used in the keycode for simulated modifier KeyPress
 * or KeyRelease XEvents.  It is near the end of the private-use range but
 * different from the UniChar 0xF8FF which Apple uses for their logo character.
 * A different special character is used for keys, like the Menu key, which do
 * not appear on Macintosh keyboards.
 */

#define MOD_KEYCHAR 0xF8FE
#define UNKNOWN_KEYCHAR 0xF8FD

/*
 * Structure encapsulating current drawing environment.
 */

typedef struct TkMacOSXDrawingContext {
    CGContextRef context;
    NSView *view;
    HIShapeRef clipRgn;
    CGRect portBounds;
} TkMacOSXDrawingContext;

/*
 * Variables internal to TkAqua.
 */

MODULE_SCOPE long tkMacOSXMacOSXVersion;

/*
 * Prototypes for TkMacOSXRegion.c.
 */

MODULE_SCOPE HIShapeRef	TkMacOSXGetNativeRegion(Region r);
MODULE_SCOPE void	TkMacOSXSetWithNativeRegion(Region r,
			    HIShapeRef rgn);
MODULE_SCOPE HIShapeRef	TkMacOSXHIShapeCreateEmpty(void);
MODULE_SCOPE HIMutableShapeRef TkMacOSXHIShapeCreateMutableWithRect(
			    const CGRect *inRect);
MODULE_SCOPE OSStatus	TkMacOSXHIShapeSetWithShape(
			    HIMutableShapeRef inDestShape,
			    HIShapeRef inSrcShape);
MODULE_SCOPE OSStatus	TkMacOSHIShapeDifferenceWithRect(
			    HIMutableShapeRef inShape, const CGRect *inRect);
MODULE_SCOPE OSStatus	TkMacOSHIShapeUnionWithRect(HIMutableShapeRef inShape,
			    const CGRect *inRect);
MODULE_SCOPE OSStatus	TkMacOSHIShapeUnion(HIShapeRef inShape1,
			    HIShapeRef inShape2, HIMutableShapeRef outResult);

/*
 * Prototypes of TkAqua internal procs.
 */

MODULE_SCOPE void *	TkMacOSXGetNamedSymbol(const char *module,
			    const char *symbol);
MODULE_SCOPE void	TkMacOSXDisplayChanged(Display *display);
MODULE_SCOPE CGFloat	TkMacOSXZeroScreenHeight();
MODULE_SCOPE CGFloat	TkMacOSXZeroScreenTop();
MODULE_SCOPE int	TkMacOSXUseAntialiasedText(Tcl_Interp *interp,
			    int enable);
MODULE_SCOPE int	TkMacOSXInitCGDrawing(Tcl_Interp *interp, int enable,
			    int antiAlias);
MODULE_SCOPE int	TkMacOSXIsWindowZoomed(TkWindow *winPtr);
MODULE_SCOPE int	TkGenerateButtonEventForXPointer(Window window);
MODULE_SCOPE void       TkMacOSXDrawCGImage(Drawable d, GC gc, CGContextRef context,
			    CGImageRef image, unsigned long imageForeground,
			    unsigned long imageBackground, CGRect imageBounds,
			    CGRect srcBounds, CGRect dstBounds);
MODULE_SCOPE int	TkMacOSXSetupDrawingContext(Drawable d, GC gc,
			    TkMacOSXDrawingContext *dcPtr);
MODULE_SCOPE void	TkMacOSXRestoreDrawingContext(
			    TkMacOSXDrawingContext *dcPtr);
MODULE_SCOPE void	TkMacOSXSetColorInContext(GC gc, unsigned long pixel,
			    CGContextRef context);
#define TkMacOSXGetTkWindow(window) (TkWindow *)Tk_MacOSXGetTkWindow(window)
#define TkMacOSXGetNSWindowForDrawable(drawable) ((NSWindow *)Tk_MacOSXGetNSWindowForDrawable(drawable))
#define TkMacOSXGetNSViewForDrawable(macWin) ((NSView *)Tk_MacOSXGetNSViewForDrawable((Drawable)(macWin)))
#define TkMacOSXGetCGContextForDrawable(drawable) ((CGContextRef)Tk_MacOSXGetCGContextForDrawable(drawable))
MODULE_SCOPE void	TkMacOSXWinCGBounds(TkWindow *winPtr, CGRect *bounds);
MODULE_SCOPE HIShapeRef	TkMacOSXGetClipRgn(Drawable drawable);
MODULE_SCOPE void	TkMacOSXInvalidateViewRegion(NSView *view,
			    HIShapeRef rgn);
MODULE_SCOPE NSImage*	TkMacOSXGetNSImageFromTkImage(Display *display,
			    Tk_Image image, int width, int height);
MODULE_SCOPE NSImage*	TkMacOSXGetNSImageFromBitmap(Display *display,
			    Pixmap bitmap, GC gc, int width, int height);
MODULE_SCOPE NSColor*	TkMacOSXGetNSColor(GC gc, unsigned long pixel);
MODULE_SCOPE NSFont*	TkMacOSXNSFontForFont(Tk_Font tkfont);
MODULE_SCOPE NSDictionary* TkMacOSXNSFontAttributesForFont(Tk_Font tkfont);
MODULE_SCOPE NSModalSession TkMacOSXGetModalSession(void);
MODULE_SCOPE void	TkMacOSXSelDeadWindow(TkWindow *winPtr);
MODULE_SCOPE void	TkMacOSXApplyWindowAttributes(TkWindow *winPtr,
			    NSWindow *macWindow);
MODULE_SCOPE int	TkMacOSXStandardAboutPanelObjCmd(ClientData clientData,
			    Tcl_Interp *interp, int objc,
			    Tcl_Obj *const objv[]);
MODULE_SCOPE int	TkMacOSXIconBitmapObjCmd(ClientData clientData,
			    Tcl_Interp *interp, int objc,
			    Tcl_Obj *const objv[]);
MODULE_SCOPE void       TkMacOSXDrawSolidBorder(Tk_Window tkwin, GC gc,
			    int inset, int thickness);
MODULE_SCOPE int 	TkMacOSXServices_Init(Tcl_Interp *interp);
MODULE_SCOPE int	TkMacOSXRegisterServiceWidgetObjCmd(ClientData clientData,
			    Tcl_Interp *interp, int objc, Tcl_Obj *const objv[]);
MODULE_SCOPE unsigned   TkMacOSXAddVirtual(unsigned int keycode);
MODULE_SCOPE int 	TkMacOSXNSImage_Init(Tcl_Interp *interp);
MODULE_SCOPE void       TkMacOSXWinNSBounds(TkWindow *winPtr, NSView *view,
					    NSRect *bounds);
MODULE_SCOPE Bool       TkMacOSXInDarkMode(Tk_Window tkwin);
MODULE_SCOPE void	TkMacOSXDrawAllViews(ClientData clientData);
MODULE_SCOPE void       Ttk_MacOSXInit(void);
MODULE_SCOPE unsigned long TkMacOSXClearPixel(void);
MODULE_SCOPE int MacSystrayInit(Tcl_Interp *);


#pragma mark Private Objective-C Classes

#define VISIBILITY_HIDDEN __attribute__((visibility("hidden")))

enum { tkMainMenu = 1, tkApplicationMenu, tkWindowsMenu, tkHelpMenu};

VISIBILITY_HIDDEN
@interface TKMenu : NSMenu {
@private
    void *_tkMenu;
    NSUInteger _tkOffset, _tkItemCount, _tkSpecial;
}
- (void)setSpecial:(NSUInteger)special;
- (BOOL)isSpecial:(NSUInteger)special;
@end

@interface TKMenu(TKMenuDelegate) <NSMenuDelegate>
@end

VISIBILITY_HIDDEN
@interface TKApplication : NSApplication {
@private
    Tcl_Interp *_eventInterp;
    NSMenu *_servicesMenu;
    TKMenu *_defaultMainMenu, *_defaultApplicationMenu;
    NSMenuItem *_demoMenuItem;
    NSArray *_defaultApplicationMenuItems, *_defaultWindowsMenuItems;
    NSArray *_defaultHelpMenuItems, *_defaultFileMenuItems;
    NSAutoreleasePool *_mainPool;
    NSThread *_backgoundLoop;

#ifdef __i386__

    /* The Objective C runtime used on i386 requires this. */
    int _poolLock;
    int _macOSVersion;  /* 10000 * major + 100*minor */
    Bool _isDrawing;
    Bool _needsToDraw;
<<<<<<< HEAD

=======
    Bool _isSigned;
>>>>>>> dafd0980
#endif

}
@property int poolLock;
@property int macOSVersion;
@property Bool isDrawing;
@property Bool needsToDraw;
@property Bool isSigned;

@end
@interface TKApplication(TKInit)
- (NSString *)tkFrameworkImagePath:(NSString*)image;
- (void)_resetAutoreleasePool;
- (void)_lockAutoreleasePool;
- (void)_unlockAutoreleasePool;
@end
@interface TKApplication(TKKeyboard)
- (void) keyboardChanged: (NSNotification *) notification;
@end
@interface TKApplication(TKWindowEvent) <NSApplicationDelegate>
- (void) _setupWindowNotifications;
@end
@interface TKApplication(TKDialog) <NSOpenSavePanelDelegate>
@end
@interface TKApplication(TKMenu)
- (void)tkSetMainMenu:(TKMenu *)menu;
@end
@interface TKApplication(TKMenus)
- (void) _setupMenus;
@end
@interface NSApplication(TKNotify)
/* We need to declare this hidden method. */
- (void) _modalSession: (NSModalSession) session sendEvent: (NSEvent *) event;
- (void) _runBackgroundLoop;
@end
@interface TKApplication(TKEvent)
- (NSEvent *)tkProcessEvent:(NSEvent *)theEvent;
@end
@interface TKApplication(TKMouseEvent)
- (NSEvent *)tkProcessMouseEvent:(NSEvent *)theEvent;
@end
@interface TKApplication(TKKeyEvent)
- (NSEvent *)tkProcessKeyEvent:(NSEvent *)theEvent;
@end
@interface TKApplication(TKClipboard)
- (void)tkProvidePasteboard:(TkDisplay *)dispPtr;
- (void)tkCheckPasteboard;
@end
@interface TKApplication(TKHLEvents)
- (void) terminate: (id) sender;
- (void) superTerminate: (id) sender;
- (void) preferences: (id) sender;
- (void) handleQuitApplicationEvent:   (NSAppleEventDescriptor *)event
		     withReplyEvent:   (NSAppleEventDescriptor *)replyEvent;
- (void) handleOpenApplicationEvent:   (NSAppleEventDescriptor *)event
		     withReplyEvent:   (NSAppleEventDescriptor *)replyEvent;
- (void) handleReopenApplicationEvent: (NSAppleEventDescriptor *)event
		       withReplyEvent: (NSAppleEventDescriptor *)replyEvent;
- (void) handleShowPreferencesEvent:   (NSAppleEventDescriptor *)event
		     withReplyEvent:   (NSAppleEventDescriptor *)replyEvent;
- (void) handleOpenDocumentsEvent:     (NSAppleEventDescriptor *)event
		   withReplyEvent:     (NSAppleEventDescriptor *)replyEvent;
- (void) handlePrintDocumentsEvent:    (NSAppleEventDescriptor *)event
		   withReplyEvent:     (NSAppleEventDescriptor *)replyEvent;
- (void) handleDoScriptEvent:          (NSAppleEventDescriptor *)event
		   withReplyEvent:     (NSAppleEventDescriptor *)replyEvent;
- (void)handleURLEvent:                (NSAppleEventDescriptor*)event
	           withReplyEvent:     (NSAppleEventDescriptor*)replyEvent;
@end

VISIBILITY_HIDDEN
/*
 * Subclass TKContentView from NSTextInputClient to enable composition and
 * input from the Character Palette.
 */

@interface TKContentView : NSView <NSTextInputClient>
{
@private
    NSString *privateWorkingText;
    Bool _tkNeedsDisplay;
    NSRect _tkDirtyRect;
}
@property Bool tkNeedsDisplay;
@property NSRect tkDirtyRect;
@end

@interface TKContentView(TKKeyEvent)
- (void) deleteWorkingText;
- (void) cancelComposingText;
@end

@interface TKContentView(TKWindowEvent)
- (void) addTkDirtyRect: (NSRect) rect;
- (void) clearTkDirtyRect;
- (void) generateExposeEvents: (NSRect) rect;
- (void) tkToolbarButton: (id) sender;
@end

@interface NSWindow(TKWm)
- (NSPoint) tkConvertPointToScreen:(NSPoint)point;
- (NSPoint) tkConvertPointFromScreen:(NSPoint)point;
@end

VISIBILITY_HIDDEN
@interface TKWindow : NSWindow
{
#ifdef __i386__
    /* The Objective C runtime used on i386 requires this. */
    Bool _mouseInResizeArea;
    Window _tkWindow;
#endif
}
@property Bool mouseInResizeArea;
@property Window tkWindow;
@end

@interface TKWindow(TKWm)
- (void)    tkLayoutChanged;
@end

@interface TKDrawerWindow : NSWindow
{
    id _i1, _i2;
#ifdef __i386__
    /* The Objective C runtime used on i386 requires this. */
    Window _tkWindow;
#endif
}
@property Window tkWindow;
@end

@interface TKPanel : NSPanel
{
#ifdef __i386__
    /* The Objective C runtime used on i386 requires this. */
    Window _tkWindow;
#endif
}
@property Window tkWindow;
@end

#pragma mark NSMenu & NSMenuItem Utilities

@interface NSMenu(TKUtils)
+ (id)menuWithTitle:(NSString *)title;
+ (id)menuWithTitle:(NSString *)title menuItems:(NSArray *)items;
+ (id)menuWithTitle:(NSString *)title submenus:(NSArray *)submenus;
- (NSMenuItem *)itemWithSubmenu:(NSMenu *)submenu;
- (NSMenuItem *)itemInSupermenu;
@end

@interface NSMenuItem(TKUtils)
+ (id)itemWithSubmenu:(NSMenu *)submenu;
+ (id)itemWithTitle:(NSString *)title submenu:(NSMenu *)submenu;
+ (id)itemWithTitle:(NSString *)title action:(SEL)action;
+ (id)itemWithTitle:(NSString *)title action:(SEL)action
	target:(id)target;
+ (id)itemWithTitle:(NSString *)title action:(SEL)action
	keyEquivalent:(NSString *)keyEquivalent;
+ (id)itemWithTitle:(NSString *)title action:(SEL)action
	target:(id)target keyEquivalent:(NSString *)keyEquivalent;
+ (id)itemWithTitle:(NSString *)title action:(SEL)action
	keyEquivalent:(NSString *)keyEquivalent
	keyEquivalentModifierMask:(NSUInteger)keyEquivalentModifierMask;
+ (id)itemWithTitle:(NSString *)title action:(SEL)action
	target:(id)target keyEquivalent:(NSString *)keyEquivalent
	keyEquivalentModifierMask:(NSUInteger)keyEquivalentModifierMask;
@end

@interface NSColorPanel(TKDialog)
- (void) _setUseModalAppearance: (BOOL) flag;
@end

@interface NSFont(TKFont)
- (NSFont *) bestMatchingFontForCharacters: (const UTF16Char *) characters
	length: (NSUInteger) length attributes: (NSDictionary *) attributes
	actualCoveredLength: (NSUInteger *) coveredLength;
@end

/*
 * This method of NSApplication is not declared in NSApplication.h so we
 * declare it here to be a method of the TKMenu category.
 */

@interface NSApplication(TKMenu)
- (void) setAppleMenu: (NSMenu *) menu;
@end

/*
 * These methods are exposed because they are needed to prevent zombie windows
 * on systems with a TouchBar.  The TouchBar Key-Value observer holds a
 * reference to the key window, which prevents deallocation of the key window
 * when it is closed.
 */

@interface NSApplication(TkWm)
- (id) _setKeyWindow: (NSWindow *) window;
- (id) _setMainWindow: (NSWindow *) window;
@end


/*
 *---------------------------------------------------------------------------
 *
 * TKNSString --
 *
 * When Tcl is compiled with TCL_UTF_MAX = 3 (the default for 8.6) it cannot
 * deal directly with UTF-8 encoded non-BMP characters, since their UTF-8
 * encoding requires 4 bytes. Instead, when using these versions of Tcl, Tk
 * uses the CESU-8 encoding internally.  This encoding is similar to UTF-8
 * except that it allows encoding surrogate characters as 3-byte sequences
 * using the same algorithm which UTF-8 uses for non-surrogates.  This means
 * that a non-BMP character is encoded as a string of length 6.  Apple's
 * NSString class does not provide a constructor which accepts a CESU-8 encoded
 * byte sequence as initial data.  So we add a new class which does provide
 * such a constructor.  It also has a DString property which is a DString whose
 * string pointer is a byte sequence encoding the NSString with the current Tk
 * encoding, namely UTF-8 if TCL_UTF_MAX >= 4 or CESU-8 if TCL_UTF_MAX = 3.
 *
 *---------------------------------------------------------------------------
 */

@interface TKNSString:NSString {
@private
    Tcl_DString _ds;
    NSString *_string;
    const char *_UTF8String;
}
@property const char *UTF8String;
@property (readonly) Tcl_DString DString;
- (instancetype)initWithTclUtfBytes:(const void *)bytes
			     length:(NSUInteger)len;
@end

#endif /* _TKMACPRIV */

/*
 * Local Variables:
 * mode: objc
 * c-basic-offset: 4
 * fill-column: 79
 * coding: utf-8
 * End:
 */<|MERGE_RESOLUTION|>--- conflicted
+++ resolved
@@ -339,11 +339,8 @@
     int _macOSVersion;  /* 10000 * major + 100*minor */
     Bool _isDrawing;
     Bool _needsToDraw;
-<<<<<<< HEAD
-
-=======
     Bool _isSigned;
->>>>>>> dafd0980
+
 #endif
 
 }
