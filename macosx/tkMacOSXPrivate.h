--- conflicted
+++ resolved
@@ -277,18 +277,9 @@
 MODULE_SCOPE void	TkMacOSXSelDeadWindow(TkWindow *winPtr);
 MODULE_SCOPE void	TkMacOSXApplyWindowAttributes(TkWindow *winPtr,
 			    NSWindow *macWindow);
-<<<<<<< HEAD
-MODULE_SCOPE Tcl_ObjCmdProc TkMacOSXStandardAboutPanelObjCmd;
-MODULE_SCOPE Tcl_ObjCmdProc TkMacOSXIconBitmapObjCmd;
-MODULE_SCOPE Tcl_ObjCmdProc TkMacOSXNSImageObjCmd;
-=======
-MODULE_SCOPE int	TkMacOSXStandardAboutPanelObjCmd(ClientData clientData,
-			    Tcl_Interp *interp, TkSizeT objc,
-			    Tcl_Obj *const objv[]);
-MODULE_SCOPE int	TkMacOSXIconBitmapObjCmd(ClientData clientData,
-			    Tcl_Interp *interp, TkSizeT objc,
-			    Tcl_Obj *const objv[]);
->>>>>>> 2fe88453
+MODULE_SCOPE Tcl_ObjCmdProc2 TkMacOSXStandardAboutPanelObjCmd;
+MODULE_SCOPE Tcl_ObjCmdProc2 TkMacOSXIconBitmapObjCmd;
+MODULE_SCOPE Tcl_ObjCmdProc2 TkMacOSXNSImageObjCmd;
 MODULE_SCOPE void       TkMacOSXDrawSolidBorder(Tk_Window tkwin, GC gc,
 			    int inset, int thickness);
 MODULE_SCOPE int 	TkMacOSXServices_Init(Tcl_Interp *interp);
