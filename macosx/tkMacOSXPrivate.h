/*
 * tkMacOSXPrivate.h --
 *
 *	Macros and declarations that are purely internal & private to TkAqua.
 *
 * Copyright © 2005-2009 Daniel A. Steffen <das@users.sourceforge.net>
 * Copyright © 2008-2009 Apple Inc.
 * Copyright © 2020 Marc Culler
 *
 * See the file "license.terms" for information on usage and redistribution
 * of this file, and for a DISCLAIMER OF ALL WARRANTIES.
 *
 * RCS: @(#) $Id$
 */

#ifndef _TKMACPRIV
#define _TKMACPRIV

#if !__OBJC__
#error Objective-C compiler required
#endif

#ifndef __clang__
#define instancetype id
#endif

#define TextStyle MacTextStyle
#define Cursor QDCursor
#import <ApplicationServices/ApplicationServices.h>
#undef Cursor
#import <Cocoa/Cocoa.h>
#import <QuartzCore/QuartzCore.h>
#if MAC_OS_X_VERSION_MAX_ALLOWED >= 110000
#import <UniformTypeIdentifiers/UniformTypeIdentifiers.h>
#endif
#ifndef NO_CARBON_H
#import <Carbon/Carbon.h>
#endif
#undef TextStyle
#import <objc/runtime.h> /* for sel_isEqual() */

#ifndef _TKMACINT
#include "tkMacOSXInt.h"
#endif
#ifndef _TKMACDEFAULT
#include "tkMacOSXDefault.h"
#endif

/* Macros for Mac OS X API availability checking */
#define TK_IF_MAC_OS_X_API(vers, symbol, ...) \
	tk_if_mac_os_x_10_##vers(symbol != NULL, 1, __VA_ARGS__)
#define TK_ELSE_MAC_OS_X(vers, ...) \
	tk_else_mac_os_x_10_##vers(__VA_ARGS__)
#define TK_IF_MAC_OS_X_API_COND(vers, symbol, cond, ...) \
	tk_if_mac_os_x_10_##vers(symbol != NULL, cond, __VA_ARGS__)
#define TK_ELSE(...) \
	} else { __VA_ARGS__
#define TK_ENDIF \
	}
/* Private macros that implement the checking macros above */
#define tk_if_mac_os_x_yes(chk, cond, ...) \
	if (cond) { __VA_ARGS__
#define tk_else_mac_os_x_yes(...) \
	} else {
#define tk_if_mac_os_x_chk(chk, cond, ...) \
	if ((chk) && (cond)) { __VA_ARGS__
#define tk_else_mac_os_x_chk(...) \
	} else { __VA_ARGS__
#define tk_if_mac_os_x_no(chk, cond, ...) \
	if (0) {
#define tk_else_mac_os_x_no(...) \
	} else { __VA_ARGS__

/*
 * Macros for DEBUG_ASSERT_MESSAGE et al from Debugging.h.
 */

#undef kComponentSignatureString
#undef COMPONENT_SIGNATURE
#define kComponentSignatureString "TkMacOSX"
#define COMPONENT_SIGNATURE 'Tk  '

/*
 * Macros abstracting checks only active in a debug build.
 */

#ifdef TK_MAC_DEBUG
#define TKLog(f, ...) NSLog(f, ##__VA_ARGS__)

/*
 * Macro to do debug message output.
 */
#define TkMacOSXDbgMsg(m, ...) \
    do { \
	TKLog(@"%s:%d: %s(): " m, strrchr(__FILE__, '/')+1, \
		__LINE__, __func__, ##__VA_ARGS__); \
    } while (0)

/*
 * Macro to do debug API failure message output.
 */
#define TkMacOSXDbgOSErr(f, err) \
    do { \
	TkMacOSXDbgMsg("%s failed: %d", #f, (int)(err)); \
    } while (0)

/*
 * Macro to do very common check for noErr return from given API and output
 * debug message in case of failure.
 */
#define ChkErr(f, ...) ({ \
	OSStatus err_ = f(__VA_ARGS__); \
	if (err_ != noErr) { \
	    TkMacOSXDbgOSErr(f, err_); \
	} \
	err_;})

#else /* TK_MAC_DEBUG */
#define TKLog(f, ...)
#define TkMacOSXDbgMsg(m, ...)
#define TkMacOSXDbgOSErr(f, err)
#define ChkErr(f, ...) ({f(__VA_ARGS__);})
#endif /* TK_MAC_DEBUG */

/*
 * Macro abstracting use of TkMacOSXGetNamedSymbol to init named symbols.
 */

#define UNINITIALISED_SYMBOL	((void*)(-1L))
#define TkMacOSXInitNamedSymbol(module, ret, symbol, ...) \
    static ret (* symbol)(__VA_ARGS__) = UNINITIALISED_SYMBOL; \
    if (symbol == UNINITIALISED_SYMBOL) { \
	symbol = TkMacOSXGetNamedSymbol(STRINGIFY(module), \
		STRINGIFY(symbol)); \
    }

/*
 *  The structure of a 32-bit XEvent keycode on macOS. It may be viewed as
 *  an unsigned int or as having either two or three bitfields.
 */

typedef struct keycode_v_t {
    unsigned keychar: 22;    /* UCS-32 character */
    unsigned o_s: 2;         /* State of Option and Shift keys. */
    unsigned virt: 8;     /* 8-bit virtual keycode - identifies a key. */
} keycode_v;

typedef struct keycode_x_t {
    unsigned keychar: 22;     /* UCS-32 character */
    unsigned xvirtual: 10;    /* Combines o_s and virtual. This 10-bit integer
			       * is used as a key for looking up the character
			       * produced when pressing a key with a particular
			       * Shift and Option modifier state. */
} keycode_x;

typedef union MacKeycode_t {
  unsigned int uint;
  keycode_v v;
  keycode_x x;
} MacKeycode;

/*
 * Macros used in tkMacOSXKeyboard.c and tkMacOSXKeyEvent.c.
 * Note that 0x7f is del and 0xF8FF is the Apple Logo character.
 */

#define ON_KEYPAD(virt) ((virt >= 0x41) && (virt <= 0x5C))
#define IS_PRINTABLE(keychar) ((keychar >= 0x20) && (keychar != 0x7f) && \
                               ((keychar < 0xF700) || keychar >= 0xF8FF))

/*
 * An "index" is 2-bit bitfield showing the state of the Option and Shift
 * keys.  It is used as an index when building the keymaps and it
 * is the value of the o_s bitfield of a keycode_v.
 */

#define INDEX_SHIFT 1
#define INDEX_OPTION 2
#define INDEX2STATE(index) ((index & INDEX_SHIFT ? ShiftMask : 0) |	\
			    (index & INDEX_OPTION ? Mod2Mask : 0))
#define INDEX2CARBON(index) ((index & INDEX_SHIFT ? shiftKey : 0) |	\
			     (index & INDEX_OPTION ? optionKey : 0))
#define STATE2INDEX(state) ((state & ShiftMask ? INDEX_SHIFT : 0) |	\
			    (state & Mod2Mask ? INDEX_OPTION : 0))

/*
 * Special values for the virtual bitfield.  Actual virtual keycodes are < 128.
 */

#define NO_VIRTUAL 0xFF /* Not generated by a key or the NSText"InputClient. */
#define REPLACEMENT_VIRTUAL 0x80 /* A BMP char sent by the NSTextInputClient. */
#define NON_BMP_VIRTUAL 0x81 /* A non-BMP char sent by the NSTextInputClient. */

/*
 * A special character is used in the keycode for simulated modifier KeyPress
 * or KeyRelease XEvents.  It is near the end of the private-use range but
 * different from the UniChar 0xF8FF which Apple uses for their logo character.
 * A different special character is used for keys, like the Menu key, which do
 * not appear on Macintosh keyboards.
 */

#define MOD_KEYCHAR 0xF8FE
#define UNKNOWN_KEYCHAR 0xF8FD

/*
 * Structure encapsulating current drawing environment.
 */

typedef struct TkMacOSXDrawingContext {
    CGContextRef context;
    NSView *view;
    HIShapeRef clipRgn;
} TkMacOSXDrawingContext;

/*
 * Prototypes for TkMacOSXRegion.c.
 */

MODULE_SCOPE HIShapeRef	TkMacOSXGetNativeRegion(Region r);
MODULE_SCOPE void	TkMacOSXSetWithNativeRegion(Region r,
			    HIShapeRef rgn);
MODULE_SCOPE HIShapeRef	TkMacOSXHIShapeCreateEmpty(void);
MODULE_SCOPE HIMutableShapeRef TkMacOSXHIShapeCreateMutableWithRect(
			    const CGRect *inRect);
MODULE_SCOPE OSStatus	TkMacOSXHIShapeSetWithShape(
			    HIMutableShapeRef inDestShape,
			    HIShapeRef inSrcShape);
MODULE_SCOPE OSStatus	TkMacOSHIShapeDifferenceWithRect(
			    HIMutableShapeRef inShape, const CGRect *inRect);
MODULE_SCOPE OSStatus	TkMacOSHIShapeUnionWithRect(HIMutableShapeRef inShape,
			    const CGRect *inRect);
MODULE_SCOPE OSStatus	TkMacOSHIShapeUnion(HIShapeRef inShape1,
			    HIShapeRef inShape2, HIMutableShapeRef outResult);
MODULE_SCOPE int	TkMacOSXCountRectsInRegion(HIShapeRef shape);
MODULE_SCOPE void       TkMacOSXPrintRectsInRegion(HIShapeRef shape);
/*
 * Prototypes of TkAqua internal procs.
 */

MODULE_SCOPE void *	TkMacOSXGetNamedSymbol(const char *module,
			    const char *symbol);
MODULE_SCOPE void	TkMacOSXDisplayChanged(Display *display);
MODULE_SCOPE CGFloat	TkMacOSXZeroScreenHeight();
MODULE_SCOPE CGFloat	TkMacOSXZeroScreenTop();
MODULE_SCOPE int	TkMacOSXUseAntialiasedText(Tcl_Interp *interp,
			    int enable);
MODULE_SCOPE int	TkMacOSXInitCGDrawing(Tcl_Interp *interp, int enable,
			    int antiAlias);
MODULE_SCOPE int	TkMacOSXIsWindowZoomed(TkWindow *winPtr);
MODULE_SCOPE int	TkGenerateButtonEventForXPointer(Window window);
MODULE_SCOPE void       TkMacOSXDrawCGImage(Drawable d, GC gc, CGContextRef context,
			    CGImageRef image, unsigned long imageForeground,
			    unsigned long imageBackground, CGRect imageBounds,
			    CGRect srcBounds, CGRect dstBounds);
MODULE_SCOPE int	TkMacOSXSetupDrawingContext(Drawable d, GC gc,
			    TkMacOSXDrawingContext *dcPtr);
MODULE_SCOPE void	TkMacOSXRestoreDrawingContext(
			    TkMacOSXDrawingContext *dcPtr);
MODULE_SCOPE void	TkMacOSXSetColorInContext(GC gc, unsigned long pixel,
			    CGContextRef context);
#define TkMacOSXGetTkWindow(window) ((TkWindow *)Tk_MacOSXGetTkWindow(window))
#define TkMacOSXGetNSWindowForDrawable(drawable) ((NSWindow *)Tk_MacOSXGetNSWindowForDrawable(drawable))
#define TkMacOSXGetNSViewForDrawable(macWin) ((NSView *)Tk_MacOSXGetNSViewForDrawable((Drawable)(macWin)))
#define TkMacOSXGetCGContextForDrawable(drawable) ((CGContextRef)Tk_MacOSXGetCGContextForDrawable(drawable))
MODULE_SCOPE void	TkMacOSXWinCGBounds(TkWindow *winPtr, CGRect *bounds);
MODULE_SCOPE HIShapeRef	TkMacOSXGetClipRgn(Drawable drawable);
MODULE_SCOPE void	TkMacOSXInvalidateViewRegion(NSView *view,
			    HIShapeRef rgn);
MODULE_SCOPE NSImage*	TkMacOSXGetNSImageFromTkImage(Display *display,
			    Tk_Image image, int width, int height);
MODULE_SCOPE NSImage*	TkMacOSXGetNSImageFromBitmap(Display *display,
			    Pixmap bitmap, GC gc, int width, int height);
MODULE_SCOPE NSColor*	TkMacOSXGetNSColor(GC gc, unsigned long pixel);
MODULE_SCOPE NSFont*	TkMacOSXNSFontForFont(Tk_Font tkfont);
MODULE_SCOPE NSDictionary* TkMacOSXNSFontAttributesForFont(Tk_Font tkfont);
MODULE_SCOPE NSModalSession TkMacOSXGetModalSession(void);
MODULE_SCOPE void	TkMacOSXSelDeadWindow(TkWindow *winPtr);
MODULE_SCOPE void	TkMacOSXApplyWindowAttributes(TkWindow *winPtr,
			    NSWindow *macWindow);
MODULE_SCOPE int	TkMacOSXStandardAboutPanelObjCmd(ClientData clientData,
			    Tcl_Interp *interp, int objc,
			    Tcl_Obj *const objv[]);
MODULE_SCOPE int	TkMacOSXIconBitmapObjCmd(ClientData clientData,
			    Tcl_Interp *interp, int objc,
			    Tcl_Obj *const objv[]);
MODULE_SCOPE void       TkMacOSXDrawSolidBorder(Tk_Window tkwin, GC gc,
			    int inset, int thickness);
MODULE_SCOPE int 	TkMacOSXServices_Init(Tcl_Interp *interp);
MODULE_SCOPE int	TkMacOSXRegisterServiceWidgetObjCmd(ClientData clientData,
			    Tcl_Interp *interp, int objc, Tcl_Obj *const objv[]);
MODULE_SCOPE unsigned   TkMacOSXAddVirtual(unsigned int keycode);
MODULE_SCOPE void       TkMacOSXWinNSBounds(TkWindow *winPtr, NSView *view,
					    NSRect *bounds);
MODULE_SCOPE Bool       TkMacOSXInDarkMode(Tk_Window tkwin);
MODULE_SCOPE void	TkMacOSXDrawAllViews(ClientData clientData);
MODULE_SCOPE unsigned long TkMacOSXClearPixel(void);
MODULE_SCOPE int MacSystrayInit(Tcl_Interp *);
MODULE_SCOPE int MacPrint_Init(Tcl_Interp *);
MODULE_SCOPE NSString*  TkMacOSXOSTypeToUTI(OSType ostype);
MODULE_SCOPE NSImage*   TkMacOSXIconForFileType(NSString *filetype);
    
#pragma mark Private Objective-C Classes

#define VISIBILITY_HIDDEN __attribute__((visibility("hidden")))

enum { tkMainMenu = 1, tkApplicationMenu, tkWindowsMenu, tkHelpMenu};

VISIBILITY_HIDDEN
@interface TKMenu : NSMenu {
@private
    void *_tkMenu;
    NSUInteger _tkOffset, _tkItemCount, _tkSpecial;
}
- (void)setSpecial:(NSUInteger)special;
- (BOOL)isSpecial:(NSUInteger)special;
@end

@interface TKMenu(TKMenuDelegate) <NSMenuDelegate>
@end

VISIBILITY_HIDDEN
@interface TKApplication : NSApplication {
@private
    Tcl_Interp *_eventInterp;
    NSMenu *_servicesMenu;
    TKMenu *_defaultMainMenu, *_defaultApplicationMenu;
    NSMenuItem *_demoMenuItem;
    NSArray *_defaultApplicationMenuItems, *_defaultWindowsMenuItems;
    NSArray *_defaultHelpMenuItems, *_defaultFileMenuItems;
    NSAutoreleasePool *_mainPool;
    NSThread *_backgoundLoop;
<<<<<<< HEAD
    Bool _tkLiveResizeEnded;
=======

#ifdef __i386__
    /* The Objective C runtime used on i386 requires this. */
    int _poolLock;
    int _macOSVersion;  /* 10000 * major + 100*minor */
    Bool _isDrawing;
    Bool _needsToDraw;
    Bool _tkLiveResizeEnded;
    TkWindow *_tkPointerWindow;
    TkWindow *_tkEventTarget;
    TkWindow *_tkDragTarget;
    unsigned int _tkButtonState;
#endif

>>>>>>> e2d02bfd
}
@property int poolLock;
@property int macOSVersion;
@property Bool isDrawing;
@property Bool needsToDraw;
@property Bool isSigned;
@property Bool tkLiveResizeEnded;

/*
 * Persistent state variables used by processMouseEvent.
 */

@property(nonatomic) TkWindow *tkPointerWindow;
@property(nonatomic) TkWindow *tkEventTarget;
@property(nonatomic) TkWindow *tkDragTarget;
@property unsigned int tkButtonState;

@end
@interface TKApplication(TKInit)
- (NSString *)tkFrameworkImagePath:(NSString*)image;
- (void)_resetAutoreleasePool;
- (void)_lockAutoreleasePool;
- (void)_unlockAutoreleasePool;
@end
@interface TKApplication(TKKeyboard)
- (void) keyboardChanged: (NSNotification *) notification;
@end
@interface TKApplication(TKWindowEvent) <NSApplicationDelegate>
- (void) _setupWindowNotifications;
@end
@interface TKApplication(TKDialog) <NSOpenSavePanelDelegate>
@end
@interface TKApplication(TKMenu)
- (void)tkSetMainMenu:(TKMenu *)menu;
@end
@interface TKApplication(TKMenus)
- (void) _setupMenus;
@end
@interface NSApplication(TKNotify)
/* We need to declare this hidden method. */
- (void) _modalSession: (NSModalSession) session sendEvent: (NSEvent *) event;
- (void) _runBackgroundLoop;
@end
@interface TKApplication(TKEvent)
- (NSEvent *)tkProcessEvent:(NSEvent *)theEvent;
@end
@interface TKApplication(TKMouseEvent)
- (NSEvent *)tkProcessMouseEvent:(NSEvent *)theEvent;
@end
@interface TKApplication(TKKeyEvent)
- (NSEvent *)tkProcessKeyEvent:(NSEvent *)theEvent;
@end
@interface TKApplication(TKClipboard)
- (void)tkProvidePasteboard:(TkDisplay *)dispPtr;
- (void)tkCheckPasteboard;
@end
@interface TKApplication(TKHLEvents)
- (void) terminate: (id) sender;
- (void) superTerminate: (id) sender;
- (void) preferences: (id) sender;
- (void) handleQuitApplicationEvent:   (NSAppleEventDescriptor *)event
		     withReplyEvent:   (NSAppleEventDescriptor *)replyEvent;
- (void) handleOpenApplicationEvent:   (NSAppleEventDescriptor *)event
		     withReplyEvent:   (NSAppleEventDescriptor *)replyEvent;
- (void) handleReopenApplicationEvent: (NSAppleEventDescriptor *)event
		       withReplyEvent: (NSAppleEventDescriptor *)replyEvent;
- (void) handleShowPreferencesEvent:   (NSAppleEventDescriptor *)event
		     withReplyEvent:   (NSAppleEventDescriptor *)replyEvent;
- (void) handleOpenDocumentsEvent:     (NSAppleEventDescriptor *)event
		   withReplyEvent:     (NSAppleEventDescriptor *)replyEvent;
- (void) handlePrintDocumentsEvent:    (NSAppleEventDescriptor *)event
		   withReplyEvent:     (NSAppleEventDescriptor *)replyEvent;
- (void) handleDoScriptEvent:          (NSAppleEventDescriptor *)event
		   withReplyEvent:     (NSAppleEventDescriptor *)replyEvent;
- (void)handleURLEvent:                (NSAppleEventDescriptor*)event
	           withReplyEvent:     (NSAppleEventDescriptor*)replyEvent;
@end

VISIBILITY_HIDDEN
/*
 * Subclass TKContentView from NSTextInputClient to enable composition and
 * input from the Character Palette.
 */

@interface TKContentView : NSView <NSTextInputClient>
{
@private
    NSString *privateWorkingText;
    Bool _tkNeedsDisplay;
    NSRect _tkDirtyRect;
    NSTrackingArea *trackingArea;
}
@property Bool tkNeedsDisplay;
@property NSRect tkDirtyRect;
@end

@interface TKContentView(TKKeyEvent)
- (void) deleteWorkingText;
- (void) cancelComposingText;
@end

@interface TKContentView(TKWindowEvent)
- (void) addTkDirtyRect: (NSRect) rect;
- (void) clearTkDirtyRect;
- (void) generateExposeEvents: (NSRect) rect;
- (void) tkToolbarButton: (id) sender;
@end

@interface NSWindow(TKWm)
- (NSPoint) tkConvertPointToScreen:(NSPoint)point;
- (NSPoint) tkConvertPointFromScreen:(NSPoint)point;
@end

VISIBILITY_HIDDEN
@interface TKWindow : NSWindow
{
}
@property Window tkWindow;
@end

@interface TKWindow(TKWm)
- (void)    tkLayoutChanged;
@end

@interface TKDrawerWindow : NSWindow
{
    id _i1, _i2;
}
@property Window tkWindow;
@end

@interface TKPanel : NSPanel
{
}
@property Window tkWindow;
@end

#pragma mark NSMenu & NSMenuItem Utilities

@interface NSMenu(TKUtils)
+ (id)menuWithTitle:(NSString *)title;
+ (id)menuWithTitle:(NSString *)title menuItems:(NSArray *)items;
+ (id)menuWithTitle:(NSString *)title submenus:(NSArray *)submenus;
- (NSMenuItem *)itemWithSubmenu:(NSMenu *)submenu;
- (NSMenuItem *)itemInSupermenu;
@end

@interface NSMenuItem(TKUtils)
+ (id)itemWithSubmenu:(NSMenu *)submenu;
+ (id)itemWithTitle:(NSString *)title submenu:(NSMenu *)submenu;
+ (id)itemWithTitle:(NSString *)title action:(SEL)action;
+ (id)itemWithTitle:(NSString *)title action:(SEL)action
	target:(id)target;
+ (id)itemWithTitle:(NSString *)title action:(SEL)action
	keyEquivalent:(NSString *)keyEquivalent;
+ (id)itemWithTitle:(NSString *)title action:(SEL)action
	target:(id)target keyEquivalent:(NSString *)keyEquivalent;
+ (id)itemWithTitle:(NSString *)title action:(SEL)action
	keyEquivalent:(NSString *)keyEquivalent
	keyEquivalentModifierMask:(NSUInteger)keyEquivalentModifierMask;
+ (id)itemWithTitle:(NSString *)title action:(SEL)action
	target:(id)target keyEquivalent:(NSString *)keyEquivalent
	keyEquivalentModifierMask:(NSUInteger)keyEquivalentModifierMask;
@end

@interface NSColorPanel(TKDialog)
- (void) _setUseModalAppearance: (BOOL) flag;
@end

@interface NSFont(TKFont)
- (NSFont *) bestMatchingFontForCharacters: (const UTF16Char *) characters
	length: (NSUInteger) length attributes: (NSDictionary *) attributes
	actualCoveredLength: (NSUInteger *) coveredLength;
@end

/*
 * This method of NSApplication is not declared in NSApplication.h so we
 * declare it here to be a method of the TKMenu category.
 */

@interface NSApplication(TKMenu)
- (void) setAppleMenu: (NSMenu *) menu;
@end

/*
 * These methods are exposed because they are needed to prevent zombie windows
 * on systems with a TouchBar.  The TouchBar Key-Value observer holds a
 * reference to the key window, which prevents deallocation of the key window
 * when it is closed.
 */

@interface NSApplication(TkWm)
- (id) _setKeyWindow: (NSWindow *) window;
- (id) _setMainWindow: (NSWindow *) window;
@end


/*
 *---------------------------------------------------------------------------
 *
 * TKNSString --
 *
 * When Tcl is compiled with TCL_UTF_MAX = 3 (the default for 8.6) it cannot
 * deal directly with UTF-8 encoded non-BMP characters, since their UTF-8
 * encoding requires 4 bytes. Instead, when using these versions of Tcl, Tk
 * uses the CESU-8 encoding internally.  This encoding is similar to UTF-8
 * except that it allows encoding surrogate characters as 3-byte sequences
 * using the same algorithm which UTF-8 uses for non-surrogates.  This means
 * that a non-BMP character is encoded as a string of length 6.  Apple's
 * NSString class does not provide a constructor which accepts a CESU-8 encoded
 * byte sequence as initial data.  So we add a new class which does provide
 * such a constructor.  It also has a DString property which is a DString whose
 * string pointer is a byte sequence encoding the NSString with the current Tk
 * encoding, namely UTF-8 if TCL_UTF_MAX >= 4 or CESU-8 if TCL_UTF_MAX = 3.
 *
 *---------------------------------------------------------------------------
 */

@interface TKNSString:NSString {
@private
    Tcl_DString _ds;
    NSString *_string;
    const char *_UTF8String;
}
@property const char *UTF8String;
@property (readonly) Tcl_DString DString;
- (instancetype)initWithTclUtfBytes:(const void *)bytes
			     length:(NSUInteger)len;
@end

#endif /* _TKMACPRIV */

/*
 * Local Variables:
 * mode: objc
 * c-basic-offset: 4
 * fill-column: 79
 * coding: utf-8
 * End:
 */<|MERGE_RESOLUTION|>--- conflicted
+++ resolved
@@ -329,24 +329,6 @@
     NSArray *_defaultHelpMenuItems, *_defaultFileMenuItems;
     NSAutoreleasePool *_mainPool;
     NSThread *_backgoundLoop;
-<<<<<<< HEAD
-    Bool _tkLiveResizeEnded;
-=======
-
-#ifdef __i386__
-    /* The Objective C runtime used on i386 requires this. */
-    int _poolLock;
-    int _macOSVersion;  /* 10000 * major + 100*minor */
-    Bool _isDrawing;
-    Bool _needsToDraw;
-    Bool _tkLiveResizeEnded;
-    TkWindow *_tkPointerWindow;
-    TkWindow *_tkEventTarget;
-    TkWindow *_tkDragTarget;
-    unsigned int _tkButtonState;
-#endif
-
->>>>>>> e2d02bfd
 }
 @property int poolLock;
 @property int macOSVersion;
