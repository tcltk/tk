/*
 * tkMacOSXPrivate.h --
 *
 *	Macros and declarations that are purely internal & private to TkAqua.
 *
 * Copyright © 2005-2009 Daniel A. Steffen <das@users.sourceforge.net>
 * Copyright © 2008-2009 Apple Inc.
 * Copyright © 2020 Marc Culler
 *
 * See the file "license.terms" for information on usage and redistribution
 * of this file, and for a DISCLAIMER OF ALL WARRANTIES.
 *
 * RCS: @(#) $Id$
 */

#ifndef _TKMACPRIV
#define _TKMACPRIV

#if !__OBJC__
#error Objective-C compiler required
#endif

#ifndef __clang__
#define instancetype id
#endif

#define TextStyle MacTextStyle
#define Cursor QDCursor
#import <ApplicationServices/ApplicationServices.h>
#undef Cursor
#import <Cocoa/Cocoa.h>
#import <QuartzCore/QuartzCore.h>
#if MAC_OS_X_VERSION_MAX_ALLOWED >= 110000
#import <UniformTypeIdentifiers/UniformTypeIdentifiers.h>
#endif
#ifndef NO_CARBON_H
#import <Carbon/Carbon.h>
#endif
#undef TextStyle
#import <objc/runtime.h> /* for sel_isEqual() */

#ifndef _TKMACINT
#include "tkMacOSXInt.h"
#endif
#ifndef _TKMACDEFAULT
#include "tkMacOSXDefault.h"
#endif

/* Macros for Mac OS X API availability checking */
#define TK_IF_MAC_OS_X_API(vers, symbol, ...) \
	tk_if_mac_os_x_10_##vers(symbol != NULL, 1, __VA_ARGS__)
#define TK_ELSE_MAC_OS_X(vers, ...) \
	tk_else_mac_os_x_10_##vers(__VA_ARGS__)
#define TK_IF_MAC_OS_X_API_COND(vers, symbol, cond, ...) \
	tk_if_mac_os_x_10_##vers(symbol != NULL, cond, __VA_ARGS__)
#define TK_ELSE(...) \
	} else { __VA_ARGS__
#define TK_ENDIF \
	}
/* Private macros that implement the checking macros above */
#define tk_if_mac_os_x_yes(chk, cond, ...) \
	if (cond) { __VA_ARGS__
#define tk_else_mac_os_x_yes(...) \
	} else {
#define tk_if_mac_os_x_chk(chk, cond, ...) \
	if ((chk) && (cond)) { __VA_ARGS__
#define tk_else_mac_os_x_chk(...) \
	} else { __VA_ARGS__
#define tk_if_mac_os_x_no(chk, cond, ...) \
	if (0) {
#define tk_else_mac_os_x_no(...) \
	} else { __VA_ARGS__

/*
 * Macros for DEBUG_ASSERT_MESSAGE et al from Debugging.h.
 */

#undef kComponentSignatureString
#undef COMPONENT_SIGNATURE
#define kComponentSignatureString "TkMacOSX"
#define COMPONENT_SIGNATURE 'Tk  '

/*
 * Macros abstracting checks only active in a debug build.
 */

#ifdef TK_MAC_DEBUG
#define TKLog(f, ...) NSLog(f, ##__VA_ARGS__)

/*
 * Macro to do debug message output.
 */
#define TkMacOSXDbgMsg(m, ...) \
    do { \
	TKLog(@"%s:%d: %s(): " m, strrchr(__FILE__, '/')+1, \
		__LINE__, __func__, ##__VA_ARGS__); \
    } while (0)

/*
 * Macro to do debug API failure message output.
 */
#define TkMacOSXDbgOSErr(f, err) \
    do { \
	TkMacOSXDbgMsg("%s failed: %d", #f, (int)(err)); \
    } while (0)

/*
 * Macro to do very common check for noErr return from given API and output
 * debug message in case of failure.
 */
#define ChkErr(f, ...) ({ \
	OSStatus err_ = f(__VA_ARGS__); \
	if (err_ != noErr) { \
	    TkMacOSXDbgOSErr(f, err_); \
	} \
	err_;})

#else /* TK_MAC_DEBUG */
#define TKLog(f, ...)
#define TkMacOSXDbgMsg(m, ...)
#define TkMacOSXDbgOSErr(f, err)
#define ChkErr(f, ...) ({f(__VA_ARGS__);})
#endif /* TK_MAC_DEBUG */

/*
 * Macro abstracting use of TkMacOSXGetNamedSymbol to init named symbols.
 */

#define UNINITIALISED_SYMBOL	((void*)(-1L))
#define TkMacOSXInitNamedSymbol(module, ret, symbol, ...) \
    static ret (* symbol)(__VA_ARGS__) = UNINITIALISED_SYMBOL; \
    if (symbol == UNINITIALISED_SYMBOL) { \
	symbol = TkMacOSXGetNamedSymbol(STRINGIFY(module), \
		STRINGIFY(symbol)); \
    }

/*
 *  The structure of a 32-bit XEvent keycode on macOS. It may be viewed as
 *  an unsigned int or as having either two or three bitfields.
 */

typedef struct keycode_v_t {
    unsigned keychar: 22;    /* UCS-32 character */
    unsigned o_s: 2;         /* State of Option and Shift keys. */
    unsigned virt: 8;     /* 8-bit virtual keycode - identifies a key. */
} keycode_v;

typedef struct keycode_x_t {
    unsigned keychar: 22;     /* UCS-32 character */
    unsigned xvirtual: 10;    /* Combines o_s and virtual. This 10-bit integer
			       * is used as a key for looking up the character
			       * produced when pressing a key with a particular
			       * Shift and Option modifier state. */
} keycode_x;

typedef union MacKeycode_t {
  unsigned int uint;
  keycode_v v;
  keycode_x x;
} MacKeycode;

/*
 * Macros used in tkMacOSXKeyboard.c and tkMacOSXKeyEvent.c.
 * Note that 0x7f is del and 0xF8FF is the Apple Logo character.
 */

#define ON_KEYPAD(virt) ((virt >= 0x41) && (virt <= 0x5C))
#define IS_PRINTABLE(keychar) ((keychar >= 0x20) && (keychar != 0x7f) && \
                               ((keychar < 0xF700) || keychar >= 0xF8FF))

/*
 * An "index" is 2-bit bitfield showing the state of the Option and Shift
 * keys.  It is used as an index when building the keymaps and it
 * is the value of the o_s bitfield of a keycode_v.
 */

#define INDEX_SHIFT 1
#define INDEX_OPTION 2
#define INDEX2STATE(index) ((index & INDEX_SHIFT ? ShiftMask : 0) |	\
			    (index & INDEX_OPTION ? Mod2Mask : 0))
#define INDEX2CARBON(index) ((index & INDEX_SHIFT ? shiftKey : 0) |	\
			     (index & INDEX_OPTION ? optionKey : 0))
#define STATE2INDEX(state) ((state & ShiftMask ? INDEX_SHIFT : 0) |	\
			    (state & Mod2Mask ? INDEX_OPTION : 0))

/*
 * Special values for the virtual bitfield.  Actual virtual keycodes are < 128.
 */

#define NO_VIRTUAL 0xFF /* Not generated by a key or the NSText"InputClient. */
#define REPLACEMENT_VIRTUAL 0x80 /* A BMP char sent by the NSTextInputClient. */
#define NON_BMP_VIRTUAL 0x81 /* A non-BMP char sent by the NSTextInputClient. */

/*
 * A special character is used in the keycode for simulated modifier KeyPress
 * or KeyRelease XEvents.  It is near the end of the private-use range but
 * different from the UniChar 0xF8FF which Apple uses for their logo character.
 * A different special character is used for keys, like the Menu key, which do
 * not appear on Macintosh keyboards.
 */

#define MOD_KEYCHAR 0xF8FE
#define UNKNOWN_KEYCHAR 0xF8FD

/*
 * Structure encapsulating current drawing environment.
 */

typedef struct TkMacOSXDrawingContext {
    CGContextRef context;
    NSView *view;
    HIShapeRef clipRgn;
} TkMacOSXDrawingContext;

/*
 * Variables internal to TkAqua.
 */

MODULE_SCOPE long tkMacOSXMacOSXVersion;

/*
 * Prototypes for TkMacOSXRegion.c.
 */

MODULE_SCOPE HIShapeRef	TkMacOSXGetNativeRegion(Region r);
MODULE_SCOPE void	TkMacOSXSetWithNativeRegion(Region r,
			    HIShapeRef rgn);
MODULE_SCOPE HIShapeRef	TkMacOSXHIShapeCreateEmpty(void);
MODULE_SCOPE HIMutableShapeRef TkMacOSXHIShapeCreateMutableWithRect(
			    const CGRect *inRect);
MODULE_SCOPE OSStatus	TkMacOSXHIShapeSetWithShape(
			    HIMutableShapeRef inDestShape,
			    HIShapeRef inSrcShape);
MODULE_SCOPE OSStatus	TkMacOSHIShapeDifferenceWithRect(
			    HIMutableShapeRef inShape, const CGRect *inRect);
MODULE_SCOPE OSStatus	TkMacOSHIShapeUnionWithRect(HIMutableShapeRef inShape,
			    const CGRect *inRect);
MODULE_SCOPE OSStatus	TkMacOSHIShapeUnion(HIShapeRef inShape1,
			    HIShapeRef inShape2, HIMutableShapeRef outResult);
MODULE_SCOPE int	TkMacOSXCountRectsInRegion(HIShapeRef shape);
MODULE_SCOPE void       TkMacOSXPrintRectsInRegion(HIShapeRef shape);
/*
 * Prototypes of TkAqua internal procs.
 */

MODULE_SCOPE void *	TkMacOSXGetNamedSymbol(const char *module,
			    const char *symbol);
MODULE_SCOPE void	TkMacOSXDisplayChanged(Display *display);
MODULE_SCOPE CGFloat	TkMacOSXZeroScreenHeight();
MODULE_SCOPE CGFloat	TkMacOSXZeroScreenTop();
MODULE_SCOPE int	TkMacOSXUseAntialiasedText(Tcl_Interp *interp,
			    int enable);
MODULE_SCOPE int	TkMacOSXInitCGDrawing(Tcl_Interp *interp, int enable,
			    int antiAlias);
MODULE_SCOPE int	TkMacOSXIsWindowZoomed(TkWindow *winPtr);
MODULE_SCOPE int	TkGenerateButtonEventForXPointer(Window window);
MODULE_SCOPE void       TkMacOSXDrawCGImage(Drawable d, GC gc, CGContextRef context,
			    CGImageRef image, unsigned long imageForeground,
			    unsigned long imageBackground, CGRect imageBounds,
			    CGRect srcBounds, CGRect dstBounds);
MODULE_SCOPE int	TkMacOSXSetupDrawingContext(Drawable d, GC gc,
			    TkMacOSXDrawingContext *dcPtr);
MODULE_SCOPE void	TkMacOSXRestoreDrawingContext(
			    TkMacOSXDrawingContext *dcPtr);
MODULE_SCOPE void	TkMacOSXSetColorInContext(GC gc, unsigned long pixel,
			    CGContextRef context);
#define TkMacOSXGetTkWindow(window) (TkWindow *)Tk_MacOSXGetTkWindow(window)
#define TkMacOSXGetNSWindowForDrawable(drawable) ((NSWindow *)Tk_MacOSXGetNSWindowForDrawable(drawable))
#define TkMacOSXGetNSViewForDrawable(macWin) ((NSView *)Tk_MacOSXGetNSViewForDrawable((Drawable)(macWin)))
#define TkMacOSXGetCGContextForDrawable(drawable) ((CGContextRef)Tk_MacOSXGetCGContextForDrawable(drawable))
MODULE_SCOPE void	TkMacOSXWinCGBounds(TkWindow *winPtr, CGRect *bounds);
MODULE_SCOPE HIShapeRef	TkMacOSXGetClipRgn(Drawable drawable);
MODULE_SCOPE void	TkMacOSXInvalidateViewRegion(NSView *view,
			    HIShapeRef rgn);
MODULE_SCOPE NSImage*	TkMacOSXGetNSImageFromTkImage(Display *display,
			    Tk_Image image, int width, int height);
MODULE_SCOPE NSImage*	TkMacOSXGetNSImageFromBitmap(Display *display,
			    Pixmap bitmap, GC gc, int width, int height);
MODULE_SCOPE NSColor*	TkMacOSXGetNSColor(GC gc, unsigned long pixel);
MODULE_SCOPE NSFont*	TkMacOSXNSFontForFont(Tk_Font tkfont);
MODULE_SCOPE NSDictionary* TkMacOSXNSFontAttributesForFont(Tk_Font tkfont);
MODULE_SCOPE NSModalSession TkMacOSXGetModalSession(void);
MODULE_SCOPE void	TkMacOSXSelDeadWindow(TkWindow *winPtr);
MODULE_SCOPE void	TkMacOSXApplyWindowAttributes(TkWindow *winPtr,
			    NSWindow *macWindow);
MODULE_SCOPE int	TkMacOSXStandardAboutPanelObjCmd(ClientData clientData,
			    Tcl_Interp *interp, int objc,
			    Tcl_Obj *const objv[]);
MODULE_SCOPE int	TkMacOSXIconBitmapObjCmd(ClientData clientData,
			    Tcl_Interp *interp, int objc,
			    Tcl_Obj *const objv[]);
MODULE_SCOPE void       TkMacOSXDrawSolidBorder(Tk_Window tkwin, GC gc,
			    int inset, int thickness);
MODULE_SCOPE int 	TkMacOSXServices_Init(Tcl_Interp *interp);
MODULE_SCOPE int	TkMacOSXRegisterServiceWidgetObjCmd(ClientData clientData,
			    Tcl_Interp *interp, int objc, Tcl_Obj *const objv[]);
MODULE_SCOPE unsigned   TkMacOSXAddVirtual(unsigned int keycode);
MODULE_SCOPE void       TkMacOSXWinNSBounds(TkWindow *winPtr, NSView *view,
					    NSRect *bounds);
MODULE_SCOPE Bool       TkMacOSXInDarkMode(Tk_Window tkwin);
MODULE_SCOPE void	TkMacOSXDrawAllViews(ClientData clientData);
MODULE_SCOPE unsigned long TkMacOSXClearPixel(void);
<<<<<<< HEAD
MODULE_SCOPE int MacSystrayInit(Tcl_Interp *);
MODULE_SCOPE int MacPrint_Init(Tcl_Interp *);


=======
MODULE_SCOPE NSString*  TkMacOSXOSTypeToUTI(OSType ostype);
MODULE_SCOPE NSImage*   TkMacOSXIconForFileType(NSString *filetype);
    
>>>>>>> 2563fb89
#pragma mark Private Objective-C Classes

#define VISIBILITY_HIDDEN __attribute__((visibility("hidden")))

enum { tkMainMenu = 1, tkApplicationMenu, tkWindowsMenu, tkHelpMenu};

VISIBILITY_HIDDEN
@interface TKMenu : NSMenu {
@private
    void *_tkMenu;
    NSUInteger _tkOffset, _tkItemCount, _tkSpecial;
}
- (void)setSpecial:(NSUInteger)special;
- (BOOL)isSpecial:(NSUInteger)special;
@end

@interface TKMenu(TKMenuDelegate) <NSMenuDelegate>
@end

VISIBILITY_HIDDEN
@interface TKApplication : NSApplication {
@private
    Tcl_Interp *_eventInterp;
    NSMenu *_servicesMenu;
    TKMenu *_defaultMainMenu, *_defaultApplicationMenu;
    NSMenuItem *_demoMenuItem;
    NSArray *_defaultApplicationMenuItems, *_defaultWindowsMenuItems;
    NSArray *_defaultHelpMenuItems, *_defaultFileMenuItems;
    NSAutoreleasePool *_mainPool;
    NSThread *_backgoundLoop;
    Bool _tkLiveResizeEnded;
}
@property int poolLock;
@property int macOSVersion;
@property Bool isDrawing;
@property Bool needsToDraw;
@property Bool isSigned;
@property Bool tkLiveResizeEnded;

/*
 * Persistent state variables used by processMouseEvent.
 */

@property TkWindow *tkPointerWindow;
@property TkWindow *tkEventTarget;
@property TkWindow *tkDragTarget;
@property unsigned int tkButtonState;

@end
@interface TKApplication(TKInit)
- (NSString *)tkFrameworkImagePath:(NSString*)image;
- (void)_resetAutoreleasePool;
- (void)_lockAutoreleasePool;
- (void)_unlockAutoreleasePool;
@end
@interface TKApplication(TKKeyboard)
- (void) keyboardChanged: (NSNotification *) notification;
@end
@interface TKApplication(TKWindowEvent) <NSApplicationDelegate>
- (void) _setupWindowNotifications;
@end
@interface TKApplication(TKDialog) <NSOpenSavePanelDelegate>
@end
@interface TKApplication(TKMenu)
- (void)tkSetMainMenu:(TKMenu *)menu;
@end
@interface TKApplication(TKMenus)
- (void) _setupMenus;
@end
@interface NSApplication(TKNotify)
/* We need to declare this hidden method. */
- (void) _modalSession: (NSModalSession) session sendEvent: (NSEvent *) event;
- (void) _runBackgroundLoop;
@end
@interface TKApplication(TKEvent)
- (NSEvent *)tkProcessEvent:(NSEvent *)theEvent;
@end
@interface TKApplication(TKMouseEvent)
- (NSEvent *)tkProcessMouseEvent:(NSEvent *)theEvent;
@end
@interface TKApplication(TKKeyEvent)
- (NSEvent *)tkProcessKeyEvent:(NSEvent *)theEvent;
@end
@interface TKApplication(TKClipboard)
- (void)tkProvidePasteboard:(TkDisplay *)dispPtr;
- (void)tkCheckPasteboard;
@end
@interface TKApplication(TKHLEvents)
- (void) terminate: (id) sender;
- (void) superTerminate: (id) sender;
- (void) preferences: (id) sender;
- (void) handleQuitApplicationEvent:   (NSAppleEventDescriptor *)event
		     withReplyEvent:   (NSAppleEventDescriptor *)replyEvent;
- (void) handleOpenApplicationEvent:   (NSAppleEventDescriptor *)event
		     withReplyEvent:   (NSAppleEventDescriptor *)replyEvent;
- (void) handleReopenApplicationEvent: (NSAppleEventDescriptor *)event
		       withReplyEvent: (NSAppleEventDescriptor *)replyEvent;
- (void) handleShowPreferencesEvent:   (NSAppleEventDescriptor *)event
		     withReplyEvent:   (NSAppleEventDescriptor *)replyEvent;
- (void) handleOpenDocumentsEvent:     (NSAppleEventDescriptor *)event
		   withReplyEvent:     (NSAppleEventDescriptor *)replyEvent;
- (void) handlePrintDocumentsEvent:    (NSAppleEventDescriptor *)event
		   withReplyEvent:     (NSAppleEventDescriptor *)replyEvent;
- (void) handleDoScriptEvent:          (NSAppleEventDescriptor *)event
		   withReplyEvent:     (NSAppleEventDescriptor *)replyEvent;
- (void)handleURLEvent:                (NSAppleEventDescriptor*)event
	           withReplyEvent:     (NSAppleEventDescriptor*)replyEvent;
@end

VISIBILITY_HIDDEN
/*
 * Subclass TKContentView from NSTextInputClient to enable composition and
 * input from the Character Palette.
 */

@interface TKContentView : NSView <NSTextInputClient>
{
@private
    NSString *privateWorkingText;
    Bool _tkNeedsDisplay;
    NSRect _tkDirtyRect;
    NSTrackingArea *trackingArea;
}
@property Bool tkNeedsDisplay;
@property NSRect tkDirtyRect;
@end

@interface TKContentView(TKKeyEvent)
- (void) deleteWorkingText;
- (void) cancelComposingText;
@end

@interface TKContentView(TKWindowEvent)
- (void) addTkDirtyRect: (NSRect) rect;
- (void) clearTkDirtyRect;
- (void) generateExposeEvents: (NSRect) rect;
- (void) tkToolbarButton: (id) sender;
@end

@interface NSWindow(TKWm)
- (NSPoint) tkConvertPointToScreen:(NSPoint)point;
- (NSPoint) tkConvertPointFromScreen:(NSPoint)point;
@end

VISIBILITY_HIDDEN
@interface TKWindow : NSWindow
{
}
@property Window tkWindow;
@end

@interface TKWindow(TKWm)
- (void)    tkLayoutChanged;
@end

@interface TKDrawerWindow : NSWindow
{
    id _i1, _i2;
}
@property Window tkWindow;
@end

@interface TKPanel : NSPanel
{
}
@property Window tkWindow;
@end

#pragma mark NSMenu & NSMenuItem Utilities

@interface NSMenu(TKUtils)
+ (id)menuWithTitle:(NSString *)title;
+ (id)menuWithTitle:(NSString *)title menuItems:(NSArray *)items;
+ (id)menuWithTitle:(NSString *)title submenus:(NSArray *)submenus;
- (NSMenuItem *)itemWithSubmenu:(NSMenu *)submenu;
- (NSMenuItem *)itemInSupermenu;
@end

@interface NSMenuItem(TKUtils)
+ (id)itemWithSubmenu:(NSMenu *)submenu;
+ (id)itemWithTitle:(NSString *)title submenu:(NSMenu *)submenu;
+ (id)itemWithTitle:(NSString *)title action:(SEL)action;
+ (id)itemWithTitle:(NSString *)title action:(SEL)action
	target:(id)target;
+ (id)itemWithTitle:(NSString *)title action:(SEL)action
	keyEquivalent:(NSString *)keyEquivalent;
+ (id)itemWithTitle:(NSString *)title action:(SEL)action
	target:(id)target keyEquivalent:(NSString *)keyEquivalent;
+ (id)itemWithTitle:(NSString *)title action:(SEL)action
	keyEquivalent:(NSString *)keyEquivalent
	keyEquivalentModifierMask:(NSUInteger)keyEquivalentModifierMask;
+ (id)itemWithTitle:(NSString *)title action:(SEL)action
	target:(id)target keyEquivalent:(NSString *)keyEquivalent
	keyEquivalentModifierMask:(NSUInteger)keyEquivalentModifierMask;
@end

@interface NSColorPanel(TKDialog)
- (void) _setUseModalAppearance: (BOOL) flag;
@end

@interface NSFont(TKFont)
- (NSFont *) bestMatchingFontForCharacters: (const UTF16Char *) characters
	length: (NSUInteger) length attributes: (NSDictionary *) attributes
	actualCoveredLength: (NSUInteger *) coveredLength;
@end

/*
 * This method of NSApplication is not declared in NSApplication.h so we
 * declare it here to be a method of the TKMenu category.
 */

@interface NSApplication(TKMenu)
- (void) setAppleMenu: (NSMenu *) menu;
@end

/*
 * These methods are exposed because they are needed to prevent zombie windows
 * on systems with a TouchBar.  The TouchBar Key-Value observer holds a
 * reference to the key window, which prevents deallocation of the key window
 * when it is closed.
 */

@interface NSApplication(TkWm)
- (id) _setKeyWindow: (NSWindow *) window;
- (id) _setMainWindow: (NSWindow *) window;
@end


/*
 *---------------------------------------------------------------------------
 *
 * TKNSString --
 *
 * When Tcl is compiled with TCL_UTF_MAX = 3 (the default for 8.6) it cannot
 * deal directly with UTF-8 encoded non-BMP characters, since their UTF-8
 * encoding requires 4 bytes. Instead, when using these versions of Tcl, Tk
 * uses the CESU-8 encoding internally.  This encoding is similar to UTF-8
 * except that it allows encoding surrogate characters as 3-byte sequences
 * using the same algorithm which UTF-8 uses for non-surrogates.  This means
 * that a non-BMP character is encoded as a string of length 6.  Apple's
 * NSString class does not provide a constructor which accepts a CESU-8 encoded
 * byte sequence as initial data.  So we add a new class which does provide
 * such a constructor.  It also has a DString property which is a DString whose
 * string pointer is a byte sequence encoding the NSString with the current Tk
 * encoding, namely UTF-8 if TCL_UTF_MAX >= 4 or CESU-8 if TCL_UTF_MAX = 3.
 *
 *---------------------------------------------------------------------------
 */

@interface TKNSString:NSString {
@private
    Tcl_DString _ds;
    NSString *_string;
    const char *_UTF8String;
}
@property const char *UTF8String;
@property (readonly) Tcl_DString DString;
- (instancetype)initWithTclUtfBytes:(const void *)bytes
			     length:(NSUInteger)len;
@end

#endif /* _TKMACPRIV */

/*
 * Local Variables:
 * mode: objc
 * c-basic-offset: 4
 * fill-column: 79
 * coding: utf-8
 * End:
 */<|MERGE_RESOLUTION|>--- conflicted
+++ resolved
@@ -300,16 +300,11 @@
 MODULE_SCOPE Bool       TkMacOSXInDarkMode(Tk_Window tkwin);
 MODULE_SCOPE void	TkMacOSXDrawAllViews(ClientData clientData);
 MODULE_SCOPE unsigned long TkMacOSXClearPixel(void);
-<<<<<<< HEAD
 MODULE_SCOPE int MacSystrayInit(Tcl_Interp *);
 MODULE_SCOPE int MacPrint_Init(Tcl_Interp *);
-
-
-=======
 MODULE_SCOPE NSString*  TkMacOSXOSTypeToUTI(OSType ostype);
 MODULE_SCOPE NSImage*   TkMacOSXIconForFileType(NSString *filetype);
     
->>>>>>> 2563fb89
 #pragma mark Private Objective-C Classes
 
 #define VISIBILITY_HIDDEN __attribute__((visibility("hidden")))
