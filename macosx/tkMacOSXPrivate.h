--- conflicted
+++ resolved
@@ -272,12 +272,7 @@
 MODULE_SCOPE Tcl_ObjCmdProc2 TkMacOSXNSImageObjCmd;
 MODULE_SCOPE void       TkMacOSXDrawSolidBorder(Tk_Window tkwin, GC gc,
 			    int inset, int thickness);
-<<<<<<< HEAD
-MODULE_SCOPE int 	TkMacOSXServices_Init(Tcl_Interp *interp);
-=======
 MODULE_SCOPE int	TkMacOSXServices_Init(Tcl_Interp *interp);
-MODULE_SCOPE Tcl_ObjCmdProc TkMacOSXRegisterServiceWidgetObjCmd;
->>>>>>> 58668f5a
 MODULE_SCOPE unsigned   TkMacOSXAddVirtual(unsigned int keycode);
 MODULE_SCOPE int	TkMacOSXNSImage_Init(Tcl_Interp *interp);
 MODULE_SCOPE void       TkMacOSXWinNSBounds(TkWindow *winPtr, NSView *view,
