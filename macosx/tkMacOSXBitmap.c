--- conflicted
+++ resolved
@@ -349,11 +349,7 @@
 
 int
 TkMacOSXIconBitmapObjCmd(
-<<<<<<< HEAD
-    ClientData dummy,	/* Unused. */
-=======
     TCL_UNUSED(void *),
->>>>>>> c24b589a
     Tcl_Interp *interp,		/* Current interpreter. */
     int objc,			/* Number of arguments. */
     Tcl_Obj *const objv[])	/* Argument objects. */
@@ -362,7 +358,6 @@
     int i = 1, len, isNew, result = TCL_ERROR;
     const char *name, *value;
     IconBitmap ib, *iconBitmap;
-    (void)dummy;
 
     if (objc != 6) {
 	Tcl_WrongNumArgs(interp, 1, objv, "name width height "
