--- conflicted
+++ resolved
@@ -9,11 +9,6 @@
  *
  * See the file "license.terms" for information on usage and redistribution
  * of this file, and for a DISCLAIMER OF ALL WARRANTIES.
-<<<<<<< HEAD
- *
- * RCS: @(#) $Id: tkMacOSXBitmap.c,v 1.12 2009/07/18 06:55:10 das Exp $
-=======
->>>>>>> 39c6a8e5
  */
 
 #include "tkMacOSXPrivate.h"
