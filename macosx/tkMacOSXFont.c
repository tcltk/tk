/*
 * tkMacOSXFont.c --
 *
 *	Contains the Macintosh implementation of the platform-independent font
 *	package interface.
 *
 * Copyright © 2002-2004 Benjamin Riefenstahl, Benjamin.Riefenstahl@epost.de
 * Copyright © 2006-2009 Daniel A. Steffen <das@users.sourceforge.net>
 * Copyright © 2008-2009 Apple Inc.
 *
 * See the file "license.terms" for information on usage and redistribution
 * of this file, and for a DISCLAIMER OF ALL WARRANTIES.
 */

#include "tkMacOSXPrivate.h"
#include "tkMacOSXFont.h"
#include "tkMacOSXConstants.h"

#define defaultOrientation kCTFontDefaultOrientation
#define verticalOrientation kCTFontVerticalOrientation
#define fixedPitch kCTFontUserFixedPitchFontType

/*
#ifdef TK_MAC_DEBUG
#define TK_MAC_DEBUG_FONTS
#endif
*/

/*
 * The following structure represents our Macintosh-specific implementation
 * of a font object.
 */

typedef struct {
    TkFont font;		/* Stuff used by generic font package. Must be
				 * first in structure. */
    NSFont *nsFont;
    NSDictionary *nsAttributes;
} MacFont;

/*
 * The names for our "native" fonts.
 */

#define SYSTEMFONT_NAME		"system"
#define APPLFONT_NAME		"application"
#define MENUITEMFONT_NAME	"menu"

struct SystemFontMapEntry {
    const ThemeFontID id;
    const char *systemName;
    const char *tkName;
    const char *tkName1;
};

#define ThemeFont(n, ...) { kTheme##n##Font, "system" #n "Font", ##__VA_ARGS__ }
static const struct SystemFontMapEntry systemFontMap[] = {
    ThemeFont(System, 			"TkDefaultFont", "TkIconFont"),
    ThemeFont(EmphasizedSystem,		"TkCaptionFont", NULL),
    ThemeFont(SmallSystem,		"TkHeadingFont", "TkTooltipFont"),
    ThemeFont(SmallEmphasizedSystem, NULL, NULL),
    ThemeFont(Application,		"TkTextFont", NULL),
    ThemeFont(Label,			"TkSmallCaptionFont", NULL),
    ThemeFont(Views, NULL, NULL),
    ThemeFont(MenuTitle, NULL, NULL),
    ThemeFont(MenuItem,			"TkMenuFont", NULL),
    ThemeFont(MenuItemMark, NULL, NULL),
    ThemeFont(MenuItemCmdKey, NULL, NULL),
    ThemeFont(WindowTitle, NULL, NULL),
    ThemeFont(PushButton, NULL, NULL),
    ThemeFont(UtilityWindowTitle, NULL, NULL),
    ThemeFont(AlertHeader, NULL, NULL),
    ThemeFont(Toolbar, NULL, NULL),
    ThemeFont(MiniSystem, NULL, NULL),
    { kThemeSystemFontDetail,		"systemDetailSystemFont", NULL, NULL },
    { kThemeSystemFontDetailEmphasized,	"systemDetailEmphasizedSystemFont", NULL, NULL },
    { -1, NULL, NULL, NULL }
};
#undef ThemeFont

static int antialiasedTextEnabled = -1;
static NSCharacterSet *whitespaceCharacterSet = nil;
static NSCharacterSet *lineendingCharacterSet = nil;

static void		GetTkFontAttributesForNSFont(NSFont *nsFont,
			    TkFontAttributes *faPtr);
static NSFont *		FindNSFont(const char *familyName,
			    NSFontTraitMask traits, NSInteger weight,
			    CGFloat size, int fallbackToDefault);
static void		InitFont(NSFont *nsFont,
			    const TkFontAttributes *reqFaPtr,
			    MacFont *fontPtr);
static int		CreateNamedSystemFont(Tcl_Interp *interp,
			    Tk_Window tkwin, const char *name,
			    TkFontAttributes *faPtr);

#pragma mark -
#pragma mark Font Helpers:

/*
 * To avoid an extra copy, a TKNSString object wraps a Tcl_DString with an
 * NSString that uses the DString's buffer as its character buffer.  It can be
 * constructed from a Tcl_DString and it has a DString property that handles
 * converting from an NSString to a Tcl_DString.
 */

@implementation TKNSString

- (instancetype)initWithTclUtfBytes:(const void *)bytes
		       length:(NSUInteger)len
{
    self = [self init];
    if (self) {
	Tcl_DStringInit(&_ds);
	Tcl_UtfToChar16DString(bytes, len, &_ds);
	_string = [[NSString alloc]
	     initWithCharactersNoCopy:(unichar *)Tcl_DStringValue(&_ds)
			       length:Tcl_DStringLength(&_ds)>>1
			 freeWhenDone:NO];
	self.UTF8String = _string.UTF8String;
    }
    return self;
}

- (instancetype)initWithString:(NSString *)aString
{
    self = [self init];
    if (self) {
	_string = [[NSString alloc] initWithString:aString];
	_UTF8String = _string.UTF8String;
    }
    return self;
}

- (void)dealloc
{
    Tcl_DStringFree(&_ds);
    [_string release];
    [super dealloc];
}

- (NSUInteger)length
{
    return _string.length;
}

- (unichar)characterAtIndex:(NSUInteger)index
{
    return [_string characterAtIndex:index];
}

<<<<<<< HEAD
- (NSUInteger)startOfCluster:(NSUInteger)index
{
    NSRange range = [_string rangeOfComposedCharacterSequenceAtIndex:index];
    return range.location;
}
- (NSUInteger)endOfCluster:(NSUInteger)index
{
    NSRange range = [_string rangeOfComposedCharacterSequenceAtIndex:index];
    return range.location + range.length;
}
# ifndef __clang__
@synthesize DString = _ds;
#endif

=======
>>>>>>> 45f103e3
- (Tcl_DString)DString
{
    if ( _ds.string == NULL) {

	/*
	 * The DString has not been initialized. Construct it from
	 * our string's unicode characters.
	 */
	char *p;
	NSUInteger index;

	Tcl_DStringInit(&_ds);
	Tcl_DStringSetLength(&_ds, 3 * [_string length]);
	p = Tcl_DStringValue(&_ds);
	for (index = 0; index < [_string length]; index++) {
	    p += Tcl_UniCharToUtf([_string characterAtIndex: index], p);
	}
	Tcl_DStringSetLength(&_ds, p - Tcl_DStringValue(&_ds));
    }
    return _ds;
}

#ifndef __clang__
@synthesize UTF8String = _UTF8String;
@synthesize DString = _ds;
#endif
@end

#define GetNSFontTraitsFromTkFontAttributes(faPtr) \
	((faPtr)->weight == TK_FW_BOLD ? NSBoldFontMask : NSUnboldFontMask) | \
	((faPtr)->slant == TK_FS_ITALIC ? NSItalicFontMask : NSUnitalicFontMask)

/*
 *---------------------------------------------------------------------------
 *
 * GetTkFontAttributesForNSFont --
 *
 *	Fill in TkFontAttributes for given NSFont.
 *
 * Results:
 *	None.
 *
 * Side effects:
 *	None.
 *
 *---------------------------------------------------------------------------
 */

static void
GetTkFontAttributesForNSFont(
    NSFont *nsFont,
    TkFontAttributes *faPtr)
{
    NSFontTraitMask traits = [[NSFontManager sharedFontManager]
	    traitsOfFont:nsFont];
    faPtr->family = Tk_GetUid([[nsFont familyName] UTF8String]);
    faPtr->size = [nsFont pointSize];
    faPtr->weight = (traits & NSBoldFontMask ? TK_FW_BOLD : TK_FW_NORMAL);
    faPtr->slant = (traits & NSItalicFontMask ? TK_FS_ITALIC : TK_FS_ROMAN);

}

/*
 *---------------------------------------------------------------------------
 *
 * FindNSFont --
 *
 *	Find NSFont for given attributes. Use default values for missing
 *	attributes, and do a case-insensitive search for font family names
 *	if necessary. If fallbackToDefault flag is set, use the system font
 *	as a last resort.
 *
 * Results:
 *	None.
 *
 * Side effects:
 *	None.
 *
 *---------------------------------------------------------------------------
 */

static NSFont *
FindNSFont(
    const char *familyName,
    NSFontTraitMask traits,
    NSInteger weight,
    CGFloat size,
    int fallbackToDefault)
{
    NSFontManager *fm = [NSFontManager sharedFontManager];
    NSFont *nsFont, *dflt = nil;
    #define defaultFont (dflt ? dflt : (dflt = [NSFont systemFontOfSize:0]))
    NSString *family;

    if (familyName) {
	family = [[[NSString alloc] initWithUTF8String:familyName] autorelease];
    } else {
	family = [defaultFont familyName];
    }
    if (size == 0.0) {
	size = [defaultFont pointSize];
    }
    nsFont = [fm fontWithFamily:family traits:traits weight:weight size:size];

    /*
     * A second bug in NSFontManager that Apple created for the Catalina OS
     * causes requests as above to sometimes return fonts with additional
     * traits that were not requested, even though fonts without those unwanted
     * traits exist on the system.  See bug [90d555e088].  As a workaround
     * we ask the font manager to remove any unrequested traits.
     */

    if (nsFont) {
	nsFont = [fm convertFont:nsFont toNotHaveTrait:~traits];
    }
    if (!nsFont) {
	NSArray *availableFamilies = [fm availableFontFamilies];
	NSString *caseFamily = nil;

	for (NSString *f in availableFamilies) {
	    if ([family caseInsensitiveCompare:f] == NSOrderedSame) {
		caseFamily = f;
		break;
	    }
	}
	if (caseFamily) {
	    nsFont = [fm fontWithFamily:caseFamily traits:traits weight:weight
		    size:size];
	}
    }
    if (!nsFont) {
	nsFont = [NSFont fontWithName:family size:size];
    }
    if (!nsFont && fallbackToDefault) {
	nsFont = [fm convertFont:defaultFont toFamily:family];
	nsFont = [fm convertFont:nsFont toSize:size];
	nsFont = [fm convertFont:nsFont toHaveTrait:traits];
    }
    [nsFont retain];
    #undef defaultFont
    return nsFont;
}

/*
 *---------------------------------------------------------------------------
 *
 * InitFont --
 *
 *	Helper for TkpGetNativeFont() and TkpGetFontFromAttributes().
 *
 * Results:
 *	Fills the MacFont structure.
 *
 * Side effects:
 *	Memory allocated.
 *
 *---------------------------------------------------------------------------
 */

static void
InitFont(
    NSFont *nsFont,
    const TkFontAttributes *reqFaPtr,	/* Can be NULL */
    MacFont *fontPtr)
{
    TkFontAttributes *faPtr;
    TkFontMetrics *fmPtr;
    NSDictionary *nsAttributes;
    NSRect bounds;
    CGFloat kern = 0.0;
    NSFontRenderingMode renderingMode = NSFontDefaultRenderingMode;
    int ascent, descent/*, dontAA*/;
    static const UniChar ch[] = {'.', 'W', ' ', 0xc4, 0xc1, 0xc2, 0xc3, 0xc7};
			/* ., W, Space, Auml, Aacute, Acirc, Atilde, Ccedilla */
#define nCh	(sizeof(ch) / sizeof(UniChar))
    CGGlyph glyphs[nCh];
    CGRect boundingRects[nCh];

    fontPtr->font.fid = (Font) fontPtr;
    faPtr = &fontPtr->font.fa;
    if (reqFaPtr) {
	*faPtr = *reqFaPtr;
    } else {
	TkInitFontAttributes(faPtr);
    }
    fontPtr->nsFont = nsFont;

    /*
     * Some don't like antialiasing on fixed-width even if bigger than limit
     */

    // dontAA = [nsFont isFixedPitch] && fontPtr->font.fa.size <= 10;
    if (antialiasedTextEnabled >= 0/* || dontAA*/) {
	renderingMode = (antialiasedTextEnabled == 0/* || dontAA*/) ?
		NSFontIntegerAdvancementsRenderingMode :
		NSFontAntialiasedRenderingMode;
    }
    nsFont = [nsFont screenFontWithRenderingMode:renderingMode];
    GetTkFontAttributesForNSFont(nsFont, faPtr);
    fmPtr = &fontPtr->font.fm;
    fmPtr->ascent = floor([nsFont ascender] + [nsFont leading] + 0.5);
    fmPtr->descent = floor(-[nsFont descender] + 0.5);
    fmPtr->maxWidth = [nsFont maximumAdvancement].width;
    fmPtr->fixed = [nsFont isFixedPitch];   /* Does not work for all fonts */

    /*
     * The ascent, descent and fixed fields are not correct for all fonts, as
     * a workaround deduce that info from the metrics of some typical glyphs,
     * along with screenfont kerning (space advance difference to printer font)
     */

    bounds = [nsFont boundingRectForFont];
    if (CTFontGetGlyphsForCharacters((CTFontRef) nsFont, ch, glyphs, nCh)) {
	fmPtr->fixed = [nsFont advancementForGlyph:glyphs[0]].width ==
		[nsFont advancementForGlyph:glyphs[1]].width;
	bounds = NSRectFromCGRect(CTFontGetBoundingRectsForGlyphs((CTFontRef)
		nsFont, defaultOrientation, ch, boundingRects, nCh));
	kern = [nsFont advancementForGlyph:glyphs[2]].width -
		[fontPtr->nsFont advancementForGlyph:glyphs[2]].width;
    }
    descent = floor(-bounds.origin.y + 0.5);
    ascent = floor(bounds.size.height + bounds.origin.y + 0.5);
    if (ascent > fmPtr->ascent) {
	fmPtr->ascent = ascent;
    }
    if (descent > fmPtr->descent) {
	fmPtr->descent = descent;
    }
    nsAttributes = [NSDictionary dictionaryWithObjectsAndKeys:
	    nsFont, NSFontAttributeName,
	    [NSNumber numberWithInt:faPtr->underline ?
		NSUnderlineStyleSingle|NSUnderlinePatternSolid :
		NSUnderlineStyleNone], NSUnderlineStyleAttributeName,
	    [NSNumber numberWithInt:faPtr->overstrike ?
		NSUnderlineStyleSingle|NSUnderlinePatternSolid :
		NSUnderlineStyleNone], NSStrikethroughStyleAttributeName,
	    [NSNumber numberWithInt:fmPtr->fixed ? 0 : 1],
		NSLigatureAttributeName,
	    [NSNumber numberWithDouble:kern], NSKernAttributeName, nil];
    fontPtr->nsAttributes = [nsAttributes retain];
#undef nCh
}

/*
 *-------------------------------------------------------------------------
 *
 * CreateNamedSystemFont --
 *
 *	Register a system font with the Tk named font mechanism.
 *
 * Results:
 *
 *	Result from TkCreateNamedFont().
 *
 * Side effects:
 *
 *	A new named font is added to the Tk font registry.
 *
 *-------------------------------------------------------------------------
 */

static int
CreateNamedSystemFont(
    Tcl_Interp *interp,
    Tk_Window tkwin,
    const char* name,
    TkFontAttributes *faPtr)
{
    TkDeleteNamedFont(NULL, tkwin, name);
    return TkCreateNamedFont(interp, tkwin, name, faPtr);
}

#pragma mark -

#pragma mark Grapheme Cluster indexing

/*
 *----------------------------------------------------------------------
 *
 * startOfClusterObjCmd --
 *
 *      This function is invoked to process the startOfCluster command.
 *
 * Results:
 *      A standard Tcl result.
 *
 * Side effects:
 *      None
 *
 *----------------------------------------------------------------------
 */

static int
startOfClusterObjCmd(
    TCL_UNUSED(void *),
    Tcl_Interp *interp,         /* Current interpreter. */
    int objc,                   /* Number of arguments. */
    Tcl_Obj *const objv[])      /* Argument objects. */
{
    TKNSString *S;
    const char *stringArg;
    int numBytes;
    Tcl_WideInt indexArg;
    Tcl_WideInt result;
    if ((objc != 3)) {
        Tcl_WrongNumArgs(interp, 1, objv, "string index");
        return TCL_ERROR;
    }
    stringArg = Tcl_GetStringFromObj(objv[1], &numBytes);
    if (stringArg == NULL) {
	return TCL_ERROR;
    }
    if (Tcl_GetWideIntFromObj(interp, objv[2], &indexArg) != TCL_OK) {
	return TCL_ERROR;
    }
    S = [[TKNSString alloc] initWithTclUtfBytes:stringArg length:numBytes];
    if ((unsigned long long) indexArg >= [S length]) {
	Tcl_SetObjResult(interp, Tcl_NewWideIntObj([S length]));
	return TCL_OK;
    }
    result = indexArg >= 0 ? [S startOfCluster:indexArg] : -1;
    Tcl_SetObjResult(interp, Tcl_NewWideIntObj(result));
    return TCL_OK;
}

static int
endOfClusterObjCmd(
    TCL_UNUSED(void *),
    Tcl_Interp *interp,         /* Current interpreter. */
    int objc,                   /* Number of arguments. */
    Tcl_Obj *const objv[])      /* Argument objects. */
{
    TKNSString *S;
    char *stringArg;
    int numBytes;
    Tcl_WideInt indexArg;
    Tcl_WideInt result;

    if ((objc != 3)) {
        Tcl_WrongNumArgs(interp, 1, objv, "string index");
        return TCL_ERROR;
    }
    stringArg = Tcl_GetStringFromObj(objv[1], &numBytes);
    if (stringArg == NULL) {
	return TCL_ERROR;
    }
    if (Tcl_GetWideIntFromObj(interp, objv[2], &indexArg) != TCL_OK) {
	return TCL_ERROR;
    }
    if (indexArg < 0) {
	Tcl_SetObjResult(interp, Tcl_NewWideIntObj(0));
	return TCL_OK;
    }
    S = [[TKNSString alloc] initWithTclUtfBytes:stringArg length:numBytes];
    result = (unsigned long long) indexArg < [S length] ?
	[S endOfCluster:indexArg] : [S length];
    Tcl_SetObjResult(interp, Tcl_NewWideIntObj(result));
    return TCL_OK;
}

#pragma mark -
#pragma mark Font handling:

/*
 *-------------------------------------------------------------------------
 *
 * TkpFontPkgInit --
 *
 *	This procedure is called when an application is created. It
 *	initializes all the structures that are used by the
 *	platform-dependent code on a per application basis.
 *	Note that this is called before TkpInit() !
 *
 * Results:
 *	None.
 *
 * Side effects:
 *	Initialize named system fonts.
 *
 *-------------------------------------------------------------------------
 */

void
TkpFontPkgInit(
    TkMainInfo *mainPtr)	/* The application being created. */
{
    Tcl_Interp *interp = mainPtr->interp;
    Tk_Window tkwin = (Tk_Window)mainPtr->winPtr;
    const struct SystemFontMapEntry *systemFont = systemFontMap;
    NSFont *nsFont;
    TkFontAttributes fa;
    NSMutableCharacterSet *cs;
    /*
     * Since we called before TkpInit, we need our own autorelease pool.
     */
    NSAutoreleasePool *pool = [NSAutoreleasePool new];

    /*
     * Force this for now.
     */
    if (!mainPtr->winPtr->mainPtr) {
	mainPtr->winPtr->mainPtr = mainPtr;
    }
    while (systemFont->systemName) {
	nsFont = (NSFont*) CTFontCreateUIFontForLanguage(
		HIThemeGetUIFontType(systemFont->id), 0, NULL);
	if (nsFont) {
	    TkInitFontAttributes(&fa);
	    GetTkFontAttributesForNSFont(nsFont, &fa);
	    CreateNamedSystemFont(interp, tkwin, systemFont->systemName, &fa);
	    if (systemFont->tkName) {
		CreateNamedSystemFont(interp, tkwin, systemFont->tkName, &fa);
	    }
	    if (systemFont->tkName1) {
		CreateNamedSystemFont(interp, tkwin, systemFont->tkName1, &fa);
	    }
	    CFRelease(nsFont);
	}
	systemFont++;
    }
    TkInitFontAttributes(&fa);
#if 0

    /*
     * In macOS 10.15.1 Apple introduced a bug in NSFontManager which caused
     * it to not recognize the familyName ".SF NSMono" which is the familyName
     * of the default fixed pitch system fault on that system.  See bug [855049e799].
     * As a workaround we call [NSFont userFixedPitchFontOfSize:11] instead.
     * This returns a user font in the "Menlo" family.
     */

    nsFont = (NSFont*) CTFontCreateUIFontForLanguage(fixedPitch, 11, NULL);
#else
    nsFont = [NSFont userFixedPitchFontOfSize:11];
#endif
    if (nsFont) {
	GetTkFontAttributesForNSFont(nsFont, &fa);
#if 0
	CFRelease(nsFont);
#endif
    } else {
	fa.family = Tk_GetUid("Monaco");
	fa.size = 11;
	fa.weight = TK_FW_NORMAL;
	fa.slant = TK_FS_ROMAN;
    }
    CreateNamedSystemFont(interp, tkwin, "TkFixedFont", &fa);
    if (!whitespaceCharacterSet) {
	whitespaceCharacterSet = [[NSCharacterSet
		whitespaceAndNewlineCharacterSet] retain];
	cs = [whitespaceCharacterSet mutableCopy];
	[cs removeCharactersInString:@" "];
	lineendingCharacterSet = [cs copy];
	[cs release];
    }
    [pool drain];
    Tcl_CreateObjCommand(interp, "startOfCluster", startOfClusterObjCmd, NULL, NULL);
    Tcl_CreateObjCommand(interp, "endOfCluster", endOfClusterObjCmd, NULL, NULL);
}

/*
 *---------------------------------------------------------------------------
 *
 * TkpGetNativeFont --
 *
 *	Map a platform-specific native font name to a TkFont.
 *
 * Results:
 *	The return value is a pointer to a TkFont that represents the native
 *	font. If a native font by the given name could not be found, the return
 *	value is NULL.
 *
 *	Every call to this procedure returns a new TkFont structure, even if
 *	the name has already been seen before. The caller should call
 *	TkpDeleteFont() when the font is no longer needed.
 *
 *	The caller is responsible for initializing the memory associated with
 *	the generic TkFont when this function returns and releasing the
 *	contents of the generics TkFont before calling TkpDeleteFont().
 *
 * Side effects:
 *	None.
 *
 *---------------------------------------------------------------------------
 */

TkFont *
TkpGetNativeFont(
    TCL_UNUSED(Tk_Window),		/* For display where font will be used. */
    const char *name)		/* Platform-specific font name. */
{
    MacFont *fontPtr = NULL;
    ThemeFontID themeFontId;
    CTFontRef ctFont;

    if (strcmp(name, SYSTEMFONT_NAME) == 0) {
	themeFontId = kThemeSystemFont;
    } else if (strcmp(name, APPLFONT_NAME) == 0) {
	themeFontId = kThemeApplicationFont;
    } else if (strcmp(name, MENUITEMFONT_NAME) == 0) {
	themeFontId = kThemeMenuItemFont;
    } else {
	return NULL;
    }
    ctFont = CTFontCreateUIFontForLanguage(
	    HIThemeGetUIFontType(themeFontId), 0, NULL);
    if (ctFont) {
	fontPtr = (MacFont *)ckalloc(sizeof(MacFont));
	InitFont((NSFont*) ctFont, NULL, fontPtr);
    }

    return (TkFont *) fontPtr;
}

/*
 *---------------------------------------------------------------------------
 *
 * TkpGetFontFromAttributes --
 *
 *	Given a desired set of attributes for a font, find a font with the
 *	closest matching attributes.
 *
 * Results:
 *	The return value is a pointer to a TkFont that represents the font with
 *	the desired attributes. If a font with the desired attributes could not
 *	be constructed, some other font will be substituted automatically.
 *
 *	Every call to this procedure returns a new TkFont structure, even if
 *	the specified attributes have already been seen before. The caller
 *	should call TkpDeleteFont() to free the platform- specific data when
 *	the font is no longer needed.
 *
 *	The caller is responsible for initializing the memory associated with
 *	the generic TkFont when this function returns and releasing the
 *	contents of the generic TkFont before calling TkpDeleteFont().
 *
 * Side effects:
 *	None.
 *
 *---------------------------------------------------------------------------
 */

TkFont *
TkpGetFontFromAttributes(
    TkFont *tkFontPtr,		/* If non-NULL, store the information in this
				 * existing TkFont structure, rather than
				 * allocating a new structure to hold the font;
				 * the existing contents of the font will be
				 * released. If NULL, a new TkFont structure is
				 * allocated. */
    Tk_Window tkwin,		/* For display where font will be used. */
    const TkFontAttributes *faPtr)
				/* Set of attributes to match. */
{
    MacFont *fontPtr;
    int points = (int) (TkFontGetPoints(tkwin, faPtr->size) + 0.5);
    NSFontTraitMask traits = GetNSFontTraitsFromTkFontAttributes(faPtr);
    NSInteger weight = (faPtr->weight == TK_FW_BOLD ? 9 : 5);
    NSFont *nsFont;

    nsFont = FindNSFont(faPtr->family, traits, weight, points, 0);
    if (!nsFont) {
	const char *const *aliases = TkFontGetAliasList(faPtr->family);

	while (aliases && !nsFont) {
	    nsFont = FindNSFont(*aliases++, traits, weight, points, 0);
	}
    }
    if (!nsFont) {
	nsFont = FindNSFont(faPtr->family, traits, weight, points, 1);
    }
    if (!nsFont) {
	Tcl_Panic("Could not determine NSFont from TkFontAttributes");
    }
    if (tkFontPtr == NULL) {
	fontPtr = (MacFont *)ckalloc(sizeof(MacFont));
    } else {
	fontPtr = (MacFont *) tkFontPtr;
	TkpDeleteFont(tkFontPtr);
    }
    CFRetain(nsFont); /* Always needed to allow unconditional CFRelease below */
    InitFont(nsFont, faPtr, fontPtr);

    return (TkFont *) fontPtr;
}

/*
 *---------------------------------------------------------------------------
 *
 * TkpDeleteFont --
 *
 *	Called to release a font allocated by TkpGetNativeFont() or
 *	TkpGetFontFromAttributes(). The caller should have already released the
 *	fields of the TkFont that are used exclusively by the generic TkFont
 *	code.
 *
 * Results:
 *	TkFont is deallocated.
 *
 * Side effects:
 *	None.
 *
 *---------------------------------------------------------------------------
 */

void
TkpDeleteFont(
    TkFont *tkFontPtr)		/* Token of font to be deleted. */
{
    MacFont *fontPtr = (MacFont *) tkFontPtr;

    [fontPtr->nsAttributes release];
    fontPtr->nsAttributes = NULL;
    CFRelease(fontPtr->nsFont); /* Either a CTFontRef or a CFRetained NSFont */
}

/*
 *---------------------------------------------------------------------------
 *
 * TkpGetFontFamilies --
 *
 *	Return information about the font families that are available on the
 *	display of the given window.
 *
 * Results:
 *	Modifies interp's result object to hold a list of all the available
 *	font families.
 *
 * Side effects:
 *	None.
 *
 *---------------------------------------------------------------------------
 */

void
TkpGetFontFamilies(
    Tcl_Interp *interp,		/* Interp to hold result. */
    TCL_UNUSED(Tk_Window))		/* For display to query. */
{
    Tcl_Obj *resultPtr = Tcl_NewListObj(0, NULL);
    NSArray *list = [[NSFontManager sharedFontManager] availableFontFamilies];

    for (NSString *family in list) {
	Tcl_ListObjAppendElement(NULL, resultPtr,
		Tcl_NewStringObj([family UTF8String], -1));
    }
    Tcl_SetObjResult(interp, resultPtr);
}

/*
 *-------------------------------------------------------------------------
 *
 * TkpGetSubFonts --
 *
 *	A function used by the testing package for querying the actual screen
 *	fonts that make up a font object.
 *
 * Results:
 *	Modifies interp's result object to hold a list containing the names of
 *	the screen fonts that make up the given font object.
 *
 * Side effects:
 *	None.
 *
 *-------------------------------------------------------------------------
 */

void
TkpGetSubFonts(
    Tcl_Interp *interp,		/* Interp to hold result. */
    Tk_Font tkfont)		/* Font object to query. */
{
    MacFont *fontPtr = (MacFont *) tkfont;
    Tcl_Obj *resultPtr = Tcl_NewListObj(0, NULL);

    if (fontPtr->nsFont) {
	NSArray *list = [[fontPtr->nsFont fontDescriptor]
		objectForKey:NSFontCascadeListAttribute];

	for (NSFontDescriptor *subFontDesc in list) {
	    NSString *family = [subFontDesc objectForKey:NSFontFamilyAttribute];

	    if (family) {
		Tcl_ListObjAppendElement(NULL, resultPtr,
			Tcl_NewStringObj([family UTF8String], -1));
	    }
	}
    }
    Tcl_SetObjResult(interp, resultPtr);
}

/*
 *----------------------------------------------------------------------
 *
 * TkpGetFontAttrsForChar --
 *
 *	Retrieve the font attributes of the actual font used to render a given
 *	character.
 *
 * Results:
 *	None.
 *
 * Side effects:
 *	The font attributes are stored in *faPtr.
 *
 *----------------------------------------------------------------------
 */

void
TkpGetFontAttrsForChar(
    TCL_UNUSED(Tk_Window),		/* Window on the font's display */
    Tk_Font tkfont,		/* Font to query */
    int c,         		/* Character of interest */
    TkFontAttributes* faPtr)	/* Output: Font attributes */
{
    MacFont *fontPtr = (MacFont *) tkfont;
    NSFont *nsFont = fontPtr->nsFont;
    *faPtr = fontPtr->font.fa;
    if (nsFont && ![[nsFont coveredCharacterSet] characterIsMember:c]) {
	UTF16Char ch = (UTF16Char) c;

	nsFont = [nsFont bestMatchingFontForCharacters:&ch
		length:1 attributes:nil actualCoveredLength:NULL];
	if (nsFont) {
	    GetTkFontAttributesForNSFont(nsFont, faPtr);
	}
    }
}

#pragma mark -
#pragma mark Measuring and drawing:

/*
 *---------------------------------------------------------------------------
 *
 * Tk_MeasureChars --
 *
 *	Determine the number of characters from the string that will fit in
 *	the given horizontal span. The measurement is done under the
 *	assumption that Tk_DrawChars() will be used to actually display the
 *	characters.
 *
 *	With ATSUI we need the line context to do this right, so we have the
 *	actual implementation in TkpMeasureCharsInContext().
 *
 * Results:
 *	The return value is the number of bytes from source that fit into the
 *	span that extends from 0 to maxLength. *lengthPtr is filled with the
 *	x-coordinate of the right edge of the last character that did fit.
 *
 * Side effects:
 *	None.
 *
 * Todo:
 *	Effects of the "flags" parameter are untested.
 *
 *---------------------------------------------------------------------------
 */

int
Tk_MeasureChars(
    Tk_Font tkfont,		/* Font in which characters will be drawn. */
    const char *source,		/* UTF-8 string to be displayed. Need not be
				 * '\0' terminated. */
    int numBytes,		/* Maximum number of bytes to consider from
				 * source string. */
    int maxLength,		/* If >= 0, maxLength specifies the longest
				 * permissible line length; don't consider any
				 * character that would cross this x-position.
				 * If < 0, then line length is unbounded and
				 * the flags argument is ignored. */
    int flags,			/* Various flag bits OR-ed together:
				 * TK_PARTIAL_OK means include the last char
				 * which only partially fit on this line.
				 * TK_WHOLE_WORDS means stop on a word
				 * boundary, if possible. TK_AT_LEAST_ONE
				 * means return at least one character even if
				 * no characters fit. */
    int *lengthPtr)		/* Filled with x-location just after the
				 * terminating character. */
{
    return TkpMeasureCharsInContext(tkfont, source, numBytes, 0, numBytes,
	    maxLength, flags, lengthPtr);
}

/*
 *---------------------------------------------------------------------------
 *
 * TkpMeasureCharsInContext --
 *
 *	Determine the number of bytes from the string that will fit in the
 *	given horizontal span. The measurement is done under the assumption
 *	that TkpDrawCharsInContext() will be used to actually display the
 *	characters.
 *
 *	This one is almost the same as Tk_MeasureChars(), but with access to
 *	all the characters on the line for context.
 *
 * Results:
 *	The return value is the number of bytes from source that fit into the
 *	span that extends from 0 to maxLength. *lengthPtr is filled with the
 *	x-coordinate of the right edge of the last character that did fit.
 *
 * Side effects:
 *	None.
 *
 *---------------------------------------------------------------------------
 */

int
TkpMeasureCharsInContext(
    Tk_Font tkfont,		/* Font in which characters will be drawn. */
    const char * source,	/* UTF-8 string to be displayed. Need not be
				 * '\0' terminated. */
    int numBytes,		/* Maximum number of bytes to consider from
				 * source string in all. */
    int rangeStart,		/* Index of first byte to measure. */
    int rangeLength,		/* Length of range to measure in bytes. */
    int maxLength,		/* If >= 0, maxLength specifies the longest
				 * permissible line length; don't consider any
				 * character that would cross this x-position.
				 * If < 0, then line length is unbounded and
				 * the flags argument is ignored. */
    int flags,			/* Various flag bits OR-ed together:
				 * TK_PARTIAL_OK means include the last char
				 * which only partially fits on this line.
				 * TK_WHOLE_WORDS means stop on a word
				 * boundary, if possible. TK_AT_LEAST_ONE means
				 * return at least one character even if no
				 * characters fit.  If TK_WHOLE_WORDS and
				 * TK_AT_LEAST_ONE are set and the first word
				 * doesn't fit, we return at least one
				 * character or whatever characters fit into
				 * maxLength.  TK_ISOLATE_END means that the
				 * last character should not be considered in
				 * context with the rest of the string (used
				 * for breaking lines). */
    int *lengthPtr)		/* Filled with x-location just after the
				 * terminating character. */
{
    const MacFont *fontPtr = (const MacFont *) tkfont;
    NSString *string;
    NSAttributedString *attributedString;
    CTTypesetterRef typesetter;
    CFIndex start, len;
    CFRange range = {0, 0};
    CTLineRef line;
    CGFloat offset = 0;
    CFIndex index;
    double width;
    int length, fit;

    if (rangeStart < 0 || rangeLength <= 0 ||
	    rangeStart + rangeLength > numBytes ||
	    (maxLength == 0 && !(flags & TK_AT_LEAST_ONE))) {
	*lengthPtr = 0;
	return 0;
    }
    if (maxLength > 32767) {
	maxLength = 32767;
    }
    string = [[TKNSString alloc] initWithTclUtfBytes:source length:numBytes];
    if (!string) {
	length = 0;
	fit = rangeLength;
	goto done;
    }
    attributedString = [[NSAttributedString alloc] initWithString:string
	    attributes:fontPtr->nsAttributes];
    typesetter = CTTypesetterCreateWithAttributedString(
	    (CFAttributedStringRef)attributedString);
    start = Tcl_NumUtfChars(source, rangeStart);
    len = Tcl_NumUtfChars(source + rangeStart, rangeLength);
    if (start > 0) {
	range.length = start;
	line = CTTypesetterCreateLine(typesetter, range);
	offset = CTLineGetTypographicBounds(line, NULL, NULL, NULL);
	CFRelease(line);
    }
    if (maxLength < 0) {
	index = len;
	range.length = len;
	line = CTTypesetterCreateLine(typesetter, range);
	width = CTLineGetTypographicBounds(line, NULL, NULL, NULL);
	CFRelease(line);
    } else {
	double maxWidth = maxLength + offset;
	NSCharacterSet *cs;

        /*
         * Get a line breakpoint in the source string.
         */

	index = start;
	if (flags & TK_WHOLE_WORDS) {
	    index = CTTypesetterSuggestLineBreak(typesetter, start, maxWidth);
	    if (index <= start && (flags & TK_AT_LEAST_ONE)) {
		flags &= ~TK_WHOLE_WORDS;
	    }
	}
	if (index <= start && !(flags & TK_WHOLE_WORDS)) {
	    index = CTTypesetterSuggestClusterBreak(typesetter, start, maxWidth);
	}

        /*
         * Trim right whitespace/lineending characters.
         */

	cs = (index <= len && (flags & TK_WHOLE_WORDS)) ?
		whitespaceCharacterSet : lineendingCharacterSet;
	while (index > start &&
		[cs characterIsMember:[string characterAtIndex:(index - 1)]]) {
	    index--;
	}

        /*
         * If there is no line breakpoint in the source string between its
         * start and the index position that fits in maxWidth, then
         * CTTypesetterSuggestLineBreak() returns that very last index.
         * However if the TK_WHOLE_WORDS flag is set, we want to break at a
         * word boundary. In this situation, unless TK_AT_LEAST_ONE is set, we
         * must report that zero chars actually fit (in other words the
         * smallest word of the source string is still larger than maxWidth).
         */

        if ((index >= start) && (index < len) &&
                (flags & TK_WHOLE_WORDS) && !(flags & TK_AT_LEAST_ONE) &&
                ![cs characterIsMember:[string characterAtIndex:index]]) {
            index = start;
        }

	if (index <= start && (flags & TK_AT_LEAST_ONE)) {
	    index = start + 1;
	}

        /*
         * Now measure the string width in pixels.
         */

	if (index > 0) {
	    range.length = index;
	    line = CTTypesetterCreateLine(typesetter, range);
	    width = CTLineGetTypographicBounds(line, NULL, NULL, NULL);
	    CFRelease(line);
	} else {
	    width = 0;
	}
	if (width < maxWidth && (flags & TK_PARTIAL_OK) && index < len) {
	    range.length = ++index;
	    line = CTTypesetterCreateLine(typesetter, range);
	    width = CTLineGetTypographicBounds(line, NULL, NULL, NULL);
	    CFRelease(line);
	}

        /*
	 * The call to CTTypesetterSuggestClusterBreak above will always return
	 * at least one character regardless of whether it exceeded it or not.
	 * Clean that up now.
	 */

	while (width > maxWidth && !(flags & TK_PARTIAL_OK)
		&& index > start+(flags & TK_AT_LEAST_ONE)) {
	    range.length = --index;
	    line = CTTypesetterCreateLine(typesetter, range);
	    width = CTLineGetTypographicBounds(line, NULL, NULL, NULL);
	    CFRelease(line);
	}

    }
    CFRelease(typesetter);
    [attributedString release];
    [string release];
    length = ceil(width - offset);
    fit = (Tcl_UtfAtIndex(source, index) - source) - rangeStart;
done:
#ifdef TK_MAC_DEBUG_FONTS
    TkMacOSXDbgMsg("measure: source=\"%s\" range=\"%.*s\" maxLength=%d "
	    "flags='%s%s%s%s' -> width=%d bytesFit=%d\n", source, rangeLength,
	    source+rangeStart, maxLength,
	    flags & TK_PARTIAL_OK   ? "partialOk "  : "",
	    flags & TK_WHOLE_WORDS  ? "wholeWords " : "",
	    flags & TK_AT_LEAST_ONE ? "atLeastOne " : "",
	    flags & TK_ISOLATE_END  ? "isolateEnd " : "",
	    length, fit);
#endif
    *lengthPtr = length;
    return fit;
}

/*
 *---------------------------------------------------------------------------
 *
 * Tk_DrawChars --
 *
 *	Draw a string of characters on the screen.
 *
 *	With ATSUI we need the line context to do this right, so we have the
 *	actual implementation in TkpDrawAngledCharsInContext().
 *
 * Results:
 *	None.
 *
 * Side effects:
 *	Information gets drawn on the screen.
 *
 *---------------------------------------------------------------------------
 */

void
Tk_DrawChars(
    Display *display,		/* Display on which to draw. */
    Drawable drawable,		/* Window or pixmap in which to draw. */
    GC gc,			/* Graphics context for drawing characters. */
    Tk_Font tkfont,		/* Font in which characters will be drawn; must
				 * be the same as font used in GC. */
    const char *source,		/* UTF-8 string to be displayed. Need not be
				 * '\0' terminated. All Tk meta-characters
				 * (tabs, control characters, and newlines)
				 * should be stripped out of the string that is
				 * passed to this function. If they are not
				 * stripped out, they will be displayed as
				 * regular printing characters. */
    int numBytes,		/* Number of bytes in string. */
    int x, int y)		/* Coordinates at which to place origin of the
				 * string when drawing. */
{
    TkpDrawAngledCharsInContext(display, drawable, gc, tkfont, source, numBytes,
	    0, numBytes, x, y, 0.0);
}

void
TkDrawAngledChars(
    Display *display,		/* Display on which to draw. */
    Drawable drawable,		/* Window or pixmap in which to draw. */
    GC gc,			/* Graphics context for drawing characters. */
    Tk_Font tkfont,		/* Font in which characters will be drawn;
				 * must be the same as font used in GC. */
    const char *source,		/* UTF-8 string to be displayed. Need not be
				 * '\0' terminated. All Tk meta-characters
				 * (tabs, control characters, and newlines)
				 * should be stripped out of the string that is
				 * passed to this function. If they are not
				 * stripped out, they will be displayed as
				 * regular printing characters. */
    int numBytes,		/* Number of bytes in string. */
    double x, double y,		/* Coordinates at which to place origin of
				 * string when drawing. */
    double angle)		/* What angle to put text at, in degrees. */
{
    TkpDrawAngledCharsInContext(display, drawable, gc, tkfont, source, numBytes,
	    0, numBytes, x, y, angle);
}

/*
 *---------------------------------------------------------------------------
 *
 * TkpDrawCharsInContext --
 *
 *	Draw a string of characters on the screen like Tk_DrawChars(), with
 *	access to all the characters on the line for context.
 *
 * Results:
 *	None.
 *
 * Side effects:
 *	Information gets drawn on the screen.
 *
 * Todo:
 *	Stippled text drawing.
 *
 *---------------------------------------------------------------------------
 */

void
TkpDrawCharsInContext(
    Display *display,		/* Display on which to draw. */
    Drawable drawable,		/* Window or pixmap in which to draw. */
    GC gc,			/* Graphics context for drawing characters. */
    Tk_Font tkfont,		/* Font in which characters will be drawn; must
				 * be the same as font used in GC. */
    const char * source,	/* UTF-8 string to be displayed. Need not be
				 * '\0' terminated. All Tk meta-characters
				 * (tabs, control characters, and newlines)
				 * should be stripped out of the string that is
				 * passed to this function. If they are not
				 * stripped out, they will be displayed as
				 * regular printing characters. */
    int numBytes,		/* Number of bytes in string. */
    int rangeStart,		/* Index of first byte to draw. */
    int rangeLength,		/* Length of range to draw in bytes. */
    int x, int y)		/* Coordinates at which to place origin of the
				 * whole (not just the range) string when
				 * drawing. */
{
    (void)display;
    TkpDrawAngledCharsInContext(display, drawable, gc, tkfont, source, numBytes,
	    rangeStart, rangeLength, x, y, 0.0);
}

void
TkpDrawAngledCharsInContext(
    TCL_UNUSED(Display *),		/* Display on which to draw. */
    Drawable drawable,		/* Window or pixmap in which to draw. */
    GC gc,			/* Graphics context for drawing characters. */
    Tk_Font tkfont,		/* Font in which characters will be drawn; must
				 * be the same as font used in GC. */
    const char * source,	/* UTF-8 string to be displayed. Need not be
				 * '\0' terminated. All Tk meta-characters
				 * (tabs, control characters, and newlines)
				 * should be stripped out of the string that is
				 * passed to this function. If they are not
				 * stripped out, they will be displayed as
				 * regular printing characters. */
    int numBytes,		/* Number of bytes in string. */
    int rangeStart,		/* Index of first byte to draw. */
    int rangeLength,		/* Length of range to draw in bytes. */
    double x, double y,		/* Coordinates at which to place origin of the
				 * whole (not just the range) string when
				 * drawing. */
    double angle)		/* What angle to put text at, in degrees. */
{
    const MacFont *fontPtr = (const MacFont *) tkfont;
    NSString *string;
    NSMutableDictionary *attributes;
    NSAttributedString *attributedString;
    CTTypesetterRef typesetter;
    CFIndex start, length;
    CTLineRef line, full=nil;
    MacDrawable *macWin = (MacDrawable *)drawable;
    TkMacOSXDrawingContext drawingContext;
    CGContextRef context;
    CGColorRef fg;
    NSFont *nsFont;
    CGAffineTransform t;
    CGFloat width, height, textX = (CGFloat) x, textY = (CGFloat) y;

    if (rangeStart < 0 || rangeLength <= 0  ||
	rangeStart + rangeLength > numBytes ||
	!TkMacOSXSetupDrawingContext(drawable, gc, &drawingContext)) {
	return;
    }
    string = [[TKNSString alloc] initWithTclUtfBytes:source length:numBytes];
    if (!string) {
	return;
    }

    context = drawingContext.context;
    TkSetMacColor(gc->foreground, &fg);
    attributes = [fontPtr->nsAttributes mutableCopy];
    [attributes setObject:(id)fg forKey:(id)kCTForegroundColorAttributeName];
    nsFont = [attributes objectForKey:NSFontAttributeName];
    [nsFont setInContext:GET_NSCONTEXT(context, NO)];
    CGContextSetTextMatrix(context, CGAffineTransformIdentity);
    attributedString = [[NSAttributedString alloc] initWithString:string
	    attributes:attributes];
    typesetter = CTTypesetterCreateWithAttributedString(
	    (CFAttributedStringRef)attributedString);
    textX += (CGFloat) macWin->xOff;
    textY += (CGFloat) macWin->yOff;
    height = drawingContext.portBounds.size.height;
    textY = height - textY;
    t = CGAffineTransformMake(1.0, 0.0, 0.0, -1.0, 0.0, height);
    if (angle != 0.0) {
	t = CGAffineTransformTranslate(
             CGAffineTransformRotate(
                 CGAffineTransformTranslate(t, textX, textY), angle*PI/180.0),
             -textX, -textY);
    }
    CGContextConcatCTM(context, t);
    start = Tcl_NumUtfChars(source, rangeStart);
    length = Tcl_NumUtfChars(source, rangeStart + rangeLength) - start;
    line = CTTypesetterCreateLine(typesetter, CFRangeMake(start, length));
    if (start > 0) {

	/*
	 * We are only drawing part of the string.  To compute the x coordinate
	 * of the part we are drawing we subtract its typographical length from
	 * the typographical length of the full string.  This accounts for the
	 * kerning after the initial part of the string.
	 */

	full = CTTypesetterCreateLine(typesetter, CFRangeMake(0, start + length));
	width = CTLineGetTypographicBounds(full, NULL, NULL, NULL);
	CFRelease(full);
	textX += (width - CTLineGetTypographicBounds(line, NULL, NULL, NULL));
    }
    CGContextSetTextPosition(context, textX, textY);
    CTLineDraw(line, context);
    CFRelease(line);
    CFRelease(typesetter);
    [attributedString release];
    [string release];
    [attributes release];
    TkMacOSXRestoreDrawingContext(&drawingContext);
}

#pragma mark -
#pragma mark Accessors:

/*
 *---------------------------------------------------------------------------
 *
 * TkMacOSXNSFontForFont --
 *
 *	Return an NSFont for the given Tk_Font.
 *
 * Results:
 *	NSFont*.
 *
 * Side effects:
 *	None.
 *
 *---------------------------------------------------------------------------
 */

MODULE_SCOPE NSFont*
TkMacOSXNSFontForFont(
    Tk_Font tkfont)
{
    return tkfont ? ((MacFont *)tkfont)->nsFont : nil;
}

/*
 *---------------------------------------------------------------------------
 *
 * TkMacOSXNSFontAttributesForFont --
 *
 *	Return an NSDictionary of font attributes for the given Tk_Font.
 *
 * Results:
 *	NSFont*.
 *
 * Side effects:
 *	None.
 *
 *---------------------------------------------------------------------------
 */

MODULE_SCOPE NSDictionary*
TkMacOSXNSFontAttributesForFont(
    Tk_Font tkfont)
{
    return tkfont ? ((MacFont *)tkfont)->nsAttributes : nil;
}

/*
 *---------------------------------------------------------------------------
 *
 * TkMacOSXIsCharacterMissing --
 *
 *	Given a tkFont and a character determine whether the character has
 *	a glyph defined in the font or not.
 *
 * Results:
 *	Returns a 1 if the character is missing, a 0 if it is not.
 *
 * Side effects:
 *	None.
 *
 *---------------------------------------------------------------------------
 */

int
TkMacOSXIsCharacterMissing(
    TCL_UNUSED(Tk_Font),		/* The font we are looking in. */
    TCL_UNUSED(unsigned int))	/* The character we are looking for. */
{
    return 0;
}

/*
 *----------------------------------------------------------------------
 *
 * TkMacOSXFontDescriptionForNSFontAndNSFontAttributes --
 *
 *	Get text description of a font specified by NSFont and attributes.
 *
 * Results:
 *	List object or NULL.
 *
 * Side effects:
 *	None.
 *
 *----------------------------------------------------------------------
 */

MODULE_SCOPE Tcl_Obj *
TkMacOSXFontDescriptionForNSFontAndNSFontAttributes(
    NSFont *nsFont,
    NSDictionary *nsAttributes)
{
    Tcl_Obj *objv[6];
    int i = 0;
    const char *familyName = [[nsFont familyName] UTF8String];

    if (nsFont && familyName) {
	NSFontTraitMask traits = [[NSFontManager sharedFontManager]
		traitsOfFont:nsFont];
	id underline = [nsAttributes objectForKey:
		NSUnderlineStyleAttributeName];
	id strikethrough = [nsAttributes objectForKey:
		NSStrikethroughStyleAttributeName];

	objv[i++] = Tcl_NewStringObj(familyName, -1);
	objv[i++] = Tcl_NewWideIntObj([nsFont pointSize]);
#define S(s)    Tcl_NewStringObj(STRINGIFY(s), (sizeof(STRINGIFY(s))-1))
	objv[i++] = (traits & NSBoldFontMask)	? S(bold)   : S(normal);
	objv[i++] = (traits & NSItalicFontMask)	? S(italic) : S(roman);
	if ([underline respondsToSelector:@selector(intValue)] &&
		([underline intValue] & (NSUnderlineStyleSingle |
		NSUnderlineStyleThick | NSUnderlineStyleDouble))) {
	    objv[i++] = S(underline);
	}
	if ([strikethrough respondsToSelector:@selector(intValue)] &&
		([strikethrough intValue] & (NSUnderlineStyleSingle |
		NSUnderlineStyleThick | NSUnderlineStyleDouble))) {
	    objv[i++] = S(overstrike);
	}
#undef S
    }
    return i ? Tcl_NewListObj(i, objv) : NULL;
}

/*
 *----------------------------------------------------------------------
 *
 * TkMacOSXUseAntialiasedText --
 *
 *	Enables or disables application-wide use of antialiased text (where
 *	available). Sets up a linked Tcl global variable to allow disabling of
 *	antialiased text from Tcl.
 *
 *	The possible values for this variable are:
 *
 *	-1 - Use system default as configurable in "System Prefs" -> "General".
 *	 0 - Unconditionally disable antialiasing.
 *	 1 - Unconditionally enable antialiasing.
 *
 * Results:
 *
 *	TCL_OK.
 *
 * Side effects:
 *
 *	None.
 *
 *----------------------------------------------------------------------
 */

MODULE_SCOPE int
TkMacOSXUseAntialiasedText(
    Tcl_Interp * interp,	/* The Tcl interpreter to receive the
				 * variable.*/
    int enable)			/* Initial value. */
{
    static Boolean initialized = FALSE;

    if (!initialized) {
	initialized = TRUE;

	if (Tcl_CreateNamespace(interp, "::tk::mac", NULL, NULL) == NULL) {
	    Tcl_ResetResult(interp);
	}
	if (Tcl_LinkVar(interp, "::tk::mac::antialiasedtext",
		(char *) &antialiasedTextEnabled,
		TCL_LINK_INT) != TCL_OK) {
	    Tcl_ResetResult(interp);
	}
    }
    antialiasedTextEnabled = enable;
    return TCL_OK;
}

/*
 * Local Variables:
 * mode: objc
 * c-basic-offset: 4
 * fill-column: 79
 * coding: utf-8
 * End:
 */<|MERGE_RESOLUTION|>--- conflicted
+++ resolved
@@ -149,7 +149,6 @@
     return [_string characterAtIndex:index];
 }
 
-<<<<<<< HEAD
 - (NSUInteger)startOfCluster:(NSUInteger)index
 {
     NSRange range = [_string rangeOfComposedCharacterSequenceAtIndex:index];
@@ -160,12 +159,7 @@
     NSRange range = [_string rangeOfComposedCharacterSequenceAtIndex:index];
     return range.location + range.length;
 }
-# ifndef __clang__
-@synthesize DString = _ds;
-#endif
-
-=======
->>>>>>> 45f103e3
+
 - (Tcl_DString)DString
 {
     if ( _ds.string == NULL) {
