/*
 * tkMacOSXFont.c --
 *
 *	Contains the Macintosh implementation of the platform-independent font
 *	package interface.
 *
 * Copyright © 2002-2004 Benjamin Riefenstahl, Benjamin.Riefenstahl@epost.de
 * Copyright © 2006-2009 Daniel A. Steffen <das@users.sourceforge.net>
 * Copyright © 2008-2009 Apple Inc.
 *
 * See the file "license.terms" for information on usage and redistribution
 * of this file, and for a DISCLAIMER OF ALL WARRANTIES.
 */

#include "tkMacOSXPrivate.h"
#include "tkMacOSXFont.h"
#include "tkMacOSXConstants.h"

#define defaultOrientation kCTFontDefaultOrientation
#define verticalOrientation kCTFontVerticalOrientation
#define fixedPitch kCTFontUserFixedPitchFontType

/*
#ifdef TK_MAC_DEBUG
#define TK_MAC_DEBUG_FONTS
#endif
*/

/*
 * The following structure represents our Macintosh-specific implementation
 * of a font object.
 */

typedef struct {
    TkFont font;		/* Stuff used by generic font package. Must be
				 * first in structure. */
    NSFont *nsFont;
    NSDictionary *nsAttributes;
} MacFont;

/*
 * The names for our "native" fonts.
 */

#define SYSTEMFONT_NAME		"system"
#define APPLFONT_NAME		"application"
#define MENUITEMFONT_NAME	"menu"

struct SystemFontMapEntry {
    const ThemeFontID id;
    const char *systemName;
    const char *tkName;
    const char *tkName1;
};

#define ThemeFont(n, ...) { kTheme##n##Font, "system" #n "Font", ##__VA_ARGS__ }
static const struct SystemFontMapEntry systemFontMap[] = {
    ThemeFont(System, 			"TkDefaultFont", "TkIconFont"),
    ThemeFont(EmphasizedSystem,		"TkCaptionFont", NULL),
    ThemeFont(SmallSystem,		"TkHeadingFont", "TkTooltipFont"),
    ThemeFont(SmallEmphasizedSystem, NULL, NULL),
    ThemeFont(Application,		"TkTextFont", NULL),
    ThemeFont(Label,			"TkSmallCaptionFont", NULL),
    ThemeFont(Views, NULL, NULL),
    ThemeFont(MenuTitle, NULL, NULL),
    ThemeFont(MenuItem,			"TkMenuFont", NULL),
    ThemeFont(MenuItemMark, NULL, NULL),
    ThemeFont(MenuItemCmdKey, NULL, NULL),
    ThemeFont(WindowTitle, NULL, NULL),
    ThemeFont(PushButton, NULL, NULL),
    ThemeFont(UtilityWindowTitle, NULL, NULL),
    ThemeFont(AlertHeader, NULL, NULL),
    ThemeFont(Toolbar, NULL, NULL),
    ThemeFont(MiniSystem, NULL, NULL),
    { kThemeSystemFontDetail,		"systemDetailSystemFont", NULL, NULL },
    { kThemeSystemFontDetailEmphasized,	"systemDetailEmphasizedSystemFont", NULL, NULL },
    { -1, NULL, NULL, NULL }
};
#undef ThemeFont

static int antialiasedTextEnabled = -1;
static NSCharacterSet *whitespaceCharacterSet = nil;
static NSCharacterSet *lineendingCharacterSet = nil;

static void		GetTkFontAttributesForNSFont(NSFont *nsFont,
			    TkFontAttributes *faPtr);
static NSFont *		FindNSFont(const char *familyName,
			    NSFontTraitMask traits, NSInteger weight,
			    CGFloat size, int fallbackToDefault);
static void		InitFont(NSFont *nsFont,
			    const TkFontAttributes *reqFaPtr,
			    MacFont *fontPtr);
static int		CreateNamedSystemFont(Tcl_Interp *interp,
			    Tk_Window tkwin, const char *name,
			    TkFontAttributes *faPtr);

#pragma mark -
#pragma mark Font Helpers:

/*
 * To avoid an extra copy, a TKNSString object wraps a Tcl_DString with an
 * NSString that uses the DString's buffer as its character buffer.  It can be
 * constructed from a Tcl_DString and it has a DString property that handles
 * converting from an NSString to a Tcl_DString.
 */

@implementation TKNSString

- (instancetype)initWithTclUtfBytes:(const void *)bytes
		       length:(NSUInteger)len
{
    self = [self init];
    if (self) {
	Tcl_DStringInit(&_ds);
	Tcl_UtfToChar16DString((const char *)bytes, len, &_ds);
	_string = [[NSString alloc]
	     initWithCharactersNoCopy:(unichar *)Tcl_DStringValue(&_ds)
			       length:Tcl_DStringLength(&_ds)>>1
			 freeWhenDone:NO];
	self.UTF8String = _string.UTF8String;
    }
    return self;
}

- (instancetype)initWithString:(NSString *)aString
{
    self = [self init];
    if (self) {
	_string = [[NSString alloc] initWithString:aString];
	_UTF8String = _string.UTF8String;
    }
    return self;
}

- (void)dealloc
{
    Tcl_DStringFree(&_ds);
    [_string release];
    [super dealloc];
}

- (NSUInteger)length
{
    return _string.length;
}

- (unichar)characterAtIndex:(NSUInteger)index
{
    return [_string characterAtIndex:index];
}

- (Tcl_DString)DString
{
    if ( _ds.string == NULL) {

	/*
	 * The DString has not been initialized. Construct it from
	 * our string's unicode characters.
	 */
	char *p;
	NSUInteger index;

	Tcl_DStringInit(&_ds);
	Tcl_DStringSetLength(&_ds, 3 * [_string length]);
	p = Tcl_DStringValue(&_ds);
	for (index = 0; index < [_string length]; index++) {
	    p += Tcl_UniCharToUtf([_string characterAtIndex: index], p);
	}
	Tcl_DStringSetLength(&_ds, p - Tcl_DStringValue(&_ds));
    }
    return _ds;
}

#ifndef __clang__
@synthesize UTF8String = _UTF8String;
@synthesize DString = _ds;
#endif
@end

#define GetNSFontTraitsFromTkFontAttributes(faPtr) \
	((faPtr)->weight == TK_FW_BOLD ? NSBoldFontMask : NSUnboldFontMask) | \
	((faPtr)->slant == TK_FS_ITALIC ? NSItalicFontMask : NSUnitalicFontMask)

/*
 *---------------------------------------------------------------------------
 *
 * GetTkFontAttributesForNSFont --
 *
 *	Fill in TkFontAttributes for given NSFont.
 *
 * Results:
 *	None.
 *
 * Side effects:
 *	None.
 *
 *---------------------------------------------------------------------------
 */

static void
GetTkFontAttributesForNSFont(
    NSFont *nsFont,
    TkFontAttributes *faPtr)
{
    NSFontTraitMask traits = [[NSFontManager sharedFontManager]
	    traitsOfFont:nsFont];
    faPtr->family = Tk_GetUid([[nsFont familyName] UTF8String]);
    faPtr->size = [nsFont pointSize];
    faPtr->weight = (traits & NSBoldFontMask ? TK_FW_BOLD : TK_FW_NORMAL);
    faPtr->slant = (traits & NSItalicFontMask ? TK_FS_ITALIC : TK_FS_ROMAN);

}

/*
 *---------------------------------------------------------------------------
 *
 * FindNSFont --
 *
 *	Find NSFont for given attributes. Use default values for missing
 *	attributes, and do a case-insensitive search for font family names
 *	if necessary. If fallbackToDefault flag is set, use the system font
 *	as a last resort.
 *
 * Results:
 *	None.
 *
 * Side effects:
 *	None.
 *
 *---------------------------------------------------------------------------
 */

static NSFont *
FindNSFont(
    const char *familyName,
    NSFontTraitMask traits,
    NSInteger weight,
    CGFloat size,
    int fallbackToDefault)
{
    NSFontManager *fm = [NSFontManager sharedFontManager];
    NSFont *nsFont, *dflt = nil;
    #define defaultFont (dflt ? dflt : (dflt = [NSFont systemFontOfSize:0]))
    NSString *family;

    if (familyName) {
	family = [[[TKNSString alloc] initWithTclUtfBytes:familyName length:-1] autorelease];
    } else {
	family = [defaultFont familyName];
    }
    if (size == 0.0) {
	size = [defaultFont pointSize];
    }
    nsFont = [fm fontWithFamily:family traits:traits weight:weight size:size];

    /*
     * A second bug in NSFontManager that Apple created for the Catalina OS
     * causes requests as above to sometimes return fonts with additional
     * traits that were not requested, even though fonts without those unwanted
     * traits exist on the system.  See bug [90d555e088].  As a workaround
     * we ask the font manager to remove any unrequested traits.
     */

    if (nsFont) {
	nsFont = [fm convertFont:nsFont toNotHaveTrait:~traits];
    }
    if (!nsFont) {
	NSArray *availableFamilies = [fm availableFontFamilies];
	NSString *caseFamily = nil;

	for (NSString *f in availableFamilies) {
	    if ([family caseInsensitiveCompare:f] == NSOrderedSame) {
		caseFamily = f;
		break;
	    }
	}
	if (caseFamily) {
	    nsFont = [fm fontWithFamily:caseFamily traits:traits weight:weight
		    size:size];
	}
    }
    if (!nsFont) {
	nsFont = [NSFont fontWithName:family size:size];
    }
    if (!nsFont && fallbackToDefault) {
	nsFont = [fm convertFont:defaultFont toFamily:family];
	nsFont = [fm convertFont:nsFont toSize:size];
	nsFont = [fm convertFont:nsFont toHaveTrait:traits];
    }
    [nsFont retain];
    #undef defaultFont
    return nsFont;
}

/*
 *---------------------------------------------------------------------------
 *
 * InitFont --
 *
 *	Helper for TkpGetNativeFont() and TkpGetFontFromAttributes().
 *
 * Results:
 *	Fills the MacFont structure.
 *
 * Side effects:
 *	Memory allocated.
 *
 *---------------------------------------------------------------------------
 */

static void
InitFont(
    NSFont *nsFont,
    const TkFontAttributes *reqFaPtr,	/* Can be NULL */
    MacFont *fontPtr)
{
    TkFontAttributes *faPtr;
    TkFontMetrics *fmPtr;
    NSDictionary *nsAttributes;
    NSRect bounds;
    CGFloat kern = 0.0;
    NSFontRenderingMode renderingMode = NSFontDefaultRenderingMode;
    int ascent, descent/*, dontAA*/;
    static const UniChar ch[] = {'.', 'W', ' ', 0xc4, 0xc1, 0xc2, 0xc3, 0xc7};
			/* ., W, Space, Auml, Aacute, Acirc, Atilde, Ccedilla */
#define nCh	(sizeof(ch) / sizeof(UniChar))
    CGGlyph glyphs[nCh];
    CGRect boundingRects[nCh];

    fontPtr->font.fid = (Font) fontPtr;
    faPtr = &fontPtr->font.fa;
    if (reqFaPtr) {
	*faPtr = *reqFaPtr;
    } else {
	TkInitFontAttributes(faPtr);
    }
    fontPtr->nsFont = nsFont;

    /*
     * Some don't like antialiasing on fixed-width even if bigger than limit
     */

    // dontAA = [nsFont isFixedPitch] && fontPtr->font.fa.size <= 10;
    if (antialiasedTextEnabled >= 0/* || dontAA*/) {
	renderingMode = (antialiasedTextEnabled == 0/* || dontAA*/) ?
		NSFontIntegerAdvancementsRenderingMode :
		NSFontAntialiasedRenderingMode;
    }
    nsFont = [nsFont screenFontWithRenderingMode:renderingMode];
    GetTkFontAttributesForNSFont(nsFont, faPtr);
    fmPtr = &fontPtr->font.fm;
    fmPtr->ascent = floor([nsFont ascender] + [nsFont leading] + 0.5);
    fmPtr->descent = floor(-[nsFont descender] + 0.5);
    fmPtr->maxWidth = [nsFont maximumAdvancement].width;
    fmPtr->fixed = [nsFont isFixedPitch];   /* Does not work for all fonts */

    /*
     * The ascent, descent and fixed fields are not correct for all fonts, as
     * a workaround deduce that info from the metrics of some typical glyphs,
     * along with screenfont kerning (space advance difference to printer font)
     */

    bounds = [nsFont boundingRectForFont];
    if (CTFontGetGlyphsForCharacters((CTFontRef) nsFont, ch, glyphs, nCh)) {
	fmPtr->fixed = [nsFont advancementForGlyph:glyphs[0]].width ==
		[nsFont advancementForGlyph:glyphs[1]].width;
	bounds = NSRectFromCGRect(CTFontGetBoundingRectsForGlyphs((CTFontRef)
		nsFont, defaultOrientation, ch, boundingRects, nCh));
	kern = [nsFont advancementForGlyph:glyphs[2]].width -
		[fontPtr->nsFont advancementForGlyph:glyphs[2]].width;
    }
    descent = floor(-bounds.origin.y + 0.5);
    ascent = floor(bounds.size.height + bounds.origin.y + 0.5);
    if (ascent > fmPtr->ascent) {
	fmPtr->ascent = ascent;
    }
    if (descent > fmPtr->descent) {
	fmPtr->descent = descent;
    }
    nsAttributes = [NSDictionary dictionaryWithObjectsAndKeys:
	    nsFont, NSFontAttributeName,
	    [NSNumber numberWithInt:faPtr->underline ?
		NSUnderlineStyleSingle|NSUnderlinePatternSolid :
		NSUnderlineStyleNone], NSUnderlineStyleAttributeName,
	    [NSNumber numberWithInt:faPtr->overstrike ?
		NSUnderlineStyleSingle|NSUnderlinePatternSolid :
		NSUnderlineStyleNone], NSStrikethroughStyleAttributeName,
	    [NSNumber numberWithInt:fmPtr->fixed ? 0 : 1],
		NSLigatureAttributeName,
	    [NSNumber numberWithDouble:kern], NSKernAttributeName, nil];
    fontPtr->nsAttributes = [nsAttributes retain];
#undef nCh
}

/*
 *-------------------------------------------------------------------------
 *
 * CreateNamedSystemFont --
 *
 *	Register a system font with the Tk named font mechanism.
 *
 * Results:
 *
 *	Result from TkCreateNamedFont().
 *
 * Side effects:
 *
 *	A new named font is added to the Tk font registry.
 *
 *-------------------------------------------------------------------------
 */

static int
CreateNamedSystemFont(
    Tcl_Interp *interp,
    Tk_Window tkwin,
    const char* name,
    TkFontAttributes *faPtr)
{
    TkDeleteNamedFont(NULL, tkwin, name);
    return TkCreateNamedFont(interp, tkwin, name, faPtr);
}

#pragma mark -

#pragma mark Grapheme Cluster indexing

/*
 *----------------------------------------------------------------------
 *
 * startOfClusterObjCmd --
 *
 *      This function is invoked to process the startOfCluster command.
 *
 * Results:
 *      A standard Tcl result.
 *
 * Side effects:
 *      None
 *
 *----------------------------------------------------------------------
 */

static int
startOfClusterObjCmd(
    TCL_UNUSED(void *),
    Tcl_Interp *interp,         /* Current interpreter. */
    TkSizeT objc,                   /* Number of arguments. */
    Tcl_Obj *const objv[])      /* Argument objects. */
{
    TKNSString *S;
    const char *stringArg;
    int numBytes;
<<<<<<< HEAD
    Tcl_Size index;
    if ((unsigned)(objc - 3) > 1) {
=======
    TkSizeT index;
    if ((size_t)(objc - 3) > 1) {
>>>>>>> 2fe88453
	Tcl_WrongNumArgs(interp, 1 , objv, "str start ?locale?");
	return TCL_ERROR;
    }
    stringArg = Tcl_GetStringFromObj(objv[1], &numBytes);
    if (stringArg == NULL) {
	return TCL_ERROR;
    }
    S = [[TKNSString alloc] initWithTclUtfBytes:stringArg length:numBytes];
    if (TkGetIntForIndex(objv[2], [S length] - 1, 0, &index) != TCL_OK) {
	Tcl_SetObjResult(interp, Tcl_ObjPrintf(
		"bad index \"%s\": must be integer?[+-]integer?, end?[+-]integer?, or \"\"",
		Tcl_GetString(objv[2])));
	Tcl_SetErrorCode(interp, "TK", "VALUE", "INDEX", NULL);
	return TCL_ERROR;
    }
    if (index != TCL_INDEX_NONE) {
	if ((size_t)index >= [S length]) {
	    index = (Tcl_Size)[S length];
	} else {
	    NSRange range = [S rangeOfComposedCharacterSequenceAtIndex:index];
	    index = range.location;
	}
	Tcl_SetObjResult(interp, TkNewIndexObj(index));
    }
    return TCL_OK;
}

static int
endOfClusterObjCmd(
    TCL_UNUSED(void *),
    Tcl_Interp *interp,         /* Current interpreter. */
    TkSizeT objc,                   /* Number of arguments. */
    Tcl_Obj *const objv[])      /* Argument objects. */
{
    TKNSString *S;
    char *stringArg;
    int numBytes;
    Tcl_Size index;

    if ((size_t)(objc - 3) > 1) {
	Tcl_WrongNumArgs(interp, 1 , objv, "str start ?locale?");
	return TCL_ERROR;
    }
    stringArg = Tcl_GetStringFromObj(objv[1], &numBytes);
    if (stringArg == NULL) {
	return TCL_ERROR;
    }
    S = [[TKNSString alloc] initWithTclUtfBytes:stringArg length:numBytes];
    if (TkGetIntForIndex(objv[2], [S length] - 1, 0, &index) != TCL_OK) {
	Tcl_SetObjResult(interp, Tcl_ObjPrintf(
		"bad index \"%s\": must be integer?[+-]integer?, end?[+-]integer?, or \"\"",
		Tcl_GetString(objv[2])));
	Tcl_SetErrorCode(interp, "TK", "VALUE", "INDEX", NULL);
	return TCL_ERROR;
    }
    if ((size_t)index + 1 <= [S length]) {
	if (index == TCL_INDEX_NONE) {
		index = 0;
	} else {
	    NSRange range = [S rangeOfComposedCharacterSequenceAtIndex:index];
	    index = range.location + range.length;
	}
	Tcl_SetObjResult(interp, TkNewIndexObj(index));
    }
    return TCL_OK;
}

#pragma mark -
#pragma mark Font handling:

/*
 *-------------------------------------------------------------------------
 *
 * TkpFontPkgInit --
 *
 *	This procedure is called when an application is created. It
 *	initializes all the structures that are used by the
 *	platform-dependent code on a per application basis.
 *	Note that this is called before TkpInit() !
 *
 * Results:
 *	None.
 *
 * Side effects:
 *	Initialize named system fonts.
 *
 *-------------------------------------------------------------------------
 */

void
TkpFontPkgInit(
    TkMainInfo *mainPtr)	/* The application being created. */
{
    Tcl_Interp *interp = mainPtr->interp;
    Tk_Window tkwin = (Tk_Window)mainPtr->winPtr;
    const struct SystemFontMapEntry *systemFont = systemFontMap;
    NSFont *nsFont;
    TkFontAttributes fa;
    NSMutableCharacterSet *cs;
    /*
     * Since we called before TkpInit, we need our own autorelease pool.
     */
    NSAutoreleasePool *pool = [NSAutoreleasePool new];

    /*
     * Force this for now.
     */
    if (!mainPtr->winPtr->mainPtr) {
	mainPtr->winPtr->mainPtr = mainPtr;
    }
    while (systemFont->systemName) {
	nsFont = (NSFont*) CTFontCreateUIFontForLanguage(
		HIThemeGetUIFontType(systemFont->id), 0, NULL);
	if (nsFont) {
	    TkInitFontAttributes(&fa);
	    GetTkFontAttributesForNSFont(nsFont, &fa);
	    CreateNamedSystemFont(interp, tkwin, systemFont->systemName, &fa);
	    if (systemFont->tkName) {
		CreateNamedSystemFont(interp, tkwin, systemFont->tkName, &fa);
	    }
	    if (systemFont->tkName1) {
		CreateNamedSystemFont(interp, tkwin, systemFont->tkName1, &fa);
	    }
	    CFRelease(nsFont);
	}
	systemFont++;
    }
    TkInitFontAttributes(&fa);
#if 0

    /*
     * In macOS 10.15.1 Apple introduced a bug in NSFontManager which caused
     * it to not recognize the familyName ".SF NSMono" which is the familyName
     * of the default fixed pitch system fault on that system.  See bug [855049e799].
     * As a workaround we call [NSFont userFixedPitchFontOfSize:11] instead.
     * This returns a user font in the "Menlo" family.
     */

    nsFont = (NSFont*) CTFontCreateUIFontForLanguage(fixedPitch, 11, NULL);
#else
    nsFont = [NSFont userFixedPitchFontOfSize:11];
#endif
    if (nsFont) {
	GetTkFontAttributesForNSFont(nsFont, &fa);
#if 0
	CFRelease(nsFont);
#endif
    } else {
	fa.family = Tk_GetUid("Monaco");
	fa.size = 11;
	fa.weight = TK_FW_NORMAL;
	fa.slant = TK_FS_ROMAN;
    }
    CreateNamedSystemFont(interp, tkwin, "TkFixedFont", &fa);
    if (!whitespaceCharacterSet) {
	whitespaceCharacterSet = [[NSCharacterSet
		whitespaceAndNewlineCharacterSet] retain];
	cs = [whitespaceCharacterSet mutableCopy];
	[cs removeCharactersInString:@" "];
	lineendingCharacterSet = [cs copy];
	[cs release];
    }
    [pool drain];
    Tcl_CreateObjCommand2(interp, "::tk::startOfCluster", startOfClusterObjCmd, NULL, NULL);
    Tcl_CreateObjCommand2(interp, "::tk::endOfCluster", endOfClusterObjCmd, NULL, NULL);
}

/*
 *---------------------------------------------------------------------------
 *
 * TkpGetNativeFont --
 *
 *	Map a platform-specific native font name to a TkFont.
 *
 * Results:
 *	The return value is a pointer to a TkFont that represents the native
 *	font. If a native font by the given name could not be found, the return
 *	value is NULL.
 *
 *	Every call to this procedure returns a new TkFont structure, even if
 *	the name has already been seen before. The caller should call
 *	TkpDeleteFont() when the font is no longer needed.
 *
 *	The caller is responsible for initializing the memory associated with
 *	the generic TkFont when this function returns and releasing the
 *	contents of the generics TkFont before calling TkpDeleteFont().
 *
 * Side effects:
 *	None.
 *
 *---------------------------------------------------------------------------
 */

TkFont *
TkpGetNativeFont(
    TCL_UNUSED(Tk_Window),		/* For display where font will be used. */
    const char *name)		/* Platform-specific font name. */
{
    MacFont *fontPtr = NULL;
    ThemeFontID themeFontId;
    CTFontRef ctFont;

    if (strcmp(name, SYSTEMFONT_NAME) == 0) {
	themeFontId = kThemeSystemFont;
    } else if (strcmp(name, APPLFONT_NAME) == 0) {
	themeFontId = kThemeApplicationFont;
    } else if (strcmp(name, MENUITEMFONT_NAME) == 0) {
	themeFontId = kThemeMenuItemFont;
    } else {
	return NULL;
    }
    ctFont = CTFontCreateUIFontForLanguage(
	    HIThemeGetUIFontType(themeFontId), 0, NULL);
    if (ctFont) {
	fontPtr = (MacFont *)ckalloc(sizeof(MacFont));
	InitFont((NSFont*) ctFont, NULL, fontPtr);
    }

    return (TkFont *) fontPtr;
}

/*
 *---------------------------------------------------------------------------
 *
 * TkpGetFontFromAttributes --
 *
 *	Given a desired set of attributes for a font, find a font with the
 *	closest matching attributes.
 *
 * Results:
 *	The return value is a pointer to a TkFont that represents the font with
 *	the desired attributes. If a font with the desired attributes could not
 *	be constructed, some other font will be substituted automatically.
 *
 *	Every call to this procedure returns a new TkFont structure, even if
 *	the specified attributes have already been seen before. The caller
 *	should call TkpDeleteFont() to free the platform- specific data when
 *	the font is no longer needed.
 *
 *	The caller is responsible for initializing the memory associated with
 *	the generic TkFont when this function returns and releasing the
 *	contents of the generic TkFont before calling TkpDeleteFont().
 *
 * Side effects:
 *	None.
 *
 *---------------------------------------------------------------------------
 */

TkFont *
TkpGetFontFromAttributes(
    TkFont *tkFontPtr,		/* If non-NULL, store the information in this
				 * existing TkFont structure, rather than
				 * allocating a new structure to hold the font;
				 * the existing contents of the font will be
				 * released. If NULL, a new TkFont structure is
				 * allocated. */
    Tk_Window tkwin,		/* For display where font will be used. */
    const TkFontAttributes *faPtr)
				/* Set of attributes to match. */
{
    MacFont *fontPtr;
    int points = (int) (TkFontGetPoints(tkwin, faPtr->size) + 0.5);
    NSFontTraitMask traits = GetNSFontTraitsFromTkFontAttributes(faPtr);
    NSInteger weight = (faPtr->weight == TK_FW_BOLD ? 9 : 5);
    NSFont *nsFont;

    nsFont = FindNSFont(faPtr->family, traits, weight, points, 0);
    if (!nsFont) {
	const char *const *aliases = TkFontGetAliasList(faPtr->family);

	while (aliases && !nsFont) {
	    nsFont = FindNSFont(*aliases++, traits, weight, points, 0);
	}
    }
    if (!nsFont) {
	nsFont = FindNSFont(faPtr->family, traits, weight, points, 1);
    }
    if (!nsFont) {
	Tcl_Panic("Could not determine NSFont from TkFontAttributes");
    }
    if (tkFontPtr == NULL) {
	fontPtr = (MacFont *)ckalloc(sizeof(MacFont));
    } else {
	fontPtr = (MacFont *) tkFontPtr;
	TkpDeleteFont(tkFontPtr);
    }
    CFRetain(nsFont); /* Always needed to allow unconditional CFRelease below */
    InitFont(nsFont, faPtr, fontPtr);

    return (TkFont *) fontPtr;
}

/*
 *---------------------------------------------------------------------------
 *
 * TkpDeleteFont --
 *
 *	Called to release a font allocated by TkpGetNativeFont() or
 *	TkpGetFontFromAttributes(). The caller should have already released the
 *	fields of the TkFont that are used exclusively by the generic TkFont
 *	code.
 *
 * Results:
 *	TkFont is deallocated.
 *
 * Side effects:
 *	None.
 *
 *---------------------------------------------------------------------------
 */

void
TkpDeleteFont(
    TkFont *tkFontPtr)		/* Token of font to be deleted. */
{
    MacFont *fontPtr = (MacFont *) tkFontPtr;

    [fontPtr->nsAttributes release];
    fontPtr->nsAttributes = NULL;
    CFRelease(fontPtr->nsFont); /* Either a CTFontRef or a CFRetained NSFont */
}

/*
 *---------------------------------------------------------------------------
 *
 * TkpGetFontFamilies --
 *
 *	Return information about the font families that are available on the
 *	display of the given window.
 *
 * Results:
 *	Modifies interp's result object to hold a list of all the available
 *	font families.
 *
 * Side effects:
 *	None.
 *
 *---------------------------------------------------------------------------
 */

void
TkpGetFontFamilies(
    Tcl_Interp *interp,		/* Interp to hold result. */
    TCL_UNUSED(Tk_Window))		/* For display to query. */
{
    Tcl_Obj *resultPtr = Tcl_NewListObj(0, NULL);
    NSArray *list = [[NSFontManager sharedFontManager] availableFontFamilies];

    for (NSString *family in list) {
	Tcl_ListObjAppendElement(NULL, resultPtr,
		Tcl_NewStringObj([family UTF8String], -1));
    }
    Tcl_SetObjResult(interp, resultPtr);
}

/*
 *-------------------------------------------------------------------------
 *
 * TkpGetSubFonts --
 *
 *	A function used by the testing package for querying the actual screen
 *	fonts that make up a font object.
 *
 * Results:
 *	Modifies interp's result object to hold a list containing the names of
 *	the screen fonts that make up the given font object.
 *
 * Side effects:
 *	None.
 *
 *-------------------------------------------------------------------------
 */

void
TkpGetSubFonts(
    Tcl_Interp *interp,		/* Interp to hold result. */
    Tk_Font tkfont)		/* Font object to query. */
{
    MacFont *fontPtr = (MacFont *) tkfont;
    Tcl_Obj *resultPtr = Tcl_NewListObj(0, NULL);

    if (fontPtr->nsFont) {
	NSArray *list = [[fontPtr->nsFont fontDescriptor]
		objectForKey:NSFontCascadeListAttribute];

	for (NSFontDescriptor *subFontDesc in list) {
	    NSString *family = [subFontDesc objectForKey:NSFontFamilyAttribute];

	    if (family) {
		Tcl_ListObjAppendElement(NULL, resultPtr,
			Tcl_NewStringObj([family UTF8String], -1));
	    }
	}
    }
    Tcl_SetObjResult(interp, resultPtr);
}

/*
 *----------------------------------------------------------------------
 *
 * TkpGetFontAttrsForChar --
 *
 *	Retrieve the font attributes of the actual font used to render a given
 *	character.
 *
 * Results:
 *	None.
 *
 * Side effects:
 *	The font attributes are stored in *faPtr.
 *
 *----------------------------------------------------------------------
 */

void
TkpGetFontAttrsForChar(
    TCL_UNUSED(Tk_Window),		/* Window on the font's display */
    Tk_Font tkfont,		/* Font to query */
    int c,         		/* Character of interest */
    TkFontAttributes* faPtr)	/* Output: Font attributes */
{
    MacFont *fontPtr = (MacFont *) tkfont;
    NSFont *nsFont = fontPtr->nsFont;
    *faPtr = fontPtr->font.fa;
    if (nsFont && ![[nsFont coveredCharacterSet] characterIsMember:c]) {
	UTF16Char ch = (UTF16Char) c;

	nsFont = [nsFont bestMatchingFontForCharacters:&ch
		length:1 attributes:nil actualCoveredLength:NULL];
	if (nsFont) {
	    GetTkFontAttributesForNSFont(nsFont, faPtr);
	}
    }
}

#pragma mark -
#pragma mark Measuring and drawing:

/*
 *---------------------------------------------------------------------------
 *
 * Tk_MeasureChars --
 *
 *	Determine the number of characters from the string that will fit in
 *	the given horizontal span. The measurement is done under the
 *	assumption that Tk_DrawChars() will be used to actually display the
 *	characters.
 *
 *	With ATSUI we need the line context to do this right, so we have the
 *	actual implementation in TkpMeasureCharsInContext().
 *
 * Results:
 *	The return value is the number of bytes from source that fit into the
 *	span that extends from 0 to maxLength. *lengthPtr is filled with the
 *	x-coordinate of the right edge of the last character that did fit.
 *
 * Side effects:
 *	None.
 *
 * Todo:
 *	Effects of the "flags" parameter are untested.
 *
 *---------------------------------------------------------------------------
 */

int
Tk_MeasureChars(
    Tk_Font tkfont,		/* Font in which characters will be drawn. */
    const char *source,		/* UTF-8 string to be displayed. Need not be
				 * '\0' terminated. */
    Tcl_Size numBytes,		/* Maximum number of bytes to consider from
				 * source string. */
    int maxLength,		/* If >= 0, maxLength specifies the longest
				 * permissible line length; don't consider any
				 * character that would cross this x-position.
				 * If < 0, then line length is unbounded and
				 * the flags argument is ignored. */
    int flags,			/* Various flag bits OR-ed together:
				 * TK_PARTIAL_OK means include the last char
				 * which only partially fit on this line.
				 * TK_WHOLE_WORDS means stop on a word
				 * boundary, if possible. TK_AT_LEAST_ONE
				 * means return at least one character even if
				 * no characters fit. */
    int *lengthPtr)		/* Filled with x-location just after the
				 * terminating character. */
{
    return TkpMeasureCharsInContext(tkfont, source, numBytes, 0, numBytes,
	    maxLength, flags, lengthPtr);
}

/*
 *---------------------------------------------------------------------------
 *
 * TkpMeasureCharsInContext --
 *
 *	Determine the number of bytes from the string that will fit in the
 *	given horizontal span. The measurement is done under the assumption
 *	that TkpDrawCharsInContext() will be used to actually display the
 *	characters.
 *
 *	This one is almost the same as Tk_MeasureChars(), but with access to
 *	all the characters on the line for context.
 *
 * Results:
 *	The return value is the number of bytes from source that fit into the
 *	span that extends from 0 to maxLength. *lengthPtr is filled with the
 *	x-coordinate of the right edge of the last character that did fit.
 *
 * Side effects:
 *	None.
 *
 *---------------------------------------------------------------------------
 */

int
TkpMeasureCharsInContext(
    Tk_Font tkfont,		/* Font in which characters will be drawn. */
    const char * source,	/* UTF-8 string to be displayed. Need not be
				 * '\0' terminated. */
    Tcl_Size numBytes,		/* Maximum number of bytes to consider from
				 * source string in all. */
    Tcl_Size rangeStart,		/* Index of first byte to measure. */
    Tcl_Size rangeLength,		/* Length of range to measure in bytes. */
    int maxLength,		/* If >= 0, maxLength specifies the longest
				 * permissible line length; don't consider any
				 * character that would cross this x-position.
				 * If < 0, then line length is unbounded and
				 * the flags argument is ignored. */
    int flags,			/* Various flag bits OR-ed together:
				 * TK_PARTIAL_OK means include the last char
				 * which only partially fits on this line.
				 * TK_WHOLE_WORDS means stop on a word
				 * boundary, if possible. TK_AT_LEAST_ONE means
				 * return at least one character even if no
				 * characters fit.  If TK_WHOLE_WORDS and
				 * TK_AT_LEAST_ONE are set and the first word
				 * doesn't fit, we return at least one
				 * character or whatever characters fit into
				 * maxLength.  TK_ISOLATE_END means that the
				 * last character should not be considered in
				 * context with the rest of the string (used
				 * for breaking lines). */
    int *lengthPtr)		/* Filled with x-location just after the
				 * terminating character. */
{
    const MacFont *fontPtr = (const MacFont *) tkfont;
    NSString *string;
    NSAttributedString *attributedString;
    CTTypesetterRef typesetter;
    CFIndex start, len;
    CFRange range = {0, 0};
    CTLineRef line;
    CGFloat offset = 0;
    CFIndex index;
    double width;
    int length, fit;

    if (rangeStart == TCL_INDEX_NONE || rangeStart < 0 || rangeLength <= 0 ||
	    rangeStart + rangeLength > numBytes ||
	    (maxLength == 0 && !(flags & TK_AT_LEAST_ONE))) {
	*lengthPtr = 0;
	return 0;
    }
    if (maxLength > 32767) {
	maxLength = 32767;
    }
    string = [[TKNSString alloc] initWithTclUtfBytes:source length:numBytes];
    if (!string) {
	length = 0;
	fit = rangeLength;
	goto done;
    }
    attributedString = [[NSAttributedString alloc] initWithString:string
	    attributes:fontPtr->nsAttributes];
    typesetter = CTTypesetterCreateWithAttributedString(
	    (CFAttributedStringRef)attributedString);
    start = Tcl_NumUtfChars(source, rangeStart);
    len = Tcl_NumUtfChars(source + rangeStart, rangeLength);
    if (start > 0) {
	range.length = start;
	line = CTTypesetterCreateLine(typesetter, range);
	offset = CTLineGetTypographicBounds(line, NULL, NULL, NULL);
	CFRelease(line);
    }
    if (maxLength < 0) {
	index = len;
	range.length = len;
	line = CTTypesetterCreateLine(typesetter, range);
	width = CTLineGetTypographicBounds(line, NULL, NULL, NULL);
	CFRelease(line);
    } else {
	double maxWidth = maxLength + offset;
	NSCharacterSet *cs;

        /*
         * Get a line breakpoint in the source string.
         */

	index = start;
	if (flags & TK_WHOLE_WORDS) {
	    index = CTTypesetterSuggestLineBreak(typesetter, start, maxWidth);
	    if (index <= start && (flags & TK_AT_LEAST_ONE)) {
		flags &= ~TK_WHOLE_WORDS;
	    }
	}
	if (index <= start && !(flags & TK_WHOLE_WORDS)) {
	    index = CTTypesetterSuggestClusterBreak(typesetter, start, maxWidth);
	}

        /*
         * Trim right whitespace/lineending characters.
         */

	cs = (index <= len && (flags & TK_WHOLE_WORDS)) ?
		whitespaceCharacterSet : lineendingCharacterSet;
	while (index > start &&
		[cs characterIsMember:[string characterAtIndex:(index - 1)]]) {
	    index--;
	}

        /*
         * If there is no line breakpoint in the source string between its
         * start and the index position that fits in maxWidth, then
         * CTTypesetterSuggestLineBreak() returns that very last index.
         * However if the TK_WHOLE_WORDS flag is set, we want to break at a
         * word boundary. In this situation, unless TK_AT_LEAST_ONE is set, we
         * must report that zero chars actually fit (in other words the
         * smallest word of the source string is still larger than maxWidth).
         */

        if ((index >= start) && (index < len) &&
                (flags & TK_WHOLE_WORDS) && !(flags & TK_AT_LEAST_ONE) &&
                ![cs characterIsMember:[string characterAtIndex:index]]) {
            index = start;
        }

	if (index <= start && (flags & TK_AT_LEAST_ONE)) {
	    index = start + 1;
	}

        /*
         * Now measure the string width in pixels.
         */

	if (index > 0) {
	    range.length = index;
	    line = CTTypesetterCreateLine(typesetter, range);
	    width = CTLineGetTypographicBounds(line, NULL, NULL, NULL);
	    CFRelease(line);
	} else {
	    width = 0;
	}
	if (width < maxWidth && (flags & TK_PARTIAL_OK) && index < len) {
	    range.length = ++index;
	    line = CTTypesetterCreateLine(typesetter, range);
	    width = CTLineGetTypographicBounds(line, NULL, NULL, NULL);
	    CFRelease(line);
	}

        /*
	 * The call to CTTypesetterSuggestClusterBreak above will always return
	 * at least one character regardless of whether it exceeded it or not.
	 * Clean that up now.
	 */

	while (width > maxWidth && !(flags & TK_PARTIAL_OK)
		&& index > start+(flags & TK_AT_LEAST_ONE)) {
	    range.length = --index;
	    line = CTTypesetterCreateLine(typesetter, range);
	    width = CTLineGetTypographicBounds(line, NULL, NULL, NULL);
	    CFRelease(line);
	}

    }
    CFRelease(typesetter);
    [attributedString release];
    [string release];
    length = ceil(width - offset);
    fit = (Tcl_UtfAtIndex(source, index) - source) - rangeStart;
done:
#ifdef TK_MAC_DEBUG_FONTS
    TkMacOSXDbgMsg("measure: source=\"%s\" range=\"%.*s\" maxLength=%d "
	    "flags='%s%s%s%s' -> width=%d bytesFit=%d\n", source, rangeLength,
	    source+rangeStart, maxLength,
	    flags & TK_PARTIAL_OK   ? "partialOk "  : "",
	    flags & TK_WHOLE_WORDS  ? "wholeWords " : "",
	    flags & TK_AT_LEAST_ONE ? "atLeastOne " : "",
	    flags & TK_ISOLATE_END  ? "isolateEnd " : "",
	    length, fit);
#endif
    *lengthPtr = length;
    return fit;
}

/*
 *---------------------------------------------------------------------------
 *
 * Tk_DrawChars --
 *
 *	Draw a string of characters on the screen.
 *
 *	With ATSUI we need the line context to do this right, so we have the
 *	actual implementation in TkpDrawAngledCharsInContext().
 *
 * Results:
 *	None.
 *
 * Side effects:
 *	Information gets drawn on the screen.
 *
 *---------------------------------------------------------------------------
 */

void
Tk_DrawChars(
    Display *display,		/* Display on which to draw. */
    Drawable drawable,		/* Window or pixmap in which to draw. */
    GC gc,			/* Graphics context for drawing characters. */
    Tk_Font tkfont,		/* Font in which characters will be drawn; must
				 * be the same as font used in GC. */
    const char *source,		/* UTF-8 string to be displayed. Need not be
				 * '\0' terminated. All Tk meta-characters
				 * (tabs, control characters, and newlines)
				 * should be stripped out of the string that is
				 * passed to this function. If they are not
				 * stripped out, they will be displayed as
				 * regular printing characters. */
    Tcl_Size numBytes,		/* Number of bytes in string. */
    int x, int y)		/* Coordinates at which to place origin of the
				 * string when drawing. */
{
    TkpDrawAngledCharsInContext(display, drawable, gc, tkfont, source, numBytes,
	    0, numBytes, x, y, 0.0);
}

void
TkDrawAngledChars(
    Display *display,		/* Display on which to draw. */
    Drawable drawable,		/* Window or pixmap in which to draw. */
    GC gc,			/* Graphics context for drawing characters. */
    Tk_Font tkfont,		/* Font in which characters will be drawn;
				 * must be the same as font used in GC. */
    const char *source,		/* UTF-8 string to be displayed. Need not be
				 * '\0' terminated. All Tk meta-characters
				 * (tabs, control characters, and newlines)
				 * should be stripped out of the string that is
				 * passed to this function. If they are not
				 * stripped out, they will be displayed as
				 * regular printing characters. */
    Tcl_Size numBytes,		/* Number of bytes in string. */
    double x, double y,		/* Coordinates at which to place origin of
				 * string when drawing. */
    double angle)		/* What angle to put text at, in degrees. */
{
    TkpDrawAngledCharsInContext(display, drawable, gc, tkfont, source, numBytes,
	    0, numBytes, x, y, angle);
}

/*
 *---------------------------------------------------------------------------
 *
 * TkpDrawCharsInContext --
 *
 *	Draw a string of characters on the screen like Tk_DrawChars(), with
 *	access to all the characters on the line for context.
 *
 * Results:
 *	None.
 *
 * Side effects:
 *	Information gets drawn on the screen.
 *
 * Todo:
 *	Stippled text drawing.
 *
 *---------------------------------------------------------------------------
 */

void
TkpDrawCharsInContext(
    Display *display,		/* Display on which to draw. */
    Drawable drawable,		/* Window or pixmap in which to draw. */
    GC gc,			/* Graphics context for drawing characters. */
    Tk_Font tkfont,		/* Font in which characters will be drawn; must
				 * be the same as font used in GC. */
    const char * source,	/* UTF-8 string to be displayed. Need not be
				 * '\0' terminated. All Tk meta-characters
				 * (tabs, control characters, and newlines)
				 * should be stripped out of the string that is
				 * passed to this function. If they are not
				 * stripped out, they will be displayed as
				 * regular printing characters. */
    Tcl_Size numBytes,		/* Number of bytes in string. */
    Tcl_Size rangeStart,		/* Index of first byte to draw. */
    Tcl_Size rangeLength,		/* Length of range to draw in bytes. */
    int x, int y)		/* Coordinates at which to place origin of the
				 * whole (not just the range) string when
				 * drawing. */
{
    TkpDrawAngledCharsInContext(display, drawable, gc, tkfont, source, numBytes,
	    rangeStart, rangeLength, x, y, 0.0);
}

void
TkpDrawAngledCharsInContext(
    TCL_UNUSED(Display *),		/* Display on which to draw. */
    Drawable drawable,		/* Window or pixmap in which to draw. */
    GC gc,			/* Graphics context for drawing characters. */
    Tk_Font tkfont,		/* Font in which characters will be drawn; must
				 * be the same as font used in GC. */
    const char * source,	/* UTF-8 string to be displayed. Need not be
				 * '\0' terminated. All Tk meta-characters
				 * (tabs, control characters, and newlines)
				 * should be stripped out of the string that is
				 * passed to this function. If they are not
				 * stripped out, they will be displayed as
				 * regular printing characters. */
    Tcl_Size numBytes,		/* Number of bytes in string. */
    Tcl_Size rangeStart,		/* Index of first byte to draw. */
    Tcl_Size rangeLength,		/* Length of range to draw in bytes. */
    double x, double y,		/* Coordinates at which to place origin of the
				 * whole (not just the range) string when
				 * drawing. */
    double angle)		/* What angle to put text at, in degrees. */
{
    const MacFont *fontPtr = (const MacFont *) tkfont;
    NSString *string;
    NSMutableDictionary *attributes;
    NSAttributedString *attributedString;
    CTTypesetterRef typesetter;
    CFIndex start, length;
    CTLineRef line, full=nil;
    MacDrawable *macWin = (MacDrawable *)drawable;
    TkMacOSXDrawingContext drawingContext;
    CGContextRef context;
    CGColorRef fg = NULL;
    NSFont *nsFont;
    CGAffineTransform t;
    CGFloat width, height, textX = (CGFloat) x, textY = (CGFloat) y;

    if (rangeStart == TCL_INDEX_NONE || rangeLength + 1 <= 1  ||
	rangeStart + rangeLength > numBytes ||
	!TkMacOSXSetupDrawingContext(drawable, gc, &drawingContext)) {
	return;
    }
    string = [[TKNSString alloc] initWithTclUtfBytes:source length:numBytes];
    if (!string) {
	return;
    }

    context = drawingContext.context;
    TkSetMacColor(gc->foreground, &fg);
    attributes = [fontPtr->nsAttributes mutableCopy];
    if (fg) {
	[attributes setObject:(id)fg forKey:(id)kCTForegroundColorAttributeName];
	CGColorRelease(fg);
    }
    nsFont = [attributes objectForKey:NSFontAttributeName];
    [nsFont setInContext:GET_NSCONTEXT(context, NO)];
    CGContextSetTextMatrix(context, CGAffineTransformIdentity);
    attributedString = [[NSAttributedString alloc] initWithString:string
	    attributes:attributes];
    [string release];
    typesetter = CTTypesetterCreateWithAttributedString(
	    (CFAttributedStringRef)attributedString);
    textX += (CGFloat) macWin->xOff;
    textY += (CGFloat) macWin->yOff;
    height = [drawingContext.view bounds].size.height;
    textY = height - textY;
    t = CGAffineTransformMake(1.0, 0.0, 0.0, -1.0, 0.0, height);
    if (angle != 0.0) {
	t = CGAffineTransformTranslate(
             CGAffineTransformRotate(
                 CGAffineTransformTranslate(t, textX, textY), angle*PI/180.0),
             -textX, -textY);
    }
    CGContextConcatCTM(context, t);
    start = Tcl_NumUtfChars(source, rangeStart);
    length = Tcl_NumUtfChars(source, rangeStart + rangeLength) - start;
    line = CTTypesetterCreateLine(typesetter, CFRangeMake(start, length));
    if (start > 0) {

	/*
	 * We are only drawing part of the string.  To compute the x coordinate
	 * of the part we are drawing we subtract its typographical length from
	 * the typographical length of the full string.  This accounts for the
	 * kerning after the initial part of the string.
	 */

	full = CTTypesetterCreateLine(typesetter, CFRangeMake(0, start + length));
	width = CTLineGetTypographicBounds(full, NULL, NULL, NULL);
	CFRelease(full);
	textX += (width - CTLineGetTypographicBounds(line, NULL, NULL, NULL));
    }
    CGContextSetTextPosition(context, textX, textY);
    CTLineDraw(line, context);
    CFRelease(line);
    CFRelease(typesetter);
    [attributedString release];
    [attributes release];
    TkMacOSXRestoreDrawingContext(&drawingContext);
}

#pragma mark -
#pragma mark Accessors:

/*
 *---------------------------------------------------------------------------
 *
 * TkMacOSXNSFontForFont --
 *
 *	Return an NSFont for the given Tk_Font.
 *
 * Results:
 *	NSFont*.
 *
 * Side effects:
 *	None.
 *
 *---------------------------------------------------------------------------
 */

MODULE_SCOPE NSFont*
TkMacOSXNSFontForFont(
    Tk_Font tkfont)
{
    return tkfont ? ((MacFont *)tkfont)->nsFont : nil;
}

/*
 *---------------------------------------------------------------------------
 *
 * TkMacOSXNSFontAttributesForFont --
 *
 *	Return an NSDictionary of font attributes for the given Tk_Font.
 *
 * Results:
 *	NSFont*.
 *
 * Side effects:
 *	None.
 *
 *---------------------------------------------------------------------------
 */

MODULE_SCOPE NSDictionary*
TkMacOSXNSFontAttributesForFont(
    Tk_Font tkfont)
{
    return tkfont ? ((MacFont *)tkfont)->nsAttributes : nil;
}

/*
 *---------------------------------------------------------------------------
 *
 * TkMacOSXIsCharacterMissing --
 *
 *	Given a tkFont and a character determine whether the character has
 *	a glyph defined in the font or not.
 *
 * Results:
 *	Returns a 1 if the character is missing, a 0 if it is not.
 *
 * Side effects:
 *	None.
 *
 *---------------------------------------------------------------------------
 */

int
TkMacOSXIsCharacterMissing(
    TCL_UNUSED(Tk_Font),		/* The font we are looking in. */
    TCL_UNUSED(unsigned int))	/* The character we are looking for. */
{
    return 0;
}

/*
 *----------------------------------------------------------------------
 *
 * TkMacOSXFontDescriptionForNSFontAndNSFontAttributes --
 *
 *	Get text description of a font specified by NSFont and attributes.
 *
 * Results:
 *	List object or NULL.
 *
 * Side effects:
 *	None.
 *
 *----------------------------------------------------------------------
 */

MODULE_SCOPE Tcl_Obj *
TkMacOSXFontDescriptionForNSFontAndNSFontAttributes(
    NSFont *nsFont,
    NSDictionary *nsAttributes)
{
    Tcl_Obj *objv[6];
    int i = 0;
    const char *familyName = [[nsFont familyName] UTF8String];

    if (nsFont && familyName) {
	NSFontTraitMask traits = [[NSFontManager sharedFontManager]
		traitsOfFont:nsFont];
	id underline = [nsAttributes objectForKey:
		NSUnderlineStyleAttributeName];
	id strikethrough = [nsAttributes objectForKey:
		NSStrikethroughStyleAttributeName];

	objv[i++] = Tcl_NewStringObj(familyName, -1);
	objv[i++] = Tcl_NewWideIntObj([nsFont pointSize]);
#define S(s)    Tcl_NewStringObj(STRINGIFY(s), (sizeof(STRINGIFY(s))-1))
	objv[i++] = (traits & NSBoldFontMask)	? S(bold)   : S(normal);
	objv[i++] = (traits & NSItalicFontMask)	? S(italic) : S(roman);
	if ([underline respondsToSelector:@selector(intValue)] &&
		([underline intValue] & (NSUnderlineStyleSingle |
		NSUnderlineStyleThick | NSUnderlineStyleDouble))) {
	    objv[i++] = S(underline);
	}
	if ([strikethrough respondsToSelector:@selector(intValue)] &&
		([strikethrough intValue] & (NSUnderlineStyleSingle |
		NSUnderlineStyleThick | NSUnderlineStyleDouble))) {
	    objv[i++] = S(overstrike);
	}
#undef S
    }
    return i ? Tcl_NewListObj(i, objv) : NULL;
}

/*
 *----------------------------------------------------------------------
 *
 * TkMacOSXUseAntialiasedText --
 *
 *	Enables or disables application-wide use of antialiased text (where
 *	available). Sets up a linked Tcl global variable to allow disabling of
 *	antialiased text from Tcl.
 *
 *	The possible values for this variable are:
 *
 *	-1 - Use system default as configurable in "System Prefs" -> "General".
 *	 0 - Unconditionally disable antialiasing.
 *	 1 - Unconditionally enable antialiasing.
 *
 * Results:
 *
 *	TCL_OK.
 *
 * Side effects:
 *
 *	None.
 *
 *----------------------------------------------------------------------
 */

MODULE_SCOPE int
TkMacOSXUseAntialiasedText(
    Tcl_Interp * interp,	/* The Tcl interpreter to receive the
				 * variable.*/
    int enable)			/* Initial value. */
{
    static Boolean initialized = FALSE;

    if (!initialized) {
	initialized = TRUE;

	if (Tcl_CreateNamespace(interp, "::tk::mac", NULL, NULL) == NULL) {
	    Tcl_ResetResult(interp);
	}
	if (Tcl_LinkVar(interp, "::tk::mac::antialiasedtext",
		(char *) &antialiasedTextEnabled,
		TCL_LINK_INT) != TCL_OK) {
	    Tcl_ResetResult(interp);
	}
    }
    antialiasedTextEnabled = enable;
    return TCL_OK;
}

/*
 * Local Variables:
 * mode: objc
 * c-basic-offset: 4
 * fill-column: 79
 * coding: utf-8
 * End:
 */<|MERGE_RESOLUTION|>--- conflicted
+++ resolved
@@ -450,19 +450,14 @@
 startOfClusterObjCmd(
     TCL_UNUSED(void *),
     Tcl_Interp *interp,         /* Current interpreter. */
-    TkSizeT objc,                   /* Number of arguments. */
+    Tcl_Size objc,                   /* Number of arguments. */
     Tcl_Obj *const objv[])      /* Argument objects. */
 {
     TKNSString *S;
     const char *stringArg;
     int numBytes;
-<<<<<<< HEAD
     Tcl_Size index;
-    if ((unsigned)(objc - 3) > 1) {
-=======
-    TkSizeT index;
     if ((size_t)(objc - 3) > 1) {
->>>>>>> 2fe88453
 	Tcl_WrongNumArgs(interp, 1 , objv, "str start ?locale?");
 	return TCL_ERROR;
     }
@@ -494,7 +489,7 @@
 endOfClusterObjCmd(
     TCL_UNUSED(void *),
     Tcl_Interp *interp,         /* Current interpreter. */
-    TkSizeT objc,                   /* Number of arguments. */
+    Tcl_Size objc,                   /* Number of arguments. */
     Tcl_Obj *const objv[])      /* Argument objects. */
 {
     TKNSString *S;
