/*
 * tkMacOSXFont.c --
 *
 *	Contains the Macintosh implementation of the platform-independent font
 *	package interface.
 *
 * Copyright © 2002-2004 Benjamin Riefenstahl, Benjamin.Riefenstahl@epost.de
 * Copyright © 2006-2009 Daniel A. Steffen <das@users.sourceforge.net>
 * Copyright © 2008-2009 Apple Inc.
 *
 * See the file "license.terms" for information on usage and redistribution
 * of this file, and for a DISCLAIMER OF ALL WARRANTIES.
 */

#include "tkMacOSXPrivate.h"
#include "tkMacOSXFont.h"
#include "tkMacOSXConstants.h"

#define defaultOrientation kCTFontDefaultOrientation
#define verticalOrientation kCTFontVerticalOrientation
#define fixedPitch kCTFontUserFixedPitchFontType

/*
#ifdef TK_MAC_DEBUG
#define TK_MAC_DEBUG_FONTS
#endif
*/

/*
 * TclNumUtfChars() is the same as Tcl_NumUtfChars(), but counting
 * in UTF-16 in stead of UTF-32. For Tcl 8.7 it's a little bit
 * tricky to get this function, because we are compiling with
 * TCL_UTF_MAX=4. Same for TclUtfAtIndex()
 */
#if TCL_MAJOR_VERSION < 9
#   undef TclNumUtfChars
#   undef TclUtfAtIndex
#   ifdef USE_TCL_STUBS
#	define TclNumUtfChars \
	    (tclStubsPtr->tcl_NumUtfChars) /* 312 */
#	define TclUtfAtIndex \
	    (tclStubsPtr->tcl_UtfAtIndex) /* 325 */
#   else
#	define TclNumUtfChars Tcl_NumUtfChars
#	define TclUtfAtIndex Tcl_UtfAtIndex
#   endif
#endif

/*
 * The following structure represents our Macintosh-specific implementation
 * of a font object.
 */

typedef struct {
    TkFont font;		/* Stuff used by generic font package. Must be
				 * first in structure. */
    NSFont *nsFont;
    NSDictionary *nsAttributes;
} MacFont;

/*
 * The names for our "native" fonts.
 */

#define SYSTEMFONT_NAME		"system"
#define APPLFONT_NAME		"application"
#define MENUITEMFONT_NAME	"menu"

struct SystemFontMapEntry {
    ThemeFontID id;
    const char *systemName;
    const char *tkName;
    const char *tkName1;
};

#define ThemeFont(n, ...) { kTheme##n##Font, "system" #n "Font", ##__VA_ARGS__ }
static const struct SystemFontMapEntry systemFontMap[] = {
    ThemeFont(System, 			"TkDefaultFont", "TkIconFont"),
    ThemeFont(EmphasizedSystem,		"TkCaptionFont", NULL),
    ThemeFont(SmallSystem,		"TkHeadingFont", "TkTooltipFont"),
    ThemeFont(SmallEmphasizedSystem, NULL, NULL),
    ThemeFont(Application,		"TkTextFont", NULL),
    ThemeFont(Label,			"TkSmallCaptionFont", NULL),
    ThemeFont(Views, NULL, NULL),
    ThemeFont(MenuTitle, NULL, NULL),
    ThemeFont(MenuItem,			"TkMenuFont", NULL),
    ThemeFont(MenuItemMark, NULL, NULL),
    ThemeFont(MenuItemCmdKey, NULL, NULL),
    ThemeFont(WindowTitle, NULL, NULL),
    ThemeFont(PushButton, NULL, NULL),
    ThemeFont(UtilityWindowTitle, NULL, NULL),
    ThemeFont(AlertHeader, NULL, NULL),
    ThemeFont(Toolbar, NULL, NULL),
    ThemeFont(MiniSystem, NULL, NULL),
    { kThemeSystemFontDetail,		"systemDetailSystemFont", NULL, NULL },
    { kThemeSystemFontDetailEmphasized,	"systemDetailEmphasizedSystemFont", NULL, NULL },
    { (ThemeFontID)-1, NULL, NULL, NULL }
};
#undef ThemeFont

static int antialiasedTextEnabled = -1;
static NSCharacterSet *whitespaceCharacterSet = nil;
static NSCharacterSet *lineendingCharacterSet = nil;

static void		GetTkFontAttributesForNSFont(NSFont *nsFont,
			    TkFontAttributes *faPtr);
static NSFont *		FindNSFont(const char *familyName,
			    NSFontTraitMask traits, NSInteger weight,
			    CGFloat size, int fallbackToDefault);
static void		InitFont(NSFont *nsFont,
			    const TkFontAttributes *reqFaPtr,
			    MacFont *fontPtr);
static int		CreateNamedSystemFont(Tcl_Interp *interp,
			    Tk_Window tkwin, const char *name,
			    TkFontAttributes *faPtr);

#pragma mark -
#pragma mark Font Helpers:

/*
 * To avoid an extra copy, a TKNSString object wraps a Tcl_DString with an
 * NSString that uses the DString's buffer as its character buffer.  It can be
 * constructed from a Tcl_DString and it has a DString property that handles
 * converting from an NSString to a Tcl_DString.
 */

@implementation TKNSString

- (instancetype)initWithTclUtfBytes:(const void *)bytes
		       length:(NSUInteger)len
{
    self = [self init];
    if (self) {
	Tcl_DStringInit(&_ds);
	Tcl_UtfToChar16DString((const char *)bytes, len, &_ds);
	_string = [[NSString alloc]
	     initWithCharactersNoCopy:(unichar *)Tcl_DStringValue(&_ds)
			       length:Tcl_DStringLength(&_ds)>>1
			 freeWhenDone:NO];
	self.UTF8String = _string.UTF8String;
    }
    return self;
}

- (instancetype)initWithString:(NSString *)aString
{
    self = [self init];
    if (self) {
	_string = [[NSString alloc] initWithString:aString];
	_UTF8String = _string.UTF8String;
    }
    return self;
}

- (void)dealloc
{
    Tcl_DStringFree(&_ds);
    [_string release];
    [super dealloc];
}

- (NSUInteger)length
{
    return _string.length;
}

- (unichar)characterAtIndex:(NSUInteger)index
{
    return [_string characterAtIndex:index];
}

- (Tcl_DString)DString
{
    if ( _ds.string == NULL) {

	/*
	 * The DString has not been initialized. Construct it from
	 * our string's unicode characters.
	 */
	char *p;
	NSUInteger index;

	Tcl_DStringInit(&_ds);
	Tcl_DStringSetLength(&_ds, 3 * [_string length]);
	p = Tcl_DStringValue(&_ds);
	for (index = 0; index < [_string length]; index++) {
	    p += Tcl_UniCharToUtf([_string characterAtIndex: index]|TCL_COMBINE, p);
	}
	Tcl_DStringSetLength(&_ds, (Tcl_Size)(p - Tcl_DStringValue(&_ds)));
    }
    return _ds;
}

@synthesize UTF8String = _UTF8String;
@synthesize DString = _ds;
@end

#define GetNSFontTraitsFromTkFontAttributes(faPtr) \
	((faPtr)->weight == TK_FW_BOLD ? NSBoldFontMask : NSUnboldFontMask) | \
	((faPtr)->slant == TK_FS_ITALIC ? NSItalicFontMask : NSUnitalicFontMask)

/*
 *---------------------------------------------------------------------------
 *
 * GetTkFontAttributesForNSFont --
 *
 *	Fill in TkFontAttributes for given NSFont.
 *
 * Results:
 *	None.
 *
 * Side effects:
 *	None.
 *
 *---------------------------------------------------------------------------
 */

static void
GetTkFontAttributesForNSFont(
    NSFont *nsFont,
    TkFontAttributes *faPtr)
{
    NSFontTraitMask traits = [[NSFontManager sharedFontManager]
	    traitsOfFont:nsFont];
    faPtr->family = Tk_GetUid([[nsFont familyName] UTF8String]);
#define FACTOR 0.75
    faPtr->size = [nsFont pointSize] * FACTOR;
    faPtr->weight = (traits & NSBoldFontMask ? TK_FW_BOLD : TK_FW_NORMAL);
    faPtr->slant = (traits & NSItalicFontMask ? TK_FS_ITALIC : TK_FS_ROMAN);

}

/*
 *---------------------------------------------------------------------------
 *
 * FindNSFont --
 *
 *	Find NSFont for given attributes. Use default values for missing
 *	attributes, and do a case-insensitive search for font family names
 *	if necessary. If fallbackToDefault flag is set, use the system font
 *	as a last resort.
 *
 * Results:
 *	None.
 *
 * Side effects:
 *	None.
 *
 *---------------------------------------------------------------------------
 */

static NSFont *
FindNSFont(
    const char *familyName,
    NSFontTraitMask traits,
    NSInteger weight,
    CGFloat size,
    int fallbackToDefault)
{
    NSFontManager *fm = [NSFontManager sharedFontManager];
    NSFont *nsFont, *dflt = nil;
    #define defaultFont (dflt ? dflt : (dflt = [NSFont systemFontOfSize:0]))
    NSString *family;

    if (familyName) {
	family = [[[TKNSString alloc] initWithTclUtfBytes:familyName length:TCL_INDEX_NONE] autorelease];
    } else {
	family = [defaultFont familyName];
    }
    if (size == 0.0) {
	size = [defaultFont pointSize] * FACTOR;
    }
    nsFont = [fm fontWithFamily:family traits:traits weight:weight size:size];

    /*
     * A second bug in NSFontManager that Apple created for the Catalina OS
     * causes requests as above to sometimes return fonts with additional
     * traits that were not requested, even though fonts without those unwanted
     * traits exist on the system.  See bug [90d555e088].  As a workaround
     * we ask the font manager to remove any unrequested traits.
     */

    if (nsFont) {
	nsFont = [fm convertFont:nsFont toNotHaveTrait:~traits];
    }
    if (!nsFont) {
	NSArray *availableFamilies = [fm availableFontFamilies];
	NSString *caseFamily = nil;

	for (NSString *f in availableFamilies) {
	    if ([family caseInsensitiveCompare:f] == NSOrderedSame) {
		caseFamily = f;
		break;
	    }
	}
	if (caseFamily) {
	    nsFont = [fm fontWithFamily:caseFamily traits:traits weight:weight
		    size:size];
	}
    }
    if (!nsFont) {
	nsFont = [NSFont fontWithName:family size:size];
    }
    if (!nsFont && fallbackToDefault) {
	nsFont = [fm convertFont:defaultFont toFamily:family];
	nsFont = [fm convertFont:nsFont toSize:size];
	nsFont = [fm convertFont:nsFont toHaveTrait:traits];
    }
    [nsFont retain];
    #undef defaultFont
    return nsFont;
}

/*
 *---------------------------------------------------------------------------
 *
 * InitFont --
 *
 *	Helper for TkpGetNativeFont() and TkpGetFontFromAttributes().
 *
 * Results:
 *	Fills the MacFont structure.
 *
 * Side effects:
 *	Memory allocated.
 *
 *---------------------------------------------------------------------------
 */

static void
InitFont(
    NSFont *nsFont,
    const TkFontAttributes *reqFaPtr,	/* Can be NULL */
    MacFont *fontPtr)
{
    TkFontAttributes *faPtr;
    TkFontMetrics *fmPtr;
    NSDictionary *nsAttributes;
    NSRect bounds;
    CGFloat kern = 0.0;
    NSFontRenderingMode renderingMode = NSFontDefaultRenderingMode;
    int ascent, descent/*, dontAA*/;
    static const UniChar ch[] = {'.', 'W', ' ', 0xc4, 0xc1, 0xc2, 0xc3, 0xc7};
			/* ., W, Space, Auml, Aacute, Acirc, Atilde, Ccedilla */
#define nCh	(sizeof(ch) / sizeof(UniChar))
    CGGlyph glyphs[nCh];
    CGRect boundingRects[nCh];

    fontPtr->font.fid = (Font) fontPtr;
    faPtr = &fontPtr->font.fa;
    if (reqFaPtr) {
	*faPtr = *reqFaPtr;
    } else {
	TkInitFontAttributes(faPtr);
    }
    fontPtr->nsFont = nsFont;

    /*
     * Some don't like antialiasing on fixed-width even if bigger than limit
     */

    // dontAA = [nsFont isFixedPitch] && fontPtr->font.fa.size <= 10;
    if (antialiasedTextEnabled >= 0/* || dontAA*/) {
	renderingMode = (antialiasedTextEnabled == 0/* || dontAA*/) ?
		NSFontIntegerAdvancementsRenderingMode :
		NSFontAntialiasedRenderingMode;
    }
    nsFont = [nsFont screenFontWithRenderingMode:renderingMode];
    GetTkFontAttributesForNSFont(nsFont, faPtr);
    fmPtr = &fontPtr->font.fm;
    fmPtr->ascent = (int)floor([nsFont ascender] + [nsFont leading] + 0.5);
    fmPtr->descent = (int)floor(-[nsFont descender] + 0.5);
    fmPtr->maxWidth = (int)[nsFont maximumAdvancement].width;
    fmPtr->fixed = [nsFont isFixedPitch];   /* Does not work for all fonts */

    /*
     * The ascent, descent and fixed fields are not correct for all fonts, as
     * a workaround deduce that info from the metrics of some typical glyphs,
     * along with screenfont kerning (space advance difference to printer font)
     */

    bounds = [nsFont boundingRectForFont];
    if (CTFontGetGlyphsForCharacters((CTFontRef) nsFont, ch, glyphs, nCh)) {
	fmPtr->fixed = [nsFont advancementForGlyph:glyphs[0]].width ==
		[nsFont advancementForGlyph:glyphs[1]].width;
	bounds = NSRectFromCGRect(CTFontGetBoundingRectsForGlyphs((CTFontRef)
		nsFont, defaultOrientation, ch, boundingRects, nCh));
	kern = [nsFont advancementForGlyph:glyphs[2]].width -
		[fontPtr->nsFont advancementForGlyph:glyphs[2]].width;
    }
    descent = (int)floor(-bounds.origin.y + 0.5);
    ascent = (int)floor(bounds.size.height + bounds.origin.y + 0.5);
    if (ascent > fmPtr->ascent) {
	fmPtr->ascent = ascent;
    }
    if (descent > fmPtr->descent) {
	fmPtr->descent = descent;
    }
    nsAttributes = [NSDictionary dictionaryWithObjectsAndKeys:
	    nsFont, NSFontAttributeName,
	    [NSNumber numberWithInt:faPtr->underline ?
		NSUnderlineStyleSingle|NSUnderlinePatternSolid :
		NSUnderlineStyleNone], NSUnderlineStyleAttributeName,
	    [NSNumber numberWithInt:faPtr->overstrike ?
		NSUnderlineStyleSingle|NSUnderlinePatternSolid :
		NSUnderlineStyleNone], NSStrikethroughStyleAttributeName,
	    [NSNumber numberWithInt:fmPtr->fixed ? 0 : 1],
		NSLigatureAttributeName,
	    [NSNumber numberWithDouble:kern], NSKernAttributeName, nil];
    fontPtr->nsAttributes = [nsAttributes retain];
#undef nCh
}

/*
 *-------------------------------------------------------------------------
 *
 * CreateNamedSystemFont --
 *
 *	Register a system font with the Tk named font mechanism.
 *
 * Results:
 *
 *	Result from TkCreateNamedFont().
 *
 * Side effects:
 *
 *	A new named font is added to the Tk font registry.
 *
 *-------------------------------------------------------------------------
 */

static int
CreateNamedSystemFont(
    Tcl_Interp *interp,
    Tk_Window tkwin,
    const char* name,
    TkFontAttributes *faPtr)
{
    TkDeleteNamedFont(NULL, tkwin, name);
    return TkCreateNamedFont(interp, tkwin, name, faPtr);
}

#pragma mark -

#pragma mark Grapheme Cluster indexing

/*
 *----------------------------------------------------------------------
 *
 * startOfClusterObjCmd --
 *
 *      This function is invoked to process the startOfCluster command.
 *
 * Results:
 *      A standard Tcl result.
 *
 * Side effects:
 *      None
 *
 *----------------------------------------------------------------------
 */

static int
startOfClusterObjCmd(
    TCL_UNUSED(void *),
    Tcl_Interp *interp,         /* Current interpreter. */
    Tcl_Size objc,                   /* Number of arguments. */
    Tcl_Obj *const objv[])      /* Argument objects. */
{
    TKNSString *S;
    const char *stringArg;
<<<<<<< HEAD
    Tcl_Size numBytes, index;
    if ((size_t)(objc - 3) > 1) {
=======
    Tcl_Size len, idx;
    if ((unsigned)(objc - 3) > 1) {
>>>>>>> bcbe9569
	Tcl_WrongNumArgs(interp, 1 , objv, "str start ?locale?");
	return TCL_ERROR;
    }
    stringArg = Tcl_GetStringFromObj(objv[1], &len);
    if (stringArg == NULL) {
	return TCL_ERROR;
    }
    Tcl_Size ulen = Tcl_GetCharLength(objv[1]);
    S = [[TKNSString alloc] initWithTclUtfBytes:stringArg length:len];
    len = [S length];
    if (TkGetIntForIndex(objv[2], ulen - 1, 0, &idx) != TCL_OK) {
	Tcl_SetObjResult(interp, Tcl_ObjPrintf(
		"bad index \"%s\": must be integer?[+-]integer?, end?[+-]integer?, or \"\"",
		Tcl_GetString(objv[2])));
	Tcl_SetErrorCode(interp, "TK", "VALUE", "INDEX", NULL);
	return TCL_ERROR;
    }
    if (idx > 0 && len != ulen) {
	/* The string contains codepoints > \uFFFF. Determine UTF-16 index */
	Tcl_Size newIdx = 0;
	for (Tcl_Size i = 0; i < idx; i++) {
	    newIdx += 1 + (((newIdx < len-1) && ([S characterAtIndex:newIdx]&0xFC00) == 0xD800) && (([S characterAtIndex:newIdx+1]&0xFC00) == 0xDC00));
	}
	idx = newIdx;
    }
    if (idx >= 0) {
	if (idx >= len) {
	    idx = len;
	} else {
	    NSRange range = [S rangeOfComposedCharacterSequenceAtIndex:idx];
	    idx = range.location;
	}
	if (idx > 0 && len != ulen) {
	    /* The string contains codepoints > \uFFFF. Determine UTF-32 index */
	    Tcl_Size newIdx = 1;
	    for (Tcl_Size i = 1; i < idx; i++) {
		if ((([S characterAtIndex:i-1]&0xFC00) != 0xD800) || (([S characterAtIndex:i]&0xFC00) != 0xDC00)) newIdx++;
	    }
	    idx = newIdx;
	}
	Tcl_SetObjResult(interp, TkNewIndexObj(idx));
    }
    return TCL_OK;
}

static int
endOfClusterObjCmd(
    TCL_UNUSED(void *),
    Tcl_Interp *interp,         /* Current interpreter. */
    Tcl_Size objc,                   /* Number of arguments. */
    Tcl_Obj *const objv[])      /* Argument objects. */
{
    TKNSString *S;
    char *stringArg;
    Tcl_Size idx, len;

    if ((size_t)(objc - 3) > 1) {
	Tcl_WrongNumArgs(interp, 1 , objv, "str start ?locale?");
	return TCL_ERROR;
    }
    stringArg = Tcl_GetStringFromObj(objv[1], &len);
    if (stringArg == NULL) {
	return TCL_ERROR;
    }
    Tcl_Size ulen = Tcl_GetCharLength(objv[1]);
    S = [[TKNSString alloc] initWithTclUtfBytes:stringArg length:len];
    len = [S length];
    if (TkGetIntForIndex(objv[2], ulen - 1, 0, &idx) != TCL_OK) {
	Tcl_SetObjResult(interp, Tcl_ObjPrintf(
		"bad index \"%s\": must be integer?[+-]integer?, end?[+-]integer?, or \"\"",
		Tcl_GetString(objv[2])));
	Tcl_SetErrorCode(interp, "TK", "VALUE", "INDEX", NULL);
	return TCL_ERROR;
    }
    if (idx > 0 && len != ulen) {
	/* The string contains codepoints > \uFFFF. Determine UTF-16 index */
	Tcl_Size newIdx = 0;
	for (Tcl_Size i = 0; i < idx; i++) {
	    newIdx += 1 + (((newIdx < len-1) && ([S characterAtIndex:newIdx]&0xFC00) == 0xD800) && (([S characterAtIndex:newIdx+1]&0xFC00) == 0xDC00));
	}
	idx = newIdx;
    }
    if (idx + 1 <= len) {
	if (idx < 0) {
	    idx = 0;
	} else {
	    NSRange range = [S rangeOfComposedCharacterSequenceAtIndex:idx];
	    idx = range.location + range.length;
	    if (idx > 0 && len != ulen) {
		/* The string contains codepoints > \uFFFF. Determine UTF-32 index */
		Tcl_Size newIdx = 1;
		for (Tcl_Size i = 1; i < idx; i++) {
		if ((([S characterAtIndex:i-1]&0xFC00) != 0xD800) || (([S characterAtIndex:i]&0xFC00) != 0xDC00)) newIdx++;
		}
		idx = newIdx;
	    }
	}
	Tcl_SetObjResult(interp, TkNewIndexObj(idx));
    }
    return TCL_OK;
}

#pragma mark -
#pragma mark Font handling:

/*
 *-------------------------------------------------------------------------
 *
 * TkpFontPkgInit --
 *
 *	This procedure is called when an application is created. It
 *	initializes all the structures that are used by the
 *	platform-dependent code on a per application basis.
 *	Note that this is called before TkpInit() !
 *
 * Results:
 *	None.
 *
 * Side effects:
 *	Initialize named system fonts.
 *
 *-------------------------------------------------------------------------
 */

void
TkpFontPkgInit(
    TkMainInfo *mainPtr)	/* The application being created. */
{
    Tcl_Interp *interp = mainPtr->interp;
    Tk_Window tkwin = (Tk_Window)mainPtr->winPtr;
    const struct SystemFontMapEntry *systemFont = systemFontMap;
    NSFont *nsFont;
    TkFontAttributes fa;
    NSMutableCharacterSet *cs;
    /*
     * Since we called before TkpInit, we need our own autorelease pool.
     */
    NSAutoreleasePool *pool = [NSAutoreleasePool new];

    /*
     * Force this for now.
     */
    if (!mainPtr->winPtr->mainPtr) {
	mainPtr->winPtr->mainPtr = mainPtr;
    }
    while (systemFont->systemName) {
	nsFont = (NSFont*) CTFontCreateUIFontForLanguage(
		HIThemeGetUIFontType(systemFont->id), 0, NULL);
	if (nsFont) {
	    TkInitFontAttributes(&fa);
	    GetTkFontAttributesForNSFont(nsFont, &fa);
	    CreateNamedSystemFont(interp, tkwin, systemFont->systemName, &fa);
	    if (systemFont->tkName) {
		CreateNamedSystemFont(interp, tkwin, systemFont->tkName, &fa);
	    }
	    if (systemFont->tkName1) {
		CreateNamedSystemFont(interp, tkwin, systemFont->tkName1, &fa);
	    }
	    CFRelease(nsFont);
	}
	systemFont++;
    }
    TkInitFontAttributes(&fa);
#if 0

    /*
     * In macOS 10.15.1 Apple introduced a bug in NSFontManager which caused
     * it to not recognize the familyName ".SF NSMono" which is the familyName
     * of the default fixed pitch system fault on that system.  See bug [855049e799].
     * As a workaround we call [NSFont userFixedPitchFontOfSize:11] instead.
     * This returns a user font in the "Menlo" family.
     */

    nsFont = (NSFont*) CTFontCreateUIFontForLanguage(fixedPitch, 11, NULL);
#else
    nsFont = [NSFont userFixedPitchFontOfSize:11];
#endif
    if (nsFont) {
	GetTkFontAttributesForNSFont(nsFont, &fa);
#if 0
	CFRelease(nsFont);
#endif
    } else {
	fa.family = Tk_GetUid("Monaco");
	fa.size = 11;
	fa.weight = TK_FW_NORMAL;
	fa.slant = TK_FS_ROMAN;
    }
    CreateNamedSystemFont(interp, tkwin, "TkFixedFont", &fa);
    if (!whitespaceCharacterSet) {
	whitespaceCharacterSet = [[NSCharacterSet
		whitespaceAndNewlineCharacterSet] retain];
	cs = [whitespaceCharacterSet mutableCopy];
	[cs removeCharactersInString:@" "];
	lineendingCharacterSet = [cs copy];
	[cs release];
    }
    [pool drain];
    Tcl_CreateObjCommand2(interp, "::tk::startOfCluster", startOfClusterObjCmd, NULL, NULL);
    Tcl_CreateObjCommand2(interp, "::tk::endOfCluster", endOfClusterObjCmd, NULL, NULL);
}

/*
 *---------------------------------------------------------------------------
 *
 * TkpGetNativeFont --
 *
 *	Map a platform-specific native font name to a TkFont.
 *
 * Results:
 *	The return value is a pointer to a TkFont that represents the native
 *	font. If a native font by the given name could not be found, the return
 *	value is NULL.
 *
 *	Every call to this procedure returns a new TkFont structure, even if
 *	the name has already been seen before. The caller should call
 *	TkpDeleteFont() when the font is no longer needed.
 *
 *	The caller is responsible for initializing the memory associated with
 *	the generic TkFont when this function returns and releasing the
 *	contents of the generics TkFont before calling TkpDeleteFont().
 *
 * Side effects:
 *	None.
 *
 *---------------------------------------------------------------------------
 */

TkFont *
TkpGetNativeFont(
    TCL_UNUSED(Tk_Window),		/* For display where font will be used. */
    const char *name)		/* Platform-specific font name. */
{
    MacFont *fontPtr = NULL;
    ThemeFontID themeFontId;
    CTFontRef ctFont;

    if (strcmp(name, SYSTEMFONT_NAME) == 0) {
	themeFontId = kThemeSystemFont;
    } else if (strcmp(name, APPLFONT_NAME) == 0) {
	themeFontId = kThemeApplicationFont;
    } else if (strcmp(name, MENUITEMFONT_NAME) == 0) {
	themeFontId = kThemeMenuItemFont;
    } else {
	return NULL;
    }
    ctFont = CTFontCreateUIFontForLanguage(
	    HIThemeGetUIFontType(themeFontId), 0, NULL);
    if (ctFont) {
	fontPtr = (MacFont *)ckalloc(sizeof(MacFont));
	InitFont((NSFont*) ctFont, NULL, fontPtr);
    }

    return (TkFont *) fontPtr;
}

/*
 *---------------------------------------------------------------------------
 *
 * TkpGetFontFromAttributes --
 *
 *	Given a desired set of attributes for a font, find a font with the
 *	closest matching attributes.
 *
 * Results:
 *	The return value is a pointer to a TkFont that represents the font with
 *	the desired attributes. If a font with the desired attributes could not
 *	be constructed, some other font will be substituted automatically.
 *
 *	Every call to this procedure returns a new TkFont structure, even if
 *	the specified attributes have already been seen before. The caller
 *	should call TkpDeleteFont() to free the platform- specific data when
 *	the font is no longer needed.
 *
 *	The caller is responsible for initializing the memory associated with
 *	the generic TkFont when this function returns and releasing the
 *	contents of the generic TkFont before calling TkpDeleteFont().
 *
 * Side effects:
 *	None.
 *
 *---------------------------------------------------------------------------
 */

TkFont *
TkpGetFontFromAttributes(
    TkFont *tkFontPtr,		/* If non-NULL, store the information in this
				 * existing TkFont structure, rather than
				 * allocating a new structure to hold the font;
				 * the existing contents of the font will be
				 * released. If NULL, a new TkFont structure is
				 * allocated. */
    Tk_Window tkwin,		/* For display where font will be used. */
    const TkFontAttributes *faPtr)
				/* Set of attributes to match. */
{
    MacFont *fontPtr;
    CGFloat points = floor(TkFontGetPoints(tkwin, faPtr->size / FACTOR) + 0.5);
    NSFontTraitMask traits = GetNSFontTraitsFromTkFontAttributes(faPtr);
    NSInteger weight = (faPtr->weight == TK_FW_BOLD ? 9 : 5);
    NSFont *nsFont;

    nsFont = FindNSFont(faPtr->family, traits, weight, points, 0);
    if (!nsFont) {
	const char *const *aliases = TkFontGetAliasList(faPtr->family);

	while (aliases && !nsFont) {
	    nsFont = FindNSFont(*aliases++, traits, weight, points, 0);
	}
    }
    if (!nsFont) {
	nsFont = FindNSFont(faPtr->family, traits, weight, points, 1);
    }
    if (!nsFont) {
	Tcl_Panic("Could not determine NSFont from TkFontAttributes");
    }
    if (tkFontPtr == NULL) {
	fontPtr = (MacFont *)ckalloc(sizeof(MacFont));
    } else {
	fontPtr = (MacFont *)tkFontPtr;
	TkpDeleteFont(tkFontPtr);
    }
    CFRetain(nsFont); /* Always needed to allow unconditional CFRelease below */
    InitFont(nsFont, faPtr, fontPtr);

    return (TkFont *) fontPtr;
}

/*
 *---------------------------------------------------------------------------
 *
 * TkpDeleteFont --
 *
 *	Called to release a font allocated by TkpGetNativeFont() or
 *	TkpGetFontFromAttributes(). The caller should have already released the
 *	fields of the TkFont that are used exclusively by the generic TkFont
 *	code.
 *
 * Results:
 *	TkFont is deallocated.
 *
 * Side effects:
 *	None.
 *
 *---------------------------------------------------------------------------
 */

void
TkpDeleteFont(
    TkFont *tkFontPtr)		/* Token of font to be deleted. */
{
    MacFont *fontPtr = (MacFont *) tkFontPtr;

    [fontPtr->nsAttributes release];
    fontPtr->nsAttributes = NULL;
    CFRelease(fontPtr->nsFont); /* Either a CTFontRef or a CFRetained NSFont */
}

/*
 *---------------------------------------------------------------------------
 *
 * TkpGetFontFamilies --
 *
 *	Return information about the font families that are available on the
 *	display of the given window.
 *
 * Results:
 *	Modifies interp's result object to hold a list of all the available
 *	font families.
 *
 * Side effects:
 *	None.
 *
 *---------------------------------------------------------------------------
 */

void
TkpGetFontFamilies(
    Tcl_Interp *interp,		/* Interp to hold result. */
    TCL_UNUSED(Tk_Window))		/* For display to query. */
{
    Tcl_Obj *resultPtr = Tcl_NewListObj(0, NULL);
    NSArray *list = [[NSFontManager sharedFontManager] availableFontFamilies];

    for (NSString *family in list) {
	Tcl_ListObjAppendElement(NULL, resultPtr,
		Tcl_NewStringObj([family UTF8String], TCL_INDEX_NONE));
    }
    Tcl_SetObjResult(interp, resultPtr);
}

/*
 *-------------------------------------------------------------------------
 *
 * TkpGetSubFonts --
 *
 *	A function used by the testing package for querying the actual screen
 *	fonts that make up a font object.
 *
 * Results:
 *	Modifies interp's result object to hold a list containing the names of
 *	the screen fonts that make up the given font object.
 *
 * Side effects:
 *	None.
 *
 *-------------------------------------------------------------------------
 */

void
TkpGetSubFonts(
    Tcl_Interp *interp,		/* Interp to hold result. */
    Tk_Font tkfont)		/* Font object to query. */
{
    MacFont *fontPtr = (MacFont *) tkfont;
    Tcl_Obj *resultPtr = Tcl_NewListObj(0, NULL);

    if (fontPtr->nsFont) {
	NSArray *list = [[fontPtr->nsFont fontDescriptor]
		objectForKey:NSFontCascadeListAttribute];

	for (NSFontDescriptor *subFontDesc in list) {
	    NSString *family = [subFontDesc objectForKey:NSFontFamilyAttribute];

	    if (family) {
		Tcl_ListObjAppendElement(NULL, resultPtr,
			Tcl_NewStringObj([family UTF8String], TCL_INDEX_NONE));
	    }
	}
    }
    Tcl_SetObjResult(interp, resultPtr);
}

/*
 *----------------------------------------------------------------------
 *
 * TkpGetFontAttrsForChar --
 *
 *	Retrieve the font attributes of the actual font used to render a given
 *	character.
 *
 * Results:
 *	None.
 *
 * Side effects:
 *	The font attributes are stored in *faPtr.
 *
 *----------------------------------------------------------------------
 */

void
TkpGetFontAttrsForChar(
    TCL_UNUSED(Tk_Window),		/* Window on the font's display */
    Tk_Font tkfont,		/* Font to query */
    int c,	 		/* Character of interest */
    TkFontAttributes* faPtr)	/* Output: Font attributes */
{
    MacFont *fontPtr = (MacFont *) tkfont;
    NSFont *nsFont = fontPtr->nsFont;
    *faPtr = fontPtr->font.fa;
    if (nsFont && ![[nsFont coveredCharacterSet] characterIsMember:c]) {
	UTF16Char ch = (UTF16Char) c;

	nsFont = [nsFont bestMatchingFontForCharacters:&ch
		length:1 attributes:nil actualCoveredLength:NULL];
	if (nsFont) {
	    GetTkFontAttributesForNSFont(nsFont, faPtr);
	}
    }
}

#pragma mark -
#pragma mark Measuring and drawing:

/*
 *---------------------------------------------------------------------------
 *
 * Tk_MeasureChars --
 *
 *	Determine the number of characters from the string that will fit in
 *	the given horizontal span. The measurement is done under the
 *	assumption that Tk_DrawChars() will be used to actually display the
 *	characters.
 *
 *	With ATSUI we need the line context to do this right, so we have the
 *	actual implementation in TkpMeasureCharsInContext().
 *
 * Results:
 *	The return value is the number of bytes from source that fit into the
 *	span that extends from 0 to maxLength. *lengthPtr is filled with the
 *	x-coordinate of the right edge of the last character that did fit.
 *
 * Side effects:
 *	None.
 *
 * Todo:
 *	Effects of the "flags" parameter are untested.
 *
 *---------------------------------------------------------------------------
 */

int
Tk_MeasureChars(
    Tk_Font tkfont,		/* Font in which characters will be drawn. */
    const char *source,		/* UTF-8 string to be displayed. Need not be
				 * '\0' terminated. */
    Tcl_Size numBytes,		/* Maximum number of bytes to consider from
				 * source string. */
    int maxLength,		/* If >= 0, maxLength specifies the longest
				 * permissible line length; don't consider any
				 * character that would cross this x-position.
				 * If < 0, then line length is unbounded and
				 * the flags argument is ignored. */
    int flags,			/* Various flag bits OR-ed together:
				 * TK_PARTIAL_OK means include the last char
				 * which only partially fit on this line.
				 * TK_WHOLE_WORDS means stop on a word
				 * boundary, if possible. TK_AT_LEAST_ONE
				 * means return at least one character even if
				 * no characters fit. */
    int *lengthPtr)		/* Filled with x-location just after the
				 * terminating character. */
{
    return TkpMeasureCharsInContext(tkfont, source, numBytes, 0, numBytes,
	    maxLength, flags, lengthPtr);
}

/*
 *---------------------------------------------------------------------------
 *
 * TkpMeasureCharsInContext --
 *
 *	Determine the number of bytes from the string that will fit in the
 *	given horizontal span. The measurement is done under the assumption
 *	that TkpDrawCharsInContext() will be used to actually display the
 *	characters.
 *
 *	This one is almost the same as Tk_MeasureChars(), but with access to
 *	all the characters on the line for context.
 *
 * Results:
 *	The return value is the number of bytes from source that fit into the
 *	span that extends from 0 to maxLength. *lengthPtr is filled with the
 *	x-coordinate of the right edge of the last character that did fit.
 *
 * Side effects:
 *	None.
 *
 *---------------------------------------------------------------------------
 */

int
TkpMeasureCharsInContext(
    Tk_Font tkfont,		/* Font in which characters will be drawn. */
    const char * source,	/* UTF-8 string to be displayed. Need not be
				 * '\0' terminated. */
    Tcl_Size numBytes,		/* Maximum number of bytes to consider from
				 * source string in all. */
    Tcl_Size rangeStart,		/* Index of first byte to measure. */
    Tcl_Size rangeLength,		/* Length of range to measure in bytes. */
    int maxLength,		/* If >= 0, maxLength specifies the longest
				 * permissible line length; don't consider any
				 * character that would cross this x-position.
				 * If < 0, then line length is unbounded and
				 * the flags argument is ignored. */
    int flags,			/* Various flag bits OR-ed together:
				 * TK_PARTIAL_OK means include the last char
				 * which only partially fits on this line.
				 * TK_WHOLE_WORDS means stop on a word
				 * boundary, if possible. TK_AT_LEAST_ONE means
				 * return at least one character even if no
				 * characters fit.  If TK_WHOLE_WORDS and
				 * TK_AT_LEAST_ONE are set and the first word
				 * doesn't fit, we return at least one
				 * character or whatever characters fit into
				 * maxLength.  TK_ISOLATE_END means that the
				 * last character should not be considered in
				 * context with the rest of the string (used
				 * for breaking lines). */
    int *lengthPtr)		/* Filled with x-location just after the
				 * terminating character. */
{
    const MacFont *fontPtr = (const MacFont *) tkfont;
    NSString *string;
    NSAttributedString *attributedString;
    CTTypesetterRef typesetter;
    CFIndex start, len;
    CFRange range = {0, 0};
    CTLineRef line;
    CGFloat offset = 0;
    CFIndex index;
    double width;
    int length, fit;

    if (rangeStart < 0 || rangeLength <= 0 ||
	    rangeStart + rangeLength > numBytes ||
	    (maxLength == 0 && !(flags & TK_AT_LEAST_ONE))) {
	*lengthPtr = 0;
	return 0;
    }
    if (maxLength > 32767) {
	maxLength = 32767;
    }
    string = [[TKNSString alloc] initWithTclUtfBytes:source length:numBytes];
    if (!string) {
	length = 0;
	fit = rangeLength;
	goto done;
    }
    attributedString = [[NSAttributedString alloc] initWithString:string
	    attributes:fontPtr->nsAttributes];
    typesetter = CTTypesetterCreateWithAttributedString(
	    (CFAttributedStringRef)attributedString);
    start = TclNumUtfChars(source, rangeStart);
    len = TclNumUtfChars(source + rangeStart, rangeLength);
    if (start > 0) {
	range.length = start;
	line = CTTypesetterCreateLine(typesetter, range);
	offset = CTLineGetTypographicBounds(line, NULL, NULL, NULL);
	CFRelease(line);
    }
    if (maxLength < 0) {
	index = len;
	range.length = len;
	line = CTTypesetterCreateLine(typesetter, range);
	width = CTLineGetTypographicBounds(line, NULL, NULL, NULL);
	CFRelease(line);
    } else {
	double maxWidth = maxLength + offset;
	NSCharacterSet *cs;

	/*
	 * Get a line breakpoint in the source string.
	 */

	index = start;
	if (flags & TK_WHOLE_WORDS) {
	    index = CTTypesetterSuggestLineBreak(typesetter, start, maxWidth);
	    if (index <= start && (flags & TK_AT_LEAST_ONE)) {
		flags &= ~TK_WHOLE_WORDS;
	    }
	}
	if (index <= start && !(flags & TK_WHOLE_WORDS)) {
	    index = CTTypesetterSuggestClusterBreak(typesetter, start, maxWidth);
	}

	/*
	 * Trim right whitespace/lineending characters.
	 */

	cs = (index <= len && (flags & TK_WHOLE_WORDS)) ?
		whitespaceCharacterSet : lineendingCharacterSet;
	while (index > start &&
		[cs characterIsMember:[string characterAtIndex:(index - 1)]]) {
	    index--;
	}

	/*
	 * If there is no line breakpoint in the source string between its
	 * start and the index position that fits in maxWidth, then
	 * CTTypesetterSuggestLineBreak() returns that very last index.
	 * However if the TK_WHOLE_WORDS flag is set, we want to break at a
	 * word boundary. In this situation, unless TK_AT_LEAST_ONE is set, we
	 * must report that zero chars actually fit (in other words the
	 * smallest word of the source string is still larger than maxWidth).
	 */

	if ((index >= start) && (index < len) &&
		(flags & TK_WHOLE_WORDS) && !(flags & TK_AT_LEAST_ONE) &&
		![cs characterIsMember:[string characterAtIndex:index]]) {
	    index = start;
	}

	if (index <= start && (flags & TK_AT_LEAST_ONE)) {
	    index = start + 1;
	}

	/*
	 * Now measure the string width in pixels.
	 */

	if (index > 0) {
	    range.length = index;
	    line = CTTypesetterCreateLine(typesetter, range);
	    width = CTLineGetTypographicBounds(line, NULL, NULL, NULL);
	    CFRelease(line);
	} else {
	    width = 0;
	}
	if (width < maxWidth && (flags & TK_PARTIAL_OK) && index < len) {
	    range.length = ++index;
	    line = CTTypesetterCreateLine(typesetter, range);
	    width = CTLineGetTypographicBounds(line, NULL, NULL, NULL);
	    CFRelease(line);
	}

	/*
	 * The call to CTTypesetterSuggestClusterBreak above will always return
	 * at least one character regardless of whether it exceeded it or not.
	 * Clean that up now.
	 */

	while (width > maxWidth && !(flags & TK_PARTIAL_OK)
		&& index > start+(flags & TK_AT_LEAST_ONE)) {
	    range.length = --index;
	    line = CTTypesetterCreateLine(typesetter, range);
	    width = CTLineGetTypographicBounds(line, NULL, NULL, NULL);
	    CFRelease(line);
	}

    }
    CFRelease(typesetter);
    [attributedString release];
    [string release];
    length = ceil(width - offset);
    fit = (TclUtfAtIndex(source, index) - source) - rangeStart;
done:
#ifdef TK_MAC_DEBUG_FONTS
    TkMacOSXDbgMsg("measure: source=\"%s\" range=\"%.*s\" maxLength=%d "
	    "flags='%s%s%s%s' -> width=%d bytesFit=%d\n", source, rangeLength,
	    source+rangeStart, maxLength,
	    flags & TK_PARTIAL_OK   ? "partialOk "  : "",
	    flags & TK_WHOLE_WORDS  ? "wholeWords " : "",
	    flags & TK_AT_LEAST_ONE ? "atLeastOne " : "",
	    flags & TK_ISOLATE_END  ? "isolateEnd " : "",
	    length, fit);
#endif
    *lengthPtr = length;
    return fit;
}

/*
 *---------------------------------------------------------------------------
 *
 * Tk_DrawChars --
 *
 *	Draw a string of characters on the screen.
 *
 *	With ATSUI we need the line context to do this right, so we have the
 *	actual implementation in TkpDrawAngledCharsInContext().
 *
 * Results:
 *	None.
 *
 * Side effects:
 *	Information gets drawn on the screen.
 *
 *---------------------------------------------------------------------------
 */

void
Tk_DrawChars(
    Display *display,		/* Display on which to draw. */
    Drawable drawable,		/* Window or pixmap in which to draw. */
    GC gc,			/* Graphics context for drawing characters. */
    Tk_Font tkfont,		/* Font in which characters will be drawn; must
				 * be the same as font used in GC. */
    const char *source,		/* UTF-8 string to be displayed. Need not be
				 * '\0' terminated. All Tk meta-characters
				 * (tabs, control characters, and newlines)
				 * should be stripped out of the string that is
				 * passed to this function. If they are not
				 * stripped out, they will be displayed as
				 * regular printing characters. */
    Tcl_Size numBytes,		/* Number of bytes in string. */
    int x, int y)		/* Coordinates at which to place origin of the
				 * string when drawing. */
{
    TkpDrawAngledCharsInContext(display, drawable, gc, tkfont, source, numBytes,
	    0, numBytes, x, y, 0.0);
}

void
TkDrawAngledChars(
    Display *display,		/* Display on which to draw. */
    Drawable drawable,		/* Window or pixmap in which to draw. */
    GC gc,			/* Graphics context for drawing characters. */
    Tk_Font tkfont,		/* Font in which characters will be drawn;
				 * must be the same as font used in GC. */
    const char *source,		/* UTF-8 string to be displayed. Need not be
				 * '\0' terminated. All Tk meta-characters
				 * (tabs, control characters, and newlines)
				 * should be stripped out of the string that is
				 * passed to this function. If they are not
				 * stripped out, they will be displayed as
				 * regular printing characters. */
    Tcl_Size numBytes,		/* Number of bytes in string. */
    double x, double y,		/* Coordinates at which to place origin of
				 * string when drawing. */
    double angle)		/* What angle to put text at, in degrees. */
{
    TkpDrawAngledCharsInContext(display, drawable, gc, tkfont, source, numBytes,
	    0, numBytes, x, y, angle);
}

/*
 *---------------------------------------------------------------------------
 *
 * TkpDrawCharsInContext --
 *
 *	Draw a string of characters on the screen like Tk_DrawChars(), with
 *	access to all the characters on the line for context.
 *
 * Results:
 *	None.
 *
 * Side effects:
 *	Information gets drawn on the screen.
 *
 * Todo:
 *	Stippled text drawing.
 *
 *---------------------------------------------------------------------------
 */

void
TkpDrawCharsInContext(
    Display *display,		/* Display on which to draw. */
    Drawable drawable,		/* Window or pixmap in which to draw. */
    GC gc,			/* Graphics context for drawing characters. */
    Tk_Font tkfont,		/* Font in which characters will be drawn; must
				 * be the same as font used in GC. */
    const char * source,	/* UTF-8 string to be displayed. Need not be
				 * '\0' terminated. All Tk meta-characters
				 * (tabs, control characters, and newlines)
				 * should be stripped out of the string that is
				 * passed to this function. If they are not
				 * stripped out, they will be displayed as
				 * regular printing characters. */
    Tcl_Size numBytes,		/* Number of bytes in string. */
    Tcl_Size rangeStart,		/* Index of first byte to draw. */
    Tcl_Size rangeLength,		/* Length of range to draw in bytes. */
    int x, int y)		/* Coordinates at which to place origin of the
				 * whole (not just the range) string when
				 * drawing. */
{
    TkpDrawAngledCharsInContext(display, drawable, gc, tkfont, source, numBytes,
	    rangeStart, rangeLength, x, y, 0.0);
}

void
TkpDrawAngledCharsInContext(
    TCL_UNUSED(Display *),		/* Display on which to draw. */
    Drawable drawable,		/* Window or pixmap in which to draw. */
    GC gc,			/* Graphics context for drawing characters. */
    Tk_Font tkfont,		/* Font in which characters will be drawn; must
				 * be the same as font used in GC. */
    const char * source,	/* UTF-8 string to be displayed. Need not be
				 * '\0' terminated. All Tk meta-characters
				 * (tabs, control characters, and newlines)
				 * should be stripped out of the string that is
				 * passed to this function. If they are not
				 * stripped out, they will be displayed as
				 * regular printing characters. */
    Tcl_Size numBytes,		/* Number of bytes in string. */
    Tcl_Size rangeStart,		/* Index of first byte to draw. */
    Tcl_Size rangeLength,		/* Length of range to draw in bytes. */
    double x, double y,		/* Coordinates at which to place origin of the
				 * whole (not just the range) string when
				 * drawing. */
    double angle)		/* What angle to put text at, in degrees. */
{
    const MacFont *fontPtr = (const MacFont *) tkfont;
    NSString *string;
    NSMutableDictionary *attributes;
    NSAttributedString *attributedString;
    CTTypesetterRef typesetter;
    CFIndex start, length;
    CTLineRef line, full=nil;
    MacDrawable *macWin = (MacDrawable *)drawable;
    TkMacOSXDrawingContext drawingContext;
    CGContextRef context;
    CGColorRef fg = NULL;
    NSFont *nsFont;
    CGAffineTransform t;
    CGFloat width, height, textX = (CGFloat) x, textY = (CGFloat) y;

    if (rangeStart < 0 || rangeLength <= 0
	    || rangeStart + rangeLength > numBytes
	    || !TkMacOSXSetupDrawingContext(drawable, gc, &drawingContext)) {
	return;
    }
    string = [[TKNSString alloc] initWithTclUtfBytes:source length:numBytes];
    if (!string) {
	return;
    }

    context = drawingContext.context;
    TkSetMacColor(gc->foreground, &fg);
    attributes = [fontPtr->nsAttributes mutableCopy];
    if (fg) {
	[attributes setObject:(id)fg forKey:(id)kCTForegroundColorAttributeName];
	CGColorRelease(fg);
    }
    nsFont = [attributes objectForKey:NSFontAttributeName];
    [nsFont setInContext:GET_NSCONTEXT(context, NO)];
    CGContextSetTextMatrix(context, CGAffineTransformIdentity);
    attributedString = [[NSAttributedString alloc] initWithString:string
	    attributes:attributes];
    [string release];
    typesetter = CTTypesetterCreateWithAttributedString(
	    (CFAttributedStringRef)attributedString);
    textX += (CGFloat) macWin->xOff;
    textY += (CGFloat) macWin->yOff;
    height = [drawingContext.view bounds].size.height;
    textY = height - textY;
    t = CGAffineTransformMake(1.0, 0.0, 0.0, -1.0, 0.0, height);
    if (angle != 0.0) {
	t = CGAffineTransformTranslate(
	     CGAffineTransformRotate(
		 CGAffineTransformTranslate(t, textX, textY), angle*PI/180.0),
	     -textX, -textY);
    }
    CGContextConcatCTM(context, t);
    start = TclNumUtfChars(source, rangeStart);
    length = TclNumUtfChars(source, rangeStart + rangeLength) - start;
    line = CTTypesetterCreateLine(typesetter, CFRangeMake(start, length));
    if (start > 0) {

	/*
	 * We are only drawing part of the string.  To compute the x coordinate
	 * of the part we are drawing we subtract its typographical length from
	 * the typographical length of the full string.  This accounts for the
	 * kerning after the initial part of the string.
	 */

	full = CTTypesetterCreateLine(typesetter, CFRangeMake(0, start + length));
	width = CTLineGetTypographicBounds(full, NULL, NULL, NULL);
	CFRelease(full);
	textX += (width - CTLineGetTypographicBounds(line, NULL, NULL, NULL));
    }
    CGContextSetTextPosition(context, textX, textY);
    CTLineDraw(line, context);
    CFRelease(line);
    CFRelease(typesetter);
    [attributedString release];
    [attributes release];
    TkMacOSXRestoreDrawingContext(&drawingContext);
}

#pragma mark -
#pragma mark Accessors:

/*
 *---------------------------------------------------------------------------
 *
 * TkMacOSXNSFontForFont --
 *
 *	Return an NSFont for the given Tk_Font.
 *
 * Results:
 *	NSFont*.
 *
 * Side effects:
 *	None.
 *
 *---------------------------------------------------------------------------
 */

MODULE_SCOPE NSFont*
TkMacOSXNSFontForFont(
    Tk_Font tkfont)
{
    return tkfont ? ((MacFont *)tkfont)->nsFont : nil;
}

/*
 *---------------------------------------------------------------------------
 *
 * TkMacOSXNSFontAttributesForFont --
 *
 *	Return an NSDictionary of font attributes for the given Tk_Font.
 *
 * Results:
 *	NSFont*.
 *
 * Side effects:
 *	None.
 *
 *---------------------------------------------------------------------------
 */

MODULE_SCOPE NSDictionary*
TkMacOSXNSFontAttributesForFont(
    Tk_Font tkfont)
{
    return tkfont ? ((MacFont *)tkfont)->nsAttributes : nil;
}

/*
 *----------------------------------------------------------------------
 *
 * TkMacOSXFontDescriptionForNSFontAndNSFontAttributes --
 *
 *	Get text description of a font specified by NSFont and attributes.
 *
 * Results:
 *	List object or NULL.
 *
 * Side effects:
 *	None.
 *
 *----------------------------------------------------------------------
 */

MODULE_SCOPE Tcl_Obj *
TkMacOSXFontDescriptionForNSFontAndNSFontAttributes(
    NSFont *nsFont,
    NSDictionary *nsAttributes)
{
    Tcl_Obj *objv[6];
    int i = 0;
    const char *familyName = [[nsFont familyName] UTF8String];

    if (nsFont && familyName) {
	NSFontTraitMask traits = [[NSFontManager sharedFontManager]
		traitsOfFont:nsFont];
	id underline = [nsAttributes objectForKey:
		NSUnderlineStyleAttributeName];
	id strikethrough = [nsAttributes objectForKey:
		NSStrikethroughStyleAttributeName];

	objv[i++] = Tcl_NewStringObj(familyName, TCL_INDEX_NONE);
	objv[i++] = Tcl_NewWideIntObj((Tcl_WideInt)floor([nsFont pointSize] * FACTOR + 0.5));
#define S(s)    Tcl_NewStringObj(STRINGIFY(s), (sizeof(STRINGIFY(s))-1))
	objv[i++] = (traits & NSBoldFontMask)	? S(bold)   : S(normal);
	objv[i++] = (traits & NSItalicFontMask)	? S(italic) : S(roman);
	if ([underline respondsToSelector:@selector(intValue)] &&
		([underline intValue] & (NSUnderlineStyleSingle |
		NSUnderlineStyleThick | NSUnderlineStyleDouble))) {
	    objv[i++] = S(underline);
	}
	if ([strikethrough respondsToSelector:@selector(intValue)] &&
		([strikethrough intValue] & (NSUnderlineStyleSingle |
		NSUnderlineStyleThick | NSUnderlineStyleDouble))) {
	    objv[i++] = S(overstrike);
	}
#undef S
    }
    return i ? Tcl_NewListObj(i, objv) : NULL;
}

/*
 *----------------------------------------------------------------------
 *
 * TkMacOSXUseAntialiasedText --
 *
 *	Enables or disables application-wide use of antialiased text (where
 *	available). Sets up a linked Tcl global variable to allow disabling of
 *	antialiased text from Tcl.
 *
 *	The possible values for this variable are:
 *
 *	-1 - Use system default as configurable in "System Prefs" -> "General".
 *	 0 - Unconditionally disable antialiasing.
 *	 1 - Unconditionally enable antialiasing.
 *
 * Results:
 *
 *	TCL_OK.
 *
 * Side effects:
 *
 *	None.
 *
 *----------------------------------------------------------------------
 */

MODULE_SCOPE int
TkMacOSXUseAntialiasedText(
    Tcl_Interp * interp,	/* The Tcl interpreter to receive the
				 * variable.*/
    int enable)			/* Initial value. */
{
    static Boolean initialized = FALSE;

    if (!initialized) {
	initialized = TRUE;

	if (Tcl_CreateNamespace(interp, "::tk::mac", NULL, NULL) == NULL) {
	    Tcl_ResetResult(interp);
	}
	if (Tcl_LinkVar(interp, "::tk::mac::antialiasedtext",
		&antialiasedTextEnabled,
		TCL_LINK_INT) != TCL_OK) {
	    Tcl_ResetResult(interp);
	}
    }
    antialiasedTextEnabled = enable;
    return TCL_OK;
}

/*
 * Local Variables:
 * mode: objc
 * c-basic-offset: 4
 * fill-column: 79
 * coding: utf-8
 * End:
 */<|MERGE_RESOLUTION|>--- conflicted
+++ resolved
@@ -474,13 +474,8 @@
 {
     TKNSString *S;
     const char *stringArg;
-<<<<<<< HEAD
-    Tcl_Size numBytes, index;
+    Tcl_Size len, idx;
     if ((size_t)(objc - 3) > 1) {
-=======
-    Tcl_Size len, idx;
-    if ((unsigned)(objc - 3) > 1) {
->>>>>>> bcbe9569
 	Tcl_WrongNumArgs(interp, 1 , objv, "str start ?locale?");
 	return TCL_ERROR;
     }
