--- conflicted
+++ resolved
@@ -447,11 +447,7 @@
 startOfClusterObjCmd(
     TCL_UNUSED(void *),
     Tcl_Interp *interp,         /* Current interpreter. */
-<<<<<<< HEAD
-    Tcl_Size objc,                   /* Number of arguments. */
-=======
     Tcl_Size objc,              /* Number of arguments. */
->>>>>>> 0a4615f3
     Tcl_Obj *const objv[])      /* Argument objects. */
 {
     TKNSString *S;
@@ -509,11 +505,7 @@
 endOfClusterObjCmd(
     TCL_UNUSED(void *),
     Tcl_Interp *interp,         /* Current interpreter. */
-<<<<<<< HEAD
-    Tcl_Size objc,                   /* Number of arguments. */
-=======
     Tcl_Size objc,              /* Number of arguments. */
->>>>>>> 0a4615f3
     Tcl_Obj *const objv[])      /* Argument objects. */
 {
     TKNSString *S;
