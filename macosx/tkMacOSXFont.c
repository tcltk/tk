/*
 * tkMacOSXFont.c --
 *
 *	Contains the Macintosh implementation of the platform-independent font
 *	package interface.
 *
<<<<<<< HEAD
 * Copyright © 2002-2004 Benjamin Riefenstahl, Benjamin.Riefenstahl@epost.de
 * Copyright © 2006-2009 Daniel A. Steffen <das@users.sourceforge.net>
 * Copyright © 2008-2009 Apple Inc.
=======
 * Copyright (c) 2002-2004 Benjamin Riefenstahl, Benjamin.Riefenstahl@epost.de
 * Copyright (c) 2006-2009 Daniel A. Steffen <das@users.sourceforge.net>
 * Copyright (c) 2008-2009 Apple Inc.
>>>>>>> efc48816
 *
 * See the file "license.terms" for information on usage and redistribution
 * of this file, and for a DISCLAIMER OF ALL WARRANTIES.
 */

#include "tkMacOSXPrivate.h"
#include "tkMacOSXFont.h"
#include "tkMacOSXConstants.h"

#define defaultOrientation kCTFontDefaultOrientation
#define verticalOrientation kCTFontVerticalOrientation
#define fixedPitch kCTFontUserFixedPitchFontType

/*
#ifdef TK_MAC_DEBUG
#define TK_MAC_DEBUG_FONTS
#endif
*/

/*
 * The following structure represents our Macintosh-specific implementation
 * of a font object.
 */

typedef struct {
    TkFont font;		/* Stuff used by generic font package. Must be
				 * first in structure. */
    NSFont *nsFont;
    NSDictionary *nsAttributes;
} MacFont;

/*
 * The names for our "native" fonts.
 */

#define SYSTEMFONT_NAME		"system"
#define APPLFONT_NAME		"application"
#define MENUITEMFONT_NAME	"menu"

struct SystemFontMapEntry {
    const ThemeFontID id;
    const char *systemName;
    const char *tkName;
    const char *tkName1;
};

#define ThemeFont(n, ...) { kTheme##n##Font, "system" #n "Font", ##__VA_ARGS__ }
static const struct SystemFontMapEntry systemFontMap[] = {
    ThemeFont(System, 			"TkDefaultFont", "TkIconFont"),
    ThemeFont(EmphasizedSystem,		"TkCaptionFont", NULL),
    ThemeFont(SmallSystem,		"TkHeadingFont", "TkTooltipFont"),
    ThemeFont(SmallEmphasizedSystem, NULL, NULL),
    ThemeFont(Application,		"TkTextFont", NULL),
    ThemeFont(Label,			"TkSmallCaptionFont", NULL),
    ThemeFont(Views, NULL, NULL),
    ThemeFont(MenuTitle, NULL, NULL),
    ThemeFont(MenuItem,			"TkMenuFont", NULL),
    ThemeFont(MenuItemMark, NULL, NULL),
    ThemeFont(MenuItemCmdKey, NULL, NULL),
    ThemeFont(WindowTitle, NULL, NULL),
    ThemeFont(PushButton, NULL, NULL),
    ThemeFont(UtilityWindowTitle, NULL, NULL),
    ThemeFont(AlertHeader, NULL, NULL),
    ThemeFont(Toolbar, NULL, NULL),
    ThemeFont(MiniSystem, NULL, NULL),
    { kThemeSystemFontDetail,		"systemDetailSystemFont", NULL, NULL },
    { kThemeSystemFontDetailEmphasized,	"systemDetailEmphasizedSystemFont", NULL, NULL },
    { -1, NULL, NULL, NULL }
};
#undef ThemeFont

static int antialiasedTextEnabled = -1;
static NSCharacterSet *whitespaceCharacterSet = nil;
static NSCharacterSet *lineendingCharacterSet = nil;

static void		GetTkFontAttributesForNSFont(NSFont *nsFont,
			    TkFontAttributes *faPtr);
static NSFont *		FindNSFont(const char *familyName,
			    NSFontTraitMask traits, NSInteger weight,
			    CGFloat size, int fallbackToDefault);
static void		InitFont(NSFont *nsFont,
			    const TkFontAttributes *reqFaPtr,
			    MacFont *fontPtr);
static int		CreateNamedSystemFont(Tcl_Interp *interp,
			    Tk_Window tkwin, const char *name,
			    TkFontAttributes *faPtr);

#pragma mark -
#pragma mark Font Helpers:

/*
 * To avoid an extra copy, a TKNSString object wraps a Tcl_DString with an
 * NSString that uses the DString's buffer as its character buffer.  It can be
 * constructed from a Tcl_DString and it has a DString property that handles
 * converting from an NSString to a Tcl_DString.
 */

@implementation TKNSString

- (instancetype)initWithTclUtfBytes:(const void *)bytes
		       length:(NSUInteger)len
{
    self = [self init];
    if (self) {
	Tcl_DStringInit(&_ds);
	Tcl_UtfToChar16DString((const char *)bytes, len, &_ds);
	_string = [[NSString alloc]
	     initWithCharactersNoCopy:(unichar *)Tcl_DStringValue(&_ds)
			       length:Tcl_DStringLength(&_ds)>>1
			 freeWhenDone:NO];
	self.UTF8String = _string.UTF8String;
    }
    return self;
}

- (instancetype)initWithString:(NSString *)aString
{
    self = [self init];
    if (self) {
	_string = [[NSString alloc] initWithString:aString];
	_UTF8String = _string.UTF8String;
    }
    return self;
}

- (void)dealloc
{
    Tcl_DStringFree(&_ds);
    [_string release];
    [super dealloc];
}

- (NSUInteger)length
{
    return _string.length;
}

- (unichar)characterAtIndex:(NSUInteger)index
{
    return [_string characterAtIndex:index];
}

- (Tcl_DString)DString
{
    if ( _ds.string == NULL) {

	/*
	 * The DString has not been initialized. Construct it from
	 * our string's unicode characters.
	 */
	char *p;
	NSUInteger index;

	Tcl_DStringInit(&_ds);
	Tcl_DStringSetLength(&_ds, 3 * [_string length]);
	p = Tcl_DStringValue(&_ds);
	for (index = 0; index < [_string length]; index++) {
	    p += Tcl_UniCharToUtf([_string characterAtIndex: index], p);
	}
	Tcl_DStringSetLength(&_ds, p - Tcl_DStringValue(&_ds));
    }
    return _ds;
}

#ifndef __clang__
@synthesize UTF8String = _UTF8String;
@synthesize DString = _ds;
#endif
@end

#define GetNSFontTraitsFromTkFontAttributes(faPtr) \
	((faPtr)->weight == TK_FW_BOLD ? NSBoldFontMask : NSUnboldFontMask) | \
	((faPtr)->slant == TK_FS_ITALIC ? NSItalicFontMask : NSUnitalicFontMask)

/*
 *---------------------------------------------------------------------------
 *
 * GetTkFontAttributesForNSFont --
 *
 *	Fill in TkFontAttributes for given NSFont.
 *
 * Results:
 *	None.
 *
 * Side effects:
 *	None.
 *
 *---------------------------------------------------------------------------
 */

static void
GetTkFontAttributesForNSFont(
    NSFont *nsFont,
    TkFontAttributes *faPtr)
{
    NSFontTraitMask traits = [[NSFontManager sharedFontManager]
	    traitsOfFont:nsFont];
    faPtr->family = Tk_GetUid([[nsFont familyName] UTF8String]);
    faPtr->size = [nsFont pointSize];
    faPtr->weight = (traits & NSBoldFontMask ? TK_FW_BOLD : TK_FW_NORMAL);
    faPtr->slant = (traits & NSItalicFontMask ? TK_FS_ITALIC : TK_FS_ROMAN);

}

/*
 *---------------------------------------------------------------------------
 *
 * FindNSFont --
 *
 *	Find NSFont for given attributes. Use default values for missing
 *	attributes, and do a case-insensitive search for font family names
 *	if necessary. If fallbackToDefault flag is set, use the system font
 *	as a last resort.
 *
 * Results:
 *	None.
 *
 * Side effects:
 *	None.
 *
 *---------------------------------------------------------------------------
 */

static NSFont *
FindNSFont(
    const char *familyName,
    NSFontTraitMask traits,
    NSInteger weight,
    CGFloat size,
    int fallbackToDefault)
{
    NSFontManager *fm = [NSFontManager sharedFontManager];
    NSFont *nsFont, *dflt = nil;
    #define defaultFont (dflt ? dflt : (dflt = [NSFont systemFontOfSize:0]))
    NSString *family;

    if (familyName) {
	family = [[[TKNSString alloc] initWithTclUtfBytes:familyName length:-1] autorelease];
    } else {
	family = [defaultFont familyName];
    }
    if (size == 0.0) {
	size = [defaultFont pointSize];
    }
    nsFont = [fm fontWithFamily:family traits:traits weight:weight size:size];

    /*
     * A second bug in NSFontManager that Apple created for the Catalina OS
     * causes requests as above to sometimes return fonts with additional
     * traits that were not requested, even though fonts without those unwanted
     * traits exist on the system.  See bug [90d555e088].  As a workaround
     * we ask the font manager to remove any unrequested traits.
     */

    if (nsFont) {
	nsFont = [fm convertFont:nsFont toNotHaveTrait:~traits];
    }
    if (!nsFont) {
	NSArray *availableFamilies = [fm availableFontFamilies];
	NSString *caseFamily = nil;

	for (NSString *f in availableFamilies) {
	    if ([family caseInsensitiveCompare:f] == NSOrderedSame) {
		caseFamily = f;
		break;
	    }
	}
	if (caseFamily) {
	    nsFont = [fm fontWithFamily:caseFamily traits:traits weight:weight
		    size:size];
	}
    }
    if (!nsFont) {
	nsFont = [NSFont fontWithName:family size:size];
    }
    if (!nsFont && fallbackToDefault) {
	nsFont = [fm convertFont:defaultFont toFamily:family];
	nsFont = [fm convertFont:nsFont toSize:size];
	nsFont = [fm convertFont:nsFont toHaveTrait:traits];
    }
    [nsFont retain];
    #undef defaultFont
    return nsFont;
}

/*
 *---------------------------------------------------------------------------
 *
 * InitFont --
 *
 *	Helper for TkpGetNativeFont() and TkpGetFontFromAttributes().
 *
 * Results:
 *	Fills the MacFont structure.
 *
 * Side effects:
 *	Memory allocated.
 *
 *---------------------------------------------------------------------------
 */

static void
InitFont(
    NSFont *nsFont,
    const TkFontAttributes *reqFaPtr,	/* Can be NULL */
    MacFont *fontPtr)
{
    TkFontAttributes *faPtr;
    TkFontMetrics *fmPtr;
    NSDictionary *nsAttributes;
    NSRect bounds;
    CGFloat kern = 0.0;
    NSFontRenderingMode renderingMode = NSFontDefaultRenderingMode;
    int ascent, descent/*, dontAA*/;
    static const UniChar ch[] = {'.', 'W', ' ', 0xc4, 0xc1, 0xc2, 0xc3, 0xc7};
			/* ., W, Space, Auml, Aacute, Acirc, Atilde, Ccedilla */
#define nCh	(sizeof(ch) / sizeof(UniChar))
    CGGlyph glyphs[nCh];
    CGRect boundingRects[nCh];

    fontPtr->font.fid = (Font) fontPtr;
    faPtr = &fontPtr->font.fa;
    if (reqFaPtr) {
	*faPtr = *reqFaPtr;
    } else {
	TkInitFontAttributes(faPtr);
    }
    fontPtr->nsFont = nsFont;

    /*
     * Some don't like antialiasing on fixed-width even if bigger than limit
     */

    // dontAA = [nsFont isFixedPitch] && fontPtr->font.fa.size <= 10;
    if (antialiasedTextEnabled >= 0/* || dontAA*/) {
	renderingMode = (antialiasedTextEnabled == 0/* || dontAA*/) ?
		NSFontIntegerAdvancementsRenderingMode :
		NSFontAntialiasedRenderingMode;
    }
    nsFont = [nsFont screenFontWithRenderingMode:renderingMode];
    GetTkFontAttributesForNSFont(nsFont, faPtr);
    fmPtr = &fontPtr->font.fm;
    fmPtr->ascent = floor([nsFont ascender] + [nsFont leading] + 0.5);
    fmPtr->descent = floor(-[nsFont descender] + 0.5);
    fmPtr->maxWidth = [nsFont maximumAdvancement].width;
    fmPtr->fixed = [nsFont isFixedPitch];   /* Does not work for all fonts */

    /*
     * The ascent, descent and fixed fields are not correct for all fonts, as
     * a workaround deduce that info from the metrics of some typical glyphs,
     * along with screenfont kerning (space advance difference to printer font)
     */

    bounds = [nsFont boundingRectForFont];
    if (CTFontGetGlyphsForCharacters((CTFontRef) nsFont, ch, glyphs, nCh)) {
	fmPtr->fixed = [nsFont advancementForGlyph:glyphs[0]].width ==
		[nsFont advancementForGlyph:glyphs[1]].width;
	bounds = NSRectFromCGRect(CTFontGetBoundingRectsForGlyphs((CTFontRef)
		nsFont, defaultOrientation, ch, boundingRects, nCh));
	kern = [nsFont advancementForGlyph:glyphs[2]].width -
		[fontPtr->nsFont advancementForGlyph:glyphs[2]].width;
    }
    descent = floor(-bounds.origin.y + 0.5);
    ascent = floor(bounds.size.height + bounds.origin.y + 0.5);
    if (ascent > fmPtr->ascent) {
	fmPtr->ascent = ascent;
    }
    if (descent > fmPtr->descent) {
	fmPtr->descent = descent;
    }
    nsAttributes = [NSDictionary dictionaryWithObjectsAndKeys:
	    nsFont, NSFontAttributeName,
	    [NSNumber numberWithInt:faPtr->underline ?
		NSUnderlineStyleSingle|NSUnderlinePatternSolid :
		NSUnderlineStyleNone], NSUnderlineStyleAttributeName,
	    [NSNumber numberWithInt:faPtr->overstrike ?
		NSUnderlineStyleSingle|NSUnderlinePatternSolid :
		NSUnderlineStyleNone], NSStrikethroughStyleAttributeName,
	    [NSNumber numberWithInt:fmPtr->fixed ? 0 : 1],
		NSLigatureAttributeName,
	    [NSNumber numberWithDouble:kern], NSKernAttributeName, nil];
    fontPtr->nsAttributes = [nsAttributes retain];
#undef nCh
}

/*
 *-------------------------------------------------------------------------
 *
 * CreateNamedSystemFont --
 *
 *	Register a system font with the Tk named font mechanism.
 *
 * Results:
 *
 *	Result from TkCreateNamedFont().
 *
 * Side effects:
 *
 *	A new named font is added to the Tk font registry.
 *
 *-------------------------------------------------------------------------
 */

static int
CreateNamedSystemFont(
    Tcl_Interp *interp,
    Tk_Window tkwin,
    const char* name,
    TkFontAttributes *faPtr)
{
    TkDeleteNamedFont(NULL, tkwin, name);
    return TkCreateNamedFont(interp, tkwin, name, faPtr);
}

#pragma mark -

#pragma mark Grapheme Cluster indexing

/*
 *----------------------------------------------------------------------
 *
 * startOfClusterObjCmd --
 *
 *      This function is invoked to process the startOfCluster command.
 *
 * Results:
 *      A standard Tcl result.
 *
 * Side effects:
 *      None
 *
 *----------------------------------------------------------------------
 */

static int
startOfClusterObjCmd(
    TCL_UNUSED(void *),
    Tcl_Interp *interp,         /* Current interpreter. */
    int objc,                   /* Number of arguments. */
    Tcl_Obj *const objv[])      /* Argument objects. */
{
    TKNSString *S;
    const char *stringArg;
    int numBytes;
    TkSizeT index;
    if ((unsigned)(objc - 3) > 1) {
	Tcl_WrongNumArgs(interp, 1 , objv, "str start ?locale?");
	return TCL_ERROR;
    }
    stringArg = Tcl_GetStringFromObj(objv[1], &numBytes);
    if (stringArg == NULL) {
	return TCL_ERROR;
    }
    S = [[TKNSString alloc] initWithTclUtfBytes:stringArg length:numBytes];
    if (TkGetIntForIndex(objv[2], [S length] - 1, 0, &index) != TCL_OK) {
	Tcl_SetObjResult(interp, Tcl_ObjPrintf(
		"bad index \"%s\": must be integer?[+-]integer?, end?[+-]integer?, or \"\"",
		Tcl_GetString(objv[2])));
	Tcl_SetErrorCode(interp, "TK", "VALUE", "INDEX", NULL);
	return TCL_ERROR;
    }
    if (index != TCL_INDEX_NONE) {
	if ((size_t)index >= [S length]) {
	    index = (TkSizeT)[S length];
	} else {
	    NSRange range = [S rangeOfComposedCharacterSequenceAtIndex:index];
	    index = range.location;
	}
	Tcl_SetObjResult(interp, TkNewIndexObj(index));
    }
    return TCL_OK;
}

static int
endOfClusterObjCmd(
    TCL_UNUSED(void *),
    Tcl_Interp *interp,         /* Current interpreter. */
    int objc,                   /* Number of arguments. */
    Tcl_Obj *const objv[])      /* Argument objects. */
{
    TKNSString *S;
    char *stringArg;
    int numBytes;
    TkSizeT index;

    if ((unsigned)(objc - 3) > 1) {
	Tcl_WrongNumArgs(interp, 1 , objv, "str start ?locale?");
	return TCL_ERROR;
    }
    stringArg = Tcl_GetStringFromObj(objv[1], &numBytes);
    if (stringArg == NULL) {
	return TCL_ERROR;
    }
    S = [[TKNSString alloc] initWithTclUtfBytes:stringArg length:numBytes];
    if (TkGetIntForIndex(objv[2], [S length] - 1, 0, &index) != TCL_OK) {
	Tcl_SetObjResult(interp, Tcl_ObjPrintf(
		"bad index \"%s\": must be integer?[+-]integer?, end?[+-]integer?, or \"\"",
		Tcl_GetString(objv[2])));
	Tcl_SetErrorCode(interp, "TK", "VALUE", "INDEX", NULL);
	return TCL_ERROR;
    }
    if ((size_t)index + 1 <= [S length]) {
	if (index == TCL_INDEX_NONE) {
		index = 0;
	} else {
	    NSRange range = [S rangeOfComposedCharacterSequenceAtIndex:index];
	    index = range.location + range.length;
	}
	Tcl_SetObjResult(interp, TkNewIndexObj(index));
    }
    return TCL_OK;
}

#pragma mark -
#pragma mark Font handling:

/*
 *-------------------------------------------------------------------------
 *
 * TkpFontPkgInit --
 *
 *	This procedure is called when an application is created. It
 *	initializes all the structures that are used by the
 *	platform-dependent code on a per application basis.
 *	Note that this is called before TkpInit() !
 *
 * Results:
 *	None.
 *
 * Side effects:
 *	Initialize named system fonts.
 *
 *-------------------------------------------------------------------------
 */

void
TkpFontPkgInit(
    TkMainInfo *mainPtr)	/* The application being created. */
{
    Tcl_Interp *interp = mainPtr->interp;
    Tk_Window tkwin = (Tk_Window)mainPtr->winPtr;
    const struct SystemFontMapEntry *systemFont = systemFontMap;
    NSFont *nsFont;
    TkFontAttributes fa;
    NSMutableCharacterSet *cs;
    /*
     * Since we called before TkpInit, we need our own autorelease pool.
     */
    NSAutoreleasePool *pool = [NSAutoreleasePool new];

    /*
     * Force this for now.
     */
    if (!mainPtr->winPtr->mainPtr) {
	mainPtr->winPtr->mainPtr = mainPtr;
    }
    while (systemFont->systemName) {
	nsFont = (NSFont*) CTFontCreateUIFontForLanguage(
		HIThemeGetUIFontType(systemFont->id), 0, NULL);
	if (nsFont) {
	    TkInitFontAttributes(&fa);
	    GetTkFontAttributesForNSFont(nsFont, &fa);
	    CreateNamedSystemFont(interp, tkwin, systemFont->systemName, &fa);
	    if (systemFont->tkName) {
		CreateNamedSystemFont(interp, tkwin, systemFont->tkName, &fa);
	    }
	    if (systemFont->tkName1) {
		CreateNamedSystemFont(interp, tkwin, systemFont->tkName1, &fa);
	    }
	    CFRelease(nsFont);
	}
	systemFont++;
    }
    TkInitFontAttributes(&fa);
#if 0

    /*
     * In macOS 10.15.1 Apple introduced a bug in NSFontManager which caused
     * it to not recognize the familyName ".SF NSMono" which is the familyName
     * of the default fixed pitch system fault on that system.  See bug [855049e799].
     * As a workaround we call [NSFont userFixedPitchFontOfSize:11] instead.
     * This returns a user font in the "Menlo" family.
     */

    nsFont = (NSFont*) CTFontCreateUIFontForLanguage(fixedPitch, 11, NULL);
#else
    nsFont = [NSFont userFixedPitchFontOfSize:11];
#endif
    if (nsFont) {
	GetTkFontAttributesForNSFont(nsFont, &fa);
#if 0
	CFRelease(nsFont);
#endif
    } else {
	fa.family = Tk_GetUid("Monaco");
	fa.size = 11;
	fa.weight = TK_FW_NORMAL;
	fa.slant = TK_FS_ROMAN;
    }
    CreateNamedSystemFont(interp, tkwin, "TkFixedFont", &fa);
    if (!whitespaceCharacterSet) {
	whitespaceCharacterSet = [[NSCharacterSet
		whitespaceAndNewlineCharacterSet] retain];
	cs = [whitespaceCharacterSet mutableCopy];
	[cs removeCharactersInString:@" "];
	lineendingCharacterSet = [cs copy];
	[cs release];
    }
    [pool drain];
    Tcl_CreateObjCommand(interp, "::tk::startOfCluster", startOfClusterObjCmd, NULL, NULL);
    Tcl_CreateObjCommand(interp, "::tk::endOfCluster", endOfClusterObjCmd, NULL, NULL);
}

/*
 *---------------------------------------------------------------------------
 *
 * TkpGetNativeFont --
 *
 *	Map a platform-specific native font name to a TkFont.
 *
 * Results:
 *	The return value is a pointer to a TkFont that represents the native
 *	font. If a native font by the given name could not be found, the return
 *	value is NULL.
 *
 *	Every call to this procedure returns a new TkFont structure, even if
 *	the name has already been seen before. The caller should call
 *	TkpDeleteFont() when the font is no longer needed.
 *
 *	The caller is responsible for initializing the memory associated with
 *	the generic TkFont when this function returns and releasing the
 *	contents of the generics TkFont before calling TkpDeleteFont().
 *
 * Side effects:
 *	None.
 *
 *---------------------------------------------------------------------------
 */

TkFont *
TkpGetNativeFont(
    TCL_UNUSED(Tk_Window),		/* For display where font will be used. */
    const char *name)		/* Platform-specific font name. */
{
    MacFont *fontPtr = NULL;
    ThemeFontID themeFontId;
    CTFontRef ctFont;

    if (strcmp(name, SYSTEMFONT_NAME) == 0) {
	themeFontId = kThemeSystemFont;
    } else if (strcmp(name, APPLFONT_NAME) == 0) {
	themeFontId = kThemeApplicationFont;
    } else if (strcmp(name, MENUITEMFONT_NAME) == 0) {
	themeFontId = kThemeMenuItemFont;
    } else {
	return NULL;
    }
    ctFont = CTFontCreateUIFontForLanguage(
	    HIThemeGetUIFontType(themeFontId), 0, NULL);
    if (ctFont) {
	fontPtr = (MacFont *)ckalloc(sizeof(MacFont));
	InitFont((NSFont*) ctFont, NULL, fontPtr);
    }

    return (TkFont *) fontPtr;
}

/*
 *---------------------------------------------------------------------------
 *
 * TkpGetFontFromAttributes --
 *
 *	Given a desired set of attributes for a font, find a font with the
 *	closest matching attributes.
 *
 * Results:
 *	The return value is a pointer to a TkFont that represents the font with
 *	the desired attributes. If a font with the desired attributes could not
 *	be constructed, some other font will be substituted automatically.
 *
 *	Every call to this procedure returns a new TkFont structure, even if
 *	the specified attributes have already been seen before. The caller
 *	should call TkpDeleteFont() to free the platform- specific data when
 *	the font is no longer needed.
 *
 *	The caller is responsible for initializing the memory associated with
 *	the generic TkFont when this function returns and releasing the
 *	contents of the generic TkFont before calling TkpDeleteFont().
 *
 * Side effects:
 *	None.
 *
 *---------------------------------------------------------------------------
 */

TkFont *
TkpGetFontFromAttributes(
    TkFont *tkFontPtr,		/* If non-NULL, store the information in this
				 * existing TkFont structure, rather than
				 * allocating a new structure to hold the font;
				 * the existing contents of the font will be
				 * released. If NULL, a new TkFont structure is
				 * allocated. */
    Tk_Window tkwin,		/* For display where font will be used. */
    const TkFontAttributes *faPtr)
				/* Set of attributes to match. */
{
    MacFont *fontPtr;
    int points = (int) (TkFontGetPoints(tkwin, faPtr->size) + 0.5);
    NSFontTraitMask traits = GetNSFontTraitsFromTkFontAttributes(faPtr);
    NSInteger weight = (faPtr->weight == TK_FW_BOLD ? 9 : 5);
    NSFont *nsFont;

    nsFont = FindNSFont(faPtr->family, traits, weight, points, 0);
    if (!nsFont) {
	const char *const *aliases = TkFontGetAliasList(faPtr->family);

	while (aliases && !nsFont) {
	    nsFont = FindNSFont(*aliases++, traits, weight, points, 0);
	}
    }
    if (!nsFont) {
	nsFont = FindNSFont(faPtr->family, traits, weight, points, 1);
    }
    if (!nsFont) {
	Tcl_Panic("Could not determine NSFont from TkFontAttributes");
    }
    if (tkFontPtr == NULL) {
	fontPtr = (MacFont *)ckalloc(sizeof(MacFont));
    } else {
	fontPtr = (MacFont *) tkFontPtr;
	TkpDeleteFont(tkFontPtr);
    }
    CFRetain(nsFont); /* Always needed to allow unconditional CFRelease below */
    InitFont(nsFont, faPtr, fontPtr);

    return (TkFont *) fontPtr;
}

/*
 *---------------------------------------------------------------------------
 *
 * TkpDeleteFont --
 *
 *	Called to release a font allocated by TkpGetNativeFont() or
 *	TkpGetFontFromAttributes(). The caller should have already released the
 *	fields of the TkFont that are used exclusively by the generic TkFont
 *	code.
 *
 * Results:
 *	TkFont is deallocated.
 *
 * Side effects:
 *	None.
 *
 *---------------------------------------------------------------------------
 */

void
TkpDeleteFont(
    TkFont *tkFontPtr)		/* Token of font to be deleted. */
{
    MacFont *fontPtr = (MacFont *) tkFontPtr;

    [fontPtr->nsAttributes release];
    fontPtr->nsAttributes = NULL;
    CFRelease(fontPtr->nsFont); /* Either a CTFontRef or a CFRetained NSFont */
}

/*
 *---------------------------------------------------------------------------
 *
 * TkpGetFontFamilies --
 *
 *	Return information about the font families that are available on the
 *	display of the given window.
 *
 * Results:
 *	Modifies interp's result object to hold a list of all the available
 *	font families.
 *
 * Side effects:
 *	None.
 *
 *---------------------------------------------------------------------------
 */

void
TkpGetFontFamilies(
    Tcl_Interp *interp,		/* Interp to hold result. */
    TCL_UNUSED(Tk_Window))		/* For display to query. */
{
    Tcl_Obj *resultPtr = Tcl_NewListObj(0, NULL);
    NSArray *list = [[NSFontManager sharedFontManager] availableFontFamilies];

    for (NSString *family in list) {
	Tcl_ListObjAppendElement(NULL, resultPtr,
		Tcl_NewStringObj([family UTF8String], -1));
    }
    Tcl_SetObjResult(interp, resultPtr);
}

/*
 *-------------------------------------------------------------------------
 *
 * TkpGetSubFonts --
 *
 *	A function used by the testing package for querying the actual screen
 *	fonts that make up a font object.
 *
 * Results:
 *	Modifies interp's result object to hold a list containing the names of
 *	the screen fonts that make up the given font object.
 *
 * Side effects:
 *	None.
 *
 *-------------------------------------------------------------------------
 */

void
TkpGetSubFonts(
    Tcl_Interp *interp,		/* Interp to hold result. */
    Tk_Font tkfont)		/* Font object to query. */
{
    MacFont *fontPtr = (MacFont *) tkfont;
    Tcl_Obj *resultPtr = Tcl_NewListObj(0, NULL);

    if (fontPtr->nsFont) {
	NSArray *list = [[fontPtr->nsFont fontDescriptor]
		objectForKey:NSFontCascadeListAttribute];

	for (NSFontDescriptor *subFontDesc in list) {
	    NSString *family = [subFontDesc objectForKey:NSFontFamilyAttribute];

	    if (family) {
		Tcl_ListObjAppendElement(NULL, resultPtr,
			Tcl_NewStringObj([family UTF8String], -1));
	    }
	}
    }
    Tcl_SetObjResult(interp, resultPtr);
}

/*
 *----------------------------------------------------------------------
 *
 * TkpGetFontAttrsForChar --
 *
 *	Retrieve the font attributes of the actual font used to render a given
 *	character.
 *
 * Results:
 *	None.
 *
 * Side effects:
 *	The font attributes are stored in *faPtr.
 *
 *----------------------------------------------------------------------
 */

void
TkpGetFontAttrsForChar(
    TCL_UNUSED(Tk_Window),		/* Window on the font's display */
    Tk_Font tkfont,		/* Font to query */
    int c,         		/* Character of interest */
    TkFontAttributes* faPtr)	/* Output: Font attributes */
{
    MacFont *fontPtr = (MacFont *) tkfont;
    NSFont *nsFont = fontPtr->nsFont;
    *faPtr = fontPtr->font.fa;
    if (nsFont && ![[nsFont coveredCharacterSet] characterIsMember:c]) {
	UTF16Char ch = (UTF16Char) c;

	nsFont = [nsFont bestMatchingFontForCharacters:&ch
		length:1 attributes:nil actualCoveredLength:NULL];
	if (nsFont) {
	    GetTkFontAttributesForNSFont(nsFont, faPtr);
	}
    }
}

#pragma mark -
#pragma mark Measuring and drawing:

/*
 *---------------------------------------------------------------------------
 *
 * Tk_MeasureChars --
 *
 *	Determine the number of characters from the string that will fit in
 *	the given horizontal span. The measurement is done under the
 *	assumption that Tk_DrawChars() will be used to actually display the
 *	characters.
 *
 *	With ATSUI we need the line context to do this right, so we have the
 *	actual implementation in TkpMeasureCharsInContext().
 *
 * Results:
 *	The return value is the number of bytes from source that fit into the
 *	span that extends from 0 to maxLength. *lengthPtr is filled with the
 *	x-coordinate of the right edge of the last character that did fit.
 *
 * Side effects:
 *	None.
 *
 * Todo:
 *	Effects of the "flags" parameter are untested.
 *
 *---------------------------------------------------------------------------
 */

int
Tk_MeasureChars(
    Tk_Font tkfont,		/* Font in which characters will be drawn. */
    const char *source,		/* UTF-8 string to be displayed. Need not be
				 * '\0' terminated. */
    int numBytes,		/* Maximum number of bytes to consider from
				 * source string. */
    int maxLength,		/* If >= 0, maxLength specifies the longest
				 * permissible line length; don't consider any
				 * character that would cross this x-position.
				 * If < 0, then line length is unbounded and
				 * the flags argument is ignored. */
    int flags,			/* Various flag bits OR-ed together:
				 * TK_PARTIAL_OK means include the last char
				 * which only partially fit on this line.
				 * TK_WHOLE_WORDS means stop on a word
				 * boundary, if possible. TK_AT_LEAST_ONE
				 * means return at least one character even if
				 * no characters fit. */
    int *lengthPtr)		/* Filled with x-location just after the
				 * terminating character. */
{
    return TkpMeasureCharsInContext(tkfont, source, numBytes, 0, numBytes,
	    maxLength, flags, lengthPtr);
}

/*
 *---------------------------------------------------------------------------
 *
 * TkpMeasureCharsInContext --
 *
 *	Determine the number of bytes from the string that will fit in the
 *	given horizontal span. The measurement is done under the assumption
 *	that TkpDrawCharsInContext() will be used to actually display the
 *	characters.
 *
 *	This one is almost the same as Tk_MeasureChars(), but with access to
 *	all the characters on the line for context.
 *
 * Results:
 *	The return value is the number of bytes from source that fit into the
 *	span that extends from 0 to maxLength. *lengthPtr is filled with the
 *	x-coordinate of the right edge of the last character that did fit.
 *
 * Side effects:
 *	None.
 *
 *---------------------------------------------------------------------------
 */

int
TkpMeasureCharsInContext(
    Tk_Font tkfont,		/* Font in which characters will be drawn. */
    const char * source,	/* UTF-8 string to be displayed. Need not be
				 * '\0' terminated. */
    int numBytes,		/* Maximum number of bytes to consider from
				 * source string in all. */
    int rangeStart,		/* Index of first byte to measure. */
    int rangeLength,		/* Length of range to measure in bytes. */
    int maxLength,		/* If >= 0, maxLength specifies the longest
				 * permissible line length; don't consider any
				 * character that would cross this x-position.
				 * If < 0, then line length is unbounded and
				 * the flags argument is ignored. */
    int flags,			/* Various flag bits OR-ed together:
				 * TK_PARTIAL_OK means include the last char
				 * which only partially fits on this line.
				 * TK_WHOLE_WORDS means stop on a word
				 * boundary, if possible. TK_AT_LEAST_ONE means
				 * return at least one character even if no
				 * characters fit.  If TK_WHOLE_WORDS and
				 * TK_AT_LEAST_ONE are set and the first word
				 * doesn't fit, we return at least one
				 * character or whatever characters fit into
				 * maxLength.  TK_ISOLATE_END means that the
				 * last character should not be considered in
				 * context with the rest of the string (used
				 * for breaking lines). */
    int *lengthPtr)		/* Filled with x-location just after the
				 * terminating character. */
{
    const MacFont *fontPtr = (const MacFont *) tkfont;
    NSString *string;
    NSAttributedString *attributedString;
    CTTypesetterRef typesetter;
    CFIndex start, len;
    CFRange range = {0, 0};
    CTLineRef line;
    CGFloat offset = 0;
    CFIndex index;
    double width;
    int length, fit;

    if (rangeStart < 0 || rangeLength <= 0 ||
	    rangeStart + rangeLength > numBytes ||
	    (maxLength == 0 && !(flags & TK_AT_LEAST_ONE))) {
	*lengthPtr = 0;
	return 0;
    }
    if (maxLength > 32767) {
	maxLength = 32767;
    }
    string = [[TKNSString alloc] initWithTclUtfBytes:source length:numBytes];
    if (!string) {
	length = 0;
	fit = rangeLength;
	goto done;
    }
    attributedString = [[NSAttributedString alloc] initWithString:string
	    attributes:fontPtr->nsAttributes];
    typesetter = CTTypesetterCreateWithAttributedString(
	    (CFAttributedStringRef)attributedString);
    start = Tcl_NumUtfChars(source, rangeStart);
    len = Tcl_NumUtfChars(source + rangeStart, rangeLength);
    if (start > 0) {
	range.length = start;
	line = CTTypesetterCreateLine(typesetter, range);
	offset = CTLineGetTypographicBounds(line, NULL, NULL, NULL);
	CFRelease(line);
    }
    if (maxLength < 0) {
	index = len;
	range.length = len;
	line = CTTypesetterCreateLine(typesetter, range);
	width = CTLineGetTypographicBounds(line, NULL, NULL, NULL);
	CFRelease(line);
    } else {
	double maxWidth = maxLength + offset;
	NSCharacterSet *cs;

        /*
         * Get a line breakpoint in the source string.
         */

	index = start;
	if (flags & TK_WHOLE_WORDS) {
	    index = CTTypesetterSuggestLineBreak(typesetter, start, maxWidth);
	    if (index <= start && (flags & TK_AT_LEAST_ONE)) {
		flags &= ~TK_WHOLE_WORDS;
	    }
	}
	if (index <= start && !(flags & TK_WHOLE_WORDS)) {
	    index = CTTypesetterSuggestClusterBreak(typesetter, start, maxWidth);
	}

        /*
         * Trim right whitespace/lineending characters.
         */

	cs = (index <= len && (flags & TK_WHOLE_WORDS)) ?
		whitespaceCharacterSet : lineendingCharacterSet;
	while (index > start &&
		[cs characterIsMember:[string characterAtIndex:(index - 1)]]) {
	    index--;
	}

        /*
         * If there is no line breakpoint in the source string between its
         * start and the index position that fits in maxWidth, then
         * CTTypesetterSuggestLineBreak() returns that very last index.
         * However if the TK_WHOLE_WORDS flag is set, we want to break at a
         * word boundary. In this situation, unless TK_AT_LEAST_ONE is set, we
         * must report that zero chars actually fit (in other words the
         * smallest word of the source string is still larger than maxWidth).
         */

        if ((index >= start) && (index < len) &&
                (flags & TK_WHOLE_WORDS) && !(flags & TK_AT_LEAST_ONE) &&
                ![cs characterIsMember:[string characterAtIndex:index]]) {
            index = start;
        }

	if (index <= start && (flags & TK_AT_LEAST_ONE)) {
	    index = start + 1;
	}

        /*
         * Now measure the string width in pixels.
         */

	if (index > 0) {
	    range.length = index;
	    line = CTTypesetterCreateLine(typesetter, range);
	    width = CTLineGetTypographicBounds(line, NULL, NULL, NULL);
	    CFRelease(line);
	} else {
	    width = 0;
	}
	if (width < maxWidth && (flags & TK_PARTIAL_OK) && index < len) {
	    range.length = ++index;
	    line = CTTypesetterCreateLine(typesetter, range);
	    width = CTLineGetTypographicBounds(line, NULL, NULL, NULL);
	    CFRelease(line);
	}

        /*
	 * The call to CTTypesetterSuggestClusterBreak above will always return
	 * at least one character regardless of whether it exceeded it or not.
	 * Clean that up now.
	 */

	while (width > maxWidth && !(flags & TK_PARTIAL_OK)
		&& index > start+(flags & TK_AT_LEAST_ONE)) {
	    range.length = --index;
	    line = CTTypesetterCreateLine(typesetter, range);
	    width = CTLineGetTypographicBounds(line, NULL, NULL, NULL);
	    CFRelease(line);
	}

    }
    CFRelease(typesetter);
    [attributedString release];
    [string release];
    length = ceil(width - offset);
    fit = (Tcl_UtfAtIndex(source, index) - source) - rangeStart;
done:
#ifdef TK_MAC_DEBUG_FONTS
    TkMacOSXDbgMsg("measure: source=\"%s\" range=\"%.*s\" maxLength=%d "
	    "flags='%s%s%s%s' -> width=%d bytesFit=%d\n", source, rangeLength,
	    source+rangeStart, maxLength,
	    flags & TK_PARTIAL_OK   ? "partialOk "  : "",
	    flags & TK_WHOLE_WORDS  ? "wholeWords " : "",
	    flags & TK_AT_LEAST_ONE ? "atLeastOne " : "",
	    flags & TK_ISOLATE_END  ? "isolateEnd " : "",
	    length, fit);
#endif
    *lengthPtr = length;
    return fit;
}

/*
 *---------------------------------------------------------------------------
 *
 * Tk_DrawChars --
 *
 *	Draw a string of characters on the screen.
 *
 *	With ATSUI we need the line context to do this right, so we have the
 *	actual implementation in TkpDrawAngledCharsInContext().
 *
 * Results:
 *	None.
 *
 * Side effects:
 *	Information gets drawn on the screen.
 *
 *---------------------------------------------------------------------------
 */

void
Tk_DrawChars(
    Display *display,		/* Display on which to draw. */
    Drawable drawable,		/* Window or pixmap in which to draw. */
    GC gc,			/* Graphics context for drawing characters. */
    Tk_Font tkfont,		/* Font in which characters will be drawn; must
				 * be the same as font used in GC. */
    const char *source,		/* UTF-8 string to be displayed. Need not be
				 * '\0' terminated. All Tk meta-characters
				 * (tabs, control characters, and newlines)
				 * should be stripped out of the string that is
				 * passed to this function. If they are not
				 * stripped out, they will be displayed as
				 * regular printing characters. */
    int numBytes,		/* Number of bytes in string. */
    int x, int y)		/* Coordinates at which to place origin of the
				 * string when drawing. */
{
    TkpDrawAngledCharsInContext(display, drawable, gc, tkfont, source, numBytes,
	    0, numBytes, x, y, 0.0);
}

void
TkDrawAngledChars(
    Display *display,		/* Display on which to draw. */
    Drawable drawable,		/* Window or pixmap in which to draw. */
    GC gc,			/* Graphics context for drawing characters. */
    Tk_Font tkfont,		/* Font in which characters will be drawn;
				 * must be the same as font used in GC. */
    const char *source,		/* UTF-8 string to be displayed. Need not be
				 * '\0' terminated. All Tk meta-characters
				 * (tabs, control characters, and newlines)
				 * should be stripped out of the string that is
				 * passed to this function. If they are not
				 * stripped out, they will be displayed as
				 * regular printing characters. */
    int numBytes,		/* Number of bytes in string. */
    double x, double y,		/* Coordinates at which to place origin of
				 * string when drawing. */
    double angle)		/* What angle to put text at, in degrees. */
{
    TkpDrawAngledCharsInContext(display, drawable, gc, tkfont, source, numBytes,
	    0, numBytes, x, y, angle);
}

/*
 *---------------------------------------------------------------------------
 *
 * TkpDrawCharsInContext --
 *
 *	Draw a string of characters on the screen like Tk_DrawChars(), with
 *	access to all the characters on the line for context.
 *
 * Results:
 *	None.
 *
 * Side effects:
 *	Information gets drawn on the screen.
 *
 * Todo:
 *	Stippled text drawing.
 *
 *---------------------------------------------------------------------------
 */

void
TkpDrawCharsInContext(
    Display *display,		/* Display on which to draw. */
    Drawable drawable,		/* Window or pixmap in which to draw. */
    GC gc,			/* Graphics context for drawing characters. */
    Tk_Font tkfont,		/* Font in which characters will be drawn; must
				 * be the same as font used in GC. */
    const char * source,	/* UTF-8 string to be displayed. Need not be
				 * '\0' terminated. All Tk meta-characters
				 * (tabs, control characters, and newlines)
				 * should be stripped out of the string that is
				 * passed to this function. If they are not
				 * stripped out, they will be displayed as
				 * regular printing characters. */
    int numBytes,		/* Number of bytes in string. */
    int rangeStart,		/* Index of first byte to draw. */
    int rangeLength,		/* Length of range to draw in bytes. */
    int x, int y)		/* Coordinates at which to place origin of the
				 * whole (not just the range) string when
				 * drawing. */
{
    (void)display;
    TkpDrawAngledCharsInContext(display, drawable, gc, tkfont, source, numBytes,
	    rangeStart, rangeLength, x, y, 0.0);
}

void
TkpDrawAngledCharsInContext(
    TCL_UNUSED(Display *),		/* Display on which to draw. */
    Drawable drawable,		/* Window or pixmap in which to draw. */
    GC gc,			/* Graphics context for drawing characters. */
    Tk_Font tkfont,		/* Font in which characters will be drawn; must
				 * be the same as font used in GC. */
    const char * source,	/* UTF-8 string to be displayed. Need not be
				 * '\0' terminated. All Tk meta-characters
				 * (tabs, control characters, and newlines)
				 * should be stripped out of the string that is
				 * passed to this function. If they are not
				 * stripped out, they will be displayed as
				 * regular printing characters. */
    int numBytes,		/* Number of bytes in string. */
    int rangeStart,		/* Index of first byte to draw. */
    int rangeLength,		/* Length of range to draw in bytes. */
    double x, double y,		/* Coordinates at which to place origin of the
				 * whole (not just the range) string when
				 * drawing. */
    double angle)		/* What angle to put text at, in degrees. */
{
    const MacFont *fontPtr = (const MacFont *) tkfont;
    NSString *string;
    NSMutableDictionary *attributes;
    NSAttributedString *attributedString;
    CTTypesetterRef typesetter;
    CFIndex start, length;
    CTLineRef line, full=nil;
    MacDrawable *macWin = (MacDrawable *)drawable;
    TkMacOSXDrawingContext drawingContext;
    CGContextRef context;
    CGColorRef fg;
    NSFont *nsFont;
    CGAffineTransform t;
    CGFloat width, height, textX = (CGFloat) x, textY = (CGFloat) y;

    if (rangeStart < 0 || rangeLength <= 0  ||
	rangeStart + rangeLength > numBytes ||
	!TkMacOSXSetupDrawingContext(drawable, gc, &drawingContext)) {
	return;
    }
    string = [[TKNSString alloc] initWithTclUtfBytes:source length:numBytes];
    if (!string) {
	return;
    }

    context = drawingContext.context;
    TkSetMacColor(gc->foreground, &fg);
    attributes = [fontPtr->nsAttributes mutableCopy];
    [attributes setObject:(id)fg forKey:(id)kCTForegroundColorAttributeName];
    CFRelease(fg);
    nsFont = [attributes objectForKey:NSFontAttributeName];
    [nsFont setInContext:GET_NSCONTEXT(context, NO)];
    CGContextSetTextMatrix(context, CGAffineTransformIdentity);
    attributedString = [[NSAttributedString alloc] initWithString:string
	    attributes:attributes];
    [string release];
    typesetter = CTTypesetterCreateWithAttributedString(
	    (CFAttributedStringRef)attributedString);
    textX += (CGFloat) macWin->xOff;
    textY += (CGFloat) macWin->yOff;
    height = [drawingContext.view bounds].size.height;
    textY = height - textY;
    t = CGAffineTransformMake(1.0, 0.0, 0.0, -1.0, 0.0, height);
    if (angle != 0.0) {
	t = CGAffineTransformTranslate(
             CGAffineTransformRotate(
                 CGAffineTransformTranslate(t, textX, textY), angle*PI/180.0),
             -textX, -textY);
    }
    CGContextConcatCTM(context, t);
    start = Tcl_NumUtfChars(source, rangeStart);
    length = Tcl_NumUtfChars(source, rangeStart + rangeLength) - start;
    line = CTTypesetterCreateLine(typesetter, CFRangeMake(start, length));
    if (start > 0) {

	/*
	 * We are only drawing part of the string.  To compute the x coordinate
	 * of the part we are drawing we subtract its typographical length from
	 * the typographical length of the full string.  This accounts for the
	 * kerning after the initial part of the string.
	 */

	full = CTTypesetterCreateLine(typesetter, CFRangeMake(0, start + length));
	width = CTLineGetTypographicBounds(full, NULL, NULL, NULL);
	CFRelease(full);
	textX += (width - CTLineGetTypographicBounds(line, NULL, NULL, NULL));
    }
    CGContextSetTextPosition(context, textX, textY);
    CTLineDraw(line, context);
    CFRelease(line);
    CFRelease(typesetter);
    [attributedString release];
    [attributes release];
    TkMacOSXRestoreDrawingContext(&drawingContext);
}

#pragma mark -
#pragma mark Accessors:

/*
 *---------------------------------------------------------------------------
 *
 * TkMacOSXNSFontForFont --
 *
 *	Return an NSFont for the given Tk_Font.
 *
 * Results:
 *	NSFont*.
 *
 * Side effects:
 *	None.
 *
 *---------------------------------------------------------------------------
 */

MODULE_SCOPE NSFont*
TkMacOSXNSFontForFont(
    Tk_Font tkfont)
{
    return tkfont ? ((MacFont *)tkfont)->nsFont : nil;
}

/*
 *---------------------------------------------------------------------------
 *
 * TkMacOSXNSFontAttributesForFont --
 *
 *	Return an NSDictionary of font attributes for the given Tk_Font.
 *
 * Results:
 *	NSFont*.
 *
 * Side effects:
 *	None.
 *
 *---------------------------------------------------------------------------
 */

MODULE_SCOPE NSDictionary*
TkMacOSXNSFontAttributesForFont(
    Tk_Font tkfont)
{
    return tkfont ? ((MacFont *)tkfont)->nsAttributes : nil;
}

/*
 *---------------------------------------------------------------------------
 *
 * TkMacOSXIsCharacterMissing --
 *
 *	Given a tkFont and a character determine whether the character has
 *	a glyph defined in the font or not.
 *
 * Results:
 *	Returns a 1 if the character is missing, a 0 if it is not.
 *
 * Side effects:
 *	None.
 *
 *---------------------------------------------------------------------------
 */

int
TkMacOSXIsCharacterMissing(
    TCL_UNUSED(Tk_Font),		/* The font we are looking in. */
    TCL_UNUSED(unsigned int))	/* The character we are looking for. */
{
    return 0;
}

/*
 *----------------------------------------------------------------------
 *
 * TkMacOSXFontDescriptionForNSFontAndNSFontAttributes --
 *
 *	Get text description of a font specified by NSFont and attributes.
 *
 * Results:
 *	List object or NULL.
 *
 * Side effects:
 *	None.
 *
 *----------------------------------------------------------------------
 */

MODULE_SCOPE Tcl_Obj *
TkMacOSXFontDescriptionForNSFontAndNSFontAttributes(
    NSFont *nsFont,
    NSDictionary *nsAttributes)
{
    Tcl_Obj *objv[6];
    int i = 0;
    const char *familyName = [[nsFont familyName] UTF8String];

    if (nsFont && familyName) {
	NSFontTraitMask traits = [[NSFontManager sharedFontManager]
		traitsOfFont:nsFont];
	id underline = [nsAttributes objectForKey:
		NSUnderlineStyleAttributeName];
	id strikethrough = [nsAttributes objectForKey:
		NSStrikethroughStyleAttributeName];

	objv[i++] = Tcl_NewStringObj(familyName, -1);
	objv[i++] = Tcl_NewWideIntObj([nsFont pointSize]);
#define S(s)    Tcl_NewStringObj(STRINGIFY(s), (sizeof(STRINGIFY(s))-1))
	objv[i++] = (traits & NSBoldFontMask)	? S(bold)   : S(normal);
	objv[i++] = (traits & NSItalicFontMask)	? S(italic) : S(roman);
	if ([underline respondsToSelector:@selector(intValue)] &&
		([underline intValue] & (NSUnderlineStyleSingle |
		NSUnderlineStyleThick | NSUnderlineStyleDouble))) {
	    objv[i++] = S(underline);
	}
	if ([strikethrough respondsToSelector:@selector(intValue)] &&
		([strikethrough intValue] & (NSUnderlineStyleSingle |
		NSUnderlineStyleThick | NSUnderlineStyleDouble))) {
	    objv[i++] = S(overstrike);
	}
#undef S
    }
    return i ? Tcl_NewListObj(i, objv) : NULL;
}

/*
 *----------------------------------------------------------------------
 *
 * TkMacOSXUseAntialiasedText --
 *
 *	Enables or disables application-wide use of antialiased text (where
 *	available). Sets up a linked Tcl global variable to allow disabling of
 *	antialiased text from Tcl.
 *
 *	The possible values for this variable are:
 *
 *	-1 - Use system default as configurable in "System Prefs" -> "General".
 *	 0 - Unconditionally disable antialiasing.
 *	 1 - Unconditionally enable antialiasing.
 *
 * Results:
 *
 *	TCL_OK.
 *
 * Side effects:
 *
 *	None.
 *
 *----------------------------------------------------------------------
 */

MODULE_SCOPE int
TkMacOSXUseAntialiasedText(
    Tcl_Interp * interp,	/* The Tcl interpreter to receive the
				 * variable.*/
    int enable)			/* Initial value. */
{
    static Boolean initialized = FALSE;

    if (!initialized) {
	initialized = TRUE;

	if (Tcl_CreateNamespace(interp, "::tk::mac", NULL, NULL) == NULL) {
	    Tcl_ResetResult(interp);
	}
	if (Tcl_LinkVar(interp, "::tk::mac::antialiasedtext",
		(char *) &antialiasedTextEnabled,
		TCL_LINK_INT) != TCL_OK) {
	    Tcl_ResetResult(interp);
	}
    }
    antialiasedTextEnabled = enable;
    return TCL_OK;
}

/*
 * Local Variables:
 * mode: objc
 * c-basic-offset: 4
 * fill-column: 79
 * coding: utf-8
 * End:
 */<|MERGE_RESOLUTION|>--- conflicted
+++ resolved
@@ -4,15 +4,9 @@
  *	Contains the Macintosh implementation of the platform-independent font
  *	package interface.
  *
-<<<<<<< HEAD
  * Copyright © 2002-2004 Benjamin Riefenstahl, Benjamin.Riefenstahl@epost.de
  * Copyright © 2006-2009 Daniel A. Steffen <das@users.sourceforge.net>
  * Copyright © 2008-2009 Apple Inc.
-=======
- * Copyright (c) 2002-2004 Benjamin Riefenstahl, Benjamin.Riefenstahl@epost.de
- * Copyright (c) 2006-2009 Daniel A. Steffen <das@users.sourceforge.net>
- * Copyright (c) 2008-2009 Apple Inc.
->>>>>>> efc48816
  *
  * See the file "license.terms" for information on usage and redistribution
  * of this file, and for a DISCLAIMER OF ALL WARRANTIES.
@@ -1277,7 +1271,6 @@
 				 * whole (not just the range) string when
 				 * drawing. */
 {
-    (void)display;
     TkpDrawAngledCharsInContext(display, drawable, gc, tkfont, source, numBytes,
 	    rangeStart, rangeLength, x, y, 0.0);
 }
