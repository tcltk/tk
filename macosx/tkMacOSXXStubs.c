/*
 * tkMacOSXXStubs.c --
 *
 *	This file contains most of the X calls called by Tk. Many of these
 *	calls are just stubs and either don't make sense on the Macintosh or
 *	their implementation just doesn't do anything. Other calls will
 *	eventually be moved into other files.
 *
 * Copyright © 1995-1997 Sun Microsystems, Inc.
 * Copyright © 2001-2009, Apple Inc.
 * Copyright © 2005-2009 Daniel A. Steffen <das@users.sourceforge.net>
 * Copyright © 2014 Marc Culler.
 *
 * See the file "license.terms" for information on usage and redistribution
 * of this file, and for a DISCLAIMER OF ALL WARRANTIES.
 */

#define XLIB_ILLEGAL_ACCESS
#include "tkMacOSXPrivate.h"
#include "tkMacOSXInt.h"

#include <IOKit/IOKitLib.h>
#include <IOKit/hidsystem/IOHIDShared.h>

/*
 * Because this file is still under major development Debugger statements are
 * used through out this file. The define TCL_DEBUG will decide whether the
 * debugger statements actually call the debugger or not.
 */

#ifndef TCL_DEBUG
#   define Debugger()
#endif

#define ROOT_ID 10

/*
 * Declarations of static variables used in this file.
 */

/* The unique Macintosh display. */
static TkDisplay *gMacDisplay = NULL;
/* The default name of the Macintosh display. */
static const char *macScreenName = ":0";
/* Timestamp showing the last reset of the inactivity timer. */
static Time lastInactivityReset = 0;


/*
 * Forward declarations of procedures used in this file.
 */

static XID		MacXIdAlloc(Display *display);
static int		DefaultErrorHandler(Display *display,
			    XErrorEvent *err_evt);


/*
 *----------------------------------------------------------------------
 *
 * TkMacOSXDisplayChanged --
 *
 *	Called to set up initial screen info or when an event indicated
 *	display (screen) change.
 *
 * Results:
 *	None.
 *
 * Side effects:
 *	May change info regarding the screen.
 *
 *----------------------------------------------------------------------
 */

void
TkMacOSXDisplayChanged(
    Display *display)
{
    Screen *screen;
    NSArray *nsScreens;


    if (display == NULL || (((_XPrivDisplay)(display))->screens) == NULL) {
	return;
    }
    screen = (((_XPrivDisplay)(display))->screens);

    nsScreens = [NSScreen screens];
    if (nsScreens && [nsScreens count]) {
	NSScreen *s = [nsScreens objectAtIndex:0];
	NSRect bounds = [s frame];
	NSRect maxBounds = NSZeroRect;

	DefaultDepthOfScreen(screen) = NSBitsPerPixelFromDepth([s depth]);
	WidthOfScreen(screen) = bounds.size.width;
	HeightOfScreen(screen) = bounds.size.height;
	WidthMMOfScreen(screen) = (bounds.size.width * 254 + 360) / 720;
	HeightMMOfScreen(screen) = (bounds.size.height * 254 + 360) / 720;

	for (s in nsScreens) {
	    maxBounds = NSUnionRect(maxBounds, [s visibleFrame]);
	}
	*((NSRect *)screen->ext_data) = maxBounds;
    }
}

/*
 *----------------------------------------------------------------------
 *
 * TkMacOSXZeroScreenHeight --
 *
 *	Replacement for the tkMacOSXZeroScreenHeight variable to avoid
 *	caching values from NSScreen (fixes bug aea00be199).
 *
 * Results:
 *	Returns the height of screen 0 (the screen assigned the menu bar
 *	in System Preferences), or 0.0 if getting [NSScreen screens] fails.
 *
 * Side effects:
 *	None.
 *
 *----------------------------------------------------------------------
 */

CGFloat
TkMacOSXZeroScreenHeight()
{
    NSArray *nsScreens = [NSScreen screens];
    if (nsScreens && [nsScreens count]) {
	NSScreen *s = [nsScreens objectAtIndex:0];
	NSRect bounds = [s frame];
	return bounds.size.height;
    }
    return 0.0;
}

/*
 *----------------------------------------------------------------------
 *
 * TkMacOSXZeroScreenTop --
 *
 *	Replacement for the tkMacOSXZeroScreenTop variable to avoid
 *	caching values from visibleFrame.
 *
 * Results:
 *	Returns how far below the top of screen 0 to draw
 *	(i.e. the height of the menu bar if it is always shown),
 *	or 0.0 if getting [NSScreen screens] fails.
 *
 * Side effects:
 *	None.
 *
 *----------------------------------------------------------------------
 */

CGFloat
TkMacOSXZeroScreenTop()
{
    NSArray *nsScreens = [NSScreen screens];
    if (nsScreens && [nsScreens count]) {
	NSScreen *s = [nsScreens objectAtIndex:0];
	NSRect bounds = [s frame], visible = [s visibleFrame];
	return bounds.size.height - (visible.origin.y + visible.size.height);
    }
    return 0.0;
}

/*
 *----------------------------------------------------------------------
 *
 * TkpOpenDisplay/XkbOpenDisplay --
 *
 *	Create the Display structure and fill it with device specific
 *	information.
 *
 * Results:
 *	Returns a Display structure on success or NULL on failure.
 *
 * Side effects:
 *	Allocates a new Display structure.
 *
 *----------------------------------------------------------------------
 */

TkDisplay *
TkpOpenDisplay(
    const char *display_name)
{
    Display *display;
    NSAutoreleasePool *pool = [NSAutoreleasePool new];

    if (gMacDisplay != NULL) {
	if (strcmp(DisplayString(gMacDisplay->display), display_name) == 0) {
	    return gMacDisplay;
	} else {
	    return NULL;
	}
    }

    display = XkbOpenDisplay((char *)display_name, NULL, NULL, NULL, NULL, NULL);

    /*
     * Initialize screen bits that may change
     */

    TkMacOSXDisplayChanged(display);

    gMacDisplay = (TkDisplay *)ckalloc(sizeof(TkDisplay));

    /*
     * This is the quickest way to make sure that all the *Init flags get
     * properly initialized
     */

    bzero(gMacDisplay, sizeof(TkDisplay));
    gMacDisplay->display = display;
    [pool drain];

    /*
     * Key map info must be available immediately, because of "send event".
     */
    TkpInitKeymapInfo(gMacDisplay);

    return gMacDisplay;
}

Display *
XkbOpenDisplay(
    TCL_UNUSED(const char *),
	int *ev_rtrn,
	int *err_rtrn,
	int *major_rtrn,
	int *minor_rtrn,
	int *reason)
{
    _XPrivDisplay display = (_XPrivDisplay)ckalloc(sizeof(Display));
    Screen *screen = (Screen *)ckalloc(sizeof(Screen));
    int fd = 0;
    NSArray *cgVers;
    static char vendor[25] = "";
    static NSRect maxBounds = {{0, 0}, {0, 0}};

    bzero(display, sizeof(Display));
    bzero(screen, sizeof(Screen));

    display->resource_alloc = MacXIdAlloc;
<<<<<<< HEAD
    display->request	    = 1;
=======
    LastKnownRequestProcessed(display) = 0;
>>>>>>> 55091eb1
    display->qlen	    = 0;
    display->fd		    = fd;
    display->screens	    = screen;
    display->nscreens	    = 1;
    display->default_screen = 0;
    display->display_name   = (char *) macScreenName;

    /*
     * These screen bits never change
     */
    screen->root	= ROOT_ID;
    screen->display	= display;
    screen->black_pixel = 0x00000000;
    screen->white_pixel = 0x00FFFFFF;
    screen->ext_data	= (XExtData *) &maxBounds;

    screen->root_visual = (Visual *)ckalloc(sizeof(Visual));
    screen->root_visual->visualid     = 0;
    screen->root_visual->c_class      = TrueColor;
    screen->root_visual->red_mask     = 0x00FF0000;
    screen->root_visual->green_mask   = 0x0000FF00;
    screen->root_visual->blue_mask    = 0x000000FF;
    screen->root_visual->bits_per_rgb = 24;
    screen->root_visual->map_entries  = 256;

    cgVers = [[[NSBundle bundleWithIdentifier:@"com.apple.CoreGraphics"]
	    objectForInfoDictionaryKey:@"CFBundleShortVersionString"]
	    componentsSeparatedByString:@"."];
    if ([cgVers count] >= 2) {
	display->proto_major_version = [[cgVers objectAtIndex:1] integerValue];
    }
    if ([cgVers count] >= 3) {
	display->proto_minor_version = [[cgVers objectAtIndex:2] integerValue];
    }
    if (!vendor[0]) {
	snprintf(vendor, sizeof(vendor), "Apple AppKit %g",
		NSAppKitVersionNumber);
    }
    display->vendor = vendor;
    {
	int major, minor, patch;

#if MAC_OS_X_VERSION_MAX_ALLOWED < 101000
	Gestalt(gestaltSystemVersionMajor, (SInt32*)&major);
	Gestalt(gestaltSystemVersionMinor, (SInt32*)&minor);
	Gestalt(gestaltSystemVersionBugFix, (SInt32*)&patch);
#else
	NSOperatingSystemVersion systemVersion = [[NSProcessInfo processInfo] operatingSystemVersion];
	major = systemVersion.majorVersion;
	minor = systemVersion.minorVersion;
	patch = systemVersion.patchVersion;
#endif
	display->release = major << 16 | minor << 8 | patch;
    }

<<<<<<< HEAD

    if (ev_rtrn) *ev_rtrn = 0;
    if (err_rtrn) *err_rtrn = 0;
    if (major_rtrn) *major_rtrn = 0;
    if (minor_rtrn) *minor_rtrn = 0;
    if (reason) *reason = 0;
=======
    /*
     * These screen bits never change
     */
    RootWindowOfScreen(screen)	= ROOT_ID;
    DisplayOfScreen(screen)	= display;
    BlackPixelOfScreen(screen) = 0x00000000;
    WhitePixelOfScreen(screen) = 0x00FFFFFF;
    screen->ext_data	= (XExtData *) &maxBounds;

    DefaultVisualOfScreen(screen) = (Visual *)ckalloc(sizeof(Visual));
    DefaultVisualOfScreen(screen)->visualid     = 0;
    DefaultVisualOfScreen(screen)->c_class      = TrueColor;
    DefaultVisualOfScreen(screen)->red_mask     = 0x00FF0000;
    DefaultVisualOfScreen(screen)->green_mask   = 0x0000FF00;
    DefaultVisualOfScreen(screen)->blue_mask    = 0x000000FF;
    DefaultVisualOfScreen(screen)->bits_per_rgb = 24;
    DefaultVisualOfScreen(screen)->map_entries  = 256;

    /*
     * Initialize screen bits that may change
     */

    TkMacOSXDisplayChanged(display);

    gMacDisplay = (TkDisplay *)ckalloc(sizeof(TkDisplay));

    /*
     * This is the quickest way to make sure that all the *Init flags get
     * properly initialized
     */

    bzero(gMacDisplay, sizeof(TkDisplay));
    gMacDisplay->display = display;
    [pool drain];
>>>>>>> 55091eb1

    return display;
}

/*
 *----------------------------------------------------------------------
 *
 * TkpCloseDisplay --
 *
 *	Deallocates a display structure created by TkpOpenDisplay.
 *
 * Results:
 *	None.
 *
 * Side effects:
 *	Frees memory.
 *
 *----------------------------------------------------------------------
 */

void
TkpCloseDisplay(
    TkDisplay *displayPtr)
{
    _XPrivDisplay display = (_XPrivDisplay)displayPtr->display;

    if (gMacDisplay != displayPtr) {
	Tcl_Panic("TkpCloseDisplay: tried to call TkpCloseDisplay on bad display");
    }

    gMacDisplay = NULL;
    if (display->screens != NULL) {
<<<<<<< HEAD
	if (ScreenOfDisplay(display, 0)->root_visual != NULL) {
	    ckfree(ScreenOfDisplay(display, 0)->root_visual);
=======
	if (DefaultVisualOfScreen(display->screens) != NULL) {
	    ckfree(DefaultVisualOfScreen(display->screens));
>>>>>>> 55091eb1
	}
	ckfree(display->screens);
    }
    ckfree(display);
}

/*
 *----------------------------------------------------------------------
 *
 * TkClipCleanup --
 *
 *	This procedure is called to cleanup resources associated with claiming
 *	clipboard ownership and for receiving selection get results. This
 *	function is called in tkWindow.c. This has to be called by the display
 *	cleanup function because we still need the access display elements.
 *
 * Results:
 *	None.
 *
 * Side effects:
 *	Resources are freed - the clipboard may no longer be used.
 *
 *----------------------------------------------------------------------
 */

void
TkClipCleanup(
    TkDisplay *dispPtr)		/* display associated with clipboard */
{
    /*
     * Make sure that the local scrap is transfered to the global scrap if
     * needed.
     */

    [NSApp tkProvidePasteboard:dispPtr];

    if (dispPtr->clipWindow != NULL) {
	Tk_DeleteSelHandler(dispPtr->clipWindow, dispPtr->clipboardAtom,
		dispPtr->applicationAtom);
	Tk_DeleteSelHandler(dispPtr->clipWindow, dispPtr->clipboardAtom,
		dispPtr->windowAtom);

	Tk_DestroyWindow(dispPtr->clipWindow);
	Tcl_Release(dispPtr->clipWindow);
	dispPtr->clipWindow = NULL;
    }
}

/*
 *----------------------------------------------------------------------
 *
 * MacXIdAlloc --
 *
 *	This procedure is invoked by Xlib as the resource allocator for a
 *	display.
 *
 * Results:
 *	The return value is an X resource identifier that isn't currently in
 *	use.
 *
 * Side effects:
 *	The identifier is removed from the stack of free identifiers, if it
 *	was previously on the stack.
 *
 *----------------------------------------------------------------------
 */

static XID
MacXIdAlloc(
    TCL_UNUSED(Display *))		/* Display for which to allocate. */
{
    static long int cur_id = 100;
    /*
     * Some special XIds are reserved
     *   - this is why we start at 100
     */

    return ++cur_id;
}

/*
 *----------------------------------------------------------------------
 *
 * DefaultErrorHandler --
 *
 *	This procedure is the default X error handler. Tk uses it's own error
 *	handler so this call should never be called.
 *
 * Results:
 *	None.
 *
 * Side effects:
 *	This function will call panic and exit.
 *
 *----------------------------------------------------------------------
 */

static int
DefaultErrorHandler(
    TCL_UNUSED(Display *),
    TCL_UNUSED(XErrorEvent *))
{
    /*
     * This call should never be called. Tk replaces it with its own error
     * handler.
     */

    Tcl_Panic("Warning hit bogus error handler!");
    return 0;
}

char *
XGetAtomName(
    Display *display,
    TCL_UNUSED(Atom))
{
    LastKnownRequestProcessed(display)++;
    return NULL;
}

XErrorHandler
XSetErrorHandler(
    TCL_UNUSED(XErrorHandler))
{
    return DefaultErrorHandler;
}

Window
XRootWindow(
    Display *display,
    TCL_UNUSED(int))
{
    LastKnownRequestProcessed(display)++;
    return ROOT_ID;
}

int
XGetGeometry(
    Display *display,
    Drawable d,
    Window *root_return,
    int *x_return,
    int *y_return,
    unsigned int *width_return,
    unsigned int *height_return,
    unsigned int *border_width_return,
    unsigned int *depth_return)
{
    TkWindow *winPtr = ((MacDrawable *)d)->winPtr;

    LastKnownRequestProcessed(display)++;
    *root_return = ROOT_ID;
    if (winPtr) {
	*x_return = Tk_X(winPtr);
	*y_return = Tk_Y(winPtr);
	*width_return = Tk_Width(winPtr);
	*height_return = Tk_Height(winPtr);
	*border_width_return = winPtr->changes.border_width;
	*depth_return = Tk_Depth(winPtr);
    } else {
	CGSize size = ((MacDrawable *)d)->size;
	*x_return = 0;
	*y_return =  0;
	*width_return = size.width;
	*height_return = size.height;
	*border_width_return = 0;
	*depth_return = 32;
    }
    return 1;
}

int
XChangeProperty(
    TCL_UNUSED(Display *),
    TCL_UNUSED(Window),
    TCL_UNUSED(Atom),
    TCL_UNUSED(Atom),
    TCL_UNUSED(int),
    TCL_UNUSED(int),
    TCL_UNUSED(_Xconst unsigned char *),
    TCL_UNUSED(int))
{
    Debugger();
    return Success;
}

int
XSelectInput(
    TCL_UNUSED(Display *),
    TCL_UNUSED(Window),
    TCL_UNUSED(long))
{
    Debugger();
    return Success;
}

int
XBell(
    TCL_UNUSED(Display *),
    TCL_UNUSED(int))
{
    NSBeep();
    return Success;
}

#if 0
void
XSetWMNormalHints(
    TCL_UNUSED(Display *),
    TCL_UNUSED(Window),
    TCL_UNUSED(XSizeHints *))
{
    /*
     * Do nothing. Shouldn't even be called.
     */
}

XSizeHints *
XAllocSizeHints(void)
{
    /*
     * Always return NULL. Tk code checks to see if NULL is returned & does
     * nothing if it is.
     */

    return NULL;
}
#endif

GContext
XGContextFromGC(
    TCL_UNUSED(GC))
{
    /*
     * TODO: currently a no-op
     */

    return 0;
}

Status
XSendEvent(
    TCL_UNUSED(Display *),
    TCL_UNUSED(Window),
    TCL_UNUSED(Bool),
    TCL_UNUSED(long),
    TCL_UNUSED(XEvent *))
{
    Debugger();
    return 0;
}

int
XClearWindow(
    TCL_UNUSED(Display *),
    TCL_UNUSED(Window))
{
    return Success;
}

/*
int
XDrawPoint(
    Display* display,
    Drawable d,
    GC gc,
    int x,
    int y)
{
    return Success;
}

int
XDrawPoints(
    Display* display,
    Drawable d,
    GC gc,
    XPoint* points,
    int npoints,
    int mode)
{
    return Success;
}
*/

int
XWarpPointer(
    TCL_UNUSED(Display *),
    TCL_UNUSED(Window),
    TCL_UNUSED(Window),
    TCL_UNUSED(int),
    TCL_UNUSED(int),
    TCL_UNUSED(unsigned int),
    TCL_UNUSED(unsigned int),
    TCL_UNUSED(int),
    TCL_UNUSED(int))
{
    return Success;
}

int
XQueryColor(
    TCL_UNUSED(Display *),
    TCL_UNUSED(Colormap),
    XColor* def_in_out)
{
    unsigned long p;
    unsigned char r, g, b;
    XColor *d = def_in_out;

    p		= d->pixel;
    r		= (p & 0x00FF0000) >> 16;
    g		= (p & 0x0000FF00) >> 8;
    b		= (p & 0x000000FF);
    d->red	= (r << 8) | r;
    d->green	= (g << 8) | g;
    d->blue	= (b << 8) | b;
    d->flags	= DoRed|DoGreen|DoBlue;
    d->pad	= 0;
    return Success;
}

Bool
XTranslateCoordinates(
    TCL_UNUSED(Display *),
    TCL_UNUSED(Window),
    TCL_UNUSED(Window),
    TCL_UNUSED(int),
    TCL_UNUSED(int),
    TCL_UNUSED(int *),
    TCL_UNUSED(int *),
    TCL_UNUSED(Window *))
{
    return 0;
}

int
XSetCommand(
    TCL_UNUSED(Display *),
    TCL_UNUSED(Window),
    TCL_UNUSED(char **),
    TCL_UNUSED(int))
{
    return Success;
}

int
XGetWindowAttributes(
    TCL_UNUSED(Display *),
    TCL_UNUSED(Window),
    TCL_UNUSED(XWindowAttributes *))
{
    return Success;
}

Status
XGetWMColormapWindows(
    TCL_UNUSED(Display *),
    TCL_UNUSED(Window),
    TCL_UNUSED(Window **),
    TCL_UNUSED(int *))
{
    return Success;
}

int
XIconifyWindow(
    TCL_UNUSED(Display *),
    TCL_UNUSED(Window),
    TCL_UNUSED(int))
{
    return Success;
}

XHostAddress *
XListHosts(
    TCL_UNUSED(Display *),
    TCL_UNUSED(int *),
    TCL_UNUSED(Bool *))
{
    return NULL;
}

int
XLookupColor(
    TCL_UNUSED(Display *),
    TCL_UNUSED(Colormap),
    TCL_UNUSED(_Xconst char *),
    TCL_UNUSED(XColor *),
    TCL_UNUSED(XColor *))
{
    return Success;
}

int
XNextEvent(
    TCL_UNUSED(Display *),
    TCL_UNUSED(XEvent *))
{
    return Success;
}

int
XPutBackEvent(
    TCL_UNUSED(Display *),
    TCL_UNUSED(XEvent *))
{
    return Success;
}

int
XQueryColors(
    TCL_UNUSED(Display *),
    TCL_UNUSED(Colormap),
    XColor* defs_in_out,
    int ncolors)
{
    int i;
    unsigned long p;
    unsigned char r, g, b;
    XColor *d = defs_in_out;

    for (i = 0; i < ncolors; i++, d++) {
	p		= d->pixel;
	r		= (p & 0x00FF0000) >> 16;
	g		= (p & 0x0000FF00) >> 8;
	b		= (p & 0x000000FF);
	d->red		= (r << 8) | r;
	d->green	= (g << 8) | g;
	d->blue		= (b << 8) | b;
	d->flags	= DoRed|DoGreen|DoBlue;
	d->pad		= 0;
    }
    return Success;
}

int
XQueryTree(
    TCL_UNUSED(Display *),
    TCL_UNUSED(Window),
    TCL_UNUSED(Window *),
    TCL_UNUSED(Window *),
    TCL_UNUSED(Window **),
    TCL_UNUSED(unsigned int *))
{
    return 0;
}


int
XGetWindowProperty(
    Display *display,
    TCL_UNUSED(Window),
    TCL_UNUSED(Atom),
    TCL_UNUSED(long),
    TCL_UNUSED(long),
    TCL_UNUSED(Bool),
    TCL_UNUSED(Atom),
    Atom *actual_type_return,
    int *actual_format_return,
    unsigned long *nitems_return,
    unsigned long *bytes_after_return,
    TCL_UNUSED(unsigned char **))
{
    LastKnownRequestProcessed(display)++;
    *actual_type_return = None;
    *actual_format_return = *bytes_after_return = 0;
    *nitems_return = 0;
    return 0;
}

int
XWindowEvent(
    TCL_UNUSED(Display *),
    TCL_UNUSED(Window),
    TCL_UNUSED(long),
    TCL_UNUSED(XEvent *))
{
    return Success;
}

int
XWithdrawWindow(
    TCL_UNUSED(Display *),
    TCL_UNUSED(Window),
    TCL_UNUSED(int))
{
    return Success;
}

int
XmbLookupString(
    TCL_UNUSED(XIC),
    TCL_UNUSED(XKeyPressedEvent *),
    TCL_UNUSED(char *),
    TCL_UNUSED(int),
    TCL_UNUSED(KeySym *),
    TCL_UNUSED(Status *))
{
    return Success;
}

int
XRefreshKeyboardMapping(
    TCL_UNUSED(XMappingEvent *))
{
    /* used by tkXEvent.c */
    Debugger();
    return Success;
}

int
XSetIconName(
    Display* display,
    TCL_UNUSED(Window),
    TCL_UNUSED(const char *))
{
    /*
     * This is a no-op, no icon name for Macs.
     */
    LastKnownRequestProcessed(display)++;
    return Success;
}

int
XForceScreenSaver(
    Display* display,
    TCL_UNUSED(int))
{
    /*
     * This function is just a no-op. It is defined to reset the screen saver.
     * However, there is no real way to do this on a Mac. Let me know if there
     * is!
     */

    LastKnownRequestProcessed(display)++;
    return Success;
}

<<<<<<< HEAD
=======
void
Tk_FreeXId(
    TCL_UNUSED(Display *),
    TCL_UNUSED(XID))
{
    /* no-op function needed for stubs implementation. */
}

int
XSync(
    Display *display,
    TCL_UNUSED(Bool))
{
    /*
     *  The main use of XSync is by the update command, which alternates
     *  between running an event loop to process all events without waiting and
     *  calling XSync on all displays until no events are left.  On X11 the
     *  call to XSync might cause the window manager to generate more events
     *  which would then get processed. Apparently this process stabilizes on
     *  X11, leaving the window manager in a state where all events have been
     *  generated and no additional events can be genereated by updating widgets.
     *
     *  It is not clear what the Aqua port should do when XSync is called, but
     *  currently the best option seems to be to do nothing.  (See ticket
     *  [da5f2266df].)
     */

    LastKnownRequestProcessed(display)++;
    return 0;
}

>>>>>>> 55091eb1
int
XSetClipRectangles(
    Display *d,
    GC gc,
    int clip_x_origin,
    int clip_y_origin,
    XRectangle* rectangles,
    int n,
    TCL_UNUSED(int))
{
    TkRegion clipRgn = TkCreateRegion();

    while (n--) {
    	XRectangle rect = *rectangles;

    	rect.x += clip_x_origin;
    	rect.y += clip_y_origin;
    	TkUnionRectWithRegion(&rect, clipRgn, clipRgn);
    	rectangles++;
    }
    TkSetRegion(d, gc, clipRgn);
    TkDestroyRegion(clipRgn);
    return 1;
}
/*
 *----------------------------------------------------------------------
 *
 * TkGetServerInfo --
 *
 *	Given a window, this procedure returns information about the window
 *	server for that window. This procedure provides the guts of the "winfo
 *	server" command.
 *
 * Results:
 *	None.
 *
 * Side effects:
 *	None.
 *
 *----------------------------------------------------------------------
 */

void
TkGetServerInfo(
    Tcl_Interp *interp,		/* The server information is returned in this
				 * interpreter's result. */
    Tk_Window tkwin)		/* Token for window; this selects a particular
				 * display and server. */
{
    char buffer[5 + TCL_INTEGER_SPACE * 2];
    char buffer2[11 + TCL_INTEGER_SPACE];

    snprintf(buffer, sizeof(buffer), "CG%d.%d ",
	    ProtocolVersion(Tk_Display(tkwin)),
	    ProtocolRevision(Tk_Display(tkwin)));
    snprintf(buffer2, sizeof(buffer2), " Mac OS X %x",
	    VendorRelease(Tk_Display(tkwin)));
    Tcl_AppendResult(interp, buffer, ServerVendor(Tk_Display(tkwin)),
	    buffer2, NULL);
}

/*
 *----------------------------------------------------------------------
 *
 * XChangeWindowAttributes, XSetWindowBackground,
 * XSetWindowBackgroundPixmap, XSetWindowBorder, XSetWindowBorderPixmap,
 * XSetWindowBorderWidth, XSetWindowColormap
 *
 *	These functions are all no-ops. They all have equivalent Tk calls that
 *	should always be used instead.
 *
 * Results:
 *	None.
 *
 * Side effects:
 *	None.
 *
 *----------------------------------------------------------------------
 */

int
XChangeWindowAttributes(
    TCL_UNUSED(Display *),
    TCL_UNUSED(Window),
    TCL_UNUSED(unsigned long),
    TCL_UNUSED(XSetWindowAttributes *))
{
    return Success;
}

int
XSetWindowBackground(
    TCL_UNUSED(Display *),
    TCL_UNUSED(Window),
    TCL_UNUSED(unsigned long))
{
    return Success;
}

int
XSetWindowBackgroundPixmap(
    TCL_UNUSED(Display *),
    TCL_UNUSED(Window),
    TCL_UNUSED(Pixmap))
{
    return Success;
}

int
XSetWindowBorder(
    TCL_UNUSED(Display *),
    TCL_UNUSED(Window),
    TCL_UNUSED(unsigned long))
{
    return Success;
}

int
XSetWindowBorderPixmap(
    TCL_UNUSED(Display *),
    TCL_UNUSED(Window),
    TCL_UNUSED(Pixmap))
{
    return Success;
}

int
XSetWindowBorderWidth(
    TCL_UNUSED(Display *),
    TCL_UNUSED(Window),
    TCL_UNUSED(unsigned int))
{
    return Success;
}

int
XSetWindowColormap(
    TCL_UNUSED(Display *),
    TCL_UNUSED(Window),
    TCL_UNUSED(Colormap))
{
    Debugger();
    return Success;
}

Status
XStringListToTextProperty(
    TCL_UNUSED(char **),
    TCL_UNUSED(int),
    TCL_UNUSED(XTextProperty *))
{
    Debugger();
    return Success;
}

void
XSetWMClientMachine(
    TCL_UNUSED(Display *),
    TCL_UNUSED(Window),
    TCL_UNUSED(XTextProperty *))
{
    Debugger();
}

XIC
XCreateIC(TCL_UNUSED(XIM), ...)
{
    Debugger();
    return (XIC) 0;
}

int
XDeleteProperty(
    TCL_UNUSED(Display *),
    TCL_UNUSED(Window),
    TCL_UNUSED(Atom))
{
    return Success;
}

int
XGetInputFocus(
    Display *display,
    TCL_UNUSED(Window *),
    TCL_UNUSED(int *))
{
    LastKnownRequestProcessed(display)++;
    return Success;
}

VisualID
XVisualIDFromVisual(
    Visual *visual)
{
    return visual->visualid;
}

XAfterFunction
XSynchronize(
    Display *display,
    TCL_UNUSED(Bool))
{
    LastKnownRequestProcessed(display)++;
    return NULL;
}

int
XUngrabServer(
    TCL_UNUSED(Display *))
{
    return 0;
}

int
XFreeCursor(
    TCL_UNUSED(Display *),
    TCL_UNUSED(Cursor))
{
    return Success;
}

int
XNoOp(
    Display *display)
{
<<<<<<< HEAD
    LastKnownRequestProcessed(display)++;
=======
	LastKnownRequestProcessed(display)++;
>>>>>>> 55091eb1
    return 0;
}

int
XGrabServer(
    TCL_UNUSED(Display *))
{
    return 0;
}

int
XFree(
    void *data)
{
	if ((data) != NULL) {
		ckfree(data);
	}
    return 0;
}

int
XFlush(
    TCL_UNUSED(Display *))
{
    return 0;
}

/*
 *----------------------------------------------------------------------
 *
 * TkGetDefaultScreenName --
 *
 *	Returns the name of the screen that Tk should use during
 *	initialization.
 *
 * Results:
 *	Returns a statically allocated string.
 *
 * Side effects:
 *	None.
 *
 *----------------------------------------------------------------------
 */

const char *
TkGetDefaultScreenName(
    TCL_UNUSED(Tcl_Interp *),
    const char *screenName)		/* If NULL, use default string. */
{
    if ((screenName == NULL) || (screenName[0] == '\0')) {
	screenName = macScreenName;
    }
    return screenName;
}

/*
 *----------------------------------------------------------------------
 *
 * Tk_GetUserInactiveTime --
 *
 *	Return the number of milliseconds the user was inactive.
 *
 * Results:
 *	The number of milliseconds the user has been inactive, or -1 if
 *	querying the inactive time is not supported.
 *
 * Side effects:
 *	None.
 *----------------------------------------------------------------------
 */

long
Tk_GetUserInactiveTime(
    TCL_UNUSED(Display *))
{
    io_registry_entry_t regEntry;
    CFMutableDictionaryRef props = NULL;
    CFTypeRef timeObj;
    long ret = -1l;
    uint64_t time;
    IOReturn result;

    regEntry = IOServiceGetMatchingService(0,
	    IOServiceMatching("IOHIDSystem"));

    if (regEntry == 0) {
	return -1l;
    }

    result = IORegistryEntryCreateCFProperties(regEntry, &props,
	    kCFAllocatorDefault, 0);
    IOObjectRelease(regEntry);

    if (result != KERN_SUCCESS || props == NULL) {
	return -1l;
    }

    timeObj = CFDictionaryGetValue(props, CFSTR("HIDIdleTime"));

    if (timeObj) {
	    CFNumberGetValue((CFNumberRef)timeObj,
		    kCFNumberSInt64Type, &time);
	    /* Convert nanoseconds to milliseconds. */
	    ret = (long) (time/kMillisecondScale);
    }
    /* Cleanup */
    CFRelease(props);

    /*
     * If the idle time reported by the system is larger than the elapsed
     * time since the last reset, return the elapsed time.
     */
    long elapsed = (long)(TkpGetMS() - lastInactivityReset);
    if (ret > elapsed) {
    	ret = elapsed;
    }

    return ret;
}

/*
 *----------------------------------------------------------------------
 *
 * Tk_ResetUserInactiveTime --
 *
 *	Reset the user inactivity timer
 *
 * Results:
 *	none
 *
 * Side effects:
 *	The user inactivity timer of the underlaying windowing system is reset
 *	to zero.
 *
 *----------------------------------------------------------------------
 */

void
Tk_ResetUserInactiveTime(
    TCL_UNUSED(Display *))
{
    lastInactivityReset = TkpGetMS();
}

/*
 * Local Variables:
 * mode: objc
 * c-basic-offset: 4
 * fill-column: 79
 * coding: utf-8
 * End:
 */<|MERGE_RESOLUTION|>--- conflicted
+++ resolved
@@ -248,11 +248,7 @@
     bzero(screen, sizeof(Screen));
 
     display->resource_alloc = MacXIdAlloc;
-<<<<<<< HEAD
-    display->request	    = 1;
-=======
-    LastKnownRequestProcessed(display) = 0;
->>>>>>> 55091eb1
+    LastKnownRequestProcessed(display) = 1;
     display->qlen	    = 0;
     display->fd		    = fd;
     display->screens	    = screen;
@@ -308,49 +304,12 @@
 	display->release = major << 16 | minor << 8 | patch;
     }
 
-<<<<<<< HEAD
 
     if (ev_rtrn) *ev_rtrn = 0;
     if (err_rtrn) *err_rtrn = 0;
     if (major_rtrn) *major_rtrn = 0;
     if (minor_rtrn) *minor_rtrn = 0;
     if (reason) *reason = 0;
-=======
-    /*
-     * These screen bits never change
-     */
-    RootWindowOfScreen(screen)	= ROOT_ID;
-    DisplayOfScreen(screen)	= display;
-    BlackPixelOfScreen(screen) = 0x00000000;
-    WhitePixelOfScreen(screen) = 0x00FFFFFF;
-    screen->ext_data	= (XExtData *) &maxBounds;
-
-    DefaultVisualOfScreen(screen) = (Visual *)ckalloc(sizeof(Visual));
-    DefaultVisualOfScreen(screen)->visualid     = 0;
-    DefaultVisualOfScreen(screen)->c_class      = TrueColor;
-    DefaultVisualOfScreen(screen)->red_mask     = 0x00FF0000;
-    DefaultVisualOfScreen(screen)->green_mask   = 0x0000FF00;
-    DefaultVisualOfScreen(screen)->blue_mask    = 0x000000FF;
-    DefaultVisualOfScreen(screen)->bits_per_rgb = 24;
-    DefaultVisualOfScreen(screen)->map_entries  = 256;
-
-    /*
-     * Initialize screen bits that may change
-     */
-
-    TkMacOSXDisplayChanged(display);
-
-    gMacDisplay = (TkDisplay *)ckalloc(sizeof(TkDisplay));
-
-    /*
-     * This is the quickest way to make sure that all the *Init flags get
-     * properly initialized
-     */
-
-    bzero(gMacDisplay, sizeof(TkDisplay));
-    gMacDisplay->display = display;
-    [pool drain];
->>>>>>> 55091eb1
 
     return display;
 }
@@ -384,13 +343,8 @@
 
     gMacDisplay = NULL;
     if (display->screens != NULL) {
-<<<<<<< HEAD
-	if (ScreenOfDisplay(display, 0)->root_visual != NULL) {
-	    ckfree(ScreenOfDisplay(display, 0)->root_visual);
-=======
-	if (DefaultVisualOfScreen(display->screens) != NULL) {
-	    ckfree(DefaultVisualOfScreen(display->screens));
->>>>>>> 55091eb1
+	if (DefaultVisualOfScreen(ScreenOfDisplay(display, 0)) != NULL) {
+	    ckfree(DefaultVisualOfScreen(ScreenOfDisplay(display, 0)));
 	}
 	ckfree(display->screens);
     }
@@ -935,40 +889,6 @@
     return Success;
 }
 
-<<<<<<< HEAD
-=======
-void
-Tk_FreeXId(
-    TCL_UNUSED(Display *),
-    TCL_UNUSED(XID))
-{
-    /* no-op function needed for stubs implementation. */
-}
-
-int
-XSync(
-    Display *display,
-    TCL_UNUSED(Bool))
-{
-    /*
-     *  The main use of XSync is by the update command, which alternates
-     *  between running an event loop to process all events without waiting and
-     *  calling XSync on all displays until no events are left.  On X11 the
-     *  call to XSync might cause the window manager to generate more events
-     *  which would then get processed. Apparently this process stabilizes on
-     *  X11, leaving the window manager in a state where all events have been
-     *  generated and no additional events can be genereated by updating widgets.
-     *
-     *  It is not clear what the Aqua port should do when XSync is called, but
-     *  currently the best option seems to be to do nothing.  (See ticket
-     *  [da5f2266df].)
-     */
-
-    LastKnownRequestProcessed(display)++;
-    return 0;
-}
-
->>>>>>> 55091eb1
 int
 XSetClipRectangles(
     Display *d,
@@ -1197,11 +1117,7 @@
 XNoOp(
     Display *display)
 {
-<<<<<<< HEAD
     LastKnownRequestProcessed(display)++;
-=======
-	LastKnownRequestProcessed(display)++;
->>>>>>> 55091eb1
     return 0;
 }
 
