/*
 * tkMacOSXXStubs.c --
 *
 *	This file contains most of the X calls called by Tk. Many of these
 *	calls are just stubs and either don't make sense on the Macintosh or
 *	their implementation just doesn't do anything. Other calls will
 *	eventually be moved into other files.
 *
 * Copyright © 1995-1997 Sun Microsystems, Inc.
 * Copyright © 2001-2009, Apple Inc.
 * Copyright © 2005-2009 Daniel A. Steffen <das@users.sourceforge.net>
 * Copyright © 2014 Marc Culler.
 *
 * See the file "license.terms" for information on usage and redistribution
 * of this file, and for a DISCLAIMER OF ALL WARRANTIES.
 */

#define XLIB_ILLEGAL_ACCESS
#include "tkMacOSXPrivate.h"
#include "tkMacOSXInt.h"

#include <IOKit/IOKitLib.h>
#include <IOKit/hidsystem/IOHIDShared.h>

/*
 * Because this file is still under major development Debugger statements are
 * used through out this file. The define TCL_DEBUG will decide whether the
 * debugger statements actually call the debugger or not.
 */

#ifndef TCL_DEBUG
#   define Debugger()
#endif

#define ROOT_ID 10

/*
 * Declarations of static variables used in this file.
 */

/* The unique Macintosh display. */
static TkDisplay *gMacDisplay = NULL;
/* The default name of the Macintosh display. */
static const char *macScreenName = ":0";
/* Timestamp showing the last reset of the inactivity timer. */
static Time lastInactivityReset = 0;


/*
 * Forward declarations of procedures used in this file.
 */

static XID		MacXIdAlloc(Display *display);
static int		DefaultErrorHandler(Display *display,
			    XErrorEvent *err_evt);


/*
 *----------------------------------------------------------------------
 *
 * TkMacOSXDisplayChanged --
 *
 *	Called to set up initial screen info or when an event indicated
 *	display (screen) change.
 *
 * Results:
 *	None.
 *
 * Side effects:
 *	May change info regarding the screen.
 *
 *----------------------------------------------------------------------
 */

void
TkMacOSXDisplayChanged(
    Display *display)
{
    Screen *screen;
    NSArray *nsScreens;


    if (display == NULL || (((_XPrivDisplay)(display))->screens) == NULL) {
	return;
    }
    screen = (((_XPrivDisplay)(display))->screens);

    nsScreens = [NSScreen screens];
    if (nsScreens && [nsScreens count]) {
	NSScreen *s = [nsScreens objectAtIndex:0];
	NSRect bounds = [s frame];
	NSRect maxBounds = NSZeroRect;

	DefaultDepthOfScreen(screen) = NSBitsPerPixelFromDepth([s depth]);
	WidthOfScreen(screen) = bounds.size.width;
	HeightOfScreen(screen) = bounds.size.height;
	WidthMMOfScreen(screen) = (bounds.size.width * 381 + 720) / 1440; /* = 3/4 * 254/720 */
	HeightMMOfScreen(screen) = (bounds.size.height * 381 + 720) / 1440; /* = 3/4 * 254/720 */

	for (s in nsScreens) {
	    maxBounds = NSUnionRect(maxBounds, [s visibleFrame]);
	}
	*((NSRect *)screen->ext_data) = maxBounds;
    }
}

/*
 *----------------------------------------------------------------------
 *
 * TkMacOSXZeroScreenHeight --
 *
 *	Replacement for the tkMacOSXZeroScreenHeight variable to avoid
 *	caching values from NSScreen (fixes bug aea00be199).
 *
 * Results:
 *	Returns the height of screen 0 (the screen assigned the menu bar
 *	in System Preferences), or 0.0 if getting [NSScreen screens] fails.
 *
 * Side effects:
 *	None.
 *
 *----------------------------------------------------------------------
 */

CGFloat
TkMacOSXZeroScreenHeight()
{
    NSArray *nsScreens = [NSScreen screens];
    if (nsScreens && [nsScreens count]) {
	NSScreen *s = [nsScreens objectAtIndex:0];
	NSRect bounds = [s frame];
	return bounds.size.height;
    }
    return 0.0;
}

/*
 *----------------------------------------------------------------------
 *
 * TkMacOSXZeroScreenTop --
 *
 *	Replacement for the tkMacOSXZeroScreenTop variable to avoid
 *	caching values from visibleFrame.
 *
 * Results:
 *	Returns how far below the top of screen 0 to draw
 *	(i.e. the height of the menu bar if it is always shown),
 *	or 0.0 if getting [NSScreen screens] fails.
 *
 * Side effects:
 *	None.
 *
 *----------------------------------------------------------------------
 */

CGFloat
TkMacOSXZeroScreenTop()
{
    NSArray *nsScreens = [NSScreen screens];
    if (nsScreens && [nsScreens count]) {
	NSScreen *s = [nsScreens objectAtIndex:0];
	NSRect bounds = [s frame], visible = [s visibleFrame];
	return bounds.size.height - (visible.origin.y + visible.size.height);
    }
    return 0.0;
}

/*
 *----------------------------------------------------------------------
 *
 * TkpOpenDisplay/XkbOpenDisplay --
 *
 *	Create the Display structure and fill it with device specific
 *	information.
 *
 * Results:
 *	Returns a Display structure on success or NULL on failure.
 *
 * Side effects:
 *	Allocates a new Display structure.
 *
 *----------------------------------------------------------------------
 */

TkDisplay *
TkpOpenDisplay(
    const char *display_name)
{
    Display *display;
<<<<<<< HEAD
    NSAutoreleasePool *pool = [NSAutoreleasePool new];
=======
    Screen *screen;
    int fd = 0;
    static NSRect maxBounds = {{0, 0}, {0, 0}};
    static char vendor[25] = "";
    NSArray *cgVers;
>>>>>>> d6c47751

    if (gMacDisplay != NULL) {
	if (strcmp(DisplayString(gMacDisplay->display), display_name) == 0) {
	    return gMacDisplay;
	} else {
	    return NULL;
	}
    }

<<<<<<< HEAD
    display = XkbOpenDisplay((char *)display_name, NULL, NULL, NULL, NULL, NULL);

    /*
     * Initialize screen bits that may change
     */

    TkMacOSXDisplayChanged(display);

    gMacDisplay = (TkDisplay *)ckalloc(sizeof(TkDisplay));

    /*
     * This is the quickest way to make sure that all the *Init flags get
     * properly initialized
     */

    bzero(gMacDisplay, sizeof(TkDisplay));
    gMacDisplay->display = display;
    [pool drain];

    /*
     * Key map info must be available immediately, because of "send event".
     */
    TkpInitKeymapInfo(gMacDisplay);

    return gMacDisplay;
}

Display *
XkbOpenDisplay(
    TCL_UNUSED(const char *),
	int *ev_rtrn,
	int *err_rtrn,
	int *major_rtrn,
	int *minor_rtrn,
	int *reason)
{
    _XPrivDisplay display = (_XPrivDisplay)ckalloc(sizeof(Display));
    Screen *screen = (Screen *)ckalloc(sizeof(Screen));
    int fd = 0;
    NSArray *cgVers;
    static char vendor[25] = "";
    static NSRect maxBounds = {{0, 0}, {0, 0}};

=======
    NSAutoreleasePool *pool = [NSAutoreleasePool new];
    display = (Display *)ckalloc(sizeof(Display));
    screen = (Screen *)ckalloc(sizeof(Screen));
>>>>>>> d6c47751
    bzero(display, sizeof(Display));
    bzero(screen, sizeof(Screen));

    display->resource_alloc = MacXIdAlloc;
    LastKnownRequestProcessed(display) = 1;
    display->qlen	    = 0;
    display->fd		    = fd;
    display->screens	    = screen;
    display->nscreens	    = 1;
    display->default_screen = 0;
    display->display_name   = (char *) macScreenName;

    /*
     * These screen bits never change
     */
    screen->root	= ROOT_ID;
    screen->display	= display;
    screen->black_pixel = 0x00000000;
    screen->white_pixel = 0x00FFFFFF;
    screen->ext_data	= (XExtData *) &maxBounds;

    screen->root_visual = (Visual *)ckalloc(sizeof(Visual));
    screen->root_visual->visualid     = 0;
    screen->root_visual->c_class      = TrueColor;
    screen->root_visual->red_mask     = 0x00FF0000;
    screen->root_visual->green_mask   = 0x0000FF00;
    screen->root_visual->blue_mask    = 0x000000FF;
    screen->root_visual->bits_per_rgb = 24;
    screen->root_visual->map_entries  = 256;

    cgVers = [[[NSBundle bundleWithIdentifier:@"com.apple.CoreGraphics"]
	    objectForInfoDictionaryKey:@"CFBundleShortVersionString"]
	    componentsSeparatedByString:@"."];
    if ([cgVers count] >= 2) {
	display->proto_major_version = [[cgVers objectAtIndex:1] integerValue];
    }
    if ([cgVers count] >= 3) {
	display->proto_minor_version = [[cgVers objectAtIndex:2] integerValue];
    }
    if (!vendor[0]) {
	snprintf(vendor, sizeof(vendor), "Apple AppKit %g",
		NSAppKitVersionNumber);
    }
    display->vendor = vendor;
    {
	int major, minor, patch;

#if MAC_OS_X_VERSION_MAX_ALLOWED < 101000
	Gestalt(gestaltSystemVersionMajor, (SInt32*)&major);
	Gestalt(gestaltSystemVersionMinor, (SInt32*)&minor);
	Gestalt(gestaltSystemVersionBugFix, (SInt32*)&patch);
#else
	NSOperatingSystemVersion systemVersion = [[NSProcessInfo processInfo] operatingSystemVersion];
	major = (int)systemVersion.majorVersion;
	minor = (int)systemVersion.minorVersion;
	patch = (int)systemVersion.patchVersion;
#endif
	display->release = major << 16 | minor << 8 | patch;
    }


    if (ev_rtrn) *ev_rtrn = 0;
    if (err_rtrn) *err_rtrn = 0;
    if (major_rtrn) *major_rtrn = 0;
    if (minor_rtrn) *minor_rtrn = 0;
    if (reason) *reason = 0;

    return display;
}

/*
 *----------------------------------------------------------------------
 *
 * TkpCloseDisplay --
 *
 *	Deallocates a display structure created by TkpOpenDisplay.
 *
 * Results:
 *	None.
 *
 * Side effects:
 *	Frees memory.
 *
 *----------------------------------------------------------------------
 */

void
TkpCloseDisplay(
    TkDisplay *displayPtr)
{
    _XPrivDisplay display = (_XPrivDisplay)displayPtr->display;

    if (gMacDisplay != displayPtr) {
	Tcl_Panic("TkpCloseDisplay: tried to call TkpCloseDisplay on bad display");
    }

    gMacDisplay = NULL;
    if (display->screens != NULL) {
	if (DefaultVisualOfScreen(ScreenOfDisplay(display, 0)) != NULL) {
	    ckfree(DefaultVisualOfScreen(ScreenOfDisplay(display, 0)));
	}
	ckfree(display->screens);
    }
    ckfree(display);
}

/*
 *----------------------------------------------------------------------
 *
 * TkClipCleanup --
 *
 *	This procedure is called to cleanup resources associated with claiming
 *	clipboard ownership and for receiving selection get results. This
 *	function is called in tkWindow.c. This has to be called by the display
 *	cleanup function because we still need the access display elements.
 *
 * Results:
 *	None.
 *
 * Side effects:
 *	Resources are freed - the clipboard may no longer be used.
 *
 *----------------------------------------------------------------------
 */

void
TkClipCleanup(
    TkDisplay *dispPtr)		/* display associated with clipboard */
{
    /*
     * Make sure that the local scrap is transfered to the global scrap if
     * needed.
     */

    [NSApp tkProvidePasteboard:dispPtr];

    if (dispPtr->clipWindow != NULL) {
	Tk_DeleteSelHandler(dispPtr->clipWindow, dispPtr->clipboardAtom,
		dispPtr->applicationAtom);
	Tk_DeleteSelHandler(dispPtr->clipWindow, dispPtr->clipboardAtom,
		dispPtr->windowAtom);

	Tk_DestroyWindow(dispPtr->clipWindow);
	Tcl_Release(dispPtr->clipWindow);
	dispPtr->clipWindow = NULL;
    }
}

/*
 *----------------------------------------------------------------------
 *
 * MacXIdAlloc --
 *
 *	This procedure is invoked by Xlib as the resource allocator for a
 *	display.
 *
 * Results:
 *	The return value is an X resource identifier that isn't currently in
 *	use.
 *
 * Side effects:
 *	The identifier is removed from the stack of free identifiers, if it
 *	was previously on the stack.
 *
 *----------------------------------------------------------------------
 */

static XID
MacXIdAlloc(
    TCL_UNUSED(Display *))		/* Display for which to allocate. */
{
    static long int cur_id = 100;
    /*
     * Some special XIds are reserved
     *   - this is why we start at 100
     */

    return ++cur_id;
}

/*
 *----------------------------------------------------------------------
 *
 * DefaultErrorHandler --
 *
 *	This procedure is the default X error handler. Tk uses it's own error
 *	handler so this call should never be called.
 *
 * Results:
 *	None.
 *
 * Side effects:
 *	This function will call panic and exit.
 *
 *----------------------------------------------------------------------
 */

static int
DefaultErrorHandler(
    TCL_UNUSED(Display *),
    TCL_UNUSED(XErrorEvent *))
{
    /*
     * This call should never be called. Tk replaces it with its own error
     * handler.
     */

    Tcl_Panic("Warning hit bogus error handler!");
    return 0;
}

char *
XGetAtomName(
    Display *display,
    TCL_UNUSED(Atom))
{
    LastKnownRequestProcessed(display)++;
    return NULL;
}

XErrorHandler
XSetErrorHandler(
    TCL_UNUSED(XErrorHandler))
{
    return DefaultErrorHandler;
}

Window
XRootWindow(
    Display *display,
    TCL_UNUSED(int))
{
    LastKnownRequestProcessed(display)++;
    return ROOT_ID;
}

int
XGetGeometry(
    Display *display,
    Drawable d,
    Window *root_return,
    int *x_return,
    int *y_return,
    unsigned int *width_return,
    unsigned int *height_return,
    unsigned int *border_width_return,
    unsigned int *depth_return)
{
    TkWindow *winPtr = ((MacDrawable *)d)->winPtr;

    LastKnownRequestProcessed(display)++;
    *root_return = ROOT_ID;
    if (winPtr) {
	*x_return = Tk_X(winPtr);
	*y_return = Tk_Y(winPtr);
	*width_return = Tk_Width(winPtr);
	*height_return = Tk_Height(winPtr);
	*border_width_return = winPtr->changes.border_width;
	*depth_return = Tk_Depth(winPtr);
    } else {
	CGSize size = ((MacDrawable *)d)->size;
	*x_return = 0;
	*y_return =  0;
	*width_return = size.width;
	*height_return = size.height;
	*border_width_return = 0;
	*depth_return = 32;
    }
    return 1;
}

int
XChangeProperty(
    TCL_UNUSED(Display *),
    TCL_UNUSED(Window),
    TCL_UNUSED(Atom),
    TCL_UNUSED(Atom),
    TCL_UNUSED(int),
    TCL_UNUSED(int),
    TCL_UNUSED(_Xconst unsigned char *),
    TCL_UNUSED(int))
{
    Debugger();
    return Success;
}

int
XSelectInput(
    TCL_UNUSED(Display *),
    TCL_UNUSED(Window),
    TCL_UNUSED(long))
{
    Debugger();
    return Success;
}

int
XBell(
    TCL_UNUSED(Display *),
    TCL_UNUSED(int))
{
    NSBeep();
    return Success;
}

#if 0
void
XSetWMNormalHints(
    TCL_UNUSED(Display *),
    TCL_UNUSED(Window),
    TCL_UNUSED(XSizeHints *))
{
    /*
     * Do nothing. Shouldn't even be called.
     */
}

XSizeHints *
XAllocSizeHints(void)
{
    /*
     * Always return NULL. Tk code checks to see if NULL is returned & does
     * nothing if it is.
     */

    return NULL;
}
#endif

GContext
XGContextFromGC(
    TCL_UNUSED(GC))
{
    /*
     * TODO: currently a no-op
     */

    return 0;
}

Status
XSendEvent(
    TCL_UNUSED(Display *),
    TCL_UNUSED(Window),
    TCL_UNUSED(Bool),
    TCL_UNUSED(long),
    TCL_UNUSED(XEvent *))
{
    Debugger();
    return 0;
}

int
XClearWindow(
    TCL_UNUSED(Display *),
    TCL_UNUSED(Window))
{
    return Success;
}

/*
int
XDrawPoint(
    Display* display,
    Drawable d,
    GC gc,
    int x,
    int y)
{
    return Success;
}

int
XDrawPoints(
    Display* display,
    Drawable d,
    GC gc,
    XPoint* points,
    int npoints,
    int mode)
{
    return Success;
}
*/

int
XWarpPointer(
    TCL_UNUSED(Display *),
    TCL_UNUSED(Window),
    TCL_UNUSED(Window),
    TCL_UNUSED(int),
    TCL_UNUSED(int),
    TCL_UNUSED(unsigned int),
    TCL_UNUSED(unsigned int),
    TCL_UNUSED(int),
    TCL_UNUSED(int))
{
    return Success;
}

int
XQueryColor(
    TCL_UNUSED(Display *),
    TCL_UNUSED(Colormap),
    XColor* def_in_out)
{
    unsigned long p;
    unsigned char r, g, b;
    XColor *d = def_in_out;

    p		= d->pixel;
    r		= (p & 0x00FF0000) >> 16;
    g		= (p & 0x0000FF00) >> 8;
    b		= (p & 0x000000FF);
    d->red	= (r << 8) | r;
    d->green	= (g << 8) | g;
    d->blue	= (b << 8) | b;
    d->flags	= DoRed|DoGreen|DoBlue;
    d->pad	= 0;
    return Success;
}

Bool
XTranslateCoordinates(
    TCL_UNUSED(Display *),
    TCL_UNUSED(Window),
    TCL_UNUSED(Window),
    TCL_UNUSED(int),
    TCL_UNUSED(int),
    TCL_UNUSED(int *),
    TCL_UNUSED(int *),
    TCL_UNUSED(Window *))
{
    return 0;
}

int
XSetCommand(
    TCL_UNUSED(Display *),
    TCL_UNUSED(Window),
    TCL_UNUSED(char **),
    TCL_UNUSED(int))
{
    return Success;
}

int
XGetWindowAttributes(
    TCL_UNUSED(Display *),
    TCL_UNUSED(Window),
    TCL_UNUSED(XWindowAttributes *))
{
    return Success;
}

Status
XGetWMColormapWindows(
    TCL_UNUSED(Display *),
    TCL_UNUSED(Window),
    TCL_UNUSED(Window **),
    TCL_UNUSED(int *))
{
    return Success;
}

int
XIconifyWindow(
    TCL_UNUSED(Display *),
    TCL_UNUSED(Window),
    TCL_UNUSED(int))
{
    return Success;
}

XHostAddress *
XListHosts(
    TCL_UNUSED(Display *),
    TCL_UNUSED(int *),
    TCL_UNUSED(Bool *))
{
    return NULL;
}

int
XLookupColor(
    TCL_UNUSED(Display *),
    TCL_UNUSED(Colormap),
    TCL_UNUSED(_Xconst char *),
    TCL_UNUSED(XColor *),
    TCL_UNUSED(XColor *))
{
    return Success;
}

int
XNextEvent(
    TCL_UNUSED(Display *),
    TCL_UNUSED(XEvent *))
{
    return Success;
}

int
XPutBackEvent(
    TCL_UNUSED(Display *),
    TCL_UNUSED(XEvent *))
{
    return Success;
}

int
XQueryColors(
    TCL_UNUSED(Display *),
    TCL_UNUSED(Colormap),
    XColor* defs_in_out,
    int ncolors)
{
    int i;
    unsigned long p;
    unsigned char r, g, b;
    XColor *d = defs_in_out;

    for (i = 0; i < ncolors; i++, d++) {
	p		= d->pixel;
	r		= (p & 0x00FF0000) >> 16;
	g		= (p & 0x0000FF00) >> 8;
	b		= (p & 0x000000FF);
	d->red		= (r << 8) | r;
	d->green	= (g << 8) | g;
	d->blue		= (b << 8) | b;
	d->flags	= DoRed|DoGreen|DoBlue;
	d->pad		= 0;
    }
    return Success;
}

int
XQueryTree(
    TCL_UNUSED(Display *),
    TCL_UNUSED(Window),
    TCL_UNUSED(Window *),
    TCL_UNUSED(Window *),
    TCL_UNUSED(Window **),
    TCL_UNUSED(unsigned int *))
{
    return 0;
}


int
XGetWindowProperty(
    Display *display,
    TCL_UNUSED(Window),
    TCL_UNUSED(Atom),
    TCL_UNUSED(long),
    TCL_UNUSED(long),
    TCL_UNUSED(Bool),
    TCL_UNUSED(Atom),
    Atom *actual_type_return,
    int *actual_format_return,
    unsigned long *nitems_return,
    unsigned long *bytes_after_return,
    TCL_UNUSED(unsigned char **))
{
    LastKnownRequestProcessed(display)++;
    *actual_type_return = None;
    *actual_format_return = *bytes_after_return = 0;
    *nitems_return = 0;
    return 0;
}

int
XWindowEvent(
    TCL_UNUSED(Display *),
    TCL_UNUSED(Window),
    TCL_UNUSED(long),
    TCL_UNUSED(XEvent *))
{
    return Success;
}

int
XWithdrawWindow(
    TCL_UNUSED(Display *),
    TCL_UNUSED(Window),
    TCL_UNUSED(int))
{
    return Success;
}

int
XmbLookupString(
    TCL_UNUSED(XIC),
    TCL_UNUSED(XKeyPressedEvent *),
    TCL_UNUSED(char *),
    TCL_UNUSED(int),
    TCL_UNUSED(KeySym *),
    TCL_UNUSED(Status *))
{
    return Success;
}

int
XRefreshKeyboardMapping(
    TCL_UNUSED(XMappingEvent *))
{
    /* used by tkXEvent.c */
    Debugger();
    return Success;
}

int
XSetIconName(
    Display* display,
    TCL_UNUSED(Window),
    TCL_UNUSED(const char *))
{
    /*
     * This is a no-op, no icon name for Macs.
     */
    LastKnownRequestProcessed(display)++;
    return Success;
}

int
XForceScreenSaver(
    Display* display,
    TCL_UNUSED(int))
{
    /*
     * This function is just a no-op. It is defined to reset the screen saver.
     * However, there is no real way to do this on a Mac. Let me know if there
     * is!
     */

    LastKnownRequestProcessed(display)++;
    return Success;
}

int
XSetClipRectangles(
    Display *d,
    GC gc,
    int clip_x_origin,
    int clip_y_origin,
    XRectangle* rectangles,
    int n,
    TCL_UNUSED(int))
{
    TkRegion clipRgn = TkCreateRegion();

    while (n--) {
    	XRectangle rect = *rectangles;

    	rect.x += clip_x_origin;
    	rect.y += clip_y_origin;
    	TkUnionRectWithRegion(&rect, clipRgn, clipRgn);
    	rectangles++;
    }
    TkSetRegion(d, gc, clipRgn);
    TkDestroyRegion(clipRgn);
    return 1;
}
/*
 *----------------------------------------------------------------------
 *
 * TkGetServerInfo --
 *
 *	Given a window, this procedure returns information about the window
 *	server for that window. This procedure provides the guts of the "winfo
 *	server" command.
 *
 * Results:
 *	None.
 *
 * Side effects:
 *	None.
 *
 *----------------------------------------------------------------------
 */

void
TkGetServerInfo(
    Tcl_Interp *interp,		/* The server information is returned in this
				 * interpreter's result. */
    Tk_Window tkwin)		/* Token for window; this selects a particular
				 * display and server. */
{
    char buffer[5 + TCL_INTEGER_SPACE * 2];
    char buffer2[11 + TCL_INTEGER_SPACE];

    snprintf(buffer, sizeof(buffer), "CG%d.%d ",
	    ProtocolVersion(Tk_Display(tkwin)),
	    ProtocolRevision(Tk_Display(tkwin)));
    snprintf(buffer2, sizeof(buffer2), " Mac OS X %x",
	    VendorRelease(Tk_Display(tkwin)));
    Tcl_AppendResult(interp, buffer, ServerVendor(Tk_Display(tkwin)),
	    buffer2, NULL);
}

/*
 *----------------------------------------------------------------------
 *
 * XChangeWindowAttributes, XSetWindowBackground,
 * XSetWindowBackgroundPixmap, XSetWindowBorder, XSetWindowBorderPixmap,
 * XSetWindowBorderWidth, XSetWindowColormap
 *
 *	These functions are all no-ops. They all have equivalent Tk calls that
 *	should always be used instead.
 *
 * Results:
 *	None.
 *
 * Side effects:
 *	None.
 *
 *----------------------------------------------------------------------
 */

int
XChangeWindowAttributes(
    TCL_UNUSED(Display *),
    TCL_UNUSED(Window),
    TCL_UNUSED(unsigned long),
    TCL_UNUSED(XSetWindowAttributes *))
{
    return Success;
}

int
XSetWindowBackground(
    TCL_UNUSED(Display *),
    TCL_UNUSED(Window),
    TCL_UNUSED(unsigned long))
{
    return Success;
}

int
XSetWindowBackgroundPixmap(
    TCL_UNUSED(Display *),
    TCL_UNUSED(Window),
    TCL_UNUSED(Pixmap))
{
    return Success;
}

int
XSetWindowBorder(
    TCL_UNUSED(Display *),
    TCL_UNUSED(Window),
    TCL_UNUSED(unsigned long))
{
    return Success;
}

int
XSetWindowBorderPixmap(
    TCL_UNUSED(Display *),
    TCL_UNUSED(Window),
    TCL_UNUSED(Pixmap))
{
    return Success;
}

int
XSetWindowBorderWidth(
    TCL_UNUSED(Display *),
    TCL_UNUSED(Window),
    TCL_UNUSED(unsigned int))
{
    return Success;
}

int
XSetWindowColormap(
    TCL_UNUSED(Display *),
    TCL_UNUSED(Window),
    TCL_UNUSED(Colormap))
{
    Debugger();
    return Success;
}

Status
XStringListToTextProperty(
    TCL_UNUSED(char **),
    TCL_UNUSED(int),
    TCL_UNUSED(XTextProperty *))
{
    Debugger();
    return Success;
}

void
XSetWMClientMachine(
    TCL_UNUSED(Display *),
    TCL_UNUSED(Window),
    TCL_UNUSED(XTextProperty *))
{
    Debugger();
}

XIC
XCreateIC(TCL_UNUSED(XIM), ...)
{
    Debugger();
    return (XIC) 0;
}

int
XDeleteProperty(
    TCL_UNUSED(Display *),
    TCL_UNUSED(Window),
    TCL_UNUSED(Atom))
{
    return Success;
}

int
XGetInputFocus(
    Display *display,
    TCL_UNUSED(Window *),
    TCL_UNUSED(int *))
{
    LastKnownRequestProcessed(display)++;
    return Success;
}

VisualID
XVisualIDFromVisual(
    Visual *visual)
{
    return visual->visualid;
}

XAfterFunction
XSynchronize(
    Display *display,
    TCL_UNUSED(Bool))
{
    LastKnownRequestProcessed(display)++;
    return NULL;
}

int
XUngrabServer(
    TCL_UNUSED(Display *))
{
    return 0;
}

int
XFreeCursor(
    TCL_UNUSED(Display *),
    TCL_UNUSED(Cursor))
{
    return Success;
}

int
XNoOp(
    Display *display)
{
    LastKnownRequestProcessed(display)++;
    return 0;
}

int
XGrabServer(
    TCL_UNUSED(Display *))
{
    return 0;
}

int
XFree(
    void *data)
{
	if ((data) != NULL) {
		ckfree(data);
	}
    return 0;
}

int
XFlush(
    TCL_UNUSED(Display *))
{
    return 0;
}

/*
 *----------------------------------------------------------------------
 *
 * TkGetDefaultScreenName --
 *
 *	Returns the name of the screen that Tk should use during
 *	initialization.
 *
 * Results:
 *	Returns a statically allocated string.
 *
 * Side effects:
 *	None.
 *
 *----------------------------------------------------------------------
 */

const char *
TkGetDefaultScreenName(
    TCL_UNUSED(Tcl_Interp *),
    const char *screenName)		/* If NULL, use default string. */
{
    if ((screenName == NULL) || (screenName[0] == '\0')) {
	screenName = macScreenName;
    }
    return screenName;
}

/*
 *----------------------------------------------------------------------
 *
 * Tk_GetUserInactiveTime --
 *
 *	Return the number of milliseconds the user was inactive.
 *
 * Results:
 *	The number of milliseconds the user has been inactive, or -1 if
 *	querying the inactive time is not supported.
 *
 * Side effects:
 *	None.
 *----------------------------------------------------------------------
 */

long
Tk_GetUserInactiveTime(
    TCL_UNUSED(Display *))
{
    io_registry_entry_t regEntry;
    CFMutableDictionaryRef props = NULL;
    CFTypeRef timeObj;
    long ret = -1l;
    uint64_t time;
    IOReturn result;

    regEntry = IOServiceGetMatchingService(0,
	    IOServiceMatching("IOHIDSystem"));

    if (regEntry == 0) {
	return -1l;
    }

    result = IORegistryEntryCreateCFProperties(regEntry, &props,
	    kCFAllocatorDefault, 0);
    IOObjectRelease(regEntry);

    if (result != KERN_SUCCESS || props == NULL) {
	return -1l;
    }

    timeObj = CFDictionaryGetValue(props, CFSTR("HIDIdleTime"));

    if (timeObj) {
	    CFNumberGetValue((CFNumberRef)timeObj,
		    kCFNumberSInt64Type, &time);
	    /* Convert nanoseconds to milliseconds. */
	    ret = (long) (time/kMillisecondScale);
    }
    /* Cleanup */
    CFRelease(props);

    /*
     * If the idle time reported by the system is larger than the elapsed
     * time since the last reset, return the elapsed time.
     */
    long elapsed = (long)(TkpGetMS() - lastInactivityReset);
    if (ret > elapsed) {
    	ret = elapsed;
    }

    return ret;
}

/*
 *----------------------------------------------------------------------
 *
 * Tk_ResetUserInactiveTime --
 *
 *	Reset the user inactivity timer
 *
 * Results:
 *	none
 *
 * Side effects:
 *	The user inactivity timer of the underlaying windowing system is reset
 *	to zero.
 *
 *----------------------------------------------------------------------
 */

void
Tk_ResetUserInactiveTime(
    TCL_UNUSED(Display *))
{
    lastInactivityReset = TkpGetMS();
}

/*
 * Local Variables:
 * mode: objc
 * c-basic-offset: 4
 * fill-column: 79
 * coding: utf-8
 * End:
 */<|MERGE_RESOLUTION|>--- conflicted
+++ resolved
@@ -191,15 +191,6 @@
     const char *display_name)
 {
     Display *display;
-<<<<<<< HEAD
-    NSAutoreleasePool *pool = [NSAutoreleasePool new];
-=======
-    Screen *screen;
-    int fd = 0;
-    static NSRect maxBounds = {{0, 0}, {0, 0}};
-    static char vendor[25] = "";
-    NSArray *cgVers;
->>>>>>> d6c47751
 
     if (gMacDisplay != NULL) {
 	if (strcmp(DisplayString(gMacDisplay->display), display_name) == 0) {
@@ -209,7 +200,8 @@
 	}
     }
 
-<<<<<<< HEAD
+    NSAutoreleasePool *pool = [NSAutoreleasePool new];
+
     display = XkbOpenDisplay((char *)display_name, NULL, NULL, NULL, NULL, NULL);
 
     /*
@@ -253,11 +245,6 @@
     static char vendor[25] = "";
     static NSRect maxBounds = {{0, 0}, {0, 0}};
 
-=======
-    NSAutoreleasePool *pool = [NSAutoreleasePool new];
-    display = (Display *)ckalloc(sizeof(Display));
-    screen = (Screen *)ckalloc(sizeof(Screen));
->>>>>>> d6c47751
     bzero(display, sizeof(Display));
     bzero(screen, sizeof(Screen));
 
