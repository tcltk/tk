/*
 * tkMacOSXXStubs.c --
 *
 *	This file contains most of the X calls called by Tk. Many of these
 *	calls are just stubs and either don't make sense on the Macintosh or
 *	their implamentation just doesn't do anything. Other calls will
 *	eventually be moved into other files.
 *
 * Copyright (c) 1995-1997 Sun Microsystems, Inc.
 * Copyright 2001-2009, Apple Inc.
 * Copyright (c) 2005-2009 Daniel A. Steffen <das@users.sourceforge.net>
 *
<<<<<<< HEAD
 * See the file "license.terms" for information on usage and redistribution
 * of this file, and for a DISCLAIMER OF ALL WARRANTIES.
 *
 * RCS: @(#) $Id: tkMacOSXXStubs.c,v 1.33 2009/07/06 20:29:21 dkf Exp $
=======
 * See the file "license.terms" for information on usage and redistribution of
 * this file, and for a DISCLAIMER OF ALL WARRANTIES.
>>>>>>> c97f0c88
 */

#include "tkMacOSXPrivate.h"
#include "tkMacOSXEvent.h"

#include <IOKit/IOKitLib.h>
#include <IOKit/hidsystem/IOHIDShared.h>

/*
 * Because this file is still under major development Debugger statements are
 * used through out this file. The define TCL_DEBUG will decide whether the
 * debugger statements actually call the debugger or not.
 */

#ifndef TCL_DEBUG
#   define Debugger()
#endif

#define ROOT_ID 10

CGFloat tkMacOSXZeroScreenHeight = 0;
CGFloat tkMacOSXZeroScreenTop = 0;

/*
 * Declarations of static variables used in this file.
 */

static TkDisplay *gMacDisplay = NULL;
				/* Macintosh display. */
static const char *macScreenName = ":0";
				/* Default name of macintosh display. */

/*
 * Forward declarations of procedures used in this file.
 */

static XID		MacXIdAlloc(Display *display);
static int		DefaultErrorHandler(Display *display,
			    XErrorEvent *err_evt);

/*
 * Other declarations
 */

static int		DestroyImage(XImage *image);
static unsigned long	ImageGetPixel(XImage *image, int x, int y);
static int		ImagePutPixel(XImage *image, int x, int y,
			    unsigned long pixel);

/*
 *----------------------------------------------------------------------
 *
 * TkMacOSXDisplayChanged --
 *
 *	Called to set up initial screen info or when an event indicated
 *	display (screen) change.
 *
 * Results:
 *	None.
 *
 * Side effects:
 *	May change info regarding the screen.
 *
 *----------------------------------------------------------------------
 */

void
TkMacOSXDisplayChanged(
    Display *display)
{
    Screen *screen;
    NSArray *nsScreens;


    if (display == NULL || display->screens == NULL) {
	return;
    }
    screen = display->screens;

    nsScreens = [NSScreen screens];
    if (nsScreens && [nsScreens count]) {
	NSScreen *s = [nsScreens objectAtIndex:0];
	NSRect bounds = [s frame], visible = [s visibleFrame];
	NSRect maxBounds = NSZeroRect;

	tkMacOSXZeroScreenHeight = bounds.size.height;
	tkMacOSXZeroScreenTop = tkMacOSXZeroScreenHeight -
		(visible.origin.y + visible.size.height);

	screen->root_depth = NSBitsPerPixelFromDepth([s depth]);
	screen->width = bounds.size.width;
	screen->height = bounds.size.height;
	screen->mwidth = (bounds.size.width * 254 + 360) / 720;
	screen->mheight = (bounds.size.height * 254 + 360) / 720;

	for (s in nsScreens) {
	    maxBounds = NSUnionRect(maxBounds, [s visibleFrame]);
	}
	*((NSRect *)screen->ext_data) = maxBounds;
    }
}

/*
 *----------------------------------------------------------------------
 *
 * TkpOpenDisplay --
 *
 *	Create the Display structure and fill it with device specific
 *	information.
 *
 * Results:
 *	Returns a Display structure on success or NULL on failure.
 *
 * Side effects:
 *	Allocates a new Display structure.
 *
 *----------------------------------------------------------------------
 */

TkDisplay *
TkpOpenDisplay(
    const char *display_name)
{
    Display *display;
    Screen *screen;
    int fd = 0;
    static NSRect maxBounds = {{0, 0}, {0, 0}};
    static char vendor[25] = "";
    NSArray *cgVers;
    NSAutoreleasePool *pool;

    if (gMacDisplay != NULL) {
	if (strcmp(gMacDisplay->display->display_name, display_name) == 0) {
	    return gMacDisplay;
	} else {
	    return NULL;
	}
    }

    display = ckalloc(sizeof(Display));
    screen  = ckalloc(sizeof(Screen));
    bzero(display, sizeof(Display));
    bzero(screen, sizeof(Screen));

    display->resource_alloc = MacXIdAlloc;
    display->request	    = 0;
    display->qlen	    = 0;
    display->fd		    = fd;
    display->screens	    = screen;
    display->nscreens	    = 1;
    display->default_screen = 0;
    display->display_name   = (char *) macScreenName;

    pool = [NSAutoreleasePool new];
    cgVers = [[[NSBundle bundleWithIdentifier:@"com.apple.CoreGraphics"]
	    objectForInfoDictionaryKey:@"CFBundleShortVersionString"]
	    componentsSeparatedByString:@"."];
    if ([cgVers count] >= 2) {
	display->proto_major_version = [[cgVers objectAtIndex:1] integerValue];
    }
    if ([cgVers count] >= 3) {
	display->proto_minor_version = [[cgVers objectAtIndex:2] integerValue];
    }
    if (!vendor[0]) {
	snprintf(vendor, sizeof(vendor), "Apple AppKit %s %g",
		([NSGarbageCollector defaultCollector] ? "GC" : "RR"),
		NSAppKitVersionNumber);
    }
    display->vendor = vendor;
    Gestalt(gestaltSystemVersion, (SInt32 *) &display->release);

    /*
     * These screen bits never change
     */
    screen->root	= ROOT_ID;
    screen->display	= display;
    screen->black_pixel = 0x00000000 | PIXEL_MAGIC << 24;
    screen->white_pixel = 0x00FFFFFF | PIXEL_MAGIC << 24;
    screen->ext_data	= (XExtData *) &maxBounds;

    screen->root_visual = ckalloc(sizeof(Visual));
    screen->root_visual->visualid     = 0;
    screen->root_visual->class	      = TrueColor;
    screen->root_visual->red_mask     = 0x00FF0000;
    screen->root_visual->green_mask   = 0x0000FF00;
    screen->root_visual->blue_mask    = 0x000000FF;
    screen->root_visual->bits_per_rgb = 24;
    screen->root_visual->map_entries  = 256;

    /*
     * Initialize screen bits that may change
     */

    TkMacOSXDisplayChanged(display);

    gMacDisplay = ckalloc(sizeof(TkDisplay));

    /*
     * This is the quickest way to make sure that all the *Init flags get
     * properly initialized
     */

    bzero(gMacDisplay, sizeof(TkDisplay));
    gMacDisplay->display = display;
    [pool drain];
    return gMacDisplay;
}

/*
 *----------------------------------------------------------------------
 *
 * TkpCloseDisplay --
 *
 *	Deallocates a display structure created by TkpOpenDisplay.
 *
 * Results:
 *	None.
 *
 * Side effects:
 *	Frees memory.
 *
 *----------------------------------------------------------------------
 */

void
TkpCloseDisplay(
    TkDisplay *displayPtr)
{
    Display *display = displayPtr->display;

    if (gMacDisplay != displayPtr) {
	Tcl_Panic("TkpCloseDisplay: tried to call TkpCloseDisplay on bad display");
    }

    gMacDisplay = NULL;
    if (display->screens != NULL) {
	if (display->screens->root_visual != NULL) {
	    ckfree(display->screens->root_visual);
	}
	ckfree(display->screens);
    }
    ckfree(display);
}

/*
 *----------------------------------------------------------------------
 *
 * TkClipCleanup --
 *
 *	This procedure is called to cleanup resources associated with claiming
 *	clipboard ownership and for receiving selection get results. This
 *	function is called in tkWindow.c. This has to be called by the display
 *	cleanup function because we still need the access display elements.
 *
 * Results:
 *	None.
 *
 * Side effects:
 *	Resources are freed - the clipboard may no longer be used.
 *
 *----------------------------------------------------------------------
 */

void
TkClipCleanup(
    TkDisplay *dispPtr)		/* display associated with clipboard */
{
    /*
     * Make sure that the local scrap is transfered to the global scrap if
     * needed.
     */

    [NSApp tkProvidePasteboard:dispPtr];

    if (dispPtr->clipWindow != NULL) {
	Tk_DeleteSelHandler(dispPtr->clipWindow, dispPtr->clipboardAtom,
		dispPtr->applicationAtom);
	Tk_DeleteSelHandler(dispPtr->clipWindow, dispPtr->clipboardAtom,
		dispPtr->windowAtom);

	Tk_DestroyWindow(dispPtr->clipWindow);
	Tcl_Release(dispPtr->clipWindow);
	dispPtr->clipWindow = NULL;
    }
}

/*
 *----------------------------------------------------------------------
 *
 * MacXIdAlloc --
 *
 *	This procedure is invoked by Xlib as the resource allocator for a
 *	display.
 *
 * Results:
 *	The return value is an X resource identifier that isn't currently in
 *	use.
 *
 * Side effects:
 *	The identifier is removed from the stack of free identifiers, if it
 *	was previously on the stack.
 *
 *----------------------------------------------------------------------
 */

static XID
MacXIdAlloc(
    Display *display)		/* Display for which to allocate. */
{
    static long int cur_id = 100;
    /*
     * Some special XIds are reserved
     *   - this is why we start at 100
     */

    return ++cur_id;
}

/*
 *----------------------------------------------------------------------
 *
 * DefaultErrorHandler --
 *
 *	This procedure is the default X error handler. Tk uses it's own error
 *	handler so this call should never be called.
 *
 * Results:
 *	None.
 *
 * Side effects:
 *	This function will call panic and exit.
 *
 *----------------------------------------------------------------------
 */

static int
DefaultErrorHandler(
    Display* display,
    XErrorEvent* err_evt)
{
    /*
     * This call should never be called. Tk replaces it with its own error
     * handler.
     */

    Tcl_Panic("Warning hit bogus error handler!");
    return 0;
}

char *
XGetAtomName(
    Display * display,
    Atom atom)
{
    display->request++;
    return NULL;
}

int
_XInitImageFuncPtrs(
    XImage *image)
{
    return 0;
}

XErrorHandler
XSetErrorHandler(
    XErrorHandler handler)
{
    return DefaultErrorHandler;
}

Window
XRootWindow(
    Display *display,
    int screen_number)
{
    display->request++;
    return ROOT_ID;
}

int
XGetGeometry(
    Display *display,
    Drawable d,
    Window *root_return,
    int *x_return,
    int *y_return,
    unsigned int *width_return,
    unsigned int *height_return,
    unsigned int *border_width_return,
    unsigned int *depth_return)
{
    TkWindow *winPtr = ((MacDrawable *) d)->winPtr;

    display->request++;
    *root_return = ROOT_ID;
    if (winPtr) {
	*x_return = Tk_X(winPtr);
	*y_return = Tk_Y(winPtr);
	*width_return = Tk_Width(winPtr);
	*height_return = Tk_Height(winPtr);
	*border_width_return = winPtr->changes.border_width;
	*depth_return = Tk_Depth(winPtr);
    } else {
	CGSize size = ((MacDrawable *) d)->size;
	*x_return = 0;
	*y_return =  0;
	*width_return = size.width;
	*height_return = size.height;
	*border_width_return = 0;
	*depth_return = 32;
    }
    return 1;
}

void
XChangeProperty(
    Display* display,
    Window w,
    Atom property,
    Atom type,
    int format,
    int mode,
    _Xconst unsigned char* data,
    int nelements)
{
    Debugger();
}

void
XSelectInput(
    Display* display,
    Window w,
    long event_mask)
{
    Debugger();
}

void
XBell(
    Display* display,
    int percent)
{
    NSBeep();
}

#if 0
void
XSetWMNormalHints(
    Display* display,
    Window w,
    XSizeHints* hints)
{
    /*
     * Do nothing. Shouldn't even be called.
     */
}

XSizeHints *
XAllocSizeHints(void)
{
    /*
     * Always return NULL. Tk code checks to see if NULL is returned & does
     * nothing if it is.
     */

    return NULL;
}
#endif

GContext
XGContextFromGC(
    GC gc)
{
    /*
     * TODO: currently a no-op
     */

    return 0;
}

Status
XSendEvent(
    Display* display,
    Window w,
    Bool propagate,
    long event_mask,
    XEvent* event_send)
{
    Debugger();
    return 0;
}

void
XClearWindow(
    Display* display,
    Window w)
{
}

/*
void
XDrawPoint(
    Display* display,
    Drawable d,
    GC gc,
    int x,
    int y)
{
}

void
XDrawPoints(
    Display* display,
    Drawable d,
    GC gc,
    XPoint* points,
    int npoints,
    int mode)
{
}
*/

void
XWarpPointer(
    Display* display,
    Window src_w,
    Window dest_w,
    int src_x,
    int src_y,
    unsigned int src_width,
    unsigned int src_height,
    int dest_x,
    int dest_y)
{
}

void
XQueryColor(
    Display* display,
    Colormap colormap,
    XColor* def_in_out)
{
    unsigned long p;
    unsigned char r, g, b;
    XColor *d = def_in_out;

    p		= d->pixel;
    r		= (p & 0x00FF0000) >> 16;
    g		= (p & 0x0000FF00) >> 8;
    b		= (p & 0x000000FF);
    d->red	= (r << 8) | r;
    d->green	= (g << 8) | g;
    d->blue	= (b << 8) | b;
    d->flags	= DoRed|DoGreen|DoBlue;
    d->pad	= 0;
}

void
XQueryColors(
    Display* display,
    Colormap colormap,
    XColor* defs_in_out,
    int ncolors)
{
    int i;
    unsigned long p;
    unsigned char r, g, b;
    XColor *d = defs_in_out;

    for (i = 0; i < ncolors; i++, d++) {
	p		= d->pixel;
	r		= (p & 0x00FF0000) >> 16;
	g		= (p & 0x0000FF00) >> 8;
	b		= (p & 0x000000FF);
	d->red		= (r << 8) | r;
	d->green	= (g << 8) | g;
	d->blue		= (b << 8) | b;
	d->flags	= DoRed|DoGreen|DoBlue;
	d->pad		= 0;
    }
}

int
XQueryTree(display, w, root_return, parent_return, children_return,
	nchildren_return)
    Display* display;
    Window w;
    Window* root_return;
    Window* parent_return;
    Window** children_return;
    unsigned int* nchildren_return;
{
    return 0;
}


int
XGetWindowProperty(
    Display *display,
    Window w,
    Atom property,
    long long_offset,
    long long_length,
    Bool delete,
    Atom req_type,
    Atom *actual_type_return,
    int *actual_format_return,
    unsigned long *nitems_return,
    unsigned long *bytes_after_return,
    unsigned char ** prop_return)
{
    display->request++;
    *actual_type_return = None;
    *actual_format_return = *bytes_after_return = 0;
    *nitems_return = 0;
    return 0;
}

void
XRefreshKeyboardMapping(
    XMappingEvent *x)
{
    /* used by tkXEvent.c */
    Debugger();
}

void
XSetIconName(
    Display* display,
    Window w,
    const char *icon_name)
{
    /*
     * This is a no-op, no icon name for Macs.
     */
    display->request++;
}

void
XForceScreenSaver(
    Display* display,
    int mode)
{
    /*
     * This function is just a no-op. It is defined to reset the screen saver.
     * However, there is no real way to do this on a Mac. Let me know if there
     * is!
     */

    display->request++;
}

void
Tk_FreeXId(
    Display *display,
    XID xid)
{
    /* no-op function needed for stubs implementation. */
}

int
XSync(
    Display *display,
    Bool flag)
{
    TkMacOSXFlushWindows();
    display->request++;
    return 0;
}

#if 0
int
XSetClipRectangles(
    Display *d,
    GC gc,
    int clip_x_origin,
    int clip_y_origin,
    XRectangle* rectangles,
    int n,
    int ordering)
{
    TkRegion clipRgn = TkCreateRegion();

    while (n--) {
	XRectangle rect = *rectangles;

	rect.x += clip_x_origin;
	rect.y += clip_y_origin;
	TkUnionRectWithRegion(&rect, clipRgn, clipRgn);
	rectangles++;
    }
    TkSetRegion(d, gc, clipRgn);
    TkDestroyRegion(clipRgn);
    return 1;
}
#endif

/*
 *----------------------------------------------------------------------
 *
 * TkGetServerInfo --
 *
 *	Given a window, this procedure returns information about the window
 *	server for that window. This procedure provides the guts of the "winfo
 *	server" command.
 *
 * Results:
 *	None.
 *
 * Side effects:
 *	None.
 *
 *----------------------------------------------------------------------
 */

void
TkGetServerInfo(
    Tcl_Interp *interp,		/* The server information is returned in this
				 * interpreter's result. */
    Tk_Window tkwin)		/* Token for window; this selects a particular
				 * display and server. */
{
    char buffer[5 + TCL_INTEGER_SPACE * 2];
    char buffer2[11 + TCL_INTEGER_SPACE];

    snprintf(buffer, sizeof(buffer), "CG%d.%d ",
	    ProtocolVersion(Tk_Display(tkwin)),
	    ProtocolRevision(Tk_Display(tkwin)));
    snprintf(buffer2, sizeof(buffer2), " Mac OS X %x",
	    VendorRelease(Tk_Display(tkwin)));
    Tcl_AppendResult(interp, buffer, ServerVendor(Tk_Display(tkwin)),
	    buffer2, NULL);
}

#pragma mark XImage handling

/*
 *----------------------------------------------------------------------
 *
 * XCreateImage --
 *
 *	Allocates storage for a new XImage.
 *
 * Results:
 *	Returns a newly allocated XImage.
 *
 * Side effects:
 *	None.
 *
 *----------------------------------------------------------------------
 */

XImage *
XCreateImage(
    Display* display,
    Visual* visual,
    unsigned int depth,
    int format,
    int offset,
    char* data,
    unsigned int width,
    unsigned int height,
    int bitmap_pad,
    int bytes_per_line)
{
    XImage *ximage;

    display->request++;
    ximage = ckalloc(sizeof(XImage));

    ximage->height = height;
    ximage->width = width;
    ximage->depth = depth;
    ximage->xoffset = offset;
    ximage->format = format;
    ximage->data = data;

    if (format == ZPixmap) {
	ximage->bits_per_pixel = 32;
	ximage->bitmap_unit = 32;
    } else {
	ximage->bits_per_pixel = 1;
	ximage->bitmap_unit = 8;
    }
    if (bitmap_pad) {
	ximage->bitmap_pad = bitmap_pad;
    } else {
	/* Use 16 byte alignment for best Quartz perfomance */
	ximage->bitmap_pad = 128;
    }
    if (bytes_per_line) {
	ximage->bytes_per_line = bytes_per_line;
    } else {
	ximage->bytes_per_line = ((width * ximage->bits_per_pixel +
		(ximage->bitmap_pad - 1)) >> 3) &
		~((ximage->bitmap_pad >> 3) - 1);
    }
#ifdef WORDS_BIGENDIAN
    ximage->byte_order = MSBFirst;
    ximage->bitmap_bit_order = MSBFirst;
#else
    ximage->byte_order = LSBFirst;
    ximage->bitmap_bit_order = LSBFirst;
#endif
    ximage->red_mask = 0x00FF0000;
    ximage->green_mask = 0x0000FF00;
    ximage->blue_mask = 0x000000FF;
    ximage->obdata = NULL;
    ximage->f.create_image = NULL;
    ximage->f.destroy_image = DestroyImage;
    ximage->f.get_pixel = ImageGetPixel;
    ximage->f.put_pixel = ImagePutPixel;
    ximage->f.sub_image = NULL;
    ximage->f.add_pixel = NULL;

    return ximage;
}

/*
 *----------------------------------------------------------------------
 *
 * XGetImage --
 *
 *	This function copies data from a pixmap or window into an XImage.
 *
 * Results:
 *	Returns a newly allocated image containing the data from the given
 *	rectangle of the given drawable.
 *
 * Side effects:
 *	None.
 *
 *----------------------------------------------------------------------
 */

XImage *
XGetImage(
    Display *display,
    Drawable d,
    int x,
    int y,
    unsigned int width,
    unsigned int height,
    unsigned long plane_mask,
    int format)
{
    MacDrawable *macDraw = (MacDrawable *) d;
    XImage *   imagePtr = NULL;
    Pixmap     pixmap = (Pixmap) NULL;
    Tk_Window  win = (Tk_Window) macDraw->winPtr;
    GC	       gc;
    char *     data = NULL;
    int	       depth = 32;
    int	       offset = 0;
    int	       bitmap_pad = 0;
    int	       bytes_per_line = 0;

    if (format == ZPixmap) {
	if (width > 0 && height > 0) {
	    /*
	     * Tk_GetPixmap fails for zero width or height.
	     */

	    pixmap = Tk_GetPixmap(display, d, width, height, depth);
	}
	if (win) {
	    XGCValues values;

	    gc = Tk_GetGC(win, 0, &values);
	} else {
	    gc = XCreateGC(display, pixmap, 0, NULL);
	}
	if (pixmap) {
	    CGContextRef context;

	    XCopyArea(display, d, pixmap, gc, x, y, width, height, 0, 0);
	    context = ((MacDrawable *) pixmap)->context;
	    if (context) {
		data = CGBitmapContextGetData(context);
		bytes_per_line = CGBitmapContextGetBytesPerRow(context);
	    }
	}
	if (data) {
	    imagePtr = XCreateImage(display, NULL, depth, format, offset,
		    data, width, height, bitmap_pad, bytes_per_line);

	    /*
	     * Track Pixmap underlying the XImage in the unused obdata field
	     * so that we can treat XImages coming from XGetImage specially.
	     */

	    imagePtr->obdata = (XPointer) pixmap;
	} else if (pixmap) {
	    Tk_FreePixmap(display, pixmap);
	}
	if (!win) {
	    XFreeGC(display, gc);
	}
    } else {
	TkMacOSXDbgMsg("Invalid image format");
    }
    return imagePtr;
}

/*
 *----------------------------------------------------------------------
 *
 * DestroyImage --
 *
 *	Destroys storage associated with an image.
 *
 * Results:
 *	None.
 *
 * Side effects:
 *	Deallocates the image.
 *
 *----------------------------------------------------------------------
 */

static int
DestroyImage(
    XImage *image)
{
    if (image) {
	if (image->obdata) {
	    Tk_FreePixmap((Display*) gMacDisplay, (Pixmap) image->obdata);
	} else if (image->data) {
	    ckfree(image->data);
	}
	ckfree(image);
    }
    return 0;
}

/*
 *----------------------------------------------------------------------
 *
 * ImageGetPixel --
 *
 *	Get a single pixel from an image.
 *
 * Results:
 *	Returns the 32 bit pixel value.
 *
 * Side effects:
 *	None.
 *
 *----------------------------------------------------------------------
 */

static unsigned long
ImageGetPixel(
    XImage *image,
    int x,
    int y)
{
    unsigned char r = 0, g = 0, b = 0;

    if (image && image->data) {
	unsigned char *srcPtr = ((unsigned char*) image->data)
		+ (y * image->bytes_per_line)
		+ (((image->xoffset + x) * image->bits_per_pixel) / NBBY);

	switch (image->bits_per_pixel) {
	    case 32: {
		r = (*((unsigned int*) srcPtr) >> 16) & 0xff;
		g = (*((unsigned int*) srcPtr) >>  8) & 0xff;
		b = (*((unsigned int*) srcPtr)      ) & 0xff;
		/*if (image->byte_order == LSBFirst) {
		    r = srcPtr[2]; g = srcPtr[1]; b = srcPtr[0];
		} else {
		    r = srcPtr[1]; g = srcPtr[2]; b = srcPtr[3];
		}*/
		break;
	    }
	    case 16:
		r = (*((unsigned short*) srcPtr) >> 7) & 0xf8;
		g = (*((unsigned short*) srcPtr) >> 2) & 0xf8;
		b = (*((unsigned short*) srcPtr) << 3) & 0xf8;
		break;
	    case 8:
		r = (*srcPtr << 2) & 0xc0;
		g = (*srcPtr << 4) & 0xc0;
		b = (*srcPtr << 6) & 0xc0;
		r |= r >> 2 | r >> 4 | r >> 6;
		g |= g >> 2 | g >> 4 | g >> 6;
		b |= b >> 2 | b >> 4 | b >> 6;
		break;
	    case 4: {
		unsigned char c = (x % 2) ? *srcPtr : (*srcPtr >> 4);
		r = (c & 0x04) ? 0xff : 0;
		g = (c & 0x02) ? 0xff : 0;
		b = (c & 0x01) ? 0xff : 0;
		break;
		}
	    case 1:
		r = g = b = ((*srcPtr) & (0x80 >> (x % 8))) ? 0xff : 0;
		break;
	}
    }
    return (PIXEL_MAGIC << 24) | (r << 16) | (g << 8) | b;
}

/*
 *----------------------------------------------------------------------
 *
 * ImagePutPixel --
 *
 *	Set a single pixel in an image.
 *
 * Results:
 *	None.
 *
 * Side effects:
 *	None.
 *
 *----------------------------------------------------------------------
 */

static int
ImagePutPixel(
    XImage *image,
    int x,
    int y,
    unsigned long pixel)
{
    if (image && image->data) {
	unsigned char r = ((pixel & image->red_mask)   >> 16) & 0xff;
	unsigned char g = ((pixel & image->green_mask) >>  8) & 0xff;
	unsigned char b = ((pixel & image->blue_mask)       ) & 0xff;
	unsigned char *dstPtr = ((unsigned char*) image->data)
		+ (y * image->bytes_per_line)
		+ (((image->xoffset + x) * image->bits_per_pixel) / NBBY);

	switch (image->bits_per_pixel) {
	    case 32:
		*((unsigned int*) dstPtr) = (0xff << 24) | (r << 16) |
			(g << 8) | b;
		/*if (image->byte_order == LSBFirst) {
		    dstPtr[3] = 0xff; dstPtr[2] = r; dstPtr[1] = g; dstPtr[0] = b;
		} else {
		    dstPtr[0] = 0xff; dstPtr[1] = r; dstPtr[2] = g; dstPtr[3] = b;
		}*/
		break;
	    case 16:
		*((unsigned short*) dstPtr) = ((r & 0xf8) << 7) |
			((g & 0xf8) << 2) | ((b & 0xf8) >> 3);
		break;
	    case 8:
		*dstPtr = ((r & 0xc0) >> 2) | ((g & 0xc0) >> 4) |
			((b & 0xc0) >> 6);
		break;
	    case 4: {
		unsigned char c = ((r & 0x80) >> 5) | ((g & 0x80) >> 6) |
			((b & 0x80) >> 7);
		*dstPtr = (x % 2) ? ((*dstPtr & 0xf0) | (c & 0x0f)) :
			((*dstPtr & 0x0f) | ((c << 4) & 0xf0));
		break;
		}
	    case 1:
		*dstPtr = ((r|g|b) & 0x80) ? (*dstPtr | (0x80 >> (x % 8))) :
			(*dstPtr & ~(0x80 >> (x % 8)));
		break;
	}
    }
    return 0;
}

/*
 *----------------------------------------------------------------------
 *
 * XChangeWindowAttributes, XSetWindowBackground,
 * XSetWindowBackgroundPixmap, XSetWindowBorder, XSetWindowBorderPixmap,
 * XSetWindowBorderWidth, XSetWindowColormap
 *
 *	These functions are all no-ops. They all have equivalent Tk calls that
 *	should always be used instead.
 *
 * Results:
 *	None.
 *
 * Side effects:
 *	None.
 *
 *----------------------------------------------------------------------
 */

void
XChangeWindowAttributes(
    Display *display,
    Window w,
    unsigned long value_mask,
    XSetWindowAttributes *attributes)
{
}

void
XSetWindowBackground(
    Display *display,
    Window window,
    unsigned long value)
{
}

void
XSetWindowBackgroundPixmap(
    Display *display,
    Window w,
    Pixmap background_pixmap)
{
}

void
XSetWindowBorder(
    Display *display,
    Window w,
    unsigned long border_pixel)
{
}

void
XSetWindowBorderPixmap(
    Display *display,
    Window w,
    Pixmap border_pixmap)
{
}

void
XSetWindowBorderWidth(
    Display *display,
    Window w,
    unsigned int width)
{
}

void
XSetWindowColormap(
    Display *display,
    Window w,
    Colormap colormap)
{
    Debugger();
}

Status
XStringListToTextProperty(
    char **list,
    int count,
    XTextProperty *text_prop_return)
{
    Debugger();
    return (Status) 0;
}

void
XSetWMClientMachine(
    Display *display,
    Window w,
    XTextProperty *text_prop)
{
    Debugger();
}

XIC
XCreateIC(void)
{
    Debugger();
    return (XIC) 0;
}

/*
 *----------------------------------------------------------------------
 *
 * TkGetDefaultScreenName --
 *
 *	Returns the name of the screen that Tk should use during
 *	initialization.
 *
 * Results:
 *	Returns a statically allocated string.
 *
 * Side effects:
 *	None.
 *
 *----------------------------------------------------------------------
 */

const char *
TkGetDefaultScreenName(
    Tcl_Interp *interp,		/* Not used. */
    const char *screenName)		/* If NULL, use default string. */
{
#if 0
    if ((screenName == NULL) || (screenName[0] == '\0')) {
	screenName = macScreenName;
    }
    return screenName;
#endif
    return macScreenName;
}

/*
 *----------------------------------------------------------------------
 *
 * Tk_GetUserInactiveTime --
 *
 *	Return the number of milliseconds the user was inactive.
 *
 * Results:
 *	The number of milliseconds the user has been inactive, or -1 if
 *	querying the inactive time is not supported.
 *
 * Side effects:
 *	None.
 *----------------------------------------------------------------------
 */

long
Tk_GetUserInactiveTime(
    Display *dpy)
{
    io_registry_entry_t regEntry;
    CFMutableDictionaryRef props = NULL;
    CFTypeRef timeObj;
    long ret = -1l;
    uint64_t time;
    IOReturn result;

    regEntry = IOServiceGetMatchingService(kIOMasterPortDefault,
	    IOServiceMatching("IOHIDSystem"));

    if (regEntry == 0) {
	return -1l;
    }

    result = IORegistryEntryCreateCFProperties(regEntry, &props,
	    kCFAllocatorDefault, 0);
    IOObjectRelease(regEntry);

    if (result != KERN_SUCCESS || props == NULL) {
	return -1l;
    }

    timeObj = CFDictionaryGetValue(props, CFSTR("HIDIdleTime"));

    if (timeObj) {
	CFTypeID type = CFGetTypeID(timeObj);

	if (type == CFDataGetTypeID()) { /* Jaguar */
	    CFDataGetBytes((CFDataRef) timeObj,
		    CFRangeMake(0, sizeof(time)), (UInt8 *) &time);
	    /* Convert nanoseconds to milliseconds. */
	    /* ret /= kMillisecondScale; */
	    ret = (long) (time/kMillisecondScale);
	} else if (type == CFNumberGetTypeID()) { /* Panther+ */
	    CFNumberGetValue((CFNumberRef)timeObj,
		    kCFNumberSInt64Type, &time);
	    /* Convert nanoseconds to milliseconds. */
	    /* ret /= kMillisecondScale; */
	    ret = (long) (time/kMillisecondScale);
	} else {
	    ret = -1l;
	}
    }
    /* Cleanup */
    CFRelease(props);

    return ret;
}

/*
 *----------------------------------------------------------------------
 *
 * Tk_ResetUserInactiveTime --
 *
 *	Reset the user inactivity timer
 *
 * Results:
 *	none
 *
 * Side effects:
 *	The user inactivity timer of the underlaying windowing system is reset
 *	to zero.
 *
 *----------------------------------------------------------------------
 */

void
Tk_ResetUserInactiveTime(
    Display *dpy)
{
    IOGPoint loc;
    kern_return_t kr;
    NXEvent nullEvent = {NX_NULLEVENT, {0, 0}, 0, -1, 0};
    enum { kNULLEventPostThrottle = 10 };
    static io_connect_t io_connection = MACH_PORT_NULL;

    if (io_connection == MACH_PORT_NULL) {
	io_service_t service = IOServiceGetMatchingService(
		kIOMasterPortDefault, IOServiceMatching(kIOHIDSystemClass));

	if (service == MACH_PORT_NULL) {
	    return;
	}
	kr = IOServiceOpen(service, mach_task_self(), kIOHIDParamConnectType,
		&io_connection);
	IOObjectRelease(service);
	if (kr != KERN_SUCCESS) {
	    return;
	}
    }
    kr = IOHIDPostEvent(io_connection, NX_NULLEVENT, loc, &nullEvent.data,
	    FALSE, 0, FALSE);
}

/*
 * Local Variables:
 * mode: objc
 * c-basic-offset: 4
 * fill-column: 79
 * coding: utf-8
 * End:
 */<|MERGE_RESOLUTION|>--- conflicted
+++ resolved
@@ -10,15 +10,8 @@
  * Copyright 2001-2009, Apple Inc.
  * Copyright (c) 2005-2009 Daniel A. Steffen <das@users.sourceforge.net>
  *
-<<<<<<< HEAD
  * See the file "license.terms" for information on usage and redistribution
  * of this file, and for a DISCLAIMER OF ALL WARRANTIES.
- *
- * RCS: @(#) $Id: tkMacOSXXStubs.c,v 1.33 2009/07/06 20:29:21 dkf Exp $
-=======
- * See the file "license.terms" for information on usage and redistribution of
- * this file, and for a DISCLAIMER OF ALL WARRANTIES.
->>>>>>> c97f0c88
  */
 
 #include "tkMacOSXPrivate.h"
