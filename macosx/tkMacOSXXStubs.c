/*
 * tkMacOSXXStubs.c --
 *
 *	This file contains most of the X calls called by Tk. Many of these
 *	calls are just stubs and either don't make sense on the Macintosh or
 *	their implamentation just doesn't do anything. Other calls will
 *	eventually be moved into other files.
 *
 * Copyright (c) 1995-1997 Sun Microsystems, Inc.
 * Copyright 2001-2009, Apple Inc.
 * Copyright (c) 2005-2009 Daniel A. Steffen <das@users.sourceforge.net>
 *
 * See the file "license.terms" for information on usage and redistribution
 * of this file, and for a DISCLAIMER OF ALL WARRANTIES.
 *
 * RCS: @(#) $Id$
 */

#include "tkMacOSXPrivate.h"
#include "tkMacOSXEvent.h"

#include <IOKit/IOKitLib.h>
#include <IOKit/hidsystem/IOHIDShared.h>

/*
 * Because this file is still under major development Debugger statements are
 * used through out this file. The define TCL_DEBUG will decide whether the
 * debugger statements actually call the debugger or not.
 */

#ifndef TCL_DEBUG
#   define Debugger()
#endif

#define ROOT_ID 10

CGFloat tkMacOSXZeroScreenHeight = 0;
CGFloat tkMacOSXZeroScreenTop = 0;

/*
 * Declarations of static variables used in this file.
 */

static TkDisplay *gMacDisplay = NULL;
				/* Macintosh display. */
static const char *macScreenName = ":0";
				/* Default name of macintosh display. */

/*
 * Forward declarations of procedures used in this file.
 */

static XID		MacXIdAlloc(Display *display);
static int		DefaultErrorHandler(Display *display,
			    XErrorEvent *err_evt);

/*
 * Other declarations
 */

static int		DestroyImage(XImage *image);
static unsigned long	ImageGetPixel(XImage *image, int x, int y);
static int		ImagePutPixel(XImage *image, int x, int y,
			    unsigned long pixel);

/*
 *----------------------------------------------------------------------
 *
 * TkMacOSXDisplayChanged --
 *
 *	Called to set up initial screen info or when an event indicated
 *	display (screen) change.
 *
 * Results:
 *	None.
 *
 * Side effects:
 *	May change info regarding the screen.
 *
 *----------------------------------------------------------------------
 */

void
TkMacOSXDisplayChanged(
    Display *display)
{
    Screen *screen;
    NSArray *nsScreens;


    if (display == NULL || display->screens == NULL) {
	return;
    }
    screen = display->screens;

    nsScreens = [NSScreen screens];
    if (nsScreens && [nsScreens count]) {
	NSScreen *s = [nsScreens objectAtIndex:0];
	NSRect bounds = [s frame], visible = [s visibleFrame];
	NSRect maxBounds = NSZeroRect;

	tkMacOSXZeroScreenHeight = bounds.size.height;
	tkMacOSXZeroScreenTop = tkMacOSXZeroScreenHeight -
		(visible.origin.y + visible.size.height);

	screen->root_depth = NSBitsPerPixelFromDepth([s depth]);
	screen->width = bounds.size.width;
	screen->height = bounds.size.height;
	screen->mwidth = (bounds.size.width * 254 + 360) / 720;
	screen->mheight = (bounds.size.height * 254 + 360) / 720;

	for (s in nsScreens) {
	    maxBounds = NSUnionRect(maxBounds, [s visibleFrame]);
	}
	*((NSRect *)screen->ext_data) = maxBounds;
    }
}

/*
 *----------------------------------------------------------------------
 *
 * TkpOpenDisplay --
 *
 *	Create the Display structure and fill it with device specific
 *	information.
 *
 * Results:
 *	Returns a Display structure on success or NULL on failure.
 *
 * Side effects:
 *	Allocates a new Display structure.
 *
 *----------------------------------------------------------------------
 */

TkDisplay *
TkpOpenDisplay(
    const char *display_name)
{
    Display *display;
    Screen *screen;
    int fd = 0;
    static NSRect maxBounds = {{0, 0}, {0, 0}};
    static char vendor[25] = "";
    NSArray *cgVers;
    NSAutoreleasePool *pool;

    if (gMacDisplay != NULL) {
	if (strcmp(gMacDisplay->display->display_name, display_name) == 0) {
	    return gMacDisplay;
	} else {
	    return NULL;
	}
    }

    display = (Display *) ckalloc(sizeof(Display));
    screen  = (Screen *) ckalloc(sizeof(Screen));
    bzero(display, sizeof(Display));
    bzero(screen, sizeof(Screen));

    display->resource_alloc = MacXIdAlloc;
    display->request	    = 0;
    display->qlen	    = 0;
    display->fd		    = fd;
    display->screens	    = screen;
    display->nscreens	    = 1;
    display->default_screen = 0;
    display->display_name   = (char *) macScreenName;

    pool = [NSAutoreleasePool new];
    cgVers = [[[NSBundle bundleWithIdentifier:@"com.apple.CoreGraphics"]
	    objectForInfoDictionaryKey:@"CFBundleShortVersionString"]
	    componentsSeparatedByString:@"."];
    if ([cgVers count] >= 2) {
	display->proto_major_version = [[cgVers objectAtIndex:1] integerValue];
    }
    if ([cgVers count] >= 3) {
	display->proto_minor_version = [[cgVers objectAtIndex:2] integerValue];
    }
    if (!vendor[0]) {
	snprintf(vendor, sizeof(vendor), "Apple AppKit %s %g",
		([NSGarbageCollector defaultCollector] ? "GC" : "RR"),
		NSAppKitVersionNumber);
    }
    display->vendor = vendor;
    Gestalt(gestaltSystemVersion, (SInt32 *) &display->release);

    /*
     * These screen bits never change
     */
    screen->root	= ROOT_ID;
    screen->display	= display;
    screen->black_pixel = 0x00000000 | PIXEL_MAGIC << 24;
    screen->white_pixel = 0x00FFFFFF | PIXEL_MAGIC << 24;
    screen->ext_data	= (XExtData *) &maxBounds;

    screen->root_visual = (Visual *) ckalloc(sizeof(Visual));
    screen->root_visual->visualid     = 0;
    screen->root_visual->class	      = TrueColor;
    screen->root_visual->red_mask     = 0x00FF0000;
    screen->root_visual->green_mask   = 0x0000FF00;
    screen->root_visual->blue_mask    = 0x000000FF;
    screen->root_visual->bits_per_rgb = 24;
    screen->root_visual->map_entries  = 256;

    /*
     * Initialize screen bits that may change
     */

    TkMacOSXDisplayChanged(display);

    gMacDisplay = (TkDisplay *) ckalloc(sizeof(TkDisplay));

    /*
     * This is the quickest way to make sure that all the *Init flags get
     * properly initialized
     */

    bzero(gMacDisplay, sizeof(TkDisplay));
    gMacDisplay->display = display;
    [pool drain];
    return gMacDisplay;
}

/*
 *----------------------------------------------------------------------
 *
 * TkpCloseDisplay --
 *
 *	Deallocates a display structure created by TkpOpenDisplay.
 *
 * Results:
 *	None.
 *
 * Side effects:
 *	Frees memory.
 *
 *----------------------------------------------------------------------
 */

void
TkpCloseDisplay(
    TkDisplay *displayPtr)
{
    Display *display = displayPtr->display;

    if (gMacDisplay != displayPtr) {
	Tcl_Panic("TkpCloseDisplay: tried to call TkpCloseDisplay on bad display");
    }

    gMacDisplay = NULL;
    if (display->screens != NULL) {
	if (display->screens->root_visual != NULL) {
	    ckfree((char *) display->screens->root_visual);
	}
	ckfree((char *) display->screens);
    }
    ckfree((char *) display);
}

/*
 *----------------------------------------------------------------------
 *
 * TkClipCleanup --
 *
 *	This procedure is called to cleanup resources associated with claiming
 *	clipboard ownership and for receiving selection get results. This
 *	function is called in tkWindow.c. This has to be called by the display
 *	cleanup function because we still need the access display elements.
 *
 * Results:
 *	None.
 *
 * Side effects:
 *	Resources are freed - the clipboard may no longer be used.
 *
 *----------------------------------------------------------------------
 */

void
TkClipCleanup(
    TkDisplay *dispPtr)		/* display associated with clipboard */
{
    /*
     * Make sure that the local scrap is transfered to the global scrap if
     * needed.
     */

    [NSApp tkProvidePasteboard:dispPtr];

    if (dispPtr->clipWindow != NULL) {
	Tk_DeleteSelHandler(dispPtr->clipWindow, dispPtr->clipboardAtom,
		dispPtr->applicationAtom);
	Tk_DeleteSelHandler(dispPtr->clipWindow, dispPtr->clipboardAtom,
		dispPtr->windowAtom);

	Tk_DestroyWindow(dispPtr->clipWindow);
	Tcl_Release(dispPtr->clipWindow);
	dispPtr->clipWindow = NULL;
    }
}

/*
 *----------------------------------------------------------------------
 *
 * MacXIdAlloc --
 *
 *	This procedure is invoked by Xlib as the resource allocator for a
 *	display.
 *
 * Results:
 *	The return value is an X resource identifier that isn't currently in
 *	use.
 *
 * Side effects:
 *	The identifier is removed from the stack of free identifiers, if it
 *	was previously on the stack.
 *
 *----------------------------------------------------------------------
 */

static XID
MacXIdAlloc(
    Display *display)		/* Display for which to allocate. */
{
    static long int cur_id = 100;
    /*
     * Some special XIds are reserved
     *   - this is why we start at 100
     */

    return ++cur_id;
}

/*
 *----------------------------------------------------------------------
 *
 * TkpWindowWasRecentlyDeleted --
 *
 *	Tries to determine whether the given window was recently deleted.
 *	Called from the generic code error handler to attempt to deal with
 *	async BadWindow errors under some circumstances.
 *
 * Results:
 *	Always 0, we do not keep this information on the Mac, so we do not
 *	know whether the window was destroyed.
 *
 * Side effects:
 *	None.
 *
 *----------------------------------------------------------------------
 */

int
TkpWindowWasRecentlyDeleted(
    Window win,
    TkDisplay *dispPtr)
{
    return 0;
}

/*
 *----------------------------------------------------------------------
 *
 * DefaultErrorHandler --
 *
 *	This procedure is the default X error handler. Tk uses it's own error
 *	handler so this call should never be called.
 *
 * Results:
 *	None.
 *
 * Side effects:
 *	This function will call panic and exit.
 *
 *----------------------------------------------------------------------
 */

static int
DefaultErrorHandler(
    Display* display,
    XErrorEvent* err_evt)
{
    /*
     * This call should never be called. Tk replaces it with its own error
     * handler.
     */

    Tcl_Panic("Warning hit bogus error handler!");
    return 0;
}

char *
XGetAtomName(
    Display * display,
    Atom atom)
{
    display->request++;
    return NULL;
}

int
_XInitImageFuncPtrs(
    XImage *image)
{
    return 0;
}

XErrorHandler
XSetErrorHandler(
    XErrorHandler handler)
{
    return DefaultErrorHandler;
}

Window
XRootWindow(
    Display *display,
    int screen_number)
{
    display->request++;
    return ROOT_ID;
}

int
XGetGeometry(
    Display *display,
    Drawable d,
    Window *root_return,
    int *x_return,
    int *y_return,
    unsigned int *width_return,
    unsigned int *height_return,
    unsigned int *border_width_return,
    unsigned int *depth_return)
{
    TkWindow *winPtr = ((MacDrawable *) d)->winPtr;

    display->request++;
    *root_return = ROOT_ID;
    if (winPtr) {
	*x_return = Tk_X(winPtr);
	*y_return = Tk_Y(winPtr);
	*width_return = Tk_Width(winPtr);
	*height_return = Tk_Height(winPtr);
	*border_width_return = winPtr->changes.border_width;
	*depth_return = Tk_Depth(winPtr);
    } else {
	CGSize size = ((MacDrawable *) d)->size;
	*x_return = 0;
	*y_return =  0;
	*width_return = size.width;
	*height_return = size.height;
	*border_width_return = 0;
	*depth_return = 32;
    }
    return 1;
}

void
XChangeProperty(
    Display* display,
    Window w,
    Atom property,
    Atom type,
    int format,
    int mode,
    _Xconst unsigned char* data,
    int nelements)
{
    Debugger();
}

void
XSelectInput(
    Display* display,
    Window w,
    long event_mask)
{
    Debugger();
}

int
XBell(
    Display* display,
    int percent)
{
<<<<<<< HEAD
    NSBeep();
=======
    SysBeep(percent);
    return Success;
>>>>>>> a9cd30c2
}

#if 0
void
XSetWMNormalHints(
    Display* display,
    Window w,
    XSizeHints* hints)
{
    /*
     * Do nothing. Shouldn't even be called.
     */
}

XSizeHints *
XAllocSizeHints(void)
{
    /*
     * Always return NULL. Tk code checks to see if NULL is returned & does
     * nothing if it is.
     */

    return NULL;
}
#endif

GContext
XGContextFromGC(
    GC gc)
{
    /*
     * TODO: currently a no-op
     */

    return 0;
}

Status
XSendEvent(
    Display* display,
    Window w,
    Bool propagate,
    long event_mask,
    XEvent* event_send)
{
    Debugger();
    return 0;
}

void
XClearWindow(
    Display* display,
    Window w)
{
}

/*
void
XDrawPoint(
    Display* display,
    Drawable d,
    GC gc,
    int x,
    int y)
{
}

void
XDrawPoints(
    Display* display,
    Drawable d,
    GC gc,
    XPoint* points,
    int npoints,
    int mode)
{
}
*/

int
XWarpPointer(
    Display* display,
    Window src_w,
    Window dest_w,
    int src_x,
    int src_y,
    unsigned int src_width,
    unsigned int src_height,
    int dest_x,
    int dest_y)
{
    return Success;
}

void
XQueryColor(
    Display* display,
    Colormap colormap,
    XColor* def_in_out)
{
    unsigned long p;
    unsigned char r, g, b;
    XColor *d = def_in_out;

    p		= d->pixel;
    r		= (p & 0x00FF0000) >> 16;
    g		= (p & 0x0000FF00) >> 8;
    b		= (p & 0x000000FF);
    d->red	= (r << 8) | r;
    d->green	= (g << 8) | g;
    d->blue	= (b << 8) | b;
    d->flags	= DoRed|DoGreen|DoBlue;
    d->pad	= 0;
}

void
XQueryColors(
    Display* display,
    Colormap colormap,
    XColor* defs_in_out,
    int ncolors)
{
    int i;
    unsigned long p;
    unsigned char r, g, b;
    XColor *d = defs_in_out;

    for (i = 0; i < ncolors; i++, d++) {
	p		= d->pixel;
	r		= (p & 0x00FF0000) >> 16;
	g		= (p & 0x0000FF00) >> 8;
	b		= (p & 0x000000FF);
	d->red		= (r << 8) | r;
	d->green	= (g << 8) | g;
	d->blue		= (b << 8) | b;
	d->flags	= DoRed|DoGreen|DoBlue;
	d->pad		= 0;
    }
}

int
XQueryTree(display, w, root_return, parent_return, children_return,
	nchildren_return)
    Display* display;
    Window w;
    Window* root_return;
    Window* parent_return;
    Window** children_return;
    unsigned int* nchildren_return;
{
    return 0;
}


int
XGetWindowProperty(
    Display *display,
    Window w,
    Atom property,
    long long_offset,
    long long_length,
    Bool delete,
    Atom req_type,
    Atom *actual_type_return,
    int *actual_format_return,
    unsigned long *nitems_return,
    unsigned long *bytes_after_return,
    unsigned char ** prop_return)
{
    display->request++;
    *actual_type_return = None;
    *actual_format_return = *bytes_after_return = 0;
    *nitems_return = 0;
    return 0;
}

void
XRefreshKeyboardMapping(
    XMappingEvent *x)
{
    /* used by tkXEvent.c */
    Debugger();
}

void
XSetIconName(
    Display* display,
    Window w,
    const char *icon_name)
{
    /*
     * This is a no-op, no icon name for Macs.
     */
    display->request++;
}

void
XForceScreenSaver(
    Display* display,
    int mode)
{
    /*
     * This function is just a no-op. It is defined to reset the screen saver.
     * However, there is no real way to do this on a Mac. Let me know if there
     * is!
     */

    display->request++;
}

void
Tk_FreeXId(
    Display *display,
    XID xid)
{
    /* no-op function needed for stubs implementation. */
}

int
XSync(
    Display *display,
    Bool flag)
{
    TkMacOSXFlushWindows();
    display->request++;
    return 0;
}

#if 0
int
XSetClipRectangles(
    Display *d,
    GC gc,
    int clip_x_origin,
    int clip_y_origin,
    XRectangle* rectangles,
    int n,
    int ordering)
{
    TkRegion clipRgn = TkCreateRegion();

    while (n--) {
	XRectangle rect = *rectangles;

	rect.x += clip_x_origin;
	rect.y += clip_y_origin;
	TkUnionRectWithRegion(&rect, clipRgn, clipRgn);
	rectangles++;
    }
    TkSetRegion(d, gc, clipRgn);
    TkDestroyRegion(clipRgn);
    return 1;
}
#endif

/*
 *----------------------------------------------------------------------
 *
 * TkGetServerInfo --
 *
 *	Given a window, this procedure returns information about the window
 *	server for that window. This procedure provides the guts of the "winfo
 *	server" command.
 *
 * Results:
 *	None.
 *
 * Side effects:
 *	None.
 *
 *----------------------------------------------------------------------
 */

void
TkGetServerInfo(
    Tcl_Interp *interp,		/* The server information is returned in this
				 * interpreter's result. */
    Tk_Window tkwin)		/* Token for window; this selects a particular
				 * display and server. */
{
    char buffer[5 + TCL_INTEGER_SPACE * 2];
    char buffer2[11 + TCL_INTEGER_SPACE];

    snprintf(buffer, sizeof(buffer), "CG%d.%d ",
	    ProtocolVersion(Tk_Display(tkwin)),
	    ProtocolRevision(Tk_Display(tkwin)));
    snprintf(buffer2, sizeof(buffer2), " Mac OS X %x",
	    VendorRelease(Tk_Display(tkwin)));
    Tcl_AppendResult(interp, buffer, ServerVendor(Tk_Display(tkwin)),
	    buffer2, NULL);
}

#pragma mark XImage handling

/*
 *----------------------------------------------------------------------
 *
 * XCreateImage --
 *
 *	Allocates storage for a new XImage.
 *
 * Results:
 *	Returns a newly allocated XImage.
 *
 * Side effects:
 *	None.
 *
 *----------------------------------------------------------------------
 */

XImage *
XCreateImage(
    Display* display,
    Visual* visual,
    unsigned int depth,
    int format,
    int offset,
    char* data,
    unsigned int width,
    unsigned int height,
    int bitmap_pad,
    int bytes_per_line)
{
    XImage *ximage;

    display->request++;
    ximage = (XImage *) ckalloc(sizeof(XImage));

    ximage->height = height;
    ximage->width = width;
    ximage->depth = depth;
    ximage->xoffset = offset;
    ximage->format = format;
    ximage->data = data;

    if (format == ZPixmap) {
	ximage->bits_per_pixel = 32;
	ximage->bitmap_unit = 32;
    } else {
	ximage->bits_per_pixel = 1;
	ximage->bitmap_unit = 8;
    }
    if (bitmap_pad) {
	ximage->bitmap_pad = bitmap_pad;
    } else {
	/* Use 16 byte alignment for best Quartz perfomance */
	ximage->bitmap_pad = 128;
    }
    if (bytes_per_line) {
	ximage->bytes_per_line = bytes_per_line;
    } else {
	ximage->bytes_per_line = ((width * ximage->bits_per_pixel +
		(ximage->bitmap_pad - 1)) >> 3) &
		~((ximage->bitmap_pad >> 3) - 1);
    }
#ifdef WORDS_BIGENDIAN
    ximage->byte_order = MSBFirst;
    ximage->bitmap_bit_order = MSBFirst;
#else
    ximage->byte_order = LSBFirst;
    ximage->bitmap_bit_order = LSBFirst;
#endif
    ximage->red_mask = 0x00FF0000;
    ximage->green_mask = 0x0000FF00;
    ximage->blue_mask = 0x000000FF;
    ximage->obdata = NULL;
    ximage->f.create_image = NULL;
    ximage->f.destroy_image = DestroyImage;
    ximage->f.get_pixel = ImageGetPixel;
    ximage->f.put_pixel = ImagePutPixel;
    ximage->f.sub_image = NULL;
    ximage->f.add_pixel = NULL;

    return ximage;
}

/*
 *----------------------------------------------------------------------
 *
 * XGetImage --
 *
 *	This function copies data from a pixmap or window into an XImage.
 *
 * Results:
 *	Returns a newly allocated image containing the data from the given
 *	rectangle of the given drawable.
 *
 * Side effects:
 *	None.
 *
 *----------------------------------------------------------------------
 */

XImage *
XGetImage(
    Display *display,
    Drawable d,
    int x,
    int y,
    unsigned int width,
    unsigned int height,
    unsigned long plane_mask,
    int format)
{
    MacDrawable *macDraw = (MacDrawable *) d;
    XImage *   imagePtr = NULL;
    Pixmap     pixmap = (Pixmap) NULL;
    Tk_Window  win = (Tk_Window) macDraw->winPtr;
    GC	       gc;
    char *     data = NULL;
    int	       depth = 32;
    int	       offset = 0;
    int	       bitmap_pad = 0;
    int	       bytes_per_line = 0;

    if (format == ZPixmap) {
	if (width > 0 && height > 0) {
	    /*
	     * Tk_GetPixmap fails for zero width or height.
	     */

	    pixmap = Tk_GetPixmap(display, d, width, height, depth);
	}
	if (win) {
	    XGCValues values;

	    gc = Tk_GetGC(win, 0, &values);
	} else {
	    gc = XCreateGC(display, pixmap, 0, NULL);
	}
	if (pixmap) {
	    CGContextRef context;

	    XCopyArea(display, d, pixmap, gc, x, y, width, height, 0, 0);
	    context = ((MacDrawable *) pixmap)->context;
	    if (context) {
		data = CGBitmapContextGetData(context);
		bytes_per_line = CGBitmapContextGetBytesPerRow(context);
	    }
	}
	if (data) {
	    imagePtr = XCreateImage(display, NULL, depth, format, offset,
		    data, width, height, bitmap_pad, bytes_per_line);

	    /*
	     * Track Pixmap underlying the XImage in the unused obdata field
	     * so that we can treat XImages coming from XGetImage specially.
	     */

	    imagePtr->obdata = (XPointer) pixmap;
	} else if (pixmap) {
	    Tk_FreePixmap(display, pixmap);
	}
	if (!win) {
	    XFreeGC(display, gc);
	}
    } else {
	TkMacOSXDbgMsg("Invalid image format");
    }
    return imagePtr;
}

/*
 *----------------------------------------------------------------------
 *
 * DestroyImage --
 *
 *	Destroys storage associated with an image.
 *
 * Results:
 *	None.
 *
 * Side effects:
 *	Deallocates the image.
 *
 *----------------------------------------------------------------------
 */

static int
DestroyImage(
    XImage *image)
{
    if (image) {
	if (image->obdata) {
	    Tk_FreePixmap((Display*) gMacDisplay, (Pixmap) image->obdata);
	} else if (image->data) {
	    ckfree(image->data);
	}
	ckfree((char*) image);
    }
    return 0;
}

/*
 *----------------------------------------------------------------------
 *
 * ImageGetPixel --
 *
 *	Get a single pixel from an image.
 *
 * Results:
 *	Returns the 32 bit pixel value.
 *
 * Side effects:
 *	None.
 *
 *----------------------------------------------------------------------
 */

static unsigned long
ImageGetPixel(
    XImage *image,
    int x,
    int y)
{
    unsigned char r = 0, g = 0, b = 0;

    if (image && image->data) {
	unsigned char *srcPtr = ((unsigned char*) image->data)
		+ (y * image->bytes_per_line)
		+ (((image->xoffset + x) * image->bits_per_pixel) / NBBY);

	switch (image->bits_per_pixel) {
	    case 32: {
		r = (*((unsigned int*) srcPtr) >> 16) & 0xff;
		g = (*((unsigned int*) srcPtr) >>  8) & 0xff;
		b = (*((unsigned int*) srcPtr)      ) & 0xff;
		/*if (image->byte_order == LSBFirst) {
		    r = srcPtr[2]; g = srcPtr[1]; b = srcPtr[0];
		} else {
		    r = srcPtr[1]; g = srcPtr[2]; b = srcPtr[3];
		}*/
		break;
	    }
	    case 16:
		r = (*((unsigned short*) srcPtr) >> 7) & 0xf8;
		g = (*((unsigned short*) srcPtr) >> 2) & 0xf8;
		b = (*((unsigned short*) srcPtr) << 3) & 0xf8;
		break;
	    case 8:
		r = (*srcPtr << 2) & 0xc0;
		g = (*srcPtr << 4) & 0xc0;
		b = (*srcPtr << 6) & 0xc0;
		r |= r >> 2 | r >> 4 | r >> 6;
		g |= g >> 2 | g >> 4 | g >> 6;
		b |= b >> 2 | b >> 4 | b >> 6;
		break;
	    case 4: {
		unsigned char c = (x % 2) ? *srcPtr : (*srcPtr >> 4);
		r = (c & 0x04) ? 0xff : 0;
		g = (c & 0x02) ? 0xff : 0;
		b = (c & 0x01) ? 0xff : 0;
		break;
		}
	    case 1:
		r = g = b = ((*srcPtr) & (0x80 >> (x % 8))) ? 0xff : 0;
		break;
	}
    }
    return (PIXEL_MAGIC << 24) | (r << 16) | (g << 8) | b;
}

/*
 *----------------------------------------------------------------------
 *
 * ImagePutPixel --
 *
 *	Set a single pixel in an image.
 *
 * Results:
 *	None.
 *
 * Side effects:
 *	None.
 *
 *----------------------------------------------------------------------
 */

static int
ImagePutPixel(
    XImage *image,
    int x,
    int y,
    unsigned long pixel)
{
    if (image && image->data) {
	unsigned char r = ((pixel & image->red_mask)   >> 16) & 0xff;
	unsigned char g = ((pixel & image->green_mask) >>  8) & 0xff;
	unsigned char b = ((pixel & image->blue_mask)       ) & 0xff;
	unsigned char *dstPtr = ((unsigned char*) image->data)
		+ (y * image->bytes_per_line)
		+ (((image->xoffset + x) * image->bits_per_pixel) / NBBY);

	switch (image->bits_per_pixel) {
	    case 32:
		*((unsigned int*) dstPtr) = (0xff << 24) | (r << 16) |
			(g << 8) | b;
		/*if (image->byte_order == LSBFirst) {
		    dstPtr[3] = 0xff; dstPtr[2] = r; dstPtr[1] = g; dstPtr[0] = b;
		} else {
		    dstPtr[0] = 0xff; dstPtr[1] = r; dstPtr[2] = g; dstPtr[3] = b;
		}*/
		break;
	    case 16:
		*((unsigned short*) dstPtr) = ((r & 0xf8) << 7) |
			((g & 0xf8) << 2) | ((b & 0xf8) >> 3);
		break;
	    case 8:
		*dstPtr = ((r & 0xc0) >> 2) | ((g & 0xc0) >> 4) |
			((b & 0xc0) >> 6);
		break;
	    case 4: {
		unsigned char c = ((r & 0x80) >> 5) | ((g & 0x80) >> 6) |
			((b & 0x80) >> 7);
		*dstPtr = (x % 2) ? ((*dstPtr & 0xf0) | (c & 0x0f)) :
			((*dstPtr & 0x0f) | ((c << 4) & 0xf0));
		break;
		}
	    case 1:
		*dstPtr = ((r|g|b) & 0x80) ? (*dstPtr | (0x80 >> (x % 8))) :
			(*dstPtr & ~(0x80 >> (x % 8)));
		break;
	}
    }
    return 0;
}

/*
 *----------------------------------------------------------------------
 *
 * XChangeWindowAttributes, XSetWindowBackground,
 * XSetWindowBackgroundPixmap, XSetWindowBorder, XSetWindowBorderPixmap,
 * XSetWindowBorderWidth, XSetWindowColormap
 *
 *	These functions are all no-ops. They all have equivalent Tk calls that
 *	should always be used instead.
 *
 * Results:
 *	None.
 *
 * Side effects:
 *	None.
 *
 *----------------------------------------------------------------------
 */

void
XChangeWindowAttributes(
    Display *display,
    Window w,
    unsigned long value_mask,
    XSetWindowAttributes *attributes)
{
}

void
XSetWindowBackground(
    Display *display,
    Window window,
    unsigned long value)
{
}

void
XSetWindowBackgroundPixmap(
    Display *display,
    Window w,
    Pixmap background_pixmap)
{
}

void
XSetWindowBorder(
    Display *display,
    Window w,
    unsigned long border_pixel)
{
}

void
XSetWindowBorderPixmap(
    Display *display,
    Window w,
    Pixmap border_pixmap)
{
}

void
XSetWindowBorderWidth(
    Display *display,
    Window w,
    unsigned int width)
{
}

void
XSetWindowColormap(
    Display *display,
    Window w,
    Colormap colormap)
{
    Debugger();
}

Status
XStringListToTextProperty(
    char **list,
    int count,
    XTextProperty *text_prop_return)
{
    Debugger();
    return (Status) 0;
}

void
XSetWMClientMachine(
    Display *display,
    Window w,
    XTextProperty *text_prop)
{
    Debugger();
}

XIC
XCreateIC(void)
{
    Debugger();
    return (XIC) 0;
}

/*
 *----------------------------------------------------------------------
 *
 * TkGetDefaultScreenName --
 *
 *	Returns the name of the screen that Tk should use during
 *	initialization.
 *
 * Results:
 *	Returns a statically allocated string.
 *
 * Side effects:
 *	None.
 *
 *----------------------------------------------------------------------
 */

const char *
TkGetDefaultScreenName(
    Tcl_Interp *interp,		/* Not used. */
    const char *screenName)		/* If NULL, use default string. */
{
#if 0
    if ((screenName == NULL) || (screenName[0] == '\0')) {
	screenName = macScreenName;
    }
    return screenName;
#endif
    return macScreenName;
}

/*
 *----------------------------------------------------------------------
 *
 * Tk_GetUserInactiveTime --
 *
 *	Return the number of milliseconds the user was inactive.
 *
 * Results:
 *	The number of milliseconds the user has been inactive, or -1 if
 *	querying the inactive time is not supported.
 *
 * Side effects:
 *	None.
 *----------------------------------------------------------------------
 */

long
Tk_GetUserInactiveTime(
    Display *dpy)
{
    io_registry_entry_t regEntry;
    CFMutableDictionaryRef props = NULL;
    CFTypeRef timeObj;
    long ret = -1l;
    uint64_t time;
    IOReturn result;

    regEntry = IOServiceGetMatchingService(kIOMasterPortDefault,
	    IOServiceMatching("IOHIDSystem"));

    if (regEntry == 0) {
	return -1l;
    }

    result = IORegistryEntryCreateCFProperties(regEntry, &props,
	    kCFAllocatorDefault, 0);
    IOObjectRelease(regEntry);

    if (result != KERN_SUCCESS || props == NULL) {
	return -1l;
    }

    timeObj = CFDictionaryGetValue(props, CFSTR("HIDIdleTime"));

    if (timeObj) {
	CFTypeID type = CFGetTypeID(timeObj);

	if (type == CFDataGetTypeID()) { /* Jaguar */
	    CFDataGetBytes((CFDataRef) timeObj,
		    CFRangeMake(0, sizeof(time)), (UInt8 *) &time);
	    /* Convert nanoseconds to milliseconds. */
	    /* ret /= kMillisecondScale; */
	    ret = (long) (time/kMillisecondScale);
	} else if (type == CFNumberGetTypeID()) { /* Panther+ */
	    CFNumberGetValue((CFNumberRef)timeObj,
		    kCFNumberSInt64Type, &time);
	    /* Convert nanoseconds to milliseconds. */
	    /* ret /= kMillisecondScale; */
	    ret = (long) (time/kMillisecondScale);
	} else {
	    ret = -1l;
	}
    }
    /* Cleanup */
    CFRelease(props);

    return ret;
}

/*
 *----------------------------------------------------------------------
 *
 * Tk_ResetUserInactiveTime --
 *
 *	Reset the user inactivity timer
 *
 * Results:
 *	none
 *
 * Side effects:
 *	The user inactivity timer of the underlaying windowing system is reset
 *	to zero.
 *
 *----------------------------------------------------------------------
 */

void
Tk_ResetUserInactiveTime(
    Display *dpy)
{
    IOGPoint loc;
    kern_return_t kr;
    NXEvent nullEvent = {NX_NULLEVENT, {0, 0}, 0, -1, 0};
    enum { kNULLEventPostThrottle = 10 };
    static io_connect_t io_connection = MACH_PORT_NULL;

    if (io_connection == MACH_PORT_NULL) {
	io_service_t service = IOServiceGetMatchingService(
		kIOMasterPortDefault, IOServiceMatching(kIOHIDSystemClass));

	if (service == MACH_PORT_NULL) {
	    return;
	}
	kr = IOServiceOpen(service, mach_task_self(), kIOHIDParamConnectType,
		&io_connection);
	IOObjectRelease(service);
	if (kr != KERN_SUCCESS) {
	    return;
	}
    }
    kr = IOHIDPostEvent(io_connection, NX_NULLEVENT, loc, &nullEvent.data,
	    FALSE, 0, FALSE);
}

/*
 * Local Variables:
 * mode: c
 * c-basic-offset: 4
 * fill-column: 79
 * coding: utf-8
 * End:
 */<|MERGE_RESOLUTION|>--- conflicted
+++ resolved
@@ -494,12 +494,8 @@
     Display* display,
     int percent)
 {
-<<<<<<< HEAD
     NSBeep();
-=======
-    SysBeep(percent);
     return Success;
->>>>>>> a9cd30c2
 }
 
 #if 0
