/*
 * tkMacOSXWindowEvent.c --
 *
 *	This file defines the routines for both creating and handling Window
 *	Manager class events for Tk.
 *
 * Copyright © 2001-2009 Apple Inc.
 * Copyright © 2005-2009 Daniel A. Steffen <das@users.sourceforge.net>
 * Copyright © 2015 Kevin Walzer/WordTech Communications LLC.
 * Copyright © 2015 Marc Culler.
 *
 * See the file "license.terms" for information on usage and redistribution of
 * this file, and for a DISCLAIMER OF ALL WARRANTIES.
 */

#include "tkMacOSXPrivate.h"
#include "tkMacOSXWm.h"
#include "tkMacOSXInt.h"
#include "tkMacOSXDebug.h"
#include "tkMacOSXConstants.h"

/*
#ifdef TK_MAC_DEBUG
#define TK_MAC_DEBUG_EVENTS
#define TK_MAC_DEBUG_DRAWING
#endif
*/

/*
 * Declaration of functions used only in this file
 */

static int		GenerateUpdates(
			    CGRect *updateBounds, TkWindow *winPtr);
static int		GenerateActivateEvents(TkWindow *winPtr,
			    int activeFlag);

#pragma mark TKApplication(TKWindowEvent)

extern NSString *NSWindowDidOrderOnScreenNotification;
extern NSString *NSWindowWillOrderOnScreenNotification;

#ifdef TK_MAC_DEBUG_NOTIFICATIONS
extern NSString *NSWindowDidOrderOffScreenNotification;
#endif


@implementation TKApplication(TKWindowEvent)

- (void) windowActivation: (NSNotification *) notification
{
#ifdef TK_MAC_DEBUG_NOTIFICATIONS
    TKLog(@"-[%@(%p) %s] %@", [self class], self, sel_getName(_cmd), notification);
#endif
    NSWindow *w = [notification object];
    TkWindow *winPtr = TkMacOSXGetTkWindow(w);
    NSString *name = [notification name];
    Bool flag = [name isEqualToString:NSWindowDidBecomeKeyNotification];
    if (winPtr && flag) {
	NSPoint location = [NSEvent mouseLocation];
	int x = location.x;
	int y = floor(TkMacOSXZeroScreenHeight() - location.y);
	/*
	 * The Tk event target persists when there is no key window but
	 * gets reset when a new window becomes the key window.
	 */

	[NSApp setTkEventTarget: winPtr];

	/*
	 * Call Tk_UpdatePointer if the pointer is in the window.
	 */

	NSView *view = [w contentView];
	NSPoint viewLocation = [view convertPoint:location fromView:nil];
	if (NSPointInRect(viewLocation, NSInsetRect([view bounds], 2, 2))) {
	    Tk_UpdatePointer((Tk_Window) winPtr, x, y, [NSApp tkButtonState]);
	}
    }
    if (winPtr && Tk_IsMapped(winPtr)) {
	GenerateActivateEvents(winPtr, flag);
    }
}

- (void) windowBoundsChanged: (NSNotification *) notification
{
#ifdef TK_MAC_DEBUG_NOTIFICATIONS
    TKLog(@"-[%@(%p) %s] %@", [self class], self, sel_getName(_cmd), notification);
#endif
    BOOL movedOnly = [[notification name]
	    isEqualToString:NSWindowDidMoveNotification];
    NSWindow *w = [notification object];
    TkWindow *winPtr = TkMacOSXGetTkWindow(w);

    if (winPtr) {
	WmInfo *wmPtr = winPtr->wmInfoPtr;
	NSRect bounds = [w frame];
	int x, y, width = -1, height = -1, flags = 0;

	x = bounds.origin.x;
	y = TkMacOSXZeroScreenHeight() - (bounds.origin.y + bounds.size.height);
	if (winPtr->changes.x != x || winPtr->changes.y != y) {
	    flags |= TK_LOCATION_CHANGED;
	} else {
	    x = y = -1;
	}
	if (!movedOnly && (winPtr->changes.width != bounds.size.width ||
		winPtr->changes.height !=  bounds.size.height)) {
	    width = bounds.size.width - wmPtr->xInParent;
	    height = bounds.size.height - wmPtr->yInParent;
	    flags |= TK_SIZE_CHANGED;
	}
	/*
	 * Propagate geometry changes immediately.
	 */

	flags |= TK_MACOSX_HANDLE_EVENT_IMMEDIATELY;
	TkGenWMConfigureEvent((Tk_Window)winPtr, x, y, width, height, flags);
    }

}

- (void) windowExpanded: (NSNotification *) notification
{
#ifdef TK_MAC_DEBUG_NOTIFICATIONS
    TKLog(@"-[%@(%p) %s] %@", [self class], self, sel_getName(_cmd), notification);
#endif
    NSWindow *w = [notification object];
    TkWindow *winPtr = TkMacOSXGetTkWindow(w);

    if (winPtr) {
	winPtr->wmInfoPtr->hints.initial_state =
		TkMacOSXIsWindowZoomed(winPtr) ? ZoomState : NormalState;
	Tk_MapWindow((Tk_Window)winPtr);

	/*
	 * Process all Tk events generated by Tk_MapWindow().
	 */

	while (Tcl_ServiceEvent(0)) {}
	while (Tcl_DoOneEvent(TCL_IDLE_EVENTS)) {}

	/*
	 * NSWindowDidDeminiaturizeNotification is received after
	 * NSWindowDidBecomeKeyNotification, so activate manually
	 */

	GenerateActivateEvents(winPtr, 1);
    }
}

- (NSRect)windowWillUseStandardFrame:(NSWindow *)window
                        defaultFrame:(NSRect)newFrame
{
    (void)window;

    /*
     * This method needs to be implemented in order for [NSWindow isZoomed] to
     * give the correct answer. But it suffices to always validate every
     * request.
     */

    return newFrame;
}

- (NSSize)window:(NSWindow *)window
  willUseFullScreenContentSize:(NSSize)proposedSize
{
    (void)window;

    /*
     * We don't need to change the proposed size, but we do need to implement
     * this method.  Otherwise the full screen window will be sized to the
     * screen's visibleFrame, leaving black bands at the top and bottom.
     */

    return proposedSize;
}

- (void) windowEnteredFullScreen: (NSNotification *) notification
{
#ifdef TK_MAC_DEBUG_NOTIFICATIONS
    TKLog(@"-[%@(%p) %s] %@", [self class], self, sel_getName(_cmd), notification);
#endif
    if (![[notification object] respondsToSelector: @selector (tkLayoutChanged)]) {
	return;
    }
    [(TKWindow *)[notification object] tkLayoutChanged];
}

- (void) windowExitedFullScreen: (NSNotification *) notification
{
#ifdef TK_MAC_DEBUG_NOTIFICATIONS
    TKLog(@"-[%@(%p) %s] %@", [self class], self, sel_getName(_cmd), notification);
#endif
    if (![[notification object] respondsToSelector: @selector (tkLayoutChanged)]) {
	return;
    }
    [(TKWindow *)[notification object] tkLayoutChanged];
}

- (void) windowCollapsed: (NSNotification *) notification
{
#ifdef TK_MAC_DEBUG_NOTIFICATIONS
    TKLog(@"-[%@(%p) %s] %@", [self class], self, sel_getName(_cmd), notification);
#endif
    NSWindow *w = [notification object];
    TkWindow *winPtr = TkMacOSXGetTkWindow(w);

    if (winPtr) {
	winPtr->wmInfoPtr->hints.initial_state = IconicState;
	Tk_UnmapWindow((Tk_Window)winPtr);
    }
}

- (BOOL) windowShouldClose: (NSWindow *) w
{
#ifdef TK_MAC_DEBUG_NOTIFICATIONS
    TKLog(@"-[%@(%p) %s] %@", [self class], self, sel_getName(_cmd), w);
#endif
    TkWindow *winPtr = TkMacOSXGetTkWindow(w);

    if (winPtr) {
	TkGenWMDestroyEvent((Tk_Window)winPtr);
    }

    /*
     * If necessary, TkGenWMDestroyEvent() handles [close]ing the window, so
     * can always return NO from -windowShouldClose: for a Tk window.
     */

    return (winPtr ? NO : YES);
}

- (void) windowBecameVisible: (NSNotification *) notification
{
    NSWindow *window = [notification object];
    TkWindow *winPtr = TkMacOSXGetTkWindow(window);
    if (winPtr) {
	TKContentView *view = [window contentView];

#if MAC_OS_X_VERSION_MAX_ALLOWED >= 101400
	if (@available(macOS 10.14, *)) {
	    [view viewDidChangeEffectiveAppearance];
	}
#endif
	[view addTkDirtyRect:[view bounds]];
	Tcl_CancelIdleCall(TkMacOSXDrawAllViews, NULL);
	Tcl_DoWhenIdle(TkMacOSXDrawAllViews, NULL);
    }
}

- (void) windowMapped: (NSNotification *) notification
{
    NSWindow *w = [notification object];
    TkWindow *winPtr = TkMacOSXGetTkWindow(w);

    if (winPtr) {
	while (Tcl_DoOneEvent(TCL_IDLE_EVENTS)) {}
    }
}

- (void) windowLiveResize: (NSNotification *) notification
{
    NSString *name = [notification name];
    if ([name isEqualToString:NSWindowWillStartLiveResizeNotification]) {
	// printf("Starting live resize.\n");
    } else if ([name isEqualToString:NSWindowDidEndLiveResizeNotification]) {
	[self setTkLiveResizeEnded:YES];
	// printf("Ending live resize\n");
    }
}

#ifdef TK_MAC_DEBUG_NOTIFICATIONS

- (void) windowDragStart: (NSNotification *) notification
{
    TKLog(@"-[%@(%p) %s] %@", [self class], self, sel_getName(_cmd), notification);
}

- (void) windowUnmapped: (NSNotification *) notification
{
    TKLog(@"-[%@(%p) %s] %@", [self class], self, sel_getName(_cmd), notification);
    NSWindow *w = [notification object];
    TkWindow *winPtr = TkMacOSXGetTkWindow(w);

    if (winPtr) {
	//Tk_UnmapWindow((Tk_Window)winPtr);
    }
}

#endif /* TK_MAC_DEBUG_NOTIFICATIONS */

- (void) _setupWindowNotifications
{
    NSNotificationCenter *nc = [NSNotificationCenter defaultCenter];

#define observe(n, s) \
	[nc addObserver:self selector:@selector(s) name:(n) object:nil]

    observe(NSWindowDidBecomeKeyNotification, windowActivation:);
    observe(NSWindowDidResignKeyNotification, windowActivation:);
    observe(NSWindowDidMoveNotification, windowBoundsChanged:);
    observe(NSWindowDidResizeNotification, windowBoundsChanged:);
    observe(NSWindowDidDeminiaturizeNotification, windowExpanded:);
    observe(NSWindowDidMiniaturizeNotification, windowCollapsed:);
    observe(NSWindowWillOrderOnScreenNotification, windowMapped:);
    observe(NSWindowDidOrderOnScreenNotification, windowBecameVisible:);
    observe(NSWindowWillStartLiveResizeNotification, windowLiveResize:);
    observe(NSWindowDidEndLiveResizeNotification, windowLiveResize:);

#if MAC_OS_X_VERSION_MAX_ALLOWED >= 1070
    observe(NSWindowDidEnterFullScreenNotification, windowEnteredFullScreen:);
    observe(NSWindowDidExitFullScreenNotification, windowExitedFullScreen:);
#endif

#ifdef TK_MAC_DEBUG_NOTIFICATIONS
    observe(NSWindowWillMoveNotification, windowDragStart:);
    observe(NSWindowDidOrderOffScreenNotification, windowUnmapped:);
#endif
#undef observe

}
@end


/*
 * Idle task which forces focus to a particular window.
 */

static void RefocusGrabWindow(void *data) {
    TkWindow *winPtr = (TkWindow *) data;
    TkpChangeFocus(winPtr, 1);
}

#pragma mark TKApplication(TKApplicationEvent)

@implementation TKApplication(TKApplicationEvent)

- (void) applicationActivate: (NSNotification *) notification
{
    (void)notification;

#ifdef TK_MAC_DEBUG_NOTIFICATIONS
    TKLog(@"-[%@(%p) %s] %@", [self class], self, sel_getName(_cmd), notification);
#endif
    [NSApp tkCheckPasteboard];

    /*
     * When the application is activated with Command-Tab it will create a
     * zombie window for every Tk window which has been withdrawn.  So iterate
     * through the list of windows and order out any withdrawn window.
     * If one of the windows is the grab window for its display we focus
     * it.  This is done as at idle, in case the app was reactivated by
     * clicking a different window.  In that case we need to wait until the
     * mouse event has been processed before focusing the grab window.
     */

    for (NSWindow *win in [NSApp windows]) {
	TkWindow *winPtr = TkMacOSXGetTkWindow(win);
	if (!winPtr || !winPtr->wmInfoPtr) {
	    continue;
	}
	if (winPtr->wmInfoPtr->hints.initial_state == WithdrawnState) {
	    [win orderOut:NSApp];
	}
	if (winPtr->dispPtr->grabWinPtr == winPtr) {
	    Tcl_DoWhenIdle(RefocusGrabWindow, winPtr);
	} else {
	    [[self keyWindow] orderFront: self];
	}
    }
}

- (void) applicationDeactivate: (NSNotification *) notification
{
    (void)notification;

#ifdef TK_MAC_DEBUG_NOTIFICATIONS
    TKLog(@"-[%@(%p) %s] %@", [self class], self, sel_getName(_cmd), notification);
#endif

    /*
     * To prevent zombie windows on systems with a TouchBar, set the key window
     * to nil if the current key window is not visible.  This allows a closed
     * Help or About window to be deallocated so it will not reappear as a
     * zombie when the app is reactivated.
     */

    NSWindow *keywindow = [NSApp keyWindow];
    if (keywindow && ![keywindow isVisible]) {
	[NSApp _setKeyWindow:nil];
	[NSApp _setMainWindow:nil];
    }

}

- (BOOL)applicationShouldHandleReopen:(NSApplication *)sender
                    hasVisibleWindows:(BOOL)flag
{
    (void)sender;
    (void)flag;

    /*
     * Allowing the default response means that withdrawn windows will get
     * displayed on the screen with unresponsive title buttons.  We don't
     * really want that.  Besides, we can write our own code to handle this
     * with ::tk::mac::ReopenApplication.  So we just say NO.
     */

    return NO;
}


- (void) applicationShowHide: (NSNotification *) notification
{
#ifdef TK_MAC_DEBUG_NOTIFICATIONS
    TKLog(@"-[%@(%p) %s] %@", [self class], self, sel_getName(_cmd), notification);
#endif
    const char *cmd = ([[notification name] isEqualToString:
	    NSApplicationDidUnhideNotification] ?
	    "::tk::mac::OnShow" : "::tk::mac::OnHide");

    if (_eventInterp && Tcl_FindCommand(_eventInterp, cmd, NULL, 0)) {
	int code = Tcl_EvalEx(_eventInterp, cmd, TCL_INDEX_NONE, TCL_EVAL_GLOBAL);

	if (code != TCL_OK) {
	    Tcl_BackgroundException(_eventInterp, code);
	}
	Tcl_ResetResult(_eventInterp);
    }
}

- (void) displayChanged: (NSNotification *) notification
{
    (void)notification;

#ifdef TK_MAC_DEBUG_NOTIFICATIONS
    TKLog(@"-[%@(%p) %s] %@", [self class], self, sel_getName(_cmd), notification);
#endif
    TkDisplay *dispPtr = TkGetDisplayList();

    if (dispPtr) {
	TkMacOSXDisplayChanged(dispPtr->display);
    }
}
@end

#pragma mark -

/*
 *----------------------------------------------------------------------
 *
 * TkpWillDrawWidget --
 *
 *      A widget display procedure can call this to determine whether it is
 *      being run inside of the drawRect method. If not, it may be desirable
 *      for the display procedure to simply clear the REDRAW_PENDING flag
 *      and return.  The widget can be recorded in order to schedule a
 *      redraw, via an Expose event, from within drawRect.
 *
 *      This is also needed for some tests, especially of the Text widget,
 *      which record data in a global Tcl variable and assume that display
 *      procedures will be run in a predictable sequence as Tcl idle tasks.
 *
 * Results:
 *      True if called from the drawRect method of a TKContentView with
 *      tkwin NULL or pointing to a widget in the current focusView.
 *
 * Side effects:
 *	Currently none.  One day the tkwin parameter may be recorded to
 *      handle redrawing the widget later.
 *
 *----------------------------------------------------------------------
 */

int
TkpWillDrawWidget(Tk_Window tkwin) {
    int result;
    if (TK_MAC_SYNCHRONOUS_DRAWING) return 0; // not in drawRect
    if (tkwin) {
	TkWindow *winPtr = (TkWindow *)tkwin;
	TKContentView *view = (TKContentView *)TkMacOSXGetNSViewForDrawable(
	    (Drawable)winPtr->privatePtr);
	result = ([NSApp isDrawing] && view == [NSView focusView]);
#if 0
	printf("TkpWillDrawWidget: %s %d  %d \n", Tk_PathName(tkwin),
	       [NSApp isDrawing], (view == [NSView focusView]));
	if (!result) {
	    NSRect dirtyRect;
	    TkMacOSXWinNSBounds(winPtr, view, &dirtyRect);
	    printf("TkpAppCanDraw: dirtyRect for %s is %s\n",
		   Tk_PathName(tkwin),
		   NSStringFromRect(dirtyRect).UTF8String);
	    [view addTkDirtyRect:dirtyRect];
	}
#endif
    } else {
	result = [NSApp isDrawing];
    }
    return result;
}

/*
 *----------------------------------------------------------------------
 *
 * GenerateUpdates --
 *
 *	Given an update rectangle and a Tk window, this function generates
 *	an X Expose event for the window if it meets the update region. The
 *	function will then recursively have each damaged window generate Expose
 *	events for its child windows.
 *
 * Results:
 *	True if event(s) are generated - false otherwise.
 *
 * Side effects:
 *	Additional events may be placed on the Tk event queue.
 *
 *----------------------------------------------------------------------
 */

static int
GenerateUpdates(
    CGRect *updateBounds,
    TkWindow *winPtr)
{
    TkWindow *childPtr;
    XEvent event;
    CGRect bounds, damageBounds;

    TkMacOSXWinCGBounds(winPtr, &bounds);
    if (!CGRectIntersectsRect(bounds, *updateBounds)) {
	return 0;
    }

    /*
     * Compute the bounding box of the area that the damage occurred in.
     */

    damageBounds = CGRectIntersection(bounds, *updateBounds);
    event.xany.serial = LastKnownRequestProcessed(Tk_Display(winPtr));
    event.xany.send_event = false;
    event.xany.window = Tk_WindowId(winPtr);
    event.xany.display = Tk_Display(winPtr);
    event.type = Expose;
    event.xexpose.x = damageBounds.origin.x - bounds.origin.x;
    event.xexpose.y = damageBounds.origin.y - bounds.origin.y;
    event.xexpose.width = damageBounds.size.width;
    event.xexpose.height = damageBounds.size.height;
    event.xexpose.count = 0;
    Tk_QueueWindowEvent(&event, TCL_QUEUE_TAIL);

#ifdef TK_MAC_DEBUG_DRAWING
    TKLog(@"Exposed %p {{%d, %d}, {%d, %d}}", event.xany.window, event.xexpose.x,
	event.xexpose.y, event.xexpose.width, event.xexpose.height);
#endif

    /*
     * Generate updates for the children of this window
     */

    for (childPtr = winPtr->childList; childPtr != NULL;
	    childPtr = childPtr->nextPtr) {
	if (!Tk_IsMapped(childPtr) || Tk_IsTopLevel(childPtr)) {
	    continue;
	}
	GenerateUpdates(updateBounds, childPtr);
    }

    /*
     * Generate updates for any contained windows
     */

    if (Tk_IsContainer(winPtr)) {
	childPtr = (TkWindow *)Tk_GetOtherWindow((Tk_Window)winPtr);
	if (childPtr != NULL && Tk_IsMapped(childPtr)) {
	    GenerateUpdates(updateBounds, childPtr);
	}

	/*
	 * TODO: Here we should handle out of process embedding.
	 */
    }

    return 1;
}

/*
 *----------------------------------------------------------------------
 *
 * TkMacOSXGenerateFocusEvent --
 *
 *	Given a Macintosh window activate event this function generates all
 *	the X Focus events needed by Tk.
 *
 * Results:
 *	True if event(s) are generated - false otherwise.
 *
 * Side effects:
 *	Additional events may be placed on the Tk event queue.
 *
 *----------------------------------------------------------------------
 */

static int
TkMacOSXGenerateFocusEvent(
    TkWindow *winPtr,		/* Root X window for event. */
    int activeFlag)
{
    XEvent event;

    /*
     * Don't send focus events to windows of class help or to windows with the
     * kWindowNoActivatesAttribute.
     */

    if (winPtr->wmInfoPtr && (winPtr->wmInfoPtr->macClass == kHelpWindowClass ||
	    winPtr->wmInfoPtr->attributes & kWindowNoActivatesAttribute)) {
	return false;
    }

    /*
     * Generate FocusIn and FocusOut events. This event is only sent to the
     * toplevel window.
     */

    if (activeFlag) {
	event.xany.type = FocusIn;
    } else {
	event.xany.type = FocusOut;
    }

    event.xany.serial = LastKnownRequestProcessed(Tk_Display(winPtr));
    event.xany.send_event = False;
    event.xfocus.display = Tk_Display(winPtr);
    event.xfocus.window = winPtr->window;
    event.xfocus.mode = NotifyNormal;
    event.xfocus.detail = NotifyDetailNone;

    Tk_QueueWindowEvent(&event, TCL_QUEUE_TAIL);
    return true;
}

/*
 *----------------------------------------------------------------------
 *
 * GenerateActivateEvents --
 *
 *	Given a Macintosh window activate event this function generates all the
 *	X Activate events needed by Tk.
 *
 * Results:
 *	True if event(s) are generated - false otherwise.
 *
 * Side effects:
 *	Additional events may be placed on the Tk event queue.
 *
 *----------------------------------------------------------------------
 */

int
GenerateActivateEvents(
    TkWindow *winPtr,
    int activeFlag)
{
    TkGenerateActivateEvents(winPtr, activeFlag);
    if (activeFlag || ![NSApp isActive]) {
	TkMacOSXGenerateFocusEvent(winPtr, activeFlag);
    }
    return true;
}

/*
 *----------------------------------------------------------------------
 *
 * TkGenWMConfigureEvent --
 *
 *	Generate a ConfigureNotify event for Tk. Depending on the value of flag
 *	the values of width/height, x/y, or both may be changed.
 *
 * Results:
 *	None.
 *
 * Side effects:
 *	A ConfigureNotify event is sent to Tk.
 *
 *----------------------------------------------------------------------
 */

void
TkGenWMConfigureEvent(
    Tk_Window tkwin,
    int x, int y,
    int width, int height,
    int flags)
{
    XEvent event;
    WmInfo *wmPtr;
    TkWindow *winPtr = (TkWindow *) tkwin;

    if (tkwin == NULL) {
	return;
    }

    event.type = ConfigureNotify;
    event.xconfigure.serial = LastKnownRequestProcessed(Tk_Display(tkwin));
    event.xconfigure.send_event = False;
    event.xconfigure.display = Tk_Display(tkwin);
    event.xconfigure.event = Tk_WindowId(tkwin);
    event.xconfigure.window = Tk_WindowId(tkwin);
    event.xconfigure.border_width = winPtr->changes.border_width;
    event.xconfigure.override_redirect = winPtr->atts.override_redirect;
    if (winPtr->changes.stack_mode == Above) {
	event.xconfigure.above = winPtr->changes.sibling;
    } else {
	event.xconfigure.above = None;
    }

    if (!(flags & TK_LOCATION_CHANGED)) {
	x = Tk_X(tkwin);
	y = Tk_Y(tkwin);
    }
    if (!(flags & TK_SIZE_CHANGED)) {
	width = Tk_Width(tkwin);
	height = Tk_Height(tkwin);
    }
    event.xconfigure.x = x;
    event.xconfigure.y = y;
    event.xconfigure.width = width;
    event.xconfigure.height = height;

    if (flags & TK_MACOSX_HANDLE_EVENT_IMMEDIATELY) {
	Tk_HandleEvent(&event);
    } else {
	Tk_QueueWindowEvent(&event, TCL_QUEUE_TAIL);
    }

    /*
     * Update window manager information.
     */

    if (Tk_IsTopLevel(winPtr)) {
	wmPtr = winPtr->wmInfoPtr;
	if (flags & TK_LOCATION_CHANGED) {
	    wmPtr->x = x;
	    wmPtr->y = y;
	}
	if ((flags & TK_SIZE_CHANGED) && !(wmPtr->flags & WM_SYNC_PENDING) &&
		((width != Tk_Width(tkwin)) || (height != Tk_Height(tkwin)))) {
	    if ((wmPtr->width == -1) && (width == winPtr->reqWidth)) {
		/*
		 * Don't set external width, since the user didn't change it
		 * from what the widgets asked for.
		 */
	    } else if (wmPtr->gridWin != NULL) {
		wmPtr->width = wmPtr->reqGridWidth
			+ (width - winPtr->reqWidth)/wmPtr->widthInc;
		if (wmPtr->width < 0) {
		    wmPtr->width = 0;
		}
	    } else {
		wmPtr->width = width;
	    }

	    if ((wmPtr->height == -1) && (height == winPtr->reqHeight)) {
		/*
		 * Don't set external height, since the user didn't change it
		 * from what the widgets asked for.
		 */
	    } else if (wmPtr->gridWin != NULL) {
		wmPtr->height = wmPtr->reqGridHeight
			+ (height - winPtr->reqHeight)/wmPtr->heightInc;
		if (wmPtr->height < 0) {
		    wmPtr->height = 0;
		}
	    } else {
		wmPtr->height = height;
	    }

	    wmPtr->configWidth = width;
	    wmPtr->configHeight = height;
	}
    }

    /*
     * Now set up the changes structure. Under X we wait for the
     * ConfigureNotify to set these values. On the Mac we know immediately that
     * this is what we want - so we just set them. However, we need to make
     * sure the windows clipping region is marked invalid so the change is
     * visible to the subwindow.
     */

    winPtr->changes.x = x;
    winPtr->changes.y = y;
    winPtr->changes.width = width;
    winPtr->changes.height = height;
    TkMacOSXInvalClipRgns(tkwin);
}

/*
 *----------------------------------------------------------------------
 *
 * TkGenWMDestroyEvent --
 *
 *	Generate a WM Destroy event for Tk.
 *
 * Results:
 *	None.
 *
 * Side effects:
 *	A WM_PROTOCOL/WM_DELETE_WINDOW event is sent to Tk.
 *
 *----------------------------------------------------------------------
 */

void
TkGenWMDestroyEvent(
    Tk_Window tkwin)
{
    XEvent event;

    event.xany.serial = LastKnownRequestProcessed(Tk_Display(tkwin));
    event.xany.send_event = False;
    event.xany.display = Tk_Display(tkwin);

    event.xclient.window = Tk_WindowId(tkwin);
    event.xclient.type = ClientMessage;
    event.xclient.message_type = Tk_InternAtom(tkwin, "WM_PROTOCOLS");
    event.xclient.format = 32;
    event.xclient.data.l[0] = Tk_InternAtom(tkwin, "WM_DELETE_WINDOW");
    Tk_HandleEvent(&event);
}

/*
 *----------------------------------------------------------------------
 *
 * TkWmProtocolEventProc --
 *
 *	This procedure is called by the Tk_HandleEvent whenever a ClientMessage
 *	event arrives whose type is "WM_PROTOCOLS". This procedure handles the
 *	message from the window manager in an appropriate fashion.
 *
 * Results:
 *	None.
 *
 * Side effects:
 *	Depends on what sort of handler, if any, was set up for the protocol.
 *
 *----------------------------------------------------------------------
 */

void
TkWmProtocolEventProc(
    TkWindow *winPtr,		/* Window to which the event was sent. */
    XEvent *eventPtr)		/* X event. */
{
    WmInfo *wmPtr;
    ProtocolHandler *protPtr;
    Tcl_Interp *interp;
    Atom protocol;
    int result;

    wmPtr = winPtr->wmInfoPtr;
    if (wmPtr == NULL) {
	return;
    }
    protocol = (Atom) eventPtr->xclient.data.l[0];
    for (protPtr = wmPtr->protPtr; protPtr != NULL;
	    protPtr = protPtr->nextPtr) {
	if (protocol == protPtr->protocol) {
	    Tcl_Preserve(protPtr);
	    interp = protPtr->interp;
	    Tcl_Preserve(interp);
	    result = Tcl_EvalEx(interp, protPtr->command, TCL_INDEX_NONE, TCL_EVAL_GLOBAL);
	    if (result != TCL_OK) {
		Tcl_AppendObjToErrorInfo(interp, Tcl_ObjPrintf(
			"\n    (command for \"%s\" window manager protocol)",
			Tk_GetAtomName((Tk_Window)winPtr, protocol)));
		Tcl_BackgroundException(interp, result);
	    }
	    Tcl_Release(interp);
	    Tcl_Release(protPtr);
	    return;
	}
    }

    /*
     * No handler was present for this protocol. If this is a WM_DELETE_WINDOW
     * message then just destroy the window.
     */

    if (protocol == Tk_InternAtom((Tk_Window)winPtr, "WM_DELETE_WINDOW")) {
	Tk_DestroyWindow((Tk_Window)winPtr);
    }
}

/*
 *----------------------------------------------------------------------
 *
 * Tk_MacOSXIsAppInFront --
 *
 *	Returns 1 if this app is the foreground app.
 *
 * Results:
 *	1 if app is in front, 0 otherwise.
 *
 * Side effects:
 *	None.
 *
 *----------------------------------------------------------------------
 */

int
Tk_MacOSXIsAppInFront(void)
{
    return ([NSRunningApplication currentApplication].active == true);
}

#pragma mark TKContentView

#import <ApplicationServices/ApplicationServices.h>

/*
 * Custom content view for use in Tk NSWindows.
 *
 * Since Tk handles all drawing of widgets, we only use the AppKit event loop
 * as a source of input events.  To do this, we overload the NSView drawRect
 * method with a method which generates Expose events for Tk but does no
 * drawing.  The redrawing operations are then done when Tk processes these
 * events.
 *
 * Earlier versions of Mac Tk used subclasses of NSView, e.g. NSButton, as the
 * basis for Tk widgets.  These would then appear as subviews of the
 * TKContentView.  To prevent the AppKit from redrawing and corrupting the Tk
 * Widgets it was necessary to use Apple private API calls.  In order to avoid
 * using private API calls, the NSView-based widgets have been replaced with
 * normal Tk widgets which draw themselves as native widgets by using the
 * HITheme API.
 *
 */

/*
 * Restrict event processing to Expose events.
 */

static Tk_RestrictAction
ExposeRestrictProc(
    void *arg,
    XEvent *eventPtr)
{
    return (eventPtr->type==Expose && eventPtr->xany.serial==PTR2UINT(arg)
	    ? TK_PROCESS_EVENT : TK_DEFER_EVENT);
}

/*
 * Restrict event processing to ConfigureNotify events.
 */

static Tk_RestrictAction
ConfigureRestrictProc(
    TCL_UNUSED(void *),
    XEvent *eventPtr)
{
    return (eventPtr->type==ConfigureNotify ? TK_PROCESS_EVENT : TK_DEFER_EVENT);
}

@implementation TKContentView(TKWindowEvent)

- (id)initWithFrame:(NSRect)frame
{
    self = [super initWithFrame:frame];
    if (self) {
#if TK_MAC_CGIMAGE_DRAWING
	// Want layer-backed view, not layer-hosting
#else
	/*
	 * The layer must exist before we set wantsLayer to YES.
	 */

	self.layer = [CALayer layer];
#endif
	self.wantsLayer = YES;
	self.layerContentsRedrawPolicy = NSViewLayerContentsRedrawOnSetNeedsDisplay;
	self.layer.contentsGravity = self.layer.contentsAreFlipped ?
	    kCAGravityTopLeft : kCAGravityBottomLeft;

#if TK_MAC_CGIMAGE_DRAWING
	// Want layer-backed view, not layer-hosting
#else
	/*
	 * Nothing gets drawn at all if the layer does not have a delegate.
	 * Currently, we do not implement any methods of the delegate, however.
	 */

	self.layer.delegate = (id) self;
#endif
	trackingArea = [[NSTrackingArea alloc]
			   initWithRect:[self bounds]
				options:(NSTrackingMouseEnteredAndExited |
					 NSTrackingMouseMoved |
					 NSTrackingEnabledDuringMouseDrag |
					 NSTrackingInVisibleRect |
					 NSTrackingActiveAlways)
				  owner:self
			       userInfo:nil];
        [self addTrackingArea:trackingArea];
    }
    return self;
}

#if TK_MAC_CGIMAGE_DRAWING
- (BOOL) wantsUpdateLayer
{
    return YES;
}
- (void) updateLayer {
    if (0) fprintf(stderr, "updateLayer\n");
    CGContextRef ctx = self.tkLayerBitmapContext;

    if (ctx) {
	CGImageRef newImg = CGBitmapContextCreateImage(ctx);
	self.layer.contents = (__bridge id)newImg;
	CGImageRelease(newImg); // will quickly leak memory if this is missing
	[self clearTkDirtyRect];
    }
}
#else
/*
 * We will just use drawRect.
 */

- (BOOL) wantsUpdateLayer
{
    return NO;
}
#endif

#if MAC_OS_X_VERSION_MAX_ALLOWED >= 1070
- (void) viewDidChangeBackingProperties
{

    /*
     * Make sure that the layer uses a contentScale that matches the
     * backing scale factor of the screen.  This avoids blurry text when
     * the view is on a Retina display, as well as incorrect size when
     * the view is on a normal display.
     */

    self.layer.contentsScale = self.window.screen.backingScaleFactor;
#if TK_MAC_CGIMAGE_DRAWING
    [self resetTkLayerBitmapContext];
    // need to redraw
    [self generateExposeEvents: [self bounds]];
#endif
}
#endif

- (void) addTkDirtyRect: (NSRect) rect
{
    _tkNeedsDisplay = YES;
    _tkDirtyRect = NSUnionRect(_tkDirtyRect, rect);
    [NSApp setNeedsToDraw:YES];
    [self setNeedsDisplay:YES];
#if TK_MAC_CGIMAGE_DRAWING
    // Layer-backed: want the NSView to control when to draw
#else
    [[self layer] setNeedsDisplay];
#endif
}

- (void) clearTkDirtyRect
{
    _tkNeedsDisplay = NO;
    _tkDirtyRect = NSZeroRect;
    [NSApp setNeedsToDraw:NO];
}

#if TK_MAC_CGIMAGE_DRAWING
// Remove drawRect: just to make sure it isn’t used
#else
- (void) drawRect: (NSRect) rect
{
    (void)rect;

#ifdef TK_MAC_DEBUG_DRAWING
    TkWindow *winPtr = TkMacOSXGetTkWindow([self window]);
    if (winPtr) {
	fprintf(stderr, "drawRect: drawing %s in %s\n",
	    Tk_PathName(winPtr), NSStringFromRect(rect).UTF8String);
    }
#endif

    /*
     * We do not allow recursive calls to drawRect, but we only log them on OSX
     * > 10.13, where they should never happen.
     */

    if ([NSApp isDrawing]) {
	if ([NSApp macOSVersion] > 101300) {
	    TKLog(@"WARNING: a recursive call to drawRect was aborted.");
	}
	return;
    }

    [NSApp setIsDrawing: YES];
    [self clearTkDirtyRect];
    [self generateExposeEvents:rect];
    [NSApp setIsDrawing:NO];

#ifdef TK_MAC_DEBUG_DRAWING
    fprintf(stderr, "drawRect: done.\n");
#endif
}
#endif

-(void) setFrameSize: (NSSize)newsize
{
    [super setFrameSize: newsize];
#if TK_MAC_CGIMAGE_DRAWING
    [self resetTkLayerBitmapContext];
#endif
    NSWindow *w = [self window];
    TkWindow *winPtr = TkMacOSXGetTkWindow(w);
    Tk_Window tkwin = (Tk_Window)winPtr;

    if (![self inLiveResize] &&
	[w respondsToSelector: @selector (tkLayoutChanged)]) {
	[(TKWindow *)w tkLayoutChanged];
    }

    if (winPtr) {
	unsigned int width = (unsigned int)newsize.width;
	unsigned int height=(unsigned int)newsize.height;
	void *oldArg;
    	Tk_RestrictProc *oldProc;

	/*
	 * This can be called from outside the Tk event loop.  Since it calls
	 * Tcl_DoOneEvent, we need to make sure we don't clobber the
	 * AutoreleasePool set up by the caller.
	 */

	[NSApp _lockAutoreleasePool];

	/*
	 * Disable Tk drawing until the window has been completely configured.
	 */

	TkMacOSXSetDrawingEnabled(winPtr, 0);

	 /*
	  * Generate and handle a ConfigureNotify event for the new size.
	  */

	TkGenWMConfigureEvent(tkwin, Tk_X(tkwin), Tk_Y(tkwin), width, height,
		TK_SIZE_CHANGED | TK_MACOSX_HANDLE_EVENT_IMMEDIATELY);
    	oldProc = Tk_RestrictEvents(ConfigureRestrictProc, NULL, &oldArg);
    	Tk_RestrictEvents(oldProc, oldArg, &oldArg);

	/*
	 * Now that Tk has configured all subwindows, create the clip regions.
	 */

	TkMacOSXSetDrawingEnabled(winPtr, 1);
	TkMacOSXInvalClipRgns(tkwin);
	TkMacOSXUpdateClipRgn(winPtr);

	 /*
	  * Generate and process expose events to redraw the window.  To avoid
	  * crashes, only do this if we are being called from drawRect.  See
	  * ticket [1fa8c3ed8d].
	  */

	if ([NSApp isDrawing] || [self inLiveResize]) {
	    [self generateExposeEvents: [self bounds]];
	}

	/*
	 * Finally, unlock the main autoreleasePool.
	 */

	[NSApp _unlockAutoreleasePool];
    }
}

/*
 * Core method of this class: generates expose events for redrawing.  The
 * expose events are immediately removed from the Tcl event loop and processed.
 * This causes drawing procedures to be scheduled as idle events.  Then all
 * pending idle events are processed so the drawing will actually take place.
 */

- (void) generateExposeEvents: (NSRect) rect
{
    unsigned long serial;
    int updatesNeeded;
    CGRect updateBounds;
    TkWindow *winPtr = TkMacOSXGetTkWindow([self window]);
    void *oldArg;
    Tk_RestrictProc *oldProc;
    if (!winPtr) {
	return;
    }

    /*
     * Generate Tk Expose events.  All of these events will share the same
     * serial number.
     */

    updateBounds = NSRectToCGRect(rect);
    updateBounds.origin.y = ([self bounds].size.height - updateBounds.origin.y
			     - updateBounds.size.height);
    updatesNeeded = GenerateUpdates(&updateBounds, winPtr);
    //if (!TK_MAC_SYNCHRONOUS_DRAWING && updatesNeeded) {
    if ([self inLiveResize] && updatesNeeded) {

	serial = LastKnownRequestProcessed(Tk_Display(winPtr));

	/*
	 * Use the ExposeRestrictProc to process only the expose events.  This
	 * will create idle drawing tasks, which we handle before we return.
	 */

    	oldProc = Tk_RestrictEvents(ExposeRestrictProc, UINT2PTR(serial), &oldArg);
    	while (Tcl_ServiceEvent(TCL_WINDOW_EVENTS|TCL_DONT_WAIT)) {};
    	Tk_RestrictEvents(oldProc, oldArg, &oldArg);

	/*
	 * Starting with OSX 10.14, which uses Core Animation to draw windows,
	 * all drawing must be done within the drawRect method.  (The CGContext
	 * which draws to the backing CALayer is created by the NSView before
	 * calling drawRect, and destroyed when drawRect returns.  Drawing done
	 * with the current CGContext outside of the drawRect method has no
	 * effect.)
	 *
	 * Fortunately, Tk schedules all drawing to be done while Tcl is idle.
	 * So to run any display procs which were scheduled by the expose
	 * events we process all idle events before returning.
	 */

	while (Tcl_DoOneEvent(TCL_IDLE_EVENTS)) {}
    }
}

/*
 * In macOS 10.14 and later this method is called when a user changes between
 * light and dark mode or changes the accent color. The implementation
 * generates two virtual events.  The first is either <<LightAqua>> or
 * <<DarkAqua>>, depending on the view's current effective appearance.  The
 * second is <<AppearnceChanged>> and has a data string describing the
 * effective appearance of the view and the current accent and highlight
 * colors.
 */

#if MAC_OS_X_VERSION_MAX_ALLOWED >= 101400

static const char *const accentNames[] = {
    "Graphite",
    "Red",
    "Orange",
    "Yellow",
    "Green",
    "Blue",
    "Purple",
    "Pink"
};

- (void) viewDidChangeEffectiveAppearance
{
    Tk_Window tkwin = (Tk_Window)TkMacOSXGetTkWindow([self window]);
    if (!tkwin) {
	return;
    }
    NSAppearanceName effectiveAppearanceName = [[self effectiveAppearance] name];
    NSUserDefaults *preferences = [NSUserDefaults standardUserDefaults];
    static const char *defaultColor = NULL;

    if (effectiveAppearanceName == NSAppearanceNameAqua) {
	Tk_SendVirtualEvent(tkwin, "LightAqua", NULL);
    } else if (effectiveAppearanceName == NSAppearanceNameDarkAqua) {
	Tk_SendVirtualEvent(tkwin, "DarkAqua", NULL);
    }
    if (!defaultColor) {
	defaultColor = [NSApp macOSVersion] < 110000 ? "Blue" : "Multicolor";
    }
    NSString *accent = [preferences stringForKey:@"AppleAccentColor"];
    NSArray *words = [[preferences stringForKey:@"AppleHighlightColor"]
			        componentsSeparatedByString: @" "];
    NSString *highlight = [words count] > 3 ? [words objectAtIndex:3] : nil;
    const char *accentName = accent ? accentNames[1 + accent.intValue] : defaultColor;
    const char *highlightName = highlight ? highlight.UTF8String: defaultColor;
    char data[256];
    snprintf(data, 256, "Appearance %s Accent %s Highlight %s",
	     effectiveAppearanceName.UTF8String, accentName,
	     highlightName);
<<<<<<< HEAD
    TkSendVirtualEvent(tkwin, "AppearanceChanged", Tcl_NewStringObj(data, -1));
    [self generateExposeEvents:self.bounds];
=======
    Tk_SendVirtualEvent(tkwin, "AppearanceChanged", Tcl_NewStringObj(data, TCL_INDEX_NONE));
>>>>>>> bf5319a9
}

- (void)observeValueForKeyPath:(NSString *)keyPath
		      ofObject:(id)object
			change:(NSDictionary *)change
		       context:(void *)context
{
    (void) change;
    (void) context;
    NSUserDefaults *preferences = [NSUserDefaults standardUserDefaults];
    if (object == preferences && [keyPath isEqualToString:@"AppleHighlightColor"]) {
	if (@available(macOS 10.14, *)) {
	    [self viewDidChangeEffectiveAppearance];
	}
    }
}

#endif

/*
 * This is no-op on 10.7 and up because Apple has removed this widget, but we
 * are leaving it here for backwards compatibility.
 */

- (void) tkToolbarButton: (id) sender
{
#ifdef TK_MAC_DEBUG_EVENTS
    TKLog(@"-[%@(%p) %s] %@", [self class], self, sel_getName(_cmd), sender);
#endif
    union {XEvent general; XVirtualEvent virt;} event;
    int x, y;
    TkWindow *winPtr = TkMacOSXGetTkWindow([self window]);
    Tk_Window tkwin = (Tk_Window)winPtr;
    (void)sender;

    if (!winPtr){
	return;
    }
    bzero(&event, sizeof(event));
    event.virt.type = VirtualEvent;
    event.virt.serial = LastKnownRequestProcessed(Tk_Display(tkwin));
    event.virt.send_event = false;
    event.virt.display = Tk_Display(tkwin);
    event.virt.event = Tk_WindowId(tkwin);
    event.virt.root = XRootWindow(Tk_Display(tkwin), 0);
    event.virt.subwindow = None;
    event.virt.time = TkpGetMS();
    XQueryPointer(NULL, winPtr->window, NULL, NULL,
	    &event.virt.x_root, &event.virt.y_root, &x, &y, &event.virt.state);
    Tk_TopCoordsToWindow(tkwin, x, y, &event.virt.x, &event.virt.y);
    event.virt.same_screen = true;
    event.virt.name = Tk_GetUid("ToolbarButton");
    Tk_QueueWindowEvent(&event.general, TCL_QUEUE_TAIL);
}

/*
 * On Catalina this is never called and drawRect clips to the rect that
 * is passed to it by AppKit.
 */

- (BOOL) wantsDefaultClipping
{
    return NO;
}

- (BOOL) acceptsFirstResponder
{
    return YES;
}

/*
 * This keyDown method does nothing, which is a huge improvement over the
 * default keyDown method which beeps every time a key is pressed.
 */

- (void) keyDown: (NSEvent *) theEvent
{
    (void)theEvent;

#ifdef TK_MAC_DEBUG_EVENTS
    TKLog(@"-[%@(%p) %s] %@", [self class], self, sel_getName(_cmd), theEvent);
#endif
}

/*
 * When the services menu is opened this is called for each Responder in
 * the Responder chain until a service provider is found.  The TKContentView
 * should be the first (and generally only) Responder in the chain.  We
 * return the TkServices object that was created in TkpInit.
 */

- (id)validRequestorForSendType:(NSString *)sendType
		     returnType:(NSString *)returnType
{
    if ([sendType isEqualToString:@"NSStringPboardType"] ||
	[sendType isEqualToString:@"NSPasteboardTypeString"]) {
	return [NSApp servicesProvider];
    }
    return [super validRequestorForSendType:sendType returnType:returnType];
}

#if TK_MAC_CGIMAGE_DRAWING
-(void) resetTkLayerBitmapContext {
    CGColorSpaceRef colorspace = NULL;

    // Try using display colorspace to avoid performance hit due to colorspace conversion
    // (allow disabling in case color accuracy is needed)
    if (!getenv("TK_NODISPLAYCOLORSPACE")) {
	colorspace = CGDisplayCopyColorSpace(CGMainDisplayID());
    }

    // fallback (uses sRGB on macOS 10.8 and later)
    if (!colorspace) {
	colorspace = CGColorSpaceCreateDeviceRGB();
    }

    CGContextRef newCtx = CGBitmapContextCreate(
	    NULL, self.layer.contentsScale * self.frame.size.width,
	    self.layer.contentsScale * self.frame.size.height, 8, 0, colorspace,
	    kCGBitmapByteOrder32Big | kCGImageAlphaNoneSkipLast // will also need to specify this when capturing
    );
    CGContextScaleCTM(newCtx, self.layer.contentsScale, self.layer.contentsScale);
    if (0) fprintf(stderr, "rTkLBC %.1f %s %p %p %ld\n", (float)self.layer.contentsScale,
	    NSStringFromSize(self.frame.size).UTF8String, colorspace, newCtx, self.tkLayerBitmapContext ? (long)CFGetRetainCount(self.tkLayerBitmapContext) : INT_MIN);
    if (0) fprintf(stderr, "rTkLBC %p %ld\n", self.tkLayerBitmapContext, (long)(self.tkLayerBitmapContext ? CFGetRetainCount(self.tkLayerBitmapContext) : LONG_MIN));
    CGContextRelease(self.tkLayerBitmapContext); // will also need this in a destructor somewhere
    self.tkLayerBitmapContext = newCtx;
    CGColorSpaceRelease(colorspace);
}
#endif

@end

/*
 * Local Variables:
 * mode: objc
 * c-basic-offset: 4
 * fill-column: 79
 * coding: utf-8
 * End:
 */<|MERGE_RESOLUTION|>--- conflicted
+++ resolved
@@ -475,32 +475,11 @@
  *
  *----------------------------------------------------------------------
  */
-
+//XXXXX This stub is not used with CGImage drawing.
 int
 TkpWillDrawWidget(Tk_Window tkwin) {
-    int result;
-    if (TK_MAC_SYNCHRONOUS_DRAWING) return 0; // not in drawRect
-    if (tkwin) {
-	TkWindow *winPtr = (TkWindow *)tkwin;
-	TKContentView *view = (TKContentView *)TkMacOSXGetNSViewForDrawable(
-	    (Drawable)winPtr->privatePtr);
-	result = ([NSApp isDrawing] && view == [NSView focusView]);
-#if 0
-	printf("TkpWillDrawWidget: %s %d  %d \n", Tk_PathName(tkwin),
-	       [NSApp isDrawing], (view == [NSView focusView]));
-	if (!result) {
-	    NSRect dirtyRect;
-	    TkMacOSXWinNSBounds(winPtr, view, &dirtyRect);
-	    printf("TkpAppCanDraw: dirtyRect for %s is %s\n",
-		   Tk_PathName(tkwin),
-		   NSStringFromRect(dirtyRect).UTF8String);
-	    [view addTkDirtyRect:dirtyRect];
-	}
-#endif
-    } else {
-	result = [NSApp isDrawing];
-    }
-    return result;
+    (void) tkwin;
+    return false;
 }
  
@@ -1069,7 +1048,6 @@
 {
     _tkNeedsDisplay = YES;
     _tkDirtyRect = NSUnionRect(_tkDirtyRect, rect);
-    [NSApp setNeedsToDraw:YES];
     [self setNeedsDisplay:YES];
 #if TK_MAC_CGIMAGE_DRAWING
     // Layer-backed: want the NSView to control when to draw
@@ -1082,46 +1060,7 @@
 {
     _tkNeedsDisplay = NO;
     _tkDirtyRect = NSZeroRect;
-    [NSApp setNeedsToDraw:NO];
-}
-
-#if TK_MAC_CGIMAGE_DRAWING
-// Remove drawRect: just to make sure it isn’t used
-#else
-- (void) drawRect: (NSRect) rect
-{
-    (void)rect;
-
-#ifdef TK_MAC_DEBUG_DRAWING
-    TkWindow *winPtr = TkMacOSXGetTkWindow([self window]);
-    if (winPtr) {
-	fprintf(stderr, "drawRect: drawing %s in %s\n",
-	    Tk_PathName(winPtr), NSStringFromRect(rect).UTF8String);
-    }
-#endif
-
-    /*
-     * We do not allow recursive calls to drawRect, but we only log them on OSX
-     * > 10.13, where they should never happen.
-     */
-
-    if ([NSApp isDrawing]) {
-	if ([NSApp macOSVersion] > 101300) {
-	    TKLog(@"WARNING: a recursive call to drawRect was aborted.");
-	}
-	return;
-    }
-
-    [NSApp setIsDrawing: YES];
-    [self clearTkDirtyRect];
-    [self generateExposeEvents:rect];
-    [NSApp setIsDrawing:NO];
-
-#ifdef TK_MAC_DEBUG_DRAWING
-    fprintf(stderr, "drawRect: done.\n");
-#endif
-}
-#endif
+}
 
 -(void) setFrameSize: (NSSize)newsize
 {
@@ -1174,16 +1113,6 @@
 	TkMacOSXSetDrawingEnabled(winPtr, 1);
 	TkMacOSXInvalClipRgns(tkwin);
 	TkMacOSXUpdateClipRgn(winPtr);
-
-	 /*
-	  * Generate and process expose events to redraw the window.  To avoid
-	  * crashes, only do this if we are being called from drawRect.  See
-	  * ticket [1fa8c3ed8d].
-	  */
-
-	if ([NSApp isDrawing] || [self inLiveResize]) {
-	    [self generateExposeEvents: [self bounds]];
-	}
 
 	/*
 	 * Finally, unlock the main autoreleasePool.
@@ -1303,12 +1232,8 @@
     snprintf(data, 256, "Appearance %s Accent %s Highlight %s",
 	     effectiveAppearanceName.UTF8String, accentName,
 	     highlightName);
-<<<<<<< HEAD
-    TkSendVirtualEvent(tkwin, "AppearanceChanged", Tcl_NewStringObj(data, -1));
+    Tk_SendVirtualEvent(tkwin, "AppearanceChanged", Tcl_NewStringObj(data, TCL_INDEX_NONE));
     [self generateExposeEvents:self.bounds];
-=======
-    Tk_SendVirtualEvent(tkwin, "AppearanceChanged", Tcl_NewStringObj(data, TCL_INDEX_NONE));
->>>>>>> bf5319a9
 }
 
 - (void)observeValueForKeyPath:(NSString *)keyPath
