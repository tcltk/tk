/*
 * tkMacOSXClipboard.c --
 *
 *	This file manages the clipboard for the Tk toolkit.
 *
 * Copyright (c) 1995-1997 Sun Microsystems, Inc.
 * Copyright 2001-2009, Apple Inc.
 * Copyright (c) 2006-2009 Daniel A. Steffen <das@users.sourceforge.net>
 *
 * See the file "license.terms" for information on usage and redistribution
 * of this file, and for a DISCLAIMER OF ALL WARRANTIES.
 */

#include "tkMacOSXPrivate.h"
#include "tkMacOSXConstants.h"
#include "tkSelect.h"

static NSInteger changeCount = -1;
static Tk_Window clipboardOwner = NULL;

#pragma mark TKApplication(TKClipboard)

@implementation TKApplication(TKClipboard)
- (void) tkProvidePasteboard: (TkDisplay *) dispPtr
	pasteboard: (NSPasteboard *) sender
	provideDataForType: (NSString *) type
{
    NSMutableString *string = [NSMutableString new];

    if (dispPtr && dispPtr->clipboardActive &&
	    [type isEqualToString:NSStringPboardType]) {
	for (TkClipboardTarget *targetPtr = dispPtr->clipTargetPtr; targetPtr;
		targetPtr = targetPtr->nextPtr) {
	    if (targetPtr->type == XA_STRING ||
		    targetPtr->type == dispPtr->utf8Atom) {
		for (TkClipboardBuffer *cbPtr = targetPtr->firstBufferPtr;
			cbPtr; cbPtr = cbPtr->nextPtr) {
<<<<<<< HEAD
		    NSString *s = [[NSString alloc] initWithBytesNoCopy:
			    cbPtr->buffer length:cbPtr->length
			    encoding:NSUTF8StringEncoding freeWhenDone:NO];

=======
		    NSString *s = TkUtfToNSString(cbPtr->buffer, cbPtr->length);
>>>>>>> c866b69a
		    [string appendString:s];
		    [s release];
		}
		break;
	    }
	}
    }
    [sender setString:string forType:type];
    [string release];
}

- (void) tkProvidePasteboard: (TkDisplay *) dispPtr
{
    if (dispPtr && dispPtr->clipboardActive) {
	[self tkProvidePasteboard:dispPtr
		pasteboard:[NSPasteboard generalPasteboard]
		provideDataForType:NSStringPboardType];
    }
}

- (void) pasteboard: (NSPasteboard *) sender
	provideDataForType: (NSString *) type
{
    [self tkProvidePasteboard:TkGetDisplayList() pasteboard:sender
	    provideDataForType:type];
}

- (void) tkCheckPasteboard
{
    if (clipboardOwner && [[NSPasteboard generalPasteboard] changeCount] !=
	    changeCount) {
	TkDisplay *dispPtr = TkGetDisplayList();
	if (dispPtr) {
	    XEvent event;
	    event.xany.type = SelectionClear;
	    event.xany.serial = NextRequest(Tk_Display(clipboardOwner));
	    event.xany.send_event = False;
	    event.xany.window = Tk_WindowId(clipboardOwner);
	    event.xany.display = Tk_Display(clipboardOwner);
	    event.xselectionclear.selection = dispPtr->clipboardAtom;
	    Tk_QueueWindowEvent(&event, TCL_QUEUE_TAIL);
	}
	clipboardOwner = NULL;
    }
}
@end

#pragma mark -

/*
 *----------------------------------------------------------------------
 *
 * TkSelGetSelection --
 *
 *	Retrieve the specified selection from another process. For now, only
 *	fetching XA_STRING from CLIPBOARD is supported. Eventually other types
 *	should be allowed.
 *
 * Results:
 *	The return value is a standard Tcl return value. If an error occurs
 *	(such as no selection exists) then an error message is left in the
 *	interp's result.
 *
 * Side effects:
 *	None.
 *
 *----------------------------------------------------------------------
 */

int
TkSelGetSelection(
    Tcl_Interp *interp,		/* Interpreter to use for reporting errors. */
    Tk_Window tkwin,		/* Window on whose behalf to retrieve the
				 * selection (determines display from which to
				 * retrieve). */
    Atom selection,		/* Selection to retrieve. */
    Atom target,		/* Desired form in which selection is to be
				 * returned. */
    Tk_GetSelProc *proc,	/* Procedure to call to process the selection,
				 * once it has been retrieved. */
    ClientData clientData)	/* Arbitrary value to pass to proc. */
{
    int result = TCL_ERROR;
    TkDisplay *dispPtr = ((TkWindow *) tkwin)->dispPtr;
    int haveExternalClip =
	    ([[NSPasteboard generalPasteboard] changeCount] != changeCount);

    if (dispPtr && (haveExternalClip || dispPtr->clipboardActive)
	        && selection == dispPtr->clipboardAtom
	        && (target == XA_STRING || target == dispPtr->utf8Atom)) {
	NSString *string = nil;
	NSString *clean;
	NSPasteboard *pb = [NSPasteboard generalPasteboard];
	NSString *type = [pb availableTypeFromArray:[NSArray arrayWithObject:
		NSStringPboardType]];

	if (type) {
	    string = [pb stringForType:type];
	}
	if (string) {
	    /*
	     * Replace all non-BMP characters by the replacement character 0xfffd.
	     * This is a workaround until Tcl supports TCL_UTF_MAX > 3.
	     */
<<<<<<< HEAD
	    int i, j, len = [string length];
	    CFRange all = CFRangeMake(0, len);
	    UniChar *buffer = ckalloc(len*sizeof(UniChar));
	    CFStringGetCharacters((CFStringRef) string, all, buffer);
	    for (i = 0, j = 0 ; j < len ; i++, j++) {
		if (CFStringIsSurrogateHighCharacter(buffer[j])) {
		    buffer[i] = 0xfffd;
		    j++;
		} else {
		    buffer[i] = buffer[j];
		}
=======

	    char *bytes = TkNSStringToUtf(string, NULL);
	    result = proc(clientData, interp, bytes);
	    if (bytes) {
		ckfree(bytes);
>>>>>>> c866b69a
	    }
	    clean = (NSString *)CFStringCreateWithCharacters(NULL, buffer, i);
	    ckfree(buffer);
	    result = proc(clientData, interp, [clean UTF8String]);
	}
    } else {
	Tcl_SetObjResult(interp, Tcl_ObjPrintf(
		"%s selection doesn't exist or form \"%s\" not defined",
		Tk_GetAtomName(tkwin, selection),
		Tk_GetAtomName(tkwin, target)));
	Tcl_SetErrorCode(interp, "TK", "SELECTION", "EXISTS", NULL);
    }
    return result;
}

/*
 *----------------------------------------------------------------------
 *
 * XSetSelectionOwner --
 *
 *	This function claims ownership of the specified selection. If the
 *	selection is CLIPBOARD, then we empty the system clipboard.
 *
 * Results:
 *	None.
 *
 * Side effects:
 *	None.
 *
 *----------------------------------------------------------------------
 */

int
XSetSelectionOwner(
    Display *display,		/* X Display. */
    Atom selection,		/* What selection to own. */
    Window owner,		/* Window to be the owner. */
    Time time)			/* The current time? */
{
    TkDisplay *dispPtr = TkGetDisplayList();

    if (dispPtr && selection == dispPtr->clipboardAtom) {
	clipboardOwner = owner ? Tk_IdToWindow(display, owner) : NULL;
	if (!dispPtr->clipboardActive) {
	    NSPasteboard *pb = [NSPasteboard generalPasteboard];

	    changeCount = [pb declareTypes:[NSArray array] owner:NSApp];
	}
    }
    return Success;
}

/*
 *----------------------------------------------------------------------
 *
 * TkMacOSXSelDeadWindow --
 *
 *	This function is invoked just before a TkWindow is deleted. It performs
 *	selection-related cleanup.
 *
 * Results:
 *	None.
 *
 * Side effects:
 *	clipboardOwner is cleared.
 *
 *----------------------------------------------------------------------
 */

void
TkMacOSXSelDeadWindow(
    TkWindow *winPtr)
{
    if (winPtr && winPtr == (TkWindow *)clipboardOwner) {
	clipboardOwner = NULL;
    }
}

/*
 *----------------------------------------------------------------------
 *
 * TkSelUpdateClipboard --
 *
 *	This function is called to force the clipboard to be updated after new
 *	data is added.
 *
 * Results:
 *	None.
 *
 * Side effects:
 *	None.
 *
 *----------------------------------------------------------------------
 */

void
TkSelUpdateClipboard(
    TkWindow *winPtr,		/* Window associated with clipboard. */
    TkClipboardTarget *targetPtr)
				/* Info about the content. */
{
    NSPasteboard *pb = [NSPasteboard generalPasteboard];

    changeCount = [pb addTypes:[NSArray arrayWithObject:NSStringPboardType]
	    owner:NSApp];
}

/*
 *--------------------------------------------------------------
 *
 * TkSelEventProc --
 *
 *	This procedure is invoked whenever a selection-related event occurs.
 *
 * Results:
 *	None.
 *
 * Side effects:
 *	Lots: depends on the type of event.
 *
 *--------------------------------------------------------------
 */

void
TkSelEventProc(
    Tk_Window tkwin,		/* Window for which event was targeted. */
    XEvent *eventPtr)	/* X event: either SelectionClear,
				 * SelectionRequest, or SelectionNotify. */
{
    if (eventPtr->type == SelectionClear) {
	clipboardOwner = NULL;
	TkSelClearSelection(tkwin, eventPtr);
    }
}

/*
 *----------------------------------------------------------------------
 *
 * TkSelPropProc --
 *
 *	This procedure is invoked when property-change events occur on windows
 *	not known to the toolkit. This is a stub function under Windows.
 *
 * Results:
 *	None.
 *
 * Side effects:
 *	None.
 *
 *----------------------------------------------------------------------
 */

void
TkSelPropProc(
    XEvent *eventPtr)	/* X PropertyChange event. */
{
}

/*
 * Local Variables:
 * mode: objc
 * c-basic-offset: 4
 * fill-column: 79
 * coding: utf-8
 * End:
 */<|MERGE_RESOLUTION|>--- conflicted
+++ resolved
@@ -35,14 +35,7 @@
 		    targetPtr->type == dispPtr->utf8Atom) {
 		for (TkClipboardBuffer *cbPtr = targetPtr->firstBufferPtr;
 			cbPtr; cbPtr = cbPtr->nextPtr) {
-<<<<<<< HEAD
-		    NSString *s = [[NSString alloc] initWithBytesNoCopy:
-			    cbPtr->buffer length:cbPtr->length
-			    encoding:NSUTF8StringEncoding freeWhenDone:NO];
-
-=======
 		    NSString *s = TkUtfToNSString(cbPtr->buffer, cbPtr->length);
->>>>>>> c866b69a
 		    [string appendString:s];
 		    [s release];
 		}
@@ -135,7 +128,6 @@
 	        && selection == dispPtr->clipboardAtom
 	        && (target == XA_STRING || target == dispPtr->utf8Atom)) {
 	NSString *string = nil;
-	NSString *clean;
 	NSPasteboard *pb = [NSPasteboard generalPasteboard];
 	NSString *type = [pb availableTypeFromArray:[NSArray arrayWithObject:
 		NSStringPboardType]];
@@ -144,33 +136,20 @@
 	    string = [pb stringForType:type];
 	}
 	if (string) {
+
 	    /*
-	     * Replace all non-BMP characters by the replacement character 0xfffd.
-	     * This is a workaround until Tcl supports TCL_UTF_MAX > 3.
+	     * Encode the string using the encoding which is used in Tcl
+	     * when TCL_UTF_MAX = 3.  This replaces each UTF-16 surrogate with
+	     * a 3-byte sequence generated using the UTF-8 algorithm. (Even
+	     * though UTF-8 does not allow encoding surrogates, the algorithm
+	     * does produce a 3-byte sequence.)
 	     */
-<<<<<<< HEAD
-	    int i, j, len = [string length];
-	    CFRange all = CFRangeMake(0, len);
-	    UniChar *buffer = ckalloc(len*sizeof(UniChar));
-	    CFStringGetCharacters((CFStringRef) string, all, buffer);
-	    for (i = 0, j = 0 ; j < len ; i++, j++) {
-		if (CFStringIsSurrogateHighCharacter(buffer[j])) {
-		    buffer[i] = 0xfffd;
-		    j++;
-		} else {
-		    buffer[i] = buffer[j];
-		}
-=======
 
 	    char *bytes = TkNSStringToUtf(string, NULL);
 	    result = proc(clientData, interp, bytes);
 	    if (bytes) {
 		ckfree(bytes);
->>>>>>> c866b69a
 	    }
-	    clean = (NSString *)CFStringCreateWithCharacters(NULL, buffer, i);
-	    ckfree(buffer);
-	    result = proc(clientData, interp, [clean UTF8String]);
 	}
     } else {
 	Tcl_SetObjResult(interp, Tcl_ObjPrintf(
