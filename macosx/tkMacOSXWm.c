--- conflicted
+++ resolved
@@ -2369,12 +2369,7 @@
  * WmIconphotoCmd --
  *
  *	This procedure is invoked to process the "wm iconphoto" Tcl command.
-<<<<<<< HEAD
- *	See the user documentation for details on what it does. Not yet
- *	implemented for OS X.
-=======
  *	See the user documentation for details on what it does.
->>>>>>> 0553932f
  *
  * Results:
  *	A standard Tcl result.
@@ -2393,13 +2388,8 @@
     int objc,			/* Number of arguments. */
     Tcl_Obj *const objv[])	/* Argument objects. */
 {
-<<<<<<< HEAD
     Tk_PhotoHandle photo;
-    int i, width, height, isDefault = 0;
-=======
-    Tk_Image tk_icon;
     int width, height, isDefault = 0;
->>>>>>> 0553932f
 
     if (objc < 4) {
 	Tcl_WrongNumArgs(interp, 2, objv,
@@ -2410,35 +2400,11 @@
 	isDefault = 1;
 	if (objc == 4) {
 	    Tcl_WrongNumArgs(interp, 2, objv,
-		    "window ?-default? image1 ?image2 ...?");
+			     "window ?-default? image1 ?image2 ...?");
 	    return TCL_ERROR;
 	}
     }
 
-<<<<<<< HEAD
-    /*
-     * Iterate over all images to retrieve their sizes, in order to allocate a
-     * buffer large enough to hold all images.
-     */
-
-    for (i = 3 + isDefault; i < objc; i++) {
-	photo = Tk_FindPhoto(interp, Tcl_GetString(objv[i]));
-	if (photo == NULL) {
-	    Tcl_SetObjResult(interp, Tcl_ObjPrintf(
-		    "can't use \"%s\" as iconphoto: not a photo image",
-		    Tcl_GetString(objv[i])));
-	    Tcl_SetErrorCode(interp, "TK", "WM", "ICONPHOTO", "PHOTO", NULL);
-	    return TCL_ERROR;
-	}
-	Tk_PhotoGetSize(photo, &width, &height);
-    }
-
-    /*
-     * TODO: This requires implementation for OS X, but we silently return for
-     * now.
-     */
-
-=======
      /*Get icon name. We only use the first icon name because macOS does not
      support multiple images in Tk photos.*/
     char *icon;
@@ -2466,7 +2432,6 @@
 	return TCL_ERROR;
     }
     [NSApp setApplicationIconImage: newIcon];
->>>>>>> 0553932f
     return TCL_OK;
 }
 