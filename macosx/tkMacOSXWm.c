/*
 * tkMacOSXWm.c --
 *
 *	This module takes care of the interactions between a Tk-based
 *	application and the window manager. Among other things, it implements
 *	the "wm" command and passes geometry information to the window manager.
 *
 * Copyright © 1994-1997 Sun Microsystems, Inc.
 * Copyright © 2001-2009 Apple Inc.
 * Copyright © 2006-2009 Daniel A. Steffen <das@users.sourceforge.net>
 * Copyright © 2010 Kevin Walzer/WordTech Communications LLC.
 * Copyright © 2017-2019 Marc Culler.
 *
 * See the file "license.terms" for information on usage and redistribution
 * of this file, and for a DISCLAIMER OF ALL WARRANTIES.
 */

#include "tkMacOSXPrivate.h"
#include "tkScrollbar.h"
#include "tkMacOSXWm.h"
#include "tkMacOSXInt.h"
#include "tkMacOSXDebug.h"
#include "tkMacOSXConstants.h"

/*
 * Setting this to 1 prints when each window is freed, setting it to 2 adds
 * dumps of the autorelease pools, and setting it to 3 also shows each retain
 * and release.
 */

#define DEBUG_ZOMBIES 0

/*
#ifdef TK_MAC_DEBUG
#define TK_MAC_DEBUG_WINDOWS
#endif
*/

/*
 * Carbon window attributes and classes.
 */

#define WM_NSMASK_SHIFT 36
#define tkWindowDoesNotHideAttribute \
	((UInt64) 1 << kHIWindowBitDoesNotHide)
#define tkCanJoinAllSpacesAttribute \
	((UInt64) NSWindowCollectionBehaviorCanJoinAllSpaces << 34)
#define tkMoveToActiveSpaceAttribute \
	((UInt64) NSWindowCollectionBehaviorMoveToActiveSpace << 34)
#define tkNonactivatingPanelAttribute \
	((UInt64) NSNonactivatingPanelMask << WM_NSMASK_SHIFT)
#define tkHUDWindowAttribute \
	((UInt64) NSHUDWindowMask << WM_NSMASK_SHIFT)
#define tkAlwaysValidAttributes (kWindowNoUpdatesAttribute \
	| kWindowNoActivatesAttribute	    | kWindowHideOnSuspendAttribute \
	| kWindowHideOnFullScreenAttribute  | kWindowNoConstrainAttribute \
	| kWindowNoShadowAttribute	    | kWindowLiveResizeAttribute \
	| kWindowOpaqueForEventsAttribute   | kWindowIgnoreClicksAttribute \
	| kWindowDoesNotCycleAttribute	    | tkWindowDoesNotHideAttribute \
	| tkCanJoinAllSpacesAttribute	    | tkMoveToActiveSpaceAttribute \
	| tkNonactivatingPanelAttribute	    | tkHUDWindowAttribute)

static const struct {
    const UInt64 validAttrs, defaultAttrs, forceOnAttrs, forceOffAttrs;
    int flags; NSUInteger styleMask;
} macClassAttrs[] = {
    [kAlertWindowClass] = {
	.defaultAttrs = kWindowDoesNotCycleAttribute, },
    [kMovableAlertWindowClass] = {
	.defaultAttrs = kWindowDoesNotCycleAttribute, },
    [kModalWindowClass] = {
	.defaultAttrs = kWindowDoesNotCycleAttribute, },
    [kMovableModalWindowClass] = {
	.validAttrs = kWindowCloseBoxAttribute | kWindowMetalAttribute |
		kWindowFullZoomAttribute | kWindowResizableAttribute,
	.defaultAttrs = kWindowDoesNotCycleAttribute, },
    [kFloatingWindowClass] = {
	.validAttrs = kWindowCloseBoxAttribute | kWindowCollapseBoxAttribute |
		kWindowMetalAttribute | kWindowToolbarButtonAttribute |
		kWindowNoTitleBarAttribute | kWindowFullZoomAttribute |
		kWindowResizableAttribute | kWindowSideTitlebarAttribute,
	.defaultAttrs = kWindowStandardFloatingAttributes |
		kWindowHideOnSuspendAttribute | kWindowDoesNotCycleAttribute,
	.forceOnAttrs = kWindowResizableAttribute,
	.forceOffAttrs = kWindowCollapseBoxAttribute,
	.styleMask = NSUtilityWindowMask, },
    [kDocumentWindowClass] = {
	.validAttrs = kWindowCloseBoxAttribute | kWindowCollapseBoxAttribute |
		kWindowMetalAttribute | kWindowToolbarButtonAttribute |
		kWindowNoTitleBarAttribute |
		kWindowUnifiedTitleAndToolbarAttribute |
		kWindowInWindowMenuAttribute | kWindowFullZoomAttribute |
		kWindowResizableAttribute,
	.forceOnAttrs = kWindowResizableAttribute,
	.defaultAttrs = kWindowStandardDocumentAttributes |
		kWindowLiveResizeAttribute | kWindowInWindowMenuAttribute, },
    [kUtilityWindowClass] = {
	.validAttrs = kWindowCloseBoxAttribute | kWindowCollapseBoxAttribute |
		kWindowMetalAttribute | kWindowToolbarButtonAttribute |
		kWindowNoTitleBarAttribute | kWindowFullZoomAttribute |
		kWindowResizableAttribute | kWindowSideTitlebarAttribute,
	.defaultAttrs = kWindowStandardFloatingAttributes |
		kWindowHideOnFullScreenAttribute |
		tkWindowDoesNotHideAttribute | tkNonactivatingPanelAttribute |
		kWindowDoesNotCycleAttribute,
	.forceOnAttrs = kWindowResizableAttribute,
	.forceOffAttrs = kWindowCollapseBoxAttribute,
	.flags = WM_TOPMOST,
	.styleMask = NSUtilityWindowMask, },
    [kHelpWindowClass] = {
	.defaultAttrs = kWindowHideOnSuspendAttribute,
	.forceOnAttrs = kWindowNoTitleBarAttribute |
		kWindowDoesNotCycleAttribute,
	.flags = WM_TOPMOST,
	.styleMask = 0},
    [kSheetWindowClass] = {
	.validAttrs = kWindowResizableAttribute,
	.forceOnAttrs = kWindowNoTitleBarAttribute |
		kWindowDoesNotCycleAttribute,
	.styleMask = NSDocModalWindowMask, },
    [kToolbarWindowClass] = {
	.defaultAttrs = kWindowHideOnSuspendAttribute,
	.forceOnAttrs = kWindowNoTitleBarAttribute |
		kWindowDoesNotCycleAttribute,
	.styleMask = NSUtilityWindowMask, },
    [kPlainWindowClass] = {
	.defaultAttrs = kWindowDoesNotCycleAttribute,
	.forceOnAttrs = kWindowNoTitleBarAttribute, },
    [kOverlayWindowClass] = {
	.forceOnAttrs = kWindowNoTitleBarAttribute |
		kWindowDoesNotCycleAttribute,
	.flags = WM_TOPMOST | WM_TRANSPARENT, },
    [kSheetAlertWindowClass] = {
	.forceOnAttrs = kWindowNoTitleBarAttribute |
		kWindowDoesNotCycleAttribute,
	.styleMask = NSDocModalWindowMask, },
    [kAltPlainWindowClass] = {
	.defaultAttrs = kWindowDoesNotCycleAttribute,
	.forceOnAttrs = kWindowNoTitleBarAttribute, },
    [kSimpleWindowClass] = {
	.defaultAttrs = kWindowDoesNotCycleAttribute,
	.forceOnAttrs = kWindowNoTitleBarAttribute, },
    [kDrawerWindowClass] = {
	.validAttrs = kWindowMetalAttribute | kWindowResizableAttribute,
	.forceOnAttrs = kWindowNoTitleBarAttribute |
		kWindowDoesNotCycleAttribute, },
};

#define ForceAttributes(attributes, class) \
	((attributes) & (~macClassAttrs[(class)].forceOffAttrs | \
	(macClassAttrs[(class)].forceOnAttrs & ~kWindowResizableAttribute)))

/*
 * Structures and data for the wm attributes command (macOS 10.13 and later):
 */

/* Hash tables for attributes which can be set before a window exists */
static Tcl_HashTable pathnameToSubclass;
static Tcl_HashTable pathnameToTabbingId;
static Tcl_HashTable pathnameToTabbingMode;

enum NSWindowSubclass {
    subclassNSWindow = 0,
    subclassNSPanel = 1
};
/* This array must be indexed by the enum above.*/
static const char *subclassNames[] = {"nswindow", "nspanel", NULL};

typedef struct buttonField_t {
    unsigned zoom: 1;
    unsigned miniaturize: 1;
    unsigned close: 1;
} buttonField;

/* The order of these names must match the order of the bits above! */
static const char *buttonNames[] = {"zoom", "miniaturize", "close", NULL};

typedef union windowButtonState_t {
    int intvalue;
    buttonField bits;
} windowButtonState;

#if MAC_OS_X_VERSION_MAX_ALLOWED >= 101300
enum NSWindowClass {
    NSWindowClass_any = 0,
    NSWindowClass_window = 1,
    NSWindowClass_panel = 2
};
typedef struct styleMaskBit_t {
    const char *bitname;
    unsigned long bitvalue;
    enum NSWindowClass allowed;
} styleMaskBit;

static const styleMaskBit styleMaskBits[] = {
    /* Make the titlebar visible and use round corners. */
    {"titled", NSWindowStyleMaskTitled, NSWindowClass_window},
    /* Enable the close button. */
    {"closable", NSWindowStyleMaskClosable, NSWindowClass_window},
    /* Enable the miniaturize button. */
    {"miniaturizable", NSWindowStyleMaskMiniaturizable, NSWindowClass_window},
    /* Allow the user to resize the window. */
    {"resizable", NSWindowStyleMaskResizable, NSWindowClass_window},
    /*
     * Make the content view extend under the titlebar.  We force
     * titlebarAppearsTransparent when this bit is set.  Otherwise it is
     * pretty useless.
     */
    {"fullsizecontentview", NSWindowStyleMaskFullSizeContentView, NSWindowClass_window},
    /* Rounded corners, cannot have a titlebar (overrides titled bit). */
    {"docmodal", NSWindowStyleMaskDocModalWindow, NSWindowClass_any},
    /* ============================================
     * The following bits are only valid for panels.
     */
    /* Make the title bar thinner. */
    {"utility", NSWindowStyleMaskUtilityWindow, NSWindowClass_panel},
    /* Do not activate the app when the window is activated. */
    {"nonactivatingpanel", NSWindowStyleMaskNonactivatingPanel, NSWindowClass_panel},
    /*
     * Requires utility.  Cannot be resizable.  Close button is an X; no other buttons.
     * Cannot be a docmodal.
     */
    {"HUDwindow", NSWindowStyleMaskHUDWindow, NSWindowClass_panel},
    {NULL, 0, NSWindowClass_any}
};

typedef struct tabbingMode_t {
    const char *modeName;
    long modeValue;
} tabbingMode;

static const tabbingMode tabbingModes[] = {
    {"auto",  NSWindowTabbingModeAutomatic},
    {"disallowed", NSWindowTabbingModeDisallowed},
    {"preferred", NSWindowTabbingModePreferred},
    {NULL, -1}
};

static const char *const appearanceStrings[] = {
    "aqua", "auto", "darkaqua", NULL
};
enum appearances {
    APPEARANCE_AQUA, APPEARANCE_AUTO, APPEARANCE_DARKAQUA
};

static Bool wantsToBeTab(NSWindow *macWindow) {
    Bool result;
    switch ([macWindow tabbingMode]) {
    case NSWindowTabbingModeDisallowed:
	result = False;
	break;
    case NSWindowTabbingModePreferred:
	result = True;
	break;
    case NSWindowTabbingModeAutomatic:
	result = ([NSWindow userTabbingPreference] ==
		NSWindowUserTabbingPreferenceAlways);
	break;
    default:
	result = False;
	break;
    }
    return result;
}

/*
 * Helper for the tkLayoutChanged methods.  Synchronizes Tk's understanding of
 * the bounds of a contentView with the window's.  It is needed because there
 * are situations when the window manager can change the layout of an NSWindow
 * without having been requested to do so by Tk.  Examples are when a window
 * goes FullScreen or shows a tab bar.  NSWindow methods which involve such
 * layout changes should be overridden or protected by methods which call this.
 */

static void syncLayout(NSWindow *macWindow)
{
    TkWindow *winPtr = TkMacOSXGetTkWindow(macWindow);

    if (winPtr) {
	// Using screen coordinates with origin at bottom left.
	NSRect frameRect = [macWindow frame];
	// This accounts for the tab bar, if there is one.
	NSRect contentRect = [macWindow contentRectForFrameRect: frameRect];
	WmInfo *wmPtr = winPtr->wmInfoPtr;

	// The parent includes the title bar, tab bar and window frame.
	wmPtr->xInParent = frameRect.origin.x - contentRect.origin.x;
	wmPtr->yInParent = (frameRect.origin.y + frameRect.size.height -
	    contentRect.origin.y - contentRect.size.height);
	wmPtr->parentWidth = winPtr->changes.width + frameRect.size.width -
	    contentRect.size.width;
	wmPtr->parentHeight = winPtr->changes.height + frameRect.size.height -
	    contentRect.size.height;
	TkMacOSXInvalClipRgns((Tk_Window)winPtr);
    }
}
#endif

typedef enum {
    WMATT_ALPHA, WMATT_APPEARANCE, WMATT_BUTTONS, WMATT_FULLSCREEN,
    WMATT_ISDARK, WMATT_MODIFIED, WMATT_NOTIFY, WMATT_TITLEPATH, WMATT_TOPMOST,
    WMATT_TRANSPARENT, WMATT_STYLEMASK, WMATT_CLASS, WMATT_TABBINGID,
    WMATT_TABBINGMODE, WMATT_TYPE, _WMATT_LAST_ATTRIBUTE
} WmAttribute;

static const char *const WmAttributeNames[] = {
    "-alpha", "-appearance", "-buttons", "-fullscreen", "-isdark", "-modified",
    "-notify", "-titlepath", "-topmost", "-transparent", "-stylemask", "-class",
    "-tabbingid", "-tabbingmode", "-type", NULL
};

/*
 * The variable below is used to enable or disable tracing in this module. If
 * tracing is enabled, then information is printed on standard output about
 * interesting interactions with the window manager.
 */

static int wmTracing = 0;

/*
 * The following structure is the official type record for geometry management
 * of top-level windows.
 */

static void TopLevelReqProc(void *dummy, Tk_Window tkwin);

static const Tk_GeomMgr wmMgrType = {
    "wm",			/* name */
    TopLevelReqProc,		/* requestProc */
    NULL,			/* lostContentProc */
};

/*
 * The following keeps state for Aqua dock icon bounce notification.
 */

static int tkMacOSXWmAttrNotifyVal = 0;

/*
 * Declarations of static functions defined in this file:
 */

static NSRect		InitialWindowBounds(TkWindow *winPtr,
			    NSWindow *macWindow);
static int		ParseGeometry(Tcl_Interp *interp, char *string,
			    TkWindow *winPtr);
static void		TopLevelEventProc(void *clientData,
			    XEvent *eventPtr);
static void		WmStackorderToplevelWrapperMap(TkWindow *winPtr,
			    Display *display, Tcl_HashTable *table);
static void		UpdateGeometryInfo(void *clientData);
static void		UpdateSizeHints(TkWindow *winPtr);
static void		UpdateVRootGeometry(WmInfo *wmPtr);
static int		WmAspectCmd(Tk_Window tkwin, TkWindow *winPtr,
			    Tcl_Interp *interp, Tcl_Size objc,
			    Tcl_Obj *const objv[]);
static int		WmAttributesCmd(Tk_Window tkwin, TkWindow *winPtr,
			    Tcl_Interp *interp, Tcl_Size objc,
			    Tcl_Obj *const objv[]);
static int		WmClientCmd(Tk_Window tkwin, TkWindow *winPtr,
			    Tcl_Interp *interp, Tcl_Size objc,
			    Tcl_Obj *const objv[]);
static int		WmColormapwindowsCmd(Tk_Window tkwin,
			    TkWindow *winPtr, Tcl_Interp *interp, Tcl_Size objc,
			    Tcl_Obj *const objv[]);
static int		WmCommandCmd(Tk_Window tkwin, TkWindow *winPtr,
			    Tcl_Interp *interp, Tcl_Size objc,
			    Tcl_Obj *const objv[]);
static int		WmDeiconifyCmd(Tk_Window tkwin, TkWindow *winPtr,
			    Tcl_Interp *interp, Tcl_Size objc,
			    Tcl_Obj *const objv[]);
static int		WmFocusmodelCmd(Tk_Window tkwin, TkWindow *winPtr,
			    Tcl_Interp *interp, Tcl_Size objc,
			    Tcl_Obj *const objv[]);
static int		WmForgetCmd(Tk_Window tkwin, TkWindow *winPtr,
			    Tcl_Interp *interp, Tcl_Size objc,
			    Tcl_Obj *const objv[]);
static int		WmFrameCmd(Tk_Window tkwin, TkWindow *winPtr,
			    Tcl_Interp *interp, Tcl_Size objc,
			    Tcl_Obj *const objv[]);
static int		WmGeometryCmd(Tk_Window tkwin, TkWindow *winPtr,
			    Tcl_Interp *interp, Tcl_Size objc,
			    Tcl_Obj *const objv[]);
static int		WmGridCmd(Tk_Window tkwin, TkWindow *winPtr,
			    Tcl_Interp *interp, Tcl_Size objc,
			    Tcl_Obj *const objv[]);
static int		WmGroupCmd(Tk_Window tkwin, TkWindow *winPtr,
			    Tcl_Interp *interp, Tcl_Size objc,
			    Tcl_Obj *const objv[]);
static int		WmIconbadgeCmd(Tk_Window tkwin, TkWindow *winPtr,
			    Tcl_Interp *interp, Tcl_Size objc,
			    Tcl_Obj *const objv[]);
static int		WmIconbitmapCmd(Tk_Window tkwin, TkWindow *winPtr,
			    Tcl_Interp *interp, Tcl_Size objc,
			    Tcl_Obj *const objv[]);
static int		WmIconifyCmd(Tk_Window tkwin, TkWindow *winPtr,
			    Tcl_Interp *interp, Tcl_Size objc,
			    Tcl_Obj *const objv[]);
static int		WmIconmaskCmd(Tk_Window tkwin, TkWindow *winPtr,
			    Tcl_Interp *interp, Tcl_Size objc,
			    Tcl_Obj *const objv[]);
static int		WmIconnameCmd(Tk_Window tkwin, TkWindow *winPtr,
			    Tcl_Interp *interp, Tcl_Size objc,
			    Tcl_Obj *const objv[]);
static int		WmIconphotoCmd(Tk_Window tkwin, TkWindow *winPtr,
			    Tcl_Interp *interp, Tcl_Size objc,
			    Tcl_Obj *const objv[]);
static int		WmIconpositionCmd(Tk_Window tkwin, TkWindow *winPtr,
			    Tcl_Interp *interp, Tcl_Size objc,
			    Tcl_Obj *const objv[]);
static int		WmIconwindowCmd(Tk_Window tkwin, TkWindow *winPtr,
			    Tcl_Interp *interp, Tcl_Size objc,
			    Tcl_Obj *const objv[]);
static int		WmManageCmd(Tk_Window tkwin, TkWindow *winPtr,
			    Tcl_Interp *interp, Tcl_Size objc,
			    Tcl_Obj *const objv[]);
static int		WmMaxsizeCmd(Tk_Window tkwin, TkWindow *winPtr,
			    Tcl_Interp *interp, Tcl_Size objc,
			    Tcl_Obj *const objv[]);
static int		WmMinsizeCmd(Tk_Window tkwin, TkWindow *winPtr,
			    Tcl_Interp *interp, Tcl_Size objc,
			    Tcl_Obj *const objv[]);
static int		WmOverrideredirectCmd(Tk_Window tkwin,
			    TkWindow *winPtr, Tcl_Interp *interp, Tcl_Size objc,
			    Tcl_Obj *const objv[]);
static int		WmPositionfromCmd(Tk_Window tkwin, TkWindow *winPtr,
			    Tcl_Interp *interp, Tcl_Size objc,
			    Tcl_Obj *const objv[]);
static int		WmProtocolCmd(Tk_Window tkwin, TkWindow *winPtr,
			    Tcl_Interp *interp, Tcl_Size objc,
			    Tcl_Obj *const objv[]);
static int		WmResizableCmd(Tk_Window tkwin, TkWindow *winPtr,
			    Tcl_Interp *interp, Tcl_Size objc,
			    Tcl_Obj *const objv[]);
static int		WmSizefromCmd(Tk_Window tkwin, TkWindow *winPtr,
			    Tcl_Interp *interp, Tcl_Size objc,
			    Tcl_Obj *const objv[]);
static int		WmStackorderCmd(Tk_Window tkwin, TkWindow *winPtr,
			    Tcl_Interp *interp, Tcl_Size objc,
			    Tcl_Obj *const objv[]);
static int		WmStateCmd(Tk_Window tkwin, TkWindow *winPtr,
			    Tcl_Interp *interp, Tcl_Size objc,
			    Tcl_Obj *const objv[]);
static int		WmTitleCmd(Tk_Window tkwin, TkWindow *winPtr,
			    Tcl_Interp *interp, Tcl_Size objc,
			    Tcl_Obj *const objv[]);
static int		WmTransientCmd(Tk_Window tkwin, TkWindow *winPtr,
			    Tcl_Interp *interp, Tcl_Size objc,
			    Tcl_Obj *const objv[]);
static int		WmWithdrawCmd(Tk_Window tkwin, TkWindow *winPtr,
			    Tcl_Interp *interp, Tcl_Size objc,
			    Tcl_Obj *const objv[]);
static void		WmUpdateGeom(WmInfo *wmPtr, TkWindow *winPtr);
static int		WmWinStyle(Tcl_Interp *interp, TkWindow *winPtr,
			    Tcl_Size objc, Tcl_Obj *const objv[]);
static int		WmWinAppearance(Tcl_Interp *interp, TkWindow *winPtr,
			    Tcl_Size objc, Tcl_Obj *const objv[]);
static void		ApplyWindowAttributeFlagChanges(TkWindow *winPtr,
			    NSWindow *macWindow, UInt64 oldAttributes,
			    int oldFlags, int create, int initial);
static void		ApplyContainerOverrideChanges(TkWindow *winPtr,
			    NSWindow *macWindow);
static void		GetMinSize(TkWindow *winPtr, int *minWidthPtr,
			    int *minHeightPtr);
static void		GetMaxSize(TkWindow *winPtr, int *maxWidthPtr,
			    int *maxHeightPtr);
static void		RemapWindows(TkWindow *winPtr,
			    MacDrawable *parentWin);
static void             RemoveTransient(TkWindow *winPtr);

#if MAC_OS_X_VERSION_MAX_ALLOWED > 101300

/*
 * Add a window as a tab in the group specified by its tabbingid, or
 * make it a standalone window if it is the only window with that
 * tabbingid.  Adjust the window size if a tab bar appeared or
 * disappeared.
 */

static void placeAsTab(TKWindow *macWindow) {
    TkWindow *winPtr = NULL, *winPtr2 = NULL;
    TKWindow *target = NULL, *sibling = NULL;
    NSString *identifier = [macWindow tabbingIdentifier];
    if (!wantsToBeTab(macWindow)) {
	[macWindow moveTabToNewWindow:NSApp];
	[(TKWindow *)target tkLayoutChanged];
	return;
    }
    for (NSWindow *window in [NSApp windows]) {
	if (window == macWindow) {
	    continue;
	}
	if ([identifier isEqualTo: [window tabbingIdentifier]] &&
	    wantsToBeTab(window)) {
	    target = (TKWindow*) window;
	    syncLayout(target);
	    break;
	}
    }
    syncLayout(macWindow);
    NSArray<NSWindow *> *tabs = [macWindow tabbedWindows];
    if ([tabs count] == 2) {
	sibling = tabs[0] == macWindow ? (TKWindow *)tabs[1] : (TKWindow *)tabs[0];
	syncLayout(sibling);
	winPtr2 = TkMacOSXGetTkWindow(sibling);
    }
    if (target) {
	CGFloat winHeight = [macWindow contentRectForFrameRect:
				[macWindow frame]].size.height;
	CGFloat winDelta = 0, targetHeight, targetDelta = 0;
	targetHeight =  [target contentRectForFrameRect:
			    [target frame]].size.height;
	[target addTabbedWindow:macWindow ordered:NSWindowAbove];
	targetDelta = targetHeight - [target contentRectForFrameRect:
					 [target frame]].size.height;
	winDelta = winHeight - [target contentRectForFrameRect:
				   [target frame]].size.height;
	if (winDelta) {
	    winPtr = TkMacOSXGetTkWindow(macWindow);
	    XMoveResizeWindow(winPtr->display, winPtr->window,
			      winPtr->changes.x, winPtr->changes.y,
			      winPtr->changes.width, winPtr->changes.height + winDelta );
	    if (sibling) {
		winPtr = TkMacOSXGetTkWindow(sibling);
		XMoveResizeWindow(winPtr->display, winPtr->window,
				  winPtr->changes.x, winPtr->changes.y,
				  winPtr->changes.width, winPtr->changes.height - winDelta );
	    }
	}
	if (targetDelta) {
	    winPtr = TkMacOSXGetTkWindow(target);
	    XMoveResizeWindow(winPtr->display, winPtr->window,
			      winPtr->changes.x, winPtr->changes.y,
			      winPtr->changes.width, winPtr->changes.height + targetDelta );
	}
    } else {
	CGFloat height = [macWindow contentRectForFrameRect:
			     [macWindow frame]].size.height;
	[macWindow moveTabToNewWindow:NSApp];
	CGFloat delta = height - [macWindow contentRectForFrameRect:
			    [macWindow frame]].size.height;
	winPtr = TkMacOSXGetTkWindow(macWindow);
	XMoveResizeWindow(winPtr->display, winPtr->window,
			  winPtr->changes.x, winPtr->changes.y,
			  winPtr->changes.width, winPtr->changes.height + delta);
	if (winPtr2) {
	    XMoveResizeWindow(winPtr2->display, winPtr2->window,
			      winPtr2->changes.x, winPtr2->changes.y,
			      winPtr2->changes.width, winPtr2->changes.height + delta );
	}
    }
}
#endif

#pragma mark NSWindow(TKWm)

@implementation NSWindow(TKWm)

- (NSPoint) tkConvertPointToScreen: (NSPoint) point
{
    NSRect pointrect = {point, {0,0}};
    return [self convertRectToScreen:pointrect].origin;
}

- (NSPoint) tkConvertPointFromScreen: (NSPoint)point
{
    NSRect pointrect = {point, {0,0}};
    return [self convertRectFromScreen:pointrect].origin;
}
@end

#pragma mark -

@implementation TKPanel: NSPanel
@synthesize tkWindow = _tkWindow;

- (void) tkLayoutChanged
{
    syncLayout(self);
    [[self contentView] setNeedsDisplay:YES];
}

@end

@implementation TKDrawerWindow: NSWindow
@synthesize tkWindow = _tkWindow;
@end

@implementation TKWindow: NSWindow
@synthesize tkWindow = _tkWindow;
@end

#pragma mark TKWindow(TKWm)

@implementation TKWindow(TKWm)

- (void) tkLayoutChanged
{
    syncLayout(self);
    [[self contentView] setNeedsDisplay:YES];
}

#if MAC_OS_X_VERSION_MAX_ALLOWED >= 101300
- (void)toggleTabBar:(id)sender
{
    TkWindow *winPtr = TkMacOSXGetTkWindow(self);
    if (!winPtr) {
	return;
    }
    [super toggleTabBar:sender];
    [self tkLayoutChanged];
}
#endif

- (NSSize)windowWillResize:(NSWindow *)sender
		    toSize:(NSSize)frameSize
{
    NSRect currentFrame = [sender frame];
    TkWindow *winPtr = TkMacOSXGetTkWindow(sender);
    if (winPtr) {
	if (winPtr->wmInfoPtr->flags & WM_WIDTH_NOT_RESIZABLE) {
	    frameSize.width = currentFrame.size.width;
	}
	if (winPtr->wmInfoPtr->flags & WM_HEIGHT_NOT_RESIZABLE) {
	    frameSize.height = currentFrame.size.height;
	}
    }
    return frameSize;
}

- (BOOL) canBecomeKeyWindow
{
    TkWindow *winPtr = TkMacOSXGetTkWindow(self);

    if (!winPtr || !winPtr->wmInfoPtr) {
	return NO;
    }
    return (winPtr->wmInfoPtr &&
	    (winPtr->wmInfoPtr->macClass == kHelpWindowClass ||
	     winPtr->wmInfoPtr->attributes & kWindowNoActivatesAttribute)
	    ) ? NO : YES;
}

#if DEBUG_ZOMBIES
- (id) retain
{
    id result = [super retain];
    const char *title = [[self title] UTF8String];
    if (title == nil) {
	title = "unnamed window";
    }
    if (DEBUG_ZOMBIES > 2) {
	fprintf(stderr, "Retained <%s>. Count is: %lu\n",
		title, [self retainCount]);
    }
    return result;
}

- (id) autorelease
{
    id result = [super autorelease];
    const char *title = [[self title] UTF8String];
    if (title == nil) {
	title = "unnamed window";
    }
    if (DEBUG_ZOMBIES > 2) {
	fprintf(stderr, "Autoreleased <%s>. Count is %lu\n",
		title, [self retainCount]);
    }
    return result;
}

- (oneway void) release {
    const char *title = [[self title] UTF8String];
    if (title == nil) {
	title = "unnamed window";
    }
    if (DEBUG_ZOMBIES > 2) {
	fprintf(stderr, "Releasing <%s>. Count is %lu\n",
		title, [self retainCount]);
    }
    [super release];
}

- (void) dealloc {
    const char *title = [[self title] UTF8String];
    if (title == nil) {
	title = "unnamed window";
    }
    if (DEBUG_ZOMBIES > 0) {
	fprintf(stderr, ">>>> Freeing <%s>. Count is %lu\n",
		title, [self retainCount]);
    }
    [super dealloc];
}

#endif
@end

#pragma mark -

/*
 *----------------------------------------------------------------------
 *
 * SetWindowSizeLimits --
 *
 *	Sets NSWindow size limits
 *
 * Results:
 *	None.
 *
 * Side effects:
 *	None.
 *
 *----------------------------------------------------------------------
 */

static void
SetWindowSizeLimits(
    TkWindow *winPtr)
{
    NSWindow *macWindow = TkMacOSXGetNSWindowForDrawable(winPtr->window);
    WmInfo *wmPtr = winPtr->wmInfoPtr;
    int minWidth, minHeight, maxWidth, maxHeight, base;

    if (!macWindow) {
	return;
    }
    GetMinSize(winPtr, &minWidth, &minHeight);
    GetMaxSize(winPtr, &maxWidth, &maxHeight);
    if (wmPtr->gridWin) {
	base = winPtr->reqWidth - (wmPtr->reqGridWidth * wmPtr->widthInc);
	if (base < 0) {
	    base = 0;
	}
	minWidth = base + (minWidth * wmPtr->widthInc);
	maxWidth = base + (maxWidth * wmPtr->widthInc);
	base = winPtr->reqHeight - (wmPtr->reqGridHeight * wmPtr->heightInc);
	if (base < 0) {
	    base = 0;
	}
	minHeight = base + (minHeight * wmPtr->heightInc);
	maxHeight = base + (maxHeight * wmPtr->heightInc);
    }
    if (wmPtr->flags & WM_WIDTH_NOT_RESIZABLE) {
	minWidth = maxWidth = wmPtr->configWidth;
    }
    if (wmPtr->flags & WM_HEIGHT_NOT_RESIZABLE) {
	minHeight = maxHeight = wmPtr->configHeight;
    }
    if (wmPtr->gridWin) {
	[macWindow setResizeIncrements:NSMakeSize(wmPtr->widthInc,
		wmPtr->heightInc)];
    } else if (wmPtr->sizeHintsFlags & PAspect && wmPtr->minAspect.x ==
	    wmPtr->maxAspect.x && wmPtr->minAspect.y == wmPtr->maxAspect.y) {
	NSSize aspect = NSMakeSize(wmPtr->minAspect.x, wmPtr->minAspect.y);
	CGFloat ratio = aspect.width/aspect.height;

	[macWindow setContentAspectRatio:aspect];
	if ((CGFloat)minWidth/(CGFloat)minHeight > ratio) {
	    minHeight = lround(minWidth / ratio);
	} else {
	    minWidth = lround(minHeight * ratio);
	}
	if ((CGFloat)maxWidth/(CGFloat)maxHeight > ratio) {
	    maxWidth = lround(maxHeight * ratio);
	} else {
	    maxHeight = lround(maxWidth / ratio);
	}
	if ((CGFloat)wmPtr->configWidth/(CGFloat)wmPtr->configHeight > ratio) {
	    wmPtr->configWidth = lround(wmPtr->configHeight * ratio);
	    if (wmPtr->configWidth < minWidth) {
		wmPtr->configWidth = minWidth;
		wmPtr->configHeight = minHeight;
	    }
	} else {
	    wmPtr->configHeight = lround(wmPtr->configWidth / ratio);
	    if (wmPtr->configHeight < minHeight) {
		wmPtr->configWidth = minWidth;
		wmPtr->configHeight = minHeight;
	    }
	}
    } else {
	[macWindow setResizeIncrements:NSMakeSize(1.0, 1.0)];
    }
    [macWindow setContentMinSize:NSMakeSize(minWidth, minHeight)];
    [macWindow setContentMaxSize:NSMakeSize(maxWidth, maxHeight)];
}

/*
 *----------------------------------------------------------------------
 *
 * FrontWindowAtPoint --
 *
 *	Find frontmost toplevel window at a given screen location which has the
 *      specified mainPtr.  If the location is in the title bar, return NULL.
 *
 * Results:
 *	TkWindow*.
 *
 * Side effects:
 *	None.
 *
 *----------------------------------------------------------------------
 */

static TkWindow*
FrontWindowAtPoint(
    int x,
    int y)
{
    NSPoint p = NSMakePoint(x, TkMacOSXZeroScreenHeight() - y);

    for (NSWindow *w in [NSApp orderedWindows]) {
	TkWindow *winPtr = TkMacOSXGetTkWindow(w);
	if (winPtr) {
	    NSRect windowFrame = [w frame];
	    NSRect contentFrame = windowFrame;

	    /*
	     * For consistency with other platforms, points in the
	     * title bar are not considered to be contained in the
	     * window.
	     */

	    contentFrame.size.height = [[w contentView] frame].size.height;
	    if (NSMouseInRect(p, contentFrame, NO)) {
		return winPtr;
	    } else if (NSMouseInRect(p, windowFrame, NO)) {
		/*
		 * The pointer is in the title bar of the highest NSWindow
		 * containing it, and therefore it should not be considered
		 * to be contained in any Tk window.
		 */
		return NULL;
	    }
	}
    }
    return NULL;
}

/*
 *----------------------------------------------------------------------
 *
 * TkWmNewWindow --
 *
 *	This procedure is invoked whenever a new top-level window is created.
 *	Its job is to initialize the WmInfo structure for the window.
 *
 * Results:
 *	None.
 *
 * Side effects:
 *	A WmInfo structure gets allocated and initialized.
 *
 *----------------------------------------------------------------------
 */

void
TkWmNewWindow(
    TkWindow *winPtr)		/* Newly-created top-level window. */
{
    WmInfo *wmPtr = (WmInfo *)ckalloc(sizeof(WmInfo));

    wmPtr->winPtr = winPtr;
    wmPtr->reparent = None;
    wmPtr->titleUid = NULL;
    wmPtr->iconName = NULL;
    wmPtr->container = NULL;
    wmPtr->hints.flags = InputHint | StateHint;
    wmPtr->hints.input = True;
    wmPtr->hints.initial_state = NormalState;
    wmPtr->hints.icon_pixmap = None;
    wmPtr->hints.icon_window = None;
    wmPtr->hints.icon_x = wmPtr->hints.icon_y = 0;
    wmPtr->hints.icon_mask = None;
    wmPtr->hints.window_group = None;
    wmPtr->leaderName = NULL;
    wmPtr->icon = NULL;
    wmPtr->iconFor = NULL;
    wmPtr->transientPtr = NULL;
    wmPtr->sizeHintsFlags = 0;
    wmPtr->minWidth = wmPtr->minHeight = 1;
    wmPtr->maxWidth = 0;
    wmPtr->maxHeight = 0;
    wmPtr->gridWin = NULL;
    wmPtr->widthInc = wmPtr->heightInc = 1;
    wmPtr->minAspect.x = wmPtr->minAspect.y = 1;
    wmPtr->maxAspect.x = wmPtr->maxAspect.y = 1;
    wmPtr->reqGridWidth = wmPtr->reqGridHeight = -1;
    wmPtr->gravity = NorthWestGravity;
    wmPtr->width = -1;
    wmPtr->height = -1;
    wmPtr->x = winPtr->changes.x;
    wmPtr->y = winPtr->changes.y;
    wmPtr->parentWidth = winPtr->changes.width
	    + 2*winPtr->changes.border_width;
    wmPtr->parentHeight = winPtr->changes.height
	    + 2*winPtr->changes.border_width;
    wmPtr->xInParent = 0;
    wmPtr->yInParent = 0;
    wmPtr->cmapList = NULL;
    wmPtr->cmapCount = 0;
    wmPtr->configX = 0;
    wmPtr->configY = 0;
    wmPtr->configWidth = -1;
    wmPtr->configHeight = -1;
    wmPtr->vRoot = None;
    wmPtr->protPtr = NULL;
    wmPtr->commandObj = NULL;
    wmPtr->clientMachine = NULL;
    wmPtr->flags = WM_NEVER_MAPPED;
    wmPtr->macClass = kDocumentWindowClass;
    wmPtr->attributes = macClassAttrs[kDocumentWindowClass].defaultAttrs;
    wmPtr->scrollWinPtr = NULL;
    wmPtr->menuPtr = NULL;
    wmPtr->window = nil;
    winPtr->wmInfoPtr = wmPtr;

    // initialize wmPtr->NSWindowSubclass here

    UpdateVRootGeometry(wmPtr);

    /*
     * Tk must monitor structure events for top-level windows, in order to
     * detect size and position changes caused by window managers.
     */

    Tk_CreateEventHandler((Tk_Window)winPtr, StructureNotifyMask,
	    TopLevelEventProc, winPtr);

    /*
     * Arrange for geometry requests to be reflected from the window to the
     * window manager.
     */

    Tk_ManageGeometry((Tk_Window)winPtr, &wmMgrType, NULL);
}

/*
 *----------------------------------------------------------------------
 *
 * TkWmMapWindow --
 *
 *	This procedure is invoked to map a top-level window. This module gets
 *	a chance to update all window-manager-related information in
 *	properties before the window manager sees the map event and checks the
 *	properties. It also gets to decide whether or not to even map the
 *	window after all.
 *
 * Results:
 *	None.
 *
 * Side effects:
 *	Properties of winPtr may get updated to provide up-to-date information
 *	to the window manager. The window may also get mapped, but it may not
 *	be if this procedure decides that isn't appropriate (e.g. because the
 *	window is withdrawn).
 *
 *----------------------------------------------------------------------
 */

void
TkWmMapWindow(
    TkWindow *winPtr)		/* Top-level window that's about to be
				 * mapped. */
{
    WmInfo *wmPtr = winPtr->wmInfoPtr;
    XEvent event;

    if (wmPtr->flags & WM_NEVER_MAPPED) {
	/*
	 * Create the underlying Mac window for this Tk window.
	 */

	if (!TkMacOSXHostToplevelExists(winPtr)) {
	    TkMacOSXMakeRealWindowExist(winPtr);
	}

	wmPtr->flags &= ~WM_NEVER_MAPPED;

	/*
	 * Generate configure event when we first map the window.
	 */

	TkGenWMConfigureEvent((Tk_Window)winPtr, wmPtr->x, wmPtr->y, -1, -1,
		TK_LOCATION_CHANGED);

	/*
	 * This is the first time this window has ever been mapped. Store all
	 * the window-manager-related information for the window.
	 */

	if (wmPtr->titleUid == NULL) {
	    wmPtr->titleUid = winPtr->nameUid;
	}

	if (!Tk_IsEmbedded(winPtr)) {
	    TkSetWMName(winPtr, wmPtr->titleUid);
	}

	TkWmSetClass(winPtr);

	if (wmPtr->iconName != NULL) {
	    XSetIconName(winPtr->display, winPtr->window, wmPtr->iconName);
	}

	wmPtr->flags |= WM_UPDATE_SIZE_HINTS;
    }
    if (wmPtr->hints.initial_state == WithdrawnState) {
	return;
    }

    /*
     * TODO: we need to display a window if it's iconic on creation.
     */

    if (wmPtr->hints.initial_state == IconicState) {
	return;
    }

    /*
     * Update geometry information.
     */

    wmPtr->flags |= WM_ABOUT_TO_MAP;
    if (wmPtr->flags & WM_UPDATE_PENDING) {
	Tcl_CancelIdleCall(UpdateGeometryInfo, winPtr);
    }
    UpdateGeometryInfo(winPtr);
    wmPtr->flags &= ~WM_ABOUT_TO_MAP;

    /*
     * Map the window and process a MapNotify event for it.
     */

    winPtr->flags |= TK_MAPPED;
    XMapWindow(winPtr->display, winPtr->window);
    event.xany.serial = LastKnownRequestProcessed(winPtr->display);
    event.xany.send_event = False;
    event.xany.display = winPtr->display;
    event.xmap.window = winPtr->window;
    event.xmap.type = MapNotify;
    event.xmap.event = winPtr->window;
    event.xmap.override_redirect = winPtr->atts.override_redirect;
    Tk_HandleEvent(&event);
}

/*
 *----------------------------------------------------------------------
 *
 * TkWmUnmapWindow --
 *
 *	This procedure is invoked to unmap a top-level window. On the
 *	Macintosh all we do is call XUnmapWindow.
 *
 * Results:
 *	None.
 *
 * Side effects:
 *	Unmaps the window.
 *
 *----------------------------------------------------------------------
 */

void
TkWmUnmapWindow(
    TkWindow *winPtr)		/* Top-level window that's about to be
				 * unmapped. */
{
    winPtr->flags &= ~TK_MAPPED;
    if ((winPtr->window != None)
	    && (XUnmapWindow(winPtr->display, winPtr->window) == Success)) {
	XEvent event;

	event.xany.serial = LastKnownRequestProcessed(winPtr->display);
	event.xany.send_event = False;
	event.xany.display = winPtr->display;
	event.xunmap.type = UnmapNotify;
	event.xunmap.window = winPtr->window;
	event.xunmap.event = winPtr->window;
	event.xunmap.from_configure = false;
	Tk_HandleEvent(&event);
    }
}

/*
 *----------------------------------------------------------------------
 *
 * TkWmDeadWindow --
 *
 *	This procedure is invoked when a top-level window is about to be
 *	deleted. It cleans up the wm-related data structures for the window.
 *      If the dead window contains the pointer, TkUpdatePointer is called
 *      to tell Tk which window will be the new pointer window.
 *
 * Results:
 *	None.
 *
 * Side effects:
 *	The WmInfo structure for winPtr gets freed.  Tk's cached pointer
 *      window may change.
 *
 *----------------------------------------------------------------------
 */

void
TkWmDeadWindow(
    TkWindow *winPtr)		/* Top-level window that's being deleted. */
{
    TkWindow *winPtr2;
    NSWindow *w;
    WmInfo *wmPtr = winPtr->wmInfoPtr, *wmPtr2;
    TKWindow *deadNSWindow = NULL;
    if (Tk_WindowId(winPtr) == None) {
	fprintf(stderr, "TkWmDeadWindow: no window id\n");
    } else {
	deadNSWindow = (TKWindow *)TkMacOSXGetNSWindowForDrawable(Tk_WindowId(winPtr));
    }
    /*
     *If the dead window is a transient, remove it from the container's list.
     */

    RemoveTransient(winPtr);
    Tk_ManageGeometry((Tk_Window)winPtr, NULL, NULL);
    Tk_DeleteEventHandler((Tk_Window)winPtr, StructureNotifyMask,
	    TopLevelEventProc, winPtr);
    if (wmPtr->hints.flags & IconPixmapHint) {
	Tk_FreeBitmap(winPtr->display, wmPtr->hints.icon_pixmap);
    }
    if (wmPtr->hints.flags & IconMaskHint) {
	Tk_FreeBitmap(winPtr->display, wmPtr->hints.icon_mask);
    }
    if (wmPtr->iconName != NULL) {
	ckfree(wmPtr->iconName);
    }
    if (wmPtr->leaderName != NULL) {
	ckfree(wmPtr->leaderName);
    }
    if (wmPtr->icon != NULL) {
	wmPtr2 = ((TkWindow *)wmPtr->icon)->wmInfoPtr;
	wmPtr2->iconFor = NULL;
    }
    if (wmPtr->iconFor != NULL) {
	wmPtr2 = ((TkWindow *)wmPtr->iconFor)->wmInfoPtr;
	wmPtr2->icon = NULL;
	wmPtr2->hints.flags &= ~IconWindowHint;
    }
    while (wmPtr->protPtr != NULL) {
	ProtocolHandler *protPtr = wmPtr->protPtr;
	wmPtr->protPtr = protPtr->nextPtr;
	Tcl_EventuallyFree(protPtr, TCL_DYNAMIC);
    }
    if (wmPtr->commandObj != NULL) {
	Tcl_DecrRefCount(wmPtr->commandObj);
    }
    if (wmPtr->clientMachine != NULL) {
	ckfree(wmPtr->clientMachine);
    }
    if (wmPtr->flags & WM_UPDATE_PENDING) {
	Tcl_CancelIdleCall(UpdateGeometryInfo, winPtr);
    }

    /*
     * If the dead window has a transient, remove references to it from
     * the transient.
     */

    for (Transient *transientPtr = wmPtr->transientPtr;
	    transientPtr != NULL; transientPtr = transientPtr->nextPtr) {
<<<<<<< HEAD
    	TkWindow *containerPtr = (TkWindow *)TkMacOSXGetContainer(
	    transientPtr->winPtr);
    	if (containerPtr == winPtr) {
    	    wmPtr2 = transientPtr->winPtr->wmInfoPtr;
    	    wmPtr2->container = NULL;
    	}
=======
	TkWindow *containerPtr = (TkWindow *)TkMacOSXGetContainer(
	    transientPtr->winPtr);
	if (containerPtr == winPtr) {
	    wmPtr2 = transientPtr->winPtr->wmInfoPtr;
	    wmPtr2->container = NULL;
	}
>>>>>>> 13a6169e
    }

    while (wmPtr->transientPtr != NULL) {
	Transient *transientPtr = wmPtr->transientPtr;

	wmPtr->transientPtr = transientPtr->nextPtr;
	ckfree(transientPtr);
    }

    /*
     * Remove references to the Tk window from the mouse event processing
     * state which is recorded in the NSApplication object and notify Tk
     * of the new pointer window.
     */

    NSPoint mouse = [NSEvent mouseLocation];
    [NSApp setTkPointerWindow:nil];
    winPtr2 = NULL;

    for (w in [NSApp orderedWindows]) {
	if (w == deadNSWindow || w == NULL) {
	    continue;
	}
	winPtr2 = TkMacOSXGetTkWindow(w);
	if (winPtr2 == NULL) {
	    continue;
	}
	if (NSPointInRect(mouse, [w frame])) {
	    [NSApp setTkPointerWindow: winPtr2];
	    break;
	}
    }
    if (winPtr2) {
	/*
	 * We now know which toplevel will contain the pointer when the window
	 * is destroyed.  We need to know which Tk window within the
	 * toplevel will contain the pointer.
	 */
	NSPoint local = [w tkConvertPointFromScreen: mouse];
	int top_x = floor(local.x),
	    top_y = floor(w.frame.size.height - local.y);
	int root_x = floor(mouse.x),
	    root_y = floor(TkMacOSXZeroScreenHeight() - mouse.y);
	int win_x, win_y;
	Tk_Window target = Tk_TopCoordsToWindow((Tk_Window) winPtr2, top_x, top_y, &win_x, &win_y);
	/*
	 * A non-toplevel window can have a NULL parent while it is in the process of
	 * being destroyed.  We should not call Tk_UpdatePointer in that case.
	 */
	if (Tk_Parent(target) != NULL || Tk_IsTopLevel(target)) {
	    Tk_UpdatePointer(target, root_x, root_y, [NSApp tkButtonState]);
	}
    }

    /*
     * Unregister the NSWindow and remove all references to it from the Tk
     * data structures.  If the NSWindow is a child, disassociate it from
     * the parent.  Then close and release the NSWindow.
     */

    if (deadNSWindow && !Tk_IsEmbedded(winPtr)) {
	NSWindow *parent = [deadNSWindow parentWindow];
	[deadNSWindow setTkWindow:None];
	if (winPtr->window) {
	    ((MacDrawable *)winPtr->window)->view = nil;
	}
	wmPtr->window = NULL;

	if (parent) {
	    [parent removeChildWindow:deadNSWindow];
	}

#if DEBUG_ZOMBIES > 1
	{
	    const char *title = [[deadNSWindow title] UTF8String];
	    if (title == nil) {
		title = "unnamed window";
	    }
	    fprintf(stderr, ">>>> Closing <%s>. Count is: %lu\n", title,
		    [deadNSWindow retainCount]);
	}
#endif

	/*
	 * When a window is closed we want to move the focus to the next
	 * highest window.  Apple's documentation says that calling the
	 * orderOut method of the key window will accomplish this.  But
	 * experiment shows that this is not the case.  So we have to reset the
	 * key window ourselves.  When the window is the last one on the screen
	 * there is no choice for a new key window.  Moreover, if the host
	 * computer has a TouchBar then the TouchBar holds a reference to the
	 * key window which prevents it from being deallocated until it stops
	 * being the key window.  On these systems the only option for
	 * preventing zombies is to set the key window to nil.
	 */


	/*
	 * Fix bug 5692042764:
	 * set tkEventTarget to NULL when there is no window to send Tk events to.
	 */
	TkWindow *newTkEventTarget = NULL;
	winPtr2 = NULL;

	for (w in [NSApp orderedWindows]) {
	    winPtr2 = TkMacOSXGetTkWindow(w);
	    BOOL isOnScreen;

	    if (!winPtr2 || !winPtr2->wmInfoPtr) {
		continue;
	    }
	    wmPtr2 = winPtr2->wmInfoPtr;
	    isOnScreen = (wmPtr2->hints.initial_state != IconicState &&
			  wmPtr2->hints.initial_state != WithdrawnState);
	    if (w != deadNSWindow && isOnScreen && [w canBecomeKeyWindow]) {
		[w makeKeyAndOrderFront:NSApp];
		newTkEventTarget = TkMacOSXGetTkWindow(w);
		break;
	    }
	}

	[NSApp setTkEventTarget:newTkEventTarget];

	/*
	 * Prevent zombies on systems with a TouchBar.
	 */

	if (deadNSWindow == [NSApp keyWindow]) {
	    [NSApp _setKeyWindow:nil];
	    [NSApp _setMainWindow:nil];
	}

	/*
	 * Avoid redrawing the view after it is released.
	 */

	TKContentView *deadView = [deadNSWindow contentView];
	Tcl_CancelIdleCall(TkMacOSXRedrawViewIdleTask,(void *) deadView);
	CGContextRelease(deadView.tkLayerBitmapContext);
	[deadNSWindow close];
#if MAC_OS_X_VERSION_MAX_ALLOWED >= 101400
	NSUserDefaults *preferences = [NSUserDefaults standardUserDefaults];
	[preferences removeObserver:deadNSWindow.contentView
		      forKeyPath:@"AppleHighlightColor"];
#endif
	[deadNSWindow release];

#if DEBUG_ZOMBIES > 1
	fprintf(stderr, "================= Pool dump ===================\n");
	[NSAutoreleasePool showPools];
#endif

    }

    /*
     * Deallocate the wmInfo and clear the wmInfoPtr.
     */

    ckfree(wmPtr);
    winPtr->wmInfoPtr = NULL;
}

/*
 *----------------------------------------------------------------------
 *
 * TkWmSetClass --
 *
 *	This procedure is invoked whenever a top-level window's class is
 *	changed. If the window has been mapped then this procedure updates the
 *	window manager property for the class. If the window hasn't been
 *	mapped, the update is deferred until just before the first mapping.
 *
 * Results:
 *	None.
 *
 * Side effects:
 *	A window property may get updated.
 *
 *----------------------------------------------------------------------
 */

void
TkWmSetClass(
    TCL_UNUSED(TkWindow *))		/* Newly-created top-level window. */
{
    return;
}

/*
 *----------------------------------------------------------------------
 *
 * Tk_WmObjCmd --
 *
 *	This procedure is invoked to process the "wm" Tcl command. See the
 *	user documentation for details on what it does.
 *
 * Results:
 *	A standard Tcl result.
 *
 * Side effects:
 *	See the user documentation.
 *
 *----------------------------------------------------------------------
 */

int
Tk_WmObjCmd(
    void *clientData,	/* Main window associated with interpreter. */
    Tcl_Interp *interp,		/* Current interpreter. */
    int objc,			/* Number of arguments. */
    Tcl_Obj *const objv[])	/* Argument objects. */
{
    Tk_Window tkwin = (Tk_Window)clientData;
    static const char *const optionStrings[] = {
	"aspect", "attributes", "client", "colormapwindows",
	"command", "deiconify", "focusmodel", "forget",
	"frame", "geometry", "grid", "group", "iconbadge",
	"iconbitmap", "iconify", "iconmask", "iconname",
	"iconphoto", "iconposition", "iconwindow",
	"manage", "maxsize", "minsize", "overrideredirect",
	"positionfrom", "protocol", "resizable", "sizefrom",
	"stackorder", "state", "title", "transient",
	"withdraw", NULL };
    enum options {
	WMOPT_ASPECT, WMOPT_ATTRIBUTES, WMOPT_CLIENT, WMOPT_COLORMAPWINDOWS,
	WMOPT_COMMAND, WMOPT_DEICONIFY, WMOPT_FOCUSMODEL, WMOPT_FORGET,
	WMOPT_FRAME, WMOPT_GEOMETRY, WMOPT_GRID, WMOPT_GROUP,  WMOPT_ICONBADGE,
	WMOPT_ICONBITMAP, WMOPT_ICONIFY, WMOPT_ICONMASK, WMOPT_ICONNAME,
	WMOPT_ICONPHOTO, WMOPT_ICONPOSITION, WMOPT_ICONWINDOW,
	WMOPT_MANAGE, WMOPT_MAXSIZE, WMOPT_MINSIZE, WMOPT_OVERRIDEREDIRECT,
	WMOPT_POSITIONFROM, WMOPT_PROTOCOL, WMOPT_RESIZABLE, WMOPT_SIZEFROM,
	WMOPT_STACKORDER, WMOPT_STATE, WMOPT_TITLE, WMOPT_TRANSIENT,
	WMOPT_WITHDRAW };
    int index;
    Tcl_Size length;
    char *argv1;
    TkWindow *winPtr;

    if (objc < 2) {
    wrongNumArgs:
	Tcl_WrongNumArgs(interp, 1, objv, "option window ?arg ...?");
	return TCL_ERROR;
    }

    argv1 = Tcl_GetStringFromObj(objv[1], &length);
    if ((argv1[0] == 't') && (strncmp(argv1, "tracing", length) == 0)
	    && (length >= 3)) {
	if ((objc != 2) && (objc != 3)) {
	    Tcl_WrongNumArgs(interp, 2, objv, "?boolean?");
	    return TCL_ERROR;
	}
	if (objc == 2) {
	    Tcl_SetObjResult(interp, Tcl_NewBooleanObj(wmTracing));
	    return TCL_OK;
	}
	return Tcl_GetBooleanFromObj(interp, objv[2], &wmTracing);
    }

    if (Tcl_GetIndexFromObjStruct(interp, objv[1], optionStrings,
	    sizeof(char *), "option", 0, &index) != TCL_OK) {
	return TCL_ERROR;
    }
    if (objc < 3) {
	goto wrongNumArgs;
    }
    if (index == WMOPT_ATTRIBUTES && objc == 5 &&
	strcmp(Tcl_GetString(objv[3]), "-class") == 0) {
	if (TkGetWindowFromObj(NULL, tkwin, objv[2], (Tk_Window *) &winPtr)
	    == TCL_OK) {
	    if (winPtr->wmInfoPtr->window != NULL) {
		Tcl_SetObjResult(interp, Tcl_NewStringObj(
		    "Cannot change the class after the mac window is created.",-1));
		Tcl_SetErrorCode(interp, "TK", "CLASS_CHANGE", NULL);
		return TCL_ERROR;
	    }
	} else {
		winPtr = NULL;
	}
    } else if (index == WMOPT_ATTRIBUTES && objc == 5 &&
	       strcmp(Tcl_GetString(objv[3]), "-tabbingid") == 0) {
	    if (TkGetWindowFromObj(NULL, tkwin, objv[2], (Tk_Window *) &winPtr)
		!= TCL_OK) {
		winPtr = NULL;
	    }
    } else if (index == WMOPT_ATTRIBUTES && objc == 5 &&
	       strcmp(Tcl_GetString(objv[3]), "-tabbingmode") == 0) {
	    if (TkGetWindowFromObj(NULL, tkwin, objv[2], (Tk_Window *) &winPtr)
		!= TCL_OK) {
		winPtr = NULL;
	    }
    } else if (TkGetWindowFromObj(interp, tkwin, objv[2], (Tk_Window *) &winPtr)
	       != TCL_OK) {
	return TCL_ERROR;
    }
    if (winPtr && !Tk_IsTopLevel(winPtr)
	    && (index != WMOPT_MANAGE) && (index != WMOPT_FORGET)) {
	Tcl_SetObjResult(interp, Tcl_ObjPrintf(
		"window \"%s\" isn't a top-level window", winPtr->pathName));
	Tcl_SetErrorCode(interp, "TK", "LOOKUP", "TOPLEVEL", winPtr->pathName,
		NULL);
	return TCL_ERROR;
    }

    switch ((enum options) index) {
    case WMOPT_ASPECT:
	return WmAspectCmd(tkwin, winPtr, interp, objc, objv);
    case WMOPT_ATTRIBUTES:
	return WmAttributesCmd(tkwin, winPtr, interp, objc, objv);
    case WMOPT_CLIENT:
	return WmClientCmd(tkwin, winPtr, interp, objc, objv);
    case WMOPT_COLORMAPWINDOWS:
	return WmColormapwindowsCmd(tkwin, winPtr, interp, objc, objv);
    case WMOPT_COMMAND:
	return WmCommandCmd(tkwin, winPtr, interp, objc, objv);
    case WMOPT_DEICONIFY:
	return WmDeiconifyCmd(tkwin, winPtr, interp, objc, objv);
    case WMOPT_FOCUSMODEL:
	return WmFocusmodelCmd(tkwin, winPtr, interp, objc, objv);
    case WMOPT_FORGET:
	return WmForgetCmd(tkwin, winPtr, interp, objc, objv);
    case WMOPT_FRAME:
	return WmFrameCmd(tkwin, winPtr, interp, objc, objv);
    case WMOPT_GEOMETRY:
	return WmGeometryCmd(tkwin, winPtr, interp, objc, objv);
    case WMOPT_GRID:
	return WmGridCmd(tkwin, winPtr, interp, objc, objv);
    case WMOPT_GROUP:
	return WmGroupCmd(tkwin, winPtr, interp, objc, objv);
    case WMOPT_ICONBADGE:
	return WmIconbadgeCmd(tkwin, winPtr, interp, objc, objv);
    case WMOPT_ICONBITMAP:
	return WmIconbitmapCmd(tkwin, winPtr, interp, objc, objv);
    case WMOPT_ICONIFY:
	return WmIconifyCmd(tkwin, winPtr, interp, objc, objv);
    case WMOPT_ICONMASK:
	return WmIconmaskCmd(tkwin, winPtr, interp, objc, objv);
    case WMOPT_ICONNAME:
	return WmIconnameCmd(tkwin, winPtr, interp, objc, objv);
    case WMOPT_ICONPHOTO:
	return WmIconphotoCmd(tkwin, winPtr, interp, objc, objv);
    case WMOPT_ICONPOSITION:
	return WmIconpositionCmd(tkwin, winPtr, interp, objc, objv);
    case WMOPT_ICONWINDOW:
	return WmIconwindowCmd(tkwin, winPtr, interp, objc, objv);
    case WMOPT_MANAGE:
	return WmManageCmd(tkwin, winPtr, interp, objc, objv);
    case WMOPT_MAXSIZE:
	return WmMaxsizeCmd(tkwin, winPtr, interp, objc, objv);
    case WMOPT_MINSIZE:
	return WmMinsizeCmd(tkwin, winPtr, interp, objc, objv);
    case WMOPT_OVERRIDEREDIRECT:
	return WmOverrideredirectCmd(tkwin, winPtr, interp, objc, objv);
    case WMOPT_POSITIONFROM:
	return WmPositionfromCmd(tkwin, winPtr, interp, objc, objv);
    case WMOPT_PROTOCOL:
	return WmProtocolCmd(tkwin, winPtr, interp, objc, objv);
    case WMOPT_RESIZABLE:
	return WmResizableCmd(tkwin, winPtr, interp, objc, objv);
    case WMOPT_SIZEFROM:
	return WmSizefromCmd(tkwin, winPtr, interp, objc, objv);
    case WMOPT_STACKORDER:
	return WmStackorderCmd(tkwin, winPtr, interp, objc, objv);
    case WMOPT_STATE:
	return WmStateCmd(tkwin, winPtr, interp, objc, objv);
    case WMOPT_TITLE:
	return WmTitleCmd(tkwin, winPtr, interp, objc, objv);
    case WMOPT_TRANSIENT:
	return WmTransientCmd(tkwin, winPtr, interp, objc, objv);
    case WMOPT_WITHDRAW:
	return WmWithdrawCmd(tkwin, winPtr, interp, objc, objv);
    }

    /* This should not happen */
    return TCL_ERROR;
}

/*
 *----------------------------------------------------------------------
 *
 * WmAspectCmd --
 *
 *	This procedure is invoked to process the "wm aspect" Tcl command. See
 *	the user documentation for details on what it does.
 *
 * Results:
 *	A standard Tcl result.
 *
 * Side effects:
 *	See the user documentation.
 *
 *----------------------------------------------------------------------
 */

static int
WmAspectCmd(
    TCL_UNUSED(Tk_Window),		/* Main window of the application. */
    TkWindow *winPtr,		/* Toplevel to work with */
    Tcl_Interp *interp,		/* Current interpreter. */
    Tcl_Size objc,			/* Number of arguments. */
    Tcl_Obj *const objv[])	/* Argument objects. */
{
    WmInfo *wmPtr = winPtr->wmInfoPtr;
    int numer1, denom1, numer2, denom2;

    if ((objc != 3) && (objc != 7)) {
	Tcl_WrongNumArgs(interp, 2, objv,
		"window ?minNumer minDenom maxNumer maxDenom?");
	return TCL_ERROR;
    }
    if (objc == 3) {
	if (wmPtr->sizeHintsFlags & PAspect) {
	    Tcl_Obj *results[4];

	    results[0] = Tcl_NewWideIntObj(wmPtr->minAspect.x);
	    results[1] = Tcl_NewWideIntObj(wmPtr->minAspect.y);
	    results[2] = Tcl_NewWideIntObj(wmPtr->maxAspect.x);
	    results[3] = Tcl_NewWideIntObj(wmPtr->maxAspect.y);
	    Tcl_SetObjResult(interp, Tcl_NewListObj(4, results));
	}
	return TCL_OK;
    }
    if (*Tcl_GetString(objv[3]) == '\0') {
	wmPtr->sizeHintsFlags &= ~PAspect;
    } else {
	if ((Tcl_GetIntFromObj(interp, objv[3], &numer1) != TCL_OK)
		|| (Tcl_GetIntFromObj(interp, objv[4], &denom1) != TCL_OK)
		|| (Tcl_GetIntFromObj(interp, objv[5], &numer2) != TCL_OK)
		|| (Tcl_GetIntFromObj(interp, objv[6], &denom2) != TCL_OK)) {
	    return TCL_ERROR;
	}
	if ((numer1 <= 0) || (denom1 <= 0) || (numer2 <= 0) ||
		(denom2 <= 0)) {
	    Tcl_SetObjResult(interp, Tcl_NewStringObj(
		    "aspect number can't be <= 0", TCL_INDEX_NONE));
	    Tcl_SetErrorCode(interp, "TK", "WM", "ASPECT", NULL);
	    return TCL_ERROR;
	}
	wmPtr->minAspect.x = numer1;
	wmPtr->minAspect.y = denom1;
	wmPtr->maxAspect.x = numer2;
	wmPtr->maxAspect.y = denom2;
	wmPtr->sizeHintsFlags |= PAspect;
    }
    wmPtr->flags |= WM_UPDATE_SIZE_HINTS;
    WmUpdateGeom(wmPtr, winPtr);
    return TCL_OK;
}

/*
 *----------------------------------------------------------------------
 *
 * WmSetAttribute --
 *
 *	Helper routine for WmAttributesCmd. Sets the value of the specified
 *	attribute.
 *
 * Returns:
 *
 *	TCL_OK if successful, TCL_ERROR otherwise. In case of an error, leaves
 *	a message in the interpreter's result.
 *
 *----------------------------------------------------------------------
 */

static int
WmSetAttribute(
    TkWindow *winPtr,		/* Toplevel to work with */
    NSWindow *macWindow,
    Tcl_Interp *interp,		/* Current interpreter */
    WmAttribute attribute,	/* Code of attribute to set */
    Tcl_Obj *value)		/* New value */
{
    WmInfo *wmPtr = winPtr->wmInfoPtr;
    int boolValue;
    NSString *identifier;

    switch (attribute) {
    case WMATT_ALPHA: {
	double dval;

	if (Tcl_GetDoubleFromObj(interp, value, &dval) != TCL_OK) {
	    return TCL_ERROR;
	}

	/*
	 * The user should give (transparent) 0 .. 1.0 (opaque)
	 */

	if (dval < 0.0) {
	    dval = 0.0;
	} else if (dval > 1.0) {
	    dval = 1.0;
	}
	[macWindow setAlphaValue:dval];
	break;
    }
    case WMATT_APPEARANCE: {
	int index;
	if (Tcl_GetIndexFromObjStruct(interp, value, appearanceStrings,
	    sizeof(char *), "appearancename", 0, &index) != TCL_OK) {
	    return TCL_ERROR;
	}
	switch ((enum appearances) index) {
	case APPEARANCE_AQUA:
	    macWindow.appearance = [NSAppearance appearanceNamed:
		NSAppearanceNameAqua];
	    break;
	case APPEARANCE_DARKAQUA:
#if MAC_OS_X_VERSION_MAX_ALLOWED >= 101400
	    if (@available(macOS 10.14, *)) {
		macWindow.appearance = [NSAppearance appearanceNamed:
		    NSAppearanceNameDarkAqua];
	    }
#endif // MAC_OS_X_VERSION_MAX_ALLOWED >= 101400
	    break;
	default:
	    macWindow.appearance = nil;
	}
	break;
    }
    case WMATT_BUTTONS: {
	windowButtonState state = {0};
	Tcl_Obj **elements;
	Tcl_Size nElements, i;
	if (Tcl_ListObjGetElements(interp, value, &nElements, &elements) == TCL_OK) {
	    int index = 0;
	    for (i = 0; i < nElements; i++) {
		if (Tcl_GetIndexFromObjStruct(interp, elements[i], buttonNames,
		       sizeof(char *), "window button name", 0, &index) != TCL_OK) {
		    return TCL_ERROR;
		} else {
		    state.intvalue |= (1 << index);
		}
	    }
	} else if (Tcl_GetIntFromObj(interp, value, &state.intvalue) != TCL_OK) {
	    return TCL_ERROR;
	}
	NSButton *closer = [macWindow standardWindowButton:
			       NSWindowCloseButton];
	NSButton *miniaturizer = [macWindow standardWindowButton:
				     NSWindowMiniaturizeButton];
	NSButton *zoomer = [macWindow standardWindowButton:
			      NSWindowZoomButton];
	closer.enabled = (state.bits.close != 0);
	miniaturizer.enabled = (state.bits.miniaturize != 0);
	zoomer.enabled = (state.bits.zoom != 0);
	break;
    }
    case WMATT_FULLSCREEN:
	if (Tcl_GetBooleanFromObj(interp, value, &boolValue) != TCL_OK) {
	    return TCL_ERROR;
	}
	if (boolValue != (([macWindow styleMask] & NSFullScreenWindowMask) != 0)) {
	    [macWindow toggleFullScreen:macWindow];
	}
	break;
    case WMATT_MODIFIED:
	if (Tcl_GetBooleanFromObj(interp, value, &boolValue) != TCL_OK) {
	    return TCL_ERROR;
	}
	if (boolValue != [macWindow isDocumentEdited]) {
	    [macWindow setDocumentEdited:(BOOL)boolValue];
	}
	break;
    case WMATT_NOTIFY:
	if (Tcl_GetBooleanFromObj(interp, value, &boolValue) != TCL_OK) {
	    return TCL_ERROR;
	}
	if (boolValue == !tkMacOSXWmAttrNotifyVal) {
	    static NSInteger request = -1;

	    if (request >= 0) {
		[NSApp cancelUserAttentionRequest:request];
		request = -1;
	    }
	    if (boolValue) {
		request = [NSApp requestUserAttention:NSCriticalRequest];
	    }
	    tkMacOSXWmAttrNotifyVal = boolValue;
	}
	break;
    case WMATT_STYLEMASK: {
	unsigned long styleMaskValue = 0;
	Tcl_Obj **elements;
	Tcl_Size nElements, i;
	if (Tcl_ListObjGetElements(interp, value, &nElements, &elements) == TCL_OK) {
	    int index;
	    for (i = 0; i < nElements; i++) {
		if (Tcl_GetIndexFromObjStruct(interp, elements[i], styleMaskBits,
		       sizeof(styleMaskBit), "styleMask bit", 0, &index) != TCL_OK) {
		    return TCL_ERROR;
		} else if (![macWindow isKindOfClass: [NSPanel class]] &&
			   styleMaskBits[index].allowed == NSWindowClass_panel) {
		    Tcl_SetObjResult(interp, Tcl_ObjPrintf(
			"styleMask bit \"%s\" can only be used with an NSPanel",
			styleMaskBits[index].bitname));
		    Tcl_SetErrorCode(interp, "TK", "INVALID_STYLEMASK_BIT", NULL);
		    return TCL_ERROR;
		} else {
		    styleMaskValue |= styleMaskBits[index].bitvalue;
		}
		/*
		 * Be sure not to change the fullscreen bit.
		 */
		styleMaskValue |= (NSWindowStyleMaskFullScreen & macWindow.styleMask);
	    }
	    /*
	     * A resizable docmodal NSWindow or NSPanel does not work
	     * correctly.  It cannot be resized from the top edge.  Other bits,
	     * such as titled are ignored for docmodals.  To be safe, we clear
	     * all other bits when the docmodal bit is set.
	     */
	    if (styleMaskValue & NSDocModalWindowMask) {
		styleMaskValue &= ~NSWindowStyleMaskResizable;
	    }
	    if ([macWindow isKindOfClass: [NSPanel class]]) {
		/*
		 * We always make NSPanels titled, nonactivating utility windows,
		 * even if these bits are not requested in the command.
		 */
		if (!(styleMaskValue & NSWindowStyleMaskTitled) ) {
		    styleMaskValue |= NSWindowStyleMaskTitled;
		    styleMaskValue |= NSWindowStyleMaskUtilityWindow;
		    styleMaskValue |= NSWindowStyleMaskNonactivatingPanel;
		}
	    }
	    if (styleMaskValue & NSWindowStyleMaskFullSizeContentView) {
		macWindow.titlebarAppearsTransparent = YES;
	    } else {
		macWindow.titlebarAppearsTransparent = NO;
	    }
	} else {
	    return TCL_ERROR;
	}
	NSRect oldFrame = [macWindow frame];
#ifdef DEBUG
	fprintf(stderr, "Current styleMask: %lx\n", [macWindow styleMask]);
	fprintf(stderr, "Setting styleMask to %lx\n", styleMaskValue);
#endif
	macWindow.styleMask = (unsigned long) styleMaskValue;
	NSRect newFrame = [macWindow frame];
	int heightDiff = newFrame.size.height - oldFrame.size.height;
	int newHeight = heightDiff < 0 ? newFrame.size.height :
	    newFrame.size.height - heightDiff;
	[(TKWindow *)macWindow tkLayoutChanged];
	if (heightDiff) {
	    // Calling XMoveResizeWindow twice is a hack to force a relayout
	    // of the window.
	    XMoveResizeWindow(winPtr->display, winPtr->window,
			  winPtr->changes.x, winPtr->changes.y,
			  newFrame.size.width, newHeight - 1);
	    XMoveResizeWindow(winPtr->display, winPtr->window,
			  winPtr->changes.x, winPtr->changes.y,
			  newFrame.size.width, newHeight);
	}
	break;
    }
    case WMATT_TABBINGID: {
	NSString *oldId = [macWindow tabbingIdentifier];
	char *valueString;
	Tcl_Size length;
	if ([NSApp macOSVersion] < 101300) {
	    Tcl_SetObjResult(interp, Tcl_NewStringObj(
		  "Tabbing identifiers require macOS 10.13", TCL_INDEX_NONE));
	    Tcl_SetErrorCode(interp, "TK", "WM", "TABBINGID", NULL);
	    return TCL_ERROR;
	}
	valueString = Tcl_GetStringFromObj(value, &length);
	identifier = [NSString stringWithUTF8String:valueString];
	[macWindow setTabbingIdentifier: identifier];

	/*
	 * If the tabbingIdentifier of a tab is changed we move it into
	 * the tab group with that identifier.
	 */

	if ([oldId compare:identifier] != NSOrderedSame) {
	    placeAsTab((TKWindow *)macWindow);
	}
	break;
    }
    case WMATT_TABBINGMODE: {
	int index;
	tabbingMode mode;
	if (Tcl_GetIndexFromObjStruct(interp, value, tabbingModes,
	   sizeof(tabbingMode), "NSWindow Tabbing Mode", 0, &index) != TCL_OK) {
		return TCL_ERROR;
	    }
	mode = tabbingModes[index];
	[macWindow setTabbingMode: mode.modeValue];
	placeAsTab((TKWindow *)macWindow);
	break;
    }
    case WMATT_ISDARK: {
	break;
    }
    case WMATT_TITLEPATH: {
	const char *path = (const char *)Tcl_FSGetNativePath(value);
	NSString *filename = @"";

	if (path && *path) {
	    filename = [NSString stringWithUTF8String:path];
	}
	[macWindow setRepresentedFilename:filename];
	break;
    }
    case WMATT_TOPMOST:
	if (Tcl_GetBooleanFromObj(interp, value, &boolValue) != TCL_OK) {
	    return TCL_ERROR;
	}
	if (boolValue != ((wmPtr->flags & WM_TOPMOST) != 0)) {
	    int oldFlags = wmPtr->flags;

	    if (boolValue) {
		wmPtr->flags |= WM_TOPMOST;
	    } else {
		wmPtr->flags &= ~WM_TOPMOST;
	    }
	    ApplyWindowAttributeFlagChanges(winPtr, macWindow,
		    wmPtr->attributes, oldFlags, 1, 0);
	}
	break;
    case WMATT_TRANSPARENT:
	if (Tcl_GetBooleanFromObj(interp, value, &boolValue) != TCL_OK) {
	    return TCL_ERROR;
	}
	if (boolValue != ((wmPtr->flags & WM_TRANSPARENT) != 0)) {
	    UInt64 oldAttributes = wmPtr->attributes;
	    int oldFlags = wmPtr->flags;

	    if (boolValue) {
		wmPtr->flags |= WM_TRANSPARENT;
		wmPtr->attributes |= kWindowNoShadowAttribute;
	    } else {
		wmPtr->flags &= ~WM_TRANSPARENT;
		wmPtr->attributes &= ~kWindowNoShadowAttribute;
	    }
	    ApplyWindowAttributeFlagChanges(winPtr, macWindow, oldAttributes,
		    oldFlags, 1, 0);
	    [macWindow setBackgroundColor:boolValue ? [NSColor clearColor] : nil];
	    [macWindow setOpaque:!boolValue];
	    TkMacOSXInvalidateWindow((MacDrawable *)winPtr->window,
		    TK_PARENT_WINDOW);
	    }
	break;
    case WMATT_CLASS:
	break;
    case WMATT_TYPE:
	TKLog(@"The type attribute is ignored on macOS.");
	break;
    case _WMATT_LAST_ATTRIBUTE:
    default:
	return TCL_ERROR;
    }
    return TCL_OK;
}

/*
 *----------------------------------------------------------------------
 *
 * WmGetAttribute --
 *
 *	Helper routine for WmAttributesCmd. Returns the current value of the
 *	specified attribute.
 *
 *----------------------------------------------------------------------
 */

static Tcl_Obj *
WmGetAttribute(
    TkWindow *winPtr,		/* Toplevel to work with */
    NSWindow *macWindow,
    WmAttribute attribute)	/* Code of attribute to get */
{
    Tcl_Obj *result = NULL;
    WmInfo *wmPtr = winPtr->wmInfoPtr;

    switch (attribute) {
    case WMATT_ALPHA:
	result = Tcl_NewDoubleObj([macWindow alphaValue]);
	break;
    case WMATT_APPEARANCE: {
#if MAC_OS_X_VERSION_MAX_ALLOWED >= 101300
	NSAppearanceName appearance;
#else
	NSString *appearance;
#endif // MAC_OS_X_VERSION_MAX_ALLOWED >= 101300
	const char *resultString = "unrecognized";
	appearance = macWindow.appearance.name;
	if (appearance == nil) {
	    resultString = appearanceStrings[APPEARANCE_AUTO];
	} else if (appearance == NSAppearanceNameAqua) {
	    resultString = appearanceStrings[APPEARANCE_AQUA];
#if MAC_OS_X_VERSION_MAX_ALLOWED >= 101400
	} else if (@available(macOS 10.14, *)) {
	    if (appearance == NSAppearanceNameDarkAqua) {
		resultString = appearanceStrings[APPEARANCE_DARKAQUA];
	    }
#endif // MAC_OS_X_VERSION_MAX_ALLOWED >= 101400
	}
	result = Tcl_NewStringObj(resultString, TCL_INDEX_NONE);
	break;
    }
    case WMATT_BUTTONS: {
	result = Tcl_NewListObj(3, NULL);
	if ([macWindow standardWindowButton:NSWindowCloseButton].enabled) {
	    Tcl_ListObjAppendElement(NULL, result, Tcl_NewStringObj("close", TCL_INDEX_NONE));
	}
	if ([macWindow standardWindowButton:NSWindowMiniaturizeButton].enabled) {
	    Tcl_ListObjAppendElement(NULL, result, Tcl_NewStringObj("miniaturize", TCL_INDEX_NONE));
	}
	if ([macWindow standardWindowButton:NSWindowZoomButton].enabled) {
	    Tcl_ListObjAppendElement(NULL, result, Tcl_NewStringObj("zoom", TCL_INDEX_NONE));
	}
	break;
    }
    case WMATT_CLASS:
	if ([macWindow isKindOfClass:[NSPanel class]]) {
	    result = Tcl_NewStringObj(subclassNames[subclassNSPanel], TCL_INDEX_NONE);
	} else {
	    result = Tcl_NewStringObj(subclassNames[subclassNSWindow], TCL_INDEX_NONE);
	}
	break;
    case WMATT_FULLSCREEN:
	result = Tcl_NewBooleanObj([macWindow styleMask] & NSFullScreenWindowMask);
	break;
    case WMATT_ISDARK:
	result = Tcl_NewBooleanObj(TkMacOSXInDarkMode((Tk_Window)winPtr));
	break;
    case WMATT_MODIFIED:
	result = Tcl_NewBooleanObj([macWindow isDocumentEdited]);
	break;
    case WMATT_NOTIFY:
	result = Tcl_NewBooleanObj(tkMacOSXWmAttrNotifyVal);
	break;
    case WMATT_STYLEMASK: {
	unsigned long styleMaskValue = [macWindow styleMask];
	const styleMaskBit *bit;
	result = Tcl_NewListObj(9, NULL);
	for (bit = styleMaskBits; bit->bitname != NULL; bit++) {
	    if (styleMaskValue & bit->bitvalue) {
		Tcl_ListObjAppendElement(NULL, result,
		    Tcl_NewStringObj(bit->bitname, TCL_INDEX_NONE));
	    }
	}
	break;
    }
    case WMATT_TABBINGID:
	result = Tcl_NewStringObj([[macWindow tabbingIdentifier] UTF8String],
		-1);
	break;
    case WMATT_TABBINGMODE: {
	long mode = [macWindow tabbingMode];
	const char *name = "unrecognized";
	for (const tabbingMode *m = tabbingModes; m->modeName != NULL; m++) {
	    if (m->modeValue == mode) {
		name = m->modeName;
		break;
	    }
	}
	result = Tcl_NewStringObj(name, TCL_INDEX_NONE);
	break;
    }
    case WMATT_TITLEPATH:
	result = Tcl_NewStringObj([[macWindow representedFilename] UTF8String],
		TCL_INDEX_NONE);
	break;
    case WMATT_TOPMOST:
	result = Tcl_NewBooleanObj(wmPtr->flags & WM_TOPMOST);
	break;
    case WMATT_TRANSPARENT:
	result = Tcl_NewBooleanObj(wmPtr->flags & WM_TRANSPARENT);
	break;
    case WMATT_TYPE:
	result = Tcl_NewStringObj("unsupported", TCL_INDEX_NONE);
	break;
    case _WMATT_LAST_ATTRIBUTE:
    default:
	break;
    }
    return result;
}

/*
 *----------------------------------------------------------------------
 *
 * WmAttributesCmd --
 *
 *	This procedure is invoked to process the "wm attributes" Tcl command.
 *	See the user documentation for details on what it does.
 *
 * Results:
 *	A standard Tcl result.
 *
 * Side effects:
 *	See the user documentation.
 *
 *----------------------------------------------------------------------
 */

static int
WmAttributesCmd(
    TCL_UNUSED(Tk_Window),	/* Main window of the application. */
    TkWindow *winPtr,		/* Toplevel to work with */
    Tcl_Interp *interp,		/* Current interpreter. */
    Tcl_Size objc,			/* Number of arguments. */
    Tcl_Obj *const objv[])	/* Argument objects. */
{
    int attribute = 0;
    NSWindow *macWindow;
    if (winPtr == NULL && objc == 5) {
	int index, isNew = 0;
	Tcl_Size length;

	/*
	 * If we are setting an atttribute of a future window, save the value
	 * in a hash table so we can look it up when the window is actually
	 * created.
	 */

	if (strcmp(Tcl_GetString(objv[3]), "-class") == 0) {
	    if (Tcl_GetIndexFromObjStruct(interp, objv[4], subclassNames,
		    sizeof(char *), "NSWindow subclass", 0, &index) != TCL_OK) {
		return TCL_ERROR;
	    }
	    Tcl_HashEntry *hPtr = Tcl_CreateHashEntry(&pathnameToSubclass,
		Tcl_GetString(objv[2]), &isNew);
	    if (hPtr) {
		Tcl_SetHashValue(hPtr, INT2PTR(index));
		return TCL_OK;
	    }
	} else if (strcmp(Tcl_GetString(objv[3]), "-tabbingid") == 0) {
	    char *identifier = Tcl_GetStringFromObj(objv[4], &length);
	    char *value = (char *)ckalloc(length + 1);
	    strncpy(value, identifier, length + 1);
	    Tcl_HashEntry *hPtr = Tcl_CreateHashEntry(&pathnameToTabbingId,
				      Tcl_GetString(objv[2]), &isNew);
	    if (hPtr) {
		Tcl_SetHashValue(hPtr, value);
		return TCL_OK;
	    }
	} else if (strcmp(Tcl_GetString(objv[3]), "-tabbingmode") == 0) {
	    long value = NSWindowTabbingModeAutomatic;
	    int modeIndex;
	    if (Tcl_GetIndexFromObjStruct(interp, objv[4], tabbingModes,
	       sizeof(tabbingMode), "NSWindow Tabbing Mode", 0, &modeIndex) == TCL_OK) {
		value = tabbingModes[modeIndex].modeValue;
	    }
	    Tcl_HashEntry *hPtr = Tcl_CreateHashEntry(&pathnameToTabbingMode,
		Tcl_GetString(objv[2]), &isNew);
	    if (hPtr) {
		Tcl_SetHashValue(hPtr, value);
		return TCL_OK;
	    }
	}
    }
    if (!winPtr) {
	Tcl_SetObjResult(interp, Tcl_ObjPrintf(
	   "Only -class, -tabbingid, or -tabbingmode can be set before the window exists."));
	Tcl_SetErrorCode(interp, "TK", "NO_WINDOW", NULL);
	return TCL_ERROR;
    }
    if (winPtr && winPtr->window == None) {
	Tk_MakeWindowExist((Tk_Window)winPtr);
    }
    if (!TkMacOSXHostToplevelExists(winPtr)) {
	TkMacOSXMakeRealWindowExist(winPtr);
    }
    macWindow = TkMacOSXGetNSWindowForDrawable(winPtr->window);

    if (objc == 3) {		/* wm attributes $win */
	Tcl_Obj *result = Tcl_NewObj();

	for (attribute = 0; attribute < _WMATT_LAST_ATTRIBUTE; ++attribute) {
	    Tcl_ListObjAppendElement(NULL, result,
		    Tcl_NewStringObj(WmAttributeNames[attribute], TCL_INDEX_NONE));
	    Tcl_ListObjAppendElement(NULL, result,
		    WmGetAttribute(winPtr, macWindow, (WmAttribute)attribute));
	}
	Tcl_SetObjResult(interp, result);
    } else if (objc == 4) {	/* wm attributes $win -attribute */
	if (Tcl_GetIndexFromObjStruct(interp, objv[3], WmAttributeNames,
		sizeof(char *), "attribute", 0, &attribute) != TCL_OK) {
	    return TCL_ERROR;
	}
	Tcl_SetObjResult(interp, WmGetAttribute(winPtr, macWindow, (WmAttribute)attribute));
    } else if ((objc - 3) % 2 == 0) {	/* wm attributes $win -att value... */
	Tcl_Size i;

	for (i = 3; i < objc; i += 2) {
	    if (Tcl_GetIndexFromObjStruct(interp, objv[i], WmAttributeNames,
		    sizeof(char *), "attribute", 0, &attribute) != TCL_OK) {
		return TCL_ERROR;
	    }
	    if (WmSetAttribute(winPtr, macWindow, interp, (WmAttribute)attribute, objv[i+1])
		    != TCL_OK) {
		return TCL_ERROR;
	    }
	}
    } else {
	Tcl_WrongNumArgs(interp, 2, objv, "window ?-attribute ?value ...??");
	return TCL_ERROR;
    }
    return TCL_OK;
}

/*
 *----------------------------------------------------------------------
 *
 * WmClientCmd --
 *
 *	This procedure is invoked to process the "wm client" Tcl command. See
 *	the user documentation for details on what it does.
 *
 * Results:
 *	A standard Tcl result.
 *
 * Side effects:
 *	See the user documentation.
 *
 *----------------------------------------------------------------------
 */

static int
WmClientCmd(
    TCL_UNUSED(Tk_Window),		/* Main window of the application. */
    TkWindow *winPtr,		/* Toplevel to work with */
    Tcl_Interp *interp,		/* Current interpreter. */
    Tcl_Size objc,			/* Number of arguments. */
    Tcl_Obj *const objv[])	/* Argument objects. */
{
    WmInfo *wmPtr = winPtr->wmInfoPtr;
    char *argv3;
    Tcl_Size length;

    if ((objc != 3) && (objc != 4)) {
	Tcl_WrongNumArgs(interp, 2, objv, "window ?name?");
	return TCL_ERROR;
    }
    if (objc == 3) {
	if (wmPtr->clientMachine != NULL) {
	    Tcl_SetObjResult(interp,
		    Tcl_NewStringObj(wmPtr->clientMachine, TCL_INDEX_NONE));
	}
	return TCL_OK;
    }
    argv3 = Tcl_GetStringFromObj(objv[3], &length);
    if (argv3[0] == 0) {
	if (wmPtr->clientMachine != NULL) {
	    ckfree(wmPtr->clientMachine);
	    wmPtr->clientMachine = NULL;
	}
	return TCL_OK;
    }
    if (wmPtr->clientMachine != NULL) {
	ckfree(wmPtr->clientMachine);
    }
    wmPtr->clientMachine = (char *)ckalloc(length + 1);
    strcpy(wmPtr->clientMachine, argv3);
    return TCL_OK;
}

/*
 *----------------------------------------------------------------------
 *
 * WmColormapwindowsCmd --
 *
 *	This procedure is invoked to process the "wm colormapwindows" Tcl
 *	command. See the user documentation for details on what it does.
 *
 * Results:
 *	A standard Tcl result.
 *
 * Side effects:
 *	See the user documentation.
 *
 *----------------------------------------------------------------------
 */

static int
WmColormapwindowsCmd(
    Tk_Window tkwin,		/* Main window of the application. */
    TkWindow *winPtr,		/* Toplevel to work with */
    Tcl_Interp *interp,		/* Current interpreter. */
    Tcl_Size objc,			/* Number of arguments. */
    Tcl_Obj *const objv[])	/* Argument objects. */
{
    WmInfo *wmPtr = winPtr->wmInfoPtr;
    TkWindow **cmapList, *winPtr2;
    Tcl_Size i, windowObjc;
    int gotToplevel = 0;
    Tcl_Obj **windowObjv, *resultObj;

    if ((objc != 3) && (objc != 4)) {
	Tcl_WrongNumArgs(interp, 2, objv, "window ?windowList?");
	return TCL_ERROR;
    }
    if (objc == 3) {
	Tk_MakeWindowExist((Tk_Window)winPtr);
	resultObj = Tcl_NewObj();
	for (i = 0; i < wmPtr->cmapCount; i++) {
	    if ((i == (wmPtr->cmapCount-1))
		    && (wmPtr->flags & WM_ADDED_TOPLEVEL_COLORMAP)) {
		break;
	    }
	    Tcl_ListObjAppendElement(NULL, resultObj,
		    Tk_NewWindowObj((Tk_Window)wmPtr->cmapList[i]));
	}
	Tcl_SetObjResult(interp, resultObj);
	return TCL_OK;
    }
    if (Tcl_ListObjGetElements(interp, objv[3], &windowObjc, &windowObjv)
	    != TCL_OK) {
	return TCL_ERROR;
    }
    cmapList = (TkWindow **)ckalloc((windowObjc+1) * sizeof(TkWindow*));
    for (i = 0; i < windowObjc; i++) {
	if (TkGetWindowFromObj(interp, tkwin, windowObjv[i],
		(Tk_Window *) &winPtr2) != TCL_OK) {
	    ckfree(cmapList);
	    return TCL_ERROR;
	}
	if (winPtr2 == winPtr) {
	    gotToplevel = 1;
	}
	if (winPtr2->window == None) {
	    Tk_MakeWindowExist((Tk_Window)winPtr2);
	}
	cmapList[i] = winPtr2;
    }
    if (!gotToplevel) {
	wmPtr->flags |= WM_ADDED_TOPLEVEL_COLORMAP;
	cmapList[windowObjc] = winPtr;
	windowObjc++;
    } else {
	wmPtr->flags &= ~WM_ADDED_TOPLEVEL_COLORMAP;
    }
    wmPtr->flags |= WM_COLORMAPS_EXPLICIT;
    if (wmPtr->cmapList != NULL) {
	ckfree(wmPtr->cmapList);
    }
    wmPtr->cmapList = cmapList;
    wmPtr->cmapCount = windowObjc;

    /*
     * On the Macintosh all of this is just an excercise in compatibility as
     * we don't support colormaps. If we did they would be installed here.
     */

    return TCL_OK;
}

/*
 *----------------------------------------------------------------------
 *
 * WmCommandCmd --
 *
 *	This procedure is invoked to process the "wm command" Tcl command. See
 *	the user documentation for details on what it does.
 *
 * Results:
 *	A standard Tcl result.
 *
 * Side effects:
 *	See the user documentation.
 *
 *----------------------------------------------------------------------
 */

static int
WmCommandCmd(
    TCL_UNUSED(Tk_Window),		/* Main window of the application. */
    TkWindow *winPtr,		/* Toplevel to work with */
    Tcl_Interp *interp,		/* Current interpreter. */
    Tcl_Size objc,			/* Number of arguments. */
    Tcl_Obj *const objv[])	/* Argument objects. */
{
    WmInfo *wmPtr = winPtr->wmInfoPtr;
    Tcl_Size len;

    if ((objc != 3) && (objc != 4)) {
	Tcl_WrongNumArgs(interp, 2, objv, "window ?value?");
	return TCL_ERROR;
    }
    if (objc == 3) {
	if (wmPtr->commandObj != NULL) {
	    Tcl_SetObjResult(interp, wmPtr->commandObj);
	}
	return TCL_OK;
    }
    if (*Tcl_GetString(objv[3]) == '\0') {
	if (wmPtr->commandObj != NULL) {
	    Tcl_DecrRefCount(wmPtr->commandObj);
	    wmPtr->commandObj = NULL;
	}
	return TCL_OK;
    }
    if (Tcl_ListObjLength(interp, objv[3], &len) != TCL_OK) {
	return TCL_ERROR;
    }
    if (wmPtr->commandObj != NULL) {
	Tcl_DecrRefCount(wmPtr->commandObj);
    }
    wmPtr->commandObj = Tcl_DuplicateObj(objv[3]);
    Tcl_IncrRefCount(wmPtr->commandObj);
    Tcl_InvalidateStringRep(wmPtr->commandObj);
    return TCL_OK;
}

/*
 *----------------------------------------------------------------------
 *
 * WmDeiconifyCmd --
 *
 *	This procedure is invoked to process the "wm deiconify" Tcl command.
 *	See the user documentation for details on what it does.
 *
 * Results:
 *	A standard Tcl result.
 *
 * Side effects:
 *	See the user documentation.
 *
 *----------------------------------------------------------------------
 */

static int
WmDeiconifyCmd(
    TCL_UNUSED(Tk_Window),		/* Main window of the application. */
    TkWindow *winPtr,		/* Toplevel to work with */
    Tcl_Interp *interp,		/* Current interpreter. */
    Tcl_Size objc,			/* Number of arguments. */
    Tcl_Obj *const objv[])	/* Argument objects. */
{
    WmInfo *wmPtr = winPtr->wmInfoPtr;
    NSWindow *win = nil;
    if (objc != 3) {
	Tcl_WrongNumArgs(interp, 2, objv, "window");
	return TCL_ERROR;
    }
    if (wmPtr->iconFor != NULL) {
	Tcl_SetObjResult(interp, Tcl_ObjPrintf(
		"can't deiconify %s: it is an icon for %s",
		Tcl_GetString(objv[2]), Tk_PathName(wmPtr->iconFor)));
	Tcl_SetErrorCode(interp, "TK", "WM", "DEICONIFY", "ICON", NULL);
	return TCL_ERROR;
    } else if (winPtr->flags & TK_EMBEDDED) {
	Tcl_SetObjResult(interp, Tcl_ObjPrintf(
		"can't deiconify %s: it is an embedded window",
		winPtr->pathName));
	Tcl_SetErrorCode(interp, "TK", "WM", "DEICONIFY", "EMBEDDED", NULL);
	return TCL_ERROR;
    }

    if (winPtr->window) {
	win = TkMacOSXGetNSWindowForDrawable(winPtr->window);
    }
    TkpWmSetState(winPtr, TkMacOSXIsWindowZoomed(winPtr) ?
	    ZoomState : NormalState);
    if (win) {
	[win setExcludedFromWindowsMenu:NO];
	TkMacOSXApplyWindowAttributes(winPtr, win);
	[win orderFront:NSApp];
	[[win contentView] setNeedsDisplay:YES];
    }
    if (wmPtr->icon) {
	Tk_UnmapWindow((Tk_Window)wmPtr->icon);
    }

    /*
     * If this window has a transient, the transient must also be deiconified if
     * it was withdrawn by the container.
     */

    for (Transient *transientPtr = wmPtr->transientPtr;
	    transientPtr != NULL; transientPtr = transientPtr->nextPtr) {
	TkWindow *winPtr2 = transientPtr->winPtr;
	WmInfo *wmPtr2 = winPtr2->wmInfoPtr;
	TkWindow *containerPtr = (TkWindow *)TkMacOSXGetContainer(winPtr2);

	if (containerPtr == winPtr) {
	    if ((wmPtr2->hints.initial_state == WithdrawnState) &&
		    ((transientPtr->flags & WITHDRAWN_BY_CONTAINER) != 0)) {
		TkpWmSetState(winPtr2, NormalState);
		transientPtr->flags &= ~WITHDRAWN_BY_CONTAINER;
	    }
	}
    }

    //Tcl_DoWhenIdle(TkMacOSXDrawAllViews, NULL);
    return TCL_OK;
}

/*
 *----------------------------------------------------------------------
 *
 * WmFocusmodelCmd --
 *
 *	This procedure is invoked to process the "wm focusmodel" Tcl command.
 *	See the user documentation for details on what it does.
 *
 * Results:
 *	A standard Tcl result.
 *
 * Side effects:
 *	See the user documentation.
 *
 *----------------------------------------------------------------------
 */

static int
WmFocusmodelCmd(
    TCL_UNUSED(Tk_Window),	/* Main window of the application. */
    TkWindow *winPtr,		/* Toplevel to work with */
    Tcl_Interp *interp,		/* Current interpreter. */
    Tcl_Size objc,			/* Number of arguments. */
    Tcl_Obj *const objv[])	/* Argument objects. */
{
    WmInfo *wmPtr = winPtr->wmInfoPtr;
    static const char *const optionStrings[] = {
	"active", "passive", NULL };
    enum options {
	OPT_ACTIVE, OPT_PASSIVE };
    int index;

    if ((objc != 3) && (objc != 4)) {
	Tcl_WrongNumArgs(interp, 2, objv, "window ?active|passive?");
	return TCL_ERROR;
    }
    if (objc == 3) {
	Tcl_SetObjResult(interp, Tcl_NewStringObj(
		wmPtr->hints.input ? "passive" : "active", TCL_INDEX_NONE));
	return TCL_OK;
    }

    if (Tcl_GetIndexFromObjStruct(interp, objv[3], optionStrings,
	    sizeof(char *), "argument", 0, &index) != TCL_OK) {
	return TCL_ERROR;
    }
    if (index == OPT_ACTIVE) {
	wmPtr->hints.input = False;
    } else { /* OPT_PASSIVE */
	wmPtr->hints.input = True;
    }
    return TCL_OK;
}

/*
 *----------------------------------------------------------------------
 *
 * WmForgetCmd --
 *
 *	This procedure is invoked to process the "wm forget" Tcl command.
 *	See the user documentation for details on what it does.
 *
 * Results:
 *	A standard Tcl result.
 *
 * Side effects:
 *	See the user documentation.
 *
 *----------------------------------------------------------------------
 */

static int
WmForgetCmd(
    TCL_UNUSED(Tk_Window),	/* Main window of the application. */
    TkWindow *winPtr,		/* Toplevel or Frame to work with */
    TCL_UNUSED(Tcl_Interp *),	/* Current interpreter. */
    TCL_UNUSED(Tcl_Size),			/* Number of arguments. */
    TCL_UNUSED(Tcl_Obj *const *))	/* Argument objects. */
{
    Tk_Window frameWin = (Tk_Window)winPtr;

    if (Tk_IsTopLevel(frameWin)) {
	MacDrawable *macWin;

	Tk_MakeWindowExist(frameWin);
	Tk_MakeWindowExist((Tk_Window)winPtr->parentPtr);

	macWin = (MacDrawable *)winPtr->window;

	TkFocusJoin(winPtr);
	Tk_UnmapWindow(frameWin);

	macWin->toplevel->referenceCount--;
	macWin->toplevel = winPtr->parentPtr->privatePtr->toplevel;
	macWin->toplevel->referenceCount++;
	macWin->flags &= ~TK_HOST_EXISTS;

	RemapWindows(winPtr, (MacDrawable *)winPtr->parentPtr->window);

	/*
	 * Make sure wm no longer manages this window
	 */
	Tk_ManageGeometry(frameWin, NULL, NULL);

	winPtr->flags &= ~(TK_TOP_HIERARCHY|TK_TOP_LEVEL|TK_HAS_WRAPPER|TK_WIN_MANAGED);

	/*
	 * Flags (above) must be cleared before calling TkMapTopFrame (below).
	 */

	TkMapTopFrame(frameWin);
    } else {
	/*
	 * Already not managed by wm - ignore it.
	 */
    }
    return TCL_OK;
}

/*
 *----------------------------------------------------------------------
 *
 * WmFrameCmd --
 *
 *	This procedure is invoked to process the "wm frame" Tcl command. See
 *	the user documentation for details on what it does.
 *
 * Results:
 *	A standard Tcl result.
 *
 * Side effects:
 *	See the user documentation.
 *
 *----------------------------------------------------------------------
 */

static int
WmFrameCmd(
    TCL_UNUSED(Tk_Window),	/* Main window of the application. */
    TkWindow *winPtr,		/* Toplevel to work with */
    Tcl_Interp *interp,		/* Current interpreter. */
    Tcl_Size objc,			/* Number of arguments. */
    Tcl_Obj *const objv[])	/* Argument objects. */
{
    WmInfo *wmPtr = winPtr->wmInfoPtr;
    Window window;
    char buf[TCL_INTEGER_SPACE];

    if (objc != 3) {
	Tcl_WrongNumArgs(interp, 2, objv, "window");
	return TCL_ERROR;
    }
    window = wmPtr->reparent;
    if (window == None) {
	window = Tk_WindowId((Tk_Window)winPtr);
    }
    snprintf(buf, sizeof(buf), "0x%" TCL_Z_MODIFIER "x", (size_t)window);
    Tcl_SetObjResult(interp, Tcl_NewStringObj(buf, TCL_INDEX_NONE));
    return TCL_OK;
}

/*
 *----------------------------------------------------------------------
 *
 * WmGeometryCmd --
 *
 *	This procedure is invoked to process the "wm geometry" Tcl command.
 *	See the user documentation for details on what it does.
 *
 * Results:
 *	A standard Tcl result.
 *
 * Side effects:
 *	See the user documentation.
 *
 *----------------------------------------------------------------------
 */

static int
WmGeometryCmd(
    TCL_UNUSED(Tk_Window),	/* Main window of the application. */
    TkWindow *winPtr,		/* Toplevel to work with */
    Tcl_Interp *interp,		/* Current interpreter. */
    Tcl_Size objc,			/* Number of arguments. */
    Tcl_Obj *const objv[])	/* Argument objects. */
{
    WmInfo *wmPtr = winPtr->wmInfoPtr;
    NSWindow *win = nil;
    char xSign = '+', ySign = '+';
    int width, height, x = wmPtr->x, y= wmPtr->y;
    char *argv3;
    if (winPtr && winPtr->window) {
	win = TkMacOSXGetNSWindowForDrawable(winPtr->window);
    }
    if ((objc != 3) && (objc != 4)) {
	Tcl_WrongNumArgs(interp, 2, objv, "window ?newGeometry?");
	return TCL_ERROR;
    }
    if (objc == 3) {
	if (wmPtr->gridWin != NULL) {
	    width = wmPtr->reqGridWidth + (winPtr->changes.width
		    - winPtr->reqWidth)/wmPtr->widthInc;
	    height = wmPtr->reqGridHeight + (winPtr->changes.height
		    - winPtr->reqHeight)/wmPtr->heightInc;
	} else {
	    width = winPtr->changes.width;
	    height = winPtr->changes.height;
	}
	if (win) {
	    if (wmPtr->flags & WM_NEGATIVE_X) {
		xSign = '-';
		x = wmPtr->vRootWidth - wmPtr->x
		    - (width + (wmPtr->parentWidth - winPtr->changes.width));
	    }
	    if (wmPtr->flags & WM_NEGATIVE_Y) {
		ySign = '-';
		y = wmPtr->vRootHeight - wmPtr->y
		    - (height + (wmPtr->parentHeight - winPtr->changes.height));
	    }
	}
	Tcl_SetObjResult(interp, Tcl_ObjPrintf("%dx%d%c%d%c%d",
		width, height, xSign, x, ySign, y));
	return TCL_OK;
    }
    argv3 = Tcl_GetString(objv[3]);
    if (*argv3 == '\0') {
	wmPtr->width = -1;
	wmPtr->height = -1;
	WmUpdateGeom(wmPtr, winPtr);
	return TCL_OK;
    }
    return ParseGeometry(interp, argv3, winPtr);
}

/*
 *----------------------------------------------------------------------
 *
 * WmGridCmd --
 *
 *	This procedure is invoked to process the "wm grid" Tcl command. See
 *	the user documentation for details on what it does.
 *
 * Results:
 *	A standard Tcl result.
 *
 * Side effects:
 *	See the user documentation.
 *
 *----------------------------------------------------------------------
 */

static int
WmGridCmd(
    TCL_UNUSED(Tk_Window),	/* Main window of the application. */
    TkWindow *winPtr,		/* Toplevel to work with */
    Tcl_Interp *interp,		/* Current interpreter. */
    Tcl_Size objc,			/* Number of arguments. */
    Tcl_Obj *const objv[])	/* Argument objects. */
{
    WmInfo *wmPtr = winPtr->wmInfoPtr;
    int reqWidth, reqHeight, widthInc, heightInc;
    const char *errorMsg;

    if ((objc != 3) && (objc != 7)) {
	Tcl_WrongNumArgs(interp, 2, objv,
		"window ?baseWidth baseHeight widthInc heightInc?");
	return TCL_ERROR;
    }
    if (objc == 3) {
	if (wmPtr->sizeHintsFlags & PBaseSize) {
	    Tcl_Obj *results[4];

	    results[0] = Tcl_NewWideIntObj(wmPtr->reqGridWidth);
	    results[1] = Tcl_NewWideIntObj(wmPtr->reqGridHeight);
	    results[2] = Tcl_NewWideIntObj(wmPtr->widthInc);
	    results[3] = Tcl_NewWideIntObj(wmPtr->heightInc);
	    Tcl_SetObjResult(interp, Tcl_NewListObj(4, results));
	}
	return TCL_OK;
    }
    if (*Tcl_GetString(objv[3]) == '\0') {
	/*
	 * Turn off gridding and reset the width and height to make sense as
	 * ungridded numbers.
	 */

	wmPtr->sizeHintsFlags &= ~PBaseSize;
	if (wmPtr->width != -1) {
	    wmPtr->width = winPtr->reqWidth + (wmPtr->width
		    - wmPtr->reqGridWidth)*wmPtr->widthInc;
	    wmPtr->height = winPtr->reqHeight + (wmPtr->height
		    - wmPtr->reqGridHeight)*wmPtr->heightInc;
	}
	wmPtr->widthInc = 1;
	wmPtr->heightInc = 1;
    } else {
	if ((Tcl_GetIntFromObj(interp, objv[3], &reqWidth) != TCL_OK)
		|| (Tcl_GetIntFromObj(interp, objv[4], &reqHeight) != TCL_OK)
		|| (Tcl_GetIntFromObj(interp, objv[5], &widthInc) != TCL_OK)
		|| (Tcl_GetIntFromObj(interp, objv[6], &heightInc)!=TCL_OK)) {
	    return TCL_ERROR;
	}
	if (reqWidth < 0) {
	    errorMsg = "baseWidth can't be < 0";
	    goto error;
	} else if (reqHeight < 0) {
	    errorMsg = "baseHeight can't be < 0";
	    goto error;
	} else if (widthInc <= 0) {
	    errorMsg = "widthInc can't be <= 0";
	    goto error;
	} else if (heightInc <= 0) {
	    errorMsg = "heightInc can't be <= 0";
	    goto error;
	}
	Tk_SetGrid((Tk_Window)winPtr, reqWidth, reqHeight, widthInc,
		heightInc);
    }
    wmPtr->flags |= WM_UPDATE_SIZE_HINTS;
    WmUpdateGeom(wmPtr, winPtr);
    return TCL_OK;

  error:
    Tcl_SetObjResult(interp, Tcl_NewStringObj(errorMsg, TCL_INDEX_NONE));
    Tcl_SetErrorCode(interp, "TK", "WM", "GRID", NULL);
    return TCL_ERROR;
}

/*
 *----------------------------------------------------------------------
 *
 * WmGroupCmd --
 *
 *	This procedure is invoked to process the "wm group" Tcl command. See
 *	the user documentation for details on what it does.
 *
 * Results:
 *	A standard Tcl result.
 *
 * Side effects:
 *	See the user documentation.
 *
 *----------------------------------------------------------------------
 */

static int
WmGroupCmd(
    Tk_Window tkwin,		/* Main window of the application. */
    TkWindow *winPtr,		/* Toplevel to work with */
    Tcl_Interp *interp,		/* Current interpreter. */
    Tcl_Size objc,			/* Number of arguments. */
    Tcl_Obj *const objv[])	/* Argument objects. */
{
    WmInfo *wmPtr = winPtr->wmInfoPtr;
    Tk_Window tkwin2;
    char *argv3;
    Tcl_Size length;

    if ((objc != 3) && (objc != 4)) {
	Tcl_WrongNumArgs(interp, 2, objv, "window ?pathName?");
	return TCL_ERROR;
    }
    if (objc == 3) {
	if (wmPtr->hints.flags & WindowGroupHint) {
	    Tcl_SetObjResult(interp, Tcl_NewStringObj(wmPtr->leaderName, TCL_INDEX_NONE));
	}
	return TCL_OK;
    }

    argv3 = Tcl_GetStringFromObj(objv[3], &length);
    if (*argv3 == '\0') {
	wmPtr->hints.flags &= ~WindowGroupHint;
	if (wmPtr->leaderName != NULL) {
	    ckfree(wmPtr->leaderName);
	}
	wmPtr->leaderName = NULL;
    } else {
	if (TkGetWindowFromObj(interp, tkwin, objv[3], &tkwin2) != TCL_OK) {
	    return TCL_ERROR;
	}
	Tk_MakeWindowExist(tkwin2);
	if (wmPtr->leaderName != NULL) {
	    ckfree(wmPtr->leaderName);
	}
	wmPtr->hints.window_group = Tk_WindowId(tkwin2);
	wmPtr->hints.flags |= WindowGroupHint;
	wmPtr->leaderName = (char *)ckalloc(length + 1);
	strcpy(wmPtr->leaderName, argv3);
    }
    return TCL_OK;
}

 /*----------------------------------------------------------------------
 *
 * WmIconbadgeCmd --
 *
 *	This procedure is invoked to process the "wm iconbadge" Tcl command.
 *	See the user documentation for details on what it does.
 *
 * Results:
 *	A standard Tcl result.
 *
 * Side effects:
 *	See the user documentation.
 *
 *----------------------------------------------------------------------
 */

static int
WmIconbadgeCmd(
    TCL_UNUSED(Tk_Window),	/* Main window of the application. */
    TkWindow *winPtr,		/* Toplevel to work with */
    Tcl_Interp *interp,		/* Current interpreter. */
    Tcl_Size objc,			/* Number of arguments. */
    Tcl_Obj *const objv[])	/* Argument objects. */
{
    (void) winPtr;
    NSString *label;

    if (objc < 4) {
	Tcl_WrongNumArgs(interp, 2, objv,"window badge");
	return TCL_ERROR;
    }

    label = [NSString stringWithUTF8String:Tcl_GetString(objv[3])];

    int number = [label intValue];
    NSDockTile *dockicon = [NSApp dockTile];

    /*
     * First, check that the label is not a decimal. If it is,
     * return an error.
     */

    if ([label containsString:@"."]) {
	Tcl_SetObjResult(interp, Tcl_ObjPrintf(
		"can't use \"%s\" as icon badge", Tcl_GetString(objv[3])));
	return TCL_ERROR;
    }

    /*
     * Next, check that label is an int, empty string, or exclamation
     * point. If so, set the icon badge on the Dock icon. Otherwise,
     * return an error.
     */

    NSArray *array = @[@"", @"!"];
    if ([array containsObject: label]) {
	[dockicon setBadgeLabel:label];
    } else if (number > 0) {
	NSString *str = [@(number) stringValue];
	[dockicon setBadgeLabel:str];
    } else {
	Tcl_SetObjResult(interp, Tcl_ObjPrintf(
		"can't use \"%s\" as icon badge", Tcl_GetString(objv[3])));
	return TCL_ERROR;
    }
    return TCL_OK;
}

/*
 *----------------------------------------------------------------------
 *
 * WmIconbitmapCmd --
 *
 *	This procedure is invoked to process the "wm iconbitmap" Tcl command.
 *	See the user documentation for details on what it does.
 *
 * Results:
 *	A standard Tcl result.
 *
 * Side effects:
 *	See the user documentation.
 *
 *----------------------------------------------------------------------
 */

static int
WmIconbitmapCmd(
    TCL_UNUSED(Tk_Window),	/* Main window of the application. */
    TkWindow *winPtr,		/* Toplevel to work with */
    Tcl_Interp *interp,		/* Current interpreter. */
    Tcl_Size objc,			/* Number of arguments. */
    Tcl_Obj *const objv[])	/* Argument objects. */
{
    WmInfo *wmPtr = winPtr->wmInfoPtr;
    Pixmap pixmap;
    char *str;
    Tcl_Size len;

    if ((objc != 3) && (objc != 4)) {
	Tcl_WrongNumArgs(interp, 2, objv, "window ?bitmap?");
	return TCL_ERROR;
    }
    if (objc == 3) {
	if (wmPtr->hints.flags & IconPixmapHint) {
	    Tcl_SetObjResult(interp, Tcl_NewStringObj(
		    Tk_NameOfBitmap(winPtr->display,wmPtr->hints.icon_pixmap),
		    -1));
	}
	return TCL_OK;
    }
    str = Tcl_GetStringFromObj(objv[3], &len);
    if (winPtr->window == None) {
	Tk_MakeWindowExist((Tk_Window)winPtr);
    }
    if (!TkMacOSXHostToplevelExists(winPtr)) {
	TkMacOSXMakeRealWindowExist(winPtr);
    }
    if (WmSetAttribute(winPtr, TkMacOSXGetNSWindowForDrawable(winPtr->window), interp,
	    WMATT_TITLEPATH, objv[3]) == TCL_OK) {
	if (!len) {
	    if (wmPtr->hints.icon_pixmap != None) {
		Tk_FreeBitmap(winPtr->display, wmPtr->hints.icon_pixmap);
		wmPtr->hints.icon_pixmap = None;
	    }
	    wmPtr->hints.flags &= ~IconPixmapHint;
	}
    } else {
	pixmap = Tk_GetBitmap(interp, (Tk_Window)winPtr, str);
	if (pixmap == None) {
	    return TCL_ERROR;
	}
	wmPtr->hints.icon_pixmap = pixmap;
	wmPtr->hints.flags |= IconPixmapHint;
    }
    return TCL_OK;
}

/*
 *----------------------------------------------------------------------
 *
 * WmIconifyCmd --
 *
 *	This procedure is invoked to process the "wm iconify" Tcl command. See
 *	the user documentation for details on what it does.
 *
 * Results:
 *	A standard Tcl result.
 *
 * Side effects:
 *	See the user documentation.
 *
 *----------------------------------------------------------------------
 */

static int
WmIconifyCmd(
    TCL_UNUSED(Tk_Window),		/* Main window of the application. */
    TkWindow *winPtr,		/* Toplevel to work with */
    Tcl_Interp *interp,		/* Current interpreter. */
    Tcl_Size objc,			/* Number of arguments. */
    Tcl_Obj *const objv[])	/* Argument objects. */
{
    WmInfo *wmPtr = winPtr->wmInfoPtr;
    if (objc != 3) {
	Tcl_WrongNumArgs(interp, 2, objv, "window");
	return TCL_ERROR;
    }

    if (Tk_Attributes((Tk_Window)winPtr)->override_redirect) {
	Tcl_SetObjResult(interp, Tcl_ObjPrintf(
		"can't iconify \"%s\": override-redirect flag is set",
		winPtr->pathName));
	Tcl_SetErrorCode(interp, "TK", "WM", "ICONIFY", "OVERRIDE_REDIRECT",
		NULL);
	return TCL_ERROR;
    } else if (wmPtr->container != NULL) {
	Tcl_SetObjResult(interp, Tcl_ObjPrintf(
		"can't iconify \"%s\": it is a transient", winPtr->pathName));
	Tcl_SetErrorCode(interp, "TK", "WM", "ICONIFY", "TRANSIENT", NULL);
	return TCL_ERROR;
    } else if (wmPtr->iconFor != NULL) {
	Tcl_SetObjResult(interp, Tcl_ObjPrintf(
		"can't iconify \"%s\": it is an icon for \"%s\"",
		winPtr->pathName, Tk_PathName(wmPtr->iconFor)));
	Tcl_SetErrorCode(interp, "TK", "WM", "ICONIFY", "ICON", NULL);
	return TCL_ERROR;
    } else if (winPtr->flags & TK_EMBEDDED) {
	Tcl_SetObjResult(interp, Tcl_ObjPrintf(
		"can't iconify \"%s\": it is an embedded window",
		winPtr->pathName));
	Tcl_SetErrorCode(interp, "TK", "WM", "ICONIFY", "EMBEDDED", NULL);
	return TCL_ERROR;
    }

    TkpWmSetState(winPtr, IconicState);
    if (wmPtr->icon) {
	Tk_MapWindow((Tk_Window)wmPtr->icon);
    }

    /*
     * If this window has a transient the transient must be withdrawn when
     * the container is iconified.
     */

    for (Transient *transientPtr = wmPtr->transientPtr;
	    transientPtr != NULL; transientPtr = transientPtr->nextPtr) {
	TkWindow *winPtr2 = transientPtr->winPtr;
	TkWindow *containerPtr = (TkWindow *)TkMacOSXGetContainer(winPtr2);
	if (containerPtr == winPtr &&
		winPtr2->wmInfoPtr->hints.initial_state != WithdrawnState) {
	    TkpWmSetState(winPtr2, WithdrawnState);
	    transientPtr->flags |= WITHDRAWN_BY_CONTAINER;
	}
    }

    return TCL_OK;
}

/*
 *----------------------------------------------------------------------
 *
 * WmIconmaskCmd --
 *
 *	This procedure is invoked to process the "wm iconmask" Tcl command.
 *	See the user documentation for details on what it does.
 *
 * Results:
 *	A standard Tcl result.
 *
 * Side effects:
 *	See the user documentation.
 *
 *----------------------------------------------------------------------
 */

static int
WmIconmaskCmd(
    Tk_Window tkwin,		/* Main window of the application. */
    TkWindow *winPtr,		/* Toplevel to work with */
    Tcl_Interp *interp,		/* Current interpreter. */
    Tcl_Size objc,			/* Number of arguments. */
    Tcl_Obj *const objv[])	/* Argument objects. */
{
    WmInfo *wmPtr = winPtr->wmInfoPtr;
    Pixmap pixmap;
    char *argv3;

    if ((objc != 3) && (objc != 4)) {
	Tcl_WrongNumArgs(interp, 2, objv, "window ?bitmap?");
	return TCL_ERROR;
    }

    if (objc == 3) {
	if (wmPtr->hints.flags & IconMaskHint) {
	    Tcl_SetObjResult(interp, Tcl_NewStringObj(
		    Tk_NameOfBitmap(winPtr->display, wmPtr->hints.icon_mask),
		    -1));
	}
	return TCL_OK;
    }

    argv3 = Tcl_GetString(objv[3]);
    if (*argv3 == '\0') {
	if (wmPtr->hints.icon_mask != None) {
	    Tk_FreeBitmap(winPtr->display, wmPtr->hints.icon_mask);
	}
	wmPtr->hints.flags &= ~IconMaskHint;
    } else {
	pixmap = Tk_GetBitmap(interp, tkwin, argv3);
	if (pixmap == None) {
	    return TCL_ERROR;
	}
	wmPtr->hints.icon_mask = pixmap;
	wmPtr->hints.flags |= IconMaskHint;
    }
    return TCL_OK;
}

/*
 *----------------------------------------------------------------------
 *
 * WmIconnameCmd --
 *
 *	This procedure is invoked to process the "wm iconname" Tcl command.
 *	See the user documentation for details on what it does.
 *
 * Results:
 *	A standard Tcl result.
 *
 * Side effects:
 *	See the user documentation.
 *
 *----------------------------------------------------------------------
 */

static int
WmIconnameCmd(
    TCL_UNUSED(Tk_Window),		/* Main window of the application. */
    TkWindow *winPtr,		/* Toplevel to work with */
    Tcl_Interp *interp,		/* Current interpreter. */
    Tcl_Size objc,			/* Number of arguments. */
    Tcl_Obj *const objv[])	/* Argument objects. */
{
    WmInfo *wmPtr = winPtr->wmInfoPtr;
    const char *argv3;
    Tcl_Size length;

    if (objc > 4) {
	Tcl_WrongNumArgs(interp, 2, objv, "window ?newName?");
	return TCL_ERROR;
    }
    if (objc == 3) {
	if (wmPtr->iconName != NULL) {
	    Tcl_SetObjResult(interp, Tcl_NewStringObj(wmPtr->iconName, TCL_INDEX_NONE));
	}
	return TCL_OK;
    }

    if (wmPtr->iconName != NULL) {
	ckfree(wmPtr->iconName);
    }
    argv3 = Tcl_GetStringFromObj(objv[3], &length);
    wmPtr->iconName = (char *)ckalloc(length + 1);
    strcpy(wmPtr->iconName, argv3);
    if (!(wmPtr->flags & WM_NEVER_MAPPED)) {
	XSetIconName(winPtr->display, winPtr->window, wmPtr->iconName);
    }
    return TCL_OK;
}

/*
 *----------------------------------------------------------------------
 *
 * WmIconphotoCmd --
 *
 *	This procedure is invoked to process the "wm iconphoto" Tcl command.
 *	See the user documentation for details on what it does.
 *
 * Results:
 *	A standard Tcl result.
 *
 * Side effects:
 *	See the user documentation.
 *
 *
 *----------------------------------------------------------------------
 */

static int
WmIconphotoCmd(
    Tk_Window tkwin,		/* Main window of the application. */
    TkWindow *winPtr,		/* Toplevel to work with */
    Tcl_Interp *interp,		/* Current interpreter. */
    Tcl_Size objc,			/* Number of arguments. */
    Tcl_Obj *const objv[])	/* Argument objects. */
{
    Tk_Image tk_icon;
    int width, height;
    NSImage *newIcon = NULL;

    if (objc < 4) {
	Tcl_WrongNumArgs(interp, 2, objv,
			 "window ?-default? image1 ?image2 ...?");
	return TCL_ERROR;
    }

    /*
     * Parse args.
     */

    if (strcmp(Tcl_GetString(objv[3]), "-default") == 0) {
	if (objc == 4) {
	    Tcl_WrongNumArgs(interp, 2, objv,
		    "window ?-default? image1 ?image2 ...?");
	    return TCL_ERROR;
	}
    }

    /*
     * Get icon name. We only use the first icon name because macOS does not
     * support multiple images in Tk photos.
     */

    char *icon;
    if (strcmp(Tcl_GetString(objv[3]), "-default") == 0) {
	icon = Tcl_GetString(objv[4]);
    } else {
	icon = Tcl_GetString(objv[3]);
    }

    /*
     * Get image and convert to NSImage that can be displayed as icon.
     */

    tk_icon = Tk_GetImage(interp, tkwin, icon, NULL, NULL);
    if (tk_icon == NULL) {
	Tcl_SetObjResult(interp, Tcl_ObjPrintf(
	      "can't use \"%s\" as iconphoto: not a photo image",
	      icon));
	Tcl_SetErrorCode(interp, "TK", "WM", "ICONPHOTO", "PHOTO", NULL);
	return TCL_ERROR;
    }

    Tk_SizeOfImage(tk_icon, &width, &height);
    if (width != 0 && height != 0) {
	newIcon = TkMacOSXGetNSImageFromTkImage(winPtr->display, tk_icon,
						width, height);
    }
    Tk_FreeImage(tk_icon);
    if (newIcon == NULL) {
	Tcl_SetObjResult(interp, Tcl_ObjPrintf(
	    "failed to create an iconphoto with image \"%s\"", icon));
	Tcl_SetErrorCode(interp, "TK", "WM", "ICONPHOTO", "IMAGE", NULL);
	return TCL_ERROR;
    }
    [NSApp setApplicationIconImage: newIcon];
    return TCL_OK;
}

/*
 *----------------------------------------------------------------------
 *
 * WmIconpositionCmd --
 *
 *	This procedure is invoked to process the "wm iconposition" Tcl
 *	command. See the user documentation for details on what it does.
 *
 * Results:
 *	A standard Tcl result.
 *
 * Side effects:
 *	See the user documentation.
 *
 *----------------------------------------------------------------------
 */

static int
WmIconpositionCmd(
    TCL_UNUSED(Tk_Window),		/* Main window of the application. */
    TkWindow *winPtr,		/* Toplevel to work with */
    Tcl_Interp *interp,		/* Current interpreter. */
    Tcl_Size objc,			/* Number of arguments. */
    Tcl_Obj *const objv[])	/* Argument objects. */
{
    WmInfo *wmPtr = winPtr->wmInfoPtr;
    int x, y;

    if ((objc != 3) && (objc != 5)) {
	Tcl_WrongNumArgs(interp, 2, objv, "window ?x y?");
	return TCL_ERROR;
    }

    if (objc == 3) {
	if (wmPtr->hints.flags & IconPositionHint) {
	    Tcl_Obj *results[2];

	    results[0] = Tcl_NewWideIntObj(wmPtr->hints.icon_x);
	    results[1] = Tcl_NewWideIntObj(wmPtr->hints.icon_y);
	    Tcl_SetObjResult(interp, Tcl_NewListObj(2, results));
	}
	return TCL_OK;
    }

    if (*Tcl_GetString(objv[3]) == '\0') {
	wmPtr->hints.flags &= ~IconPositionHint;
    } else {
	if ((Tcl_GetIntFromObj(interp, objv[3], &x) != TCL_OK)
		|| (Tcl_GetIntFromObj(interp, objv[4], &y) != TCL_OK)) {
	    return TCL_ERROR;
	}
	wmPtr->hints.icon_x = x;
	wmPtr->hints.icon_y = y;
	wmPtr->hints.flags |= IconPositionHint;
    }
    return TCL_OK;
}

/*
 *----------------------------------------------------------------------
 *
 * WmIconwindowCmd --
 *
 *	This procedure is invoked to process the "wm iconwindow" Tcl command.
 *	See the user documentation for details on what it does.
 *
 * Results:
 *	A standard Tcl result.
 *
 * Side effects:
 *	See the user documentation.
 *
 *----------------------------------------------------------------------
 */

static int
WmIconwindowCmd(
    Tk_Window tkwin,		/* Main window of the application. */
    TkWindow *winPtr,		/* Toplevel to work with */
    Tcl_Interp *interp,		/* Current interpreter. */
    Tcl_Size objc,			/* Number of arguments. */
    Tcl_Obj *const objv[])	/* Argument objects. */
{
    WmInfo *wmPtr = winPtr->wmInfoPtr;
    Tk_Window tkwin2;
    WmInfo *wmPtr2;

    if ((objc != 3) && (objc != 4)) {
	Tcl_WrongNumArgs(interp, 2, objv, "window ?pathName?");
	return TCL_ERROR;
    }

    if (objc == 3) {
	if (wmPtr->icon != NULL) {
	    Tcl_SetObjResult(interp, Tk_NewWindowObj(wmPtr->icon));
	}
	return TCL_OK;
    }

    if (*Tcl_GetString(objv[3]) == '\0') {
	wmPtr->hints.flags &= ~IconWindowHint;
	if (wmPtr->icon != NULL) {
	    wmPtr2 = ((TkWindow *)wmPtr->icon)->wmInfoPtr;
	    wmPtr2->iconFor = NULL;
	    wmPtr2->hints.initial_state = WithdrawnState;
	}
	wmPtr->icon = NULL;
    } else {
	if (TkGetWindowFromObj(interp, tkwin, objv[3], &tkwin2) != TCL_OK) {
	    return TCL_ERROR;
	}
	if (!Tk_IsTopLevel(tkwin2)) {
	    Tcl_SetObjResult(interp, Tcl_ObjPrintf(
		    "can't use %s as icon window: not at top level",
		    Tk_PathName(tkwin2)));
	    Tcl_SetErrorCode(interp, "TK", "WM", "ICONWINDOW", "TOPLEVEL",
		    NULL);
	    return TCL_ERROR;
	}
	wmPtr2 = ((TkWindow *)tkwin2)->wmInfoPtr;
	if (wmPtr2->iconFor != NULL) {
	    Tcl_SetObjResult(interp, Tcl_ObjPrintf(
		    "%s is already an icon for %s",
		    Tcl_GetString(objv[3]), Tk_PathName(wmPtr2->iconFor)));
	    Tcl_SetErrorCode(interp, "TK", "WM", "ICONWINDOW", "ICON", NULL);
	    return TCL_ERROR;
	}
	if (wmPtr->icon != NULL) {
	    NSWindow *win = nil;
	    TkWindow *oldIcon = (TkWindow *)wmPtr->icon;
	    if (winPtr && winPtr->window) {
		win = TkMacOSXGetNSWindowForDrawable(winPtr->window);
	    }
	    /*
	     * The old icon should be withdrawn.
	     */
	    if (oldIcon) {
		WmInfo *wmPtr3 = oldIcon->wmInfoPtr;
		TkpWmSetState(oldIcon, WithdrawnState);
		if (wmPtr3) {
		    wmPtr3->iconFor = NULL;
		}
	    }
	    [win orderOut:NSApp];
	    [win setExcludedFromWindowsMenu:YES];
	}
	Tk_MakeWindowExist(tkwin2);
	wmPtr->hints.icon_window = Tk_WindowId(tkwin2);
	wmPtr->hints.flags |= IconWindowHint;
	wmPtr->icon = tkwin2;
	wmPtr2->iconFor = (Tk_Window)winPtr;
	if (!(wmPtr2->flags & WM_NEVER_MAPPED)) {
	    /*
	     * If the window is in normal or zoomed state, the icon should be
	     * unmapped.
	     */

	    if (wmPtr->hints.initial_state == NormalState ||
		    wmPtr->hints.initial_state == ZoomState) {
		Tk_UnmapWindow(tkwin2);
	    }
	}
    }
    return TCL_OK;
}

/*
 *----------------------------------------------------------------------
 *
 * WmManageCmd --
 *
 *	This procedure is invoked to process the "wm manage" Tcl command. See
 *	the user documentation for details on what it does.
 *
 * Results:
 *	A standard Tcl result.
 *
 * Side effects:
 *	See the user documentation.
 *
 *----------------------------------------------------------------------
 */

static int
WmManageCmd(
    TCL_UNUSED(Tk_Window),			/* Main window of the application. */
    TkWindow *winPtr,			/* Toplevel or Frame to work with */
    Tcl_Interp *interp,			/* Current interpreter. */
    TCL_UNUSED(Tcl_Size),			/* Number of arguments. */
    TCL_UNUSED(Tcl_Obj *const *))	/* Argument objects. */
{
    Tk_Window frameWin = (Tk_Window)winPtr;
    WmInfo *wmPtr = winPtr->wmInfoPtr;

    if (!Tk_IsTopLevel(frameWin)) {
	MacDrawable *macWin = (MacDrawable *)winPtr->window;

	if (!Tk_IsManageable(frameWin)) {
	    Tcl_SetObjResult(interp, Tcl_ObjPrintf(
		    "window \"%s\" is not manageable: must be a"
		    " frame, labelframe or toplevel",
		    Tk_PathName(frameWin)));
	    Tcl_SetErrorCode(interp, "TK", "WM", "MANAGE", NULL);
	    return TCL_ERROR;
	}

	/*
	 * Draw the managed widget at the top left corner of its toplevel.
	 * See [4a40c6cace].
	 */

	if (macWin) {
	    winPtr->changes.x -= macWin->xOff;
	    winPtr->changes.y -= macWin->yOff;
	    XMoveWindow(winPtr->display, winPtr->window, 0, 0);
	}

	TkFocusSplit(winPtr);
	Tk_UnmapWindow(frameWin);
	if (wmPtr == NULL) {
	    TkWmNewWindow(winPtr);
	    if (winPtr->window == None) {
		Tk_MakeWindowExist((Tk_Window)winPtr);
		macWin = (MacDrawable *)winPtr->window;
	    }
	}
	wmPtr = winPtr->wmInfoPtr;
	winPtr->flags &= ~TK_MAPPED;
	macWin->toplevel->referenceCount--;
	macWin->toplevel = macWin;
	macWin->toplevel->referenceCount++;
	RemapWindows(winPtr, macWin);
	winPtr->flags |=
		(TK_TOP_HIERARCHY|TK_TOP_LEVEL|TK_HAS_WRAPPER|TK_WIN_MANAGED);
	TkMapTopFrame(frameWin);
	TkWmMapWindow(winPtr);
    } else if (Tk_IsTopLevel(frameWin)) {
	/* Already managed by wm - ignore it */
    }
    Tk_ManageGeometry((Tk_Window)winPtr, &wmMgrType, NULL);
    return TCL_OK;
}

/*
 *----------------------------------------------------------------------
 *
 * WmMaxsizeCmd --
 *
 *	This procedure is invoked to process the "wm maxsize" Tcl command. See
 *	the user documentation for details on what it does.
 *
 * Results:
 *	A standard Tcl result.
 *
 * Side effects:
 *	See the user documentation.
 *
 *----------------------------------------------------------------------
 */

static int
WmMaxsizeCmd(
    Tk_Window tkwin,	/* Main window of the application. */
    TkWindow *winPtr,		/* Toplevel to work with */
    Tcl_Interp *interp,		/* Current interpreter. */
    Tcl_Size objc,			/* Number of arguments. */
    Tcl_Obj *const objv[])	/* Argument objects. */
{
    WmInfo *wmPtr = winPtr->wmInfoPtr;
    int width, height;

    if ((objc != 3) && (objc != 5)) {
	Tcl_WrongNumArgs(interp, 2, objv, "window ?width height?");
	return TCL_ERROR;
    }

    if (objc == 3) {
	Tcl_Obj *results[2];

	GetMaxSize(winPtr, &width, &height);
	results[0] = Tcl_NewWideIntObj(width);
	results[1] = Tcl_NewWideIntObj(height);
	Tcl_SetObjResult(interp, Tcl_NewListObj(2, results));
	return TCL_OK;
    }

    if ((Tk_GetPixelsFromObj(interp, tkwin, objv[3], &width) != TCL_OK)
	    || (Tk_GetPixelsFromObj(interp, tkwin, objv[4], &height) != TCL_OK)) {
	return TCL_ERROR;
    }
    wmPtr->maxWidth = width;
    wmPtr->maxHeight = height;
    wmPtr->flags |= WM_UPDATE_SIZE_HINTS;
    WmUpdateGeom(wmPtr, winPtr);
    return TCL_OK;
}

/*
 *----------------------------------------------------------------------
 *
 * WmMinsizeCmd --
 *
 *	This procedure is invoked to process the "wm minsize" Tcl command. See
 *	the user documentation for details on what it does.
 *
 * Results:
 *	A standard Tcl result.
 *
 * Side effects:
 *	See the user documentation.
 *
 *----------------------------------------------------------------------
 */

static int
WmMinsizeCmd(
    Tk_Window tkwin,		/* Main window of the application. */
    TkWindow *winPtr,		/* Toplevel to work with */
    Tcl_Interp *interp,		/* Current interpreter. */
    Tcl_Size objc,			/* Number of arguments. */
    Tcl_Obj *const objv[])	/* Argument objects. */
{
    WmInfo *wmPtr = winPtr->wmInfoPtr;
    int width, height;

    if ((objc != 3) && (objc != 5)) {
	Tcl_WrongNumArgs(interp, 2, objv, "window ?width height?");
	return TCL_ERROR;
    }

    if (objc == 3) {
	Tcl_Obj *results[2];

	GetMinSize(winPtr, &width, &height);
	results[0] = Tcl_NewWideIntObj(width);
	results[1] = Tcl_NewWideIntObj(height);
	Tcl_SetObjResult(interp, Tcl_NewListObj(2, results));
	return TCL_OK;
    }

    if ((Tk_GetPixelsFromObj(interp, tkwin, objv[3], &width) != TCL_OK)
	    || (Tk_GetPixelsFromObj(interp, tkwin, objv[4], &height) != TCL_OK)) {
	return TCL_ERROR;
    }
    wmPtr->minWidth = width;
    wmPtr->minHeight = height;
    wmPtr->flags |= WM_UPDATE_SIZE_HINTS;
    WmUpdateGeom(wmPtr, winPtr);
    return TCL_OK;
}

/*
 *----------------------------------------------------------------------
 *
 * WmOverrideredirectCmd --
 *
 *	This procedure is invoked to process the "wm overrideredirect" Tcl
 *	command. See the user documentation for details on what it does.
 *
 * Results:
 *	A standard Tcl result.
 *
 * Side effects:
 *	See the user documentation.
 *
 *----------------------------------------------------------------------
 */

static int
WmOverrideredirectCmd(
    TCL_UNUSED(Tk_Window),	/* Main window of the application. */
    TkWindow *winPtr,		/* Toplevel to work with */
    Tcl_Interp *interp,		/* Current interpreter. */
    Tcl_Size objc,			/* Number of arguments. */
    Tcl_Obj *const objv[])	/* Argument objects. */
{
    Bool boolValue;
    XSetWindowAttributes atts;
    NSWindow *win = nil;
    if (winPtr && winPtr->window) {
	win = TkMacOSXGetNSWindowForDrawable(winPtr->window);
    }


    if ((objc != 3) && (objc != 4)) {
	Tcl_WrongNumArgs(interp, 2, objv, "window ?boolean?");
	return TCL_ERROR;
    }

    if (objc == 3) {
	Tcl_SetObjResult(interp, Tcl_NewBooleanObj(
		Tk_Attributes((Tk_Window)winPtr)->override_redirect));
	return TCL_OK;
    }

    if (Tcl_GetBooleanFromObj(interp, objv[3], &boolValue) != TCL_OK) {
	return TCL_ERROR;
    }
    atts.override_redirect = boolValue;
    Tk_ChangeWindowAttributes((Tk_Window)winPtr, CWOverrideRedirect, &atts);
    if ([NSApp macOSVersion] >= 101300) {
	if (boolValue) {
	    win.styleMask |= NSWindowStyleMaskDocModalWindow;
	} else {
	    win.styleMask &= ~NSWindowStyleMaskDocModalWindow;
	}
    } else {
	ApplyContainerOverrideChanges(winPtr, win);
    }
    return TCL_OK;
}

/*
 *----------------------------------------------------------------------
 *
 * WmPositionfromCmd --
 *
 *	This procedure is invoked to process the "wm positionfrom" Tcl
 *	command. See the user documentation for details on what it does.
 *
 * Results:
 *	A standard Tcl result.
 *
 * Side effects:
 *	See the user documentation.
 *
 *----------------------------------------------------------------------
 */

static int
WmPositionfromCmd(
    TCL_UNUSED(Tk_Window),	/* Main window of the application. */
    TkWindow *winPtr,		/* Toplevel to work with */
    Tcl_Interp *interp,		/* Current interpreter. */
    Tcl_Size objc,			/* Number of arguments. */
    Tcl_Obj *const objv[])	/* Argument objects. */
{
    WmInfo *wmPtr = winPtr->wmInfoPtr;
    static const char *const optionStrings[] = {
	"program", "user", NULL };
    enum options {
	OPT_PROGRAM, OPT_USER };
    int index;

    if ((objc != 3) && (objc != 4)) {
	Tcl_WrongNumArgs(interp, 2, objv, "window ?user/program?");
	return TCL_ERROR;
    }

    if (objc == 3) {
	if (wmPtr->sizeHintsFlags & USPosition) {
	    Tcl_SetObjResult(interp, Tcl_NewStringObj("user", TCL_INDEX_NONE));
	} else if (wmPtr->sizeHintsFlags & PPosition) {
	    Tcl_SetObjResult(interp, Tcl_NewStringObj("program", TCL_INDEX_NONE));
	}
	return TCL_OK;
    }

    if (*Tcl_GetString(objv[3]) == '\0') {
	wmPtr->sizeHintsFlags &= ~(USPosition|PPosition);
    } else {
	if (Tcl_GetIndexFromObjStruct(interp, objv[3], optionStrings,
		sizeof(char *), "argument", 0, &index) != TCL_OK) {
	    return TCL_ERROR;
	}
	if (index == OPT_USER) {
	    wmPtr->sizeHintsFlags &= ~PPosition;
	    wmPtr->sizeHintsFlags |= USPosition;
	} else {
	    wmPtr->sizeHintsFlags &= ~USPosition;
	    wmPtr->sizeHintsFlags |= PPosition;
	}
    }
    wmPtr->flags |= WM_UPDATE_SIZE_HINTS;
    WmUpdateGeom(wmPtr, winPtr);
    return TCL_OK;
}

/*
 *----------------------------------------------------------------------
 *
 * WmProtocolCmd --
 *
 *	This procedure is invoked to process the "wm protocol" Tcl command.
 *	See the user documentation for details on what it does.
 *
 * Results:
 *	A standard Tcl result.
 *
 * Side effects:
 *	See the user documentation.
 *
 *----------------------------------------------------------------------
 */

static int
WmProtocolCmd(
    TCL_UNUSED(Tk_Window),	/* Main window of the application. */
    TkWindow *winPtr,		/* Toplevel to work with */
    Tcl_Interp *interp,		/* Current interpreter. */
    Tcl_Size objc,			/* Number of arguments. */
    Tcl_Obj *const objv[])	/* Argument objects. */
{
    WmInfo *wmPtr = winPtr->wmInfoPtr;
    ProtocolHandler *protPtr, *prevPtr;
    Atom protocol;
    Tcl_Obj *resultObj;

    if ((objc < 3) || (objc > 5)) {
	Tcl_WrongNumArgs(interp, 2, objv, "window ?name? ?command?");
	return TCL_ERROR;
    }

    if (objc == 3) {
	/*
	 * Return a list of all defined protocols for the window.
	 */

	resultObj = Tcl_NewObj();
	for (protPtr = wmPtr->protPtr; protPtr != NULL;
		protPtr = protPtr->nextPtr) {
	    Tcl_ListObjAppendElement(NULL, resultObj, Tcl_NewStringObj(
		    Tk_GetAtomName((Tk_Window)winPtr, protPtr->protocol),-1));
	}
	Tcl_SetObjResult(interp, resultObj);
	return TCL_OK;
    }

    protocol = Tk_InternAtom((Tk_Window)winPtr, Tcl_GetString(objv[3]));
    if (objc == 4) {
	/*
	 * Return the command to handle a given protocol.
	 */

	for (protPtr = wmPtr->protPtr; protPtr != NULL;
		protPtr = protPtr->nextPtr) {
	    if (protPtr->protocol == protocol) {
		Tcl_SetObjResult(interp, protPtr->commandObj);
		return TCL_OK;
	    }
	}
	return TCL_OK;
    }

    /*
     * Delete any current protocol handler, then create a new one with the
     * specified command, unless the command is empty.
     */

    for (protPtr = wmPtr->protPtr, prevPtr = NULL; protPtr != NULL;
	    prevPtr = protPtr, protPtr = protPtr->nextPtr) {
	if (protPtr->protocol == protocol) {
	    if (prevPtr == NULL) {
		wmPtr->protPtr = protPtr->nextPtr;
	    } else {
		prevPtr->nextPtr = protPtr->nextPtr;
	    }
	    if (protPtr->commandObj)
		Tcl_DecrRefCount(protPtr->commandObj);
	    Tcl_EventuallyFree(protPtr, TCL_DYNAMIC);
	    break;
	}
    }
    if (Tcl_GetString(objv[4])[0]) {
	protPtr = (ProtocolHandler *)ckalloc(sizeof(ProtocolHandler));
	protPtr->protocol = protocol;
	protPtr->nextPtr = wmPtr->protPtr;
	wmPtr->protPtr = protPtr;
	protPtr->interp = interp;
	protPtr->commandObj = objv[4];
	Tcl_IncrRefCount(protPtr->commandObj);
    }
    return TCL_OK;
}

/*
 *----------------------------------------------------------------------
 *
 * WmResizableCmd --
 *
 *	This procedure is invoked to process the "wm resizable" Tcl command.
 *	See the user documentation for details on what it does.
 *
 * Results:
 *	A standard Tcl result.
 *
 * Side effects:
 *	See the user documentation.
 *
 *----------------------------------------------------------------------
 */

static int
WmResizableCmd(
    TCL_UNUSED(Tk_Window),	/* Main window of the application. */
    TkWindow *winPtr,		/* Toplevel to work with */
    Tcl_Interp *interp,		/* Current interpreter. */
    Tcl_Size objc,			/* Number of arguments. */
    Tcl_Obj *const objv[])	/* Argument objects. */
{
    WmInfo *wmPtr = winPtr->wmInfoPtr;
    int width, height;
    UInt64 oldAttributes = wmPtr->attributes;
    int oldFlags = wmPtr->flags;

    if ((objc != 3) && (objc != 5)) {
	Tcl_WrongNumArgs(interp, 2, objv, "window ?width height?");
	return TCL_ERROR;
    }

    if (objc == 3) {
	Tcl_Obj *results[2];

	results[0] = Tcl_NewBooleanObj(!(wmPtr->flags & WM_WIDTH_NOT_RESIZABLE));
	results[1] = Tcl_NewBooleanObj(!(wmPtr->flags & WM_HEIGHT_NOT_RESIZABLE));
	Tcl_SetObjResult(interp, Tcl_NewListObj(2, results));
	return TCL_OK;
    }

    if ((Tcl_GetBooleanFromObj(interp, objv[3], &width) != TCL_OK)
	    || (Tcl_GetBooleanFromObj(interp, objv[4], &height) != TCL_OK)) {
	return TCL_ERROR;
    }
    if (width) {
	wmPtr->flags &= ~WM_WIDTH_NOT_RESIZABLE;
	wmPtr->attributes |= kWindowHorizontalZoomAttribute;
    } else {
	wmPtr->flags |= WM_WIDTH_NOT_RESIZABLE;
	wmPtr->attributes &= ~kWindowHorizontalZoomAttribute;
    }
    if (height) {
	wmPtr->flags &= ~WM_HEIGHT_NOT_RESIZABLE;
	wmPtr->attributes |= kWindowVerticalZoomAttribute;
    } else {
	wmPtr->flags |= WM_HEIGHT_NOT_RESIZABLE;
	wmPtr->attributes &= ~kWindowVerticalZoomAttribute;
    }
    if (width || height) {
	wmPtr->attributes |= kWindowResizableAttribute;
    } else {
	wmPtr->attributes &= ~kWindowResizableAttribute;
    }
    wmPtr->flags |= WM_UPDATE_SIZE_HINTS;
    if (wmPtr->scrollWinPtr != NULL) {
	TkScrollbarEventuallyRedraw((TkScrollbar *)
		wmPtr->scrollWinPtr->instanceData);
    }
    WmUpdateGeom(wmPtr, winPtr);
    ApplyWindowAttributeFlagChanges(winPtr, NULL, oldAttributes, oldFlags, 1,0);
    return TCL_OK;
}

/*
 *----------------------------------------------------------------------
 *
 * WmSizefromCmd --
 *
 *	This procedure is invoked to process the "wm sizefrom" Tcl command.
 *	See the user documentation for details on what it does.
 *
 * Results:
 *	A standard Tcl result.
 *
 * Side effects:
 *	See the user documentation.
 *
 *----------------------------------------------------------------------
 */

static int
WmSizefromCmd(
    TCL_UNUSED(Tk_Window),	/* Main window of the application. */
    TkWindow *winPtr,		/* Toplevel to work with */
    Tcl_Interp *interp,		/* Current interpreter. */
    Tcl_Size objc,			/* Number of arguments. */
    Tcl_Obj *const objv[])	/* Argument objects. */
{
    WmInfo *wmPtr = winPtr->wmInfoPtr;
    static const char *const optionStrings[] = {
	"program", "user", NULL };
    enum options {
	OPT_PROGRAM, OPT_USER };
    int index;

    if ((objc != 3) && (objc != 4)) {
	Tcl_WrongNumArgs(interp, 2, objv, "window ?user|program?");
	return TCL_ERROR;
    }

    if (objc == 3) {
	if (wmPtr->sizeHintsFlags & USSize) {
	    Tcl_SetObjResult(interp, Tcl_NewStringObj("user", TCL_INDEX_NONE));
	} else if (wmPtr->sizeHintsFlags & PSize) {
	    Tcl_SetObjResult(interp, Tcl_NewStringObj("program", TCL_INDEX_NONE));
	}
	return TCL_OK;
    }

    if (*Tcl_GetString(objv[3]) == '\0') {
	wmPtr->sizeHintsFlags &= ~(USSize|PSize);
    } else {
	if (Tcl_GetIndexFromObjStruct(interp, objv[3], optionStrings,
		sizeof(char *), "argument", 0, &index) != TCL_OK) {
	    return TCL_ERROR;
	}
	if (index == OPT_USER) {
	    wmPtr->sizeHintsFlags &= ~PSize;
	    wmPtr->sizeHintsFlags |= USSize;
	} else { /* OPT_PROGRAM */
	    wmPtr->sizeHintsFlags &= ~USSize;
	    wmPtr->sizeHintsFlags |= PSize;
	}
    }
    wmPtr->flags |= WM_UPDATE_SIZE_HINTS;
    WmUpdateGeom(wmPtr, winPtr);
    return TCL_OK;
}

/*
 *----------------------------------------------------------------------
 *
 * WmStackorderCmd --
 *
 *	This procedure is invoked to process the "wm stackorder" Tcl command.
 *	See the user documentation for details on what it does.
 *
 * Results:
 *	A standard Tcl result.
 *
 * Side effects:
 *	See the user documentation.
 *
 *----------------------------------------------------------------------
 */

static int
WmStackorderCmd(
    Tk_Window tkwin,		/* Main window of the application. */
    TkWindow *winPtr,		/* Toplevel to work with */
    Tcl_Interp *interp,		/* Current interpreter. */
    Tcl_Size objc,			/* Number of arguments. */
    Tcl_Obj *const objv[])	/* Argument objects. */
{
    TkWindow **windows, **windowPtr;
    static const char *const optionStrings[] = {
	"isabove", "isbelow", NULL
    };
    enum options {
	OPT_ISABOVE, OPT_ISBELOW
    };
    Tcl_Obj *resultObj;
    int index;

    if ((objc != 3) && (objc != 5)) {
	Tcl_WrongNumArgs(interp, 2, objv, "window ?isabove|isbelow window?");
	return TCL_ERROR;
    }

    if (objc == 3) {
	windows = TkWmStackorderToplevel(winPtr);
	if (windows != NULL) {
	    resultObj = Tcl_NewObj();
	    for (windowPtr = windows; *windowPtr ; windowPtr++) {
		Tcl_ListObjAppendElement(NULL, resultObj,
			Tk_NewWindowObj((Tk_Window)*windowPtr));
	    }
	    Tcl_SetObjResult(interp, resultObj);
	    ckfree(windows);
	    return TCL_OK;
	} else {
	    return TCL_ERROR;
	}
    } else {
	TkWindow *winPtr2;
	int index1 = -1, index2 = -1, result;

	if (TkGetWindowFromObj(interp, tkwin, objv[4], (Tk_Window *) &winPtr2)
		!= TCL_OK) {
	    return TCL_ERROR;
	}

	if (!Tk_IsTopLevel(winPtr2)) {
	    Tcl_SetObjResult(interp, Tcl_ObjPrintf(
		    "window \"%s\" isn't a top-level window",
		    winPtr2->pathName));
	    Tcl_SetErrorCode(interp, "TK", "WM", "STACK", "TOPLEVEL", NULL);
	    return TCL_ERROR;
	}

	if (!Tk_IsMapped(winPtr)) {
	    Tcl_SetObjResult(interp, Tcl_ObjPrintf(
		    "window \"%s\" isn't mapped", winPtr->pathName));
	    Tcl_SetErrorCode(interp, "TK", "WM", "STACK", "MAPPED", NULL);
	    return TCL_ERROR;
	} else if (!Tk_IsMapped(winPtr2)) {
	    Tcl_SetObjResult(interp, Tcl_ObjPrintf(
		    "window \"%s\" isn't mapped", winPtr2->pathName));
	    Tcl_SetErrorCode(interp, "TK", "WM", "STACK", "MAPPED", NULL);
	    return TCL_ERROR;
	}

	/*
	 * Lookup stacking order of all toplevels that are children of "." and
	 * find the position of winPtr and winPtr2 in the stacking order.
	 */

	windows = TkWmStackorderToplevel(winPtr->mainPtr->winPtr);
	if (windows == NULL) {
	    Tcl_SetObjResult(interp, Tcl_NewStringObj(
		    "TkWmStackorderToplevel failed", TCL_INDEX_NONE));
	    Tcl_SetErrorCode(interp, "TK", "WM", "STACK", "FAIL", NULL);
	    return TCL_ERROR;
	}

	for (windowPtr = windows; *windowPtr ; windowPtr++) {
	    if (*windowPtr == winPtr) {
		index1 = windowPtr - windows;
	    }
	    if (*windowPtr == winPtr2) {
		index2 = windowPtr - windows;
	    }
	}
	if (index1 == -1) {
	    Tcl_Panic("winPtr window not found");
	} else if (index2 == -1) {
	    Tcl_Panic("winPtr2 window not found");
	}

	ckfree(windows);

	if (Tcl_GetIndexFromObjStruct(interp, objv[3], optionStrings,
		sizeof(char *), "argument", 0, &index) != TCL_OK) {
	    return TCL_ERROR;
	}
	if (index == OPT_ISABOVE) {
	    result = index1 > index2;
	} else { /* OPT_ISBELOW */
	    result = index1 < index2;
	}
	Tcl_SetObjResult(interp, Tcl_NewBooleanObj(result));
	return TCL_OK;
    }
}

/*
 *----------------------------------------------------------------------
 *
 * WmStateCmd --
 *
 *	This procedure is invoked to process the "wm state" Tcl command. See
 *	the user documentation for details on what it does.
 *
 * Results:
 *	A standard Tcl result.
 *
 * Side effects:
 *	See the user documentation.
 *
 *----------------------------------------------------------------------
 */

static int
WmStateCmd(
    TCL_UNUSED(Tk_Window),	/* Main window of the application. */
    TkWindow *winPtr,		/* Toplevel to work with */
    Tcl_Interp *interp,		/* Current interpreter. */
    Tcl_Size objc,			/* Number of arguments. */
    Tcl_Obj *const objv[])	/* Argument objects. */
{
    WmInfo *wmPtr = winPtr->wmInfoPtr;
    static const char *const optionStrings[] = {
	"iconic", "normal", "withdrawn", "zoomed", NULL };
    enum options {
	OPT_ICONIC, OPT_NORMAL, OPT_WITHDRAWN, OPT_ZOOMED };
    int index;

    if ((objc < 3) || (objc > 4)) {
	Tcl_WrongNumArgs(interp, 2, objv, "window ?state?");
	return TCL_ERROR;
    }

    if (objc == 4) {
	if (wmPtr->iconFor != NULL) {
	    Tcl_SetObjResult(interp, Tcl_ObjPrintf(
		    "can't change state of \"%s\": it is an icon for \"%s\"",
		    Tcl_GetString(objv[2]), Tk_PathName(wmPtr->iconFor)));
	    Tcl_SetErrorCode(interp, "TK", "WM", "STATE", "ICON", NULL);
	    return TCL_ERROR;
	}
	if (winPtr->flags & TK_EMBEDDED) {
	    Tcl_SetObjResult(interp, Tcl_ObjPrintf(
		    "can't change state of \"%s\": it is an embedded window",
		    winPtr->pathName));
	    Tcl_SetErrorCode(interp, "TK", "WM", "STATE", "EMBEDDED", NULL);
	    return TCL_ERROR;
	}

	if (Tcl_GetIndexFromObjStruct(interp, objv[3], optionStrings,
		sizeof(char *), "argument", 0, &index) != TCL_OK) {
	    return TCL_ERROR;
	}

	switch (index) {
	case OPT_NORMAL:
	    TkpWmSetState(winPtr, NormalState);

	    /*
	     * This varies from 'wm deiconify' because it does not force the
	     * window to be raised and receive focus
	     */

	    break;
	case OPT_ICONIC:
	    if (Tk_Attributes((Tk_Window)winPtr)->override_redirect) {
		Tcl_SetObjResult(interp, Tcl_ObjPrintf(
			"can't iconify \"%s\": override-redirect flag is set",
			winPtr->pathName));
		Tcl_SetErrorCode(interp, "TK", "WM", "STATE",
			"OVERRIDE_REDIRECT", NULL);
		return TCL_ERROR;
	    }
	    if (wmPtr->container != NULL) {
		Tcl_SetObjResult(interp, Tcl_ObjPrintf(
			"can't iconify \"%s\": it is a transient",
			winPtr->pathName));
		Tcl_SetErrorCode(interp, "TK", "WM", "STATE", "TRANSIENT",
			NULL);
		return TCL_ERROR;
	    }
	    TkpWmSetState(winPtr, IconicState);
	    break;
	case OPT_WITHDRAWN:
	    TkpWmSetState(winPtr, WithdrawnState);
	    break;
	default: /* OPT_ZOOMED */
	    TkpWmSetState(winPtr, ZoomState);
	    break;
	}
    } else if (wmPtr->iconFor != NULL) {
	Tcl_SetObjResult(interp, Tcl_NewStringObj("icon", TCL_INDEX_NONE));
    } else {
	if (wmPtr->hints.initial_state == NormalState ||
		wmPtr->hints.initial_state == ZoomState) {
	    wmPtr->hints.initial_state = (TkMacOSXIsWindowZoomed(winPtr) ?
		    ZoomState : NormalState);
	}
	switch (wmPtr->hints.initial_state) {
	case NormalState:
	    Tcl_SetObjResult(interp, Tcl_NewStringObj("normal", TCL_INDEX_NONE));
	    break;
	case IconicState:
	    Tcl_SetObjResult(interp, Tcl_NewStringObj("iconic", TCL_INDEX_NONE));
	    break;
	case WithdrawnState:
	    Tcl_SetObjResult(interp, Tcl_NewStringObj("withdrawn", TCL_INDEX_NONE));
	    break;
	case ZoomState:
	    Tcl_SetObjResult(interp, Tcl_NewStringObj("zoomed", TCL_INDEX_NONE));
	    break;
	}
    }
    return TCL_OK;
}

/*
 *----------------------------------------------------------------------
 *
 * WmTitleCmd --
 *
 *	This procedure is invoked to process the "wm title" Tcl command. See
 *	the user documentation for details on what it does.
 *
 * Results:
 *	A standard Tcl result.
 *
 * Side effects:
 *	See the user documentation.
 *
 *----------------------------------------------------------------------
 */

static int
WmTitleCmd(
    TCL_UNUSED(Tk_Window),	/* Main window of the application. */
    TkWindow *winPtr,		/* Toplevel to work with */
    Tcl_Interp *interp,		/* Current interpreter. */
    Tcl_Size objc,			/* Number of arguments. */
    Tcl_Obj *const objv[])	/* Argument objects. */
{
    WmInfo *wmPtr = winPtr->wmInfoPtr;
    char *argv3;
    Tcl_Size length;

    if (objc > 4) {
	Tcl_WrongNumArgs(interp, 2, objv, "window ?newTitle?");
	return TCL_ERROR;
    }

    if (objc == 3) {
	Tcl_SetObjResult(interp, Tcl_NewStringObj(
		wmPtr->titleUid ? wmPtr->titleUid : winPtr->nameUid, TCL_INDEX_NONE));
	return TCL_OK;
    }

    argv3 = Tcl_GetStringFromObj(objv[3], &length);
    wmPtr->titleUid = Tk_GetUid(argv3);
    if (!(wmPtr->flags & WM_NEVER_MAPPED) && !Tk_IsEmbedded(winPtr)) {
	TkSetWMName(winPtr, wmPtr->titleUid);
    }
    return TCL_OK;
}

/*
 *----------------------------------------------------------------------
 *
 * WmTransientCmd --
 *
 *	This procedure is invoked to process the "wm transient" Tcl command.
 *	See the user documentation for details on what it does.
 *
 * Results:
 *	A standard Tcl result.
 *
 * Side effects:
 *	See the user documentation.
 *
 *----------------------------------------------------------------------
 */

static int
WmTransientCmd(
    Tk_Window tkwin,		/* Main window of the application. */
    TkWindow *winPtr,		/* Toplevel to work with */
    Tcl_Interp *interp,		/* Current interpreter. */
    Tcl_Size objc,			/* Number of arguments. */
    Tcl_Obj *const objv[])	/* Argument objects. */
{
    WmInfo *wmPtr = winPtr->wmInfoPtr;
    Tk_Window container;
    TkWindow *containerPtr, *w;
    WmInfo *wmPtr2;
    Transient *transient;

    if ((objc != 3) && (objc != 4)) {
	Tcl_WrongNumArgs(interp, 2, objv, "window ?window?");
	return TCL_ERROR;
    }
    if (objc == 3) {
	if (wmPtr->container != NULL) {
	    Tcl_SetObjResult(interp,
		Tcl_NewStringObj(Tk_PathName(wmPtr->container), TCL_INDEX_NONE));
	}
	return TCL_OK;
    }
    if (*Tcl_GetString(objv[3]) == '\0') {
	RemoveTransient(winPtr);
    } else {
	if (TkGetWindowFromObj(interp, tkwin, objv[3], &container) != TCL_OK) {
	    return TCL_ERROR;
	}
	RemoveTransient(winPtr);
	containerPtr = (TkWindow*) container;
	while (!Tk_TopWinHierarchy(containerPtr)) {
	    /*
	     * Ensure that the container window is actually a Tk toplevel.
	     */

	    containerPtr = containerPtr->parentPtr;
	}
	Tk_MakeWindowExist((Tk_Window)containerPtr);

	if (wmPtr->iconFor != NULL) {
	    Tcl_SetObjResult(interp, Tcl_ObjPrintf(
		    "can't make \"%s\" a transient: it is an icon for %s",
		    Tcl_GetString(objv[2]), Tk_PathName(wmPtr->iconFor)));
	    Tcl_SetErrorCode(interp, "TK", "WM", "TRANSIENT", "ICON", NULL);
	    return TCL_ERROR;
	}

	wmPtr2 = containerPtr->wmInfoPtr;

	/*
	 * Under some circumstances, wmPtr2 is NULL here.
	 */

	if (wmPtr2 != NULL && wmPtr2->iconFor != NULL) {
	    Tcl_SetObjResult(interp, Tcl_ObjPrintf(
		    "can't make \"%s\" a container: it is an icon for %s",
		    Tcl_GetString(objv[3]), Tk_PathName(wmPtr2->iconFor)));
	    Tcl_SetErrorCode(interp, "TK", "WM", "TRANSIENT", "ICON", NULL);
	    return TCL_ERROR;
	}

	for (w = containerPtr; w != NULL && w->wmInfoPtr != NULL;
	    w = (TkWindow *)w->wmInfoPtr->container) {
	    if (w == winPtr) {
		Tcl_SetObjResult(interp, Tcl_ObjPrintf(
		    "can't set \"%s\" as container: would cause management loop",
		    Tk_PathName(containerPtr)));
		Tcl_SetErrorCode(interp, "TK", "WM", "TRANSIENT", "SELF", NULL);
		return TCL_ERROR;
	    }
	}

	/*
	 * Add the transient to the container's list, if it not already there.
	 */

	for (transient = wmPtr2->transientPtr;
	     transient != NULL && transient->winPtr != winPtr;
	     transient = transient->nextPtr) {}
	if (transient == NULL) {
	    transient = (Transient *)ckalloc(sizeof(Transient));
	    transient->winPtr = winPtr;
	    transient->flags = 0;
	    transient->nextPtr = wmPtr2->transientPtr;
	    wmPtr2->transientPtr = transient;
	}

	/*
	 * If the container is withdrawn or iconic then withdraw the transient.
	 */

	if ((wmPtr2->hints.initial_state == WithdrawnState ||
		wmPtr2->hints.initial_state == IconicState) &&
		wmPtr->hints.initial_state != WithdrawnState) {
	    TkpWmSetState(winPtr, WithdrawnState);
	    transient->flags |= WITHDRAWN_BY_CONTAINER;
	}

	wmPtr->container = (Tk_Window)containerPtr;
    }
    ApplyContainerOverrideChanges(winPtr, NULL);
    return TCL_OK;
}

/*
 *----------------------------------------------------------------------
 *
 * RemoveTransient --
 *
 *      Clears the transient's container record and removes the transient from the
 *      container's list.
 *
 * Results:
 *	None
 *
 * Side effects:
 *      References to a container are removed from the transient's wmInfo
 *	structure and references to the transient are removed from its container's
 *	wmInfo.
 *
 *----------------------------------------------------------------------
 */

static void
RemoveTransient(
    TkWindow *winPtr)
{
    WmInfo *wmPtr = winPtr->wmInfoPtr, *wmPtr2;
    TkWindow *containerPtr;
    Transient *transPtr, *temp;

    if (wmPtr == NULL || wmPtr->container == NULL) {
	return;
    }
    containerPtr = (TkWindow *)wmPtr->container;
    wmPtr2 = containerPtr->wmInfoPtr;
    if (wmPtr2 == NULL) {
	return;
    }
    wmPtr->container= NULL;
    transPtr = wmPtr2->transientPtr;
    while (transPtr != NULL) {
	if (transPtr->winPtr != winPtr) {
	    break;
	}
	temp = transPtr->nextPtr;
	ckfree(transPtr);
	transPtr = temp;
    }
    wmPtr2->transientPtr = transPtr;
    while (transPtr != NULL) {
	if (transPtr->nextPtr && transPtr->nextPtr->winPtr == winPtr) {
	    temp = transPtr->nextPtr;
	    transPtr->nextPtr = temp->nextPtr;
	    ckfree(temp);
	} else {
	    transPtr = transPtr->nextPtr;
	}
    }
}

/*
 *----------------------------------------------------------------------
 *
 * WmWithdrawCmd --
 *
 *	This procedure is invoked to process the "wm withdraw" Tcl command.
 *	See the user documentation for details on what it does.
 *
 * Results:
 *	A standard Tcl result.
 *
 * Side effects:
 *	See the user documentation.
 *
 *----------------------------------------------------------------------
 */

static int
WmWithdrawCmd(
    TCL_UNUSED(Tk_Window),	/* Main window of the application. */
    TkWindow *winPtr,		/* Toplevel to work with */
    Tcl_Interp *interp,		/* Current interpreter. */
    Tcl_Size objc,			/* Number of arguments. */
    Tcl_Obj *const objv[])	/* Argument objects. */
{
    WmInfo *wmPtr = winPtr->wmInfoPtr;

    if (objc != 3) {
	Tcl_WrongNumArgs(interp, 2, objv, "window");
	return TCL_ERROR;
    }

    if (wmPtr->iconFor != NULL) {
	Tcl_SetObjResult(interp, Tcl_ObjPrintf(
		"can't withdraw %s: it is an icon for %s",
		Tcl_GetString(objv[2]), Tk_PathName(wmPtr->iconFor)));
	Tcl_SetErrorCode(interp, "TK", "WM", "WITHDRAW", "ICON", NULL);
	return TCL_ERROR;
    }

    TkpWmSetState(winPtr, WithdrawnState);

    /*
     * If this window has a transient, the transient must also be withdrawn.
     */

    for (Transient *transientPtr = wmPtr->transientPtr;
	    transientPtr != NULL; transientPtr = transientPtr->nextPtr) {
	TkWindow *winPtr2 = transientPtr->winPtr;
	TkWindow *containerPtr = (TkWindow *)TkMacOSXGetContainer(winPtr2);

	if (containerPtr == winPtr &&
		winPtr2->wmInfoPtr->hints.initial_state != WithdrawnState) {
	    TkpWmSetState(winPtr2, WithdrawnState);
	    transientPtr->flags |= WITHDRAWN_BY_CONTAINER;
	}
    }

    return TCL_OK;
}

/*
 * Invoked by those wm subcommands that affect geometry.  Schedules a geometry
 * update.
 */

static void
WmUpdateGeom(
    WmInfo *wmPtr,
    TkWindow *winPtr)
{
    if (!(wmPtr->flags & (WM_UPDATE_PENDING|WM_NEVER_MAPPED))) {
	Tcl_DoWhenIdle(UpdateGeometryInfo, winPtr);
	wmPtr->flags |= WM_UPDATE_PENDING;
    }
}

/*
 *----------------------------------------------------------------------
 *
 * Tk_SetGrid --
 *
 *	This procedure is invoked by a widget when it wishes to set a grid
 *	coordinate system that controls the size of a top-level window. It
 *	provides a C interface equivalent to the "wm grid" command and is
 *	usually asscoiated with the -setgrid option.
 *
 * Results:
 *	None.
 *
 * Side effects:
 *	Grid-related information will be passed to the window manager, so that
 *	the top-level window associated with tkwin will resize on even grid
 *	units. If some other window already controls gridding for the
 *	top-level window then this procedure call has no effect.
 *
 *----------------------------------------------------------------------
 */

void
Tk_SetGrid(
    Tk_Window tkwin,		/* Token for window. New window mgr info will
				 * be posted for the top-level window
				 * associated with this window. */
    int reqWidth,		/* Width (in grid units) corresponding to the
				 * requested geometry for tkwin. */
    int reqHeight,		/* Height (in grid units) corresponding to the
				 * requested geometry for tkwin. */
    int widthInc, int heightInc)/* Pixel increments corresponding to a change
				 * of one grid unit. */
{
    TkWindow *winPtr = (TkWindow *)tkwin;
    WmInfo *wmPtr;

    /*
     * Ensure widthInc and heightInc are greater than 0
     */

    if (widthInc <= 0) {
	widthInc = 1;
    }
    if (heightInc <= 0) {
	heightInc = 1;
    }

    /*
     * Find the top-level window for tkwin, plus the window manager
     * information.
     */

    while (!(winPtr->flags & TK_TOP_LEVEL)) {
	winPtr = winPtr->parentPtr;
    }
    wmPtr = winPtr->wmInfoPtr;

    if ((wmPtr->gridWin != NULL) && (wmPtr->gridWin != tkwin)) {
	return;
    }

    if ((wmPtr->reqGridWidth == reqWidth)
	    && (wmPtr->reqGridHeight == reqHeight)
	    && (wmPtr->widthInc == widthInc)
	    && (wmPtr->heightInc == heightInc)
	    && ((wmPtr->sizeHintsFlags & PBaseSize) == PBaseSize)) {
	return;
    }

    /*
     * If gridding was previously off, then forget about any window size
     * requests made by the user or via "wm geometry": these are in pixel units
     * and there's no easy way to translate them to grid units since the new
     * requested size of the top-level window in pixels may not yet have been
     * registered yet (it may filter up the hierarchy in DoWhenIdle handlers).
     * However, if the window has never been mapped yet then just leave the
     * window size alone: assume that it is intended to be in grid units but
     * just happened to have been specified before this procedure was called.
     */

    if ((wmPtr->gridWin == NULL) && !(wmPtr->flags & WM_NEVER_MAPPED)) {
	wmPtr->width = -1;
	wmPtr->height = -1;
    }

    /*
     * Set the new gridding information, and start the process of passing all
     * of this information to the window manager.
     */

    wmPtr->gridWin = tkwin;
    wmPtr->reqGridWidth = reqWidth;
    wmPtr->reqGridHeight = reqHeight;
    wmPtr->widthInc = widthInc;
    wmPtr->heightInc = heightInc;
    wmPtr->sizeHintsFlags |= PBaseSize;
    wmPtr->flags |= WM_UPDATE_SIZE_HINTS;
    if (!(wmPtr->flags & (WM_UPDATE_PENDING|WM_NEVER_MAPPED))) {
	Tcl_DoWhenIdle(UpdateGeometryInfo, winPtr);
	wmPtr->flags |= WM_UPDATE_PENDING;
    }
}

/*
 *----------------------------------------------------------------------
 *
 * Tk_UnsetGrid --
 *
 *	This procedure cancels the effect of a previous call to Tk_SetGrid.
 *
 * Results:
 *	None.
 *
 * Side effects:
 *	If tkwin currently controls gridding for its top-level window,
 *	gridding is cancelled for that top-level window; if some other window
 *	controls gridding then this procedure has no effect.
 *
 *----------------------------------------------------------------------
 */

void
Tk_UnsetGrid(
    Tk_Window tkwin)		/* Token for window that is currently
				 * controlling gridding. */
{
    TkWindow *winPtr = (TkWindow *)tkwin;
    WmInfo *wmPtr;

    /*
     * Find the top-level window for tkwin, plus the window manager
     * information.
     */

    while (!(winPtr->flags & TK_TOP_LEVEL)) {
	winPtr = winPtr->parentPtr;
    }
    wmPtr = winPtr->wmInfoPtr;
    if (tkwin != wmPtr->gridWin) {
	return;
    }

    wmPtr->gridWin = NULL;
    wmPtr->sizeHintsFlags &= ~PBaseSize;
    if (wmPtr->width != -1) {
	wmPtr->width = winPtr->reqWidth + (wmPtr->width
		- wmPtr->reqGridWidth)*wmPtr->widthInc;
	wmPtr->height = winPtr->reqHeight + (wmPtr->height
		- wmPtr->reqGridHeight)*wmPtr->heightInc;
    }
    wmPtr->widthInc = 1;
    wmPtr->heightInc = 1;

    wmPtr->flags |= WM_UPDATE_SIZE_HINTS;
    if (!(wmPtr->flags & (WM_UPDATE_PENDING|WM_NEVER_MAPPED))) {
	Tcl_DoWhenIdle(UpdateGeometryInfo, winPtr);
	wmPtr->flags |= WM_UPDATE_PENDING;
    }
}

/*
 *----------------------------------------------------------------------
 *
 * TopLevelEventProc --
 *
 *	This procedure is invoked when a top-level (or other externally-
 *	managed window) is restructured in any way.
 *
 * Results:
 *	None.
 *
 * Side effects:
 *	Tk's internal data structures for the window get modified to reflect
 *	the structural change.
 *
 *----------------------------------------------------------------------
 */

static void
TopLevelEventProc(
    void *clientData,	/* Window for which event occurred. */
    XEvent *eventPtr)		/* Event that just happened. */
{
    TkWindow *winPtr = (TkWindow *)clientData;

    winPtr->wmInfoPtr->flags |= WM_VROOT_OFFSET_STALE;
    if (eventPtr->type == DestroyNotify) {
	if (!(winPtr->flags & TK_ALREADY_DEAD)) {
	    /*
	     * A top-level window was deleted externally (e.g., by the window
	     * manager). This is probably not a good thing, but cleanup as
	     * best we can. The error handler is needed because
	     * Tk_DestroyWindow will try to destroy the window, but of course
	     * it's already gone.
	     */

	    Tk_ErrorHandler handler = Tk_CreateErrorHandler(winPtr->display,
		    -1, -1, -1, NULL, NULL);

	    Tk_DestroyWindow((Tk_Window)winPtr);
	    Tk_DeleteErrorHandler(handler);
	}
	if (wmTracing) {
	    TkMacOSXDbgMsg("TopLevelEventProc: %s deleted", winPtr->pathName);
	}
    } else if (eventPtr->type == ReparentNotify) {
	Tcl_Panic("received unwanted reparent event");
    }
}

/*
 *----------------------------------------------------------------------
 *
 * TopLevelReqProc --
 *
 *	This procedure is invoked by the geometry manager whenever the
 *	requested size for a top-level window is changed.
 *
 * Results:
 *	None.
 *
 * Side effects:
 *	Arrange for the window to be resized to satisfy the request (this
 *	happens as a when-idle action).
 *
 *----------------------------------------------------------------------
 */

static void
TopLevelReqProc(
    TCL_UNUSED(void *),		/* Not used. */
    Tk_Window tkwin)		/* Information about window. */
{
    TkWindow *winPtr = (TkWindow *)tkwin;
    WmInfo *wmPtr;

    wmPtr = winPtr->wmInfoPtr;
    wmPtr->flags |= WM_UPDATE_SIZE_HINTS;
    if (!(wmPtr->flags & (WM_UPDATE_PENDING|WM_NEVER_MAPPED))) {
	Tcl_DoWhenIdle(UpdateGeometryInfo, winPtr);
	wmPtr->flags |= WM_UPDATE_PENDING;
    }
}

/*
 *----------------------------------------------------------------------
 *
 * UpdateGeometryInfo --
 *
 *	This procedure is invoked when a top-level window is first mapped, and
 *	also as a when-idle procedure, to bring the geometry and/or position
 *	of a top-level window back into line with what has been requested by
 *	the user and/or widgets. This procedure doesn't return until the
 *	window manager has responded to the geometry change.
 *
 * Results:
 *	None.
 *
 * Side effects:
 *	The window's size and location may change, unless the WM prevents that
 *	from happening.
 *
 *----------------------------------------------------------------------
 */

static void
UpdateGeometryInfo(
    void *clientData)	/* Pointer to the window's record. */
{
    TkWindow *winPtr = (TkWindow *)clientData;
    WmInfo *wmPtr = winPtr->wmInfoPtr;
    int x, y, width, height, min, max;

    wmPtr->flags &= ~WM_UPDATE_PENDING;

    if (wmPtr->flags & WM_FULLSCREEN) {
	return;
    }

    /*
     * Compute the new size for the top-level window. See the user
     * documentation for details on this, but the size requested depends on
     * (a) the size requested internally by the window's widgets, (b) the size
     * requested by the user in a "wm geometry" command or via wm-based
     * interactive resizing (if any), and (c) whether or not the window is
     * gridded. Don't permit sizes <= 0 because this upsets the X server.
     */

    if (wmPtr->width == -1) {
	width = winPtr->reqWidth;
    } else if (wmPtr->gridWin != NULL) {
	width = winPtr->reqWidth
		+ (wmPtr->width - wmPtr->reqGridWidth)*wmPtr->widthInc;
    } else {
	width = wmPtr->width;
    }
    if (width <= 0) {
	width = 1;
    }

    /*
     * Account for window max/min width
     */

    if (wmPtr->gridWin != NULL) {
	min = winPtr->reqWidth
		+ (wmPtr->minWidth - wmPtr->reqGridWidth)*wmPtr->widthInc;
	if (wmPtr->maxWidth > 0) {
	    max = winPtr->reqWidth
		    + (wmPtr->maxWidth - wmPtr->reqGridWidth)*wmPtr->widthInc;
	} else {
	    max = 0;
	}
    } else {
	min = wmPtr->minWidth;
	max = wmPtr->maxWidth;
    }
    if (width < min) {
	width = min;
    } else if ((max > 0) && (width > max)) {
	width = max;
    }

    if (wmPtr->height == -1) {
	height = winPtr->reqHeight;
    } else if (wmPtr->gridWin != NULL) {
	height = winPtr->reqHeight
		+ (wmPtr->height - wmPtr->reqGridHeight)*wmPtr->heightInc;
    } else {
	height = wmPtr->height;
    }
    if (height <= 0) {
	height = 1;
    }

    /*
     * Account for window max/min height
     */

    if (wmPtr->gridWin != NULL) {
	min = winPtr->reqHeight
		+ (wmPtr->minHeight - wmPtr->reqGridHeight)*wmPtr->heightInc;
	if (wmPtr->maxHeight > 0) {
	    max = winPtr->reqHeight
		    + (wmPtr->maxHeight-wmPtr->reqGridHeight)*wmPtr->heightInc;
	} else {
	    max = 0;
	}
    } else {
	min = wmPtr->minHeight;
	max = wmPtr->maxHeight;
    }
    if (height < min) {
	height = min;
    } else if ((max > 0) && (height > max)) {
	height = max;
    }
    x = wmPtr->x;
    y = wmPtr->y;

    /*
     * If the window's size is going to change and the window is supposed to
     * not be resizable by the user, then we have to update the size hints.
     * There may also be a size-hint-update request pending from somewhere
     * else, too.
     */

    if (((width != winPtr->changes.width)
	    || (height != winPtr->changes.height))
	    && (wmPtr->gridWin == NULL)
	    && !(wmPtr->sizeHintsFlags & (PMinSize|PMaxSize))) {
	wmPtr->flags |= WM_UPDATE_SIZE_HINTS;
    }
    if (wmPtr->flags & WM_UPDATE_SIZE_HINTS) {
	UpdateSizeHints(winPtr);
    }

    /*
     * Reconfigure the window if it isn't already configured correctly. A few
     * tricky points:
     *
     * 1. If the window is embedded and the container is also in this process,
     *    don't actually reconfigure the window; just pass the desired size on
     *    to the container. Also, zero out any position information, since
     *    embedded windows are not allowed to move.
     * 2. Sometimes the window manager will give us a different size than we
     *    asked for (e.g. mwm has a minimum size for windows), so base the
     *    size check on what we *asked for* last time, not what we got.
     * 3. Don't move window unless a new position has been requested for it.
     *    This is because of "features" in some window managers (e.g. twm, as
     *    of 4/24/91) where they don't interpret coordinates according to
     *    ICCCM. Moving a window to its current location may cause it to shift
     *    position on the screen.
     */

    if (Tk_IsEmbedded(winPtr)) {
	Tk_Window contWinPtr = Tk_GetOtherWindow((Tk_Window)winPtr);

	/*
	 * TODO: Here we should handle out of process embedding.
	 */

	if (contWinPtr != NULL) {
	    /*
	     * This window is embedded and the container is also in this
	     * process, so we don't need to do anything special about the
	     * geometry, except to make sure that the desired size is known by
	     * the container. Also, zero out any position information, since
	     * embedded windows are not allowed to move.
	     */

	    wmPtr->x = wmPtr->y = 0;
	    wmPtr->flags &= ~(WM_NEGATIVE_X|WM_NEGATIVE_Y);
	    Tk_GeometryRequest(contWinPtr, width, height);
	}
	return;
    }
    if (wmPtr->flags & WM_MOVE_PENDING) {
	wmPtr->configWidth = width;
	wmPtr->configHeight = height;
	if (wmTracing) {
	    TkMacOSXDbgMsg("Moving to %d %d, resizing to %d x %d", x, y,
		    width, height);
	}
	SetWindowSizeLimits(winPtr);
	wmPtr->flags |= WM_SYNC_PENDING;
	XMoveResizeWindow(winPtr->display, winPtr->window, x, y,
		wmPtr->configWidth, wmPtr->configHeight);
	wmPtr->flags &= ~WM_SYNC_PENDING;
    } else if ((width != wmPtr->configWidth)
	    || (height != wmPtr->configHeight)) {
	wmPtr->configWidth = width;
	wmPtr->configHeight = height;
	if (wmTracing) {
	    TkMacOSXDbgMsg("Resizing to %d x %d\n", width, height);
	}
	SetWindowSizeLimits(winPtr);
	wmPtr->flags |= WM_SYNC_PENDING;
	XResizeWindow(winPtr->display, winPtr->window, wmPtr->configWidth,
		wmPtr->configHeight);
	wmPtr->flags &= ~WM_SYNC_PENDING;
    } else {
	SetWindowSizeLimits(winPtr);
    }
}

/*
 *----------------------------------------------------------------------
 *
 * UpdateSizeHints --
 *
 *	This procedure is called to update the window manager's size hints
 *	information from the information in a WmInfo structure.
 *
 * Results:
 *	None.
 *
 * Side effects:
 *	Properties get changed for winPtr.
 *
 *----------------------------------------------------------------------
 */

static void
UpdateSizeHints(
    TkWindow *winPtr)
{
    WmInfo *wmPtr = winPtr->wmInfoPtr;

    wmPtr->flags &= ~WM_UPDATE_SIZE_HINTS;
}

/*
 *----------------------------------------------------------------------
 *
 * ParseGeometry --
 *
 *	This procedure parses a geometry string and updates information used
 *	to control the geometry of a top-level window.
 *
 * Results:
 *	A standard Tcl return value, plus an error message in the interp's
 *	result if an error occurs.
 *
 * Side effects:
 *	The size and/or location of winPtr may change.
 *
 *----------------------------------------------------------------------
 */

static int
ParseGeometry(
    Tcl_Interp *interp,		/* Used for error reporting. */
    char *string,		/* String containing new geometry. Has the
				 * standard form "=wxh+x+y". */
    TkWindow *winPtr)		/* Pointer to top-level window whose geometry
				 * is to be changed. */
{
    WmInfo *wmPtr = winPtr->wmInfoPtr;
    int x, y, width, height, flags;
    char *end;
    char *p = string;

    /*
     * The leading "=" is optional.
     */

    if (*p == '=') {
	p++;
    }

    /*
     * Parse the width and height, if they are present. Don't actually update
     * any of the fields of wmPtr until we've successfully parsed the entire
     * geometry string.
     */

    width = wmPtr->width;
    height = wmPtr->height;
    x = -1;
    y = -1;
    flags = wmPtr->flags;
    if (isdigit(UCHAR(*p))) {
	width = strtoul(p, &end, 10);
	p = end;
	if (*p != 'x') {
	    goto error;
	}
	p++;
	if (!isdigit(UCHAR(*p))) {
	    goto error;
	}
	height = strtoul(p, &end, 10);
	p = end;
    }

    /*
     * Parse the X and Y coordinates, if they are present.
     */

    if (*p != '\0') {
	flags &= ~(WM_NEGATIVE_X | WM_NEGATIVE_Y);
	if (*p == '-') {
	    flags |= WM_NEGATIVE_X;
	} else if (*p != '+') {
	    goto error;
	}
	p++;
	if (!isdigit(UCHAR(*p)) && (*p != '-')) {
	    goto error;
	}
	x = strtol(p, &end, 10);
	p = end;
	if (*p == '-') {
	    flags |= WM_NEGATIVE_Y;
	} else if (*p != '+') {
	    goto error;
	}
	p++;
	if (!isdigit(UCHAR(*p)) && (*p != '-')) {
	    goto error;
	}
	y = strtol(p, &end, 10);
	if (*end != '\0') {
	    goto error;
	}

	/*
	 * Assume that the geometry information came from the user, unless an
	 * explicit source has been specified. Otherwise most window managers
	 * assume that the size hints were program-specified and they ignore
	 * them.
	 */

	if (!(wmPtr->sizeHintsFlags & (USPosition|PPosition))) {
	    wmPtr->sizeHintsFlags |= USPosition;
	    flags |= WM_UPDATE_SIZE_HINTS;
	}
    }

    /*
     * Everything was parsed OK. Update the fields of *wmPtr and arrange for
     * the appropriate information to be percolated out to the window manager
     * at the next idle moment.
     *
     * Computing the new position for the upper-left pixel of the window's
     * decorative frame is tricky because we need to include the border
     * widths supplied by a reparented parent in the calculation, but we can't
     * use the parent's current overall size since that may change as a result
     * of this code.
     */

    wmPtr->width = width;
    wmPtr->height = height;
    if (flags & WM_NEGATIVE_X) {
	int borderwidth = wmPtr->parentWidth - winPtr->changes.width;
	int newWidth = width == -1 ? winPtr->changes.width : width;

	x = (x == -1) ?
		wmPtr->x + winPtr->changes.width - newWidth :
		wmPtr->vRootWidth - x - newWidth - borderwidth;
    }
    if (x == -1) {
	x = wmPtr->x;
    }
    if (flags & WM_NEGATIVE_Y) {
	int borderheight = wmPtr->parentHeight - winPtr->changes.height;
	int newHeight = height == -1 ? winPtr->changes.height : height;

	y = (y == -1) ?
		wmPtr->y + winPtr->changes.height - newHeight :
		wmPtr->vRootHeight - y - newHeight - borderheight;
    }
    if (y == -1) {
	y = wmPtr->y;
    }
    if (wmPtr->flags & WM_FULLSCREEN) {
	wmPtr->configX = x;
	wmPtr->configY = y;
    } else {
	wmPtr->x = x;
	wmPtr->y = y;
    }
    flags |= WM_MOVE_PENDING;
    wmPtr->flags = flags;
    if (!(wmPtr->flags & (WM_UPDATE_PENDING|WM_NEVER_MAPPED))) {
	Tcl_DoWhenIdle(UpdateGeometryInfo, winPtr);
	wmPtr->flags |= WM_UPDATE_PENDING;
    }
    return TCL_OK;

  error:
    Tcl_SetObjResult(interp, Tcl_ObjPrintf(
	    "bad geometry specifier \"%s\"", string));
    Tcl_SetErrorCode(interp, "TK", "VALUE", "GEOMETRY", NULL);
    return TCL_ERROR;
}

/*
 *----------------------------------------------------------------------
 *
 * Tk_GetRootCoords --
 *
 *	Given a token for a window, this procedure traces through the window's
 *	lineage to find the (virtual) root-window coordinates corresponding to
 *	point (0,0) in the window.
 *
 * Results:
 *	The locations pointed to by xPtr and yPtr are filled in with the root
 *	coordinates of the (0,0) point in tkwin. If a virtual root window is
 *	in effect for the window, then the coordinates in the virtual root are
 *	returned.
 *
 * Side effects:
 *	None.
 *
 *----------------------------------------------------------------------
 */

void
Tk_GetRootCoords(
    Tk_Window tkwin,		/* Token for window. */
    int *xPtr,			/* Where to store x-displacement of (0,0). */
    int *yPtr)			/* Where to store y-displacement of (0,0). */
{
    int x, y;
    TkWindow *winPtr = (TkWindow *)tkwin;

    /*
     * Search back through this window's parents all the way to a top-level
     * window, combining the offsets of each window within its parent.
     */

    x = y = 0;
    while (1) {
	x += winPtr->changes.x + winPtr->changes.border_width;
	y += winPtr->changes.y + winPtr->changes.border_width;
	if (winPtr->flags & TK_TOP_LEVEL) {
	    TkWindow *otherPtr;

	    if (!(Tk_IsEmbedded(winPtr))) {
		x += winPtr->wmInfoPtr->xInParent;
		y += winPtr->wmInfoPtr->yInParent;
		break;
	    }

	    otherPtr = (TkWindow *)Tk_GetOtherWindow((Tk_Window)winPtr);
	    if (otherPtr == NULL) {
		break;
	    }

	    /*
	     * The container window is in the same application. Query its
	     * coordinates.
	     */

	    winPtr = otherPtr;
	    continue;
	}
	winPtr = winPtr->parentPtr;
    }
    *xPtr = x;
    *yPtr = y;
}

/*
 *----------------------------------------------------------------------
 *
 * Tk_CoordsToWindow --
 *
 *	This is a Macintosh specific implementation of this function. Given
 *	the root coordinates of a point, this procedure returns the token for
 *	the top-most window covering that point, if there exists such a window
 *	in this application.
 *
 * Results:
 *	The return result is either a token for the window corresponding to
 *	rootX and rootY, or else NULL to indicate that there is no such window.
 *
 * Side effects:
 *	None.
 *
 *----------------------------------------------------------------------
 */

Tk_Window
Tk_CoordsToWindow(
    int rootX, int rootY,	/* Coordinates of point in root window. If a
				 * virtual-root window manager is in use,
				 * these coordinates refer to the virtual
				 * root, not the real root. */
    Tk_Window tkwin)		/* Token for any window in application; used
				 * to identify the display. */
{
    TkWindow *winPtr, *childPtr;
    TkWindow *nextPtr;		/* Coordinates of highest child found so far
				 * that contains point. */
    int x, y;			/* Coordinates in winPtr. */
    int tmpx, tmpy, bd;

    /*
     * Step 1: find the top-level window that contains the desired point.
     */

    winPtr = FrontWindowAtPoint(rootX, rootY);
    if (!winPtr) {
	return NULL;
    }

    /*
     * Step 2: work down through the hierarchy underneath this window. At each
     * level, scan through all the children to find the highest one in the
     * stacking order that contains the point. Then repeat the whole process
     * on that child.
     */

    x = rootX - winPtr->wmInfoPtr->xInParent;
    y = rootY - winPtr->wmInfoPtr->yInParent;
    while (1) {
	x -= winPtr->changes.x;
	y -= winPtr->changes.y;
	nextPtr = NULL;

	/*
	 * Container windows cannot have children. So if it is a container,
	 * look there, otherwise inspect the children.
	 */

	if (Tk_IsContainer(winPtr)) {
	    childPtr = (TkWindow *)Tk_GetOtherWindow((Tk_Window)winPtr);
	    if (childPtr != NULL) {
		if (Tk_IsMapped(childPtr)) {
		    tmpx = x - childPtr->changes.x;
		    tmpy = y - childPtr->changes.y;
		    bd = childPtr->changes.border_width;

		    if ((tmpx >= -bd) && (tmpy >= -bd)
			    && (tmpx < (childPtr->changes.width + bd))
			    && (tmpy < (childPtr->changes.height + bd))) {
			nextPtr = childPtr;
		    }
		}
	    }

	    /*
	     * TODO: Here we should handle out of process embedding.
	     */
	} else {
	    for (childPtr = winPtr->childList; childPtr != NULL;
		    childPtr = childPtr->nextPtr) {
		if (!Tk_IsMapped(childPtr) ||
			(childPtr->flags & TK_TOP_LEVEL)) {
		    continue;
		}
		tmpx = x - childPtr->changes.x;
		tmpy = y - childPtr->changes.y;
		bd = childPtr->changes.border_width;
		if ((tmpx >= -bd) && (tmpy >= -bd)
			&& (tmpx < (childPtr->changes.width + bd))
			&& (tmpy < (childPtr->changes.height + bd))) {
		    nextPtr = childPtr;
		}
	    }
	}
	if (nextPtr == NULL) {
	    break;
	}
	winPtr = nextPtr;
    }
    if (winPtr->mainPtr != ((TkWindow *)tkwin)->mainPtr) {
	return NULL;
    }
    return (Tk_Window)winPtr;
}

/*
 *----------------------------------------------------------------------
 *
 * Tk_TopCoordsToWindow --
 *
 *	Given a Tk Window, and coordinates of a point relative to that window
 *	this procedure returns the top-most child of the window (excluding
 *	toplevels) covering that point, if there exists such a window in this
 *	application. It also sets newX, and newY to the coords of the point
 *	relative to the window returned.
 *
 * Results:
 *	The return result is either a token for the window corresponding to
 *	rootX and rootY, or else NULL to indicate that there is no such
 *	window. newX and newY are also set to the coords of the point relative
 *	to the returned window.
 *
 * Side effects:
 *	None.
 *
 *----------------------------------------------------------------------
 */

Tk_Window
Tk_TopCoordsToWindow(
    Tk_Window tkwin,		/* Token for a Tk Window which defines the
				 * coordinates for rootX & rootY */
    int rootX, int rootY,	/* Coordinates of a point in tkWin. */
    int *newX, int *newY)	/* Coordinates of point in the upperMost child
				 * of tkWin containing (rootX,rootY) */
{
    TkWindow *winPtr, *childPtr;
    TkWindow *nextPtr;		/* Coordinates of highest child found so far
				 * that contains point. */
    int x, y;			/* Coordinates in winPtr. */

    winPtr = (TkWindow *)tkwin;
    x = rootX;
    y = rootY;
    while (1) {
	nextPtr = NULL;

	/*
	 * Container windows cannot have children. So if it is a container,
	 * look there, otherwise inspect the children.
	 */

	if (Tk_IsContainer(winPtr)) {
	    childPtr = (TkWindow *)Tk_GetOtherWindow((Tk_Window)winPtr);
	    if (childPtr != NULL) {
		if (Tk_IsMapped(childPtr) &&
			x > childPtr->changes.x &&
			x < childPtr->changes.x + childPtr->changes.width &&
			y > childPtr->changes.y &&
			y < childPtr->changes.y + childPtr->changes.height) {
		    nextPtr = childPtr;
		}
	    }

	    /*
	     * TODO: Here we should handle out of process embedding.
	     */
	} else {
	    for (childPtr = winPtr->childList; childPtr != NULL;
		    childPtr = childPtr->nextPtr) {
		if (!Tk_IsMapped(childPtr) ||
			(childPtr->flags & TK_TOP_LEVEL)) {
		    continue;
		}
		if (x < childPtr->changes.x || y < childPtr->changes.y) {
		    continue;
		}
		if (x > childPtr->changes.x + childPtr->changes.width ||
			y > childPtr->changes.y + childPtr->changes.height) {
		    continue;
		}
		nextPtr = childPtr;
	    }
	}
	if (nextPtr == NULL) {
	    break;
	}
	winPtr = nextPtr;
	x -= winPtr->changes.x;
	y -= winPtr->changes.y;
    }
    *newX = x;
    *newY = y;
    return (Tk_Window)winPtr;
}

/*
 *----------------------------------------------------------------------
 *
 * UpdateVRootGeometry --
 *
 *	This procedure is called to update all the virtual root geometry
 *	information in wmPtr.
 *
 * Results:
 *	None.
 *
 * Side effects:
 *	The vRootX, vRootY, vRootWidth, and vRootHeight fields in wmPtr are
 *	filled with the most up-to-date information.
 *
 *----------------------------------------------------------------------
 */

static void
UpdateVRootGeometry(
    WmInfo *wmPtr)		/* Window manager information to be updated.
				 * The wmPtr->vRoot field must be valid. */
{
    TkWindow *winPtr = wmPtr->winPtr;
    unsigned int bd, dummy;
    Window dummy2;
    Status status;
    Tk_ErrorHandler handler;

    /*
     * If this isn't a virtual-root window manager, just return information
     * about the screen.
     */

    wmPtr->flags &= ~WM_VROOT_OFFSET_STALE;
    if (wmPtr->vRoot == None) {
    noVRoot:
	wmPtr->vRootX = wmPtr->vRootY = 0;
	wmPtr->vRootWidth = DisplayWidth(winPtr->display, winPtr->screenNum);
	wmPtr->vRootHeight = DisplayHeight(winPtr->display, winPtr->screenNum);
	return;
    }

    /*
     * Refresh the virtual root information if it's out of date.
     */

    handler = Tk_CreateErrorHandler(winPtr->display, -1, -1, -1, NULL, NULL);
    status = XGetGeometry(winPtr->display, wmPtr->vRoot,
	    &dummy2, &wmPtr->vRootX, &wmPtr->vRootY,
	    &wmPtr->vRootWidth, &wmPtr->vRootHeight, &bd, &dummy);
    if (wmTracing) {
	TkMacOSXDbgMsg("x = %d, y = %d, width = %d, height = %d, status = %d",
		wmPtr->vRootX, wmPtr->vRootY, wmPtr->vRootWidth,
		wmPtr->vRootHeight, status);
    }
    Tk_DeleteErrorHandler(handler);
    if (status == 0) {
	/*
	 * The virtual root is gone! Pretend that it never existed.
	 */

	wmPtr->vRoot = None;
	goto noVRoot;
    }
}

/*
 *----------------------------------------------------------------------
 *
 * Tk_GetVRootGeometry --
 *
 *	This procedure returns information about the virtual root window
 *	corresponding to a particular Tk window.
 *
 * Results:
 *	The values at xPtr, yPtr, widthPtr, and heightPtr are set with the
 *	offset and dimensions of the root window corresponding to tkwin. If
 *	tkwin is being managed by a virtual root window manager these values
 *	correspond to the virtual root window being used for tkwin; otherwise
 *	the offsets will be 0 and the dimensions will be those of the screen.
 *
 * Side effects:
 *	Vroot window information is refreshed if it is out of date.
 *
 *----------------------------------------------------------------------
 */

void
Tk_GetVRootGeometry(
    Tk_Window tkwin,		/* Window whose virtual root is to be
				 * queried. */
    int *xPtr, int *yPtr,	/* Store x and y offsets of virtual root
				 * here. */
    int *widthPtr,		/* Store dimensions of virtual root here. */
    int *heightPtr)
{
    WmInfo *wmPtr;
    TkWindow *winPtr = (TkWindow *)tkwin;

    /*
     * Find the top-level window for tkwin, and locate the window manager
     * information for that window.
     */

    while (!(winPtr->flags & TK_TOP_LEVEL)) {
	winPtr = winPtr->parentPtr;
    }
    wmPtr = winPtr->wmInfoPtr;

    /*
     * Make sure that the geometry information is up-to-date, then copy it out
     * to the caller.
     */

    if (wmPtr->flags & WM_VROOT_OFFSET_STALE) {
	UpdateVRootGeometry(wmPtr);
    }
    *xPtr = wmPtr->vRootX;
    *yPtr = wmPtr->vRootY;
    *widthPtr = wmPtr->vRootWidth;
    *heightPtr = wmPtr->vRootHeight;
}

/*
 *----------------------------------------------------------------------
 *
 * Tk_MoveToplevelWindow --
 *
 *	This procedure is called instead of Tk_MoveWindow to adjust the x-y
 *	location of a top-level window. It delays the actual move to a later
 *	time and keeps window-manager information up-to-date with the move.
 *
 * Results:
 *	None.
 *
 * Side effects:
 *	The window is eventually moved so that its upper-left corner
 *	(actually, the upper-left corner of the window's decorative frame, if
 *	there is one) is at (x,y).
 *
 *----------------------------------------------------------------------
 */

void
Tk_MoveToplevelWindow(
    Tk_Window tkwin,		/* Window to move. */
    int x, int y)		/* New location for window (within parent). */
{
    TkWindow *winPtr = (TkWindow *)tkwin;
    WmInfo *wmPtr = winPtr->wmInfoPtr;

    if (!(winPtr->flags & TK_TOP_LEVEL)) {
	Tcl_Panic("Tk_MoveToplevelWindow called with non-toplevel window");
    }
    wmPtr->x = x;
    wmPtr->y = y;
    wmPtr->flags |= WM_MOVE_PENDING;
    if (!(wmPtr->sizeHintsFlags & (USPosition|PPosition))) {
	wmPtr->sizeHintsFlags |= USPosition;
	wmPtr->flags |= WM_UPDATE_SIZE_HINTS;
    }

    /*
     * If the window has already been mapped, must bring its geometry
     * up-to-date immediately, otherwise an event might arrive from the server
     * that would overwrite wmPtr->x and wmPtr->y and lose the new position.
     */

    if (!(wmPtr->flags & WM_NEVER_MAPPED)) {
	if (wmPtr->flags & WM_UPDATE_PENDING) {
	    Tcl_CancelIdleCall(UpdateGeometryInfo, winPtr);
	}
	UpdateGeometryInfo(winPtr);
    }
}

/*
 *----------------------------------------------------------------------
 *
 * TkWmRestackToplevel --
 *
 *	This procedure restacks a top-level window.
 *
 * Results:
 *	None.
 *
 * Side effects:
 *	WinPtr gets restacked as specified by aboveBelow and otherPtr. This
 *	procedure doesn't return until the restack has taken effect and the
 *	ConfigureNotify event for it has been received.
 *
 *----------------------------------------------------------------------
 */
#define PRINT_STACK					\
    for (NSWindow *w in [NSApp orderedWindows]) {		\
    TkWindow *winPtr2 = TkMacOSXGetTkWindow(w);			\
	if (winPtr2) {						\
	    fprintf(stderr, "%s ", Tk_PathName(winPtr2));	\
	}							\
    }								\
    fprintf(stderr, "\n");					\
    fflush(stderr)

void
TkWmRestackToplevel(
    TkWindow *winPtr,		/* Window to restack. */
    int aboveBelow,		/* Gives relative position for restacking;
				 * must be Above or Below. */
    TkWindow *otherPtr)		/* Window relative to which to restack; if
				 * NULL, then winPtr gets restacked above or
				 * below *all* siblings. */
{
    NSWindow *macWindow;
    NSWindow *otherMacWindow;
    WmInfo *wmPtr = winPtr->wmInfoPtr;
    int macAboveBelow = (aboveBelow == Above ? NSWindowAbove : NSWindowBelow);
    int otherNumber = 0; /* 0 will be used when otherPtr is NULL. */

    /*
     * If the Tk windows has no drawable, or is withdrawn do nothing.
     */

    if (winPtr->window == None ||
	    wmPtr == NULL      ||
	    wmPtr->hints.initial_state == WithdrawnState) {
	return;
    }
    macWindow = TkMacOSXGetNSWindowForDrawable(winPtr->window);
    if (macWindow == nil) {
	return;
    }
    if (otherPtr) {
	/*
	 * When otherPtr is non-NULL, if the other window has no drawable or is
	 * withdrawn, do nothing.
	 */

	WmInfo *otherWmPtr = otherPtr->wmInfoPtr;
	if (winPtr->window == None ||
		otherWmPtr == NULL ||
		otherWmPtr->hints.initial_state == WithdrawnState) {
	    return;
	}
	otherMacWindow = TkMacOSXGetNSWindowForDrawable(otherPtr->window);
	if (otherMacWindow == nil) {
	    return;
	}

	/*
	 * If the other window is OK, get its number.
	 */

	otherNumber = [otherMacWindow windowNumber];
    }

    /*
     * Just let the Mac window manager deal with all the subtleties of keeping
     * track of off-screen windows, etc.
     */
#if 0
    fprintf(stderr, "window order: "); PRINT_STACK;
#endif
    [macWindow orderWindow:macAboveBelow relativeTo:otherNumber];
#if 0
    fprintf(stderr, "new window order: "); PRINT_STACK;
#endif
#undef PRINT_STACK
}

/*
 *----------------------------------------------------------------------
 *
 * TkWmAddToColormapWindows --
 *
 *	This procedure is called to add a given window to the
 *	WM_COLORMAP_WINDOWS property for its top-level, if it isn't already
 *	there. It is invoked by the Tk code that creates a new colormap, in
 *	order to make sure that colormap information is propagated to the
 *	window manager by default.
 *
 * Results:
 *	None.
 *
 * Side effects:
 *	WinPtr's window gets added to the WM_COLORMAP_WINDOWS property of its
 *	nearest top-level ancestor, unless the colormaps have been set
 *	explicitly with the "wm colormapwindows" command.
 *
 *----------------------------------------------------------------------
 */

void
TkWmAddToColormapWindows(
    TkWindow *winPtr)		/* Window with a non-default colormap. Should
				 * not be a top-level window. */
{
    TkWindow *topPtr;
    TkWindow **oldPtr, **newPtr;
    int count, i;

    if (winPtr->window == None) {
	return;
    }

    for (topPtr = winPtr->parentPtr; ; topPtr = topPtr->parentPtr) {
	if (topPtr == NULL) {
	    /*
	     * Window is being deleted. Skip the whole operation.
	     */

	    return;
	}
	if (topPtr->flags & TK_TOP_LEVEL) {
	    break;
	}
    }
    if (topPtr->wmInfoPtr->flags & WM_COLORMAPS_EXPLICIT) {
	return;
    }

    /*
     * Make sure that the window isn't already in the list.
     */

    count = topPtr->wmInfoPtr->cmapCount;
    oldPtr = topPtr->wmInfoPtr->cmapList;

    for (i = 0; i < count; i++) {
	if (oldPtr[i] == winPtr) {
	    return;
	}
    }

    /*
     * Make a new bigger array and use it to reset the property. Automatically
     * add the toplevel itself as the last element of the list.
     */

    newPtr = (TkWindow **)ckalloc((count+2) * sizeof(TkWindow *));
    if (count > 0) {
	memcpy(newPtr, oldPtr, count * sizeof(TkWindow *));
    }
    if (count == 0) {
	count++;
    }
    newPtr[count-1] = winPtr;
    newPtr[count] = topPtr;
    if (oldPtr != NULL) {
	ckfree(oldPtr);
    }

    topPtr->wmInfoPtr->cmapList = newPtr;
    topPtr->wmInfoPtr->cmapCount = count+1;

    /*
     * On the Macintosh all of this is just an excercise in compatibility as
     * we don't support colormaps. If we did they would be installed here.
     */
}

/*
 *----------------------------------------------------------------------
 *
 * TkWmRemoveFromColormapWindows --
 *
 *	This procedure is called to remove a given window from the
 *	WM_COLORMAP_WINDOWS property for its top-level. It is invoked when
 *	windows are deleted.
 *
 * Results:
 *	None.
 *
 * Side effects:
 *	WinPtr's window gets removed from the WM_COLORMAP_WINDOWS property of
 *	its nearest top-level ancestor, unless the top-level itself is being
 *	deleted too.
 *
 *----------------------------------------------------------------------
 */

void
TkWmRemoveFromColormapWindows(
    TkWindow *winPtr)		/* Window that may be present in
				 * WM_COLORMAP_WINDOWS property for its
				 * top-level. Should not be a top-level
				 * window. */
{
    TkWindow *topPtr, **oldPtr;
    int count, i, j;

    for (topPtr = winPtr->parentPtr; ; topPtr = topPtr->parentPtr) {
	if (topPtr == NULL) {
	    /*
	     * Ancestors have been deleted, so skip the whole operation. Seems
	     * like this can't ever happen?
	     */

	    return;
	}
	if (topPtr->flags & TK_TOP_LEVEL) {
	    break;
	}
    }
    if (topPtr->flags & TK_ALREADY_DEAD) {
	/*
	 * Top-level is being deleted, so there's no need to cleanup the
	 * WM_COLORMAP_WINDOWS property.
	 */

	return;
    }

    /*
     * Find the window and slide the following ones down to cover it up.
     */

    count = topPtr->wmInfoPtr->cmapCount;
    oldPtr = topPtr->wmInfoPtr->cmapList;
    for (i = 0; i < count; i++) {
	if (oldPtr[i] == winPtr) {
	    for (j = i ; j < count-1; j++) {
		oldPtr[j] = oldPtr[j+1];
	    }
	    topPtr->wmInfoPtr->cmapCount = count - 1;
	    break;
	}
    }
}

/*
 *----------------------------------------------------------------------
 *
 * TkGetPointerCoords --
 *
 *	Fetch the position of the mouse pointer.
 *
 * Results:
 *	*xPtr and *yPtr are filled in with the (virtual) root coordinates of
 *	the mouse pointer for tkwin's display. If the pointer isn't on tkwin's
 *	screen, then -1 values are returned for both coordinates. The argument
 *	tkwin must be a toplevel window.
 *
 * Side effects:
 *	None.
 *
 *----------------------------------------------------------------------
 */

void
TkGetPointerCoords(
    TCL_UNUSED(Tk_Window),	/* Toplevel window that identifies screen on
				 * which lookup is to be done. */
    int *xPtr, int *yPtr)	/* Store pointer coordinates here. */
{
    XQueryPointer(NULL, None, NULL, NULL, xPtr, yPtr, NULL, NULL, NULL);
}

/*
 *----------------------------------------------------------------------
 *
 * InitialWindowBounds --
 *
 *	This function calculates the initial bounds for a new Mac toplevel
 *	window. Unless the geometry is specified by the user this code will
 *	auto place the windows in a cascade diagonially across the main monitor
 *	of the Mac.
 *
 * Results:
 *	Window bounds.
 *
 * Side effects:
 *	None.
 *
 *----------------------------------------------------------------------
 */

static NSRect
InitialWindowBounds(
    TkWindow *winPtr,		/* Window to get initial bounds for. */
    NSWindow *macWindow)
{
    WmInfo *wmPtr = winPtr->wmInfoPtr;

    if (!(wmPtr->sizeHintsFlags & (USPosition | PPosition))) {
	static NSPoint cascadePoint = { .x = 0, .y = 0 };
	NSRect frame;

	cascadePoint = [macWindow cascadeTopLeftFromPoint:cascadePoint];
	frame = [macWindow frame];
	wmPtr->x = frame.origin.x;
	wmPtr->y = TkMacOSXZeroScreenHeight() - (frame.origin.y +
		frame.size.height);
    }
    return NSMakeRect(wmPtr->x, wmPtr->y, winPtr->changes.width,
	    winPtr->changes.height);
}

/*
 *----------------------------------------------------------------------
 *
 * TkMacOSXResizable --
 *
 *	This function determines if the passed in window is part of a toplevel
 *	window that is resizable. If the window is resizable in the x, y or
 *	both directions, true is returned.
 *
 * Results:
 *	True if resizable, false otherwise.
 *
 * Side effects:
 *	None.
 *
 *----------------------------------------------------------------------
 */

int
TkMacOSXResizable(
    TkWindow *winPtr)		/* Tk window or NULL. */
{
    WmInfo *wmPtr;

    if (winPtr == NULL) {
	return false;
    }
    while (winPtr->wmInfoPtr == NULL) {
	winPtr = winPtr->parentPtr;
    }

    wmPtr = winPtr->wmInfoPtr;
    if ((wmPtr->flags & WM_WIDTH_NOT_RESIZABLE) &&
	    (wmPtr->flags & WM_HEIGHT_NOT_RESIZABLE)) {
	return false;
    } else {
	return true;
    }
}

/*
 *----------------------------------------------------------------------
 *
 * TkMacOSXGrowToplevel --
 *
 *	The function is invoked when the user clicks in the grow region of a
 *	Tk window. The function will handle the dragging procedure and not
 *	return until completed. Finally, the function may place information
 *	Tk's event queue is the window was resized.
 *
 * Results:
 *	True if events were placed on event queue, false otherwise.
 *
 * Side effects:
 *	None.
 *
 *----------------------------------------------------------------------
 */

int
TkMacOSXGrowToplevel(
    TCL_UNUSED(void *),
    TCL_UNUSED(XPoint))
{
    return false;
}

/*
 *----------------------------------------------------------------------
 *
 * TkSetWMName --
 *
 *	Set the title for a toplevel window. If the window is embedded, do not
 *	change the window title.
 *
 * Results:
 *	None.
 *
 * Side effects:
 *	The title of the window is changed.
 *
 *----------------------------------------------------------------------
 */

void
TkSetWMName(
    TkWindow *winPtr,
    Tk_Uid titleUid)
{
    if (Tk_IsEmbedded(winPtr)) {
	return;
    }

    NSString *title = [[TKNSString alloc] initWithTclUtfBytes:titleUid length:TCL_INDEX_NONE];
    [TkMacOSXGetNSWindowForDrawable(winPtr->window) setTitle:title];
    [title release];
}

/*
 *----------------------------------------------------------------------
 *
 * TkMacOSXGetContainer --
 *
 *	If the passed window has the TRANSIENT_FOR property set this will
 *	return the container window. Otherwise it will return None.
 *
 * Results:
 *	The container window or None.
 *
 * Side effects:
 *	None.
 *
 *----------------------------------------------------------------------
 */

Tk_Window
TkMacOSXGetContainer(
    TkWindow *winPtr)
{
    if (Tk_PathName(winPtr)) {
	return (Tk_Window)winPtr->wmInfoPtr->container;
    }
    return NULL;
}

/*
 *----------------------------------------------------------------------
 *
 * TkMacOSXGetXWindow --
 *
 *	Stub function that returns the X window Id associated with the
 *      given NSWindow*.
 *
 * Results:
 *	The window id is returned. None is returned if not a Tk window.
 *
 * Side effects:
 *	None.
 *
 *----------------------------------------------------------------------
 */

Window
TkMacOSXGetXWindow(
    void *macWinPtr)
{
    Window window = None;
    TKWindow *w = (TKWindow *)macWinPtr;
    if ([w respondsToSelector: @selector (tkWindow)]) {
	window = [w tkWindow];
    }
    return window ? window : None;
}

/*
 *----------------------------------------------------------------------
 *
 * Tk_MacOSXGetTkWindow --
 *
 *	Returns the Tk_Window associated with the given NSWindow*.  This
 *      function is a stub, so the NSWindow* parameter must be declared as
 *      void*.
 *
 * Results:
 *	A Tk_Window, or None if the NSWindow is not associated with
 *      any Tk window.
 *
 * Side effects:
 *	None.
 *
 *----------------------------------------------------------------------
 */

Tk_Window
Tk_MacOSXGetTkWindow(
    void *w)
{
    Window window = None;
    if ([(NSWindow *)w respondsToSelector: @selector (tkWindow)]) {
	window = [(TKWindow *)w tkWindow];
	TkDisplay *dispPtr = TkGetDisplayList();
	if (window && dispPtr && dispPtr->display) {
	    return Tk_IdToWindow(dispPtr->display, window);
	}
    }
    return NULL;
}

/*
 *----------------------------------------------------------------------
 *
 * TkMacOSXIsWindowZoomed --
 *
 *	Ask Cocoa if the given window is in the zoomed out state. Because
 *	dragging & growing a window can change the Cocoa zoom state, we
 *	cannot rely on wmInfoPtr->hints.initial_state for this information.
 *
 * Results:
 *	True if window is zoomed out, false otherwise.
 *
 * Side effects:
 *	None.
 *
 *----------------------------------------------------------------------
 */

MODULE_SCOPE int
TkMacOSXIsWindowZoomed(
    TkWindow *winPtr)
{
    NSWindow *macWindow = nil;
    if (winPtr && winPtr->window) {
	macWindow = TkMacOSXGetNSWindowForDrawable(winPtr->window);
    }
    return [macWindow isZoomed];
}

/*
 *----------------------------------------------------------------------
 *
 * TkMacOSXZoomToplevel --
 *
 *	The function is invoked when the user clicks in the zoom region of a
 *	Tk window or when the window state is set/unset to "zoomed" manually.
 *	If the window is to be zoomed (in or out), the window size is changed
 *	and events are generated to let Tk know what happened.
 *
 * Results:
 *	True if events were placed on event queue, false otherwise.
 *
 * Side effects:
 *	The window may be resized & events placed on Tk's queue.
 *
 *----------------------------------------------------------------------
 */

int
TkMacOSXZoomToplevel(
    void *whichWindow,		/* The Macintosh window to zoom. */
    short zoomPart)		/* Either inZoomIn or inZoomOut */
{
    NSWindow *window = (NSWindow *)whichWindow;
    TkWindow *winPtr = (TkWindow *)TkMacOSXGetTkWindow(window);
    WmInfo *wmPtr;

    if (!winPtr || !winPtr->wmInfoPtr) {
	return false;
    }
    wmPtr = winPtr->wmInfoPtr;
    if ((wmPtr->flags & WM_WIDTH_NOT_RESIZABLE) &&
	    (wmPtr->flags & WM_HEIGHT_NOT_RESIZABLE)) {
	return false;
    }

    /*
     * Do nothing if already in desired zoom state.
     */

    if (([window isZoomed] == (zoomPart == inZoomOut))) {
	return false;
    }
    [window zoom:NSApp];

    wmPtr->hints.initial_state =
	(zoomPart == inZoomIn ? NormalState : ZoomState);
    return true;
}

/*
 *----------------------------------------------------------------------
 *
 * TkUnsupported1ObjCmd --
 *
 *	This procedure is invoked to process the
 *	"::tk::unsupported::MacWindowStyle" Tcl command. This command allows
 *	you to set the style of decoration for a Macintosh window.
 *
 * Results:
 *	A standard Tcl result.
 *
 * Side effects:
 *	Changes the style of a new Mac window.
 *
 *----------------------------------------------------------------------
 */

int
TkUnsupported1ObjCmd(
    void *clientData,	/* Main window associated with interpreter. */
    Tcl_Interp *interp,		/* Current interpreter. */
    int objc,			/* Number of arguments. */
    Tcl_Obj *const objv[])	/* Argument objects. */
{
    static const char *const subcmds[] = {
	"appearance", "isdark", "style", NULL
    };
    enum SubCmds {
	TKMWS_APPEARANCE, TKMWS_ISDARK, TKMWS_STYLE
    };
    Tk_Window tkwin = (Tk_Window)clientData;
    TkWindow *winPtr;
    int index;

    if (objc < 3) {
	Tcl_WrongNumArgs(interp, 1, objv, "option window ?arg ...?");
	return TCL_ERROR;
    }

    winPtr = (TkWindow *)
	    Tk_NameToWindow(interp, Tcl_GetString(objv[2]), tkwin);
    if (winPtr == NULL) {
	return TCL_ERROR;
    }
    if (!(winPtr->flags & TK_TOP_LEVEL)) {
	Tcl_SetObjResult(interp, Tcl_ObjPrintf(
		"window \"%s\" isn't a top-level window", winPtr->pathName));
	Tcl_SetErrorCode(interp, "TK", "WINDOWSTYLE", "TOPLEVEL", NULL);
	return TCL_ERROR;
    }

    if (Tcl_GetIndexFromObjStruct(interp, objv[1], subcmds,
	    sizeof(char *), "option", 0, &index) != TCL_OK) {
	return TCL_ERROR;
    }
    switch((enum SubCmds) index) {
    case TKMWS_STYLE:
	if ((objc < 3) || (objc > 5)) {
	    Tcl_WrongNumArgs(interp, 2, objv, "window ?class attributes?");
	    return TCL_ERROR;
	}
	return WmWinStyle(interp, winPtr, objc, objv);
    case TKMWS_APPEARANCE:
	if ([NSApp macOSVersion] < 100900) {
	    Tcl_SetObjResult(interp, Tcl_NewStringObj(
		"Window appearances did not exist until OSX 10.9.", TCL_INDEX_NONE));
	    Tcl_SetErrorCode(interp, "TK", "WINDOWSTYLE", "APPEARANCE", NULL);
	    return TCL_ERROR;
	}
	if ((objc < 3) || (objc > 4)) {
	    Tcl_WrongNumArgs(interp, 2, objv, "window ?appearancename?");
	    return TCL_ERROR;
	}
	if (objc == 4 && [NSApp macOSVersion] < 101400) {
	    Tcl_SetObjResult(interp, Tcl_NewStringObj(
		    "Window appearances cannot be changed before OSX 10.14.",
		    -1));
	    Tcl_SetErrorCode(interp, "TK", "WINDOWSTYLE", "APPEARANCE", NULL);
	    return TCL_ERROR;
	}
	return WmWinAppearance(interp, winPtr, objc, objv);
    case TKMWS_ISDARK:
	if ((objc != 3)) {
	    Tcl_WrongNumArgs(interp, 2, objv, "window");
	    return TCL_ERROR;
	}
	Tcl_SetObjResult(interp, Tcl_NewBooleanObj(
		TkMacOSXInDarkMode((Tk_Window)winPtr)));
	return TCL_OK;
    default:
	return TCL_ERROR;
    }
}

/*
 *----------------------------------------------------------------------
 *
 * WmWinStyle --
 *
 *	This procedure is invoked to process the
 *	"::tk::unsupported::MacWindowStyle style" subcommand. This command
 *	allows you to set the style of decoration for a Macintosh window.
 *
 * Results:
 *	A standard Tcl result.
 *
 * Side effects:
 *	Changes the style of a new Mac window.
 *
 *----------------------------------------------------------------------
 */

static int
WmWinStyle(
    Tcl_Interp *interp,		/* Current interpreter. */
    TkWindow *winPtr,		/* Window to be manipulated. */
    Tcl_Size objc,			/* Number of arguments. */
    Tcl_Obj * const objv[])	/* Argument objects. */
{
    struct StrIntMap {
	const char *strValue;
	UInt64 intValue;
    };
    static const struct StrIntMap classMap[] = {
	{ "alert",		kAlertWindowClass			     },
	{ "moveableAlert",	kMovableAlertWindowClass		     },
	{ "modal",		kModalWindowClass			     },
	{ "moveableModal",	kMovableModalWindowClass		     },
	{ "floating",		kFloatingWindowClass			     },
	{ "document",		kDocumentWindowClass			     },
	{ "utility",		kUtilityWindowClass			     },
	{ "help",		kHelpWindowClass			     },
	{ "sheet",		kSheetWindowClass			     },
	{ "toolbar",		kToolbarWindowClass			     },
	{ "plain",		kPlainWindowClass			     },
	{ "overlay",		kOverlayWindowClass			     },
	{ "sheetAlert",		kSheetAlertWindowClass			     },
	{ "altPlain",		kAltPlainWindowClass			     },
	{ "simple",		kSimpleWindowClass			     },
	{ "drawer",		kDrawerWindowClass			     },
	{ NULL, 0 }
    };
    static const struct StrIntMap compositeAttrMap[] = {
	{ "none",		kWindowNoAttributes			     },
	{ "standardDocument",	kWindowStandardDocumentAttributes	     },
	{ "standardFloating",	kWindowStandardFloatingAttributes	     },
	{ "fullZoom",		kWindowFullZoomAttribute		     },
	{ NULL, 0 }
    };

    /*
     * Map window attributes. Color and opacity are mapped to NULL; these are
     * parsed from the objv in TkUnsupported1ObjCmd.
     */

    static const struct StrIntMap attrMap[] = {
	{ "closeBox",		kWindowCloseBoxAttribute		     },
	{ "horizontalZoom",	kWindowHorizontalZoomAttribute		     },
	{ "verticalZoom",	kWindowVerticalZoomAttribute		     },
	{ "collapseBox",	kWindowCollapseBoxAttribute		     },
	{ "resizable",		kWindowResizableAttribute		     },
	{ "sideTitlebar",	kWindowSideTitlebarAttribute		     },
	{ "toolbarButton",	kWindowToolbarButtonAttribute		     },
	{ "unifiedTitleAndToolbar", kWindowUnifiedTitleAndToolbarAttribute   },
	{ "metal",		kWindowMetalAttribute			     },
	{ "noTitleBar",		kWindowNoTitleBarAttribute		     },
	{ "texturedSquareCorners", kWindowTexturedSquareCornersAttribute     },
	{ "metalNoContentSeparator", kWindowMetalNoContentSeparatorAttribute },
	{ "doesNotCycle",	kWindowDoesNotCycleAttribute		     },
	{ "noUpdates",		kWindowNoUpdatesAttribute		     },
	{ "noActivates",	kWindowNoActivatesAttribute		     },
	{ "opaqueForEvents",	kWindowOpaqueForEventsAttribute		     },
	{ "noShadow",		kWindowNoShadowAttribute		     },
	{ "hideOnSuspend",	kWindowHideOnSuspendAttribute		     },
	{ "hideOnFullScreen",	kWindowHideOnFullScreenAttribute	     },
	{ "inWindowMenu",	kWindowInWindowMenuAttribute		     },
	{ "liveResize",		kWindowLiveResizeAttribute		     },
	{ "ignoreClicks",	kWindowIgnoreClicksAttribute		     },
	{ "noConstrain",	kWindowNoConstrainAttribute		     },
	{ "doesNotHide",	tkWindowDoesNotHideAttribute		     },
	{ "canJoinAllSpaces",	tkCanJoinAllSpacesAttribute		     },
	{ "moveToActiveSpace",	tkMoveToActiveSpaceAttribute		     },
	{ "nonActivating",	tkNonactivatingPanelAttribute		     },
	{ "hud",		tkHUDWindowAttribute			     },
	{ NULL, 0 }
    };

    int index;
    Tcl_Size i;
    WmInfo *wmPtr = winPtr->wmInfoPtr;

    if (objc == 3) {
	Tcl_Obj *attributeList, *newResult = NULL;
	UInt64 attributes;

	for (i = 0; classMap[i].strValue != NULL; i++) {
	    if (wmPtr->macClass == classMap[i].intValue) {
		newResult = Tcl_NewStringObj(classMap[i].strValue, TCL_INDEX_NONE);
		break;
	    }
	}
	if (newResult == NULL) {
	    Tcl_Panic("invalid class");
	}

	attributeList = Tcl_NewListObj(0, NULL);
	attributes = wmPtr->attributes;

	for (i = 0; compositeAttrMap[i].strValue != NULL; i++) {
	    UInt64 intValue = compositeAttrMap[i].intValue;

	    if (intValue && (attributes & intValue) == intValue) {
		Tcl_ListObjAppendElement(NULL, attributeList,
			Tcl_NewStringObj(compositeAttrMap[i].strValue,
			-1));
		attributes &= ~intValue;
		break;
	    }
	}
	for (i = 0; attrMap[i].strValue != NULL; i++) {
	    if (attributes & attrMap[i].intValue) {
		Tcl_ListObjAppendElement(NULL, attributeList,
			Tcl_NewStringObj(attrMap[i].strValue, TCL_INDEX_NONE));
	    }
	}
	Tcl_ListObjAppendElement(NULL, newResult, attributeList);
	Tcl_SetObjResult(interp, newResult);
    } else {
	Tcl_Size attrObjc;
	Tcl_Obj **attrObjv = NULL;
	WindowClass macClass;
	UInt64 oldAttributes = wmPtr->attributes;
	int oldFlags = wmPtr->flags;

	if (Tcl_GetIndexFromObjStruct(interp, objv[3], classMap,
		sizeof(struct StrIntMap), "class", 0, &index) != TCL_OK) {
	    goto badClassAttrs;
	}
	macClass = classMap[index].intValue;
	if (objc == 5) {
	    if (Tcl_ListObjGetElements(interp, objv[4], &attrObjc, &attrObjv)
		    != TCL_OK) {
		goto badClassAttrs;
	    }
	    wmPtr->attributes = kWindowNoAttributes;
	    for (i = 0; i < attrObjc; i++) {
		if (Tcl_GetIndexFromObjStruct(interp, attrObjv[i],
			compositeAttrMap, sizeof(struct StrIntMap),
			"attribute", 0, &index) == TCL_OK) {
		    wmPtr->attributes |= compositeAttrMap[index].intValue;
		} else if (Tcl_GetIndexFromObjStruct(interp, attrObjv[i],
			attrMap, sizeof(struct StrIntMap),
			"attribute", 0, &index) == TCL_OK) {
		    Tcl_ResetResult(interp);
		    wmPtr->attributes |= attrMap[index].intValue;
		} else {
		    goto badClassAttrs;
		}
	    }
	} else {
	    wmPtr->attributes = macClassAttrs[macClass].defaultAttrs;
	}
	wmPtr->attributes &= (tkAlwaysValidAttributes |
		macClassAttrs[macClass].validAttrs);
	wmPtr->flags |= macClassAttrs[macClass].flags;
	wmPtr->macClass = macClass;
	ApplyWindowAttributeFlagChanges(winPtr, NULL, oldAttributes, oldFlags,
		0, 1);
	return TCL_OK;

    badClassAttrs:
	wmPtr->attributes = oldAttributes;
	return TCL_ERROR;
    }

    return TCL_OK;
}

/*
 *----------------------------------------------------------------------
 *
 * WmWinAppearance --
 *
 *	This procedure is invoked to process the
 *	"::tk::unsupported::MacWindowStyle appearance" subcommand. The command
 *	allows you to get or set the appearance for the NSWindow associated
 *	with a Tk Window.  The syntax is:
 *
 *	    tk::unsupported::MacWindowStyle appearance window ?newAppearance?
 *
 *      Allowed appearance names are "aqua", "darkaqua", and "auto".
 *
 * Results:
 *      Returns the appearance setting of the window prior to calling this
 *	function.
 *
 * Side effects:
 *      The underlying NSWindow's appearance property is set to the specified
 *      value if the optional newAppearance argument is supplied. Otherwise the
 *      window's appearance property is not changed.  If the appearance is set
 *      to aqua or darkaqua then the window will use the associated
 *      NSAppearance even if the user has selected a different appearance with
 *      the system preferences.  If it is set to auto then the appearance
 *      property is set to nil, meaning that the preferences will determine the
 *      appearance.
 *
 *----------------------------------------------------------------------
 */

static int
WmWinAppearance(
    Tcl_Interp *interp,		/* Current interpreter. */
    TkWindow *winPtr,		/* Window to be manipulated. */
    Tcl_Size objc,			/* Number of arguments. */
    Tcl_Obj * const objv[])	/* Argument objects. */
{
#if MAC_OS_X_VERSION_MAX_ALLOWED <= 1090
    (void) interp;
    (void) winPtr;
    (void) objc;
    (void) objv;
    return TCL_OK;
#else
    Tcl_Obj *result = NULL;
#if MAC_OS_X_VERSION_MAX_ALLOWED >= 101300
    NSAppearanceName appearance;
#else
    NSString *appearance;
#endif // MAC_OS_X_VERSION_MAX_ALLOWED >= 101300

    const char *resultString = "unrecognized";
    NSWindow *win = TkMacOSXGetNSWindowForDrawable(winPtr->window);
    if (win) {
	appearance = win.appearance.name;
	if (appearance == nil) {
	    resultString = appearanceStrings[APPEARANCE_AUTO];
	} else if (appearance == NSAppearanceNameAqua) {
	    resultString = appearanceStrings[APPEARANCE_AQUA];
#if MAC_OS_X_VERSION_MAX_ALLOWED >= 101400
	} else if (@available(macOS 10.14, *)) {
	    if (appearance == NSAppearanceNameDarkAqua) {
		resultString = appearanceStrings[APPEARANCE_DARKAQUA];
	    }
#endif // MAC_OS_X_VERSION_MAX_ALLOWED >= 101400
	}
	result = Tcl_NewStringObj(resultString, strlen(resultString));
    }
    if (result == NULL) {
	NSLog(@"Failed to read appearance name; try calling update idletasks before getting/setting the appearance of the window.");
	return TCL_OK;
    }
    if (objc == 4) {
	int index;
	if (Tcl_GetIndexFromObjStruct(interp, objv[3], appearanceStrings,
		sizeof(char *), "appearancename", 0, &index) != TCL_OK) {
	    return TCL_ERROR;
	}
	switch ((enum appearances) index) {
	case APPEARANCE_AQUA:
	    win.appearance = [NSAppearance appearanceNamed:
		NSAppearanceNameAqua];
	    break;
	case APPEARANCE_DARKAQUA:
#if MAC_OS_X_VERSION_MAX_ALLOWED >= 101400
	    if (@available(macOS 10.14, *)) {
		win.appearance = [NSAppearance appearanceNamed:
		    NSAppearanceNameDarkAqua];
	    }
#endif // MAC_OS_X_VERSION_MAX_ALLOWED >= 101400
	    break;
	default:
	    win.appearance = nil;
	}
    }
    Tcl_SetObjResult(interp, result);
    return TCL_OK;
#endif
}

/*
 *----------------------------------------------------------------------
 *
 * TkpMakeMenuWindow --
 *
 *	Configure the window to be either a undecorated pull-down (or pop-up)
 *	menu, or as a toplevel floating menu (palette).
 *
 * Results:
 *	None.
 *
 * Side effects:
 *	Changes the style bit used to create a new Mac toplevel.
 *
 *----------------------------------------------------------------------
 */

void
TkpMakeMenuWindow(
    Tk_Window tkwin,		/* New window. */
    int transient)		/* 1 means menu is only posted briefly as a
				 * popup or pulldown or cascade. 0 means menu
				 * is always visible, e.g. as a floating
				 * menu. */
{
    TkWindow *winPtr = (TkWindow *)tkwin;

    if (transient) {
	winPtr->wmInfoPtr->macClass = kSimpleWindowClass;
	winPtr->wmInfoPtr->attributes = kWindowNoActivatesAttribute;
    } else {
	winPtr->wmInfoPtr->macClass = kFloatingWindowClass;
	winPtr->wmInfoPtr->attributes = kWindowStandardFloatingAttributes;
	winPtr->wmInfoPtr->flags |= WM_WIDTH_NOT_RESIZABLE;
	winPtr->wmInfoPtr->flags |= WM_HEIGHT_NOT_RESIZABLE;
    }
}

/*
 *----------------------------------------------------------------------
 *
 * TkMacOSXMakeRealWindowExist --
 *
 *	This function finally creates the real Macintosh window that the Mac
 *	actually understands.
 *
 * Results:
 *	None.
 *
 * Side effects:
 *	A new Macintosh toplevel is created.
 *
 *----------------------------------------------------------------------
 */

void
TkMacOSXMakeRealWindowExist(
    TkWindow *winPtr)		/* Tk window. */
{
    WmInfo *wmPtr = winPtr->wmInfoPtr;
    MacDrawable *macWin;
    WindowClass macClass;
    Class winClass = nil;
    Bool overrideRedirect = Tk_Attributes((Tk_Window)winPtr)->override_redirect;
    Tcl_HashEntry *hPtr = NULL;
    NSUInteger styleMask;
    NSString *identifier;
    char *tabbingId = NULL;
    long tabbingMode = NSWindowTabbingModeAutomatic;
    static int initialized = 0;

    if (TkMacOSXHostToplevelExists(winPtr)) {
	return;
    }

    macWin = (MacDrawable *)winPtr->window;

    /*
     * If this is embedded, make sure its container's toplevel exists, then
     * return...
     */

    if (Tk_IsEmbedded(winPtr)) {
	TkWindow *contWinPtr = (TkWindow *)Tk_GetOtherWindow((Tk_Window)winPtr);

	if (contWinPtr != NULL) {
	    TkMacOSXMakeRealWindowExist(
		    contWinPtr->privatePtr->toplevel->winPtr);
	    macWin->flags |= TK_HOST_EXISTS;
	    return;
	}

	Tcl_Panic("TkMacOSXMakeRealWindowExist could not find container");
	return;

	/*
	 * TODO: Here we should handle out of process embedding.
	 */
    }

    if ([NSApp macOSVersion] >= 101300) {
	/*
	 * Prior to macOS 10.12 the styleMask was readonly.  From macOS 10.12
	 * onward, the styleMask can replace the Carbon window classes and
	 * attributes.
	 */
	int index;
	if (!initialized) {
	    Tcl_InitHashTable(&pathnameToSubclass, TCL_STRING_KEYS);
	    Tcl_InitHashTable(&pathnameToTabbingId, TCL_STRING_KEYS);
	    Tcl_InitHashTable(&pathnameToTabbingMode, TCL_STRING_KEYS);
	    initialized = 1;
	}
	hPtr = Tcl_FindHashEntry(&pathnameToSubclass, Tk_PathName(winPtr));
	index = hPtr ? PTR2INT(Tcl_GetHashValue(hPtr)) : subclassNSWindow;
	switch(index) {
	case subclassNSPanel:
	    winClass = [TKPanel class];
	    styleMask =  (NSWindowStyleMaskTitled        |
			  NSWindowStyleMaskClosable      |
			  NSWindowStyleMaskResizable     |
			  NSWindowStyleMaskUtilityWindow |
			  NSWindowStyleMaskNonactivatingPanel );
		break;
	default:
	    winClass = [TKWindow class];
	    styleMask =  (NSWindowStyleMaskTitled         |
			  NSWindowStyleMaskClosable       |
			  NSWindowStyleMaskMiniaturizable |
			  NSWindowStyleMaskResizable );
		break;
	}
	if (overrideRedirect) {
	    styleMask |= NSWindowStyleMaskDocModalWindow;
	}
	/* Help windows (used for tooltips) should have stylemask 0. */
	if (wmPtr->macClass == kHelpWindowClass) {
	    styleMask = 0;
	}
	if (hPtr) {
	    Tcl_DeleteHashEntry(hPtr);
	}
	hPtr = Tcl_FindHashEntry(&pathnameToTabbingId, Tk_PathName(winPtr));
	if (hPtr) {
	    tabbingId = (char *)Tcl_GetHashValue(hPtr);
	    Tcl_DeleteHashEntry(hPtr);
	}
	hPtr = Tcl_FindHashEntry(&pathnameToTabbingMode, Tk_PathName(winPtr));
	if (hPtr) {
	    tabbingMode = PTR2INT(Tcl_GetHashValue(hPtr));
	    Tcl_DeleteHashEntry(hPtr);
	}
    } else {

	/*
	 * If this is an override-redirect window, the NSWindow is created first as
	 * a document window then converted to a simple window.
	 */

	if (overrideRedirect) {
	    wmPtr->macClass = kDocumentWindowClass;
	}
	macClass = wmPtr->macClass;
	wmPtr->attributes &= (tkAlwaysValidAttributes |
			      macClassAttrs[macClass].validAttrs);
	wmPtr->flags |= macClassAttrs[macClass].flags |
	    ((wmPtr->attributes & kWindowResizableAttribute) ? 0 :
	     WM_WIDTH_NOT_RESIZABLE|WM_HEIGHT_NOT_RESIZABLE);
	UInt64 attributes = (wmPtr->attributes &
			     ~macClassAttrs[macClass].forceOffAttrs) |
	    macClassAttrs[macClass].forceOnAttrs;
	styleMask = macClassAttrs[macClass].styleMask |
	    ((attributes & kWindowNoTitleBarAttribute) ? 0 : NSTitledWindowMask) |
	    ((attributes & kWindowCloseBoxAttribute) ? NSClosableWindowMask : 0) |
	    ((attributes & kWindowCollapseBoxAttribute) ?
	     NSMiniaturizableWindowMask : 0) |
	    ((attributes & kWindowResizableAttribute) ? NSResizableWindowMask : 0) |
	    ((attributes & kWindowMetalAttribute) ?
	     NSTexturedBackgroundWindowMask : 0) |
	    ((attributes & kWindowUnifiedTitleAndToolbarAttribute) ?
	     NSUnifiedTitleAndToolbarWindowMask : 0) |
	    ((attributes & kWindowSideTitlebarAttribute) ? 1 << 9 : 0) |
	    (attributes >> WM_NSMASK_SHIFT);
	winClass = (macClass == kDrawerWindowClass ? [TKDrawerWindow class] :
		    (styleMask & (NSUtilityWindowMask|NSDocModalWindowMask|
				  NSNonactivatingPanelMask|NSHUDWindowMask)) ?
		    [TKPanel class] : [TKWindow class]);
    }
    NSRect structureRect = [winClass frameRectForContentRect:NSZeroRect
	    styleMask:styleMask];
    NSRect contentRect = NSMakeRect(5 - structureRect.origin.x,
	    TkMacOSXZeroScreenHeight() - (TkMacOSXZeroScreenTop() + 5 +
	    structureRect.origin.y + structureRect.size.height + 200), 200, 200);
    if (wmPtr->hints.initial_state == WithdrawnState) {
	//// ???????
    }
    TKWindow *window = [[winClass alloc] initWithContentRect:contentRect
	    styleMask:styleMask backing:NSBackingStoreBuffered defer:YES];
    if (!window) {
	Tcl_Panic("couldn't allocate new Mac window");
    }
#if MAC_OS_X_VERSION_MAX_ALLOWED > 101200
    if (tabbingId) {
	identifier = [NSString stringWithUTF8String:tabbingId];
    } else {
	identifier = [NSString stringWithUTF8String:Tk_PathName(winPtr)];
    }
    [window setTabbingIdentifier: identifier];
    [window setTabbingMode: tabbingMode];
#endif
    if (tabbingId) {
	ckfree(tabbingId);
    }
    TKContentView *contentView = [[TKContentView alloc]
				     initWithFrame:NSZeroRect];
#if MAC_OS_X_VERSION_MAX_ALLOWED >= 101400
    NSUserDefaults *preferences = [NSUserDefaults standardUserDefaults];

    /*
     * AppKit calls the viewDidChangeEffectiveAppearance method when the
     * user changes the Accent Color but not when the user changes the
     * Highlight Color.  So we register to receive KVO notifications for
     * Highlight Color as well.
     */

    [preferences addObserver:contentView
		  forKeyPath:@"AppleHighlightColor"
		     options:NSKeyValueObservingOptionNew
		     context:NULL];
#endif
    [window setContentView:contentView];
    [contentView release];
    [window setDelegate:NSApp];
    [window setAcceptsMouseMovedEvents:NO];
    [window setReleasedWhenClosed:NO];
    if (styleMask & NSUtilityWindowMask) {
	[(TKPanel*)window setFloatingPanel:YES];
    }
    if ((styleMask & (NSTexturedBackgroundWindowMask|NSHUDWindowMask)) &&
	    !(styleMask & NSDocModalWindowMask)) {
	/*
	 * Workaround for [Bug 2824538]: Textured windows are draggable from
	 *                               opaque content.
	 */
	[window setMovableByWindowBackground:NO];
    }
    [window setDocumentEdited:NO];
    wmPtr->window = window;
    macWin->view = window.contentView;
    TkMacOSXApplyWindowAttributes(winPtr, window);
    NSRect geometry = InitialWindowBounds(winPtr, window);
    geometry.size.width += structureRect.size.width;
    geometry.size.height += structureRect.size.height;
    geometry.origin.y = TkMacOSXZeroScreenHeight() - (geometry.origin.y +
	    geometry.size.height);
    [window setFrame:geometry display:YES];
    [window setTkWindow: (Window) macWin];

    macWin->flags |= TK_HOST_EXISTS;
    if (overrideRedirect) {
	XSetWindowAttributes atts;

	atts.override_redirect = True;
	Tk_ChangeWindowAttributes((Tk_Window)winPtr, CWOverrideRedirect, &atts);
	if ([NSApp macOSVersion] >= 101300) {
	    window.styleMask |= NSWindowStyleMaskDocModalWindow;
	} else {
	    ApplyContainerOverrideChanges(winPtr, NULL);
	}
    }
    [window display];
}

/*
 *----------------------------------------------------------------------
 *
 * TkpRedrawWidget --
 *
 *      This is a stub called only from tkTextDisp.c.  It was introduced
 *      to deal with an issue in macOS 10.14 and is not needed
 *      even for that OS with updateLayer in use.  It would add the widget bounds
 *      to the dirtyRect, which is not currently used, and set the
 *      TkNeedsDisplay flag.  Now it is a no-op.
 *
 * Results:
 *      None.
 *
 * Side effects:
 *      The widget's bounding rectangle is marked as dirty.
 *
 *----------------------------------------------------------------------
 */

void
TkpRedrawWidget(Tk_Window tkwin) {
    (void) tkwin;
#if 0
    TkWindow *winPtr = (TkWindow *)tkwin;
    NSWindow *w = nil;
    Rect tkBounds;
    NSRect bounds;

    if (winPtr && winPtr->window) {
	w = TkMacOSXGetNSWindowForDrawable(winPtr->window);
    }
    if (w) {
	TKContentView *view = [w contentView];
	TkMacOSXWinBounds(winPtr, &tkBounds);
	bounds = NSMakeRect(tkBounds.left,
			    [view bounds].size.height - tkBounds.bottom,
			    tkBounds.right - tkBounds.left,
			    tkBounds.bottom - tkBounds.top);
	[view setNeedsDisplay:YES];
    }
#endif
}


/*
 *----------------------------------------------------------------------
 *
 * TkMacOSXSetScrollbarGrow --
 *
 *	Sets a flag for a toplevel window indicating that the passed Tk
 *	scrollbar window will display the grow region for the toplevel window.
 *
 * Results:
 *	None.
 *
 * Side effects:
 *	A flag is set int windows toplevel parent.
 *
 *----------------------------------------------------------------------
 */

void
TkMacOSXSetScrollbarGrow(
    TkWindow *winPtr,		/* Tk scrollbar window. */
    int flag)			/* Boolean value true or false. */
{
    if (flag) {
	winPtr->privatePtr->toplevel->flags |= TK_SCROLLBAR_GROW;
	winPtr->privatePtr->toplevel->winPtr->wmInfoPtr->scrollWinPtr = winPtr;
    } else if (winPtr->privatePtr->toplevel->winPtr->wmInfoPtr->scrollWinPtr
	    == winPtr) {
	winPtr->privatePtr->toplevel->flags &= ~TK_SCROLLBAR_GROW;
	winPtr->privatePtr->toplevel->winPtr->wmInfoPtr->scrollWinPtr = NULL;
    }
}

/*
 *----------------------------------------------------------------------
 *
 * TkWmFocusToplevel --
 *
 *	This is a utility procedure invoked by focus-management code. It
 *	exists because of the extra wrapper windows that exist under Unix; its
 *	job is to map from wrapper windows to the corresponding toplevel
 *	windows. On PCs and Macs there are no wrapper windows so no mapping is
 *	necessary; this procedure just determines whether a window is a
 *	toplevel or not.
 *
 * Results:
 *	If winPtr is a toplevel window, returns the pointer to the window;
 *	otherwise returns NULL.
 *
 * Side effects:
 *	None.
 *
 *----------------------------------------------------------------------
 */

TkWindow *
TkWmFocusToplevel(
    TkWindow *winPtr)		/* Window that received a focus-related
				 * event. */
{
    if (!(winPtr->flags & TK_TOP_LEVEL)) {
	return NULL;
    }
    return winPtr;
}

/*
 *----------------------------------------------------------------------
 *
 * TkpGetWrapperWindow --
 *
 *	This is a utility procedure invoked by focus-management code. It maps
 *	to the wrapper for a top-level, which is just the same as the
 *	top-level on Macs and PCs.
 *
 * Results:
 *	If winPtr is a toplevel window, returns the pointer to the window;
 *	otherwise returns NULL.
 *
 * Side effects:
 *	None.
 *
 *----------------------------------------------------------------------
 */

TkWindow *
TkpGetWrapperWindow(
    TkWindow *winPtr)		/* Window that received a focus-related
				 * event. */
{
    if (!(winPtr->flags & TK_TOP_LEVEL)) {
	return NULL;
    }
    return winPtr;
}

/*
 *----------------------------------------------------------------------
 *
 * TkpWmSetState --
 *
 *	Sets the window manager state for the wrapper window of a given
 *	toplevel window.
 *
 * Results:
 *	None.
 *
 * Side effects:
 *	May maximize, minimize, restore, or withdraw a window.
 *
 *----------------------------------------------------------------------
 */

int
TkpWmSetState(
    TkWindow *winPtr,		/* Toplevel window to operate on. */
    int state)			/* One of IconicState, ZoomState, NormalState,
				 * or WithdrawnState. */
{
    WmInfo *wmPtr = winPtr->wmInfoPtr;
    NSWindow *macWin = nil;

    wmPtr->hints.initial_state = state;
    if (wmPtr->flags & WM_NEVER_MAPPED) {
	goto setStateEnd;
    }
    if (winPtr && winPtr->window) {
	macWin = TkMacOSXGetNSWindowForDrawable(winPtr->window);
    }
<<<<<<< HEAD
=======
    if (winPtr && winPtr->window) {
	macWin = TkMacOSXGetNSWindowForDrawable(winPtr->window);
    }
>>>>>>> 13a6169e

    /*
     * Make sure windows are updated before the state change.  As an exception,
     * do not process idle tasks before withdrawing a window.  The purpose of
     * this is to support the common paradigm of immediately withdrawing the
     * root window.  Processing idle tasks before changing the state causes the
     * root to briefly flash on the screen, which users of this paradigm find
     * annoying.  Not processing the events does not guarantee that the window
     * will not appear but makes it more likely.
     */

    if (state != WithdrawnState) {
	while (Tcl_DoOneEvent(TCL_IDLE_EVENTS)) {};
    }
    if (state == WithdrawnState) {
	Tk_UnmapWindow((Tk_Window)winPtr);
    } else if (state == IconicState) {

	/*
	 * The window always gets unmapped. If we can show the icon version of
	 * the window we also collapse it.
	 */

	if (macWin && ([macWin styleMask] & NSMiniaturizableWindowMask) &&
		![macWin isMiniaturized]) {
	    [macWin miniaturize:NSApp];
	}
	Tk_UnmapWindow((Tk_Window)winPtr);
    } else if (state == NormalState || state == ZoomState) {
	Tk_MapWindow((Tk_Window)winPtr);
	[macWin deminiaturize:NSApp];
	[macWin orderFront:NSApp];
	TkMacOSXZoomToplevel(macWin, state == NormalState ? inZoomIn : inZoomOut);
    }

    /*
     * Make sure windows are updated after the state change too.
     */

    while (Tcl_DoOneEvent(TCL_IDLE_EVENTS)){}
setStateEnd:
    return 1;
}

/*
 *----------------------------------------------------------------------
 *
 * TkpIsWindowFloating --
 *
 *	Returns 1 if a window is floating, 0 otherwise.
 *
 * Results:
 *	1 or 0 depending on window's floating attribute.
 *
 * Side effects:
 *	None.
 *
 *----------------------------------------------------------------------
 */

int
TkpIsWindowFloating(
    void *wRef)
{
    return [(NSWindow *)wRef level] == kCGFloatingWindowLevel;
}

/*
 *--------------------------------------------------------------
 *
 * TkMacOSXWindowOffset --
 *
 *	Determines the x and y offset from the orgin of the toplevel window
 *	dressing (the structure region, i.e. title bar) and the orgin of the
 *	content area.
 *
 * Results:
 *	The x & y offset in pixels.
 *
 * Side effects:
 *	None.
 *
 *----------------------------------------------------------------------
 */

void
TkMacOSXWindowOffset(
    void *wRef,
    int *xOffset,
    int *yOffset)
{
    TkWindow *winPtr = TkMacOSXGetTkWindow(wRef);

    if (winPtr && winPtr->wmInfoPtr) {
	*xOffset = winPtr->wmInfoPtr->xInParent;
	*yOffset = winPtr->wmInfoPtr->yInParent;
    } else {
	*xOffset = 0;
	*yOffset = 0;
    }
}

/*
 *----------------------------------------------------------------------
 *
 * TkpGetMS --
 *
 *	Return a relative time in milliseconds. It doesn't matter when the
 *	epoch was.
 *
 * Results:
 *	Number of milliseconds.
 *
 * Side effects:
 *	None.
 *
 *----------------------------------------------------------------------
 */

unsigned long
TkpGetMS(void)
{
    Tcl_Time now;

    Tcl_GetTime(&now);
    return (long) now.sec * 1000 + now.usec / 1000;
}

/*
 *----------------------------------------------------------------------
 *
 * XSetInputFocus --
 *
 *	Change the focus window for the application.
 *
 * Results:
 *	None.
 *
 * Side effects:
 *	None.
 *
 *----------------------------------------------------------------------
 */

int
XSetInputFocus(
    TCL_UNUSED(Display *),
    TCL_UNUSED(Window),
    TCL_UNUSED(int),
    TCL_UNUSED(Time))
{
    /*
     * Don't need to do a thing. Tk manages the focus for us.
     */
    return Success;
}

/*
 *----------------------------------------------------------------------
 *
 * TkpChangeFocus --
 *
 *	This function is called when Tk moves focus from one window to another.
 *      It should be passed a non-embedded TopLevel. That toplevel gets raised
 *      to the top of the Tk stacking order and the associated NSWindow is
 *      ordered Front.
 *
 * Results:
 *	The return value is the serial number of the command that changed the
 *	focus. It may be needed by the caller to filter out focus change
 *	events that were queued before the command. If the procedure doesn't
 *	actually change the focus then it returns 0.
 *
 * Side effects:
 *	None.
 *
 *----------------------------------------------------------------------
 */

int
TkpChangeFocus(
    TkWindow *winPtr,		/* Window that is to receive the X focus. */
    int force)			/* Non-zero means claim the focus even if it
				 * didn't originally belong to topLevelPtr's
				 * application. */
{
    if (!winPtr ||
	(winPtr->flags & TK_ALREADY_DEAD) ||
	!Tk_IsMapped(winPtr) ||
	winPtr->atts.override_redirect) {
	return 0;
    }

    if (Tk_IsTopLevel(winPtr) && !Tk_IsEmbedded(winPtr)) {
	NSWindow *win = TkMacOSXGetNSWindowForDrawable(winPtr->window);

	TkWmRestackToplevel(winPtr, Above, NULL);
	if (force) {
	    [NSApp activateIgnoringOtherApps:YES];
	}
	if (win && [win canBecomeKeyWindow]) {
	    [win makeKeyAndOrderFront:NSApp];
	    [NSApp setTkEventTarget:TkMacOSXGetTkWindow(win)];
	}
    }

    /*
     * Remember the current serial number for the X server and issue a dummy
     * server request. This marks the position at which we changed the focus,
     * so we can distinguish FocusIn and FocusOut events on either side of the
     * mark.
     */

    return NextRequest(winPtr->display);
}

/*
 *----------------------------------------------------------------------
 *
 * WmStackorderToplevelWrapperMap --
 *
 *	This procedure will create a table that maps the reparent wrapper X id
 *	for a toplevel to the TkWindow structure that it wraps. Tk keeps track
 *	of a mapping from the window X id to the TkWindow structure but that
 *	does us no good here since we only get the X id of the wrapper window.
 *	Only those toplevel windows that are mapped have a position in the
 *	stacking order.
 *
 * Results:
 *	None.
 *
 * Side effects:
 *	Adds entries to the passed hashtable.
 *
 *----------------------------------------------------------------------
 */

static void
WmStackorderToplevelWrapperMap(
    TkWindow *winPtr,		/* TkWindow to recurse on */
    Display *display,		/* X display of parent window */
    Tcl_HashTable *table)	/* Maps mac window to TkWindow */
{
    TkWindow *childPtr;
    Tcl_HashEntry *hPtr;
    int newEntry;

    if (Tk_IsMapped(winPtr) && Tk_IsTopLevel(winPtr) && !Tk_IsEmbedded(winPtr)
	    && (winPtr->display == display)) {
	hPtr = Tcl_CreateHashEntry(table,
		(void *)TkMacOSXGetNSWindowForDrawable(winPtr->window), &newEntry);
	Tcl_SetHashValue(hPtr, winPtr);
    }

    for (childPtr = winPtr->childList; childPtr != NULL;
	    childPtr = childPtr->nextPtr) {
	WmStackorderToplevelWrapperMap(childPtr, display, table);
    }
}

/*
 *----------------------------------------------------------------------
 *
 * TkWmStackorderToplevel --
 *
 *	This procedure returns the stack order of toplevel windows.
 *
 * Results:
 *	A NULL terminated array of pointers to tk window objects in stacking
 *	order or else NULL if there was an error.
 *
 * Side effects:
 *	None.
 *
 *----------------------------------------------------------------------
 */

TkWindow **
TkWmStackorderToplevel(
    TkWindow *parentPtr)	/* Parent toplevel window. */
{
    TkWindow *childWinPtr, **windows, **windowPtr;
    Tcl_HashTable table;
    Tcl_HashEntry *hPtr;
    NSArray *macWindows = [NSApp orderedWindows];
    NSArray* backToFront = [[macWindows reverseObjectEnumerator] allObjects];
    NSInteger windowCount = [macWindows count];

    windows = windowPtr = (TkWindow **)ckalloc((windowCount + 1) * sizeof(TkWindow *));
    if (windows != NULL) {
	Tcl_InitHashTable(&table, TCL_ONE_WORD_KEYS);
	WmStackorderToplevelWrapperMap(parentPtr, parentPtr->display, &table);
	for (NSWindow *w in backToFront) {
	    hPtr = Tcl_FindHashEntry(&table, (char*) w);
	    if (hPtr != NULL) {
		childWinPtr = (TkWindow *)Tcl_GetHashValue(hPtr);
		*windowPtr++ = childWinPtr;
	    }
	}
	*windowPtr = NULL;
	Tcl_DeleteHashTable(&table);
    }
    return windows;
}

/*
 *----------------------------------------------------------------------
 *
 * TkMacOSXApplyWindowAttributes --
 *
 *	This procedure applies all window attributes to the NSWindow.
 *
 * Results:
 *	None.
 *
 * Side effects:
 *	None.
 *
 *----------------------------------------------------------------------
 */

void
TkMacOSXApplyWindowAttributes(
    TkWindow *winPtr,
    NSWindow *macWindow)
{
    WmInfo *wmPtr = winPtr->wmInfoPtr;

    ApplyWindowAttributeFlagChanges(winPtr, macWindow, 0, 0, 0, 1);
    if (wmPtr->container != NULL || winPtr->atts.override_redirect) {
	ApplyContainerOverrideChanges(winPtr, macWindow);
    }
}

/*
 *----------------------------------------------------------------------
 *
 * ApplyWindowAttributeFlagChanges --
 *
 *	This procedure applies window attribute and flag changes.
 *
 * Results:
 *	None.
 *
 * Side effects:
 *	None.
 *
 *----------------------------------------------------------------------
 */

static void
ApplyWindowAttributeFlagChanges(
    TkWindow *winPtr,
    NSWindow *macWindow,
    UInt64 oldAttributes,
    int oldFlags,
    int create,
    int initial)
{
    WmInfo *wmPtr = winPtr->wmInfoPtr;
    UInt64 newAttributes = ForceAttributes(wmPtr->attributes, wmPtr->macClass);
    UInt64 changedAttributes = newAttributes ^ ForceAttributes(oldAttributes,
	    wmPtr->macClass);

    if (changedAttributes || wmPtr->flags != oldFlags || initial) {
	if (!macWindow) {
	    if (winPtr->window == None) {
		if (!create) {
		    return;
		}
		Tk_MakeWindowExist((Tk_Window)winPtr);
	    }
	    if (!TkMacOSXHostToplevelExists(winPtr)) {
		if (!create) {
		    return;
		}
		TkMacOSXMakeRealWindowExist(winPtr);
	    }
	    macWindow = TkMacOSXGetNSWindowForDrawable(winPtr->window);
	}
	if ((changedAttributes & kWindowCloseBoxAttribute) || initial) {
	    [[macWindow standardWindowButton:NSWindowCloseButton]
		    setEnabled:!!(newAttributes & kWindowCloseBoxAttribute)];
	}
	if ((changedAttributes & kWindowCollapseBoxAttribute) || initial) {
	    [[macWindow standardWindowButton:NSWindowMiniaturizeButton]
		    setEnabled:!!(newAttributes & kWindowCollapseBoxAttribute)];
	}
	if ((changedAttributes & (kWindowResizableAttribute |
		kWindowFullZoomAttribute)) || initial) {
	    [[macWindow standardWindowButton:NSWindowZoomButton]
		    setEnabled:(newAttributes & kWindowResizableAttribute) &&
		    (newAttributes & kWindowFullZoomAttribute)];
	    if (newAttributes & kWindowHorizontalZoomAttribute) {
		wmPtr->flags &= ~(WM_WIDTH_NOT_RESIZABLE);
	    } else {
		wmPtr->flags |= (WM_WIDTH_NOT_RESIZABLE);
	    }
	    if (newAttributes & kWindowVerticalZoomAttribute) {
		wmPtr->flags &= ~(WM_HEIGHT_NOT_RESIZABLE);
	    } else {
		wmPtr->flags |= (WM_HEIGHT_NOT_RESIZABLE);
	    }
	    WmUpdateGeom(wmPtr, winPtr);
	}
	if ((changedAttributes & kWindowToolbarButtonAttribute) || initial) {
	    [macWindow setShowsToolbarButton:
		    !!(newAttributes & kWindowToolbarButtonAttribute)];
	    if ((newAttributes & kWindowToolbarButtonAttribute) &&
		    ![macWindow toolbar]) {
		NSToolbar *toolbar = [[NSToolbar alloc] initWithIdentifier:@""];

		[toolbar setVisible:NO];
		[macWindow setToolbar:toolbar];
		[toolbar release];
		NSCell *toolbarButtonCell = [[macWindow standardWindowButton:
			NSWindowToolbarButton] cell];
		[toolbarButtonCell setTarget:[macWindow contentView]];
		[toolbarButtonCell setAction:@selector(tkToolbarButton:)];
	    }
	}
	if ((changedAttributes & kWindowNoShadowAttribute) || initial) {
	    [macWindow setHasShadow:
		    !(newAttributes & kWindowNoShadowAttribute)];
	}
	if ((changedAttributes & kWindowHideOnSuspendAttribute) || initial) {
	    [macWindow setHidesOnDeactivate:
		    !!(newAttributes & kWindowHideOnSuspendAttribute)];
	}
	if ((changedAttributes & kWindowInWindowMenuAttribute) || initial) {
	    [macWindow setExcludedFromWindowsMenu:
		    !(newAttributes & kWindowInWindowMenuAttribute)];
	}
	if ((changedAttributes & kWindowIgnoreClicksAttribute) || initial) {
	    [macWindow setIgnoresMouseEvents:
		    !!(newAttributes & kWindowIgnoreClicksAttribute)];
	}
	if ((changedAttributes & tkWindowDoesNotHideAttribute) || initial) {
	    [macWindow setCanHide:
		    !(newAttributes & tkWindowDoesNotHideAttribute)];
	}
	if ((changedAttributes & (kWindowDoesNotCycleAttribute |
		tkCanJoinAllSpacesAttribute | tkMoveToActiveSpaceAttribute)) ||
		initial) {
	    NSWindowCollectionBehavior b = NSWindowCollectionBehaviorDefault;

	    /*
	     * This behavior, which makes the green button expand a window to
	     * full screen, was included in the default as of OSX 10.13.  For
	     * uniformity we use the new default in all versions of the OS
	     * after 10.10.
	     */

#if MAC_OS_X_VERSION_MAX_ALLOWED >= 101100
	    if (!(macWindow.styleMask & NSUtilityWindowMask)) {
		/*
		 * Exclude overrideredirect, transient, and "help"-styled
		 * windows from moving into their own fullscreen space.
		 */

		if ((winPtr->atts.override_redirect) ||
			(wmPtr->container != NULL) ||
			(winPtr->wmInfoPtr->macClass == kHelpWindowClass)) {
		    b |= (NSWindowCollectionBehaviorCanJoinAllSpaces |
			    NSWindowCollectionBehaviorFullScreenAuxiliary);
		} else {
		    b |= NSWindowCollectionBehaviorFullScreenPrimary;

		    /*
		     * The default max size has height less than the screen
		     * height. This causes the window manager to refuse to
		     * allow the window to be resized when it is a split
		     * window. To work around this we make the max size equal
		     * to the screen size.  (For 10.11 and up, only)
		     */

		    if ([NSApp macOSVersion] >= 101100) {
			NSSize screenSize = [[macWindow screen] frame].size;
			[macWindow setMaxFullScreenContentSize:screenSize];
		    }
		}
	    }
#endif

	    if (newAttributes & tkCanJoinAllSpacesAttribute) {
		b |= NSWindowCollectionBehaviorCanJoinAllSpaces;
	    } else if (newAttributes & tkMoveToActiveSpaceAttribute) {
		b |= NSWindowCollectionBehaviorMoveToActiveSpace;
	    }
	    if (newAttributes & kWindowDoesNotCycleAttribute) {
		b |= NSWindowCollectionBehaviorIgnoresCycle;
	    } else {
		b |= NSWindowCollectionBehaviorParticipatesInCycle;
	    }
	    [macWindow setCollectionBehavior:b];
	}
	if ((wmPtr->flags & WM_TOPMOST) != (oldFlags & WM_TOPMOST)) {
	    [macWindow setLevel:(wmPtr->flags & WM_TOPMOST) ?
		    kCGUtilityWindowLevel : ([macWindow isKindOfClass:
		    [TKPanel class]] && [macWindow isFloatingPanel] ?
		    kCGFloatingWindowLevel : kCGNormalWindowLevel)];
	}

	/*
	 * The change of window class/attributes might have changed the window
	 * frame geometry:
	 */

	NSRect structureRect = [macWindow frameRectForContentRect:NSZeroRect];

	wmPtr->xInParent = -structureRect.origin.x;
	wmPtr->yInParent = structureRect.origin.y + structureRect.size.height;
	wmPtr->parentWidth = winPtr->changes.width + structureRect.size.width;
	wmPtr->parentHeight = winPtr->changes.height + structureRect.size.height;
    }
}

/*
 *----------------------------------------------------------------------
 *
 * ApplyContainerOverrideChanges --
 *
 *	This procedure applies changes to override_redirect or container.
 *
 * Results:
 *	None.
 *
 * Side effects:
 *	None.
 *
 *----------------------------------------------------------------------
 */

static void
ApplyContainerOverrideChanges(
    TkWindow *winPtr,
    NSWindow *macWindow)
{
    WmInfo *wmPtr = winPtr->wmInfoPtr;
    UInt64 oldAttributes = wmPtr->attributes;
    int oldFlags = wmPtr->flags;
    unsigned long styleMask;
    NSRect structureRect;
    NSWindow *parentWindow;

    if (!macWindow && winPtr->window != None &&
	    TkMacOSXHostToplevelExists(winPtr)) {
	macWindow = TkMacOSXGetNSWindowForDrawable(winPtr->window);
    }
    styleMask = [macWindow styleMask];

    /*
     * FIX: We need an UpdateWrapper equivalent to make this 100% correct
     */

    if (winPtr->atts.override_redirect) {
	if (wmPtr->macClass == kDocumentWindowClass) {
	    wmPtr->macClass = kSimpleWindowClass;
	    wmPtr->attributes = macClassAttrs[kSimpleWindowClass].defaultAttrs;
	}
	wmPtr->attributes |= kWindowNoActivatesAttribute;
	if ([NSApp macOSVersion] == 100600) {
	    styleMask = 0;
	} else {
	    styleMask &= ~NSTitledWindowMask;
	}
    } else {
	if (wmPtr->macClass == kSimpleWindowClass &&
	    (oldAttributes & kWindowNoActivatesAttribute)) {
	    wmPtr->macClass = kDocumentWindowClass;
	    wmPtr->attributes =
		    macClassAttrs[kDocumentWindowClass].defaultAttrs;
	}
	wmPtr->attributes &= ~kWindowNoActivatesAttribute;
	if ([NSApp macOSVersion] == 100600) {
	    styleMask = NSTitledWindowMask         |
			NSClosableWindowMask       |
			NSMiniaturizableWindowMask |
			NSResizableWindowMask;
	} else {
	    styleMask |= NSTitledWindowMask;
	}
    }
    if (macWindow) {
	structureRect = [NSWindow frameRectForContentRect:NSZeroRect
		styleMask:styleMask];

	/*
	 * Synchronize the wmInfoPtr to match the new window configuration
	 * so windowBoundsChanged won't corrupt the window manager info.
	 */

	wmPtr->xInParent = -structureRect.origin.x;
	wmPtr->yInParent = structureRect.origin.y + structureRect.size.height;
	wmPtr->parentWidth = winPtr->changes.width + structureRect.size.width;
	wmPtr->parentHeight = winPtr->changes.height + structureRect.size.height;
	if (winPtr->atts.override_redirect) {
	    [macWindow setExcludedFromWindowsMenu:YES];
	    [macWindow setStyleMask:styleMask];
	    if (wmPtr->hints.initial_state == NormalState) {
		[macWindow orderFront:NSApp];
	    }
	    if (wmPtr->container != NULL) {
		wmPtr->flags |= WM_TOPMOST;
	    } else {
		wmPtr->flags &= ~WM_TOPMOST;
	    }
	} else {
	    const char *title = winPtr->wmInfoPtr->titleUid;

	    if (!title) {
		title = winPtr->nameUid;
	    }
	    [macWindow setStyleMask:styleMask];
	    [macWindow setTitle:[NSString stringWithUTF8String:title]];
	    [macWindow setExcludedFromWindowsMenu:NO];
	    wmPtr->flags &= ~WM_TOPMOST;
	}
	if (wmPtr->container != NULL) {
	    TkWindow *containerWinPtr = (TkWindow *)wmPtr->container;

	    if (containerWinPtr && (containerWinPtr->window != None)
		    && TkMacOSXHostToplevelExists(containerWinPtr)) {
		NSWindow *containerMacWin = TkMacOSXGetNSWindowForDrawable(
			containerWinPtr->window);

		/*
		 * Try to add the transient window as a child window of the
		 * container. A child NSWindow retains its relative position
		 * with respect to the parent when the parent is moved.  This
		 * is pointless if the parent is offscreen, and adding a child
		 * to an offscreen window causes the parent to be displayed as
		 * a zombie.  So we only do this if the parent is visible.
		 */

		if (containerMacWin && [containerMacWin isVisible]
			&& (winPtr->flags & TK_MAPPED)) {
		    /*
		     * If the transient is already a child of some other window,
		     * remove it.
		     */

		    parentWindow = [macWindow parentWindow];
		    if (parentWindow && parentWindow != containerMacWin) {
			[parentWindow removeChildWindow:macWindow];
		    }
		    [macWindow orderFront:NSApp];
		    [containerMacWin addChildWindow:macWindow
					    ordered:NSWindowAbove];
		}
	    }
	} else {
	    parentWindow = [macWindow parentWindow];
	    if (parentWindow) {
		[parentWindow removeChildWindow:macWindow];
	    }
	}
	if (wmPtr->flags & WM_TOPMOST) {
	    [macWindow setLevel:kCGUtilityWindowLevel];
	}
	ApplyWindowAttributeFlagChanges(winPtr, macWindow, oldAttributes,
		oldFlags, 0, 0);
    }
}

/*
 *----------------------------------------------------------------------
 *
 * GetMinSize --
 *
 *	This function computes the current minWidth and minHeight values for a
 *	window, taking into account the possibility that they may be
 *	defaulted.
 *
 * Results:
 *	The values at *minWidthPtr and *minHeightPtr are filled in with the
 *	minimum allowable dimensions of wmPtr's window, in grid units. If the
 *	requested minimum is smaller than the system required minimum, then
 *	this function computes the smallest size that will satisfy both the
 *	system and the grid constraints.
 *
 * Side effects:
 *	None.
 *
 *----------------------------------------------------------------------
 */

static void
GetMinSize(
    TkWindow *winPtr,		/* Toplevel window to operate on. */
    int *minWidthPtr,		/* Where to store the current minimum width of
				 * the window. */
    int *minHeightPtr)		/* Where to store the current minimum height
				 * of the window. */
{
    WmInfo *wmPtr = winPtr->wmInfoPtr;
    int minWidth = 1, minHeight = 1;

    /*
     * Compute the minimum width & height by taking the default client size and
     * rounding it up to the nearest grid unit. Return the greater of the
     * default minimum and the specified minimum.
     */

    switch (wmPtr->macClass) {
    case kDocumentWindowClass:
    case kMovableAlertWindowClass:
    case kMovableModalWindowClass:
	minWidth = 72;
	if (wmPtr->attributes & kWindowResizableAttribute) {
	    minHeight = 15;
	}
	if (wmPtr->attributes & kWindowToolbarButtonAttribute) {
	    minWidth += 29;
	}
	break;
    case kFloatingWindowClass:
    case kUtilityWindowClass:
	minWidth = 59;
	if (wmPtr->attributes & kWindowResizableAttribute) {
	    minHeight = 11;
	}
	if (wmPtr->attributes & kWindowSideTitlebarAttribute) {
	    int tmp = minWidth;

	    minWidth = minHeight;
	    minHeight = tmp;
	} else if (wmPtr->attributes & kWindowToolbarButtonAttribute) {
	    minWidth += 29;
	}
	break;
    default:
	if (wmPtr->attributes & kWindowResizableAttribute) {
	    minWidth = 15;
	    minHeight = 15;
	}
	break;
    }

    if (wmPtr->gridWin != NULL) {
	int base = winPtr->reqWidth - (wmPtr->reqGridWidth * wmPtr->widthInc);

	if (base < 0) {
	    base = 0;
	}
	minWidth = ((minWidth - base) + wmPtr->widthInc-1)/wmPtr->widthInc;
	base = winPtr->reqHeight - (wmPtr->reqGridHeight * wmPtr->heightInc);
	if (base < 0) {
	    base = 0;
	}
	minHeight = ((minHeight - base) + wmPtr->heightInc-1)/wmPtr->heightInc;
    }
    if (minWidth < wmPtr->minWidth) {
	minWidth = wmPtr->minWidth;
    }
    if (minHeight < wmPtr->minHeight) {
	minHeight = wmPtr->minHeight;
    }
    *minWidthPtr = minWidth;
    *minHeightPtr = minHeight;
}

/*
 *----------------------------------------------------------------------
 *
 * GetMaxSize --
 *
 *	This function computes the current maxWidth and maxHeight values for a
 *	window, taking into account the possibility that they may be
 *	defaulted.
 *
 * Results:
 *	The values at *maxWidthPtr and *maxHeightPtr are filled in with the
 *	maximum allowable dimensions of wmPtr's window, in grid units. If no
 *	maximum has been specified for the window, then this function computes
 *	the largest sizes that will fit on the screen.
 *
 * Side effects:
 *	None.
 *
 *----------------------------------------------------------------------
 */

static void
GetMaxSize(
    TkWindow *winPtr,		/* Toplevel window to operate on. */
    int *maxWidthPtr,		/* Where to store the current maximum width of
				 * the window. */
    int *maxHeightPtr)		/* Where to store the current maximum height
				 * of the window. */
{
    WmInfo *wmPtr = winPtr->wmInfoPtr;
    NSRect *maxBounds = (NSRect*)(ScreenOfDisplay(winPtr->display, 0)->ext_data);

    if (wmPtr->maxWidth > 0) {
	*maxWidthPtr = wmPtr->maxWidth;
    } else {
	int maxWidth = maxBounds->size.width - wmPtr->xInParent;

	if (wmPtr->gridWin != NULL) {
	    maxWidth = wmPtr->reqGridWidth
		    + (maxWidth - winPtr->reqWidth)/wmPtr->widthInc;
	}
	*maxWidthPtr = maxWidth;
    }
    if (wmPtr->maxHeight > 0) {
	*maxHeightPtr = wmPtr->maxHeight;
    } else {
	int maxHeight = maxBounds->size.height - wmPtr->yInParent;

	if (wmPtr->gridWin != NULL) {
	    maxHeight = wmPtr->reqGridHeight
		    + (maxHeight - winPtr->reqHeight)/wmPtr->heightInc;
	}
	*maxHeightPtr = maxHeight;
    }
}

/*
 *----------------------------------------------------------------------
 *
 * RemapWindows
 *
 *	Adjust parent/child relation ships of the given window hierarchy.
 *
 * Results:
 *	none
 *
 * Side effects:
 *	keeps windowing system (X11) happy
 *
 *----------------------------------------------------------------------
 */

static void
RemapWindows(
    TkWindow *winPtr,
    MacDrawable *parentWin)
{
    TkWindow *childPtr;

    /*
     * Remove the OS specific window. It will get rebuilt when the window gets
     * Mapped.
     */

    if (winPtr->window != None) {
	MacDrawable *macWin = (MacDrawable *)winPtr->window;

	macWin->toplevel->referenceCount--;
	macWin->toplevel = parentWin->toplevel;
	macWin->toplevel->referenceCount++;
	winPtr->flags &= ~TK_MAPPED;
#ifdef TK_REBUILD_TOPLEVEL
	winPtr->flags |= TK_REBUILD_TOPLEVEL;
#endif
    }

    /*
     * Repeat for all the children.
     */

    for (childPtr = winPtr->childList; childPtr != NULL;
	    childPtr = childPtr->nextPtr) {
	RemapWindows(childPtr, (MacDrawable *)winPtr->window);
    }
}

/*
 * Local Variables:
 * mode: objc
 * c-basic-offset: 4
 * fill-column: 79
 * coding: utf-8
 * End:
 */<|MERGE_RESOLUTION|>--- conflicted
+++ resolved
@@ -1174,21 +1174,12 @@
 
     for (Transient *transientPtr = wmPtr->transientPtr;
 	    transientPtr != NULL; transientPtr = transientPtr->nextPtr) {
-<<<<<<< HEAD
-    	TkWindow *containerPtr = (TkWindow *)TkMacOSXGetContainer(
-	    transientPtr->winPtr);
-    	if (containerPtr == winPtr) {
-    	    wmPtr2 = transientPtr->winPtr->wmInfoPtr;
-    	    wmPtr2->container = NULL;
-    	}
-=======
 	TkWindow *containerPtr = (TkWindow *)TkMacOSXGetContainer(
 	    transientPtr->winPtr);
 	if (containerPtr == winPtr) {
 	    wmPtr2 = transientPtr->winPtr->wmInfoPtr;
 	    wmPtr2->container = NULL;
 	}
->>>>>>> 13a6169e
     }
 
     while (wmPtr->transientPtr != NULL) {
@@ -7138,12 +7129,6 @@
     if (winPtr && winPtr->window) {
 	macWin = TkMacOSXGetNSWindowForDrawable(winPtr->window);
     }
-<<<<<<< HEAD
-=======
-    if (winPtr && winPtr->window) {
-	macWin = TkMacOSXGetNSWindowForDrawable(winPtr->window);
-    }
->>>>>>> 13a6169e
 
     /*
      * Make sure windows are updated before the state change.  As an exception,
