--- conflicted
+++ resolved
@@ -748,82 +748,6 @@
 
 /*
  *----------------------------------------------------------------------
- *
-<<<<<<< HEAD
- * TkMacOSXHandleMapOrUnmap --
- *
- *      The mechanism used by a geometry manager to propogate the information
- *      about which of its content widgets are mapped is to call Tk_MapWindow
- *      or Tk_UnmapNotify.  Those functions generate MapNotify or UnmapNotify
- *      events and then handle them immediately.  Other platforms use
- *      Tk_HandleEvent to do this.  But that does not work correctly on macOS
- *      due to the fact that the calls to Tk_MapNotify or Tk_UnmapNotify can
- *      occur in display procedures which are being run in the drawRect method
- *      of a TKContentView. The events will be processed after drawRect
- *      returns, but they need to be processed immediately in some cases.
-
- *      This function operates as a macOS alternative to Tk_HandleEvent, for
- *      processing MapNotify or UnmapNotify events only.  It is called by
- *      Tk_MapWindow, Tk_UnmapWindow, TkWmMapWindow and TkWmUnmapWindow.
- *      Rather than using Tk_HandleEvent it installs a filter which restricts
- *      to the MapNotify or UnmapNotify events, it queues the event and then
- *      processes window events with the filter installed.  This allows the
- *      event to be handled immediately even from within the drawRect method.
- *
- * Results:
- *	None.
- *
- * Side effects:
- *	Handles a MapNotify or UnMapNotify event.
- *
- *----------------------------------------------------------------------
- */
-static Tk_RestrictAction
-MapUnmapRestrictProc(
-    ClientData arg,
-    XEvent *eventPtr)
-{
-    return (eventPtr->type==MapNotify || eventPtr->type==UnmapNotify ?
-	    TK_PROCESS_EVENT : TK_DEFER_EVENT);
-}
-
-MODULE_SCOPE
-void TkMacOSXHandleMapOrUnmap(
-    Tk_Window tkwin,
-    XEvent *event)
-{
-    ClientData oldArg;
-    Tk_RestrictProc *oldProc;
-    TkWindow *winPtr = (TkWindow *) tkwin;
-    const Tk_GeomMgr *geomMgrPtr = winPtr->geomMgrPtr;
-
-    /*
-     * Sadly, this approach does not work with the "text" geometry manager.
-     * The mysterious unexplained crash elicited by textDisp-5.2 occurs.  So we
-     * have to check for the "text" manager and revert to using Tk_HandleEvent
-     * in that case.  Hopefully this can be removed when the revised text
-     * widget is in place.
-     * Similarly, panedwindow-23.30 is sometimes failing with the .f4 window
-     * being erroneously mapped. Check for the "panedwindow" geometry manager
-     * here as well, and revert to using Tk_HandleEvent in that case.
-     */
-
-    if (geomMgrPtr && ((strcmp(geomMgrPtr->name, "text") == 0) || (strcmp(geomMgrPtr->name, "panedwindow") == 0))) {
-	Tk_HandleEvent(event);
-	return;
-    }
-    oldProc = Tk_RestrictEvents(MapUnmapRestrictProc, NULL, &oldArg);
-    Tk_QueueWindowEvent(event, TCL_QUEUE_TAIL);
-    while (Tcl_DoOneEvent(TCL_WINDOW_EVENTS|TCL_DONT_WAIT)) {}
-    Tk_RestrictEvents(oldProc, oldArg, &oldArg);
-}
--
-/*
- *----------------------------------------------------------------------
- *
-=======
->>>>>>> eafc1baa
  * TkWmMapWindow --
  *
  *	This procedure is invoked to map a top-level window. This module gets
