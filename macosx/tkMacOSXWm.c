--- conflicted
+++ resolved
@@ -5697,19 +5697,6 @@
 	[window setMovableByWindowBackground:NO];
     }
 
-<<<<<<< HEAD
-
-    /* Set background color and opacity of window if those flags are set.  */
-    if (colorName != NULL) {
-    	[window setBackgroundColor: colorName];
-    }
-
-    if (opaqueTag) {
-    	[window setOpaque: opaqueTag];
-    }
-
-=======
->>>>>>> 114dd0fd
     [window setDocumentEdited:NO];
     wmPtr->window = window;
     macWin->view = window.contentView;
