/*
 * tkMacOSXWm.c --
 *
 *	This module takes care of the interactions between a Tk-based
 *	application and the window manager. Among other things, it implements
 *	the "wm" command and passes geometry information to the window
 *	manager.
 *
 * Copyright (c) 1994-1997 Sun Microsystems, Inc.
 * Copyright 2001-2009, Apple Inc.
 * Copyright (c) 2006-2009 Daniel A. Steffen <das@users.sourceforge.net>
 * Copyright (c) 2010 Kevin Walzer/WordTech Communications LLC.
 * Copyright (c) 2017 Marc Culler.
 *
 * See the file "license.terms" for information on usage and redistribution
 * of this file, and for a DISCLAIMER OF ALL WARRANTIES.
 */

#include "tkMacOSXPrivate.h"
#include "tkScrollbar.h"
#include "tkMacOSXWm.h"
#include "tkMacOSXEvent.h"
#include "tkMacOSXDebug.h"
#include "tkMacOSXConstants.h"

#define DEBUG_ZOMBIES 0

/*
#ifdef TK_MAC_DEBUG
#define TK_MAC_DEBUG_WINDOWS
#endif
*/

/*
 * Window attributes and classes
 */

#define WM_NSMASK_SHIFT 36
#define tkWindowDoesNotHideAttribute \
	((UInt64) 1 << kHIWindowBitDoesNotHide)
#define tkCanJoinAllSpacesAttribute \
	((UInt64) NSWindowCollectionBehaviorCanJoinAllSpaces << 34)
#define tkMoveToActiveSpaceAttribute \
	((UInt64) NSWindowCollectionBehaviorMoveToActiveSpace << 34)
#define tkNonactivatingPanelAttribute \
	((UInt64) NSNonactivatingPanelMask << WM_NSMASK_SHIFT)
#define tkHUDWindowAttribute \
	((UInt64) NSHUDWindowMask << WM_NSMASK_SHIFT)
#define tkAlwaysValidAttributes (kWindowNoUpdatesAttribute \
	| kWindowNoActivatesAttribute	    | kWindowHideOnSuspendAttribute \
	| kWindowHideOnFullScreenAttribute  | kWindowNoConstrainAttribute \
	| kWindowNoShadowAttribute	    | kWindowLiveResizeAttribute \
	| kWindowOpaqueForEventsAttribute   | kWindowIgnoreClicksAttribute \
	| kWindowDoesNotCycleAttribute	    | tkWindowDoesNotHideAttribute \
	| tkCanJoinAllSpacesAttribute	    | tkMoveToActiveSpaceAttribute \
	| tkNonactivatingPanelAttribute	    | tkHUDWindowAttribute)

/*Objects for use in setting background color and opacity of window.*/
NSColor *colorName = NULL;
BOOL opaqueTag = FALSE;

static const struct {
    const UInt64 validAttrs, defaultAttrs, forceOnAttrs, forceOffAttrs;
    int flags; NSUInteger styleMask;
} macClassAttrs[] = {
    [kAlertWindowClass] = {
	.defaultAttrs = kWindowDoesNotCycleAttribute, },
    [kMovableAlertWindowClass] = {
	.defaultAttrs = kWindowDoesNotCycleAttribute, },
    [kModalWindowClass] = {
	.defaultAttrs = kWindowDoesNotCycleAttribute, },
    [kMovableModalWindowClass] = {
	.validAttrs = kWindowCloseBoxAttribute | kWindowMetalAttribute |
		kWindowFullZoomAttribute | kWindowResizableAttribute,
	.defaultAttrs = kWindowDoesNotCycleAttribute, },
    [kFloatingWindowClass] = {
	.validAttrs = kWindowCloseBoxAttribute | kWindowCollapseBoxAttribute |
		kWindowMetalAttribute | kWindowToolbarButtonAttribute |
		kWindowNoTitleBarAttribute | kWindowFullZoomAttribute |
		kWindowResizableAttribute | kWindowSideTitlebarAttribute,
	.defaultAttrs = kWindowStandardFloatingAttributes |
		kWindowHideOnSuspendAttribute | kWindowDoesNotCycleAttribute,
	.forceOnAttrs = kWindowResizableAttribute,
	.forceOffAttrs = kWindowCollapseBoxAttribute,
	.styleMask = NSUtilityWindowMask, },
    [kDocumentWindowClass] = {
	.validAttrs = kWindowCloseBoxAttribute | kWindowCollapseBoxAttribute |
		kWindowMetalAttribute | kWindowToolbarButtonAttribute |
		kWindowNoTitleBarAttribute |
		kWindowUnifiedTitleAndToolbarAttribute |
		kWindowInWindowMenuAttribute | kWindowFullZoomAttribute |
		kWindowResizableAttribute,
	.forceOnAttrs = kWindowResizableAttribute,
	.defaultAttrs = kWindowStandardDocumentAttributes |
		kWindowLiveResizeAttribute | kWindowInWindowMenuAttribute, },
    [kUtilityWindowClass] = {
	.validAttrs = kWindowCloseBoxAttribute | kWindowCollapseBoxAttribute |
		kWindowMetalAttribute | kWindowToolbarButtonAttribute |
		kWindowNoTitleBarAttribute | kWindowFullZoomAttribute |
		kWindowResizableAttribute | kWindowSideTitlebarAttribute,
	.defaultAttrs = kWindowStandardFloatingAttributes |
		kWindowHideOnFullScreenAttribute |
		tkWindowDoesNotHideAttribute | tkNonactivatingPanelAttribute |
		kWindowDoesNotCycleAttribute,
	.forceOnAttrs = kWindowResizableAttribute,
	.forceOffAttrs = kWindowCollapseBoxAttribute,
	.flags = WM_TOPMOST,
	.styleMask = NSUtilityWindowMask, },
    [kHelpWindowClass] = {
	.defaultAttrs = kWindowHideOnSuspendAttribute,
	.forceOnAttrs = kWindowNoTitleBarAttribute |
		kWindowDoesNotCycleAttribute,
	.flags = WM_TOPMOST, },
    [kSheetWindowClass] = {
	.validAttrs = kWindowResizableAttribute,
	.forceOnAttrs = kWindowNoTitleBarAttribute |
		kWindowDoesNotCycleAttribute,
	.styleMask = NSDocModalWindowMask, },
    [kToolbarWindowClass] = {
	.defaultAttrs = kWindowHideOnSuspendAttribute,
	.forceOnAttrs = kWindowNoTitleBarAttribute |
		kWindowDoesNotCycleAttribute,
	.styleMask = NSUtilityWindowMask, },
    [kPlainWindowClass] = {
	.defaultAttrs = kWindowDoesNotCycleAttribute,
	.forceOnAttrs = kWindowNoTitleBarAttribute, },
    [kOverlayWindowClass] = {
	.forceOnAttrs = kWindowNoTitleBarAttribute |
		kWindowDoesNotCycleAttribute,
	.flags = WM_TOPMOST | WM_TRANSPARENT, },
    [kSheetAlertWindowClass] = {
	.forceOnAttrs = kWindowNoTitleBarAttribute |
		kWindowDoesNotCycleAttribute,
	.styleMask = NSDocModalWindowMask, },
    [kAltPlainWindowClass] = {
	.defaultAttrs = kWindowDoesNotCycleAttribute,
	.forceOnAttrs = kWindowNoTitleBarAttribute, },
    [kSimpleWindowClass] = {
	.defaultAttrs = kWindowDoesNotCycleAttribute,
	.forceOnAttrs = kWindowNoTitleBarAttribute, },
    [kDrawerWindowClass] = {
	.validAttrs = kWindowMetalAttribute | kWindowResizableAttribute,
	.forceOnAttrs = kWindowNoTitleBarAttribute |
		kWindowDoesNotCycleAttribute, },
};

#define ForceAttributes(attributes, class) \
	((attributes) & (~macClassAttrs[(class)].forceOffAttrs | \
	(macClassAttrs[(class)].forceOnAttrs & ~kWindowResizableAttribute)))

/*
 * Data for [wm attributes] command:
 */

typedef enum {
    WMATT_ALPHA, WMATT_FULLSCREEN, WMATT_MODIFIED, WMATT_NOTIFY,
    WMATT_TITLEPATH, WMATT_TOPMOST, WMATT_TRANSPARENT,
    _WMATT_LAST_ATTRIBUTE
} WmAttribute;

static const char *const WmAttributeNames[] = {
    "-alpha", "-fullscreen", "-modified", "-notify",
    "-titlepath", "-topmost", "-transparent",
    NULL
};

/*
 * The variable below is used to enable or disable tracing in this module. If
 * tracing is enabled, then information is printed on standard output about
 * interesting interactions with the window manager.
 */

static int wmTracing = 0;

/*
 * The following structure is the official type record for geometry management
 * of top-level windows.
 */

static void TopLevelReqProc(ClientData dummy, Tk_Window tkwin);

static const Tk_GeomMgr wmMgrType = {
    "wm",			/* name */
    TopLevelReqProc,		/* requestProc */
    NULL,			/* lostSlaveProc */
};

/*
 * The following keeps state for Aqua dock icon bounce notification.
 */

static int tkMacOSXWmAttrNotifyVal = 0;

/*
 * Hash table for Mac Window -> TkWindow mapping.
 */

static Tcl_HashTable windowTable;
static int windowHashInit = false;


#pragma mark NSWindow(TKWm)

/*
 * Conversion of coordinates between window and screen.
 */

@implementation NSWindow(TKWm)
#if MAC_OS_X_VERSION_MIN_REQUIRED < 1070
- (NSPoint) convertPointToScreen: (NSPoint) point
{
    return [self convertBaseToScreen:point];
}
- (NSPoint) convertPointFromScreen: (NSPoint)point
{
    return [self convertScreenToBase:point];
}
#else
- (NSPoint) convertPointToScreen: (NSPoint) point
{
    NSRect pointrect;
    pointrect.origin = point;
    pointrect.size.width = 0;
    pointrect.size.height = 0;
    return [self convertRectToScreen:pointrect].origin;
}
- (NSPoint) convertPointFromScreen: (NSPoint)point
{
    NSRect pointrect;
    pointrect.origin = point;
    pointrect.size.width = 0;
    pointrect.size.height = 0;
    return [self convertRectFromScreen:pointrect].origin;
}
#endif

@end

#pragma mark -


/*
 * Forward declarations for procedures defined in this file:
 */

static NSRect		InitialWindowBounds(TkWindow *winPtr,
			    NSWindow *macWindow);
static int		ParseGeometry(Tcl_Interp *interp, char *string,
			    TkWindow *winPtr);
static void		TopLevelEventProc(ClientData clientData,
			    XEvent *eventPtr);
static void		WmStackorderToplevelWrapperMap(TkWindow *winPtr,
			    Display *display, Tcl_HashTable *table);
static void		UpdateGeometryInfo(ClientData clientData);
static void		UpdateSizeHints(TkWindow *winPtr);
static void		UpdateVRootGeometry(WmInfo *wmPtr);
static int		WmAspectCmd(Tk_Window tkwin, TkWindow *winPtr,
			    Tcl_Interp *interp, int objc,
			    Tcl_Obj *const objv[]);
static int		WmAttributesCmd(Tk_Window tkwin, TkWindow *winPtr,
			    Tcl_Interp *interp, int objc,
			    Tcl_Obj *const objv[]);
static int		WmClientCmd(Tk_Window tkwin, TkWindow *winPtr,
			    Tcl_Interp *interp, int objc,
			    Tcl_Obj *const objv[]);
static int		WmColormapwindowsCmd(Tk_Window tkwin,
			    TkWindow *winPtr, Tcl_Interp *interp, int objc,
			    Tcl_Obj *const objv[]);
static int		WmCommandCmd(Tk_Window tkwin, TkWindow *winPtr,
			    Tcl_Interp *interp, int objc,
			    Tcl_Obj *const objv[]);
static int		WmDeiconifyCmd(Tk_Window tkwin, TkWindow *winPtr,
			    Tcl_Interp *interp, int objc,
			    Tcl_Obj *const objv[]);
static int		WmFocusmodelCmd(Tk_Window tkwin, TkWindow *winPtr,
			    Tcl_Interp *interp, int objc,
			    Tcl_Obj *const objv[]);
static int		WmForgetCmd(Tk_Window tkwin, TkWindow *winPtr,
			    Tcl_Interp *interp, int objc,
			    Tcl_Obj *const objv[]);
static int		WmFrameCmd(Tk_Window tkwin, TkWindow *winPtr,
			    Tcl_Interp *interp, int objc,
			    Tcl_Obj *const objv[]);
static int		WmGeometryCmd(Tk_Window tkwin, TkWindow *winPtr,
			    Tcl_Interp *interp, int objc,
			    Tcl_Obj *const objv[]);
static int		WmGridCmd(Tk_Window tkwin, TkWindow *winPtr,
			    Tcl_Interp *interp, int objc,
			    Tcl_Obj *const objv[]);
static int		WmGroupCmd(Tk_Window tkwin, TkWindow *winPtr,
			    Tcl_Interp *interp, int objc,
			    Tcl_Obj *const objv[]);
static int		WmIconbitmapCmd(Tk_Window tkwin, TkWindow *winPtr,
			    Tcl_Interp *interp, int objc,
			    Tcl_Obj *const objv[]);
static int		WmIconifyCmd(Tk_Window tkwin, TkWindow *winPtr,
			    Tcl_Interp *interp, int objc,
			    Tcl_Obj *const objv[]);
static int		WmIconmaskCmd(Tk_Window tkwin, TkWindow *winPtr,
			    Tcl_Interp *interp, int objc,
			    Tcl_Obj *const objv[]);
static int		WmIconnameCmd(Tk_Window tkwin, TkWindow *winPtr,
			    Tcl_Interp *interp, int objc,
			    Tcl_Obj *const objv[]);
static int		WmIconphotoCmd(Tk_Window tkwin, TkWindow *winPtr,
			    Tcl_Interp *interp, int objc,
			    Tcl_Obj *const objv[]);
static int		WmIconpositionCmd(Tk_Window tkwin, TkWindow *winPtr,
			    Tcl_Interp *interp, int objc,
			    Tcl_Obj *const objv[]);
static int		WmIconwindowCmd(Tk_Window tkwin, TkWindow *winPtr,
			    Tcl_Interp *interp, int objc,
			    Tcl_Obj *const objv[]);
static int		WmManageCmd(Tk_Window tkwin, TkWindow *winPtr,
			    Tcl_Interp *interp, int objc,
			    Tcl_Obj *const objv[]);
static int		WmMaxsizeCmd(Tk_Window tkwin, TkWindow *winPtr,
			    Tcl_Interp *interp, int objc,
			    Tcl_Obj *const objv[]);
static int		WmMinsizeCmd(Tk_Window tkwin, TkWindow *winPtr,
			    Tcl_Interp *interp, int objc,
			    Tcl_Obj *const objv[]);
static int		WmOverrideredirectCmd(Tk_Window tkwin,
			    TkWindow *winPtr, Tcl_Interp *interp, int objc,
			    Tcl_Obj *const objv[]);
static int		WmPositionfromCmd(Tk_Window tkwin, TkWindow *winPtr,
			    Tcl_Interp *interp, int objc,
			    Tcl_Obj *const objv[]);
static int		WmProtocolCmd(Tk_Window tkwin, TkWindow *winPtr,
			    Tcl_Interp *interp, int objc,
			    Tcl_Obj *const objv[]);
static int		WmResizableCmd(Tk_Window tkwin, TkWindow *winPtr,
			    Tcl_Interp *interp, int objc,
			    Tcl_Obj *const objv[]);
static int		WmSizefromCmd(Tk_Window tkwin, TkWindow *winPtr,
			    Tcl_Interp *interp, int objc,
			    Tcl_Obj *const objv[]);
static int		WmStackorderCmd(Tk_Window tkwin, TkWindow *winPtr,
			    Tcl_Interp *interp, int objc,
			    Tcl_Obj *const objv[]);
static int		WmStateCmd(Tk_Window tkwin, TkWindow *winPtr,
			    Tcl_Interp *interp, int objc,
			    Tcl_Obj *const objv[]);
static int		WmTitleCmd(Tk_Window tkwin, TkWindow *winPtr,
			    Tcl_Interp *interp, int objc,
			    Tcl_Obj *const objv[]);
static int		WmTransientCmd(Tk_Window tkwin, TkWindow *winPtr,
			    Tcl_Interp *interp, int objc,
			    Tcl_Obj *const objv[]);
static int		WmWithdrawCmd(Tk_Window tkwin, TkWindow *winPtr,
			    Tcl_Interp *interp, int objc,
			    Tcl_Obj *const objv[]);
static void		WmUpdateGeom(WmInfo *wmPtr, TkWindow *winPtr);
static int		WmWinStyle(Tcl_Interp *interp, TkWindow *winPtr,
			    int objc, Tcl_Obj *const objv[]);
static void		ApplyWindowAttributeFlagChanges(TkWindow *winPtr,
			    NSWindow *macWindow, UInt64 oldAttributes,
			    int oldFlags, int create, int initial);
static void		ApplyMasterOverrideChanges(TkWindow *winPtr,
			    NSWindow *macWindow);
static void		GetMinSize(TkWindow *winPtr, int *minWidthPtr,
			    int *minHeightPtr);
static void		GetMaxSize(TkWindow *winPtr, int *maxWidthPtr,
			    int *maxHeightPtr);
static void		RemapWindows(TkWindow *winPtr,
			    MacDrawable *parentWin);

#if MAC_OS_X_VERSION_MIN_REQUIRED >= 1060
#define TK_GOT_AT_LEAST_SNOW_LEOPARD 1
#endif

#pragma mark TKWindow(TKWm)

#if MAC_OS_X_VERSION_MIN_REQUIRED < 1060
@interface NSWindow(TkWm)
- (void) setCanCycle: (BOOL) canCycleFlag;
@end
#endif

@interface NSDrawerWindow : NSWindow
{
    id _i1, _i2;
}
@end


@implementation TKWindow: NSWindow
#if MAC_OS_X_VERSION_MIN_REQUIRED > MAC_OS_X_VERSION_10_12
/*
 * Override automatic fullscreen button on >10.12 because system fullscreen API
 * confuses Tk window geometry.
 */
- (void)toggleFullScreen:(id)sender
{
    if ([self isZoomed]) {
	TkMacOSXZoomToplevel(self, inZoomIn);
    } else {
	TkMacOSXZoomToplevel(self, inZoomOut);
    }
}
#endif
@end

@implementation TKWindow(TKWm)

- (BOOL) canBecomeKeyWindow
{
    TkWindow *winPtr = TkMacOSXGetTkWindow(self);

    return (winPtr && winPtr->wmInfoPtr && (winPtr->wmInfoPtr->macClass ==
	    kHelpWindowClass || winPtr->wmInfoPtr->attributes &
	    kWindowNoActivatesAttribute)) ? NO : YES;
}



#if DEBUG_ZOMBIES
- (id) retain
{
    id result = [super retain];
    const char *title = [[self title] UTF8String];
    if (title == nil) {
	title = "unnamed window";
    }
    if (DEBUG_ZOMBIES > 1){
	printf("Retained <%s>. Count is: %lu\n", title, [self retainCount]);
    }
    return result;
}

- (id) autorelease
{
    id result = [super autorelease];
    const char *title = [[self title] UTF8String];
    if (title == nil) {
	title = "unnamed window";
    }
    if (DEBUG_ZOMBIES > 1){
	printf("Autoreleased <%s>. Count is %lu\n", title, [self retainCount]);
    }
    return result;
}

- (oneway void) release {
    const char *title = [[self title] UTF8String];
    if (title == nil) {
	title = "unnamed window";
    }
    if (DEBUG_ZOMBIES > 1){
	printf("Releasing <%s>. Count is %lu\n", title, [self retainCount]);
    }
    [super release];
}

- (void) dealloc {
    const char *title = [[self title] UTF8String];
    if (title == nil) {
	title = "unnamed window";
    }
    if (DEBUG_ZOMBIES > 0){
	printf(">>>> Freeing <%s>. Count is %lu\n", title, [self retainCount]);
    }
    [super dealloc];
}


#endif
@end

#pragma mark -

/*
 *----------------------------------------------------------------------
 *
 * SetWindowSizeLimits --
 *
 *	Sets NSWindow size limits
 *
 * Results:
 *	None.
 *
 * Side effects:
 *	None.
 *
 *----------------------------------------------------------------------
 */

static void
SetWindowSizeLimits(
    TkWindow *winPtr)
{
    NSWindow *macWindow = TkMacOSXDrawableWindow(winPtr->window);
    WmInfo *wmPtr = winPtr->wmInfoPtr;
    int minWidth, minHeight, maxWidth, maxHeight, base;

    if (!macWindow) {
	return;
    }
    GetMinSize(winPtr, &minWidth, &minHeight);
    GetMaxSize(winPtr, &maxWidth, &maxHeight);
    if (wmPtr->gridWin) {
	base = winPtr->reqWidth - (wmPtr->reqGridWidth * wmPtr->widthInc);
	if (base < 0) {
	    base = 0;
	}
	minWidth = base + (minWidth * wmPtr->widthInc);
	maxWidth = base + (maxWidth * wmPtr->widthInc);
	base = winPtr->reqHeight - (wmPtr->reqGridHeight * wmPtr->heightInc);
	if (base < 0) {
	    base = 0;
	}
	minHeight = base + (minHeight * wmPtr->heightInc);
	maxHeight = base + (maxHeight * wmPtr->heightInc);
    }
    if (wmPtr->flags & WM_WIDTH_NOT_RESIZABLE) {
	minWidth = maxWidth = wmPtr->configWidth;
    }
    if (wmPtr->flags & WM_HEIGHT_NOT_RESIZABLE) {
	minHeight = maxHeight = wmPtr->configHeight;
    }
    if (wmPtr->gridWin) {
	[macWindow setResizeIncrements:NSMakeSize(wmPtr->widthInc,
		wmPtr->heightInc)];
    } else if (wmPtr->sizeHintsFlags & PAspect && wmPtr->minAspect.x ==
	    wmPtr->maxAspect.x && wmPtr->minAspect.y == wmPtr->maxAspect.y) {
	NSSize aspect = NSMakeSize(wmPtr->minAspect.x, wmPtr->minAspect.y);
	CGFloat ratio = aspect.width/aspect.height;

	[macWindow setContentAspectRatio:aspect];
	if ((CGFloat)minWidth/(CGFloat)minHeight > ratio) {
	    minHeight = lround(minWidth / ratio);
	} else {
	    minWidth = lround(minHeight * ratio);
	}
	if ((CGFloat)maxWidth/(CGFloat)maxHeight > ratio) {
	    maxWidth = lround(maxHeight * ratio);
	} else {
	    maxHeight = lround(maxWidth / ratio);
	}
	if ((CGFloat)wmPtr->configWidth/(CGFloat)wmPtr->configHeight > ratio) {
	    wmPtr->configWidth = lround(wmPtr->configHeight * ratio);
	    if (wmPtr->configWidth < minWidth) {
		wmPtr->configWidth = minWidth;
		wmPtr->configHeight = minHeight;
	    }
	} else {
	    wmPtr->configHeight = lround(wmPtr->configWidth / ratio);
	    if (wmPtr->configHeight < minHeight) {
		wmPtr->configWidth = minWidth;
		wmPtr->configHeight = minHeight;
	    }
	}
    } else {
	[macWindow setResizeIncrements:NSMakeSize(1.0, 1.0)];
    }
    [macWindow setContentMinSize:NSMakeSize(minWidth, minHeight)];
    [macWindow setContentMaxSize:NSMakeSize(maxWidth, maxHeight)];
}

/*
 *----------------------------------------------------------------------
 *
 * FrontWindowAtPoint --
 *
 *	Find frontmost toplevel window at a given screen location.
 *
 * Results:
 *	TkWindow*.
 *
 * Side effects:
 *	None.
 *
 *----------------------------------------------------------------------
 */

static TkWindow*
FrontWindowAtPoint(
    int x, int y)
{
    NSPoint p = NSMakePoint(x, tkMacOSXZeroScreenHeight - y);
    NSArray *windows = [NSApp orderedWindows];
    TkWindow *front = NULL;

    for (NSWindow *w in windows) {
	    if (w && NSMouseInRect(p, [w frame], NO)) {
		front = TkMacOSXGetTkWindow(w);
		break;
	    }
	}
    return front;
}

/*
 *----------------------------------------------------------------------
 *
 * TkWmNewWindow --
 *
 *	This procedure is invoked whenever a new top-level window is created.
 *	Its job is to initialize the WmInfo structure for the window.
 *
 * Results:
 *	None.
 *
 * Side effects:
 *	A WmInfo structure gets allocated and initialized.
 *
 *----------------------------------------------------------------------
 */

void
TkWmNewWindow(
    TkWindow *winPtr)		/* Newly-created top-level window. */
{
    WmInfo *wmPtr = ckalloc(sizeof(WmInfo));

    wmPtr->winPtr = winPtr;
    wmPtr->reparent = None;
    wmPtr->titleUid = NULL;
    wmPtr->iconName = NULL;
    wmPtr->master = None;
    wmPtr->hints.flags = InputHint | StateHint;
    wmPtr->hints.input = True;
    wmPtr->hints.initial_state = NormalState;
    wmPtr->hints.icon_pixmap = None;
    wmPtr->hints.icon_window = None;
    wmPtr->hints.icon_x = wmPtr->hints.icon_y = 0;
    wmPtr->hints.icon_mask = None;
    wmPtr->hints.window_group = None;
    wmPtr->leaderName = NULL;
    wmPtr->masterWindowName = NULL;
    wmPtr->icon = NULL;
    wmPtr->iconFor = NULL;
    wmPtr->sizeHintsFlags = 0;
    wmPtr->minWidth = wmPtr->minHeight = 1;
    wmPtr->maxWidth = 0;
    wmPtr->maxHeight = 0;
    wmPtr->gridWin = NULL;
    wmPtr->widthInc = wmPtr->heightInc = 1;
    wmPtr->minAspect.x = wmPtr->minAspect.y = 1;
    wmPtr->maxAspect.x = wmPtr->maxAspect.y = 1;
    wmPtr->reqGridWidth = wmPtr->reqGridHeight = -1;
    wmPtr->gravity = NorthWestGravity;
    wmPtr->width = -1;
    wmPtr->height = -1;
    wmPtr->x = winPtr->changes.x;
    wmPtr->y = winPtr->changes.y;
    wmPtr->parentWidth = winPtr->changes.width
	    + 2*winPtr->changes.border_width;
    wmPtr->parentHeight = winPtr->changes.height
	    + 2*winPtr->changes.border_width;
    wmPtr->xInParent = 0;
    wmPtr->yInParent = 0;
    wmPtr->cmapList = NULL;
    wmPtr->cmapCount = 0;
    wmPtr->configX = 0;
    wmPtr->configY = 0;
    wmPtr->configWidth = -1;
    wmPtr->configHeight = -1;
    wmPtr->vRoot = None;
    wmPtr->protPtr = NULL;
    wmPtr->commandObj = NULL;
    wmPtr->clientMachine = NULL;
    wmPtr->flags = WM_NEVER_MAPPED;
    wmPtr->macClass = kDocumentWindowClass;
    wmPtr->attributes = macClassAttrs[kDocumentWindowClass].defaultAttrs;
    wmPtr->scrollWinPtr = NULL;
    wmPtr->menuPtr = NULL;
    wmPtr->window = nil;
    winPtr->wmInfoPtr = wmPtr;

    UpdateVRootGeometry(wmPtr);

    /*
     * Tk must monitor structure events for top-level windows, in order to
     * detect size and position changes caused by window managers.
     */

    Tk_CreateEventHandler((Tk_Window) winPtr, StructureNotifyMask,
	    TopLevelEventProc, winPtr);

    /*
     * Arrange for geometry requests to be reflected from the window to the
     * window manager.
     */

    Tk_ManageGeometry((Tk_Window) winPtr, &wmMgrType, (ClientData) 0);
}

/*
 *----------------------------------------------------------------------
 *
 * TkWmMapWindow --
 *
 *	This procedure is invoked to map a top-level window. This module gets
 *	a chance to update all window-manager-related information in
 *	properties before the window manager sees the map event and checks the
 *	properties. It also gets to decide whether or not to even map the
 *	window after all.
 *
 * Results:
 *	None.
 *
 * Side effects:
 *	Properties of winPtr may get updated to provide up-to-date information
 *	to the window manager. The window may also get mapped, but it may not
 *	be if this procedure decides that isn't appropriate (e.g. because the
 *	window is withdrawn).
 *
 *----------------------------------------------------------------------
 */

void
TkWmMapWindow(
    TkWindow *winPtr)		/* Top-level window that's about to be
				 * mapped. */
{
    WmInfo *wmPtr = winPtr->wmInfoPtr;

    if (wmPtr->flags & WM_NEVER_MAPPED) {
	/*
	 * Create the underlying Mac window for this Tk window.
	 */

	if (!TkMacOSXHostToplevelExists(winPtr)) {
	    TkMacOSXMakeRealWindowExist(winPtr);
	}

	wmPtr->flags &= ~WM_NEVER_MAPPED;

	/*
	 * Generate configure event when we first map the window.
	 */

	TkGenWMConfigureEvent((Tk_Window) winPtr, wmPtr->x, wmPtr->y, -1, -1,
		TK_LOCATION_CHANGED);

	/*
	 * This is the first time this window has ever been mapped. Store all
	 * the window-manager-related information for the window.
	 */

	if (wmPtr->titleUid == NULL) {
	    wmPtr->titleUid = winPtr->nameUid;
	}

	if (!Tk_IsEmbedded(winPtr)) {
	    TkSetWMName(winPtr, wmPtr->titleUid);
	}

	TkWmSetClass(winPtr);

	if (wmPtr->iconName != NULL) {
	    XSetIconName(winPtr->display, winPtr->window, wmPtr->iconName);
	}

	wmPtr->flags |= WM_UPDATE_SIZE_HINTS;
    }
    if (wmPtr->hints.initial_state == WithdrawnState) {
	return;
    }

    /*
     * TODO: we need to display a window if it's iconic on creation.
     */

    if (wmPtr->hints.initial_state == IconicState) {
	return;
    }

    /*
     * Update geometry information.
     */

    wmPtr->flags |= WM_ABOUT_TO_MAP;
    if (wmPtr->flags & WM_UPDATE_PENDING) {
	Tcl_CancelIdleCall(UpdateGeometryInfo, winPtr);
    }
    UpdateGeometryInfo(winPtr);
    wmPtr->flags &= ~WM_ABOUT_TO_MAP;

    /*
     * Map the window.
     */

    XMapWindow(winPtr->display, winPtr->window);

    /*Add window to Window menu.*/
    NSWindow *win = TkMacOSXDrawableWindow(winPtr->window);
    [win setExcludedFromWindowsMenu:NO];

}

/*
 *----------------------------------------------------------------------
 *
 * TkWmUnmapWindow --
 *
 *	This procedure is invoked to unmap a top-level window. On the
 *	Macintosh all we do is call XUnmapWindow.
 *
 * Results:
 *	None.
 *
 * Side effects:
 *	Unmaps the window.
 *
 *----------------------------------------------------------------------
 */

void
TkWmUnmapWindow(
    TkWindow *winPtr)		/* Top-level window that's about to be
				 * unmapped. */
{
    XUnmapWindow(winPtr->display, winPtr->window);
}

/*
 *----------------------------------------------------------------------
 *
 * TkWmDeadWindow --
 *
 *	This procedure is invoked when a top-level window is about to be
 *	deleted. It cleans up the wm-related data structures for the window.
 *
 * Results:
 *	None.
 *
 * Side effects:
 *	The WmInfo structure for winPtr gets freed up.
 *
 *----------------------------------------------------------------------
 */

void
TkWmDeadWindow(
    TkWindow *winPtr)		/* Top-level window that's being deleted. */
{
    WmInfo *wmPtr = winPtr->wmInfoPtr, *wmPtr2;

    if (wmPtr == NULL) {
	return;
    }
    Tk_ManageGeometry((Tk_Window) winPtr, NULL, NULL);
    Tk_DeleteEventHandler((Tk_Window) winPtr, StructureNotifyMask,
	    TopLevelEventProc, winPtr);
    if (wmPtr->hints.flags & IconPixmapHint) {
	Tk_FreeBitmap(winPtr->display, wmPtr->hints.icon_pixmap);
    }
    if (wmPtr->hints.flags & IconMaskHint) {
	Tk_FreeBitmap(winPtr->display, wmPtr->hints.icon_mask);
    }
    if (wmPtr->iconName != NULL) {
	ckfree(wmPtr->iconName);
    }
    if (wmPtr->leaderName != NULL) {
	ckfree(wmPtr->leaderName);
    }
    if (wmPtr->masterWindowName != NULL) {
	ckfree(wmPtr->masterWindowName);
    }
    if (wmPtr->icon != NULL) {
	wmPtr2 = ((TkWindow *) wmPtr->icon)->wmInfoPtr;
	wmPtr2->iconFor = NULL;
    }
    if (wmPtr->iconFor != NULL) {
	wmPtr2 = ((TkWindow *) wmPtr->iconFor)->wmInfoPtr;
	wmPtr2->icon = NULL;
	wmPtr2->hints.flags &= ~IconWindowHint;
    }
    while (wmPtr->protPtr != NULL) {
	ProtocolHandler *protPtr = wmPtr->protPtr;

	wmPtr->protPtr = protPtr->nextPtr;
	Tcl_EventuallyFree(protPtr, TCL_DYNAMIC);
    }
    if (wmPtr->commandObj != NULL) {
	Tcl_DecrRefCount(wmPtr->commandObj);
    }
    if (wmPtr->clientMachine != NULL) {
	ckfree(wmPtr->clientMachine);
    }
    if (wmPtr->flags & WM_UPDATE_PENDING) {
	Tcl_CancelIdleCall(UpdateGeometryInfo, winPtr);
    }

    /*
     * Delete the Mac window and remove it from the windowTable. The window
     * could be nil if the window was never mapped. However, we don't do this
     * for embedded windows, they don't go in the window list, and they do not
     * own their portPtr's.
     */

    NSWindow *window = wmPtr->window;

    if (window && !Tk_IsEmbedded(winPtr) ) {
	NSWindow *parent = [window parentWindow];
	if (parent) {
	    [parent removeChildWindow:window];
	}
#if DEBUG_ZOMBIES > 0
	{
	    const char *title = [[window title] UTF8String];
	    if (title == nil) {
		title = "unnamed window";
	    }
	    printf(">>>> Closing <%s>. Count is: %lu\n", title, [window retainCount]);
	}
#endif
	[window close];
	TkMacOSXUnregisterMacWindow(window);
        if (winPtr->window) {
            ((MacDrawable *) winPtr->window)->view = nil;
        }
	wmPtr->window = NULL;
        [window release];

	/* Activate the highest window left on the screen. */
	NSArray *windows = [NSApp orderedWindows];
	for (id nswindow in windows) {
	    TkWindow *winPtr2 = TkMacOSXGetTkWindow(nswindow);
	    if (winPtr2 && nswindow != window) {
		WmInfo *wmPtr = winPtr2->wmInfoPtr;
		BOOL minimized = (wmPtr->hints.initial_state == IconicState ||
				  wmPtr->hints.initial_state == WithdrawnState);
		/*
		 * If no windows are left on the screen and the next
		 * window is iconified or withdrawn, we don't want to
		 * make it be the KeyWindow because that would cause
		 * it to be displayed on the screen.
		 */
		if ([nswindow canBecomeKeyWindow] && !minimized) {
		    [nswindow makeKeyAndOrderFront:NSApp];
		    break;
		}
	    }
	}
	/*
	 * Process all window events immediately to force the closed window to
	 * be deallocated.  But don't do this for the root window as that is
	 * unnecessary and can lead to segfaults.
	 */
	if (winPtr->parentPtr) {
	    while (Tk_DoOneEvent(TK_WINDOW_EVENTS|TK_DONT_WAIT)) {}
	}
	[NSApp _resetAutoreleasePool];

#if DEBUG_ZOMBIES > 0
	fprintf(stderr, "================= Pool dump ===================\n");
	[NSAutoreleasePool showPools];
#endif
    }
    ckfree(wmPtr);
    winPtr->wmInfoPtr = NULL;
}

/*
 *----------------------------------------------------------------------
 *
 * TkWmSetClass --
 *
 *	This procedure is invoked whenever a top-level window's class is
 *	changed. If the window has been mapped then this procedure updates the
 *	window manager property for the class. If the window hasn't been
 *	mapped, the update is deferred until just before the first mapping.
 *
 * Results:
 *	None.
 *
 * Side effects:
 *	A window property may get updated.
 *
 *----------------------------------------------------------------------
 */

void
TkWmSetClass(
    TkWindow *winPtr)		/* Newly-created top-level window. */
{
    return;
}

/*
 *----------------------------------------------------------------------
 *
 * Tk_WmObjCmd --
 *
 *	This procedure is invoked to process the "wm" Tcl command. See the
 *	user documentation for details on what it does.
 *
 * Results:
 *	A standard Tcl result.
 *
 * Side effects:
 *	See the user documentation.
 *
 *----------------------------------------------------------------------
 */

/* ARGSUSED */
int
Tk_WmObjCmd(
    ClientData clientData,	/* Main window associated with interpreter. */
    Tcl_Interp *interp,		/* Current interpreter. */
    int objc,			/* Number of arguments. */
    Tcl_Obj *const objv[])	/* Argument objects. */
{
    Tk_Window tkwin = (Tk_Window) clientData;
    static const char *const optionStrings[] = {
	"aspect", "attributes", "client", "colormapwindows",
	"command", "deiconify", "focusmodel", "forget",
	"frame", "geometry", "grid", "group",
	"iconbitmap", "iconify", "iconmask", "iconname",
	"iconphoto", "iconposition", "iconwindow",
	"manage", "maxsize", "minsize", "overrideredirect",
	"positionfrom", "protocol", "resizable", "sizefrom",
	"stackorder", "state", "title", "transient",
	"withdraw", NULL };
    enum options {
	WMOPT_ASPECT, WMOPT_ATTRIBUTES, WMOPT_CLIENT, WMOPT_COLORMAPWINDOWS,
	WMOPT_COMMAND, WMOPT_DEICONIFY, WMOPT_FOCUSMODEL, WMOPT_FORGET,
	WMOPT_FRAME, WMOPT_GEOMETRY, WMOPT_GRID, WMOPT_GROUP,
	WMOPT_ICONBITMAP, WMOPT_ICONIFY, WMOPT_ICONMASK, WMOPT_ICONNAME,
	WMOPT_ICONPHOTO, WMOPT_ICONPOSITION, WMOPT_ICONWINDOW,
	WMOPT_MANAGE, WMOPT_MAXSIZE, WMOPT_MINSIZE, WMOPT_OVERRIDEREDIRECT,
	WMOPT_POSITIONFROM, WMOPT_PROTOCOL, WMOPT_RESIZABLE, WMOPT_SIZEFROM,
	WMOPT_STACKORDER, WMOPT_STATE, WMOPT_TITLE, WMOPT_TRANSIENT,
	WMOPT_WITHDRAW };
    int index, length;
    char *argv1;
    TkWindow *winPtr;

    if (objc < 2) {
    wrongNumArgs:
	Tcl_WrongNumArgs(interp, 1, objv, "option window ?arg ...?");
	return TCL_ERROR;
    }

    argv1 = Tcl_GetStringFromObj(objv[1], &length);
    if ((argv1[0] == 't') && (strncmp(argv1, "tracing", length) == 0)
	    && (length >= 3)) {
	if ((objc != 2) && (objc != 3)) {
	    Tcl_WrongNumArgs(interp, 2, objv, "?boolean?");
	    return TCL_ERROR;
	}
	if (objc == 2) {
	    Tcl_SetObjResult(interp, Tcl_NewBooleanObj(wmTracing));
	    return TCL_OK;
	}
	return Tcl_GetBooleanFromObj(interp, objv[2], &wmTracing);
    }

    if (Tcl_GetIndexFromObjStruct(interp, objv[1], optionStrings,
	    sizeof(char *), "option", 0, &index) != TCL_OK) {
	return TCL_ERROR;
    }

    if (objc < 3) {
	goto wrongNumArgs;
    }

    if (TkGetWindowFromObj(interp, tkwin, objv[2], (Tk_Window *) &winPtr)
	!= TCL_OK) {
	return TCL_ERROR;
    }
    if (!Tk_IsTopLevel(winPtr)
	    && (index != WMOPT_MANAGE) && (index != WMOPT_FORGET)) {
	Tcl_SetObjResult(interp, Tcl_ObjPrintf(
		"window \"%s\" isn't a top-level window", winPtr->pathName));
	Tcl_SetErrorCode(interp, "TK", "LOOKUP", "TOPLEVEL", winPtr->pathName,
		NULL);
	return TCL_ERROR;
    }

    switch ((enum options) index) {
    case WMOPT_ASPECT:
	return WmAspectCmd(tkwin, winPtr, interp, objc, objv);
    case WMOPT_ATTRIBUTES:
	return WmAttributesCmd(tkwin, winPtr, interp, objc, objv);
    case WMOPT_CLIENT:
	return WmClientCmd(tkwin, winPtr, interp, objc, objv);
    case WMOPT_COLORMAPWINDOWS:
	return WmColormapwindowsCmd(tkwin, winPtr, interp, objc, objv);
    case WMOPT_COMMAND:
	return WmCommandCmd(tkwin, winPtr, interp, objc, objv);
    case WMOPT_DEICONIFY:
	return WmDeiconifyCmd(tkwin, winPtr, interp, objc, objv);
    case WMOPT_FOCUSMODEL:
	return WmFocusmodelCmd(tkwin, winPtr, interp, objc, objv);
    case WMOPT_FORGET:
	return WmForgetCmd(tkwin, winPtr, interp, objc, objv);
    case WMOPT_FRAME:
	return WmFrameCmd(tkwin, winPtr, interp, objc, objv);
    case WMOPT_GEOMETRY:
	return WmGeometryCmd(tkwin, winPtr, interp, objc, objv);
    case WMOPT_GRID:
	return WmGridCmd(tkwin, winPtr, interp, objc, objv);
    case WMOPT_GROUP:
	return WmGroupCmd(tkwin, winPtr, interp, objc, objv);
    case WMOPT_ICONBITMAP:
	return WmIconbitmapCmd(tkwin, winPtr, interp, objc, objv);
    case WMOPT_ICONIFY:
	return WmIconifyCmd(tkwin, winPtr, interp, objc, objv);
    case WMOPT_ICONMASK:
	return WmIconmaskCmd(tkwin, winPtr, interp, objc, objv);
    case WMOPT_ICONNAME:
	return WmIconnameCmd(tkwin, winPtr, interp, objc, objv);
    case WMOPT_ICONPHOTO:
	return WmIconphotoCmd(tkwin, winPtr, interp, objc, objv);
    case WMOPT_ICONPOSITION:
	return WmIconpositionCmd(tkwin, winPtr, interp, objc, objv);
    case WMOPT_ICONWINDOW:
	return WmIconwindowCmd(tkwin, winPtr, interp, objc, objv);
    case WMOPT_MANAGE:
	return WmManageCmd(tkwin, winPtr, interp, objc, objv);
    case WMOPT_MAXSIZE:
	return WmMaxsizeCmd(tkwin, winPtr, interp, objc, objv);
    case WMOPT_MINSIZE:
	return WmMinsizeCmd(tkwin, winPtr, interp, objc, objv);
    case WMOPT_OVERRIDEREDIRECT:
	return WmOverrideredirectCmd(tkwin, winPtr, interp, objc, objv);
    case WMOPT_POSITIONFROM:
	return WmPositionfromCmd(tkwin, winPtr, interp, objc, objv);
    case WMOPT_PROTOCOL:
	return WmProtocolCmd(tkwin, winPtr, interp, objc, objv);
    case WMOPT_RESIZABLE:
	return WmResizableCmd(tkwin, winPtr, interp, objc, objv);
    case WMOPT_SIZEFROM:
	return WmSizefromCmd(tkwin, winPtr, interp, objc, objv);
    case WMOPT_STACKORDER:
	return WmStackorderCmd(tkwin, winPtr, interp, objc, objv);
    case WMOPT_STATE:
	return WmStateCmd(tkwin, winPtr, interp, objc, objv);
    case WMOPT_TITLE:
	return WmTitleCmd(tkwin, winPtr, interp, objc, objv);
    case WMOPT_TRANSIENT:
	return WmTransientCmd(tkwin, winPtr, interp, objc, objv);
    case WMOPT_WITHDRAW:
	return WmWithdrawCmd(tkwin, winPtr, interp, objc, objv);
    }

    /* This should not happen */
    return TCL_ERROR;
}

/*
 *----------------------------------------------------------------------
 *
 * WmAspectCmd --
 *
 *	This procedure is invoked to process the "wm aspect" Tcl command. See
 *	the user documentation for details on what it does.
 *
 * Results:
 *	A standard Tcl result.
 *
 * Side effects:
 *	See the user documentation.
 *
 *----------------------------------------------------------------------
 */

static int
WmAspectCmd(
    Tk_Window tkwin,		/* Main window of the application. */
    TkWindow *winPtr,		/* Toplevel to work with */
    Tcl_Interp *interp,		/* Current interpreter. */
    int objc,			/* Number of arguments. */
    Tcl_Obj *const objv[])	/* Argument objects. */
{
    register WmInfo *wmPtr = winPtr->wmInfoPtr;
    int numer1, denom1, numer2, denom2;

    if ((objc != 3) && (objc != 7)) {
	Tcl_WrongNumArgs(interp, 2, objv,
		"window ?minNumer minDenom maxNumer maxDenom?");
	return TCL_ERROR;
    }
    if (objc == 3) {
	if (wmPtr->sizeHintsFlags & PAspect) {
	    Tcl_Obj *results[4];

	    results[0] = Tcl_NewIntObj(wmPtr->minAspect.x);
	    results[1] = Tcl_NewIntObj(wmPtr->minAspect.y);
	    results[2] = Tcl_NewIntObj(wmPtr->maxAspect.x);
	    results[3] = Tcl_NewIntObj(wmPtr->maxAspect.y);
	    Tcl_SetObjResult(interp, Tcl_NewListObj(4, results));
	}
	return TCL_OK;
    }
    if (*Tcl_GetString(objv[3]) == '\0') {
	wmPtr->sizeHintsFlags &= ~PAspect;
    } else {
	if ((Tcl_GetIntFromObj(interp, objv[3], &numer1) != TCL_OK)
		|| (Tcl_GetIntFromObj(interp, objv[4], &denom1) != TCL_OK)
		|| (Tcl_GetIntFromObj(interp, objv[5], &numer2) != TCL_OK)
		|| (Tcl_GetIntFromObj(interp, objv[6], &denom2) != TCL_OK)) {
	    return TCL_ERROR;
	}
	if ((numer1 <= 0) || (denom1 <= 0) || (numer2 <= 0) ||
		(denom2 <= 0)) {
	    Tcl_SetObjResult(interp, Tcl_NewStringObj(
		    "aspect number can't be <= 0", -1));
	    Tcl_SetErrorCode(interp, "TK", "WM", "ASPECT", NULL);
	    return TCL_ERROR;
	}
	wmPtr->minAspect.x = numer1;
	wmPtr->minAspect.y = denom1;
	wmPtr->maxAspect.x = numer2;
	wmPtr->maxAspect.y = denom2;
	wmPtr->sizeHintsFlags |= PAspect;
    }
    wmPtr->flags |= WM_UPDATE_SIZE_HINTS;
    WmUpdateGeom(wmPtr, winPtr);
    return TCL_OK;
}

/*
 *----------------------------------------------------------------------
 *
 * WmSetAttribute --
 *
 *	Helper routine for WmAttributesCmd. Sets the value of the specified
 *	attribute.
 *
 * Returns:
 *
 *	TCL_OK if successful, TCL_ERROR otherwise. In case of an error, leaves
 *	a message in the interpreter's result.
 *
 *----------------------------------------------------------------------
 */

static int
WmSetAttribute(
    TkWindow *winPtr,		/* Toplevel to work with */
    NSWindow *macWindow,
    Tcl_Interp *interp,		/* Current interpreter */
    WmAttribute attribute,	/* Code of attribute to set */
    Tcl_Obj *value)		/* New value */
{
    WmInfo *wmPtr = winPtr->wmInfoPtr;
    int boolean;

    switch (attribute) {
    case WMATT_ALPHA: {
	double dval;

	if (Tcl_GetDoubleFromObj(interp, value, &dval) != TCL_OK) {
	    return TCL_ERROR;
	}

	/*
	 * The user should give (transparent) 0 .. 1.0 (opaque)
	 */

	if (dval < 0.0) {
	    dval = 0.0;
	} else if (dval > 1.0) {
	    dval = 1.0;
	}
	[macWindow setAlphaValue:dval];
	break;
    }
    case WMATT_FULLSCREEN:
	if (Tcl_GetBooleanFromObj(interp, value, &boolean) != TCL_OK) {
	    return TCL_ERROR;
	}
	if (boolean != ((wmPtr->flags & WM_FULLSCREEN) != 0)) {
	    if (TkMacOSXMakeFullscreen(winPtr, macWindow, boolean, interp)
		    != TCL_OK) {
		return TCL_ERROR;
	    }
	}
	break;
    case WMATT_MODIFIED:
	if (Tcl_GetBooleanFromObj(interp, value, &boolean) != TCL_OK) {
	    return TCL_ERROR;
	}
	if (boolean != [macWindow isDocumentEdited]) {
	    [macWindow setDocumentEdited:boolean];
	}
	break;
    case WMATT_NOTIFY:
	if (Tcl_GetBooleanFromObj(interp, value, &boolean) != TCL_OK) {
	    return TCL_ERROR;
	}
	if (boolean == !tkMacOSXWmAttrNotifyVal) {
	    static NSInteger request = -1;

	    if (request >= 0) {
		[NSApp cancelUserAttentionRequest:request];
		request = -1;
	    }
	    if (boolean) {
		request = [NSApp requestUserAttention:NSCriticalRequest];
	    }
	    tkMacOSXWmAttrNotifyVal = boolean;
	}
	break;
    case WMATT_TITLEPATH: {
	const char *path = Tcl_FSGetNativePath(value);
	NSString *filename = @"";

	if (path && *path) {
	    filename = [NSString stringWithUTF8String:path];
	}
	[macWindow setRepresentedFilename:filename];
	break;
    }
    case WMATT_TOPMOST:
	if (Tcl_GetBooleanFromObj(interp, value, &boolean) != TCL_OK) {
	    return TCL_ERROR;
	}
	if (boolean != ((wmPtr->flags & WM_TOPMOST) != 0)) {
	    int oldFlags = wmPtr->flags;

	    if (boolean) {
		wmPtr->flags |= WM_TOPMOST;
	    } else {
		wmPtr->flags &= ~WM_TOPMOST;
	    }
	    ApplyWindowAttributeFlagChanges(winPtr, macWindow,
		    wmPtr->attributes, oldFlags, 1, 0);
	}
	break;
    case WMATT_TRANSPARENT:
	if (Tcl_GetBooleanFromObj(interp, value, &boolean) != TCL_OK) {
	    return TCL_ERROR;
	}
	if (boolean != ((wmPtr->flags & WM_TRANSPARENT) != 0)) {
	    UInt64 oldAttributes = wmPtr->attributes;
	    int oldFlags = wmPtr->flags;

	    if (boolean) {
		wmPtr->flags |= WM_TRANSPARENT;
		wmPtr->attributes |= kWindowNoShadowAttribute;
	    } else {
		wmPtr->flags &= ~WM_TRANSPARENT;
		wmPtr->attributes &= ~kWindowNoShadowAttribute;
	    }
	    ApplyWindowAttributeFlagChanges(winPtr, macWindow, oldAttributes,
		    oldFlags, 1, 0);
	    [macWindow setBackgroundColor:boolean ? [NSColor clearColor] : nil];
	    [macWindow setOpaque:!boolean];
	    TkMacOSXInvalidateWindow((MacDrawable *) winPtr->window,
		    TK_PARENT_WINDOW);
	    }
	break;
    case _WMATT_LAST_ATTRIBUTE:
    default:
	return TCL_ERROR;
    }
    return TCL_OK;
}

/*
 *----------------------------------------------------------------------
 *
 * WmGetAttribute --
 *
 *	Helper routine for WmAttributesCmd. Returns the current value of the
 *	specified attribute.
 *
 *----------------------------------------------------------------------
 */

static Tcl_Obj *
WmGetAttribute(
    TkWindow *winPtr,		/* Toplevel to work with */
    NSWindow *macWindow,
    WmAttribute attribute)	/* Code of attribute to get */
{
    Tcl_Obj *result = NULL;
    WmInfo *wmPtr = winPtr->wmInfoPtr;

    switch (attribute) {
    case WMATT_ALPHA:
	result = Tcl_NewDoubleObj([macWindow alphaValue]);
	break;
    case WMATT_FULLSCREEN:
	result = Tcl_NewBooleanObj(wmPtr->flags & WM_FULLSCREEN);
	break;
    case WMATT_MODIFIED:
	result = Tcl_NewBooleanObj([macWindow isDocumentEdited]);
	break;
    case WMATT_NOTIFY:
	result = Tcl_NewBooleanObj(tkMacOSXWmAttrNotifyVal);
	break;
    case WMATT_TITLEPATH:
	result = Tcl_NewStringObj([[macWindow representedFilename] UTF8String],
		-1);
	break;
    case WMATT_TOPMOST:
	result = Tcl_NewBooleanObj(wmPtr->flags & WM_TOPMOST);
	break;
    case WMATT_TRANSPARENT:
	result = Tcl_NewBooleanObj(wmPtr->flags & WM_TRANSPARENT);
	break;
    case _WMATT_LAST_ATTRIBUTE:
    default:
	break;
    }
    return result;
}

/*
 *----------------------------------------------------------------------
 *
 * WmAttributesCmd --
 *
 *	This procedure is invoked to process the "wm attributes" Tcl command.
 *	See the user documentation for details on what it does.
 *
 * Results:
 *	A standard Tcl result.
 *
 * Side effects:
 *	See the user documentation.
 *
 *----------------------------------------------------------------------
 */

static int
WmAttributesCmd(
    Tk_Window tkwin,		/* Main window of the application. */
    TkWindow *winPtr,		/* Toplevel to work with */
    Tcl_Interp *interp,		/* Current interpreter. */
    int objc,			/* Number of arguments. */
    Tcl_Obj *const objv[])	/* Argument objects. */
{
    int attribute = 0;
    NSWindow *macWindow;

    if (winPtr->window == None) {
	Tk_MakeWindowExist((Tk_Window) winPtr);
    }
    if (!TkMacOSXHostToplevelExists(winPtr)) {
	TkMacOSXMakeRealWindowExist(winPtr);
    }
    macWindow = TkMacOSXDrawableWindow(winPtr->window);

    if (objc == 3) {		/* wm attributes $win */
	Tcl_Obj *result = Tcl_NewObj();

	for (attribute = 0; attribute < _WMATT_LAST_ATTRIBUTE; ++attribute) {
	    Tcl_ListObjAppendElement(NULL, result,
		    Tcl_NewStringObj(WmAttributeNames[attribute], -1));
	    Tcl_ListObjAppendElement(NULL, result,
		    WmGetAttribute(winPtr, macWindow, attribute));
	}
	Tcl_SetObjResult(interp, result);
    } else if (objc == 4)  {	/* wm attributes $win -attribute */
	if (Tcl_GetIndexFromObjStruct(interp, objv[3], WmAttributeNames,
		sizeof(char *), "attribute", 0, &attribute) != TCL_OK) {
	    return TCL_ERROR;
	}
	Tcl_SetObjResult(interp, WmGetAttribute(winPtr, macWindow, attribute));
    } else if ((objc - 3) % 2 == 0) {	/* wm attributes $win -att value... */
	int i;

	for (i = 3; i < objc; i += 2) {
	    if (Tcl_GetIndexFromObjStruct(interp, objv[i], WmAttributeNames,
		    sizeof(char *), "attribute", 0, &attribute) != TCL_OK) {
		return TCL_ERROR;
	    }
	    if (WmSetAttribute(winPtr, macWindow, interp, attribute, objv[i+1])
		    != TCL_OK) {
		return TCL_ERROR;
	    }
	}
    } else {
	Tcl_WrongNumArgs(interp, 2, objv, "window ?-attribute ?value ...??");
	return TCL_ERROR;
    }
    return TCL_OK;
}

/*
 *----------------------------------------------------------------------
 *
 * WmClientCmd --
 *
 *	This procedure is invoked to process the "wm client" Tcl command. See
 *	the user documentation for details on what it does.
 *
 * Results:
 *	A standard Tcl result.
 *
 * Side effects:
 *	See the user documentation.
 *
 *----------------------------------------------------------------------
 */

static int
WmClientCmd(
    Tk_Window tkwin,		/* Main window of the application. */
    TkWindow *winPtr,		/* Toplevel to work with */
    Tcl_Interp *interp,		/* Current interpreter. */
    int objc,			/* Number of arguments. */
    Tcl_Obj *const objv[])	/* Argument objects. */
{
    register WmInfo *wmPtr = winPtr->wmInfoPtr;
    char *argv3;
    int length;

    if ((objc != 3) && (objc != 4)) {
	Tcl_WrongNumArgs(interp, 2, objv, "window ?name?");
	return TCL_ERROR;
    }
    if (objc == 3) {
	if (wmPtr->clientMachine != NULL) {
	    Tcl_SetObjResult(interp,
		    Tcl_NewStringObj(wmPtr->clientMachine, -1));
	}
	return TCL_OK;
    }
    argv3 = Tcl_GetStringFromObj(objv[3], &length);
    if (argv3[0] == 0) {
	if (wmPtr->clientMachine != NULL) {
	    ckfree(wmPtr->clientMachine);
	    wmPtr->clientMachine = NULL;
	}
	return TCL_OK;
    }
    if (wmPtr->clientMachine != NULL) {
	ckfree(wmPtr->clientMachine);
    }
    wmPtr->clientMachine = ckalloc(length + 1);
    strcpy(wmPtr->clientMachine, argv3);
    return TCL_OK;
}

/*
 *----------------------------------------------------------------------
 *
 * WmColormapwindowsCmd --
 *
 *	This procedure is invoked to process the "wm colormapwindows" Tcl
 *	command. See the user documentation for details on what it does.
 *
 * Results:
 *	A standard Tcl result.
 *
 * Side effects:
 *	See the user documentation.
 *
 *----------------------------------------------------------------------
 */

static int
WmColormapwindowsCmd(
    Tk_Window tkwin,		/* Main window of the application. */
    TkWindow *winPtr,		/* Toplevel to work with */
    Tcl_Interp *interp,		/* Current interpreter. */
    int objc,			/* Number of arguments. */
    Tcl_Obj *const objv[])	/* Argument objects. */
{
    register WmInfo *wmPtr = winPtr->wmInfoPtr;
    TkWindow **cmapList, *winPtr2;
    int i, windowObjc, gotToplevel = 0;
    Tcl_Obj **windowObjv, *resultObj;

    if ((objc != 3) && (objc != 4)) {
	Tcl_WrongNumArgs(interp, 2, objv, "window ?windowList?");
	return TCL_ERROR;
    }
    if (objc == 3) {
	Tk_MakeWindowExist((Tk_Window) winPtr);
	resultObj = Tcl_NewObj();
	for (i = 0; i < wmPtr->cmapCount; i++) {
	    if ((i == (wmPtr->cmapCount-1))
		    && (wmPtr->flags & WM_ADDED_TOPLEVEL_COLORMAP)) {
		break;
	    }
	    Tcl_ListObjAppendElement(NULL, resultObj,
		    TkNewWindowObj((Tk_Window) wmPtr->cmapList[i]));
	}
	Tcl_SetObjResult(interp, resultObj);
	return TCL_OK;
    }
    if (Tcl_ListObjGetElements(interp, objv[3], &windowObjc, &windowObjv)
	    != TCL_OK) {
	return TCL_ERROR;
    }
    cmapList = ckalloc((windowObjc+1) * sizeof(TkWindow*));
    for (i = 0; i < windowObjc; i++) {
	if (TkGetWindowFromObj(interp, tkwin, windowObjv[i],
		(Tk_Window *) &winPtr2) != TCL_OK) {
	    ckfree(cmapList);
	    return TCL_ERROR;
	}
	if (winPtr2 == winPtr) {
	    gotToplevel = 1;
	}
	if (winPtr2->window == None) {
	    Tk_MakeWindowExist((Tk_Window) winPtr2);
	}
	cmapList[i] = winPtr2;
    }
    if (!gotToplevel) {
	wmPtr->flags |= WM_ADDED_TOPLEVEL_COLORMAP;
	cmapList[windowObjc] = winPtr;
	windowObjc++;
    } else {
	wmPtr->flags &= ~WM_ADDED_TOPLEVEL_COLORMAP;
    }
    wmPtr->flags |= WM_COLORMAPS_EXPLICIT;
    if (wmPtr->cmapList != NULL) {
	ckfree(wmPtr->cmapList);
    }
    wmPtr->cmapList = cmapList;
    wmPtr->cmapCount = windowObjc;

    /*
     * On the Macintosh all of this is just an excercise in compatability as
     * we don't support colormaps. If we did they would be installed here.
     */

    return TCL_OK;
}

/*
 *----------------------------------------------------------------------
 *
 * WmCommandCmd --
 *
 *	This procedure is invoked to process the "wm command" Tcl command. See
 *	the user documentation for details on what it does.
 *
 * Results:
 *	A standard Tcl result.
 *
 * Side effects:
 *	See the user documentation.
 *
 *----------------------------------------------------------------------
 */

static int
WmCommandCmd(
    Tk_Window tkwin,		/* Main window of the application. */
    TkWindow *winPtr,		/* Toplevel to work with */
    Tcl_Interp *interp,		/* Current interpreter. */
    int objc,			/* Number of arguments. */
    Tcl_Obj *const objv[])	/* Argument objects. */
{
    register WmInfo *wmPtr = winPtr->wmInfoPtr;
    int len;

    if ((objc != 3) && (objc != 4)) {
	Tcl_WrongNumArgs(interp, 2, objv, "window ?value?");
	return TCL_ERROR;
    }
    if (objc == 3) {
	if (wmPtr->commandObj != NULL) {
	    Tcl_SetObjResult(interp, wmPtr->commandObj);
	}
	return TCL_OK;
    }
    if (Tcl_GetString(objv[3])[0] == 0) {
	if (wmPtr->commandObj != NULL) {
	    Tcl_DecrRefCount(wmPtr->commandObj);
	    wmPtr->commandObj = NULL;
	}
	return TCL_OK;
    }
    if (Tcl_ListObjLength(interp, objv[3], &len) != TCL_OK) {
	return TCL_ERROR;
    }
    if (wmPtr->commandObj != NULL) {
	Tcl_DecrRefCount(wmPtr->commandObj);
    }
    wmPtr->commandObj = Tcl_DuplicateObj(objv[3]);
    Tcl_IncrRefCount(wmPtr->commandObj);
    Tcl_InvalidateStringRep(wmPtr->commandObj);
    return TCL_OK;
}

/*
 *----------------------------------------------------------------------
 *
 * WmDeiconifyCmd --
 *
 *	This procedure is invoked to process the "wm deiconify" Tcl command.
 *	See the user documentation for details on what it does.
 *
 * Results:
 *	A standard Tcl result.
 *
 * Side effects:
 *	See the user documentation.
 *
 *----------------------------------------------------------------------
 */

static int
WmDeiconifyCmd(
    Tk_Window tkwin,		/* Main window of the application. */
    TkWindow *winPtr,		/* Toplevel to work with */
    Tcl_Interp *interp,		/* Current interpreter. */
    int objc,			/* Number of arguments. */
    Tcl_Obj *const objv[])	/* Argument objects. */
{
    register WmInfo *wmPtr = winPtr->wmInfoPtr;

    if (objc != 3) {
	Tcl_WrongNumArgs(interp, 2, objv, "window");
	return TCL_ERROR;
    }

    if (wmPtr->iconFor != NULL) {
	Tcl_SetObjResult(interp, Tcl_ObjPrintf(
		"can't deiconify %s: it is an icon for %s",
		Tcl_GetString(objv[2]), Tk_PathName(wmPtr->iconFor)));
	Tcl_SetErrorCode(interp, "TK", "WM", "DEICONIFY", "ICON", NULL);
	return TCL_ERROR;
    } else if (winPtr->flags & TK_EMBEDDED) {
	Tcl_SetObjResult(interp, Tcl_ObjPrintf(
		"can't deiconify %s: it is an embedded window",
		winPtr->pathName));
	Tcl_SetErrorCode(interp, "TK", "WM", "DEICONIFY", "EMBEDDED", NULL);
	return TCL_ERROR;
    }

    TkpWmSetState(winPtr, TkMacOSXIsWindowZoomed(winPtr) ?
	    ZoomState : NormalState);
    return TCL_OK;
}

/*
 *----------------------------------------------------------------------
 *
 * WmFocusmodelCmd --
 *
 *	This procedure is invoked to process the "wm focusmodel" Tcl command.
 *	See the user documentation for details on what it does.
 *
 * Results:
 *	A standard Tcl result.
 *
 * Side effects:
 *	See the user documentation.
 *
 *----------------------------------------------------------------------
 */

static int
WmFocusmodelCmd(
    Tk_Window tkwin,		/* Main window of the application. */
    TkWindow *winPtr,		/* Toplevel to work with */
    Tcl_Interp *interp,		/* Current interpreter. */
    int objc,			/* Number of arguments. */
    Tcl_Obj *const objv[])	/* Argument objects. */
{
    register WmInfo *wmPtr = winPtr->wmInfoPtr;
    static const char *const optionStrings[] = {
	"active", "passive", NULL };
    enum options {
	OPT_ACTIVE, OPT_PASSIVE };
    int index;

    if ((objc != 3) && (objc != 4)) {
	Tcl_WrongNumArgs(interp, 2, objv, "window ?active|passive?");
	return TCL_ERROR;
    }
    if (objc == 3) {
	Tcl_SetObjResult(interp, Tcl_NewStringObj(
		wmPtr->hints.input ? "passive" : "active", -1));
	return TCL_OK;
    }

    if (Tcl_GetIndexFromObjStruct(interp, objv[3], optionStrings,
	    sizeof(char *), "argument", 0, &index) != TCL_OK) {
	return TCL_ERROR;
    }
    if (index == OPT_ACTIVE) {
	wmPtr->hints.input = False;
    } else { /* OPT_PASSIVE */
	wmPtr->hints.input = True;
    }
    return TCL_OK;
}

/*
 *----------------------------------------------------------------------
 *
 * WmForgetCmd --
 *
 *	This procedure is invoked to process the "wm forget" Tcl command.
 *	See the user documentation for details on what it does.
 *
 * Results:
 *	A standard Tcl result.
 *
 * Side effects:
 *	See the user documentation.
 *
 *----------------------------------------------------------------------
 */

static int
WmForgetCmd(
    Tk_Window tkwin,		/* Main window of the application. */
    TkWindow *winPtr,		/* Toplevel or Frame to work with */
    Tcl_Interp *interp,		/* Current interpreter. */
    int objc,			/* Number of arguments. */
    Tcl_Obj *const objv[])	/* Argument objects. */
{
    register Tk_Window frameWin = (Tk_Window) winPtr;

    if (Tk_IsTopLevel(frameWin)) {
	MacDrawable *macWin;

	Tk_MakeWindowExist(frameWin);
	Tk_MakeWindowExist((Tk_Window)winPtr->parentPtr);

	macWin = (MacDrawable *) winPtr->window;

    	TkFocusJoin(winPtr);
    	Tk_UnmapWindow(frameWin);

	macWin->toplevel->referenceCount--;
	macWin->toplevel = winPtr->parentPtr->privatePtr->toplevel;
	macWin->toplevel->referenceCount++;
	macWin->flags &= ~TK_HOST_EXISTS;

	TkWmDeadWindow(winPtr);
	RemapWindows(winPtr, (MacDrawable *) winPtr->parentPtr->window);

        /*
         * Make sure wm no longer manages this window
         */
        Tk_ManageGeometry(frameWin, NULL, NULL);

	winPtr->flags &= ~(TK_TOP_HIERARCHY|TK_TOP_LEVEL|TK_HAS_WRAPPER|TK_WIN_MANAGED);

	/*
         * Flags (above) must be cleared before calling TkMapTopFrame (below).
         */

	TkMapTopFrame(frameWin);
    } else {
    	/*
	 * Already not managed by wm - ignore it.
	 */
    }
    return TCL_OK;
}

/*
 *----------------------------------------------------------------------
 *
 * WmFrameCmd --
 *
 *	This procedure is invoked to process the "wm frame" Tcl command. See
 *	the user documentation for details on what it does.
 *
 * Results:
 *	A standard Tcl result.
 *
 * Side effects:
 *	See the user documentation.
 *
 *----------------------------------------------------------------------
 */

static int
WmFrameCmd(
    Tk_Window tkwin,		/* Main window of the application. */
    TkWindow *winPtr,		/* Toplevel to work with */
    Tcl_Interp *interp,		/* Current interpreter. */
    int objc,			/* Number of arguments. */
    Tcl_Obj *const objv[])	/* Argument objects. */
{
    register WmInfo *wmPtr = winPtr->wmInfoPtr;
    Window window;

    if (objc != 3) {
	Tcl_WrongNumArgs(interp, 2, objv, "window");
	return TCL_ERROR;
    }
    window = wmPtr->reparent;
    if (window == None) {
	window = Tk_WindowId((Tk_Window) winPtr);
    }
    Tcl_SetObjResult(interp, Tcl_ObjPrintf("0x%x", (unsigned) window));
    return TCL_OK;
}

/*
 *----------------------------------------------------------------------
 *
 * WmGeometryCmd --
 *
 *	This procedure is invoked to process the "wm geometry" Tcl command.
 *	See the user documentation for details on what it does.
 *
 * Results:
 *	A standard Tcl result.
 *
 * Side effects:
 *	See the user documentation.
 *
 *----------------------------------------------------------------------
 */

static int
WmGeometryCmd(
    Tk_Window tkwin,		/* Main window of the application. */
    TkWindow *winPtr,		/* Toplevel to work with */
    Tcl_Interp *interp,		/* Current interpreter. */
    int objc,			/* Number of arguments. */
    Tcl_Obj *const objv[])	/* Argument objects. */
{
    register WmInfo *wmPtr = winPtr->wmInfoPtr;
    char xSign, ySign;
    int width, height;
    char *argv3;

    if ((objc != 3) && (objc != 4)) {
	Tcl_WrongNumArgs(interp, 2, objv, "window ?newGeometry?");
	return TCL_ERROR;
    }
    if (objc == 3) {
	xSign = (wmPtr->flags & WM_NEGATIVE_X) ? '-' : '+';
	ySign = (wmPtr->flags & WM_NEGATIVE_Y) ? '-' : '+';
	if (wmPtr->gridWin != NULL) {
	    width = wmPtr->reqGridWidth + (winPtr->changes.width
		    - winPtr->reqWidth)/wmPtr->widthInc;
	    height = wmPtr->reqGridHeight + (winPtr->changes.height
		    - winPtr->reqHeight)/wmPtr->heightInc;
	} else {
	    width = winPtr->changes.width;
	    height = winPtr->changes.height;
	}
	Tcl_SetObjResult(interp, Tcl_ObjPrintf("%dx%d%c%d%c%d",
		width, height, xSign, wmPtr->x, ySign, wmPtr->y));
	return TCL_OK;
    }
    argv3 = Tcl_GetString(objv[3]);
    if (*argv3 == '\0') {
	wmPtr->width = -1;
	wmPtr->height = -1;
	WmUpdateGeom(wmPtr, winPtr);
	return TCL_OK;
    }
    return ParseGeometry(interp, argv3, winPtr);
}

/*
 *----------------------------------------------------------------------
 *
 * WmGridCmd --
 *
 *	This procedure is invoked to process the "wm grid" Tcl command. See
 *	the user documentation for details on what it does.
 *
 * Results:
 *	A standard Tcl result.
 *
 * Side effects:
 *	See the user documentation.
 *
 *----------------------------------------------------------------------
 */

static int
WmGridCmd(
    Tk_Window tkwin,		/* Main window of the application. */
    TkWindow *winPtr,		/* Toplevel to work with */
    Tcl_Interp *interp,		/* Current interpreter. */
    int objc,			/* Number of arguments. */
    Tcl_Obj *const objv[])	/* Argument objects. */
{
    register WmInfo *wmPtr = winPtr->wmInfoPtr;
    int reqWidth, reqHeight, widthInc, heightInc;
    const char *errorMsg;

    if ((objc != 3) && (objc != 7)) {
	Tcl_WrongNumArgs(interp, 2, objv,
		"window ?baseWidth baseHeight widthInc heightInc?");
	return TCL_ERROR;
    }
    if (objc == 3) {
	if (wmPtr->sizeHintsFlags & PBaseSize) {
	    Tcl_Obj *results[4];

	    results[0] = Tcl_NewIntObj(wmPtr->reqGridWidth);
	    results[1] = Tcl_NewIntObj(wmPtr->reqGridHeight);
	    results[2] = Tcl_NewIntObj(wmPtr->widthInc);
	    results[3] = Tcl_NewIntObj(wmPtr->heightInc);
	    Tcl_SetObjResult(interp, Tcl_NewListObj(4, results));
	}
	return TCL_OK;
    }
    if (*Tcl_GetString(objv[3]) == '\0') {
	/*
	 * Turn off gridding and reset the width and height to make sense as
	 * ungridded numbers.
	 */

	wmPtr->sizeHintsFlags &= ~(PBaseSize|PResizeInc);
	if (wmPtr->width != -1) {
	    wmPtr->width = winPtr->reqWidth + (wmPtr->width
		    - wmPtr->reqGridWidth)*wmPtr->widthInc;
	    wmPtr->height = winPtr->reqHeight + (wmPtr->height
		    - wmPtr->reqGridHeight)*wmPtr->heightInc;
	}
	wmPtr->widthInc = 1;
	wmPtr->heightInc = 1;
    } else {
	if ((Tcl_GetIntFromObj(interp, objv[3], &reqWidth) != TCL_OK)
		|| (Tcl_GetIntFromObj(interp, objv[4], &reqHeight) != TCL_OK)
		|| (Tcl_GetIntFromObj(interp, objv[5], &widthInc) != TCL_OK)
		|| (Tcl_GetIntFromObj(interp, objv[6], &heightInc)!=TCL_OK)) {
	    return TCL_ERROR;
	}
	if (reqWidth < 0) {
	    errorMsg = "baseWidth can't be < 0";
	    goto error;
	} else if (reqHeight < 0) {
	    errorMsg = "baseHeight can't be < 0";
	    goto error;
	} else if (widthInc <= 0) {
	    errorMsg = "widthInc can't be <= 0";
	    goto error;
	} else if (heightInc <= 0) {
	    errorMsg = "heightInc can't be <= 0";
	    goto error;
	}
	Tk_SetGrid((Tk_Window) winPtr, reqWidth, reqHeight, widthInc,
		heightInc);
    }
    wmPtr->flags |= WM_UPDATE_SIZE_HINTS;
    WmUpdateGeom(wmPtr, winPtr);
    return TCL_OK;

  error:
    Tcl_SetObjResult(interp, Tcl_NewStringObj(errorMsg, -1));
    Tcl_SetErrorCode(interp, "TK", "WM", "GRID", NULL);
    return TCL_ERROR;
}

/*
 *----------------------------------------------------------------------
 *
 * WmGroupCmd --
 *
 *	This procedure is invoked to process the "wm group" Tcl command. See
 *	the user documentation for details on what it does.
 *
 * Results:
 *	A standard Tcl result.
 *
 * Side effects:
 *	See the user documentation.
 *
 *----------------------------------------------------------------------
 */

static int
WmGroupCmd(
    Tk_Window tkwin,		/* Main window of the application. */
    TkWindow *winPtr,		/* Toplevel to work with */
    Tcl_Interp *interp,		/* Current interpreter. */
    int objc,			/* Number of arguments. */
    Tcl_Obj *const objv[])	/* Argument objects. */
{
    register WmInfo *wmPtr = winPtr->wmInfoPtr;
    Tk_Window tkwin2;
    char *argv3;
    int length;

    if ((objc != 3) && (objc != 4)) {
	Tcl_WrongNumArgs(interp, 2, objv, "window ?pathName?");
	return TCL_ERROR;
    }
    if (objc == 3) {
	if (wmPtr->hints.flags & WindowGroupHint) {
	    Tcl_SetObjResult(interp, Tcl_NewStringObj(wmPtr->leaderName, -1));
	}
	return TCL_OK;
    }

    argv3 = Tcl_GetStringFromObj(objv[3], &length);
    if (*argv3 == '\0') {
	wmPtr->hints.flags &= ~WindowGroupHint;
	if (wmPtr->leaderName != NULL) {
	    ckfree(wmPtr->leaderName);
	}
	wmPtr->leaderName = NULL;
    } else {
	if (TkGetWindowFromObj(interp, tkwin, objv[3], &tkwin2) != TCL_OK) {
	    return TCL_ERROR;
	}
	Tk_MakeWindowExist(tkwin2);
	if (wmPtr->leaderName != NULL) {
	    ckfree(wmPtr->leaderName);
	}
	wmPtr->hints.window_group = Tk_WindowId(tkwin2);
	wmPtr->hints.flags |= WindowGroupHint;
	wmPtr->leaderName = ckalloc(length + 1);
	strcpy(wmPtr->leaderName, argv3);
    }
    return TCL_OK;
}

/*
 *----------------------------------------------------------------------
 *
 * WmIconbitmapCmd --
 *
 *	This procedure is invoked to process the "wm iconbitmap" Tcl command.
 *	See the user documentation for details on what it does.
 *
 * Results:
 *	A standard Tcl result.
 *
 * Side effects:
 *	See the user documentation.
 *
 *----------------------------------------------------------------------
 */

static int
WmIconbitmapCmd(
    Tk_Window tkwin,		/* Main window of the application. */
    TkWindow *winPtr,		/* Toplevel to work with */
    Tcl_Interp *interp,		/* Current interpreter. */
    int objc,			/* Number of arguments. */
    Tcl_Obj *const objv[])	/* Argument objects. */
{
    register WmInfo *wmPtr = winPtr->wmInfoPtr;
    Pixmap pixmap;
    char *str;
    int len;

    if ((objc != 3) && (objc != 4)) {
	Tcl_WrongNumArgs(interp, 2, objv, "window ?bitmap?");
	return TCL_ERROR;
    }
    if (objc == 3) {
	if (wmPtr->hints.flags & IconPixmapHint) {
	    Tcl_SetObjResult(interp, Tcl_NewStringObj(
		    Tk_NameOfBitmap(winPtr->display,wmPtr->hints.icon_pixmap),
		    -1));
	}
	return TCL_OK;
    }
    str = Tcl_GetStringFromObj(objv[3], &len);
    if (winPtr->window == None) {
	Tk_MakeWindowExist((Tk_Window) winPtr);
    }
    if (!TkMacOSXHostToplevelExists(winPtr)) {
	TkMacOSXMakeRealWindowExist(winPtr);
    }
    if (WmSetAttribute(winPtr, TkMacOSXDrawableWindow(winPtr->window), interp,
	    WMATT_TITLEPATH, objv[3]) == TCL_OK) {
	if (!len) {
	    if (wmPtr->hints.icon_pixmap != None) {
		Tk_FreeBitmap(winPtr->display, wmPtr->hints.icon_pixmap);
		wmPtr->hints.icon_pixmap = None;
	    }
	    wmPtr->hints.flags &= ~IconPixmapHint;
	}
    } else {
	pixmap = Tk_GetBitmap(interp, (Tk_Window) winPtr, Tk_GetUid(str));
	if (pixmap == None) {
	    return TCL_ERROR;
	}
	wmPtr->hints.icon_pixmap = pixmap;
	wmPtr->hints.flags |= IconPixmapHint;
    }
    return TCL_OK;
}

/*
 *----------------------------------------------------------------------
 *
 * WmIconifyCmd --
 *
 *	This procedure is invoked to process the "wm iconify" Tcl command. See
 *	the user documentation for details on what it does.
 *
 * Results:
 *	A standard Tcl result.
 *
 * Side effects:
 *	See the user documentation.
 *
 *----------------------------------------------------------------------
 */

static int
WmIconifyCmd(
    Tk_Window tkwin,		/* Main window of the application. */
    TkWindow *winPtr,		/* Toplevel to work with */
    Tcl_Interp *interp,		/* Current interpreter. */
    int objc,			/* Number of arguments. */
    Tcl_Obj *const objv[])	/* Argument objects. */
{
    register WmInfo *wmPtr = winPtr->wmInfoPtr;
    if (objc != 3) {
	Tcl_WrongNumArgs(interp, 2, objv, "window");
	return TCL_ERROR;
    }

    if (Tk_Attributes((Tk_Window) winPtr)->override_redirect) {
	Tcl_SetObjResult(interp, Tcl_ObjPrintf(
		"can't iconify \"%s\": override-redirect flag is set",
		winPtr->pathName));
	Tcl_SetErrorCode(interp, "TK", "WM", "ICONIFY", "OVERRIDE_REDIRECT",
		NULL);
	return TCL_ERROR;
    } else if (wmPtr->master != None) {
	Tcl_SetObjResult(interp, Tcl_ObjPrintf(
		"can't iconify \"%s\": it is a transient", winPtr->pathName));
	Tcl_SetErrorCode(interp, "TK", "WM", "ICONIFY", "TRANSIENT", NULL);
	return TCL_ERROR;
    } else if (wmPtr->iconFor != NULL) {
	Tcl_SetObjResult(interp, Tcl_ObjPrintf(
		"can't iconify %s: it is an icon for %s",
		winPtr->pathName, Tk_PathName(wmPtr->iconFor)));
	Tcl_SetErrorCode(interp, "TK", "WM", "ICONIFY", "ICON", NULL);
	return TCL_ERROR;
    } else if (winPtr->flags & TK_EMBEDDED) {
	Tcl_SetObjResult(interp, Tcl_ObjPrintf(
		"can't iconify %s: it is an embedded window",
		winPtr->pathName));
	Tcl_SetErrorCode(interp, "TK", "WM", "ICONIFY", "EMBEDDED", NULL);
	return TCL_ERROR;
    }

    TkpWmSetState(winPtr, IconicState);
    return TCL_OK;
}

/*
 *----------------------------------------------------------------------
 *
 * WmIconmaskCmd --
 *
 *	This procedure is invoked to process the "wm iconmask" Tcl command.
 *	See the user documentation for details on what it does.
 *
 * Results:
 *	A standard Tcl result.
 *
 * Side effects:
 *	See the user documentation.
 *
 *----------------------------------------------------------------------
 */

static int
WmIconmaskCmd(
    Tk_Window tkwin,		/* Main window of the application. */
    TkWindow *winPtr,		/* Toplevel to work with */
    Tcl_Interp *interp,		/* Current interpreter. */
    int objc,			/* Number of arguments. */
    Tcl_Obj *const objv[])	/* Argument objects. */
{
    register WmInfo *wmPtr = winPtr->wmInfoPtr;
    Pixmap pixmap;
    char *argv3;

    if ((objc != 3) && (objc != 4)) {
	Tcl_WrongNumArgs(interp, 2, objv, "window ?bitmap?");
	return TCL_ERROR;
    }

    if (objc == 3) {
	if (wmPtr->hints.flags & IconMaskHint) {
	    Tcl_SetObjResult(interp, Tcl_NewStringObj(
		    Tk_NameOfBitmap(winPtr->display, wmPtr->hints.icon_mask),
		    -1));
	}
	return TCL_OK;
    }

    argv3 = Tcl_GetString(objv[3]);
    if (*argv3 == '\0') {
	if (wmPtr->hints.icon_mask != None) {
	    Tk_FreeBitmap(winPtr->display, wmPtr->hints.icon_mask);
	}
	wmPtr->hints.flags &= ~IconMaskHint;
    } else {
	pixmap = Tk_GetBitmap(interp, tkwin, argv3);
	if (pixmap == None) {
	    return TCL_ERROR;
	}
	wmPtr->hints.icon_mask = pixmap;
	wmPtr->hints.flags |= IconMaskHint;
    }
    return TCL_OK;
}

/*
 *----------------------------------------------------------------------
 *
 * WmIconnameCmd --
 *
 *	This procedure is invoked to process the "wm iconname" Tcl command.
 *	See the user documentation for details on what it does.
 *
 * Results:
 *	A standard Tcl result.
 *
 * Side effects:
 *	See the user documentation.
 *
 *----------------------------------------------------------------------
 */

static int
WmIconnameCmd(
    Tk_Window tkwin,		/* Main window of the application. */
    TkWindow *winPtr,		/* Toplevel to work with */
    Tcl_Interp *interp,		/* Current interpreter. */
    int objc,			/* Number of arguments. */
    Tcl_Obj *const objv[])	/* Argument objects. */
{
    register WmInfo *wmPtr = winPtr->wmInfoPtr;
    const char *argv3;
    int length;

    if (objc > 4) {
	Tcl_WrongNumArgs(interp, 2, objv, "window ?newName?");
	return TCL_ERROR;
    }
    if (objc == 3) {
	if (wmPtr->iconName != NULL) {
	    Tcl_SetObjResult(interp, Tcl_NewStringObj(wmPtr->iconName, -1));
	}
	return TCL_OK;
    }

    if (wmPtr->iconName != NULL) {
	ckfree(wmPtr->iconName);
    }
    argv3 = Tcl_GetStringFromObj(objv[3], &length);
    wmPtr->iconName = ckalloc(length + 1);
    strcpy(wmPtr->iconName, argv3);
    if (!(wmPtr->flags & WM_NEVER_MAPPED)) {
	XSetIconName(winPtr->display, winPtr->window, wmPtr->iconName);
    }
    return TCL_OK;
}

/*
 *----------------------------------------------------------------------
 *
 * WmIconphotoCmd --
 *
 *	This procedure is invoked to process the "wm iconphoto" Tcl command.
 *	See the user documentation for details on what it does.
 *
 * Results:
 *	A standard Tcl result.
 *
 * Side effects:
 *	See the user documentation.
 *
 *
 *----------------------------------------------------------------------
 */

static int
WmIconphotoCmd(
    Tk_Window tkwin,		/* Main window of the application. */
    TkWindow *winPtr,		/* Toplevel to work with */
    Tcl_Interp *interp,		/* Current interpreter. */
    int objc,			/* Number of arguments. */
    Tcl_Obj *const objv[])	/* Argument objects. */
{
    Tk_Image tk_icon;
    int width, height, isDefault = 0;

    if (objc < 4) {
	Tcl_WrongNumArgs(interp, 2, objv,
			 "window ?-default? image1 ?image2 ...?");
	return TCL_ERROR;
    }

     /*Parse args.*/
    if (strcmp(Tcl_GetString(objv[3]), "-default") == 0) {
	isDefault = 1;
	if (objc == 4) {
	    Tcl_WrongNumArgs(interp, 2, objv,
			     "window ?-default? image1 ?image2 ...?");
	    return TCL_ERROR;
	}
    }

<<<<<<< HEAD
     /*Get icon name. We only use the first icon name because macOS does not
     support multiple images in Tk photos.*/
    char *icon; 
=======
    /*Get icon name. We only use the first icon name because macOS does not
      support multiple images in Tk photos.*/
    char *icon;
>>>>>>> c7c7d227
    if (strcmp(Tcl_GetString(objv[3]), "-default") == 0) {
	icon = Tcl_GetString(objv[4]);
    }	else {
	icon = Tcl_GetString(objv[3]);
    }

    /*Get image and convert to NSImage that can be displayed as icon.*/
    tk_icon = Tk_GetImage(interp, tkwin, icon, NULL, NULL);
    if (tk_icon == NULL) {
    	Tcl_SetObjResult(interp, Tcl_ObjPrintf(
	      "can't use \"%s\" as iconphoto: not a photo image",
	      icon));
	Tcl_SetErrorCode(interp, "TK", "WM", "ICONPHOTO", "PHOTO", NULL);
	return TCL_ERROR;
    }

    NSImage *newIcon;
    Tk_SizeOfImage(tk_icon, &width, &height);
    newIcon = TkMacOSXGetNSImageWithTkImage(winPtr->display, tk_icon, width, height);
    Tk_FreeImage(tk_icon);
    if (newIcon == NULL) {
	return TCL_ERROR;
    }
    [NSApp setApplicationIconImage: newIcon];
    return TCL_OK;
}

/*
 *----------------------------------------------------------------------
 *
 * WmIconpositionCmd --
 *
 *	This procedure is invoked to process the "wm iconposition" Tcl
 *	command. See the user documentation for details on what it does.
 *
 * Results:
 *	A standard Tcl result.
 *
 * Side effects:
 *	See the user documentation.
 *
 *----------------------------------------------------------------------
 */

static int
WmIconpositionCmd(
    Tk_Window tkwin,		/* Main window of the application. */
    TkWindow *winPtr,		/* Toplevel to work with */
    Tcl_Interp *interp,		/* Current interpreter. */
    int objc,			/* Number of arguments. */
    Tcl_Obj *const objv[])	/* Argument objects. */
{
    register WmInfo *wmPtr = winPtr->wmInfoPtr;
    int x, y;

    if ((objc != 3) && (objc != 5)) {
	Tcl_WrongNumArgs(interp, 2, objv, "window ?x y?");
	return TCL_ERROR;
    }

    if (objc == 3) {
	if (wmPtr->hints.flags & IconPositionHint) {
	    Tcl_Obj *results[2];

	    results[0] = Tcl_NewIntObj(wmPtr->hints.icon_x);
	    results[1] = Tcl_NewIntObj(wmPtr->hints.icon_y);
	    Tcl_SetObjResult(interp, Tcl_NewListObj(2, results));
	}
	return TCL_OK;
    }

    if (*Tcl_GetString(objv[3]) == '\0') {
	wmPtr->hints.flags &= ~IconPositionHint;
    } else {
	if ((Tcl_GetIntFromObj(interp, objv[3], &x) != TCL_OK)
	    || (Tcl_GetIntFromObj(interp, objv[4], &y) != TCL_OK)){
	    return TCL_ERROR;
	}
	wmPtr->hints.icon_x = x;
	wmPtr->hints.icon_y = y;
	wmPtr->hints.flags |= IconPositionHint;
    }
    return TCL_OK;
}

/*
 *----------------------------------------------------------------------
 *
 * WmIconwindowCmd --
 *
 *	This procedure is invoked to process the "wm iconwindow" Tcl command.
 *	See the user documentation for details on what it does.
 *
 * Results:
 *	A standard Tcl result.
 *
 * Side effects:
 *	See the user documentation.
 *
 *----------------------------------------------------------------------
 */

static int
WmIconwindowCmd(
    Tk_Window tkwin,		/* Main window of the application. */
    TkWindow *winPtr,		/* Toplevel to work with */
    Tcl_Interp *interp,		/* Current interpreter. */
    int objc,			/* Number of arguments. */
    Tcl_Obj *const objv[])	/* Argument objects. */
{
    register WmInfo *wmPtr = winPtr->wmInfoPtr;
    Tk_Window tkwin2;
    WmInfo *wmPtr2;

    if ((objc != 3) && (objc != 4)) {
	Tcl_WrongNumArgs(interp, 2, objv, "window ?pathName?");
	return TCL_ERROR;
    }

    if (objc == 3) {
	if (wmPtr->icon != NULL) {
	    Tcl_SetObjResult(interp, TkNewWindowObj(wmPtr->icon));
	}
	return TCL_OK;
    }

    if (*Tcl_GetString(objv[3]) == '\0') {
	wmPtr->hints.flags &= ~IconWindowHint;
	if (wmPtr->icon != NULL) {
	    wmPtr2 = ((TkWindow *) wmPtr->icon)->wmInfoPtr;
	    wmPtr2->iconFor = NULL;
	    wmPtr2->hints.initial_state = WithdrawnState;
	}
	wmPtr->icon = NULL;
    } else {
	if (TkGetWindowFromObj(interp, tkwin, objv[3], &tkwin2) != TCL_OK) {
	    return TCL_ERROR;
	}
	if (!Tk_IsTopLevel(tkwin2)) {
	    Tcl_SetObjResult(interp, Tcl_ObjPrintf(
		    "can't use %s as icon window: not at top level",
		    Tk_PathName(tkwin2)));
	    Tcl_SetErrorCode(interp, "TK", "WM", "ICONWINDOW", "TOPLEVEL",
		    NULL);
	    return TCL_ERROR;
	}
	wmPtr2 = ((TkWindow *) tkwin2)->wmInfoPtr;
	if (wmPtr2->iconFor != NULL) {
	    Tcl_SetObjResult(interp, Tcl_ObjPrintf(
		    "%s is already an icon for %s",
		    Tcl_GetString(objv[3]), Tk_PathName(wmPtr2->iconFor)));
	    Tcl_SetErrorCode(interp, "TK", "WM", "ICONWINDOW", "ICON", NULL);
	    return TCL_ERROR;
	}
	if (wmPtr->icon != NULL) {
	    WmInfo *wmPtr3 = ((TkWindow *) wmPtr->icon)->wmInfoPtr;

	    wmPtr3->iconFor = NULL;
	}
	Tk_MakeWindowExist(tkwin2);
	wmPtr->hints.icon_window = Tk_WindowId(tkwin2);
	wmPtr->hints.flags |= IconWindowHint;
	wmPtr->icon = tkwin2;
	wmPtr2->iconFor = (Tk_Window) winPtr;
	if (!(wmPtr2->flags & WM_NEVER_MAPPED)) {
	    /*
	     * Don't have iconwindows on the Mac. We just withdraw.
	     */

	    Tk_UnmapWindow(tkwin2);
	}
    }
    return TCL_OK;
}

/*
 *----------------------------------------------------------------------
 *
 * WmManageCmd --
 *
 *	This procedure is invoked to process the "wm manage" Tcl command. See
 *	the user documentation for details on what it does.
 *
 * Results:
 *	A standard Tcl result.
 *
 * Side effects:
 *	See the user documentation.
 *
 *----------------------------------------------------------------------
 */

static int
WmManageCmd(
    Tk_Window tkwin,		/* Main window of the application. */
    TkWindow *winPtr,           /* Toplevel or Frame to work with */
    Tcl_Interp *interp,		/* Current interpreter. */
    int objc,			/* Number of arguments. */
    Tcl_Obj *const objv[])	/* Argument objects. */
{
    register Tk_Window frameWin = (Tk_Window) winPtr;
    register WmInfo *wmPtr = winPtr->wmInfoPtr;

    if (!Tk_IsTopLevel(frameWin)) {
	MacDrawable *macWin = (MacDrawable *) winPtr->window;

	if (!Tk_IsManageable(frameWin)) {
	    Tcl_SetObjResult(interp, Tcl_ObjPrintf(
		    "window \"%s\" is not manageable: must be a"
		    " frame, labelframe or toplevel",
		    Tk_PathName(frameWin)));
	    Tcl_SetErrorCode(interp, "TK", "WM", "MANAGE", NULL);
	    return TCL_ERROR;
	}
	TkFocusSplit(winPtr);
	Tk_UnmapWindow(frameWin);
	if (wmPtr == NULL) {
	    TkWmNewWindow(winPtr);
	    if (winPtr->window == None) {
		Tk_MakeWindowExist((Tk_Window) winPtr);
		macWin = (MacDrawable *) winPtr->window;
	    }
	    TkWmMapWindow(winPtr);
	    Tk_UnmapWindow(frameWin);
	}
	wmPtr = winPtr->wmInfoPtr;
	winPtr->flags &= ~TK_MAPPED;
	macWin->toplevel->referenceCount--;
	macWin->toplevel = macWin;
	macWin->toplevel->referenceCount++;
	RemapWindows(winPtr, macWin);
	winPtr->flags |=
		(TK_TOP_HIERARCHY|TK_TOP_LEVEL|TK_HAS_WRAPPER|TK_WIN_MANAGED);
	TkMapTopFrame(frameWin);
    } else if (Tk_IsTopLevel(frameWin)) {
	/* Already managed by wm - ignore it */
    }
    return TCL_OK;
}

/*
 *----------------------------------------------------------------------
 *
 * WmMaxsizeCmd --
 *
 *	This procedure is invoked to process the "wm maxsize" Tcl command. See
 *	the user documentation for details on what it does.
 *
 * Results:
 *	A standard Tcl result.
 *
 * Side effects:
 *	See the user documentation.
 *
 *----------------------------------------------------------------------
 */

static int
WmMaxsizeCmd(
    Tk_Window tkwin,		/* Main window of the application. */
    TkWindow *winPtr,		/* Toplevel to work with */
    Tcl_Interp *interp,		/* Current interpreter. */
    int objc,			/* Number of arguments. */
    Tcl_Obj *const objv[])	/* Argument objects. */
{
    register WmInfo *wmPtr = winPtr->wmInfoPtr;
    int width, height;

    if ((objc != 3) && (objc != 5)) {
	Tcl_WrongNumArgs(interp, 2, objv, "window ?width height?");
	return TCL_ERROR;
    }

    if (objc == 3) {
	Tcl_Obj *results[2];

	GetMaxSize(winPtr, &width, &height);
	results[0] = Tcl_NewIntObj(width);
	results[1] = Tcl_NewIntObj(height);
	Tcl_SetObjResult(interp, Tcl_NewListObj(2, results));
	return TCL_OK;
    }

    if ((Tcl_GetIntFromObj(interp, objv[3], &width) != TCL_OK)
	    || (Tcl_GetIntFromObj(interp, objv[4], &height) != TCL_OK)) {
	return TCL_ERROR;
    }
    wmPtr->maxWidth = width;
    wmPtr->maxHeight = height;
    wmPtr->flags |= WM_UPDATE_SIZE_HINTS;
    WmUpdateGeom(wmPtr, winPtr);
    return TCL_OK;
}

/*
 *----------------------------------------------------------------------
 *
 * WmMinsizeCmd --
 *
 *	This procedure is invoked to process the "wm minsize" Tcl command. See
 *	the user documentation for details on what it does.
 *
 * Results:
 *	A standard Tcl result.
 *
 * Side effects:
 *	See the user documentation.
 *
 *----------------------------------------------------------------------
 */

static int
WmMinsizeCmd(
    Tk_Window tkwin,		/* Main window of the application. */
    TkWindow *winPtr,		/* Toplevel to work with */
    Tcl_Interp *interp,		/* Current interpreter. */
    int objc,			/* Number of arguments. */
    Tcl_Obj *const objv[])	/* Argument objects. */
{
    register WmInfo *wmPtr = winPtr->wmInfoPtr;
    int width, height;

    if ((objc != 3) && (objc != 5)) {
	Tcl_WrongNumArgs(interp, 2, objv, "window ?width height?");
	return TCL_ERROR;
    }

    if (objc == 3) {
	Tcl_Obj *results[2];

	GetMinSize(winPtr, &width, &height);
	results[0] = Tcl_NewIntObj(width);
	results[1] = Tcl_NewIntObj(height);
	Tcl_SetObjResult(interp, Tcl_NewListObj(2, results));
	return TCL_OK;
    }

    if ((Tcl_GetIntFromObj(interp, objv[3], &width) != TCL_OK)
	    || (Tcl_GetIntFromObj(interp, objv[4], &height) != TCL_OK)) {
	return TCL_ERROR;
    }
    wmPtr->minWidth = width;
    wmPtr->minHeight = height;
    wmPtr->flags |= WM_UPDATE_SIZE_HINTS;
    WmUpdateGeom(wmPtr, winPtr);
    return TCL_OK;
}

/*
 *----------------------------------------------------------------------
 *
 * WmOverrideredirectCmd --
 *
 *	This procedure is invoked to process the "wm overrideredirect" Tcl
 *	command. See the user documentation for details on what it does.
 *
 * Results:
 *	A standard Tcl result.
 *
 * Side effects:
 *	See the user documentation.
 *
 *----------------------------------------------------------------------
 */

static int
WmOverrideredirectCmd(
    Tk_Window tkwin,		/* Main window of the application. */
    TkWindow *winPtr,		/* Toplevel to work with */
    Tcl_Interp *interp,		/* Current interpreter. */
    int objc,			/* Number of arguments. */
    Tcl_Obj *const objv[])	/* Argument objects. */
{
    int boolean;
    XSetWindowAttributes atts;

    if ((objc != 3) && (objc != 4)) {
	Tcl_WrongNumArgs(interp, 2, objv, "window ?boolean?");
	return TCL_ERROR;
    }

    if (objc == 3) {
	Tcl_SetObjResult(interp, Tcl_NewBooleanObj(
		Tk_Attributes((Tk_Window) winPtr)->override_redirect));
	return TCL_OK;
    }

    if (Tcl_GetBooleanFromObj(interp, objv[3], &boolean) != TCL_OK) {
	return TCL_ERROR;
    }
    atts.override_redirect = (boolean) ? True : False;
    Tk_ChangeWindowAttributes((Tk_Window) winPtr, CWOverrideRedirect, &atts);
    ApplyMasterOverrideChanges(winPtr, NULL);
    return TCL_OK;
}

/*
 *----------------------------------------------------------------------
 *
 * WmPositionfromCmd --
 *
 *	This procedure is invoked to process the "wm positionfrom" Tcl
 *	command. See the user documentation for details on what it does.
 *
 * Results:
 *	A standard Tcl result.
 *
 * Side effects:
 *	See the user documentation.
 *
 *----------------------------------------------------------------------
 */

static int
WmPositionfromCmd(
    Tk_Window tkwin,		/* Main window of the application. */
    TkWindow *winPtr,		/* Toplevel to work with */
    Tcl_Interp *interp,		/* Current interpreter. */
    int objc,			/* Number of arguments. */
    Tcl_Obj *const objv[])	/* Argument objects. */
{
    register WmInfo *wmPtr = winPtr->wmInfoPtr;
    static const char *const optionStrings[] = {
	"program", "user", NULL };
    enum options {
	OPT_PROGRAM, OPT_USER };
    int index;

    if ((objc != 3) && (objc != 4)) {
	Tcl_WrongNumArgs(interp, 2, objv, "window ?user/program?");
	return TCL_ERROR;
    }

    if (objc == 3) {
	if (wmPtr->sizeHintsFlags & USPosition) {
	    Tcl_SetObjResult(interp, Tcl_NewStringObj("user", -1));
	} else if (wmPtr->sizeHintsFlags & PPosition) {
	    Tcl_SetObjResult(interp, Tcl_NewStringObj("program", -1));
	}
	return TCL_OK;
    }

    if (*Tcl_GetString(objv[3]) == '\0') {
	wmPtr->sizeHintsFlags &= ~(USPosition|PPosition);
    } else {
	if (Tcl_GetIndexFromObjStruct(interp, objv[3], optionStrings,
		sizeof(char *), "argument", 0, &index) != TCL_OK) {
	    return TCL_ERROR;
	}
	if (index == OPT_USER) {
	    wmPtr->sizeHintsFlags &= ~PPosition;
	    wmPtr->sizeHintsFlags |= USPosition;
	} else {
	    wmPtr->sizeHintsFlags &= ~USPosition;
	    wmPtr->sizeHintsFlags |= PPosition;
	}
    }
    wmPtr->flags |= WM_UPDATE_SIZE_HINTS;
    WmUpdateGeom(wmPtr, winPtr);
    return TCL_OK;
}

/*
 *----------------------------------------------------------------------
 *
 * WmProtocolCmd --
 *
 *	This procedure is invoked to process the "wm protocol" Tcl command.
 *	See the user documentation for details on what it does.
 *
 * Results:
 *	A standard Tcl result.
 *
 * Side effects:
 *	See the user documentation.
 *
 *----------------------------------------------------------------------
 */

static int
WmProtocolCmd(
    Tk_Window tkwin,		/* Main window of the application. */
    TkWindow *winPtr,		/* Toplevel to work with */
    Tcl_Interp *interp,		/* Current interpreter. */
    int objc,			/* Number of arguments. */
    Tcl_Obj *const objv[])	/* Argument objects. */
{
    register WmInfo *wmPtr = winPtr->wmInfoPtr;
    register ProtocolHandler *protPtr, *prevPtr;
    Atom protocol;
    char *cmd;
    int cmdLength;
    Tcl_Obj *resultObj;

    if ((objc < 3) || (objc > 5)) {
	Tcl_WrongNumArgs(interp, 2, objv, "window ?name? ?command?");
	return TCL_ERROR;
    }

    if (objc == 3) {
	/*
	 * Return a list of all defined protocols for the window.
	 */

	resultObj = Tcl_NewObj();
	for (protPtr = wmPtr->protPtr; protPtr != NULL;
		protPtr = protPtr->nextPtr) {
	    Tcl_ListObjAppendElement(NULL, resultObj, Tcl_NewStringObj(
		    Tk_GetAtomName((Tk_Window)winPtr, protPtr->protocol),-1));
	}
	Tcl_SetObjResult(interp, resultObj);
	return TCL_OK;
    }

    protocol = Tk_InternAtom((Tk_Window) winPtr, Tcl_GetString(objv[3]));
    if (objc == 4) {
	/*
	 * Return the command to handle a given protocol.
	 */

	for (protPtr = wmPtr->protPtr; protPtr != NULL;
		protPtr = protPtr->nextPtr) {
	    if (protPtr->protocol == protocol) {
		Tcl_SetObjResult(interp,
			Tcl_NewStringObj(protPtr->command, -1));
		return TCL_OK;
	    }
	}
	return TCL_OK;
    }

    /*
     * Delete any current protocol handler, then create a new one with the
     * specified command, unless the command is empty.
     */

    for (protPtr = wmPtr->protPtr, prevPtr = NULL; protPtr != NULL;
	prevPtr = protPtr, protPtr = protPtr->nextPtr) {
	if (protPtr->protocol == protocol) {
	    if (prevPtr == NULL) {
		wmPtr->protPtr = protPtr->nextPtr;
	    } else {
		prevPtr->nextPtr = protPtr->nextPtr;
	    }
	    if (protPtr->command)
		ckfree(protPtr->command);
	    Tcl_EventuallyFree(protPtr, TCL_DYNAMIC);
	    break;
	}
    }
    cmd = Tcl_GetStringFromObj(objv[4], &cmdLength);
    if (cmdLength > 0) {
	protPtr = ckalloc(sizeof(ProtocolHandler));
	protPtr->protocol = protocol;
	protPtr->nextPtr = wmPtr->protPtr;
	wmPtr->protPtr = protPtr;
	protPtr->interp = interp;
	protPtr->command = ckalloc(cmdLength+1);
	strcpy(protPtr->command, cmd);
    }
    return TCL_OK;
}

/*
 *----------------------------------------------------------------------
 *
 * WmResizableCmd --
 *
 *	This procedure is invoked to process the "wm resizable" Tcl command.
 *	See the user documentation for details on what it does.
 *
 * Results:
 *	A standard Tcl result.
 *
 * Side effects:
 *	See the user documentation.
 *
 *----------------------------------------------------------------------
 */

static int
WmResizableCmd(
    Tk_Window tkwin,		/* Main window of the application. */
    TkWindow *winPtr,		/* Toplevel to work with */
    Tcl_Interp *interp,		/* Current interpreter. */
    int objc,			/* Number of arguments. */
    Tcl_Obj *const objv[])	/* Argument objects. */
{
    register WmInfo *wmPtr = winPtr->wmInfoPtr;
    int width, height;
    UInt64 oldAttributes = wmPtr->attributes;
    int oldFlags = wmPtr->flags;

    if ((objc != 3) && (objc != 5)) {
	Tcl_WrongNumArgs(interp, 2, objv, "window ?width height?");
	return TCL_ERROR;
    }

    if (objc == 3) {
	Tcl_Obj *results[2];

	results[0] = Tcl_NewBooleanObj(!(wmPtr->flags & WM_WIDTH_NOT_RESIZABLE));
	results[1] = Tcl_NewBooleanObj(!(wmPtr->flags & WM_HEIGHT_NOT_RESIZABLE));
	Tcl_SetObjResult(interp, Tcl_NewListObj(2, results));
	return TCL_OK;
    }

    if ((Tcl_GetBooleanFromObj(interp, objv[3], &width) != TCL_OK)
	    || (Tcl_GetBooleanFromObj(interp, objv[4], &height) != TCL_OK)) {
	return TCL_ERROR;
    }
    if (width) {
	wmPtr->flags &= ~WM_WIDTH_NOT_RESIZABLE;
	wmPtr->attributes |= kWindowHorizontalZoomAttribute;
    } else {
	wmPtr->flags |= WM_WIDTH_NOT_RESIZABLE;
	wmPtr->attributes &= ~kWindowHorizontalZoomAttribute;
    }
    if (height) {
	wmPtr->flags &= ~WM_HEIGHT_NOT_RESIZABLE;
	wmPtr->attributes |= kWindowVerticalZoomAttribute;
    } else {
	wmPtr->flags |= WM_HEIGHT_NOT_RESIZABLE;
	wmPtr->attributes &= ~kWindowVerticalZoomAttribute;
    }
    if (width || height) {
	wmPtr->attributes |= kWindowResizableAttribute;
    } else {
	wmPtr->attributes &= ~kWindowResizableAttribute;
    }
    wmPtr->flags |= WM_UPDATE_SIZE_HINTS;
    if (wmPtr->scrollWinPtr != NULL) {
	TkScrollbarEventuallyRedraw((TkScrollbar *)
		wmPtr->scrollWinPtr->instanceData);
    }
    WmUpdateGeom(wmPtr, winPtr);
    ApplyWindowAttributeFlagChanges(winPtr, NULL, oldAttributes, oldFlags, 1,0);
    return TCL_OK;
}

/*
 *----------------------------------------------------------------------
 *
 * WmSizefromCmd --
 *
 *	This procedure is invoked to process the "wm sizefrom" Tcl command.
 *	See the user documentation for details on what it does.
 *
 * Results:
 *	A standard Tcl result.
 *
 * Side effects:
 *	See the user documentation.
 *
 *----------------------------------------------------------------------
 */

static int
WmSizefromCmd(
    Tk_Window tkwin,		/* Main window of the application. */
    TkWindow *winPtr,		/* Toplevel to work with */
    Tcl_Interp *interp,		/* Current interpreter. */
    int objc,			/* Number of arguments. */
    Tcl_Obj *const objv[])	/* Argument objects. */
{
    register WmInfo *wmPtr = winPtr->wmInfoPtr;
    static const char *const optionStrings[] = {
	"program", "user", NULL };
    enum options {
	OPT_PROGRAM, OPT_USER };
    int index;

    if ((objc != 3) && (objc != 4)) {
	Tcl_WrongNumArgs(interp, 2, objv, "window ?user|program?");
	return TCL_ERROR;
    }

    if (objc == 3) {
	if (wmPtr->sizeHintsFlags & USSize) {
	    Tcl_SetObjResult(interp, Tcl_NewStringObj("user", -1));
	} else if (wmPtr->sizeHintsFlags & PSize) {
	    Tcl_SetObjResult(interp, Tcl_NewStringObj("program", -1));
	}
	return TCL_OK;
    }

    if (*Tcl_GetString(objv[3]) == '\0') {
	wmPtr->sizeHintsFlags &= ~(USSize|PSize);
    } else {
	if (Tcl_GetIndexFromObjStruct(interp, objv[3], optionStrings,
		sizeof(char *), "argument", 0, &index) != TCL_OK) {
	    return TCL_ERROR;
	}
	if (index == OPT_USER) {
	    wmPtr->sizeHintsFlags &= ~PSize;
	    wmPtr->sizeHintsFlags |= USSize;
	} else { /* OPT_PROGRAM */
	    wmPtr->sizeHintsFlags &= ~USSize;
	    wmPtr->sizeHintsFlags |= PSize;
	}
    }
    wmPtr->flags |= WM_UPDATE_SIZE_HINTS;
    WmUpdateGeom(wmPtr, winPtr);
    return TCL_OK;
}

/*
 *----------------------------------------------------------------------
 *
 * WmStackorderCmd --
 *
 *	This procedure is invoked to process the "wm stackorder" Tcl command.
 *	See the user documentation for details on what it does.
 *
 * Results:
 *	A standard Tcl result.
 *
 * Side effects:
 *	See the user documentation.
 *
 *----------------------------------------------------------------------
 */

static int
WmStackorderCmd(
    Tk_Window tkwin,		/* Main window of the application. */
    TkWindow *winPtr,		/* Toplevel to work with */
    Tcl_Interp *interp,		/* Current interpreter. */
    int objc,			/* Number of arguments. */
    Tcl_Obj *const objv[])	/* Argument objects. */
{
    TkWindow **windows, **windowPtr;
    static const char *const optionStrings[] = {
	"isabove", "isbelow", NULL
    };
    enum options {
	OPT_ISABOVE, OPT_ISBELOW
    };
    Tcl_Obj *resultObj;
    int index;

    if ((objc != 3) && (objc != 5)) {
	Tcl_WrongNumArgs(interp, 2, objv, "window ?isabove|isbelow window?");
	return TCL_ERROR;
    }

    if (objc == 3) {
	windows = TkWmStackorderToplevel(winPtr);
	if (windows == NULL) {
	    Tcl_Panic("TkWmStackorderToplevel failed");
	}

	resultObj = Tcl_NewObj();
	for (windowPtr = windows; *windowPtr ; windowPtr++) {
	    Tcl_ListObjAppendElement(NULL, resultObj,
		    TkNewWindowObj((Tk_Window) *windowPtr));
	}
	Tcl_SetObjResult(interp, resultObj);
	ckfree(windows);
	return TCL_OK;
    } else {
	TkWindow *winPtr2;
	int index1 = -1, index2 = -1, result;

	if (TkGetWindowFromObj(interp, tkwin, objv[4], (Tk_Window *) &winPtr2)
		!= TCL_OK) {
	    return TCL_ERROR;
	}

	if (!Tk_IsTopLevel(winPtr2)) {
	    Tcl_SetObjResult(interp, Tcl_ObjPrintf(
		    "window \"%s\" isn't a top-level window",
		    winPtr2->pathName));
	    Tcl_SetErrorCode(interp, "TK", "WM", "STACK", "TOPLEVEL", NULL);
	    return TCL_ERROR;
	}

	if (!Tk_IsMapped(winPtr)) {
	    Tcl_SetObjResult(interp, Tcl_ObjPrintf(
		    "window \"%s\" isn't mapped", winPtr->pathName));
	    Tcl_SetErrorCode(interp, "TK", "WM", "STACK", "MAPPED", NULL);
	    return TCL_ERROR;
	} else if (!Tk_IsMapped(winPtr2)) {
	    Tcl_SetObjResult(interp, Tcl_ObjPrintf(
		    "window \"%s\" isn't mapped", winPtr2->pathName));
	    Tcl_SetErrorCode(interp, "TK", "WM", "STACK", "MAPPED", NULL);
	    return TCL_ERROR;
	}

	/*
	 * Lookup stacking order of all toplevels that are children of "." and
	 * find the position of winPtr and winPtr2 in the stacking order.
	 */

	windows = TkWmStackorderToplevel(winPtr->mainPtr->winPtr);
	if (windows == NULL) {
	    Tcl_SetObjResult(interp, Tcl_NewStringObj(
		    "TkWmStackorderToplevel failed", -1));
	    Tcl_SetErrorCode(interp, "TK", "WM", "STACK", "FAIL", NULL);
	    return TCL_ERROR;
	}

	for (windowPtr = windows; *windowPtr ; windowPtr++) {
	    if (*windowPtr == winPtr) {
		index1 = windowPtr - windows;
	    }
	    if (*windowPtr == winPtr2) {
		index2 = windowPtr - windows;
	    }
	}
	if (index1 == -1) {
	    Tcl_Panic("winPtr window not found");
	} else if (index2 == -1) {
	    Tcl_Panic("winPtr2 window not found");
	}

	ckfree(windows);

	if (Tcl_GetIndexFromObjStruct(interp, objv[3], optionStrings,
		sizeof(char *), "argument", 0, &index) != TCL_OK) {
	    return TCL_ERROR;
	}
	if (index == OPT_ISABOVE) {
	    result = index1 > index2;
	} else { /* OPT_ISBELOW */
	    result = index1 < index2;
	}
	Tcl_SetObjResult(interp, Tcl_NewBooleanObj(result));
	return TCL_OK;
    }
}

/*
 *----------------------------------------------------------------------
 *
 * WmStateCmd --
 *
 *	This procedure is invoked to process the "wm state" Tcl command. See
 *	the user documentation for details on what it does.
 *
 * Results:
 *	A standard Tcl result.
 *
 * Side effects:
 *	See the user documentation.
 *
 *----------------------------------------------------------------------
 */

static int
WmStateCmd(
    Tk_Window tkwin,		/* Main window of the application. */
    TkWindow *winPtr,		/* Toplevel to work with */
    Tcl_Interp *interp,		/* Current interpreter. */
    int objc,			/* Number of arguments. */
    Tcl_Obj *const objv[])	/* Argument objects. */
{
    register WmInfo *wmPtr = winPtr->wmInfoPtr;
    static const char *const optionStrings[] = {
	"normal", "iconic", "withdrawn", "zoomed", NULL };
    enum options {
	OPT_NORMAL, OPT_ICONIC, OPT_WITHDRAWN, OPT_ZOOMED };
    int index;

    if ((objc < 3) || (objc > 4)) {
	Tcl_WrongNumArgs(interp, 2, objv, "window ?state?");
	return TCL_ERROR;
    }

    if (objc == 4) {
	if (wmPtr->iconFor != NULL) {
	    Tcl_SetObjResult(interp, Tcl_ObjPrintf(
		    "can't change state of %s: it is an icon for %s",
		    Tcl_GetString(objv[2]), Tk_PathName(wmPtr->iconFor)));
	    Tcl_SetErrorCode(interp, "TK", "WM", "STATE", "ICON", NULL);
	    return TCL_ERROR;
	}
	if (winPtr->flags & TK_EMBEDDED) {
	    Tcl_SetObjResult(interp, Tcl_ObjPrintf(
		    "can't change state of %s: it is an embedded window",
		    winPtr->pathName));
	    Tcl_SetErrorCode(interp, "TK", "WM", "STATE", "EMBEDDED", NULL);
	    return TCL_ERROR;
	}

	if (Tcl_GetIndexFromObjStruct(interp, objv[3], optionStrings,
		sizeof(char *), "argument", 0, &index) != TCL_OK) {
	    return TCL_ERROR;
	}

	if (index == OPT_NORMAL) {
	    TkpWmSetState(winPtr, NormalState);

	    /*
	     * This varies from 'wm deiconify' because it does not force the
	     * window to be raised and receive focus
	     */
	} else if (index == OPT_ICONIC) {
	    if (Tk_Attributes((Tk_Window) winPtr)->override_redirect) {
		Tcl_SetObjResult(interp, Tcl_ObjPrintf(
			"can't iconify \"%s\": override-redirect flag is set",
			winPtr->pathName));
		Tcl_SetErrorCode(interp, "TK", "WM", "STATE",
			"OVERRIDE_REDIRECT", NULL);
		return TCL_ERROR;
	    }
	    if (wmPtr->master != None) {
		Tcl_SetObjResult(interp, Tcl_ObjPrintf(
			"can't iconify \"%s\": it is a transient",
			winPtr->pathName));
		Tcl_SetErrorCode(interp, "TK", "WM", "STATE", "TRANSIENT",
			NULL);
		return TCL_ERROR;
	    }
	    TkpWmSetState(winPtr, IconicState);
	} else if (index == OPT_WITHDRAWN) {
	    TkpWmSetState(winPtr, WithdrawnState);
	} else { /* OPT_ZOOMED */
	    TkpWmSetState(winPtr, ZoomState);
	}
    } else if (wmPtr->iconFor != NULL) {
	Tcl_SetObjResult(interp, Tcl_NewStringObj("icon", -1));
    } else {
	if (wmPtr->hints.initial_state == NormalState ||
		wmPtr->hints.initial_state == ZoomState) {
	    wmPtr->hints.initial_state = (TkMacOSXIsWindowZoomed(winPtr) ?
		    ZoomState : NormalState);
	}
	switch (wmPtr->hints.initial_state) {
	case NormalState:
	    Tcl_SetObjResult(interp, Tcl_NewStringObj("normal", -1));
	    break;
	case IconicState:
	    Tcl_SetObjResult(interp, Tcl_NewStringObj("iconic", -1));
	    break;
	case WithdrawnState:
	    Tcl_SetObjResult(interp, Tcl_NewStringObj("withdrawn", -1));
	    break;
	case ZoomState:
	    Tcl_SetObjResult(interp, Tcl_NewStringObj("zoomed", -1));
	    break;
	}
    }
    return TCL_OK;
}

/*
 *----------------------------------------------------------------------
 *
 * WmTitleCmd --
 *
 *	This procedure is invoked to process the "wm title" Tcl command. See
 *	the user documentation for details on what it does.
 *
 * Results:
 *	A standard Tcl result.
 *
 * Side effects:
 *	See the user documentation.
 *
 *----------------------------------------------------------------------
 */

static int
WmTitleCmd(
    Tk_Window tkwin,		/* Main window of the application. */
    TkWindow *winPtr,		/* Toplevel to work with */
    Tcl_Interp *interp,		/* Current interpreter. */
    int objc,			/* Number of arguments. */
    Tcl_Obj *const objv[])	/* Argument objects. */
{
    register WmInfo *wmPtr = winPtr->wmInfoPtr;
    char *argv3;
    int length;

    if (objc > 4) {
	Tcl_WrongNumArgs(interp, 2, objv, "window ?newTitle?");
	return TCL_ERROR;
    }

    if (objc == 3) {
	Tcl_SetObjResult(interp, Tcl_NewStringObj(
		wmPtr->titleUid ? wmPtr->titleUid : winPtr->nameUid, -1));
	return TCL_OK;
    }

    argv3 = Tcl_GetStringFromObj(objv[3], &length);
    wmPtr->titleUid = Tk_GetUid(argv3);
    if (!(wmPtr->flags & WM_NEVER_MAPPED) && !Tk_IsEmbedded(winPtr)) {
	TkSetWMName(winPtr, wmPtr->titleUid);
    }
    return TCL_OK;
}

/*
 *----------------------------------------------------------------------
 *
 * WmTransientCmd --
 *
 *	This procedure is invoked to process the "wm transient" Tcl command.
 *	See the user documentation for details on what it does.
 *
 * Results:
 *	A standard Tcl result.
 *
 * Side effects:
 *	See the user documentation.
 *
 *----------------------------------------------------------------------
 */

static int
WmTransientCmd(
    Tk_Window tkwin,		/* Main window of the application. */
    TkWindow *winPtr,		/* Toplevel to work with */
    Tcl_Interp *interp,		/* Current interpreter. */
    int objc,			/* Number of arguments. */
    Tcl_Obj *const objv[])	/* Argument objects. */
{
    register WmInfo *wmPtr = winPtr->wmInfoPtr;
    Tk_Window master;
    WmInfo *wmPtr2;
    char *masterWindowName;
    int length;

    if ((objc != 3) && (objc != 4)) {
	Tcl_WrongNumArgs(interp, 2, objv, "window ?master?");
	return TCL_ERROR;
    }
    if (objc == 3) {
	if (wmPtr->master != None) {
	    Tcl_SetObjResult(interp,
		    Tcl_NewStringObj(wmPtr->masterWindowName, -1));
	}
	return TCL_OK;
    }
    if (Tcl_GetString(objv[3])[0] == '\0') {
	wmPtr->master = None;
	if (wmPtr->masterWindowName != NULL) {
	    ckfree(wmPtr->masterWindowName);
	}
	wmPtr->masterWindowName = NULL;
    } else {
	if (TkGetWindowFromObj(interp, tkwin, objv[3], &master) != TCL_OK) {
	    return TCL_ERROR;
	}
	Tk_MakeWindowExist(master);

	if (wmPtr->iconFor != NULL) {
	    Tcl_SetObjResult(interp, Tcl_ObjPrintf(
		    "can't make \"%s\" a transient: it is an icon for %s",
		    Tcl_GetString(objv[2]), Tk_PathName(wmPtr->iconFor)));
	    Tcl_SetErrorCode(interp, "TK", "WM", "TRANSIENT", "ICON", NULL);
	    return TCL_ERROR;
	}

	wmPtr2 = ((TkWindow *) master)->wmInfoPtr;

	/* Under some circumstances, wmPtr2 is NULL here */
	if (wmPtr2 != NULL && wmPtr2->iconFor != NULL) {
	    Tcl_SetObjResult(interp, Tcl_ObjPrintf(
		    "can't make \"%s\" a master: it is an icon for %s",
		    Tcl_GetString(objv[3]), Tk_PathName(wmPtr2->iconFor)));
	    Tcl_SetErrorCode(interp, "TK", "WM", "TRANSIENT", "ICON", NULL);
	    return TCL_ERROR;
	}

	if ((TkWindow *) master == winPtr) {
	    Tcl_SetObjResult(interp, Tcl_ObjPrintf(
		    "can't make \"%s\" its own master", Tk_PathName(winPtr)));
	    Tcl_SetErrorCode(interp, "TK", "WM", "TRANSIENT", "SELF", NULL);
	    return TCL_ERROR;
	}

	wmPtr->master = Tk_WindowId(master);
	masterWindowName = Tcl_GetStringFromObj(objv[3], &length);
	if (wmPtr->masterWindowName != NULL) {
	    ckfree(wmPtr->masterWindowName);
	}
	wmPtr->masterWindowName = ckalloc(length+1);
	strcpy(wmPtr->masterWindowName, masterWindowName);
    }
    ApplyMasterOverrideChanges(winPtr, NULL);
    return TCL_OK;
}

/*
 *----------------------------------------------------------------------
 *
 * WmWithdrawCmd --
 *
 *	This procedure is invoked to process the "wm withdraw" Tcl command.
 *	See the user documentation for details on what it does.
 *
 * Results:
 *	A standard Tcl result.
 *
 * Side effects:
 *	See the user documentation.
 *
 *----------------------------------------------------------------------
 */

static int
WmWithdrawCmd(
    Tk_Window tkwin,		/* Main window of the application. */
    TkWindow *winPtr,		/* Toplevel to work with */
    Tcl_Interp *interp,		/* Current interpreter. */
    int objc,			/* Number of arguments. */
    Tcl_Obj *const objv[])	/* Argument objects. */
{
    register WmInfo *wmPtr = winPtr->wmInfoPtr;

    if (objc != 3) {
	Tcl_WrongNumArgs(interp, 2, objv, "window");
	return TCL_ERROR;
    }

    if (wmPtr->iconFor != NULL) {
	Tcl_SetObjResult(interp, Tcl_ObjPrintf(
		"can't withdraw %s: it is an icon for %s",
		Tcl_GetString(objv[2]), Tk_PathName(wmPtr->iconFor)));
	Tcl_SetErrorCode(interp, "TK", "WM", "WITHDRAW", "ICON", NULL);
	return TCL_ERROR;
    }
    TkpWmSetState(winPtr, WithdrawnState);
    /*Remove window from Window menu.*/
    NSWindow *win = TkMacOSXDrawableWindow(winPtr->window);
    [win setExcludedFromWindowsMenu:YES];

    return TCL_OK;
}

/*
 * Invoked by those wm subcommands that affect geometry.
 * Schedules a geometry update.
 */

static void
WmUpdateGeom(
    WmInfo *wmPtr,
    TkWindow *winPtr)
{
    if (!(wmPtr->flags & (WM_UPDATE_PENDING|WM_NEVER_MAPPED))) {
	Tcl_DoWhenIdle(UpdateGeometryInfo, winPtr);
	wmPtr->flags |= WM_UPDATE_PENDING;
    }
}

/*
 *----------------------------------------------------------------------
 *
 * Tk_SetGrid --
 *
 *	This procedure is invoked by a widget when it wishes to set a grid
 *	coordinate system that controls the size of a top-level window. It
 *	provides a C interface equivalent to the "wm grid" command and is
 *	usually asscoiated with the -setgrid option.
 *
 * Results:
 *	None.
 *
 * Side effects:
 *	Grid-related information will be passed to the window manager, so that
 *	the top-level window associated with tkwin will resize on even grid
 *	units. If some other window already controls gridding for the
 *	top-level window then this procedure call has no effect.
 *
 *----------------------------------------------------------------------
 */

void
Tk_SetGrid(
    Tk_Window tkwin,		/* Token for window. New window mgr info will
				 * be posted for the top-level window
				 * associated with this window. */
    int reqWidth,		/* Width (in grid units) corresponding to the
				 * requested geometry for tkwin. */
    int reqHeight,		/* Height (in grid units) corresponding to the
				 * requested geometry for tkwin. */
    int widthInc, int heightInc)/* Pixel increments corresponding to a change
				 * of one grid unit. */
{
    TkWindow *winPtr = (TkWindow *) tkwin;
    WmInfo *wmPtr;

    /*
     * Ensure widthInc and heightInc are greater than 0
     */

    if (widthInc <= 0) {
	widthInc = 1;
    }
    if (heightInc <= 0) {
	heightInc = 1;
    }

    /*
     * Find the top-level window for tkwin, plus the window manager
     * information.
     */

    while (!(winPtr->flags & TK_TOP_LEVEL)) {
	winPtr = winPtr->parentPtr;
    }
    wmPtr = winPtr->wmInfoPtr;

    if ((wmPtr->gridWin != NULL) && (wmPtr->gridWin != tkwin)) {
	return;
    }

    if ((wmPtr->reqGridWidth == reqWidth)
	    && (wmPtr->reqGridHeight == reqHeight)
	    && (wmPtr->widthInc == widthInc)
	    && (wmPtr->heightInc == heightInc)
	    && ((wmPtr->sizeHintsFlags & (PBaseSize|PResizeInc))
		    == (PBaseSize|PResizeInc))) {
	return;
    }

    /*
     * If gridding was previously off, then forget about any window size
     * requests made by the user or via "wm geometry": these are in pixel
     * units and there's no easy way to translate them to grid units since the
     * new requested size of the top-level window in pixels may not yet have
     * been registered yet (it may filter up the hierarchy in DoWhenIdle
     * handlers). However, if the window has never been mapped yet then just
     * leave the window size alone: assume that it is intended to be in grid
     * units but just happened to have been specified before this procedure
     * was called.
     */

    if ((wmPtr->gridWin == NULL) && !(wmPtr->flags & WM_NEVER_MAPPED)) {
	wmPtr->width = -1;
	wmPtr->height = -1;
    }

    /*
     * Set the new gridding information, and start the process of passing all
     * of this information to the window manager.
     */

    wmPtr->gridWin = tkwin;
    wmPtr->reqGridWidth = reqWidth;
    wmPtr->reqGridHeight = reqHeight;
    wmPtr->widthInc = widthInc;
    wmPtr->heightInc = heightInc;
    wmPtr->sizeHintsFlags |= PBaseSize|PResizeInc;
    wmPtr->flags |= WM_UPDATE_SIZE_HINTS;
    if (!(wmPtr->flags & (WM_UPDATE_PENDING|WM_NEVER_MAPPED))) {
	Tcl_DoWhenIdle(UpdateGeometryInfo, winPtr);
	wmPtr->flags |= WM_UPDATE_PENDING;
    }
}

/*
 *----------------------------------------------------------------------
 *
 * Tk_UnsetGrid --
 *
 *	This procedure cancels the effect of a previous call to Tk_SetGrid.
 *
 * Results:
 *	None.
 *
 * Side effects:
 *	If tkwin currently controls gridding for its top-level window,
 *	gridding is cancelled for that top-level window; if some other window
 *	controls gridding then this procedure has no effect.
 *
 *----------------------------------------------------------------------
 */

void
Tk_UnsetGrid(
    Tk_Window tkwin)		/* Token for window that is currently
				 * controlling gridding. */
{
    TkWindow *winPtr = (TkWindow *) tkwin;
    WmInfo *wmPtr;

    /*
     * Find the top-level window for tkwin, plus the window manager
     * information.
     */

    while (!(winPtr->flags & TK_TOP_LEVEL)) {
	winPtr = winPtr->parentPtr;
    }
    wmPtr = winPtr->wmInfoPtr;
    if (tkwin != wmPtr->gridWin) {
	return;
    }

    wmPtr->gridWin = NULL;
    wmPtr->sizeHintsFlags &= ~(PBaseSize|PResizeInc);
    if (wmPtr->width != -1) {
	wmPtr->width = winPtr->reqWidth + (wmPtr->width
		- wmPtr->reqGridWidth)*wmPtr->widthInc;
	wmPtr->height = winPtr->reqHeight + (wmPtr->height
		- wmPtr->reqGridHeight)*wmPtr->heightInc;
    }
    wmPtr->widthInc = 1;
    wmPtr->heightInc = 1;

    wmPtr->flags |= WM_UPDATE_SIZE_HINTS;
    if (!(wmPtr->flags & (WM_UPDATE_PENDING|WM_NEVER_MAPPED))) {
	Tcl_DoWhenIdle(UpdateGeometryInfo, winPtr);
	wmPtr->flags |= WM_UPDATE_PENDING;
    }
}

/*
 *----------------------------------------------------------------------
 *
 * TopLevelEventProc --
 *
 *	This procedure is invoked when a top-level (or other externally-
 *	managed window) is restructured in any way.
 *
 * Results:
 *	None.
 *
 * Side effects:
 *	Tk's internal data structures for the window get modified to reflect
 *	the structural change.
 *
 *----------------------------------------------------------------------
 */

static void
TopLevelEventProc(
    ClientData clientData,	/* Window for which event occurred. */
    XEvent *eventPtr)		/* Event that just happened. */
{
    TkWindow *winPtr = clientData;

    winPtr->wmInfoPtr->flags |= WM_VROOT_OFFSET_STALE;
    if (eventPtr->type == DestroyNotify) {
	if (!(winPtr->flags & TK_ALREADY_DEAD)) {
	    /*
	     * A top-level window was deleted externally (e.g., by the window
	     * manager). This is probably not a good thing, but cleanup as
	     * best we can. The error handler is needed because
	     * Tk_DestroyWindow will try to destroy the window, but of course
	     * it's already gone.
	     */

	    Tk_ErrorHandler handler = Tk_CreateErrorHandler(winPtr->display,
		    -1, -1, -1, NULL, NULL);

	    Tk_DestroyWindow((Tk_Window) winPtr);
	    Tk_DeleteErrorHandler(handler);
	}
	if (wmTracing) {
	    TkMacOSXDbgMsg("TopLevelEventProc: %s deleted", winPtr->pathName);
	}
    } else if (eventPtr->type == ReparentNotify) {
	Tcl_Panic("recieved unwanted reparent event");
    }
}

/*
 *----------------------------------------------------------------------
 *
 * TopLevelReqProc --
 *
 *	This procedure is invoked by the geometry manager whenever the
 *	requested size for a top-level window is changed.
 *
 * Results:
 *	None.
 *
 * Side effects:
 *	Arrange for the window to be resized to satisfy the request (this
 *	happens as a when-idle action).
 *
 *----------------------------------------------------------------------
 */

	/* ARGSUSED */
static void
TopLevelReqProc(
    ClientData dummy,		/* Not used. */
    Tk_Window tkwin)		/* Information about window. */
{
    TkWindow *winPtr = (TkWindow *) tkwin;
    WmInfo *wmPtr;

    wmPtr = winPtr->wmInfoPtr;
    wmPtr->flags |= WM_UPDATE_SIZE_HINTS;
    if (!(wmPtr->flags & (WM_UPDATE_PENDING|WM_NEVER_MAPPED))) {
	Tcl_DoWhenIdle(UpdateGeometryInfo, winPtr);
	wmPtr->flags |= WM_UPDATE_PENDING;
    }
}

/*
 *----------------------------------------------------------------------
 *
 * UpdateGeometryInfo --
 *
 *	This procedure is invoked when a top-level window is first mapped, and
 *	also as a when-idle procedure, to bring the geometry and/or position
 *	of a top-level window back into line with what has been requested by
 *	the user and/or widgets. This procedure doesn't return until the
 *	window manager has responded to the geometry change.
 *
 * Results:
 *	None.
 *
 * Side effects:
 *	The window's size and location may change, unless the WM prevents that
 *	from happening.
 *
 *----------------------------------------------------------------------
 */

static void
UpdateGeometryInfo(
    ClientData clientData)	/* Pointer to the window's record. */
{
    TkWindow *winPtr = clientData;
    WmInfo *wmPtr = winPtr->wmInfoPtr;
    int x, y, width, height, min, max;

    wmPtr->flags &= ~WM_UPDATE_PENDING;

    if (wmPtr->flags & WM_FULLSCREEN) {
	return;
    }

    /*
     * Compute the new size for the top-level window. See the user
     * documentation for details on this, but the size requested depends on
     * (a) the size requested internally by the window's widgets, (b) the size
     * requested by the user in a "wm geometry" command or via wm-based
     * interactive resizing (if any), and (c) whether or not the window is
     * gridded. Don't permit sizes <= 0 because this upsets the X server.
     */

    if (wmPtr->width == -1) {
	width = winPtr->reqWidth;
    } else if (wmPtr->gridWin != NULL) {
	width = winPtr->reqWidth
		+ (wmPtr->width - wmPtr->reqGridWidth)*wmPtr->widthInc;
    } else {
	width = wmPtr->width;
    }
    if (width <= 0) {
	width = 1;
    }

    /*
     * Account for window max/min width
     */

    if (wmPtr->gridWin != NULL) {
	min = winPtr->reqWidth
		+ (wmPtr->minWidth - wmPtr->reqGridWidth)*wmPtr->widthInc;
	if (wmPtr->maxWidth > 0) {
	    max = winPtr->reqWidth
		    + (wmPtr->maxWidth - wmPtr->reqGridWidth)*wmPtr->widthInc;
	} else {
	    max = 0;
	}
    } else {
	min = wmPtr->minWidth;
	max = wmPtr->maxWidth;
    }
    if (width < min) {
	width = min;
    } else if ((max > 0) && (width > max)) {
	width = max;
    }

    if (wmPtr->height == -1) {
	height = winPtr->reqHeight;
    } else if (wmPtr->gridWin != NULL) {
	height = winPtr->reqHeight
		+ (wmPtr->height - wmPtr->reqGridHeight)*wmPtr->heightInc;
    } else {
	height = wmPtr->height;
    }
    if (height <= 0) {
	height = 1;
    }

    /*
     * Account for window max/min height
     */

    if (wmPtr->gridWin != NULL) {
	min = winPtr->reqHeight
		+ (wmPtr->minHeight - wmPtr->reqGridHeight)*wmPtr->heightInc;
	if (wmPtr->maxHeight > 0) {
	    max = winPtr->reqHeight
		    + (wmPtr->maxHeight-wmPtr->reqGridHeight)*wmPtr->heightInc;
	} else {
	    max = 0;
	}
    } else {
	min = wmPtr->minHeight;
	max = wmPtr->maxHeight;
    }
    if (height < min) {
	height = min;
    } else if ((max > 0) && (height > max)) {
	height = max;
    }

    /*
     * Compute the new position for the upper-left pixel of the window's
     * decorative frame. This is tricky, because we need to include the border
     * widths supplied by a reparented parent in this calculation, but can't
     * use the parent's current overall size since that may change as a result
     * of this code.
     */

    if (wmPtr->flags & WM_NEGATIVE_X) {
	x = wmPtr->vRootWidth - wmPtr->x
	    - (width + (wmPtr->parentWidth - winPtr->changes.width));
    } else {
	x =  wmPtr->x;
    }
    if (wmPtr->flags & WM_NEGATIVE_Y) {
	y = wmPtr->vRootHeight - wmPtr->y
	    - (height + (wmPtr->parentHeight - winPtr->changes.height));
    } else {
	y =  wmPtr->y;
    }

    /*
     * If the window's size is going to change and the window is supposed to
     * not be resizable by the user, then we have to update the size hints.
     * There may also be a size-hint-update request pending from somewhere
     * else, too.
     */

    if (((width != winPtr->changes.width)
	    || (height != winPtr->changes.height))
	    && (wmPtr->gridWin == NULL)
	    && !(wmPtr->sizeHintsFlags & (PMinSize|PMaxSize))) {
	wmPtr->flags |= WM_UPDATE_SIZE_HINTS;
    }
    if (wmPtr->flags & WM_UPDATE_SIZE_HINTS) {
	UpdateSizeHints(winPtr);
    }

    /*
     * Reconfigure the window if it isn't already configured correctly. A few
     * tricky points:
     *
     * 1. If the window is embedded and the container is also in this process,
     *    don't actually reconfigure the window; just pass the desired size on
     *    to the container. Also, zero out any position information, since
     *    embedded windows are not allowed to move.
     * 2. Sometimes the window manager will give us a different size than we
     *    asked for (e.g. mwm has a minimum size for windows), so base the
     *    size check on what we *asked for* last time, not what we got.
     * 3. Don't move window unless a new position has been requested for it.
     *    This is because of "features" in some window managers (e.g. twm, as
     *    of 4/24/91) where they don't interpret coordinates according to
     *    ICCCM. Moving a window to its current location may cause it to shift
     *    position on the screen.
     */

    if (Tk_IsEmbedded(winPtr)) {
	TkWindow *contWinPtr = TkpGetOtherWindow(winPtr);

	/*
	 * TODO: Here we should handle out of process embedding.
	 */

	if (contWinPtr != NULL) {
	    /*
	     * This window is embedded and the container is also in this
	     * process, so we don't need to do anything special about the
	     * geometry, except to make sure that the desired size is known by
	     * the container. Also, zero out any position information, since
	     * embedded windows are not allowed to move.
	     */

	    wmPtr->x = wmPtr->y = 0;
	    wmPtr->flags &= ~(WM_NEGATIVE_X|WM_NEGATIVE_Y);
	    Tk_GeometryRequest((Tk_Window) contWinPtr, width, height);
	}
	return;
    }
    if (wmPtr->flags & WM_MOVE_PENDING) {
	wmPtr->configWidth = width;
	wmPtr->configHeight = height;
	if (wmTracing) {
	    TkMacOSXDbgMsg("Moving to %d %d, resizing to %d x %d", x, y,
		    width, height);
	}
	SetWindowSizeLimits(winPtr);
	wmPtr->flags |= WM_SYNC_PENDING;
	XMoveResizeWindow(winPtr->display, winPtr->window, x, y,
		wmPtr->configWidth, wmPtr->configHeight);
	wmPtr->flags &= ~WM_SYNC_PENDING;
    } else if ((width != wmPtr->configWidth)
	    || (height != wmPtr->configHeight)) {
	wmPtr->configWidth = width;
	wmPtr->configHeight = height;
	if (wmTracing) {
	    TkMacOSXDbgMsg("Resizing to %d x %d\n", width, height);
	}
	SetWindowSizeLimits(winPtr);
	wmPtr->flags |= WM_SYNC_PENDING;
	XResizeWindow(winPtr->display, winPtr->window, wmPtr->configWidth,
		wmPtr->configHeight);
	wmPtr->flags &= ~WM_SYNC_PENDING;
    } else {
	SetWindowSizeLimits(winPtr);
    }
}

/*
 *----------------------------------------------------------------------
 *
 * UpdateSizeHints --
 *
 *	This procedure is called to update the window manager's size hints
 *	information from the information in a WmInfo structure.
 *
 * Results:
 *	None.
 *
 * Side effects:
 *	Properties get changed for winPtr.
 *
 *----------------------------------------------------------------------
 */

static void
UpdateSizeHints(
    TkWindow *winPtr)
{
    WmInfo *wmPtr = winPtr->wmInfoPtr;

    wmPtr->flags &= ~WM_UPDATE_SIZE_HINTS;
}

/*
 *----------------------------------------------------------------------
 *
 * ParseGeometry --
 *
 *	This procedure parses a geometry string and updates information used
 *	to control the geometry of a top-level window.
 *
 * Results:
 *	A standard Tcl return value, plus an error message in the interp's
 *	result if an error occurs.
 *
 * Side effects:
 *	The size and/or location of winPtr may change.
 *
 *----------------------------------------------------------------------
 */

static int
ParseGeometry(
    Tcl_Interp *interp,		/* Used for error reporting. */
    char *string,		/* String containing new geometry. Has the
				 * standard form "=wxh+x+y". */
    TkWindow *winPtr)		/* Pointer to top-level window whose geometry
				 * is to be changed. */
{
    WmInfo *wmPtr = winPtr->wmInfoPtr;
    int x, y, width, height, flags;
    char *end;
    char *p = string;

    /*
     * The leading "=" is optional.
     */

    if (*p == '=') {
	p++;
    }

    /*
     * Parse the width and height, if they are present. Don't actually update
     * any of the fields of wmPtr until we've successfully parsed the entire
     * geometry string.
     */

    width = wmPtr->width;
    height = wmPtr->height;
    x = wmPtr->x;
    y = wmPtr->y;
    flags = wmPtr->flags;
    if (isdigit(UCHAR(*p))) {
	width = strtoul(p, &end, 10);
	p = end;
	if (*p != 'x') {
	    goto error;
	}
	p++;
	if (!isdigit(UCHAR(*p))) {
	    goto error;
	}
	height = strtoul(p, &end, 10);
	p = end;
    }

    /*
     * Parse the X and Y coordinates, if they are present.
     */

    if (*p != '\0') {
	flags &= ~(WM_NEGATIVE_X | WM_NEGATIVE_Y);
	if (*p == '-') {
	    flags |= WM_NEGATIVE_X;
	} else if (*p != '+') {
	    goto error;
	}
	p++;
	if (!isdigit(UCHAR(*p)) && (*p != '-')) {
	    goto error;
	}
	x = strtol(p, &end, 10);
	p = end;
	if (*p == '-') {
	    flags |= WM_NEGATIVE_Y;
	} else if (*p != '+') {
	    goto error;
	}
	p++;
	if (!isdigit(UCHAR(*p)) && (*p != '-')) {
	    goto error;
	}
	y = strtol(p, &end, 10);
	if (*end != '\0') {
	    goto error;
	}

	/*
	 * Assume that the geometry information came from the user, unless an
	 * explicit source has been specified. Otherwise most window managers
	 * assume that the size hints were program-specified and they ignore
	 * them.
	 */

	if (!(wmPtr->sizeHintsFlags & (USPosition|PPosition))) {
	    wmPtr->sizeHintsFlags |= USPosition;
	    flags |= WM_UPDATE_SIZE_HINTS;
	}
    }

    /*
     * Everything was parsed OK. Update the fields of *wmPtr and arrange for
     * the appropriate information to be percolated out to the window manager
     * at the next idle moment.
     */

    wmPtr->width = width;
    wmPtr->height = height;
    if ((x != wmPtr->x) || (y != wmPtr->y)
	    || ((flags & (WM_NEGATIVE_X|WM_NEGATIVE_Y))
		    != (wmPtr->flags & (WM_NEGATIVE_X|WM_NEGATIVE_Y)))) {
	if (wmPtr->flags & WM_FULLSCREEN) {
	    wmPtr->configX = x;
	    wmPtr->configY = y;
	} else {
	    wmPtr->x = x;
	    wmPtr->y = y;
	}
	flags |= WM_MOVE_PENDING;
    }
    wmPtr->flags = flags;

    if (!(wmPtr->flags & (WM_UPDATE_PENDING|WM_NEVER_MAPPED))) {
	Tcl_DoWhenIdle(UpdateGeometryInfo, winPtr);
	wmPtr->flags |= WM_UPDATE_PENDING;
    }
    return TCL_OK;

  error:
    Tcl_SetObjResult(interp, Tcl_ObjPrintf(
	    "bad geometry specifier \"%s\"", string));
    Tcl_SetErrorCode(interp, "TK", "VALUE", "GEOMETRY", NULL);
    return TCL_ERROR;
}

/*
 *----------------------------------------------------------------------
 *
 * Tk_GetRootCoords --
 *
 *	Given a token for a window, this procedure traces through the window's
 *	lineage to find the (virtual) root-window coordinates corresponding to
 *	point (0,0) in the window.
 *
 * Results:
 *	The locations pointed to by xPtr and yPtr are filled in with the root
 *	coordinates of the (0,0) point in tkwin. If a virtual root window is
 *	in effect for the window, then the coordinates in the virtual root are
 *	returned.
 *
 * Side effects:
 *	None.
 *
 *----------------------------------------------------------------------
 */

void
Tk_GetRootCoords(
    Tk_Window tkwin,		/* Token for window. */
    int *xPtr,			/* Where to store x-displacement of (0,0). */
    int *yPtr)			/* Where to store y-displacement of (0,0). */
{
    int x, y;
    TkWindow *winPtr = (TkWindow *) tkwin;

    /*
     * Search back through this window's parents all the way to a top-level
     * window, combining the offsets of each window within its parent.
     */

    x = y = 0;
    while (1) {
	x += winPtr->changes.x + winPtr->changes.border_width;
	y += winPtr->changes.y + winPtr->changes.border_width;
	if (winPtr->flags & TK_TOP_LEVEL) {
	    TkWindow *otherPtr;

	    if (!(Tk_IsEmbedded(winPtr))) {
		x += winPtr->wmInfoPtr->xInParent;
		y += winPtr->wmInfoPtr->yInParent;
		break;
	    }

	    otherPtr = TkpGetOtherWindow(winPtr);
	    if (otherPtr == NULL) {
		if (tkMacOSXEmbedHandler->getOffsetProc != NULL) {
		    Point theOffset;

		    /*
		     * We do not require that the changes.x & changes.y for a
		     * non-Tk master window be kept up to date. So we first
		     * subtract off the possibly bogus values that have been
		     * added on at the top of this pass through the loop, and
		     * then call out to the getOffsetProc to give us the
		     * correct offset.
		     */

		    x -= winPtr->changes.x + winPtr->changes.border_width;
		    y -= winPtr->changes.y + winPtr->changes.border_width;

		    tkMacOSXEmbedHandler->getOffsetProc((Tk_Window) winPtr,
			    &theOffset);

		    x += theOffset.h;
		    y += theOffset.v;
		}
		break;
	    }

	    /*
	     * The container window is in the same application. Query its
	     * coordinates.
	     */

	    winPtr = otherPtr;

	    /*
	     * Remember to offset by the container window here, since at the
	     * end of this if branch, we will pop out to the container's
	     * parent...
	     */

	    x += winPtr->changes.x + winPtr->changes.border_width;
	    y += winPtr->changes.y + winPtr->changes.border_width;
	}
	winPtr = winPtr->parentPtr;
    }
    *xPtr = x;
    *yPtr = y;
}

/*
 *----------------------------------------------------------------------
 *
 * Tk_CoordsToWindow --
 *
 *	This is a Macintosh specific implementation of this function. Given
 *	the root coordinates of a point, this procedure returns the token for
 *	the top-most window covering that point, if there exists such a window
 *	in this application.
 *
 * Results:
 *	The return result is either a token for the window corresponding to
 *	rootX and rootY, or else NULL to indicate that there is no such
 *	window.
 *
 * Side effects:
 *	None.
 *
 *----------------------------------------------------------------------
 */

Tk_Window
Tk_CoordsToWindow(
    int rootX, int rootY,	/* Coordinates of point in root window. If a
				 * virtual-root window manager is in use,
				 * these coordinates refer to the virtual
				 * root, not the real root. */
    Tk_Window tkwin)		/* Token for any window in application; used
				 * to identify the display. */
{
    TkWindow *winPtr, *childPtr;
    TkWindow *nextPtr;		/* Coordinates of highest child found so far
				 * that contains point. */
    int x, y;			/* Coordinates in winPtr. */
    int tmpx, tmpy, bd;

    /*
     * Step 1: find the top-level window that contains the desired point.
     */

    winPtr = FrontWindowAtPoint(rootX, rootY);
    if (!winPtr) {
	return NULL;
    }

    /*
     * Step 2: work down through the hierarchy underneath this window. At each
     * level, scan through all the children to find the highest one in the
     * stacking order that contains the point. Then repeat the whole process
     * on that child.
     */

    x = rootX - winPtr->wmInfoPtr->xInParent;
    y = rootY - winPtr->wmInfoPtr->yInParent;
    while (1) {
	x -= winPtr->changes.x;
	y -= winPtr->changes.y;
	nextPtr = NULL;

	/*
	 * Container windows cannot have children. So if it is a container,
	 * look there, otherwise inspect the children.
	 */

	if (Tk_IsContainer(winPtr)) {
	    childPtr = TkpGetOtherWindow(winPtr);
	    if (childPtr != NULL) {
		if (Tk_IsMapped(childPtr)) {
		    tmpx = x - childPtr->changes.x;
		    tmpy = y - childPtr->changes.y;
		    bd = childPtr->changes.border_width;

		    if ((tmpx >= -bd) && (tmpy >= -bd)
			    && (tmpx < (childPtr->changes.width + bd))
			    && (tmpy < (childPtr->changes.height + bd))) {
			nextPtr = childPtr;
		    }
		}
	    }

	    /*
	     * TODO: Here we should handle out of process embedding.
	     */
	} else {
	    for (childPtr = winPtr->childList; childPtr != NULL;
		    childPtr = childPtr->nextPtr) {
		if (!Tk_IsMapped(childPtr) ||
			(childPtr->flags & TK_TOP_LEVEL)) {
		    continue;
		}
		tmpx = x - childPtr->changes.x;
		tmpy = y - childPtr->changes.y;
		bd = childPtr->changes.border_width;
		if ((tmpx >= -bd) && (tmpy >= -bd)
			&& (tmpx < (childPtr->changes.width + bd))
			&& (tmpy < (childPtr->changes.height + bd))) {
		    nextPtr = childPtr;
		}
	    }
	}
	if (nextPtr == NULL) {
	    break;
	}
	winPtr = nextPtr;
    }
    return (Tk_Window) winPtr;
}

/*
 *----------------------------------------------------------------------
 *
 * Tk_TopCoordsToWindow --
 *
 *	Given a Tk Window, and coordinates of a point relative to that window
 *	this procedure returns the top-most child of the window (excluding
 *	toplevels) covering that point, if there exists such a window in this
 *	application. It also sets newX, and newY to the coords of the point
 *	relative to the window returned.
 *
 * Results:
 *	The return result is either a token for the window corresponding to
 *	rootX and rootY, or else NULL to indicate that there is no such
 *	window. newX and newY are also set to the coords of the point relative
 *	to the returned window.
 *
 * Side effects:
 *	None.
 *
 *----------------------------------------------------------------------
 */

Tk_Window
Tk_TopCoordsToWindow(
    Tk_Window tkwin,		/* Token for a Tk Window which defines the
				 * coordinates for rootX & rootY */
    int rootX, int rootY,	/* Coordinates of a point in tkWin. */
    int *newX, int *newY)	/* Coordinates of point in the upperMost child
				 * of tkWin containing (rootX,rootY) */
{
    TkWindow *winPtr, *childPtr;
    TkWindow *nextPtr;		/* Coordinates of highest child found so far
				 * that contains point. */
    int x, y;			/* Coordinates in winPtr. */
    Window *children;		/* Children of winPtr, or NULL. */

    winPtr = (TkWindow *) tkwin;
    x = rootX;
    y = rootY;
    while (1) {
	nextPtr = NULL;
	children = NULL;

	/*
	 * Container windows cannot have children. So if it is a container,
	 * look there, otherwise inspect the children.
	 */

	if (Tk_IsContainer(winPtr)) {
	    childPtr = TkpGetOtherWindow(winPtr);
	    if (childPtr != NULL) {
		if (Tk_IsMapped(childPtr) &&
			x > childPtr->changes.x &&
			x < childPtr->changes.x + childPtr->changes.width &&
			y > childPtr->changes.y &&
			y < childPtr->changes.y + childPtr->changes.height) {
		    nextPtr = childPtr;
		}
	    }

	    /*
	     * TODO: Here we should handle out of process embedding.
	     */
	} else {
	    for (childPtr = winPtr->childList; childPtr != NULL;
		    childPtr = childPtr->nextPtr) {
		if (!Tk_IsMapped(childPtr) ||
			(childPtr->flags & TK_TOP_LEVEL)) {
		    continue;
		}
		if (x < childPtr->changes.x || y < childPtr->changes.y) {
		    continue;
		}
		if (x > childPtr->changes.x + childPtr->changes.width ||
			y > childPtr->changes.y + childPtr->changes.height) {
		    continue;
		}
		nextPtr = childPtr;
	    }
	}
	if (nextPtr == NULL) {
	    break;
	}
	winPtr = nextPtr;
	x -= winPtr->changes.x;
	y -= winPtr->changes.y;
    }
    *newX = x;
    *newY = y;
    return (Tk_Window) winPtr;
}

/*
 *----------------------------------------------------------------------
 *
 * UpdateVRootGeometry --
 *
 *	This procedure is called to update all the virtual root geometry
 *	information in wmPtr.
 *
 * Results:
 *	None.
 *
 * Side effects:
 *	The vRootX, vRootY, vRootWidth, and vRootHeight fields in wmPtr are
 *	filled with the most up-to-date information.
 *
 *----------------------------------------------------------------------
 */

static void
UpdateVRootGeometry(
    WmInfo *wmPtr)		/* Window manager information to be updated.
				 * The wmPtr->vRoot field must be valid. */
{
    TkWindow *winPtr = wmPtr->winPtr;
    unsigned int bd, dummy;
    Window dummy2;
    Status status;
    Tk_ErrorHandler handler;

    /*
     * If this isn't a virtual-root window manager, just return information
     * about the screen.
     */

    wmPtr->flags &= ~WM_VROOT_OFFSET_STALE;
    if (wmPtr->vRoot == None) {
    noVRoot:
	wmPtr->vRootX = wmPtr->vRootY = 0;
	wmPtr->vRootWidth = DisplayWidth(winPtr->display, winPtr->screenNum);
	wmPtr->vRootHeight = DisplayHeight(winPtr->display, winPtr->screenNum);
	return;
    }

    /*
     * Refresh the virtual root information if it's out of date.
     */

    handler = Tk_CreateErrorHandler(winPtr->display, -1, -1, -1, NULL, NULL);
    status = XGetGeometry(winPtr->display, wmPtr->vRoot,
	    &dummy2, &wmPtr->vRootX, &wmPtr->vRootY,
	    &wmPtr->vRootWidth, &wmPtr->vRootHeight, &bd, &dummy);
    if (wmTracing) {
	TkMacOSXDbgMsg("x = %d, y = %d, width = %d, height = %d, status = %d",
		wmPtr->vRootX, wmPtr->vRootY, wmPtr->vRootWidth,
		wmPtr->vRootHeight, status);
    }
    Tk_DeleteErrorHandler(handler);
    if (status == 0) {
	/*
	 * The virtual root is gone! Pretend that it never existed.
	 */

	wmPtr->vRoot = None;
	goto noVRoot;
    }
}

/*
 *----------------------------------------------------------------------
 *
 * Tk_GetVRootGeometry --
 *
 *	This procedure returns information about the virtual root window
 *	corresponding to a particular Tk window.
 *
 * Results:
 *	The values at xPtr, yPtr, widthPtr, and heightPtr are set with the
 *	offset and dimensions of the root window corresponding to tkwin. If
 *	tkwin is being managed by a virtual root window manager these values
 *	correspond to the virtual root window being used for tkwin; otherwise
 *	the offsets will be 0 and the dimensions will be those of the screen.
 *
 * Side effects:
 *	Vroot window information is refreshed if it is out of date.
 *
 *----------------------------------------------------------------------
 */

void
Tk_GetVRootGeometry(
    Tk_Window tkwin,		/* Window whose virtual root is to be
				 * queried. */
    int *xPtr, int *yPtr,	/* Store x and y offsets of virtual root
				 * here. */
    int *widthPtr,		/* Store dimensions of virtual root here. */
    int *heightPtr)
{
    WmInfo *wmPtr;
    TkWindow *winPtr = (TkWindow *) tkwin;

    /*
     * Find the top-level window for tkwin, and locate the window manager
     * information for that window.
     */

    while (!(winPtr->flags & TK_TOP_LEVEL)) {
	winPtr = winPtr->parentPtr;
    }
    wmPtr = winPtr->wmInfoPtr;

    /*
     * Make sure that the geometry information is up-to-date, then copy it out
     * to the caller.
     */

    if (wmPtr->flags & WM_VROOT_OFFSET_STALE) {
	UpdateVRootGeometry(wmPtr);
    }
    *xPtr = wmPtr->vRootX;
    *yPtr = wmPtr->vRootY;
    *widthPtr = wmPtr->vRootWidth;
    *heightPtr = wmPtr->vRootHeight;
}

/*
 *----------------------------------------------------------------------
 *
 * Tk_MoveToplevelWindow --
 *
 *	This procedure is called instead of Tk_MoveWindow to adjust the x-y
 *	location of a top-level window. It delays the actual move to a later
 *	time and keeps window-manager information up-to-date with the move.
 *
 * Results:
 *	None.
 *
 * Side effects:
 *	The window is eventually moved so that its upper-left corner
 *	(actually, the upper-left corner of the window's decorative frame, if
 *	there is one) is at (x,y).
 *
 *----------------------------------------------------------------------
 */

void
Tk_MoveToplevelWindow(
    Tk_Window tkwin,		/* Window to move. */
    int x, int y)		/* New location for window (within parent). */
{
    TkWindow *winPtr = (TkWindow *) tkwin;
    WmInfo *wmPtr = winPtr->wmInfoPtr;

    if (!(winPtr->flags & TK_TOP_LEVEL)) {
	Tcl_Panic("Tk_MoveToplevelWindow called with non-toplevel window");
    }
    wmPtr->x = x;
    wmPtr->y = y;
    wmPtr->flags |= WM_MOVE_PENDING;
    wmPtr->flags &= ~(WM_NEGATIVE_X|WM_NEGATIVE_Y);
    if (!(wmPtr->sizeHintsFlags & (USPosition|PPosition))) {
	wmPtr->sizeHintsFlags |= USPosition;
	wmPtr->flags |= WM_UPDATE_SIZE_HINTS;
    }

    /*
     * If the window has already been mapped, must bring its geometry
     * up-to-date immediately, otherwise an event might arrive from the server
     * that would overwrite wmPtr->x and wmPtr->y and lose the new position.
     */

    if (!(wmPtr->flags & WM_NEVER_MAPPED)) {
	if (wmPtr->flags & WM_UPDATE_PENDING) {
	    Tcl_CancelIdleCall(UpdateGeometryInfo, winPtr);
	}
	UpdateGeometryInfo(winPtr);
    }
}

/*
 *----------------------------------------------------------------------
 *
 * TkWmRestackToplevel --
 *
 *	This procedure restacks a top-level window.
 *
 * Results:
 *	None.
 *
 * Side effects:
 *	WinPtr gets restacked as specified by aboveBelow and otherPtr. This
 *	procedure doesn't return until the restack has taken effect and the
 *	ConfigureNotify event for it has been received.
 *
 *----------------------------------------------------------------------
 */

void
TkWmRestackToplevel(
    TkWindow *winPtr,		/* Window to restack. */
    int aboveBelow,		/* Gives relative position for restacking;
				 * must be Above or Below. */
    TkWindow *otherPtr)		/* Window relative to which to restack; if
				 * NULL, then winPtr gets restacked above or
				 * below *all* siblings. */
{
    NSWindow *macWindow;
    NSInteger otherMacWindowNumber;

    /*
     * Get the mac window. Make sure it exists & is mapped.
     */

    if (winPtr->window == None) {
	Tk_MakeWindowExist((Tk_Window) winPtr);
    }
    if (winPtr->wmInfoPtr->flags & WM_NEVER_MAPPED) {
	/*
	 * Can't set stacking order properly until the window is on the screen
	 * (mapping it may give it a reparent window), so make sure it's on
	 * the screen.
	 */

	TkWmMapWindow(winPtr);
    }
    macWindow = TkMacOSXDrawableWindow(winPtr->window);

    /*
     * Get the window in which a raise or lower is in relation to.
     */

    if (otherPtr != NULL) {
	if (otherPtr->window == None) {
	    Tk_MakeWindowExist((Tk_Window) otherPtr);
	}
	if (otherPtr->wmInfoPtr->flags & WM_NEVER_MAPPED) {
	    TkWmMapWindow(otherPtr);
	}
	otherMacWindowNumber = [TkMacOSXDrawableWindow(otherPtr->window)
		windowNumber];
    } else {
	otherMacWindowNumber = 0;
    }
    [macWindow orderWindow:(aboveBelow == Above ? NSWindowAbove : NSWindowBelow)
	    relativeTo:otherMacWindowNumber];
}

/*
 *----------------------------------------------------------------------
 *
 * TkWmAddToColormapWindows --
 *
 *	This procedure is called to add a given window to the
 *	WM_COLORMAP_WINDOWS property for its top-level, if it isn't already
 *	there. It is invoked by the Tk code that creates a new colormap, in
 *	order to make sure that colormap information is propagated to the
 *	window manager by default.
 *
 * Results:
 *	None.
 *
 * Side effects:
 *	WinPtr's window gets added to the WM_COLORMAP_WINDOWS property of its
 *	nearest top-level ancestor, unless the colormaps have been set
 *	explicitly with the "wm colormapwindows" command.
 *
 *----------------------------------------------------------------------
 */

void
TkWmAddToColormapWindows(
    TkWindow *winPtr)		/* Window with a non-default colormap. Should
				 * not be a top-level window. */
{
    TkWindow *topPtr;
    TkWindow **oldPtr, **newPtr;
    int count, i;

    if (winPtr->window == None) {
	return;
    }

    for (topPtr = winPtr->parentPtr; ; topPtr = topPtr->parentPtr) {
	if (topPtr == NULL) {
	    /*
	     * Window is being deleted. Skip the whole operation.
	     */

	    return;
	}
	if (topPtr->flags & TK_TOP_LEVEL) {
	    break;
	}
    }
    if (topPtr->wmInfoPtr->flags & WM_COLORMAPS_EXPLICIT) {
	return;
    }

    /*
     * Make sure that the window isn't already in the list.
     */

    count = topPtr->wmInfoPtr->cmapCount;
    oldPtr = topPtr->wmInfoPtr->cmapList;

    for (i = 0; i < count; i++) {
	if (oldPtr[i] == winPtr) {
	    return;
	}
    }

    /*
     * Make a new bigger array and use it to reset the property. Automatically
     * add the toplevel itself as the last element of the list.
     */

    newPtr = ckalloc((count+2) * sizeof(TkWindow *));
    if (count > 0) {
	memcpy(newPtr, oldPtr, count * sizeof(TkWindow *));
    }
    if (count == 0) {
	count++;
    }
    newPtr[count-1] = winPtr;
    newPtr[count] = topPtr;
    if (oldPtr != NULL) {
	ckfree(oldPtr);
    }

    topPtr->wmInfoPtr->cmapList = newPtr;
    topPtr->wmInfoPtr->cmapCount = count+1;

    /*
     * On the Macintosh all of this is just an excercise in compatability as
     * we don't support colormaps. If we did they would be installed here.
     */
}

/*
 *----------------------------------------------------------------------
 *
 * TkWmRemoveFromColormapWindows --
 *
 *	This procedure is called to remove a given window from the
 *	WM_COLORMAP_WINDOWS property for its top-level. It is invoked when
 *	windows are deleted.
 *
 * Results:
 *	None.
 *
 * Side effects:
 *	WinPtr's window gets removed from the WM_COLORMAP_WINDOWS property of
 *	its nearest top-level ancestor, unless the top-level itself is being
 *	deleted too.
 *
 *----------------------------------------------------------------------
 */

void
TkWmRemoveFromColormapWindows(
    TkWindow *winPtr)		/* Window that may be present in
				 * WM_COLORMAP_WINDOWS property for its
				 * top-level. Should not be a top-level
				 * window. */
{
    TkWindow *topPtr, **oldPtr;
    int count, i, j;

    for (topPtr = winPtr->parentPtr; ; topPtr = topPtr->parentPtr) {
	if (topPtr == NULL) {
	    /*
	     * Ancestors have been deleted, so skip the whole operation. Seems
	     * like this can't ever happen?
	     */

	    return;
	}
	if (topPtr->flags & TK_TOP_LEVEL) {
	    break;
	}
    }
    if (topPtr->flags & TK_ALREADY_DEAD) {
	/*
	 * Top-level is being deleted, so there's no need to cleanup the
	 * WM_COLORMAP_WINDOWS property.
	 */

	return;
    }

    /*
     * Find the window and slide the following ones down to cover it up.
     */

    count = topPtr->wmInfoPtr->cmapCount;
    oldPtr = topPtr->wmInfoPtr->cmapList;
    for (i = 0; i < count; i++) {
	if (oldPtr[i] == winPtr) {
	    for (j = i ; j < count-1; j++) {
		oldPtr[j] = oldPtr[j+1];
	    }
	    topPtr->wmInfoPtr->cmapCount = count - 1;
	    break;
	}
    }
}

/*
 *----------------------------------------------------------------------
 *
 * TkGetPointerCoords --
 *
 *	Fetch the position of the mouse pointer.
 *
 * Results:
 *	*xPtr and *yPtr are filled in with the (virtual) root coordinates of
 *	the mouse pointer for tkwin's display. If the pointer isn't on tkwin's
 *	screen, then -1 values are returned for both coordinates. The argument
 *	tkwin must be a toplevel window.
 *
 * Side effects:
 *	None.
 *
 *----------------------------------------------------------------------
 */

void
TkGetPointerCoords(
    Tk_Window tkwin,		/* Toplevel window that identifies screen on
				 * which lookup is to be done. */
    int *xPtr, int *yPtr)	/* Store pointer coordinates here. */
{
    XQueryPointer(NULL, None, NULL, NULL, xPtr, yPtr, NULL, NULL, NULL);
}

/*
 *----------------------------------------------------------------------
 *
 * InitialWindowBounds --
 *
 *	This function calculates the initial bounds for a new Mac toplevel
 *	window. Unless the geometry is specified by the user this code will
 *	auto place the windows in a cascade diagonially across the main
 *	monitor of the Mac.
 *
 * Results:
 *	Window bounds.
 *
 * Side effects:
 *	None.
 *
 *----------------------------------------------------------------------
 */

static NSRect
InitialWindowBounds(
    TkWindow *winPtr,		/* Window to get initial bounds for. */
    NSWindow *macWindow)
{
    WmInfo *wmPtr = winPtr->wmInfoPtr;

    if (!(wmPtr->sizeHintsFlags & (USPosition | PPosition))) {
	static NSPoint cascadePoint = { .x = 0, .y = 0 };
	NSRect frame;

	cascadePoint = [macWindow cascadeTopLeftFromPoint:cascadePoint];
	frame = [macWindow frame];
	wmPtr->x = frame.origin.x;
	wmPtr->y = tkMacOSXZeroScreenHeight - (frame.origin.y +
		frame.size.height);
    }
    return NSMakeRect(wmPtr->x, wmPtr->y, winPtr->changes.width,
	    winPtr->changes.height);
}

/*
 *----------------------------------------------------------------------
 *
 * TkMacOSXResizable --
 *
 *	This function determines if the passed in window is part of a toplevel
 *	window that is resizable. If the window is resizable in the x, y or
 *	both directions, true is returned.
 *
 * Results:
 *	True if resizable, false otherwise.
 *
 * Side effects:
 *	None.
 *
 *----------------------------------------------------------------------
 */

int
TkMacOSXResizable(
    TkWindow *winPtr)		/* Tk window or NULL. */
{
    WmInfo *wmPtr;

    if (winPtr == NULL) {
	return false;
    }
    while (winPtr->wmInfoPtr == NULL) {
	winPtr = winPtr->parentPtr;
    }

    wmPtr = winPtr->wmInfoPtr;
    if ((wmPtr->flags & WM_WIDTH_NOT_RESIZABLE) &&
	    (wmPtr->flags & WM_HEIGHT_NOT_RESIZABLE)) {
	return false;
    } else {
	return true;
    }
}

/*
 *----------------------------------------------------------------------
 *
 * TkMacOSXGrowToplevel --
 *
 *	The function is invoked when the user clicks in the grow region of a
 *	Tk window. The function will handle the dragging procedure and not
 *	return until completed. Finally, the function may place information
 *	Tk's event queue is the window was resized.
 *
 * Results:
 *	True if events were placed on event queue, false otherwise.
 *
 * Side effects:
 *	None.
 *
 *----------------------------------------------------------------------
 */

int
TkMacOSXGrowToplevel(
    void *whichWindow,
    XPoint start)
{
    return false;
}

/*
 *----------------------------------------------------------------------
 *
 * TkSetWMName --
 *
 *	Set the title for a toplevel window. If the window is embedded, do not
 *	change the window title.
 *
 * Results:
 *	None.
 *
 * Side effects:
 *	The title of the window is changed.
 *
 *----------------------------------------------------------------------
 */

void
TkSetWMName(
    TkWindow *winPtr,
    Tk_Uid titleUid)
{
    if (Tk_IsEmbedded(winPtr)) {
	return;
    }

    NSString *title = [[NSString alloc] initWithUTF8String:titleUid];
    [TkMacOSXDrawableWindow(winPtr->window) setTitle:title];
    [title release];
}

/*
 *----------------------------------------------------------------------
 *
 * TkGetTransientMaster --
 *
 *	If the passed window has the TRANSIENT_FOR property set this will
 *	return the master window. Otherwise it will return None.
 *
 * Results:
 *	The master window or None.
 *
 * Side effects:
 *	None.
 *
 *----------------------------------------------------------------------
 */

Window
TkGetTransientMaster(
    TkWindow *winPtr)
{
    if (winPtr->wmInfoPtr != NULL) {
	return winPtr->wmInfoPtr->master;
    }
    return None;
}

/*
 *----------------------------------------------------------------------
 *
 * TkMacOSXGetXWindow --
 *
 *	Returns the X window Id associated with the given NSWindow*.
 *
 * Results:
 *	The window id is returned. None is returned if not a Tk window.
 *
 * Side effects:
 *	None.
 *
 *----------------------------------------------------------------------
 */

Window
TkMacOSXGetXWindow(
    void *macWinPtr)
{
    Tcl_HashEntry *hPtr;

    if (!macWinPtr || !windowHashInit) {
	return None;
    }
    hPtr = Tcl_FindHashEntry(&windowTable, macWinPtr);
    if (hPtr == NULL) {
	return None;
    }
    return (Window) Tcl_GetHashValue(hPtr);
}

/*
 *----------------------------------------------------------------------
 *
 * TkMacOSXGetTkWindow --
 *
 *	Returns the TkWindow* associated with the given NSWindow*.
 *
 * Results:
 *	The TkWindow* returned. NULL is returned if not a Tk window.
 *
 * Side effects:
 *	None.
 *
 *----------------------------------------------------------------------
 */

TkWindow*
TkMacOSXGetTkWindow(
    NSWindow *w)
{
    Window window = TkMacOSXGetXWindow(w);
    TkDisplay *dispPtr = TkGetDisplayList();

    return (window != None ?
	    (TkWindow *)Tk_IdToWindow(dispPtr->display, window) : NULL);
}

/*
 *----------------------------------------------------------------------
 *
 * TkMacOSXIsWindowZoomed --
 *
 *	Ask Cocoa if the given window is in the zoomed out state. Because
 *	dragging & growing a window can change the Cocoa zoom state, we
 *	cannot rely on wmInfoPtr->hints.initial_state for this information.
 *
 * Results:
 *	True if window is zoomed out, false otherwise.
 *
 * Side effects:
 *	None.
 *
 *----------------------------------------------------------------------
 */

MODULE_SCOPE int
TkMacOSXIsWindowZoomed(
    TkWindow *winPtr)
{
    return [TkMacOSXDrawableWindow(winPtr->window) isZoomed];
}


/*
 *----------------------------------------------------------------------
 *
 * TkMacOSXZoomToplevel --
 *
 *	The function is invoked when the user clicks in the zoom region of a
 *	Tk window or when the window state is set/unset to "zoomed" manually.
 *	If the window is to be zoomed (in or out), the window size is changed
 *	and events are generated to let Tk know what happened.
 *
 * Results:
 *	True if events were placed on event queue, false otherwise.
 *
 * Side effects:
 *	The window may be resized & events placed on Tk's queue.
 *
 *----------------------------------------------------------------------
 */

int
TkMacOSXZoomToplevel(
    void *whichWindow,		/* The Macintosh window to zoom. */
    short zoomPart)		/* Either inZoomIn or inZoomOut */
{
    NSWindow *window = whichWindow;
    TkWindow *winPtr = TkMacOSXGetTkWindow(window);
    WmInfo *wmPtr;

    if (!winPtr || !winPtr->wmInfoPtr) {
	return false;
    }
    wmPtr = winPtr->wmInfoPtr;
    if ((wmPtr->flags & WM_WIDTH_NOT_RESIZABLE) &&
	    (wmPtr->flags & WM_HEIGHT_NOT_RESIZABLE)) {
	return false;
    }

    /*
     * Do nothing if already in desired zoom state.
     */

    if ((![window isZoomed] == (zoomPart == inZoomIn))) {
	return false;
    }
      [window zoom:NSApp];

     wmPtr->hints.initial_state =
    	    (zoomPart == inZoomIn ? NormalState : ZoomState);
    return true;
}

/*
 *----------------------------------------------------------------------
 *
 * TkUnsupported1Cmd --
 *
 *	This procedure is invoked to process the
 *	"::tk::unsupported::MacWindowStyle" Tcl command. This command allows
 *	you to set the style of decoration for a Macintosh window.
 *
 * Results:
 *	A standard Tcl result.
 *
 * Side effects:
 *	Changes the style of a new Mac window.
 *
 *----------------------------------------------------------------------
 */

/* ARGSUSED */
int
TkUnsupported1ObjCmd(
    ClientData clientData,	/* Main window associated with interpreter. */
    Tcl_Interp *interp,		/* Current interpreter. */
    int objc,			/* Number of arguments. */
    Tcl_Obj *const objv[])	/* Argument objects. */
{
    static const char *const subcmds[] = {
	"style", NULL
    };
    enum SubCmds {
	TKMWS_STYLE
    };
    Tk_Window tkwin = clientData;
    TkWindow *winPtr;
    int index, i;

    if (objc < 3) {
	Tcl_WrongNumArgs(interp, 1, objv, "option window ?arg ...?");
	return TCL_ERROR;
    }

    /*
     * Iterate through objc/objv to set correct background color and toggle
     * opacity of window.
     */

    for (i= 0; i < objc; i++) {
    	if (Tcl_StringMatch(Tcl_GetString(objv[i]), "*black*")) {
    	    colorName = [NSColor blackColor];	// use #000000 in Tk scripts to match
    	} else if (Tcl_StringMatch(Tcl_GetString(objv[i]), "*dark*")) {
    	    colorName = [NSColor darkGrayColor]; //use #545454 in Tk scripts to match
    	} else if (Tcl_StringMatch(Tcl_GetString(objv[i]), "*light*")) {
    	    colorName = [NSColor lightGrayColor]; //use #ababab in Tk scripts to match
    	} else if (Tcl_StringMatch(Tcl_GetString(objv[i]), "*white*")) {
    	    colorName = [NSColor whiteColor];	//use #ffffff in Tk scripts to match
    	} else if (Tcl_StringMatch(Tcl_GetString(objv[i]), "gray*")) {
    	    colorName = [NSColor grayColor];	//use #7f7f7f in Tk scripts to match
    	} else if (Tcl_StringMatch(Tcl_GetString(objv[i]), "*red*")) {
    	    colorName = [NSColor redColor];	//use #ff0000 in Tk scripts to match
    	} else if (Tcl_StringMatch(Tcl_GetString(objv[i]), "*green*")) {
    	    colorName = [NSColor greenColor];	//use #00ff00 in Tk scripts to match
    	} else if (Tcl_StringMatch(Tcl_GetString(objv[i]), "*blue*")) {
    	    colorName = [NSColor blueColor];	//use #0000ff in Tk scripts to match
    	} else if (Tcl_StringMatch(Tcl_GetString(objv[i]), "*cyan*")) {
    	    colorName = [NSColor cyanColor];	//use #00ffff in Tk scripts to match
    	} else if (Tcl_StringMatch(Tcl_GetString(objv[i]), "*yellow*")) {
    	    colorName = [NSColor yellowColor];	//use #ffff00 in Tk scripts to match
    	} else if (Tcl_StringMatch(Tcl_GetString(objv[i]), "*magenta*")) {
    	    colorName = [NSColor magentaColor];	//use #ff00ff in Tk scripts to match
    	} else if (Tcl_StringMatch(Tcl_GetString(objv[i]), "*orange*")) {
    	    colorName = [NSColor orangeColor];	//use #ff8000 in Tk scripts to match
    	} else if (Tcl_StringMatch(Tcl_GetString(objv[i]), "*purple*")) {
    	    colorName = [NSColor purpleColor];	//use #800080 in Tk scripts to match
    	} else if (Tcl_StringMatch(Tcl_GetString(objv[i]), "*brown*")){
    	    colorName = [NSColor brownColor];	//use #996633 in Tk scripts to match
    	} else if (Tcl_StringMatch(Tcl_GetString(objv[i]), "*clear*")) {
    	    colorName = [NSColor clearColor];	//use systemTransparent in Tk scripts to match
    	}
    	if (Tcl_StringMatch(Tcl_GetString(objv[i]), "*opacity*")) {
    	    opaqueTag = YES;
    	}
    }

    winPtr = (TkWindow *)
	    Tk_NameToWindow(interp, Tcl_GetString(objv[2]), tkwin);
    if (winPtr == NULL) {
	return TCL_ERROR;
    }
    if (!(winPtr->flags & TK_TOP_LEVEL)) {
	Tcl_SetObjResult(interp, Tcl_ObjPrintf(
		"window \"%s\" isn't a top-level window", winPtr->pathName));
	Tcl_SetErrorCode(interp, "TK", "WINDOWSTYLE", "TOPLEVEL", NULL);
	return TCL_ERROR;
    }

    if (Tcl_GetIndexFromObjStruct(interp, objv[1], subcmds,
	    sizeof(char *), "option", 0, &index) != TCL_OK) {
	return TCL_ERROR;
    }
    if (((enum SubCmds) index) == TKMWS_STYLE) {
	if ((objc < 3) || (objc > 5)) {
	    Tcl_WrongNumArgs(interp, 2, objv, "window ?class attributes?");
	    return TCL_ERROR;
	}
	return WmWinStyle(interp, winPtr, objc, objv);
    }
    /* won't be reached */
    return TCL_ERROR;
}

/*
 *----------------------------------------------------------------------
 *
 * WmWinStyle --
 *
 *	This procedure is invoked to process the
 *	"::tk::unsupported::MacWindowStyle style" subcommand. This command
 *	allows you to set the style of decoration for a Macintosh window.
 *
 * Results:
 *	A standard Tcl result.
 *
 * Side effects:
 *	Changes the style of a new Mac window.
 *
 *----------------------------------------------------------------------
 */

static int
WmWinStyle(
    Tcl_Interp *interp,		/* Current interpreter. */
    TkWindow *winPtr,		/* Window to be manipulated. */
    int objc,			/* Number of arguments. */
    Tcl_Obj * const objv[])	/* Argument objects. */
{
    struct StrIntMap {
	const char *strValue;
	UInt64 intValue;
    };
    static const struct StrIntMap classMap[] = {
	{ "alert",		kAlertWindowClass			     },
	{ "moveableAlert",	kMovableAlertWindowClass		     },
	{ "modal",		kModalWindowClass			     },
	{ "moveableModal",	kMovableModalWindowClass		     },
	{ "floating",		kFloatingWindowClass			     },
	{ "document",		kDocumentWindowClass			     },
	{ "utility",		kUtilityWindowClass			     },
	{ "help",		kHelpWindowClass			     },
	{ "sheet",		kSheetWindowClass			     },
	{ "toolbar",		kToolbarWindowClass			     },
	{ "plain",		kPlainWindowClass			     },
	{ "overlay",		kOverlayWindowClass			     },
	{ "sheetAlert",		kSheetAlertWindowClass			     },
	{ "altPlain",		kAltPlainWindowClass			     },
	{ "simple",		kSimpleWindowClass			     },
	{ "drawer",		kDrawerWindowClass			     },
	{ NULL }
    };
    static const struct StrIntMap compositeAttrMap[] = {
	{ "none",		kWindowNoAttributes			     },
	{ "standardDocument",	kWindowStandardDocumentAttributes	     },
	{ "standardFloating",	kWindowStandardFloatingAttributes	     },
	{ "fullZoom",		kWindowFullZoomAttribute		     },
	{ NULL }
    };

    /*
     * Map window attributes. Color and opacity are mapped to NULL; these are
     * parsed from the objv in TkUnsupported1ObjCmd.
     */

    static const struct StrIntMap attrMap[] = {
	{ "closeBox",		kWindowCloseBoxAttribute		     },
	{ "horizontalZoom",	kWindowHorizontalZoomAttribute		     },
	{ "verticalZoom",	kWindowVerticalZoomAttribute		     },
	{ "collapseBox",	kWindowCollapseBoxAttribute		     },
	{ "resizable",		kWindowResizableAttribute		     },
	{ "sideTitlebar",	kWindowSideTitlebarAttribute		     },
	{ "toolbarButton",	kWindowToolbarButtonAttribute		     },
	{ "unifiedTitleAndToolbar", kWindowUnifiedTitleAndToolbarAttribute   },
	{ "metal",		kWindowMetalAttribute			     },
	{ "noTitleBar",		kWindowNoTitleBarAttribute		     },
	{ "texturedSquareCorners", kWindowTexturedSquareCornersAttribute     },
	{ "metalNoContentSeparator", kWindowMetalNoContentSeparatorAttribute },
	{ "doesNotCycle",	kWindowDoesNotCycleAttribute		     },
	{ "noUpdates",		kWindowNoUpdatesAttribute		     },
	{ "noActivates",	kWindowNoActivatesAttribute		     },
	{ "opaqueForEvents",	kWindowOpaqueForEventsAttribute		     },
	{ "noShadow",		kWindowNoShadowAttribute		     },
	{ "hideOnSuspend",	kWindowHideOnSuspendAttribute		     },
	{ "hideOnFullScreen",	kWindowHideOnFullScreenAttribute	     },
	{ "inWindowMenu",	kWindowInWindowMenuAttribute		     },
	{ "liveResize",		kWindowLiveResizeAttribute		     },
	{ "ignoreClicks",	kWindowIgnoreClicksAttribute		     },
	{ "noConstrain",	kWindowNoConstrainAttribute		     },
	{ "doesNotHide",	tkWindowDoesNotHideAttribute		     },
	{ "canJoinAllSpaces",	tkCanJoinAllSpacesAttribute		     },
	{ "moveToActiveSpace",	tkMoveToActiveSpaceAttribute		     },
	{ "nonActivating",	tkNonactivatingPanelAttribute		     },
	{ "hud",		tkHUDWindowAttribute			     },
	{ "black",		0			                     },
	{ "dark",		0			                     },
	{ "light",		0			                     },
	{ "gray",		0			                     },
	{ "red",		0 			                     },
	{ "green",		0                			     },
	{ "blue",		0           			             },
	{ "cyan",		0			                     },
	{ "yellow",		0			                     },
	{ "magenta",		0  			                     },
	{ "orange",		0 			                     },
	{ "purple",		0			                     },
	{ "brown",		0			                     },
	{ "clear",		0			                     },
	{ "opacity",		0			                     },
	{ NULL }
    };

    int index, i;
    WmInfo *wmPtr = winPtr->wmInfoPtr;

    if (objc == 3) {
	Tcl_Obj *attributeList, *newResult = NULL;
	UInt64 attributes;

	for (i = 0; classMap[i].strValue != NULL; i++) {
	    if (wmPtr->macClass == classMap[i].intValue) {
		newResult = Tcl_NewStringObj(classMap[i].strValue, -1);
		break;
	    }
	}
	if (newResult == NULL) {
	    Tcl_Panic("invalid class");
	}

	attributeList = Tcl_NewListObj(0, NULL);
	attributes = wmPtr->attributes;

	for (i = 0; compositeAttrMap[i].strValue != NULL; i++) {
	    UInt64 intValue = compositeAttrMap[i].intValue;

	    if (intValue && (attributes & intValue) == intValue) {
		Tcl_ListObjAppendElement(NULL, attributeList,
			Tcl_NewStringObj(compositeAttrMap[i].strValue,
			-1));
		attributes &= ~intValue;
		break;
	    }
	}
	for (i = 0; attrMap[i].strValue != NULL; i++) {
	    if (attributes & attrMap[i].intValue) {
		Tcl_ListObjAppendElement(NULL, attributeList,
			Tcl_NewStringObj(attrMap[i].strValue, -1));
	    }
	}
	Tcl_ListObjAppendElement(NULL, newResult, attributeList);
	Tcl_SetObjResult(interp, newResult);
    } else {
	int attrObjc;
	Tcl_Obj **attrObjv = NULL;
	WindowClass macClass;
	UInt64 oldAttributes = wmPtr->attributes;
	int oldFlags = wmPtr->flags;

	if (Tcl_GetIndexFromObjStruct(interp, objv[3], classMap,
		sizeof(struct StrIntMap), "class", 0, &index) != TCL_OK) {
	    goto badClassAttrs;
	}
	macClass = classMap[index].intValue;
	if (objc == 5) {
	    if (Tcl_ListObjGetElements(interp, objv[4], &attrObjc, &attrObjv)
		    != TCL_OK) {
		goto badClassAttrs;
	    }
	    wmPtr->attributes = kWindowNoAttributes;
	    for (i = 0; i < attrObjc; i++) {
		if (Tcl_GetIndexFromObjStruct(interp, attrObjv[i],
			compositeAttrMap, sizeof(struct StrIntMap),
			"attribute", 0, &index) == TCL_OK) {
		    wmPtr->attributes |= compositeAttrMap[index].intValue;
		} else if (Tcl_GetIndexFromObjStruct(interp, attrObjv[i],
			attrMap, sizeof(struct StrIntMap),
			"attribute", 0, &index) == TCL_OK) {
		    Tcl_ResetResult(interp);
		    wmPtr->attributes |= attrMap[index].intValue;
		} else {
		    goto badClassAttrs;
		}
	    }
	} else {
	    wmPtr->attributes = macClassAttrs[macClass].defaultAttrs;
	}
	wmPtr->attributes &= (tkAlwaysValidAttributes |
		macClassAttrs[macClass].validAttrs);
	wmPtr->flags |= macClassAttrs[macClass].flags;
	wmPtr->macClass = macClass;

	ApplyWindowAttributeFlagChanges(winPtr, NULL, oldAttributes, oldFlags,
		0, 1);

	return TCL_OK;

    badClassAttrs:
	wmPtr->attributes = oldAttributes;
	return TCL_ERROR;
    }

    return TCL_OK;
}

/*
 *----------------------------------------------------------------------
 *
 * TkpMakeMenuWindow --
 *
 *	Configure the window to be either a undecorated pull-down (or pop-up)
 *	menu, or as a toplevel floating menu (palette).
 *
 * Results:
 *	None.
 *
 * Side effects:
 *	Changes the style bit used to create a new Mac toplevel.
 *
 *----------------------------------------------------------------------
 */

void
TkpMakeMenuWindow(
    Tk_Window tkwin,		/* New window. */
    int transient)		/* 1 means menu is only posted briefly as a
				 * popup or pulldown or cascade. 0 means menu
				 * is always visible, e.g. as a floating
				 * menu. */
{
    TkWindow *winPtr = (TkWindow *) tkwin;

    if (transient) {
	winPtr->wmInfoPtr->macClass = kSimpleWindowClass;
	winPtr->wmInfoPtr->attributes = kWindowNoActivatesAttribute;
    } else {
	winPtr->wmInfoPtr->macClass = kFloatingWindowClass;
	winPtr->wmInfoPtr->attributes = kWindowStandardFloatingAttributes;
	winPtr->wmInfoPtr->flags |= WM_WIDTH_NOT_RESIZABLE;
	winPtr->wmInfoPtr->flags |= WM_HEIGHT_NOT_RESIZABLE;
    }
}

/*
 *----------------------------------------------------------------------
 *
 * TkMacOSXMakeRealWindowExist --
 *
 *	This function finally creates the real Macintosh window that the Mac
 *	actually understands.
 *
 * Results:
 *	None.
 *
 * Side effects:
 *	A new Macintosh toplevel is created.
 *
 *----------------------------------------------------------------------
 */

void
TkMacOSXMakeRealWindowExist(
    TkWindow *winPtr)		/* Tk window. */
{
    WmInfo *wmPtr = winPtr->wmInfoPtr;
    MacDrawable *macWin;

    if (TkMacOSXHostToplevelExists(winPtr)) {
	return;
    }

    macWin = (MacDrawable *) winPtr->window;

    /*
     * If this is embedded, make sure its container's toplevel exists,
     * then return...
     */

    if (Tk_IsEmbedded(winPtr)) {
	TkWindow *contWinPtr = TkpGetOtherWindow(winPtr);

	if (contWinPtr != NULL) {
	    TkMacOSXMakeRealWindowExist(
		    contWinPtr->privatePtr->toplevel->winPtr);
	    macWin->flags |= TK_HOST_EXISTS;
	    return;
	}

	if (tkMacOSXEmbedHandler == NULL) {
	    Tcl_Panic("TkMacOSXMakeRealWindowExist could not find container");
	}
	if (tkMacOSXEmbedHandler->containerExistProc &&
		tkMacOSXEmbedHandler->containerExistProc((Tk_Window) winPtr)
		!= TCL_OK) {
	    Tcl_Panic("ContainerExistProc could not make container");
	}
	return;

	/*
	 * TODO: Here we should handle out of process embedding.
	 */
    }
    WindowClass macClass = wmPtr->macClass;
    wmPtr->attributes &= (tkAlwaysValidAttributes |
	    macClassAttrs[macClass].validAttrs);
    wmPtr->flags |= macClassAttrs[macClass].flags |
	    ((wmPtr->attributes & kWindowResizableAttribute) ? 0 :
	    WM_WIDTH_NOT_RESIZABLE|WM_HEIGHT_NOT_RESIZABLE);
    UInt64 attributes = (wmPtr->attributes &
	    ~macClassAttrs[macClass].forceOffAttrs) |
	    macClassAttrs[macClass].forceOnAttrs;
    NSUInteger styleMask = macClassAttrs[macClass].styleMask |
	((attributes & kWindowNoTitleBarAttribute) ? 0 : NSTitledWindowMask) |
	((attributes & kWindowCloseBoxAttribute) ? NSClosableWindowMask : 0) |
	((attributes & kWindowCollapseBoxAttribute) ?
		NSMiniaturizableWindowMask : 0) |
	((attributes & kWindowResizableAttribute) ? NSResizableWindowMask : 0) |
	((attributes & kWindowMetalAttribute) ?
		NSTexturedBackgroundWindowMask : 0) |
	((attributes & kWindowUnifiedTitleAndToolbarAttribute) ?
		NSUnifiedTitleAndToolbarWindowMask : 0) |
	((attributes & kWindowSideTitlebarAttribute) ? 1 << 9 : 0) |
	(attributes >> WM_NSMASK_SHIFT);
    Class winClass = (macClass == kDrawerWindowClass ? [NSDrawerWindow class] :
	    (styleMask & (NSUtilityWindowMask|NSDocModalWindowMask|
	    NSNonactivatingPanelMask|NSHUDWindowMask)) ? [NSPanel class] :
	    [TKWindow class]);
    NSRect structureRect = [winClass frameRectForContentRect:NSZeroRect
	    styleMask:styleMask];
    NSRect contentRect = NSMakeRect(5 - structureRect.origin.x,
	    tkMacOSXZeroScreenHeight - (tkMacOSXZeroScreenTop + 5 +
	    structureRect.origin.y + structureRect.size.height + 200), 200, 200);
    NSWindow *window = [[winClass alloc] initWithContentRect:contentRect
	    styleMask:styleMask backing:NSBackingStoreBuffered defer:YES];
    if (!window) {
    	Tcl_Panic("couldn't allocate new Mac window");
    }
    TKContentView *contentView = [[TKContentView alloc]
				     initWithFrame:NSZeroRect];
    [window setColorSpace:[NSColorSpace deviceRGBColorSpace]];
    [window setContentView:contentView];
    [contentView release];
    [window setDelegate:NSApp];
    [window setAcceptsMouseMovedEvents:YES];
    [window setReleasedWhenClosed:NO];
    [window setAutodisplay:NO];
    if (styleMask & NSUtilityWindowMask) {
	[(NSPanel*)window setFloatingPanel:YES];
    }
    if ((styleMask & (NSTexturedBackgroundWindowMask|NSHUDWindowMask)) &&
	    !(styleMask & NSDocModalWindowMask)) {
        /*
	 * Workaround for [Bug 2824538]: Texured windows are draggable
	 *                               from opaque content.
	 */
	[window setMovableByWindowBackground:NO];
    }


    /* Set background color and opacity of window if those flags are set.  */
    if (colorName != NULL) {
    	[window setBackgroundColor: colorName];
    }

    if (opaqueTag) {
#ifdef TK_GOT_AT_LEAST_SNOW_LEOPARD
    	[window setOpaque: opaqueTag];
#else
	[window setOpaque: YES];
#endif
    }

    [window setDocumentEdited:NO];
    wmPtr->window = window;
    macWin->view = window.contentView;
    TkMacOSXApplyWindowAttributes(winPtr, window);

    NSRect geometry = InitialWindowBounds(winPtr, window);
    geometry.size.width +=  structureRect.size.width;
    geometry.size.height += structureRect.size.height;
    geometry.origin.y = tkMacOSXZeroScreenHeight - (geometry.origin.y +
	    geometry.size.height);
    [window setFrame:geometry display:NO];
    TkMacOSXRegisterOffScreenWindow((Window) macWin, window);
    macWin->flags |= TK_HOST_EXISTS;
}

/*
 *----------------------------------------------------------------------
 *
 * TkMacOSXRegisterOffScreenWindow --
 *
 *	This function adds the passed in Off Screen Port to the hash table
 *	that maps Mac windows to root X windows.
 *
 * Results:
 *	None.
 *
 * Side effects:
 *	An entry is added to the windowTable hash table.
 *
 *----------------------------------------------------------------------
 */

void
TkMacOSXRegisterOffScreenWindow(
    Window window,		/* Window structure. */
    void *portPtr)		/* Pointer to a Mac Window. */
{
    Tcl_HashEntry *valueHashPtr;
    int isNew;

    if (!windowHashInit) {
	Tcl_InitHashTable(&windowTable, TCL_ONE_WORD_KEYS);
	windowHashInit = true;
    }
    valueHashPtr = Tcl_CreateHashEntry(&windowTable, (char *) portPtr, &isNew);
    if (!isNew) {
	Tcl_Panic("Same macintosh window allocated twice!");
    }
    Tcl_SetHashValue(valueHashPtr, window);
}

/*
 *----------------------------------------------------------------------
 *
 * TkMacOSXUnregisterMacWindow --
 *
 *	Given a macintosh port window, this function removes the association
 *	between this window and the root X window that Tk cares about.
 *
 * Results:
 *	None.
 *
 * Side effects:
 *	An entry is removed from the windowTable hash table.
 *
 *----------------------------------------------------------------------
 */

void
TkMacOSXUnregisterMacWindow(
    void *macWinPtr)	/* Reference to a Mac Window */
{
    Tcl_HashEntry *entryPtr;

    if (!windowHashInit) {
	Tcl_Panic("TkMacOSXUnregisterMacWindow: unmapping before inited");
    }
    entryPtr = Tcl_FindHashEntry(&windowTable, macWinPtr);
    if (!entryPtr) {
	TkMacOSXDbgMsg("Failed to find window %p", macWinPtr);
    } else {
	Tcl_DeleteHashEntry(entryPtr);
    }
}

/*
 *----------------------------------------------------------------------
 *
 * TkMacOSXSetScrollbarGrow --
 *
 *	Sets a flag for a toplevel window indicating that the passed Tk
 *	scrollbar window will display the grow region for the toplevel window.
 *
 * Results:
 *	None.
 *
 * Side effects:
 *	A flag is set int windows toplevel parent.
 *
 *----------------------------------------------------------------------
 */

void
TkMacOSXSetScrollbarGrow(
    TkWindow *winPtr,		/* Tk scrollbar window. */
    int flag)			/* Boolean value true or false. */
{
    if (flag) {
	winPtr->privatePtr->toplevel->flags |= TK_SCROLLBAR_GROW;
	winPtr->privatePtr->toplevel->winPtr->wmInfoPtr->scrollWinPtr = winPtr;
    } else if (winPtr->privatePtr->toplevel->winPtr->wmInfoPtr->scrollWinPtr
	    == winPtr) {
	winPtr->privatePtr->toplevel->flags &= ~TK_SCROLLBAR_GROW;
	winPtr->privatePtr->toplevel->winPtr->wmInfoPtr->scrollWinPtr = NULL;
    }
}

/*
 *----------------------------------------------------------------------
 *
 * TkWmFocusToplevel --
 *
 *	This is a utility procedure invoked by focus-management code. It
 *	exists because of the extra wrapper windows that exist under Unix; its
 *	job is to map from wrapper windows to the corresponding toplevel
 *	windows. On PCs and Macs there are no wrapper windows so no mapping is
 *	necessary; this procedure just determines whether a window is a
 *	toplevel or not.
 *
 * Results:
 *	If winPtr is a toplevel window, returns the pointer to the window;
 *	otherwise returns NULL.
 *
 * Side effects:
 *	None.
 *
 *----------------------------------------------------------------------
 */

TkWindow *
TkWmFocusToplevel(
    TkWindow *winPtr)		/* Window that received a focus-related
				 * event. */
{
    if (!(winPtr->flags & TK_TOP_LEVEL)) {
	return NULL;
    }
    return winPtr;
}

/*
 *----------------------------------------------------------------------
 *
 * TkpGetWrapperWindow --
 *
 *	This is a utility procedure invoked by focus-management code. It maps
 *	to the wrapper for a top-level, which is just the same as the
 *	top-level on Macs and PCs.
 *
 * Results:
 *	If winPtr is a toplevel window, returns the pointer to the window;
 *	otherwise returns NULL.
 *
 * Side effects:
 *	None.
 *
 *----------------------------------------------------------------------
 */

TkWindow *
TkpGetWrapperWindow(
    TkWindow *winPtr)		/* Window that received a focus-related
				 * event. */
{
    if (!(winPtr->flags & TK_TOP_LEVEL)) {
	return NULL;
    }
    return winPtr;
}

/*
 *----------------------------------------------------------------------
 *
 * TkpWmSetState --
 *
 *	Sets the window manager state for the wrapper window of a given
 *	toplevel window.
 *
 * Results:
 *	None.
 *
 * Side effects:
 *	May maximize, minimize, restore, or withdraw a window.
 *
 *----------------------------------------------------------------------
 */

void
TkpWmSetState(
    TkWindow *winPtr,		/* Toplevel window to operate on. */
    int state)			/* One of IconicState, ZoomState, NormalState,
				 * or WithdrawnState. */
{
    WmInfo *wmPtr = winPtr->wmInfoPtr;
    NSWindow *macWin;

    wmPtr->hints.initial_state = state;
    if (wmPtr->flags & WM_NEVER_MAPPED) {
	return;
    }

    macWin = TkMacOSXDrawableWindow(winPtr->window);

    if (state == WithdrawnState) {
	Tk_UnmapWindow((Tk_Window) winPtr);
    } else if (state == IconicState) {
	/*
	 * The window always gets unmapped. If we can show the icon version of
	 * the window we also collapse it.
	 */

	if (macWin && ([macWin styleMask] & NSMiniaturizableWindowMask) &&
		![macWin isMiniaturized]) {
	    [macWin miniaturize:NSApp];
	}
	Tk_UnmapWindow((Tk_Window) winPtr);
    } else if (state == NormalState || state == ZoomState) {
	Tk_MapWindow((Tk_Window) winPtr);
	if (macWin && ([macWin styleMask] & NSMiniaturizableWindowMask) &&
		[macWin isMiniaturized]) {
	    [macWin deminiaturize:NSApp];
	}
	TkMacOSXZoomToplevel(macWin, state == NormalState ? inZoomIn :
		inZoomOut);
    }
}

/*
 *----------------------------------------------------------------------
 *
 * TkpIsWindowFloating --
 *
 *	Returns 1 if a window is floating, 0 otherwise.
 *
 * Results:
 *	1 or 0 depending on window's floating attribute.
 *
 * Side effects:
 *	None.
 *
 *----------------------------------------------------------------------
 */

int
TkpIsWindowFloating(
    void *wRef)
{
    return [(NSWindow *)wRef level] == kCGFloatingWindowLevel;
}

/*
 *----------------------------------------------------------------------
 *
 * TkMacOSXWindowClass --
 *
 *	Returns OS X window class of window
 *
 * Results:
 *	1 or 0 depending on window's floating attribute.
 *
 * Side effects:
 *	None.
 *
 *----------------------------------------------------------------------
 */

MODULE_SCOPE WindowClass
TkMacOSXWindowClass(
    TkWindow *winPtr)
{
    return winPtr->wmInfoPtr->macClass;
}

/*
 *--------------------------------------------------------------
 *
 * TkMacOSXWindowOffset --
 *
 *	Determines the x and y offset from the orgin of the toplevel window
 *	dressing (the structure region, i.e. title bar) and the orgin of the
 *	content area.
 *
 * Results:
 *	The x & y offset in pixels.
 *
 * Side effects:
 *	None.
 *
 *----------------------------------------------------------------------
 */

void
TkMacOSXWindowOffset(
    void *wRef,
    int *xOffset,
    int *yOffset)
{
    TkWindow *winPtr = TkMacOSXGetTkWindow(wRef);

    if (winPtr && winPtr->wmInfoPtr) {
	*xOffset = winPtr->wmInfoPtr->xInParent;
	*yOffset = winPtr->wmInfoPtr->yInParent;
    } else {
	*xOffset = 0;
	*yOffset = 0;
    }
}

/*
 *----------------------------------------------------------------------
 *
 * TkpGetMS --
 *
 *	Return a relative time in milliseconds. It doesn't matter when the
 *	epoch was.
 *
 * Results:
 *	Number of milliseconds.
 *
 * Side effects:
 *	None.
 *
 *----------------------------------------------------------------------
 */

unsigned long
TkpGetMS(void)
{
    Tcl_Time now;

    Tcl_GetTime(&now);
    return (long) now.sec * 1000 + now.usec / 1000;
}

/*
 *----------------------------------------------------------------------
 *
 * XSetInputFocus --
 *
 *	Change the focus window for the application.
 *
 * Results:
 *	None.
 *
 * Side effects:
 *	None.
 *
 *----------------------------------------------------------------------
 */

void
XSetInputFocus(
    Display* display,
    Window focus,
    int revert_to,
    Time time)
{
    /*
     * Don't need to do a thing. Tk manages the focus for us.
     */
}

/*
 *----------------------------------------------------------------------
 *
 * TkpChangeFocus --
 *
 *	This procedure is a stub on the Mac because we always own the focus if
 *	we are a front most application.
 *
 * Results:
 *	The return value is the serial number of the command that changed the
 *	focus. It may be needed by the caller to filter out focus change
 *	events that were queued before the command. If the procedure doesn't
 *	actually change the focus then it returns 0.
 *
 * Side effects:
 *	None.
 *
 *----------------------------------------------------------------------
 */

int
TkpChangeFocus(
    TkWindow *winPtr,		/* Window that is to receive the X focus. */
    int force)			/* Non-zero means claim the focus even if it
				 * didn't originally belong to topLevelPtr's
				 * application. */
{
    if (winPtr->atts.override_redirect) {
	return 0;
    }

    if (Tk_IsTopLevel(winPtr) && !Tk_IsEmbedded(winPtr) ){
    	NSWindow *win = TkMacOSXDrawableWindow(winPtr->window);
    	TkWmRestackToplevel(winPtr, Above, NULL);
    	if (force ) {
    	    [NSApp activateIgnoringOtherApps:YES];
    	}
	if ( win && [win canBecomeKeyWindow] ) {
	    [win makeKeyAndOrderFront:NSApp];
	}
    }

    /*
     * Remember the current serial number for the X server and issue a dummy
     * server request. This marks the position at which we changed the focus,
     * so we can distinguish FocusIn and FocusOut events on either side of the
     * mark.
     */

    return NextRequest(winPtr->display);
}

/*
 *----------------------------------------------------------------------
 *
 * WmStackorderToplevelWrapperMap --
 *
 *	This procedure will create a table that maps the reparent wrapper X id
 *	for a toplevel to the TkWindow structure that it wraps. Tk keeps track
 *	of a mapping from the window X id to the TkWindow structure but that
 *	does us no good here since we only get the X id of the wrapper window.
 *	Only those toplevel windows that are mapped have a position in the
 *	stacking order.
 *
 * Results:
 *	None.
 *
 * Side effects:
 *	Adds entries to the passed hashtable.
 *
 *----------------------------------------------------------------------
 */

static void
WmStackorderToplevelWrapperMap(
    TkWindow *winPtr,		/* TkWindow to recurse on */
    Display *display,		/* X display of parent window */
    Tcl_HashTable *table)	/* Maps mac window to TkWindow */
{
    TkWindow *childPtr;
    Tcl_HashEntry *hPtr;
    int newEntry;

    if (Tk_IsMapped(winPtr) && Tk_IsTopLevel(winPtr)
	    && (winPtr->display == display)) {
	hPtr = Tcl_CreateHashEntry(table,
		(char*) TkMacOSXDrawableWindow(winPtr->window), &newEntry);
	Tcl_SetHashValue(hPtr, winPtr);
    }

    for (childPtr = winPtr->childList; childPtr != NULL;
	    childPtr = childPtr->nextPtr) {
	WmStackorderToplevelWrapperMap(childPtr, display, table);
    }
}

/*
 *----------------------------------------------------------------------
 *
 * TkWmStackorderToplevel --
 *
 *	This procedure returns the stack order of toplevel windows.
 *
 * Results:
 *	An array of pointers to tk window objects in stacking order or else
 *	NULL if there was an error.
 *
 * Side effects:
 *	None.
 *
 *----------------------------------------------------------------------
 */

TkWindow **
TkWmStackorderToplevel(
    TkWindow *parentPtr)	/* Parent toplevel window. */
{
    TkWindow *childWinPtr, **windows, **windowPtr;
    Tcl_HashTable table;
    Tcl_HashEntry *hPtr;
    Tcl_HashSearch search;

    /*
     * Map mac windows to a TkWindow of the wrapped toplevel.
     */

    Tcl_InitHashTable(&table, TCL_ONE_WORD_KEYS);
    WmStackorderToplevelWrapperMap(parentPtr, parentPtr->display, &table);

    windows = ckalloc((table.numEntries+1) * sizeof(TkWindow *));

    /*
     * Special cases: If zero or one toplevels were mapped there is no need to
     * enumerate Windows.
     */

    switch (table.numEntries) {
    case 0:
	windows[0] = NULL;
	goto done;
    case 1:
	hPtr = Tcl_FirstHashEntry(&table, &search);
	windows[0] = Tcl_GetHashValue(hPtr);
	windows[1] = NULL;
	goto done;
    }

    NSArray *macWindows = [NSApp orderedWindows];
    NSInteger windowCount = [macWindows count];

    if (!windowCount) {
	ckfree(windows);
	windows = NULL;
    } else {
	windowPtr = windows + table.numEntries;
	*windowPtr-- = NULL;
	for (NSWindow *w in macWindows) {
	    hPtr = Tcl_FindHashEntry(&table, (char*) w);
	    if (hPtr != NULL) {
		childWinPtr = Tcl_GetHashValue(hPtr);
		*windowPtr-- = childWinPtr;
	    }
	}
	if (windowPtr != windows-1) {
	    Tcl_Panic("num matched toplevel windows does not equal num "
		      "children");
	}
    }

  done:
    Tcl_DeleteHashTable(&table);
    return windows;
}

/*
 *----------------------------------------------------------------------
 *
 * TkMacOSXApplyWindowAttributes --
 *
 *	This procedure applies all window attributes to the NSWindow.
 *
 * Results:
 *	None.
 *
 * Side effects:
 *	None.
 *
 *----------------------------------------------------------------------
 */

void
TkMacOSXApplyWindowAttributes(
    TkWindow *winPtr,
    NSWindow *macWindow)
{
    WmInfo *wmPtr = winPtr->wmInfoPtr;
    ApplyWindowAttributeFlagChanges(winPtr, macWindow, 0, 0, 0, 1);
    if (wmPtr->master != None || winPtr->atts.override_redirect) {
	ApplyMasterOverrideChanges(winPtr, macWindow);
    }
}

/*
 *----------------------------------------------------------------------
 *
 * ApplyWindowAttributeFlagChanges --
 *
 *	This procedure applies window attribute and flag changes.
 *
 * Results:
 *	None.
 *
 * Side effects:
 *	None.
 *
 *----------------------------------------------------------------------
 */

static void
ApplyWindowAttributeFlagChanges(
    TkWindow *winPtr,
    NSWindow *macWindow,
    UInt64 oldAttributes,
    int oldFlags,
    int create,
    int initial)
{
    WmInfo *wmPtr = winPtr->wmInfoPtr;
    UInt64 newAttributes = ForceAttributes(wmPtr->attributes, wmPtr->macClass);
    UInt64 changedAttributes = newAttributes ^ ForceAttributes(oldAttributes,
	    wmPtr->macClass);

    if (changedAttributes || wmPtr->flags != oldFlags || initial) {
	if (!macWindow) {
	    if (winPtr->window == None) {
		if (create) {
		    Tk_MakeWindowExist((Tk_Window) winPtr);
		} else {
		    return;
		}
	    }
	    if (!TkMacOSXHostToplevelExists(winPtr)) {
		if (create) {
		    TkMacOSXMakeRealWindowExist(winPtr);
		} else {
		    return;
		}
	    }
	    macWindow = TkMacOSXDrawableWindow(winPtr->window);
	}
	if ((changedAttributes & kWindowCloseBoxAttribute) || initial) {
	    [[macWindow standardWindowButton:NSWindowCloseButton]
		    setEnabled:!!(newAttributes & kWindowCloseBoxAttribute)];
	}
	if ((changedAttributes & kWindowCollapseBoxAttribute) || initial) {
	    [[macWindow standardWindowButton:NSWindowMiniaturizeButton]
		    setEnabled:!!(newAttributes & kWindowCollapseBoxAttribute)];
	}
	if ((changedAttributes & (kWindowResizableAttribute |
		kWindowFullZoomAttribute)) || initial) {
	    [macWindow setShowsResizeIndicator:
		    !!(newAttributes & kWindowResizableAttribute)];
	    [[macWindow standardWindowButton:NSWindowZoomButton]
		    setEnabled:(newAttributes & kWindowResizableAttribute) &&
		    (newAttributes & kWindowFullZoomAttribute)];
	    if (newAttributes & kWindowResizableAttribute) {
		wmPtr->flags &= ~(WM_WIDTH_NOT_RESIZABLE |
			WM_HEIGHT_NOT_RESIZABLE);
	    } else {
		wmPtr->flags |= (WM_WIDTH_NOT_RESIZABLE |
			WM_HEIGHT_NOT_RESIZABLE);
	    }
	    WmUpdateGeom(wmPtr, winPtr);
	}
	if ((changedAttributes & kWindowToolbarButtonAttribute) || initial) {
	    [macWindow setShowsToolbarButton:
		    !!(newAttributes & kWindowToolbarButtonAttribute)];
	    if ((newAttributes & kWindowToolbarButtonAttribute) &&
		    ![macWindow toolbar]) {
		NSToolbar *toolbar = [[NSToolbar alloc] initWithIdentifier:@""];
		[toolbar setVisible:NO];
		[macWindow setToolbar:toolbar];
		[toolbar release];
		NSCell *toolbarButtonCell = [[macWindow standardWindowButton:
			NSWindowToolbarButton] cell];
		[toolbarButtonCell setTarget:[macWindow contentView]];
		[toolbarButtonCell setAction:@selector(tkToolbarButton:)];
	    }
	}
	if ((changedAttributes & kWindowNoShadowAttribute) || initial) {
	    [macWindow setHasShadow:
		    !(newAttributes & kWindowNoShadowAttribute)];
	}
	if ((changedAttributes & kWindowHideOnSuspendAttribute) || initial) {
	    [macWindow setHidesOnDeactivate:
		    !!(newAttributes & kWindowHideOnSuspendAttribute)];
	}
	if ((changedAttributes & kWindowInWindowMenuAttribute) || initial) {
	    [macWindow setExcludedFromWindowsMenu:
		    !(newAttributes & kWindowInWindowMenuAttribute)];
	}
	if ((changedAttributes & kWindowIgnoreClicksAttribute) || initial) {
	    [macWindow setIgnoresMouseEvents:
		    !!(newAttributes & kWindowIgnoreClicksAttribute)];
	}
	if ((changedAttributes & tkWindowDoesNotHideAttribute) || initial) {
	    [macWindow setCanHide:
		    !(newAttributes & tkWindowDoesNotHideAttribute)];
	}
	if ((changedAttributes & (kWindowDoesNotCycleAttribute |
		tkCanJoinAllSpacesAttribute | tkMoveToActiveSpaceAttribute)) ||
		initial) {
	    NSWindowCollectionBehavior b = NSWindowCollectionBehaviorDefault;
	    if (newAttributes & tkCanJoinAllSpacesAttribute) {
		b |= NSWindowCollectionBehaviorCanJoinAllSpaces;
	    } else if (newAttributes & tkMoveToActiveSpaceAttribute) {
		b |= NSWindowCollectionBehaviorMoveToActiveSpace;
	    }
#if MAC_OS_X_VERSION_MAX_ALLOWED >= 1060
	    if (newAttributes & kWindowDoesNotCycleAttribute) {
		b |= NSWindowCollectionBehaviorIgnoresCycle;
	    } else {
		b |= NSWindowCollectionBehaviorParticipatesInCycle;
	    }
#endif
	    [macWindow setCollectionBehavior:b];
#if MAC_OS_X_VERSION_MIN_REQUIRED < 1060
	    if (((changedAttributes & kWindowDoesNotCycleAttribute) || initial)
#if MAC_OS_X_VERSION_MAX_ALLOWED >= 1060
		    && tkMacOSXMacOSXVersion < 1060
#endif
	    ) {
		[macWindow setCanCycle:
			!(newAttributes & kWindowDoesNotCycleAttribute)];
	    }
#endif
	}
	if ((wmPtr->flags & WM_TOPMOST) != (oldFlags & WM_TOPMOST)) {
	    [macWindow setLevel:(wmPtr->flags & WM_TOPMOST) ?
		    kCGUtilityWindowLevel : ([macWindow isKindOfClass:
		    [NSPanel class]] && [macWindow isFloatingPanel] ?
		    kCGFloatingWindowLevel : kCGNormalWindowLevel)];
	}

	/*
	 * The change of window class/attributes might have changed the window
	 * structure widths:
	 */

	NSRect structureRect = [macWindow frameRectForContentRect:NSZeroRect];
	wmPtr->xInParent = -structureRect.origin.x;
	wmPtr->yInParent = structureRect.origin.y + structureRect.size.height;
	wmPtr->parentWidth = winPtr->changes.width + structureRect.size.width;
	wmPtr->parentHeight = winPtr->changes.height + structureRect.size.height;
    }
}

/*
 *----------------------------------------------------------------------
 *
 * ApplyMasterOverrideChanges --
 *
 *	This procedure applies changes to override_redirect or master.
 *
 * Results:
 *	None.
 *
 * Side effects:
 *	None.
 *
 *----------------------------------------------------------------------
 */

static void
ApplyMasterOverrideChanges(
    TkWindow *winPtr,
    NSWindow *macWindow)
{
    WmInfo *wmPtr = winPtr->wmInfoPtr;
    UInt64 oldAttributes = wmPtr->attributes;
    int oldFlags = wmPtr->flags;

    /*
     * FIX: We need an UpdateWrapper equivalent to make this 100% correct
     */

    if (winPtr->atts.override_redirect) {
	if (wmPtr->macClass == kDocumentWindowClass) {
	    wmPtr->macClass = kSimpleWindowClass;
	    wmPtr->attributes = macClassAttrs[kSimpleWindowClass].defaultAttrs;
	}
	wmPtr->attributes |= kWindowNoActivatesAttribute;
    } else {
	if (wmPtr->macClass == kSimpleWindowClass &&
		oldAttributes == kWindowNoActivatesAttribute) {
	    wmPtr->macClass = kDocumentWindowClass;
	    wmPtr->attributes =
		    macClassAttrs[kDocumentWindowClass].defaultAttrs;
	}
	wmPtr->attributes &= ~kWindowNoActivatesAttribute;
    }
    if (!macWindow && winPtr->window != None &&
	    TkMacOSXHostToplevelExists(winPtr)) {
	macWindow = TkMacOSXDrawableWindow(winPtr->window);
    }
    if (macWindow) {
	if (winPtr->atts.override_redirect && wmPtr->master != None) {
	    wmPtr->flags |= WM_TOPMOST;
	} else {
	    wmPtr->flags &= ~WM_TOPMOST;
	}
	NSWindow *parentWindow = [macWindow parentWindow];
	if (wmPtr->master != None) {
	    TkDisplay *dispPtr = TkGetDisplayList();
	    TkWindow *masterWinPtr = (TkWindow *)
		    Tk_IdToWindow(dispPtr->display, wmPtr->master);

	    if (masterWinPtr && masterWinPtr->window != None &&
		    TkMacOSXHostToplevelExists(masterWinPtr)) {
		NSWindow *masterMacWin =
			TkMacOSXDrawableWindow(masterWinPtr->window);

		if (masterMacWin && masterMacWin != parentWindow &&
			(winPtr->flags & TK_MAPPED)) {
		    if (parentWindow) {
			[parentWindow removeChildWindow:macWindow];
		    }
		    [masterMacWin addChildWindow:macWindow
			    ordered:NSWindowAbove];
		    if (wmPtr->flags & WM_TOPMOST) {
			[macWindow setLevel:kCGUtilityWindowLevel];
		    }
		}
	    }
	} else if (parentWindow) {
	    [parentWindow removeChildWindow:macWindow];
	}
	ApplyWindowAttributeFlagChanges(winPtr, macWindow, oldAttributes,
		oldFlags, 0, 0);
    }
}

/*
 *----------------------------------------------------------------------
 *
 * TkMacOSXMakeFullscreen --
 *
 *	This procedure sets a fullscreen window to the size of the screen.
 *
 * Results:
 *	A standard Tcl result.
 *
 * Side effects:
 *	None.
 *
 *----------------------------------------------------------------------
 */

int
TkMacOSXMakeFullscreen(
    TkWindow *winPtr,
    NSWindow *window,
    int fullscreen,
    Tcl_Interp *interp)
{
    WmInfo *wmPtr = winPtr->wmInfoPtr;
    int result = TCL_OK, wasFullscreen = (wmPtr->flags & WM_FULLSCREEN);
#ifdef TK_GOT_AT_LEAST_SNOW_LEOPARD
    static unsigned long prevMask = 0, prevPres = 0;
#endif /*TK_GOT_AT_LEAST_SNOW_LEOPARD*/

    if (fullscreen) {
	int screenWidth =  WidthOfScreen(Tk_Screen(winPtr));
	int screenHeight = HeightOfScreen(Tk_Screen(winPtr));

	/*
	 * Check max width and height if set by the user.
	 */

	if ((wmPtr->maxWidth > 0 && wmPtr->maxWidth < screenWidth)
		|| (wmPtr->maxHeight > 0 && wmPtr->maxHeight < screenHeight)) {
	    if (interp) {
		Tcl_SetObjResult(interp, Tcl_ObjPrintf(
			"can't set fullscreen attribute for \"%s\": max"
			" width/height is too small", winPtr->pathName));
		Tcl_SetErrorCode(interp, "TK", "FULLSCREEN",
			"CONSTRAINT_FAILURE", NULL);
	    }
	    result = TCL_ERROR;
	    wmPtr->flags &= ~WM_FULLSCREEN;
	} else {
	    Tk_UnmapWindow((Tk_Window) winPtr);
	    NSRect bounds = [window contentRectForFrameRect:[window frame]];
	    NSRect screenBounds = NSMakeRect(0, 0, screenWidth, screenHeight);

	    if (!NSEqualRects(bounds, screenBounds) && !wasFullscreen) {
		wmPtr->configX = wmPtr->x;
		wmPtr->configY = wmPtr->y;
		wmPtr->configAttributes = wmPtr->attributes;
		wmPtr->attributes &= ~kWindowResizableAttribute;
		ApplyWindowAttributeFlagChanges(winPtr, window,
			wmPtr->configAttributes, wmPtr->flags, 1, 0);
		wmPtr->flags |= WM_SYNC_PENDING;
		[window setFrame:[window frameRectForContentRect:
			screenBounds] display:YES];
		wmPtr->flags &= ~WM_SYNC_PENDING;
	    }
	    wmPtr->flags |= WM_FULLSCREEN;
	}

#ifdef TK_GOT_AT_LEAST_SNOW_LEOPARD
	/*
	 * We can't set these features on Leopard or earlier, as they don't
	 * exist (neither options nor API that uses them). This formally means
	 * that there's a bug with full-screen windows with Tk on old OSX, but
	 * it isn't worth blocking a build just for this.
	 */

	prevMask = [window styleMask];
	prevPres = [NSApp presentationOptions];
	[window setStyleMask: NSBorderlessWindowMask];
	[NSApp setPresentationOptions: NSApplicationPresentationAutoHideDock
	                          | NSApplicationPresentationAutoHideMenuBar];
	Tk_MapWindow((Tk_Window) winPtr);
#endif /*TK_GOT_AT_LEAST_SNOW_LEOPARD*/
    } else {
	wmPtr->flags &= ~WM_FULLSCREEN;

#ifdef TK_GOT_AT_LEAST_SNOW_LEOPARD
	[NSApp setPresentationOptions: prevPres];
	[window setStyleMask: prevMask];
#endif /*TK_GOT_AT_LEAST_SNOW_LEOPARD*/
    }

    if (wasFullscreen && !(wmPtr->flags & WM_FULLSCREEN)) {
	Tk_UnmapWindow((Tk_Window) winPtr);
	UInt64 oldAttributes = wmPtr->attributes;
	NSRect bounds = NSMakeRect(wmPtr->configX, tkMacOSXZeroScreenHeight -
		(wmPtr->configY + wmPtr->yInParent + wmPtr->configHeight),
		wmPtr->xInParent + wmPtr->configWidth,
		wmPtr->yInParent + wmPtr->configHeight);

	wmPtr->attributes |= wmPtr->configAttributes &
		kWindowResizableAttribute;
	ApplyWindowAttributeFlagChanges(winPtr, window, oldAttributes,
		wmPtr->flags, 1, 0);
	wmPtr->flags |= WM_SYNC_PENDING;
	[window setFrame:[window frameRectForContentRect:bounds] display:YES];
	wmPtr->flags &= ~WM_SYNC_PENDING;
       Tk_MapWindow((Tk_Window) winPtr);
    }
    return result;
}

/*
 *----------------------------------------------------------------------
 *
 * GetMinSize --
 *
 *	This function computes the current minWidth and minHeight values for a
 *	window, taking into account the possibility that they may be
 *	defaulted.
 *
 * Results:
 *	The values at *minWidthPtr and *minHeightPtr are filled in with the
 *	minimum allowable dimensions of wmPtr's window, in grid units. If the
 *	requested minimum is smaller than the system required minimum, then
 *	this function computes the smallest size that will satisfy both the
 *	system and the grid constraints.
 *
 * Side effects:
 *	None.
 *
 *----------------------------------------------------------------------
 */

static void
GetMinSize(
    TkWindow *winPtr,		/* Toplevel window to operate on. */
    int *minWidthPtr,		/* Where to store the current minimum width of
				 * the window. */
    int *minHeightPtr)		/* Where to store the current minimum height
				 * of the window. */
{
    WmInfo *wmPtr = winPtr->wmInfoPtr;
    int minWidth = 1, minHeight = 1;

    /*
     * Compute the minimum width & height by taking the default client size and
     * rounding it up to the nearest grid unit. Return the greater of the
     * default minimum and the specified minimum.
     */

    switch (wmPtr->macClass) {
    case kDocumentWindowClass:
    case kMovableAlertWindowClass:
    case kMovableModalWindowClass:
	minWidth = 72;
	if (wmPtr->attributes & kWindowResizableAttribute) {
	    minHeight = 15;
	}
	if (wmPtr->attributes & kWindowToolbarButtonAttribute) {
	    minWidth += 29;
	}
	break;
    case kFloatingWindowClass:
    case kUtilityWindowClass:
	minWidth = 59;
	if (wmPtr->attributes & kWindowResizableAttribute) {
	    minHeight = 11;
	}
	if (wmPtr->attributes & kWindowSideTitlebarAttribute) {
	    int tmp = minWidth;

	    minWidth = minHeight;
	    minHeight = tmp;
	} else if (wmPtr->attributes & kWindowToolbarButtonAttribute) {
	    minWidth += 29;
	}
	break;
    default:
	if (wmPtr->attributes & kWindowResizableAttribute) {
	    minWidth = 15;
	    minHeight = 15;
	}
	break;
    }

    if (wmPtr->gridWin != NULL) {
	int base = winPtr->reqWidth - (wmPtr->reqGridWidth * wmPtr->widthInc);

	if (base < 0) {
	    base = 0;
	}
	minWidth = ((minWidth - base) + wmPtr->widthInc-1)/wmPtr->widthInc;
	base = winPtr->reqHeight - (wmPtr->reqGridHeight * wmPtr->heightInc);
	if (base < 0) {
	    base = 0;
	}
	minHeight = ((minHeight - base) + wmPtr->heightInc-1)/wmPtr->heightInc;
    }
    if (minWidth < wmPtr->minWidth) {
	minWidth = wmPtr->minWidth;
    }
    if (minHeight < wmPtr->minHeight) {
	minHeight = wmPtr->minHeight;
    }
    *minWidthPtr = minWidth;
    *minHeightPtr = minHeight;
}

/*
 *----------------------------------------------------------------------
 *
 * GetMaxSize --
 *
 *	This function computes the current maxWidth and maxHeight values for a
 *	window, taking into account the possibility that they may be
 *	defaulted.
 *
 * Results:
 *	The values at *maxWidthPtr and *maxHeightPtr are filled in with the
 *	maximum allowable dimensions of wmPtr's window, in grid units. If no
 *	maximum has been specified for the window, then this function computes
 *	the largest sizes that will fit on the screen.
 *
 * Side effects:
 *	None.
 *
 *----------------------------------------------------------------------
 */

static void
GetMaxSize(
    TkWindow *winPtr,		/* Toplevel window to operate on. */
    int *maxWidthPtr,		/* Where to store the current maximum width of
				 * the window. */
    int *maxHeightPtr)		/* Where to store the current maximum height
				 * of the window. */
{
    WmInfo *wmPtr = winPtr->wmInfoPtr;
    NSRect *maxBounds = (NSRect*)(winPtr->display->screens->ext_data);

    if (wmPtr->maxWidth > 0) {
	*maxWidthPtr = wmPtr->maxWidth;
    } else {
	int maxWidth = maxBounds->size.width - wmPtr->xInParent;

	if (wmPtr->gridWin != NULL) {
	    maxWidth = wmPtr->reqGridWidth
		    + (maxWidth - winPtr->reqWidth)/wmPtr->widthInc;
	}
	*maxWidthPtr = maxWidth;
    }
    if (wmPtr->maxHeight > 0) {
	*maxHeightPtr = wmPtr->maxHeight;
    } else {
	int maxHeight = maxBounds->size.height - wmPtr->yInParent;

	if (wmPtr->gridWin != NULL) {
	    maxHeight = wmPtr->reqGridHeight
		    + (maxHeight - winPtr->reqHeight)/wmPtr->heightInc;
	}
	*maxHeightPtr = maxHeight;
    }
}

/*
 *----------------------------------------------------------------------
 *
 * RemapWindows
 *
 *	Adjust parent/child relation ships of the given window hierarchy.
 *
 * Results:
 *	none
 *
 * Side effects:
 *	keeps windowing system (X11) happy
 *
 *----------------------------------------------------------------------
 */

static void
RemapWindows(
    TkWindow *winPtr,
    MacDrawable *parentWin)
{
    TkWindow *childPtr;
    /*
     * Remove the OS specific window. It will get rebuilt when the window gets
     * Mapped.
     */

    if (winPtr->window != None) {
	MacDrawable *macWin = (MacDrawable *) winPtr->window;

	macWin->toplevel->referenceCount--;
	macWin->toplevel = parentWin->toplevel;
	macWin->toplevel->referenceCount++;
	winPtr->flags &= ~TK_MAPPED;
#ifdef TK_REBUILD_TOPLEVEL
	winPtr->flags |= TK_REBUILD_TOPLEVEL;
#endif
    }

    /* Repeat for all the children */
    for (childPtr = winPtr->childList; childPtr != NULL;
	    childPtr = childPtr->nextPtr) {
	RemapWindows(childPtr, (MacDrawable *) winPtr->window);
    }
}

/*
 * Local Variables:
 * mode: objc
 * c-basic-offset: 4
 * fill-column: 79
 * coding: utf-8
 * End:
 */<|MERGE_RESOLUTION|>--- conflicted
+++ resolved
@@ -2421,15 +2421,9 @@
 	}
     }
 
-<<<<<<< HEAD
      /*Get icon name. We only use the first icon name because macOS does not
      support multiple images in Tk photos.*/
-    char *icon; 
-=======
-    /*Get icon name. We only use the first icon name because macOS does not
-      support multiple images in Tk photos.*/
     char *icon;
->>>>>>> c7c7d227
     if (strcmp(Tcl_GetString(objv[3]), "-default") == 0) {
 	icon = Tcl_GetString(objv[4]);
     }	else {
