--- conflicted
+++ resolved
@@ -451,13 +451,7 @@
 			    Tcl_Obj *const objv[]);
 static void		WmUpdateGeom(WmInfo *wmPtr, TkWindow *winPtr);
 static int		WmWinStyle(Tcl_Interp *interp, TkWindow *winPtr,
-<<<<<<< HEAD
 			    Tcl_Size objc, Tcl_Obj *const objv[]);
-static int		WmWinTabbingId(Tcl_Interp *interp, TkWindow *winPtr,
-			    Tcl_Size objc, Tcl_Obj *const objv[]);
-=======
-			    int objc, Tcl_Obj *const objv[]);
->>>>>>> dc8b6575
 static int		WmWinAppearance(Tcl_Interp *interp, TkWindow *winPtr,
 			    Tcl_Size objc, Tcl_Obj *const objv[]);
 static void		ApplyWindowAttributeFlagChanges(TkWindow *winPtr,
@@ -6534,91 +6528,6 @@
 /*
  *----------------------------------------------------------------------
  *
-<<<<<<< HEAD
- * WmWinTabbingId --
- *
- *	This procedure is invoked to process the
- *	"::tk::unsupported::MacWindowStyle tabbingid" subcommand. The command
- *	allows you to get or set the tabbingIdentifier for the NSWindow
- *	associated with a Tk Window.  The syntax is:
- *
- *	    tk::unsupported::MacWindowStyle tabbingid window ?newId?
- *
- * Results:
- *	Returns the tabbingIdentifier of the window prior to calling this
- *      function.  If the optional newId argument is omitted, the window's
- *      tabbingIdentifier is not changed.
- *
- * Side effects:
- *	Windows may only be grouped together as tabs if they all have the same
- *      tabbingIdentifier.  In particular, by giving a window a unique
- *      tabbingIdentifier one can prevent it from becoming a tab in any other
- *      window.  Changing the tabbingIdentifier of a window which is already
- *      a tab causes it to become a separate window.
- *
- *----------------------------------------------------------------------
- */
-
-static int
-WmWinTabbingId(
-    Tcl_Interp *interp,		/* Current interpreter. */
-    TkWindow *winPtr,		/* Window to be manipulated. */
-    Tcl_Size objc,			/* Number of arguments. */
-    Tcl_Obj * const objv[])	/* Argument objects. */
-{
-#if MAC_OS_X_VERSION_MAX_ALLOWED < 101200
-    (void) interp;
-    (void) winPtr;
-    (void) objc;
-    (void) objv;
-    return TCL_OK;
-#else
-    Tcl_Obj *result = NULL;
-    NSString *idString;
-    NSWindow *win = TkMacOSXGetNSWindowForDrawable(winPtr->window);
-    if (win) {
-	idString = win.tabbingIdentifier;
-	result = Tcl_NewStringObj(idString.UTF8String, [idString length]);
-    }
-    if (result == NULL) {
-	NSLog(@"Failed to read tabbing identifier; try calling update idletasks"
-	      " before getting/setting the tabbing identifier of the window.");
-	return TCL_OK;
-    }
-    Tcl_SetObjResult(interp, result);
-    if (objc == 3) {
-	return TCL_OK;
-    } else if (objc == 4) {
-	int len;
-	char *newId = Tcl_GetStringFromObj(objv[3], &len);
-	NSString *newIdString = [NSString stringWithUTF8String:newId];
-	[win setTabbingIdentifier: newIdString];
-
-	/*
-	 * If the tabbingIdentifier of a tab is changed we also turn it into a
-	 * separate window so we don't violate the rule that all tabs in the
-	 * same frame must have the same tabbingIdentifier.
-	 */
-
-	if ([idString compare:newIdString] != NSOrderedSame
-#if MAC_OS_X_VERSION_MIN_REQUIRED > 101200
-		&& [win tab]
-#endif
-		) {
-	    [win moveTabToNewWindow:nil];
-	}
-	return TCL_OK;
-    }
-    return TCL_ERROR;
-#endif
-}
--
-/*
- *----------------------------------------------------------------------
- *
-=======
->>>>>>> dc8b6575
  * WmWinAppearance --
  *
  *	This procedure is invoked to process the
