/*
 * tkMacOSXWm.c --
 *
 *	This module takes care of the interactions between a Tk-based
 *	application and the window manager. Among other things, it implements
 *	the "wm" command and passes geometry information to the window manager.
 *
 * Copyright (c) 1994-1997 Sun Microsystems, Inc.
 * Copyright 2001-2009, Apple Inc.
 * Copyright (c) 2006-2009 Daniel A. Steffen <das@users.sourceforge.net>
 * Copyright (c) 2010 Kevin Walzer/WordTech Communications LLC.
 * Copyright (c) 2017-2019 Marc Culler.
 *
 * See the file "license.terms" for information on usage and redistribution
 * of this file, and for a DISCLAIMER OF ALL WARRANTIES.
 */

#include "tkMacOSXPrivate.h"
#include "tkScrollbar.h"
#include "tkMacOSXWm.h"
#include "tkMacOSXEvent.h"
#include "tkMacOSXDebug.h"
#include "tkMacOSXConstants.h"

/*
 * Setting this to 1 prints when each window is freed, setting it to 2 adds
 * dumps of the autorelease pools, and setting it to 3 also shows each retain
 * and release.
 */

#define DEBUG_ZOMBIES 0

/*
#ifdef TK_MAC_DEBUG
#define TK_MAC_DEBUG_WINDOWS
#endif
*/

/*
 * Window attributes and classes
 */

#define WM_NSMASK_SHIFT 36
#define tkWindowDoesNotHideAttribute \
	((UInt64) 1 << kHIWindowBitDoesNotHide)
#define tkCanJoinAllSpacesAttribute \
	((UInt64) NSWindowCollectionBehaviorCanJoinAllSpaces << 34)
#define tkMoveToActiveSpaceAttribute \
	((UInt64) NSWindowCollectionBehaviorMoveToActiveSpace << 34)
#define tkNonactivatingPanelAttribute \
	((UInt64) NSNonactivatingPanelMask << WM_NSMASK_SHIFT)
#define tkHUDWindowAttribute \
	((UInt64) NSHUDWindowMask << WM_NSMASK_SHIFT)
#define tkAlwaysValidAttributes (kWindowNoUpdatesAttribute \
	| kWindowNoActivatesAttribute	    | kWindowHideOnSuspendAttribute \
	| kWindowHideOnFullScreenAttribute  | kWindowNoConstrainAttribute \
	| kWindowNoShadowAttribute	    | kWindowLiveResizeAttribute \
	| kWindowOpaqueForEventsAttribute   | kWindowIgnoreClicksAttribute \
	| kWindowDoesNotCycleAttribute	    | tkWindowDoesNotHideAttribute \
	| tkCanJoinAllSpacesAttribute	    | tkMoveToActiveSpaceAttribute \
	| tkNonactivatingPanelAttribute	    | tkHUDWindowAttribute)

static const struct {
    const UInt64 validAttrs, defaultAttrs, forceOnAttrs, forceOffAttrs;
    int flags; NSUInteger styleMask;
} macClassAttrs[] = {
    [kAlertWindowClass] = {
	.defaultAttrs = kWindowDoesNotCycleAttribute, },
    [kMovableAlertWindowClass] = {
	.defaultAttrs = kWindowDoesNotCycleAttribute, },
    [kModalWindowClass] = {
	.defaultAttrs = kWindowDoesNotCycleAttribute, },
    [kMovableModalWindowClass] = {
	.validAttrs = kWindowCloseBoxAttribute | kWindowMetalAttribute |
		kWindowFullZoomAttribute | kWindowResizableAttribute,
	.defaultAttrs = kWindowDoesNotCycleAttribute, },
    [kFloatingWindowClass] = {
	.validAttrs = kWindowCloseBoxAttribute | kWindowCollapseBoxAttribute |
		kWindowMetalAttribute | kWindowToolbarButtonAttribute |
		kWindowNoTitleBarAttribute | kWindowFullZoomAttribute |
		kWindowResizableAttribute | kWindowSideTitlebarAttribute,
	.defaultAttrs = kWindowStandardFloatingAttributes |
		kWindowHideOnSuspendAttribute | kWindowDoesNotCycleAttribute,
	.forceOnAttrs = kWindowResizableAttribute,
	.forceOffAttrs = kWindowCollapseBoxAttribute,
	.styleMask = NSUtilityWindowMask, },
    [kDocumentWindowClass] = {
	.validAttrs = kWindowCloseBoxAttribute | kWindowCollapseBoxAttribute |
		kWindowMetalAttribute | kWindowToolbarButtonAttribute |
		kWindowNoTitleBarAttribute |
		kWindowUnifiedTitleAndToolbarAttribute |
		kWindowInWindowMenuAttribute | kWindowFullZoomAttribute |
		kWindowResizableAttribute,
	.forceOnAttrs = kWindowResizableAttribute,
	.defaultAttrs = kWindowStandardDocumentAttributes |
		kWindowLiveResizeAttribute | kWindowInWindowMenuAttribute, },
    [kUtilityWindowClass] = {
	.validAttrs = kWindowCloseBoxAttribute | kWindowCollapseBoxAttribute |
		kWindowMetalAttribute | kWindowToolbarButtonAttribute |
		kWindowNoTitleBarAttribute | kWindowFullZoomAttribute |
		kWindowResizableAttribute | kWindowSideTitlebarAttribute,
	.defaultAttrs = kWindowStandardFloatingAttributes |
		kWindowHideOnFullScreenAttribute |
		tkWindowDoesNotHideAttribute | tkNonactivatingPanelAttribute |
		kWindowDoesNotCycleAttribute,
	.forceOnAttrs = kWindowResizableAttribute,
	.forceOffAttrs = kWindowCollapseBoxAttribute,
	.flags = WM_TOPMOST,
	.styleMask = NSUtilityWindowMask, },
    [kHelpWindowClass] = {
	.defaultAttrs = kWindowHideOnSuspendAttribute,
	.forceOnAttrs = kWindowNoTitleBarAttribute |
		kWindowDoesNotCycleAttribute,
	.flags = WM_TOPMOST, },
    [kSheetWindowClass] = {
	.validAttrs = kWindowResizableAttribute,
	.forceOnAttrs = kWindowNoTitleBarAttribute |
		kWindowDoesNotCycleAttribute,
	.styleMask = NSDocModalWindowMask, },
    [kToolbarWindowClass] = {
	.defaultAttrs = kWindowHideOnSuspendAttribute,
	.forceOnAttrs = kWindowNoTitleBarAttribute |
		kWindowDoesNotCycleAttribute,
	.styleMask = NSUtilityWindowMask, },
    [kPlainWindowClass] = {
	.defaultAttrs = kWindowDoesNotCycleAttribute,
	.forceOnAttrs = kWindowNoTitleBarAttribute, },
    [kOverlayWindowClass] = {
	.forceOnAttrs = kWindowNoTitleBarAttribute |
		kWindowDoesNotCycleAttribute,
	.flags = WM_TOPMOST | WM_TRANSPARENT, },
    [kSheetAlertWindowClass] = {
	.forceOnAttrs = kWindowNoTitleBarAttribute |
		kWindowDoesNotCycleAttribute,
	.styleMask = NSDocModalWindowMask, },
    [kAltPlainWindowClass] = {
	.defaultAttrs = kWindowDoesNotCycleAttribute,
	.forceOnAttrs = kWindowNoTitleBarAttribute, },
    [kSimpleWindowClass] = {
	.defaultAttrs = kWindowDoesNotCycleAttribute,
	.forceOnAttrs = kWindowNoTitleBarAttribute, },
    [kDrawerWindowClass] = {
	.validAttrs = kWindowMetalAttribute | kWindowResizableAttribute,
	.forceOnAttrs = kWindowNoTitleBarAttribute |
		kWindowDoesNotCycleAttribute, },
};

#define ForceAttributes(attributes, class) \
	((attributes) & (~macClassAttrs[(class)].forceOffAttrs | \
	(macClassAttrs[(class)].forceOnAttrs & ~kWindowResizableAttribute)))

/*
 * Data for [wm attributes] command:
 */

typedef enum {
    WMATT_ALPHA, WMATT_FULLSCREEN, WMATT_MODIFIED, WMATT_NOTIFY,
    WMATT_TITLEPATH, WMATT_TOPMOST, WMATT_TRANSPARENT,
    WMATT_TYPE, _WMATT_LAST_ATTRIBUTE
} WmAttribute;

static const char *const WmAttributeNames[] = {
    "-alpha", "-fullscreen", "-modified", "-notify",
    "-titlepath", "-topmost", "-transparent",
    "-type", NULL
};

/*
 * The variable below is used to enable or disable tracing in this module. If
 * tracing is enabled, then information is printed on standard output about
 * interesting interactions with the window manager.
 */

static int wmTracing = 0;

/*
 * The following structure is the official type record for geometry management
 * of top-level windows.
 */

static void TopLevelReqProc(ClientData dummy, Tk_Window tkwin);

static const Tk_GeomMgr wmMgrType = {
    "wm",			/* name */
    TopLevelReqProc,		/* requestProc */
    NULL,			/* lostSlaveProc */
};

/*
 * The following keeps state for Aqua dock icon bounce notification.
 */

static int tkMacOSXWmAttrNotifyVal = 0;

/*
 * Forward declarations for procedures defined in this file:
 */

static NSRect		InitialWindowBounds(TkWindow *winPtr,
			    NSWindow *macWindow);
static int		ParseGeometry(Tcl_Interp *interp, char *string,
			    TkWindow *winPtr);
static void		TopLevelEventProc(ClientData clientData,
			    XEvent *eventPtr);
static void		WmStackorderToplevelWrapperMap(TkWindow *winPtr,
			    Display *display, Tcl_HashTable *table);
static void		UpdateGeometryInfo(ClientData clientData);
static void		UpdateSizeHints(TkWindow *winPtr);
static void		UpdateVRootGeometry(WmInfo *wmPtr);
static int		WmAspectCmd(Tk_Window tkwin, TkWindow *winPtr,
			    Tcl_Interp *interp, int objc,
			    Tcl_Obj *const objv[]);
static int		WmAttributesCmd(Tk_Window tkwin, TkWindow *winPtr,
			    Tcl_Interp *interp, int objc,
			    Tcl_Obj *const objv[]);
static int		WmClientCmd(Tk_Window tkwin, TkWindow *winPtr,
			    Tcl_Interp *interp, int objc,
			    Tcl_Obj *const objv[]);
static int		WmColormapwindowsCmd(Tk_Window tkwin,
			    TkWindow *winPtr, Tcl_Interp *interp, int objc,
			    Tcl_Obj *const objv[]);
static int		WmCommandCmd(Tk_Window tkwin, TkWindow *winPtr,
			    Tcl_Interp *interp, int objc,
			    Tcl_Obj *const objv[]);
static int		WmDeiconifyCmd(Tk_Window tkwin, TkWindow *winPtr,
			    Tcl_Interp *interp, int objc,
			    Tcl_Obj *const objv[]);
static int		WmFocusmodelCmd(Tk_Window tkwin, TkWindow *winPtr,
			    Tcl_Interp *interp, int objc,
			    Tcl_Obj *const objv[]);
static int		WmForgetCmd(Tk_Window tkwin, TkWindow *winPtr,
			    Tcl_Interp *interp, int objc,
			    Tcl_Obj *const objv[]);
static int		WmFrameCmd(Tk_Window tkwin, TkWindow *winPtr,
			    Tcl_Interp *interp, int objc,
			    Tcl_Obj *const objv[]);
static int		WmGeometryCmd(Tk_Window tkwin, TkWindow *winPtr,
			    Tcl_Interp *interp, int objc,
			    Tcl_Obj *const objv[]);
static int		WmGridCmd(Tk_Window tkwin, TkWindow *winPtr,
			    Tcl_Interp *interp, int objc,
			    Tcl_Obj *const objv[]);
static int		WmGroupCmd(Tk_Window tkwin, TkWindow *winPtr,
			    Tcl_Interp *interp, int objc,
			    Tcl_Obj *const objv[]);
static int		WmIconbitmapCmd(Tk_Window tkwin, TkWindow *winPtr,
			    Tcl_Interp *interp, int objc,
			    Tcl_Obj *const objv[]);
static int		WmIconifyCmd(Tk_Window tkwin, TkWindow *winPtr,
			    Tcl_Interp *interp, int objc,
			    Tcl_Obj *const objv[]);
static int		WmIconmaskCmd(Tk_Window tkwin, TkWindow *winPtr,
			    Tcl_Interp *interp, int objc,
			    Tcl_Obj *const objv[]);
static int		WmIconnameCmd(Tk_Window tkwin, TkWindow *winPtr,
			    Tcl_Interp *interp, int objc,
			    Tcl_Obj *const objv[]);
static int		WmIconphotoCmd(Tk_Window tkwin, TkWindow *winPtr,
			    Tcl_Interp *interp, int objc,
			    Tcl_Obj *const objv[]);
static int		WmIconpositionCmd(Tk_Window tkwin, TkWindow *winPtr,
			    Tcl_Interp *interp, int objc,
			    Tcl_Obj *const objv[]);
static int		WmIconwindowCmd(Tk_Window tkwin, TkWindow *winPtr,
			    Tcl_Interp *interp, int objc,
			    Tcl_Obj *const objv[]);
static int		WmManageCmd(Tk_Window tkwin, TkWindow *winPtr,
			    Tcl_Interp *interp, int objc,
			    Tcl_Obj *const objv[]);
static int		WmMaxsizeCmd(Tk_Window tkwin, TkWindow *winPtr,
			    Tcl_Interp *interp, int objc,
			    Tcl_Obj *const objv[]);
static int		WmMinsizeCmd(Tk_Window tkwin, TkWindow *winPtr,
			    Tcl_Interp *interp, int objc,
			    Tcl_Obj *const objv[]);
static int		WmOverrideredirectCmd(Tk_Window tkwin,
			    TkWindow *winPtr, Tcl_Interp *interp, int objc,
			    Tcl_Obj *const objv[]);
static int		WmPositionfromCmd(Tk_Window tkwin, TkWindow *winPtr,
			    Tcl_Interp *interp, int objc,
			    Tcl_Obj *const objv[]);
static int		WmProtocolCmd(Tk_Window tkwin, TkWindow *winPtr,
			    Tcl_Interp *interp, int objc,
			    Tcl_Obj *const objv[]);
static int		WmResizableCmd(Tk_Window tkwin, TkWindow *winPtr,
			    Tcl_Interp *interp, int objc,
			    Tcl_Obj *const objv[]);
static int		WmSizefromCmd(Tk_Window tkwin, TkWindow *winPtr,
			    Tcl_Interp *interp, int objc,
			    Tcl_Obj *const objv[]);
static int		WmStackorderCmd(Tk_Window tkwin, TkWindow *winPtr,
			    Tcl_Interp *interp, int objc,
			    Tcl_Obj *const objv[]);
static int		WmStateCmd(Tk_Window tkwin, TkWindow *winPtr,
			    Tcl_Interp *interp, int objc,
			    Tcl_Obj *const objv[]);
static int		WmTitleCmd(Tk_Window tkwin, TkWindow *winPtr,
			    Tcl_Interp *interp, int objc,
			    Tcl_Obj *const objv[]);
static int		WmTransientCmd(Tk_Window tkwin, TkWindow *winPtr,
			    Tcl_Interp *interp, int objc,
			    Tcl_Obj *const objv[]);
static int		WmWithdrawCmd(Tk_Window tkwin, TkWindow *winPtr,
			    Tcl_Interp *interp, int objc,
			    Tcl_Obj *const objv[]);
static void		WmUpdateGeom(WmInfo *wmPtr, TkWindow *winPtr);
static int		WmWinStyle(Tcl_Interp *interp, TkWindow *winPtr,
			    int objc, Tcl_Obj *const objv[]);
static int		WmWinTabbingId(Tcl_Interp *interp, TkWindow *winPtr,
			    int objc, Tcl_Obj *const objv[]);
static int		WmWinAppearance(Tcl_Interp *interp, TkWindow *winPtr,
			    int objc, Tcl_Obj *const objv[]);
static void		ApplyWindowAttributeFlagChanges(TkWindow *winPtr,
			    NSWindow *macWindow, UInt64 oldAttributes,
			    int oldFlags, int create, int initial);
static void		ApplyContainerOverrideChanges(TkWindow *winPtr,
			    NSWindow *macWindow);
static void		GetMinSize(TkWindow *winPtr, int *minWidthPtr,
			    int *minHeightPtr);
static void		GetMaxSize(TkWindow *winPtr, int *maxWidthPtr,
			    int *maxHeightPtr);
static void		RemapWindows(TkWindow *winPtr,
			    MacDrawable *parentWin);
static void             RemoveTransient(TkWindow *winPtr);

#pragma mark NSWindow(TKWm)

@implementation NSWindow(TKWm)

#if MAC_OS_X_VERSION_MIN_REQUIRED < 1070
- (NSPoint) tkConvertPointToScreen: (NSPoint) point
{
    return [self convertBaseToScreen:point];
}
- (NSPoint) tkConvertPointFromScreen: (NSPoint)point
{
    return [self convertScreenToBase:point];
}
#else
- (NSPoint) tkConvertPointToScreen: (NSPoint) point
{
    NSRect pointrect = {point, {0,0}};
    return [self convertRectToScreen:pointrect].origin;
}
- (NSPoint) tkConvertPointFromScreen: (NSPoint)point
{
    NSRect pointrect = {point, {0,0}};
    return [self convertRectFromScreen:pointrect].origin;
}
#endif

@end

#pragma mark -

@implementation TKPanel: NSPanel
@synthesize tkWindow = _tkWindow;
@end

@implementation TKDrawerWindow: NSWindow
@synthesize tkWindow = _tkWindow;
@end

@implementation TKWindow: NSWindow
@synthesize mouseInResizeArea = _mouseInResizeArea;
@synthesize tkWindow = _tkWindow;
@end

#pragma mark TKWindow(TKWm)

@implementation TKWindow(TKWm)

/*
 * This method synchronizes Tk's understanding of the bounds of a contentView
 * with the window's.  It is needed because there are situations when the
 * window manager can change the layout of an NSWindow without having been
 * requested to do so by Tk.  Examples are when a window goes FullScreen or
 * shows a tab bar.  NSWindow methods which involve such layout changes should
 * be overridden or protected by methods which call this.
 */

- (void) tkLayoutChanged
{
    TkWindow *winPtr = TkMacOSXGetTkWindow(self);

    if (winPtr) {
	NSRect frameRect;

	/*
	 * This avoids including the title bar for full screen windows
	 * but does include it for normal windows.
	 */

	if ([self styleMask] & NSFullScreenWindowMask) {
 	    frameRect = [NSWindow frameRectForContentRect:NSZeroRect
		    styleMask:[self styleMask]];
	} else {
	    frameRect = [self frameRectForContentRect:NSZeroRect];
	}

	WmInfo *wmPtr = winPtr->wmInfoPtr;

	wmPtr->xInParent = -frameRect.origin.x;
	wmPtr->yInParent = frameRect.origin.y + frameRect.size.height;
	wmPtr->parentWidth = winPtr->changes.width + frameRect.size.width;
	wmPtr->parentHeight = winPtr->changes.height + frameRect.size.height;
    }
}

#if !(MAC_OS_X_VERSION_MAX_ALLOWED < 101200)
- (void)toggleTabBar:(id)sender
{
    TkWindow *winPtr = TkMacOSXGetTkWindow(self);
    if (!winPtr) {
	return;
    }
    [super toggleTabBar:sender];
    [self tkLayoutChanged];
}
#endif

- (NSSize)windowWillResize:(NSWindow *)sender
                    toSize:(NSSize)frameSize
{
    NSRect currentFrame = [sender frame];
    TkWindow *winPtr = TkMacOSXGetTkWindow(sender);
    if (winPtr) {
	if (winPtr->wmInfoPtr->flags & WM_WIDTH_NOT_RESIZABLE) {
	    frameSize.width = currentFrame.size.width;
	}
	if (winPtr->wmInfoPtr->flags & WM_HEIGHT_NOT_RESIZABLE) {
	    frameSize.height = currentFrame.size.height;
	}
    }
    return frameSize;
}

- (BOOL) canBecomeKeyWindow
{
    TkWindow *winPtr = TkMacOSXGetTkWindow(self);

    if (!winPtr || !winPtr->wmInfoPtr) {
	return NO;
    }
    return (winPtr->wmInfoPtr &&
	    (winPtr->wmInfoPtr->macClass == kHelpWindowClass ||
	     winPtr->wmInfoPtr->attributes & kWindowNoActivatesAttribute)
	    ) ? NO : YES;
}

#if DEBUG_ZOMBIES
- (id) retain
{
    id result = [super retain];
    const char *title = [[self title] UTF8String];
    if (title == nil) {
	title = "unnamed window";
    }
    if (DEBUG_ZOMBIES > 2) {
	fprintf(stderr, "Retained <%s>. Count is: %lu\n",
		title, [self retainCount]);
    }
    return result;
}

- (id) autorelease
{
    id result = [super autorelease];
    const char *title = [[self title] UTF8String];
    if (title == nil) {
	title = "unnamed window";
    }
    if (DEBUG_ZOMBIES > 2) {
	fprintf(stderr, "Autoreleased <%s>. Count is %lu\n",
		title, [self retainCount]);
    }
    return result;
}

- (oneway void) release {
    const char *title = [[self title] UTF8String];
    if (title == nil) {
	title = "unnamed window";
    }
    if (DEBUG_ZOMBIES > 2) {
	fprintf(stderr, "Releasing <%s>. Count is %lu\n",
		title, [self retainCount]);
    }
    [super release];
}

- (void) dealloc {
    const char *title = [[self title] UTF8String];
    if (title == nil) {
	title = "unnamed window";
    }
    if (DEBUG_ZOMBIES > 0) {
	fprintf(stderr, ">>>> Freeing <%s>. Count is %lu\n",
		title, [self retainCount]);
    }
    [super dealloc];
}

#endif
@end

#pragma mark -

/*
 *----------------------------------------------------------------------
 *
 * SetWindowSizeLimits --
 *
 *	Sets NSWindow size limits
 *
 * Results:
 *	None.
 *
 * Side effects:
 *	None.
 *
 *----------------------------------------------------------------------
 */

static void
SetWindowSizeLimits(
    TkWindow *winPtr)
{
    NSWindow *macWindow = TkMacOSXGetNSWindowForDrawable(winPtr->window);
    WmInfo *wmPtr = winPtr->wmInfoPtr;
    int minWidth, minHeight, maxWidth, maxHeight, base;

    if (!macWindow) {
	return;
    }
    GetMinSize(winPtr, &minWidth, &minHeight);
    GetMaxSize(winPtr, &maxWidth, &maxHeight);
    if (wmPtr->gridWin) {
	base = winPtr->reqWidth - (wmPtr->reqGridWidth * wmPtr->widthInc);
	if (base < 0) {
	    base = 0;
	}
	minWidth = base + (minWidth * wmPtr->widthInc);
	maxWidth = base + (maxWidth * wmPtr->widthInc);
	base = winPtr->reqHeight - (wmPtr->reqGridHeight * wmPtr->heightInc);
	if (base < 0) {
	    base = 0;
	}
	minHeight = base + (minHeight * wmPtr->heightInc);
	maxHeight = base + (maxHeight * wmPtr->heightInc);
    }
    if (wmPtr->flags & WM_WIDTH_NOT_RESIZABLE) {
	minWidth = maxWidth = wmPtr->configWidth;
    }
    if (wmPtr->flags & WM_HEIGHT_NOT_RESIZABLE) {
	minHeight = maxHeight = wmPtr->configHeight;
    }
    if (wmPtr->gridWin) {
	[macWindow setResizeIncrements:NSMakeSize(wmPtr->widthInc,
		wmPtr->heightInc)];
    } else if (wmPtr->sizeHintsFlags & PAspect && wmPtr->minAspect.x ==
	    wmPtr->maxAspect.x && wmPtr->minAspect.y == wmPtr->maxAspect.y) {
	NSSize aspect = NSMakeSize(wmPtr->minAspect.x, wmPtr->minAspect.y);
	CGFloat ratio = aspect.width/aspect.height;

	[macWindow setContentAspectRatio:aspect];
	if ((CGFloat)minWidth/(CGFloat)minHeight > ratio) {
	    minHeight = lround(minWidth / ratio);
	} else {
	    minWidth = lround(minHeight * ratio);
	}
	if ((CGFloat)maxWidth/(CGFloat)maxHeight > ratio) {
	    maxWidth = lround(maxHeight * ratio);
	} else {
	    maxHeight = lround(maxWidth / ratio);
	}
	if ((CGFloat)wmPtr->configWidth/(CGFloat)wmPtr->configHeight > ratio) {
	    wmPtr->configWidth = lround(wmPtr->configHeight * ratio);
	    if (wmPtr->configWidth < minWidth) {
		wmPtr->configWidth = minWidth;
		wmPtr->configHeight = minHeight;
	    }
	} else {
	    wmPtr->configHeight = lround(wmPtr->configWidth / ratio);
	    if (wmPtr->configHeight < minHeight) {
		wmPtr->configWidth = minWidth;
		wmPtr->configHeight = minHeight;
	    }
	}
    } else {
	[macWindow setResizeIncrements:NSMakeSize(1.0, 1.0)];
    }
    [macWindow setContentMinSize:NSMakeSize(minWidth, minHeight)];
    [macWindow setContentMaxSize:NSMakeSize(maxWidth, maxHeight)];
}

/*
 *----------------------------------------------------------------------
 *
 * FrontWindowAtPoint --
 *
 *	Find frontmost toplevel window at a given screen location which has the
 *      specified mainPtr.  If the location is in the title bar, return NULL.
 *
 * Results:
 *	TkWindow*.
 *
 * Side effects:
 *	None.
 *
 *----------------------------------------------------------------------
 */

static TkWindow*
FrontWindowAtPoint(
    int x,
    int y)
{
    NSPoint p = NSMakePoint(x, TkMacOSXZeroScreenHeight() - y);
    NSArray *windows = [NSApp orderedWindows];
    TkWindow *winPtr = NULL;

    for (NSWindow *w in windows) {
	winPtr = TkMacOSXGetTkWindow(w);
	if (winPtr) {
	    WmInfo *wmPtr = winPtr->wmInfoPtr;
	    NSRect windowFrame = [w frame];
	    NSRect contentFrame = [w frame];

	    contentFrame.size.height = [[w contentView] frame].size.height;
	    /*
	     * For consistency with other platforms, points in the
	     * title bar are not considered to be contained in the
	     * window.
	     */

	    if ((wmPtr->hints.initial_state == NormalState ||
		    wmPtr->hints.initial_state == ZoomState)) {
		if (NSMouseInRect(p, contentFrame, NO)) {
		    return winPtr;
		} else if (NSMouseInRect(p, windowFrame, NO)) {
		    return NULL;
		}
	    }
	}
    }
    return NULL;
}

/*
 *----------------------------------------------------------------------
 *
 * TkWmNewWindow --
 *
 *	This procedure is invoked whenever a new top-level window is created.
 *	Its job is to initialize the WmInfo structure for the window.
 *
 * Results:
 *	None.
 *
 * Side effects:
 *	A WmInfo structure gets allocated and initialized.
 *
 *----------------------------------------------------------------------
 */

void
TkWmNewWindow(
    TkWindow *winPtr)		/* Newly-created top-level window. */
{
    WmInfo *wmPtr = (WmInfo *)ckalloc(sizeof(WmInfo));

    wmPtr->winPtr = winPtr;
    wmPtr->reparent = None;
    wmPtr->titleUid = NULL;
    wmPtr->iconName = NULL;
    wmPtr->container = NULL;
    wmPtr->hints.flags = InputHint | StateHint;
    wmPtr->hints.input = True;
    wmPtr->hints.initial_state = NormalState;
    wmPtr->hints.icon_pixmap = None;
    wmPtr->hints.icon_window = None;
    wmPtr->hints.icon_x = wmPtr->hints.icon_y = 0;
    wmPtr->hints.icon_mask = None;
    wmPtr->hints.window_group = None;
    wmPtr->leaderName = NULL;
    wmPtr->icon = NULL;
    wmPtr->iconFor = NULL;
    wmPtr->transientPtr = NULL;
    wmPtr->sizeHintsFlags = 0;
    wmPtr->minWidth = wmPtr->minHeight = 1;
    wmPtr->maxWidth = 0;
    wmPtr->maxHeight = 0;
    wmPtr->gridWin = NULL;
    wmPtr->widthInc = wmPtr->heightInc = 1;
    wmPtr->minAspect.x = wmPtr->minAspect.y = 1;
    wmPtr->maxAspect.x = wmPtr->maxAspect.y = 1;
    wmPtr->reqGridWidth = wmPtr->reqGridHeight = -1;
    wmPtr->gravity = NorthWestGravity;
    wmPtr->width = -1;
    wmPtr->height = -1;
    wmPtr->x = winPtr->changes.x;
    wmPtr->y = winPtr->changes.y;
    wmPtr->parentWidth = winPtr->changes.width
	    + 2*winPtr->changes.border_width;
    wmPtr->parentHeight = winPtr->changes.height
	    + 2*winPtr->changes.border_width;
    wmPtr->xInParent = 0;
    wmPtr->yInParent = 0;
    wmPtr->cmapList = NULL;
    wmPtr->cmapCount = 0;
    wmPtr->configX = 0;
    wmPtr->configY = 0;
    wmPtr->configWidth = -1;
    wmPtr->configHeight = -1;
    wmPtr->vRoot = None;
    wmPtr->protPtr = NULL;
    wmPtr->commandObj = NULL;
    wmPtr->clientMachine = NULL;
    wmPtr->flags = WM_NEVER_MAPPED;
    wmPtr->macClass = kDocumentWindowClass;
    wmPtr->attributes = macClassAttrs[kDocumentWindowClass].defaultAttrs;
    wmPtr->scrollWinPtr = NULL;
    wmPtr->menuPtr = NULL;
    wmPtr->window = nil;
    winPtr->wmInfoPtr = wmPtr;

    UpdateVRootGeometry(wmPtr);

    /*
     * Tk must monitor structure events for top-level windows, in order to
     * detect size and position changes caused by window managers.
     */

    Tk_CreateEventHandler((Tk_Window)winPtr, StructureNotifyMask,
	    TopLevelEventProc, winPtr);

    /*
     * Arrange for geometry requests to be reflected from the window to the
     * window manager.
     */

    Tk_ManageGeometry((Tk_Window)winPtr, &wmMgrType, NULL);
}

/*
 *----------------------------------------------------------------------
 *
 * TkMacOSXHandleMapOrUnmap --
 *
 *      The mechanism used by a geometry manager to propogate the information
 *      about which of its content widgets are mapped is to call Tk_MapWindow
 *      or Tk_UnmapNotify.  Those functions generate MapNotify or UnmapNotify
 *      events and then handle them immediately.  Other platforms use
 *      Tk_HandleEvent to do this.  But that does not work correctly on macOS
 *      due to the fact that the calls to Tk_MapNotify or Tk_UnmapNotify can
 *      occur in display procedures which are being run in the drawRect method
 *      of a TKContentView. The events will be processed after drawRect
 *      returns, but they need to be processed immediately in some cases.

 *      This function operates as a macOS alternative to Tk_HandleEvent, for
 *      processing MapNotify or UnmapNotify events only.  It is called by
 *      Tk_MapWindow, Tk_UnmapWindow, TkWmMapWindow and TkWmUnmapWindow.
 *      Rather than using Tk_HandleEvent it installs a filter which restricts
 *      to the MapNotify or UnmapNotify events, it queues the event and then
 *      processes window events with the filter installed.  This allows the
 *      event to be handled immediately even from within the drawRect method.
 *
 * Results:
 *	None.
 *
 * Side effects:
 *	Handles a MapNotify or UnMapNotify event.
 *
 *----------------------------------------------------------------------
 */
static Tk_RestrictAction
MapUnmapRestrictProc(
    ClientData arg,
    XEvent *eventPtr)
{
    return (eventPtr->type==MapNotify || eventPtr->type==UnmapNotify ?
	    TK_PROCESS_EVENT : TK_DEFER_EVENT);
}

MODULE_SCOPE
void TkMacOSXHandleMapOrUnmap(
    Tk_Window tkwin,
    XEvent *event)
{
    ClientData oldArg;
    Tk_RestrictProc *oldProc;
    TkWindow *winPtr = (TkWindow *) tkwin;
    const Tk_GeomMgr *geomMgrPtr = winPtr->geomMgrPtr;

    /*
     * Sadly, this approach does not work with the "text" geometry manager.
     * The mysterious unexplained crash elicited by textDisp-5.2 occurs.  So we
     * have to check for the "text" manager and revert to using Tk_HandleEvent
     * in that case.  Hopefully this can be removed when the revised text
     * widget is in place.
     */

    if (geomMgrPtr && strcmp(geomMgrPtr->name, "text") == 0) {
	Tk_HandleEvent(event);
	return;
    }
    oldProc = Tk_RestrictEvents(MapUnmapRestrictProc, NULL, &oldArg);
    Tk_QueueWindowEvent(event, TCL_QUEUE_TAIL);
    while (Tcl_DoOneEvent(TCL_WINDOW_EVENTS|TCL_DONT_WAIT)) {}
    Tk_RestrictEvents(oldProc, oldArg, &oldArg);
}

/*
 *----------------------------------------------------------------------
 *
 * TkWmMapWindow --
 *
 *	This procedure is invoked to map a top-level window. This module gets
 *	a chance to update all window-manager-related information in
 *	properties before the window manager sees the map event and checks the
 *	properties. It also gets to decide whether or not to even map the
 *	window after all.
 *
 * Results:
 *	None.
 *
 * Side effects:
 *	Properties of winPtr may get updated to provide up-to-date information
 *	to the window manager. The window may also get mapped, but it may not
 *	be if this procedure decides that isn't appropriate (e.g. because the
 *	window is withdrawn).
 *
 *----------------------------------------------------------------------
 */

void
TkWmMapWindow(
    TkWindow *winPtr)		/* Top-level window that's about to be
				 * mapped. */
{
    WmInfo *wmPtr = winPtr->wmInfoPtr;
    XEvent event;

    if (wmPtr->flags & WM_NEVER_MAPPED) {
	/*
	 * Create the underlying Mac window for this Tk window.
	 */

	if (!TkMacOSXHostToplevelExists(winPtr)) {
	    TkMacOSXMakeRealWindowExist(winPtr);
	}

	wmPtr->flags &= ~WM_NEVER_MAPPED;

	/*
	 * Generate configure event when we first map the window.
	 */

	TkGenWMConfigureEvent((Tk_Window)winPtr, wmPtr->x, wmPtr->y, -1, -1,
		TK_LOCATION_CHANGED);

	/*
	 * This is the first time this window has ever been mapped. Store all
	 * the window-manager-related information for the window.
	 */

	if (wmPtr->titleUid == NULL) {
	    wmPtr->titleUid = winPtr->nameUid;
	}

	if (!Tk_IsEmbedded(winPtr)) {
	    TkSetWMName(winPtr, wmPtr->titleUid);
	}

	TkWmSetClass(winPtr);

	if (wmPtr->iconName != NULL) {
	    XSetIconName(winPtr->display, winPtr->window, wmPtr->iconName);
	}

	wmPtr->flags |= WM_UPDATE_SIZE_HINTS;
    }
    if (wmPtr->hints.initial_state == WithdrawnState) {
	return;
    }

    /*
     * TODO: we need to display a window if it's iconic on creation.
     */

    if (wmPtr->hints.initial_state == IconicState) {
	return;
    }

    /*
     * Update geometry information.
     */

    wmPtr->flags |= WM_ABOUT_TO_MAP;
    if (wmPtr->flags & WM_UPDATE_PENDING) {
	Tcl_CancelIdleCall(UpdateGeometryInfo, winPtr);
    }
    UpdateGeometryInfo(winPtr);
    wmPtr->flags &= ~WM_ABOUT_TO_MAP;

    /*
     * Map the window and process a MapNotify event for it.
     */

    winPtr->flags |= TK_MAPPED;
    XMapWindow(winPtr->display, winPtr->window);
    event.xany.serial = LastKnownRequestProcessed(winPtr->display);
    event.xany.send_event = False;
    event.xany.display = winPtr->display;
    event.xmap.window = winPtr->window;
    event.xmap.type = MapNotify;
    event.xmap.event = winPtr->window;
    event.xmap.override_redirect = winPtr->atts.override_redirect;
    TkpHandleMapOrUnmap((Tk_Window)winPtr, &event);
}

/*
 *----------------------------------------------------------------------
 *
 * TkWmUnmapWindow --
 *
 *	This procedure is invoked to unmap a top-level window. On the
 *	Macintosh all we do is call XUnmapWindow.
 *
 * Results:
 *	None.
 *
 * Side effects:
 *	Unmaps the window.
 *
 *----------------------------------------------------------------------
 */

void
TkWmUnmapWindow(
    TkWindow *winPtr)		/* Top-level window that's about to be
				 * unmapped. */
{
    XEvent event;

    event.xany.serial = LastKnownRequestProcessed(winPtr->display);
    event.xany.send_event = False;
    event.xany.display = winPtr->display;
    event.xunmap.type = UnmapNotify;
    event.xunmap.window = winPtr->window;
    event.xunmap.event = winPtr->window;
    event.xunmap.from_configure = false;
    winPtr->flags &= ~TK_MAPPED;
    XUnmapWindow(winPtr->display, winPtr->window);
    TkpHandleMapOrUnmap((Tk_Window)winPtr, &event);
}

/*
 *----------------------------------------------------------------------
 *
 * TkWmDeadWindow --
 *
 *	This procedure is invoked when a top-level window is about to be
 *	deleted. It cleans up the wm-related data structures for the window.
 *
 * Results:
 *	None.
 *
 * Side effects:
 *	The WmInfo structure for winPtr gets freed up.
 *
 *----------------------------------------------------------------------
 */

void
TkWmDeadWindow(
    TkWindow *winPtr)		/* Top-level window that's being deleted. */
{
    WmInfo *wmPtr = winPtr->wmInfoPtr, *wmPtr2;
    TKWindow *deadNSWindow;

    if (wmPtr == NULL) {
	return;
    }

    /*
     *If the dead window is a transient, remove it from the container's list.
     */

    RemoveTransient(winPtr);
    Tk_ManageGeometry((Tk_Window)winPtr, NULL, NULL);
    Tk_DeleteEventHandler((Tk_Window)winPtr, StructureNotifyMask,
	    TopLevelEventProc, winPtr);
    if (wmPtr->hints.flags & IconPixmapHint) {
	Tk_FreeBitmap(winPtr->display, wmPtr->hints.icon_pixmap);
    }
    if (wmPtr->hints.flags & IconMaskHint) {
	Tk_FreeBitmap(winPtr->display, wmPtr->hints.icon_mask);
    }
    if (wmPtr->iconName != NULL) {
	ckfree(wmPtr->iconName);
    }
    if (wmPtr->leaderName != NULL) {
	ckfree(wmPtr->leaderName);
    }
    if (wmPtr->icon != NULL) {
	wmPtr2 = ((TkWindow *)wmPtr->icon)->wmInfoPtr;
	wmPtr2->iconFor = NULL;
    }
    if (wmPtr->iconFor != NULL) {
	wmPtr2 = ((TkWindow *)wmPtr->iconFor)->wmInfoPtr;
	wmPtr2->icon = NULL;
	wmPtr2->hints.flags &= ~IconWindowHint;
    }
    while (wmPtr->protPtr != NULL) {
	ProtocolHandler *protPtr = wmPtr->protPtr;
	wmPtr->protPtr = protPtr->nextPtr;
	Tcl_EventuallyFree(protPtr, TCL_DYNAMIC);
    }
    if (wmPtr->commandObj != NULL) {
	Tcl_DecrRefCount(wmPtr->commandObj);
    }
    if (wmPtr->clientMachine != NULL) {
	ckfree(wmPtr->clientMachine);
    }
    if (wmPtr->flags & WM_UPDATE_PENDING) {
	Tcl_CancelIdleCall(UpdateGeometryInfo, winPtr);
    }

    /*
     * If the dead window has a transient, remove references to it from
     * the transient.
     */

    for (Transient *transientPtr = wmPtr->transientPtr;
	    transientPtr != NULL; transientPtr = transientPtr->nextPtr) {
    	TkWindow *winPtr2 = transientPtr->winPtr;
    	TkWindow *containerPtr = (TkWindow *)TkMacOSXGetContainer(winPtr2);

    	if (containerPtr == winPtr) {
    	    wmPtr2 = winPtr2->wmInfoPtr;
    	    wmPtr2->container = NULL;
    	}
    }

    while (wmPtr->transientPtr != NULL) {
	Transient *transientPtr = wmPtr->transientPtr;

	wmPtr->transientPtr = transientPtr->nextPtr;
	ckfree(transientPtr);
    }

    /*
     * Unregister the NSWindow and remove all references to it from the Tk
     * data structures.  If the NSWindow is a child, disassociate it from
     * the parent.  Then close and release the NSWindow.
     */

    deadNSWindow = (TKWindow *)wmPtr->window;
    if (deadNSWindow && !Tk_IsEmbedded(winPtr)) {
	NSWindow *parent = [deadNSWindow parentWindow];
	[deadNSWindow setTkWindow:None];
        if (winPtr->window) {
            ((MacDrawable *)winPtr->window)->view = nil;
        }
	wmPtr->window = NULL;

	if (parent) {
	    [parent removeChildWindow:deadNSWindow];
	}

#if DEBUG_ZOMBIES > 1
	{
	    const char *title = [[deadNSWindow title] UTF8String];
	    if (title == nil) {
		title = "unnamed window";
	    }
	    fprintf(stderr, ">>>> Closing <%s>. Count is: %lu\n", title,
		    [deadNSWindow retainCount]);
	}
#endif

	/*
	 * When a window is closed we want to move the focus to the next
	 * highest window.  Apple's documentation says that calling the
	 * orderOut method of the key window will accomplish this.  But
	 * experiment shows that this is not the case.  So we have to reset the
	 * key window ourselves.  When the window is the last one on the screen
	 * there is no choice for a new key window.  Moreover, if the host
	 * computer has a TouchBar then the TouchBar holds a reference to the
	 * key window which prevents it from being deallocated until it stops
	 * being the key window.  On these systems the only option for
	 * preventing zombies is to set the key window to nil.
	 */

	for (NSWindow *w in [NSApp orderedWindows]) {
	    TkWindow *winPtr2 = TkMacOSXGetTkWindow(w);
	    BOOL isOnScreen;

	    if (!winPtr2 || !winPtr2->wmInfoPtr) {
		continue;
	    }
	    wmPtr2 = winPtr2->wmInfoPtr;
	    isOnScreen = (wmPtr2->hints.initial_state != IconicState &&
			  wmPtr2->hints.initial_state != WithdrawnState);
	    if (w != deadNSWindow && isOnScreen && [w canBecomeKeyWindow]) {
		[w makeKeyAndOrderFront:NSApp];
		break;
	    }
	}

	/*
	 * Prevent zombies on systems with a TouchBar.
	 */

	if (deadNSWindow == [NSApp keyWindow]) {
	    [NSApp _setKeyWindow:nil];
	    [NSApp _setMainWindow:nil];
	}
	[deadNSWindow close];
	[deadNSWindow release];
	[NSApp _resetAutoreleasePool];

#if DEBUG_ZOMBIES > 1
	fprintf(stderr, "================= Pool dump ===================\n");
	[NSAutoreleasePool showPools];
#endif

    }

    /*
     * Deallocate the wmInfo and clear the wmInfoPtr.
     */

    ckfree(wmPtr);
    winPtr->wmInfoPtr = NULL;
}

/*
 *----------------------------------------------------------------------
 *
 * TkWmSetClass --
 *
 *	This procedure is invoked whenever a top-level window's class is
 *	changed. If the window has been mapped then this procedure updates the
 *	window manager property for the class. If the window hasn't been
 *	mapped, the update is deferred until just before the first mapping.
 *
 * Results:
 *	None.
 *
 * Side effects:
 *	A window property may get updated.
 *
 *----------------------------------------------------------------------
 */

void
TkWmSetClass(
    TCL_UNUSED(TkWindow *))		/* Newly-created top-level window. */
{
    return;
}

/*
 *----------------------------------------------------------------------
 *
 * Tk_WmObjCmd --
 *
 *	This procedure is invoked to process the "wm" Tcl command. See the
 *	user documentation for details on what it does.
 *
 * Results:
 *	A standard Tcl result.
 *
 * Side effects:
 *	See the user documentation.
 *
 *----------------------------------------------------------------------
 */

int
Tk_WmObjCmd(
    ClientData clientData,	/* Main window associated with interpreter. */
    Tcl_Interp *interp,		/* Current interpreter. */
    int objc,			/* Number of arguments. */
    Tcl_Obj *const objv[])	/* Argument objects. */
{
    Tk_Window tkwin = (Tk_Window)clientData;
    static const char *const optionStrings[] = {
	"aspect", "attributes", "client", "colormapwindows",
	"command", "deiconify", "focusmodel", "forget",
	"frame", "geometry", "grid", "group",
	"iconbitmap", "iconify", "iconmask", "iconname",
	"iconphoto", "iconposition", "iconwindow",
	"manage", "maxsize", "minsize", "overrideredirect",
	"positionfrom", "protocol", "resizable", "sizefrom",
	"stackorder", "state", "title", "transient",
	"withdraw", NULL };
    enum options {
	WMOPT_ASPECT, WMOPT_ATTRIBUTES, WMOPT_CLIENT, WMOPT_COLORMAPWINDOWS,
	WMOPT_COMMAND, WMOPT_DEICONIFY, WMOPT_FOCUSMODEL, WMOPT_FORGET,
	WMOPT_FRAME, WMOPT_GEOMETRY, WMOPT_GRID, WMOPT_GROUP,
	WMOPT_ICONBITMAP, WMOPT_ICONIFY, WMOPT_ICONMASK, WMOPT_ICONNAME,
	WMOPT_ICONPHOTO, WMOPT_ICONPOSITION, WMOPT_ICONWINDOW,
	WMOPT_MANAGE, WMOPT_MAXSIZE, WMOPT_MINSIZE, WMOPT_OVERRIDEREDIRECT,
	WMOPT_POSITIONFROM, WMOPT_PROTOCOL, WMOPT_RESIZABLE, WMOPT_SIZEFROM,
	WMOPT_STACKORDER, WMOPT_STATE, WMOPT_TITLE, WMOPT_TRANSIENT,
	WMOPT_WITHDRAW };
    int index, length;
    char *argv1;
    TkWindow *winPtr;

    if (objc < 2) {
    wrongNumArgs:
	Tcl_WrongNumArgs(interp, 1, objv, "option window ?arg ...?");
	return TCL_ERROR;
    }

    argv1 = Tcl_GetStringFromObj(objv[1], &length);
    if ((argv1[0] == 't') && (strncmp(argv1, "tracing", length) == 0)
	    && (length >= 3)) {
	if ((objc != 2) && (objc != 3)) {
	    Tcl_WrongNumArgs(interp, 2, objv, "?boolean?");
	    return TCL_ERROR;
	}
	if (objc == 2) {
	    Tcl_SetObjResult(interp, Tcl_NewBooleanObj(wmTracing));
	    return TCL_OK;
	}
	return Tcl_GetBooleanFromObj(interp, objv[2], &wmTracing);
    }

    if (Tcl_GetIndexFromObjStruct(interp, objv[1], optionStrings,
	    sizeof(char *), "option", 0, &index) != TCL_OK) {
	return TCL_ERROR;
    }

    if (objc < 3) {
	goto wrongNumArgs;
    }

    if (TkGetWindowFromObj(interp, tkwin, objv[2], (Tk_Window *) &winPtr)
	!= TCL_OK) {
	return TCL_ERROR;
    }
    if (!Tk_IsTopLevel(winPtr)
	    && (index != WMOPT_MANAGE) && (index != WMOPT_FORGET)) {
	Tcl_SetObjResult(interp, Tcl_ObjPrintf(
		"window \"%s\" isn't a top-level window", winPtr->pathName));
	Tcl_SetErrorCode(interp, "TK", "LOOKUP", "TOPLEVEL", winPtr->pathName,
		NULL);
	return TCL_ERROR;
    }

    switch ((enum options) index) {
    case WMOPT_ASPECT:
	return WmAspectCmd(tkwin, winPtr, interp, objc, objv);
    case WMOPT_ATTRIBUTES:
	return WmAttributesCmd(tkwin, winPtr, interp, objc, objv);
    case WMOPT_CLIENT:
	return WmClientCmd(tkwin, winPtr, interp, objc, objv);
    case WMOPT_COLORMAPWINDOWS:
	return WmColormapwindowsCmd(tkwin, winPtr, interp, objc, objv);
    case WMOPT_COMMAND:
	return WmCommandCmd(tkwin, winPtr, interp, objc, objv);
    case WMOPT_DEICONIFY:
	return WmDeiconifyCmd(tkwin, winPtr, interp, objc, objv);
    case WMOPT_FOCUSMODEL:
	return WmFocusmodelCmd(tkwin, winPtr, interp, objc, objv);
    case WMOPT_FORGET:
	return WmForgetCmd(tkwin, winPtr, interp, objc, objv);
    case WMOPT_FRAME:
	return WmFrameCmd(tkwin, winPtr, interp, objc, objv);
    case WMOPT_GEOMETRY:
	return WmGeometryCmd(tkwin, winPtr, interp, objc, objv);
    case WMOPT_GRID:
	return WmGridCmd(tkwin, winPtr, interp, objc, objv);
    case WMOPT_GROUP:
	return WmGroupCmd(tkwin, winPtr, interp, objc, objv);
    case WMOPT_ICONBITMAP:
	return WmIconbitmapCmd(tkwin, winPtr, interp, objc, objv);
    case WMOPT_ICONIFY:
	return WmIconifyCmd(tkwin, winPtr, interp, objc, objv);
    case WMOPT_ICONMASK:
	return WmIconmaskCmd(tkwin, winPtr, interp, objc, objv);
    case WMOPT_ICONNAME:
	return WmIconnameCmd(tkwin, winPtr, interp, objc, objv);
    case WMOPT_ICONPHOTO:
	return WmIconphotoCmd(tkwin, winPtr, interp, objc, objv);
    case WMOPT_ICONPOSITION:
	return WmIconpositionCmd(tkwin, winPtr, interp, objc, objv);
    case WMOPT_ICONWINDOW:
	return WmIconwindowCmd(tkwin, winPtr, interp, objc, objv);
    case WMOPT_MANAGE:
	return WmManageCmd(tkwin, winPtr, interp, objc, objv);
    case WMOPT_MAXSIZE:
	return WmMaxsizeCmd(tkwin, winPtr, interp, objc, objv);
    case WMOPT_MINSIZE:
	return WmMinsizeCmd(tkwin, winPtr, interp, objc, objv);
    case WMOPT_OVERRIDEREDIRECT:
	return WmOverrideredirectCmd(tkwin, winPtr, interp, objc, objv);
    case WMOPT_POSITIONFROM:
	return WmPositionfromCmd(tkwin, winPtr, interp, objc, objv);
    case WMOPT_PROTOCOL:
	return WmProtocolCmd(tkwin, winPtr, interp, objc, objv);
    case WMOPT_RESIZABLE:
	return WmResizableCmd(tkwin, winPtr, interp, objc, objv);
    case WMOPT_SIZEFROM:
	return WmSizefromCmd(tkwin, winPtr, interp, objc, objv);
    case WMOPT_STACKORDER:
	return WmStackorderCmd(tkwin, winPtr, interp, objc, objv);
    case WMOPT_STATE:
	return WmStateCmd(tkwin, winPtr, interp, objc, objv);
    case WMOPT_TITLE:
	return WmTitleCmd(tkwin, winPtr, interp, objc, objv);
    case WMOPT_TRANSIENT:
	return WmTransientCmd(tkwin, winPtr, interp, objc, objv);
    case WMOPT_WITHDRAW:
	return WmWithdrawCmd(tkwin, winPtr, interp, objc, objv);
    }

    /* This should not happen */
    return TCL_ERROR;
}

/*
 *----------------------------------------------------------------------
 *
 * WmAspectCmd --
 *
 *	This procedure is invoked to process the "wm aspect" Tcl command. See
 *	the user documentation for details on what it does.
 *
 * Results:
 *	A standard Tcl result.
 *
 * Side effects:
 *	See the user documentation.
 *
 *----------------------------------------------------------------------
 */

static int
WmAspectCmd(
    TCL_UNUSED(Tk_Window),		/* Main window of the application. */
    TkWindow *winPtr,		/* Toplevel to work with */
    Tcl_Interp *interp,		/* Current interpreter. */
    int objc,			/* Number of arguments. */
    Tcl_Obj *const objv[])	/* Argument objects. */
{
    WmInfo *wmPtr = winPtr->wmInfoPtr;
    int numer1, denom1, numer2, denom2;

    if ((objc != 3) && (objc != 7)) {
	Tcl_WrongNumArgs(interp, 2, objv,
		"window ?minNumer minDenom maxNumer maxDenom?");
	return TCL_ERROR;
    }
    if (objc == 3) {
	if (wmPtr->sizeHintsFlags & PAspect) {
	    Tcl_Obj *results[4];

	    results[0] = Tcl_NewIntObj(wmPtr->minAspect.x);
	    results[1] = Tcl_NewIntObj(wmPtr->minAspect.y);
	    results[2] = Tcl_NewIntObj(wmPtr->maxAspect.x);
	    results[3] = Tcl_NewIntObj(wmPtr->maxAspect.y);
	    Tcl_SetObjResult(interp, Tcl_NewListObj(4, results));
	}
	return TCL_OK;
    }
    if (*Tcl_GetString(objv[3]) == '\0') {
	wmPtr->sizeHintsFlags &= ~PAspect;
    } else {
	if ((Tcl_GetIntFromObj(interp, objv[3], &numer1) != TCL_OK)
		|| (Tcl_GetIntFromObj(interp, objv[4], &denom1) != TCL_OK)
		|| (Tcl_GetIntFromObj(interp, objv[5], &numer2) != TCL_OK)
		|| (Tcl_GetIntFromObj(interp, objv[6], &denom2) != TCL_OK)) {
	    return TCL_ERROR;
	}
	if ((numer1 <= 0) || (denom1 <= 0) || (numer2 <= 0) ||
		(denom2 <= 0)) {
	    Tcl_SetObjResult(interp, Tcl_NewStringObj(
		    "aspect number can't be <= 0", -1));
	    Tcl_SetErrorCode(interp, "TK", "WM", "ASPECT", NULL);
	    return TCL_ERROR;
	}
	wmPtr->minAspect.x = numer1;
	wmPtr->minAspect.y = denom1;
	wmPtr->maxAspect.x = numer2;
	wmPtr->maxAspect.y = denom2;
	wmPtr->sizeHintsFlags |= PAspect;
    }
    wmPtr->flags |= WM_UPDATE_SIZE_HINTS;
    WmUpdateGeom(wmPtr, winPtr);
    return TCL_OK;
}

/*
 *----------------------------------------------------------------------
 *
 * WmSetAttribute --
 *
 *	Helper routine for WmAttributesCmd. Sets the value of the specified
 *	attribute.
 *
 * Returns:
 *
 *	TCL_OK if successful, TCL_ERROR otherwise. In case of an error, leaves
 *	a message in the interpreter's result.
 *
 *----------------------------------------------------------------------
 */

static int
WmSetAttribute(
    TkWindow *winPtr,		/* Toplevel to work with */
    NSWindow *macWindow,
    Tcl_Interp *interp,		/* Current interpreter */
    WmAttribute attribute,	/* Code of attribute to set */
    Tcl_Obj *value)		/* New value */
{
    WmInfo *wmPtr = winPtr->wmInfoPtr;
    int boolean;

    switch (attribute) {
    case WMATT_ALPHA: {
	double dval;

	if (Tcl_GetDoubleFromObj(interp, value, &dval) != TCL_OK) {
	    return TCL_ERROR;
	}

	/*
	 * The user should give (transparent) 0 .. 1.0 (opaque)
	 */

	if (dval < 0.0) {
	    dval = 0.0;
	} else if (dval > 1.0) {
	    dval = 1.0;
	}
	[macWindow setAlphaValue:dval];
	break;
    }
    case WMATT_FULLSCREEN:
	if (Tcl_GetBooleanFromObj(interp, value, &boolean) != TCL_OK) {
	    return TCL_ERROR;
	}
	if (boolean != (([macWindow styleMask] & NSFullScreenWindowMask) != 0)) {
#if !(MAC_OS_X_VERSION_MAX_ALLOWED < 1070)
	    [macWindow toggleFullScreen:macWindow];
#else
	    TKLog(@"The fullscreen attribute is ignored on this system.");
#endif
	}
	break;
    case WMATT_MODIFIED:
	if (Tcl_GetBooleanFromObj(interp, value, &boolean) != TCL_OK) {
	    return TCL_ERROR;
	}
	if (boolean != [macWindow isDocumentEdited]) {
	    [macWindow setDocumentEdited:boolean];
	}
	break;
    case WMATT_NOTIFY:
	if (Tcl_GetBooleanFromObj(interp, value, &boolean) != TCL_OK) {
	    return TCL_ERROR;
	}
	if (boolean == !tkMacOSXWmAttrNotifyVal) {
	    static NSInteger request = -1;

	    if (request >= 0) {
		[NSApp cancelUserAttentionRequest:request];
		request = -1;
	    }
	    if (boolean) {
		request = [NSApp requestUserAttention:NSCriticalRequest];
	    }
	    tkMacOSXWmAttrNotifyVal = boolean;
	}
	break;
    case WMATT_TITLEPATH: {
	const char *path = Tcl_FSGetNativePath(value);
	NSString *filename = @"";

	if (path && *path) {
	    filename = [NSString stringWithUTF8String:path];
	}
	[macWindow setRepresentedFilename:filename];
	break;
    }
    case WMATT_TOPMOST:
	if (Tcl_GetBooleanFromObj(interp, value, &boolean) != TCL_OK) {
	    return TCL_ERROR;
	}
	if (boolean != ((wmPtr->flags & WM_TOPMOST) != 0)) {
	    int oldFlags = wmPtr->flags;

	    if (boolean) {
		wmPtr->flags |= WM_TOPMOST;
	    } else {
		wmPtr->flags &= ~WM_TOPMOST;
	    }
	    ApplyWindowAttributeFlagChanges(winPtr, macWindow,
		    wmPtr->attributes, oldFlags, 1, 0);
	}
	break;
    case WMATT_TRANSPARENT:
	if (Tcl_GetBooleanFromObj(interp, value, &boolean) != TCL_OK) {
	    return TCL_ERROR;
	}
	if (boolean != ((wmPtr->flags & WM_TRANSPARENT) != 0)) {
	    UInt64 oldAttributes = wmPtr->attributes;
	    int oldFlags = wmPtr->flags;

	    if (boolean) {
		wmPtr->flags |= WM_TRANSPARENT;
		wmPtr->attributes |= kWindowNoShadowAttribute;
	    } else {
		wmPtr->flags &= ~WM_TRANSPARENT;
		wmPtr->attributes &= ~kWindowNoShadowAttribute;
	    }
	    ApplyWindowAttributeFlagChanges(winPtr, macWindow, oldAttributes,
		    oldFlags, 1, 0);
	    [macWindow setBackgroundColor:boolean ? [NSColor clearColor] : nil];
	    [macWindow setOpaque:!boolean];
	    TkMacOSXInvalidateWindow((MacDrawable *)winPtr->window,
		    TK_PARENT_WINDOW);
	    }
	break;
    case WMATT_TYPE:
	TKLog(@"The type attribute is ignored on macOS.");
	break;
    case _WMATT_LAST_ATTRIBUTE:
    default:
	return TCL_ERROR;
    }
    return TCL_OK;
}

/*
 *----------------------------------------------------------------------
 *
 * WmGetAttribute --
 *
 *	Helper routine for WmAttributesCmd. Returns the current value of the
 *	specified attribute.
 *
 *----------------------------------------------------------------------
 */

static Tcl_Obj *
WmGetAttribute(
    TkWindow *winPtr,		/* Toplevel to work with */
    NSWindow *macWindow,
    WmAttribute attribute)	/* Code of attribute to get */
{
    Tcl_Obj *result = NULL;
    WmInfo *wmPtr = winPtr->wmInfoPtr;

    switch (attribute) {
    case WMATT_ALPHA:
	result = Tcl_NewDoubleObj([macWindow alphaValue]);
	break;
    case WMATT_FULLSCREEN:
	result = Tcl_NewBooleanObj([macWindow styleMask] & NSFullScreenWindowMask);
	break;
    case WMATT_MODIFIED:
	result = Tcl_NewBooleanObj([macWindow isDocumentEdited]);
	break;
    case WMATT_NOTIFY:
	result = Tcl_NewBooleanObj(tkMacOSXWmAttrNotifyVal);
	break;
    case WMATT_TITLEPATH:
	result = Tcl_NewStringObj([[macWindow representedFilename] UTF8String],
		-1);
	break;
    case WMATT_TOPMOST:
	result = Tcl_NewBooleanObj(wmPtr->flags & WM_TOPMOST);
	break;
    case WMATT_TRANSPARENT:
	result = Tcl_NewBooleanObj(wmPtr->flags & WM_TRANSPARENT);
	break;
    case WMATT_TYPE:
	result = Tcl_NewStringObj("unsupported", -1);
	break;
    case _WMATT_LAST_ATTRIBUTE:
    default:
	break;
    }
    return result;
}

/*
 *----------------------------------------------------------------------
 *
 * WmAttributesCmd --
 *
 *	This procedure is invoked to process the "wm attributes" Tcl command.
 *	See the user documentation for details on what it does.
 *
 * Results:
 *	A standard Tcl result.
 *
 * Side effects:
 *	See the user documentation.
 *
 *----------------------------------------------------------------------
 */

static int
WmAttributesCmd(
    TCL_UNUSED(Tk_Window),		/* Main window of the application. */
    TkWindow *winPtr,		/* Toplevel to work with */
    Tcl_Interp *interp,		/* Current interpreter. */
    int objc,			/* Number of arguments. */
    Tcl_Obj *const objv[])	/* Argument objects. */
{
    int attribute = 0;
    NSWindow *macWindow;

    if (winPtr->window == None) {
	Tk_MakeWindowExist((Tk_Window)winPtr);
    }
    if (!TkMacOSXHostToplevelExists(winPtr)) {
	TkMacOSXMakeRealWindowExist(winPtr);
    }
    macWindow = TkMacOSXGetNSWindowForDrawable(winPtr->window);

    if (objc == 3) {		/* wm attributes $win */
	Tcl_Obj *result = Tcl_NewObj();

	for (attribute = 0; attribute < _WMATT_LAST_ATTRIBUTE; ++attribute) {
	    Tcl_ListObjAppendElement(NULL, result,
		    Tcl_NewStringObj(WmAttributeNames[attribute], -1));
	    Tcl_ListObjAppendElement(NULL, result,
		    WmGetAttribute(winPtr, macWindow, attribute));
	}
	Tcl_SetObjResult(interp, result);
    } else if (objc == 4) {	/* wm attributes $win -attribute */
	if (Tcl_GetIndexFromObjStruct(interp, objv[3], WmAttributeNames,
		sizeof(char *), "attribute", 0, &attribute) != TCL_OK) {
	    return TCL_ERROR;
	}
	Tcl_SetObjResult(interp, WmGetAttribute(winPtr, macWindow, attribute));
    } else if ((objc - 3) % 2 == 0) {	/* wm attributes $win -att value... */
	int i;

	for (i = 3; i < objc; i += 2) {
	    if (Tcl_GetIndexFromObjStruct(interp, objv[i], WmAttributeNames,
		    sizeof(char *), "attribute", 0, &attribute) != TCL_OK) {
		return TCL_ERROR;
	    }
	    if (WmSetAttribute(winPtr, macWindow, interp, attribute, objv[i+1])
		    != TCL_OK) {
		return TCL_ERROR;
	    }
	}
    } else {
	Tcl_WrongNumArgs(interp, 2, objv, "window ?-attribute ?value ...??");
	return TCL_ERROR;
    }
    return TCL_OK;
}

/*
 *----------------------------------------------------------------------
 *
 * WmClientCmd --
 *
 *	This procedure is invoked to process the "wm client" Tcl command. See
 *	the user documentation for details on what it does.
 *
 * Results:
 *	A standard Tcl result.
 *
 * Side effects:
 *	See the user documentation.
 *
 *----------------------------------------------------------------------
 */

static int
WmClientCmd(
    TCL_UNUSED(Tk_Window),		/* Main window of the application. */
    TkWindow *winPtr,		/* Toplevel to work with */
    Tcl_Interp *interp,		/* Current interpreter. */
    int objc,			/* Number of arguments. */
    Tcl_Obj *const objv[])	/* Argument objects. */
{
    WmInfo *wmPtr = winPtr->wmInfoPtr;
    char *argv3;
    int length;

    if ((objc != 3) && (objc != 4)) {
	Tcl_WrongNumArgs(interp, 2, objv, "window ?name?");
	return TCL_ERROR;
    }
    if (objc == 3) {
	if (wmPtr->clientMachine != NULL) {
	    Tcl_SetObjResult(interp,
		    Tcl_NewStringObj(wmPtr->clientMachine, -1));
	}
	return TCL_OK;
    }
    argv3 = Tcl_GetStringFromObj(objv[3], &length);
    if (argv3[0] == 0) {
	if (wmPtr->clientMachine != NULL) {
	    ckfree(wmPtr->clientMachine);
	    wmPtr->clientMachine = NULL;
	}
	return TCL_OK;
    }
    if (wmPtr->clientMachine != NULL) {
	ckfree(wmPtr->clientMachine);
    }
    wmPtr->clientMachine = (char *)ckalloc(length + 1);
    strcpy(wmPtr->clientMachine, argv3);
    return TCL_OK;
}

/*
 *----------------------------------------------------------------------
 *
 * WmColormapwindowsCmd --
 *
 *	This procedure is invoked to process the "wm colormapwindows" Tcl
 *	command. See the user documentation for details on what it does.
 *
 * Results:
 *	A standard Tcl result.
 *
 * Side effects:
 *	See the user documentation.
 *
 *----------------------------------------------------------------------
 */

static int
WmColormapwindowsCmd(
    Tk_Window tkwin,		/* Main window of the application. */
    TkWindow *winPtr,		/* Toplevel to work with */
    Tcl_Interp *interp,		/* Current interpreter. */
    int objc,			/* Number of arguments. */
    Tcl_Obj *const objv[])	/* Argument objects. */
{
    WmInfo *wmPtr = winPtr->wmInfoPtr;
    TkWindow **cmapList, *winPtr2;
    int i, windowObjc, gotToplevel = 0;
    Tcl_Obj **windowObjv, *resultObj;

    if ((objc != 3) && (objc != 4)) {
	Tcl_WrongNumArgs(interp, 2, objv, "window ?windowList?");
	return TCL_ERROR;
    }
    if (objc == 3) {
	Tk_MakeWindowExist((Tk_Window)winPtr);
	resultObj = Tcl_NewObj();
	for (i = 0; i < wmPtr->cmapCount; i++) {
	    if ((i == (wmPtr->cmapCount-1))
		    && (wmPtr->flags & WM_ADDED_TOPLEVEL_COLORMAP)) {
		break;
	    }
	    Tcl_ListObjAppendElement(NULL, resultObj,
		    TkNewWindowObj((Tk_Window)wmPtr->cmapList[i]));
	}
	Tcl_SetObjResult(interp, resultObj);
	return TCL_OK;
    }
    if (Tcl_ListObjGetElements(interp, objv[3], &windowObjc, &windowObjv)
	    != TCL_OK) {
	return TCL_ERROR;
    }
    cmapList = (TkWindow **)ckalloc((windowObjc+1) * sizeof(TkWindow*));
    for (i = 0; i < windowObjc; i++) {
	if (TkGetWindowFromObj(interp, tkwin, windowObjv[i],
		(Tk_Window *) &winPtr2) != TCL_OK) {
	    ckfree(cmapList);
	    return TCL_ERROR;
	}
	if (winPtr2 == winPtr) {
	    gotToplevel = 1;
	}
	if (winPtr2->window == None) {
	    Tk_MakeWindowExist((Tk_Window)winPtr2);
	}
	cmapList[i] = winPtr2;
    }
    if (!gotToplevel) {
	wmPtr->flags |= WM_ADDED_TOPLEVEL_COLORMAP;
	cmapList[windowObjc] = winPtr;
	windowObjc++;
    } else {
	wmPtr->flags &= ~WM_ADDED_TOPLEVEL_COLORMAP;
    }
    wmPtr->flags |= WM_COLORMAPS_EXPLICIT;
    if (wmPtr->cmapList != NULL) {
	ckfree(wmPtr->cmapList);
    }
    wmPtr->cmapList = cmapList;
    wmPtr->cmapCount = windowObjc;

    /*
     * On the Macintosh all of this is just an excercise in compatibility as
     * we don't support colormaps. If we did they would be installed here.
     */

    return TCL_OK;
}

/*
 *----------------------------------------------------------------------
 *
 * WmCommandCmd --
 *
 *	This procedure is invoked to process the "wm command" Tcl command. See
 *	the user documentation for details on what it does.
 *
 * Results:
 *	A standard Tcl result.
 *
 * Side effects:
 *	See the user documentation.
 *
 *----------------------------------------------------------------------
 */

static int
WmCommandCmd(
    TCL_UNUSED(Tk_Window),		/* Main window of the application. */
    TkWindow *winPtr,		/* Toplevel to work with */
    Tcl_Interp *interp,		/* Current interpreter. */
    int objc,			/* Number of arguments. */
    Tcl_Obj *const objv[])	/* Argument objects. */
{
    WmInfo *wmPtr = winPtr->wmInfoPtr;
    int len;

    if ((objc != 3) && (objc != 4)) {
	Tcl_WrongNumArgs(interp, 2, objv, "window ?value?");
	return TCL_ERROR;
    }
    if (objc == 3) {
	if (wmPtr->commandObj != NULL) {
	    Tcl_SetObjResult(interp, wmPtr->commandObj);
	}
	return TCL_OK;
    }
    if (*Tcl_GetString(objv[3]) == '\0') {
	if (wmPtr->commandObj != NULL) {
	    Tcl_DecrRefCount(wmPtr->commandObj);
	    wmPtr->commandObj = NULL;
	}
	return TCL_OK;
    }
    if (Tcl_ListObjLength(interp, objv[3], &len) != TCL_OK) {
	return TCL_ERROR;
    }
    if (wmPtr->commandObj != NULL) {
	Tcl_DecrRefCount(wmPtr->commandObj);
    }
    wmPtr->commandObj = Tcl_DuplicateObj(objv[3]);
    Tcl_IncrRefCount(wmPtr->commandObj);
    Tcl_InvalidateStringRep(wmPtr->commandObj);
    return TCL_OK;
}

/*
 *----------------------------------------------------------------------
 *
 * WmDeiconifyCmd --
 *
 *	This procedure is invoked to process the "wm deiconify" Tcl command.
 *	See the user documentation for details on what it does.
 *
 * Results:
 *	A standard Tcl result.
 *
 * Side effects:
 *	See the user documentation.
 *
 *----------------------------------------------------------------------
 */

static int
WmDeiconifyCmd(
    TCL_UNUSED(Tk_Window),		/* Main window of the application. */
    TkWindow *winPtr,		/* Toplevel to work with */
    Tcl_Interp *interp,		/* Current interpreter. */
    int objc,			/* Number of arguments. */
    Tcl_Obj *const objv[])	/* Argument objects. */
{
    WmInfo *wmPtr = winPtr->wmInfoPtr;
    NSWindow *win = TkMacOSXGetNSWindowForDrawable(winPtr->window);

    if (objc != 3) {
	Tcl_WrongNumArgs(interp, 2, objv, "window");
	return TCL_ERROR;
    }
    if (wmPtr->iconFor != NULL) {
	Tcl_SetObjResult(interp, Tcl_ObjPrintf(
		"can't deiconify %s: it is an icon for %s",
		Tcl_GetString(objv[2]), Tk_PathName(wmPtr->iconFor)));
	Tcl_SetErrorCode(interp, "TK", "WM", "DEICONIFY", "ICON", NULL);
	return TCL_ERROR;
    } else if (winPtr->flags & TK_EMBEDDED) {
	Tcl_SetObjResult(interp, Tcl_ObjPrintf(
		"can't deiconify %s: it is an embedded window",
		winPtr->pathName));
	Tcl_SetErrorCode(interp, "TK", "WM", "DEICONIFY", "EMBEDDED", NULL);
	return TCL_ERROR;
    }

    TkpWmSetState(winPtr, TkMacOSXIsWindowZoomed(winPtr) ?
	    ZoomState : NormalState);
    [win setExcludedFromWindowsMenu:NO];
    TkMacOSXApplyWindowAttributes(winPtr, win);
    [win orderFront:NSApp];
    if (wmPtr->icon) {
	Tk_UnmapWindow((Tk_Window)wmPtr->icon);
    }

    /*
     * If this window has a transient, the transient must also be deiconified if
     * it was withdrawn by the container.
     */

    for (Transient *transientPtr = wmPtr->transientPtr;
	    transientPtr != NULL; transientPtr = transientPtr->nextPtr) {
	TkWindow *winPtr2 = transientPtr->winPtr;
	WmInfo *wmPtr2 = winPtr2->wmInfoPtr;
	TkWindow *containerPtr = (TkWindow *)TkMacOSXGetContainer(winPtr2);

    	if (containerPtr == winPtr) {
	    if ((wmPtr2->hints.initial_state == WithdrawnState) &&
		    ((transientPtr->flags & WITHDRAWN_BY_CONTAINER) != 0)) {
		TkpWmSetState(winPtr2, NormalState);
		transientPtr->flags &= ~WITHDRAWN_BY_CONTAINER;
	    }
	}
    }

    return TCL_OK;
}

/*
 *----------------------------------------------------------------------
 *
 * WmFocusmodelCmd --
 *
 *	This procedure is invoked to process the "wm focusmodel" Tcl command.
 *	See the user documentation for details on what it does.
 *
 * Results:
 *	A standard Tcl result.
 *
 * Side effects:
 *	See the user documentation.
 *
 *----------------------------------------------------------------------
 */

static int
WmFocusmodelCmd(
    TCL_UNUSED(Tk_Window),	/* Main window of the application. */
    TkWindow *winPtr,		/* Toplevel to work with */
    Tcl_Interp *interp,		/* Current interpreter. */
    int objc,			/* Number of arguments. */
    Tcl_Obj *const objv[])	/* Argument objects. */
{
    WmInfo *wmPtr = winPtr->wmInfoPtr;
    static const char *const optionStrings[] = {
	"active", "passive", NULL };
    enum options {
	OPT_ACTIVE, OPT_PASSIVE };
    int index;

    if ((objc != 3) && (objc != 4)) {
	Tcl_WrongNumArgs(interp, 2, objv, "window ?active|passive?");
	return TCL_ERROR;
    }
    if (objc == 3) {
	Tcl_SetObjResult(interp, Tcl_NewStringObj(
		wmPtr->hints.input ? "passive" : "active", -1));
	return TCL_OK;
    }

    if (Tcl_GetIndexFromObjStruct(interp, objv[3], optionStrings,
	    sizeof(char *), "argument", 0, &index) != TCL_OK) {
	return TCL_ERROR;
    }
    if (index == OPT_ACTIVE) {
	wmPtr->hints.input = False;
    } else { /* OPT_PASSIVE */
	wmPtr->hints.input = True;
    }
    return TCL_OK;
}

/*
 *----------------------------------------------------------------------
 *
 * WmForgetCmd --
 *
 *	This procedure is invoked to process the "wm forget" Tcl command.
 *	See the user documentation for details on what it does.
 *
 * Results:
 *	A standard Tcl result.
 *
 * Side effects:
 *	See the user documentation.
 *
 *----------------------------------------------------------------------
 */

static int
WmForgetCmd(
    TCL_UNUSED(Tk_Window),	/* Main window of the application. */
    TkWindow *winPtr,		/* Toplevel or Frame to work with */
    TCL_UNUSED(Tcl_Interp *),	/* Current interpreter. */
    TCL_UNUSED(int),			/* Number of arguments. */
    TCL_UNUSED(Tcl_Obj *const *))	/* Argument objects. */
{
    Tk_Window frameWin = (Tk_Window)winPtr;

    if (Tk_IsTopLevel(frameWin)) {
	MacDrawable *macWin;

	Tk_MakeWindowExist(frameWin);
	Tk_MakeWindowExist((Tk_Window)winPtr->parentPtr);

	macWin = (MacDrawable *)winPtr->window;

    	TkFocusJoin(winPtr);
    	Tk_UnmapWindow(frameWin);

	macWin->toplevel->referenceCount--;
	macWin->toplevel = winPtr->parentPtr->privatePtr->toplevel;
	macWin->toplevel->referenceCount++;
	macWin->flags &= ~TK_HOST_EXISTS;

	TkWmDeadWindow(winPtr);
	RemapWindows(winPtr, (MacDrawable *)winPtr->parentPtr->window);

        /*
         * Make sure wm no longer manages this window
         */
        Tk_ManageGeometry(frameWin, NULL, NULL);

	winPtr->flags &= ~(TK_TOP_HIERARCHY|TK_TOP_LEVEL|TK_HAS_WRAPPER|TK_WIN_MANAGED);

	/*
         * Flags (above) must be cleared before calling TkMapTopFrame (below).
         */

	TkMapTopFrame(frameWin);
    } else {
    	/*
	 * Already not managed by wm - ignore it.
	 */
    }
    return TCL_OK;
}

/*
 *----------------------------------------------------------------------
 *
 * WmFrameCmd --
 *
 *	This procedure is invoked to process the "wm frame" Tcl command. See
 *	the user documentation for details on what it does.
 *
 * Results:
 *	A standard Tcl result.
 *
 * Side effects:
 *	See the user documentation.
 *
 *----------------------------------------------------------------------
 */

static int
WmFrameCmd(
    TCL_UNUSED(Tk_Window),	/* Main window of the application. */
    TkWindow *winPtr,		/* Toplevel to work with */
    Tcl_Interp *interp,		/* Current interpreter. */
    int objc,			/* Number of arguments. */
    Tcl_Obj *const objv[])	/* Argument objects. */
{
    WmInfo *wmPtr = winPtr->wmInfoPtr;
    Window window;
    char buf[TCL_INTEGER_SPACE];

    if (objc != 3) {
	Tcl_WrongNumArgs(interp, 2, objv, "window");
	return TCL_ERROR;
    }
    window = wmPtr->reparent;
    if (window == None) {
	window = Tk_WindowId((Tk_Window)winPtr);
    }
    sprintf(buf, "0x%" TCL_Z_MODIFIER "x", (size_t)window);
    Tcl_SetObjResult(interp, Tcl_NewStringObj(buf, -1));
    return TCL_OK;
}

/*
 *----------------------------------------------------------------------
 *
 * WmGeometryCmd --
 *
 *	This procedure is invoked to process the "wm geometry" Tcl command.
 *	See the user documentation for details on what it does.
 *
 * Results:
 *	A standard Tcl result.
 *
 * Side effects:
 *	See the user documentation.
 *
 *----------------------------------------------------------------------
 */

static int
WmGeometryCmd(
    TCL_UNUSED(Tk_Window),	/* Main window of the application. */
    TkWindow *winPtr,		/* Toplevel to work with */
    Tcl_Interp *interp,		/* Current interpreter. */
    int objc,			/* Number of arguments. */
    Tcl_Obj *const objv[])	/* Argument objects. */
{
    WmInfo *wmPtr = winPtr->wmInfoPtr;
    NSWindow *win = TkMacOSXGetNSWindowForDrawable(winPtr->window);
    char xSign = '+', ySign = '+';
    int width, height, x = wmPtr->x, y= wmPtr->y;
    char *argv3;

    if ((objc != 3) && (objc != 4)) {
	Tcl_WrongNumArgs(interp, 2, objv, "window ?newGeometry?");
	return TCL_ERROR;
    }
    if (objc == 3) {
	if (wmPtr->gridWin != NULL) {
	    width = wmPtr->reqGridWidth + (winPtr->changes.width
		    - winPtr->reqWidth)/wmPtr->widthInc;
	    height = wmPtr->reqGridHeight + (winPtr->changes.height
		    - winPtr->reqHeight)/wmPtr->heightInc;
	} else {
	    width = winPtr->changes.width;
	    height = winPtr->changes.height;
	}
	if (win) {
	    if (wmPtr->flags & WM_NEGATIVE_X) {
		xSign = '-';
		x = wmPtr->vRootWidth - wmPtr->x
		    - (width + (wmPtr->parentWidth - winPtr->changes.width));
	    }
	    if (wmPtr->flags & WM_NEGATIVE_Y) {
		ySign = '-';
		y = wmPtr->vRootHeight - wmPtr->y
		    - (height + (wmPtr->parentHeight - winPtr->changes.height));
	    }
	}
	Tcl_SetObjResult(interp, Tcl_ObjPrintf("%dx%d%c%d%c%d",
		width, height, xSign, x, ySign, y));
	return TCL_OK;
    }
    argv3 = Tcl_GetString(objv[3]);
    if (*argv3 == '\0') {
	wmPtr->width = -1;
	wmPtr->height = -1;
	WmUpdateGeom(wmPtr, winPtr);
	return TCL_OK;
    }
    return ParseGeometry(interp, argv3, winPtr);
}

/*
 *----------------------------------------------------------------------
 *
 * WmGridCmd --
 *
 *	This procedure is invoked to process the "wm grid" Tcl command. See
 *	the user documentation for details on what it does.
 *
 * Results:
 *	A standard Tcl result.
 *
 * Side effects:
 *	See the user documentation.
 *
 *----------------------------------------------------------------------
 */

static int
WmGridCmd(
    TCL_UNUSED(Tk_Window),	/* Main window of the application. */
    TkWindow *winPtr,		/* Toplevel to work with */
    Tcl_Interp *interp,		/* Current interpreter. */
    int objc,			/* Number of arguments. */
    Tcl_Obj *const objv[])	/* Argument objects. */
{
    WmInfo *wmPtr = winPtr->wmInfoPtr;
    int reqWidth, reqHeight, widthInc, heightInc;
    const char *errorMsg;

    if ((objc != 3) && (objc != 7)) {
	Tcl_WrongNumArgs(interp, 2, objv,
		"window ?baseWidth baseHeight widthInc heightInc?");
	return TCL_ERROR;
    }
    if (objc == 3) {
	if (wmPtr->sizeHintsFlags & PBaseSize) {
	    Tcl_Obj *results[4];

	    results[0] = Tcl_NewIntObj(wmPtr->reqGridWidth);
	    results[1] = Tcl_NewIntObj(wmPtr->reqGridHeight);
	    results[2] = Tcl_NewIntObj(wmPtr->widthInc);
	    results[3] = Tcl_NewIntObj(wmPtr->heightInc);
	    Tcl_SetObjResult(interp, Tcl_NewListObj(4, results));
	}
	return TCL_OK;
    }
    if (*Tcl_GetString(objv[3]) == '\0') {
	/*
	 * Turn off gridding and reset the width and height to make sense as
	 * ungridded numbers.
	 */

	wmPtr->sizeHintsFlags &= ~(PBaseSize|PResizeInc);
	if (wmPtr->width != -1) {
	    wmPtr->width = winPtr->reqWidth + (wmPtr->width
		    - wmPtr->reqGridWidth)*wmPtr->widthInc;
	    wmPtr->height = winPtr->reqHeight + (wmPtr->height
		    - wmPtr->reqGridHeight)*wmPtr->heightInc;
	}
	wmPtr->widthInc = 1;
	wmPtr->heightInc = 1;
    } else {
	if ((Tcl_GetIntFromObj(interp, objv[3], &reqWidth) != TCL_OK)
		|| (Tcl_GetIntFromObj(interp, objv[4], &reqHeight) != TCL_OK)
		|| (Tcl_GetIntFromObj(interp, objv[5], &widthInc) != TCL_OK)
		|| (Tcl_GetIntFromObj(interp, objv[6], &heightInc)!=TCL_OK)) {
	    return TCL_ERROR;
	}
	if (reqWidth < 0) {
	    errorMsg = "baseWidth can't be < 0";
	    goto error;
	} else if (reqHeight < 0) {
	    errorMsg = "baseHeight can't be < 0";
	    goto error;
	} else if (widthInc <= 0) {
	    errorMsg = "widthInc can't be <= 0";
	    goto error;
	} else if (heightInc <= 0) {
	    errorMsg = "heightInc can't be <= 0";
	    goto error;
	}
	Tk_SetGrid((Tk_Window)winPtr, reqWidth, reqHeight, widthInc,
		heightInc);
    }
    wmPtr->flags |= WM_UPDATE_SIZE_HINTS;
    WmUpdateGeom(wmPtr, winPtr);
    return TCL_OK;

  error:
    Tcl_SetObjResult(interp, Tcl_NewStringObj(errorMsg, -1));
    Tcl_SetErrorCode(interp, "TK", "WM", "GRID", NULL);
    return TCL_ERROR;
}

/*
 *----------------------------------------------------------------------
 *
 * WmGroupCmd --
 *
 *	This procedure is invoked to process the "wm group" Tcl command. See
 *	the user documentation for details on what it does.
 *
 * Results:
 *	A standard Tcl result.
 *
 * Side effects:
 *	See the user documentation.
 *
 *----------------------------------------------------------------------
 */

static int
WmGroupCmd(
    Tk_Window tkwin,		/* Main window of the application. */
    TkWindow *winPtr,		/* Toplevel to work with */
    Tcl_Interp *interp,		/* Current interpreter. */
    int objc,			/* Number of arguments. */
    Tcl_Obj *const objv[])	/* Argument objects. */
{
    WmInfo *wmPtr = winPtr->wmInfoPtr;
    Tk_Window tkwin2;
    char *argv3;
    int length;

    if ((objc != 3) && (objc != 4)) {
	Tcl_WrongNumArgs(interp, 2, objv, "window ?pathName?");
	return TCL_ERROR;
    }
    if (objc == 3) {
	if (wmPtr->hints.flags & WindowGroupHint) {
	    Tcl_SetObjResult(interp, Tcl_NewStringObj(wmPtr->leaderName, -1));
	}
	return TCL_OK;
    }

    argv3 = Tcl_GetStringFromObj(objv[3], &length);
    if (*argv3 == '\0') {
	wmPtr->hints.flags &= ~WindowGroupHint;
	if (wmPtr->leaderName != NULL) {
	    ckfree(wmPtr->leaderName);
	}
	wmPtr->leaderName = NULL;
    } else {
	if (TkGetWindowFromObj(interp, tkwin, objv[3], &tkwin2) != TCL_OK) {
	    return TCL_ERROR;
	}
	Tk_MakeWindowExist(tkwin2);
	if (wmPtr->leaderName != NULL) {
	    ckfree(wmPtr->leaderName);
	}
	wmPtr->hints.window_group = Tk_WindowId(tkwin2);
	wmPtr->hints.flags |= WindowGroupHint;
	wmPtr->leaderName = (char *)ckalloc(length + 1);
	strcpy(wmPtr->leaderName, argv3);
    }
    return TCL_OK;
}

/*
 *----------------------------------------------------------------------
 *
 * WmIconbitmapCmd --
 *
 *	This procedure is invoked to process the "wm iconbitmap" Tcl command.
 *	See the user documentation for details on what it does.
 *
 * Results:
 *	A standard Tcl result.
 *
 * Side effects:
 *	See the user documentation.
 *
 *----------------------------------------------------------------------
 */

static int
WmIconbitmapCmd(
    TCL_UNUSED(Tk_Window),	/* Main window of the application. */
    TkWindow *winPtr,		/* Toplevel to work with */
    Tcl_Interp *interp,		/* Current interpreter. */
    int objc,			/* Number of arguments. */
    Tcl_Obj *const objv[])	/* Argument objects. */
{
    WmInfo *wmPtr = winPtr->wmInfoPtr;
    Pixmap pixmap;
    char *str;
    int len;

    if ((objc != 3) && (objc != 4)) {
	Tcl_WrongNumArgs(interp, 2, objv, "window ?bitmap?");
	return TCL_ERROR;
    }
    if (objc == 3) {
	if (wmPtr->hints.flags & IconPixmapHint) {
	    Tcl_SetObjResult(interp, Tcl_NewStringObj(
		    Tk_NameOfBitmap(winPtr->display,wmPtr->hints.icon_pixmap),
		    -1));
	}
	return TCL_OK;
    }
    str = Tcl_GetStringFromObj(objv[3], &len);
    if (winPtr->window == None) {
	Tk_MakeWindowExist((Tk_Window)winPtr);
    }
    if (!TkMacOSXHostToplevelExists(winPtr)) {
	TkMacOSXMakeRealWindowExist(winPtr);
    }
    if (WmSetAttribute(winPtr, TkMacOSXGetNSWindowForDrawable(winPtr->window), interp,
	    WMATT_TITLEPATH, objv[3]) == TCL_OK) {
	if (!len) {
	    if (wmPtr->hints.icon_pixmap != None) {
		Tk_FreeBitmap(winPtr->display, wmPtr->hints.icon_pixmap);
		wmPtr->hints.icon_pixmap = None;
	    }
	    wmPtr->hints.flags &= ~IconPixmapHint;
	}
    } else {
	pixmap = Tk_GetBitmap(interp, (Tk_Window)winPtr, Tk_GetUid(str));
	if (pixmap == None) {
	    return TCL_ERROR;
	}
	wmPtr->hints.icon_pixmap = pixmap;
	wmPtr->hints.flags |= IconPixmapHint;
    }
    return TCL_OK;
}

/*
 *----------------------------------------------------------------------
 *
 * WmIconifyCmd --
 *
 *	This procedure is invoked to process the "wm iconify" Tcl command. See
 *	the user documentation for details on what it does.
 *
 * Results:
 *	A standard Tcl result.
 *
 * Side effects:
 *	See the user documentation.
 *
 *----------------------------------------------------------------------
 */

static int
WmIconifyCmd(
    TCL_UNUSED(Tk_Window),		/* Main window of the application. */
    TkWindow *winPtr,		/* Toplevel to work with */
    Tcl_Interp *interp,		/* Current interpreter. */
    int objc,			/* Number of arguments. */
    Tcl_Obj *const objv[])	/* Argument objects. */
{
    WmInfo *wmPtr = winPtr->wmInfoPtr;
    if (objc != 3) {
	Tcl_WrongNumArgs(interp, 2, objv, "window");
	return TCL_ERROR;
    }

    if (Tk_Attributes((Tk_Window)winPtr)->override_redirect) {
	Tcl_SetObjResult(interp, Tcl_ObjPrintf(
		"can't iconify \"%s\": override-redirect flag is set",
		winPtr->pathName));
	Tcl_SetErrorCode(interp, "TK", "WM", "ICONIFY", "OVERRIDE_REDIRECT",
		NULL);
	return TCL_ERROR;
    } else if (wmPtr->container != NULL) {
	Tcl_SetObjResult(interp, Tcl_ObjPrintf(
		"can't iconify \"%s\": it is a transient", winPtr->pathName));
	Tcl_SetErrorCode(interp, "TK", "WM", "ICONIFY", "TRANSIENT", NULL);
	return TCL_ERROR;
    } else if (wmPtr->iconFor != NULL) {
	Tcl_SetObjResult(interp, Tcl_ObjPrintf(
		"can't iconify %s: it is an icon for %s",
		winPtr->pathName, Tk_PathName(wmPtr->iconFor)));
	Tcl_SetErrorCode(interp, "TK", "WM", "ICONIFY", "ICON", NULL);
	return TCL_ERROR;
    } else if (winPtr->flags & TK_EMBEDDED) {
	Tcl_SetObjResult(interp, Tcl_ObjPrintf(
		"can't iconify %s: it is an embedded window",
		winPtr->pathName));
	Tcl_SetErrorCode(interp, "TK", "WM", "ICONIFY", "EMBEDDED", NULL);
	return TCL_ERROR;
    }

    TkpWmSetState(winPtr, IconicState);
    if (wmPtr->icon) {
	Tk_MapWindow((Tk_Window)wmPtr->icon);
    }

    /*
     * If this window has a transient the transient must be withdrawn when
     * the container is iconified.
     */

    for (Transient *transientPtr = wmPtr->transientPtr;
	    transientPtr != NULL; transientPtr = transientPtr->nextPtr) {
	TkWindow *winPtr2 = transientPtr->winPtr;
	TkWindow *containerPtr = (TkWindow *)TkMacOSXGetContainer(winPtr2);
    	if (containerPtr == winPtr &&
		winPtr2->wmInfoPtr->hints.initial_state != WithdrawnState) {
	    TkpWmSetState(winPtr2, WithdrawnState);
	    transientPtr->flags |= WITHDRAWN_BY_CONTAINER;
	}
    }

    return TCL_OK;
}

/*
 *----------------------------------------------------------------------
 *
 * WmIconmaskCmd --
 *
 *	This procedure is invoked to process the "wm iconmask" Tcl command.
 *	See the user documentation for details on what it does.
 *
 * Results:
 *	A standard Tcl result.
 *
 * Side effects:
 *	See the user documentation.
 *
 *----------------------------------------------------------------------
 */

static int
WmIconmaskCmd(
    Tk_Window tkwin,		/* Main window of the application. */
    TkWindow *winPtr,		/* Toplevel to work with */
    Tcl_Interp *interp,		/* Current interpreter. */
    int objc,			/* Number of arguments. */
    Tcl_Obj *const objv[])	/* Argument objects. */
{
    WmInfo *wmPtr = winPtr->wmInfoPtr;
    Pixmap pixmap;
    char *argv3;

    if ((objc != 3) && (objc != 4)) {
	Tcl_WrongNumArgs(interp, 2, objv, "window ?bitmap?");
	return TCL_ERROR;
    }

    if (objc == 3) {
	if (wmPtr->hints.flags & IconMaskHint) {
	    Tcl_SetObjResult(interp, Tcl_NewStringObj(
		    Tk_NameOfBitmap(winPtr->display, wmPtr->hints.icon_mask),
		    -1));
	}
	return TCL_OK;
    }

    argv3 = Tcl_GetString(objv[3]);
    if (*argv3 == '\0') {
	if (wmPtr->hints.icon_mask != None) {
	    Tk_FreeBitmap(winPtr->display, wmPtr->hints.icon_mask);
	}
	wmPtr->hints.flags &= ~IconMaskHint;
    } else {
	pixmap = Tk_GetBitmap(interp, tkwin, argv3);
	if (pixmap == None) {
	    return TCL_ERROR;
	}
	wmPtr->hints.icon_mask = pixmap;
	wmPtr->hints.flags |= IconMaskHint;
    }
    return TCL_OK;
}

/*
 *----------------------------------------------------------------------
 *
 * WmIconnameCmd --
 *
 *	This procedure is invoked to process the "wm iconname" Tcl command.
 *	See the user documentation for details on what it does.
 *
 * Results:
 *	A standard Tcl result.
 *
 * Side effects:
 *	See the user documentation.
 *
 *----------------------------------------------------------------------
 */

static int
WmIconnameCmd(
    TCL_UNUSED(Tk_Window),		/* Main window of the application. */
    TkWindow *winPtr,		/* Toplevel to work with */
    Tcl_Interp *interp,		/* Current interpreter. */
    int objc,			/* Number of arguments. */
    Tcl_Obj *const objv[])	/* Argument objects. */
{
    WmInfo *wmPtr = winPtr->wmInfoPtr;
    const char *argv3;
    int length;

    if (objc > 4) {
	Tcl_WrongNumArgs(interp, 2, objv, "window ?newName?");
	return TCL_ERROR;
    }
    if (objc == 3) {
	if (wmPtr->iconName != NULL) {
	    Tcl_SetObjResult(interp, Tcl_NewStringObj(wmPtr->iconName, -1));
	}
	return TCL_OK;
    }

    if (wmPtr->iconName != NULL) {
	ckfree(wmPtr->iconName);
    }
    argv3 = Tcl_GetStringFromObj(objv[3], &length);
    wmPtr->iconName = (char *)ckalloc(length + 1);
    strcpy(wmPtr->iconName, argv3);
    if (!(wmPtr->flags & WM_NEVER_MAPPED)) {
	XSetIconName(winPtr->display, winPtr->window, wmPtr->iconName);
    }
    return TCL_OK;
}

/*
 *----------------------------------------------------------------------
 *
 * WmIconphotoCmd --
 *
 *	This procedure is invoked to process the "wm iconphoto" Tcl command.
 *	See the user documentation for details on what it does.
 *
 * Results:
 *	A standard Tcl result.
 *
 * Side effects:
 *	See the user documentation.
 *
 *
 *----------------------------------------------------------------------
 */

static int
WmIconphotoCmd(
    Tk_Window tkwin,		/* Main window of the application. */
    TkWindow *winPtr,		/* Toplevel to work with */
    Tcl_Interp *interp,		/* Current interpreter. */
    int objc,			/* Number of arguments. */
    Tcl_Obj *const objv[])	/* Argument objects. */
{
    Tk_Image tk_icon;
    int width, height, isDefault = 0;
    NSImage *newIcon = NULL;

    if (objc < 4) {
	Tcl_WrongNumArgs(interp, 2, objv,
			 "window ?-default? image1 ?image2 ...?");
	return TCL_ERROR;
    }

    /*
     * Parse args.
     */

    if (strcmp(Tcl_GetString(objv[3]), "-default") == 0) {
	isDefault = 1;
	if (objc == 4) {
	    Tcl_WrongNumArgs(interp, 2, objv,
		    "window ?-default? image1 ?image2 ...?");
	    return TCL_ERROR;
	}
    }

    /*
     * Get icon name. We only use the first icon name because macOS does not
     * support multiple images in Tk photos.
     */

    char *icon;
    if (strcmp(Tcl_GetString(objv[3]), "-default") == 0) {
	icon = Tcl_GetString(objv[4]);
    } else {
	icon = Tcl_GetString(objv[3]);
    }

    /*
     * Get image and convert to NSImage that can be displayed as icon.
     */

    tk_icon = Tk_GetImage(interp, tkwin, icon, NULL, NULL);
    if (tk_icon == NULL) {
    	Tcl_SetObjResult(interp, Tcl_ObjPrintf(
	      "can't use \"%s\" as iconphoto: not a photo image",
	      icon));
	Tcl_SetErrorCode(interp, "TK", "WM", "ICONPHOTO", "PHOTO", NULL);
	return TCL_ERROR;
    }

    Tk_SizeOfImage(tk_icon, &width, &height);
    if (width != 0 && height != 0) {
	newIcon = TkMacOSXGetNSImageFromTkImage(winPtr->display, tk_icon,
						width, height);
    }
    Tk_FreeImage(tk_icon);
    if (newIcon == NULL) {
	Tcl_SetObjResult(interp, Tcl_ObjPrintf(
	    "failed to create an iconphoto with image \"%s\"", icon));
	Tcl_SetErrorCode(interp, "TK", "WM", "ICONPHOTO", "IMAGE", NULL);
	return TCL_ERROR;
    }
    [NSApp setApplicationIconImage: newIcon];
    return TCL_OK;
}

/*
 *----------------------------------------------------------------------
 *
 * WmIconpositionCmd --
 *
 *	This procedure is invoked to process the "wm iconposition" Tcl
 *	command. See the user documentation for details on what it does.
 *
 * Results:
 *	A standard Tcl result.
 *
 * Side effects:
 *	See the user documentation.
 *
 *----------------------------------------------------------------------
 */

static int
WmIconpositionCmd(
    TCL_UNUSED(Tk_Window),		/* Main window of the application. */
    TkWindow *winPtr,		/* Toplevel to work with */
    Tcl_Interp *interp,		/* Current interpreter. */
    int objc,			/* Number of arguments. */
    Tcl_Obj *const objv[])	/* Argument objects. */
{
    WmInfo *wmPtr = winPtr->wmInfoPtr;
    int x, y;

    if ((objc != 3) && (objc != 5)) {
	Tcl_WrongNumArgs(interp, 2, objv, "window ?x y?");
	return TCL_ERROR;
    }

    if (objc == 3) {
	if (wmPtr->hints.flags & IconPositionHint) {
	    Tcl_Obj *results[2];

	    results[0] = Tcl_NewIntObj(wmPtr->hints.icon_x);
	    results[1] = Tcl_NewIntObj(wmPtr->hints.icon_y);
	    Tcl_SetObjResult(interp, Tcl_NewListObj(2, results));
	}
	return TCL_OK;
    }

    if (*Tcl_GetString(objv[3]) == '\0') {
	wmPtr->hints.flags &= ~IconPositionHint;
    } else {
	if ((Tcl_GetIntFromObj(interp, objv[3], &x) != TCL_OK)
		|| (Tcl_GetIntFromObj(interp, objv[4], &y) != TCL_OK)) {
	    return TCL_ERROR;
	}
	wmPtr->hints.icon_x = x;
	wmPtr->hints.icon_y = y;
	wmPtr->hints.flags |= IconPositionHint;
    }
    return TCL_OK;
}

/*
 *----------------------------------------------------------------------
 *
 * WmIconwindowCmd --
 *
 *	This procedure is invoked to process the "wm iconwindow" Tcl command.
 *	See the user documentation for details on what it does.
 *
 * Results:
 *	A standard Tcl result.
 *
 * Side effects:
 *	See the user documentation.
 *
 *----------------------------------------------------------------------
 */

static int
WmIconwindowCmd(
    Tk_Window tkwin,		/* Main window of the application. */
    TkWindow *winPtr,		/* Toplevel to work with */
    Tcl_Interp *interp,		/* Current interpreter. */
    int objc,			/* Number of arguments. */
    Tcl_Obj *const objv[])	/* Argument objects. */
{
    WmInfo *wmPtr = winPtr->wmInfoPtr;
    Tk_Window tkwin2;
    WmInfo *wmPtr2;

    if ((objc != 3) && (objc != 4)) {
	Tcl_WrongNumArgs(interp, 2, objv, "window ?pathName?");
	return TCL_ERROR;
    }

    if (objc == 3) {
	if (wmPtr->icon != NULL) {
	    Tcl_SetObjResult(interp, TkNewWindowObj(wmPtr->icon));
	}
	return TCL_OK;
    }

    if (*Tcl_GetString(objv[3]) == '\0') {
	wmPtr->hints.flags &= ~IconWindowHint;
	if (wmPtr->icon != NULL) {
	    wmPtr2 = ((TkWindow *)wmPtr->icon)->wmInfoPtr;
	    wmPtr2->iconFor = NULL;
	    wmPtr2->hints.initial_state = WithdrawnState;
	}
	wmPtr->icon = NULL;
    } else {
	if (TkGetWindowFromObj(interp, tkwin, objv[3], &tkwin2) != TCL_OK) {
	    return TCL_ERROR;
	}
	if (!Tk_IsTopLevel(tkwin2)) {
	    Tcl_SetObjResult(interp, Tcl_ObjPrintf(
		    "can't use %s as icon window: not at top level",
		    Tk_PathName(tkwin2)));
	    Tcl_SetErrorCode(interp, "TK", "WM", "ICONWINDOW", "TOPLEVEL",
		    NULL);
	    return TCL_ERROR;
	}
	wmPtr2 = ((TkWindow *)tkwin2)->wmInfoPtr;
	if (wmPtr2->iconFor != NULL) {
	    Tcl_SetObjResult(interp, Tcl_ObjPrintf(
		    "%s is already an icon for %s",
		    Tcl_GetString(objv[3]), Tk_PathName(wmPtr2->iconFor)));
	    Tcl_SetErrorCode(interp, "TK", "WM", "ICONWINDOW", "ICON", NULL);
	    return TCL_ERROR;
	}
	if (wmPtr->icon != NULL) {
	    TkWindow *oldIcon = (TkWindow *)wmPtr->icon;
	    WmInfo *wmPtr3 = oldIcon->wmInfoPtr;
	    NSWindow *win = TkMacOSXGetNSWindowForDrawable(oldIcon->window);

	    /*
	     * The old icon should be withdrawn.
	     */

	    TkpWmSetState(oldIcon, WithdrawnState);
	    [win orderOut:nil];
    	    [win setExcludedFromWindowsMenu:YES];
	    wmPtr3->iconFor = NULL;
	}
	Tk_MakeWindowExist(tkwin2);
	wmPtr->hints.icon_window = Tk_WindowId(tkwin2);
	wmPtr->hints.flags |= IconWindowHint;
	wmPtr->icon = tkwin2;
	wmPtr2->iconFor = (Tk_Window)winPtr;
	if (!(wmPtr2->flags & WM_NEVER_MAPPED)) {
	    /*
	     * If the window is in normal or zoomed state, the icon should be
	     * unmapped.
	     */

	    if (wmPtr->hints.initial_state == NormalState ||
		    wmPtr->hints.initial_state == ZoomState) {
		Tk_UnmapWindow(tkwin2);
	    }
	}
    }
    return TCL_OK;
}

/*
 *----------------------------------------------------------------------
 *
 * WmManageCmd --
 *
 *	This procedure is invoked to process the "wm manage" Tcl command. See
 *	the user documentation for details on what it does.
 *
 * Results:
 *	A standard Tcl result.
 *
 * Side effects:
 *	See the user documentation.
 *
 *----------------------------------------------------------------------
 */

static int
WmManageCmd(
    TCL_UNUSED(Tk_Window),		/* Main window of the application. */
    TkWindow *winPtr,           /* Toplevel or Frame to work with */
    Tcl_Interp *interp,		/* Current interpreter. */
    TCL_UNUSED(int),			/* Number of arguments. */
    TCL_UNUSED(Tcl_Obj *const *))	/* Argument objects. */
{
    Tk_Window frameWin = (Tk_Window)winPtr;
    WmInfo *wmPtr = winPtr->wmInfoPtr;

    if (!Tk_IsTopLevel(frameWin)) {
	MacDrawable *macWin = (MacDrawable *)winPtr->window;

	if (!Tk_IsManageable(frameWin)) {
	    Tcl_SetObjResult(interp, Tcl_ObjPrintf(
		    "window \"%s\" is not manageable: must be a"
		    " frame, labelframe or toplevel",
		    Tk_PathName(frameWin)));
	    Tcl_SetErrorCode(interp, "TK", "WM", "MANAGE", NULL);
	    return TCL_ERROR;
	}
	TkFocusSplit(winPtr);
	Tk_UnmapWindow(frameWin);
	if (wmPtr == NULL) {
	    TkWmNewWindow(winPtr);
	    if (winPtr->window == None) {
		Tk_MakeWindowExist((Tk_Window)winPtr);
		macWin = (MacDrawable *)winPtr->window;
	    }
	}
	wmPtr = winPtr->wmInfoPtr;
	winPtr->flags &= ~TK_MAPPED;
	macWin->toplevel->referenceCount--;
	macWin->toplevel = macWin;
	macWin->toplevel->referenceCount++;
	RemapWindows(winPtr, macWin);
	winPtr->flags |=
		(TK_TOP_HIERARCHY|TK_TOP_LEVEL|TK_HAS_WRAPPER|TK_WIN_MANAGED);
	TkMapTopFrame(frameWin);
	TkWmMapWindow(winPtr);
    } else if (Tk_IsTopLevel(frameWin)) {
	/* Already managed by wm - ignore it */
    }
    return TCL_OK;
}

/*
 *----------------------------------------------------------------------
 *
 * WmMaxsizeCmd --
 *
 *	This procedure is invoked to process the "wm maxsize" Tcl command. See
 *	the user documentation for details on what it does.
 *
 * Results:
 *	A standard Tcl result.
 *
 * Side effects:
 *	See the user documentation.
 *
 *----------------------------------------------------------------------
 */

static int
WmMaxsizeCmd(
    TCL_UNUSED(Tk_Window),	/* Main window of the application. */
    TkWindow *winPtr,		/* Toplevel to work with */
    Tcl_Interp *interp,		/* Current interpreter. */
    int objc,			/* Number of arguments. */
    Tcl_Obj *const objv[])	/* Argument objects. */
{
    WmInfo *wmPtr = winPtr->wmInfoPtr;
    int width, height;

    if ((objc != 3) && (objc != 5)) {
	Tcl_WrongNumArgs(interp, 2, objv, "window ?width height?");
	return TCL_ERROR;
    }

    if (objc == 3) {
	Tcl_Obj *results[2];

	GetMaxSize(winPtr, &width, &height);
	results[0] = Tcl_NewIntObj(width);
	results[1] = Tcl_NewIntObj(height);
	Tcl_SetObjResult(interp, Tcl_NewListObj(2, results));
	return TCL_OK;
    }

    if ((Tcl_GetIntFromObj(interp, objv[3], &width) != TCL_OK)
	    || (Tcl_GetIntFromObj(interp, objv[4], &height) != TCL_OK)) {
	return TCL_ERROR;
    }
    wmPtr->maxWidth = width;
    wmPtr->maxHeight = height;
    wmPtr->flags |= WM_UPDATE_SIZE_HINTS;
    WmUpdateGeom(wmPtr, winPtr);
    return TCL_OK;
}

/*
 *----------------------------------------------------------------------
 *
 * WmMinsizeCmd --
 *
 *	This procedure is invoked to process the "wm minsize" Tcl command. See
 *	the user documentation for details on what it does.
 *
 * Results:
 *	A standard Tcl result.
 *
 * Side effects:
 *	See the user documentation.
 *
 *----------------------------------------------------------------------
 */

static int
WmMinsizeCmd(
    TCL_UNUSED(Tk_Window),		/* Main window of the application. */
    TkWindow *winPtr,		/* Toplevel to work with */
    Tcl_Interp *interp,		/* Current interpreter. */
    int objc,			/* Number of arguments. */
    Tcl_Obj *const objv[])	/* Argument objects. */
{
    WmInfo *wmPtr = winPtr->wmInfoPtr;
    int width, height;

    if ((objc != 3) && (objc != 5)) {
	Tcl_WrongNumArgs(interp, 2, objv, "window ?width height?");
	return TCL_ERROR;
    }

    if (objc == 3) {
	Tcl_Obj *results[2];

	GetMinSize(winPtr, &width, &height);
	results[0] = Tcl_NewIntObj(width);
	results[1] = Tcl_NewIntObj(height);
	Tcl_SetObjResult(interp, Tcl_NewListObj(2, results));
	return TCL_OK;
    }

    if ((Tcl_GetIntFromObj(interp, objv[3], &width) != TCL_OK)
	    || (Tcl_GetIntFromObj(interp, objv[4], &height) != TCL_OK)) {
	return TCL_ERROR;
    }
    wmPtr->minWidth = width;
    wmPtr->minHeight = height;
    wmPtr->flags |= WM_UPDATE_SIZE_HINTS;
    WmUpdateGeom(wmPtr, winPtr);
    return TCL_OK;
}

/*
 *----------------------------------------------------------------------
 *
 * WmOverrideredirectCmd --
 *
 *	This procedure is invoked to process the "wm overrideredirect" Tcl
 *	command. See the user documentation for details on what it does.
 *
 * Results:
 *	A standard Tcl result.
 *
 * Side effects:
 *	See the user documentation.
 *
 *----------------------------------------------------------------------
 */

static int
WmOverrideredirectCmd(
    TCL_UNUSED(Tk_Window),		/* Main window of the application. */
    TkWindow *winPtr,		/* Toplevel to work with */
    Tcl_Interp *interp,		/* Current interpreter. */
    int objc,			/* Number of arguments. */
    Tcl_Obj *const objv[])	/* Argument objects. */
{
    int flag;
    XSetWindowAttributes atts;
    TKWindow *win = (TKWindow *)TkMacOSXGetNSWindowForDrawable(winPtr->window);

    if ((objc != 3) && (objc != 4)) {
	Tcl_WrongNumArgs(interp, 2, objv, "window ?boolean?");
	return TCL_ERROR;
    }

    if (objc == 3) {
	Tcl_SetObjResult(interp, Tcl_NewBooleanObj(
		Tk_Attributes((Tk_Window)winPtr)->override_redirect));
	return TCL_OK;
    }

    if (Tcl_GetBooleanFromObj(interp, objv[3], &flag) != TCL_OK) {
	return TCL_ERROR;
    }
    atts.override_redirect = flag ? True : False;
    Tk_ChangeWindowAttributes((Tk_Window)winPtr, CWOverrideRedirect, &atts);
    ApplyContainerOverrideChanges(winPtr, win);
    return TCL_OK;
}

/*
 *----------------------------------------------------------------------
 *
 * WmPositionfromCmd --
 *
 *	This procedure is invoked to process the "wm positionfrom" Tcl
 *	command. See the user documentation for details on what it does.
 *
 * Results:
 *	A standard Tcl result.
 *
 * Side effects:
 *	See the user documentation.
 *
 *----------------------------------------------------------------------
 */

static int
WmPositionfromCmd(
    TCL_UNUSED(Tk_Window),	/* Main window of the application. */
    TkWindow *winPtr,		/* Toplevel to work with */
    Tcl_Interp *interp,		/* Current interpreter. */
    int objc,			/* Number of arguments. */
    Tcl_Obj *const objv[])	/* Argument objects. */
{
    WmInfo *wmPtr = winPtr->wmInfoPtr;
    static const char *const optionStrings[] = {
	"program", "user", NULL };
    enum options {
	OPT_PROGRAM, OPT_USER };
    int index;

    if ((objc != 3) && (objc != 4)) {
	Tcl_WrongNumArgs(interp, 2, objv, "window ?user/program?");
	return TCL_ERROR;
    }

    if (objc == 3) {
	if (wmPtr->sizeHintsFlags & USPosition) {
	    Tcl_SetObjResult(interp, Tcl_NewStringObj("user", -1));
	} else if (wmPtr->sizeHintsFlags & PPosition) {
	    Tcl_SetObjResult(interp, Tcl_NewStringObj("program", -1));
	}
	return TCL_OK;
    }

    if (*Tcl_GetString(objv[3]) == '\0') {
	wmPtr->sizeHintsFlags &= ~(USPosition|PPosition);
    } else {
	if (Tcl_GetIndexFromObjStruct(interp, objv[3], optionStrings,
		sizeof(char *), "argument", 0, &index) != TCL_OK) {
	    return TCL_ERROR;
	}
	if (index == OPT_USER) {
	    wmPtr->sizeHintsFlags &= ~PPosition;
	    wmPtr->sizeHintsFlags |= USPosition;
	} else {
	    wmPtr->sizeHintsFlags &= ~USPosition;
	    wmPtr->sizeHintsFlags |= PPosition;
	}
    }
    wmPtr->flags |= WM_UPDATE_SIZE_HINTS;
    WmUpdateGeom(wmPtr, winPtr);
    return TCL_OK;
}

/*
 *----------------------------------------------------------------------
 *
 * WmProtocolCmd --
 *
 *	This procedure is invoked to process the "wm protocol" Tcl command.
 *	See the user documentation for details on what it does.
 *
 * Results:
 *	A standard Tcl result.
 *
 * Side effects:
 *	See the user documentation.
 *
 *----------------------------------------------------------------------
 */

static int
WmProtocolCmd(
    TCL_UNUSED(Tk_Window),	/* Main window of the application. */
    TkWindow *winPtr,		/* Toplevel to work with */
    Tcl_Interp *interp,		/* Current interpreter. */
    int objc,			/* Number of arguments. */
    Tcl_Obj *const objv[])	/* Argument objects. */
{
    WmInfo *wmPtr = winPtr->wmInfoPtr;
    ProtocolHandler *protPtr, *prevPtr;
    Atom protocol;
    char *cmd;
    int cmdLength;
    Tcl_Obj *resultObj;

    if ((objc < 3) || (objc > 5)) {
	Tcl_WrongNumArgs(interp, 2, objv, "window ?name? ?command?");
	return TCL_ERROR;
    }

    if (objc == 3) {
	/*
	 * Return a list of all defined protocols for the window.
	 */

	resultObj = Tcl_NewObj();
	for (protPtr = wmPtr->protPtr; protPtr != NULL;
		protPtr = protPtr->nextPtr) {
	    Tcl_ListObjAppendElement(NULL, resultObj, Tcl_NewStringObj(
		    Tk_GetAtomName((Tk_Window)winPtr, protPtr->protocol),-1));
	}
	Tcl_SetObjResult(interp, resultObj);
	return TCL_OK;
    }

    protocol = Tk_InternAtom((Tk_Window)winPtr, Tcl_GetString(objv[3]));
    if (objc == 4) {
	/*
	 * Return the command to handle a given protocol.
	 */

	for (protPtr = wmPtr->protPtr; protPtr != NULL;
		protPtr = protPtr->nextPtr) {
	    if (protPtr->protocol == protocol) {
		Tcl_SetObjResult(interp,
			Tcl_NewStringObj(protPtr->command, -1));
		return TCL_OK;
	    }
	}
	return TCL_OK;
    }

    /*
     * Delete any current protocol handler, then create a new one with the
     * specified command, unless the command is empty.
     */

    for (protPtr = wmPtr->protPtr, prevPtr = NULL; protPtr != NULL;
	    prevPtr = protPtr, protPtr = protPtr->nextPtr) {
	if (protPtr->protocol == protocol) {
	    if (prevPtr == NULL) {
		wmPtr->protPtr = protPtr->nextPtr;
	    } else {
		prevPtr->nextPtr = protPtr->nextPtr;
	    }
	    if (protPtr->command)
		ckfree(protPtr->command);
	    Tcl_EventuallyFree(protPtr, TCL_DYNAMIC);
	    break;
	}
    }
    cmd = Tcl_GetStringFromObj(objv[4], &cmdLength);
    if (cmdLength > 0) {
	protPtr = (ProtocolHandler *)ckalloc(sizeof(ProtocolHandler));
	protPtr->protocol = protocol;
	protPtr->nextPtr = wmPtr->protPtr;
	wmPtr->protPtr = protPtr;
	protPtr->interp = interp;
	protPtr->command = (char *)ckalloc(cmdLength+1);
	strcpy(protPtr->command, cmd);
    }
    return TCL_OK;
}

/*
 *----------------------------------------------------------------------
 *
 * WmResizableCmd --
 *
 *	This procedure is invoked to process the "wm resizable" Tcl command.
 *	See the user documentation for details on what it does.
 *
 * Results:
 *	A standard Tcl result.
 *
 * Side effects:
 *	See the user documentation.
 *
 *----------------------------------------------------------------------
 */

static int
WmResizableCmd(
    TCL_UNUSED(Tk_Window),	/* Main window of the application. */
    TkWindow *winPtr,		/* Toplevel to work with */
    Tcl_Interp *interp,		/* Current interpreter. */
    int objc,			/* Number of arguments. */
    Tcl_Obj *const objv[])	/* Argument objects. */
{
    WmInfo *wmPtr = winPtr->wmInfoPtr;
    int width, height;
    UInt64 oldAttributes = wmPtr->attributes;
    int oldFlags = wmPtr->flags;

    if ((objc != 3) && (objc != 5)) {
	Tcl_WrongNumArgs(interp, 2, objv, "window ?width height?");
	return TCL_ERROR;
    }

    if (objc == 3) {
	Tcl_Obj *results[2];

	results[0] = Tcl_NewBooleanObj(!(wmPtr->flags & WM_WIDTH_NOT_RESIZABLE));
	results[1] = Tcl_NewBooleanObj(!(wmPtr->flags & WM_HEIGHT_NOT_RESIZABLE));
	Tcl_SetObjResult(interp, Tcl_NewListObj(2, results));
	return TCL_OK;
    }

    if ((Tcl_GetBooleanFromObj(interp, objv[3], &width) != TCL_OK)
	    || (Tcl_GetBooleanFromObj(interp, objv[4], &height) != TCL_OK)) {
	return TCL_ERROR;
    }
    if (width) {
	wmPtr->flags &= ~WM_WIDTH_NOT_RESIZABLE;
	wmPtr->attributes |= kWindowHorizontalZoomAttribute;
    } else {
	wmPtr->flags |= WM_WIDTH_NOT_RESIZABLE;
	wmPtr->attributes &= ~kWindowHorizontalZoomAttribute;
    }
    if (height) {
	wmPtr->flags &= ~WM_HEIGHT_NOT_RESIZABLE;
	wmPtr->attributes |= kWindowVerticalZoomAttribute;
    } else {
	wmPtr->flags |= WM_HEIGHT_NOT_RESIZABLE;
	wmPtr->attributes &= ~kWindowVerticalZoomAttribute;
    }
    if (width || height) {
	wmPtr->attributes |= kWindowResizableAttribute;
    } else {
	wmPtr->attributes &= ~kWindowResizableAttribute;
    }
    wmPtr->flags |= WM_UPDATE_SIZE_HINTS;
    if (wmPtr->scrollWinPtr != NULL) {
	TkScrollbarEventuallyRedraw((TkScrollbar *)
		wmPtr->scrollWinPtr->instanceData);
    }
    WmUpdateGeom(wmPtr, winPtr);
    ApplyWindowAttributeFlagChanges(winPtr, NULL, oldAttributes, oldFlags, 1,0);
    return TCL_OK;
}

/*
 *----------------------------------------------------------------------
 *
 * WmSizefromCmd --
 *
 *	This procedure is invoked to process the "wm sizefrom" Tcl command.
 *	See the user documentation for details on what it does.
 *
 * Results:
 *	A standard Tcl result.
 *
 * Side effects:
 *	See the user documentation.
 *
 *----------------------------------------------------------------------
 */

static int
WmSizefromCmd(
    TCL_UNUSED(Tk_Window),	/* Main window of the application. */
    TkWindow *winPtr,		/* Toplevel to work with */
    Tcl_Interp *interp,		/* Current interpreter. */
    int objc,			/* Number of arguments. */
    Tcl_Obj *const objv[])	/* Argument objects. */
{
    WmInfo *wmPtr = winPtr->wmInfoPtr;
    static const char *const optionStrings[] = {
	"program", "user", NULL };
    enum options {
	OPT_PROGRAM, OPT_USER };
    int index;

    if ((objc != 3) && (objc != 4)) {
	Tcl_WrongNumArgs(interp, 2, objv, "window ?user|program?");
	return TCL_ERROR;
    }

    if (objc == 3) {
	if (wmPtr->sizeHintsFlags & USSize) {
	    Tcl_SetObjResult(interp, Tcl_NewStringObj("user", -1));
	} else if (wmPtr->sizeHintsFlags & PSize) {
	    Tcl_SetObjResult(interp, Tcl_NewStringObj("program", -1));
	}
	return TCL_OK;
    }

    if (*Tcl_GetString(objv[3]) == '\0') {
	wmPtr->sizeHintsFlags &= ~(USSize|PSize);
    } else {
	if (Tcl_GetIndexFromObjStruct(interp, objv[3], optionStrings,
		sizeof(char *), "argument", 0, &index) != TCL_OK) {
	    return TCL_ERROR;
	}
	if (index == OPT_USER) {
	    wmPtr->sizeHintsFlags &= ~PSize;
	    wmPtr->sizeHintsFlags |= USSize;
	} else { /* OPT_PROGRAM */
	    wmPtr->sizeHintsFlags &= ~USSize;
	    wmPtr->sizeHintsFlags |= PSize;
	}
    }
    wmPtr->flags |= WM_UPDATE_SIZE_HINTS;
    WmUpdateGeom(wmPtr, winPtr);
    return TCL_OK;
}

/*
 *----------------------------------------------------------------------
 *
 * WmStackorderCmd --
 *
 *	This procedure is invoked to process the "wm stackorder" Tcl command.
 *	See the user documentation for details on what it does.
 *
 * Results:
 *	A standard Tcl result.
 *
 * Side effects:
 *	See the user documentation.
 *
 *----------------------------------------------------------------------
 */

static int
WmStackorderCmd(
    Tk_Window tkwin,		/* Main window of the application. */
    TkWindow *winPtr,		/* Toplevel to work with */
    Tcl_Interp *interp,		/* Current interpreter. */
    int objc,			/* Number of arguments. */
    Tcl_Obj *const objv[])	/* Argument objects. */
{
    TkWindow **windows, **windowPtr;
    static const char *const optionStrings[] = {
	"isabove", "isbelow", NULL
    };
    enum options {
	OPT_ISABOVE, OPT_ISBELOW
    };
    Tcl_Obj *resultObj;
    int index;

    if ((objc != 3) && (objc != 5)) {
	Tcl_WrongNumArgs(interp, 2, objv, "window ?isabove|isbelow window?");
	return TCL_ERROR;
    }

    if (objc == 3) {
	windows = TkWmStackorderToplevel(winPtr);
	if (windows != NULL) {
	    resultObj = Tcl_NewObj();
	    for (windowPtr = windows; *windowPtr ; windowPtr++) {
		Tcl_ListObjAppendElement(NULL, resultObj,
		    TkNewWindowObj((Tk_Window)*windowPtr));
	    }
	    Tcl_SetObjResult(interp, resultObj);
	    ckfree(windows);
	    return TCL_OK;
	} else {
	    return TCL_ERROR;
	}
    } else {
	TkWindow *winPtr2;
	int index1 = -1, index2 = -1, result;

	if (TkGetWindowFromObj(interp, tkwin, objv[4], (Tk_Window *) &winPtr2)
		!= TCL_OK) {
	    return TCL_ERROR;
	}

	if (!Tk_IsTopLevel(winPtr2)) {
	    Tcl_SetObjResult(interp, Tcl_ObjPrintf(
		    "window \"%s\" isn't a top-level window",
		    winPtr2->pathName));
	    Tcl_SetErrorCode(interp, "TK", "WM", "STACK", "TOPLEVEL", NULL);
	    return TCL_ERROR;
	}

	if (!Tk_IsMapped(winPtr)) {
	    Tcl_SetObjResult(interp, Tcl_ObjPrintf(
		    "window \"%s\" isn't mapped", winPtr->pathName));
	    Tcl_SetErrorCode(interp, "TK", "WM", "STACK", "MAPPED", NULL);
	    return TCL_ERROR;
	} else if (!Tk_IsMapped(winPtr2)) {
	    Tcl_SetObjResult(interp, Tcl_ObjPrintf(
		    "window \"%s\" isn't mapped", winPtr2->pathName));
	    Tcl_SetErrorCode(interp, "TK", "WM", "STACK", "MAPPED", NULL);
	    return TCL_ERROR;
	}

	/*
	 * Lookup stacking order of all toplevels that are children of "." and
	 * find the position of winPtr and winPtr2 in the stacking order.
	 */

	windows = TkWmStackorderToplevel(winPtr->mainPtr->winPtr);
	if (windows == NULL) {
	    Tcl_SetObjResult(interp, Tcl_NewStringObj(
		    "TkWmStackorderToplevel failed", -1));
	    Tcl_SetErrorCode(interp, "TK", "WM", "STACK", "FAIL", NULL);
	    return TCL_ERROR;
	}

	for (windowPtr = windows; *windowPtr ; windowPtr++) {
	    if (*windowPtr == winPtr) {
		index1 = windowPtr - windows;
	    }
	    if (*windowPtr == winPtr2) {
		index2 = windowPtr - windows;
	    }
	}
	if (index1 == -1) {
	    Tcl_Panic("winPtr window not found");
	} else if (index2 == -1) {
	    Tcl_Panic("winPtr2 window not found");
	}

	ckfree(windows);

	if (Tcl_GetIndexFromObjStruct(interp, objv[3], optionStrings,
		sizeof(char *), "argument", 0, &index) != TCL_OK) {
	    return TCL_ERROR;
	}
	if (index == OPT_ISABOVE) {
	    result = index1 > index2;
	} else { /* OPT_ISBELOW */
	    result = index1 < index2;
	}
	Tcl_SetObjResult(interp, Tcl_NewBooleanObj(result));
	return TCL_OK;
    }
}

/*
 *----------------------------------------------------------------------
 *
 * WmStateCmd --
 *
 *	This procedure is invoked to process the "wm state" Tcl command. See
 *	the user documentation for details on what it does.
 *
 * Results:
 *	A standard Tcl result.
 *
 * Side effects:
 *	See the user documentation.
 *
 *----------------------------------------------------------------------
 */

static int
WmStateCmd(
    TCL_UNUSED(Tk_Window),	/* Main window of the application. */
    TkWindow *winPtr,		/* Toplevel to work with */
    Tcl_Interp *interp,		/* Current interpreter. */
    int objc,			/* Number of arguments. */
    Tcl_Obj *const objv[])	/* Argument objects. */
{
    WmInfo *wmPtr = winPtr->wmInfoPtr;
    static const char *const optionStrings[] = {
	"normal", "iconic", "withdrawn", "zoomed", NULL };
    enum options {
	OPT_NORMAL, OPT_ICONIC, OPT_WITHDRAWN, OPT_ZOOMED };
    int index;

    if ((objc < 3) || (objc > 4)) {
	Tcl_WrongNumArgs(interp, 2, objv, "window ?state?");
	return TCL_ERROR;
    }

    if (objc == 4) {
	if (wmPtr->iconFor != NULL) {
	    Tcl_SetObjResult(interp, Tcl_ObjPrintf(
		    "can't change state of %s: it is an icon for %s",
		    Tcl_GetString(objv[2]), Tk_PathName(wmPtr->iconFor)));
	    Tcl_SetErrorCode(interp, "TK", "WM", "STATE", "ICON", NULL);
	    return TCL_ERROR;
	}
	if (winPtr->flags & TK_EMBEDDED) {
	    Tcl_SetObjResult(interp, Tcl_ObjPrintf(
		    "can't change state of %s: it is an embedded window",
		    winPtr->pathName));
	    Tcl_SetErrorCode(interp, "TK", "WM", "STATE", "EMBEDDED", NULL);
	    return TCL_ERROR;
	}

	if (Tcl_GetIndexFromObjStruct(interp, objv[3], optionStrings,
		sizeof(char *), "argument", 0, &index) != TCL_OK) {
	    return TCL_ERROR;
	}

	switch (index) {
	case OPT_NORMAL:
	    TkpWmSetState(winPtr, NormalState);

	    /*
	     * This varies from 'wm deiconify' because it does not force the
	     * window to be raised and receive focus
	     */

	    break;
	case OPT_ICONIC:
	    if (Tk_Attributes((Tk_Window)winPtr)->override_redirect) {
		Tcl_SetObjResult(interp, Tcl_ObjPrintf(
			"can't iconify \"%s\": override-redirect flag is set",
			winPtr->pathName));
		Tcl_SetErrorCode(interp, "TK", "WM", "STATE",
			"OVERRIDE_REDIRECT", NULL);
		return TCL_ERROR;
	    }
	    if (wmPtr->container != NULL) {
		Tcl_SetObjResult(interp, Tcl_ObjPrintf(
			"can't iconify \"%s\": it is a transient",
			winPtr->pathName));
		Tcl_SetErrorCode(interp, "TK", "WM", "STATE", "TRANSIENT",
			NULL);
		return TCL_ERROR;
	    }
	    TkpWmSetState(winPtr, IconicState);
	    break;
	case OPT_WITHDRAWN:
	    TkpWmSetState(winPtr, WithdrawnState);
	    break;
	default: /* OPT_ZOOMED */
	    TkpWmSetState(winPtr, ZoomState);
	    break;
	}
    } else if (wmPtr->iconFor != NULL) {
	Tcl_SetObjResult(interp, Tcl_NewStringObj("icon", -1));
    } else {
	if (wmPtr->hints.initial_state == NormalState ||
		wmPtr->hints.initial_state == ZoomState) {
	    wmPtr->hints.initial_state = (TkMacOSXIsWindowZoomed(winPtr) ?
		    ZoomState : NormalState);
	}
	switch (wmPtr->hints.initial_state) {
	case NormalState:
	    Tcl_SetObjResult(interp, Tcl_NewStringObj("normal", -1));
	    break;
	case IconicState:
	    Tcl_SetObjResult(interp, Tcl_NewStringObj("iconic", -1));
	    break;
	case WithdrawnState:
	    Tcl_SetObjResult(interp, Tcl_NewStringObj("withdrawn", -1));
	    break;
	case ZoomState:
	    Tcl_SetObjResult(interp, Tcl_NewStringObj("zoomed", -1));
	    break;
	}
    }
    return TCL_OK;
}

/*
 *----------------------------------------------------------------------
 *
 * WmTitleCmd --
 *
 *	This procedure is invoked to process the "wm title" Tcl command. See
 *	the user documentation for details on what it does.
 *
 * Results:
 *	A standard Tcl result.
 *
 * Side effects:
 *	See the user documentation.
 *
 *----------------------------------------------------------------------
 */

static int
WmTitleCmd(
    TCL_UNUSED(Tk_Window),	/* Main window of the application. */
    TkWindow *winPtr,		/* Toplevel to work with */
    Tcl_Interp *interp,		/* Current interpreter. */
    int objc,			/* Number of arguments. */
    Tcl_Obj *const objv[])	/* Argument objects. */
{
    WmInfo *wmPtr = winPtr->wmInfoPtr;
    char *argv3;
    int length;

    if (objc > 4) {
	Tcl_WrongNumArgs(interp, 2, objv, "window ?newTitle?");
	return TCL_ERROR;
    }

    if (objc == 3) {
	Tcl_SetObjResult(interp, Tcl_NewStringObj(
		wmPtr->titleUid ? wmPtr->titleUid : winPtr->nameUid, -1));
	return TCL_OK;
    }

    argv3 = Tcl_GetStringFromObj(objv[3], &length);
    wmPtr->titleUid = Tk_GetUid(argv3);
    if (!(wmPtr->flags & WM_NEVER_MAPPED) && !Tk_IsEmbedded(winPtr)) {
	TkSetWMName(winPtr, wmPtr->titleUid);
    }
    return TCL_OK;
}

/*
 *----------------------------------------------------------------------
 *
 * WmTransientCmd --
 *
 *	This procedure is invoked to process the "wm transient" Tcl command.
 *	See the user documentation for details on what it does.
 *
 * Results:
 *	A standard Tcl result.
 *
 * Side effects:
 *	See the user documentation.
 *
 *----------------------------------------------------------------------
 */

static int
WmTransientCmd(
    Tk_Window tkwin,		/* Main window of the application. */
    TkWindow *winPtr,		/* Toplevel to work with */
    Tcl_Interp *interp,		/* Current interpreter. */
    int objc,			/* Number of arguments. */
    Tcl_Obj *const objv[])	/* Argument objects. */
{
    WmInfo *wmPtr = winPtr->wmInfoPtr;
    Tk_Window container;
    TkWindow *containerPtr, *w;
    WmInfo *wmPtr2;
    Transient *transient;

    if ((objc != 3) && (objc != 4)) {
	Tcl_WrongNumArgs(interp, 2, objv, "window ?master?");
	return TCL_ERROR;
    }
    if (objc == 3) {
	if (wmPtr->container != NULL) {
	    Tcl_SetObjResult(interp,
		Tcl_NewStringObj(Tk_PathName(wmPtr->container), -1));
	}
	return TCL_OK;
    }
    if (*Tcl_GetString(objv[3]) == '\0') {
	RemoveTransient(winPtr);
    } else {
	if (TkGetWindowFromObj(interp, tkwin, objv[3], &container) != TCL_OK) {
	    return TCL_ERROR;
	}
	containerPtr = (TkWindow*) container;
	while (!Tk_TopWinHierarchy(containerPtr)) {
            /*
             * Ensure that the container window is actually a Tk toplevel.
             */

            containerPtr = containerPtr->parentPtr;
        }
	Tk_MakeWindowExist((Tk_Window)containerPtr);

	if (wmPtr->iconFor != NULL) {
	    Tcl_SetObjResult(interp, Tcl_ObjPrintf(
		    "can't make \"%s\" a transient: it is an icon for %s",
		    Tcl_GetString(objv[2]), Tk_PathName(wmPtr->iconFor)));
	    Tcl_SetErrorCode(interp, "TK", "WM", "TRANSIENT", "ICON", NULL);
	    return TCL_ERROR;
	}

	wmPtr2 = containerPtr->wmInfoPtr;

	/*
	 * Under some circumstances, wmPtr2 is NULL here.
	 */

	if (wmPtr2 != NULL && wmPtr2->iconFor != NULL) {
	    Tcl_SetObjResult(interp, Tcl_ObjPrintf(
		    "can't make \"%s\" a master: it is an icon for %s",
		    Tcl_GetString(objv[3]), Tk_PathName(wmPtr2->iconFor)));
	    Tcl_SetErrorCode(interp, "TK", "WM", "TRANSIENT", "ICON", NULL);
	    return TCL_ERROR;
	}

	for (w = containerPtr; w != NULL && w->wmInfoPtr != NULL;
		w = (TkWindow *)w->wmInfoPtr->container) {
	    if (w == winPtr) {
		Tcl_SetObjResult(interp, Tcl_ObjPrintf(
		    "setting \"%s\" as master creates a transient/master cycle",
		    Tk_PathName(containerPtr)));
		Tcl_SetErrorCode(interp, "TK", "WM", "TRANSIENT", "SELF", NULL);
		return TCL_ERROR;
	    }
	}

	/*
	 * Add the transient to the container's list, if it not already there.
	 */

	for (transient = wmPtr2->transientPtr;
	     transient != NULL && transient->winPtr != winPtr;
	     transient = transient->nextPtr) {}
	if (transient == NULL) {
	    transient = (Transient *)ckalloc(sizeof(Transient));
	    transient->winPtr = winPtr;
	    transient->flags = 0;
	    transient->nextPtr = wmPtr2->transientPtr;
	    wmPtr2->transientPtr = transient;
	}

	/*
	 * If the container is withdrawn or iconic then withdraw the transient.
	 */

	if ((wmPtr2->hints.initial_state == WithdrawnState ||
		wmPtr2->hints.initial_state == IconicState) &&
		wmPtr->hints.initial_state != WithdrawnState) {
	    TkpWmSetState(winPtr, WithdrawnState);
	    transient->flags |= WITHDRAWN_BY_CONTAINER;
	}

	wmPtr->container = (Tk_Window)containerPtr;
    }
    ApplyContainerOverrideChanges(winPtr, NULL);
    return TCL_OK;
}

/*
 *----------------------------------------------------------------------
 *
 * RemoveTransient --
 *
 *      Clears the transient's container record and removes the transient from the
 *      container's list.
 *
 * Results:
 *	None
 *
 * Side effects:
 *      References to a container are removed from the transient's wmInfo
 *	structure and references to the transient are removed from its container's
 *	wmInfo.
 *
 *----------------------------------------------------------------------
 */

static void
RemoveTransient(
    TkWindow *winPtr)
{
    WmInfo *wmPtr = winPtr->wmInfoPtr, *wmPtr2;
    TkWindow *containerPtr;
    Transient *transPtr, *temp;

    if (wmPtr == NULL || wmPtr->container == NULL) {
	return;
    }
    containerPtr = (TkWindow *)wmPtr->container;
    wmPtr2 = containerPtr->wmInfoPtr;
    if (wmPtr2 == NULL) {
	return;
    }
    wmPtr->container= NULL;
    transPtr = wmPtr2->transientPtr;
    while (transPtr != NULL) {
	if (transPtr->winPtr != winPtr) {
	    break;
	}
	temp = transPtr->nextPtr;
	ckfree(transPtr);
	transPtr = temp;
    }
    wmPtr2->transientPtr = transPtr;
    while (transPtr != NULL) {
	if (transPtr->nextPtr && transPtr->nextPtr->winPtr == winPtr) {
	    temp = transPtr->nextPtr;
	    transPtr->nextPtr = temp->nextPtr;
	    ckfree(temp);
	} else {
	    transPtr = transPtr->nextPtr;
	}
    }
}

/*
 *----------------------------------------------------------------------
 *
 * WmWithdrawCmd --
 *
 *	This procedure is invoked to process the "wm withdraw" Tcl command.
 *	See the user documentation for details on what it does.
 *
 * Results:
 *	A standard Tcl result.
 *
 * Side effects:
 *	See the user documentation.
 *
 *----------------------------------------------------------------------
 */

static int
WmWithdrawCmd(
    TCL_UNUSED(Tk_Window),	/* Main window of the application. */
    TkWindow *winPtr,		/* Toplevel to work with */
    Tcl_Interp *interp,		/* Current interpreter. */
    int objc,			/* Number of arguments. */
    Tcl_Obj *const objv[])	/* Argument objects. */
{
    WmInfo *wmPtr = winPtr->wmInfoPtr;

    if (objc != 3) {
	Tcl_WrongNumArgs(interp, 2, objv, "window");
	return TCL_ERROR;
    }

    if (wmPtr->iconFor != NULL) {
	Tcl_SetObjResult(interp, Tcl_ObjPrintf(
		"can't withdraw %s: it is an icon for %s",
		Tcl_GetString(objv[2]), Tk_PathName(wmPtr->iconFor)));
	Tcl_SetErrorCode(interp, "TK", "WM", "WITHDRAW", "ICON", NULL);
	return TCL_ERROR;
    }

    TkpWmSetState(winPtr, WithdrawnState);

    /*
     * If this window has a transient, the transient must also be withdrawn.
     */

    for (Transient *transientPtr = wmPtr->transientPtr;
	    transientPtr != NULL; transientPtr = transientPtr->nextPtr) {
	TkWindow *winPtr2 = transientPtr->winPtr;
	TkWindow *containerPtr = (TkWindow *)TkMacOSXGetContainer(winPtr2);

    	if (containerPtr == winPtr &&
		winPtr2->wmInfoPtr->hints.initial_state != WithdrawnState) {
	    TkpWmSetState(winPtr2, WithdrawnState);
	    transientPtr->flags |= WITHDRAWN_BY_CONTAINER;
	}
    }

    return TCL_OK;
}

/*
 * Invoked by those wm subcommands that affect geometry.  Schedules a geometry
 * update.
 */

static void
WmUpdateGeom(
    WmInfo *wmPtr,
    TkWindow *winPtr)
{
    if (!(wmPtr->flags & (WM_UPDATE_PENDING|WM_NEVER_MAPPED))) {
	Tcl_DoWhenIdle(UpdateGeometryInfo, winPtr);
	wmPtr->flags |= WM_UPDATE_PENDING;
    }
}

/*
 *----------------------------------------------------------------------
 *
 * Tk_SetGrid --
 *
 *	This procedure is invoked by a widget when it wishes to set a grid
 *	coordinate system that controls the size of a top-level window. It
 *	provides a C interface equivalent to the "wm grid" command and is
 *	usually asscoiated with the -setgrid option.
 *
 * Results:
 *	None.
 *
 * Side effects:
 *	Grid-related information will be passed to the window manager, so that
 *	the top-level window associated with tkwin will resize on even grid
 *	units. If some other window already controls gridding for the
 *	top-level window then this procedure call has no effect.
 *
 *----------------------------------------------------------------------
 */

void
Tk_SetGrid(
    Tk_Window tkwin,		/* Token for window. New window mgr info will
				 * be posted for the top-level window
				 * associated with this window. */
    int reqWidth,		/* Width (in grid units) corresponding to the
				 * requested geometry for tkwin. */
    int reqHeight,		/* Height (in grid units) corresponding to the
				 * requested geometry for tkwin. */
    int widthInc, int heightInc)/* Pixel increments corresponding to a change
				 * of one grid unit. */
{
    TkWindow *winPtr = (TkWindow *)tkwin;
    WmInfo *wmPtr;

    /*
     * Ensure widthInc and heightInc are greater than 0
     */

    if (widthInc <= 0) {
	widthInc = 1;
    }
    if (heightInc <= 0) {
	heightInc = 1;
    }

    /*
     * Find the top-level window for tkwin, plus the window manager
     * information.
     */

    while (!(winPtr->flags & TK_TOP_LEVEL)) {
	winPtr = winPtr->parentPtr;
    }
    wmPtr = winPtr->wmInfoPtr;

    if ((wmPtr->gridWin != NULL) && (wmPtr->gridWin != tkwin)) {
	return;
    }

    if ((wmPtr->reqGridWidth == reqWidth)
	    && (wmPtr->reqGridHeight == reqHeight)
	    && (wmPtr->widthInc == widthInc)
	    && (wmPtr->heightInc == heightInc)
	    && ((wmPtr->sizeHintsFlags & (PBaseSize|PResizeInc))
		    == (PBaseSize|PResizeInc))) {
	return;
    }

    /*
     * If gridding was previously off, then forget about any window size
     * requests made by the user or via "wm geometry": these are in pixel units
     * and there's no easy way to translate them to grid units since the new
     * requested size of the top-level window in pixels may not yet have been
     * registered yet (it may filter up the hierarchy in DoWhenIdle handlers).
     * However, if the window has never been mapped yet then just leave the
     * window size alone: assume that it is intended to be in grid units but
     * just happened to have been specified before this procedure was called.
     */

    if ((wmPtr->gridWin == NULL) && !(wmPtr->flags & WM_NEVER_MAPPED)) {
	wmPtr->width = -1;
	wmPtr->height = -1;
    }

    /*
     * Set the new gridding information, and start the process of passing all
     * of this information to the window manager.
     */

    wmPtr->gridWin = tkwin;
    wmPtr->reqGridWidth = reqWidth;
    wmPtr->reqGridHeight = reqHeight;
    wmPtr->widthInc = widthInc;
    wmPtr->heightInc = heightInc;
    wmPtr->sizeHintsFlags |= PBaseSize|PResizeInc;
    wmPtr->flags |= WM_UPDATE_SIZE_HINTS;
    if (!(wmPtr->flags & (WM_UPDATE_PENDING|WM_NEVER_MAPPED))) {
	Tcl_DoWhenIdle(UpdateGeometryInfo, winPtr);
	wmPtr->flags |= WM_UPDATE_PENDING;
    }
}

/*
 *----------------------------------------------------------------------
 *
 * Tk_UnsetGrid --
 *
 *	This procedure cancels the effect of a previous call to Tk_SetGrid.
 *
 * Results:
 *	None.
 *
 * Side effects:
 *	If tkwin currently controls gridding for its top-level window,
 *	gridding is cancelled for that top-level window; if some other window
 *	controls gridding then this procedure has no effect.
 *
 *----------------------------------------------------------------------
 */

void
Tk_UnsetGrid(
    Tk_Window tkwin)		/* Token for window that is currently
				 * controlling gridding. */
{
    TkWindow *winPtr = (TkWindow *)tkwin;
    WmInfo *wmPtr;

    /*
     * Find the top-level window for tkwin, plus the window manager
     * information.
     */

    while (!(winPtr->flags & TK_TOP_LEVEL)) {
	winPtr = winPtr->parentPtr;
    }
    wmPtr = winPtr->wmInfoPtr;
    if (tkwin != wmPtr->gridWin) {
	return;
    }

    wmPtr->gridWin = NULL;
    wmPtr->sizeHintsFlags &= ~(PBaseSize|PResizeInc);
    if (wmPtr->width != -1) {
	wmPtr->width = winPtr->reqWidth + (wmPtr->width
		- wmPtr->reqGridWidth)*wmPtr->widthInc;
	wmPtr->height = winPtr->reqHeight + (wmPtr->height
		- wmPtr->reqGridHeight)*wmPtr->heightInc;
    }
    wmPtr->widthInc = 1;
    wmPtr->heightInc = 1;

    wmPtr->flags |= WM_UPDATE_SIZE_HINTS;
    if (!(wmPtr->flags & (WM_UPDATE_PENDING|WM_NEVER_MAPPED))) {
	Tcl_DoWhenIdle(UpdateGeometryInfo, winPtr);
	wmPtr->flags |= WM_UPDATE_PENDING;
    }
}

/*
 *----------------------------------------------------------------------
 *
 * TopLevelEventProc --
 *
 *	This procedure is invoked when a top-level (or other externally-
 *	managed window) is restructured in any way.
 *
 * Results:
 *	None.
 *
 * Side effects:
 *	Tk's internal data structures for the window get modified to reflect
 *	the structural change.
 *
 *----------------------------------------------------------------------
 */

static void
TopLevelEventProc(
    ClientData clientData,	/* Window for which event occurred. */
    XEvent *eventPtr)		/* Event that just happened. */
{
    TkWindow *winPtr = clientData;

    winPtr->wmInfoPtr->flags |= WM_VROOT_OFFSET_STALE;
    if (eventPtr->type == DestroyNotify) {
	if (!(winPtr->flags & TK_ALREADY_DEAD)) {
	    /*
	     * A top-level window was deleted externally (e.g., by the window
	     * manager). This is probably not a good thing, but cleanup as
	     * best we can. The error handler is needed because
	     * Tk_DestroyWindow will try to destroy the window, but of course
	     * it's already gone.
	     */

	    Tk_ErrorHandler handler = Tk_CreateErrorHandler(winPtr->display,
		    -1, -1, -1, NULL, NULL);

	    Tk_DestroyWindow((Tk_Window)winPtr);
	    Tk_DeleteErrorHandler(handler);
	}
	if (wmTracing) {
	    TkMacOSXDbgMsg("TopLevelEventProc: %s deleted", winPtr->pathName);
	}
    } else if (eventPtr->type == ReparentNotify) {
	Tcl_Panic("received unwanted reparent event");
    }
}

/*
 *----------------------------------------------------------------------
 *
 * TopLevelReqProc --
 *
 *	This procedure is invoked by the geometry manager whenever the
 *	requested size for a top-level window is changed.
 *
 * Results:
 *	None.
 *
 * Side effects:
 *	Arrange for the window to be resized to satisfy the request (this
 *	happens as a when-idle action).
 *
 *----------------------------------------------------------------------
 */

static void
TopLevelReqProc(
    TCL_UNUSED(void *),		/* Not used. */
    Tk_Window tkwin)		/* Information about window. */
{
    TkWindow *winPtr = (TkWindow *)tkwin;
    WmInfo *wmPtr;

    wmPtr = winPtr->wmInfoPtr;
    wmPtr->flags |= WM_UPDATE_SIZE_HINTS;
    if (!(wmPtr->flags & (WM_UPDATE_PENDING|WM_NEVER_MAPPED))) {
	Tcl_DoWhenIdle(UpdateGeometryInfo, winPtr);
	wmPtr->flags |= WM_UPDATE_PENDING;
    }
}

/*
 *----------------------------------------------------------------------
 *
 * UpdateGeometryInfo --
 *
 *	This procedure is invoked when a top-level window is first mapped, and
 *	also as a when-idle procedure, to bring the geometry and/or position
 *	of a top-level window back into line with what has been requested by
 *	the user and/or widgets. This procedure doesn't return until the
 *	window manager has responded to the geometry change.
 *
 * Results:
 *	None.
 *
 * Side effects:
 *	The window's size and location may change, unless the WM prevents that
 *	from happening.
 *
 *----------------------------------------------------------------------
 */

static void
UpdateGeometryInfo(
    ClientData clientData)	/* Pointer to the window's record. */
{
    TkWindow *winPtr = clientData;
    WmInfo *wmPtr = winPtr->wmInfoPtr;
    int x, y, width, height, min, max;

    wmPtr->flags &= ~WM_UPDATE_PENDING;

    if (wmPtr->flags & WM_FULLSCREEN) {
	return;
    }

    /*
     * Compute the new size for the top-level window. See the user
     * documentation for details on this, but the size requested depends on
     * (a) the size requested internally by the window's widgets, (b) the size
     * requested by the user in a "wm geometry" command or via wm-based
     * interactive resizing (if any), and (c) whether or not the window is
     * gridded. Don't permit sizes <= 0 because this upsets the X server.
     */

    if (wmPtr->width == -1) {
	width = winPtr->reqWidth;
    } else if (wmPtr->gridWin != NULL) {
	width = winPtr->reqWidth
		+ (wmPtr->width - wmPtr->reqGridWidth)*wmPtr->widthInc;
    } else {
	width = wmPtr->width;
    }
    if (width <= 0) {
	width = 1;
    }

    /*
     * Account for window max/min width
     */

    if (wmPtr->gridWin != NULL) {
	min = winPtr->reqWidth
		+ (wmPtr->minWidth - wmPtr->reqGridWidth)*wmPtr->widthInc;
	if (wmPtr->maxWidth > 0) {
	    max = winPtr->reqWidth
		    + (wmPtr->maxWidth - wmPtr->reqGridWidth)*wmPtr->widthInc;
	} else {
	    max = 0;
	}
    } else {
	min = wmPtr->minWidth;
	max = wmPtr->maxWidth;
    }
    if (width < min) {
	width = min;
    } else if ((max > 0) && (width > max)) {
	width = max;
    }

    if (wmPtr->height == -1) {
	height = winPtr->reqHeight;
    } else if (wmPtr->gridWin != NULL) {
	height = winPtr->reqHeight
		+ (wmPtr->height - wmPtr->reqGridHeight)*wmPtr->heightInc;
    } else {
	height = wmPtr->height;
    }
    if (height <= 0) {
	height = 1;
    }

    /*
     * Account for window max/min height
     */

    if (wmPtr->gridWin != NULL) {
	min = winPtr->reqHeight
		+ (wmPtr->minHeight - wmPtr->reqGridHeight)*wmPtr->heightInc;
	if (wmPtr->maxHeight > 0) {
	    max = winPtr->reqHeight
		    + (wmPtr->maxHeight-wmPtr->reqGridHeight)*wmPtr->heightInc;
	} else {
	    max = 0;
	}
    } else {
	min = wmPtr->minHeight;
	max = wmPtr->maxHeight;
    }
    if (height < min) {
	height = min;
    } else if ((max > 0) && (height > max)) {
	height = max;
    }
    x = wmPtr->x;
    y = wmPtr->y;

    /*
     * If the window's size is going to change and the window is supposed to
     * not be resizable by the user, then we have to update the size hints.
     * There may also be a size-hint-update request pending from somewhere
     * else, too.
     */

    if (((width != winPtr->changes.width)
	    || (height != winPtr->changes.height))
	    && (wmPtr->gridWin == NULL)
	    && !(wmPtr->sizeHintsFlags & (PMinSize|PMaxSize))) {
	wmPtr->flags |= WM_UPDATE_SIZE_HINTS;
    }
    if (wmPtr->flags & WM_UPDATE_SIZE_HINTS) {
	UpdateSizeHints(winPtr);
    }

    /*
     * Reconfigure the window if it isn't already configured correctly. A few
     * tricky points:
     *
     * 1. If the window is embedded and the container is also in this process,
     *    don't actually reconfigure the window; just pass the desired size on
     *    to the container. Also, zero out any position information, since
     *    embedded windows are not allowed to move.
     * 2. Sometimes the window manager will give us a different size than we
     *    asked for (e.g. mwm has a minimum size for windows), so base the
     *    size check on what we *asked for* last time, not what we got.
     * 3. Don't move window unless a new position has been requested for it.
     *    This is because of "features" in some window managers (e.g. twm, as
     *    of 4/24/91) where they don't interpret coordinates according to
     *    ICCCM. Moving a window to its current location may cause it to shift
     *    position on the screen.
     */

    if (Tk_IsEmbedded(winPtr)) {
	TkWindow *contWinPtr = TkpGetOtherWindow(winPtr);

	/*
	 * TODO: Here we should handle out of process embedding.
	 */

	if (contWinPtr != NULL) {
	    /*
	     * This window is embedded and the container is also in this
	     * process, so we don't need to do anything special about the
	     * geometry, except to make sure that the desired size is known by
	     * the container. Also, zero out any position information, since
	     * embedded windows are not allowed to move.
	     */

	    wmPtr->x = wmPtr->y = 0;
	    wmPtr->flags &= ~(WM_NEGATIVE_X|WM_NEGATIVE_Y);
	    Tk_GeometryRequest((Tk_Window)contWinPtr, width, height);
	}
	return;
    }
    if (wmPtr->flags & WM_MOVE_PENDING) {
	wmPtr->configWidth = width;
	wmPtr->configHeight = height;
	if (wmTracing) {
	    TkMacOSXDbgMsg("Moving to %d %d, resizing to %d x %d", x, y,
		    width, height);
	}
	SetWindowSizeLimits(winPtr);
	wmPtr->flags |= WM_SYNC_PENDING;
	XMoveResizeWindow(winPtr->display, winPtr->window, x, y,
		wmPtr->configWidth, wmPtr->configHeight);
	wmPtr->flags &= ~WM_SYNC_PENDING;
    } else if ((width != wmPtr->configWidth)
	    || (height != wmPtr->configHeight)) {
	wmPtr->configWidth = width;
	wmPtr->configHeight = height;
	if (wmTracing) {
	    TkMacOSXDbgMsg("Resizing to %d x %d\n", width, height);
	}
	SetWindowSizeLimits(winPtr);
	wmPtr->flags |= WM_SYNC_PENDING;
	XResizeWindow(winPtr->display, winPtr->window, wmPtr->configWidth,
		wmPtr->configHeight);
	wmPtr->flags &= ~WM_SYNC_PENDING;
    } else {
	SetWindowSizeLimits(winPtr);
    }
}

/*
 *----------------------------------------------------------------------
 *
 * UpdateSizeHints --
 *
 *	This procedure is called to update the window manager's size hints
 *	information from the information in a WmInfo structure.
 *
 * Results:
 *	None.
 *
 * Side effects:
 *	Properties get changed for winPtr.
 *
 *----------------------------------------------------------------------
 */

static void
UpdateSizeHints(
    TkWindow *winPtr)
{
    WmInfo *wmPtr = winPtr->wmInfoPtr;

    wmPtr->flags &= ~WM_UPDATE_SIZE_HINTS;
}

/*
 *----------------------------------------------------------------------
 *
 * ParseGeometry --
 *
 *	This procedure parses a geometry string and updates information used
 *	to control the geometry of a top-level window.
 *
 * Results:
 *	A standard Tcl return value, plus an error message in the interp's
 *	result if an error occurs.
 *
 * Side effects:
 *	The size and/or location of winPtr may change.
 *
 *----------------------------------------------------------------------
 */

static int
ParseGeometry(
    Tcl_Interp *interp,		/* Used for error reporting. */
    char *string,		/* String containing new geometry. Has the
				 * standard form "=wxh+x+y". */
    TkWindow *winPtr)		/* Pointer to top-level window whose geometry
				 * is to be changed. */
{
    WmInfo *wmPtr = winPtr->wmInfoPtr;
    int x, y, width, height, flags;
    char *end;
    char *p = string;

    /*
     * The leading "=" is optional.
     */

    if (*p == '=') {
	p++;
    }

    /*
     * Parse the width and height, if they are present. Don't actually update
     * any of the fields of wmPtr until we've successfully parsed the entire
     * geometry string.
     */

    width = wmPtr->width;
    height = wmPtr->height;
    x = -1;
    y = -1;
    flags = wmPtr->flags;
    if (isdigit(UCHAR(*p))) {
	width = strtoul(p, &end, 10);
	p = end;
	if (*p != 'x') {
	    goto error;
	}
	p++;
	if (!isdigit(UCHAR(*p))) {
	    goto error;
	}
	height = strtoul(p, &end, 10);
	p = end;
    }

    /*
     * Parse the X and Y coordinates, if they are present.
     */

    if (*p != '\0') {
	flags &= ~(WM_NEGATIVE_X | WM_NEGATIVE_Y);
	if (*p == '-') {
	    flags |= WM_NEGATIVE_X;
	} else if (*p != '+') {
	    goto error;
	}
	p++;
	if (!isdigit(UCHAR(*p)) && (*p != '-')) {
	    goto error;
	}
	x = strtol(p, &end, 10);
	p = end;
	if (*p == '-') {
	    flags |= WM_NEGATIVE_Y;
	} else if (*p != '+') {
	    goto error;
	}
	p++;
	if (!isdigit(UCHAR(*p)) && (*p != '-')) {
	    goto error;
	}
	y = strtol(p, &end, 10);
	if (*end != '\0') {
	    goto error;
	}

	/*
	 * Assume that the geometry information came from the user, unless an
	 * explicit source has been specified. Otherwise most window managers
	 * assume that the size hints were program-specified and they ignore
	 * them.
	 */

	if (!(wmPtr->sizeHintsFlags & (USPosition|PPosition))) {
	    wmPtr->sizeHintsFlags |= USPosition;
	    flags |= WM_UPDATE_SIZE_HINTS;
	}
    }

    /*
     * Everything was parsed OK. Update the fields of *wmPtr and arrange for
     * the appropriate information to be percolated out to the window manager
     * at the next idle moment.
     *
     * Computing the new position for the upper-left pixel of the window's
     * decorative frame is tricky because we need to include the border
     * widths supplied by a reparented parent in the calculation, but we can't
     * use the parent's current overall size since that may change as a result
     * of this code.
     */

    wmPtr->width = width;
    wmPtr->height = height;
    if (flags & WM_NEGATIVE_X) {
	int borderwidth = wmPtr->parentWidth - winPtr->changes.width;
	int newWidth = width == -1 ? winPtr->changes.width : width;

	x = (x == -1) ?
		wmPtr->x + winPtr->changes.width - newWidth :
		wmPtr->vRootWidth - x - newWidth - borderwidth;
    }
    if (x == -1) {
	x = wmPtr->x;
    }
    if (flags & WM_NEGATIVE_Y) {
	int borderheight = wmPtr->parentHeight - winPtr->changes.height;
	int newHeight = height == -1 ? winPtr->changes.height : height;

	y = (y == -1) ?
		wmPtr->y + winPtr->changes.height - newHeight :
		wmPtr->vRootHeight - y - newHeight - borderheight;
    }
    if (y == -1) {
	y = wmPtr->y;
    }
    if (wmPtr->flags & WM_FULLSCREEN) {
	wmPtr->configX = x;
	wmPtr->configY = y;
    } else {
	wmPtr->x = x;
	wmPtr->y = y;
    }
    flags |= WM_MOVE_PENDING;
    wmPtr->flags = flags;
    if (!(wmPtr->flags & (WM_UPDATE_PENDING|WM_NEVER_MAPPED))) {
	Tcl_DoWhenIdle(UpdateGeometryInfo, winPtr);
	wmPtr->flags |= WM_UPDATE_PENDING;
    }
    return TCL_OK;

  error:
    Tcl_SetObjResult(interp, Tcl_ObjPrintf(
	    "bad geometry specifier \"%s\"", string));
    Tcl_SetErrorCode(interp, "TK", "VALUE", "GEOMETRY", NULL);
    return TCL_ERROR;
}

/*
 *----------------------------------------------------------------------
 *
 * Tk_GetRootCoords --
 *
 *	Given a token for a window, this procedure traces through the window's
 *	lineage to find the (virtual) root-window coordinates corresponding to
 *	point (0,0) in the window.
 *
 * Results:
 *	The locations pointed to by xPtr and yPtr are filled in with the root
 *	coordinates of the (0,0) point in tkwin. If a virtual root window is
 *	in effect for the window, then the coordinates in the virtual root are
 *	returned.
 *
 * Side effects:
 *	None.
 *
 *----------------------------------------------------------------------
 */

void
Tk_GetRootCoords(
    Tk_Window tkwin,		/* Token for window. */
    int *xPtr,			/* Where to store x-displacement of (0,0). */
    int *yPtr)			/* Where to store y-displacement of (0,0). */
{
    int x, y;
    TkWindow *winPtr = (TkWindow *)tkwin;

    /*
     * Search back through this window's parents all the way to a top-level
     * window, combining the offsets of each window within its parent.
     */

    x = y = 0;
    while (1) {
	x += winPtr->changes.x + winPtr->changes.border_width;
	y += winPtr->changes.y + winPtr->changes.border_width;
	if (winPtr->flags & TK_TOP_LEVEL) {
	    TkWindow *otherPtr;

	    if (!(Tk_IsEmbedded(winPtr))) {
		x += winPtr->wmInfoPtr->xInParent;
		y += winPtr->wmInfoPtr->yInParent;
		break;
	    }

	    otherPtr = TkpGetOtherWindow(winPtr);
	    if (otherPtr == NULL) {
		if (tkMacOSXEmbedHandler->getOffsetProc != NULL) {
		    Point theOffset;

		    /*
		     * We do not require that the changes.x & changes.y for a
		     * non-Tk container window be kept up to date. So we
		     * first subtract off the possibly bogus values that have
		     * been added on at the top of this pass through the
		     * loop, and then call out to the getOffsetProc to give
		     * us the correct offset.
		     */

		    x -= winPtr->changes.x + winPtr->changes.border_width;
		    y -= winPtr->changes.y + winPtr->changes.border_width;

		    tkMacOSXEmbedHandler->getOffsetProc((Tk_Window)winPtr,
			    &theOffset);

		    x += theOffset.h;
		    y += theOffset.v;
		}
		break;
	    }

	    /*
	     * The container window is in the same application. Query its
	     * coordinates.
	     */

	    winPtr = otherPtr;
            continue;
	}
	winPtr = winPtr->parentPtr;
    }
    *xPtr = x;
    *yPtr = y;
}

/*
 *----------------------------------------------------------------------
 *
 * Tk_CoordsToWindow --
 *
 *	This is a Macintosh specific implementation of this function. Given
 *	the root coordinates of a point, this procedure returns the token for
 *	the top-most window covering that point, if there exists such a window
 *	in this application.
 *
 * Results:
 *	The return result is either a token for the window corresponding to
 *	rootX and rootY, or else NULL to indicate that there is no such window.
 *
 * Side effects:
 *	None.
 *
 *----------------------------------------------------------------------
 */

Tk_Window
Tk_CoordsToWindow(
    int rootX, int rootY,	/* Coordinates of point in root window. If a
				 * virtual-root window manager is in use,
				 * these coordinates refer to the virtual
				 * root, not the real root. */
    Tk_Window tkwin)		/* Token for any window in application; used
				 * to identify the display. */
{
    TkWindow *winPtr, *childPtr;
    TkWindow *nextPtr;		/* Coordinates of highest child found so far
				 * that contains point. */
    int x, y;			/* Coordinates in winPtr. */
    int tmpx, tmpy, bd;

    /*
     * Step 1: find the top-level window that contains the desired point.
     */

    winPtr = FrontWindowAtPoint(rootX, rootY);
    if (!winPtr) {
	return NULL;
    }

    /*
     * Step 2: work down through the hierarchy underneath this window. At each
     * level, scan through all the children to find the highest one in the
     * stacking order that contains the point. Then repeat the whole process
     * on that child.
     */

    x = rootX - winPtr->wmInfoPtr->xInParent;
    y = rootY - winPtr->wmInfoPtr->yInParent;
    while (1) {
	x -= winPtr->changes.x;
	y -= winPtr->changes.y;
	nextPtr = NULL;

	/*
	 * Container windows cannot have children. So if it is a container,
	 * look there, otherwise inspect the children.
	 */

	if (Tk_IsContainer(winPtr)) {
	    childPtr = TkpGetOtherWindow(winPtr);
	    if (childPtr != NULL) {
		if (Tk_IsMapped(childPtr)) {
		    tmpx = x - childPtr->changes.x;
		    tmpy = y - childPtr->changes.y;
		    bd = childPtr->changes.border_width;

		    if ((tmpx >= -bd) && (tmpy >= -bd)
			    && (tmpx < (childPtr->changes.width + bd))
			    && (tmpy < (childPtr->changes.height + bd))) {
			nextPtr = childPtr;
		    }
		}
	    }

	    /*
	     * TODO: Here we should handle out of process embedding.
	     */
	} else {
	    for (childPtr = winPtr->childList; childPtr != NULL;
		    childPtr = childPtr->nextPtr) {
		if (!Tk_IsMapped(childPtr) ||
			(childPtr->flags & TK_TOP_LEVEL)) {
		    continue;
		}
		tmpx = x - childPtr->changes.x;
		tmpy = y - childPtr->changes.y;
		bd = childPtr->changes.border_width;
		if ((tmpx >= -bd) && (tmpy >= -bd)
			&& (tmpx < (childPtr->changes.width + bd))
			&& (tmpy < (childPtr->changes.height + bd))) {
		    nextPtr = childPtr;
		}
	    }
	}
	if (nextPtr == NULL) {
	    break;
	}
	winPtr = nextPtr;
    }
    if (winPtr->mainPtr != ((TkWindow *)tkwin)->mainPtr) {
	return NULL;
    }
    return (Tk_Window)winPtr;
}

/*
 *----------------------------------------------------------------------
 *
 * Tk_TopCoordsToWindow --
 *
 *	Given a Tk Window, and coordinates of a point relative to that window
 *	this procedure returns the top-most child of the window (excluding
 *	toplevels) covering that point, if there exists such a window in this
 *	application. It also sets newX, and newY to the coords of the point
 *	relative to the window returned.
 *
 * Results:
 *	The return result is either a token for the window corresponding to
 *	rootX and rootY, or else NULL to indicate that there is no such
 *	window. newX and newY are also set to the coords of the point relative
 *	to the returned window.
 *
 * Side effects:
 *	None.
 *
 *----------------------------------------------------------------------
 */

Tk_Window
Tk_TopCoordsToWindow(
    Tk_Window tkwin,		/* Token for a Tk Window which defines the
				 * coordinates for rootX & rootY */
    int rootX, int rootY,	/* Coordinates of a point in tkWin. */
    int *newX, int *newY)	/* Coordinates of point in the upperMost child
				 * of tkWin containing (rootX,rootY) */
{
    TkWindow *winPtr, *childPtr;
    TkWindow *nextPtr;		/* Coordinates of highest child found so far
				 * that contains point. */
    int x, y;			/* Coordinates in winPtr. */
    Window *children;		/* Children of winPtr, or NULL. */

    winPtr = (TkWindow *)tkwin;
    x = rootX;
    y = rootY;
    while (1) {
	nextPtr = NULL;
	children = NULL;

	/*
	 * Container windows cannot have children. So if it is a container,
	 * look there, otherwise inspect the children.
	 */

	if (Tk_IsContainer(winPtr)) {
	    childPtr = TkpGetOtherWindow(winPtr);
	    if (childPtr != NULL) {
		if (Tk_IsMapped(childPtr) &&
			x > childPtr->changes.x &&
			x < childPtr->changes.x + childPtr->changes.width &&
			y > childPtr->changes.y &&
			y < childPtr->changes.y + childPtr->changes.height) {
		    nextPtr = childPtr;
		}
	    }

	    /*
	     * TODO: Here we should handle out of process embedding.
	     */
	} else {
	    for (childPtr = winPtr->childList; childPtr != NULL;
		    childPtr = childPtr->nextPtr) {
		if (!Tk_IsMapped(childPtr) ||
			(childPtr->flags & TK_TOP_LEVEL)) {
		    continue;
		}
		if (x < childPtr->changes.x || y < childPtr->changes.y) {
		    continue;
		}
		if (x > childPtr->changes.x + childPtr->changes.width ||
			y > childPtr->changes.y + childPtr->changes.height) {
		    continue;
		}
		nextPtr = childPtr;
	    }
	}
	if (nextPtr == NULL) {
	    break;
	}
	winPtr = nextPtr;
	x -= winPtr->changes.x;
	y -= winPtr->changes.y;
    }
    *newX = x;
    *newY = y;
    return (Tk_Window)winPtr;
}

/*
 *----------------------------------------------------------------------
 *
 * UpdateVRootGeometry --
 *
 *	This procedure is called to update all the virtual root geometry
 *	information in wmPtr.
 *
 * Results:
 *	None.
 *
 * Side effects:
 *	The vRootX, vRootY, vRootWidth, and vRootHeight fields in wmPtr are
 *	filled with the most up-to-date information.
 *
 *----------------------------------------------------------------------
 */

static void
UpdateVRootGeometry(
    WmInfo *wmPtr)		/* Window manager information to be updated.
				 * The wmPtr->vRoot field must be valid. */
{
    TkWindow *winPtr = wmPtr->winPtr;
    unsigned int bd, dummy;
    Window dummy2;
    Status status;
    Tk_ErrorHandler handler;

    /*
     * If this isn't a virtual-root window manager, just return information
     * about the screen.
     */

    wmPtr->flags &= ~WM_VROOT_OFFSET_STALE;
    if (wmPtr->vRoot == None) {
    noVRoot:
	wmPtr->vRootX = wmPtr->vRootY = 0;
	wmPtr->vRootWidth = DisplayWidth(winPtr->display, winPtr->screenNum);
	wmPtr->vRootHeight = DisplayHeight(winPtr->display, winPtr->screenNum);
	return;
    }

    /*
     * Refresh the virtual root information if it's out of date.
     */

    handler = Tk_CreateErrorHandler(winPtr->display, -1, -1, -1, NULL, NULL);
    status = XGetGeometry(winPtr->display, wmPtr->vRoot,
	    &dummy2, &wmPtr->vRootX, &wmPtr->vRootY,
	    &wmPtr->vRootWidth, &wmPtr->vRootHeight, &bd, &dummy);
    if (wmTracing) {
	TkMacOSXDbgMsg("x = %d, y = %d, width = %d, height = %d, status = %d",
		wmPtr->vRootX, wmPtr->vRootY, wmPtr->vRootWidth,
		wmPtr->vRootHeight, status);
    }
    Tk_DeleteErrorHandler(handler);
    if (status == 0) {
	/*
	 * The virtual root is gone! Pretend that it never existed.
	 */

	wmPtr->vRoot = None;
	goto noVRoot;
    }
}

/*
 *----------------------------------------------------------------------
 *
 * Tk_GetVRootGeometry --
 *
 *	This procedure returns information about the virtual root window
 *	corresponding to a particular Tk window.
 *
 * Results:
 *	The values at xPtr, yPtr, widthPtr, and heightPtr are set with the
 *	offset and dimensions of the root window corresponding to tkwin. If
 *	tkwin is being managed by a virtual root window manager these values
 *	correspond to the virtual root window being used for tkwin; otherwise
 *	the offsets will be 0 and the dimensions will be those of the screen.
 *
 * Side effects:
 *	Vroot window information is refreshed if it is out of date.
 *
 *----------------------------------------------------------------------
 */

void
Tk_GetVRootGeometry(
    Tk_Window tkwin,		/* Window whose virtual root is to be
				 * queried. */
    int *xPtr, int *yPtr,	/* Store x and y offsets of virtual root
				 * here. */
    int *widthPtr,		/* Store dimensions of virtual root here. */
    int *heightPtr)
{
    WmInfo *wmPtr;
    TkWindow *winPtr = (TkWindow *)tkwin;

    /*
     * Find the top-level window for tkwin, and locate the window manager
     * information for that window.
     */

    while (!(winPtr->flags & TK_TOP_LEVEL)) {
	winPtr = winPtr->parentPtr;
    }
    wmPtr = winPtr->wmInfoPtr;

    /*
     * Make sure that the geometry information is up-to-date, then copy it out
     * to the caller.
     */

    if (wmPtr->flags & WM_VROOT_OFFSET_STALE) {
	UpdateVRootGeometry(wmPtr);
    }
    *xPtr = wmPtr->vRootX;
    *yPtr = wmPtr->vRootY;
    *widthPtr = wmPtr->vRootWidth;
    *heightPtr = wmPtr->vRootHeight;
}

/*
 *----------------------------------------------------------------------
 *
 * Tk_MoveToplevelWindow --
 *
 *	This procedure is called instead of Tk_MoveWindow to adjust the x-y
 *	location of a top-level window. It delays the actual move to a later
 *	time and keeps window-manager information up-to-date with the move.
 *
 * Results:
 *	None.
 *
 * Side effects:
 *	The window is eventually moved so that its upper-left corner
 *	(actually, the upper-left corner of the window's decorative frame, if
 *	there is one) is at (x,y).
 *
 *----------------------------------------------------------------------
 */

void
Tk_MoveToplevelWindow(
    Tk_Window tkwin,		/* Window to move. */
    int x, int y)		/* New location for window (within parent). */
{
    TkWindow *winPtr = (TkWindow *)tkwin;
    WmInfo *wmPtr = winPtr->wmInfoPtr;

    if (!(winPtr->flags & TK_TOP_LEVEL)) {
	Tcl_Panic("Tk_MoveToplevelWindow called with non-toplevel window");
    }
    wmPtr->x = x;
    wmPtr->y = y;
    wmPtr->flags |= WM_MOVE_PENDING;
    if (!(wmPtr->sizeHintsFlags & (USPosition|PPosition))) {
	wmPtr->sizeHintsFlags |= USPosition;
	wmPtr->flags |= WM_UPDATE_SIZE_HINTS;
    }

    /*
     * If the window has already been mapped, must bring its geometry
     * up-to-date immediately, otherwise an event might arrive from the server
     * that would overwrite wmPtr->x and wmPtr->y and lose the new position.
     */

    if (!(wmPtr->flags & WM_NEVER_MAPPED)) {
	if (wmPtr->flags & WM_UPDATE_PENDING) {
	    Tcl_CancelIdleCall(UpdateGeometryInfo, winPtr);
	}
	UpdateGeometryInfo(winPtr);
    }
}

/*
 *----------------------------------------------------------------------
 *
 * TkWmRestackToplevel --
 *
 *	This procedure restacks a top-level window.
 *
 * Results:
 *	None.
 *
 * Side effects:
 *	WinPtr gets restacked as specified by aboveBelow and otherPtr. This
 *	procedure doesn't return until the restack has taken effect and the
 *	ConfigureNotify event for it has been received.
 *
 *----------------------------------------------------------------------
 */

void
TkWmRestackToplevel(
    TkWindow *winPtr,		/* Window to restack. */
    int aboveBelow,		/* Gives relative position for restacking;
				 * must be Above or Below. */
    TkWindow *otherPtr)		/* Window relative to which to restack; if
				 * NULL, then winPtr gets restacked above or
				 * below *all* siblings. */
{
    NSWindow *macWindow;
    NSWindow *otherMacWindow;
    WmInfo *wmPtr = winPtr->wmInfoPtr;
    int macAboveBelow = (aboveBelow == Above ? NSWindowAbove : NSWindowBelow);
    int otherNumber = 0; /* 0 will be used when otherPtr is NULL. */

    /*
     * If the Tk windows has no drawable, or is withdrawn do nothing.
     */

    if (winPtr->window == None ||
	    wmPtr == NULL      ||
	    wmPtr->hints.initial_state == WithdrawnState) {
	return;
    }
    macWindow = TkMacOSXGetNSWindowForDrawable(winPtr->window);
    if (macWindow == nil) {
	return;
    }
    if (otherPtr) {
	/*
	 * When otherPtr is non-NULL, if the other window has no drawable or is
	 * withdrawn, do nothing.
	 */

	WmInfo *otherWmPtr = otherPtr->wmInfoPtr;
	if (winPtr->window == None ||
		otherWmPtr == NULL ||
		otherWmPtr->hints.initial_state == WithdrawnState) {
	    return;
	}
	otherMacWindow = TkMacOSXGetNSWindowForDrawable(otherPtr->window);
	if (otherMacWindow == nil) {
	    return;
	}

	/*
	 * If the other window is OK, get its number.
	 */

	otherNumber = [otherMacWindow windowNumber];
    }

    /*
     * Just let the Mac window manager deal with all the subtleties of keeping
     * track of off-screen windows, etc.
     */

    [macWindow orderWindow:macAboveBelow relativeTo:otherNumber];
}

/*
 *----------------------------------------------------------------------
 *
 * TkWmAddToColormapWindows --
 *
 *	This procedure is called to add a given window to the
 *	WM_COLORMAP_WINDOWS property for its top-level, if it isn't already
 *	there. It is invoked by the Tk code that creates a new colormap, in
 *	order to make sure that colormap information is propagated to the
 *	window manager by default.
 *
 * Results:
 *	None.
 *
 * Side effects:
 *	WinPtr's window gets added to the WM_COLORMAP_WINDOWS property of its
 *	nearest top-level ancestor, unless the colormaps have been set
 *	explicitly with the "wm colormapwindows" command.
 *
 *----------------------------------------------------------------------
 */

void
TkWmAddToColormapWindows(
    TkWindow *winPtr)		/* Window with a non-default colormap. Should
				 * not be a top-level window. */
{
    TkWindow *topPtr;
    TkWindow **oldPtr, **newPtr;
    int count, i;

    if (winPtr->window == None) {
	return;
    }

    for (topPtr = winPtr->parentPtr; ; topPtr = topPtr->parentPtr) {
	if (topPtr == NULL) {
	    /*
	     * Window is being deleted. Skip the whole operation.
	     */

	    return;
	}
	if (topPtr->flags & TK_TOP_LEVEL) {
	    break;
	}
    }
    if (topPtr->wmInfoPtr->flags & WM_COLORMAPS_EXPLICIT) {
	return;
    }

    /*
     * Make sure that the window isn't already in the list.
     */

    count = topPtr->wmInfoPtr->cmapCount;
    oldPtr = topPtr->wmInfoPtr->cmapList;

    for (i = 0; i < count; i++) {
	if (oldPtr[i] == winPtr) {
	    return;
	}
    }

    /*
     * Make a new bigger array and use it to reset the property. Automatically
     * add the toplevel itself as the last element of the list.
     */

    newPtr = (TkWindow **)ckalloc((count+2) * sizeof(TkWindow *));
    if (count > 0) {
	memcpy(newPtr, oldPtr, count * sizeof(TkWindow *));
    }
    if (count == 0) {
	count++;
    }
    newPtr[count-1] = winPtr;
    newPtr[count] = topPtr;
    if (oldPtr != NULL) {
	ckfree(oldPtr);
    }

    topPtr->wmInfoPtr->cmapList = newPtr;
    topPtr->wmInfoPtr->cmapCount = count+1;

    /*
     * On the Macintosh all of this is just an excercise in compatibility as
     * we don't support colormaps. If we did they would be installed here.
     */
}

/*
 *----------------------------------------------------------------------
 *
 * TkWmRemoveFromColormapWindows --
 *
 *	This procedure is called to remove a given window from the
 *	WM_COLORMAP_WINDOWS property for its top-level. It is invoked when
 *	windows are deleted.
 *
 * Results:
 *	None.
 *
 * Side effects:
 *	WinPtr's window gets removed from the WM_COLORMAP_WINDOWS property of
 *	its nearest top-level ancestor, unless the top-level itself is being
 *	deleted too.
 *
 *----------------------------------------------------------------------
 */

void
TkWmRemoveFromColormapWindows(
    TkWindow *winPtr)		/* Window that may be present in
				 * WM_COLORMAP_WINDOWS property for its
				 * top-level. Should not be a top-level
				 * window. */
{
    TkWindow *topPtr, **oldPtr;
    int count, i, j;

    for (topPtr = winPtr->parentPtr; ; topPtr = topPtr->parentPtr) {
	if (topPtr == NULL) {
	    /*
	     * Ancestors have been deleted, so skip the whole operation. Seems
	     * like this can't ever happen?
	     */

	    return;
	}
	if (topPtr->flags & TK_TOP_LEVEL) {
	    break;
	}
    }
    if (topPtr->flags & TK_ALREADY_DEAD) {
	/*
	 * Top-level is being deleted, so there's no need to cleanup the
	 * WM_COLORMAP_WINDOWS property.
	 */

	return;
    }

    /*
     * Find the window and slide the following ones down to cover it up.
     */

    count = topPtr->wmInfoPtr->cmapCount;
    oldPtr = topPtr->wmInfoPtr->cmapList;
    for (i = 0; i < count; i++) {
	if (oldPtr[i] == winPtr) {
	    for (j = i ; j < count-1; j++) {
		oldPtr[j] = oldPtr[j+1];
	    }
	    topPtr->wmInfoPtr->cmapCount = count - 1;
	    break;
	}
    }
}

/*
 *----------------------------------------------------------------------
 *
 * TkGetPointerCoords --
 *
 *	Fetch the position of the mouse pointer.
 *
 * Results:
 *	*xPtr and *yPtr are filled in with the (virtual) root coordinates of
 *	the mouse pointer for tkwin's display. If the pointer isn't on tkwin's
 *	screen, then -1 values are returned for both coordinates. The argument
 *	tkwin must be a toplevel window.
 *
 * Side effects:
 *	None.
 *
 *----------------------------------------------------------------------
 */

void
TkGetPointerCoords(
    TCL_UNUSED(Tk_Window),	/* Toplevel window that identifies screen on
				 * which lookup is to be done. */
    int *xPtr, int *yPtr)	/* Store pointer coordinates here. */
{
    XQueryPointer(NULL, None, NULL, NULL, xPtr, yPtr, NULL, NULL, NULL);
}

/*
 *----------------------------------------------------------------------
 *
 * InitialWindowBounds --
 *
 *	This function calculates the initial bounds for a new Mac toplevel
 *	window. Unless the geometry is specified by the user this code will
 *	auto place the windows in a cascade diagonially across the main monitor
 *	of the Mac.
 *
 * Results:
 *	Window bounds.
 *
 * Side effects:
 *	None.
 *
 *----------------------------------------------------------------------
 */

static NSRect
InitialWindowBounds(
    TkWindow *winPtr,		/* Window to get initial bounds for. */
    NSWindow *macWindow)
{
    WmInfo *wmPtr = winPtr->wmInfoPtr;

    if (!(wmPtr->sizeHintsFlags & (USPosition | PPosition))) {
	static NSPoint cascadePoint = { .x = 0, .y = 0 };
	NSRect frame;

	cascadePoint = [macWindow cascadeTopLeftFromPoint:cascadePoint];
	frame = [macWindow frame];
	wmPtr->x = frame.origin.x;
	wmPtr->y = TkMacOSXZeroScreenHeight() - (frame.origin.y +
		frame.size.height);
    }
    return NSMakeRect(wmPtr->x, wmPtr->y, winPtr->changes.width,
	    winPtr->changes.height);
}

/*
 *----------------------------------------------------------------------
 *
 * TkMacOSXResizable --
 *
 *	This function determines if the passed in window is part of a toplevel
 *	window that is resizable. If the window is resizable in the x, y or
 *	both directions, true is returned.
 *
 * Results:
 *	True if resizable, false otherwise.
 *
 * Side effects:
 *	None.
 *
 *----------------------------------------------------------------------
 */

int
TkMacOSXResizable(
    TkWindow *winPtr)		/* Tk window or NULL. */
{
    WmInfo *wmPtr;

    if (winPtr == NULL) {
	return false;
    }
    while (winPtr->wmInfoPtr == NULL) {
	winPtr = winPtr->parentPtr;
    }

    wmPtr = winPtr->wmInfoPtr;
    if ((wmPtr->flags & WM_WIDTH_NOT_RESIZABLE) &&
	    (wmPtr->flags & WM_HEIGHT_NOT_RESIZABLE)) {
	return false;
    } else {
	return true;
    }
}

/*
 *----------------------------------------------------------------------
 *
 * TkMacOSXGrowToplevel --
 *
 *	The function is invoked when the user clicks in the grow region of a
 *	Tk window. The function will handle the dragging procedure and not
 *	return until completed. Finally, the function may place information
 *	Tk's event queue is the window was resized.
 *
 * Results:
 *	True if events were placed on event queue, false otherwise.
 *
 * Side effects:
 *	None.
 *
 *----------------------------------------------------------------------
 */

int
TkMacOSXGrowToplevel(
    TCL_UNUSED(void *),
    TCL_UNUSED(XPoint))
{
    return false;
}

/*
 *----------------------------------------------------------------------
 *
 * TkSetWMName --
 *
 *	Set the title for a toplevel window. If the window is embedded, do not
 *	change the window title.
 *
 * Results:
 *	None.
 *
 * Side effects:
 *	The title of the window is changed.
 *
 *----------------------------------------------------------------------
 */

void
TkSetWMName(
    TkWindow *winPtr,
    Tk_Uid titleUid)
{
    if (Tk_IsEmbedded(winPtr)) {
	return;
    }

    NSString *title = [[NSString alloc] initWithUTF8String:titleUid];
    [TkMacOSXGetNSWindowForDrawable(winPtr->window) setTitle:title];
    [title release];
}

/*
 *----------------------------------------------------------------------
 *
 * TkMacOSXGetContainer --
 *
 *	If the passed window has the TRANSIENT_FOR property set this will
 *	return the container window. Otherwise it will return None.
 *
 * Results:
 *	The container window or None.
 *
 * Side effects:
 *	None.
 *
 *----------------------------------------------------------------------
 */

Tk_Window
TkMacOSXGetContainer(
    TkWindow *winPtr)
{
    if (winPtr->wmInfoPtr != NULL) {
	return (Tk_Window)winPtr->wmInfoPtr->container;
    }
    return NULL;
}

/*
 *----------------------------------------------------------------------
 *
 * TkMacOSXGetXWindow --
 *
 *	Stub function that returns the X window Id associated with the
 *      given NSWindow*.
 *
 * Results:
 *	The window id is returned. None is returned if not a Tk window.
 *
 * Side effects:
 *	None.
 *
 *----------------------------------------------------------------------
 */

Window
TkMacOSXGetXWindow(
    void *macWinPtr)
{
    Window window = None;
    TKWindow *w = (TKWindow *)macWinPtr;
    if ([w respondsToSelector: @selector (tkWindow)]) {
	window = [w tkWindow];
    }
    return window ? window : None;
}

/*
 *----------------------------------------------------------------------
 *
 * Tk_MacOSXGetTkWindow --
 *
 *	Returns the Tk_Window associated with the given NSWindow*.  This
 *      function is a stub, so the NSWindow* parameter must be declared as
 *      void*.
 *
 * Results:
 *	A Tk_Window, or NULL if the NSWindow is not associated with
 *      any Tk window.
 *
 * Side effects:
 *	None.
 *
 *----------------------------------------------------------------------
 */

Tk_Window
Tk_MacOSXGetTkWindow(
    void *w)
{
    Window window = None;
    TkDisplay *dispPtr = TkGetDisplayList();
    if ([(NSWindow *)w respondsToSelector: @selector (tkWindow)]) {
	window = [(TKWindow *)w tkWindow];
    }
    return (window != None ?
	    Tk_IdToWindow(dispPtr->display, window) : NULL);
}

/*
 *----------------------------------------------------------------------
 *
 * TkMacOSXIsWindowZoomed --
 *
 *	Ask Cocoa if the given window is in the zoomed out state. Because
 *	dragging & growing a window can change the Cocoa zoom state, we
 *	cannot rely on wmInfoPtr->hints.initial_state for this information.
 *
 * Results:
 *	True if window is zoomed out, false otherwise.
 *
 * Side effects:
 *	None.
 *
 *----------------------------------------------------------------------
 */

MODULE_SCOPE int
TkMacOSXIsWindowZoomed(
    TkWindow *winPtr)
{
    NSWindow *macWindow = TkMacOSXGetNSWindowForDrawable(winPtr->window);
    return [macWindow isZoomed];
}

/*
 *----------------------------------------------------------------------
 *
 * TkMacOSXZoomToplevel --
 *
 *	The function is invoked when the user clicks in the zoom region of a
 *	Tk window or when the window state is set/unset to "zoomed" manually.
 *	If the window is to be zoomed (in or out), the window size is changed
 *	and events are generated to let Tk know what happened.
 *
 * Results:
 *	True if events were placed on event queue, false otherwise.
 *
 * Side effects:
 *	The window may be resized & events placed on Tk's queue.
 *
 *----------------------------------------------------------------------
 */

int
TkMacOSXZoomToplevel(
    void *whichWindow,		/* The Macintosh window to zoom. */
    short zoomPart)		/* Either inZoomIn or inZoomOut */
{
    NSWindow *window = whichWindow;
    TkWindow *winPtr = TkMacOSXGetTkWindow(window);
    WmInfo *wmPtr;

    if (!winPtr || !winPtr->wmInfoPtr) {
	return false;
    }
    wmPtr = winPtr->wmInfoPtr;
    if ((wmPtr->flags & WM_WIDTH_NOT_RESIZABLE) &&
	    (wmPtr->flags & WM_HEIGHT_NOT_RESIZABLE)) {
	return false;
    }

    /*
     * Do nothing if already in desired zoom state.
     */

    if (([window isZoomed] == (zoomPart == inZoomOut))) {
	return false;
    }
    [window zoom:NSApp];

    wmPtr->hints.initial_state =
	(zoomPart == inZoomIn ? NormalState : ZoomState);
    return true;
}

/*
 *----------------------------------------------------------------------
 *
 * TkUnsupported1ObjCmd --
 *
 *	This procedure is invoked to process the
 *	"::tk::unsupported::MacWindowStyle" Tcl command. This command allows
 *	you to set the style of decoration for a Macintosh window.
 *
 * Results:
 *	A standard Tcl result.
 *
 * Side effects:
 *	Changes the style of a new Mac window.
 *
 *----------------------------------------------------------------------
 */

int
TkUnsupported1ObjCmd(
    ClientData clientData,	/* Main window associated with interpreter. */
    Tcl_Interp *interp,		/* Current interpreter. */
    int objc,			/* Number of arguments. */
    Tcl_Obj *const objv[])	/* Argument objects. */
{
    static const char *const subcmds[] = {
	"style", "tabbingid", "appearance", "isdark", NULL
    };
    enum SubCmds {
	TKMWS_STYLE, TKMWS_TABID, TKMWS_APPEARANCE, TKMWS_ISDARK
    };
    Tk_Window tkwin = clientData;
    TkWindow *winPtr;
    int index;

    if (objc < 3) {
	Tcl_WrongNumArgs(interp, 1, objv, "option window ?arg ...?");
	return TCL_ERROR;
    }

    winPtr = (TkWindow *)
	    Tk_NameToWindow(interp, Tcl_GetString(objv[2]), tkwin);
    if (winPtr == NULL) {
	return TCL_ERROR;
    }
    if (!(winPtr->flags & TK_TOP_LEVEL)) {
	Tcl_SetObjResult(interp, Tcl_ObjPrintf(
		"window \"%s\" isn't a top-level window", winPtr->pathName));
	Tcl_SetErrorCode(interp, "TK", "WINDOWSTYLE", "TOPLEVEL", NULL);
	return TCL_ERROR;
    }

    if (Tcl_GetIndexFromObjStruct(interp, objv[1], subcmds,
	    sizeof(char *), "option", 0, &index) != TCL_OK) {
	return TCL_ERROR;
    }
    switch((enum SubCmds) index) {
    case TKMWS_STYLE:
	if ((objc < 3) || (objc > 5)) {
	    Tcl_WrongNumArgs(interp, 2, objv, "window ?class attributes?");
	    return TCL_ERROR;
	}
	return WmWinStyle(interp, winPtr, objc, objv);
    case TKMWS_TABID:
	if ([NSApp macOSVersion] < 101200) {
	    Tcl_SetObjResult(interp, Tcl_NewStringObj(
                "Tabbing identifiers did not exist until OSX 10.12.", -1));
	    Tcl_SetErrorCode(interp, "TK", "WINDOWSTYLE", "TABBINGID", NULL);
	    return TCL_ERROR;
	}
	if ((objc < 3) || (objc > 4)) {
	    Tcl_WrongNumArgs(interp, 2, objv, "window ?newid?");
	    return TCL_ERROR;
	}
	return WmWinTabbingId(interp, winPtr, objc, objv);
    case TKMWS_APPEARANCE:
	if ([NSApp macOSVersion] < 100900) {
	    Tcl_SetObjResult(interp, Tcl_NewStringObj(
                "Window appearances did not exist until OSX 10.9.", -1));
	    Tcl_SetErrorCode(interp, "TK", "WINDOWSTYLE", "APPEARANCE", NULL);
	    return TCL_ERROR;
	}
	if ((objc < 3) || (objc > 4)) {
	    Tcl_WrongNumArgs(interp, 2, objv, "window ?appearancename?");
	    return TCL_ERROR;
	}
	if (objc == 4 && [NSApp macOSVersion] < 101400) {
	    Tcl_SetObjResult(interp, Tcl_NewStringObj(
		    "Window appearances cannot be changed before OSX 10.14.",
		    -1));
	    Tcl_SetErrorCode(interp, "TK", "WINDOWSTYLE", "APPEARANCE", NULL);
	    return TCL_ERROR;
	}
	return WmWinAppearance(interp, winPtr, objc, objv);
    case TKMWS_ISDARK:
	if ((objc != 3)) {
	    Tcl_WrongNumArgs(interp, 2, objv, "window");
	    return TCL_ERROR;
	}
	Tcl_SetObjResult(interp, Tcl_NewBooleanObj(
		TkMacOSXInDarkMode((Tk_Window)winPtr)));
	return TCL_OK;
    default:
	return TCL_ERROR;
    }
}

/*
 *----------------------------------------------------------------------
 *
 * WmWinStyle --
 *
 *	This procedure is invoked to process the
 *	"::tk::unsupported::MacWindowStyle style" subcommand. This command
 *	allows you to set the style of decoration for a Macintosh window.
 *
 * Results:
 *	A standard Tcl result.
 *
 * Side effects:
 *	Changes the style of a new Mac window.
 *
 *----------------------------------------------------------------------
 */

static int
WmWinStyle(
    Tcl_Interp *interp,		/* Current interpreter. */
    TkWindow *winPtr,		/* Window to be manipulated. */
    int objc,			/* Number of arguments. */
    Tcl_Obj * const objv[])	/* Argument objects. */
{
    struct StrIntMap {
	const char *strValue;
	UInt64 intValue;
    };
    static const struct StrIntMap classMap[] = {
	{ "alert",		kAlertWindowClass			     },
	{ "moveableAlert",	kMovableAlertWindowClass		     },
	{ "modal",		kModalWindowClass			     },
	{ "moveableModal",	kMovableModalWindowClass		     },
	{ "floating",		kFloatingWindowClass			     },
	{ "document",		kDocumentWindowClass			     },
	{ "utility",		kUtilityWindowClass			     },
	{ "help",		kHelpWindowClass			     },
	{ "sheet",		kSheetWindowClass			     },
	{ "toolbar",		kToolbarWindowClass			     },
	{ "plain",		kPlainWindowClass			     },
	{ "overlay",		kOverlayWindowClass			     },
	{ "sheetAlert",		kSheetAlertWindowClass			     },
	{ "altPlain",		kAltPlainWindowClass			     },
	{ "simple",		kSimpleWindowClass			     },
	{ "drawer",		kDrawerWindowClass			     },
	{ NULL, 0 }
    };
    static const struct StrIntMap compositeAttrMap[] = {
	{ "none",		kWindowNoAttributes			     },
	{ "standardDocument",	kWindowStandardDocumentAttributes	     },
	{ "standardFloating",	kWindowStandardFloatingAttributes	     },
	{ "fullZoom",		kWindowFullZoomAttribute		     },
	{ NULL, 0 }
    };

    /*
     * Map window attributes. Color and opacity are mapped to NULL; these are
     * parsed from the objv in TkUnsupported1ObjCmd.
     */

    static const struct StrIntMap attrMap[] = {
	{ "closeBox",		kWindowCloseBoxAttribute		     },
	{ "horizontalZoom",	kWindowHorizontalZoomAttribute		     },
	{ "verticalZoom",	kWindowVerticalZoomAttribute		     },
	{ "collapseBox",	kWindowCollapseBoxAttribute		     },
	{ "resizable",		kWindowResizableAttribute		     },
	{ "sideTitlebar",	kWindowSideTitlebarAttribute		     },
	{ "toolbarButton",	kWindowToolbarButtonAttribute		     },
	{ "unifiedTitleAndToolbar", kWindowUnifiedTitleAndToolbarAttribute   },
	{ "metal",		kWindowMetalAttribute			     },
	{ "noTitleBar",		kWindowNoTitleBarAttribute		     },
	{ "texturedSquareCorners", kWindowTexturedSquareCornersAttribute     },
	{ "metalNoContentSeparator", kWindowMetalNoContentSeparatorAttribute },
	{ "doesNotCycle",	kWindowDoesNotCycleAttribute		     },
	{ "noUpdates",		kWindowNoUpdatesAttribute		     },
	{ "noActivates",	kWindowNoActivatesAttribute		     },
	{ "opaqueForEvents",	kWindowOpaqueForEventsAttribute		     },
	{ "noShadow",		kWindowNoShadowAttribute		     },
	{ "hideOnSuspend",	kWindowHideOnSuspendAttribute		     },
	{ "hideOnFullScreen",	kWindowHideOnFullScreenAttribute	     },
	{ "inWindowMenu",	kWindowInWindowMenuAttribute		     },
	{ "liveResize",		kWindowLiveResizeAttribute		     },
	{ "ignoreClicks",	kWindowIgnoreClicksAttribute		     },
	{ "noConstrain",	kWindowNoConstrainAttribute		     },
	{ "doesNotHide",	tkWindowDoesNotHideAttribute		     },
	{ "canJoinAllSpaces",	tkCanJoinAllSpacesAttribute		     },
	{ "moveToActiveSpace",	tkMoveToActiveSpaceAttribute		     },
	{ "nonActivating",	tkNonactivatingPanelAttribute		     },
	{ "hud",		tkHUDWindowAttribute			     },
	{ NULL, 0 }
    };

    int index, i;
    WmInfo *wmPtr = winPtr->wmInfoPtr;

    if (objc == 3) {
	Tcl_Obj *attributeList, *newResult = NULL;
	UInt64 attributes;

	for (i = 0; classMap[i].strValue != NULL; i++) {
	    if (wmPtr->macClass == classMap[i].intValue) {
		newResult = Tcl_NewStringObj(classMap[i].strValue, -1);
		break;
	    }
	}
	if (newResult == NULL) {
	    Tcl_Panic("invalid class");
	}

	attributeList = Tcl_NewListObj(0, NULL);
	attributes = wmPtr->attributes;

	for (i = 0; compositeAttrMap[i].strValue != NULL; i++) {
	    UInt64 intValue = compositeAttrMap[i].intValue;

	    if (intValue && (attributes & intValue) == intValue) {
		Tcl_ListObjAppendElement(NULL, attributeList,
			Tcl_NewStringObj(compositeAttrMap[i].strValue,
			-1));
		attributes &= ~intValue;
		break;
	    }
	}
	for (i = 0; attrMap[i].strValue != NULL; i++) {
	    if (attributes & attrMap[i].intValue) {
		Tcl_ListObjAppendElement(NULL, attributeList,
			Tcl_NewStringObj(attrMap[i].strValue, -1));
	    }
	}
	Tcl_ListObjAppendElement(NULL, newResult, attributeList);
	Tcl_SetObjResult(interp, newResult);
    } else {
	int attrObjc;
	Tcl_Obj **attrObjv = NULL;
	WindowClass macClass;
	UInt64 oldAttributes = wmPtr->attributes;
	int oldFlags = wmPtr->flags;

	if (Tcl_GetIndexFromObjStruct(interp, objv[3], classMap,
		sizeof(struct StrIntMap), "class", 0, &index) != TCL_OK) {
	    goto badClassAttrs;
	}
	macClass = classMap[index].intValue;
	if (objc == 5) {
	    if (Tcl_ListObjGetElements(interp, objv[4], &attrObjc, &attrObjv)
		    != TCL_OK) {
		goto badClassAttrs;
	    }
	    wmPtr->attributes = kWindowNoAttributes;
	    for (i = 0; i < attrObjc; i++) {
		if (Tcl_GetIndexFromObjStruct(interp, attrObjv[i],
			compositeAttrMap, sizeof(struct StrIntMap),
			"attribute", 0, &index) == TCL_OK) {
		    wmPtr->attributes |= compositeAttrMap[index].intValue;
		} else if (Tcl_GetIndexFromObjStruct(interp, attrObjv[i],
			attrMap, sizeof(struct StrIntMap),
			"attribute", 0, &index) == TCL_OK) {
		    Tcl_ResetResult(interp);
		    wmPtr->attributes |= attrMap[index].intValue;
		} else {
		    goto badClassAttrs;
		}
	    }
	} else {
	    wmPtr->attributes = macClassAttrs[macClass].defaultAttrs;
	}
	wmPtr->attributes &= (tkAlwaysValidAttributes |
		macClassAttrs[macClass].validAttrs);
	wmPtr->flags |= macClassAttrs[macClass].flags;
	wmPtr->macClass = macClass;
	ApplyWindowAttributeFlagChanges(winPtr, NULL, oldAttributes, oldFlags,
		0, 1);
	return TCL_OK;

    badClassAttrs:
	wmPtr->attributes = oldAttributes;
	return TCL_ERROR;
    }

    return TCL_OK;
}

/*
 *----------------------------------------------------------------------
 *
 * WmWinTabbingId --
 *
 *	This procedure is invoked to process the
 *	"::tk::unsupported::MacWindowStyle tabbingid" subcommand. The command
 *	allows you to get or set the tabbingIdentifier for the NSWindow
 *	associated with a Tk Window.  The syntax is:
 *
 *	    tk::unsupported::MacWindowStyle tabbingid window ?newId?
 *
 * Results:
 *	Returns the tabbingIdentifier of the window prior to calling this
 *      function.  If the optional newId argument is omitted, the window's
 *      tabbingIdentifier is not changed.
 *
 * Side effects:
 *	Windows may only be grouped together as tabs if they all have the same
 *      tabbingIdentifier.  In particular, by giving a window a unique
 *      tabbingIdentifier one can prevent it from becoming a tab in any other
 *      window.  Changing the tabbingIdentifier of a window which is already
 *      a tab causes it to become a separate window.
 *
 *----------------------------------------------------------------------
 */

static int
WmWinTabbingId(
    Tcl_Interp *interp,		/* Current interpreter. */
    TkWindow *winPtr,		/* Window to be manipulated. */
    int objc,			/* Number of arguments. */
    Tcl_Obj * const objv[])	/* Argument objects. */
{
#if !(MAC_OS_X_VERSION_MAX_ALLOWED < 101200)
    Tcl_Obj *result = NULL;
    NSString *idString;
    NSWindow *win = TkMacOSXGetNSWindowForDrawable(winPtr->window);
    if (win) {
	idString = win.tabbingIdentifier;
	result = Tcl_NewStringObj(idString.UTF8String, [idString length]);
    }
    if (result == NULL) {
	NSLog(@"Failed to read tabbing identifier; try calling update idletasks"
	      " before getting/setting the tabbing identifier of the window.");
	return TCL_OK;
    }
    Tcl_SetObjResult(interp, result);
    if (objc == 3) {
	return TCL_OK;
    } else if (objc == 4) {
	int len;
	char *newId = Tcl_GetStringFromObj(objv[3], &len);
	NSString *newIdString = [NSString stringWithUTF8String:newId];
	[win setTabbingIdentifier: newIdString];

	/*
	 * If the tabbingIdentifier of a tab is changed we also turn it into a
	 * separate window so we don't violate the rule that all tabs in the
	 * same frame must have the same tabbingIdentifier.
	 */

	if ([idString compare:newIdString] != NSOrderedSame
#if MAC_OS_X_VERSION_MIN_REQUIRED > 101200
		&& [win tab]
#endif
		) {
	    [win moveTabToNewWindow:nil];
	}
	return TCL_OK;
    }
#endif
    return TCL_ERROR;
}

/*
 *----------------------------------------------------------------------
 *
 * WmWinAppearance --
 *
 *	This procedure is invoked to process the
 *	"::tk::unsupported::MacWindowStyle appearance" subcommand. The command
 *	allows you to get or set the appearance for the NSWindow associated
 *	with a Tk Window.  The syntax is:
 *
 *	    tk::unsupported::MacWindowStyle tabbingid window ?newAppearance?
 *
 *      Allowed appearance names are "aqua", "darkaqua", and "auto".
 *
 * Results:
 *      Returns the appearance setting of the window prior to calling this
 *	function.
 *
 * Side effects:
 *      The underlying NSWindow's appearance property is set to the specified
 *      value if the optional newAppearance argument is supplied. Otherwise the
 *      window's appearance property is not changed.  If the appearance is set
 *      to aqua or darkaqua then the window will use the associated
 *      NSAppearance even if the user has selected a different appearance with
 *      the system preferences.  If it is set to auto then the appearance
 *      property is set to nil, meaning that the preferences will determine the
 *      appearance.
 *
 *----------------------------------------------------------------------
 */

static int
WmWinAppearance(
    Tcl_Interp *interp,		/* Current interpreter. */
    TkWindow *winPtr,		/* Window to be manipulated. */
    int objc,			/* Number of arguments. */
    Tcl_Obj * const objv[])	/* Argument objects. */
{
#if MAC_OS_X_VERSION_MAX_ALLOWED > 1090
    static const char *const appearanceStrings[] = {
	"aqua", "darkaqua", "auto", NULL
    };
    enum appearances {
	APPEARANCE_AQUA, APPEARANCE_DARKAQUA, APPEARANCE_AUTO
    };
    Tcl_Obj *result = NULL;
#if MAC_OS_X_VERSION_MAX_ALLOWED >= 101300
    NSAppearanceName appearance;
#else
    NSString *appearance;
#endif // MAC_OS_X_VERSION_MAX_ALLOWED >= 101300

    const char *resultString = "unrecognized";
    NSWindow *win = TkMacOSXGetNSWindowForDrawable(winPtr->window);
    if (win) {
	appearance = win.appearance.name;
	if (appearance == nil) {
	    resultString = appearanceStrings[APPEARANCE_AUTO];
	} else if (appearance == NSAppearanceNameAqua) {
	    resultString = appearanceStrings[APPEARANCE_AQUA];
#if MAC_OS_X_VERSION_MAX_ALLOWED >= 101400
	} else if (@available(macOS 10.14, *)) {
	    if (appearance == NSAppearanceNameDarkAqua) {
		resultString = appearanceStrings[APPEARANCE_DARKAQUA];
	    }
#endif // MAC_OS_X_VERSION_MAX_ALLOWED >= 101400
	}
	result = Tcl_NewStringObj(resultString, strlen(resultString));
    }
    if (result == NULL) {
	NSLog(@"Failed to read appearance name; try calling update idletasks before getting/setting the appearance of the window.");
	return TCL_OK;
    }
    if (objc == 4) {
	int index;
	if (Tcl_GetIndexFromObjStruct(interp, objv[3], appearanceStrings,
                sizeof(char *), "appearancename", 0, &index) != TCL_OK) {
            return TCL_ERROR;
        }
	switch ((enum appearances) index) {
	case APPEARANCE_AQUA:
	    win.appearance = [NSAppearance appearanceNamed:
		NSAppearanceNameAqua];
	    break;
	case APPEARANCE_DARKAQUA:
#if MAC_OS_X_VERSION_MAX_ALLOWED >= 101400
	    if (@available(macOS 10.14, *)) {
		win.appearance = [NSAppearance appearanceNamed:
		    NSAppearanceNameDarkAqua];
	    }
#endif // MAC_OS_X_VERSION_MAX_ALLOWED >= 101400
	    break;
	default:
	    win.appearance = nil;
	}
    }
    Tcl_SetObjResult(interp, result);
    return TCL_OK;
#else // MAC_OS_X_VERSION_MAX_ALLOWED > 1090
    return TCL_ERROR;
#endif
}

/*
 *----------------------------------------------------------------------
 *
 * TkpMakeMenuWindow --
 *
 *	Configure the window to be either a undecorated pull-down (or pop-up)
 *	menu, or as a toplevel floating menu (palette).
 *
 * Results:
 *	None.
 *
 * Side effects:
 *	Changes the style bit used to create a new Mac toplevel.
 *
 *----------------------------------------------------------------------
 */

void
TkpMakeMenuWindow(
    Tk_Window tkwin,		/* New window. */
    int transient)		/* 1 means menu is only posted briefly as a
				 * popup or pulldown or cascade. 0 means menu
				 * is always visible, e.g. as a floating
				 * menu. */
{
    TkWindow *winPtr = (TkWindow *)tkwin;

    if (transient) {
	winPtr->wmInfoPtr->macClass = kSimpleWindowClass;
	winPtr->wmInfoPtr->attributes = kWindowNoActivatesAttribute;
    } else {
	winPtr->wmInfoPtr->macClass = kFloatingWindowClass;
	winPtr->wmInfoPtr->attributes = kWindowStandardFloatingAttributes;
	winPtr->wmInfoPtr->flags |= WM_WIDTH_NOT_RESIZABLE;
	winPtr->wmInfoPtr->flags |= WM_HEIGHT_NOT_RESIZABLE;
    }
}

/*
 *----------------------------------------------------------------------
 *
 * TkMacOSXMakeRealWindowExist --
 *
 *	This function finally creates the real Macintosh window that the Mac
 *	actually understands.
 *
 * Results:
 *	None.
 *
 * Side effects:
 *	A new Macintosh toplevel is created.
 *
 *----------------------------------------------------------------------
 */

void
TkMacOSXMakeRealWindowExist(
    TkWindow *winPtr)		/* Tk window. */
{
    WmInfo *wmPtr = winPtr->wmInfoPtr;
    MacDrawable *macWin;
    WindowClass macClass;
    Bool overrideRedirect = Tk_Attributes((Tk_Window)winPtr)->override_redirect;

    if (TkMacOSXHostToplevelExists(winPtr)) {
	return;
    }

    macWin = (MacDrawable *)winPtr->window;

    /*
     * If this is embedded, make sure its container's toplevel exists, then
     * return...
     */

    if (Tk_IsEmbedded(winPtr)) {
	TkWindow *contWinPtr = TkpGetOtherWindow(winPtr);

	if (contWinPtr != NULL) {
	    TkMacOSXMakeRealWindowExist(
		    contWinPtr->privatePtr->toplevel->winPtr);
	    macWin->flags |= TK_HOST_EXISTS;
	    return;
	}

	if (tkMacOSXEmbedHandler == NULL) {
	    Tcl_Panic("TkMacOSXMakeRealWindowExist could not find container");
	}
	if (tkMacOSXEmbedHandler->containerExistProc &&
		tkMacOSXEmbedHandler->containerExistProc((Tk_Window)winPtr)
		!= TCL_OK) {
	    Tcl_Panic("ContainerExistProc could not make container");
	}
	return;

	/*
	 * TODO: Here we should handle out of process embedding.
	 */
    }

    /*
     * If this is an override-redirect window, the NSWindow is created first as
     * a document window then converted to a simple window.
     */

    if (overrideRedirect) {
	wmPtr->macClass = kDocumentWindowClass;
    }
    macClass = wmPtr->macClass;
    wmPtr->attributes &= (tkAlwaysValidAttributes |
	    macClassAttrs[macClass].validAttrs);
    wmPtr->flags |= macClassAttrs[macClass].flags |
	    ((wmPtr->attributes & kWindowResizableAttribute) ? 0 :
	    WM_WIDTH_NOT_RESIZABLE|WM_HEIGHT_NOT_RESIZABLE);
    UInt64 attributes = (wmPtr->attributes &
	    ~macClassAttrs[macClass].forceOffAttrs) |
	    macClassAttrs[macClass].forceOnAttrs;
    NSUInteger styleMask = macClassAttrs[macClass].styleMask |
	((attributes & kWindowNoTitleBarAttribute) ? 0 : NSTitledWindowMask) |
	((attributes & kWindowCloseBoxAttribute) ? NSClosableWindowMask : 0) |
	((attributes & kWindowCollapseBoxAttribute) ?
		NSMiniaturizableWindowMask : 0) |
	((attributes & kWindowResizableAttribute) ? NSResizableWindowMask : 0) |
	((attributes & kWindowMetalAttribute) ?
		NSTexturedBackgroundWindowMask : 0) |
	((attributes & kWindowUnifiedTitleAndToolbarAttribute) ?
		NSUnifiedTitleAndToolbarWindowMask : 0) |
	((attributes & kWindowSideTitlebarAttribute) ? 1 << 9 : 0) |
	(attributes >> WM_NSMASK_SHIFT);
    Class winClass = (macClass == kDrawerWindowClass ? [TKDrawerWindow class] :
	    (styleMask & (NSUtilityWindowMask|NSDocModalWindowMask|
	    NSNonactivatingPanelMask|NSHUDWindowMask)) ? [TKPanel class] :
	    [TKWindow class]);
    NSRect structureRect = [winClass frameRectForContentRect:NSZeroRect
	    styleMask:styleMask];
    NSRect contentRect = NSMakeRect(5 - structureRect.origin.x,
	    TkMacOSXZeroScreenHeight() - (TkMacOSXZeroScreenTop() + 5 +
	    structureRect.origin.y + structureRect.size.height + 200), 200, 200);
    if (wmPtr->hints.initial_state == WithdrawnState) {
    }
    TKWindow *window = [[winClass alloc] initWithContentRect:contentRect
	    styleMask:styleMask backing:NSBackingStoreBuffered defer:YES];
    if (!window) {
    	Tcl_Panic("couldn't allocate new Mac window");
    }
    TKContentView *contentView = [[TKContentView alloc]
				     initWithFrame:NSZeroRect];
    [window setContentView:contentView];
    [contentView release];
    [window setDelegate:NSApp];
    [window setAcceptsMouseMovedEvents:YES];
    [window setReleasedWhenClosed:NO];
    if (styleMask & NSUtilityWindowMask) {
	[(TKPanel*)window setFloatingPanel:YES];
    }
    if ((styleMask & (NSTexturedBackgroundWindowMask|NSHUDWindowMask)) &&
	    !(styleMask & NSDocModalWindowMask)) {
        /*
	 * Workaround for [Bug 2824538]: Textured windows are draggable from
	 *                               opaque content.
	 */
	[window setMovableByWindowBackground:NO];
    }
    [window setDocumentEdited:NO];
    wmPtr->window = window;
    macWin->view = window.contentView;
    TkMacOSXApplyWindowAttributes(winPtr, window);
    NSRect geometry = InitialWindowBounds(winPtr, window);
    geometry.size.width += structureRect.size.width;
    geometry.size.height += structureRect.size.height;
    geometry.origin.y = TkMacOSXZeroScreenHeight() - (geometry.origin.y +
	    geometry.size.height);
    [window setFrame:geometry display:YES];
    [window setTkWindow: (Window) macWin];

    macWin->flags |= TK_HOST_EXISTS;
    if (overrideRedirect) {
    	XSetWindowAttributes atts;

    	atts.override_redirect = True;
    	Tk_ChangeWindowAttributes((Tk_Window)winPtr, CWOverrideRedirect, &atts);
    	ApplyContainerOverrideChanges(winPtr, NULL);
    }
}

/*
 *----------------------------------------------------------------------
 *
 * TkpRedrawWidget --
 *
 *      Mark the bounding rectangle of this widget as needing display so the
 *      widget will be drawn by [NSView drawRect:].  If this is called within
 *      the drawRect method, do nothing.
 *
 * Results:
 *      None.
 *
 * Side effects:
 *      The widget's bounding rectangle is marked as dirty.
 *
 *----------------------------------------------------------------------
 */

void
TkpRedrawWidget(Tk_Window tkwin) {
    TkWindow *winPtr = (TkWindow *)tkwin;
    NSWindow *w;
    Rect tkBounds;
    NSRect bounds;

    if ([NSApp isDrawing]) {
	return;
    }
    w = TkMacOSXGetNSWindowForDrawable(winPtr->window);
    if (w) {
	TKContentView *view = [w contentView];
	TkMacOSXWinBounds(winPtr, &tkBounds);
	bounds = NSMakeRect(tkBounds.left,
			    [view bounds].size.height - tkBounds.bottom,
			    tkBounds.right - tkBounds.left,
			    tkBounds.bottom - tkBounds.top);
	[view setTkNeedsDisplay:YES];
	[view setTkDirtyRect:bounds];
    }
}


/*
 *----------------------------------------------------------------------
 *
 * TkMacOSXSetScrollbarGrow --
 *
 *	Sets a flag for a toplevel window indicating that the passed Tk
 *	scrollbar window will display the grow region for the toplevel window.
 *
 * Results:
 *	None.
 *
 * Side effects:
 *	A flag is set int windows toplevel parent.
 *
 *----------------------------------------------------------------------
 */

void
TkMacOSXSetScrollbarGrow(
    TkWindow *winPtr,		/* Tk scrollbar window. */
    int flag)			/* Boolean value true or false. */
{
    if (flag) {
	winPtr->privatePtr->toplevel->flags |= TK_SCROLLBAR_GROW;
	winPtr->privatePtr->toplevel->winPtr->wmInfoPtr->scrollWinPtr = winPtr;
    } else if (winPtr->privatePtr->toplevel->winPtr->wmInfoPtr->scrollWinPtr
	    == winPtr) {
	winPtr->privatePtr->toplevel->flags &= ~TK_SCROLLBAR_GROW;
	winPtr->privatePtr->toplevel->winPtr->wmInfoPtr->scrollWinPtr = NULL;
    }
}

/*
 *----------------------------------------------------------------------
 *
 * TkWmFocusToplevel --
 *
 *	This is a utility procedure invoked by focus-management code. It
 *	exists because of the extra wrapper windows that exist under Unix; its
 *	job is to map from wrapper windows to the corresponding toplevel
 *	windows. On PCs and Macs there are no wrapper windows so no mapping is
 *	necessary; this procedure just determines whether a window is a
 *	toplevel or not.
 *
 * Results:
 *	If winPtr is a toplevel window, returns the pointer to the window;
 *	otherwise returns NULL.
 *
 * Side effects:
 *	None.
 *
 *----------------------------------------------------------------------
 */

TkWindow *
TkWmFocusToplevel(
    TkWindow *winPtr)		/* Window that received a focus-related
				 * event. */
{
    if (!(winPtr->flags & TK_TOP_LEVEL)) {
	return NULL;
    }
    return winPtr;
}

/*
 *----------------------------------------------------------------------
 *
 * TkpGetWrapperWindow --
 *
 *	This is a utility procedure invoked by focus-management code. It maps
 *	to the wrapper for a top-level, which is just the same as the
 *	top-level on Macs and PCs.
 *
 * Results:
 *	If winPtr is a toplevel window, returns the pointer to the window;
 *	otherwise returns NULL.
 *
 * Side effects:
 *	None.
 *
 *----------------------------------------------------------------------
 */

TkWindow *
TkpGetWrapperWindow(
    TkWindow *winPtr)		/* Window that received a focus-related
				 * event. */
{
    if (!(winPtr->flags & TK_TOP_LEVEL)) {
	return NULL;
    }
    return winPtr;
}

/*
 *----------------------------------------------------------------------
 *
 * TkpWmSetState --
 *
 *	Sets the window manager state for the wrapper window of a given
 *	toplevel window.
 *
 * Results:
 *	None.
 *
 * Side effects:
 *	May maximize, minimize, restore, or withdraw a window.
 *
 *----------------------------------------------------------------------
 */

void
TkpWmSetState(
    TkWindow *winPtr,		/* Toplevel window to operate on. */
    int state)			/* One of IconicState, ZoomState, NormalState,
				 * or WithdrawnState. */
{
    WmInfo *wmPtr = winPtr->wmInfoPtr;
    NSWindow *macWin;

    wmPtr->hints.initial_state = state;
    if (wmPtr->flags & WM_NEVER_MAPPED) {
	return;
    }

    macWin = TkMacOSXGetNSWindowForDrawable(winPtr->window);

    if (state == WithdrawnState) {
	Tk_UnmapWindow((Tk_Window)winPtr);
    } else if (state == IconicState) {

	/*
	 * The window always gets unmapped. If we can show the icon version of
	 * the window we also collapse it.
	 */

	if (macWin && ([macWin styleMask] & NSMiniaturizableWindowMask) &&
		![macWin isMiniaturized]) {
	    [macWin miniaturize:NSApp];
	}
	Tk_UnmapWindow((Tk_Window)winPtr);
    } else if (state == NormalState || state == ZoomState) {
	Tk_MapWindow((Tk_Window)winPtr);
	[macWin deminiaturize:NSApp];
	[macWin orderFront:NSApp];
	TkMacOSXZoomToplevel(macWin, state == NormalState ? inZoomIn : inZoomOut);
    }
    /*
     * Make sure windows are updated after the state change.
     */

    while (Tcl_DoOneEvent(TCL_IDLE_EVENTS)){}
}

/*
 *----------------------------------------------------------------------
 *
 * TkpIsWindowFloating --
 *
 *	Returns 1 if a window is floating, 0 otherwise.
 *
 * Results:
 *	1 or 0 depending on window's floating attribute.
 *
 * Side effects:
 *	None.
 *
 *----------------------------------------------------------------------
 */

int
TkpIsWindowFloating(
    void *wRef)
{
    return [(NSWindow *)wRef level] == kCGFloatingWindowLevel;
}

/*
 *--------------------------------------------------------------
 *
 * TkMacOSXWindowOffset --
 *
 *	Determines the x and y offset from the orgin of the toplevel window
 *	dressing (the structure region, i.e. title bar) and the orgin of the
 *	content area.
 *
 * Results:
 *	The x & y offset in pixels.
 *
 * Side effects:
 *	None.
 *
 *----------------------------------------------------------------------
 */

void
TkMacOSXWindowOffset(
    void *wRef,
    int *xOffset,
    int *yOffset)
{
    TkWindow *winPtr = TkMacOSXGetTkWindow(wRef);

    if (winPtr && winPtr->wmInfoPtr) {
	*xOffset = winPtr->wmInfoPtr->xInParent;
	*yOffset = winPtr->wmInfoPtr->yInParent;
    } else {
	*xOffset = 0;
	*yOffset = 0;
    }
}

/*
 *----------------------------------------------------------------------
 *
 * TkpGetMS --
 *
 *	Return a relative time in milliseconds. It doesn't matter when the
 *	epoch was.
 *
 * Results:
 *	Number of milliseconds.
 *
 * Side effects:
 *	None.
 *
 *----------------------------------------------------------------------
 */

unsigned long
TkpGetMS(void)
{
    Tcl_Time now;

    Tcl_GetTime(&now);
    return (long) now.sec * 1000 + now.usec / 1000;
}

/*
 *----------------------------------------------------------------------
 *
 * XSetInputFocus --
 *
 *	Change the focus window for the application.
 *
 * Results:
 *	None.
 *
 * Side effects:
 *	None.
 *
 *----------------------------------------------------------------------
 */

int
XSetInputFocus(
    TCL_UNUSED(Display *),
    TCL_UNUSED(Window),
    TCL_UNUSED(int),
    TCL_UNUSED(Time))
{
    /*
     * Don't need to do a thing. Tk manages the focus for us.
     */
    return Success;
}

/*
 *----------------------------------------------------------------------
 *
 * TkpChangeFocus --
 *
 *	This function is called when Tk moves focus from one window to another.
 *      It should be passed a non-embedded TopLevel. That toplevel gets raised
 *      to the top of the Tk stacking order and the associated NSWindow is
 *      ordered Front.
 *
 * Results:
 *	The return value is the serial number of the command that changed the
 *	focus. It may be needed by the caller to filter out focus change
 *	events that were queued before the command. If the procedure doesn't
 *	actually change the focus then it returns 0.
 *
 * Side effects:
 *	None.
 *
 *----------------------------------------------------------------------
 */

int
TkpChangeFocus(
    TkWindow *winPtr,		/* Window that is to receive the X focus. */
    int force)			/* Non-zero means claim the focus even if it
				 * didn't originally belong to topLevelPtr's
				 * application. */
{
    if (winPtr->atts.override_redirect) {
	return 0;
    }

    if (Tk_IsTopLevel(winPtr) && !Tk_IsEmbedded(winPtr)) {
    	NSWindow *win = TkMacOSXGetNSWindowForDrawable(winPtr->window);

    	TkWmRestackToplevel(winPtr, Above, NULL);
    	if (force) {
    	    [NSApp activateIgnoringOtherApps:YES];
    	}
	if (win && [win canBecomeKeyWindow]) {
	    [win makeKeyAndOrderFront:NSApp];
	}
    }

    /*
     * Remember the current serial number for the X server and issue a dummy
     * server request. This marks the position at which we changed the focus,
     * so we can distinguish FocusIn and FocusOut events on either side of the
     * mark.
     */

    return NextRequest(winPtr->display);
}

/*
 *----------------------------------------------------------------------
 *
 * WmStackorderToplevelWrapperMap --
 *
 *	This procedure will create a table that maps the reparent wrapper X id
 *	for a toplevel to the TkWindow structure that it wraps. Tk keeps track
 *	of a mapping from the window X id to the TkWindow structure but that
 *	does us no good here since we only get the X id of the wrapper window.
 *	Only those toplevel windows that are mapped have a position in the
 *	stacking order.
 *
 * Results:
 *	None.
 *
 * Side effects:
 *	Adds entries to the passed hashtable.
 *
 *----------------------------------------------------------------------
 */

static void
WmStackorderToplevelWrapperMap(
    TkWindow *winPtr,		/* TkWindow to recurse on */
    Display *display,		/* X display of parent window */
    Tcl_HashTable *table)	/* Maps mac window to TkWindow */
{
    TkWindow *childPtr;
    Tcl_HashEntry *hPtr;
    int newEntry;

    if (Tk_IsMapped(winPtr) && Tk_IsTopLevel(winPtr) && !Tk_IsEmbedded(winPtr)
	    && (winPtr->display == display)) {
	hPtr = Tcl_CreateHashEntry(table,
		(void *)TkMacOSXGetNSWindowForDrawable(winPtr->window), &newEntry);
	Tcl_SetHashValue(hPtr, winPtr);
    }

    for (childPtr = winPtr->childList; childPtr != NULL;
	    childPtr = childPtr->nextPtr) {
	WmStackorderToplevelWrapperMap(childPtr, display, table);
    }
}

/*
 *----------------------------------------------------------------------
 *
 * TkWmStackorderToplevel --
 *
 *	This procedure returns the stack order of toplevel windows.
 *
 * Results:
 *	A NULL terminated array of pointers to tk window objects in stacking
 *	order or else NULL if there was an error.
 *
 * Side effects:
 *	None.
 *
 *----------------------------------------------------------------------
 */

TkWindow **
TkWmStackorderToplevel(
    TkWindow *parentPtr)	/* Parent toplevel window. */
{
    TkWindow *childWinPtr, **windows, **windowPtr;
    Tcl_HashTable table;
    Tcl_HashEntry *hPtr;
    NSArray *macWindows = [NSApp orderedWindows];
    NSArray* backToFront = [[macWindows reverseObjectEnumerator] allObjects];
    NSInteger windowCount = [macWindows count];

    windows = windowPtr = (TkWindow **)ckalloc((windowCount + 1) * sizeof(TkWindow *));
    if (windows != NULL) {
	Tcl_InitHashTable(&table, TCL_ONE_WORD_KEYS);
	WmStackorderToplevelWrapperMap(parentPtr, parentPtr->display, &table);
	for (NSWindow *w in backToFront) {
	    hPtr = Tcl_FindHashEntry(&table, (char*) w);
	    if (hPtr != NULL) {
		childWinPtr = Tcl_GetHashValue(hPtr);
		*windowPtr++ = childWinPtr;
	    }
	}
	*windowPtr = NULL;
	Tcl_DeleteHashTable(&table);
    }
    return windows;
}

/*
 *----------------------------------------------------------------------
 *
 * TkMacOSXApplyWindowAttributes --
 *
 *	This procedure applies all window attributes to the NSWindow.
 *
 * Results:
 *	None.
 *
 * Side effects:
 *	None.
 *
 *----------------------------------------------------------------------
 */

void
TkMacOSXApplyWindowAttributes(
    TkWindow *winPtr,
    NSWindow *macWindow)
{
    WmInfo *wmPtr = winPtr->wmInfoPtr;

    ApplyWindowAttributeFlagChanges(winPtr, macWindow, 0, 0, 0, 1);
    if (wmPtr->container != NULL || winPtr->atts.override_redirect) {
	ApplyContainerOverrideChanges(winPtr, macWindow);
    }
}

/*
 *----------------------------------------------------------------------
 *
 * ApplyWindowAttributeFlagChanges --
 *
 *	This procedure applies window attribute and flag changes.
 *
 * Results:
 *	None.
 *
 * Side effects:
 *	None.
 *
 *----------------------------------------------------------------------
 */

static void
ApplyWindowAttributeFlagChanges(
    TkWindow *winPtr,
    NSWindow *macWindow,
    UInt64 oldAttributes,
    int oldFlags,
    int create,
    int initial)
{
    WmInfo *wmPtr = winPtr->wmInfoPtr;
    UInt64 newAttributes = ForceAttributes(wmPtr->attributes, wmPtr->macClass);
    UInt64 changedAttributes = newAttributes ^ ForceAttributes(oldAttributes,
	    wmPtr->macClass);

    if (changedAttributes || wmPtr->flags != oldFlags || initial) {
	if (!macWindow) {
	    if (winPtr->window == None) {
		if (!create) {
		    return;
		}
		Tk_MakeWindowExist((Tk_Window)winPtr);
	    }
	    if (!TkMacOSXHostToplevelExists(winPtr)) {
		if (!create) {
		    return;
		}
		TkMacOSXMakeRealWindowExist(winPtr);
	    }
	    macWindow = TkMacOSXGetNSWindowForDrawable(winPtr->window);
	}
	if ((changedAttributes & kWindowCloseBoxAttribute) || initial) {
	    [[macWindow standardWindowButton:NSWindowCloseButton]
		    setEnabled:!!(newAttributes & kWindowCloseBoxAttribute)];
	}
	if ((changedAttributes & kWindowCollapseBoxAttribute) || initial) {
	    [[macWindow standardWindowButton:NSWindowMiniaturizeButton]
		    setEnabled:!!(newAttributes & kWindowCollapseBoxAttribute)];
	}
	if ((changedAttributes & (kWindowResizableAttribute |
		kWindowFullZoomAttribute)) || initial) {
	    [macWindow setShowsResizeIndicator:
		    !!(newAttributes & kWindowResizableAttribute)];
	    [[macWindow standardWindowButton:NSWindowZoomButton]
		    setEnabled:(newAttributes & kWindowResizableAttribute) &&
		    (newAttributes & kWindowFullZoomAttribute)];
	    if (newAttributes & kWindowHorizontalZoomAttribute) {
		wmPtr->flags &= ~(WM_WIDTH_NOT_RESIZABLE);
	    } else {
		wmPtr->flags |= (WM_WIDTH_NOT_RESIZABLE);
	    }
	    if (newAttributes & kWindowVerticalZoomAttribute) {
		wmPtr->flags &= ~(WM_HEIGHT_NOT_RESIZABLE);
	    } else {
		wmPtr->flags |= (WM_HEIGHT_NOT_RESIZABLE);
	    }
	    WmUpdateGeom(wmPtr, winPtr);
	}
	if ((changedAttributes & kWindowToolbarButtonAttribute) || initial) {
	    [macWindow setShowsToolbarButton:
		    !!(newAttributes & kWindowToolbarButtonAttribute)];
	    if ((newAttributes & kWindowToolbarButtonAttribute) &&
		    ![macWindow toolbar]) {
		NSToolbar *toolbar = [[NSToolbar alloc] initWithIdentifier:@""];

		[toolbar setVisible:NO];
		[macWindow setToolbar:toolbar];
		[toolbar release];
		NSCell *toolbarButtonCell = [[macWindow standardWindowButton:
			NSWindowToolbarButton] cell];
		[toolbarButtonCell setTarget:[macWindow contentView]];
		[toolbarButtonCell setAction:@selector(tkToolbarButton:)];
	    }
	}
	if ((changedAttributes & kWindowNoShadowAttribute) || initial) {
	    [macWindow setHasShadow:
		    !(newAttributes & kWindowNoShadowAttribute)];
	}
	if ((changedAttributes & kWindowHideOnSuspendAttribute) || initial) {
	    [macWindow setHidesOnDeactivate:
		    !!(newAttributes & kWindowHideOnSuspendAttribute)];
	}
	if ((changedAttributes & kWindowInWindowMenuAttribute) || initial) {
	    [macWindow setExcludedFromWindowsMenu:
		    !(newAttributes & kWindowInWindowMenuAttribute)];
	}
	if ((changedAttributes & kWindowIgnoreClicksAttribute) || initial) {
	    [macWindow setIgnoresMouseEvents:
		    !!(newAttributes & kWindowIgnoreClicksAttribute)];
	}
	if ((changedAttributes & tkWindowDoesNotHideAttribute) || initial) {
	    [macWindow setCanHide:
		    !(newAttributes & tkWindowDoesNotHideAttribute)];
	}
	if ((changedAttributes & (kWindowDoesNotCycleAttribute |
		tkCanJoinAllSpacesAttribute | tkMoveToActiveSpaceAttribute)) ||
		initial) {
	    NSWindowCollectionBehavior b = NSWindowCollectionBehaviorDefault;

	    /*
	     * This behavior, which makes the green button expand a window to
	     * full screen, was included in the default as of OSX 10.13.  For
	     * uniformity we use the new default in all versions of the OS
	     * after 10.10.
	     */

#if MAC_OS_X_VERSION_MAX_ALLOWED >= 101100
	    if (!(macWindow.styleMask & NSUtilityWindowMask)) {
		/*
		 * Exclude overrideredirect, transient, and "help"-styled
		 * windows from moving into their own fullscreen space.
		 */

		if ((winPtr->atts.override_redirect) ||
			(wmPtr->container != NULL) ||
			(winPtr->wmInfoPtr->macClass == kHelpWindowClass)) {
		    b |= (NSWindowCollectionBehaviorCanJoinAllSpaces |
			    NSWindowCollectionBehaviorFullScreenAuxiliary);
		} else {
		    b |= NSWindowCollectionBehaviorFullScreenPrimary;

		    /*
		     * The default max size has height less than the screen
		     * height. This causes the window manager to refuse to
		     * allow the window to be resized when it is a split
		     * window. To work around this we make the max size equal
		     * to the screen size.  (For 10.11 and up, only)
		     */

		    if (@available(macOS 10.11, *)) {
			NSSize screenSize = [[macWindow screen] frame].size;
			[macWindow setMaxFullScreenContentSize:screenSize];
		    }
		}
	    }
#endif

	    if (newAttributes & tkCanJoinAllSpacesAttribute) {
		b |= NSWindowCollectionBehaviorCanJoinAllSpaces;
	    } else if (newAttributes & tkMoveToActiveSpaceAttribute) {
		b |= NSWindowCollectionBehaviorMoveToActiveSpace;
	    }
	    if (newAttributes & kWindowDoesNotCycleAttribute) {
		b |= NSWindowCollectionBehaviorIgnoresCycle;
	    } else {
		b |= NSWindowCollectionBehaviorParticipatesInCycle;
	    }
	    [macWindow setCollectionBehavior:b];
	}
	if ((wmPtr->flags & WM_TOPMOST) != (oldFlags & WM_TOPMOST)) {
	    [macWindow setLevel:(wmPtr->flags & WM_TOPMOST) ?
		    kCGUtilityWindowLevel : ([macWindow isKindOfClass:
		    [TKPanel class]] && [macWindow isFloatingPanel] ?
		    kCGFloatingWindowLevel : kCGNormalWindowLevel)];
	}

	/*
	 * The change of window class/attributes might have changed the window
	 * frame geometry:
	 */

	NSRect structureRect = [macWindow frameRectForContentRect:NSZeroRect];

	wmPtr->xInParent = -structureRect.origin.x;
	wmPtr->yInParent = structureRect.origin.y + structureRect.size.height;
	wmPtr->parentWidth = winPtr->changes.width + structureRect.size.width;
	wmPtr->parentHeight = winPtr->changes.height + structureRect.size.height;
    }
}

/*
 *----------------------------------------------------------------------
 *
 * ApplyContainerOverrideChanges --
 *
 *	This procedure applies changes to override_redirect or container.
 *
 * Results:
 *	None.
 *
 * Side effects:
 *	None.
 *
 *----------------------------------------------------------------------
 */

static void
ApplyContainerOverrideChanges(
    TkWindow *winPtr,
    NSWindow *macWindow)
{
    WmInfo *wmPtr = winPtr->wmInfoPtr;
    UInt64 oldAttributes = wmPtr->attributes;
    int oldFlags = wmPtr->flags;
    unsigned long styleMask;
    NSRect structureRect;
    NSWindow *parentWindow;

    if (!macWindow && winPtr->window != None &&
	    TkMacOSXHostToplevelExists(winPtr)) {
	macWindow = TkMacOSXGetNSWindowForDrawable(winPtr->window);
    }
    styleMask = [macWindow styleMask];

    /*
     * FIX: We need an UpdateWrapper equivalent to make this 100% correct
     */

    if (winPtr->atts.override_redirect) {
	if (wmPtr->macClass == kDocumentWindowClass) {
	    wmPtr->macClass = kSimpleWindowClass;
	    wmPtr->attributes = macClassAttrs[kSimpleWindowClass].defaultAttrs;
	}
	wmPtr->attributes |= kWindowNoActivatesAttribute;
	if ([NSApp macOSVersion] == 100600) {
	    styleMask = 0;
	} else {
	    styleMask &= ~NSTitledWindowMask;
	}
    } else {
	if (wmPtr->macClass == kSimpleWindowClass &&
	    (oldAttributes & kWindowNoActivatesAttribute)) {
	    wmPtr->macClass = kDocumentWindowClass;
	    wmPtr->attributes =
		    macClassAttrs[kDocumentWindowClass].defaultAttrs;
	}
	wmPtr->attributes &= ~kWindowNoActivatesAttribute;
	if ([NSApp macOSVersion] == 100600) {
	    styleMask = NSTitledWindowMask         |
		        NSClosableWindowMask       |
		        NSMiniaturizableWindowMask |
		        NSResizableWindowMask;
	} else {
	    styleMask |= NSTitledWindowMask;
	}
    }
    if (macWindow) {
	structureRect = [NSWindow frameRectForContentRect:NSZeroRect
		styleMask:styleMask];

	/*
	 * Synchronize the wmInfoPtr to match the new window configuration
	 * so windowBoundsChanged won't corrupt the window manager info.
	 */

	wmPtr->xInParent = -structureRect.origin.x;
	wmPtr->yInParent = structureRect.origin.y + structureRect.size.height;
	wmPtr->parentWidth = winPtr->changes.width + structureRect.size.width;
	wmPtr->parentHeight = winPtr->changes.height + structureRect.size.height;
	if (winPtr->atts.override_redirect) {
	    [macWindow setExcludedFromWindowsMenu:YES];
	    [macWindow setStyleMask:styleMask];
	    if (wmPtr->hints.initial_state == NormalState) {
		[macWindow orderFront:NSApp];
	    }
	    if (wmPtr->container != NULL) {
		wmPtr->flags |= WM_TOPMOST;
	    } else {
		wmPtr->flags &= ~WM_TOPMOST;
	    }
	} else {
	    const char *title = winPtr->wmInfoPtr->titleUid;

	    if (!title) {
		title = winPtr->nameUid;
	    }
	    [macWindow setStyleMask:styleMask];
	    [macWindow setTitle:[NSString stringWithUTF8String:title]];
	    [macWindow setExcludedFromWindowsMenu:NO];
	    wmPtr->flags &= ~WM_TOPMOST;
	}
	if (wmPtr->container != None) {
	    TkWindow *containerWinPtr = (TkWindow *)wmPtr->container;

	    if (containerWinPtr && (containerWinPtr->window != None)
		    && TkMacOSXHostToplevelExists(containerWinPtr)) {
		NSWindow *containerMacWin = TkMacOSXGetNSWindowForDrawable(
			containerWinPtr->window);

		/*
		 * Try to add the transient window as a child window of the
		 * container. A child NSWindow retains its relative position
		 * with respect to the parent when the parent is moved.  This
		 * is pointless if the parent is offscreen, and adding a child
		 * to an offscreen window causes the parent to be displayed as
		 * a zombie.  So we only do this if the parent is visible.
		 */

		if (containerMacWin && [containerMacWin isVisible]
			&& (winPtr->flags & TK_MAPPED)) {
		    /*
		     * If the transient is already a child of some other window,
		     * remove it.
		     */

		    parentWindow = [macWindow parentWindow];
		    if (parentWindow && parentWindow != containerMacWin) {
			[parentWindow removeChildWindow:macWindow];
		    }
		    [macWindow orderFront:NSApp];
		    [containerMacWin addChildWindow:macWindow
					    ordered:NSWindowAbove];
		}
	    }
	} else {
	    parentWindow = [macWindow parentWindow];
	    if (parentWindow) {
		[parentWindow removeChildWindow:macWindow];
	    }
	}
<<<<<<< HEAD
	if (wmPtr->flags & WM_TOPMOST) {
	    [macWindow setLevel:kCGUtilityWindowLevel];
	}
	ApplyWindowAttributeFlagChanges(winPtr, macWindow, oldAttributes,
		oldFlags, 0, 0);
=======

#ifdef TK_GOT_AT_LEAST_SNOW_LEOPARD
	/*
	 * We can't set these features on Leopard or earlier, as they don't
	 * exist (neither options nor API that uses them). This formally means
	 * that there's a bug with full-screen windows with Tk on old OSX, but
	 * it isn't worth blocking a build just for this.
	 */

	prevMask = [window styleMask];
	prevPres = [NSApp presentationOptions];
	[window setStyleMask: NSBorderlessWindowMask];
	[NSApp setPresentationOptions: NSApplicationPresentationAutoHideDock
	     | NSApplicationPresentationAutoHideMenuBar];

#endif /*TK_GOT_AT_LEAST_SNOW_LEOPARD*/
    } else {
	wmPtr->flags &= ~WM_FULLSCREEN;
#ifdef TK_GOT_AT_LEAST_SNOW_LEOPARD
	[NSApp setPresentationOptions: prevPres];
	[window setStyleMask: prevMask];
#endif /*TK_GOT_AT_LEAST_SNOW_LEOPARD*/
    }

    if (wasFullscreen && !(wmPtr->flags & WM_FULLSCREEN)) {
	UInt64 oldAttributes = wmPtr->attributes;
	NSRect bounds = NSMakeRect(wmPtr->configX, tkMacOSXZeroScreenHeight -
		(wmPtr->configY + wmPtr->yInParent + wmPtr->configHeight),
		wmPtr->xInParent + wmPtr->configWidth,
		wmPtr->yInParent + wmPtr->configHeight);

	wmPtr->attributes |= wmPtr->configAttributes &
		kWindowResizableAttribute;
	ApplyWindowAttributeFlagChanges(winPtr, window, oldAttributes,
		wmPtr->flags, 1, 0);
	wmPtr->flags |= WM_SYNC_PENDING;
	[window setFrame:[window frameRectForContentRect:bounds] display:YES];
	wmPtr->flags &= ~WM_SYNC_PENDING;
>>>>>>> 561fe244
    }
}

/*
 *----------------------------------------------------------------------
 *
 * GetMinSize --
 *
 *	This function computes the current minWidth and minHeight values for a
 *	window, taking into account the possibility that they may be
 *	defaulted.
 *
 * Results:
 *	The values at *minWidthPtr and *minHeightPtr are filled in with the
 *	minimum allowable dimensions of wmPtr's window, in grid units. If the
 *	requested minimum is smaller than the system required minimum, then
 *	this function computes the smallest size that will satisfy both the
 *	system and the grid constraints.
 *
 * Side effects:
 *	None.
 *
 *----------------------------------------------------------------------
 */

static void
GetMinSize(
    TkWindow *winPtr,		/* Toplevel window to operate on. */
    int *minWidthPtr,		/* Where to store the current minimum width of
				 * the window. */
    int *minHeightPtr)		/* Where to store the current minimum height
				 * of the window. */
{
    WmInfo *wmPtr = winPtr->wmInfoPtr;
    int minWidth = 1, minHeight = 1;

    /*
     * Compute the minimum width & height by taking the default client size and
     * rounding it up to the nearest grid unit. Return the greater of the
     * default minimum and the specified minimum.
     */

    switch (wmPtr->macClass) {
    case kDocumentWindowClass:
    case kMovableAlertWindowClass:
    case kMovableModalWindowClass:
	minWidth = 72;
	if (wmPtr->attributes & kWindowResizableAttribute) {
	    minHeight = 15;
	}
	if (wmPtr->attributes & kWindowToolbarButtonAttribute) {
	    minWidth += 29;
	}
	break;
    case kFloatingWindowClass:
    case kUtilityWindowClass:
	minWidth = 59;
	if (wmPtr->attributes & kWindowResizableAttribute) {
	    minHeight = 11;
	}
	if (wmPtr->attributes & kWindowSideTitlebarAttribute) {
	    int tmp = minWidth;

	    minWidth = minHeight;
	    minHeight = tmp;
	} else if (wmPtr->attributes & kWindowToolbarButtonAttribute) {
	    minWidth += 29;
	}
	break;
    default:
	if (wmPtr->attributes & kWindowResizableAttribute) {
	    minWidth = 15;
	    minHeight = 15;
	}
	break;
    }

    if (wmPtr->gridWin != NULL) {
	int base = winPtr->reqWidth - (wmPtr->reqGridWidth * wmPtr->widthInc);

	if (base < 0) {
	    base = 0;
	}
	minWidth = ((minWidth - base) + wmPtr->widthInc-1)/wmPtr->widthInc;
	base = winPtr->reqHeight - (wmPtr->reqGridHeight * wmPtr->heightInc);
	if (base < 0) {
	    base = 0;
	}
	minHeight = ((minHeight - base) + wmPtr->heightInc-1)/wmPtr->heightInc;
    }
    if (minWidth < wmPtr->minWidth) {
	minWidth = wmPtr->minWidth;
    }
    if (minHeight < wmPtr->minHeight) {
	minHeight = wmPtr->minHeight;
    }
    *minWidthPtr = minWidth;
    *minHeightPtr = minHeight;
}

/*
 *----------------------------------------------------------------------
 *
 * GetMaxSize --
 *
 *	This function computes the current maxWidth and maxHeight values for a
 *	window, taking into account the possibility that they may be
 *	defaulted.
 *
 * Results:
 *	The values at *maxWidthPtr and *maxHeightPtr are filled in with the
 *	maximum allowable dimensions of wmPtr's window, in grid units. If no
 *	maximum has been specified for the window, then this function computes
 *	the largest sizes that will fit on the screen.
 *
 * Side effects:
 *	None.
 *
 *----------------------------------------------------------------------
 */

static void
GetMaxSize(
    TkWindow *winPtr,		/* Toplevel window to operate on. */
    int *maxWidthPtr,		/* Where to store the current maximum width of
				 * the window. */
    int *maxHeightPtr)		/* Where to store the current maximum height
				 * of the window. */
{
    WmInfo *wmPtr = winPtr->wmInfoPtr;
    NSRect *maxBounds = (NSRect*)(winPtr->display->screens->ext_data);

    if (wmPtr->maxWidth > 0) {
	*maxWidthPtr = wmPtr->maxWidth;
    } else {
	int maxWidth = maxBounds->size.width - wmPtr->xInParent;

	if (wmPtr->gridWin != NULL) {
	    maxWidth = wmPtr->reqGridWidth
		    + (maxWidth - winPtr->reqWidth)/wmPtr->widthInc;
	}
	*maxWidthPtr = maxWidth;
    }
    if (wmPtr->maxHeight > 0) {
	*maxHeightPtr = wmPtr->maxHeight;
    } else {
	int maxHeight = maxBounds->size.height - wmPtr->yInParent;

	if (wmPtr->gridWin != NULL) {
	    maxHeight = wmPtr->reqGridHeight
		    + (maxHeight - winPtr->reqHeight)/wmPtr->heightInc;
	}
	*maxHeightPtr = maxHeight;
    }
}

/*
 *----------------------------------------------------------------------
 *
 * RemapWindows
 *
 *	Adjust parent/child relation ships of the given window hierarchy.
 *
 * Results:
 *	none
 *
 * Side effects:
 *	keeps windowing system (X11) happy
 *
 *----------------------------------------------------------------------
 */

static void
RemapWindows(
    TkWindow *winPtr,
    MacDrawable *parentWin)
{
    TkWindow *childPtr;

    /*
     * Remove the OS specific window. It will get rebuilt when the window gets
     * Mapped.
     */

    if (winPtr->window != None) {
	MacDrawable *macWin = (MacDrawable *)winPtr->window;

	macWin->toplevel->referenceCount--;
	macWin->toplevel = parentWin->toplevel;
	macWin->toplevel->referenceCount++;
	winPtr->flags &= ~TK_MAPPED;
#ifdef TK_REBUILD_TOPLEVEL
	winPtr->flags |= TK_REBUILD_TOPLEVEL;
#endif
    }

    /*
     * Repeat for all the children.
     */

    for (childPtr = winPtr->childList; childPtr != NULL;
	    childPtr = childPtr->nextPtr) {
	RemapWindows(childPtr, (MacDrawable *)winPtr->window);
    }
}

/*
 * Local Variables:
 * mode: objc
 * c-basic-offset: 4
 * fill-column: 79
 * coding: utf-8
 * End:
 */<|MERGE_RESOLUTION|>--- conflicted
+++ resolved
@@ -7162,52 +7162,11 @@
 		[parentWindow removeChildWindow:macWindow];
 	    }
 	}
-<<<<<<< HEAD
 	if (wmPtr->flags & WM_TOPMOST) {
 	    [macWindow setLevel:kCGUtilityWindowLevel];
 	}
 	ApplyWindowAttributeFlagChanges(winPtr, macWindow, oldAttributes,
 		oldFlags, 0, 0);
-=======
-
-#ifdef TK_GOT_AT_LEAST_SNOW_LEOPARD
-	/*
-	 * We can't set these features on Leopard or earlier, as they don't
-	 * exist (neither options nor API that uses them). This formally means
-	 * that there's a bug with full-screen windows with Tk on old OSX, but
-	 * it isn't worth blocking a build just for this.
-	 */
-
-	prevMask = [window styleMask];
-	prevPres = [NSApp presentationOptions];
-	[window setStyleMask: NSBorderlessWindowMask];
-	[NSApp setPresentationOptions: NSApplicationPresentationAutoHideDock
-	     | NSApplicationPresentationAutoHideMenuBar];
-
-#endif /*TK_GOT_AT_LEAST_SNOW_LEOPARD*/
-    } else {
-	wmPtr->flags &= ~WM_FULLSCREEN;
-#ifdef TK_GOT_AT_LEAST_SNOW_LEOPARD
-	[NSApp setPresentationOptions: prevPres];
-	[window setStyleMask: prevMask];
-#endif /*TK_GOT_AT_LEAST_SNOW_LEOPARD*/
-    }
-
-    if (wasFullscreen && !(wmPtr->flags & WM_FULLSCREEN)) {
-	UInt64 oldAttributes = wmPtr->attributes;
-	NSRect bounds = NSMakeRect(wmPtr->configX, tkMacOSXZeroScreenHeight -
-		(wmPtr->configY + wmPtr->yInParent + wmPtr->configHeight),
-		wmPtr->xInParent + wmPtr->configWidth,
-		wmPtr->yInParent + wmPtr->configHeight);
-
-	wmPtr->attributes |= wmPtr->configAttributes &
-		kWindowResizableAttribute;
-	ApplyWindowAttributeFlagChanges(winPtr, window, oldAttributes,
-		wmPtr->flags, 1, 0);
-	wmPtr->flags |= WM_SYNC_PENDING;
-	[window setFrame:[window frameRectForContentRect:bounds] display:YES];
-	wmPtr->flags &= ~WM_SYNC_PENDING;
->>>>>>> 561fe244
     }
 }
 