--- conflicted
+++ resolved
@@ -4676,7 +4676,7 @@
      * add the toplevel itself as the last element of the list.
      */
 
-    newPtr = (TkWindow**)ckalloc((count+2) * sizeof(TkWindow *));
+    newPtr = ckalloc((count+2) * sizeof(TkWindow *));
     if (count > 0) {
 	memcpy(newPtr, oldPtr, count * sizeof(TkWindow *));
     }
@@ -6099,7 +6099,7 @@
     Tcl_InitHashTable(&table, TCL_ONE_WORD_KEYS);
     WmStackorderToplevelWrapperMap(parentPtr, parentPtr->display, &table);
 
-    windows = (TkWindow**)ckalloc((table.numEntries+1) * sizeof(TkWindow *));
+    windows = ckalloc((table.numEntries+1) * sizeof(TkWindow *));
 
     /*
      * Special cases: If zero or one toplevels were mapped there is no need to
@@ -6122,15 +6122,9 @@
 	ckfree(windows);
 	windows = NULL;
     } else {
-<<<<<<< HEAD
 	windowPtr = windows + table.numEntries;
 	*windowPtr-- = NULL;
 	windowNumbers = ckalloc(windowCount * sizeof(NSInteger));
-=======
-	window_ptr = windows + table.numEntries;
-	*window_ptr-- = NULL;
-	windowNumbers = (NSInteger*)ckalloc(windowCount * sizeof(NSInteger));
->>>>>>> 98a948fa
 	NSWindowList(windowCount, windowNumbers);
 	for (NSInteger index = 0; index < windowCount; index++) {
 	    NSWindow *w = [NSApp windowWithWindowNumber:windowNumbers[index]];
@@ -6452,11 +6446,7 @@
 {
     WmInfo *wmPtr = winPtr->wmInfoPtr;
     int result = TCL_OK, wasFullscreen = (wmPtr->flags & WM_FULLSCREEN);
-<<<<<<< HEAD
-=======
-
 #ifdef TK_GOT_AT_LEAST_SNOW_LEOPARD
->>>>>>> 98a948fa
     static unsigned long prevMask = 0, prevPres = 0;
 #endif /*TK_GOT_AT_LEAST_SNOW_LEOPARD*/
 
@@ -6511,17 +6501,11 @@
 	[window setStyleMask: NSBorderlessWindowMask];
 	[NSApp setPresentationOptions: NSApplicationPresentationAutoHideDock
 	                          | NSApplicationPresentationAutoHideMenuBar];
-<<<<<<< HEAD
-
-    } else {
-	wmPtr->flags &= ~WM_FULLSCREEN;
-
-=======
 #endif /*TK_GOT_AT_LEAST_SNOW_LEOPARD*/
     } else {
 	wmPtr->flags &= ~WM_FULLSCREEN;
+
 #ifdef TK_GOT_AT_LEAST_SNOW_LEOPARD
->>>>>>> 98a948fa
 	[NSApp setPresentationOptions: prevPres];
 	[window setStyleMask: prevMask];
 #endif /*TK_GOT_AT_LEAST_SNOW_LEOPARD*/
