/*
 * tkMacOSXWm.c --
 *
 *	This module takes care of the interactions between a Tk-based
 *	application and the window manager. Among other things, it implements
 *	the "wm" command and passes geometry information to the window manager.
 *
 * Copyright © 1994-1997 Sun Microsystems, Inc.
 * Copyright © 2001-2009, Apple Inc.
 * Copyright © 2006-2009 Daniel A. Steffen <das@users.sourceforge.net>
 * Copyright © 2010 Kevin Walzer/WordTech Communications LLC.
 * Copyright © 2017-2019 Marc Culler.
 *
 * See the file "license.terms" for information on usage and redistribution
 * of this file, and for a DISCLAIMER OF ALL WARRANTIES.
 */

#include "tkMacOSXPrivate.h"
#include "tkScrollbar.h"
#include "tkMacOSXWm.h"
#include "tkMacOSXInt.h"
#include "tkMacOSXDebug.h"
#include "tkMacOSXConstants.h"

/*
 * Setting this to 1 prints when each window is freed, setting it to 2 adds
 * dumps of the autorelease pools, and setting it to 3 also shows each retain
 * and release.
 */

#define DEBUG_ZOMBIES 0

/*
#ifdef TK_MAC_DEBUG
#define TK_MAC_DEBUG_WINDOWS
#endif
*/

/*
 * Window attributes and classes
 */

#define WM_NSMASK_SHIFT 36
#define tkWindowDoesNotHideAttribute \
	((UInt64) 1 << kHIWindowBitDoesNotHide)
#define tkCanJoinAllSpacesAttribute \
	((UInt64) NSWindowCollectionBehaviorCanJoinAllSpaces << 34)
#define tkMoveToActiveSpaceAttribute \
	((UInt64) NSWindowCollectionBehaviorMoveToActiveSpace << 34)
#define tkNonactivatingPanelAttribute \
	((UInt64) NSNonactivatingPanelMask << WM_NSMASK_SHIFT)
#define tkHUDWindowAttribute \
	((UInt64) NSHUDWindowMask << WM_NSMASK_SHIFT)
#define tkAlwaysValidAttributes (kWindowNoUpdatesAttribute \
	| kWindowNoActivatesAttribute	    | kWindowHideOnSuspendAttribute \
	| kWindowHideOnFullScreenAttribute  | kWindowNoConstrainAttribute \
	| kWindowNoShadowAttribute	    | kWindowLiveResizeAttribute \
	| kWindowOpaqueForEventsAttribute   | kWindowIgnoreClicksAttribute \
	| kWindowDoesNotCycleAttribute	    | tkWindowDoesNotHideAttribute \
	| tkCanJoinAllSpacesAttribute	    | tkMoveToActiveSpaceAttribute \
	| tkNonactivatingPanelAttribute	    | tkHUDWindowAttribute)

static const struct {
    const UInt64 validAttrs, defaultAttrs, forceOnAttrs, forceOffAttrs;
    int flags; NSUInteger styleMask;
} macClassAttrs[] = {
    [kAlertWindowClass] = {
	.defaultAttrs = kWindowDoesNotCycleAttribute, },
    [kMovableAlertWindowClass] = {
	.defaultAttrs = kWindowDoesNotCycleAttribute, },
    [kModalWindowClass] = {
	.defaultAttrs = kWindowDoesNotCycleAttribute, },
    [kMovableModalWindowClass] = {
	.validAttrs = kWindowCloseBoxAttribute | kWindowMetalAttribute |
		kWindowFullZoomAttribute | kWindowResizableAttribute,
	.defaultAttrs = kWindowDoesNotCycleAttribute, },
    [kFloatingWindowClass] = {
	.validAttrs = kWindowCloseBoxAttribute | kWindowCollapseBoxAttribute |
		kWindowMetalAttribute | kWindowToolbarButtonAttribute |
		kWindowNoTitleBarAttribute | kWindowFullZoomAttribute |
		kWindowResizableAttribute | kWindowSideTitlebarAttribute,
	.defaultAttrs = kWindowStandardFloatingAttributes |
		kWindowHideOnSuspendAttribute | kWindowDoesNotCycleAttribute,
	.forceOnAttrs = kWindowResizableAttribute,
	.forceOffAttrs = kWindowCollapseBoxAttribute,
	.styleMask = NSUtilityWindowMask, },
    [kDocumentWindowClass] = {
	.validAttrs = kWindowCloseBoxAttribute | kWindowCollapseBoxAttribute |
		kWindowMetalAttribute | kWindowToolbarButtonAttribute |
		kWindowNoTitleBarAttribute |
		kWindowUnifiedTitleAndToolbarAttribute |
		kWindowInWindowMenuAttribute | kWindowFullZoomAttribute |
		kWindowResizableAttribute,
	.forceOnAttrs = kWindowResizableAttribute,
	.defaultAttrs = kWindowStandardDocumentAttributes |
		kWindowLiveResizeAttribute | kWindowInWindowMenuAttribute, },
    [kUtilityWindowClass] = {
	.validAttrs = kWindowCloseBoxAttribute | kWindowCollapseBoxAttribute |
		kWindowMetalAttribute | kWindowToolbarButtonAttribute |
		kWindowNoTitleBarAttribute | kWindowFullZoomAttribute |
		kWindowResizableAttribute | kWindowSideTitlebarAttribute,
	.defaultAttrs = kWindowStandardFloatingAttributes |
		kWindowHideOnFullScreenAttribute |
		tkWindowDoesNotHideAttribute | tkNonactivatingPanelAttribute |
		kWindowDoesNotCycleAttribute,
	.forceOnAttrs = kWindowResizableAttribute,
	.forceOffAttrs = kWindowCollapseBoxAttribute,
	.flags = WM_TOPMOST,
	.styleMask = NSUtilityWindowMask, },
    [kHelpWindowClass] = {
	.defaultAttrs = kWindowHideOnSuspendAttribute,
	.forceOnAttrs = kWindowNoTitleBarAttribute |
		kWindowDoesNotCycleAttribute,
	.flags = WM_TOPMOST, },
    [kSheetWindowClass] = {
	.validAttrs = kWindowResizableAttribute,
	.forceOnAttrs = kWindowNoTitleBarAttribute |
		kWindowDoesNotCycleAttribute,
	.styleMask = NSDocModalWindowMask, },
    [kToolbarWindowClass] = {
	.defaultAttrs = kWindowHideOnSuspendAttribute,
	.forceOnAttrs = kWindowNoTitleBarAttribute |
		kWindowDoesNotCycleAttribute,
	.styleMask = NSUtilityWindowMask, },
    [kPlainWindowClass] = {
	.defaultAttrs = kWindowDoesNotCycleAttribute,
	.forceOnAttrs = kWindowNoTitleBarAttribute, },
    [kOverlayWindowClass] = {
	.forceOnAttrs = kWindowNoTitleBarAttribute |
		kWindowDoesNotCycleAttribute,
	.flags = WM_TOPMOST | WM_TRANSPARENT, },
    [kSheetAlertWindowClass] = {
	.forceOnAttrs = kWindowNoTitleBarAttribute |
		kWindowDoesNotCycleAttribute,
	.styleMask = NSDocModalWindowMask, },
    [kAltPlainWindowClass] = {
	.defaultAttrs = kWindowDoesNotCycleAttribute,
	.forceOnAttrs = kWindowNoTitleBarAttribute, },
    [kSimpleWindowClass] = {
	.defaultAttrs = kWindowDoesNotCycleAttribute,
	.forceOnAttrs = kWindowNoTitleBarAttribute, },
    [kDrawerWindowClass] = {
	.validAttrs = kWindowMetalAttribute | kWindowResizableAttribute,
	.forceOnAttrs = kWindowNoTitleBarAttribute |
		kWindowDoesNotCycleAttribute, },
};

#define ForceAttributes(attributes, class) \
	((attributes) & (~macClassAttrs[(class)].forceOffAttrs | \
	(macClassAttrs[(class)].forceOnAttrs & ~kWindowResizableAttribute)))

/*
 * Data for [wm attributes] command:
 */

typedef enum {
    WMATT_ALPHA, WMATT_FULLSCREEN, WMATT_MODIFIED, WMATT_NOTIFY,
    WMATT_TITLEPATH, WMATT_TOPMOST, WMATT_TRANSPARENT,
    WMATT_TYPE, _WMATT_LAST_ATTRIBUTE
} WmAttribute;

static const char *const WmAttributeNames[] = {
    "-alpha", "-fullscreen", "-modified", "-notify",
    "-titlepath", "-topmost", "-transparent",
    "-type", NULL
};

/*
 * The variable below is used to enable or disable tracing in this module. If
 * tracing is enabled, then information is printed on standard output about
 * interesting interactions with the window manager.
 */

static int wmTracing = 0;

/*
 * The following structure is the official type record for geometry management
 * of top-level windows.
 */

static void TopLevelReqProc(ClientData dummy, Tk_Window tkwin);

static const Tk_GeomMgr wmMgrType = {
    "wm",			/* name */
    TopLevelReqProc,		/* requestProc */
    NULL,			/* lostContentProc */
};

/*
 * The following keeps state for Aqua dock icon bounce notification.
 */

static int tkMacOSXWmAttrNotifyVal = 0;

/*
 * Forward declarations for procedures defined in this file:
 */

static NSRect		InitialWindowBounds(TkWindow *winPtr,
			    NSWindow *macWindow);
static int		ParseGeometry(Tcl_Interp *interp, char *string,
			    TkWindow *winPtr);
static void		TopLevelEventProc(ClientData clientData,
			    XEvent *eventPtr);
static void		WmStackorderToplevelWrapperMap(TkWindow *winPtr,
			    Display *display, Tcl_HashTable *table);
static void		UpdateGeometryInfo(ClientData clientData);
static void		UpdateSizeHints(TkWindow *winPtr);
static void		UpdateVRootGeometry(WmInfo *wmPtr);
static int		WmAspectCmd(Tk_Window tkwin, TkWindow *winPtr,
			    Tcl_Interp *interp, int objc,
			    Tcl_Obj *const objv[]);
static int		WmAttributesCmd(Tk_Window tkwin, TkWindow *winPtr,
			    Tcl_Interp *interp, int objc,
			    Tcl_Obj *const objv[]);
static int		WmClientCmd(Tk_Window tkwin, TkWindow *winPtr,
			    Tcl_Interp *interp, int objc,
			    Tcl_Obj *const objv[]);
static int		WmColormapwindowsCmd(Tk_Window tkwin,
			    TkWindow *winPtr, Tcl_Interp *interp, int objc,
			    Tcl_Obj *const objv[]);
static int		WmCommandCmd(Tk_Window tkwin, TkWindow *winPtr,
			    Tcl_Interp *interp, int objc,
			    Tcl_Obj *const objv[]);
static int		WmDeiconifyCmd(Tk_Window tkwin, TkWindow *winPtr,
			    Tcl_Interp *interp, int objc,
			    Tcl_Obj *const objv[]);
static int		WmFocusmodelCmd(Tk_Window tkwin, TkWindow *winPtr,
			    Tcl_Interp *interp, int objc,
			    Tcl_Obj *const objv[]);
static int		WmForgetCmd(Tk_Window tkwin, TkWindow *winPtr,
			    Tcl_Interp *interp, int objc,
			    Tcl_Obj *const objv[]);
static int		WmFrameCmd(Tk_Window tkwin, TkWindow *winPtr,
			    Tcl_Interp *interp, int objc,
			    Tcl_Obj *const objv[]);
static int		WmGeometryCmd(Tk_Window tkwin, TkWindow *winPtr,
			    Tcl_Interp *interp, int objc,
			    Tcl_Obj *const objv[]);
static int		WmGridCmd(Tk_Window tkwin, TkWindow *winPtr,
			    Tcl_Interp *interp, int objc,
			    Tcl_Obj *const objv[]);
static int		WmGroupCmd(Tk_Window tkwin, TkWindow *winPtr,
			    Tcl_Interp *interp, int objc,
			    Tcl_Obj *const objv[]);
static int		WmIconbadgeCmd(Tk_Window tkwin, TkWindow *winPtr,
			    Tcl_Interp *interp, int objc,
			    Tcl_Obj *const objv[]);
static int		WmIconbitmapCmd(Tk_Window tkwin, TkWindow *winPtr,
			    Tcl_Interp *interp, int objc,
			    Tcl_Obj *const objv[]);
static int		WmIconifyCmd(Tk_Window tkwin, TkWindow *winPtr,
			    Tcl_Interp *interp, int objc,
			    Tcl_Obj *const objv[]);
static int		WmIconmaskCmd(Tk_Window tkwin, TkWindow *winPtr,
			    Tcl_Interp *interp, int objc,
			    Tcl_Obj *const objv[]);
static int		WmIconnameCmd(Tk_Window tkwin, TkWindow *winPtr,
			    Tcl_Interp *interp, int objc,
			    Tcl_Obj *const objv[]);
static int		WmIconphotoCmd(Tk_Window tkwin, TkWindow *winPtr,
			    Tcl_Interp *interp, int objc,
			    Tcl_Obj *const objv[]);
static int		WmIconpositionCmd(Tk_Window tkwin, TkWindow *winPtr,
			    Tcl_Interp *interp, int objc,
			    Tcl_Obj *const objv[]);
static int		WmIconwindowCmd(Tk_Window tkwin, TkWindow *winPtr,
			    Tcl_Interp *interp, int objc,
			    Tcl_Obj *const objv[]);
static int		WmManageCmd(Tk_Window tkwin, TkWindow *winPtr,
			    Tcl_Interp *interp, int objc,
			    Tcl_Obj *const objv[]);
static int		WmMaxsizeCmd(Tk_Window tkwin, TkWindow *winPtr,
			    Tcl_Interp *interp, int objc,
			    Tcl_Obj *const objv[]);
static int		WmMinsizeCmd(Tk_Window tkwin, TkWindow *winPtr,
			    Tcl_Interp *interp, int objc,
			    Tcl_Obj *const objv[]);
static int		WmOverrideredirectCmd(Tk_Window tkwin,
			    TkWindow *winPtr, Tcl_Interp *interp, int objc,
			    Tcl_Obj *const objv[]);
static int		WmPositionfromCmd(Tk_Window tkwin, TkWindow *winPtr,
			    Tcl_Interp *interp, int objc,
			    Tcl_Obj *const objv[]);
static int		WmProtocolCmd(Tk_Window tkwin, TkWindow *winPtr,
			    Tcl_Interp *interp, int objc,
			    Tcl_Obj *const objv[]);
static int		WmResizableCmd(Tk_Window tkwin, TkWindow *winPtr,
			    Tcl_Interp *interp, int objc,
			    Tcl_Obj *const objv[]);
static int		WmSizefromCmd(Tk_Window tkwin, TkWindow *winPtr,
			    Tcl_Interp *interp, int objc,
			    Tcl_Obj *const objv[]);
static int		WmStackorderCmd(Tk_Window tkwin, TkWindow *winPtr,
			    Tcl_Interp *interp, int objc,
			    Tcl_Obj *const objv[]);
static int		WmStateCmd(Tk_Window tkwin, TkWindow *winPtr,
			    Tcl_Interp *interp, int objc,
			    Tcl_Obj *const objv[]);
static int		WmTitleCmd(Tk_Window tkwin, TkWindow *winPtr,
			    Tcl_Interp *interp, int objc,
			    Tcl_Obj *const objv[]);
static int		WmTransientCmd(Tk_Window tkwin, TkWindow *winPtr,
			    Tcl_Interp *interp, int objc,
			    Tcl_Obj *const objv[]);
static int		WmWithdrawCmd(Tk_Window tkwin, TkWindow *winPtr,
			    Tcl_Interp *interp, int objc,
			    Tcl_Obj *const objv[]);
static void		WmUpdateGeom(WmInfo *wmPtr, TkWindow *winPtr);
static int		WmWinStyle(Tcl_Interp *interp, TkWindow *winPtr,
			    int objc, Tcl_Obj *const objv[]);
static int		WmWinTabbingId(Tcl_Interp *interp, TkWindow *winPtr,
			    int objc, Tcl_Obj *const objv[]);
static int		WmWinAppearance(Tcl_Interp *interp, TkWindow *winPtr,
			    int objc, Tcl_Obj *const objv[]);
static void		ApplyWindowAttributeFlagChanges(TkWindow *winPtr,
			    NSWindow *macWindow, UInt64 oldAttributes,
			    int oldFlags, int create, int initial);
static void		ApplyContainerOverrideChanges(TkWindow *winPtr,
			    NSWindow *macWindow);
static void		GetMinSize(TkWindow *winPtr, int *minWidthPtr,
			    int *minHeightPtr);
static void		GetMaxSize(TkWindow *winPtr, int *maxWidthPtr,
			    int *maxHeightPtr);
static void		RemapWindows(TkWindow *winPtr,
			    MacDrawable *parentWin);
static void             RemoveTransient(TkWindow *winPtr);

#pragma mark NSWindow(TKWm)

@implementation NSWindow(TKWm)

#if MAC_OS_X_VERSION_MIN_REQUIRED < 1070
- (NSPoint) tkConvertPointToScreen: (NSPoint) point
{
    return [self convertBaseToScreen:point];
}
- (NSPoint) tkConvertPointFromScreen: (NSPoint)point
{
    return [self convertScreenToBase:point];
}
#else
- (NSPoint) tkConvertPointToScreen: (NSPoint) point
{
    NSRect pointrect = {point, {0,0}};
    return [self convertRectToScreen:pointrect].origin;
}
- (NSPoint) tkConvertPointFromScreen: (NSPoint)point
{
    NSRect pointrect = {point, {0,0}};
    return [self convertRectFromScreen:pointrect].origin;
}
#endif

@end

#pragma mark -

@implementation TKPanel: NSPanel
@synthesize tkWindow = _tkWindow;
@end

@implementation TKDrawerWindow: NSWindow
@synthesize tkWindow = _tkWindow;
@end

@implementation TKWindow: NSWindow
@synthesize tkWindow = _tkWindow;
@end

#pragma mark TKWindow(TKWm)

@implementation TKWindow(TKWm)

/*
 * This method synchronizes Tk's understanding of the bounds of a contentView
 * with the window's.  It is needed because there are situations when the
 * window manager can change the layout of an NSWindow without having been
 * requested to do so by Tk.  Examples are when a window goes FullScreen or
 * shows a tab bar.  NSWindow methods which involve such layout changes should
 * be overridden or protected by methods which call this.
 */

- (void) tkLayoutChanged
{
    TkWindow *winPtr = TkMacOSXGetTkWindow(self);

    if (winPtr) {
	NSRect frameRect;

	/*
	 * This avoids including the title bar for full screen windows
	 * but does include it for normal windows.
	 */

	if ([self styleMask] & NSFullScreenWindowMask) {
 	    frameRect = [NSWindow frameRectForContentRect:NSZeroRect
		    styleMask:[self styleMask]];
	} else {
	    frameRect = [self frameRectForContentRect:NSZeroRect];
	}

	WmInfo *wmPtr = winPtr->wmInfoPtr;

	wmPtr->xInParent = -frameRect.origin.x;
	wmPtr->yInParent = frameRect.origin.y + frameRect.size.height;
	wmPtr->parentWidth = winPtr->changes.width + frameRect.size.width;
	wmPtr->parentHeight = winPtr->changes.height + frameRect.size.height;
    }
}

#if MAC_OS_X_VERSION_MAX_ALLOWED >= 101200
- (void)toggleTabBar:(id)sender
{
    TkWindow *winPtr = TkMacOSXGetTkWindow(self);
    if (!winPtr) {
	return;
    }
    [super toggleTabBar:sender];
    [self tkLayoutChanged];
}
#endif

- (NSSize)windowWillResize:(NSWindow *)sender
                    toSize:(NSSize)frameSize
{
    NSRect currentFrame = [sender frame];
    TkWindow *winPtr = TkMacOSXGetTkWindow(sender);
    if (winPtr) {
	if (winPtr->wmInfoPtr->flags & WM_WIDTH_NOT_RESIZABLE) {
	    frameSize.width = currentFrame.size.width;
	}
	if (winPtr->wmInfoPtr->flags & WM_HEIGHT_NOT_RESIZABLE) {
	    frameSize.height = currentFrame.size.height;
	}
    }
    return frameSize;
}

- (BOOL) canBecomeKeyWindow
{
    TkWindow *winPtr = TkMacOSXGetTkWindow(self);

    if (!winPtr || !winPtr->wmInfoPtr) {
	return NO;
    }
    return (winPtr->wmInfoPtr &&
	    (winPtr->wmInfoPtr->macClass == kHelpWindowClass ||
	     winPtr->wmInfoPtr->attributes & kWindowNoActivatesAttribute)
	    ) ? NO : YES;
}

#if DEBUG_ZOMBIES
- (id) retain
{
    id result = [super retain];
    const char *title = [[self title] UTF8String];
    if (title == nil) {
	title = "unnamed window";
    }
    if (DEBUG_ZOMBIES > 2) {
	fprintf(stderr, "Retained <%s>. Count is: %lu\n",
		title, [self retainCount]);
    }
    return result;
}

- (id) autorelease
{
    id result = [super autorelease];
    const char *title = [[self title] UTF8String];
    if (title == nil) {
	title = "unnamed window";
    }
    if (DEBUG_ZOMBIES > 2) {
	fprintf(stderr, "Autoreleased <%s>. Count is %lu\n",
		title, [self retainCount]);
    }
    return result;
}

- (oneway void) release {
    const char *title = [[self title] UTF8String];
    if (title == nil) {
	title = "unnamed window";
    }
    if (DEBUG_ZOMBIES > 2) {
	fprintf(stderr, "Releasing <%s>. Count is %lu\n",
		title, [self retainCount]);
    }
    [super release];
}

- (void) dealloc {
    const char *title = [[self title] UTF8String];
    if (title == nil) {
	title = "unnamed window";
    }
    if (DEBUG_ZOMBIES > 0) {
	fprintf(stderr, ">>>> Freeing <%s>. Count is %lu\n",
		title, [self retainCount]);
    }
    [super dealloc];
}

#endif
@end

#pragma mark -

/*
 *----------------------------------------------------------------------
 *
 * SetWindowSizeLimits --
 *
 *	Sets NSWindow size limits
 *
 * Results:
 *	None.
 *
 * Side effects:
 *	None.
 *
 *----------------------------------------------------------------------
 */

static void
SetWindowSizeLimits(
    TkWindow *winPtr)
{
    NSWindow *macWindow = TkMacOSXGetNSWindowForDrawable(winPtr->window);
    WmInfo *wmPtr = winPtr->wmInfoPtr;
    int minWidth, minHeight, maxWidth, maxHeight, base;

    if (!macWindow) {
	return;
    }
    GetMinSize(winPtr, &minWidth, &minHeight);
    GetMaxSize(winPtr, &maxWidth, &maxHeight);
    if (wmPtr->gridWin) {
	base = winPtr->reqWidth - (wmPtr->reqGridWidth * wmPtr->widthInc);
	if (base < 0) {
	    base = 0;
	}
	minWidth = base + (minWidth * wmPtr->widthInc);
	maxWidth = base + (maxWidth * wmPtr->widthInc);
	base = winPtr->reqHeight - (wmPtr->reqGridHeight * wmPtr->heightInc);
	if (base < 0) {
	    base = 0;
	}
	minHeight = base + (minHeight * wmPtr->heightInc);
	maxHeight = base + (maxHeight * wmPtr->heightInc);
    }
    if (wmPtr->flags & WM_WIDTH_NOT_RESIZABLE) {
	minWidth = maxWidth = wmPtr->configWidth;
    }
    if (wmPtr->flags & WM_HEIGHT_NOT_RESIZABLE) {
	minHeight = maxHeight = wmPtr->configHeight;
    }
    if (wmPtr->gridWin) {
	[macWindow setResizeIncrements:NSMakeSize(wmPtr->widthInc,
		wmPtr->heightInc)];
    } else if (wmPtr->sizeHintsFlags & PAspect && wmPtr->minAspect.x ==
	    wmPtr->maxAspect.x && wmPtr->minAspect.y == wmPtr->maxAspect.y) {
	NSSize aspect = NSMakeSize(wmPtr->minAspect.x, wmPtr->minAspect.y);
	CGFloat ratio = aspect.width/aspect.height;

	[macWindow setContentAspectRatio:aspect];
	if ((CGFloat)minWidth/(CGFloat)minHeight > ratio) {
	    minHeight = lround(minWidth / ratio);
	} else {
	    minWidth = lround(minHeight * ratio);
	}
	if ((CGFloat)maxWidth/(CGFloat)maxHeight > ratio) {
	    maxWidth = lround(maxHeight * ratio);
	} else {
	    maxHeight = lround(maxWidth / ratio);
	}
	if ((CGFloat)wmPtr->configWidth/(CGFloat)wmPtr->configHeight > ratio) {
	    wmPtr->configWidth = lround(wmPtr->configHeight * ratio);
	    if (wmPtr->configWidth < minWidth) {
		wmPtr->configWidth = minWidth;
		wmPtr->configHeight = minHeight;
	    }
	} else {
	    wmPtr->configHeight = lround(wmPtr->configWidth / ratio);
	    if (wmPtr->configHeight < minHeight) {
		wmPtr->configWidth = minWidth;
		wmPtr->configHeight = minHeight;
	    }
	}
    } else {
	[macWindow setResizeIncrements:NSMakeSize(1.0, 1.0)];
    }
    [macWindow setContentMinSize:NSMakeSize(minWidth, minHeight)];
    [macWindow setContentMaxSize:NSMakeSize(maxWidth, maxHeight)];
}

/*
 *----------------------------------------------------------------------
 *
 * FrontWindowAtPoint --
 *
 *	Find frontmost toplevel window at a given screen location which has the
 *      specified mainPtr.  If the location is in the title bar, return NULL.
 *
 * Results:
 *	TkWindow*.
 *
 * Side effects:
 *	None.
 *
 *----------------------------------------------------------------------
 */

static TkWindow*
FrontWindowAtPoint(
    int x,
    int y)
{
    NSPoint p = NSMakePoint(x, TkMacOSXZeroScreenHeight() - y);
    NSArray *windows = [NSApp orderedWindows];
    TkWindow *winPtr = NULL;

    for (NSWindow *w in windows) {
	winPtr = TkMacOSXGetTkWindow(w);
	if (winPtr) {
	    WmInfo *wmPtr = winPtr->wmInfoPtr;
	    NSRect windowFrame = [w frame];
	    NSRect contentFrame = [w frame];

	    contentFrame.size.height = [[w contentView] frame].size.height;
	    /*
	     * For consistency with other platforms, points in the
	     * title bar are not considered to be contained in the
	     * window.
	     */

	    if ((wmPtr->hints.initial_state == NormalState ||
		    wmPtr->hints.initial_state == ZoomState)) {
		if (NSMouseInRect(p, contentFrame, NO)) {
		    return winPtr;
		} else if (NSMouseInRect(p, windowFrame, NO)) {
		    return NULL;
		}
	    }
	}
    }
    return NULL;
}

/*
 *----------------------------------------------------------------------
 *
 * TkWmNewWindow --
 *
 *	This procedure is invoked whenever a new top-level window is created.
 *	Its job is to initialize the WmInfo structure for the window.
 *
 * Results:
 *	None.
 *
 * Side effects:
 *	A WmInfo structure gets allocated and initialized.
 *
 *----------------------------------------------------------------------
 */

void
TkWmNewWindow(
    TkWindow *winPtr)		/* Newly-created top-level window. */
{
    WmInfo *wmPtr = (WmInfo *)ckalloc(sizeof(WmInfo));

    wmPtr->winPtr = winPtr;
    wmPtr->reparent = None;
    wmPtr->titleUid = NULL;
    wmPtr->iconName = NULL;
    wmPtr->container = NULL;
    wmPtr->hints.flags = InputHint | StateHint;
    wmPtr->hints.input = True;
    wmPtr->hints.initial_state = NormalState;
    wmPtr->hints.icon_pixmap = None;
    wmPtr->hints.icon_window = None;
    wmPtr->hints.icon_x = wmPtr->hints.icon_y = 0;
    wmPtr->hints.icon_mask = None;
    wmPtr->hints.window_group = None;
    wmPtr->leaderName = NULL;
    wmPtr->icon = NULL;
    wmPtr->iconFor = NULL;
    wmPtr->transientPtr = NULL;
    wmPtr->sizeHintsFlags = 0;
    wmPtr->minWidth = wmPtr->minHeight = 1;
    wmPtr->maxWidth = 0;
    wmPtr->maxHeight = 0;
    wmPtr->gridWin = NULL;
    wmPtr->widthInc = wmPtr->heightInc = 1;
    wmPtr->minAspect.x = wmPtr->minAspect.y = 1;
    wmPtr->maxAspect.x = wmPtr->maxAspect.y = 1;
    wmPtr->reqGridWidth = wmPtr->reqGridHeight = -1;
    wmPtr->gravity = NorthWestGravity;
    wmPtr->width = -1;
    wmPtr->height = -1;
    wmPtr->x = winPtr->changes.x;
    wmPtr->y = winPtr->changes.y;
    wmPtr->parentWidth = winPtr->changes.width
	    + 2*winPtr->changes.border_width;
    wmPtr->parentHeight = winPtr->changes.height
	    + 2*winPtr->changes.border_width;
    wmPtr->xInParent = 0;
    wmPtr->yInParent = 0;
    wmPtr->cmapList = NULL;
    wmPtr->cmapCount = 0;
    wmPtr->configX = 0;
    wmPtr->configY = 0;
    wmPtr->configWidth = -1;
    wmPtr->configHeight = -1;
    wmPtr->vRoot = None;
    wmPtr->protPtr = NULL;
    wmPtr->commandObj = NULL;
    wmPtr->clientMachine = NULL;
    wmPtr->flags = WM_NEVER_MAPPED;
    wmPtr->macClass = kDocumentWindowClass;
    wmPtr->attributes = macClassAttrs[kDocumentWindowClass].defaultAttrs;
    wmPtr->scrollWinPtr = NULL;
    wmPtr->menuPtr = NULL;
    wmPtr->window = nil;
    winPtr->wmInfoPtr = wmPtr;

    UpdateVRootGeometry(wmPtr);

    /*
     * Tk must monitor structure events for top-level windows, in order to
     * detect size and position changes caused by window managers.
     */

    Tk_CreateEventHandler((Tk_Window)winPtr, StructureNotifyMask,
	    TopLevelEventProc, winPtr);

    /*
     * Arrange for geometry requests to be reflected from the window to the
     * window manager.
     */

    Tk_ManageGeometry((Tk_Window)winPtr, &wmMgrType, NULL);
}

/*
 *----------------------------------------------------------------------
 *
 * TkWmMapWindow --
 *
 *	This procedure is invoked to map a top-level window. This module gets
 *	a chance to update all window-manager-related information in
 *	properties before the window manager sees the map event and checks the
 *	properties. It also gets to decide whether or not to even map the
 *	window after all.
 *
 * Results:
 *	None.
 *
 * Side effects:
 *	Properties of winPtr may get updated to provide up-to-date information
 *	to the window manager. The window may also get mapped, but it may not
 *	be if this procedure decides that isn't appropriate (e.g. because the
 *	window is withdrawn).
 *
 *----------------------------------------------------------------------
 */

void
TkWmMapWindow(
    TkWindow *winPtr)		/* Top-level window that's about to be
				 * mapped. */
{
    WmInfo *wmPtr = winPtr->wmInfoPtr;
    XEvent event;

    if (wmPtr->flags & WM_NEVER_MAPPED) {
	/*
	 * Create the underlying Mac window for this Tk window.
	 */

	if (!TkMacOSXHostToplevelExists(winPtr)) {
	    TkMacOSXMakeRealWindowExist(winPtr);
	}

	wmPtr->flags &= ~WM_NEVER_MAPPED;

	/*
	 * Generate configure event when we first map the window.
	 */

	TkGenWMConfigureEvent((Tk_Window)winPtr, wmPtr->x, wmPtr->y, -1, -1,
		TK_LOCATION_CHANGED);

	/*
	 * This is the first time this window has ever been mapped. Store all
	 * the window-manager-related information for the window.
	 */

	if (wmPtr->titleUid == NULL) {
	    wmPtr->titleUid = winPtr->nameUid;
	}

	if (!Tk_IsEmbedded(winPtr)) {
	    TkSetWMName(winPtr, wmPtr->titleUid);
	}

	TkWmSetClass(winPtr);

	if (wmPtr->iconName != NULL) {
	    XSetIconName(winPtr->display, winPtr->window, wmPtr->iconName);
	}

	wmPtr->flags |= WM_UPDATE_SIZE_HINTS;
    }
    if (wmPtr->hints.initial_state == WithdrawnState) {
	return;
    }

    /*
     * TODO: we need to display a window if it's iconic on creation.
     */

    if (wmPtr->hints.initial_state == IconicState) {
	return;
    }

    /*
     * Update geometry information.
     */

    wmPtr->flags |= WM_ABOUT_TO_MAP;
    if (wmPtr->flags & WM_UPDATE_PENDING) {
	Tcl_CancelIdleCall(UpdateGeometryInfo, winPtr);
    }
    UpdateGeometryInfo(winPtr);
    wmPtr->flags &= ~WM_ABOUT_TO_MAP;

    /*
     * Map the window and process a MapNotify event for it.
     */

    winPtr->flags |= TK_MAPPED;
    XMapWindow(winPtr->display, winPtr->window);
    event.xany.serial = LastKnownRequestProcessed(winPtr->display);
    event.xany.send_event = False;
    event.xany.display = winPtr->display;
    event.xmap.window = winPtr->window;
    event.xmap.type = MapNotify;
    event.xmap.event = winPtr->window;
    event.xmap.override_redirect = winPtr->atts.override_redirect;
    Tk_HandleEvent(&event);
}

/*
 *----------------------------------------------------------------------
 *
 * TkWmUnmapWindow --
 *
 *	This procedure is invoked to unmap a top-level window. On the
 *	Macintosh all we do is call XUnmapWindow.
 *
 * Results:
 *	None.
 *
 * Side effects:
 *	Unmaps the window.
 *
 *----------------------------------------------------------------------
 */

void
TkWmUnmapWindow(
    TkWindow *winPtr)		/* Top-level window that's about to be
				 * unmapped. */
{
    XEvent event;

    event.xany.serial = LastKnownRequestProcessed(winPtr->display);
    event.xany.send_event = False;
    event.xany.display = winPtr->display;
    event.xunmap.type = UnmapNotify;
    event.xunmap.window = winPtr->window;
    event.xunmap.event = winPtr->window;
    event.xunmap.from_configure = false;
    winPtr->flags &= ~TK_MAPPED;
    XUnmapWindow(winPtr->display, winPtr->window);
    Tk_HandleEvent(&event);
}

/*
 *----------------------------------------------------------------------
 *
 * TkWmDeadWindow --
 *
 *	This procedure is invoked when a top-level window is about to be
 *	deleted. It cleans up the wm-related data structures for the window.
 *
 * Results:
 *	None.
 *
 * Side effects:
 *	The WmInfo structure for winPtr gets freed up.
 *
 *----------------------------------------------------------------------
 */

void
TkWmDeadWindow(
    TkWindow *winPtr)		/* Top-level window that's being deleted. */
{
    WmInfo *wmPtr = winPtr->wmInfoPtr, *wmPtr2;
    TKWindow *deadNSWindow;
    TkWindow *dragTarget = [NSApp tkDragTarget];

    if (wmPtr == NULL) {
	return;
    }

    /*
     *If the dead window is a transient, remove it from the container's list.
     */

    RemoveTransient(winPtr);
    Tk_ManageGeometry((Tk_Window)winPtr, NULL, NULL);
    Tk_DeleteEventHandler((Tk_Window)winPtr, StructureNotifyMask,
	    TopLevelEventProc, winPtr);
    if (wmPtr->hints.flags & IconPixmapHint) {
	Tk_FreeBitmap(winPtr->display, wmPtr->hints.icon_pixmap);
    }
    if (wmPtr->hints.flags & IconMaskHint) {
	Tk_FreeBitmap(winPtr->display, wmPtr->hints.icon_mask);
    }
    if (wmPtr->iconName != NULL) {
	ckfree(wmPtr->iconName);
    }
    if (wmPtr->leaderName != NULL) {
	ckfree(wmPtr->leaderName);
    }
    if (wmPtr->icon != NULL) {
	wmPtr2 = ((TkWindow *)wmPtr->icon)->wmInfoPtr;
	wmPtr2->iconFor = NULL;
    }
    if (wmPtr->iconFor != NULL) {
	wmPtr2 = ((TkWindow *)wmPtr->iconFor)->wmInfoPtr;
	wmPtr2->icon = NULL;
	wmPtr2->hints.flags &= ~IconWindowHint;
    }
    while (wmPtr->protPtr != NULL) {
	ProtocolHandler *protPtr = wmPtr->protPtr;
	wmPtr->protPtr = protPtr->nextPtr;
	Tcl_EventuallyFree(protPtr, TCL_DYNAMIC);
    }
    if (wmPtr->commandObj != NULL) {
	Tcl_DecrRefCount(wmPtr->commandObj);
    }
    if (wmPtr->clientMachine != NULL) {
	ckfree(wmPtr->clientMachine);
    }
    if (wmPtr->flags & WM_UPDATE_PENDING) {
	Tcl_CancelIdleCall(UpdateGeometryInfo, winPtr);
    }

    /*
     * If the dead window has a transient, remove references to it from
     * the transient.
     */

    for (Transient *transientPtr = wmPtr->transientPtr;
	    transientPtr != NULL; transientPtr = transientPtr->nextPtr) {
    	TkWindow *winPtr2 = transientPtr->winPtr;
    	TkWindow *containerPtr = (TkWindow *)TkMacOSXGetContainer(winPtr2);

    	if (containerPtr == winPtr) {
    	    wmPtr2 = winPtr2->wmInfoPtr;
    	    wmPtr2->container = NULL;
    	}
    }

    while (wmPtr->transientPtr != NULL) {
	Transient *transientPtr = wmPtr->transientPtr;

	wmPtr->transientPtr = transientPtr->nextPtr;
	ckfree(transientPtr);
    }

    deadNSWindow = (TKWindow *)wmPtr->window;

    /*
     * Remove references to the Tk window from the mouse event processing
     * state which is recorded in the NSApplication object.
     */

    if (dragTarget && winPtr == TkMacOSXGetHostToplevel(dragTarget)->winPtr) {
	[NSApp setTkDragTarget:nil];
    }
    if (winPtr == [NSApp tkPointerWindow]) {
	NSWindow *w;
	NSPoint mouse = [NSEvent mouseLocation];
	[NSApp setTkPointerWindow:nil];
	for (w in [NSApp orderedWindows]) {
	    if (w == deadNSWindow) {
		continue;
	    }
	    if (NSPointInRect(mouse, [w frame])) {
		TkWindow *winPtr2 = TkMacOSXGetTkWindow(w);
		int x = mouse.x, y = TkMacOSXZeroScreenHeight() - mouse.y;
		[NSApp setTkPointerWindow:winPtr2];
		Tk_UpdatePointer((Tk_Window) winPtr2, x, y,
				 [NSApp tkButtonState]);
		break;
	    }
	}
    }

    /*
     * Unregister the NSWindow and remove all references to it from the Tk
     * data structures.  If the NSWindow is a child, disassociate it from
     * the parent.  Then close and release the NSWindow.
     */

    if (deadNSWindow && !Tk_IsEmbedded(winPtr)) {
	NSWindow *parent = [deadNSWindow parentWindow];
	[deadNSWindow setTkWindow:None];
        if (winPtr->window) {
            ((MacDrawable *)winPtr->window)->view = nil;
        }
	wmPtr->window = NULL;

	if (parent) {
	    [parent removeChildWindow:deadNSWindow];
	}

#if DEBUG_ZOMBIES > 1
	{
	    const char *title = [[deadNSWindow title] UTF8String];
	    if (title == nil) {
		title = "unnamed window";
	    }
	    fprintf(stderr, ">>>> Closing <%s>. Count is: %lu\n", title,
		    [deadNSWindow retainCount]);
	}
#endif

	/*
	 * When a window is closed we want to move the focus to the next
	 * highest window.  Apple's documentation says that calling the
	 * orderOut method of the key window will accomplish this.  But
	 * experiment shows that this is not the case.  So we have to reset the
	 * key window ourselves.  When the window is the last one on the screen
	 * there is no choice for a new key window.  Moreover, if the host
	 * computer has a TouchBar then the TouchBar holds a reference to the
	 * key window which prevents it from being deallocated until it stops
	 * being the key window.  On these systems the only option for
	 * preventing zombies is to set the key window to nil.
	 */


	/*
	 * Fix bug 5692042764:
	 * set tkEventTarget to NULL when there is no window to send Tk events to.
	 */
	TkWindow *newTkEventTarget = NULL;

	for (NSWindow *w in [NSApp orderedWindows]) {
	    TkWindow *winPtr2 = TkMacOSXGetTkWindow(w);
	    BOOL isOnScreen;

	    if (!winPtr2 || !winPtr2->wmInfoPtr) {
		continue;
	    }
	    wmPtr2 = winPtr2->wmInfoPtr;
	    isOnScreen = (wmPtr2->hints.initial_state != IconicState &&
			  wmPtr2->hints.initial_state != WithdrawnState);
	    if (w != deadNSWindow && isOnScreen && [w canBecomeKeyWindow]) {
		[w makeKeyAndOrderFront:NSApp];
		newTkEventTarget = TkMacOSXGetTkWindow(w);
		break;
	    }
	}

	[NSApp setTkEventTarget:newTkEventTarget];

	/*
	 * Prevent zombies on systems with a TouchBar.
	 */

	if (deadNSWindow == [NSApp keyWindow]) {
	    [NSApp _setKeyWindow:nil];
	    [NSApp _setMainWindow:nil];
	}
	[deadNSWindow close];
	[deadNSWindow release];

#if DEBUG_ZOMBIES > 1
	fprintf(stderr, "================= Pool dump ===================\n");
	[NSAutoreleasePool showPools];
#endif

    }

    /*
     * Deallocate the wmInfo and clear the wmInfoPtr.
     */

    ckfree(wmPtr);
    winPtr->wmInfoPtr = NULL;
}

/*
 *----------------------------------------------------------------------
 *
 * TkWmSetClass --
 *
 *	This procedure is invoked whenever a top-level window's class is
 *	changed. If the window has been mapped then this procedure updates the
 *	window manager property for the class. If the window hasn't been
 *	mapped, the update is deferred until just before the first mapping.
 *
 * Results:
 *	None.
 *
 * Side effects:
 *	A window property may get updated.
 *
 *----------------------------------------------------------------------
 */

void
TkWmSetClass(
    TCL_UNUSED(TkWindow *))		/* Newly-created top-level window. */
{
    return;
}

/*
 *----------------------------------------------------------------------
 *
 * Tk_WmObjCmd --
 *
 *	This procedure is invoked to process the "wm" Tcl command. See the
 *	user documentation for details on what it does.
 *
 * Results:
 *	A standard Tcl result.
 *
 * Side effects:
 *	See the user documentation.
 *
 *----------------------------------------------------------------------
 */

int
Tk_WmObjCmd(
    ClientData clientData,	/* Main window associated with interpreter. */
    Tcl_Interp *interp,		/* Current interpreter. */
    int objc,			/* Number of arguments. */
    Tcl_Obj *const objv[])	/* Argument objects. */
{
    Tk_Window tkwin = (Tk_Window)clientData;
    static const char *const optionStrings[] = {
	"aspect", "attributes", "client", "colormapwindows",
	"command", "deiconify", "focusmodel", "forget",
	"frame", "geometry", "grid", "group", "iconbadge",
	"iconbitmap", "iconify", "iconmask", "iconname",
	"iconphoto", "iconposition", "iconwindow",
	"manage", "maxsize", "minsize", "overrideredirect",
	"positionfrom", "protocol", "resizable", "sizefrom",
	"stackorder", "state", "title", "transient",
	"withdraw", NULL };
    enum options {
	WMOPT_ASPECT, WMOPT_ATTRIBUTES, WMOPT_CLIENT, WMOPT_COLORMAPWINDOWS,
	WMOPT_COMMAND, WMOPT_DEICONIFY, WMOPT_FOCUSMODEL, WMOPT_FORGET,
	WMOPT_FRAME, WMOPT_GEOMETRY, WMOPT_GRID, WMOPT_GROUP,  WMOPT_ICONBADGE,
	WMOPT_ICONBITMAP, WMOPT_ICONIFY, WMOPT_ICONMASK, WMOPT_ICONNAME,
	WMOPT_ICONPHOTO, WMOPT_ICONPOSITION, WMOPT_ICONWINDOW,
	WMOPT_MANAGE, WMOPT_MAXSIZE, WMOPT_MINSIZE, WMOPT_OVERRIDEREDIRECT,
	WMOPT_POSITIONFROM, WMOPT_PROTOCOL, WMOPT_RESIZABLE, WMOPT_SIZEFROM,
	WMOPT_STACKORDER, WMOPT_STATE, WMOPT_TITLE, WMOPT_TRANSIENT,
	WMOPT_WITHDRAW };
    int index, length;
    char *argv1;
    TkWindow *winPtr;

    if (objc < 2) {
    wrongNumArgs:
	Tcl_WrongNumArgs(interp, 1, objv, "option window ?arg ...?");
	return TCL_ERROR;
    }

    argv1 = Tcl_GetStringFromObj(objv[1], &length);
    if ((argv1[0] == 't') && (strncmp(argv1, "tracing", length) == 0)
	    && (length >= 3)) {
	if ((objc != 2) && (objc != 3)) {
	    Tcl_WrongNumArgs(interp, 2, objv, "?boolean?");
	    return TCL_ERROR;
	}
	if (objc == 2) {
	    Tcl_SetObjResult(interp, Tcl_NewBooleanObj(wmTracing));
	    return TCL_OK;
	}
	return Tcl_GetBooleanFromObj(interp, objv[2], &wmTracing);
    }

    if (Tcl_GetIndexFromObjStruct(interp, objv[1], optionStrings,
	    sizeof(char *), "option", 0, &index) != TCL_OK) {
	return TCL_ERROR;
    }

    if (objc < 3) {
	goto wrongNumArgs;
    }

    if (TkGetWindowFromObj(interp, tkwin, objv[2], (Tk_Window *) &winPtr)
	!= TCL_OK) {
	return TCL_ERROR;
    }
    if (!Tk_IsTopLevel(winPtr)
	    && (index != WMOPT_MANAGE) && (index != WMOPT_FORGET)) {
	Tcl_SetObjResult(interp, Tcl_ObjPrintf(
		"window \"%s\" isn't a top-level window", winPtr->pathName));
	Tcl_SetErrorCode(interp, "TK", "LOOKUP", "TOPLEVEL", winPtr->pathName,
		NULL);
	return TCL_ERROR;
    }

    switch ((enum options) index) {
    case WMOPT_ASPECT:
	return WmAspectCmd(tkwin, winPtr, interp, objc, objv);
    case WMOPT_ATTRIBUTES:
	return WmAttributesCmd(tkwin, winPtr, interp, objc, objv);
    case WMOPT_CLIENT:
	return WmClientCmd(tkwin, winPtr, interp, objc, objv);
    case WMOPT_COLORMAPWINDOWS:
	return WmColormapwindowsCmd(tkwin, winPtr, interp, objc, objv);
    case WMOPT_COMMAND:
	return WmCommandCmd(tkwin, winPtr, interp, objc, objv);
    case WMOPT_DEICONIFY:
	return WmDeiconifyCmd(tkwin, winPtr, interp, objc, objv);
    case WMOPT_FOCUSMODEL:
	return WmFocusmodelCmd(tkwin, winPtr, interp, objc, objv);
    case WMOPT_FORGET:
	return WmForgetCmd(tkwin, winPtr, interp, objc, objv);
    case WMOPT_FRAME:
	return WmFrameCmd(tkwin, winPtr, interp, objc, objv);
    case WMOPT_GEOMETRY:
	return WmGeometryCmd(tkwin, winPtr, interp, objc, objv);
    case WMOPT_GRID:
	return WmGridCmd(tkwin, winPtr, interp, objc, objv);
    case WMOPT_GROUP:
	return WmGroupCmd(tkwin, winPtr, interp, objc, objv);
    case WMOPT_ICONBADGE:
	return WmIconbadgeCmd(tkwin, winPtr, interp, objc, objv);
    case WMOPT_ICONBITMAP:
	return WmIconbitmapCmd(tkwin, winPtr, interp, objc, objv);
    case WMOPT_ICONIFY:
	return WmIconifyCmd(tkwin, winPtr, interp, objc, objv);
    case WMOPT_ICONMASK:
	return WmIconmaskCmd(tkwin, winPtr, interp, objc, objv);
    case WMOPT_ICONNAME:
	return WmIconnameCmd(tkwin, winPtr, interp, objc, objv);
    case WMOPT_ICONPHOTO:
	return WmIconphotoCmd(tkwin, winPtr, interp, objc, objv);
    case WMOPT_ICONPOSITION:
	return WmIconpositionCmd(tkwin, winPtr, interp, objc, objv);
    case WMOPT_ICONWINDOW:
	return WmIconwindowCmd(tkwin, winPtr, interp, objc, objv);
    case WMOPT_MANAGE:
	return WmManageCmd(tkwin, winPtr, interp, objc, objv);
    case WMOPT_MAXSIZE:
	return WmMaxsizeCmd(tkwin, winPtr, interp, objc, objv);
    case WMOPT_MINSIZE:
	return WmMinsizeCmd(tkwin, winPtr, interp, objc, objv);
    case WMOPT_OVERRIDEREDIRECT:
	return WmOverrideredirectCmd(tkwin, winPtr, interp, objc, objv);
    case WMOPT_POSITIONFROM:
	return WmPositionfromCmd(tkwin, winPtr, interp, objc, objv);
    case WMOPT_PROTOCOL:
	return WmProtocolCmd(tkwin, winPtr, interp, objc, objv);
    case WMOPT_RESIZABLE:
	return WmResizableCmd(tkwin, winPtr, interp, objc, objv);
    case WMOPT_SIZEFROM:
	return WmSizefromCmd(tkwin, winPtr, interp, objc, objv);
    case WMOPT_STACKORDER:
	return WmStackorderCmd(tkwin, winPtr, interp, objc, objv);
    case WMOPT_STATE:
	return WmStateCmd(tkwin, winPtr, interp, objc, objv);
    case WMOPT_TITLE:
	return WmTitleCmd(tkwin, winPtr, interp, objc, objv);
    case WMOPT_TRANSIENT:
	return WmTransientCmd(tkwin, winPtr, interp, objc, objv);
    case WMOPT_WITHDRAW:
	return WmWithdrawCmd(tkwin, winPtr, interp, objc, objv);
    }

    /* This should not happen */
    return TCL_ERROR;
}

/*
 *----------------------------------------------------------------------
 *
 * WmAspectCmd --
 *
 *	This procedure is invoked to process the "wm aspect" Tcl command. See
 *	the user documentation for details on what it does.
 *
 * Results:
 *	A standard Tcl result.
 *
 * Side effects:
 *	See the user documentation.
 *
 *----------------------------------------------------------------------
 */

static int
WmAspectCmd(
    TCL_UNUSED(Tk_Window),		/* Main window of the application. */
    TkWindow *winPtr,		/* Toplevel to work with */
    Tcl_Interp *interp,		/* Current interpreter. */
    int objc,			/* Number of arguments. */
    Tcl_Obj *const objv[])	/* Argument objects. */
{
    WmInfo *wmPtr = winPtr->wmInfoPtr;
    int numer1, denom1, numer2, denom2;

    if ((objc != 3) && (objc != 7)) {
	Tcl_WrongNumArgs(interp, 2, objv,
		"window ?minNumer minDenom maxNumer maxDenom?");
	return TCL_ERROR;
    }
    if (objc == 3) {
	if (wmPtr->sizeHintsFlags & PAspect) {
	    Tcl_Obj *results[4];

	    results[0] = Tcl_NewWideIntObj(wmPtr->minAspect.x);
	    results[1] = Tcl_NewWideIntObj(wmPtr->minAspect.y);
	    results[2] = Tcl_NewWideIntObj(wmPtr->maxAspect.x);
	    results[3] = Tcl_NewWideIntObj(wmPtr->maxAspect.y);
	    Tcl_SetObjResult(interp, Tcl_NewListObj(4, results));
	}
	return TCL_OK;
    }
    if (*Tcl_GetString(objv[3]) == '\0') {
	wmPtr->sizeHintsFlags &= ~PAspect;
    } else {
	if ((Tcl_GetIntFromObj(interp, objv[3], &numer1) != TCL_OK)
		|| (Tcl_GetIntFromObj(interp, objv[4], &denom1) != TCL_OK)
		|| (Tcl_GetIntFromObj(interp, objv[5], &numer2) != TCL_OK)
		|| (Tcl_GetIntFromObj(interp, objv[6], &denom2) != TCL_OK)) {
	    return TCL_ERROR;
	}
	if ((numer1 <= 0) || (denom1 <= 0) || (numer2 <= 0) ||
		(denom2 <= 0)) {
	    Tcl_SetObjResult(interp, Tcl_NewStringObj(
		    "aspect number can't be <= 0", -1));
	    Tcl_SetErrorCode(interp, "TK", "WM", "ASPECT", NULL);
	    return TCL_ERROR;
	}
	wmPtr->minAspect.x = numer1;
	wmPtr->minAspect.y = denom1;
	wmPtr->maxAspect.x = numer2;
	wmPtr->maxAspect.y = denom2;
	wmPtr->sizeHintsFlags |= PAspect;
    }
    wmPtr->flags |= WM_UPDATE_SIZE_HINTS;
    WmUpdateGeom(wmPtr, winPtr);
    return TCL_OK;
}

/*
 *----------------------------------------------------------------------
 *
 * WmSetAttribute --
 *
 *	Helper routine for WmAttributesCmd. Sets the value of the specified
 *	attribute.
 *
 * Returns:
 *
 *	TCL_OK if successful, TCL_ERROR otherwise. In case of an error, leaves
 *	a message in the interpreter's result.
 *
 *----------------------------------------------------------------------
 */

static int
WmSetAttribute(
    TkWindow *winPtr,		/* Toplevel to work with */
    NSWindow *macWindow,
    Tcl_Interp *interp,		/* Current interpreter */
    WmAttribute attribute,	/* Code of attribute to set */
    Tcl_Obj *value)		/* New value */
{
    WmInfo *wmPtr = winPtr->wmInfoPtr;
    int boolean;

    switch (attribute) {
    case WMATT_ALPHA: {
	double dval;

	if (Tcl_GetDoubleFromObj(interp, value, &dval) != TCL_OK) {
	    return TCL_ERROR;
	}

	/*
	 * The user should give (transparent) 0 .. 1.0 (opaque)
	 */

	if (dval < 0.0) {
	    dval = 0.0;
	} else if (dval > 1.0) {
	    dval = 1.0;
	}
	[macWindow setAlphaValue:dval];
	break;
    }
    case WMATT_FULLSCREEN:
	if (Tcl_GetBooleanFromObj(interp, value, &boolean) != TCL_OK) {
	    return TCL_ERROR;
	}
<<<<<<< HEAD
	if (boolean != ((wmPtr->flags & WM_FULLSCREEN) != 0)) {
#if !(MAC_OS_X_VERSION_MAX_ALLOWED < 1070)
=======
	if (boolean != (([macWindow styleMask] & NSFullScreenWindowMask) != 0)) {
#if MAC_OS_X_VERSION_MAX_ALLOWED >= 1070
>>>>>>> f413e249
	    [macWindow toggleFullScreen:macWindow];
#else
	    TKLog(@"The fullscreen attribute is ignored on this system.");
#endif
	}
	break;
    case WMATT_MODIFIED:
	if (Tcl_GetBooleanFromObj(interp, value, &boolean) != TCL_OK) {
	    return TCL_ERROR;
	}
	if (boolean != [macWindow isDocumentEdited]) {
	    [macWindow setDocumentEdited:boolean];
	}
	break;
    case WMATT_NOTIFY:
	if (Tcl_GetBooleanFromObj(interp, value, &boolean) != TCL_OK) {
	    return TCL_ERROR;
	}
	if (boolean == !tkMacOSXWmAttrNotifyVal) {
	    static NSInteger request = -1;

	    if (request >= 0) {
		[NSApp cancelUserAttentionRequest:request];
		request = -1;
	    }
	    if (boolean) {
		request = [NSApp requestUserAttention:NSCriticalRequest];
	    }
	    tkMacOSXWmAttrNotifyVal = boolean;
	}
	break;
    case WMATT_TITLEPATH: {
	const char *path = (const char *)Tcl_FSGetNativePath(value);
	NSString *filename = @"";

	if (path && *path) {
	    filename = [NSString stringWithUTF8String:path];
	}
	[macWindow setRepresentedFilename:filename];
	break;
    }
    case WMATT_TOPMOST:
	if (Tcl_GetBooleanFromObj(interp, value, &boolean) != TCL_OK) {
	    return TCL_ERROR;
	}
	if (boolean != ((wmPtr->flags & WM_TOPMOST) != 0)) {
	    int oldFlags = wmPtr->flags;

	    if (boolean) {
		wmPtr->flags |= WM_TOPMOST;
	    } else {
		wmPtr->flags &= ~WM_TOPMOST;
	    }
	    ApplyWindowAttributeFlagChanges(winPtr, macWindow,
		    wmPtr->attributes, oldFlags, 1, 0);
	}
	break;
    case WMATT_TRANSPARENT:
	if (Tcl_GetBooleanFromObj(interp, value, &boolean) != TCL_OK) {
	    return TCL_ERROR;
	}
	if (boolean != ((wmPtr->flags & WM_TRANSPARENT) != 0)) {
	    UInt64 oldAttributes = wmPtr->attributes;
	    int oldFlags = wmPtr->flags;

	    if (boolean) {
		wmPtr->flags |= WM_TRANSPARENT;
		wmPtr->attributes |= kWindowNoShadowAttribute;
	    } else {
		wmPtr->flags &= ~WM_TRANSPARENT;
		wmPtr->attributes &= ~kWindowNoShadowAttribute;
	    }
	    ApplyWindowAttributeFlagChanges(winPtr, macWindow, oldAttributes,
		    oldFlags, 1, 0);
	    [macWindow setBackgroundColor:boolean ? [NSColor clearColor] : nil];
	    [macWindow setOpaque:!boolean];
	    TkMacOSXInvalidateWindow((MacDrawable *)winPtr->window,
		    TK_PARENT_WINDOW);
	    }
	break;
    case WMATT_TYPE:
	TKLog(@"The type attribute is ignored on macOS.");
	break;
    case _WMATT_LAST_ATTRIBUTE:
    default:
	return TCL_ERROR;
    }
    return TCL_OK;
}

/*
 *----------------------------------------------------------------------
 *
 * WmGetAttribute --
 *
 *	Helper routine for WmAttributesCmd. Returns the current value of the
 *	specified attribute.
 *
 *----------------------------------------------------------------------
 */

static Tcl_Obj *
WmGetAttribute(
    TkWindow *winPtr,		/* Toplevel to work with */
    NSWindow *macWindow,
    WmAttribute attribute)	/* Code of attribute to get */
{
    Tcl_Obj *result = NULL;
    WmInfo *wmPtr = winPtr->wmInfoPtr;

    switch (attribute) {
    case WMATT_ALPHA:
	result = Tcl_NewDoubleObj([macWindow alphaValue]);
	break;
    case WMATT_FULLSCREEN:
	result = Tcl_NewWideIntObj((wmPtr->flags & WM_FULLSCREEN) != 0);
	break;
    case WMATT_MODIFIED:
	result = Tcl_NewBooleanObj([macWindow isDocumentEdited]);
	break;
    case WMATT_NOTIFY:
	result = Tcl_NewBooleanObj(tkMacOSXWmAttrNotifyVal);
	break;
    case WMATT_TITLEPATH:
	result = Tcl_NewStringObj([[macWindow representedFilename] UTF8String],
		-1);
	break;
    case WMATT_TOPMOST:
	result = Tcl_NewBooleanObj(wmPtr->flags & WM_TOPMOST);
	break;
    case WMATT_TRANSPARENT:
	result = Tcl_NewBooleanObj(wmPtr->flags & WM_TRANSPARENT);
	break;
    case WMATT_TYPE:
	result = Tcl_NewStringObj("unsupported", -1);
	break;
    case _WMATT_LAST_ATTRIBUTE:
    default:
	break;
    }
    return result;
}

/*
 *----------------------------------------------------------------------
 *
 * WmAttributesCmd --
 *
 *	This procedure is invoked to process the "wm attributes" Tcl command.
 *	See the user documentation for details on what it does.
 *
 * Results:
 *	A standard Tcl result.
 *
 * Side effects:
 *	See the user documentation.
 *
 *----------------------------------------------------------------------
 */

static int
WmAttributesCmd(
    TCL_UNUSED(Tk_Window),		/* Main window of the application. */
    TkWindow *winPtr,		/* Toplevel to work with */
    Tcl_Interp *interp,		/* Current interpreter. */
    int objc,			/* Number of arguments. */
    Tcl_Obj *const objv[])	/* Argument objects. */
{
    int attribute = 0;
    NSWindow *macWindow;

    if (winPtr->window == None) {
	Tk_MakeWindowExist((Tk_Window)winPtr);
    }
    if (!TkMacOSXHostToplevelExists(winPtr)) {
	TkMacOSXMakeRealWindowExist(winPtr);
    }
    macWindow = TkMacOSXGetNSWindowForDrawable(winPtr->window);

    if (objc == 3) {		/* wm attributes $win */
	Tcl_Obj *result = Tcl_NewObj();

	for (attribute = 0; attribute < _WMATT_LAST_ATTRIBUTE; ++attribute) {
	    Tcl_ListObjAppendElement(NULL, result,
		    Tcl_NewStringObj(WmAttributeNames[attribute], -1));
	    Tcl_ListObjAppendElement(NULL, result,
		    WmGetAttribute(winPtr, macWindow, (WmAttribute)attribute));
	}
	Tcl_SetObjResult(interp, result);
    } else if (objc == 4) {	/* wm attributes $win -attribute */
	if (Tcl_GetIndexFromObjStruct(interp, objv[3], WmAttributeNames,
		sizeof(char *), "attribute", 0, &attribute) != TCL_OK) {
	    return TCL_ERROR;
	}
	Tcl_SetObjResult(interp, WmGetAttribute(winPtr, macWindow, (WmAttribute)attribute));
    } else if ((objc - 3) % 2 == 0) {	/* wm attributes $win -att value... */
	int i;

	for (i = 3; i < objc; i += 2) {
	    if (Tcl_GetIndexFromObjStruct(interp, objv[i], WmAttributeNames,
		    sizeof(char *), "attribute", 0, &attribute) != TCL_OK) {
		return TCL_ERROR;
	    }
	    if (WmSetAttribute(winPtr, macWindow, interp, (WmAttribute)attribute, objv[i+1])
		    != TCL_OK) {
		return TCL_ERROR;
	    }
	}
    } else {
	Tcl_WrongNumArgs(interp, 2, objv, "window ?-attribute ?value ...??");
	return TCL_ERROR;
    }
    return TCL_OK;
}

/*
 *----------------------------------------------------------------------
 *
 * WmClientCmd --
 *
 *	This procedure is invoked to process the "wm client" Tcl command. See
 *	the user documentation for details on what it does.
 *
 * Results:
 *	A standard Tcl result.
 *
 * Side effects:
 *	See the user documentation.
 *
 *----------------------------------------------------------------------
 */

static int
WmClientCmd(
    TCL_UNUSED(Tk_Window),		/* Main window of the application. */
    TkWindow *winPtr,		/* Toplevel to work with */
    Tcl_Interp *interp,		/* Current interpreter. */
    int objc,			/* Number of arguments. */
    Tcl_Obj *const objv[])	/* Argument objects. */
{
    WmInfo *wmPtr = winPtr->wmInfoPtr;
    char *argv3;
    int length;

    if ((objc != 3) && (objc != 4)) {
	Tcl_WrongNumArgs(interp, 2, objv, "window ?name?");
	return TCL_ERROR;
    }
    if (objc == 3) {
	if (wmPtr->clientMachine != NULL) {
	    Tcl_SetObjResult(interp,
		    Tcl_NewStringObj(wmPtr->clientMachine, -1));
	}
	return TCL_OK;
    }
    argv3 = Tcl_GetStringFromObj(objv[3], &length);
    if (argv3[0] == 0) {
	if (wmPtr->clientMachine != NULL) {
	    ckfree(wmPtr->clientMachine);
	    wmPtr->clientMachine = NULL;
	}
	return TCL_OK;
    }
    if (wmPtr->clientMachine != NULL) {
	ckfree(wmPtr->clientMachine);
    }
    wmPtr->clientMachine = (char *)ckalloc(length + 1);
    strcpy(wmPtr->clientMachine, argv3);
    return TCL_OK;
}

/*
 *----------------------------------------------------------------------
 *
 * WmColormapwindowsCmd --
 *
 *	This procedure is invoked to process the "wm colormapwindows" Tcl
 *	command. See the user documentation for details on what it does.
 *
 * Results:
 *	A standard Tcl result.
 *
 * Side effects:
 *	See the user documentation.
 *
 *----------------------------------------------------------------------
 */

static int
WmColormapwindowsCmd(
    Tk_Window tkwin,		/* Main window of the application. */
    TkWindow *winPtr,		/* Toplevel to work with */
    Tcl_Interp *interp,		/* Current interpreter. */
    int objc,			/* Number of arguments. */
    Tcl_Obj *const objv[])	/* Argument objects. */
{
    WmInfo *wmPtr = winPtr->wmInfoPtr;
    TkWindow **cmapList, *winPtr2;
    Tcl_Size i, windowObjc;
    int gotToplevel = 0;
    Tcl_Obj **windowObjv, *resultObj;

    if ((objc != 3) && (objc != 4)) {
	Tcl_WrongNumArgs(interp, 2, objv, "window ?windowList?");
	return TCL_ERROR;
    }
    if (objc == 3) {
	Tk_MakeWindowExist((Tk_Window)winPtr);
	resultObj = Tcl_NewObj();
	for (i = 0; i < wmPtr->cmapCount; i++) {
	    if ((i == (wmPtr->cmapCount-1))
		    && (wmPtr->flags & WM_ADDED_TOPLEVEL_COLORMAP)) {
		break;
	    }
	    Tcl_ListObjAppendElement(NULL, resultObj,
		    Tk_NewWindowObj((Tk_Window)wmPtr->cmapList[i]));
	}
	Tcl_SetObjResult(interp, resultObj);
	return TCL_OK;
    }
    if (Tcl_ListObjGetElements(interp, objv[3], &windowObjc, &windowObjv)
	    != TCL_OK) {
	return TCL_ERROR;
    }
    cmapList = (TkWindow **)ckalloc((windowObjc+1) * sizeof(TkWindow*));
    for (i = 0; i < windowObjc; i++) {
	if (TkGetWindowFromObj(interp, tkwin, windowObjv[i],
		(Tk_Window *) &winPtr2) != TCL_OK) {
	    ckfree(cmapList);
	    return TCL_ERROR;
	}
	if (winPtr2 == winPtr) {
	    gotToplevel = 1;
	}
	if (winPtr2->window == None) {
	    Tk_MakeWindowExist((Tk_Window)winPtr2);
	}
	cmapList[i] = winPtr2;
    }
    if (!gotToplevel) {
	wmPtr->flags |= WM_ADDED_TOPLEVEL_COLORMAP;
	cmapList[windowObjc] = winPtr;
	windowObjc++;
    } else {
	wmPtr->flags &= ~WM_ADDED_TOPLEVEL_COLORMAP;
    }
    wmPtr->flags |= WM_COLORMAPS_EXPLICIT;
    if (wmPtr->cmapList != NULL) {
	ckfree(wmPtr->cmapList);
    }
    wmPtr->cmapList = cmapList;
    wmPtr->cmapCount = windowObjc;

    /*
     * On the Macintosh all of this is just an excercise in compatibility as
     * we don't support colormaps. If we did they would be installed here.
     */

    return TCL_OK;
}

/*
 *----------------------------------------------------------------------
 *
 * WmCommandCmd --
 *
 *	This procedure is invoked to process the "wm command" Tcl command. See
 *	the user documentation for details on what it does.
 *
 * Results:
 *	A standard Tcl result.
 *
 * Side effects:
 *	See the user documentation.
 *
 *----------------------------------------------------------------------
 */

static int
WmCommandCmd(
    TCL_UNUSED(Tk_Window),		/* Main window of the application. */
    TkWindow *winPtr,		/* Toplevel to work with */
    Tcl_Interp *interp,		/* Current interpreter. */
    int objc,			/* Number of arguments. */
    Tcl_Obj *const objv[])	/* Argument objects. */
{
    WmInfo *wmPtr = winPtr->wmInfoPtr;
    int len;

    if ((objc != 3) && (objc != 4)) {
	Tcl_WrongNumArgs(interp, 2, objv, "window ?value?");
	return TCL_ERROR;
    }
    if (objc == 3) {
	if (wmPtr->commandObj != NULL) {
	    Tcl_SetObjResult(interp, wmPtr->commandObj);
	}
	return TCL_OK;
    }
    if (*Tcl_GetString(objv[3]) == '\0') {
	if (wmPtr->commandObj != NULL) {
	    Tcl_DecrRefCount(wmPtr->commandObj);
	    wmPtr->commandObj = NULL;
	}
	return TCL_OK;
    }
    if (Tcl_ListObjLength(interp, objv[3], &len) != TCL_OK) {
	return TCL_ERROR;
    }
    if (wmPtr->commandObj != NULL) {
	Tcl_DecrRefCount(wmPtr->commandObj);
    }
    wmPtr->commandObj = Tcl_DuplicateObj(objv[3]);
    Tcl_IncrRefCount(wmPtr->commandObj);
    Tcl_InvalidateStringRep(wmPtr->commandObj);
    return TCL_OK;
}

/*
 *----------------------------------------------------------------------
 *
 * WmDeiconifyCmd --
 *
 *	This procedure is invoked to process the "wm deiconify" Tcl command.
 *	See the user documentation for details on what it does.
 *
 * Results:
 *	A standard Tcl result.
 *
 * Side effects:
 *	See the user documentation.
 *
 *----------------------------------------------------------------------
 */

static int
WmDeiconifyCmd(
    TCL_UNUSED(Tk_Window),		/* Main window of the application. */
    TkWindow *winPtr,		/* Toplevel to work with */
    Tcl_Interp *interp,		/* Current interpreter. */
    int objc,			/* Number of arguments. */
    Tcl_Obj *const objv[])	/* Argument objects. */
{
    WmInfo *wmPtr = winPtr->wmInfoPtr;
    NSWindow *win = TkMacOSXGetNSWindowForDrawable(winPtr->window);

    if (objc != 3) {
	Tcl_WrongNumArgs(interp, 2, objv, "window");
	return TCL_ERROR;
    }
    if (wmPtr->iconFor != NULL) {
	Tcl_SetObjResult(interp, Tcl_ObjPrintf(
		"can't deiconify %s: it is an icon for %s",
		Tcl_GetString(objv[2]), Tk_PathName(wmPtr->iconFor)));
	Tcl_SetErrorCode(interp, "TK", "WM", "DEICONIFY", "ICON", NULL);
	return TCL_ERROR;
    } else if (winPtr->flags & TK_EMBEDDED) {
	Tcl_SetObjResult(interp, Tcl_ObjPrintf(
		"can't deiconify %s: it is an embedded window",
		winPtr->pathName));
	Tcl_SetErrorCode(interp, "TK", "WM", "DEICONIFY", "EMBEDDED", NULL);
	return TCL_ERROR;
    }

    TkpWmSetState(winPtr, TkMacOSXIsWindowZoomed(winPtr) ?
	    ZoomState : NormalState);
    [win setExcludedFromWindowsMenu:NO];
    TkMacOSXApplyWindowAttributes(winPtr, win);
    [win orderFront:NSApp];
    if (wmPtr->icon) {
	Tk_UnmapWindow((Tk_Window)wmPtr->icon);
    }

    /*
     * If this window has a transient, the transient must also be deiconified if
     * it was withdrawn by the container.
     */

    for (Transient *transientPtr = wmPtr->transientPtr;
	    transientPtr != NULL; transientPtr = transientPtr->nextPtr) {
	TkWindow *winPtr2 = transientPtr->winPtr;
	WmInfo *wmPtr2 = winPtr2->wmInfoPtr;
	TkWindow *containerPtr = (TkWindow *)TkMacOSXGetContainer(winPtr2);

    	if (containerPtr == winPtr) {
	    if ((wmPtr2->hints.initial_state == WithdrawnState) &&
		    ((transientPtr->flags & WITHDRAWN_BY_CONTAINER) != 0)) {
		TkpWmSetState(winPtr2, NormalState);
		transientPtr->flags &= ~WITHDRAWN_BY_CONTAINER;
	    }
	}
    }

    [[win contentView] setNeedsDisplay:YES];
    Tcl_DoWhenIdle(TkMacOSXDrawAllViews, NULL);
    return TCL_OK;
}

/*
 *----------------------------------------------------------------------
 *
 * WmFocusmodelCmd --
 *
 *	This procedure is invoked to process the "wm focusmodel" Tcl command.
 *	See the user documentation for details on what it does.
 *
 * Results:
 *	A standard Tcl result.
 *
 * Side effects:
 *	See the user documentation.
 *
 *----------------------------------------------------------------------
 */

static int
WmFocusmodelCmd(
    TCL_UNUSED(Tk_Window),	/* Main window of the application. */
    TkWindow *winPtr,		/* Toplevel to work with */
    Tcl_Interp *interp,		/* Current interpreter. */
    int objc,			/* Number of arguments. */
    Tcl_Obj *const objv[])	/* Argument objects. */
{
    WmInfo *wmPtr = winPtr->wmInfoPtr;
    static const char *const optionStrings[] = {
	"active", "passive", NULL };
    enum options {
	OPT_ACTIVE, OPT_PASSIVE };
    int index;

    if ((objc != 3) && (objc != 4)) {
	Tcl_WrongNumArgs(interp, 2, objv, "window ?active|passive?");
	return TCL_ERROR;
    }
    if (objc == 3) {
	Tcl_SetObjResult(interp, Tcl_NewStringObj(
		wmPtr->hints.input ? "passive" : "active", -1));
	return TCL_OK;
    }

    if (Tcl_GetIndexFromObjStruct(interp, objv[3], optionStrings,
	    sizeof(char *), "argument", 0, &index) != TCL_OK) {
	return TCL_ERROR;
    }
    if (index == OPT_ACTIVE) {
	wmPtr->hints.input = False;
    } else { /* OPT_PASSIVE */
	wmPtr->hints.input = True;
    }
    return TCL_OK;
}

/*
 *----------------------------------------------------------------------
 *
 * WmForgetCmd --
 *
 *	This procedure is invoked to process the "wm forget" Tcl command.
 *	See the user documentation for details on what it does.
 *
 * Results:
 *	A standard Tcl result.
 *
 * Side effects:
 *	See the user documentation.
 *
 *----------------------------------------------------------------------
 */

static int
WmForgetCmd(
    TCL_UNUSED(Tk_Window),	/* Main window of the application. */
    TkWindow *winPtr,		/* Toplevel or Frame to work with */
    TCL_UNUSED(Tcl_Interp *),	/* Current interpreter. */
    TCL_UNUSED(int),			/* Number of arguments. */
    TCL_UNUSED(Tcl_Obj *const *))	/* Argument objects. */
{
    Tk_Window frameWin = (Tk_Window)winPtr;

    if (Tk_IsTopLevel(frameWin)) {
	MacDrawable *macWin;

	Tk_MakeWindowExist(frameWin);
	Tk_MakeWindowExist((Tk_Window)winPtr->parentPtr);

	macWin = (MacDrawable *)winPtr->window;

    	TkFocusJoin(winPtr);
    	Tk_UnmapWindow(frameWin);

	macWin->toplevel->referenceCount--;
	macWin->toplevel = winPtr->parentPtr->privatePtr->toplevel;
	macWin->toplevel->referenceCount++;
	macWin->flags &= ~TK_HOST_EXISTS;

	TkWmDeadWindow(winPtr);
	RemapWindows(winPtr, (MacDrawable *)winPtr->parentPtr->window);

        /*
         * Make sure wm no longer manages this window
         */
        Tk_ManageGeometry(frameWin, NULL, NULL);

	winPtr->flags &= ~(TK_TOP_HIERARCHY|TK_TOP_LEVEL|TK_HAS_WRAPPER|TK_WIN_MANAGED);

	/*
         * Flags (above) must be cleared before calling TkMapTopFrame (below).
         */

	TkMapTopFrame(frameWin);
    } else {
    	/*
	 * Already not managed by wm - ignore it.
	 */
    }
    return TCL_OK;
}

/*
 *----------------------------------------------------------------------
 *
 * WmFrameCmd --
 *
 *	This procedure is invoked to process the "wm frame" Tcl command. See
 *	the user documentation for details on what it does.
 *
 * Results:
 *	A standard Tcl result.
 *
 * Side effects:
 *	See the user documentation.
 *
 *----------------------------------------------------------------------
 */

static int
WmFrameCmd(
    TCL_UNUSED(Tk_Window),	/* Main window of the application. */
    TkWindow *winPtr,		/* Toplevel to work with */
    Tcl_Interp *interp,		/* Current interpreter. */
    int objc,			/* Number of arguments. */
    Tcl_Obj *const objv[])	/* Argument objects. */
{
    WmInfo *wmPtr = winPtr->wmInfoPtr;
    Window window;
    char buf[TCL_INTEGER_SPACE];

    if (objc != 3) {
	Tcl_WrongNumArgs(interp, 2, objv, "window");
	return TCL_ERROR;
    }
    window = wmPtr->reparent;
    if (window == None) {
	window = Tk_WindowId((Tk_Window)winPtr);
    }
    sprintf(buf, "0x%" TCL_Z_MODIFIER "x", (size_t)window);
    Tcl_SetObjResult(interp, Tcl_NewStringObj(buf, -1));
    return TCL_OK;
}

/*
 *----------------------------------------------------------------------
 *
 * WmGeometryCmd --
 *
 *	This procedure is invoked to process the "wm geometry" Tcl command.
 *	See the user documentation for details on what it does.
 *
 * Results:
 *	A standard Tcl result.
 *
 * Side effects:
 *	See the user documentation.
 *
 *----------------------------------------------------------------------
 */

static int
WmGeometryCmd(
    TCL_UNUSED(Tk_Window),	/* Main window of the application. */
    TkWindow *winPtr,		/* Toplevel to work with */
    Tcl_Interp *interp,		/* Current interpreter. */
    int objc,			/* Number of arguments. */
    Tcl_Obj *const objv[])	/* Argument objects. */
{
    WmInfo *wmPtr = winPtr->wmInfoPtr;
    NSWindow *win = TkMacOSXGetNSWindowForDrawable(winPtr->window);
    char xSign = '+', ySign = '+';
    int width, height, x = wmPtr->x, y= wmPtr->y;
    char *argv3;

    if ((objc != 3) && (objc != 4)) {
	Tcl_WrongNumArgs(interp, 2, objv, "window ?newGeometry?");
	return TCL_ERROR;
    }
    if (objc == 3) {
	if (wmPtr->gridWin != NULL) {
	    width = wmPtr->reqGridWidth + (winPtr->changes.width
		    - winPtr->reqWidth)/wmPtr->widthInc;
	    height = wmPtr->reqGridHeight + (winPtr->changes.height
		    - winPtr->reqHeight)/wmPtr->heightInc;
	} else {
	    width = winPtr->changes.width;
	    height = winPtr->changes.height;
	}
	if (win) {
	    if (wmPtr->flags & WM_NEGATIVE_X) {
		xSign = '-';
		x = wmPtr->vRootWidth - wmPtr->x
		    - (width + (wmPtr->parentWidth - winPtr->changes.width));
	    }
	    if (wmPtr->flags & WM_NEGATIVE_Y) {
		ySign = '-';
		y = wmPtr->vRootHeight - wmPtr->y
		    - (height + (wmPtr->parentHeight - winPtr->changes.height));
	    }
	}
	Tcl_SetObjResult(interp, Tcl_ObjPrintf("%dx%d%c%d%c%d",
		width, height, xSign, x, ySign, y));
	return TCL_OK;
    }
    argv3 = Tcl_GetString(objv[3]);
    if (*argv3 == '\0') {
	wmPtr->width = -1;
	wmPtr->height = -1;
	WmUpdateGeom(wmPtr, winPtr);
	return TCL_OK;
    }
    return ParseGeometry(interp, argv3, winPtr);
}

/*
 *----------------------------------------------------------------------
 *
 * WmGridCmd --
 *
 *	This procedure is invoked to process the "wm grid" Tcl command. See
 *	the user documentation for details on what it does.
 *
 * Results:
 *	A standard Tcl result.
 *
 * Side effects:
 *	See the user documentation.
 *
 *----------------------------------------------------------------------
 */

static int
WmGridCmd(
    TCL_UNUSED(Tk_Window),	/* Main window of the application. */
    TkWindow *winPtr,		/* Toplevel to work with */
    Tcl_Interp *interp,		/* Current interpreter. */
    int objc,			/* Number of arguments. */
    Tcl_Obj *const objv[])	/* Argument objects. */
{
    WmInfo *wmPtr = winPtr->wmInfoPtr;
    int reqWidth, reqHeight, widthInc, heightInc;
    const char *errorMsg;

    if ((objc != 3) && (objc != 7)) {
	Tcl_WrongNumArgs(interp, 2, objv,
		"window ?baseWidth baseHeight widthInc heightInc?");
	return TCL_ERROR;
    }
    if (objc == 3) {
	if (wmPtr->sizeHintsFlags & PBaseSize) {
	    Tcl_Obj *results[4];

	    results[0] = Tcl_NewWideIntObj(wmPtr->reqGridWidth);
	    results[1] = Tcl_NewWideIntObj(wmPtr->reqGridHeight);
	    results[2] = Tcl_NewWideIntObj(wmPtr->widthInc);
	    results[3] = Tcl_NewWideIntObj(wmPtr->heightInc);
	    Tcl_SetObjResult(interp, Tcl_NewListObj(4, results));
	}
	return TCL_OK;
    }
    if (*Tcl_GetString(objv[3]) == '\0') {
	/*
	 * Turn off gridding and reset the width and height to make sense as
	 * ungridded numbers.
	 */

	wmPtr->sizeHintsFlags &= ~(PBaseSize|PResizeInc);
	if (wmPtr->width != -1) {
	    wmPtr->width = winPtr->reqWidth + (wmPtr->width
		    - wmPtr->reqGridWidth)*wmPtr->widthInc;
	    wmPtr->height = winPtr->reqHeight + (wmPtr->height
		    - wmPtr->reqGridHeight)*wmPtr->heightInc;
	}
	wmPtr->widthInc = 1;
	wmPtr->heightInc = 1;
    } else {
	if ((Tcl_GetIntFromObj(interp, objv[3], &reqWidth) != TCL_OK)
		|| (Tcl_GetIntFromObj(interp, objv[4], &reqHeight) != TCL_OK)
		|| (Tcl_GetIntFromObj(interp, objv[5], &widthInc) != TCL_OK)
		|| (Tcl_GetIntFromObj(interp, objv[6], &heightInc)!=TCL_OK)) {
	    return TCL_ERROR;
	}
	if (reqWidth < 0) {
	    errorMsg = "baseWidth can't be < 0";
	    goto error;
	} else if (reqHeight < 0) {
	    errorMsg = "baseHeight can't be < 0";
	    goto error;
	} else if (widthInc <= 0) {
	    errorMsg = "widthInc can't be <= 0";
	    goto error;
	} else if (heightInc <= 0) {
	    errorMsg = "heightInc can't be <= 0";
	    goto error;
	}
	Tk_SetGrid((Tk_Window)winPtr, reqWidth, reqHeight, widthInc,
		heightInc);
    }
    wmPtr->flags |= WM_UPDATE_SIZE_HINTS;
    WmUpdateGeom(wmPtr, winPtr);
    return TCL_OK;

  error:
    Tcl_SetObjResult(interp, Tcl_NewStringObj(errorMsg, -1));
    Tcl_SetErrorCode(interp, "TK", "WM", "GRID", NULL);
    return TCL_ERROR;
}

/*
 *----------------------------------------------------------------------
 *
 * WmGroupCmd --
 *
 *	This procedure is invoked to process the "wm group" Tcl command. See
 *	the user documentation for details on what it does.
 *
 * Results:
 *	A standard Tcl result.
 *
 * Side effects:
 *	See the user documentation.
 *
 *----------------------------------------------------------------------
 */

static int
WmGroupCmd(
    Tk_Window tkwin,		/* Main window of the application. */
    TkWindow *winPtr,		/* Toplevel to work with */
    Tcl_Interp *interp,		/* Current interpreter. */
    int objc,			/* Number of arguments. */
    Tcl_Obj *const objv[])	/* Argument objects. */
{
    WmInfo *wmPtr = winPtr->wmInfoPtr;
    Tk_Window tkwin2;
    char *argv3;
    int length;

    if ((objc != 3) && (objc != 4)) {
	Tcl_WrongNumArgs(interp, 2, objv, "window ?pathName?");
	return TCL_ERROR;
    }
    if (objc == 3) {
	if (wmPtr->hints.flags & WindowGroupHint) {
	    Tcl_SetObjResult(interp, Tcl_NewStringObj(wmPtr->leaderName, -1));
	}
	return TCL_OK;
    }

    argv3 = Tcl_GetStringFromObj(objv[3], &length);
    if (*argv3 == '\0') {
	wmPtr->hints.flags &= ~WindowGroupHint;
	if (wmPtr->leaderName != NULL) {
	    ckfree(wmPtr->leaderName);
	}
	wmPtr->leaderName = NULL;
    } else {
	if (TkGetWindowFromObj(interp, tkwin, objv[3], &tkwin2) != TCL_OK) {
	    return TCL_ERROR;
	}
	Tk_MakeWindowExist(tkwin2);
	if (wmPtr->leaderName != NULL) {
	    ckfree(wmPtr->leaderName);
	}
	wmPtr->hints.window_group = Tk_WindowId(tkwin2);
	wmPtr->hints.flags |= WindowGroupHint;
	wmPtr->leaderName = (char *)ckalloc(length + 1);
	strcpy(wmPtr->leaderName, argv3);
    }
    return TCL_OK;
}

 /*----------------------------------------------------------------------
 *
 * WmIconbadgeCmd --
 *
 *	This procedure is invoked to process the "wm iconbadge" Tcl command.
 *	See the user documentation for details on what it does.
 *
 * Results:
 *	A standard Tcl result.
 *
 * Side effects:
 *	See the user documentation.
 *
 *----------------------------------------------------------------------
 */

static int
WmIconbadgeCmd(
    TCL_UNUSED(Tk_Window),	/* Main window of the application. */
    TkWindow *winPtr,		/* Toplevel to work with */
    Tcl_Interp *interp,		/* Current interpreter. */
    int objc,			/* Number of arguments. */
    Tcl_Obj *const objv[])	/* Argument objects. */
{
    (void) winPtr;
    NSString *label;

    if (objc < 4) {
	Tcl_WrongNumArgs(interp, 2, objv,"window badge");
	return TCL_ERROR;
    }

    label = [NSString stringWithUTF8String:Tcl_GetString(objv[3])];

    int number = [label intValue];
    NSDockTile *dockicon = [NSApp dockTile];

    /*
     * First, check that the label is not a decimal. If it is,
     * return an error.
     */

    if ([label containsString:@"."]) {
	Tcl_SetObjResult(interp, Tcl_ObjPrintf(
		"can't use \"%s\" as icon badge", Tcl_GetString(objv[3])));
	return TCL_ERROR;
    }

    /*
     * Next, check that label is an int, empty string, or exclamation
     * point. If so, set the icon badge on the Dock icon. Otherwise,
     * return an error.
     */

    NSArray *array = @[@"", @"!"];
    if ([array containsObject: label]) {
	[dockicon setBadgeLabel:label];
    } else if (number > 0) {
	NSString *str = [@(number) stringValue];
	[dockicon setBadgeLabel:str];
    } else {
	Tcl_SetObjResult(interp, Tcl_ObjPrintf(
		"can't use \"%s\" as icon badge", Tcl_GetString(objv[3])));
	return TCL_ERROR;
    }
    return TCL_OK;
}

/*
 *----------------------------------------------------------------------
 *
 * WmIconbitmapCmd --
 *
 *	This procedure is invoked to process the "wm iconbitmap" Tcl command.
 *	See the user documentation for details on what it does.
 *
 * Results:
 *	A standard Tcl result.
 *
 * Side effects:
 *	See the user documentation.
 *
 *----------------------------------------------------------------------
 */

static int
WmIconbitmapCmd(
    TCL_UNUSED(Tk_Window),	/* Main window of the application. */
    TkWindow *winPtr,		/* Toplevel to work with */
    Tcl_Interp *interp,		/* Current interpreter. */
    int objc,			/* Number of arguments. */
    Tcl_Obj *const objv[])	/* Argument objects. */
{
    WmInfo *wmPtr = winPtr->wmInfoPtr;
    Pixmap pixmap;
    char *str;
    int len;

    if ((objc != 3) && (objc != 4)) {
	Tcl_WrongNumArgs(interp, 2, objv, "window ?bitmap?");
	return TCL_ERROR;
    }
    if (objc == 3) {
	if (wmPtr->hints.flags & IconPixmapHint) {
	    Tcl_SetObjResult(interp, Tcl_NewStringObj(
		    Tk_NameOfBitmap(winPtr->display,wmPtr->hints.icon_pixmap),
		    -1));
	}
	return TCL_OK;
    }
    str = Tcl_GetStringFromObj(objv[3], &len);
    if (winPtr->window == None) {
	Tk_MakeWindowExist((Tk_Window)winPtr);
    }
    if (!TkMacOSXHostToplevelExists(winPtr)) {
	TkMacOSXMakeRealWindowExist(winPtr);
    }
    if (WmSetAttribute(winPtr, TkMacOSXGetNSWindowForDrawable(winPtr->window), interp,
	    WMATT_TITLEPATH, objv[3]) == TCL_OK) {
	if (!len) {
	    if (wmPtr->hints.icon_pixmap != None) {
		Tk_FreeBitmap(winPtr->display, wmPtr->hints.icon_pixmap);
		wmPtr->hints.icon_pixmap = None;
	    }
	    wmPtr->hints.flags &= ~IconPixmapHint;
	}
    } else {
	pixmap = Tk_GetBitmap(interp, (Tk_Window)winPtr, Tk_GetUid(str));
	if (pixmap == None) {
	    return TCL_ERROR;
	}
	wmPtr->hints.icon_pixmap = pixmap;
	wmPtr->hints.flags |= IconPixmapHint;
    }
    return TCL_OK;
}

/*
 *----------------------------------------------------------------------
 *
 * WmIconifyCmd --
 *
 *	This procedure is invoked to process the "wm iconify" Tcl command. See
 *	the user documentation for details on what it does.
 *
 * Results:
 *	A standard Tcl result.
 *
 * Side effects:
 *	See the user documentation.
 *
 *----------------------------------------------------------------------
 */

static int
WmIconifyCmd(
    TCL_UNUSED(Tk_Window),		/* Main window of the application. */
    TkWindow *winPtr,		/* Toplevel to work with */
    Tcl_Interp *interp,		/* Current interpreter. */
    int objc,			/* Number of arguments. */
    Tcl_Obj *const objv[])	/* Argument objects. */
{
    WmInfo *wmPtr = winPtr->wmInfoPtr;
    if (objc != 3) {
	Tcl_WrongNumArgs(interp, 2, objv, "window");
	return TCL_ERROR;
    }

    if (Tk_Attributes((Tk_Window)winPtr)->override_redirect) {
	Tcl_SetObjResult(interp, Tcl_ObjPrintf(
		"can't iconify \"%s\": override-redirect flag is set",
		winPtr->pathName));
	Tcl_SetErrorCode(interp, "TK", "WM", "ICONIFY", "OVERRIDE_REDIRECT",
		NULL);
	return TCL_ERROR;
    } else if (wmPtr->container != NULL) {
	Tcl_SetObjResult(interp, Tcl_ObjPrintf(
		"can't iconify \"%s\": it is a transient", winPtr->pathName));
	Tcl_SetErrorCode(interp, "TK", "WM", "ICONIFY", "TRANSIENT", NULL);
	return TCL_ERROR;
    } else if (wmPtr->iconFor != NULL) {
	Tcl_SetObjResult(interp, Tcl_ObjPrintf(
		"can't iconify \"%s\": it is an icon for \"%s\"",
		winPtr->pathName, Tk_PathName(wmPtr->iconFor)));
	Tcl_SetErrorCode(interp, "TK", "WM", "ICONIFY", "ICON", NULL);
	return TCL_ERROR;
    } else if (winPtr->flags & TK_EMBEDDED) {
	Tcl_SetObjResult(interp, Tcl_ObjPrintf(
		"can't iconify \"%s\": it is an embedded window",
		winPtr->pathName));
	Tcl_SetErrorCode(interp, "TK", "WM", "ICONIFY", "EMBEDDED", NULL);
	return TCL_ERROR;
    }

    TkpWmSetState(winPtr, IconicState);
    if (wmPtr->icon) {
	Tk_MapWindow((Tk_Window)wmPtr->icon);
    }

    /*
     * If this window has a transient the transient must be withdrawn when
     * the container is iconified.
     */

    for (Transient *transientPtr = wmPtr->transientPtr;
	    transientPtr != NULL; transientPtr = transientPtr->nextPtr) {
	TkWindow *winPtr2 = transientPtr->winPtr;
	TkWindow *containerPtr = (TkWindow *)TkMacOSXGetContainer(winPtr2);
    	if (containerPtr == winPtr &&
		winPtr2->wmInfoPtr->hints.initial_state != WithdrawnState) {
	    TkpWmSetState(winPtr2, WithdrawnState);
	    transientPtr->flags |= WITHDRAWN_BY_CONTAINER;
	}
    }

    return TCL_OK;
}

/*
 *----------------------------------------------------------------------
 *
 * WmIconmaskCmd --
 *
 *	This procedure is invoked to process the "wm iconmask" Tcl command.
 *	See the user documentation for details on what it does.
 *
 * Results:
 *	A standard Tcl result.
 *
 * Side effects:
 *	See the user documentation.
 *
 *----------------------------------------------------------------------
 */

static int
WmIconmaskCmd(
    Tk_Window tkwin,		/* Main window of the application. */
    TkWindow *winPtr,		/* Toplevel to work with */
    Tcl_Interp *interp,		/* Current interpreter. */
    int objc,			/* Number of arguments. */
    Tcl_Obj *const objv[])	/* Argument objects. */
{
    WmInfo *wmPtr = winPtr->wmInfoPtr;
    Pixmap pixmap;
    char *argv3;

    if ((objc != 3) && (objc != 4)) {
	Tcl_WrongNumArgs(interp, 2, objv, "window ?bitmap?");
	return TCL_ERROR;
    }

    if (objc == 3) {
	if (wmPtr->hints.flags & IconMaskHint) {
	    Tcl_SetObjResult(interp, Tcl_NewStringObj(
		    Tk_NameOfBitmap(winPtr->display, wmPtr->hints.icon_mask),
		    -1));
	}
	return TCL_OK;
    }

    argv3 = Tcl_GetString(objv[3]);
    if (*argv3 == '\0') {
	if (wmPtr->hints.icon_mask != None) {
	    Tk_FreeBitmap(winPtr->display, wmPtr->hints.icon_mask);
	}
	wmPtr->hints.flags &= ~IconMaskHint;
    } else {
	pixmap = Tk_GetBitmap(interp, tkwin, argv3);
	if (pixmap == None) {
	    return TCL_ERROR;
	}
	wmPtr->hints.icon_mask = pixmap;
	wmPtr->hints.flags |= IconMaskHint;
    }
    return TCL_OK;
}

/*
 *----------------------------------------------------------------------
 *
 * WmIconnameCmd --
 *
 *	This procedure is invoked to process the "wm iconname" Tcl command.
 *	See the user documentation for details on what it does.
 *
 * Results:
 *	A standard Tcl result.
 *
 * Side effects:
 *	See the user documentation.
 *
 *----------------------------------------------------------------------
 */

static int
WmIconnameCmd(
    TCL_UNUSED(Tk_Window),		/* Main window of the application. */
    TkWindow *winPtr,		/* Toplevel to work with */
    Tcl_Interp *interp,		/* Current interpreter. */
    int objc,			/* Number of arguments. */
    Tcl_Obj *const objv[])	/* Argument objects. */
{
    WmInfo *wmPtr = winPtr->wmInfoPtr;
    const char *argv3;
    int length;

    if (objc > 4) {
	Tcl_WrongNumArgs(interp, 2, objv, "window ?newName?");
	return TCL_ERROR;
    }
    if (objc == 3) {
	if (wmPtr->iconName != NULL) {
	    Tcl_SetObjResult(interp, Tcl_NewStringObj(wmPtr->iconName, -1));
	}
	return TCL_OK;
    }

    if (wmPtr->iconName != NULL) {
	ckfree(wmPtr->iconName);
    }
    argv3 = Tcl_GetStringFromObj(objv[3], &length);
    wmPtr->iconName = (char *)ckalloc(length + 1);
    strcpy(wmPtr->iconName, argv3);
    if (!(wmPtr->flags & WM_NEVER_MAPPED)) {
	XSetIconName(winPtr->display, winPtr->window, wmPtr->iconName);
    }
    return TCL_OK;
}

/*
 *----------------------------------------------------------------------
 *
 * WmIconphotoCmd --
 *
 *	This procedure is invoked to process the "wm iconphoto" Tcl command.
 *	See the user documentation for details on what it does.
 *
 * Results:
 *	A standard Tcl result.
 *
 * Side effects:
 *	See the user documentation.
 *
 *
 *----------------------------------------------------------------------
 */

static int
WmIconphotoCmd(
    Tk_Window tkwin,		/* Main window of the application. */
    TkWindow *winPtr,		/* Toplevel to work with */
    Tcl_Interp *interp,		/* Current interpreter. */
    int objc,			/* Number of arguments. */
    Tcl_Obj *const objv[])	/* Argument objects. */
{
    Tk_Image tk_icon;
    int width, height;
    NSImage *newIcon = NULL;

    if (objc < 4) {
	Tcl_WrongNumArgs(interp, 2, objv,
			"window ?-default? image1 ?image2 ...?");
	return TCL_ERROR;
    }

    /*
     * Parse args.
     */

    if (strcmp(Tcl_GetString(objv[3]), "-default") == 0) {
	if (objc == 4) {
	    Tcl_WrongNumArgs(interp, 2, objv,
		    "window ?-default? image1 ?image2 ...?");
	    return TCL_ERROR;
	}
    }

    /*
     * Get icon name. We only use the first icon name because macOS does not
     * support multiple images in Tk photos.
     */

    char *icon;
    if (strcmp(Tcl_GetString(objv[3]), "-default") == 0) {
	icon = Tcl_GetString(objv[4]);
    } else {
	icon = Tcl_GetString(objv[3]);
    }

    /*
     * Get image and convert to NSImage that can be displayed as icon.
     */

    tk_icon = Tk_GetImage(interp, tkwin, icon, NULL, NULL);
    if (tk_icon == NULL) {
    	Tcl_SetObjResult(interp, Tcl_ObjPrintf(
	      "can't use \"%s\" as iconphoto: not a photo image",
	      icon));
	Tcl_SetErrorCode(interp, "TK", "WM", "ICONPHOTO", "PHOTO", NULL);
	return TCL_ERROR;
    }

    Tk_SizeOfImage(tk_icon, &width, &height);
    if (width != 0 && height != 0) {
	newIcon = TkMacOSXGetNSImageFromTkImage(winPtr->display, tk_icon,
						width, height);
    }
    Tk_FreeImage(tk_icon);
    if (newIcon == NULL) {
	Tcl_SetObjResult(interp, Tcl_ObjPrintf(
	    "failed to create an iconphoto with image \"%s\"", icon));
	Tcl_SetErrorCode(interp, "TK", "WM", "ICONPHOTO", "IMAGE", NULL);
	return TCL_ERROR;
    }
    [NSApp setApplicationIconImage: newIcon];
    return TCL_OK;
}

/*
 *----------------------------------------------------------------------
 *
 * WmIconpositionCmd --
 *
 *	This procedure is invoked to process the "wm iconposition" Tcl
 *	command. See the user documentation for details on what it does.
 *
 * Results:
 *	A standard Tcl result.
 *
 * Side effects:
 *	See the user documentation.
 *
 *----------------------------------------------------------------------
 */

static int
WmIconpositionCmd(
    TCL_UNUSED(Tk_Window),		/* Main window of the application. */
    TkWindow *winPtr,		/* Toplevel to work with */
    Tcl_Interp *interp,		/* Current interpreter. */
    int objc,			/* Number of arguments. */
    Tcl_Obj *const objv[])	/* Argument objects. */
{
    WmInfo *wmPtr = winPtr->wmInfoPtr;
    int x, y;

    if ((objc != 3) && (objc != 5)) {
	Tcl_WrongNumArgs(interp, 2, objv, "window ?x y?");
	return TCL_ERROR;
    }

    if (objc == 3) {
	if (wmPtr->hints.flags & IconPositionHint) {
	    Tcl_Obj *results[2];

	    results[0] = Tcl_NewWideIntObj(wmPtr->hints.icon_x);
	    results[1] = Tcl_NewWideIntObj(wmPtr->hints.icon_y);
	    Tcl_SetObjResult(interp, Tcl_NewListObj(2, results));
	}
	return TCL_OK;
    }

    if (*Tcl_GetString(objv[3]) == '\0') {
	wmPtr->hints.flags &= ~IconPositionHint;
    } else {
	if ((Tcl_GetIntFromObj(interp, objv[3], &x) != TCL_OK)
		|| (Tcl_GetIntFromObj(interp, objv[4], &y) != TCL_OK)) {
	    return TCL_ERROR;
	}
	wmPtr->hints.icon_x = x;
	wmPtr->hints.icon_y = y;
	wmPtr->hints.flags |= IconPositionHint;
    }
    return TCL_OK;
}

/*
 *----------------------------------------------------------------------
 *
 * WmIconwindowCmd --
 *
 *	This procedure is invoked to process the "wm iconwindow" Tcl command.
 *	See the user documentation for details on what it does.
 *
 * Results:
 *	A standard Tcl result.
 *
 * Side effects:
 *	See the user documentation.
 *
 *----------------------------------------------------------------------
 */

static int
WmIconwindowCmd(
    Tk_Window tkwin,		/* Main window of the application. */
    TkWindow *winPtr,		/* Toplevel to work with */
    Tcl_Interp *interp,		/* Current interpreter. */
    int objc,			/* Number of arguments. */
    Tcl_Obj *const objv[])	/* Argument objects. */
{
    WmInfo *wmPtr = winPtr->wmInfoPtr;
    Tk_Window tkwin2;
    WmInfo *wmPtr2;

    if ((objc != 3) && (objc != 4)) {
	Tcl_WrongNumArgs(interp, 2, objv, "window ?pathName?");
	return TCL_ERROR;
    }

    if (objc == 3) {
	if (wmPtr->icon != NULL) {
	    Tcl_SetObjResult(interp, Tk_NewWindowObj(wmPtr->icon));
	}
	return TCL_OK;
    }

    if (*Tcl_GetString(objv[3]) == '\0') {
	wmPtr->hints.flags &= ~IconWindowHint;
	if (wmPtr->icon != NULL) {
	    wmPtr2 = ((TkWindow *)wmPtr->icon)->wmInfoPtr;
	    wmPtr2->iconFor = NULL;
	    wmPtr2->hints.initial_state = WithdrawnState;
	}
	wmPtr->icon = NULL;
    } else {
	if (TkGetWindowFromObj(interp, tkwin, objv[3], &tkwin2) != TCL_OK) {
	    return TCL_ERROR;
	}
	if (!Tk_IsTopLevel(tkwin2)) {
	    Tcl_SetObjResult(interp, Tcl_ObjPrintf(
		    "can't use %s as icon window: not at top level",
		    Tk_PathName(tkwin2)));
	    Tcl_SetErrorCode(interp, "TK", "WM", "ICONWINDOW", "TOPLEVEL",
		    NULL);
	    return TCL_ERROR;
	}
	wmPtr2 = ((TkWindow *)tkwin2)->wmInfoPtr;
	if (wmPtr2->iconFor != NULL) {
	    Tcl_SetObjResult(interp, Tcl_ObjPrintf(
		    "%s is already an icon for %s",
		    Tcl_GetString(objv[3]), Tk_PathName(wmPtr2->iconFor)));
	    Tcl_SetErrorCode(interp, "TK", "WM", "ICONWINDOW", "ICON", NULL);
	    return TCL_ERROR;
	}
	if (wmPtr->icon != NULL) {
	    TkWindow *oldIcon = (TkWindow *)wmPtr->icon;
	    WmInfo *wmPtr3 = oldIcon->wmInfoPtr;
	    NSWindow *win = TkMacOSXGetNSWindowForDrawable(oldIcon->window);

	    /*
	     * The old icon should be withdrawn.
	     */

	    TkpWmSetState(oldIcon, WithdrawnState);
	    [win orderOut:NSApp];
    	    [win setExcludedFromWindowsMenu:YES];
	    wmPtr3->iconFor = NULL;
	}
	Tk_MakeWindowExist(tkwin2);
	wmPtr->hints.icon_window = Tk_WindowId(tkwin2);
	wmPtr->hints.flags |= IconWindowHint;
	wmPtr->icon = tkwin2;
	wmPtr2->iconFor = (Tk_Window)winPtr;
	if (!(wmPtr2->flags & WM_NEVER_MAPPED)) {
	    /*
	     * If the window is in normal or zoomed state, the icon should be
	     * unmapped.
	     */

	    if (wmPtr->hints.initial_state == NormalState ||
		    wmPtr->hints.initial_state == ZoomState) {
		Tk_UnmapWindow(tkwin2);
	    }
	}
    }
    return TCL_OK;
}

/*
 *----------------------------------------------------------------------
 *
 * WmManageCmd --
 *
 *	This procedure is invoked to process the "wm manage" Tcl command. See
 *	the user documentation for details on what it does.
 *
 * Results:
 *	A standard Tcl result.
 *
 * Side effects:
 *	See the user documentation.
 *
 *----------------------------------------------------------------------
 */

static int
WmManageCmd(
    TCL_UNUSED(Tk_Window),	        /* Main window of the application. */
    TkWindow *winPtr,           	/* Toplevel or Frame to work with */
    Tcl_Interp *interp,			/* Current interpreter. */
    TCL_UNUSED(int),			/* Number of arguments. */
    TCL_UNUSED(Tcl_Obj *const *))	/* Argument objects. */
{
    Tk_Window frameWin = (Tk_Window)winPtr;
    WmInfo *wmPtr = winPtr->wmInfoPtr;

    if (!Tk_IsTopLevel(frameWin)) {
	MacDrawable *macWin = (MacDrawable *)winPtr->window;

	if (!Tk_IsManageable(frameWin)) {
	    Tcl_SetObjResult(interp, Tcl_ObjPrintf(
		    "window \"%s\" is not manageable: must be a"
		    " frame, labelframe or toplevel",
		    Tk_PathName(frameWin)));
	    Tcl_SetErrorCode(interp, "TK", "WM", "MANAGE", NULL);
	    return TCL_ERROR;
	}

	/*
	 * Draw the managed widget at the top left corner of its toplevel.
	 * See [4a40c6cace].
	 */

	if (macWin) {
	    winPtr->changes.x -= macWin->xOff;
	    winPtr->changes.y -= macWin->yOff;
	    XMoveWindow(winPtr->display, winPtr->window, 0, 0);
	}

	TkFocusSplit(winPtr);
	Tk_UnmapWindow(frameWin);
	if (wmPtr == NULL) {
	    TkWmNewWindow(winPtr);
	    if (winPtr->window == None) {
		Tk_MakeWindowExist((Tk_Window)winPtr);
		macWin = (MacDrawable *)winPtr->window;
	    }
	}
	wmPtr = winPtr->wmInfoPtr;
	winPtr->flags &= ~TK_MAPPED;
	macWin->toplevel->referenceCount--;
	macWin->toplevel = macWin;
	macWin->toplevel->referenceCount++;
	RemapWindows(winPtr, macWin);
	winPtr->flags |=
		(TK_TOP_HIERARCHY|TK_TOP_LEVEL|TK_HAS_WRAPPER|TK_WIN_MANAGED);
	TkMapTopFrame(frameWin);
	TkWmMapWindow(winPtr);
    } else if (Tk_IsTopLevel(frameWin)) {
	/* Already managed by wm - ignore it */
    }
    return TCL_OK;
}

/*
 *----------------------------------------------------------------------
 *
 * WmMaxsizeCmd --
 *
 *	This procedure is invoked to process the "wm maxsize" Tcl command. See
 *	the user documentation for details on what it does.
 *
 * Results:
 *	A standard Tcl result.
 *
 * Side effects:
 *	See the user documentation.
 *
 *----------------------------------------------------------------------
 */

static int
WmMaxsizeCmd(
    Tk_Window tkwin,	/* Main window of the application. */
    TkWindow *winPtr,		/* Toplevel to work with */
    Tcl_Interp *interp,		/* Current interpreter. */
    int objc,			/* Number of arguments. */
    Tcl_Obj *const objv[])	/* Argument objects. */
{
    WmInfo *wmPtr = winPtr->wmInfoPtr;
    int width, height;

    if ((objc != 3) && (objc != 5)) {
	Tcl_WrongNumArgs(interp, 2, objv, "window ?width height?");
	return TCL_ERROR;
    }

    if (objc == 3) {
	Tcl_Obj *results[2];

	GetMaxSize(winPtr, &width, &height);
	results[0] = Tcl_NewWideIntObj(width);
	results[1] = Tcl_NewWideIntObj(height);
	Tcl_SetObjResult(interp, Tcl_NewListObj(2, results));
	return TCL_OK;
    }

    if ((Tk_GetPixelsFromObj(interp, tkwin, objv[3], &width) != TCL_OK)
	    || (Tk_GetPixelsFromObj(interp, tkwin, objv[4], &height) != TCL_OK)) {
	return TCL_ERROR;
    }
    wmPtr->maxWidth = width;
    wmPtr->maxHeight = height;
    wmPtr->flags |= WM_UPDATE_SIZE_HINTS;
    WmUpdateGeom(wmPtr, winPtr);
    return TCL_OK;
}

/*
 *----------------------------------------------------------------------
 *
 * WmMinsizeCmd --
 *
 *	This procedure is invoked to process the "wm minsize" Tcl command. See
 *	the user documentation for details on what it does.
 *
 * Results:
 *	A standard Tcl result.
 *
 * Side effects:
 *	See the user documentation.
 *
 *----------------------------------------------------------------------
 */

static int
WmMinsizeCmd(
    Tk_Window tkwin,		/* Main window of the application. */
    TkWindow *winPtr,		/* Toplevel to work with */
    Tcl_Interp *interp,		/* Current interpreter. */
    int objc,			/* Number of arguments. */
    Tcl_Obj *const objv[])	/* Argument objects. */
{
    WmInfo *wmPtr = winPtr->wmInfoPtr;
    int width, height;

    if ((objc != 3) && (objc != 5)) {
	Tcl_WrongNumArgs(interp, 2, objv, "window ?width height?");
	return TCL_ERROR;
    }

    if (objc == 3) {
	Tcl_Obj *results[2];

	GetMinSize(winPtr, &width, &height);
	results[0] = Tcl_NewWideIntObj(width);
	results[1] = Tcl_NewWideIntObj(height);
	Tcl_SetObjResult(interp, Tcl_NewListObj(2, results));
	return TCL_OK;
    }

    if ((Tk_GetPixelsFromObj(interp, tkwin, objv[3], &width) != TCL_OK)
	    || (Tk_GetPixelsFromObj(interp, tkwin, objv[4], &height) != TCL_OK)) {
	return TCL_ERROR;
    }
    wmPtr->minWidth = width;
    wmPtr->minHeight = height;
    wmPtr->flags |= WM_UPDATE_SIZE_HINTS;
    WmUpdateGeom(wmPtr, winPtr);
    return TCL_OK;
}

/*
 *----------------------------------------------------------------------
 *
 * WmOverrideredirectCmd --
 *
 *	This procedure is invoked to process the "wm overrideredirect" Tcl
 *	command. See the user documentation for details on what it does.
 *
 * Results:
 *	A standard Tcl result.
 *
 * Side effects:
 *	See the user documentation.
 *
 *----------------------------------------------------------------------
 */

static int
WmOverrideredirectCmd(
    TCL_UNUSED(Tk_Window),		/* Main window of the application. */
    TkWindow *winPtr,		/* Toplevel to work with */
    Tcl_Interp *interp,		/* Current interpreter. */
    int objc,			/* Number of arguments. */
    Tcl_Obj *const objv[])	/* Argument objects. */
{
    int flag;
    XSetWindowAttributes atts;
    TKWindow *win = (TKWindow *)TkMacOSXGetNSWindowForDrawable(winPtr->window);

    if ((objc != 3) && (objc != 4)) {
	Tcl_WrongNumArgs(interp, 2, objv, "window ?boolean?");
	return TCL_ERROR;
    }

    if (objc == 3) {
	Tcl_SetObjResult(interp, Tcl_NewBooleanObj(
		Tk_Attributes((Tk_Window)winPtr)->override_redirect));
	return TCL_OK;
    }

    if (Tcl_GetBooleanFromObj(interp, objv[3], &flag) != TCL_OK) {
	return TCL_ERROR;
    }
    atts.override_redirect = flag ? True : False;
    Tk_ChangeWindowAttributes((Tk_Window)winPtr, CWOverrideRedirect, &atts);
    ApplyContainerOverrideChanges(winPtr, win);
    return TCL_OK;
}

/*
 *----------------------------------------------------------------------
 *
 * WmPositionfromCmd --
 *
 *	This procedure is invoked to process the "wm positionfrom" Tcl
 *	command. See the user documentation for details on what it does.
 *
 * Results:
 *	A standard Tcl result.
 *
 * Side effects:
 *	See the user documentation.
 *
 *----------------------------------------------------------------------
 */

static int
WmPositionfromCmd(
    TCL_UNUSED(Tk_Window),	/* Main window of the application. */
    TkWindow *winPtr,		/* Toplevel to work with */
    Tcl_Interp *interp,		/* Current interpreter. */
    int objc,			/* Number of arguments. */
    Tcl_Obj *const objv[])	/* Argument objects. */
{
    WmInfo *wmPtr = winPtr->wmInfoPtr;
    static const char *const optionStrings[] = {
	"program", "user", NULL };
    enum options {
	OPT_PROGRAM, OPT_USER };
    int index;

    if ((objc != 3) && (objc != 4)) {
	Tcl_WrongNumArgs(interp, 2, objv, "window ?user/program?");
	return TCL_ERROR;
    }

    if (objc == 3) {
	if (wmPtr->sizeHintsFlags & USPosition) {
	    Tcl_SetObjResult(interp, Tcl_NewStringObj("user", -1));
	} else if (wmPtr->sizeHintsFlags & PPosition) {
	    Tcl_SetObjResult(interp, Tcl_NewStringObj("program", -1));
	}
	return TCL_OK;
    }

    if (*Tcl_GetString(objv[3]) == '\0') {
	wmPtr->sizeHintsFlags &= ~(USPosition|PPosition);
    } else {
	if (Tcl_GetIndexFromObjStruct(interp, objv[3], optionStrings,
		sizeof(char *), "argument", 0, &index) != TCL_OK) {
	    return TCL_ERROR;
	}
	if (index == OPT_USER) {
	    wmPtr->sizeHintsFlags &= ~PPosition;
	    wmPtr->sizeHintsFlags |= USPosition;
	} else {
	    wmPtr->sizeHintsFlags &= ~USPosition;
	    wmPtr->sizeHintsFlags |= PPosition;
	}
    }
    wmPtr->flags |= WM_UPDATE_SIZE_HINTS;
    WmUpdateGeom(wmPtr, winPtr);
    return TCL_OK;
}

/*
 *----------------------------------------------------------------------
 *
 * WmProtocolCmd --
 *
 *	This procedure is invoked to process the "wm protocol" Tcl command.
 *	See the user documentation for details on what it does.
 *
 * Results:
 *	A standard Tcl result.
 *
 * Side effects:
 *	See the user documentation.
 *
 *----------------------------------------------------------------------
 */

static int
WmProtocolCmd(
    TCL_UNUSED(Tk_Window),	/* Main window of the application. */
    TkWindow *winPtr,		/* Toplevel to work with */
    Tcl_Interp *interp,		/* Current interpreter. */
    int objc,			/* Number of arguments. */
    Tcl_Obj *const objv[])	/* Argument objects. */
{
    WmInfo *wmPtr = winPtr->wmInfoPtr;
    ProtocolHandler *protPtr, *prevPtr;
    Atom protocol;
    char *cmd;
    int cmdLength;
    Tcl_Obj *resultObj;

    if ((objc < 3) || (objc > 5)) {
	Tcl_WrongNumArgs(interp, 2, objv, "window ?name? ?command?");
	return TCL_ERROR;
    }

    if (objc == 3) {
	/*
	 * Return a list of all defined protocols for the window.
	 */

	resultObj = Tcl_NewObj();
	for (protPtr = wmPtr->protPtr; protPtr != NULL;
		protPtr = protPtr->nextPtr) {
	    Tcl_ListObjAppendElement(NULL, resultObj, Tcl_NewStringObj(
		    Tk_GetAtomName((Tk_Window)winPtr, protPtr->protocol),-1));
	}
	Tcl_SetObjResult(interp, resultObj);
	return TCL_OK;
    }

    protocol = Tk_InternAtom((Tk_Window)winPtr, Tcl_GetString(objv[3]));
    if (objc == 4) {
	/*
	 * Return the command to handle a given protocol.
	 */

	for (protPtr = wmPtr->protPtr; protPtr != NULL;
		protPtr = protPtr->nextPtr) {
	    if (protPtr->protocol == protocol) {
		Tcl_SetObjResult(interp,
			Tcl_NewStringObj(protPtr->command, -1));
		return TCL_OK;
	    }
	}
	return TCL_OK;
    }

    /*
     * Delete any current protocol handler, then create a new one with the
     * specified command, unless the command is empty.
     */

    for (protPtr = wmPtr->protPtr, prevPtr = NULL; protPtr != NULL;
	    prevPtr = protPtr, protPtr = protPtr->nextPtr) {
	if (protPtr->protocol == protocol) {
	    if (prevPtr == NULL) {
		wmPtr->protPtr = protPtr->nextPtr;
	    } else {
		prevPtr->nextPtr = protPtr->nextPtr;
	    }
	    if (protPtr->command)
		ckfree(protPtr->command);
	    Tcl_EventuallyFree(protPtr, TCL_DYNAMIC);
	    break;
	}
    }
    cmd = Tcl_GetStringFromObj(objv[4], &cmdLength);
    if (cmdLength > 0) {
	protPtr = (ProtocolHandler *)ckalloc(sizeof(ProtocolHandler));
	protPtr->protocol = protocol;
	protPtr->nextPtr = wmPtr->protPtr;
	wmPtr->protPtr = protPtr;
	protPtr->interp = interp;
	protPtr->command = (char *)ckalloc(cmdLength+1);
	strcpy(protPtr->command, cmd);
    }
    return TCL_OK;
}

/*
 *----------------------------------------------------------------------
 *
 * WmResizableCmd --
 *
 *	This procedure is invoked to process the "wm resizable" Tcl command.
 *	See the user documentation for details on what it does.
 *
 * Results:
 *	A standard Tcl result.
 *
 * Side effects:
 *	See the user documentation.
 *
 *----------------------------------------------------------------------
 */

static int
WmResizableCmd(
    TCL_UNUSED(Tk_Window),	/* Main window of the application. */
    TkWindow *winPtr,		/* Toplevel to work with */
    Tcl_Interp *interp,		/* Current interpreter. */
    int objc,			/* Number of arguments. */
    Tcl_Obj *const objv[])	/* Argument objects. */
{
    WmInfo *wmPtr = winPtr->wmInfoPtr;
    int width, height;
    UInt64 oldAttributes = wmPtr->attributes;
    int oldFlags = wmPtr->flags;

    if ((objc != 3) && (objc != 5)) {
	Tcl_WrongNumArgs(interp, 2, objv, "window ?width height?");
	return TCL_ERROR;
    }

    if (objc == 3) {
	Tcl_Obj *results[2];

	results[0] = Tcl_NewBooleanObj(!(wmPtr->flags & WM_WIDTH_NOT_RESIZABLE));
	results[1] = Tcl_NewBooleanObj(!(wmPtr->flags & WM_HEIGHT_NOT_RESIZABLE));
	Tcl_SetObjResult(interp, Tcl_NewListObj(2, results));
	return TCL_OK;
    }

    if ((Tcl_GetBooleanFromObj(interp, objv[3], &width) != TCL_OK)
	    || (Tcl_GetBooleanFromObj(interp, objv[4], &height) != TCL_OK)) {
	return TCL_ERROR;
    }
    if (width) {
	wmPtr->flags &= ~WM_WIDTH_NOT_RESIZABLE;
	wmPtr->attributes |= kWindowHorizontalZoomAttribute;
    } else {
	wmPtr->flags |= WM_WIDTH_NOT_RESIZABLE;
	wmPtr->attributes &= ~kWindowHorizontalZoomAttribute;
    }
    if (height) {
	wmPtr->flags &= ~WM_HEIGHT_NOT_RESIZABLE;
	wmPtr->attributes |= kWindowVerticalZoomAttribute;
    } else {
	wmPtr->flags |= WM_HEIGHT_NOT_RESIZABLE;
	wmPtr->attributes &= ~kWindowVerticalZoomAttribute;
    }
    if (width || height) {
	wmPtr->attributes |= kWindowResizableAttribute;
    } else {
	wmPtr->attributes &= ~kWindowResizableAttribute;
    }
    wmPtr->flags |= WM_UPDATE_SIZE_HINTS;
    if (wmPtr->scrollWinPtr != NULL) {
	TkScrollbarEventuallyRedraw((TkScrollbar *)
		wmPtr->scrollWinPtr->instanceData);
    }
    WmUpdateGeom(wmPtr, winPtr);
    ApplyWindowAttributeFlagChanges(winPtr, NULL, oldAttributes, oldFlags, 1,0);
    return TCL_OK;
}

/*
 *----------------------------------------------------------------------
 *
 * WmSizefromCmd --
 *
 *	This procedure is invoked to process the "wm sizefrom" Tcl command.
 *	See the user documentation for details on what it does.
 *
 * Results:
 *	A standard Tcl result.
 *
 * Side effects:
 *	See the user documentation.
 *
 *----------------------------------------------------------------------
 */

static int
WmSizefromCmd(
    TCL_UNUSED(Tk_Window),	/* Main window of the application. */
    TkWindow *winPtr,		/* Toplevel to work with */
    Tcl_Interp *interp,		/* Current interpreter. */
    int objc,			/* Number of arguments. */
    Tcl_Obj *const objv[])	/* Argument objects. */
{
    WmInfo *wmPtr = winPtr->wmInfoPtr;
    static const char *const optionStrings[] = {
	"program", "user", NULL };
    enum options {
	OPT_PROGRAM, OPT_USER };
    int index;

    if ((objc != 3) && (objc != 4)) {
	Tcl_WrongNumArgs(interp, 2, objv, "window ?user|program?");
	return TCL_ERROR;
    }

    if (objc == 3) {
	if (wmPtr->sizeHintsFlags & USSize) {
	    Tcl_SetObjResult(interp, Tcl_NewStringObj("user", -1));
	} else if (wmPtr->sizeHintsFlags & PSize) {
	    Tcl_SetObjResult(interp, Tcl_NewStringObj("program", -1));
	}
	return TCL_OK;
    }

    if (*Tcl_GetString(objv[3]) == '\0') {
	wmPtr->sizeHintsFlags &= ~(USSize|PSize);
    } else {
	if (Tcl_GetIndexFromObjStruct(interp, objv[3], optionStrings,
		sizeof(char *), "argument", 0, &index) != TCL_OK) {
	    return TCL_ERROR;
	}
	if (index == OPT_USER) {
	    wmPtr->sizeHintsFlags &= ~PSize;
	    wmPtr->sizeHintsFlags |= USSize;
	} else { /* OPT_PROGRAM */
	    wmPtr->sizeHintsFlags &= ~USSize;
	    wmPtr->sizeHintsFlags |= PSize;
	}
    }
    wmPtr->flags |= WM_UPDATE_SIZE_HINTS;
    WmUpdateGeom(wmPtr, winPtr);
    return TCL_OK;
}

/*
 *----------------------------------------------------------------------
 *
 * WmStackorderCmd --
 *
 *	This procedure is invoked to process the "wm stackorder" Tcl command.
 *	See the user documentation for details on what it does.
 *
 * Results:
 *	A standard Tcl result.
 *
 * Side effects:
 *	See the user documentation.
 *
 *----------------------------------------------------------------------
 */

static int
WmStackorderCmd(
    Tk_Window tkwin,		/* Main window of the application. */
    TkWindow *winPtr,		/* Toplevel to work with */
    Tcl_Interp *interp,		/* Current interpreter. */
    int objc,			/* Number of arguments. */
    Tcl_Obj *const objv[])	/* Argument objects. */
{
    TkWindow **windows, **windowPtr;
    static const char *const optionStrings[] = {
	"isabove", "isbelow", NULL
    };
    enum options {
	OPT_ISABOVE, OPT_ISBELOW
    };
    Tcl_Obj *resultObj;
    int index;

    if ((objc != 3) && (objc != 5)) {
	Tcl_WrongNumArgs(interp, 2, objv, "window ?isabove|isbelow window?");
	return TCL_ERROR;
    }

    if (objc == 3) {
	windows = TkWmStackorderToplevel(winPtr);
	if (windows != NULL) {
	    resultObj = Tcl_NewObj();
	    for (windowPtr = windows; *windowPtr ; windowPtr++) {
		Tcl_ListObjAppendElement(NULL, resultObj,
			Tk_NewWindowObj((Tk_Window)*windowPtr));
	    }
	    Tcl_SetObjResult(interp, resultObj);
	    ckfree(windows);
	    return TCL_OK;
	} else {
	    return TCL_ERROR;
	}
    } else {
	TkWindow *winPtr2;
	int index1 = -1, index2 = -1, result;

	if (TkGetWindowFromObj(interp, tkwin, objv[4], (Tk_Window *) &winPtr2)
		!= TCL_OK) {
	    return TCL_ERROR;
	}

	if (!Tk_IsTopLevel(winPtr2)) {
	    Tcl_SetObjResult(interp, Tcl_ObjPrintf(
		    "window \"%s\" isn't a top-level window",
		    winPtr2->pathName));
	    Tcl_SetErrorCode(interp, "TK", "WM", "STACK", "TOPLEVEL", NULL);
	    return TCL_ERROR;
	}

	if (!Tk_IsMapped(winPtr)) {
	    Tcl_SetObjResult(interp, Tcl_ObjPrintf(
		    "window \"%s\" isn't mapped", winPtr->pathName));
	    Tcl_SetErrorCode(interp, "TK", "WM", "STACK", "MAPPED", NULL);
	    return TCL_ERROR;
	} else if (!Tk_IsMapped(winPtr2)) {
	    Tcl_SetObjResult(interp, Tcl_ObjPrintf(
		    "window \"%s\" isn't mapped", winPtr2->pathName));
	    Tcl_SetErrorCode(interp, "TK", "WM", "STACK", "MAPPED", NULL);
	    return TCL_ERROR;
	}

	/*
	 * Lookup stacking order of all toplevels that are children of "." and
	 * find the position of winPtr and winPtr2 in the stacking order.
	 */

	windows = TkWmStackorderToplevel(winPtr->mainPtr->winPtr);
	if (windows == NULL) {
	    Tcl_SetObjResult(interp, Tcl_NewStringObj(
		    "TkWmStackorderToplevel failed", -1));
	    Tcl_SetErrorCode(interp, "TK", "WM", "STACK", "FAIL", NULL);
	    return TCL_ERROR;
	}

	for (windowPtr = windows; *windowPtr ; windowPtr++) {
	    if (*windowPtr == winPtr) {
		index1 = windowPtr - windows;
	    }
	    if (*windowPtr == winPtr2) {
		index2 = windowPtr - windows;
	    }
	}
	if (index1 == -1) {
	    Tcl_Panic("winPtr window not found");
	} else if (index2 == -1) {
	    Tcl_Panic("winPtr2 window not found");
	}

	ckfree(windows);

	if (Tcl_GetIndexFromObjStruct(interp, objv[3], optionStrings,
		sizeof(char *), "argument", 0, &index) != TCL_OK) {
	    return TCL_ERROR;
	}
	if (index == OPT_ISABOVE) {
	    result = index1 > index2;
	} else { /* OPT_ISBELOW */
	    result = index1 < index2;
	}
	Tcl_SetObjResult(interp, Tcl_NewBooleanObj(result));
	return TCL_OK;
    }
}

/*
 *----------------------------------------------------------------------
 *
 * WmStateCmd --
 *
 *	This procedure is invoked to process the "wm state" Tcl command. See
 *	the user documentation for details on what it does.
 *
 * Results:
 *	A standard Tcl result.
 *
 * Side effects:
 *	See the user documentation.
 *
 *----------------------------------------------------------------------
 */

static int
WmStateCmd(
    TCL_UNUSED(Tk_Window),	/* Main window of the application. */
    TkWindow *winPtr,		/* Toplevel to work with */
    Tcl_Interp *interp,		/* Current interpreter. */
    int objc,			/* Number of arguments. */
    Tcl_Obj *const objv[])	/* Argument objects. */
{
    WmInfo *wmPtr = winPtr->wmInfoPtr;
    static const char *const optionStrings[] = {
	"iconic", "normal", "withdrawn", "zoomed", NULL };
    enum options {
	OPT_ICONIC, OPT_NORMAL, OPT_WITHDRAWN, OPT_ZOOMED };
    int index;

    if ((objc < 3) || (objc > 4)) {
	Tcl_WrongNumArgs(interp, 2, objv, "window ?state?");
	return TCL_ERROR;
    }

    if (objc == 4) {
	if (wmPtr->iconFor != NULL) {
	    Tcl_SetObjResult(interp, Tcl_ObjPrintf(
		    "can't change state of \"%s\": it is an icon for \"%s\"",
		    Tcl_GetString(objv[2]), Tk_PathName(wmPtr->iconFor)));
	    Tcl_SetErrorCode(interp, "TK", "WM", "STATE", "ICON", NULL);
	    return TCL_ERROR;
	}
	if (winPtr->flags & TK_EMBEDDED) {
	    Tcl_SetObjResult(interp, Tcl_ObjPrintf(
		    "can't change state of \"%s\": it is an embedded window",
		    winPtr->pathName));
	    Tcl_SetErrorCode(interp, "TK", "WM", "STATE", "EMBEDDED", NULL);
	    return TCL_ERROR;
	}

	if (Tcl_GetIndexFromObjStruct(interp, objv[3], optionStrings,
		sizeof(char *), "argument", 0, &index) != TCL_OK) {
	    return TCL_ERROR;
	}

	switch (index) {
	case OPT_NORMAL:
	    TkpWmSetState(winPtr, NormalState);

	    /*
	     * This varies from 'wm deiconify' because it does not force the
	     * window to be raised and receive focus
	     */

	    break;
	case OPT_ICONIC:
	    if (Tk_Attributes((Tk_Window)winPtr)->override_redirect) {
		Tcl_SetObjResult(interp, Tcl_ObjPrintf(
			"can't iconify \"%s\": override-redirect flag is set",
			winPtr->pathName));
		Tcl_SetErrorCode(interp, "TK", "WM", "STATE",
			"OVERRIDE_REDIRECT", NULL);
		return TCL_ERROR;
	    }
	    if (wmPtr->container != NULL) {
		Tcl_SetObjResult(interp, Tcl_ObjPrintf(
			"can't iconify \"%s\": it is a transient",
			winPtr->pathName));
		Tcl_SetErrorCode(interp, "TK", "WM", "STATE", "TRANSIENT",
			NULL);
		return TCL_ERROR;
	    }
	    TkpWmSetState(winPtr, IconicState);
	    break;
	case OPT_WITHDRAWN:
	    TkpWmSetState(winPtr, WithdrawnState);
	    break;
	default: /* OPT_ZOOMED */
	    TkpWmSetState(winPtr, ZoomState);
	    break;
	}
    } else if (wmPtr->iconFor != NULL) {
	Tcl_SetObjResult(interp, Tcl_NewStringObj("icon", -1));
    } else {
	if (wmPtr->hints.initial_state == NormalState ||
		wmPtr->hints.initial_state == ZoomState) {
	    wmPtr->hints.initial_state = (TkMacOSXIsWindowZoomed(winPtr) ?
		    ZoomState : NormalState);
	}
	switch (wmPtr->hints.initial_state) {
	case NormalState:
	    Tcl_SetObjResult(interp, Tcl_NewStringObj("normal", -1));
	    break;
	case IconicState:
	    Tcl_SetObjResult(interp, Tcl_NewStringObj("iconic", -1));
	    break;
	case WithdrawnState:
	    Tcl_SetObjResult(interp, Tcl_NewStringObj("withdrawn", -1));
	    break;
	case ZoomState:
	    Tcl_SetObjResult(interp, Tcl_NewStringObj("zoomed", -1));
	    break;
	}
    }
    return TCL_OK;
}

/*
 *----------------------------------------------------------------------
 *
 * WmTitleCmd --
 *
 *	This procedure is invoked to process the "wm title" Tcl command. See
 *	the user documentation for details on what it does.
 *
 * Results:
 *	A standard Tcl result.
 *
 * Side effects:
 *	See the user documentation.
 *
 *----------------------------------------------------------------------
 */

static int
WmTitleCmd(
    TCL_UNUSED(Tk_Window),	/* Main window of the application. */
    TkWindow *winPtr,		/* Toplevel to work with */
    Tcl_Interp *interp,		/* Current interpreter. */
    int objc,			/* Number of arguments. */
    Tcl_Obj *const objv[])	/* Argument objects. */
{
    WmInfo *wmPtr = winPtr->wmInfoPtr;
    char *argv3;
    int length;

    if (objc > 4) {
	Tcl_WrongNumArgs(interp, 2, objv, "window ?newTitle?");
	return TCL_ERROR;
    }

    if (objc == 3) {
	Tcl_SetObjResult(interp, Tcl_NewStringObj(
		wmPtr->titleUid ? wmPtr->titleUid : winPtr->nameUid, -1));
	return TCL_OK;
    }

    argv3 = Tcl_GetStringFromObj(objv[3], &length);
    wmPtr->titleUid = Tk_GetUid(argv3);
    if (!(wmPtr->flags & WM_NEVER_MAPPED) && !Tk_IsEmbedded(winPtr)) {
	TkSetWMName(winPtr, wmPtr->titleUid);
    }
    return TCL_OK;
}

/*
 *----------------------------------------------------------------------
 *
 * WmTransientCmd --
 *
 *	This procedure is invoked to process the "wm transient" Tcl command.
 *	See the user documentation for details on what it does.
 *
 * Results:
 *	A standard Tcl result.
 *
 * Side effects:
 *	See the user documentation.
 *
 *----------------------------------------------------------------------
 */

static int
WmTransientCmd(
    Tk_Window tkwin,		/* Main window of the application. */
    TkWindow *winPtr,		/* Toplevel to work with */
    Tcl_Interp *interp,		/* Current interpreter. */
    int objc,			/* Number of arguments. */
    Tcl_Obj *const objv[])	/* Argument objects. */
{
    WmInfo *wmPtr = winPtr->wmInfoPtr;
    Tk_Window container;
    TkWindow *containerPtr, *w;
    WmInfo *wmPtr2;
    Transient *transient;

    if ((objc != 3) && (objc != 4)) {
	Tcl_WrongNumArgs(interp, 2, objv, "window ?window?");
	return TCL_ERROR;
    }
    if (objc == 3) {
	if (wmPtr->container != NULL) {
	    Tcl_SetObjResult(interp,
		Tcl_NewStringObj(Tk_PathName(wmPtr->container), -1));
	}
	return TCL_OK;
    }
    if (*Tcl_GetString(objv[3]) == '\0') {
	RemoveTransient(winPtr);
    } else {
	if (TkGetWindowFromObj(interp, tkwin, objv[3], &container) != TCL_OK) {
	    return TCL_ERROR;
	}
	RemoveTransient(winPtr);
	containerPtr = (TkWindow*) container;
	while (!Tk_TopWinHierarchy(containerPtr)) {
            /*
             * Ensure that the container window is actually a Tk toplevel.
             */

            containerPtr = containerPtr->parentPtr;
        }
	Tk_MakeWindowExist((Tk_Window)containerPtr);

	if (wmPtr->iconFor != NULL) {
	    Tcl_SetObjResult(interp, Tcl_ObjPrintf(
		    "can't make \"%s\" a transient: it is an icon for %s",
		    Tcl_GetString(objv[2]), Tk_PathName(wmPtr->iconFor)));
	    Tcl_SetErrorCode(interp, "TK", "WM", "TRANSIENT", "ICON", NULL);
	    return TCL_ERROR;
	}

	wmPtr2 = containerPtr->wmInfoPtr;

	/*
	 * Under some circumstances, wmPtr2 is NULL here.
	 */

	if (wmPtr2 != NULL && wmPtr2->iconFor != NULL) {
	    Tcl_SetObjResult(interp, Tcl_ObjPrintf(
		    "can't make \"%s\" a container: it is an icon for %s",
		    Tcl_GetString(objv[3]), Tk_PathName(wmPtr2->iconFor)));
	    Tcl_SetErrorCode(interp, "TK", "WM", "TRANSIENT", "ICON", NULL);
	    return TCL_ERROR;
	}

	for (w = containerPtr; w != NULL && w->wmInfoPtr != NULL;
	    w = (TkWindow *)w->wmInfoPtr->container) {
	    if (w == winPtr) {
		Tcl_SetObjResult(interp, Tcl_ObjPrintf(
		    "can't set \"%s\" as container: would cause management loop",
		    Tk_PathName(containerPtr)));
		Tcl_SetErrorCode(interp, "TK", "WM", "TRANSIENT", "SELF", NULL);
		return TCL_ERROR;
	    }
	}

	/*
	 * Add the transient to the container's list, if it not already there.
	 */

	for (transient = wmPtr2->transientPtr;
	     transient != NULL && transient->winPtr != winPtr;
	     transient = transient->nextPtr) {}
	if (transient == NULL) {
	    transient = (Transient *)ckalloc(sizeof(Transient));
	    transient->winPtr = winPtr;
	    transient->flags = 0;
	    transient->nextPtr = wmPtr2->transientPtr;
	    wmPtr2->transientPtr = transient;
	}

	/*
	 * If the container is withdrawn or iconic then withdraw the transient.
	 */

	if ((wmPtr2->hints.initial_state == WithdrawnState ||
		wmPtr2->hints.initial_state == IconicState) &&
		wmPtr->hints.initial_state != WithdrawnState) {
	    TkpWmSetState(winPtr, WithdrawnState);
	    transient->flags |= WITHDRAWN_BY_CONTAINER;
	}

	wmPtr->container = (Tk_Window)containerPtr;
    }
    ApplyContainerOverrideChanges(winPtr, NULL);
    return TCL_OK;
}

/*
 *----------------------------------------------------------------------
 *
 * RemoveTransient --
 *
 *      Clears the transient's container record and removes the transient from the
 *      container's list.
 *
 * Results:
 *	None
 *
 * Side effects:
 *      References to a container are removed from the transient's wmInfo
 *	structure and references to the transient are removed from its container's
 *	wmInfo.
 *
 *----------------------------------------------------------------------
 */

static void
RemoveTransient(
    TkWindow *winPtr)
{
    WmInfo *wmPtr = winPtr->wmInfoPtr, *wmPtr2;
    TkWindow *containerPtr;
    Transient *transPtr, *temp;

    if (wmPtr == NULL || wmPtr->container == NULL) {
	return;
    }
    containerPtr = (TkWindow *)wmPtr->container;
    wmPtr2 = containerPtr->wmInfoPtr;
    if (wmPtr2 == NULL) {
	return;
    }
    wmPtr->container= NULL;
    transPtr = wmPtr2->transientPtr;
    while (transPtr != NULL) {
	if (transPtr->winPtr != winPtr) {
	    break;
	}
	temp = transPtr->nextPtr;
	ckfree(transPtr);
	transPtr = temp;
    }
    wmPtr2->transientPtr = transPtr;
    while (transPtr != NULL) {
	if (transPtr->nextPtr && transPtr->nextPtr->winPtr == winPtr) {
	    temp = transPtr->nextPtr;
	    transPtr->nextPtr = temp->nextPtr;
	    ckfree(temp);
	} else {
	    transPtr = transPtr->nextPtr;
	}
    }
}

/*
 *----------------------------------------------------------------------
 *
 * WmWithdrawCmd --
 *
 *	This procedure is invoked to process the "wm withdraw" Tcl command.
 *	See the user documentation for details on what it does.
 *
 * Results:
 *	A standard Tcl result.
 *
 * Side effects:
 *	See the user documentation.
 *
 *----------------------------------------------------------------------
 */

static int
WmWithdrawCmd(
    TCL_UNUSED(Tk_Window),	/* Main window of the application. */
    TkWindow *winPtr,		/* Toplevel to work with */
    Tcl_Interp *interp,		/* Current interpreter. */
    int objc,			/* Number of arguments. */
    Tcl_Obj *const objv[])	/* Argument objects. */
{
    WmInfo *wmPtr = winPtr->wmInfoPtr;

    if (objc != 3) {
	Tcl_WrongNumArgs(interp, 2, objv, "window");
	return TCL_ERROR;
    }

    if (wmPtr->iconFor != NULL) {
	Tcl_SetObjResult(interp, Tcl_ObjPrintf(
		"can't withdraw %s: it is an icon for %s",
		Tcl_GetString(objv[2]), Tk_PathName(wmPtr->iconFor)));
	Tcl_SetErrorCode(interp, "TK", "WM", "WITHDRAW", "ICON", NULL);
	return TCL_ERROR;
    }

    TkpWmSetState(winPtr, WithdrawnState);

    /*
     * If this window has a transient, the transient must also be withdrawn.
     */

    for (Transient *transientPtr = wmPtr->transientPtr;
	    transientPtr != NULL; transientPtr = transientPtr->nextPtr) {
	TkWindow *winPtr2 = transientPtr->winPtr;
	TkWindow *containerPtr = (TkWindow *)TkMacOSXGetContainer(winPtr2);

    	if (containerPtr == winPtr &&
		winPtr2->wmInfoPtr->hints.initial_state != WithdrawnState) {
	    TkpWmSetState(winPtr2, WithdrawnState);
	    transientPtr->flags |= WITHDRAWN_BY_CONTAINER;
	}
    }

    return TCL_OK;
}

/*
 * Invoked by those wm subcommands that affect geometry.  Schedules a geometry
 * update.
 */

static void
WmUpdateGeom(
    WmInfo *wmPtr,
    TkWindow *winPtr)
{
    if (!(wmPtr->flags & (WM_UPDATE_PENDING|WM_NEVER_MAPPED))) {
	Tcl_DoWhenIdle(UpdateGeometryInfo, winPtr);
	wmPtr->flags |= WM_UPDATE_PENDING;
    }
}

/*
 *----------------------------------------------------------------------
 *
 * Tk_SetGrid --
 *
 *	This procedure is invoked by a widget when it wishes to set a grid
 *	coordinate system that controls the size of a top-level window. It
 *	provides a C interface equivalent to the "wm grid" command and is
 *	usually asscoiated with the -setgrid option.
 *
 * Results:
 *	None.
 *
 * Side effects:
 *	Grid-related information will be passed to the window manager, so that
 *	the top-level window associated with tkwin will resize on even grid
 *	units. If some other window already controls gridding for the
 *	top-level window then this procedure call has no effect.
 *
 *----------------------------------------------------------------------
 */

void
Tk_SetGrid(
    Tk_Window tkwin,		/* Token for window. New window mgr info will
				 * be posted for the top-level window
				 * associated with this window. */
    int reqWidth,		/* Width (in grid units) corresponding to the
				 * requested geometry for tkwin. */
    int reqHeight,		/* Height (in grid units) corresponding to the
				 * requested geometry for tkwin. */
    int widthInc, int heightInc)/* Pixel increments corresponding to a change
				 * of one grid unit. */
{
    TkWindow *winPtr = (TkWindow *)tkwin;
    WmInfo *wmPtr;

    /*
     * Ensure widthInc and heightInc are greater than 0
     */

    if (widthInc <= 0) {
	widthInc = 1;
    }
    if (heightInc <= 0) {
	heightInc = 1;
    }

    /*
     * Find the top-level window for tkwin, plus the window manager
     * information.
     */

    while (!(winPtr->flags & TK_TOP_LEVEL)) {
	winPtr = winPtr->parentPtr;
    }
    wmPtr = winPtr->wmInfoPtr;

    if ((wmPtr->gridWin != NULL) && (wmPtr->gridWin != tkwin)) {
	return;
    }

    if ((wmPtr->reqGridWidth == reqWidth)
	    && (wmPtr->reqGridHeight == reqHeight)
	    && (wmPtr->widthInc == widthInc)
	    && (wmPtr->heightInc == heightInc)
	    && ((wmPtr->sizeHintsFlags & (PBaseSize|PResizeInc))
		    == (PBaseSize|PResizeInc))) {
	return;
    }

    /*
     * If gridding was previously off, then forget about any window size
     * requests made by the user or via "wm geometry": these are in pixel units
     * and there's no easy way to translate them to grid units since the new
     * requested size of the top-level window in pixels may not yet have been
     * registered yet (it may filter up the hierarchy in DoWhenIdle handlers).
     * However, if the window has never been mapped yet then just leave the
     * window size alone: assume that it is intended to be in grid units but
     * just happened to have been specified before this procedure was called.
     */

    if ((wmPtr->gridWin == NULL) && !(wmPtr->flags & WM_NEVER_MAPPED)) {
	wmPtr->width = -1;
	wmPtr->height = -1;
    }

    /*
     * Set the new gridding information, and start the process of passing all
     * of this information to the window manager.
     */

    wmPtr->gridWin = tkwin;
    wmPtr->reqGridWidth = reqWidth;
    wmPtr->reqGridHeight = reqHeight;
    wmPtr->widthInc = widthInc;
    wmPtr->heightInc = heightInc;
    wmPtr->sizeHintsFlags |= PBaseSize|PResizeInc;
    wmPtr->flags |= WM_UPDATE_SIZE_HINTS;
    if (!(wmPtr->flags & (WM_UPDATE_PENDING|WM_NEVER_MAPPED))) {
	Tcl_DoWhenIdle(UpdateGeometryInfo, winPtr);
	wmPtr->flags |= WM_UPDATE_PENDING;
    }
}

/*
 *----------------------------------------------------------------------
 *
 * Tk_UnsetGrid --
 *
 *	This procedure cancels the effect of a previous call to Tk_SetGrid.
 *
 * Results:
 *	None.
 *
 * Side effects:
 *	If tkwin currently controls gridding for its top-level window,
 *	gridding is cancelled for that top-level window; if some other window
 *	controls gridding then this procedure has no effect.
 *
 *----------------------------------------------------------------------
 */

void
Tk_UnsetGrid(
    Tk_Window tkwin)		/* Token for window that is currently
				 * controlling gridding. */
{
    TkWindow *winPtr = (TkWindow *)tkwin;
    WmInfo *wmPtr;

    /*
     * Find the top-level window for tkwin, plus the window manager
     * information.
     */

    while (!(winPtr->flags & TK_TOP_LEVEL)) {
	winPtr = winPtr->parentPtr;
    }
    wmPtr = winPtr->wmInfoPtr;
    if (tkwin != wmPtr->gridWin) {
	return;
    }

    wmPtr->gridWin = NULL;
    wmPtr->sizeHintsFlags &= ~(PBaseSize|PResizeInc);
    if (wmPtr->width != -1) {
	wmPtr->width = winPtr->reqWidth + (wmPtr->width
		- wmPtr->reqGridWidth)*wmPtr->widthInc;
	wmPtr->height = winPtr->reqHeight + (wmPtr->height
		- wmPtr->reqGridHeight)*wmPtr->heightInc;
    }
    wmPtr->widthInc = 1;
    wmPtr->heightInc = 1;

    wmPtr->flags |= WM_UPDATE_SIZE_HINTS;
    if (!(wmPtr->flags & (WM_UPDATE_PENDING|WM_NEVER_MAPPED))) {
	Tcl_DoWhenIdle(UpdateGeometryInfo, winPtr);
	wmPtr->flags |= WM_UPDATE_PENDING;
    }
}

/*
 *----------------------------------------------------------------------
 *
 * TopLevelEventProc --
 *
 *	This procedure is invoked when a top-level (or other externally-
 *	managed window) is restructured in any way.
 *
 * Results:
 *	None.
 *
 * Side effects:
 *	Tk's internal data structures for the window get modified to reflect
 *	the structural change.
 *
 *----------------------------------------------------------------------
 */

static void
TopLevelEventProc(
    ClientData clientData,	/* Window for which event occurred. */
    XEvent *eventPtr)		/* Event that just happened. */
{
    TkWindow *winPtr = (TkWindow *)clientData;

    winPtr->wmInfoPtr->flags |= WM_VROOT_OFFSET_STALE;
    if (eventPtr->type == DestroyNotify) {
	if (!(winPtr->flags & TK_ALREADY_DEAD)) {
	    /*
	     * A top-level window was deleted externally (e.g., by the window
	     * manager). This is probably not a good thing, but cleanup as
	     * best we can. The error handler is needed because
	     * Tk_DestroyWindow will try to destroy the window, but of course
	     * it's already gone.
	     */

	    Tk_ErrorHandler handler = Tk_CreateErrorHandler(winPtr->display,
		    -1, -1, -1, NULL, NULL);

	    Tk_DestroyWindow((Tk_Window)winPtr);
	    Tk_DeleteErrorHandler(handler);
	}
	if (wmTracing) {
	    TkMacOSXDbgMsg("TopLevelEventProc: %s deleted", winPtr->pathName);
	}
    } else if (eventPtr->type == ReparentNotify) {
	Tcl_Panic("received unwanted reparent event");
    }
}

/*
 *----------------------------------------------------------------------
 *
 * TopLevelReqProc --
 *
 *	This procedure is invoked by the geometry manager whenever the
 *	requested size for a top-level window is changed.
 *
 * Results:
 *	None.
 *
 * Side effects:
 *	Arrange for the window to be resized to satisfy the request (this
 *	happens as a when-idle action).
 *
 *----------------------------------------------------------------------
 */

static void
TopLevelReqProc(
    TCL_UNUSED(void *),		/* Not used. */
    Tk_Window tkwin)		/* Information about window. */
{
    TkWindow *winPtr = (TkWindow *)tkwin;
    WmInfo *wmPtr;

    wmPtr = winPtr->wmInfoPtr;
    wmPtr->flags |= WM_UPDATE_SIZE_HINTS;
    if (!(wmPtr->flags & (WM_UPDATE_PENDING|WM_NEVER_MAPPED))) {
	Tcl_DoWhenIdle(UpdateGeometryInfo, winPtr);
	wmPtr->flags |= WM_UPDATE_PENDING;
    }
}

/*
 *----------------------------------------------------------------------
 *
 * UpdateGeometryInfo --
 *
 *	This procedure is invoked when a top-level window is first mapped, and
 *	also as a when-idle procedure, to bring the geometry and/or position
 *	of a top-level window back into line with what has been requested by
 *	the user and/or widgets. This procedure doesn't return until the
 *	window manager has responded to the geometry change.
 *
 * Results:
 *	None.
 *
 * Side effects:
 *	The window's size and location may change, unless the WM prevents that
 *	from happening.
 *
 *----------------------------------------------------------------------
 */

static void
UpdateGeometryInfo(
    ClientData clientData)	/* Pointer to the window's record. */
{
    TkWindow *winPtr = (TkWindow *)clientData;
    WmInfo *wmPtr = winPtr->wmInfoPtr;
    int x, y, width, height, min, max;

    wmPtr->flags &= ~WM_UPDATE_PENDING;

    if (wmPtr->flags & WM_FULLSCREEN) {
	return;
    }

    /*
     * Compute the new size for the top-level window. See the user
     * documentation for details on this, but the size requested depends on
     * (a) the size requested internally by the window's widgets, (b) the size
     * requested by the user in a "wm geometry" command or via wm-based
     * interactive resizing (if any), and (c) whether or not the window is
     * gridded. Don't permit sizes <= 0 because this upsets the X server.
     */

    if (wmPtr->width == -1) {
	width = winPtr->reqWidth;
    } else if (wmPtr->gridWin != NULL) {
	width = winPtr->reqWidth
		+ (wmPtr->width - wmPtr->reqGridWidth)*wmPtr->widthInc;
    } else {
	width = wmPtr->width;
    }
    if (width <= 0) {
	width = 1;
    }

    /*
     * Account for window max/min width
     */

    if (wmPtr->gridWin != NULL) {
	min = winPtr->reqWidth
		+ (wmPtr->minWidth - wmPtr->reqGridWidth)*wmPtr->widthInc;
	if (wmPtr->maxWidth > 0) {
	    max = winPtr->reqWidth
		    + (wmPtr->maxWidth - wmPtr->reqGridWidth)*wmPtr->widthInc;
	} else {
	    max = 0;
	}
    } else {
	min = wmPtr->minWidth;
	max = wmPtr->maxWidth;
    }
    if (width < min) {
	width = min;
    } else if ((max > 0) && (width > max)) {
	width = max;
    }

    if (wmPtr->height == -1) {
	height = winPtr->reqHeight;
    } else if (wmPtr->gridWin != NULL) {
	height = winPtr->reqHeight
		+ (wmPtr->height - wmPtr->reqGridHeight)*wmPtr->heightInc;
    } else {
	height = wmPtr->height;
    }
    if (height <= 0) {
	height = 1;
    }

    /*
     * Account for window max/min height
     */

    if (wmPtr->gridWin != NULL) {
	min = winPtr->reqHeight
		+ (wmPtr->minHeight - wmPtr->reqGridHeight)*wmPtr->heightInc;
	if (wmPtr->maxHeight > 0) {
	    max = winPtr->reqHeight
		    + (wmPtr->maxHeight-wmPtr->reqGridHeight)*wmPtr->heightInc;
	} else {
	    max = 0;
	}
    } else {
	min = wmPtr->minHeight;
	max = wmPtr->maxHeight;
    }
    if (height < min) {
	height = min;
    } else if ((max > 0) && (height > max)) {
	height = max;
    }
    x = wmPtr->x;
    y = wmPtr->y;

    /*
     * If the window's size is going to change and the window is supposed to
     * not be resizable by the user, then we have to update the size hints.
     * There may also be a size-hint-update request pending from somewhere
     * else, too.
     */

    if (((width != winPtr->changes.width)
	    || (height != winPtr->changes.height))
	    && (wmPtr->gridWin == NULL)
	    && !(wmPtr->sizeHintsFlags & (PMinSize|PMaxSize))) {
	wmPtr->flags |= WM_UPDATE_SIZE_HINTS;
    }
    if (wmPtr->flags & WM_UPDATE_SIZE_HINTS) {
	UpdateSizeHints(winPtr);
    }

    /*
     * Reconfigure the window if it isn't already configured correctly. A few
     * tricky points:
     *
     * 1. If the window is embedded and the container is also in this process,
     *    don't actually reconfigure the window; just pass the desired size on
     *    to the container. Also, zero out any position information, since
     *    embedded windows are not allowed to move.
     * 2. Sometimes the window manager will give us a different size than we
     *    asked for (e.g. mwm has a minimum size for windows), so base the
     *    size check on what we *asked for* last time, not what we got.
     * 3. Don't move window unless a new position has been requested for it.
     *    This is because of "features" in some window managers (e.g. twm, as
     *    of 4/24/91) where they don't interpret coordinates according to
     *    ICCCM. Moving a window to its current location may cause it to shift
     *    position on the screen.
     */

    if (Tk_IsEmbedded(winPtr)) {
	Tk_Window contWinPtr = Tk_GetOtherWindow((Tk_Window)winPtr);

	/*
	 * TODO: Here we should handle out of process embedding.
	 */

	if (contWinPtr != NULL) {
	    /*
	     * This window is embedded and the container is also in this
	     * process, so we don't need to do anything special about the
	     * geometry, except to make sure that the desired size is known by
	     * the container. Also, zero out any position information, since
	     * embedded windows are not allowed to move.
	     */

	    wmPtr->x = wmPtr->y = 0;
	    wmPtr->flags &= ~(WM_NEGATIVE_X|WM_NEGATIVE_Y);
	    Tk_GeometryRequest(contWinPtr, width, height);
	}
	return;
    }
    if (wmPtr->flags & WM_MOVE_PENDING) {
	wmPtr->configWidth = width;
	wmPtr->configHeight = height;
	if (wmTracing) {
	    TkMacOSXDbgMsg("Moving to %d %d, resizing to %d x %d", x, y,
		    width, height);
	}
	SetWindowSizeLimits(winPtr);
	wmPtr->flags |= WM_SYNC_PENDING;
	XMoveResizeWindow(winPtr->display, winPtr->window, x, y,
		wmPtr->configWidth, wmPtr->configHeight);
	wmPtr->flags &= ~WM_SYNC_PENDING;
    } else if ((width != wmPtr->configWidth)
	    || (height != wmPtr->configHeight)) {
	wmPtr->configWidth = width;
	wmPtr->configHeight = height;
	if (wmTracing) {
	    TkMacOSXDbgMsg("Resizing to %d x %d\n", width, height);
	}
	SetWindowSizeLimits(winPtr);
	wmPtr->flags |= WM_SYNC_PENDING;
	XResizeWindow(winPtr->display, winPtr->window, wmPtr->configWidth,
		wmPtr->configHeight);
	wmPtr->flags &= ~WM_SYNC_PENDING;
    } else {
	SetWindowSizeLimits(winPtr);
    }
}

/*
 *----------------------------------------------------------------------
 *
 * UpdateSizeHints --
 *
 *	This procedure is called to update the window manager's size hints
 *	information from the information in a WmInfo structure.
 *
 * Results:
 *	None.
 *
 * Side effects:
 *	Properties get changed for winPtr.
 *
 *----------------------------------------------------------------------
 */

static void
UpdateSizeHints(
    TkWindow *winPtr)
{
    WmInfo *wmPtr = winPtr->wmInfoPtr;

    wmPtr->flags &= ~WM_UPDATE_SIZE_HINTS;
}

/*
 *----------------------------------------------------------------------
 *
 * ParseGeometry --
 *
 *	This procedure parses a geometry string and updates information used
 *	to control the geometry of a top-level window.
 *
 * Results:
 *	A standard Tcl return value, plus an error message in the interp's
 *	result if an error occurs.
 *
 * Side effects:
 *	The size and/or location of winPtr may change.
 *
 *----------------------------------------------------------------------
 */

static int
ParseGeometry(
    Tcl_Interp *interp,		/* Used for error reporting. */
    char *string,		/* String containing new geometry. Has the
				 * standard form "=wxh+x+y". */
    TkWindow *winPtr)		/* Pointer to top-level window whose geometry
				 * is to be changed. */
{
    WmInfo *wmPtr = winPtr->wmInfoPtr;
    int x, y, width, height, flags;
    char *end;
    char *p = string;

    /*
     * The leading "=" is optional.
     */

    if (*p == '=') {
	p++;
    }

    /*
     * Parse the width and height, if they are present. Don't actually update
     * any of the fields of wmPtr until we've successfully parsed the entire
     * geometry string.
     */

    width = wmPtr->width;
    height = wmPtr->height;
    x = -1;
    y = -1;
    flags = wmPtr->flags;
    if (isdigit(UCHAR(*p))) {
	width = strtoul(p, &end, 10);
	p = end;
	if (*p != 'x') {
	    goto error;
	}
	p++;
	if (!isdigit(UCHAR(*p))) {
	    goto error;
	}
	height = strtoul(p, &end, 10);
	p = end;
    }

    /*
     * Parse the X and Y coordinates, if they are present.
     */

    if (*p != '\0') {
	flags &= ~(WM_NEGATIVE_X | WM_NEGATIVE_Y);
	if (*p == '-') {
	    flags |= WM_NEGATIVE_X;
	} else if (*p != '+') {
	    goto error;
	}
	p++;
	if (!isdigit(UCHAR(*p)) && (*p != '-')) {
	    goto error;
	}
	x = strtol(p, &end, 10);
	p = end;
	if (*p == '-') {
	    flags |= WM_NEGATIVE_Y;
	} else if (*p != '+') {
	    goto error;
	}
	p++;
	if (!isdigit(UCHAR(*p)) && (*p != '-')) {
	    goto error;
	}
	y = strtol(p, &end, 10);
	if (*end != '\0') {
	    goto error;
	}

	/*
	 * Assume that the geometry information came from the user, unless an
	 * explicit source has been specified. Otherwise most window managers
	 * assume that the size hints were program-specified and they ignore
	 * them.
	 */

	if (!(wmPtr->sizeHintsFlags & (USPosition|PPosition))) {
	    wmPtr->sizeHintsFlags |= USPosition;
	    flags |= WM_UPDATE_SIZE_HINTS;
	}
    }

    /*
     * Everything was parsed OK. Update the fields of *wmPtr and arrange for
     * the appropriate information to be percolated out to the window manager
     * at the next idle moment.
     *
     * Computing the new position for the upper-left pixel of the window's
     * decorative frame is tricky because we need to include the border
     * widths supplied by a reparented parent in the calculation, but we can't
     * use the parent's current overall size since that may change as a result
     * of this code.
     */

    wmPtr->width = width;
    wmPtr->height = height;
    if (flags & WM_NEGATIVE_X) {
	int borderwidth = wmPtr->parentWidth - winPtr->changes.width;
	int newWidth = width == -1 ? winPtr->changes.width : width;

	x = (x == -1) ?
		wmPtr->x + winPtr->changes.width - newWidth :
		wmPtr->vRootWidth - x - newWidth - borderwidth;
    }
    if (x == -1) {
	x = wmPtr->x;
    }
    if (flags & WM_NEGATIVE_Y) {
	int borderheight = wmPtr->parentHeight - winPtr->changes.height;
	int newHeight = height == -1 ? winPtr->changes.height : height;

	y = (y == -1) ?
		wmPtr->y + winPtr->changes.height - newHeight :
		wmPtr->vRootHeight - y - newHeight - borderheight;
    }
    if (y == -1) {
	y = wmPtr->y;
    }
    if (wmPtr->flags & WM_FULLSCREEN) {
	wmPtr->configX = x;
	wmPtr->configY = y;
    } else {
	wmPtr->x = x;
	wmPtr->y = y;
    }
    flags |= WM_MOVE_PENDING;
    wmPtr->flags = flags;
    if (!(wmPtr->flags & (WM_UPDATE_PENDING|WM_NEVER_MAPPED))) {
	Tcl_DoWhenIdle(UpdateGeometryInfo, winPtr);
	wmPtr->flags |= WM_UPDATE_PENDING;
    }
    return TCL_OK;

  error:
    Tcl_SetObjResult(interp, Tcl_ObjPrintf(
	    "bad geometry specifier \"%s\"", string));
    Tcl_SetErrorCode(interp, "TK", "VALUE", "GEOMETRY", NULL);
    return TCL_ERROR;
}

/*
 *----------------------------------------------------------------------
 *
 * Tk_GetRootCoords --
 *
 *	Given a token for a window, this procedure traces through the window's
 *	lineage to find the (virtual) root-window coordinates corresponding to
 *	point (0,0) in the window.
 *
 * Results:
 *	The locations pointed to by xPtr and yPtr are filled in with the root
 *	coordinates of the (0,0) point in tkwin. If a virtual root window is
 *	in effect for the window, then the coordinates in the virtual root are
 *	returned.
 *
 * Side effects:
 *	None.
 *
 *----------------------------------------------------------------------
 */

void
Tk_GetRootCoords(
    Tk_Window tkwin,		/* Token for window. */
    int *xPtr,			/* Where to store x-displacement of (0,0). */
    int *yPtr)			/* Where to store y-displacement of (0,0). */
{
    int x, y;
    TkWindow *winPtr = (TkWindow *)tkwin;

    /*
     * Search back through this window's parents all the way to a top-level
     * window, combining the offsets of each window within its parent.
     */

    x = y = 0;
    while (1) {
	x += winPtr->changes.x + winPtr->changes.border_width;
	y += winPtr->changes.y + winPtr->changes.border_width;
	if (winPtr->flags & TK_TOP_LEVEL) {
	    TkWindow *otherPtr;

	    if (!(Tk_IsEmbedded(winPtr))) {
		x += winPtr->wmInfoPtr->xInParent;
		y += winPtr->wmInfoPtr->yInParent;
		break;
	    }

	    otherPtr = (TkWindow *)Tk_GetOtherWindow((Tk_Window)winPtr);
	    if (otherPtr == NULL) {
		break;
	    }

	    /*
	     * The container window is in the same application. Query its
	     * coordinates.
	     */

	    winPtr = otherPtr;
            continue;
	}
	winPtr = winPtr->parentPtr;
    }
    *xPtr = x;
    *yPtr = y;
}

/*
 *----------------------------------------------------------------------
 *
 * Tk_CoordsToWindow --
 *
 *	This is a Macintosh specific implementation of this function. Given
 *	the root coordinates of a point, this procedure returns the token for
 *	the top-most window covering that point, if there exists such a window
 *	in this application.
 *
 * Results:
 *	The return result is either a token for the window corresponding to
 *	rootX and rootY, or else NULL to indicate that there is no such window.
 *
 * Side effects:
 *	None.
 *
 *----------------------------------------------------------------------
 */

Tk_Window
Tk_CoordsToWindow(
    int rootX, int rootY,	/* Coordinates of point in root window. If a
				 * virtual-root window manager is in use,
				 * these coordinates refer to the virtual
				 * root, not the real root. */
    Tk_Window tkwin)		/* Token for any window in application; used
				 * to identify the display. */
{
    TkWindow *winPtr, *childPtr;
    TkWindow *nextPtr;		/* Coordinates of highest child found so far
				 * that contains point. */
    int x, y;			/* Coordinates in winPtr. */
    int tmpx, tmpy, bd;

    /*
     * Step 1: find the top-level window that contains the desired point.
     */

    winPtr = FrontWindowAtPoint(rootX, rootY);
    if (!winPtr) {
	return NULL;
    }

    /*
     * Step 2: work down through the hierarchy underneath this window. At each
     * level, scan through all the children to find the highest one in the
     * stacking order that contains the point. Then repeat the whole process
     * on that child.
     */

    x = rootX - winPtr->wmInfoPtr->xInParent;
    y = rootY - winPtr->wmInfoPtr->yInParent;
    while (1) {
	x -= winPtr->changes.x;
	y -= winPtr->changes.y;
	nextPtr = NULL;

	/*
	 * Container windows cannot have children. So if it is a container,
	 * look there, otherwise inspect the children.
	 */

	if (Tk_IsContainer(winPtr)) {
	    childPtr = (TkWindow *)Tk_GetOtherWindow((Tk_Window)winPtr);
	    if (childPtr != NULL) {
		if (Tk_IsMapped(childPtr)) {
		    tmpx = x - childPtr->changes.x;
		    tmpy = y - childPtr->changes.y;
		    bd = childPtr->changes.border_width;

		    if ((tmpx >= -bd) && (tmpy >= -bd)
			    && (tmpx < (childPtr->changes.width + bd))
			    && (tmpy < (childPtr->changes.height + bd))) {
			nextPtr = childPtr;
		    }
		}
	    }

	    /*
	     * TODO: Here we should handle out of process embedding.
	     */
	} else {
	    for (childPtr = winPtr->childList; childPtr != NULL;
		    childPtr = childPtr->nextPtr) {
		if (!Tk_IsMapped(childPtr) ||
			(childPtr->flags & TK_TOP_LEVEL)) {
		    continue;
		}
		tmpx = x - childPtr->changes.x;
		tmpy = y - childPtr->changes.y;
		bd = childPtr->changes.border_width;
		if ((tmpx >= -bd) && (tmpy >= -bd)
			&& (tmpx < (childPtr->changes.width + bd))
			&& (tmpy < (childPtr->changes.height + bd))) {
		    nextPtr = childPtr;
		}
	    }
	}
	if (nextPtr == NULL) {
	    break;
	}
	winPtr = nextPtr;
    }
    if (winPtr->mainPtr != ((TkWindow *)tkwin)->mainPtr) {
	return NULL;
    }
    return (Tk_Window)winPtr;
}

/*
 *----------------------------------------------------------------------
 *
 * Tk_TopCoordsToWindow --
 *
 *	Given a Tk Window, and coordinates of a point relative to that window
 *	this procedure returns the top-most child of the window (excluding
 *	toplevels) covering that point, if there exists such a window in this
 *	application. It also sets newX, and newY to the coords of the point
 *	relative to the window returned.
 *
 * Results:
 *	The return result is either a token for the window corresponding to
 *	rootX and rootY, or else NULL to indicate that there is no such
 *	window. newX and newY are also set to the coords of the point relative
 *	to the returned window.
 *
 * Side effects:
 *	None.
 *
 *----------------------------------------------------------------------
 */

Tk_Window
Tk_TopCoordsToWindow(
    Tk_Window tkwin,		/* Token for a Tk Window which defines the
				 * coordinates for rootX & rootY */
    int rootX, int rootY,	/* Coordinates of a point in tkWin. */
    int *newX, int *newY)	/* Coordinates of point in the upperMost child
				 * of tkWin containing (rootX,rootY) */
{
    TkWindow *winPtr, *childPtr;
    TkWindow *nextPtr;		/* Coordinates of highest child found so far
				 * that contains point. */
    int x, y;			/* Coordinates in winPtr. */

    winPtr = (TkWindow *)tkwin;
    x = rootX;
    y = rootY;
    while (1) {
	nextPtr = NULL;

	/*
	 * Container windows cannot have children. So if it is a container,
	 * look there, otherwise inspect the children.
	 */

	if (Tk_IsContainer(winPtr)) {
	    childPtr = (TkWindow *)Tk_GetOtherWindow((Tk_Window)winPtr);
	    if (childPtr != NULL) {
		if (Tk_IsMapped(childPtr) &&
			x > childPtr->changes.x &&
			x < childPtr->changes.x + childPtr->changes.width &&
			y > childPtr->changes.y &&
			y < childPtr->changes.y + childPtr->changes.height) {
		    nextPtr = childPtr;
		}
	    }

	    /*
	     * TODO: Here we should handle out of process embedding.
	     */
	} else {
	    for (childPtr = winPtr->childList; childPtr != NULL;
		    childPtr = childPtr->nextPtr) {
		if (!Tk_IsMapped(childPtr) ||
			(childPtr->flags & TK_TOP_LEVEL)) {
		    continue;
		}
		if (x < childPtr->changes.x || y < childPtr->changes.y) {
		    continue;
		}
		if (x > childPtr->changes.x + childPtr->changes.width ||
			y > childPtr->changes.y + childPtr->changes.height) {
		    continue;
		}
		nextPtr = childPtr;
	    }
	}
	if (nextPtr == NULL) {
	    break;
	}
	winPtr = nextPtr;
	x -= winPtr->changes.x;
	y -= winPtr->changes.y;
    }
    *newX = x;
    *newY = y;
    return (Tk_Window)winPtr;
}

/*
 *----------------------------------------------------------------------
 *
 * UpdateVRootGeometry --
 *
 *	This procedure is called to update all the virtual root geometry
 *	information in wmPtr.
 *
 * Results:
 *	None.
 *
 * Side effects:
 *	The vRootX, vRootY, vRootWidth, and vRootHeight fields in wmPtr are
 *	filled with the most up-to-date information.
 *
 *----------------------------------------------------------------------
 */

static void
UpdateVRootGeometry(
    WmInfo *wmPtr)		/* Window manager information to be updated.
				 * The wmPtr->vRoot field must be valid. */
{
    TkWindow *winPtr = wmPtr->winPtr;
    unsigned int bd, dummy;
    Window dummy2;
    Status status;
    Tk_ErrorHandler handler;

    /*
     * If this isn't a virtual-root window manager, just return information
     * about the screen.
     */

    wmPtr->flags &= ~WM_VROOT_OFFSET_STALE;
    if (wmPtr->vRoot == None) {
    noVRoot:
	wmPtr->vRootX = wmPtr->vRootY = 0;
	wmPtr->vRootWidth = DisplayWidth(winPtr->display, winPtr->screenNum);
	wmPtr->vRootHeight = DisplayHeight(winPtr->display, winPtr->screenNum);
	return;
    }

    /*
     * Refresh the virtual root information if it's out of date.
     */

    handler = Tk_CreateErrorHandler(winPtr->display, -1, -1, -1, NULL, NULL);
    status = XGetGeometry(winPtr->display, wmPtr->vRoot,
	    &dummy2, &wmPtr->vRootX, &wmPtr->vRootY,
	    &wmPtr->vRootWidth, &wmPtr->vRootHeight, &bd, &dummy);
    if (wmTracing) {
	TkMacOSXDbgMsg("x = %d, y = %d, width = %d, height = %d, status = %d",
		wmPtr->vRootX, wmPtr->vRootY, wmPtr->vRootWidth,
		wmPtr->vRootHeight, status);
    }
    Tk_DeleteErrorHandler(handler);
    if (status == 0) {
	/*
	 * The virtual root is gone! Pretend that it never existed.
	 */

	wmPtr->vRoot = None;
	goto noVRoot;
    }
}

/*
 *----------------------------------------------------------------------
 *
 * Tk_GetVRootGeometry --
 *
 *	This procedure returns information about the virtual root window
 *	corresponding to a particular Tk window.
 *
 * Results:
 *	The values at xPtr, yPtr, widthPtr, and heightPtr are set with the
 *	offset and dimensions of the root window corresponding to tkwin. If
 *	tkwin is being managed by a virtual root window manager these values
 *	correspond to the virtual root window being used for tkwin; otherwise
 *	the offsets will be 0 and the dimensions will be those of the screen.
 *
 * Side effects:
 *	Vroot window information is refreshed if it is out of date.
 *
 *----------------------------------------------------------------------
 */

void
Tk_GetVRootGeometry(
    Tk_Window tkwin,		/* Window whose virtual root is to be
				 * queried. */
    int *xPtr, int *yPtr,	/* Store x and y offsets of virtual root
				 * here. */
    int *widthPtr,		/* Store dimensions of virtual root here. */
    int *heightPtr)
{
    WmInfo *wmPtr;
    TkWindow *winPtr = (TkWindow *)tkwin;

    /*
     * Find the top-level window for tkwin, and locate the window manager
     * information for that window.
     */

    while (!(winPtr->flags & TK_TOP_LEVEL)) {
	winPtr = winPtr->parentPtr;
    }
    wmPtr = winPtr->wmInfoPtr;

    /*
     * Make sure that the geometry information is up-to-date, then copy it out
     * to the caller.
     */

    if (wmPtr->flags & WM_VROOT_OFFSET_STALE) {
	UpdateVRootGeometry(wmPtr);
    }
    *xPtr = wmPtr->vRootX;
    *yPtr = wmPtr->vRootY;
    *widthPtr = wmPtr->vRootWidth;
    *heightPtr = wmPtr->vRootHeight;
}

/*
 *----------------------------------------------------------------------
 *
 * Tk_MoveToplevelWindow --
 *
 *	This procedure is called instead of Tk_MoveWindow to adjust the x-y
 *	location of a top-level window. It delays the actual move to a later
 *	time and keeps window-manager information up-to-date with the move.
 *
 * Results:
 *	None.
 *
 * Side effects:
 *	The window is eventually moved so that its upper-left corner
 *	(actually, the upper-left corner of the window's decorative frame, if
 *	there is one) is at (x,y).
 *
 *----------------------------------------------------------------------
 */

void
Tk_MoveToplevelWindow(
    Tk_Window tkwin,		/* Window to move. */
    int x, int y)		/* New location for window (within parent). */
{
    TkWindow *winPtr = (TkWindow *)tkwin;
    WmInfo *wmPtr = winPtr->wmInfoPtr;

    if (!(winPtr->flags & TK_TOP_LEVEL)) {
	Tcl_Panic("Tk_MoveToplevelWindow called with non-toplevel window");
    }
    wmPtr->x = x;
    wmPtr->y = y;
    wmPtr->flags |= WM_MOVE_PENDING;
    if (!(wmPtr->sizeHintsFlags & (USPosition|PPosition))) {
	wmPtr->sizeHintsFlags |= USPosition;
	wmPtr->flags |= WM_UPDATE_SIZE_HINTS;
    }

    /*
     * If the window has already been mapped, must bring its geometry
     * up-to-date immediately, otherwise an event might arrive from the server
     * that would overwrite wmPtr->x and wmPtr->y and lose the new position.
     */

    if (!(wmPtr->flags & WM_NEVER_MAPPED)) {
	if (wmPtr->flags & WM_UPDATE_PENDING) {
	    Tcl_CancelIdleCall(UpdateGeometryInfo, winPtr);
	}
	UpdateGeometryInfo(winPtr);
    }
}

/*
 *----------------------------------------------------------------------
 *
 * TkWmRestackToplevel --
 *
 *	This procedure restacks a top-level window.
 *
 * Results:
 *	None.
 *
 * Side effects:
 *	WinPtr gets restacked as specified by aboveBelow and otherPtr. This
 *	procedure doesn't return until the restack has taken effect and the
 *	ConfigureNotify event for it has been received.
 *
 *----------------------------------------------------------------------
 */

void
TkWmRestackToplevel(
    TkWindow *winPtr,		/* Window to restack. */
    int aboveBelow,		/* Gives relative position for restacking;
				 * must be Above or Below. */
    TkWindow *otherPtr)		/* Window relative to which to restack; if
				 * NULL, then winPtr gets restacked above or
				 * below *all* siblings. */
{
    NSWindow *macWindow;
    NSWindow *otherMacWindow;
    WmInfo *wmPtr = winPtr->wmInfoPtr;
    int macAboveBelow = (aboveBelow == Above ? NSWindowAbove : NSWindowBelow);
    int otherNumber = 0; /* 0 will be used when otherPtr is NULL. */

    /*
     * If the Tk windows has no drawable, or is withdrawn do nothing.
     */

    if (winPtr->window == None ||
	    wmPtr == NULL      ||
	    wmPtr->hints.initial_state == WithdrawnState) {
	return;
    }
    macWindow = TkMacOSXGetNSWindowForDrawable(winPtr->window);
    if (macWindow == nil) {
	return;
    }
    if (otherPtr) {
	/*
	 * When otherPtr is non-NULL, if the other window has no drawable or is
	 * withdrawn, do nothing.
	 */

	WmInfo *otherWmPtr = otherPtr->wmInfoPtr;
	if (winPtr->window == None ||
		otherWmPtr == NULL ||
		otherWmPtr->hints.initial_state == WithdrawnState) {
	    return;
	}
	otherMacWindow = TkMacOSXGetNSWindowForDrawable(otherPtr->window);
	if (otherMacWindow == nil) {
	    return;
	}

	/*
	 * If the other window is OK, get its number.
	 */

	otherNumber = [otherMacWindow windowNumber];
    }

    /*
     * Just let the Mac window manager deal with all the subtleties of keeping
     * track of off-screen windows, etc.
     */

    [macWindow orderWindow:macAboveBelow relativeTo:otherNumber];
}

/*
 *----------------------------------------------------------------------
 *
 * TkWmAddToColormapWindows --
 *
 *	This procedure is called to add a given window to the
 *	WM_COLORMAP_WINDOWS property for its top-level, if it isn't already
 *	there. It is invoked by the Tk code that creates a new colormap, in
 *	order to make sure that colormap information is propagated to the
 *	window manager by default.
 *
 * Results:
 *	None.
 *
 * Side effects:
 *	WinPtr's window gets added to the WM_COLORMAP_WINDOWS property of its
 *	nearest top-level ancestor, unless the colormaps have been set
 *	explicitly with the "wm colormapwindows" command.
 *
 *----------------------------------------------------------------------
 */

void
TkWmAddToColormapWindows(
    TkWindow *winPtr)		/* Window with a non-default colormap. Should
				 * not be a top-level window. */
{
    TkWindow *topPtr;
    TkWindow **oldPtr, **newPtr;
    int count, i;

    if (winPtr->window == None) {
	return;
    }

    for (topPtr = winPtr->parentPtr; ; topPtr = topPtr->parentPtr) {
	if (topPtr == NULL) {
	    /*
	     * Window is being deleted. Skip the whole operation.
	     */

	    return;
	}
	if (topPtr->flags & TK_TOP_LEVEL) {
	    break;
	}
    }
    if (topPtr->wmInfoPtr->flags & WM_COLORMAPS_EXPLICIT) {
	return;
    }

    /*
     * Make sure that the window isn't already in the list.
     */

    count = topPtr->wmInfoPtr->cmapCount;
    oldPtr = topPtr->wmInfoPtr->cmapList;

    for (i = 0; i < count; i++) {
	if (oldPtr[i] == winPtr) {
	    return;
	}
    }

    /*
     * Make a new bigger array and use it to reset the property. Automatically
     * add the toplevel itself as the last element of the list.
     */

    newPtr = (TkWindow **)ckalloc((count+2) * sizeof(TkWindow *));
    if (count > 0) {
	memcpy(newPtr, oldPtr, count * sizeof(TkWindow *));
    }
    if (count == 0) {
	count++;
    }
    newPtr[count-1] = winPtr;
    newPtr[count] = topPtr;
    if (oldPtr != NULL) {
	ckfree(oldPtr);
    }

    topPtr->wmInfoPtr->cmapList = newPtr;
    topPtr->wmInfoPtr->cmapCount = count+1;

    /*
     * On the Macintosh all of this is just an excercise in compatibility as
     * we don't support colormaps. If we did they would be installed here.
     */
}

/*
 *----------------------------------------------------------------------
 *
 * TkWmRemoveFromColormapWindows --
 *
 *	This procedure is called to remove a given window from the
 *	WM_COLORMAP_WINDOWS property for its top-level. It is invoked when
 *	windows are deleted.
 *
 * Results:
 *	None.
 *
 * Side effects:
 *	WinPtr's window gets removed from the WM_COLORMAP_WINDOWS property of
 *	its nearest top-level ancestor, unless the top-level itself is being
 *	deleted too.
 *
 *----------------------------------------------------------------------
 */

void
TkWmRemoveFromColormapWindows(
    TkWindow *winPtr)		/* Window that may be present in
				 * WM_COLORMAP_WINDOWS property for its
				 * top-level. Should not be a top-level
				 * window. */
{
    TkWindow *topPtr, **oldPtr;
    int count, i, j;

    for (topPtr = winPtr->parentPtr; ; topPtr = topPtr->parentPtr) {
	if (topPtr == NULL) {
	    /*
	     * Ancestors have been deleted, so skip the whole operation. Seems
	     * like this can't ever happen?
	     */

	    return;
	}
	if (topPtr->flags & TK_TOP_LEVEL) {
	    break;
	}
    }
    if (topPtr->flags & TK_ALREADY_DEAD) {
	/*
	 * Top-level is being deleted, so there's no need to cleanup the
	 * WM_COLORMAP_WINDOWS property.
	 */

	return;
    }

    /*
     * Find the window and slide the following ones down to cover it up.
     */

    count = topPtr->wmInfoPtr->cmapCount;
    oldPtr = topPtr->wmInfoPtr->cmapList;
    for (i = 0; i < count; i++) {
	if (oldPtr[i] == winPtr) {
	    for (j = i ; j < count-1; j++) {
		oldPtr[j] = oldPtr[j+1];
	    }
	    topPtr->wmInfoPtr->cmapCount = count - 1;
	    break;
	}
    }
}

/*
 *----------------------------------------------------------------------
 *
 * TkGetPointerCoords --
 *
 *	Fetch the position of the mouse pointer.
 *
 * Results:
 *	*xPtr and *yPtr are filled in with the (virtual) root coordinates of
 *	the mouse pointer for tkwin's display. If the pointer isn't on tkwin's
 *	screen, then -1 values are returned for both coordinates. The argument
 *	tkwin must be a toplevel window.
 *
 * Side effects:
 *	None.
 *
 *----------------------------------------------------------------------
 */

void
TkGetPointerCoords(
    TCL_UNUSED(Tk_Window),	/* Toplevel window that identifies screen on
				 * which lookup is to be done. */
    int *xPtr, int *yPtr)	/* Store pointer coordinates here. */
{
    XQueryPointer(NULL, None, NULL, NULL, xPtr, yPtr, NULL, NULL, NULL);
}

/*
 *----------------------------------------------------------------------
 *
 * InitialWindowBounds --
 *
 *	This function calculates the initial bounds for a new Mac toplevel
 *	window. Unless the geometry is specified by the user this code will
 *	auto place the windows in a cascade diagonially across the main monitor
 *	of the Mac.
 *
 * Results:
 *	Window bounds.
 *
 * Side effects:
 *	None.
 *
 *----------------------------------------------------------------------
 */

static NSRect
InitialWindowBounds(
    TkWindow *winPtr,		/* Window to get initial bounds for. */
    NSWindow *macWindow)
{
    WmInfo *wmPtr = winPtr->wmInfoPtr;

    if (!(wmPtr->sizeHintsFlags & (USPosition | PPosition))) {
	static NSPoint cascadePoint = { .x = 0, .y = 0 };
	NSRect frame;

	cascadePoint = [macWindow cascadeTopLeftFromPoint:cascadePoint];
	frame = [macWindow frame];
	wmPtr->x = frame.origin.x;
	wmPtr->y = TkMacOSXZeroScreenHeight() - (frame.origin.y +
		frame.size.height);
    }
    return NSMakeRect(wmPtr->x, wmPtr->y, winPtr->changes.width,
	    winPtr->changes.height);
}

/*
 *----------------------------------------------------------------------
 *
 * TkMacOSXResizable --
 *
 *	This function determines if the passed in window is part of a toplevel
 *	window that is resizable. If the window is resizable in the x, y or
 *	both directions, true is returned.
 *
 * Results:
 *	True if resizable, false otherwise.
 *
 * Side effects:
 *	None.
 *
 *----------------------------------------------------------------------
 */

int
TkMacOSXResizable(
    TkWindow *winPtr)		/* Tk window or NULL. */
{
    WmInfo *wmPtr;

    if (winPtr == NULL) {
	return false;
    }
    while (winPtr->wmInfoPtr == NULL) {
	winPtr = winPtr->parentPtr;
    }

    wmPtr = winPtr->wmInfoPtr;
    if ((wmPtr->flags & WM_WIDTH_NOT_RESIZABLE) &&
	    (wmPtr->flags & WM_HEIGHT_NOT_RESIZABLE)) {
	return false;
    } else {
	return true;
    }
}

/*
 *----------------------------------------------------------------------
 *
 * TkMacOSXGrowToplevel --
 *
 *	The function is invoked when the user clicks in the grow region of a
 *	Tk window. The function will handle the dragging procedure and not
 *	return until completed. Finally, the function may place information
 *	Tk's event queue is the window was resized.
 *
 * Results:
 *	True if events were placed on event queue, false otherwise.
 *
 * Side effects:
 *	None.
 *
 *----------------------------------------------------------------------
 */

int
TkMacOSXGrowToplevel(
    TCL_UNUSED(void *),
    TCL_UNUSED(XPoint))
{
    return false;
}

/*
 *----------------------------------------------------------------------
 *
 * TkSetWMName --
 *
 *	Set the title for a toplevel window. If the window is embedded, do not
 *	change the window title.
 *
 * Results:
 *	None.
 *
 * Side effects:
 *	The title of the window is changed.
 *
 *----------------------------------------------------------------------
 */

void
TkSetWMName(
    TkWindow *winPtr,
    Tk_Uid titleUid)
{
    if (Tk_IsEmbedded(winPtr)) {
	return;
    }

    NSString *title = [[TKNSString alloc] initWithTclUtfBytes:titleUid length:-1];
    [TkMacOSXGetNSWindowForDrawable(winPtr->window) setTitle:title];
    [title release];
}

/*
 *----------------------------------------------------------------------
 *
 * TkMacOSXGetContainer --
 *
 *	If the passed window has the TRANSIENT_FOR property set this will
 *	return the container window. Otherwise it will return None.
 *
 * Results:
 *	The container window or None.
 *
 * Side effects:
 *	None.
 *
 *----------------------------------------------------------------------
 */

Tk_Window
TkMacOSXGetContainer(
    TkWindow *winPtr)
{
    if (winPtr->wmInfoPtr != NULL) {
	return (Tk_Window)winPtr->wmInfoPtr->container;
    }
    return NULL;
}

/*
 *----------------------------------------------------------------------
 *
 * TkMacOSXGetXWindow --
 *
 *	Stub function that returns the X window Id associated with the
 *      given NSWindow*.
 *
 * Results:
 *	The window id is returned. None is returned if not a Tk window.
 *
 * Side effects:
 *	None.
 *
 *----------------------------------------------------------------------
 */

Window
TkMacOSXGetXWindow(
    void *macWinPtr)
{
    Window window = None;
    TKWindow *w = (TKWindow *)macWinPtr;
    if ([w respondsToSelector: @selector (tkWindow)]) {
	window = [w tkWindow];
    }
    return window ? window : None;
}

/*
 *----------------------------------------------------------------------
 *
 * Tk_MacOSXGetTkWindow --
 *
 *	Returns the Tk_Window associated with the given NSWindow*.  This
 *      function is a stub, so the NSWindow* parameter must be declared as
 *      void*.
 *
 * Results:
 *	A Tk_Window, or NULL if the NSWindow is not associated with
 *      any Tk window.
 *
 * Side effects:
 *	None.
 *
 *----------------------------------------------------------------------
 */

Tk_Window
Tk_MacOSXGetTkWindow(
    void *w)
{
    Window window = None;
    if ([(NSWindow *)w respondsToSelector: @selector (tkWindow)]) {
	window = [(TKWindow *)w tkWindow];
    }
    if (window) {
	TkDisplay *dispPtr = TkGetDisplayList();
	return Tk_IdToWindow(dispPtr->display, window);
    } else {
	return NULL;
    }
}

/*
 *----------------------------------------------------------------------
 *
 * TkMacOSXIsWindowZoomed --
 *
 *	Ask Cocoa if the given window is in the zoomed out state. Because
 *	dragging & growing a window can change the Cocoa zoom state, we
 *	cannot rely on wmInfoPtr->hints.initial_state for this information.
 *
 * Results:
 *	True if window is zoomed out, false otherwise.
 *
 * Side effects:
 *	None.
 *
 *----------------------------------------------------------------------
 */

MODULE_SCOPE int
TkMacOSXIsWindowZoomed(
    TkWindow *winPtr)
{
    NSWindow *macWindow = TkMacOSXGetNSWindowForDrawable(winPtr->window);
    return [macWindow isZoomed];
}

/*
 *----------------------------------------------------------------------
 *
 * TkMacOSXZoomToplevel --
 *
 *	The function is invoked when the user clicks in the zoom region of a
 *	Tk window or when the window state is set/unset to "zoomed" manually.
 *	If the window is to be zoomed (in or out), the window size is changed
 *	and events are generated to let Tk know what happened.
 *
 * Results:
 *	True if events were placed on event queue, false otherwise.
 *
 * Side effects:
 *	The window may be resized & events placed on Tk's queue.
 *
 *----------------------------------------------------------------------
 */

int
TkMacOSXZoomToplevel(
    void *whichWindow,		/* The Macintosh window to zoom. */
    short zoomPart)		/* Either inZoomIn or inZoomOut */
{
    NSWindow *window = (NSWindow *)whichWindow;
    TkWindow *winPtr = (TkWindow *)TkMacOSXGetTkWindow(window);
    WmInfo *wmPtr;

    if (!winPtr || !winPtr->wmInfoPtr) {
	return false;
    }
    wmPtr = winPtr->wmInfoPtr;
    if ((wmPtr->flags & WM_WIDTH_NOT_RESIZABLE) &&
	    (wmPtr->flags & WM_HEIGHT_NOT_RESIZABLE)) {
	return false;
    }

    /*
     * Do nothing if already in desired zoom state.
     */

    if (([window isZoomed] == (zoomPart == inZoomOut))) {
	return false;
    }
    [window zoom:NSApp];

    wmPtr->hints.initial_state =
	(zoomPart == inZoomIn ? NormalState : ZoomState);
    return true;
}

/*
 *----------------------------------------------------------------------
 *
 * TkUnsupported1ObjCmd --
 *
 *	This procedure is invoked to process the
 *	"::tk::unsupported::MacWindowStyle" Tcl command. This command allows
 *	you to set the style of decoration for a Macintosh window.
 *
 * Results:
 *	A standard Tcl result.
 *
 * Side effects:
 *	Changes the style of a new Mac window.
 *
 *----------------------------------------------------------------------
 */

int
TkUnsupported1ObjCmd(
    ClientData clientData,	/* Main window associated with interpreter. */
    Tcl_Interp *interp,		/* Current interpreter. */
    int objc,			/* Number of arguments. */
    Tcl_Obj *const objv[])	/* Argument objects. */
{
    static const char *const subcmds[] = {
	"appearance", "isdark", "style", "tabbingid", NULL
    };
    enum SubCmds {
	TKMWS_APPEARANCE, TKMWS_ISDARK, TKMWS_STYLE, TKMWS_TABID
    };
    Tk_Window tkwin = (Tk_Window)clientData;
    TkWindow *winPtr;
    int index;

    if (objc < 3) {
	Tcl_WrongNumArgs(interp, 1, objv, "option window ?arg ...?");
	return TCL_ERROR;
    }

    winPtr = (TkWindow *)
	    Tk_NameToWindow(interp, Tcl_GetString(objv[2]), tkwin);
    if (winPtr == NULL) {
	return TCL_ERROR;
    }
    if (!(winPtr->flags & TK_TOP_LEVEL)) {
	Tcl_SetObjResult(interp, Tcl_ObjPrintf(
		"window \"%s\" isn't a top-level window", winPtr->pathName));
	Tcl_SetErrorCode(interp, "TK", "WINDOWSTYLE", "TOPLEVEL", NULL);
	return TCL_ERROR;
    }

    if (Tcl_GetIndexFromObjStruct(interp, objv[1], subcmds,
	    sizeof(char *), "option", 0, &index) != TCL_OK) {
	return TCL_ERROR;
    }
    switch((enum SubCmds) index) {
    case TKMWS_STYLE:
	if ((objc < 3) || (objc > 5)) {
	    Tcl_WrongNumArgs(interp, 2, objv, "window ?class attributes?");
	    return TCL_ERROR;
	}
	return WmWinStyle(interp, winPtr, objc, objv);
    case TKMWS_TABID:
	if ([NSApp macOSVersion] < 101200) {
	    Tcl_SetObjResult(interp, Tcl_NewStringObj(
                "Tabbing identifiers did not exist until OSX 10.12.", -1));
	    Tcl_SetErrorCode(interp, "TK", "WINDOWSTYLE", "TABBINGID", NULL);
	    return TCL_ERROR;
	}
	if ((objc < 3) || (objc > 4)) {
	    Tcl_WrongNumArgs(interp, 2, objv, "window ?newid?");
	    return TCL_ERROR;
	}
	return WmWinTabbingId(interp, winPtr, objc, objv);
    case TKMWS_APPEARANCE:
	if ([NSApp macOSVersion] < 100900) {
	    Tcl_SetObjResult(interp, Tcl_NewStringObj(
                "Window appearances did not exist until OSX 10.9.", -1));
	    Tcl_SetErrorCode(interp, "TK", "WINDOWSTYLE", "APPEARANCE", NULL);
	    return TCL_ERROR;
	}
	if ((objc < 3) || (objc > 4)) {
	    Tcl_WrongNumArgs(interp, 2, objv, "window ?appearancename?");
	    return TCL_ERROR;
	}
	if (objc == 4 && [NSApp macOSVersion] < 101400) {
	    Tcl_SetObjResult(interp, Tcl_NewStringObj(
		    "Window appearances cannot be changed before OSX 10.14.",
		    -1));
	    Tcl_SetErrorCode(interp, "TK", "WINDOWSTYLE", "APPEARANCE", NULL);
	    return TCL_ERROR;
	}
	return WmWinAppearance(interp, winPtr, objc, objv);
    case TKMWS_ISDARK:
	if ((objc != 3)) {
	    Tcl_WrongNumArgs(interp, 2, objv, "window");
	    return TCL_ERROR;
	}
	Tcl_SetObjResult(interp, Tcl_NewBooleanObj(
		TkMacOSXInDarkMode((Tk_Window)winPtr)));
	return TCL_OK;
    default:
	return TCL_ERROR;
    }
}

/*
 *----------------------------------------------------------------------
 *
 * WmWinStyle --
 *
 *	This procedure is invoked to process the
 *	"::tk::unsupported::MacWindowStyle style" subcommand. This command
 *	allows you to set the style of decoration for a Macintosh window.
 *
 * Results:
 *	A standard Tcl result.
 *
 * Side effects:
 *	Changes the style of a new Mac window.
 *
 *----------------------------------------------------------------------
 */

static int
WmWinStyle(
    Tcl_Interp *interp,		/* Current interpreter. */
    TkWindow *winPtr,		/* Window to be manipulated. */
    int objc,			/* Number of arguments. */
    Tcl_Obj * const objv[])	/* Argument objects. */
{
    struct StrIntMap {
	const char *strValue;
	UInt64 intValue;
    };
    static const struct StrIntMap classMap[] = {
	{ "alert",		kAlertWindowClass			     },
	{ "moveableAlert",	kMovableAlertWindowClass		     },
	{ "modal",		kModalWindowClass			     },
	{ "moveableModal",	kMovableModalWindowClass		     },
	{ "floating",		kFloatingWindowClass			     },
	{ "document",		kDocumentWindowClass			     },
	{ "utility",		kUtilityWindowClass			     },
	{ "help",		kHelpWindowClass			     },
	{ "sheet",		kSheetWindowClass			     },
	{ "toolbar",		kToolbarWindowClass			     },
	{ "plain",		kPlainWindowClass			     },
	{ "overlay",		kOverlayWindowClass			     },
	{ "sheetAlert",		kSheetAlertWindowClass			     },
	{ "altPlain",		kAltPlainWindowClass			     },
	{ "simple",		kSimpleWindowClass			     },
	{ "drawer",		kDrawerWindowClass			     },
	{ NULL, 0 }
    };
    static const struct StrIntMap compositeAttrMap[] = {
	{ "none",		kWindowNoAttributes			     },
	{ "standardDocument",	kWindowStandardDocumentAttributes	     },
	{ "standardFloating",	kWindowStandardFloatingAttributes	     },
	{ "fullZoom",		kWindowFullZoomAttribute		     },
	{ NULL, 0 }
    };

    /*
     * Map window attributes. Color and opacity are mapped to NULL; these are
     * parsed from the objv in TkUnsupported1ObjCmd.
     */

    static const struct StrIntMap attrMap[] = {
	{ "closeBox",		kWindowCloseBoxAttribute		     },
	{ "horizontalZoom",	kWindowHorizontalZoomAttribute		     },
	{ "verticalZoom",	kWindowVerticalZoomAttribute		     },
	{ "collapseBox",	kWindowCollapseBoxAttribute		     },
	{ "resizable",		kWindowResizableAttribute		     },
	{ "sideTitlebar",	kWindowSideTitlebarAttribute		     },
	{ "toolbarButton",	kWindowToolbarButtonAttribute		     },
	{ "unifiedTitleAndToolbar", kWindowUnifiedTitleAndToolbarAttribute   },
	{ "metal",		kWindowMetalAttribute			     },
	{ "noTitleBar",		kWindowNoTitleBarAttribute		     },
	{ "texturedSquareCorners", kWindowTexturedSquareCornersAttribute     },
	{ "metalNoContentSeparator", kWindowMetalNoContentSeparatorAttribute },
	{ "doesNotCycle",	kWindowDoesNotCycleAttribute		     },
	{ "noUpdates",		kWindowNoUpdatesAttribute		     },
	{ "noActivates",	kWindowNoActivatesAttribute		     },
	{ "opaqueForEvents",	kWindowOpaqueForEventsAttribute		     },
	{ "noShadow",		kWindowNoShadowAttribute		     },
	{ "hideOnSuspend",	kWindowHideOnSuspendAttribute		     },
	{ "hideOnFullScreen",	kWindowHideOnFullScreenAttribute	     },
	{ "inWindowMenu",	kWindowInWindowMenuAttribute		     },
	{ "liveResize",		kWindowLiveResizeAttribute		     },
	{ "ignoreClicks",	kWindowIgnoreClicksAttribute		     },
	{ "noConstrain",	kWindowNoConstrainAttribute		     },
	{ "doesNotHide",	tkWindowDoesNotHideAttribute		     },
	{ "canJoinAllSpaces",	tkCanJoinAllSpacesAttribute		     },
	{ "moveToActiveSpace",	tkMoveToActiveSpaceAttribute		     },
	{ "nonActivating",	tkNonactivatingPanelAttribute		     },
	{ "hud",		tkHUDWindowAttribute			     },
	{ NULL, 0 }
    };

    int index;
    Tcl_Size i;
    WmInfo *wmPtr = winPtr->wmInfoPtr;

    if (objc == 3) {
	Tcl_Obj *attributeList, *newResult = NULL;
	UInt64 attributes;

	for (i = 0; classMap[i].strValue != NULL; i++) {
	    if (wmPtr->macClass == classMap[i].intValue) {
		newResult = Tcl_NewStringObj(classMap[i].strValue, -1);
		break;
	    }
	}
	if (newResult == NULL) {
	    Tcl_Panic("invalid class");
	}

	attributeList = Tcl_NewListObj(0, NULL);
	attributes = wmPtr->attributes;

	for (i = 0; compositeAttrMap[i].strValue != NULL; i++) {
	    UInt64 intValue = compositeAttrMap[i].intValue;

	    if (intValue && (attributes & intValue) == intValue) {
		Tcl_ListObjAppendElement(NULL, attributeList,
			Tcl_NewStringObj(compositeAttrMap[i].strValue,
			-1));
		attributes &= ~intValue;
		break;
	    }
	}
	for (i = 0; attrMap[i].strValue != NULL; i++) {
	    if (attributes & attrMap[i].intValue) {
		Tcl_ListObjAppendElement(NULL, attributeList,
			Tcl_NewStringObj(attrMap[i].strValue, -1));
	    }
	}
	Tcl_ListObjAppendElement(NULL, newResult, attributeList);
	Tcl_SetObjResult(interp, newResult);
    } else {
	Tcl_Size attrObjc;
	Tcl_Obj **attrObjv = NULL;
	WindowClass macClass;
	UInt64 oldAttributes = wmPtr->attributes;
	int oldFlags = wmPtr->flags;

	if (Tcl_GetIndexFromObjStruct(interp, objv[3], classMap,
		sizeof(struct StrIntMap), "class", 0, &index) != TCL_OK) {
	    goto badClassAttrs;
	}
	macClass = classMap[index].intValue;
	if (objc == 5) {
	    if (Tcl_ListObjGetElements(interp, objv[4], &attrObjc, &attrObjv)
		    != TCL_OK) {
		goto badClassAttrs;
	    }
	    wmPtr->attributes = kWindowNoAttributes;
	    for (i = 0; i < attrObjc; i++) {
		if (Tcl_GetIndexFromObjStruct(interp, attrObjv[i],
			compositeAttrMap, sizeof(struct StrIntMap),
			"attribute", 0, &index) == TCL_OK) {
		    wmPtr->attributes |= compositeAttrMap[index].intValue;
		} else if (Tcl_GetIndexFromObjStruct(interp, attrObjv[i],
			attrMap, sizeof(struct StrIntMap),
			"attribute", 0, &index) == TCL_OK) {
		    Tcl_ResetResult(interp);
		    wmPtr->attributes |= attrMap[index].intValue;
		} else {
		    goto badClassAttrs;
		}
	    }
	} else {
	    wmPtr->attributes = macClassAttrs[macClass].defaultAttrs;
	}
	wmPtr->attributes &= (tkAlwaysValidAttributes |
		macClassAttrs[macClass].validAttrs);
	wmPtr->flags |= macClassAttrs[macClass].flags;
	wmPtr->macClass = macClass;
	ApplyWindowAttributeFlagChanges(winPtr, NULL, oldAttributes, oldFlags,
		0, 1);
	return TCL_OK;

    badClassAttrs:
	wmPtr->attributes = oldAttributes;
	return TCL_ERROR;
    }

    return TCL_OK;
}

/*
 *----------------------------------------------------------------------
 *
 * WmWinTabbingId --
 *
 *	This procedure is invoked to process the
 *	"::tk::unsupported::MacWindowStyle tabbingid" subcommand. The command
 *	allows you to get or set the tabbingIdentifier for the NSWindow
 *	associated with a Tk Window.  The syntax is:
 *
 *	    tk::unsupported::MacWindowStyle tabbingid window ?newId?
 *
 * Results:
 *	Returns the tabbingIdentifier of the window prior to calling this
 *      function.  If the optional newId argument is omitted, the window's
 *      tabbingIdentifier is not changed.
 *
 * Side effects:
 *	Windows may only be grouped together as tabs if they all have the same
 *      tabbingIdentifier.  In particular, by giving a window a unique
 *      tabbingIdentifier one can prevent it from becoming a tab in any other
 *      window.  Changing the tabbingIdentifier of a window which is already
 *      a tab causes it to become a separate window.
 *
 *----------------------------------------------------------------------
 */

static int
WmWinTabbingId(
    Tcl_Interp *interp,		/* Current interpreter. */
    TkWindow *winPtr,		/* Window to be manipulated. */
    int objc,			/* Number of arguments. */
    Tcl_Obj * const objv[])	/* Argument objects. */
{
#if MAC_OS_X_VERSION_MAX_ALLOWED < 101200
    (void) interp;
    (void) winPtr;
    (void) objc;
    (void) objv;
    return TCL_OK;
#else
    Tcl_Obj *result = NULL;
    NSString *idString;
    NSWindow *win = TkMacOSXGetNSWindowForDrawable(winPtr->window);
    if (win) {
	idString = win.tabbingIdentifier;
	result = Tcl_NewStringObj(idString.UTF8String, [idString length]);
    }
    if (result == NULL) {
	NSLog(@"Failed to read tabbing identifier; try calling update idletasks"
	      " before getting/setting the tabbing identifier of the window.");
	return TCL_OK;
    }
    Tcl_SetObjResult(interp, result);
    if (objc == 3) {
	return TCL_OK;
    } else if (objc == 4) {
	int len;
	char *newId = Tcl_GetStringFromObj(objv[3], &len);
	NSString *newIdString = [NSString stringWithUTF8String:newId];
	[win setTabbingIdentifier: newIdString];

	/*
	 * If the tabbingIdentifier of a tab is changed we also turn it into a
	 * separate window so we don't violate the rule that all tabs in the
	 * same frame must have the same tabbingIdentifier.
	 */

	if ([idString compare:newIdString] != NSOrderedSame
#if MAC_OS_X_VERSION_MIN_REQUIRED > 101200
		&& [win tab]
#endif
		) {
	    [win moveTabToNewWindow:nil];
	}
	return TCL_OK;
    }
    return TCL_ERROR;
#endif
}

/*
 *----------------------------------------------------------------------
 *
 * WmWinAppearance --
 *
 *	This procedure is invoked to process the
 *	"::tk::unsupported::MacWindowStyle appearance" subcommand. The command
 *	allows you to get or set the appearance for the NSWindow associated
 *	with a Tk Window.  The syntax is:
 *
 *	    tk::unsupported::MacWindowStyle appearance window ?newAppearance?
 *
 *      Allowed appearance names are "aqua", "darkaqua", and "auto".
 *
 * Results:
 *      Returns the appearance setting of the window prior to calling this
 *	function.
 *
 * Side effects:
 *      The underlying NSWindow's appearance property is set to the specified
 *      value if the optional newAppearance argument is supplied. Otherwise the
 *      window's appearance property is not changed.  If the appearance is set
 *      to aqua or darkaqua then the window will use the associated
 *      NSAppearance even if the user has selected a different appearance with
 *      the system preferences.  If it is set to auto then the appearance
 *      property is set to nil, meaning that the preferences will determine the
 *      appearance.
 *
 *----------------------------------------------------------------------
 */

static int
WmWinAppearance(
    Tcl_Interp *interp,		/* Current interpreter. */
    TkWindow *winPtr,		/* Window to be manipulated. */
    int objc,			/* Number of arguments. */
    Tcl_Obj * const objv[])	/* Argument objects. */
{
#if MAC_OS_X_VERSION_MAX_ALLOWED <= 1090
    (void) interp;
    (void) winPtr;
    (void) objc;
    (void) objv;
    return TCL_OK;
#else
    static const char *const appearanceStrings[] = {
	"aqua", "auto", "darkaqua", NULL
    };
    enum appearances {
	APPEARANCE_AQUA, APPEARANCE_AUTO, APPEARANCE_DARKAQUA
    };
    Tcl_Obj *result = NULL;
#if MAC_OS_X_VERSION_MAX_ALLOWED >= 101300
    NSAppearanceName appearance;
#else
    NSString *appearance;
#endif // MAC_OS_X_VERSION_MAX_ALLOWED >= 101300

    const char *resultString = "unrecognized";
    NSWindow *win = TkMacOSXGetNSWindowForDrawable(winPtr->window);
    if (win) {
	appearance = win.appearance.name;
	if (appearance == nil) {
	    resultString = appearanceStrings[APPEARANCE_AUTO];
	} else if (appearance == NSAppearanceNameAqua) {
	    resultString = appearanceStrings[APPEARANCE_AQUA];
#if MAC_OS_X_VERSION_MAX_ALLOWED >= 101400
	} else if (@available(macOS 10.14, *)) {
	    if (appearance == NSAppearanceNameDarkAqua) {
		resultString = appearanceStrings[APPEARANCE_DARKAQUA];
	    }
#endif // MAC_OS_X_VERSION_MAX_ALLOWED >= 101400
	}
	result = Tcl_NewStringObj(resultString, strlen(resultString));
    }
    if (result == NULL) {
	NSLog(@"Failed to read appearance name; try calling update idletasks before getting/setting the appearance of the window.");
	return TCL_OK;
    }
    if (objc == 4) {
	int index;
	if (Tcl_GetIndexFromObjStruct(interp, objv[3], appearanceStrings,
		sizeof(char *), "appearancename", 0, &index) != TCL_OK) {
	    return TCL_ERROR;
	}
	switch ((enum appearances) index) {
	case APPEARANCE_AQUA:
	    win.appearance = [NSAppearance appearanceNamed:
		NSAppearanceNameAqua];
	    break;
	case APPEARANCE_DARKAQUA:
#if MAC_OS_X_VERSION_MAX_ALLOWED >= 101400
	    if (@available(macOS 10.14, *)) {
		win.appearance = [NSAppearance appearanceNamed:
		    NSAppearanceNameDarkAqua];
	    }
#endif // MAC_OS_X_VERSION_MAX_ALLOWED >= 101400
	    break;
	default:
	    win.appearance = nil;
	}
    }
    Tcl_SetObjResult(interp, result);
    return TCL_OK;
#endif
}

/*
 *----------------------------------------------------------------------
 *
 * TkpMakeMenuWindow --
 *
 *	Configure the window to be either a undecorated pull-down (or pop-up)
 *	menu, or as a toplevel floating menu (palette).
 *
 * Results:
 *	None.
 *
 * Side effects:
 *	Changes the style bit used to create a new Mac toplevel.
 *
 *----------------------------------------------------------------------
 */

void
TkpMakeMenuWindow(
    Tk_Window tkwin,		/* New window. */
    int transient)		/* 1 means menu is only posted briefly as a
				 * popup or pulldown or cascade. 0 means menu
				 * is always visible, e.g. as a floating
				 * menu. */
{
    TkWindow *winPtr = (TkWindow *)tkwin;

    if (transient) {
	winPtr->wmInfoPtr->macClass = kSimpleWindowClass;
	winPtr->wmInfoPtr->attributes = kWindowNoActivatesAttribute;
    } else {
	winPtr->wmInfoPtr->macClass = kFloatingWindowClass;
	winPtr->wmInfoPtr->attributes = kWindowStandardFloatingAttributes;
	winPtr->wmInfoPtr->flags |= WM_WIDTH_NOT_RESIZABLE;
	winPtr->wmInfoPtr->flags |= WM_HEIGHT_NOT_RESIZABLE;
    }
}

/*
 *----------------------------------------------------------------------
 *
 * TkMacOSXMakeRealWindowExist --
 *
 *	This function finally creates the real Macintosh window that the Mac
 *	actually understands.
 *
 * Results:
 *	None.
 *
 * Side effects:
 *	A new Macintosh toplevel is created.
 *
 *----------------------------------------------------------------------
 */

void
TkMacOSXMakeRealWindowExist(
    TkWindow *winPtr)		/* Tk window. */
{
    WmInfo *wmPtr = winPtr->wmInfoPtr;
    MacDrawable *macWin;
    WindowClass macClass;
    Bool overrideRedirect = Tk_Attributes((Tk_Window)winPtr)->override_redirect;

    if (TkMacOSXHostToplevelExists(winPtr)) {
	return;
    }

    macWin = (MacDrawable *)winPtr->window;

    /*
     * If this is embedded, make sure its container's toplevel exists, then
     * return...
     */

    if (Tk_IsEmbedded(winPtr)) {
	TkWindow *contWinPtr = (TkWindow *)Tk_GetOtherWindow((Tk_Window)winPtr);

	if (contWinPtr != NULL) {
	    TkMacOSXMakeRealWindowExist(
		    contWinPtr->privatePtr->toplevel->winPtr);
	    macWin->flags |= TK_HOST_EXISTS;
	    return;
	}

	Tcl_Panic("TkMacOSXMakeRealWindowExist could not find container");
	return;

	/*
	 * TODO: Here we should handle out of process embedding.
	 */
    }

    /*
     * If this is an override-redirect window, the NSWindow is created first as
     * a document window then converted to a simple window.
     */

    if (overrideRedirect) {
	wmPtr->macClass = kDocumentWindowClass;
    }
    macClass = wmPtr->macClass;
    wmPtr->attributes &= (tkAlwaysValidAttributes |
	    macClassAttrs[macClass].validAttrs);
    wmPtr->flags |= macClassAttrs[macClass].flags |
	    ((wmPtr->attributes & kWindowResizableAttribute) ? 0 :
	    WM_WIDTH_NOT_RESIZABLE|WM_HEIGHT_NOT_RESIZABLE);
    UInt64 attributes = (wmPtr->attributes &
	    ~macClassAttrs[macClass].forceOffAttrs) |
	    macClassAttrs[macClass].forceOnAttrs;
    NSUInteger styleMask = macClassAttrs[macClass].styleMask |
	((attributes & kWindowNoTitleBarAttribute) ? 0 : NSTitledWindowMask) |
	((attributes & kWindowCloseBoxAttribute) ? NSClosableWindowMask : 0) |
	((attributes & kWindowCollapseBoxAttribute) ?
		NSMiniaturizableWindowMask : 0) |
	((attributes & kWindowResizableAttribute) ? NSResizableWindowMask : 0) |
	((attributes & kWindowMetalAttribute) ?
		NSTexturedBackgroundWindowMask : 0) |
	((attributes & kWindowUnifiedTitleAndToolbarAttribute) ?
		NSUnifiedTitleAndToolbarWindowMask : 0) |
	((attributes & kWindowSideTitlebarAttribute) ? 1 << 9 : 0) |
	(attributes >> WM_NSMASK_SHIFT);
    Class winClass = (macClass == kDrawerWindowClass ? [TKDrawerWindow class] :
	    (styleMask & (NSUtilityWindowMask|NSDocModalWindowMask|
	    NSNonactivatingPanelMask|NSHUDWindowMask)) ? [TKPanel class] :
	    [TKWindow class]);
    NSRect structureRect = [winClass frameRectForContentRect:NSZeroRect
	    styleMask:styleMask];
    NSRect contentRect = NSMakeRect(5 - structureRect.origin.x,
	    TkMacOSXZeroScreenHeight() - (TkMacOSXZeroScreenTop() + 5 +
	    structureRect.origin.y + structureRect.size.height + 200), 200, 200);
    if (wmPtr->hints.initial_state == WithdrawnState) {
    }
    TKWindow *window = [[winClass alloc] initWithContentRect:contentRect
	    styleMask:styleMask backing:NSBackingStoreBuffered defer:YES];
    if (!window) {
    	Tcl_Panic("couldn't allocate new Mac window");
    }
    TKContentView *contentView = [[TKContentView alloc]
				     initWithFrame:NSZeroRect];
    [window setContentView:contentView];
    [contentView release];
    [window setDelegate:NSApp];
    [window setAcceptsMouseMovedEvents:NO];
    [window setReleasedWhenClosed:NO];
    if (styleMask & NSUtilityWindowMask) {
	[(TKPanel*)window setFloatingPanel:YES];
    }
    if ((styleMask & (NSTexturedBackgroundWindowMask|NSHUDWindowMask)) &&
	    !(styleMask & NSDocModalWindowMask)) {
        /*
	 * Workaround for [Bug 2824538]: Textured windows are draggable from
	 *                               opaque content.
	 */
	[window setMovableByWindowBackground:NO];
    }
    [window setDocumentEdited:NO];
    wmPtr->window = window;
    macWin->view = window.contentView;
    TkMacOSXApplyWindowAttributes(winPtr, window);
    NSRect geometry = InitialWindowBounds(winPtr, window);
    geometry.size.width += structureRect.size.width;
    geometry.size.height += structureRect.size.height;
    geometry.origin.y = TkMacOSXZeroScreenHeight() - (geometry.origin.y +
	    geometry.size.height);
    [window setFrame:geometry display:YES];
    [window setTkWindow: (Window) macWin];

    macWin->flags |= TK_HOST_EXISTS;
    if (overrideRedirect) {
    	XSetWindowAttributes atts;

    	atts.override_redirect = True;
    	Tk_ChangeWindowAttributes((Tk_Window)winPtr, CWOverrideRedirect, &atts);
    	ApplyContainerOverrideChanges(winPtr, NULL);
    }
    [window display];
}

/*
 *----------------------------------------------------------------------
 *
 * TkpRedrawWidget --
 *
 *      Mark the bounding rectangle of this widget as needing display so the
 *      widget will be drawn by [NSView drawRect:].  If this is called within
 *      the drawRect method, do nothing.
 *
 * Results:
 *      None.
 *
 * Side effects:
 *      The widget's bounding rectangle is marked as dirty.
 *
 *----------------------------------------------------------------------
 */

void
TkpRedrawWidget(Tk_Window tkwin) {
    TkWindow *winPtr = (TkWindow *)tkwin;
    NSWindow *w;
    Rect tkBounds;
    NSRect bounds;

    if ([NSApp isDrawing]) {
	return;
    }
    w = TkMacOSXGetNSWindowForDrawable(winPtr->window);
    if (w) {
	TKContentView *view = [w contentView];
	TkMacOSXWinBounds(winPtr, &tkBounds);
	bounds = NSMakeRect(tkBounds.left,
			    [view bounds].size.height - tkBounds.bottom,
			    tkBounds.right - tkBounds.left,
			    tkBounds.bottom - tkBounds.top);
	[view addTkDirtyRect:bounds];
    }
}


/*
 *----------------------------------------------------------------------
 *
 * TkMacOSXSetScrollbarGrow --
 *
 *	Sets a flag for a toplevel window indicating that the passed Tk
 *	scrollbar window will display the grow region for the toplevel window.
 *
 * Results:
 *	None.
 *
 * Side effects:
 *	A flag is set int windows toplevel parent.
 *
 *----------------------------------------------------------------------
 */

void
TkMacOSXSetScrollbarGrow(
    TkWindow *winPtr,		/* Tk scrollbar window. */
    int flag)			/* Boolean value true or false. */
{
    if (flag) {
	winPtr->privatePtr->toplevel->flags |= TK_SCROLLBAR_GROW;
	winPtr->privatePtr->toplevel->winPtr->wmInfoPtr->scrollWinPtr = winPtr;
    } else if (winPtr->privatePtr->toplevel->winPtr->wmInfoPtr->scrollWinPtr
	    == winPtr) {
	winPtr->privatePtr->toplevel->flags &= ~TK_SCROLLBAR_GROW;
	winPtr->privatePtr->toplevel->winPtr->wmInfoPtr->scrollWinPtr = NULL;
    }
}

/*
 *----------------------------------------------------------------------
 *
 * TkWmFocusToplevel --
 *
 *	This is a utility procedure invoked by focus-management code. It
 *	exists because of the extra wrapper windows that exist under Unix; its
 *	job is to map from wrapper windows to the corresponding toplevel
 *	windows. On PCs and Macs there are no wrapper windows so no mapping is
 *	necessary; this procedure just determines whether a window is a
 *	toplevel or not.
 *
 * Results:
 *	If winPtr is a toplevel window, returns the pointer to the window;
 *	otherwise returns NULL.
 *
 * Side effects:
 *	None.
 *
 *----------------------------------------------------------------------
 */

TkWindow *
TkWmFocusToplevel(
    TkWindow *winPtr)		/* Window that received a focus-related
				 * event. */
{
    if (!(winPtr->flags & TK_TOP_LEVEL)) {
	return NULL;
    }
    return winPtr;
}

/*
 *----------------------------------------------------------------------
 *
 * TkpGetWrapperWindow --
 *
 *	This is a utility procedure invoked by focus-management code. It maps
 *	to the wrapper for a top-level, which is just the same as the
 *	top-level on Macs and PCs.
 *
 * Results:
 *	If winPtr is a toplevel window, returns the pointer to the window;
 *	otherwise returns NULL.
 *
 * Side effects:
 *	None.
 *
 *----------------------------------------------------------------------
 */

TkWindow *
TkpGetWrapperWindow(
    TkWindow *winPtr)		/* Window that received a focus-related
				 * event. */
{
    if (!(winPtr->flags & TK_TOP_LEVEL)) {
	return NULL;
    }
    return winPtr;
}

/*
 *----------------------------------------------------------------------
 *
 * TkpWmSetState --
 *
 *	Sets the window manager state for the wrapper window of a given
 *	toplevel window.
 *
 * Results:
 *	None.
 *
 * Side effects:
 *	May maximize, minimize, restore, or withdraw a window.
 *
 *----------------------------------------------------------------------
 */

void
TkpWmSetState(
    TkWindow *winPtr,		/* Toplevel window to operate on. */
    int state)			/* One of IconicState, ZoomState, NormalState,
				 * or WithdrawnState. */
{
    WmInfo *wmPtr = winPtr->wmInfoPtr;
    NSWindow *macWin;

    wmPtr->hints.initial_state = state;
    if (wmPtr->flags & WM_NEVER_MAPPED) {
	return;
    }

    macWin = TkMacOSXGetNSWindowForDrawable(winPtr->window);

    /*
     * Make sure windows are updated before the state change.  As an exception,
     * do not process idle tasks before withdrawing a window.  The purpose of
     * this is to support the common paradigm of immediately withdrawing the
     * root window.  Processing idle tasks before changing the state causes the
     * root to briefly flash on the screen, which users of this paradigm find
     * annoying.  Not processing the events does not guarantee that the window
     * will not appear but makes it more likely.
     */

    if (state != WithdrawnState) {
	while (Tcl_DoOneEvent(TCL_IDLE_EVENTS)) {};
    }
    if (state == WithdrawnState) {
	Tk_UnmapWindow((Tk_Window)winPtr);
    } else if (state == IconicState) {

	/*
	 * The window always gets unmapped. If we can show the icon version of
	 * the window we also collapse it.
	 */

	if (macWin && ([macWin styleMask] & NSMiniaturizableWindowMask) &&
		![macWin isMiniaturized]) {
	    [macWin miniaturize:NSApp];
	}
	Tk_UnmapWindow((Tk_Window)winPtr);
    } else if (state == NormalState || state == ZoomState) {
	Tk_MapWindow((Tk_Window)winPtr);
	[macWin deminiaturize:NSApp];
	[macWin orderFront:NSApp];
	TkMacOSXZoomToplevel(macWin, state == NormalState ? inZoomIn : inZoomOut);
    }

    /*
     * Make sure windows are updated after the state change too.
     */

    while (Tcl_DoOneEvent(TCL_IDLE_EVENTS)){}
}

/*
 *----------------------------------------------------------------------
 *
 * TkpIsWindowFloating --
 *
 *	Returns 1 if a window is floating, 0 otherwise.
 *
 * Results:
 *	1 or 0 depending on window's floating attribute.
 *
 * Side effects:
 *	None.
 *
 *----------------------------------------------------------------------
 */

int
TkpIsWindowFloating(
    void *wRef)
{
    return [(NSWindow *)wRef level] == kCGFloatingWindowLevel;
}

/*
 *--------------------------------------------------------------
 *
 * TkMacOSXWindowOffset --
 *
 *	Determines the x and y offset from the orgin of the toplevel window
 *	dressing (the structure region, i.e. title bar) and the orgin of the
 *	content area.
 *
 * Results:
 *	The x & y offset in pixels.
 *
 * Side effects:
 *	None.
 *
 *----------------------------------------------------------------------
 */

void
TkMacOSXWindowOffset(
    void *wRef,
    int *xOffset,
    int *yOffset)
{
    TkWindow *winPtr = TkMacOSXGetTkWindow(wRef);

    if (winPtr && winPtr->wmInfoPtr) {
	*xOffset = winPtr->wmInfoPtr->xInParent;
	*yOffset = winPtr->wmInfoPtr->yInParent;
    } else {
	*xOffset = 0;
	*yOffset = 0;
    }
}

/*
 *----------------------------------------------------------------------
 *
 * TkpGetMS --
 *
 *	Return a relative time in milliseconds. It doesn't matter when the
 *	epoch was.
 *
 * Results:
 *	Number of milliseconds.
 *
 * Side effects:
 *	None.
 *
 *----------------------------------------------------------------------
 */

unsigned long
TkpGetMS(void)
{
    Tcl_Time now;

    Tcl_GetTime(&now);
    return (long) now.sec * 1000 + now.usec / 1000;
}

/*
 *----------------------------------------------------------------------
 *
 * XSetInputFocus --
 *
 *	Change the focus window for the application.
 *
 * Results:
 *	None.
 *
 * Side effects:
 *	None.
 *
 *----------------------------------------------------------------------
 */

int
XSetInputFocus(
    TCL_UNUSED(Display *),
    TCL_UNUSED(Window),
    TCL_UNUSED(int),
    TCL_UNUSED(Time))
{
    /*
     * Don't need to do a thing. Tk manages the focus for us.
     */
    return Success;
}

/*
 *----------------------------------------------------------------------
 *
 * TkpChangeFocus --
 *
 *	This function is called when Tk moves focus from one window to another.
 *      It should be passed a non-embedded TopLevel. That toplevel gets raised
 *      to the top of the Tk stacking order and the associated NSWindow is
 *      ordered Front.
 *
 * Results:
 *	The return value is the serial number of the command that changed the
 *	focus. It may be needed by the caller to filter out focus change
 *	events that were queued before the command. If the procedure doesn't
 *	actually change the focus then it returns 0.
 *
 * Side effects:
 *	None.
 *
 *----------------------------------------------------------------------
 */

int
TkpChangeFocus(
    TkWindow *winPtr,		/* Window that is to receive the X focus. */
    int force)			/* Non-zero means claim the focus even if it
				 * didn't originally belong to topLevelPtr's
				 * application. */
{
    if (winPtr->atts.override_redirect) {
	return 0;
    }

    if (Tk_IsTopLevel(winPtr) && !Tk_IsEmbedded(winPtr)) {
    	NSWindow *win = TkMacOSXGetNSWindowForDrawable(winPtr->window);

    	TkWmRestackToplevel(winPtr, Above, NULL);
    	if (force) {
    	    [NSApp activateIgnoringOtherApps:YES];
    	}
	if (win && [win canBecomeKeyWindow]) {
	    [win makeKeyAndOrderFront:NSApp];
	    [NSApp setTkEventTarget:TkMacOSXGetTkWindow(win)];
	}
    }

    /*
     * Remember the current serial number for the X server and issue a dummy
     * server request. This marks the position at which we changed the focus,
     * so we can distinguish FocusIn and FocusOut events on either side of the
     * mark.
     */

    return NextRequest(winPtr->display);
}

/*
 *----------------------------------------------------------------------
 *
 * WmStackorderToplevelWrapperMap --
 *
 *	This procedure will create a table that maps the reparent wrapper X id
 *	for a toplevel to the TkWindow structure that it wraps. Tk keeps track
 *	of a mapping from the window X id to the TkWindow structure but that
 *	does us no good here since we only get the X id of the wrapper window.
 *	Only those toplevel windows that are mapped have a position in the
 *	stacking order.
 *
 * Results:
 *	None.
 *
 * Side effects:
 *	Adds entries to the passed hashtable.
 *
 *----------------------------------------------------------------------
 */

static void
WmStackorderToplevelWrapperMap(
    TkWindow *winPtr,		/* TkWindow to recurse on */
    Display *display,		/* X display of parent window */
    Tcl_HashTable *table)	/* Maps mac window to TkWindow */
{
    TkWindow *childPtr;
    Tcl_HashEntry *hPtr;
    int newEntry;

    if (Tk_IsMapped(winPtr) && Tk_IsTopLevel(winPtr) && !Tk_IsEmbedded(winPtr)
	    && (winPtr->display == display)) {
	hPtr = Tcl_CreateHashEntry(table,
		(void *)TkMacOSXGetNSWindowForDrawable(winPtr->window), &newEntry);
	Tcl_SetHashValue(hPtr, winPtr);
    }

    for (childPtr = winPtr->childList; childPtr != NULL;
	    childPtr = childPtr->nextPtr) {
	WmStackorderToplevelWrapperMap(childPtr, display, table);
    }
}

/*
 *----------------------------------------------------------------------
 *
 * TkWmStackorderToplevel --
 *
 *	This procedure returns the stack order of toplevel windows.
 *
 * Results:
 *	A NULL terminated array of pointers to tk window objects in stacking
 *	order or else NULL if there was an error.
 *
 * Side effects:
 *	None.
 *
 *----------------------------------------------------------------------
 */

TkWindow **
TkWmStackorderToplevel(
    TkWindow *parentPtr)	/* Parent toplevel window. */
{
    TkWindow *childWinPtr, **windows, **windowPtr;
    Tcl_HashTable table;
    Tcl_HashEntry *hPtr;
    NSArray *macWindows = [NSApp orderedWindows];
    NSArray* backToFront = [[macWindows reverseObjectEnumerator] allObjects];
    NSInteger windowCount = [macWindows count];

    windows = windowPtr = (TkWindow **)ckalloc((windowCount + 1) * sizeof(TkWindow *));
    if (windows != NULL) {
	Tcl_InitHashTable(&table, TCL_ONE_WORD_KEYS);
	WmStackorderToplevelWrapperMap(parentPtr, parentPtr->display, &table);
	for (NSWindow *w in backToFront) {
	    hPtr = Tcl_FindHashEntry(&table, (char*) w);
	    if (hPtr != NULL) {
		childWinPtr = (TkWindow *)Tcl_GetHashValue(hPtr);
		*windowPtr++ = childWinPtr;
	    }
	}
	*windowPtr = NULL;
	Tcl_DeleteHashTable(&table);
    }
    return windows;
}

/*
 *----------------------------------------------------------------------
 *
 * TkMacOSXApplyWindowAttributes --
 *
 *	This procedure applies all window attributes to the NSWindow.
 *
 * Results:
 *	None.
 *
 * Side effects:
 *	None.
 *
 *----------------------------------------------------------------------
 */

void
TkMacOSXApplyWindowAttributes(
    TkWindow *winPtr,
    NSWindow *macWindow)
{
    WmInfo *wmPtr = winPtr->wmInfoPtr;

    ApplyWindowAttributeFlagChanges(winPtr, macWindow, 0, 0, 0, 1);
    if (wmPtr->container != NULL || winPtr->atts.override_redirect) {
	ApplyContainerOverrideChanges(winPtr, macWindow);
    }
}

/*
 *----------------------------------------------------------------------
 *
 * ApplyWindowAttributeFlagChanges --
 *
 *	This procedure applies window attribute and flag changes.
 *
 * Results:
 *	None.
 *
 * Side effects:
 *	None.
 *
 *----------------------------------------------------------------------
 */

static void
ApplyWindowAttributeFlagChanges(
    TkWindow *winPtr,
    NSWindow *macWindow,
    UInt64 oldAttributes,
    int oldFlags,
    int create,
    int initial)
{
    WmInfo *wmPtr = winPtr->wmInfoPtr;
    UInt64 newAttributes = ForceAttributes(wmPtr->attributes, wmPtr->macClass);
    UInt64 changedAttributes = newAttributes ^ ForceAttributes(oldAttributes,
	    wmPtr->macClass);

    if (changedAttributes || wmPtr->flags != oldFlags || initial) {
	if (!macWindow) {
	    if (winPtr->window == None) {
		if (!create) {
		    return;
		}
		Tk_MakeWindowExist((Tk_Window)winPtr);
	    }
	    if (!TkMacOSXHostToplevelExists(winPtr)) {
		if (!create) {
		    return;
		}
		TkMacOSXMakeRealWindowExist(winPtr);
	    }
	    macWindow = TkMacOSXGetNSWindowForDrawable(winPtr->window);
	}
	if ((changedAttributes & kWindowCloseBoxAttribute) || initial) {
	    [[macWindow standardWindowButton:NSWindowCloseButton]
		    setEnabled:!!(newAttributes & kWindowCloseBoxAttribute)];
	}
	if ((changedAttributes & kWindowCollapseBoxAttribute) || initial) {
	    [[macWindow standardWindowButton:NSWindowMiniaturizeButton]
		    setEnabled:!!(newAttributes & kWindowCollapseBoxAttribute)];
	}
	if ((changedAttributes & (kWindowResizableAttribute |
		kWindowFullZoomAttribute)) || initial) {
	    [macWindow setShowsResizeIndicator:
		    !!(newAttributes & kWindowResizableAttribute)];
	    [[macWindow standardWindowButton:NSWindowZoomButton]
		    setEnabled:(newAttributes & kWindowResizableAttribute) &&
		    (newAttributes & kWindowFullZoomAttribute)];
	    if (newAttributes & kWindowHorizontalZoomAttribute) {
		wmPtr->flags &= ~(WM_WIDTH_NOT_RESIZABLE);
	    } else {
		wmPtr->flags |= (WM_WIDTH_NOT_RESIZABLE);
	    }
	    if (newAttributes & kWindowVerticalZoomAttribute) {
		wmPtr->flags &= ~(WM_HEIGHT_NOT_RESIZABLE);
	    } else {
		wmPtr->flags |= (WM_HEIGHT_NOT_RESIZABLE);
	    }
	    WmUpdateGeom(wmPtr, winPtr);
	}
	if ((changedAttributes & kWindowToolbarButtonAttribute) || initial) {
	    [macWindow setShowsToolbarButton:
		    !!(newAttributes & kWindowToolbarButtonAttribute)];
	    if ((newAttributes & kWindowToolbarButtonAttribute) &&
		    ![macWindow toolbar]) {
		NSToolbar *toolbar = [[NSToolbar alloc] initWithIdentifier:@""];

		[toolbar setVisible:NO];
		[macWindow setToolbar:toolbar];
		[toolbar release];
		NSCell *toolbarButtonCell = [[macWindow standardWindowButton:
			NSWindowToolbarButton] cell];
		[toolbarButtonCell setTarget:[macWindow contentView]];
		[toolbarButtonCell setAction:@selector(tkToolbarButton:)];
	    }
	}
	if ((changedAttributes & kWindowNoShadowAttribute) || initial) {
	    [macWindow setHasShadow:
		    !(newAttributes & kWindowNoShadowAttribute)];
	}
	if ((changedAttributes & kWindowHideOnSuspendAttribute) || initial) {
	    [macWindow setHidesOnDeactivate:
		    !!(newAttributes & kWindowHideOnSuspendAttribute)];
	}
	if ((changedAttributes & kWindowInWindowMenuAttribute) || initial) {
	    [macWindow setExcludedFromWindowsMenu:
		    !(newAttributes & kWindowInWindowMenuAttribute)];
	}
	if ((changedAttributes & kWindowIgnoreClicksAttribute) || initial) {
	    [macWindow setIgnoresMouseEvents:
		    !!(newAttributes & kWindowIgnoreClicksAttribute)];
	}
	if ((changedAttributes & tkWindowDoesNotHideAttribute) || initial) {
	    [macWindow setCanHide:
		    !(newAttributes & tkWindowDoesNotHideAttribute)];
	}
	if ((changedAttributes & (kWindowDoesNotCycleAttribute |
		tkCanJoinAllSpacesAttribute | tkMoveToActiveSpaceAttribute)) ||
		initial) {
	    NSWindowCollectionBehavior b = NSWindowCollectionBehaviorDefault;

	    /*
	     * This behavior, which makes the green button expand a window to
	     * full screen, was included in the default as of OSX 10.13.  For
	     * uniformity we use the new default in all versions of the OS
	     * after 10.10.
	     */

#if MAC_OS_X_VERSION_MAX_ALLOWED >= 101100
	    if (!(macWindow.styleMask & NSUtilityWindowMask)) {
		/*
		 * Exclude overrideredirect, transient, and "help"-styled
		 * windows from moving into their own fullscreen space.
		 */

		if ((winPtr->atts.override_redirect) ||
			(wmPtr->container != NULL) ||
			(winPtr->wmInfoPtr->macClass == kHelpWindowClass)) {
		    b |= (NSWindowCollectionBehaviorCanJoinAllSpaces |
			    NSWindowCollectionBehaviorFullScreenAuxiliary);
		} else {
		    b |= NSWindowCollectionBehaviorFullScreenPrimary;

		    /*
		     * The default max size has height less than the screen
		     * height. This causes the window manager to refuse to
		     * allow the window to be resized when it is a split
		     * window. To work around this we make the max size equal
		     * to the screen size.  (For 10.11 and up, only)
		     */

		    if ([NSApp macOSVersion] >= 101100) {
			NSSize screenSize = [[macWindow screen] frame].size;
			[macWindow setMaxFullScreenContentSize:screenSize];
		    }
		}
	    }
#endif

	    if (newAttributes & tkCanJoinAllSpacesAttribute) {
		b |= NSWindowCollectionBehaviorCanJoinAllSpaces;
	    } else if (newAttributes & tkMoveToActiveSpaceAttribute) {
		b |= NSWindowCollectionBehaviorMoveToActiveSpace;
	    }
	    if (newAttributes & kWindowDoesNotCycleAttribute) {
		b |= NSWindowCollectionBehaviorIgnoresCycle;
	    } else {
		b |= NSWindowCollectionBehaviorParticipatesInCycle;
	    }
	    [macWindow setCollectionBehavior:b];
	}
	if ((wmPtr->flags & WM_TOPMOST) != (oldFlags & WM_TOPMOST)) {
	    [macWindow setLevel:(wmPtr->flags & WM_TOPMOST) ?
		    kCGUtilityWindowLevel : ([macWindow isKindOfClass:
		    [TKPanel class]] && [macWindow isFloatingPanel] ?
		    kCGFloatingWindowLevel : kCGNormalWindowLevel)];
	}

	/*
	 * The change of window class/attributes might have changed the window
	 * frame geometry:
	 */

	NSRect structureRect = [macWindow frameRectForContentRect:NSZeroRect];

	wmPtr->xInParent = -structureRect.origin.x;
	wmPtr->yInParent = structureRect.origin.y + structureRect.size.height;
	wmPtr->parentWidth = winPtr->changes.width + structureRect.size.width;
	wmPtr->parentHeight = winPtr->changes.height + structureRect.size.height;
    }
}

/*
 *----------------------------------------------------------------------
 *
 * ApplyContainerOverrideChanges --
 *
 *	This procedure applies changes to override_redirect or container.
 *
 * Results:
 *	None.
 *
 * Side effects:
 *	None.
 *
 *----------------------------------------------------------------------
 */

static void
ApplyContainerOverrideChanges(
    TkWindow *winPtr,
    NSWindow *macWindow)
{
    WmInfo *wmPtr = winPtr->wmInfoPtr;
    UInt64 oldAttributes = wmPtr->attributes;
    int oldFlags = wmPtr->flags;
    unsigned long styleMask;
    NSRect structureRect;
    NSWindow *parentWindow;

    if (!macWindow && winPtr->window != None &&
	    TkMacOSXHostToplevelExists(winPtr)) {
	macWindow = TkMacOSXGetNSWindowForDrawable(winPtr->window);
    }
    styleMask = [macWindow styleMask];

    /*
     * FIX: We need an UpdateWrapper equivalent to make this 100% correct
     */

    if (winPtr->atts.override_redirect) {
	if (wmPtr->macClass == kDocumentWindowClass) {
	    wmPtr->macClass = kSimpleWindowClass;
	    wmPtr->attributes = macClassAttrs[kSimpleWindowClass].defaultAttrs;
	}
	wmPtr->attributes |= kWindowNoActivatesAttribute;
	if ([NSApp macOSVersion] == 100600) {
	    styleMask = 0;
	} else {
	    styleMask &= ~NSTitledWindowMask;
	}
    } else {
	if (wmPtr->macClass == kSimpleWindowClass &&
	    (oldAttributes & kWindowNoActivatesAttribute)) {
	    wmPtr->macClass = kDocumentWindowClass;
	    wmPtr->attributes =
		    macClassAttrs[kDocumentWindowClass].defaultAttrs;
	}
	wmPtr->attributes &= ~kWindowNoActivatesAttribute;
	if ([NSApp macOSVersion] == 100600) {
	    styleMask = NSTitledWindowMask         |
		        NSClosableWindowMask       |
		        NSMiniaturizableWindowMask |
		        NSResizableWindowMask;
	} else {
	    styleMask |= NSTitledWindowMask;
	}
    }
    if (macWindow) {
	structureRect = [NSWindow frameRectForContentRect:NSZeroRect
		styleMask:styleMask];

	/*
	 * Synchronize the wmInfoPtr to match the new window configuration
	 * so windowBoundsChanged won't corrupt the window manager info.
	 */

	wmPtr->xInParent = -structureRect.origin.x;
	wmPtr->yInParent = structureRect.origin.y + structureRect.size.height;
	wmPtr->parentWidth = winPtr->changes.width + structureRect.size.width;
	wmPtr->parentHeight = winPtr->changes.height + structureRect.size.height;
	if (winPtr->atts.override_redirect) {
	    [macWindow setExcludedFromWindowsMenu:YES];
	    [macWindow setStyleMask:styleMask];
	    if (wmPtr->hints.initial_state == NormalState) {
		[macWindow orderFront:NSApp];
	    }
	    if (wmPtr->container != NULL) {
		wmPtr->flags |= WM_TOPMOST;
	    } else {
		wmPtr->flags &= ~WM_TOPMOST;
	    }
	} else {
	    const char *title = winPtr->wmInfoPtr->titleUid;

	    if (!title) {
		title = winPtr->nameUid;
	    }
	    [macWindow setStyleMask:styleMask];
	    [macWindow setTitle:[NSString stringWithUTF8String:title]];
	    [macWindow setExcludedFromWindowsMenu:NO];
	    wmPtr->flags &= ~WM_TOPMOST;
	}
	if (wmPtr->container != NULL) {
	    TkWindow *containerWinPtr = (TkWindow *)wmPtr->container;

	    if (containerWinPtr && (containerWinPtr->window != None)
		    && TkMacOSXHostToplevelExists(containerWinPtr)) {
		NSWindow *containerMacWin = TkMacOSXGetNSWindowForDrawable(
			containerWinPtr->window);

		/*
		 * Try to add the transient window as a child window of the
		 * container. A child NSWindow retains its relative position
		 * with respect to the parent when the parent is moved.  This
		 * is pointless if the parent is offscreen, and adding a child
		 * to an offscreen window causes the parent to be displayed as
		 * a zombie.  So we only do this if the parent is visible.
		 */

		if (containerMacWin && [containerMacWin isVisible]
			&& (winPtr->flags & TK_MAPPED)) {
		    /*
		     * If the transient is already a child of some other window,
		     * remove it.
		     */

		    parentWindow = [macWindow parentWindow];
		    if (parentWindow && parentWindow != containerMacWin) {
			[parentWindow removeChildWindow:macWindow];
		    }
		    [macWindow orderFront:NSApp];
		    [containerMacWin addChildWindow:macWindow
					    ordered:NSWindowAbove];
		}
	    }
	} else {
	    parentWindow = [macWindow parentWindow];
	    if (parentWindow) {
		[parentWindow removeChildWindow:macWindow];
	    }
	}
	if (wmPtr->flags & WM_TOPMOST) {
	    [macWindow setLevel:kCGUtilityWindowLevel];
	}
	ApplyWindowAttributeFlagChanges(winPtr, macWindow, oldAttributes,
		oldFlags, 0, 0);
    }
}

/*
 *----------------------------------------------------------------------
 *
 * GetMinSize --
 *
 *	This function computes the current minWidth and minHeight values for a
 *	window, taking into account the possibility that they may be
 *	defaulted.
 *
 * Results:
 *	The values at *minWidthPtr and *minHeightPtr are filled in with the
 *	minimum allowable dimensions of wmPtr's window, in grid units. If the
 *	requested minimum is smaller than the system required minimum, then
 *	this function computes the smallest size that will satisfy both the
 *	system and the grid constraints.
 *
 * Side effects:
 *	None.
 *
 *----------------------------------------------------------------------
 */

static void
GetMinSize(
    TkWindow *winPtr,		/* Toplevel window to operate on. */
    int *minWidthPtr,		/* Where to store the current minimum width of
				 * the window. */
    int *minHeightPtr)		/* Where to store the current minimum height
				 * of the window. */
{
    WmInfo *wmPtr = winPtr->wmInfoPtr;
    int minWidth = 1, minHeight = 1;

    /*
     * Compute the minimum width & height by taking the default client size and
     * rounding it up to the nearest grid unit. Return the greater of the
     * default minimum and the specified minimum.
     */

    switch (wmPtr->macClass) {
    case kDocumentWindowClass:
    case kMovableAlertWindowClass:
    case kMovableModalWindowClass:
	minWidth = 72;
	if (wmPtr->attributes & kWindowResizableAttribute) {
	    minHeight = 15;
	}
	if (wmPtr->attributes & kWindowToolbarButtonAttribute) {
	    minWidth += 29;
	}
	break;
    case kFloatingWindowClass:
    case kUtilityWindowClass:
	minWidth = 59;
	if (wmPtr->attributes & kWindowResizableAttribute) {
	    minHeight = 11;
	}
	if (wmPtr->attributes & kWindowSideTitlebarAttribute) {
	    int tmp = minWidth;

	    minWidth = minHeight;
	    minHeight = tmp;
	} else if (wmPtr->attributes & kWindowToolbarButtonAttribute) {
	    minWidth += 29;
	}
	break;
    default:
	if (wmPtr->attributes & kWindowResizableAttribute) {
	    minWidth = 15;
	    minHeight = 15;
	}
	break;
    }

    if (wmPtr->gridWin != NULL) {
	int base = winPtr->reqWidth - (wmPtr->reqGridWidth * wmPtr->widthInc);

	if (base < 0) {
	    base = 0;
	}
	minWidth = ((minWidth - base) + wmPtr->widthInc-1)/wmPtr->widthInc;
	base = winPtr->reqHeight - (wmPtr->reqGridHeight * wmPtr->heightInc);
	if (base < 0) {
	    base = 0;
	}
	minHeight = ((minHeight - base) + wmPtr->heightInc-1)/wmPtr->heightInc;
    }
    if (minWidth < wmPtr->minWidth) {
	minWidth = wmPtr->minWidth;
    }
    if (minHeight < wmPtr->minHeight) {
	minHeight = wmPtr->minHeight;
    }
    *minWidthPtr = minWidth;
    *minHeightPtr = minHeight;
}

/*
 *----------------------------------------------------------------------
 *
 * GetMaxSize --
 *
 *	This function computes the current maxWidth and maxHeight values for a
 *	window, taking into account the possibility that they may be
 *	defaulted.
 *
 * Results:
 *	The values at *maxWidthPtr and *maxHeightPtr are filled in with the
 *	maximum allowable dimensions of wmPtr's window, in grid units. If no
 *	maximum has been specified for the window, then this function computes
 *	the largest sizes that will fit on the screen.
 *
 * Side effects:
 *	None.
 *
 *----------------------------------------------------------------------
 */

static void
GetMaxSize(
    TkWindow *winPtr,		/* Toplevel window to operate on. */
    int *maxWidthPtr,		/* Where to store the current maximum width of
				 * the window. */
    int *maxHeightPtr)		/* Where to store the current maximum height
				 * of the window. */
{
    WmInfo *wmPtr = winPtr->wmInfoPtr;
    NSRect *maxBounds = (NSRect*)(ScreenOfDisplay(winPtr->display, 0)->ext_data);

    if (wmPtr->maxWidth > 0) {
	*maxWidthPtr = wmPtr->maxWidth;
    } else {
	int maxWidth = maxBounds->size.width - wmPtr->xInParent;

	if (wmPtr->gridWin != NULL) {
	    maxWidth = wmPtr->reqGridWidth
		    + (maxWidth - winPtr->reqWidth)/wmPtr->widthInc;
	}
	*maxWidthPtr = maxWidth;
    }
    if (wmPtr->maxHeight > 0) {
	*maxHeightPtr = wmPtr->maxHeight;
    } else {
	int maxHeight = maxBounds->size.height - wmPtr->yInParent;

	if (wmPtr->gridWin != NULL) {
	    maxHeight = wmPtr->reqGridHeight
		    + (maxHeight - winPtr->reqHeight)/wmPtr->heightInc;
	}
	*maxHeightPtr = maxHeight;
    }
}

/*
 *----------------------------------------------------------------------
 *
 * RemapWindows
 *
 *	Adjust parent/child relation ships of the given window hierarchy.
 *
 * Results:
 *	none
 *
 * Side effects:
 *	keeps windowing system (X11) happy
 *
 *----------------------------------------------------------------------
 */

static void
RemapWindows(
    TkWindow *winPtr,
    MacDrawable *parentWin)
{
    TkWindow *childPtr;

    /*
     * Remove the OS specific window. It will get rebuilt when the window gets
     * Mapped.
     */

    if (winPtr->window != None) {
	MacDrawable *macWin = (MacDrawable *)winPtr->window;

	macWin->toplevel->referenceCount--;
	macWin->toplevel = parentWin->toplevel;
	macWin->toplevel->referenceCount++;
	winPtr->flags &= ~TK_MAPPED;
#ifdef TK_REBUILD_TOPLEVEL
	winPtr->flags |= TK_REBUILD_TOPLEVEL;
#endif
    }

    /*
     * Repeat for all the children.
     */

    for (childPtr = winPtr->childList; childPtr != NULL;
	    childPtr = childPtr->nextPtr) {
	RemapWindows(childPtr, (MacDrawable *)winPtr->window);
    }
}

/*
 * Local Variables:
 * mode: objc
 * c-basic-offset: 4
 * fill-column: 79
 * coding: utf-8
 * End:
 */<|MERGE_RESOLUTION|>--- conflicted
+++ resolved
@@ -1432,13 +1432,8 @@
 	if (Tcl_GetBooleanFromObj(interp, value, &boolean) != TCL_OK) {
 	    return TCL_ERROR;
 	}
-<<<<<<< HEAD
 	if (boolean != ((wmPtr->flags & WM_FULLSCREEN) != 0)) {
-#if !(MAC_OS_X_VERSION_MAX_ALLOWED < 1070)
-=======
-	if (boolean != (([macWindow styleMask] & NSFullScreenWindowMask) != 0)) {
 #if MAC_OS_X_VERSION_MAX_ALLOWED >= 1070
->>>>>>> f413e249
 	    [macWindow toggleFullScreen:macWindow];
 #else
 	    TKLog(@"The fullscreen attribute is ignored on this system.");
