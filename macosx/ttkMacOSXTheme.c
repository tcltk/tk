--- conflicted
+++ resolved
@@ -392,8 +392,11 @@
     CGPathRef path;
     CHECK_RADIUS(radius, bounds)
 
+    path = CGPathCreateWithRoundedRect(bounds, radius, radius, NULL);
+    if (!path) {
+	return;
+    }
     CGContextSetFillColorWithColor(context, color);
-    path = CGPathCreateWithRoundedRect(bounds, radius, radius, NULL);
     CGContextBeginPath(context);
     CGContextAddPath(context, path);
     CGContextFillPath(context);
@@ -528,7 +531,6 @@
 static void DrawAccentedButton(
     CGContextRef context,
     CGRect bounds,
-<<<<<<< HEAD
     ButtonDesign *design,
     int state,
     int isDark)
@@ -551,19 +553,6 @@
     }
     end = CGPointMake(bounds.origin.x, bounds.origin.y + bounds.size.height);
     CGContextSaveGState(context);
-=======
-    CGFloat radius,
-    NSColor *color)
-{
-    CGPathRef path;
-
-    CHECK_RADIUS(radius, bounds)
-    path = CGPathCreateWithRoundedRect(bounds, radius, radius, NULL);
-    if (!path) {
-	return;
-    }
-    CGContextSetFillColorWithColor(context, CGCOLOR(color));
->>>>>>> 0d9815b2
     CGContextBeginPath(context);
     CGContextAddPath(context, path);
     CGContextClip(context);
