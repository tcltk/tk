--- conflicted
+++ resolved
@@ -2290,29 +2290,17 @@
     Ttk_State state)
 {
     PbarElement *pbar = elementRecord;
-<<<<<<< HEAD
     Ttk_Orient orientation = TTK_ORIENT_HORIZONTAL;
-    int phase = 0;
-    double value = 0, maximum = 100, factor;
-    CGRect bounds;
-
-    TtkGetOrientFromObj(NULL, pbar->orientObj, &orientation);
-    Tcl_GetDoubleFromObj(NULL, pbar->valueObj, &value);
-    Tcl_GetDoubleFromObj(NULL, pbar->maximumObj, &maximum);
-    Tcl_GetIntFromObj(NULL, pbar->phaseObj, &phase);
-    factor = RangeToFactor(maximum);
-=======
-    int orientation = TTK_ORIENT_HORIZONTAL, phase = 0, kind;
  
     /*
      * Using 1000 as the maximum should give better than 1 pixel
      * resolution for most progress bars.
      */
 
-    int ivalue, imaximum = 1000;
+    int kind, phase = 0, ivalue, imaximum = 1000;
     CGRect bounds;
 
-    Ttk_GetOrientFromObj(NULL, pbar->orientObj, &orientation);
+    TtkGetOrientFromObj(NULL, pbar->orientObj, &orientation);
     kind = !strcmp("indeterminate", Tcl_GetString(pbar->modeObj)) ?
 	kThemeIndeterminateBar : kThemeProgressBar;
     if (kind == kThemeIndeterminateBar) {
@@ -2333,7 +2321,6 @@
 	Tcl_GetDoubleFromObj(NULL, pbar->maximumObj, &maximum);
 	ivalue = (value / maximum)*1000;
     }
->>>>>>> bdddef68
 
     /*
      * HIThemeTrackDrawInfo uses 2-byte alignment; assigning to a separate
