/*
 * ttkMacOSXTheme.c --
 *
 *      Tk theme engine for Mac OSX, using the Appearance Manager API.
 *
 * Copyright (c) 2004 Joe English
 * Copyright (c) 2005 Neil Madden
 * Copyright (c) 2006-2009 Daniel A. Steffen <das@users.sourceforge.net>
 * Copyright 2008-2009, Apple Inc.
 * Copyright 2009 Kevin Walzer/WordTech Communications LLC.
 * Copyright 2019 Marc Culler
 *
 * See the file "license.terms" for information on usage and redistribution
 * of this file, and for a DISCLAIMER OF ALL WARRANTIES.
 *
 * See also:
 *
 * <URL: http://developer.apple.com/documentation/Carbon/Reference/
 *      Appearance_Manager/appearance_manager/APIIndex.html >
 *
 * Notes:
 *      "Active" means different things in Mac and Tk terminology --
 *      On Aqua, widgets are "Active" if they belong to the foreground window,
 *      "Inactive" if they are in a background window.  Tk uses the term
 *      "active" to mean that the mouse cursor is over a widget; aka "hover",
 *      "prelight", or "hot-tracked".  Aqua doesn't use this kind of feedback.
 *
 *      The QuickDraw/Carbon coordinate system is relative to the top-level
 *      window, not to the Tk_Window.  BoxToRect() accounts for this.
 */

#include "tkMacOSXPrivate.h"
#include "ttk/ttkTheme.h"
#include "ttkMacOSXTheme.h"
#include "tkColor.h"
#include <math.h>

static NSColor *controlAccentColor(void) {
    static int accentPixel = -1;
    if (accentPixel == -1) {
	TkColor *temp = TkpGetColor(None, "systemControlAccentColor");
	accentPixel = temp->color.pixel;
	ckfree(temp);
    }
    return [TkMacOSXGetNSColor(NULL, accentPixel) retain];
}

/*
 * Values which depend on the OS version.  These are initialized
 * in Ttk_MacOSXInit.
 */

<<<<<<< HEAD
static Ttk_Padding entryElementPadding;
static CGFloat Ttk_ContrastDelta;
=======
#define BEGIN_DRAWING(d) {				    \
    TkMacOSXDrawingContext dc;				    \
    if (!TkMacOSXSetupDrawingContext((d), NULL, &dc)) {	    \
	return;						    \
    }							    \

#define END_DRAWING				\
    TkMacOSXRestoreDrawingContext(&dc);}

#define HIOrientation kHIThemeOrientationNormal
#define NoThemeMetric 0xFFFFFFFF

#ifdef __LP64__
#define RangeToFactor(maximum) (((double) (INT_MAX >> 1)) / (maximum))
#else
#define RangeToFactor(maximum) (((double) (LONG_MAX >> 1)) / (maximum))
#endif /* __LP64__ */

#define TTK_STATE_FIRST_TAB     TTK_STATE_USER1
#define TTK_STATE_LAST_TAB      TTK_STATE_USER2
#define TTK_TREEVIEW_STATE_SORTARROW    TTK_STATE_USER1
>>>>>>> ebcc71e5

/*----------------------------------------------------------------------
 * +++ ComputeButtonDrawInfo --
 *
 *      Fill in an appearance manager HIThemeButtonDrawInfo record
 *      from a Ttk state and the ThemeButtonParams used as the
 *      clientData.
 */

static inline HIThemeButtonDrawInfo ComputeButtonDrawInfo(
    ThemeButtonParams *params,
    Ttk_State state,
    Tk_Window tkwin)
{
    /*
     * See ButtonElementDraw for the explanation of why we always draw
     * some buttons in the active state.
     */

    SInt32 HIThemeState;
    int adornment = 0;

    HIThemeState = Ttk_StateTableLookup(ThemeStateTable, state);

    /*
     * HITheme uses the adornment to decide the direction of the
     * arrow on a Disclosure Button.  Also HITheme draws inactive
     * (TTK_STATE_BACKGROUND) buttons in a gray color but macOS
     * no longer does that.  So we adjust the HIThemeState.
     */

    switch (params->kind) {
    case kThemeArrowButton:
	adornment = kThemeAdornmentDrawIndicatorOnly;
	if (state & TTK_STATE_SELECTED) {
	    adornment |= kThemeAdornmentArrowUpArrow;
	}
	/* Fall through. */
    case kThemeRadioButton:
	/*
	 * The gray color is better than the blue color for a
	 * background selected Radio Button.
	 */

	if (state & TTK_STATE_SELECTED) {
	    break;
	}
    default:
	if (state & TTK_STATE_BACKGROUND) {
	    HIThemeState |= kThemeStateActive;
	}
	break;
    }

    const HIThemeButtonDrawInfo info = {
	.version = 0,
	.state = HIThemeState,
	.kind = params ? params->kind : 0,
	.value = Ttk_StateTableLookup(ButtonValueTable, state),
	.adornment = Ttk_StateTableLookup(ButtonAdornmentTable, state) | adornment,
    };
    return info;
}


/*
 * When we draw simulated Apple widgets we use the Core Graphics framework.
 * Core Graphics uses CGColorRefs, not NSColors.  A CGColorRef must be retained
 * and released explicitly while an NSColor is autoreleased.  In version 10.8
 * of macOS Apple introduced a CGColor property of an NSColor which is guaranteed
 * to be a valid CGColorRef for (approximately) the same color and is released
 * when the NSColor is autoreleased.
 *
 * When building on systems earlier than 10.8 there is no painless way to
 * convert an NSColor to a CGColor. On the other hand, on those systems we use
 * the HIToolbox to draw all widgets, so we never need to call Core Graphics
 * drawing routines directly.  This means that the functions and macros below
 * which construct CGColorRefs can be defined to return nil on systems before
 * 10.8.
 *
 * Similarly, those older systems did not have CGPathCreateWithRoundedRect, but
 * since we never need to draw rounded rectangles on those systems we can just
 * define it to return nil.
 */

#if MAC_OS_X_VERSION_MAX_ALLOWED >= 1080
static CGColorRef
CGColorFromRGBA(
    CGFloat *rgba)
{
    NSColorSpace *colorSpace = [NSColorSpace sRGBColorSpace];
    NSColor *nscolor = [NSColor colorWithColorSpace: colorSpace
					 components: rgba
					      count: 4];
    return nscolor.CGColor;
}

static CGColorRef
CGColorFromGray(
    GrayColor g)
{
    CGFloat rgba[4] = {g.grayscale, g.grayscale, g.grayscale, g.alpha};
    NSColorSpace *colorSpace = [NSColorSpace sRGBColorSpace];
    NSColor *nscolor = [NSColor colorWithColorSpace: colorSpace
					 components: rgba
					      count: 4];
    return nscolor.CGColor;
}

#define CGCOLOR(nscolor) nscolor.CGColor

#else

#define CGCOLOR(nscolor)  nil
#define CGColorFromRGBA(rgba) nil
#define CGColorFromGray(gray) nil
#define CGPathCreateWithRoundedRect(w, x, y, z) nil

#endif

/*----------------------------------------------------------------------
 * +++ Utilities.
 */

/*----------------------------------------------------------------------
 * BoxToRect --
 *
 *    Convert a Ttk_Box in Tk coordinates relative to the given Drawable to a
 *    native CGRect relative to the containing NSView.  (The coordinate system
 *    is the one used by CGContextRef, which has origin at the upper left
 *    corner, and y increasing downward.)
 */

static inline CGRect BoxToRect(
    Drawable d,
    Ttk_Box b)
{
    MacDrawable *md = (MacDrawable *)d;
    CGRect rect;

    rect.origin.y       = b.y + md->yOff;
    rect.origin.x       = b.x + md->xOff;
    rect.size.height    = b.height;
    rect.size.width     = b.width;

    return rect;
}

/*----------------------------------------------------------------------
 * LookupGrayPalette
 *
 * Retrieves the palette of grayscale colors needed to draw a particular
 * type of button, in a particular state, in light or dark mode.
 *
 */

static GrayPalette LookupGrayPalette(
    ButtonDesign *design,
    unsigned int state,
    int isDark)
{
    PaletteStateTable *entry = design->palettes;
    while ((state & entry->onBits) != entry->onBits ||
           (~state & entry->offBits) != entry->offBits)
    {
        ++entry;
    }
    return isDark ? entry->dark : entry->light;
}

/*----------------------------------------------------------------------
 * NormalizeButtonBounds --
 *
 *      This function returns the actual bounding rectangle that will be used
 *      in drawing the button.
 *
 *      Apple only allows three specific heights for most buttons: regular,
 *      small and mini. We always use the regular size.  However, Ttk may
 *      provide a bounding rectangle with arbitrary height.  We draw the Mac
 *      button centered vertically in the Ttk rectangle, with the same width as
 *      the rectangle.  (But we take care to produce an integer y coordinate,
 *      to avoid unexpected anti-aliasing.)
 *
 *      In addition, the button types which are not known to HIToolbox need some
 *      adjustments to their bounds.
 *
 */

static CGRect NormalizeButtonBounds(
    ThemeButtonParams *params,
    CGRect bounds,
    int isDark)
{
    SInt32 height;

    if (params->heightMetric != (SInt32) NoThemeMetric) {
	ChkErr(GetThemeMetric, params->heightMetric, &height);
	height += 2;
	bounds.origin.y += round(1 + (bounds.size.height - height) / 2);
	bounds.size.height = height;
    }
    switch (params->kind) {
    case TkRoundedRectButton:
	bounds.size.height -= 1;
	break;
    case TkInlineButton:
	bounds.size.height -= 4;
	bounds.origin.y += 1;
	break;
    case TkRecessedButton:
	bounds.size.height -= 2;
	break;
    case kThemeRoundButtonHelp:
	if (isDark) {
	    bounds.size.height = bounds.size.width = 22;
	} else {
	    bounds.size.height = bounds.size.width = 22;
	}
	break;
    default:
	break;
    }
    return bounds;
}

/*----------------------------------------------------------------------
 * +++ Background Colors
 *
 * Support for contrasting background colors when GroupBoxes or Tabbed
 * panes are nested inside each other.  Early versions of macOS used ridged
 * borders, so do not need contrasting backgrounds.
 */

/*
 * For systems older than 10.14, [NSColor windowBackGroundColor] generates
 * garbage when called from this function.  In 10.14 it works correctly, and
 * must be used in order to have a background color which responds to Dark
 * Mode.  So we use this hard-wired RGBA color on the older systems which don't
 * support Dark Mode anyway.
 */

RGBACOLOR windowBackground[4] = RGBA256(235.0, 235.0, 235.0, 1.0);

/*----------------------------------------------------------------------
 * GetBackgroundColor --
 *
 *      Fills the array rgba with the color coordinates for a background color.
 *      Start with the background color of a window's container, or the
 *      standard ttk window background if there is no container. If the
 *      contrast parameter is nonzero, modify this color to be darker, for the
 *      aqua appearance, or lighter for the DarkAqua appearance.  This is
 *      primarily used by the Fill and Background elements.  The save parameter
 *      is normally YES, so the contrasting color is saved in the private
 *      data of the widget.  This behavior can be disabled in special cases,
 *      such as when drawing notebook tabs in macOS 11.
 */

static void GetBackgroundColorRGBA(
    TCL_UNUSED(CGContextRef),
    Tk_Window tkwin,
    int contrast,
    Bool save,
    CGFloat *rgba)
{
    TkWindow *winPtr = (TkWindow *)tkwin;
    TkWindow *containerPtr = (TkWindow *)TkGetContainer(tkwin);

    while (containerPtr && containerPtr->privatePtr) {
	if (containerPtr->privatePtr->flags & TTK_HAS_CONTRASTING_BG) {
	    break;
	}
	containerPtr = (TkWindow *)TkGetContainer(containerPtr);
    }
    if (containerPtr && containerPtr->privatePtr) {
	for (int i = 0; i < 4; i++) {
	    rgba[i] = containerPtr->privatePtr->fillRGBA[i];
	}
    } else {
	if ([NSApp macOSVersion] > 101300) {
	    NSColorSpace *deviceRGB = [NSColorSpace deviceRGBColorSpace];
	    NSColor *windowColor = [[NSColor windowBackgroundColor]
		colorUsingColorSpace: deviceRGB];
	    [windowColor getComponents: rgba];
	} else {
	    for (int i = 0; i < 4; i++) {
		rgba[i] = windowBackground[i];
	    }
	}
    }

    if (contrast) {
	int isDark = (rgba[0] + rgba[1] + rgba[2] < 1.5);

	if (isDark) {
	    for (int i = 0; i < 3; i++) {
		rgba[i] += Ttk_ContrastDelta*contrast / 255.0;
	    }
	} else {
	    for (int i = 0; i < 3; i++) {
		rgba[i] -= Ttk_ContrastDelta*contrast / 255.0;
	    }
	}
        if (save && winPtr->privatePtr) {
            winPtr->privatePtr->flags |= TTK_HAS_CONTRASTING_BG;
            for (int i = 0; i < 4; i++) {
                winPtr->privatePtr->fillRGBA[i] = rgba[i];
            }
        }
    }
}

static CGColorRef GetBackgroundCGColor(
    CGContextRef context,
    Tk_Window tkwin,
    int contrast,
    Bool save)
{
    CGFloat rgba[4];
    GetBackgroundColorRGBA(context, tkwin, contrast, save, rgba);
    return CGColorFromRGBA(rgba);
}

/*----------------------------------------------------------------------
 * +++ Buttons
 */

/*----------------------------------------------------------------------
 * FillRoundedRectangle --
 *
 *      Fill a rounded rectangle with a specified solid color.
 */

static void FillRoundedRectangle(
    CGContextRef context,
    CGRect bounds,
    CGFloat radius,
    CGColorRef color)
{
    CGPathRef path;
    CHECK_RADIUS(radius, bounds)

    path = CGPathCreateWithRoundedRect(bounds, radius, radius, NULL);
    if (!path) {
	return;
    }
    CGContextSetFillColorWithColor(context, color);
    CGContextBeginPath(context);
    CGContextAddPath(context, path);
    CGContextFillPath(context);
    CFRelease(path);
}

/*----------------------------------------------------------------------
 * FillBorder --
 *
 *      Draw a 1-pixel border around a rounded rectangle using a 3-step
 *      gradient of shades of gray.
 */

static void FillBorder(
    CGContextRef context,
    CGRect bounds,
    GrayPalette palette,
    CGFloat radius)
{
    if (bounds.size.width < 2) {
	return;
    }
    NSColorSpace *sRGB = [NSColorSpace sRGBColorSpace];
    CGPoint end = CGPointMake(bounds.origin.x, bounds.origin.y + bounds.size.height);
    CGFloat corner = (radius > 0 ? radius : 2.0) / bounds.size.height;
    CGFloat locations[4] = {0.0, corner, 1.0 - corner, 1.0};
    CGPathRef path = CGPathCreateWithRoundedRect(bounds, radius, radius, NULL);
    CGFloat colors[16];
    colors[0] = colors[1] = colors[2] = palette.top / 255.0;
    colors[4] = colors[5] = colors[6] = palette.side / 255.0;
    colors[8] = colors[9] = colors[10] = palette.side / 255.0;
    colors[12] = colors[13] = colors[14] = palette.bottom / 255.0;
    colors[3] = colors[7] = colors[11] = colors[15] = 1.0;
    CGGradientRef gradient = CGGradientCreateWithColorComponents(
	 sRGB.CGColorSpace, colors, locations, 4);
    if (!gradient) {
	return;
    }
    CGContextSaveGState(context);
    CGContextBeginPath(context);
    CGContextAddPath(context, path);
    CGContextClip(context);
    CGContextDrawLinearGradient(context, gradient, bounds.origin, end, 0.0);
    CGContextRestoreGState(context);
    CFRelease(path);
    CFRelease(gradient);
}

/*----------------------------------------------------------------------
 * DrawFocusRing --
 *
 *      Draw a 4-pixel wide rounded focus ring enclosing a rounded
 *      rectangle, using the current system accent color.
 */

static void DrawFocusRing(
    CGContextRef context,
    CGRect bounds,
    ButtonDesign *design)
{
    CGColorRef highlightColor;
    CGFloat highlight[4] = {1.0, 1.0, 1.0, 0.2};
    CGColorRef focusColor;

    focusColor = CGCOLOR([controlAccentColor() colorWithAlphaComponent:0.6]);
    FillRoundedRectangle(context, bounds, design->radius, focusColor);
    bounds = CGRectInset(bounds, 3, 3);
    highlightColor = CGColorFromRGBA(highlight);
    CGContextSetFillColorWithColor(context, highlightColor);
    CGContextFillRect(context, bounds);
}

/*----------------------------------------------------------------------
 * DrawGrayButton --
 *
 *      Draw a button in normal gray colors.
 *
 *      Aqua buttons are normally drawn in a grayscale color.  The buttons,
 *      which are shaped as rounded rectangles have a 1-pixel border which is
 *      drawn in a 3-step gradient and a solid gray face.
 *
 *      Note that this will produce a round button if length = width =
 *      2*radius.
 */

static void DrawGrayButton(
    CGContextRef context,
    CGRect bounds,
    ButtonDesign *design,
    unsigned int state,
    Tk_Window tkwin)
{
    int isDark = TkMacOSXInDarkMode(tkwin);
    GrayPalette palette = LookupGrayPalette(design, state, isDark);
    GrayColor faceGray = {.grayscale = 0.0, .alpha = 1.0};
    CGFloat radius = 2 * design->radius <= bounds.size.height ?
	design->radius : bounds.size.height / 2;
    if (palette.top <= 255.0) {
	FillBorder(context, bounds, palette, radius);
    }
    if (palette.face <= 255.0) {
	faceGray.grayscale = palette.face / 255.0;
    } else {

	/*
	 * Color values > 255 are "transparent" which really means that we
	 * fill with the background color.
	 */

	CGFloat rgba[4], gray;
	GetBackgroundColorRGBA(context, tkwin, 0, NO, rgba);
	gray = (rgba[0] + rgba[1] + rgba[2]) / 3.0;
	faceGray.grayscale = gray;
    }
    FillRoundedRectangle(context, CGRectInset(bounds, 1, 1), radius - 1,
			 CGColorFromGray(faceGray));
}

/*----------------------------------------------------------------------
 * DrawAccentedButton --
 *
 *      The accent color is only used when drawing buttons in the active
 *      window.  Push Buttons and segmented Arrow Buttons are drawn in color
 *      when in the pressed state.  Selected Check Buttons, Radio Buttons and
 *      notebook Tabs are also drawn in color.  The color is based on the
 *      user's current choice for the controlAccentColor, but is actually a
 *      linear gradient with a 1-pixel darker line at the top and otherwise
 *      changing from lighter at the top to darker at the bottom.  This
 *      function draws a colored rounded rectangular button.
 */

static void DrawAccentedButton(
    CGContextRef context,
    CGRect bounds,
    ButtonDesign *design,
    int state,
    int isDark)
{
    NSColorSpace *sRGB = [NSColorSpace sRGBColorSpace];
    CGColorRef faceColor = CGCOLOR(controlAccentColor());
    CGFloat radius = design->radius;
    CGPathRef path = CGPathCreateWithRoundedRect(bounds, radius, radius, NULL);
    // This gradient should only be used for PushButtons and Tabs, and it needs
    // to be lighter at the top.
    static CGFloat components[12] = {1.0, 1.0, 1.0, 0.05,
				     1.0, 1.0, 1.0, 0.2,
				     1.0, 1.0, 1.0, 0.0};
    CGFloat locations[3] = {0.0, 0.05, 1.0};
    CGGradientRef gradient = CGGradientCreateWithColorComponents(
				 sRGB.CGColorSpace, components, locations, 3);
    CGPoint end;
    if (bounds.size.height > 2*radius) {
	bounds.size.height -= 1;
    }
    end = CGPointMake(bounds.origin.x, bounds.origin.y + bounds.size.height);
    CGContextSaveGState(context);
    CGContextBeginPath(context);
    CGContextAddPath(context, path);
    CGContextClip(context);
    FillRoundedRectangle(context, bounds, radius, faceColor);
    CGContextDrawLinearGradient(context, gradient, bounds.origin, end, 0.0);
    if (state & TTK_STATE_PRESSED &&
	state & TTK_STATE_ALTERNATE) {
	CGColorRef color = isDark ?
	    CGColorFromGray(darkPressedDefaultButton) :
	    CGColorFromGray(pressedDefaultButton);
	FillRoundedRectangle(context, bounds, radius, color);
    }
    CGContextRestoreGState(context);
    CFRelease(path);
    CFRelease(gradient);
}

/*----------------------------------------------------------------------
 * DrawAccentedSegment --
 *
 *      Draw the colored ends of widgets like popup buttons and combo buttons.
 */

static void DrawAccentedSegment(
    CGContextRef context,
    CGRect bounds,
    ButtonDesign *design,
    unsigned int state,
    Tk_Window tkwin)
{
    /*
     * Clip to the bounds and then draw an accented button which is extended so
     * that the rounded corners on the left will be clipped off.  This assumes
     * that the bounds include room for the focus ring.
     */
    int isDark = TkMacOSXInDarkMode(tkwin);
    GrayColor sepGray = isDark ? darkComboSeparator : lightComboSeparator;
    CGColorRef sepColor = CGColorFromGray(sepGray);
    CGRect clip = bounds;
    clip.size.height += 10;
    bounds.origin.x -= 10;
    bounds.size.width += 10;
    CGPoint separator[2] = {
	CGPointMake(clip.origin.x - 1, bounds.origin.y + 5),
	CGPointMake(clip.origin.x - 1,
		    bounds.origin.y + bounds.size.height - 3)};
    CGContextSaveGState(context);
    CGContextSetStrokeColorWithColor(context, sepColor);
    CGContextSetShouldAntialias(context, false);
    CGContextSetLineWidth(context, 0.5);
    CGContextAddLines(context, separator, 2);
    CGContextStrokePath(context);
    CGContextSetShouldAntialias(context, true);
    if (state & TTK_STATE_FOCUS) {
	CGRect focusClip = clip;
	clip.size.width += 4;
	CGContextClipToRect(context, focusClip);
	bounds = CGRectInset(bounds, 0, 1);
	DrawFocusRing(context, bounds, design);
    }
    bounds = CGRectInset(bounds, 4, 4);
    if (state & TTK_STATE_BACKGROUND) {
	bounds.size.height += 2;
    } else {
	bounds.size.height += 1;
    }
    CGContextClipToRect(context, clip);
    if ((state & TTK_STATE_BACKGROUND) || (state & TTK_STATE_DISABLED)) {
	DrawGrayButton(context, bounds, design, state, tkwin);
    } else {
	DrawAccentedButton(context, bounds, design, state | TTK_STATE_ALTERNATE,
			   isDark);
    }
    CGContextRestoreGState(context);
}

/*----------------------------------------------------------------------
 * +++ Entry boxes
 */

static void DrawEntry(
    CGContextRef context,
    CGRect bounds,
    ButtonDesign *design,
    int state,
    Tk_Window tkwin)
{
    int isDark = TkMacOSXInDarkMode(tkwin);
    GrayPalette palette = LookupGrayPalette(design, state, isDark);
    CGColorRef backgroundColor;
    CGFloat bgRGBA[4];
    if (isDark) {
    	GetBackgroundColorRGBA(context, tkwin, 0, NO, bgRGBA);

	/*
	 * Lighten the entry background to provide contrast.
	 */

	for (int i = 0; i < 3; i++) {
		bgRGBA[i] += 8.0 / 255.0;
	    }
	backgroundColor = CGColorFromRGBA(bgRGBA);
    } else {
	backgroundColor = CG_WHITE;
    }
    if (state & TTK_STATE_FOCUS) {
	DrawFocusRing(context, bounds, design);
    } else {
	FillBorder(context, CGRectInset(bounds,3,3), palette, design->radius);
    }
    bounds = CGRectInset(bounds, 4, 4);
    FillRoundedRectangle(context, bounds, design->radius, backgroundColor);
}

/*----------------------------------------------------------------------
 * +++ Chevrons, CheckMarks, etc. --
 */

static void DrawDownArrow(
    CGContextRef context,
    CGRect bounds,
    CGFloat inset,
    CGFloat size,
    int state)
{
    CGColorRef strokeColor;
    CGFloat x, y;


    if (state & TTK_STATE_DISABLED) {
	strokeColor = CGCOLOR([NSColor disabledControlTextColor]);
    } else if (state & TTK_STATE_IS_ACCENTED) {
	strokeColor = CG_WHITE;
    } else {
	strokeColor = CGCOLOR([NSColor controlTextColor]);
    }
    CGContextSetStrokeColorWithColor(context, strokeColor);
    CGContextSetLineWidth(context, 1.5);
    x = bounds.origin.x + inset;
    y = bounds.origin.y + trunc(bounds.size.height / 2) + 1;
    CGContextBeginPath(context);
    CGPoint arrow[3] = {
	{x, y - size / 4}, {x + size / 2, y + size / 4},
	{x + size, y - size / 4}
    };
    CGContextAddLines(context, arrow, 3);
    CGContextStrokePath(context);
}

/*----------------------------------------------------------------------
 * DrawUpArrow --
 *
 * Draws a single upward pointing arrow for ListHeaders and Disclosure Buttons.
 */

static void DrawUpArrow(
    CGContextRef context,
    CGRect bounds,
    CGFloat inset,
    CGFloat size,
    int state)
{
    NSColor *strokeColor;
    CGFloat x, y;

    if (state & TTK_STATE_DISABLED) {
	strokeColor = [NSColor disabledControlTextColor];
    } else {
	strokeColor = [NSColor controlTextColor];
    }
    CGContextSetStrokeColorWithColor(context, CGCOLOR(strokeColor));
    CGContextSetLineWidth(context, 1.5);
    x = bounds.origin.x + inset;
    y = bounds.origin.y + trunc(bounds.size.height / 2);
    CGContextBeginPath(context);
    CGPoint arrow[3] = {
	{x, y + size / 4}, {x + size / 2, y - size / 4},
	{x + size, y + size / 4}
    };
    CGContextAddLines(context, arrow, 3);
    CGContextStrokePath(context);
}

/*----------------------------------------------------------------------
 * DrawUpDownArrows --
 *
 * Draws the double arrows used in menu buttons and spin buttons.
 */

static void DrawUpDownArrows(
    CGContextRef context,
    CGRect bounds,
    CGFloat inset,
    CGFloat size,
    CGFloat gap,
    int state,
    ThemeDrawState drawState)
{
    CGFloat x, y;
    NSColor *topStrokeColor, *bottomStrokeColor;
    if (drawState == BOTH_ARROWS && !(state & TTK_STATE_BACKGROUND)) {
	topStrokeColor = bottomStrokeColor = [NSColor whiteColor];
    } else if (drawState == kThemeStatePressedDown) {
	topStrokeColor = [NSColor controlTextColor];
	bottomStrokeColor = [NSColor whiteColor];
    } else if (drawState == kThemeStatePressedUp) {
	topStrokeColor = [NSColor whiteColor];
	bottomStrokeColor = [NSColor controlTextColor];
    } else if (state & TTK_STATE_DISABLED) {
	topStrokeColor = bottomStrokeColor = [NSColor disabledControlTextColor];
    } else {
	topStrokeColor = bottomStrokeColor = [NSColor controlTextColor];
    }
    CGContextSetLineWidth(context, 1.5);
    x = bounds.origin.x + inset;
    y = bounds.origin.y + trunc(bounds.size.height / 2);
    CGContextBeginPath(context);
    CGPoint bottomArrow[3] =
	{{x, y + gap}, {x + size / 2, y + gap + size / 2}, {x + size, y + gap}};
    CGContextAddLines(context, bottomArrow, 3);
    CGContextSetStrokeColorWithColor(context, CGCOLOR(bottomStrokeColor));
    CGContextStrokePath(context);
    CGContextBeginPath(context);
    CGPoint topArrow[3] =
	{{x, y - gap}, {x + size / 2, y - gap - size / 2}, {x + size, y - gap}};
    CGContextAddLines(context, topArrow, 3);
    CGContextSetStrokeColorWithColor(context, CGCOLOR(topStrokeColor));
    CGContextStrokePath(context);
}

/*----------------------------------------------------------------------
 * DrawClosedDisclosure --
 *
 * Draws a disclosure chevron in the Big Sur style, for Treeviews.
 */

static void DrawClosedDisclosure(
    CGContextRef context,
    CGRect bounds,
    CGFloat inset,
    CGFloat size,
    CGFloat *rgba)
{
    CGFloat x, y;

    CGContextSetRGBStrokeColor(context, rgba[0], rgba[1], rgba[2], rgba[3]);
    CGContextSetLineWidth(context, 1.5);
    x = bounds.origin.x + inset;
    y = bounds.origin.y + trunc(bounds.size.height / 2);
    CGContextBeginPath(context);
    CGPoint arrow[3] = {
	{x, y - size / 4 - 1}, {x + size / 2, y}, {x, y + size / 4 + 1}
    };
    CGContextAddLines(context, arrow, 3);
    CGContextStrokePath(context);
}

/*----------------------------------------------------------------------
 * DrawOpenDisclosure --
 *
 * Draws an open disclosure chevron in the Big Sur style, for Treeviews.
 */

static void DrawOpenDisclosure(
    CGContextRef context,
    CGRect bounds,
    CGFloat inset,
    CGFloat size,
    CGFloat *rgba)
{
    CGFloat x, y;

    CGContextSetRGBStrokeColor(context, rgba[0], rgba[1], rgba[2], rgba[3]);
    CGContextSetLineWidth(context, 1.5);
    x = bounds.origin.x + inset;
    y = bounds.origin.y + trunc(bounds.size.height / 2);
    CGContextBeginPath(context);
    CGPoint arrow[3] = {
	{x, y - size / 4}, {x + size / 2, y + size / 2}, {x + size, y - size / 4}
    };
    CGContextAddLines(context, arrow, 3);
    CGContextStrokePath(context);
}

/*----------------------------------------------------------------------
 * IndicatorColor --
 *
 * Returns a CGColorRef of the appropriate shade for a check button or
 * radio button in a given state.
 */

static CGColorRef IndicatorColor(
   int state,
   int isDark)
{
    if (state & TTK_STATE_DISABLED) {
	return isDark ?
	    CGColorFromGray(darkDisabledIndicator) :
	    CGColorFromGray(lightDisabledIndicator);
    } else if ((state & TTK_STATE_SELECTED || state & TTK_STATE_ALTERNATE) &&
	       !(state & TTK_STATE_BACKGROUND)) {
	return CG_WHITE;
    } else {
	return CGCOLOR([NSColor controlTextColor]);
    }
}

/*----------------------------------------------------------------------
 * DrawCheckIndicator --
 *
 * Draws the checkmark or horizontal bar in a check box.
 */

static void DrawCheckIndicator(
    CGContextRef context,
    CGRect bounds,
    int state,
    int isDark)
{
    CGFloat x = bounds.origin.x, y = bounds.origin.y;
    CGColorRef strokeColor = IndicatorColor(state, isDark);

    CGContextSetStrokeColorWithColor(context, strokeColor);
    if (state & TTK_STATE_SELECTED) {
	CGContextSetLineWidth(context, 1.5);
	CGContextBeginPath(context);
	CGPoint check[3] = {{x + 3, y + 7}, {x + 6, y + 10}, {x + 10, y + 3}};
	CGContextAddLines(context, check, 3);
	CGContextStrokePath(context);
    } else if (state & TTK_STATE_ALTERNATE) {
	CGContextSetLineWidth(context, 2.0);
	CGContextBeginPath(context);
	CGPoint bar[2] = {{x + 3, y + 7}, {x + 11, y + 7}};
	CGContextAddLines(context, bar, 2);
	CGContextStrokePath(context);
    }
}

/*----------------------------------------------------------------------
 * DrawRadioIndicator --
 *
 * Draws the dot in the middle of a selected radio button.
 */

static void DrawRadioIndicator(
    CGContextRef context,
    CGRect bounds,
    int state,
    int isDark)
{
    CGFloat x = bounds.origin.x, y = bounds.origin.y;
    CGColorRef fillColor = IndicatorColor(state, isDark);

    CGContextSetFillColorWithColor(context, fillColor);
    if (state & TTK_STATE_SELECTED) {
	CGContextBeginPath(context);
	CGRect dot = {{x + 5, y + 5}, {6, 6}};
	CGContextAddEllipseInRect(context, dot);
	CGContextFillPath(context);
    } else if (state & TTK_STATE_ALTERNATE) {
	CGRect bar = {{x + 4, y + 7}, {8, 2}};
	CGContextFillRect(context, bar);
    }
}

static void
DrawHelpSymbol(
    CGContextRef context,
    CGRect bounds,
    int state)
{
    NSFont *font = [NSFont controlContentFontOfSize:15];
    NSColor *foreground = state & TTK_STATE_DISABLED ?
	[NSColor disabledControlTextColor] : [NSColor controlTextColor];
    NSDictionary *attrs = @{
        NSForegroundColorAttributeName : foreground,
        NSFontAttributeName : font
    };
    NSAttributedString *attributedString = [[NSAttributedString alloc]
						      initWithString:@"?"
							  attributes:attrs];
    CTTypesetterRef typesetter = CTTypesetterCreateWithAttributedString(
	       (CFAttributedStringRef)attributedString);
    CTLineRef line = CTTypesetterCreateLine(typesetter, CFRangeMake(0, 1));
    CGAffineTransform t = CGAffineTransformMake(
			      1.0, 0.0, 0.0, -1.0, 0.0, bounds.size.height);
    CGContextSaveGState(context);
    CGContextSetTextMatrix(context, t);
    CGContextSetTextPosition(context,
			     bounds.origin.x + 6.5,
			     bounds.origin.y + bounds.size.height - 5);
    CTLineDraw(line, context);
    CGContextRestoreGState(context);
    CFRelease(line);
    CFRelease(typesetter);
    [attributedString release];
}



/*----------------------------------------------------------------------
 * +++ Progress bars.
 */

/*----------------------------------------------------------------------
 * DrawProgressBar --
 *
 * Draws a progress bar, with parameters supplied by a HIThemeTrackDrawInfo
 * struct.  Draws a rounded rectangular track overlayed by a colored
 * rounded rectangular indicator.  An indeterminate progress bar is
 * animated.
 */

static void DrawProgressBar(
    CGContextRef context,
    CGRect bounds,
    HIThemeTrackDrawInfo info,
    int state,
    Tk_Window tkwin)
{
    CGRect colorBounds;
    CGFloat rgba[4];
    CGColorRef trackColor, highlightColor, fillColor;
    NSColor *accent;
    CGFloat ratio = (CGFloat) info.value / (CGFloat) (info.max - info.min);

    GetBackgroundColorRGBA(context, tkwin, 0, NO, rgba);

    /*
     * Compute the bounds for the track and indicator.  The track is 6 pixels
     * wide in the center of the widget bounds.
     */

    if (info.attributes & kThemeTrackHorizontal) {
	bounds = CGRectInset(bounds, 1, bounds.size.height / 2 - 3);
	colorBounds = bounds;
	if (info.kind == kThemeIndeterminateBar) {
	    CGFloat width = 0.25*bounds.size.width;
	    CGFloat travel = 0.75*bounds.size.width;
	    CGFloat center = bounds.origin.x + (width / 2) + ratio*travel;
	    colorBounds.origin.x = center - width / 2;
	    colorBounds.size.width = width;
	} else {
	    colorBounds.size.width = ratio*bounds.size.width;
	}
	if (colorBounds.size.width > 0 && colorBounds.size.width < 6) {
	    colorBounds.size.width = 6;
	}
    } else {
	bounds = CGRectInset(bounds, bounds.size.width / 2 - 3, 1);
	colorBounds = bounds;
	if (info.kind == kThemeIndeterminateBar) {
	    CGFloat height = 0.25*bounds.size.height;
	    CGFloat travel = 0.75*bounds.size.height;
	    CGFloat center = bounds.origin.y + (height / 2) + ratio*travel;
	    colorBounds.origin.y = center - height / 2;
	    colorBounds.size.height = height;
	} else {
	    colorBounds.size.height = ratio*(bounds.size.height);
	}
	if (colorBounds.size.height > 0 && colorBounds.size.height < 6) {
	    colorBounds.size.height = 6;
	}
	colorBounds.origin.y += bounds.size.height - colorBounds.size.height;
    }

    /*
     * Compute the colors for the track and indicator.
     */

    if (TkMacOSXInDarkMode(tkwin)) {
	for(int i=0; i < 3; i++) {
	    rgba[i] += 30.0 / 255.0;
	}
	trackColor = CGColorFromRGBA(rgba);
	for(int i=0; i < 3; i++) {
	    rgba[i] -= 5.0 / 255.0;
	}
	highlightColor = CGColorFromRGBA(rgba);
	FillRoundedRectangle(context, bounds, 3, trackColor);
    } else {
	for(int i=0; i < 3; i++) {
	    rgba[i] -= 14.0 / 255.0;
	}
	trackColor = CGColorFromRGBA(rgba);
	for(int i=0; i < 3; i++) {
	    rgba[i] += 3.0 / 255.0;
	}
	highlightColor = CGColorFromRGBA(rgba);
	bounds.size.height -= 1;
	bounds = CGRectInset(bounds, 0, -1);
    }
    if (state & TTK_STATE_BACKGROUND) {
	accent = [NSColor colorWithRed:0.72 green:0.72 blue:0.72 alpha:0.72];
    } else {
	accent = controlAccentColor();
    }

    /*
     * Draw the track, with highlighting around the edge.
     */

    FillRoundedRectangle(context, bounds, 3, trackColor);
    bounds = CGRectInset(bounds, 0, 0.5);
    FillRoundedRectangle(context, bounds, 2.5, highlightColor);
    bounds = CGRectInset(bounds, 0.5, 0.5);
    FillRoundedRectangle(context, bounds, 2, trackColor);
    bounds = CGRectInset(bounds, -0.5, -1);

    /*
     * Draw the indicator.  Make it slightly transparent around the
     * edge so the highlightng shows through.
     */

    if (info.kind == kThemeIndeterminateBar &&
	(state & TTK_STATE_SELECTED) == 0) {
	return;
    }

    fillColor = CGCOLOR([accent colorWithAlphaComponent:0.9]);
    FillRoundedRectangle(context, colorBounds, 3, fillColor);
    colorBounds = CGRectInset(colorBounds, 1, 1);
    fillColor = CGCOLOR([accent colorWithAlphaComponent:1.0]);
    FillRoundedRectangle(context, colorBounds, 2.5, fillColor);
}

/*----------------------------------------------------------------------
 * +++ Sliders.
 */

/*----------------------------------------------------------------------
 * DrawSlider --
 *
 * Draws a slider track and round thumb for a Ttk scale widget.  The accent
 * color is used on the left or top part of the track, so the fraction of
 * the track which is colored is equal to (value - from) / (to - from).
 *
 */

static void DrawSlider(
    CGContextRef context,
    CGRect bounds,
    HIThemeTrackDrawInfo info,
    int state,
    Tk_Window tkwin)
{
    CGColorRef trackColor;
    CGRect clipBounds, trackBounds, thumbBounds;
    CGPoint thumbPoint;
    CGFloat position;
    CGColorRef accentColor;
    Bool fromIsSmaller = info.reserved;
    double from = info.min, to = fabs((double) info.max), value = info.value;

    /*
     * info.min, info.max and info.value are integers.  When this is called
     * we will have arranged that min = 0 and max is a large positive integer.
     */

    double fraction = (from < to) ? (value - from) / (to - from) : 0.5;
    int isDark = TkMacOSXInDarkMode(tkwin);

    if (info.attributes & kThemeTrackHorizontal) {
	trackBounds = CGRectInset(bounds, 0, bounds.size.height / 2 - 3);
	trackBounds.size.height = 3;
	position = 8 + fraction * (trackBounds.size.width - 16);
	clipBounds = trackBounds;
	if (fromIsSmaller) {
	    clipBounds.size.width = position;
	} else {
	    clipBounds.origin.x += position;
	    clipBounds.size.width -= position;
	}
	thumbPoint = CGPointMake(trackBounds.origin.x + position,
				 trackBounds.origin.y + 1);
    } else {
	trackBounds = CGRectInset(bounds, bounds.size.width / 2 - 3, 0);
	trackBounds.size.width = 3;
	position = 8 + fraction * (trackBounds.size.height - 16);
	clipBounds = trackBounds;
	if (fromIsSmaller) {
	    clipBounds.size.height = position;
	} else {
	    clipBounds.origin.y += position;
	    clipBounds.size.height -= position;
	}
	thumbPoint = CGPointMake(trackBounds.origin.x + 1,
				 trackBounds.origin.y + position);
    }
    trackColor = isDark ? CGColorFromGray(darkTrack):
	CGColorFromGray(lightTrack);
    thumbBounds = CGRectMake(thumbPoint.x - 8, thumbPoint.y - 8, 17, 17);
    CGContextSaveGState(context);
    FillRoundedRectangle(context, trackBounds, 1.5, trackColor);
    CGContextClipToRect(context, clipBounds);
    if (state & (TTK_STATE_BACKGROUND | TTK_STATE_DISABLED)) {
	accentColor = isDark ? CGColorFromGray(darkInactiveTrack) :
	    CGColorFromGray(lightInactiveTrack);
    } else {
	accentColor = CGCOLOR(controlAccentColor());
    }
    FillRoundedRectangle(context, trackBounds, 1.5, accentColor);
    CGContextRestoreGState(context);
    DrawGrayButton(context, thumbBounds, &sliderDesign, state, tkwin);
}

/*----------------------------------------------------------------------
 * +++ Drawing procedures for native widgets.
 *
 *      The HIToolbox does not support Dark Mode, and apparently never will.
 *      It also draws some widgets in discontinued older styles even when used
 *      on new OS releases.  So to make widgets look "native" we have to provide
 *      analogues of the HIToolbox drawing functions to be used on newer systems.
 *      We continue to use NIToolbox for older versions of the OS.
 *
 *      Drawing the dark widgets requires NSColors that were introduced in OSX
 *      10.14, so we make some of these functions be no-ops when building on
 *      systems older than 10.14.
 */

/*----------------------------------------------------------------------
 * DrawButton --
 *
 * This is a standalone drawing procedure which draws most types of macOS
 * buttons for newer OS releases.  The button style is specified in the
 * "kind" field of a HIThemeButtonDrawInfo struct, although some of the
 * identifiers are not recognized by HIToolbox.
 */

static void DrawButton(
    CGRect bounds,
    HIThemeButtonDrawInfo info,
    Ttk_State state,
    CGContextRef context,
    Tk_Window tkwin)
{
    ThemeButtonKind kind = info.kind;
    ThemeDrawState drawState = info.state;
    CGRect arrowBounds = bounds = CGRectInset(bounds, 1, 1);
    int hasIndicator, isDark = TkMacOSXInDarkMode(tkwin);

    switch (kind) {
    case TkRoundedRectButton:
	DrawGrayButton(context, bounds, &roundedrectDesign, state, tkwin);
	break;
    case TkInlineButton:
	DrawGrayButton(context, bounds, &inlineDesign, state, tkwin);
	break;
    case TkRecessedButton:
	DrawGrayButton(context, bounds, &recessedDesign, state, tkwin);
	break;
    case kThemeRoundedBevelButton:
	DrawGrayButton(context, bounds, &bevelDesign, state, tkwin);
	break;
    case kThemePushButton:

	/*
	 * The TTK_STATE_ALTERNATE bit means -default active.  Apple only
	 * indicates the default state (which means that the key equivalent is
	 * "\n") for Push Buttons.
	 */

	if ((state & TTK_STATE_PRESSED || state & TTK_STATE_ALTERNATE) &&
	    !(state & TTK_STATE_BACKGROUND)) {
	    DrawAccentedButton(context, bounds, &pushbuttonDesign, state, isDark);
	} else {
	    DrawGrayButton(context, bounds, &pushbuttonDesign, state, tkwin);
	}
	break;
    case kThemeRoundButtonHelp:
	DrawGrayButton(context, bounds, &helpDesign, state, tkwin);
	DrawHelpSymbol(context, bounds, state);
	break;
    case kThemePopupButton:
	drawState = 0;
	DrawGrayButton(context, bounds, &popupDesign, state, tkwin);
	arrowBounds.size.width = 17;
	arrowBounds.origin.x += bounds.size.width - 17;
	if (!(state & TTK_STATE_BACKGROUND) &&
	    !(state & TTK_STATE_DISABLED)) {
	    CGRect popupBounds = arrowBounds;

	    /*
	     * Allow room for nonexistent focus ring.
	     */

	    popupBounds.size.width += 4;
	    popupBounds.origin.y -= 4;
	    popupBounds.size.height += 8;
	    DrawAccentedSegment(context, popupBounds, &popupDesign, state, tkwin);
	    drawState = BOTH_ARROWS;
	}
	arrowBounds.origin.x += 2;
	DrawUpDownArrows(context, arrowBounds, 3, 7, 2, state, drawState);
	break;
    case kThemeComboBox:
	if (state & TTK_STATE_DISABLED) {
	    // Need to add the disabled case to entryDesign.
	    DrawEntry(context, bounds, &entryDesign, state, tkwin);
	} else {
	    DrawEntry(context, bounds, &entryDesign, state, tkwin);
	}
	arrowBounds.size.width = 17;
	if (state & TTK_STATE_BACKGROUND) {
	    arrowBounds.origin.x += bounds.size.width - 20;
	    arrowBounds.size.width += 4;
	    arrowBounds.origin.y -= 1;
	} else {
	    arrowBounds.origin.y -= 1;
	    arrowBounds.origin.x += bounds.size.width - 20;
	    arrowBounds.size.width += 4;
	    arrowBounds.size.height += 2;
	}
	DrawAccentedSegment(context, arrowBounds, &comboDesign, state, tkwin);
	if (!(state & TTK_STATE_BACKGROUND)) {
	    state |= TTK_STATE_IS_ACCENTED;
	}
	DrawDownArrow(context, arrowBounds, 6, 6, state);
	break;
    case kThemeCheckBox:
	bounds = CGRectOffset(CGRectMake(0, bounds.size.height / 2 - 8, 16, 16),
			      bounds.origin.x, bounds.origin.y);
	bounds = CGRectInset(bounds, 1, 1);
	hasIndicator = state & TTK_STATE_SELECTED || state & TTK_STATE_ALTERNATE;
	if (hasIndicator &&
	    !(state & TTK_STATE_BACKGROUND) &&
	    !(state & TTK_STATE_DISABLED)) {
	    DrawAccentedButton(context, bounds, &checkDesign, 0, isDark);
	} else {
	    DrawGrayButton(context, bounds, &checkDesign, state, tkwin);
	}
	if (hasIndicator) {
	    DrawCheckIndicator(context, bounds, state, isDark);
	}
	break;
    case kThemeRadioButton:
	bounds = CGRectOffset(CGRectMake(0, bounds.size.height / 2 - 9, 18, 18),
					 bounds.origin.x, bounds.origin.y);
	bounds = CGRectInset(bounds, 1, 1);
	hasIndicator = state & TTK_STATE_SELECTED || state & TTK_STATE_ALTERNATE;
	if (hasIndicator &&
	    !(state & TTK_STATE_BACKGROUND) &&
	    !(state & TTK_STATE_DISABLED)) {
	    DrawAccentedButton(context, bounds, &radioDesign, 0, isDark);
	} else {
	    DrawGrayButton(context, bounds, &radioDesign, state, tkwin);
	}
	if (hasIndicator) {
	    DrawRadioIndicator(context, bounds, state, isDark);
	}
	break;
    case kThemeArrowButton:
	DrawGrayButton(context, bounds, &pushbuttonDesign, state, tkwin);
	arrowBounds.origin.x = bounds.origin.x + bounds.size.width - 17;
	arrowBounds.size.width = 16;
	arrowBounds.origin.y -= 1;
	if (state & TTK_STATE_SELECTED) {
	    DrawUpArrow(context, arrowBounds, 5, 6, state);
	} else {
	    DrawDownArrow(context, arrowBounds, 5, 6, state);
	}
	break;
    case kThemeIncDecButton:
	DrawGrayButton(context, bounds, &incdecDesign, state, tkwin);
	if (state & TTK_STATE_PRESSED) {
	    CGRect clip;
	    if (drawState == kThemeStatePressedDown) {
		clip = bounds;
		clip.size.height /= 2;
		clip.origin.y += clip.size.height;
		bounds.size.height += 1;
		clip.size.height += 1;
	    } else {
		clip = bounds;
		clip.size.height /= 2;
	    }
	    CGContextSaveGState(context);
	    CGContextClipToRect(context, clip);
	    DrawAccentedButton(context, bounds, &incdecDesign, 0, isDark);
	    CGContextRestoreGState(context);
	}
	CGFloat inset = (bounds.size.width - 5) / 2;
	DrawUpDownArrows(context, bounds, inset, 5, 3, state, drawState);
	break;
    default:
	break;
    }
}

/*----------------------------------------------------------------------
 * DrawGroupBox --
 *
 * This is a standalone drawing procedure which draws the contrasting rounded
 * rectangular box for LabelFrames and Notebook panes used in more recent
 * versions of macOS.  Normally the contrast is set to one, since the nesting
 * level of the Group Box is higher by 1 compared to its container.  But we
 * allow higher contrast for special cases, notably notebook tabs in macOS 11.
 * The save parameter is passed to GetBackgroundColor and should probably be
 * NO in such special cases.
 */

static void DrawGroupBox(
    CGRect bounds,
    CGContextRef context,
    Tk_Window tkwin,
    int contrast,
    Bool save)
{
    CHECK_RADIUS(5, bounds)

    CGPathRef path;
    CGColorRef backgroundColor, borderColor;

    backgroundColor = GetBackgroundCGColor(context, tkwin, contrast, save);
    borderColor = CGColorFromGray(boxBorder);
    CGContextSetFillColorWithColor(context, backgroundColor);
    path = CGPathCreateWithRoundedRect(bounds, 5, 5, NULL);
    CGContextClipToRect(context, bounds);
    CGContextBeginPath(context);
    CGContextAddPath(context, path);
    CGContextFillPath(context);
    CGContextSetFillColorWithColor(context, borderColor);
    CGContextBeginPath(context);
    CGContextAddPath(context, path);
    CGContextReplacePathWithStrokedPath(context);
    CGContextFillPath(context);
    CFRelease(path);
}

/*----------------------------------------------------------------------
 * DrawListHeader --
 *
 * This is a standalone drawing procedure which draws column headers for a
 * Treeview in the Aqua appearance.  (The HIToolbox headers have not matched the
 * native ones since OSX 10.8)  Note that the header image is ignored, but we
 * draw arrows according to the state.
 */

static void DrawListHeader(
    CGRect bounds,
    CGContextRef context,
    Tk_Window tkwin,
    int state)
{
    int isDark = TkMacOSXInDarkMode(tkwin);
    CGFloat x = bounds.origin.x, y = bounds.origin.y;
    CGFloat w = bounds.size.width, h = bounds.size.height;
    CGPoint top[2] = {{x, y + 1}, {x + w, y + 1}};
    CGPoint bottom[2] = {{x, y + h}, {x + w, y + h}};
    CGPoint separator[2] = {{x + w - 1, y + 3}, {x + w - 1, y + h - 3}};
    CGColorRef strokeColor, backgroundColor;

    /*
     * Apple changes the background color of a list header when the window is
     * not active.  But Ttk does not indicate that in the state of a
     * TreeHeader.  So we have to query the Apple window manager.
     */

    NSWindow *win = TkMacOSXGetNSWindowForDrawable(Tk_WindowId(tkwin));
    if (!isDark) {
	GrayColor bgGray = [win isKeyWindow] ?
	    listheaderActiveBG : listheaderInactiveBG;
	backgroundColor = CGColorFromGray(bgGray);
    }

    CGContextSaveGState(context);
    CGContextSetShouldAntialias(context, false);
    if (!isDark) {
	CGContextBeginPath(context);
	CGContextSetFillColorWithColor(context, backgroundColor);
	CGContextAddRect(context, bounds);
	CGContextFillPath(context);
    }
    strokeColor = isDark ?
	CGColorFromGray(darkListheaderBorder) :
	CGColorFromGray(listheaderSeparator);
    CGContextSetStrokeColorWithColor(context, strokeColor);
    CGContextAddLines(context, separator, 2);
    CGContextStrokePath(context);
    strokeColor = isDark ?
	CGColorFromGray(darkListheaderBorder) :
	CGColorFromGray(lightListheaderBorder);
    CGContextSetStrokeColorWithColor(context, strokeColor);
    CGContextAddLines(context, top, 2);
    CGContextStrokePath(context);
    CGContextAddLines(context, bottom, 2);
    CGContextStrokePath(context);
    CGContextRestoreGState(context);

    if (state & TTK_TREEVIEW_STATE_SORTARROW) {
	CGRect arrowBounds = bounds;
	arrowBounds.origin.x = bounds.origin.x + bounds.size.width - 16;
	arrowBounds.size.width = 16;
	if (state & TTK_STATE_ALTERNATE) {
	    DrawUpArrow(context, arrowBounds, 3, 8, state);
	} else if (state & TTK_STATE_SELECTED) {
	    DrawDownArrow(context, arrowBounds, 3, 8, state);
	}
    }
}

/*----------------------------------------------------------------------
 * DrawTab --
 *
 * This is a standalone drawing procedure which draws Tabbed Pane Tabs for the
 * notebook widget.
 */

static void
DrawTab(
    CGRect bounds,
    Ttk_State state,
    CGContextRef context,
    Tk_Window tkwin)
{
    CGRect originalBounds = bounds;
    CGColorRef strokeColor;

    /*
     * Extend the bounds to one or both sides so the rounded part will be
     * clipped off if the right of the left tab, the left of the right tab,
     * and both sides of the middle tabs.
     */

    CGContextClipToRect(context, bounds);
    if (!(state & TTK_STATE_FIRST_TAB)) {
	bounds.origin.x -= 10;
	bounds.size.width += 10;
    }
    if (!(state & TTK_STATE_LAST_TAB)) {
	bounds.size.width += 10;
    }

    /*
     * Fill the tab face with the appropriate color or gradient.  Use a solid
     * color if the tab is not selected, otherwise use the accent color with
     * highlights
     */

    if (!(state & TTK_STATE_SELECTED)) {
	DrawGrayButton(context, bounds, &tabDesign, state, tkwin);

        /*
         * Draw a separator line on the left side of the tab if it
         * not first.
         */

	if (!(state & TTK_STATE_FIRST_TAB)) {
	    CGContextSaveGState(context);
	    strokeColor = CGColorFromGray(darkTabSeparator);
	    CGContextSetStrokeColorWithColor(context, strokeColor);
	    CGContextBeginPath(context);
	    CGContextMoveToPoint(context, originalBounds.origin.x,
		originalBounds.origin.y + 1);
	    CGContextAddLineToPoint(context, originalBounds.origin.x,
		originalBounds.origin.y + originalBounds.size.height - 1);
	    CGContextStrokePath(context);
	    CGContextRestoreGState(context);
	}
    } else {

        /*
         * This is the selected tab; paint it with the current accent color.
	 * If it is first, cover up the separator line drawn by the second one.
	 * (The selected tab is always drawn last.)
         */

	if ((state & TTK_STATE_FIRST_TAB) && !(state & TTK_STATE_LAST_TAB)) {
	    bounds.size.width += 1;
	}
	if (!(state & TTK_STATE_BACKGROUND)) {
	    DrawAccentedButton(context, bounds, &tabDesign, 0, 0);
	} else {
	    DrawGrayButton(context, bounds, &tabDesign, state, tkwin);
	}
    }
}

static void
DrawTab11(
    CGRect bounds,
    Ttk_State state,
    CGContextRef context,
    Tk_Window tkwin)
{

    if (state & TTK_STATE_SELECTED) {
	DrawGrayButton(context, bounds, &pushbuttonDesign, state, tkwin);
    } else {
	CGRect clipRect = bounds;
	/*
	 * Draw a segment of a Group Box as a background for non-selected tabs.
	 * Clip the Group Box so that the segments fit together to form a long
	 * rounded rectangle behind the entire tab bar.
	 */

	if (!(state & TTK_STATE_FIRST_TAB)) {
	    clipRect.origin.x -= 5;
	    bounds.origin.x -= 5;
	    bounds.size.width += 5;
	}
	if (!(state & TTK_STATE_LAST_TAB)) {
	    clipRect.size.width += 5;
	    bounds.size.width += 5;
	}
	CGContextSaveGState(context);
	CGContextClipToRect(context, clipRect);
	DrawGroupBox(bounds, context, tkwin, 3, NO);
	CGContextRestoreGState(context);
    }
}

/*----------------------------------------------------------------------
 * DrawDarkSeparator --
 *
 * This is a standalone drawing procedure which draws a separator widget
 * in Dark Mode.  HIToolbox is used in light mode.
 */

static void DrawDarkSeparator(
    CGRect bounds,
    CGContextRef context,
    TCL_UNUSED(Tk_Window))
{
    CGColorRef sepColor = CGColorFromGray(darkSeparator);

    CGContextSetFillColorWithColor(context, sepColor);
    CGContextFillRect(context, bounds);
}

/*----------------------------------------------------------------------
 * +++ DrawGradientButton --
 *
 *      This is a standalone drawing procedure which draws a
 *      a Gradient Button.
 */

static void DrawGradientBorder(
    CGRect bounds,
    CGContextRef context,
    Tk_Window tkwin,
    Ttk_State state)
{
    CGColorRef faceColor, borderColor;
    GrayColor faceGray, borderGray;
    CGRect inside = CGRectInset(bounds, 1, 1);

    if (TkMacOSXInDarkMode(tkwin)) {
	if (state & TTK_STATE_DISABLED) {
	    faceGray = darkGradientDisabled;
	    borderGray = darkGradientBorderDisabled;
	} else {
	    faceGray = state & TTK_STATE_PRESSED ?
		darkGradientPressed : darkGradientNormal;
	    borderGray = darkGradientBorder;
	}
    } else {
	if (state & TTK_STATE_DISABLED) {
	    faceGray = lightGradientDisabled;
	    borderGray = lightGradientBorderDisabled;
	} else {
	    faceGray = state & TTK_STATE_PRESSED ?
		lightGradientPressed : lightGradientNormal;
	    borderGray = lightGradientBorder;
	}
    }
    faceColor = CGColorFromGray(faceGray);
    borderColor = CGColorFromGray(borderGray);
    CGContextSetFillColorWithColor(context, faceColor);
    CGContextFillRect(context, inside);
    CGContextSetFillColorWithColor(context, borderColor);
    CGContextAddRect(context, bounds);
    CGContextAddRect(context, inside);
    CGContextEOFillPath(context);
}

/*----------------------------------------------------------------------
 * +++ Button elements.
 */

static void ButtonElementMinSize(
    void *clientData,
    void *elementRecord,
    Tk_Window tkwin,
    int *minWidth,
    int *minHeight,
    Ttk_Padding *paddingPtr)
{
    ThemeButtonParams *params = clientData;

    if (params->heightMetric != NoThemeMetric) {
	ChkErr(GetThemeMetric, params->heightMetric, minHeight);

        /*
         * The theme height does not include the 1-pixel border around
         * the button, although it does include the 1-pixel shadow at
         * the bottom.
         */

	*minHeight += 2;

        /*
         * For buttons with labels the minwidth must be 0 to force the
         * correct text layout.  For example, a non-zero value will cause the
         * text to be left justified, no matter what -anchor setting is used in
         * the style.
         */

	if (params->widthMetric != NoThemeMetric) {
	    ChkErr(GetThemeMetric, params->widthMetric, minWidth);
	    *minWidth += 2;
	    *minHeight += 2;
	} else {
	    *minWidth = 0;
	}
    }
}

static void ButtonElementSize(
    void *clientData,
    void *elementRecord,
    Tk_Window tkwin,
    int *minWidth,
    int *minHeight,
    Ttk_Padding *paddingPtr)
{
    ThemeButtonParams *params = (ThemeButtonParams *)clientData;
    HIThemeButtonDrawInfo info =
	ComputeButtonDrawInfo(params, 0, tkwin);
    static const CGRect scratchBounds = {{0, 0}, {100, 100}};
    CGRect contentBounds, backgroundBounds;
    int verticalPad;

    ButtonElementMinSize(clientData, elementRecord, tkwin,
	minWidth, minHeight, paddingPtr);
    switch (info.kind) {
    case TkGradientButton:
	*paddingPtr = Ttk_MakePadding(1, 1, 1, 1);
        /* Fall through. */
    case kThemeArrowButton:
    case kThemeRoundButtonHelp:
        return;
	/* Buttons which are sized like PushButtons but unknown to HITheme. */
    case TkRoundedRectButton:
    case TkRecessedButton:
    case TkInlineButton:
	info.kind = kThemePushButton;
	break;
    default:
        break;
    }

    /*
     * Given a hypothetical bounding rectangle for a button, HIToolbox will
     * compute a bounding rectangle for the button contents and a bounding
     * rectangle for the button background.  The background bounds are large
     * enough to contain the image of the button in any state, which might
     * include highlight borders, shadows, etc.  The content rectangle is not
     * centered vertically within the background rectangle, presumably because
     * shadows only appear on the bottom.  Nonetheless, when HIToolbox is asked
     * to draw a button with a certain bounding rectangle it draws the button
     * centered within the rectangle.
     *
     * To compute the effective padding around a button we request the
     * content and bounding rectangles for a 100x100 button and use the
     * padding between those.  However, we symmetrize the padding on the
     * top and bottom, because that is how the button will be drawn.
     */

    ChkErr(HIThemeGetButtonContentBounds,
	&scratchBounds, &info, &contentBounds);
    ChkErr(HIThemeGetButtonBackgroundBounds,
	&scratchBounds, &info, &backgroundBounds);
    paddingPtr->left = contentBounds.origin.x - backgroundBounds.origin.x;
    paddingPtr->right =
	CGRectGetMaxX(backgroundBounds) - CGRectGetMaxX(contentBounds);
    verticalPad = backgroundBounds.size.height - contentBounds.size.height;
    paddingPtr->top = paddingPtr->bottom = verticalPad / 2;
    if (info.kind == kThemePopupButton) {
	paddingPtr->top += 1;
	paddingPtr->bottom -= 1;
    }
}

static void ButtonElementDraw(
    void *clientData,
    void *elementRecord,
    Tk_Window tkwin,
    Drawable d,
    Ttk_Box b,
    Ttk_State state)
{
    ThemeButtonParams *params = (ThemeButtonParams *)clientData;
    CGRect bounds = BoxToRect(d, b);
    HIThemeButtonDrawInfo info = ComputeButtonDrawInfo(params, state, tkwin);
    int isDark = TkMacOSXInDarkMode(tkwin);

    switch (info.kind) {

    /*
     * A Gradient Button should have an image and no text.  The size is set to
     * that of the image.  All we need to do is draw a 1-pixel border.
     */

    case TkGradientButton:
	BEGIN_DRAWING(d)
	    DrawGradientBorder(bounds, dc.context, tkwin, state);
	END_DRAWING
	return;
    /*
     * Buttons with no height restrictions are ready to draw.
     */

    case kThemeArrowButton:
    case kThemeCheckBox:
    case kThemeRadioButton:
    	break;

    /*
     * Other buttons have a maximum height.   We have to deal with that.
     */

    default:
	bounds = NormalizeButtonBounds(params, bounds, isDark);
	break;
    }

    /* We do our own drawing on new systems.*/

    if ([NSApp macOSVersion] > 100800) {
	BEGIN_DRAWING(d)
	DrawButton(bounds, info, state, dc.context, tkwin);
	END_DRAWING
	return;
    }

    /*
     * If execution reaches here it means we should use HIToolbox to draw the
     * button.  Buttons that HIToolbox doesn't know are rendered as
     * PushButtons.
     */

    switch (info.kind) {
    case TkRoundedRectButton:
    case TkRecessedButton:
	info.kind = kThemePushButton;
	break;
    default:
	break;
    }

    /*
     * Apple's PushButton and PopupButton do not change their fill color
     * when the window is inactive.  However, except in 10.7 (Lion), the
     * color of the arrow button on a PopupButton does change.  For some
     * reason HITheme fills inactive buttons with a transparent color that
     * allows the window background to show through, leading to
     * inconsistent behavior.  We work around this by filling behind an
     * inactive PopupButton with a text background color before asking
     * HIToolbox to draw it. For PushButtons, we simply draw them in the
     * active state.
     */

    BEGIN_DRAWING(d)
    if (info.kind == kThemePopupButton  &&
	(state & TTK_STATE_BACKGROUND)) {
	CGRect innerBounds = CGRectInset(bounds, 1, 1);
	FillRoundedRectangle(dc.context, innerBounds, 4, CG_WHITE);
    }

    /*
     * A BevelButton with mixed value is drawn borderless, which does make
     * much sense for us.
     */

    if (info.kind == kThemeRoundedBevelButton &&
	info.value == kThemeButtonMixed) {
	info.value = kThemeButtonOff;
	info.state = kThemeStateInactive;
    }
    if (info.kind == kThemePushButton) {
	bounds.origin.y -= 2;
    }
    ChkErr(HIThemeDrawButton, &bounds, &info, dc.context, HIOrientation,
	   NULL);
    END_DRAWING
}

static Ttk_ElementSpec ButtonElementSpec = {
    TK_STYLE_VERSION_2,
    sizeof(NullElement),
    TtkNullElementOptions,
    ButtonElementSize,
    ButtonElementDraw
};

/*----------------------------------------------------------------------
 * +++ Notebook elements.
 */

/* Tab position logic, c.f. ttkNotebook.c TabState() */
static Ttk_StateTable TabStyleTable[] = {
    {kThemeTabFrontInactive, TTK_STATE_SELECTED | TTK_STATE_BACKGROUND},
    {kThemeTabNonFrontInactive, TTK_STATE_BACKGROUND},
    {kThemeTabFrontUnavailable, TTK_STATE_DISABLED | TTK_STATE_SELECTED},
    {kThemeTabNonFrontUnavailable, TTK_STATE_DISABLED},
    {kThemeTabFront, TTK_STATE_SELECTED},
    {kThemeTabNonFrontPressed, TTK_STATE_PRESSED},
    {kThemeTabNonFront, 0}
};
static Ttk_StateTable TabAdornmentTable[] = {
    {kHIThemeTabAdornmentNone, TTK_STATE_FIRST_TAB | TTK_STATE_LAST_TAB},
    {kHIThemeTabAdornmentTrailingSeparator, TTK_STATE_FIRST_TAB},
    {kHIThemeTabAdornmentNone, TTK_STATE_LAST_TAB},
    {kHIThemeTabAdornmentTrailingSeparator, 0},
};
static Ttk_StateTable TabPositionTable[] = {
    {kHIThemeTabPositionOnly, TTK_STATE_FIRST_TAB | TTK_STATE_LAST_TAB},
    {kHIThemeTabPositionFirst, TTK_STATE_FIRST_TAB},
    {kHIThemeTabPositionLast, TTK_STATE_LAST_TAB},
    {kHIThemeTabPositionMiddle, 0},
};

/*
 * Apple XHIG Tab View Specifications:
 *
 * Control sizes: Tab views are available in regular, small, and mini sizes.
 * The tab height is fixed for each size, but you control the size of the pane
 * area. The tab heights for each size are listed below:
 *  - Regular size: 20 pixels.
 *  - Small: 17 pixels.
 *  - Mini: 15 pixels.
 *
 * Label spacing and fonts: The tab labels should be in a font that’s
 * proportional to the size of the tab view control. In addition, the label
 * should be placed so that there are equal margins of space before and after
 * it. The guidelines below provide the specifications you should use for tab
 * labels:
 *  - Regular size: System font. Center in tab, leaving 12 pixels on each
 *side.
 *  - Small: Small system font. Center in tab, leaving 10 pixels on each side.
 *  - Mini: Mini system font. Center in tab, leaving 8 pixels on each side.
 *
 * Control spacing: Whether you decide to inset a tab view in a window or
 * extend its edges to the window sides and bottom, you should place the top
 * edge of the tab view 12 or 14 pixels below the bottom edge of the title bar
 * (or toolbar, if there is one). If you choose to inset a tab view in a
 * window, you should leave a margin of 20 pixels between the sides and bottom
 * of the tab view and the sides and bottom of the window (although 16 pixels
 * is also an acceptable margin-width). If you need to provide controls below
 * the tab view, leave enough space below the tab view so the controls are 20
 * pixels above the bottom edge of the window and 12 pixels between the tab
 * view and the controls.
 *
 * If you choose to extend the tab view sides and bottom so that they meet the
 * window sides and bottom, you should leave a margin of at least 20 pixels
 * between the content in the tab view and the tab-view edges.
 *
 * <URL: http://developer.apple.com/documentation/userexperience/Conceptual/
 *       AppleHIGuidelines/XHIGControls/XHIGControls.html#//apple_ref/doc/uid/
 *       TP30000359-TPXREF116>
 */

static void TabElementSize(
    void *clientData,
    void *elementRecord,
    Tk_Window tkwin,
    int *minWidth,
    int *minHeight,
    Ttk_Padding *paddingPtr)
{
    *paddingPtr = Ttk_MakePadding(0, -2, 0, 1);
}

static void TabElementDraw(
    void *clientData,
    void *elementRecord,
    Tk_Window tkwin,
    Drawable d,
    Ttk_Box b,
    Ttk_State state)
{
    CGRect bounds = BoxToRect(d, b);
<<<<<<< HEAD
    BEGIN_DRAWING_OR_REDRAW(d)
    if ([NSApp macOSVersion] >= 110000) {
	DrawTab11(bounds, state, dc.context, tkwin);
    } else if ([NSApp macOSVersion] > 100800) {
	DrawTab(bounds, state, dc.context, tkwin);
=======
    HIThemeTabDrawInfo info = {
	.version = 1,
	.style = Ttk_StateTableLookup(TabStyleTable, state),
	.direction = kThemeTabNorth,
	.size = kHIThemeTabSizeNormal,
	.adornment = Ttk_StateTableLookup(TabAdornmentTable, state),
	.kind = kHIThemeTabKindNormal,
	.position = Ttk_StateTableLookup(TabPositionTable, state),
    };

    BEGIN_DRAWING(d)
    if (TkMacOSXInDarkMode(tkwin)) {
	DrawDarkTab(bounds, state, dc.context);
>>>>>>> ebcc71e5
    } else {
	HIThemeTabDrawInfo info = {
	    .version = 1,
	    .style = Ttk_StateTableLookup(TabStyleTable, state),
	    .direction = kThemeTabNorth,
	    .size = kHIThemeTabSizeNormal,
	    .adornment = Ttk_StateTableLookup(TabAdornmentTable, state),
	    .kind = kHIThemeTabKindNormal,
	    .position = Ttk_StateTableLookup(TabPositionTable, state),
	};
	ChkErr(HIThemeDrawTab, &bounds, &info, dc.context, HIOrientation,
	    NULL);
    }
    END_DRAWING
}

static Ttk_ElementSpec TabElementSpec = {
    TK_STYLE_VERSION_2,
    sizeof(NullElement),
    TtkNullElementOptions,
    TabElementSize,
    TabElementDraw
};

/*
 * Notebook panes:
 */

static void PaneElementSize(
    void *clientData,
    void *elementRecord,
    Tk_Window tkwin,
    int *minWidth,
    int *minHeight,
    Ttk_Padding *paddingPtr)
{
    *paddingPtr = Ttk_MakePadding(9, 5, 9, 9);
}

static void PaneElementDraw(
    void *clientData,
    void *elementRecord,
    Tk_Window tkwin,
    Drawable d,
    Ttk_Box b,
    Ttk_State state)
{
    CGRect bounds = BoxToRect(d, b);

    bounds.origin.y -= kThemeMetricTabFrameOverlap;
    bounds.size.height += kThemeMetricTabFrameOverlap;
    BEGIN_DRAWING(d)
    if ([NSApp macOSVersion] > 100800) {
	DrawGroupBox(bounds, dc.context, tkwin, 1, YES);
    } else {
	HIThemeTabPaneDrawInfo info = {
	    .version = 1,
	    .state = Ttk_StateTableLookup(ThemeStateTable, state),
	    .direction = kThemeTabNorth,
	    .size = kHIThemeTabSizeNormal,
	    .kind = kHIThemeTabKindNormal,
	    .adornment = kHIThemeTabPaneAdornmentNormal,
	    };
	bounds.origin.y -= kThemeMetricTabFrameOverlap;
	bounds.size.height += kThemeMetricTabFrameOverlap;
	ChkErr(HIThemeDrawTabPane, &bounds, &info, dc.context, HIOrientation);
    }
    END_DRAWING
}

static Ttk_ElementSpec PaneElementSpec = {
    TK_STYLE_VERSION_2,
    sizeof(NullElement),
    TtkNullElementOptions,
    PaneElementSize,
    PaneElementDraw
};

/*----------------------------------------------------------------------
 * +++ Labelframe elements --
 *
 * Labelframe borders: Use "primary group box ..."  Quoth
 * DrawThemePrimaryGroup reference: "The primary group box frame is drawn
 * inside the specified rectangle and is a maximum of 2 pixels thick."
 *
 */

static void GroupElementSize(
    void *clientData,
    void *elementRecord,
    Tk_Window tkwin,
    int *minWidth,
    int *minHeight,
    Ttk_Padding *paddingPtr)
{
    *paddingPtr = Ttk_MakePadding(0, 0, 0, 0);
}

static void GroupElementDraw(
    void *clientData,
    void *elementRecord,
    Tk_Window tkwin,
    Drawable d,
    Ttk_Box b,
    Ttk_State state)
{
    CGRect bounds = BoxToRect(d, b);

    BEGIN_DRAWING(d)
    if ([NSApp macOSVersion] > 100800) {
	DrawGroupBox(bounds, dc.context, tkwin, 1, YES);
    } else {
	const HIThemeGroupBoxDrawInfo info = {
	    .version = 0,
	    .state = Ttk_StateTableLookup(ThemeStateTable, state),
	    .kind = kHIThemeGroupBoxKindPrimaryOpaque,
	    };
	ChkErr(HIThemeDrawGroupBox, &bounds, &info, dc.context, HIOrientation);
    }
    END_DRAWING
}

static Ttk_ElementSpec GroupElementSpec = {
    TK_STYLE_VERSION_2,
    sizeof(NullElement),
    TtkNullElementOptions,
    GroupElementSize,
    GroupElementDraw
};

/*----------------------------------------------------------------------
 * +++ Entry elements --
 *
 *    3 pixels padding for focus rectangle
 *    2 pixels padding for EditTextFrame
 */

typedef struct {
    Tcl_Obj     *backgroundObj;
    Tcl_Obj     *fieldbackgroundObj;
} EntryElement;

#define ENTRY_DEFAULT_BACKGROUND "systemTextBackgroundColor"

static Ttk_ElementOptionSpec EntryElementOptions[] = {
    {"-background", TK_OPTION_BORDER,
     Tk_Offset(EntryElement, backgroundObj), ENTRY_DEFAULT_BACKGROUND},
    {"-fieldbackground", TK_OPTION_BORDER,
     Tk_Offset(EntryElement, fieldbackgroundObj), ENTRY_DEFAULT_BACKGROUND},
    {0}
};

static void EntryElementSize(
    void *clientData,
    void *elementRecord,
    Tk_Window tkwin,
    int *minWidth,
    int *minHeight,
    Ttk_Padding *paddingPtr)
{
    *paddingPtr = entryElementPadding;
}

static void EntryElementDraw(
    void *clientData,
    void *elementRecord,
    Tk_Window tkwin,
    Drawable d,
    Ttk_Box b,
    Ttk_State state)
{
    EntryElement *e = (EntryElement *)elementRecord;
    ThemeFrameParams *params = clientData;
    HIThemeFrameKind kind = params ? params->kind :
	kHIThemeFrameTextFieldSquare;
    CGRect bounds = BoxToRect(d, b);
    CGColorRef background;
    Tk_3DBorder backgroundPtr = NULL;
    static const char *defaultBG = ENTRY_DEFAULT_BACKGROUND;

    if ([NSApp macOSVersion] > 100800) {
	BEGIN_DRAWING(d)
	    switch(kind) {
	    case kHIThemeFrameTextFieldRound:
		DrawEntry(dc.context, bounds, &searchDesign, state, tkwin);
		break;
	    case kHIThemeFrameTextFieldSquare:
		DrawEntry(dc.context, bounds, &entryDesign, state, tkwin);
		break;
	    default:
		return;
	    }
	END_DRAWING
    } else {
	const HIThemeFrameDrawInfo info = {
	    .version = 0,
	    .kind = params->kind,
	    .state = Ttk_StateTableLookup(ThemeStateTable, state),
	    .isFocused = state & TTK_STATE_FOCUS,
	};

        /*
         * Earlier versions of the Aqua theme ignored the -fieldbackground
         * option and used the -background as if it were -fieldbackground.
         * Here we are enabling -fieldbackground.  For backwards
         * compatibility, if -fieldbackground is set to the default color and
         * -background is set to a different color then we use -background as
         * -fieldbackground.
         */

	if (0 != strcmp(Tcl_GetString(e->fieldbackgroundObj), defaultBG)) {
	    backgroundPtr =
		Tk_Get3DBorderFromObj(tkwin, e->fieldbackgroundObj);
	} else if (0 != strcmp(Tcl_GetString(e->backgroundObj), defaultBG)) {
	    backgroundPtr = Tk_Get3DBorderFromObj(tkwin, e->backgroundObj);
	}
	if (backgroundPtr != NULL) {
	    XFillRectangle(Tk_Display(tkwin), d,
		Tk_3DBorderGC(tkwin, backgroundPtr, TK_3D_FLAT_GC),
		b.x, b.y, b.width, b.height);
	}
	BEGIN_DRAWING(d)
	if (backgroundPtr == NULL) {
	    if ([NSApp macOSVersion] > 100800) {
		background = CGCOLOR([NSColor textBackgroundColor]);
		CGContextSetFillColorWithColor(dc.context, background);
	    } else {
		CGContextSetRGBFillColor(dc.context, 1.0, 1.0, 1.0, 1.0);
	    }
	    CGContextFillRect(dc.context, bounds);
	}
	ChkErr(HIThemeDrawFrame, &bounds, &info, dc.context, HIOrientation);
	END_DRAWING
    }
}

static Ttk_ElementSpec EntryElementSpec = {
    TK_STYLE_VERSION_2,
    sizeof(EntryElement),
    EntryElementOptions,
    EntryElementSize,
    EntryElementDraw
};

/*----------------------------------------------------------------------
 * +++ Combobox elements --
 *
 * NOTES:
 *      The HIToolbox has incomplete and inconsistent support for ComboBoxes.
 *      There is no constant available to get the height of a ComboBox with
 *      GetThemeMetric. In fact, ComboBoxes are the same (fixed) height as
 *      PopupButtons and PushButtons, but they have no shadow at the bottom.
 *      As a result, they are drawn 1 pixel above the center of the bounds
 *      rectangle rather than being centered like the other buttons.  One can
 *      request background bounds for a ComboBox, and it is reported with
 *      height 23, while the actual button face, including its 1-pixel border
 *      has height 21. Attempting to request the content bounds returns a 0x0
 *      rectangle.  Measurement indicates that the arrow button has width 18.
 *
 *      With no help available from HIToolbox, we have to use hard-wired
 *      constants for the padding. We shift the bounding rectangle downward by
 *      1 pixel to account for the fact that the button is not centered.
 */

// OS dependent ???
static Ttk_Padding ComboboxPadding = {7, 5, 24, 5};

static void ComboboxElementSize(
    void *clientData,
    void *elementRecord,
    Tk_Window tkwin,
    int *minWidth,
    int *minHeight,
    Ttk_Padding *paddingPtr)
{
    *minWidth = 24;
    *minHeight = 0;
    *paddingPtr = ComboboxPadding;
}

static void ComboboxElementDraw(
    void *clientData,
    void *elementRecord,
    Tk_Window tkwin,
    Drawable d,
    Ttk_Box b,
    Ttk_State state)
{
    CGRect bounds = BoxToRect(d, b);
    const HIThemeButtonDrawInfo info = {
	.version = 0,
	.state = Ttk_StateTableLookup(ThemeStateTable, state),
	.kind = kThemeComboBox,
	.value = Ttk_StateTableLookup(ButtonValueTable, state),
	.adornment = Ttk_StateTableLookup(ButtonAdornmentTable, state),
    };

    BEGIN_DRAWING(d)
    if ([NSApp macOSVersion] > 100800) {
	bounds = CGRectInset(bounds, -1, -1);
	DrawButton(bounds, info, state, dc.context, tkwin);
    } else {
	bounds.origin.y += 1;
	ChkErr(HIThemeDrawButton, &bounds, &info, dc.context, HIOrientation,
	       NULL);
    }
    END_DRAWING
}

static Ttk_ElementSpec ComboboxElementSpec = {
    TK_STYLE_VERSION_2,
    sizeof(NullElement),
    TtkNullElementOptions,
    ComboboxElementSize,
    ComboboxElementDraw
};

/*----------------------------------------------------------------------
 * +++ Spinbutton elements --
 *
 *      From Apple HIG, part III, section "Controls", "The Stepper Control":
 *      there should be 2 pixels of space between the stepper control (AKA
 *      IncDecButton, AKA "little arrows") and the text field it modifies.
 *
 *      Ttk expects the up and down arrows to be distinct elements but
 *      HIToolbox draws them as one widget with two different pressed states.
 *      We work around this by defining them as separate elements in the
 *      layout, but making each one have a drawing method which also draws the
 *      other one.  The down button does no drawing when not pressed, and when
 *      pressed draws the entire IncDecButton in its "pressed down" state.
 *      The up button draws the entire IncDecButton when not pressed and when
 *      pressed draws the IncDecButton in its "pressed up" state.  NOTE: This
 *      means that when the down button is pressed the IncDecButton will be
 *      drawn twice, first in unpressed state by the up arrow and then in
 *      "pressed down" state by the down button.  The drawing must be done in
 *      that order.  So the up button must be listed first in the layout.
 */

static Ttk_Padding SpinbuttonMargins = {2, 0, 0, 0};

static void SpinButtonReBounds(
    Tk_Window tkwin,
    CGRect *bounds)
{
    if (TkMacOSXInDarkMode(tkwin)) {
	bounds->origin.x -= 2;
	bounds->origin.y += 1;
	bounds->size.height -= 0.5;
    } else {
	bounds->origin.x -= 3;
	bounds->origin.y += 1;
	bounds->size.width += 1;
    }
}

static void SpinButtonElementSize(
    void *clientData,
    void *elementRecord,
    Tk_Window tkwin,
    int *minWidth,
    int *minHeight,
    Ttk_Padding *paddingPtr)
{
    SInt32 s;

    ChkErr(GetThemeMetric, kThemeMetricLittleArrowsWidth, &s);
    *minWidth = s + Ttk_PaddingWidth(SpinbuttonMargins);
    ChkErr(GetThemeMetric, kThemeMetricLittleArrowsHeight, &s);
    *minHeight = 2 + (s + Ttk_PaddingHeight(SpinbuttonMargins)) / 2;
}

static void SpinButtonUpElementDraw(
    void *clientData,
    void *elementRecord,
    Tk_Window tkwin,
    Drawable d,
    Ttk_Box b,
    Ttk_State state)
{
    CGRect bounds = BoxToRect(d, Ttk_PadBox(b, SpinbuttonMargins));
    int infoState;

    SpinButtonReBounds(tkwin, &bounds);
    bounds.size.height *= 2;
    if (state & TTK_STATE_PRESSED) {
	infoState = kThemeStatePressedUp;
    } else {
	infoState = Ttk_StateTableLookup(ThemeStateTable, state);
    }
    const HIThemeButtonDrawInfo info = {
	.version = 0,
	.state = infoState,
	.kind = kThemeIncDecButton,
	.value = Ttk_StateTableLookup(ButtonValueTable, state),
	.adornment = kThemeAdornmentNone,
    };
    BEGIN_DRAWING(d)
    if ([NSApp macOSVersion] > 100800) {
	DrawButton(bounds, info, state, dc.context, tkwin);
    } else {
	ChkErr(HIThemeDrawButton, &bounds, &info, dc.context, HIOrientation,
	       NULL);
    }
    END_DRAWING
}

static Ttk_ElementSpec SpinButtonUpElementSpec = {
    TK_STYLE_VERSION_2,
    sizeof(NullElement),
    TtkNullElementOptions,
    SpinButtonElementSize,
    SpinButtonUpElementDraw
};

static void SpinButtonDownElementDraw(
    void *clientData,
    void *elementRecord,
    Tk_Window tkwin,
    Drawable d,
    Ttk_Box b,
    Ttk_State state)
{
    CGRect bounds = BoxToRect(d, Ttk_PadBox(b, SpinbuttonMargins));
    int infoState = 0;

    SpinButtonReBounds(tkwin, &bounds);
    bounds.origin.y -= bounds.size.height;
    bounds.size.height += bounds.size.height;
    if (state & TTK_STATE_PRESSED) {
	infoState = kThemeStatePressedDown;
    } else {
	return;
    }
    const HIThemeButtonDrawInfo info = {
	.version = 0,
	.state = infoState,
	.kind = kThemeIncDecButton,
	.value = Ttk_StateTableLookup(ButtonValueTable, state),
	.adornment = kThemeAdornmentNone,
    };

    BEGIN_DRAWING(d)
    if ([NSApp macOSVersion] > 100800) {
	DrawButton(bounds, info, state, dc.context, tkwin);
    } else {
	ChkErr(HIThemeDrawButton, &bounds, &info, dc.context, HIOrientation,
	       NULL);
    }
    END_DRAWING
}

static Ttk_ElementSpec SpinButtonDownElementSpec = {
    TK_STYLE_VERSION_2,
    sizeof(NullElement),
    TtkNullElementOptions,
    SpinButtonElementSize,
    SpinButtonDownElementDraw
};

/*----------------------------------------------------------------------
 * +++ DrawThemeTrack-based elements --
 *
 *    Progress bars and scales. (See also: <<NOTE-TRACKS>>)
 */

/*
 * Apple does not change the appearance of a slider when the window becomes
 * inactive.  So we shouldn't either.
 */

static Ttk_StateTable ThemeTrackEnableTable[] = {
    {kThemeTrackDisabled, TTK_STATE_DISABLED, 0},
    {kThemeTrackActive, TTK_STATE_BACKGROUND, 0},
    {kThemeTrackActive, 0, 0}
    /* { kThemeTrackNothingToScroll, ?, ? }, */
};

typedef struct {        /* TrackElement client data */
    ThemeTrackKind kind;
    SInt32 thicknessMetric;
} TrackElementData;

static TrackElementData ScaleData = {
    kThemeSlider, kThemeMetricHSliderHeight
};

typedef struct {
    Tcl_Obj *fromObj;           /* minimum value */
    Tcl_Obj *toObj;             /* maximum value */
    Tcl_Obj *valueObj;          /* current value */
    Tcl_Obj *orientObj;         /* horizontal / vertical */
} TrackElement;

static Ttk_ElementOptionSpec TrackElementOptions[] = {
    {"-from", TK_OPTION_DOUBLE, Tk_Offset(TrackElement, fromObj)},
    {"-to", TK_OPTION_DOUBLE, Tk_Offset(TrackElement, toObj)},
    {"-value", TK_OPTION_DOUBLE, Tk_Offset(TrackElement, valueObj)},
    {"-orient", TK_OPTION_STRING, Tk_Offset(TrackElement, orientObj)},
    {0, 0, 0}
};
static void TrackElementSize(
    void *clientData,
    void *elementRecord,
    Tk_Window tkwin,
    int *minWidth,
    int *minHeight,
    Ttk_Padding *paddingPtr)
{
    TrackElementData *data = clientData;
    SInt32 size = 24;   /* reasonable default ... */

    ChkErr(GetThemeMetric, data->thicknessMetric, &size);
    *minWidth = *minHeight = size;
}

static void TrackElementDraw(
    void *clientData,
    void *elementRecord,
    Tk_Window tkwin,
    Drawable d,
    Ttk_Box b,
    Ttk_State state)
{
    TrackElementData *data = (TrackElementData *)clientData;
    TrackElement *elem = (TrackElement *)elementRecord;
    int orientation = TTK_ORIENT_HORIZONTAL;
    double from = 0, to = 100, value = 0, fraction, max;
    CGRect bounds = BoxToRect(d, b);

    Ttk_GetOrientFromObj(NULL, elem->orientObj, &orientation);
    Tcl_GetDoubleFromObj(NULL, elem->fromObj, &from);
    Tcl_GetDoubleFromObj(NULL, elem->toObj, &to);
    Tcl_GetDoubleFromObj(NULL, elem->valueObj, &value);

    fraction = (value - from) / (to - from);
    max = RangeToFactor(fabs(to - from));
    HIThemeTrackDrawInfo info = {
	.version = 0,
	.kind = data->kind,
	.bounds = bounds,
	.min = 0,
	.max = max,
	.value = fraction * max,
	.attributes = kThemeTrackShowThumb |
	    (orientation == TTK_ORIENT_HORIZONTAL ?
	    kThemeTrackHorizontal : 0),
	.enableState = Ttk_StateTableLookup(ThemeTrackEnableTable, state),
	.trackInfo.progress.phase = 0
    };

    if (info.kind == kThemeSlider) {
	info.trackInfo.slider.pressState = state & TTK_STATE_PRESSED ?
	    kThemeThumbPressed : 0;
	if (state & TTK_STATE_ALTERNATE) {
	    info.trackInfo.slider.thumbDir = kThemeThumbDownward;
	} else {
	    info.trackInfo.slider.thumbDir = kThemeThumbPlain;
	}
    }
    BEGIN_DRAWING(d)
    if (([NSApp macOSVersion] > 100800) && !(state & TTK_STATE_ALTERNATE)) {

	/*
	 * We use the reserved field to indicate whether "from" is less than
	 * "to".  It should be 0 if passing the info to HIThemeDrawInfo, but
	 * we aren't doing that.
	 */

	info.reserved = (from < to);
	DrawSlider(dc.context, bounds, info, state, tkwin);
    } else {
	ChkErr(HIThemeDrawTrack, &info, NULL, dc.context, HIOrientation);
    }
    END_DRAWING
}

static Ttk_ElementSpec TrackElementSpec = {
    TK_STYLE_VERSION_2,
    sizeof(TrackElement),
    TrackElementOptions,
    TrackElementSize,
    TrackElementDraw
};

/*----------------------------------------------------------------------
 * Slider elements -- <<NOTE-TRACKS>>
 *
 * Has geometry only. The Scale widget adjusts the position of this element,
 * and uses it for hit detection. In the Aqua theme, the slider is actually
 * drawn as part of the trough element.
 *
 */

static void SliderElementSize(
    void *clientData,
    void *elementRecord,
    Tk_Window tkwin,
    int *minWidth,
    int *minHeight,
    Ttk_Padding *paddingPtr)
{
    *minWidth = *minHeight = 24;
}

static Ttk_ElementSpec SliderElementSpec = {
    TK_STYLE_VERSION_2,
    sizeof(NullElement),
    TtkNullElementOptions,
    SliderElementSize,
    TtkNullElementDraw
};

/*----------------------------------------------------------------------
 * +++ Progress bar elements --
 *
 * @@@ NOTE: According to an older revision of the Aqua reference docs,
 * @@@ the 'phase' field is between 0 and 4. Newer revisions say
 * @@@ that it can be any UInt8 value.
 */

typedef struct {
    Tcl_Obj *orientObj;         /* horizontal / vertical */
    Tcl_Obj *valueObj;          /* current value */
    Tcl_Obj *maximumObj;        /* maximum value */
    Tcl_Obj *phaseObj;          /* animation phase */
    Tcl_Obj *modeObj;           /* progress bar mode */
} PbarElement;

static Ttk_ElementOptionSpec PbarElementOptions[] = {
    {"-orient", TK_OPTION_STRING,
     Tk_Offset(PbarElement, orientObj), "horizontal"},
    {"-value", TK_OPTION_DOUBLE,
     Tk_Offset(PbarElement, valueObj), "0"},
    {"-maximum", TK_OPTION_DOUBLE,
     Tk_Offset(PbarElement, maximumObj), "100"},
    {"-phase", TK_OPTION_INT,
     Tk_Offset(PbarElement, phaseObj), "0"},
    {"-mode", TK_OPTION_STRING,
     Tk_Offset(PbarElement, modeObj), "determinate"},
    {0, 0, 0, 0}
};
static void PbarElementSize(
    void *clientData,
    void *elementRecord,
    Tk_Window tkwin,
    int *minWidth,
    int *minHeight,
    Ttk_Padding *paddingPtr)
{
    SInt32 size = 24;           /* @@@ Check HIG for correct default */

    ChkErr(GetThemeMetric, kThemeMetricLargeProgressBarThickness, &size);
    *minWidth = *minHeight = size;
}

static void PbarElementDraw(
    void *clientData,
    void *elementRecord,
    Tk_Window tkwin,
    Drawable d,
    Ttk_Box b,
    Ttk_State state)
{
    PbarElement *pbar = (PbarElement *)elementRecord;
    int orientation = TTK_ORIENT_HORIZONTAL, phase;
    double value = 0, maximum = 100, factor;
    CGRect bounds = BoxToRect(d, b);
    int isIndeterminate = !strcmp("indeterminate",
				  Tcl_GetString(pbar->modeObj));

    Ttk_GetOrientFromObj(NULL, pbar->orientObj, &orientation);
    Tcl_GetDoubleFromObj(NULL, pbar->valueObj, &value);
    Tcl_GetDoubleFromObj(NULL, pbar->maximumObj, &maximum);
    Tcl_GetIntFromObj(NULL, pbar->phaseObj, &phase);

    if (isIndeterminate) {

	/*
	 * When an indeterminate progress bar is animated the phase is
	 * (currently) always 0 and the value increases from min to max
	 * and then decreases back to min.  We scale the value by 3 to
	 * speed the animation up a bit.
	 */

	double remainder = fmod(3*value, 2*maximum);
	value = remainder > maximum ? 2*maximum - remainder : remainder;
    }
    factor = RangeToFactor(maximum);
    HIThemeTrackDrawInfo info = {
	.version = 0,
	.kind = isIndeterminate? kThemeIndeterminateBar : kThemeProgressBar,
	.bounds = bounds,
	.min = 0,
	.max = maximum * factor,
	.value = value * factor,
	.attributes = kThemeTrackShowThumb |
	    (orientation == TTK_ORIENT_HORIZONTAL ?
	    kThemeTrackHorizontal : 0),
	.enableState = Ttk_StateTableLookup(ThemeTrackEnableTable, state),
	.trackInfo.progress.phase = phase,
    };

    BEGIN_DRAWING(d)
    if ([NSApp macOSVersion] > 100800) {
	DrawProgressBar(dc.context, bounds, info, state, tkwin);
    } else {
	ChkErr(HIThemeDrawTrack, &info, NULL, dc.context, HIOrientation);
    }
    END_DRAWING
}

static Ttk_ElementSpec PbarElementSpec = {
    TK_STYLE_VERSION_2,
    sizeof(PbarElement),
    PbarElementOptions,
    PbarElementSize,
    PbarElementDraw
};

/*----------------------------------------------------------------------
 * +++ Scrollbar elements
 */

typedef struct
{
    Tcl_Obj *orientObj;
} ScrollbarElement;

static Ttk_ElementOptionSpec ScrollbarElementOptions[] = {
    {"-orient", TK_OPTION_STRING,
     Tk_Offset(ScrollbarElement, orientObj), "horizontal"},
    {0, 0, 0, 0}
};
static void TroughElementSize(
    void *clientData,
    void *elementRecord,
    Tk_Window tkwin,
    int *minWidth,
    int *minHeight,
    Ttk_Padding *paddingPtr)
{
    ScrollbarElement *scrollbar = (ScrollbarElement *)elementRecord;
    int orientation = TTK_ORIENT_HORIZONTAL;
    SInt32 thickness = 15;

    Ttk_GetOrientFromObj(NULL, scrollbar->orientObj, &orientation);
    ChkErr(GetThemeMetric, kThemeMetricScrollBarWidth, &thickness);
    if (orientation == TTK_ORIENT_HORIZONTAL) {
	*minHeight = thickness;
	if ([NSApp macOSVersion] > 100700) {
	    *paddingPtr = Ttk_MakePadding(4, 4, 4, 3);
	}
    } else {
	*minWidth = thickness;
	if ([NSApp macOSVersion] > 100700) {
	    *paddingPtr = Ttk_MakePadding(4, 4, 3, 4);
	}
    }
}

static void TroughElementDraw(
    void *clientData,
    void *elementRecord,
    Tk_Window tkwin,
    Drawable d,
    Ttk_Box b,
    Ttk_State state)
{
    ScrollbarElement *scrollbar = (ScrollbarElement *)elementRecord;
    int orientation = TTK_ORIENT_HORIZONTAL;
    CGRect bounds = BoxToRect(d, b);
    GrayColor bgGray;

    Ttk_GetOrientFromObj(NULL, scrollbar->orientObj, &orientation);
    if (orientation == TTK_ORIENT_HORIZONTAL) {
	bounds = CGRectInset(bounds, 0, 1);
    } else {
	bounds = CGRectInset(bounds, 1, 0);
    }
    BEGIN_DRAWING(d)
    if ([NSApp macOSVersion] > 100800) {
	bgGray = TkMacOSXInDarkMode(tkwin) ? darkTrough : lightTrough;
	CGContextSetFillColorWithColor(dc.context, CGColorFromGray(bgGray));
    } else {
	ChkErr(HIThemeSetFill, kThemeBrushDocumentWindowBackground, NULL,
	    dc.context, HIOrientation);
    }
    CGContextFillRect(dc.context, bounds);
    END_DRAWING
}

static Ttk_ElementSpec TroughElementSpec = {
    TK_STYLE_VERSION_2,
    sizeof(ScrollbarElement),
    ScrollbarElementOptions,
    TroughElementSize,
    TroughElementDraw
};
static void ThumbElementSize(
    void *clientData,
    void *elementRecord,
    Tk_Window tkwin,
    int *minWidth,
    int *minHeight,
    Ttk_Padding *paddingPtr)
{
    ScrollbarElement *scrollbar = (ScrollbarElement *)elementRecord;
    int orientation = TTK_ORIENT_HORIZONTAL;

    Ttk_GetOrientFromObj(NULL, scrollbar->orientObj, &orientation);
    if (orientation == TTK_ORIENT_VERTICAL) {
	*minHeight = 18;
	*minWidth = 8;
    } else {
	*minHeight = 8;
	*minWidth = 18;
    }
}

static void ThumbElementDraw(
    void *clientData,
    void *elementRecord,
    Tk_Window tkwin,
    Drawable d,
    Ttk_Box b,
    Ttk_State state)
{
    ScrollbarElement *scrollbar = (ScrollbarElement *)elementRecord;
    int orientation = TTK_ORIENT_HORIZONTAL;

    Ttk_GetOrientFromObj(NULL, scrollbar->orientObj, &orientation);

    /*
     * In order to make ttk scrollbars work correctly it is necessary to be
     * able to display the thumb element at the size and location which the ttk
     * scrollbar widget requests.  The algorithm that HIToolbox uses to
     * determine the thumb geometry from the input values of min, max, value
     * and viewSize is undocumented.  A seemingly natural algorithm is
     * implemented below.  This code uses that algorithm for older OS versions,
     * because using HIToolbox also handles drawing the buttons and 3D thumb used
     * on those systems.  For newer systems the cleanest approach is to just
     * draw the thumb directly.
     */

    if ([NSApp macOSVersion] > 100800) {
	CGRect thumbBounds = BoxToRect(d, b);
	CGColorRef thumbColor;
	GrayColor bgGray;

	/*
	 * Apple does not draw the thumb when scrolling is not possible.
	 */

	if ((orientation == TTK_ORIENT_HORIZONTAL &&
	    thumbBounds.size.width >= Tk_Width(tkwin) - 8) ||
	    (orientation == TTK_ORIENT_VERTICAL &&
	    thumbBounds.size.height >= Tk_Height(tkwin) - 8)) {
	    return;
	}
	int isDark = TkMacOSXInDarkMode(tkwin);
	if ((state & TTK_STATE_PRESSED) ||
	    (state & TTK_STATE_HOVER)) {
	    bgGray = isDark ? darkActiveThumb : lightActiveThumb;
	} else {
	    bgGray = isDark ? darkInactiveThumb : lightInactiveThumb;
	}
	thumbColor = CGColorFromGray(bgGray);
	BEGIN_DRAWING_OR_REDRAW(d)
	FillRoundedRectangle(dc.context, thumbBounds, 4, thumbColor);
	END_DRAWING
    } else {
	double thumbSize, trackSize, visibleSize, factor, fraction;
	MacDrawable *macWin = (MacDrawable *)Tk_WindowId(tkwin);
	CGRect troughBounds = {{macWin->xOff, macWin->yOff},
			       {Tk_Width(tkwin), Tk_Height(tkwin)}};

        /*
         * The info struct has integer fields, which will be converted to
         * floats in the drawing routine.  All of values provided in the info
         * struct, namely min, max, value, and viewSize are only defined up to
         * an arbitrary scale factor.  To avoid roundoff error we scale so
         * that the viewSize is a large float which is smaller than the
         * largest int.
         */

	HIThemeTrackDrawInfo info = {
	    .version = 0,
	    .bounds = troughBounds,
	    .min = 0,
	    .attributes = kThemeTrackShowThumb |
		kThemeTrackThumbRgnIsNotGhost,
	    .enableState = kThemeTrackActive
	};
	factor = RangeToFactor(100.0);
	if (orientation == TTK_ORIENT_HORIZONTAL) {
	    trackSize = troughBounds.size.width;
	    thumbSize = b.width;
	    fraction = b.x / trackSize;
	} else {
	    trackSize = troughBounds.size.height;
	    thumbSize = b.height;
	    fraction = b.y / trackSize;
	}
	visibleSize = (thumbSize / trackSize) * factor;
	info.max = factor - visibleSize;
	info.trackInfo.scrollbar.viewsize = visibleSize;
	if ([NSApp macOSVersion] < 100800 ||
	    orientation == TTK_ORIENT_HORIZONTAL) {
	    info.value = factor * fraction;
	} else {
	    info.value = info.max - factor * fraction;
	}
	if ((state & TTK_STATE_PRESSED) ||
	    (state & TTK_STATE_HOVER)) {
	    info.trackInfo.scrollbar.pressState = kThemeThumbPressed;
	} else {
	    info.trackInfo.scrollbar.pressState = 0;
	}
	if (orientation == TTK_ORIENT_HORIZONTAL) {
	    info.attributes |= kThemeTrackHorizontal;
	} else {
	    info.attributes &= ~kThemeTrackHorizontal;
	}
	BEGIN_DRAWING(d)
	HIThemeDrawTrack(&info, 0, dc.context, kHIThemeOrientationNormal);
	END_DRAWING
    }
}

static Ttk_ElementSpec ThumbElementSpec = {
    TK_STYLE_VERSION_2,
    sizeof(ScrollbarElement),
    ScrollbarElementOptions,
    ThumbElementSize,
    ThumbElementDraw
};
static void ArrowElementSize(
    void *clientData,
    void *elementRecord,
    Tk_Window tkwin,
    int *minWidth,
    int *minHeight,
    Ttk_Padding *paddingPtr)
{
    if ([NSApp macOSVersion] < 100800) {
	*minHeight = *minWidth = 14;
    } else {
	*minHeight = *minWidth = -1;
    }
}

static Ttk_ElementSpec ArrowElementSpec = {
    TK_STYLE_VERSION_2,
    sizeof(ScrollbarElement),
    ScrollbarElementOptions,
    ArrowElementSize,
    TtkNullElementDraw
};

/*----------------------------------------------------------------------
 * +++ Separator element.
 *
 *    DrawThemeSeparator() guesses the orientation of the line from the width
 *    and height of the rectangle, so the same element can can be used for
 *    horizontal, vertical, and general separators.
 */

static void SeparatorElementSize(
    void *clientData,
    void *elementRecord,
    Tk_Window tkwin,
    int *minWidth,
    int *minHeight,
    Ttk_Padding *paddingPtr)
{
    *minWidth = *minHeight = 1;
}

static void SeparatorElementDraw(
    void *clientData,
    void *elementRecord,
    Tk_Window tkwin,
    Drawable d,
    Ttk_Box b,
    unsigned int state)
{
    CGRect bounds = BoxToRect(d, b);
    const HIThemeSeparatorDrawInfo info = {
	.version = 0,
        /* Separator only supports kThemeStateActive, kThemeStateInactive */
	.state = Ttk_StateTableLookup(ThemeStateTable,
	    state & TTK_STATE_BACKGROUND),
    };

    BEGIN_DRAWING(d)
    if (TkMacOSXInDarkMode(tkwin)) {
	DrawDarkSeparator(bounds, dc.context, tkwin);
    } else {
	ChkErr(HIThemeDrawSeparator, &bounds, &info, dc.context,
	    HIOrientation);
    }
    END_DRAWING
}

static Ttk_ElementSpec SeparatorElementSpec = {
    TK_STYLE_VERSION_2,
    sizeof(NullElement),
    TtkNullElementOptions,
    SeparatorElementSize,
    SeparatorElementDraw
};

/*----------------------------------------------------------------------
 * +++ Size grip elements -- (obsolete)
 */

static const ThemeGrowDirection sizegripGrowDirection
    = kThemeGrowRight | kThemeGrowDown;

static void SizegripElementSize(
    void *clientData,
    void *elementRecord,
    Tk_Window tkwin,
    int *minWidth,
    int *minHeight,
    Ttk_Padding *paddingPtr)
{
    HIThemeGrowBoxDrawInfo info = {
	.version = 0,
	.state = kThemeStateActive,
	.kind = kHIThemeGrowBoxKindNormal,
	.direction = sizegripGrowDirection,
	.size = kHIThemeGrowBoxSizeNormal,
    };
    CGRect bounds = CGRectZero;

    ChkErr(HIThemeGetGrowBoxBounds, &bounds.origin, &info, &bounds);
    *minWidth = bounds.size.width;
    *minHeight = bounds.size.height;
}

static void SizegripElementDraw(
    void *clientData,
    void *elementRecord,
    Tk_Window tkwin,
    Drawable d,
    Ttk_Box b,
    unsigned int state)
{
    CGRect bounds = BoxToRect(d, b);
    HIThemeGrowBoxDrawInfo info = {
	.version = 0,
        /* Grow box only supports kThemeStateActive, kThemeStateInactive */
	.state = Ttk_StateTableLookup(ThemeStateTable,
	    state & TTK_STATE_BACKGROUND),
	.kind = kHIThemeGrowBoxKindNormal,
	.direction = sizegripGrowDirection,
	.size = kHIThemeGrowBoxSizeNormal,
    };

    BEGIN_DRAWING(d)
    ChkErr(HIThemeDrawGrowBox, &bounds.origin, &info, dc.context,
	HIOrientation);
    END_DRAWING
}

static Ttk_ElementSpec SizegripElementSpec = {
    TK_STYLE_VERSION_2,
    sizeof(NullElement),
    TtkNullElementOptions,
    SizegripElementSize,
    SizegripElementDraw
};

/*----------------------------------------------------------------------
 * +++ Background and fill elements --
 *
 *      Before drawing any ttk widget, its bounding rectangle is filled with a
 *      background color.  This color must match the background color of the
 *      containing widget to avoid looking ugly. The need for care when doing
 *      this is exacerbated by the fact that ttk enforces its "native look" by
 *      not allowing user control of the background or highlight colors of ttk
 *      widgets.
 *
 *      This job is made more complicated in recent versions of macOS by the
 *      fact that the Appkit GroupBox (used for ttk LabelFrames) and
 *      TabbedPane (used for the Notebook widget) both place their content
 *      inside a rectangle with rounded corners that has a color which
 *      contrasts with the dialog background color.  Moreover, although the
 *      Apple human interface guidelines recommend against doing so, there are
 *      times when one wants to nest these widgets, for example placing a
 *      GroupBox inside of a TabbedPane.  To have the right contrast, each
 *      level of nesting requires a different color.
 *
 *      Previous Tk releases used the HIThemeDrawGroupBox routine to draw
 *      GroupBoxes and TabbedPanes. This meant that the best that could be
 *      done was to set the GroupBox to be of kind
 *      kHIThemeGroupBoxKindPrimaryOpaque, and set its fill color to be the
 *      system background color.  If widgets inside the box were drawn with
 *      the system background color the backgrounds would match.  But this
 *      produces a GroupBox with no contrast, the only visual clue being a
 *      faint highlighting around the top of the GroupBox.  Moreover, the
 *      TabbedPane does not have an Opaque version, so while it is drawn
 *      inside a contrasting rounded rectangle, the widgets inside the pane
 *      needed to be enclosed in a frame with the system background
 *      color. This added a visual artifact since the frame's background color
 *      does not match the Pane's background color.  That code has now been
 *      replaced with the standalone drawing procedure macOSXDrawGroupBox,
 *      which draws a rounded rectangle with an appropriate contrasting
 *      background color.
 *
 *      Patterned backgrounds, which are now obsolete, should be aligned with
 *      the coordinate system of the top-level window.  Apparently failing to
 *      do this used to cause graphics anomalies when drawing into an
 *      off-screen graphics port.  The code for handling this is currently
 *      commented out.
 */

static void FillElementDraw(
    void *clientData,
    void *elementRecord,
    Tk_Window tkwin,
    Drawable d,
    Ttk_Box b,
    Ttk_State state)
{
    CGRect bounds = BoxToRect(d, b);
    if ([NSApp macOSVersion] > 100800) {
	CGColorRef bgColor;
	BEGIN_DRAWING(d)
	bgColor = GetBackgroundCGColor(dc.context, tkwin, NO, 0);
	CGContextSetFillColorWithColor(dc.context, bgColor);
	CGContextFillRect(dc.context, bounds);
	END_DRAWING
    } else {
	ThemeBrush brush = (state & TTK_STATE_BACKGROUND)
	    ? kThemeBrushModelessDialogBackgroundInactive
	    : kThemeBrushModelessDialogBackgroundActive;
	BEGIN_DRAWING(d)
	ChkErr(HIThemeSetFill, brush, NULL, dc.context, HIOrientation);
	CGContextFillRect(dc.context, bounds);
	END_DRAWING
    }
}

static void BackgroundElementDraw(
    void *clientData,
    void *elementRecord,
    Tk_Window tkwin,
    Drawable d,
    Ttk_Box b,
    unsigned int state)
{
    FillElementDraw(clientData, elementRecord, tkwin, d, Ttk_WinBox(tkwin),
	state);
}

static Ttk_ElementSpec FillElementSpec = {
    TK_STYLE_VERSION_2,
    sizeof(NullElement),
    TtkNullElementOptions,
    TtkNullElementSize,
    FillElementDraw
};
static Ttk_ElementSpec BackgroundElementSpec = {
    TK_STYLE_VERSION_2,
    sizeof(NullElement),
    TtkNullElementOptions,
    TtkNullElementSize,
    BackgroundElementDraw
};

/*----------------------------------------------------------------------
 * +++ ToolbarBackground element -- toolbar style for frames.
 *
 *    This is very similar to the normal background element, but uses a
 *    different ThemeBrush in order to get the lighter pinstripe effect
 *    used in toolbars. We use SetThemeBackground() rather than
 *    ApplyThemeBackground() in order to get the right style.
 *
 *    <URL: http://developer.apple.com/documentation/Carbon/Reference/
 *    Appearance_Manager/appearance_manager/constant_7.html#/
 *    /apple_ref/doc/uid/TP30000243/C005321>
 *
 */

static void ToolbarBackgroundElementDraw(
    void *clientData,
    void *elementRecord,
    Tk_Window tkwin,
    Drawable d,
    Ttk_Box b,
    Ttk_State state)
{
    ThemeBrush brush = kThemeBrushToolbarBackground;
    CGRect bounds = BoxToRect(d, Ttk_WinBox(tkwin));

    BEGIN_DRAWING(d)
    ChkErr(HIThemeSetFill, brush, NULL, dc.context, HIOrientation);
    //QDSetPatternOrigin(PatternOrigin(tkwin, d));
    CGContextFillRect(dc.context, bounds);
    END_DRAWING
}

static Ttk_ElementSpec ToolbarBackgroundElementSpec = {
    TK_STYLE_VERSION_2,
    sizeof(NullElement),
    TtkNullElementOptions,
    TtkNullElementSize,
    ToolbarBackgroundElementDraw
};

/*----------------------------------------------------------------------
 * +++ Field elements --
 *
 *      Used for the Treeview widget. This is like the BackgroundElement
 *      except that the fieldbackground color is configureable.
 */

typedef struct {
    Tcl_Obj     *backgroundObj;
} FieldElement;

static Ttk_ElementOptionSpec FieldElementOptions[] = {
    {"-fieldbackground", TK_OPTION_BORDER,
     Tk_Offset(FieldElement, backgroundObj), "white"},
    {NULL, 0, 0, NULL}
};

static void FieldElementDraw(
    void *clientData,
    void *elementRecord,
    Tk_Window tkwin,
    Drawable d,
    Ttk_Box b,
    Ttk_State state)
{
    FieldElement *e = (FieldElement *)elementRecord;
    Tk_3DBorder backgroundPtr =
	Tk_Get3DBorderFromObj(tkwin, e->backgroundObj);

    XFillRectangle(Tk_Display(tkwin), d,
	Tk_3DBorderGC(tkwin, backgroundPtr, TK_3D_FLAT_GC),
	b.x, b.y, b.width, b.height);
}

static Ttk_ElementSpec FieldElementSpec = {
    TK_STYLE_VERSION_2,
    sizeof(FieldElement),
    FieldElementOptions,
    TtkNullElementSize,
    FieldElementDraw
};

/*----------------------------------------------------------------------
 * +++ Treeview headers --
 *
 *    On systems older than 10.9 the header is a kThemeListHeaderButton drawn
 *    by HIToolbox.  On newer systems those buttons do not match the Apple
 *    buttons, so we draw them from scratch.
 */

static Ttk_StateTable TreeHeaderValueTable[] = {
    {kThemeButtonOn, TTK_STATE_ALTERNATE},
    {kThemeButtonOn, TTK_STATE_SELECTED},
    {kThemeButtonOff, 0}
};

static Ttk_StateTable TreeHeaderAdornmentTable[] = {
    {kThemeAdornmentHeaderButtonSortUp,
     TTK_STATE_ALTERNATE | TTK_TREEVIEW_STATE_SORTARROW},
    {kThemeAdornmentDefault,
     TTK_STATE_SELECTED | TTK_TREEVIEW_STATE_SORTARROW},
    {kThemeAdornmentHeaderButtonNoSortArrow, TTK_STATE_ALTERNATE},
    {kThemeAdornmentHeaderButtonNoSortArrow, TTK_STATE_SELECTED},
    {kThemeAdornmentFocus, TTK_STATE_FOCUS},
    {kThemeAdornmentNone, 0}
};

static void TreeAreaElementSize (
    void *clientData,
    void *elementRecord,
    Tk_Window tkwin,
    int *minWidth,
    int *minHeight,
    Ttk_Padding *paddingPtr)
{

    /*
     * Padding is needed to get the heading text to align correctly, since the
     * widget expects the heading to be the same height as a row.
     */

    if ([NSApp macOSVersion] > 100800) {
	*paddingPtr = Ttk_MakePadding(0, 4, 0, 0);
    }
}

static Ttk_ElementSpec TreeAreaElementSpec = {
    TK_STYLE_VERSION_2,
    sizeof(NullElement),
    TtkNullElementOptions,
    TreeAreaElementSize,
    TtkNullElementDraw
};
static void TreeHeaderElementSize(
    void *clientData,
    void *elementRecord,
    Tk_Window tkwin,
    int *minWidth,
    int *minHeight,
    Ttk_Padding *paddingPtr)
{
    if ([NSApp macOSVersion] > 100800) {
	*minHeight = 24;
    } else {
	ButtonElementSize(clientData, elementRecord, tkwin, minWidth,
	    minHeight, paddingPtr);
    }
}

static void TreeHeaderElementDraw(
    void *clientData,
    void *elementRecord,
    Tk_Window tkwin,
    Drawable d,
    Ttk_Box b,
    Ttk_State state)
{
    ThemeButtonParams *params = (ThemeButtonParams *)clientData;
    CGRect bounds = BoxToRect(d, b);
    const HIThemeButtonDrawInfo info = {
	.version = 0,
	.state = Ttk_StateTableLookup(ThemeStateTable, state),
	.kind = params->kind,
	.value = Ttk_StateTableLookup(TreeHeaderValueTable, state),
	.adornment = Ttk_StateTableLookup(TreeHeaderAdornmentTable, state),
    };

    BEGIN_DRAWING(d)
    if ([NSApp macOSVersion] > 100800) {

        /*
         * Compensate for the padding added in TreeHeaderElementSize, so
         * the larger heading will be drawn at the top of the widget.
         */

	bounds.origin.y -= 4;
	DrawListHeader(bounds, dc.context, tkwin, state);
    } else {
	ChkErr(HIThemeDrawButton, &bounds, &info, dc.context, HIOrientation,
	    NULL);
    }
    END_DRAWING
}

static Ttk_ElementSpec TreeHeaderElementSpec = {
    TK_STYLE_VERSION_2,
    sizeof(NullElement),
    TtkNullElementOptions,
    TreeHeaderElementSize,
    TreeHeaderElementDraw
};

/*----------------------------------------------------------------------
 * +++ Disclosure triangles --
 */

#define TTK_TREEVIEW_STATE_OPEN         TTK_STATE_USER1
#define TTK_TREEVIEW_STATE_LEAF         TTK_STATE_USER2
static Ttk_StateTable DisclosureValueTable[] = {
    {kThemeDisclosureDown, TTK_TREEVIEW_STATE_OPEN, 0},
    {kThemeDisclosureRight, 0, 0},
};
static void DisclosureElementSize(
    void *clientData,
    void *elementRecord,
    Tk_Window tkwin,
    int *minWidth,
    int *minHeight,
    Ttk_Padding *paddingPtr)
{
    SInt32 s;

    ChkErr(GetThemeMetric, kThemeMetricDisclosureTriangleWidth, &s);
    *minWidth = s;
    ChkErr(GetThemeMetric, kThemeMetricDisclosureTriangleHeight, &s);
    *minHeight = s;
}

static void DisclosureElementDraw(
    void *clientData,
    void *elementRecord,
    Tk_Window tkwin,
    Drawable d,
    Ttk_Box b,
    Ttk_State state)
{
    if (!(state & TTK_TREEVIEW_STATE_LEAF)) {
	int triangleState = TkMacOSXInDarkMode(tkwin) ?
	    kThemeStateInactive : kThemeStateActive;
	CGRect bounds = BoxToRect(d, b);
	const HIThemeButtonDrawInfo info = {
	    .version = 0,
	    .state = triangleState,
	    .kind = kThemeDisclosureTriangle,
	    .value = Ttk_StateTableLookup(DisclosureValueTable, state),
	    .adornment = kThemeAdornmentDrawIndicatorOnly,
	};

	BEGIN_DRAWING(d)
	if ([NSApp macOSVersion] >= 110000) {
	    CGFloat rgba[4];
	    NSColorSpace *deviceRGB = [NSColorSpace deviceRGBColorSpace];
	    NSColor *stroke = [[NSColor textColor]
		colorUsingColorSpace: deviceRGB];
	    [stroke getComponents: rgba];
	    if (state & TTK_TREEVIEW_STATE_OPEN) {
		DrawOpenDisclosure(dc.context, bounds, 2, 8, rgba);
	    } else {
		DrawClosedDisclosure(dc.context, bounds, 2, 12, rgba);
	    }
	} else {
	    ChkErr(HIThemeDrawButton, &bounds, &info, dc.context, HIOrientation,
	    NULL);
	}
	END_DRAWING
    }
}

static Ttk_ElementSpec DisclosureElementSpec = {
    TK_STYLE_VERSION_2,
    sizeof(NullElement),
    TtkNullElementOptions,
    DisclosureElementSize,
    DisclosureElementDraw
};

/*----------------------------------------------------------------------
 * +++ Widget layouts --
 */

TTK_BEGIN_LAYOUT_TABLE(LayoutTable)

TTK_LAYOUT("Toolbar",
    TTK_NODE("Toolbar.background", TTK_FILL_BOTH))

TTK_LAYOUT("TButton",
    TTK_GROUP("Button.button", TTK_FILL_BOTH,
    TTK_GROUP("Button.padding", TTK_FILL_BOTH,
    TTK_NODE("Button.label", TTK_FILL_BOTH))))

TTK_LAYOUT("TRadiobutton",
    TTK_GROUP("Radiobutton.button", TTK_FILL_BOTH,
    TTK_GROUP("Radiobutton.padding", TTK_FILL_BOTH,
    TTK_NODE("Radiobutton.label", TTK_PACK_LEFT))))

TTK_LAYOUT("TCheckbutton",
    TTK_GROUP("Checkbutton.button", TTK_FILL_BOTH,
    TTK_GROUP("Checkbutton.padding", TTK_FILL_BOTH,
    TTK_NODE("Checkbutton.label", TTK_PACK_LEFT))))

TTK_LAYOUT("TMenubutton",
    TTK_GROUP("Menubutton.button", TTK_FILL_BOTH,
    TTK_GROUP("Menubutton.padding", TTK_FILL_BOTH,
    TTK_NODE("Menubutton.label", TTK_PACK_LEFT))))

TTK_LAYOUT("TCombobox",
    TTK_GROUP("Combobox.button", TTK_FILL_BOTH,
    TTK_GROUP("Combobox.padding", TTK_FILL_BOTH,
    TTK_NODE("Combobox.textarea", TTK_FILL_BOTH))))

/* Image Button - no button */
TTK_LAYOUT("ImageButton",
    TTK_GROUP("Button.padding", TTK_FILL_BOTH,
    TTK_NODE("Button.label", TTK_FILL_BOTH)))

/* Inline Button */
TTK_LAYOUT("InlineButton",
    TTK_GROUP("InlineButton.button", TTK_FILL_BOTH,
    TTK_GROUP("Button.padding", TTK_FILL_BOTH,
    TTK_NODE("Button.label", TTK_FILL_BOTH))))

/* Rounded Rect Button -- transparent face */
TTK_LAYOUT("RoundedRectButton",
    TTK_GROUP("RoundedRectButton.button", TTK_FILL_BOTH,
    TTK_GROUP("Button.padding", TTK_FILL_BOTH,
    TTK_NODE("Button.label", TTK_FILL_BOTH))))

/* Gradient Button */
TTK_LAYOUT("GradientButton",
    TTK_GROUP("GradientButton.button", TTK_FILL_BOTH,
    TTK_GROUP("Button.padding", TTK_FILL_BOTH,
    TTK_NODE("Button.label", TTK_FILL_BOTH))))

/* Recessed Button - text only radio button */

TTK_LAYOUT("RecessedButton",
    TTK_GROUP("RecessedButton.button", TTK_FILL_BOTH,
    TTK_GROUP("Button.padding", TTK_FILL_BOTH,
    TTK_NODE("Button.label", TTK_FILL_BOTH))))

/* DisclosureButton (not a triangle) -- No label, no border*/
TTK_LAYOUT("DisclosureButton",
    TTK_NODE("DisclosureButton.button", TTK_FILL_BOTH))

/* HelpButton -- No label, no border*/
TTK_LAYOUT("HelpButton",
    TTK_NODE("HelpButton.button", TTK_FILL_BOTH))

/* Notebook tabs -- no focus ring */
TTK_LAYOUT("Tab",
    TTK_GROUP("Notebook.tab", TTK_FILL_BOTH,
    TTK_GROUP("Notebook.padding", TTK_FILL_BOTH,
    TTK_NODE("Notebook.label", TTK_FILL_BOTH))))

/* Spinbox -- buttons 2px to the right of the field. */
TTK_LAYOUT("TSpinbox",
    TTK_GROUP("Spinbox.buttons", TTK_PACK_RIGHT,
    TTK_NODE("Spinbox.uparrow", TTK_PACK_TOP | TTK_STICK_E)
    TTK_NODE("Spinbox.downarrow", TTK_PACK_BOTTOM | TTK_STICK_E))
    TTK_GROUP("Spinbox.field", TTK_FILL_X,
    TTK_NODE("Spinbox.textarea", TTK_FILL_X)))

TTK_LAYOUT("TEntry",
    TTK_GROUP("Entry.field", TTK_FILL_BOTH|TTK_BORDER,
        TTK_GROUP("Entry.padding", TTK_FILL_BOTH,
	    TTK_NODE("Entry.textarea", TTK_FILL_BOTH))))

/* Searchbox */
TTK_LAYOUT("Searchbox",
    TTK_GROUP("Searchbox.field", TTK_FILL_BOTH|TTK_BORDER,
        TTK_GROUP("Entry.padding", TTK_FILL_BOTH,
	    TTK_NODE("Entry.textarea", TTK_FILL_BOTH))))

/* Progress bars -- track only */
TTK_LAYOUT("TProgressbar",
    TTK_NODE("Progressbar.track", TTK_FILL_BOTH))

/* Treeview -- no border. */
TTK_LAYOUT("Treeview",
    TTK_GROUP("Treeview.field", TTK_FILL_BOTH,
    TTK_GROUP("Treeview.padding", TTK_FILL_BOTH,
    TTK_NODE("Treeview.treearea", TTK_FILL_BOTH))))

/* Tree heading -- no border, fixed height */
TTK_LAYOUT("Heading",
    TTK_NODE("Treeheading.cell", TTK_FILL_BOTH)
    TTK_NODE("Treeheading.image", TTK_PACK_RIGHT)
    TTK_NODE("Treeheading.text", TTK_PACK_TOP))

/* Tree items -- omit focus ring */
TTK_LAYOUT("Item",
    TTK_GROUP("Treeitem.padding", TTK_FILL_BOTH,
    TTK_NODE("Treeitem.indicator", TTK_PACK_LEFT)
    TTK_NODE("Treeitem.image", TTK_PACK_LEFT)
    TTK_NODE("Treeitem.text", TTK_PACK_LEFT)))

/* Scrollbar Layout -- Buttons at the bottom (Snow Leopard and Lion only) */

TTK_LAYOUT("Vertical.TScrollbar",
    TTK_GROUP("Vertical.Scrollbar.trough", TTK_FILL_Y,
    TTK_NODE("Vertical.Scrollbar.thumb", TTK_FILL_BOTH)
    TTK_NODE("Vertical.Scrollbar.downarrow", TTK_PACK_BOTTOM)
    TTK_NODE("Vertical.Scrollbar.uparrow", TTK_PACK_BOTTOM)))

TTK_LAYOUT("Horizontal.TScrollbar",
    TTK_GROUP("Horizontal.Scrollbar.trough", TTK_FILL_X,
    TTK_NODE("Horizontal.Scrollbar.thumb", TTK_FILL_BOTH)
    TTK_NODE("Horizontal.Scrollbar.rightarrow", TTK_PACK_RIGHT)
    TTK_NODE("Horizontal.Scrollbar.leftarrow", TTK_PACK_RIGHT)))

TTK_END_LAYOUT_TABLE

/*----------------------------------------------------------------------
 * +++ Initialization --
 */

/*----------------------------------------------------------------------
 * +++ Ttk_MacOSXInit --
 *
 *    Initialize variables which depend on [NSApp macOSVersion].  Called from
 *    [NSApp applicationDidFinishLaunching].
 */

MODULE_SCOPE
void Ttk_MacOSXInit(
    void)
{
    if ([NSApp macOSVersion] < 101400) {
	entryElementPadding = Ttk_MakePadding(7, 6, 7, 5);
    } else {
	entryElementPadding = Ttk_MakePadding(7, 5, 7, 6);
    }
    if ([NSApp macOSVersion] < 110000) {
	Ttk_ContrastDelta = 8.0;
    } else {

	/*
	 * The subtle contrast became event more subtle in 11.0.
	 */

	Ttk_ContrastDelta = 5.0;
    }
}

static int AquaTheme_Init(
    Tcl_Interp *interp)
{
    Ttk_Theme themePtr = Ttk_CreateTheme(interp, "aqua", NULL);

    if (!themePtr) {
	return TCL_ERROR;
    }

    /*
     * Elements:
     */

    Ttk_RegisterElementSpec(themePtr, "background", &BackgroundElementSpec,
	0);
    Ttk_RegisterElementSpec(themePtr, "fill", &FillElementSpec, 0);
    Ttk_RegisterElementSpec(themePtr, "field", &FieldElementSpec, 0);
    Ttk_RegisterElementSpec(themePtr, "Toolbar.background",
	&ToolbarBackgroundElementSpec, 0);

    Ttk_RegisterElementSpec(themePtr, "Button.button",
	&ButtonElementSpec, &PushButtonParams);
    Ttk_RegisterElementSpec(themePtr, "InlineButton.button",
	&ButtonElementSpec, &InlineButtonParams);
    Ttk_RegisterElementSpec(themePtr, "RoundedRectButton.button",
	&ButtonElementSpec, &RoundedRectButtonParams);
    Ttk_RegisterElementSpec(themePtr, "Checkbutton.button",
	&ButtonElementSpec, &CheckBoxParams);
    Ttk_RegisterElementSpec(themePtr, "Radiobutton.button",
	&ButtonElementSpec, &RadioButtonParams);
    Ttk_RegisterElementSpec(themePtr, "RecessedButton.button",
	&ButtonElementSpec, &RecessedButtonParams);
    Ttk_RegisterElementSpec(themePtr, "Toolbutton.border",
	&ButtonElementSpec, &BevelButtonParams);
    Ttk_RegisterElementSpec(themePtr, "Menubutton.button",
	&ButtonElementSpec, &PopupButtonParams);
    Ttk_RegisterElementSpec(themePtr, "DisclosureButton.button",
	&ButtonElementSpec, &DisclosureButtonParams);
    Ttk_RegisterElementSpec(themePtr, "HelpButton.button",
	&ButtonElementSpec, &HelpButtonParams);
    Ttk_RegisterElementSpec(themePtr, "GradientButton.button",
	&ButtonElementSpec, &GradientButtonParams);
    Ttk_RegisterElementSpec(themePtr, "Spinbox.uparrow",
	&SpinButtonUpElementSpec, 0);
    Ttk_RegisterElementSpec(themePtr, "Spinbox.downarrow",
	&SpinButtonDownElementSpec, 0);
    Ttk_RegisterElementSpec(themePtr, "Combobox.button",
	&ComboboxElementSpec, 0);
    Ttk_RegisterElementSpec(themePtr, "Treeitem.indicator",
	&DisclosureElementSpec, &DisclosureParams);
    Ttk_RegisterElementSpec(themePtr, "Treeheading.cell",
	&TreeHeaderElementSpec, &ListHeaderParams);

    Ttk_RegisterElementSpec(themePtr, "Treeview.treearea",
	&TreeAreaElementSpec, 0);
    Ttk_RegisterElementSpec(themePtr, "Notebook.tab", &TabElementSpec, 0);
    Ttk_RegisterElementSpec(themePtr, "Notebook.client", &PaneElementSpec, 0);

    Ttk_RegisterElementSpec(themePtr, "Labelframe.border", &GroupElementSpec,
	0);
    Ttk_RegisterElementSpec(themePtr, "Entry.field", &EntryElementSpec,
			    &EntryFieldParams);
    Ttk_RegisterElementSpec(themePtr, "Searchbox.field", &EntryElementSpec,
			    &SearchboxFieldParams);
    Ttk_RegisterElementSpec(themePtr, "Spinbox.field", &EntryElementSpec,
			    &EntryFieldParams);

    Ttk_RegisterElementSpec(themePtr, "separator", &SeparatorElementSpec, 0);
    Ttk_RegisterElementSpec(themePtr, "hseparator", &SeparatorElementSpec, 0);
    Ttk_RegisterElementSpec(themePtr, "vseparator", &SeparatorElementSpec, 0);

    Ttk_RegisterElementSpec(themePtr, "sizegrip", &SizegripElementSpec, 0);

    /*
     * <<NOTE-TRACKS>>
     * In some themes the Layouts for a progress bar has a trough element and a
     * pbar element.  But in our case the appearance manager draws both parts
     * of the progress bar, so we just have a single element called ".track".
     */

    Ttk_RegisterElementSpec(themePtr, "Progressbar.track", &PbarElementSpec,
	0);

    Ttk_RegisterElementSpec(themePtr, "Scale.trough", &TrackElementSpec,
	&ScaleData);
    Ttk_RegisterElementSpec(themePtr, "Scale.slider", &SliderElementSpec, 0);

    Ttk_RegisterElementSpec(themePtr, "Vertical.Scrollbar.trough",
	&TroughElementSpec, 0);
    Ttk_RegisterElementSpec(themePtr, "Vertical.Scrollbar.thumb",
	&ThumbElementSpec, 0);
    Ttk_RegisterElementSpec(themePtr, "Horizontal.Scrollbar.trough",
	&TroughElementSpec, 0);
    Ttk_RegisterElementSpec(themePtr, "Horizontal.Scrollbar.thumb",
	&ThumbElementSpec, 0);

    /*
     * If we are not in Snow Leopard or Lion the arrows won't actually be
     * displayed.
     */

    Ttk_RegisterElementSpec(themePtr, "Vertical.Scrollbar.uparrow",
	&ArrowElementSpec, 0);
    Ttk_RegisterElementSpec(themePtr, "Vertical.Scrollbar.downarrow",
	&ArrowElementSpec, 0);
    Ttk_RegisterElementSpec(themePtr, "Horizontal.Scrollbar.leftarrow",
	&ArrowElementSpec, 0);
    Ttk_RegisterElementSpec(themePtr, "Horizontal.Scrollbar.rightarrow",
	&ArrowElementSpec, 0);

    /*
     * Layouts:
     */

    Ttk_RegisterLayouts(themePtr, LayoutTable);

    Tcl_PkgProvide(interp, "ttk::theme::aqua", TTK_VERSION);
    return TCL_OK;
}

MODULE_SCOPE
int Ttk_MacOSXPlatformInit(
    Tcl_Interp *interp)
{
    return AquaTheme_Init(interp);
}

/*
 * Local Variables:
 * mode: objc
 * c-basic-offset: 4
 * fill-column: 79
 * coding: utf-8
 * End:
 */<|MERGE_RESOLUTION|>--- conflicted
+++ resolved
@@ -50,32 +50,8 @@
  * in Ttk_MacOSXInit.
  */
 
-<<<<<<< HEAD
 static Ttk_Padding entryElementPadding;
 static CGFloat Ttk_ContrastDelta;
-=======
-#define BEGIN_DRAWING(d) {				    \
-    TkMacOSXDrawingContext dc;				    \
-    if (!TkMacOSXSetupDrawingContext((d), NULL, &dc)) {	    \
-	return;						    \
-    }							    \
-
-#define END_DRAWING				\
-    TkMacOSXRestoreDrawingContext(&dc);}
-
-#define HIOrientation kHIThemeOrientationNormal
-#define NoThemeMetric 0xFFFFFFFF
-
-#ifdef __LP64__
-#define RangeToFactor(maximum) (((double) (INT_MAX >> 1)) / (maximum))
-#else
-#define RangeToFactor(maximum) (((double) (LONG_MAX >> 1)) / (maximum))
-#endif /* __LP64__ */
-
-#define TTK_STATE_FIRST_TAB     TTK_STATE_USER1
-#define TTK_STATE_LAST_TAB      TTK_STATE_USER2
-#define TTK_TREEVIEW_STATE_SORTARROW    TTK_STATE_USER1
->>>>>>> ebcc71e5
 
 /*----------------------------------------------------------------------
  * +++ ComputeButtonDrawInfo --
@@ -1966,27 +1942,11 @@
     Ttk_State state)
 {
     CGRect bounds = BoxToRect(d, b);
-<<<<<<< HEAD
-    BEGIN_DRAWING_OR_REDRAW(d)
+    BEGIN_DRAWING(d)
     if ([NSApp macOSVersion] >= 110000) {
 	DrawTab11(bounds, state, dc.context, tkwin);
     } else if ([NSApp macOSVersion] > 100800) {
 	DrawTab(bounds, state, dc.context, tkwin);
-=======
-    HIThemeTabDrawInfo info = {
-	.version = 1,
-	.style = Ttk_StateTableLookup(TabStyleTable, state),
-	.direction = kThemeTabNorth,
-	.size = kHIThemeTabSizeNormal,
-	.adornment = Ttk_StateTableLookup(TabAdornmentTable, state),
-	.kind = kHIThemeTabKindNormal,
-	.position = Ttk_StateTableLookup(TabPositionTable, state),
-    };
-
-    BEGIN_DRAWING(d)
-    if (TkMacOSXInDarkMode(tkwin)) {
-	DrawDarkTab(bounds, state, dc.context);
->>>>>>> ebcc71e5
     } else {
 	HIThemeTabDrawInfo info = {
 	    .version = 1,
@@ -2854,7 +2814,7 @@
 	    bgGray = isDark ? darkInactiveThumb : lightInactiveThumb;
 	}
 	thumbColor = CGColorFromGray(bgGray);
-	BEGIN_DRAWING_OR_REDRAW(d)
+	BEGIN_DRAWING(d)
 	FillRoundedRectangle(dc.context, thumbBounds, 4, thumbColor);
 	END_DRAWING
     } else {
