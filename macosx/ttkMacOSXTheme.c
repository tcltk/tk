/*
 * ttkMacOSXTheme.c --
 *
 *      Tk theme engine for Mac OSX, using the Appearance Manager API.
 *
 * Copyright (c) 2004 Joe English
 * Copyright (c) 2005 Neil Madden
 * Copyright (c) 2006-2009 Daniel A. Steffen <das@users.sourceforge.net>
 * Copyright 2008-2009, Apple Inc.
 * Copyright 2009 Kevin Walzer/WordTech Communications LLC.
 * Copyright 2019 Marc Culler
 *
 * See the file "license.terms" for information on usage and redistribution
 * of this file, and for a DISCLAIMER OF ALL WARRANTIES.
 *
 * See also:
 *
 * <URL: http://developer.apple.com/documentation/Carbon/Reference/
 *      Appearance_Manager/appearance_manager/APIIndex.html >
 *
 * Notes:
 *      "Active" means different things in Mac and Tk terminology --
 *      On Aqua, widgets are "Active" if they belong to the foreground window,
 *      "Inactive" if they are in a background window.  Tk uses the term
 *      "active" to mean that the mouse cursor is over a widget; aka "hover",
 *      "prelight", or "hot-tracked".  Aqua doesn't use this kind of feedback.
 *
 *      The QuickDraw/Carbon coordinate system is relative to the top-level
 *      window, not to the Tk_Window.  BoxToRect() accounts for this.
 */

#include "tkMacOSXPrivate.h"
#include "ttk/ttkTheme.h"
#include "ttkMacOSXTheme.h"
#include "tkColor.h"
#include <math.h>

static NSColor *controlAccentColor(void) {
    static int accentPixel = -1;
    if (accentPixel == -1) {
	TkColor *temp = TkpGetColor(NULL, "systemControlAccentColor");
	accentPixel = temp->color.pixel;
	ckfree(temp);
    }
    return TkMacOSXGetNSColor(NULL, accentPixel);
}

/*
 * Values which depend on the OS version.  These are initialized
 * in Ttk_MacOSXInit.
 */

<<<<<<< HEAD
static Ttk_Padding entryElementPadding;
static CGFloat Ttk_ContrastDelta;
=======
#define BEGIN_DRAWING(d) {				    \
    TkMacOSXDrawingContext dc;				    \
    if (!TkMacOSXSetupDrawingContext((d), NULL, &dc)) {	    \
	return;						    \
    }							    \

#define BEGIN_DRAWING_OR_REDRAW(d) {			      \
    TkMacOSXDrawingContext dc;				      \
    if (!TkMacOSXSetupDrawingContext((d), NULL, &dc)) {	      \
	NSView *view = TkMacOSXGetNSViewForDrawable(d);	      \
	while (Tcl_DoOneEvent(TCL_IDLE_EVENTS)) {}	      \
	[(TKContentView *)view addTkDirtyRect:[view bounds]]; \
	return;						      \
    }							      \

#define END_DRAWING				\
    TkMacOSXRestoreDrawingContext(&dc);}
>>>>>>> 95d45c95

/*----------------------------------------------------------------------
 * +++ ComputeButtonDrawInfo --
 *
 *      Fill in an appearance manager HIThemeButtonDrawInfo record
 *      from a Ttk state and the ThemeButtonParams used as the
 *      clientData.
 */

static inline HIThemeButtonDrawInfo ComputeButtonDrawInfo(
    ThemeButtonParams *params,
    Ttk_State state,
    TCL_UNUSED(Tk_Window))
{
    /*
     * See ButtonElementDraw for the explanation of why we always draw
     * some buttons in the active state.
     */

    SInt32 HIThemeState;
    int adornment = 0;

    HIThemeState = Ttk_StateTableLookup(ThemeStateTable, state);

    /*
     * HITheme uses the adornment to decide the direction of the
     * arrow on a Disclosure Button.  Also HITheme draws inactive
     * (TTK_STATE_BACKGROUND) buttons in a gray color but macOS
     * no longer does that.  So we adjust the HIThemeState.
     */

    switch (params->kind) {
    case kThemeArrowButton:
	adornment = kThemeAdornmentDrawIndicatorOnly;
	if (state & TTK_STATE_SELECTED) {
	    adornment |= kThemeAdornmentArrowUpArrow;
	}
	/* Fall through. */
    case kThemeRadioButton:
	/*
	 * The gray color is better than the blue color for a
	 * background selected Radio Button.
	 */

	if (state & TTK_STATE_SELECTED) {
	    break;
	}
    default:
	if (state & TTK_STATE_BACKGROUND) {
	    HIThemeState |= kThemeStateActive;
	}
	break;
    }

    const HIThemeButtonDrawInfo info = {
	.version = 0,
	.state = HIThemeState,
	.kind = params ? params->kind : 0,
	.value = Ttk_StateTableLookup(ButtonValueTable, state),
	.adornment = Ttk_StateTableLookup(ButtonAdornmentTable, state) | adornment,
    };
    return info;
}

/*
 * When we draw simulated Apple widgets we use the Core Graphics framework.
 * Core Graphics uses CGColorRefs, not NSColors.  A CGColorRef must be retained
 * and released explicitly while an NSColor is autoreleased.  In version 10.8
 * of macOS Apple introduced a CGColor property of an NSColor which is guaranteed
 * to be a valid CGColorRef for (approximately) the same color and is released
 * when the NSColor is autoreleased.
 *
 * When building on systems earlier than 10.8 there is no painless way to
 * convert an NSColor to a CGColor. On the other hand, on those systems we use
 * the HIToolbox to draw all widgets, so we never need to call Core Graphics
 * drawing routines directly.  This means that the functions and macros below
 * which construct CGColorRefs can be defined to return nil on systems before
 * 10.8.
 *
 * Similarly, those older systems did not have CGPathCreateWithRoundedRect, but
 * since we never need to draw rounded rectangles on those systems we can just
 * define it to return nil.
 */

#if MAC_OS_X_VERSION_MAX_ALLOWED >= 1080
static CGColorRef
CGColorFromRGBA(
    CGFloat *rgba)
{
    NSColorSpace *colorSpace = [NSColorSpace sRGBColorSpace];
    NSColor *nscolor = [NSColor colorWithColorSpace: colorSpace
					 components: rgba
					      count: 4];
    return nscolor.CGColor;
}

static CGColorRef
CGColorFromGray(
    GrayColor g)
{
    CGFloat rgba[4] = {g.grayscale, g.grayscale, g.grayscale, g.alpha};
    NSColorSpace *colorSpace = [NSColorSpace sRGBColorSpace];
    NSColor *nscolor = [NSColor colorWithColorSpace: colorSpace
					 components: rgba
					      count: 4];
    return nscolor.CGColor;
}

#define CGCOLOR(nscolor) nscolor.CGColor

#else

#define CGCOLOR(nscolor)  nil
#define CGColorFromRGBA(rgba) nil
#define CGColorFromGray(gray) nil
#define CGPathCreateWithRoundedRect(w, x, y, z) nil

#endif

/*----------------------------------------------------------------------
 * +++ Utilities.
 */

/*----------------------------------------------------------------------
 * BoxToRect --
 *
 *    Convert a Ttk_Box in Tk coordinates relative to the given Drawable to a
 *    native CGRect relative to the containing NSView.  (The coordinate system
 *    is the one used by CGContextRef, which has origin at the upper left
 *    corner, and y increasing downward.)
 */

static inline CGRect BoxToRect(
    Drawable d,
    Ttk_Box b)
{
    MacDrawable *md = (MacDrawable *)d;
    CGRect rect;

    rect.origin.y       = b.y + md->yOff;
    rect.origin.x       = b.x + md->xOff;
    rect.size.height    = b.height;
    rect.size.width     = b.width;

    return rect;
}

/*----------------------------------------------------------------------
 * LookupGrayPalette
 *
 * Retrieves the palette of grayscale colors needed to draw a particular
 * type of button, in a particular state, in light or dark mode.
 *
 */

static GrayPalette LookupGrayPalette(
    ButtonDesign *design,
    unsigned int state,
    int isDark)
{
    PaletteStateTable *entry = design->palettes;
    while ((state & entry->onBits) != entry->onBits ||
           (~state & entry->offBits) != entry->offBits)
    {
        ++entry;
    }
    return isDark ? entry->dark : entry->light;
}

/*----------------------------------------------------------------------
 * NormalizeButtonBounds --
 *
 *      This function returns the actual bounding rectangle that will be used
 *      in drawing the button.
 *
 *      Apple only allows three specific heights for most buttons: regular,
 *      small and mini. We always use the regular size.  However, Ttk may
 *      provide a bounding rectangle with arbitrary height.  We draw the Mac
 *      button centered vertically in the Ttk rectangle, with the same width as
 *      the rectangle.  (But we take care to produce an integer y coordinate,
 *      to avoid unexpected anti-aliasing.)
 *
 *      In addition, the button types which are not known to HIToolbox need some
 *      adjustments to their bounds.
 *
 */

static CGRect NormalizeButtonBounds(
    ThemeButtonParams *params,
    CGRect bounds,
    int isDark)
{
    SInt32 height;

    if (params->heightMetric != NoThemeMetric) {
	ChkErr(GetThemeMetric, params->heightMetric, &height);
	height += 2;
	bounds.origin.y += round(1 + (bounds.size.height - height) / 2);
	bounds.size.height = height;
    }
    switch (params->kind) {
    case TkRoundedRectButton:
	bounds.size.height -= 1;
	break;
    case TkInlineButton:
	bounds.size.height -= 4;
	bounds.origin.y += 1;
	break;
    case TkRecessedButton:
	bounds.size.height -= 2;
	break;
    case kThemeRoundButtonHelp:
	if (isDark) {
	    bounds.size.height = bounds.size.width = 22;
	} else {
	    bounds.size.height = bounds.size.width = 22;
	}
	break;
    default:
	break;
    }
    return bounds;
}

/*----------------------------------------------------------------------
 * +++ Background Colors
 *
 * Support for contrasting background colors when GroupBoxes or Tabbed
 * panes are nested inside each other.  Early versions of macOS used ridged
 * borders, so do not need contrasting backgrounds.
 */

/*
 * For systems older than 10.14, [NSColor windowBackGroundColor] generates
 * garbage when called from this function.  In 10.14 it works correctly, and
 * must be used in order to have a background color which responds to Dark
 * Mode.  So we use this hard-wired RGBA color on the older systems which don't
 * support Dark Mode anyway.
 */

RGBACOLOR windowBackground[4] = RGBA256(235.0, 235.0, 235.0, 1.0);

/*----------------------------------------------------------------------
 * GetBackgroundColor --
 *
 *      Fills the array rgba with the color coordinates for a background color.
 *      Start with the background color of a window's container, or the
 *      standard ttk window background if there is no container. If the
 *      contrast parameter is nonzero, modify this color to be darker, for the
 *      aqua appearance, or lighter for the DarkAqua appearance.  This is
 *      primarily used by the Fill and Background elements.  The save parameter
 *      is normally YES, so the contrasting color is saved in the private
 *      data of the widget.  This behavior can be disabled in special cases,
 *      such as when drawing notebook tabs in macOS 11.
 */

static void GetBackgroundColorRGBA(
    TCL_UNUSED(CGContextRef),
    Tk_Window tkwin,
    int contrast,
    Bool save,
    CGFloat *rgba)
{
    TkWindow *winPtr = (TkWindow *) tkwin;
    TkWindow *containerPtr = (TkWindow *) TkGetContainer(tkwin);

    while (containerPtr && containerPtr->privatePtr) {
	if (containerPtr->privatePtr->flags & TTK_HAS_CONTRASTING_BG) {
	    break;
	}
	containerPtr = (TkWindow *)TkGetContainer(containerPtr);
    }
    if (containerPtr && containerPtr->privatePtr) {
	for (int i = 0; i < 4; i++) {
	    rgba[i] = containerPtr->privatePtr->fillRGBA[i];
	}
    } else {
	if ([NSApp macOSVersion] > 101300) {
	    NSColorSpace *deviceRGB = [NSColorSpace deviceRGBColorSpace];
	    NSColor *windowColor = [[NSColor windowBackgroundColor]
		colorUsingColorSpace: deviceRGB];
	    [windowColor getComponents: rgba];
	} else {
	    for (int i = 0; i < 4; i++) {
		rgba[i] = windowBackground[i];
	    }
	}
    }

    if (contrast) {
	int isDark = (rgba[0] + rgba[1] + rgba[2] < 1.5);

	if (isDark) {
	    for (int i = 0; i < 3; i++) {
		rgba[i] += Ttk_ContrastDelta*contrast / 255.0;
	    }
	} else {
	    for (int i = 0; i < 3; i++) {
		rgba[i] -= Ttk_ContrastDelta*contrast / 255.0;
	    }
	}
        if (save && winPtr->privatePtr) {
            winPtr->privatePtr->flags |= TTK_HAS_CONTRASTING_BG;
            for (int i = 0; i < 4; i++) {
                winPtr->privatePtr->fillRGBA[i] = rgba[i];
            }
        }
    }
}

static CGColorRef GetBackgroundCGColor(
    CGContextRef context,
    Tk_Window tkwin,
    int contrast,
    Bool save)
{
    CGFloat rgba[4];
    GetBackgroundColorRGBA(context, tkwin, contrast, save, rgba);
    return CGColorFromRGBA(rgba);
}

/*----------------------------------------------------------------------
 * +++ Buttons
 */

/*----------------------------------------------------------------------
 * FillRoundedRectangle --
 *
 *      Fill a rounded rectangle with a specified solid color.
 */

static void FillRoundedRectangle(
    CGContextRef context,
    CGRect bounds,
    CGFloat radius,
    CGColorRef color)
{
    CGPathRef path;
    CHECK_RADIUS(radius, bounds)

    path = CGPathCreateWithRoundedRect(bounds, radius, radius, NULL);
    if (!path) {
	return;
    }
    CGContextSetFillColorWithColor(context, color);
    CGContextBeginPath(context);
    CGContextAddPath(context, path);
    CGContextFillPath(context);
    CFRelease(path);
}

/*----------------------------------------------------------------------
 * FillBorder --
 *
 *      Draw a 1-pixel border around a rounded rectangle using a 3-step
 *      gradient of shades of gray.
 */

static void FillBorder(
    CGContextRef context,
    CGRect bounds,
    GrayPalette palette,
    CGFloat radius)
{
    if (bounds.size.width < 2) {
	return;
    }
    NSColorSpace *sRGB = [NSColorSpace sRGBColorSpace];
    CGPoint end = CGPointMake(bounds.origin.x, bounds.origin.y + bounds.size.height);
    CGFloat corner = (radius > 0 ? radius : 2.0) / bounds.size.height;
    CGFloat locations[4] = {0.0, corner, 1.0 - corner, 1.0};
    CGPathRef path = CGPathCreateWithRoundedRect(bounds, radius, radius, NULL);
    CGFloat colors[16];
    colors[0] = colors[1] = colors[2] = palette.top / 255.0;
    colors[4] = colors[5] = colors[6] = palette.side / 255.0;
    colors[8] = colors[9] = colors[10] = palette.side / 255.0;
    colors[12] = colors[13] = colors[14] = palette.bottom / 255.0;
    colors[3] = colors[7] = colors[11] = colors[15] = 1.0;
    CGGradientRef gradient = CGGradientCreateWithColorComponents(
	 sRGB.CGColorSpace, colors, locations, 4);
    if (!gradient) {
	return;
    }
    CGContextSaveGState(context);
    CGContextBeginPath(context);
    CGContextAddPath(context, path);
    CGContextClip(context);
    CGContextDrawLinearGradient(context, gradient, bounds.origin, end, 0.0);
    CGContextRestoreGState(context);
    CFRelease(path);
    CFRelease(gradient);
}

/*----------------------------------------------------------------------
 * DrawFocusRing --
 *
 *      Draw a 4-pixel wide rounded focus ring enclosing a rounded
 *      rectangle, using the current system accent color.
 */

static void DrawFocusRing(
    CGContextRef context,
    CGRect bounds,
    ButtonDesign *design)
{
    CGColorRef highlightColor;
    CGFloat highlight[4] = {1.0, 1.0, 1.0, 0.2};
    CGColorRef focusColor;

    focusColor = CGCOLOR([controlAccentColor() colorWithAlphaComponent:0.6]);
    FillRoundedRectangle(context, bounds, design->radius, focusColor);
    bounds = CGRectInset(bounds, 3, 3);
    highlightColor = CGColorFromRGBA(highlight);
    CGContextSetFillColorWithColor(context, highlightColor);
    CGContextFillRect(context, bounds);
}

/*----------------------------------------------------------------------
 * DrawGrayButton --
 *
 *      Draw a button in normal gray colors.
 *
 *      Aqua buttons are normally drawn in a grayscale color.  The buttons,
 *      which are shaped as rounded rectangles have a 1-pixel border which is
 *      drawn in a 3-step gradient and a solid gray face.
 *
 *      Note that this will produce a round button if length = width =
 *      2*radius.
 */

static void DrawGrayButton(
    CGContextRef context,
    CGRect bounds,
    ButtonDesign *design,
    unsigned int state,
    Tk_Window tkwin)
{
    int isDark = TkMacOSXInDarkMode(tkwin);
    GrayPalette palette = LookupGrayPalette(design, state, isDark);
    GrayColor faceGray = {.grayscale = 0.0, .alpha = 1.0};
    CGFloat radius = 2 * design->radius <= bounds.size.height ?
	design->radius : bounds.size.height / 2;
    if (palette.top <= 255.0) {
	FillBorder(context, bounds, palette, radius);
    }
    if (palette.face <= 255.0) {
	faceGray.grayscale = palette.face / 255.0;
    } else {

	/*
	 * Color values > 255 are "transparent" which really means that we
	 * fill with the background color.
	 */

	CGFloat rgba[4], gray;
	GetBackgroundColorRGBA(context, tkwin, 0, NO, rgba);
	gray = (rgba[0] + rgba[1] + rgba[2]) / 3.0;
	faceGray.grayscale = gray;
    }
    FillRoundedRectangle(context, CGRectInset(bounds, 1, 1), radius - 1,
			 CGColorFromGray(faceGray));
}

/*----------------------------------------------------------------------
 * DrawAccentedButton --
 *
 *      The accent color is only used when drawing buttons in the active
 *      window.  Push Buttons and segmented Arrow Buttons are drawn in color
 *      when in the pressed state.  Selected Check Buttons, Radio Buttons and
 *      notebook Tabs are also drawn in color.  The color is based on the
 *      user's current choice for the controlAccentColor, but is actually a
 *      linear gradient with a 1-pixel darker line at the top and otherwise
 *      changing from lighter at the top to darker at the bottom.  This
 *      function draws a colored rounded rectangular button.
 */

static void DrawAccentedButton(
    CGContextRef context,
    CGRect bounds,
    ButtonDesign *design,
    int state,
    int isDark)
{
    NSColorSpace *sRGB = [NSColorSpace sRGBColorSpace];
    CGColorRef faceColor = CGCOLOR(controlAccentColor());
    CGFloat radius = design->radius;
    CGPathRef path = CGPathCreateWithRoundedRect(bounds, radius, radius, NULL);
    // This gradient should only be used for PushButtons and Tabs, and it needs
    // to be lighter at the top.
    static CGFloat components[12] = {1.0, 1.0, 1.0, 0.05,
				     1.0, 1.0, 1.0, 0.2,
				     1.0, 1.0, 1.0, 0.0};
    CGFloat locations[3] = {0.0, 0.05, 1.0};
    CGGradientRef gradient = CGGradientCreateWithColorComponents(
				 sRGB.CGColorSpace, components, locations, 3);
    CGPoint end;
    if (bounds.size.height > 2*radius) {
	bounds.size.height -= 1;
    }
    end = CGPointMake(bounds.origin.x, bounds.origin.y + bounds.size.height);
    CGContextSaveGState(context);
    CGContextBeginPath(context);
    CGContextAddPath(context, path);
    CGContextClip(context);
    FillRoundedRectangle(context, bounds, radius, faceColor);
    CGContextDrawLinearGradient(context, gradient, bounds.origin, end, 0.0);
    if (state & TTK_STATE_PRESSED &&
	state & TTK_STATE_ALTERNATE) {
	CGColorRef color = isDark ?
	    CGColorFromGray(darkPressedDefaultButton) :
	    CGColorFromGray(pressedDefaultButton);
	FillRoundedRectangle(context, bounds, radius, color);
    }
    CGContextRestoreGState(context);
    CFRelease(path);
    CFRelease(gradient);
}

/*----------------------------------------------------------------------
 * DrawAccentedSegment --
 *
 *      Draw the colored ends of widgets like popup buttons and combo buttons.
 */

static void DrawAccentedSegment(
    CGContextRef context,
    CGRect bounds,
    ButtonDesign *design,
    unsigned int state,
    Tk_Window tkwin)
{
    /*
     * Clip to the bounds and then draw an accented button which is extended so
     * that the rounded corners on the left will be clipped off.  This assumes
     * that the bounds include room for the focus ring.
     */
    int isDark = TkMacOSXInDarkMode(tkwin);
    GrayColor sepGray = isDark ? darkComboSeparator : lightComboSeparator;
    CGColorRef sepColor = CGColorFromGray(sepGray);
    CGRect clip = bounds;
    clip.size.height += 10;
    bounds.origin.x -= 10;
    bounds.size.width += 10;
    CGPoint separator[2] = {
	CGPointMake(clip.origin.x - 1, bounds.origin.y + 5),
	CGPointMake(clip.origin.x - 1,
		    bounds.origin.y + bounds.size.height - 3)};
    CGContextSaveGState(context);
    CGContextSetStrokeColorWithColor(context, sepColor);
    CGContextSetShouldAntialias(context, false);
    CGContextSetLineWidth(context, 0.5);
    CGContextAddLines(context, separator, 2);
    CGContextStrokePath(context);
    CGContextSetShouldAntialias(context, true);
    if (state & TTK_STATE_FOCUS) {
	CGRect focusClip = clip;
	clip.size.width += 4;
	CGContextClipToRect(context, focusClip);
	bounds = CGRectInset(bounds, 0, 1);
	DrawFocusRing(context, bounds, design);
    }
    bounds = CGRectInset(bounds, 4, 4);
    if (state & TTK_STATE_BACKGROUND) {
	bounds.size.height += 2;
    } else {
	bounds.size.height += 1;
    }
    CGContextClipToRect(context, clip);
    if ((state & TTK_STATE_BACKGROUND) || (state & TTK_STATE_DISABLED)) {
	DrawGrayButton(context, bounds, design, state, tkwin);
    } else {
	DrawAccentedButton(context, bounds, design, state | TTK_STATE_ALTERNATE,
			   isDark);
    }
    CGContextRestoreGState(context);
}

/*----------------------------------------------------------------------
 * +++ Entry boxes
 */

static void DrawEntry(
    CGContextRef context,
    CGRect bounds,
    ButtonDesign *design,
    int state,
    Tk_Window tkwin)
{
    int isDark = TkMacOSXInDarkMode(tkwin);
    GrayPalette palette = LookupGrayPalette(design, state, isDark);
    CGColorRef backgroundColor;
    CGFloat bgRGBA[4];
    if (isDark) {
    	GetBackgroundColorRGBA(context, tkwin, 0, NO, bgRGBA);

	/*
	 * Lighten the entry background to provide contrast.
	 */

	for (int i = 0; i < 3; i++) {
		bgRGBA[i] += 8.0 / 255.0;
	    }
	backgroundColor = CGColorFromRGBA(bgRGBA);
    } else {
	backgroundColor = CG_WHITE;
    }
    if (state & TTK_STATE_FOCUS) {
	DrawFocusRing(context, bounds, design);
    } else {
	FillBorder(context, CGRectInset(bounds,3,3), palette, design->radius);
    }
    bounds = CGRectInset(bounds, 4, 4);
    FillRoundedRectangle(context, bounds, design->radius, backgroundColor);
}

/*----------------------------------------------------------------------
 * +++ Chevrons, CheckMarks, etc. --
 */

static void DrawDownArrow(
    CGContextRef context,
    CGRect bounds,
    CGFloat inset,
    CGFloat size,
    int state)
{
    CGColorRef strokeColor;
    CGFloat x, y;


    if (state & TTK_STATE_DISABLED) {
	strokeColor = CGCOLOR([NSColor disabledControlTextColor]);
    } else if (state & TTK_STATE_IS_ACCENTED) {
	strokeColor = CG_WHITE;
    } else {
	strokeColor = CGCOLOR([NSColor controlTextColor]);
    }
    CGContextSetStrokeColorWithColor(context, strokeColor);
    CGContextSetLineWidth(context, 1.5);
    x = bounds.origin.x + inset;
    y = bounds.origin.y + trunc(bounds.size.height / 2) + 1;
    CGContextBeginPath(context);
    CGPoint arrow[3] = {
	{x, y - size / 4}, {x + size / 2, y + size / 4},
	{x + size, y - size / 4}
    };
    CGContextAddLines(context, arrow, 3);
    CGContextStrokePath(context);
}

/*----------------------------------------------------------------------
 * DrawUpArrow --
 *
 * Draws a single upward pointing arrow for ListHeaders and Disclosure Buttons.
 */

static void DrawUpArrow(
    CGContextRef context,
    CGRect bounds,
    CGFloat inset,
    CGFloat size,
    int state)
{
    NSColor *strokeColor;
    CGFloat x, y;

    if (state & TTK_STATE_DISABLED) {
	strokeColor = [NSColor disabledControlTextColor];
    } else {
	strokeColor = [NSColor controlTextColor];
    }
    CGContextSetStrokeColorWithColor(context, CGCOLOR(strokeColor));
    CGContextSetLineWidth(context, 1.5);
    x = bounds.origin.x + inset;
    y = bounds.origin.y + trunc(bounds.size.height / 2);
    CGContextBeginPath(context);
    CGPoint arrow[3] = {
	{x, y + size / 4}, {x + size / 2, y - size / 4},
	{x + size, y + size / 4}
    };
    CGContextAddLines(context, arrow, 3);
    CGContextStrokePath(context);
}

/*----------------------------------------------------------------------
 * DrawUpDownArrows --
 *
 * Draws the double arrows used in menu buttons and spin buttons.
 */

static void DrawUpDownArrows(
    CGContextRef context,
    CGRect bounds,
    CGFloat inset,
    CGFloat size,
    CGFloat gap,
    int state,
    ThemeDrawState drawState)
{
    CGFloat x, y;
    NSColor *topStrokeColor, *bottomStrokeColor;
    if (drawState == BOTH_ARROWS && !(state & TTK_STATE_BACKGROUND)) {
	topStrokeColor = bottomStrokeColor = [NSColor whiteColor];
    } else if (drawState == kThemeStatePressedDown) {
	topStrokeColor = [NSColor controlTextColor];
	bottomStrokeColor = [NSColor whiteColor];
    } else if (drawState == kThemeStatePressedUp) {
	topStrokeColor = [NSColor whiteColor];
	bottomStrokeColor = [NSColor controlTextColor];
    } else if (state & TTK_STATE_DISABLED) {
	topStrokeColor = bottomStrokeColor = [NSColor disabledControlTextColor];
    } else {
	topStrokeColor = bottomStrokeColor = [NSColor controlTextColor];
    }
    CGContextSetLineWidth(context, 1.5);
    x = bounds.origin.x + inset;
    y = bounds.origin.y + trunc(bounds.size.height / 2);
    CGContextBeginPath(context);
    CGPoint bottomArrow[3] =
	{{x, y + gap}, {x + size / 2, y + gap + size / 2}, {x + size, y + gap}};
    CGContextAddLines(context, bottomArrow, 3);
    CGContextSetStrokeColorWithColor(context, CGCOLOR(bottomStrokeColor));
    CGContextStrokePath(context);
    CGContextBeginPath(context);
    CGPoint topArrow[3] =
	{{x, y - gap}, {x + size / 2, y - gap - size / 2}, {x + size, y - gap}};
    CGContextAddLines(context, topArrow, 3);
    CGContextSetStrokeColorWithColor(context, CGCOLOR(topStrokeColor));
    CGContextStrokePath(context);
}

/*----------------------------------------------------------------------
 * DrawClosedDisclosure --
 *
 * Draws a disclosure chevron in the Big Sur style, for Treeviews.
 */

static void DrawClosedDisclosure(
    CGContextRef context,
    CGRect bounds,
    CGFloat inset,
    CGFloat size,
    CGFloat *rgba)
{
    CGFloat x, y;

    CGContextSetRGBStrokeColor(context, rgba[0], rgba[1], rgba[2], rgba[3]);
    CGContextSetLineWidth(context, 1.5);
    x = bounds.origin.x + inset;
    y = bounds.origin.y + trunc(bounds.size.height / 2);
    CGContextBeginPath(context);
    CGPoint arrow[3] = {
	{x, y - size / 4 - 1}, {x + size / 2, y}, {x, y + size / 4 + 1}
    };
    CGContextAddLines(context, arrow, 3);
    CGContextStrokePath(context);
}

/*----------------------------------------------------------------------
 * DrawOpenDisclosure --
 *
 * Draws an open disclosure chevron in the Big Sur style, for Treeviews.
 */

static void DrawOpenDisclosure(
    CGContextRef context,
    CGRect bounds,
    CGFloat inset,
    CGFloat size,
    CGFloat *rgba)
{
    CGFloat x, y;

    CGContextSetRGBStrokeColor(context, rgba[0], rgba[1], rgba[2], rgba[3]);
    CGContextSetLineWidth(context, 1.5);
    x = bounds.origin.x + inset;
    y = bounds.origin.y + trunc(bounds.size.height / 2);
    CGContextBeginPath(context);
    CGPoint arrow[3] = {
	{x, y - size / 4}, {x + size / 2, y + size / 2}, {x + size, y - size / 4}
    };
    CGContextAddLines(context, arrow, 3);
    CGContextStrokePath(context);
}

/*----------------------------------------------------------------------
 * IndicatorColor --
 *
 * Returns a CGColorRef of the appropriate shade for a check button or
 * radio button in a given state.
 */

static CGColorRef IndicatorColor(
   int state,
   int isDark)
{
    if (state & TTK_STATE_DISABLED) {
	return isDark ?
	    CGColorFromGray(darkDisabledIndicator) :
	    CGColorFromGray(lightDisabledIndicator);
    } else if ((state & TTK_STATE_SELECTED || state & TTK_STATE_ALTERNATE) &&
	       !(state & TTK_STATE_BACKGROUND)) {
	return CG_WHITE;
    } else {
	return CGCOLOR([NSColor controlTextColor]);
    }
}

/*----------------------------------------------------------------------
 * DrawCheckIndicator --
 *
 * Draws the checkmark or horizontal bar in a check box.
 */

static void DrawCheckIndicator(
    CGContextRef context,
    CGRect bounds,
    int state,
    int isDark)
{
    CGFloat x = bounds.origin.x, y = bounds.origin.y;
    CGColorRef strokeColor = IndicatorColor(state, isDark);

    CGContextSetStrokeColorWithColor(context, strokeColor);
    if (state & TTK_STATE_SELECTED) {
	CGContextSetLineWidth(context, 1.5);
	CGContextBeginPath(context);
	CGPoint check[3] = {{x + 3, y + 7}, {x + 6, y + 10}, {x + 10, y + 3}};
	CGContextAddLines(context, check, 3);
	CGContextStrokePath(context);
    } else if (state & TTK_STATE_ALTERNATE) {
	CGContextSetLineWidth(context, 2.0);
	CGContextBeginPath(context);
	CGPoint bar[2] = {{x + 3, y + 7}, {x + 11, y + 7}};
	CGContextAddLines(context, bar, 2);
	CGContextStrokePath(context);
    }
}

/*----------------------------------------------------------------------
 * DrawRadioIndicator --
 *
 * Draws the dot in the middle of a selected radio button.
 */

static void DrawRadioIndicator(
    CGContextRef context,
    CGRect bounds,
    int state,
    int isDark)
{
    CGFloat x = bounds.origin.x, y = bounds.origin.y;
    CGColorRef fillColor = IndicatorColor(state, isDark);

    CGContextSetFillColorWithColor(context, fillColor);
    if (state & TTK_STATE_SELECTED) {
	CGContextBeginPath(context);
	CGRect dot = {{x + 5, y + 5}, {6, 6}};
	CGContextAddEllipseInRect(context, dot);
	CGContextFillPath(context);
    } else if (state & TTK_STATE_ALTERNATE) {
	CGRect bar = {{x + 4, y + 7}, {8, 2}};
	CGContextFillRect(context, bar);
    }
}

static void
DrawHelpSymbol(
    CGContextRef context,
    CGRect bounds,
    int state)
{
    NSFont *font = [NSFont controlContentFontOfSize:15];
    NSColor *foreground = state & TTK_STATE_DISABLED ?
	[NSColor disabledControlTextColor] : [NSColor controlTextColor];
    NSDictionary *attrs = @{
        NSForegroundColorAttributeName : foreground,
        NSFontAttributeName : font
    };
    NSAttributedString *attributedString = [[NSAttributedString alloc]
						      initWithString:@"?"
							  attributes:attrs];
    CTTypesetterRef typesetter = CTTypesetterCreateWithAttributedString(
	       (CFAttributedStringRef)attributedString);
    CTLineRef line = CTTypesetterCreateLine(typesetter, CFRangeMake(0, 1));
    CGAffineTransform t = CGAffineTransformMake(
			      1.0, 0.0, 0.0, -1.0, 0.0, bounds.size.height);
    CGContextSaveGState(context);
    CGContextSetTextMatrix(context, t);
    CGContextSetTextPosition(context,
			     bounds.origin.x + 6.5,
			     bounds.origin.y + bounds.size.height - 5);
    CTLineDraw(line, context);
    CGContextRestoreGState(context);
    CFRelease(line);
    CFRelease(typesetter);
    [attributedString release];
}



/*----------------------------------------------------------------------
 * +++ Progress bars.
 */

/*----------------------------------------------------------------------
 * DrawProgressBar --
 *
 * Draws a progress bar, with parameters supplied by a HIThemeTrackDrawInfo
 * struct.  Draws a rounded rectangular track overlayed by a colored
 * rounded rectangular indicator.  An indeterminate progress bar is
 * animated.
 */

static void DrawProgressBar(
    CGContextRef context,
    CGRect bounds,
    HIThemeTrackDrawInfo info,
    int state,
    Tk_Window tkwin)
{
    CGRect colorBounds;
    CGFloat rgba[4];
    CGColorRef trackColor, highlightColor, fillColor;
    NSColor *accent;
    CGFloat ratio = (CGFloat) info.value / (CGFloat) (info.max - info.min);

    GetBackgroundColorRGBA(context, tkwin, 0, NO, rgba);

    /*
     * Compute the bounds for the track and indicator.  The track is 6 pixels
     * wide in the center of the widget bounds.
     */

    if (info.attributes & kThemeTrackHorizontal) {
	bounds = CGRectInset(bounds, 1, bounds.size.height / 2 - 3);
	colorBounds = bounds;
	if (info.kind == kThemeIndeterminateBar) {
	    CGFloat width = 0.25*bounds.size.width;
	    CGFloat travel = 0.75*bounds.size.width;
	    CGFloat center = bounds.origin.x + (width / 2) + ratio*travel;
	    colorBounds.origin.x = center - width / 2;
	    colorBounds.size.width = width;
	} else {
	    colorBounds.size.width = ratio*bounds.size.width;
	}
	if (colorBounds.size.width > 0 && colorBounds.size.width < 6) {
	    colorBounds.size.width = 6;
	}
    } else {
	bounds = CGRectInset(bounds, bounds.size.width / 2 - 3, 1);
	colorBounds = bounds;
	if (info.kind == kThemeIndeterminateBar) {
	    CGFloat height = 0.25*bounds.size.height;
	    CGFloat travel = 0.75*bounds.size.height;
	    CGFloat center = bounds.origin.y + (height / 2) + ratio*travel;
	    colorBounds.origin.y = center - height / 2;
	    colorBounds.size.height = height;
	} else {
	    colorBounds.size.height = ratio*(bounds.size.height);
	}
	if (colorBounds.size.height > 0 && colorBounds.size.height < 6) {
	    colorBounds.size.height = 6;
	}
	colorBounds.origin.y += bounds.size.height - colorBounds.size.height;
    }

    /*
     * Compute the colors for the track and indicator.
     */

    if (TkMacOSXInDarkMode(tkwin)) {
	for(int i=0; i < 3; i++) {
	    rgba[i] += 30.0 / 255.0;
	}
	trackColor = CGColorFromRGBA(rgba);
	for(int i=0; i < 3; i++) {
	    rgba[i] -= 5.0 / 255.0;
	}
	highlightColor = CGColorFromRGBA(rgba);
	FillRoundedRectangle(context, bounds, 3, trackColor);
    } else {
	for(int i=0; i < 3; i++) {
	    rgba[i] -= 14.0 / 255.0;
	}
	trackColor = CGColorFromRGBA(rgba);
	for(int i=0; i < 3; i++) {
	    rgba[i] += 3.0 / 255.0;
	}
	highlightColor = CGColorFromRGBA(rgba);
	bounds.size.height -= 1;
	bounds = CGRectInset(bounds, 0, -1);
    }
    if (state & TTK_STATE_BACKGROUND) {
	accent = [NSColor colorWithRed:0.72 green:0.72 blue:0.72 alpha:0.72];
    } else {
	accent = controlAccentColor();
    }

    /*
     * Draw the track, with highlighting around the edge.
     */

    FillRoundedRectangle(context, bounds, 3, trackColor);
    bounds = CGRectInset(bounds, 0, 0.5);
    FillRoundedRectangle(context, bounds, 2.5, highlightColor);
    bounds = CGRectInset(bounds, 0.5, 0.5);
    FillRoundedRectangle(context, bounds, 2, trackColor);
    bounds = CGRectInset(bounds, -0.5, -1);

    /*
     * Draw the indicator.  Make it slightly transparent around the
     * edge so the highlightng shows through.
     */

    if (info.kind == kThemeIndeterminateBar &&
	(state & TTK_STATE_SELECTED) == 0) {
	return;
    }

    fillColor = CGCOLOR([accent colorWithAlphaComponent:0.9]);
    FillRoundedRectangle(context, colorBounds, 3, fillColor);
    colorBounds = CGRectInset(colorBounds, 1, 1);
    fillColor = CGCOLOR([accent colorWithAlphaComponent:1.0]);
    FillRoundedRectangle(context, colorBounds, 2.5, fillColor);
}

/*----------------------------------------------------------------------
 * +++ Sliders.
 */

/*----------------------------------------------------------------------
 * DrawSlider --
 *
 * Draws a slider track and round thumb for a Ttk scale widget.  The accent
 * color is used on the left or top part of the track, so the fraction of
 * the track which is colored is equal to (value - from) / (to - from).
 *
 */

static void DrawSlider(
    CGContextRef context,
    CGRect bounds,
    HIThemeTrackDrawInfo info,
    int state,
    Tk_Window tkwin)
{
    CGColorRef trackColor;
    CGRect clipBounds, trackBounds, thumbBounds;
    CGPoint thumbPoint;
    CGFloat position;
    CGColorRef accentColor;
    Bool fromIsSmaller = info.reserved;
    double from = info.min, to = fabs((double) info.max), value = info.value;

    /*
     * info.min, info.max and info.value are integers.  When this is called
     * we will have arranged that min = 0 and max is a large positive integer.
     */

    double fraction = (from < to) ? (value - from) / (to - from) : 0.5;
    int isDark = TkMacOSXInDarkMode(tkwin);

    if (info.attributes & kThemeTrackHorizontal) {
	trackBounds = CGRectInset(bounds, 0, bounds.size.height / 2 - 3);
	trackBounds.size.height = 3;
	position = 8 + fraction * (trackBounds.size.width - 16);
	clipBounds = trackBounds;
	if (fromIsSmaller) {
	    clipBounds.size.width = position;
	} else {
	    clipBounds.origin.x += position;
	    clipBounds.size.width -= position;
	}
	thumbPoint = CGPointMake(trackBounds.origin.x + position,
				 trackBounds.origin.y + 1);
    } else {
	trackBounds = CGRectInset(bounds, bounds.size.width / 2 - 3, 0);
	trackBounds.size.width = 3;
	position = 8 + fraction * (trackBounds.size.height - 16);
	clipBounds = trackBounds;
	if (fromIsSmaller) {
	    clipBounds.size.height = position;
	} else {
	    clipBounds.origin.y += position;
	    clipBounds.size.height -= position;
	}
	thumbPoint = CGPointMake(trackBounds.origin.x + 1,
				 trackBounds.origin.y + position);
    }
    trackColor = isDark ? CGColorFromGray(darkTrack):
	CGColorFromGray(lightTrack);
    thumbBounds = CGRectMake(thumbPoint.x - 8, thumbPoint.y - 8, 17, 17);
    CGContextSaveGState(context);
    FillRoundedRectangle(context, trackBounds, 1.5, trackColor);
    CGContextClipToRect(context, clipBounds);
    if (state & (TTK_STATE_BACKGROUND | TTK_STATE_DISABLED)) {
	accentColor = isDark ? CGColorFromGray(darkInactiveTrack) :
	    CGColorFromGray(lightInactiveTrack);
    } else {
	accentColor = CGCOLOR(controlAccentColor());
    }
    FillRoundedRectangle(context, trackBounds, 1.5, accentColor);
    CGContextRestoreGState(context);
    DrawGrayButton(context, thumbBounds, &sliderDesign, state, tkwin);
}

/*----------------------------------------------------------------------
 * +++ Drawing procedures for native widgets.
 *
 *      The HIToolbox does not support Dark Mode, and apparently never will.
 *      It also draws some widgets in discontinued older styles even when used
 *      on new OS releases.  So to make widgets look "native" we have to provide
 *      analogues of the HIToolbox drawing functions to be used on newer systems.
 *      We continue to use NIToolbox for older versions of the OS.
 *
 *      Drawing the dark widgets requires NSColors that were introduced in OSX
 *      10.14, so we make some of these functions be no-ops when building on
 *      systems older than 10.14.
 */

/*----------------------------------------------------------------------
 * DrawButton --
 *
 * This is a standalone drawing procedure which draws most types of macOS
 * buttons for newer OS releases.  The button style is specified in the
 * "kind" field of a HIThemeButtonDrawInfo struct, although some of the
 * identifiers are not recognized by HIToolbox.
 */

static void DrawButton(
    CGRect bounds,
    HIThemeButtonDrawInfo info,
    Ttk_State state,
    CGContextRef context,
    Tk_Window tkwin)
{
    ThemeButtonKind kind = info.kind;
    ThemeDrawState drawState = info.state;
    CGRect arrowBounds = bounds = CGRectInset(bounds, 1, 1);
    int hasIndicator, isDark = TkMacOSXInDarkMode(tkwin);

    switch (kind) {
    case TkRoundedRectButton:
	DrawGrayButton(context, bounds, &roundedrectDesign, state, tkwin);
	break;
    case TkInlineButton:
	DrawGrayButton(context, bounds, &inlineDesign, state, tkwin);
	break;
    case TkRecessedButton:
	DrawGrayButton(context, bounds, &recessedDesign, state, tkwin);
	break;
    case kThemeRoundedBevelButton:
	DrawGrayButton(context, bounds, &bevelDesign, state, tkwin);
	break;
    case kThemePushButton:

	/*
	 * The TTK_STATE_ALTERNATE bit means -default active.  Apple only
	 * indicates the default state (which means that the key equivalent is
	 * "\n") for Push Buttons.
	 */

	if ((state & TTK_STATE_PRESSED || state & TTK_STATE_ALTERNATE) &&
	    !(state & TTK_STATE_BACKGROUND)) {
	    DrawAccentedButton(context, bounds, &pushbuttonDesign, state, isDark);
	} else {
	    DrawGrayButton(context, bounds, &pushbuttonDesign, state, tkwin);
	}
	break;
    case kThemeRoundButtonHelp:
	DrawGrayButton(context, bounds, &helpDesign, state, tkwin);
	DrawHelpSymbol(context, bounds, state);
	break;
    case kThemePopupButton:
	drawState = 0;
	DrawGrayButton(context, bounds, &popupDesign, state, tkwin);
	arrowBounds.size.width = 17;
	arrowBounds.origin.x += bounds.size.width - 17;
	if (!(state & TTK_STATE_BACKGROUND) &&
	    !(state & TTK_STATE_DISABLED)) {
	    CGRect popupBounds = arrowBounds;

	    /*
	     * Allow room for nonexistent focus ring.
	     */

	    popupBounds.size.width += 4;
	    popupBounds.origin.y -= 4;
	    popupBounds.size.height += 8;
	    DrawAccentedSegment(context, popupBounds, &popupDesign, state, tkwin);
	    drawState = BOTH_ARROWS;
	}
	arrowBounds.origin.x += 2;
	DrawUpDownArrows(context, arrowBounds, 3, 7, 2, state, drawState);
	break;
    case kThemeComboBox:
	if (state & TTK_STATE_DISABLED) {
	    // Need to add the disabled case to entryDesign.
	    DrawEntry(context, bounds, &entryDesign, state, tkwin);
	} else {
	    DrawEntry(context, bounds, &entryDesign, state, tkwin);
	}
	arrowBounds.size.width = 17;
	if (state & TTK_STATE_BACKGROUND) {
	    arrowBounds.origin.x += bounds.size.width - 20;
	    arrowBounds.size.width += 4;
	    arrowBounds.origin.y -= 1;
	} else {
	    arrowBounds.origin.y -= 1;
	    arrowBounds.origin.x += bounds.size.width - 20;
	    arrowBounds.size.width += 4;
	    arrowBounds.size.height += 2;
	}
	DrawAccentedSegment(context, arrowBounds, &comboDesign, state, tkwin);
	if (!(state & TTK_STATE_BACKGROUND)) {
	    state |= TTK_STATE_IS_ACCENTED;
	}
	DrawDownArrow(context, arrowBounds, 6, 6, state);
	break;
    case kThemeCheckBox:
	bounds = CGRectOffset(CGRectMake(0, bounds.size.height / 2 - 8, 16, 16),
			      bounds.origin.x, bounds.origin.y);
	bounds = CGRectInset(bounds, 1, 1);
	hasIndicator = state & TTK_STATE_SELECTED || state & TTK_STATE_ALTERNATE;
	if (hasIndicator &&
	    !(state & TTK_STATE_BACKGROUND) &&
	    !(state & TTK_STATE_DISABLED)) {
	    DrawAccentedButton(context, bounds, &checkDesign, 0, isDark);
	} else {
	    DrawGrayButton(context, bounds, &checkDesign, state, tkwin);
	}
	if (hasIndicator) {
	    DrawCheckIndicator(context, bounds, state, isDark);
	}
	break;
    case kThemeRadioButton:
	bounds = CGRectOffset(CGRectMake(0, bounds.size.height / 2 - 9, 18, 18),
					 bounds.origin.x, bounds.origin.y);
	bounds = CGRectInset(bounds, 1, 1);
	hasIndicator = state & TTK_STATE_SELECTED || state & TTK_STATE_ALTERNATE;
	if (hasIndicator &&
	    !(state & TTK_STATE_BACKGROUND) &&
	    !(state & TTK_STATE_DISABLED)) {
	    DrawAccentedButton(context, bounds, &radioDesign, 0, isDark);
	} else {
	    DrawGrayButton(context, bounds, &radioDesign, state, tkwin);
	}
	if (hasIndicator) {
	    DrawRadioIndicator(context, bounds, state, isDark);
	}
	break;
    case kThemeArrowButton:
	DrawGrayButton(context, bounds, &pushbuttonDesign, state, tkwin);
	arrowBounds.origin.x = bounds.origin.x + bounds.size.width - 17;
	arrowBounds.size.width = 16;
	arrowBounds.origin.y -= 1;
	if (state & TTK_STATE_SELECTED) {
	    DrawUpArrow(context, arrowBounds, 5, 6, state);
	} else {
	    DrawDownArrow(context, arrowBounds, 5, 6, state);
	}
	break;
    case kThemeIncDecButton:
	DrawGrayButton(context, bounds, &incdecDesign, state, tkwin);
	if (state & TTK_STATE_PRESSED) {
	    CGRect clip;
	    if (drawState == kThemeStatePressedDown) {
		clip = bounds;
		clip.size.height /= 2;
		clip.origin.y += clip.size.height;
		bounds.size.height += 1;
		clip.size.height += 1;
	    } else {
		clip = bounds;
		clip.size.height /= 2;
	    }
	    CGContextSaveGState(context);
	    CGContextClipToRect(context, clip);
	    DrawAccentedButton(context, bounds, &incdecDesign, 0, isDark);
	    CGContextRestoreGState(context);
	}
	CGFloat inset = (bounds.size.width - 5) / 2;
	DrawUpDownArrows(context, bounds, inset, 5, 3, state, drawState);
	break;
    default:
	break;
    }
}

/*----------------------------------------------------------------------
 * DrawGroupBox --
 *
 * This is a standalone drawing procedure which draws the contrasting rounded
 * rectangular box for LabelFrames and Notebook panes used in more recent
 * versions of macOS.  Normally the contrast is set to one, since the nesting
 * level of the Group Box is higher by 1 compared to its container.  But we
 * allow higher contrast for special cases, notably notebook tabs in macOS 11.
 * The save parameter is passed to GetBackgroundColor and should probably be
 * NO in such special cases.
 */

static void DrawGroupBox(
    CGRect bounds,
    CGContextRef context,
    Tk_Window tkwin,
    int contrast,
    Bool save)
{
    CHECK_RADIUS(5, bounds)

    CGPathRef path;
    CGColorRef backgroundColor, borderColor;

    backgroundColor = GetBackgroundCGColor(context, tkwin, contrast, save);
    borderColor = CGColorFromGray(boxBorder);
    CGContextSetFillColorWithColor(context, backgroundColor);
    path = CGPathCreateWithRoundedRect(bounds, 5, 5, NULL);
    CGContextClipToRect(context, bounds);
    CGContextBeginPath(context);
    CGContextAddPath(context, path);
    CGContextFillPath(context);
    CGContextSetFillColorWithColor(context, borderColor);
    CGContextBeginPath(context);
    CGContextAddPath(context, path);
    CGContextReplacePathWithStrokedPath(context);
    CGContextFillPath(context);
    CFRelease(path);
}

/*----------------------------------------------------------------------
 * DrawListHeader --
 *
 * This is a standalone drawing procedure which draws column headers for a
 * Treeview in the Aqua appearance.  (The HIToolbox headers have not matched the
 * native ones since OSX 10.8)  Note that the header image is ignored, but we
 * draw arrows according to the state.
 */

static void DrawListHeader(
    CGRect bounds,
    CGContextRef context,
    Tk_Window tkwin,
    int state)
{
    int isDark = TkMacOSXInDarkMode(tkwin);
    CGFloat x = bounds.origin.x, y = bounds.origin.y;
    CGFloat w = bounds.size.width, h = bounds.size.height;
    CGPoint top[2] = {{x, y + 1}, {x + w, y + 1}};
    CGPoint bottom[2] = {{x, y + h}, {x + w, y + h}};
    CGPoint separator[2] = {{x + w - 1, y + 3}, {x + w - 1, y + h - 3}};
    CGColorRef strokeColor, backgroundColor;

    /*
     * Apple changes the background color of a list header when the window is
     * not active.  But Ttk does not indicate that in the state of a
     * TreeHeader.  So we have to query the Apple window manager.
     */

    NSWindow *win = TkMacOSXGetNSWindowForDrawable(Tk_WindowId(tkwin));
    if (!isDark) {
	GrayColor bgGray = [win isKeyWindow] ?
	    listheaderActiveBG : listheaderInactiveBG;
	backgroundColor = CGColorFromGray(bgGray);
    }

    CGContextSaveGState(context);
    CGContextSetShouldAntialias(context, false);
    if (!isDark) {
	CGContextBeginPath(context);
	CGContextSetFillColorWithColor(context, backgroundColor);
	CGContextAddRect(context, bounds);
	CGContextFillPath(context);
    }
    strokeColor = isDark ?
	CGColorFromGray(darkListheaderBorder) :
	CGColorFromGray(listheaderSeparator);
    CGContextSetStrokeColorWithColor(context, strokeColor);
    CGContextAddLines(context, separator, 2);
    CGContextStrokePath(context);
    strokeColor = isDark ?
	CGColorFromGray(darkListheaderBorder) :
	CGColorFromGray(lightListheaderBorder);
    CGContextSetStrokeColorWithColor(context, strokeColor);
    CGContextAddLines(context, top, 2);
    CGContextStrokePath(context);
    CGContextAddLines(context, bottom, 2);
    CGContextStrokePath(context);
    CGContextRestoreGState(context);

    if (state & TTK_TREEVIEW_STATE_SORTARROW) {
	CGRect arrowBounds = bounds;
	arrowBounds.origin.x = bounds.origin.x + bounds.size.width - 16;
	arrowBounds.size.width = 16;
	if (state & TTK_STATE_ALTERNATE) {
	    DrawUpArrow(context, arrowBounds, 3, 8, state);
	} else if (state & TTK_STATE_SELECTED) {
	    DrawDownArrow(context, arrowBounds, 3, 8, state);
	}
    }
}

/*----------------------------------------------------------------------
 * DrawTab --
 *
 * This is a standalone drawing procedure which draws Tabbed Pane Tabs for the
 * notebook widget.
 */

static void
DrawTab(
    CGRect bounds,
    Ttk_State state,
    CGContextRef context,
    Tk_Window tkwin)
{
    CGRect originalBounds = bounds;
    CGColorRef strokeColor;

    /*
     * Extend the bounds to one or both sides so the rounded part will be
     * clipped off if the right of the left tab, the left of the right tab,
     * and both sides of the middle tabs.
     */

    CGContextClipToRect(context, bounds);
    if (!(state & TTK_STATE_FIRST_TAB)) {
	bounds.origin.x -= 10;
	bounds.size.width += 10;
    }
    if (!(state & TTK_STATE_LAST_TAB)) {
	bounds.size.width += 10;
    }

    /*
     * Fill the tab face with the appropriate color or gradient.  Use a solid
     * color if the tab is not selected, otherwise use the accent color with
     * highlights
     */

    if (!(state & TTK_STATE_SELECTED)) {
	DrawGrayButton(context, bounds, &tabDesign, state, tkwin);

        /*
         * Draw a separator line on the left side of the tab if it
         * not first.
         */

	if (!(state & TTK_STATE_FIRST_TAB)) {
	    CGContextSaveGState(context);
	    strokeColor = CGColorFromGray(darkTabSeparator);
	    CGContextSetStrokeColorWithColor(context, strokeColor);
	    CGContextBeginPath(context);
	    CGContextMoveToPoint(context, originalBounds.origin.x,
		originalBounds.origin.y + 1);
	    CGContextAddLineToPoint(context, originalBounds.origin.x,
		originalBounds.origin.y + originalBounds.size.height - 1);
	    CGContextStrokePath(context);
	    CGContextRestoreGState(context);
	}
    } else {

        /*
         * This is the selected tab; paint it with the current accent color.
	 * If it is first, cover up the separator line drawn by the second one.
	 * (The selected tab is always drawn last.)
         */

	if ((state & TTK_STATE_FIRST_TAB) && !(state & TTK_STATE_LAST_TAB)) {
	    bounds.size.width += 1;
	}
	if (!(state & TTK_STATE_BACKGROUND)) {
	    DrawAccentedButton(context, bounds, &tabDesign, 0, 0);
	} else {
	    DrawGrayButton(context, bounds, &tabDesign, state, tkwin);
	}
    }
}

static void
DrawTab11(
    CGRect bounds,
    Ttk_State state,
    CGContextRef context,
    Tk_Window tkwin)
{

    if (state & TTK_STATE_SELECTED) {
	DrawGrayButton(context, bounds, &pushbuttonDesign, state, tkwin);
    } else {
	CGRect clipRect = bounds;
	/*
	 * Draw a segment of a Group Box as a background for non-selected tabs.
	 * Clip the Group Box so that the segments fit together to form a long
	 * rounded rectangle behind the entire tab bar.
	 */

	if (!(state & TTK_STATE_FIRST_TAB)) {
	    clipRect.origin.x -= 5;
	    bounds.origin.x -= 5;
	    bounds.size.width += 5;
	}
	if (!(state & TTK_STATE_LAST_TAB)) {
	    clipRect.size.width += 5;
	    bounds.size.width += 5;
	}
	CGContextSaveGState(context);
	CGContextClipToRect(context, clipRect);
	DrawGroupBox(bounds, context, tkwin, 3, NO);
	CGContextRestoreGState(context);
    }
}

/*----------------------------------------------------------------------
 * DrawDarkSeparator --
 *
 * This is a standalone drawing procedure which draws a separator widget
 * in Dark Mode.  HIToolbox is used in light mode.
 */

static void DrawDarkSeparator(
    CGRect bounds,
    CGContextRef context,
    TCL_UNUSED(Tk_Window))
{
    CGColorRef sepColor = CGColorFromGray(darkSeparator);

    CGContextSetFillColorWithColor(context, sepColor);
    CGContextFillRect(context, bounds);
}

/*----------------------------------------------------------------------
 * +++ DrawGradientButton --
 *
 *      This is a standalone drawing procedure which draws a
 *      a Gradient Button.
 */

static void DrawGradientBorder(
    CGRect bounds,
    CGContextRef context,
    Tk_Window tkwin,
    Ttk_State state)
{
    CGColorRef faceColor, borderColor;
    GrayColor faceGray, borderGray;
    CGRect inside = CGRectInset(bounds, 1, 1);

    if (TkMacOSXInDarkMode(tkwin)) {
	if (state & TTK_STATE_DISABLED) {
	    faceGray = darkGradientDisabled;
	    borderGray = darkGradientBorderDisabled;
	} else {
	    faceGray = state & TTK_STATE_PRESSED ?
		darkGradientPressed : darkGradientNormal;
	    borderGray = darkGradientBorder;
	}
    } else {
	if (state & TTK_STATE_DISABLED) {
	    faceGray = lightGradientDisabled;
	    borderGray = lightGradientBorderDisabled;
	} else {
	    faceGray = state & TTK_STATE_PRESSED ?
		lightGradientPressed : lightGradientNormal;
	    borderGray = lightGradientBorder;
	}
    }
    faceColor = CGColorFromGray(faceGray);
    borderColor = CGColorFromGray(borderGray);
    CGContextSetFillColorWithColor(context, faceColor);
    CGContextFillRect(context, inside);
    CGContextSetFillColorWithColor(context, borderColor);
    CGContextAddRect(context, bounds);
    CGContextAddRect(context, inside);
    CGContextEOFillPath(context);
}

/*----------------------------------------------------------------------
 * +++ Button elements.
 */

static void ButtonElementMinSize(
    void *clientData,
    int *minWidth,
    int *minHeight)
{
    ThemeButtonParams *params = clientData;

    if (params->heightMetric != NoThemeMetric) {
	ChkErr(GetThemeMetric, params->heightMetric, minHeight);

        /*
         * The theme height does not include the 1-pixel border around
         * the button, although it does include the 1-pixel shadow at
         * the bottom.
         */

	*minHeight += 2;

        /*
         * For buttons with labels the minwidth must be 0 to force the
         * correct text layout.  For example, a non-zero value will cause the
         * text to be left justified, no matter what -anchor setting is used in
         * the style.
         */

	if (params->widthMetric != NoThemeMetric) {
	    ChkErr(GetThemeMetric, params->widthMetric, minWidth);
	    *minWidth += 2;
	    *minHeight += 2;
	} else {
	    *minWidth = 0;
	}
    }
}

static void ButtonElementSize(
    void *clientData,
    TCL_UNUSED(void *), /* elementRecord */
    Tk_Window tkwin,
    int *minWidth,
    int *minHeight,
    Ttk_Padding *paddingPtr)
{
    ThemeButtonParams *params = (ThemeButtonParams *)clientData;
    HIThemeButtonDrawInfo info =
	ComputeButtonDrawInfo(params, 0, tkwin);
    static const CGRect scratchBounds = {{0, 0}, {100, 100}};
    CGRect contentBounds, backgroundBounds;
    int verticalPad;

    ButtonElementMinSize(clientData, minWidth, minHeight);
    switch (info.kind) {
    case TkGradientButton:
	*paddingPtr = Ttk_MakePadding(1, 1, 1, 1);
        /* Fall through. */
    case kThemeArrowButton:
    case kThemeRoundButtonHelp:
        return;
	/* Buttons which are sized like PushButtons but unknown to HITheme. */
    case TkRoundedRectButton:
    case TkRecessedButton:
    case TkInlineButton:
	info.kind = kThemePushButton;
	break;
    default:
        break;
    }

    /*
     * Given a hypothetical bounding rectangle for a button, HIToolbox will
     * compute a bounding rectangle for the button contents and a bounding
     * rectangle for the button background.  The background bounds are large
     * enough to contain the image of the button in any state, which might
     * include highlight borders, shadows, etc.  The content rectangle is not
     * centered vertically within the background rectangle, presumably because
     * shadows only appear on the bottom.  Nonetheless, when HIToolbox is asked
     * to draw a button with a certain bounding rectangle it draws the button
     * centered within the rectangle.
     *
     * To compute the effective padding around a button we request the
     * content and bounding rectangles for a 100x100 button and use the
     * padding between those.  However, we symmetrize the padding on the
     * top and bottom, because that is how the button will be drawn.
     */

    ChkErr(HIThemeGetButtonContentBounds,
	&scratchBounds, &info, &contentBounds);
    ChkErr(HIThemeGetButtonBackgroundBounds,
	&scratchBounds, &info, &backgroundBounds);
    paddingPtr->left = contentBounds.origin.x - backgroundBounds.origin.x;
    paddingPtr->right =
	CGRectGetMaxX(backgroundBounds) - CGRectGetMaxX(contentBounds);
    verticalPad = backgroundBounds.size.height - contentBounds.size.height;
    paddingPtr->top = paddingPtr->bottom = verticalPad / 2;
    if (info.kind == kThemePopupButton) {
	paddingPtr->top += 1;
	paddingPtr->bottom -= 1;
    }
}

static void ButtonElementDraw(
    void *clientData,
    TCL_UNUSED(void *), /* elementRecord */
    Tk_Window tkwin,
    Drawable d,
    Ttk_Box b,
    Ttk_State state)
{
    ThemeButtonParams *params = (ThemeButtonParams *)clientData;
    CGRect bounds = BoxToRect(d, b);
    HIThemeButtonDrawInfo info = ComputeButtonDrawInfo(params, state, tkwin);
    int isDark = TkMacOSXInDarkMode(tkwin);

    switch (info.kind) {

    /*
     * A Gradient Button should have an image and no text.  The size is set to
     * that of the image.  All we need to do is draw a 1-pixel border.
     */

    case TkGradientButton:
	BEGIN_DRAWING(d)
	    DrawGradientBorder(bounds, dc.context, tkwin, state);
	END_DRAWING
	return;
    /*
     * Buttons with no height restrictions are ready to draw.
     */

    case kThemeArrowButton:
    case kThemeCheckBox:
    case kThemeRadioButton:
    	break;

    /*
     * Other buttons have a maximum height.   We have to deal with that.
     */

    default:
	bounds = NormalizeButtonBounds(params, bounds, isDark);
	break;
    }

    /* We do our own drawing on new systems.*/

    if ([NSApp macOSVersion] > 100800) {
	BEGIN_DRAWING(d)
	DrawButton(bounds, info, state, dc.context, tkwin);
	END_DRAWING
	return;
    }

    /*
     * If execution reaches here it means we should use HIToolbox to draw the
     * button.  Buttons that HIToolbox doesn't know are rendered as
     * PushButtons.
     */

    switch (info.kind) {
    case TkRoundedRectButton:
    case TkRecessedButton:
	info.kind = kThemePushButton;
	break;
    default:
	break;
    }

    /*
     * Apple's PushButton and PopupButton do not change their fill color
     * when the window is inactive.  However, except in 10.7 (Lion), the
     * color of the arrow button on a PopupButton does change.  For some
     * reason HITheme fills inactive buttons with a transparent color that
     * allows the window background to show through, leading to
     * inconsistent behavior.  We work around this by filling behind an
     * inactive PopupButton with a text background color before asking
     * HIToolbox to draw it. For PushButtons, we simply draw them in the
     * active state.
     */

    BEGIN_DRAWING(d)
    if (info.kind == kThemePopupButton  &&
	(state & TTK_STATE_BACKGROUND)) {
	CGRect innerBounds = CGRectInset(bounds, 1, 1);
	FillRoundedRectangle(dc.context, innerBounds, 4, CG_WHITE);
    }

    /*
     * A BevelButton with mixed value is drawn borderless, which does make
     * much sense for us.
     */

    if (info.kind == kThemeRoundedBevelButton &&
	info.value == kThemeButtonMixed) {
	info.value = kThemeButtonOff;
	info.state = kThemeStateInactive;
    }
    if (info.kind == kThemePushButton) {
	bounds.origin.y -= 2;
    }
    ChkErr(HIThemeDrawButton, &bounds, &info, dc.context, HIOrientation,
	   NULL);
    END_DRAWING
}

static Ttk_ElementSpec ButtonElementSpec = {
    TK_STYLE_VERSION_2,
    sizeof(NullElement),
    TtkNullElementOptions,
    ButtonElementSize,
    ButtonElementDraw
};

/*----------------------------------------------------------------------
 * +++ Notebook elements.
 */

/* Tab position logic, c.f. ttkNotebook.c TabState() */
static Ttk_StateTable TabStyleTable[] = {
    {kThemeTabFrontInactive, TTK_STATE_SELECTED | TTK_STATE_BACKGROUND, 0},
    {kThemeTabNonFrontInactive, TTK_STATE_BACKGROUND, 0},
    {kThemeTabFrontUnavailable, TTK_STATE_DISABLED | TTK_STATE_SELECTED, 0},
    {kThemeTabNonFrontUnavailable, TTK_STATE_DISABLED, 0},
    {kThemeTabFront, TTK_STATE_SELECTED, 0},
    {kThemeTabNonFrontPressed, TTK_STATE_PRESSED, 0},
    {kThemeTabNonFront, 0, 0}
};
static Ttk_StateTable TabAdornmentTable[] = {
    {kHIThemeTabAdornmentNone, TTK_STATE_FIRST_TAB | TTK_STATE_LAST_TAB, 0},
    {kHIThemeTabAdornmentTrailingSeparator, TTK_STATE_FIRST_TAB, 0},
    {kHIThemeTabAdornmentNone, TTK_STATE_LAST_TAB, 0},
    {kHIThemeTabAdornmentTrailingSeparator, 0, 0},
};
static Ttk_StateTable TabPositionTable[] = {
    {kHIThemeTabPositionOnly, TTK_STATE_FIRST_TAB | TTK_STATE_LAST_TAB, 0},
    {kHIThemeTabPositionFirst, TTK_STATE_FIRST_TAB, 0},
    {kHIThemeTabPositionLast, TTK_STATE_LAST_TAB, 0},
    {kHIThemeTabPositionMiddle, 0, 0},
};

/*
 * Apple XHIG Tab View Specifications:
 *
 * Control sizes: Tab views are available in regular, small, and mini sizes.
 * The tab height is fixed for each size, but you control the size of the pane
 * area. The tab heights for each size are listed below:
 *  - Regular size: 20 pixels.
 *  - Small: 17 pixels.
 *  - Mini: 15 pixels.
 *
 * Label spacing and fonts: The tab labels should be in a font that’s
 * proportional to the size of the tab view control. In addition, the label
 * should be placed so that there are equal margins of space before and after
 * it. The guidelines below provide the specifications you should use for tab
 * labels:
 *  - Regular size: System font. Center in tab, leaving 12 pixels on each
 *side.
 *  - Small: Small system font. Center in tab, leaving 10 pixels on each side.
 *  - Mini: Mini system font. Center in tab, leaving 8 pixels on each side.
 *
 * Control spacing: Whether you decide to inset a tab view in a window or
 * extend its edges to the window sides and bottom, you should place the top
 * edge of the tab view 12 or 14 pixels below the bottom edge of the title bar
 * (or toolbar, if there is one). If you choose to inset a tab view in a
 * window, you should leave a margin of 20 pixels between the sides and bottom
 * of the tab view and the sides and bottom of the window (although 16 pixels
 * is also an acceptable margin-width). If you need to provide controls below
 * the tab view, leave enough space below the tab view so the controls are 20
 * pixels above the bottom edge of the window and 12 pixels between the tab
 * view and the controls.
 *
 * If you choose to extend the tab view sides and bottom so that they meet the
 * window sides and bottom, you should leave a margin of at least 20 pixels
 * between the content in the tab view and the tab-view edges.
 *
 * <URL: http://developer.apple.com/documentation/userexperience/Conceptual/
 *       AppleHIGuidelines/XHIGControls/XHIGControls.html#//apple_ref/doc/uid/
 *       TP30000359-TPXREF116>
 */

static void TabElementSize(
    TCL_UNUSED(void *),    /* clientData */
    TCL_UNUSED(void *),    /* elementRecord */
    TCL_UNUSED(Tk_Window), /* tkwin */
    TCL_UNUSED(int *),     /* minWidth */
    TCL_UNUSED(int *),     /* minHeight */
    Ttk_Padding *paddingPtr)
{
    *paddingPtr = Ttk_MakePadding(0, -2, 0, 1);
}

static void TabElementDraw(
    TCL_UNUSED(void *),    /* clientData */
    TCL_UNUSED(void *),    /* elementRecord */
    Tk_Window tkwin,
    Drawable d,
    Ttk_Box b,
    Ttk_State state)
{
    CGRect bounds = BoxToRect(d, b);
<<<<<<< HEAD
    BEGIN_DRAWING(d)
    if ([NSApp macOSVersion] >= 110000) {
	DrawTab11(bounds, state, dc.context, tkwin);
    } else if ([NSApp macOSVersion] > 100800) {
	DrawTab(bounds, state, dc.context, tkwin);
=======
    HIThemeTabDrawInfo info = {
	.version = 1,
	.style = Ttk_StateTableLookup(TabStyleTable, state),
	.direction = kThemeTabNorth,
	.size = kHIThemeTabSizeNormal,
	.adornment = Ttk_StateTableLookup(TabAdornmentTable, state),
	.kind = kHIThemeTabKindNormal,
	.position = Ttk_StateTableLookup(TabPositionTable, state),
    };

    BEGIN_DRAWING_OR_REDRAW(d)
    if (TkMacOSXInDarkMode(tkwin)) {
	DrawDarkTab(bounds, state, dc.context);
>>>>>>> 95d45c95
    } else {
	HIThemeTabDrawInfo info = {
	    .version = 1,
	    .style = Ttk_StateTableLookup(TabStyleTable, state),
	    .direction = kThemeTabNorth,
	    .size = kHIThemeTabSizeNormal,
	    .adornment = Ttk_StateTableLookup(TabAdornmentTable, state),
	    .kind = kHIThemeTabKindNormal,
	    .position = Ttk_StateTableLookup(TabPositionTable, state),
	};
	ChkErr(HIThemeDrawTab, &bounds, &info, dc.context, HIOrientation,
	    NULL);
    }
    END_DRAWING
}

static Ttk_ElementSpec TabElementSpec = {
    TK_STYLE_VERSION_2,
    sizeof(NullElement),
    TtkNullElementOptions,
    TabElementSize,
    TabElementDraw
};

/*
 * Notebook panes:
 */

static void PaneElementSize(
    TCL_UNUSED(void *),    /* clientData */
    TCL_UNUSED(void *),    /* elementRecord */
    TCL_UNUSED(Tk_Window), /* tkwin */
    TCL_UNUSED(int *),     /* minWidth */
    TCL_UNUSED(int *),     /* minHeight */
    Ttk_Padding *paddingPtr)
{
    *paddingPtr = Ttk_MakePadding(9, 5, 9, 9);
}

static void PaneElementDraw(
    TCL_UNUSED(void *),    /* clientData */
    TCL_UNUSED(void *),    /* elementRecord */
    Tk_Window tkwin,
    Drawable d,
    Ttk_Box b,
    Ttk_State state)
{
    CGRect bounds = BoxToRect(d, b);

    bounds.origin.y -= kThemeMetricTabFrameOverlap;
    bounds.size.height += kThemeMetricTabFrameOverlap;
    BEGIN_DRAWING(d)
    if ([NSApp macOSVersion] > 100800) {
	DrawGroupBox(bounds, dc.context, tkwin, 1, YES);
    } else {
	HIThemeTabPaneDrawInfo info = {
	    .version = 1,
	    .state = Ttk_StateTableLookup(ThemeStateTable, state),
	    .direction = kThemeTabNorth,
	    .size = kHIThemeTabSizeNormal,
	    .kind = kHIThemeTabKindNormal,
	    .adornment = kHIThemeTabPaneAdornmentNormal,
	    };
	bounds.origin.y -= kThemeMetricTabFrameOverlap;
	bounds.size.height += kThemeMetricTabFrameOverlap;
	ChkErr(HIThemeDrawTabPane, &bounds, &info, dc.context, HIOrientation);
    }
    END_DRAWING
}

static Ttk_ElementSpec PaneElementSpec = {
    TK_STYLE_VERSION_2,
    sizeof(NullElement),
    TtkNullElementOptions,
    PaneElementSize,
    PaneElementDraw
};

/*----------------------------------------------------------------------
 * +++ Labelframe elements --
 *
 * Labelframe borders: Use "primary group box ..."  Quoth
 * DrawThemePrimaryGroup reference: "The primary group box frame is drawn
 * inside the specified rectangle and is a maximum of 2 pixels thick."
 *
 */

static void GroupElementSize(
    TCL_UNUSED(void *),    /* clientData */
    TCL_UNUSED(void *),    /* elementRecord */
    TCL_UNUSED(Tk_Window), /* tkwin */
    TCL_UNUSED(int *),     /* minWidth */
    TCL_UNUSED(int *),     /* minHeight */
    Ttk_Padding *paddingPtr)
{
    *paddingPtr = Ttk_MakePadding(0, 0, 0, 0);
}

static void GroupElementDraw(
    TCL_UNUSED(void *),    /* clientData */
    TCL_UNUSED(void *),    /* elementRecord */
    Tk_Window tkwin,
    Drawable d,
    Ttk_Box b,
    Ttk_State state)
{
    CGRect bounds = BoxToRect(d, b);

    BEGIN_DRAWING(d)
    if ([NSApp macOSVersion] > 100800) {
	DrawGroupBox(bounds, dc.context, tkwin, 1, YES);
    } else {
	const HIThemeGroupBoxDrawInfo info = {
	    .version = 0,
	    .state = Ttk_StateTableLookup(ThemeStateTable, state),
	    .kind = kHIThemeGroupBoxKindPrimaryOpaque,
	    };
	ChkErr(HIThemeDrawGroupBox, &bounds, &info, dc.context, HIOrientation);
    }
    END_DRAWING
}

static Ttk_ElementSpec GroupElementSpec = {
    TK_STYLE_VERSION_2,
    sizeof(NullElement),
    TtkNullElementOptions,
    GroupElementSize,
    GroupElementDraw
};

/*----------------------------------------------------------------------
 * +++ Entry elements --
 *
 *    3 pixels padding for focus rectangle
 *    2 pixels padding for EditTextFrame
 */

typedef struct {
    Tcl_Obj     *backgroundObj;
    Tcl_Obj     *fieldbackgroundObj;
} EntryElement;

#define ENTRY_DEFAULT_BACKGROUND "systemTextBackgroundColor"

static Ttk_ElementOptionSpec EntryElementOptions[] = {
    {"-background", TK_OPTION_BORDER,
     Tk_Offset(EntryElement, backgroundObj), ENTRY_DEFAULT_BACKGROUND},
    {"-fieldbackground", TK_OPTION_BORDER,
     Tk_Offset(EntryElement, fieldbackgroundObj), ENTRY_DEFAULT_BACKGROUND},
    {NULL, TK_OPTION_BOOLEAN, 0, NULL}
};

static void EntryElementSize(
    TCL_UNUSED(void *),    /* clientData */
    TCL_UNUSED(void *),    /* elementRecord */
    TCL_UNUSED(Tk_Window), /* tkwin */
    TCL_UNUSED(int *),     /* minWidth */
    TCL_UNUSED(int *),     /* minHeight */
    Ttk_Padding *paddingPtr)
{
    *paddingPtr = entryElementPadding;
}

static void EntryElementDraw(
    void *clientData,
    void *elementRecord,
    Tk_Window tkwin,
    Drawable d,
    Ttk_Box b,
    Ttk_State state)
{
    EntryElement *e = (EntryElement *)elementRecord;
    ThemeFrameParams *params = clientData;
    HIThemeFrameKind kind = params ? params->kind :
	kHIThemeFrameTextFieldSquare;
    CGRect bounds = BoxToRect(d, b);
    CGColorRef background;
    Tk_3DBorder backgroundPtr = NULL;
    static const char *defaultBG = ENTRY_DEFAULT_BACKGROUND;

    if ([NSApp macOSVersion] > 100800) {
	BEGIN_DRAWING(d)
	    switch(kind) {
	    case kHIThemeFrameTextFieldRound:
		DrawEntry(dc.context, bounds, &searchDesign, state, tkwin);
		break;
	    case kHIThemeFrameTextFieldSquare:
		DrawEntry(dc.context, bounds, &entryDesign, state, tkwin);
		break;
	    default:
		return;
	    }
	END_DRAWING
    } else {
	const HIThemeFrameDrawInfo info = {
	    .version = 0,
	    .kind = params->kind,
	    .state = Ttk_StateTableLookup(ThemeStateTable, state),
	    .isFocused = state & TTK_STATE_FOCUS,
	};

        /*
         * Earlier versions of the Aqua theme ignored the -fieldbackground
         * option and used the -background as if it were -fieldbackground.
         * Here we are enabling -fieldbackground.  For backwards
         * compatibility, if -fieldbackground is set to the default color and
         * -background is set to a different color then we use -background as
         * -fieldbackground.
         */

	if (0 != strcmp(Tcl_GetString(e->fieldbackgroundObj), defaultBG)) {
	    backgroundPtr =
		Tk_Get3DBorderFromObj(tkwin, e->fieldbackgroundObj);
	} else if (0 != strcmp(Tcl_GetString(e->backgroundObj), defaultBG)) {
	    backgroundPtr = Tk_Get3DBorderFromObj(tkwin, e->backgroundObj);
	}
	if (backgroundPtr != NULL) {
	    XFillRectangle(Tk_Display(tkwin), d,
		Tk_3DBorderGC(tkwin, backgroundPtr, TK_3D_FLAT_GC),
		b.x, b.y, b.width, b.height);
	}
	BEGIN_DRAWING(d)
	if (backgroundPtr == NULL) {
	    if ([NSApp macOSVersion] > 100800) {
		background = CGCOLOR([NSColor textBackgroundColor]);
		CGContextSetFillColorWithColor(dc.context, background);
	    } else {
		CGContextSetRGBFillColor(dc.context, 1.0, 1.0, 1.0, 1.0);
	    }
	    CGContextFillRect(dc.context, bounds);
	}
	ChkErr(HIThemeDrawFrame, &bounds, &info, dc.context, HIOrientation);
	END_DRAWING
    }
}

static Ttk_ElementSpec EntryElementSpec = {
    TK_STYLE_VERSION_2,
    sizeof(EntryElement),
    EntryElementOptions,
    EntryElementSize,
    EntryElementDraw
};

/*----------------------------------------------------------------------
 * +++ Combobox elements --
 *
 * NOTES:
 *      The HIToolbox has incomplete and inconsistent support for ComboBoxes.
 *      There is no constant available to get the height of a ComboBox with
 *      GetThemeMetric. In fact, ComboBoxes are the same (fixed) height as
 *      PopupButtons and PushButtons, but they have no shadow at the bottom.
 *      As a result, they are drawn 1 pixel above the center of the bounds
 *      rectangle rather than being centered like the other buttons.  One can
 *      request background bounds for a ComboBox, and it is reported with
 *      height 23, while the actual button face, including its 1-pixel border
 *      has height 21. Attempting to request the content bounds returns a 0x0
 *      rectangle.  Measurement indicates that the arrow button has width 18.
 *
 *      With no help available from HIToolbox, we have to use hard-wired
 *      constants for the padding. We shift the bounding rectangle downward by
 *      1 pixel to account for the fact that the button is not centered.
 */

// OS dependent ???
static Ttk_Padding ComboboxPadding = {7, 5, 24, 5};

static void ComboboxElementSize(
    TCL_UNUSED(void *),    /* clientData */
    TCL_UNUSED(void *),    /* elementRecord */
    TCL_UNUSED(Tk_Window), /* tkwin */
    int *minWidth,
    int *minHeight,
    Ttk_Padding *paddingPtr)
{
    *minWidth = 24;
    *minHeight = 0;
    *paddingPtr = ComboboxPadding;
}

static void ComboboxElementDraw(
    TCL_UNUSED(void *),    /* clientData */
    TCL_UNUSED(void *),    /* elementRecord */
    Tk_Window tkwin,
    Drawable d,
    Ttk_Box b,
    Ttk_State state)
{
    CGRect bounds = BoxToRect(d, b);
    const HIThemeButtonDrawInfo info = {
	.version = 0,
	.state = Ttk_StateTableLookup(ThemeStateTable, state),
	.kind = kThemeComboBox,
	.value = Ttk_StateTableLookup(ButtonValueTable, state),
	.adornment = Ttk_StateTableLookup(ButtonAdornmentTable, state),
    };

    BEGIN_DRAWING(d)
    if ([NSApp macOSVersion] > 100800) {
	bounds = CGRectInset(bounds, -1, -1);
	DrawButton(bounds, info, state, dc.context, tkwin);
    } else {
	bounds.origin.y += 1;
	ChkErr(HIThemeDrawButton, &bounds, &info, dc.context, HIOrientation,
	       NULL);
    }
    END_DRAWING
}

static Ttk_ElementSpec ComboboxElementSpec = {
    TK_STYLE_VERSION_2,
    sizeof(NullElement),
    TtkNullElementOptions,
    ComboboxElementSize,
    ComboboxElementDraw
};

/*----------------------------------------------------------------------
 * +++ Spinbutton elements --
 *
 *      From Apple HIG, part III, section "Controls", "The Stepper Control":
 *      there should be 2 pixels of space between the stepper control (AKA
 *      IncDecButton, AKA "little arrows") and the text field it modifies.
 *
 *      Ttk expects the up and down arrows to be distinct elements but
 *      HIToolbox draws them as one widget with two different pressed states.
 *      We work around this by defining them as separate elements in the
 *      layout, but making each one have a drawing method which also draws the
 *      other one.  The down button does no drawing when not pressed, and when
 *      pressed draws the entire IncDecButton in its "pressed down" state.
 *      The up button draws the entire IncDecButton when not pressed and when
 *      pressed draws the IncDecButton in its "pressed up" state.  NOTE: This
 *      means that when the down button is pressed the IncDecButton will be
 *      drawn twice, first in unpressed state by the up arrow and then in
 *      "pressed down" state by the down button.  The drawing must be done in
 *      that order.  So the up button must be listed first in the layout.
 */

static Ttk_Padding SpinbuttonMargins = {2, 0, 0, 0};

static void SpinButtonReBounds(
    Tk_Window tkwin,
    CGRect *bounds)
{
    if (TkMacOSXInDarkMode(tkwin)) {
	bounds->origin.x -= 2;
	bounds->origin.y += 1;
	bounds->size.height -= 0.5;
    } else {
	bounds->origin.x -= 3;
	bounds->origin.y += 1;
	bounds->size.width += 1;
    }
}

static void SpinButtonElementSize(
    TCL_UNUSED(void *),       /* clientdata */
    TCL_UNUSED(void *),       /* elementRecord */
    TCL_UNUSED(Tk_Window),    /* tkwin */
    int *minWidth,
    int *minHeight,
    TCL_UNUSED(Ttk_Padding*)) /* PaddingPtr */
{
    SInt32 s;

    ChkErr(GetThemeMetric, kThemeMetricLittleArrowsWidth, &s);
    *minWidth = s + Ttk_PaddingWidth(SpinbuttonMargins);
    ChkErr(GetThemeMetric, kThemeMetricLittleArrowsHeight, &s);
    *minHeight = 2 + (s + Ttk_PaddingHeight(SpinbuttonMargins)) / 2;
}

static void SpinButtonUpElementDraw(
    TCL_UNUSED(void *),    /* clientData */
    TCL_UNUSED(void *),    /* elementRecord */
    Tk_Window tkwin,
    Drawable d,
    Ttk_Box b,
    Ttk_State state)
{
    CGRect bounds = BoxToRect(d, Ttk_PadBox(b, SpinbuttonMargins));
    int infoState;

    SpinButtonReBounds(tkwin, &bounds);
    bounds.size.height *= 2;
    if (state & TTK_STATE_PRESSED) {
	infoState = kThemeStatePressedUp;
    } else {
	infoState = Ttk_StateTableLookup(ThemeStateTable, state);
    }
    const HIThemeButtonDrawInfo info = {
	.version = 0,
	.state = infoState,
	.kind = kThemeIncDecButton,
	.value = Ttk_StateTableLookup(ButtonValueTable, state),
	.adornment = kThemeAdornmentNone,
    };
    BEGIN_DRAWING(d)
    if ([NSApp macOSVersion] > 100800) {
	DrawButton(bounds, info, state, dc.context, tkwin);
    } else {
	ChkErr(HIThemeDrawButton, &bounds, &info, dc.context, HIOrientation,
	       NULL);
    }
    END_DRAWING
}

static Ttk_ElementSpec SpinButtonUpElementSpec = {
    TK_STYLE_VERSION_2,
    sizeof(NullElement),
    TtkNullElementOptions,
    SpinButtonElementSize,
    SpinButtonUpElementDraw
};

static void SpinButtonDownElementDraw(
    TCL_UNUSED(void *),    /* clientData */
    TCL_UNUSED(void *),    /* elementRecord */
    Tk_Window tkwin,
    Drawable d,
    Ttk_Box b,
    Ttk_State state)
{
    CGRect bounds = BoxToRect(d, Ttk_PadBox(b, SpinbuttonMargins));
    int infoState = 0;

    SpinButtonReBounds(tkwin, &bounds);
    bounds.origin.y -= bounds.size.height;
    bounds.size.height += bounds.size.height;
    if (state & TTK_STATE_PRESSED) {
	infoState = kThemeStatePressedDown;
    } else {
	return;
    }
    const HIThemeButtonDrawInfo info = {
	.version = 0,
	.state = infoState,
	.kind = kThemeIncDecButton,
	.value = Ttk_StateTableLookup(ButtonValueTable, state),
	.adornment = kThemeAdornmentNone,
    };

    BEGIN_DRAWING(d)
    if ([NSApp macOSVersion] > 100800) {
	DrawButton(bounds, info, state, dc.context, tkwin);
    } else {
	ChkErr(HIThemeDrawButton, &bounds, &info, dc.context, HIOrientation,
	       NULL);
    }
    END_DRAWING
}

static Ttk_ElementSpec SpinButtonDownElementSpec = {
    TK_STYLE_VERSION_2,
    sizeof(NullElement),
    TtkNullElementOptions,
    SpinButtonElementSize,
    SpinButtonDownElementDraw
};

/*----------------------------------------------------------------------
 * +++ DrawThemeTrack-based elements --
 *
 *    Progress bars and scales. (See also: <<NOTE-TRACKS>>)
 */

/*
 * Apple does not change the appearance of a slider when the window becomes
 * inactive.  So we shouldn't either.
 */

static Ttk_StateTable ThemeTrackEnableTable[] = {
    {kThemeTrackDisabled, TTK_STATE_DISABLED, 0},
    {kThemeTrackActive, TTK_STATE_BACKGROUND, 0},
    {kThemeTrackActive, 0, 0}
    /* { kThemeTrackNothingToScroll, ?, ? , 0}, */
};

typedef struct {        /* TrackElement client data */
    ThemeTrackKind kind;
    SInt32 thicknessMetric;
} TrackElementData;

static TrackElementData ScaleData = {
    kThemeSlider, kThemeMetricHSliderHeight
};

typedef struct {
    Tcl_Obj *fromObj;           /* minimum value */
    Tcl_Obj *toObj;             /* maximum value */
    Tcl_Obj *valueObj;          /* current value */
    Tcl_Obj *orientObj;         /* horizontal / vertical */
} TrackElement;

static Ttk_ElementOptionSpec TrackElementOptions[] = {
    {"-from", TK_OPTION_DOUBLE, offsetof(TrackElement, fromObj), NULL},
    {"-to", TK_OPTION_DOUBLE, offsetof(TrackElement, toObj), NULL},
    {"-value", TK_OPTION_DOUBLE, offsetof(TrackElement, valueObj), NULL},
    {"-orient", TK_OPTION_STRING, offsetof(TrackElement, orientObj), NULL},
    {NULL, TK_OPTION_BOOLEAN, 0, NULL}
};
static void TrackElementSize(
    void *clientData,
    TCL_UNUSED(void *),       /* elementRecord */
    TCL_UNUSED(Tk_Window),    /* tkwin */
    int *minWidth,
    int *minHeight,
    TCL_UNUSED(Ttk_Padding *)) /* paddingPtr */
{
    TrackElementData *data = clientData;
    SInt32 size = 24;   /* reasonable default ... */

    ChkErr(GetThemeMetric, data->thicknessMetric, &size);
    *minWidth = *minHeight = size;
}

static void TrackElementDraw(
    void *clientData,
    void *elementRecord,
    Tk_Window tkwin,
    Drawable d,
    Ttk_Box b,
    Ttk_State state)
{
    TrackElementData *data = (TrackElementData *)clientData;
    TrackElement *elem = (TrackElement *)elementRecord;
    int orientation = TTK_ORIENT_HORIZONTAL;
    double from = 0, to = 100, value = 0, fraction, max;
    CGRect bounds = BoxToRect(d, b);

    Ttk_GetOrientFromObj(NULL, elem->orientObj, &orientation);
    Tcl_GetDoubleFromObj(NULL, elem->fromObj, &from);
    Tcl_GetDoubleFromObj(NULL, elem->toObj, &to);
    Tcl_GetDoubleFromObj(NULL, elem->valueObj, &value);

    fraction = (value - from) / (to - from);
    max = RangeToFactor(fabs(to - from));
    HIThemeTrackDrawInfo info = {
	.version = 0,
	.kind = data->kind,
	.bounds = bounds,
	.min = 0,
	.max = max,
	.value = fraction * max,
	.attributes = kThemeTrackShowThumb |
	    (orientation == TTK_ORIENT_HORIZONTAL ?
	    kThemeTrackHorizontal : 0),
	.enableState = Ttk_StateTableLookup(ThemeTrackEnableTable, state),
	.trackInfo.progress.phase = 0
    };

    if (info.kind == kThemeSlider) {
	info.trackInfo.slider.pressState = state & TTK_STATE_PRESSED ?
	    kThemeThumbPressed : 0;
	if (state & TTK_STATE_ALTERNATE) {
	    info.trackInfo.slider.thumbDir = kThemeThumbDownward;
	} else {
	    info.trackInfo.slider.thumbDir = kThemeThumbPlain;
	}
    }
    BEGIN_DRAWING(d)
    if (([NSApp macOSVersion] > 100800) && !(state & TTK_STATE_ALTERNATE)) {

	/*
	 * We use the reserved field to indicate whether "from" is less than
	 * "to".  It should be 0 if passing the info to HIThemeDrawInfo, but
	 * we aren't doing that.
	 */

	info.reserved = (from < to);
	DrawSlider(dc.context, bounds, info, state, tkwin);
    } else {
	ChkErr(HIThemeDrawTrack, &info, NULL, dc.context, HIOrientation);
    }
    END_DRAWING
}

static Ttk_ElementSpec TrackElementSpec = {
    TK_STYLE_VERSION_2,
    sizeof(TrackElement),
    TrackElementOptions,
    TrackElementSize,
    TrackElementDraw
};

/*----------------------------------------------------------------------
 * Slider elements -- <<NOTE-TRACKS>>
 *
 * Has geometry only. The Scale widget adjusts the position of this element,
 * and uses it for hit detection. In the Aqua theme, the slider is actually
 * drawn as part of the trough element.
 *
 */

static void SliderElementSize(
    TCL_UNUSED(void *),        /* clientData */
    TCL_UNUSED(void *),        /* elementRecord */
    TCL_UNUSED(Tk_Window),     /* tkwin */
    int *minWidth,
    int *minHeight,
    TCL_UNUSED(Ttk_Padding *)) /* paddingPtr */
{
    *minWidth = *minHeight = 24;
}

static Ttk_ElementSpec SliderElementSpec = {
    TK_STYLE_VERSION_2,
    sizeof(NullElement),
    TtkNullElementOptions,
    SliderElementSize,
    TtkNullElementDraw
};

/*----------------------------------------------------------------------
 * +++ Progress bar elements --
 *
 * @@@ NOTE: According to an older revision of the Aqua reference docs,
 * @@@ the 'phase' field is between 0 and 4. Newer revisions say
 * @@@ that it can be any UInt8 value.
 */

typedef struct {
    Tcl_Obj *orientObj;         /* horizontal / vertical */
    Tcl_Obj *valueObj;          /* current value */
    Tcl_Obj *maximumObj;        /* maximum value */
    Tcl_Obj *phaseObj;          /* animation phase */
    Tcl_Obj *modeObj;           /* progress bar mode */
} PbarElement;

static Ttk_ElementOptionSpec PbarElementOptions[] = {
    {"-orient", TK_OPTION_STRING,
     Tk_Offset(PbarElement, orientObj), "horizontal"},
    {"-value", TK_OPTION_DOUBLE,
     Tk_Offset(PbarElement, valueObj), "0"},
    {"-maximum", TK_OPTION_DOUBLE,
     Tk_Offset(PbarElement, maximumObj), "100"},
    {"-phase", TK_OPTION_INT,
     Tk_Offset(PbarElement, phaseObj), "0"},
    {"-mode", TK_OPTION_STRING,
     Tk_Offset(PbarElement, modeObj), "determinate"},
    {NULL, TK_OPTION_BOOLEAN, 0, NULL}
};
static void PbarElementSize(
    TCL_UNUSED(void *),        /* clientData */
    TCL_UNUSED(void *),        /* elementRecord */
    TCL_UNUSED(Tk_Window),     /* tkwin */
    int *minWidth,
    int *minHeight,
    TCL_UNUSED(Ttk_Padding *)) /* paddingPtr */
{
    SInt32 size = 24;           /* @@@ Check HIG for correct default */

    ChkErr(GetThemeMetric, kThemeMetricLargeProgressBarThickness, &size);
    *minWidth = *minHeight = size;
}

static void PbarElementDraw(
    TCL_UNUSED(void *),    /* clientData */
    void *elementRecord,
    Tk_Window tkwin,
    Drawable d,
    Ttk_Box b,
    Ttk_State state)
{
    PbarElement *pbar = (PbarElement *)elementRecord;
    int orientation = TTK_ORIENT_HORIZONTAL, phase;
    double value = 0, maximum = 100, factor;
    CGRect bounds = BoxToRect(d, b);
    int isIndeterminate = !strcmp("indeterminate",
				  Tcl_GetString(pbar->modeObj));

    Ttk_GetOrientFromObj(NULL, pbar->orientObj, &orientation);
    Tcl_GetDoubleFromObj(NULL, pbar->valueObj, &value);
    Tcl_GetDoubleFromObj(NULL, pbar->maximumObj, &maximum);
    Tcl_GetIntFromObj(NULL, pbar->phaseObj, &phase);

    if (isIndeterminate) {

	/*
	 * When an indeterminate progress bar is animated the phase is
	 * (currently) always 0 and the value increases from min to max
	 * and then decreases back to min.  We scale the value by 3 to
	 * speed the animation up a bit.
	 */

	double remainder = fmod(3*value, 2*maximum);
	value = remainder > maximum ? 2*maximum - remainder : remainder;
    }
    factor = RangeToFactor(maximum);
    HIThemeTrackDrawInfo info = {
	.version = 0,
	.kind = isIndeterminate? kThemeIndeterminateBar : kThemeProgressBar,
	.bounds = bounds,
	.min = 0,
	.max = maximum * factor,
	.value = value * factor,
	.attributes = kThemeTrackShowThumb |
	    (orientation == TTK_ORIENT_HORIZONTAL ?
	    kThemeTrackHorizontal : 0),
	.enableState = Ttk_StateTableLookup(ThemeTrackEnableTable, state),
	.trackInfo.progress.phase = phase,
    };

    BEGIN_DRAWING(d)
    if ([NSApp macOSVersion] > 100800) {
	DrawProgressBar(dc.context, bounds, info, state, tkwin);
    } else {
	ChkErr(HIThemeDrawTrack, &info, NULL, dc.context, HIOrientation);
    }
    END_DRAWING
}

static Ttk_ElementSpec PbarElementSpec = {
    TK_STYLE_VERSION_2,
    sizeof(PbarElement),
    PbarElementOptions,
    PbarElementSize,
    PbarElementDraw
};

/*----------------------------------------------------------------------
 * +++ Scrollbar elements
 */

typedef struct
{
    Tcl_Obj *orientObj;
} ScrollbarElement;

static Ttk_ElementOptionSpec ScrollbarElementOptions[] = {
    {"-orient", TK_OPTION_STRING,
     Tk_Offset(ScrollbarElement, orientObj), "horizontal"},
    {NULL, TK_OPTION_BOOLEAN, 0, NULL}
};
static void TroughElementSize(
    TCL_UNUSED(void *),    /* clientData */
    void *elementRecord,
    TCL_UNUSED(Tk_Window), /* tkwin */
    int *minWidth,
    int *minHeight,
    Ttk_Padding *paddingPtr)
{
    ScrollbarElement *scrollbar = (ScrollbarElement *)elementRecord;
    int orientation = TTK_ORIENT_HORIZONTAL;
    SInt32 thickness = 15;

    Ttk_GetOrientFromObj(NULL, scrollbar->orientObj, &orientation);
    ChkErr(GetThemeMetric, kThemeMetricScrollBarWidth, &thickness);
    if (orientation == TTK_ORIENT_HORIZONTAL) {
	*minHeight = thickness;
	if ([NSApp macOSVersion] > 100700) {
	    *paddingPtr = Ttk_MakePadding(4, 4, 4, 3);
	}
    } else {
	*minWidth = thickness;
	if ([NSApp macOSVersion] > 100700) {
	    *paddingPtr = Ttk_MakePadding(4, 4, 3, 4);
	}
    }
}

static void TroughElementDraw(
    TCL_UNUSED(void *),    /* clientData */
    void *elementRecord,
    Tk_Window tkwin,
    Drawable d,
    Ttk_Box b,
    TCL_UNUSED(Ttk_State)) /* state */
{
    ScrollbarElement *scrollbar = (ScrollbarElement *)elementRecord;
    int orientation = TTK_ORIENT_HORIZONTAL;
    CGRect bounds = BoxToRect(d, b);
    GrayColor bgGray;

    Ttk_GetOrientFromObj(NULL, scrollbar->orientObj, &orientation);
    if (orientation == TTK_ORIENT_HORIZONTAL) {
	bounds = CGRectInset(bounds, 0, 1);
    } else {
	bounds = CGRectInset(bounds, 1, 0);
    }
    BEGIN_DRAWING(d)
    if ([NSApp macOSVersion] > 100800) {
	bgGray = TkMacOSXInDarkMode(tkwin) ? darkTrough : lightTrough;
	CGContextSetFillColorWithColor(dc.context, CGColorFromGray(bgGray));
    } else {
	ChkErr(HIThemeSetFill, kThemeBrushDocumentWindowBackground, NULL,
	    dc.context, HIOrientation);
    }
    CGContextFillRect(dc.context, bounds);
    END_DRAWING
}

static Ttk_ElementSpec TroughElementSpec = {
    TK_STYLE_VERSION_2,
    sizeof(ScrollbarElement),
    ScrollbarElementOptions,
    TroughElementSize,
    TroughElementDraw
};
static void ThumbElementSize(
    TCL_UNUSED(void *),        /* clientData */
    void *elementRecord,
    TCL_UNUSED(Tk_Window),     /* tkwin */
    int *minWidth,
    int *minHeight,
    TCL_UNUSED(Ttk_Padding *)) /* paddingPtr */
{
    ScrollbarElement *scrollbar = (ScrollbarElement *)elementRecord;
    int orientation = TTK_ORIENT_HORIZONTAL;

    Ttk_GetOrientFromObj(NULL, scrollbar->orientObj, &orientation);
    if (orientation == TTK_ORIENT_VERTICAL) {
	*minHeight = 18;
	*minWidth = 8;
    } else {
	*minHeight = 8;
	*minWidth = 18;
    }
}

static void ThumbElementDraw(
    TCL_UNUSED(void *),        /* clientData */
    void *elementRecord,
    Tk_Window tkwin,
    Drawable d,
    Ttk_Box b,
    Ttk_State state)
{
    ScrollbarElement *scrollbar = (ScrollbarElement *)elementRecord;
    int orientation = TTK_ORIENT_HORIZONTAL;

    Ttk_GetOrientFromObj(NULL, scrollbar->orientObj, &orientation);

    /*
     * In order to make ttk scrollbars work correctly it is necessary to be
     * able to display the thumb element at the size and location which the ttk
     * scrollbar widget requests.  The algorithm that HIToolbox uses to
     * determine the thumb geometry from the input values of min, max, value
     * and viewSize is undocumented.  A seemingly natural algorithm is
     * implemented below.  This code uses that algorithm for older OS versions,
     * because using HIToolbox also handles drawing the buttons and 3D thumb used
     * on those systems.  For newer systems the cleanest approach is to just
     * draw the thumb directly.
     */

    if ([NSApp macOSVersion] > 100800) {
	CGRect thumbBounds = BoxToRect(d, b);
	CGColorRef thumbColor;
	GrayColor bgGray;

	/*
	 * Apple does not draw the thumb when scrolling is not possible.
	 */

	if ((orientation == TTK_ORIENT_HORIZONTAL &&
	    thumbBounds.size.width >= Tk_Width(tkwin) - 8) ||
	    (orientation == TTK_ORIENT_VERTICAL &&
	    thumbBounds.size.height >= Tk_Height(tkwin) - 8)) {
	    return;
	}
	int isDark = TkMacOSXInDarkMode(tkwin);
	if ((state & TTK_STATE_PRESSED) ||
	    (state & TTK_STATE_HOVER)) {
	    bgGray = isDark ? darkActiveThumb : lightActiveThumb;
	} else {
	    bgGray = isDark ? darkInactiveThumb : lightInactiveThumb;
	}
	thumbColor = CGColorFromGray(bgGray);
	BEGIN_DRAWING(d)
	FillRoundedRectangle(dc.context, thumbBounds, 4, thumbColor);
	END_DRAWING
    } else {
	double thumbSize, trackSize, visibleSize, factor, fraction;
	MacDrawable *macWin = (MacDrawable *)Tk_WindowId(tkwin);
	CGRect troughBounds = {{macWin->xOff, macWin->yOff},
			       {Tk_Width(tkwin), Tk_Height(tkwin)}};

        /*
         * The info struct has integer fields, which will be converted to
         * floats in the drawing routine.  All of values provided in the info
         * struct, namely min, max, value, and viewSize are only defined up to
         * an arbitrary scale factor.  To avoid roundoff error we scale so
         * that the viewSize is a large float which is smaller than the
         * largest int.
         */

	HIThemeTrackDrawInfo info = {
	    .version = 0,
	    .bounds = troughBounds,
	    .min = 0,
	    .attributes = kThemeTrackShowThumb |
		kThemeTrackThumbRgnIsNotGhost,
	    .enableState = kThemeTrackActive
	};
	factor = RangeToFactor(100.0);
	if (orientation == TTK_ORIENT_HORIZONTAL) {
	    trackSize = troughBounds.size.width;
	    thumbSize = b.width;
	    fraction = b.x / trackSize;
	} else {
	    trackSize = troughBounds.size.height;
	    thumbSize = b.height;
	    fraction = b.y / trackSize;
	}
	visibleSize = (thumbSize / trackSize) * factor;
	info.max = factor - visibleSize;
	info.trackInfo.scrollbar.viewsize = visibleSize;
	if ([NSApp macOSVersion] < 100800 ||
	    orientation == TTK_ORIENT_HORIZONTAL) {
	    info.value = factor * fraction;
	} else {
	    info.value = info.max - factor * fraction;
	}
	if ((state & TTK_STATE_PRESSED) ||
	    (state & TTK_STATE_HOVER)) {
	    info.trackInfo.scrollbar.pressState = kThemeThumbPressed;
	} else {
	    info.trackInfo.scrollbar.pressState = 0;
	}
	if (orientation == TTK_ORIENT_HORIZONTAL) {
	    info.attributes |= kThemeTrackHorizontal;
	} else {
	    info.attributes &= ~kThemeTrackHorizontal;
	}
	BEGIN_DRAWING(d)
	HIThemeDrawTrack(&info, 0, dc.context, kHIThemeOrientationNormal);
	END_DRAWING
    }
}

static Ttk_ElementSpec ThumbElementSpec = {
    TK_STYLE_VERSION_2,
    sizeof(ScrollbarElement),
    ScrollbarElementOptions,
    ThumbElementSize,
    ThumbElementDraw
};
static void ArrowElementSize(
    TCL_UNUSED(void *),        /* clientData */
    TCL_UNUSED(void *),        /* elementRecord */
    TCL_UNUSED(Tk_Window),     /* tkwin */
    int *minWidth,
    int *minHeight,
    TCL_UNUSED(Ttk_Padding *)) /* paddingPtr */
{
    if ([NSApp macOSVersion] < 100800) {
	*minHeight = *minWidth = 14;
    } else {
	*minHeight = *minWidth = -1;
    }
}

static Ttk_ElementSpec ArrowElementSpec = {
    TK_STYLE_VERSION_2,
    sizeof(ScrollbarElement),
    ScrollbarElementOptions,
    ArrowElementSize,
    TtkNullElementDraw
};

/*----------------------------------------------------------------------
 * +++ Separator element.
 *
 *    DrawThemeSeparator() guesses the orientation of the line from the width
 *    and height of the rectangle, so the same element can can be used for
 *    horizontal, vertical, and general separators.
 */

static void SeparatorElementSize(
    TCL_UNUSED(void *),       /* clientData */
    TCL_UNUSED(void *),       /* elementRecord */
    TCL_UNUSED(Tk_Window),    /* tkwin */
    int *minWidth,
    int *minHeight,
    TCL_UNUSED(Ttk_Padding *)) /* paddingPtr */
{
    *minWidth = *minHeight = 1;
}

static void SeparatorElementDraw(
    TCL_UNUSED(void *),       /* clientData */
    TCL_UNUSED(void *),       /* elementRecord */
    Tk_Window tkwin,
    Drawable d,
    Ttk_Box b,
    unsigned int state)
{
    CGRect bounds = BoxToRect(d, b);
    const HIThemeSeparatorDrawInfo info = {
	.version = 0,
        /* Separator only supports kThemeStateActive, kThemeStateInactive */
	.state = Ttk_StateTableLookup(ThemeStateTable,
	    state & TTK_STATE_BACKGROUND),
    };

    BEGIN_DRAWING(d)
    if (TkMacOSXInDarkMode(tkwin)) {
	DrawDarkSeparator(bounds, dc.context, tkwin);
    } else {
	ChkErr(HIThemeDrawSeparator, &bounds, &info, dc.context,
	    HIOrientation);
    }
    END_DRAWING
}

static Ttk_ElementSpec SeparatorElementSpec = {
    TK_STYLE_VERSION_2,
    sizeof(NullElement),
    TtkNullElementOptions,
    SeparatorElementSize,
    SeparatorElementDraw
};

/*----------------------------------------------------------------------
 * +++ Size grip elements -- (obsolete)
 */

static const ThemeGrowDirection sizegripGrowDirection
    = kThemeGrowRight | kThemeGrowDown;

static void SizegripElementSize(
    TCL_UNUSED(void *),    /* clientData */
    TCL_UNUSED(void *),    /* elementRecord */
    TCL_UNUSED(Tk_Window), /* tkwin */
    int *minWidth,
    int *minHeight,
    TCL_UNUSED(Ttk_Padding *)) /* paddingPtr */
{
    HIThemeGrowBoxDrawInfo info = {
	.version = 0,
	.state = kThemeStateActive,
	.kind = kHIThemeGrowBoxKindNormal,
	.direction = sizegripGrowDirection,
	.size = kHIThemeGrowBoxSizeNormal,
    };
    CGRect bounds = CGRectZero;

    ChkErr(HIThemeGetGrowBoxBounds, &bounds.origin, &info, &bounds);
    *minWidth = bounds.size.width;
    *minHeight = bounds.size.height;
}

static void SizegripElementDraw(
    TCL_UNUSED(void *),    /* clientData */
    TCL_UNUSED(void *),    /* elementRecord */
    TCL_UNUSED(Tk_Window), /* tkwin */
    Drawable d,
    Ttk_Box b,
    unsigned int state)
{
    CGRect bounds = BoxToRect(d, b);
    HIThemeGrowBoxDrawInfo info = {
	.version = 0,
        /* Grow box only supports kThemeStateActive, kThemeStateInactive */
	.state = Ttk_StateTableLookup(ThemeStateTable,
	    state & TTK_STATE_BACKGROUND),
	.kind = kHIThemeGrowBoxKindNormal,
	.direction = sizegripGrowDirection,
	.size = kHIThemeGrowBoxSizeNormal,
    };

    BEGIN_DRAWING(d)
    ChkErr(HIThemeDrawGrowBox, &bounds.origin, &info, dc.context,
	HIOrientation);
    END_DRAWING
}

static Ttk_ElementSpec SizegripElementSpec = {
    TK_STYLE_VERSION_2,
    sizeof(NullElement),
    TtkNullElementOptions,
    SizegripElementSize,
    SizegripElementDraw
};

/*----------------------------------------------------------------------
 * +++ Background and fill elements --
 *
 *      Before drawing any ttk widget, its bounding rectangle is filled with a
 *      background color.  This color must match the background color of the
 *      containing widget to avoid looking ugly. The need for care when doing
 *      this is exacerbated by the fact that ttk enforces its "native look" by
 *      not allowing user control of the background or highlight colors of ttk
 *      widgets.
 *
 *      This job is made more complicated in recent versions of macOS by the
 *      fact that the Appkit GroupBox (used for ttk LabelFrames) and
 *      TabbedPane (used for the Notebook widget) both place their content
 *      inside a rectangle with rounded corners that has a color which
 *      contrasts with the dialog background color.  Moreover, although the
 *      Apple human interface guidelines recommend against doing so, there are
 *      times when one wants to nest these widgets, for example placing a
 *      GroupBox inside of a TabbedPane.  To have the right contrast, each
 *      level of nesting requires a different color.
 *
 *      Previous Tk releases used the HIThemeDrawGroupBox routine to draw
 *      GroupBoxes and TabbedPanes. This meant that the best that could be
 *      done was to set the GroupBox to be of kind
 *      kHIThemeGroupBoxKindPrimaryOpaque, and set its fill color to be the
 *      system background color.  If widgets inside the box were drawn with
 *      the system background color the backgrounds would match.  But this
 *      produces a GroupBox with no contrast, the only visual clue being a
 *      faint highlighting around the top of the GroupBox.  Moreover, the
 *      TabbedPane does not have an Opaque version, so while it is drawn
 *      inside a contrasting rounded rectangle, the widgets inside the pane
 *      needed to be enclosed in a frame with the system background
 *      color. This added a visual artifact since the frame's background color
 *      does not match the Pane's background color.  That code has now been
 *      replaced with the standalone drawing procedure macOSXDrawGroupBox,
 *      which draws a rounded rectangle with an appropriate contrasting
 *      background color.
 *
 *      Patterned backgrounds, which are now obsolete, should be aligned with
 *      the coordinate system of the top-level window.  Apparently failing to
 *      do this used to cause graphics anomalies when drawing into an
 *      off-screen graphics port.  The code for handling this is currently
 *      commented out.
 */

static void FillElementDraw(
    TCL_UNUSED(void *),    /* clientData */
    TCL_UNUSED(void *),    /* elementRecord */
    Tk_Window tkwin,
    Drawable d,
    Ttk_Box b,
    Ttk_State state)
{
    CGRect bounds = BoxToRect(d, b);
    if ([NSApp macOSVersion] > 100800) {
<<<<<<< HEAD
	CGColorRef bgColor;
	BEGIN_DRAWING(d)
	bgColor = GetBackgroundCGColor(dc.context, tkwin, NO, 0);
	CGContextSetFillColorWithColor(dc.context, bgColor);
=======
	NSColorSpace *deviceRGB = [NSColorSpace deviceRGBColorSpace];
	NSColor *bgColor;
	CGFloat fill[4];
	BEGIN_DRAWING_OR_REDRAW(d)
	GetBackgroundColor(dc.context, tkwin, 0, fill);
	bgColor = [NSColor colorWithColorSpace: deviceRGB components: fill
					 count: 4];
	CGContextSetFillColorSpace(dc.context, deviceRGB.CGColorSpace);
	CGContextSetFillColorWithColor(dc.context, CGCOLOR(bgColor));
>>>>>>> 95d45c95
	CGContextFillRect(dc.context, bounds);
	END_DRAWING
    } else {
	ThemeBrush brush = (state & TTK_STATE_BACKGROUND)
	    ? kThemeBrushModelessDialogBackgroundInactive
	    : kThemeBrushModelessDialogBackgroundActive;
	BEGIN_DRAWING(d)
	ChkErr(HIThemeSetFill, brush, NULL, dc.context, HIOrientation);
	CGContextFillRect(dc.context, bounds);
	END_DRAWING
    }
}

static void BackgroundElementDraw(
    void *clientData,
    void *elementRecord,
    Tk_Window tkwin,
    Drawable d,
    TCL_UNUSED(Ttk_Box),
    unsigned int state)
{
    FillElementDraw(clientData, elementRecord, tkwin, d, Ttk_WinBox(tkwin),
	state);
}

static Ttk_ElementSpec FillElementSpec = {
    TK_STYLE_VERSION_2,
    sizeof(NullElement),
    TtkNullElementOptions,
    TtkNullElementSize,
    FillElementDraw
};
static Ttk_ElementSpec BackgroundElementSpec = {
    TK_STYLE_VERSION_2,
    sizeof(NullElement),
    TtkNullElementOptions,
    TtkNullElementSize,
    BackgroundElementDraw
};

/*----------------------------------------------------------------------
 * +++ ToolbarBackground element -- toolbar style for frames.
 *
 *    This is very similar to the normal background element, but uses a
 *    different ThemeBrush in order to get the lighter pinstripe effect
 *    used in toolbars. We use SetThemeBackground() rather than
 *    ApplyThemeBackground() in order to get the right style.
 *
 *    <URL: http://developer.apple.com/documentation/Carbon/Reference/
 *    Appearance_Manager/appearance_manager/constant_7.html#/
 *    /apple_ref/doc/uid/TP30000243/C005321>
 *
 */

static void ToolbarBackgroundElementDraw(
    TCL_UNUSED(void *),    /* clientData */
    TCL_UNUSED(void *),    /* elementRecord */
    Tk_Window tkwin,
    Drawable d,
    TCL_UNUSED(Ttk_Box),
    TCL_UNUSED(Ttk_State))
{
    ThemeBrush brush = kThemeBrushToolbarBackground;
    CGRect bounds = BoxToRect(d, Ttk_WinBox(tkwin));

    BEGIN_DRAWING(d)
    ChkErr(HIThemeSetFill, brush, NULL, dc.context, HIOrientation);
    //QDSetPatternOrigin(PatternOrigin(tkwin, d));
    CGContextFillRect(dc.context, bounds);
    END_DRAWING
}

static Ttk_ElementSpec ToolbarBackgroundElementSpec = {
    TK_STYLE_VERSION_2,
    sizeof(NullElement),
    TtkNullElementOptions,
    TtkNullElementSize,
    ToolbarBackgroundElementDraw
};

/*----------------------------------------------------------------------
 * +++ Field elements --
 *
 *      Used for the Treeview widget. This is like the BackgroundElement
 *      except that the fieldbackground color is configureable.
 */

typedef struct {
    Tcl_Obj     *backgroundObj;
} FieldElement;

static Ttk_ElementOptionSpec FieldElementOptions[] = {
    {"-fieldbackground", TK_OPTION_BORDER,
     Tk_Offset(FieldElement, backgroundObj), "white"},
    {NULL, TK_OPTION_BOOLEAN, 0, NULL}
};

static void FieldElementDraw(
    TCL_UNUSED(void *),    /* clientData */
    void *elementRecord,
    Tk_Window tkwin,
    Drawable d,
    Ttk_Box b,
    TCL_UNUSED(Ttk_State))
{
    FieldElement *e = (FieldElement *)elementRecord;
    Tk_3DBorder backgroundPtr =
	Tk_Get3DBorderFromObj(tkwin, e->backgroundObj);

    XFillRectangle(Tk_Display(tkwin), d,
	Tk_3DBorderGC(tkwin, backgroundPtr, TK_3D_FLAT_GC),
	b.x, b.y, b.width, b.height);
}

static Ttk_ElementSpec FieldElementSpec = {
    TK_STYLE_VERSION_2,
    sizeof(FieldElement),
    FieldElementOptions,
    TtkNullElementSize,
    FieldElementDraw
};

/*----------------------------------------------------------------------
 * +++ Treeview headers --
 *
 *    On systems older than 10.9 the header is a kThemeListHeaderButton drawn
 *    by HIToolbox.  On newer systems those buttons do not match the Apple
 *    buttons, so we draw them from scratch.
 */

static Ttk_StateTable TreeHeaderValueTable[] = {
    {kThemeButtonOn, TTK_STATE_ALTERNATE, 0},
    {kThemeButtonOn, TTK_STATE_SELECTED, 0},
    {kThemeButtonOff, 0, 0}
};

static Ttk_StateTable TreeHeaderAdornmentTable[] = {
    {kThemeAdornmentHeaderButtonSortUp,
     TTK_STATE_ALTERNATE | TTK_TREEVIEW_STATE_SORTARROW, 0},
    {kThemeAdornmentDefault,
     TTK_STATE_SELECTED | TTK_TREEVIEW_STATE_SORTARROW, 0},
    {kThemeAdornmentHeaderButtonNoSortArrow, TTK_STATE_ALTERNATE, 0},
    {kThemeAdornmentHeaderButtonNoSortArrow, TTK_STATE_SELECTED, 0},
    {kThemeAdornmentFocus, TTK_STATE_FOCUS, 0},
    {kThemeAdornmentNone, 0, 0}
};

static void TreeAreaElementSize (
    TCL_UNUSED(void *),    /* clientData */
    TCL_UNUSED(void *),    /* elementRecord */
    TCL_UNUSED(Tk_Window), /* tkwin */
    TCL_UNUSED(int *),     /* minWidth */
    TCL_UNUSED(int *),     /* minHeight */
    Ttk_Padding *paddingPtr)
{

    /*
     * Padding is needed to get the heading text to align correctly, since the
     * widget expects the heading to be the same height as a row.
     */

    if ([NSApp macOSVersion] > 100800) {
	*paddingPtr = Ttk_MakePadding(0, 4, 0, 0);
    }
}

static Ttk_ElementSpec TreeAreaElementSpec = {
    TK_STYLE_VERSION_2,
    sizeof(NullElement),
    TtkNullElementOptions,
    TreeAreaElementSize,
    TtkNullElementDraw
};
static void TreeHeaderElementSize(
    void *clientData,
    void *elementRecord,
    Tk_Window tkwin,
    int *minWidth,
    int *minHeight,
    Ttk_Padding *paddingPtr)
{
    if ([NSApp macOSVersion] > 100800) {
	*minHeight = 24;
    } else {
	ButtonElementSize(clientData, elementRecord, tkwin, minWidth,
	    minHeight, paddingPtr);
    }
}

static void TreeHeaderElementDraw(
    void *clientData,
    TCL_UNUSED(void *),    /* elementRecord */
    Tk_Window tkwin,
    Drawable d,
    Ttk_Box b,
    Ttk_State state)
{
    ThemeButtonParams *params = (ThemeButtonParams *)clientData;
    CGRect bounds = BoxToRect(d, b);
    const HIThemeButtonDrawInfo info = {
	.version = 0,
	.state = Ttk_StateTableLookup(ThemeStateTable, state),
	.kind = params->kind,
	.value = Ttk_StateTableLookup(TreeHeaderValueTable, state),
	.adornment = Ttk_StateTableLookup(TreeHeaderAdornmentTable, state),
    };

    BEGIN_DRAWING(d)
    if ([NSApp macOSVersion] > 100800) {

        /*
         * Compensate for the padding added in TreeHeaderElementSize, so
         * the larger heading will be drawn at the top of the widget.
         */

	bounds.origin.y -= 4;
	DrawListHeader(bounds, dc.context, tkwin, state);
    } else {
	ChkErr(HIThemeDrawButton, &bounds, &info, dc.context, HIOrientation,
	    NULL);
    }
    END_DRAWING
}

static Ttk_ElementSpec TreeHeaderElementSpec = {
    TK_STYLE_VERSION_2,
    sizeof(NullElement),
    TtkNullElementOptions,
    TreeHeaderElementSize,
    TreeHeaderElementDraw
};

/*----------------------------------------------------------------------
 * +++ Disclosure triangles --
 */

#define TTK_TREEVIEW_STATE_OPEN         TTK_STATE_USER1
#define TTK_TREEVIEW_STATE_LEAF         TTK_STATE_USER2
static Ttk_StateTable DisclosureValueTable[] = {
    {kThemeDisclosureDown, TTK_TREEVIEW_STATE_OPEN, 0},
    {kThemeDisclosureRight, 0, 0},
};
static void DisclosureElementSize(
    TCL_UNUSED(void *),    /* clientData */
    TCL_UNUSED(void *),    /* elementRecord */
    TCL_UNUSED(Tk_Window), /* tkwin */
    int *minWidth,
    int *minHeight,
    TCL_UNUSED(Ttk_Padding *)) /* paddingPtr */
{
    SInt32 s;

    ChkErr(GetThemeMetric, kThemeMetricDisclosureTriangleWidth, &s);
    *minWidth = s;
    ChkErr(GetThemeMetric, kThemeMetricDisclosureTriangleHeight, &s);
    *minHeight = s;
}

static void DisclosureElementDraw(
    TCL_UNUSED(void *),    /* clientData */
    TCL_UNUSED(void *),    /* elementRecord */
    Tk_Window tkwin,
    Drawable d,
    Ttk_Box b,
    Ttk_State state)
{
    if (!(state & TTK_TREEVIEW_STATE_LEAF)) {
	int triangleState = TkMacOSXInDarkMode(tkwin) ?
	    kThemeStateInactive : kThemeStateActive;
	CGRect bounds = BoxToRect(d, b);
	const HIThemeButtonDrawInfo info = {
	    .version = 0,
	    .state = triangleState,
	    .kind = kThemeDisclosureTriangle,
	    .value = Ttk_StateTableLookup(DisclosureValueTable, state),
	    .adornment = kThemeAdornmentDrawIndicatorOnly,
	};

	BEGIN_DRAWING(d)
	if ([NSApp macOSVersion] >= 110000) {
	    CGFloat rgba[4];
	    NSColorSpace *deviceRGB = [NSColorSpace deviceRGBColorSpace];
	    NSColor *stroke = [[NSColor textColor]
		colorUsingColorSpace: deviceRGB];
	    [stroke getComponents: rgba];
	    if (state & TTK_TREEVIEW_STATE_OPEN) {
		DrawOpenDisclosure(dc.context, bounds, 2, 8, rgba);
	    } else {
		DrawClosedDisclosure(dc.context, bounds, 2, 12, rgba);
	    }
	} else {
	    ChkErr(HIThemeDrawButton, &bounds, &info, dc.context, HIOrientation,
	    NULL);
	}
	END_DRAWING
    }
}

static Ttk_ElementSpec DisclosureElementSpec = {
    TK_STYLE_VERSION_2,
    sizeof(NullElement),
    TtkNullElementOptions,
    DisclosureElementSize,
    DisclosureElementDraw
};

/*----------------------------------------------------------------------
 * +++ Widget layouts --
 */

TTK_BEGIN_LAYOUT_TABLE(LayoutTable)

TTK_LAYOUT("Toolbar",
    TTK_NODE("Toolbar.background", TTK_FILL_BOTH))

TTK_LAYOUT("TButton",
    TTK_GROUP("Button.button", TTK_FILL_BOTH,
    TTK_GROUP("Button.padding", TTK_FILL_BOTH,
    TTK_NODE("Button.label", TTK_FILL_BOTH))))

TTK_LAYOUT("TRadiobutton",
    TTK_GROUP("Radiobutton.button", TTK_FILL_BOTH,
    TTK_GROUP("Radiobutton.padding", TTK_FILL_BOTH,
    TTK_NODE("Radiobutton.label", TTK_PACK_LEFT))))

TTK_LAYOUT("TCheckbutton",
    TTK_GROUP("Checkbutton.button", TTK_FILL_BOTH,
    TTK_GROUP("Checkbutton.padding", TTK_FILL_BOTH,
    TTK_NODE("Checkbutton.label", TTK_PACK_LEFT))))

TTK_LAYOUT("TMenubutton",
    TTK_GROUP("Menubutton.button", TTK_FILL_BOTH,
    TTK_GROUP("Menubutton.padding", TTK_FILL_BOTH,
    TTK_NODE("Menubutton.label", TTK_PACK_LEFT))))

TTK_LAYOUT("TCombobox",
    TTK_GROUP("Combobox.button", TTK_FILL_BOTH,
    TTK_GROUP("Combobox.padding", TTK_FILL_BOTH,
    TTK_NODE("Combobox.textarea", TTK_FILL_BOTH))))

/* Image Button - no button */
TTK_LAYOUT("ImageButton",
    TTK_GROUP("Button.padding", TTK_FILL_BOTH,
    TTK_NODE("Button.label", TTK_FILL_BOTH)))

/* Inline Button */
TTK_LAYOUT("InlineButton",
    TTK_GROUP("InlineButton.button", TTK_FILL_BOTH,
    TTK_GROUP("Button.padding", TTK_FILL_BOTH,
    TTK_NODE("Button.label", TTK_FILL_BOTH))))

/* Rounded Rect Button -- transparent face */
TTK_LAYOUT("RoundedRectButton",
    TTK_GROUP("RoundedRectButton.button", TTK_FILL_BOTH,
    TTK_GROUP("Button.padding", TTK_FILL_BOTH,
    TTK_NODE("Button.label", TTK_FILL_BOTH))))

/* Gradient Button */
TTK_LAYOUT("GradientButton",
    TTK_GROUP("GradientButton.button", TTK_FILL_BOTH,
    TTK_GROUP("Button.padding", TTK_FILL_BOTH,
    TTK_NODE("Button.label", TTK_FILL_BOTH))))

/* Recessed Button - text only radio button */

TTK_LAYOUT("RecessedButton",
    TTK_GROUP("RecessedButton.button", TTK_FILL_BOTH,
    TTK_GROUP("Button.padding", TTK_FILL_BOTH,
    TTK_NODE("Button.label", TTK_FILL_BOTH))))

/* DisclosureButton (not a triangle) -- No label, no border*/
TTK_LAYOUT("DisclosureButton",
    TTK_NODE("DisclosureButton.button", TTK_FILL_BOTH))

/* HelpButton -- No label, no border*/
TTK_LAYOUT("HelpButton",
    TTK_NODE("HelpButton.button", TTK_FILL_BOTH))

/* Notebook tabs -- no focus ring */
TTK_LAYOUT("Tab",
    TTK_GROUP("Notebook.tab", TTK_FILL_BOTH,
    TTK_GROUP("Notebook.padding", TTK_FILL_BOTH,
    TTK_NODE("Notebook.label", TTK_FILL_BOTH))))

/* Spinbox -- buttons 2px to the right of the field. */
TTK_LAYOUT("TSpinbox",
    TTK_GROUP("Spinbox.buttons", TTK_PACK_RIGHT,
    TTK_NODE("Spinbox.uparrow", TTK_PACK_TOP | TTK_STICK_E)
    TTK_NODE("Spinbox.downarrow", TTK_PACK_BOTTOM | TTK_STICK_E))
    TTK_GROUP("Spinbox.field", TTK_FILL_X,
    TTK_NODE("Spinbox.textarea", TTK_FILL_X)))

TTK_LAYOUT("TEntry",
    TTK_GROUP("Entry.field", TTK_FILL_BOTH|TTK_BORDER,
        TTK_GROUP("Entry.padding", TTK_FILL_BOTH,
	    TTK_NODE("Entry.textarea", TTK_FILL_BOTH))))

/* Searchbox */
TTK_LAYOUT("Searchbox",
    TTK_GROUP("Searchbox.field", TTK_FILL_BOTH|TTK_BORDER,
        TTK_GROUP("Entry.padding", TTK_FILL_BOTH,
	    TTK_NODE("Entry.textarea", TTK_FILL_BOTH))))

/* Progress bars -- track only */
TTK_LAYOUT("TProgressbar",
    TTK_NODE("Progressbar.track", TTK_FILL_BOTH))

/* Treeview -- no border. */
TTK_LAYOUT("Treeview",
    TTK_GROUP("Treeview.field", TTK_FILL_BOTH,
    TTK_GROUP("Treeview.padding", TTK_FILL_BOTH,
    TTK_NODE("Treeview.treearea", TTK_FILL_BOTH))))

/* Tree heading -- no border, fixed height */
TTK_LAYOUT("Heading",
    TTK_NODE("Treeheading.cell", TTK_FILL_BOTH)
    TTK_NODE("Treeheading.image", TTK_PACK_RIGHT)
    TTK_NODE("Treeheading.text", TTK_PACK_TOP))

/* Tree items -- omit focus ring */
TTK_LAYOUT("Item",
    TTK_GROUP("Treeitem.padding", TTK_FILL_BOTH,
    TTK_NODE("Treeitem.indicator", TTK_PACK_LEFT)
    TTK_NODE("Treeitem.image", TTK_PACK_LEFT)
    TTK_NODE("Treeitem.text", TTK_PACK_LEFT)))

/* Scrollbar Layout -- Buttons at the bottom (Snow Leopard and Lion only) */

TTK_LAYOUT("Vertical.TScrollbar",
    TTK_GROUP("Vertical.Scrollbar.trough", TTK_FILL_Y,
    TTK_NODE("Vertical.Scrollbar.thumb", TTK_FILL_BOTH)
    TTK_NODE("Vertical.Scrollbar.downarrow", TTK_PACK_BOTTOM)
    TTK_NODE("Vertical.Scrollbar.uparrow", TTK_PACK_BOTTOM)))

TTK_LAYOUT("Horizontal.TScrollbar",
    TTK_GROUP("Horizontal.Scrollbar.trough", TTK_FILL_X,
    TTK_NODE("Horizontal.Scrollbar.thumb", TTK_FILL_BOTH)
    TTK_NODE("Horizontal.Scrollbar.rightarrow", TTK_PACK_RIGHT)
    TTK_NODE("Horizontal.Scrollbar.leftarrow", TTK_PACK_RIGHT)))

TTK_END_LAYOUT_TABLE

/*----------------------------------------------------------------------
 * +++ Initialization --
 */

/*----------------------------------------------------------------------
 * +++ Ttk_MacOSXInit --
 *
 *    Initialize variables which depend on [NSApp macOSVersion].  Called from
 *    [NSApp applicationDidFinishLaunching].
 */

MODULE_SCOPE
void Ttk_MacOSXInit(
    void)
{
    if ([NSApp macOSVersion] < 101400) {
	entryElementPadding = Ttk_MakePadding(7, 6, 7, 5);
    } else {
	entryElementPadding = Ttk_MakePadding(7, 5, 7, 6);
    }
    if ([NSApp macOSVersion] < 110000) {
	Ttk_ContrastDelta = 8.0;
    } else {

	/*
	 * The subtle contrast became event more subtle in 11.0.
	 */

	Ttk_ContrastDelta = 5.0;
    }
}

static int AquaTheme_Init(
    Tcl_Interp *interp)
{
    Ttk_Theme themePtr = Ttk_CreateTheme(interp, "aqua", NULL);

    if (!themePtr) {
	return TCL_ERROR;
    }

    /*
     * Elements:
     */

    Ttk_RegisterElementSpec(themePtr, "background", &BackgroundElementSpec,
	0);
    Ttk_RegisterElementSpec(themePtr, "fill", &FillElementSpec, 0);
    Ttk_RegisterElementSpec(themePtr, "field", &FieldElementSpec, 0);
    Ttk_RegisterElementSpec(themePtr, "Toolbar.background",
	&ToolbarBackgroundElementSpec, 0);

    Ttk_RegisterElementSpec(themePtr, "Button.button",
	&ButtonElementSpec, &PushButtonParams);
    Ttk_RegisterElementSpec(themePtr, "InlineButton.button",
	&ButtonElementSpec, &InlineButtonParams);
    Ttk_RegisterElementSpec(themePtr, "RoundedRectButton.button",
	&ButtonElementSpec, &RoundedRectButtonParams);
    Ttk_RegisterElementSpec(themePtr, "Checkbutton.button",
	&ButtonElementSpec, &CheckBoxParams);
    Ttk_RegisterElementSpec(themePtr, "Radiobutton.button",
	&ButtonElementSpec, &RadioButtonParams);
    Ttk_RegisterElementSpec(themePtr, "RecessedButton.button",
	&ButtonElementSpec, &RecessedButtonParams);
    Ttk_RegisterElementSpec(themePtr, "Toolbutton.border",
	&ButtonElementSpec, &BevelButtonParams);
    Ttk_RegisterElementSpec(themePtr, "Menubutton.button",
	&ButtonElementSpec, &PopupButtonParams);
    Ttk_RegisterElementSpec(themePtr, "DisclosureButton.button",
	&ButtonElementSpec, &DisclosureButtonParams);
    Ttk_RegisterElementSpec(themePtr, "HelpButton.button",
	&ButtonElementSpec, &HelpButtonParams);
    Ttk_RegisterElementSpec(themePtr, "GradientButton.button",
	&ButtonElementSpec, &GradientButtonParams);
    Ttk_RegisterElementSpec(themePtr, "Spinbox.uparrow",
	&SpinButtonUpElementSpec, 0);
    Ttk_RegisterElementSpec(themePtr, "Spinbox.downarrow",
	&SpinButtonDownElementSpec, 0);
    Ttk_RegisterElementSpec(themePtr, "Combobox.button",
	&ComboboxElementSpec, 0);
    Ttk_RegisterElementSpec(themePtr, "Treeitem.indicator",
	&DisclosureElementSpec, &DisclosureParams);
    Ttk_RegisterElementSpec(themePtr, "Treeheading.cell",
	&TreeHeaderElementSpec, &ListHeaderParams);

    Ttk_RegisterElementSpec(themePtr, "Treeview.treearea",
	&TreeAreaElementSpec, 0);
    Ttk_RegisterElementSpec(themePtr, "Notebook.tab", &TabElementSpec, 0);
    Ttk_RegisterElementSpec(themePtr, "Notebook.client", &PaneElementSpec, 0);

    Ttk_RegisterElementSpec(themePtr, "Labelframe.border", &GroupElementSpec,
	0);
    Ttk_RegisterElementSpec(themePtr, "Entry.field", &EntryElementSpec,
			    &EntryFieldParams);
    Ttk_RegisterElementSpec(themePtr, "Searchbox.field", &EntryElementSpec,
			    &SearchboxFieldParams);
    Ttk_RegisterElementSpec(themePtr, "Spinbox.field", &EntryElementSpec,
			    &EntryFieldParams);

    Ttk_RegisterElementSpec(themePtr, "separator", &SeparatorElementSpec, 0);
    Ttk_RegisterElementSpec(themePtr, "hseparator", &SeparatorElementSpec, 0);
    Ttk_RegisterElementSpec(themePtr, "vseparator", &SeparatorElementSpec, 0);

    Ttk_RegisterElementSpec(themePtr, "sizegrip", &SizegripElementSpec, 0);

    /*
     * <<NOTE-TRACKS>>
     * In some themes the Layouts for a progress bar has a trough element and a
     * pbar element.  But in our case the appearance manager draws both parts
     * of the progress bar, so we just have a single element called ".track".
     */

    Ttk_RegisterElementSpec(themePtr, "Progressbar.track", &PbarElementSpec,
	0);

    Ttk_RegisterElementSpec(themePtr, "Scale.trough", &TrackElementSpec,
	&ScaleData);
    Ttk_RegisterElementSpec(themePtr, "Scale.slider", &SliderElementSpec, 0);

    Ttk_RegisterElementSpec(themePtr, "Vertical.Scrollbar.trough",
	&TroughElementSpec, 0);
    Ttk_RegisterElementSpec(themePtr, "Vertical.Scrollbar.thumb",
	&ThumbElementSpec, 0);
    Ttk_RegisterElementSpec(themePtr, "Horizontal.Scrollbar.trough",
	&TroughElementSpec, 0);
    Ttk_RegisterElementSpec(themePtr, "Horizontal.Scrollbar.thumb",
	&ThumbElementSpec, 0);

    /*
     * If we are not in Snow Leopard or Lion the arrows won't actually be
     * displayed.
     */

    Ttk_RegisterElementSpec(themePtr, "Vertical.Scrollbar.uparrow",
	&ArrowElementSpec, 0);
    Ttk_RegisterElementSpec(themePtr, "Vertical.Scrollbar.downarrow",
	&ArrowElementSpec, 0);
    Ttk_RegisterElementSpec(themePtr, "Horizontal.Scrollbar.leftarrow",
	&ArrowElementSpec, 0);
    Ttk_RegisterElementSpec(themePtr, "Horizontal.Scrollbar.rightarrow",
	&ArrowElementSpec, 0);

    /*
     * Layouts:
     */

    Ttk_RegisterLayouts(themePtr, LayoutTable);

    Tcl_PkgProvide(interp, "ttk::theme::aqua", TTK_VERSION);
    return TCL_OK;
}

MODULE_SCOPE
int Ttk_MacOSXPlatformInit(
    Tcl_Interp *interp)
{
    return AquaTheme_Init(interp);
}

/*
 * Local Variables:
 * mode: objc
 * c-basic-offset: 4
 * fill-column: 79
 * coding: utf-8
 * End:
 */<|MERGE_RESOLUTION|>--- conflicted
+++ resolved
@@ -50,28 +50,8 @@
  * in Ttk_MacOSXInit.
  */
 
-<<<<<<< HEAD
 static Ttk_Padding entryElementPadding;
 static CGFloat Ttk_ContrastDelta;
-=======
-#define BEGIN_DRAWING(d) {				    \
-    TkMacOSXDrawingContext dc;				    \
-    if (!TkMacOSXSetupDrawingContext((d), NULL, &dc)) {	    \
-	return;						    \
-    }							    \
-
-#define BEGIN_DRAWING_OR_REDRAW(d) {			      \
-    TkMacOSXDrawingContext dc;				      \
-    if (!TkMacOSXSetupDrawingContext((d), NULL, &dc)) {	      \
-	NSView *view = TkMacOSXGetNSViewForDrawable(d);	      \
-	while (Tcl_DoOneEvent(TCL_IDLE_EVENTS)) {}	      \
-	[(TKContentView *)view addTkDirtyRect:[view bounds]]; \
-	return;						      \
-    }							      \
-
-#define END_DRAWING				\
-    TkMacOSXRestoreDrawingContext(&dc);}
->>>>>>> 95d45c95
 
 /*----------------------------------------------------------------------
  * +++ ComputeButtonDrawInfo --
@@ -1957,27 +1937,11 @@
     Ttk_State state)
 {
     CGRect bounds = BoxToRect(d, b);
-<<<<<<< HEAD
-    BEGIN_DRAWING(d)
+    BEGIN_DRAWING_OR_REDRAW(d)
     if ([NSApp macOSVersion] >= 110000) {
 	DrawTab11(bounds, state, dc.context, tkwin);
     } else if ([NSApp macOSVersion] > 100800) {
 	DrawTab(bounds, state, dc.context, tkwin);
-=======
-    HIThemeTabDrawInfo info = {
-	.version = 1,
-	.style = Ttk_StateTableLookup(TabStyleTable, state),
-	.direction = kThemeTabNorth,
-	.size = kHIThemeTabSizeNormal,
-	.adornment = Ttk_StateTableLookup(TabAdornmentTable, state),
-	.kind = kHIThemeTabKindNormal,
-	.position = Ttk_StateTableLookup(TabPositionTable, state),
-    };
-
-    BEGIN_DRAWING_OR_REDRAW(d)
-    if (TkMacOSXInDarkMode(tkwin)) {
-	DrawDarkTab(bounds, state, dc.context);
->>>>>>> 95d45c95
     } else {
 	HIThemeTabDrawInfo info = {
 	    .version = 1,
@@ -3106,22 +3070,10 @@
 {
     CGRect bounds = BoxToRect(d, b);
     if ([NSApp macOSVersion] > 100800) {
-<<<<<<< HEAD
 	CGColorRef bgColor;
-	BEGIN_DRAWING(d)
+	BEGIN_DRAWING_OR_REDRAW(d)
 	bgColor = GetBackgroundCGColor(dc.context, tkwin, NO, 0);
 	CGContextSetFillColorWithColor(dc.context, bgColor);
-=======
-	NSColorSpace *deviceRGB = [NSColorSpace deviceRGBColorSpace];
-	NSColor *bgColor;
-	CGFloat fill[4];
-	BEGIN_DRAWING_OR_REDRAW(d)
-	GetBackgroundColor(dc.context, tkwin, 0, fill);
-	bgColor = [NSColor colorWithColorSpace: deviceRGB components: fill
-					 count: 4];
-	CGContextSetFillColorSpace(dc.context, deviceRGB.CGColorSpace);
-	CGContextSetFillColorWithColor(dc.context, CGCOLOR(bgColor));
->>>>>>> 95d45c95
 	CGContextFillRect(dc.context, bounds);
 	END_DRAWING
     } else {
