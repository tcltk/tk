/*
 * ttkMacOSXTheme.c --
 *
 *      Tk theme engine for Mac OSX, using the Appearance Manager API.
 *
 * Copyright (c) 2004 Joe English
 * Copyright (c) 2005 Neil Madden
 * Copyright (c) 2006-2009 Daniel A. Steffen <das@users.sourceforge.net>
 * Copyright 2008-2009, Apple Inc.
 * Copyright 2009 Kevin Walzer/WordTech Communications LLC.
 * Copyright 2019 Marc Culler
 *
 * See the file "license.terms" for information on usage and redistribution
 * of this file, and for a DISCLAIMER OF ALL WARRANTIES.
 *
 * See also:
 *
 * <URL: http://developer.apple.com/documentation/Carbon/Reference/
 *      Appearance_Manager/appearance_manager/APIIndex.html >
 *
 * Notes:
 *      "Active" means different things in Mac and Tk terminology --
 *      On Aqua, widgets are "Active" if they belong to the foreground window,
 *      "Inactive" if they are in a background window.  Tk uses the term
 *      "active" to mean that the mouse cursor is over a widget; aka "hover",
 *      "prelight", or "hot-tracked".  Aqua doesn't use this kind of feedback.
 *
 *      The QuickDraw/Carbon coordinate system is relative to the top-level
 *      window, not to the Tk_Window.  BoxToRect() accounts for this.
 */

#include "tkMacOSXPrivate.h"
#include "ttk/ttkTheme.h"
#include <math.h>

/*
 * Macros for handling drawing contexts.
 */

#define BEGIN_DRAWING(d) {	   \
	TkMacOSXDrawingContext dc; \
	if (!TkMacOSXSetupDrawingContext((d), NULL, &dc)) {return;}
#define END_DRAWING \
    TkMacOSXRestoreDrawingContext(&dc);}

#define HIOrientation kHIThemeOrientationNormal
#define NoThemeMetric 0xFFFFFFFF

#ifdef __LP64__
#define RangeToFactor(maximum) (((double) (INT_MAX >> 1)) / (maximum))
#else
#define RangeToFactor(maximum) (((double) (LONG_MAX >> 1)) / (maximum))
#endif /* __LP64__ */

#define TTK_STATE_FIRST_TAB     TTK_STATE_USER1
#define TTK_STATE_LAST_TAB      TTK_STATE_USER2
#define TTK_TREEVIEW_STATE_SORTARROW    TTK_STATE_USER1

/*
 * Colors and gradients used in Dark Mode.
 */

static CGFloat darkButtonFace[4] = {
    112.0 / 255, 113.0 / 255, 115.0 / 255, 1.0
};
static CGFloat darkPressedBevelFace[4] = {
    135.0 / 255, 136.0 / 255, 138.0 / 255, 1.0
};
static CGFloat darkSelectedBevelFace[4] = {
    162.0 / 255, 163.0 / 255, 165.0 / 255, 1.0
};
static CGFloat darkDisabledButtonFace[4] = {
    86.0 / 255, 87.0 / 255, 89.0 / 255, 1.0
};
static CGFloat darkInactiveSelectedTab[4] = {
    159.0 / 255, 160.0 / 255, 161.0 / 255, 1.0
};
static CGFloat darkFocusRing[4] = {
    38.0 / 255, 113.0 / 255, 159.0 / 255, 1.0
};
static CGFloat darkFocusRingTop[4] = {
    50.0 / 255, 124.0 / 255, 171.0 / 255, 1.0
};
static CGFloat darkFocusRingBottom[4] = {
    57.0 / 255, 130.0 / 255, 176.0 / 255, 1.0
};
static CGFloat darkTabSeparator[4] = {0.0, 0.0, 0.0, 0.25};
static CGFloat darkTrack[4] = {1.0, 1.0, 1.0, 0.25};
static CGFloat darkFrameTop[4] = {1.0, 1.0, 1.0, 0.0625};
static CGFloat darkFrameBottom[4] = {1.0, 1.0, 1.0, 0.125};
static CGFloat darkFrameAccent[4] = {0.0, 0.0, 0.0, 0.0625};
static CGFloat darkTopGradient[8] = {
    1.0, 1.0, 1.0, 0.3,
    1.0, 1.0, 1.0, 0.0
};
static CGFloat darkBackgroundGradient[8] = {
    0.0, 0.0, 0.0, 0.1,
    0.0, 0.0, 0.0, 0.25
};
static CGFloat darkInactiveGradient[8] = {
    89.0 / 255, 90.0 / 255, 93.0 / 255, 1.0,
    119.0 / 255, 120.0 / 255, 122.0 / 255, 1.0
};
static CGFloat darkSelectedGradient[8] = {
    23.0 / 255, 111.0 / 255, 232.0 / 255, 1.0,
    20.0 / 255, 94.0 / 255,  206.0 / 255, 1.0
};
static CGFloat pressedPushButtonGradient[8] = {
    35.0 / 255, 123.0 / 255, 244.0 / 255, 1.0,
    30.0 / 255, 114.0 / 255, 235.0 / 255, 1.0
};

/*
 * When building on systems earlier than 10.8 there is no reasonable way to
 * convert an NSColor to a CGColor.  We do run-time checking of the OS version,
 * and never need the CGColor property on older systems, so we can use this
 * CGCOLOR macro, which evaluates to NULL without raising compiler warnings.
 * Similarly, we never draw rounded rectangles on older systems which did not
 * have CGPathCreateWithRoundedRect, so we just redefine it to return NULL.
 */

#if MAC_OS_X_VERSION_MAX_ALLOWED >= 1080
#define CGCOLOR(nscolor) nscolor.CGColor
#else
#define CGCOLOR(nscolor) (0 ? (CGColorRef) nscolor : NULL)
#define CGPathCreateWithRoundedRect(w, x, y, z) NULL
#endif

/*
 * If we try to draw a rounded rectangle with too large of a radius
 * CoreGraphics will raise a fatal exception.  This macro returns if
 * the width or height is less than twice the radius.  Presumably this
 * only happens when a widget has not yet been configured and has size
 * 1x1.
 */

#define CHECK_RADIUS(radius, bounds)                                         \
    if (radius > bounds.size.width / 2 || radius > bounds.size.height / 2) { \
        return;                                                              \
    }

/*----------------------------------------------------------------------
 * +++ Utilities.
 */

/*
 * BoxToRect --
 *    Convert a Ttk_Box in Tk coordinates relative to the given Drawable
 *    to a native Rect relative to the containing port.
 */

static inline CGRect BoxToRect(
    Drawable d,
    Ttk_Box b)
{
    MacDrawable *md = (MacDrawable *)d;
    CGRect rect;

    rect.origin.y       = b.y + md->yOff;
    rect.origin.x       = b.x + md->xOff;
    rect.size.height    = b.height;
    rect.size.width     = b.width;

    return rect;
}

/*
 * Table mapping Tk states to Appearance manager ThemeStates
 */

static Ttk_StateTable ThemeStateTable[] = {
    {kThemeStateActive, TTK_STATE_ALTERNATE | TTK_STATE_BACKGROUND, 0},
    {kThemeStateUnavailable, TTK_STATE_DISABLED, 0},
    {kThemeStatePressed, TTK_STATE_PRESSED, 0},
    {kThemeStateInactive, TTK_STATE_BACKGROUND, 0},
    {kThemeStateActive, 0, 0}

    /* Others: Not sure what these are supposed to mean.  Up/Down have
     * something to do with "little arrow" increment controls...  Dunno what
     * a "Rollover" is.
     * NEM: Rollover is TTK_STATE_ACTIVE... but we don't handle that yet, by
     * the looks of things
     *
     * {kThemeStateRollover, 0, 0},
     * {kThemeStateUnavailableInactive, 0, 0}
     * {kThemeStatePressedUp, 0, 0},
     * {kThemeStatePressedDown, 0, 0}
     */
};

/*----------------------------------------------------------------------
 * NormalizeButtonBounds --
 *
 *      Apple's Human Interface Guidelines only allow three specific heights
 *      for most buttons: Regular, small and mini. We always use the regular
 *      size.  However, Ttk may provide an arbitrary bounding rectangle.  We
 *      always draw the button centered vertically on the rectangle, and
 *      having the same width as the rectangle.  This function returns the
 *      actual bounding rectangle that will be used in drawing the button.
 *
 *      The BevelButton is allowed to have arbitrary size, and also has
 *      external padding.  This is handled separately here.
 */

static CGRect NormalizeButtonBounds(
    SInt32 heightMetric,
    CGRect bounds)
{
    SInt32 height;

    if (heightMetric != (SInt32) NoThemeMetric) {
	ChkErr(GetThemeMetric, heightMetric, &height);
	bounds.origin.y += (bounds.size.height - height) / 2;
	bounds.size.height = height;
    }
    return bounds;
}

/*----------------------------------------------------------------------
 * +++ Backgrounds
 *
 * Support for contrasting background colors when GroupBoxes or Tabbed
 * panes are nested inside each other.  Early versions of macOS used ridged
 * borders, so do not need contrasting backgrounds.
 */

/*
 * For systems older than 10.14, [NSColor windowBackGroundColor] generates
 * garbage when called from this function.  In 10.14 it works correctly, and
 * must be used in order to have a background color which responds to Dark
 * Mode.  So we use this hard-wired RGBA color on the older systems which don't
 * support Dark Mode anyway.
 */

static const CGFloat WINDOWBACKGROUND[4] = {
    235.0 / 255, 235.0 / 255, 235.0 / 255, 1.0
};
static const CGFloat WHITERGBA[4] = {1.0, 1.0, 1.0, 1.0};
static const CGFloat BLACKRGBA[4] = {0.0, 0.0, 0.0, 1.0};

/*----------------------------------------------------------------------
 * GetBackgroundColor --
 *
 *      Fills the array rgba with the color coordinates for a background color.
 *      Start with the background color of a window's geometry container, or
 *      the standard ttk window background if there is no container. If the
 *      contrast parameter is nonzero, modify this color to be darker, for the
 *      aqua appearance, or lighter for the DarkAqua appearance.  This is
 *      primarily used by the Fill and Background elements.
 */

static void GetBackgroundColor(
    TCL_UNUSED(CGContextRef),
    Tk_Window tkwin,
    int contrast,
    CGFloat *rgba)
{
    TkWindow *winPtr = (TkWindow *)tkwin;
    TkWindow *containerPtr = (TkWindow *)TkGetContainer(tkwin);

    while (containerPtr && containerPtr->privatePtr) {
	if (containerPtr->privatePtr->flags & TTK_HAS_CONTRASTING_BG) {
	    break;
	}
	containerPtr = (TkWindow *)TkGetContainer(containerPtr);
    }
    if (containerPtr && containerPtr->privatePtr) {
	for (int i = 0; i < 4; i++) {
	    rgba[i] = containerPtr->privatePtr->fillRGBA[i];
	}
    } else {
	if ([NSApp macOSVersion] > 101300) {
	    NSColorSpace *deviceRGB = [NSColorSpace deviceRGBColorSpace];
	    NSColor *windowColor = [[NSColor windowBackgroundColor]
		colorUsingColorSpace: deviceRGB];
	    [windowColor getComponents: rgba];
	} else {
	    for (int i = 0; i < 4; i++) {
		rgba[i] = WINDOWBACKGROUND[i];
	    }
	}
    }
    if (contrast) {
	int isDark = (rgba[0] + rgba[1] + rgba[2] < 1.5);

	if (isDark) {
	    for (int i = 0; i < 3; i++) {
		rgba[i] += 8.0 / 255.0;
	    }
	} else {
	    for (int i = 0; i < 3; i++) {
		rgba[i] -= 8.0 / 255.0;
	    }
	}
        if (winPtr->privatePtr) {
            winPtr->privatePtr->flags |= TTK_HAS_CONTRASTING_BG;
            for (int i = 0; i < 4; i++) {
                winPtr->privatePtr->fillRGBA[i] = rgba[i];
            }
        }
    }
}


/*----------------------------------------------------------------------
 * +++ Single Arrow Images --
 *
 * Used in ListHeaders and Comboboxes as well as disclosure triangles in
 * macOS 11.
 */

static void DrawDownArrow(
    CGContextRef context,
    CGRect bounds,
    CGFloat inset,
    CGFloat size,
    const CGFloat *rgba)
{
    CGFloat x, y;

    CGContextSetRGBStrokeColor(context, rgba[0], rgba[1], rgba[2], rgba[3]);
    CGContextSetLineWidth(context, 1.5);
    x = bounds.origin.x + inset;
    y = bounds.origin.y + trunc(bounds.size.height / 2);
    CGContextBeginPath(context);
    CGPoint arrow[3] = {
	{x, y - size / 4}, {x + size / 2, y + size / 4},
	{x + size, y - size / 4}
    };
    CGContextAddLines(context, arrow, 3);
    CGContextStrokePath(context);
}

static void DrawUpArrow(
    CGContextRef context,
    CGRect bounds,
    CGFloat inset,
    CGFloat size,
    const CGFloat *rgba)
{
    CGFloat x, y;

    CGContextSetRGBStrokeColor(context, rgba[0], rgba[1], rgba[2], rgba[3]);
    CGContextSetLineWidth(context, 1.5);
    x = bounds.origin.x + inset;
    y = bounds.origin.y + trunc(bounds.size.height / 2);
    CGContextBeginPath(context);
    CGPoint arrow[3] = {
	{x, y + size / 4}, {x + size / 2, y - size / 4},
	{x + size, y + size / 4}
    };
    CGContextAddLines(context, arrow, 3);
    CGContextStrokePath(context);
}

static void DrawClosedDisclosure(
    CGContextRef context,
    CGRect bounds,
    CGFloat inset,
    CGFloat size,
    CGFloat *rgba)
{
    CGFloat x, y;

    CGContextSetRGBStrokeColor(context, rgba[0], rgba[1], rgba[2], rgba[3]);
    CGContextSetLineWidth(context, 1.5);
    x = bounds.origin.x + inset;
    y = bounds.origin.y + trunc(bounds.size.height / 2);
    CGContextBeginPath(context);
    CGPoint arrow[3] = {
	{x, y - size / 4 - 1}, {x + size / 2, y}, {x, y + size / 4 + 1}
    };
    CGContextAddLines(context, arrow, 3);
    CGContextStrokePath(context);
}

static void DrawOpenDisclosure(
    CGContextRef context,
    CGRect bounds,
    CGFloat inset,
    CGFloat size,
    CGFloat *rgba)
{
    CGFloat x, y;

    CGContextSetRGBStrokeColor(context, rgba[0], rgba[1], rgba[2], rgba[3]);
    CGContextSetLineWidth(context, 1.5);
    x = bounds.origin.x + inset;
    y = bounds.origin.y + trunc(bounds.size.height / 2);
    CGContextBeginPath(context);
    CGPoint arrow[3] = {
	{x, y - size / 4}, {x + size / 2, y + size / 2}, {x + size, y - size / 4}
    };
    CGContextAddLines(context, arrow, 3);
    CGContextStrokePath(context);
}

/*----------------------------------------------------------------------
 * +++ Double Arrow Buttons --
 *
 * Used in MenuButtons and SpinButtons.
 */

static void DrawUpDownArrows(
    CGContextRef context,
    CGRect bounds,
    CGFloat inset,
    CGFloat size,
    const CGFloat *rgba)
{
    CGFloat x, y;

    CGContextSetRGBStrokeColor(context, rgba[0], rgba[1], rgba[2], rgba[3]);
    CGContextSetLineWidth(context, 1.5);
    x = bounds.origin.x + inset;
    y = bounds.origin.y + trunc(bounds.size.height / 2);
    CGContextBeginPath(context);
    CGPoint bottomArrow[3] =
    {{x, y + 2}, {x + size / 2, y + 2 + size / 2}, {x + size, y + 2}};
    CGContextAddLines(context, bottomArrow, 3);
    CGPoint topArrow[3] =
    {{x, y - 2}, {x + size / 2, y - 2 - size / 2}, {x + size, y - 2}};
    CGContextAddLines(context, topArrow, 3);
    CGContextStrokePath(context);
}


/*----------------------------------------------------------------------
 * +++ FillButtonBackground --
 *
 *      Fills a rounded rectangle with a transparent black gradient.
 *      This is a no-op if building on 10.8 or older.
 */

static void FillButtonBackground(
    CGContextRef context,
    CGRect bounds,
    CGFloat radius)
{
    CHECK_RADIUS(radius, bounds)

    CGPathRef path;
    NSColorSpace *deviceRGB = [NSColorSpace deviceRGBColorSpace];
    CGGradientRef backgroundGradient = CGGradientCreateWithColorComponents(
	deviceRGB.CGColorSpace, darkBackgroundGradient, NULL, 2);
    CGPoint backgroundEnd = {
	bounds.origin.x,
	bounds.origin.y + bounds.size.height
    };
    CGContextBeginPath(context);
    path = CGPathCreateWithRoundedRect(bounds, radius, radius, NULL);
    CGContextAddPath(context, path);
    CGContextClip(context);
    CGContextDrawLinearGradient(context, backgroundGradient,
	bounds.origin, backgroundEnd, 0);
    CFRelease(path);
    CFRelease(backgroundGradient);
}

/*----------------------------------------------------------------------
 * +++ HighlightButtonBorder --
 *
 * Accent the top border of a rounded rectangle with a transparent
 * white gradient.
 */

static void HighlightButtonBorder(
    CGContextRef context,
    CGRect bounds)
{
    NSColorSpace *deviceRGB = [NSColorSpace deviceRGBColorSpace];
    CGPoint topEnd = {bounds.origin.x, bounds.origin.y + 3};
    CGGradientRef topGradient = CGGradientCreateWithColorComponents(
	deviceRGB.CGColorSpace, darkTopGradient, NULL, 2);

    CGContextSaveGState(context);
    CGContextBeginPath(context);
    CGContextAddArc(context, bounds.origin.x + 4, bounds.origin.y + 4,
	4, PI, 3 * PI / 2, 0);
    CGContextAddArc(context, bounds.origin.x + bounds.size.width - 4,
	bounds.origin.y + 4, 4, 3 * PI / 2, 0, 0);
    CGContextReplacePathWithStrokedPath(context);
    CGContextClip(context);
    CGContextDrawLinearGradient(context, topGradient, bounds.origin, topEnd,
	0.0);
    CGContextRestoreGState(context);
    CFRelease(topGradient);
}

/*----------------------------------------------------------------------
 * DrawGroupBox --
 *
 *      This is a standalone drawing procedure which draws the contrasting
 *      rounded rectangular box for LabelFrames and Notebook panes used in
 *      more recent versions of macOS.
 */

static void DrawGroupBox(
    CGRect bounds,
    CGContextRef context,
    Tk_Window tkwin)
{
    CHECK_RADIUS(4, bounds)

    CGPathRef path;
    NSColorSpace *deviceRGB = [NSColorSpace deviceRGBColorSpace];
    NSColor *borderColor, *bgColor;
    static CGFloat border[4] = {1.0, 1.0, 1.0, 0.25};
    CGFloat fill[4];

    GetBackgroundColor(context, tkwin, 1, fill);
    bgColor = [NSColor colorWithColorSpace: deviceRGB components: fill
	count: 4];
    CGContextSetFillColorSpace(context, deviceRGB.CGColorSpace);
    CGContextSetFillColorWithColor(context, CGCOLOR(bgColor));
    path = CGPathCreateWithRoundedRect(bounds, 4, 4, NULL);
    CGContextClipToRect(context, bounds);
    CGContextBeginPath(context);
    CGContextAddPath(context, path);
    CGContextFillPath(context);
    borderColor = [NSColor colorWithColorSpace: deviceRGB components: border
	count: 4];
    CGContextSetFillColorWithColor(context, CGCOLOR(borderColor));
    [borderColor getComponents: fill];
    CGContextSetRGBFillColor(context, fill[0], fill[1], fill[2], fill[3]);

    CGContextBeginPath(context);
    CGContextAddPath(context, path);
    CGContextReplacePathWithStrokedPath(context);
    CGContextFillPath(context);
    CFRelease(path);
}

/*----------------------------------------------------------------------
 * SolidFillRoundedRectangle --
 *
 *      Fill a rounded rectangle with a specified solid color.
 */

static void SolidFillRoundedRectangle(
    CGContextRef context,
    CGRect bounds,
    CGFloat radius,
    NSColor *color)
{
    CGPathRef path;

    CHECK_RADIUS(radius, bounds)
    path = CGPathCreateWithRoundedRect(bounds, radius, radius, NULL);
    if (!path) {
	return;
    }
    CGContextSetFillColorWithColor(context, CGCOLOR(color));
    CGContextBeginPath(context);
    CGContextAddPath(context, path);
    CGContextFillPath(context);
    CFRelease(path);
}

/*----------------------------------------------------------------------
 * +++ DrawListHeader --
 *
 *      This is a standalone drawing procedure which draws column headers for
 *      a Treeview in the Aqua appearance.  The HITheme headers have not
 *      matched the native ones since OSX 10.8.  Note that the header image is
 *      ignored, but we draw arrows according to the state.
 */

static void DrawListHeader(
    CGRect bounds,
    CGContextRef context,
    Tk_Window tkwin,
    int state)
{
    NSColorSpace *deviceRGB = [NSColorSpace deviceRGBColorSpace];
    NSColor *strokeColor, *bgColor;
    static CGFloat borderRGBA[4] = {
	200.0 / 255, 200.0 / 255, 200.0 / 255, 1.0
    };
    static CGFloat separatorRGBA[4] = {
	220.0 / 255, 220.0 / 255, 220.0 / 255, 1.0
    };
    static CGFloat activeBgRGBA[4] = {
	238.0 / 255, 238.0 / 255, 238.0 / 255, 1.0
    };
    static CGFloat inactiveBgRGBA[4] = {
	246.0 / 255, 246.0 / 255, 246.0 / 255, 1.0
    };

    /*
     * Apple changes the background of a list header when the window is not
     * active.  But Ttk does not indicate that in the state of a TreeHeader.
     * So we have to query the Apple window manager.
     */

    NSWindow *win = TkMacOSXGetNSWindowForDrawable(Tk_WindowId(tkwin));
    CGFloat *bgRGBA = [win isKeyWindow] ? activeBgRGBA : inactiveBgRGBA;
    CGFloat x = bounds.origin.x, y = bounds.origin.y;
    CGFloat w = bounds.size.width, h = bounds.size.height;
    CGPoint top[2] = {{x, y + 1}, {x + w, y + 1}};
    CGPoint bottom[2] = {{x, y + h}, {x + w, y + h}};
    CGPoint separator[2] = {{x + w - 1, y + 3}, {x + w - 1, y + h - 3}};

    bgColor = [NSColor colorWithColorSpace: deviceRGB
	components: bgRGBA
	count: 4];
    CGContextSaveGState(context);
    CGContextSetShouldAntialias(context, false);
    CGContextSetFillColorSpace(context, deviceRGB.CGColorSpace);
    CGContextSetStrokeColorSpace(context, deviceRGB.CGColorSpace);
    CGContextBeginPath(context);
    CGContextSetFillColorWithColor(context, CGCOLOR(bgColor));
    CGContextAddRect(context, bounds);
    CGContextFillPath(context);
    strokeColor = [NSColor colorWithColorSpace: deviceRGB
	components: separatorRGBA
	count: 4];
    CGContextSetStrokeColorWithColor(context, CGCOLOR(strokeColor));
    CGContextAddLines(context, separator, 2);
    CGContextStrokePath(context);
    strokeColor = [NSColor colorWithColorSpace: deviceRGB
	components: borderRGBA
	count: 4];
    CGContextSetStrokeColorWithColor(context, CGCOLOR(strokeColor));
    CGContextAddLines(context, top, 2);
    CGContextStrokePath(context);
    CGContextAddLines(context, bottom, 2);
    CGContextStrokePath(context);
    CGContextRestoreGState(context);

    if (state & TTK_TREEVIEW_STATE_SORTARROW) {
	CGRect arrowBounds = bounds;
	arrowBounds.origin.x = bounds.origin.x + bounds.size.width - 16;
	arrowBounds.size.width = 16;
	if (state & TTK_STATE_ALTERNATE) {
	    DrawUpArrow(context, arrowBounds, 3, 8, BLACKRGBA);
	} else if (state & TTK_STATE_SELECTED) {
	    DrawDownArrow(context, arrowBounds, 3, 8, BLACKRGBA);
	}
    }
}

/*----------------------------------------------------------------------
 * +++ Drawing procedures for widgets in Apple's "Dark Mode" (10.14 and up).
 *
 *      The HIToolbox does not support Dark Mode, and apparently never will,
 *      so to make widgets look "native" we have to provide analogues of the
 *      HITheme drawing functions to be used in DarkAqua.  We continue to use
 *      HITheme in Aqua, since it understands earlier versions of the OS.
 *
 *      Drawing the dark widgets requires NSColors that were introduced in OSX
 *      10.14, so we make some of these functions be no-ops when building on
 *      systems older than 10.14.
 */

/*----------------------------------------------------------------------
 * GradientFillRoundedRectangle --
 *
 *      Fill a rounded rectangle with a specified gradient.
 */

static void GradientFillRoundedRectangle(
    CGContextRef context,
    CGRect bounds,
    CGFloat radius,
    CGFloat *colors,
    int numColors)
{
    NSColorSpace *deviceRGB = [NSColorSpace deviceRGBColorSpace];
    CGPathRef path;
    CHECK_RADIUS(radius, bounds)

    CGPoint end = {
	bounds.origin.x,
	bounds.origin.y + bounds.size.height
    };
    CGGradientRef gradient = CGGradientCreateWithColorComponents(
	deviceRGB.CGColorSpace, colors, NULL, numColors);

    path = CGPathCreateWithRoundedRect(bounds, radius, radius, NULL);
    CGContextBeginPath(context);
    CGContextAddPath(context, path);
    CGContextClip(context);
    CGContextDrawLinearGradient(context, gradient, bounds.origin, end, 0);
    CFRelease(path);
    CFRelease(gradient);
}

/*----------------------------------------------------------------------
 * +++ DrawDarkButton --
 *
 *      This is a standalone drawing procedure which draws PushButtons and
 *      PopupButtons in the Dark Mode style.
 */

static void DrawDarkButton(
    CGRect bounds,
    ThemeButtonKind kind,
    Ttk_State state,
    CGContextRef context)
{
    NSColorSpace *deviceRGB = [NSColorSpace deviceRGBColorSpace];
    NSColor *faceColor;

    /*
     * To match the appearance of Apple's buttons we need to increase the
     * height by 1 pixel.
     */

    bounds.size.height += 1;

    CGContextClipToRect(context, bounds);
    FillButtonBackground(context, bounds, 5);

    /*
     * Fill the button face with the appropriate color.
     */

    bounds = CGRectInset(bounds, 1, 1);
    if (kind == kThemePushButton && (state & TTK_STATE_PRESSED)) {
	GradientFillRoundedRectangle(context, bounds, 4,
	    pressedPushButtonGradient, 2);
    } else if (kind == kThemePushButton &&
	       (state & TTK_STATE_ALTERNATE) &&
	       !(state & TTK_STATE_BACKGROUND)) {
	GradientFillRoundedRectangle(context, bounds, 4,
	    darkSelectedGradient, 2);
    } else {
	if (state & TTK_STATE_DISABLED) {
	    faceColor = [NSColor colorWithColorSpace: deviceRGB
		components: darkDisabledButtonFace
		count: 4];
	} else {
	    faceColor = [NSColor colorWithColorSpace: deviceRGB
		components: darkButtonFace
		count: 4];
	}
	SolidFillRoundedRectangle(context, bounds, 4, faceColor);
    }

    /*
     * If this is a popup, draw the arrow button.
     */

    if ((kind == kThemePopupButton) | (kind == kThemeComboBox)) {
	CGRect arrowBounds = bounds;
	arrowBounds.size.width = 16;
	arrowBounds.origin.x += bounds.size.width - 16;

        /*
         * If the toplevel is front, paint the button blue.
         */

	if (!(state & TTK_STATE_BACKGROUND) &&
	    !(state & TTK_STATE_DISABLED)) {
	    GradientFillRoundedRectangle(context, arrowBounds, 4,
		darkSelectedGradient, 2);
	}
	if (kind == kThemePopupButton) {
	    DrawUpDownArrows(context, arrowBounds, 3, 7, WHITERGBA);
	} else {
	    DrawDownArrow(context, arrowBounds, 4, 8, WHITERGBA);
	}
    }

    HighlightButtonBorder(context, bounds);
}

/*----------------------------------------------------------------------
 * +++ DrawDarkIncDecButton --
 *
 *      This is a standalone drawing procedure which draws an IncDecButton
 *      (as used in a Spinbox) in the Dark Mode style.
 */

static void DrawDarkIncDecButton(
    CGRect bounds,
    ThemeDrawState drawState,
    Ttk_State state,
    CGContextRef context)
{
    NSColorSpace *deviceRGB = [NSColorSpace deviceRGBColorSpace];
    NSColor *faceColor;

    bounds = CGRectInset(bounds, 0, -1);
    CGContextClipToRect(context, bounds);
    FillButtonBackground(context, bounds, 6);

    /*
     * Fill the button face with the appropriate color.
     */

    bounds = CGRectInset(bounds, 1, 1);
    if (state & TTK_STATE_DISABLED) {
	faceColor = [NSColor colorWithColorSpace: deviceRGB
	    components: darkDisabledButtonFace
	    count: 4];
    } else {
	faceColor = [NSColor colorWithColorSpace: deviceRGB
	    components: darkButtonFace
	    count: 4];
    }
    SolidFillRoundedRectangle(context, bounds, 4, faceColor);

    /*
     * If pressed, paint the appropriate half blue.
     */

    if (state & TTK_STATE_PRESSED) {
	CGRect clip = bounds;
	clip.size.height /= 2;
	CGContextSaveGState(context);
	if (drawState == kThemeStatePressedDown) {
	    clip.origin.y += clip.size.height;
	}
	CGContextClipToRect(context, clip);
	GradientFillRoundedRectangle(context, bounds, 5,
	    darkSelectedGradient, 2);
	CGContextRestoreGState(context);
    }
    DrawUpDownArrows(context, bounds, 3, 5, WHITERGBA);
    HighlightButtonBorder(context, bounds);
}

/*----------------------------------------------------------------------
 * +++ DrawDarkBevelButton --
 *
 *      This is a standalone drawing procedure which draws RoundedBevelButtons
 *      in the Dark Mode style.
 */

static void DrawDarkBevelButton(
    CGRect bounds,
    Ttk_State state,
    CGContextRef context)
{
    NSColorSpace *deviceRGB = [NSColorSpace deviceRGBColorSpace];
    NSColor *faceColor;

    CGContextClipToRect(context, bounds);
    FillButtonBackground(context, bounds, 5);

    /*
     * Fill the button face with the appropriate color.
     */

    bounds = CGRectInset(bounds, 1, 1);
    if (state & TTK_STATE_PRESSED) {
	faceColor = [NSColor colorWithColorSpace: deviceRGB
	    components: darkPressedBevelFace
	    count: 4];
    } else if ((state & TTK_STATE_DISABLED) ||
	(state & TTK_STATE_ALTERNATE)) {
	faceColor = [NSColor colorWithColorSpace: deviceRGB
	    components: darkDisabledButtonFace
	    count: 4];
    } else if (state & TTK_STATE_SELECTED) {
	faceColor = [NSColor colorWithColorSpace: deviceRGB
	    components: darkSelectedBevelFace
	    count: 4];
    } else {
	faceColor = [NSColor colorWithColorSpace: deviceRGB
	    components: darkButtonFace
	    count: 4];
    }
    SolidFillRoundedRectangle(context, bounds, 4, faceColor);
    HighlightButtonBorder(context, bounds);
}

/*----------------------------------------------------------------------
 * +++ DrawDarkCheckBox --
 *
 *      This is a standalone drawing procedure which draws Checkboxes in the
 *      Dark Mode style.
 */

static void DrawDarkCheckBox(
    CGRect bounds,
    Ttk_State state,
    CGContextRef context)
{
    CGRect checkbounds = {{0, bounds.size.height / 2 - 8}, {16, 16}};
    NSColorSpace *deviceRGB = [NSColorSpace deviceRGBColorSpace];
    NSColor *stroke;
    CGFloat x, y;

    bounds = CGRectOffset(checkbounds, bounds.origin.x, bounds.origin.y);
    x = bounds.origin.x;
    y = bounds.origin.y;

    CGContextClipToRect(context, bounds);
    FillButtonBackground(context, bounds, 4);
    bounds = CGRectInset(bounds, 1, 1);
    if (!(state & TTK_STATE_BACKGROUND) &&
	!(state & TTK_STATE_DISABLED) &&
	((state & TTK_STATE_SELECTED) || (state & TTK_STATE_ALTERNATE))) {
	GradientFillRoundedRectangle(context, bounds, 3,
	    darkSelectedGradient, 2);
    } else {
	GradientFillRoundedRectangle(context, bounds, 3,
	    darkInactiveGradient, 2);
    }
    HighlightButtonBorder(context, bounds);
    if ((state & TTK_STATE_SELECTED) || (state & TTK_STATE_ALTERNATE)) {
	CGContextSetStrokeColorSpace(context, deviceRGB.CGColorSpace);
	if (state & TTK_STATE_DISABLED) {
	    stroke = [NSColor disabledControlTextColor];
	} else {
	    stroke = [NSColor controlTextColor];
	}
	CGContextSetStrokeColorWithColor(context, CGCOLOR(stroke));
    }
    if (state & TTK_STATE_SELECTED) {
	CGContextSetLineWidth(context, 1.5);
	CGContextBeginPath(context);
	CGPoint check[3] = {{x + 4, y + 8}, {x + 7, y + 11}, {x + 11, y + 4}};
	CGContextAddLines(context, check, 3);
	CGContextStrokePath(context);
    } else if (state & TTK_STATE_ALTERNATE) {
	CGContextSetLineWidth(context, 2.0);
	CGContextBeginPath(context);
	CGPoint bar[2] = {{x + 4, y + 8}, {x + 12, y + 8}};
	CGContextAddLines(context, bar, 2);
	CGContextStrokePath(context);
    }
}

/*----------------------------------------------------------------------
 * +++ DrawDarkRadioButton --
 *
 *    This is a standalone drawing procedure which draws RadioButtons
 *    in the Dark Mode style.
 */

static void DrawDarkRadioButton(
    CGRect bounds,
    Ttk_State state,
    CGContextRef context)
{
    CGRect checkbounds = {{0, bounds.size.height / 2 - 9}, {18, 18}};
    NSColorSpace *deviceRGB = [NSColorSpace deviceRGBColorSpace];
    NSColor *fill;
    CGFloat x, y;

    bounds = CGRectOffset(checkbounds, bounds.origin.x, bounds.origin.y);
    x = bounds.origin.x;
    y = bounds.origin.y;

    CGContextClipToRect(context, bounds);
    FillButtonBackground(context, bounds, 9);
    bounds = CGRectInset(bounds, 1, 1);
    if (!(state & TTK_STATE_BACKGROUND) &&
	!(state & TTK_STATE_DISABLED) &&
	((state & TTK_STATE_SELECTED) || (state & TTK_STATE_ALTERNATE))) {
	GradientFillRoundedRectangle(context, bounds, 8,
	    darkSelectedGradient, 2);
    } else {
	GradientFillRoundedRectangle(context, bounds, 8,
	    darkInactiveGradient, 2);
    }
    HighlightButtonBorder(context, bounds);
    if ((state & TTK_STATE_SELECTED) || (state & TTK_STATE_ALTERNATE)) {
	CGContextSetStrokeColorSpace(context, deviceRGB.CGColorSpace);
	if (state & TTK_STATE_DISABLED) {
	    fill = [NSColor disabledControlTextColor];
	} else {
	    fill = [NSColor controlTextColor];
	}
	CGContextSetFillColorWithColor(context, CGCOLOR(fill));
    }
    if (state & TTK_STATE_SELECTED) {
	CGContextBeginPath(context);
	CGRect dot = {{x + 6, y + 6}, {6, 6}};
	CGContextAddEllipseInRect(context, dot);
	CGContextFillPath(context);
    } else if (state & TTK_STATE_ALTERNATE) {
	CGRect bar = {{x + 5, y + 8}, {8, 2}};
	CGContextFillRect(context, bar);
    }
}

/*----------------------------------------------------------------------
 * +++ DrawDarkTab --
 *
 *      This is a standalone drawing procedure which draws Tabbed Pane
 *      Tabs in the Dark Mode style.
 */

static void DrawDarkTab(
    CGRect bounds,
    Ttk_State state,
    CGContextRef context)
{
    NSColorSpace *deviceRGB = [NSColorSpace deviceRGBColorSpace];
    NSColor *faceColor, *stroke;
    CGRect originalBounds = bounds;

    CGContextSetLineWidth(context, 1.0);
    CGContextClipToRect(context, bounds);

    /*
     * Extend the bounds to one or both sides so the rounded part will be
     * clipped off.
     */

    if (!(state & TTK_STATE_FIRST_TAB)) {
	bounds.origin.x -= 10;
	bounds.size.width += 10;
    }

    if (!(state & TTK_STATE_LAST_TAB)) {
	bounds.size.width += 10;
    }

    /*
     * Fill the tab face with the appropriate color or gradient.  Use a solid
     * color if the tab is not selected, otherwise use a blue or gray
     * gradient.
     */

    bounds = CGRectInset(bounds, 1, 1);
    if (!(state & TTK_STATE_SELECTED)) {
	if (state & TTK_STATE_DISABLED) {
	    faceColor = [NSColor colorWithColorSpace: deviceRGB
		components: darkDisabledButtonFace
		count: 4];
	} else {
	    faceColor = [NSColor colorWithColorSpace: deviceRGB
		components: darkButtonFace
		count: 4];
	}
	SolidFillRoundedRectangle(context, bounds, 4, faceColor);

        /*
         * Draw a separator line on the left side of the tab if it
         * not first.
         */

	if (!(state & TTK_STATE_FIRST_TAB)) {
	    CGContextSaveGState(context);
	    CGContextSetShouldAntialias(context, false);
	    stroke = [NSColor colorWithColorSpace: deviceRGB
		components: darkTabSeparator
		count: 4];
	    CGContextSetStrokeColorWithColor(context, CGCOLOR(stroke));
	    CGContextBeginPath(context);
	    CGContextMoveToPoint(context, originalBounds.origin.x,
		originalBounds.origin.y + 1);
	    CGContextAddLineToPoint(context, originalBounds.origin.x,
		originalBounds.origin.y + originalBounds.size.height - 1);
	    CGContextStrokePath(context);
	    CGContextRestoreGState(context);
	}
    } else {

        /*
         * This is the selected tab; paint it blue.  If it is first, cover up
         * the separator line drawn by the second one.  (The selected tab is
         * always drawn last.)
         */

	if ((state & TTK_STATE_FIRST_TAB) && !(state & TTK_STATE_LAST_TAB)) {
	    bounds.size.width += 1;
	}
	if (!(state & TTK_STATE_BACKGROUND)) {
	    GradientFillRoundedRectangle(context, bounds, 4,
		darkSelectedGradient, 2);
	} else {
	    faceColor = [NSColor colorWithColorSpace: deviceRGB
		components: darkInactiveSelectedTab
		count: 4];
	    SolidFillRoundedRectangle(context, bounds, 4, faceColor);
	}
	HighlightButtonBorder(context, bounds);
    }
}

/*----------------------------------------------------------------------
 * +++ DrawDarkSeparator --
 *
 *      This is a standalone drawing procedure which draws a separator widget
 *      in Dark Mode.
 */

static void DrawDarkSeparator(
    CGRect bounds,
    CGContextRef context,
    TCL_UNUSED(Tk_Window))
{
    static CGFloat fill[4] = {1.0, 1.0, 1.0, 0.3};
    NSColorSpace *deviceRGB = [NSColorSpace deviceRGBColorSpace];
    NSColor *fillColor = [NSColor colorWithColorSpace: deviceRGB
	components: fill
	count:4];

    CGContextSetFillColorWithColor(context, CGCOLOR(fillColor));
    CGContextFillRect(context, bounds);
}

/*----------------------------------------------------------------------
 * +++ DrawDarkFocusRing --
 *
 *      This is a standalone drawing procedure which draws a focus ring around
 *      an Entry widget in Dark Mode.
 */

static void DrawDarkFocusRing(
    CGRect bounds,
    CGContextRef context)
{
    CGRect insetBounds = CGRectInset(bounds, -3, -3);
    CHECK_RADIUS(4, insetBounds)

    NSColorSpace *deviceRGB = [NSColorSpace deviceRGBColorSpace];
    NSColor *strokeColor;
    NSColor *fillColor = [NSColor colorWithColorSpace:deviceRGB
					   components:darkFocusRing
						count:4];
    CGFloat x = bounds.origin.x, y = bounds.origin.y;
    CGFloat w = bounds.size.width, h = bounds.size.height;
    CGPoint topPart[4] = {
	{x, y + h}, {x, y + 1}, {x + w - 1, y + 1}, {x + w - 1, y + h}
    };
    CGPoint bottom[2] = {{x, y + h}, {x + w, y + h}};

    CGContextSaveGState(context);
    CGContextSetShouldAntialias(context, false);
    CGContextBeginPath(context);
    strokeColor = [NSColor colorWithColorSpace: deviceRGB
				    components: darkFocusRingTop
					 count: 4];
    CGContextSetStrokeColorWithColor(context, CGCOLOR(strokeColor));
    CGContextAddLines(context, topPart, 4);
    CGContextStrokePath(context);
    strokeColor = [NSColor colorWithColorSpace: deviceRGB
				    components: darkFocusRingBottom
					 count: 4];
    CGContextSetStrokeColorWithColor(context, CGCOLOR(strokeColor));
    CGContextAddLines(context, bottom, 2);
    CGContextStrokePath(context);
    CGContextSetShouldAntialias(context, true);
    CGContextSetFillColorWithColor(context, CGCOLOR(fillColor));
    CGPathRef path = CGPathCreateWithRoundedRect(insetBounds, 4, 4, NULL);
    CGContextBeginPath(context);
    CGContextAddPath(context, path);
    CGContextAddRect(context, bounds);
    CGContextEOFillPath(context);
    CGContextRestoreGState(context);
}
/*----------------------------------------------------------------------
 * +++ DrawDarkFrame --
 *
 *      This is a standalone drawing procedure which draws various
 *      types of borders in Dark Mode.
 */

static void DrawDarkFrame(
    CGRect bounds,
    CGContextRef context,
    HIThemeFrameKind kind)
{
    NSColorSpace *deviceRGB = [NSColorSpace deviceRGBColorSpace];
    NSColor *stroke;

    CGContextSetStrokeColorSpace(context, deviceRGB.CGColorSpace);
    CGFloat x = bounds.origin.x, y = bounds.origin.y;
    CGFloat w = bounds.size.width, h = bounds.size.height;
    CGPoint topPart[4] = {
	{x, y + h - 1}, {x, y + 1}, {x + w, y + 1}, {x + w, y + h - 1}
    };
    CGPoint bottom[2] = {{x, y + h}, {x + w, y + h}};
    CGPoint accent[2] = {{x, y + 1}, {x + w, y + 1}};

    switch (kind) {
    case kHIThemeFrameTextFieldSquare:
	CGContextSaveGState(context);
	CGContextSetShouldAntialias(context, false);
	CGContextBeginPath(context);
	stroke = [NSColor colorWithColorSpace: deviceRGB
	    components: darkFrameTop
	    count: 4];
	CGContextSetStrokeColorWithColor(context, CGCOLOR(stroke));
	CGContextAddLines(context, topPart, 4);
	CGContextStrokePath(context);
	stroke = [NSColor colorWithColorSpace: deviceRGB
	    components: darkFrameBottom
	    count: 4];
	CGContextSetStrokeColorWithColor(context, CGCOLOR(stroke));
	CGContextAddLines(context, bottom, 2);
	CGContextStrokePath(context);
	stroke = [NSColor colorWithColorSpace: deviceRGB
	    components: darkFrameAccent
	    count: 4];
	CGContextSetStrokeColorWithColor(context, CGCOLOR(stroke));
	CGContextAddLines(context, accent, 2);
	CGContextStrokePath(context);
	CGContextRestoreGState(context);
	break;
    default:
	break;
    }
}

/*----------------------------------------------------------------------
 * +++ DrawListHeader --
 *
 *      This is a standalone drawing procedure which draws column
 *      headers for a Treeview in the Dark Mode.
 */

static void DrawDarkListHeader(
    CGRect bounds,
    CGContextRef context,
    TCL_UNUSED(Tk_Window),
    int state)
{
    NSColorSpace *deviceRGB = [NSColorSpace deviceRGBColorSpace];
    NSColor *stroke;

    CGContextSetStrokeColorSpace(context, deviceRGB.CGColorSpace);
    CGFloat x = bounds.origin.x, y = bounds.origin.y;
    CGFloat w = bounds.size.width, h = bounds.size.height;

    CGPoint top[2] = {{x, y + 1}, {x + w, y + 1}};
    CGPoint bottom[2] = {{x, y + h}, {x + w, y + h}};
    CGPoint separator[2] = {{x + w - 1, y + 3}, {x + w - 1, y + h - 3}};
    CGContextSaveGState(context);
    CGContextSetShouldAntialias(context, false);
    stroke = [NSColor colorWithColorSpace: deviceRGB
	components: darkFrameBottom
	count: 4];
    CGContextSetStrokeColorWithColor(context, CGCOLOR(stroke));
    CGContextBeginPath(context);
    CGContextAddLines(context, top, 2);
    CGContextStrokePath(context);
    CGContextAddLines(context, bottom, 2);
    CGContextStrokePath(context);
    CGContextAddLines(context, separator, 2);
    CGContextStrokePath(context);
    CGContextRestoreGState(context);

    if (state & TTK_TREEVIEW_STATE_SORTARROW) {
	CGRect arrowBounds = bounds;

	arrowBounds.origin.x = bounds.origin.x + bounds.size.width - 16;
	arrowBounds.size.width = 16;
	if (state & TTK_STATE_ALTERNATE) {
	    DrawUpArrow(context, arrowBounds, 3, 8, WHITERGBA);
	} else if (state & TTK_STATE_SELECTED) {
	    DrawDownArrow(context, arrowBounds, 3, 8, WHITERGBA);
	}
    }
}

/*----------------------------------------------------------------------
 * +++ Button element: Used for elements drawn with DrawThemeButton.
 */

/*
 * When Ttk draws the various types of buttons, a pointer to one of these
 * is passed as the clientData.
 */

typedef struct {
    ThemeButtonKind kind;
    ThemeMetric heightMetric;
} ThemeButtonParams;
static ThemeButtonParams
    PushButtonParams =  {kThemePushButton, kThemeMetricPushButtonHeight},
    CheckBoxParams =    {kThemeCheckBox, kThemeMetricCheckBoxHeight},
    RadioButtonParams = {kThemeRadioButton, kThemeMetricRadioButtonHeight},
    BevelButtonParams = {kThemeRoundedBevelButton, NoThemeMetric},
    PopupButtonParams = {kThemePopupButton, kThemeMetricPopupButtonHeight},
    DisclosureParams =  {
    kThemeDisclosureButton, kThemeMetricDisclosureTriangleHeight
},
    ListHeaderParams =
{kThemeListHeaderButton, kThemeMetricListHeaderHeight};
static Ttk_StateTable ButtonValueTable[] = {
    {kThemeButtonOff, TTK_STATE_ALTERNATE | TTK_STATE_BACKGROUND, 0},
    {kThemeButtonMixed, TTK_STATE_ALTERNATE, 0},
    {kThemeButtonOn, TTK_STATE_SELECTED, 0},
    {kThemeButtonOff, 0, 0}

    /*
     * Others: kThemeDisclosureRight, kThemeDisclosureDown,
     * kThemeDisclosureLeft
     */

};
static Ttk_StateTable ButtonAdornmentTable[] = {
    {kThemeAdornmentNone, TTK_STATE_ALTERNATE | TTK_STATE_BACKGROUND, 0},
    {kThemeAdornmentDefault | kThemeAdornmentFocus,
     TTK_STATE_ALTERNATE | TTK_STATE_FOCUS, 0},
    {kThemeAdornmentFocus, TTK_STATE_FOCUS, 0},
    {kThemeAdornmentDefault, TTK_STATE_ALTERNATE, 0},
    {kThemeAdornmentNone, 0, 0}
};

/*----------------------------------------------------------------------
 * +++ computeButtonDrawInfo --
 *
 *      Fill in an appearance manager HIThemeButtonDrawInfo record.
 */

static inline HIThemeButtonDrawInfo computeButtonDrawInfo(
    ThemeButtonParams *params,
    Ttk_State state,
    TCL_UNUSED(Tk_Window))
{

    /*
     * See ButtonElementDraw for the explanation of why we always draw
     * PushButtons in the active state.
     */

    SInt32 HIThemeState;

    HIThemeState = Ttk_StateTableLookup(ThemeStateTable, state);
    switch (params->kind) {
    case kThemePushButton:
	HIThemeState &= ~kThemeStateInactive;
	HIThemeState |= kThemeStateActive;
	break;
    default:
	break;
    }

    const HIThemeButtonDrawInfo info = {
	.version = 0,
	.state = HIThemeState,
	.kind = params ? params->kind : 0,
	.value = Ttk_StateTableLookup(ButtonValueTable, state),
	.adornment = Ttk_StateTableLookup(ButtonAdornmentTable, state),
    };
    return info;
}

/*----------------------------------------------------------------------
 * +++ Button elements.
 */

static void ButtonElementMinSize(
    void *clientData,
    TCL_UNUSED(void *),
    TCL_UNUSED(Tk_Window),
    int *minWidth,
    int *minHeight,
    TCL_UNUSED(Ttk_Padding *))
{
    ThemeButtonParams *params = (ThemeButtonParams *)clientData;

    if (params->heightMetric != NoThemeMetric) {
	ChkErr(GetThemeMetric, params->heightMetric, minHeight);

        /*
         * The theme height does not include the 1-pixel border around
         * the button, although it does include the 1-pixel shadow at
         * the bottom.
         */

	*minHeight += 2;

        /*
         * The minwidth must be 0 to force the generic ttk code to compute the
         * correct text layout.  For example, a non-zero value will cause the
         * text to be left justified, no matter what -anchor setting is used in
         * the style.
         */

	*minWidth = 0;
    }
}

static void ButtonElementSize(
    void *clientData,
    void *elementRecord,
    Tk_Window tkwin,
    int *minWidth,
    int *minHeight,
    Ttk_Padding *paddingPtr)
{
    ThemeButtonParams *params = clientData;
    const HIThemeButtonDrawInfo info =
	computeButtonDrawInfo(params, 0, tkwin);
    static const CGRect scratchBounds = {{0, 0}, {100, 100}};
    CGRect contentBounds, backgroundBounds;
    int verticalPad;

    ButtonElementMinSize(clientData, elementRecord, tkwin,
	minWidth, minHeight, paddingPtr);

    /*
     * Given a hypothetical bounding rectangle for a button, HIToolbox will
     * compute a bounding rectangle for the button contents and a bounding
     * rectangle for the button background.  The background bounds are large
     * enough to contain the image of the button in any state, which might
     * include highlight borders, shadows, etc.  The content rectangle is not
     * centered vertically within the background rectangle, presumably because
     * shadows only appear on the bottom.  Nonetheless, when HITools is asked
     * to draw a button with a certain bounding rectangle it draws the button
     * centered within the rectangle.
     *
     * To compute the effective padding around a button we request the
     * content and bounding rectangles for a 100x100 button and use the
     * padding between those.  However, we symmetrize the padding on the
     * top and bottom, because that is how the button will be drawn.
     */

    ChkErr(HIThemeGetButtonContentBounds,
	&scratchBounds, &info, &contentBounds);
    ChkErr(HIThemeGetButtonBackgroundBounds,
	&scratchBounds, &info, &backgroundBounds);
    paddingPtr->left = contentBounds.origin.x - backgroundBounds.origin.x;
    paddingPtr->right =
	CGRectGetMaxX(backgroundBounds) - CGRectGetMaxX(contentBounds);
    verticalPad = backgroundBounds.size.height - contentBounds.size.height;
    paddingPtr->top = paddingPtr->bottom = verticalPad / 2;
}

static void ButtonElementDraw(
    void *clientData,
    TCL_UNUSED(void *),
    Tk_Window tkwin,
    Drawable d,
    Ttk_Box b,
    Ttk_State state)
{
    ThemeButtonParams *params = clientData;
    CGRect bounds = BoxToRect(d, b);
    HIThemeButtonDrawInfo info = computeButtonDrawInfo(params, state, tkwin);

    bounds = NormalizeButtonBounds(params->heightMetric, bounds);

    BEGIN_DRAWING(d)
    if (TkMacOSXInDarkMode(tkwin)) {
	switch (info.kind) {
	case kThemePushButton:
	case kThemePopupButton:
	    DrawDarkButton(bounds, info.kind, state, dc.context);
	    break;
	case kThemeCheckBox:
	    DrawDarkCheckBox(bounds, state, dc.context);
	    break;
	case kThemeRadioButton:
	    DrawDarkRadioButton(bounds, state, dc.context);
	    break;
	case kThemeRoundedBevelButton:
	    DrawDarkBevelButton(bounds, state, dc.context);
	    break;
	default:
	    ChkErr(HIThemeDrawButton, &bounds, &info, dc.context,
		HIOrientation, NULL);
	}
    } else if (info.kind == kThemePushButton &&
	       (state & TTK_STATE_PRESSED)) {
	bounds.size.height += 2;
	if ([NSApp macOSVersion] > 100800) {
	    GradientFillRoundedRectangle(dc.context, bounds, 4,
					 pressedPushButtonGradient, 2);
	}
    } else {

        /*
         * Apple's PushButton and PopupButton do not change their fill color
         * when the window is inactive.  However, except in 10.7 (Lion), the
         * color of the arrow button on a PopupButton does change.  For some
         * reason HITheme fills inactive buttons with a transparent color that
         * allows the window background to show through, leading to
         * inconsistent behavior.  We work around this by filling behind an
         * inactive PopupButton with a text background color before asking
         * HIToolbox to draw it. For PushButtons, we simply draw them in the
         * active state.
         */

	if (info.kind == kThemePopupButton &&
	    (state & TTK_STATE_BACKGROUND)) {
	    CGRect innerBounds = CGRectInset(bounds, 1, 1);
	    NSColor *whiteRGBA = [NSColor whiteColor];
	    SolidFillRoundedRectangle(dc.context, innerBounds, 4, whiteRGBA);
	}

        /*
         * A BevelButton with mixed value is drawn borderless, which does make
         * much sense for us.
         */

	if (info.kind == kThemeRoundedBevelButton &&
	    info.value == kThemeButtonMixed) {
	    info.value = kThemeButtonOff;
	    info.state = kThemeStateInactive;
	}
	ChkErr(HIThemeDrawButton, &bounds, &info, dc.context, HIOrientation,
	    NULL);
    }
    END_DRAWING
}

static Ttk_ElementSpec ButtonElementSpec = {
    TK_STYLE_VERSION_2,
    sizeof(NullElement),
    TtkNullElementOptions,
    ButtonElementSize,
    ButtonElementDraw
};

/*----------------------------------------------------------------------
 * +++ Notebook elements.
 */

/* Tab position logic, c.f. ttkNotebook.c TabState() */
static Ttk_StateTable TabStyleTable[] = {
    {kThemeTabFrontInactive, TTK_STATE_SELECTED | TTK_STATE_BACKGROUND, 0},
    {kThemeTabNonFrontInactive, TTK_STATE_BACKGROUND, 0},
    {kThemeTabFrontUnavailable, TTK_STATE_DISABLED | TTK_STATE_SELECTED, 0},
    {kThemeTabNonFrontUnavailable, TTK_STATE_DISABLED, 0},
    {kThemeTabFront, TTK_STATE_SELECTED, 0},
    {kThemeTabNonFrontPressed, TTK_STATE_PRESSED, 0},
    {kThemeTabNonFront, 0, 0}
};
static Ttk_StateTable TabAdornmentTable[] = {
    {kHIThemeTabAdornmentNone, TTK_STATE_FIRST_TAB | TTK_STATE_LAST_TAB, 0},
    {kHIThemeTabAdornmentTrailingSeparator, TTK_STATE_FIRST_TAB, 0},
    {kHIThemeTabAdornmentNone, TTK_STATE_LAST_TAB, 0},
    {kHIThemeTabAdornmentTrailingSeparator, 0, 0},
};
static Ttk_StateTable TabPositionTable[] = {
    {kHIThemeTabPositionOnly, TTK_STATE_FIRST_TAB | TTK_STATE_LAST_TAB, 0},
    {kHIThemeTabPositionFirst, TTK_STATE_FIRST_TAB, 0},
    {kHIThemeTabPositionLast, TTK_STATE_LAST_TAB, 0},
    {kHIThemeTabPositionMiddle, 0, 0},
};

/*
 * Apple XHIG Tab View Specifications:
 *
 * Control sizes: Tab views are available in regular, small, and mini sizes.
 * The tab height is fixed for each size, but you control the size of the pane
 * area. The tab heights for each size are listed below:
 *  - Regular size: 20 pixels.
 *  - Small: 17 pixels.
 *  - Mini: 15 pixels.
 *
 * Label spacing and fonts: The tab labels should be in a font that’s
 * proportional to the size of the tab view control. In addition, the label
 * should be placed so that there are equal margins of space before and after
 * it. The guidelines below provide the specifications you should use for tab
 * labels:
 *  - Regular size: System font. Center in tab, leaving 12 pixels on each
 *side.
 *  - Small: Small system font. Center in tab, leaving 10 pixels on each side.
 *  - Mini: Mini system font. Center in tab, leaving 8 pixels on each side.
 *
 * Control spacing: Whether you decide to inset a tab view in a window or
 * extend its edges to the window sides and bottom, you should place the top
 * edge of the tab view 12 or 14 pixels below the bottom edge of the title bar
 * (or toolbar, if there is one). If you choose to inset a tab view in a
 * window, you should leave a margin of 20 pixels between the sides and bottom
 * of the tab view and the sides and bottom of the window (although 16 pixels
 * is also an acceptable margin-width). If you need to provide controls below
 * the tab view, leave enough space below the tab view so the controls are 20
 * pixels above the bottom edge of the window and 12 pixels between the tab
 * view and the controls.
 *
 * If you choose to extend the tab view sides and bottom so that they meet the
 * window sides and bottom, you should leave a margin of at least 20 pixels
 * between the content in the tab view and the tab-view edges.
 *
 * <URL: http://developer.apple.com/documentation/userexperience/Conceptual/
 *       AppleHIGuidelines/XHIGControls/XHIGControls.html#//apple_ref/doc/uid/
 *       TP30000359-TPXREF116>
 */

static void TabElementSize(
    TCL_UNUSED(void *),
    TCL_UNUSED(void *),
    TCL_UNUSED(Tk_Window),
    TCL_UNUSED(int *),
    int *minHeight,
    Ttk_Padding *paddingPtr)
{
    GetThemeMetric(kThemeMetricLargeTabHeight, (SInt32 *) minHeight);
    *paddingPtr = Ttk_MakePadding(0, 0, 0, 2);

}

static void TabElementDraw(
    TCL_UNUSED(void *),
    TCL_UNUSED(void *),
    Tk_Window tkwin,
    Drawable d,
    Ttk_Box b,
    Ttk_State state)
{
    CGRect bounds = BoxToRect(d, b);
    HIThemeTabDrawInfo info = {
	.version = 1,
	.style = Ttk_StateTableLookup(TabStyleTable, state),
	.direction = kThemeTabNorth,
	.size = kHIThemeTabSizeNormal,
	.adornment = Ttk_StateTableLookup(TabAdornmentTable, state),
	.kind = kHIThemeTabKindNormal,
	.position = Ttk_StateTableLookup(TabPositionTable, state),
    };

    BEGIN_DRAWING(d)
    if (TkMacOSXInDarkMode(tkwin)) {
	DrawDarkTab(bounds, state, dc.context);
    } else {
	ChkErr(HIThemeDrawTab, &bounds, &info, dc.context, HIOrientation,
	    NULL);
    }
    END_DRAWING
}

static Ttk_ElementSpec TabElementSpec = {
    TK_STYLE_VERSION_2,
    sizeof(NullElement),
    TtkNullElementOptions,
    TabElementSize,
    TabElementDraw
};

/*
 * Notebook panes:
 */

static void PaneElementSize(
    TCL_UNUSED(void *),
    TCL_UNUSED(void *),
    TCL_UNUSED(Tk_Window),
    TCL_UNUSED(int *),
    TCL_UNUSED(int *),
    Ttk_Padding *paddingPtr)
{
    *paddingPtr = Ttk_MakePadding(9, 5, 9, 9);
}

static void PaneElementDraw(
    TCL_UNUSED(void *),
    TCL_UNUSED(void *),
    Tk_Window tkwin,
    Drawable d,
    Ttk_Box b,
    Ttk_State state)
{
    CGRect bounds = BoxToRect(d, b);

    bounds.origin.y -= kThemeMetricTabFrameOverlap;
    bounds.size.height += kThemeMetricTabFrameOverlap;
    BEGIN_DRAWING(d)
    if ([NSApp macOSVersion] > 100800) {
	DrawGroupBox(bounds, dc.context, tkwin);
    } else {
	HIThemeTabPaneDrawInfo info = {
	    .version = 1,
	    .state = Ttk_StateTableLookup(ThemeStateTable, state),
	    .direction = kThemeTabNorth,
	    .size = kHIThemeTabSizeNormal,
	    .kind = kHIThemeTabKindNormal,
	    .adornment = kHIThemeTabPaneAdornmentNormal,
	    };
	bounds.origin.y -= kThemeMetricTabFrameOverlap;
	bounds.size.height += kThemeMetricTabFrameOverlap;
	ChkErr(HIThemeDrawTabPane, &bounds, &info, dc.context, HIOrientation);
    }
    END_DRAWING
}

static Ttk_ElementSpec PaneElementSpec = {
    TK_STYLE_VERSION_2,
    sizeof(NullElement),
    TtkNullElementOptions,
    PaneElementSize,
    PaneElementDraw
};

/*----------------------------------------------------------------------
 * +++ Labelframe elements --
 *
 * Labelframe borders: Use "primary group box ..."  Quoth
 * DrawThemePrimaryGroup reference: "The primary group box frame is drawn
 * inside the specified rectangle and is a maximum of 2 pixels thick."
 *
 * "Maximum of 2 pixels thick" is apparently a lie; looks more like 4 to me
 * with shading.
 */

static void GroupElementSize(
    TCL_UNUSED(void *),
    TCL_UNUSED(void *),
    TCL_UNUSED(Tk_Window),
    TCL_UNUSED(int *),
    TCL_UNUSED(int *),
    Ttk_Padding *paddingPtr)
{
    *paddingPtr = Ttk_UniformPadding(4);
}

static void GroupElementDraw(
    TCL_UNUSED(void *),
    TCL_UNUSED(void *),
    Tk_Window tkwin,
    Drawable d,
    Ttk_Box b,
    Ttk_State state)
{
    CGRect bounds = BoxToRect(d, b);

    BEGIN_DRAWING(d)
    if ([NSApp macOSVersion] > 100800) {
	DrawGroupBox(bounds, dc.context, tkwin);
    } else {
	const HIThemeGroupBoxDrawInfo info = {
	    .version = 0,
	    .state = Ttk_StateTableLookup(ThemeStateTable, state),
	    .kind = kHIThemeGroupBoxKindPrimaryOpaque,
	    };
	ChkErr(HIThemeDrawGroupBox, &bounds, &info, dc.context, HIOrientation);
    }
    END_DRAWING
}

static Ttk_ElementSpec GroupElementSpec = {
    TK_STYLE_VERSION_2,
    sizeof(NullElement),
    TtkNullElementOptions,
    GroupElementSize,
    GroupElementDraw
};

/*----------------------------------------------------------------------
 * +++ Entry elements --
 *
 *    3 pixels padding for focus rectangle
 *    2 pixels padding for EditTextFrame
 */

typedef struct {
    Tcl_Obj     *backgroundObj;
    Tcl_Obj     *fieldbackgroundObj;
} EntryElement;

#define ENTRY_DEFAULT_BACKGROUND "systemTextBackgroundColor"

static Ttk_ElementOptionSpec EntryElementOptions[] = {
    {"-background", TK_OPTION_BORDER,
     offsetof(EntryElement, backgroundObj), ENTRY_DEFAULT_BACKGROUND},
    {"-fieldbackground", TK_OPTION_BORDER,
<<<<<<< HEAD
     offsetof(EntryElement, fieldbackgroundObj), ENTRY_DEFAULT_BACKGROUND},
=======
     Tk_Offset(EntryElement, fieldbackgroundObj), ENTRY_DEFAULT_BACKGROUND},
>>>>>>> 30699869
    {NULL, TK_OPTION_BOOLEAN, 0, NULL}
};

static void EntryElementSize(
    TCL_UNUSED(void *),
    TCL_UNUSED(void *),
    TCL_UNUSED(Tk_Window),
    TCL_UNUSED(int *),
    TCL_UNUSED(int *),
    Ttk_Padding *paddingPtr)
{
    *paddingPtr = Ttk_MakePadding(7, 5, 7, 6);
}

static void EntryElementDraw(
    TCL_UNUSED(void *),
    void *elementRecord,
    Tk_Window tkwin,
    Drawable d,
    Ttk_Box b,
    Ttk_State state)
{
    EntryElement *e = elementRecord;
    Ttk_Box inner = Ttk_PadBox(b, Ttk_UniformPadding(3));
    CGRect bounds = BoxToRect(d, inner);
    NSColor *background;
    Tk_3DBorder backgroundPtr = NULL;
    static const char *defaultBG = ENTRY_DEFAULT_BACKGROUND;

    if (TkMacOSXInDarkMode(tkwin)) {
	BEGIN_DRAWING(d)
	NSColorSpace *deviceRGB = [NSColorSpace deviceRGBColorSpace];
	CGFloat fill[4];
	GetBackgroundColor(dc.context, tkwin, 1, fill);

	/*
	 * Lighten the background to provide contrast.
	 */

	for (int i = 0; i < 3; i++) {
		fill[i] += 9.0 / 255.0;
	    }
	background = [NSColor colorWithColorSpace: deviceRGB
	    components: fill
	    count: 4];
	CGContextSetFillColorWithColor(dc.context, CGCOLOR(background));
	CGContextFillRect(dc.context, bounds);
	if (state & TTK_STATE_FOCUS) {
	    DrawDarkFocusRing(bounds, dc.context);
	} else {
	    DrawDarkFrame(bounds, dc.context, kHIThemeFrameTextFieldSquare);
	}
	END_DRAWING
    } else {
	const HIThemeFrameDrawInfo info = {
	    .version = 0,
	    .kind = kHIThemeFrameTextFieldSquare,
	    .state = Ttk_StateTableLookup(ThemeStateTable, state),
	    .isFocused = state & TTK_STATE_FOCUS,
	};

        /*
         * Earlier versions of the Aqua theme ignored the -fieldbackground
         * option and used the -background as if it were -fieldbackground.
         * Here we are enabling -fieldbackground.  For backwards
         * compatibility, if -fieldbackground is set to the default color and
         * -background is set to a different color then we use -background as
         * -fieldbackground.
         */

	if (0 != strcmp(Tcl_GetString(e->fieldbackgroundObj), defaultBG)) {
	    backgroundPtr =
		Tk_Get3DBorderFromObj(tkwin, e->fieldbackgroundObj);
	} else if (0 != strcmp(Tcl_GetString(e->backgroundObj), defaultBG)) {
	    backgroundPtr = Tk_Get3DBorderFromObj(tkwin, e->backgroundObj);
	}
	if (backgroundPtr != NULL) {
	    XFillRectangle(Tk_Display(tkwin), d,
		Tk_3DBorderGC(tkwin, backgroundPtr, TK_3D_FLAT_GC),
		inner.x, inner.y, inner.width, inner.height);
	}
	BEGIN_DRAWING(d)
	if (backgroundPtr == NULL) {
	    if ([NSApp macOSVersion] > 100800) {
		background = [NSColor textBackgroundColor];
		CGContextSetFillColorWithColor(dc.context, CGCOLOR(background));
	    } else {
		CGContextSetRGBFillColor(dc.context, 1.0, 1.0, 1.0, 1.0);
	    }
	    CGContextFillRect(dc.context, bounds);
	}
	ChkErr(HIThemeDrawFrame, &bounds, &info, dc.context, HIOrientation);
	END_DRAWING
    }
}

static Ttk_ElementSpec EntryElementSpec = {
    TK_STYLE_VERSION_2,
    sizeof(EntryElement),
    EntryElementOptions,
    EntryElementSize,
    EntryElementDraw
};

/*----------------------------------------------------------------------
 * +++ Combobox elements --
 *
 * NOTES:
 *      The HIToolbox has incomplete and inconsistent support for ComboBoxes.
 *      There is no constant available to get the height of a ComboBox with
 *      GetThemeMetric. In fact, ComboBoxes are the same (fixed) height as
 *      PopupButtons and PushButtons, but they have no shadow at the bottom.
 *      As a result, they are drawn 1 pixel above the center of the bounds
 *      rectangle rather than being centered like the other buttons.  One can
 *      request background bounds for a ComboBox, and it is reported with
 *      height 23, while the actual button face, including its 1-pixel border
 *      has height 21. Attempting to request the content bounds returns a 0x0
 *      rectangle.  Measurement indicates that the arrow button has width 18.
 *
 *      With no help available from HIToolbox, we have to use hard-wired
 *      constants for the padding. We shift the bounding rectangle downward by
 *      1 pixel to account for the fact that the button is not centered.
 */

static Ttk_Padding ComboboxPadding = {4, 2, 20, 2};

static void ComboboxElementSize(
    TCL_UNUSED(void *),
    TCL_UNUSED(void *),
    TCL_UNUSED(Tk_Window),
    int *minWidth,
    int *minHeight,
    Ttk_Padding *paddingPtr)
{
    *minWidth = 24;
    *minHeight = 23;
    *paddingPtr = ComboboxPadding;
}

static void ComboboxElementDraw(
    TCL_UNUSED(void *),
    TCL_UNUSED(void *),
    Tk_Window tkwin,
    Drawable d,
    Ttk_Box b,
    Ttk_State state)
{
    CGRect bounds = BoxToRect(d, b);
    const HIThemeButtonDrawInfo info = {
	.version = 0,
	.state = Ttk_StateTableLookup(ThemeStateTable, state),
	.kind = kThemeComboBox,
	.value = Ttk_StateTableLookup(ButtonValueTable, state),
	.adornment = Ttk_StateTableLookup(ButtonAdornmentTable, state),
    };

    BEGIN_DRAWING(d)
    bounds.origin.y += 1;
    if (TkMacOSXInDarkMode(tkwin)) {
	bounds.size.height += 1;
	DrawDarkButton(bounds, info.kind, state, dc.context);
    } else if ([NSApp macOSVersion] > 100800) {
	if ((state & TTK_STATE_BACKGROUND) &&
	    !(state & TTK_STATE_DISABLED)) {
	    NSColor *background = [NSColor textBackgroundColor];
	    CGRect innerBounds = CGRectInset(bounds, 1, 2);
	    SolidFillRoundedRectangle(dc.context, innerBounds, 4, background);
	}
    }
    ChkErr(HIThemeDrawButton, &bounds, &info, dc.context, HIOrientation, NULL);
    END_DRAWING
}

static Ttk_ElementSpec ComboboxElementSpec = {
    TK_STYLE_VERSION_2,
    sizeof(NullElement),
    TtkNullElementOptions,
    ComboboxElementSize,
    ComboboxElementDraw
};

/*----------------------------------------------------------------------
 * +++ Spinbutton elements --
 *
 *      From Apple HIG, part III, section "Controls", "The Stepper Control":
 *      there should be 2 pixels of space between the stepper control (AKA
 *      IncDecButton, AKA "little arrows") and the text field it modifies.
 *
 *      Ttk expects the up and down arrows to be distinct elements but
 *      HIToolbox draws them as one widget with two different pressed states.
 *      We work around this by defining them as separate elements in the
 *      layout, but making each one have a drawing method which also draws the
 *      other one.  The down button does no drawing when not pressed, and when
 *      pressed draws the entire IncDecButton in its "pressed down" state.
 *      The up button draws the entire IncDecButton when not pressed and when
 *      pressed draws the IncDecButton in its "pressed up" state.  NOTE: This
 *      means that when the down button is pressed the IncDecButton will be
 *      drawn twice, first in unpressed state by the up arrow and then in
 *      "pressed down" state by the down button.  The drawing must be done in
 *      that order.  So the up button must be listed first in the layout.
 */

static Ttk_Padding SpinbuttonMargins = {0, 0, 2, 0};

static void SpinButtonUpElementSize(
    TCL_UNUSED(void *),
    TCL_UNUSED(void *),
    TCL_UNUSED(Tk_Window),
    int *minWidth,
    int *minHeight,
    TCL_UNUSED(Ttk_Padding *))
{
    SInt32 s;

    ChkErr(GetThemeMetric, kThemeMetricLittleArrowsWidth, &s);
    *minWidth = s + Ttk_PaddingWidth(SpinbuttonMargins);
    ChkErr(GetThemeMetric, kThemeMetricLittleArrowsHeight, &s);
    *minHeight = (s + Ttk_PaddingHeight(SpinbuttonMargins)) / 2;
}

static void SpinButtonUpElementDraw(
    TCL_UNUSED(void *),
    TCL_UNUSED(void *),
    Tk_Window tkwin,
    Drawable d,
    Ttk_Box b,
    Ttk_State state)
{
    CGRect bounds = BoxToRect(d, Ttk_PadBox(b, SpinbuttonMargins));
    int infoState;

    bounds.size.height *= 2;
    if (state & TTK_STATE_PRESSED) {
	infoState = kThemeStatePressedUp;
    } else {
	infoState = Ttk_StateTableLookup(ThemeStateTable, state);
    }
    const HIThemeButtonDrawInfo info = {
	.version = 0,
	.state = infoState,
	.kind = kThemeIncDecButton,
	.value = Ttk_StateTableLookup(ButtonValueTable, state),
	.adornment = kThemeAdornmentNone,
    };
    BEGIN_DRAWING(d)
    if (TkMacOSXInDarkMode(tkwin)) {
	DrawDarkIncDecButton(bounds, infoState, state, dc.context);
    } else {
	ChkErr(HIThemeDrawButton, &bounds, &info, dc.context, HIOrientation,
	       NULL);
    }
    END_DRAWING
}

static Ttk_ElementSpec SpinButtonUpElementSpec = {
    TK_STYLE_VERSION_2,
    sizeof(NullElement),
    TtkNullElementOptions,
    SpinButtonUpElementSize,
    SpinButtonUpElementDraw
};
static void SpinButtonDownElementSize(
    TCL_UNUSED(void *),
    TCL_UNUSED(void *),
    TCL_UNUSED(Tk_Window),
    int *minWidth,
    int *minHeight,
    TCL_UNUSED(Ttk_Padding *))
{
    SInt32 s;

    ChkErr(GetThemeMetric, kThemeMetricLittleArrowsWidth, &s);
    *minWidth = s + Ttk_PaddingWidth(SpinbuttonMargins);
    ChkErr(GetThemeMetric, kThemeMetricLittleArrowsHeight, &s);
    *minHeight = (s + Ttk_PaddingHeight(SpinbuttonMargins)) / 2;
}

static void SpinButtonDownElementDraw(
    TCL_UNUSED(void *),
    TCL_UNUSED(void *),
    Tk_Window tkwin,
    Drawable d,
    Ttk_Box b,
    Ttk_State state)
{
    CGRect bounds = BoxToRect(d, Ttk_PadBox(b, SpinbuttonMargins));
    int infoState = 0;

    bounds.origin.y -= bounds.size.height;
    bounds.size.height *= 2;
    if (state & TTK_STATE_PRESSED) {
	infoState = kThemeStatePressedDown;
    } else {
	return;
    }
    const HIThemeButtonDrawInfo info = {
	.version = 0,
	.state = infoState,
	.kind = kThemeIncDecButton,
	.value = Ttk_StateTableLookup(ButtonValueTable, state),
	.adornment = kThemeAdornmentNone,
    };

    BEGIN_DRAWING(d)
    if (TkMacOSXInDarkMode(tkwin)) {
	DrawDarkIncDecButton(bounds, infoState, state, dc.context);
    } else {
	ChkErr(HIThemeDrawButton, &bounds, &info, dc.context, HIOrientation,
	       NULL);
    }
    END_DRAWING
}

static Ttk_ElementSpec SpinButtonDownElementSpec = {
    TK_STYLE_VERSION_2,
    sizeof(NullElement),
    TtkNullElementOptions,
    SpinButtonDownElementSize,
    SpinButtonDownElementDraw
};

/*----------------------------------------------------------------------
 * +++ DrawThemeTrack-based elements --
 *
 *    Progress bars and scales. (See also: <<NOTE-TRACKS>>)
 */

/*
 * Apple does not change the appearance of a slider when the window becomes
 * inactive.  So we shouldn't either.
 */

static Ttk_StateTable ThemeTrackEnableTable[] = {
    {kThemeTrackDisabled, TTK_STATE_DISABLED, 0},
    {kThemeTrackActive, TTK_STATE_BACKGROUND, 0},
    {kThemeTrackActive, 0, 0}
    /* { kThemeTrackNothingToScroll, ?, ? }, */
};

typedef struct {        /* TrackElement client data */
    ThemeTrackKind kind;
    SInt32 thicknessMetric;
} TrackElementData;

static TrackElementData ScaleData = {
    kThemeSlider, kThemeMetricHSliderHeight
};

typedef struct {
    Tcl_Obj *fromObj;           /* minimum value */
    Tcl_Obj *toObj;             /* maximum value */
    Tcl_Obj *valueObj;          /* current value */
    Tcl_Obj *orientObj;         /* horizontal / vertical */
} TrackElement;

static Ttk_ElementOptionSpec TrackElementOptions[] = {
<<<<<<< HEAD
    {"-from", TK_OPTION_DOUBLE, offsetof(TrackElement, fromObj), NULL},
    {"-to", TK_OPTION_DOUBLE, offsetof(TrackElement, toObj), NULL},
    {"-value", TK_OPTION_DOUBLE, offsetof(TrackElement, valueObj), NULL},
    {"-orient", TK_OPTION_STRING, offsetof(TrackElement, orientObj), NULL},
=======
    {"-from", TK_OPTION_DOUBLE, Tk_Offset(TrackElement, fromObj), NULL},
    {"-to", TK_OPTION_DOUBLE, Tk_Offset(TrackElement, toObj), NULL},
    {"-value", TK_OPTION_DOUBLE, Tk_Offset(TrackElement, valueObj), NULL},
    {"-orient", TK_OPTION_STRING, Tk_Offset(TrackElement, orientObj), NULL},
>>>>>>> 30699869
    {NULL, TK_OPTION_BOOLEAN, 0, NULL}
};
static void TrackElementSize(
    void *clientData,
    TCL_UNUSED(void *),
    TCL_UNUSED(Tk_Window),
    int *minWidth,
    int *minHeight,
    TCL_UNUSED(Ttk_Padding *))
{
    TrackElementData *data = (TrackElementData *)clientData;
    SInt32 size = 24;   /* reasonable default ... */

    ChkErr(GetThemeMetric, data->thicknessMetric, &size);
    *minWidth = *minHeight = size;
}

static void TrackElementDraw(
    void *clientData,
    void *elementRecord,
    Tk_Window tkwin,
    Drawable d,
    Ttk_Box b,
    Ttk_State state)
{
    TrackElementData *data = clientData;
    TrackElement *elem = elementRecord;
    Ttk_Orient orientation = TTK_ORIENT_HORIZONTAL;
    double from = 0, to = 100, value = 0, factor;
    CGRect bounds;

    TtkGetOrientFromObj(NULL, elem->orientObj, &orientation);
    Tcl_GetDoubleFromObj(NULL, elem->fromObj, &from);
    Tcl_GetDoubleFromObj(NULL, elem->toObj, &to);
    Tcl_GetDoubleFromObj(NULL, elem->valueObj, &value);
    factor = RangeToFactor(to);

    /*
     * HIThemeTrackDrawInfo uses 2-byte alignment; assigning to a separate
     * bounds variable avoids UBSan (-fsanitize=alignment) complaints.
     */

    bounds = BoxToRect(d, b);
    HIThemeTrackDrawInfo info = {
	.version = 0,
	.kind = data->kind,
	.bounds = bounds,
	.min = from * factor,
	.max = to * factor,
	.value = value * factor,
	.attributes = kThemeTrackShowThumb |
	    (orientation == TTK_ORIENT_HORIZONTAL ?
	    kThemeTrackHorizontal : 0),
	.enableState = Ttk_StateTableLookup(ThemeTrackEnableTable, state),
	.trackInfo.progress.phase = 0,
    };

    if (info.kind == kThemeSlider) {
	info.trackInfo.slider.pressState = state & TTK_STATE_PRESSED ?
	    kThemeThumbPressed : 0;
	if (state & TTK_STATE_ALTERNATE) {
	    info.trackInfo.slider.thumbDir = kThemeThumbDownward;
	} else {
	    info.trackInfo.slider.thumbDir = kThemeThumbPlain;
	}
    }
    BEGIN_DRAWING(d)
    if (TkMacOSXInDarkMode(tkwin)) {
	bounds = BoxToRect(d, b);
	NSColorSpace *deviceRGB = [NSColorSpace deviceRGBColorSpace];
	NSColor *trackColor = [NSColor colorWithColorSpace: deviceRGB
	    components: darkTrack
	    count: 4];
	if (orientation == TTK_ORIENT_HORIZONTAL) {
	    bounds = CGRectInset(bounds, 1, bounds.size.height / 2 - 2);
	} else {
	    bounds = CGRectInset(bounds, bounds.size.width / 2 - 3, 2);
	}
	SolidFillRoundedRectangle(dc.context, bounds, 2, trackColor);
    }
    ChkErr(HIThemeDrawTrack, &info, NULL, dc.context, HIOrientation);
    END_DRAWING
}

static Ttk_ElementSpec TrackElementSpec = {
    TK_STYLE_VERSION_2,
    sizeof(TrackElement),
    TrackElementOptions,
    TrackElementSize,
    TrackElementDraw
};

/*----------------------------------------------------------------------
 * Slider elements -- <<NOTE-TRACKS>>
 *
 * Has geometry only. The Scale widget adjusts the position of this element,
 * and uses it for hit detection. In the Aqua theme, the slider is actually
 * drawn as part of the trough element.
 *
 */

static void SliderElementSize(
    TCL_UNUSED(void *),
    TCL_UNUSED(void *),
    TCL_UNUSED(Tk_Window),
    int *minWidth,
    int *minHeight,
    TCL_UNUSED(Ttk_Padding *))
{
    *minWidth = *minHeight = 24;
}

static Ttk_ElementSpec SliderElementSpec = {
    TK_STYLE_VERSION_2,
    sizeof(NullElement),
    TtkNullElementOptions,
    SliderElementSize,
    TtkNullElementDraw
};

/*----------------------------------------------------------------------
 * +++ Progress bar elements --
 *
 * @@@ NOTE: According to an older revision of the Aqua reference docs,
 * @@@ the 'phase' field is between 0 and 4. Newer revisions say
 * @@@ that it can be any UInt8 value.
 */

typedef struct {
    Tcl_Obj *orientObj;         /* horizontal / vertical */
    Tcl_Obj *valueObj;          /* current value */
    Tcl_Obj *maximumObj;        /* maximum value */
    Tcl_Obj *phaseObj;          /* animation phase */
    Tcl_Obj *modeObj;           /* progress bar mode */
} PbarElement;

static Ttk_ElementOptionSpec PbarElementOptions[] = {
    {"-orient", TK_OPTION_STRING,
     offsetof(PbarElement, orientObj), "horizontal"},
    {"-value", TK_OPTION_DOUBLE,
     offsetof(PbarElement, valueObj), "0"},
    {"-maximum", TK_OPTION_DOUBLE,
     offsetof(PbarElement, maximumObj), "100"},
    {"-phase", TK_OPTION_INT,
     offsetof(PbarElement, phaseObj), "0"},
    {"-mode", TK_OPTION_STRING,
<<<<<<< HEAD
     offsetof(PbarElement, modeObj), "determinate"},
=======
     Tk_Offset(PbarElement, modeObj), "determinate"},
>>>>>>> 30699869
    {NULL, TK_OPTION_BOOLEAN, 0, NULL}
};
static void PbarElementSize(
    TCL_UNUSED(void *),
    TCL_UNUSED(void *),
    TCL_UNUSED(Tk_Window),
    int *minWidth,
    int *minHeight,
    TCL_UNUSED(Ttk_Padding *))
{
    SInt32 size = 24;           /* @@@ Check HIG for correct default */

    ChkErr(GetThemeMetric, kThemeMetricLargeProgressBarThickness, &size);
    *minWidth = *minHeight = size;
}

static void PbarElementDraw(
    TCL_UNUSED(void *),
    void *elementRecord,
    Tk_Window tkwin,
    Drawable d,
    Ttk_Box b,
    Ttk_State state)
{
    PbarElement *pbar = elementRecord;
    Ttk_Orient orientation = TTK_ORIENT_HORIZONTAL;
    int phase = 0;
    double value = 0, maximum = 100, factor;
    CGRect bounds;

    TtkGetOrientFromObj(NULL, pbar->orientObj, &orientation);
    Tcl_GetDoubleFromObj(NULL, pbar->valueObj, &value);
    Tcl_GetDoubleFromObj(NULL, pbar->maximumObj, &maximum);
    Tcl_GetIntFromObj(NULL, pbar->phaseObj, &phase);
    factor = RangeToFactor(maximum);

    /*
     * HIThemeTrackDrawInfo uses 2-byte alignment; assigning to a separate
     * bounds variable avoids UBSan (-fsanitize=alignment) complaints.
     */

    bounds = BoxToRect(d, b);
    HIThemeTrackDrawInfo info = {
	.version = 0,
	.kind =
	    (!strcmp("indeterminate",
	    Tcl_GetString(pbar->modeObj)) && value) ?
	    kThemeIndeterminateBar : kThemeProgressBar,
	.bounds = bounds,
	.min = 0,
	.max = maximum * factor,
	.value = value * factor,
	.attributes = kThemeTrackShowThumb |
	    (orientation == TTK_ORIENT_HORIZONTAL ?
	    kThemeTrackHorizontal : 0),
	.enableState = Ttk_StateTableLookup(ThemeTrackEnableTable, state),
	.trackInfo.progress.phase = phase,
    };

    BEGIN_DRAWING(d)
    if (TkMacOSXInDarkMode(tkwin)) {
	bounds = BoxToRect(d, b);
	NSColorSpace *deviceRGB = [NSColorSpace deviceRGBColorSpace];
	NSColor *trackColor = [NSColor colorWithColorSpace: deviceRGB
	    components: darkTrack
	    count: 4];
	if (orientation == TTK_ORIENT_HORIZONTAL) {
	    bounds = CGRectInset(bounds, 1, bounds.size.height / 2 - 3);
	} else {
	    bounds = CGRectInset(bounds, bounds.size.width / 2 - 3, 1);
	}
	SolidFillRoundedRectangle(dc.context, bounds, 3, trackColor);
    }
    ChkErr(HIThemeDrawTrack, &info, NULL, dc.context, HIOrientation);
    END_DRAWING
}

static Ttk_ElementSpec PbarElementSpec = {
    TK_STYLE_VERSION_2,
    sizeof(PbarElement),
    PbarElementOptions,
    PbarElementSize,
    PbarElementDraw
};

/*----------------------------------------------------------------------
 * +++ Scrollbar elements
 */

typedef struct
{
    Tcl_Obj *orientObj;
} ScrollbarElement;

static Ttk_ElementOptionSpec ScrollbarElementOptions[] = {
    {"-orient", TK_OPTION_STRING,
<<<<<<< HEAD
     offsetof(ScrollbarElement, orientObj), "horizontal"},
=======
     Tk_Offset(ScrollbarElement, orientObj), "horizontal"},
>>>>>>> 30699869
    {NULL, TK_OPTION_BOOLEAN, 0, NULL}
};
static void TroughElementSize(
    TCL_UNUSED(void *),
    void *elementRecord,
    TCL_UNUSED(Tk_Window),
    int *minWidth,
    int *minHeight,
    Ttk_Padding *paddingPtr)
{
    ScrollbarElement *scrollbar = elementRecord;
    Ttk_Orient orientation = TTK_ORIENT_HORIZONTAL;
    SInt32 thickness = 15;

    TtkGetOrientFromObj(NULL, scrollbar->orientObj, &orientation);
    ChkErr(GetThemeMetric, kThemeMetricScrollBarWidth, &thickness);
    if (orientation == TTK_ORIENT_HORIZONTAL) {
	*minHeight = thickness;
	if ([NSApp macOSVersion] > 100700) {
	    *paddingPtr = Ttk_MakePadding(4, 4, 4, 3);
	}
    } else {
	*minWidth = thickness;
	if ([NSApp macOSVersion] > 100700) {
	    *paddingPtr = Ttk_MakePadding(4, 4, 3, 4);
	}
    }
}

static CGFloat lightTrough[4] = {250.0 / 255, 250.0 / 255, 250.0 / 255, 1.0};
static CGFloat darkTrough[4] = {45.0 / 255, 46.0 / 255, 49.0 / 255, 1.0};
static CGFloat lightInactiveThumb[4] = {
    200.0 / 255, 200.0 / 255, 200.0 / 255, 1.0
};
static CGFloat lightActiveThumb[4] = {
    133.0 / 255, 133.0 / 255, 133.0 / 255, 1.0
};
static CGFloat darkInactiveThumb[4] = {
    116.0 / 255, 117.0 / 255, 118.0 / 255, 1.0
};
static CGFloat darkActiveThumb[4] = {
    158.0 / 255, 158.0 / 255, 159.0 / 255, 1.0
};
static void TroughElementDraw(
    TCL_UNUSED(void *),
    void *elementRecord,
    Tk_Window tkwin,
    Drawable d,
    Ttk_Box b,
    TCL_UNUSED(Ttk_State))
{
    ScrollbarElement *scrollbar = elementRecord;
    Ttk_Orient orientation = TTK_ORIENT_HORIZONTAL;
    CGRect bounds = BoxToRect(d, b);
    NSColorSpace *deviceRGB = [NSColorSpace deviceRGBColorSpace];
    NSColor *troughColor;
    CGFloat *rgba = TkMacOSXInDarkMode(tkwin) ? darkTrough : lightTrough;

    TtkGetOrientFromObj(NULL, scrollbar->orientObj, &orientation);
    if (orientation == TTK_ORIENT_HORIZONTAL) {
	bounds = CGRectInset(bounds, 0, 1);
    } else {
	bounds = CGRectInset(bounds, 1, 0);
    }
    troughColor = [NSColor colorWithColorSpace: deviceRGB
	components: rgba
	count: 4];
    BEGIN_DRAWING(d)
    if ([NSApp macOSVersion] > 100800) {
	CGContextSetFillColorWithColor(dc.context, CGCOLOR(troughColor));
    } else {
	ChkErr(HIThemeSetFill, kThemeBrushDocumentWindowBackground, NULL,
	    dc.context, HIOrientation);
    }
    CGContextFillRect(dc.context, bounds);
    END_DRAWING
}

static Ttk_ElementSpec TroughElementSpec = {
    TK_STYLE_VERSION_2,
    sizeof(ScrollbarElement),
    ScrollbarElementOptions,
    TroughElementSize,
    TroughElementDraw
};
static void ThumbElementSize(
    TCL_UNUSED(void *),
    void *elementRecord,
    TCL_UNUSED(Tk_Window),
    int *minWidth,
    int *minHeight,
    TCL_UNUSED(Ttk_Padding *))
{
    ScrollbarElement *scrollbar = elementRecord;
    Ttk_Orient orientation = TTK_ORIENT_HORIZONTAL;

    TtkGetOrientFromObj(NULL, scrollbar->orientObj, &orientation);
    if (orientation == TTK_ORIENT_VERTICAL) {
	*minHeight = 18;
	*minWidth = 8;
    } else {
	*minHeight = 8;
	*minWidth = 18;
    }
}

static void ThumbElementDraw(
    TCL_UNUSED(void *),
    void *elementRecord,
    Tk_Window tkwin,
    Drawable d,
    Ttk_Box b,
    Ttk_State state)
{
    ScrollbarElement *scrollbar = elementRecord;
    Ttk_Orient orientation = TTK_ORIENT_HORIZONTAL;

    TtkGetOrientFromObj(NULL, scrollbar->orientObj, &orientation);

    /*
     * In order to make ttk scrollbars work correctly it is necessary to be
     * able to display the thumb element at the size and location which the ttk
     * scrollbar widget requests.  The algorithm that HIToolbox uses to
     * determine the thumb geometry from the input values of min, max, value
     * and viewSize is undocumented.  A seemingly natural algorithm is
     * implemented below.  This code uses that algorithm for older OS versions,
     * because using HITools also handles drawing the buttons and 3D thumb used
     * on those systems.  For newer systems the cleanest approach is to just
     * draw the thumb directly.
     */

    if ([NSApp macOSVersion] > 100800) {
	CGRect thumbBounds = BoxToRect(d, b);
	NSColorSpace *deviceRGB = [NSColorSpace deviceRGBColorSpace];
	NSColor *thumbColor;
	CGFloat *rgba;
	if ((orientation == TTK_ORIENT_HORIZONTAL &&
	    thumbBounds.size.width >= Tk_Width(tkwin) - 8) ||
	    (orientation == TTK_ORIENT_VERTICAL &&
	    thumbBounds.size.height >= Tk_Height(tkwin) - 8)) {
	    return;
	}
	int isDark = TkMacOSXInDarkMode(tkwin);
	if ((state & TTK_STATE_PRESSED) ||
	    (state & TTK_STATE_HOVER)) {
	    rgba = isDark ? darkActiveThumb : lightActiveThumb;
	} else {
	    rgba = isDark ? darkInactiveThumb : lightInactiveThumb;
	}
	thumbColor = [NSColor colorWithColorSpace: deviceRGB
	    components: rgba
	    count: 4];
	BEGIN_DRAWING(d)
	SolidFillRoundedRectangle(dc.context, thumbBounds, 4, thumbColor);
	END_DRAWING
    } else {
	double thumbSize, trackSize, visibleSize, factor, fraction;
	MacDrawable *macWin = (MacDrawable *)Tk_WindowId(tkwin);
	CGRect troughBounds = {{macWin->xOff, macWin->yOff},
			       {Tk_Width(tkwin), Tk_Height(tkwin)}};

        /*
         * The info struct has integer fields, which will be converted to
         * floats in the drawing routine.  All of values provided in the info
         * struct, namely min, max, value, and viewSize are only defined up to
         * an arbitrary scale factor.  To avoid roundoff error we scale so
         * that the viewSize is a large float which is smaller than the
         * largest int.
         */

	HIThemeTrackDrawInfo info = {
	    .version = 0,
	    .bounds = troughBounds,
	    .min = 0,
	    .attributes = kThemeTrackShowThumb |
		kThemeTrackThumbRgnIsNotGhost,
	    .enableState = kThemeTrackActive
	};
	factor = RangeToFactor(100.0);
	if (orientation == TTK_ORIENT_HORIZONTAL) {
	    trackSize = troughBounds.size.width;
	    thumbSize = b.width;
	    fraction = b.x / trackSize;
	} else {
	    trackSize = troughBounds.size.height;
	    thumbSize = b.height;
	    fraction = b.y / trackSize;
	}
	visibleSize = (thumbSize / trackSize) * factor;
	info.max = factor - visibleSize;
	info.trackInfo.scrollbar.viewsize = visibleSize;
	if ([NSApp macOSVersion] < 100800 ||
	    orientation == TTK_ORIENT_HORIZONTAL) {
	    info.value = factor * fraction;
	} else {
	    info.value = info.max - factor * fraction;
	}
	if ((state & TTK_STATE_PRESSED) ||
	    (state & TTK_STATE_HOVER)) {
	    info.trackInfo.scrollbar.pressState = kThemeThumbPressed;
	} else {
	    info.trackInfo.scrollbar.pressState = 0;
	}
	if (orientation == TTK_ORIENT_HORIZONTAL) {
	    info.attributes |= kThemeTrackHorizontal;
	} else {
	    info.attributes &= ~kThemeTrackHorizontal;
	}
	BEGIN_DRAWING(d)
	HIThemeDrawTrack(&info, 0, dc.context, kHIThemeOrientationNormal);
	END_DRAWING
    }
}

static Ttk_ElementSpec ThumbElementSpec = {
    TK_STYLE_VERSION_2,
    sizeof(ScrollbarElement),
    ScrollbarElementOptions,
    ThumbElementSize,
    ThumbElementDraw
};
static void ArrowElementSize(
    TCL_UNUSED(void *),
    TCL_UNUSED(void *),
    TCL_UNUSED(Tk_Window),
    int *minWidth,
    int *minHeight,
    TCL_UNUSED(Ttk_Padding *))
{
    if ([NSApp macOSVersion] < 100800) {
	*minHeight = *minWidth = 14;
    } else {
	*minHeight = *minWidth = -1;
    }
}

static Ttk_ElementSpec ArrowElementSpec = {
    TK_STYLE_VERSION_2,
    sizeof(ScrollbarElement),
    ScrollbarElementOptions,
    ArrowElementSize,
    TtkNullElementDraw
};

/*----------------------------------------------------------------------
 * +++ Separator element.
 *
 *    DrawThemeSeparator() guesses the orientation of the line from the width
 *    and height of the rectangle, so the same element can can be used for
 *    horizontal, vertical, and general separators.
 */

static void SeparatorElementSize(
    TCL_UNUSED(void *),
    TCL_UNUSED(void *),
    TCL_UNUSED(Tk_Window),
    int *minWidth,
    int *minHeight,
    TCL_UNUSED(Ttk_Padding *))
{
    *minWidth = *minHeight = 1;
}

static void SeparatorElementDraw(
    TCL_UNUSED(void *),
    TCL_UNUSED(void *),
    Tk_Window tkwin,
    Drawable d,
    Ttk_Box b,
    unsigned int state)
{
    CGRect bounds = BoxToRect(d, b);
    const HIThemeSeparatorDrawInfo info = {
	.version = 0,
        /* Separator only supports kThemeStateActive, kThemeStateInactive */
	.state = Ttk_StateTableLookup(ThemeStateTable,
	    state & TTK_STATE_BACKGROUND),
    };

    BEGIN_DRAWING(d)
    if (TkMacOSXInDarkMode(tkwin)) {
	DrawDarkSeparator(bounds, dc.context, tkwin);
    } else {
	ChkErr(HIThemeDrawSeparator, &bounds, &info, dc.context,
	    HIOrientation);
    }
    END_DRAWING
}

static Ttk_ElementSpec SeparatorElementSpec = {
    TK_STYLE_VERSION_2,
    sizeof(NullElement),
    TtkNullElementOptions,
    SeparatorElementSize,
    SeparatorElementDraw
};

/*----------------------------------------------------------------------
 * +++ Size grip elements -- (obsolete)
 */

static const ThemeGrowDirection sizegripGrowDirection
    = kThemeGrowRight | kThemeGrowDown;

static void SizegripElementSize(
    TCL_UNUSED(void *),
    TCL_UNUSED(void *),
    TCL_UNUSED(Tk_Window),
    int *minWidth,
    int *minHeight,
    TCL_UNUSED(Ttk_Padding *))
{
    HIThemeGrowBoxDrawInfo info = {
	.version = 0,
	.state = kThemeStateActive,
	.kind = kHIThemeGrowBoxKindNormal,
	.direction = sizegripGrowDirection,
	.size = kHIThemeGrowBoxSizeNormal,
    };
    CGRect bounds = CGRectZero;

    ChkErr(HIThemeGetGrowBoxBounds, &bounds.origin, &info, &bounds);
    *minWidth = bounds.size.width;
    *minHeight = bounds.size.height;
}

static void SizegripElementDraw(
    TCL_UNUSED(void *),
    TCL_UNUSED(void *),
    TCL_UNUSED(Tk_Window),
    Drawable d,
    Ttk_Box b,
    unsigned int state)
{
    CGRect bounds = BoxToRect(d, b);
    HIThemeGrowBoxDrawInfo info = {
	.version = 0,
        /* Grow box only supports kThemeStateActive, kThemeStateInactive */
	.state = Ttk_StateTableLookup(ThemeStateTable,
	    state & TTK_STATE_BACKGROUND),
	.kind = kHIThemeGrowBoxKindNormal,
	.direction = sizegripGrowDirection,
	.size = kHIThemeGrowBoxSizeNormal,
    };

    BEGIN_DRAWING(d)
    ChkErr(HIThemeDrawGrowBox, &bounds.origin, &info, dc.context,
	HIOrientation);
    END_DRAWING
}

static Ttk_ElementSpec SizegripElementSpec = {
    TK_STYLE_VERSION_2,
    sizeof(NullElement),
    TtkNullElementOptions,
    SizegripElementSize,
    SizegripElementDraw
};

/*----------------------------------------------------------------------
 * +++ Background and fill elements --
 *
 *      Before drawing any ttk widget, its bounding rectangle is filled with a
 *      background color.  This color must match the background color of the
 *      containing widget to avoid looking ugly. The need for care when doing
 *      this is exacerbated by the fact that ttk enforces its "native look" by
 *      not allowing user control of the background or highlight colors of ttk
 *      widgets.
 *
 *      This job is made more complicated in recent versions of macOS by the
 *      fact that the Appkit GroupBox (used for ttk LabelFrames) and
 *      TabbedPane (used for the Notebook widget) both place their content
 *      inside a rectangle with rounded corners that has a color which
 *      contrasts with the dialog background color.  Moreover, although the
 *      Apple human interface guidelines recommend against doing so, there are
 *      times when one wants to nest these widgets, for example placing a
 *      GroupBox inside of a TabbedPane.  To have the right contrast, each
 *      level of nesting requires a different color.
 *
 *      Previous Tk releases used the HIThemeDrawGroupBox routine to draw
 *      GroupBoxes and TabbedPanes. This meant that the best that could be
 *      done was to set the GroupBox to be of kind
 *      kHIThemeGroupBoxKindPrimaryOpaque, and set its fill color to be the
 *      system background color.  If widgets inside the box were drawn with
 *      the system background color the backgrounds would match.  But this
 *      produces a GroupBox with no contrast, the only visual clue being a
 *      faint highlighting around the top of the GroupBox.  Moreover, the
 *      TabbedPane does not have an Opaque version, so while it is drawn
 *      inside a contrasting rounded rectangle, the widgets inside the pane
 *      needed to be enclosed in a frame with the system background
 *      color. This added a visual artifact since the frame's background color
 *      does not match the Pane's background color.  That code has now been
 *      replaced with the standalone drawing procedure macOSXDrawGroupBox,
 *      which draws a rounded rectangle with an appropriate contrasting
 *      background color.
 *
 *      Patterned backgrounds, which are now obsolete, should be aligned with
 *      the coordinate system of the top-level window.  Apparently failing to
 *      do this used to cause graphics anomalies when drawing into an
 *      off-screen graphics port.  The code for handling this is currently
 *      commented out.
 */

static void FillElementDraw(
    TCL_UNUSED(void *),
    TCL_UNUSED(void *),
    Tk_Window tkwin,
    Drawable d,
    Ttk_Box b,
    Ttk_State state)
{
    CGRect bounds = BoxToRect(d, b);

    if ([NSApp macOSVersion] > 100800) {
	NSColorSpace *deviceRGB = [NSColorSpace deviceRGBColorSpace];
	NSColor *bgColor;
	CGFloat fill[4];
	BEGIN_DRAWING(d)
	GetBackgroundColor(dc.context, tkwin, 0, fill);
	bgColor = [NSColor colorWithColorSpace: deviceRGB components: fill
					 count: 4];
	CGContextSetFillColorSpace(dc.context, deviceRGB.CGColorSpace);
	CGContextSetFillColorWithColor(dc.context, CGCOLOR(bgColor));
	CGContextFillRect(dc.context, bounds);
	END_DRAWING
    } else {
	ThemeBrush brush = (state & TTK_STATE_BACKGROUND)
	    ? kThemeBrushModelessDialogBackgroundInactive
	    : kThemeBrushModelessDialogBackgroundActive;
	BEGIN_DRAWING(d)
	ChkErr(HIThemeSetFill, brush, NULL, dc.context, HIOrientation);
	//QDSetPatternOrigin(PatternOrigin(tkwin, d));
	CGContextFillRect(dc.context, bounds);
	END_DRAWING
    }
}

static void BackgroundElementDraw(
    void *clientData,
    void *elementRecord,
    Tk_Window tkwin,
    Drawable d,
    TCL_UNUSED(Ttk_Box),
    unsigned int state)
{
    FillElementDraw(clientData, elementRecord, tkwin, d, Ttk_WinBox(tkwin),
	state);
}

static Ttk_ElementSpec FillElementSpec = {
    TK_STYLE_VERSION_2,
    sizeof(NullElement),
    TtkNullElementOptions,
    TtkNullElementSize,
    FillElementDraw
};
static Ttk_ElementSpec BackgroundElementSpec = {
    TK_STYLE_VERSION_2,
    sizeof(NullElement),
    TtkNullElementOptions,
    TtkNullElementSize,
    BackgroundElementDraw
};

/*----------------------------------------------------------------------
 * +++ ToolbarBackground element -- toolbar style for frames.
 *
 *    This is very similar to the normal background element, but uses a
 *    different ThemeBrush in order to get the lighter pinstripe effect
 *    used in toolbars. We use SetThemeBackground() rather than
 *    ApplyThemeBackground() in order to get the right style.
 *
 *    <URL: http://developer.apple.com/documentation/Carbon/Reference/
 *    Appearance_Manager/appearance_manager/constant_7.html#/
 *    /apple_ref/doc/uid/TP30000243/C005321>
 *
 */

static void ToolbarBackgroundElementDraw(
    TCL_UNUSED(void *),
    TCL_UNUSED(void *),
    Tk_Window tkwin,
    Drawable d,
    TCL_UNUSED(Ttk_Box),
    TCL_UNUSED(Ttk_State))
{
    ThemeBrush brush = kThemeBrushToolbarBackground;
    CGRect bounds = BoxToRect(d, Ttk_WinBox(tkwin));

    BEGIN_DRAWING(d)
    ChkErr(HIThemeSetFill, brush, NULL, dc.context, HIOrientation);
    //QDSetPatternOrigin(PatternOrigin(tkwin, d));
    CGContextFillRect(dc.context, bounds);
    END_DRAWING
}

static Ttk_ElementSpec ToolbarBackgroundElementSpec = {
    TK_STYLE_VERSION_2,
    sizeof(NullElement),
    TtkNullElementOptions,
    TtkNullElementSize,
    ToolbarBackgroundElementDraw
};

/*----------------------------------------------------------------------
 * +++ Field elements --
 *
 *      Used for the Treeview widget. This is like the BackgroundElement
 *      except that the fieldbackground color is configureable.
 */

typedef struct {
    Tcl_Obj     *backgroundObj;
} FieldElement;

static Ttk_ElementOptionSpec FieldElementOptions[] = {
    {"-fieldbackground", TK_OPTION_BORDER,
<<<<<<< HEAD
     offsetof(FieldElement, backgroundObj), "white"},
=======
     Tk_Offset(FieldElement, backgroundObj), "white"},
>>>>>>> 30699869
    {NULL, TK_OPTION_BOOLEAN, 0, NULL}
};

static void FieldElementDraw(
    TCL_UNUSED(void *),
    void *elementRecord,
    Tk_Window tkwin,
    Drawable d,
    Ttk_Box b,
    TCL_UNUSED(Ttk_State))
{
    FieldElement *e = elementRecord;
    Tk_3DBorder backgroundPtr =
	Tk_Get3DBorderFromObj(tkwin, e->backgroundObj);

    XFillRectangle(Tk_Display(tkwin), d,
	Tk_3DBorderGC(tkwin, backgroundPtr, TK_3D_FLAT_GC),
	b.x, b.y, b.width, b.height);
}

static Ttk_ElementSpec FieldElementSpec = {
    TK_STYLE_VERSION_2,
    sizeof(FieldElement),
    FieldElementOptions,
    TtkNullElementSize,
    FieldElementDraw
};

/*----------------------------------------------------------------------
 * +++ Treeview headers --
 *
 *    On systems older than 10.9 The header is a kThemeListHeaderButton drawn
 *    by HIToolbox.  On newer systems those buttons do not match the Apple
 *    buttons, so we draw them from scratch.
 */

static Ttk_StateTable TreeHeaderValueTable[] = {
    {kThemeButtonOn, TTK_STATE_ALTERNATE, 0},
    {kThemeButtonOn, TTK_STATE_SELECTED, 0},
    {kThemeButtonOff, 0, 0}
};

static Ttk_StateTable TreeHeaderAdornmentTable[] = {
    {kThemeAdornmentHeaderButtonSortUp,
     TTK_STATE_ALTERNATE | TTK_TREEVIEW_STATE_SORTARROW, 0},
    {kThemeAdornmentDefault,
     TTK_STATE_SELECTED | TTK_TREEVIEW_STATE_SORTARROW, 0},
    {kThemeAdornmentHeaderButtonNoSortArrow, TTK_STATE_ALTERNATE, 0},
    {kThemeAdornmentHeaderButtonNoSortArrow, TTK_STATE_SELECTED, 0},
    {kThemeAdornmentFocus, TTK_STATE_FOCUS, 0},
    {kThemeAdornmentNone, 0, 0}
};

static void TreeAreaElementSize (
    TCL_UNUSED(void *),
    TCL_UNUSED(void *),
    TCL_UNUSED(Tk_Window),
    TCL_UNUSED(int *),
    TCL_UNUSED(int *),
    Ttk_Padding *paddingPtr)
{

    /*
     * Padding is needed to get the heading text to align correctly, since the
     * widget expects the heading to be the same height as a row.
     */

    if ([NSApp macOSVersion] > 100800) {
	paddingPtr->top = 4;
    }
}

static Ttk_ElementSpec TreeAreaElementSpec = {
    TK_STYLE_VERSION_2,
    sizeof(NullElement),
    TtkNullElementOptions,
    TreeAreaElementSize,
    TtkNullElementDraw
};
static void TreeHeaderElementSize(
    void *clientData,
    void *elementRecord,
    Tk_Window tkwin,
    int *minWidth,
    int *minHeight,
    Ttk_Padding *paddingPtr)
{
    if ([NSApp macOSVersion] > 100800) {
	*minHeight = 24;
    } else {
	ButtonElementSize(clientData, elementRecord, tkwin, minWidth,
	    minHeight, paddingPtr);
    }
}

static void TreeHeaderElementDraw(
    void *clientData,
    TCL_UNUSED(void *),
    Tk_Window tkwin,
    Drawable d,
    Ttk_Box b,
    Ttk_State state)
{
    ThemeButtonParams *params = clientData;
    CGRect bounds = BoxToRect(d, b);
    const HIThemeButtonDrawInfo info = {
	.version = 0,
	.state = Ttk_StateTableLookup(ThemeStateTable, state),
	.kind = params->kind,
	.value = Ttk_StateTableLookup(TreeHeaderValueTable, state),
	.adornment = Ttk_StateTableLookup(TreeHeaderAdornmentTable, state),
    };

    BEGIN_DRAWING(d)
    if ([NSApp macOSVersion] > 100800) {

        /*
         * Compensate for the padding added in TreeHeaderElementSize, so
         * the larger heading will be drawn at the top of the widget.
         */

	bounds.origin.y -= 4;
	if (TkMacOSXInDarkMode(tkwin)) {
	    DrawDarkListHeader(bounds, dc.context, tkwin, state);
	} else {
	    DrawListHeader(bounds, dc.context, tkwin, state);
	}
    } else {
	ChkErr(HIThemeDrawButton, &bounds, &info, dc.context, HIOrientation,
	    NULL);
    }
    END_DRAWING
}

static Ttk_ElementSpec TreeHeaderElementSpec = {
    TK_STYLE_VERSION_2,
    sizeof(NullElement),
    TtkNullElementOptions,
    TreeHeaderElementSize,
    TreeHeaderElementDraw
};

/*----------------------------------------------------------------------
 * +++ Disclosure triangles --
 */

#define TTK_TREEVIEW_STATE_OPEN         TTK_STATE_USER1
#define TTK_TREEVIEW_STATE_LEAF         TTK_STATE_USER2
static Ttk_StateTable DisclosureValueTable[] = {
    {kThemeDisclosureDown, TTK_TREEVIEW_STATE_OPEN, 0},
    {kThemeDisclosureRight, 0, 0},
};
static void DisclosureElementSize(
    TCL_UNUSED(void *),
    TCL_UNUSED(void *),
    TCL_UNUSED(Tk_Window),
    int *minWidth,
    int *minHeight,
    TCL_UNUSED(Ttk_Padding *))
{
    SInt32 s;

    ChkErr(GetThemeMetric, kThemeMetricDisclosureTriangleWidth, &s);
    *minWidth = s;
    ChkErr(GetThemeMetric, kThemeMetricDisclosureTriangleHeight, &s);
    *minHeight = s;
}

static void DisclosureElementDraw(
    TCL_UNUSED(void *),
    TCL_UNUSED(void *),
    Tk_Window tkwin,
    Drawable d,
    Ttk_Box b,
    Ttk_State state)
{
    if (!(state & TTK_TREEVIEW_STATE_LEAF)) {
	int triangleState = TkMacOSXInDarkMode(tkwin) ?
	    kThemeStateInactive : kThemeStateActive;
	CGRect bounds = BoxToRect(d, b);
	const HIThemeButtonDrawInfo info = {
	    .version = 0,
	    .state = triangleState,
	    .kind = kThemeDisclosureTriangle,
	    .value = Ttk_StateTableLookup(DisclosureValueTable, state),
	    .adornment = kThemeAdornmentDrawIndicatorOnly,
	};

	BEGIN_DRAWING(d)
	if ([NSApp macOSVersion] >= 110000) {
	    CGFloat rgba[4];
	    NSColorSpace *deviceRGB = [NSColorSpace deviceRGBColorSpace];
	    NSColor *stroke = [[NSColor textColor]
		colorUsingColorSpace: deviceRGB];
	    [stroke getComponents: rgba];
	    if (state & TTK_TREEVIEW_STATE_OPEN) {
		DrawOpenDisclosure(dc.context, bounds, 2, 8, rgba);
	    } else {
		DrawClosedDisclosure(dc.context, bounds, 2, 12, rgba);
	    }
	} else {
	    ChkErr(HIThemeDrawButton, &bounds, &info, dc.context, HIOrientation,
	    NULL);
	}
	END_DRAWING
    }
}

static Ttk_ElementSpec DisclosureElementSpec = {
    TK_STYLE_VERSION_2,
    sizeof(NullElement),
    TtkNullElementOptions,
    DisclosureElementSize,
    DisclosureElementDraw
};

/*----------------------------------------------------------------------
 * +++ Widget layouts --
 */

TTK_BEGIN_LAYOUT_TABLE(LayoutTable)

TTK_LAYOUT("Toolbar",
    TTK_NODE("Toolbar.background", TTK_FILL_BOTH))

TTK_LAYOUT("TButton",
    TTK_GROUP("Button.button", TTK_FILL_BOTH,
    TTK_GROUP("Button.padding", TTK_FILL_BOTH,
    TTK_NODE("Button.label", TTK_FILL_BOTH))))

TTK_LAYOUT("TRadiobutton",
    TTK_GROUP("Radiobutton.button", TTK_FILL_BOTH,
    TTK_GROUP("Radiobutton.padding", TTK_FILL_BOTH,
    TTK_NODE("Radiobutton.label", TTK_PACK_LEFT))))

TTK_LAYOUT("TCheckbutton",
    TTK_GROUP("Checkbutton.button", TTK_FILL_BOTH,
    TTK_GROUP("Checkbutton.padding", TTK_FILL_BOTH,
    TTK_NODE("Checkbutton.label", TTK_PACK_LEFT))))

TTK_LAYOUT("TMenubutton",
    TTK_GROUP("Menubutton.button", TTK_FILL_BOTH,
    TTK_GROUP("Menubutton.padding", TTK_FILL_BOTH,
    TTK_NODE("Menubutton.label", TTK_PACK_LEFT))))

TTK_LAYOUT("TCombobox",
    TTK_GROUP("Combobox.button", TTK_FILL_BOTH,
    TTK_GROUP("Combobox.padding", TTK_FILL_BOTH,
    TTK_NODE("Combobox.textarea", TTK_FILL_BOTH))))

/* Notebook tabs -- no focus ring */
TTK_LAYOUT("Tab",
    TTK_GROUP("Notebook.tab", TTK_FILL_BOTH,
    TTK_GROUP("Notebook.padding", TTK_FILL_BOTH,
    TTK_NODE("Notebook.label", TTK_FILL_BOTH))))

/* Spinbox -- buttons 2px to the right of the field. */
TTK_LAYOUT("TSpinbox",
    TTK_GROUP("Spinbox.buttons", TTK_PACK_RIGHT,
    TTK_NODE("Spinbox.uparrow", TTK_PACK_TOP | TTK_STICK_E)
    TTK_NODE("Spinbox.downarrow", TTK_PACK_BOTTOM | TTK_STICK_E))
    TTK_GROUP("Spinbox.field", TTK_FILL_X,
    TTK_NODE("Spinbox.textarea", TTK_FILL_X)))

/* Progress bars -- track only */
TTK_LAYOUT("TProgressbar",
    TTK_NODE("Progressbar.track", TTK_FILL_BOTH))

/* Treeview -- no border. */
TTK_LAYOUT("Treeview",
    TTK_GROUP("Treeview.field", TTK_FILL_BOTH,
    TTK_GROUP("Treeview.padding", TTK_FILL_BOTH,
    TTK_NODE("Treeview.treearea", TTK_FILL_BOTH))))

/* Tree heading -- no border, fixed height */
TTK_LAYOUT("Heading",
    TTK_NODE("Treeheading.cell", TTK_FILL_BOTH)
    TTK_NODE("Treeheading.image", TTK_PACK_RIGHT)
    TTK_NODE("Treeheading.text", TTK_PACK_TOP))

/* Tree items -- omit focus ring */
TTK_LAYOUT("Item",
    TTK_GROUP("Treeitem.padding", TTK_FILL_BOTH,
    TTK_NODE("Treeitem.indicator", TTK_PACK_LEFT)
    TTK_NODE("Treeitem.image", TTK_PACK_LEFT)
    TTK_NODE("Treeitem.text", TTK_PACK_LEFT)))

/* Scrollbar Layout -- Buttons at the bottom (Snow Leopard and Lion only) */

TTK_LAYOUT("Vertical.TScrollbar",
    TTK_GROUP("Vertical.Scrollbar.trough", TTK_FILL_Y,
    TTK_NODE("Vertical.Scrollbar.thumb", TTK_FILL_BOTH)
    TTK_NODE("Vertical.Scrollbar.downarrow", TTK_PACK_BOTTOM)
    TTK_NODE("Vertical.Scrollbar.uparrow", TTK_PACK_BOTTOM)))

TTK_LAYOUT("Horizontal.TScrollbar",
    TTK_GROUP("Horizontal.Scrollbar.trough", TTK_FILL_X,
    TTK_NODE("Horizontal.Scrollbar.thumb", TTK_FILL_BOTH)
    TTK_NODE("Horizontal.Scrollbar.rightarrow", TTK_PACK_RIGHT)
    TTK_NODE("Horizontal.Scrollbar.leftarrow", TTK_PACK_RIGHT)))

TTK_END_LAYOUT_TABLE

/*----------------------------------------------------------------------
 * +++ Initialization --
 */

static int AquaTheme_Init(
    Tcl_Interp *interp)
{
    Ttk_Theme themePtr = Ttk_CreateTheme(interp, "aqua", NULL);

    if (!themePtr) {
	return TCL_ERROR;
    }

    /*
     * Elements:
     */

    Ttk_RegisterElementSpec(themePtr, "background", &BackgroundElementSpec,
	0);
    Ttk_RegisterElementSpec(themePtr, "fill", &FillElementSpec, 0);
    Ttk_RegisterElementSpec(themePtr, "field", &FieldElementSpec, 0);
    Ttk_RegisterElementSpec(themePtr, "Toolbar.background",
	&ToolbarBackgroundElementSpec, 0);

    Ttk_RegisterElementSpec(themePtr, "Button.button",
	&ButtonElementSpec, &PushButtonParams);
    Ttk_RegisterElementSpec(themePtr, "Checkbutton.button",
	&ButtonElementSpec, &CheckBoxParams);
    Ttk_RegisterElementSpec(themePtr, "Radiobutton.button",
	&ButtonElementSpec, &RadioButtonParams);
    Ttk_RegisterElementSpec(themePtr, "Toolbutton.border",
	&ButtonElementSpec, &BevelButtonParams);
    Ttk_RegisterElementSpec(themePtr, "Menubutton.button",
	&ButtonElementSpec, &PopupButtonParams);
    Ttk_RegisterElementSpec(themePtr, "Spinbox.uparrow",
	&SpinButtonUpElementSpec, 0);
    Ttk_RegisterElementSpec(themePtr, "Spinbox.downarrow",
	&SpinButtonDownElementSpec, 0);
    Ttk_RegisterElementSpec(themePtr, "Combobox.button",
	&ComboboxElementSpec, 0);
    Ttk_RegisterElementSpec(themePtr, "Treeitem.indicator",
	&DisclosureElementSpec, &DisclosureParams);
    Ttk_RegisterElementSpec(themePtr, "Treeheading.cell",
	&TreeHeaderElementSpec, &ListHeaderParams);

    Ttk_RegisterElementSpec(themePtr, "Treeview.treearea",
	&TreeAreaElementSpec, 0);
    Ttk_RegisterElementSpec(themePtr, "Notebook.tab", &TabElementSpec, 0);
    Ttk_RegisterElementSpec(themePtr, "Notebook.client", &PaneElementSpec, 0);

    Ttk_RegisterElementSpec(themePtr, "Labelframe.border", &GroupElementSpec,
	0);
    Ttk_RegisterElementSpec(themePtr, "Entry.field", &EntryElementSpec, 0);
    Ttk_RegisterElementSpec(themePtr, "Spinbox.field", &EntryElementSpec, 0);

    Ttk_RegisterElementSpec(themePtr, "separator", &SeparatorElementSpec, 0);
    Ttk_RegisterElementSpec(themePtr, "hseparator", &SeparatorElementSpec, 0);
    Ttk_RegisterElementSpec(themePtr, "vseparator", &SeparatorElementSpec, 0);

    Ttk_RegisterElementSpec(themePtr, "sizegrip", &SizegripElementSpec, 0);

    /*
     * <<NOTE-TRACKS>>
     * In some themes the Layouts for a progress bar has a trough element and a
     * pbar element.  But in our case the appearance manager draws both parts
     * of the progress bar, so we just have a single element called ".track".
     */

    Ttk_RegisterElementSpec(themePtr, "Progressbar.track", &PbarElementSpec,
	0);

    Ttk_RegisterElementSpec(themePtr, "Scale.trough", &TrackElementSpec,
	&ScaleData);
    Ttk_RegisterElementSpec(themePtr, "Scale.slider", &SliderElementSpec, 0);

    Ttk_RegisterElementSpec(themePtr, "Vertical.Scrollbar.trough",
	&TroughElementSpec, 0);
    Ttk_RegisterElementSpec(themePtr, "Vertical.Scrollbar.thumb",
	&ThumbElementSpec, 0);
    Ttk_RegisterElementSpec(themePtr, "Horizontal.Scrollbar.trough",
	&TroughElementSpec, 0);
    Ttk_RegisterElementSpec(themePtr, "Horizontal.Scrollbar.thumb",
	&ThumbElementSpec, 0);

    /*
     * If we are not in Snow Leopard or Lion the arrows won't actually be
     * displayed.
     */

    Ttk_RegisterElementSpec(themePtr, "Vertical.Scrollbar.uparrow",
	&ArrowElementSpec, 0);
    Ttk_RegisterElementSpec(themePtr, "Vertical.Scrollbar.downarrow",
	&ArrowElementSpec, 0);
    Ttk_RegisterElementSpec(themePtr, "Horizontal.Scrollbar.leftarrow",
	&ArrowElementSpec, 0);
    Ttk_RegisterElementSpec(themePtr, "Horizontal.Scrollbar.rightarrow",
	&ArrowElementSpec, 0);

    /*
     * Layouts:
     */

    Ttk_RegisterLayouts(themePtr, LayoutTable);

    Tcl_PkgProvide(interp, "ttk::theme::aqua", TTK_VERSION);
    return TCL_OK;
}

MODULE_SCOPE
int Ttk_MacOSXPlatformInit(
    Tcl_Interp *interp)
{
    return AquaTheme_Init(interp);
}

/*
 * Local Variables:
 * mode: objc
 * c-basic-offset: 4
 * fill-column: 79
 * coding: utf-8
 * End:
 */<|MERGE_RESOLUTION|>--- conflicted
+++ resolved
@@ -1747,11 +1747,7 @@
     {"-background", TK_OPTION_BORDER,
      offsetof(EntryElement, backgroundObj), ENTRY_DEFAULT_BACKGROUND},
     {"-fieldbackground", TK_OPTION_BORDER,
-<<<<<<< HEAD
      offsetof(EntryElement, fieldbackgroundObj), ENTRY_DEFAULT_BACKGROUND},
-=======
-     Tk_Offset(EntryElement, fieldbackgroundObj), ENTRY_DEFAULT_BACKGROUND},
->>>>>>> 30699869
     {NULL, TK_OPTION_BOOLEAN, 0, NULL}
 };
 
@@ -2108,17 +2104,10 @@
 } TrackElement;
 
 static Ttk_ElementOptionSpec TrackElementOptions[] = {
-<<<<<<< HEAD
     {"-from", TK_OPTION_DOUBLE, offsetof(TrackElement, fromObj), NULL},
     {"-to", TK_OPTION_DOUBLE, offsetof(TrackElement, toObj), NULL},
     {"-value", TK_OPTION_DOUBLE, offsetof(TrackElement, valueObj), NULL},
     {"-orient", TK_OPTION_STRING, offsetof(TrackElement, orientObj), NULL},
-=======
-    {"-from", TK_OPTION_DOUBLE, Tk_Offset(TrackElement, fromObj), NULL},
-    {"-to", TK_OPTION_DOUBLE, Tk_Offset(TrackElement, toObj), NULL},
-    {"-value", TK_OPTION_DOUBLE, Tk_Offset(TrackElement, valueObj), NULL},
-    {"-orient", TK_OPTION_STRING, Tk_Offset(TrackElement, orientObj), NULL},
->>>>>>> 30699869
     {NULL, TK_OPTION_BOOLEAN, 0, NULL}
 };
 static void TrackElementSize(
@@ -2265,11 +2254,7 @@
     {"-phase", TK_OPTION_INT,
      offsetof(PbarElement, phaseObj), "0"},
     {"-mode", TK_OPTION_STRING,
-<<<<<<< HEAD
      offsetof(PbarElement, modeObj), "determinate"},
-=======
-     Tk_Offset(PbarElement, modeObj), "determinate"},
->>>>>>> 30699869
     {NULL, TK_OPTION_BOOLEAN, 0, NULL}
 };
 static void PbarElementSize(
@@ -2366,11 +2351,7 @@
 
 static Ttk_ElementOptionSpec ScrollbarElementOptions[] = {
     {"-orient", TK_OPTION_STRING,
-<<<<<<< HEAD
      offsetof(ScrollbarElement, orientObj), "horizontal"},
-=======
-     Tk_Offset(ScrollbarElement, orientObj), "horizontal"},
->>>>>>> 30699869
     {NULL, TK_OPTION_BOOLEAN, 0, NULL}
 };
 static void TroughElementSize(
@@ -2888,11 +2869,7 @@
 
 static Ttk_ElementOptionSpec FieldElementOptions[] = {
     {"-fieldbackground", TK_OPTION_BORDER,
-<<<<<<< HEAD
      offsetof(FieldElement, backgroundObj), "white"},
-=======
-     Tk_Offset(FieldElement, backgroundObj), "white"},
->>>>>>> 30699869
     {NULL, TK_OPTION_BOOLEAN, 0, NULL}
 };
 
